---
name: Analysis - Codacy Security Scan

on:
  pull_request:
  push:
    branches:
      - master
      - dev
      - devel
      - develop

jobs:
  codacy:
    name: Codacy Security Scan
    runs-on: ubuntu-latest
    steps:
      - name: Checkout code
        uses: actions/checkout@v2

      - name: Run Codacy Analysis CLI
<<<<<<< HEAD
        uses: codacy/codacy-analysis-cli-action@master
=======
        uses: codacy/codacy-analysis-cli-action@master

      - name: Run Codacy Analysis CLI
        uses: codacy/codacy-analysis-cli-action@master
        with:
          output: results.sarif
          format: sarif
          gh-code-scanning-compat: true
          max-allowed-issues: 2147483647

      - name: Upload SARIF results file
        uses: github/codeql-action/upload-sarif@main
        with:
          sarif_file: results.sarif
>>>>>>> 40b5a984
<|MERGE_RESOLUTION|>--- conflicted
+++ resolved
@@ -19,9 +19,6 @@
         uses: actions/checkout@v2
 
       - name: Run Codacy Analysis CLI
-<<<<<<< HEAD
-        uses: codacy/codacy-analysis-cli-action@master
-=======
         uses: codacy/codacy-analysis-cli-action@master
 
       - name: Run Codacy Analysis CLI
@@ -36,4 +33,3 @@
         uses: github/codeql-action/upload-sarif@main
         with:
           sarif_file: results.sarif
->>>>>>> 40b5a984
