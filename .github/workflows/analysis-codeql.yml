--- conflicted
+++ resolved
@@ -39,10 +39,7 @@
           libluajit-5.1-dev zip
 
       - name: Switch to gcc-11
-<<<<<<< HEAD
-=======
         if: ${{ matrix.language == 'cpp' }}
->>>>>>> 905f7742
         run: |
           sudo apt install gcc-11 g++-11
           sudo update-alternatives --install /usr/bin/gcc gcc /usr/bin/gcc-11 100 --slave /usr/bin/g++ g++ /usr/bin/g++-11 --slave /usr/bin/gcov gcov /usr/bin/gcov-11
