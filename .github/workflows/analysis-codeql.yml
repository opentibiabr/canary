--- conflicted
+++ resolved
@@ -62,14 +62,6 @@
           cd ${{ github.workspace }}
           vcpkg install
 
-<<<<<<< HEAD
-=======
-      - name: Initialize CodeQL
-        uses: github/codeql-action/init@v1
-        with:
-          languages: ${{ matrix.language }}
-
->>>>>>> 79898713
       - name: Get latest CMake and ninja
         uses: lukka/get-cmake@latest
 
