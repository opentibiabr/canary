---
name: Analysis - SonarCloud

on:
  pull_request_target:
    types: [opened, synchronize, reopened]
  push:
    branches:
      - main

env:
  VCPKG_BUILD_TYPE: release
  CMAKE_BUILD_PARALLEL_LEVEL: 2
  MAKEFLAGS: '-j 2'
  NUMBER_OF_PROCESSORS: 2

jobs:
  sonarcloud:
    name: SonarCloud
    runs-on: ubuntu-22.04

    steps:
      - uses: actions/checkout@v3
        if: ${{ github.event_name == 'pull_request' || github.event_name == 'pull_request_target' }}
        with:
          fetch-depth: 0
          ref: ${{github.event.pull_request.head.ref}}
          repository: ${{github.event.pull_request.head.repo.full_name}}

      - uses: actions/checkout@v3
        if: ${{ github.event_name == 'push' }}
        with:
          fetch-depth: 0

      - name: Install Linux Dependencies
        run: >
          sudo apt-get update && sudo apt-get install ccache linux-headers-$(uname -r)

      - name: Switch to gcc-11
        run: |
          sudo apt install gcc-11 g++-11
          sudo update-alternatives --install /usr/bin/gcc gcc /usr/bin/gcc-11 100 --slave /usr/bin/g++ g++ /usr/bin/g++-11 --slave /usr/bin/gcov gcov /usr/bin/gcov-11
          sudo update-alternatives --set gcc /usr/bin/gcc-11

      - name: CCache
        id: ccache
        uses: actions/cache@main
        with:
          path: $HOME/.ccache
          key: ccache-${{ runner.os }}-${{ hashFiles('**/src') }}
          restore-keys: |
            ccache-${{ runner.os}}-

      - name: Sonar cache
        uses: actions/cache@main
        with:
          path: $HOME/.cfamily
          key: sonar-${{ runner.os}}-${{ hashFiles('**/src') }}
          restore-keys: |
            sonar-${{ runner.os}}-

      - name: Cache SonarCloud packages
        uses: actions/cache@main
        with:
          path: $HOME/.sonar/cache
          key: sonar-${{ runner.os}}-${{ hashFiles('**/src') }}
          restore-keys: |
            sonar-${{ runner.os}}-

      - name: Restore artifacts, or setup vcpkg (do not install any package)
        uses: lukka/run-vcpkg@main
        with:
          vcpkgGitURL: "https://github.com/opentibiabr/vcpkg.git"
          vcpkgGitCommitId: 8974d642d47efd578e0da3223b4101c5d59aebcf

      - name: Install sonar-scanner
        uses: SonarSource/sonarcloud-github-c-cpp@v1

      - name: Generate compilation database
        run: |
          mkdir -p build
<<<<<<< HEAD
          cmake -DCMAKE_EXPORT_COMPILE_COMMANDS=ON -DCMAKE_BUILD_TYPE=Debug -DCMAKE_TOOLCHAIN_FILE=$VCPKG_ROOT/scripts/buildsystems/vcpkg.cmake -DOPTIONS_ENABLE_CCACHE=ON -S . -B build
=======
          cmake -DCMAKE_EXPORT_COMPILE_COMMANDS=ON -DCMAKE_BUILD_TYPE=Debug -DCMAKE_TOOLCHAIN_FILE="$VCPKG_ROOT/scripts/buildsystems/vcpkg.cmake" -DOPTIONS_ENABLE_CCACHE=ON -S . -B build
>>>>>>> 07db0dde

      - name: Run PR sonar-scanner
        if: ${{ github.event_name == 'pull_request' || github.event_name == 'pull_request_target' }}
        env:
          GITHUB_TOKEN: ${{ secrets.GITHUB_TOKEN }}
          SONAR_TOKEN: ${{ secrets.SONAR_TOKEN }}
        run: |
          sonar-scanner \
            --define sonar.cfamily.threads="${{ env.NUMBER_OF_PROCESSORS  }}" \
            --define sonar.cfamily.cache.enabled=true \
<<<<<<< HEAD
            --define sonar.cfamily.cache.path=$HOME/.cfamily \
=======
            --define sonar.cfamily.cache.path="$HOME/.cfamily" \
>>>>>>> 07db0dde
            --define sonar.cfamily.compile-commands=build/compile_commands.json \
            --define sonar.pullrequest.key=${{ github.event.pull_request.number }} \
            --define sonar.pullrequest.branch=${{ github.event.pull_request.head.ref }} \
            --define sonar.pullrequest.base=${{ github.event.pull_request.base_ref }}

      - name: Run sonar-scanner
        if: ${{ github.event_name == 'push' }}
        env:
          GITHUB_TOKEN: ${{ secrets.GITHUB_TOKEN }}
          SONAR_TOKEN: ${{ secrets.SONAR_TOKEN }}
        run: |
          sonar-scanner \
            --define sonar.cfamily.threads="${{ env.NUMBER_OF_PROCESSORS  }}" \
            --define sonar.cfamily.cache.enabled=true \
<<<<<<< HEAD
            --define sonar.cfamily.cache.path=$HOME/.cfamily \
=======
            --define sonar.cfamily.cache.path="$HOME/.cfamily" \
>>>>>>> 07db0dde
            --define sonar.cfamily.compile-commands=build/compile_commands.json<|MERGE_RESOLUTION|>--- conflicted
+++ resolved
@@ -79,11 +79,7 @@
       - name: Generate compilation database
         run: |
           mkdir -p build
-<<<<<<< HEAD
-          cmake -DCMAKE_EXPORT_COMPILE_COMMANDS=ON -DCMAKE_BUILD_TYPE=Debug -DCMAKE_TOOLCHAIN_FILE=$VCPKG_ROOT/scripts/buildsystems/vcpkg.cmake -DOPTIONS_ENABLE_CCACHE=ON -S . -B build
-=======
           cmake -DCMAKE_EXPORT_COMPILE_COMMANDS=ON -DCMAKE_BUILD_TYPE=Debug -DCMAKE_TOOLCHAIN_FILE="$VCPKG_ROOT/scripts/buildsystems/vcpkg.cmake" -DOPTIONS_ENABLE_CCACHE=ON -S . -B build
->>>>>>> 07db0dde
 
       - name: Run PR sonar-scanner
         if: ${{ github.event_name == 'pull_request' || github.event_name == 'pull_request_target' }}
@@ -94,11 +90,7 @@
           sonar-scanner \
             --define sonar.cfamily.threads="${{ env.NUMBER_OF_PROCESSORS  }}" \
             --define sonar.cfamily.cache.enabled=true \
-<<<<<<< HEAD
-            --define sonar.cfamily.cache.path=$HOME/.cfamily \
-=======
             --define sonar.cfamily.cache.path="$HOME/.cfamily" \
->>>>>>> 07db0dde
             --define sonar.cfamily.compile-commands=build/compile_commands.json \
             --define sonar.pullrequest.key=${{ github.event.pull_request.number }} \
             --define sonar.pullrequest.branch=${{ github.event.pull_request.head.ref }} \
@@ -113,9 +105,5 @@
           sonar-scanner \
             --define sonar.cfamily.threads="${{ env.NUMBER_OF_PROCESSORS  }}" \
             --define sonar.cfamily.cache.enabled=true \
-<<<<<<< HEAD
-            --define sonar.cfamily.cache.path=$HOME/.cfamily \
-=======
             --define sonar.cfamily.cache.path="$HOME/.cfamily" \
->>>>>>> 07db0dde
             --define sonar.cfamily.compile-commands=build/compile_commands.json