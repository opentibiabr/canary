---
name: Analysis - SonarCloud

on:
  pull_request:
    types: [opened, synchronize, reopened]
  push:
    branches:
      - master
      - dev
      - devel
      - develop

env:
  VCPKG_BUILD_TYPE: release
  CMAKE_BUILD_PARALLEL_LEVEL: 2
  MAKEFLAGS: '-j 2'
  NUMBER_OF_PROCESSORS: 2
  SONAR_SCANNER_VERSION: 4.6.1.2450
  SONAR_SERVER_URL: "https://sonarcloud.io"
  BUILD_WRAPPER_OUT_DIR: bw-output

jobs:
  sonarcloud:
    name: SonarCloud
    runs-on: ubuntu-20.04

    steps:
      - uses: actions/checkout@v2
<<<<<<< HEAD
        with:
          fetch-depth: 0
=======
>>>>>>> e8070c79

      - name: Install Linux Dependencies
        run: >
          sudo apt-get update && sudo apt-get install ccache build-essential
          libluajit-5.1-dev zip

      # - name: CCache
      #   id: ccache
      #   uses: actions/cache@v2
      #   with:
      #     path: /home/runner/.ccache
      #     key: ccache-${{ runner.os}}-${{ matrix.buildtype }}-${{ hashFiles('**/src') }}
      #     restore-keys: |
      #       ccache-${{ runner.os}}-${{ matrix.buildtype }}-
      #       ccache-${{ runner.os}}-

      - name: Sonar cache
        uses: actions/cache@v2
        with:
          path: /home/runner/.cfamily
          key: sonar-${{ runner.os}}-${{ matrix.buildtype }}-${{ hashFiles('**/src') }}
          restore-keys: |
            sonar-${{ runner.os}}-${{ matrix.buildtype }}-
            sonar-${{ runner.os}}-

      - name: Cache SonarCloud packages
        uses: actions/cache@v1
        with:
          path: ~/.sonar/cache
          key: sonar-${{ runner.os}}-${{ matrix.buildtype }}-${{ hashFiles('**/src') }}
          restore-keys: |
            sonar-${{ runner.os}}-${{ matrix.buildtype }}-
            sonar-${{ runner.os}}-

      - name: Restore artifacts, or setup vcpkg (do not install any package)
        uses: lukka/run-vcpkg@v7
        with:
          setupOnly: true
          vcpkgDirectory: '${{ github.workspace }}/vcpkg'
          appendedCacheKey: ${{ hashFiles( '**/vcpkg.json' ) }}
          vcpkgTriplet: ${{ matrix.triplet }}
          additionalCachedPaths: ${{ github.workspace }}/build/vcpkg_installed
          vcpkgGitCommitId: b9cd2a7958dec657fb869ec487d2a98cf39a8d48

      - name: Set up JDK 11
        uses: actions/setup-java@v1
        with:
          java-version: 11

      - name: Download and set up sonar-scanner
        env:
          SONAR_SCANNER_DOWNLOAD_URL: https://binaries.sonarsource.com/Distribution/sonar-scanner-cli/sonar-scanner-cli-${{ env.SONAR_SCANNER_VERSION }}-linux.zip
        run: |
          mkdir -p $HOME/.sonar
          curl -sSLo $HOME/.sonar/sonar-scanner.zip ${{ env.SONAR_SCANNER_DOWNLOAD_URL }}
          unzip -o $HOME/.sonar/sonar-scanner.zip -d $HOME/.sonar/
          echo "$HOME/.sonar/sonar-scanner-${{ env.SONAR_SCANNER_VERSION }}-linux/bin" >> $GITHUB_PATH

      - name: Download and set up build-wrapper
        env:
          BUILD_WRAPPER_DOWNLOAD_URL: ${{ env.SONAR_SERVER_URL }}/static/cpp/build-wrapper-linux-x86.zip
        run: |
          curl -sSLo $HOME/.sonar/build-wrapper-linux-x86.zip ${{ env.BUILD_WRAPPER_DOWNLOAD_URL }}
          unzip -o $HOME/.sonar/build-wrapper-linux-x86.zip -d $HOME/.sonar/
          echo "$HOME/.sonar/build-wrapper-linux-x86" >> $GITHUB_PATH

      - name: Run build-wrapper
        run: |
          mkdir -p build
          cmake -DCMAKE_TOOLCHAIN_FILE=$VCPKG_ROOT/scripts/buildsystems/vcpkg.cmake -S . -B build
          build-wrapper-linux-x86-64 --out-dir ${{ env.BUILD_WRAPPER_OUT_DIR }} cmake --build build

      - name: Run PR sonar-scanner
        if: ${{ github.event_name == 'pull_request' || github.event_name == 'pull_request_target' }}
        env:
          GITHUB_TOKEN: ${{ secrets.GITHUB_TOKEN }}
          SONAR_TOKEN: ${{ secrets.SONAR_TOKEN }}
        run: |
          sonar-scanner \
            --define sonar.host.url="${{ env.SONAR_SERVER_URL }}" \
            --define sonar.cfamily.build-wrapper-output="${{ env.BUILD_WRAPPER_OUT_DIR }}" \
            --define sonar.cfamily.threads="${{ env.NUMBER_OF_PROCESSORS  }}" \
            --define sonar.cfamily.cache.enabled=true \
            --define sonar.cfamily.cache.path=$HOME/.cfamily \
            --define sonar.pullrequest.key=${{ github.event.pull_request.number }} \
            --define sonar.pullrequest.branch=${{ github.head_ref }} \
            --define sonar.pullrequest.base=${{ github.base_ref }}

      - name: Run sonar-scanner
        if: ${{ github.event_name == 'push' }}
        env:
          GITHUB_TOKEN: ${{ secrets.GITHUB_TOKEN }}
          SONAR_TOKEN: ${{ secrets.SONAR_TOKEN }}
        run: |
          sonar-scanner \
            --define sonar.host.url="${{ env.SONAR_SERVER_URL }}" \
            --define sonar.cfamily.build-wrapper-output="${{ env.BUILD_WRAPPER_OUT_DIR }}" \
            --define sonar.cfamily.threads="${{ env.NUMBER_OF_PROCESSORS  }}" \
            --define sonar.cfamily.cache.enabled=true \
            --define sonar.cfamily.cache.path=$HOME/.cfamily

      - name: SonarQube Quality Gate check
        uses: sonarsource/sonarqube-quality-gate-action@master
        timeout-minutes: 5
        env:
          SONAR_TOKEN: ${{ secrets.SONAR_TOKEN }}<|MERGE_RESOLUTION|>--- conflicted
+++ resolved
@@ -27,11 +27,6 @@
 
     steps:
       - uses: actions/checkout@v2
-<<<<<<< HEAD
-        with:
-          fetch-depth: 0
-=======
->>>>>>> e8070c79
 
       - name: Install Linux Dependencies
         run: >
