---
name: Build - Windows

on:
  workflow_dispatch:
  pull_request:
  push:
    branches:
      - main

env:
  CMAKE_BUILD_PARALLEL_LEVEL: 2
  MAKEFLAGS: '-j 2'

jobs:
  job:
    name: ${{ matrix.os }}-${{ matrix.buildtype }}
    runs-on: ${{ matrix.os }}
    strategy:
      matrix:
        os: [windows-2022]
        buildtype: [windows-release, windows-release-asan, windows-debug]
        include:
          - os: windows-2022
            triplet: x64-windows
            packages: >
              sccache

    steps:
      - name: Checkout repository
        uses: actions/checkout@main

      - name: CCache
        uses: hendrikmuhs/ccache-action@main
        with:
          max-size: "1G"
          variant: "sccache"
          key: ccache-${{ matrix.os }}-${{ matrix.buildtype }}
          restore-keys: |
            ccache-${{ matrix.os }}

      - name: Remove Windows pre-installed MySQL
        if: contains( matrix.os, 'windows')
        run: rm -r -fo C:/mysql*

      - name: Restore artifacts and install vcpkg
        uses: lukka/run-vcpkg@main
        with:
<<<<<<< HEAD
          vcpkgGitCommitId: f93ba152d55e1d243160e690bc302ffe8638358e
=======
          vcpkgGitURL: "https://github.com/opentibiabr/vcpkg.git"
          vcpkgGitCommitId: 8974d642d47efd578e0da3223b4101c5d59aebcf
>>>>>>> 94288cf1

      - name: Get latest CMake and ninja
        uses: lukka/get-cmake@main

      - name: Run CMake
        uses: lukka/run-cmake@main
        with:
          configurePreset: ${{ matrix.buildtype }}
          buildPreset: ${{ matrix.buildtype }}

      - name: Create and Upload Artifact
        uses: actions/upload-artifact@main
        with:
          name: canary-${{ matrix.buildtype }}-${{ github.sha }}
          path: |
            ${{ github.workspace }}/build/${{ matrix.buildtype }}/bin/<|MERGE_RESOLUTION|>--- conflicted
+++ resolved
@@ -46,12 +46,8 @@
       - name: Restore artifacts and install vcpkg
         uses: lukka/run-vcpkg@main
         with:
-<<<<<<< HEAD
-          vcpkgGitCommitId: f93ba152d55e1d243160e690bc302ffe8638358e
-=======
           vcpkgGitURL: "https://github.com/opentibiabr/vcpkg.git"
           vcpkgGitCommitId: 8974d642d47efd578e0da3223b4101c5d59aebcf
->>>>>>> 94288cf1
 
       - name: Get latest CMake and ninja
         uses: lukka/get-cmake@main
