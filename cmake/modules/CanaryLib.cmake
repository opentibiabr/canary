--- conflicted
+++ resolved
@@ -87,27 +87,6 @@
 # *****************************************************************************
 # Target links to external dependencies
 # *****************************************************************************
-<<<<<<< HEAD
-target_link_libraries(${PROJECT_NAME}_lib
-        PUBLIC
-        ${GMP_LIBRARIES}
-        ${LUAJIT_LIBRARIES}
-        CURL::libcurl
-        ZLIB::ZLIB
-        absl::any absl::log absl::base absl::bits
-        asio::asio
-        eventpp::eventpp
-        fmt::fmt
-        magic_enum::magic_enum
-        mio::mio
-        protobuf::libprotobuf
-        pugixml::pugixml
-        spdlog::spdlog
-        unofficial::argon2::libargon2
-        unofficial::libmariadb
-        nlohmann_json::nlohmann_json
-        protobuf
-=======
 target_link_libraries(
     ${PROJECT_NAME}_lib
     PUBLIC ${GMP_LIBRARIES}
@@ -128,8 +107,8 @@
            spdlog::spdlog
            unofficial::argon2::libargon2
            unofficial::libmariadb
+           nlohmann_json::nlohmann_json
            protobuf
->>>>>>> 6995e699
 )
 
 if(FEATURE_METRICS)
