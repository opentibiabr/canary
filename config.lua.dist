--- conflicted
+++ resolved
@@ -88,11 +88,7 @@
 maxContainer = 500
 maxContainerDepth = 200
 
-<<<<<<< HEAD
--- Animus Mastery - SoulPit (Get more info in: TBD)
-=======
 -- Animus Mastery - SoulPit (Get more info in: https://github.com/opentibiabr/canary/pull/3230)
->>>>>>> 0f98c28b
 -- NOTE: animusMasteryMaxMonsterXpMultiplier is the maximum experience the multiplier can be.
 -- NOTE: animusMasteryMonsterXpMultiplier is the monster experience multiplier that has the animus mastery unlocked.
 -- NOTE: animusMasteryMonstersXpMultiplier is the multiplier for each 'animusMasteryMonstersToIncreaseXpMultiplier' monsters that
