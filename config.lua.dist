--- conflicted
+++ resolved
@@ -141,20 +141,18 @@
 hazardPodsDamage = 5
 hazardSpawnPlunderMultiplier = 25
 
-<<<<<<< HEAD
--- Wheel of destiny system
--- NOTE: set wheelSystemEnabled = false to disable the wheel of destiny
--- NOTE: only the wheel points are modified, all other data is on the client executable and cannot be modified
-wheelSystemEnabled = true
-wheelPointsPerLevel = 1
-=======
 -- Loyalty system
 loyaltyEnabled = true
 loyaltyPointsPerCreationDay = 1
 loyaltyPointsPerPremiumDaySpent = 0
 loyaltyPointsPerPremiumDayPurchased = 0
 loyaltyBonusPercentageMultiplier = 1.0
->>>>>>> 68629844
+
+-- Wheel of destiny system
+-- NOTE: set wheelSystemEnabled = false to disable the wheel of destiny
+-- NOTE: only the wheel points are modified, all other data is on the client executable and cannot be modified
+wheelSystemEnabled = true
+wheelPointsPerLevel = 1
 
 -- Familiar system
 -- NOTE: the time will be divided by 2 to get half the value, the familiar lasts 15 minutes by default and the cooldown of the spell is 30 minutes
