--- conflicted
+++ resolved
@@ -11,8 +11,6 @@
 -- It can be trace, debug, info, warning, error, critical, off (default: info).
 -- NOTE: Will only display logs with level higher or equal the one set.
 logLevel = "info"
-<<<<<<< HEAD
-=======
 
 --- Toggles the server's maintenance mode.
 -- When enabled, it restricts user access and indicates maintenance operations.
@@ -22,7 +20,6 @@
 -- Should inform the expected downtime or resumption details succinctly.
 -- @field [parent=#global] #string maintainModeMessage an empty string by default, set a custom message if needed.
 maintainModeMessage = ""
->>>>>>> ed2421b5
 
 -- Combat settings
 -- NOTE: valid values for worldType are: "pvp", "no-pvp" and "pvp-enforced"
