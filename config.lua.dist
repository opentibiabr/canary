--- conflicted
+++ resolved
@@ -189,17 +189,12 @@
 pushWhenAttacking = false
 
 -- Map
--- NOTE: set mapName WITHOUT .kmap at the end
+-- NOTE: set mapName WITHOUT .otbm at the end
 -- NOTE: If toggleDownloadMap if false, then the mapDownloadUrl will not be used
 -- NOTE: If a map with the name already exists in the world folder, the map will not be downloaded even if the toggleDownloadMap is true
 toggleDownloadMap = true
-<<<<<<< HEAD
-mapName = "canary"
-mapDownloadUrl = "https://github.com/opentibiabr/canary/releases/download/stable-v1.4.0/canary.kmap"
-=======
 mapName = "otservbr"
 mapDownloadUrl = "https://github.com/opentibiabr/canary/releases/download/v1.5.0/otservbr.otbm"
->>>>>>> 94288cf1
 mapAuthor = "OpenTibiaBR"
 
 -- Party List limitations
