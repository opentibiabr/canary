--- conflicted
+++ resolved
@@ -381,15 +381,12 @@
 toggleAttackSpeedOnFist = false
 multiplierSpeedOnFist = 5
 maxSpeedOnFist = 500
-<<<<<<< HEAD
 disableLegacyRaids = false -- disable legacy XML raids
-=======
 disableMonsterArmor = false
 combatChainDelay = 50 -- minimum: 50 miliseconds
 minElementalResistance = -200
 maxElementalResistance = 200
 maxDamageReflection = 200
->>>>>>> fb4338c3
 
 -- Global server Save
 -- NOTE: globalServerSaveNotifyDuration in minutes
