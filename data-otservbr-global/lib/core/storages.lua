--- conflicted
+++ resolved
@@ -2737,7 +2737,6 @@
 					Orclands = 46862,
 					IceIslands = 46863
 				},
-<<<<<<< HEAD
 				Bosses = {
 					BaelocNictrosTimer = 46865,
 					BaelocNictrosKilled = 46866,
@@ -2753,8 +2752,6 @@
 					KingZelosTimer = 46876,
 					KingZelosKilled = 46877,
 				},
-=======
->>>>>>> 2cf779af
 				Cobra = 46864
 			},
 			HandOfTheInquisitionOutfits = {},
