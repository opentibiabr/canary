--- conflicted
+++ resolved
@@ -2006,15 +2006,9 @@
 		U7_5 = { -- update 7.5 - Reserved Storages 40601 - 40610
 			ElephantTusk = 40601,
 			SamsOldBackpack = {
-<<<<<<< HEAD
 				SamsOldBackpackNpc = 40602,
 				SamsOldBackpackDoor = 40603,
-		},
-=======
-				SamsOldBackpackNpc = 30030,
-				SamsOldBackpackDoor = 30031,
-			},
->>>>>>> 2bd09b68
+			},
 		},
 		U7_6 = { -- update 7.6 - Reserved Storages 40611 - 40760
 			HydraEgg = {},
