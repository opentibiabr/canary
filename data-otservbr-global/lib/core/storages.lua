--[[
Reserved player action storage key ranges (const.h)
	It is possible to place the storage in a quest door, so the player who has that storage will go through the door

	Reserved player action storage key ranges (const.h at the source)
	[10000000 - 20000000]
	[1000 - 1500]
	[2001 - 2011]

	Others reserved player action/storages
	[100] = unmovable/untrade/unusable items
	[101] = use pick floor
	[102] = well down action
	[103-120] = others keys action
	[103] = key 0010
	[303] = key 0303
	[1000] = level door. Here 1 must be used followed by the level.
	Example: 1010 = level 10, 1100 = level 100

	[3001-3008] = key 3001/3008
	[3012] = key 3012
	[3033] = key 3033
	[3100] = key 3100
	[3142] = key 3142
	[3200] = key 3200
	[3301] = key 3301
	[3302] = key 3302
	[3303] = key 3303
	[3304] = key 3304
	[3350] = key 3350
	[3520] = key 3520
	[3600] = key 3600
	[3610] = key 3610
	[3620] = key 3620
	[3650] = key 3650
	[3666] = key 3666
	[3667] = key 3667
	[3700] = key 3700
	[3701/3703] = key 3701/3703
	[3800/3802] = key 3800/3802
	[3899] = key 3899
	[3900] = key 3900
	[3909/3917] = key 3909/3917
	[3923] = key 3923
	[3925] = key 3925
	[3930] = key 3930
	[3932] = key 3932
	[3934] = key 3934
	[3935] = key 3935
	[3936] = key 3936
	[3938] = key 3938
	[3940] = key 3940
	[3950] = key 3950
	[3960] = key 3960
	[3980] = key 3980
	[3988] = key 3988
	[4001] = key 4001
	[4009] = key 4009
	[4022] = key 4022
	[4023] = key 4023
	[4033] = key 4033
	[4037] = key 4037
	[4055] = key 4055
	[4210] = key 4210
	[4501] = key 4501
	[4502] = key 4502
	[4503] = key 4503
	[4600] = key 4600
	[4601] = key 4601
	[4603] = key 4603
	[5000] = key 5000
	[5002] = key 5002
	[5010] = key 5010
	[5050] = key 5050
	[6010] = key 6010

	Questline = Storage through the Quest
]]

Storage = {
	-- General storages
	Dragonfetish = 30003,
	EdronRopeQuest = 30004,
	GhostShipQuest = 30005,
	OrcKingGreeting = 30006,
	MarkwinGreeting = 30007,
	-- EmoteSpells Storage cannot be changed, it is set in source code
	EmoteSpells = 30008,
	WagonTicket = 30009,
	BloodHerbQuest = 30010,
	FirstMageWeapon = 30011,
	ToOutfoxAFoxQuest = 30012,
	KawillBlessing = 30014,
	RentedHorseTimer = 30015,
	FountainOfLife = 30016,
	KnightwatchTowerDoor = 30017,
	-- Promotion Storage cannot be changed, it is set in source code
	Promotion = 30018,
	RookgaardHints = 30019,
	RookgaardDestiny = 30020,
	EruaranGreeting = 30021,
	MaryzaCookbook = 30022,
	Factions = 30024,
	-- unused TrainerRoom = 30027,
	-- unused NpcSpawn = 30028,
	ExerciseDummyExhaust = 30029,
	SamsOldBackpack = 30030,
	SamsOldBackpackDoor = 30031,
	StrawberryCupcake = 30032,
	ChayenneReward = 30033,
	SwampDiggingTimeout = 30034,
	HydraEggQuest = 30035,
	Atrad = 30036,
	ElementalistQuest1 = 30037,
	ElementalistQuest2 = 30038,
	ElementalistQuest3 = 30039,
	ElementalistOutfitStart = 30040,
	WayfarerOutfit = 30041,
	DreamOutfit = 30042,
	Percht1 = 30043,
	Percht2 = 30044,
	Percht3 = 30045,
	Irmana1 = 30046,
	Irmana2 = 30047,
	Navigator = 30048,
	DwarvenLegs = 30049,
	PrinceDrazzakTime = 30050,
	LemonCupcake = 30052,
	BlueberryCupcake = 30053,
	-- Reserved in Global.Storage.FamiliarSummonEvent10 = 30054
	-- Reserved in Global.Storage.FamiliarSummonEvent60 = 30055
	ChayenneKeyTime = 30056,
	FreeQuests = 30057,
	PremiumAccount = 30058,
	BattleAxeQuest = 30059,
	ShrineEntrance = 30060,
	PlayerWeaponReward = 30061,
	--[[
	Old storages
	Over time, this will be dropped and replaced by the table above
	]]
	DeeplingsWorldChange = {
		-- Reserved storage from 50000 - 50009
		Questline = 50000,
		FirstStage = 50001,
		SecondStage = 50002,
		ThirdStage = 50003,
		Crystal = 50004,
	},
	LiquidBlackQuest = {
		-- Reserved storage from 50010 - 50014
		Questline = 50010,
		Visitor = 50011,
	},
	Kilmaresh = {
		-- Reserved storage from 50015 - 50049
		Questline = 50015,
		First = {
			Title = 50016,
		},
		Second = {
			Investigating = 50017,
		},
		Third = {
			Recovering = 50018,
		},
		Fourth = {
			Moe = 50019,
			MoeTimer = 50020,
		},
		Fifth = {
			Memories = 50021,
			MemoriesShards = 50022,
		},
		Sixth = {
			Favor = 50023,
			FourMasks = 50024,
			BlessedStatues = 50025,
		},
		Set = {
			Ritual = 50026,
		},
		Eighth = {
			Yonan = 50027,
			Narsai = 50028,
			Shimun = 50029,
			Tefrit = 50030,
		},
		Nine = {
			Owl = 50031,
		},
		Tem = {
			Bleeds = 50032,
		},
		Eleven = {
			Basin = 50033,
		},
		Twelve = {
			Boss = 50034,
			Bragrumol = 50035,
			Mozradek = 50036,
			Xogixath = 50037,
		},
		Thirteen = {
			Fafnar = 50038,
			Lyre = 50039,
			Presente = 50040,
		},
		Fourteen = {
			Remains = 50041,
		},
		AccessDoor = 50043,
		CatacombDoors = 55047,
	},
	TheSecretLibrary = {
		-- Reserved storage from 50050 - 50074
		TheOrderOfTheFalcon = {
			OberonTimer = 50050,
		},
		LiquidDeath = 50051,
		Mota = 50052,
		MotaDoor = 50053,
		BasinDoor = 50054,
		SkullDoor = 50055,
		TheLament = 50056,
		GreenTel = 50057,
		BlueTel = 50058,
		BlackTel = 50059,
		PinkTel = 50060,
		Peacock = 50061,
		HighDry = 50062,
		FalconBastionAccess = 50063,
		FalconBastionChestsTimer = {
			Key0909 = 50064,
		},
		MiniBosses = {
			GrandCommanderSoeren = 50065,
			PreceptorLazare = 50066,
			GrandChaplainGaunder = 50067,
			GrandCanonDominus = 50068,
			DazedLeafGolem = 50069,
		},
		LowerBastionAccess = 50070,
		UndergroundBastionAccess = 50071,
		OberonAccess = 50072,
		ShortcutToBastion = 50073,
	},
	DeeplingBosses = {
		-- Reserved storage from 50075 - 50079
		Jaul = 50075,
		Tanjis = 50076,
		Obujos = 50077,
		DeeplingStatus = 50078,
	},
	DangerousDepths = {
		-- Reserved storage from 50080 - 50199
		Questline = 50080,
		Dwarves = {
			Status = 50081,
			Home = 50082, -- Mission
			Subterranean = 50083, -- Mission
			LostExiles = 50084,
			Prisoners = 50085,
			Organisms = 50086,
			TimeTaskHome = 50087,
			TimeTaskSubterranean = 50088,
		},
		Scouts = {
			Status = 50090,
			Diremaw = 50091, -- Mission
			Growth = 50092, -- Mission
			DiremawsCount = 50093,
			GnomishChest = 50094,
			BarrelCount = 50095,
			FirstBarrel = 50096,
			SecondBarrel = 50097,
			ThirdBarrel = 50098,
			FourthBarrel = 50099,
			FifthBarrel = 50100,
			TimeTaskDiremaws = 50101,
			TimeTaskGrowth = 50102,
			Barrel = 50103,
			BarrelTimer = 50104,
		},
		Gnomes = {
			Status = 50115,
			Ordnance = 50116, -- Mission
			Measurements = 50117, -- Mission
			Charting = 50118, -- Mission
			GnomeChartChest = 50119, -- Measurements
			GnomeChartPaper = 50120, -- Charting
			GnomesCount = 50121, -- Ordnance
			CrawlersCount = 50122, -- Ordnance
			LocationA = 50123, -- Measurements
			LocationB = 50124, -- Measurements
			LocationC = 50125, -- Measurements
			LocationD = 50126, -- Measurements
			LocationE = 50127, -- Measurements
			LocationCount = 50128, -- Measurements
			OldGate = 50129, -- Charting
			TheGaze = 50130, -- Charting
			LostRuin = 50131, -- Charting
			Outpost = 50132, -- Charting
			Bastion = 50133,
			-- Charting
			BrokenTower = 50134, -- Charting
			ChartingCount = 50135, -- Contador
			TimeTaskOrdnance = 50136,
			TimeTaskMeasurements = 50137,
			TimeTaskCharting = 50138,
		},
		Access = {
			LavaPumpWarzoneVI = 50139,
			TimerWarzoneVI = 50140,
			LavaPumpWarzoneV = 50141,
			TimerWarzoneV = 50142,
			LavaPumpWarzoneIV = 50143,
			TimerWarzoneIV = 50144,
		},
		Crystals = {
			WarzoneVI = {
				BigCrystal1 = 50155,
				BigCrystal2 = 50156,
				MediumCrystal1 = 50157,
				MediumCrystal2 = 50158,
				SmallCrystal1 = 50159,
				SmallCrystal2 = 50160,
			},
			WarzoneV = {
				BigCrystal1 = 50165,
				BigCrystal2 = 50166,
				MediumCrystal1 = 50167,
				MediumCrystal2 = 50168,
				SmallCrystal1 = 50169,
				SmallCrystal2 = 50170,
			},
			WarzoneIV = {
				BigCrystal1 = 50175,
				BigCrystal2 = 50176,
				MediumCrystal1 = 50177,
				MediumCrystal2 = 50178,
				SmallCrystal1 = 50179,
				SmallCrystal2 = 50180,
			},
		},
		Bosses = {
			TheCountOfTheCore = 50185,
			TheDukeOfTheDepths = 50186,
			TheBaronFromBelow = 50187,
			TheCountOfTheCoreAchiev = 50188,
			TheDukeOfTheDepthsAchiev = 50189,
			TheBaronFromBelowAchiev = 50190,
			LastAchievement = 50191,
		},
	},
	CultsOfTibia = {
		-- Reserved storage from 50200 - 50269
		Questline = 50200,
		Minotaurs = {
			EntranceAccessDoor = 50201,
			JamesfrancisTask = 50202,
			Mission = 50203,
			BossTimer = 50204,
			AccessDoor = 50205,
		},
		MotA = {
			Mission = 50210,
			Stone1 = 50211,
			Stone2 = 50212,
			Stone3 = 50213,
			Answer = 50214,
			QuestionId = 50215,
			AccessDoorInvestigation = 50216,
			AccessDoorGareth = 50217,
			AccessDoorDenominator = 50218,
		},
		Barkless = {
			Mission = 50225,
			sulphur = 50226,
			Tar = 50227,
			Ice = 50228,
			Death = 50229,
			Objects = 50230,
			Temp = 50231,
			BossTimer = 50232,
			TrialAccessDoor = 50243, -- 50233 is used by an ore wagon
			TarAccessDoor = 50234,
			AccessDoor = 50235,
			BossAccessDoor = 50236,
		},
		Orcs = {
			Mission = 50240,
			LookType = 50241,
			BossTimer = 50242,
		},
		Life = {
			Mission = 50245,
			BossTimer = 50246,
			AccessDoor = 50264,
		},
		Humans = {
			Mission = 50250,
			Vaporized = 50251,
			Decaying = 50252,
			BossTimer = 50253,
		},
		Misguided = {
			Mission = 50255,
			Monsters = 50256,
			Exorcisms = 50257,
			Time = 50258,
			BossTimer = 50259,
			AccessDoor = 50260,
		},
		FinalBoss = {
			Mission = 50261,
			BossTimer = 50262,
			AccessDoor = 50263,
		},
	},
	FirstDragon = {
		-- Reserved storage from 50350 - 50379
		Questline = 50350,
		DragonCounter = 50351,
		ChestCounter = 50352,
		SecretsCounter = 50355,
		GelidrazahAccess = 50356,
		DesertTile = 50358,
		StoneSculptureTile = 50359,
		SuntowerTile = 50360,
		Horn = 50362,
		Scale = 50363,
		Bones = 50364,
		Tooth = 50365,
		AccessCave = 50366,
		SomewhatBeatable = 50367,
		FirstDragonTimer = 50368,
		RewardFeather = 50369,
		RewardMask = 50370,
		RewardBackpack = 50371,
	},
	Grimvale = {
		-- Reserved storage from 50380 - 50399
		SilverVein = 50380,
		WereHelmetEnchant = 50381,
	},
	HeroRathleton = {
		-- Reserved storage from 50400 - 50419
		QuestLine = 50400,
		VotesCasted = 50401,
		Rank = 50402,
		AccessDoor = 50403,
		AccessTeleport1 = 50404,
		AccessTeleport2 = 50405,
		AccessTeleport3 = 50406,
	},
	FerumbrasAscension = {
		-- Reserved storage from 50420 - 50469
		RiftRunner = 50420, -- Scroll
		TheShattererTimer = 50421,
		TheLordOfTheLiceTimer = 50422,
		Tarbaz = 50431,
		Razzagorn = 50432,
		Ragiaz = 50433,
		Zamulosh = 50434,
		Shulgrax = 50435,
		Mazoran = 50436,
		Plagirath = 50437,
		Access = 50438,
		TheShatterer = 50439,
		ZamuloshTeleports = 50440,
		BasinCounter = 50441,
		TheLordOfTheLiceAccess = 50442,
		FirstDoor = 50443,
		MonsterDoor = 50444,
		TarbazDoor = 50445,
		HabitatsAccess = 50446,
		HabitatsTimer = 50447,
		TarbazNotes = 50448,
		ColorLever = 50449,
		BoneFluteWall = 50450,
		BoneFlute = 50451,
		Ring = 50452,
		Statue = 50453,
		Fount = 50454,
		Vampire = 50455,
		Flower = 50456,
		Ring2 = 50457,
		Bone = 50458,
		Reward = 50459,
		TheShattererLever = 50460,
	},
	ForgottenKnowledge = {
		-- Reserved storage from 50470 - 50519
		AccessDeath = 50470,
		AccessViolet = 50471,
		AccessEarth = 50472,
		AccessFire = 50473,
		AccessIce = 50474,
		AccessGolden = 50475,
		AccessLast = 50476,
		OldDesk = 50477,
		GirlPicture = 50478,
		SilverKey = 50479,
		Phial = 50480,
		BirdCounter = 50481,
		PlantCounter = 50482,
		GoldenServantCounter = 50483,
		DiamondServantCounter = 50484,
		AccessPortals = 50485,
		AccessMachine = 50486,
		LadyTenebrisKilled = 50488,
		LloydKilled = 50490,
		ThornKnightKilled = 50492,
		DragonkingKilled = 50494,
		HorrorKilled = 50496,
		TimeGuardianKilled = 50498,
		LastLoreKilled = 50501,
		BirdCage = 50502,
		AccessLavaTeleport = 50503,
		Ivalisse = 50504,
		Chalice = 50505,
		Tomes = 50506,
		BabyDragon = 50507,
		SpiderWeb = 50508,
		LloydEvent = 50509,
	},
	SweetyCyclops = {
		-- Reserved storage from 50520 - 50529
		AmuletTimer = 50520,
		AmuletStatus = 50521,
	},
	ExplorerSociety = {
		-- Reserved storage from 50530 - 50599
		QuestLine = 50530,
		SpectralStone = 50531,
		SkullOfRatha = 50532,
		GiantSmithHammer = 50533,
		JoiningTheExplorers = 505344,
		TheIceDelivery = 50535,
		TheButterflyHunt = 50536,
		ThePlantCollection = 50537,
		TheLizardUrn = 50538,
		TheBonelordSecret = 50539,
		TheOrcPowder = 50540,
		CalassaQuest = 50541,
		TheMemoryStone = 50542,
		TheRuneWritings = 50543,
		TheEctoplasm = 50544,
		TheSpectralDress = 50545,
		TheSpectralStone = 50546,
		TheAstralPortals = 50547,
		TheIslandofDragons = 50548,
		TheIceMusic = 50549,
		BansheeDoor = 50550,
		BonelordsDoor = 50551,
		CalassaDoor = 50552,
		MemoryStoneDoor = 50553,
		ElvenDoor = 50554,
		OrcDoor = 50555,
		ChorurnDoor = 50556,
		DwacatraDoor = 50557,
		FamilyBroochDoor = 50558,
		TheElvenPoetry = 50559,
		SpectralStoneDoor = 50560,
		IceMusicDoor = 50561,
	},
	TravellingTrader = {
		-- Reserved storage from 50600 - 50619
		Mission01 = 50600,
		Mission02 = 50601,
		Mission03 = 50602,
		Mission04 = 50603,
		Mission05 = 50604,
		Mission06 = 50605,
		Mission07 = 50606,
		-- unused packageDoor = 50607
	},
	DjinnWar = {
		-- Reserved storage from 50620 - 50649
		Faction = {
			Greeting = 50620,
			MaridDoor = 50621,
			EfreetDoor = 50622,
		},
		RecievedLamp = 50625,
		-- Blue djinn
		MaridFaction = {
			Start = 50630,
			Mission01 = 50631,
			Mission02 = 50632,
			RataMari = 50633,
			Mission03 = 50634,
			DoorToLamp = 50635,
			DoorToEfreetTerritory = 50636,
		},
		-- Green djinn
		EfreetFaction = {
			Start = 50640,
			Mission01 = 50641,
			Mission02 = 50642,
			Mission03 = 50643,
			DoorToLamp = 50644,
			DoorToMaridTerritory = 50645,
		},
	},
	VampireHunter = {
		-- Reserved storage from 50650 - 50659
		Rank = 50650,
	},
	BigfootBurden = {
		-- Reserved storage from 50660 - 50719
		QuestLine = 50660,
		Test = 50661,
		Shooting = 50662,
		QuestLineComplete = 50663,
		MelodyTone1 = 50664,
		MelodyTone2 = 50665,
		MelodyTone3 = 50666,
		MelodyTone4 = 50667,
		MelodyTone5 = 50668,
		MelodyTone6 = 50669,
		MelodyTone7 = 50670,
		MelodyStatus = 50671,
		Rank = 50672,
		MissionCrystalKeeper = 50673,
		CrystalKeeperTimout = 50674,
		RepairedCrystalCount = 50675,
		MissionRaidersOfTheLostSpark = 50676,
		ExtractedCount = 50677,
		RaidersOfTheLostSparkTimeout = 50678,
		MissionExterminators = 50679,
		ExterminatedCount = 50680,
		ExterminatorsTimeout = 50681,
		MissionMushroomDigger = 50682,
		MushroomCount = 50683,
		MushroomDiggerTimeout = 50684,
		MissionMatchmaker = 50685,
		MatchmakerStatus = 50686,
		MatchmakerIdNeeded = 50687,
		MatchmakerTimeout = 50688,
		MissionTinkersBell = 50689,
		GolemCount = 50690,
		TinkerBellTimeout = 50691,
		MissionSporeGathering = 50692,
		SporeCount = 50693,
		SporeGatheringTimeout = 50694,
		MissionGrindstoneHunt = 50695,
		GrindstoneStatus = 50696,
		GrindstoneTimeout = 50697,
		WarzoneStatus = 50698,
		Warzone1Access = 50699,
		Warzone2Access = 50700,
		Warzone3Access = 50701,
		Warzone1Reward = 50702,
		Warzone2Reward = 50703,
		Warzone3Reward = 50704,
		BossKills = 50705,
		DoorGoldenFruits = 50706,
		GnomedixMsg = 50710,
	},
	TheirMastersVoice = {
		-- Reserved storage from 50720 - 50739
		SlimeGobblerTimeout = 50720,
		SlimeGobblerReceived = 50721,
	},
	KosheiTheDeathless = {
		-- Reserved storage from 50740 - 50749
		RewardDoor = 50740,
	},
	ElementalSphere = {
		-- Reserved storage from 50750 - 50759
		QuestLine = 50750,
		BossStorage = 50751,
		MachineGemCount = 50752,
	},
	GravediggerOfDrefia = {
		-- Reserved storage from 50760 - 50849
		QuestStart = 50760,
		Mission01 = 50761,
		Mission02 = 50762,
		Mission03 = 50763,
		Mission04 = 50764,
		Mission05 = 50765,
		Mission06 = 50766,
		Mission07 = 50767,
		Mission08 = 50768,
		Mission09 = 50769,
		Mission10 = 50770,
		Mission11 = 50771,
		Mission12 = 50772,
		Mission13 = 50773,
		Mission14 = 50774,
		Mission15 = 50775,
		Mission16 = 50776,
		Mission17 = 50777,
		Mission18 = 50778,
		Mission19 = 50779,
		Mission20 = 50780,
		Mission21 = 50781,
		Mission22 = 50782,
		Mission23 = 50783,
		Mission24 = 50784,
		Mission25 = 50785,
		Mission26 = 50786,
		Mission27 = 50787,
		Mission28 = 50788,
		Mission29 = 50789,
		Mission30 = 50790,
		Mission31 = 50791,
		Mission32 = 50792,
		Mission32a = 50793,
		Mission32b = 50794,
		Mission33 = 50795,
		Mission34 = 50796,
		Mission35 = 50797,
		Mission36 = 50798,
		Mission36a = 50799,
		Mission37 = 50800,
		Mission38 = 50801,
		Mission38a = 50802,
		Mission38b = 50803,
		Mission38c = 50804,
		Mission39 = 50805,
		Mission40 = 50806,
		Mission41 = 50807,
		Mission42 = 50808,
		Mission43 = 50809,
		Mission44 = 50810,
		Mission45 = 50811,
		Mission46 = 50812,
		Mission47 = 50813,
		Mission48 = 50814,
		Mission49 = 50815,
		Mission50 = 50816,
		Mission51 = 50817,
		Mission52 = 50818,
		Mission53 = 50819,
		Mission54 = 50820,
		Mission55 = 50821,
		Mission56 = 50822,
		Mission57 = 50823,
		Mission58 = 50824,
		Mission59 = 50825,
		Mission60 = 50826,
		Mission61 = 50827,
		Mission62 = 50828,
		Mission63 = 50829,
		Mission64 = 50830,
		Mission65 = 50831,
		Mission66 = 50832,
		Mission67 = 50833,
		Mission68 = 50834,
		Mission69 = 50835,
		Mission70 = 50836,
		Mission71 = 50837,
		Mission72 = 50838,
		Mission73 = 50839,
		Mission74 = 50840,
		Bookcase = 50841,
	},
	Oramond = {
		-- Reserved storage from 50850 - 50879
		QuestLine = 50850,
		VotingPoints = 50851,
		MissionToTakeRoots = 50852,
		HarvestedRootCount = 50853,
		TaskProbing = 50854,
		DoorBeggarKing = 50855,
		MissionAbandonedSewer = 50856,
		DoorAbandonedSewer = 50857,
	},
	DarkTrails = {
		-- Reserved storage from 50880 - 50909
		Mission01 = 50881,
		Mission02 = 50882,
		Mission03 = 50883,
		Mission04 = 50884,
		Mission05 = 50885,
		Mission06 = 50886,
		Mission07 = 50887,
		Mission08 = 50888,
		Mission09 = 50889,
		Mission10 = 50890,
		Mission11 = 50891,
		Mission12 = 50892,
		Mission13 = 50893,
		Mission14 = 50894,
		Mission15 = 50895,
		Mission16 = 50896,
		Mission17 = 50897,
		Mission18 = 50898,
		Outfit = 50899, -- final storage
		DoorQuandon = 50901,
		DoorHideout = 50902,
	},
	SpikeTaskQuest = {
		-- Reserved storage from 50910 - 50959
		QuestLine = 50910,
		Gnomilly = 50911,
		Gnombold = {
			Points = 50912,
			Nests = 50913,
			Fertilise = 50914,
			Kill = 50915,
			Charges = 50916,
		},
		Gnomargery = {
			Points = 50920,
			Deliver = 50921,
			Undercover = 50922,
			Temperature = 50923,
			Kill = 50924,
		},
	},
	OutfitQuest = {
		-- Reserved storage from 50960 - 51039
		-- Until all outfit quests are completed
		DefaultStart = 50960,
		Ref = 50961,
		Afflicted = {
			Outfit = 50962,
			AddonPlagueMask = 50963,
			AddonPlagueBell = 50964,
		},
		Citizen = {
			-- Mission storages for temporary questlog entries
			MissionHat = 50966,
			AddonHat = 50967,
			MissionBackpack = 50968,
			AddonBackpack = 50969,
			AddonBackpackTimer = 50970,
		},
		-- Begger Outfit Quest
		BeggarFirstAddonDoor = 50975, -- Staff quest
		BeggarSecondAddon = 50976,
		-- Druid-outfit Quest
		DruidHatAddon = 50977,
		DruidBodyAddon = 50978,
		DruidAmuletDoor = 50979,
		-- Barbarian-outfit Quest
		BarbarianAddon = 50980,
		BarbarianAddonWaitTimer = 50981,
		-- Beggar
		BeggarOutfit = 50982,
		BeggarOutfitTimer = 50983,
		-- Hunter-outfit Quest
		HunterMusicSheet01 = 50984,
		HunterMusicSheet02 = 50985,
		HunterMusicSheet03 = 50986,
		HunterMusicSheet04 = 50987,
		HunterBodyAddon = 50988,
		HunterHatAddon = 50989,
		Hunter = {
			AddonGlove = 50990,
			AddonHat = 50991,
		},
		Knight = {
			AddonSword = 50992,
			MissionHelmet = 50993,
			AddonHelmet = 50994,
			AddonHelmetTimer = 50995,
			RamsaysHelmetDoor = 50996,
		},
		MageSummoner = {
			AddonWand = 50997,
			AddonBelt = 50998,
			MissionHatCloak = 50999,
			AddonHatCloak = 51000,
			AddonWandTimer = 51001,
		},
		-- Nobleman Outfit
		NoblemanFirstAddon = 51002,
		NoblemanSecondAddon = 51003,
		-- Norseman-outfit Quest
		NorsemanAddon = 51004,
		-- Warrior-outfit Quest
		WarriorShoulderAddon = 51005,
		WarriorSwordAddon = 51006,
		WarriorShoulderTimer = 51007,
		-- Wizard-outfit Quest
		WizardAddon = 51008,
		-- Pirate-outfit Quest
		PirateBaseOutfit = 51009,
		PirateSabreAddon = 51010,
		PirateHatAddon = 51011,
		-- Assassin Outfit
		AssassinBaseOutfit = 51012,
		AssassinFirstAddon = 51013,
		AssassinSecondAddon = 51014,
		-- Golden Outfit
		GoldenOutfit = 51015,
		NightmareOutfit = 51016,
		NightmareDoor = 51017,
		BrotherhoodOutfit = 51018,
		BrotherhoodDoor = 51019,
		Shaman = {
			AddonStaffMask = 51020,
			MissionStaff = 51021,
			MissionMask = 51022,
		},
		DeeplingAnchor = 51023,
		FirstOrientalAddon = 51024,
		SecondOrientalAddon = 51025,
		RoyalCostumeOutfit = 51026,
	},
	TheAncientTombs = {
		-- Reserved storage from 50940 - 51059
		DefaultStart = 50940,
		VashresamunInstruments = 50941,
		VashresamunsDoor = 50942,
		MorguthisBlueFlameStorage1 = 50943,
		MorguthisBlueFlameStorage2 = 50944,
		MorguthisBlueFlameStorage3 = 50945,
		MorguthisBlueFlameStorage4 = 50946,
		MorguthisBlueFlameStorage5 = 50947,
		MorguthisBlueFlameStorage6 = 50948,
		MorguthisBlueFlameStorage7 = 50949,

		OmrucsTreasure = 50950,
		ThalasTreasure = 50951,
		DiphtrahsTreasure = 50952,
		MahrdisTreasure = 50953,
		VashresamunsTreasure = 50954,
		MorguthisTreasure = 50955,
		RahemosTreasure = 50956,
	},
	TheApeCity = {
		-- Reserved storage from 51060 - 51079
		Started = 51060,
		Questline = 51061,
		DworcDoor = 51062,
		ChorDoor = 51063,
		ParchmentDecyphering = 51064,
		FibulaDoor = 51065,
		WitchesCapSpot = 51066,
		CasksDoor = 51067,
		Casks = 51068,
		HolyApeHair = 51069,
		SnakeDestroyer = 51070,
		ShamanOufit = 51071,
	},
	TheInquisition = {
		-- Reserved storage from 51110 - 51139
		Questline = 51110,
		Mission01 = 51111,
		Mission02 = 51112,
		Mission03 = 51113,
		Mission04 = 51114,
		Mission05 = 51115,
		Mission06 = 51116,
		Mission07 = 51117,
		RewardDoor = 51118,
		GrofGuard = 51120,
		KulagGuard = 51121,
		MilesGuard = 51122,
		TimGuard = 51123,
		WalterGuard = 51124,
		StorkusVampiredust = 51125,
		EnterTeleport = 51126,
		Reward = 51127,
		RewardRoomText = 51128,
	},
	BarbarianTest = {
		-- Reserved storage from 51140 - 51159
		Questline = 51140,
		Mission01 = 51141,
		Mission02 = 51142,
		Mission03 = 51143,
		MeadTotalSips = 51144,
		MeadSuccessSips = 51145,
	},
	TheIceIslands = {
		-- Reserved storage from 51160 - 51199
		Questline = 51160,
		Mission01 = 51161, -- Befriending the Musher
		Mission02 = 51162, -- Nibelor 1: Breaking the Ice
		Mission03 = 51163, -- Nibelor 2: Ecological Terrorism
		Mission04 = 51164, -- Nibelor 3: Artful Sabotage
		Mission05 = 51165, -- Nibelor 4: Berserk Brewery
		Mission06 = 51166, -- Nibelor 5: Cure the Dogs
		Mission07 = 51167, -- The Secret of Helheim
		Mission08 = 51168, -- The Contact
		Mission09 = 51169, -- Formorgar Mines 1: The Mission
		Mission10 = 51170, -- Formorgar Mines 2: Ghostwhisperer
		Mission11 = 51171, -- Formorgar Mines 3: The Secret
		Mission12 = 51172, -- Formorgar Mines 4: Retaliation
		PickAmount = 51173,
		PaintSeal = 51174,
		SulphurLava = 51175,
		SporesMushroom = 51176,
		FrostbiteHerb = 51177,
		FlowerCactus = 51178,
		FlowerBush = 51179,
		MemoryCrystal = 51180,
		Obelisk01 = 51181,
		Obelisk02 = 51182,
		Obelisk03 = 51183,
		Obelisk04 = 51184,
		yakchalDoor = 51185,
		HuskyKill = 51186,
		HuskyKillStatus = 51187,
	},
	TheWayToYalahar = {
		-- Reserved storage from 51200 - 51209
		QuestLine = 51200,
	},
	InServiceofYalahar = {
		-- Reserved storage from 51210 - 51259
		Questline = 51210,
		Mission01 = 51211,
		Mission02 = 51212,
		Mission03 = 51213,
		Mission04 = 51214,
		Mission05 = 51215,
		Mission06 = 51216,
		Mission07 = 51217,
		Mission08 = 51218,
		Mission09 = 51219,
		Mission10 = 51220,
		SewerPipe01 = 51221,
		SewerPipe02 = 51222,
		SewerPipe03 = 51223,
		SewerPipe04 = 51224,
		DiseasedDan = 51225,
		DiseasedBill = 55226,
		DiseasedFred = 55227,
		AlchemistFormula = 51228,
		BadSide = 51229,
		GoodSide = 55230,
		MrWestDoor = 51231,
		MrWestStatus = 51232,
		TamerinStatus = 55233,
		MorikSummon = 51234,
		QuaraState = 51235,
		QuaraSplasher = 51236,
		QuaraSharptooth = 51237,
		QuaraInky = 51238,
		MatrixState = 51239,
		SideDecision = 51240,
		MatrixReward = 51241,
		NotesPalimuth = 51242,
		NotesAzerus = 51243,
		DoorToAzerus = 51244,
		DoorToBog = 55136,
		DoorToLastFight = 55137,
		DoorToMatrix = 51247,
		DoorToQuara = 51248,
		DoorToReward = 51249,
	},
	ChildrenoftheRevolution = {
		-- Reserved storage from 55145 - 51279
		Questline = 55145,
		Mission00 = 55146, -- Prove Your Worzz!
		Mission01 = 51262,
		Mission02 = 51263,
		Mission03 = 51264,
		Mission04 = 55148,
		Mission05 = 51266,
		SpyBuilding01 = 51267,
		SpyBuilding02 = 51268,
		SpyBuilding03 = 51269,
		StrangeSymbols = 55154,
		teleportAccess = 55155,
	},
	UnnaturalSelection = {
		-- Reserved storage from 55159 - 51299
		Questline = 55159,
		Mission01 = 51281,
		Mission02 = 51282,
		Mission03 = 51283,
		Mission04 = 51284,
		Mission05 = 51285,
		Mission06 = 51286,
		DanceStatus = 51287,
	},
	WrathoftheEmperor = {
		-- Reserved storage from 51300 - 51339
		Questline = 51300,
		Mission01 = 51301,
		Mission02 = 51302,
		Mission03 = 51303,
		Mission04 = 51304,
		Mission05 = 51305,
		Mission06 = 51306,
		Mission07 = 51307,
		Mission08 = 51308,
		Mission09 = 51309,
		Mission10 = 51310,
		Mission11 = 51311,
		Mission12 = 51312,
		Message = 51313, --1068
		GuardcaughtYou = 51314, --1062
		ZumtahStatus = 51315, --1066
		PrisonReleaseStatus = 51316, --1067
		GhostOfAPriest01 = 51317, --1070
		GhostOfAPriest02 = 51318, --1071
		GhostOfAPriest03 = 51319, --1072
		InterdimensionalPotion = 51320, --1084
		BossStatus = 51321, --1090
		-- unused platinumReward = 51322,
		-- unused backpackReward = 51323,
		MainReward = 51324,
		TeleportAccess = {
			Rebel = 51325,
			Zlak = 51326,
			Zizzle = 51327,
			SleepingDragon = 51328,
			InnerSanctum = 51329,
			AwarnessEmperor = 51330,
			Wote10 = 51331,
			BossRoom = 51332,
		},
	},
	FriendsandTraders = {
		-- Reserved storage from 51340 - 51359
		DefaultStart = 51340,
		TheSweatyCyclops = 51341,
		TheMermaidMarina = 51342,
		TheBlessedStake = 51343,
		TheBlessedStakeWaitTime = 51344,
	},
	Postman = {
		-- Reserved storage from 51360 - 51389
		Mission01 = 51360,
		Mission02 = 51361,
		Mission03 = 51362,
		Mission04 = 51363,
		Mission05 = 51364,
		Mission06 = 51365,
		Mission07 = 51366,
		Mission08 = 51367,
		Mission09 = 51368,
		Mission10 = 51369,
		Rank = 51370,
		Door = 51371,
		TravelCarlin = 51372,
		TravelEdron = 51373,
		TravelVenore = 51374,
		TravelCormaya = 51375,
		MeasurementsBenjamin = 51376,
		MeasurementsKroox = 51377,
		MeasurementsDove = 51378,
		MeasurementsLiane = 51379,
		MeasurementsChrystal = 51380,
		MeasurementsOlrik = 51381,
	},
	ThievesGuild = {
		-- Reserved storage from 515206 - 51409
		Quest = 515206,
		Mission01 = 515207,
		Mission02 = 515208,
		Mission03 = 515209,
		Mission04 = 51394,
		Mission05 = 56395,
		Mission06 = 51396,
		Mission07 = 51397,
		Mission08 = 51398,
		Door = 51399,
		Reward = 51400,
		TheatreScript = 51401,
	},
	TheHuntForTheSeaSerpent = {
		-- Reserved storage from 51410 - 51419
	},
	SecretService = {
		-- Reserved storage from 51420 - 51449
		Quest = 51420,
		TBIMission01 = 51421,
		AVINMission01 = 51422,
		CGBMission01 = 51423,
		TBIMission02 = 51424,
		AVINMission02 = 51425,
		CGBMission02 = 51426,
		TBIMission03 = 51427,
		AVINMission03 = 51428,
		CGBMission03 = 51429,
		TBIMission04 = 51430,
		AVINMission04 = 51431,
		CGBMission04 = 51432,
		TBIMission05 = 51433,
		AVINMission05 = 51434,
		CGBMission05 = 51435,
		TBIMission06 = 51436,
		AVINMission06 = 51437,
		CGBMission06 = 51438,
		Mission07 = 51439,
		RottenTree = 51440,
	},
	HiddenCityOfBeregar = {
		-- Reserved storage from 51450 - 51479
		DefaultStart = 51450,
		WayToBeregar = 51451,
		OreWagon = 51452,
		GoingDown = 51453,
		JusticeForAll = 51454,
		GearWheel = 51455,
		SweetAsChocolateCake = 51456,
		RoyalRescue = 51457,
		TheGoodGuard = 51458,
		PythiusTheRotten = 51459,
		DoorNorthMine = 51460,
		DoorWestMine = 51461,
		DoorSouthMine = 51462,
		BrownMushrooms = 51463,
		TunnellingGuide = 51464,
	},
	TibiaTales = {
		-- Reserved storage from 51480 - 51539
		DefaultStart = 51480,
		UltimateBoozeQuest = 51481,
		AgainstTheSpiderCult = 51482,
		AnInterestInBotany = 51483,
		AnInterestInBotanyChestDoor = 51484,
		AritosTask = 51485,
		ToAppeaseTheMightyQuest = 51486,
		IntoTheBonePit = 51487,
		TheExterminator = 51488,
		AritosTaskDoor = 51489,
		RestInHallowedGround = {
			Questline = 51495,
			HolyWater = 51496,
			Graves = {
				Grave1 = 51501,
				Grave2 = 51502,
				Grave3 = 51503,
				Grave4 = 51504,
				Grave5 = 51505,
				Grave6 = 51506,
				Grave7 = 51507,
				Grave8 = 51508,
				Grave9 = 51509,
				Grave10 = 51510,
				Grave11 = 51511,
				Grave12 = 51512,
				Grave13 = 51513,
				Grave14 = 51514,
				Grave15 = 51515,
				Grave16 = 51516,
			},
		},
		JackFutureQuest = {
			QuestLine = 51520,
			Furniture01 = 51521,
			Furniture02 = 51522,
			Furniture03 = 51523,
			Furniture04 = 51524,
			Furniture05 = 51525,
			Mother = 51526,
			Sister = 51527,
			Statue = 51528,
			LastMissionState = 51529,
		},
		TheCursedCrystal = {
			Oneeyedjoe = 51530,
			MedusaOil = 51531,
			Questline = 51532,
		},
	},
	TheShatteredIsles = {
		-- Reserved storage from 51540 - 51589
		DefaultStart = 51540,
		TheGovernorDaughter = 51541,
		TheErrand = 51542,
		AccessToMeriana = 51543,
		APoemForTheMermaid = 51544,
		ADjinnInLove = 51545,
		AccessToLagunaIsland = 51546,
		AccessToGoroma = 51547,
		Shipwrecked = 51548,
		DragahsSpellbook = 51549,
		TheCounterspell = 51550,
		ReputationInSabrehaven = 51551,
		RaysMission1 = 51552,
		RaysMission2 = 51553,
		RaysMission3 = 51554,
		RaysMission4 = 51555,
		AccessToNargor = 51556,
		TortoiseEggNargorDoor = 51557,
		TortoiseEggNargorTime = 51558,
		YavernDoor = 51559,
		TavernMap1 = 51560,
		TavernMap2 = 51561,
		TavernMap3 = 51562,
	},
	SearoutesAroundYalahar = {
		-- Reserved storage from 51590 - 51609
		TownsCounter = 51590,
		AbDendriel = 51591,
		Darashia = 51592,
		Venore = 51593,
		Ankrahmun = 51594,
		PortHope = 51595,
		Thais = 51596,
		LibertyBay = 51597,
		Carlin = 51598,
	},
	KillingInTheNameOf = {
		-- Reserved storage from 51610 - 51629
		LugriNecromancers = 51610,
		BudrikMinos = 51611,
		MissionTiquandasRevenge = 51612,
		MissionDemodras = 51613,
		BossPoints = 51614,
		QuestLogEntry = 51615,
		PawAndFurRank = 51616,
		GreenDjinnTask = 51617,
		BlueDjinnTask = 51618,
		PirateTask = 51619,
		TrollTask = 51620,
		GoblinTask = 51621,
		RotwormTask = 51622,
		CyclopsTask = 51623,
	},
	HotCuisineQuest = {
		-- Reserved storage from 51650 - 51659
		QuestStart = 51650,
		CurrentDish = 51651,
		QuestLog = 51652,
		CookbookDoor = 51653,
	},
	RookgaardTutorialIsland = {
		-- Reserved storage from 51660 - 51679
		TutorialHintsStorage = 51665,
		SantiagoNpcGreetStorage = 51666,
		SantiagoQuestLog = 51667,
		-- unused cockroachKillStorage = 51668,
		-- unused cockroachLegsMsgStorage = 51669,
		-- unused cockroachBodyMsgStorage = 51670,
		ZirellaNpcGreetStorage = 51671,
		ZirellaQuestLog = 51672,
		CarlosNpcTradeStorage = 51673,
		CarlosNpcGreetStorage = 51677,
		CarlosQuestLog = 51678,
	},
	TheRookieGuard = {
		--Reserved storage 52360 - 52395
		Questline = 52360,
		Mission01 = 52361,
		Mission02 = 52362,
		Mission03 = 52363,
		Mission04 = 52364,
		Mission05 = 52365,
		Mission06 = 52366,
		Mission07 = 52367,
		Mission08 = 52368,
		Mission09 = 52369,
		Mission10 = 52370,
		Mission11 = 52371,
		Mission12 = 52372,
		StonePileTimer = 52373,
		Catapults = 52374,
		RatKills = 52375,
		PoacherCorpse = 52376,
		LibraryChest = 52377,
		TrollChests = 52378,
		TunnelPillars = 52379,
		Sarcophagus = 52380,
		AcademyChest = 52381,
		KraknaknorkChests = 52382,
		TutorialDelay = 52383,
		LibraryDoor = 52384,
		UnholyCryptDoor = 52385,
		AcademyDoor = 52386,
		AcademyChestTimer = 52387,
		WarWolfDenChest = 52388,
		UnholyCryptChests = 52389,
		OrcFortressChests = 52390,
		Level8Warning = 52391,
	},
	BanutaSecretTunnel = {
		-- Reserved storage from 51680 - 51689
		DeeperBanutaShortcut = 51680,
	},
	DemonOak = {
		-- Reserved storage from 51700 - 51709
		Done = 51700,
		Progress = 51701,
		Squares = 51702,
		AxeBlowsBird = 51703,
		AxeBlowsLeft = 51704,
		AxeBlowsRight = 51705,
		AxeBlowsFace = 51706,
	},
	SvargrondArena = {
		-- Reserved storage from 51710 - 51729
		Arena = 51710,
		PitDoor = 51711,
		QuestLogGreenhorn = 51712,
		QuestLogScrapper = 51713,
		QuestLogWarlord = 51714,
		RewardGreenhorn = 51715,
		RewardScrapper = 51716,
		RewardWarlord = 51717,
		TrophyGreenhorn = 51718,
		TrophyScrapper = 51719,
		TrophyWarlord = 51720,
		GreenhornDoor = 51721,
		ScrapperDoor = 51722,
		WarlordDoor = 51723,
	},
	QuestChests = {
		-- Reserved storage from 51730 - 51999
		KosheiTheDeathlessLegs = 51730,
		KosheiTheDeathlessGold = 51731,
		TutorialShovel = 51732,
		TutorialRope = 51733,
		FormorgarMinesHoistSkeleton = 51737,
		FormorgarMinesHoistChest = 51738,
		-- Custom Quests, currently not using system.lua (aid 2000)
		BlackKnightTreeCrownShield = 51739,
		BlackKnightTreeCrownArmor = 51740,
		BlackKnightTreeKey = 51741,
		KosheiAmulet1 = 51742,
		KosheiAmulet2 = 51743,
		SilverBrooch = 51744,
		FamilyBrooch = 51745,
		DCQGhoul = 51746,
		FirewalkerBoots = 51747,
		DeeperFibulaKey = 51748,
		SixRubiesQuest = 51749,
		ParchmentRoomQuest = 51750,
		WarzoneReward1 = 51751,
		WarzoneReward2 = 51752,
		WarzoneReward3 = 51753,
		FathersBurdenWood = 51754,
		FathersBurdenIron = 51755,
		FathersBurdenRoot = 5176,
		FathersBurdenCrystal = 51757,
		FathersBurdenSilk = 51758,
		FathersBurdenCloth = 51759,
		OutlawCampKey1 = 51760,
		OutlawCampKey2 = 51761,
		OutlawCampKey3 = 51762,
		DoubletQuest = 51763,
		HoneyFlower = 51764,
		BananaPalm = 51765,
		WhisperMoss = 51766,
		OldParchment = 51767,
		DragahsSpellbook = 51768,
		StealFromThieves = 51769,
	},
	PitsOfInferno = {
		-- Reserved storage from 52000 - 52019
		ShortcutHubDoor = 52000,
		ShortcutLeverDoor = 52001,
		Pumin = 52002,
		WeaponReward = 52003,
		ThroneInfernatil = 52004,
		ThroneTafariel = 52005,
		ThroneVerminor = 52006,
		ThroneApocalypse = 52007,
		ThroneBazir = 52008,
		ThroneAshfalor = 52009,
		ThronePumin = 52010,
	},
	HorestisTomb = {
		-- Reserved storage from 52020 - 52029
		JarFloor1 = 52020,
		JarFloor2 = 52021,
		JarFloor3 = 52022,
		JarFloor4 = 52023,
		JarFloor5 = 52024,
	},
	WhiteRavenMonastery = {
		-- Reserved storage from 52030 - 52039
		QuestLog = 52030,
		Passage = 52031,
		Diary = 52032,
		Door = 52033,
	},
	FathersBurden = {
		-- Reserved storage from 52040 - 52059
		QuestLog = 52040,
		Progress = 52041,
		Status = 52042,
		Sinew = 52043,
		Wood = 52044,
		Cloth = 52045,
		Silk = 52046,
		Crystal = 52047,
		Root = 52048,
		Iron = 52049,
		Scale = 52050,
		Corpse = {
			Scale = 52051,
			Sinew = 52052,
		},
	},
	WhatAFoolish = {
		-- Reserved storage from 52060 - 52099
		Questline = 52060,
		Mission1 = 52061,
		Mission2 = 52062,
		Mission3 = 52063,
		Mission4 = 52064,
		Mission5 = 52065,
		Mission6 = 52066,
		Mission7 = 52067,
		Mission8 = 52068,
		Mission9 = 52069,
		Mission10 = 52070,
		Mission11 = 52071,
		PieBuying = 52072,
		PieBoxTimer = 52073,
		TriangleTowerDoor = 52074,
		EmperorBeardShave = 52075,
		JesterOutfit = 52076,
		WhoopeeCushion = 52077,
		QueenEloiseCatDoor = 52078,
		CatBasket = 52079,
		ScaredCarina = 52080,
		InflammableSulphur = 52081,
		SpecialLeaves = 52082,
		Cigar = 52083,
		Contract = 52084,
		CookieDelivery = {
			SimonTheBeggar = 52085,
			Markwin = 52086,
			Ariella = 52087,
			Hairycles = 52088,
			Djinn = 52089,
			AvarTar = 52090,
			OrcKing = 52091,
			Lorbas = 52092,
			Wyda = 52093,
			Hjaern = 52094,
		},
		OldWornCloth = 52095,
		LostDisguise = 52096,
		ScaredKazzan = 52097,
	},
	SpiritHunters = {
		-- Reserved storage from 52100 - 52109
		Mission01 = 52100,
		TombUse = 52101,
		CharmUse = 52102,
		NightstalkerUse = 52103,
		SouleaterUse = 52104,
		GhostUse = 52105,
	},
	SeaOfLight = {
		-- Reserved storage from 52110 - 52119
		Questline = 52110,
		Mission1 = 52111,
		Mission2 = 52112,
		Mission3 = 52113,
		StudyTimer = 52114,
		LostMinesCrystal = 52115,
	},
	Diapason = {
		-- Reserved storage from 52120 - 52129
		Lyre = 52120,
		LyreTimer = 52121,
		Edala = 52122,
		EdalaTimer = 52123,
	},
	AdventurersGuild = {
		-- Reserved storage from 52130 - 52159
		Stone = 52130,
		MagicDoor = 52131,
		CharosTrav = 52132,
		FreeStone = {
			Alia = 52133,
			Amanda = 52134,
			Brewster = 52135,
			Isimov = 52136,
			Kasmir = 52137,
			Kjesse = 52138,
			Lorietta = 52139,
			Maealil = 52140,
			Quentin = 52141,
			RockWithASoftSpot = 52142,
			Tyrias = 52143,
			Yberius = 52144,
			Rahkem = 52145,
		},
		GreatDragonHunt = {
			WarriorSkeleton = 52146,
			DragonCounter = 52147,
		},
	},
	DreamersChallenge = {
		-- Reserved storage from 52160 - 52199
		LeverNightmare1 = 52160,
		LeverNightmare2 = 52161,
		LeverNightmare3 = 52162,
		LeverBrotherhood1 = 52163,
		LeverBrotherhood2 = 52164,
		LeverBrotherhood3 = 52165,
		TicTac = 52166,
		Reward = 52167,
	},
	HallsOfHope = {
		-- Reserved storage from 52200 - 52219
		Questline = 52200,
		Reward1 = 52201,
		Reward2 = 52202,
		Reward3 = 52203,
		Reward4 = 52204,
		Reward5 = 52205,
	},
	InsectoidCell = {
		-- Reserved storage from 52220 - 52249
		Questline = 52220,
		Reward1 = 52221,
		Reward2 = 52222,
		Reward3 = 52223,
		Reward4 = 52224,
		Reward5 = 52225,
		Reward6 = 52226,
		Reward7 = 52227,
		Reward8 = 52228,
		Reward9 = 52229,
		Reward10 = 52230,
		Reward11 = 52231,
		Reward12 = 52232,
		Reward13 = 52233,
		Reward14 = 52234,
		Reward15 = 52235,
		Reward16 = 52236,
	},
	Dawnport = {
		-- Reserved storage from 52250 - 52289
		-- Reward items storages
		SorcererHealthPotion = 52251,
		SorcererManaPotion = 52252,
		SorcererLightestMissile = 52253,
		SorcererLightStoneShower = 52254,
		SorcererMeat = 52255,
		DruidHealthPotion = 52256,
		DruidManaPotion = 52257,
		DruidLightestMissile = 52258,
		DruidLightStoneShower = 52259,
		DruidMeat = 52260,
		PaladinHealthPotion = 52261,
		PaladinManaPotion = 52262,
		PaladinLightestMissile = 52263,
		PaladinLightStoneShower = 52264,
		PaladinMeat = 52265,
		KnightHealthPotion = 52266,
		KnightManaPotion = 52267,
		KnightMeat = 52268,
		Sorcerer = 52269,
		Druid = 52270,
		Paladin = 52271,
		Knight = 52272,
		DoorVocation = 52273,
		DoorVocationFinish = 52274,
		ChestRoomFinish = 52275,
		Tutorial = 52276,
		MessageStair = 52277,
		Lever = 52278,
		Mainland = 52279,
	},
	LionsRock = {
		-- Reserved storage from 52290 - 52309
		Questline = 52290,
		OuterSanctum = {
			Skeleton = 52291,
			LionsStrength = 52292,
			LionsBeauty = 52293,
			LionsTears = 52294,
		},
		InnerSanctum = {
			SnakeSign = 52295,
			LizardSign = 52296,
			ScorpionSign = 52297,
			HyenaSign = 52298,
			Message = 52299,
		},
		Time = 52300,
	},
	GraveDanger = {
		-- Reserved storage from 52310 - 52339
		Questline = 52310,
		CobraBastion = {
			Questline = 52311,
		},
	},
	RottinWoodAndMaried = {
		-- Reserved storage from 52340 - 52349
		Questline = 52340,
		RottinStart = 52341,
		Trap = 52342,
		Corpse = 52343,
		Time = 52344,
		Mission03 = 52345,
	},
	TheMummysCurse = {
		-- Reserved storage from 52350 - 52359
		Time1 = 52351,
		Time2 = 52352,
		Time3 = 52353,
		Time4 = 52354,
	},
	TheOrderOfTheLion = {
		-- Reserved storage 52360-52395 (TheRookieGuard)
		-- Reserved storage 52396-52410 (TheOrderOfTheLion)
		Drume = {
			Commander = 52396, -- Global
		},
	},
	-- News quest development
	-- These new structure will reserve ranges for each version. Please use accordingly.
	-- New storages
	Quest = {
		Key = {
			ID0010 = 103,
			ID0808 = 808,
			ID0909 = 909,
			ID3001 = 3001,
			ID3002 = 3002,
			ID3003 = 3003,
			ID3004 = 3004,
			ID3005 = 3005,
			ID3006 = 3006,
			ID3007 = 3007,
			ID3008 = 3008,
			ID3012 = 3012,
			ID3600 = 3600,
			ID3620 = 3620,
			ID3666 = 3666,
			ID3702 = 3702,
			ID3800 = 3800,
			ID3801 = 3801,
			ID3802 = 3802,
			ID3899 = 3899,
			ID3940 = 3940,
			ID3980 = 3980,
			ID4055 = 4055,
			ID4502 = 4502,
			ID5010 = 5010,
			ID6010 = 6010,
		},
		-- Start of quests per version
		-- Use the reserved storage keys accordingly
		KeysUpdate = 40000,
		PreU6_0 = { -- update pre-6.0 - Reserved Storages 40001 - 40020
			DeeperFibula = {
				Rewards = {
					TowerShield = 40001,
					WarriorHelmet = 40002,
					DwarvenRing = 40003,
					ElvenAmulet = 40004,
					KnightAxe = 40005,
				},
			},
			OrnamentedShield = {
				Rewards = {
					OrnamentedShield = 40006,
					TimeRing = 40007,
				},
			},
			ShortSword = {
				Rewards = {
					Book = 40008,
				},
			},
			ThaisLighthouse = {
				Rewards = {
					BattleHammer = 40009,
					DarkShield = 40010,
				},
			},
		},
		U6_0 = { -- update 6.0 - Reserved Storages 40021 - 40030
			StuddedShield = {
				Rewards = {
					BananaFree = 40021,
					BananaPremium = 40022,
				},
			},
		},
		U6_1 = { -- update 6.1 - Reserved Storages 40031 - 40050
			EmperorsCookies = {
				Rewards = {
					Cookies = 40031,
				},
			},
			ExplorerBrooch = {
				Brooch = 40032,
			},
			OrcFortress = {
				Rewards = {
					KnightAxe = 40033,
					KnightArmor = 40034,
					FireSword = 40035,
				},
			},
			Panpipe = {
				Rewards = {
					Panpipe = 40036,
				},
			},
		},
		U6_2 = { -- update 6.2 - Reserved Storages 40051 - 40070
			Draconia = {
				Rewards = {
					BagWithWeapons = 40051,
					BagWithAmulets = 40052,
				},
			},
		},
		U6_4 = { -- update 6.4 - Reserved Storages 40071 - 40110
			AdornedUHRune = {
				Rewards = {
					SilverRuneEmblem = 40071,
				},
			},
			BarbarianAxe = {
				Rewards = {
					BarbarianAxe = 40072,
					Scimitar = 40073,
				},
			},
			BerserkerTreasure = {
				Rewards = {
					WhitePearls = 40074,
				},
			},
			DarkArmor = {
				Rewards = {
					Armor = 40075,
				},
			},
			DemonHelmet = {
				Rewards = {
					SteelBoots = 40076,
					DemonHelmet = 40077,
					DemonShield = 40078,
				},
			},
			DoubleHero = {
				Rewards = {
					RedGem = 40079,
					ClubRing = 40080,
				},
			},
			EdronGoblin = {
				Rewards = {
					SilverAmulet = 40081,
					SteelShield = 40082,
				},
			},
			FireAxe = {
				Rewards = {
					Bag = 40083,
					FireAxe = 40084,
				},
			},
			PoisonDaggers = {
				Rewards = {
					BackpackReward = 40085,
				},
			},
			ShamanTreasure = {
				Rewards = {
					BlankRunes = 40086,
				},
			},
			TrollCave = {
				Rewards = {
					GarlicNecklace = 40087,
					BrassLegs = 40088,
				},
			},
			VampireShield = {
				Rewards = {
					StrangeSymbol = 40089,
					DragonLance = 40090,
					VampireShield = 40091,
				},
			},
			WeddingRing = {
				Rewards = {
					DragonNecklace = 40092,
					WeedingRing = 40093,
				},
			},
		},
		U6_5 = { -- update 6.5 - Reserved Storages 40111 - 40120
			AlawarsVault = {
				Rewards = {
					WhitePearl = 40111,
					Broadsword = 40112,
				},
			},
		},
		U7_1 = { -- update 7.1 - Reserved Storages 40121 - 40140
			BlackKnight = {
				Rewards = {
					CrownArmor = 40121,
					CrownShield = 40122,
				},
			},
			DragonTower = {
				Rewards = {
					Backpack1 = 40123,
					Backpack2 = 40124,
				},
			},
			Ring = {
				Rewards = {
					TimeRing = 40125,
					SwordRing = 40126,
				},
			},
			TimeRing = {
				Rewards = {
					CrystallBall = 40127,
					TimeRing = 40128,
					ElvenAmulet = 40129,
				},
			},
		},
		U7_2 = { -- update 7.2 - Reserved Storages 40141 - 40200
			Behemoth = {
				Bag = 10061,
				GuardianHalberd = 10062,
				DemonShield = 10063,
				GoldenArmor = 10064,
			},
			ParchmentRoom = {
				Bag = 10065,
			},
			TheQueenOfTheBanshees = {
				Reward = {
					StoneSkinAmulet = 10066,
					StealthRing = 10067,
					TowerShield = 10068,
					GiantSword = 10069,
					BootsOfHaste = 10070,
					PlatinumCoin = 10071,
				},
				QuestLine = 10072,
				FirstSeal = 10073,
				FirstSealDoor = 10074,
				SecondSeal = 10075,
				SecondSealDoor = 10076,
				ThirdSeal = 10077,
				ThirdSealDoor = 10078,
				ThirdSealWarlocks = 10079,
				FourthSeal = 10080,
				FourthSealDoor = 10081,
				FifthSeal = 10082,
				FifthSealDoor = 10083,
				FifthSealTile = 10084,
				SixthSeal = 10085,
				SixthSealDoor = 10086,
				LastSeal = 10087,
				LastSealDoor = 10088,
				BansheeDoor = 10089,
				FinalBattle = 10090,
			},
		},
		U7_24 = { -- update 7.24 - Reserved Storages 40201 - 40350
			FamilyBrooch = {
				Brooch = 9000,
			},
			GiantSmithhammer = {
				QuestLine = 10091,
				Talon = 10092,
				Hammer = 10093,
				GoldCoin = 10094,
			},
			MadMageRoom = {
				QuestLine = 10095,
				APrisoner = 10096,
				StarAmulet = 10097,
				Hat = 10098,
				StoneSkinAmulet = 10099,
			},
			SkullOfRatha = {
				Bag1 = 10100,
				Bag2 = 10101,
			},
			TheAnnihilator = {
				Reward = 10102,
			},
			TheParadoxTower = {
				QuestLine = 10103,
				TheFearedHugo = 10104,
				FirstParadoxAcess = 10105,
				FavoriteColour = 10106,
				Mathemagics = 10107,
				Reward = {
					Egg = 10108,
					Gold = 10109,
					Talon = 10110,
					Wand = 10111,
				},
			},
			ThePostmanMissions = {},
			TheWhiteRavenMonastery = {},
			VoodooDoll = {},
		},
		U7_3 = { -- update 7.3 - Reserved Storages 40351 - 40400
			MedusaShield = {},
			SerpentineTower = {},
			WhitePearl = {},
		},
		U7_4 = { -- update 7.4 - Reserved Storages 40401 - 40600
			TheAncientTombs = {},
			TheDjinnWarEfreetFaction = {},
			TheDjinnWarMaridFaction = {},
		},
		U7_5 = { -- update 7.5 - Reserved Storages 40601 - 40610
			ElephantTusk = {},
			SamsOldBackpack = {},
		},
		U7_6 = { -- update 7.6 - Reserved Storages 40611 - 40760
			HydraEgg = {},
			TheApeCity = {},
			TheExplorerSociety = {},
		},
		U7_8 = { -- update 7.8 - Reserved Storages 40761 - 41000
			AssassinOutfits = {},
			BarbarianOutfits = {},
			BeggarOutfits = {},
			CitizenOutfits = {},
			CitizenOutfitsRook = {},
			DruidOutfits = {},
			DruidOutfitsRook = {},
			HunterOutfits = {},
			KnightOutfits = {},
			MageOutfits = {},
			MarlinTrophy = {},
			Meriana = {},
			NoblemanOutfits = {},
			ObsidianKnife = {},
			OrientalOutfits = {},
			PirateOutfits = {},
			ShamanOutfits = {},
			SummonerOutfits = {},
			TheBlessedStake = {},
			TheMermaidMarina = {},
			TheShatteredIsles = {},
			TheSweatyCyclops = {},
			TreasureIsland = {},
			WarriorOutfits = {},
			WizardOutfits = {},
		},
		U7_9 = { -- update 7.9 - Reserved Storages 41001 - 41150
			DreamersChallenge = {},
			ThePitsOfInferno = {},
		},
		U8_0 = { -- update 8.0 - Reserved Storages 41151 - 41350
			BarbarianArena = {},
			BarbarianTest = {},
			BerserkPotion = {},
			FishingBox = {},
			FormorgarMinesHoist = {},
			FormorgarMines = {},
			FrostDragon = {},
			Inukaya = {},
			LionTrophy = {},
			MastermindPotion = {},
			NorsemanOutfits = {},
			Sinatuki = {},
			SkeletonDecoration = {},
			TheIceIslands = {},
			WaterskinOfMead = {},
		},
		U8_1 = { -- update 8.1 - Reserved Storages 41351 - 41650
			AgainstTheSpiderCult = {},
			AritosTask = {},
			BrotherhoodOutfits = {},
			OutfitBrotherhoodMaleAddon = {},
			IntoTheBonePit = {},
			KissingAPig = {},
			KosheiTheDeathless = {},
			NightmareOutfits = {},
			OutfitNightmareMaleAddon = {},
			NomadsLand = {},
			RestInHallowedGround = {},
			SecretService = {},
			StealFromThieves = {},
			StrongPotions = {
				Reward = 10043,
			},
			TheExterminator = {},
			TheTravellingTrader = {},
			TheUltimateBooze = {},
			ToAppeaseTheMighty = {},
			ToBlindTheEnemy = {},
			ToOutfoxAFox = {},
			TowerDefence = {},
			Waterfall = {},
			WhatAFoolish = {},
		},
		U8_2 = { -- update 8.2 - Reserved Storages 41651 - 41900
			ElementalSpheres = {},
			MachineryOfWar = {},
			TheBeginning = {},
			TheDemonOak = {},
			FishForASerpent = {
				QuestLine = 41651,
			},
			TheHuntForTheSeaSerpent = {
				QuestLine = 41652,
				SuccessSwitch = 41653,
				Bait = 41654,
				Direction = 41655,
				Access = 41656,
			},
			TheInquisition = {},
			TheThievesGuild = {},
			TrollSabotage = {
				Questline = 41840,
				JumpTimer = 41841,
			},
			VampireHunter = {},
		},
		U8_4 = { -- update 8.4 - Reserved Storages 41901 - 42145
			BloodBrothers = {
				QuestLine = 41901,
				Mission01 = 41902,
				GarlicBread = 41903,
				Mission02 = 41904,
				Cookies = {
					Serafin = 41905,
					Lisander = 41906,
					Ortheus = 41907,
					Maris = 41908,
					Armenius = 41909,
				},
				Mission03 = 41910,
				Mission04 = 41911,
				VengothAccess = 41912,
			},
			InServiceOfYalahar = {},
			TheHiddenCityOfBeregar = {},
			TopOfTheCity = {},
			YalaharianOutfits = {},
		},
		U8_5 = { -- update 8.5 - Reserved Storages 42146 - 42550
			Braindeath = {},
			DarashiaDragon = {},
			HotCuisine = {},
			KillingInTheNameOf = {
				MonsterKillCount = {
					KillCount = 42150,
					-- Grizzly Adams
					CrocodileCount = 42151,
					BadgerCount = 42152,
					TarantulaCount = 42153,
					CarniphilasCount = 42154,
					StoneGolemCount = 42155,
					MammothCount = 42156,
					GnarlhoundCount = 42157,
					TerramiteCount = 42158,
					ApesCount = 42159,
					ThornbackTortoiseCount = 42160,
					GargoyleCount = 42161,
					IceGolemCount = 42162,
					QuaraScoutsCount = 42163,
					MutatedRatCount = 42164,
					AncientScarabCount = 42165,
					WyvernCount = 42166,
					LancerBeetleCount = 42167,
					WailingWidowCount = 42168,
					KillerCaimanCount = 42169,
					BonebeastCount = 42170,
					CrystalSpiderCount = 42171,
					MutatedTigerCount = 42172,
					UnderwaterQuarasCount = 42173,
					GiantSpiderCount = 42174,
					WerewolveCount = 42175,
					NightmareCount = 42176,
					HellspawnCount = 42177,
					HighClassLizardCount = 42178,
					StamporCount = 42179,
					BrimstoneBugCount = 42180,
					MutatedBatCount = 42181,
					HydraCount = 42182,
					SerpentSpawnCount = 42183,
					MedusaCount = 42184,
					BehemothCount = 42185,
					SeaSerpentsCount = 42186,
					HellhoundCount = 42187,
					GhastlyDragonCount = 42188,
					DrakenCount = 42189,
					DestroyerCount = 42190,
					UndeadDragonCount = 42191,
					DemonCount = 42192,
					-- Others
					GreenDjinnCount = 42193,
					BlueDjinnCount = 42194,
					PirateCount = 42195,
					MinotaurCount = 42196,
					NecromancerCount = 42197,
					TrollCount = 42198,
					GoblinCount = 42199,
					RotwormCount = 42200,
					CyclopsCount = 42201,
				},
				BossKillCount = {
					-- Grizzly Adams
					SnapperCount = 42350,
					HideCount = 42351,
					DeathbineCount = 42352,
					BloodtuskCount = 42353,
					ShardheadCount = 42354,
					EsmeraldaCount = 42355,
					FleshcrawlerCount = 42356,
					RibstrideCount = 42357,
					BloodwebCount = 42358,
					ThulCount = 42359,
					WidowCount = 42360,
					HemmingCount = 42361,
					TormentorCount = 42362,
					FlamebornCount = 42363,
					FazzrahCount = 42364,
					TromphonyteCount = 42365,
					ScuttlerCount = 42366,
					PayneCount = 42367,
					ManyCount = 42368,
					NoxiousCount = 42369,
					GorgoCount = 42370,
					StonecrackerCount = 42371,
					LeviathanCount = 42372,
					KerberosCount = 42373,
					EthershreckCount = 42374,
					PauperizerCount = 42375,
					BretzecutionerCount = 42376,
					ZanakephCount = 42377,
					TiquandasCount = 42378,
					DemodrasCount = 42379,
					-- Others
					NecropharusCount = 42380,
					FoxCount = 42381,
					PiratesCount = 42382,
					MerikhCount = 42383,
					FahimCount = 42384,
				},
				AltKillCount = {
					-- Grizzly Adams
					-- Apes
					KongraCount = 42450,
					MerlkinCount = 42451,
					SibangCount = 42452,
					-- Quara Scouts
					QuaraConstrictorScoutCount = 42453,
					QuaraHydromancerScoutCount = 42454,
					QuaramMntassinScoutCount = 42455,
					QuaraPincherScoutCount = 42456,
					QuaraPredatorScoutCount = 42457,
					-- Underwater Quara
					QuaraConstrictorCount = 42458,
					QuaraHydromancerCount = 42459,
					QuaraMantassinCount = 42460,
					QuaraPincherCount = 42461,
					QuaraPredatorCount = 42462,
					-- Nightmares
					NightmareCount = 42463,
					NightmareScionCount = 42464,
					-- High Class Lizards
					LizardChosenCount = 42465,
					LizardDragonPriestCount = 42466,
					LizardHighGuardCount = 42467,
					LizardLegionnaireCount = 42468,
					LizardZaogunCount = 42469,
					-- Sea Serpents
					SeaSerpentCount = 42470,
					YoungSeaSerpentCount = 42471,
					-- Drakens
					DrakenAbominationCount = 42472,
					DrakenEliteCount = 42473,
					DrakenSpellweaverCount = 42474,
					DrakenWarmasterCount = 42475,
					-- Others
					-- Minotaurs
					MinotaurCount = 42476,
					MinotaurGuardCount = 42477,
					MinotaurMageCount = 42478,
					MinotaurArcherCount = 42479,
					-- Necromancers and Priestesses
					NecromancerCount = 42480,
					PriestessCount = 42481,
					BloodPriestCount = 42482,
					BloodHandCount = 42483,
					ShadowPupilCount = 42484,
					-- Green Djinns or Efreets
					GreenDjinnCount = 42485,
					EfreetCount = 42486,
					-- Blue Djinns or Marids
					BlueDjinnCount = 42487,
					MaridCount = 42488,
					-- Pirates
					PirateMarauderCount = 42489,
					PirateCutthroadCount = 42490,
					PirateBuccaneerCount = 42491,
					PirateCorsairCount = 42492,
					-- Trolls
					TrollCount = 42493,
					TrollChampionCount = 42494,
					-- Goblins
					GoblinCount = 42495,
					GoblinScavengerCount = 42496,
					GoblinAssassinCount = 42497,
					-- Rotworms
					RotwormCount = 42498,
					CarrionWormnCount = 42499,
					-- Cyclops
					CyclopsCount = 42500,
					CyclopsDroneCount = 42501,
					CyclopsSmithCount = 42502,
				},
			},
			LoneMedusa = {},
			PilgrimageOfAshes = {},
			ShadowsOfYalahar = {},
			TheIsleOfEvil = {},
			TheLightbearer = {},
			TheScatterbrainedSorcerer = {},
			TreasureHunt = {},
		},
		U8_54 = { -- update 8.54 - Reserved Storages 42551 - 42950
			AnUneasyAlliance = {
				Questline = 42551,
				QuestDoor = 42552,
			}, -- 42551 - 42600
			ChildrenOfTheRevolution = {}, -- 42601 - 42650
			SeaOfLight = {}, -- 42651 - 42700
			TheNewFrontier = { -- 42701 - 42750
				Questline = 42701,
				FarmineFirstTravel = 42702,
				Mission01 = 42703,
				Mission02 = {
					42704,
					Beaver1 = 42705,
					Beaver2 = 42706,
					Beaver3 = 42707,
				},
				Mission03 = 42708,
				Mission04 = 42709,
				Mission05 = {
					42710,
					KingTibianus = 42711,
					Leeland = 42712,
					Angus = 42713,
					Wyrdin = 42714,
					Telas = 42715,
					Humgolf = 42716,
					LeelandKeyword = 42841,
					AngusKeyword = 42842,
					WyrdinKeyword = 42843,
					TelasKeyword = 42844,
					HumgolfKeyword = 42845,
				},
				Mission06 = 42717,
				Mission07 = {
					42718,
					HiddenNote = 42719,
				},
				Mission08 = 42720,
				Mission09 = {
					42721,
					ArenaDoor = 42722,
					RewardDoor = 42723,
				},
				Mission10 = {
					42724,
					MagicCarpetDoor = 42725,
				},
				Reward = {
					Potions = 42726,
					GoldIngot = 42727,
					PigBank = 42728,
				},
				TomeofKnowledge = 42729,
				ZaoPalaceDoors = 42730, -- 10th Tome: Zao Palace
				SnakeHeadTeleport = 42731, -- 7th Tome: Snake Head Teleport
				CorruptionHole = 42732, -- 8th Tome: Corruption Hole
			},
			TomesOfKnowledge = {
				OrcCamp = 42751,
				TheNewFrontier = 42752,
				UneasyAlliance = 42753,
				LizardCamp = 42754,
				TopTower = 42755,
				MortalCombat = 42756,
				Hills = 42757,
				ChildrenoftheRevolution = 42758,
				Arena = 42759,
				CobraHead = 42760,
				OrcRaid = 42761,
				ZaoPalace = 42762,
			},
			UnnaturalSelection = {}, -- 42781 - 42830
			WarmasterOutfits = {}, -- 42831 - 42840
		},
		U8_6 = { -- update 8.6 - Reserved Storages 42951 - 43200
			AFathersBurden = {},
			AnInterestInBotany = {},
			TheSpiritWillGetYou = {},
			WayfarerOutfits = {},
			WrathOfTheEmperor = {},
		},
		U8_61 = { -- update 8.61 - Reserved Storages 43201 - 43230
			RiseOfDevovorga = {},
		},
		U8_7 = { -- update 8.7 - Reserved Storages 43231 - 43350
			APieceOfCake = {},
			APiratesDeathToMe = {},
			AnnualAutumnVintage = {},
			Bewitched = {},
			DemonsLullaby = {},
			JackToTheFuture = {},
			LastCreepStanding = {},
			ResearchAndDevelopment = {},
			RottinWoodAndTheMarriedMen = {},
			Spirithunters = {},
			TheColoursOfMagic = {},
		},
		U9_1 = { --update 9.1 - Reserved Storages 43351 - 43550
			AfflictedOutfits = {},
			AwashWorldChange = {},
			DemonWarsWorldChange = {},
			ElementalistOutfits = {},
			HorseStationWorldChange = {},
			InsectoidInvasionWorldChange = {},
			LooseEnds = {},
			OverhuntingWorldChange = {},
			SteamshipWorldChange = {},
			SwampFeverWorldChange = {},
			TheMagesTowerWorldChange = {},
			TheMummysCurseWorldChange = {},
			TheRookieGuard = {},
			TheirMastersVoiceWorldChange = {},
			ThornfireWorldChange = {},
			TwistedWatersWorldChange = {},
		},
		U9_4 = { -- update 9.4 - Reserved Storages 43551 - 43750
			BankRobberyMiniWorldChange = {},
			BoredMiniWorldChange = {},
			DeeplingsWorldChange = {},
			DownTheDrainMiniWorldChange = {},
			FireFromTheEarthMiniWorldChange = {},
			HiveBornWorldChange = {},
			InsectoidOutfits = {},
			KingsdayMiniWorldChange = {},
			LiquidBlack = {},
			LumberjackMiniWorldChange = {},
			NomadsMiniWorldChange = {},
			NoodlesIsGoneMiniWorldChange = {},
			OrientalTraderMiniWorldChange = {},
			RiverRunsDeepMiniWorldChange = {},
			StampedeMiniWorldChange = {},
			ThawingMiniWorldChange = {},
			WarAgainstTheHive = {},
		},
		U9_5 = { -- update 9.5 - Reserved Storages 43751 - 43850
			SpringIntoLife = {},
		},
		U9_60 = { -- update 9.60 - Reserved Storages 43851 - 44000
			BigfootsBurden = {},
			CrystalWarlordOutfits = {},
			DevovorgasEssenceMiniWorldChange = {},
			SoilGuardianOutfits = {},
			SpiderNestMiniWorldChange = {},
			WarpathMiniWorldChange = {},
		},
		U9_80 = { -- update 9.80 - Reserved Storages 44001 - 44100
			ChildOfDestiny = {},
			DemonOutfits = {},
			GoblinMerchant = {},
			VenoreDailyTasks = {},
		},
		U10_10 = { -- update 10.10 - Reserved Storages 44101 - 44300
			FuryGatesMiniWorldChange = {},
			HuntingForTokens = {},
			OpticordingSphere = {},
			SmallSapphire = {},
			TheGravediggerOfDrefia = {},
			TheRepenters = {},
		},
		U10_20 = { -- update 10.20 - Reserved Storages 44301 - 44400
			CaveExplorerOutfits = {},
			SpikeTasks = {},
			SpiritGroundsMiniWorldChange = {},
		},
		U10_30 = { -- update 10.30 - Reserved Storages 44401 - 44500
			DreamWardenOutfits = {},
			Roshamuul = {},
		},
		U10_37 = { -- update 10.37 - Reserved Storages 44501 - 44550
			TinderBox = {},
			ChyllfroestMiniWorldChange = {},
		},
		U10_50 = { -- update 10.50 - Reserved Storages 44551 - 44750
			DarkTrails = {},
			GloothEngineerOutfits = {},
			Oramond = {},
			Rathleton = {},
		},
		U10_55 = { -- update 10.55 - Reserved Storages 44751 - 44800
			Dawnport = {
				VocationReward = 20000,
				Questline = 20001,
				GoMain = 20002,
				TheLostAmulet = 20003,
				TheStolenLogBook = 20004,
				TheRareHerb = 20005,
				TheDormKey = 20006,
				StrangeAmulet = 20007,
				TornLogBook = 20008,
				HerbFlower = 20009,
				MorriskTroll = 20010,
				MorrisTrollCount = 20011,
				MorrisGoblin = 20012,
				MorrisGoblinCount = 20013,
				MorrisMinos = 20014,
				MorrisMinosCount = 20015,
			},
			SanctuaryOfTheLizardGod = {
				LizardGodTeleport = 20020,
				LegionHelmet = 20021,
			},
		},
		U10_70 = { -- update 10.70 - Reserved Storages 44801 - 44950
			HeroOfRathleton = {},
			LionsRock = {},
			TheCursedCrystal = {},
			TheFireFeatheredSerpentWorldChange = {},
			TwentyMilesBeneathTheSea = {},
		},
		U10_80 = { -- update 10.80 - Reserved Storages 44951 - 45200
			AsuraPalace = {},
			Cartography101 = {},
			ChakoyaIcebergMiniWorldChange = {},
			GrimvaleMineWorldChange = {},
			Grimvale = {
				AncientFeudDoors = 44956,
				AncientFeudShortcut = 44957,
			},
			HiveOutpostMiniWorldChange = {},
			JungleCampMiniWorldChange = {},
			NightmareIslesMiniWorldChange = {},
			NightmareTeddy = {},
			PoacherCavesMiniWorldChange = {},
			TheGreatDragonHunt = {},
			TheLostBrother = {},
			TheTaintedSouls = {},
		},
		U10_90 = { -- update 10.90 - Reserved Storages 45201 - 45350
			FerumbrasAscension = {},
			Krailos = {},
			RiftWarriorOutfits = {},
		},
		U10_94 = { -- update 10.94 - Reserved Storages 45351 - 45450
			HeartOfDestruction = {},
		},
		U11_02 = { -- update 11.02 - Reserved Storages 45451 - 45650
			FestiveOutfits = {},
			FirstDragon = {},
			ForgottenKnowledge = {},
		},
		U11_40 = { -- update 11.40 - Reserved Storages 45651 - 45850
			CultsOfTibia = {}, -- 45651 - 45750
			ThreatenedDreams = { -- 45751 - 45850
				QuestLine = 45751,
				Mission01 = {
					45752, -- Troubled Animals
					PoacherChest = 45753,
					PoacherNotes = 45754,
					FeathersCount = 45755,
					Feathers1 = 45756,
					Feathers2 = 45757,
					Feathers3 = 45758,
					Feathers4 = 45759,
					Feathers5 = 45760,
				},
				Mission02 = {
					45761, -- Nightmare Intruders
					FrazzlemawsCount = 45762,
					EnfeebledCount = 45763,
					KroazurAccess = 45764,
					KroazurTimer = 45765,
					KroazurKill = 45766,
					DarkMoonMirror = 45767,
					FairiesCounter = 45768,
					Fairy01 = 45769,
					Fairy02 = 45770,
					Fairy03 = 45771,
					Fairy04 = 45772,
					Fairy05 = 45773,
					ChargedMoonMirror = 45774,
					MoonMirrorPos01 = 45775,
					MoonMirrorPos02 = 45776,
					MoonMirrorPos03 = 45777,
					MoonMirrorPos04 = 45778,
					MoonMirrorPos05 = 45779,
					ChargedSunCatcher = 45780,
					SunCatcherPos01 = 45781,
					SunCatcherPos02 = 45782,
					SunCatcherPos03 = 45783,
					SunCatcherPos04 = 45784,
					SunCatcherPos05 = 45785,
					ChargedStarlightVial = 45786,
					StarlightPos01 = 45787,
					StarlightPos02 = 45788,
					StarlightPos03 = 45789,
					StarlightPos04 = 45790,
					StarlightPos05 = 45791,
				},
				Mission03 = {
					45792, -- An Unlikely Couple
					UnlikelyCouple = 45793,
					PanpipesTimer = 45794,
					RavenHerbTimer = 45795,
					DarkSunCatcher = 45796,
					EmptyStarlightVial = 45797,
				},
				Mission04 = {
					45798,
				},
				Mission05 = 45799,
			},
		},
		U11_50 = { -- update 11.50 - Reserved Storages 45851 - 46000
			DangerousDepths = {},
			HiddenThreats = {
				QuestLine = 45971,
				RatterDoor = 45972,
				ServantDoor = 45973,
				CorymWorksDoor01 = 45974,
				CorymWorksDoor02 = 45975,
				CorymWorksDoor03 = 45976,
				Rewards = {
					metalFile = 45977,
					keyFragment01 = 45978,
					keyFragment02 = 45979,
				},
				CorymRescued01 = 45980,
				CorymRescued02 = 45981,
				CorymRescued03 = 45982,
				CorymRescued04 = 45983,
				CorymRescued05 = 45984,
				CorymRescued06 = 45985,
				CorymRescued07 = 45986,
				CorymRescued08 = 45987,
				CorymRescueMission = 45988,
			},
			MakeshiftWarriorOutfits = {},
		},
		U11_80 = { -- update 11.80 - Reserved Storages 46001 - 46300
			BattleMageOutfits = {},
			DiscovererOutfits = {},
			MeasuringTibia = {},
			TheSecretLibrary = {
				FalconBastionChestsTimer = {
					Coast = 46281,
					Island = 46282,
					ThroneHall = 46283,
					Shortcut = 46284,
					LowerBastion = 46285,
					UndergroundBastion = 46286,
				},
				GhuloshTimer = 46015,
				GhuloshKilled = 46016,
				GorzindelTimer = 46017,
				GorzindelKilled = 46018,
				LokathmorTimer = 46019,
				LokathmorKilled = 46020,
				MazzinorTimer = 46021,
				MazzinorKilled = 46022,
				ScourgeOfOblivionDoor = 46023,
				ScourgeOfOblivionTimer = 46024,
				ScourgeOfOblivionKilled = 46025,
			},
		},
		U12_00 = { -- update 12.00 - Reserved Storages 46301 - 46600
			DreamWarriorOutfits = {},
			TheDreamCourts = {
				QuestLine = 46401,
				HauntedHouseAccess = 46402,
				BuriedCathedralAccess = 46403,
				DreamScarAccess = 46404,
				AndrewDoor = 14900,
				AccessDoors = 46309,
				ArenaTimer = 46310,
				PlaguerootKilled = 46311,
				MalofurKilled = 46312,
				MaxxeniusKilled = 46313,
				AlptramunKilled = 46314,
				IzcandarKilled = 46315,
				NightmareBeastTimer = 46316,
				NightmareBeastKilled = 46317,
			},
		},
		U12_02 = { -- update 12.02 - Reserved Storages 46601 - 46800
			TibiaAnniversary = {},
			WinterlightSolstice = {},
		},
		U12_15 = { -- update 12.15.8659 - Reserved Storages 46801 - 46850
			GoldenOutfits = {},
		},
		U12_20 = { -- update 12.20 - Reserved Storages 46851 - 47000
			GraveDanger = {
				QuestLine = 46851,
				Graves = {
					Edron = 46852,
					DarkCathedral = 46853,
					Ghostlands = 46854,
					Cormaya = 46855,
					FemorHills = 46856,
					Ankrahmun = 46857,
					Kilmaresh = 46858,
					Vengoth = 46859,
					Darashia = 46860,
					Thais = 46861,
					Orclands = 46862,
					IceIslands = 46863,
				},
				Bosses = {
					BaelocNictrosKilled = 46866,
					CountVlarkorthKilled = 46868,
					DukeKruleKilled = 46870,
					EarlOsamKilled = 46872,
					LordAzaramKilled = 46874,
					KingZelosDoor = 46875,
					KingZelosKilled = 46877,
					InquisitionOutfitReceived = 46878,
				},
				Cobra = 46864,
			},
			HandOfTheInquisitionOutfits = {},
			-- Kilmaresh = {}, done earlier in the file
		},
		U12_30 = { -- update 12.30 - Reserved Storages 47001 - 47200
			FalconerOutfits = {},
			FeasterOfSouls = {
				UnazKilled = 47008,
				VokKilled = 47010,
				FearFeasterKilled = 47012,
				DreadMaidenKilled = 47014,
				UnwelcomeKilled = 47016,
				PaleWormEntrance = 47017,
				PaleWormKilled = 47019,
			},
			PoltergeistOutfits = {
				Received = 47020,
			},
		},
		U12_40 = { -- update 12.40 - Reserved Storages 47201 - 47500
			RevenantOutfits = {},
			TheOrderOfTheLion = {
				QuestLine = 47401,
				AccessEastSide = 47402,
				AccessSouthernSide = 47403,
			},
			SoulWar = {
				GoshnarMaliceKilled = 47211,
				GoshnarHatredKilled = 47213,
				GoshnarSpiteKilled = 47215,
				GoshnarCrueltyKilled = 47217,
				GoshnarGreedKilled = 47219,
				GoshnarMegalomaniaAccess = 47220,
				GoshnarMegalomaniaKilled = 47222,
				QuestReward = 47223,
				OutfitReward = 47224,
				MountReward = 47225,
			},
		},
		U12_60 = { -- update 12.60 - Reserved Storages 47501 - 47600
			APiratesTail = {
				QuestLine = 47501,
				RascacoonShortcut = 47512,
				TentuglyKilled = 47513,
				TentuglyDoor = 47514,
			},
			RascoohanOutfits = {},
		},
		U12_70 = { -- update 12.70 - Reserved Storages 47601 - 47800
			AdventuresOfGalthen = {
				AccessDoor = 47601,
			},
			CitizenOfIssaviOutfits = {},
			RoyalBounaceanAdvisorOutfits = {},
		},
		U12_80 = { -- update 12.80 - Reserved Storages 47801 - 47850
			RoyalCostumeOutfits = {},
		},
		U12_90 = { -- update 12.90 - Reserved Storages 47851 - 47900
			PrimalOrdeal = {
				QuestLine = 47851,
				Bosses = {
					MagmaBubbleKilled = 47853,
					ThePrimalMenaceKilled = 47855,
				},
			},
		},
		U13_10 = { -- update 13.10 - Reserved Storages 47901 - 47951
			CradleOfMonsters = {
				QuestLine = 47901,
				Access = {
					Ingol = 47902,
					LowerIngol = 47903,
					Monster = 47904,
					MutatedAbomination = 47905,
				},
			},
		},
	},
	-- Reserved storage from 63951 - 63999
	ThaisExhibition = {
		FriendshipAmulet = 63951,
		HandPuppets = 63952,
		EpaminondasDoll = 63953,
		NorsemanDoll = 63954,
		BookwormDoll = 63955,
		GoldenNewspaper = 63956,
		TibiacityEncyclopedia = 63957,
		GoldenFalcon = 63958,
		DragonGoblet = 63959,
		FerumbrasDoll = 63960,
		FrozenHeart = 63961,
		DrakenDoll = 63962,
		MusicBox = 63963,
		DurinTheAlmighty = 63964,
		DragonEye = 63965,
		MemoryBox = 63966,
		NobleSword = 63967,
		MedusaSkull = 63968,
		MathmasterShield = 63969,
		Imortus = 63970,
		OldRadio = 63971,
		EpicWisdom = 63972,
		DreadDoll = 63973,
		PhoenixStatue = 63974,
		OrcsJawShredder = 63975,
		BagOfOrientalSpices = 63976,
		TibiorasBox = 63977,
	},

	-- Reserved storage from 64000 - 64099
	TibiaDrome = {
		-- General Upgrades
		BestiaryBetterment = {
			TimeLeft = 64000,
			LastActivatedAt = 64001,
		},
		CharmUpgrade = {
			TimeLeft = 64002,
			LastActivatedAt = 64003,
		},
		KooldownAid = {
			LastActivatedAt = 64005,
		},
		StaminaExtension = {
			LastActivatedAt = 64007,
		},
		StrikeEnhancement = {
			TimeLeft = 64008,
			LastActivatedAt = 64009,
		},
		WealthDuplex = {
			TimeLeft = 64010,
			LastActivatedAt = 64011,
		},
		-- Resilience
		FireResilience = {
			TimeLeft = 64012,
			LastActivatedAt = 64013,
		},
		IceResilience = {
			TimeLeft = 64014,
			LastActivatedAt = 64015,
		},
		EarthResilience = {
			TimeLeft = 64016,
			LastActivatedAt = 64017,
		},
		EnergyResilience = {
			TimeLeft = 64018,
			LastActivatedAt = 64019,
		},
		HolyResilience = {
			TimeLeft = 64020,
			LastActivatedAt = 64021,
		},
		DeathResilience = {
			TimeLeft = 64022,
			LastActivatedAt = 64023,
		},
		PhysicalResilience = {
			TimeLeft = 64024,
			LastActivatedAt = 64025,
		},
		-- Amplifications
		FireAmplification = {
			TimeLeft = 64026,
			LastActivatedAt = 64027,
		},
		IceAmplification = {
			TimeLeft = 64028,
			LastActivatedAt = 64029,
		},
		EarthAmplification = {
			TimeLeft = 64030,
			LastActivatedAt = 64031,
		},
		EnergyAmplification = {
			TimeLeft = 64032,
			LastActivatedAt = 64033,
		},
		HolyAmplification = {
			TimeLeft = 64034,
			LastActivatedAt = 64035,
		},
		DeathAmplification = {
			TimeLeft = 64036,
			LastActivatedAt = 64037,
		},
		PhysicalAmplification = {
			TimeLeft = 64038,
			LastActivatedAt = 64039,
		},
	},

	VipSystem = {
		IsVip = 150001,
		OnlineCoinsGain = 150002,
		OnlineTokensGain = 150003,
	},
}

GlobalStorage = {
	DangerousDepths = {
		-- Reserved storage from 60001 - 60009
		Geodes = {
			WarzoneVI = 60001,
			WarzoneV = 60002,
			WarzoneIV = 60003,
		},
	},
	TheirMastersVoice = {
		-- Reserved storage from 60010 - 60019
		CurrentServantWave = 60010,
		ServantsKilled = 60011,
	},
	Feroxa = {
		-- Reserved storage from 60020 - 60029
		Chance = 60020,
		Active = 60021,
	},
	FerumbrasAscendant = {
		-- Reserved storage from 60030 - 60069
		ZamuloshSummon = 60030,
		FerumbrasEssence = 60031,
		DesperateSoul = 60032,
		FlowerPuzzleTimer = 60033,
		Crystals = {
			Crystal1 = 60040,
			Crystal2 = 60041,
			Crystal3 = 60042,
			Crystal4 = 60043,
			Crystal5 = 60044,
			Crystal6 = 60045,
			Crystal7 = 60046,
			Crystal8 = 60047,
			AllCrystals = 60048,
		},
		Habitats = {
			Roshamuul = 60050,
			Grass = 60051,
			Mushroom = 60052,
			Desert = 60053,
			Venom = 60054,
			Ice = 60055,
			Corrupted = 60056,
			Dimension = 60057,
			AllHabitats = 60058,
		},
		Elements = {
			First = 60060,
			Second = 60061,
			Third = 60062,
			Four = 60063,
			Active = 60064,
			Done = 60065,
		},
	},
	HeroRathleton = {
		-- Reserved storage from 60070 - 60089
		FirstMachines = 60070,
		SecondMachines = 60071,
		ThirdMachines = 60072,
		FourthMachines = 60073,
		DeepRunning = 60074,
		HorrorRunning = 60075,
		LavaRunning = 60076,
		LavaCounter = 60077,
		MaxxenRunning = 60078,
		TentacleWave = 60079,
		DevourerWave = 60080,
		GloothWave = 60081,
		LavaChange = 60082,
		FastWay = 24867,
	},
	ForgottenKnowledge = {
		-- Reserved storage from 60090 - 60099
		ActiveTree = 60090,
		MechanismGolden = 60091,
		MechanismDiamond = 60092,
		GoldenServant = 60093,
		DiamondServant = 60094,
		AstralPowerCounter = 60095,
		AstralGlyph = 60096,
	},
	InServiceOfYalahar = {
		-- Reserved storage from 60100 - 60109
		LastFight = 60100,
		WarGolemsMachine1 = 60101,
		WarGolemsMachine2 = 60102,
	},
	BigfootBurden = {
		-- Reserved storage from 60110 - 60119
		Warzones = 60110,
		Weeper = 60111,
		Versperoth = {
			Battle = 60112,
			Health = 60113,
		},
		Mouthpiece = 60114,
	},
	WrathOfTheEmperor = {
		-- Reserved storage from 60120 - 60139
		Light01 = 60120,
		Light02 = 60121,
		Light03 = 60122,
		Light04 = 60123,
		Bosses = {
			Fury = 60130,
			Wrath = 60131,
			Scorn = 60132,
			Spite = 60133,
		},
	},
	ElementalSphere = {
		-- Reserved storage from 60140 - 60159
		BossRoom = 60140,
		KnightBoss = 60141,
		SorcererBoss = 60142,
		PaladinBoss = 60143,
		DruidBoss = 60144,
		Machine1 = 60145,
		Machine2 = 60146,
		Machine3 = 60147,
		Machine4 = 60148,
	},
	TheAncientTombs = {
		-- Reserved storage from 60160 - 60169
		ThalasSwitchesGlobalStorage = 60160,
		DiprathSwitchesGlobalStorage = 60161,
		AshmunrahSwitchesGlobalStorage = 60162,
	},
	TheOrderOfTheLion = {
		-- Reserved storage from 60170 - 60171
		Drume = {
			TotalLionCommanders = 60170, -- Global
			TotalUsurperCommanders = 60171, -- Global
		},
	},
	HeartOfDestruction = {
		-- Reserved storage from 60172 - 60190
		ChargedAnomaly = 60172,
<<<<<<< HEAD
		ForeshockHealth = 60173,
		AftershockHealth = 60174,
		ForeshockStage = 60175,
		AftershockStage = 60176,
=======
		RuptureResonanceStage = 60177,
		RuptureResonanceActive = 60178,
		EradicatorWeak = 60178,
		EradicatorReleaseT = 60179,
>>>>>>> f68875cd
		OutburstStage = 60180,
		OutburstHealth = 60181,
		OutburstChargingKilled = 60182,
	},
	FuryGates = 65000,
	Yakchal = 65001,
	PitsOfInfernoLevers = 65002,
	NaginataStone = 65003,
	ExpBoost = 65004,
	SwordOfFury = 65005,
	LionsRockFields = 65007,
	TheMummysCurse = 65008,
	OberonEventTime = 65009,
	PrinceDrazzakEventTime = 65010,
	ScarlettEtzelEventTime = 65011,
	CobraBastionFlask = 65012,
	Inquisition = 65013,
	Yasir = 65014,
	NightmareIsle = 65015,
	IceCrack = 65016,
	UglyMonster = 65017,
	KeysUpdate = 40000, -- Reserved storage from 40000 - 40000
}

startupGlobalStorages = {
	GlobalStorage.TheAncientTombs.AshmunrahSwitchesGlobalStorage,
	GlobalStorage.TheAncientTombs.DiprathSwitchesGlobalStorage,
	GlobalStorage.TheAncientTombs.ThalasSwitchesGlobalStorage,
	GlobalStorage.HeroRathleton.FirstMachines,
	GlobalStorage.HeroRathleton.SecondMachines,
	GlobalStorage.HeroRathleton.ThirdMachines,
	GlobalStorage.HeroRathleton.DeepRunning,
	GlobalStorage.HeroRathleton.HorrorRunning,
	GlobalStorage.HeroRathleton.LavaRunning,
	GlobalStorage.HeroRathleton.MaxxenRunning,
	GlobalStorage.HeroRathleton.LavaCounter,
	GlobalStorage.HeroRathleton.FourthMachines,
	GlobalStorage.FerumbrasAscendant.Crystals.Crystal1,
	GlobalStorage.FerumbrasAscendant.Crystals.Crystal2,
	GlobalStorage.FerumbrasAscendant.Crystals.Crystal3,
	GlobalStorage.FerumbrasAscendant.Crystals.Crystal4,
	GlobalStorage.FerumbrasAscendant.Crystals.Crystal5,
	GlobalStorage.FerumbrasAscendant.Crystals.Crystal6,
	GlobalStorage.FerumbrasAscendant.Crystals.Crystal7,
	GlobalStorage.FerumbrasAscendant.Crystals.Crystal8,
	GlobalStorage.FerumbrasAscendant.Crystals.AllCrystals,
	GlobalStorage.FerumbrasAscendant.FerumbrasEssence,
	GlobalStorage.Feroxa.Active,
	GlobalStorage.FerumbrasAscendant.Habitats.AllHabitats,
	GlobalStorage.FerumbrasAscendant.Elements.Active,
	GlobalStorage.FerumbrasAscendant.Elements.First,
	GlobalStorage.FerumbrasAscendant.Elements.Second,
	GlobalStorage.FerumbrasAscendant.Elements.Third,
	GlobalStorage.FerumbrasAscendant.Elements.Done,
}

-- Values extraction function
local function extractValues(tab, ret)
	if type(tab) == "number" then
		table.insert(ret, tab)
	else
		for _, v in pairs(tab) do
			extractValues(v, ret)
		end
	end
end

local extraction = {}
extractValues(Storage, extraction) -- Call function
table.sort(extraction) -- Sort the table
-- The choice of sorting is due to the fact that sorting is very cheap O (n log2 (n))
-- And then we can simply compare one by one the elements finding duplicates in O(n)

-- Scroll through the extracted table for duplicates
if #extraction > 1 then
	for i = 1, #extraction - 1 do
		if extraction[i] == extraction[i + 1] then
			logger.warn("Duplicate storage value found: {}", extraction[i])
		end
	end
end<|MERGE_RESOLUTION|>--- conflicted
+++ resolved
@@ -3067,17 +3067,14 @@
 	HeartOfDestruction = {
 		-- Reserved storage from 60172 - 60190
 		ChargedAnomaly = 60172,
-<<<<<<< HEAD
 		ForeshockHealth = 60173,
 		AftershockHealth = 60174,
 		ForeshockStage = 60175,
 		AftershockStage = 60176,
-=======
 		RuptureResonanceStage = 60177,
 		RuptureResonanceActive = 60178,
 		EradicatorWeak = 60178,
 		EradicatorReleaseT = 60179,
->>>>>>> f68875cd
 		OutburstStage = 60180,
 		OutburstHealth = 60181,
 		OutburstChargingKilled = 60182,
