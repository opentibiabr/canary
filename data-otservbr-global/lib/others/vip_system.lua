--- conflicted
+++ resolved
@@ -3,11 +3,7 @@
 	activationMessageType = MESSAGE_EVENT_ADVANCE,
 
 	expirationMessage = "Your VIP days ran out.",
-<<<<<<< HEAD
-	expirationMessageType = MESSAGE_ADMINISTRADOR,
-=======
 	expirationMessageType = MESSAGE_ADMINISTRATOR,
->>>>>>> 0bb10ab2
 
 	outfits = {},
 	mounts = {},
