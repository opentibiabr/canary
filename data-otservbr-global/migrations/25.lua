function onUpdateDatabase()
<<<<<<< HEAD
	Spdlog.info("Updating database to version 26 (bosstiary system)")
	db.query("ALTER TABLE `players` ADD `boss_points` int NOT NULL DEFAULT '0';")
	db.query([[
	CREATE TABLE IF NOT EXISTS `boosted_boss` (
		`boostname` TEXT,
		`date` varchar(250) NOT NULL DEFAULT '',
		`raceid` varchar(250) NOT NULL DEFAULT '',
		`looktype` int(11) NOT NULL DEFAULT "136",
		`lookfeet` int(11) NOT NULL DEFAULT "0",
		`looklegs` int(11) NOT NULL DEFAULT "0",
		`lookhead` int(11) NOT NULL DEFAULT "0",
		`lookbody` int(11) NOT NULL DEFAULT "0",
		`lookaddons` int(11) NOT NULL DEFAULT "0",
		`lookmount` int(11) DEFAULT "0",
		PRIMARY KEY (`date`)
	) AS SELECT 0 AS date, "default" AS boostname, 0 AS raceid]])

	db.query([[
	CREATE TABLE IF NOT EXISTS `player_bosstiary` (
		`player_id` int NOT NULL,
		`bossIdSlotOne` int NOT NULL DEFAULT 0,
		`bossIdSlotTwo` int NOT NULL DEFAULT 0,
		`removeTimes` int NOT NULL DEFAULT 1
	) ENGINE=InnoDB DEFAULT CHARSET=utf8;]])
=======
	Spdlog.info("Updating database to version 26 (reward bag fix)")
	db.query("UPDATE player_rewards SET pid = 0 WHERE itemtype = 19202;")
>>>>>>> 8a1046a8
	return true
end<|MERGE_RESOLUTION|>--- conflicted
+++ resolved
@@ -1,32 +1,5 @@
 function onUpdateDatabase()
-<<<<<<< HEAD
-	Spdlog.info("Updating database to version 26 (bosstiary system)")
-	db.query("ALTER TABLE `players` ADD `boss_points` int NOT NULL DEFAULT '0';")
-	db.query([[
-	CREATE TABLE IF NOT EXISTS `boosted_boss` (
-		`boostname` TEXT,
-		`date` varchar(250) NOT NULL DEFAULT '',
-		`raceid` varchar(250) NOT NULL DEFAULT '',
-		`looktype` int(11) NOT NULL DEFAULT "136",
-		`lookfeet` int(11) NOT NULL DEFAULT "0",
-		`looklegs` int(11) NOT NULL DEFAULT "0",
-		`lookhead` int(11) NOT NULL DEFAULT "0",
-		`lookbody` int(11) NOT NULL DEFAULT "0",
-		`lookaddons` int(11) NOT NULL DEFAULT "0",
-		`lookmount` int(11) DEFAULT "0",
-		PRIMARY KEY (`date`)
-	) AS SELECT 0 AS date, "default" AS boostname, 0 AS raceid]])
-
-	db.query([[
-	CREATE TABLE IF NOT EXISTS `player_bosstiary` (
-		`player_id` int NOT NULL,
-		`bossIdSlotOne` int NOT NULL DEFAULT 0,
-		`bossIdSlotTwo` int NOT NULL DEFAULT 0,
-		`removeTimes` int NOT NULL DEFAULT 1
-	) ENGINE=InnoDB DEFAULT CHARSET=utf8;]])
-=======
 	Spdlog.info("Updating database to version 26 (reward bag fix)")
 	db.query("UPDATE player_rewards SET pid = 0 WHERE itemtype = 19202;")
->>>>>>> 8a1046a8
 	return true
 end