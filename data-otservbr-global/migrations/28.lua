function onUpdateDatabase()
<<<<<<< HEAD
	Spdlog.info("Updating database to version 29 (wheel of destiny)")
	db.query([[
	CREATE TABLE IF NOT EXISTS `player_wheeldata` (
		`player_id` int(11) NOT NULL,
		`slot` blob NOT NULL,
		INDEX `player_id` (`player_id`),
		CONSTRAINT `player_wheeldata_players_fk`
			FOREIGN KEY (`player_id`) REFERENCES `players` (`id`)
			ON DELETE CASCADE
	) ENGINE=InnoDB DEFAULT CHARSET=utf8;
	]])
=======
	Spdlog.info("Updating database to version 29 (transfer coins)")
	db.query("ALTER TABLE `accounts` ADD `coins_transferable` int unsigned NOT NULL DEFAULT '0';")
>>>>>>> 1c159a6f
	return true
end<|MERGE_RESOLUTION|>--- conflicted
+++ resolved
@@ -1,19 +1,5 @@
 function onUpdateDatabase()
-<<<<<<< HEAD
-	Spdlog.info("Updating database to version 29 (wheel of destiny)")
-	db.query([[
-	CREATE TABLE IF NOT EXISTS `player_wheeldata` (
-		`player_id` int(11) NOT NULL,
-		`slot` blob NOT NULL,
-		INDEX `player_id` (`player_id`),
-		CONSTRAINT `player_wheeldata_players_fk`
-			FOREIGN KEY (`player_id`) REFERENCES `players` (`id`)
-			ON DELETE CASCADE
-	) ENGINE=InnoDB DEFAULT CHARSET=utf8;
-	]])
-=======
 	Spdlog.info("Updating database to version 29 (transfer coins)")
 	db.query("ALTER TABLE `accounts` ADD `coins_transferable` int unsigned NOT NULL DEFAULT '0';")
->>>>>>> 1c159a6f
 	return true
 end