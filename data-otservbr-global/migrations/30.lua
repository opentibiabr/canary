--- conflicted
+++ resolved
@@ -1,20 +1,7 @@
 function onUpdateDatabase()
-<<<<<<< HEAD
-	Spdlog.info("Updating database to version 31 (wheel of destiny)")
-	db.query([[
-	CREATE TABLE IF NOT EXISTS `player_wheeldata` (
-		`player_id` int(11) NOT NULL,
-		`slot` blob NOT NULL,
-		INDEX `player_id` (`player_id`),
-		CONSTRAINT `player_wheeldata_players_fk`
-			FOREIGN KEY (`player_id`) REFERENCES `players` (`id`)
-			ON DELETE CASCADE
-	) ENGINE=InnoDB DEFAULT CHARSET=utf8;
-=======
 	Spdlog.info("Updating database to version 31 (loyalty)")
 	db.query([[
 		ALTER TABLE `accounts` ADD COLUMN `premdays_purchased` int(11) NOT NULL DEFAULT 0;
->>>>>>> 68629844
 	]])
 	return true
 end