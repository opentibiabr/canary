--- conflicted
+++ resolved
@@ -1,18 +1,9 @@
 function onUpdateDatabase()
-<<<<<<< HEAD
-	logger.info("Updating database to version 43 (feat frags and payment in war system)")
-
-	db.query([[
-		ALTER TABLE `guild_wars`
-		ADD `frags` tinyint(3) UNSIGNED NOT NULL DEFAULT '0',
-		ADD `payment` bigint(20) UNSIGNED NOT NULL DEFAULT '0'
-=======
 	logger.info("Updating database to version 43 (fix guildwar_kills_unique)")
 
 	db.query([[
 		ALTER TABLE `guildwar_kills`
 		DROP INDEX `guildwar_kills_unique`
->>>>>>> e570944a
 	]])
 
 	return true
