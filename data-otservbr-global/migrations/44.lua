--- conflicted
+++ resolved
@@ -1,63 +1,4 @@
 function onUpdateDatabase()
-<<<<<<< HEAD
-	logger.info("Updating database to version 45 (rework on outfits(addons) & mount saving/loading)")
-
-	db.query([[
-		CREATE TABLE IF NOT EXISTS `player_outfits` (`player_id` int DEFAULT 0 NOT NULL,`outfit_id` smallint unsigned DEFAULT 0 NOT NULL,`addons` tinyint unsigned DEFAULT 0 NOT NULL,
-		PRIMARY KEY (`player_id`,`outfit_id`),
-		FOREIGN KEY (`player_id`) REFERENCES `players`(`id`) ON DELETE CASCADE)
-		ENGINE=InnoDB DEFAULT CHARACTER SET=utf8;
-	]])
-
-	db.query([[
-		CREATE TABLE IF NOT EXISTS `player_mounts` (`player_id` int DEFAULT 0 NOT NULL,`mount_id` smallint unsigned DEFAULT 0 NOT NULL,
-		PRIMARY KEY (`player_id`,`mount_id`),
-		FOREIGN KEY (`player_id`) REFERENCES `players`(`id`) ON DELETE CASCADE)
-		ENGINE=InnoDB DEFAULT CHARACTER SET=utf8;
-	]])
-
-	db.query([[
-		ALTER TABLE `players`
-    	ADD `currentmount` smallint unsigned NOT NULL DEFAULT 0 AFTER `lookmountfeet`;
-	]])
-
-	local outfitRange = 10001000
-	local mountRange = 10002001
-
-	local resultId = db.storeQuery(string.format("SELECT `player_id`, `value` FROM `player_storage` WHERE `key` >= %d AND `key` <= %d", outfitRange, outfitRange + 500))
-	if resultId then
-		repeat
-			local playerId = Result.getNumber(resultId, "player_id")
-			local outfitId = bit.rshift(Result.getNumber(resultId, "value"), 16)
-			local addons = bit.band(Result.getNumber(resultId, "value"), 0xFF)
-
-			db.query(string.format("INSERT INTO `player_outfits` (`player_id`, `outfit_id`, `addons`) VALUES (%d, %d, %d)", playerId, outfitId, addons))
-		until not Result.next(resultId)
-		Result.free(resultId)
-	end
-
-	local resultId = db.storeQuery(string.format("SELECT `player_id`, `key`, `value` FROM `player_storage` WHERE `key` >= %d AND `key` <= %d", mountRange, mountRange + 10))
-	if resultId then
-		repeat
-			for i = 1, 200 do
-				local key = mountRange + ((i - 1) / 31)
-				if key == Result.getNumber(resultId, "key") then
-					local playerId = Result.getNumber(resultId, "player_id")
-					local lshift = bit.lshift(1, ((i - 1) % 31))
-					local mount = bit.band(lshift, Result.getNumber(resultId, "value"))
-
-					if mount ~= 0 then
-						db.query(string.format("INSERT INTO `player_mounts` (`player_id`, `mount_id`) VALUES (%d, %d)", playerId, i))
-					end
-				end
-			end
-		until not Result.next(resultId)
-		Result.free(resultId)
-	end
-
-	-- deleting all outfit & mount storages at once
-	db.asyncQuery(string.format("DELETE FROM `player_storage` WHERE `key` >= %d AND `key` <= %d OR `key` >= %d AND `key` <= %d", outfitRange, outfitRange + 500, mountRange, mountRange + 10))
-=======
 	logger.info("Updating database to version 45 (fix: mana shield column size for more than 65k)")
 
 	db.query([[
@@ -66,6 +7,5 @@
     	MODIFY COLUMN `max_manashield` INT UNSIGNED NOT NULL DEFAULT '0';
 	]])
 
->>>>>>> 7c3393a1
 	return true
 end