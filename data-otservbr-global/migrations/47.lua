function onUpdateDatabase()
<<<<<<< HEAD
	logger.info("Updating database to version 48 (House Auction)")

	db.query([[
		ALTER TABLE `houses`
		DROP `bid`,
		DROP `bid_end`,
		DROP `last_bid`,
		DROP `highest_bidder`
	]])

	db.query([[
		ALTER TABLE `houses`
		ADD `bidder` int(11) NOT NULL DEFAULT '0',
		ADD `bidder_name` varchar(255) NOT NULL DEFAULT '',
		ADD `highest_bid` int(11) NOT NULL DEFAULT '0',
		ADD `internal_bid` int(11) NOT NULL DEFAULT '0',
		ADD `bid_end_date` int(11) NOT NULL DEFAULT '0',
		ADD `state` smallint(5) UNSIGNED NOT NULL DEFAULT '0',
		ADD `transfer_status` tinyint(1) DEFAULT '0'
	]])

	db.query([[
		ALTER TABLE `accounts`
		ADD `house_bid_id` int(11) NOT NULL DEFAULT '0'
	]])

	return true
=======
	logger.info("Updating database to version 46 (hireling)")

	db.query([[
		CREATE TABLE IF NOT EXISTS `player_hirelings` (
            `id` INT NOT NULL PRIMARY KEY auto_increment,
            `player_id` INT NOT NULL,
            `name` varchar(255),
            `active` tinyint unsigned NOT NULL DEFAULT '0',
            `sex` tinyint unsigned NOT NULL DEFAULT '0',
            `posx` int(11) NOT NULL DEFAULT '0',
            `posy` int(11) NOT NULL DEFAULT '0',
            `posz` int(11) NOT NULL DEFAULT '0',
            `lookbody` int(11) NOT NULL DEFAULT '0',
            `lookfeet` int(11) NOT NULL DEFAULT '0',
            `lookhead` int(11) NOT NULL DEFAULT '0',
            `looklegs` int(11) NOT NULL DEFAULT '0',
            `looktype` int(11) NOT NULL DEFAULT '136',

            FOREIGN KEY(`player_id`) REFERENCES `players`(`id`)
                ON DELETE CASCADE
		)
	]])
>>>>>>> f8212483
end<|MERGE_RESOLUTION|>--- conflicted
+++ resolved
@@ -1,33 +1,4 @@
 function onUpdateDatabase()
-<<<<<<< HEAD
-	logger.info("Updating database to version 48 (House Auction)")
-
-	db.query([[
-		ALTER TABLE `houses`
-		DROP `bid`,
-		DROP `bid_end`,
-		DROP `last_bid`,
-		DROP `highest_bidder`
-	]])
-
-	db.query([[
-		ALTER TABLE `houses`
-		ADD `bidder` int(11) NOT NULL DEFAULT '0',
-		ADD `bidder_name` varchar(255) NOT NULL DEFAULT '',
-		ADD `highest_bid` int(11) NOT NULL DEFAULT '0',
-		ADD `internal_bid` int(11) NOT NULL DEFAULT '0',
-		ADD `bid_end_date` int(11) NOT NULL DEFAULT '0',
-		ADD `state` smallint(5) UNSIGNED NOT NULL DEFAULT '0',
-		ADD `transfer_status` tinyint(1) DEFAULT '0'
-	]])
-
-	db.query([[
-		ALTER TABLE `accounts`
-		ADD `house_bid_id` int(11) NOT NULL DEFAULT '0'
-	]])
-
-	return true
-=======
 	logger.info("Updating database to version 46 (hireling)")
 
 	db.query([[
@@ -50,5 +21,4 @@
                 ON DELETE CASCADE
 		)
 	]])
->>>>>>> f8212483
 end