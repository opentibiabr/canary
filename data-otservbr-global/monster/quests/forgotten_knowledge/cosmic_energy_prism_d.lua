--- conflicted
+++ resolved
@@ -50,13 +50,6 @@
 monster.light = {
 	level = 0,
 	color = 0,
-<<<<<<< HEAD
-}
-
-monster.events = {
-	"EnergyPrism",
-=======
->>>>>>> 64e7a92a
 }
 
 monster.voices = {
