local mType = Game.createMonsterType("Stolen Tome of Portals")
local monster = {}

monster.description = "a stolen tome of portals"
monster.experience = 0
monster.outfit = {
	lookTypeEx = 23985,
}

monster.health = 10000
monster.maxHealth = 10000
monster.race = "undead"
monster.corpse = 0
monster.speed = 0
monster.manaCost = 0

monster.events = {
	"gorzindelDeath",
}

monster.changeTarget = {
	interval = 5000,
	chance = 8,
}

monster.strategiesTarget = {
	nearest = 100,
}

monster.flags = {
	summonable = false,
	attackable = true,
	hostile = true,
	convinceable = false,
	pushable = false,
	rewardBoss = false,
	illusionable = false,
	canPushItems = true,
	canPushCreatures = false,
	staticAttackChance = 90,
	targetDistance = 1,
	runHealth = 0,
	healthHidden = false,
	isBlockable = false,
	canWalkOnEnergy = true,
	canWalkOnFire = true,
	canWalkOnPoison = true,
<<<<<<< HEAD
}

monster.events = {
	"gorzindelDeath",
=======
>>>>>>> 64e7a92a
}

monster.light = {
	level = 0,
	color = 0,
}

monster.voices = {
	interval = 5000,
	chance = 10,
}

monster.loot = {}

monster.defenses = {
	defense = 33,
	armor = 28,
	--	mitigation = ???,
}

monster.elements = {
	{ type = COMBAT_PHYSICALDAMAGE, percent = 0 },
	{ type = COMBAT_ENERGYDAMAGE, percent = 10 },
	{ type = COMBAT_EARTHDAMAGE, percent = 50 },
	{ type = COMBAT_FIREDAMAGE, percent = -10 },
	{ type = COMBAT_LIFEDRAIN, percent = 0 },
	{ type = COMBAT_MANADRAIN, percent = 0 },
	{ type = COMBAT_DROWNDAMAGE, percent = 0 },
	{ type = COMBAT_ICEDAMAGE, percent = 0 },
	{ type = COMBAT_HOLYDAMAGE, percent = 0 },
	{ type = COMBAT_DEATHDAMAGE, percent = 40 },
}

monster.immunities = {
	{ type = "paralyze", condition = true },
	{ type = "outfit", condition = false },
	{ type = "invisible", condition = true },
	{ type = "bleed", condition = false },
}

mType:register(monster)<|MERGE_RESOLUTION|>--- conflicted
+++ resolved
@@ -45,13 +45,6 @@
 	canWalkOnEnergy = true,
 	canWalkOnFire = true,
 	canWalkOnPoison = true,
-<<<<<<< HEAD
-}
-
-monster.events = {
-	"gorzindelDeath",
-=======
->>>>>>> 64e7a92a
 }
 
 monster.light = {
