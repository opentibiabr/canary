local mType = Game.createMonsterType("Skeleton Elite Warrior")
local monster = {}

monster.description = "a skeleton elite warrior"
monster.experience = 4800
monster.outfit = {
	lookType = 298,
	lookHead = 0,
	lookBody = 0,
	lookLegs = 0,
	lookFeet = 0,
	lookAddons = 0,
	lookMount = 0,
}

monster.raceId = 1674
monster.Bestiary = {
	class = "Undead",
	race = BESTY_RACE_UNDEAD,
	toKill = 2500,
	FirstUnlock = 100,
	SecondUnlock = 1000,
	CharmsPoints = 50,
	Stars = 4,
	Occurrence = 0,
	Locations = "Deep Desert.",
}

monster.health = 7800
monster.maxHealth = 7800
monster.race = "undead"
monster.corpse = 8909
monster.speed = 155
monster.manaCost = 0

monster.changeTarget = {
	interval = 4000,
	chance = 0,
}

monster.strategiesTarget = {
	nearest = 100,
}

monster.flags = {
	summonable = false,
	attackable = true,
	hostile = true,
	convinceable = false,
	pushable = false,
	rewardBoss = false,
	illusionable = false,
	canPushItems = true,
	canPushCreatures = false,
	staticAttackChance = 90,
	targetDistance = 1,
	runHealth = 0,
	healthHidden = false,
	isBlockable = false,
	canWalkOnEnergy = false,
	canWalkOnFire = false,
	canWalkOnPoison = true,
	hasGroupedSpells = true,
}

monster.light = {
	level = 0,
	color = 0,
}

monster.voices = {
	interval = 5000,
	chance = 10,
}

monster.loot = {
<<<<<<< HEAD
    { name = "platinum coin", chance = 100000, maxCount = 15 },
    { id = 3115, chance = 50130 }, -- bone
    { name = "soul orb", chance = 25610, maxCount = 5 },
    { name = "white mushroom", chance = 25080, maxCount = 3 },
    { name = "pelvis bone", chance = 15660, maxCount = 3 },
    { name = "unholy bone", chance = 10230 },
    { name = "knight axe", chance = 6200 },
    { name = "mammoth whopper", chance = 5130 },
    { name = "bone toothpick", chance = 5000 },
    { name = "skull helmet", chance = 3130 },
    { name = "ruthless axe", chance = 380 },
    { id = 3264, chance = 1960 }, --sword
    { name = "brown mushroom", chance = 1950 },
    { name = "mace", chance = 1880 },
=======
	{ name = "platinum coin", chance = 100000, maxCount = 15 },
	{ id = 3115, chance = 50130 }, -- bone
	{ name = "soul orb", chance = 25610, maxCount = 5 },
	{ name = "white mushroom", chance = 25080, maxCount = 3 },
	{ name = "pelvis bone", chance = 15660, maxCount = 3 },
	{ name = "unholy bone", chance = 10230 },
	{ name = "knight axe", chance = 6200 },
	{ name = "mammoth whopper", chance = 5130 },
	{ name = "bone toothpick", chance = 5000 },
	{ name = "skull helmet", chance = 3130 },
	{ name = "ruthless axe", chance = 380 },
	{ name = "sword", chance = 1960 },
	{ name = "brown mushroom", chance = 1950 },
	{ name = "mace", chance = 1880 },
>>>>>>> fd1e0d5e
}

monster.attacks = {
	{ name = "melee", group = MONSTER_SPELL_GROUP_BASIC, chance = 100, minDamage = -0, maxDamage = -650 },
	{ name = "combat", group = MONSTER_SPELL_GROUP_ATTACK, chance = 15, type = COMBAT_LIFEDRAIN, minDamage = -400, maxDamage = -500, range = 1, effect = CONST_ME_MAGIC_RED, target = true },
	{ name = "combat", group = MONSTER_SPELL_GROUP_ATTACK, chance = 25, type = COMBAT_DEATHDAMAGE, minDamage = -450, maxDamage = -550, range = 7, radius = 3, shootEffect = CONST_ANI_SUDDENDEATH, effect = CONST_ME_MORTAREA, target = true },
}

monster.defenses = {
	defense = 35,
	armor = 75,
	mitigation = 2.16,
}

monster.elements = {
	{ type = COMBAT_PHYSICALDAMAGE, percent = 0 },
	{ type = COMBAT_ENERGYDAMAGE, percent = -5 },
	{ type = COMBAT_EARTHDAMAGE, percent = 5 },
	{ type = COMBAT_FIREDAMAGE, percent = -5 },
	{ type = COMBAT_LIFEDRAIN, percent = 0 },
	{ type = COMBAT_MANADRAIN, percent = 0 },
	{ type = COMBAT_DROWNDAMAGE, percent = 0 },
	{ type = COMBAT_ICEDAMAGE, percent = 0 },
	{ type = COMBAT_HOLYDAMAGE, percent = -25 },
	{ type = COMBAT_DEATHDAMAGE, percent = 100 },
}

monster.immunities = {
	{ type = "paralyze", condition = false },
	{ type = "outfit", condition = false },
	{ type = "invisible", condition = true },
	{ type = "bleed", condition = false },
}

mType:register(monster)<|MERGE_RESOLUTION|>--- conflicted
+++ resolved
@@ -74,7 +74,6 @@
 }
 
 monster.loot = {
-<<<<<<< HEAD
     { name = "platinum coin", chance = 100000, maxCount = 15 },
     { id = 3115, chance = 50130 }, -- bone
     { name = "soul orb", chance = 25610, maxCount = 5 },
@@ -89,22 +88,6 @@
     { id = 3264, chance = 1960 }, --sword
     { name = "brown mushroom", chance = 1950 },
     { name = "mace", chance = 1880 },
-=======
-	{ name = "platinum coin", chance = 100000, maxCount = 15 },
-	{ id = 3115, chance = 50130 }, -- bone
-	{ name = "soul orb", chance = 25610, maxCount = 5 },
-	{ name = "white mushroom", chance = 25080, maxCount = 3 },
-	{ name = "pelvis bone", chance = 15660, maxCount = 3 },
-	{ name = "unholy bone", chance = 10230 },
-	{ name = "knight axe", chance = 6200 },
-	{ name = "mammoth whopper", chance = 5130 },
-	{ name = "bone toothpick", chance = 5000 },
-	{ name = "skull helmet", chance = 3130 },
-	{ name = "ruthless axe", chance = 380 },
-	{ name = "sword", chance = 1960 },
-	{ name = "brown mushroom", chance = 1950 },
-	{ name = "mace", chance = 1880 },
->>>>>>> fd1e0d5e
 }
 
 monster.attacks = {
