local internalNpcName = "Duncan"
local npcType = Game.createNpcType(internalNpcName)
local npcConfig = {}

npcConfig.name = internalNpcName
npcConfig.description = internalNpcName

npcConfig.health = 100
npcConfig.maxHealth = npcConfig.health
npcConfig.walkInterval = 2000
npcConfig.walkRadius = 2

npcConfig.outfit = {
	lookType = 151,
	lookHead = 38,
	lookBody = 23,
	lookLegs = 0,
	lookFeet = 116,
	lookAddons = 1,
}

npcConfig.flags = {
	floorchange = false,
}

local keywordHandler = KeywordHandler:new()
local npcHandler = NpcHandler:new(keywordHandler)

npcType.onThink = function(npc, interval)
	npcHandler:onThink(npc, interval)
end

npcType.onAppear = function(npc, creature)
	npcHandler:onAppear(npc, creature)
end

npcType.onDisappear = function(npc, creature)
	npcHandler:onDisappear(npc, creature)
end

npcType.onMove = function(npc, creature, fromPosition, toPosition)
	npcHandler:onMove(npc, creature, fromPosition, toPosition)
end

npcType.onSay = function(npc, creature, type, message)
	npcHandler:onSay(npc, creature, type, message)
end

npcType.onCloseChannel = function(npc, creature)
	npcHandler:onCloseChannel(npc, creature)
end

local function creatureSayCallback(npc, creature, type, message)
	local player = Player(creature)
	local playerId = player:getId()

	if not npcHandler:checkInteraction(npc, creature) then
		return false
	end

	local storage = Storage.Quest.U7_8.PirateOutfits.PirateSabreAddon

	if table.contains({ "outfit", "addon" }, message) and player:getStorageValue(Storage.Quest.U7_8.PirateOutfits.PirateBaseOutfit) == 1 then
		npcHandler:say("You're talking about my sabre? Well, even though you earned our trust, you'd have to fulfill a task first before you are granted to wear such a sabre.", npc, creature)
	elseif MsgContains(message, "mission") then
		if player:getStorageValue(Storage.Quest.U7_8.TheShatteredIsles.ReputationInSabrehaven) == 9 then
			npcHandler:say("I need a new quality atlas for our captains. Only one of the best will do it. I heard the explorers society sells the best, but only to members of a certain rank. You will have to get this rank or ask a high ranking member to buy it for you.", npc, creature)
			player:setStorageValue(Storage.Quest.U7_8.TheShatteredIsles.ReputationInSabrehaven, 10)
			npcHandler:setTopic(playerId, 0)
		elseif player:getStorageValue(Storage.Quest.U7_8.TheShatteredIsles.ReputationInSabrehaven) == 10 then
			npcHandler:say("Did you get an atlas of the explorers society as I requested?", npc, creature)
			npcHandler:setTopic(playerId, 6)
		elseif player:getStorageValue(Storage.Quest.U7_8.TheShatteredIsles.RaysMission2) > 0 and player:getStorageValue(Storage.Quest.U7_8.TheShatteredIsles.TortoiseEggNargorDoor) < 0 then
			npcHandler:say("You did some impressive things. I think people here start considering you as one of us. But these are dire times and everyone of us is expected to give his best and even exceed himself. Do you think you can handle that?", npc, creature)
			npcHandler:setTopic(playerId, 7)
		elseif player:getStorageValue(Storage.Quest.U7_8.TheShatteredIsles.TortoiseEggNargorDoor) == 1 then
			npcHandler:say("Did you rescue one of those poor soon-to-be baby tortoises from Nargor?", npc, creature)
			npcHandler:setTopic(playerId, 8)
		end
	elseif MsgContains(message, "task") then
		if player:getStorageValue(storage) < 1 then
			npcHandler:say("Are you up to the task which I'm going to give you and willing to prove you're worthy of wearing such a sabre?", npc, creature)
			npcHandler:setTopic(playerId, 1)
		end
	elseif MsgContains(message, "eye patches") then
		if player:getStorageValue(storage) == 1 then
			npcHandler:say("Have you gathered 100 eye patches?", npc, creature)
			npcHandler:setTopic(playerId, 3)
		end
	elseif MsgContains(message, "peg legs") then
		if player:getStorageValue(storage) == 2 then
			npcHandler:say("Have you gathered 100 peg legs?", npc, creature)
			npcHandler:setTopic(playerId, 4)
		end
	elseif MsgContains(message, "hooks") then
		if player:getStorageValue(storage) == 3 then
			npcHandler:say("Have you gathered 100 hooks?", npc, creature)
			npcHandler:setTopic(playerId, 5)
		end
	elseif MsgContains(message, "yes") then
		if npcHandler:getTopic(playerId) == 1 then
			npcHandler:say({
				"Listen, the task is not that hard. Simply prove that you are with us and not with the pirates from Nargor by bringingme some of their belongings. ...",
				"Bring me 100 of their eye patches, 100 of their peg legs and 100 of their hooks, in that order. ...",
				"Have you understood everything I told you and are willing to handle this task?",
			}, npc, creature)
			npcHandler:setTopic(playerId, 2)
		elseif npcHandler:getTopic(playerId) == 2 then
			player:setStorageValue(storage, 1)
			player:setStorageValue(Storage.OutfitQuest.DefaultStart, 1) --this for default start of Outfit and Addon Quests
			npcHandler:say("Good! Come back to me once you have gathered 100 eye patches.", npc, creature)
			npcHandler:setTopic(playerId, 0)
		elseif npcHandler:getTopic(playerId) == 3 then
			if player:removeItem(6098, 100) then
				player:setStorageValue(storage, 2)
				npcHandler:say("Good job. Alright, now bring me 100 peg legs.", npc, creature)
				npcHandler:setTopic(playerId, 0)
			else
				npcHandler:say("You don't have it...", npc, creature)
			end
		elseif npcHandler:getTopic(playerId) == 4 then
			if player:removeItem(6126, 100) then
				player:setStorageValue(storage, 3)
				npcHandler:say("Nice. Lastly, bring me 100 pirate hooks. That should be enough to earn your sabre.", npc, creature)
				npcHandler:setTopic(playerId, 0)
			else
				npcHandler:say("You don't have it...", npc, creature)
			end
		elseif npcHandler:getTopic(playerId) == 5 then
			if player:removeItem(6097, 100) then
				player:setStorageValue(storage, 4)
				npcHandler:say("I see, I see. Well done. Go to Morgan and tell him this codeword: 'firebird'. He'll know what to do.", creature)
				npcHandler:setTopic(playerId, 0)
			else
				npcHandler:say("You don't have it...", npc, creature)
			end
		elseif npcHandler:getTopic(playerId) == 6 then
			if player:getStorageValue(Storage.Quest.U7_8.TheShatteredIsles.ReputationInSabrehaven) == 10 then
				if player:removeItem(6108, 1) then
					npcHandler:say("Indeed, what a fine work... the book I mean. Your work was acceptable all in all.", npc, creature)
					player:setStorageValue(Storage.Quest.U7_8.TheShatteredIsles.ReputationInSabrehaven, 11)
					npcHandler:setTopic(playerId, 0)
				else
					npcHandler:say("You don't have it...", npc, creature)
					npcHandler:setTopic(playerId, 0)
				end
			end
		elseif npcHandler:getTopic(playerId) == 7 then
			if player:getStorageValue(Storage.Quest.U7_8.TheShatteredIsles.TortoiseEggNargorDoor) < 0 then
				npcHandler:say({
					"I am glad to hear this. Please listen. The pirates on Nargor are breeding tortoises. They think eating tortoises makes a hard man even harder. ...",
					"However I am quite fond of tortoises and can't stand the thought of them being eaten. So I convinced Captain Striker that I can train them to help us. As a substitute for rafts and such ...",
					"All I need is one tortoise egg from Nargor. This is the opportunity to save a tortoise from a gruesome fate! ...",
					"I will ask Sebastian to bring you there. Travel to Nargor, find their tortoise eggs and bring me at least one of them.",
				}, npc, creature)
				player:setStorageValue(Storage.Quest.U7_8.TheShatteredIsles.TortoiseEggNargorDoor, 1)
				npcHandler:setTopic(playerId, 0)
			end
		elseif npcHandler:getTopic(playerId) == 8 then
			if player:getStorageValue(Storage.Quest.U7_8.TheShatteredIsles.TortoiseEggNargorDoor) == 1 then
				if player:removeItem(6125, 1) then
<<<<<<< HEAD
					npcHandler:say(
						"A real tortoise egg ... I guess you are more accustomed to rescue some \z
						noblewoman in distress but you did something goodtoday.",
						npc,
						creature
					)
					player:setStorageValue(Storage.TheShatteredIsles.TortoiseEggNargorDoor, 2)
					player:setStorageValue(Storage.TheShatteredIsles.ReputationInSabrehaven, 16)
					if player:getStorageValue(Storage.Quest.U8_0.TheIceIslands.Questline) >= 9 then
=======
					npcHandler:say("A real tortoise egg ... I guess you are more accustomed to rescue some noblewoman in distress but you did something goodtoday.", npc, creature)
					player:setStorageValue(Storage.Quest.U7_8.TheShatteredIsles.TortoiseEggNargorDoor, 2)
					player:setStorageValue(Storage.Quest.U7_8.TheShatteredIsles.ReputationInSabrehaven, 16)
					if player:getStorageValue(Storage.TheIceIslands.Questline) >= 9 then
>>>>>>> af0edb7f
						player:addAchievement("Animal Activist")
					end
					npcHandler:setTopic(playerId, 0)
				else
					npcHandler:say("You don't have it...", npc, creature)
					npcHandler:setTopic(playerId, 0)
				end
			end
		end
	elseif MsgContains(message, "no") then
		if npcHandler:getTopic(playerId) >= 1 then
			npcHandler:say("Then no.", npc, creature)
			npcHandler:setTopic(playerId, 0)
		end
	end
	return true
end

npcHandler:setMessage(MESSAGE_GREET, "Hi, come closer. Have a look at my wares.")
npcHandler:setMessage(MESSAGE_FAREWELL, "Good bye.")

npcHandler:setCallback(CALLBACK_MESSAGE_DEFAULT, creatureSayCallback)
npcHandler:addModule(FocusModule:new(), npcConfig.name, true, true, true)

npcConfig.shop = {
	{ itemName = "pirate tapestry", clientId = 5615, buy = 40 },
}
-- On buy npc shop message
npcType.onBuyItem = function(npc, player, itemId, subType, amount, ignore, inBackpacks, totalCost)
	npc:sellItem(player, itemId, amount, subType, 0, ignore, inBackpacks)
end
-- On sell npc shop message
npcType.onSellItem = function(npc, player, itemId, subtype, amount, ignore, name, totalCost)
	player:sendTextMessage(MESSAGE_TRADE, string.format("Sold %ix %s for %i gold.", amount, name, totalCost))
end
-- On check npc shop message (look item)
npcType.onCheckItem = function(npc, player, clientId, subType) end

npcType:register(npcConfig)<|MERGE_RESOLUTION|>--- conflicted
+++ resolved
@@ -159,22 +159,10 @@
 		elseif npcHandler:getTopic(playerId) == 8 then
 			if player:getStorageValue(Storage.Quest.U7_8.TheShatteredIsles.TortoiseEggNargorDoor) == 1 then
 				if player:removeItem(6125, 1) then
-<<<<<<< HEAD
-					npcHandler:say(
-						"A real tortoise egg ... I guess you are more accustomed to rescue some \z
-						noblewoman in distress but you did something goodtoday.",
-						npc,
-						creature
-					)
-					player:setStorageValue(Storage.TheShatteredIsles.TortoiseEggNargorDoor, 2)
-					player:setStorageValue(Storage.TheShatteredIsles.ReputationInSabrehaven, 16)
-					if player:getStorageValue(Storage.Quest.U8_0.TheIceIslands.Questline) >= 9 then
-=======
 					npcHandler:say("A real tortoise egg ... I guess you are more accustomed to rescue some noblewoman in distress but you did something goodtoday.", npc, creature)
 					player:setStorageValue(Storage.Quest.U7_8.TheShatteredIsles.TortoiseEggNargorDoor, 2)
 					player:setStorageValue(Storage.Quest.U7_8.TheShatteredIsles.ReputationInSabrehaven, 16)
 					if player:getStorageValue(Storage.TheIceIslands.Questline) >= 9 then
->>>>>>> af0edb7f
 						player:addAchievement("Animal Activist")
 					end
 					npcHandler:setTopic(playerId, 0)
