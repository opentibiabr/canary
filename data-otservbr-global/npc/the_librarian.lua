local internalNpcName = "The Librarian"
local npcType = Game.createNpcType(internalNpcName)
local npcConfig = {}

npcConfig.name = internalNpcName
npcConfig.description = internalNpcName

npcConfig.health = 100
npcConfig.maxHealth = npcConfig.health
npcConfig.walkInterval = 0
npcConfig.walkRadius = 2

npcConfig.outfit = {
	lookType = 1065,
	lookHead = 0,
	lookBody = 0,
	lookLegs = 0,
	lookFeet = 0,
	lookAddons = 0,
}

npcConfig.flags = {
	floorchange = false,
}

npcConfig.voices = {
	interval = 15000,
	chance = 50,
	{ text = "I really have to find this scroll. Where did I put it?" },
	{ text = "Too much dust here. I should tidy up on occasion." },
	{ text = "Someone opened the Grimoire of Flames without permission. Egregious!" },
}

local keywordHandler = KeywordHandler:new()
local npcHandler = NpcHandler:new(keywordHandler)

npcType.onThink = function(npc, interval)
	npcHandler:onThink(npc, interval)
end

npcType.onAppear = function(npc, creature)
	npcHandler:onAppear(npc, creature)
end

npcType.onDisappear = function(npc, creature)
	npcHandler:onDisappear(npc, creature)
end

npcType.onMove = function(npc, creature, fromPosition, toPosition)
	npcHandler:onMove(npc, creature, fromPosition, toPosition)
end

npcType.onSay = function(npc, creature, type, message)
	npcHandler:onSay(npc, creature, type, message)
end

npcType.onCloseChannel = function(npc, creature)
	npcHandler:onCloseChannel(npc, creature)
end

keywordHandler:addKeyword({ "ring" }, StdModule.say, {
	npcHandler = npcHandler,
	text = {
		"To extract memories from the ring, you have to enter a trance-like state with the help of a hallucinogen. Like this you can see all memories that are stored in the ring. Ask {Faloriel} for a respective potion. ...",
		"Drink it while wearing the ring in the Temple of {Bastesh} and say: 'Sa Katesa Tarsani na'. If the legends are true you will be able to take memories with you in the form of memory shards.",
	},
}, function(player)
	return player:getStorageValue(Storage.Kilmaresh.Fourth.Moe) == 4
end, function(player)
	player:setStorageValue(Storage.Kilmaresh.Fifth.Memories, 1)
	player:setStorageValue(Storage.Kilmaresh.Fifth.MemoriesShards, 0)
	player:setStorageValue(Storage.Kilmaresh.Fourth.Moe, 5)
end)

npcHandler:setMessage(MESSAGE_GREET, "Greetings, dear guest. If you are interested in paperware such as books or scrolls, ask me for a trade.")
npcHandler:setMessage(MESSAGE_WALKAWAY, "Well, bye then.")

npcHandler:setCallback(CALLBACK_SET_INTERACTION, onAddFocus)
npcHandler:setCallback(CALLBACK_REMOVE_INTERACTION, onReleaseFocus)
npcHandler:setCallback(CALLBACK_MESSAGE_DEFAULT, creatureSayCallback)
npcHandler:addModule(FocusModule:new(), npcConfig.name, true, true, true)

npcConfig.shop = {
	{ itemName = "Inkwell black", clientId = 28568, sell = 720 },
	{ itemName = "atlas", clientId = 6108, buy = 150 },
	{ itemName = "black book", clientId = 2838, buy = 20 },
	{ itemName = "blue book", clientId = 2844, sell = 40 },
	{ itemName = "book page", clientId = 28569, sell = 640 },
	{ itemName = "brown book", clientId = 2837, buy = 20 },
	{ itemName = "bunch of reed", clientId = 30975, sell = 25 },
	{ itemName = "document", clientId = 2834, buy = 20 },
	{ itemName = "gemmed book", clientId = 2842, sell = 150 },
	{ itemName = "glowing rune", clientId = 28570, sell = 350 },
	{ itemName = "green book", clientId = 2831, sell = 30 },
	{ itemName = "greeting card", clientId = 6386, buy = 40 },
	{ itemName = "grey small book", clientId = 2839, buy = 20 },
	{ itemName = "inkwell", clientId = 3509, buy = 20, sell = 15 },
	{ itemName = "orange book", clientId = 2843, sell = 60 },
	{ itemName = "parchment", clientId = 2833, buy = 15, sell = 10 },
	{ itemName = "parchment", clientId = 2835, buy = 15 },
	{ itemName = "quill", clientId = 28567, sell = 1100 },
	{ itemName = "scroll", clientId = 2815, buy = 10 },
	{ itemName = "silken bookmark", clientId = 28566, sell = 1300 },
	{ itemName = "valentine's card", clientId = 6538, buy = 40 },
}
-- On buy npc shop message
npcType.onBuyItem = function(npc, player, itemId, subType, amount, ignore, inBackpacks, totalCost)
	npc:sellItem(player, itemId, amount, subType, 0, ignore, inBackpacks)
end
-- On sell npc shop message
npcType.onSellItem = function(npc, player, itemId, subtype, amount, ignore, name, totalCost)
<<<<<<< HEAD
	player:sendTextMessage(MESSAGE_LOOK, string.format("Sold %ix %s for %i gold.", amount, name, totalCost))
=======
	player:sendTextMessage(MESSAGE_TRADE, string.format("Sold %ix %s for %i gold.", amount, name, totalCost))
>>>>>>> 0bb10ab2
end
-- On check npc shop message (look item)
npcType.onCheckItem = function(npc, player, clientId, subType) end

npcType:register(npcConfig)<|MERGE_RESOLUTION|>--- conflicted
+++ resolved
@@ -109,11 +109,6 @@
 end
 -- On sell npc shop message
 npcType.onSellItem = function(npc, player, itemId, subtype, amount, ignore, name, totalCost)
-<<<<<<< HEAD
-	player:sendTextMessage(MESSAGE_LOOK, string.format("Sold %ix %s for %i gold.", amount, name, totalCost))
-=======
-	player:sendTextMessage(MESSAGE_TRADE, string.format("Sold %ix %s for %i gold.", amount, name, totalCost))
->>>>>>> 0bb10ab2
 end
 -- On check npc shop message (look item)
 npcType.onCheckItem = function(npc, player, clientId, subType) end
