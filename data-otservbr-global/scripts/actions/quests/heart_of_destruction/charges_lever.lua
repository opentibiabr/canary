local team = {}

-- FUNCTIONS

local function shuffleTable(t, count, ri, rj)
	ri = ri or 1
	rj = rj or #t
	for x = 1, count or 1 do
		for i = rj, ri + 1, -1 do
			local j = math.random(ri, rj)
			t[i], t[j] = t[j], t[i]
		end
	end
end

local function doCheckArea()
	--Room 1
	local upConer = { x = 32133, y = 31341, z = 14 } -- upLeftCorner
	local downConer = { x = 32174, y = 31375, z = 14 } -- downRightCorner

	for i = upConer.x, downConer.x do
		for j = upConer.y, downConer.y do
			for k = upConer.z, downConer.z do
				local room = { x = i, y = j, z = k }
				local tile = Tile(room)
				if tile then
					local creatures = tile:getCreatures()
					if creatures and #creatures > 0 then
						for _, creature in pairs(creatures) do
							local player = Player(creature)
							if player then
								return true
							end
						end
					end
				end
			end
		end
	end

	--Room 2
	local upConer2 = { x = 32140, y = 31340, z = 15 } -- upLeftCorner
	local downConer2 = { x = 32174, y = 31375, z = 15 } -- downRightCorner

	for f = upConer2.x, downConer2.x do
		for g = upConer2.y, downConer2.y do
			for h = upConer2.z, downConer2.z do
				local room = { x = f, y = g, z = h }
				local tile = Tile(room)
				if tile then
					local creatures = tile:getCreatures()
					if creatures and #creatures > 0 then
						for _, creature in pairs(creatures) do
							local player = Player(creature)
							if player then
								return true
							end
						end
					end
				end
			end
		end
	end

	if spawningCharge == true then
		return true
	end

	return false
end

local function clearArea()
	--Room 1
	local upConer = { x = 32133, y = 31341, z = 14 } -- upLeftCorner
	local downConer = { x = 32174, y = 31375, z = 14 } -- downRightCorner

	for i = upConer.x, downConer.x do
		for j = upConer.y, downConer.y do
			for k = upConer.z, downConer.z do
				local room = { x = i, y = j, z = k }
				local tile = Tile(room)
				if tile then
					local creatures = tile:getCreatures()
					if creatures and #creatures > 0 then
<<<<<<< HEAD
						for _, creatureUid in pairs(creatures) do
							local creature = Creature(creatureUid)
							if creature then
								if creature:isPlayer() then
									creature:teleportTo({x = 32092, y = 31330, z = 12})
								elseif creature:isMonster() then
									creature:remove()
								end
=======
						for _, c in pairs(creatures) do
							if isPlayer(c) then
								c:teleportTo({ x = 32092, y = 31330, z = 12 })
							elseif isMonster(c) then
								c:remove()
>>>>>>> 69e0e50d
							end
						end
					end
				end
			end
		end
	end

	--Room 2
	local upConer2 = { x = 32140, y = 31340, z = 15 } -- upLeftCorner
	local downConer2 = { x = 32174, y = 31375, z = 15 } -- downRightCorner

	for f = upConer2.x, downConer2.x do
		for g = upConer2.y, downConer2.y do
			for h = upConer2.z, downConer2.z do
				local room = { x = f, y = g, z = h }
				local tile = Tile(room)
				if tile then
					local creatures = tile:getCreatures()
					if creatures and #creatures > 0 then
<<<<<<< HEAD
						for _, creatureUid in pairs(creatures) do
							local creature = Creature(creatureUid)
							if creature then
								if creature:isPlayer() then
									creature:teleportTo({x = 32092, y = 31330, z = 12})
								elseif creature:isMonster() then
									creature:remove()
								end
=======
						for _, c in pairs(creatures) do
							if isPlayer(c) then
								c:teleportTo({ x = 32092, y = 31330, z = 12 })
							elseif isMonster(c) then
								c:remove()
>>>>>>> 69e0e50d
							end
						end
					end
				end
			end
		end
	end
	team = {}
	stopEvent(areaHeart1)
	stopEvent(areaHeart2)
	stopEvent(areaHeart3)
end

function teleportToCrackler()
	shuffleTable(team, 2, ri, rj) -- Embaralha a tabela para dar um random teleport

	--Room 1
	local upConer = { x = 32142, y = 31341, z = 14 } -- upLeftCorner
	local downConer = { x = 32176, y = 31375, z = 14 } -- downRightCorner

	for i = upConer.x, downConer.x do
		for j = upConer.y, downConer.y do
			for k = upConer.z, downConer.z do
				local room = { x = i, y = j, z = k }
				local tile = Tile(room)
				if tile then
					local creatures = tile:getCreatures()
					if creatures and #creatures > 0 then
						for _, c in pairs(creatures) do
							if c == team[1] or c == team[2] then
								c:teleportTo({ x = c:getPosition().x, y = c:getPosition().y, z = c:getPosition().z + 1 })
								c:say("A shift in polarity switches creatures with coresponding polarity into another phase of existence!", TALKTYPE_MONSTER_YELL, isInGhostMode, pid, { x = 32158, y = 31355, z = 14 })
							end
						end
					end
				end
			end
		end
	end
	areaHeart3 = addEvent(teleportToCharger, 10000)
end

function teleportToCharger()
	--Room 1
	local upConer = { x = 32142, y = 31341, z = 15 } -- upLeftCorner
	local downConer = { x = 32176, y = 31375, z = 15 } -- downRightCorner

	for i = upConer.x, downConer.x do
		for j = upConer.y, downConer.y do
			for k = upConer.z, downConer.z do
				local room = { x = i, y = j, z = k }
				local tile = Tile(room)
				if tile then
					local creatures = tile:getCreatures()
					if creatures and #creatures > 0 then
<<<<<<< HEAD
						for _, creature in pairs(creatures) do
							local player = Player(creature)
							if player then
								player:teleportTo({x = player:getPosition().x, y = player:getPosition().y, z = player:getPosition().z - 1})
=======
						for _, c in pairs(creatures) do
							if isPlayer(c) then
								c:teleportTo({ x = c:getPosition().x, y = c:getPosition().y, z = c:getPosition().z - 1 })
>>>>>>> 69e0e50d
							end
						end
					end
				end
			end
		end
	end
	areaHeart2 = addEvent(teleportToCrackler, 25000)
end

-- FUNCTIONS END

local heartDestructionCharges = Action()
function heartDestructionCharges.onUse(player, item, fromPosition, itemEx, toPosition)
	local config = {
		playerPositions = {
			Position(32091, 31327, 12),
			Position(32092, 31327, 12),
			Position(32093, 31327, 12),
			Position(32094, 31327, 12),
			Position(32095, 31327, 12)
		},

		newPos = { x = 32135, y = 31363, z = 14 },
	}

	local pushPos = { x = 32091, y = 31327, z = 12 }

	if item.actionid == 14320 then
		if item.itemid == 8911 then
			if player:getPosition().x == pushPos.x and player:getPosition().y == pushPos.y and player:getPosition().z == pushPos.z then
<<<<<<< HEAD

				local storePlayers = {}
				for i = 1, #config.playerPositions do
					local tile = Tile(Position(config.playerPositions[i]))
					if tile then
						local playerTile = tile:getTopCreature()
						if playerTile and playerTile:isPlayer() then
							storePlayers[#storePlayers + 1] = playerTile
						end
=======
				local storePlayers, playerTile = {}
				for i = 1, #config.playerPositions do
					playerTile = Tile(config.playerPositions[i]):getTopCreature()
					if isPlayer(playerTile) then
						storePlayers[#storePlayers+1] = playerTile
>>>>>>> 69e0e50d
					end
				end

				if doCheckArea() == false then
					clearArea()

					local players

					for i = 1, #storePlayers do
						players = storePlayers[i]
						table.insert(team, players) -- Insert players on table to get a random teleport
						config.playerPositions[i]:sendMagicEffect(CONST_ME_POFF)
						players:teleportTo(config.newPos)
						Position(config.newPos):sendMagicEffect(11)
					end

					areaHeart1 = addEvent(clearArea, 15 * 60000)
					areaHeart2 = addEvent(teleportToCrackler, 25000)

					Game.setStorageValue(14321, 0) -- Overcharge Count

					spawningCharge = false

					Game.createMonster("Charger", { x = 32151, y = 31356, z = 14 }, false, true)
					Game.createMonster("Charger", { x = 32154, y = 31353, z = 14 }, false, true)
					Game.createMonster("Charger", { x = 32153, y = 31361, z = 14 }, false, true)
					Game.createMonster("Charger", { x = 32158, y = 31362, z = 14 }, false, true)
					Game.createMonster("Charger", { x = 32161, y = 31360, z = 14 }, false, true)
					Game.createMonster("Charger", { x = 32156, y = 31357, z = 14 }, false, true)
					Game.createMonster("Charger", { x = 32159, y = 31354, z = 14 }, false, true)
					Game.createMonster("Charger", { x = 32163, y = 31356, z = 14 }, false, true)
					Game.createMonster("Charger", { x = 32162, y = 31352, z = 14 }, false, true)
					Game.createMonster("Charger", { x = 32158, y = 31350, z = 14 }, false, true)

					Game.createMonster("Overcharge", { x = 32152, y = 31355, z = 15 }, false, true)
					Game.createMonster("Overcharge", { x = 32154, y = 31360, z = 15 }, false, true)
					Game.createMonster("Overcharge", { x = 32160, y = 31360, z = 15 }, false, true)
					Game.createMonster("Overcharge", { x = 32162, y = 31356, z = 15 }, false, true)
					Game.createMonster("Overcharge", { x = 32158, y = 31352, z = 15 }, false, true)
				else
					player:sendTextMessage(19, "Someone is in the area.")
				end
			else
				return true
			end
		end
		item:transform(item.itemid == 8911 and 8912 or 8911)
	end

	return true
end

heartDestructionCharges:aid(14320)
heartDestructionCharges:register()<|MERGE_RESOLUTION|>--- conflicted
+++ resolved
@@ -82,22 +82,14 @@
 				if tile then
 					local creatures = tile:getCreatures()
 					if creatures and #creatures > 0 then
-<<<<<<< HEAD
 						for _, creatureUid in pairs(creatures) do
 							local creature = Creature(creatureUid)
 							if creature then
 								if creature:isPlayer() then
-									creature:teleportTo({x = 32092, y = 31330, z = 12})
+									creature:teleportTo({ x = 32092, y = 31330, z = 12 })
 								elseif creature:isMonster() then
 									creature:remove()
 								end
-=======
-						for _, c in pairs(creatures) do
-							if isPlayer(c) then
-								c:teleportTo({ x = 32092, y = 31330, z = 12 })
-							elseif isMonster(c) then
-								c:remove()
->>>>>>> 69e0e50d
 							end
 						end
 					end
@@ -118,22 +110,14 @@
 				if tile then
 					local creatures = tile:getCreatures()
 					if creatures and #creatures > 0 then
-<<<<<<< HEAD
 						for _, creatureUid in pairs(creatures) do
 							local creature = Creature(creatureUid)
 							if creature then
 								if creature:isPlayer() then
-									creature:teleportTo({x = 32092, y = 31330, z = 12})
+									creature:teleportTo({ x = 32092, y = 31330, z = 12 })
 								elseif creature:isMonster() then
 									creature:remove()
 								end
-=======
-						for _, c in pairs(creatures) do
-							if isPlayer(c) then
-								c:teleportTo({ x = 32092, y = 31330, z = 12 })
-							elseif isMonster(c) then
-								c:remove()
->>>>>>> 69e0e50d
 							end
 						end
 					end
@@ -189,16 +173,10 @@
 				if tile then
 					local creatures = tile:getCreatures()
 					if creatures and #creatures > 0 then
-<<<<<<< HEAD
 						for _, creature in pairs(creatures) do
 							local player = Player(creature)
 							if player then
-								player:teleportTo({x = player:getPosition().x, y = player:getPosition().y, z = player:getPosition().z - 1})
-=======
-						for _, c in pairs(creatures) do
-							if isPlayer(c) then
-								c:teleportTo({ x = c:getPosition().x, y = c:getPosition().y, z = c:getPosition().z - 1 })
->>>>>>> 69e0e50d
+								player:teleportTo({ x = player:getPosition().x, y = player:getPosition().y, z = player:getPosition().z - 1 })
 							end
 						end
 					end
@@ -230,8 +208,6 @@
 	if item.actionid == 14320 then
 		if item.itemid == 8911 then
 			if player:getPosition().x == pushPos.x and player:getPosition().y == pushPos.y and player:getPosition().z == pushPos.z then
-<<<<<<< HEAD
-
 				local storePlayers = {}
 				for i = 1, #config.playerPositions do
 					local tile = Tile(Position(config.playerPositions[i]))
@@ -240,13 +216,6 @@
 						if playerTile and playerTile:isPlayer() then
 							storePlayers[#storePlayers + 1] = playerTile
 						end
-=======
-				local storePlayers, playerTile = {}
-				for i = 1, #config.playerPositions do
-					playerTile = Tile(config.playerPositions[i]):getTopCreature()
-					if isPlayer(playerTile) then
-						storePlayers[#storePlayers+1] = playerTile
->>>>>>> 69e0e50d
 					end
 				end
 
