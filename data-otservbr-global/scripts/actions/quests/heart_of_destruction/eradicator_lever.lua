-- FUNCTIONS
local function doCheckArea()
	local upConer = { x = 32297, y = 31272, z = 14 } -- upLeftCorner
	local downConer = { x = 32321, y = 31296, z = 14 } -- downRightCorner

	for i = upConer.x, downConer.x do
		for j = upConer.y, downConer.y do
			for k = upConer.z, downConer.z do
				local room = { x = i, y = j, z = k }
				local tile = Tile(room)
				if tile then
					local creatures = tile:getCreatures()
					if creatures and #creatures > 0 then
						for _, creature in pairs(creatures) do
							local player = Player(creature)
							if player then
								return true
							end
						end
					end
				end
			end
		end
	end
	return false
end

local function clearArea()
	local upConer = { x = 32297, y = 31272, z = 14 } -- upLeftCorner
	local downConer = { x = 32321, y = 31296, z = 14 } -- downRightCorner

	for i = upConer.x, downConer.x do
		for j = upConer.y, downConer.y do
			for k = upConer.z, downConer.z do
				local room = { x = i, y = j, z = k }
				local tile = Tile(room)
				if tile then
					local creatures = tile:getCreatures()
					if creatures and #creatures > 0 then
<<<<<<< HEAD
						for _, creatureUid in pairs(creatures) do
							local creature = Creature(creatureUid)
							if creature then
								if creature:isPlayer() then
									creature:teleportTo({x = 32218, y = 31375, z = 11})
								elseif creature:isMonster() then
									creature:remove()
								end
=======
						for _, c in pairs(creatures) do
							if isPlayer(c) then
								c:teleportTo({ x = 32218, y = 31375, z = 11 })
							elseif isMonster(c) then
								c:remove()
>>>>>>> 69e0e50d
							end
						end
					end
				end
			end
		end
	end
	stopEvent(areaEradicator1)
	stopEvent(areaEradicator2)
end
-- FUNCTIONS END

local heartDestructionEradicator = Action()
function heartDestructionEradicator.onUse(player, item, fromPosition, itemEx, toPosition)
	local config = {
		playerPositions = {
			Position(32334, 31284, 14),
			Position(32334, 31285, 14),
			Position(32334, 31286, 14),
			Position(32334, 31287, 14),
			Position(32334, 31288, 14)
		},

		newPos = { x = 32309, y = 31290, z = 14 },
	}

	local pushPos = { x = 32334, y = 31284, z = 14 }

	if item.actionid == 14330 then
		if item.itemid == 8911 then
			if player:getPosition().x == pushPos.x and player:getPosition().y == pushPos.y and player:getPosition().z == pushPos.z then
<<<<<<< HEAD

				local storePlayers = {}
				for i = 1, #config.playerPositions do
					local tile = Tile(Position(config.playerPositions[i]))
					if tile then
						local playerTile = tile:getTopCreature()
						if playerTile and playerTile:isPlayer() then
							storePlayers[#storePlayers + 1] = playerTile
						end
=======
				local storePlayers, playerTile = {}
				for i = 1, #config.playerPositions do
					playerTile = Tile(config.playerPositions[i]):getTopCreature()
					if isPlayer(playerTile) then
						storePlayers[#storePlayers+1] = playerTile
>>>>>>> 69e0e50d
					end
				end

				if doCheckArea() == false then
					clearArea()

					local players

					for i = 1, #storePlayers do
						players = storePlayers[i]
						config.playerPositions[i]:sendMagicEffect(CONST_ME_POFF)
						players:teleportTo(config.newPos)
						players:setStorageValue(14329, os.time() + configManager.getNumber(configKeys.BOSS_DEFAULT_TIME_TO_FIGHT_AGAIN))
					end
					Position(config.newPos):sendMagicEffect(11)

					eradicatorReleaseT = false -- Liberar Spell
					eradicatorWeak = 0 -- Eradicator Form
					areaEradicator1 = addEvent(clearArea, 15 * 60000)
					areaEradicator2 = addEvent(function() eradicatorReleaseT = true end, 74000)

					Game.createMonster("Spark of Destruction", { x = 32304, y = 31282, z = 14 }, false, true)
					Game.createMonster("Spark of Destruction", { x = 32305, y = 31287, z = 14 }, false, true)
					Game.createMonster("Spark of Destruction", { x = 32312, y = 31287, z = 14 }, false, true)
					Game.createMonster("Spark of Destruction", { x = 32314, y = 31282, z = 14 }, false, true)
					Game.createMonster("Eradicator", { x = 32309, y = 31283, z = 14 }, false, true)

					local vortex = Tile({ x = 32318, y = 31284, z = 14 }):getItemById(23482)
					if vortex then
						vortex:transform(23483)
						vortex:setActionId(14348)
					end
				else
					player:sendTextMessage(19, "Someone is in the area.")
				end
			else
				return true
			end
		end
		item:transform(item.itemid == 8911 and 8912 or 8911)
	end
	return true
end

heartDestructionEradicator:aid(14330)
heartDestructionEradicator:register()<|MERGE_RESOLUTION|>--- conflicted
+++ resolved
@@ -37,22 +37,14 @@
 				if tile then
 					local creatures = tile:getCreatures()
 					if creatures and #creatures > 0 then
-<<<<<<< HEAD
 						for _, creatureUid in pairs(creatures) do
 							local creature = Creature(creatureUid)
 							if creature then
 								if creature:isPlayer() then
-									creature:teleportTo({x = 32218, y = 31375, z = 11})
+									creature:teleportTo({ x = 32218, y = 31375, z = 11 })
 								elseif creature:isMonster() then
 									creature:remove()
 								end
-=======
-						for _, c in pairs(creatures) do
-							if isPlayer(c) then
-								c:teleportTo({ x = 32218, y = 31375, z = 11 })
-							elseif isMonster(c) then
-								c:remove()
->>>>>>> 69e0e50d
 							end
 						end
 					end
@@ -84,8 +76,6 @@
 	if item.actionid == 14330 then
 		if item.itemid == 8911 then
 			if player:getPosition().x == pushPos.x and player:getPosition().y == pushPos.y and player:getPosition().z == pushPos.z then
-<<<<<<< HEAD
-
 				local storePlayers = {}
 				for i = 1, #config.playerPositions do
 					local tile = Tile(Position(config.playerPositions[i]))
@@ -94,13 +84,6 @@
 						if playerTile and playerTile:isPlayer() then
 							storePlayers[#storePlayers + 1] = playerTile
 						end
-=======
-				local storePlayers, playerTile = {}
-				for i = 1, #config.playerPositions do
-					playerTile = Tile(config.playerPositions[i]):getTopCreature()
-					if isPlayer(playerTile) then
-						storePlayers[#storePlayers+1] = playerTile
->>>>>>> 69e0e50d
 					end
 				end
 
