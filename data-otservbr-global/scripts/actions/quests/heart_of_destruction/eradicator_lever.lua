-- FUNCTIONS
local function doCheckArea()
	local upConer = { x = 32297, y = 31272, z = 14 } -- upLeftCorner
	local downConer = { x = 32321, y = 31296, z = 14 } -- downRightCorner

	for i = upConer.x, downConer.x do
		for j = upConer.y, downConer.y do
			for k = upConer.z, downConer.z do
				local room = { x = i, y = j, z = k }
				local tile = Tile(room)
				if tile then
					local creatures = tile:getCreatures()
					if creatures and #creatures > 0 then
						for _, c in pairs(creatures) do
							if isPlayer(c) then
								return true
							end
						end
					end
				end
			end
		end
	end
	return false
end

local function clearArea()
	local upConer = { x = 32297, y = 31272, z = 14 } -- upLeftCorner
	local downConer = { x = 32321, y = 31296, z = 14 } -- downRightCorner

	for i = upConer.x, downConer.x do
		for j = upConer.y, downConer.y do
			for k = upConer.z, downConer.z do
				local room = { x = i, y = j, z = k }
				local tile = Tile(room)
				if tile then
					local creatures = tile:getCreatures()
					if creatures and #creatures > 0 then
						for _, c in pairs(creatures) do
							if isPlayer(c) then
								c:teleportTo({ x = 32218, y = 31375, z = 11 })
							elseif isMonster(c) then
								c:remove()
							end
						end
					end
				end
			end
		end
	end
	stopEvent(areaEradicator1)
	stopEvent(areaEradicator2)
end
-- FUNCTIONS END

local heartDestructionEradicator = Action()
function heartDestructionEradicator.onUse(player, item, fromPosition, itemEx, toPosition)
	local config = {
		playerPositions = {
			Position(32334, 31284, 14),
			Position(32334, 31285, 14),
			Position(32334, 31286, 14),
			Position(32334, 31287, 14),
			Position(32334, 31288, 14)
		},

		newPos = { x = 32309, y = 31290, z = 14 },
	}

	local pushPos = { x = 32334, y = 31284, z = 14 }

	if item.actionid == 14330 then
		if item.itemid == 8911 then
			if player:getPosition().x == pushPos.x and player:getPosition().y == pushPos.y and player:getPosition().z == pushPos.z then
				local storePlayers, playerTile = {}
				for i = 1, #config.playerPositions do
					playerTile = Tile(config.playerPositions[i]):getTopCreature()
					if isPlayer(playerTile) then
						storePlayers[#storePlayers+1] = playerTile
					end
				end

				if doCheckArea() == false then
					clearArea()

					local players

					for i = 1, #storePlayers do
						players = storePlayers[i]
						config.playerPositions[i]:sendMagicEffect(CONST_ME_POFF)
						players:teleportTo(config.newPos)
						players:setStorageValue(14329, os.time() + configManager.getNumber(configKeys.BOSS_DEFAULT_TIME_TO_FIGHT_AGAIN))
					end
					Position(config.newPos):sendMagicEffect(11)

					eradicatorReleaseT = false -- Liberar Spell
					eradicatorWeak = 0 -- Eradicator Form
					areaEradicator1 = addEvent(clearArea, 15 * 60000)
					areaEradicator2 = addEvent(function() eradicatorReleaseT = true end, 74000)

<<<<<<< HEAD
					Game.createMonster("Spark of Destruction", {x = 32304, y = 31282, z = 14}, false, true)
					Game.createMonster("Spark of Destruction", {x = 32305, y = 31287, z = 14}, false, true)
					Game.createMonster("Spark of Destruction", {x = 32312, y = 31287, z = 14}, false, true)
					Game.createMonster("Spark of Destruction", {x = 32314, y = 31282, z = 14}, false, true)
					Game.createMonster("Eradicator1", {x = 32309, y = 31283, z = 14}, false, true)
=======
					Game.createMonster("Spark of Destruction", { x = 32304, y = 31282, z = 14 }, false, true)
					Game.createMonster("Spark of Destruction", { x = 32305, y = 31287, z = 14 }, false, true)
					Game.createMonster("Spark of Destruction", { x = 32312, y = 31287, z = 14 }, false, true)
					Game.createMonster("Spark of Destruction", { x = 32314, y = 31282, z = 14 }, false, true)
					Game.createMonster("Eradicator", { x = 32309, y = 31283, z = 14 }, false, true)
>>>>>>> edf0220a

					local vortex = Tile({ x = 32318, y = 31284, z = 14 }):getItemById(23482)
					if vortex then
						vortex:transform(23483)
						vortex:setActionId(14348)
					end
				else
					player:sendTextMessage(19, "Someone is in the area.")
				end
			else
				return true
			end
		end
		item:transform(item.itemid == 8911 and 8912 or 8911)
	end
	return true
end

heartDestructionEradicator:aid(14330)
heartDestructionEradicator:register()<|MERGE_RESOLUTION|>--- conflicted
+++ resolved
@@ -98,19 +98,11 @@
 					areaEradicator1 = addEvent(clearArea, 15 * 60000)
 					areaEradicator2 = addEvent(function() eradicatorReleaseT = true end, 74000)
 
-<<<<<<< HEAD
-					Game.createMonster("Spark of Destruction", {x = 32304, y = 31282, z = 14}, false, true)
-					Game.createMonster("Spark of Destruction", {x = 32305, y = 31287, z = 14}, false, true)
-					Game.createMonster("Spark of Destruction", {x = 32312, y = 31287, z = 14}, false, true)
-					Game.createMonster("Spark of Destruction", {x = 32314, y = 31282, z = 14}, false, true)
-					Game.createMonster("Eradicator1", {x = 32309, y = 31283, z = 14}, false, true)
-=======
 					Game.createMonster("Spark of Destruction", { x = 32304, y = 31282, z = 14 }, false, true)
 					Game.createMonster("Spark of Destruction", { x = 32305, y = 31287, z = 14 }, false, true)
 					Game.createMonster("Spark of Destruction", { x = 32312, y = 31287, z = 14 }, false, true)
 					Game.createMonster("Spark of Destruction", { x = 32314, y = 31282, z = 14 }, false, true)
 					Game.createMonster("Eradicator", { x = 32309, y = 31283, z = 14 }, false, true)
->>>>>>> edf0220a
 
 					local vortex = Tile({ x = 32318, y = 31284, z = 14 }):getItemById(23482)
 					if vortex then
