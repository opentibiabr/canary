--[[
Storages:
The Hunger = 14334
The Destruction = 14335
The Rage = 14336
]]
--
-- FUNCTIONS
function sparkDevourerSpawn()
	local positions = {
		{ x = 32268, y = 31341, z = 14 },
		{ x = 32275, y = 31342, z = 14 },
		{ x = 32269, y = 31352, z = 14 },
		{ x = 32277, y = 31351, z = 14 }
	}

	if sparkSpawnCount > 0 then
		for i = 1, sparkSpawnCount do
			Game.createMonster("Spark of Destruction2", positions[i], false, true)
		end
		sparkSpawnCount = 0
	end
	areaDevourer6 = addEvent(sparkDevourerSpawn, 10000)
end

local function doCheckArea()
	local upConer = { x = 32260, y = 31336, z = 14 } -- upLeftCorner
	local downConer = { x = 32283, y = 31360, z = 14 } -- downRightCorner

	for i = upConer.x, downConer.x do
		for j = upConer.y, downConer.y do
			for k = upConer.z, downConer.z do
				local tile = Tile(i, j, k)
				if tile then
					local creatures = tile:getCreatures()
					if creatures and #creatures > 0 then
						for _, creature in pairs(creatures) do
							local player = Player(creature)
							if player then
								return true
							end
						end
					end
				end
			end
		end
	end

	for _, online in ipairs(Game.getPlayers()) do
		if online:isPlayer() then
			if online:getStorageValue(14334) >= 1 or online:getStorageValue(14335) >= 1 or online:getStorageValue(14336) >= 1 then
				return true
			end
		end
	end

	return false
end

local function changeArea()
	local function organizeHunger()
		local upConer = { x = 32233, y = 31360, z = 14 } -- upLeftCorner
		local downConer = { x = 32256, y = 31384, z = 14 } -- downRightCorner
		for i = upConer.x, downConer.x do
			for j = upConer.y, downConer.y do
				for k = upConer.z, downConer.z do
					local tile = Tile(i, j, k)
					if tile then
						local creatures = tile:getCreatures()
						if creatures and #creatures > 0 then
							if theHungerKilled == false then
								for _, c in pairs(creatures) do
									if isMonster(c) then
										c:teleportTo({ x = 32244, y = 31369, z = 14 })
									end
								end
							else
								devourerBossesKilled = devourerBossesKilled - 1
								Game.createMonster("The Hunger", { x = 32244, y = 31372, z = 14 }, false, true)
								theHungerKilled = false
							end
						end
					end
				end
			end
		end
	end

	local function organizeDestruction()
		local upConer = { x = 32260, y = 31304, z = 14 } -- upLeftCorner
		local downConer = { x = 32283, y = 31328, z = 14 } -- downRightCorner
		for i = upConer.x, downConer.x do
			for j = upConer.y, downConer.y do
				for k = upConer.z, downConer.z do
					local tile = Tile(i, j, k)
					if tile then
						local creatures = tile:getCreatures()
						if creatures and #creatures > 0 then
							if theDestructionKilled == false then
								for _, c in pairs(creatures) do
									if isMonster(c) then
										c:teleportTo({ x = 32271, y = 31313, z = 14 })
									end
								end
							else
								devourerBossesKilled = devourerBossesKilled - 1
								Game.createMonster("The Destruction", { x = 32271, y = 31316, z = 14 }, false, true)
								theDestructionKilled = false
							end
						end
					end
				end
			end
		end
	end

	local function organizeRage()
		local upConer = { x = 32288, y = 31360, z = 14 } -- upLeftCorner
		local downConer = { x = 32311, y = 31384, z = 14 } -- downRightCorner
		for i = upConer.x, downConer.x do
			for j = upConer.y, downConer.y do
				for k = upConer.z, downConer.z do
					local tile = Tile(i, j, k)
					if tile then
						local creatures = tile:getCreatures()
						if creatures and #creatures > 0 then
							if theRageKilled == false then
								for _, c in pairs(creatures) do
									if isMonster(c) then
										c:teleportTo({ x = 32299, y = 31369, z = 14 })
									end
								end
							else
								devourerBossesKilled = devourerBossesKilled - 1
								Game.createMonster("The Rage", { x = 32299, y = 31372, z = 14 }, false, true)
								theRageKilled = false
							end
						end
					end
				end
			end
		end
	end

	if devourerBossesKilled < 3 then
		for _, online in ipairs(Game.getPlayers()) do
			if online:isPlayer() then
				-- Teleport players from The Hunger to The Rage
				if online:getStorageValue(14334) >= 1 then
					online:setStorageValue(14334, -1)
					online:setStorageValue(14336, 1)
					online:teleportTo({ x = 32299, y = 31372, z = 14 })
					online:say("A polarity shift moves you into another part of the heart of destruction.", TALKTYPE_MONSTER_SAY)
					Position({ x = 32299, y = 31372, z = 14 }):sendMagicEffect(11)
					-- Teleport players from The Destruction to The Hunger
				elseif online:getStorageValue(14335) >= 1 then
					online:setStorageValue(14335, -1)
					online:setStorageValue(14334, 1)
					online:teleportTo({ x = 32244, y = 31372, z = 14 })
					online:say("A polarity shift moves you into another part of the heart of destruction.", TALKTYPE_MONSTER_SAY)
					Position({ x = 32244, y = 31372, z = 14 }):sendMagicEffect(11)
					-- Teleport players from The Rage to The Destruction
				elseif online:getStorageValue(14336) >= 1 then
					online:setStorageValue(14336, -1)
					online:setStorageValue(14335, 1)
					online:teleportTo({ x = 32271, y = 31316, z = 14 })
					online:say("A polarity shift moves you into another part of the heart of destruction.", TALKTYPE_MONSTER_SAY)
					Position({ x = 32271, y = 31316, z = 14 }):sendMagicEffect(11)
				end
			end
		end
		organizeHunger()
		organizeDestruction()
		organizeRage()
		areaDevourer4 = addEvent(changeArea, 30000)
	else
		stopEvent(areaDevourer1)
		stopEvent(areaDevourer2)
		stopEvent(areaDevourer3)
		stopEvent(areaDevourer4)
		for _, online in ipairs(Game.getPlayers()) do
			if online:isPlayer() then
				if online:getStorageValue(14334) >= 1 then
					online:setStorageValue(14334, -1)
					online:unregisterEvent("DevourerStorage")
					online:teleportTo({ x = 32271, y = 31357, z = 14 })
					Position({ x = 32271, y = 31357, z = 14 }):sendMagicEffect(11)
				elseif online:getStorageValue(14335) >= 1 then
					online:setStorageValue(14335, -1)
					online:unregisterEvent("DevourerStorage")
					online:teleportTo({ x = 32272, y = 31357, z = 14 })
					Position({ x = 32272, y = 31357, z = 14 }):sendMagicEffect(11)
				elseif online:getStorageValue(14336) >= 1 then
					online:setStorageValue(14336, -1)
					online:unregisterEvent("DevourerStorage")
					online:teleportTo({ x = 32273, y = 31357, z = 14 })
					Position({ x = 32273, y = 31357, z = 14 }):sendMagicEffect(11)
				end
			end
		end
		local spectators = Game.getSpectators(Position(32271, 31348, 14), false, true, 10, 10, 10, 10)
		if #spectators > 0 then
			for i = 1, #spectators do
				spectators[i]:say("With the Rage, Hunger and Destruction gone, you're sucked into the heart of destruction!! THE WORLD DEVOURER AWAITS YOU!", TALKTYPE_MONSTER_YELL, false, spectators[i], Position(32271, 31348, 14))
			end
		end

		Game.createMonster("World Devourer", { x = 32271, y = 31347, z = 14 }, false, true)
		Game.createMonster("Spark of Destruction2", { x = 32268, y = 31341, z = 14 }, false, true)
		Game.createMonster("Spark of Destruction2", { x = 32275, y = 31342, z = 14 }, false, true)
		Game.createMonster("Spark of Destruction2", { x = 32269, y = 31352, z = 14 }, false, true)
		Game.createMonster("Spark of Destruction2", { x = 32277, y = 31351, z = 14 }, false, true)
		sparkSpawnCount = 0
		devourerSummon = 0
		areaDevourer5 = addEvent(clearDevourer, 30 * 60000)
		areaDevourer6 = addEvent(sparkDevourerSpawn, 10000)
	end
end

local function clearHunger()
	local upConer = { x = 32233, y = 31360, z = 14 } -- upLeftCorner
	local downConer = { x = 32256, y = 31384, z = 14 } -- downRightCorner

	for i = upConer.x, downConer.x do
		for j = upConer.y, downConer.y do
			for k = upConer.z, downConer.z do
				local tile = Tile(i, j, k)
				if tile then
					local creatures = tile:getCreatures()
					if creatures and #creatures > 0 then
<<<<<<< HEAD
						for _, creatureUid in pairs(creatures) do
							local creature = Creature(creatureUid)
							if creature then
								if creature:isPlayer() then
									creature:teleportTo({x = 32208, y = 31372, z = 14})
								elseif creature:isMonster() and creature:getName() ~= "Spark of Destruction" then
									creature:remove()
								end
=======
						for _, c in pairs(creatures) do
							if isPlayer(c) then
								c:teleportTo({ x = 32208, y = 31372, z = 14 })
							elseif isMonster(c) and c:getName() ~= "Spark of Destruction" then
								c:remove()
>>>>>>> 69e0e50d
							end
						end
					end
				end
			end
		end
	end
	stopEvent(areaDevourer1)
end

local function clearDestruction()
	local upConer = { x = 32260, y = 31304, z = 14 } -- upLeftCorner
	local downConer = { x = 32283, y = 31328, z = 14 } -- downRightCorner

	for i = upConer.x, downConer.x do
		for j = upConer.y, downConer.y do
			for k = upConer.z, downConer.z do
				local tile = Tile(i, j, k)
				if tile then
					local creatures = tile:getCreatures()
					if creatures and #creatures > 0 then
<<<<<<< HEAD
						for _, creatureUid in pairs(creatures) do
							local creature = Creature(creatureUid)
							if creature then
								if creature:isPlayer() then
									creature:teleportTo({x = 32208, y = 31372, z = 14})
								elseif creature:isMonster() and creature:getName() ~= "Spark of Destruction" then
									creature:remove()
								end
=======
						for _, c in pairs(creatures) do
							if isPlayer(c) then
								c:teleportTo({ x = 32208, y = 31372, z = 14 })
							elseif isMonster(c) and c:getName() ~= "Spark of Destruction" then
								c:remove()
>>>>>>> 69e0e50d
							end
						end
					end
				end
			end
		end
	end
	stopEvent(areaDevourer2)
end

local function clearRage()
	local upConer = { x = 32288, y = 31360, z = 14 } -- upLeftCorner
	local downConer = { x = 32311, y = 31384, z = 14 } -- downRightCorner

	for i = upConer.x, downConer.x do
		for j = upConer.y, downConer.y do
			for k = upConer.z, downConer.z do
				local tile = Tile(i, j, k)
				if tile then
					local creatures = tile:getCreatures()
					if creatures and #creatures > 0 then
<<<<<<< HEAD
						for _, creatureUid in pairs(creatures) do
							local creature = Creature(creatureUid)
							if creature then
								if creature:isPlayer() then
									creature:teleportTo({x = 32208, y = 31372, z = 14})
								elseif creature:isMonster() and creature:getName() ~= "Spark of Destruction" then
									creature:remove()
								end
=======
						for _, c in pairs(creatures) do
							if isPlayer(c) then
								c:teleportTo({ x = 32208, y = 31372, z = 14 })
							elseif isMonster(c) and c:getName() ~= "Spark of Destruction" then
								c:remove()
>>>>>>> 69e0e50d
							end
						end
					end
				end
			end
		end
	end
	stopEvent(areaDevourer3)
end

function clearDevourer()
	local upConer = { x = 32260, y = 31336, z = 14 } -- upLeftCorner
	local downConer = { x = 32283, y = 31360, z = 14 } -- downRightCorner

	for i = upConer.x, downConer.x do
		for j = upConer.y, downConer.y do
			for k = upConer.z, downConer.z do
				local tile = Tile(i, j, k)
				if tile then
					local creatures = tile:getCreatures()
					if creatures and #creatures > 0 then
<<<<<<< HEAD
						for _, creatureUid in pairs(creatures) do
							local creature = Creature(creatureUid)
							if creature then
								if creature:isPlayer() then
									creature:teleportTo({x = 32208, y = 31372, z = 14})
								elseif creature:isMonster() then
									creature:remove()
								end
=======
						for _, c in pairs(creatures) do
							if isPlayer(c) then
								c:teleportTo({ x = 32208, y = 31372, z = 14 })
							elseif isMonster(c) then
								c:remove()
>>>>>>> 69e0e50d
							end
						end
					end
				end
			end
		end
	end
	stopEvent(areaDevourer4)
	stopEvent(areaDevourer5)
	stopEvent(areaDevourer6)
end

-- FUNCTIONS END

local heartDestructionFinal = Action()
function heartDestructionFinal.onUse(player, item, fromPosition, itemEx, toPosition)
	local config = {
		hungerPositions = {
			Position(32271, 31374, 14),
			Position(32271, 31375, 14),
			Position(32271, 31376, 14),
			Position(32271, 31377, 14),
			Position(32271, 31378, 14)
		},

		destructionPositions = {
			Position(32272, 31374, 14),
			Position(32272, 31375, 14),
			Position(32272, 31376, 14),
			Position(32272, 31377, 14),
			Position(32272, 31378, 14)
		},

		ragePositions = {
			Position(32273, 31374, 14),
			Position(32273, 31375, 14),
			Position(32273, 31376, 14),
			Position(32273, 31377, 14),
			Position(32273, 31378, 14)
		},

		hungerNewPos = { x = 32244, y = 31381, z = 14 },
		destructionNewPos = { x = 32271, y = 31325, z = 14 },
		rageNewPos = { x = 32299, y = 31381, z = 14 },
	}

	local pushPos = { x = 32272, y = 31374, z = 14 }

	if item.actionid == 14332 then
		if item.itemid == 8911 then
			if player:getPosition().x == pushPos.x and player:getPosition().y == pushPos.y and player:getPosition().z == pushPos.z then
				local storeHunger, hungerTile = {}
				local storeDestruction, destructionTile = {}
				local storeRage, rageTile = {}

				for i = 1, #config.hungerPositions do
					hungerTile = Tile(config.hungerPositions[i]):getTopCreature()
<<<<<<< HEAD
					if hungerTile and hungerTile:isPlayer() then
						storeHunger[#storeHunger + 1] = hungerTile
=======
					if isPlayer(hungerTile) then
						storeHunger[#storeHunger+1] = hungerTile
>>>>>>> 69e0e50d
					end
				end

				for i = 1, #config.destructionPositions do
					destructionTile = Tile(config.destructionPositions[i]):getTopCreature()
<<<<<<< HEAD
					if destructionTile and destructionTile:isPlayer() then
						storeDestruction[#storeDestruction + 1] = destructionTile
=======
					if isPlayer(destructionTile) then
						storeDestruction[#storeDestruction+1] = destructionTile
>>>>>>> 69e0e50d
					end
				end

				for i = 1, #config.ragePositions do
					rageTile = Tile(config.ragePositions[i]):getTopCreature()
<<<<<<< HEAD
					if rageTile and rageTile:isPlayer() then
						storeRage[#storeRage + 1] = rageTile
=======
					if isPlayer(rageTile) then
						storeRage[#storeRage+1] = rageTile
>>>>>>> 69e0e50d
					end
				end

				if #storeHunger < 1 or #storeDestruction < 1 or #storeRage < 1 then
					player:sendTextMessage(19, "You need at least 3 players, each in a column.")
					return true
				end

				if doCheckArea() == false then
					clearHunger()
					clearDestruction()
					clearRage()
					clearDevourer()

					local teamHunger
					local teamDestruction
					local teamRage

					for i = 1, #storeHunger do
						teamHunger = storeHunger[i]
						config.hungerPositions[i]:sendMagicEffect(CONST_ME_POFF)
						teamHunger:teleportTo(config.hungerNewPos)
						teamHunger:setStorageValue(14333, os.time() + 7 * 24 * 60 * 60)
						teamHunger:setStorageValue(14334, 1) --storage Hunger
						teamHunger:registerEvent("DevourerStorage")
					end

					for i = 1, #storeDestruction do
						teamDestruction = storeDestruction[i]
						config.destructionPositions[i]:sendMagicEffect(CONST_ME_POFF)
						teamDestruction:teleportTo(config.destructionNewPos)
						teamDestruction:setStorageValue(14333, os.time() + 7 * 24 * 60 * 60)
						teamDestruction:setStorageValue(14335, 1) --storage Destruction
						teamDestruction:registerEvent("DevourerStorage")
					end

					for i = 1, #storeRage do
						teamRage = storeRage[i]
						config.ragePositions[i]:sendMagicEffect(CONST_ME_POFF)
						teamRage:teleportTo(config.rageNewPos)
						teamRage:setStorageValue(14333, os.time() + 7 * 24 * 60 * 60)
						teamRage:setStorageValue(14336, 1) --storage Rage
						teamRage:registerEvent("DevourerStorage")
					end

					Position(config.hungerNewPos):sendMagicEffect(11)
					Position(config.destructionNewPos):sendMagicEffect(11)
					Position(config.rageNewPos):sendMagicEffect(11)

					areaDevourer1 = addEvent(clearHunger, 30 * 60000)
					areaDevourer2 = addEvent(clearDestruction, 30 * 60000)
					areaDevourer3 = addEvent(clearRage, 30 * 60000)
					areaDevourer4 = addEvent(changeArea, 30000) --mudar

					--Variables
					devourerBossesKilled = 0
					theHungerKilled = false
					theDestructionKilled = false
					theRageKilled = false

					hungerSummon = 0
					rageSummon = 0
					destructionSummon = 0
					devourerSummon = 0

					Game.createMonster("The Hunger", { x = 32244, y = 31372, z = 14 }, false, true)
					Game.createMonster("The Destruction", { x = 32271, y = 31316, z = 14 }, false, true)
					Game.createMonster("The Rage", { x = 32299, y = 31372, z = 14 }, false, true)

					local vortex = Tile({ x = 32281, y = 31348, z = 14 })
					local vortexId = vortex:getItemById(23482)
					if vortex and vortexId then
						vortexId:transform(23483)
						vortexId:setActionId(14352)
					end
				else
					player:sendTextMessage(19, "Someone is in the area.")
				end
			else
				return true
			end
		end
		item:transform(item.itemid == 8911 and 8912 or 8911)
	end
	return true
end

heartDestructionFinal:aid(14332)
heartDestructionFinal:register()<|MERGE_RESOLUTION|>--- conflicted
+++ resolved
@@ -228,22 +228,14 @@
 				if tile then
 					local creatures = tile:getCreatures()
 					if creatures and #creatures > 0 then
-<<<<<<< HEAD
 						for _, creatureUid in pairs(creatures) do
 							local creature = Creature(creatureUid)
 							if creature then
 								if creature:isPlayer() then
-									creature:teleportTo({x = 32208, y = 31372, z = 14})
+									creature:teleportTo({ x = 32208, y = 31372, z = 14 })
 								elseif creature:isMonster() and creature:getName() ~= "Spark of Destruction" then
 									creature:remove()
 								end
-=======
-						for _, c in pairs(creatures) do
-							if isPlayer(c) then
-								c:teleportTo({ x = 32208, y = 31372, z = 14 })
-							elseif isMonster(c) and c:getName() ~= "Spark of Destruction" then
-								c:remove()
->>>>>>> 69e0e50d
 							end
 						end
 					end
@@ -265,22 +257,14 @@
 				if tile then
 					local creatures = tile:getCreatures()
 					if creatures and #creatures > 0 then
-<<<<<<< HEAD
 						for _, creatureUid in pairs(creatures) do
 							local creature = Creature(creatureUid)
 							if creature then
 								if creature:isPlayer() then
-									creature:teleportTo({x = 32208, y = 31372, z = 14})
+									creature:teleportTo({ x = 32208, y = 31372, z = 14 })
 								elseif creature:isMonster() and creature:getName() ~= "Spark of Destruction" then
 									creature:remove()
 								end
-=======
-						for _, c in pairs(creatures) do
-							if isPlayer(c) then
-								c:teleportTo({ x = 32208, y = 31372, z = 14 })
-							elseif isMonster(c) and c:getName() ~= "Spark of Destruction" then
-								c:remove()
->>>>>>> 69e0e50d
 							end
 						end
 					end
@@ -302,22 +286,14 @@
 				if tile then
 					local creatures = tile:getCreatures()
 					if creatures and #creatures > 0 then
-<<<<<<< HEAD
 						for _, creatureUid in pairs(creatures) do
 							local creature = Creature(creatureUid)
 							if creature then
 								if creature:isPlayer() then
-									creature:teleportTo({x = 32208, y = 31372, z = 14})
+									creature:teleportTo({ x = 32208, y = 31372, z = 14 })
 								elseif creature:isMonster() and creature:getName() ~= "Spark of Destruction" then
 									creature:remove()
 								end
-=======
-						for _, c in pairs(creatures) do
-							if isPlayer(c) then
-								c:teleportTo({ x = 32208, y = 31372, z = 14 })
-							elseif isMonster(c) and c:getName() ~= "Spark of Destruction" then
-								c:remove()
->>>>>>> 69e0e50d
 							end
 						end
 					end
@@ -339,22 +315,14 @@
 				if tile then
 					local creatures = tile:getCreatures()
 					if creatures and #creatures > 0 then
-<<<<<<< HEAD
 						for _, creatureUid in pairs(creatures) do
 							local creature = Creature(creatureUid)
 							if creature then
 								if creature:isPlayer() then
-									creature:teleportTo({x = 32208, y = 31372, z = 14})
+									creature:teleportTo({ x = 32208, y = 31372, z = 14 })
 								elseif creature:isMonster() then
 									creature:remove()
 								end
-=======
-						for _, c in pairs(creatures) do
-							if isPlayer(c) then
-								c:teleportTo({ x = 32208, y = 31372, z = 14 })
-							elseif isMonster(c) then
-								c:remove()
->>>>>>> 69e0e50d
 							end
 						end
 					end
@@ -412,37 +380,22 @@
 
 				for i = 1, #config.hungerPositions do
 					hungerTile = Tile(config.hungerPositions[i]):getTopCreature()
-<<<<<<< HEAD
 					if hungerTile and hungerTile:isPlayer() then
 						storeHunger[#storeHunger + 1] = hungerTile
-=======
-					if isPlayer(hungerTile) then
-						storeHunger[#storeHunger+1] = hungerTile
->>>>>>> 69e0e50d
 					end
 				end
 
 				for i = 1, #config.destructionPositions do
 					destructionTile = Tile(config.destructionPositions[i]):getTopCreature()
-<<<<<<< HEAD
 					if destructionTile and destructionTile:isPlayer() then
 						storeDestruction[#storeDestruction + 1] = destructionTile
-=======
-					if isPlayer(destructionTile) then
-						storeDestruction[#storeDestruction+1] = destructionTile
->>>>>>> 69e0e50d
 					end
 				end
 
 				for i = 1, #config.ragePositions do
 					rageTile = Tile(config.ragePositions[i]):getTopCreature()
-<<<<<<< HEAD
 					if rageTile and rageTile:isPlayer() then
 						storeRage[#storeRage + 1] = rageTile
-=======
-					if isPlayer(rageTile) then
-						storeRage[#storeRage+1] = rageTile
->>>>>>> 69e0e50d
 					end
 				end
 
