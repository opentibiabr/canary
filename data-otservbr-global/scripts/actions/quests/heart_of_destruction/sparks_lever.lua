--- conflicted
+++ resolved
@@ -47,22 +47,14 @@
 				if tile then
 					local creatures = tile:getCreatures()
 					if creatures and #creatures > 0 then
-<<<<<<< HEAD
 						for _, creatureUid in pairs(creatures) do
 							local creature = Creature(creatureUid)
 							if creature then
 								if creature:isPlayer() then
-									creature:teleportTo({x = 32225, y = 31347, z = 11})
+									creature:teleportTo({ x = 32225, y = 31347, z = 11 })
 								elseif creature:isMonster() then
 									creature:remove()
 								end
-=======
-						for _, c in pairs(creatures) do
-							if isPlayer(c) then
-								c:teleportTo({ x = 32225, y = 31347, z = 11 })
-							elseif isMonster(c) then
-								c:remove()
->>>>>>> 69e0e50d
 							end
 						end
 					end
@@ -163,8 +155,6 @@
 	if item.actionid == 14328 then
 		if item.itemid == 8911 then
 			if player:getPosition().x == pushPos.x and player:getPosition().y == pushPos.y and player:getPosition().z == pushPos.z then
-<<<<<<< HEAD
-
 				local storePlayers = {}
 				for i = 1, #config.playerPositions do
 					local tile = Tile(Position(config.playerPositions[i]))
@@ -173,13 +163,6 @@
 						if playerTile and playerTile:isPlayer() then
 							storePlayers[#storePlayers + 1] = playerTile
 						end
-=======
-				local storePlayers, playerTile = {}
-				for i = 1, #config.playerPositions do
-					playerTile = Tile(config.playerPositions[i]):getTopCreature()
-					if isPlayer(playerTile) then
-						storePlayers[#storePlayers+1] = playerTile
->>>>>>> 69e0e50d
 					end
 				end
 
