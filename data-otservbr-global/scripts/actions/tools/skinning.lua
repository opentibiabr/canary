--- conflicted
+++ resolved
@@ -185,11 +185,7 @@
 			target:remove()
 		end
 	elseif random <= skin.value then
-<<<<<<< HEAD
-		if isInArray({ 7441, 7442, 7444, 7445 }, target.itemid) then
-=======
-		if table.contains({7441, 7442, 7444, 7445}, target.itemid) then
->>>>>>> 9265d9c7
+		if table.contains({ 7441, 7442, 7444, 7445 }, target.itemid) then
 			if skin.newItem == 7446 then
 				player:addAchievement('Ice Sculptor')
 			end
@@ -199,11 +195,7 @@
 			player:addItem(skin.newItem, skin.amount or 1)
 		end
 	else
-<<<<<<< HEAD
-		if isInArray({ 7441, 7442, 7444, 7445 }, target.itemid) then
-=======
-		if table.contains({7441, 7442, 7444, 7445}, target.itemid) then
->>>>>>> 9265d9c7
+		if table.contains({ 7441, 7442, 7444, 7445 }, target.itemid) then
 			player:say('The attempt of sculpting failed miserably.', TALKTYPE_MONSTER_SAY)
 			effect = CONST_ME_HITAREA
 			target:remove()
