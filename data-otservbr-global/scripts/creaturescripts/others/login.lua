--- conflicted
+++ resolved
@@ -1,52 +1,11 @@
 local playerLogin = CreatureEvent("PlayerLogin")
 
 function playerLogin.onLogin(player)
-<<<<<<< HEAD
-	if isPremium(player) then
-		player:setStorageValue(Storage.PremiumAccount, 1)
-=======
-	local items = {
-		{ 3003, 1 },
-		{ 3457, 1 },
-	}
-	if player:getLastLoginSaved() == 0 then
-		player:sendOutfitWindow()
-		local backpack = player:addItem(2854)
-		if backpack then
-			for i = 1, #items do
-				backpack:addItem(items[i][1], items[i][2])
-			end
-		end
-
-		db.query("UPDATE `players` SET `istutorial` = 0 where `id`=" .. player:getGuid())
-		-- Open channels
-		if table.contains({ TOWNS_LIST.DAWNPORT, TOWNS_LIST.DAWNPORT_TUTORIAL }, player:getTown():getId()) then
-			player:openChannel(3) -- World chat
-		else
-			player:openChannel(3) -- World chat
-			player:openChannel(5) -- Advertsing main
-		end
-	else
-		player:sendTextMessage(MESSAGE_STATUS, SERVER_MOTD)
-		player:sendTextMessage(MESSAGE_LOGIN, string.format("Your last visit in " .. SERVER_NAME .. ": %s.", os.date("%d. %b %Y %X", player:getLastLoginSaved())))
-	end
-
-	-- Reset bosstiary time
-	local lastSaveServerTime = GetDailyRewardLastServerSave()
-	if lastSaveServerTime >= player:getLastLoginSaved() then
-		player:setRemoveBossTime(1)
->>>>>>> d083d048
-	end
-
 	-- Premium Ends Teleport to Temple, change addon (citizen) houseless
 	local defaultTown = "Thais" -- default town where player is teleported if his home town is in premium area
 	local freeTowns = { "Ab'Dendriel", "Carlin", "Kazordoon", "Thais", "Venore", "Rookgaard", "Dawnport", "Dawnport Tutorial", "Island of Destiny" } -- towns in free account area
-<<<<<<< HEAD
-	if isPremium(player) == false and table.contains(freeTowns, player:getTown():getName()) == false then
-=======
 
 	if not player:isPremium() and not table.contains(freeTowns, player:getTown():getName()) then
->>>>>>> d083d048
 		local town = player:getTown()
 		local sex = player:getSex()
 		local home = getHouseByPlayerGUID(getPlayerGUID(player))
@@ -54,240 +13,26 @@
 		player:teleportTo(town:getTemplePosition())
 		player:setTown(town)
 		player:sendTextMessage(MESSAGE_FAILURE, "Your premium time has expired.")
-<<<<<<< HEAD
-		player:setStorageValue(Storage.PremiumAccount, 0)
 
-=======
->>>>>>> d083d048
 		if sex == 1 then
 			player:setOutfit({ lookType = 128, lookFeet = 114, lookLegs = 134, lookHead = 114, lookAddons = 0 })
 		elseif sex == 0 then
 			player:setOutfit({ lookType = 136, lookFeet = 114, lookLegs = 134, lookHead = 114, lookAddons = 0 })
 		end
-<<<<<<< HEAD
 
-		if home ~= nil and not isPremium(player) then
-=======
 		if home and not player:isPremium() then
->>>>>>> d083d048
 			setHouseOwner(home, 0)
 			player:sendTextMessage(MESSAGE_GAME_HIGHLIGHT, "You've lost your house because you are not premium anymore.")
 			player:sendTextMessage(MESSAGE_GAME_HIGHLIGHT, "Your items from house are send to your inbox.")
 		end
 	end
-	-- End 'Premium Ends Teleport to Temple'
 
-<<<<<<< HEAD
 	-- Open channels
 	if table.contains({ TOWNS_LIST.DAWNPORT, TOWNS_LIST.DAWNPORT_TUTORIAL }, player:getTown():getId()) then
 		player:openChannel(3) -- World chat
 	else
 		player:openChannel(3) -- World chat
 		player:openChannel(5) -- Advertsing main
-=======
-	-- Promotion
-	local vocation = player:getVocation()
-	local promotion = vocation:getPromotion()
-	if player:isPremium() then
-		local hasPromotion = player:kv():get("promoted")
-		if not player:isPromoted() and hasPromotion then
-			player:setVocation(promotion)
-		end
-	elseif player:isPromoted() then
-		player:setVocation(vocation:getDemotion())
-	end
-
-	-- Recruiter system
-	local resultId = db.storeQuery("SELECT `recruiter` from `accounts` where `id`=" .. getAccountNumberByPlayerName(getPlayerName(player)))
-	if resultId then
-		local recruiterStatus = Result.getNumber(resultId, "recruiter")
-		Result.free(resultId)
-		local sex = player:getSex()
-		if recruiterStatus >= 1 then
-			if sex == 1 then
-				local outfit = player:hasOutfit(746)
-				if outfit == false then
-					player:addOutfit(746)
-				end
-			else
-				local outfit = player:hasOutfit(745)
-				if outfit == false then
-					player:addOutfit(745)
-				end
-			end
-		end
-		if recruiterStatus >= 3 then
-			if sex == 1 then
-				local outfit = player:hasOutfit(746, 1)
-				if outfit == false then
-					player:addOutfitAddon(746, 1)
-				end
-			else
-				local outfit = player:hasOutfit(745, 1)
-				if outfit == false then
-					player:addOutfit(745, 1)
-				end
-			end
-		end
-		if recruiterStatus >= 10 then
-			if sex == 1 then
-				local outfit = player:hasOutfit(746, 2)
-				if outfit == false then
-					player:addOutfitAddon(746, 2)
-				end
-			else
-				local outfit = player:hasOutfit(745, 2)
-				if outfit == false then
-					player:addOutfit(745, 2)
-				end
-			end
-		end
-	end
-	-- End recruiter system
-
-	local playerId = player:getId()
-	DailyReward.init(playerId)
-
-	player:loadSpecialStorage()
-
-	if player:getGroup():getId() >= GROUP_TYPE_GAMEMASTER then
-		player:setGhostMode(true)
-	end
-
-	-- Boosted creature
-	player:sendTextMessage(MESSAGE_BOOSTED_CREATURE, "Today's boosted creature: " .. Game.getBoostedCreature() .. " \
-	Boosted creatures yield more experience points, carry more loot than usual and respawn at a faster rate.")
-
-	-- Boosted boss
-	player:sendTextMessage(MESSAGE_BOOSTED_CREATURE, "Today's boosted boss: " .. Game.getBoostedBoss() .. " \
-	Boosted bosses contain more loot and count more kills for your Bosstiary.")
-
-	if SCHEDULE_EXP_RATE ~= 100 then
-		if SCHEDULE_EXP_RATE > 100 then
-			player:sendTextMessage(
-				MESSAGE_BOOSTED_CREATURE,
-				"Exp Rate Event! Monsters yield more experience points than usual \
-			Happy Hunting!"
-			)
-		else
-			player:sendTextMessage(MESSAGE_BOOSTED_CREATURE, "Exp Rate Decreased! Monsters yield less experience points than usual.")
-		end
-	end
-
-	if SCHEDULE_SPAWN_RATE ~= 100 then
-		if SCHEDULE_SPAWN_RATE > 100 then
-			player:sendTextMessage(
-				MESSAGE_BOOSTED_CREATURE,
-				"Spawn Rate Event! Monsters respawn at a faster rate \
-			Happy Hunting!"
-			)
-		else
-			player:sendTextMessage(MESSAGE_BOOSTED_CREATURE, "Spawn Rate Decreased! Monsters respawn at a slower rate.")
-		end
-	end
-
-	if SCHEDULE_LOOT_RATE ~= 100 then
-		if SCHEDULE_LOOT_RATE > 100 then
-			player:sendTextMessage(
-				MESSAGE_BOOSTED_CREATURE,
-				"Loot Rate Event! Monsters carry more loot than usual \
-			Happy Hunting!"
-			)
-		else
-			player:sendTextMessage(MESSAGE_BOOSTED_CREATURE, "Loot Rate Decreased! Monsters carry less loot than usual.")
-		end
-	end
-
-	if SCHEDULE_SKILL_RATE ~= 100 then
-		if SCHEDULE_SKILL_RATE > 100 then
-			player:sendTextMessage(
-				MESSAGE_BOOSTED_CREATURE,
-				"Skill Rate Event! Your skills progresses at a higher rate \
-			Happy Hunting!"
-			)
-		else
-			player:sendTextMessage(MESSAGE_BOOSTED_CREATURE, "Skill Rate Decreased! Your skills progresses at a lower rate.")
-		end
-	end
-
-	-- Loyalty system
-	player:initializeLoyaltySystem()
-
-	-- Stamina
-	_G.NextUseStaminaTime[playerId] = 1
-
-	-- EXP Stamina
-	_G.NextUseXpStamina[playerId] = 1
-
-	-- Concoction Duration
-	_G.NextUseConcoctionTime[playerId] = 1
-
-	if player:getAccountType() == ACCOUNT_TYPE_TUTOR then
-		local msg = [[:: Tutor Rules
-		1 *> 3 Warnings you lose the job.
-		2 *> Without parallel conversations with players in Help, if the player starts offending, you simply mute it.
-		3 *> Be educated with the players in Help and especially in the Private, try to help as much as possible.
-		4 *> Always be on time, if you do not have a justification you will be removed from the staff.
-		5 *> Help is only allowed to ask questions related to tibia.
-		6 *> It is not allowed to divulge time up or to help in quest.
-		7 *> You are not allowed to sell items in the Help.
-		8 *> If the player encounters a bug, ask to go to the website to send a ticket and explain in detail.
-		9 *> Always keep the Tutors Chat open. (required).
-		10 *> You have finished your schedule, you have no tutor online, you communicate with some CM in-game
-		or ts and stay in the help until someone logs in, if you can.
-		11 *> Always keep a good Portuguese in the Help, we want tutors who support, not that they speak a satanic ritual.
-		12 *> If you see a tutor doing something that violates the rules, take a print and send it to your superiors. "
-		- Commands -
-		Mute Player: /mute nick, 90 (90 seconds)
-		Unmute Player: /unmute nick.
-		- Commands -]]
-		player:popupFYI(msg)
-	end
-
-	-- Rewards
-	local rewards = #player:getRewardList()
-	if rewards > 0 then
-		player:sendTextMessage(MESSAGE_LOGIN, string.format("You have %d %s in your reward chest.", rewards, rewards > 1 and "rewards" or "reward"))
-	end
-
-	-- Update player id
-	local stats = player:inBossFight()
-	if stats then
-		stats.playerId = player:getId()
-	end
-
-	local isProtected = player:kv():get("combat-protection") or 0
-	if isProtected < 1 then
-		player:kv():set("combat-protection", 1)
-		onMovementRemoveProtection(playerId, player:getPosition(), 10)
-	end
-
-	-- Set Client XP Gain Rate --
-	if configManager.getBoolean(configKeys.XP_DISPLAY_MODE) then
-		local baseRate = player:getFinalBaseRateExperience()
-		baseRate = baseRate * 100
-		if configManager.getBoolean(configKeys.VIP_SYSTEM_ENABLED) then
-			local vipBonusExp = configManager.getNumber(configKeys.VIP_BONUS_EXP)
-			if vipBonusExp > 0 and player:isVip() then
-				vipBonusExp = (vipBonusExp > 100 and 100) or vipBonusExp
-				baseRate = baseRate * (1 + (vipBonusExp / 100))
-				player:sendTextMessage(MESSAGE_BOOSTED_CREATURE, "Normal base xp is: " .. baseRate .. "%, because you are VIP, bonus of " .. vipBonusExp .. "%")
-			end
-		end
-		player:setBaseXpGain(baseRate)
-	end
-
-	local staminaBonus = player:getFinalBonusStamina()
-	player:setStaminaXpBoost(staminaBonus * 100)
-
-	player:getFinalLowLevelBonus()
-
-	if _G.OnExerciseTraining[player:getId()] then
-		-- onLogin & onLogout
-		stopEvent(_G.OnExerciseTraining[player:getId()].event)
-		_G.OnExerciseTraining[player:getId()] = nil
-		player:setTraining(false)
->>>>>>> d083d048
 	end
 	return true
 end
