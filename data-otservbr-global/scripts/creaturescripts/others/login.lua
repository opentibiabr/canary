local function onMovementRemoveProtection(cid, oldPos, time)
	local player = Player(cid)
	if not player then
		return true
	end

	local playerPos = player:getPosition()
	if (playerPos.x ~= oldPos.x or playerPos.y ~= oldPos.y or playerPos.z ~= oldPos.z) or player:getTarget() then
		player:setStorageValue(Global.Storage.CombatProtectionStorage, 0)
		return true
	end

	addEvent(onMovementRemoveProtection, 1000, cid, oldPos, time - 1)
end

local function protectionZoneCheck(playerName)
    doRemoveCreature(playerName)
    return true
end

local playerLogin = CreatureEvent("PlayerLogin")

function playerLogin.onLogin(player)
	local items = {
		{3003, 1},
		{3031, 3}
	}
	if player:getLastLoginSaved() == 0 then
		player:sendOutfitWindow()
		local backpack = player:addItem(2854)
		if backpack then
			for i = 1, #items do
				backpack:addItem(items[i][1], items[i][2])
			end
		end
		player:addItem(2920, 1, true, 1, CONST_SLOT_AMMO)
		db.query('UPDATE `players` SET `istutorial` = 0 where `id`='..player:getGuid())
		-- Open channels
		if table.contains({TOWNS_LIST.DAWNPORT, TOWNS_LIST.DAWNPORT_TUTORIAL}, player:getTown():getId())then
			player:openChannel(3) -- World chat
		else
			player:openChannel(3) -- World chat
			player:openChannel(5) -- Advertsing main
		end
	else
		player:sendTextMessage(MESSAGE_STATUS, SERVER_MOTD)
		player:sendTextMessage(MESSAGE_LOGIN, string.format("Your last visit in ".. SERVER_NAME ..": %s.", os.date("%d. %b %Y %X", player:getLastLoginSaved())))
	end

	-- Reset bosstiary time
	local lastSaveServerTime = GetDailyRewardLastServerSave()
	if lastSaveServerTime >= player:getLastLoginSaved() then
		player:setRemoveBossTime(1)
	end

	if isPremium(player) then
		player:setStorageValue(Storage.PremiumAccount, 1)
	end
	-- Premium Ends Teleport to Temple, change addon (citizen) houseless
	local defaultTown = "Thais" -- default town where player is teleported if his home town is in premium area
	local freeTowns = {"Ab'Dendriel", "Carlin", "Kazordoon", "Thais", "Venore", "Rookgaard", "Dawnport", "Dawnport Tutorial", "Island of Destiny"} -- towns in free account area

	if isPremium(player) == false and isInArray(freeTowns, player:getTown():getName()) == false then
		local town = player:getTown()
		local sex = player:getSex()
		local home = getHouseByPlayerGUID(getPlayerGUID(player))
		town = isInArray(freeTowns, town:getName()) and town or Town(defaultTown)
		player:teleportTo(town:getTemplePosition())
		player:setTown(town)
		player:sendTextMessage(MESSAGE_FAILURE, "Your premium time has expired.")
		player:setStorageValue(Storage.PremiumAccount, 0)
		if sex == 1 then
			player:setOutfit({lookType = 128, lookFeet = 114, lookLegs = 134, lookHead = 114,lookAddons = 0})
        elseif sex == 0 then
			player:setOutfit({lookType = 136, lookFeet = 114, lookLegs = 134, lookHead = 114, lookAddons = 0})
        end
        if home ~= nil and not isPremium(player) then
            setHouseOwner(home, 0)
            player:sendTextMessage(MESSAGE_GAME_HIGHLIGHT, 'You\'ve lost your house because you are not premium anymore.')
			player:sendTextMessage(MESSAGE_GAME_HIGHLIGHT, 'Your items from house are send to your inbox.')
        end
	end
	-- End 'Premium Ends Teleport to Temple'

	-- Recruiter system
	local resultId = db.storeQuery('SELECT `recruiter` from `accounts` where `id`='..getAccountNumberByPlayerName(getPlayerName(player)))
	local recruiterStatus = Result.getNumber(resultId, 'recruiter')
	local sex = player:getSex()
	if recruiterStatus >= 1 then
		if sex == 1 then
			local outfit = player:hasOutfit(746)
			if outfit == false then
				player:addOutfit(746)
			end
		else
			local outfit = player:hasOutfit(745)
			if outfit == false then
				player:addOutfit(745)
			end
		end
	end
	if recruiterStatus >= 3 then
		if sex == 1 then
			local outfit = player:hasOutfit(746,1)
			if outfit == false then
				player:addOutfitAddon(746,1)
			end
		else
			local outfit = player:hasOutfit(745,1)
			if outfit == false then
				player:addOutfit(745,1)
			end
		end
	end
	if recruiterStatus >= 10 then
		if sex == 1 then
			local outfit = player:hasOutfit(746,2)
			if outfit == false then
				player:addOutfitAddon(746,2)
			end
		else
			local outfit = player:hasOutfit(745,2)
			if outfit == false then
				player:addOutfit(745,2)
			end
		end
	end
	-- End recruiter system

	local playerId = player:getId()
	DailyReward.init(playerId)

	player:loadSpecialStorage()

	if player:getGroup():getId() >= GROUP_TYPE_GAMEMASTER then
		player:setGhostMode(true)
	end

	-- Boosted creature
	player:sendTextMessage(MESSAGE_BOOSTED_CREATURE, "Today's boosted creature: " .. Game.getBoostedCreature() .. " \
	Boosted creatures yield more experience points, carry more loot than usual and respawn at a faster rate.")

	-- Boosted boss
	player:sendTextMessage(MESSAGE_BOOSTED_CREATURE, "Today's boosted boss: " .. Game.getBoostedBoss() .. " \
	Boosted bosses contain more loot and count more kills for your Bosstiary.")

	if SCHEDULE_EXP_RATE ~= 100 then
		if SCHEDULE_EXP_RATE > 100 then
			player:sendTextMessage(MESSAGE_BOOSTED_CREATURE, "Exp Rate Event! Monsters yield more experience points than usual \
			Happy Hunting!")
		else
			player:sendTextMessage(MESSAGE_BOOSTED_CREATURE, "Exp Rate Decreased! Monsters yield less experience points than usual.")
		end
	end

	if SCHEDULE_SPAWN_RATE ~= 100 then
		if SCHEDULE_SPAWN_RATE > 100 then
			player:sendTextMessage(MESSAGE_BOOSTED_CREATURE, "Spawn Rate Event! Monsters respawn at a faster rate \
			Happy Hunting!")
		else
			player:sendTextMessage(MESSAGE_BOOSTED_CREATURE, "Spawn Rate Decreased! Monsters respawn at a slower rate.")
		end
	end

	if SCHEDULE_LOOT_RATE ~= 100 then
		if SCHEDULE_LOOT_RATE > 100 then
			player:sendTextMessage(MESSAGE_BOOSTED_CREATURE, "Loot Rate Event! Monsters carry more loot than usual \
			Happy Hunting!")
		else
			player:sendTextMessage(MESSAGE_BOOSTED_CREATURE, "Loot Rate Decreased! Monsters carry less loot than usual.")
		end
	end

	if SCHEDULE_SKILL_RATE ~= 100 then
		if SCHEDULE_SKILL_RATE > 100 then
			player:sendTextMessage(MESSAGE_BOOSTED_CREATURE, "Skill Rate Event! Your skills progresses at a higher rate \
			Happy Hunting!")
		else
			player:sendTextMessage(MESSAGE_BOOSTED_CREATURE, "Skill Rate Decreased! Your skills progresses at a lower rate.")
		end
	end

<<<<<<< HEAD
	-- Attempt to check if we're in a hazard zone
	player:updateHazard()
=======
	-- Loyalty system
	player:initializeLoyaltySystem()
>>>>>>> c513a6ea

	-- Stamina
	nextUseStaminaTime[playerId] = 1

	-- EXP Stamina
	nextUseXpStamina[playerId] = 1

	if (player:getAccountType() == ACCOUNT_TYPE_TUTOR) then
	local msg = [[:: Tutor Rules
		1 *> 3 Warnings you lose the job.
		2 *> Without parallel conversations with players in Help, if the player starts offending, you simply mute it.
		3 *> Be educated with the players in Help and especially in the Private, try to help as much as possible.
		4 *> Always be on time, if you do not have a justification you will be removed from the staff.
		5 *> Help is only allowed to ask questions related to tibia.
		6 *> It is not allowed to divulge time up or to help in quest.
		7 *> You are not allowed to sell items in the Help.
		8 *> If the player encounters a bug, ask to go to the website to send a ticket and explain in detail.
		9 *> Always keep the Tutors Chat open. (required).
		10 *> You have finished your schedule, you have no tutor online, you communicate with some CM in-game
		or ts and stay in the help until someone logs in, if you can.
		11 *> Always keep a good Portuguese in the Help, we want tutors who support, not that they speak a satanic ritual.
		12 *> If you see a tutor doing something that violates the rules, take a print and send it to your superiors. "
		- Commands -
		Mute Player: /mute nick, 90 (90 seconds)
		Unmute Player: /unmute nick.
		- Commands -]]
		player:popupFYI(msg)
	end

	-- Rewards
	local rewards = #player:getRewardList()
	if(rewards > 0) then
		player:sendTextMessage(MESSAGE_LOGIN, string.format("You have %d %s in your reward chest.",
		rewards, rewards > 1 and "rewards" or "reward"))
	end

	-- Update player id
	local stats = player:inBossFight()
	if stats then
		stats.playerId = player:getId()
	end

	if player:getStorageValue(Global.Storage.CombatProtectionStorage) < 1 then
		player:setStorageValue(Global.Storage.CombatProtectionStorage, 1)
		onMovementRemoveProtection(playerId, player:getPosition(), 10)
	end

	-- Set Client XP Gain Rate --
	if configManager.getBoolean(configKeys.XP_DISPLAY_MODE) then
		local baseRate = player:getFinalBaseRateExperience()
		player:setBaseXpGain(baseRate * 100)
	end

	local staminaBonus = player:getFinalBonusStamina()
	player:setStaminaXpBoost(staminaBonus * 100)

	player:getFinalLowLevelBonus()

	if onExerciseTraining[player:getId()] then -- onLogin & onLogout
		stopEvent(onExerciseTraining[player:getId()].event)
		onExerciseTraining[player:getId()] = nil
		player:setTraining(false)
	end
	return true
end
playerLogin:register()<|MERGE_RESOLUTION|>--- conflicted
+++ resolved
@@ -180,13 +180,10 @@
 		end
 	end
 
-<<<<<<< HEAD
 	-- Attempt to check if we're in a hazard zone
 	player:updateHazard()
-=======
 	-- Loyalty system
 	player:initializeLoyaltySystem()
->>>>>>> c513a6ea
 
 	-- Stamina
 	nextUseStaminaTime[playerId] = 1
