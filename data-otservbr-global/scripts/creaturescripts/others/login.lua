--- conflicted
+++ resolved
@@ -1,21 +1,3 @@
-<<<<<<< HEAD
-local function onMovementRemoveProtection(playerId, oldPos, time)
-	local player = Player(playerId)
-	if not player then
-		return true
-	end
-
-	local playerPos = player:getPosition()
-	if (playerPos.x ~= oldPos.x or playerPos.y ~= oldPos.y or playerPos.z ~= oldPos.z) or player:getTarget() then
-		player:kv():remove("combat-protection")
-		return true
-	end
-
-	addEvent(onMovementRemoveProtection, 1000, playerId, oldPos, time - 1)
-end
-
-=======
->>>>>>> 0bb10ab2
 local playerLogin = CreatureEvent("PlayerLogin")
 
 function playerLogin.onLogin(player)
