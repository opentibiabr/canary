local ambientZones = {
	{
		zone = "venore-city",
		soundEnterDay = SOUND_EFFECT_TYPE_AMBIENT_SWAMP_INSECTS_BIRDS_NOISES,
		soundEnterNight = SOUND_EFFECT_TYPE_AMBIENT_WIND_NOISES_CREATURES_INSECTS_NIGHT,
		soundLeave = SOUND_EFFECT_TYPE_AMBIENT_SILENCE,
	},
	{
		zone = "thais-city",
		soundEnterDay = SOUND_EFFECT_TYPE_AMBIENT_SWAMP_INSECTS_BIRDS_NOISES_CITY,
		soundEnterNight = SOUND_EFFECT_TYPE_AMBIENT_WIND_NOISES_CREATURES_INSECTS_NIGHT,
		soundLeave = SOUND_EFFECT_TYPE_AMBIENT_SILENCE,
	},
	{
		zone = "carlin-city",
		soundEnterDay = SOUND_EFFECT_TYPE_AMBIENT_SWAMP_INSECTS_BIRDS_NOISES_CITY,
		soundEnterNight = SOUND_EFFECT_TYPE_AMBIENT_WIND_NOISES_CREATURES_INSECTS_NIGHT,
		soundLeave = SOUND_EFFECT_TYPE_AMBIENT_SILENCE,
	},
	{
		zone = "edron-city",
		soundEnterDay = SOUND_EFFECT_TYPE_AMBIENT_INSECTS_CREATURES,
		soundEnterNight = SOUND_EFFECT_TYPE_AMBIENT_INSECTS_CREATURES_NIGHT,
		soundLeave = SOUND_EFFECT_TYPE_AMBIENT_SILENCE,
	},
	{
		zone = "kazordoon-city",
		soundEnterDay = SOUND_EFFECT_TYPE_AMBIENT_CAVE_WIND_NOISES,
		soundEnterNight = SOUND_EFFECT_TYPE_AMBIENT_CAVE_HAMMERING_NOISES_HAMMERING,
		soundLeave = SOUND_EFFECT_TYPE_AMBIENT_SILENCE,
	},
	{
		zone = "port-hope-city",
		soundEnterDay = SOUND_EFFECT_TYPE_AMBIENT_CITY_NATURE_HUMANS,
		soundEnterNight = SOUND_EFFECT_TYPE_AMBIENT_NATURE_NIGHT,
		soundLeave = SOUND_EFFECT_TYPE_AMBIENT_SILENCE,
	},
	-- add new zones
}

-- Function to get the current sound based on period
local function getCurrentSound(zoneData, period)
	if period == LIGHT_STATE_SUNRISE then
		return zoneData.soundEnterDay
	elseif period == LIGHT_STATE_SUNSET then
		return zoneData.soundEnterNight
	end
	return zoneData.soundEnterDay -- Fallback to day sound if period is undefined
end

-- Function to determine the current period, respecting forcePeriod
local function getEffectivePeriod()
	if forcePeriod then
		return forcePeriod == "night" and LIGHT_STATE_SUNSET or LIGHT_STATE_SUNRISE
	end
	return getTibiaTimerDayOrNight() == "night" and LIGHT_STATE_SUNSET or LIGHT_STATE_SUNRISE
end

-- Register zone enter/leave events
for _, zoneData in ipairs(ambientZones) do
	local zone = Zone(zoneData.zone)
	local zoneEvent = ZoneEvent(zone)

	function zoneEvent.afterEnter(_, creature)
		local player = creature:getPlayer()
		if player then
			local currentPeriod = getEffectivePeriod()
			local sound = getCurrentSound(zoneData, currentPeriod)
			if sound then
				player:sendAmbientSoundEffect(sound)
				return true
			end
		end
		return false
	end

	function zoneEvent.afterLeave(_, creature)
		local player = creature:getPlayer()
		if player then
			player:sendAmbientSoundEffect(zoneData.soundLeave or 0)
			return true
		end
		return false
	end

	zoneEvent:register()
end

-- Global event to handle period changes
local ambientSoundPeriodChange = GlobalEvent("AmbientSoundPeriodChange")

function ambientSoundPeriodChange.onPeriodChange(period)
	for _, zoneData in ipairs(ambientZones) do
		local zone = Zone(zoneData.zone)
		local players = zone:getPlayers()
		local sound = getCurrentSound(zoneData, period)
		if sound then
			for _, player in ipairs(players) do
				if player:isPlayer() then
					player:sendAmbientSoundEffect(sound)
				end
			end
		end
	end
	return true
end

<<<<<<< HEAD
ambientSoundPeriodChange:register()
=======
ambientSoundPeriodChange:register()

-- Global event to handle initial sound setup on server startup
local ambientSoundStartup = GlobalEvent("AmbientSoundStartup")

function ambientSoundStartup.onStartup()
	local currentPeriod = getEffectivePeriod()
	for _, zoneData in ipairs(ambientZones) do
		local zone = Zone(zoneData.zone)
		local players = zone:getPlayers()
		local sound = getCurrentSound(zoneData, currentPeriod)
		if sound then
			for _, player in ipairs(players) do
				if player:isPlayer() then
					player:sendAmbientSoundEffect(sound)
				end
			end
		end
	end
	return true
end

ambientSoundStartup:register()
>>>>>>> 43cc50e1
<|MERGE_RESOLUTION|>--- conflicted
+++ resolved
@@ -105,30 +105,4 @@
 	return true
 end
 
-<<<<<<< HEAD
-ambientSoundPeriodChange:register()
-=======
-ambientSoundPeriodChange:register()
-
--- Global event to handle initial sound setup on server startup
-local ambientSoundStartup = GlobalEvent("AmbientSoundStartup")
-
-function ambientSoundStartup.onStartup()
-	local currentPeriod = getEffectivePeriod()
-	for _, zoneData in ipairs(ambientZones) do
-		local zone = Zone(zoneData.zone)
-		local players = zone:getPlayers()
-		local sound = getCurrentSound(zoneData, currentPeriod)
-		if sound then
-			for _, player in ipairs(players) do
-				if player:isPlayer() then
-					player:sendAmbientSoundEffect(sound)
-				end
-			end
-		end
-	end
-	return true
-end
-
-ambientSoundStartup:register()
->>>>>>> 43cc50e1
+ambientSoundPeriodChange:register()