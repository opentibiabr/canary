local nictrosPosition = Position(33427, 31428, 13)
local baelocPosition = Position(33422, 31428, 13)

<<<<<<< HEAD
=======
local healthStates = {
	nictros85 = false,
	baeloc85 = false,
}

>>>>>>> 308e1d2e
local config = {
	boss = {
		name = "Sir Nictros",
		createFunction = function()
			local nictros = Game.createMonster("Sir Nictros", nictrosPosition, true, true)
			local baeloc = Game.createMonster("Sir Baeloc", baelocPosition, true, true)
<<<<<<< HEAD
=======

			if nictros then
				nictros:registerEvent("BossHealthCheck")
				-- Start with Nictros active
				nictros:setMoveLocked(false)
			end
			if baeloc then
				-- Start with Baeloc locked
				baeloc:setMoveLocked(true)
				baeloc:registerEvent("BossHealthCheck")
			end

			-- Reset health triggers in case this is a retry
			healthStates.nictros85 = false
			healthStates.baeloc85 = false

>>>>>>> 308e1d2e
			return nictros and baeloc
		end,
	},
	requiredLevel = 250,
	playerPositions = {
		{ pos = Position(33424, 31413, 13), teleport = Position(33423, 31448, 13) },
		{ pos = Position(33425, 31413, 13), teleport = Position(33423, 31448, 13) },
		{ pos = Position(33426, 31413, 13), teleport = Position(33423, 31448, 13) },
		{ pos = Position(33427, 31413, 13), teleport = Position(33423, 31448, 13) },
		{ pos = Position(33428, 31413, 13), teleport = Position(33423, 31448, 13) },
	},
	specPos = {
		from = Position(33414, 31426, 13),
		to = Position(33433, 31449, 13),
	},
	onUseExtra = function(player)
		addEvent(function()
			local baeloc = Creature("Sir Baeloc")
			local nictros = Creature("Sir Nictros")

			if baeloc then
				baeloc:say("Ah look my Brother! Challengers! After all this time finally a chance to prove our skills!")
				addEvent(function()
					local nictros = Creature("Sir Nictros")
					if nictros then
						nictros:say("Indeed! It has been a while! As the elder one I request the right of the first battle!")
					end
				end, 6 * 1000)
			end

			addEvent(function()
				local baeloc = Creature("Sir Baeloc")
				local nictros = Creature("Sir Nictros")
				if baeloc then
					baeloc:say("Oh, man! You always get the fun!")
<<<<<<< HEAD
					if nictros then
						nictros:teleportTo(Position(33426, 31437, 13))
						nictros:setMoveLocked(false)
					end
=======
					-- Keep Baeloc locked initially - will be released later
					baeloc:setMoveLocked(true)
				end
				if nictros then
					nictros:teleportTo(Position(33426, 31437, 13))
					-- Make sure Nictros can move and attack
					nictros:setMoveLocked(false)
>>>>>>> 308e1d2e
				end
			end, 12 * 1000)
		end, 4 * 1000)
	end,
	exit = Position(33290, 32474, 9),
}

local lever = BossLever(config)
lever:position(Position(33423, 31413, 13))
<<<<<<< HEAD
lever:register()
=======
lever:register()

-- Health Trigger Logic
local BossHealthCheck = CreatureEvent("BossHealthCheck")

function BossHealthCheck.onHealthChange(creature, attacker, primaryDamage, primaryType, secondaryDamage, secondaryType, origin)
	-- Safety check
	if not creature or not creature:isMonster() then
		return primaryDamage, primaryType, secondaryDamage, secondaryType
	end

	local name = creature:getName()

	-- Calculate health percentage correctly
	local function getHealthPercentage(creature)
		local health = creature:getHealth()
		local maxHealth = creature:getMaxHealth()
		return (health / maxHealth) * 100
	end

	local healthPercent = getHealthPercentage(creature)

	-- Debug logging
	print("[BossHealthCheck] Health check for:", name, "Health:", creature:getHealth(), "/", creature:getMaxHealth(), "=", healthPercent, "%")

	-- NICTROS reaches 85% health
	if name == "Sir Nictros" and not healthStates.nictros85 and healthPercent <= 85 then
		healthStates.nictros85 = true
		print("[BossHealthCheck] Nictros at 85% or below - releasing Baeloc")

		creature:say("I'll step back now. Let's see how you handle my brother!")
		creature:teleportTo(nictrosPosition)
		creature:setMoveLocked(true) -- Lock Nictros until Baeloc hits 85%

		-- Release Baeloc to fight
		local baeloc = Creature("Sir Baeloc")
		if baeloc then
			baeloc:teleportTo(Position(33426, 31435, 13))
			baeloc:setDirection(DIRECTION_SOUTH)
			baeloc:setMoveLocked(false) -- Allow Baeloc to move and attack
			baeloc:say("My turn! Let me show you my skills!")
		end

		-- BAELOC reaches 85% health
	elseif name == "Sir Baeloc" and healthStates.nictros85 and not healthStates.baeloc85 and healthPercent <= 85 then
		healthStates.baeloc85 = true
		print("[BossHealthCheck] Baeloc at 85% - releasing Nictros for joint attack")

		creature:say("Brother! I need your assistance!")

		-- Release Nictros to join the fight
		local nictros = Creature("Sir Nictros")
		if nictros then
			nictros:setMoveLocked(false) -- Allow Nictros to move and attack again
			nictros:teleportTo(Position(33424, 31435, 13)) -- Teleport near Baeloc
			nictros:say("Now we fight together, brother!")
		end
	end

	return primaryDamage, primaryType, secondaryDamage, secondaryType
end

BossHealthCheck:register()
>>>>>>> 308e1d2e
<|MERGE_RESOLUTION|>--- conflicted
+++ resolved
@@ -1,161 +1,132 @@
 local nictrosPosition = Position(33427, 31428, 13)
 local baelocPosition = Position(33422, 31428, 13)
 
-<<<<<<< HEAD
-=======
 local healthStates = {
-	nictros85 = false,
-	baeloc85 = false,
+    nictros85 = false,
+    baeloc85 = false
 }
 
->>>>>>> 308e1d2e
 local config = {
-	boss = {
-		name = "Sir Nictros",
-		createFunction = function()
-			local nictros = Game.createMonster("Sir Nictros", nictrosPosition, true, true)
-			local baeloc = Game.createMonster("Sir Baeloc", baelocPosition, true, true)
-<<<<<<< HEAD
-=======
+    boss = {
+        name = "Sir Nictros",
+        createFunction = function()
+            local nictros = Game.createMonster("Sir Nictros", nictrosPosition, true, true)
+            local baeloc = Game.createMonster("Sir Baeloc", baelocPosition, true, true)
 
-			if nictros then
-				nictros:registerEvent("BossHealthCheck")
-				-- Start with Nictros active
-				nictros:setMoveLocked(false)
-			end
-			if baeloc then
-				-- Start with Baeloc locked
-				baeloc:setMoveLocked(true)
-				baeloc:registerEvent("BossHealthCheck")
-			end
+            if nictros then
+                nictros:registerEvent("BossHealthCheck")
+                -- Start with Nictros active
+                nictros:setMoveLocked(false)
+            end
+            if baeloc then
+                -- Start with Baeloc locked
+                baeloc:setMoveLocked(true)
+                baeloc:registerEvent("BossHealthCheck")
+            end
 
-			-- Reset health triggers in case this is a retry
-			healthStates.nictros85 = false
-			healthStates.baeloc85 = false
+            healthStates.nictros85 = false
+            healthStates.baeloc85 = false
 
->>>>>>> 308e1d2e
-			return nictros and baeloc
-		end,
-	},
-	requiredLevel = 250,
-	playerPositions = {
-		{ pos = Position(33424, 31413, 13), teleport = Position(33423, 31448, 13) },
-		{ pos = Position(33425, 31413, 13), teleport = Position(33423, 31448, 13) },
-		{ pos = Position(33426, 31413, 13), teleport = Position(33423, 31448, 13) },
-		{ pos = Position(33427, 31413, 13), teleport = Position(33423, 31448, 13) },
-		{ pos = Position(33428, 31413, 13), teleport = Position(33423, 31448, 13) },
-	},
-	specPos = {
-		from = Position(33414, 31426, 13),
-		to = Position(33433, 31449, 13),
-	},
-	onUseExtra = function(player)
-		addEvent(function()
-			local baeloc = Creature("Sir Baeloc")
-			local nictros = Creature("Sir Nictros")
+            return nictros and baeloc
+        end,
+    },
+    requiredLevel = 250,
+    playerPositions = {
+        { pos = Position(33424, 31413, 13), teleport = Position(33423, 31448, 13) },
+        { pos = Position(33425, 31413, 13), teleport = Position(33423, 31448, 13) },
+        { pos = Position(33426, 31413, 13), teleport = Position(33423, 31448, 13) },
+        { pos = Position(33427, 31413, 13), teleport = Position(33423, 31448, 13) },
+        { pos = Position(33428, 31413, 13), teleport = Position(33423, 31448, 13) },
+    },
+    specPos = {
+        from = Position(33414, 31426, 13),
+        to = Position(33433, 31449, 13),
+    },
+    onUseExtra = function(player)
+        addEvent(function()
+            local baeloc = Creature("Sir Baeloc")
+            local nictros = Creature("Sir Nictros")
 
-			if baeloc then
-				baeloc:say("Ah look my Brother! Challengers! After all this time finally a chance to prove our skills!")
-				addEvent(function()
-					local nictros = Creature("Sir Nictros")
-					if nictros then
-						nictros:say("Indeed! It has been a while! As the elder one I request the right of the first battle!")
-					end
-				end, 6 * 1000)
-			end
+            if baeloc then
+                baeloc:say("Ah look my Brother! Challengers! After all this time finally a chance to prove our skills!")
+                addEvent(function()
+                    local nictros = Creature("Sir Nictros")
+                    if nictros then
+                        nictros:say("Indeed! It has been a while! As the elder one I request the right of the first battle!")
+                    end
+                end, 6 * 1000)
+            end
 
-			addEvent(function()
-				local baeloc = Creature("Sir Baeloc")
-				local nictros = Creature("Sir Nictros")
-				if baeloc then
-					baeloc:say("Oh, man! You always get the fun!")
-<<<<<<< HEAD
-					if nictros then
-						nictros:teleportTo(Position(33426, 31437, 13))
-						nictros:setMoveLocked(false)
-					end
-=======
-					-- Keep Baeloc locked initially - will be released later
-					baeloc:setMoveLocked(true)
-				end
-				if nictros then
-					nictros:teleportTo(Position(33426, 31437, 13))
-					-- Make sure Nictros can move and attack
-					nictros:setMoveLocked(false)
->>>>>>> 308e1d2e
-				end
-			end, 12 * 1000)
-		end, 4 * 1000)
-	end,
-	exit = Position(33290, 32474, 9),
+            addEvent(function()
+                local baeloc = Creature("Sir Baeloc")
+                local nictros = Creature("Sir Nictros")
+                if baeloc then
+                    baeloc:say("Oh, man! You always get the fun!")
+                    baeloc:setMoveLocked(true)
+                end
+                if nictros then
+                    nictros:teleportTo(Position(33426, 31437, 13))
+                    nictros:setMoveLocked(false)
+                end
+            end, 12 * 1000)
+        end, 4 * 1000)
+    end,
+    exit = Position(33290, 32474, 9),
 }
 
 local lever = BossLever(config)
 lever:position(Position(33423, 31413, 13))
-<<<<<<< HEAD
-lever:register()
-=======
 lever:register()
 
 -- Health Trigger Logic
 local BossHealthCheck = CreatureEvent("BossHealthCheck")
 
 function BossHealthCheck.onHealthChange(creature, attacker, primaryDamage, primaryType, secondaryDamage, secondaryType, origin)
-	-- Safety check
-	if not creature or not creature:isMonster() then
-		return primaryDamage, primaryType, secondaryDamage, secondaryType
-	end
+    if not creature or not creature:isMonster() then
+        return primaryDamage, primaryType, secondaryDamage, secondaryType
+    end
 
-	local name = creature:getName()
+    local name = creature:getName()
+    
+    local function getHealthPercentage(creature)
+        local health = creature:getHealth()
+        local maxHealth = creature:getMaxHealth()
+        return (health / maxHealth) * 100
+    end
+    
+    local healthPercent = getHealthPercentage(creature)
 
-	-- Calculate health percentage correctly
-	local function getHealthPercentage(creature)
-		local health = creature:getHealth()
-		local maxHealth = creature:getMaxHealth()
-		return (health / maxHealth) * 100
-	end
+    if name == "Sir Nictros" and not healthStates.nictros85 and healthPercent <= 85 then
+        healthStates.nictros85 = true
 
-	local healthPercent = getHealthPercentage(creature)
+        creature:say("I'll step back now. Let's see how you handle my brother!")
+        creature:teleportTo(nictrosPosition)
+        creature:setMoveLocked(true)
 
-	-- Debug logging
-	print("[BossHealthCheck] Health check for:", name, "Health:", creature:getHealth(), "/", creature:getMaxHealth(), "=", healthPercent, "%")
+        -- Release Baeloc to fight
+        local baeloc = Creature("Sir Baeloc")
+        if baeloc then
+            baeloc:teleportTo(Position(33426, 31435, 13))
+            baeloc:setDirection(DIRECTION_SOUTH)
+            baeloc:setMoveLocked(false)
+            baeloc:say("My turn! Let me show you my skills!")
+        end
 
-	-- NICTROS reaches 85% health
-	if name == "Sir Nictros" and not healthStates.nictros85 and healthPercent <= 85 then
-		healthStates.nictros85 = true
-		print("[BossHealthCheck] Nictros at 85% or below - releasing Baeloc")
+    elseif name == "Sir Baeloc" and healthStates.nictros85 and not healthStates.baeloc85 and healthPercent <= 85 then
+        healthStates.baeloc85 = true
 
-		creature:say("I'll step back now. Let's see how you handle my brother!")
-		creature:teleportTo(nictrosPosition)
-		creature:setMoveLocked(true) -- Lock Nictros until Baeloc hits 85%
+        creature:say("Brother! I need your assistance!")
 
-		-- Release Baeloc to fight
-		local baeloc = Creature("Sir Baeloc")
-		if baeloc then
-			baeloc:teleportTo(Position(33426, 31435, 13))
-			baeloc:setDirection(DIRECTION_SOUTH)
-			baeloc:setMoveLocked(false) -- Allow Baeloc to move and attack
-			baeloc:say("My turn! Let me show you my skills!")
-		end
+        -- Release Nictros to join the fight
+        local nictros = Creature("Sir Nictros")
+        if nictros then
+            nictros:setMoveLocked(false)
+            nictros:teleportTo(Position(33424, 31435, 13))
+            nictros:say("Now we fight together, brother!")
+        end
+    end
 
-		-- BAELOC reaches 85% health
-	elseif name == "Sir Baeloc" and healthStates.nictros85 and not healthStates.baeloc85 and healthPercent <= 85 then
-		healthStates.baeloc85 = true
-		print("[BossHealthCheck] Baeloc at 85% - releasing Nictros for joint attack")
-
-		creature:say("Brother! I need your assistance!")
-
-		-- Release Nictros to join the fight
-		local nictros = Creature("Sir Nictros")
-		if nictros then
-			nictros:setMoveLocked(false) -- Allow Nictros to move and attack again
-			nictros:teleportTo(Position(33424, 31435, 13)) -- Teleport near Baeloc
-			nictros:say("Now we fight together, brother!")
-		end
-	end
-
-	return primaryDamage, primaryType, secondaryDamage, secondaryType
+    return primaryDamage, primaryType, secondaryDamage, secondaryType
 end
 
-BossHealthCheck:register()
->>>>>>> 308e1d2e
+BossHealthCheck:register()