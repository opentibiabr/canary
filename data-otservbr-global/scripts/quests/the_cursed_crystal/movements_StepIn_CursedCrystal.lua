--- conflicted
+++ resolved
@@ -11,40 +11,13 @@
 end
 
 function StepInCursedCrystal.onStepIn(creature, item, position, fromPosition)
-	local player = creature:getPlayer()
-	if not player then
-		return false
-	end
-
-<<<<<<< HEAD
-    if item.actionid == 35001 then
-        local playerPos = player:getPosition()
-
-        if isInArea(playerPos, MIN_POS_GO, MAX_POS_GO) then
-            player:teleportTo(Position(31961, 32938, 10))
-            player:getPosition():sendMagicEffect(CONST_ME_TELEPORT)
-        elseif isInArea(playerPos, MIN_POS_RETURN, MAX_POS_RETURN) then
-            player:teleportTo(Position(31961, 32938, 9))
-            player:getPosition():sendMagicEffect(CONST_ME_TELEPORT)
-        else
-            player:sendCancelMessage("You are not in the correct area.")
-        end
-
-    elseif item.actionid == 25018 then
-        local playerPos = player:getPosition()
-=======
-	local timeStorage = player:getStorageValue(Storage.Quest.U10_70.TheCursedCrystal.Time)
-
-	if timeStorage ~= -1 and timeStorage < os.time() then
-		player:say("You need permission to access this area.", TALKTYPE_MONSTER_SAY)
-		player:teleportTo(fromPosition)
-		player:getPosition():sendMagicEffect(CONST_ME_TELEPORT)
-		return true
-	end
+    local player = creature:getPlayer()
+    if not player then
+        return false
+    end
 
 	if item.actionid == 35001 then
 		local playerPos = player:getPosition()
->>>>>>> bb37f6be
 
 		if isInArea(playerPos, MIN_POS_GO, MAX_POS_GO) then
 			player:teleportTo(Position(31961, 32938, 10))
