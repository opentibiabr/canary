--- conflicted
+++ resolved
@@ -56,30 +56,15 @@
 			for r = 1, #creatureTable do
 				if creatureTable[r] ~= creature then
 					local player = Player(creatureTable[r])
-<<<<<<< HEAD
 					if player then
 						local vocationClientId = player:getVocation():getBaseId()
-						if table.contains({VOCATION.BASE_ID.SORCERER, VOCATION.BASE_ID.DRUID}, vocationClientId) then
+						if table.contains({ VOCATION.BASE_ID.SORCERER, VOCATION.BASE_ID.DRUID }, vocationClientId) then
 							player:addCondition(condition2)
-						elseif table.contains({VOCATION.BASE_ID.PALADIN}, vocationClientId) then
+						elseif table.contains({ VOCATION.BASE_ID.PALADIN }, vocationClientId) then
 							player:addCondition(condition3)
-						elseif table.contains({VOCATION.BASE_ID.KNIGHT}, vocationClientId) then
+						elseif table.contains({ VOCATION.BASE_ID.KNIGHT }, vocationClientId) then
 							player:addCondition(condition1)
 						end
-=======
-					local vocationClientId = player:getVocation():getBaseId()
-
-					if isPlayer(creatureTable[r]) == true
-							and table.contains({ VOCATION.BASE_ID.SORCERER, VOCATION.BASE_ID.DRUID }, vocationClientId) then
-						player:addCondition(condition2)
-					elseif isPlayer(creatureTable[r]) == true
-							and table.contains({ VOCATION.BASE_ID.PALADIN }, vocationClientId) then
-						player:addCondition(condition3)
-					elseif isPlayer(creatureTable[r]) == true
-							and table.contains({ VOCATION.BASE_ID.KNIGHT }, vocationClientId) then
-						player:addCondition(condition1)
-					elseif isMonster(creatureTable[r]) == true then
->>>>>>> 69e0e50d
 					end
 				end
 			end
