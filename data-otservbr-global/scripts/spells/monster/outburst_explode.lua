local function outExplode()
	local upConer = { x = 32223, y = 31273, z = 14 } -- upLeftCorner
	local downConer = { x = 32246, y = 31297, z = 14 } -- downRightCorner

	for i = upConer.x, downConer.x do
		for j = upConer.y, downConer.y do
			for k = upConer.z, downConer.z do
				local room = { x = i, y = j, z = k }
				local tile = Tile(room)
				if tile then
					local creatures = tile:getCreatures()
					if creatures and #creatures > 0 then
<<<<<<< HEAD
						for _, creatureUid in pairs(creatures) do
							local creature = Creature(creatureUid)
							if creature then
								if creature:isPlayer() then
									creature:teleportTo({x = 32234, y = 31280, z = 14})
								elseif creature:isMonster() and creature:getName() == "Charging Outburst" then
									creature:teleportTo({x = 32234, y = 31279, z = 14})
								end
=======
						for _, c in pairs(creatures) do
							if isPlayer(c) then
								c:teleportTo({ x = 32234, y = 31280, z = 14 })
							elseif isMonster(c) and c:getName() == "Charging Outburst" then
								c:teleportTo({ x = 32234, y = 31279, z = 14 })
>>>>>>> 69e0e50d
							end
						end
					end
				end
			end
		end
	end
end

local combat = Combat()
combat:setParameter(COMBAT_PARAM_TYPE, COMBAT_ENERGYDAMAGE)
combat:setParameter(COMBAT_PARAM_EFFECT, CONST_ME_PURPLEENERGY)

arr = {
	{ 0, 0, 0, 0, 0, 0, 1, 0, 0, 0, 0, 0, 0 },
	{ 0, 0, 0, 0, 1, 1, 1, 1, 1, 0, 0, 0, 0 },
	{ 0, 0, 0, 1, 1, 1, 1, 1, 1, 1, 0, 0, 0 },
	{ 0, 0, 1, 1, 1, 1, 1, 1, 1, 1, 1, 0, 0 },
	{ 0, 1, 1, 1, 1, 1, 1, 1, 1, 1, 1, 1, 0 },
	{ 0, 1, 1, 1, 1, 1, 1, 1, 1, 1, 1, 1, 0 },
	{ 1, 1, 1, 1, 1, 1, 3, 1, 1, 1, 1, 1, 1 },
	{ 0, 1, 1, 1, 1, 1, 1, 1, 1, 1, 1, 1, 0 },
	{ 0, 1, 1, 1, 1, 1, 1, 1, 1, 1, 1, 1, 0 },
	{ 0, 0, 1, 1, 1, 1, 1, 1, 1, 1, 1, 0, 0 },
	{ 0, 0, 0, 1, 1, 1, 1, 1, 1, 1, 0, 0, 0 },
	{ 0, 0, 0, 0, 1, 1, 1, 1, 1, 0, 0, 0, 0 },
	{ 0, 0, 0, 0, 0, 0, 1, 0, 0, 0, 0, 0, 0 },
}

local area = createCombatArea(arr)
combat:setArea(area)

local function delayedCastSpell(creature, var)
	if not creature then
		return
	end
	return combat:execute(creature, positionToVariant(creature:getPosition()))
end

function removeOutburst(cid)
	local creature = Creature(cid)
	if not creature then return false end
	creature:remove()
end

local spell = Spell("instant")

function spell.onCastSpell(creature, var)
	local from = creature:getId()

	outExplode()
	delayedCastSpell(creature, var)
	chargingOutKilled = true
	addEvent(removeOutburst, 1000, creature.uid)

	local monster = Game.createMonster("Outburst", { x = 32234, y = 31284, z = 14 }, false, true)
	monster:addHealth(-monster:getHealth() + outburstHealth, COMBAT_PHYSICALDAMAGE)
	transferBossPoints(from, monster:getId())
	return true
end

spell:name("outburst explode")
spell:words("###449")
spell:isAggressive(true)
spell:blockWalls(true)
spell:needLearn(true)
spell:register()<|MERGE_RESOLUTION|>--- conflicted
+++ resolved
@@ -10,22 +10,14 @@
 				if tile then
 					local creatures = tile:getCreatures()
 					if creatures and #creatures > 0 then
-<<<<<<< HEAD
 						for _, creatureUid in pairs(creatures) do
 							local creature = Creature(creatureUid)
 							if creature then
 								if creature:isPlayer() then
-									creature:teleportTo({x = 32234, y = 31280, z = 14})
+									creature:teleportTo({ x = 32234, y = 31280, z = 14 })
 								elseif creature:isMonster() and creature:getName() == "Charging Outburst" then
-									creature:teleportTo({x = 32234, y = 31279, z = 14})
+									creature:teleportTo({ x = 32234, y = 31279, z = 14 })
 								end
-=======
-						for _, c in pairs(creatures) do
-							if isPlayer(c) then
-								c:teleportTo({ x = 32234, y = 31280, z = 14 })
-							elseif isMonster(c) and c:getName() == "Charging Outburst" then
-								c:teleportTo({ x = 32234, y = 31279, z = 14 })
->>>>>>> 69e0e50d
 							end
 						end
 					end
