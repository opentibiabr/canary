local storage = 674531

local area = createCombatArea(AREA_CIRCLE3X3)

local combat = Combat()
combat:setArea(area)

function onTargetTile(creature, pos)
<<<<<<< HEAD
    local creatureTable = {}
    local n, i = Tile({x=pos.x, y=pos.y, z=pos.z}).creatures, 1
    if n ~= 0 then
        local v = getThingfromPos({x=pos.x, y=pos.y, z=pos.z, stackpos=i}).uid
        while v ~= 0 do
			local creatureFromPos = Creature(v)
			if creatureFromPos then
                table.insert(creatureTable, v)
                if n == #creatureTable then
                    break
                end
            end
            i = i + 1
            v = getThingfromPos({x=pos.x, y=pos.y, z=pos.z, stackpos=i}).uid
        end
    end
    if #creatureTable ~= nil and #creatureTable > 0 then
        for r = 1, #creatureTable do
            if creatureTable[r] ~= creature then
                local min = 4000
                local max = 8000
				local creatureTarget = Creature(creatureTable[r])
				if creatureTarget then
					if (creatureTarget:isPlayer() and table.contains({VOCATION.BASE_ID.KNIGHT}, creatureTarget:getVocation():getBaseId())) or creatureTarget:isMonster() then
						doTargetCombatHealth(creature, creatureTarget, COMBAT_FIREDAMAGE, -min, -max, CONST_ME_NONE)
					end
=======
	local creatureTable = {}
	local n, i = Tile({ x = pos.x, y = pos.y, z = pos.z }).creatures, 1
	if n ~= 0 then
		local v = getThingfromPos({ x = pos.x, y = pos.y, z = pos.z, stackpos = i }).uid
		while v ~= 0 do
			if isCreature(v) == true then
				table.insert(creatureTable, v)
				if n == #creatureTable then
					break
				end
			end
			i = i + 1
			v = getThingfromPos({ x = pos.x, y = pos.y, z = pos.z, stackpos = i }).uid
		end
	end
	if #creatureTable ~= nil and #creatureTable > 0 then
		for r = 1, #creatureTable do
			if creatureTable[r] ~= creature then
				local min = 4000
				local max = 8000
				local player = Player(creatureTable[r])

				if isPlayer(creatureTable[r]) == true
						and table.contains({ VOCATION.BASE_ID.KNIGHT }, player:getVocation():getBaseId()) then
					doTargetCombatHealth(creature, creatureTable[r], COMBAT_FIREDAMAGE, -min, -max, CONST_ME_NONE)
				elseif isMonster(creatureTable[r]) == true then
					doTargetCombatHealth(creature, creatureTable[r], COMBAT_FIREDAMAGE, -min, -max, CONST_ME_NONE)
>>>>>>> 69e0e50d
				end
			end
		end
	end
	pos:sendMagicEffect(CONST_ME_HITBYFIRE)
	return true
end

combat:setCallback(CALLBACK_PARAM_TARGETTILE, "onTargetTile")

local function delayedCastSpell(cid, var)
	local creature = Creature(cid)
	if not creature then
		return
	end
	creature:say("DIE!", TALKTYPE_ORANGE_1)
	return combat:execute(creature, positionToVariant(creature:getPosition()))
end

local spell = Spell("instant")

function spell.onCastSpell(creature, var)
	local value = Game.getStorageValue(storage)
	if (os.time() - value >= 4) then
		creature:say("All KNIGHTS must DIE!", TALKTYPE_ORANGE_1)
		addEvent(delayedCastSpell, 4000, creature:getId(), var)
		Game.setStorageValue(storage, os.time())
	end
	return true
end

spell:name("prince drazzak knight")
spell:words("###320")
spell:isAggressive(true)
spell:blockWalls(true)
spell:needLearn(true)
spell:register()<|MERGE_RESOLUTION|>--- conflicted
+++ resolved
@@ -6,11 +6,10 @@
 combat:setArea(area)
 
 function onTargetTile(creature, pos)
-<<<<<<< HEAD
     local creatureTable = {}
-    local n, i = Tile({x=pos.x, y=pos.y, z=pos.z}).creatures, 1
+    local n, i = Tile({ x = pos.x, y = pos.y, z = pos.z }).creatures, 1
     if n ~= 0 then
-        local v = getThingfromPos({x=pos.x, y=pos.y, z=pos.z, stackpos=i}).uid
+        local v = getThingfromPos({ x = pos.x, y = pos.y, z = pos.z, stackpos = i }).uid
         while v ~= 0 do
 			local creatureFromPos = Creature(v)
 			if creatureFromPos then
@@ -20,7 +19,7 @@
                 end
             end
             i = i + 1
-            v = getThingfromPos({x=pos.x, y=pos.y, z=pos.z, stackpos=i}).uid
+            v = getThingfromPos({ x = pos.x, y = pos.y, z = pos.z, stackpos = i}).uid
         end
     end
     if #creatureTable ~= nil and #creatureTable > 0 then
@@ -30,38 +29,9 @@
                 local max = 8000
 				local creatureTarget = Creature(creatureTable[r])
 				if creatureTarget then
-					if (creatureTarget:isPlayer() and table.contains({VOCATION.BASE_ID.KNIGHT}, creatureTarget:getVocation():getBaseId())) or creatureTarget:isMonster() then
+					if (creatureTarget:isPlayer() and table.contains({ VOCATION.BASE_ID.KNIGHT }, creatureTarget:getVocation():getBaseId())) or creatureTarget:isMonster() then
 						doTargetCombatHealth(creature, creatureTarget, COMBAT_FIREDAMAGE, -min, -max, CONST_ME_NONE)
 					end
-=======
-	local creatureTable = {}
-	local n, i = Tile({ x = pos.x, y = pos.y, z = pos.z }).creatures, 1
-	if n ~= 0 then
-		local v = getThingfromPos({ x = pos.x, y = pos.y, z = pos.z, stackpos = i }).uid
-		while v ~= 0 do
-			if isCreature(v) == true then
-				table.insert(creatureTable, v)
-				if n == #creatureTable then
-					break
-				end
-			end
-			i = i + 1
-			v = getThingfromPos({ x = pos.x, y = pos.y, z = pos.z, stackpos = i }).uid
-		end
-	end
-	if #creatureTable ~= nil and #creatureTable > 0 then
-		for r = 1, #creatureTable do
-			if creatureTable[r] ~= creature then
-				local min = 4000
-				local max = 8000
-				local player = Player(creatureTable[r])
-
-				if isPlayer(creatureTable[r]) == true
-						and table.contains({ VOCATION.BASE_ID.KNIGHT }, player:getVocation():getBaseId()) then
-					doTargetCombatHealth(creature, creatureTable[r], COMBAT_FIREDAMAGE, -min, -max, CONST_ME_NONE)
-				elseif isMonster(creatureTable[r]) == true then
-					doTargetCombatHealth(creature, creatureTable[r], COMBAT_FIREDAMAGE, -min, -max, CONST_ME_NONE)
->>>>>>> 69e0e50d
 				end
 			end
 		end
