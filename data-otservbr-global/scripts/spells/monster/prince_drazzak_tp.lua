local spell = Spell("instant")

function spell.onCastSpell(creature, var)
	local center, center2 = { x = 33529, y = 32334, z = 12, stackpos = 255 }, { x = 33528, y = 32334, z = 12, stackpos = 255 }
	creature:say("GET OVER HERE!", TALKTYPE_ORANGE_2, false, 0, center2)
	for x = 33519, 33538 do
		for y = 32327, 32342 do
<<<<<<< HEAD
			local tile = Tile(Position({x = x, y = y, z = 12}))
			if tile then
				local creatureTile = tile:getTopCreature()
				if creatureTile and creatureTile:isMonster() and creature:getName():lower() ~= "prince drazzak" or creatureTile:isPlayer() then
					creatureTile:teleportTo(center, true)
					creature:teleportTo(center2, true)
				end
=======
			local a = Tile(Position({ x = x, y = y, z = 12 })):getTopCreature()
			if a ~= 0 and isMonster(a) and creature:getName():lower() ~= "prince drazzak" or isPlayer(a) then
				a:teleportTo(center, true)
				creature:teleportTo(center2, true)
>>>>>>> 69e0e50d
			end
		end
	end
	return true
end

spell:name("prince drazzak tp")
spell:words("###353")
spell:blockWalls(true)
spell:needLearn(true)
spell:register()<|MERGE_RESOLUTION|>--- conflicted
+++ resolved
@@ -5,20 +5,13 @@
 	creature:say("GET OVER HERE!", TALKTYPE_ORANGE_2, false, 0, center2)
 	for x = 33519, 33538 do
 		for y = 32327, 32342 do
-<<<<<<< HEAD
-			local tile = Tile(Position({x = x, y = y, z = 12}))
+			local tile = Tile(Position({ x = x, y = y, z = 12 }))
 			if tile then
 				local creatureTile = tile:getTopCreature()
 				if creatureTile and creatureTile:isMonster() and creature:getName():lower() ~= "prince drazzak" or creatureTile:isPlayer() then
 					creatureTile:teleportTo(center, true)
 					creature:teleportTo(center2, true)
 				end
-=======
-			local a = Tile(Position({ x = x, y = y, z = 12 })):getTopCreature()
-			if a ~= 0 and isMonster(a) and creature:getName():lower() ~= "prince drazzak" or isPlayer(a) then
-				a:teleportTo(center, true)
-				creature:teleportTo(center2, true)
->>>>>>> 69e0e50d
 			end
 		end
 	end
