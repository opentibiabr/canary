--- conflicted
+++ resolved
@@ -11,20 +11,12 @@
 function spellCallback(param)
 	local tile = Tile(Position(param.pos))
 	if tile then
-<<<<<<< HEAD
 		local creatureTop = tile:getTopCreature()
 		if creatureTop then
 			if creatureTop:isPlayer() then
-				creatureTop:addHealth( - math.random(0, 600))
+				creatureTop:addHealth(- math.random(0, 600))
 			elseif creatureTop:isMonster() and creatureTop:getName():lower() == "stolen soul" then
-				creatureTop:addHealth( - math.random(700, 1500))
-=======
-		if tile:getTopCreature() and tile:getTopCreature():isPlayer() then
-			tile:getTopCreature():addHealth(-math.random(0, 600))
-		elseif tile:getTopCreature() and tile:getTopCreature():isMonster() then
-			if tile:getTopCreature():getName():lower() == "stolen soul" then
-				tile:getTopCreature():addHealth(-math.random(700, 1500))
->>>>>>> 69e0e50d
+				creatureTop:addHealth(- math.random(700, 1500))
 			end
 		end
 	end
