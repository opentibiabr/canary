local function getDiagonalDistance(pos1, pos2)
	local dstX = math.abs(pos1.x - pos2.x)
	local dstY = math.abs(pos1.y - pos2.y)
	if dstX > dstY then
		return 14 * dstY + 10 * (dstX - dstY)
	else
		return 14 * dstX + 10 * (dstY - dstX)
	end
end
local function chain(player, targets, duration)
	local creatures = Game.getSpectators(player:getPosition(), false, false, 9, 9, 6, 6)
	local totalChain = 0
	local monsters = {}
	local meleeMonsters = {}
	for _, creature in pairs(creatures) do
		if creature:isMonster() then
			if creature:getType():isRewardBoss() then
				return -1
			elseif creature:getMaster() == nil and creature:getType():getTargetDistance() > 1 then
				table.insert(monsters, creature)
			end
		end
	end

	local counter = 1
	local tempSize = #monsters
<<<<<<< HEAD
	if tempSize < targets and #meleeMonsters > 0 then
		for i = tempSize, targets do
=======
	if tempSize < 3 and #meleeMonsters > 0 then
		for i = tempSize, 3 do
>>>>>>> 0bf40d12
			if meleeMonsters[counter] ~= nil then
				table.insert(monsters, meleeMonsters[counter])
				counter = counter + 1
			end
		end
	end

	local lastChain = player
	local lastChainPosition = player:getPosition()
	local closestMonster, closestMonsterIndex, closestMonsterPosition
	local path, tempPosition, updateLastChain
<<<<<<< HEAD
	while (totalChain < targets and #monsters > 0) do
=======
	while (totalChain < 3 and #monsters > 0) do
>>>>>>> 0bf40d12
		closestMonster = nil
		for index, monster in pairs(monsters) do
			tempPosition = monster:getPosition()
			if not closestMonster or getDiagonalDistance(lastChain:getPosition(), tempPosition) < getDiagonalDistance(lastChain:getPosition(), closestMonsterPosition) then
				closestMonster = monster
				closestMonsterIndex = index
				closestMonsterPosition = tempPosition
				doChallengeCreature(player, monster)
			end
		end
		table.remove(monsters, closestMonsterIndex)
		updateLastChain = false
		if lastChainPosition:getDistance(closestMonsterPosition) == 1 then
			updateLastChain = true
		else
			path = lastChainPosition:getPathTo(closestMonsterPosition, 0, 1, true, true, 9)
			if path and #path > 0 then
				for i=1, #path do
					lastChainPosition:getNextPosition(path[i], 1)
					lastChainPosition:sendMagicEffect(CONST_ME_CHIVALRIOUS_CHALLENGE)
				end
				updateLastChain = true
			end
		end
		if updateLastChain then
			closestMonsterPosition:sendMagicEffect(CONST_ME_CHIVALRIOUS_CHALLENGE)
<<<<<<< HEAD
			closestMonster:changeTargetDistance(1, duration)
			doChallengeCreature(player, closestMonster)
=======
			closestMonster:changeTargetDistance(1)
>>>>>>> 0bf40d12
			lastChain = closestMonster
			lastChainPosition = closestMonsterPosition
			totalChain = totalChain + 1
		end
	end
	return totalChain
end

local spell = Spell("instant")

function spell.onCastSpell(creature, variant)
	local targets = 5
	local duration = 12000
	local player = creature:getPlayer()
	if creature and player then
		targets = targets + player:getWheelSpellAdditionalTarget("Chivalrous Challenge")
		duration = duration + (player:getWheelSpellAdditionalDuration("Chivalrous Challenge") * 1000)
	end
	local total = chain(creature, targets, duration)
	if total > 0 then
		return true
	elseif total == -1 then
		creature:sendCancelMessage("You can't use this spell if there's a boss.")
		creature:getPosition():sendMagicEffect(CONST_ME_POFF)
		return false
	else
		creature:sendCancelMessage("There are no ranged monsters.")
		creature:getPosition():sendMagicEffect(CONST_ME_POFF)
		return false
	end
end

spell:group("support")
spell:id(237)
spell:name("Chivalrous Challenge")
spell:words("exeta amp res")
spell:castSound(SOUND_EFFECT_TYPE_SPELL_CHIVALROUS_CHALLENGE)
spell:level(150)
spell:mana(80)
spell:isAggressive(false)
spell:isPremium(true)
spell:cooldown(2 * 1000)
spell:groupCooldown(2 * 1000)
spell:vocation("knight;true", "elite knight;true")
spell:needLearn(false)
spell:register()<|MERGE_RESOLUTION|>--- conflicted
+++ resolved
@@ -24,13 +24,8 @@
 
 	local counter = 1
 	local tempSize = #monsters
-<<<<<<< HEAD
 	if tempSize < targets and #meleeMonsters > 0 then
 		for i = tempSize, targets do
-=======
-	if tempSize < 3 and #meleeMonsters > 0 then
-		for i = tempSize, 3 do
->>>>>>> 0bf40d12
 			if meleeMonsters[counter] ~= nil then
 				table.insert(monsters, meleeMonsters[counter])
 				counter = counter + 1
@@ -42,11 +37,7 @@
 	local lastChainPosition = player:getPosition()
 	local closestMonster, closestMonsterIndex, closestMonsterPosition
 	local path, tempPosition, updateLastChain
-<<<<<<< HEAD
 	while (totalChain < targets and #monsters > 0) do
-=======
-	while (totalChain < 3 and #monsters > 0) do
->>>>>>> 0bf40d12
 		closestMonster = nil
 		for index, monster in pairs(monsters) do
 			tempPosition = monster:getPosition()
@@ -54,7 +45,7 @@
 				closestMonster = monster
 				closestMonsterIndex = index
 				closestMonsterPosition = tempPosition
-				doChallengeCreature(player, monster)
+				doChallengeCreature(player, closestMonster)
 			end
 		end
 		table.remove(monsters, closestMonsterIndex)
@@ -73,12 +64,7 @@
 		end
 		if updateLastChain then
 			closestMonsterPosition:sendMagicEffect(CONST_ME_CHIVALRIOUS_CHALLENGE)
-<<<<<<< HEAD
 			closestMonster:changeTargetDistance(1, duration)
-			doChallengeCreature(player, closestMonster)
-=======
-			closestMonster:changeTargetDistance(1)
->>>>>>> 0bf40d12
 			lastChain = closestMonster
 			lastChainPosition = closestMonsterPosition
 			totalChain = totalChain + 1
