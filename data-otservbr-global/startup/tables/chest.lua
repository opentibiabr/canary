--[[
	Look README.md for see the reserved action/unique numbers
	From range 5000 to 6000 is reserved for keys chest
	From range 6001 to 472 is reserved for script reward
	Path: data\scripts\actions\system\quest_reward_common.lua

	From range 473 to 15000 is reserved for others scripts (varied rewards)

	There is no need to tamper with the chests scripts, just register a new table and configure correctly
	So the quest will work in-game

	Example:
	[xxxx] = {
		-- For use of the map
		itemId = xxxx,
		itemPos = {x = xxxxx, y = xxxxx, z = x},
		-- For use of the script
		container = xxxx (it's for use reward in a container, only put the id of the container here)
		keyAction = xxxx, (it's for use one key in the chest and is reward in container, only put the key in reward and action here)
		reward = {{xxxx, x}},
		storage = xxxxx
	},

		Example using KV:
		[xxxx] = {
			useKV = true,
			itemId = xxxx,
			itemPos = {x = xxxxx, y = xxxxx, z = x},
			container = xxxx, (it's for use reward in a container, only put the id of the container here)
			reward = {{xxxx, x}},
			questName = "testkv",
		}

	Note:
	The "for use of the map" variables are only used to create the action or unique on the map during startup
	If the reward is an key, do not need to use "keyAction", only set the storage as same action id

	The "for use of the script" variables are used by the scripts
	To allow a single script to manage all rewards
]]

ChestAction = {
	--[[
	-- Example of usage
	[5000] = {
		itemId = xxxx,
		itemPos = {
			{x = xxxxx, y = xxxxx, z = x},
			{x = xxxxx, y = xxxxx, z = x}
		},
		action = xxxx,
		reward = {{xxxx, 1}},
		storage = storage
	},]]
	-- Keys quest
	[5000] = {
		itemId = false,
		itemPos = {
			{ x = 33057, y = 31029, z = 7 },
			{ x = 33055, y = 31029, z = 7 },
			{ x = 33053, y = 31029, z = 7 },
		},
	},
	-- The New Frontier Quest
	[5001] = { -- Reward Outfit
		itemId = 5862,
		itemPos = {
			{ x = 33053, y = 31020, z = 7 },
		},
	},
	-- Key  5010 (dead tree black knight quest)
	[5002] = {
		isKey = true,
		itemId = 3634,
		itemPos = {
			{ x = 32813, y = 31964, z = 7 },
			{ x = 32800, y = 31959, z = 7 },
		},
		reward = { { 2969, 1 } },
		storage = Storage.Quest.Key.ID5010,
	},
}

ChestUnique = {
	-- Keys quest
	-- data\scripts\actions\system\quest_reward_key.lua
	-- Deeper fibula quest key 3496
	[5000] = {
		isKey = true,
		itemId = 387,
		itemPos = { x = 32219, y = 32401, z = 10 },
		reward = { { 2972, 1 } },
		storage = Storage.Quest.Key.ID3980,
	},
	-- Panpipe quest key 3791
	[5001] = {
		isKey = true,
		itemId = 1777,
		itemPos = { x = 32652, y = 32107, z = 7 },
		reward = { { 2969, 1 } },
		storage = Storage.Quest.Key.ID4055,
	},
	-- Dawnport quest key 0010 chest
	[5002] = {
		isKey = true,
		itemId = 2434,
		itemPos = { x = 32068, y = 31895, z = 3 },
		reward = { { 21392, 1 } },
		storage = Storage.Quest.Key.ID0010,
	},
	-- Emperor's cookies quest
	[5003] = { --  key 3800
		isKey = true,
		itemId = 2472,
		itemPos = { x = 32605, y = 31908, z = 3 },
		reward = { { 2970, 1 } },
		storage = Storage.Quest.Key.ID3800,
	},
	-- Emperor's cookies quest
	[5004] = { -- bag with cookies and key 3801
		isKey = true,
		itemId = 2472,
		itemPos = { x = 32648, y = 31905, z = 3 },
		container = 2853,
		reward = { { 2970, 1 }, { 3598, 20 }, { 3598, 7 } },
		weight = 44,
		storage = Storage.Quest.U6_1.EmperorsCookies.Rewards.Cookies,
		keyAction = Storage.Quest.Key.ID3801,
	},
	-- Emperor's cookies quest
	[5005] = { --  key 3802
		isKey = true,
		itemId = 2472,
		itemPos = { x = 32599, y = 31923, z = 6 },
		reward = { { 2970, 1 } },
		storage = Storage.Quest.Key.ID3802,
	},
	-- Black knight quest key 5010
	[5006] = {
		isKey = true,
		itemId = 3634,
		itemPos = { x = 32800, y = 31959, z = 7 },
		reward = { { 2969, 1 } },
		storage = Storage.Quest.Key.ID5010,
	},
	[5007] = {
		isKey = true,
		itemId = 3634,
		itemPos = { x = 32813, y = 31964, z = 7 },
		reward = { { 2969, 1 } },
		storage = Storage.Quest.Key.ID5010,
	},
	[5008] = {
		isKey = true,
		itemId = 2472,
		itemPos = { x = 32201, y = 31571, z = 10 },
		container = 2853,
		reward = { { 2970, 1 }, { 3031, 23 }, { 3147, 1 }, { 3298, 4 }, { 3384, 1 } },
		weight = 80,
		storage = Storage.Quest.Key.ID4502,
		keyAction = Storage.Quest.Key.ID4502,
	},
	[5009] = {
		isKey = true,
		itemId = 2434,
		itemPos = { x = 32411, y = 32155, z = 15 },
		reward = { { 2969, 1 } },
		storage = Storage.Quest.Key.ID3620,
	},
	[5010] = {
		isKey = true,
		itemId = 2434,
		itemPos = { x = 32411, y = 32155, z = 15 },
		reward = { { 2969, 1 } },
		storage = Storage.Quest.Key.ID3620,
	},
	[5011] = {
		isKey = true,
		itemId = 3634,
		itemPos = { x = 32497, y = 31887, z = 7 },
		reward = { { 2970, 1 } },
		storage = Storage.Quest.Key.ID3899,
	},
	[5012] = {
		isKey = true,
		itemId = 23740,
		itemPos = { x = 33377, y = 31321, z = 1 },
		reward = { { 2969, 1 } },
		storage = Storage.Quest.Key.ID0909,
		timerStorage = Storage.TheSecretLibrary.FalconBastionChestsTimer.Key0909,
		time = 24, -- hour
	},
<<<<<<< HEAD
	-- The Pits of Inferno - Key 3700
	[5024] = {
		isKey = true,
		itemId = 2472,
		itemPos = { x = 32842, y = 32225, z = 8 },
		reward = { { 2971, 1 } },
		storage = Storage.Quest.Key.ID3700,
=======
	-- Bear Room Quest (rookgaard) key 4601
	[5013] = {
		isKey = true,
		itemId = 2472,
		itemPos = { x = 32150, y = 32112, z = 12 },
		reward = { { 2970, 1 } },
		storage = Storage.Quest.Key.ID4601,
	},
	-- Katana Quest (rookgaard) key 4603
	[5014] = {
		isKey = true,
		itemId = 4240,
		itemPos = { x = 32176, y = 32132, z = 9 },
		reward = { { 2969, 1 } },
		storage = Storage.Quest.Key.ID4603,
	},
	-- Key 3600
	[5015] = {
		isKey = true,
		itemId = 4285,
		itemPos = { x = 32509, y = 32181, z = 13 },
		reward = { { 2969, 1 } },
		storage = Storage.Quest.Key.ID3600,
	},
	-- Key 3667
	[5016] = {
		isKey = true,
		itemId = 3204,
		itemPos = { x = 32576, y = 32216, z = 15 },
		reward = { { 2969, 1 } },
		storage = Storage.Quest.Key.ID3667,
	},
	-- Key 3610
	[5017] = {
		isKey = true,
		itemId = 387,
		itemPos = { x = 32589, y = 32100, z = 14 },
		reward = { { 2969, 1 } },
		storage = Storage.Quest.Key.ID3610,
	},
	-- Key 3520
	[5018] = {
		isKey = true,
		itemId = 2473,
		itemPos = { x = 32376, y = 31802, z = 7 },
		reward = { { 2973, 1 } },
		storage = Storage.Quest.Key.ID3520,
	},
	-- Key 3301 (outlaw camp key 1)
	[5019] = {
		isKey = true,
		itemId = 3634,
		itemPos = { x = 32617, y = 32250, z = 7 },
		reward = { { 2970, 1 } },
		storage = Storage.Quest.Key.ID3301,
	},
	-- Key 3302 (outlaw camp key 2)
	[5020] = {
		isKey = true,
		itemId = 3634,
		itemPos = { x = 32609, y = 32244, z = 7 },
		reward = { { 2969, 1 } },
		storage = Storage.Quest.Key.ID3302,
	},
	-- Key 3303 (outlaw camp key 3)
	[5021] = {
		isKey = true,
		itemId = 3634,
		itemPos = { x = 32651, y = 32244, z = 7 },
		reward = { { 2970, 1 } },
		storage = Storage.Quest.Key.ID3303,
	},
	-- Key 3304 (outlaw camp key 4)
	[5022] = {
		isKey = true,
		itemId = 2472,
		itemPos = { x = 32623, y = 32187, z = 9 },
		reward = { { 2972, 1 } },
		storage = Storage.Quest.Key.ID3304,
	},
	-- Key 3008 (Draconia Quest)
	[5023] = {
		isKey = true,
		itemId = 2435,
		itemPos = { x = 32800, y = 31582, z = 2 },
		reward = { { 2969, 1 } },
		storage = Storage.Quest.Key.ID3008,
>>>>>>> a9c9020d
	},
	-- To add a reward inside a bag, you need to add the variable "container = bagId" before "reward"
	-- Just duplicate the table and configure correctly, the scripts already register the entire table automatically
	-- Path: data\scripts\actions\system\quest_reward_common.lua
	-- Halls of hope
	[6001] = {
		itemId = 23740,
		itemPos = { x = 32349, y = 32194, z = 9 },
		reward = { { 23986, 1 } },
		storage = Storage.HallsOfHope.Reward1,
	},
	[6002] = {
		itemId = 23740,
		itemPos = { x = 32382, y = 32368, z = 9 },
		reward = { { 23986, 1 } },
		storage = Storage.HallsOfHope.Reward2,
	},
	[6003] = {
		itemId = 23740,
		itemPos = { x = 32287, y = 32119, z = 7 },
		reward = { { 23986, 1 } },
		storage = Storage.HallsOfHope.Reward3,
	},
	[6004] = {
		itemId = 23741,
		itemPos = { x = 32389, y = 32001, z = 6 },
		reward = { { 23986, 1 } },
		storage = Storage.HallsOfHope.Reward4,
	},
	[6005] = {
		itemId = 23740,
		itemPos = { x = 32449, y = 32109, z = 8 },
		reward = { { 23986, 1 } },
		storage = Storage.HallsOfHope.Reward5,
	},
	-- Dawnport
	-- Legion helmet quest (dawnport)
	[6006] = {
		useKV = true,
		itemId = 4240,
		itemPos = { x = 32143, y = 31910, z = 8 },
		reward = { { 3374, 1 } },
		questName = "legiondawnport",
	},
	-- Dawnport quest
	-- Torn log book
	[6007] = {
		itemId = 2472,
		itemPos = { x = 32059, y = 31800, z = 10 },
		reward = { { 21378, 1 } },
		storage = Storage.Quest.U10_55.Dawnport.TornLogBook,
	},
	-- Deeper fibula quest
	[6008] = {
		useKV = true,
		itemId = 4024,
		itemPos = { x = 32239, y = 32471, z = 10 },
		reward = { { 3428, 1 } }, -- Tower shield
		questName = "deeperfibula1",
	},
	[6009] = {
		useKV = true,
		itemId = 4024,
		itemPos = { x = 32239, y = 32478, z = 10 },
		reward = { { 3369, 1 } }, -- Warrior helmet
		questName = "deeperfibula2",
	},
	[6010] = {
		useKV = true,
		itemId = 4240,
		itemPos = { x = 32233, y = 32491, z = 10 },
		reward = { { 3097, 1 } }, -- Dwarven ring
		questName = "deeperfibula3",
	},
	[6011] = {
		useKV = true,
		itemId = 4025,
		itemPos = { x = 32245, y = 32492, z = 10 },
		reward = { { 3082, 1 } }, -- Elven aulet
		questName = "deeperfibula4",
	},
	[6012] = {
		useKV = true,
		itemId = 4240,
		itemPos = { x = 32256, y = 32500, z = 10 },
		reward = { { 3318, 1 } }, -- Knight axe
		questName = "deeperfibula5",
	},
	-- Short sword quest
	-- Book
	[6013] = {
		useKV = true,
		itemId = 2472,
		itemPos = { x = 32171, y = 32197, z = 7 },
		reward = { { 2821, 1 } },
		questName = "shortswordbook",
	},
	-- Thais lighthouse quest
	-- Battle hammer
	[6014] = {
		useKV = true,
		itemId = 2472,
		itemPos = { x = 32225, y = 32265, z = 10 },
		reward = { { 3305, 1 } },
		questName = "lighthouse1",
	},
	-- Dark shield
	[6015] = {
		useKV = true,
		itemId = 2472,
		itemPos = { x = 32226, y = 32265, z = 10 },
		reward = { { 3421, 1 } },
		questName = "lighthouse2",
	},
	-- Studded shield quest (rookgaard)
	-- Banana free account area
	[6016] = {
		useKV = true,
		itemId = 3639,
		itemPos = { x = 32172, y = 32169, z = 7 },
		reward = { { 3587, 1 } },
		questName = "bananafree",
	},
	-- Banana premium account area
	[6017] = {
		useKV = true,
		itemId = 3639,
		itemPos = { x = 31983, y = 32193, z = 5 },
		reward = { { 3587, 1 } },
		questName = "bananapremium",
	},
	-- The Explorer Society - Explorer brooch (kazordoon)
	[6019] = {
		useKV = true,
		itemId = 4240,
		itemPos = { x = 32636, y = 31873, z = 10 },
		reward = { { 4871, 1 } },
<<<<<<< HEAD
		storage = Storage.Quest.U7_6.ExplorerSociety.ExplorerBrooch,
=======
		questName = "explorerbrooch",
>>>>>>> a9c9020d
	},
	-- Orc fortress quest
	[6020] = {
		useKV = true,
		itemId = 2469,
		itemPos = { x = 32980, y = 31727, z = 9 },
		reward = { { 3318, 1 } }, -- Knight axe
		questName = "orcfortress1",
	},
	[6021] = {
		useKV = true,
		itemId = 2469,
		itemPos = { x = 32981, y = 31727, z = 9 },
		reward = { { 3370, 1 } }, -- Knight armor
		questName = "orcfortress2",
	},
	[6022] = {
		useKV = true,
		itemId = 2469,
		itemPos = { x = 32985, y = 31727, z = 9 },
		reward = { { 3280, 1 } }, -- Fire sword
		questName = "orcfortress3",
	},
	-- Draconia quest
	[6023] = {
		useKV = true,
		itemId = 2472,
		itemPos = { x = 32803, y = 31582, z = 2 },
		container = 2853,
		reward = { { 3284, 1 }, { 3297, 1 } }, -- bag with weapons
		weight = 64,
		questName = "draconia1",
	},
	[6024] = {
		useKV = true,
		itemId = 2472,
		itemPos = { x = 32804, y = 31582, z = 2 },
		container = 2853,
		reward = { { 3081, 5 }, { 3051, 1 } }, -- bag with amulets
		weight = 15.80,
		questName = "draconia2",
	},
	-- Adorned UH rune quest
	[6025] = {
		useKV = true,
		itemId = 2469,
		itemPos = { x = 33136, y = 31601, z = 15 },
		reward = { { 11603, 1 } },
		questName = "adoreduh",
	},
	-- Barbarian axe quest
	[6026] = {
		useKV = true,
		itemId = 2469,
		itemPos = { x = 33184, y = 31945, z = 11 },
		reward = { { 3317, 1 } }, -- Barbarian axe
		questName = "barbarianaxe1",
	},
	[6027] = {
		useKV = true,
		itemId = 2469,
		itemPos = { x = 33185, y = 31945, z = 11 },
		reward = { { 3307, 1 } }, -- Scimitar
		questName = "barbarianaxe1",
	},
	-- Dark armor quest
	[6028] = {
		useKV = true,
		itemId = 4311,
		itemPos = { x = 33178, y = 31870, z = 12 },
		reward = { { 3383, 1 } },
		questName = "darkarmor",
	},
	-- Demon helmet quest
	-- Steel boots
	[6029] = {
		itemId = 2472,
		itemPos = { x = 33313, y = 31574, z = 15 },
		reward = { { 3554, 1 } },
		storage = Storage.Quest.U6_4.DemonHelmet.Rewards.SteelBoots,
	},
	-- Demon helmet
	[6030] = {
		itemId = 2472,
		itemPos = { x = 33313, y = 31575, z = 15 },
		reward = { { 3387, 1 } },
		storage = Storage.Quest.U6_4.DemonHelmet.Rewards.DemonHelmet,
	},
	-- Demon shield
	[6031] = {
		itemId = 2472,
		itemPos = { x = 33313, y = 31576, z = 15 },
		reward = { { 3420, 1 } },
		storage = Storage.Quest.U6_4.DemonHelmet.Rewards.DemonShield,
	},
	-- Double hero quest
	[6032] = {
		useKV = true,
		itemId = 2469,
		itemPos = { x = 33109, y = 31679, z = 13 },
		reward = { { 3039, 1 } }, -- Red gem
		questName = "doublehero1",
	},
	[6033] = {
		useKV = true,
		itemId = 2469,
		itemPos = { x = 33110, y = 31679, z = 13 },
		reward = { { 3093, 1 } }, -- Club ring
		questName = "doublehero2",
	},
	-- Edron goblin quest
	[6034] = {
		useKV = true,
		itemId = 2469,
		itemPos = { x = 33095, y = 31800, z = 10 },
		reward = { { 3054, 200 } }, -- Silver amulet
		questName = "edrongoblin1",
	},
	[6035] = {
		useKV = true,
		itemId = 2469,
		itemPos = { x = 33095, y = 31801, z = 10 },
		reward = { { 3409, 1 } }, -- Steel shield
		questName = "edrongoblin2",
	},
	-- Fire axe quest
	[6036] = {
		useKV = true,
		itemId = 4024,
		itemPos = { x = 33084, y = 31650, z = 12 },
		reward = { { 3320, 1 } }, -- Fire axe
		questName = "fireaxe2",
	},
	-- Ring Quest
	[6037] = {
		useKV = true,
		itemId = 2469,
		itemPos = { x = 33131, y = 31624, z = 15 },
		reward = { { 3053, 1 } }, -- Time ring
		questName = "ringquest1",
	},
	[6038] = {
		useKV = true,
		itemId = 2469,
		itemPos = { x = 33134, y = 31624, z = 15 },
		reward = { { 3091, 1 } }, -- Sword ring
		questName = "ringquest2",
	},
	-- Troll cave quest
	[6039] = {
		useKV = true,
		itemId = 2473,
		itemPos = { x = 33143, y = 31719, z = 10 },
		reward = { { 3083, 150 } }, -- Garlic necklace
		questName = "trollcave1",
	},
	[6040] = {
		useKV = true,
		itemId = 2473,
		itemPos = { x = 33143, y = 31721, z = 10 },
		reward = { { 3372, 1 } }, -- Brass legs
		questName = "trollcave1",
	},
	-- Vampire shield quest
	[6041] = {
		useKV = true,
		itemId = 2469,
		itemPos = { x = 33189, y = 31688, z = 14 },
		reward = { { 3302, 1 } }, -- Dragon lance
		questName = "vampireshield2",
	},
	[6042] = {
		useKV = true,
		itemId = 2469,
		itemPos = { x = 33195, y = 31688, z = 14 },
		reward = { { 3434, 1 } }, -- Vampire shield
		questName = "vampireshield3",
	},
	-- Wedding Ring Quest
	[6043] = {
		useKV = true,
		itemId = 2469,
		itemPos = { x = 33158, y = 31621, z = 15 },
		reward = { { 3085, 200 } }, -- Dragon necklace
		questName = "weddingring1",
	},
	[6044] = {
		useKV = true,
		itemId = 2469,
		itemPos = { x = 33158, y = 31622, z = 15 },
		reward = { { 3004, 1 } }, -- Weeding ring
		questName = "weddingring2",
	},
	-- Alawars vault quest
	[6045] = {
		useKV = true,
		itemId = 2472,
		itemPos = { x = 32105, y = 31567, z = 9 },
		reward = { { 3026, 3 } }, -- White pearl
		questName = "AlawarsVault1",
	},
	[6046] = {
		useKV = true,
		itemId = 2472,
		itemPos = { x = 32109, y = 31567, z = 9 },
		reward = { { 3301, 1 } }, -- Broadsword
		questName = "AlawarsVault2",
	},
	-- Black knight quest
	[6047] = {
		useKV = true,
		itemId = 3634,
		itemPos = { x = 32868, y = 31955, z = 11 },
		reward = { { 3381, 1 } }, -- Crown armor
		questName = "Blackknight1",
	},
	[6048] = {
		useKV = true,
		itemId = 3634,
		itemPos = { x = 32880, y = 31955, z = 11 },
		reward = { { 3419, 1 } }, -- Crown shield
		questName = "Blackknight2",
	},
	-- Time Ring Quest
	[6049] = {
		useKV = true,
		itemId = 2472,
		itemPos = { x = 33038, y = 32171, z = 9 },
		reward = { { 3076, 1 } }, -- Crystal ball
		questName = "timering1",
	},
	[6050] = {
		useKV = true,
		itemId = 2472,
		itemPos = { x = 33039, y = 32171, z = 9 },
		reward = { { 3053, 1 } }, -- Time ring
		questName = "timering2",
	},
	[6051] = {
		useKV = true,
		itemId = 2472,
		itemPos = { x = 33040, y = 32171, z = 9 },
		reward = { { 3082, 50 } }, -- Elven amulet
		questName = "timering3",
	},
	-- Behemoth quest
	[6052] = {
		useKV = true,
		itemId = 2472,
		itemPos = { x = 33295, y = 31658, z = 13 },
		reward = { { 3315, 1 } }, -- Guardian halberd
		questName = "behemothquest2",
	},
	[6053] = {
		useKV = true,
		itemId = 2472,
		itemPos = { x = 33297, y = 31658, z = 13 },
		reward = { { 3420, 1 } }, -- Demon shield
		questName = "behemothquest3",
	},
	[6054] = {
		useKV = true,
		itemId = 2472,
		itemPos = { x = 33298, y = 31658, z = 13 },
		reward = { { 3360, 1 } }, -- Golden armor
		questName = "behemothquest4",
	},
	-- Family brooch quest
	[6055] = {
		itemId = 2476,
		itemPos = { x = 32248, y = 31866, z = 8 },
		reward = { { 3205, 1 } },
		storage = Storage.Quest.U7_24.FamilyBrooch.Brooch,
	},
	-- The queen of the banshees quest
	-- Stone skin amulet
	[6056] = {
		itemId = 2472,
		itemPos = { x = 32212, y = 31896, z = 15 },
		reward = { { 3081, 1 } },
		storage = Storage.Quest.U7_2.TheQueenOfTheBanshees.Reward.StoneSkinAmulet,
	},
	-- Stone skin amulet
	[6057] = {
		itemId = 2472,
		itemPos = { x = 32226, y = 31896, z = 15 },
		reward = { { 3049, 1 } },
		storage = Storage.Quest.U7_2.TheQueenOfTheBanshees.Reward.StealthRing,
	},
	-- Tower shield
	[6058] = {
		itemId = 2472,
		itemPos = { x = 32212, y = 31910, z = 15 },
		reward = { { 3428, 1 } },
		storage = Storage.Quest.U7_2.TheQueenOfTheBanshees.Reward.TowerShield,
	},
	-- Giant sword
	[6059] = {
		itemId = 2472,
		itemPos = { x = 32226, y = 31910, z = 15 },
		reward = { { 3281, 1 } },
		storage = Storage.Quest.U7_2.TheQueenOfTheBanshees.Reward.GiantSword,
	},
	-- Boots of haste
	[6060] = {
		itemId = 2472,
		itemPos = { x = 32218, y = 31912, z = 15 },
		reward = { { 3079, 1 } },
		storage = Storage.Quest.U7_2.TheQueenOfTheBanshees.Reward.BootsOfHaste,
	},
	-- 100 platinum coins
	[6061] = {
		itemId = 2472,
		itemPos = { x = 32220, y = 31912, z = 15 },
		reward = { { 3035, 100 } },
		storage = Storage.Quest.U7_2.TheQueenOfTheBanshees.Reward.PlatinumCoin,
	},
	-- Ornamented shield quest
	[6062] = {
		itemId = 4024,
		itemPos = { x = 32778, y = 32282, z = 11 },
		container = 2853,
		keyAction = Storage.Quest.Key.ID3702,
		reward = { { 2971, 1 }, { 3509, 1 }, { 3351, 1 }, { 3424, 1 }, { 2821, 1 }, { 3271, 1 }, { 3085, 1 }, { 3048, 1 } },
		weight = 194,
		storage = Storage.Quest.PreU6_0.OrnamentedShield.Rewards.OrnamentedShield,
	},
	[6063] = {
		useKV = true,
		itemId = 2480,
		itemPos = { x = 32769, y = 32302, z = 10 },
		container = 2859,
		reward = { { 2949, 1 }, { 3059, 1 }, { 3083, 1 }, { 3035, 5 }, { 3053, 1 } },
		weight = 44,
		questName = "ornamentedshield",
	},
	--[6064] EMPTY
	[6065] = {
		useKV = true,
		itemId = 2472,
		itemPos = { x = 32644, y = 32131, z = 8 },
		container = 2853,
		reward = { { 3033, 2 }, { 3050, 1 }, { 2953, 1 } },
		weight = 44,
		questName = "panpipe",
	},
	[6066] = {
		itemId = 2469,
		itemPos = { x = 33199, y = 31923, z = 11 },
		container = 2853,
		reward = { { 3031, 98 }, { 3031, 77 }, { 3026, 3 } },
		weight = 27,
		storage = Storage.Quest.U6_4.BerserkerTreasure.Rewards.WhitePearls,
	},
	-- Fire axe quest
	[6067] = {
		useKV = true,
		itemId = 2472,
		itemPos = { x = 33078, y = 31656, z = 11 },
		container = 2853,
		reward = { { 3098, 1 }, { 3085, 200 }, { 3028, 7 }, { 3320, 1 } }, -- Bag (Ring of Healing, Dragon Necklace, 7 Small Diamonds)
		weight = 27,
		questName = "fireaxe1",
	},
	-- Poison daggers quest
	[6068] = {
		useKV = true,
		itemId = 2473,
		itemPos = { x = 33155, y = 31880, z = 11 },
		container = 2854,
		reward = { { 3448, 30 }, { 3299, 1 }, { 3299, 1 } }, -- Backpack (2 Poison Daggers, 30 Poison Arrows)
		weight = 60,
		questName = "poisondaggers",
	},
	-- Shaman treasure quest
	[6069] = {
		useKV = true,
		itemId = 4024,
		itemPos = { x = 33127, y = 31885, z = 9 },
		container = 2853,
		reward = { { 3147, 3 } }, -- Bag with 3 blank runes
		weight = 15,
		questName = "shamantreasure",
	},
	-- Strong potions quest
	-- Green bag with 5 strong mana potions
	[6070] = {
		itemId = 2469,
		itemPos = { x = 33163, y = 31603, z = 15 },
		container = 2857,
		reward = { { 237, 5 } },
		weight = 23,
		storage = Storage.Quest.U8_1.StrongPotions.Reward,
	},
	-- Vampire shield quest
	[6071] = {
		useKV = true,
		itemId = 2469,
		itemPos = { x = 33188, y = 31682, z = 14 },
		container = 2853,
		reward = { { 3058, 1 }, { 3027, 1 }, { 3078, 1 } }, -- Bag (Strange Symbol, Black Pearl and Mysterious Fetish)
		weight = 16,
		questName = "vampireshield1",
	},
	-- [6072] empty
	-- Dragon tower quest
	-- Backpack 1
	[6073] = {
		itemId = 2469,
		itemPos = { x = 33072, y = 32169, z = 2 },
		container = 2854,
		reward = { { 268, 1 }, { 266, 1 }, { 3449, 30 }, { 3448, 60 } },
		weight = 80,
		storage = Storage.Quest.U7_1.DragonTower.Rewards.Backpack1,
	},
	-- Backpack 2
	[6074] = {
		itemId = 2469,
		itemPos = { x = 33078, y = 32169, z = 2 },
		container = 2854,
		reward = { { 3350, 1 }, { 3029, 2 } },
		weight = 50,
		storage = Storage.Quest.U7_1.DragonTower.Rewards.Backpack2,
	},
	-- Behemoth quest
	-- Bag
	[6075] = {
		useKV = true,
		itemId = 2472,
		itemPos = { x = 33294, y = 31658, z = 13 },
		container = 2853,
		reward = { { 3028, 3 }, { 3029, 4 }, { 3007, 1 }, { 3052, 1 }, { 3055, 1 } },
		weight = 50,
		questName = "behemothquest1",
	},
	-- Parchment room quest
	-- Bag
	[6076] = {
		itemId = 2474,
		itemPos = { x = 33063, y = 31624, z = 15 },
		container = 2853,
		keyAction = Storage.Quest.Key.ID6010,
		reward = { { 2972, 1 }, { 3114, 1 }, { 3034, 2 }, { 3049, 1 }, { 3115, 1 } },
		weight = 42,
		storage = Storage.Quest.U7_2.ParchmentRoom.Bag,
	},
	-- Giant smithhammer quest
	-- Talon
	[6077] = {
		itemId = 2472,
		itemPos = { x = 32774, y = 32253, z = 8 },
		reward = { { 3034, 1 } },
		storage = Storage.Quest.U7_6.ExplorerSociety.GiantSmithHammer.Talon,
	},
	-- Giant smithhammer
	[6078] = {
		itemId = 2472,
		itemPos = { x = 32776, y = 32253, z = 8 },
		reward = { { 12510, 1 } },
		storage = Storage.Quest.U7_6.ExplorerSociety.GiantSmithHammer.Hammer,
	},
	-- 100 gold coin
	[6079] = {
		itemId = 2472,
		itemPos = { x = 32778, y = 32253, z = 8 },
		reward = { { 3031, 100 } },
		storage = Storage.Quest.U7_6.ExplorerSociety.GiantSmithHammer.GoldCoin,
	},
	-- Mad Mage room quest
	[6080] = {
		useKV = true,
		itemId = 2472,
		itemPos = { x = 32578, y = 32195, z = 14 },
		reward = { { 3014, 1 } }, -- Star amulet
		questName = "madmageroom1",
	},
	[6081] = {
		useKV = true,
		itemId = 2472,
		itemPos = { x = 32575, y = 32195, z = 14 },
		reward = { { 3210, 1 } }, -- Hat of the mad
		questName = "madmageroom2",
	},
	[6082] = {
		useKV = true,
		itemId = 2472,
		itemPos = { x = 32572, y = 32195, z = 14 },
		reward = { { 3081, 5 } }, -- Stone skin amulet
		questName = "madmageroom3",
	},
	-- Skull of ratha quest
	-- Bag (white pearl, skull)
	[6083] = {
		itemId = 2469,
		itemPos = { x = 32845, y = 31917, z = 6 },
		container = 2853,
		weight = 42,
		reward = { { 3026, 1 }, { 3207, 1 } },
		storage = Storage.Quest.U7_6.ExplorerSociety.SkullOfRatha.Bag1,
	},
	-- Bag (wolf tooth chain/dwarven ring)
	[6084] = {
		itemId = 2469,
		itemPos = { x = 32847, y = 31917, z = 6 },
		container = 2853,
		weight = 42,
		reward = { { 3012, 1 }, { 3097, 1 } },
		storage = Storage.Quest.U7_6.ExplorerSociety.SkullOfRatha.Bag2,
	},
	-- The annihilator quest
	-- Demon armor
	[6085] = {
		itemId = 2472,
		itemPos = { x = 33227, y = 31656, z = 13 },
		reward = { { 3388, 1 } },
		storage = Storage.Quest.U7_24.TheAnnihilator.Reward,
	},
	-- Magic sword
	[6086] = {
		itemId = 2472,
		itemPos = { x = 33229, y = 31656, z = 13 },
		reward = { { 3288, 1 } },
		storage = Storage.Quest.U7_24.TheAnnihilator.Reward,
	},
	-- Stonecutter axe
	[6087] = {
		itemId = 2472,
		itemPos = { x = 33231, y = 31656, z = 13 },
		reward = { { 3319, 1 } },
		storage = Storage.Quest.U7_24.TheAnnihilator.Reward,
	},
	-- Present (annihilation bear)
	[6088] = {
		itemId = 2472,
		itemPos = { x = 33233, y = 31656, z = 13 },
		container = 2856,
		weight = 50,
		reward = { { 3213, 1 } },
		storage = Storage.Quest.U7_24.TheAnnihilator.Reward,
	},
	-- The paradox tower quest
	-- Phoenix egg
	[6089] = {
		itemId = 2472,
		itemPos = { x = 32477, y = 31900, z = 1 },
		reward = { { 3215, 1 } },
		storage = Storage.Quest.U7_24.TheParadoxTower.Reward.Egg,
	},
	-- 10.000 gold coins
	[6090] = {
		itemId = 2472,
		itemPos = { x = 32478, y = 31900, z = 1 },
		reward = { { 3035, 100 } },
		storage = Storage.Quest.U7_24.TheParadoxTower.Reward.Gold,
	},
	-- Talon
	[6091] = {
		itemId = 2472,
		itemPos = { x = 32479, y = 31900, z = 1 },
		reward = { { 3034, 32 } },
		storage = Storage.Quest.U7_24.TheParadoxTower.Reward.Talon,
	},
	-- Wand of energy cosmic
	[6092] = {
		itemId = 2472,
		itemPos = { x = 32480, y = 31900, z = 1 },
		reward = { { 3073, 1 } },
		storage = Storage.Quest.U7_24.TheParadoxTower.Reward.Wand,
	},
	[6093] = {
		itemId = 2474,
		reward = { { 2969, 1 } },
		keyAction = Storage.Quest.Key.ID3002,
		storage = keyAction,
		itemPos = { { x = 32802, y = 31576, z = 7 } },
	},
	-- Hidden Threats Quest
	[6094] = {
		itemId = 2469,
		itemPos = { x = 33078, y = 31980, z = 13 },
		reward = { { 27270, 1 } },
		weight = 5.09,
		storage = Storage.Quest.U11_50.HiddenThreats.Rewards.metalFile,
	},
	[6095] = {
		itemId = 2469,
		itemPos = { x = 33080, y = 32014, z = 13 },
		reward = { { 27262, 1 } },
		weight = 2.50,
		storage = Storage.Quest.U11_50.HiddenThreats.Rewards.keyFragment01,
	},
	[6096] = {
		itemId = 2469,
		itemPos = { x = 33031, y = 32050, z = 13 },
		reward = { { 27261, 1 } },
		weight = 2.50,
		storage = Storage.Quest.U11_50.HiddenThreats.Rewards.keyFragment02,
	},
	-- The New Frontier Quest
	[6097] = {
		itemId = 2472,
		itemPos = { x = 33057, y = 31029, z = 7 },
		container = 2854,
		weight = 14.90,
		reward = { { 7439, 1 }, { 7440, 1 }, { 7443, 1 } },
		storage = Storage.Quest.U8_54.TheNewFrontier.Reward.Potions,
	},
	[6098] = {
		itemId = 2472,
		itemPos = { x = 33055, y = 31029, z = 7 },
		reward = { { 9058, 2 } },
		weight = 36.00,
		storage = Storage.Quest.U8_54.TheNewFrontier.Reward.GoldIngot,
	},
	[6099] = {
		itemId = 2472,
		itemPos = { x = 33053, y = 31029, z = 7 },
		reward = { { 2995, 1 } },
		weight = 7.50,
		storage = Storage.Quest.U8_54.TheNewFrontier.Reward.PigBank,
	},
	-- Threatened Dreams Quest
	[6100] = {
		itemId = 12764, -- Poacher Book
		itemPos = { x = 32787, y = 31975, z = 11 },
		reward = { { 25235, 1 } },
		weight = 13.00,
		storage = Storage.Quest.U11_40.ThreatenedDreams.Mission01.PoacherChest,
	},
	[6101] = { -- Dark Moon Mirror
		itemId = 25762,
		itemPos = { x = 33594, y = 32214, z = 9 },
		reward = { { 25729, 1 } },
		weight = 2.00,
		storage = Storage.Quest.U11_40.ThreatenedDreams.Mission02.DarkMoonMirror,
	},
	[6102] = { -- Ape city
		itemId = 2469,
		itemPos = { x = 32782, y = 32910, z = 8 },
		reward = { { 4827, 1 } },
		weight = 0.20,
		storage = Storage.QuestChests.WhisperMoss,
	},
	[6103] = { -- Ape city
		itemId = 2473,
		itemPos = { x = 32935, y = 32886, z = 7 },
		reward = { { 4831, 1 } },
		weight = 2.00,
		storage = Storage.QuestChests.OldParchment,
	},
	[6104] = {
		itemId = 2472,
		itemPos = { x = 33154, y = 31297, z = 3 },
		reward = { { 10217, 1 } },
		weight = 15.00,
		storage = Storage.Quest.U8_54.TomesOfKnowledge.TopTower,
	},
	[6105] = {
		itemId = 23741,
		itemPos = { x = 33352, y = 31318, z = 7 },
		randomReward = { { 9081, 1 }, { 28821, 1 }, { 28823, 1 }, { 9058, 1 }, { 6299, 1 }, { 3052, 1 }, { 3035, 10 } },
		reward = { { nil, nil } },
		timerStorage = Storage.Quest.U11_80.TheSecretLibrary.FalconBastionChestsTimer.Coast,
		time = 24, -- hour
	},
	[6106] = {
		itemId = 23740,
		itemPos = { x = 33384, y = 31285, z = 7 },
		randomReward = { { 9081, 1 }, { 28821, 1 }, { 28823, 1 }, { 9058, 1 }, { 6299, 1 }, { 3052, 1 }, { 3035, 10 } },
		reward = { { nil, nil } },
		timerStorage = Storage.Quest.U11_80.TheSecretLibrary.FalconBastionChestsTimer.Island,
		time = 24, -- hour
	},
	[6107] = {
		itemId = 23741,
		itemPos = { x = 33366, y = 31323, z = 5 },
		randomReward = { { 9081, 1 }, { 28821, 1 }, { 28823, 1 }, { 9058, 1 }, { 6299, 1 }, { 3052, 1 }, { 3035, 10 } },
		reward = { { nil, nil } },
		timerStorage = Storage.Quest.U11_80.TheSecretLibrary.FalconBastionChestsTimer.ThroneHall,
		time = 24, -- hour
	},
	[6108] = {
		itemId = 23741,
		itemPos = { x = 33374, y = 31340, z = 4 },
		randomReward = { { 9081, 1 }, { 28821, 1 }, { 28823, 1 }, { 9058, 1 }, { 6299, 1 }, { 3052, 1 }, { 3035, 10 } },
		reward = { { nil, nil } },
		timerStorage = Storage.Quest.U11_80.TheSecretLibrary.FalconBastionChestsTimer.Shortcut,
		time = 24, -- hour
	},
	[6109] = {
		itemId = 23740,
		itemPos = { x = 33324, y = 31268, z = 8 },
		randomReward = { { 9081, 1 }, { 28821, 1 }, { 28823, 1 }, { 9058, 1 }, { 6299, 1 }, { 3052, 1 }, { 3035, 10 } },
		reward = { { nil, nil } },
		timerStorage = Storage.Quest.U11_80.TheSecretLibrary.FalconBastionChestsTimer.LowerBastion,
		time = 24, -- hour
	},
	[6110] = {
		itemId = 23740,
		itemPos = { x = 33308, y = 31304, z = 9 },
		randomReward = { { 9081, 1 }, { 28821, 1 }, { 28823, 1 }, { 9058, 1 }, { 6299, 1 }, { 3052, 1 }, { 3035, 10 } },
		reward = { { nil, nil } },
		timerStorage = Storage.Quest.U11_80.TheSecretLibrary.FalconBastionChestsTimer.UndergroundBastion,
		time = 24, -- hour
	},
<<<<<<< HEAD
	-- The Medusa Quest
	[6186] = {
		itemId = 1983,
		itemPos = { x = 33049, y = 32399, z = 10 },
		container = 2853,
		weight = 105,
		reward = { { 3436, 1 }, { 3567, 1 }, { 3324, 1 } },
		storage = Storage.Quest.U7_3.TheMedusaQuest,
	},
	-- Serpentine Tower Quest
	[6187] = {
		itemId = 2472,
		itemPos = { x = 33150, y = 32862, z = 7 },
		weight = 0.20,
		reward = { { 3026, 1 } },
		storage = Storage.Quest.U7_3.SerpentineTower.WhitePearl,
	},
	-- Elephant Tusk Quest
	[6188] = {
		itemId = 2472,
		itemPos = { x = 32922, y = 32755, z = 7 },
		weight = 0.20,
		reward = { { 3044, 2 } },
		storage = Storage.Quest.U7_5.ElephantTusk,
	},
	-- The Explorer Society - Books
	[6189] = {
		itemId = 2434,
		itemPos = { x = 32770, y = 32245, z = 8 },
		weight = 13,
		reward = { { 2821, 1 } },
		storage = Storage.Quest.U7_6.ExplorerSociety.Books.Cyclops,
	},
	[6190] = {
		itemId = 2523,
		itemPos = { x = 32786, y = 32254, z = 8 },
		weight = 13.00,
		reward = { { 2821, 1 } },
		storage = Storage.Quest.U7_6.ExplorerSociety.Books.Hengis,
	},
	-- Witch House Quest
	[6191] = {
		itemId = 2472,
		itemPos = { x = 32867, y = 31909, z = 8 },
		weight = 23.30,
		container = 2853,
		reward = { { 3027, 2 }, { 3008, 1 }, { 3031, 100 } },
		storage = Storage.QuestChests.WitchHouseQuest,
	},
	-- Simon The Beggar's Favorite Staff
	[6192] = {
		itemId = 2482,
		itemPos = { x = 33167, y = 31600, z = 15 },
		weight = 38.00,
		reward = { { 6107, 1 } },
		storage = Storage.QuestChests.SimonTheBeggarsFavoriteStaff,
	},
	-- Druid Outfit Quest - Wolf Tooth Chain
	[6193] = {
		itemId = 2480,
		itemPos = { x = 32939, y = 31776, z = 9 },
		weight = 3.30,
		reward = { { 5940, 1 } },
		storage = Storage.Quest.U7_8.DruidOutfits.WolfToothChain,
	},
	-- Hunter Outfits Quest - Elane Crossbow
	[6194] = {
		itemId = 2472,
		itemPos = { x = 32369, y = 32795, z = 10 },
		weight = 40.00,
		reward = { { 5947, 1 } },
		storage = Storage.Quest.U7_8.HunterOutfits.ElaneCrossbow,
	},
	-- Knight Outfits Quest - Ramsay the Reckless Helmet
	[6195] = {
		itemId = 2472,
		itemPos = { x = 32860, y = 32516, z = 11 },
		weight = 46.00,
		reward = { { 5924, 1 } },
		storage = Storage.Quest.U7_8.KnightOutfits.RamsaysHelmetChest,
	},
	-- Oriental Outfits Quest - Chest
	[6196] = {
		itemId = 2472,
		itemPos = { x = 32088, y = 32780, z = 11 },
		weight = 4.50,
		reward = { { 5945, 1 } },
		storage = Storage.Quest.U7_8.OrientalOutfits.CoralComb,
	},
	-- The Shattered Isles Quest - Dragahs Spellbook
	[6197] = {
		itemId = 4240,
		itemPos = { x = 32093, y = 32574, z = 8 },
		weight = 58.00,
		reward = { { 6120, 1 } },
		storage = Storage.Quest.U7_8.TheShatteredIsles.DragahsSpellbook,
	},
	-- Dreamer's Challenge Quest
	[6198] = {
		itemId = 4240,
		itemPos = { x = 32860, y = 32249, z = 9 },
		weight = 150.00,
		container = 2854,
		reward = { { 2816, 1 }, { 3285, 1 }, { 3352, 1 }, { 3558, 1 } },
		storage = Storage.Quest.U7_9.DreamersChallenge.BPLongSword,
	},
	[6199] = {
		itemId = 2472,
		itemPos = { x = 32850, y = 32285, z = 14 },
		weight = 13.00,
		reward = { { 2821, 1 } },
		storage = Storage.Quest.U7_9.DreamersChallenge.ChestBook,
	},
	[6200] = {
		itemId = 2469,
		itemPos = { x = 32749, y = 32341, z = 14 },
		weight = 15.30,
		container = 2853,
		reward = { { 6498, 1 }, { 2874, 1 }, { 3602, 1 } },
		storage = Storage.Quest.U7_9.DreamersChallenge.ChestsWine,
	},
	[6201] = {
		itemId = 2469,
		itemPos = { x = 32751, y = 32341, z = 14 },
		weight = 15.30,
		container = 2853,
		reward = { { 6498, 1 }, { 2874, 1 }, { 3602, 1 } },
		storage = Storage.Quest.U7_9.DreamersChallenge.ChestsWine,
	},
	[6202] = {
		itemId = 2469,
		itemPos = { x = 32753, y = 32341, z = 14 },
		weight = 15.30,
		container = 2853,
		reward = { { 6498, 1 }, { 2874, 1 }, { 3602, 1 } },
		storage = Storage.Quest.U7_9.DreamersChallenge.ChestsWine,
	},
	[6203] = {
		itemId = 2469,
		itemPos = { x = 32755, y = 32341, z = 14 },
		weight = 15.30,
		container = 2853,
		reward = { { 6498, 1 }, { 2874, 1 }, { 3602, 1 } },
		storage = Storage.Quest.U7_9.DreamersChallenge.ChestsWine,
	},
	[6204] = {
		itemId = 2469,
		itemPos = { x = 32835, y = 32223, z = 14 },
		weight = 0.30,
		reward = { { 3028, 3 } },
		storage = Storage.Quest.U7_9.DreamersChallenge.Chests3SmallDiamond,
	},
	-- The Pits of Inferno
	[6205] = {
		itemId = 2472,
		itemPos = { x = 32828, y = 32340, z = 7 },
		weight = 13.00,
		reward = { { 2836, 1 } },
		storage = Storage.Quest.U7_9.ThePitsOfInferno.ChestTible,
	},
	[6206] = {
		itemId = 5972,
		itemPos = { x = 32854, y = 32325, z = 11 },
		weight = 13.00,
		reward = { { 2816, 1 } },
		storage = Storage.Quest.U7_9.ThePitsOfInferno.CorpseBook,
	},
	[6207] = {
		itemId = 5972,
		itemPos = { x = 32832, y = 32277, z = 10 },
		weight = 40.90,
		container = 5926,
		reward = { { 6561, 1 }, { 6299, 1 }, { 3052, 1 }, { 5021, 3 }, { 3026, 5 }, { 3035, 11 }, { 5944, 2 }, { 3160, 3 }, { 3155, 2 }, { 3147, 1 }, { 238, 1 } },
		storage = Storage.Quest.U7_9.ThePitsOfInferno.CorpsePirateBP,
	},
	[6208] = {
		itemId = 2472,
		itemPos = { x = 32826, y = 32232, z = 11 },
		weight = 20.70,
		container = 3253,
		reward = { { 11605, 1 }, { 11607, 1 }, { 11609, 1 }, { 11603, 1 } },
		storage = Storage.Quest.U7_9.ThePitsOfInferno.RewardChestBP,
	},
	[6209] = {
		itemId = 2472,
		itemPos = { x = 32824, y = 32232, z = 11 },
		weight = 10.00,
		reward = { { 3035, 100 } },
		storage = Storage.Quest.U7_9.ThePitsOfInferno.RewardChestPlatinumCoins,
	},
	[6210] = {
		itemId = 2472,
		itemPos = { x = 32819, y = 32232, z = 11 },
		weight = 10.00,
		reward = { { 3249, 1 } },
		storage = Storage.Quest.U7_9.ThePitsOfInferno.RewardChestFrozenStarlight,
	},
	[6211] = {
		itemId = 2472,
		itemPos = { x = 32814, y = 32232, z = 11 },
		weight = 8.50,
		reward = { { 5791, 1 } },
		storage = Storage.Quest.U7_9.ThePitsOfInferno.RewardChestStuffed,
	},
	[6212] = {
		itemId = 2472,
		itemPos = { x = 32812, y = 32232, z = 11 },
		weight = 8.00,
		reward = { { 6529, 1 } },
		storage = Storage.Quest.U7_9.ThePitsOfInferno.RewardChestSoftBoots,
	},
	[6213] = {
		itemId = 2472,
		itemPos = { x = 32804, y = 32229, z = 11 },
		weight = 40.00,
		reward = { { 3341, 1 } },
		storage = Storage.Quest.U7_9.ThePitsOfInferno.RewardChestStaffAvengerArbalest,
	},
	[6214] = {
		itemId = 2472,
		itemPos = { x = 32806, y = 32229, z = 11 },
		weight = 64.00,
		reward = { { 6527, 1 } },
		storage = Storage.Quest.U7_9.ThePitsOfInferno.RewardChestStaffAvengerArbalest,
	},
	[6215] = {
		itemId = 2472,
		itemPos = { x = 32808, y = 32229, z = 11 },
		weight = 95.00,
		reward = { { 5803, 1 } },
		storage = Storage.Quest.U7_9.ThePitsOfInferno.RewardChestStaffAvengerArbalest,
=======
	-- Blood Herb Quest
	[6111] = {
		useKV = true,
		itemId = 3634,
		itemPos = { x = 32769, y = 31968, z = 7 },
		reward = { { 3734, 1 } },
		questName = "bloodherb",
	},
	-- Power Bolts Quest (book)
	[6112] = {
		useKV = true,
		itemId = 4240,
		itemPos = { x = 32814, y = 32281, z = 8 },
		reward = { { 2821, 1 } },
		questName = "powerbolt2",
	},
	-- Present Quest (rookgaard)
	[6113] = {
		useKV = true,
		itemId = 2472,
		itemPos = { x = 32149, y = 32105, z = 11 },
		container = 2854, -- backpack
		reward = { { 2882, 1 }, { 2856, 1 }, { 2881, 1 }, { 2905, 1 } }, -- Jug, Present Box, Cup and Plate
		questName = "presentBox",
	},
	-- Bear Room quest
	[6114] = {
		useKV = true,
		itemId = 2472,
		itemPos = { x = 32146, y = 32097, z = 11 },
		container = 2853, -- bag
		reward = { { 3447, 12 }, { 3031, 40 } }, -- bag: 12 arrows, 40 gold coin
		questName = "bearChest1",
	},
	[6115] = {
		useKV = true,
		itemId = 2472,
		itemPos = { x = 32144, y = 32096, z = 11 },
		reward = { { 3354, 1 } }, -- Brass Helmet
		questName = "bearChest2",
	},
	[6116] = {
		useKV = true,
		itemId = 2472,
		itemPos = { x = 32141, y = 32097, z = 11 },
		reward = { { 3358, 1 } }, -- Chain Armor
		questName = "bearChest3",
	},
	-- Captain Iglues Treasure Quest
	[6117] = {
		useKV = true,
		itemId = 2472,
		itemPos = { x = 32039, y = 32121, z = 13 },
		reward = { { 3579, 1 } }, -- 2x Salmon
		questName = "captainIglues",
	},
	-- Combat Knife Quest
	[6117] = {
		useKV = true,
		itemId = 2473,
		itemPos = { x = 32102, y = 32235, z = 8 },
		reward = { { 3292, 1 } }, -- Combat Knife
		questName = "combatknife",
	},
	-- Goblin Temple Quest
	[6118] = {
		useKV = true,
		itemId = 2472,
		itemPos = { x = 31973, y = 32209, z = 12 },
		container = 2853, -- bag
		reward = { { 3551, 1 }, { 1781, 5 }, { 3031, 50 } }, -- sandals, 5 small stones, 50 gold coins
		questName = "goblintemple",
	},
	[6119] = {
		useKV = true,
		itemId = 2472,
		itemPos = { x = 31977, y = 32209, z = 12 },
		container = 2853, -- bag
		reward = { { 3466, 1 }, { 2992, 4 }, { 2874, 1 } }, -- pan, 4 snowballs, vial of milk
		questName = "goblintemple2",
	},
	-- Minotaur Hell Quest
	[6120] = {
		useKV = true,
		itemId = 2473,
		itemPos = { x = 32130, y = 32066, z = 12 },
		reward = { { 3483, 1 } }, -- fishing rod
		questName = "minohell1",
	},
	[6121] = {
		useKV = true,
		itemId = 2473,
		itemPos = { x = 32127, y = 32065, z = 12 },
		container = 2853, -- bag
		reward = { { 3447, 10 }, { 3448, 4 } }, -- 10 arrows, 4 poison arrow
		questName = "minohell2",
	},
	[6121] = {
		useKV = true,
		itemId = 2473,
		itemPos = { x = 32124, y = 32064, z = 12 },
		reward = { { 3283, 1 } }, -- carlin sword
		questName = "minohell3",
	},
	-- Circle Room Quest
	[6122] = {
		useKV = true,
		itemId = 2469,
		itemPos = { x = 32495, y = 31992, z = 14 },
		reward = { { 3279, 1 } }, -- war hammer
		questName = "circleroom1",
	},
	[6123] = {
		useKV = true,
		itemId = 2469,
		itemPos = { x = 32497, y = 31992, z = 14 },
		reward = { { 3323, 1 } }, -- dwarven axe
		questName = "circleroom2",
	},
	-- Crystal Wand Quest
	[6124] = {
		useKV = true,
		itemId = 2472,
		itemPos = { x = 32479, y = 31611, z = 15 },
		reward = { { 3068, 1 } }, -- crystal wand
		questName = "crystalwand1",
	},
	[6125] = {
		useKV = true,
		itemId = 2472,
		itemPos = { x = 32481, y = 31611, z = 15 },
		reward = { { 11609, 1 } }, -- crystal wand
		questName = "crystalwand2",
	},
	-- Demona Ring Quest
	[6126] = {
		useKV = true,
		itemId = 2472,
		itemPos = { x = 32504, y = 31596, z = 14 },
		reward = { { 3049, 1 } }, -- steath ring
		questName = "demonaring1",
	},
	[6127] = {
		useKV = true,
		itemId = 2472,
		itemPos = { x = 32515, y = 31596, z = 14 },
		reward = { { 3051, 1 } }, -- energy ring
		questName = "demonaring2",
	},
	-- Purple Tome Quest
	[6128] = {
		useKV = true,
		itemId = 2436,
		itemPos = { x = 32424, y = 31591, z = 15 },
		reward = { { 2822, 1 } }, -- map
		questName = "purpletome1",
	},
	[6129] = {
		useKV = true,
		itemId = 2436,
		itemPos = { x = 32427, y = 31591, z = 15 },
		reward = { { 2823, 1 } }, -- map
		questName = "purpletome2",
	},
	[6130] = {
		useKV = true,
		itemId = 2438,
		itemPos = { x = 32421, y = 31594, z = 15 },
		reward = { { 2848, 1 } }, -- purple tome
		questName = "purpletome3",
	},
	-- Life Ring Quest
	[6131] = {
		useKV = true,
		itemId = 2469,
		itemPos = { x = 32443, y = 32238, z = 11 },
		container = 2853, -- bag
		reward = { { 3052, 1 }, { 3085, 200 } }, -- life ring , dragon necklace
		questName = "lifering",
	},
	-- Noble Armor Quest
	[6132] = {
		useKV = true,
		itemId = 2472,
		itemPos = { x = 32451, y = 32048, z = 8 },
		reward = { { 3380, 1 } }, -- noble armor
		questName = "noblearmor1",
	},
	[6133] = {
		useKV = true,
		itemId = 2472,
		itemPos = { x = 32455, y = 32048, z = 8 },
		reward = { { 3385, 1 } }, -- crown helmet
		questName = "noblearmor2",
	},
	-- Geomancer Quest
	[6134] = {
		useKV = true,
		itemId = 2469,
		itemPos = { x = 32456, y = 32008, z = 13 },
		container = 2853, -- bag
		reward = { { 3029, 1 }, { 3028, 1 }, { 3097, 1 } }, -- small sapphire, small diamond, dwarven ring
		questName = "geomancer",
	},
	-- Naginata Quest
	[6135] = {
		useKV = true,
		itemId = 2472,
		itemPos = { x = 32346, y = 32063, z = 12 },
		reward = { { 3314, 1 } }, -- naginata
		questName = "naginata",
	},
	-- Ghoul Room Quest
	[6136] = {
		useKV = true,
		itemId = 2472,
		itemPos = { x = 32500, y = 32175, z = 14 },
		reward = { { 3083, 150 } }, -- garlic necklac
		questName = "ghoulroom1",
	},
	-- Mintwallin Cyclops Quest
	[6137] = {
		useKV = true,
		itemId = 2472,
		itemPos = { x = 32500, y = 32177, z = 14 },
		reward = { { 3093, 1 } }, -- club ring
		questName = "ghoulroom2",
	},
	[6138] = {
		useKV = true,
		itemId = 2472,
		itemPos = { x = 32591, y = 32097, z = 14 },
		reward = { { 3028, 1 } }, -- small diamond
		questName = "mintwallincyclops",
	},
	-- Devil helmet Quest
	[6139] = {
		useKV = true,
		itemId = 2472,
		itemPos = { x = 32459, y = 32144, z = 15 },
		reward = { { 3029, 4 } }, -- small sapphire
		questName = "devilhemet1",
	},
	[6140] = {
		useKV = true,
		itemId = 2480,
		itemPos = { x = 32465, y = 32148, z = 15 },
		reward = { { 3356, 1 } }, -- devil helmet
		questName = "devilhemet2",
	},
	[6141] = {
		useKV = true,
		itemId = 2480,
		itemPos = { x = 32466, y = 32148, z = 15 },
		reward = { { 3269, 1 } }, -- halberd
		questName = "devilhemet3",
	},
	-- Fanfare Quest
	[6142] = {
		useKV = true,
		itemId = 2472,
		itemPos = { x = 32390, y = 31769, z = 9 },
		reward = { { 2955, 1 } }, -- fanfare
		questName = "fanfare",
	},
	-- Heaven Blossom Quest
	[6143] = {
		useKV = true,
		itemId = 2523,
		itemPos = { x = 33104, y = 32154, z = 8 },
		reward = { { 5921, 1 } }, -- heaven blossom
		questName = "heavenblossom",
	},
	-- Iron Ore Quest
	[6144] = {
		useKV = true,
		itemId = 2472,
		itemPos = { x = 32532, y = 31873, z = 8 },
		reward = { { 5880, 1 } }, -- iron ore
		questName = "ironore",
	},
	-- Isle of the Mists Quest
	[6145] = {
		useKV = true,
		itemId = 2469,
		itemPos = { x = 32852, y = 32332, z = 7 },
		reward = { { 3032, 1 } }, -- small emerald
		questName = "isleofthemists",
	},
	-- Longsword Quest
	[6146] = {
		useKV = true,
		itemId = 2472,
		itemPos = { x = 32649, y = 31969, z = 9 },
		reward = { { 3285, 1 } }, -- longsword
		questName = "longsword1",
	},
	[6147] = {
		useKV = true,
		itemId = 2472,
		itemPos = { x = 32650, y = 31969, z = 9 },
		reward = { { 3004, 1 } }, -- weeding ring
		questName = "longsword2",
	},
	[6148] = {
		useKV = true,
		itemId = 2472,
		itemPos = { x = 32651, y = 31969, z = 9 },
		container = 2853, -- bag
		reward = { { 3147, 3 }, { 2989, 1 }, { 3031, 76 }, { 3463, 1 } }, -- 3 blank rune, wooden doll, 76 gold coin, mirror
		questName = "longsword3",
	},
	-- Minotaur Leather Quest
	[6149] = {
		useKV = true,
		itemId = 2469,
		itemPos = { x = 32302, y = 32415, z = 7 },
		reward = { { 5878, 1 } }, -- minotaur leather
		questName = "minotaurleatherquest",
	},
	-- Orc Shaman Quest
	[6150] = {
		useKV = true,
		itemId = 2469,
		itemPos = { x = 33089, y = 32030, z = 9 },
		container = 2853, -- bag
		reward = { { 3046, 1 }, { 3092, 1 }, { 3147, 1 } }, -- magic light wand, axe ring, blank rune
		questName = "orcshaman",
	},
	-- Power Ring Quest
	[6151] = {
		useKV = true,
		itemId = 2473,
		itemPos = { x = 32599, y = 31776, z = 9 },
		reward = { { 3031, 1 } }, -- power ring
		questName = "powerring1",
	},
	[6152] = {
		useKV = true,
		itemId = 2473,
		itemPos = { x = 32601, y = 31776, z = 9 },
		reward = { { 3056, 200 } }, -- bronze amulet
		questName = "powerring2",
	},
	-- Scale Armor Quest
	[6153] = {
		useKV = true,
		itemId = 2472,
		itemPos = { x = 32357, y = 32130, z = 9 },
		container = 2853, -- bag
		reward = { { 3377, 1 } }, -- scale armor
		questName = "scalearmor",
	},
	-- Silver Amulet Quest
	[6154] = {
		useKV = true,
		itemId = 2469,
		itemPos = { x = 32506, y = 32269, z = 9 },
		reward = { { 3054, 200 } }, -- silver amulet
		questName = "silveramulet",
	},
	-- Silver Brooch Quest
	[6155] = {
		useKV = true,
		itemId = 2476,
		itemPos = { x = 32775, y = 32006, z = 11 },
		container = 2853, -- bag
		reward = { { 3017, 1 }, { 3030, 2 }, { 3028, 3 } }, -- Silver Brooch, 2 Small Rubies, 3 Small Diamonds
		questName = "silverbrooch",
	},
	-- Six Rubies Quest
	[6156] = {
		useKV = true,
		itemId = 387,
		itemPos = { x = 32371, y = 32262, z = 12 },
		reward = { { 3030, 6 } }, -- 6 small rubies
		questName = "sixrubies",
	},
	-- Desert Quest
	[6157] = {
		useKV = true,
		itemId = 2472,
		itemPos = { x = 32668, y = 32069, z = 8 },
		reward = { { 3035, 100 } }, -- 100 platinum coins
		questName = "desert1",
	},
	[6158] = {
		useKV = true,
		itemId = 2472,
		itemPos = { x = 32675, y = 32069, z = 8 },
		container = 2857, -- green bag
		reward = { { 3084, 250 }, { 3098, 1 }, { 3046, 1 }, { 3077, 1 } }, -- protection amulet, ring of healing, magic light wand and anhk
		questName = "desert2",
	},
	-- Throwing Star Quest
	[6159] = {
		useKV = true,
		itemId = 2473,
		itemPos = { x = 32522, y = 32111, z = 15 },
		reward = { { 3287, 10 } }, -- throwing star
		questName = "throwingstar",
	},
	-- Triangle Tower Quest
	[6160] = {
		useKV = true,
		itemId = 2472,
		itemPos = { x = 32565, y = 32119, z = 3 },
		container = 2853, -- bag
		reward = { { 3083, 150 }, { 3029, 2 }, { 3097, 1 } }, -- garlick necklace, small sapphire, dwarven ring
		questName = "triangletower",
	},
	-- Dragon Corpse Quest
	[6161] = {
		useKV = true,
		itemId = 4025,
		itemPos = { x = 32179, y = 32224, z = 9 },
		container = 2853, -- bag
		reward = { { 3374, 1 }, { 3430, 1 } }, -- Copper Shield and Legion Helmet
		questName = "dragoncorpse",
	},
	-- Katana Quest (rookgaard)
	[6162] = {
		useKV = true,
		itemId = 4240,
		itemPos = { x = 32175, y = 32145, z = 11 },
		reward = { { 3367, 1 } }, -- katana
		questName = "katanacorpse1",
	},
	[6163] = {
		useKV = true,
		itemId = 4240,
		itemPos = { x = 32174, y = 32149, z = 11 },
		reward = { { 3300, 1 } }, -- katana
		questName = "katanacorpse2",
	},
	-- Crusader Helmet Quest
	[6164] = {
		useKV = true,
		itemId = 3990,
		itemPos = { x = 32427, y = 31943, z = 14 },
		reward = { { 3391, 1 } }, -- crusader helmet
		questName = "crusaderhelmet",
	},
	[6165] = {
		useKV = true,
		itemId = 4240,
		itemPos = { x = 32498, y = 31721, z = 15 },
		reward = { { 3433, 1 } }, -- griffing shield (Griffin Shield Quest)
		questName = "griffinshield1",
	},
	[6166] = {
		useKV = true,
		itemId = 4024,
		itemPos = { x = 32500, y = 31721, z = 15 },
		reward = { { 3313, 1 } }, -- obsidian lance (Griffin Shield Quest)
		questName = "griffinshield2",
	},
	[6167] = {
		useKV = true,
		itemId = 4024,
		itemPos = { x = 32503, y = 31724, z = 15 },
		reward = { { 3323, 1 } }, -- dwarven axe (Griffin Shield Quest)
		questName = "griffinshield3",
	},
	-- Iron Helmet Quest
	[6168] = {
		useKV = true,
		itemId = 4240,
		itemPos = { x = 32769, y = 32225, z = 7 },
		container = 2854,
		reward = { { 3123, 1 }, { 3155, 3 }, { 3361, 1 }, { 3353, 1 }, { 3285, 1 }, { 3506, 1 } }, -- worn leather boots, sudden death rune, leather armor, iron helmet, longsword, stamped letter
		questName = "ironhelmet",
	},
	-- Dead Archer Quest
	[6169] = {
		useKV = true,
		itemId = 4240,
		itemPos = { x = 32514, y = 32303, z = 10 },
		container = 2853,
		reward = { { 3350, 1 }, { 3448, 5 }, { 268, 1 }, { 266, 1 } }, -- bow, 5 poison arrows, mana potion, health potion
		questName = "deadarcher",
	},
	-- Power Bolt Quest
	[6170] = {
		useKV = true,
		itemId = 4240,
		itemPos = { x = 32816, y = 32279, z = 8 },
		container = 2853,
		reward = { { 3450, 5 }, { 3449, 12 } }, -- 5 power bolt, 12 burst arrow
		questName = "powerbolt1",
	},
	-- Spike Sword Quest
	[6171] = {
		useKV = true,
		itemId = 3990,
		itemPos = { x = 32568, y = 32085, z = 12 },
		reward = { { 3271, 1 } }, -- 5 power bolt, 12 burst arrow
		questName = "spikesword",
	},
	-- Elvenbane Quest
	[6172] = {
		useKV = true,
		itemId = 2434,
		itemPos = { x = 32588, y = 31644, z = 3 },
		container = 2853,
		reward = { { 3031, 100 }, { 3028, 2 } }, -- 100 gold coin, 2 small diamond
		questName = "elvebanequest1",
	},
	[6173] = {
		useKV = true,
		itemId = 2434,
		itemPos = { x = 32588, y = 31645, z = 3 },
		container = 2853,
		reward = { { 3059, 1 }, { 3147, 1 }, { 237, 1 } }, -- spellbook, blank rune, strong mana potion
		questName = "elvebanequest2",
	},
	[6174] = {
		useKV = true,
		itemId = 2472,
		itemPos = { x = 32590, y = 31647, z = 3 },
		reward = { { 3282, 1 } }, --
		questName = "elvebanequest3",
	},
	[6175] = {
		useKV = true,
		itemId = 2472,
		itemPos = { x = 32591, y = 31647, z = 3 },
		reward = { { 3425, 1 } }, --
		questName = "elvebanequest4",
	},
	-- Iron Hammer Quest
	[6176] = {
		useKV = true,
		itemId = 2473,
		itemPos = { x = 32434, y = 31938, z = 8 },
		reward = { { 3310, 1 } }, -- iron hammer
		questName = "ironhamer",
	},
	-- Plate Armor quest
	[6177] = {
		useKV = true,
		itemId = 2474,
		itemPos = { x = 33327, y = 32182, z = 7 },
		reward = { { 3357, 1 } }, -- plate armor
		questName = "platearmor",
	},
	-- Stealth Ring Quest
	[6178] = {
		useKV = true,
		itemId = 1983,
		itemPos = { x = 33315, y = 32277, z = 11 },
		reward = { { 3084, 250 } }, -- protection amulet
		questName = "stealhring1",
	},
	[6179] = {
		useKV = true,
		itemId = 1983,
		itemPos = { x = 33315, y = 32282, z = 11 },
		reward = { { 3049, 1 } }, -- stealth ring
		questName = "stealhring2",
	},
	-- Steel Helmet Quest
	[6180] = {
		useKV = true,
		itemId = 2434,
		itemPos = { x = 32460, y = 31951, z = 5 },
		reward = { { 3031, 56 } }, -- 56 gold coin
		questName = "steelhelmet1",
	},
	[6181] = {
		useKV = true,
		itemId = 2469,
		itemPos = { x = 32464, y = 31957, z = 5 },
		reward = { { 3031, 47 } }, -- 47 gold coin
		questName = "steelhelmet2",
	},
	[6182] = {
		useKV = true,
		itemId = 2473,
		itemPos = { x = 32462, y = 31947, z = 4 },
		reward = { { 3351, 1 } }, -- steel helmet
		questName = "steelhelmet3",
	},
	[6183] = {
		useKV = true,
		itemId = 2472,
		itemPos = { x = 32467, y = 31962, z = 4 },
		reward = { { 2815, 1 } }, -- scroll
		questName = "steelhelmet4",
	},
	-- Battle Axe Quest
	[6184] = {
		useKV = true,
		itemId = 4285,
		itemPos = { x = 32305, y = 32254, z = 9 },
		reward = { { 3266, 1 } }, -- battle axe
		questName = "battleaxe",
	},
	-- Doublet Quest
	[6185] = {
		useKV = true,
		itemId = 408,
		itemPos = { x = 32084, y = 32181, z = 8 },
		reward = { { 3379, 1 } }, -- doublet
		questName = "doublet",
	},
	-- Honey Flower Quest
	[6186] = {
		useKV = true,
		itemId = 9226,
		itemPos = { x = 32005, y = 32139, z = 3 },
		reward = { { 2984, 1 } }, -- honey
		questName = "honeyflower",
>>>>>>> a9c9020d
	},
	-- Reward of others scrips files (varied rewards)
	-- The First dragon Quest
	-- Treasure chests (data\scripts\actions\quests\first_dragon\treasure_chests.lua)
	[14001] = {
		itemId = 24877,
		itemPos = { x = 32809, y = 32546, z = 6 },
	},
	[14002] = {
		itemId = 24877,
		itemPos = { x = 32765, y = 31019, z = 9 },
	},
	[14003] = {
		itemId = 24877,
		itemPos = { x = 32046, y = 32894, z = 10 },
	},
	[14004] = {
		itemId = 24875,
		itemPos = { x = 32808, y = 31580, z = 3 },
	},
	[14005] = {
		itemId = 24875,
		itemPos = { x = 33260, y = 32228, z = 10 },
	},
	[14006] = {
		itemId = 24875,
		itemPos = { x = 33016, y = 32614, z = 6 },
	},
	[14007] = {
		itemId = 24875,
		itemPos = { x = 33054, y = 32393, z = 10 },
	},
	[14008] = {
		itemId = 24875,
		itemPos = { x = 32208, y = 31849, z = 10 },
	},
	[14009] = {
		itemId = 24875,
		itemPos = { x = 32024, y = 32602, z = 10 },
	},
	[14010] = {
		itemId = 24875,
		itemPos = { x = 33224, y = 31647, z = 7 },
	},
	[14011] = {
		itemId = 24875,
		itemPos = { x = 32701, y = 31458, z = 5 },
	},
	[14012] = {
		itemId = 24875,
		itemPos = { x = 32647, y = 32091, z = 8 },
	},
	[14013] = {
		itemId = 24877,
		itemPos = { x = 32577, y = 31896, z = 7 },
	},
	[14014] = {
		itemId = 24875,
		itemPos = { x = 33676, y = 31753, z = 6 },
	},
	[14015] = {
		itemId = 24877,
		itemPos = { x = 32242, y = 31390, z = 5 },
	},
	[14016] = {
		itemId = 24875,
		itemPos = { x = 33613, y = 31811, z = 9 },
	},
	[14017] = {
		itemId = 24875,
		itemPos = { x = 32873, y = 32900, z = 9 },
	},
	[14018] = {
		itemId = 24875,
		itemPos = { x = 32171, y = 32974, z = 7 },
	},
	[14019] = {
		itemId = 24877,
		itemPos = { x = 32960, y = 31461, z = 3 },
	},
	[14020] = {
		itemId = 24875,
		itemPos = { x = 33340, y = 31411, z = 7 },
	},
	-- Final reward (data\scripts\actions\quests\first_dragon\rewards.lua)
	[14021] = {
		itemId = 2478,
		itemPos = { x = 33616, y = 31015, z = 13 },
	},
	[14022] = {
		itemId = 24863,
		itemPos = { x = 33617, y = 31015, z = 13 },
	},
	[14023] = {
		itemId = 2478,
		itemPos = { x = 33618, y = 31015, z = 13 },
	},
	-- The shattered isles
	[14024] = {
		itemId = 5677,
		itemPos = { x = 31938, y = 32837, z = 7 },
	},
	-- Dawnport vocation rewards
	-- Path: data\scripts\actions\quests\dawnport\vocation_reward.lua
	-- Sorcerer
	[14025] = {
		itemId = 2472,
		itemPos = { x = 32054, y = 31882, z = 6 },
	},
	-- Druid
	[14026] = {
		itemId = 2472,
		itemPos = { x = 32073, y = 31882, z = 6 },
	},
	-- Paladin
	[14027] = {
		itemId = 2472,
		itemPos = { x = 32059, y = 31882, z = 6 },
	},
	-- Knight
	[14028] = {
		itemId = 2472,
		itemPos = { x = 32068, y = 31882, z = 6 },
	},
	-- Explorer Society Missions
	-- Path: data\scripts\actions\quests\explorer_society\findings.lua
	-- Uzgod Family Brooch (Dwacatra)
	[14029] = {
		itemId = 2473,
		itemPos = { x = 32598, y = 31934, z = 15 },
	},
	-- The Bonelord Secret Chest (Dark Pyramid)
	[14030] = {
		itemId = 2469,
		itemPos = { x = 33308, y = 32279, z = 12 },
	},
	-- The Orc Powder (Orc Fortress)
	[14031] = {
		itemId = 2473,
		itemPos = { x = 32967, y = 31719, z = 2 },
	},
	-- The Elven Poetry (Hell Gate)
	[14032] = {
		itemId = 2472,
		itemPos = { x = 32704, y = 31605, z = 14 },
	},
	-- The Memory Stone (Edron)
	[14033] = {
		itemId = 2469,
		itemPos = { x = 33152, y = 31640, z = 11 },
	},
	-- The Spectral Dress (Isle of the Kings)
	[14034] = {
		itemId = 2469,
		itemPos = { x = 32259, y = 31949, z = 14 },
	},
	-- The Undersea Kingdom (Calassa)
	[14035] = {
		itemId = 2473,
		itemPos = { x = 31937, y = 32771, z = 13 },
	},
	-- Others uniques
	-- Threatened Dreams Quest
	[14036] = {
		itemId = 12764,
		itemPos = { x = 32787, y = 31975, z = 11 },
	},
	-- In Service of Yalahar Quest
	[14037] = {
		itemId = 2469,
		itemPos = { x = 32796, y = 31226, z = 7 },
	},
	[14038] = {
		itemId = 2469,
		itemPos = { x = 32795, y = 31185, z = 7 },
	},
	[14039] = {
		itemId = 2469,
		itemPos = { x = 32701, y = 31082, z = 8 },
	},
	-- Royal Rescue Quest
	[14040] = {
		itemId = 2435,
		itemPos = { x = 32621, y = 31404, z = 10 },
	},
	[14041] = {
		itemId = 11810,
		itemPos = { x = 33195, y = 31765, z = 1 },
	},
	[14042] = {
		itemId = 2473,
		itemPos = { x = 32099, y = 32198, z = 9 },
	},
	-- The Outlaw Camp Quest (Bright Sword Quest)
	[14091] = {
		itemId = 2472,
		itemPos = { x = 32620, y = 32198, z = 10 },
	},
}<|MERGE_RESOLUTION|>--- conflicted
+++ resolved
@@ -190,15 +190,6 @@
 		timerStorage = Storage.TheSecretLibrary.FalconBastionChestsTimer.Key0909,
 		time = 24, -- hour
 	},
-<<<<<<< HEAD
-	-- The Pits of Inferno - Key 3700
-	[5024] = {
-		isKey = true,
-		itemId = 2472,
-		itemPos = { x = 32842, y = 32225, z = 8 },
-		reward = { { 2971, 1 } },
-		storage = Storage.Quest.Key.ID3700,
-=======
 	-- Bear Room Quest (rookgaard) key 4601
 	[5013] = {
 		isKey = true,
@@ -286,7 +277,14 @@
 		itemPos = { x = 32800, y = 31582, z = 2 },
 		reward = { { 2969, 1 } },
 		storage = Storage.Quest.Key.ID3008,
->>>>>>> a9c9020d
+	},
+	-- The Pits of Inferno - Key 3700
+	[5024] = {
+		isKey = true,
+		itemId = 2472,
+		itemPos = { x = 32842, y = 32225, z = 8 },
+		reward = { { 2971, 1 } },
+		storage = Storage.Quest.Key.ID3700,
 	},
 	-- To add a reward inside a bag, you need to add the variable "container = bagId" before "reward"
 	-- Just duplicate the table and configure correctly, the scripts already register the entire table automatically
@@ -424,11 +422,7 @@
 		itemId = 4240,
 		itemPos = { x = 32636, y = 31873, z = 10 },
 		reward = { { 4871, 1 } },
-<<<<<<< HEAD
-		storage = Storage.Quest.U7_6.ExplorerSociety.ExplorerBrooch,
-=======
 		questName = "explorerbrooch",
->>>>>>> a9c9020d
 	},
 	-- Orc fortress quest
 	[6020] = {
@@ -1134,7 +1128,620 @@
 		timerStorage = Storage.Quest.U11_80.TheSecretLibrary.FalconBastionChestsTimer.UndergroundBastion,
 		time = 24, -- hour
 	},
-<<<<<<< HEAD
+	-- Blood Herb Quest
+	[6111] = {
+		useKV = true,
+		itemId = 3634,
+		itemPos = { x = 32769, y = 31968, z = 7 },
+		reward = { { 3734, 1 } },
+		questName = "bloodherb",
+	},
+	-- Power Bolts Quest (book)
+	[6112] = {
+		useKV = true,
+		itemId = 4240,
+		itemPos = { x = 32814, y = 32281, z = 8 },
+		reward = { { 2821, 1 } },
+		questName = "powerbolt2",
+	},
+	-- Present Quest (rookgaard)
+	[6113] = {
+		useKV = true,
+		itemId = 2472,
+		itemPos = { x = 32149, y = 32105, z = 11 },
+		container = 2854, -- backpack
+		reward = { { 2882, 1 }, { 2856, 1 }, { 2881, 1 }, { 2905, 1 } }, -- Jug, Present Box, Cup and Plate
+		questName = "presentBox",
+	},
+	-- Bear Room quest
+	[6114] = {
+		useKV = true,
+		itemId = 2472,
+		itemPos = { x = 32146, y = 32097, z = 11 },
+		container = 2853, -- bag
+		reward = { { 3447, 12 }, { 3031, 40 } }, -- bag: 12 arrows, 40 gold coin
+		questName = "bearChest1",
+	},
+	[6115] = {
+		useKV = true,
+		itemId = 2472,
+		itemPos = { x = 32144, y = 32096, z = 11 },
+		reward = { { 3354, 1 } }, -- Brass Helmet
+		questName = "bearChest2",
+	},
+	[6116] = {
+		useKV = true,
+		itemId = 2472,
+		itemPos = { x = 32141, y = 32097, z = 11 },
+		reward = { { 3358, 1 } }, -- Chain Armor
+		questName = "bearChest3",
+	},
+	-- Captain Iglues Treasure Quest
+	[6117] = {
+		useKV = true,
+		itemId = 2472,
+		itemPos = { x = 32039, y = 32121, z = 13 },
+		reward = { { 3579, 1 } }, -- 2x Salmon
+		questName = "captainIglues",
+	},
+	-- Combat Knife Quest
+	[6117] = {
+		useKV = true,
+		itemId = 2473,
+		itemPos = { x = 32102, y = 32235, z = 8 },
+		reward = { { 3292, 1 } }, -- Combat Knife
+		questName = "combatknife",
+	},
+	-- Goblin Temple Quest
+	[6118] = {
+		useKV = true,
+		itemId = 2472,
+		itemPos = { x = 31973, y = 32209, z = 12 },
+		container = 2853, -- bag
+		reward = { { 3551, 1 }, { 1781, 5 }, { 3031, 50 } }, -- sandals, 5 small stones, 50 gold coins
+		questName = "goblintemple",
+	},
+	[6119] = {
+		useKV = true,
+		itemId = 2472,
+		itemPos = { x = 31977, y = 32209, z = 12 },
+		container = 2853, -- bag
+		reward = { { 3466, 1 }, { 2992, 4 }, { 2874, 1 } }, -- pan, 4 snowballs, vial of milk
+		questName = "goblintemple2",
+	},
+	-- Minotaur Hell Quest
+	[6120] = {
+		useKV = true,
+		itemId = 2473,
+		itemPos = { x = 32130, y = 32066, z = 12 },
+		reward = { { 3483, 1 } }, -- fishing rod
+		questName = "minohell1",
+	},
+	[6121] = {
+		useKV = true,
+		itemId = 2473,
+		itemPos = { x = 32127, y = 32065, z = 12 },
+		container = 2853, -- bag
+		reward = { { 3447, 10 }, { 3448, 4 } }, -- 10 arrows, 4 poison arrow
+		questName = "minohell2",
+	},
+	[6121] = {
+		useKV = true,
+		itemId = 2473,
+		itemPos = { x = 32124, y = 32064, z = 12 },
+		reward = { { 3283, 1 } }, -- carlin sword
+		questName = "minohell3",
+	},
+	-- Circle Room Quest
+	[6122] = {
+		useKV = true,
+		itemId = 2469,
+		itemPos = { x = 32495, y = 31992, z = 14 },
+		reward = { { 3279, 1 } }, -- war hammer
+		questName = "circleroom1",
+	},
+	[6123] = {
+		useKV = true,
+		itemId = 2469,
+		itemPos = { x = 32497, y = 31992, z = 14 },
+		reward = { { 3323, 1 } }, -- dwarven axe
+		questName = "circleroom2",
+	},
+	-- Crystal Wand Quest
+	[6124] = {
+		useKV = true,
+		itemId = 2472,
+		itemPos = { x = 32479, y = 31611, z = 15 },
+		reward = { { 3068, 1 } }, -- crystal wand
+		questName = "crystalwand1",
+	},
+	[6125] = {
+		useKV = true,
+		itemId = 2472,
+		itemPos = { x = 32481, y = 31611, z = 15 },
+		reward = { { 11609, 1 } }, -- crystal wand
+		questName = "crystalwand2",
+	},
+	-- Demona Ring Quest
+	[6126] = {
+		useKV = true,
+		itemId = 2472,
+		itemPos = { x = 32504, y = 31596, z = 14 },
+		reward = { { 3049, 1 } }, -- steath ring
+		questName = "demonaring1",
+	},
+	[6127] = {
+		useKV = true,
+		itemId = 2472,
+		itemPos = { x = 32515, y = 31596, z = 14 },
+		reward = { { 3051, 1 } }, -- energy ring
+		questName = "demonaring2",
+	},
+	-- Purple Tome Quest
+	[6128] = {
+		useKV = true,
+		itemId = 2436,
+		itemPos = { x = 32424, y = 31591, z = 15 },
+		reward = { { 2822, 1 } }, -- map
+		questName = "purpletome1",
+	},
+	[6129] = {
+		useKV = true,
+		itemId = 2436,
+		itemPos = { x = 32427, y = 31591, z = 15 },
+		reward = { { 2823, 1 } }, -- map
+		questName = "purpletome2",
+	},
+	[6130] = {
+		useKV = true,
+		itemId = 2438,
+		itemPos = { x = 32421, y = 31594, z = 15 },
+		reward = { { 2848, 1 } }, -- purple tome
+		questName = "purpletome3",
+	},
+	-- Life Ring Quest
+	[6131] = {
+		useKV = true,
+		itemId = 2469,
+		itemPos = { x = 32443, y = 32238, z = 11 },
+		container = 2853, -- bag
+		reward = { { 3052, 1 }, { 3085, 200 } }, -- life ring , dragon necklace
+		questName = "lifering",
+	},
+	-- Noble Armor Quest
+	[6132] = {
+		useKV = true,
+		itemId = 2472,
+		itemPos = { x = 32451, y = 32048, z = 8 },
+		reward = { { 3380, 1 } }, -- noble armor
+		questName = "noblearmor1",
+	},
+	[6133] = {
+		useKV = true,
+		itemId = 2472,
+		itemPos = { x = 32455, y = 32048, z = 8 },
+		reward = { { 3385, 1 } }, -- crown helmet
+		questName = "noblearmor2",
+	},
+	-- Geomancer Quest
+	[6134] = {
+		useKV = true,
+		itemId = 2469,
+		itemPos = { x = 32456, y = 32008, z = 13 },
+		container = 2853, -- bag
+		reward = { { 3029, 1 }, { 3028, 1 }, { 3097, 1 } }, -- small sapphire, small diamond, dwarven ring
+		questName = "geomancer",
+	},
+	-- Naginata Quest
+	[6135] = {
+		useKV = true,
+		itemId = 2472,
+		itemPos = { x = 32346, y = 32063, z = 12 },
+		reward = { { 3314, 1 } }, -- naginata
+		questName = "naginata",
+	},
+	-- Ghoul Room Quest
+	[6136] = {
+		useKV = true,
+		itemId = 2472,
+		itemPos = { x = 32500, y = 32175, z = 14 },
+		reward = { { 3083, 150 } }, -- garlic necklac
+		questName = "ghoulroom1",
+	},
+	-- Mintwallin Cyclops Quest
+	[6137] = {
+		useKV = true,
+		itemId = 2472,
+		itemPos = { x = 32500, y = 32177, z = 14 },
+		reward = { { 3093, 1 } }, -- club ring
+		questName = "ghoulroom2",
+	},
+	[6138] = {
+		useKV = true,
+		itemId = 2472,
+		itemPos = { x = 32591, y = 32097, z = 14 },
+		reward = { { 3028, 1 } }, -- small diamond
+		questName = "mintwallincyclops",
+	},
+	-- Devil helmet Quest
+	[6139] = {
+		useKV = true,
+		itemId = 2472,
+		itemPos = { x = 32459, y = 32144, z = 15 },
+		reward = { { 3029, 4 } }, -- small sapphire
+		questName = "devilhemet1",
+	},
+	[6140] = {
+		useKV = true,
+		itemId = 2480,
+		itemPos = { x = 32465, y = 32148, z = 15 },
+		reward = { { 3356, 1 } }, -- devil helmet
+		questName = "devilhemet2",
+	},
+	[6141] = {
+		useKV = true,
+		itemId = 2480,
+		itemPos = { x = 32466, y = 32148, z = 15 },
+		reward = { { 3269, 1 } }, -- halberd
+		questName = "devilhemet3",
+	},
+	-- Fanfare Quest
+	[6142] = {
+		useKV = true,
+		itemId = 2472,
+		itemPos = { x = 32390, y = 31769, z = 9 },
+		reward = { { 2955, 1 } }, -- fanfare
+		questName = "fanfare",
+	},
+	-- Heaven Blossom Quest
+	[6143] = {
+		useKV = true,
+		itemId = 2523,
+		itemPos = { x = 33104, y = 32154, z = 8 },
+		reward = { { 5921, 1 } }, -- heaven blossom
+		questName = "heavenblossom",
+	},
+	-- Iron Ore Quest
+	[6144] = {
+		useKV = true,
+		itemId = 2472,
+		itemPos = { x = 32532, y = 31873, z = 8 },
+		reward = { { 5880, 1 } }, -- iron ore
+		questName = "ironore",
+	},
+	-- Isle of the Mists Quest
+	[6145] = {
+		useKV = true,
+		itemId = 2469,
+		itemPos = { x = 32852, y = 32332, z = 7 },
+		reward = { { 3032, 1 } }, -- small emerald
+		questName = "isleofthemists",
+	},
+	-- Longsword Quest
+	[6146] = {
+		useKV = true,
+		itemId = 2472,
+		itemPos = { x = 32649, y = 31969, z = 9 },
+		reward = { { 3285, 1 } }, -- longsword
+		questName = "longsword1",
+	},
+	[6147] = {
+		useKV = true,
+		itemId = 2472,
+		itemPos = { x = 32650, y = 31969, z = 9 },
+		reward = { { 3004, 1 } }, -- weeding ring
+		questName = "longsword2",
+	},
+	[6148] = {
+		useKV = true,
+		itemId = 2472,
+		itemPos = { x = 32651, y = 31969, z = 9 },
+		container = 2853, -- bag
+		reward = { { 3147, 3 }, { 2989, 1 }, { 3031, 76 }, { 3463, 1 } }, -- 3 blank rune, wooden doll, 76 gold coin, mirror
+		questName = "longsword3",
+	},
+	-- Minotaur Leather Quest
+	[6149] = {
+		useKV = true,
+		itemId = 2469,
+		itemPos = { x = 32302, y = 32415, z = 7 },
+		reward = { { 5878, 1 } }, -- minotaur leather
+		questName = "minotaurleatherquest",
+	},
+	-- Orc Shaman Quest
+	[6150] = {
+		useKV = true,
+		itemId = 2469,
+		itemPos = { x = 33089, y = 32030, z = 9 },
+		container = 2853, -- bag
+		reward = { { 3046, 1 }, { 3092, 1 }, { 3147, 1 } }, -- magic light wand, axe ring, blank rune
+		questName = "orcshaman",
+	},
+	-- Power Ring Quest
+	[6151] = {
+		useKV = true,
+		itemId = 2473,
+		itemPos = { x = 32599, y = 31776, z = 9 },
+		reward = { { 3031, 1 } }, -- power ring
+		questName = "powerring1",
+	},
+	[6152] = {
+		useKV = true,
+		itemId = 2473,
+		itemPos = { x = 32601, y = 31776, z = 9 },
+		reward = { { 3056, 200 } }, -- bronze amulet
+		questName = "powerring2",
+	},
+	-- Scale Armor Quest
+	[6153] = {
+		useKV = true,
+		itemId = 2472,
+		itemPos = { x = 32357, y = 32130, z = 9 },
+		container = 2853, -- bag
+		reward = { { 3377, 1 } }, -- scale armor
+		questName = "scalearmor",
+	},
+	-- Silver Amulet Quest
+	[6154] = {
+		useKV = true,
+		itemId = 2469,
+		itemPos = { x = 32506, y = 32269, z = 9 },
+		reward = { { 3054, 200 } }, -- silver amulet
+		questName = "silveramulet",
+	},
+	-- Silver Brooch Quest
+	[6155] = {
+		useKV = true,
+		itemId = 2476,
+		itemPos = { x = 32775, y = 32006, z = 11 },
+		container = 2853, -- bag
+		reward = { { 3017, 1 }, { 3030, 2 }, { 3028, 3 } }, -- Silver Brooch, 2 Small Rubies, 3 Small Diamonds
+		questName = "silverbrooch",
+	},
+	-- Six Rubies Quest
+	[6156] = {
+		useKV = true,
+		itemId = 387,
+		itemPos = { x = 32371, y = 32262, z = 12 },
+		reward = { { 3030, 6 } }, -- 6 small rubies
+		questName = "sixrubies",
+	},
+	-- Desert Quest
+	[6157] = {
+		useKV = true,
+		itemId = 2472,
+		itemPos = { x = 32668, y = 32069, z = 8 },
+		reward = { { 3035, 100 } }, -- 100 platinum coins
+		questName = "desert1",
+	},
+	[6158] = {
+		useKV = true,
+		itemId = 2472,
+		itemPos = { x = 32675, y = 32069, z = 8 },
+		container = 2857, -- green bag
+		reward = { { 3084, 250 }, { 3098, 1 }, { 3046, 1 }, { 3077, 1 } }, -- protection amulet, ring of healing, magic light wand and anhk
+		questName = "desert2",
+	},
+	-- Throwing Star Quest
+	[6159] = {
+		useKV = true,
+		itemId = 2473,
+		itemPos = { x = 32522, y = 32111, z = 15 },
+		reward = { { 3287, 10 } }, -- throwing star
+		questName = "throwingstar",
+	},
+	-- Triangle Tower Quest
+	[6160] = {
+		useKV = true,
+		itemId = 2472,
+		itemPos = { x = 32565, y = 32119, z = 3 },
+		container = 2853, -- bag
+		reward = { { 3083, 150 }, { 3029, 2 }, { 3097, 1 } }, -- garlick necklace, small sapphire, dwarven ring
+		questName = "triangletower",
+	},
+	-- Dragon Corpse Quest
+	[6161] = {
+		useKV = true,
+		itemId = 4025,
+		itemPos = { x = 32179, y = 32224, z = 9 },
+		container = 2853, -- bag
+		reward = { { 3374, 1 }, { 3430, 1 } }, -- Copper Shield and Legion Helmet
+		questName = "dragoncorpse",
+	},
+	-- Katana Quest (rookgaard)
+	[6162] = {
+		useKV = true,
+		itemId = 4240,
+		itemPos = { x = 32175, y = 32145, z = 11 },
+		reward = { { 3367, 1 } }, -- katana
+		questName = "katanacorpse1",
+	},
+	[6163] = {
+		useKV = true,
+		itemId = 4240,
+		itemPos = { x = 32174, y = 32149, z = 11 },
+		reward = { { 3300, 1 } }, -- katana
+		questName = "katanacorpse2",
+	},
+	-- Crusader Helmet Quest
+	[6164] = {
+		useKV = true,
+		itemId = 3990,
+		itemPos = { x = 32427, y = 31943, z = 14 },
+		reward = { { 3391, 1 } }, -- crusader helmet
+		questName = "crusaderhelmet",
+	},
+	[6165] = {
+		useKV = true,
+		itemId = 4240,
+		itemPos = { x = 32498, y = 31721, z = 15 },
+		reward = { { 3433, 1 } }, -- griffing shield (Griffin Shield Quest)
+		questName = "griffinshield1",
+	},
+	[6166] = {
+		useKV = true,
+		itemId = 4024,
+		itemPos = { x = 32500, y = 31721, z = 15 },
+		reward = { { 3313, 1 } }, -- obsidian lance (Griffin Shield Quest)
+		questName = "griffinshield2",
+	},
+	[6167] = {
+		useKV = true,
+		itemId = 4024,
+		itemPos = { x = 32503, y = 31724, z = 15 },
+		reward = { { 3323, 1 } }, -- dwarven axe (Griffin Shield Quest)
+		questName = "griffinshield3",
+	},
+	-- Iron Helmet Quest
+	[6168] = {
+		useKV = true,
+		itemId = 4240,
+		itemPos = { x = 32769, y = 32225, z = 7 },
+		container = 2854,
+		reward = { { 3123, 1 }, { 3155, 3 }, { 3361, 1 }, { 3353, 1 }, { 3285, 1 }, { 3506, 1 } }, -- worn leather boots, sudden death rune, leather armor, iron helmet, longsword, stamped letter
+		questName = "ironhelmet",
+	},
+	-- Dead Archer Quest
+	[6169] = {
+		useKV = true,
+		itemId = 4240,
+		itemPos = { x = 32514, y = 32303, z = 10 },
+		container = 2853,
+		reward = { { 3350, 1 }, { 3448, 5 }, { 268, 1 }, { 266, 1 } }, -- bow, 5 poison arrows, mana potion, health potion
+		questName = "deadarcher",
+	},
+	-- Power Bolt Quest
+	[6170] = {
+		useKV = true,
+		itemId = 4240,
+		itemPos = { x = 32816, y = 32279, z = 8 },
+		container = 2853,
+		reward = { { 3450, 5 }, { 3449, 12 } }, -- 5 power bolt, 12 burst arrow
+		questName = "powerbolt1",
+	},
+	-- Spike Sword Quest
+	[6171] = {
+		useKV = true,
+		itemId = 3990,
+		itemPos = { x = 32568, y = 32085, z = 12 },
+		reward = { { 3271, 1 } }, -- 5 power bolt, 12 burst arrow
+		questName = "spikesword",
+	},
+	-- Elvenbane Quest
+	[6172] = {
+		useKV = true,
+		itemId = 2434,
+		itemPos = { x = 32588, y = 31644, z = 3 },
+		container = 2853,
+		reward = { { 3031, 100 }, { 3028, 2 } }, -- 100 gold coin, 2 small diamond
+		questName = "elvebanequest1",
+	},
+	[6173] = {
+		useKV = true,
+		itemId = 2434,
+		itemPos = { x = 32588, y = 31645, z = 3 },
+		container = 2853,
+		reward = { { 3059, 1 }, { 3147, 1 }, { 237, 1 } }, -- spellbook, blank rune, strong mana potion
+		questName = "elvebanequest2",
+	},
+	[6174] = {
+		useKV = true,
+		itemId = 2472,
+		itemPos = { x = 32590, y = 31647, z = 3 },
+		reward = { { 3282, 1 } }, --
+		questName = "elvebanequest3",
+	},
+	[6175] = {
+		useKV = true,
+		itemId = 2472,
+		itemPos = { x = 32591, y = 31647, z = 3 },
+		reward = { { 3425, 1 } }, --
+		questName = "elvebanequest4",
+	},
+	-- Iron Hammer Quest
+	[6176] = {
+		useKV = true,
+		itemId = 2473,
+		itemPos = { x = 32434, y = 31938, z = 8 },
+		reward = { { 3310, 1 } }, -- iron hammer
+		questName = "ironhamer",
+	},
+	-- Plate Armor quest
+	[6177] = {
+		useKV = true,
+		itemId = 2474,
+		itemPos = { x = 33327, y = 32182, z = 7 },
+		reward = { { 3357, 1 } }, -- plate armor
+		questName = "platearmor",
+	},
+	-- Stealth Ring Quest
+	[6178] = {
+		useKV = true,
+		itemId = 1983,
+		itemPos = { x = 33315, y = 32277, z = 11 },
+		reward = { { 3084, 250 } }, -- protection amulet
+		questName = "stealhring1",
+	},
+	[6179] = {
+		useKV = true,
+		itemId = 1983,
+		itemPos = { x = 33315, y = 32282, z = 11 },
+		reward = { { 3049, 1 } }, -- stealth ring
+		questName = "stealhring2",
+	},
+	-- Steel Helmet Quest
+	[6180] = {
+		useKV = true,
+		itemId = 2434,
+		itemPos = { x = 32460, y = 31951, z = 5 },
+		reward = { { 3031, 56 } }, -- 56 gold coin
+		questName = "steelhelmet1",
+	},
+	[6181] = {
+		useKV = true,
+		itemId = 2469,
+		itemPos = { x = 32464, y = 31957, z = 5 },
+		reward = { { 3031, 47 } }, -- 47 gold coin
+		questName = "steelhelmet2",
+	},
+	[6182] = {
+		useKV = true,
+		itemId = 2473,
+		itemPos = { x = 32462, y = 31947, z = 4 },
+		reward = { { 3351, 1 } }, -- steel helmet
+		questName = "steelhelmet3",
+	},
+	[6183] = {
+		useKV = true,
+		itemId = 2472,
+		itemPos = { x = 32467, y = 31962, z = 4 },
+		reward = { { 2815, 1 } }, -- scroll
+		questName = "steelhelmet4",
+	},
+	-- Battle Axe Quest
+	[6184] = {
+		useKV = true,
+		itemId = 4285,
+		itemPos = { x = 32305, y = 32254, z = 9 },
+		reward = { { 3266, 1 } }, -- battle axe
+		questName = "battleaxe",
+	},
+	-- Doublet Quest
+	[6185] = {
+		useKV = true,
+		itemId = 408,
+		itemPos = { x = 32084, y = 32181, z = 8 },
+		reward = { { 3379, 1 } }, -- doublet
+		questName = "doublet",
+	},
+	-- Honey Flower Quest
+	[6186] = {
+		useKV = true,
+		itemId = 9226,
+		itemPos = { x = 32005, y = 32139, z = 3 },
+		reward = { { 2984, 1 } }, -- honey
+		questName = "honeyflower",
+	},
 	-- The Medusa Quest
 	[6186] = {
 		itemId = 1983,
@@ -1366,621 +1973,6 @@
 		weight = 95.00,
 		reward = { { 5803, 1 } },
 		storage = Storage.Quest.U7_9.ThePitsOfInferno.RewardChestStaffAvengerArbalest,
-=======
-	-- Blood Herb Quest
-	[6111] = {
-		useKV = true,
-		itemId = 3634,
-		itemPos = { x = 32769, y = 31968, z = 7 },
-		reward = { { 3734, 1 } },
-		questName = "bloodherb",
-	},
-	-- Power Bolts Quest (book)
-	[6112] = {
-		useKV = true,
-		itemId = 4240,
-		itemPos = { x = 32814, y = 32281, z = 8 },
-		reward = { { 2821, 1 } },
-		questName = "powerbolt2",
-	},
-	-- Present Quest (rookgaard)
-	[6113] = {
-		useKV = true,
-		itemId = 2472,
-		itemPos = { x = 32149, y = 32105, z = 11 },
-		container = 2854, -- backpack
-		reward = { { 2882, 1 }, { 2856, 1 }, { 2881, 1 }, { 2905, 1 } }, -- Jug, Present Box, Cup and Plate
-		questName = "presentBox",
-	},
-	-- Bear Room quest
-	[6114] = {
-		useKV = true,
-		itemId = 2472,
-		itemPos = { x = 32146, y = 32097, z = 11 },
-		container = 2853, -- bag
-		reward = { { 3447, 12 }, { 3031, 40 } }, -- bag: 12 arrows, 40 gold coin
-		questName = "bearChest1",
-	},
-	[6115] = {
-		useKV = true,
-		itemId = 2472,
-		itemPos = { x = 32144, y = 32096, z = 11 },
-		reward = { { 3354, 1 } }, -- Brass Helmet
-		questName = "bearChest2",
-	},
-	[6116] = {
-		useKV = true,
-		itemId = 2472,
-		itemPos = { x = 32141, y = 32097, z = 11 },
-		reward = { { 3358, 1 } }, -- Chain Armor
-		questName = "bearChest3",
-	},
-	-- Captain Iglues Treasure Quest
-	[6117] = {
-		useKV = true,
-		itemId = 2472,
-		itemPos = { x = 32039, y = 32121, z = 13 },
-		reward = { { 3579, 1 } }, -- 2x Salmon
-		questName = "captainIglues",
-	},
-	-- Combat Knife Quest
-	[6117] = {
-		useKV = true,
-		itemId = 2473,
-		itemPos = { x = 32102, y = 32235, z = 8 },
-		reward = { { 3292, 1 } }, -- Combat Knife
-		questName = "combatknife",
-	},
-	-- Goblin Temple Quest
-	[6118] = {
-		useKV = true,
-		itemId = 2472,
-		itemPos = { x = 31973, y = 32209, z = 12 },
-		container = 2853, -- bag
-		reward = { { 3551, 1 }, { 1781, 5 }, { 3031, 50 } }, -- sandals, 5 small stones, 50 gold coins
-		questName = "goblintemple",
-	},
-	[6119] = {
-		useKV = true,
-		itemId = 2472,
-		itemPos = { x = 31977, y = 32209, z = 12 },
-		container = 2853, -- bag
-		reward = { { 3466, 1 }, { 2992, 4 }, { 2874, 1 } }, -- pan, 4 snowballs, vial of milk
-		questName = "goblintemple2",
-	},
-	-- Minotaur Hell Quest
-	[6120] = {
-		useKV = true,
-		itemId = 2473,
-		itemPos = { x = 32130, y = 32066, z = 12 },
-		reward = { { 3483, 1 } }, -- fishing rod
-		questName = "minohell1",
-	},
-	[6121] = {
-		useKV = true,
-		itemId = 2473,
-		itemPos = { x = 32127, y = 32065, z = 12 },
-		container = 2853, -- bag
-		reward = { { 3447, 10 }, { 3448, 4 } }, -- 10 arrows, 4 poison arrow
-		questName = "minohell2",
-	},
-	[6121] = {
-		useKV = true,
-		itemId = 2473,
-		itemPos = { x = 32124, y = 32064, z = 12 },
-		reward = { { 3283, 1 } }, -- carlin sword
-		questName = "minohell3",
-	},
-	-- Circle Room Quest
-	[6122] = {
-		useKV = true,
-		itemId = 2469,
-		itemPos = { x = 32495, y = 31992, z = 14 },
-		reward = { { 3279, 1 } }, -- war hammer
-		questName = "circleroom1",
-	},
-	[6123] = {
-		useKV = true,
-		itemId = 2469,
-		itemPos = { x = 32497, y = 31992, z = 14 },
-		reward = { { 3323, 1 } }, -- dwarven axe
-		questName = "circleroom2",
-	},
-	-- Crystal Wand Quest
-	[6124] = {
-		useKV = true,
-		itemId = 2472,
-		itemPos = { x = 32479, y = 31611, z = 15 },
-		reward = { { 3068, 1 } }, -- crystal wand
-		questName = "crystalwand1",
-	},
-	[6125] = {
-		useKV = true,
-		itemId = 2472,
-		itemPos = { x = 32481, y = 31611, z = 15 },
-		reward = { { 11609, 1 } }, -- crystal wand
-		questName = "crystalwand2",
-	},
-	-- Demona Ring Quest
-	[6126] = {
-		useKV = true,
-		itemId = 2472,
-		itemPos = { x = 32504, y = 31596, z = 14 },
-		reward = { { 3049, 1 } }, -- steath ring
-		questName = "demonaring1",
-	},
-	[6127] = {
-		useKV = true,
-		itemId = 2472,
-		itemPos = { x = 32515, y = 31596, z = 14 },
-		reward = { { 3051, 1 } }, -- energy ring
-		questName = "demonaring2",
-	},
-	-- Purple Tome Quest
-	[6128] = {
-		useKV = true,
-		itemId = 2436,
-		itemPos = { x = 32424, y = 31591, z = 15 },
-		reward = { { 2822, 1 } }, -- map
-		questName = "purpletome1",
-	},
-	[6129] = {
-		useKV = true,
-		itemId = 2436,
-		itemPos = { x = 32427, y = 31591, z = 15 },
-		reward = { { 2823, 1 } }, -- map
-		questName = "purpletome2",
-	},
-	[6130] = {
-		useKV = true,
-		itemId = 2438,
-		itemPos = { x = 32421, y = 31594, z = 15 },
-		reward = { { 2848, 1 } }, -- purple tome
-		questName = "purpletome3",
-	},
-	-- Life Ring Quest
-	[6131] = {
-		useKV = true,
-		itemId = 2469,
-		itemPos = { x = 32443, y = 32238, z = 11 },
-		container = 2853, -- bag
-		reward = { { 3052, 1 }, { 3085, 200 } }, -- life ring , dragon necklace
-		questName = "lifering",
-	},
-	-- Noble Armor Quest
-	[6132] = {
-		useKV = true,
-		itemId = 2472,
-		itemPos = { x = 32451, y = 32048, z = 8 },
-		reward = { { 3380, 1 } }, -- noble armor
-		questName = "noblearmor1",
-	},
-	[6133] = {
-		useKV = true,
-		itemId = 2472,
-		itemPos = { x = 32455, y = 32048, z = 8 },
-		reward = { { 3385, 1 } }, -- crown helmet
-		questName = "noblearmor2",
-	},
-	-- Geomancer Quest
-	[6134] = {
-		useKV = true,
-		itemId = 2469,
-		itemPos = { x = 32456, y = 32008, z = 13 },
-		container = 2853, -- bag
-		reward = { { 3029, 1 }, { 3028, 1 }, { 3097, 1 } }, -- small sapphire, small diamond, dwarven ring
-		questName = "geomancer",
-	},
-	-- Naginata Quest
-	[6135] = {
-		useKV = true,
-		itemId = 2472,
-		itemPos = { x = 32346, y = 32063, z = 12 },
-		reward = { { 3314, 1 } }, -- naginata
-		questName = "naginata",
-	},
-	-- Ghoul Room Quest
-	[6136] = {
-		useKV = true,
-		itemId = 2472,
-		itemPos = { x = 32500, y = 32175, z = 14 },
-		reward = { { 3083, 150 } }, -- garlic necklac
-		questName = "ghoulroom1",
-	},
-	-- Mintwallin Cyclops Quest
-	[6137] = {
-		useKV = true,
-		itemId = 2472,
-		itemPos = { x = 32500, y = 32177, z = 14 },
-		reward = { { 3093, 1 } }, -- club ring
-		questName = "ghoulroom2",
-	},
-	[6138] = {
-		useKV = true,
-		itemId = 2472,
-		itemPos = { x = 32591, y = 32097, z = 14 },
-		reward = { { 3028, 1 } }, -- small diamond
-		questName = "mintwallincyclops",
-	},
-	-- Devil helmet Quest
-	[6139] = {
-		useKV = true,
-		itemId = 2472,
-		itemPos = { x = 32459, y = 32144, z = 15 },
-		reward = { { 3029, 4 } }, -- small sapphire
-		questName = "devilhemet1",
-	},
-	[6140] = {
-		useKV = true,
-		itemId = 2480,
-		itemPos = { x = 32465, y = 32148, z = 15 },
-		reward = { { 3356, 1 } }, -- devil helmet
-		questName = "devilhemet2",
-	},
-	[6141] = {
-		useKV = true,
-		itemId = 2480,
-		itemPos = { x = 32466, y = 32148, z = 15 },
-		reward = { { 3269, 1 } }, -- halberd
-		questName = "devilhemet3",
-	},
-	-- Fanfare Quest
-	[6142] = {
-		useKV = true,
-		itemId = 2472,
-		itemPos = { x = 32390, y = 31769, z = 9 },
-		reward = { { 2955, 1 } }, -- fanfare
-		questName = "fanfare",
-	},
-	-- Heaven Blossom Quest
-	[6143] = {
-		useKV = true,
-		itemId = 2523,
-		itemPos = { x = 33104, y = 32154, z = 8 },
-		reward = { { 5921, 1 } }, -- heaven blossom
-		questName = "heavenblossom",
-	},
-	-- Iron Ore Quest
-	[6144] = {
-		useKV = true,
-		itemId = 2472,
-		itemPos = { x = 32532, y = 31873, z = 8 },
-		reward = { { 5880, 1 } }, -- iron ore
-		questName = "ironore",
-	},
-	-- Isle of the Mists Quest
-	[6145] = {
-		useKV = true,
-		itemId = 2469,
-		itemPos = { x = 32852, y = 32332, z = 7 },
-		reward = { { 3032, 1 } }, -- small emerald
-		questName = "isleofthemists",
-	},
-	-- Longsword Quest
-	[6146] = {
-		useKV = true,
-		itemId = 2472,
-		itemPos = { x = 32649, y = 31969, z = 9 },
-		reward = { { 3285, 1 } }, -- longsword
-		questName = "longsword1",
-	},
-	[6147] = {
-		useKV = true,
-		itemId = 2472,
-		itemPos = { x = 32650, y = 31969, z = 9 },
-		reward = { { 3004, 1 } }, -- weeding ring
-		questName = "longsword2",
-	},
-	[6148] = {
-		useKV = true,
-		itemId = 2472,
-		itemPos = { x = 32651, y = 31969, z = 9 },
-		container = 2853, -- bag
-		reward = { { 3147, 3 }, { 2989, 1 }, { 3031, 76 }, { 3463, 1 } }, -- 3 blank rune, wooden doll, 76 gold coin, mirror
-		questName = "longsword3",
-	},
-	-- Minotaur Leather Quest
-	[6149] = {
-		useKV = true,
-		itemId = 2469,
-		itemPos = { x = 32302, y = 32415, z = 7 },
-		reward = { { 5878, 1 } }, -- minotaur leather
-		questName = "minotaurleatherquest",
-	},
-	-- Orc Shaman Quest
-	[6150] = {
-		useKV = true,
-		itemId = 2469,
-		itemPos = { x = 33089, y = 32030, z = 9 },
-		container = 2853, -- bag
-		reward = { { 3046, 1 }, { 3092, 1 }, { 3147, 1 } }, -- magic light wand, axe ring, blank rune
-		questName = "orcshaman",
-	},
-	-- Power Ring Quest
-	[6151] = {
-		useKV = true,
-		itemId = 2473,
-		itemPos = { x = 32599, y = 31776, z = 9 },
-		reward = { { 3031, 1 } }, -- power ring
-		questName = "powerring1",
-	},
-	[6152] = {
-		useKV = true,
-		itemId = 2473,
-		itemPos = { x = 32601, y = 31776, z = 9 },
-		reward = { { 3056, 200 } }, -- bronze amulet
-		questName = "powerring2",
-	},
-	-- Scale Armor Quest
-	[6153] = {
-		useKV = true,
-		itemId = 2472,
-		itemPos = { x = 32357, y = 32130, z = 9 },
-		container = 2853, -- bag
-		reward = { { 3377, 1 } }, -- scale armor
-		questName = "scalearmor",
-	},
-	-- Silver Amulet Quest
-	[6154] = {
-		useKV = true,
-		itemId = 2469,
-		itemPos = { x = 32506, y = 32269, z = 9 },
-		reward = { { 3054, 200 } }, -- silver amulet
-		questName = "silveramulet",
-	},
-	-- Silver Brooch Quest
-	[6155] = {
-		useKV = true,
-		itemId = 2476,
-		itemPos = { x = 32775, y = 32006, z = 11 },
-		container = 2853, -- bag
-		reward = { { 3017, 1 }, { 3030, 2 }, { 3028, 3 } }, -- Silver Brooch, 2 Small Rubies, 3 Small Diamonds
-		questName = "silverbrooch",
-	},
-	-- Six Rubies Quest
-	[6156] = {
-		useKV = true,
-		itemId = 387,
-		itemPos = { x = 32371, y = 32262, z = 12 },
-		reward = { { 3030, 6 } }, -- 6 small rubies
-		questName = "sixrubies",
-	},
-	-- Desert Quest
-	[6157] = {
-		useKV = true,
-		itemId = 2472,
-		itemPos = { x = 32668, y = 32069, z = 8 },
-		reward = { { 3035, 100 } }, -- 100 platinum coins
-		questName = "desert1",
-	},
-	[6158] = {
-		useKV = true,
-		itemId = 2472,
-		itemPos = { x = 32675, y = 32069, z = 8 },
-		container = 2857, -- green bag
-		reward = { { 3084, 250 }, { 3098, 1 }, { 3046, 1 }, { 3077, 1 } }, -- protection amulet, ring of healing, magic light wand and anhk
-		questName = "desert2",
-	},
-	-- Throwing Star Quest
-	[6159] = {
-		useKV = true,
-		itemId = 2473,
-		itemPos = { x = 32522, y = 32111, z = 15 },
-		reward = { { 3287, 10 } }, -- throwing star
-		questName = "throwingstar",
-	},
-	-- Triangle Tower Quest
-	[6160] = {
-		useKV = true,
-		itemId = 2472,
-		itemPos = { x = 32565, y = 32119, z = 3 },
-		container = 2853, -- bag
-		reward = { { 3083, 150 }, { 3029, 2 }, { 3097, 1 } }, -- garlick necklace, small sapphire, dwarven ring
-		questName = "triangletower",
-	},
-	-- Dragon Corpse Quest
-	[6161] = {
-		useKV = true,
-		itemId = 4025,
-		itemPos = { x = 32179, y = 32224, z = 9 },
-		container = 2853, -- bag
-		reward = { { 3374, 1 }, { 3430, 1 } }, -- Copper Shield and Legion Helmet
-		questName = "dragoncorpse",
-	},
-	-- Katana Quest (rookgaard)
-	[6162] = {
-		useKV = true,
-		itemId = 4240,
-		itemPos = { x = 32175, y = 32145, z = 11 },
-		reward = { { 3367, 1 } }, -- katana
-		questName = "katanacorpse1",
-	},
-	[6163] = {
-		useKV = true,
-		itemId = 4240,
-		itemPos = { x = 32174, y = 32149, z = 11 },
-		reward = { { 3300, 1 } }, -- katana
-		questName = "katanacorpse2",
-	},
-	-- Crusader Helmet Quest
-	[6164] = {
-		useKV = true,
-		itemId = 3990,
-		itemPos = { x = 32427, y = 31943, z = 14 },
-		reward = { { 3391, 1 } }, -- crusader helmet
-		questName = "crusaderhelmet",
-	},
-	[6165] = {
-		useKV = true,
-		itemId = 4240,
-		itemPos = { x = 32498, y = 31721, z = 15 },
-		reward = { { 3433, 1 } }, -- griffing shield (Griffin Shield Quest)
-		questName = "griffinshield1",
-	},
-	[6166] = {
-		useKV = true,
-		itemId = 4024,
-		itemPos = { x = 32500, y = 31721, z = 15 },
-		reward = { { 3313, 1 } }, -- obsidian lance (Griffin Shield Quest)
-		questName = "griffinshield2",
-	},
-	[6167] = {
-		useKV = true,
-		itemId = 4024,
-		itemPos = { x = 32503, y = 31724, z = 15 },
-		reward = { { 3323, 1 } }, -- dwarven axe (Griffin Shield Quest)
-		questName = "griffinshield3",
-	},
-	-- Iron Helmet Quest
-	[6168] = {
-		useKV = true,
-		itemId = 4240,
-		itemPos = { x = 32769, y = 32225, z = 7 },
-		container = 2854,
-		reward = { { 3123, 1 }, { 3155, 3 }, { 3361, 1 }, { 3353, 1 }, { 3285, 1 }, { 3506, 1 } }, -- worn leather boots, sudden death rune, leather armor, iron helmet, longsword, stamped letter
-		questName = "ironhelmet",
-	},
-	-- Dead Archer Quest
-	[6169] = {
-		useKV = true,
-		itemId = 4240,
-		itemPos = { x = 32514, y = 32303, z = 10 },
-		container = 2853,
-		reward = { { 3350, 1 }, { 3448, 5 }, { 268, 1 }, { 266, 1 } }, -- bow, 5 poison arrows, mana potion, health potion
-		questName = "deadarcher",
-	},
-	-- Power Bolt Quest
-	[6170] = {
-		useKV = true,
-		itemId = 4240,
-		itemPos = { x = 32816, y = 32279, z = 8 },
-		container = 2853,
-		reward = { { 3450, 5 }, { 3449, 12 } }, -- 5 power bolt, 12 burst arrow
-		questName = "powerbolt1",
-	},
-	-- Spike Sword Quest
-	[6171] = {
-		useKV = true,
-		itemId = 3990,
-		itemPos = { x = 32568, y = 32085, z = 12 },
-		reward = { { 3271, 1 } }, -- 5 power bolt, 12 burst arrow
-		questName = "spikesword",
-	},
-	-- Elvenbane Quest
-	[6172] = {
-		useKV = true,
-		itemId = 2434,
-		itemPos = { x = 32588, y = 31644, z = 3 },
-		container = 2853,
-		reward = { { 3031, 100 }, { 3028, 2 } }, -- 100 gold coin, 2 small diamond
-		questName = "elvebanequest1",
-	},
-	[6173] = {
-		useKV = true,
-		itemId = 2434,
-		itemPos = { x = 32588, y = 31645, z = 3 },
-		container = 2853,
-		reward = { { 3059, 1 }, { 3147, 1 }, { 237, 1 } }, -- spellbook, blank rune, strong mana potion
-		questName = "elvebanequest2",
-	},
-	[6174] = {
-		useKV = true,
-		itemId = 2472,
-		itemPos = { x = 32590, y = 31647, z = 3 },
-		reward = { { 3282, 1 } }, --
-		questName = "elvebanequest3",
-	},
-	[6175] = {
-		useKV = true,
-		itemId = 2472,
-		itemPos = { x = 32591, y = 31647, z = 3 },
-		reward = { { 3425, 1 } }, --
-		questName = "elvebanequest4",
-	},
-	-- Iron Hammer Quest
-	[6176] = {
-		useKV = true,
-		itemId = 2473,
-		itemPos = { x = 32434, y = 31938, z = 8 },
-		reward = { { 3310, 1 } }, -- iron hammer
-		questName = "ironhamer",
-	},
-	-- Plate Armor quest
-	[6177] = {
-		useKV = true,
-		itemId = 2474,
-		itemPos = { x = 33327, y = 32182, z = 7 },
-		reward = { { 3357, 1 } }, -- plate armor
-		questName = "platearmor",
-	},
-	-- Stealth Ring Quest
-	[6178] = {
-		useKV = true,
-		itemId = 1983,
-		itemPos = { x = 33315, y = 32277, z = 11 },
-		reward = { { 3084, 250 } }, -- protection amulet
-		questName = "stealhring1",
-	},
-	[6179] = {
-		useKV = true,
-		itemId = 1983,
-		itemPos = { x = 33315, y = 32282, z = 11 },
-		reward = { { 3049, 1 } }, -- stealth ring
-		questName = "stealhring2",
-	},
-	-- Steel Helmet Quest
-	[6180] = {
-		useKV = true,
-		itemId = 2434,
-		itemPos = { x = 32460, y = 31951, z = 5 },
-		reward = { { 3031, 56 } }, -- 56 gold coin
-		questName = "steelhelmet1",
-	},
-	[6181] = {
-		useKV = true,
-		itemId = 2469,
-		itemPos = { x = 32464, y = 31957, z = 5 },
-		reward = { { 3031, 47 } }, -- 47 gold coin
-		questName = "steelhelmet2",
-	},
-	[6182] = {
-		useKV = true,
-		itemId = 2473,
-		itemPos = { x = 32462, y = 31947, z = 4 },
-		reward = { { 3351, 1 } }, -- steel helmet
-		questName = "steelhelmet3",
-	},
-	[6183] = {
-		useKV = true,
-		itemId = 2472,
-		itemPos = { x = 32467, y = 31962, z = 4 },
-		reward = { { 2815, 1 } }, -- scroll
-		questName = "steelhelmet4",
-	},
-	-- Battle Axe Quest
-	[6184] = {
-		useKV = true,
-		itemId = 4285,
-		itemPos = { x = 32305, y = 32254, z = 9 },
-		reward = { { 3266, 1 } }, -- battle axe
-		questName = "battleaxe",
-	},
-	-- Doublet Quest
-	[6185] = {
-		useKV = true,
-		itemId = 408,
-		itemPos = { x = 32084, y = 32181, z = 8 },
-		reward = { { 3379, 1 } }, -- doublet
-		questName = "doublet",
-	},
-	-- Honey Flower Quest
-	[6186] = {
-		useKV = true,
-		itemId = 9226,
-		itemPos = { x = 32005, y = 32139, z = 3 },
-		reward = { { 2984, 1 } }, -- honey
-		questName = "honeyflower",
->>>>>>> a9c9020d
 	},
 	-- Reward of others scrips files (varied rewards)
 	-- The First dragon Quest
