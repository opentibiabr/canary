--[[

Look README.md for look the reserved action of the keys

]]

KeyDoorAction = {
	-- Door of the key 4182 (draconia quest)
	[Storage.Quest.Key.ID3001] = {
		itemId = false,
		itemPos = { { x = 32814, y = 31597, z = 7 } },
	},
	-- Door of the key 4183 (draconia quest)
	[Storage.Quest.Key.ID3002] = {
		itemId = false,
		itemPos = { { x = 32796, y = 31597, z = 7 } },
	},
	-- Door of the key 4184 (draconia quest)
	[Storage.Quest.Key.ID3003] = {
		itemId = false,
		itemPos = { { x = 32811, y = 31597, z = 7 } },
	},
	-- Door of the key 4185 (draconia quest)
	[Storage.Quest.Key.ID3004] = {
		itemId = false,
		itemPos = { { x = 32809, y = 31593, z = 6 } },
	},
	-- Door of the key 4186 (draconia quest)
	[Storage.Quest.Key.ID3005] = {
		itemId = false,
		itemPos = { { x = 32794, y = 31582, z = 6 } },
	},
	-- Door of the key 4187 (draconia quest)
	[Storage.Quest.Key.ID3006] = {
		itemId = false,
		itemPos = { { x = 32814, y = 31595, z = 6 } },
	},
	-- Door of the key 4188 (draconia quest)
	[Storage.Quest.Key.ID3007] = {
		itemId = false,
		itemPos = { { x = 32797, y = 31592, z = 4 } },
	},
	-- Door of the key 4189 (draconia quest)
	[Storage.Quest.Key.ID3008] = {
		itemId = false,
		itemPos = { { x = 32804, y = 31585, z = 1 } },
	},
	-- Door of the key 4193 (draconia quest)
	[Storage.Quest.Key.ID3012] = {
		itemId = false,
		itemPos = {
			{ x = 32675, y = 31649, z = 10 },
			{ x = 32676, y = 31671, z = 10 },
		},
	},
	-- Door of the key 3610 (devil helmet quest)
	[Storage.Quest.Key.ID3610] = {
		itemId = false,
		itemPos = {
			{ x = 32462, y = 32153, z = 14 },
			{ x = 32462, y = 32151, z = 15 },
		},
	},
	-- Door of the key 1864 (mad mage room quest)
	[Storage.Quest.Key.ID3620] = {
		itemId = false,
		itemPos = {
			{ x = 32393, y = 32136, z = 14 },
			{ x = 32395, y = 32117, z = 15 },
			{ x = 32397, y = 32114, z = 15 },
			{ x = 32400, y = 32117, z = 15 },
		},
	},
	-- Door of the key 1910 (mad mage room quest)
	[Storage.Quest.Key.ID3666] = {
		itemId = 1631,
		itemPos = { { x = 32578, y = 32197, z = 15 } },
	},
<<<<<<< HEAD
	-- Door of the key 3700 (The Pits of Inferno)
	[Storage.Quest.Key.ID3700] = {
		itemId = 1628,
		itemPos = { { x = 32827, y = 32246, z = 10 } },
=======
	-- Door of the key 3667 (mintwallin cyclops quest)
	[Storage.Quest.Key.ID3667] = {
		itemId = 5106,
		itemPos = { { x = 32592, y = 32102, z = 14 } },
	},
	-- Door of the key 3520 (carlin cemetery)
	[Storage.Quest.Key.ID3520] = {
		itemId = false,
		itemPos = {
			{ x = 32400, y = 31788, z = 8 },
			{ x = 32400, y = 31789, z = 8 },
			{ x = 32398, y = 31804, z = 8 },
		},
>>>>>>> a9c9020d
	},
	-- Door of the key 2297 (emperor's cookies quest)
	[Storage.Quest.Key.ID3800] = {
		itemId = false,
		itemPos = { { x = 32645, y = 31906, z = 3 } },
	},
	-- Door of the key 2298 (emperor's cookies quest)
	[Storage.Quest.Key.ID3801] = {
		itemId = false,
		itemPos = { { x = 32600, y = 31926, z = 6 } },
	},
	-- Door of the key 2299 (emperor's cookies quest)
	[Storage.Quest.Key.ID3802] = {
		itemId = false,
		itemPos = {
			{ x = 32450, y = 31967, z = 10 },
			{ x = 32452, y = 31972, z = 10 },
			{ x = 32456, y = 31972, z = 10 },
			{ x = 32457, y = 31966, z = 10 },
			{ x = 32602, y = 31975, z = 14 },
			{ x = 32603, y = 31975, z = 14 },
			{ x = 32624, y = 31929, z = 3 },
		},
	},
	-- Door of the key 2770 (the paradox tower quest)
	[Storage.Quest.Key.ID3899] = {
		itemId = false,
		itemPos = { { x = 32479, y = 31903, z = 4 } },
	},
	-- Door of the key 2872 (gained with simmon the beggar)
	[Storage.Quest.Key.ID3940] = {
		itemId = false,
		itemPos = { { x = 32190, y = 32432, z = 8 } },
	},
	-- Door of the key 3980
	[Storage.Quest.Key.ID3980] = {
		itemId = false,
		itemPos = { { x = 32277, y = 32420, z = 10 } },
	},
	-- Door of the key 3791 (panpipe quest)
	[Storage.Quest.Key.ID4055] = {
		itemId = false,
		itemPos = { { x = 32643, y = 32128, z = 8 } },
	},
	-- Door of the key 4491 (alawar's vault quest)
	[Storage.Quest.Key.ID4502] = {
		itemId = false,
		itemPos = { { x = 32107, y = 31568, z = 9 } },
	},
	-- Door of the key 5009 (black knight quest)
	[Storage.Quest.Key.ID5010] = {
		itemId = false,
		itemPos = { { x = 32824, y = 31969, z = 8 } },
	},
	-- Door of the key 6010 (demon helmet quest)
	[Storage.Quest.Key.ID6010] = {
		itemId = false,
		itemPos = { { x = 33211, y = 31634, z = 13 } },
	},
	[Storage.Quest.Key.ID0808] = {
		itemId = false,
		itemPos = { { x = 33363, y = 31360, z = 3 } },
	},
	-- Door of the key 4601 (bear room quest)
	[Storage.Quest.Key.ID4601] = {
		itemId = false,
		itemPos = { { x = 32145, y = 32100, z = 11 } },
	},
	-- Door of the key 4693 (kata quest)
	[Storage.Quest.Key.ID4603] = {
		itemId = false,
		itemPos = { { x = 32179, y = 32149, z = 10 } },
	},
	[Storage.Quest.Key.ID0909] = {
		itemId = false,
		itemPos = {
			{ x = 33368, y = 31331, z = 7 },
			{ x = 33360, y = 31350, z = 7 },
		},
	},
	[Storage.Quest.Key.ID3600] = {
		itemId = false,
		itemPos = { { x = 32506, y = 32175, z = 14 } },
	},
	[Storage.Quest.Key.ID3142] = { -- noble armor (thais quest)
		itemId = false,
		itemPos = { { x = 32450, y = 32044, z = 8 } },
	},
	[Storage.Quest.Key.ID3301] = {
		itemId = false,
		itemPos = { { x = 32619, y = 32241, z = 8 } },
	},
	[Storage.Quest.Key.ID3302] = {
		itemId = false,
		itemPos = { { x = 32619, y = 32240, z = 8 } },
	},
	[Storage.Quest.Key.ID3303] = {
		itemId = false,
		itemPos = { { x = 32614, y = 32175, z = 9 } },
	},
	[Storage.Quest.Key.ID3304] = {
		itemId = false,
		itemPos = { { x = 32620, y = 32199, z = 10 } },
	},
}<|MERGE_RESOLUTION|>--- conflicted
+++ resolved
@@ -76,26 +76,24 @@
 		itemId = 1631,
 		itemPos = { { x = 32578, y = 32197, z = 15 } },
 	},
-<<<<<<< HEAD
+	-- Door of the key 3667 (mintwallin cyclops quest)
+	[Storage.Quest.Key.ID3667] = {
+		itemId = 5106,
+		itemPos = { { x = 32592, y = 32102, z = 14 } },
+	},
+	-- Door of the key 3520 (carlin cemetery)
+	[Storage.Quest.Key.ID3520] = {
+		itemId = false,
+		itemPos = {
+			{ x = 32400, y = 31788, z = 8 },
+			{ x = 32400, y = 31789, z = 8 },
+			{ x = 32398, y = 31804, z = 8 },
+		},
+	},
 	-- Door of the key 3700 (The Pits of Inferno)
 	[Storage.Quest.Key.ID3700] = {
 		itemId = 1628,
 		itemPos = { { x = 32827, y = 32246, z = 10 } },
-=======
-	-- Door of the key 3667 (mintwallin cyclops quest)
-	[Storage.Quest.Key.ID3667] = {
-		itemId = 5106,
-		itemPos = { { x = 32592, y = 32102, z = 14 } },
-	},
-	-- Door of the key 3520 (carlin cemetery)
-	[Storage.Quest.Key.ID3520] = {
-		itemId = false,
-		itemPos = {
-			{ x = 32400, y = 31788, z = 8 },
-			{ x = 32400, y = 31789, z = 8 },
-			{ x = 32398, y = 31804, z = 8 },
-		},
->>>>>>> a9c9020d
 	},
 	-- Door of the key 2297 (emperor's cookies quest)
 	[Storage.Quest.Key.ID3800] = {
