--- conflicted
+++ resolved
@@ -859,7 +859,12 @@
 			{ x = 32728, y = 32280, z = 8 }
 		}
 	},
-<<<<<<< HEAD
+	[Storage.Quest.U12_00.TheDreamCourts.DreamScarAccess] = {
+		itemId = false,
+		itemPos = {
+			{ x = 31983, y = 32000, z = 14}
+		}
+	},
 	[Storage.Quest.U12_40.TheOrderOfTheLion.AccessEastSide] = {
 		itemId = false,
 		itemPos = {
@@ -871,12 +876,6 @@
 		itemId = false,
 		itemPos = {
 			{ x = 32422, y = 32499, z = 8 }
-=======
-	[Storage.Quest.U12_00.TheDreamCourts.DreamScarAccess] = {
-		itemId = false,
-		itemPos = {
-			{ x = 31983, y = 32000, z = 14}
->>>>>>> 8f74df31
 		}
 	}
 }
