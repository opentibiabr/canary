--- conflicted
+++ resolved
@@ -595,7 +595,13 @@
 			{ x = 33155, y = 31297, z = 3 },
 		},
 	},
-<<<<<<< HEAD
+	-- naginata quest
+	[40031] = { -- stone
+		itemId = 1791,
+		itemPos = {
+			{ x = 32356, y = 32074, z = 10 },
+		},
+	},
 	-- The Ancient Tombs Quest
 	[40032] = {
 		itemId = 2023,
@@ -694,13 +700,6 @@
 		itemId = 1949,
 		itemPos = {
 			{ x = 32788, y = 32227, z = 14 },
-=======
-	-- naginata quest
-	[40031] = { -- stone
-		itemId = 1791,
-		itemPos = {
-			{ x = 32356, y = 32074, z = 10 },
->>>>>>> a9c9020d
 		},
 	},
 }
