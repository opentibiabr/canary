--- conflicted
+++ resolved
@@ -390,7 +390,13 @@
 			{ x = 33155, y = 31297, z = 3 },
 		},
 	},
-<<<<<<< HEAD
+	-- naginata quest
+	[40031] = { -- stone
+		itemId = 1791,
+		itemPos = {
+			{ x = 32356, y = 32074, z = 10 },
+		},
+	},
 	-- The Ice Islands Quest, Nibelor 1: Breaking the Ice
 	[60000] = {
 		itemId = 7185,
@@ -398,13 +404,6 @@
 			{ x = 32399, y = 31051, z = 7 },
 			{ x = 32394, y = 31062, z = 7 },
 			{ x = 32393, y = 31072, z = 7 },
-=======
-	-- naginata quest
-	[40031] = { -- stone
-		itemId = 1791,
-		itemPos = {
-			{ x = 32356, y = 32074, z = 10 },
->>>>>>> a9c9020d
 		},
 	},
 }
