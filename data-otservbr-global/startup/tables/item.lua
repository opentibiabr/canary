--- conflicted
+++ resolved
@@ -18,112 +18,11 @@
 		itemId = 2819,
 		itemPos = { { x = 33063, y = 31624, z = 15 } },
 	},
-<<<<<<< HEAD
 	-- The Travelling Trader Quest
 	[1108] = {
 		itemId = 1642,
 		itemPos = { { x = 32660, y = 32192, z = 8 } },
 	},
-	-- To Blind the Enemy Quest
-	[4001] = {
-		itemId = 132,
-		itemPos = { { x = 32592, y = 31645, z = 2 } },
-	},
-	-- Into The Bone Pit Quest - ectoplasm container
-	[4205] = {
-		itemId = 103,
-		itemPos = { { x = 32408, y = 32107, z = 10 } },
-	},
-	-- The Exterminator Quest
-	[4207] = {
-		itemId = 622,
-		itemPos = {
-			{ x = 32306, y = 31821, z = 9 },
-			{ x = 32306, y = 31822, z = 9 },
-		},
-	},
-	-- Rest in Hallowed Ground Quest
-	[4208] = {
-		itemId = 1979,
-		itemPos = { { x = 33188, y = 31688, z = 6 } },
-	},
-	[4209] = {
-		itemId = 1979,
-		itemPos = { { x = 33190, y = 31691, z = 6 } },
-	},
-	[4210] = {
-		itemId = 1979,
-		itemPos = { { x = 33192, y = 31688, z = 6 } },
-	},
-	[4211] = {
-		itemId = 1979,
-		itemPos = { { x = 33196, y = 31691, z = 6 } },
-	},
-	[4212] = {
-		itemId = 1979,
-		itemPos = { { x = 33197, y = 31687, z = 6 } },
-	},
-	[4213] = {
-		itemId = 1979,
-		itemPos = { { x = 33202, y = 31689, z = 6 } },
-	},
-	[4214] = {
-		itemId = 1979,
-		itemPos = { { x = 33203, y = 31687, z = 6 } },
-	},
-	[4215] = {
-		itemId = 1979,
-		itemPos = { { x = 33204, y = 31688, z = 6 } },
-	},
-	[4216] = {
-		itemId = 1979,
-		itemPos = { { x = 33203, y = 31682, z = 6 } },
-	},
-	[4217] = {
-		itemId = 1979,
-		itemPos = { { x = 33205, y = 31680, z = 6 } },
-	},
-	[4218] = {
-		itemId = 1979,
-		itemPos = { { x = 33203, y = 31677, z = 6 } },
-	},
-	[4219] = {
-		itemId = 1979,
-		itemPos = { { x = 33210, y = 31670, z = 7 } },
-	},
-	[4220] = {
-		itemId = 1979,
-		itemPos = { { x = 33215, y = 31667, z = 7 } },
-	},
-	[4221] = {
-		itemId = 1979,
-		itemPos = { { x = 33219, y = 31671, z = 7 } },
-	},
-	[4222] = {
-		itemId = 1979,
-		itemPos = { { x = 33223, y = 31665, z = 7 } },
-	},
-	[4223] = {
-		itemId = 1979,
-		itemPos = { { x = 33217, y = 31661, z = 7 } },
-	},
-	-- Secret Service
-	[12550] = {
-		itemId = 16622,
-		itemPos = { { x = 32893, y = 32013, z = 6 } },
-	},
-	[12551] = {
-		itemId = 16485,
-		itemPos = { { x = 32894, y = 32013, z = 6 } },
-	},
-	[12563] = {
-		itemId = 6967,
-		itemPos = { { x = 32020, y = 31439, z = 1 } },
-	},
-	[12566] = {
-		itemId = 2525,
-		itemPos = { { x = 32205, y = 31153, z = 8 } },
-=======
 	-- The Pits of Inferno Quest
 	[2023] = {
 		itemId = 1982,
@@ -160,17 +59,100 @@
 			{ x = 32822, y = 32332, z = 9 },
 		},
 	},
-	-- The Pits of Inferno Quest
-	[4002] = {
-		itemId = 353,
-		itemPos = {
-			{ x = 32854, y = 32326, z = 11 },
-		},
-	},
 	-- Griffinclaw flower
 	[3152] = {
 		itemId = 5658,
 		itemPos = { x = 32024, y = 32830, z = 4 },
+	},
+	-- To Blind the Enemy Quest
+	[4001] = {
+		itemId = 132,
+		itemPos = { { x = 32592, y = 31645, z = 2 } },
+	},
+	-- The Pits of Inferno Quest
+	[4002] = {
+		itemId = 353,
+		itemPos = {
+			{ x = 32854, y = 32326, z = 11 },
+		},
+	},
+	-- Into The Bone Pit Quest - ectoplasm container
+	[4205] = {
+		itemId = 103,
+		itemPos = { { x = 32408, y = 32107, z = 10 } },
+	},
+	-- The Exterminator Quest
+	[4207] = {
+		itemId = 622,
+		itemPos = {
+			{ x = 32306, y = 31821, z = 9 },
+			{ x = 32306, y = 31822, z = 9 },
+		},
+	},
+	-- Rest in Hallowed Ground Quest
+	[4208] = {
+		itemId = 1979,
+		itemPos = { { x = 33188, y = 31688, z = 6 } },
+	},
+	[4209] = {
+		itemId = 1979,
+		itemPos = { { x = 33190, y = 31691, z = 6 } },
+	},
+	[4210] = {
+		itemId = 1979,
+		itemPos = { { x = 33192, y = 31688, z = 6 } },
+	},
+	[4211] = {
+		itemId = 1979,
+		itemPos = { { x = 33196, y = 31691, z = 6 } },
+	},
+	[4212] = {
+		itemId = 1979,
+		itemPos = { { x = 33197, y = 31687, z = 6 } },
+	},
+	[4213] = {
+		itemId = 1979,
+		itemPos = { { x = 33202, y = 31689, z = 6 } },
+	},
+	[4214] = {
+		itemId = 1979,
+		itemPos = { { x = 33203, y = 31687, z = 6 } },
+	},
+	[4215] = {
+		itemId = 1979,
+		itemPos = { { x = 33204, y = 31688, z = 6 } },
+	},
+	[4216] = {
+		itemId = 1979,
+		itemPos = { { x = 33203, y = 31682, z = 6 } },
+	},
+	[4217] = {
+		itemId = 1979,
+		itemPos = { { x = 33205, y = 31680, z = 6 } },
+	},
+	[4218] = {
+		itemId = 1979,
+		itemPos = { { x = 33203, y = 31677, z = 6 } },
+	},
+	[4219] = {
+		itemId = 1979,
+		itemPos = { { x = 33210, y = 31670, z = 7 } },
+	},
+	[4220] = {
+		itemId = 1979,
+		itemPos = { { x = 33215, y = 31667, z = 7 } },
+	},
+	[4221] = {
+		itemId = 1979,
+		itemPos = { { x = 33219, y = 31671, z = 7 } },
+	},
+	[4222] = {
+		itemId = 1979,
+		itemPos = { { x = 33223, y = 31665, z = 7 } },
+	},
+	[4223] = {
+		itemId = 1979,
+		itemPos = { { x = 33217, y = 31661, z = 7 } },
 	},
 	-- The Pits of Inferno Quest
 	[8815] = {
@@ -222,7 +204,7 @@
 		},
 	},
 	-- The Ancient Tombs Quest
-	[12105] = {
+	[12106] = {
 		itemId = false,
 		itemPos = {
 			{ x = 33188, y = 32660, z = 15 },
@@ -249,6 +231,23 @@
 			{ x = 33122, y = 32765, z = 14 },
 		},
 	},
+	-- Secret Service
+	[12550] = {
+		itemId = 16622,
+		itemPos = { { x = 32893, y = 32013, z = 6 } },
+	},
+	[12551] = {
+		itemId = 16485,
+		itemPos = { { x = 32894, y = 32013, z = 6 } },
+	},
+	[12563] = {
+		itemId = 6967,
+		itemPos = { { x = 32020, y = 31439, z = 1 } },
+	},
+	[12566] = {
+		itemId = 2525,
+		itemPos = { { x = 32205, y = 31153, z = 8 } },
+	},
 	-- The Shattered Isles Quest
 	[12585] = {
 		itemId = 1949,
@@ -267,6 +266,157 @@
 		itemId = 2576,
 		itemPos = {
 			{ x = 32741, y = 32382, z = 15 },
+		},
+	},
+	-- The Pits of Inferno Quest
+	[28810] = {
+		itemId = 353,
+		itemPos = {
+			{ x = 32858, y = 32285, z = 9 },
+		},
+	},
+	[28811] = {
+		itemId = 353,
+		itemPos = {
+			{ x = 32836, y = 32289, z = 9 },
+		},
+	},
+	[28812] = {
+		itemId = 353,
+		itemPos = {
+			{ x = 32851, y = 32290, z = 9 },
+		},
+	},
+	[28813] = {
+		itemId = 354,
+		itemPos = {
+			{ x = 32839, y = 32292, z = 9 },
+		},
+	},
+	[28814] = {
+		itemId = 353,
+		itemPos = {
+			{ x = 32857, y = 32292, z = 9 },
+		},
+	},
+	[28815] = {
+		itemId = 351,
+		itemPos = {
+			{ x = 32844, y = 32294, z = 9 },
+		},
+	},
+	[28816] = {
+		itemId = 353,
+		itemPos = {
+			{ x = 32852, y = 32297, z = 9 },
+		},
+	},
+	[28817] = {
+		itemId = 353,
+		itemPos = {
+			{ x = 32832, y = 32299, z = 9 },
+		},
+	},
+	[28818] = {
+		itemId = 353,
+		itemPos = {
+			{ x = 32862, y = 32300, z = 9 },
+		},
+	},
+	[28819] = {
+		itemId = 353,
+		itemPos = {
+			{ x = 32855, y = 32301, z = 9 },
+		},
+	},
+	[28820] = {
+		itemId = 353,
+		itemPos = {
+			{ x = 32843, y = 32303, z = 9 },
+		},
+	},
+	[28821] = {
+		itemId = 353,
+		itemPos = {
+			{ x = 32834, y = 32307, z = 9 },
+		},
+	},
+	[28822] = {
+		itemId = 353,
+		itemPos = {
+			{ x = 32834, y = 32310, z = 9 },
+		},
+	},
+	[28823] = {
+		itemId = 353,
+		itemPos = {
+			{ x = 32862, y = 32311, z = 9 },
+		},
+	},
+	[28824] = {
+		itemId = 353,
+		itemPos = {
+			{ x = 32839, y = 32312, z = 9 },
+		},
+	},
+	[28825] = {
+		itemId = 353,
+		itemPos = {
+			{ x = 32862, y = 32313, z = 9 },
+		},
+	},
+	[28826] = {
+		itemId = 353,
+		itemPos = {
+			{ x = 32837, y = 32315, z = 9 },
+		},
+	},
+	[28827] = {
+		itemId = 353,
+		itemPos = {
+			{ x = 32843, y = 32319, z = 9 },
+		},
+	},
+	[28828] = {
+		itemId = 353,
+		itemPos = {
+			{ x = 32850, y = 32319, z = 9 },
+		},
+	},
+	[28829] = {
+		itemId = 353,
+		itemPos = {
+			{ x = 32858, y = 32324, z = 9 },
+		},
+	},
+	[28830] = {
+		itemId = 353,
+		itemPos = {
+			{ x = 32848, y = 32325, z = 9 },
+		},
+	},
+	[28831] = {
+		itemId = 353,
+		itemPos = {
+			{ x = 32858, y = 32289, z = 9 },
+		},
+	},
+	[28832] = {
+		itemId = 353,
+		itemPos = {
+			{ x = 32854, y = 32307, z = 9 },
+		},
+	},
+	[28833] = {
+		itemId = 353,
+		itemPos = {
+			{ x = 32830, y = 32308, z = 9 },
+		},
+	},
+	[28834] = {
+		itemId = 353,
+		itemPos = {
+			{ x = 32858, y = 32321, z = 9 },
 		},
 	},
 	-- Hunter Outfits Quest - piano
@@ -276,164 +426,12 @@
 			{ x = 32406, y = 32794, z = 9 },
 		},
 	},
-	-- The Pits of Inferno Quest
-	[28810] = {
-		itemId = 353,
-		itemPos = {
-			{ x = 32858, y = 32285, z = 9 },
-		},
-	},
-	[28811] = {
-		itemId = 353,
-		itemPos = {
-			{ x = 32836, y = 32289, z = 9 },
-		},
-	},
-	[28812] = {
-		itemId = 353,
-		itemPos = {
-			{ x = 32851, y = 32290, z = 9 },
-		},
-	},
-	[28813] = {
-		itemId = 354,
-		itemPos = {
-			{ x = 32839, y = 32292, z = 9 },
-		},
-	},
-	[28814] = {
-		itemId = 353,
-		itemPos = {
-			{ x = 32857, y = 32292, z = 9 },
-		},
-	},
-	[28815] = {
-		itemId = 351,
-		itemPos = {
-			{ x = 32844, y = 32294, z = 9 },
-		},
-	},
-	[28816] = {
-		itemId = 353,
-		itemPos = {
-			{ x = 32852, y = 32297, z = 9 },
-		},
-	},
-	[28817] = {
-		itemId = 353,
-		itemPos = {
-			{ x = 32832, y = 32299, z = 9 },
-		},
-	},
-	[28818] = {
-		itemId = 353,
-		itemPos = {
-			{ x = 32862, y = 32300, z = 9 },
-		},
-	},
-	[28819] = {
-		itemId = 353,
-		itemPos = {
-			{ x = 32855, y = 32301, z = 9 },
-		},
-	},
-	[28820] = {
-		itemId = 353,
-		itemPos = {
-			{ x = 32843, y = 32303, z = 9 },
-		},
-	},
-	[28821] = {
-		itemId = 353,
-		itemPos = {
-			{ x = 32834, y = 32307, z = 9 },
-		},
-	},
-	[28822] = {
-		itemId = 353,
-		itemPos = {
-			{ x = 32834, y = 32310, z = 9 },
-		},
-	},
-	[28823] = {
-		itemId = 353,
-		itemPos = {
-			{ x = 32862, y = 32311, z = 9 },
-		},
-	},
-	[28824] = {
-		itemId = 353,
-		itemPos = {
-			{ x = 32839, y = 32312, z = 9 },
-		},
-	},
-	[28825] = {
-		itemId = 353,
-		itemPos = {
-			{ x = 32862, y = 32313, z = 9 },
-		},
-	},
-	[28826] = {
-		itemId = 353,
-		itemPos = {
-			{ x = 32837, y = 32315, z = 9 },
-		},
-	},
-	[28827] = {
-		itemId = 353,
-		itemPos = {
-			{ x = 32843, y = 32319, z = 9 },
-		},
-	},
-	[28828] = {
-		itemId = 353,
-		itemPos = {
-			{ x = 32850, y = 32319, z = 9 },
-		},
-	},
-	[28829] = {
-		itemId = 353,
-		itemPos = {
-			{ x = 32858, y = 32324, z = 9 },
-		},
-	},
-	[28830] = {
-		itemId = 353,
-		itemPos = {
-			{ x = 32848, y = 32325, z = 9 },
-		},
-	},
-	[28831] = {
-		itemId = 353,
-		itemPos = {
-			{ x = 32858, y = 32289, z = 9 },
-		},
-	},
-	[28832] = {
-		itemId = 353,
-		itemPos = {
-			{ x = 32854, y = 32307, z = 9 },
-		},
-	},
-	[28833] = {
-		itemId = 353,
-		itemPos = {
-			{ x = 32830, y = 32308, z = 9 },
-		},
-	},
-	[28834] = {
-		itemId = 353,
-		itemPos = {
-			{ x = 32858, y = 32321, z = 9 },
-		},
-	},
 	-- The Pits of Inferno
 	[39511] = {
 		itemId = 6433,
 		itemPos = {
 			{ x = 32739, y = 32392, z = 14 },
 		},
->>>>>>> af0edb7f
 	},
 	-- The cursed crystal skeletons
 	[40001] = {
@@ -709,15 +707,6 @@
 			{ x = 32356, y = 32074, z = 10 },
 		},
 	},
-<<<<<<< HEAD
-	-- The Ice Islands Quest, Nibelor 1: Breaking the Ice
-	[60000] = {
-		itemId = 7185,
-		itemPos = {
-			{ x = 32399, y = 31051, z = 7 },
-			{ x = 32394, y = 31062, z = 7 },
-			{ x = 32393, y = 31072, z = 7 },
-=======
 	-- The Ancient Tombs Quest
 	[40032] = {
 		itemId = 2023,
@@ -816,18 +805,182 @@
 		itemId = 1949,
 		itemPos = {
 			{ x = 32788, y = 32227, z = 14 },
->>>>>>> af0edb7f
+		},
+	},
+	-- The Ice Islands Quest, Nibelor 1: Breaking the Ice
+	[60000] = {
+		itemId = 7185,
+		itemPos = {
+			{ x = 32399, y = 31051, z = 7 },
+			{ x = 32394, y = 31062, z = 7 },
+			{ x = 32393, y = 31072, z = 7 },
 		},
 	},
 }
 
 ItemUnique = {
-<<<<<<< HEAD
 	-- The Ice Islands Quest
 	[1061] = {
 		itemId = 2576,
 		itemPos = { x = 32455, y = 31166, z = 12 },
 	},
+	-- The Pits of Inferno Quest
+	[2000] = {
+		itemId = 599,
+		itemPos = { x = 32791, y = 32328, z = 10 },
+	},
+	[2002] = {
+		itemId = 431,
+		itemPos = { x = 32906, y = 32287, z = 12 },
+	},
+	[2001] = {
+		itemId = 599,
+		itemPos = { x = 32791, y = 32330, z = 10 },
+	},
+	[2080] = {
+		itemId = 5915,
+		itemPos = { x = 32909, y = 32207, z = 15 },
+	},
+	[2081] = {
+		itemId = 5916,
+		itemPos = { x = 32757, y = 32243, z = 15 },
+	},
+	[2082] = {
+		itemId = 5915,
+		itemPos = { x = 32840, y = 32324, z = 15 },
+	},
+	[2083] = {
+		itemId = 5915,
+		itemPos = { x = 32875, y = 32264, z = 15 },
+	},
+	[2084] = {
+		itemId = 5915,
+		itemPos = { x = 32717, y = 32381, z = 13 },
+	},
+	[2085] = {
+		itemId = 5915,
+		itemPos = { x = 32839, y = 32305, z = 15 },
+	},
+	[2086] = {
+		itemId = 5915,
+		itemPos = { x = 32785, y = 32275, z = 15 },
+	},
+	[2090] = {
+		itemId = 1482,
+		itemPos = { x = 32824, y = 32230, z = 12 },
+	},
+	[2091] = {
+		itemId = 1482,
+		itemPos = { x = 32824, y = 32229, z = 12 },
+	},
+	[2092] = {
+		itemId = 1482,
+		itemPos = { x = 32824, y = 32228, z = 12 },
+	},
+	[2093] = {
+		itemId = 1482,
+		itemPos = { x = 32824, y = 32227, z = 12 },
+	},
+	[2094] = {
+		itemId = 1482,
+		itemPos = { x = 32824, y = 32226, z = 12 },
+	},
+	[2095] = {
+		itemId = 1482,
+		itemPos = { x = 32824, y = 32225, z = 12 },
+	},
+	[2096] = {
+		itemId = 1482,
+		itemPos = { x = 32824, y = 32224, z = 12 },
+	},
+	-- Dreamers Challenge Quest
+	[2241] = {
+		itemId = 353,
+		itemPos = { x = 32861, y = 32239, z = 9 },
+	},
+	[2242] = {
+		itemId = 351,
+		itemPos = { x = 32861, y = 32236, z = 9 },
+	},
+	[2243] = {
+		itemId = 3134,
+		itemPos = { x = 32849, y = 32233, z = 9 },
+	},
+	[2244] = {
+		itemId = 563,
+		itemPos = { x = 32857, y = 32225, z = 11 },
+	},
+	[2250] = {
+		itemId = 5572,
+		itemPos = { x = 32915, y = 32278, z = 14 },
+	},
+	[2251] = {
+		itemId = 5590,
+		itemPos = { x = 32916, y = 32263, z = 14 },
+	},
+	[2252] = {
+		itemId = 5484,
+		itemPos = { x = 32953, y = 32277, z = 13 },
+	},
+	[2253] = {
+		itemId = 452,
+		itemPos = { x = 32976, y = 32271, z = 14 },
+	},
+	[2254] = {
+		itemId = 2576,
+		itemPos = { x = 32933, y = 32269, z = 13 },
+	},
+	[2255] = {
+		itemId = 2576,
+		itemPos = { x = 32934, y = 32269, z = 13 },
+	},
+	-- The Shattered Isles Quest - Catapult
+	[2273] = {
+		itemId = 5601,
+		itemPos = { x = 31978, y = 32887, z = 6 },
+	},
+	-- The Explorer Society - The Rune Writings
+	[3010] = {
+		itemId = 2199,
+		itemPos = { x = 32754, y = 32559, z = 9 },
+	},
+	-- Dreamers Challenge Quest
+	[3048] = {
+		itemId = 1949,
+		itemPos = { x = 32822, y = 32344, z = 6 },
+	},
+	[3049] = {
+		itemId = 1949,
+		itemPos = { x = 32815, y = 32344, z = 6 },
+	},
+	[3050] = {
+		itemId = 1949,
+		itemPos = { x = 32818, y = 32347, z = 6 },
+	},
+	[3051] = {
+		itemId = 1949,
+		itemPos = { x = 32818, y = 32347, z = 5 },
+	},
+	[3052] = {
+		itemId = 1949,
+		itemPos = { x = 32815, y = 32344, z = 5 },
+	},
+	[3053] = {
+		itemId = 1949,
+		itemPos = { x = 32822, y = 32344, z = 5 },
+	},
+	[3054] = {
+		itemId = 1949,
+		itemPos = { x = 32815, y = 32344, z = 4 },
+	},
+	[3055] = {
+		itemId = 1949,
+		itemPos = { x = 32822, y = 32344, z = 4 },
+	},
+	[3056] = {
+		itemId = 1949,
+		itemPos = { x = 32819, y = 32347, z = 4 },
+	},
 	-- Koshei the Deathless Quest
 	[3070] = {
 		itemId = 7534,
@@ -845,164 +998,6 @@
 	[3266] = {
 		itemId = 10145,
 		itemPos = { x = 32229, y = 31051, z = 7 },
-=======
-	-- The Pits of Inferno Quest
-	[2000] = {
-		itemId = 599,
-		itemPos = { x = 32791, y = 32328, z = 10 },
-	},
-	[2002] = {
-		itemId = 431,
-		itemPos = { x = 32906, y = 32287, z = 12 },
-	},
-	[2001] = {
-		itemId = 599,
-		itemPos = { x = 32791, y = 32330, z = 10 },
-	},
-	[2080] = {
-		itemId = 5915,
-		itemPos = { x = 32909, y = 32207, z = 15 },
-	},
-	[2081] = {
-		itemId = 5916,
-		itemPos = { x = 32757, y = 32243, z = 15 },
-	},
-	[2082] = {
-		itemId = 5915,
-		itemPos = { x = 32840, y = 32324, z = 15 },
-	},
-	[2083] = {
-		itemId = 5915,
-		itemPos = { x = 32875, y = 32264, z = 15 },
-	},
-	[2084] = {
-		itemId = 5915,
-		itemPos = { x = 32717, y = 32381, z = 13 },
-	},
-	[2085] = {
-		itemId = 5915,
-		itemPos = { x = 32839, y = 32305, z = 15 },
-	},
-	[2086] = {
-		itemId = 5915,
-		itemPos = { x = 32785, y = 32275, z = 15 },
-	},
-	[2090] = {
-		itemId = 1482,
-		itemPos = { x = 32824, y = 32230, z = 12 },
-	},
-	[2091] = {
-		itemId = 1482,
-		itemPos = { x = 32824, y = 32229, z = 12 },
-	},
-	[2092] = {
-		itemId = 1482,
-		itemPos = { x = 32824, y = 32228, z = 12 },
-	},
-	[2093] = {
-		itemId = 1482,
-		itemPos = { x = 32824, y = 32227, z = 12 },
-	},
-	[2094] = {
-		itemId = 1482,
-		itemPos = { x = 32824, y = 32226, z = 12 },
-	},
-	[2095] = {
-		itemId = 1482,
-		itemPos = { x = 32824, y = 32225, z = 12 },
-	},
-	[2096] = {
-		itemId = 1482,
-		itemPos = { x = 32824, y = 32224, z = 12 },
-	},
-	-- Dreamers Challenge Quest
-	[2241] = {
-		itemId = 353,
-		itemPos = { x = 32861, y = 32239, z = 9 },
-	},
-	[2242] = {
-		itemId = 351,
-		itemPos = { x = 32861, y = 32236, z = 9 },
-	},
-	[2243] = {
-		itemId = 3134,
-		itemPos = { x = 32849, y = 32233, z = 9 },
-	},
-	[2244] = {
-		itemId = 563,
-		itemPos = { x = 32857, y = 32225, z = 11 },
-	},
-	[2250] = {
-		itemId = 5572,
-		itemPos = { x = 32915, y = 32278, z = 14 },
-	},
-	[2251] = {
-		itemId = 5590,
-		itemPos = { x = 32916, y = 32263, z = 14 },
-	},
-	[2252] = {
-		itemId = 5484,
-		itemPos = { x = 32953, y = 32277, z = 13 },
-	},
-	[2253] = {
-		itemId = 452,
-		itemPos = { x = 32976, y = 32271, z = 14 },
-	},
-	[2254] = {
-		itemId = 2576,
-		itemPos = { x = 32933, y = 32269, z = 13 },
-	},
-	[2255] = {
-		itemId = 2576,
-		itemPos = { x = 32934, y = 32269, z = 13 },
-	},
-	-- The Shattered Isles Quest - Catapult
-	[2273] = {
-		itemId = 5601,
-		itemPos = { x = 31978, y = 32887, z = 6 },
-	},
-	-- The Explorer Society - The Rune Writings
-	[3010] = {
-		itemId = 2199,
-		itemPos = { x = 32754, y = 32559, z = 9 },
-	},
-	-- Dreamers Challenge Quest
-	[3048] = {
-		itemId = 1949,
-		itemPos = { x = 32822, y = 32344, z = 6 },
-	},
-	[3049] = {
-		itemId = 1949,
-		itemPos = { x = 32815, y = 32344, z = 6 },
-	},
-	[3050] = {
-		itemId = 1949,
-		itemPos = { x = 32818, y = 32347, z = 6 },
-	},
-	[3051] = {
-		itemId = 1949,
-		itemPos = { x = 32818, y = 32347, z = 5 },
-	},
-	[3052] = {
-		itemId = 1949,
-		itemPos = { x = 32815, y = 32344, z = 5 },
-	},
-	[3053] = {
-		itemId = 1949,
-		itemPos = { x = 32822, y = 32344, z = 5 },
-	},
-	[3054] = {
-		itemId = 1949,
-		itemPos = { x = 32815, y = 32344, z = 4 },
-	},
-	[3055] = {
-		itemId = 1949,
-		itemPos = { x = 32822, y = 32344, z = 4 },
-	},
-	[3056] = {
-		itemId = 1949,
-		itemPos = { x = 32819, y = 32347, z = 4 },
-	},
 	-- The Pits of Inferno Quest
 	[3303] = {
 		itemId = 431,
@@ -1098,7 +1093,6 @@
 	[9257] = {
 		itemId = 1949,
 		itemPos = { x = 32839, y = 32533, z = 9 },
->>>>>>> af0edb7f
 	},
 	-- Issavi town teleport
 	[9515] = {
