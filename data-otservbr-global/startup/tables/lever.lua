--- conflicted
+++ resolved
@@ -1,13 +1,6 @@
 -- Look README.md for see the reserved action/unique numbers
 
 LeverAction = {
-<<<<<<< HEAD
-	-- Secret Service
-	[12574] = {
-		itemId = 2772,
-		itemPos = {
-			{ x = 32576, y = 31862, z = 14 },
-=======
 	-- The Pits of Inferno Quest
 	[4001] = {
 		itemId = 431,
@@ -81,7 +74,13 @@
 			{ x = 32775, y = 32583, z = 11 },
 			{ x = 32756, y = 32494, z = 11 },
 			{ x = 32799, y = 32556, z = 11 },
->>>>>>> af0edb7f
+		},
+	},
+	-- Secret Service
+	[12574] = {
+		itemId = 2772,
+		itemPos = {
+			{ x = 32576, y = 31862, z = 14 },
 		},
 	},
 	-- Dawnport bridge lever
@@ -163,12 +162,10 @@
 }
 
 LeverUnique = {
-<<<<<<< HEAD
 	-- Against the Spider Cult Quest
 	[1017] = {
 		itemId = 2772,
 		itemPos = { x = 33172, y = 31896, z = 8 },
-=======
 	-- The Pits of Inferno
 	[1037] = {
 		itemId = 2772,
@@ -319,7 +316,6 @@
 	[3304] = {
 		itemId = 2772,
 		itemPos = { x = 32826, y = 32263, z = 11 },
->>>>>>> af0edb7f
 	},
 	-- Dark trails quest (The Ravager lever)
 	-- Path: data\scripts\actions\quests\dark_trails\lever_the_ravager.lua
