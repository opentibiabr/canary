-- Look README.md for see the reserved action/unique numbers

LeverAction = {
	-- The Pits of Inferno Quest
	[4001] = {
		itemId = 431,
		itemPos = {
			{ x = 32848, y = 32277, z = 9 },
		},
	},
	[7799] = {
		itemId = 431,
		itemPos = {
			{ x = 32842, y = 32274, z = 9 },
			{ x = 32842, y = 32275, z = 9 },
			{ x = 32842, y = 32276, z = 9 },
		},
	},
	-- Dreamer's Challenge Quest
	[8033] = {
		itemId = 2772,
		itemPos = {
			{ x = 32836, y = 32278, z = 14 },
		},
	},
	-- The Ancient Tombs Quest
	[12121] = {
		itemId = 2772,
		itemPos = {
			{ x = 33358, y = 32701, z = 14 },
			{ x = 33349, y = 32680, z = 14 },
			{ x = 33305, y = 32734, z = 14 },
			{ x = 33357, y = 32749, z = 14 },
			{ x = 33368, y = 32763, z = 14 },
			{ x = 33382, y = 32786, z = 14 },
			{ x = 33338, y = 32702, z = 14 },
			{ x = 33320, y = 32682, z = 14 },
		},
	},
	[12122] = {
		itemId = 2772,
		itemPos = {
			{ x = 33027, y = 32530, z = 13 },
			{ x = 33006, y = 32563, z = 13 },
			{ x = 33123, y = 32599, z = 13 },
			{ x = 33028, y = 32588, z = 13 },
			{ x = 33147, y = 32524, z = 13 },
			{ x = 33104, y = 32514, z = 13 },
			{ x = 33055, y = 32487, z = 13 },
			{ x = 33036, y = 32507, z = 13 },
			{ x = 33089, y = 32514, z = 13 },
			{ x = 33077, y = 32507, z = 13 },
			{ x = 33130, y = 32489, z = 13 },
		},
	},
	[12123] = {
		itemId = 2772,
		itemPos = {
			{ x = 33183, y = 32884, z = 11 },
			{ x = 33181, y = 32889, z = 11 },
			{ x = 33175, y = 32884, z = 11 },
			{ x = 33176, y = 32880, z = 11 },
			{ x = 33182, y = 32880, z = 11 },
			{ x = 33176, y = 32889, z = 11 },
		},
	},
	-- The Ape City Quest - levers
	[12129] = {
		itemId = 2772,
		itemPos = {
			{ x = 32891, y = 32590, z = 11 },
			{ x = 32843, y = 32649, z = 11 },
			{ x = 32808, y = 32613, z = 11 },
			{ x = 32775, y = 32583, z = 11 },
			{ x = 32756, y = 32494, z = 11 },
			{ x = 32799, y = 32556, z = 11 },
		},
	},
	-- Dawnport bridge lever
	-- Path: data\scripts\actions\dawnport\lever.lua
	[30001] = {
		itemId = false,
		itemPos = {
			{ x = 32107, y = 31901, z = 7 },
			{ x = 32104, y = 31906, z = 7 },
		},
	},
	-- The New Frontier Quest
	[30002] = { -- Farmine Elevator Levers
		itemId = false,
		itemPos = {
			{ x = 33062, y = 31527, z = 14 },
			{ x = 33062, y = 31527, z = 12 },
			{ x = 33062, y = 31527, z = 10 },
			{ x = 32994, y = 31547, z = 4 },
			{ x = 32992, y = 31539, z = 4 },
			{ x = 32992, y = 31539, z = 1 },
			{ x = 33056, y = 31527, z = 12 },
			{ x = 33056, y = 31527, z = 10 },
			{ x = 33064, y = 31489, z = 15 },
		},
	},
	[30003] = { -- Mortal Kombat Arena
		itemId = false,
		itemPos = {
			{ x = 33079, y = 31014, z = 2 },
		},
	},
	[30004] = { -- Dark catedral
		itemId = false,
		itemPos = {
			{ x = 32645, y = 32465, z = 9 },
			{ x = 32647, y = 32483, z = 9 },
			{ x = 32619, y = 32523, z = 9 },
			{ x = 32610, y = 32523, z = 9 },
			{ x = 32583, y = 32482, z = 9 },
			{ x = 32584, y = 32465, z = 9 },
		},
	},
	[30005] = { -- the hidden city of beregar
		itemId = false,
		itemPos = {
			{ x = 32568, y = 31421, z = 9 },
			{ x = 32570, y = 31421, z = 9 },
			{ x = 32599, y = 31421, z = 9 },
			{ x = 32601, y = 31421, z = 9 },
		},
	},
<<<<<<< HEAD
	-- The Pits of Inferno Quest
	[50160] = {
		itemId = 2772,
		itemPos = {
			{ x = 32853, y = 32318, z = 9 },
=======
	[30006] = { -- bear room quest stone
		itemId = false,
		itemPos = {
			{ x = 32148, y = 32105, z = 11 },
		},
	},
	[30007] = { -- life ring bridge lever
		itemId = false,
		itemPos = {
			{ x = 32414, y = 32252, z = 10 },
			{ x = 32413, y = 32230, z = 10 },
		},
	},
	[30008] = { -- devil helmet lever
		itemId = false,
		itemPos = {
			{ x = 32600, y = 32105, z = 14 },
>>>>>>> a9c9020d
		},
	},
}

LeverUnique = {
	-- The Pits of Inferno
	[1037] = {
		itemId = 2772,
		itemPos = { x = 32800, y = 32339, z = 11 },
	},
	-- The Ape City Quest - levers
	[1040] = {
		itemId = 2772,
		itemPos = { x = 32862, y = 32557, z = 11 },
	},
	[1041] = {
		itemId = 2772,
		itemPos = { x = 32862, y = 32555, z = 11 },
	},
	-- Dreamers Challenge Quest
	[2004] = {
		itemId = 2772,
		itemPos = { x = 32873, y = 32263, z = 14 },
	},
	-- The Pits of Inferno Quest
	[2025] = {
		itemId = 2772,
		itemPos = { x = 32820, y = 32321, z = 10 },
	},
	[2026] = {
		itemId = 2772,
		itemPos = { x = 32820, y = 32345, z = 10 },
	},
	[2027] = {
		itemId = 2772,
		itemPos = { x = 32847, y = 32339, z = 10 },
	},
	[2028] = {
		itemId = 2772,
		itemPos = { x = 32847, y = 32327, z = 10 },
	},
	[2050] = {
		itemId = 2772,
		itemPos = { x = 32874, y = 32334, z = 12 },
	},
	[2051] = {
		itemId = 2772,
		itemPos = { x = 32891, y = 32328, z = 14 },
	},
	[2052] = {
		itemId = 2772,
		itemPos = { x = 32843, y = 32352, z = 14 },
	},
	[2053] = {
		itemId = 2772,
		itemPos = { x = 32889, y = 32349, z = 15 },
	},
	[2054] = {
		itemId = 2772,
		itemPos = { x = 32887, y = 32330, z = 12 },
	},
	[2055] = {
		itemId = 2772,
		itemPos = { x = 32846, y = 32318, z = 12 },
	},
	[2056] = {
		itemId = 2772,
		itemPos = { x = 32887, y = 32355, z = 13 },
	},
	[2057] = {
		itemId = 2772,
		itemPos = { x = 32853, y = 32359, z = 14 },
	},
	[2058] = {
		itemId = 2772,
		itemPos = { x = 32843, y = 32359, z = 12 },
	},
	[2059] = {
		itemId = 2772,
		itemPos = { x = 32847, y = 32332, z = 13 },
	},
	[2060] = {
		itemId = 2772,
		itemPos = { x = 32886, y = 32337, z = 13 },
	},
	[2061] = {
		itemId = 2772,
		itemPos = { x = 32874, y = 32365, z = 13 },
	},
	[2062] = {
		itemId = 2772,
		itemPos = { x = 32850, y = 32366, z = 13 },
	},
	[2063] = {
		itemId = 2772,
		itemPos = { x = 32859, y = 32364, z = 13 },
	},
	[2064] = {
		itemId = 2772,
		itemPos = { x = 32874, y = 32354, z = 14 },
	},
	[2065] = {
		itemId = 2772,
		itemPos = { x = 32848, y = 32335, z = 12 },
	},
	-- Dreamers Challenge Quest
	[2246] = {
		itemId = 2772,
		itemPos = { x = 32763, y = 32291, z = 14 },
	},
	[2247] = {
		itemId = 2772,
		itemPos = { x = 32761, y = 32291, z = 14 },
	},
	[2248] = {
		itemId = 2772,
		itemPos = { x = 32763, y = 32289, z = 14 },
	},
	[2249] = {
		itemId = 2772,
		itemPos = { x = 32761, y = 32289, z = 14 },
	},
	[2272] = {
		itemId = 2772,
		itemPos = { x = 32838, y = 32263, z = 14 },
	},
	-- Dreamers Challenge Quest
	[3041] = {
		itemId = 2772,
		itemPos = { x = 32837, y = 32221, z = 14 },
	},
	[3042] = {
		itemId = 2772,
		itemPos = { x = 32836, y = 32229, z = 14 },
	},
	[3043] = {
		itemId = 2772,
		itemPos = { x = 32833, y = 32224, z = 14 },
	},
	-- The Pits of Inferno Quest
	[3300] = {
		itemId = 2772,
		itemPos = { x = 32850, y = 32268, z = 10 },
	},
	[3301] = {
		itemId = 2772,
		itemPos = { x = 32862, y = 32312, z = 11 },
	},
	[3302] = {
		itemId = 2772,
		itemPos = { x = 32851, y = 32308, z = 11 },
	},
	[3304] = {
		itemId = 2772,
		itemPos = { x = 32826, y = 32263, z = 11 },
	},
	-- Dark trails quest (The Ravager lever)
	-- Path: data\scripts\actions\quests\dark_trails\lever_the_ravager.lua
	[30001] = {
		itemId = 2772,
		itemPos = { x = 33416, y = 32102, z = 10 },
	},
	-- Death priest shargon lever
	[30002] = {
		itemId = 2773,
		itemPos = { x = 33582, y = 31844, z = 10 },
	},
	-- The first dragon quest lever
	-- Path: data\scripts\actions\quests\first_dragon\lever.lua
	[30003] = {
		itemId = 8911,
		itemPos = { x = 33583, y = 30992, z = 14 },
	},
	-- Thais lighthouse quest
	-- Path: data\scripts\quests\thais_lighthouse\action-lever.lua
	[30004] = {
		itemId = 2772,
		itemPos = { x = 32227, y = 32278, z = 8 },
	},
	[30005] = {
		itemId = 2772,
		itemPos = { x = 32225, y = 32285, z = 10 },
	},
	-- Draconia quest
	-- Path: data\scripts\quests\draconia\action-lever.lua
	[30006] = {
		itemId = 2772,
		itemPos = { x = 32792, y = 31595, z = 7 },
	},
	-- Demon helmet quest
	-- Path: data\scripts\quests\demon_helmet\action-lever.lua
	[30007] = {
		itemId = 2772,
		itemPos = { x = 33330, y = 31574, z = 15 },
	},
	-- Alawar's vault quest
	-- Path: data\scripts\quests\alawars_ault\action-lever.lua
	[30008] = {
		itemId = 2772,
		itemPos = { x = 32180, y = 31633, z = 8 },
	},
	-- Behemoth quest
	-- Path: data\scripts\quests\behemoth\action-lever.lua
	[30009] = {
		itemId = 2772,
		itemPos = { x = 33290, y = 31715, z = 12 },
	},
	-- The queen of the banshees quest
	-- Path: data\scripts\quests\the_queen_of_the_banshees\action(1)-first_seal_lever.lua
	[30010] = {
		itemId = 2772,
		itemPos = { x = 32315, y = 31910, z = 12 },
	},
	[30011] = {
		itemId = 2772,
		itemPos = { x = 32212, y = 31888, z = 12 },
	},
	[30012] = {
		itemId = 27260,
		itemPos = { x = 32266, y = 31861, z = 11 },
	},
	-- Path: data\scripts\quests\the_queen_of_the_banshees\action(3)-third_seal_lever.lua
	[30013] = {
		itemId = 2773,
		itemPos = { x = 32220, y = 31843, z = 15 },
	},
	[30014] = {
		itemId = 2773,
		itemPos = { x = 32220, y = 31845, z = 15 },
	},
	[30015] = {
		itemId = 2773,
		itemPos = { x = 32220, y = 31844, z = 15 },
	},
	[30016] = {
		itemId = 2773,
		itemPos = { x = 32220, y = 31842, z = 15 },
	},
	[30017] = {
		itemId = 2773,
		itemPos = { x = 32220, y = 31846, z = 15 },
	},
	-- Path: data\scripts\quests\the_queen_of_the_banshees\action(6)-sixth_seal_lever.lua
	[30018] = {
		itemId = 2772,
		itemPos = { x = 32310, y = 31975, z = 13 },
	},
	[30019] = {
		itemId = 2772,
		itemPos = { x = 32310, y = 31976, z = 13 },
	},
	[30020] = {
		itemId = 2772,
		itemPos = { x = 32312, y = 31975, z = 13 },
	},
	[30021] = {
		itemId = 2772,
		itemPos = { x = 32312, y = 31976, z = 13 },
	},
	[30022] = {
		itemId = 2772,
		itemPos = { x = 32314, y = 31975, z = 13 },
	},
	[30023] = {
		itemId = 2772,
		itemPos = { x = 32314, y = 31976, z = 13 },
	},
	-- Path: data\scripts\quests\giant_smithhammer\lever.lua
	[30024] = {
		itemId = 2772,
		itemPos = { x = 32778, y = 32232, z = 8 },
	},
	-- Path: data\scripts\quests\the_annihilator\lever.lua
	[30025] = {
		itemId = 2772,
		itemPos = { x = 33226, y = 31671, z = 13 },
	},
	-- Path: data\scripts\quests\the_paradox_tower\action-3-third_floor_lever.lua
	[30026] = {
		itemId = 9125,
		itemPos = { x = 32481, y = 31904, z = 5 },
	},
	-- Path: data\scripts\quests\the_paradox_tower\action-4-four_floor_lever.lua
	[30027] = {
		itemId = 2772,
		itemPos = { x = 32479, y = 31905, z = 4 },
	},
	-- Path: data\scripts\quests\the_paradox_tower\action-5-fifth_floor_lever.lua
	[30028] = {
		itemId = 2772,
		itemPos = { x = 32478, y = 31904, z = 3 },
	},
	-- The Pits of Inferno Quest
	[50095] = {
		itemId = 2772,
		itemPos = { x = 32815, y = 32333, z = 15 },
	},
	[50097] = {
		itemId = 2772,
		itemPos = { x = 32811, y = 32357, z = 15 },
	},
	[50098] = {
		itemId = 2772,
		itemPos = { x = 32803, y = 32353, z = 15 },
	},
	[50104] = {
		itemId = 2772,
		itemPos = { x = 32821, y = 32341, z = 13 },
	},
	[50105] = {
		itemId = 2772,
		itemPos = { x = 32821, y = 32346, z = 13 },
	},
	[50106] = {
		itemId = 2772,
		itemPos = { x = 32915, y = 32215, z = 15 },
	},
	[Storage.ThaisExhibition.FriendshipAmulet] = {
		itemId = 2772,
		itemPos = { x = 32399, y = 32209, z = 9 },
	},
	[Storage.ThaisExhibition.HandPuppets] = {
		itemId = 2772,
		itemPos = { x = 32412, y = 32204, z = 9 },
	},
	[Storage.ThaisExhibition.EpaminondasDoll] = {
		itemId = 2772,
		itemPos = { x = 32414, y = 32201, z = 9 },
	},
	[Storage.ThaisExhibition.NorsemanDoll] = {
		itemId = 2772,
		itemPos = { x = 32435, y = 32197, z = 9 },
	},
	[Storage.ThaisExhibition.BookwormDoll] = {
		itemId = 2772,
		itemPos = { x = 32438, y = 32191, z = 9 },
	},
	[Storage.ThaisExhibition.GoldenNewspaper] = {
		itemId = 2772,
		itemPos = { x = 32430, y = 32191, z = 9 },
	},
	[Storage.ThaisExhibition.TibiacityEncyclopedia] = {
		itemId = 2772,
		itemPos = { x = 32404, y = 32195, z = 9 },
	},
	[Storage.ThaisExhibition.GoldenFalcon] = {
		itemId = 2772,
		itemPos = { x = 32399, y = 32200, z = 9 },
	},
	[Storage.ThaisExhibition.DragonGoblet] = {
		itemId = 2772,
		itemPos = { x = 32440, y = 32201, z = 10 },
	},
	[Storage.ThaisExhibition.FerumbrasDoll] = {
		itemId = 2772,
		itemPos = { x = 32456, y = 32201, z = 10 },
	},
	[Storage.ThaisExhibition.FrozenHeart] = {
		itemId = 2772,
		itemPos = { x = 32468, y = 32201, z = 10 },
	},
	[Storage.ThaisExhibition.DrakenDoll] = {
		itemId = 2772,
		itemPos = { x = 32476, y = 32201, z = 10 },
	},
	[Storage.ThaisExhibition.MusicBox] = {
		itemId = 2772,
		itemPos = { x = 32484, y = 32201, z = 10 },
	},
	[Storage.ThaisExhibition.DurinTheAlmighty] = {
		itemId = 2772,
		itemPos = { x = 32496, y = 32201, z = 10 },
	},
	[Storage.ThaisExhibition.DragonEye] = {
		itemId = 2772,
		itemPos = { x = 32512, y = 32201, z = 10 },
	},
	[Storage.ThaisExhibition.MemoryBox] = {
		itemId = 2772,
		itemPos = { x = 32517, y = 32197, z = 10 },
	},
	[Storage.ThaisExhibition.NobleSword] = {
		itemId = 2772,
		itemPos = { x = 32512, y = 32191, z = 10 },
	},
	[Storage.ThaisExhibition.MedusaSkull] = {
		itemId = 2772,
		itemPos = { x = 32504, y = 32191, z = 10 },
	},
	[Storage.ThaisExhibition.MathmasterShield] = {
		itemId = 2772,
		itemPos = { x = 32496, y = 32191, z = 10 },
	},
	[Storage.ThaisExhibition.Imortus] = {
		itemId = 2772,
		itemPos = { x = 32489, y = 32197, z = 10 },
	},
	[Storage.ThaisExhibition.OldRadio] = {
		itemId = 2772,
		itemPos = { x = 32484, y = 32191, z = 10 },
	},
	[Storage.ThaisExhibition.EpicWisdom] = {
		itemId = 2772,
		itemPos = { x = 32476, y = 32191, z = 10 },
	},
	[Storage.ThaisExhibition.DreadDoll] = {
		itemId = 2772,
		itemPos = { x = 32468, y = 32191, z = 10 },
	},
	[Storage.ThaisExhibition.PhoenixStatue] = {
		itemId = 2772,
		itemPos = { x = 32461, y = 32197, z = 10 },
	},
	[Storage.ThaisExhibition.OrcsJawShredder] = {
		itemId = 2772,
		itemPos = { x = 32456, y = 32191, z = 10 },
	},
	[Storage.ThaisExhibition.BagOfOrientalSpices] = {
		itemId = 2772,
		itemPos = { x = 32448, y = 32191, z = 10 },
	},
	[Storage.ThaisExhibition.TibiorasBox] = {
		itemId = 2772,
		itemPos = { x = 32440, y = 32191, z = 10 },
	},
	-- Path: data\scripts\rookgaard\katana_quest\katana_quest_lever.lua
	[30029] = {
		itemId = 2772,
		itemPos = { x = 32182, y = 32145, z = 11 },
	},
	-- Path: data-otservbr-global\scripts\actions\quests\desert_dungeon_quest\desert_dungeon_lever.lua
	[30030] = {
		itemId = 2772,
		itemPos = { x = 32673, y = 32086, z = 8 },
	},
	-- Path: data-otservbr-global/scripts/actions/quests/the_outlaw_camp/oven.lua
	[30031] = {
		itemId = 2772,
		itemPos = { x = 32614, y = 32173, z = 9 },
	},
	-- Path: data-otservbr-global/scripts/actions/quests/the_outlaw_camp/power_switch.lua
	[30032] = {
		itemId = 2772,
		itemPos = { x = 32594, y = 32212, z = 9 },
	},
	-- Path: data-otservbr-global/scripts/actions/quests/the_outlaw_camp/power_burn.lua
	[30033] = {
		itemId = 2772,
		itemPos = { x = 32616, y = 32222, z = 10 },
	},
	-- Path: data-otservbr-global/scripts/actions/quests/others/triangle_tower_lever.lua
	[30034] = {
		itemId = 2772,
		itemPos = { x = 32573, y = 32121, z = 7 },
	},
	-- Path: data\scripts\quests\draconia\action-lever.lua
	[30035] = {
		itemId = 2772,
		itemPos = { x = 32792, y = 31579, z = 7 },
	},
}<|MERGE_RESOLUTION|>--- conflicted
+++ resolved
@@ -126,31 +126,30 @@
 			{ x = 32601, y = 31421, z = 9 },
 		},
 	},
-<<<<<<< HEAD
+	[30006] = { -- bear room quest stone
+		itemId = false,
+		itemPos = {
+			{ x = 32148, y = 32105, z = 11 },
+		},
+	},
+	[30007] = { -- life ring bridge lever
+		itemId = false,
+		itemPos = {
+			{ x = 32414, y = 32252, z = 10 },
+			{ x = 32413, y = 32230, z = 10 },
+		},
+	},
+	[30008] = { -- devil helmet lever
+		itemId = false,
+		itemPos = {
+			{ x = 32600, y = 32105, z = 14 },
+		},
+	},
 	-- The Pits of Inferno Quest
 	[50160] = {
 		itemId = 2772,
 		itemPos = {
 			{ x = 32853, y = 32318, z = 9 },
-=======
-	[30006] = { -- bear room quest stone
-		itemId = false,
-		itemPos = {
-			{ x = 32148, y = 32105, z = 11 },
-		},
-	},
-	[30007] = { -- life ring bridge lever
-		itemId = false,
-		itemPos = {
-			{ x = 32414, y = 32252, z = 10 },
-			{ x = 32413, y = 32230, z = 10 },
-		},
-	},
-	[30008] = { -- devil helmet lever
-		itemId = false,
-		itemPos = {
-			{ x = 32600, y = 32105, z = 14 },
->>>>>>> a9c9020d
 		},
 	},
 }
