--- conflicted
+++ resolved
@@ -1,994 +1,5 @@
 <?xml version="1.0"?>
 <houses>
-<<<<<<< HEAD
-	<house name="Castle of the Winds" houseid="2628" entryx="32657" entryy="31583" entryz="7" rent="500000" guildhall="true" townid="5" size="415" />
-	<house name="Ab'Dendriel Clanhall" houseid="2629" entryx="32714" entryy="31643" entryz="7" rent="250000" guildhall="true" townid="5" size="260" />
-	<house name="Underwood 9" houseid="2630" entryx="32712" entryy="31665" entryz="7" rent="50000" townid="5" size="8" />
-	<house name="Treetop 13" houseid="2631" entryx="32713" entryy="31665" entryz="6" rent="100000" townid="5" size="18" />
-	<house name="Underwood 8" houseid="2632" entryx="32690" entryy="31647" entryz="7" rent="50000" townid="5" size="12" />
-	<house name="Treetop 11" houseid="2633" entryx="32688" entryy="31642" entryz="6" rent="50000" townid="5" size="11" />
-	<house name="Great Willow 2a" houseid="2635" entryx="32662" entryy="31635" entryz="6" rent="50000" townid="5" size="14" />
-	<house name="Great Willow 2b" houseid="2637" entryx="32662" entryy="31642" entryz="6" rent="50000" townid="5" size="14" />
-	<house name="Great Willow Western Wing" houseid="2638" entryx="32660" entryy="31641" entryz="7" rent="100000" townid="5" size="39" />
-	<house name="Great Willow 1" houseid="2640" entryx="32663" entryy="31641" entryz="7" rent="100000" townid="5" size="23" />
-	<house name="Great Willow 3a" houseid="2642" entryx="32662" entryy="31635" entryz="5" rent="50000" townid="5" size="14" />
-	<house name="Great Willow 3b" houseid="2644" entryx="32662" entryy="31642" entryz="5" rent="80000" townid="5" size="26" />
-	<house name="Great Willow 4a" houseid="2645" entryx="32662" entryy="31639" entryz="4" rent="25000" townid="5" size="12" />
-	<house name="Great Willow 4b" houseid="2648" entryx="32664" entryy="31639" entryz="4" rent="25000" townid="5" size="12" />
-	<house name="Underwood 6" houseid="2649" entryx="32652" entryy="31656" entryz="7" rent="100000" townid="5" size="24" />
-	<house name="Underwood 3" houseid="2650" entryx="32643" entryy="31657" entryz="7" rent="100000" townid="5" size="26" />
-	<house name="Underwood 5" houseid="2651" entryx="32652" entryy="31668" entryz="7" rent="80000" townid="5" size="19" />
-	<house name="Underwood 2" houseid="2652" entryx="32646" entryy="31676" entryz="7" rent="100000" townid="5" size="26" />
-	<house name="Underwood 1" houseid="2653" entryx="32643" entryy="31691" entryz="7" rent="100000" townid="5" size="26" />
-	<house name="Prima Arbor" houseid="2654" entryx="32687" entryy="31686" entryz="7" rent="400000" townid="5" size="182" />
-	<house name="Underwood 7" houseid="2655" entryx="32677" entryy="31678" entryz="7" rent="200000" townid="5" size="23" />
-	<house name="Underwood 10" houseid="2656" entryx="32626" entryy="31657" entryz="7" rent="25000" townid="5" size="10" />
-	<house name="Underwood 4" houseid="2657" entryx="32626" entryy="31656" entryz="7" rent="100000" townid="5" size="34" />
-	<house name="Treetop 9" houseid="2658" entryx="32624" entryy="31654" entryz="6" rent="50000" townid="5" size="16" />
-	<house name="Treetop 10" houseid="2659" entryx="32626" entryy="31656" entryz="6" rent="80000" townid="5" size="16" />
-	<house name="Treetop 8" houseid="2660" entryx="32628" entryy="31654" entryz="6" rent="25000" townid="5" size="13" />
-	<house name="Treetop 7" houseid="2661" entryx="32642" entryy="31657" entryz="6" rent="50000" townid="5" size="13" />
-	<house name="Treetop 6" houseid="2662" entryx="32642" entryy="31661" entryz="6" rent="25000" townid="5" size="6" />
-	<house name="Treetop 5 (Shop)" houseid="2663" entryx="32656" entryy="31654" entryz="6" rent="80000" townid="5" size="18" />
-	<house name="Treetop 12 (Shop)" houseid="2664" entryx="32681" entryy="31675" entryz="6" rent="100000" townid="5" size="23" />
-	<house name="Treetop 4 (Shop)" houseid="2665" entryx="32644" entryy="31672" entryz="6" rent="80000" townid="5" size="19" />
-	<house name="Treetop 3 (Shop)" houseid="2666" entryx="32644" entryy="31676" entryz="6" rent="80000" townid="5" size="19" />
-	<house name="Northern Street 1a" houseid="2687" entryx="32356" entryy="31767" entryz="7" rent="100000" townid="6" size="16" />
-	<house name="Park Lane 3a" houseid="2688" entryx="32326" entryy="31767" entryz="7" rent="100000" townid="6" size="21" />
-	<house name="Park Lane 1a" houseid="2689" entryx="32335" entryy="31767" entryz="7" rent="150000" townid="6" size="21" />
-	<house name="Park Lane 4" houseid="2690" entryx="32327" entryy="31768" entryz="7" rent="150000" townid="6" size="16" />
-	<house name="Park Lane 2" houseid="2691" entryx="32335" entryy="31768" entryz="7" rent="150000" townid="6" size="16" />
-	<house name="Theater Avenue 7, Flat 04" houseid="2692" entryx="32348" entryy="31780" entryz="7" rent="50000" townid="6" size="8" />
-	<house name="Theater Avenue 7, Flat 03" houseid="2693" entryx="32350" entryy="31780" entryz="7" rent="25000" townid="6" size="6" />
-	<house name="Theater Avenue 7, Flat 05" houseid="2694" entryx="32347" entryy="31782" entryz="7" rent="50000" townid="6" size="6" />
-	<house name="Theater Avenue 7, Flat 06" houseid="2695" entryx="32348" entryy="31786" entryz="7" rent="25000" townid="6" size="4" />
-	<house name="Theater Avenue 7, Flat 02" houseid="2696" entryx="32350" entryy="31783" entryz="7" rent="25000" townid="6" size="6" />
-	<house name="Theater Avenue 7, Flat 01" houseid="2697" entryx="32349" entryy="31786" entryz="7" rent="25000" townid="6" size="4" />
-	<house name="Northern Street 5" houseid="2698" entryx="32380" entryy="31772" entryz="7" rent="200000" townid="6" size="41" />
-	<house name="Northern Street 7" houseid="2699" entryx="32389" entryy="31774" entryz="7" rent="150000" townid="6" size="34" />
-	<house name="Theater Avenue 6e" houseid="2700" entryx="32375" entryy="31794" entryz="7" rent="80000" townid="6" size="11" />
-	<house name="Theater Avenue 6c" houseid="2701" entryx="32376" entryy="31794" entryz="7" rent="25000" townid="6" size="2" />
-	<house name="Theater Avenue 6a" houseid="2702" entryx="32376" entryy="31794" entryz="7" rent="80000" townid="6" size="11" />
-	<house name="Theater Avenue, Tower" houseid="2703" entryx="32389" entryy="31787" entryz="7" rent="300000" townid="6" size="69" />
-	<house name="East Lane 2" houseid="2705" entryx="32399" entryy="31798" entryz="7" rent="300000" townid="6" size="75" />
-	<house name="Harbour Lane 2a (Shop)" houseid="2706" entryx="32380" entryy="31809" entryz="7" rent="80000" townid="6" size="12" />
-	<house name="Harbour Lane 2b (Shop)" houseid="2707" entryx="32383" entryy="31809" entryz="7" rent="80000" townid="6" size="12" />
-	<house name="Harbour Lane 3" houseid="2708" entryx="32362" entryy="31823" entryz="7" rent="400000" townid="6" size="77" />
-	<house name="Magician's Alley 8" houseid="2709" entryx="32331" entryy="31819" entryz="7" rent="150000" townid="6" size="21" />
-	<house name="Lonely Sea Side Hostel" houseid="2710" entryx="32319" entryy="31839" entryz="7" rent="400000" townid="6" size="215" />
-	<house name="Suntower" houseid="2711" entryx="32341" entryy="31847" entryz="7" rent="500000" guildhall="true" townid="6" size="200" />
-	<house name="House of Recreation" houseid="2712" entryx="32280" entryy="31823" entryz="7" rent="500000" guildhall="true" townid="6" size="336" />
-	<house name="Carlin Clanhall" houseid="2713" entryx="32307" entryy="31818" entryz="7" rent="250000" guildhall="true" townid="6" size="166" />
-	<house name="Magician's Alley 4" houseid="2714" entryx="32317" entryy="31820" entryz="7" rent="200000" townid="6" size="40" />
-	<house name="Theater Avenue 14 (Shop)" houseid="2715" entryx="32302" entryy="31801" entryz="7" rent="200000" townid="6" size="37" />
-	<house name="Theater Avenue 12" houseid="2716" entryx="32310" entryy="31791" entryz="7" rent="80000" townid="6" size="14" />
-	<house name="Magician's Alley 1" houseid="2717" entryx="32307" entryy="31801" entryz="7" rent="100000" townid="6" size="14" />
-	<house name="Theater Avenue 10" houseid="2718" entryx="32314" entryy="31791" entryz="7" rent="100000" townid="6" size="17" />
-	<house name="Magician's Alley 1b" houseid="2719" entryx="32311" entryy="31795" entryz="6" rent="25000" townid="6" size="8" />
-	<house name="Magician's Alley 1a" houseid="2720" entryx="32311" entryy="31798" entryz="6" rent="25000" townid="6" size="7" />
-	<house name="Magician's Alley 1c" houseid="2721" entryx="32311" entryy="31795" entryz="6" rent="25000" townid="6" size="7" />
-	<house name="Magician's Alley 1d" houseid="2722" entryx="32311" entryy="31798" entryz="6" rent="25000" townid="6" size="6" />
-	<house name="Magician's Alley 5c" houseid="2723" entryx="32322" entryy="31802" entryz="6" rent="100000" townid="6" size="16" />
-	<house name="Magician's Alley 5f" houseid="2724" entryx="32322" entryy="31807" entryz="6" rent="80000" townid="6" size="16" />
-	<house name="Magician's Alley 5b" houseid="2725" entryx="32325" entryy="31804" entryz="7" rent="50000" townid="6" size="14" />
-	<house name="Magician's Alley 5a" houseid="2727" entryx="32326" entryy="31804" entryz="7" rent="50000" townid="6" size="17" />
-	<house name="Central Plaza 3 (Shop)" houseid="2729" entryx="32345" entryy="31800" entryz="7" rent="50000" townid="6" size="8" />
-	<house name="Central Plaza 2 (Shop)" houseid="2730" entryx="32345" entryy="31806" entryz="7" rent="25000" townid="6" size="8" />
-	<house name="Central Plaza 1 (Shop)" houseid="2731" entryx="32345" entryy="31812" entryz="7" rent="50000" townid="6" size="8" />
-	<house name="Theater Avenue 8b" houseid="2732" entryx="32357" entryy="31795" entryz="6" rent="100000" townid="6" size="21" />
-	<house name="Harbour Lane 1 (Shop)" houseid="2733" entryx="32366" entryy="31799" entryz="6" rent="100000" townid="6" size="20" />
-	<house name="Theater Avenue 6f" houseid="2734" entryx="32375" entryy="31794" entryz="6" rent="80000" townid="6" size="11" />
-	<house name="Theater Avenue 6d" houseid="2735" entryx="32376" entryy="31794" entryz="6" rent="25000" townid="6" size="2" />
-	<house name="Theater Avenue 6b" houseid="2736" entryx="32376" entryy="31794" entryz="6" rent="50000" townid="6" size="11" />
-	<house name="Northern Street 3a" houseid="2737" entryx="32368" entryy="31767" entryz="6" rent="80000" townid="6" size="11" />
-	<house name="Northern Street 3b" houseid="2738" entryx="32370" entryy="31769" entryz="6" rent="80000" townid="6" size="12" />
-	<house name="Northern Street 1b" houseid="2739" entryx="32356" entryy="31767" entryz="6" rent="80000" townid="6" size="16" />
-	<house name="Northern Street 1c" houseid="2740" entryx="32357" entryy="31767" entryz="6" rent="80000" townid="6" size="11" />
-	<house name="Theater Avenue 7, Flat 14" houseid="2741" entryx="32348" entryy="31780" entryz="6" rent="25000" townid="6" size="8" />
-	<house name="Theater Avenue 7, Flat 13" houseid="2742" entryx="32350" entryy="31780" entryz="6" rent="25000" townid="6" size="6" />
-	<house name="Theater Avenue 7, Flat 15" houseid="2743" entryx="32347" entryy="31783" entryz="6" rent="25000" townid="6" size="6" />
-	<house name="Theater Avenue 7, Flat 12" houseid="2744" entryx="32350" entryy="31783" entryz="6" rent="25000" townid="6" size="6" />
-	<house name="Theater Avenue 7, Flat 11" houseid="2745" entryx="32350" entryy="31783" entryz="6" rent="50000" townid="6" size="8" />
-	<house name="Theater Avenue 7, Flat 16" houseid="2746" entryx="32347" entryy="31783" entryz="6" rent="25000" townid="6" size="6" />
-	<house name="Theater Avenue 5" houseid="2747" entryx="32365" entryy="31782" entryz="6" rent="200000" townid="6" size="81" />
-	<house name="Harbour Flats, Flat 11" houseid="2751" entryx="32378" entryy="31836" entryz="6" rent="25000" townid="6" size="10" />
-	<house name="Harbour Flats, Flat 13" houseid="2752" entryx="32382" entryy="31836" entryz="6" rent="25000" townid="6" size="10" />
-	<house name="Harbour Flats, Flat 15" houseid="2753" entryx="32387" entryy="31836" entryz="6" rent="50000" townid="6" size="16" />
-	<house name="Harbour Flats, Flat 12" houseid="2755" entryx="32378" entryy="31840" entryz="6" rent="50000" townid="6" size="17" />
-	<house name="Harbour Flats, Flat 16" houseid="2757" entryx="32386" entryy="31840" entryz="6" rent="50000" townid="6" size="17" />
-	<house name="Harbour Flats, Flat 21" houseid="2759" entryx="32381" entryy="31835" entryz="5" rent="50000" townid="6" size="14" />
-	<house name="Harbour Flats, Flat 22" houseid="2760" entryx="32385" entryy="31835" entryz="5" rent="80000" townid="6" size="17" />
-	<house name="Harbour Flats, Flat 23" houseid="2761" entryx="32385" entryy="31843" entryz="5" rent="25000" townid="6" size="7" />
-	<house name="Park Lane 1b" houseid="2763" entryx="32329" entryy="31763" entryz="6" rent="200000" townid="6" size="26" />
-	<house name="Theater Avenue 8a" houseid="2764" entryx="32357" entryy="31792" entryz="5" rent="100000" townid="6" size="19" />
-	<house name="Theater Avenue 11a" houseid="2765" entryx="32314" entryy="31781" entryz="5" rent="100000" townid="6" size="24" />
-	<house name="Theater Avenue 11b" houseid="2767" entryx="32311" entryy="31781" entryz="5" rent="100000" townid="6" size="24" />
-	<house name="Caretaker's Residence" houseid="2768" entryx="32407" entryy="31772" entryz="7" rent="600000" townid="6" size="236" />
-	<house name="Moonkeep" houseid="2769" entryx="32432" entryy="31762" entryz="7" rent="250000" guildhall="true" townid="6" size="240" />
-	<house name="Mangrove 1" houseid="2770" entryx="32648" entryy="31602" entryz="7" rent="80000" townid="5" size="24" />
-	<house name="Coastwood 2" houseid="2771" entryx="32647" entryy="31599" entryz="6" rent="50000" townid="5" size="11" />
-	<house name="Coastwood 1" houseid="2772" entryx="32647" entryy="31603" entryz="6" rent="50000" townid="5" size="11" />
-	<house name="Coastwood 3" houseid="2773" entryx="32668" entryy="31612" entryz="6" rent="50000" townid="5" size="17" />
-	<house name="Coastwood 4" houseid="2774" entryx="32671" entryy="31612" entryz="6" rent="50000" townid="5" size="14" />
-	<house name="Mangrove 4" houseid="2775" entryx="32717" entryy="31621" entryz="7" rent="50000" townid="5" size="12" />
-	<house name="Coastwood 10" houseid="2776" entryx="32717" entryy="31621" entryz="6" rent="80000" townid="5" size="19" />
-	<house name="Coastwood 5" houseid="2777" entryx="32676" entryy="31592" entryz="6" rent="50000" townid="5" size="21" />
-	<house name="Coastwood 6 (Shop)" houseid="2778" entryx="32691" entryy="31592" entryz="6" rent="80000" townid="5" size="22" />
-	<house name="Coastwood 7" houseid="2779" entryx="32695" entryy="31592" entryz="6" rent="25000" townid="5" size="9" />
-	<house name="Coastwood 8" houseid="2780" entryx="32690" entryy="31600" entryz="6" rent="50000" townid="5" size="16" />
-	<house name="Coastwood 9" houseid="2781" entryx="32688" entryy="31614" entryz="6" rent="50000" townid="5" size="14" />
-	<house name="Treetop 2" houseid="2782" entryx="32640" entryy="31689" entryz="6" rent="25000" townid="5" size="10" />
-	<house name="Treetop 1" houseid="2783" entryx="32636" entryy="31689" entryz="6" rent="25000" townid="5" size="10" />
-	<house name="Mangrove 3" houseid="2784" entryx="32693" entryy="31605" entryz="7" rent="80000" townid="5" size="16" />
-	<house name="Mangrove 2" houseid="2785" entryx="32681" entryy="31592" entryz="7" rent="50000" townid="5" size="20" />
-	<house name="The Hideout" houseid="2786" entryx="32546" entryy="31666" entryz="7" rent="250000" guildhall="true" townid="5" size="320" />
-	<house name="Shadow Towers" houseid="2787" entryx="32698" entryy="31773" entryz="7" rent="250000" guildhall="true" townid="5" size="343" />
-	<house name="Druids Retreat A" houseid="2788" entryx="32277" entryy="31729" entryz="7" rent="50000" townid="6" size="26" />
-	<house name="Druids Retreat C" houseid="2789" entryx="32284" entryy="31766" entryz="7" rent="50000" townid="6" size="17" />
-	<house name="Druids Retreat B" houseid="2790" entryx="32272" entryy="31767" entryz="7" rent="50000" townid="6" size="24" />
-	<house name="Druids Retreat D" houseid="2791" entryx="32324" entryy="31724" entryz="7" rent="80000" townid="6" size="22" />
-	<house name="East Lane 1b" houseid="2792" entryx="32396" entryy="31801" entryz="6" rent="150000" townid="6" size="34" />
-	<house name="East Lane 1a" houseid="2793" entryx="32393" entryy="31796" entryz="7" rent="200000" townid="6" size="48" />
-	<house name="Senja Village 11" houseid="2794" entryx="32141" entryy="31675" entryz="7" rent="80000" townid="6" size="50" />
-	<house name="Senja Village 10" houseid="2795" entryx="32144" entryy="31674" entryz="7" rent="50000" townid="6" size="30" />
-	<house name="Senja Village 9" houseid="2796" entryx="32132" entryy="31670" entryz="7" rent="80000" townid="6" size="48" />
-	<house name="Senja Village 8" houseid="2797" entryx="32136" entryy="31664" entryz="7" rent="50000" townid="6" size="30" />
-	<house name="Senja Village 7" houseid="2798" entryx="32132" entryy="31659" entryz="6" rent="25000" townid="6" size="12" />
-	<house name="Senja Village 6b" houseid="2799" entryx="32158" entryy="31654" entryz="6" rent="25000" townid="6" size="14" />
-	<house name="Senja Village 6a" houseid="2800" entryx="32151" entryy="31655" entryz="7" rent="50000" townid="6" size="14" />
-	<house name="Senja Village 5" houseid="2801" entryx="32150" entryy="31658" entryz="7" rent="50000" townid="6" size="20" />
-	<house name="Senja Village 4" houseid="2802" entryx="32156" entryy="31664" entryz="7" rent="50000" townid="6" size="28" />
-	<house name="Senja Village 3" houseid="2803" entryx="32155" entryy="31663" entryz="7" rent="50000" townid="6" size="28" />
-	<house name="Senja Village 1b" houseid="2804" entryx="32163" entryy="31660" entryz="6" rent="50000" townid="6" size="28" />
-	<house name="Senja Village 1a" houseid="2805" entryx="32160" entryy="31663" entryz="7" rent="25000" townid="6" size="14" />
-	<house name="Rosebud C" houseid="2806" entryx="32272" entryy="31698" entryz="7" rent="100000" townid="6" size="30" />
-	<house name="Rosebud B" houseid="2807" entryx="32263" entryy="31698" entryz="7" rent="80000" townid="6" size="22" />
-	<house name="Rosebud A" houseid="2808" entryx="32265" entryy="31701" entryz="7" rent="50000" townid="6" size="22" />
-	<house name="Park Lane 3b" houseid="2809" entryx="32329" entryy="31764" entryz="6" rent="100000" townid="6" size="20" />
-	<house name="Northport Village 6" houseid="2810" entryx="32502" entryy="31606" entryz="7" rent="80000" townid="6" size="32" />
-	<house name="Northport Village 5" houseid="2811" entryx="32503" entryy="31605" entryz="7" rent="80000" townid="6" size="26" />
-	<house name="Northport Village 4" houseid="2812" entryx="32490" entryy="31602" entryz="7" rent="100000" townid="6" size="42" />
-	<house name="Northport Village 3" houseid="2813" entryx="32482" entryy="31611" entryz="6" rent="150000" townid="6" size="92" />
-	<house name="Northport Village 2" houseid="2814" entryx="32482" entryy="31609" entryz="7" rent="50000" townid="6" size="20" />
-	<house name="Northport Village 1" houseid="2815" entryx="32482" entryy="31614" entryz="7" rent="50000" townid="6" size="20" />
-	<house name="Nautic Observer" houseid="2816" entryx="32483" entryy="31825" entryz="7" rent="200000" townid="6" size="144" />
-	<house name="Nordic Stronghold" houseid="2817" entryx="32297" entryy="31675" entryz="7" rent="250000" guildhall="true" townid="6" size="331" />
-	<house name="Senja Clanhall" houseid="2818" entryx="32168" entryy="31664" entryz="7" rent="250000" guildhall="true" townid="6" size="172" />
-	<house name="Seawatch" houseid="2819" entryx="32520" entryy="31600" entryz="7" rent="250000" guildhall="true" townid="6" size="363" />
-	<house name="Dwarven Magnate's Estate" houseid="2820" entryx="32643" entryy="31927" entryz="2" rent="300000" townid="7" size="242" />
-	<house name="Forge Master's Quarters" houseid="2821" entryx="32649" entryy="31889" entryz="8" rent="300000" townid="7" size="78" />
-	<house name="Upper Barracks 13" houseid="2822" entryx="32615" entryy="31923" entryz="5" rent="25000" townid="7" size="11" />
-	<house name="Upper Barracks 5" houseid="2823" entryx="32615" entryy="31917" entryz="5" rent="80000" townid="7" size="19" />
-	<house name="Upper Barracks 3" houseid="2824" entryx="32608" entryy="31922" entryz="5" rent="80000" townid="7" size="11" />
-	<house name="Upper Barracks 4" houseid="2825" entryx="32612" entryy="31925" entryz="5" rent="50000" townid="7" size="11" />
-	<house name="Upper Barracks 2" houseid="2826" entryx="32605" entryy="31917" entryz="5" rent="80000" townid="7" size="19" />
-	<house name="Upper Barracks 1" houseid="2827" entryx="32605" entryy="31923" entryz="5" rent="50000" townid="7" size="11" />
-	<house name="Tunnel Gardens 9" houseid="2828" entryx="32603" entryy="31924" entryz="12" rent="150000" townid="7" size="56" />
-	<house name="Tunnel Gardens 8" houseid="2829" entryx="32594" entryy="31911" entryz="12" rent="25000" townid="7" size="16" />
-	<house name="Tunnel Gardens 7" houseid="2830" entryx="32594" entryy="31907" entryz="12" rent="50000" townid="7" size="16" />
-	<house name="Tunnel Gardens 6" houseid="2831" entryx="32594" entryy="31910" entryz="11" rent="25000" townid="7" size="16" />
-	<house name="Tunnel Gardens 5" houseid="2832" entryx="32594" entryy="31905" entryz="11" rent="25000" townid="7" size="16" />
-	<house name="Tunnel Gardens 4" houseid="2835" entryx="32602" entryy="31909" entryz="11" rent="80000" townid="7" size="23" />
-	<house name="Tunnel Gardens 2" houseid="2836" entryx="32606" entryy="31909" entryz="11" rent="80000" townid="7" size="20" />
-	<house name="Tunnel Gardens 1" houseid="2837" entryx="32606" entryy="31908" entryz="11" rent="80000" townid="7" size="20" />
-	<house name="Tunnel Gardens 3" houseid="2838" entryx="32603" entryy="31908" entryz="11" rent="80000" townid="7" size="23" />
-	<house name="The Market 4 (Shop)" houseid="2839" entryx="32635" entryy="31933" entryz="8" rent="80000" townid="7" size="28" />
-	<house name="The Market 3 (Shop)" houseid="2840" entryx="32635" entryy="31926" entryz="8" rent="80000" townid="7" size="22" />
-	<house name="The Market 2 (Shop)" houseid="2841" entryx="32634" entryy="31930" entryz="8" rent="50000" townid="7" size="16" />
-	<house name="The Market 1 (Shop)" houseid="2842" entryx="32631" entryy="31922" entryz="8" rent="25000" townid="7" size="7" />
-	<house name="The Farms 6, Fishing Hut" houseid="2843" entryx="32629" entryy="31888" entryz="7" rent="50000" townid="7" size="16" />
-	<house name="The Farms 5" houseid="2844" entryx="32650" entryy="31890" entryz="2" rent="50000" townid="7" size="21" />
-	<house name="The Farms 4" houseid="2845" entryx="32648" entryy="31899" entryz="2" rent="25000" townid="7" size="21" />
-	<house name="The Farms 3" houseid="2846" entryx="32645" entryy="31908" entryz="2" rent="80000" townid="7" size="21" />
-	<house name="The Farms 2" houseid="2847" entryx="32641" entryy="31918" entryz="2" rent="50000" townid="7" size="21" />
-	<house name="The Farms 1" houseid="2849" entryx="32627" entryy="31921" entryz="2" rent="80000" townid="7" size="34" />
-	<house name="Outlaw Camp 14 (Shop)" houseid="2850" entryx="32665" entryy="32199" entryz="8" rent="25000" townid="7" size="15" />
-	<house name="Outlaw Camp 13 (Shop)" houseid="2852" entryx="32666" entryy="32200" entryz="8" rent="50000" townid="7" size="16" />
-	<house name="Outlaw Camp 9" houseid="2853" entryx="32663" entryy="32209" entryz="8" rent="80000" townid="7" size="12" />
-	<house name="Outlaw Camp 7" houseid="2854" entryx="32648" entryy="32212" entryz="8" rent="25000" townid="7" size="12" />
-	<house name="Outlaw Camp 4" houseid="2855" entryx="32663" entryy="32209" entryz="7" rent="50000" townid="7" size="14" />
-	<house name="Outlaw Camp 2" houseid="2856" entryx="32649" entryy="32212" entryz="7" rent="50000" townid="7" size="10" />
-	<house name="Outlaw Camp 3" houseid="2857" entryx="32649" entryy="32212" entryz="6" rent="50000" townid="7" size="11" />
-	<house name="Outlaw Camp 1" houseid="2858" entryx="32643" entryy="32206" entryz="7" rent="80000" townid="7" size="36" />
-	<house name="Nobility Quarter 5" houseid="2859" entryx="32612" entryy="31921" entryz="4" rent="100000" townid="7" size="76" />
-	<house name="Nobility Quarter 4" houseid="2860" entryx="32607" entryy="31921" entryz="4" rent="50000" townid="7" size="32" />
-	<house name="Nobility Quarter 3" houseid="2861" entryx="32602" entryy="31912" entryz="4" rent="80000" townid="7" size="30" />
-	<house name="Nobility Quarter 2" houseid="2862" entryx="32602" entryy="31919" entryz="4" rent="50000" townid="7" size="30" />
-	<house name="Nobility Quarter 1" houseid="2863" entryx="32595" entryy="31924" entryz="4" rent="80000" townid="7" size="30" />
-	<house name="Lower Barracks 10" houseid="2864" entryx="32637" entryy="31931" entryz="9" rent="80000" townid="7" size="20" />
-	<house name="Lower Barracks 9" houseid="2865" entryx="32637" entryy="31921" entryz="9" rent="80000" townid="7" size="20" />
-	<house name="Lower Barracks 8" houseid="2866" entryx="32637" entryy="31911" entryz="9" rent="80000" townid="7" size="20" />
-	<house name="Lower Barracks 1" houseid="2867" entryx="32624" entryy="31911" entryz="9" rent="80000" townid="7" size="20" />
-	<house name="Lower Barracks 2" houseid="2868" entryx="32624" entryy="31921" entryz="9" rent="80000" townid="7" size="20" />
-	<house name="Lower Barracks 3" houseid="2869" entryx="32624" entryy="31931" entryz="9" rent="80000" townid="7" size="20" />
-	<house name="Lower Barracks 4" houseid="2870" entryx="32625" entryy="31931" entryz="9" rent="50000" townid="7" size="22" />
-	<house name="Lower Barracks 5" houseid="2871" entryx="32625" entryy="31921" entryz="9" rent="100000" townid="7" size="55" />
-	<house name="Lower Barracks 6" houseid="2872" entryx="32625" entryy="31916" entryz="9" rent="100000" townid="7" size="53" />
-	<house name="Lower Barracks 7" houseid="2873" entryx="32625" entryy="31906" entryz="9" rent="80000" townid="7" size="22" />
-	<house name="Wolftower" houseid="2874" entryx="32643" entryy="32025" entryz="7" rent="500000" guildhall="true" townid="7" size="311" />
-	<house name="Riverspring" houseid="2875" entryx="32761" entryy="32128" entryz="7" rent="250000" guildhall="true" townid="7" size="277" />
-	<house name="Outlaw Castle" houseid="2876" entryx="32660" entryy="32236" entryz="7" rent="250000" guildhall="true" townid="7" size="161" />
-	<house name="Marble Guildhall" houseid="2877" entryx="32622" entryy="31954" entryz="9" rent="250000" guildhall="true" townid="7" size="280" />
-	<house name="Iron Guildhall" houseid="2878" entryx="32607" entryy="31893" entryz="9" rent="250000" guildhall="true" townid="7" size="240" />
-	<house name="Hill Hideout" houseid="2879" entryx="32593" entryy="31826" entryz="9" rent="250000" guildhall="true" townid="7" size="186" />
-	<house name="Granite Guildhall" houseid="2880" entryx="32599" entryy="31949" entryz="5" rent="250000" guildhall="true" townid="7" size="294" />
-	<house name="Alai Flats, Flat 01" houseid="2881" entryx="32377" entryy="32256" entryz="7" rent="50000" townid="8" size="14" />
-	<house name="Alai Flats, Flat 02" houseid="2882" entryx="32382" entryy="32256" entryz="7" rent="50000" townid="8" size="14" />
-	<house name="Alai Flats, Flat 03" houseid="2883" entryx="32374" entryy="32264" entryz="7" rent="50000" townid="8" size="14" />
-	<house name="Alai Flats, Flat 04" houseid="2884" entryx="32386" entryy="32261" entryz="7" rent="80000" townid="8" size="14" />
-	<house name="Alai Flats, Flat 05" houseid="2885" entryx="32386" entryy="32268" entryz="7" rent="100000" townid="8" size="20" />
-	<house name="Alai Flats, Flat 06" houseid="2886" entryx="32386" entryy="32268" entryz="7" rent="100000" townid="8" size="20" />
-	<house name="Alai Flats, Flat 07" houseid="2887" entryx="32382" entryy="32268" entryz="7" rent="25000" townid="8" size="14" />
-	<house name="Alai Flats, Flat 08" houseid="2888" entryx="32377" entryy="32268" entryz="7" rent="50000" townid="8" size="14" />
-	<house name="Alai Flats, Flat 11" houseid="2889" entryx="32382" entryy="32256" entryz="6" rent="80000" townid="8" size="14" />
-	<house name="Alai Flats, Flat 12" houseid="2890" entryx="32377" entryy="32256" entryz="6" rent="25000" townid="8" size="14" />
-	<house name="Alai Flats, Flat 13" houseid="2891" entryx="32377" entryy="32268" entryz="6" rent="50000" townid="8" size="14" />
-	<house name="Alai Flats, Flat 14" houseid="2892" entryx="32386" entryy="32261" entryz="6" rent="80000" townid="8" size="16" />
-	<house name="Alai Flats, Flat 15" houseid="2893" entryx="32386" entryy="32268" entryz="6" rent="100000" townid="8" size="24" />
-	<house name="Alai Flats, Flat 16" houseid="2894" entryx="32386" entryy="32268" entryz="6" rent="100000" townid="8" size="24" />
-	<house name="Alai Flats, Flat 17" houseid="2895" entryx="32382" entryy="32268" entryz="6" rent="80000" townid="8" size="16" />
-	<house name="Alai Flats, Flat 18" houseid="2896" entryx="32377" entryy="32268" entryz="6" rent="50000" townid="8" size="16" />
-	<house name="Alai Flats, Flat 21" houseid="2897" entryx="32382" entryy="32256" entryz="5" rent="50000" townid="8" size="14" />
-	<house name="Alai Flats, Flat 22" houseid="2898" entryx="32377" entryy="32256" entryz="5" rent="50000" townid="8" size="14" />
-	<house name="Alai Flats, Flat 23" houseid="2899" entryx="32377" entryy="32268" entryz="5" rent="25000" townid="8" size="14" />
-	<house name="Alai Flats, Flat 28" houseid="2900" entryx="32377" entryy="32268" entryz="5" rent="80000" townid="8" size="16" />
-	<house name="Alai Flats, Flat 27" houseid="2901" entryx="32382" entryy="32268" entryz="5" rent="80000" townid="8" size="16" />
-	<house name="Alai Flats, Flat 26" houseid="2902" entryx="32386" entryy="32268" entryz="5" rent="100000" townid="8" size="24" />
-	<house name="Alai Flats, Flat 25" houseid="2903" entryx="32386" entryy="32268" entryz="5" rent="100000" townid="8" size="24" />
-	<house name="Alai Flats, Flat 24" houseid="2904" entryx="32386" entryy="32261" entryz="5" rent="80000" townid="8" size="16" />
-	<house name="Beach Home Apartments, Flat 01" houseid="2905" entryx="32314" entryy="32245" entryz="7" rent="50000" townid="8" size="10" />
-	<house name="Beach Home Apartments, Flat 02" houseid="2906" entryx="32314" entryy="32240" entryz="7" rent="80000" townid="8" size="10" />
-	<house name="Beach Home Apartments, Flat 03" houseid="2907" entryx="32317" entryy="32235" entryz="7" rent="80000" townid="8" size="10" />
-	<house name="Beach Home Apartments, Flat 04" houseid="2908" entryx="32313" entryy="32235" entryz="7" rent="50000" townid="8" size="10" />
-	<house name="Beach Home Apartments, Flat 05" houseid="2909" entryx="32309" entryy="32235" entryz="7" rent="80000" townid="8" size="10" />
-	<house name="Beach Home Apartments, Flat 06" houseid="2910" entryx="32309" entryy="32243" entryz="7" rent="100000" townid="8" size="14" />
-	<house name="Beach Home Apartments, Flat 11" houseid="2911" entryx="32314" entryy="32243" entryz="6" rent="25000" townid="8" size="10" />
-	<house name="Beach Home Apartments, Flat 12" houseid="2912" entryx="32314" entryy="32238" entryz="6" rent="50000" townid="8" size="13" />
-	<house name="Beach Home Apartments, Flat 13" houseid="2913" entryx="32314" entryy="32234" entryz="6" rent="80000" townid="8" size="13" />
-	<house name="Beach Home Apartments, Flat 14" houseid="2914" entryx="32312" entryy="32234" entryz="6" rent="25000" townid="8" size="4" />
-	<house name="Beach Home Apartments, Flat 15" houseid="2915" entryx="32309" entryy="32234" entryz="6" rent="25000" townid="8" size="4" />
-	<house name="Beach Home Apartments, Flat 16" houseid="2916" entryx="32303" entryy="32244" entryz="6" rent="80000" townid="8" size="14" />
-	<house name="Demon Tower" houseid="2917" entryx="32601" entryy="32116" entryz="7" rent="100000" townid="8" size="59" />
-	<house name="Farm Lane, 1st floor (Shop)" houseid="2918" entryx="32382" entryy="32232" entryz="7" rent="80000" townid="8" size="15" />
-	<house name="Farm Lane, 2nd Floor (Shop)" houseid="2919" entryx="32382" entryy="32233" entryz="6" rent="50000" townid="8" size="15" />
-	<house name="Farm Lane, Basement (Shop)" houseid="2920" entryx="32382" entryy="32231" entryz="8" rent="50000" townid="8" size="15" />
-	<house name="Fibula Village 1" houseid="2921" entryx="32176" entryy="32433" entryz="7" rent="25000" townid="8" size="10" />
-	<house name="Fibula Village 2" houseid="2922" entryx="32184" entryy="32433" entryz="7" rent="25000" townid="8" size="10" />
-	<house name="Fibula Village 4" houseid="2923" entryx="32175" entryy="32440" entryz="7" rent="25000" townid="8" size="21" />
-	<house name="Fibula Village 5" houseid="2924" entryx="32171" entryy="32440" entryz="7" rent="50000" townid="8" size="21" />
-	<house name="Fibula Village 3" houseid="2925" entryx="32196" entryy="32438" entryz="7" rent="80000" townid="8" size="46" />
-	<house name="Fibula Village, Tower Flat" houseid="2926" entryx="32159" entryy="32439" entryz="7" rent="100000" townid="8" size="73" />
-	<house name="Guildhall of the Red Rose" houseid="2927" entryx="32180" entryy="32427" entryz="7" rent="250000" guildhall="true" townid="8" size="339" />
-	<house name="Fibula Village, Bar (Shop)" houseid="2928" entryx="32151" entryy="32399" entryz="7" rent="100000" townid="8" size="60" />
-	<house name="Fibula Village, Villa" houseid="2929" entryx="32140" entryy="32374" entryz="7" rent="200000" townid="8" size="182" />
-	<house name="Greenshore Village 1" houseid="2930" entryx="32274" entryy="32062" entryz="7" rent="80000" townid="8" size="30" />
-	<house name="Greenshore Clanhall" houseid="2931" entryx="32278" entryy="32069" entryz="7" rent="250000" guildhall="true" townid="8" size="130" />
-	<house name="Castle of Greenshore" houseid="2932" entryx="32290" entryy="32070" entryz="7" rent="250000" guildhall="true" townid="8" size="253" />
-	<house name="Greenshore Village, Shop" houseid="2933" entryx="32278" entryy="32052" entryz="7" rent="80000" townid="8" size="20" />
-	<house name="Greenshore Village, Villa" houseid="2934" entryx="32276" entryy="32045" entryz="7" rent="300000" townid="8" size="117" />
-	<house name="Greenshore Village 7" houseid="2935" entryx="32266" entryy="32032" entryz="7" rent="25000" townid="8" size="18" />
-	<house name="Greenshore Village 3" houseid="2936" entryx="32264" entryy="32041" entryz="7" rent="50000" townid="8" size="20" />
-	<house name="Greenshore Village 2" houseid="2939" entryx="32264" entryy="32042" entryz="7" rent="50000" townid="8" size="20" />
-	<house name="Greenshore Village 6" houseid="2940" entryx="32258" entryy="32041" entryz="6" rent="150000" townid="8" size="62" />
-	<house name="Harbour Place 1 (Shop)" houseid="2941" entryx="32336" entryy="32222" entryz="7" rent="800000" townid="8" size="52" />
-	<house name="Harbour Place 2 (Shop)" houseid="2942" entryx="32336" entryy="32210" entryz="7" rent="600000" townid="8" size="19" />
-	<house name="Harbour Place 3" houseid="2943" entryx="32331" entryy="32208" entryz="7" rent="800000" townid="8" size="84" />
-	<house name="Harbour Place 4" houseid="2944" entryx="32332" entryy="32257" entryz="7" rent="80000" townid="8" size="14" />
-	<house name="Lower Swamp Lane 1" houseid="2945" entryx="32356" entryy="32262" entryz="7" rent="400000" townid="8" size="58" />
-	<house name="Lower Swamp Lane 3" houseid="2946" entryx="32368" entryy="32262" entryz="7" rent="400000" townid="8" size="58" />
-	<house name="Main Street 9, 1st floor (Shop)" houseid="2947" entryx="32377" entryy="32224" entryz="7" rent="200000" townid="8" size="26" />
-	<house name="Main Street 9a, 2nd floor (Shop)" houseid="2948" entryx="32377" entryy="32222" entryz="6" rent="100000" townid="8" size="12" />
-	<house name="Main Street 9b, 2nd floor (Shop)" houseid="2949" entryx="32377" entryy="32224" entryz="6" rent="150000" townid="8" size="22" />
-	<house name="Mill Avenue 1 (Shop)" houseid="2950" entryx="32398" entryy="32181" entryz="7" rent="200000" townid="8" size="18" />
-	<house name="Mill Avenue 2 (Shop)" houseid="2951" entryx="32404" entryy="32181" entryz="7" rent="200000" townid="8" size="35" />
-	<house name="Mill Avenue 3" houseid="2952" entryx="32410" entryy="32184" entryz="7" rent="100000" townid="8" size="21" />
-	<house name="Mill Avenue 4" houseid="2953" entryx="32413" entryy="32189" entryz="6" rent="100000" townid="8" size="21" />
-	<house name="Mill Avenue 5" houseid="2954" entryx="32422" entryy="32178" entryz="7" rent="300000" townid="8" size="47" />
-	<house name="Open-Air Theatre" houseid="2955" entryx="32262" entryy="32238" entryz="7" rent="150000" townid="8" size="51" />
-	<house name="Smuggler's Den" houseid="2956" entryx="32419" entryy="32262" entryz="9" rent="400000" townid="8" size="170" />
-	<house name="Sorcerer's Avenue 1a" houseid="2957" entryx="32300" entryy="32254" entryz="7" rent="100000" townid="8" size="16" />
-	<house name="Sorcerer's Avenue 5 (Shop)" houseid="2958" entryx="32284" entryy="32256" entryz="7" rent="150000" townid="8" size="42" />
-	<house name="Sorcerer's Avenue 1b" houseid="2959" entryx="32300" entryy="32251" entryz="6" rent="80000" townid="8" size="12" />
-	<house name="Sorcerer's Avenue 1c" houseid="2960" entryx="32300" entryy="32249" entryz="6" rent="100000" townid="8" size="16" />
-	<house name="Sorcerer's Avenue Labs 2a" houseid="2961" entryx="32297" entryy="32273" entryz="8" rent="50000" townid="8" size="24" />
-	<house name="Sorcerer's Avenue Labs 2c" houseid="2962" entryx="32297" entryy="32274" entryz="8" rent="50000" townid="8" size="24" />
-	<house name="Sorcerer's Avenue Labs 2b" houseid="2963" entryx="32301" entryy="32274" entryz="8" rent="50000" townid="8" size="24" />
-	<house name="Sunset Homes, Flat 01" houseid="2964" entryx="32333" entryy="32232" entryz="7" rent="100000" townid="8" size="10" />
-	<house name="Sunset Homes, Flat 02" houseid="2965" entryx="32333" entryy="32237" entryz="7" rent="80000" townid="8" size="10" />
-	<house name="Sunset Homes, Flat 03" houseid="2966" entryx="32334" entryy="32244" entryz="7" rent="80000" townid="8" size="10" />
-	<house name="Sunset Homes, Flat 11" houseid="2967" entryx="32333" entryy="32232" entryz="6" rent="80000" townid="8" size="10" />
-	<house name="Sunset Homes, Flat 12" houseid="2968" entryx="32333" entryy="32237" entryz="6" rent="50000" townid="8" size="10" />
-	<house name="Sunset Homes, Flat 13" houseid="2969" entryx="32334" entryy="32244" entryz="6" rent="100000" townid="8" size="14" />
-	<house name="Sunset Homes, Flat 14" houseid="2970" entryx="32334" entryy="32249" entryz="6" rent="50000" townid="8" size="10" />
-	<house name="Sunset Homes, Flat 21" houseid="2971" entryx="32333" entryy="32232" entryz="5" rent="50000" townid="8" size="10" />
-	<house name="Sunset Homes, Flat 22" houseid="2972" entryx="32333" entryy="32237" entryz="5" rent="50000" townid="8" size="10" />
-	<house name="Sunset Homes, Flat 23" houseid="2973" entryx="32334" entryy="32244" entryz="5" rent="80000" townid="8" size="14" />
-	<house name="Sunset Homes, Flat 24" houseid="2974" entryx="32334" entryy="32249" entryz="5" rent="50000" townid="8" size="10" />
-	<house name="Thais Hostel" houseid="2975" entryx="32333" entryy="32255" entryz="6" rent="200000" townid="8" size="64" />
-	<house name="The City Wall 1a" houseid="2976" entryx="32422" entryy="32189" entryz="7" rent="150000" townid="8" size="21" />
-	<house name="The City Wall 1b" houseid="2977" entryx="32422" entryy="32189" entryz="6" rent="100000" townid="8" size="21" />
-	<house name="The City Wall 3a" houseid="2978" entryx="32423" entryy="32208" entryz="7" rent="100000" townid="8" size="16" />
-	<house name="The City Wall 3b" houseid="2979" entryx="32423" entryy="32203" entryz="7" rent="100000" townid="8" size="16" />
-	<house name="The City Wall 3c" houseid="2980" entryx="32423" entryy="32198" entryz="7" rent="100000" townid="8" size="16" />
-	<house name="The City Wall 3d" houseid="2981" entryx="32423" entryy="32208" entryz="6" rent="100000" townid="8" size="16" />
-	<house name="The City Wall 3e" houseid="2982" entryx="32423" entryy="32203" entryz="6" rent="100000" townid="8" size="16" />
-	<house name="The City Wall 3f" houseid="2983" entryx="32423" entryy="32198" entryz="6" rent="100000" townid="8" size="16" />
-	<house name="Upper Swamp Lane 12" houseid="2984" entryx="32419" entryy="32256" entryz="7" rent="300000" townid="8" size="45" />
-	<house name="Upper Swamp Lane 10" houseid="2985" entryx="32412" entryy="32256" entryz="7" rent="150000" townid="8" size="24" />
-	<house name="Upper Swamp Lane 8" houseid="2986" entryx="32398" entryy="32256" entryz="7" rent="600000" townid="8" size="122" />
-	<house name="Upper Swamp Lane 4" houseid="2987" entryx="32360" entryy="32252" entryz="7" rent="600000" townid="8" size="58" />
-	<house name="Upper Swamp Lane 2" houseid="2988" entryx="32348" entryy="32252" entryz="7" rent="600000" townid="8" size="58" />
-	<house name="The City Wall 9" houseid="2989" entryx="32419" entryy="32247" entryz="7" rent="80000" townid="8" size="16" />
-	<house name="The City Wall 7h" houseid="2990" entryx="32419" entryy="32238" entryz="6" rent="50000" townid="8" size="10" />
-	<house name="The City Wall 7b" houseid="2991" entryx="32419" entryy="32237" entryz="6" rent="25000" townid="8" size="10" />
-	<house name="The City Wall 7d" houseid="2992" entryx="32413" entryy="32237" entryz="6" rent="50000" townid="8" size="12" />
-	<house name="The City Wall 7f" houseid="2993" entryx="32413" entryy="32238" entryz="6" rent="80000" townid="8" size="12" />
-	<house name="The City Wall 7c" houseid="2994" entryx="32413" entryy="32237" entryz="7" rent="80000" townid="8" size="8" />
-	<house name="The City Wall 7a" houseid="2995" entryx="32419" entryy="32237" entryz="7" rent="80000" townid="8" size="10" />
-	<house name="The City Wall 7g" houseid="2996" entryx="32419" entryy="32238" entryz="7" rent="50000" townid="8" size="10" />
-	<house name="The City Wall 7e" houseid="2997" entryx="32413" entryy="32238" entryz="7" rent="80000" townid="8" size="12" />
-	<house name="The City Wall 5b" houseid="2998" entryx="32416" entryy="32220" entryz="6" rent="50000" townid="8" size="10" />
-	<house name="The City Wall 5d" houseid="2999" entryx="32416" entryy="32223" entryz="6" rent="50000" townid="8" size="10" />
-	<house name="The City Wall 5f" houseid="3000" entryx="32416" entryy="32226" entryz="6" rent="25000" townid="8" size="10" />
-	<house name="The City Wall 5a" houseid="3001" entryx="32416" entryy="32220" entryz="7" rent="50000" townid="8" size="10" />
-	<house name="The City Wall 5c" houseid="3002" entryx="32416" entryy="32223" entryz="7" rent="50000" townid="8" size="10" />
-	<house name="The City Wall 5e" houseid="3003" entryx="32416" entryy="32226" entryz="7" rent="50000" townid="8" size="10" />
-	<house name="Warriors' Guildhall" houseid="3004" entryx="32348" entryy="32213" entryz="7" rent="5000000" guildhall="true" townid="8" size="260" />
-	<house name="The Tibianic" houseid="3005" entryx="32277" entryy="32011" entryz="5" rent="500000" guildhall="true" townid="8" size="446" />
-	<house name="Bloodhall" houseid="3006" entryx="32469" entryy="32170" entryz="7" rent="500000" guildhall="true" townid="8" size="240" />
-	<house name="Fibula Clanhall" houseid="3007" entryx="32178" entryy="32373" entryz="7" rent="250000" guildhall="true" townid="8" size="127" />
-	<house name="Dark Mansion" houseid="3008" entryx="32397" entryy="32155" entryz="7" rent="1000000" guildhall="true" townid="8" size="357" />
-	<house name="Halls of the Adventurers" houseid="3009" entryx="32396" entryy="32042" entryz="7" rent="250000" guildhall="true" townid="8" size="240" />
-	<house name="Mercenary Tower" houseid="3010" entryx="32208" entryy="32437" entryz="7" rent="250000" guildhall="true" townid="8" size="528" />
-	<house name="Snake Tower" houseid="3011" entryx="32435" entryy="32359" entryz="7" rent="500000" guildhall="true" townid="8" size="529" />
-	<house name="Southern Thais Guildhall" houseid="3012" entryx="32401" entryy="32254" entryz="7" rent="1000000" guildhall="true" townid="8" size="283" />
-	<house name="Spiritkeep" houseid="3013" entryx="32265" entryy="32316" entryz="7" rent="500000" guildhall="true" townid="8" size="197" />
-	<house name="Thais Clanhall" houseid="3014" entryx="32326" entryy="32272" entryz="7" rent="500000" guildhall="true" townid="8" size="153" />
-	<house name="The Lair" houseid="3015" entryx="32993" entryy="32152" entryz="7" rent="200000" townid="9" size="155" />
-	<house name="Silver Street 4" houseid="3016" entryx="32997" entryy="32077" entryz="6" rent="300000" townid="9" size="63" />
-	<house name="Dream Street 1 (Shop)" houseid="3017" entryx="32897" entryy="32107" entryz="6" rent="600000" townid="9" size="81" />
-	<house name="Dagger Alley 1" houseid="3018" entryx="32921" entryy="32134" entryz="6" rent="200000" townid="9" size="51" />
-	<house name="Dream Street 2" houseid="3019" entryx="32898" entryy="32077" entryz="6" rent="400000" townid="9" size="64" />
-	<house name="Dream Street 3" houseid="3020" entryx="32897" entryy="32069" entryz="6" rent="300000" townid="9" size="52" />
-	<house name="Elm Street 1" houseid="3021" entryx="32894" entryy="32056" entryz="6" rent="300000" townid="9" size="52" />
-	<house name="Elm Street 3" houseid="3022" entryx="32902" entryy="32056" entryz="6" rent="300000" townid="9" size="52" />
-	<house name="Elm Street 2" houseid="3023" entryx="32894" entryy="32055" entryz="6" rent="300000" townid="9" size="51" />
-	<house name="Elm Street 4" houseid="3024" entryx="32902" entryy="32055" entryz="6" rent="300000" townid="9" size="50" />
-	<house name="Seagull Walk 1" houseid="3025" entryx="32918" entryy="32052" entryz="6" rent="800000" townid="9" size="101" />
-	<house name="Seagull Walk 2" houseid="3026" entryx="32915" entryy="32037" entryz="6" rent="300000" townid="9" size="47" />
-	<house name="Dream Street 4" houseid="3027" entryx="32898" entryy="32042" entryz="6" rent="400000" townid="9" size="64" />
-	<house name="Old Lighthouse" houseid="3028" entryx="32926" entryy="32037" entryz="6" rent="200000" townid="9" size="73" />
-	<house name="Market Street 1" houseid="3029" entryx="32932" entryy="32051" entryz="6" rent="600000" townid="9" size="133" />
-	<house name="Market Street 3" houseid="3030" entryx="32950" entryy="32052" entryz="6" rent="600000" townid="9" size="69" />
-	<house name="Market Street 4 (Shop)" houseid="3031" entryx="32960" entryy="32052" entryz="6" rent="800000" townid="9" size="93" />
-	<house name="Market Street 5 (Shop)" houseid="3032" entryx="32964" entryy="32053" entryz="6" rent="800000" townid="9" size="118" />
-	<house name="Market Street 2" houseid="3033" entryx="32944" entryy="32053" entryz="6" rent="600000" townid="9" size="94" />
-	<house name="Loot Lane 1 (Shop)" houseid="3034" entryx="32981" entryy="32059" entryz="6" rent="600000" townid="9" size="82" />
-	<house name="Mystic Lane 1" houseid="3035" entryx="32975" entryy="32072" entryz="6" rent="300000" townid="9" size="51" />
-	<house name="Mystic Lane 2" houseid="3036" entryx="32979" entryy="32072" entryz="6" rent="200000" townid="9" size="58" />
-	<house name="Lucky Lane 2 (Tower)" houseid="3037" entryx="32935" entryy="32152" entryz="6" rent="600000" townid="9" size="113" />
-	<house name="Lucky Lane 3 (Tower)" houseid="3038" entryx="32936" entryy="32152" entryz="6" rent="600000" townid="9" size="113" />
-	<house name="Iron Alley 1" houseid="3039" entryx="32942" entryy="32126" entryz="6" rent="300000" townid="9" size="60" />
-	<house name="Iron Alley 2" houseid="3040" entryx="32948" entryy="32126" entryz="6" rent="300000" townid="9" size="60" />
-	<house name="Swamp Watch" houseid="3041" entryx="32958" entryy="32119" entryz="6" rent="500000" guildhall="true" townid="9" size="173" />
-	<house name="Golden Axe Guildhall" houseid="3042" entryx="32987" entryy="32109" entryz="6" rent="500000" guildhall="true" townid="9" size="166" />
-	<house name="Silver Street 1" houseid="3043" entryx="32998" entryy="32109" entryz="6" rent="200000" townid="9" size="54" />
-	<house name="Valorous Venore" houseid="3044" entryx="32979" entryy="32096" entryz="6" rent="500000" guildhall="true" townid="9" size="254" />
-	<house name="Salvation Street 2" houseid="3045" entryx="32967" entryy="32096" entryz="6" rent="300000" townid="9" size="76" />
-	<house name="Salvation Street 3" houseid="3046" entryx="32972" entryy="32096" entryz="6" rent="300000" townid="9" size="76" />
-	<house name="Silver Street 2" houseid="3047" entryx="32998" entryy="32088" entryz="6" rent="200000" townid="9" size="40" />
-	<house name="Silver Street 3" houseid="3048" entryx="32998" entryy="32084" entryz="6" rent="200000" townid="9" size="40" />
-	<house name="Mystic Lane 3 (Tower)" houseid="3049" entryx="33008" entryy="32072" entryz="6" rent="800000" townid="9" size="120" />
-	<house name="Market Street 7" houseid="3050" entryx="33004" entryy="32052" entryz="6" rent="200000" townid="9" size="42" />
-	<house name="Market Street 6" houseid="3051" entryx="32993" entryy="32052" entryz="6" rent="600000" townid="9" size="98" />
-	<house name="Iron Alley Watch, Upper" houseid="3052" entryx="32869" entryy="32125" entryz="6" rent="600000" townid="9" size="111" />
-	<house name="Iron Alley Watch, Lower" houseid="3053" entryx="32869" entryy="32126" entryz="6" rent="600000" townid="9" size="114" />
-	<house name="Blessed Shield Guildhall" houseid="3054" entryx="32908" entryy="32126" entryz="6" rent="500000" guildhall="true" townid="9" size="125" />
-	<house name="Steel Home" houseid="3055" entryx="32929" entryy="32125" entryz="6" rent="500000" guildhall="true" townid="9" size="226" />
-	<house name="Salvation Street 1 (Shop)" houseid="3056" entryx="32929" entryy="32096" entryz="6" rent="600000" townid="9" size="114" />
-	<house name="Lucky Lane 1 (Shop)" houseid="3057" entryx="32936" entryy="32090" entryz="6" rent="800000" townid="9" size="131" />
-	<house name="Paupers Palace, Flat 34" houseid="3058" entryx="32906" entryy="32095" entryz="4" rent="100000" townid="9" size="30" />
-	<house name="Paupers Palace, Flat 33" houseid="3059" entryx="32911" entryy="32095" entryz="4" rent="50000" townid="9" size="13" />
-	<house name="Paupers Palace, Flat 32" houseid="3060" entryx="32914" entryy="32096" entryz="4" rent="100000" townid="9" size="17" />
-	<house name="Paupers Palace, Flat 31" houseid="3061" entryx="32918" entryy="32095" entryz="4" rent="80000" townid="9" size="16" />
-	<house name="Paupers Palace, Flat 28" houseid="3062" entryx="32903" entryy="32095" entryz="5" rent="25000" townid="9" size="4" />
-	<house name="Paupers Palace, Flat 26" houseid="3063" entryx="32907" entryy="32095" entryz="5" rent="25000" townid="9" size="7" />
-	<house name="Paupers Palace, Flat 24" houseid="3064" entryx="32911" entryy="32095" entryz="5" rent="25000" townid="9" size="7" />
-	<house name="Paupers Palace, Flat 22" houseid="3065" entryx="32915" entryy="32095" entryz="5" rent="25000" townid="9" size="7" />
-	<house name="Paupers Palace, Flat 21" houseid="3066" entryx="32918" entryy="32095" entryz="5" rent="25000" townid="9" size="4" />
-	<house name="Paupers Palace, Flat 27" houseid="3067" entryx="32904" entryy="32096" entryz="5" rent="50000" townid="9" size="8" />
-	<house name="Paupers Palace, Flat 25" houseid="3068" entryx="32909" entryy="32096" entryz="5" rent="50000" townid="9" size="10" />
-	<house name="Paupers Palace, Flat 23" houseid="3069" entryx="32914" entryy="32096" entryz="5" rent="50000" townid="9" size="10" />
-	<house name="Paupers Palace, Flat 11" houseid="3070" entryx="32903" entryy="32095" entryz="6" rent="25000" townid="9" size="4" />
-	<house name="Paupers Palace, Flat 13" houseid="3071" entryx="32907" entryy="32095" entryz="6" rent="50000" townid="9" size="7" />
-	<house name="Paupers Palace, Flat 15" houseid="3072" entryx="32911" entryy="32095" entryz="6" rent="50000" townid="9" size="7" />
-	<house name="Paupers Palace, Flat 17" houseid="3073" entryx="32915" entryy="32095" entryz="6" rent="25000" townid="9" size="7" />
-	<house name="Paupers Palace, Flat 18" houseid="3074" entryx="32918" entryy="32095" entryz="6" rent="25000" townid="9" size="4" />
-	<house name="Paupers Palace, Flat 12" houseid="3075" entryx="32904" entryy="32096" entryz="6" rent="50000" townid="9" size="8" />
-	<house name="Paupers Palace, Flat 14" houseid="3076" entryx="32909" entryy="32096" entryz="6" rent="50000" townid="9" size="10" />
-	<house name="Paupers Palace, Flat 16" houseid="3077" entryx="32914" entryy="32096" entryz="6" rent="50000" townid="9" size="10" />
-	<house name="Paupers Palace, Flat 06" houseid="3078" entryx="32906" entryy="32092" entryz="7" rent="25000" townid="9" size="7" />
-	<house name="Paupers Palace, Flat 05" houseid="3079" entryx="32906" entryy="32096" entryz="7" rent="25000" townid="9" size="4" />
-	<house name="Paupers Palace, Flat 04" houseid="3080" entryx="32906" entryy="32099" entryz="7" rent="25000" townid="9" size="7" />
-	<house name="Paupers Palace, Flat 07" houseid="3081" entryx="32910" entryy="32091" entryz="7" rent="50000" townid="9" size="8" />
-	<house name="Paupers Palace, Flat 03" houseid="3082" entryx="32911" entryy="32100" entryz="7" rent="25000" townid="9" size="6" />
-	<house name="Paupers Palace, Flat 02" houseid="3083" entryx="32914" entryy="32094" entryz="7" rent="25000" townid="9" size="7" />
-	<house name="Paupers Palace, Flat 01" houseid="3084" entryx="32918" entryy="32094" entryz="7" rent="25000" townid="9" size="6" />
-	<house name="Castle, Residence" houseid="3085" entryx="33168" entryy="31792" entryz="6" rent="600000" townid="11" size="100" />
-	<house name="Castle, 3rd Floor, Flat 07" houseid="3086" entryx="33169" entryy="31802" entryz="5" rent="80000" townid="11" size="13" />
-	<house name="Castle, 3rd Floor, Flat 04" houseid="3087" entryx="33169" entryy="31807" entryz="5" rent="25000" townid="11" size="10" />
-	<house name="Castle, 3rd Floor, Flat 03" houseid="3088" entryx="33169" entryy="31812" entryz="5" rent="50000" townid="11" size="10" />
-	<house name="Castle, 3rd Floor, Flat 06" houseid="3089" entryx="33170" entryy="31802" entryz="5" rent="100000" townid="11" size="16" />
-	<house name="Castle, 3rd Floor, Flat 05" houseid="3090" entryx="33170" entryy="31807" entryz="5" rent="80000" townid="11" size="14" />
-	<house name="Castle, 3rd Floor, Flat 02" houseid="3091" entryx="33170" entryy="31812" entryz="5" rent="80000" townid="11" size="14" />
-	<house name="Castle, 3rd Floor, Flat 01" houseid="3092" entryx="33170" entryy="31817" entryz="5" rent="50000" townid="11" size="10" />
-	<house name="Castle, 4th Floor, Flat 09" houseid="3093" entryx="33166" entryy="31789" entryz="4" rent="50000" townid="11" size="13" />
-	<house name="Castle, 4th Floor, Flat 08" houseid="3094" entryx="33166" entryy="31794" entryz="4" rent="80000" townid="11" size="18" />
-	<house name="Castle, 4th Floor, Flat 07" houseid="3095" entryx="33169" entryy="31802" entryz="4" rent="80000" townid="11" size="13" />
-	<house name="Castle, 4th Floor, Flat 04" houseid="3096" entryx="33169" entryy="31807" entryz="4" rent="50000" townid="11" size="10" />
-	<house name="Castle, 4th Floor, Flat 03" houseid="3097" entryx="33169" entryy="31812" entryz="4" rent="50000" townid="11" size="10" />
-	<house name="Castle, 4th Floor, Flat 06" houseid="3098" entryx="33170" entryy="31802" entryz="4" rent="100000" townid="11" size="18" />
-	<house name="Castle, 4th Floor, Flat 05" houseid="3099" entryx="33170" entryy="31807" entryz="4" rent="80000" townid="11" size="14" />
-	<house name="Castle, 4th Floor, Flat 02" houseid="3100" entryx="33170" entryy="31812" entryz="4" rent="80000" townid="11" size="14" />
-	<house name="Castle, 4th Floor, Flat 01" houseid="3101" entryx="33170" entryy="31817" entryz="4" rent="50000" townid="11" size="10" />
-	<house name="Castle Street 2" houseid="3102" entryx="33154" entryy="31798" entryz="7" rent="150000" townid="11" size="26" />
-	<house name="Castle Street 3" houseid="3103" entryx="33150" entryy="31797" entryz="7" rent="150000" townid="11" size="32" />
-	<house name="Castle Street 4" houseid="3104" entryx="33155" entryy="31791" entryz="7" rent="150000" townid="11" size="32" />
-	<house name="Castle Street 5" houseid="3105" entryx="33148" entryy="31784" entryz="7" rent="150000" townid="11" size="32" />
-	<house name="Castle Street 1" houseid="3106" entryx="33167" entryy="31835" entryz="7" rent="300000" townid="11" size="53" />
-	<house name="Edron Flats, Flat 08" houseid="3107" entryx="33175" entryy="31844" entryz="7" rent="25000" townid="11" size="7" />
-	<house name="Edron Flats, Flat 05" houseid="3108" entryx="33179" entryy="31844" entryz="7" rent="25000" townid="11" size="7" />
-	<house name="Edron Flats, Flat 04" houseid="3109" entryx="33183" entryy="31844" entryz="7" rent="25000" townid="11" size="7" />
-	<house name="Edron Flats, Flat 01" houseid="3110" entryx="33189" entryy="31844" entryz="7" rent="50000" townid="11" size="7" />
-	<house name="Edron Flats, Flat 07" houseid="3111" entryx="33175" entryy="31845" entryz="7" rent="25000" townid="11" size="7" />
-	<house name="Edron Flats, Flat 06" houseid="3112" entryx="33179" entryy="31845" entryz="7" rent="25000" townid="11" size="7" />
-	<house name="Edron Flats, Flat 03" houseid="3113" entryx="33183" entryy="31845" entryz="7" rent="25000" townid="11" size="7" />
-	<house name="Edron Flats, Flat 02" houseid="3114" entryx="33189" entryy="31845" entryz="7" rent="100000" townid="11" size="14" />
-	<house name="Edron Flats, Basement Flat 2" houseid="3115" entryx="33183" entryy="31841" entryz="8" rent="100000" townid="11" size="31" />
-	<house name="Edron Flats, Basement Flat 1" houseid="3116" entryx="33187" entryy="31841" entryz="8" rent="100000" townid="11" size="31" />
-	<house name="Edron Flats, Flat 13" houseid="3119" entryx="33183" entryy="31844" entryz="6" rent="80000" townid="11" size="17" />
-	<house name="Edron Flats, Flat 14" houseid="3121" entryx="33177" entryy="31844" entryz="6" rent="100000" townid="11" size="23" />
-	<house name="Edron Flats, Flat 12" houseid="3123" entryx="33183" entryy="31845" entryz="6" rent="80000" townid="11" size="17" />
-	<house name="Edron Flats, Flat 11" houseid="3124" entryx="33186" entryy="31844" entryz="6" rent="100000" townid="11" size="23" />
-	<house name="Edron Flats, Flat 25" houseid="3125" entryx="33177" entryy="31844" entryz="5" rent="80000" townid="11" size="23" />
-	<house name="Edron Flats, Flat 24" houseid="3127" entryx="33183" entryy="31844" entryz="5" rent="80000" townid="11" size="17" />
-	<house name="Edron Flats, Flat 21" houseid="3128" entryx="33189" entryy="31844" entryz="5" rent="80000" townid="11" size="14" />
-	<house name="Edron Flats, Flat 23" houseid="3131" entryx="33183" entryy="31845" entryz="5" rent="80000" townid="11" size="17" />
-	<house name="Castle Shop 1" houseid="3133" entryx="33205" entryy="31794" entryz="7" rent="400000" townid="11" size="31" />
-	<house name="Castle Shop 2" houseid="3134" entryx="33205" entryy="31801" entryz="7" rent="400000" townid="11" size="31" />
-	<house name="Castle Shop 3" houseid="3135" entryx="33205" entryy="31808" entryz="7" rent="300000" townid="11" size="31" />
-	<house name="Central Circle 1" houseid="3136" entryx="33203" entryy="31841" entryz="7" rent="800000" townid="11" size="66" />
-	<house name="Central Circle 2" houseid="3137" entryx="33210" entryy="31841" entryz="7" rent="800000" townid="11" size="73" />
-	<house name="Central Circle 3" houseid="3138" entryx="33201" entryy="31848" entryz="7" rent="800000" townid="11" size="79" />
-	<house name="Central Circle 4" houseid="3139" entryx="33208" entryy="31848" entryz="7" rent="800000" townid="11" size="79" />
-	<house name="Central Circle 5" houseid="3140" entryx="33215" entryy="31848" entryz="7" rent="800000" townid="11" size="79" />
-	<house name="Central Circle 8 (Shop)" houseid="3141" entryx="33200" entryy="31864" entryz="7" rent="400000" townid="11" size="84" />
-	<house name="Central Circle 7 (Shop)" houseid="3142" entryx="33207" entryy="31864" entryz="7" rent="400000" townid="11" size="84" />
-	<house name="Central Circle 6 (Shop)" houseid="3143" entryx="33214" entryy="31864" entryz="7" rent="400000" townid="11" size="84" />
-	<house name="Central Circle 9a" houseid="3144" entryx="33191" entryy="31864" entryz="7" rent="150000" townid="11" size="16" />
-	<house name="Central Circle 9b" houseid="3145" entryx="33191" entryy="31864" entryz="6" rent="150000" townid="11" size="16" />
-	<house name="Sky Lane, Guild 1" houseid="3146" entryx="33221" entryy="31874" entryz="7" rent="1000000" guildhall="true" townid="11" size="339" />
-	<house name="Sky Lane, Sea Tower" houseid="3147" entryx="33245" entryy="31890" entryz="7" rent="300000" townid="11" size="80" />
-	<house name="Sky Lane, Guild 3" houseid="3148" entryx="33230" entryy="31889" entryz="7" rent="1000000" guildhall="true" townid="11" size="294" />
-	<house name="Sky Lane, Guild 2" houseid="3149" entryx="33226" entryy="31876" entryz="7" rent="1000000" guildhall="true" townid="11" size="341" />
-	<house name="Wood Avenue 11" houseid="3150" entryx="33231" entryy="31861" entryz="7" rent="600000" townid="11" size="130" />
-	<house name="Wood Avenue 8" houseid="3151" entryx="33231" entryy="31854" entryz="7" rent="800000" townid="11" size="117" />
-	<house name="Wood Avenue 7" houseid="3152" entryx="33231" entryy="31847" entryz="7" rent="800000" townid="11" size="117" />
-	<house name="Wood Avenue 10a" houseid="3153" entryx="33228" entryy="31859" entryz="7" rent="200000" townid="11" size="26" />
-	<house name="Wood Avenue 9a" houseid="3154" entryx="33228" entryy="31854" entryz="7" rent="200000" townid="11" size="26" />
-	<house name="Wood Avenue 6a" houseid="3155" entryx="33225" entryy="31841" entryz="7" rent="300000" townid="11" size="23" />
-	<house name="Wood Avenue 6b" houseid="3156" entryx="33228" entryy="31843" entryz="6" rent="200000" townid="11" size="23" />
-	<house name="Wood Avenue 9b" houseid="3157" entryx="33228" entryy="31850" entryz="6" rent="200000" townid="11" size="25" />
-	<house name="Wood Avenue 10b" houseid="3158" entryx="33228" entryy="31857" entryz="6" rent="200000" townid="11" size="22" />
-	<house name="Stronghold" houseid="3159" entryx="33255" entryy="31867" entryz="6" rent="800000" townid="11" size="186" />
-	<house name="Wood Avenue 5" houseid="3160" entryx="33238" entryy="31831" entryz="7" rent="300000" townid="11" size="32" />
-	<house name="Wood Avenue 3" houseid="3161" entryx="33225" entryy="31817" entryz="7" rent="200000" townid="11" size="32" />
-	<house name="Wood Avenue 4" houseid="3162" entryx="33237" entryy="31821" entryz="7" rent="200000" townid="11" size="32" />
-	<house name="Wood Avenue 2" houseid="3163" entryx="33228" entryy="31810" entryz="7" rent="200000" townid="11" size="32" />
-	<house name="Wood Avenue 1" houseid="3164" entryx="33230" entryy="31801" entryz="7" rent="200000" townid="11" size="32" />
-	<house name="Wood Avenue 4c" houseid="3165" entryx="33237" entryy="31811" entryz="6" rent="200000" townid="11" size="32" />
-	<house name="Wood Avenue 4a" houseid="3166" entryx="33231" entryy="31821" entryz="6" rent="150000" townid="11" size="26" />
-	<house name="Wood Avenue 4b" houseid="3167" entryx="33236" entryy="31821" entryz="6" rent="150000" townid="11" size="26" />
-	<house name="Stonehome Village 1" houseid="3168" entryx="33287" entryy="31765" entryz="7" rent="150000" townid="11" size="36" />
-	<house name="Stonehome Flats, Flat 04" houseid="3169" entryx="33294" entryy="31781" entryz="7" rent="80000" townid="11" size="17" />
-	<house name="Stonehome Flats, Flat 03" houseid="3171" entryx="33294" entryy="31782" entryz="7" rent="80000" townid="11" size="17" />
-	<house name="Stonehome Flats, Flat 02" houseid="3173" entryx="33299" entryy="31782" entryz="7" rent="25000" townid="11" size="11" />
-	<house name="Stonehome Flats, Flat 01" houseid="3174" entryx="33299" entryy="31781" entryz="7" rent="25000" townid="11" size="7" />
-	<house name="Stonehome Flats, Flat 13" houseid="3175" entryx="33294" entryy="31781" entryz="6" rent="80000" townid="11" size="17" />
-	<house name="Stonehome Flats, Flat 11" houseid="3177" entryx="33297" entryy="31781" entryz="6" rent="50000" townid="11" size="11" />
-	<house name="Stonehome Flats, Flat 14" houseid="3178" entryx="33294" entryy="31782" entryz="6" rent="80000" townid="11" size="17" />
-	<house name="Stonehome Flats, Flat 12" houseid="3180" entryx="33297" entryy="31782" entryz="6" rent="50000" townid="11" size="11" />
-	<house name="Stonehome Village 2" houseid="3181" entryx="33311" entryy="31774" entryz="6" rent="50000" townid="11" size="13" />
-	<house name="Stonehome Village 3" houseid="3182" entryx="33305" entryy="31767" entryz="6" rent="50000" townid="11" size="14" />
-	<house name="Stonehome Village 4" houseid="3183" entryx="33302" entryy="31759" entryz="6" rent="80000" townid="11" size="16" />
-	<house name="Stonehome Village 6" houseid="3184" entryx="33326" entryy="31766" entryz="6" rent="100000" townid="11" size="25" />
-	<house name="Stonehome Village 5" houseid="3185" entryx="33326" entryy="31771" entryz="6" rent="80000" townid="11" size="21" />
-	<house name="Stonehome Village 7" houseid="3186" entryx="33313" entryy="31753" entryz="7" rent="100000" townid="11" size="21" />
-	<house name="Stonehome Village 8" houseid="3187" entryx="33318" entryy="31753" entryz="7" rent="25000" townid="11" size="14" />
-	<house name="Stonehome Village 9" houseid="3188" entryx="33324" entryy="31755" entryz="7" rent="50000" townid="11" size="14" />
-	<house name="Stonehome Clanhall" houseid="3189" entryx="33333" entryy="31760" entryz="7" rent="250000" guildhall="true" townid="11" size="154" />
-	<house name="Mad Scientist's Lab" houseid="3190" entryx="32754" entryy="31245" entryz="7" rent="600000" townid="17" size="60" />
-	<house name="Radiant Plaza 4" houseid="3191" entryx="32769" entryy="31231" entryz="7" rent="800000" townid="17" size="176" />
-	<house name="Radiant Plaza 3" houseid="3192" entryx="32766" entryy="31224" entryz="7" rent="800000" townid="17" size="112" />
-	<house name="Radiant Plaza 2" houseid="3193" entryx="32770" entryy="31222" entryz="7" rent="600000" townid="17" size="87" />
-	<house name="Radiant Plaza 1" houseid="3194" entryx="32771" entryy="31224" entryz="7" rent="800000" townid="17" size="120" />
-	<house name="Aureate Court 3" houseid="3195" entryx="32766" entryy="31185" entryz="7" rent="400000" townid="17" size="114" />
-	<house name="Aureate Court 4" houseid="3196" entryx="32763" entryy="31183" entryz="7" rent="400000" townid="17" size="79" />
-	<house name="Aureate Court 5" houseid="3197" entryx="32774" entryy="31200" entryz="7" rent="600000" townid="17" size="136" />
-	<house name="Aureate Court 2" houseid="3198" entryx="32768" entryy="31185" entryz="7" rent="400000" townid="17" size="114" />
-	<house name="Aureate Court 1" houseid="3199" entryx="32767" entryy="31181" entryz="7" rent="600000" townid="17" size="112" />
-	<house name="Halls of Serenity" houseid="3205" entryx="32783" entryy="31167" entryz="7" rent="5000000" guildhall="true" townid="17" size="418" />
-	<house name="Fortune Wing 3" houseid="3206" entryx="32822" entryy="31171" entryz="7" rent="600000" townid="17" size="133" />
-	<house name="Fortune Wing 4" houseid="3207" entryx="32825" entryy="31172" entryz="7" rent="600000" townid="17" size="128" />
-	<house name="Fortune Wing 2" houseid="3208" entryx="32819" entryy="31179" entryz="7" rent="600000" townid="17" size="130" />
-	<house name="Fortune Wing 1" houseid="3209" entryx="32844" entryy="31173" entryz="7" rent="800000" townid="17" size="235" />
-	<house name="Cascade Towers" houseid="3211" entryx="32844" entryy="31195" entryz="7" rent="5000000" guildhall="true" townid="17" size="312" />
-	<house name="Luminous Arc 5" houseid="3212" entryx="32858" entryy="31199" entryz="7" rent="800000" townid="17" size="122" />
-	<house name="Luminous Arc 2" houseid="3213" entryx="32840" entryy="31217" entryz="7" rent="600000" townid="17" size="143" />
-	<house name="Luminous Arc 1" houseid="3214" entryx="32849" entryy="31229" entryz="7" rent="800000" townid="17" size="147" />
-	<house name="Luminous Arc 3" houseid="3215" entryx="32834" entryy="31220" entryz="7" rent="600000" townid="17" size="118" />
-	<house name="Luminous Arc 4" houseid="3216" entryx="32834" entryy="31243" entryz="7" rent="800000" townid="17" size="173" />
-	<house name="Harbour Promenade 1" houseid="3217" entryx="32780" entryy="31259" entryz="6" rent="800000" townid="17" size="124" />
-	<house name="Sun Palace" houseid="3218" entryx="32760" entryy="31209" entryz="7" rent="5000000" guildhall="true" townid="17" size="457" />
-	<house name="Haggler's Hangout 3" houseid="3219" entryx="32612" entryy="32739" entryz="7" rent="300000" townid="15" size="136" />
-	<house name="Haggler's Hangout 7" houseid="3220" entryx="32614" entryy="32728" entryz="7" rent="400000" townid="15" size="136" />
-	<house name="Big Game Hunter's Lodge" houseid="3221" entryx="32627" entryy="32731" entryz="7" rent="600000" townid="15" size="162" />
-	<house name="Haggler's Hangout 6" houseid="3222" entryx="32638" entryy="32750" entryz="7" rent="400000" townid="15" size="112" />
-	<house name="Haggler's Hangout 5 (Shop)" houseid="3223" entryx="32630" entryy="32757" entryz="7" rent="200000" townid="15" size="23" />
-	<house name="Haggler's Hangout 4b (Shop)" houseid="3224" entryx="32616" entryy="32758" entryz="7" rent="150000" townid="15" size="23" />
-	<house name="Haggler's Hangout 4a (Shop)" houseid="3225" entryx="32616" entryy="32752" entryz="7" rent="200000" townid="15" size="29" />
-	<house name="Haggler's Hangout 2" houseid="3226" entryx="32601" entryy="32761" entryz="7" rent="100000" townid="15" size="23" />
-	<house name="Haggler's Hangout 1" houseid="3227" entryx="32593" entryy="32759" entryz="7" rent="100000" townid="15" size="21" />
-	<house name="Bamboo Garden 3" houseid="3228" entryx="32645" entryy="32789" entryz="7" rent="150000" townid="15" size="26" />
-	<house name="Bamboo Fortress" houseid="3229" entryx="32664" entryy="32791" entryz="7" rent="500000" guildhall="true" townid="15" size="365" />
-	<house name="Bamboo Garden 2" houseid="3230" entryx="32622" entryy="32796" entryz="7" rent="80000" townid="15" size="16" />
-	<house name="Bamboo Garden 1" houseid="3231" entryx="32574" entryy="32795" entryz="7" rent="100000" townid="15" size="24" />
-	<house name="Banana Bay 4" houseid="3232" entryx="32556" entryy="32814" entryz="6" rent="25000" townid="15" size="7" />
-	<house name="Banana Bay 2" houseid="3233" entryx="32550" entryy="32803" entryz="6" rent="50000" townid="15" size="14" />
-	<house name="Banana Bay 3" houseid="3234" entryx="32561" entryy="32805" entryz="6" rent="50000" townid="15" size="7" />
-	<house name="Banana Bay 1" houseid="3235" entryx="32553" entryy="32799" entryz="6" rent="25000" townid="15" size="7" />
-	<house name="Crocodile Bridge 1" houseid="3236" entryx="32571" entryy="32794" entryz="6" rent="80000" townid="15" size="16" />
-	<house name="Crocodile Bridge 2" houseid="3237" entryx="32571" entryy="32787" entryz="6" rent="80000" townid="15" size="12" />
-	<house name="Crocodile Bridge 3" houseid="3238" entryx="32579" entryy="32788" entryz="6" rent="100000" townid="15" size="21" />
-	<house name="Crocodile Bridge 4" houseid="3239" entryx="32592" entryy="32792" entryz="6" rent="300000" townid="15" size="88" />
-	<house name="Crocodile Bridge 5" houseid="3240" entryx="32605" entryy="32793" entryz="6" rent="200000" townid="15" size="80" />
-	<house name="Woodway 1" houseid="3241" entryx="32618" entryy="32787" entryz="6" rent="80000" townid="15" size="14" />
-	<house name="Woodway 2" houseid="3242" entryx="32629" entryy="32784" entryz="6" rent="50000" townid="15" size="10" />
-	<house name="Woodway 3" houseid="3243" entryx="32642" entryy="32784" entryz="6" rent="150000" townid="15" size="26" />
-	<house name="Woodway 4" houseid="3244" entryx="32653" entryy="32782" entryz="6" rent="25000" townid="15" size="6" />
-	<house name="Flamingo Flats 5" houseid="3245" entryx="32664" entryy="32786" entryz="6" rent="150000" townid="15" size="38" />
-	<house name="Flamingo Flats 4" houseid="3246" entryx="32674" entryy="32783" entryz="6" rent="80000" townid="15" size="12" />
-	<house name="Flamingo Flats 1" houseid="3247" entryx="32664" entryy="32773" entryz="6" rent="50000" townid="15" size="8" />
-	<house name="Flamingo Flats 2" houseid="3248" entryx="32672" entryy="32774" entryz="6" rent="80000" townid="15" size="16" />
-	<house name="Flamingo Flats 3" houseid="3249" entryx="32681" entryy="32770" entryz="6" rent="50000" townid="15" size="8" />
-	<house name="Jungle Edge 1" houseid="3250" entryx="32662" entryy="32752" entryz="6" rent="200000" townid="15" size="44" />
-	<house name="Jungle Edge 2" houseid="3251" entryx="32673" entryy="32746" entryz="6" rent="200000" townid="15" size="57" />
-	<house name="Jungle Edge 4" houseid="3252" entryx="32674" entryy="32757" entryz="6" rent="80000" townid="15" size="12" />
-	<house name="Jungle Edge 5" houseid="3253" entryx="32680" entryy="32756" entryz="6" rent="80000" townid="15" size="12" />
-	<house name="Jungle Edge 6" houseid="3254" entryx="32690" entryy="32757" entryz="6" rent="25000" townid="15" size="7" />
-	<house name="Jungle Edge 3" houseid="3255" entryx="32680" entryy="32745" entryz="6" rent="80000" townid="15" size="12" />
-	<house name="River Homes 3" houseid="3256" entryx="32647" entryy="32769" entryz="6" rent="200000" townid="15" size="82" />
-	<house name="River Homes 2b" houseid="3257" entryx="32634" entryy="32773" entryz="6" rent="150000" townid="15" size="24" />
-	<house name="River Homes 2a" houseid="3258" entryx="32627" entryy="32773" entryz="6" rent="100000" townid="15" size="21" />
-	<house name="River Homes 1" houseid="3259" entryx="32618" entryy="32773" entryz="6" rent="300000" townid="15" size="66" />
-	<house name="Coconut Quay 4" houseid="3260" entryx="32598" entryy="32773" entryz="6" rent="150000" townid="15" size="36" />
-	<house name="Coconut Quay 3" houseid="3261" entryx="32586" entryy="32773" entryz="6" rent="200000" townid="15" size="32" />
-	<house name="Coconut Quay 2" houseid="3262" entryx="32577" entryy="32766" entryz="6" rent="100000" townid="15" size="16" />
-	<house name="Coconut Quay 1" houseid="3263" entryx="32568" entryy="32775" entryz="6" rent="150000" townid="15" size="32" />
-	<house name="Shark Manor" houseid="3264" entryx="32556" entryy="32767" entryz="6" rent="250000" guildhall="true" townid="15" size="123" />
-	<house name="Glacier Side 2" houseid="3265" entryx="32203" entryy="31132" entryz="7" rent="300000" townid="16" size="82" />
-	<house name="Glacier Side 1" houseid="3266" entryx="32206" entryy="31126" entryz="7" rent="150000" townid="16" size="23" />
-	<house name="Glacier Side 3" houseid="3267" entryx="32206" entryy="31140" entryz="7" rent="150000" townid="16" size="30" />
-	<house name="Glacier Side 4" houseid="3268" entryx="32204" entryy="31147" entryz="6" rent="150000" townid="16" size="37" />
-	<house name="Shelf Site" houseid="3269" entryx="32197" entryy="31150" entryz="6" rent="300000" townid="16" size="80" />
-	<house name="Spirit Homes 5" houseid="3270" entryx="32223" entryy="31142" entryz="7" rent="150000" townid="16" size="21" />
-	<house name="Spirit Homes 4" houseid="3271" entryx="32220" entryy="31129" entryz="7" rent="80000" townid="16" size="18" />
-	<house name="Spirit Homes 1" houseid="3272" entryx="32210" entryy="31124" entryz="7" rent="150000" townid="16" size="26" />
-	<house name="Spirit Homes 2" houseid="3273" entryx="32219" entryy="31124" entryz="7" rent="150000" townid="16" size="29" />
-	<house name="Spirit Homes 3" houseid="3274" entryx="32216" entryy="31124" entryz="6" rent="300000" townid="16" size="74" />
-	<house name="Arena Walk 3" houseid="3275" entryx="32235" entryy="31118" entryz="7" rent="300000" townid="16" size="59" />
-	<house name="Arena Walk 2" houseid="3276" entryx="32239" entryy="31126" entryz="7" rent="150000" townid="16" size="20" />
-	<house name="Arena Walk 1" houseid="3277" entryx="32238" entryy="31134" entryz="7" rent="300000" townid="16" size="51" />
-	<house name="Bears Paw 2" houseid="3278" entryx="32241" entryy="31133" entryz="7" rent="300000" townid="16" size="42" />
-	<house name="Bears Paw 1" houseid="3279" entryx="32264" entryy="31132" entryz="7" rent="200000" townid="16" size="32" />
-	<house name="Crystal Glance" houseid="3280" entryx="32246" entryy="31118" entryz="7" rent="1000000" guildhall="true" townid="16" size="232" />
-	<house name="Shady Rocks 2" houseid="3281" entryx="32259" entryy="31119" entryz="7" rent="200000" townid="16" size="27" />
-	<house name="Shady Rocks 1" houseid="3282" entryx="32259" entryy="31110" entryz="7" rent="300000" townid="16" size="63" />
-	<house name="Shady Rocks 3" houseid="3283" entryx="32277" entryy="31121" entryz="7" rent="300000" townid="16" size="77" />
-	<house name="Shady Rocks 4 (Shop)" houseid="3284" entryx="32282" entryy="31123" entryz="7" rent="200000" townid="16" size="47" />
-	<house name="Shady Rocks 5" houseid="3285" entryx="32288" entryy="31125" entryz="7" rent="300000" townid="16" size="55" />
-	<house name="Tusk Flats 2" houseid="3286" entryx="32301" entryy="31117" entryz="7" rent="80000" townid="16" size="16" />
-	<house name="Tusk Flats 1" houseid="3287" entryx="32300" entryy="31124" entryz="7" rent="80000" townid="16" size="14" />
-	<house name="Tusk Flats 3" houseid="3288" entryx="32308" entryy="31111" entryz="7" rent="80000" townid="16" size="11" />
-	<house name="Tusk Flats 4" houseid="3289" entryx="32307" entryy="31105" entryz="7" rent="25000" townid="16" size="6" />
-	<house name="Tusk Flats 6" houseid="3290" entryx="32308" entryy="31099" entryz="7" rent="50000" townid="16" size="12" />
-	<house name="Tusk Flats 5" houseid="3291" entryx="32320" entryy="31108" entryz="7" rent="25000" townid="16" size="11" />
-	<house name="Corner Shop (Shop)" houseid="3292" entryx="32304" entryy="31141" entryz="7" rent="200000" townid="16" size="36" />
-	<house name="Bears Paw 5" houseid="3293" entryx="32272" entryy="31157" entryz="7" rent="200000" townid="16" size="32" />
-	<house name="Bears Paw 4" houseid="3294" entryx="32256" entryy="31158" entryz="7" rent="400000" townid="16" size="96" />
-	<house name="Trout Plaza 2" houseid="3295" entryx="32260" entryy="31161" entryz="7" rent="150000" townid="16" size="26" />
-	<house name="Trout Plaza 1" houseid="3296" entryx="32248" entryy="31166" entryz="7" rent="200000" townid="16" size="43" />
-	<house name="Trout Plaza 5 (Shop)" houseid="3297" entryx="32275" entryy="31167" entryz="7" rent="300000" townid="16" size="73" />
-	<house name="Trout Plaza 3" houseid="3298" entryx="32255" entryy="31173" entryz="7" rent="80000" townid="16" size="16" />
-	<house name="Trout Plaza 4" houseid="3299" entryx="32255" entryy="31177" entryz="7" rent="80000" townid="16" size="16" />
-	<house name="Skiffs End 2" houseid="3300" entryx="32257" entryy="31189" entryz="7" rent="80000" townid="16" size="12" />
-	<house name="Skiffs End 1" houseid="3301" entryx="32250" entryy="31187" entryz="7" rent="100000" townid="16" size="25" />
-	<house name="Furrier Quarter 3" houseid="3302" entryx="32232" entryy="31191" entryz="7" rent="100000" townid="16" size="20" />
-	<house name="Fimbul Shelf 4" houseid="3303" entryx="32218" entryy="31191" entryz="7" rent="100000" townid="16" size="21" />
-	<house name="Fimbul Shelf 3" houseid="3304" entryx="32215" entryy="31177" entryz="7" rent="100000" townid="16" size="27" />
-	<house name="Furrier Quarter 2" houseid="3305" entryx="32225" entryy="31177" entryz="7" rent="80000" townid="16" size="21" />
-	<house name="Furrier Quarter 1" houseid="3306" entryx="32221" entryy="31176" entryz="7" rent="150000" townid="16" size="32" />
-	<house name="Fimbul Shelf 2" houseid="3307" entryx="32209" entryy="31175" entryz="7" rent="100000" townid="16" size="21" />
-	<house name="Fimbul Shelf 1" houseid="3308" entryx="32204" entryy="31169" entryz="7" rent="80000" townid="16" size="20" />
-	<house name="Bears Paw 3" houseid="3309" entryx="32248" entryy="31157" entryz="7" rent="200000" townid="16" size="33" />
-	<house name="Raven Corner 2" houseid="3310" entryx="32233" entryy="31156" entryz="7" rent="150000" townid="16" size="24" />
-	<house name="Raven Corner 1" houseid="3311" entryx="32234" entryy="31154" entryz="7" rent="80000" townid="16" size="15" />
-	<house name="Raven Corner 3" houseid="3312" entryx="32234" entryy="31157" entryz="7" rent="100000" townid="16" size="15" />
-	<house name="Mammoth Belly" houseid="3313" entryx="32241" entryy="31174" entryz="7" rent="1000000" guildhall="true" townid="16" size="278" />
-	<house name="Darashia 3, Flat 01" houseid="3314" entryx="33229" entryy="32442" entryz="7" rent="150000" townid="13" size="20" />
-	<house name="Darashia 3, Flat 05" houseid="3315" entryx="33230" entryy="32442" entryz="7" rent="150000" townid="13" size="22" />
-	<house name="Darashia 3, Flat 02" houseid="3316" entryx="33227" entryy="32447" entryz="7" rent="200000" townid="13" size="32" />
-	<house name="Darashia 3, Flat 04" houseid="3317" entryx="33232" entryy="32447" entryz="7" rent="150000" townid="13" size="32" />
-	<house name="Darashia 3, Flat 03" houseid="3318" entryx="33230" entryy="32449" entryz="7" rent="150000" townid="13" size="20" />
-	<house name="Darashia 3, Flat 12" houseid="3319" entryx="33227" entryy="32446" entryz="6" rent="200000" townid="13" size="42" />
-	<house name="Darashia 3, Flat 11" houseid="3320" entryx="33228" entryy="32445" entryz="6" rent="100000" townid="13" size="22" />
-	<house name="Darashia 3, Flat 14" houseid="3321" entryx="33232" entryy="32449" entryz="6" rent="200000" townid="13" size="46" />
-	<house name="Darashia 3, Flat 13" houseid="3322" entryx="33232" entryy="32449" entryz="6" rent="100000" townid="13" size="20" />
-	<house name="Darashia 8, Flat 01" houseid="3323" entryx="33251" entryy="32442" entryz="7" rent="300000" townid="13" size="48" />
-	<house name="Darashia 8, Flat 05" houseid="3325" entryx="33252" entryy="32442" entryz="7" rent="300000" townid="13" size="52" />
-	<house name="Darashia 8, Flat 04" houseid="3326" entryx="33254" entryy="32447" entryz="7" rent="200000" townid="13" size="56" />
-	<house name="Darashia 8, Flat 03" houseid="3327" entryx="33252" entryy="32449" entryz="7" rent="300000" townid="13" size="89" />
-	<house name="Darashia 8, Flat 12" houseid="3328" entryx="33249" entryy="32446" entryz="6" rent="150000" townid="13" size="32" />
-	<house name="Darashia 8, Flat 11" houseid="3329" entryx="33250" entryy="32445" entryz="6" rent="200000" townid="13" size="36" />
-	<house name="Darashia 8, Flat 14" houseid="3330" entryx="33254" entryy="32449" entryz="6" rent="150000" townid="13" size="32" />
-	<house name="Darashia 8, Flat 13" houseid="3331" entryx="33254" entryy="32449" entryz="6" rent="150000" townid="13" size="36" />
-	<house name="Darashia, Villa" houseid="3332" entryx="33266" entryy="32453" entryz="7" rent="800000" townid="13" size="93" />
-	<house name="Darashia, Eastern Guildhall" houseid="3333" entryx="33232" entryy="32470" entryz="7" rent="1000000" guildhall="true" townid="13" size="194" />
-	<house name="Darashia, Western Guildhall" houseid="3334" entryx="33228" entryy="32470" entryz="7" rent="500000" guildhall="true" townid="13" size="149" />
-	<house name="Darashia 2, Flat 03" houseid="3335" entryx="33204" entryy="32435" entryz="7" rent="100000" townid="13" size="26" />
-	<house name="Darashia 2, Flat 02" houseid="3336" entryx="33207" entryy="32434" entryz="7" rent="100000" townid="13" size="22" />
-	<house name="Darashia 2, Flat 01" houseid="3337" entryx="33212" entryy="32436" entryz="7" rent="150000" townid="13" size="22" />
-	<house name="Darashia 2, Flat 04" houseid="3338" entryx="33204" entryy="32438" entryz="7" rent="80000" townid="13" size="10" />
-	<house name="Darashia 2, Flat 05" houseid="3339" entryx="33205" entryy="32439" entryz="7" rent="150000" townid="13" size="24" />
-	<house name="Darashia 2, Flat 06" houseid="3340" entryx="33208" entryy="32439" entryz="7" rent="80000" townid="13" size="10" />
-	<house name="Darashia 2, Flat 07" houseid="3341" entryx="33212" entryy="32437" entryz="7" rent="150000" townid="13" size="22" />
-	<house name="Darashia 2, Flat 13" houseid="3342" entryx="33205" entryy="32434" entryz="6" rent="100000" townid="13" size="26" />
-	<house name="Darashia 2, Flat 14" houseid="3343" entryx="33204" entryy="32435" entryz="6" rent="50000" townid="13" size="10" />
-	<house name="Darashia 2, Flat 15" houseid="3344" entryx="33204" entryy="32439" entryz="6" rent="100000" townid="13" size="24" />
-	<house name="Darashia 2, Flat 16" houseid="3345" entryx="33205" entryy="32439" entryz="6" rent="80000" townid="13" size="14" />
-	<house name="Darashia 2, Flat 17" houseid="3346" entryx="33209" entryy="32439" entryz="6" rent="100000" townid="13" size="22" />
-	<house name="Darashia 2, Flat 18" houseid="3347" entryx="33209" entryy="32439" entryz="6" rent="100000" townid="13" size="14" />
-	<house name="Darashia 2, Flat 11" houseid="3348" entryx="33209" entryy="32434" entryz="6" rent="100000" townid="13" size="22" />
-	<house name="Darashia 2, Flat 12" houseid="3349" entryx="33208" entryy="32434" entryz="6" rent="80000" townid="13" size="10" />
-	<house name="Darashia 1, Flat 03" houseid="3350" entryx="33201" entryy="32414" entryz="7" rent="300000" townid="13" size="48" />
-	<house name="Darashia 1, Flat 04" houseid="3351" entryx="33202" entryy="32416" entryz="7" rent="100000" townid="13" size="22" />
-	<house name="Darashia 1, Flat 02" houseid="3352" entryx="33202" entryy="32411" entryz="7" rent="100000" townid="13" size="22" />
-	<house name="Darashia 1, Flat 01" houseid="3353" entryx="33210" entryy="32413" entryz="7" rent="100000" townid="13" size="20" />
-	<house name="Darashia 1, Flat 05" houseid="3354" entryx="33210" entryy="32414" entryz="7" rent="100000" townid="13" size="20" />
-	<house name="Darashia 1, Flat 12" houseid="3355" entryx="33201" entryy="32412" entryz="6" rent="150000" townid="13" size="36" />
-	<house name="Darashia 1, Flat 13" houseid="3356" entryx="33206" entryy="32416" entryz="6" rent="150000" townid="13" size="36" />
-	<house name="Darashia 1, Flat 14" houseid="3357" entryx="33206" entryy="32416" entryz="6" rent="200000" townid="13" size="46" />
-	<house name="Darashia 1, Flat 11" houseid="3358" entryx="33202" entryy="32411" entryz="6" rent="100000" townid="13" size="20" />
-	<house name="Darashia 5, Flat 02" houseid="3359" entryx="33254" entryy="32403" entryz="7" rent="150000" townid="13" size="32" />
-	<house name="Darashia 5, Flat 01" houseid="3360" entryx="33256" entryy="32409" entryz="7" rent="150000" townid="13" size="22" />
-	<house name="Darashia 5, Flat 05" houseid="3361" entryx="33257" entryy="32409" entryz="7" rent="100000" townid="13" size="22" />
-	<house name="Darashia 5, Flat 04" houseid="3362" entryx="33259" entryy="32403" entryz="7" rent="150000" townid="13" size="32" />
-	<house name="Darashia 5, Flat 03" houseid="3363" entryx="33256" entryy="32401" entryz="7" rent="150000" townid="13" size="22" />
-	<house name="Darashia 5, Flat 11" houseid="3364" entryx="33255" entryy="32401" entryz="6" rent="150000" townid="13" size="36" />
-	<house name="Darashia 5, Flat 12" houseid="3365" entryx="33254" entryy="32402" entryz="6" rent="150000" townid="13" size="32" />
-	<house name="Darashia 5, Flat 13" houseid="3366" entryx="33259" entryy="32405" entryz="6" rent="150000" townid="13" size="36" />
-	<house name="Darashia 5, Flat 14" houseid="3367" entryx="33259" entryy="32405" entryz="6" rent="150000" townid="13" size="32" />
-	<house name="Darashia 6a" houseid="3368" entryx="33273" entryy="32405" entryz="7" rent="300000" townid="13" size="60" />
-	<house name="Darashia 6b" houseid="3369" entryx="33273" entryy="32406" entryz="7" rent="300000" townid="13" size="68" />
-	<house name="Darashia 4, Flat 02" houseid="3370" entryx="33244" entryy="32422" entryz="7" rent="200000" townid="13" size="36" />
-	<house name="Darashia 4, Flat 03" houseid="3371" entryx="33241" entryy="32425" entryz="7" rent="150000" townid="13" size="22" />
-	<house name="Darashia 4, Flat 04" houseid="3372" entryx="33244" entryy="32427" entryz="7" rent="200000" townid="13" size="36" />
-	<house name="Darashia 4, Flat 05" houseid="3373" entryx="33250" entryy="32425" entryz="7" rent="150000" townid="13" size="20" />
-	<house name="Darashia 4, Flat 01" houseid="3374" entryx="33250" entryy="32424" entryz="7" rent="100000" townid="13" size="22" />
-	<house name="Darashia 4, Flat 12" houseid="3375" entryx="33241" entryy="32423" entryz="6" rent="200000" townid="13" size="50" />
-	<house name="Darashia 4, Flat 11" houseid="3376" entryx="33242" entryy="32422" entryz="6" rent="100000" townid="13" size="22" />
-	<house name="Darashia 4, Flat 13" houseid="3377" entryx="33246" entryy="32427" entryz="6" rent="200000" townid="13" size="36" />
-	<house name="Darashia 4, Flat 14" houseid="3378" entryx="33246" entryy="32427" entryz="6" rent="150000" townid="13" size="36" />
-	<house name="Darashia 7, Flat 01" houseid="3379" entryx="33259" entryy="32424" entryz="7" rent="100000" townid="13" size="22" />
-	<house name="Darashia 7, Flat 02" houseid="3380" entryx="33265" entryy="32422" entryz="7" rent="100000" townid="13" size="22" />
-	<house name="Darashia 7, Flat 03" houseid="3381" entryx="33267" entryy="32425" entryz="7" rent="200000" townid="13" size="48" />
-	<house name="Darashia 7, Flat 05" houseid="3382" entryx="33259" entryy="32425" entryz="7" rent="150000" townid="13" size="20" />
-	<house name="Darashia 7, Flat 04" houseid="3383" entryx="33265" entryy="32427" entryz="7" rent="150000" townid="13" size="22" />
-	<house name="Darashia 7, Flat 12" houseid="3384" entryx="33262" entryy="32423" entryz="6" rent="200000" townid="13" size="48" />
-	<house name="Darashia 7, Flat 11" houseid="3385" entryx="33263" entryy="32422" entryz="6" rent="100000" townid="13" size="22" />
-	<house name="Darashia 7, Flat 14" houseid="3386" entryx="33267" entryy="32427" entryz="6" rent="200000" townid="13" size="48" />
-	<house name="Darashia 7, Flat 13" houseid="3387" entryx="33267" entryy="32427" entryz="6" rent="100000" townid="13" size="22" />
-	<house name="Pirate Shipwreck 1" houseid="3388" entryx="33278" entryy="32422" entryz="7" rent="800000" townid="13" size="145" />
-	<house name="Pirate Shipwreck 2" houseid="3389" entryx="33281" entryy="32431" entryz="7" rent="800000" townid="13" size="178" />
-	<house name="The Shelter" houseid="3390" entryx="32267" entryy="32859" entryz="7" rent="250000" guildhall="true" townid="14" size="276" />
-	<house name="Litter Promenade 1" houseid="3391" entryx="32271" entryy="32862" entryz="7" rent="25000" townid="14" size="5" />
-	<house name="Litter Promenade 2" houseid="3392" entryx="32277" entryy="32861" entryz="7" rent="50000" townid="14" size="7" />
-	<house name="Litter Promenade 3" houseid="3394" entryx="32286" entryy="32865" entryz="7" rent="25000" townid="14" size="12" />
-	<house name="Litter Promenade 4" houseid="3395" entryx="32288" entryy="32865" entryz="7" rent="25000" townid="14" size="10" />
-	<house name="Rum Alley 3" houseid="3396" entryx="32272" entryy="32854" entryz="7" rent="25000" townid="14" size="8" />
-	<house name="Straycat's Corner 5" houseid="3397" entryx="32281" entryy="32853" entryz="7" rent="80000" townid="14" size="16" />
-	<house name="Straycat's Corner 6" houseid="3398" entryx="32281" entryy="32858" entryz="7" rent="25000" townid="14" size="7" />
-	<house name="Litter Promenade 5" houseid="3399" entryx="32290" entryy="32859" entryz="7" rent="25000" townid="14" size="11" />
-	<house name="Straycat's Corner 4" houseid="3401" entryx="32291" entryy="32852" entryz="7" rent="50000" townid="14" size="12" />
-	<house name="Straycat's Corner 2" houseid="3402" entryx="32284" entryy="32845" entryz="7" rent="50000" townid="14" size="18" />
-	<house name="Straycat's Corner 1" houseid="3403" entryx="32280" entryy="32843" entryz="7" rent="25000" townid="14" size="7" />
-	<house name="Rum Alley 2" houseid="3404" entryx="32260" entryy="32846" entryz="7" rent="25000" townid="14" size="7" />
-	<house name="Rum Alley 1" houseid="3405" entryx="32257" entryy="32839" entryz="7" rent="25000" townid="14" size="14" />
-	<house name="Smuggler Backyard 3" houseid="3406" entryx="32263" entryy="32838" entryz="7" rent="50000" townid="14" size="14" />
-	<house name="Shady Trail 3" houseid="3407" entryx="32274" entryy="32835" entryz="7" rent="25000" townid="14" size="7" />
-	<house name="Shady Trail 1" houseid="3408" entryx="32283" entryy="32834" entryz="7" rent="100000" townid="14" size="14" />
-	<house name="Shady Trail 2" houseid="3409" entryx="32274" entryy="32830" entryz="7" rent="25000" townid="14" size="8" />
-	<house name="Smuggler Backyard 4" houseid="3410" entryx="32263" entryy="32830" entryz="7" rent="25000" townid="14" size="10" />
-	<house name="Smuggler Backyard 2" houseid="3411" entryx="32261" entryy="32829" entryz="7" rent="25000" townid="14" size="14" />
-	<house name="Smuggler Backyard 1" houseid="3412" entryx="32264" entryy="32823" entryz="7" rent="25000" townid="14" size="14" />
-	<house name="Smuggler Backyard 5" houseid="3413" entryx="32272" entryy="32823" entryz="7" rent="25000" townid="14" size="11" />
-	<house name="Sugar Street 1" houseid="3414" entryx="32256" entryy="32815" entryz="7" rent="200000" townid="14" size="48" />
-	<house name="Sugar Street 2" houseid="3415" entryx="32262" entryy="32815" entryz="7" rent="150000" townid="14" size="39" />
-	<house name="Sugar Street 3a" houseid="3416" entryx="32271" entryy="32813" entryz="7" rent="100000" townid="14" size="22" />
-	<house name="Sugar Street 3b" houseid="3417" entryx="32275" entryy="32798" entryz="7" rent="150000" townid="14" size="30" />
-	<house name="Sugar Street 4d" houseid="3418" entryx="32287" entryy="32801" entryz="7" rent="50000" townid="14" size="8" />
-	<house name="Sugar Street 4c" houseid="3419" entryx="32287" entryy="32805" entryz="7" rent="25000" townid="14" size="10" />
-	<house name="Sugar Street 4b" houseid="3420" entryx="32287" entryy="32810" entryz="7" rent="100000" townid="14" size="12" />
-	<house name="Sugar Street 4a" houseid="3421" entryx="32279" entryy="32813" entryz="7" rent="80000" townid="14" size="12" />
-	<house name="Harvester's Haven, Flat 01" houseid="3422" entryx="32274" entryy="32792" entryz="7" rent="50000" townid="14" size="12" />
-	<house name="Harvester's Haven, Flat 03" houseid="3423" entryx="32274" entryy="32787" entryz="7" rent="50000" townid="14" size="12" />
-	<house name="Harvester's Haven, Flat 05" houseid="3424" entryx="32274" entryy="32783" entryz="7" rent="50000" townid="14" size="12" />
-	<house name="Harvester's Haven, Flat 06" houseid="3425" entryx="32276" entryy="32783" entryz="7" rent="50000" townid="14" size="12" />
-	<house name="Harvester's Haven, Flat 04" houseid="3426" entryx="32276" entryy="32786" entryz="7" rent="50000" townid="14" size="12" />
-	<house name="Harvester's Haven, Flat 02" houseid="3427" entryx="32276" entryy="32791" entryz="7" rent="50000" townid="14" size="12" />
-	<house name="Harvester's Haven, Flat 07" houseid="3428" entryx="32274" entryy="32783" entryz="6" rent="80000" townid="14" size="12" />
-	<house name="Harvester's Haven, Flat 09" houseid="3429" entryx="32274" entryy="32787" entryz="6" rent="50000" townid="14" size="12" />
-	<house name="Harvester's Haven, Flat 11" houseid="3430" entryx="32274" entryy="32792" entryz="6" rent="25000" townid="14" size="12" />
-	<house name="Harvester's Haven, Flat 08" houseid="3431" entryx="32276" entryy="32783" entryz="6" rent="50000" townid="14" size="12" />
-	<house name="Harvester's Haven, Flat 10" houseid="3432" entryx="32276" entryy="32786" entryz="6" rent="50000" townid="14" size="12" />
-	<house name="Harvester's Haven, Flat 12" houseid="3433" entryx="32276" entryy="32791" entryz="6" rent="25000" townid="14" size="12" />
-	<house name="Marble Lane 3" houseid="3434" entryx="32301" entryy="32782" entryz="7" rent="600000" townid="14" size="130" />
-	<house name="Marble Lane 2" houseid="3435" entryx="32298" entryy="32782" entryz="7" rent="400000" townid="14" size="105" />
-	<house name="Marble Lane 4" houseid="3436" entryx="32298" entryy="32792" entryz="7" rent="400000" townid="14" size="100" />
-	<house name="Admiral's Avenue 1" houseid="3437" entryx="32309" entryy="32805" entryz="7" rent="400000" townid="14" size="83" />
-	<house name="Admiral's Avenue 2" houseid="3438" entryx="32326" entryy="32806" entryz="7" rent="400000" townid="14" size="82" />
-	<house name="Admiral's Avenue 3" houseid="3439" entryx="32336" entryy="32806" entryz="7" rent="300000" townid="14" size="67" />
-	<house name="Ivory Circle 1" houseid="3440" entryx="32347" entryy="32799" entryz="7" rent="400000" townid="14" size="67" />
-	<house name="Sugar Street 5" houseid="3441" entryx="32301" entryy="32811" entryz="7" rent="150000" townid="14" size="20" />
-	<house name="Freedom Street 1" houseid="3442" entryx="32323" entryy="32812" entryz="7" rent="200000" townid="14" size="41" />
-	<house name="Trader's Point 1" houseid="3443" entryx="32306" entryy="32826" entryz="7" rent="200000" townid="14" size="36" />
-	<house name="Trader's Point 2 (Shop)" houseid="3444" entryx="32330" entryy="32826" entryz="7" rent="600000" townid="14" size="92" />
-	<house name="Trader's Point 3 (Shop)" houseid="3445" entryx="32344" entryy="32826" entryz="7" rent="600000" townid="14" size="103" />
-	<house name="Ivory Mansion" houseid="3446" entryx="32345" entryy="32843" entryz="7" rent="800000" townid="14" size="271" />
-	<house name="Ivory Circle 2" houseid="3447" entryx="32364" entryy="32818" entryz="7" rent="400000" townid="14" size="120" />
-	<house name="Ivy Cottage" houseid="3448" entryx="32277" entryy="32775" entryz="7" rent="500000" guildhall="true" townid="14" size="460" />
-	<house name="Marble Lane 1" houseid="3449" entryx="32300" entryy="32772" entryz="7" rent="600000" townid="14" size="174" />
-	<house name="Freedom Street 2" houseid="3450" entryx="32325" entryy="32812" entryz="7" rent="400000" townid="14" size="103" />
-	<house name="Meriana Beach" houseid="3452" entryx="32383" entryy="32584" entryz="7" rent="150000" townid="14" size="142" />
-	<house name="The Tavern 1a" houseid="3453" entryx="32295" entryy="32837" entryz="6" rent="150000" townid="14" size="40" />
-	<house name="The Tavern 1b" houseid="3454" entryx="32297" entryy="32836" entryz="6" rent="100000" townid="14" size="31" />
-	<house name="The Tavern 1c" houseid="3455" entryx="32299" entryy="32839" entryz="6" rent="200000" townid="14" size="70" />
-	<house name="The Tavern 1d" houseid="3456" entryx="32297" entryy="32840" entryz="6" rent="100000" townid="14" size="24" />
-	<house name="The Tavern 2a" houseid="3457" entryx="32301" entryy="32835" entryz="5" rent="300000" townid="14" size="90" />
-	<house name="The Tavern 2b" houseid="3458" entryx="32303" entryy="32838" entryz="5" rent="100000" townid="14" size="26" />
-	<house name="The Tavern 2d" houseid="3459" entryx="32298" entryy="32838" entryz="5" rent="100000" townid="14" size="20" />
-	<house name="The Tavern 2c" houseid="3460" entryx="32302" entryy="32838" entryz="5" rent="50000" townid="14" size="16" />
-	<house name="The Yeah Beach Project" houseid="3461" entryx="32294" entryy="32555" entryz="6" rent="150000" townid="14" size="108" />
-	<house name="Mountain Hideout" houseid="3462" entryx="32392" entryy="32705" entryz="6" rent="500000" guildhall="true" townid="14" size="223" />
-	<house name="Darashia 8, Flat 02" houseid="3463" entryx="33249" entryy="32447" entryz="7" rent="300000" townid="13" size="67" />
-	<house name="Castle, Basement, Flat 01" houseid="3464" entryx="33204" entryy="31790" entryz="8" rent="50000" townid="11" size="10" />
-	<house name="Castle, Basement, Flat 02" houseid="3465" entryx="33204" entryy="31791" entryz="8" rent="50000" townid="11" size="10" />
-	<house name="Castle, Basement, Flat 03" houseid="3466" entryx="33208" entryy="31791" entryz="8" rent="50000" townid="11" size="10" />
-	<house name="Castle, Basement, Flat 05" houseid="3467" entryx="33212" entryy="31790" entryz="8" rent="50000" townid="11" size="10" />
-	<house name="Castle, Basement, Flat 04" houseid="3468" entryx="33212" entryy="31791" entryz="8" rent="50000" townid="11" size="10" />
-	<house name="Castle, Basement, Flat 06" houseid="3469" entryx="33216" entryy="31790" entryz="8" rent="50000" townid="11" size="10" />
-	<house name="Castle, Basement, Flat 07" houseid="3470" entryx="33216" entryy="31791" entryz="8" rent="50000" townid="11" size="10" />
-	<house name="Castle, Basement, Flat 09" houseid="3471" entryx="33220" entryy="31790" entryz="8" rent="25000" townid="11" size="10" />
-	<house name="Castle, Basement, Flat 08" houseid="3472" entryx="33220" entryy="31791" entryz="8" rent="50000" townid="11" size="10" />
-	<house name="Cormaya 1" houseid="3473" entryx="33302" entryy="31963" entryz="7" rent="150000" townid="11" size="21" />
-	<house name="Cormaya Flats, Flat 01" houseid="3474" entryx="33311" entryy="31965" entryz="7" rent="25000" townid="11" size="7" />
-	<house name="Cormaya Flats, Flat 02" houseid="3475" entryx="33315" entryy="31965" entryz="7" rent="25000" townid="11" size="7" />
-	<house name="Cormaya Flats, Flat 03" houseid="3476" entryx="33320" entryy="31965" entryz="7" rent="50000" townid="11" size="11" />
-	<house name="Cormaya Flats, Flat 06" houseid="3477" entryx="33311" entryy="31966" entryz="7" rent="25000" townid="11" size="7" />
-	<house name="Cormaya Flats, Flat 05" houseid="3478" entryx="33315" entryy="31966" entryz="7" rent="25000" townid="11" size="7" />
-	<house name="Cormaya Flats, Flat 04" houseid="3479" entryx="33320" entryy="31966" entryz="7" rent="50000" townid="11" size="11" />
-	<house name="Cormaya Flats, Flat 11" houseid="3480" entryx="33311" entryy="31965" entryz="6" rent="100000" townid="11" size="17" />
-	<house name="Cormaya Flats, Flat 13" houseid="3482" entryx="33318" entryy="31965" entryz="6" rent="25000" townid="11" size="11" />
-	<house name="Cormaya Flats, Flat 12" houseid="3483" entryx="33311" entryy="31966" entryz="6" rent="100000" townid="11" size="17" />
-	<house name="Cormaya Flats, Flat 14" houseid="3485" entryx="33318" entryy="31966" entryz="6" rent="25000" townid="11" size="11" />
-	<house name="Cormaya 2" houseid="3486" entryx="33297" entryy="31968" entryz="7" rent="300000" townid="11" size="69" />
-	<house name="Cormaya 4" houseid="3487" entryx="33292" entryy="31982" entryz="7" rent="150000" townid="11" size="31" />
-	<house name="Cormaya 3" houseid="3488" entryx="33304" entryy="31978" entryz="7" rent="200000" townid="11" size="38" />
-	<house name="Cormaya 6" houseid="3489" entryx="33287" entryy="31988" entryz="7" rent="200000" townid="11" size="46" />
-	<house name="Cormaya 7" houseid="3490" entryx="33287" entryy="31994" entryz="7" rent="200000" townid="11" size="46" />
-	<house name="Cormaya 8" houseid="3491" entryx="33287" entryy="32000" entryz="7" rent="200000" townid="11" size="52" />
-	<house name="Cormaya 5" houseid="3492" entryx="33278" entryy="31980" entryz="7" rent="300000" townid="11" size="77" />
-	<house name="Castle of the White Dragon" houseid="3493" entryx="33297" entryy="31986" entryz="7" rent="1000000" guildhall="true" townid="11" size="436" />
-	<house name="Cormaya 9b" houseid="3494" entryx="33286" entryy="32012" entryz="7" rent="150000" townid="11" size="50" />
-	<house name="Cormaya 9a" houseid="3495" entryx="33288" entryy="32013" entryz="7" rent="80000" townid="11" size="20" />
-	<house name="Cormaya 9d" houseid="3496" entryx="33286" entryy="32012" entryz="6" rent="150000" townid="11" size="50" />
-	<house name="Cormaya 9c" houseid="3497" entryx="33288" entryy="32013" entryz="6" rent="80000" townid="11" size="20" />
-	<house name="Cormaya 10" houseid="3498" entryx="33294" entryy="32005" entryz="7" rent="300000" townid="11" size="72" />
-	<house name="Cormaya 11" houseid="3499" entryx="33305" entryy="32005" entryz="7" rent="150000" townid="11" size="38" />
-	<house name="Edron Flats, Flat 22" houseid="3500" entryx="33189" entryy="31845" entryz="5" rent="50000" townid="11" size="7" />
-	<house name="Magic Academy, Shop" houseid="3501" entryx="33254" entryy="31840" entryz="8" rent="150000" townid="11" size="18" />
-	<house name="Magic Academy, Flat 1" houseid="3502" entryx="33282" entryy="31832" entryz="8" rent="100000" townid="11" size="15" />
-	<house name="Magic Academy, Guild" houseid="3503" entryx="33271" entryy="31825" entryz="6" rent="500000" guildhall="true" townid="11" size="153" />
-	<house name="Magic Academy, Flat 2" houseid="3504" entryx="33282" entryy="31832" entryz="7" rent="80000" townid="11" size="21" />
-	<house name="Magic Academy, Flat 3" houseid="3505" entryx="33282" entryy="31832" entryz="5" rent="100000" townid="11" size="23" />
-	<house name="Magic Academy, Flat 4" houseid="3506" entryx="33282" entryy="31832" entryz="4" rent="100000" townid="11" size="21" />
-	<house name="Magic Academy, Flat 5" houseid="3507" entryx="33282" entryy="31832" entryz="3" rent="80000" townid="11" size="23" />
-	<house name="Oskahl I f" houseid="3508" entryx="33076" entryy="32865" entryz="7" rent="100000" townid="10" size="18" />
-	<house name="Oskahl I g" houseid="3509" entryx="33076" entryy="32860" entryz="7" rent="100000" townid="10" size="21" />
-	<house name="Oskahl I h" houseid="3510" entryx="33077" entryy="32858" entryz="7" rent="150000" townid="10" size="30" />
-	<house name="Oskahl I i" houseid="3511" entryx="33078" entryy="32860" entryz="7" rent="80000" townid="10" size="18" />
-	<house name="Oskahl I j" houseid="3512" entryx="33078" entryy="32865" entryz="7" rent="80000" townid="10" size="14" />
-	<house name="Oskahl I b" houseid="3513" entryx="33070" entryy="32858" entryz="6" rent="80000" townid="10" size="18" />
-	<house name="Oskahl I d" houseid="3514" entryx="33070" entryy="32863" entryz="6" rent="100000" townid="10" size="21" />
-	<house name="Oskahl I e" houseid="3515" entryx="33083" entryy="32863" entryz="6" rent="80000" townid="10" size="18" />
-	<house name="Oskahl I c" houseid="3516" entryx="33083" entryy="32858" entryz="6" rent="80000" townid="10" size="14" />
-	<house name="Chameken I" houseid="3517" entryx="33099" entryy="32857" entryz="7" rent="100000" townid="10" size="14" />
-	<house name="Chameken II" houseid="3518" entryx="33121" entryy="32861" entryz="7" rent="80000" townid="10" size="14" />
-	<house name="Charsirakh III" houseid="3519" entryx="33072" entryy="32843" entryz="7" rent="50000" townid="10" size="14" />
-	<house name="Charsirakh II" houseid="3520" entryx="33072" entryy="32830" entryz="7" rent="100000" townid="10" size="21" />
-	<house name="Murkhol I a" houseid="3521" entryx="33084" entryy="32840" entryz="7" rent="80000" townid="10" size="18" />
-	<house name="Murkhol I c" houseid="3523" entryx="33084" entryy="32841" entryz="7" rent="50000" townid="10" size="8" />
-	<house name="Murkhol I b" houseid="3524" entryx="33084" entryy="32841" entryz="7" rent="50000" townid="10" size="8" />
-	<house name="Charsirakh I b" houseid="3525" entryx="33073" entryy="32820" entryz="7" rent="150000" townid="10" size="32" />
-	<house name="Harrah I" houseid="3526" entryx="33088" entryy="32827" entryz="7" rent="250000" guildhall="true" townid="10" size="93" />
-	<house name="Thanah I d" houseid="3527" entryx="33109" entryy="32826" entryz="7" rent="200000" townid="10" size="40" />
-	<house name="Thanah I c" houseid="3528" entryx="33109" entryy="32811" entryz="7" rent="200000" townid="10" size="51" />
-	<house name="Thanah I b" houseid="3529" entryx="33114" entryy="32821" entryz="6" rent="150000" townid="10" size="47" />
-	<house name="Thanah I a" houseid="3530" entryx="33109" entryy="32822" entryz="5" rent="25000" townid="10" size="14" />
-	<house name="Othehothep I c" houseid="3531" entryx="33095" entryy="32799" entryz="7" rent="150000" townid="10" size="30" />
-	<house name="Othehothep I d" houseid="3532" entryx="33089" entryy="32808" entryz="7" rent="150000" townid="10" size="32" />
-	<house name="Othehothep I b" houseid="3533" entryx="33088" entryy="32797" entryz="6" rent="100000" townid="10" size="26" />
-	<house name="Othehothep II c" houseid="3534" entryx="33101" entryy="32794" entryz="7" rent="80000" townid="10" size="18" />
-	<house name="Othehothep II d" houseid="3535" entryx="33115" entryy="32794" entryz="7" rent="80000" townid="10" size="18" />
-	<house name="Othehothep II e" houseid="3536" entryx="33105" entryy="32804" entryz="7" rent="150000" townid="10" size="26" />
-	<house name="Othehothep II f" houseid="3537" entryx="33111" entryy="32804" entryz="7" rent="100000" townid="10" size="26" />
-	<house name="Othehothep II b" houseid="3538" entryx="33108" entryy="32802" entryz="6" rent="150000" townid="10" size="34" />
-	<house name="Othehothep II a" houseid="3539" entryx="33111" entryy="32797" entryz="5" rent="25000" townid="10" size="7" />
-	<house name="Mothrem I" houseid="3540" entryx="33116" entryy="32781" entryz="7" rent="80000" townid="10" size="21" />
-	<house name="Arakmehn I" houseid="3541" entryx="33137" entryy="32777" entryz="7" rent="100000" townid="10" size="21" />
-	<house name="Arakmehn II" houseid="3542" entryx="33146" entryy="32778" entryz="7" rent="80000" townid="10" size="23" />
-	<house name="Arakmehn III" houseid="3543" entryx="33159" entryy="32778" entryz="7" rent="100000" townid="10" size="21" />
-	<house name="Arakmehn IV" houseid="3544" entryx="33177" entryy="32778" entryz="7" rent="100000" townid="10" size="23" />
-	<house name="Unklath II b" houseid="3545" entryx="33164" entryy="32791" entryz="7" rent="50000" townid="10" size="14" />
-	<house name="Unklath II c" houseid="3546" entryx="33176" entryy="32791" entryz="7" rent="50000" townid="10" size="14" />
-	<house name="Unklath II d" houseid="3547" entryx="33170" entryy="32799" entryz="7" rent="100000" townid="10" size="32" />
-	<house name="Unklath II a" houseid="3548" entryx="33170" entryy="32789" entryz="6" rent="50000" townid="10" size="23" />
-	<house name="Rathal I b" houseid="3549" entryx="33181" entryy="32787" entryz="7" rent="50000" townid="10" size="14" />
-	<house name="Rathal I c" houseid="3550" entryx="33193" entryy="32787" entryz="7" rent="25000" townid="10" size="14" />
-	<house name="Rathal I d" houseid="3551" entryx="33185" entryy="32795" entryz="7" rent="50000" townid="10" size="12" />
-	<house name="Rathal I e" houseid="3552" entryx="33190" entryy="32795" entryz="7" rent="50000" townid="10" size="12" />
-	<house name="Rathal I a" houseid="3553" entryx="33187" entryy="32785" entryz="6" rent="80000" townid="10" size="21" />
-	<house name="Rathal II b" houseid="3554" entryx="33200" entryy="32790" entryz="7" rent="50000" townid="10" size="14" />
-	<house name="Rathal II c" houseid="3555" entryx="33212" entryy="32790" entryz="7" rent="50000" townid="10" size="14" />
-	<house name="Rathal II d" houseid="3556" entryx="33207" entryy="32798" entryz="7" rent="100000" townid="10" size="28" />
-	<house name="Rathal II a" houseid="3557" entryx="33210" entryy="32793" entryz="6" rent="80000" townid="10" size="23" />
-	<house name="Esuph I" houseid="3558" entryx="33219" entryy="32800" entryz="7" rent="50000" townid="10" size="14" />
-	<house name="Esuph II b" houseid="3559" entryx="33223" entryy="32817" entryz="7" rent="100000" townid="10" size="26" />
-	<house name="Esuph II a" houseid="3560" entryx="33227" entryy="32813" entryz="6" rent="25000" townid="10" size="4" />
-	<house name="Esuph III b" houseid="3561" entryx="33233" entryy="32819" entryz="7" rent="100000" townid="10" size="24" />
-	<house name="Esuph III a" houseid="3562" entryx="33241" entryy="32820" entryz="6" rent="25000" townid="10" size="4" />
-	<house name="Esuph IV c" houseid="3564" entryx="33239" entryy="32832" entryz="7" rent="80000" townid="10" size="17" />
-	<house name="Esuph IV d" houseid="3565" entryx="33236" entryy="32839" entryz="7" rent="25000" townid="10" size="16" />
-	<house name="Esuph IV a" houseid="3566" entryx="33234" entryy="32831" entryz="6" rent="25000" townid="10" size="7" />
-	<house name="Horakhal" houseid="3567" entryx="33217" entryy="32836" entryz="6" rent="250000" guildhall="true" townid="10" size="169" />
-	<house name="Botham II d" houseid="3568" entryx="33209" entryy="32849" entryz="7" rent="100000" townid="10" size="32" />
-	<house name="Botham II e" houseid="3569" entryx="33220" entryy="32845" entryz="7" rent="100000" townid="10" size="26" />
-	<house name="Botham II f" houseid="3570" entryx="33213" entryy="32860" entryz="7" rent="80000" townid="10" size="26" />
-	<house name="Botham II g" houseid="3571" entryx="33220" entryy="32860" entryz="7" rent="80000" townid="10" size="21" />
-	<house name="Botham II c" houseid="3572" entryx="33217" entryy="32858" entryz="6" rent="100000" townid="10" size="17" />
-	<house name="Botham II b" houseid="3573" entryx="33222" entryy="32851" entryz="6" rent="100000" townid="10" size="24" />
-	<house name="Botham II a" houseid="3574" entryx="33213" entryy="32853" entryz="5" rent="25000" townid="10" size="14" />
-	<house name="Botham III f" houseid="3575" entryx="33189" entryy="32867" entryz="7" rent="150000" townid="10" size="36" />
-	<house name="Botham III h" houseid="3576" entryx="33189" entryy="32875" entryz="7" rent="200000" townid="10" size="62" />
-	<house name="Botham III g" houseid="3577" entryx="33201" entryy="32863" entryz="7" rent="100000" townid="10" size="26" />
-	<house name="Botham III b" houseid="3578" entryx="33195" entryy="32865" entryz="6" rent="50000" townid="10" size="12" />
-	<house name="Botham III c" houseid="3579" entryx="33203" entryy="32869" entryz="6" rent="25000" townid="10" size="14" />
-	<house name="Botham III e" houseid="3581" entryx="33200" entryy="32877" entryz="6" rent="100000" townid="10" size="32" />
-	<house name="Botham III a" houseid="3582" entryx="33193" entryy="32871" entryz="5" rent="80000" townid="10" size="21" />
-	<house name="Botham IV f" houseid="3583" entryx="33172" entryy="32849" entryz="7" rent="100000" townid="10" size="26" />
-	<house name="Botham IV h" houseid="3584" entryx="33167" entryy="32861" entryz="7" rent="100000" townid="10" size="34" />
-	<house name="Botham IV i" houseid="3585" entryx="33180" entryy="32865" entryz="7" rent="150000" townid="10" size="24" />
-	<house name="Botham IV g" houseid="3586" entryx="33179" entryy="32849" entryz="7" rent="100000" townid="10" size="24" />
-	<house name="Botham IV e" houseid="3587" entryx="33169" entryy="32855" entryz="6" rent="100000" townid="10" size="73" />
-	<house name="Botham IV a" houseid="3591" entryx="33175" entryy="32853" entryz="5" rent="100000" townid="10" size="21" />
-	<house name="Ramen Tah" houseid="3592" entryx="33174" entryy="32843" entryz="7" rent="250000" guildhall="true" townid="10" size="83" />
-	<house name="Botham I c" houseid="3593" entryx="33187" entryy="32830" entryz="7" rent="150000" townid="10" size="26" />
-	<house name="Botham I e" houseid="3594" entryx="33192" entryy="32838" entryz="7" rent="80000" townid="10" size="26" />
-	<house name="Botham I d" houseid="3595" entryx="33199" entryy="32838" entryz="7" rent="150000" townid="10" size="49" />
-	<house name="Botham I b" houseid="3596" entryx="33195" entryy="32836" entryz="6" rent="150000" townid="10" size="47" />
-	<house name="Botham I a" houseid="3597" entryx="33199" entryy="32831" entryz="5" rent="50000" townid="10" size="16" />
-	<house name="Charsirakh I a" houseid="3598" entryx="33076" entryy="32816" entryz="6" rent="25000" townid="10" size="4" />
-	<house name="Low Waters Observatory" houseid="3599" entryx="33335" entryy="32763" entryz="6" rent="400000" townid="10" size="465" />
-	<house name="Oskahl I a" houseid="3600" entryx="33077" entryy="32865" entryz="5" rent="150000" townid="10" size="32" />
-	<house name="Othehothep I a" houseid="3601" entryx="33089" entryy="32805" entryz="5" rent="25000" townid="10" size="4" />
-	<house name="Othehothep III a" houseid="3602" entryx="33131" entryy="32793" entryz="5" rent="25000" townid="10" size="4" />
-	<house name="Othehothep III b" houseid="3603" entryx="33123" entryy="32794" entryz="6" rent="80000" townid="10" size="24" />
-	<house name="Othehothep III c" houseid="3604" entryx="33121" entryy="32790" entryz="7" rent="80000" townid="10" size="16" />
-	<house name="Othehothep III d" houseid="3605" entryx="33131" entryy="32786" entryz="7" rent="80000" townid="10" size="23" />
-	<house name="Othehothep III e" houseid="3606" entryx="33126" entryy="32799" entryz="7" rent="50000" townid="10" size="18" />
-	<house name="Othehothep III f" houseid="3607" entryx="33131" entryy="32799" entryz="7" rent="50000" townid="10" size="14" />
-	<house name="Unklath I f" houseid="3608" entryx="33146" entryy="32799" entryz="7" rent="100000" townid="10" size="32" />
-	<house name="Unklath I g" houseid="3609" entryx="33153" entryy="32799" entryz="7" rent="100000" townid="10" size="34" />
-	<house name="Unklath I d" houseid="3610" entryx="33141" entryy="32787" entryz="7" rent="150000" townid="10" size="30" />
-	<house name="Unklath I e" houseid="3611" entryx="33157" entryy="32788" entryz="7" rent="150000" townid="10" size="32" />
-	<house name="Unklath I b" houseid="3612" entryx="33150" entryy="32785" entryz="6" rent="100000" townid="10" size="28" />
-	<house name="Unklath I c" houseid="3613" entryx="33143" entryy="32794" entryz="6" rent="100000" townid="10" size="28" />
-	<house name="Unklath I a" houseid="3614" entryx="33153" entryy="32792" entryz="5" rent="100000" townid="10" size="21" />
-	<house name="Thanah II a" houseid="3615" entryx="33107" entryy="32840" entryz="5" rent="25000" townid="10" size="14" />
-	<house name="Thanah II b" houseid="3616" entryx="33103" entryy="32837" entryz="6" rent="50000" townid="10" size="6" />
-	<house name="Thanah II d" houseid="3617" entryx="33103" entryy="32843" entryz="6" rent="50000" townid="10" size="4" />
-	<house name="Thanah II e" houseid="3618" entryx="33104" entryy="32843" entryz="6" rent="25000" townid="10" size="4" />
-	<house name="Thanah II c" houseid="3619" entryx="33104" entryy="32837" entryz="6" rent="25000" townid="10" size="6" />
-	<house name="Thanah II f" houseid="3620" entryx="33105" entryy="32840" entryz="7" rent="150000" townid="10" size="44" />
-	<house name="Thanah II g" houseid="3621" entryx="33104" entryy="32841" entryz="7" rent="100000" townid="10" size="26" />
-	<house name="Thanah II h" houseid="3622" entryx="33105" entryy="32841" entryz="7" rent="100000" townid="10" size="20" />
-	<house name="Thrarhor I a (Shop)" houseid="3623" entryx="33128" entryy="32811" entryz="7" rent="50000" townid="10" size="10" />
-	<house name="Thrarhor I c (Shop)" houseid="3624" entryx="33128" entryy="32819" entryz="7" rent="50000" townid="10" size="10" />
-	<house name="Thrarhor I d (Shop)" houseid="3625" entryx="33132" entryy="32819" entryz="7" rent="80000" townid="10" size="10" />
-	<house name="Thrarhor I b (Shop)" houseid="3626" entryx="33132" entryy="32811" entryz="7" rent="50000" townid="10" size="10" />
-	<house name="Uthemath I a" houseid="3627" entryx="33188" entryy="32812" entryz="5" rent="25000" townid="10" size="7" />
-	<house name="Uthemath I b" houseid="3628" entryx="33183" entryy="32811" entryz="6" rent="50000" townid="10" size="16" />
-	<house name="Uthemath I c" houseid="3629" entryx="33193" entryy="32811" entryz="6" rent="80000" townid="10" size="14" />
-	<house name="Uthemath I d" houseid="3630" entryx="33181" entryy="32806" entryz="7" rent="80000" townid="10" size="18" />
-	<house name="Uthemath I e" houseid="3631" entryx="33195" entryy="32806" entryz="7" rent="80000" townid="10" size="16" />
-	<house name="Uthemath I f" houseid="3632" entryx="33189" entryy="32816" entryz="7" rent="150000" townid="10" size="46" />
-	<house name="Uthemath II" houseid="3633" entryx="33208" entryy="32816" entryz="7" rent="250000" guildhall="true" townid="10" size="73" />
-	<house name="Marketplace 1" houseid="3634" entryx="33937" entryy="31505" entryz="7" rent="400000" townid="22" size="67" />
-	<house name="Marketplace 2" houseid="3635" entryx="33951" entryy="31501" entryz="7" rent="400000" townid="22" size="74" />
-	<house name="Quay 1" houseid="3636" entryx="33885" entryy="31552" entryz="7" rent="200000" townid="22" size="76" />
-	<house name="Quay 2" houseid="3637" entryx="33896" entryy="31544" entryz="7" rent="200000" townid="22" size="121" />
-	<house name="Halls of Sun and Sea" houseid="3638" entryx="33909" entryy="31535" entryz="7" rent="1000000" guildhall="true" townid="22" size="334" />
-	<house name="Palace Vicinity" houseid="3639" entryx="33866" entryy="31516" entryz="7" rent="200000" townid="22" size="109" />
-	<house name="Wave Tower" houseid="3640" entryx="33879" entryy="31525" entryz="7" rent="400000" townid="22" size="166" />
-	<house name="Old Sanctuary of God King Qjell" houseid="3641" entryx="33473" entryy="31310" entryz="9" rent="300000" townid="18" size="408" />
-	<house name="Old Heritage Estate" houseid="3642" entryx="33598" entryy="31909" entryz="6" rent="600000" townid="20" size="231" />
-	<house name="Rathleton Plaza 4" houseid="3643" entryx="33604" entryy="31915" entryz="6" rent="400000" townid="20" size="101" />
-	<house name="Rathleton Plaza 3" houseid="3644" entryx="33615" entryy="31913" entryz="6" rent="400000" townid="20" size="113" />
-	<house name="Rathleton Plaza 2" houseid="3645" entryx="33625" entryy="31912" entryz="6" rent="400000" townid="20" size="49" />
-	<house name="Rathleton Plaza 1" houseid="3646" entryx="33637" entryy="31911" entryz="6" rent="300000" townid="20" size="55" />
-	<house name="Antimony Lane 2" houseid="3647" entryx="33637" entryy="31921" entryz="6" rent="400000" townid="20" size="92" />
-	<house name="Antimony Lane 1" houseid="3648" entryx="33656" entryy="31915" entryz="6" rent="400000" townid="20" size="134" />
-	<house name="Wallside Residence" houseid="3649" entryx="33658" entryy="31921" entryz="6" rent="400000" townid="20" size="131" />
-	<house name="Wallside Lane 1" houseid="3650" entryx="33646" entryy="31933" entryz="6" rent="800000" townid="20" size="147" />
-	<house name="Wallside Lane 2" houseid="3651" entryx="33637" entryy="31928" entryz="6" rent="600000" townid="20" size="168" />
-	<house name="Vanward Flats B" houseid="3652" entryx="33614" entryy="31935" entryz="6" rent="400000" townid="20" size="144" />
-	<house name="Vanward Flats A" houseid="3653" entryx="33621" entryy="31935" entryz="6" rent="400000" townid="20" size="145" />
-	<house name="Bronze Brothers Bastion" houseid="3654" entryx="33599" entryy="31933" entryz="6" rent="5000000" guildhall="true" townid="20" size="701" />
-	<house name="Cistern Ave" houseid="3655" entryx="33588" entryy="31926" entryz="6" rent="300000" townid="20" size="73" />
-	<house name="Antimony Lane 4" houseid="3656" entryx="33614" entryy="31922" entryz="6" rent="400000" townid="20" size="96" />
-	<house name="Antimony Lane 3" houseid="3657" entryx="33630" entryy="31921" entryz="6" rent="400000" townid="20" size="69" />
-	<house name="Rathleton Hills Residence" houseid="3658" entryx="33651" entryy="31910" entryz="6" rent="400000" townid="20" size="138" />
-	<house name="Rathleton Hills Estate" houseid="3659" entryx="33662" entryy="31917" entryz="6" rent="1000000" guildhall="true" townid="20" size="389" />
-	<house name="Lion's Head Reef" houseid="3660" entryx="32365" entryy="32501" entryz="7" rent="400000" townid="25" size="143" />
-	<house name="Shadow Caves 1" houseid="3661" entryx="32654" entryy="31672" entryz="8" rent="50000" townid="5" size="17" />
-	<house name="Shadow Caves 2" houseid="3662" entryx="32656" entryy="31672" entryz="8" rent="50000" townid="5" size="20" />
-	<house name="Shadow Caves 3" houseid="3663" entryx="32654" entryy="31664" entryz="9" rent="100000" townid="5" size="38" />
-	<house name="Shadow Caves 4" houseid="3664" entryx="32656" entryy="31664" entryz="9" rent="100000" townid="5" size="38" />
-	<house name="Shadow Caves 5" houseid="3665" entryx="32654" entryy="31672" entryz="9" rent="100000" townid="5" size="38" />
-	<house name="Shadow Caves 6" houseid="3666" entryx="32656" entryy="31672" entryz="9" rent="100000" townid="5" size="38" />
-	<house name="Northport Clanhall" houseid="3667" entryx="32468" entryy="31614" entryz="7" rent="250000" guildhall="true" townid="6" size="129" />
-	<house name="The Treehouse" houseid="3668" entryx="32747" entryy="32697" entryz="7" rent="250000" guildhall="true" townid="15" size="478" />
-	<house name="Frost Manor" houseid="3669" entryx="32287" entryy="31106" entryz="5" rent="500000" guildhall="true" townid="16" size="364" />
-	<house name="Hare's Den" houseid="3670" entryx="32687" entryy="32193" entryz="10" rent="150000" townid="7" size="166" />
-	<house name="Lost Cavern" houseid="3671" entryx="32559" entryy="31856" entryz="7" rent="200000" townid="7" size="481" />
-	<house name="Caveman Shelter" houseid="3673" entryx="33007" entryy="31426" entryz="6" rent="150000" townid="12" size="78" />
-	<house name="Eastern House of Tranquility" houseid="3674" entryx="33389" entryy="31453" entryz="4" rent="200000" townid="12" size="241" />
-	<house name="Lakeside Mansion" houseid="3675" entryx="32322" entryy="31147" entryz="6" rent="300000" townid="16" size="127" />
-	<house name="Pilchard Bin 1" houseid="3676" entryx="32280" entryy="31164" entryz="7" rent="80000" townid="16" size="8" />
-	<house name="Pilchard Bin 2" houseid="3677" entryx="32280" entryy="31160" entryz="7" rent="50000" townid="16" size="8" />
-	<house name="Pilchard Bin 3" houseid="3678" entryx="32280" entryy="31156" entryz="7" rent="50000" townid="16" size="10" />
-	<house name="Pilchard Bin 4" houseid="3679" entryx="32280" entryy="31152" entryz="7" rent="50000" townid="16" size="10" />
-	<house name="Pilchard Bin 5" houseid="3680" entryx="32280" entryy="31148" entryz="7" rent="80000" townid="16" size="8" />
-	<house name="Pilchard Bin 6" houseid="3681" entryx="32281" entryy="31164" entryz="6" rent="25000" townid="16" size="7" />
-	<house name="Pilchard Bin 7" houseid="3682" entryx="32281" entryy="31160" entryz="6" rent="25000" townid="16" size="7" />
-	<house name="Pilchard Bin 8" houseid="3683" entryx="32281" entryy="31156" entryz="6" rent="25000" townid="16" size="5" />
-	<house name="Pilchard Bin 9" houseid="3684" entryx="32281" entryy="31152" entryz="6" rent="50000" townid="16" size="7" />
-	<house name="Pilchard Bin 10" houseid="3685" entryx="32281" entryy="31148" entryz="6" rent="0" townid="16" size="7" />
-	<house name="Mammoth House" houseid="3686" entryx="32234" entryy="31227" entryz="7" rent="300000" townid="16" size="160" />
-	<house name="Depot Hall" houseid="3687" entryx="32358" entryy="32234" entryz="6" rent="10000000" guildhall="true" townid="8" size="98" />
-	<house name="Cliffside" houseid="3688" entryx="33763" entryy="32803" entryz="4" rent="1200000" townid="28" size="157" />
-	<house name="House of The Rising Moon" houseid="3689" entryx="33812" entryy="32805" entryz="6" rent="2500000" guildhall="true" townid="28" size="249" />
-=======
 	<house name="Castle of the Winds" houseid="2628" entryx="32657" entryy="31583" entryz="7" rent="500000" guildhall="true" townid="5" size="514" clientid="0" beds="18" />
 	<house name="Ab'Dendriel Clanhall" houseid="2629" entryx="32714" entryy="31643" entryz="7" rent="250000" guildhall="true" townid="5" size="326" clientid="0" beds="10" />
 	<house name="Underwood 9" houseid="2630" entryx="32712" entryy="31665" entryz="7" rent="50000" townid="5" size="14" clientid="0" beds="1" />
@@ -1973,5 +984,4 @@
 	<house name="Pilchard Bin 9" houseid="3684" entryx="32281" entryy="31152" entryz="6" rent="50000" townid="16" size="11" clientid="0" beds="1" />
 	<house name="Pilchard Bin 10" houseid="3685" entryx="32281" entryy="31148" entryz="6" rent="0" townid="16" size="11" clientid="0" beds="1" />
 	<house name="Mammoth House" houseid="3686" entryx="32234" entryy="31227" entryz="7" rent="300000" townid="16" size="280" clientid="0" beds="6" />
->>>>>>> 64e7a92a
 </houses>