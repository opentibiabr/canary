<?xml version="1.0"?>
<npcs>
	<npc centerx="33957" centery="31513" centerz="0" radius="1">
		<npc name="Tanyt" x="0" y="0" z="0" spawntime="60" />
	</npc>
	<npc centerx="32661" centery="31915" centerz="0" radius="1">
		<npc name="Uzon" x="0" y="0" z="0" spawntime="60" />
	</npc>
	<npc centerx="32588" centery="31942" centerz="0" radius="1">
		<npc name="Gewen" x="0" y="0" z="0" spawntime="60" />
	</npc>
	<npc centerx="10252" centery="10032" centerz="1" radius="1">
		<npc name="Chief Grarkharok" x="0" y="0" z="1" spawntime="60" />
	</npc>
	<npc centerx="10289" centery="10113" centerz="1" radius="1">
		<npc name="Spectulus" x="0" y="0" z="1" spawntime="60" />
	</npc>
	<npc centerx="32995" centery="31469" centerz="1" radius="1">
		<npc name="Ulala" x="0" y="0" z="1" spawntime="60" />
	</npc>
	<npc centerx="32983" centery="31539" centerz="1" radius="1">
		<npc name="Melian" x="0" y="0" z="1" spawntime="60" />
	</npc>
	<npc centerx="33231" centery="31754" centerz="1" radius="1">
		<npc name="Chief Grarkharok" x="0" y="0" z="1" spawntime="60" />
	</npc>
	<npc centerx="32535" centery="31773" centerz="1" radius="1">
		<npc name="Thanita" x="0" y="0" z="1" spawntime="60" />
	</npc>
	<npc centerx="32586" centery="31786" centerz="1" radius="1">
		<npc name="Caramellia" x="0" y="0" z="1" spawntime="60" />
	</npc>
	<npc centerx="33268" centery="31835" centerz="1" radius="1">
		<npc name="Spectulus" x="0" y="0" z="1" spawntime="60" />
	</npc>
	<npc centerx="33213" centery="32453" centerz="1" radius="1">
		<npc name="Kasmir" x="0" y="0" z="1" spawntime="60" />
	</npc>
	<npc centerx="33101" centery="32520" centerz="1" radius="1">
		<npc name="Gabel" x="0" y="0" z="1" spawntime="60" />
	</npc>
	<npc centerx="33044" centery="32622" centerz="1" radius="1">
		<npc name="Malor" x="0" y="0" z="1" spawntime="60" />
	</npc>
	<npc centerx="10289" centery="10113" centerz="2" radius="1">
		<npc name="Sinclair" x="0" y="0" z="2" spawntime="60" />
	</npc>
	<npc centerx="33078" centery="31022" centerz="2" radius="1">
		<npc name="Chrak" x="0" y="0" z="2" spawntime="60" />
	</npc>
	<npc centerx="32796" centery="31558" centerz="2" radius="1">
		<npc name="An Old Dragonlord" x="0" y="0" z="2" spawntime="60" />
	</npc>
	<npc centerx="32697" centery="31718" centerz="2" radius="1">
		<npc name="Edala" x="0" y="0" z="2" spawntime="60" />
	</npc>
	<npc centerx="33268" centery="31835" centerz="2" radius="1">
		<npc name="Sinclair" x="0" y="0" z="2" spawntime="60" />
	</npc>
	<npc centerx="32479" centery="31901" centerz="2" radius="1">
		<npc name="Riddler" x="0" y="0" z="2" spawntime="60" />
	</npc>
	<npc centerx="33103" centery="32520" centerz="2" radius="1">
		<npc name="Nah'Bob" x="0" y="0" z="2" spawntime="60" />
	</npc>
	<npc centerx="33045" centery="32620" centerz="2" radius="1">
		<npc name="Yaman" x="0" y="0" z="2" spawntime="60" />
	</npc>
	<npc centerx="33805" centery="32768" centerz="2" radius="1">
		<npc name="Ziyad" x="0" y="0" z="2" spawntime="60" />
	</npc>
	<npc centerx="32397" centery="32825" centerz="2" radius="1">
		<npc name="Tristan" x="0" y="0" z="2" spawntime="60" />
	</npc>
	<npc centerx="31981" centery="32826" centerz="2" radius="1">
		<npc name="Klaus" x="0" y="0" z="2" spawntime="60" />
	</npc>
	<npc centerx="32790" centery="31237" centerz="3" radius="1">
		<npc name="Vincent" x="0" y="0" z="3" spawntime="60" />
	</npc>
	<npc centerx="32992" centery="31471" centerz="3" radius="1">
		<npc name="Lazaran" x="0" y="0" z="3" spawntime="60" />
	</npc>
	<npc centerx="33872" centery="31487" centerz="3" radius="1">
		<npc name="Ambassador Of Rathleton" x="0" y="0" z="3" spawntime="60" />
	</npc>
	<npc centerx="33868" centery="31497" centerz="3" radius="1">
		<npc name="The Empress" x="0" y="0" z="3" spawntime="60" />
	</npc>
	<npc centerx="32699" centery="31674" centerz="3" radius="1">
		<npc name="A Sweaty Cyclops" x="0" y="0" z="3" spawntime="60" />
	</npc>
	<npc centerx="33193" centery="31782" centerz="3" radius="1">
		<npc name="Pino" x="0" y="0" z="3" spawntime="60" />
	</npc>
	<npc centerx="33256" centery="31839" centerz="3" radius="1">
		<npc name="Alexander" x="0" y="0" z="3" spawntime="60" />
	</npc>
	<npc centerx="33280" centery="31845" centerz="3" radius="1">
		<npc name="Arkulius" x="0" y="0" z="3" spawntime="60" />
	</npc>
	<npc centerx="33652" centery="31883" centerz="3" radius="1">
		<npc name="Sholley" x="0" y="0" z="3" spawntime="60" />
	</npc>
	<npc centerx="32628" centery="31921" centerz="3" radius="1">
		<npc name="Humnog, The Guard" x="-1" y="0" z="3" spawntime="60" />
	</npc>
	<npc centerx="32625" centery="31923" centerz="3" radius="1">
		<npc name="Emperor Kruzak" x="1" y="0" z="3" spawntime="60" />
	</npc>
	<npc centerx="32628" centery="31925" centerz="3" radius="1">
		<npc name="Hemor, The Guard" x="-1" y="0" z="3" spawntime="60" />
	</npc>
	<npc centerx="32587" centery="31926" centerz="3" radius="1">
		<npc name="Tulf" x="0" y="0" z="3" spawntime="60" />
	</npc>
	<npc centerx="32138" centery="32172" centerz="3" radius="1">
		<npc name="Hyacinth" x="0" y="0" z="3" spawntime="60" />
	</npc>
	<npc centerx="32443" centery="32487" centerz="3" radius="1">
		<npc name="John (Bounac)" x="0" y="0" z="3" spawntime="60" />
	</npc>
	<npc centerx="33099" centery="32522" centerz="3" radius="1">
		<npc name="Djema" x="0" y="0" z="3" spawntime="60" />
	</npc>
	<npc centerx="32396" centery="32821" centerz="3" radius="1">
		<npc name="Admiral Wyrmslicer" x="0" y="0" z="3" spawntime="60" />
	</npc>
	<npc centerx="31977" centery="32856" centerz="3" radius="1">
		<npc name="Vulturenose" x="0" y="0" z="3" spawntime="60" />
	</npc>
	<npc centerx="32251" centery="31097" centerz="4" radius="1">
		<npc name="Iyad" x="0" y="0" z="4" spawntime="60" />
	</npc>
	<npc centerx="32275" centery="31366" centerz="4" radius="1">
		<npc name="Gelidrazah'S Thirst" x="0" y="0" z="4" spawntime="60" />
	</npc>
	<npc centerx="33874" centery="31487" centerz="4" radius="1">
		<npc name="Tamed Lion" x="0" y="0" z="4" spawntime="60" />
	</npc>
	<npc centerx="33868" centery="31498" centerz="4" radius="1">
		<npc name="Guard Inurta" x="0" y="0" z="4" spawntime="60" />
	</npc>
	<npc centerx="32536" centery="31836" centerz="4" radius="1">
		<npc name="Uzon" x="0" y="0" z="4" spawntime="60" />
	</npc>
	<npc centerx="33256" centery="31838" centerz="4" radius="1">
		<npc name="Thomas" x="0" y="0" z="4" spawntime="60" />
	</npc>
	<npc centerx="33282" centery="31845" centerz="4" radius="1">
		<npc name="Lailene" x="0" y="0" z="4" spawntime="60" />
	</npc>
	<npc centerx="33266" centery="31847" centerz="4" radius="1">
		<npc name="Zoltan" x="0" y="0" z="4" spawntime="60" />
	</npc>
	<npc centerx="32059" centery="31882" centerz="4" radius="1">
		<npc name="Garamond" x="0" y="0" z="4" spawntime="60" />
	</npc>
	<npc centerx="32071" centery="31882" centerz="4" radius="1">
		<npc name="Ser Tybald" x="0" y="0" z="4" spawntime="60" />
	</npc>
	<npc centerx="33619" centery="31884" centerz="4" radius="1">
		<npc name="Alaistar" x="0" y="0" z="4" spawntime="60" />
	</npc>
	<npc centerx="33652" centery="31885" centerz="4" radius="1">
		<npc name="Jondrin" x="0" y="0" z="4" spawntime="60" />
	</npc>
	<npc centerx="33625" centery="31894" centerz="4" radius="1">
		<npc name="Edmund" x="0" y="0" z="4" spawntime="60" />
	</npc>
	<npc centerx="32071" centery="31897" centerz="4" radius="1">
		<npc name="Mr Morris" x="0" y="0" z="4" spawntime="60" />
	</npc>
	<npc centerx="33640" centery="31898" centerz="4" radius="1">
		<npc name="Fayla" x="0" y="0" z="4" spawntime="60" />
	</npc>
	<npc centerx="32055" centery="31900" centerz="4" radius="1">
		<npc name="Plunderpurse" x="0" y="0" z="4" spawntime="60" />
	</npc>
	<npc centerx="33608" centery="31974" centerz="4" radius="1">
		<npc name="Zeronex" x="0" y="0" z="4" spawntime="60" />
	</npc>
	<npc centerx="32952" centery="32039" centerz="4" radius="1">
		<npc name="Uncle" x="0" y="0" z="4" spawntime="60" />
	</npc>
	<npc centerx="33710" centery="32113" centerz="4" radius="1">
		<npc name="Undal" x="0" y="0" z="4" spawntime="60" />
	</npc>
	<npc centerx="32102" centery="32129" centerz="4" radius="1">
		<npc name="Blind Orc" x="0" y="0" z="4" spawntime="60" />
	</npc>
	<npc centerx="33027" centery="32417" centerz="4" radius="1">
		<npc name="Samir" x="0" y="0" z="4" spawntime="60" />
	</npc>
	<npc centerx="33109" centery="32525" centerz="4" radius="1">
		<npc name="Haroun" x="0" y="0" z="4" spawntime="60" />
	</npc>
	<npc centerx="32311" centery="32622" centerz="4" radius="1">
		<npc name="Ocelus" x="0" y="0" z="4" spawntime="60" />
	</npc>
	<npc centerx="33044" centery="32623" centerz="4" radius="1">
		<npc name="Baa'Leal" x="0" y="0" z="4" spawntime="60" />
	</npc>
	<npc centerx="33819" centery="32768" centerz="4" radius="1">
		<npc name="Giri" x="0" y="0" z="4" spawntime="60" />
	</npc>
	<npc centerx="33811" centery="32771" centerz="4" radius="1">
		<npc name="Haani" x="0" y="0" z="4" spawntime="60" />
	</npc>
	<npc centerx="33822" centery="32773" centerz="4" radius="1">
		<npc name="Sundara" x="0" y="0" z="4" spawntime="60" />
	</npc>
	<npc centerx="33155" centery="32810" centerz="4" radius="1">
		<npc name="Dario" x="0" y="0" z="4" spawntime="60" />
	</npc>
	<npc centerx="32412" centery="32830" centerz="4" radius="1">
		<npc name="Isolde" x="0" y="0" z="4" spawntime="60" />
	</npc>
	<npc centerx="33149" centery="32842" centerz="4" radius="1">
		<npc name="Arkhothep" x="0" y="0" z="4" spawntime="60" />
	</npc>
	<npc centerx="32912" centery="31018" centerz="5" radius="1">
		<npc name="Tamoril" x="0" y="0" z="5" spawntime="60" />
	</npc>
	<npc centerx="32211" centery="31058" centerz="5" radius="1">
		<npc name="Romir" x="0" y="0" z="5" spawntime="60" />
	</npc>
	<npc centerx="32122" centery="31091" centerz="5" radius="1">
		<npc name="A Starving Dog" x="0" y="0" z="5" spawntime="60" />
	</npc>
	<npc centerx="33080" centery="31215" centerz="5" radius="1">
		<npc name="Izsh" x="0" y="0" z="5" spawntime="60" />
	</npc>
	<npc centerx="32790" centery="31236" centerz="5" radius="1">
		<npc name="Chuckles" x="0" y="0" z="5" spawntime="60" />
	</npc>
	<npc centerx="32818" centery="31278" centerz="5" radius="1">
		<npc name="Karith" x="0" y="0" z="5" spawntime="60" />
	</npc>
	<npc centerx="32024" centery="31442" centerz="5" radius="1">
		<npc name="Freezhild" x="0" y="0" z="5" spawntime="60" />
	</npc>
	<npc centerx="33924" centery="31476" centerz="5" radius="1">
		<npc name="Iptar-Sin" x="0" y="0" z="5" spawntime="60" />
	</npc>
	<npc centerx="33935" centery="31484" centerz="5" radius="1">
		<npc name="Kallimae" x="0" y="0" z="5" spawntime="60" />
	</npc>
	<npc centerx="33873" centery="31494" centerz="5" radius="1">
		<npc name="The Librarian" x="0" y="0" z="5" spawntime="60" />
	</npc>
	<npc centerx="33909" centery="31495" centerz="5" radius="1">
		<npc name="Moe" x="0" y="0" z="5" spawntime="60" />
	</npc>
	<npc centerx="32711" centery="31599" centerz="5" radius="1">
		<npc name="Llathriel" x="0" y="0" z="5" spawntime="60" />
	</npc>
	<npc centerx="33839" centery="31693" centerz="5" radius="1">
		<npc name="Tefrit" x="0" y="0" z="5" spawntime="60" />
	</npc>
	<npc centerx="32317" centery="31751" centerz="5" radius="1">
		<npc name="Bunny Bonecrusher" x="0" y="0" z="5" spawntime="60" />
	</npc>
	<npc centerx="33277" centery="31756" centerz="5" radius="1">
		<npc name="Sister Of Jack" x="0" y="0" z="5" spawntime="60" />
	</npc>
	<npc centerx="32202" centery="31788" centerz="5" radius="1">
		<npc name="An Apparition" x="0" y="0" z="5" spawntime="60" />
	</npc>
	<npc centerx="32191" centery="31811" centerz="5" radius="1">
		<npc name="A Ghostly Woman (Ghostland)" x="0" y="0" z="5" spawntime="60" />
	</npc>
	<npc centerx="33254" centery="31840" centerz="5" radius="1">
		<npc name="Luna" x="0" y="0" z="5" spawntime="60" />
	</npc>
	<npc centerx="33281" centery="31846" centerz="5" radius="1">
		<npc name="Fiona" x="0" y="0" z="5" spawntime="60" />
	</npc>
	<npc centerx="33267" centery="31848" centerz="5" radius="1">
		<npc name="Gundralph" x="0" y="0" z="5" spawntime="60" />
	</npc>
	<npc centerx="33662" centery="31878" centerz="5" radius="1">
		<npc name="Marvin" x="0" y="0" z="5" spawntime="60" />
	</npc>
	<npc centerx="32056" centery="31881" centerz="5" radius="1">
		<npc name="Richard" x="0" y="0" z="5" spawntime="60" />
	</npc>
	<npc centerx="32072" centery="31881" centerz="5" radius="1">
		<npc name="Coltrayne" x="0" y="0" z="5" spawntime="60" />
	</npc>
	<npc centerx="33634" centery="31883" centerz="5" radius="1">
		<npc name="Silas" x="0" y="0" z="5" spawntime="60" />
	</npc>
	<npc centerx="33652" centery="31883" centerz="5" radius="1">
		<npc name="Barazbaz" x="0" y="0" z="5" spawntime="60" />
	</npc>
	<npc centerx="33618" centery="31884" centerz="5" radius="1">
		<npc name="Mordecai" x="0" y="0" z="5" spawntime="60" />
	</npc>
	<npc centerx="33677" centery="31884" centerz="5" radius="1">
		<npc name="Ezebeth" x="0" y="0" z="5" spawntime="60" />
	</npc>
	<npc centerx="33611" centery="31886" centerz="5" radius="1">
		<npc name="Emily" x="0" y="0" z="5" spawntime="60" />
	</npc>
	<npc centerx="33627" centery="31894" centerz="5" radius="1">
		<npc name="Virgil" x="0" y="0" z="5" spawntime="60" />
	</npc>
	<npc centerx="33613" centery="31895" centerz="5" radius="1">
		<npc name="Christine" x="0" y="0" z="5" spawntime="60" />
	</npc>
	<npc centerx="32057" centery="31900" centerz="5" radius="1">
		<npc name="Hamish" x="0" y="0" z="5" spawntime="60" />
	</npc>
	<npc centerx="32070" centery="31900" centerz="5" radius="1">
		<npc name="Inigo" x="0" y="0" z="5" spawntime="60" />
	</npc>
	<npc centerx="32626" centery="31916" centerz="5" radius="1">
		<npc name="Etzel" x="0" y="0" z="5" spawntime="60" />
	</npc>
	<npc centerx="32630" centery="31919" centerz="5" radius="1">
		<npc name="Sigurd" x="0" y="0" z="5" spawntime="60" />
	</npc>
	<npc centerx="32979" centery="32036" centerz="5" radius="1">
		<npc name="Talesia" x="0" y="0" z="5" spawntime="60" />
	</npc>
	<npc centerx="33018" centery="32047" centerz="5" radius="1">
		<npc name="Dagomir" x="0" y="0" z="5" spawntime="60" />
	</npc>
	<npc centerx="32921" centery="32068" centerz="5" radius="1">
		<npc name="Boozer" x="0" y="0" z="5" spawntime="60" />
	</npc>
	<npc centerx="32976" centery="32079" centerz="5" radius="1">
		<npc name="Vladruc" x="0" y="0" z="5" spawntime="60" />
	</npc>
	<npc centerx="32882" centery="32082" centerz="5" radius="1">
		<npc name="Leeland" x="0" y="0" z="5" spawntime="60" />
	</npc>
	<npc centerx="32950" centery="32102" centerz="5" radius="1">
		<npc name="Hugo" x="0" y="0" z="5" spawntime="60" />
	</npc>
	<npc centerx="32943" centery="32109" centerz="5" radius="1">
		<npc name="Kalvin" x="0" y="0" z="5" spawntime="60" />
	</npc>
	<npc centerx="32952" centery="32109" centerz="5" radius="1">
		<npc name="Irmana" x="0" y="0" z="5" spawntime="60" />
	</npc>
	<npc centerx="32905" centery="32116" centerz="5" radius="1">
		<npc name="Abran Ironeye" x="0" y="0" z="5" spawntime="60" />
	</npc>
	<npc centerx="32429" centery="32173" centerz="5" radius="1">
		<npc name="Miles, The Guard" x="0" y="0" z="5" spawntime="60" />
	</npc>
	<npc centerx="32307" centery="32185" centerz="5" radius="1">
		<npc name="Trimegis" x="0" y="0" z="5" spawntime="60" />
	</npc>
	<npc centerx="32096" centery="32219" centerz="5" radius="1">
		<npc name="Asralius" x="0" y="0" z="5" spawntime="60" />
	</npc>
	<npc centerx="33618" centery="32372" centerz="5" radius="1">
		<npc name="Eruaran" x="0" y="0" z="5" spawntime="60" />
	</npc>
	<npc centerx="33536" centery="32503" centerz="5" radius="1">
		<npc name="Mortis" x="0" y="0" z="5" spawntime="60" />
	</npc>
	<npc centerx="33102" centery="32521" centerz="5" radius="1">
		<npc name="Bo'Ques" x="0" y="0" z="5" spawntime="60" />
	</npc>
	<npc centerx="33102" centery="32540" centerz="5" radius="1">
		<npc name="Fa'Hradin" x="0" y="0" z="5" spawntime="60" />
	</npc>
	<npc centerx="33048" centery="32621" centerz="5" radius="1">
		<npc name="Alesar" x="0" y="0" z="5" spawntime="60" />
	</npc>
	<npc centerx="32621" centery="32740" centerz="5" radius="1">
		<npc name="Tandros" x="0" y="0" z="5" spawntime="60" />
	</npc>
	<npc centerx="32634" centery="32740" centerz="5" radius="1">
		<npc name="Perod" x="0" y="0" z="5" spawntime="60" />
	</npc>
	<npc centerx="32622" centery="32746" centerz="5" radius="1">
		<npc name="Zaidal" x="0" y="0" z="5" spawntime="60" />
	</npc>
	<npc centerx="33794" centery="32756" centerz="5" radius="1">
		<npc name="Sessek" x="0" y="0" z="5" spawntime="60" />
	</npc>
	<npc centerx="33800" centery="32756" centerz="5" radius="1">
		<npc name="Amra" x="0" y="0" z="5" spawntime="60" />
	</npc>
	<npc centerx="32331" centery="32763" centerz="5" radius="1">
		<npc name="Eleonore" x="0" y="0" z="5" spawntime="60" />
	</npc>
	<npc centerx="33741" centery="32769" centerz="5" radius="1">
		<npc name="Sessek" x="0" y="0" z="5" spawntime="60" />
	</npc>
	<npc centerx="32345" centery="32809" centerz="5" radius="1">
		<npc name="Malunga" x="0" y="0" z="5" spawntime="60" />
	</npc>
	<npc centerx="33159" centery="32810" centerz="5" radius="1">
		<npc name="Ormuhn" x="0" y="0" z="5" spawntime="60" />
	</npc>
	<npc centerx="33130" centery="32811" centerz="5" radius="1">
		<npc name="Mehkesh" x="0" y="0" z="5" spawntime="60" />
	</npc>
	<npc centerx="33131" centery="32820" centerz="5" radius="1">
		<npc name="Fenech" x="0" y="0" z="5" spawntime="60" />
	</npc>
	<npc centerx="10191" centery="10085" centerz="6" radius="1">
		<npc name="Tereban" x="0" y="0" z="6" spawntime="60" />
	</npc>
	<npc centerx="33888" centery="31016" centerz="6" radius="1">
		<npc name="Frosty" x="0" y="0" z="6" spawntime="60" />
	</npc>
	<npc centerx="32360" centery="31030" centerz="6" radius="1">
		<npc name="Siflind" x="0" y="0" z="6" spawntime="60" />
	</npc>
	<npc centerx="33192" centery="31044" centerz="6" radius="1">
		<npc name="Cranky Lizard Crone" x="0" y="0" z="6" spawntime="60" />
	</npc>
	<npc centerx="31950" centery="31045" centerz="6" radius="1">
		<npc name="Captain Haba (Open Sea)" x="0" y="0" z="6" spawntime="60" />
	</npc>
	<npc centerx="32233" centery="31073" centerz="6" radius="1">
		<npc name="Robert" x="0" y="0" z="6" spawntime="60" />
	</npc>
	<npc centerx="32255" centery="31080" centerz="6" radius="1">
		<npc name="Hawkyr" x="0" y="0" z="6" spawntime="60" />
	</npc>
	<npc centerx="32877" centery="31087" centerz="6" radius="1">
		<npc name="Ortheus" x="0" y="0" z="6" spawntime="60" />
	</npc>
	<npc centerx="32264" centery="31090" centerz="6" radius="1">
		<npc name="Thorwulf" x="0" y="0" z="6" spawntime="60" />
	</npc>
	<npc centerx="32341" centery="31109" centerz="6" radius="1">
		<npc name="Captain Breezelda" x="0" y="0" z="6" spawntime="60" />
	</npc>
	<npc centerx="32353" centery="31124" centerz="6" radius="1">
		<npc name="Captain Haba" x="0" y="0" z="6" spawntime="60" />
	</npc>
	<npc centerx="32789" centery="31236" centerz="6" radius="1">
		<npc name="Gree Dee" x="0" y="0" z="6" spawntime="60" />
	</npc>
	<npc centerx="32823" centery="31251" centerz="6" radius="1">
		<npc name="Redward" x="0" y="0" z="6" spawntime="60" />
	</npc>
	<npc centerx="32804" centery="31269" centerz="6" radius="1">
		<npc name="Guide Edna" x="0" y="0" z="6" spawntime="60" />
	</npc>
	<npc centerx="32804" centery="31277" centerz="6" radius="1">
		<npc name="Captain Cookie" x="0" y="0" z="6" spawntime="60" />
	</npc>
	<npc centerx="32157" centery="31290" centerz="6" radius="1">
		<npc name="Messenger Of Heaven" x="0" y="0" z="6" spawntime="60" />
	</npc>
	<npc centerx="32648" centery="31292" centerz="6" radius="1">
		<npc name="Maris" x="0" y="0" z="6" spawntime="60" />
	</npc>
	<npc centerx="33458" centery="31302" centerz="6" radius="1">
		<npc name="Rock In A Hard Place" x="0" y="0" z="6" spawntime="60" />
	</npc>
	<npc centerx="31941" centery="31305" centerz="6" radius="1">
		<npc name="Nomad" x="0" y="0" z="6" spawntime="60" />
	</npc>
	<npc centerx="32343" centery="31322" centerz="6" radius="1">
		<npc name="Baltim" x="0" y="0" z="6" spawntime="60" />
	</npc>
	<npc centerx="32364" centery="31324" centerz="6" radius="1">
		<npc name="Zora" x="0" y="0" z="6" spawntime="60" />
	</npc>
	<npc centerx="32771" centery="31357" centerz="6" radius="1">
		<npc name="Mr. West" x="0" y="0" z="6" spawntime="60" />
	</npc>
	<npc centerx="33791" centery="31383" centerz="6" radius="1">
		<npc name="Captain Jack Rat" x="0" y="0" z="6" spawntime="60" />
	</npc>
	<npc centerx="32667" centery="31454" centerz="6" radius="1">
		<npc name="Rapanaio (Isle of Evil)" x="0" y="0" z="6" spawntime="60" />
	</npc>
	<npc centerx="33902" centery="31462" centerz="6" radius="1">
		<npc name="Captain Harava" x="0" y="0" z="6" spawntime="60" />
	</npc>
	<npc centerx="33913" centery="31497" centerz="6" radius="1">
		<npc name="Eshaya" x="0" y="0" z="6" spawntime="60" />
	</npc>
	<npc centerx="32669" centery="31657" centerz="6" radius="1">
		<npc name="Shiriel" x="0" y="0" z="6" spawntime="60" />
	</npc>
	<npc centerx="32693" centery="31658" centerz="6" radius="1">
		<npc name="Amarie" x="0" y="0" z="6" spawntime="60" />
	</npc>
	<npc centerx="32726" centery="31663" centerz="6" radius="1">
		<npc name="Guide Thelandil" x="0" y="0" z="6" spawntime="60" />
	</npc>
	<npc centerx="32652" centery="31666" centerz="6" radius="1">
		<npc name="Ukea" x="0" y="0" z="6" spawntime="60" />
	</npc>
	<npc centerx="32735" centery="31670" centerz="6" radius="1">
		<npc name="Captain Seagull" x="0" y="0" z="6" spawntime="60" />
	</npc>
	<npc centerx="32662" centery="31682" centerz="6" radius="1">
		<npc name="Eroth" x="0" y="0" z="6" spawntime="60" />
	</npc>
	<npc centerx="32358" centery="31687" centerz="6" radius="1">
		<npc name="Humphrey" x="0" y="0" z="6" spawntime="60" />
	</npc>
	<npc centerx="32672" centery="31698" centerz="6" radius="1">
		<npc name="Roderick" x="0" y="0" z="6" spawntime="60" />
	</npc>
	<npc centerx="32640" centery="31709" centerz="6" radius="1">
		<npc name="Elf Guard" x="0" y="0" z="6" spawntime="60" />
	</npc>
	<npc centerx="33491" centery="31710" centerz="6" radius="1">
		<npc name="Captain Pelagia" x="0" y="0" z="6" spawntime="60" />
	</npc>
	<npc centerx="32206" centery="31756" centerz="6" radius="1">
		<npc name="Dalbrect" x="0" y="0" z="6" spawntime="60" />
	</npc>
	<npc centerx="33274" centery="31758" centerz="6" radius="1">
		<npc name="Mother Of Jack" x="0" y="0" z="6" spawntime="60" />
	</npc>
	<npc centerx="33175" centery="31763" centerz="6" radius="1">
		<npc name="Captain Seahorse" x="0" y="0" z="6" spawntime="60" />
	</npc>
	<npc centerx="33181" centery="31771" centerz="6" radius="1">
		<npc name="Guide Jonathan" x="0" y="0" z="6" spawntime="60" />
	</npc>
	<npc centerx="32384" centery="31781" centerz="6" radius="1">
		<npc name="Emma" x="0" y="0" z="6" spawntime="60" />
	</npc>
	<npc centerx="33214" centery="31793" centerz="6" radius="1">
		<npc name="Willard" x="0" y="0" z="6" spawntime="60" />
	</npc>
	<npc centerx="33681" centery="31793" centerz="6" radius="1">
		<npc name="Grubokk" x="0" y="0" z="6" spawntime="60" />
	</npc>
	<npc centerx="33276" centery="31800" centerz="6" radius="1">
		<npc name="Telas" x="0" y="0" z="6" spawntime="60" />
	</npc>
	<npc centerx="33172" centery="31801" centerz="6" radius="1">
		<npc name="Mirabell" x="0" y="0" z="6" spawntime="60" />
	</npc>
	<npc centerx="33215" centery="31802" centerz="6" radius="1">
		<npc name="Beatrice" x="0" y="0" z="6" spawntime="60" />
	</npc>
	<npc centerx="33170" centery="31807" centerz="6" radius="1">
		<npc name="Tereban" x="0" y="0" z="6" spawntime="60" />
	</npc>
	<npc centerx="33213" centery="31812" centerz="6" radius="1">
		<npc name="Rudolph" x="0" y="0" z="6" spawntime="60" />
	</npc>
	<npc centerx="32301" centery="31815" centerz="6" radius="1">
		<npc name="Cerdras" x="0" y="0" z="6" spawntime="60" />
	</npc>
	<npc centerx="32387" centery="31822" centerz="6" radius="1">
		<npc name="Captain Greyhound" x="0" y="0" z="6" spawntime="60" />
	</npc>
	<npc centerx="32349" centery="31829" centerz="6" radius="1">
		<npc name="Lea" x="0" y="0" z="6" spawntime="60" />
	</npc>
	<npc centerx="33266" centery="31835" centerz="6" radius="1">
		<npc name="Wyrdin" x="0" y="0" z="6" spawntime="60" />
	</npc>
	<npc centerx="33268" centery="31847" centerz="6" radius="1">
		<npc name="Eliza" x="0" y="0" z="6" spawntime="60" />
	</npc>
	<npc centerx="32031" centery="31872" centerz="6" radius="1">
		<npc name="Captain Dreadnought" x="0" y="0" z="6" spawntime="60" />
	</npc>
	<npc centerx="32062" centery="31881" centerz="6" radius="1">
		<npc name="Wentworth" x="0" y="0" z="6" spawntime="60" />
	</npc>
	<npc centerx="33635" centery="31882" centerz="6" radius="1">
		<npc name="Flint" x="0" y="0" z="6" spawntime="60" />
	</npc>
	<npc centerx="33622" centery="31883" centerz="6" radius="1">
		<npc name="Maro" x="0" y="0" z="6" spawntime="60" />
	</npc>
	<npc centerx="33611" centery="31886" centerz="6" radius="1">
		<npc name="Graham" x="0" y="0" z="6" spawntime="60" />
	</npc>
	<npc centerx="32064" centery="31892" centerz="6" radius="1">
		<npc name="Oressa" x="0" y="0" z="6" spawntime="60" />
	</npc>
	<npc centerx="33639" centery="31897" centerz="6" radius="1">
		<npc name="Fyodor" x="0" y="0" z="6" spawntime="60" />
	</npc>
	<npc centerx="33593" centery="31899" centerz="6" radius="1">
		<npc name="Azalea" x="0" y="0" z="6" spawntime="60" />
	</npc>
	<npc centerx="33286" centery="31955" centerz="6" radius="1">
		<npc name="Pemaret" x="0" y="0" z="6" spawntime="60" />
	</npc>
	<npc centerx="32190" centery="31957" centerz="6" radius="1">
		<npc name="Captain Jack" x="0" y="0" z="6" spawntime="60" />
	</npc>
	<npc centerx="32097" centery="31964" centerz="6" radius="1">
		<npc name="Captain Kurt" x="0" y="0" z="6" spawntime="60" />
	</npc>
	<npc centerx="32724" centery="31976" centerz="6" radius="1">
		<npc name="Wyda" x="0" y="0" z="6" spawntime="60" />
	</npc>
	<npc centerx="32568" centery="32018" centerz="6" radius="1">
		<npc name="Kevin" x="0" y="0" z="6" spawntime="60" />
	</npc>
	<npc centerx="32957" centery="32021" centerz="6" radius="1">
		<npc name="Captain Fearless" x="0" y="0" z="6" spawntime="60" />
	</npc>
	<npc centerx="32952" centery="32030" centerz="6" radius="1">
		<npc name="Guide Elena" x="0" y="0" z="6" spawntime="60" />
	</npc>
	<npc centerx="32877" centery="32031" centerz="6" radius="1">
		<npc name="Christoph" x="0" y="0" z="6" spawntime="60" />
	</npc>
	<npc centerx="32970" centery="32034" centerz="6" radius="1">
		<npc name="Rose" x="0" y="0" z="6" spawntime="60" />
	</npc>
	<npc centerx="32982" centery="32035" centerz="6" radius="1">
		<npc name="Livielle" x="0" y="0" z="6" spawntime="60" />
	</npc>
	<npc centerx="32970" centery="32041" centerz="6" radius="1">
		<npc name="Rodney" x="0" y="0" z="6" spawntime="60" />
	</npc>
	<npc centerx="33015" centery="32048" centerz="6" radius="1">
		<npc name="Carina" x="0" y="0" z="6" spawntime="60" />
	</npc>
	<npc centerx="33021" centery="32052" centerz="6" radius="1">
		<npc name="Rokyn" x="0" y="0" z="6" spawntime="60" />
	</npc>
	<npc centerx="33015" centery="32059" centerz="6" radius="1">
		<npc name="Odemara" x="0" y="0" z="6" spawntime="60" />
	</npc>
	<npc centerx="32990" centery="32062" centerz="6" radius="1">
		<npc name="Allen" x="0" y="0" z="6" spawntime="60" />
	</npc>
	<npc centerx="33000" centery="32065" centerz="6" radius="1">
		<npc name="Yulas" x="0" y="0" z="6" spawntime="60" />
	</npc>
	<npc centerx="32993" centery="32068" centerz="6" radius="1">
		<npc name="Borkas" x="0" y="0" z="6" spawntime="60" />
	</npc>
	<npc centerx="32942" centery="32070" centerz="6" radius="1">
		<npc name="Arnold" x="0" y="0" z="6" spawntime="60" />
	</npc>
	<npc centerx="32883" centery="32076" centerz="6" radius="1">
		<npc name="Julian" x="0" y="0" z="6" spawntime="60" />
	</npc>
	<npc centerx="32914" centery="32076" centerz="6" radius="1">
		<npc name="Lightfoot" x="0" y="0" z="6" spawntime="60" />
	</npc>
	<npc centerx="32890" centery="32078" centerz="6" radius="1">
		<npc name="Chephan" x="0" y="0" z="6" spawntime="60" />
	</npc>
	<npc centerx="32914" centery="32080" centerz="6" radius="1">
		<npc name="Dustrunner" x="0" y="0" z="6" spawntime="60" />
	</npc>
	<npc centerx="32970" centery="32080" centerz="6" radius="1">
		<npc name="Frans" x="0" y="0" z="6" spawntime="60" />
	</npc>
	<npc centerx="32982" centery="32080" centerz="6" radius="1">
		<npc name="Chatterbone" x="0" y="0" z="6" spawntime="60" />
	</npc>
	<npc centerx="32890" centery="32085" centerz="6" radius="1">
		<npc name="Shiantis" x="0" y="0" z="6" spawntime="60" />
	</npc>
	<npc centerx="32883" centery="32087" centerz="6" radius="1">
		<npc name="Nelliem" x="0" y="0" z="6" spawntime="60" />
	</npc>
	<npc centerx="32958" centery="32087" centerz="6" radius="1">
		<npc name="Ashtamor" x="0" y="0" z="6" spawntime="60" />
	</npc>
	<npc centerx="32971" centery="32088" centerz="6" radius="1">
		<npc name="Digger" x="0" y="0" z="6" spawntime="60" />
	</npc>
	<npc centerx="32980" centery="32088" centerz="6" radius="1">
		<npc name="Smiley" x="0" y="0" z="6" spawntime="60" />
	</npc>
	<npc centerx="32949" centery="32095" centerz="6" radius="1">
		<npc name="Pyro Peter" x="0" y="0" z="6" spawntime="60" />
	</npc>
	<npc centerx="33052" centery="32095" centerz="6" radius="1">
		<npc name="Rafzan" x="0" y="0" z="6" spawntime="60" />
	</npc>
	<npc centerx="33028" centery="32097" centerz="6" radius="1">
		<npc name="Chuck The Worker" x="0" y="0" z="6" spawntime="60" />
	</npc>
	<npc centerx="33016" centery="32100" centerz="6" radius="1">
		<npc name="Norman The Foreman" x="0" y="0" z="6" spawntime="60" />
	</npc>
	<npc centerx="32952" centery="32103" centerz="6" radius="1">
		<npc name="Norbert" x="0" y="0" z="6" spawntime="60" />
	</npc>
	<npc centerx="33030" centery="32103" centerz="6" radius="1">
		<npc name="Jack The Worker" x="0" y="0" z="6" spawntime="60" />
	</npc>
	<npc centerx="32943" centery="32104" centerz="6" radius="1">
		<npc name="Velvet" x="0" y="0" z="6" spawntime="60" />
	</npc>
	<npc centerx="33021" centery="32109" centerz="6" radius="1">
		<npc name="Bob The Worker" x="0" y="0" z="6" spawntime="60" />
	</npc>
	<npc centerx="32944" centery="32110" centerz="6" radius="1">
		<npc name="Stan" x="0" y="0" z="6" spawntime="60" />
	</npc>
	<npc centerx="32952" centery="32110" centerz="6" radius="1">
		<npc name="Aldo" x="0" y="0" z="6" spawntime="60" />
	</npc>
	<npc centerx="32910" centery="32111" centerz="6" radius="1">
		<npc name="Yanni" x="0" y="0" z="6" spawntime="60" />
	</npc>
	<npc centerx="32883" centery="32113" centerz="6" radius="1">
		<npc name="Ottokar" x="0" y="0" z="6" spawntime="60" />
	</npc>
	<npc centerx="32904" centery="32117" centerz="6" radius="1">
		<npc name="Xed" x="0" y="0" z="6" spawntime="60" />
	</npc>
	<npc centerx="32913" centery="32118" centerz="6" radius="1">
		<npc name="Romella" x="0" y="0" z="6" spawntime="60" />
	</npc>
	<npc centerx="32881" centery="32127" centerz="6" radius="1">
		<npc name="Alwin" x="0" y="0" z="6" spawntime="60" />
	</npc>
	<npc centerx="32935" centery="32139" centerz="6" radius="1">
		<npc name="Warbert" x="0" y="0" z="6" spawntime="60" />
	</npc>
	<npc centerx="32538" centery="32143" centerz="6" radius="1">
		<npc name="Hoggle" x="0" y="0" z="6" spawntime="60" />
	</npc>
	<npc centerx="32310" centery="32170" centerz="6" radius="1">
		<npc name="Stutch" x="0" y="0" z="6" spawntime="60" />
	</npc>
	<npc centerx="32312" centery="32170" centerz="6" radius="1">
		<npc name="Harsky" x="0" y="0" z="6" spawntime="60" />
	</npc>
	<npc centerx="32311" centery="32172" centerz="6" radius="1">
		<npc name="King Tibianus" x="0" y="0" z="6" spawntime="60" />
	</npc>
	<npc centerx="32315" centery="32178" centerz="6" radius="1">
		<npc name="Noodles" x="0" y="0" z="6" spawntime="60" />
	</npc>
	<npc centerx="32093" centery="32180" centerz="6" radius="1">
		<npc name="Dallheim" x="0" y="0" z="6" spawntime="60" />
	</npc>
	<npc centerx="32349" centery="32183" centerz="6" radius="1">
		<npc name="Chester Kahs" x="0" y="0" z="6" spawntime="60" />
	</npc>
	<npc centerx="32104" centery="32190" centerz="6" radius="1">
		<npc name="The Oracle" x="0" y="0" z="6" spawntime="60" />
	</npc>
	<npc centerx="32406" centery="32201" centerz="6" radius="1">
		<npc name="Gregor" x="0" y="0" z="6" spawntime="60" />
	</npc>
	<npc centerx="32022" centery="32202" centerz="6" radius="1">
		<npc name="Zerbrus" x="0" y="0" z="6" spawntime="60" />
	</npc>
	<npc centerx="32340" centery="32206" centerz="6" radius="1">
		<npc name="Black Bert" x="0" y="0" z="6" spawntime="60" />
	</npc>
	<npc centerx="32105" centery="32207" centerz="6" radius="1">
		<npc name="Dixi" x="0" y="0" z="6" spawntime="60" />
	</npc>
	<npc centerx="32319" centery="32208" centerz="6" radius="1">
		<npc name="Guide Luke" x="0" y="0" z="6" spawntime="60" />
	</npc>
	<npc centerx="32310" centery="32210" centerz="6" radius="1">
		<npc name="Captain Bluebear" x="0" y="-1" z="6" spawntime="60" />
	</npc>
	<npc centerx="32363" centery="32210" centerz="6" radius="1">
		<npc name="Todd" x="0" y="0" z="6" spawntime="60" />
	</npc>
	<npc centerx="32425" centery="32223" centerz="6" radius="1">
		<npc name="Tim, The Guard" x="0" y="0" z="6" spawntime="60" />
	</npc>
	<npc centerx="32343" centery="32245" centerz="6" radius="1">
		<npc name="Galuna" x="0" y="0" z="6" spawntime="60" />
	</npc>
	<npc centerx="32289" centery="32252" centerz="6" radius="1">
		<npc name="Robin" x="0" y="0" z="6" spawntime="60" />
	</npc>
	<npc centerx="32817" centery="32261" centerz="6" radius="1">
		<npc name="Oldrak" x="0" y="0" z="6" spawntime="60" />
	</npc>
	<npc centerx="32303" centery="32268" centerz="6" radius="1">
		<npc name="Lungelen" x="0" y="0" z="6" spawntime="60" />
	</npc>
	<npc centerx="32034" centery="32273" centerz="6" radius="1">
		<npc name="Santiago" x="0" y="0" z="6" spawntime="60" />
	</npc>
	<npc centerx="32197" centery="32292" centerz="6" radius="1">
		<npc name="Emael" x="0" y="0" z="6" spawntime="60" />
	</npc>
	<npc centerx="32204" centery="32292" centerz="6" radius="1">
		<npc name="Jorge" x="0" y="0" z="6" spawntime="60" />
	</npc>
	<npc centerx="32210" centery="32296" centerz="6" radius="1">
		<npc name="Charos" x="0" y="0" z="6" spawntime="60" />
	</npc>
	<npc centerx="32193" centery="32297" centerz="6" radius="1">
		<npc name="Kepar" x="0" y="0" z="6" spawntime="60" />
	</npc>
	<npc centerx="32200" centery="32304" centerz="6" radius="1">
		<npc name="Yana" x="0" y="0" z="6" spawntime="60" />
	</npc>
	<npc centerx="33628" centery="32344" centerz="6" radius="1">
		<npc name="Morax" x="0" y="0" z="6" spawntime="60" />
	</npc>
	<npc centerx="32345" centery="32363" centerz="6" radius="1">
		<npc name="Norf" x="0" y="0" z="6" spawntime="60" />
	</npc>
	<npc centerx="33515" centery="32363" centerz="6" radius="1">
		<npc name="Zedrulon The Fallen" x="0" y="0" z="6" spawntime="60" />
	</npc>
	<npc centerx="32056" centery="32368" centerz="6" radius="1">
		<npc name="Captain Tiberius" x="0" y="0" z="6" spawntime="60" />
	</npc>
	<npc centerx="33716" centery="32376" centerz="6" radius="1">
		<npc name="Dream Butterfly" x="0" y="0" z="6" spawntime="60" />
	</npc>
	<npc centerx="33231" centery="32389" centerz="6" radius="1">
		<npc name="Kazzan" x="0" y="0" z="6" spawntime="60" />
	</npc>
	<npc centerx="33240" centery="32392" centerz="6" radius="1">
		<npc name="Morun" x="0" y="0" z="6" spawntime="60" />
	</npc>
	<npc centerx="33269" centery="32440" centerz="6" radius="1">
		<npc name="Chemar" x="0" y="0" z="6" spawntime="60" />
	</npc>
	<npc centerx="33290" centery="32481" centerz="6" radius="1">
		<npc name="Petros" x="0" y="0" z="6" spawntime="60" />
	</npc>
	<npc centerx="33066" centery="32530" centerz="6" radius="1">
		<npc name="Jean Pierre" x="0" y="0" z="6" spawntime="60" />
	</npc>
	<npc centerx="33102" centery="32532" centerz="6" radius="1">
		<npc name="Umar" x="0" y="0" z="6" spawntime="60" />
	</npc>
	<npc centerx="32161" centery="32558" centerz="6" radius="1">
		<npc name="Jack Fate (Goroma)" x="0" y="0" z="6" spawntime="60" />
	</npc>
	<npc centerx="32826" centery="32574" centerz="6" radius="1">
		<npc name="Hairycles" x="0" y="0" z="6" spawntime="60" />
	</npc>
	<npc centerx="33710" centery="32602" centerz="6" radius="1">
		<npc name="Hawkhurst Ingol" x="0" y="0" z="6" spawntime="60" />
	</npc>
	<npc centerx="33047" centery="32622" centerz="6" radius="1">
		<npc name="Ubaid" x="0" y="0" z="6" spawntime="60" />
	</npc>
	<npc centerx="31915" centery="32710" centerz="6" radius="1">
		<npc name="Captain Max (Calassa)" x="0" y="0" z="6" spawntime="60" />
	</npc>
	<npc centerx="32621" centery="32738" centerz="6" radius="1">
		<npc name="Gail" x="0" y="0" z="6" spawntime="60" />
	</npc>
	<npc centerx="32634" centery="32739" centerz="6" radius="1">
		<npc name="Ferks" x="0" y="0" z="6" spawntime="60" />
	</npc>
	<npc centerx="32620" centery="32746" centerz="6" radius="1">
		<npc name="Ray" x="0" y="0" z="6" spawntime="60" />
	</npc>
	<npc centerx="32634" centery="32747" centerz="6" radius="1">
		<npc name="Brengus" x="0" y="0" z="6" spawntime="60" />
	</npc>
	<npc centerx="32580" centery="32751" centerz="6" radius="1">
		<npc name="Myra" x="0" y="0" z="6" spawntime="60" />
	</npc>
	<npc centerx="32572" centery="32753" centerz="6" radius="1">
		<npc name="Helor" x="0" y="0" z="6" spawntime="60" />
	</npc>
	<npc centerx="32580" centery="32757" centerz="6" radius="1">
		<npc name="Ustan" x="0" y="0" z="6" spawntime="60" />
	</npc>
	<npc centerx="32330" centery="32767" centerz="6" radius="1">
		<npc name="Percy Silverhand" x="0" y="0" z="6" spawntime="60" />
	</npc>
	<npc centerx="32693" centery="32767" centerz="6" radius="1">
		<npc name="Grizzly Adams" x="0" y="0" z="6" spawntime="60" />
	</npc>
	<npc centerx="32529" centery="32783" centerz="6" radius="1">
		<npc name="Charles" x="0" y="0" z="6" spawntime="60" />
	</npc>
	<npc centerx="32362" centery="32787" centerz="6" radius="1">
		<npc name="Theodore Loveless" x="0" y="0" z="6" spawntime="60" />
	</npc>
	<npc centerx="32543" centery="32787" centerz="6" radius="1">
		<npc name="Guide Tiko" x="0" y="0" z="6" spawntime="60" />
	</npc>
	<npc centerx="33126" centery="32810" centerz="6" radius="1">
		<npc name="Ahmet" x="0" y="0" z="6" spawntime="60" />
	</npc>
	<npc centerx="33135" centery="32810" centerz="6" radius="1">
		<npc name="Memech" x="0" y="0" z="6" spawntime="60" />
	</npc>
	<npc centerx="33126" centery="32821" centerz="6" radius="1">
		<npc name="Jezzara" x="0" y="0" z="6" spawntime="60" />
	</npc>
	<npc centerx="33135" centery="32821" centerz="6" radius="1">
		<npc name="Tesha" x="0" y="0" z="6" spawntime="60" />
	</npc>
	<npc centerx="33778" centery="32837" centerz="6" radius="1">
		<npc name="Nipuna" x="0" y="0" z="6" spawntime="60" />
	</npc>
	<npc centerx="33773" centery="32840" centerz="6" radius="1">
		<npc name="Isika" x="0" y="0" z="6" spawntime="60" />
	</npc>
	<npc centerx="33777" centery="32844" centerz="6" radius="1">
		<npc name="Asphota" x="0" y="0" z="6" spawntime="60" />
	</npc>
	<npc centerx="33149" centery="32867" centerz="6" radius="1">
		<npc name="Tothdral" x="0" y="0" z="6" spawntime="60" />
	</npc>
	<npc centerx="33091" centery="32883" centerz="6" radius="1">
		<npc name="Captain Sinbeard" x="0" y="0" z="6" spawntime="60" />
	</npc>
	<npc centerx="32025" centery="32884" centerz="6" radius="1">
		<npc name="One-Eyed Joe" x="0" y="0" z="6" spawntime="60" />
	</npc>
	<npc centerx="33070" centery="32885" centerz="6" radius="1">
		<npc name="Arito" x="0" y="0" z="6" spawntime="60" />
	</npc>
	<npc centerx="33085" centery="32885" centerz="6" radius="1">
		<npc name="Guide Rahlkora" x="0" y="0" z="6" spawntime="60" />
	</npc>
	<npc centerx="32286" centery="32891" centerz="6" radius="1">
		<npc name="Jack Fate" x="0" y="0" z="6" spawntime="60" />
	</npc>
	<npc centerx="32275" centery="32894" centerz="6" radius="1">
		<npc name="Guide Davina" x="0" y="0" z="6" spawntime="60" />
	</npc>
	<npc centerx="32298" centery="32895" centerz="6" radius="1">
		<npc name="Captain Max" x="0" y="0" z="6" spawntime="60" />
	</npc>
	<npc centerx="10320" centery="10089" centerz="7" radius="1">
		<npc name="Sane Mage" x="0" y="0" z="7" spawntime="60" />
	</npc>
	<npc centerx="12067" centery="12012" centerz="7" radius="1">
		<npc name="Asima" x="0" y="0" z="7" spawntime="60" />
	</npc>
	<npc centerx="12067" centery="12025" centerz="7" radius="1">
		<npc name="Mugluf" x="0" y="0" z="7" spawntime="60" />
	</npc>
	<npc centerx="12064" centery="12032" centerz="7" radius="1">
		<npc name="Halif" x="0" y="0" z="7" spawntime="60" />
	</npc>
	<npc centerx="12079" centery="12039" centerz="7" radius="1">
		<npc name="Edoch" x="0" y="0" z="7" spawntime="60" />
	</npc>
	<npc centerx="12064" centery="12040" centerz="7" radius="1">
		<npc name="Azil" x="0" y="0" z="7" spawntime="60" />
	</npc>
	<npc centerx="12072" centery="12043" centerz="7" radius="1">
		<npc name="Habdel" x="0" y="0" z="7" spawntime="60" />
	</npc>
	<npc centerx="13962" centery="13988" centerz="7" radius="1">
		<npc name="Yalahari" x="0" y="0" z="7" spawntime="60" />
	</npc>
	<npc centerx="13962" centery="14023" centerz="7" radius="1">
		<npc name="Palimuth" x="0" y="0" z="7" spawntime="60" />
	</npc>
	<npc centerx="13944" centery="14036" centerz="7" radius="1">
		<npc name="Dorbin" x="0" y="0" z="7" spawntime="60" />
	</npc>
	<npc centerx="13991" centery="14076" centerz="7" radius="1">
		<npc name="Julius" x="0" y="0" z="7" spawntime="60" />
	</npc>
	<npc centerx="33890" centery="31018" centerz="7" radius="1">
		<npc name="Cold Percht Sleigh" x="0" y="1" z="7" spawntime="60" />
	</npc>
	<npc centerx="33891" centery="31021" centerz="7" radius="1">
		<npc name="Bright Percht Sleigh" x="-1" y="0" z="7" spawntime="60" />
	</npc>
	<npc centerx="33888" centery="31023" centerz="7" radius="1">
		<npc name="Dark Percht Sleigh" x="1" y="-1" z="7" spawntime="60" />
	</npc>
	<npc centerx="32351" centery="31026" centerz="7" radius="1">
		<npc name="Hjaern" x="0" y="0" z="7" spawntime="60" />
	</npc>
	<npc centerx="33469" centery="31027" centerz="7" radius="1">
		<npc name="Lora" x="0" y="0" z="7" spawntime="60" />
	</npc>
	<npc centerx="33489" centery="31036" centerz="7" radius="1">
		<npc name="Vigintius" x="0" y="0" z="7" spawntime="60" />
	</npc>
	<npc centerx="32330" centery="31046" centerz="7" radius="1">
		<npc name="Nilsor" x="0" y="0" z="7" spawntime="60" />
	</npc>
	<npc centerx="33102" centery="31057" centerz="7" radius="1">
		<npc name="Zurak (Arena)" x="0" y="0" z="7" spawntime="60" />
	</npc>
	<npc centerx="33494" centery="31057" centerz="7" radius="1">
		<npc name="Kendra" x="0" y="0" z="7" spawntime="60" />
	</npc>
	<npc centerx="32892" centery="31061" centerz="7" radius="1">
		<npc name="Tamara" x="0" y="0" z="7" spawntime="60" />
	</npc>
	<npc centerx="32879" centery="31076" centerz="7" radius="1">
		<npc name="Ethan" x="0" y="0" z="7" spawntime="60" />
	</npc>
	<npc centerx="32302" centery="31082" centerz="7" radius="1">
		<npc name="Iskan" x="0" y="0" z="7" spawntime="60" />
	</npc>
	<npc centerx="32425" centery="31085" centerz="7" radius="1">
		<npc name="Sinatuki" x="0" y="0" z="7" spawntime="60" />
	</npc>
	<npc centerx="32231" centery="31097" centerz="7" radius="1">
		<npc name="Halvar" x="0" y="0" z="7" spawntime="60" />
	</npc>
	<npc centerx="32801" centery="31103" centerz="7" radius="1">
		<npc name="Reed" x="0" y="0" z="7" spawntime="60" />
	</npc>
	<npc centerx="32319" centery="31113" centerz="7" radius="1">
		<npc name="Bertha" x="0" y="0" z="7" spawntime="60" />
	</npc>
	<npc centerx="32740" centery="31113" centerz="7" radius="1">
		<npc name="Bruce" x="0" y="0" z="7" spawntime="60" />
	</npc>
	<npc centerx="32328" centery="31118" centerz="7" radius="1">
		<npc name="Sirik" x="0" y="0" z="7" spawntime="60" />
	</npc>
	<npc centerx="32279" centery="31131" centerz="7" radius="1">
		<npc name="Janz" x="0" y="0" z="7" spawntime="60" />
	</npc>
	<npc centerx="32211" centery="31132" centerz="7" radius="1">
		<npc name="Kjesse" x="0" y="0" z="7" spawntime="60" />
	</npc>
	<npc centerx="32307" centery="31134" centerz="7" radius="1">
		<npc name="Nelly" x="0" y="0" z="7" spawntime="60" />
	</npc>
	<npc centerx="32288" centery="31135" centerz="7" radius="1">
		<npc name="Fynn" x="0" y="0" z="7" spawntime="60" />
	</npc>
	<npc centerx="32318" centery="31135" centerz="7" radius="1">
		<npc name="Lurik" x="0" y="0" z="7" spawntime="60" />
	</npc>
	<npc centerx="32299" centery="31136" centerz="7" radius="1">
		<npc name="Jessica" x="0" y="0" z="7" spawntime="60" />
	</npc>
	<npc centerx="32895" centery="31139" centerz="7" radius="1">
		<npc name="Yaman" x="0" y="0" z="7" spawntime="60" />
	</npc>
	<npc centerx="32219" centery="31142" centerz="7" radius="1">
		<npc name="Eirik" x="0" y="0" z="7" spawntime="60" />
	</npc>
	<npc centerx="32202" centery="31153" centerz="7" radius="1">
		<npc name="Sven" x="0" y="0" z="7" spawntime="60" />
	</npc>
	<npc centerx="32884" centery="31160" centerz="7" radius="1">
		<npc name="Barry" x="0" y="0" z="7" spawntime="60" />
	</npc>
	<npc centerx="32202" centery="31161" centerz="7" radius="1">
		<npc name="Dankwart" x="0" y="0" z="7" spawntime="60" />
	</npc>
	<npc centerx="32462" centery="31173" centerz="7" radius="1">
		<npc name="Buddel (Helheim)" x="0" y="0" z="7" spawntime="60" />
	</npc>
	<npc centerx="32941" centery="31181" centerz="7" radius="1">
		<npc name="Tarak (Sunken)" x="0" y="0" z="7" spawntime="60" />
	</npc>
	<npc centerx="32801" centery="31188" centerz="7" radius="1">
		<npc name="Yalahari" x="0" y="0" z="7" spawntime="60" />
	</npc>
	<npc centerx="32687" centery="31190" centerz="7" radius="1">
		<npc name="Hal" x="0" y="0" z="7" spawntime="60" />
	</npc>
	<npc centerx="32799" centery="31190" centerz="7" radius="1">
		<npc name="Golem Guardian" x="0" y="0" z="7" spawntime="60" />
	</npc>
	<npc centerx="32803" centery="31190" centerz="7" radius="1">
		<npc name="Golem Guardian" x="0" y="0" z="7" spawntime="60" />
	</npc>
	<npc centerx="32255" centery="31195" centerz="7" radius="1">
		<npc name="Buddel" x="0" y="0" z="7" spawntime="60" />
	</npc>
	<npc centerx="32917" centery="31198" centerz="7" radius="1">
		<npc name="Tarak (Inner)" x="0" y="0" z="7" spawntime="60" />
	</npc>
	<npc centerx="33129" centery="31198" centerz="7" radius="1">
		<npc name="Gate Guardian" x="0" y="0" z="7" spawntime="60" />
	</npc>
	<npc centerx="32852" centery="31209" centerz="7" radius="1">
		<npc name="Serafin" x="0" y="0" z="7" spawntime="60" />
	</npc>
	<npc centerx="33082" centery="31220" centerz="7" radius="1">
		<npc name="Zlak" x="0" y="0" z="7" spawntime="60" />
	</npc>
	<npc centerx="32821" centery="31222" centerz="7" radius="1">
		<npc name="Soilance" x="0" y="0" z="7" spawntime="60" />
	</npc>
	<npc centerx="32801" centery="31223" centerz="7" radius="1">
		<npc name="Palimuth" x="0" y="0" z="7" spawntime="60" />
	</npc>
	<npc centerx="33158" centery="31225" centerz="7" radius="1">
		<npc name="Zurak" x="0" y="0" z="7" spawntime="60" />
	</npc>
	<npc centerx="32787" centery="31226" centerz="7" radius="1">
		<npc name="Timothy" x="0" y="0" z="7" spawntime="60" />
	</npc>
	<npc centerx="32332" centery="31227" centerz="7" radius="1">
		<npc name="Buddel (Tyrsung)" x="0" y="0" z="7" spawntime="60" />
	</npc>
	<npc centerx="32894" centery="31228" centerz="7" radius="1">
		<npc name="Oliver" x="0" y="0" z="7" spawntime="60" />
	</npc>
	<npc centerx="33154" centery="31230" centerz="7" radius="1">
		<npc name="Zurak" x="0" y="0" z="7" spawntime="60" />
	</npc>
	<npc centerx="32783" centery="31236" centerz="7" radius="1">
		<npc name="Dorbin" x="0" y="0" z="7" spawntime="60" />
	</npc>
	<npc centerx="32777" centery="31237" centerz="7" radius="1">
		<npc name="Orc Berserker" x="0" y="0" z="7" spawntime="60" />
	</npc>
	<npc centerx="32787" centery="31238" centerz="7" radius="1">
		<npc name="Oiriz" x="0" y="0" z="7" spawntime="60" />
	</npc>
	<npc centerx="32822" centery="31238" centerz="7" radius="1">
		<npc name="A Grumpy Cyclops" x="0" y="0" z="7" spawntime="60" />
	</npc>
	<npc centerx="32821" centery="31240" centerz="7" radius="1">
		<npc name="Morpel" x="0" y="0" z="7" spawntime="60" />
	</npc>
	<npc centerx="32807" centery="31246" centerz="7" radius="1">
		<npc name="Menacing Mummy" x="0" y="0" z="7" spawntime="60" />
	</npc>
	<npc centerx="32812" centery="31248" centerz="7" radius="1">
		<npc name="Lisander" x="0" y="0" z="7" spawntime="60" />
	</npc>
	<npc centerx="32822" centery="31249" centerz="7" radius="1">
		<npc name="Znozel" x="0" y="0" z="7" spawntime="60" />
	</npc>
	<npc centerx="32810" centery="31251" centerz="7" radius="1">
		<npc name="Pugwah" x="0" y="0" z="7" spawntime="60" />
	</npc>
	<npc centerx="32694" centery="31256" centerz="7" radius="1">
		<npc name="Tony" x="0" y="0" z="7" spawntime="60" />
	</npc>
	<npc centerx="32830" centery="31276" centerz="7" radius="1">
		<npc name="Julius" x="0" y="0" z="7" spawntime="60" />
	</npc>
	<npc centerx="32787" centery="31277" centerz="7" radius="1">
		<npc name="Lorietta" x="0" y="0" z="7" spawntime="60" />
	</npc>
	<npc centerx="32720" centery="31288" centerz="7" radius="1">
		<npc name="Zarak" x="0" y="0" z="7" spawntime="60" />
	</npc>
	<npc centerx="32020" centery="31294" centerz="7" radius="1">
		<npc name="Buddel (Raider Camp)" x="0" y="0" z="7" spawntime="60" />
	</npc>
	<npc centerx="32849" centery="31300" centerz="7" radius="1">
		<npc name="Iriana" x="0" y="0" z="7" spawntime="60" />
	</npc>
	<npc centerx="32856" centery="31302" centerz="7" radius="1">
		<npc name="Peter" x="0" y="0" z="7" spawntime="60" />
	</npc>
	<npc centerx="33448" centery="31309" centerz="7" radius="1">
		<npc name="Orockle" x="0" y="0" z="7" spawntime="60" />
	</npc>
	<npc centerx="32564" centery="31313" centerz="7" radius="1">
		<npc name="Maris (Fenrock)" x="0" y="0" z="7" spawntime="60" />
	</npc>
	<npc centerx="33457" centery="31321" centerz="7" radius="1">
		<npc name="Old Rock Boy" x="0" y="0" z="7" spawntime="60" />
	</npc>
	<npc centerx="33466" centery="31324" centerz="7" radius="1">
		<npc name="Alternative Rock" x="0" y="0" z="7" spawntime="60" />
	</npc>
	<npc centerx="32859" centery="31325" centerz="7" radius="1">
		<npc name="Armenius" x="0" y="0" z="7" spawntime="60" />
	</npc>
	<npc centerx="33453" centery="31330" centerz="7" radius="1">
		<npc name="Rock Steady" x="0" y="0" z="7" spawntime="60" />
	</npc>
	<npc centerx="32836" centery="31364" centerz="7" radius="1">
		<npc name="Harlow" x="0" y="0" z="7" spawntime="60" />
	</npc>
	<npc centerx="33038" centery="31367" centerz="7" radius="1">
		<npc name="Messenger Of Heaven" x="0" y="0" z="7" spawntime="60" />
	</npc>
	<npc centerx="32224" centery="31381" centerz="7" radius="1">
		<npc name="Buddel (Okolnir)" x="0" y="0" z="7" spawntime="60" />
	</npc>
	<npc centerx="33174" centery="31394" centerz="7" radius="1">
		<npc name="Curos" x="0" y="0" z="7" spawntime="60" />
	</npc>
	<npc centerx="32640" centery="31437" centerz="7" radius="1">
		<npc name="Maris (Mistrock)" x="0" y="0" z="7" spawntime="60" />
	</npc>
	<npc centerx="32004" centery="31443" centerz="7" radius="1">
		<npc name="Nor" x="0" y="0" z="7" spawntime="60" />
	</npc>
	<npc centerx="33941" centery="31465" centerz="7" radius="1">
		<npc name="Alyxo" x="0" y="0" z="7" spawntime="60" />
	</npc>
	<npc centerx="33891" centery="31474" centerz="7" radius="1">
		<npc name="Guide Meruka" x="0" y="0" z="7" spawntime="60" />
	</npc>
	<npc centerx="33919" centery="31492" centerz="7" radius="1">
		<npc name="Guard Saros" x="0" y="0" z="7" spawntime="60" />
	</npc>
	<npc centerx="33758" centery="31494" centerz="7" radius="1">
		<npc name="Shimun" x="0" y="0" z="7" spawntime="60" />
	</npc>
	<npc centerx="33866" centery="31494" centerz="7" radius="1">
		<npc name="Guard Senet" x="0" y="0" z="7" spawntime="60" />
	</npc>
	<npc centerx="33903" centery="31495" centerz="7" radius="1">
		<npc name="Ramina" x="0" y="0" z="7" spawntime="60" />
	</npc>
	<npc centerx="33904" centery="31498" centerz="7" radius="1">
		<npc name="Ninos" x="0" y="0" z="7" spawntime="60" />
	</npc>
	<npc centerx="33916" centery="31506" centerz="7" radius="1">
		<npc name="Khanna" x="0" y="0" z="7" spawntime="60" />
	</npc>
	<npc centerx="33948" centery="31506" centerz="7" radius="1">
		<npc name="Atur" x="0" y="0" z="7" spawntime="60" />
	</npc>
	<npc centerx="33922" centery="31513" centerz="7" radius="1">
		<npc name="Yonan" x="0" y="0" z="7" spawntime="60" />
	</npc>
	<npc centerx="33910" centery="31514" centerz="7" radius="1">
		<npc name="Faloriel" x="0" y="0" z="7" spawntime="60" />
	</npc>
	<npc centerx="33904" centery="31518" centerz="7" radius="1">
		<npc name="Inkaef" x="0" y="0" z="7" spawntime="60" />
	</npc>
	<npc centerx="33915" centery="31519" centerz="7" radius="1">
		<npc name="Eliyas" x="0" y="0" z="7" spawntime="60" />
	</npc>
	<npc centerx="33937" centery="31527" centerz="7" radius="1">
		<npc name="Guard Bazaya" x="0" y="0" z="7" spawntime="60" />
	</npc>
	<npc centerx="33871" centery="31528" centerz="7" radius="1">
		<npc name="Ninev" x="0" y="0" z="7" spawntime="60" />
	</npc>
	<npc centerx="33913" centery="31530" centerz="7" radius="1">
		<npc name="Narsai" x="0" y="0" z="7" spawntime="60" />
	</npc>
	<npc centerx="32856" centery="31549" centerz="7" radius="1">
		<npc name="Harlow (Vengoth)" x="0" y="0" z="7" spawntime="60" />
	</npc>
	<npc centerx="32045" centery="31580" centerz="7" radius="1">
		<npc name="Svenson" x="0" y="0" z="7" spawntime="60" />
	</npc>
	<npc centerx="32417" centery="31583" centerz="7" radius="1">
		<npc name="Ajax" x="0" y="0" z="7" spawntime="60" />
	</npc>
	<npc centerx="32692" centery="31588" centerz="7" radius="1">
		<npc name="Brasith" x="0" y="0" z="7" spawntime="60" />
	</npc>
	<npc centerx="32485" centery="31604" centerz="7" radius="1">
		<npc name="Bruno" x="0" y="0" z="7" spawntime="60" />
	</npc>
	<npc centerx="32670" centery="31607" centerz="7" radius="1">
		<npc name="Elvith" x="0" y="0" z="7" spawntime="60" />
	</npc>
	<npc centerx="32688" centery="31610" centerz="7" radius="1">
		<npc name="Irea" x="0" y="0" z="7" spawntime="60" />
	</npc>
	<npc centerx="32490" centery="31622" centerz="7" radius="1">
		<npc name="Graubart" x="0" y="0" z="7" spawntime="60" />
	</npc>
	<npc centerx="32363" centery="31624" centerz="7" radius="1">
		<npc name="Gelagos" x="0" y="0" z="7" spawntime="60" />
	</npc>
	<npc centerx="32482" centery="31624" centerz="7" radius="1">
		<npc name="Marlene" x="0" y="0" z="7" spawntime="60" />
	</npc>
	<npc centerx="32500" centery="31627" centerz="7" radius="1">
		<npc name="Mortimer" x="0" y="0" z="7" spawntime="60" />
	</npc>
	<npc centerx="32366" centery="31628" centerz="7" radius="1">
		<npc name="Bron" x="0" y="0" z="7" spawntime="60" />
	</npc>
	<npc centerx="32731" centery="31634" centerz="7" radius="1">
		<npc name="Maealil" x="0" y="0" z="7" spawntime="60" />
	</npc>
	<npc centerx="33844" centery="31638" centerz="7" radius="1">
		<npc name="Saideh" x="0" y="0" z="7" spawntime="60" />
	</npc>
	<npc centerx="32307" centery="31645" centerz="7" radius="1">
		<npc name="Tired Tree" x="0" y="0" z="7" spawntime="60" />
	</npc>
	<npc centerx="33195" centery="31646" centerz="7" radius="1">
		<npc name="Messenger Of Heaven" x="0" y="0" z="7" spawntime="60" />
	</npc>
	<npc centerx="33657" centery="31654" centerz="7" radius="1">
		<npc name="Nibble" x="0" y="0" z="7" spawntime="60" />
	</npc>
	<npc centerx="33627" centery="31655" centerz="7" radius="1">
		<npc name="Ghorza" x="0" y="0" z="7" spawntime="60" />
	</npc>
	<npc centerx="32670" centery="31658" centerz="7" radius="1">
		<npc name="Anerui" x="0" y="0" z="7" spawntime="60" />
	</npc>
	<npc centerx="32138" centery="31659" centerz="7" radius="1">
		<npc name="Scott" x="0" y="0" z="7" spawntime="60" />
	</npc>
	<npc centerx="32127" centery="31660" centerz="7" radius="1">
		<npc name="Anderson" x="0" y="0" z="7" spawntime="60" />
	</npc>
	<npc centerx="33638" centery="31661" centerz="7" radius="1">
		<npc name="Vuzrog" x="0" y="0" z="7" spawntime="60" />
	</npc>
	<npc centerx="33656" centery="31663" centerz="7" radius="1">
		<npc name="Larek" x="0" y="0" z="7" spawntime="60" />
	</npc>
	<npc centerx="32428" centery="31667" centerz="7" radius="1">
		<npc name="Aneus" x="0" y="0" z="7" spawntime="60" />
	</npc>
	<npc centerx="32140" centery="31671" centerz="7" radius="1">
		<npc name="Vera" x="0" y="0" z="7" spawntime="60" />
	</npc>
	<npc centerx="32233" centery="31675" centerz="7" radius="1">
		<npc name="Nielson" x="0" y="0" z="7" spawntime="60" />
	</npc>
	<npc centerx="32656" centery="31676" centerz="7" radius="1">
		<npc name="Faluae" x="0" y="0" z="7" spawntime="60" />
	</npc>
	<npc centerx="33634" centery="31677" centerz="7" radius="1">
		<npc name="Mugruu" x="0" y="0" z="7" spawntime="60" />
	</npc>
	<npc centerx="32660" centery="31685" centerz="7" radius="1">
		<npc name="Lavirias" x="0" y="0" z="7" spawntime="60" />
	</npc>
	<npc centerx="33348" centery="31687" centerz="7" radius="1">
		<npc name="Gladys" x="0" y="0" z="7" spawntime="60" />
	</npc>
	<npc centerx="33342" centery="31691" centerz="7" radius="1">
		<npc name="Cornell" x="0" y="0" z="7" spawntime="60" />
	</npc>
	<npc centerx="32022" centery="31692" centerz="7" radius="1">
		<npc name="Carlson" x="0" y="0" z="7" spawntime="60" />
	</npc>
	<npc centerx="32673" centery="31698" centerz="7" radius="1">
		<npc name="Olrik" x="0" y="0" z="7" spawntime="60" />
	</npc>
	<npc centerx="32216" centery="31700" centerz="7" radius="1">
		<npc name="Arkarra" x="0" y="0" z="7" spawntime="60" />
	</npc>
	<npc centerx="32226" centery="31704" centerz="7" radius="1">
		<npc name="Lothar" x="0" y="0" z="7" spawntime="60" />
	</npc>
	<npc centerx="33123" centery="31713" centerz="7" radius="1">
		<npc name="Ikassis" x="0" y="0" z="7" spawntime="60" />
	</npc>
	<npc centerx="32665" centery="31717" centerz="7" radius="1">
		<npc name="Ceiron" x="0" y="0" z="7" spawntime="60" />
	</npc>
	<npc centerx="31953" centery="31718" centerz="7" radius="1">
		<npc name="Ruprecht" x="0" y="0" z="7" spawntime="60" />
	</npc>
	<npc centerx="33304" centery="31720" centerz="7" radius="1">
		<npc name="Cornell" x="0" y="0" z="7" spawntime="60" />
	</npc>
	<npc centerx="32412" centery="31728" centerz="7" radius="1">
		<npc name="A Fluffy Squirrel" x="0" y="0" z="7" spawntime="60" />
	</npc>
	<npc centerx="33185" centery="31732" centerz="7" radius="1">
		<npc name="A Swan" x="0" y="0" z="7" spawntime="60" />
	</npc>
	<npc centerx="32701" centery="31734" centerz="7" radius="1">
		<npc name="Tooth Fairy" x="0" y="0" z="7" spawntime="60" />
	</npc>
	<npc centerx="32610" centery="31741" centerz="7" radius="1">
		<npc name="Alkestios" x="0" y="0" z="7" spawntime="60" />
	</npc>
	<npc centerx="32596" centery="31745" centerz="7" radius="1">
		<npc name="Benevola" x="0" y="0" z="7" spawntime="60" />
	</npc>
	<npc centerx="32346" centery="31749" centerz="7" radius="1">
		<npc name="Trisha" x="0" y="0" z="7" spawntime="60" />
	</npc>
	<npc centerx="32315" centery="31752" centerz="7" radius="1">
		<npc name="Barbara" x="0" y="0" z="7" spawntime="60" />
	</npc>
	<npc centerx="32314" centery="31754" centerz="7" radius="1">
		<npc name="Queen Eloise" x="0" y="0" z="7" spawntime="60" />
	</npc>
	<npc centerx="32315" centery="31756" centerz="7" radius="1">
		<npc name="Fenbala" x="0" y="0" z="7" spawntime="60" />
	</npc>
	<npc centerx="33277" centery="31756" centerz="7" radius="1">
		<npc name="Jack" x="0" y="0" z="7" spawntime="60" />
	</npc>
	<npc centerx="32459" centery="31757" centerz="7" radius="1">
		<npc name="Huntsman" x="0" y="0" z="7" spawntime="60" />
	</npc>
	<npc centerx="33240" centery="31757" centerz="7" radius="1">
		<npc name="Jerom" x="0" y="0" z="7" spawntime="60" />
	</npc>
	<npc centerx="33312" centery="31761" centerz="7" radius="1">
		<npc name="Albert" x="0" y="0" z="7" spawntime="60" />
	</npc>
	<npc centerx="33251" centery="31763" centerz="7" radius="1">
		<npc name="Avar Tar" x="0" y="0" z="7" spawntime="60" />
	</npc>
	<npc centerx="32370" centery="31764" centerz="7" radius="1">
		<npc name="Phillip" x="0" y="0" z="7" spawntime="60" />
	</npc>
	<npc centerx="33279" centery="31770" centerz="7" radius="1">
		<npc name="James" x="0" y="0" z="7" spawntime="60" />
	</npc>
	<npc centerx="32383" centery="31776" centerz="7" radius="1">
		<npc name="Shauna" x="0" y="0" z="7" spawntime="60" />
	</npc>
	<npc centerx="33191" centery="31778" centerz="7" radius="1">
		<npc name="Falk" x="0" y="0" z="7" spawntime="60" />
	</npc>
	<npc centerx="32326" centery="31780" centerz="7" radius="1">
		<npc name="Eva" x="0" y="0" z="7" spawntime="60" />
	</npc>
	<npc centerx="32361" centery="31782" centerz="7" radius="1">
		<npc name="Alia" x="0" y="0" z="7" spawntime="60" />
	</npc>
	<npc centerx="32315" centery="31783" centerz="7" radius="1">
		<npc name="Tibra" x="0" y="0" z="7" spawntime="60" />
	</npc>
	<npc centerx="32295" centery="31784" centerz="7" radius="1">
		<npc name="Perac" x="0" y="0" z="7" spawntime="60" />
	</npc>
	<npc centerx="32391" centery="31784" centerz="7" radius="1">
		<npc name="Blossom Bonecrusher" x="0" y="0" z="7" spawntime="60" />
	</npc>
	<npc centerx="32298" centery="31785" centerz="7" radius="1">
		<npc name="Legola" x="0" y="0" z="7" spawntime="60" />
	</npc>
	<npc centerx="32333" centery="31786" centerz="7" radius="1">
		<npc name="Liane" x="0" y="0" z="7" spawntime="60" />
	</npc>
	<npc centerx="32380" centery="31786" centerz="7" radius="1">
		<npc name="Percybald" x="0" y="0" z="7" spawntime="60" />
	</npc>
	<npc centerx="32722" centery="31787" centerz="7" radius="1">
		<npc name="Cruleo" x="0" y="0" z="7" spawntime="60" />
	</npc>
	<npc centerx="33189" centery="31788" centerz="7" radius="1">
		<npc name="Edron Guardsman" x="0" y="0" z="7" spawntime="60" />
	</npc>
	<npc centerx="33193" centery="31788" centerz="7" radius="1">
		<npc name="Edron Guardsman" x="0" y="0" z="7" spawntime="60" />
	</npc>
	<npc centerx="32293" centery="31789" centerz="7" radius="1">
		<npc name="Busty Bonecrusher" x="0" y="0" z="7" spawntime="60" />
	</npc>
	<npc centerx="32324" centery="31794" centerz="7" radius="1">
		<npc name="Rowenna" x="0" y="0" z="7" spawntime="60" />
	</npc>
	<npc centerx="32335" centery="31794" centerz="7" radius="1">
		<npc name="Cornelia" x="0" y="0" z="7" spawntime="60" />
	</npc>
	<npc centerx="32354" centery="31794" centerz="7" radius="1">
		<npc name="Lector" x="0" y="0" z="7" spawntime="60" />
	</npc>
	<npc centerx="32363" centery="31796" centerz="7" radius="1">
		<npc name="Florentine" x="0" y="0" z="7" spawntime="60" />
	</npc>
	<npc centerx="33192" centery="31796" centerz="7" radius="1">
		<npc name="Daniel Steelsoul" x="0" y="0" z="7" spawntime="60" />
	</npc>
	<npc centerx="32336" centery="31800" centerz="7" radius="1">
		<npc name="Imalas" x="0" y="0" z="7" spawntime="60" />
	</npc>
	<npc centerx="33167" centery="31801" centerz="7" radius="1">
		<npc name="Bonifacius" x="0" y="0" z="7" spawntime="60" />
	</npc>
	<npc centerx="33173" centery="31801" centerz="7" radius="1">
		<npc name="Ebenizer" x="0" y="0" z="7" spawntime="60" />
	</npc>
	<npc centerx="32336" centery="31807" centerz="7" radius="1">
		<npc name="Sarina" x="0" y="0" z="7" spawntime="60" />
	</npc>
	<npc centerx="33175" centery="31811" centerz="7" radius="1">
		<npc name="Chrystal" x="0" y="0" z="7" spawntime="60" />
	</npc>
	<npc centerx="33299" centery="31811" centerz="7" radius="1">
		<npc name="Sane Mage" x="0" y="0" z="7" spawntime="60" />
	</npc>
	<npc centerx="32381" centery="31812" centerz="7" radius="1">
		<npc name="Guide Alexena" x="0" y="0" z="7" spawntime="60" />
	</npc>
	<npc centerx="32302" centery="31814" centerz="7" radius="1">
		<npc name="Padreia" x="0" y="0" z="7" spawntime="60" />
	</npc>
	<npc centerx="33157" centery="31815" centerz="7" radius="1">
		<npc name="Shoddy Beggar" x="0" y="0" z="7" spawntime="60" />
	</npc>
	<npc centerx="32327" centery="31828" centerz="7" radius="1">
		<npc name="Nydala" x="0" y="0" z="7" spawntime="60" />
	</npc>
	<npc centerx="32343" centery="31828" centerz="7" radius="1">
		<npc name="Rachel" x="0" y="0" z="7" spawntime="60" />
	</npc>
	<npc centerx="33216" centery="31832" centerz="7" radius="1">
		<npc name="Iwan" x="0" y="0" z="7" spawntime="60" />
	</npc>
	<npc centerx="33229" centery="31832" centerz="7" radius="1">
		<npc name="Edvard" x="0" y="0" z="7" spawntime="60" />
	</npc>
	<npc centerx="33312" centery="31836" centerz="7" radius="1">
		<npc name="Servant Sentry" x="0" y="0" z="7" spawntime="60" />
	</npc>
	<npc centerx="33257" centery="31839" centerz="7" radius="1">
		<npc name="Sandra" x="0" y="0" z="7" spawntime="60" />
	</npc>
	<npc centerx="33267" centery="31848" centerz="7" radius="1">
		<npc name="Ursula" x="0" y="0" z="7" spawntime="60" />
	</npc>
	<npc centerx="32619" centery="31864" centerz="7" radius="1">
		<npc name="Grumpy Stone" x="0" y="0" z="7" spawntime="60" />
	</npc>
	<npc centerx="32602" centery="31875" centerz="7" radius="1">
		<npc name="Dukosch" x="0" y="0" z="7" spawntime="60" />
	</npc>
	<npc centerx="33327" centery="31882" centerz="7" radius="1">
		<npc name="Eremo" x="0" y="0" z="7" spawntime="60" />
	</npc>
	<npc centerx="33570" centery="31926" centerz="7" radius="1">
		<npc name="Fillias" x="0" y="0" z="7" spawntime="60" />
	</npc>
	<npc centerx="32550" centery="31929" centerz="7" radius="1">
		<npc name="Pukosch" x="0" y="0" z="7" spawntime="60" />
	</npc>
	<npc centerx="32177" centery="31936" centerz="7" radius="1">
		<npc name="Costello" x="0" y="0" z="7" spawntime="60" />
	</npc>
	<npc centerx="32318" centery="31937" centerz="7" radius="1">
		<npc name="Penny" x="0" y="0" z="7" spawntime="60" />
	</npc>
	<npc centerx="33584" centery="31942" centerz="7" radius="1">
		<npc name="Roswitha" x="0" y="0" z="7" spawntime="60" />
	</npc>
	<npc centerx="32617" centery="31946" centerz="7" radius="1">
		<npc name="Lukosch" x="0" y="0" z="7" spawntime="60" />
	</npc>
	<npc centerx="33548" centery="31948" centerz="7" radius="1">
		<npc name="Chavis" x="0" y="0" z="7" spawntime="60" />
	</npc>
	<npc centerx="33645" centery="31951" centerz="7" radius="1">
		<npc name="Terrence" x="0" y="0" z="7" spawntime="60" />
	</npc>
	<npc centerx="33597" centery="31953" centerz="7" radius="1">
		<npc name="A Beggar" x="0" y="0" z="7" spawntime="60" />
	</npc>
	<npc centerx="32589" centery="31962" centerz="7" radius="1">
		<npc name="Storkus" x="0" y="0" z="7" spawntime="60" />
	</npc>
	<npc centerx="33304" centery="31965" centerz="7" radius="1">
		<npc name="Yoem" x="0" y="0" z="7" spawntime="60" />
	</npc>
	<npc centerx="32522" centery="31966" centerz="7" radius="1">
		<npc name="Melfar" x="0" y="0" z="7" spawntime="60" />
	</npc>
	<npc centerx="33189" centery="31982" centerz="7" radius="1">
		<npc name="Scrutinon" x="0" y="0" z="7" spawntime="60" />
	</npc>
	<npc centerx="33356" centery="31982" centerz="7" radius="1">
		<npc name="Hawkhurst" x="0" y="0" z="7" spawntime="60" />
	</npc>
	<npc centerx="33479" centery="31986" centerz="7" radius="1">
		<npc name="Captain Gulliver" x="0" y="0" z="7" spawntime="60" />
	</npc>
	<npc centerx="32096" centery="31989" centerz="7" radius="1">
		<npc name="Raffael" x="0" y="0" z="7" spawntime="60" />
	</npc>
	<npc centerx="32111" centery="31991" centerz="7" radius="1">
		<npc name="Paladin Narai" x="0" y="0" z="7" spawntime="60" />
	</npc>
	<npc centerx="32089" centery="31992" centerz="7" radius="1">
		<npc name="Knight Hykrion" x="0" y="0" z="7" spawntime="60" />
	</npc>
	<npc centerx="33039" centery="32001" centerz="7" radius="1">
		<npc name="Scott The Scout" x="0" y="0" z="7" spawntime="60" />
	</npc>
	<npc centerx="32090" centery="32003" centerz="7" radius="1">
		<npc name="Sorcerer Estrella" x="0" y="0" z="7" spawntime="60" />
	</npc>
	<npc centerx="32109" centery="32004" centerz="7" radius="1">
		<npc name="Druid Yandur" x="0" y="0" z="7" spawntime="60" />
	</npc>
	<npc centerx="33031" centery="32010" centerz="7" radius="1">
		<npc name="George The Boyscout" x="0" y="0" z="7" spawntime="60" />
	</npc>
	<npc centerx="32071" centery="32011" centerz="7" radius="1">
		<npc name="Tylius" x="0" y="0" z="7" spawntime="60" />
	</npc>
	<npc centerx="32085" centery="32011" centerz="7" radius="1">
		<npc name="Shanoya" x="0" y="0" z="7" spawntime="60" />
	</npc>
	<npc centerx="32067" centery="32013" centerz="7" radius="1">
		<npc name="Ula" x="0" y="0" z="7" spawntime="60" />
	</npc>
	<npc centerx="33336" centery="32014" centerz="7" radius="1">
		<npc name="Dedoras" x="0" y="0" z="7" spawntime="60" />
	</npc>
	<npc centerx="32566" centery="32019" centerz="7" radius="1">
		<npc name="Wally" x="0" y="0" z="7" spawntime="60" />
	</npc>
	<npc centerx="32063" centery="32020" centerz="7" radius="1">
		<npc name="Willem" x="0" y="0" z="7" spawntime="60" />
	</npc>
	<npc centerx="32536" centery="32026" centerz="7" radius="1">
		<npc name="Lesser Messenger Of Heaven" x="0" y="0" z="7" spawntime="60" />
	</npc>
	<npc centerx="32076" centery="32027" centerz="7" radius="1">
		<npc name="Neill" x="0" y="0" z="7" spawntime="60" />
	</npc>
	<npc centerx="32940" centery="32030" centerz="7" radius="1">
		<npc name="Eustacio" x="0" y="0" z="7" spawntime="60" />
	</npc>
	<npc centerx="32271" centery="32052" centerz="7" radius="1">
		<npc name="Valentina" x="0" y="0" z="7" spawntime="60" />
	</npc>
	<npc centerx="33332" centery="32052" centerz="7" radius="5">
		<npc name="Ghostly Wolf" x="0" y="0" z="7" spawntime="60" />
	</npc>
	<npc centerx="32253" centery="32055" centerz="7" radius="1">
		<npc name="Tokel" x="0" y="0" z="7" spawntime="60" />
	</npc>
	<npc centerx="32281" centery="32056" centerz="7" radius="1">
		<npc name="Ulrik" x="0" y="0" z="7" spawntime="60" />
	</npc>
	<npc centerx="32918" centery="32075" centerz="7" radius="1">
		<npc name="Dove" x="0" y="0" z="7" spawntime="60" />
	</npc>
	<npc centerx="32959" centery="32077" centerz="7" radius="1">
		<npc name="Yberius" x="0" y="0" z="7" spawntime="60" />
	</npc>
	<npc centerx="32333" centery="32090" centerz="7" radius="1">
		<npc name="Albinius" x="0" y="0" z="7" spawntime="60" />
	</npc>
	<npc centerx="32326" centery="32093" centerz="7" radius="1">
		<npc name="Ivalisse" x="0" y="0" z="7" spawntime="60" />
	</npc>
	<npc centerx="33024" centery="32111" centerz="7" radius="1">
		<npc name="Bill The Worker" x="0" y="0" z="7" spawntime="60" />
	</npc>
	<npc centerx="32489" centery="32119" centerz="7" radius="1">
		<npc name="Lubo" x="0" y="0" z="7" spawntime="60" />
	</npc>
	<npc centerx="32852" centery="32124" centerz="7" radius="1">
		<npc name="Appaloosa" x="0" y="0" z="7" spawntime="60" />
	</npc>
	<npc centerx="32387" centery="32132" centerz="7" radius="1">
		<npc name="Loria" x="0" y="0" z="7" spawntime="60" />
	</npc>
	<npc centerx="33035" centery="32135" centerz="7" radius="1">
		<npc name="Roger The Worker" x="0" y="0" z="7" spawntime="60" />
	</npc>
	<npc centerx="33038" centery="32136" centerz="7" radius="1">
		<npc name="Pat The Worker" x="0" y="0" z="7" spawntime="60" />
	</npc>
	<npc centerx="33046" centery="32137" centerz="7" radius="1">
		<npc name="Frank The Plank" x="0" y="0" z="7" spawntime="60" />
	</npc>
	<npc centerx="31986" centery="32157" centerz="7" radius="1">
		<npc name="An Orc Guard" x="0" y="0" z="7" spawntime="60" />
	</npc>
	<npc centerx="32408" centery="32170" centerz="7" radius="1">
		<npc name="Gamon" x="0" y="0" z="7" spawntime="60" />
	</npc>
	<npc centerx="32415" centery="32170" centerz="7" radius="1">
		<npc name="Topsy" x="0" y="0" z="7" spawntime="60" />
	</npc>
	<npc centerx="32097" centery="32177" centerz="7" radius="1">
		<npc name="Norma" x="0" y="0" z="7" spawntime="60" />
	</npc>
	<npc centerx="32414" centery="32177" centerz="7" radius="1">
		<npc name="Turvy" x="0" y="0" z="7" spawntime="60" />
	</npc>
	<npc centerx="32063" centery="32179" centerz="7" radius="1">
		<npc name="Al Dee" x="0" y="0" z="7" spawntime="60" />
	</npc>
	<npc centerx="32372" centery="32182" centerz="7" radius="1">
		<npc name="Grof, The Guard" x="0" y="0" z="7" spawntime="60" />
	</npc>
	<npc centerx="32313" centery="32183" centerz="7" radius="1">
		<npc name="Bozo" x="0" y="0" z="7" spawntime="60" />
	</npc>
	<npc centerx="32359" centery="32188" centerz="7" radius="1">
		<npc name="Edgar-Ellen" x="0" y="0" z="7" spawntime="60" />
	</npc>
	<npc centerx="32104" centery="32189" centerz="7" radius="1">
		<npc name="Seymour" x="0" y="0" z="7" spawntime="60" />
	</npc>
	<npc centerx="32322" centery="32189" centerz="7" radius="1">
		<npc name="Baxter" x="0" y="0" z="7" spawntime="60" />
	</npc>
	<npc centerx="32024" centery="32195" centerz="7" radius="1">
		<npc name="Lee'Delle" x="0" y="0" z="7" spawntime="60" />
	</npc>
	<npc centerx="32104" centery="32196" centerz="7" radius="1">
		<npc name="Vascalir" x="0" y="0" z="7" spawntime="60" />
	</npc>
	<npc centerx="32015" centery="32197" centerz="7" radius="1">
		<npc name="Loui" x="0" y="0" z="7" spawntime="60" />
	</npc>
	<npc centerx="32361" centery="32198" centerz="7" radius="1">
		<npc name="Sam" x="0" y="0" z="7" spawntime="60" />
	</npc>
	<npc centerx="32085" centery="32199" centerz="7" radius="1">
		<npc name="Tom" x="0" y="0" z="7" spawntime="60" />
	</npc>
	<npc centerx="32331" centery="32199" centerz="7" radius="1">
		<npc name="Lynda" x="0" y="0" z="7" spawntime="60" />
	</npc>
	<npc centerx="32377" centery="32200" centerz="7" radius="1">
		<npc name="Gorn" x="0" y="0" z="7" spawntime="60" />
	</npc>
	<npc centerx="32652" centery="32201" centerz="7" radius="1">
		<npc name="Rottin Wood" x="0" y="0" z="7" spawntime="60" />
	</npc>
	<npc centerx="32068" centery="32204" centerz="7" radius="1">
		<npc name="Willie" x="0" y="0" z="7" spawntime="60" />
	</npc>
	<npc centerx="32109" centery="32204" centerz="7" radius="1">
		<npc name="Obi" x="0" y="0" z="7" spawntime="60" />
	</npc>
	<npc centerx="32050" centery="32206" centerz="7" radius="1">
		<npc name="Billy" x="0" y="0" z="7" spawntime="60" />
	</npc>
	<npc centerx="32379" centery="32208" centerz="7" radius="3">
		<npc name="Walter Jaeger" x="0" y="-1" z="7" spawntime="60" />
	</npc>
	<npc centerx="32358" centery="32209" centerz="7" radius="1">
		<npc name="Frodo" x="0" y="0" z="7" spawntime="60" />
	</npc>
	<npc centerx="32645" centery="32213" centerz="7" radius="2">
		<npc name="H.L." x="0" y="-1" z="7" spawntime="60" />
	</npc>
	<npc centerx="32368" centery="32214" centerz="7" radius="1">
		<npc name="Aruda" x="0" y="0" z="7" spawntime="60" />
	</npc>
	<npc centerx="32329" centery="32216" centerz="7" radius="1">
		<npc name="Towncryer" x="0" y="0" z="7" spawntime="60" />
	</npc>
	<npc centerx="32097" centery="32218" centerz="7" radius="1">
		<npc name="Cipfried" x="0" y="0" z="7" spawntime="60" />
	</npc>
	<npc centerx="32349" centery="32219" centerz="7" radius="1">
		<npc name="Benjamin" x="0" y="0" z="7" spawntime="60" />
	</npc>
	<npc centerx="32390" centery="32219" centerz="7" radius="1">
		<npc name="Quero" x="0" y="0" z="7" spawntime="60" />
	</npc>
	<npc centerx="32381" centery="32220" centerz="7" radius="1">
		<npc name="Oswald" x="0" y="0" z="7" spawntime="60" />
	</npc>
	<npc centerx="32408" centery="32220" centerz="7" radius="1">
		<npc name="Hanna" x="0" y="0" z="7" spawntime="60" />
	</npc>
	<npc centerx="32398" centery="32222" centerz="7" radius="1">
		<npc name="Xodet" x="0" y="0" z="7" spawntime="60" />
	</npc>
	<npc centerx="32066" centery="32225" centerz="7" radius="1">
		<npc name="Lily" x="0" y="0" z="7" spawntime="60" />
	</npc>
	<npc centerx="32450" centery="32226" centerz="7" radius="1">
		<npc name="Palomino" x="0" y="0" z="7" spawntime="60" />
	</npc>
	<npc centerx="33492" centery="32227" centerz="7" radius="1">
		<npc name="Taegen" x="0" y="0" z="7" spawntime="60" />
	</npc>
	<npc centerx="32342" centery="32229" centerz="7" radius="1">
		<npc name="Naji" x="0" y="0" z="7" spawntime="60" />
	</npc>
	<npc centerx="32389" centery="32229" centerz="7" radius="1">
		<npc name="Donald Mcronald" x="0" y="0" z="7" spawntime="60" />
	</npc>
	<npc centerx="32401" centery="32232" centerz="7" radius="1">
		<npc name="Pig" x="0" y="0" z="7" spawntime="60" />
	</npc>
	<npc centerx="32342" centery="32235" centerz="7" radius="1">
		<npc name="Elane" x="0" y="0" z="7" spawntime="60" />
	</npc>
	<npc centerx="33485" centery="32236" centerz="7" radius="1">
		<npc name="Maelyrra" x="0" y="0" z="7" spawntime="60" />
	</npc>
	<npc centerx="32391" centery="32237" centerz="7" radius="1">
		<npc name="Sherry Mcronald" x="0" y="0" z="7" spawntime="60" />
	</npc>
	<npc centerx="33530" centery="32238" centerz="7" radius="1">
		<npc name="Peaceful Pooka" x="0" y="0" z="7" spawntime="60" />
	</npc>
	<npc centerx="32368" centery="32240" centerz="7" radius="1">
		<npc name="Quentin" x="0" y="0" z="7" spawntime="60" />
	</npc>
	<npc centerx="33450" centery="32246" centerz="7" radius="1">
		<npc name="Gerimor" x="0" y="0" z="7" spawntime="60" />
	</npc>
	<npc centerx="32321" centery="32258" centerz="7" radius="1">
		<npc name="Suzy" x="0" y="0" z="7" spawntime="60" />
	</npc>
	<npc centerx="32261" centery="32262" centerz="7" radius="1">
		<npc name="Kendra (Thais)" x="0" y="0" z="7" spawntime="60" />
	</npc>
	<npc centerx="33422" centery="32262" centerz="7" radius="1">
		<npc name="Aurita" x="0" y="0" z="7" spawntime="60" />
	</npc>
	<npc centerx="32082" centery="32263" centerz="7" radius="1">
		<npc name="Carlos" x="0" y="0" z="7" spawntime="60" />
	</npc>
	<npc centerx="32295" centery="32263" centerz="7" radius="1">
		<npc name="Muriel" x="0" y="0" z="7" spawntime="60" />
	</npc>
	<npc centerx="32287" centery="32264" centerz="7" radius="1">
		<npc name="Kulag, The Guard" x="0" y="0" z="7" spawntime="60" />
	</npc>
	<npc centerx="32614" centery="32266" centerz="7" radius="1">
		<npc name="A Weakened Forest Fury" x="0" y="0" z="7" spawntime="60" />
	</npc>
	<npc centerx="32058" centery="32268" centerz="7" radius="1">
		<npc name="Zirella" x="0" y="0" z="7" spawntime="60" />
	</npc>
	<npc centerx="32325" centery="32276" centerz="7" radius="1">
		<npc name="Wyat" x="0" y="0" z="7" spawntime="60" />
	</npc>
	<npc centerx="32338" centery="32277" centerz="7" radius="1">
		<npc name="Walter, The Guard" x="0" y="0" z="7" spawntime="60" />
	</npc>
	<npc centerx="32291" centery="32292" centerz="7" radius="1">
		<npc name="Eclesius" x="0" y="0" z="7" spawntime="60" />
	</npc>
	<npc centerx="32190" centery="32293" centerz="7" radius="1">
		<npc name="Cledwyn" x="0" y="0" z="7" spawntime="60" />
	</npc>
	<npc centerx="33456" centery="32296" centerz="7" radius="1">
		<npc name="Dancing Fairy" x="0" y="0" z="7" spawntime="60" />
	</npc>
	<npc centerx="32209" centery="32297" centerz="7" radius="1">
		<npc name="Rotem Valos" x="0" y="0" z="7" spawntime="60" />
	</npc>
	<npc centerx="32192" centery="32299" centerz="7" radius="1">
		<npc name="Zethra" x="0" y="0" z="7" spawntime="60" />
	</npc>
	<npc centerx="32690" centery="32310" centerz="7" radius="1">
		<npc name="Lorbas" x="0" y="0" z="7" spawntime="60" />
	</npc>
	<npc centerx="32065" centery="32327" centerz="7" radius="1">
		<npc name="Sharon" x="0" y="0" z="7" spawntime="60" />
	</npc>
	<npc centerx="32270" centery="32333" centerz="7" radius="1">
		<npc name="Hardek" x="0" y="0" z="7" spawntime="60" />
	</npc>
	<npc centerx="32070" centery="32335" centerz="7" radius="1">
		<npc name="Elgar" x="0" y="0" z="7" spawntime="60" />
	</npc>
	<npc centerx="32346" centery="32362" centerz="7" radius="1">
		<npc name="Edowir" x="0" y="0" z="7" spawntime="60" />
	</npc>
	<npc centerx="33542" centery="32383" centerz="7" radius="1">
		<npc name="Asnarus" x="0" y="0" z="7" spawntime="60" />
	</npc>
	<npc centerx="33526" centery="32385" centerz="7" radius="1">
		<npc name="Auron" x="0" y="0" z="7" spawntime="60" />
	</npc>
	<npc centerx="33274" centery="32388" centerz="7" radius="1">
		<npc name="Bozarn" x="0" y="0" z="7" spawntime="60" />
	</npc>
	<npc centerx="33559" centery="32388" centerz="7" radius="1">
		<npc name="Siestaar" x="0" y="0" z="7" spawntime="60" />
	</npc>
	<npc centerx="33222" centery="32389" centerz="7" radius="1">
		<npc name="Muzir" x="0" y="0" z="7" spawntime="60" />
	</npc>
	<npc centerx="33219" centery="32396" centerz="7" radius="1">
		<npc name="Fadil" x="0" y="0" z="7" spawntime="60" />
	</npc>
	<npc centerx="33220" centery="32403" centerz="7" radius="1">
		<npc name="Asima" x="0" y="0" z="7" spawntime="60" />
	</npc>
	<npc centerx="33238" centery="32404" centerz="7" radius="1">
		<npc name="Razan" x="0" y="0" z="7" spawntime="60" />
	</npc>
	<npc centerx="33220" centery="32409" centerz="7" radius="1">
		<npc name="Shalmar" x="0" y="0" z="7" spawntime="60" />
	</npc>
	<npc centerx="33230" centery="32409" centerz="7" radius="1">
		<npc name="Dabui" x="0" y="0" z="7" spawntime="60" />
	</npc>
	<npc centerx="32079" centery="32416" centerz="7" radius="1">
		<npc name="Satsu" x="0" y="0" z="7" spawntime="60" />
	</npc>
	<npc centerx="33220" centery="32416" centerz="7" radius="1">
		<npc name="Mugluf" x="0" y="0" z="7" spawntime="60" />
	</npc>
	<npc centerx="33228" centery="32416" centerz="7" radius="1">
		<npc name="Omur" x="0" y="0" z="7" spawntime="60" />
	</npc>
	<npc centerx="33217" centery="32423" centerz="7" radius="1">
		<npc name="Halif" x="0" y="0" z="7" spawntime="60" />
	</npc>
	<npc centerx="33231" centery="32423" centerz="7" radius="1">
		<npc name="Ishina" x="0" y="0" z="7" spawntime="60" />
	</npc>
	<npc centerx="32168" centery="32428" centerz="7" radius="1">
		<npc name="Eddy" x="0" y="0" z="7" spawntime="60" />
	</npc>
	<npc centerx="33232" centery="32430" centerz="7" radius="1">
		<npc name="Edoch" x="0" y="0" z="7" spawntime="60" />
	</npc>
	<npc centerx="33217" centery="32431" centerz="7" radius="1">
		<npc name="Azil" x="0" y="0" z="7" spawntime="60" />
	</npc>
	<npc centerx="33225" centery="32434" centerz="7" radius="1">
		<npc name="Habdel" x="0" y="0" z="7" spawntime="60" />
	</npc>
	<npc centerx="32165" centery="32437" centerz="7" radius="1">
		<npc name="Dermot" x="0" y="0" z="7" spawntime="60" />
	</npc>
	<npc centerx="32082" centery="32438" centerz="7" radius="1">
		<npc name="Tanaro" x="0" y="0" z="7" spawntime="60" />
	</npc>
	<npc centerx="33270" centery="32440" centerz="7" radius="1">
		<npc name="Hofech" x="0" y="0" z="7" spawntime="60" />
	</npc>
	<npc centerx="32190" centery="32443" centerz="7" radius="1">
		<npc name="Timur" x="0" y="0" z="7" spawntime="60" />
	</npc>
	<npc centerx="32074" centery="32447" centerz="7" radius="1">
		<npc name="Nienna" x="0" y="0" z="7" spawntime="60" />
	</npc>
	<npc centerx="32091" centery="32447" centerz="7" radius="1">
		<npc name="Alissa" x="0" y="0" z="7" spawntime="60" />
	</npc>
	<npc centerx="32152" centery="32457" centerz="7" radius="1">
		<npc name="Ferryman Kamil" x="0" y="0" z="7" spawntime="60" />
	</npc>
	<npc centerx="32088" centery="32468" centerz="7" radius="1">
		<npc name="Ferryman Kamil (Meluna)" x="0" y="0" z="7" spawntime="60" />
	</npc>
	<npc centerx="33289" centery="32469" centerz="7" radius="1">
		<npc name="Guide Behil" x="0" y="0" z="7" spawntime="60" />
	</npc>
	<npc centerx="32186" centery="32471" centerz="7" radius="1">
		<npc name="Simon The Beggar" x="0" y="0" z="7" spawntime="60" />
	</npc>
	<npc centerx="33238" centery="32482" centerz="7" radius="1">
		<npc name="Miraia" x="0" y="0" z="7" spawntime="60" />
	</npc>
	<npc centerx="32398" centery="32509" centerz="7" radius="1">
		<npc name="An Idol" x="0" y="0" z="7" spawntime="60" />
	</npc>
	<npc centerx="32329" centery="32528" centerz="7" radius="1">
		<npc name="Marina" x="0" y="0" z="7" spawntime="60" />
	</npc>
	<npc centerx="33497" centery="32549" centerz="7" radius="1">
		<npc name="Gederas" x="0" y="0" z="7" spawntime="60" />
	</npc>
	<npc centerx="32361" centery="32550" centerz="7" radius="1">
		<npc name="Chondur" x="0" y="0" z="7" spawntime="60" />
	</npc>
	<npc centerx="33506" centery="32553" centerz="7" radius="1">
		<npc name="Sandomo" x="0" y="0" z="7" spawntime="60" />
	</npc>
	<npc centerx="33522" centery="32562" centerz="7" radius="1">
		<npc name="Maun" x="0" y="0" z="7" spawntime="60" />
	</npc>
	<npc centerx="33494" centery="32568" centerz="7" radius="1">
		<npc name="Captain Chelop" x="0" y="0" z="7" spawntime="60" />
	</npc>
	<npc centerx="32350" centery="32588" centerz="7" radius="1">
		<npc name="Raymond Striker" x="0" y="0" z="7" spawntime="60" />
	</npc>
	<npc centerx="32336" centery="32593" centerz="7" radius="1">
		<npc name="Ariella" x="0" y="0" z="7" spawntime="60" />
	</npc>
	<npc centerx="32324" centery="32599" centerz="7" radius="1">
		<npc name="Morgan" x="0" y="0" z="7" spawntime="60" />
	</npc>
	<npc centerx="33021" centery="32604" centerz="7" radius="1">
		<npc name="The Blind Prophet" x="0" y="0" z="7" spawntime="60" />
	</npc>
	<npc centerx="32330" centery="32605" centerz="7" radius="1">
		<npc name="Duncan" x="0" y="0" z="7" spawntime="60" />
	</npc>
	<npc centerx="32349" centery="32624" centerz="7" radius="1">
		<npc name="Sebastian" x="0" y="0" z="7" spawntime="60" />
	</npc>
	<npc centerx="33037" centery="32626" centerz="7" radius="1">
		<npc name="Rata'Mari" x="0" y="0" z="7" spawntime="60" />
	</npc>
	<npc centerx="32759" centery="32632" centerz="7" radius="1">
		<npc name="Andrew Lyze" x="0" y="0" z="7" spawntime="60" />
	</npc>
	<npc centerx="33172" centery="32634" centerz="7" radius="1">
		<npc name="Messenger Of Heaven" x="0" y="0" z="7" spawntime="60" />
	</npc>
	<npc centerx="32565" centery="32651" centerz="7" radius="1">
		<npc name="Vescu" x="0" y="0" z="7" spawntime="60" />
	</npc>
	<npc centerx="32614" centery="32651" centerz="7" radius="1">
		<npc name="Yawno" x="0" y="0" z="7" spawntime="60" />
	</npc>
	<npc centerx="33028" centery="32706" centerz="7" radius="1">
		<npc name="An Ancient Priest" x="0" y="0" z="7" spawntime="60" />
	</npc>
	<npc centerx="32277" centery="32707" centerz="7" radius="1">
		<npc name="Braden" x="0" y="0" z="7" spawntime="60" />
	</npc>
	<npc centerx="32245" centery="32713" centerz="7" radius="1">
		<npc name="Ross" x="0" y="0" z="7" spawntime="60" />
	</npc>
	<npc centerx="32976" centery="32715" centerz="7" radius="1">
		<npc name="Tarun" x="0" y="0" z="7" spawntime="60" />
	</npc>
	<npc centerx="32670" centery="32730" centerz="7" radius="1">
		<npc name="Angus" x="0" y="0" z="7" spawntime="60" />
	</npc>
	<npc centerx="32185" centery="32736" centerz="7" radius="1">
		<npc name="Irvin" x="0" y="0" z="7" spawntime="60" />
	</npc>
	<npc centerx="32595" centery="32745" centerz="7" radius="1">
		<npc name="Brewster" x="0" y="0" z="7" spawntime="60" />
	</npc>
	<npc centerx="32574" centery="32752" centerz="7" radius="1">
		<npc name="Clyde" x="0" y="0" z="7" spawntime="60" />
	</npc>
	<npc centerx="32201" centery="32756" centerz="7" radius="1">
		<npc name="Doug" x="0" y="0" z="7" spawntime="60" />
	</npc>
	<npc centerx="32184" centery="32770" centerz="7" radius="1">
		<npc name="Gordon" x="0" y="0" z="7" spawntime="60" />
	</npc>
	<npc centerx="32224" centery="32770" centerz="7" radius="1">
		<npc name="Norris" x="0" y="0" z="7" spawntime="60" />
	</npc>
	<npc centerx="32629" centery="32771" centerz="7" radius="1">
		<npc name="Old Adall" x="0" y="0" z="7" spawntime="60" />
	</npc>
	<npc centerx="32679" centery="32775" centerz="7" radius="1">
		<npc name="Lorek" x="0" y="0" z="7" spawntime="60" />
	</npc>
	<npc centerx="32558" centery="32781" centerz="7" radius="1">
		<npc name="Imbul" x="0" y="0" z="7" spawntime="60" />
	</npc>
	<npc centerx="32200" centery="32792" centerz="7" radius="1">
		<npc name="Hamilton" x="0" y="0" z="7" spawntime="60" />
	</npc>
	<npc centerx="32363" centery="32792" centerz="7" radius="1">
		<npc name="Chantalle" x="0" y="0" z="7" spawntime="60" />
	</npc>
	<npc centerx="32185" centery="32795" centerz="7" radius="1">
		<npc name="Parlan" x="0" y="0" z="7" spawntime="60" />
	</npc>
	<npc centerx="32355" centery="32797" centerz="7" radius="1">
		<npc name="Bertram" x="0" y="0" z="7" spawntime="60" />
	</npc>
	<npc centerx="32635" centery="32797" centerz="7" radius="1">
		<npc name="Clark" x="0" y="0" z="7" spawntime="60" />
	</npc>
	<npc centerx="32294" centery="32807" centerz="7" radius="1">
		<npc name="Peggy" x="0" y="0" z="7" spawntime="60" />
	</npc>
	<npc centerx="32345" centery="32808" centerz="7" radius="1">
		<npc name="Frederik" x="0" y="0" z="7" spawntime="60" />
	</npc>
	<npc centerx="32221" centery="32810" centerz="7" radius="1">
		<npc name="Fergus" x="0" y="0" z="7" spawntime="60" />
	</npc>
	<npc centerx="32359" centery="32812" centerz="7" radius="1">
		<npc name="Berenice" x="0" y="0" z="7" spawntime="60" />
	</npc>
	<npc centerx="32027" centery="32814" centerz="7" radius="1">
		<npc name="Sebastian (Nargor)" x="0" y="0" z="7" spawntime="60" />
	</npc>
	<npc centerx="33142" centery="32817" centerz="7" radius="1">
		<npc name="Melchior" x="0" y="0" z="7" spawntime="60" />
	</npc>
	<npc centerx="32292" centery="32818" centerz="7" radius="1">
		<npc name="Cedrik" x="0" y="0" z="7" spawntime="60" />
	</npc>
	<npc centerx="32283" centery="32821" centerz="7" radius="1">
		<npc name="Red Lilly" x="0" y="0" z="7" spawntime="60" />
	</npc>
	<npc centerx="32316" centery="32823" centerz="7" radius="1">
		<npc name="Tyrias" x="0" y="0" z="7" spawntime="60" />
	</npc>
	<npc centerx="32184" centery="32826" centerz="7" radius="1">
		<npc name="Torence" x="0" y="0" z="7" spawntime="60" />
	</npc>
	<npc centerx="32298" centery="32832" centerz="7" radius="1">
		<npc name="Lyonel" x="0" y="0" z="7" spawntime="60" />
	</npc>
	<npc centerx="32338" centery="32834" centerz="7" radius="1">
		<npc name="Jefrey" x="0" y="0" z="7" spawntime="60" />
	</npc>
	<npc centerx="32201" centery="32837" centerz="7" radius="1">
		<npc name="Cameron" x="0" y="0" z="7" spawntime="60" />
	</npc>
	<npc centerx="32299" centery="32837" centerz="7" radius="1">
		<npc name="Bradford" x="0" y="0" z="7" spawntime="60" />
	</npc>
	<npc centerx="32332" centery="32839" centerz="7" radius="1">
		<npc name="Herbert" x="0" y="0" z="7" spawntime="60" />
	</npc>
	<npc centerx="32268" centery="32841" centerz="7" radius="1">
		<npc name="Charlotta" x="0" y="0" z="7" spawntime="60" />
	</npc>
	<npc centerx="33158" centery="32849" centerz="7" radius="1">
		<npc name="Ishebad" x="0" y="0" z="7" spawntime="60" />
	</npc>
	<npc centerx="33197" centery="32851" centerz="7" radius="1">
		<npc name="Rahkem" x="0" y="0" z="7" spawntime="60" />
	</npc>
	<npc centerx="32346" centery="32859" centerz="7" radius="1">
		<npc name="Captain Waverider" x="0" y="0" z="7" spawntime="60" />
	</npc>
	<npc centerx="32316" centery="32861" centerz="7" radius="1">
		<npc name="Marcus" x="0" y="0" z="7" spawntime="60" />
	</npc>
	<npc centerx="33066" centery="32876" centerz="7" radius="1">
		<npc name="Jakahr" x="0" y="0" z="7" spawntime="60" />
	</npc>
	<npc centerx="32259" centery="32881" centerz="7" radius="1">
		<npc name="Evan" x="0" y="0" z="7" spawntime="60" />
	</npc>
	<npc centerx="33181" centery="32883" centerz="7" radius="1">
		<npc name="Tonar" x="0" y="0" z="7" spawntime="60" />
	</npc>
	<npc centerx="33066" centery="32886" centerz="7" radius="1">
		<npc name="Feizuhl" x="0" y="0" z="7" spawntime="60" />
	</npc>
	<npc centerx="32138" centery="32904" centerz="7" radius="1">
		<npc name="John" x="0" y="0" z="7" spawntime="60" />
	</npc>
	<npc centerx="32131" centery="32914" centerz="7" radius="1">
		<npc name="Captain Waverider (Island)" x="0" y="0" z="7" spawntime="60" />
	</npc>
	<npc centerx="33068" centery="32917" centerz="7" radius="1">
		<npc name="Tonar Oskayaat" x="0" y="0" z="7" spawntime="60" />
	</npc>
	<npc centerx="32043" centery="32931" centerz="7" radius="1">
		<npc name="Captain Waverider" x="0" y="0" z="7" spawntime="60" />
	</npc>
	<npc centerx="32157" centery="32939" centerz="7" radius="1">
		<npc name="Jason" x="0" y="0" z="7" spawntime="60" />
	</npc>
	<npc centerx="32190" centery="32949" centerz="7" radius="1">
		<npc name="Danlon" x="0" y="0" z="7" spawntime="60" />
	</npc>
	<npc centerx="32194" centery="32974" centerz="7" radius="1">
		<npc name="Meraya" x="0" y="0" z="7" spawntime="60" />
	</npc>
	<npc centerx="33198" centery="31060" centerz="8" radius="1">
		<npc name="Rebel" x="0" y="0" z="8" spawntime="60" />
	</npc>
	<npc centerx="33383" centery="31069" centerz="8" radius="1">
		<npc name="Lizard Tunnel Guard" x="0" y="0" z="8" spawntime="60" direction="2" />
	</npc>
	<npc centerx="33346" centery="31074" centerz="8" radius="1">
		<npc name="Lizard Tunnel Guard" x="0" y="-1" z="8" spawntime="60" direction="2" />
	</npc>
	<npc centerx="33385" centery="31079" centerz="8" radius="1">
		<npc name="Lizard Tunnel Guard" x="0" y="0" z="8" spawntime="60" direction="2" />
	</npc>
	<npc centerx="33367" centery="31083" centerz="8" radius="1">
		<npc name="Lizard Tunnel Guard" x="0" y="0" z="8" spawntime="60" direction="2" />
	</npc>
	<npc centerx="33383" centery="31098" centerz="8" radius="1">
		<npc name="Lizard Tunnel Guard" x="0" y="0" z="8" spawntime="60" direction="2" />
	</npc>
	<npc centerx="33378" centery="31105" centerz="8" radius="1">
		<npc name="Lizard Tunnel Guard" x="0" y="0" z="8" spawntime="60" direction="2" />
	</npc>
	<npc centerx="33181" centery="31198" centerz="8" radius="1">
		<npc name="Nina" x="0" y="0" z="8" spawntime="60" />
	</npc>
	<npc centerx="33367" centery="31205" centerz="8" radius="1">
		<npc name="Zumtah" x="0" y="0" z="8" spawntime="60" />
	</npc>
	<npc centerx="32659" centery="31211" centerz="8" radius="1">
		<npc name="Tamerin" x="0" y="0" z="8" spawntime="60" />
	</npc>
	<npc centerx="33452" centery="31308" centerz="8" radius="1">
		<npc name="Eighty" x="0" y="0" z="8" spawntime="60" />
	</npc>
	<npc centerx="33362" centery="31342" centerz="8" radius="1">
		<npc name="Crowned Tree" x="0" y="0" z="8" spawntime="60" />
	</npc>
	<npc centerx="32581" centery="31401" centerz="8" radius="1">
		<npc name="Kihil, The Guard" x="0" y="0" z="8" spawntime="60" />
	</npc>
	<npc centerx="32587" centery="31401" centerz="8" radius="1">
		<npc name="Frok, The Guard" x="0" y="0" z="8" spawntime="60" />
	</npc>
	<npc centerx="32583" centery="31402" centerz="8" radius="1">
		<npc name="Emperor Rehal" x="0" y="0" z="8" spawntime="60" />
	</npc>
	<npc centerx="33354" centery="31410" centerz="8" radius="1">
		<npc name="Zalamon" x="0" y="0" z="8" spawntime="60" />
	</npc>
	<npc centerx="32674" centery="31601" centerz="8" radius="1">
		<npc name="Mysterious Ornate Chest" x="0" y="0" z="8" spawntime="60" />
	</npc>
	<npc centerx="32670" centery="31654" centerz="8" radius="1">
		<npc name="Bashira" x="0" y="0" z="8" spawntime="60" />
	</npc>
	<npc centerx="32659" centery="31657" centerz="8" radius="1">
		<npc name="Shanar" x="0" y="0" z="8" spawntime="60" />
	</npc>
	<npc centerx="32636" centery="31667" centerz="8" radius="1">
		<npc name="Briasol" x="0" y="0" z="8" spawntime="60" />
	</npc>
	<npc centerx="33636" centery="31679" centerz="8" radius="1">
		<npc name="Kaya" x="0" y="0" z="8" spawntime="60" />
	</npc>
	<npc centerx="32686" centery="31687" centerz="8" radius="1">
		<npc name="Finarfin" x="0" y="0" z="8" spawntime="60" />
	</npc>
	<npc centerx="33736" centery="31733" centerz="8" radius="1">
		<npc name="A Goblin Exile" x="0" y="0" z="8" spawntime="60" />
	</npc>
	<npc centerx="32317" centery="31797" centerz="8" radius="1">
		<npc name="Karl" x="0" y="0" z="8" spawntime="60" />
	</npc>
	<npc centerx="32317" centery="31802" centerz="8" radius="1">
		<npc name="William" x="0" y="0" z="8" spawntime="60" />
	</npc>
	<npc centerx="32320" centery="31804" centerz="8" radius="1">
		<npc name="Toothless Tim" x="0" y="0" z="8" spawntime="60" />
	</npc>
	<npc centerx="33217" centery="31813" centerz="8" radius="1">
		<npc name="Amanda" x="0" y="0" z="8" spawntime="60" />
	</npc>
	<npc centerx="32308" centery="31838" centerz="8" radius="1">
		<npc name="Dane" x="0" y="0" z="8" spawntime="60" />
	</npc>
	<npc centerx="33267" centery="31848" centerz="8" radius="1">
		<npc name="Puffels" x="0" y="0" z="8" spawntime="60" />
	</npc>
	<npc centerx="31987" centery="31883" centerz="8" radius="1">
		<npc name="Woblin" x="0" y="0" z="8" spawntime="60" />
	</npc>
	<npc centerx="32647" centery="31904" centerz="8" radius="1">
		<npc name="Lokur" x="0" y="0" z="8" spawntime="60" />
	</npc>
	<npc centerx="32525" centery="31905" centerz="8" radius="1">
		<npc name="Budrik" x="0" y="0" z="8" spawntime="60" />
	</npc>
	<npc centerx="33571" centery="31908" centerz="8" radius="1">
		<npc name="Elliott" x="0" y="0" z="8" spawntime="60" />
	</npc>
	<npc centerx="32619" centery="31917" centerz="8" radius="1">
		<npc name="Iwar" x="0" y="0" z="8" spawntime="60" />
	</npc>
	<npc centerx="32618" centery="31938" centerz="8" radius="1">
		<npc name="Duria" x="0" y="0" z="8" spawntime="60" />
	</npc>
	<npc centerx="32521" centery="31959" centerz="8" radius="1">
		<npc name="Jagran" x="0" y="0" z="8" spawntime="60" />
	</npc>
	<npc centerx="32085" centery="31977" centerz="8" radius="1">
		<npc name="Weaponmaster" x="0" y="0" z="8" spawntime="60" />
	</npc>
	<npc centerx="33573" centery="31983" centerz="8" radius="1">
		<npc name="The Beggar King" x="0" y="0" z="8" spawntime="60" />
	</npc>
	<npc centerx="33355" centery="31991" centerz="8" radius="1">
		<npc name="A Majestic Warwolf" x="0" y="0" z="8" spawntime="60" />
	</npc>
	<npc centerx="32450" centery="32039" centerz="8" radius="1">
		<npc name="Skjaar" x="0" y="0" z="8" spawntime="60" />
	</npc>
	<npc centerx="32931" centery="32071" centerz="8" radius="1">
		<npc name="Nurik" x="0" y="0" z="8" spawntime="60" />
	</npc>
	<npc centerx="32659" centery="32112" centerz="8" radius="1">
		<npc name="Adrenius" x="0" y="0" z="8" spawntime="60" />
	</npc>
	<npc centerx="32389" centery="32118" centerz="8" radius="1">
		<npc name="Lugri" x="0" y="0" z="8" spawntime="60" />
	</npc>
	<npc centerx="33305" centery="32141" centerz="8" radius="1">
		<npc name="Gareth" x="0" y="0" z="8" spawntime="60" />
	</npc>
	<npc centerx="32104" centery="32180" centerz="8" radius="1">
		<npc name="Amber" x="0" y="0" z="8" spawntime="60" />
	</npc>
	<npc centerx="33685" centery="32180" centerz="8" radius="1">
		<npc name="Vanys" x="0" y="0" z="8" spawntime="60" />
	</npc>
	<npc centerx="32115" centery="32188" centerz="8" radius="1">
		<npc name="Paulie" x="0" y="0" z="8" spawntime="60" />
	</npc>
	<npc centerx="32657" centery="32189" centerz="8" radius="1">
		<npc name="Snake Eye" x="0" y="0" z="8" spawntime="60" />
	</npc>
	<npc centerx="32336" centery="32208" centerz="8" radius="1">
		<npc name="Gamel" x="0" y="0" z="8" spawntime="60" />
	</npc>
	<npc centerx="32318" centery="32209" centerz="8" radius="1">
		<npc name="Dorian" x="0" y="0" z="8" spawntime="60" />
	</npc>
	<npc centerx="32445" centery="32213" centerz="8" radius="1">
		<npc name="Marvik" x="0" y="0" z="8" spawntime="60" />
	</npc>
	<npc centerx="32255" centery="32216" centerz="8" radius="1">
		<npc name="Victor" x="0" y="0" z="8" spawntime="60" />
	</npc>
	<npc centerx="32699" centery="32247" centerz="8" radius="1">
		<npc name="Stricken Soul" x="0" y="0" z="8" spawntime="60" />
	</npc>
	<npc centerx="32316" centery="32267" centerz="8" radius="1">
		<npc name="Henricus" x="0" y="0" z="8" spawntime="60" />
	</npc>
	<npc centerx="32323" centery="32280" centerz="8" radius="1">
		<npc name="Partos" x="0" y="0" z="8" spawntime="60" />
	</npc>
	<npc centerx="32502" centery="32338" centerz="8" radius="1">
		<npc name="Noozer" x="0" y="0" z="8" spawntime="60" />
	</npc>
	<npc centerx="33277" centery="32390" centerz="8" radius="1">
		<npc name="Mazarius" x="0" y="0" z="8" spawntime="60" />
	</npc>
	<npc centerx="31939" centery="32502" centerz="8" radius="1">
		<npc name="Jamesfrancis" x="0" y="0" z="8" spawntime="60" />
	</npc>
	<npc centerx="32910" centery="32512" centerz="8" radius="1">
		<npc name="Kais" x="0" y="0" z="8" spawntime="60" />
	</npc>
	<npc centerx="32248" centery="32604" centerz="8" radius="1">
		<npc name="Gnommander" x="0" y="0" z="8" spawntime="60" />
	</npc>
	<npc centerx="32579" centery="32755" centerz="8" radius="1">
		<npc name="Uso" x="0" y="0" z="8" spawntime="60" />
	</npc>
	<npc centerx="32518" centery="32911" centerz="8" radius="1">
		<npc name="Erayo" x="0" y="0" z="8" spawntime="60" />
	</npc>
	<npc centerx="33153" centery="32984" centerz="8" radius="1">
		<npc name="Brutus" x="0" y="0" z="8" spawntime="60" />
	</npc>
	<npc centerx="33221" centery="31049" centerz="9" radius="1">
		<npc name="Rebel" x="0" y="0" z="9" spawntime="60" />
	</npc>
	<npc centerx="33210" centery="31050" centerz="9" radius="1">
		<npc name="Rebel" x="0" y="0" z="9" spawntime="60" />
	</npc>
	<npc centerx="33214" centery="31058" centerz="9" radius="1">
		<npc name="Chartan" x="0" y="0" z="9" spawntime="60" />
	</npc>
	<npc centerx="33223" centery="31059" centerz="9" radius="1">
		<npc name="Ezean" x="0" y="0" z="9" spawntime="60" />
	</npc>
	<npc centerx="33419" centery="31125" centerz="9" radius="1">
		<npc name="A Strange Chalice" x="0" y="0" z="9" spawntime="60" />
	</npc>
	<npc centerx="33361" centery="31316" centerz="9" radius="1">
		<npc name="Oberon'S Bile" x="0" y="0" z="9" spawntime="60" />
	</npc>
	<npc centerx="33367" centery="31316" centerz="9" radius="1">
		<npc name="Oberon'S Hate" x="0" y="0" z="9" spawntime="60" />
	</npc>
	<npc centerx="33361" centery="31320" centerz="9" radius="1">
		<npc name="Oberon'S Spite" x="0" y="0" z="9" spawntime="60" />
	</npc>
	<npc centerx="33367" centery="31320" centerz="9" radius="1">
		<npc name="Oberon'S Ire" x="0" y="0" z="9" spawntime="60" />
	</npc>
	<npc centerx="33444" centery="31321" centerz="9" radius="1">
		<npc name="Rock With A Soft Spot" x="0" y="0" z="9" spawntime="60" />
	</npc>
	<npc centerx="33639" centery="31377" centerz="9" radius="1">
		<npc name="Navigator" x="0" y="0" z="9" spawntime="60" />
	</npc>
	<npc centerx="32592" centery="31445" centerz="9" radius="1">
		<npc name="Harog" x="0" y="0" z="9" spawntime="60" />
	</npc>
	<npc centerx="32695" centery="31544" centerz="9" radius="1">
		<npc name="Tigo" x="0" y="0" z="9" spawntime="60" />
	</npc>
	<npc centerx="32644" centery="31655" centerz="9" radius="1">
		<npc name="Shirith" x="0" y="0" z="9" spawntime="60" />
	</npc>
	<npc centerx="32684" centery="31671" centerz="9" radius="1">
		<npc name="Elathriel" x="0" y="0" z="9" spawntime="60" />
	</npc>
	<npc centerx="32983" centery="31732" centerz="9" radius="1">
		<npc name="The Orc King" x="0" y="0" z="9" spawntime="60" />
	</npc>
	<npc centerx="32798" centery="31765" centerz="9" radius="1">
		<npc name="Gnomette" x="0" y="0" z="9" spawntime="60" />
	</npc>
	<npc centerx="33377" centery="31832" centerz="9" radius="1">
		<npc name="Shadowpunch" x="0" y="0" z="9" spawntime="60" />
	</npc>
	<npc centerx="33535" centery="31832" centerz="9" radius="1">
		<npc name="Roughington" x="0" y="0" z="9" spawntime="60" />
	</npc>
	<npc centerx="32963" centery="31875" centerz="9" radius="1">
		<npc name="Gnomeral" x="0" y="0" z="9" spawntime="60" />
	</npc>
	<npc centerx="32598" centery="31880" centerz="9" radius="1">
		<npc name="Humgolf" x="0" y="0" z="9" spawntime="60" />
	</npc>
	<npc centerx="32651" centery="31887" centerz="9" radius="1">
		<npc name="Kroox" x="0" y="0" z="9" spawntime="60" />
	</npc>
	<npc centerx="32638" centery="31888" centerz="9" radius="1">
		<npc name="Jimbin" x="0" y="0" z="9" spawntime="60" />
	</npc>
	<npc centerx="32634" centery="31889" centerz="9" radius="1">
		<npc name="Maryza" x="0" y="0" z="9" spawntime="60" />
	</npc>
	<npc centerx="33007" centery="31891" centerz="9" radius="1">
		<npc name="Gnomission" x="0" y="0" z="9" spawntime="60" />
	</npc>
	<npc centerx="32664" centery="31894" centerz="9" radius="1">
		<npc name="Uzgod" x="0" y="0" z="9" spawntime="60" />
	</npc>
	<npc centerx="32657" centery="31909" centerz="9" radius="1">
		<npc name="Bezil" x="0" y="0" z="9" spawntime="60" />
	</npc>
	<npc centerx="32660" centery="31910" centerz="9" radius="1">
		<npc name="Nezil" x="0" y="0" z="9" spawntime="60" />
	</npc>
	<npc centerx="32656" centery="31923" centerz="9" radius="1">
		<npc name="Tezila" x="0" y="0" z="9" spawntime="60" />
	</npc>
	<npc centerx="33654" centery="31937" centerz="9" radius="1">
		<npc name="Flora" x="0" y="0" z="9" spawntime="60" />
	</npc>
	<npc centerx="33570" centery="31985" centerz="9" radius="1">
		<npc name="Jacob" x="0" y="0" z="9" spawntime="60" />
	</npc>
	<npc centerx="32567" centery="32022" centerz="9" radius="1">
		<npc name="Dronk" x="0" y="0" z="9" spawntime="60" />
	</npc>
	<npc centerx="32931" centery="32071" centerz="9" radius="1">
		<npc name="Zebron" x="0" y="0" z="9" spawntime="60" />
	</npc>
	<npc centerx="32909" centery="32076" centerz="9" radius="1">
		<npc name="A Strange Fellow" x="0" y="0" z="9" spawntime="60" />
	</npc>
	<npc centerx="32911" centery="32081" centerz="9" radius="1">
		<npc name="Maria" x="0" y="0" z="9" spawntime="60" />
	</npc>
	<npc centerx="33216" centery="32143" centerz="9" radius="1">
		<npc name="Denominator" x="0" y="0" z="9" spawntime="60" />
	</npc>
	<npc centerx="32326" centery="32261" centerz="9" radius="1">
		<npc name="Jack Springer" x="0" y="0" z="9" spawntime="60" />
	</npc>
	<npc centerx="32289" centery="32294" centerz="9" radius="1">
		<npc name="A Confused Frog" x="0" y="0" z="9" spawntime="60" />
	</npc>
	<npc centerx="33277" centery="32390" centerz="9" radius="1">
		<npc name="Mazarius" x="0" y="0" z="9" spawntime="60" />
	</npc>
	<npc centerx="33020" centery="32454" centerz="9" radius="1">
		<npc name="Omrabas" x="0" y="0" z="9" spawntime="60" />
	</npc>
	<npc centerx="33278" centery="32526" centerz="9" radius="1">
		<npc name="Muhad" x="0" y="0" z="9" spawntime="60" />
	</npc>
	<npc centerx="32077" centery="32533" centerz="9" radius="1">
		<npc name="Atrad" x="0" y="0" z="9" spawntime="60" />
	</npc>
	<npc centerx="32242" centery="32599" centerz="9" radius="1">
		<npc name="Gnomilly" x="0" y="0" z="9" spawntime="60" />
	</npc>
	<npc centerx="32256" centery="31101" centerz="10" radius="1">
		<npc name="A Restless Soul" x="0" y="0" z="10" spawntime="60" />
	</npc>
	<npc centerx="33239" centery="31224" centerz="10" radius="1">
		<npc name="A Sleeping Dragon" x="0" y="0" z="10" spawntime="60" />
	</npc>
	<npc centerx="32533" centery="31437" centerz="10" radius="1">
		<npc name="Bolfona" x="0" y="0" z="10" spawntime="60" />
	</npc>
	<npc centerx="32533" centery="31440" centerz="10" radius="1">
		<npc name="Drog" x="0" y="0" z="10" spawntime="60" />
	</npc>
	<npc centerx="33012" centery="31494" centerz="10" radius="1">
		<npc name="Murim" x="0" y="0" z="10" spawntime="60" />
	</npc>
	<npc centerx="33028" centery="31513" centerz="10" radius="1">
		<npc name="Cael" x="0" y="0" z="10" spawntime="60" />
	</npc>
	<npc centerx="33036" centery="31530" centerz="10" radius="1">
		<npc name="Esrik" x="0" y="0" z="10" spawntime="60" />
	</npc>
	<npc centerx="33009" centery="31532" centerz="10" radius="1">
		<npc name="Rabaz" x="0" y="0" z="10" spawntime="60" />
	</npc>
	<npc centerx="33015" centery="31540" centerz="10" radius="1">
		<npc name="Broken Servant Sentry" x="0" y="0" z="10" spawntime="60" />
	</npc>
	<npc centerx="32993" centery="31542" centerz="10" radius="1">
		<npc name="Swolt" x="0" y="0" z="10" spawntime="60" />
	</npc>
	<npc centerx="33023" centery="31542" centerz="10" radius="1">
		<npc name="Ongulf" x="0" y="0" z="10" spawntime="60" />
	</npc>
	<npc centerx="33037" centery="31543" centerz="10" radius="1">
		<npc name="Pompan" x="0" y="0" z="10" spawntime="60" />
	</npc>
	<npc centerx="33025" centery="31553" centerz="10" radius="1">
		<npc name="Thorgrin" x="0" y="0" z="10" spawntime="60" />
	</npc>
	<npc centerx="32594" centery="31615" centerz="10" radius="1">
		<npc name="A Bearded Woman" x="0" y="0" z="10" spawntime="60" />
	</npc>
	<npc centerx="33631" centery="31716" centerz="10" radius="1">
		<npc name="An Imprisoned Goblin" x="0" y="0" z="10" spawntime="60" />
	</npc>
	<npc centerx="32775" centery="31745" centerz="10" radius="1">
		<npc name="Gnomerik" x="0" y="0" z="10" spawntime="60" />
	</npc>
	<npc centerx="32795" centery="31746" centerz="10" radius="1">
		<npc name="Gnomally" x="0" y="0" z="10" spawntime="60" />
	</npc>
	<npc centerx="32825" centery="31750" centerz="10" radius="1">
		<npc name="Gnomillion" x="0" y="0" z="10" spawntime="60" />
	</npc>
	<npc centerx="32766" centery="31755" centerz="10" radius="1">
		<npc name="Gnomespector" x="0" y="0" z="10" spawntime="60" />
	</npc>
	<npc centerx="32804" centery="31758" centerz="10" radius="1">
		<npc name="Gnominus" x="0" y="0" z="10" spawntime="60" />
	</npc>
	<npc centerx="32768" centery="31771" centerz="10" radius="1">
		<npc name="Doctor Gnomedix" x="0" y="0" z="10" spawntime="60" />
		<npc name="Gnomenursey" x="1" y="0" z="10" spawntime="60" />
	</npc>
	<npc centerx="32787" centery="31776" centerz="10" radius="1">
		<npc name="Gnomejam" x="0" y="0" z="10" spawntime="60" />
	</npc>
	<npc centerx="32805" centery="31782" centerz="10" radius="1">
		<npc name="Gnomegica" x="0" y="0" z="10" spawntime="60" />
	</npc>
	<npc centerx="32787" centery="31788" centerz="10" radius="1">
		<npc name="Gnomerrow" x="0" y="0" z="10" spawntime="60" />
	</npc>
	<npc centerx="32764" centery="31789" centerz="10" radius="1">
		<npc name="Gnomaticus" x="0" y="0" z="10" spawntime="60" />
	</npc>
	<npc centerx="32802" centery="31791" centerz="10" radius="1">
		<npc name="Bigfoot Soldier" x="0" y="0" z="10" spawntime="60" />
	</npc>
	<npc centerx="32796" centery="31795" centerz="10" radius="1">
		<npc name="Gnomailion" x="0" y="0" z="10" spawntime="60" />
	</npc>
	<npc centerx="32805" centery="31798" centerz="10" radius="1">
		<npc name="Commander Stone" x="0" y="0" z="10" spawntime="60" />
	</npc>
	<npc centerx="32759" centery="31807" centerz="10" radius="1">
		<npc name="Gnomewart" x="0" y="0" z="10" spawntime="60" />
	</npc>
	<npc centerx="32774" centery="31808" centerz="10" radius="1">
		<npc name="Gnomelvis" x="0" y="0" z="10" spawntime="60" />
	</npc>
	<npc centerx="32996" centery="31919" centerz="10" radius="1">
		<npc name="Gnomad" x="0" y="0" z="10" spawntime="60" />
	</npc>
	<npc centerx="32556" centery="32069" centerz="10" radius="1">
		<npc name="Junkar (Mines)" x="0" y="0" z="10" spawntime="60" />
	</npc>
	<npc centerx="32912" centery="32082" centerz="10" radius="1">
		<npc name="Urkalio" x="0" y="0" z="10" spawntime="60" />
	</npc>
	<npc centerx="32617" centery="32107" centerz="10" radius="1">
		<npc name="Nemal" x="0" y="0" z="10" spawntime="60" />
	</npc>
	<npc centerx="32652" centery="32151" centerz="10" radius="1">
		<npc name="Hagor" x="0" y="0" z="10" spawntime="60" />
	</npc>
	<npc centerx="32828" centery="32245" centerz="10" radius="1">
		<npc name="A Ghostly Sage" x="0" y="0" z="10" spawntime="60" />
	</npc>
	<npc centerx="33023" centery="32313" centerz="10" radius="1">
		<npc name="Oblivion" x="0" y="0" z="10" spawntime="60" />
	</npc>
	<npc centerx="32854" centery="32319" centerz="10" radius="1">
		<npc name="Demonguard" x="0" y="0" z="10" spawntime="60" />
	</npc>
	<npc centerx="32633" centery="32402" centerz="10" radius="1">
		<npc name="Angelina" x="0" y="0" z="10" spawntime="60" />
	</npc>
	<npc centerx="32855" centery="32426" centerz="10" radius="1">
		<npc name="The Gate Keeper" x="0" y="0" z="10" spawntime="60" />
	</npc>
	<npc centerx="32289" centery="32813" centerz="10" radius="1">
		<npc name="Squeekquek" x="0" y="0" z="10" spawntime="60" direction="2" />
	</npc>
	<npc centerx="33170" centery="31231" centerz="11" radius="1">
		<npc name="Ztiss" x="0" y="0" z="11" spawntime="60" />
	</npc>
	<npc centerx="32657" centery="31359" centerz="11" radius="1">
		<npc name="Pyromental" x="0" y="0" z="11" spawntime="60" />
	</npc>
	<npc centerx="32765" centery="31599" centerz="11" radius="1">
		<npc name="Repenter" x="0" y="0" z="11" spawntime="60" />
	</npc>
	<npc centerx="32752" centery="31601" centerz="11" radius="1">
		<npc name="Repenter" x="0" y="0" z="11" spawntime="60" />
	</npc>
	<npc centerx="32779" centery="31601" centerz="11" radius="1">
		<npc name="Larfion The Shaman" x="0" y="0" z="11" spawntime="60" />
	</npc>
	<npc centerx="32766" centery="31610" centerz="11" radius="1">
		<npc name="Ashari" x="0" y="0" z="11" spawntime="60" />
	</npc>
	<npc centerx="32755" centery="31611" centerz="11" radius="1">
		<npc name="Repenter" x="0" y="0" z="11" spawntime="60" />
	</npc>
	<npc centerx="32753" centery="31625" centerz="11" radius="1">
		<npc name="Repenter" x="0" y="0" z="11" spawntime="60" />
	</npc>
	<npc centerx="32773" centery="31627" centerz="11" radius="1">
		<npc name="Repenter" x="0" y="0" z="11" spawntime="60" />
	</npc>
	<npc centerx="33267" centery="31788" centerz="11" radius="1">
		<npc name="Telas Golem" x="0" y="0" z="11" spawntime="60" />
	</npc>
	<npc centerx="33273" centery="31788" centerz="11" radius="1">
		<npc name="Telas" x="0" y="0" z="11" spawntime="60" />
	</npc>
	<npc centerx="32621" centery="31860" centerz="11" radius="1">
		<npc name="Xelvar" x="0" y="0" z="11" spawntime="60" />
	</npc>
	<npc centerx="32650" centery="31894" centerz="11" radius="1">
		<npc name="Pydar" x="0" y="0" z="11" spawntime="60" />
	</npc>
	<npc centerx="32649" centery="31911" centerz="11" radius="1">
		<npc name="Ferus" x="0" y="0" z="11" spawntime="60" />
	</npc>
	<npc centerx="32653" centery="31926" centerz="11" radius="1">
		<npc name="Isimov" x="0" y="0" z="11" spawntime="60" />
	</npc>
	<npc centerx="33008" centery="31939" centerz="11" radius="1">
		<npc name="Gnomole" x="0" y="0" z="11" spawntime="60" />
	</npc>
	<npc centerx="32931" centery="32075" centerz="11" radius="1">
		<npc name="Asrak" x="0" y="0" z="11" spawntime="60" />
	</npc>
	<npc centerx="32251" centery="32207" centerz="11" radius="1">
		<npc name="Xodet" x="0" y="0" z="11" spawntime="60" />
	</npc>
	<npc centerx="32854" centery="32327" centerz="11" radius="1">
		<npc name="A Ghostly Knight" x="0" y="0" z="11" spawntime="60" />
	</npc>
	<npc centerx="33012" centery="32359" centerz="11" radius="1">
		<npc name="Elyen Ravenlock" x="0" y="0" z="11" spawntime="60" />
	</npc>
	<npc centerx="32983" centery="32418" centerz="11" radius="1">
		<npc name="Tomruk The Ruddy" x="0" y="0" z="11" spawntime="60" />
	</npc>
	<npc centerx="33040" centery="32484" centerz="11" radius="1">
		<npc name="Zarifan" x="0" y="0" z="11" spawntime="60" />
	</npc>
	<npc centerx="32242" centery="32598" centerz="11" radius="1">
		<npc name="Gnombold" x="0" y="0" z="11" spawntime="60" />
	</npc>
	<npc centerx="33449" centery="32805" centerz="11" radius="1">
		<npc name="..." x="0" y="0" z="11" spawntime="60" />
	</npc>
	<npc centerx="32268" centery="32811" centerz="11" radius="1">
		<npc name="Larry" x="0" y="0" z="11" spawntime="60" />
	</npc>
	<npc centerx="32116" centery="32968" centerz="11" radius="1">
		<npc name="Polly" x="0" y="0" z="11" spawntime="60" />
	</npc>
	<npc centerx="32122" centery="32968" centerz="11" radius="1">
		<npc name="Skip" x="0" y="0" z="11" spawntime="60" />
	</npc>
	<npc centerx="32131" centery="32970" centerz="11" radius="1">
		<npc name="Skeleton Guard" x="0" y="0" z="11" spawntime="60" />
	</npc>
	<npc centerx="33105" centery="31120" centerz="12" radius="1">
		<npc name="Zizzle" x="0" y="0" z="12" spawntime="60" />
	</npc>
	<npc centerx="32682" centery="31392" centerz="12" radius="1">
		<npc name="Zirkon" x="0" y="0" z="12" spawntime="60" />
	</npc>
	<npc centerx="33037" centery="31533" centerz="12" radius="1">
		<npc name="Esrik" x="0" y="0" z="12" spawntime="60" />
	</npc>
	<npc centerx="33024" centery="31539" centerz="12" radius="1">
		<npc name="Ongulf" x="0" y="0" z="12" spawntime="60" />
	</npc>
	<npc centerx="33035" centery="31543" centerz="12" radius="1">
		<npc name="Pompan" x="0" y="0" z="12" spawntime="60" />
	</npc>
	<npc centerx="33024" centery="31554" centerz="12" radius="1">
		<npc name="Thorgrin" x="0" y="0" z="12" spawntime="60" />
	</npc>
	<npc centerx="32703" centery="31832" centerz="12" radius="1">
		<npc name="Brom" x="0" y="0" z="12" spawntime="60" />
	</npc>
	<npc centerx="32440" centery="31851" centerz="12" radius="1">
		<npc name="Lucius" x="0" y="0" z="12" spawntime="60" />
	</npc>
	<npc centerx="32564" centery="31895" centerz="12" radius="1">
		<npc name="Talphion" x="0" y="0" z="12" spawntime="60" />
	</npc>
	<npc centerx="33611" centery="31898" centerz="12" radius="1">
		<npc name="Wesley" x="0" y="0" z="12" spawntime="60" />
	</npc>
	<npc centerx="32988" centery="31911" centerz="12" radius="1">
		<npc name="Gnomercy" x="0" y="0" z="12" spawntime="60" />
	</npc>
	<npc centerx="32407" centery="31918" centerz="12" radius="1">
		<npc name="A Dwarven Ghost" x="0" y="0" z="12" spawntime="60" />
	</npc>
	<npc centerx="32209" centery="31924" centerz="12" radius="1">
		<npc name="A Lost Soul" x="0" y="0" z="12" spawntime="60" />
	</npc>
	<npc centerx="32216" centery="31926" centerz="12" radius="1">
		<npc name="A Tainted Soul" x="0" y="0" z="12" spawntime="60" />
	</npc>
	<npc centerx="32207" centery="31928" centerz="12" radius="1">
		<npc name="A Tortured Soul" x="0" y="0" z="12" spawntime="60" />
	</npc>
	<npc centerx="33703" centery="31942" centerz="12" radius="1">
		<npc name="Drystan Wildweed" x="0" y="0" z="12" spawntime="60" />
	</npc>
	<npc centerx="32678" centery="31952" centerz="12" radius="1">
		<npc name="Shortsighted Dwarf" x="0" y="0" z="12" spawntime="60" />
	</npc>
	<npc centerx="32643" centery="31969" centerz="12" radius="1">
		<npc name="Kawill" x="0" y="0" z="12" spawntime="60" />
	</npc>
	<npc centerx="33583" centery="31988" centerz="12" radius="1">
		<npc name="Elbert" x="0" y="0" z="12" spawntime="60" />
	</npc>
	<npc centerx="33058" centery="32007" centerz="12" radius="1">
		<npc name="Corym Worker (3)" x="0" y="0" z="12" spawntime="60" />
	</npc>
	<npc centerx="33006" centery="32009" centerz="12" radius="1">
		<npc name="Corym Worker (2)" x="0" y="0" z="12" spawntime="60" />
	</npc>
	<npc centerx="33032" centery="32009" centerz="12" radius="1">
		<npc name="Corym Servant" x="0" y="0" z="12" spawntime="60" />
	</npc>
	<npc centerx="33064" centery="32010" centerz="12" radius="1">
		<npc name="Corym Butler" x="0" y="0" z="12" spawntime="60" />
	</npc>
	<npc centerx="33052" centery="32015" centerz="12" radius="1">
		<npc name="Corym Worker (4)" x="0" y="0" z="12" spawntime="60" />
	</npc>
	<npc centerx="32999" centery="32024" centerz="12" radius="1">
		<npc name="Corym Slave" x="0" y="0" z="12" spawntime="60" />
	</npc>
	<npc centerx="33012" centery="32026" centerz="12" radius="1">
		<npc name="Corym Worker (1)" x="0" y="-1" z="12" spawntime="60" />
	</npc>
	<npc centerx="33008" centery="32051" centerz="12" radius="1">
		<npc name="Corym Worker (5)" x="0" y="0" z="12" spawntime="60" />
	</npc>
	<npc centerx="32999" centery="32053" centerz="12" radius="1">
		<npc name="Corym Footman" x="0" y="0" z="12" spawntime="60" />
	</npc>
	<npc centerx="33032" centery="32070" centerz="12" radius="1">
		<npc name="Corym Ratter" x="0" y="0" z="12" spawntime="60" />
	</npc>
	<npc centerx="33283" centery="32273" centerz="12" radius="1">
		<npc name="Angelo" x="0" y="0" z="12" spawntime="60" />
	</npc>
	<npc centerx="32732" centery="32564" centerz="12" radius="1">
		<npc name="Ghost Of A Priest" x="0" y="0" z="12" spawntime="60" />
	</npc>
	<npc centerx="32303" centery="31015" centerz="13" radius="1">
		<npc name="A Dragon Mother" x="0" y="0" z="13" spawntime="60" />
	</npc>
	<npc centerx="33617" centery="31017" centerz="13" radius="1">
		<npc name="The First Dragon" x="0" y="0" z="13" spawntime="60" />
	</npc>
	<npc centerx="32902" centery="31167" centerz="13" radius="1">
		<npc name="Maritima" x="0" y="0" z="13" spawntime="60" />
	</npc>
	<npc centerx="32788" centery="31690" centerz="13" radius="1">
		<npc name="A Wrinkled Bonelord" x="0" y="0" z="13" spawntime="60" />
	</npc>
	<npc centerx="33292" centery="31792" centerz="13" radius="1">
		<npc name="Falonzo" x="0" y="0" z="13" spawntime="60" />
	</npc>
	<npc centerx="33554" centery="31966" centerz="13" radius="1">
		<npc name="Kromrek" x="0" y="0" z="13" spawntime="60" />
	</npc>
	<npc centerx="32524" centery="32023" centerz="13" radius="1">
		<npc name="Robson" x="0" y="0" z="13" spawntime="60" />
	</npc>
	<npc centerx="32394" centery="32138" centerz="13" radius="1">
		<npc name="A Prisoner" x="0" y="0" z="13" spawntime="60" />
	</npc>
	<npc centerx="32368" centery="32181" centerz="13" radius="1">
		<npc name="Junkar (Thais)" x="0" y="0" z="13" spawntime="60" />
	</npc>
	<npc centerx="32334" centery="32523" centerz="13" radius="1">
		<npc name="A Nightmare Scion" x="0" y="0" z="13" spawntime="60" />
	</npc>
	<npc centerx="32784" centery="32528" centerz="13" radius="1">
		<npc name="Ghost Of A Priest" x="0" y="0" z="13" spawntime="60" />
	</npc>
	<npc centerx="33586" centery="32546" centerz="13" radius="1">
		<npc name="Emberwing" x="0" y="0" z="13" spawntime="60" />
	</npc>
	<npc centerx="32132" centery="32562" centerz="13" radius="1">
		<npc name="A Vulcongra" x="0" y="0" z="13" spawntime="60" />
	</npc>
	<npc centerx="32325" centery="32590" centerz="13" radius="1">
		<npc name="Gnome Trooper" x="0" y="0" z="13" spawntime="60" />
	</npc>
	<npc centerx="32242" centery="32611" centerz="13" radius="1">
		<npc name="Gnomux" x="0" y="0" z="13" spawntime="60" />
	</npc>
	<npc centerx="32171" centery="32644" centerz="13" radius="1">
		<npc name="Gnome Trooper" x="0" y="0" z="13" spawntime="60" />
	</npc>
	<npc centerx="32232" centery="32684" centerz="13" radius="1">
		<npc name="A Drillworm" x="0" y="0" z="13" spawntime="60" />
	</npc>
	<npc centerx="32207" centery="31377" centerz="14" radius="1">
		<npc name="Messenger Of Heaven" x="0" y="0" z="14" spawntime="60" />
	</npc>
	<npc centerx="33388" centery="31411" centerz="14" radius="1">
		<npc name="Heavenly Messenger" x="0" y="0" z="14" spawntime="60" />
	</npc>
	<npc centerx="32727" centery="31420" centerz="14" radius="1">
		<npc name="Tehlim" x="0" y="0" z="14" spawntime="60" />
	</npc>
	<npc centerx="32607" centery="31490" centerz="14" radius="1">
		<npc name="Nokmir" x="0" y="0" z="14" spawntime="60" />
	</npc>
	<npc centerx="32585" centery="31500" centerz="14" radius="1">
		<npc name="Frafnar" x="0" y="0" z="14" spawntime="60" />
	</npc>
	<npc centerx="32614" centery="31502" centerz="14" radius="1">
		<npc name="Xorlosh" x="0" y="0" z="14" spawntime="60" />
	</npc>
	<npc centerx="32609" centery="31515" centerz="14" radius="1">
		<npc name="Grombur" x="0" y="0" z="14" spawntime="60" />
	</npc>
	<npc centerx="33035" centery="31531" centerz="14" radius="1">
		<npc name="Esrik" x="0" y="0" z="14" spawntime="60" />
	</npc>
	<npc centerx="33010" centery="31538" centerz="14" radius="1">
		<npc name="Broken Servant Sentry" x="0" y="0" z="14" spawntime="60" />
	</npc>
	<npc centerx="33024" centery="31543" centerz="14" radius="1">
		<npc name="Ongulf" x="0" y="0" z="14" spawntime="60" />
	</npc>
	<npc centerx="33033" centery="31543" centerz="14" radius="1">
		<npc name="Pompan" x="0" y="0" z="14" spawntime="60" />
	</npc>
	<npc centerx="33024" centery="31554" centerz="14" radius="1">
		<npc name="Thorgrin" x="0" y="0" z="14" spawntime="60" />
	</npc>
	<npc centerx="32260" centery="31866" centerz="14" radius="1">
		<npc name="The Queen Of The Banshees" x="0" y="0" z="14" spawntime="60" />
	</npc>
	<npc centerx="33533" centery="31950" centerz="14" radius="1">
		<npc name="Strange Pipe" x="0" y="0" z="14" spawntime="60" />
	</npc>
	<npc centerx="32683" centery="31987" centerz="14" radius="1">
		<npc name="Rapanaio" x="0" y="0" z="14" spawntime="60" />
	</npc>
	<npc centerx="32700" centery="31992" centerz="14" radius="1">
		<npc name="Rapanaio (Boat)" x="0" y="0" z="14" spawntime="60" />
	</npc>
	<npc centerx="34070" centery="32009" centerz="14" radius="1">
		<npc name="Altar" x="0" y="0" z="14" spawntime="60" />
	</npc>
	<npc centerx="32527" centery="32029" centerz="14" radius="1">
		<npc name="Lunch" x="0" y="0" z="14" spawntime="60" />
	</npc>
	<npc centerx="32525" centery="32038" centerz="14" radius="1">
		<npc name="Junkar (Robsons)" x="0" y="0" z="14" spawntime="60" />
	</npc>
	<npc centerx="33836" centery="32125" centerz="14" radius="1">
		<npc name="Lardoc Bashsmite" x="0" y="0" z="14" spawntime="60" />
	</npc>
	<npc centerx="33753" centery="32165" centerz="14" radius="1">
		<npc name="Gnomus" x="0" y="0" z="14" spawntime="60" />
	</npc>
	<npc centerx="33773" centery="32200" centerz="14" radius="1">
		<npc name="Klom Stonecutter" x="0" y="0" z="14" spawntime="60" />
	</npc>
	<npc centerx="32793" centery="32225" centerz="14" radius="1">
		<npc name="The Bone Master" x="0" y="0" z="14" spawntime="60" />
	</npc>
	<npc centerx="32844" centery="32228" centerz="14" radius="1">
		<npc name="The Dream Master" x="0" y="0" z="14" spawntime="60" />
	</npc>
	<npc centerx="32834" centery="32289" centerz="14" radius="1">
		<npc name="A Ghostly Woman" x="0" y="0" z="14" spawntime="60" />
	</npc>
	<npc centerx="32755" centery="32346" centerz="14" radius="1">
		<npc name="A Ghostly Guardian" x="0" y="0" z="14" spawntime="60" />
	</npc>
	<npc centerx="32295" centery="32512" centerz="14" radius="1">
		<npc name="Gnome Trooper" x="0" y="0" z="14" spawntime="60" />
	</npc>
	<npc centerx="33230" centery="32522" centerz="14" radius="1">
		<npc name="The Crone" x="0" y="0" z="14" spawntime="60" />
	</npc>
	<npc centerx="32306" centery="32546" centerz="14" radius="1">
		<npc name="A Lost Thrower" x="0" y="0" z="14" spawntime="60" />
	</npc>
	<npc centerx="32245" centery="32600" centerz="14" radius="1">
		<npc name="Gnomargery" x="0" y="0" z="14" spawntime="60" />
	</npc>
	<npc centerx="32273" centery="32629" centerz="14" radius="1">
		<npc name="A Dragon Lord" x="0" y="0" z="14" spawntime="60" />
	</npc>
	<npc centerx="32171" centery="32630" centerz="14" radius="1">
		<npc name="A Lost Basher" x="0" y="0" z="14" spawntime="60" />
	</npc>
	<npc centerx="32809" centery="32641" centerz="14" radius="1">
		<npc name="Ghost Of A Priest" x="0" y="0" z="14" spawntime="60" />
	</npc>
	<npc centerx="32181" centery="32660" centerz="14" radius="1">
		<npc name="Gnome Trooper" x="0" y="0" z="14" spawntime="60" />
	</npc>
	<npc centerx="33366" centery="32855" centerz="14" radius="1">
		<npc name="Cobra" x="0" y="0" z="14" spawntime="60" />
	</npc>
	<npc centerx="33517" centery="32856" centerz="14" radius="1">
		<npc name="Urks The Mute" x="0" y="0" z="14" spawntime="60" />
	</npc>
	<npc centerx="33527" centery="32865" centerz="14" radius="1">
		<npc name="Gnomadness" x="0" y="0" z="14" spawntime="60" />
	</npc>
	<npc centerx="33062" centery="31153" centerz="15" radius="1">
		<npc name="Awarness Of The Emperor" x="0" y="0" z="15" spawntime="60" />
	</npc>
	<npc centerx="32760" centery="31376" centerz="15" radius="1">
		<npc name="Rehon" x="0" y="0" z="15" spawntime="60" />
	</npc>
	<npc centerx="32589" centery="31407" centerz="15" radius="1">
		<npc name="Pythius The Rotten" x="0" y="0" z="15" spawntime="60" />
	</npc>
	<npc centerx="33027" centery="31525" centerz="15" radius="1">
		<npc name="Prezil" x="0" y="0" z="15" spawntime="60" />
	</npc>
	<npc centerx="32666" centery="31675" centerz="15" radius="1">
		<npc name="Demon Skeleton" x="0" y="0" z="15" spawntime="60" />
	</npc>
	<npc centerx="33742" centery="31933" centerz="15" radius="1">
		<npc name="Strange Pipe (1)" x="0" y="0" z="15" spawntime="60" />
	</npc>
	<npc centerx="33258" centery="31938" centerz="15" radius="1">
		<npc name="A Dark Priestess" x="0" y="0" z="15" spawntime="60" />
	</npc>
	<npc centerx="32641" centery="31942" centerz="15" radius="1">
		<npc name="Basilisk" x="0" y="0" z="15" spawntime="60" />
	</npc>
	<npc centerx="32659" centery="31957" centerz="15" radius="1">
		<npc name="Brodrosch" x="0" y="0" z="15" spawntime="60" />
	</npc>
	<npc centerx="33541" centery="31963" centerz="15" radius="1">
		<npc name="Strange Pipe (2)" x="0" y="0" z="15" spawntime="60" />
	</npc>
	<npc centerx="33311" centery="31988" centerz="15" radius="1">
		<npc name="Gurbasch" x="0" y="0" z="15" spawntime="60" />
	</npc>
	<npc centerx="33609" centery="32053" centerz="15" radius="1">
		<npc name="Strange Pipe (3)" x="0" y="0" z="15" spawntime="60" />
	</npc>
	<npc centerx="32416" centery="32145" centerz="15" radius="1">
		<npc name="Markwin" x="0" y="0" z="15" spawntime="60" />
	</npc>
	<npc centerx="32737" centery="32268" centerz="15" radius="1">
		<npc name="A Dead Bureaucrat (4)" x="0" y="0" z="15" spawntime="60" />
	</npc>
	<npc centerx="32729" centery="32278" centerz="15" radius="1">
		<npc name="A Dead Bureaucrat (3)" x="0" y="0" z="15" spawntime="60" />
	</npc>
	<npc centerx="32737" centery="32283" centerz="15" radius="1">
		<npc name="A Dead Bureaucrat (2)" x="0" y="0" z="15" spawntime="60" />
	</npc>
	<npc centerx="32729" centery="32293" centerz="15" radius="1">
		<npc name="A Dead Bureaucrat (1)" x="0" y="0" z="15" spawntime="60" />
	</npc>
	<npc centerx="32209" centery="32531" centerz="15" radius="1">
		<npc name="A Lost Husher" x="0" y="0" z="15" spawntime="60" />
	</npc>
	<npc centerx="32306" centery="32582" centerz="15" radius="1">
		<npc name="A Behemoth" x="0" y="0" z="15" spawntime="60" />
	</npc>
	<npc centerx="32174" centery="32598" centerz="15" radius="1">
		<npc name="A Wyrm" x="0" y="0" z="15" spawntime="60" />
	</npc>
	<npc centerx="33608" centery="32837" centerz="15" radius="1">
		<npc name="Gnomish Operative (Catching)" x="0" y="0" z="15" spawntime="60" />
	</npc>
	<npc centerx="33703" centery="32869" centerz="15" radius="1">
		<npc name="Gnomish Operative (Resonating)" x="0" y="0" z="15" spawntime="60" />
	</npc>
	<npc centerx="33670" centery="32923" centerz="15" radius="1">
		<npc name="Gnomish Operative (Volcano)" x="0" y="0" z="15" spawntime="60" />
	</npc>
	<npc centerx="33704" centery="32947" centerz="15" radius="1">
		<npc name="Gnomish Operative (GT-M-01)" x="0" y="0" z="15" spawntime="60" />
	</npc>
	<npc centerx="33587" centery="32966" centerz="15" radius="1">
		<npc name="Gnomish Operative (Raiders)" x="0" y="0" z="15" spawntime="60" />
	</npc>
<<<<<<< HEAD
=======
	<npc centerx="33356" centery="31982" centerz="7" radius="1">
		<npc name="Hawkhurst" x="0" y="0" z="15" spawntime="60" />
	</npc>
	<npc centerx="33710" centery="32602" centerz="6" radius="1">
		<npc name="Hawkhurst Ingol" x="0" y="0" z="15" spawntime="60" />
	</npc>
	<npc centerx="34070" centery="32009" centerz="14" radius="1">
		<npc name="Altar" x="0" y="0" z="15" spawntime="60" />
	</npc>
  <npc centerx="33181" centery="32883" centerz="7" radius="1">
		<npc name="Tonar" x="0" y="0" z="7" spawntime="60" />
	</npc>
	<npc centerx="33068" centery="32917" centerz="7" radius="1">
		<npc name="Tonar Oskayaat" x="0" y="0" z="7" spawntime="60" />
	</npc>
	<npc centerx="32398" centery="32509" centerz="7" radius="1">
		<npc name="An Idol" x="0" y="0" z="15" spawntime="60" />
	</npc>
>>>>>>> 5f88c6d6
</npcs><|MERGE_RESOLUTION|>--- conflicted
+++ resolved
@@ -2998,8 +2998,6 @@
 	<npc centerx="33587" centery="32966" centerz="15" radius="1">
 		<npc name="Gnomish Operative (Raiders)" x="0" y="0" z="15" spawntime="60" />
 	</npc>
-<<<<<<< HEAD
-=======
 	<npc centerx="33356" centery="31982" centerz="7" radius="1">
 		<npc name="Hawkhurst" x="0" y="0" z="15" spawntime="60" />
 	</npc>
@@ -3018,5 +3016,4 @@
 	<npc centerx="32398" centery="32509" centerz="7" radius="1">
 		<npc name="An Idol" x="0" y="0" z="15" spawntime="60" />
 	</npc>
->>>>>>> 5f88c6d6
 </npcs>