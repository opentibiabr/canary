<?xml version="1.0"?>
<npcs>
	<npc centerx="33957" centery="31513" centerz="0" radius="1">
		<npc name="Tanyt" x="0" y="0" z="0" spawntime="60" />
	</npc>
	<npc centerx="32661" centery="31915" centerz="0" radius="1">
		<npc name="Uzon" x="0" y="0" z="0" spawntime="60" />
	</npc>
	<npc centerx="32588" centery="31942" centerz="0" radius="1">
		<npc name="Gewen" x="0" y="0" z="0" spawntime="60" />
	</npc>
	<npc centerx="10252" centery="10032" centerz="1" radius="1">
		<npc name="Chief Grarkharok" x="0" y="0" z="1" spawntime="60" />
	</npc>
	<npc centerx="10289" centery="10113" centerz="1" radius="1">
		<npc name="Spectulus" x="0" y="0" z="1" spawntime="60" />
	</npc>
	<npc centerx="32995" centery="31469" centerz="1" radius="1">
		<npc name="Ulala" x="0" y="0" z="1" spawntime="60" />
	</npc>
	<npc centerx="32983" centery="31539" centerz="1" radius="1">
		<npc name="Melian" x="0" y="0" z="1" spawntime="60" />
	</npc>
	<npc centerx="33231" centery="31754" centerz="1" radius="1">
		<npc name="Chief Grarkharok" x="0" y="0" z="1" spawntime="60" />
	</npc>
	<npc centerx="32535" centery="31773" centerz="1" radius="1">
		<npc name="Thanita" x="0" y="0" z="1" spawntime="60" />
	</npc>
	<npc centerx="32586" centery="31786" centerz="1" radius="1">
		<npc name="Caramellia" x="0" y="0" z="1" spawntime="60" />
	</npc>
	<npc centerx="33268" centery="31835" centerz="1" radius="1">
		<npc name="Spectulus" x="0" y="0" z="1" spawntime="60" />
	</npc>
	<npc centerx="33213" centery="32453" centerz="1" radius="1">
		<npc name="Kasmir" x="0" y="0" z="1" spawntime="60" />
	</npc>
	<npc centerx="33101" centery="32520" centerz="1" radius="1">
		<npc name="Gabel" x="0" y="0" z="1" spawntime="60" />
	</npc>
	<npc centerx="33044" centery="32622" centerz="1" radius="1">
		<npc name="Malor" x="0" y="0" z="1" spawntime="60" />
	</npc>
	<npc centerx="10289" centery="10113" centerz="2" radius="1">
		<npc name="Sinclair" x="0" y="0" z="2" spawntime="60" />
	</npc>
	<npc centerx="33078" centery="31022" centerz="2" radius="1">
		<npc name="Chrak" x="0" y="0" z="2" spawntime="60" />
	</npc>
	<npc centerx="32796" centery="31558" centerz="2" radius="1">
		<npc name="An Old Dragonlord" x="0" y="0" z="2" spawntime="60" />
	</npc>
	<npc centerx="32697" centery="31718" centerz="2" radius="1">
		<npc name="Edala" x="0" y="0" z="2" spawntime="60" />
	</npc>
	<npc centerx="33268" centery="31835" centerz="2" radius="1">
		<npc name="Sinclair" x="0" y="0" z="2" spawntime="60" />
	</npc>
	<npc centerx="32479" centery="31901" centerz="2" radius="1">
		<npc name="Riddler" x="0" y="0" z="2" spawntime="60" />
	</npc>
	<npc centerx="33103" centery="32520" centerz="2" radius="1">
		<npc name="Nah'Bob" x="0" y="0" z="2" spawntime="60" />
	</npc>
	<npc centerx="33045" centery="32620" centerz="2" radius="1">
		<npc name="Yaman" x="0" y="0" z="2" spawntime="60" />
	</npc>
	<npc centerx="33805" centery="32768" centerz="2" radius="1">
		<npc name="Ziyad" x="0" y="0" z="2" spawntime="60" />
	</npc>
	<npc centerx="32397" centery="32825" centerz="2" radius="1">
		<npc name="Tristan" x="0" y="0" z="2" spawntime="60" />
	</npc>
	<npc centerx="31981" centery="32826" centerz="2" radius="1">
		<npc name="Klaus" x="0" y="0" z="2" spawntime="60" />
	</npc>
	<npc centerx="32790" centery="31237" centerz="3" radius="1">
		<npc name="Vincent" x="0" y="0" z="3" spawntime="60" />
	</npc>
	<npc centerx="32992" centery="31471" centerz="3" radius="1">
		<npc name="Lazaran" x="0" y="0" z="3" spawntime="60" />
	</npc>
	<npc centerx="33872" centery="31487" centerz="3" radius="1">
		<npc name="Ambassador Of Rathleton" x="0" y="0" z="3" spawntime="60" />
	</npc>
	<npc centerx="33868" centery="31497" centerz="3" radius="1">
		<npc name="The Empress" x="0" y="0" z="3" spawntime="60" />
	</npc>
	<npc centerx="32699" centery="31674" centerz="3" radius="1">
		<npc name="A Sweaty Cyclops" x="0" y="0" z="3" spawntime="60" />
	</npc>
	<npc centerx="33193" centery="31782" centerz="3" radius="1">
		<npc name="Pino" x="0" y="0" z="3" spawntime="60" />
	</npc>
	<npc centerx="33256" centery="31839" centerz="3" radius="1">
		<npc name="Alexander" x="0" y="0" z="3" spawntime="60" />
	</npc>
	<npc centerx="33280" centery="31845" centerz="3" radius="1">
		<npc name="Arkulius" x="0" y="0" z="3" spawntime="60" />
	</npc>
	<npc centerx="33652" centery="31883" centerz="3" radius="1">
		<npc name="Sholley" x="0" y="0" z="3" spawntime="60" />
	</npc>
	<npc centerx="32628" centery="31921" centerz="3" radius="1">
		<npc name="Humnog, The Guard" x="-1" y="0" z="3" spawntime="60" />
	</npc>
	<npc centerx="32625" centery="31923" centerz="3" radius="1">
		<npc name="Emperor Kruzak" x="1" y="0" z="3" spawntime="60" />
	</npc>
	<npc centerx="32628" centery="31925" centerz="3" radius="1">
		<npc name="Hemor, The Guard" x="-1" y="0" z="3" spawntime="60" />
	</npc>
	<npc centerx="32587" centery="31926" centerz="3" radius="1">
		<npc name="Tulf" x="0" y="0" z="3" spawntime="60" />
	</npc>
	<npc centerx="32138" centery="32172" centerz="3" radius="1">
		<npc name="Hyacinth" x="0" y="0" z="3" spawntime="60" />
	</npc>
	<npc centerx="32443" centery="32487" centerz="3" radius="1">
		<npc name="John (Bounac)" x="0" y="0" z="3" spawntime="60" />
	</npc>
	<npc centerx="33099" centery="32522" centerz="3" radius="1">
		<npc name="Djema" x="0" y="0" z="3" spawntime="60" />
	</npc>
	<npc centerx="32396" centery="32821" centerz="3" radius="1">
		<npc name="Admiral Wyrmslicer" x="0" y="0" z="3" spawntime="60" />
	</npc>
	<npc centerx="31977" centery="32856" centerz="3" radius="1">
		<npc name="Vulturenose" x="0" y="0" z="3" spawntime="60" />
	</npc>
	<npc centerx="32251" centery="31097" centerz="4" radius="1">
		<npc name="Iyad" x="0" y="0" z="4" spawntime="60" />
	</npc>
	<npc centerx="32275" centery="31366" centerz="4" radius="1">
		<npc name="Gelidrazah'S Thirst" x="0" y="0" z="4" spawntime="60" />
	</npc>
	<npc centerx="33874" centery="31487" centerz="4" radius="1">
		<npc name="Tamed Lion" x="0" y="0" z="4" spawntime="60" />
	</npc>
	<npc centerx="33868" centery="31498" centerz="4" radius="1">
		<npc name="Guard Inurta" x="0" y="0" z="4" spawntime="60" />
	</npc>
	<npc centerx="32536" centery="31836" centerz="4" radius="1">
		<npc name="Uzon" x="0" y="0" z="4" spawntime="60" />
	</npc>
	<npc centerx="33256" centery="31838" centerz="4" radius="1">
		<npc name="Thomas" x="0" y="0" z="4" spawntime="60" />
	</npc>
	<npc centerx="33282" centery="31845" centerz="4" radius="1">
		<npc name="Lailene" x="0" y="0" z="4" spawntime="60" />
	</npc>
	<npc centerx="33266" centery="31847" centerz="4" radius="1">
		<npc name="Zoltan" x="0" y="0" z="4" spawntime="60" />
	</npc>
	<npc centerx="32059" centery="31882" centerz="4" radius="1">
		<npc name="Garamond" x="0" y="0" z="4" spawntime="60" />
	</npc>
	<npc centerx="32071" centery="31882" centerz="4" radius="1">
		<npc name="Ser Tybald" x="0" y="0" z="4" spawntime="60" />
	</npc>
	<npc centerx="33619" centery="31884" centerz="4" radius="1">
		<npc name="Alaistar" x="0" y="0" z="4" spawntime="60" />
	</npc>
	<npc centerx="33652" centery="31885" centerz="4" radius="1">
		<npc name="Jondrin" x="0" y="0" z="4" spawntime="60" />
	</npc>
	<npc centerx="33625" centery="31894" centerz="4" radius="1">
		<npc name="Edmund" x="0" y="0" z="4" spawntime="60" />
	</npc>
	<npc centerx="32071" centery="31897" centerz="4" radius="1">
		<npc name="Mr Morris" x="0" y="0" z="4" spawntime="60" />
	</npc>
	<npc centerx="33640" centery="31898" centerz="4" radius="1">
		<npc name="Fayla" x="0" y="0" z="4" spawntime="60" />
	</npc>
	<npc centerx="32055" centery="31900" centerz="4" radius="1">
		<npc name="Plunderpurse" x="0" y="0" z="4" spawntime="60" />
	</npc>
	<npc centerx="33608" centery="31974" centerz="4" radius="1">
		<npc name="Zeronex" x="0" y="0" z="4" spawntime="60" />
	</npc>
	<npc centerx="32952" centery="32039" centerz="4" radius="1">
		<npc name="Uncle" x="0" y="0" z="4" spawntime="60" />
	</npc>
	<npc centerx="33710" centery="32113" centerz="4" radius="1">
		<npc name="Undal" x="0" y="0" z="4" spawntime="60" />
	</npc>
	<npc centerx="32102" centery="32129" centerz="4" radius="1">
		<npc name="Blind Orc" x="0" y="0" z="4" spawntime="60" />
	</npc>
	<npc centerx="33027" centery="32417" centerz="4" radius="1">
		<npc name="Samir" x="0" y="0" z="4" spawntime="60" />
	</npc>
	<npc centerx="33109" centery="32525" centerz="4" radius="1">
		<npc name="Haroun" x="0" y="0" z="4" spawntime="60" />
	</npc>
	<npc centerx="32311" centery="32622" centerz="4" radius="1">
		<npc name="Ocelus" x="0" y="0" z="4" spawntime="60" />
	</npc>
	<npc centerx="33044" centery="32623" centerz="4" radius="1">
		<npc name="Baa'Leal" x="0" y="0" z="4" spawntime="60" />
	</npc>
	<npc centerx="33819" centery="32768" centerz="4" radius="1">
		<npc name="Giri" x="0" y="0" z="4" spawntime="60" />
	</npc>
	<npc centerx="33811" centery="32771" centerz="4" radius="1">
		<npc name="Haani" x="0" y="0" z="4" spawntime="60" />
	</npc>
	<npc centerx="33822" centery="32773" centerz="4" radius="1">
		<npc name="Sundara" x="0" y="0" z="4" spawntime="60" />
	</npc>
	<npc centerx="33155" centery="32810" centerz="4" radius="1">
		<npc name="Dario" x="0" y="0" z="4" spawntime="60" />
	</npc>
	<npc centerx="32412" centery="32830" centerz="4" radius="1">
		<npc name="Isolde" x="0" y="0" z="4" spawntime="60" />
	</npc>
	<npc centerx="33149" centery="32842" centerz="4" radius="1">
		<npc name="Arkhothep" x="0" y="0" z="4" spawntime="60" />
	</npc>
	<npc centerx="32912" centery="31018" centerz="5" radius="1">
		<npc name="Tamoril" x="0" y="0" z="5" spawntime="60" />
	</npc>
	<npc centerx="32211" centery="31058" centerz="5" radius="1">
		<npc name="Romir" x="0" y="0" z="5" spawntime="60" />
	</npc>
	<npc centerx="32122" centery="31091" centerz="5" radius="1">
		<npc name="A Starving Dog" x="0" y="0" z="5" spawntime="60" />
	</npc>
	<npc centerx="33080" centery="31215" centerz="5" radius="1">
		<npc name="Izsh" x="0" y="0" z="5" spawntime="60" />
	</npc>
	<npc centerx="32790" centery="31236" centerz="5" radius="1">
		<npc name="Chuckles" x="0" y="0" z="5" spawntime="60" />
	</npc>
	<npc centerx="32818" centery="31278" centerz="5" radius="1">
		<npc name="Karith" x="0" y="0" z="5" spawntime="60" />
	</npc>
	<npc centerx="32024" centery="31442" centerz="5" radius="1">
		<npc name="Freezhild" x="0" y="0" z="5" spawntime="60" />
	</npc>
	<npc centerx="33924" centery="31476" centerz="5" radius="1">
		<npc name="Iptar-Sin" x="0" y="0" z="5" spawntime="60" />
	</npc>
	<npc centerx="33935" centery="31484" centerz="5" radius="1">
		<npc name="Kallimae" x="0" y="0" z="5" spawntime="60" />
	</npc>
	<npc centerx="33873" centery="31494" centerz="5" radius="1">
		<npc name="The Librarian" x="0" y="0" z="5" spawntime="60" />
	</npc>
	<npc centerx="33909" centery="31495" centerz="5" radius="1">
		<npc name="Moe" x="0" y="0" z="5" spawntime="60" />
	</npc>
	<npc centerx="32711" centery="31599" centerz="5" radius="1">
		<npc name="Llathriel" x="0" y="0" z="5" spawntime="60" />
	</npc>
	<npc centerx="33839" centery="31693" centerz="5" radius="1">
		<npc name="Tefrit" x="0" y="0" z="5" spawntime="60" />
	</npc>
	<npc centerx="32317" centery="31751" centerz="5" radius="1">
		<npc name="Bunny Bonecrusher" x="0" y="0" z="5" spawntime="60" />
	</npc>
	<npc centerx="33277" centery="31756" centerz="5" radius="1">
		<npc name="Sister Of Jack" x="0" y="0" z="5" spawntime="60" />
	</npc>
	<npc centerx="32202" centery="31788" centerz="5" radius="1">
		<npc name="An Apparition" x="0" y="0" z="5" spawntime="60" />
	</npc>
	<npc centerx="32191" centery="31811" centerz="5" radius="1">
		<npc name="A Ghostly Woman (Ghostland)" x="0" y="0" z="5" spawntime="60" />
	</npc>
	<npc centerx="33254" centery="31840" centerz="5" radius="1">
		<npc name="Luna" x="0" y="0" z="5" spawntime="60" />
	</npc>
	<npc centerx="33281" centery="31846" centerz="5" radius="1">
		<npc name="Fiona" x="0" y="0" z="5" spawntime="60" />
	</npc>
	<npc centerx="33267" centery="31848" centerz="5" radius="1">
		<npc name="Gundralph" x="0" y="0" z="5" spawntime="60" />
	</npc>
	<npc centerx="33662" centery="31878" centerz="5" radius="1">
		<npc name="Marvin" x="0" y="0" z="5" spawntime="60" />
	</npc>
	<npc centerx="32056" centery="31881" centerz="5" radius="1">
		<npc name="Richard" x="0" y="0" z="5" spawntime="60" />
	</npc>
	<npc centerx="32072" centery="31881" centerz="5" radius="1">
		<npc name="Coltrayne" x="0" y="0" z="5" spawntime="60" />
	</npc>
	<npc centerx="33634" centery="31883" centerz="5" radius="1">
		<npc name="Silas" x="0" y="0" z="5" spawntime="60" />
	</npc>
	<npc centerx="33652" centery="31883" centerz="5" radius="1">
		<npc name="Barazbaz" x="0" y="0" z="5" spawntime="60" />
	</npc>
	<npc centerx="33618" centery="31884" centerz="5" radius="1">
		<npc name="Mordecai" x="0" y="0" z="5" spawntime="60" />
	</npc>
	<npc centerx="33677" centery="31884" centerz="5" radius="1">
		<npc name="Ezebeth" x="0" y="0" z="5" spawntime="60" />
	</npc>
	<npc centerx="33611" centery="31886" centerz="5" radius="1">
		<npc name="Emily" x="0" y="0" z="5" spawntime="60" />
	</npc>
	<npc centerx="33627" centery="31894" centerz="5" radius="1">
		<npc name="Virgil" x="0" y="0" z="5" spawntime="60" />
	</npc>
	<npc centerx="33613" centery="31895" centerz="5" radius="1">
		<npc name="Christine" x="0" y="0" z="5" spawntime="60" />
	</npc>
	<npc centerx="32057" centery="31900" centerz="5" radius="1">
		<npc name="Hamish" x="0" y="0" z="5" spawntime="60" />
	</npc>
	<npc centerx="32070" centery="31900" centerz="5" radius="1">
		<npc name="Inigo" x="0" y="0" z="5" spawntime="60" />
	</npc>
	<npc centerx="32626" centery="31916" centerz="5" radius="1">
		<npc name="Etzel" x="0" y="0" z="5" spawntime="60" />
	</npc>
	<npc centerx="32630" centery="31919" centerz="5" radius="1">
		<npc name="Sigurd" x="0" y="0" z="5" spawntime="60" />
	</npc>
	<npc centerx="32979" centery="32036" centerz="5" radius="1">
		<npc name="Talesia" x="0" y="0" z="5" spawntime="60" />
	</npc>
	<npc centerx="33018" centery="32047" centerz="5" radius="1">
		<npc name="Dagomir" x="0" y="0" z="5" spawntime="60" />
	</npc>
	<npc centerx="32921" centery="32068" centerz="5" radius="1">
		<npc name="Boozer" x="0" y="0" z="5" spawntime="60" />
	</npc>
	<npc centerx="32976" centery="32079" centerz="5" radius="1">
		<npc name="Vladruc" x="0" y="0" z="5" spawntime="60" />
	</npc>
	<npc centerx="32882" centery="32082" centerz="5" radius="1">
		<npc name="Leeland" x="0" y="0" z="5" spawntime="60" />
	</npc>
	<npc centerx="32950" centery="32102" centerz="5" radius="1">
		<npc name="Hugo" x="0" y="0" z="5" spawntime="60" />
	</npc>
	<npc centerx="32943" centery="32109" centerz="5" radius="1">
		<npc name="Kalvin" x="0" y="0" z="5" spawntime="60" />
	</npc>
	<npc centerx="32952" centery="32109" centerz="5" radius="1">
		<npc name="Irmana" x="0" y="0" z="5" spawntime="60" />
	</npc>
	<npc centerx="32905" centery="32116" centerz="5" radius="1">
		<npc name="Abran Ironeye" x="0" y="0" z="5" spawntime="60" />
	</npc>
	<npc centerx="32429" centery="32173" centerz="5" radius="1">
		<npc name="Miles, The Guard" x="0" y="0" z="5" spawntime="60" />
	</npc>
	<npc centerx="32307" centery="32185" centerz="5" radius="1">
		<npc name="Trimegis" x="0" y="0" z="5" spawntime="60" />
	</npc>
	<npc centerx="32096" centery="32219" centerz="5" radius="1">
		<npc name="Asralius" x="0" y="0" z="5" spawntime="60" />
	</npc>
	<npc centerx="33618" centery="32372" centerz="5" radius="1">
		<npc name="Eruaran" x="0" y="0" z="5" spawntime="60" />
	</npc>
	<npc centerx="33536" centery="32503" centerz="5" radius="1">
		<npc name="Mortis" x="0" y="0" z="5" spawntime="60" />
	</npc>
	<npc centerx="33102" centery="32521" centerz="5" radius="1">
		<npc name="Bo'Ques" x="0" y="0" z="5" spawntime="60" />
	</npc>
	<npc centerx="33102" centery="32540" centerz="5" radius="1">
		<npc name="Fa'Hradin" x="0" y="0" z="5" spawntime="60" />
	</npc>
	<npc centerx="33048" centery="32621" centerz="5" radius="1">
		<npc name="Alesar" x="0" y="0" z="5" spawntime="60" />
	</npc>
	<npc centerx="32621" centery="32740" centerz="5" radius="1">
		<npc name="Tandros" x="0" y="0" z="5" spawntime="60" />
	</npc>
	<npc centerx="32634" centery="32740" centerz="5" radius="1">
		<npc name="Perod" x="0" y="0" z="5" spawntime="60" />
	</npc>
	<npc centerx="32622" centery="32746" centerz="5" radius="1">
		<npc name="Zaidal" x="0" y="0" z="5" spawntime="60" />
	</npc>
	<npc centerx="33794" centery="32756" centerz="5" radius="1">
		<npc name="Sessek" x="0" y="0" z="5" spawntime="60" />
	</npc>
	<npc centerx="33800" centery="32756" centerz="5" radius="1">
		<npc name="Amra" x="0" y="0" z="5" spawntime="60" />
	</npc>
	<npc centerx="32331" centery="32763" centerz="5" radius="1">
		<npc name="Eleonore" x="0" y="0" z="5" spawntime="60" />
	</npc>
	<npc centerx="33741" centery="32769" centerz="5" radius="1">
		<npc name="Sessek" x="0" y="0" z="5" spawntime="60" />
	</npc>
	<npc centerx="32345" centery="32809" centerz="5" radius="1">
		<npc name="Malunga" x="0" y="0" z="5" spawntime="60" />
	</npc>
	<npc centerx="33159" centery="32810" centerz="5" radius="1">
		<npc name="Ormuhn" x="0" y="0" z="5" spawntime="60" />
	</npc>
	<npc centerx="33130" centery="32811" centerz="5" radius="1">
		<npc name="Mehkesh" x="0" y="0" z="5" spawntime="60" />
	</npc>
	<npc centerx="33131" centery="32820" centerz="5" radius="1">
		<npc name="Fenech" x="0" y="0" z="5" spawntime="60" />
	</npc>
	<npc centerx="10191" centery="10085" centerz="6" radius="1">
		<npc name="Tereban" x="0" y="0" z="6" spawntime="60" />
	</npc>
	<npc centerx="33888" centery="31016" centerz="6" radius="1">
		<npc name="Frosty" x="0" y="0" z="6" spawntime="60" />
	</npc>
	<npc centerx="32360" centery="31030" centerz="6" radius="1">
		<npc name="Siflind" x="0" y="0" z="6" spawntime="60" />
	</npc>
	<npc centerx="33192" centery="31044" centerz="6" radius="1">
		<npc name="Cranky Lizard Crone" x="0" y="0" z="6" spawntime="60" />
	</npc>
	<npc centerx="31950" centery="31045" centerz="6" radius="1">
		<npc name="Captain Haba (Open Sea)" x="0" y="0" z="6" spawntime="60" />
	</npc>
	<npc centerx="32233" centery="31073" centerz="6" radius="1">
		<npc name="Robert" x="0" y="0" z="6" spawntime="60" />
	</npc>
	<npc centerx="32255" centery="31080" centerz="6" radius="1">
		<npc name="Hawkyr" x="0" y="0" z="6" spawntime="60" />
	</npc>
	<npc centerx="32877" centery="31087" centerz="6" radius="1">
		<npc name="Ortheus" x="0" y="0" z="6" spawntime="60" />
	</npc>
	<npc centerx="32264" centery="31090" centerz="6" radius="1">
		<npc name="Thorwulf" x="0" y="0" z="6" spawntime="60" />
	</npc>
	<npc centerx="32341" centery="31109" centerz="6" radius="1">
		<npc name="Captain Breezelda" x="0" y="0" z="6" spawntime="60" />
	</npc>
	<npc centerx="32353" centery="31124" centerz="6" radius="1">
		<npc name="Captain Haba" x="0" y="0" z="6" spawntime="60" />
	</npc>
	<npc centerx="32789" centery="31236" centerz="6" radius="1">
		<npc name="Gree Dee" x="0" y="0" z="6" spawntime="60" />
	</npc>
	<npc centerx="32823" centery="31251" centerz="6" radius="1">
		<npc name="Redward" x="0" y="0" z="6" spawntime="60" />
	</npc>
	<npc centerx="32804" centery="31269" centerz="6" radius="1">
		<npc name="Guide Edna" x="0" y="0" z="6" spawntime="60" />
	</npc>
	<npc centerx="32804" centery="31277" centerz="6" radius="1">
		<npc name="Captain Cookie" x="0" y="0" z="6" spawntime="60" />
	</npc>
	<npc centerx="32157" centery="31290" centerz="6" radius="1">
		<npc name="Messenger Of Heaven" x="0" y="0" z="6" spawntime="60" />
	</npc>
	<npc centerx="32648" centery="31292" centerz="6" radius="1">
		<npc name="Maris" x="0" y="0" z="6" spawntime="60" />
	</npc>
	<npc centerx="33458" centery="31302" centerz="6" radius="1">
		<npc name="Rock In A Hard Place" x="0" y="0" z="6" spawntime="60" />
	</npc>
	<npc centerx="31941" centery="31305" centerz="6" radius="1">
		<npc name="Nomad" x="0" y="0" z="6" spawntime="60" />
	</npc>
	<npc centerx="32343" centery="31322" centerz="6" radius="1">
		<npc name="Baltim" x="0" y="0" z="6" spawntime="60" />
	</npc>
	<npc centerx="32364" centery="31324" centerz="6" radius="1">
		<npc name="Zora" x="0" y="0" z="6" spawntime="60" />
	</npc>
	<npc centerx="32771" centery="31357" centerz="6" radius="1">
		<npc name="Mr. West" x="0" y="0" z="6" spawntime="60" />
	</npc>
	<npc centerx="33791" centery="31383" centerz="6" radius="1">
		<npc name="Captain Jack Rat" x="0" y="0" z="6" spawntime="60" />
	</npc>
	<npc centerx="32667" centery="31454" centerz="6" radius="1">
		<npc name="Rapanaio (Isle of Evil)" x="0" y="0" z="6" spawntime="60" />
	</npc>
	<npc centerx="33902" centery="31462" centerz="6" radius="1">
		<npc name="Captain Harava" x="0" y="0" z="6" spawntime="60" />
	</npc>
	<npc centerx="33913" centery="31497" centerz="6" radius="1">
		<npc name="Eshaya" x="0" y="0" z="6" spawntime="60" />
	</npc>
	<npc centerx="32669" centery="31657" centerz="6" radius="1">
		<npc name="Shiriel" x="0" y="0" z="6" spawntime="60" />
	</npc>
	<npc centerx="32693" centery="31658" centerz="6" radius="1">
		<npc name="Amarie" x="0" y="0" z="6" spawntime="60" />
	</npc>
	<npc centerx="32726" centery="31663" centerz="6" radius="1">
		<npc name="Guide Thelandil" x="0" y="0" z="6" spawntime="60" />
	</npc>
	<npc centerx="32652" centery="31666" centerz="6" radius="1">
		<npc name="Ukea" x="0" y="0" z="6" spawntime="60" />
	</npc>
	<npc centerx="32735" centery="31670" centerz="6" radius="1">
		<npc name="Captain Seagull" x="0" y="0" z="6" spawntime="60" />
	</npc>
	<npc centerx="32662" centery="31682" centerz="6" radius="1">
		<npc name="Eroth" x="0" y="0" z="6" spawntime="60" />
	</npc>
	<npc centerx="32358" centery="31687" centerz="6" radius="1">
		<npc name="Humphrey" x="0" y="0" z="6" spawntime="60" />
	</npc>
	<npc centerx="32672" centery="31698" centerz="6" radius="1">
		<npc name="Roderick" x="0" y="0" z="6" spawntime="60" />
	</npc>
	<npc centerx="32640" centery="31709" centerz="6" radius="1">
		<npc name="Elf Guard" x="0" y="0" z="6" spawntime="60" />
	</npc>
	<npc centerx="33491" centery="31710" centerz="6" radius="1">
		<npc name="Captain Pelagia" x="0" y="0" z="6" spawntime="60" />
	</npc>
	<npc centerx="32206" centery="31756" centerz="6" radius="1">
		<npc name="Dalbrect" x="0" y="0" z="6" spawntime="60" />
	</npc>
	<npc centerx="33274" centery="31758" centerz="6" radius="1">
		<npc name="Mother Of Jack" x="0" y="0" z="6" spawntime="60" />
	</npc>
	<npc centerx="33175" centery="31763" centerz="6" radius="1">
		<npc name="Captain Seahorse" x="0" y="0" z="6" spawntime="60" />
	</npc>
	<npc centerx="33181" centery="31771" centerz="6" radius="1">
		<npc name="Guide Jonathan" x="0" y="0" z="6" spawntime="60" />
	</npc>
	<npc centerx="32384" centery="31781" centerz="6" radius="1">
		<npc name="Emma" x="0" y="0" z="6" spawntime="60" />
	</npc>
	<npc centerx="33214" centery="31793" centerz="6" radius="1">
		<npc name="Willard" x="0" y="0" z="6" spawntime="60" />
	</npc>
	<npc centerx="33681" centery="31793" centerz="6" radius="1">
		<npc name="Grubokk" x="0" y="0" z="6" spawntime="60" />
	</npc>
	<npc centerx="33276" centery="31800" centerz="6" radius="1">
		<npc name="Telas" x="0" y="0" z="6" spawntime="60" />
	</npc>
	<npc centerx="33172" centery="31801" centerz="6" radius="1">
		<npc name="Mirabell" x="0" y="0" z="6" spawntime="60" />
	</npc>
	<npc centerx="33215" centery="31802" centerz="6" radius="1">
		<npc name="Beatrice" x="0" y="0" z="6" spawntime="60" />
	</npc>
	<npc centerx="33170" centery="31807" centerz="6" radius="1">
		<npc name="Tereban" x="0" y="0" z="6" spawntime="60" />
	</npc>
	<npc centerx="33213" centery="31812" centerz="6" radius="1">
		<npc name="Rudolph" x="0" y="0" z="6" spawntime="60" />
	</npc>
	<npc centerx="32301" centery="31815" centerz="6" radius="1">
		<npc name="Cerdras" x="0" y="0" z="6" spawntime="60" />
	</npc>
	<npc centerx="32387" centery="31822" centerz="6" radius="1">
		<npc name="Captain Greyhound" x="0" y="0" z="6" spawntime="60" />
	</npc>
	<npc centerx="32349" centery="31829" centerz="6" radius="1">
		<npc name="Lea" x="0" y="0" z="6" spawntime="60" />
	</npc>
	<npc centerx="33266" centery="31835" centerz="6" radius="1">
		<npc name="Wyrdin" x="0" y="0" z="6" spawntime="60" />
	</npc>
	<npc centerx="33268" centery="31847" centerz="6" radius="1">
		<npc name="Eliza" x="0" y="0" z="6" spawntime="60" />
	</npc>
	<npc centerx="32031" centery="31872" centerz="6" radius="1">
		<npc name="Captain Dreadnought" x="0" y="0" z="6" spawntime="60" />
	</npc>
	<npc centerx="32062" centery="31881" centerz="6" radius="1">
		<npc name="Wentworth" x="0" y="0" z="6" spawntime="60" />
	</npc>
	<npc centerx="33635" centery="31882" centerz="6" radius="1">
		<npc name="Flint" x="0" y="0" z="6" spawntime="60" />
	</npc>
	<npc centerx="33622" centery="31883" centerz="6" radius="1">
		<npc name="Maro" x="0" y="0" z="6" spawntime="60" />
	</npc>
	<npc centerx="33611" centery="31886" centerz="6" radius="1">
		<npc name="Graham" x="0" y="0" z="6" spawntime="60" />
	</npc>
	<npc centerx="32064" centery="31892" centerz="6" radius="1">
		<npc name="Oressa" x="0" y="0" z="6" spawntime="60" />
	</npc>
	<npc centerx="33639" centery="31897" centerz="6" radius="1">
		<npc name="Fyodor" x="0" y="0" z="6" spawntime="60" />
	</npc>
	<npc centerx="33593" centery="31899" centerz="6" radius="1">
		<npc name="Azalea" x="0" y="0" z="6" spawntime="60" />
	</npc>
	<npc centerx="33286" centery="31955" centerz="6" radius="1">
		<npc name="Pemaret" x="0" y="0" z="6" spawntime="60" />
	</npc>
	<npc centerx="32190" centery="31957" centerz="6" radius="1">
		<npc name="Captain Jack" x="0" y="0" z="6" spawntime="60" />
	</npc>
	<npc centerx="32097" centery="31964" centerz="6" radius="1">
		<npc name="Captain Kurt" x="0" y="0" z="6" spawntime="60" />
	</npc>
	<npc centerx="32724" centery="31976" centerz="6" radius="1">
		<npc name="Wyda" x="0" y="0" z="6" spawntime="60" />
	</npc>
	<npc centerx="32568" centery="32018" centerz="6" radius="1">
		<npc name="Kevin" x="0" y="0" z="6" spawntime="60" />
	</npc>
	<npc centerx="32957" centery="32021" centerz="6" radius="1">
		<npc name="Captain Fearless" x="0" y="0" z="6" spawntime="60" />
	</npc>
	<npc centerx="32952" centery="32030" centerz="6" radius="1">
		<npc name="Guide Elena" x="0" y="0" z="6" spawntime="60" />
	</npc>
	<npc centerx="32877" centery="32031" centerz="6" radius="1">
		<npc name="Christoph" x="0" y="0" z="6" spawntime="60" />
	</npc>
	<npc centerx="32970" centery="32034" centerz="6" radius="1">
		<npc name="Rose" x="0" y="0" z="6" spawntime="60" />
	</npc>
	<npc centerx="32982" centery="32035" centerz="6" radius="1">
		<npc name="Livielle" x="0" y="0" z="6" spawntime="60" />
	</npc>
	<npc centerx="32970" centery="32041" centerz="6" radius="1">
		<npc name="Rodney" x="0" y="0" z="6" spawntime="60" />
	</npc>
	<npc centerx="33015" centery="32048" centerz="6" radius="1">
		<npc name="Carina" x="0" y="0" z="6" spawntime="60" />
	</npc>
	<npc centerx="33021" centery="32052" centerz="6" radius="1">
		<npc name="Rokyn" x="0" y="0" z="6" spawntime="60" />
	</npc>
	<npc centerx="33015" centery="32059" centerz="6" radius="1">
		<npc name="Odemara" x="0" y="0" z="6" spawntime="60" />
	</npc>
	<npc centerx="32990" centery="32062" centerz="6" radius="1">
		<npc name="Allen" x="0" y="0" z="6" spawntime="60" />
	</npc>
	<npc centerx="33000" centery="32065" centerz="6" radius="1">
		<npc name="Yulas" x="0" y="0" z="6" spawntime="60" />
	</npc>
	<npc centerx="32993" centery="32068" centerz="6" radius="1">
		<npc name="Borkas" x="0" y="0" z="6" spawntime="60" />
	</npc>
	<npc centerx="32942" centery="32070" centerz="6" radius="1">
		<npc name="Arnold" x="0" y="0" z="6" spawntime="60" />
	</npc>
	<npc centerx="32883" centery="32076" centerz="6" radius="1">
		<npc name="Julian" x="0" y="0" z="6" spawntime="60" />
	</npc>
	<npc centerx="32914" centery="32076" centerz="6" radius="1">
		<npc name="Lightfoot" x="0" y="0" z="6" spawntime="60" />
	</npc>
	<npc centerx="32890" centery="32078" centerz="6" radius="1">
		<npc name="Chephan" x="0" y="0" z="6" spawntime="60" />
	</npc>
	<npc centerx="32914" centery="32080" centerz="6" radius="1">
		<npc name="Dustrunner" x="0" y="0" z="6" spawntime="60" />
	</npc>
	<npc centerx="32970" centery="32080" centerz="6" radius="1">
		<npc name="Frans" x="0" y="0" z="6" spawntime="60" />
	</npc>
	<npc centerx="32982" centery="32080" centerz="6" radius="1">
		<npc name="Chatterbone" x="0" y="0" z="6" spawntime="60" />
	</npc>
	<npc centerx="32890" centery="32085" centerz="6" radius="1">
		<npc name="Shiantis" x="0" y="0" z="6" spawntime="60" />
	</npc>
	<npc centerx="32883" centery="32087" centerz="6" radius="1">
		<npc name="Nelliem" x="0" y="0" z="6" spawntime="60" />
	</npc>
	<npc centerx="32958" centery="32087" centerz="6" radius="1">
		<npc name="Ashtamor" x="0" y="0" z="6" spawntime="60" />
	</npc>
	<npc centerx="32971" centery="32088" centerz="6" radius="1">
		<npc name="Digger" x="0" y="0" z="6" spawntime="60" />
	</npc>
	<npc centerx="32980" centery="32088" centerz="6" radius="1">
		<npc name="Smiley" x="0" y="0" z="6" spawntime="60" />
	</npc>
	<npc centerx="32949" centery="32095" centerz="6" radius="1">
		<npc name="Pyro Peter" x="0" y="0" z="6" spawntime="60" />
	</npc>
	<npc centerx="33052" centery="32095" centerz="6" radius="1">
		<npc name="Rafzan" x="0" y="0" z="6" spawntime="60" />
	</npc>
	<npc centerx="33028" centery="32097" centerz="6" radius="1">
		<npc name="Chuck The Worker" x="0" y="0" z="6" spawntime="60" />
	</npc>
	<npc centerx="33016" centery="32100" centerz="6" radius="1">
		<npc name="Norman The Foreman" x="0" y="0" z="6" spawntime="60" />
	</npc>
	<npc centerx="32952" centery="32103" centerz="6" radius="1">
		<npc name="Norbert" x="0" y="0" z="6" spawntime="60" />
	</npc>
	<npc centerx="33030" centery="32103" centerz="6" radius="1">
		<npc name="Jack The Worker" x="0" y="0" z="6" spawntime="60" />
	</npc>
	<npc centerx="32943" centery="32104" centerz="6" radius="1">
		<npc name="Velvet" x="0" y="0" z="6" spawntime="60" />
	</npc>
	<npc centerx="33021" centery="32109" centerz="6" radius="1">
		<npc name="Bob The Worker" x="0" y="0" z="6" spawntime="60" />
	</npc>
	<npc centerx="32944" centery="32110" centerz="6" radius="1">
		<npc name="Stan" x="0" y="0" z="6" spawntime="60" />
	</npc>
	<npc centerx="32952" centery="32110" centerz="6" radius="1">
		<npc name="Aldo" x="0" y="0" z="6" spawntime="60" />
	</npc>
	<npc centerx="32910" centery="32111" centerz="6" radius="1">
		<npc name="Yanni" x="0" y="0" z="6" spawntime="60" />
	</npc>
	<npc centerx="32883" centery="32113" centerz="6" radius="1">
		<npc name="Ottokar" x="0" y="0" z="6" spawntime="60" />
	</npc>
	<npc centerx="32904" centery="32117" centerz="6" radius="1">
		<npc name="Xed" x="0" y="0" z="6" spawntime="60" />
	</npc>
	<npc centerx="32913" centery="32118" centerz="6" radius="1">
		<npc name="Romella" x="0" y="0" z="6" spawntime="60" />
	</npc>
	<npc centerx="32881" centery="32127" centerz="6" radius="1">
		<npc name="Alwin" x="0" y="0" z="6" spawntime="60" />
	</npc>
	<npc centerx="32935" centery="32139" centerz="6" radius="1">
		<npc name="Warbert" x="0" y="0" z="6" spawntime="60" />
	</npc>
	<npc centerx="32538" centery="32143" centerz="6" radius="1">
		<npc name="Hoggle" x="0" y="0" z="6" spawntime="60" />
	</npc>
	<npc centerx="32310" centery="32170" centerz="6" radius="1">
		<npc name="Stutch" x="0" y="0" z="6" spawntime="60" />
	</npc>
	<npc centerx="32312" centery="32170" centerz="6" radius="1">
		<npc name="Harsky" x="0" y="0" z="6" spawntime="60" />
	</npc>
	<npc centerx="32311" centery="32172" centerz="6" radius="1">
		<npc name="King Tibianus" x="0" y="0" z="6" spawntime="60" />
	</npc>
	<npc centerx="32315" centery="32178" centerz="6" radius="1">
		<npc name="Noodles" x="0" y="0" z="6" spawntime="60" />
	</npc>
	<npc centerx="32093" centery="32180" centerz="6" radius="1">
		<npc name="Dallheim" x="0" y="0" z="6" spawntime="60" />
	</npc>
	<npc centerx="32349" centery="32183" centerz="6" radius="1">
		<npc name="Chester Kahs" x="0" y="0" z="6" spawntime="60" />
	</npc>
	<npc centerx="32104" centery="32190" centerz="6" radius="1">
		<npc name="The Oracle" x="0" y="0" z="6" spawntime="60" />
	</npc>
	<npc centerx="32406" centery="32201" centerz="6" radius="1">
		<npc name="Gregor" x="0" y="0" z="6" spawntime="60" />
	</npc>
	<npc centerx="32022" centery="32202" centerz="6" radius="1">
		<npc name="Zerbrus" x="0" y="0" z="6" spawntime="60" />
	</npc>
	<npc centerx="32340" centery="32206" centerz="6" radius="1">
		<npc name="Black Bert" x="0" y="0" z="6" spawntime="60" />
	</npc>
	<npc centerx="32105" centery="32207" centerz="6" radius="1">
		<npc name="Dixi" x="0" y="0" z="6" spawntime="60" />
	</npc>
	<npc centerx="32319" centery="32208" centerz="6" radius="1">
		<npc name="Guide Luke" x="0" y="0" z="6" spawntime="60" />
	</npc>
	<npc centerx="32310" centery="32210" centerz="6" radius="1">
		<npc name="Captain Bluebear" x="0" y="-1" z="6" spawntime="60" />
	</npc>
	<npc centerx="32363" centery="32210" centerz="6" radius="1">
		<npc name="Todd" x="0" y="0" z="6" spawntime="60" />
	</npc>
	<npc centerx="32425" centery="32223" centerz="6" radius="1">
		<npc name="Tim, The Guard" x="0" y="0" z="6" spawntime="60" />
	</npc>
	<npc centerx="32343" centery="32245" centerz="6" radius="1">
		<npc name="Galuna" x="0" y="0" z="6" spawntime="60" />
	</npc>
	<npc centerx="32289" centery="32252" centerz="6" radius="1">
		<npc name="Robin" x="0" y="0" z="6" spawntime="60" />
	</npc>
	<npc centerx="32817" centery="32261" centerz="6" radius="1">
		<npc name="Oldrak" x="0" y="0" z="6" spawntime="60" />
	</npc>
	<npc centerx="32303" centery="32268" centerz="6" radius="1">
		<npc name="Lungelen" x="0" y="0" z="6" spawntime="60" />
	</npc>
	<npc centerx="32034" centery="32273" centerz="6" radius="1">
		<npc name="Santiago" x="0" y="0" z="6" spawntime="60" />
	</npc>
	<npc centerx="32197" centery="32292" centerz="6" radius="1">
		<npc name="Emael" x="0" y="0" z="6" spawntime="60" />
	</npc>
	<npc centerx="32204" centery="32292" centerz="6" radius="1">
		<npc name="Jorge" x="0" y="0" z="6" spawntime="60" />
	</npc>
	<npc centerx="32210" centery="32296" centerz="6" radius="1">
		<npc name="Charos" x="0" y="0" z="6" spawntime="60" />
	</npc>
	<npc centerx="32193" centery="32297" centerz="6" radius="1">
		<npc name="Kepar" x="0" y="0" z="6" spawntime="60" />
	</npc>
	<npc centerx="32200" centery="32304" centerz="6" radius="1">
		<npc name="Yana" x="0" y="0" z="6" spawntime="60" />
	</npc>
	<npc centerx="33628" centery="32344" centerz="6" radius="1">
		<npc name="Morax" x="0" y="0" z="6" spawntime="60" />
	</npc>
	<npc centerx="32345" centery="32363" centerz="6" radius="1">
		<npc name="Norf" x="0" y="0" z="6" spawntime="60" />
	</npc>
	<npc centerx="33515" centery="32363" centerz="6" radius="1">
		<npc name="Zedrulon The Fallen" x="0" y="0" z="6" spawntime="60" />
	</npc>
	<npc centerx="32056" centery="32368" centerz="6" radius="1">
		<npc name="Captain Tiberius" x="0" y="0" z="6" spawntime="60" />
	</npc>
	<npc centerx="33716" centery="32376" centerz="6" radius="1">
		<npc name="Dream Butterfly" x="0" y="0" z="6" spawntime="60" />
	</npc>
	<npc centerx="33231" centery="32389" centerz="6" radius="1">
		<npc name="Kazzan" x="0" y="0" z="6" spawntime="60" />
	</npc>
	<npc centerx="33240" centery="32392" centerz="6" radius="1">
		<npc name="Morun" x="0" y="0" z="6" spawntime="60" />
	</npc>
	<npc centerx="33269" centery="32440" centerz="6" radius="1">
		<npc name="Chemar" x="0" y="0" z="6" spawntime="60" />
	</npc>
	<npc centerx="33290" centery="32481" centerz="6" radius="1">
		<npc name="Petros" x="0" y="0" z="6" spawntime="60" />
	</npc>
	<npc centerx="33066" centery="32530" centerz="6" radius="1">
		<npc name="Jean Pierre" x="0" y="0" z="6" spawntime="60" />
	</npc>
	<npc centerx="33102" centery="32532" centerz="6" radius="1">
		<npc name="Umar" x="0" y="0" z="6" spawntime="60" />
	</npc>
	<npc centerx="32161" centery="32558" centerz="6" radius="1">
		<npc name="Jack Fate (Goroma)" x="0" y="0" z="6" spawntime="60" />
	</npc>
	<npc centerx="32826" centery="32574" centerz="6" radius="1">
		<npc name="Hairycles" x="0" y="0" z="6" spawntime="60" />
	</npc>
	<npc centerx="33047" centery="32622" centerz="6" radius="1">
		<npc name="Ubaid" x="0" y="0" z="6" spawntime="60" />
	</npc>
	<npc centerx="31915" centery="32710" centerz="6" radius="1">
		<npc name="Captain Max (Calassa)" x="0" y="0" z="6" spawntime="60" />
	</npc>
	<npc centerx="32621" centery="32738" centerz="6" radius="1">
		<npc name="Gail" x="0" y="0" z="6" spawntime="60" />
	</npc>
	<npc centerx="32634" centery="32739" centerz="6" radius="1">
		<npc name="Ferks" x="0" y="0" z="6" spawntime="60" />
	</npc>
	<npc centerx="32620" centery="32746" centerz="6" radius="1">
		<npc name="Ray" x="0" y="0" z="6" spawntime="60" />
	</npc>
	<npc centerx="32634" centery="32747" centerz="6" radius="1">
		<npc name="Brengus" x="0" y="0" z="6" spawntime="60" />
	</npc>
	<npc centerx="32580" centery="32751" centerz="6" radius="1">
		<npc name="Myra" x="0" y="0" z="6" spawntime="60" />
	</npc>
	<npc centerx="32572" centery="32753" centerz="6" radius="1">
		<npc name="Helor" x="0" y="0" z="6" spawntime="60" />
	</npc>
	<npc centerx="32580" centery="32757" centerz="6" radius="1">
		<npc name="Ustan" x="0" y="0" z="6" spawntime="60" />
	</npc>
	<npc centerx="32330" centery="32767" centerz="6" radius="1">
		<npc name="Percy Silverhand" x="0" y="0" z="6" spawntime="60" />
	</npc>
	<npc centerx="32693" centery="32767" centerz="6" radius="1">
		<npc name="Grizzly Adams" x="0" y="0" z="6" spawntime="60" />
	</npc>
	<npc centerx="32529" centery="32783" centerz="6" radius="1">
		<npc name="Charles" x="0" y="0" z="6" spawntime="60" />
	</npc>
	<npc centerx="32362" centery="32787" centerz="6" radius="1">
		<npc name="Theodore Loveless" x="0" y="0" z="6" spawntime="60" />
	</npc>
	<npc centerx="32543" centery="32787" centerz="6" radius="1">
		<npc name="Guide Tiko" x="0" y="0" z="6" spawntime="60" />
	</npc>
	<npc centerx="33126" centery="32810" centerz="6" radius="1">
		<npc name="Ahmet" x="0" y="0" z="6" spawntime="60" />
	</npc>
	<npc centerx="33135" centery="32810" centerz="6" radius="1">
		<npc name="Memech" x="0" y="0" z="6" spawntime="60" />
	</npc>
	<npc centerx="33126" centery="32821" centerz="6" radius="1">
		<npc name="Jezzara" x="0" y="0" z="6" spawntime="60" />
	</npc>
	<npc centerx="33135" centery="32821" centerz="6" radius="1">
		<npc name="Tesha" x="0" y="0" z="6" spawntime="60" />
	</npc>
	<npc centerx="33778" centery="32837" centerz="6" radius="1">
		<npc name="Nipuna" x="0" y="0" z="6" spawntime="60" />
	</npc>
	<npc centerx="33773" centery="32840" centerz="6" radius="1">
		<npc name="Isika" x="0" y="0" z="6" spawntime="60" />
	</npc>
	<npc centerx="33777" centery="32844" centerz="6" radius="1">
		<npc name="Asphota" x="0" y="0" z="6" spawntime="60" />
	</npc>
	<npc centerx="33149" centery="32867" centerz="6" radius="1">
		<npc name="Tothdral" x="0" y="0" z="6" spawntime="60" />
	</npc>
	<npc centerx="33091" centery="32883" centerz="6" radius="1">
		<npc name="Captain Sinbeard" x="0" y="0" z="6" spawntime="60" />
	</npc>
	<npc centerx="32025" centery="32884" centerz="6" radius="1">
		<npc name="One-Eyed Joe" x="0" y="0" z="6" spawntime="60" />
	</npc>
	<npc centerx="33070" centery="32885" centerz="6" radius="1">
		<npc name="Arito" x="0" y="0" z="6" spawntime="60" />
	</npc>
	<npc centerx="33085" centery="32885" centerz="6" radius="1">
		<npc name="Guide Rahlkora" x="0" y="0" z="6" spawntime="60" />
	</npc>
	<npc centerx="32286" centery="32891" centerz="6" radius="1">
		<npc name="Jack Fate" x="0" y="0" z="6" spawntime="60" />
	</npc>
	<npc centerx="32275" centery="32894" centerz="6" radius="1">
		<npc name="Guide Davina" x="0" y="0" z="6" spawntime="60" />
	</npc>
	<npc centerx="32298" centery="32895" centerz="6" radius="1">
		<npc name="Captain Max" x="0" y="0" z="6" spawntime="60" />
	</npc>
	<npc centerx="10320" centery="10089" centerz="7" radius="1">
		<npc name="Sane Mage" x="0" y="0" z="7" spawntime="60" />
	</npc>
	<npc centerx="12067" centery="12012" centerz="7" radius="1">
		<npc name="Asima" x="0" y="0" z="7" spawntime="60" />
	</npc>
	<npc centerx="12067" centery="12025" centerz="7" radius="1">
		<npc name="Mugluf" x="0" y="0" z="7" spawntime="60" />
	</npc>
	<npc centerx="12064" centery="12032" centerz="7" radius="1">
		<npc name="Halif" x="0" y="0" z="7" spawntime="60" />
	</npc>
	<npc centerx="12079" centery="12039" centerz="7" radius="1">
		<npc name="Edoch" x="0" y="0" z="7" spawntime="60" />
	</npc>
	<npc centerx="12064" centery="12040" centerz="7" radius="1">
		<npc name="Azil" x="0" y="0" z="7" spawntime="60" />
	</npc>
	<npc centerx="12072" centery="12043" centerz="7" radius="1">
		<npc name="Habdel" x="0" y="0" z="7" spawntime="60" />
	</npc>
	<npc centerx="13962" centery="13988" centerz="7" radius="1">
		<npc name="Yalahari" x="0" y="0" z="7" spawntime="60" />
	</npc>
	<npc centerx="13962" centery="14023" centerz="7" radius="1">
		<npc name="Palimuth" x="0" y="0" z="7" spawntime="60" />
	</npc>
	<npc centerx="13944" centery="14036" centerz="7" radius="1">
		<npc name="Dorbin" x="0" y="0" z="7" spawntime="60" />
	</npc>
	<npc centerx="13991" centery="14076" centerz="7" radius="1">
		<npc name="Julius" x="0" y="0" z="7" spawntime="60" />
	</npc>
	<npc centerx="33890" centery="31018" centerz="7" radius="1">
		<npc name="Cold Percht Sleigh" x="0" y="1" z="7" spawntime="60" />
	</npc>
	<npc centerx="33891" centery="31021" centerz="7" radius="1">
		<npc name="Bright Percht Sleigh" x="-1" y="0" z="7" spawntime="60" />
	</npc>
	<npc centerx="33888" centery="31023" centerz="7" radius="1">
		<npc name="Dark Percht Sleigh" x="1" y="-1" z="7" spawntime="60" />
	</npc>
	<npc centerx="32351" centery="31026" centerz="7" radius="1">
		<npc name="Hjaern" x="0" y="0" z="7" spawntime="60" />
	</npc>
	<npc centerx="33469" centery="31027" centerz="7" radius="1">
		<npc name="Lora" x="0" y="0" z="7" spawntime="60" />
	</npc>
	<npc centerx="33489" centery="31036" centerz="7" radius="1">
		<npc name="Vigintius" x="0" y="0" z="7" spawntime="60" />
	</npc>
	<npc centerx="32330" centery="31046" centerz="7" radius="1">
		<npc name="Nilsor" x="0" y="0" z="7" spawntime="60" />
	</npc>
	<npc centerx="33102" centery="31057" centerz="7" radius="1">
		<npc name="Zurak (Arena)" x="0" y="0" z="7" spawntime="60" />
	</npc>
	<npc centerx="33494" centery="31057" centerz="7" radius="1">
		<npc name="Kendra" x="0" y="0" z="7" spawntime="60" />
	</npc>
	<npc centerx="32892" centery="31061" centerz="7" radius="1">
		<npc name="Tamara" x="0" y="0" z="7" spawntime="60" />
	</npc>
	<npc centerx="32879" centery="31076" centerz="7" radius="1">
		<npc name="Ethan" x="0" y="0" z="7" spawntime="60" />
	</npc>
	<npc centerx="32302" centery="31082" centerz="7" radius="1">
		<npc name="Iskan" x="0" y="0" z="7" spawntime="60" />
	</npc>
	<npc centerx="32425" centery="31085" centerz="7" radius="1">
		<npc name="Sinatuki" x="0" y="0" z="7" spawntime="60" />
	</npc>
	<npc centerx="32231" centery="31097" centerz="7" radius="1">
		<npc name="Halvar" x="0" y="0" z="7" spawntime="60" />
	</npc>
	<npc centerx="32801" centery="31103" centerz="7" radius="1">
		<npc name="Reed" x="0" y="0" z="7" spawntime="60" />
	</npc>
	<npc centerx="32319" centery="31113" centerz="7" radius="1">
		<npc name="Bertha" x="0" y="0" z="7" spawntime="60" />
	</npc>
	<npc centerx="32740" centery="31113" centerz="7" radius="1">
		<npc name="Bruce" x="0" y="0" z="7" spawntime="60" />
	</npc>
	<npc centerx="32328" centery="31118" centerz="7" radius="1">
		<npc name="Sirik" x="0" y="0" z="7" spawntime="60" />
	</npc>
	<npc centerx="32279" centery="31131" centerz="7" radius="1">
		<npc name="Janz" x="0" y="0" z="7" spawntime="60" />
	</npc>
	<npc centerx="32211" centery="31132" centerz="7" radius="1">
		<npc name="Kjesse" x="0" y="0" z="7" spawntime="60" />
	</npc>
	<npc centerx="32307" centery="31134" centerz="7" radius="1">
		<npc name="Nelly" x="0" y="0" z="7" spawntime="60" />
	</npc>
	<npc centerx="32288" centery="31135" centerz="7" radius="1">
		<npc name="Fynn" x="0" y="0" z="7" spawntime="60" />
	</npc>
	<npc centerx="32318" centery="31135" centerz="7" radius="1">
		<npc name="Lurik" x="0" y="0" z="7" spawntime="60" />
	</npc>
	<npc centerx="32299" centery="31136" centerz="7" radius="1">
		<npc name="Jessica" x="0" y="0" z="7" spawntime="60" />
	</npc>
	<npc centerx="32895" centery="31139" centerz="7" radius="1">
		<npc name="Yaman" x="0" y="0" z="7" spawntime="60" />
	</npc>
	<npc centerx="32219" centery="31142" centerz="7" radius="1">
		<npc name="Eirik" x="0" y="0" z="7" spawntime="60" />
	</npc>
	<npc centerx="32202" centery="31153" centerz="7" radius="1">
		<npc name="Sven" x="0" y="0" z="7" spawntime="60" />
	</npc>
	<npc centerx="32884" centery="31160" centerz="7" radius="1">
		<npc name="Barry" x="0" y="0" z="7" spawntime="60" />
	</npc>
	<npc centerx="32202" centery="31161" centerz="7" radius="1">
		<npc name="Dankwart" x="0" y="0" z="7" spawntime="60" />
	</npc>
	<npc centerx="32462" centery="31173" centerz="7" radius="1">
		<npc name="Buddel (Helheim)" x="0" y="0" z="7" spawntime="60" />
	</npc>
	<npc centerx="32941" centery="31181" centerz="7" radius="1">
		<npc name="Tarak (Sunken)" x="0" y="0" z="7" spawntime="60" />
	</npc>
	<npc centerx="32801" centery="31188" centerz="7" radius="1">
		<npc name="Yalahari" x="0" y="0" z="7" spawntime="60" />
	</npc>
	<npc centerx="32687" centery="31190" centerz="7" radius="1">
		<npc name="Hal" x="0" y="0" z="7" spawntime="60" />
	</npc>
	<npc centerx="32799" centery="31190" centerz="7" radius="1">
		<npc name="Golem Guardian" x="0" y="0" z="7" spawntime="60" />
	</npc>
	<npc centerx="32803" centery="31190" centerz="7" radius="1">
		<npc name="Golem Guardian" x="0" y="0" z="7" spawntime="60" />
	</npc>
	<npc centerx="32255" centery="31195" centerz="7" radius="1">
		<npc name="Buddel" x="0" y="0" z="7" spawntime="60" />
	</npc>
	<npc centerx="32917" centery="31198" centerz="7" radius="1">
		<npc name="Tarak (Inner)" x="0" y="0" z="7" spawntime="60" />
	</npc>
	<npc centerx="33129" centery="31198" centerz="7" radius="1">
		<npc name="Gate Guardian" x="0" y="0" z="7" spawntime="60" />
	</npc>
	<npc centerx="32852" centery="31209" centerz="7" radius="1">
		<npc name="Serafin" x="0" y="0" z="7" spawntime="60" />
	</npc>
	<npc centerx="33082" centery="31220" centerz="7" radius="1">
		<npc name="Zlak" x="0" y="0" z="7" spawntime="60" />
	</npc>
	<npc centerx="32821" centery="31222" centerz="7" radius="1">
		<npc name="Soilance" x="0" y="0" z="7" spawntime="60" />
	</npc>
	<npc centerx="32801" centery="31223" centerz="7" radius="1">
		<npc name="Palimuth" x="0" y="0" z="7" spawntime="60" />
	</npc>
	<npc centerx="33158" centery="31225" centerz="7" radius="1">
		<npc name="Zurak" x="0" y="0" z="7" spawntime="60" />
	</npc>
	<npc centerx="32787" centery="31226" centerz="7" radius="1">
		<npc name="Timothy" x="0" y="0" z="7" spawntime="60" />
	</npc>
	<npc centerx="32332" centery="31227" centerz="7" radius="1">
		<npc name="Buddel (Tyrsung)" x="0" y="0" z="7" spawntime="60" />
	</npc>
	<npc centerx="32894" centery="31228" centerz="7" radius="1">
		<npc name="Oliver" x="0" y="0" z="7" spawntime="60" />
	</npc>
	<npc centerx="33154" centery="31230" centerz="7" radius="1">
		<npc name="Zurak" x="0" y="0" z="7" spawntime="60" />
	</npc>
	<npc centerx="32783" centery="31236" centerz="7" radius="1">
		<npc name="Dorbin" x="0" y="0" z="7" spawntime="60" />
	</npc>
	<npc centerx="32777" centery="31237" centerz="7" radius="1">
		<npc name="Orc Berserker" x="0" y="0" z="7" spawntime="60" />
	</npc>
	<npc centerx="32787" centery="31238" centerz="7" radius="1">
		<npc name="Oiriz" x="0" y="0" z="7" spawntime="60" />
	</npc>
	<npc centerx="32822" centery="31238" centerz="7" radius="1">
		<npc name="A Grumpy Cyclops" x="0" y="0" z="7" spawntime="60" />
	</npc>
	<npc centerx="32821" centery="31240" centerz="7" radius="1">
		<npc name="Morpel" x="0" y="0" z="7" spawntime="60" />
	</npc>
	<npc centerx="32807" centery="31246" centerz="7" radius="1">
		<npc name="Menacing Mummy" x="0" y="0" z="7" spawntime="60" />
	</npc>
	<npc centerx="32812" centery="31248" centerz="7" radius="1">
		<npc name="Lisander" x="0" y="0" z="7" spawntime="60" />
	</npc>
	<npc centerx="32822" centery="31249" centerz="7" radius="1">
		<npc name="Znozel" x="0" y="0" z="7" spawntime="60" />
	</npc>
	<npc centerx="32810" centery="31251" centerz="7" radius="1">
		<npc name="Pugwah" x="0" y="0" z="7" spawntime="60" />
	</npc>
	<npc centerx="32694" centery="31256" centerz="7" radius="1">
		<npc name="Tony" x="0" y="0" z="7" spawntime="60" />
	</npc>
	<npc centerx="32830" centery="31276" centerz="7" radius="1">
		<npc name="Julius" x="0" y="0" z="7" spawntime="60" />
	</npc>
	<npc centerx="32787" centery="31277" centerz="7" radius="1">
		<npc name="Lorietta" x="0" y="0" z="7" spawntime="60" />
	</npc>
	<npc centerx="32720" centery="31288" centerz="7" radius="1">
		<npc name="Zarak" x="0" y="0" z="7" spawntime="60" />
	</npc>
	<npc centerx="32020" centery="31294" centerz="7" radius="1">
		<npc name="Buddel (Raider Camp)" x="0" y="0" z="7" spawntime="60" />
	</npc>
	<npc centerx="32849" centery="31300" centerz="7" radius="1">
		<npc name="Iriana" x="0" y="0" z="7" spawntime="60" />
	</npc>
	<npc centerx="32856" centery="31302" centerz="7" radius="1">
		<npc name="Peter" x="0" y="0" z="7" spawntime="60" />
	</npc>
	<npc centerx="33448" centery="31309" centerz="7" radius="1">
		<npc name="Orockle" x="0" y="0" z="7" spawntime="60" />
	</npc>
	<npc centerx="32564" centery="31313" centerz="7" radius="1">
		<npc name="Maris (Fenrock)" x="0" y="0" z="7" spawntime="60" />
	</npc>
	<npc centerx="33457" centery="31321" centerz="7" radius="1">
		<npc name="Old Rock Boy" x="0" y="0" z="7" spawntime="60" />
	</npc>
	<npc centerx="33466" centery="31324" centerz="7" radius="1">
		<npc name="Alternative Rock" x="0" y="0" z="7" spawntime="60" />
	</npc>
	<npc centerx="32859" centery="31325" centerz="7" radius="1">
		<npc name="Armenius" x="0" y="0" z="7" spawntime="60" />
	</npc>
	<npc centerx="33453" centery="31330" centerz="7" radius="1">
		<npc name="Rock Steady" x="0" y="0" z="7" spawntime="60" />
	</npc>
	<npc centerx="32836" centery="31364" centerz="7" radius="1">
		<npc name="Harlow" x="0" y="0" z="7" spawntime="60" />
	</npc>
	<npc centerx="33038" centery="31367" centerz="7" radius="1">
		<npc name="Messenger Of Heaven" x="0" y="0" z="7" spawntime="60" />
	</npc>
	<npc centerx="32224" centery="31381" centerz="7" radius="1">
		<npc name="Buddel (Okolnir)" x="0" y="0" z="7" spawntime="60" />
	</npc>
	<npc centerx="33174" centery="31394" centerz="7" radius="1">
		<npc name="Curos" x="0" y="0" z="7" spawntime="60" />
	</npc>
	<npc centerx="32640" centery="31437" centerz="7" radius="1">
		<npc name="Maris (Mistrock)" x="0" y="0" z="7" spawntime="60" />
	</npc>
	<npc centerx="32004" centery="31443" centerz="7" radius="1">
		<npc name="Nor" x="0" y="0" z="7" spawntime="60" />
	</npc>
	<npc centerx="33941" centery="31465" centerz="7" radius="1">
		<npc name="Alyxo" x="0" y="0" z="7" spawntime="60" />
	</npc>
	<npc centerx="33891" centery="31474" centerz="7" radius="1">
		<npc name="Guide Meruka" x="0" y="0" z="7" spawntime="60" />
	</npc>
	<npc centerx="33919" centery="31492" centerz="7" radius="1">
		<npc name="Guard Saros" x="0" y="0" z="7" spawntime="60" />
	</npc>
	<npc centerx="33758" centery="31494" centerz="7" radius="1">
		<npc name="Shimun" x="0" y="0" z="7" spawntime="60" />
	</npc>
	<npc centerx="33866" centery="31494" centerz="7" radius="1">
		<npc name="Guard Senet" x="0" y="0" z="7" spawntime="60" />
	</npc>
	<npc centerx="33903" centery="31495" centerz="7" radius="1">
		<npc name="Ramina" x="0" y="0" z="7" spawntime="60" />
	</npc>
	<npc centerx="33904" centery="31498" centerz="7" radius="1">
		<npc name="Ninos" x="0" y="0" z="7" spawntime="60" />
	</npc>
	<npc centerx="33916" centery="31506" centerz="7" radius="1">
		<npc name="Khanna" x="0" y="0" z="7" spawntime="60" />
	</npc>
	<npc centerx="33948" centery="31506" centerz="7" radius="1">
		<npc name="Atur" x="0" y="0" z="7" spawntime="60" />
	</npc>
	<npc centerx="33922" centery="31513" centerz="7" radius="1">
		<npc name="Yonan" x="0" y="0" z="7" spawntime="60" />
	</npc>
	<npc centerx="33910" centery="31514" centerz="7" radius="1">
		<npc name="Faloriel" x="0" y="0" z="7" spawntime="60" />
	</npc>
	<npc centerx="33904" centery="31518" centerz="7" radius="1">
		<npc name="Inkaef" x="0" y="0" z="7" spawntime="60" />
	</npc>
	<npc centerx="33915" centery="31519" centerz="7" radius="1">
		<npc name="Eliyas" x="0" y="0" z="7" spawntime="60" />
	</npc>
	<npc centerx="33937" centery="31527" centerz="7" radius="1">
		<npc name="Guard Bazaya" x="0" y="0" z="7" spawntime="60" />
	</npc>
	<npc centerx="33871" centery="31528" centerz="7" radius="1">
		<npc name="Ninev" x="0" y="0" z="7" spawntime="60" />
	</npc>
	<npc centerx="33913" centery="31530" centerz="7" radius="1">
		<npc name="Narsai" x="0" y="0" z="7" spawntime="60" />
	</npc>
	<npc centerx="32856" centery="31549" centerz="7" radius="1">
		<npc name="Harlow (Vengoth)" x="0" y="0" z="7" spawntime="60" />
	</npc>
	<npc centerx="32045" centery="31580" centerz="7" radius="1">
		<npc name="Svenson" x="0" y="0" z="7" spawntime="60" />
	</npc>
	<npc centerx="32417" centery="31583" centerz="7" radius="1">
		<npc name="Ajax" x="0" y="0" z="7" spawntime="60" />
	</npc>
	<npc centerx="32692" centery="31588" centerz="7" radius="1">
		<npc name="Brasith" x="0" y="0" z="7" spawntime="60" />
	</npc>
	<npc centerx="32485" centery="31604" centerz="7" radius="1">
		<npc name="Bruno" x="0" y="0" z="7" spawntime="60" />
	</npc>
	<npc centerx="32670" centery="31607" centerz="7" radius="1">
		<npc name="Elvith" x="0" y="0" z="7" spawntime="60" />
	</npc>
	<npc centerx="32688" centery="31610" centerz="7" radius="1">
		<npc name="Irea" x="0" y="0" z="7" spawntime="60" />
	</npc>
	<npc centerx="32490" centery="31622" centerz="7" radius="1">
		<npc name="Graubart" x="0" y="0" z="7" spawntime="60" />
	</npc>
	<npc centerx="32363" centery="31624" centerz="7" radius="1">
		<npc name="Gelagos" x="0" y="0" z="7" spawntime="60" />
	</npc>
	<npc centerx="32482" centery="31624" centerz="7" radius="1">
		<npc name="Marlene" x="0" y="0" z="7" spawntime="60" />
	</npc>
	<npc centerx="32500" centery="31627" centerz="7" radius="1">
		<npc name="Mortimer" x="0" y="0" z="7" spawntime="60" />
	</npc>
	<npc centerx="32366" centery="31628" centerz="7" radius="1">
		<npc name="Bron" x="0" y="0" z="7" spawntime="60" />
	</npc>
	<npc centerx="32731" centery="31634" centerz="7" radius="1">
		<npc name="Maealil" x="0" y="0" z="7" spawntime="60" />
	</npc>
	<npc centerx="33844" centery="31638" centerz="7" radius="1">
		<npc name="Saideh" x="0" y="0" z="7" spawntime="60" />
	</npc>
	<npc centerx="32307" centery="31645" centerz="7" radius="1">
		<npc name="Tired Tree" x="0" y="0" z="7" spawntime="60" />
	</npc>
	<npc centerx="33195" centery="31646" centerz="7" radius="1">
		<npc name="Messenger Of Heaven" x="0" y="0" z="7" spawntime="60" />
	</npc>
	<npc centerx="33657" centery="31654" centerz="7" radius="1">
		<npc name="Nibble" x="0" y="0" z="7" spawntime="60" />
	</npc>
	<npc centerx="33627" centery="31655" centerz="7" radius="1">
		<npc name="Ghorza" x="0" y="0" z="7" spawntime="60" />
	</npc>
	<npc centerx="32670" centery="31658" centerz="7" radius="1">
		<npc name="Anerui" x="0" y="0" z="7" spawntime="60" />
	</npc>
	<npc centerx="32138" centery="31659" centerz="7" radius="1">
		<npc name="Scott" x="0" y="0" z="7" spawntime="60" />
	</npc>
	<npc centerx="32127" centery="31660" centerz="7" radius="1">
		<npc name="Anderson" x="0" y="0" z="7" spawntime="60" />
	</npc>
	<npc centerx="33638" centery="31661" centerz="7" radius="1">
		<npc name="Vuzrog" x="0" y="0" z="7" spawntime="60" />
	</npc>
	<npc centerx="33656" centery="31663" centerz="7" radius="1">
		<npc name="Larek" x="0" y="0" z="7" spawntime="60" />
	</npc>
	<npc centerx="32428" centery="31667" centerz="7" radius="1">
		<npc name="Aneus" x="0" y="0" z="7" spawntime="60" />
	</npc>
	<npc centerx="32140" centery="31671" centerz="7" radius="1">
		<npc name="Vera" x="0" y="0" z="7" spawntime="60" />
	</npc>
	<npc centerx="32233" centery="31675" centerz="7" radius="1">
		<npc name="Nielson" x="0" y="0" z="7" spawntime="60" />
	</npc>
	<npc centerx="32656" centery="31676" centerz="7" radius="1">
		<npc name="Faluae" x="0" y="0" z="7" spawntime="60" />
	</npc>
	<npc centerx="33634" centery="31677" centerz="7" radius="1">
		<npc name="Mugruu" x="0" y="0" z="7" spawntime="60" />
	</npc>
	<npc centerx="32660" centery="31685" centerz="7" radius="1">
		<npc name="Lavirias" x="0" y="0" z="7" spawntime="60" />
	</npc>
	<npc centerx="33348" centery="31687" centerz="7" radius="1">
		<npc name="Gladys" x="0" y="0" z="7" spawntime="60" />
	</npc>
	<npc centerx="33342" centery="31691" centerz="7" radius="1">
		<npc name="Cornell" x="0" y="0" z="7" spawntime="60" />
	</npc>
	<npc centerx="32022" centery="31692" centerz="7" radius="1">
		<npc name="Carlson" x="0" y="0" z="7" spawntime="60" />
	</npc>
	<npc centerx="32673" centery="31698" centerz="7" radius="1">
		<npc name="Olrik" x="0" y="0" z="7" spawntime="60" />
	</npc>
	<npc centerx="32216" centery="31700" centerz="7" radius="1">
		<npc name="Arkarra" x="0" y="0" z="7" spawntime="60" />
	</npc>
	<npc centerx="32226" centery="31704" centerz="7" radius="1">
		<npc name="Lothar" x="0" y="0" z="7" spawntime="60" />
	</npc>
	<npc centerx="33123" centery="31713" centerz="7" radius="1">
		<npc name="Ikassis" x="0" y="0" z="7" spawntime="60" />
	</npc>
	<npc centerx="32665" centery="31717" centerz="7" radius="1">
		<npc name="Ceiron" x="0" y="0" z="7" spawntime="60" />
	</npc>
	<npc centerx="31953" centery="31718" centerz="7" radius="1">
		<npc name="Ruprecht" x="0" y="0" z="7" spawntime="60" />
	</npc>
	<npc centerx="33304" centery="31720" centerz="7" radius="1">
		<npc name="Cornell" x="0" y="0" z="7" spawntime="60" />
	</npc>
	<npc centerx="32412" centery="31728" centerz="7" radius="1">
		<npc name="A Fluffy Squirrel" x="0" y="0" z="7" spawntime="60" />
	</npc>
	<npc centerx="33185" centery="31732" centerz="7" radius="1">
		<npc name="A Swan" x="0" y="0" z="7" spawntime="60" />
	</npc>
	<npc centerx="32701" centery="31734" centerz="7" radius="1">
		<npc name="Tooth Fairy" x="0" y="0" z="7" spawntime="60" />
	</npc>
	<npc centerx="32610" centery="31741" centerz="7" radius="1">
		<npc name="Alkestios" x="0" y="0" z="7" spawntime="60" />
	</npc>
	<npc centerx="32596" centery="31745" centerz="7" radius="1">
		<npc name="Benevola" x="0" y="0" z="7" spawntime="60" />
	</npc>
	<npc centerx="32346" centery="31749" centerz="7" radius="1">
		<npc name="Trisha" x="0" y="0" z="7" spawntime="60" />
	</npc>
	<npc centerx="32315" centery="31752" centerz="7" radius="1">
		<npc name="Barbara" x="0" y="0" z="7" spawntime="60" />
	</npc>
	<npc centerx="32314" centery="31754" centerz="7" radius="1">
		<npc name="Queen Eloise" x="0" y="0" z="7" spawntime="60" />
	</npc>
	<npc centerx="32315" centery="31756" centerz="7" radius="1">
		<npc name="Fenbala" x="0" y="0" z="7" spawntime="60" />
	</npc>
	<npc centerx="33277" centery="31756" centerz="7" radius="1">
		<npc name="Jack" x="0" y="0" z="7" spawntime="60" />
	</npc>
	<npc centerx="32459" centery="31757" centerz="7" radius="1">
		<npc name="Huntsman" x="0" y="0" z="7" spawntime="60" />
	</npc>
	<npc centerx="33240" centery="31757" centerz="7" radius="1">
		<npc name="Jerom" x="0" y="0" z="7" spawntime="60" />
	</npc>
	<npc centerx="33312" centery="31761" centerz="7" radius="1">
		<npc name="Albert" x="0" y="0" z="7" spawntime="60" />
	</npc>
	<npc centerx="33251" centery="31763" centerz="7" radius="1">
		<npc name="Avar Tar" x="0" y="0" z="7" spawntime="60" />
	</npc>
	<npc centerx="32370" centery="31764" centerz="7" radius="1">
		<npc name="Phillip" x="0" y="0" z="7" spawntime="60" />
	</npc>
	<npc centerx="33279" centery="31770" centerz="7" radius="1">
		<npc name="James" x="0" y="0" z="7" spawntime="60" />
	</npc>
	<npc centerx="32383" centery="31776" centerz="7" radius="1">
		<npc name="Shauna" x="0" y="0" z="7" spawntime="60" />
	</npc>
	<npc centerx="33191" centery="31778" centerz="7" radius="1">
		<npc name="Falk" x="0" y="0" z="7" spawntime="60" />
	</npc>
	<npc centerx="32326" centery="31780" centerz="7" radius="1">
		<npc name="Eva" x="0" y="0" z="7" spawntime="60" />
	</npc>
	<npc centerx="32361" centery="31782" centerz="7" radius="1">
		<npc name="Alia" x="0" y="0" z="7" spawntime="60" />
	</npc>
	<npc centerx="32315" centery="31783" centerz="7" radius="1">
		<npc name="Tibra" x="0" y="0" z="7" spawntime="60" />
	</npc>
	<npc centerx="32295" centery="31784" centerz="7" radius="1">
		<npc name="Perac" x="0" y="0" z="7" spawntime="60" />
	</npc>
	<npc centerx="32391" centery="31784" centerz="7" radius="1">
		<npc name="Blossom Bonecrusher" x="0" y="0" z="7" spawntime="60" />
	</npc>
	<npc centerx="32298" centery="31785" centerz="7" radius="1">
		<npc name="Legola" x="0" y="0" z="7" spawntime="60" />
	</npc>
	<npc centerx="32333" centery="31786" centerz="7" radius="1">
		<npc name="Liane" x="0" y="0" z="7" spawntime="60" />
	</npc>
	<npc centerx="32380" centery="31786" centerz="7" radius="1">
		<npc name="Percybald" x="0" y="0" z="7" spawntime="60" />
	</npc>
	<npc centerx="32722" centery="31787" centerz="7" radius="1">
		<npc name="Cruleo" x="0" y="0" z="7" spawntime="60" />
	</npc>
	<npc centerx="33189" centery="31788" centerz="7" radius="1">
		<npc name="Edron Guardsman" x="0" y="0" z="7" spawntime="60" />
	</npc>
	<npc centerx="33193" centery="31788" centerz="7" radius="1">
		<npc name="Edron Guardsman" x="0" y="0" z="7" spawntime="60" />
	</npc>
	<npc centerx="32293" centery="31789" centerz="7" radius="1">
		<npc name="Busty Bonecrusher" x="0" y="0" z="7" spawntime="60" />
	</npc>
	<npc centerx="32324" centery="31794" centerz="7" radius="1">
		<npc name="Rowenna" x="0" y="0" z="7" spawntime="60" />
	</npc>
	<npc centerx="32335" centery="31794" centerz="7" radius="1">
		<npc name="Cornelia" x="0" y="0" z="7" spawntime="60" />
	</npc>
	<npc centerx="32354" centery="31794" centerz="7" radius="1">
		<npc name="Lector" x="0" y="0" z="7" spawntime="60" />
	</npc>
	<npc centerx="32363" centery="31796" centerz="7" radius="1">
		<npc name="Florentine" x="0" y="0" z="7" spawntime="60" />
	</npc>
	<npc centerx="33192" centery="31796" centerz="7" radius="1">
		<npc name="Daniel Steelsoul" x="0" y="0" z="7" spawntime="60" />
	</npc>
	<npc centerx="32336" centery="31800" centerz="7" radius="1">
		<npc name="Imalas" x="0" y="0" z="7" spawntime="60" />
	</npc>
	<npc centerx="33167" centery="31801" centerz="7" radius="1">
		<npc name="Bonifacius" x="0" y="0" z="7" spawntime="60" />
	</npc>
	<npc centerx="33173" centery="31801" centerz="7" radius="1">
		<npc name="Ebenizer" x="0" y="0" z="7" spawntime="60" />
	</npc>
	<npc centerx="32336" centery="31807" centerz="7" radius="1">
		<npc name="Sarina" x="0" y="0" z="7" spawntime="60" />
	</npc>
	<npc centerx="33175" centery="31811" centerz="7" radius="1">
		<npc name="Chrystal" x="0" y="0" z="7" spawntime="60" />
	</npc>
	<npc centerx="33299" centery="31811" centerz="7" radius="1">
		<npc name="Sane Mage" x="0" y="0" z="7" spawntime="60" />
	</npc>
	<npc centerx="32381" centery="31812" centerz="7" radius="1">
		<npc name="Guide Alexena" x="0" y="0" z="7" spawntime="60" />
	</npc>
	<npc centerx="32302" centery="31814" centerz="7" radius="1">
		<npc name="Padreia" x="0" y="0" z="7" spawntime="60" />
	</npc>
	<npc centerx="33157" centery="31815" centerz="7" radius="1">
		<npc name="Shoddy Beggar" x="0" y="0" z="7" spawntime="60" />
	</npc>
	<npc centerx="32327" centery="31828" centerz="7" radius="1">
		<npc name="Nydala" x="0" y="0" z="7" spawntime="60" />
	</npc>
	<npc centerx="32343" centery="31828" centerz="7" radius="1">
		<npc name="Rachel" x="0" y="0" z="7" spawntime="60" />
	</npc>
	<npc centerx="33216" centery="31832" centerz="7" radius="1">
		<npc name="Iwan" x="0" y="0" z="7" spawntime="60" />
	</npc>
	<npc centerx="33229" centery="31832" centerz="7" radius="1">
		<npc name="Edvard" x="0" y="0" z="7" spawntime="60" />
	</npc>
	<npc centerx="33312" centery="31836" centerz="7" radius="1">
		<npc name="Servant Sentry" x="0" y="0" z="7" spawntime="60" />
	</npc>
	<npc centerx="33257" centery="31839" centerz="7" radius="1">
		<npc name="Sandra" x="0" y="0" z="7" spawntime="60" />
	</npc>
	<npc centerx="33267" centery="31848" centerz="7" radius="1">
		<npc name="Ursula" x="0" y="0" z="7" spawntime="60" />
	</npc>
	<npc centerx="32619" centery="31864" centerz="7" radius="1">
		<npc name="Grumpy Stone" x="0" y="0" z="7" spawntime="60" />
	</npc>
	<npc centerx="32602" centery="31875" centerz="7" radius="1">
		<npc name="Dukosch" x="0" y="0" z="7" spawntime="60" />
	</npc>
	<npc centerx="33327" centery="31882" centerz="7" radius="1">
		<npc name="Eremo" x="0" y="0" z="7" spawntime="60" />
	</npc>
	<npc centerx="33570" centery="31926" centerz="7" radius="1">
		<npc name="Fillias" x="0" y="0" z="7" spawntime="60" />
	</npc>
	<npc centerx="32550" centery="31929" centerz="7" radius="1">
		<npc name="Pukosch" x="0" y="0" z="7" spawntime="60" />
	</npc>
	<npc centerx="32177" centery="31936" centerz="7" radius="1">
		<npc name="Costello" x="0" y="0" z="7" spawntime="60" />
	</npc>
	<npc centerx="32318" centery="31937" centerz="7" radius="1">
		<npc name="Penny" x="0" y="0" z="7" spawntime="60" />
	</npc>
	<npc centerx="33584" centery="31942" centerz="7" radius="1">
		<npc name="Roswitha" x="0" y="0" z="7" spawntime="60" />
	</npc>
	<npc centerx="32617" centery="31946" centerz="7" radius="1">
		<npc name="Lukosch" x="0" y="0" z="7" spawntime="60" />
	</npc>
	<npc centerx="33548" centery="31948" centerz="7" radius="1">
		<npc name="Chavis" x="0" y="0" z="7" spawntime="60" />
	</npc>
	<npc centerx="33645" centery="31951" centerz="7" radius="1">
		<npc name="Terrence" x="0" y="0" z="7" spawntime="60" />
	</npc>
	<npc centerx="33597" centery="31953" centerz="7" radius="1">
		<npc name="A Beggar" x="0" y="0" z="7" spawntime="60" />
	</npc>
	<npc centerx="32589" centery="31962" centerz="7" radius="1">
		<npc name="Storkus" x="0" y="0" z="7" spawntime="60" />
	</npc>
	<npc centerx="33304" centery="31965" centerz="7" radius="1">
		<npc name="Yoem" x="0" y="0" z="7" spawntime="60" />
	</npc>
	<npc centerx="32522" centery="31966" centerz="7" radius="1">
		<npc name="Melfar" x="0" y="0" z="7" spawntime="60" />
	</npc>
	<npc centerx="33189" centery="31982" centerz="7" radius="1">
		<npc name="Scrutinon" x="0" y="0" z="7" spawntime="60" />
	</npc>
	<npc centerx="33479" centery="31986" centerz="7" radius="1">
		<npc name="Captain Gulliver" x="0" y="0" z="7" spawntime="60" />
	</npc>
	<npc centerx="32096" centery="31989" centerz="7" radius="1">
		<npc name="Raffael" x="0" y="0" z="7" spawntime="60" />
	</npc>
	<npc centerx="32111" centery="31991" centerz="7" radius="1">
		<npc name="Paladin Narai" x="0" y="0" z="7" spawntime="60" />
	</npc>
	<npc centerx="32089" centery="31992" centerz="7" radius="1">
		<npc name="Knight Hykrion" x="0" y="0" z="7" spawntime="60" />
	</npc>
	<npc centerx="33039" centery="32001" centerz="7" radius="1">
		<npc name="Scott The Scout" x="0" y="0" z="7" spawntime="60" />
	</npc>
	<npc centerx="32090" centery="32003" centerz="7" radius="1">
		<npc name="Sorcerer Estrella" x="0" y="0" z="7" spawntime="60" />
	</npc>
	<npc centerx="32109" centery="32004" centerz="7" radius="1">
		<npc name="Druid Yandur" x="0" y="0" z="7" spawntime="60" />
	</npc>
	<npc centerx="33031" centery="32010" centerz="7" radius="1">
		<npc name="George The Boyscout" x="0" y="0" z="7" spawntime="60" />
	</npc>
	<npc centerx="32071" centery="32011" centerz="7" radius="1">
		<npc name="Tylius" x="0" y="0" z="7" spawntime="60" />
	</npc>
	<npc centerx="32085" centery="32011" centerz="7" radius="1">
		<npc name="Shanoya" x="0" y="0" z="7" spawntime="60" />
	</npc>
	<npc centerx="32067" centery="32013" centerz="7" radius="1">
		<npc name="Ula" x="0" y="0" z="7" spawntime="60" />
	</npc>
	<npc centerx="33336" centery="32014" centerz="7" radius="1">
		<npc name="Dedoras" x="0" y="0" z="7" spawntime="60" />
	</npc>
	<npc centerx="32566" centery="32019" centerz="7" radius="1">
		<npc name="Wally" x="0" y="0" z="7" spawntime="60" />
	</npc>
	<npc centerx="32063" centery="32020" centerz="7" radius="1">
		<npc name="Willem" x="0" y="0" z="7" spawntime="60" />
	</npc>
	<npc centerx="32536" centery="32026" centerz="7" radius="1">
		<npc name="Lesser Messenger Of Heaven" x="0" y="0" z="7" spawntime="60" />
	</npc>
	<npc centerx="32076" centery="32027" centerz="7" radius="1">
		<npc name="Neill" x="0" y="0" z="7" spawntime="60" />
	</npc>
	<npc centerx="32940" centery="32030" centerz="7" radius="1">
		<npc name="Eustacio" x="0" y="0" z="7" spawntime="60" />
	</npc>
	<npc centerx="32271" centery="32052" centerz="7" radius="1">
		<npc name="Valentina" x="0" y="0" z="7" spawntime="60" />
	</npc>
	<npc centerx="33332" centery="32052" centerz="7" radius="5">
		<npc name="Ghostly Wolf" x="0" y="0" z="7" spawntime="60" />
	</npc>
	<npc centerx="32253" centery="32055" centerz="7" radius="1">
		<npc name="Tokel" x="0" y="0" z="7" spawntime="60" />
	</npc>
	<npc centerx="32281" centery="32056" centerz="7" radius="1">
		<npc name="Ulrik" x="0" y="0" z="7" spawntime="60" />
	</npc>
	<npc centerx="32918" centery="32075" centerz="7" radius="1">
		<npc name="Dove" x="0" y="0" z="7" spawntime="60" />
	</npc>
	<npc centerx="32959" centery="32077" centerz="7" radius="1">
		<npc name="Yberius" x="0" y="0" z="7" spawntime="60" />
	</npc>
	<npc centerx="32333" centery="32090" centerz="7" radius="1">
		<npc name="Albinius" x="0" y="0" z="7" spawntime="60" />
	</npc>
	<npc centerx="32326" centery="32093" centerz="7" radius="1">
		<npc name="Ivalisse" x="0" y="0" z="7" spawntime="60" />
	</npc>
	<npc centerx="33024" centery="32111" centerz="7" radius="1">
		<npc name="Bill The Worker" x="0" y="0" z="7" spawntime="60" />
	</npc>
	<npc centerx="32489" centery="32119" centerz="7" radius="1">
		<npc name="Lubo" x="0" y="0" z="7" spawntime="60" />
	</npc>
	<npc centerx="32852" centery="32124" centerz="7" radius="1">
		<npc name="Appaloosa" x="0" y="0" z="7" spawntime="60" />
	</npc>
	<npc centerx="32387" centery="32132" centerz="7" radius="1">
		<npc name="Loria" x="0" y="0" z="7" spawntime="60" />
	</npc>
	<npc centerx="33035" centery="32135" centerz="7" radius="1">
		<npc name="Roger The Worker" x="0" y="0" z="7" spawntime="60" />
	</npc>
	<npc centerx="33038" centery="32136" centerz="7" radius="1">
		<npc name="Pat The Worker" x="0" y="0" z="7" spawntime="60" />
	</npc>
	<npc centerx="33046" centery="32137" centerz="7" radius="1">
		<npc name="Frank The Plank" x="0" y="0" z="7" spawntime="60" />
	</npc>
	<npc centerx="31986" centery="32157" centerz="7" radius="1">
		<npc name="An Orc Guard" x="0" y="0" z="7" spawntime="60" />
	</npc>
	<npc centerx="32408" centery="32170" centerz="7" radius="1">
		<npc name="Gamon" x="0" y="0" z="7" spawntime="60" />
	</npc>
	<npc centerx="32415" centery="32170" centerz="7" radius="1">
		<npc name="Topsy" x="0" y="0" z="7" spawntime="60" />
	</npc>
	<npc centerx="32097" centery="32177" centerz="7" radius="1">
		<npc name="Norma" x="0" y="0" z="7" spawntime="60" />
	</npc>
	<npc centerx="32414" centery="32177" centerz="7" radius="1">
		<npc name="Turvy" x="0" y="0" z="7" spawntime="60" />
	</npc>
	<npc centerx="32063" centery="32179" centerz="7" radius="1">
		<npc name="Al Dee" x="0" y="0" z="7" spawntime="60" />
	</npc>
	<npc centerx="32372" centery="32182" centerz="7" radius="1">
		<npc name="Grof, The Guard" x="0" y="0" z="7" spawntime="60" />
	</npc>
	<npc centerx="32313" centery="32183" centerz="7" radius="1">
		<npc name="Bozo" x="0" y="0" z="7" spawntime="60" />
	</npc>
	<npc centerx="32359" centery="32188" centerz="7" radius="1">
		<npc name="Edgar-Ellen" x="0" y="0" z="7" spawntime="60" />
	</npc>
	<npc centerx="32104" centery="32189" centerz="7" radius="1">
		<npc name="Seymour" x="0" y="0" z="7" spawntime="60" />
	</npc>
	<npc centerx="32322" centery="32189" centerz="7" radius="1">
		<npc name="Baxter" x="0" y="0" z="7" spawntime="60" />
	</npc>
	<npc centerx="32024" centery="32195" centerz="7" radius="1">
		<npc name="Lee'Delle" x="0" y="0" z="7" spawntime="60" />
	</npc>
	<npc centerx="32104" centery="32196" centerz="7" radius="1">
		<npc name="Vascalir" x="0" y="0" z="7" spawntime="60" />
	</npc>
	<npc centerx="32015" centery="32197" centerz="7" radius="1">
		<npc name="Loui" x="0" y="0" z="7" spawntime="60" />
	</npc>
	<npc centerx="32361" centery="32198" centerz="7" radius="1">
		<npc name="Sam" x="0" y="0" z="7" spawntime="60" />
	</npc>
	<npc centerx="32085" centery="32199" centerz="7" radius="1">
		<npc name="Tom" x="0" y="0" z="7" spawntime="60" />
	</npc>
	<npc centerx="32331" centery="32199" centerz="7" radius="1">
		<npc name="Lynda" x="0" y="0" z="7" spawntime="60" />
	</npc>
	<npc centerx="32377" centery="32200" centerz="7" radius="1">
		<npc name="Gorn" x="0" y="0" z="7" spawntime="60" />
	</npc>
	<npc centerx="32652" centery="32201" centerz="7" radius="1">
		<npc name="Rottin Wood" x="0" y="0" z="7" spawntime="60" />
	</npc>
	<npc centerx="32068" centery="32204" centerz="7" radius="1">
		<npc name="Willie" x="0" y="0" z="7" spawntime="60" />
	</npc>
	<npc centerx="32109" centery="32204" centerz="7" radius="1">
		<npc name="Obi" x="0" y="0" z="7" spawntime="60" />
	</npc>
	<npc centerx="32050" centery="32206" centerz="7" radius="1">
		<npc name="Billy" x="0" y="0" z="7" spawntime="60" />
	</npc>
	<npc centerx="32379" centery="32208" centerz="7" radius="3">
		<npc name="Walter Jaeger" x="0" y="-1" z="7" spawntime="60" />
	</npc>
	<npc centerx="32358" centery="32209" centerz="7" radius="1">
		<npc name="Frodo" x="0" y="0" z="7" spawntime="60" />
	</npc>
	<npc centerx="32645" centery="32213" centerz="7" radius="2">
		<npc name="H.L." x="0" y="-1" z="7" spawntime="60" />
	</npc>
	<npc centerx="32368" centery="32214" centerz="7" radius="1">
		<npc name="Aruda" x="0" y="0" z="7" spawntime="60" />
	</npc>
	<npc centerx="32329" centery="32216" centerz="7" radius="1">
		<npc name="Towncryer" x="0" y="0" z="7" spawntime="60" />
	</npc>
	<npc centerx="32097" centery="32218" centerz="7" radius="1">
		<npc name="Cipfried" x="0" y="0" z="7" spawntime="60" />
	</npc>
	<npc centerx="32349" centery="32219" centerz="7" radius="1">
		<npc name="Benjamin" x="0" y="0" z="7" spawntime="60" />
	</npc>
	<npc centerx="32390" centery="32219" centerz="7" radius="1">
		<npc name="Quero" x="0" y="0" z="7" spawntime="60" />
	</npc>
	<npc centerx="32381" centery="32220" centerz="7" radius="1">
		<npc name="Oswald" x="0" y="0" z="7" spawntime="60" />
	</npc>
	<npc centerx="32408" centery="32220" centerz="7" radius="1">
		<npc name="Hanna" x="0" y="0" z="7" spawntime="60" />
	</npc>
	<npc centerx="32398" centery="32222" centerz="7" radius="1">
		<npc name="Xodet" x="0" y="0" z="7" spawntime="60" />
	</npc>
	<npc centerx="32066" centery="32225" centerz="7" radius="1">
		<npc name="Lily" x="0" y="0" z="7" spawntime="60" />
	</npc>
	<npc centerx="32450" centery="32226" centerz="7" radius="1">
		<npc name="Palomino" x="0" y="0" z="7" spawntime="60" />
	</npc>
	<npc centerx="33492" centery="32227" centerz="7" radius="1">
		<npc name="Taegen" x="0" y="0" z="7" spawntime="60" />
	</npc>
	<npc centerx="32342" centery="32229" centerz="7" radius="1">
		<npc name="Naji" x="0" y="0" z="7" spawntime="60" />
	</npc>
	<npc centerx="32389" centery="32229" centerz="7" radius="1">
		<npc name="Donald Mcronald" x="0" y="0" z="7" spawntime="60" />
	</npc>
	<npc centerx="32401" centery="32232" centerz="7" radius="1">
		<npc name="Pig" x="0" y="0" z="7" spawntime="60" />
	</npc>
	<npc centerx="32342" centery="32235" centerz="7" radius="1">
		<npc name="Elane" x="0" y="0" z="7" spawntime="60" />
	</npc>
	<npc centerx="33485" centery="32236" centerz="7" radius="1">
		<npc name="Maelyrra" x="0" y="0" z="7" spawntime="60" />
	</npc>
	<npc centerx="32391" centery="32237" centerz="7" radius="1">
		<npc name="Sherry Mcronald" x="0" y="0" z="7" spawntime="60" />
	</npc>
	<npc centerx="33530" centery="32238" centerz="7" radius="1">
		<npc name="Peaceful Pooka" x="0" y="0" z="7" spawntime="60" />
	</npc>
	<npc centerx="32368" centery="32240" centerz="7" radius="1">
		<npc name="Quentin" x="0" y="0" z="7" spawntime="60" />
	</npc>
	<npc centerx="33450" centery="32246" centerz="7" radius="1">
		<npc name="Gerimor" x="0" y="0" z="7" spawntime="60" />
	</npc>
	<npc centerx="32321" centery="32258" centerz="7" radius="1">
		<npc name="Suzy" x="0" y="0" z="7" spawntime="60" />
	</npc>
	<npc centerx="32261" centery="32262" centerz="7" radius="1">
		<npc name="Kendra (Thais)" x="0" y="0" z="7" spawntime="60" />
	</npc>
	<npc centerx="33422" centery="32262" centerz="7" radius="1">
		<npc name="Aurita" x="0" y="0" z="7" spawntime="60" />
	</npc>
	<npc centerx="32082" centery="32263" centerz="7" radius="1">
		<npc name="Carlos" x="0" y="0" z="7" spawntime="60" />
	</npc>
	<npc centerx="32295" centery="32263" centerz="7" radius="1">
		<npc name="Muriel" x="0" y="0" z="7" spawntime="60" />
	</npc>
	<npc centerx="32287" centery="32264" centerz="7" radius="1">
		<npc name="Kulag, The Guard" x="0" y="0" z="7" spawntime="60" />
	</npc>
	<npc centerx="32614" centery="32266" centerz="7" radius="1">
		<npc name="A Weakened Forest Fury" x="0" y="0" z="7" spawntime="60" />
	</npc>
	<npc centerx="32058" centery="32268" centerz="7" radius="1">
		<npc name="Zirella" x="0" y="0" z="7" spawntime="60" />
	</npc>
	<npc centerx="32325" centery="32276" centerz="7" radius="1">
		<npc name="Wyat" x="0" y="0" z="7" spawntime="60" />
	</npc>
	<npc centerx="32338" centery="32277" centerz="7" radius="1">
		<npc name="Walter, The Guard" x="0" y="0" z="7" spawntime="60" />
	</npc>
	<npc centerx="32291" centery="32292" centerz="7" radius="1">
		<npc name="Eclesius" x="0" y="0" z="7" spawntime="60" />
	</npc>
	<npc centerx="32190" centery="32293" centerz="7" radius="1">
		<npc name="Cledwyn" x="0" y="0" z="7" spawntime="60" />
	</npc>
	<npc centerx="33456" centery="32296" centerz="7" radius="1">
		<npc name="Dancing Fairy" x="0" y="0" z="7" spawntime="60" />
	</npc>
	<npc centerx="32209" centery="32297" centerz="7" radius="1">
		<npc name="Rotem Valos" x="0" y="0" z="7" spawntime="60" />
	</npc>
	<npc centerx="32192" centery="32299" centerz="7" radius="1">
		<npc name="Zethra" x="0" y="0" z="7" spawntime="60" />
	</npc>
	<npc centerx="32690" centery="32310" centerz="7" radius="1">
		<npc name="Lorbas" x="0" y="0" z="7" spawntime="60" />
	</npc>
	<npc centerx="32065" centery="32327" centerz="7" radius="1">
		<npc name="Sharon" x="0" y="0" z="7" spawntime="60" />
	</npc>
	<npc centerx="32270" centery="32333" centerz="7" radius="1">
		<npc name="Hardek" x="0" y="0" z="7" spawntime="60" />
	</npc>
	<npc centerx="32070" centery="32335" centerz="7" radius="1">
		<npc name="Elgar" x="0" y="0" z="7" spawntime="60" />
	</npc>
	<npc centerx="32346" centery="32362" centerz="7" radius="1">
		<npc name="Edowir" x="0" y="0" z="7" spawntime="60" />
	</npc>
	<npc centerx="33542" centery="32383" centerz="7" radius="1">
		<npc name="Asnarus" x="0" y="0" z="7" spawntime="60" />
	</npc>
	<npc centerx="33526" centery="32385" centerz="7" radius="1">
		<npc name="Auron" x="0" y="0" z="7" spawntime="60" />
	</npc>
	<npc centerx="33274" centery="32388" centerz="7" radius="1">
		<npc name="Bozarn" x="0" y="0" z="7" spawntime="60" />
	</npc>
	<npc centerx="33559" centery="32388" centerz="7" radius="1">
		<npc name="Siestaar" x="0" y="0" z="7" spawntime="60" />
	</npc>
	<npc centerx="33222" centery="32389" centerz="7" radius="1">
		<npc name="Muzir" x="0" y="0" z="7" spawntime="60" />
	</npc>
	<npc centerx="33219" centery="32396" centerz="7" radius="1">
		<npc name="Fadil" x="0" y="0" z="7" spawntime="60" />
	</npc>
	<npc centerx="33220" centery="32403" centerz="7" radius="1">
		<npc name="Asima" x="0" y="0" z="7" spawntime="60" />
	</npc>
	<npc centerx="33238" centery="32404" centerz="7" radius="1">
		<npc name="Razan" x="0" y="0" z="7" spawntime="60" />
	</npc>
	<npc centerx="33220" centery="32409" centerz="7" radius="1">
		<npc name="Shalmar" x="0" y="0" z="7" spawntime="60" />
	</npc>
	<npc centerx="33230" centery="32409" centerz="7" radius="1">
		<npc name="Dabui" x="0" y="0" z="7" spawntime="60" />
	</npc>
	<npc centerx="32079" centery="32416" centerz="7" radius="1">
		<npc name="Satsu" x="0" y="0" z="7" spawntime="60" />
	</npc>
	<npc centerx="33220" centery="32416" centerz="7" radius="1">
		<npc name="Mugluf" x="0" y="0" z="7" spawntime="60" />
	</npc>
	<npc centerx="33228" centery="32416" centerz="7" radius="1">
		<npc name="Omur" x="0" y="0" z="7" spawntime="60" />
	</npc>
	<npc centerx="33217" centery="32423" centerz="7" radius="1">
		<npc name="Halif" x="0" y="0" z="7" spawntime="60" />
	</npc>
	<npc centerx="33231" centery="32423" centerz="7" radius="1">
		<npc name="Ishina" x="0" y="0" z="7" spawntime="60" />
	</npc>
	<npc centerx="32168" centery="32428" centerz="7" radius="1">
		<npc name="Eddy" x="0" y="0" z="7" spawntime="60" />
	</npc>
	<npc centerx="33232" centery="32430" centerz="7" radius="1">
		<npc name="Edoch" x="0" y="0" z="7" spawntime="60" />
	</npc>
	<npc centerx="33217" centery="32431" centerz="7" radius="1">
		<npc name="Azil" x="0" y="0" z="7" spawntime="60" />
	</npc>
	<npc centerx="33225" centery="32434" centerz="7" radius="1">
		<npc name="Habdel" x="0" y="0" z="7" spawntime="60" />
	</npc>
	<npc centerx="32165" centery="32437" centerz="7" radius="1">
		<npc name="Dermot" x="0" y="0" z="7" spawntime="60" />
	</npc>
	<npc centerx="32082" centery="32438" centerz="7" radius="1">
		<npc name="Tanaro" x="0" y="0" z="7" spawntime="60" />
	</npc>
	<npc centerx="33270" centery="32440" centerz="7" radius="1">
		<npc name="Hofech" x="0" y="0" z="7" spawntime="60" />
	</npc>
	<npc centerx="32190" centery="32443" centerz="7" radius="1">
		<npc name="Timur" x="0" y="0" z="7" spawntime="60" />
	</npc>
	<npc centerx="32074" centery="32447" centerz="7" radius="1">
		<npc name="Nienna" x="0" y="0" z="7" spawntime="60" />
	</npc>
	<npc centerx="32091" centery="32447" centerz="7" radius="1">
		<npc name="Alissa" x="0" y="0" z="7" spawntime="60" />
	</npc>
	<npc centerx="32152" centery="32457" centerz="7" radius="1">
		<npc name="Ferryman Kamil" x="0" y="0" z="7" spawntime="60" />
	</npc>
	<npc centerx="32088" centery="32468" centerz="7" radius="1">
		<npc name="Ferryman Kamil (Meluna)" x="0" y="0" z="7" spawntime="60" />
	</npc>
	<npc centerx="33289" centery="32469" centerz="7" radius="1">
		<npc name="Guide Behil" x="0" y="0" z="7" spawntime="60" />
	</npc>
	<npc centerx="32186" centery="32471" centerz="7" radius="1">
		<npc name="Simon The Beggar" x="0" y="0" z="7" spawntime="60" />
	</npc>
	<npc centerx="33238" centery="32482" centerz="7" radius="1">
		<npc name="Miraia" x="0" y="0" z="7" spawntime="60" />
	</npc>
	<npc centerx="32329" centery="32528" centerz="7" radius="1">
		<npc name="Marina" x="0" y="0" z="7" spawntime="60" />
	</npc>
	<npc centerx="33497" centery="32549" centerz="7" radius="1">
		<npc name="Gederas" x="0" y="0" z="7" spawntime="60" />
	</npc>
	<npc centerx="32361" centery="32550" centerz="7" radius="1">
		<npc name="Chondur" x="0" y="0" z="7" spawntime="60" />
	</npc>
	<npc centerx="33506" centery="32553" centerz="7" radius="1">
		<npc name="Sandomo" x="0" y="0" z="7" spawntime="60" />
	</npc>
	<npc centerx="33522" centery="32562" centerz="7" radius="1">
		<npc name="Maun" x="0" y="0" z="7" spawntime="60" />
	</npc>
	<npc centerx="33494" centery="32568" centerz="7" radius="1">
		<npc name="Captain Chelop" x="0" y="0" z="7" spawntime="60" />
	</npc>
	<npc centerx="32350" centery="32588" centerz="7" radius="1">
		<npc name="Raymond Striker" x="0" y="0" z="7" spawntime="60" />
	</npc>
	<npc centerx="32336" centery="32593" centerz="7" radius="1">
		<npc name="Ariella" x="0" y="0" z="7" spawntime="60" />
	</npc>
	<npc centerx="32324" centery="32599" centerz="7" radius="1">
		<npc name="Morgan" x="0" y="0" z="7" spawntime="60" />
	</npc>
	<npc centerx="33021" centery="32604" centerz="7" radius="1">
		<npc name="The Blind Prophet" x="0" y="0" z="7" spawntime="60" />
	</npc>
	<npc centerx="32330" centery="32605" centerz="7" radius="1">
		<npc name="Duncan" x="0" y="0" z="7" spawntime="60" />
	</npc>
	<npc centerx="32349" centery="32624" centerz="7" radius="1">
		<npc name="Sebastian" x="0" y="0" z="7" spawntime="60" />
	</npc>
	<npc centerx="33037" centery="32626" centerz="7" radius="1">
		<npc name="Rata'Mari" x="0" y="0" z="7" spawntime="60" />
	</npc>
	<npc centerx="32759" centery="32632" centerz="7" radius="1">
		<npc name="Andrew Lyze" x="0" y="0" z="7" spawntime="60" />
	</npc>
	<npc centerx="33172" centery="32634" centerz="7" radius="1">
		<npc name="Messenger Of Heaven" x="0" y="0" z="7" spawntime="60" />
	</npc>
	<npc centerx="32565" centery="32651" centerz="7" radius="1">
		<npc name="Vescu" x="0" y="0" z="7" spawntime="60" />
	</npc>
	<npc centerx="32614" centery="32651" centerz="7" radius="1">
		<npc name="Yawno" x="0" y="0" z="7" spawntime="60" />
	</npc>
	<npc centerx="33028" centery="32706" centerz="7" radius="1">
		<npc name="An Ancient Priest" x="0" y="0" z="7" spawntime="60" />
	</npc>
	<npc centerx="32277" centery="32707" centerz="7" radius="1">
		<npc name="Braden" x="0" y="0" z="7" spawntime="60" />
	</npc>
	<npc centerx="32245" centery="32713" centerz="7" radius="1">
		<npc name="Ross" x="0" y="0" z="7" spawntime="60" />
	</npc>
	<npc centerx="32976" centery="32715" centerz="7" radius="1">
		<npc name="Tarun" x="0" y="0" z="7" spawntime="60" />
	</npc>
	<npc centerx="32670" centery="32730" centerz="7" radius="1">
		<npc name="Angus" x="0" y="0" z="7" spawntime="60" />
	</npc>
	<npc centerx="32185" centery="32736" centerz="7" radius="1">
		<npc name="Irvin" x="0" y="0" z="7" spawntime="60" />
	</npc>
	<npc centerx="32595" centery="32745" centerz="7" radius="1">
		<npc name="Brewster" x="0" y="0" z="7" spawntime="60" />
	</npc>
	<npc centerx="32574" centery="32752" centerz="7" radius="1">
		<npc name="Clyde" x="0" y="0" z="7" spawntime="60" />
	</npc>
	<npc centerx="32201" centery="32756" centerz="7" radius="1">
		<npc name="Doug" x="0" y="0" z="7" spawntime="60" />
	</npc>
	<npc centerx="32184" centery="32770" centerz="7" radius="1">
		<npc name="Gordon" x="0" y="0" z="7" spawntime="60" />
	</npc>
	<npc centerx="32224" centery="32770" centerz="7" radius="1">
		<npc name="Norris" x="0" y="0" z="7" spawntime="60" />
	</npc>
	<npc centerx="32629" centery="32771" centerz="7" radius="1">
		<npc name="Old Adall" x="0" y="0" z="7" spawntime="60" />
	</npc>
	<npc centerx="32679" centery="32775" centerz="7" radius="1">
		<npc name="Lorek" x="0" y="0" z="7" spawntime="60" />
	</npc>
	<npc centerx="32558" centery="32781" centerz="7" radius="1">
		<npc name="Imbul" x="0" y="0" z="7" spawntime="60" />
	</npc>
	<npc centerx="32200" centery="32792" centerz="7" radius="1">
		<npc name="Hamilton" x="0" y="0" z="7" spawntime="60" />
	</npc>
	<npc centerx="32363" centery="32792" centerz="7" radius="1">
		<npc name="Chantalle" x="0" y="0" z="7" spawntime="60" />
	</npc>
	<npc centerx="32185" centery="32795" centerz="7" radius="1">
		<npc name="Parlan" x="0" y="0" z="7" spawntime="60" />
	</npc>
	<npc centerx="32355" centery="32797" centerz="7" radius="1">
		<npc name="Bertram" x="0" y="0" z="7" spawntime="60" />
	</npc>
	<npc centerx="32635" centery="32797" centerz="7" radius="1">
		<npc name="Clark" x="0" y="0" z="7" spawntime="60" />
	</npc>
	<npc centerx="32294" centery="32807" centerz="7" radius="1">
		<npc name="Peggy" x="0" y="0" z="7" spawntime="60" />
	</npc>
	<npc centerx="32345" centery="32808" centerz="7" radius="1">
		<npc name="Frederik" x="0" y="0" z="7" spawntime="60" />
	</npc>
	<npc centerx="32221" centery="32810" centerz="7" radius="1">
		<npc name="Fergus" x="0" y="0" z="7" spawntime="60" />
	</npc>
	<npc centerx="32359" centery="32812" centerz="7" radius="1">
		<npc name="Berenice" x="0" y="0" z="7" spawntime="60" />
	</npc>
	<npc centerx="32027" centery="32814" centerz="7" radius="1">
		<npc name="Sebastian (Nargor)" x="0" y="0" z="7" spawntime="60" />
	</npc>
	<npc centerx="33142" centery="32817" centerz="7" radius="1">
		<npc name="Melchior" x="0" y="0" z="7" spawntime="60" />
	</npc>
	<npc centerx="32292" centery="32818" centerz="7" radius="1">
		<npc name="Cedrik" x="0" y="0" z="7" spawntime="60" />
	</npc>
	<npc centerx="32283" centery="32821" centerz="7" radius="1">
		<npc name="Red Lilly" x="0" y="0" z="7" spawntime="60" />
	</npc>
	<npc centerx="32316" centery="32823" centerz="7" radius="1">
		<npc name="Tyrias" x="0" y="0" z="7" spawntime="60" />
	</npc>
	<npc centerx="32184" centery="32826" centerz="7" radius="1">
		<npc name="Torence" x="0" y="0" z="7" spawntime="60" />
	</npc>
	<npc centerx="32298" centery="32832" centerz="7" radius="1">
		<npc name="Lyonel" x="0" y="0" z="7" spawntime="60" />
	</npc>
	<npc centerx="32338" centery="32834" centerz="7" radius="1">
		<npc name="Jefrey" x="0" y="0" z="7" spawntime="60" />
	</npc>
	<npc centerx="32201" centery="32837" centerz="7" radius="1">
		<npc name="Cameron" x="0" y="0" z="7" spawntime="60" />
	</npc>
	<npc centerx="32299" centery="32837" centerz="7" radius="1">
		<npc name="Bradford" x="0" y="0" z="7" spawntime="60" />
	</npc>
	<npc centerx="32332" centery="32839" centerz="7" radius="1">
		<npc name="Herbert" x="0" y="0" z="7" spawntime="60" />
	</npc>
	<npc centerx="32268" centery="32841" centerz="7" radius="1">
		<npc name="Charlotta" x="0" y="0" z="7" spawntime="60" />
	</npc>
	<npc centerx="33158" centery="32849" centerz="7" radius="1">
		<npc name="Ishebad" x="0" y="0" z="7" spawntime="60" />
	</npc>
	<npc centerx="33197" centery="32851" centerz="7" radius="1">
		<npc name="Rahkem" x="0" y="0" z="7" spawntime="60" />
	</npc>
	<npc centerx="32346" centery="32859" centerz="7" radius="1">
		<npc name="Captain Waverider" x="0" y="0" z="7" spawntime="60" />
	</npc>
	<npc centerx="32316" centery="32861" centerz="7" radius="1">
		<npc name="Marcus" x="0" y="0" z="7" spawntime="60" />
	</npc>
	<npc centerx="33066" centery="32876" centerz="7" radius="1">
		<npc name="Jakahr" x="0" y="0" z="7" spawntime="60" />
	</npc>
	<npc centerx="32259" centery="32881" centerz="7" radius="1">
		<npc name="Evan" x="0" y="0" z="7" spawntime="60" />
	</npc>
	<npc centerx="33066" centery="32886" centerz="7" radius="1">
		<npc name="Feizuhl" x="0" y="0" z="7" spawntime="60" />
	</npc>
	<npc centerx="32138" centery="32904" centerz="7" radius="1">
		<npc name="John" x="0" y="0" z="7" spawntime="60" />
	</npc>
	<npc centerx="32131" centery="32914" centerz="7" radius="1">
		<npc name="Captain Waverider (Island)" x="0" y="0" z="7" spawntime="60" />
	</npc>
	<npc centerx="32043" centery="32931" centerz="7" radius="1">
		<npc name="Captain Waverider" x="0" y="0" z="7" spawntime="60" />
	</npc>
	<npc centerx="32157" centery="32939" centerz="7" radius="1">
		<npc name="Jason" x="0" y="0" z="7" spawntime="60" />
	</npc>
	<npc centerx="32190" centery="32949" centerz="7" radius="1">
		<npc name="Danlon" x="0" y="0" z="7" spawntime="60" />
	</npc>
	<npc centerx="32194" centery="32974" centerz="7" radius="1">
		<npc name="Meraya" x="0" y="0" z="7" spawntime="60" />
	</npc>
	<npc centerx="33198" centery="31060" centerz="8" radius="1">
		<npc name="Rebel" x="0" y="0" z="8" spawntime="60" />
	</npc>
	<npc centerx="33383" centery="31069" centerz="8" radius="1">
		<npc name="Lizard Tunnel Guard" x="0" y="0" z="8" spawntime="60" direction="2" />
	</npc>
	<npc centerx="33346" centery="31074" centerz="8" radius="1">
		<npc name="Lizard Tunnel Guard" x="0" y="-1" z="8" spawntime="60" direction="2" />
	</npc>
	<npc centerx="33385" centery="31079" centerz="8" radius="1">
		<npc name="Lizard Tunnel Guard" x="0" y="0" z="8" spawntime="60" direction="2" />
	</npc>
	<npc centerx="33367" centery="31083" centerz="8" radius="1">
		<npc name="Lizard Tunnel Guard" x="0" y="0" z="8" spawntime="60" direction="2" />
	</npc>
	<npc centerx="33383" centery="31098" centerz="8" radius="1">
		<npc name="Lizard Tunnel Guard" x="0" y="0" z="8" spawntime="60" direction="2" />
	</npc>
	<npc centerx="33378" centery="31105" centerz="8" radius="1">
		<npc name="Lizard Tunnel Guard" x="0" y="0" z="8" spawntime="60" direction="2" />
	</npc>
	<npc centerx="33181" centery="31198" centerz="8" radius="1">
		<npc name="Nina" x="0" y="0" z="8" spawntime="60" />
	</npc>
	<npc centerx="33367" centery="31205" centerz="8" radius="1">
		<npc name="Zumtah" x="0" y="0" z="8" spawntime="60" />
	</npc>
	<npc centerx="32659" centery="31211" centerz="8" radius="1">
		<npc name="Tamerin" x="0" y="0" z="8" spawntime="60" />
	</npc>
	<npc centerx="33452" centery="31308" centerz="8" radius="1">
		<npc name="Eighty" x="0" y="0" z="8" spawntime="60" />
	</npc>
	<npc centerx="33362" centery="31342" centerz="8" radius="1">
		<npc name="Crowned Tree" x="0" y="0" z="8" spawntime="60" />
	</npc>
	<npc centerx="32581" centery="31401" centerz="8" radius="1">
		<npc name="Kihil, The Guard" x="0" y="0" z="8" spawntime="60" />
	</npc>
	<npc centerx="32587" centery="31401" centerz="8" radius="1">
		<npc name="Frok, The Guard" x="0" y="0" z="8" spawntime="60" />
	</npc>
	<npc centerx="32583" centery="31402" centerz="8" radius="1">
		<npc name="Emperor Rehal" x="0" y="0" z="8" spawntime="60" />
	</npc>
	<npc centerx="33354" centery="31410" centerz="8" radius="1">
		<npc name="Zalamon" x="0" y="0" z="8" spawntime="60" />
	</npc>
	<npc centerx="32674" centery="31601" centerz="8" radius="1">
		<npc name="Mysterious Ornate Chest" x="0" y="0" z="8" spawntime="60" />
	</npc>
	<npc centerx="32670" centery="31654" centerz="8" radius="1">
		<npc name="Bashira" x="0" y="0" z="8" spawntime="60" />
	</npc>
	<npc centerx="32659" centery="31657" centerz="8" radius="1">
		<npc name="Shanar" x="0" y="0" z="8" spawntime="60" />
	</npc>
	<npc centerx="32636" centery="31667" centerz="8" radius="1">
		<npc name="Briasol" x="0" y="0" z="8" spawntime="60" />
	</npc>
	<npc centerx="33636" centery="31679" centerz="8" radius="1">
		<npc name="Kaya" x="0" y="0" z="8" spawntime="60" />
	</npc>
	<npc centerx="32686" centery="31687" centerz="8" radius="1">
		<npc name="Finarfin" x="0" y="0" z="8" spawntime="60" />
	</npc>
	<npc centerx="33736" centery="31733" centerz="8" radius="1">
		<npc name="A Goblin Exile" x="0" y="0" z="8" spawntime="60" />
	</npc>
	<npc centerx="32317" centery="31797" centerz="8" radius="1">
		<npc name="Karl" x="0" y="0" z="8" spawntime="60" />
	</npc>
	<npc centerx="32317" centery="31802" centerz="8" radius="1">
		<npc name="William" x="0" y="0" z="8" spawntime="60" />
	</npc>
	<npc centerx="32320" centery="31804" centerz="8" radius="1">
		<npc name="Toothless Tim" x="0" y="0" z="8" spawntime="60" />
	</npc>
	<npc centerx="33217" centery="31813" centerz="8" radius="1">
		<npc name="Amanda" x="0" y="0" z="8" spawntime="60" />
	</npc>
	<npc centerx="32308" centery="31838" centerz="8" radius="1">
		<npc name="Dane" x="0" y="0" z="8" spawntime="60" />
	</npc>
	<npc centerx="33267" centery="31848" centerz="8" radius="1">
		<npc name="Puffels" x="0" y="0" z="8" spawntime="60" />
	</npc>
	<npc centerx="31987" centery="31883" centerz="8" radius="1">
		<npc name="Woblin" x="0" y="0" z="8" spawntime="60" />
	</npc>
	<npc centerx="32647" centery="31904" centerz="8" radius="1">
		<npc name="Lokur" x="0" y="0" z="8" spawntime="60" />
	</npc>
	<npc centerx="32525" centery="31905" centerz="8" radius="1">
		<npc name="Budrik" x="0" y="0" z="8" spawntime="60" />
	</npc>
	<npc centerx="33571" centery="31908" centerz="8" radius="1">
		<npc name="Elliott" x="0" y="0" z="8" spawntime="60" />
	</npc>
	<npc centerx="32619" centery="31917" centerz="8" radius="1">
		<npc name="Iwar" x="0" y="0" z="8" spawntime="60" />
	</npc>
	<npc centerx="32618" centery="31938" centerz="8" radius="1">
		<npc name="Duria" x="0" y="0" z="8" spawntime="60" />
	</npc>
	<npc centerx="32521" centery="31959" centerz="8" radius="1">
		<npc name="Jagran" x="0" y="0" z="8" spawntime="60" />
	</npc>
	<npc centerx="32085" centery="31977" centerz="8" radius="1">
		<npc name="Weaponmaster" x="0" y="0" z="8" spawntime="60" />
	</npc>
	<npc centerx="33573" centery="31983" centerz="8" radius="1">
		<npc name="The Beggar King" x="0" y="0" z="8" spawntime="60" />
	</npc>
	<npc centerx="33355" centery="31991" centerz="8" radius="1">
		<npc name="A Majestic Warwolf" x="0" y="0" z="8" spawntime="60" />
	</npc>
	<npc centerx="32450" centery="32039" centerz="8" radius="1">
		<npc name="Skjaar" x="0" y="0" z="8" spawntime="60" />
	</npc>
	<npc centerx="32931" centery="32071" centerz="8" radius="1">
		<npc name="Nurik" x="0" y="0" z="8" spawntime="60" />
	</npc>
	<npc centerx="32659" centery="32112" centerz="8" radius="1">
		<npc name="Adrenius" x="0" y="0" z="8" spawntime="60" />
	</npc>
	<npc centerx="32389" centery="32118" centerz="8" radius="1">
		<npc name="Lugri" x="0" y="0" z="8" spawntime="60" />
	</npc>
	<npc centerx="33305" centery="32141" centerz="8" radius="1">
		<npc name="Gareth" x="0" y="0" z="8" spawntime="60" />
	</npc>
	<npc centerx="32104" centery="32180" centerz="8" radius="1">
		<npc name="Amber" x="0" y="0" z="8" spawntime="60" />
	</npc>
	<npc centerx="33685" centery="32180" centerz="8" radius="1">
		<npc name="Vanys" x="0" y="0" z="8" spawntime="60" />
	</npc>
	<npc centerx="32115" centery="32188" centerz="8" radius="1">
		<npc name="Paulie" x="0" y="0" z="8" spawntime="60" />
	</npc>
	<npc centerx="32657" centery="32189" centerz="8" radius="1">
		<npc name="Snake Eye" x="0" y="0" z="8" spawntime="60" />
	</npc>
	<npc centerx="32336" centery="32208" centerz="8" radius="1">
		<npc name="Gamel" x="0" y="0" z="8" spawntime="60" />
	</npc>
	<npc centerx="32318" centery="32209" centerz="8" radius="1">
		<npc name="Dorian" x="0" y="0" z="8" spawntime="60" />
	</npc>
	<npc centerx="32445" centery="32213" centerz="8" radius="1">
		<npc name="Marvik" x="0" y="0" z="8" spawntime="60" />
	</npc>
	<npc centerx="32255" centery="32216" centerz="8" radius="1">
		<npc name="Victor" x="0" y="0" z="8" spawntime="60" />
	</npc>
	<npc centerx="32699" centery="32247" centerz="8" radius="1">
		<npc name="Stricken Soul" x="0" y="0" z="8" spawntime="60" />
	</npc>
	<npc centerx="32316" centery="32267" centerz="8" radius="1">
		<npc name="Henricus" x="0" y="0" z="8" spawntime="60" />
	</npc>
	<npc centerx="32323" centery="32280" centerz="8" radius="1">
		<npc name="Partos" x="0" y="0" z="8" spawntime="60" />
	</npc>
	<npc centerx="32502" centery="32338" centerz="8" radius="1">
		<npc name="Noozer" x="0" y="0" z="8" spawntime="60" />
	</npc>
	<npc centerx="33277" centery="32390" centerz="8" radius="1">
		<npc name="Mazarius" x="0" y="0" z="8" spawntime="60" />
	</npc>
	<npc centerx="31939" centery="32502" centerz="8" radius="1">
		<npc name="Jamesfrancis" x="0" y="0" z="8" spawntime="60" />
	</npc>
	<npc centerx="32910" centery="32512" centerz="8" radius="1">
		<npc name="Kais" x="0" y="0" z="8" spawntime="60" />
	</npc>
	<npc centerx="32248" centery="32604" centerz="8" radius="1">
		<npc name="Gnommander" x="0" y="0" z="8" spawntime="60" />
	</npc>
	<npc centerx="32579" centery="32755" centerz="8" radius="1">
		<npc name="Uso" x="0" y="0" z="8" spawntime="60" />
	</npc>
	<npc centerx="32518" centery="32911" centerz="8" radius="1">
		<npc name="Erayo" x="0" y="0" z="8" spawntime="60" />
	</npc>
	<npc centerx="33153" centery="32984" centerz="8" radius="1">
		<npc name="Brutus" x="0" y="0" z="8" spawntime="60" />
	</npc>
	<npc centerx="33221" centery="31049" centerz="9" radius="1">
		<npc name="Rebel" x="0" y="0" z="9" spawntime="60" />
	</npc>
	<npc centerx="33210" centery="31050" centerz="9" radius="1">
		<npc name="Rebel" x="0" y="0" z="9" spawntime="60" />
	</npc>
	<npc centerx="33214" centery="31058" centerz="9" radius="1">
		<npc name="Chartan" x="0" y="0" z="9" spawntime="60" />
	</npc>
	<npc centerx="33223" centery="31059" centerz="9" radius="1">
		<npc name="Ezean" x="0" y="0" z="9" spawntime="60" />
	</npc>
	<npc centerx="33419" centery="31125" centerz="9" radius="1">
		<npc name="A Strange Chalice" x="0" y="0" z="9" spawntime="60" />
	</npc>
	<npc centerx="33444" centery="31321" centerz="9" radius="1">
		<npc name="Rock With A Soft Spot" x="0" y="0" z="9" spawntime="60" />
	</npc>
	<npc centerx="33639" centery="31377" centerz="9" radius="1">
		<npc name="Navigator" x="0" y="0" z="9" spawntime="60" />
	</npc>
	<npc centerx="32592" centery="31445" centerz="9" radius="1">
		<npc name="Harog" x="0" y="0" z="9" spawntime="60" />
	</npc>
	<npc centerx="32695" centery="31544" centerz="9" radius="1">
		<npc name="Tigo" x="0" y="0" z="9" spawntime="60" />
	</npc>
	<npc centerx="32644" centery="31655" centerz="9" radius="1">
		<npc name="Shirith" x="0" y="0" z="9" spawntime="60" />
	</npc>
	<npc centerx="32684" centery="31671" centerz="9" radius="1">
		<npc name="Elathriel" x="0" y="0" z="9" spawntime="60" />
	</npc>
	<npc centerx="32983" centery="31732" centerz="9" radius="1">
		<npc name="The Orc King" x="0" y="0" z="9" spawntime="60" />
	</npc>
	<npc centerx="32798" centery="31765" centerz="9" radius="1">
		<npc name="Gnomette" x="0" y="0" z="9" spawntime="60" />
	</npc>
	<npc centerx="33377" centery="31832" centerz="9" radius="1">
		<npc name="Shadowpunch" x="0" y="0" z="9" spawntime="60" />
	</npc>
	<npc centerx="33535" centery="31832" centerz="9" radius="1">
		<npc name="Roughington" x="0" y="0" z="9" spawntime="60" />
	</npc>
	<npc centerx="32963" centery="31875" centerz="9" radius="1">
		<npc name="Gnomeral" x="0" y="0" z="9" spawntime="60" />
	</npc>
	<npc centerx="32598" centery="31880" centerz="9" radius="1">
		<npc name="Humgolf" x="0" y="0" z="9" spawntime="60" />
	</npc>
	<npc centerx="32651" centery="31887" centerz="9" radius="1">
		<npc name="Kroox" x="0" y="0" z="9" spawntime="60" />
	</npc>
	<npc centerx="32638" centery="31888" centerz="9" radius="1">
		<npc name="Jimbin" x="0" y="0" z="9" spawntime="60" />
	</npc>
	<npc centerx="32634" centery="31889" centerz="9" radius="1">
		<npc name="Maryza" x="0" y="0" z="9" spawntime="60" />
	</npc>
	<npc centerx="33007" centery="31891" centerz="9" radius="1">
		<npc name="Gnomission" x="0" y="0" z="9" spawntime="60" />
	</npc>
	<npc centerx="33361" centery="31316" centerz="9" radius="1">
		<npc name="Oberon's Bile" x="0" y="0" z="9" spawntime="60" />
	</npc>
	<npc centerx="33367" centery="31316" centerz="9" radius="1">
		<npc name="Oberon's Hate" x="0" y="0" z="9" spawntime="60" />
	</npc>
	<npc centerx="33361" centery="31320" centerz="9" radius="1">
		<npc name="Oberon's Spite" x="0" y="0" z="9" spawntime="60" />
	</npc>
	<npc centerx="33367" centery="31320" centerz="9" radius="1">
		<npc name="Oberon's Ire" x="0" y="0" z="9" spawntime="60" />
	</npc>
	<npc centerx="32664" centery="31894" centerz="9" radius="1">
		<npc name="Uzgod" x="0" y="0" z="9" spawntime="60" />
	</npc>
	<npc centerx="32657" centery="31909" centerz="9" radius="1">
		<npc name="Bezil" x="0" y="0" z="9" spawntime="60" />
	</npc>
	<npc centerx="32660" centery="31910" centerz="9" radius="1">
		<npc name="Nezil" x="0" y="0" z="9" spawntime="60" />
	</npc>
	<npc centerx="32656" centery="31923" centerz="9" radius="1">
		<npc name="Tezila" x="0" y="0" z="9" spawntime="60" />
	</npc>
	<npc centerx="33654" centery="31937" centerz="9" radius="1">
		<npc name="Flora" x="0" y="0" z="9" spawntime="60" />
	</npc>
	<npc centerx="33570" centery="31985" centerz="9" radius="1">
		<npc name="Jacob" x="0" y="0" z="9" spawntime="60" />
	</npc>
	<npc centerx="32567" centery="32022" centerz="9" radius="1">
		<npc name="Dronk" x="0" y="0" z="9" spawntime="60" />
	</npc>
	<npc centerx="32931" centery="32071" centerz="9" radius="1">
		<npc name="Zebron" x="0" y="0" z="9" spawntime="60" />
	</npc>
	<npc centerx="32909" centery="32076" centerz="9" radius="1">
		<npc name="A Strange Fellow" x="0" y="0" z="9" spawntime="60" />
	</npc>
	<npc centerx="32911" centery="32081" centerz="9" radius="1">
		<npc name="Maria" x="0" y="0" z="9" spawntime="60" />
	</npc>
	<npc centerx="33216" centery="32143" centerz="9" radius="1">
		<npc name="Denominator" x="0" y="0" z="9" spawntime="60" />
	</npc>
	<npc centerx="32326" centery="32261" centerz="9" radius="1">
		<npc name="Jack Springer" x="0" y="0" z="9" spawntime="60" />
	</npc>
	<npc centerx="32289" centery="32294" centerz="9" radius="1">
		<npc name="A Confused Frog" x="0" y="0" z="9" spawntime="60" />
	</npc>
	<npc centerx="33277" centery="32390" centerz="9" radius="1">
		<npc name="Mazarius" x="0" y="0" z="9" spawntime="60" />
	</npc>
	<npc centerx="33020" centery="32454" centerz="9" radius="1">
		<npc name="Omrabas" x="0" y="0" z="9" spawntime="60" />
	</npc>
	<npc centerx="33278" centery="32526" centerz="9" radius="1">
		<npc name="Muhad" x="0" y="0" z="9" spawntime="60" />
	</npc>
	<npc centerx="32077" centery="32533" centerz="9" radius="1">
		<npc name="Atrad" x="0" y="0" z="9" spawntime="60" />
	</npc>
	<npc centerx="32242" centery="32599" centerz="9" radius="1">
		<npc name="Gnomilly" x="0" y="0" z="9" spawntime="60" />
	</npc>
	<npc centerx="32256" centery="31101" centerz="10" radius="1">
		<npc name="A Restless Soul" x="0" y="0" z="10" spawntime="60" />
	</npc>
	<npc centerx="33239" centery="31224" centerz="10" radius="1">
		<npc name="A Sleeping Dragon" x="0" y="0" z="10" spawntime="60" />
	</npc>
	<npc centerx="32533" centery="31437" centerz="10" radius="1">
		<npc name="Bolfona" x="0" y="0" z="10" spawntime="60" />
	</npc>
	<npc centerx="32533" centery="31440" centerz="10" radius="1">
		<npc name="Drog" x="0" y="0" z="10" spawntime="60" />
	</npc>
	<npc centerx="33012" centery="31494" centerz="10" radius="1">
		<npc name="Murim" x="0" y="0" z="10" spawntime="60" />
	</npc>
	<npc centerx="33028" centery="31513" centerz="10" radius="1">
		<npc name="Cael" x="0" y="0" z="10" spawntime="60" />
	</npc>
	<npc centerx="33036" centery="31530" centerz="10" radius="1">
		<npc name="Esrik" x="0" y="0" z="10" spawntime="60" />
	</npc>
	<npc centerx="33009" centery="31532" centerz="10" radius="1">
		<npc name="Rabaz" x="0" y="0" z="10" spawntime="60" />
	</npc>
	<npc centerx="33015" centery="31540" centerz="10" radius="1">
		<npc name="Broken Servant Sentry" x="0" y="0" z="10" spawntime="60" />
	</npc>
	<npc centerx="32993" centery="31542" centerz="10" radius="1">
		<npc name="Swolt" x="0" y="0" z="10" spawntime="60" />
	</npc>
	<npc centerx="33023" centery="31542" centerz="10" radius="1">
		<npc name="Ongulf" x="0" y="0" z="10" spawntime="60" />
	</npc>
	<npc centerx="33037" centery="31543" centerz="10" radius="1">
		<npc name="Pompan" x="0" y="0" z="10" spawntime="60" />
	</npc>
	<npc centerx="33025" centery="31553" centerz="10" radius="1">
		<npc name="Thorgrin" x="0" y="0" z="10" spawntime="60" />
	</npc>
	<npc centerx="32594" centery="31615" centerz="10" radius="1">
		<npc name="A Bearded Woman" x="0" y="0" z="10" spawntime="60" />
	</npc>
	<npc centerx="33631" centery="31716" centerz="10" radius="1">
		<npc name="An Imprisoned Goblin" x="0" y="0" z="10" spawntime="60" />
	</npc>
	<npc centerx="32775" centery="31745" centerz="10" radius="1">
		<npc name="Gnomerik" x="0" y="0" z="10" spawntime="60" />
	</npc>
	<npc centerx="32795" centery="31746" centerz="10" radius="1">
		<npc name="Gnomally" x="0" y="0" z="10" spawntime="60" />
	</npc>
	<npc centerx="32825" centery="31750" centerz="10" radius="1">
		<npc name="Gnomillion" x="0" y="0" z="10" spawntime="60" />
	</npc>
	<npc centerx="32766" centery="31755" centerz="10" radius="1">
		<npc name="Gnomespector" x="0" y="0" z="10" spawntime="60" />
	</npc>
	<npc centerx="32804" centery="31758" centerz="10" radius="1">
		<npc name="Gnominus" x="0" y="0" z="10" spawntime="60" />
	</npc>
	<npc centerx="32768" centery="31771" centerz="10" radius="1">
		<npc name="Doctor Gnomedix" x="0" y="0" z="10" spawntime="60" />
		<npc name="Gnomenursey" x="1" y="0" z="10" spawntime="60" />
	</npc>
	<npc centerx="32787" centery="31776" centerz="10" radius="1">
		<npc name="Gnomejam" x="0" y="0" z="10" spawntime="60" />
	</npc>
	<npc centerx="32805" centery="31782" centerz="10" radius="1">
		<npc name="Gnomegica" x="0" y="0" z="10" spawntime="60" />
	</npc>
	<npc centerx="32787" centery="31788" centerz="10" radius="1">
		<npc name="Gnomerrow" x="0" y="0" z="10" spawntime="60" />
	</npc>
	<npc centerx="32764" centery="31789" centerz="10" radius="1">
		<npc name="Gnomaticus" x="0" y="0" z="10" spawntime="60" />
	</npc>
	<npc centerx="32802" centery="31791" centerz="10" radius="1">
		<npc name="Bigfoot Soldier" x="0" y="0" z="10" spawntime="60" />
	</npc>
	<npc centerx="32796" centery="31795" centerz="10" radius="1">
		<npc name="Gnomailion" x="0" y="0" z="10" spawntime="60" />
	</npc>
	<npc centerx="32805" centery="31798" centerz="10" radius="1">
		<npc name="Commander Stone" x="0" y="0" z="10" spawntime="60" />
	</npc>
	<npc centerx="32759" centery="31807" centerz="10" radius="1">
		<npc name="Gnomewart" x="0" y="0" z="10" spawntime="60" />
	</npc>
	<npc centerx="32774" centery="31808" centerz="10" radius="1">
		<npc name="Gnomelvis" x="0" y="0" z="10" spawntime="60" />
	</npc>
	<npc centerx="32996" centery="31919" centerz="10" radius="1">
		<npc name="Gnomad" x="0" y="0" z="10" spawntime="60" />
	</npc>
	<npc centerx="32556" centery="32069" centerz="10" radius="1">
		<npc name="Junkar (Mines)" x="0" y="0" z="10" spawntime="60" />
	</npc>
	<npc centerx="32912" centery="32082" centerz="10" radius="1">
		<npc name="Urkalio" x="0" y="0" z="10" spawntime="60" />
	</npc>
	<npc centerx="32617" centery="32107" centerz="10" radius="1">
		<npc name="Nemal" x="0" y="0" z="10" spawntime="60" />
	</npc>
	<npc centerx="32652" centery="32151" centerz="10" radius="1">
		<npc name="Hagor" x="0" y="0" z="10" spawntime="60" />
	</npc>
	<npc centerx="32828" centery="32245" centerz="10" radius="1">
		<npc name="A Ghostly Sage" x="0" y="0" z="10" spawntime="60" />
	</npc>
	<npc centerx="33023" centery="32313" centerz="10" radius="1">
		<npc name="Oblivion" x="0" y="0" z="10" spawntime="60" />
	</npc>
	<npc centerx="32854" centery="32319" centerz="10" radius="1">
		<npc name="Demonguard" x="0" y="0" z="10" spawntime="60" />
	</npc>
	<npc centerx="32633" centery="32402" centerz="10" radius="1">
		<npc name="Angelina" x="0" y="0" z="10" spawntime="60" />
	</npc>
	<npc centerx="32855" centery="32426" centerz="10" radius="1">
		<npc name="The Gate Keeper" x="0" y="0" z="10" spawntime="60" />
	</npc>
	<npc centerx="32289" centery="32813" centerz="10" radius="1">
		<npc name="Squeekquek" x="0" y="0" z="10" spawntime="60" direction="2" />
	</npc>
	<npc centerx="33170" centery="31231" centerz="11" radius="1">
		<npc name="Ztiss" x="0" y="0" z="11" spawntime="60" />
	</npc>
	<npc centerx="32657" centery="31359" centerz="11" radius="1">
		<npc name="Pyromental" x="0" y="0" z="11" spawntime="60" />
	</npc>
	<npc centerx="32765" centery="31599" centerz="11" radius="1">
		<npc name="Repenter" x="0" y="0" z="11" spawntime="60" />
	</npc>
	<npc centerx="32752" centery="31601" centerz="11" radius="1">
		<npc name="Repenter" x="0" y="0" z="11" spawntime="60" />
	</npc>
	<npc centerx="32779" centery="31601" centerz="11" radius="1">
		<npc name="Larfion The Shaman" x="0" y="0" z="11" spawntime="60" />
	</npc>
	<npc centerx="32766" centery="31610" centerz="11" radius="1">
		<npc name="Ashari" x="0" y="0" z="11" spawntime="60" />
	</npc>
	<npc centerx="32755" centery="31611" centerz="11" radius="1">
		<npc name="Repenter" x="0" y="0" z="11" spawntime="60" />
	</npc>
	<npc centerx="32753" centery="31625" centerz="11" radius="1">
		<npc name="Repenter" x="0" y="0" z="11" spawntime="60" />
	</npc>
	<npc centerx="32773" centery="31627" centerz="11" radius="1">
		<npc name="Repenter" x="0" y="0" z="11" spawntime="60" />
	</npc>
	<npc centerx="33267" centery="31788" centerz="11" radius="1">
		<npc name="Telas Golem" x="0" y="0" z="11" spawntime="60" />
	</npc>
	<npc centerx="33273" centery="31788" centerz="11" radius="1">
		<npc name="Telas" x="0" y="0" z="11" spawntime="60" />
	</npc>
	<npc centerx="32621" centery="31860" centerz="11" radius="1">
		<npc name="Xelvar" x="0" y="0" z="11" spawntime="60" />
	</npc>
	<npc centerx="32650" centery="31894" centerz="11" radius="1">
		<npc name="Pydar" x="0" y="0" z="11" spawntime="60" />
	</npc>
	<npc centerx="32649" centery="31911" centerz="11" radius="1">
		<npc name="Ferus" x="0" y="0" z="11" spawntime="60" />
	</npc>
	<npc centerx="32653" centery="31926" centerz="11" radius="1">
		<npc name="Isimov" x="0" y="0" z="11" spawntime="60" />
	</npc>
	<npc centerx="33008" centery="31939" centerz="11" radius="1">
		<npc name="Gnomole" x="0" y="0" z="11" spawntime="60" />
	</npc>
	<npc centerx="32931" centery="32075" centerz="11" radius="1">
		<npc name="Asrak" x="0" y="0" z="11" spawntime="60" />
	</npc>
	<npc centerx="32251" centery="32207" centerz="11" radius="1">
		<npc name="Xodet" x="0" y="0" z="11" spawntime="60" />
	</npc>
	<npc centerx="32854" centery="32327" centerz="11" radius="1">
		<npc name="A Ghostly Knight" x="0" y="0" z="11" spawntime="60" />
	</npc>
	<npc centerx="33012" centery="32359" centerz="11" radius="1">
		<npc name="Elyen Ravenlock" x="0" y="0" z="11" spawntime="60" />
	</npc>
	<npc centerx="32983" centery="32418" centerz="11" radius="1">
		<npc name="Tomruk The Ruddy" x="0" y="0" z="11" spawntime="60" />
	</npc>
	<npc centerx="33040" centery="32484" centerz="11" radius="1">
		<npc name="Zarifan" x="0" y="0" z="11" spawntime="60" />
	</npc>
	<npc centerx="32242" centery="32598" centerz="11" radius="1">
		<npc name="Gnombold" x="0" y="0" z="11" spawntime="60" />
	</npc>
	<npc centerx="33449" centery="32805" centerz="11" radius="1">
		<npc name="..." x="0" y="0" z="11" spawntime="60" />
	</npc>
	<npc centerx="32268" centery="32811" centerz="11" radius="1">
		<npc name="Larry" x="0" y="0" z="11" spawntime="60" />
	</npc>
	<npc centerx="32116" centery="32968" centerz="11" radius="1">
		<npc name="Polly" x="0" y="0" z="11" spawntime="60" />
	</npc>
	<npc centerx="32122" centery="32968" centerz="11" radius="1">
		<npc name="Skip" x="0" y="0" z="11" spawntime="60" />
	</npc>
	<npc centerx="32131" centery="32970" centerz="11" radius="1">
		<npc name="Skeleton Guard" x="0" y="0" z="11" spawntime="60" />
	</npc>
	<npc centerx="33105" centery="31120" centerz="12" radius="1">
		<npc name="Zizzle" x="0" y="0" z="12" spawntime="60" />
	</npc>
	<npc centerx="32682" centery="31392" centerz="12" radius="1">
		<npc name="Zirkon" x="0" y="0" z="12" spawntime="60" />
	</npc>
	<npc centerx="33037" centery="31533" centerz="12" radius="1">
		<npc name="Esrik" x="0" y="0" z="12" spawntime="60" />
	</npc>
	<npc centerx="33024" centery="31539" centerz="12" radius="1">
		<npc name="Ongulf" x="0" y="0" z="12" spawntime="60" />
	</npc>
	<npc centerx="33035" centery="31543" centerz="12" radius="1">
		<npc name="Pompan" x="0" y="0" z="12" spawntime="60" />
	</npc>
	<npc centerx="33024" centery="31554" centerz="12" radius="1">
		<npc name="Thorgrin" x="0" y="0" z="12" spawntime="60" />
	</npc>
	<npc centerx="32703" centery="31832" centerz="12" radius="1">
		<npc name="Brom" x="0" y="0" z="12" spawntime="60" />
	</npc>
	<npc centerx="32440" centery="31851" centerz="12" radius="1">
		<npc name="Lucius" x="0" y="0" z="12" spawntime="60" />
	</npc>
	<npc centerx="32564" centery="31895" centerz="12" radius="1">
		<npc name="Talphion" x="0" y="0" z="12" spawntime="60" />
	</npc>
	<npc centerx="33611" centery="31898" centerz="12" radius="1">
		<npc name="Wesley" x="0" y="0" z="12" spawntime="60" />
	</npc>
	<npc centerx="32988" centery="31911" centerz="12" radius="1">
		<npc name="Gnomercy" x="0" y="0" z="12" spawntime="60" />
	</npc>
	<npc centerx="32407" centery="31918" centerz="12" radius="1">
		<npc name="A Dwarven Ghost" x="0" y="0" z="12" spawntime="60" />
	</npc>
	<npc centerx="32209" centery="31924" centerz="12" radius="1">
		<npc name="A Lost Soul" x="0" y="0" z="12" spawntime="60" />
	</npc>
	<npc centerx="32216" centery="31926" centerz="12" radius="1">
		<npc name="A Tainted Soul" x="0" y="0" z="12" spawntime="60" />
	</npc>
	<npc centerx="32207" centery="31928" centerz="12" radius="1">
		<npc name="A Tortured Soul" x="0" y="0" z="12" spawntime="60" />
	</npc>
	<npc centerx="33703" centery="31942" centerz="12" radius="1">
		<npc name="Drystan Wildweed" x="0" y="0" z="12" spawntime="60" />
	</npc>
	<npc centerx="32678" centery="31952" centerz="12" radius="1">
		<npc name="Shortsighted Dwarf" x="0" y="0" z="12" spawntime="60" />
	</npc>
	<npc centerx="32643" centery="31969" centerz="12" radius="1">
		<npc name="Kawill" x="0" y="0" z="12" spawntime="60" />
	</npc>
	<npc centerx="33583" centery="31988" centerz="12" radius="1">
		<npc name="Elbert" x="0" y="0" z="12" spawntime="60" />
	</npc>
	<npc centerx="33058" centery="32007" centerz="12" radius="1">
		<npc name="Corym Worker (3)" x="0" y="0" z="12" spawntime="60" />
	</npc>
	<npc centerx="33006" centery="32009" centerz="12" radius="1">
		<npc name="Corym Worker (2)" x="0" y="0" z="12" spawntime="60" />
	</npc>
	<npc centerx="33032" centery="32009" centerz="12" radius="1">
		<npc name="Corym Servant" x="0" y="0" z="12" spawntime="60" />
	</npc>
	<npc centerx="33064" centery="32010" centerz="12" radius="1">
		<npc name="Corym Butler" x="0" y="0" z="12" spawntime="60" />
	</npc>
	<npc centerx="33052" centery="32015" centerz="12" radius="1">
		<npc name="Corym Worker (4)" x="0" y="0" z="12" spawntime="60" />
	</npc>
	<npc centerx="32999" centery="32024" centerz="12" radius="1">
		<npc name="Corym Slave" x="0" y="0" z="12" spawntime="60" />
	</npc>
	<npc centerx="33012" centery="32026" centerz="12" radius="1">
		<npc name="Corym Worker (1)" x="0" y="-1" z="12" spawntime="60" />
	</npc>
	<npc centerx="33008" centery="32051" centerz="12" radius="1">
		<npc name="Corym Worker (5)" x="0" y="0" z="12" spawntime="60" />
	</npc>
	<npc centerx="32999" centery="32053" centerz="12" radius="1">
		<npc name="Corym Footman" x="0" y="0" z="12" spawntime="60" />
	</npc>
	<npc centerx="33032" centery="32070" centerz="12" radius="1">
		<npc name="Corym Ratter" x="0" y="0" z="12" spawntime="60" />
	</npc>
	<npc centerx="33283" centery="32273" centerz="12" radius="1">
		<npc name="Angelo" x="0" y="0" z="12" spawntime="60" />
	</npc>
	<npc centerx="32732" centery="32564" centerz="12" radius="1">
		<npc name="Ghost Of A Priest" x="0" y="0" z="12" spawntime="60" />
	</npc>
	<npc centerx="32303" centery="31015" centerz="13" radius="1">
		<npc name="A Dragon Mother" x="0" y="0" z="13" spawntime="60" />
	</npc>
	<npc centerx="33617" centery="31017" centerz="13" radius="1">
		<npc name="The First Dragon" x="0" y="0" z="13" spawntime="60" />
	</npc>
	<npc centerx="32902" centery="31167" centerz="13" radius="1">
		<npc name="Maritima" x="0" y="0" z="13" spawntime="60" />
	</npc>
	<npc centerx="32788" centery="31690" centerz="13" radius="1">
		<npc name="A Wrinkled Bonelord" x="0" y="0" z="13" spawntime="60" />
	</npc>
	<npc centerx="33292" centery="31792" centerz="13" radius="1">
		<npc name="Falonzo" x="0" y="0" z="13" spawntime="60" />
	</npc>
	<npc centerx="33554" centery="31966" centerz="13" radius="1">
		<npc name="Kromrek" x="0" y="0" z="13" spawntime="60" />
	</npc>
	<npc centerx="32524" centery="32023" centerz="13" radius="1">
		<npc name="Robson" x="0" y="0" z="13" spawntime="60" />
	</npc>
	<npc centerx="32394" centery="32138" centerz="13" radius="1">
		<npc name="A Prisoner" x="0" y="0" z="13" spawntime="60" />
	</npc>
	<npc centerx="32368" centery="32181" centerz="13" radius="1">
		<npc name="Junkar (Thais)" x="0" y="0" z="13" spawntime="60" />
	</npc>
	<npc centerx="32334" centery="32523" centerz="13" radius="1">
		<npc name="A Nightmare Scion" x="0" y="0" z="13" spawntime="60" />
	</npc>
	<npc centerx="32784" centery="32528" centerz="13" radius="1">
		<npc name="Ghost Of A Priest" x="0" y="0" z="13" spawntime="60" />
	</npc>
	<npc centerx="33586" centery="32546" centerz="13" radius="1">
		<npc name="Emberwing" x="0" y="0" z="13" spawntime="60" />
	</npc>
	<npc centerx="32132" centery="32562" centerz="13" radius="1">
		<npc name="A Vulcongra" x="0" y="0" z="13" spawntime="60" />
	</npc>
	<npc centerx="32325" centery="32590" centerz="13" radius="1">
		<npc name="Gnome Trooper" x="0" y="0" z="13" spawntime="60" />
	</npc>
	<npc centerx="32242" centery="32611" centerz="13" radius="1">
		<npc name="Gnomux" x="0" y="0" z="13" spawntime="60" />
	</npc>
	<npc centerx="32171" centery="32644" centerz="13" radius="1">
		<npc name="Gnome Trooper" x="0" y="0" z="13" spawntime="60" />
	</npc>
	<npc centerx="32232" centery="32684" centerz="13" radius="1">
		<npc name="A Drillworm" x="0" y="0" z="13" spawntime="60" />
	</npc>
	<npc centerx="32207" centery="31377" centerz="14" radius="1">
		<npc name="Messenger Of Heaven" x="0" y="0" z="14" spawntime="60" />
	</npc>
	<npc centerx="33388" centery="31411" centerz="14" radius="1">
		<npc name="Heavenly Messenger" x="0" y="0" z="14" spawntime="60" />
	</npc>
	<npc centerx="32727" centery="31420" centerz="14" radius="1">
		<npc name="Tehlim" x="0" y="0" z="14" spawntime="60" />
	</npc>
	<npc centerx="32607" centery="31490" centerz="14" radius="1">
		<npc name="Nokmir" x="0" y="0" z="14" spawntime="60" />
	</npc>
	<npc centerx="32585" centery="31500" centerz="14" radius="1">
		<npc name="Frafnar" x="0" y="0" z="14" spawntime="60" />
	</npc>
	<npc centerx="32614" centery="31502" centerz="14" radius="1">
		<npc name="Xorlosh" x="0" y="0" z="14" spawntime="60" />
	</npc>
	<npc centerx="32609" centery="31515" centerz="14" radius="1">
		<npc name="Grombur" x="0" y="0" z="14" spawntime="60" />
	</npc>
	<npc centerx="33035" centery="31531" centerz="14" radius="1">
		<npc name="Esrik" x="0" y="0" z="14" spawntime="60" />
	</npc>
	<npc centerx="33010" centery="31538" centerz="14" radius="1">
		<npc name="Broken Servant Sentry" x="0" y="0" z="14" spawntime="60" />
	</npc>
	<npc centerx="33024" centery="31543" centerz="14" radius="1">
		<npc name="Ongulf" x="0" y="0" z="14" spawntime="60" />
	</npc>
	<npc centerx="33033" centery="31543" centerz="14" radius="1">
		<npc name="Pompan" x="0" y="0" z="14" spawntime="60" />
	</npc>
	<npc centerx="33024" centery="31554" centerz="14" radius="1">
		<npc name="Thorgrin" x="0" y="0" z="14" spawntime="60" />
	</npc>
	<npc centerx="32260" centery="31866" centerz="14" radius="1">
		<npc name="The Queen Of The Banshees" x="0" y="0" z="14" spawntime="60" />
	</npc>
	<npc centerx="33533" centery="31950" centerz="14" radius="1">
		<npc name="Strange Pipe" x="0" y="0" z="14" spawntime="60" />
	</npc>
	<npc centerx="32683" centery="31987" centerz="14" radius="1">
		<npc name="Rapanaio" x="0" y="0" z="14" spawntime="60" />
	</npc>
	<npc centerx="32700" centery="31992" centerz="14" radius="1">
		<npc name="Rapanaio (Boat)" x="0" y="0" z="14" spawntime="60" />
	</npc>
	<npc centerx="32527" centery="32029" centerz="14" radius="1">
		<npc name="Lunch" x="0" y="0" z="14" spawntime="60" />
	</npc>
	<npc centerx="32525" centery="32038" centerz="14" radius="1">
		<npc name="Junkar (Robsons)" x="0" y="0" z="14" spawntime="60" />
	</npc>
	<npc centerx="33836" centery="32125" centerz="14" radius="1">
		<npc name="Lardoc Bashsmite" x="0" y="0" z="14" spawntime="60" />
	</npc>
	<npc centerx="33753" centery="32165" centerz="14" radius="1">
		<npc name="Gnomus" x="0" y="0" z="14" spawntime="60" />
	</npc>
	<npc centerx="33773" centery="32200" centerz="14" radius="1">
		<npc name="Klom Stonecutter" x="0" y="0" z="14" spawntime="60" />
	</npc>
	<npc centerx="32793" centery="32225" centerz="14" radius="1">
		<npc name="The Bone Master" x="0" y="0" z="14" spawntime="60" />
	</npc>
	<npc centerx="32844" centery="32228" centerz="14" radius="1">
		<npc name="The Dream Master" x="0" y="0" z="14" spawntime="60" />
	</npc>
	<npc centerx="32834" centery="32289" centerz="14" radius="1">
		<npc name="A Ghostly Woman" x="0" y="0" z="14" spawntime="60" />
	</npc>
	<npc centerx="32755" centery="32346" centerz="14" radius="1">
		<npc name="A Ghostly Guardian" x="0" y="0" z="14" spawntime="60" />
	</npc>
	<npc centerx="32295" centery="32512" centerz="14" radius="1">
		<npc name="Gnome Trooper" x="0" y="0" z="14" spawntime="60" />
	</npc>
	<npc centerx="33230" centery="32522" centerz="14" radius="1">
		<npc name="The Crone" x="0" y="0" z="14" spawntime="60" />
	</npc>
	<npc centerx="32306" centery="32546" centerz="14" radius="1">
		<npc name="A Lost Thrower" x="0" y="0" z="14" spawntime="60" />
	</npc>
	<npc centerx="32245" centery="32600" centerz="14" radius="1">
		<npc name="Gnomargery" x="0" y="0" z="14" spawntime="60" />
	</npc>
	<npc centerx="32273" centery="32629" centerz="14" radius="1">
		<npc name="A Dragon Lord" x="0" y="0" z="14" spawntime="60" />
	</npc>
	<npc centerx="32171" centery="32630" centerz="14" radius="1">
		<npc name="A Lost Basher" x="0" y="0" z="14" spawntime="60" />
	</npc>
	<npc centerx="32809" centery="32641" centerz="14" radius="1">
		<npc name="Ghost Of A Priest" x="0" y="0" z="14" spawntime="60" />
	</npc>
	<npc centerx="32181" centery="32660" centerz="14" radius="1">
		<npc name="Gnome Trooper" x="0" y="0" z="14" spawntime="60" />
	</npc>
	<npc centerx="33366" centery="32855" centerz="14" radius="1">
		<npc name="Cobra" x="0" y="0" z="14" spawntime="60" />
	</npc>
	<npc centerx="33517" centery="32856" centerz="14" radius="1">
		<npc name="Urks The Mute" x="0" y="0" z="14" spawntime="60" />
	</npc>
	<npc centerx="33527" centery="32865" centerz="14" radius="1">
		<npc name="Gnomadness" x="0" y="0" z="14" spawntime="60" />
	</npc>
	<npc centerx="33062" centery="31153" centerz="15" radius="1">
		<npc name="Awarness Of The Emperor" x="0" y="0" z="15" spawntime="60" />
	</npc>
	<npc centerx="32760" centery="31376" centerz="15" radius="1">
		<npc name="Rehon" x="0" y="0" z="15" spawntime="60" />
	</npc>
	<npc centerx="32589" centery="31407" centerz="15" radius="1">
		<npc name="Pythius The Rotten" x="0" y="0" z="15" spawntime="60" />
	</npc>
	<npc centerx="33027" centery="31525" centerz="15" radius="1">
		<npc name="Prezil" x="0" y="0" z="15" spawntime="60" />
	</npc>
	<npc centerx="32666" centery="31675" centerz="15" radius="1">
		<npc name="Demon Skeleton" x="0" y="0" z="15" spawntime="60" />
	</npc>
	<npc centerx="33742" centery="31933" centerz="15" radius="1">
		<npc name="Strange Pipe (1)" x="0" y="0" z="15" spawntime="60" />
	</npc>
	<npc centerx="33258" centery="31938" centerz="15" radius="1">
		<npc name="A Dark Priestess" x="0" y="0" z="15" spawntime="60" />
	</npc>
	<npc centerx="32641" centery="31942" centerz="15" radius="1">
		<npc name="Basilisk" x="0" y="0" z="15" spawntime="60" />
	</npc>
	<npc centerx="32659" centery="31957" centerz="15" radius="1">
		<npc name="Brodrosch" x="0" y="0" z="15" spawntime="60" />
	</npc>
	<npc centerx="33541" centery="31963" centerz="15" radius="1">
		<npc name="Strange Pipe (2)" x="0" y="0" z="15" spawntime="60" />
	</npc>
	<npc centerx="33311" centery="31988" centerz="15" radius="1">
		<npc name="Gurbasch" x="0" y="0" z="15" spawntime="60" />
	</npc>
	<npc centerx="33609" centery="32053" centerz="15" radius="1">
		<npc name="Strange Pipe (3)" x="0" y="0" z="15" spawntime="60" />
	</npc>
	<npc centerx="32416" centery="32145" centerz="15" radius="1">
		<npc name="Markwin" x="0" y="0" z="15" spawntime="60" />
	</npc>
	<npc centerx="32737" centery="32268" centerz="15" radius="1">
		<npc name="A Dead Bureaucrat (4)" x="0" y="0" z="15" spawntime="60" />
	</npc>
	<npc centerx="32729" centery="32278" centerz="15" radius="1">
		<npc name="A Dead Bureaucrat (3)" x="0" y="0" z="15" spawntime="60" />
	</npc>
	<npc centerx="32737" centery="32283" centerz="15" radius="1">
		<npc name="A Dead Bureaucrat (2)" x="0" y="0" z="15" spawntime="60" />
	</npc>
	<npc centerx="32729" centery="32293" centerz="15" radius="1">
		<npc name="A Dead Bureaucrat (1)" x="0" y="0" z="15" spawntime="60" />
	</npc>
	<npc centerx="32209" centery="32531" centerz="15" radius="1">
		<npc name="A Lost Husher" x="0" y="0" z="15" spawntime="60" />
	</npc>
	<npc centerx="32306" centery="32582" centerz="15" radius="1">
		<npc name="A Behemoth" x="0" y="0" z="15" spawntime="60" />
	</npc>
	<npc centerx="32174" centery="32598" centerz="15" radius="1">
		<npc name="A Wyrm" x="0" y="0" z="15" spawntime="60" />
	</npc>
	<npc centerx="33608" centery="32837" centerz="15" radius="1">
		<npc name="Gnomish Operative (Catching)" x="0" y="0" z="15" spawntime="60" />
	</npc>
	<npc centerx="33703" centery="32869" centerz="15" radius="1">
		<npc name="Gnomish Operative (Resonating)" x="0" y="0" z="15" spawntime="60" />
	</npc>
	<npc centerx="33670" centery="32923" centerz="15" radius="1">
		<npc name="Gnomish Operative (Volcano)" x="0" y="0" z="15" spawntime="60" />
	</npc>
	<npc centerx="33704" centery="32947" centerz="15" radius="1">
		<npc name="Gnomish Operative (GT-M-01)" x="0" y="0" z="15" spawntime="60" />
	</npc>
	<npc centerx="33587" centery="32966" centerz="15" radius="1">
		<npc name="Gnomish Operative (Raiders)" x="0" y="0" z="15" spawntime="60" />
	</npc>
	<npc centerx="33356" centery="31982" centerz="7" radius="1">
		<npc name="Hawkhurst" x="0" y="0" z="15" spawntime="60" />
	</npc>
	<npc centerx="33710" centery="32602" centerz="6" radius="1">
		<npc name="Hawkhurst Ingol" x="0" y="0" z="15" spawntime="60" />
	</npc>
<<<<<<< HEAD
	<npc centerx="33181" centery="32883" centerz="7" radius="1">
		<npc name="Tonar" x="0" y="0" z="7" spawntime="60" />
	</npc>
	<npc centerx="33068" centery="32917" centerz="7" radius="1">
		<npc name="Tonar Oskayaat" x="0" y="0" z="7" spawntime="60" />
=======
	<npc centerx="34070" centery="32009" centerz="14" radius="1">
		<npc name="Altar" x="0" y="0" z="15" spawntime="60" />
>>>>>>> 8614c269
	</npc>
</npcs><|MERGE_RESOLUTION|>--- conflicted
+++ resolved
@@ -2986,15 +2986,13 @@
 	<npc centerx="33710" centery="32602" centerz="6" radius="1">
 		<npc name="Hawkhurst Ingol" x="0" y="0" z="15" spawntime="60" />
 	</npc>
-<<<<<<< HEAD
-	<npc centerx="33181" centery="32883" centerz="7" radius="1">
+	<npc centerx="34070" centery="32009" centerz="14" radius="1">
+		<npc name="Altar" x="0" y="0" z="15" spawntime="60" />
+	</npc>
+  <npc centerx="33181" centery="32883" centerz="7" radius="1">
 		<npc name="Tonar" x="0" y="0" z="7" spawntime="60" />
 	</npc>
 	<npc centerx="33068" centery="32917" centerz="7" radius="1">
 		<npc name="Tonar Oskayaat" x="0" y="0" z="7" spawntime="60" />
-=======
-	<npc centerx="34070" centery="32009" centerz="14" radius="1">
-		<npc name="Altar" x="0" y="0" z="15" spawntime="60" />
->>>>>>> 8614c269
-	</npc>
+</npc>
 </npcs>