local function removeCombatProtection(playerUid)
	local player = Player(playerUid)
	if not player then
		return true
	end

	local time = 0
	if player:isMage() then
		time = 10
	elseif player:isPaladin() then
		time = 20
	else
		time = 30
	end

	player:setStorageValue(Global.Storage.CombatProtectionStorage, 2)
	addEvent(function(playerFuncUid)
		local playerEvent = Player(playerFuncUid)
		if not playerEvent then
			return
		end

		playerEvent:setStorageValue(Global.Storage.CombatProtectionStorage, 0)
		playerEvent:remove()
	end, time * 1000, playerUid)
end

function Creature:onTargetCombat(target)
	if not self then
		return true
	end

	if target:isPlayer() then
		if self:isMonster() then
			local protectionStorage = target:getStorageValue(Global.Storage.CombatProtectionStorage)

			if target:getIp() == 0 then -- If player is disconnected, monster shall ignore to attack the player
				if target:isPzLocked() then return true end
				if protectionStorage <= 0 then
					addEvent(removeCombatProtection, 30 * 1000, target.uid)
					target:setStorageValue(Global.Storage.CombatProtectionStorage, 1)
				elseif protectionStorage == 1 then
					self:searchTarget()
					return RETURNVALUE_YOUMAYNOTATTACKTHISPLAYER
				end

				return true
			end

			if protectionStorage >= os.time() then
				return RETURNVALUE_YOUMAYNOTATTACKTHISPLAYER
			end
		end
	end

	if ((target:isMonster() and self:isPlayer() and target:getMaster() == self)
				or (self:isMonster() and target:isPlayer() and self:getMaster() == target)) then
		return RETURNVALUE_YOUMAYNOTATTACKTHISCREATURE
	end

	if not IsRetroPVP() or PARTY_PROTECTION ~= 0 then
		if self:isPlayer() and target:isPlayer() then
			local party = self:getParty()
			if party then
				local targetParty = target:getParty()
				if targetParty and targetParty == party then
					return RETURNVALUE_YOUMAYNOTATTACKTHISPLAYER
				end
			end
		end
	end

	if not IsRetroPVP() or ADVANCED_SECURE_MODE ~= 0 then
		if self:isPlayer() and target:isPlayer() then
			if self:hasSecureMode() then
				return RETURNVALUE_YOUMAYNOTATTACKTHISPLAYER
			end
		end
	end

	self:addEventStamina(target)
	return true
end

function Creature:onChangeOutfit(outfit)
	if self:isPlayer() then
		local familiarLookType = self:getFamiliarLooktype()
		if familiarLookType ~= 0 then
			for _, summon in pairs(self:getSummons()) do
				if summon:getType():familiar() then
					if summon:getOutfit().lookType ~= familiarLookType then
<<<<<<< HEAD
						summon:setOutfit({lookType = familiarLookType})
=======
						summon:setOutfit({ lookType = familiarLookType })
>>>>>>> 9694e560
					end
					break
				end
			end
		end
	end
	return true
end

function Creature:onDrainHealth(attacker, typePrimary, damagePrimary,
	typeSecondary, damageSecondary, colorPrimary, colorSecondary)
	if (not self) then
		return typePrimary, damagePrimary, typeSecondary, damageSecondary, colorPrimary, colorSecondary
	end

	if (not attacker) then
		return typePrimary, damagePrimary, typeSecondary, damageSecondary, colorPrimary, colorSecondary
	end

	return typePrimary, damagePrimary, typeSecondary, damageSecondary, colorPrimary, colorSecondary
end<|MERGE_RESOLUTION|>--- conflicted
+++ resolved
@@ -89,11 +89,7 @@
 			for _, summon in pairs(self:getSummons()) do
 				if summon:getType():familiar() then
 					if summon:getOutfit().lookType ~= familiarLookType then
-<<<<<<< HEAD
-						summon:setOutfit({lookType = familiarLookType})
-=======
 						summon:setOutfit({ lookType = familiarLookType })
->>>>>>> 9694e560
 					end
 					break
 				end
