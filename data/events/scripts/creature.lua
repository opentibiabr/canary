--- conflicted
+++ resolved
@@ -7,13 +7,10 @@
 end
 
 function Creature:onTargetCombat(target)
-<<<<<<< HEAD
-=======
 	if not self then
 		return true
 	end
 
->>>>>>> 639287b9
 	self:addEventStamina(target)
 	return true
 end