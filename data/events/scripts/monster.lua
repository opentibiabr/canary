--- conflicted
+++ resolved
@@ -187,70 +187,4 @@
 			player:sendTextMessage(MESSAGE_LOOT, text)
 		end
 	end
-<<<<<<< HEAD
-=======
-end
-
-function Monster:onSpawn(position)
-	HazardMonster.onSpawn(self, position)
-
-	if self:getType():isRewardBoss() then
-		self:setReward(true)
-	end
-
-	-- We won't run anything from here on down if we're opening the global pack
-	if IsRunningGlobalDatapack() then
-		if self:getName():lower() == "cobra scout" or
-			self:getName():lower() == "cobra vizier" or
-			self:getName():lower() == "cobra assassin" then
-			if getGlobalStorageValue(GlobalStorage.CobraBastionFlask) >= os.time() then
-				self:setHealth(self:getMaxHealth() * 0.75)
-			end
-		end
-	end
-
-	if not self:getType():canSpawn(position) then
-		self:remove()
-	else
-		local spec = Game.getSpectators(position, false, false)
-		for _, pid in pairs(spec) do
-			local monster = Monster(pid)
-			if monster and not monster:getType():canSpawn(position) then
-				monster:remove()
-			end
-		end
-
-		if IsRunningGlobalDatapack() then
-			if self:getName():lower() == 'iron servant replica' then
-				local chance = math.random(100)
-				if Game.getStorageValue(GlobalStorage.ForgottenKnowledge.MechanismDiamond) >= 1
-					and Game.getStorageValue(GlobalStorage.ForgottenKnowledge.MechanismGolden) >= 1 then
-					if chance > 30 then
-						local chance2 = math.random(2)
-						if chance2 == 1 then
-							Game.createMonster('diamond servant replica', self:getPosition(), false, true)
-						elseif chance2 == 2 then
-							Game.createMonster('golden servant replica', self:getPosition(), false, true)
-						end
-						self:remove()
-					end
-					return true
-				end
-				if Game.getStorageValue(GlobalStorage.ForgottenKnowledge.MechanismDiamond) >= 1 then
-					if chance > 30 then
-						Game.createMonster('diamond servant replica', self:getPosition(), false, true)
-						self:remove()
-					end
-				end
-				if Game.getStorageValue(GlobalStorage.ForgottenKnowledge.MechanismGolden) >= 1 then
-					if chance > 30 then
-						Game.createMonster('golden servant replica', self:getPosition(), false, true)
-						self:remove()
-					end
-				end
-				return true
-			end
-		end
-	end
->>>>>>> ddcece83
 end