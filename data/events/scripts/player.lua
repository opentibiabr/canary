function Player:onBrowseField(position)
	return true
end

function Player:onLook(thing, position, distance)
	local description = "You see "
	description = description .. thing:getDescription(distance)
<<<<<<< HEAD
	if thing:isMonster() then
		description = description .. thing:getDescription(distance)
		local master = thing:getMaster()
		if master and table.contains(FAMILIARSNAME, thing:getName():lower()) then
			description = description..' (Master: ' .. master:getName() .. '). \z
				It will disappear in ' .. getTimeinWords(master:getStorageValue(Storage.PetSummon) - os.time())
=======
	if thing:isItem() then
		local item = thing:getType()
		if (item and item:getImbuingSlots() > 0) then
			local imbuingSlots = "Imbuements: ("
			for slot = 0, item:getImbuingSlots() - 1 do
				if slot > 0 then
					imbuingSlots = string.format("%s, ", imbuingSlots)
				end
				local duration = thing:getImbuementDuration(slot)
				if duration > 0 then
					local imbue = thing:getImbuement(slot)
					imbuingSlots = string.format("%s%s %s %s",
						imbuingSlots, imbue:getBase().name, imbue:getName(), getTime(duration))
				else
					imbuingSlots = string.format("%sEmpty Slot", imbuingSlots)
				end
			end
			imbuingSlots = string.format("%s).", imbuingSlots)
			description = string.gsub(description, "It weighs", imbuingSlots.. "\nIt weighs")
>>>>>>> f368616f
		end
	end

	if self:getGroup():getAccess() then
		if thing:isItem() then
			description = string.format("%s\nItem ID: %d", description, thing:getId())

			local actionId = thing:getActionId()
			if actionId ~= 0 then
				description = string.format("%s, Action ID: %d", description, actionId)
			end

			local uniqueId = thing:getAttribute(ITEM_ATTRIBUTE_UNIQUEID)
			if uniqueId > 0 and uniqueId < 65536 then
				description = string.format("%s, Unique ID: %d", description, uniqueId)
			end

			local item = thing:getType()

			if item then
				local transformEquipId = item:getTransformEquipId()
				local transformDeEquipId = item:getTransformDeEquipId()
				if transformEquipId ~= 0 then
					description = string.format("%s\nTransforms to: %d (onEquip)", description, transformEquipId)
				elseif transformDeEquipId ~= 0 then
					description = string.format("%s\nTransforms to: %d (onDeEquip)", 	description, transformDeEquipId)
				end

				local decayId = item:getDecayId()
				if decayId ~= -1 then
					description = string.format("%s\nDecays to: %d", description, decayId)
				end
			end
		elseif thing:isCreature() then
			local str = "%s\nHealth: %d / %d"
			if thing:isPlayer() and thing:getMaxMana() > 0 then
				str = string.format("%s, Mana: %d / %d", str, thing:getMana(), thing:getMaxMana())
			end
			description = string.format(str, description, thing:getHealth(), thing:getMaxHealth()) .. "."
		end

		local position = thing:getPosition()
		description = string.format(
			"%s\nPosition: %d, %d, %d",
			description, position.x, position.y, position.z
		)

		if thing:isCreature() then
			if thing:isPlayer() then
				description = string.format("%s\nIP: %s.", description, Game.convertIpToString(thing:getIp()))
			end
		end
	end
	self:sendTextMessage(MESSAGE_LOOK, description)
end

function Player:onLookInBattleList(creature, distance)
	local description = "You see " .. creature:getDescription(distance)
	if self:getGroup():getAccess() then
		local str = "%s\nHealth: %d / %d"
		if creature:isPlayer() and creature:getMaxMana() > 0 then
			str = string.format("%s, Mana: %d / %d", str, creature:getMana(), creature:getMaxMana())
		end
		description = string.format(str, description, creature:getHealth(), creature:getMaxHealth()) .. "."

		local position = creature:getPosition()
		description = string.format(
			"%s\nPosition: %d, %d, %d",
			description, position.x, position.y, position.z
		)

		if creature:isPlayer() then
			description = string.format("%s\nIP: %s", description, Game.convertIpToString(creature:getIp()))
		end
	end
	self:sendTextMessage(MESSAGE_LOOK, description)
end

function Player:onLookInTrade(partner, item, distance)
	self:sendTextMessage(MESSAGE_LOOK, "You see " .. item:getDescription(distance))
end

function Player:onLookInShop(itemType, count)
	return true
end

function Player:onMoveItem(item, count, fromPosition, toPosition, fromCylinder, toCylinder)
	if toPosition.x ~= CONTAINER_POSITION then
		return true
	end

	if item:getTopParent() == self and bit.band(toPosition.y, 0x40) == 0 then
		local itemType, moveItem = ItemType(item:getId())
		if bit.band(itemType:getSlotPosition(), SLOTP_TWO_HAND) ~= 0 and toPosition.y == CONST_SLOT_LEFT then
			moveItem = self:getSlotItem(CONST_SLOT_RIGHT)
		elseif itemType:getWeaponType() == WEAPON_SHIELD and toPosition.y == CONST_SLOT_RIGHT then
			moveItem = self:getSlotItem(CONST_SLOT_LEFT)
			if moveItem and bit.band(ItemType(moveItem:getId()):getSlotPosition(), SLOTP_TWO_HAND) == 0 then
				return true
			end
		end

		if moveItem then
			local parent = item:getParent()
			if parent:isContainer() and parent:getSize() == parent:getCapacity() then
				self:sendTextMessage(MESSAGE_FAILURE, Game.getReturnMessage(RETURNVALUE_CONTAINERNOTENOUGHROOM))
				return false
			else
				return moveItem:moveTo(parent)
			end
		end
	end

	return true
end

function Player:onItemMoved(item, count, fromPosition, toPosition, fromCylinder, toCylinder)
end

function Player:onMoveCreature(creature, fromPosition, toPosition)
	return true
end

local function hasPendingReport(name, targetName, reportType)
	local f = io.open(string.format("data/reports/players/%s-%s-%d.txt", name, targetName, reportType), "r")
	if f then
		io.close(f)
		return true
	else
		return false
	end
end

function Player:onReportRuleViolation(targetName, reportType, reportReason, comment, translation)
	local name = self:getName()
	if hasPendingReport(name, targetName, reportType) then
		self:sendTextMessage(MESSAGE_EVENT_ADVANCE, "Your report is being processed.")
		return
	end

	local file = io.open(string.format("data/reports/players/%s-%s-%d.txt", name, targetName, reportType), "a")
	if not file then
		self:sendTextMessage(MESSAGE_EVENT_ADVANCE, "There was an error when processing your report, please contact a gamemaster.")
		return
	end

	io.output(file)
	io.write("------------------------------\n")
	io.write("Reported by: " .. name .. "\n")
	io.write("Target: " .. targetName .. "\n")
	io.write("Type: " .. reportType .. "\n")
	io.write("Reason: " .. reportReason .. "\n")
	io.write("Comment: " .. comment .. "\n")
	if reportType ~= REPORT_TYPE_BOT then
		io.write("Translation: " .. translation .. "\n")
	end
	io.write("------------------------------\n")
	io.close(file)
	self:sendTextMessage(MESSAGE_EVENT_ADVANCE, string.format("Thank you for reporting %s. Your report will be processed by %s team as soon as possible.", targetName, configManager.getString(configKeys.SERVER_NAME)))
	return
end

function Player:onReportBug(message, position, category)
	if self:getAccountType() == ACCOUNT_TYPE_NORMAL then
		return false
	end

	local name = self:getName()
	local file = io.open("data/reports/bugs/" .. name .. " report.txt", "a")

	if not file then
		self:sendTextMessage(MESSAGE_STATUS, "There was an error when processing your report, please contact a gamemaster.")
		return true
	end

	io.output(file)
	io.write("------------------------------\n")
	io.write("Name: " .. name)
	if category == BUG_CATEGORY_MAP then
		io.write(" [Map position: " .. position.x .. ", " .. position.y .. ", " .. position.z .. "]")
	end
	local playerPosition = self:getPosition()
	io.write(" [Player Position: " .. playerPosition.x .. ", " .. playerPosition.y .. ", " .. playerPosition.z .. "]\n")
	io.write("Comment: " .. message .. "\n")
	io.close(file)

	self:sendTextMessage(MESSAGE_STATUS, "Your report has been sent to " .. configManager.getString(configKeys.SERVER_NAME) .. ".")
	return true
end

function Player:onTurn(direction)
	return true
end

function Player:onTradeRequest(target, item)
	return true
end

function Player:onTradeAccept(target, item, targetItem)
	return true
end

local soulCondition = Condition(CONDITION_SOUL, CONDITIONID_DEFAULT)
soulCondition:setTicks(4 * 60 * 1000)
soulCondition:setParameter(CONDITION_PARAM_SOULGAIN, 1)

local function useStamina(player)
	local staminaMinutes = player:getStamina()
	if staminaMinutes == 0 then
		return
	end

	local playerId = player:getId()
	local currentTime = os.time()
	local timePassed = currentTime - nextUseStaminaTime[playerId]
	if timePassed <= 0 then
		return
	end

	if timePassed > 60 then
		if staminaMinutes > 2 then
			staminaMinutes = staminaMinutes - 2
		else
			staminaMinutes = 0
		end
		nextUseStaminaTime[playerId] = currentTime + 120
	else
		staminaMinutes = staminaMinutes - 1
		nextUseStaminaTime[playerId] = currentTime + 60
	end
	player:setStamina(staminaMinutes)
end

function Player:onGainExperience(source, exp, rawExp)
	if not source or source:isPlayer() then
		return exp
	end

	-- Soul regeneration
	local vocation = self:getVocation()
	if self:getSoul() < vocation:getMaxSoul() and exp >= self:getLevel() then
		soulCondition:setParameter(CONDITION_PARAM_SOULTICKS, vocation:getSoulGainTicks() * 1000)
		self:addCondition(soulCondition)
	end

	-- Experience Stage Multiplier
	local expStage = getRateFromTable(experienceStages, self:getLevel(), configManager.getNumber(configKeys.RATE_EXP))
	exp = exp * expStage
	baseExp = rawExp * expStage

	-- Stamina modifier
	if configManager.getBoolean(configKeys.STAMINA_SYSTEM) then
		useStamina(self)

		local staminaMinutes = self:getStamina()
		if staminaMinutes > 2400 and self:isPremium() then
			exp = exp * 1.5
		elseif staminaMinutes <= 840 then
			exp = exp * 0.5
		end
	end

	return exp
end

function Player:onLoseExperience(exp)
	return exp
end

function Player:onGainSkillTries(skill, tries)
	if APPLY_SKILL_MULTIPLIER == false then
		return tries
	end

	if skill == SKILL_MAGLEVEL then
		return tries * configManager.getNumber(configKeys.RATE_MAGIC)
	end
	return tries * configManager.getNumber(configKeys.RATE_SKILL)
end

function Player:onChangeZone(zone)
	if self:isPremium() then
		local event = staminaBonus.eventsPz[self:getId()]

		if configManager.getBoolean(configKeys.STAMINA_PZ) then
			if zone == ZONE_PROTECTION then
				if self:getStamina() < 2520 then
					if not event then
						local delay = configManager.getNumber(configKeys.STAMINA_ORANGE_DELAY)
						if self:getStamina() > 2400 and self:getStamina() <= 2520 then
							delay = configManager.getNumber(configKeys.STAMINA_GREEN_DELAY)
						end

						self:sendTextMessage(MESSAGE_STATUS,
                                             string.format("In protection zone. \
                                                           Every %i minutes, gain %i stamina.",
                                                           delay, configManager.getNumber(configKeys.STAMINA_PZ_GAIN)
                                             )
                        )
						staminaBonus.eventsPz[self:getId()] = addEvent(addStamina, delay * 60 * 1000, nil, self:getId(), delay * 60 * 1000)
					end
				end
			else
				if event then
					self:sendTextMessage(MESSAGE_STATUS, "You are no longer refilling stamina, \z
                                         since you left a regeneration zone.")
					stopEvent(event)
					staminaBonus.eventsPz[self:getId()] = nil
				end
			end
			return not configManager.getBoolean(configKeys.STAMINA_PZ)
		end
	end
	return false
end

function Player:canBeAppliedImbuement(imbuement, item)
	local categories = {}
	local slots = ItemType(item:getId()):getImbuingSlots()
	if slots > 0 then
		for slot = 0, slots - 1 do
			local duration = item:getImbuementDuration(slot)
			if duration > 0 then
				local imbuementlot = item:getImbuement(slot)
				local categoryId = imbuementlot:getCategory().id
				table.insert(categories, categoryId)
			end
		end
	end

	if table.contains(categories, imbuement:getCategory().id) then
		return false
	end

	if imbuement:isPremium() and self:getPremiumDays() < 1 then
		return false
	end

	if self:getStorageValue(Storage.Imbuement) > 0 then
		imbuable = true
	else
		imbuable = false
	end

	if not self:canImbueItem(imbuement, item) then
		return false
	end

	return true
end

function Player:onApplyImbuement(imbuement, item, slot, protectionCharm)
	for slot = CONST_SLOT_HEAD, CONST_SLOT_AMMO do
		local slotItem = self:getSlotItem(slot)
		if slotItem and slotItem == item then
			self:sendImbuementResult(MESSAGEDIALOG_IMBUEMENT_ROLL_FAILED, "You can't imbue a equipped item.")
			self:closeImbuementWindow()
			return true
		end
	end

	for _, pid in pairs(imbuement:getItems()) do
		if (self:getItemCount(pid.itemid) + self:getStashItemCount(pid.itemid)) < pid.count then
			self:sendImbuementResult(MESSAGEDIALOG_IMBUEMENT_ROLL_FAILED, "You don't have all necessary items.")
			return false
		end
	end

	if item:getImbuementDuration(slot) > 0 then
		self:sendImbuementResult(MESSAGEDIALOG_IMBUEMENT_ERROR, "An error ocurred, please reopen imbuement window.")
		return false
	end

	local base = imbuement:getBase()
	local price = base.price + (protectionCharm and base.protection or 0)

	local chance = protectionCharm and 100 or base.percent
	if math.random(100) > chance then -- failed attempt
		self:sendImbuementResult(MESSAGEDIALOG_IMBUEMENT_ROLL_FAILED, "Oh no!\n\nThe imbuement has failed. You have lost the astral sources and gold you needed for the imbuement.\n\nNext time use a protection charm to better your chances.")
		-- Removing items
		for _, pid in pairs(imbuement:getItems()) do
			self:removeItem(pid.itemid, pid.count)
		end
		-- Removing money
		self:removeMoneyBank(price)
		-- Refreshing shrine window
		local nitem = Item(item.uid)
		self:sendImbuementPanel(nitem)
		return false
	end

	-- Removing items
	for _, pid in pairs(imbuement:getItems()) do
		local invertoryItemCount = self:getItemCount(pid.itemid)
		if invertoryItemCount >= pid.count then
			if not(self:removeItem(pid.itemid, pid.count)) then
				self:sendImbuementResult(MESSAGEDIALOG_IMBUEMENT_ERROR, "An error ocurred, please reopen imbuement window.")
				return false
			end
		else
			local mathItemCount = pid.count
			if invertoryItemCount > 0 and self:removeItem(pid.itemid, invertoryItemCount) then
				mathItemCount = mathItemCount - invertoryItemCount
			end

			if not(self:removeStashItem(pid.itemid, mathItemCount)) then
				self:sendImbuementResult(MESSAGEDIALOG_IMBUEMENT_ERROR, "An error ocurred, please reopen imbuement window.")
				return false
			end
		end
	end

	if not self:removeMoneyBank(price) then
		self:sendImbuementResult(MESSAGEDIALOG_IMBUEMENT_ROLL_FAILED, "You don't have enough money " ..price.. " gps.")
		return false
	end

	if not item:addImbuement(slot, imbuement:getId()) then
		self:sendImbuementResult(MESSAGEDIALOG_IMBUEMENT_ROLL_FAILED, "Item failed to apply imbuement.")
		return false
	end

	-- Update item
	local imbueItem = Item(item.uid)
	self:sendImbuementPanel(imbueItem)
	return true
end

function Player:clearImbuement(item, slot)
	local slots = ItemType(item:getId()):getImbuingSlots()
	if slots < slot then
		self:sendImbuementResult(MESSAGEDIALOG_CLEARING_CHARM_ERROR, "Sorry, not possible.")
		return false
	end

	if item:getTopParent() ~= self or item:getParent() == self then
		self:sendImbuementResult(MESSAGEDIALOG_CLEARING_CHARM_ERROR,
			"An error occurred while applying the clearing charm to the item.")
		return false
	end

	-- slot is not used
	local info = item:getImbuementDuration(slot)
	if info == 0 then
		self:sendImbuementResult(MESSAGEDIALOG_CLEARING_CHARM_ERROR,
			"An error occurred while applying the clearing charm to the item.")
		return false
	end

	local imbuement = item:getImbuement(slot)
	if not self:removeMoneyBank(imbuement:getBase().removecust) then
		self:sendImbuementResult(MESSAGEDIALOG_CLEARING_CHARM_ERROR,
			"You don't have enough money " ..imbuement:getBase().removecust.. " gps.")
		return false
	end

	if not item:cleanImbuement(slot) then
		self:sendImbuementResult(MESSAGEDIALOG_CLEARING_CHARM_ERROR,
			"An error occurred while applying the clearing charm to the item.")
		return false
	end

	-- Update item
	local nitem = Item(item.uid)
	self:sendImbuementResult(MESSAGEDIALOG_CLEARING_CHARM_SUCCESS,
		"Congratulations! You have successfully applied the clearing charm to your item.");
	self:sendImbuementPanel(nitem)

	return true
end<|MERGE_RESOLUTION|>--- conflicted
+++ resolved
@@ -5,34 +5,12 @@
 function Player:onLook(thing, position, distance)
 	local description = "You see "
 	description = description .. thing:getDescription(distance)
-<<<<<<< HEAD
 	if thing:isMonster() then
 		description = description .. thing:getDescription(distance)
 		local master = thing:getMaster()
 		if master and table.contains(FAMILIARSNAME, thing:getName():lower()) then
 			description = description..' (Master: ' .. master:getName() .. '). \z
 				It will disappear in ' .. getTimeinWords(master:getStorageValue(Storage.PetSummon) - os.time())
-=======
-	if thing:isItem() then
-		local item = thing:getType()
-		if (item and item:getImbuingSlots() > 0) then
-			local imbuingSlots = "Imbuements: ("
-			for slot = 0, item:getImbuingSlots() - 1 do
-				if slot > 0 then
-					imbuingSlots = string.format("%s, ", imbuingSlots)
-				end
-				local duration = thing:getImbuementDuration(slot)
-				if duration > 0 then
-					local imbue = thing:getImbuement(slot)
-					imbuingSlots = string.format("%s%s %s %s",
-						imbuingSlots, imbue:getBase().name, imbue:getName(), getTime(duration))
-				else
-					imbuingSlots = string.format("%sEmpty Slot", imbuingSlots)
-				end
-			end
-			imbuingSlots = string.format("%s).", imbuingSlots)
-			description = string.gsub(description, "It weighs", imbuingSlots.. "\nIt weighs")
->>>>>>> f368616f
 		end
 	end
 
