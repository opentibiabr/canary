local CONTAINER_WEIGHT_CHECK = true -- true = enable / false = disable
local CONTAINER_WEIGHT_MAX = 1000000 -- 1000000 = 10k = 10000.00 oz

local storeItemID = {
	-- registered item ids here are not tradable with players
	-- these items can be set to moveable at items.xml
	-- 500 charges exercise weapons
	28552, -- exercise sword
	28553, -- exercise axe
	28554, -- exercise club
	28555, -- exercise bow
	28556, -- exercise rod
	28557, -- exercise wand

	-- 50 charges exercise weapons
	28540, -- training sword
	28541, -- training axe
	28542, -- training club
	28543, -- training bow
	28544, -- training wand
	28545, -- training club

	-- magic gold and magic converter (activated/deactivated)
	28525, -- magic gold converter
	28526, -- magic gold converter
	23722, -- gold converter
	25719, -- gold converter

	-- foods
	29408, -- roasted wyvern wings
	29409, -- carrot pie
	29410, -- tropical marinated tiger
	29411, -- delicatessen salad
	29412, -- chilli con carniphila
	29413, -- svargrond salmon filet
	29414, -- carrion casserole
	29415, -- consecrated beef
	29416, -- overcooked noodles
}

-- Players cannot throw items on teleports if set to true
local blockTeleportTrashing = true

local config = {
	maxItemsPerSeconds = 1,
	exhaustTime = 2000,
}

<<<<<<< HEAD
local pushDelay = { }

local function antiPush(player, item, count, fromPosition, toPosition, fromCylinder, toCylinder)
	if not player then
		player:sendCancelMessage(RETURNVALUE_NOTPOSSIBLE)
		return false
	end
=======
if not pushDelay then
	pushDelay = {}
end
>>>>>>> 9694e560

	if toPosition.x == CONTAINER_POSITION then
		return true
	end

	local tile = Tile(toPosition)
	if not tile then
		player:sendCancelMessage(RETURNVALUE_NOTPOSSIBLE)
		return false
	end

	local playerId = player:getId()
	if not pushDelay[playerId] then
		pushDelay[playerId] = { items = 0, time = 0 }
	end

	pushDelay[playerId].items = pushDelay[playerId].items + 1

	local currentTime = systemTime()
	if pushDelay[playerId].time == 0 then
		pushDelay[playerId].time = currentTime
	elseif pushDelay[playerId].time == currentTime then
		pushDelay[playerId].items = pushDelay[playerId].items + 1
	elseif currentTime > pushDelay[playerId].time then
		pushDelay[playerId].time = 0
		pushDelay[playerId].items = 0
	end

	if pushDelay[playerId].items > config.maxItemsPerSeconds then
		pushDelay[playerId].time = currentTime + config.exhaustTime
	end

	if pushDelay[playerId].time > currentTime then
		player:sendCancelMessage("You can't move that item so fast.")
		return false
	end

	return true
end

local soulCondition = Condition(CONDITION_SOUL, CONDITIONID_DEFAULT)
soulCondition:setTicks(4 * 60 * 1000)
soulCondition:setParameter(CONDITION_PARAM_SOULGAIN, 1)

local function useStamina(player)
	if not player then
		return false
	end

	local staminaMinutes = player:getStamina()
	if staminaMinutes == 0 then
		return
	end

	local playerId = player:getId()
	if not playerId or not nextUseStaminaTime[playerId] then
		return false
	end

	local currentTime = os.time()
	local timePassed = currentTime - nextUseStaminaTime[playerId]
	if timePassed <= 0 then
		return
	end

	if timePassed > 60 then
		if staminaMinutes > 2 then
			staminaMinutes = staminaMinutes - 2
		else
			staminaMinutes = 0
		end
		nextUseStaminaTime[playerId] = currentTime + 120
		player:removePreyStamina(120)
	else
		staminaMinutes = staminaMinutes - 1
		nextUseStaminaTime[playerId] = currentTime + 60
		player:removePreyStamina(60)
	end
	player:setStamina(staminaMinutes)
end

local function useStaminaXpBoost(player)
	if not player then
		return false
	end

	local staminaMinutes = player:getExpBoostStamina() / 60
	if staminaMinutes == 0 then
		return
	end

	local playerId = player:getId()
	if not playerId then
		return false
	end

	local currentTime = os.time()
	local timePassed = currentTime - nextUseXpStamina[playerId]
	if timePassed <= 0 then
		return
	end

	if timePassed > 60 then
		if staminaMinutes > 2 then
			staminaMinutes = staminaMinutes - 2
		else
			staminaMinutes = 0
		end
		nextUseXpStamina[playerId] = currentTime + 120
	else
		staminaMinutes = staminaMinutes - 1
		nextUseXpStamina[playerId] = currentTime + 60
	end
	player:setExpBoostStamina(staminaMinutes * 60)
end

local function useConcoctionTime(player)
	if not player then
		return false
	end

	local playerId = player:getId()
	if not playerId or not nextUseConcoctionTime[playerId] then
		return false
	end

	local currentTime = os.time()
	local timePassed = currentTime - nextUseConcoctionTime[playerId]
	if timePassed <= 0 then
		return false
	end

	local deduction = 60
	if timePassed > 60 then
		nextUseConcoctionTime[playerId] = currentTime + 120
		deduction = 120
	else
		nextUseConcoctionTime[playerId] = currentTime + 60
	end
	Concoction.experienceTick(player, deduction)
end

function Player:onLookInBattleList(creature, distance)
	local description = "You see " .. creature:getDescription(distance)
	if creature:isMonster() then
		local master = creature:getMaster()
		local summons = { 'sorcerer familiar', 'knight familiar', 'druid familiar', 'paladin familiar' }
		if master and table.contains(summons, creature:getName():lower()) then
			description = description .. ' (Master: ' .. master:getName() .. '). \z
				It will disappear in ' .. getTimeInWords(master:getStorageValue(Global.Storage.FamiliarSummon) - os.time())
		end
	end
	if self:getGroup():getAccess() then
		local str = "%s\nHealth: %d / %d"
		if creature:isPlayer() and creature:getMaxMana() > 0 then
			str = string.format("%s, Mana: %d / %d", str, creature:getMana(), creature:getMaxMana())
		end
		description = string.format(str, description, creature:getHealth(), creature:getMaxHealth()) .. "."

		local position = creature:getPosition()
		description = string.format(
			"%s\nPosition: %d, %d, %d",
			description, position.x, position.y, position.z
<<<<<<< HEAD
=======

>>>>>>> 9694e560
		)

		if creature:isPlayer() then
			description = string.format("%s\nIP: %s", description, Game.convertIpToString(creature:getIp()))
		end
	end
	self:sendTextMessage(MESSAGE_LOOK, description)
end

function Player:onMoveItem(item, count, fromPosition, toPosition, fromCylinder, toCylinder)
	if item:getActionId() == IMMOVABLE_ACTION_ID then
		self:sendCancelMessage(RETURNVALUE_NOTPOSSIBLE)
		return false
	end

	-- No move if item count > 20 items
	local tile = Tile(toPosition)
	if tile and tile:getItemCount() > 20 then
		self:sendCancelMessage(RETURNVALUE_NOTPOSSIBLE)
		return false
	end

	-- No move parcel very heavy
	if CONTAINER_WEIGHT_CHECK and ItemType(item:getId()):isContainer()
			and item:getWeight() > CONTAINER_WEIGHT_MAX then
		self:sendCancelMessage("Your cannot move this item too heavy.")
		return false
	end

	-- Players cannot throw items on teleports
	if blockTeleportTrashing and toPosition.x ~= CONTAINER_POSITION then
		local thing = Tile(toPosition):getItemByType(ITEM_TYPE_TELEPORT)
		if thing then
			self:sendCancelMessage(RETURNVALUE_NOTPOSSIBLE)
			self:getPosition():sendMagicEffect(CONST_ME_POFF)
			return false
		end
	end

	-- SSA exhaust
	local exhaust = {}
	if toPosition.x == CONTAINER_POSITION and toPosition.y == CONST_SLOT_NECKLACE
<<<<<<< HEAD
		and item:getId() == ITEM_STONE_SKIN_AMULET then
		local playerId = self:getId()
		if exhaust[playerId] then
=======
			and item:getId() == ITEM_STONE_SKIN_AMULET then
		local pid = self:getId()
		if exhaust[pid] then
>>>>>>> 9694e560
			self:sendCancelMessage(RETURNVALUE_YOUAREEXHAUSTED)
			return false
		end
		exhaust[playerId] = true
		addEvent(function()
			exhaust[playerId] = false
		end, 2000, playerId)
		return true
	end

	-- Bath tube
	local toTile = Tile(toCylinder:getPosition())
	local topDownItem = toTile:getTopDownItem()
	if topDownItem and table.contains({ BATHTUB_EMPTY, BATHTUB_FILLED }, topDownItem:getId()) then
		return false
	end

	-- Handle move items to the ground
	if toPosition.x ~= CONTAINER_POSITION then
		return true
	end

	-- Check two-handed weapons
	if item:getTopParent() == self and bit.band(toPosition.y, 0x40) == 0 then
		local itemType, moveItem = ItemType(item:getId())
		if bit.band(itemType:getSlotPosition(), SLOTP_TWO_HAND) ~= 0 and toPosition.y == CONST_SLOT_LEFT then
			moveItem = self:getSlotItem(CONST_SLOT_RIGHT)
			if moveItem and itemType:getWeaponType() == WEAPON_DISTANCE and ItemType(moveItem:getId()):isQuiver() then
				return true
			end
		elseif itemType:getWeaponType() == WEAPON_SHIELD and toPosition.y == CONST_SLOT_RIGHT then
			moveItem = self:getSlotItem(CONST_SLOT_LEFT)
			if moveItem and bit.band(ItemType(moveItem:getId()):getSlotPosition(), SLOTP_TWO_HAND) == 0 then
				return true
			end
		end

		if moveItem then
			local parent = item:getParent()
			if parent:getSize() == parent:getCapacity() then
				self:sendTextMessage(MESSAGE_FAILURE, Game.getReturnMessage(RETURNVALUE_CONTAINERNOTENOUGHROOM))
				return false
			end
			return moveItem:moveTo(parent)
		end
	end

	-- Reward System
	if toPosition.x == CONTAINER_POSITION then
		local containerId = toPosition.y - 64
		local container = self:getContainerById(containerId)
		if not container then
			return true
		end

		-- Do not let the player insert items into either the Reward Container or the Reward Chest
		local itemId = container:getId()
		if itemId == ITEM_REWARD_CONTAINER or itemId == ITEM_REWARD_CHEST then
			self:sendCancelMessage(RETURNVALUE_NOTPOSSIBLE)
			return false
		end

		-- The player also shouldn't be able to insert items into the boss corpse
		local tileCorpse = Tile(container:getPosition())
		for index, value in ipairs(tileCorpse:getItems() or {}) do
			if value:getAttribute(ITEM_ATTRIBUTE_CORPSEOWNER) == 2 ^ 31 - 1 and value:getName() == container:getName() then
				self:sendCancelMessage(RETURNVALUE_NOTPOSSIBLE)
				return false
			end
		end
	end

	-- Do not let the player move the boss corpse.
	if item:getAttribute(ITEM_ATTRIBUTE_CORPSEOWNER) == 2 ^ 31 - 1 then
		self:sendCancelMessage(RETURNVALUE_NOTPOSSIBLE)
		return false
	end

	-- Players cannot throw items on reward chest
	local tileChest = Tile(toPosition)
	if tileChest and tileChest:getItemById(ITEM_REWARD_CHEST) then
		self:sendCancelMessage(RETURNVALUE_NOTPOSSIBLE)
		self:getPosition():sendMagicEffect(CONST_ME_POFF)
		return false
	end

	if tile and tile:getItemById(370) then
		-- Trapdoor
		self:sendCancelMessage(RETURNVALUE_NOTPOSSIBLE)
		self:getPosition():sendMagicEffect(CONST_ME_POFF)
		return false
	end

	if not antiPush(self, item, count, fromPosition, toPosition, fromCylinder, toCylinder) then
		return false
	end

	return true
end

function Player:onItemMoved(item, count, fromPosition, toPosition, fromCylinder, toCylinder)
	if IsRunningGlobalDatapack() then
		-- Cults of Tibia begin
		local frompos = Position(33023, 31904, 14) -- Checagem
		local topos = Position(33052, 31932, 15) -- Checagem
		local removeItem = false
		if self:getPosition():isInRange(frompos, topos) and item:getId() == 23729 then
			local tile = Tile(toPosition)
			if tile then
				local tileBoss = tile:getTopCreature()
				if tileBoss and tileBoss:isMonster() then
					if tileBoss:getName():lower() == 'the remorseless corruptor' then
						tileBoss:addHealth(-17000)
						tileBoss:remove()
						local monster = Game.createMonster('The Corruptor of Souls', toPosition)
						if not monster then
							return false
						end
						removeItem = true
						monster:registerEvent('CheckTile')
						if Game.getStorageValue('healthSoul') > 0 then
							monster:addHealth(-(monster:getHealth() - Game.getStorageValue('healthSoul')))
						end
						Game.setStorageValue('CheckTile', os.time() + 30)
					elseif tileBoss:getName():lower() == 'the corruptor of souls' then
						Game.setStorageValue('CheckTile', os.time() + 30)
						removeItem = true
					end
			end
			if removeItem then
				item:remove(1)
			end
		end
		-- Cults of Tibia end
	end
	return true
end

function Player:onMoveCreature(creature, fromPosition, toPosition)
	local player = creature:getPlayer()
	if player and onExerciseTraining[player:getId()] and not self:getGroup():hasFlag(PlayerFlag_CanPushAllCreatures) then
		self:sendCancelMessage(RETURNVALUE_NOTPOSSIBLE)
		return false
	end
	return true
end

local function hasPendingReport(name, targetName, reportType)
	local file = io.open(string.format("%s/reports/players/%s-%s-%d.txt", CORE_DIRECTORY, name, targetName, reportType), "r")
	if file then
		io.close(file)
		return true
	end
	return false
end

function Player:onReportRuleViolation(targetName, reportType, reportReason, comment, translation)
	local name = self:getName()
	if hasPendingReport(name, targetName, reportType) then
		self:sendTextMessage(MESSAGE_EVENT_ADVANCE, "Your report is being processed.")
		return
	end

	local file = io.open(string.format("%s/reports/players/%s-%s-%d.txt", CORE_DIRECTORY, name, targetName, reportType), "a")
	if not file then
		self:sendTextMessage(MESSAGE_EVENT_ADVANCE,
			"There was an error when processing your report, please contact a gamemaster.")
		return
	end

	io.output(file)
	io.write("------------------------------\n")
	io.write("Reported by: " .. name .. "\n")
	io.write("Target: " .. targetName .. "\n")
	io.write("Type: " .. reportType .. "\n")
	io.write("Reason: " .. reportReason .. "\n")
	io.write("Comment: " .. comment .. "\n")
	if reportType ~= REPORT_TYPE_BOT then
		io.write("Translation: " .. translation .. "\n")
	end
	io.write("------------------------------\n")
	io.close(file)
	self:sendTextMessage(MESSAGE_EVENT_ADVANCE, string.format("Thank you for reporting %s. Your report \z
	will be processed by %s team as soon as possible.", targetName, configManager.getString(configKeys.SERVER_NAME)))
	return
end

function Player:onReportBug(message, position, category)
	local name = self:getName()
	local file = io.open(string.format("%s/reports/bugs/%s/report.txt", CORE_DIRECTORY, name), "a")

	if not file then
		self:sendTextMessage(MESSAGE_EVENT_ADVANCE,
			"There was an error when processing your report, please contact a gamemaster.")
		return true
	end

	io.output(file)
	io.write("------------------------------\n")
	io.write("Name: " .. name)
	if category == BUG_CATEGORY_MAP then
		io.write(" [Map position: " .. position.x .. ", " .. position.y .. ", " .. position.z .. "]")
	end
	local playerPosition = self:getPosition()
	io.write(" [Player Position: " .. playerPosition.x .. ", " .. playerPosition.y .. ", " .. playerPosition.z .. "]\n")
	io.write("Comment: " .. message .. "\n")
	io.close(file)

	self:sendTextMessage(MESSAGE_EVENT_ADVANCE,
		"Your report has been sent to " .. configManager.getString(configKeys.SERVER_NAME) .. ".")
	return true
end

function Player:onTurn(direction)
	if self:getGroup():getAccess() and self:getDirection() == direction then
		local nextPosition = self:getPosition()
		nextPosition:getNextPosition(direction)
		self:teleportTo(nextPosition, true)
	end

	return true
end

function Player:onTradeRequest(target, item)
	if item:getActionId() == IMMOVABLE_ACTION_ID then
		return false
	end

	if table.contains(storeItemID, item.itemid) then
		return false
	end
	return true
end

function Player:onGainExperience(target, exp, rawExp)
	if not target or target:isPlayer() then
		return exp
	end

	-- Soul regeneration
	local vocation = self:getVocation()
	if self:getSoul() < vocation:getMaxSoul() and exp >= self:getLevel() then
		soulCondition:setParameter(CONDITION_PARAM_SOULTICKS, vocation:getSoulGainTicks())
		self:addCondition(soulCondition)
	end

	-- Store Bonus
	useStaminaXpBoost(self) -- Use store boost stamina

	local Boost = self:getExpBoostStamina()
	local stillHasBoost = Boost > 0
	local storeXpBoostAmount = stillHasBoost and self:getStoreXpBoost() or 0

	self:setStoreXpBoost(storeXpBoostAmount)

	-- Stamina Bonus
	local staminaBonusXp = 1
	if configManager.getBoolean(configKeys.STAMINA_SYSTEM) then
		useStamina(self)
		staminaBonusXp = self:getFinalBonusStamina()
		self:setStaminaXpBoost(staminaBonusXp * 100)
	end

	-- Concoction System
	useConcoctionTime(self)

	-- Boosted creature
	if target:getName():lower() == (Game.getBoostedCreature()):lower() then
		exp = exp * 2
	end

	-- Prey system
	if configManager.getBoolean(configKeys.PREY_ENABLED) then
		local monsterType = target:getType()
		if monsterType and monsterType:raceId() > 0 then
			exp = math.ceil((exp * self:getPreyExperiencePercentage(monsterType:raceId())) / 100)
		end
	end

	if configManager.getBoolean(configKeys.VIP_SYSTEM_ENABLED) then
		local vipBonusExp = configManager.getNumber(configKeys.VIP_BONUS_EXP)
		if (vipBonusExp > 0 and self:isVip()) then
			vipBonusExp = (vipBonusExp > 100 and 100) or vipBonusExp
			exp = exp * (1 + (vipBonusExp / 100))
		end
	end

	local lowLevelBonuxExp = self:getFinalLowLevelBonus()
	local baseRate = self:getFinalBaseRateExperience()

	return (exp + (exp * (storeXpBoostAmount / 100) + (exp * (lowLevelBonuxExp / 100)))) * staminaBonusXp * baseRate
end

function Player:onLoseExperience(exp)
	return exp
end

function Player:onGainSkillTries(skill, tries)
	-- Dawnport skills limit
	if IsRunningGlobalDatapack() and isSkillGrowthLimited(self, skill) then
		return 0
	end
	if not APPLY_SKILL_MULTIPLIER then
		return tries
	end

	-- Event scheduler skill rate
	local STAGES_DEFAULT = nil
	if configManager.getBoolean(configKeys.RATE_USE_STAGES) then
		STAGES_DEFAULT = skillsStages
	end
	local SKILL_DEFAULT = self:getSkillLevel(skill)
	local RATE_DEFAULT = configManager.getNumber(configKeys.RATE_SKILL)

	if skill == SKILL_MAGLEVEL then
		-- Magic Level
		if configManager.getBoolean(configKeys.RATE_USE_STAGES) then
			STAGES_DEFAULT = magicLevelStages
		end
		SKILL_DEFAULT = self:getBaseMagicLevel()
		RATE_DEFAULT = configManager.getNumber(configKeys.RATE_MAGIC)
	end

	local skillOrMagicRate = getRateFromTable(STAGES_DEFAULT, SKILL_DEFAULT, RATE_DEFAULT)

	if SCHEDULE_SKILL_RATE ~= 100 then
		skillOrMagicRate = math.max(0, (skillOrMagicRate * SCHEDULE_SKILL_RATE) / 100)
	end

	if configManager.getBoolean(configKeys.VIP_SYSTEM_ENABLED) then
		local vipBoost = configManager.getNumber(configKeys.VIP_BONUS_SKILL)
		if vipBoost > 0 and self:isVip() then
			vipBoost = (vipBoost > 100 and 100) or vipBoost
			skillOrMagicRate = skillOrMagicRate + (skillOrMagicRate * (vipBoost / 100))
		end
	end

	return tries / 100 * (skillOrMagicRate * 100)
end

function Player:onCombat(target, item, primaryDamage, primaryType, secondaryDamage, secondaryType)
	if not item or not target then
		return primaryDamage, primaryType, secondaryDamage, secondaryType
	end

	if ItemType(item:getId()):getWeaponType() == WEAPON_AMMO then
		if table.contains({ ITEM_OLD_DIAMOND_ARROW, ITEM_DIAMOND_ARROW }, item:getId()) then
			return primaryDamage, primaryType, secondaryDamage, secondaryType
		end
		item = self:getSlotItem(CONST_SLOT_LEFT)
	end

	return primaryDamage, primaryType, secondaryDamage, secondaryType
end

function Player:onChangeZone(zone)
	if self:isPremium() then
		local event = staminaBonus.eventsPz[self:getId()]

		if configManager.getBoolean(configKeys.STAMINA_PZ) then
			if zone == ZONE_PROTECTION then
				if self:getStamina() < 2520 then
					if not event then
						local delay = configManager.getNumber(configKeys.STAMINA_ORANGE_DELAY)
						if self:getStamina() > 2400 and self:getStamina() <= 2520 then
							delay = configManager.getNumber(configKeys.STAMINA_GREEN_DELAY)
						end

						local message = string.format("In protection zone. Every %i minutes, gain %i stamina.",
							delay, configManager.getNumber(configKeys.STAMINA_PZ_GAIN)
						)
						self:sendTextMessage(MESSAGE_STATUS, message)
						staminaBonus.eventsPz[self:getId()] = addEvent(addStamina, delay * 60 * 1000, nil, self:getId(), delay * 60 * 1000)
					end
				end
			else
				if event then
					self:sendTextMessage(MESSAGE_STATUS, "You are no longer refilling stamina, \z
                                         since you left a regeneration zone.")
					stopEvent(event)
					staminaBonus.eventsPz[self:getId()] = nil
				end
			end
			return not configManager.getBoolean(configKeys.STAMINA_PZ)
		end
	end
	return false
end

function Player:onInventoryUpdate(item, slot, equip)
end<|MERGE_RESOLUTION|>--- conflicted
+++ resolved
@@ -46,7 +46,6 @@
 	exhaustTime = 2000,
 }
 
-<<<<<<< HEAD
 local pushDelay = { }
 
 local function antiPush(player, item, count, fromPosition, toPosition, fromCylinder, toCylinder)
@@ -54,11 +53,6 @@
 		player:sendCancelMessage(RETURNVALUE_NOTPOSSIBLE)
 		return false
 	end
-=======
-if not pushDelay then
-	pushDelay = {}
-end
->>>>>>> 9694e560
 
 	if toPosition.x == CONTAINER_POSITION then
 		return true
@@ -222,10 +216,6 @@
 		description = string.format(
 			"%s\nPosition: %d, %d, %d",
 			description, position.x, position.y, position.z
-<<<<<<< HEAD
-=======
-
->>>>>>> 9694e560
 		)
 
 		if creature:isPlayer() then
@@ -268,15 +258,9 @@
 	-- SSA exhaust
 	local exhaust = {}
 	if toPosition.x == CONTAINER_POSITION and toPosition.y == CONST_SLOT_NECKLACE
-<<<<<<< HEAD
-		and item:getId() == ITEM_STONE_SKIN_AMULET then
+			and item:getId() == ITEM_STONE_SKIN_AMULET then
 		local playerId = self:getId()
 		if exhaust[playerId] then
-=======
-			and item:getId() == ITEM_STONE_SKIN_AMULET then
-		local pid = self:getId()
-		if exhaust[pid] then
->>>>>>> 9694e560
 			self:sendCancelMessage(RETURNVALUE_YOUAREEXHAUSTED)
 			return false
 		end
