function Player:onBrowseField(position)
	return true
end

function Player:onLook(thing, position, distance)
	local description = "You see "
	description = description .. thing:getDescription(distance)
<<<<<<< HEAD
	if thing:isMonster() then
		description = description .. thing:getDescription(distance)
		local master = thing:getMaster()
		if master and table.contains(FAMILIARSNAME, thing:getName():lower()) then
			description = description..' (Master: ' .. master:getName() .. '). \z
				It will disappear in ' .. getTimeinWords(master:getStorageValue(Storage.PetSummon) - os.time())
=======
	if thing:isItem() then
		local itemType = thing:getType()
		if (itemType and itemType:getImbuingSlots() > 0) then
			local imbuingSlots = "Imbuements: ("
			for slot = 0, itemType:getImbuingSlots() - 1 do
				if slot > 0 then
					imbuingSlots = string.format("%s, ", imbuingSlots)
				end
				local duration = thing:getImbuementDuration(slot)
				if duration > 0 then
					local imbue = thing:getImbuement(slot)
					imbuingSlots = string.format("%s%s %s %s",
						imbuingSlots, imbue:getBase().name, imbue:getName(), getTime(duration))
				else
					imbuingSlots = string.format("%sEmpty Slot", imbuingSlots)
				end
			end
			imbuingSlots = string.format("%s).", imbuingSlots)
			description = string.gsub(description, "It weighs", imbuingSlots.. "\nIt weighs")
>>>>>>> 304efb8e
		end
	elseif thing:isMonster() then
		description = description .. thing:getDescription(distance)
		local master = thing:getMaster()
		if master and table.contains(FAMILIARSNAME, thing:getName():lower()) then
			description = description..' (Master: ' .. master:getName() .. '). \z
				It will disappear in ' .. getTimeinWords(master:getStorageValue(Storage.PetSummon) - os.time())
		end
	end

	if self:getGroup():getAccess() then
		if thing:isItem() then
			description = string.format("%s\nItem ID: %d", description, thing:getId())

			local actionId = thing:getActionId()
			if actionId ~= 0 then
				description = string.format("%s, Action ID: %d", description, actionId)
			end

			local uniqueId = thing:getAttribute(ITEM_ATTRIBUTE_UNIQUEID)
			if uniqueId > 0 and uniqueId < 65536 then
				description = string.format("%s, Unique ID: %d", description, uniqueId)
			end

			local itemType = thing:getType()

			if itemType then
				local transformEquipId = itemType:getTransformEquipId()
				local transformDeEquipId = itemType:getTransformDeEquipId()
				if transformEquipId ~= 0 then
					description = string.format("%s\nTransforms to: %d (onEquip)", description, transformEquipId)
				elseif transformDeEquipId ~= 0 then
					description = string.format("%s\nTransforms to: %d (onDeEquip)", 	description, transformDeEquipId)
				end

				local decayId = itemType:getDecayId()
				if decayId ~= -1 then
					description = string.format("%s\nDecays to: %d", description, decayId)
				end
			end
		elseif thing:isCreature() then
			local str = "%s\nHealth: %d / %d"
			if thing:isPlayer() and thing:getMaxMana() > 0 then
				str = string.format("%s, Mana: %d / %d", str, thing:getMana(), thing:getMaxMana())
			end
			description = string.format(str, description, thing:getHealth(), thing:getMaxHealth()) .. "."
		end

		local position = thing:getPosition()
		description = string.format(
			"%s\nPosition: %d, %d, %d",
			description, position.x, position.y, position.z
		)

		if thing:isCreature() then
			if thing:isPlayer() then
				description = string.format("%s\nIP: %s.", description, Game.convertIpToString(thing:getIp()))
			end
		end
	end
	self:sendTextMessage(MESSAGE_LOOK, description)
end

function Player:onLookInBattleList(creature, distance)
	local description = "You see " .. creature:getDescription(distance)
	if self:getGroup():getAccess() then
		local str = "%s\nHealth: %d / %d"
		if creature:isPlayer() and creature:getMaxMana() > 0 then
			str = string.format("%s, Mana: %d / %d", str, creature:getMana(), creature:getMaxMana())
		end
		description = string.format(str, description, creature:getHealth(), creature:getMaxHealth()) .. "."

		local position = creature:getPosition()
		description = string.format(
			"%s\nPosition: %d, %d, %d",
			description, position.x, position.y, position.z
		)

		if creature:isPlayer() then
			description = string.format("%s\nIP: %s", description, Game.convertIpToString(creature:getIp()))
		end
	end
	self:sendTextMessage(MESSAGE_LOOK, description)
end

function Player:onLookInTrade(partner, item, distance)
	self:sendTextMessage(MESSAGE_LOOK, "You see " .. item:getDescription(distance))
end

function Player:onLookInShop(itemType, count)
	return true
end

function Player:onMoveItem(item, count, fromPosition, toPosition, fromCylinder, toCylinder)
	if toPosition.x ~= CONTAINER_POSITION then
		return true
	end

	if item:getTopParent() == self and bit.band(toPosition.y, 0x40) == 0 then
		local itemType, moveItem = ItemType(item:getId())
		if bit.band(itemType:getSlotPosition(), SLOTP_TWO_HAND) ~= 0 and toPosition.y == CONST_SLOT_LEFT then
			moveItem = self:getSlotItem(CONST_SLOT_RIGHT)
		elseif itemType:getWeaponType() == WEAPON_SHIELD and toPosition.y == CONST_SLOT_RIGHT then
			moveItem = self:getSlotItem(CONST_SLOT_LEFT)
			if moveItem and bit.band(ItemType(moveItem:getId()):getSlotPosition(), SLOTP_TWO_HAND) == 0 then
				return true
			end
		end

		if moveItem then
			local parent = item:getParent()
			if parent:isContainer() and parent:getSize() == parent:getCapacity() then
				self:sendTextMessage(MESSAGE_FAILURE, Game.getReturnMessage(RETURNVALUE_CONTAINERNOTENOUGHROOM))
				return false
			else
				return moveItem:moveTo(parent)
			end
		end
	end

	return true
end

function Player:onItemMoved(item, count, fromPosition, toPosition, fromCylinder, toCylinder)
end

function Player:onMoveCreature(creature, fromPosition, toPosition)
	return true
end

local function hasPendingReport(name, targetName, reportType)
	local f = io.open(string.format("data/reports/players/%s-%s-%d.txt", name, targetName, reportType), "r")
	if f then
		io.close(f)
		return true
	else
		return false
	end
end

function Player:onReportRuleViolation(targetName, reportType, reportReason, comment, translation)
	local name = self:getName()
	if hasPendingReport(name, targetName, reportType) then
		self:sendTextMessage(MESSAGE_EVENT_ADVANCE, "Your report is being processed.")
		return
	end

	local file = io.open(string.format("data/reports/players/%s-%s-%d.txt", name, targetName, reportType), "a")
	if not file then
		self:sendTextMessage(MESSAGE_EVENT_ADVANCE, "There was an error when processing your report, please contact a gamemaster.")
		return
	end

	io.output(file)
	io.write("------------------------------\n")
	io.write("Reported by: " .. name .. "\n")
	io.write("Target: " .. targetName .. "\n")
	io.write("Type: " .. reportType .. "\n")
	io.write("Reason: " .. reportReason .. "\n")
	io.write("Comment: " .. comment .. "\n")
	if reportType ~= REPORT_TYPE_BOT then
		io.write("Translation: " .. translation .. "\n")
	end
	io.write("------------------------------\n")
	io.close(file)
	self:sendTextMessage(MESSAGE_EVENT_ADVANCE, string.format("Thank you for reporting %s. Your report will be processed by %s team as soon as possible.", targetName, configManager.getString(configKeys.SERVER_NAME)))
	return
end

function Player:onReportBug(message, position, category)
	if self:getAccountType() == ACCOUNT_TYPE_NORMAL then
		return false
	end

	local name = self:getName()
	local file = io.open("data/reports/bugs/" .. name .. " report.txt", "a")

	if not file then
		self:sendTextMessage(MESSAGE_STATUS, "There was an error when processing your report, please contact a gamemaster.")
		return true
	end

	io.output(file)
	io.write("------------------------------\n")
	io.write("Name: " .. name)
	if category == BUG_CATEGORY_MAP then
		io.write(" [Map position: " .. position.x .. ", " .. position.y .. ", " .. position.z .. "]")
	end
	local playerPosition = self:getPosition()
	io.write(" [Player Position: " .. playerPosition.x .. ", " .. playerPosition.y .. ", " .. playerPosition.z .. "]\n")
	io.write("Comment: " .. message .. "\n")
	io.close(file)

	self:sendTextMessage(MESSAGE_STATUS, "Your report has been sent to " .. configManager.getString(configKeys.SERVER_NAME) .. ".")
	return true
end

function Player:onTurn(direction)
	return true
end

function Player:onTradeRequest(target, item)
	return true
end

function Player:onTradeAccept(target, item, targetItem)
	return true
end

local soulCondition = Condition(CONDITION_SOUL, CONDITIONID_DEFAULT)
soulCondition:setTicks(4 * 60 * 1000)
soulCondition:setParameter(CONDITION_PARAM_SOULGAIN, 1)

local function useStamina(player)
	local staminaMinutes = player:getStamina()
	if staminaMinutes == 0 then
		return
	end

	local playerId = player:getId()
	local currentTime = os.time()
	local timePassed = currentTime - nextUseStaminaTime[playerId]
	if timePassed <= 0 then
		return
	end

	if timePassed > 60 then
		if staminaMinutes > 2 then
			staminaMinutes = staminaMinutes - 2
		else
			staminaMinutes = 0
		end
		nextUseStaminaTime[playerId] = currentTime + 120
	else
		staminaMinutes = staminaMinutes - 1
		nextUseStaminaTime[playerId] = currentTime + 60
	end
	player:setStamina(staminaMinutes)
end

function Player:onGainExperience(source, exp, rawExp)
	if not source or source:isPlayer() then
		return exp
	end

	-- Soul regeneration
	local vocation = self:getVocation()
	if self:getSoul() < vocation:getMaxSoul() and exp >= self:getLevel() then
		soulCondition:setParameter(CONDITION_PARAM_SOULTICKS, vocation:getSoulGainTicks() * 1000)
		self:addCondition(soulCondition)
	end

	-- Experience Stage Multiplier
	local expStage = getRateFromTable(experienceStages, self:getLevel(), configManager.getNumber(configKeys.RATE_EXP))
	exp = exp * expStage
	baseExp = rawExp * expStage

	-- Stamina modifier
	if configManager.getBoolean(configKeys.STAMINA_SYSTEM) then
		useStamina(self)

		local staminaMinutes = self:getStamina()
		if staminaMinutes > 2400 and self:isPremium() then
			exp = exp * 1.5
		elseif staminaMinutes <= 840 then
			exp = exp * 0.5
		end
	end

	return exp
end

function Player:onLoseExperience(exp)
	return exp
end

function Player:onGainSkillTries(skill, tries)
	if APPLY_SKILL_MULTIPLIER == false then
		return tries
	end

	if skill == SKILL_MAGLEVEL then
		return tries * configManager.getNumber(configKeys.RATE_MAGIC)
	end
	return tries * configManager.getNumber(configKeys.RATE_SKILL)
end

function Player:onChangeZone(zone)
	if self:isPremium() then
		local event = staminaBonus.eventsPz[self:getId()]

		if configManager.getBoolean(configKeys.STAMINA_PZ) then
			if zone == ZONE_PROTECTION then
				if self:getStamina() < 2520 then
					if not event then
						local delay = configManager.getNumber(configKeys.STAMINA_ORANGE_DELAY)
						if self:getStamina() > 2400 and self:getStamina() <= 2520 then
							delay = configManager.getNumber(configKeys.STAMINA_GREEN_DELAY)
						end

						self:sendTextMessage(MESSAGE_STATUS,
                                             string.format("In protection zone. \
                                                           Every %i minutes, gain %i stamina.",
                                                           delay, configManager.getNumber(configKeys.STAMINA_PZ_GAIN)
                                             )
                        )
						staminaBonus.eventsPz[self:getId()] = addEvent(addStamina, delay * 60 * 1000, nil, self:getId(), delay * 60 * 1000)
					end
				end
			else
				if event then
					self:sendTextMessage(MESSAGE_STATUS, "You are no longer refilling stamina, \z
                                         since you left a regeneration zone.")
					stopEvent(event)
					staminaBonus.eventsPz[self:getId()] = nil
				end
			end
			return not configManager.getBoolean(configKeys.STAMINA_PZ)
		end
	end
	return false
end

function Player:canBeAppliedImbuement(imbuement, item)
	local categories = {}
	local slots = ItemType(item:getId()):getImbuingSlots()
	if slots > 0 then
		for slot = 0, slots - 1 do
			local duration = item:getImbuementDuration(slot)
			if duration > 0 then
				local imbuementlot = item:getImbuement(slot)
				local categoryId = imbuementlot:getCategory().id
				table.insert(categories, categoryId)
			end
		end
	end

	if table.contains(categories, imbuement:getCategory().id) then
		return false
	end

	if imbuement:isPremium() and self:getPremiumDays() < 1 then
		return false
	end

	if self:getStorageValue(Storage.Imbuement) > 0 then
		imbuable = true
	else
		imbuable = false
	end

	if not self:canImbueItem(imbuement, item) then
		return false
	end

	return true
end

function Player:onApplyImbuement(imbuement, item, slot, protectionCharm)
	for slot = CONST_SLOT_HEAD, CONST_SLOT_AMMO do
		local slotItem = self:getSlotItem(slot)
		if slotItem and slotItem == item then
			self:sendImbuementResult(MESSAGEDIALOG_IMBUEMENT_ROLL_FAILED, "You can't imbue a equipped item.")
			self:closeImbuementWindow()
			return true
		end
	end

	for _, pid in pairs(imbuement:getItems()) do
		if (self:getItemCount(pid.itemid) + self:getStashItemCount(pid.itemid)) < pid.count then
			self:sendImbuementResult(MESSAGEDIALOG_IMBUEMENT_ROLL_FAILED, "You don't have all necessary items.")
			return false
		end
	end

	if item:getImbuementDuration(slot) > 0 then
		self:sendImbuementResult(MESSAGEDIALOG_IMBUEMENT_ERROR, "An error ocurred, please reopen imbuement window.")
		return false
	end

	local base = imbuement:getBase()
	local price = base.price + (protectionCharm and base.protection or 0)

	local chance = protectionCharm and 100 or base.percent
	if math.random(100) > chance then -- failed attempt
		self:sendImbuementResult(MESSAGEDIALOG_IMBUEMENT_ROLL_FAILED, "Oh no!\n\nThe imbuement has failed. You have lost the astral sources and gold you needed for the imbuement.\n\nNext time use a protection charm to better your chances.")
		-- Removing items
		for _, pid in pairs(imbuement:getItems()) do
			self:removeItem(pid.itemid, pid.count)
		end
		-- Removing money
		self:removeMoneyBank(price)
		-- Refreshing shrine window
		local nitem = Item(item.uid)
		self:sendImbuementPanel(nitem)
		return false
	end

	-- Removing items
	for _, pid in pairs(imbuement:getItems()) do
		local invertoryItemCount = self:getItemCount(pid.itemid)
		if invertoryItemCount >= pid.count then
			if not(self:removeItem(pid.itemid, pid.count)) then
				self:sendImbuementResult(MESSAGEDIALOG_IMBUEMENT_ERROR, "An error ocurred, please reopen imbuement window.")
				return false
			end
		else
			local mathItemCount = pid.count
			if invertoryItemCount > 0 and self:removeItem(pid.itemid, invertoryItemCount) then
				mathItemCount = mathItemCount - invertoryItemCount
			end

			if not(self:removeStashItem(pid.itemid, mathItemCount)) then
				self:sendImbuementResult(MESSAGEDIALOG_IMBUEMENT_ERROR, "An error ocurred, please reopen imbuement window.")
				return false
			end
		end
	end

	if not self:removeMoneyBank(price) then
		self:sendImbuementResult(MESSAGEDIALOG_IMBUEMENT_ROLL_FAILED, "You don't have enough money " ..price.. " gps.")
		return false
	end

	if not item:addImbuement(slot, imbuement:getId()) then
		self:sendImbuementResult(MESSAGEDIALOG_IMBUEMENT_ROLL_FAILED, "Item failed to apply imbuement.")
		return false
	end

	-- Update item
	local imbueItem = Item(item.uid)
	self:sendImbuementPanel(imbueItem)
	return true
end

function Player:clearImbuement(item, slot)
	local slots = ItemType(item:getId()):getImbuingSlots()
	if slots < slot then
		self:sendImbuementResult(MESSAGEDIALOG_CLEARING_CHARM_ERROR, "Sorry, not possible.")
		return false
	end

	if item:getTopParent() ~= self or item:getParent() == self then
		self:sendImbuementResult(MESSAGEDIALOG_CLEARING_CHARM_ERROR,
			"An error occurred while applying the clearing charm to the item.")
		return false
	end

	-- slot is not used
	local info = item:getImbuementDuration(slot)
	if info == 0 then
		self:sendImbuementResult(MESSAGEDIALOG_CLEARING_CHARM_ERROR,
			"An error occurred while applying the clearing charm to the item.")
		return false
	end

	local imbuement = item:getImbuement(slot)
	if not self:removeMoneyBank(imbuement:getBase().removecust) then
		self:sendImbuementResult(MESSAGEDIALOG_CLEARING_CHARM_ERROR,
			"You don't have enough money " ..imbuement:getBase().removecust.. " gps.")
		return false
	end

	if not item:cleanImbuement(slot) then
		self:sendImbuementResult(MESSAGEDIALOG_CLEARING_CHARM_ERROR,
			"An error occurred while applying the clearing charm to the item.")
		return false
	end

	-- Update item
	local nitem = Item(item.uid)
	self:sendImbuementResult(MESSAGEDIALOG_CLEARING_CHARM_SUCCESS,
		"Congratulations! You have successfully applied the clearing charm to your item.");
	self:sendImbuementPanel(nitem)

	return true
end<|MERGE_RESOLUTION|>--- conflicted
+++ resolved
@@ -5,14 +5,6 @@
 function Player:onLook(thing, position, distance)
 	local description = "You see "
 	description = description .. thing:getDescription(distance)
-<<<<<<< HEAD
-	if thing:isMonster() then
-		description = description .. thing:getDescription(distance)
-		local master = thing:getMaster()
-		if master and table.contains(FAMILIARSNAME, thing:getName():lower()) then
-			description = description..' (Master: ' .. master:getName() .. '). \z
-				It will disappear in ' .. getTimeinWords(master:getStorageValue(Storage.PetSummon) - os.time())
-=======
 	if thing:isItem() then
 		local itemType = thing:getType()
 		if (itemType and itemType:getImbuingSlots() > 0) then
@@ -32,7 +24,6 @@
 			end
 			imbuingSlots = string.format("%s).", imbuingSlots)
 			description = string.gsub(description, "It weighs", imbuingSlots.. "\nIt weighs")
->>>>>>> 304efb8e
 		end
 	elseif thing:isMonster() then
 		description = description .. thing:getDescription(distance)
