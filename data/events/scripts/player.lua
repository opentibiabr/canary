local storeItemID = {
	-- registered item ids here are not tradable with players
	-- these items can be set to moveable at items.xml
	-- 500 charges exercise weapons
	28552, -- exercise sword
	28553, -- exercise axe
	28554, -- exercise club
	28555, -- exercise bow
	28556, -- exercise rod
	28557, -- exercise wand

	-- 50 charges exercise weapons
	28540, -- training sword
	28541, -- training axe
	28542, -- training club
	28543, -- training bow
	28544, -- training wand
	28545, -- training club

	-- magic gold and magic converter (activated/deactivated)
	28525, -- magic gold converter
	28526, -- magic gold converter
	23722, -- gold converter
	25719, -- gold converter

	-- foods
	29408, -- roasted wyvern wings
	29409, -- carrot pie
	29410, -- tropical marinated tiger
	29411, -- delicatessen salad
	29412, -- chilli con carniphila
	29413, -- svargrond salmon filet
	29414, -- carrion casserole
	29415, -- consecrated beef
	29416, -- overcooked noodles
}

-- Players cannot throw items on teleports if set to true
local blockTeleportTrashing = true

local titles = {
	{ storageID = 14960, title = " Scout" },
	{ storageID = 14961, title = " Sentinel" },
	{ storageID = 14962, title = " Steward" },
	{ storageID = 14963, title = " Warden" },
	{ storageID = 14964, title = " Squire" },
	{ storageID = 14965, title = " Warrior" },
	{ storageID = 14966, title = " Keeper" },
	{ storageID = 14967, title = " Guardian" },
	{ storageID = 14968, title = " Sage" },
	{ storageID = 14969, title = " Tutor" },
	{ storageID = 14970, title = " Senior Tutor" },
	{ storageID = 14971, title = " King" },
}

local config = {
	maxItemsPerSeconds = 1,
	exhaustTime = 2000,
}

if not pushDelay then
	pushDelay = {}
end

local function antiPush(self, item, count, fromPosition, toPosition, fromCylinder, toCylinder)
	if toPosition.x == CONTAINER_POSITION then
		return true
	end

	local tile = Tile(toPosition)
	if not tile then
		self:sendCancelMessage(RETURNVALUE_NOTPOSSIBLE)
		return false
	end

	local cid = self:getId()
	if not pushDelay[cid] then
		pushDelay[cid] = { items = 0, time = 0 }
	end

	pushDelay[cid].items = pushDelay[cid].items + 1

	local currentTime = systemTime()
	if pushDelay[cid].time == 0 then
		pushDelay[cid].time = currentTime
	elseif pushDelay[cid].time == currentTime then
		pushDelay[cid].items = pushDelay[cid].items + 1
	elseif currentTime > pushDelay[cid].time then
		pushDelay[cid].time = 0
		pushDelay[cid].items = 0
	end

	if pushDelay[cid].items > config.maxItemsPerSeconds then
		pushDelay[cid].time = currentTime + config.exhaustTime
	end

	if pushDelay[cid].time > currentTime then
		self:sendCancelMessage("You can't move that item so fast.")
		return false
	end

	return true
end

local soulCondition = Condition(CONDITION_SOUL, CONDITIONID_DEFAULT)
soulCondition:setTicks(4 * 60 * 1000)
soulCondition:setParameter(CONDITION_PARAM_SOULGAIN, 1)

local function useStamina(player)
	if not player then
		return false
	end

	local staminaMinutes = player:getStamina()
	if staminaMinutes == 0 then
		return
	end

	local playerId = player:getId()
	if not playerId or not nextUseStaminaTime[playerId] then
		return false
	end

	local currentTime = os.time()
	local timePassed = currentTime - nextUseStaminaTime[playerId]
	if timePassed <= 0 then
		return
	end

	if timePassed > 60 then
		if staminaMinutes > 2 then
			staminaMinutes = staminaMinutes - 2
		else
			staminaMinutes = 0
		end
		nextUseStaminaTime[playerId] = currentTime + 120
		player:removePreyStamina(120)
	else
		staminaMinutes = staminaMinutes - 1
		nextUseStaminaTime[playerId] = currentTime + 60
		player:removePreyStamina(60)
	end
	player:setStamina(staminaMinutes)
end

local function useStaminaXpBoost(player)
	if not player then
		return false
	end

	local staminaMinutes = player:getExpBoostStamina() / 60
	if staminaMinutes == 0 then
		return
	end

	local playerId = player:getId()
	if not playerId then
		return false
	end

	local currentTime = os.time()
	local timePassed = currentTime - nextUseXpStamina[playerId]
	if timePassed <= 0 then
		return
	end

	if timePassed > 60 then
		if staminaMinutes > 2 then
			staminaMinutes = staminaMinutes - 2
		else
			staminaMinutes = 0
		end
		nextUseXpStamina[playerId] = currentTime + 120
	else
		staminaMinutes = staminaMinutes - 1
		nextUseXpStamina[playerId] = currentTime + 60
	end
	player:setExpBoostStamina(staminaMinutes * 60)
end

local function useConcoctionTime(player)
	if not player then
		return false
	end

	local playerId = player:getId()
	if not playerId or not nextUseConcoctionTime[playerId] then
		return false
	end

	local currentTime = os.time()
	local timePassed = currentTime - nextUseConcoctionTime[playerId]
	if timePassed <= 0 then
		return false
	end

	local deduction = 60
	if timePassed > 60 then
		nextUseConcoctionTime[playerId] = currentTime + 120
		deduction = 120
	else
		nextUseConcoctionTime[playerId] = currentTime + 60
	end
	Concoction.experienceTick(player, deduction)
end

function Player:onLookInBattleList(creature, distance)
	local description = "You see " .. creature:getDescription(distance)
	if creature:isMonster() then
		local master = creature:getMaster()
		local summons = { "sorcerer familiar", "knight familiar", "druid familiar", "paladin familiar" }
		if master and table.contains(summons, creature:getName():lower()) then
			description = description .. " (Master: " .. master:getName() .. "). \z
				It will disappear in " .. getTimeInWords(master:getStorageValue(Global.Storage.FamiliarSummon) - os.time())
		end
	end
	if self:getGroup():getAccess() then
		local str = "%s\nHealth: %d / %d"
		if creature:isPlayer() and creature:getMaxMana() > 0 then
			str = string.format("%s, Mana: %d / %d", str, creature:getMana(), creature:getMaxMana())
		end
		description = string.format(str, description, creature:getHealth(), creature:getMaxHealth()) .. "."

		local position = creature:getPosition()
		description = string.format("%s\nPosition: %d, %d, %d", description, position.x, position.y, position.z)

		if creature:isPlayer() then
			description = string.format("%s\nIP: %s", description, Game.convertIpToString(creature:getIp()))
		end
	end
	self:sendTextMessage(MESSAGE_LOOK, description)
end

function Player:onMoveItem(item, count, fromPosition, toPosition, fromCylinder, toCylinder)
	if item:getActionId() == IMMOVABLE_ACTION_ID then
		self:sendCancelMessage(RETURNVALUE_NOTPOSSIBLE)
		return false
	end

	-- No move if tile item count > 20 items
	local tile = Tile(toPosition)
	if tile and tile:getItemCount() > 20 then
		self:sendCancelMessage(RETURNVALUE_NOTPOSSIBLE)
		return false
	end

<<<<<<< HEAD
=======
	-- No move parcel very heavy
	if CONTAINER_WEIGHT_CHECK and ItemType(item:getId()):isContainer() and item:getWeight() > CONTAINER_WEIGHT_MAX then
		self:sendCancelMessage("Your cannot move this item too heavy.")
		return false
	end

>>>>>>> be8f2e87
	-- Players cannot throw items on teleports
	if blockTeleportTrashing and toPosition.x ~= CONTAINER_POSITION then
		local thing = Tile(toPosition):getItemByType(ITEM_TYPE_TELEPORT)
		if thing then
			self:sendCancelMessage(RETURNVALUE_NOTPOSSIBLE)
			self:getPosition():sendMagicEffect(CONST_ME_POFF)
			return false
		end
	end

	-- SSA exhaust
	local exhaust = {}
	if toPosition.x == CONTAINER_POSITION and toPosition.y == CONST_SLOT_NECKLACE and item:getId() == ITEM_STONE_SKIN_AMULET then
		local pid = self:getId()
		if exhaust[pid] then
			self:sendCancelMessage(RETURNVALUE_YOUAREEXHAUSTED)
			return false
		else
			exhaust[pid] = true
			addEvent(function()
				exhaust[pid] = false
			end, 2000, pid)
			return true
		end
	end

	-- Bath tube
	local toTile = Tile(toCylinder:getPosition())
	local topDownItem = toTile:getTopDownItem()
	if topDownItem and table.contains({ BATHTUB_EMPTY, BATHTUB_FILLED }, topDownItem:getId()) then
		return false
	end

	-- Handle move items to the ground
	if toPosition.x ~= CONTAINER_POSITION then
		return true
	end

	-- Check two-handed weapons
	if item:getTopParent() == self and bit.band(toPosition.y, 0x40) == 0 then
		local itemType, moveItem = ItemType(item:getId())
		if bit.band(itemType:getSlotPosition(), SLOTP_TWO_HAND) ~= 0 and toPosition.y == CONST_SLOT_LEFT then
			moveItem = self:getSlotItem(CONST_SLOT_RIGHT)
			if moveItem and itemType:getWeaponType() == WEAPON_DISTANCE and ItemType(moveItem:getId()):isQuiver() then
				return true
			end
		elseif itemType:getWeaponType() == WEAPON_SHIELD and toPosition.y == CONST_SLOT_RIGHT then
			moveItem = self:getSlotItem(CONST_SLOT_LEFT)
			if moveItem and bit.band(ItemType(moveItem:getId()):getSlotPosition(), SLOTP_TWO_HAND) == 0 then
				return true
			end
		end

		if moveItem then
			local parent = item:getParent()
			if parent:getSize() == parent:getCapacity() then
				self:sendTextMessage(MESSAGE_FAILURE, Game.getReturnMessage(RETURNVALUE_CONTAINERNOTENOUGHROOM))
				return false
			else
				return moveItem:moveTo(parent)
			end
		end
	end

	-- Reward System
	if toPosition.x == CONTAINER_POSITION then
		local containerId = toPosition.y - 64
		local container = self:getContainerById(containerId)
		if not container then
			return true
		end

		-- Do not let the player insert items into either the Reward Container or the Reward Chest
		local itemId = container:getId()
		if itemId == ITEM_REWARD_CONTAINER or itemId == ITEM_REWARD_CHEST then
			self:sendCancelMessage(RETURNVALUE_NOTPOSSIBLE)
			return false
		end

		-- The player also shouldn't be able to insert items into the boss corpse
		local tileCorpse = Tile(container:getPosition())
		for index, value in ipairs(tileCorpse:getItems() or {}) do
			if value:getAttribute(ITEM_ATTRIBUTE_CORPSEOWNER) == 2 ^ 31 - 1 and value:getName() == container:getName() then
				self:sendCancelMessage(RETURNVALUE_NOTPOSSIBLE)
				return false
			end
		end
	end

	-- Do not let the player move the boss corpse.
	if item:getAttribute(ITEM_ATTRIBUTE_CORPSEOWNER) == 2 ^ 31 - 1 then
		self:sendCancelMessage(RETURNVALUE_NOTPOSSIBLE)
		return false
	end

	-- Players cannot throw items on reward chest
	local tileChest = Tile(toPosition)
	if tileChest and tileChest:getItemById(ITEM_REWARD_CHEST) then
		self:sendCancelMessage(RETURNVALUE_NOTPOSSIBLE)
		self:getPosition():sendMagicEffect(CONST_ME_POFF)
		return false
	end

	if tile and tile:getItemById(370) then
		-- Trapdoor
		self:sendCancelMessage(RETURNVALUE_NOTPOSSIBLE)
		self:getPosition():sendMagicEffect(CONST_ME_POFF)
		return false
	end

	if not antiPush(self, item, count, fromPosition, toPosition, fromCylinder, toCylinder) then
		return false
	end

	return true
end

function Player:onItemMoved(item, count, fromPosition, toPosition, fromCylinder, toCylinder)
	if IsRunningGlobalDatapack() then
		-- Cults of Tibia begin
		local frompos = Position(33023, 31904, 14) -- Checagem
		local topos = Position(33052, 31932, 15) -- Checagem
		local removeItem = false
		if self:getPosition():isInRange(frompos, topos) and item:getId() == 23729 then
			local tileBoss = Tile(toPosition)
			if tileBoss and tileBoss:getTopCreature() and tileBoss:getTopCreature():isMonster() then
				if tileBoss:getTopCreature():getName():lower() == "the remorseless corruptor" then
					tileBoss:getTopCreature():addHealth(-17000)
					tileBoss:getTopCreature():remove()
					local monster = Game.createMonster("The Corruptor of Souls", toPosition)
					if not monster then
						return false
					end
					removeItem = true
					monster:registerEvent("CheckTile")
					if Game.getStorageValue("healthSoul") > 0 then
						monster:addHealth(-(monster:getHealth() - Game.getStorageValue("healthSoul")))
					end
					Game.setStorageValue("CheckTile", os.time() + 30)
				elseif tileBoss:getTopCreature():getName():lower() == "the corruptor of souls" then
					Game.setStorageValue("CheckTile", os.time() + 30)
					removeItem = true
				end
			end
			if removeItem then
				item:remove(1)
			end
		end
		-- Cults of Tibia end
	end
	return true
end

function Player:onMoveCreature(creature, fromPosition, toPosition)
	local player = creature:getPlayer()
	if player and onExerciseTraining[player:getId()] and self:getGroup():hasFlag(PlayerFlag_CanPushAllCreatures) == false then
		self:sendCancelMessage(RETURNVALUE_NOTPOSSIBLE)
		return false
	end
	return true
end

local function hasPendingReport(name, targetName, reportType)
	local f = io.open(string.format("%s/reports/players/%s-%s-%d.txt", CORE_DIRECTORY, name, targetName, reportType), "r")
	if f then
		io.close(f)
		return true
	else
		return false
	end
end

function Player:onReportRuleViolation(targetName, reportType, reportReason, comment, translation)
	local name = self:getName()
	if hasPendingReport(name, targetName, reportType) then
		self:sendTextMessage(MESSAGE_EVENT_ADVANCE, "Your report is being processed.")
		return
	end

	local file = io.open(string.format("%s/reports/players/%s-%s-%d.txt", CORE_DIRECTORY, name, targetName, reportType), "a")
	if not file then
		self:sendTextMessage(MESSAGE_EVENT_ADVANCE, "There was an error when processing your report, please contact a gamemaster.")
		return
	end

	io.output(file)
	io.write("------------------------------\n")
	io.write("Reported by: " .. name .. "\n")
	io.write("Target: " .. targetName .. "\n")
	io.write("Type: " .. reportType .. "\n")
	io.write("Reason: " .. reportReason .. "\n")
	io.write("Comment: " .. comment .. "\n")
	if reportType ~= REPORT_TYPE_BOT then
		io.write("Translation: " .. translation .. "\n")
	end
	io.write("------------------------------\n")
	io.close(file)
	self:sendTextMessage(
		MESSAGE_EVENT_ADVANCE,
		string.format(
			"Thank you for reporting %s. Your report \z
	will be processed by %s team as soon as possible.",
			targetName,
			configManager.getString(configKeys.SERVER_NAME)
		)
	)
	return
end

function Player:onReportBug(message, position, category)
	local name = self:getName()
	local file = io.open(string.format("%s/reports/bugs/%s/report.txt", CORE_DIRECTORY, name), "a")

	if not file then
		self:sendTextMessage(MESSAGE_EVENT_ADVANCE, "There was an error when processing your report, please contact a gamemaster.")
		return true
	end

	io.output(file)
	io.write("------------------------------\n")
	io.write("Name: " .. name)
	if category == BUG_CATEGORY_MAP then
		io.write(" [Map position: " .. position.x .. ", " .. position.y .. ", " .. position.z .. "]")
	end
	local playerPosition = self:getPosition()
	io.write(" [Player Position: " .. playerPosition.x .. ", " .. playerPosition.y .. ", " .. playerPosition.z .. "]\n")
	io.write("Comment: " .. message .. "\n")
	io.close(file)

	self:sendTextMessage(MESSAGE_EVENT_ADVANCE, "Your report has been sent to " .. configManager.getString(configKeys.SERVER_NAME) .. ".")
	return true
end

function Player:onTurn(direction)
	if self:getGroup():getAccess() and self:getDirection() == direction then
		local nextPosition = self:getPosition()
		nextPosition:getNextPosition(direction)

		self:teleportTo(nextPosition, true)
	end

	return true
end

function Player:onTradeRequest(target, item)
	if item:getActionId() == IMMOVABLE_ACTION_ID then
		return false
	end

	if table.contains(storeItemID, item.itemid) then
		return false
	end
	return true
end

function Player:onGainExperience(target, exp, rawExp)
	if not target or target:isPlayer() then
		return exp
	end

	-- Soul regeneration
	local vocation = self:getVocation()
	if self:getSoul() < vocation:getMaxSoul() and exp >= self:getLevel() then
		soulCondition:setParameter(CONDITION_PARAM_SOULTICKS, vocation:getSoulGainTicks())
		self:addCondition(soulCondition)
	end

	-- Store Bonus
	useStaminaXpBoost(self) -- Use store boost stamina

	local Boost = self:getExpBoostStamina()
	local stillHasBoost = Boost > 0
	local storeXpBoostAmount = stillHasBoost and self:getStoreXpBoost() or 0

	self:setStoreXpBoost(storeXpBoostAmount)

	-- Stamina Bonus
	local staminaBonusXp = 1
	if configManager.getBoolean(configKeys.STAMINA_SYSTEM) then
		useStamina(self)
		staminaBonusXp = self:getFinalBonusStamina()
		self:setStaminaXpBoost(staminaBonusXp * 100)
	end

	-- Concoction System
	useConcoctionTime(self)

	-- Boosted creature
	if target:getName():lower() == (Game.getBoostedCreature()):lower() then
		exp = exp * 2
	end

	-- Prey system
	if configManager.getBoolean(configKeys.PREY_ENABLED) then
		local monsterType = target:getType()
		if monsterType and monsterType:raceId() > 0 then
			exp = math.ceil((exp * self:getPreyExperiencePercentage(monsterType:raceId())) / 100)
		end
	end

	if configManager.getBoolean(configKeys.VIP_SYSTEM_ENABLED) then
		local vipBonusExp = configManager.getNumber(configKeys.VIP_BONUS_EXP)
		if vipBonusExp > 0 and self:isVip() then
			vipBonusExp = (vipBonusExp > 100 and 100) or vipBonusExp
			exp = exp * (1 + (vipBonusExp / 100))
		end
	end

	local lowLevelBonuxExp = self:getFinalLowLevelBonus()
	local baseRate = self:getFinalBaseRateExperience()

	return (exp + (exp * (storeXpBoostAmount / 100) + (exp * (lowLevelBonuxExp / 100)))) * staminaBonusXp * baseRate
end

function Player:onLoseExperience(exp)
	return exp
end

function Player:onGainSkillTries(skill, tries)
	-- Dawnport skills limit
	if IsRunningGlobalDatapack() and isSkillGrowthLimited(self, skill) then
		return 0
	end
	if APPLY_SKILL_MULTIPLIER == false then
		return tries
	end

	-- Event scheduler skill rate
	if configManager.getBoolean(configKeys.RATE_USE_STAGES) then
		STAGES_DEFAULT = skillsStages
	else
		STAGES_DEFAULT = nil
	end
	SKILL_DEFAULT = self:getSkillLevel(skill)
	RATE_DEFAULT = configManager.getNumber(configKeys.RATE_SKILL)

	if skill == SKILL_MAGLEVEL then
		-- Magic Level
		if configManager.getBoolean(configKeys.RATE_USE_STAGES) then
			STAGES_DEFAULT = magicLevelStages
		else
			STAGES_DEFAULT = nil
		end
		SKILL_DEFAULT = self:getBaseMagicLevel()
		RATE_DEFAULT = configManager.getNumber(configKeys.RATE_MAGIC)
	end

	skillOrMagicRate = getRateFromTable(STAGES_DEFAULT, SKILL_DEFAULT, RATE_DEFAULT)

	if SCHEDULE_SKILL_RATE ~= 100 then
		skillOrMagicRate = math.max(0, (skillOrMagicRate * SCHEDULE_SKILL_RATE) / 100)
	end

	if configManager.getBoolean(configKeys.VIP_SYSTEM_ENABLED) then
		local vipBoost = configManager.getNumber(configKeys.VIP_BONUS_SKILL)
		if vipBoost > 0 and self:isVip() then
			vipBoost = (vipBoost > 100 and 100) or vipBoost
			skillOrMagicRate = skillOrMagicRate + (skillOrMagicRate * (vipBoost / 100))
		end
	end

	return tries / 100 * (skillOrMagicRate * 100)
end

function Player:onCombat(target, item, primaryDamage, primaryType, secondaryDamage, secondaryType)
	if not item or not target then
		return primaryDamage, primaryType, secondaryDamage, secondaryType
	end

	if ItemType(item:getId()):getWeaponType() == WEAPON_AMMO then
		if table.contains({ ITEM_OLD_DIAMOND_ARROW, ITEM_DIAMOND_ARROW }, item:getId()) then
			return primaryDamage, primaryType, secondaryDamage, secondaryType
		else
			item = self:getSlotItem(CONST_SLOT_LEFT)
		end
	end

	return primaryDamage, primaryType, secondaryDamage, secondaryType
end

function Player:onChangeZone(zone)
	if self:isPremium() then
		local event = staminaBonus.eventsPz[self:getId()]

		if configManager.getBoolean(configKeys.STAMINA_PZ) then
			if zone == ZONE_PROTECTION then
				if self:getStamina() < 2520 then
					if not event then
						local delay = configManager.getNumber(configKeys.STAMINA_ORANGE_DELAY)
						if self:getStamina() > 2400 and self:getStamina() <= 2520 then
							delay = configManager.getNumber(configKeys.STAMINA_GREEN_DELAY)
						end

						local message = string.format("In protection zone. Every %i minutes, gain %i stamina.", delay, configManager.getNumber(configKeys.STAMINA_PZ_GAIN))
						self:sendTextMessage(MESSAGE_STATUS, message)
						staminaBonus.eventsPz[self:getId()] = addEvent(addStamina, delay * 60 * 1000, nil, self:getId(), delay * 60 * 1000)
					end
				end
			else
				if event then
					self:sendTextMessage(
						MESSAGE_STATUS,
						"You are no longer refilling stamina, \z
                                         since you left a regeneration zone."
					)
					stopEvent(event)
					staminaBonus.eventsPz[self:getId()] = nil
				end
			end
			return not configManager.getBoolean(configKeys.STAMINA_PZ)
		end
	end
	return false
end

function Player:onInventoryUpdate(item, slot, equip) end<|MERGE_RESOLUTION|>--- conflicted
+++ resolved
@@ -244,15 +244,6 @@
 		return false
 	end
 
-<<<<<<< HEAD
-=======
-	-- No move parcel very heavy
-	if CONTAINER_WEIGHT_CHECK and ItemType(item:getId()):isContainer() and item:getWeight() > CONTAINER_WEIGHT_MAX then
-		self:sendCancelMessage("Your cannot move this item too heavy.")
-		return false
-	end
-
->>>>>>> be8f2e87
 	-- Players cannot throw items on teleports
 	if blockTeleportTrashing and toPosition.x ~= CONTAINER_POSITION then
 		local thing = Tile(toPosition):getItemByType(ITEM_TYPE_TELEPORT)
