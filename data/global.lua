--- conflicted
+++ resolved
@@ -1,10 +1,6 @@
 math.randomseed(os.time())
 
 dofile(DATA_DIRECTORY .. "/lib/lib.lua")
-<<<<<<< HEAD
-
-=======
->>>>>>> 9694e560
 local startupFile = io.open(DATA_DIRECTORY .. "/startup/startup.lua", "r")
 if startupFile ~= nil then
 	io.close(startupFile)
