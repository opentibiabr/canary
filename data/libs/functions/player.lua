--- conflicted
+++ resolved
@@ -233,16 +233,9 @@
 
 			self:sendTextMessage(MESSAGE_TRADE, ("Paid %s from inventory and %s gold from bank account. Your account balance is now %s gold."):format(FormatNumber(moneyCount), FormatNumber(amount - moneyCount), FormatNumber(self:getBankBalance())))
 			return true
-<<<<<<< HEAD
-=======
-		else
-			self:setBankBalance(bankCount - amount)
-			self:sendTextMessage(MESSAGE_TRADE, ("Paid %s gold from bank account. Your account balance is now %s gold."):format(FormatNumber(amount), FormatNumber(self:getBankBalance())))
-			return true
->>>>>>> 9694e560
 		end
 		self:setBankBalance(bankCount - amount)
-		self:sendTextMessage(MESSAGE_TRADE, ("Paid %d gold from bank account. Your account balance is now %d gold."):format(amount, self:getBankBalance()))
+		self:sendTextMessage(MESSAGE_TRADE, ("Paid %s gold from bank account. Your account balance is now %s gold."):format(FormatNumber(amount), FormatNumber(self:getBankBalance())))
 		return true
 	end
 	return false
@@ -623,16 +616,6 @@
 	}
 end
 
-<<<<<<< HEAD
-function Player:addEventStamina(target)
-	local monster = target:getMonster()
-	if monster and monster:getName() == staminaBonus.target then
-		local playerId = self:getId()
-		if not staminaBonus.eventsTrainer[playerId] then
-			staminaBonus.eventsTrainer[playerId] = addEvent(addStamina, staminaBonus.period, playerId)
-		end
-	end
-=======
 function Player:setExhaustion(key, seconds)
 	return self:setStorageValue(key, os.time() + seconds)
 end
@@ -661,5 +644,4 @@
 		monster:setFiendish(position, self)
 	end
 	return false
->>>>>>> 9694e560
 end