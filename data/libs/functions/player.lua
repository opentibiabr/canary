--- conflicted
+++ resolved
@@ -517,7 +517,6 @@
 	}
 end
 
-<<<<<<< HEAD
 function Player:setExhaustion(key, seconds)
 	return self:setStorageValue(key, os.time() + seconds)
 end
@@ -528,8 +527,9 @@
 
 function Player:hasExhaustion(key)
 	return self:getExhaustion(key) > 0 and true or false
-=======
-function Player.setFiendish(self)
+end
+
+function Player:setFiendish()
 	local position = self:getPosition()
 	position:getNextPosition(self:getDirection())
 
@@ -545,5 +545,4 @@
 		monster:setFiendish(position, self)
 	end
 	return false
->>>>>>> 753cc6b8
 end