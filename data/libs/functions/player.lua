--- conflicted
+++ resolved
@@ -907,22 +907,9 @@
 	return true
 end
 
-<<<<<<< HEAD
-function Player.findItemInInbox(self, itemId, name)
-	local inbox = self:getStoreInbox()
-	local items = inbox:getItems()
-
-	for _, item in pairs(items) do
-		if item:getId() == itemId and (not name or item:getName() == name) then
-			return item
-		end
-	end
-	return nil
-=======
 function Player.getURL(self)
 	local playerName = self:getName():gsub("%s+", "+")
 	local serverURL = configManager.getString(configKeys.URL)
-
 	return serverURL .. "/characters/" .. playerName
 end
 
@@ -937,7 +924,17 @@
 	local vocation = self:vocationAbbrev()
 	local emoji = emojiMap[self:getVocation():getName():lower()] or ":school_satchel:"
 	local playerURL = self:getURL()
-
 	return string.format("**[%s](%s)** %s [_%s_]", self:getName(), playerURL, emoji, vocation)
->>>>>>> 3bef0345
+end
+
+function Player.findItemInInbox(self, itemId, name)
+	local inbox = self:getStoreInbox()
+	local items = inbox:getItems()
+
+	for _, item in pairs(items) do
+		if item:getId() == itemId and (not name or item:getName() == name) then
+			return item
+		end
+	end
+	return nil
 end