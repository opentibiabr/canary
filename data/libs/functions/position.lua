-- Functions from The Forgotten Server
Position.directionOffset = {
	[DIRECTION_NORTH] = { x = 0, y = -1 },
	[DIRECTION_EAST] = { x = 1, y = 0 },
	[DIRECTION_SOUTH] = { x = 0, y = 1 },
	[DIRECTION_WEST] = { x = -1, y = 0 },
	[DIRECTION_SOUTHWEST] = { x = -1, y = 1 },
	[DIRECTION_SOUTHEAST] = { x = 1, y = 1 },
	[DIRECTION_NORTHWEST] = { x = -1, y = -1 },
	[DIRECTION_NORTHEAST] = { x = 1, y = -1 }
}

function Position:getNextPosition(direction, steps)
	local offset = Position.directionOffset[direction]
	if offset then
		steps = steps or 1
		self.x = self.x + offset.x * steps
		self.y = self.y + offset.y * steps
	end
end

function Position:moveUpstairs()
	local swap = function(lhs, rhs)
		lhs.x, rhs.x = rhs.x, lhs.x
		lhs.y, rhs.y = rhs.y, lhs.y
		lhs.z, rhs.z = rhs.z, lhs.z
	end

	self.z = self.z - 1

	local defaultPosition = self + Position.directionOffset[DIRECTION_SOUTH]
	local toTile = Tile(defaultPosition)
	if not toTile or not toTile:isWalkable(false, false, false, false, true) then
		for direction = DIRECTION_NORTH, DIRECTION_NORTHEAST do
			if direction == DIRECTION_SOUTH then
				direction = DIRECTION_WEST
			end

			local position = Position(self)
			position:getNextPosition(direction)
			toTile = Tile(position)
			if toTile and toTile:isWalkable(false, false, false, false, true) then
				swap(self, position)
				return self
			end
		end
	end
	swap(self, defaultPosition)
	return self
end

-- Functions from OTServBR-Global
function Position:isInRange(from, to)
	-- No matter what corner from and to is, we want to make
	-- life easier by calculating north-west and south-east
	local zone = {
		nW = {
			x = (from.x < to.x and from.x or to.x),
			y = (from.y < to.y and from.y or to.y),
			z = (from.z < to.z and from.z or to.z)
		},
		sE = {
			x = (to.x > from.x and to.x or from.x),
			y = (to.y > from.y and to.y or from.y),
			z = (to.z > from.z and to.z or from.z)
		}
	}

	if self.x >= zone.nW.x and self.x <= zone.sE.x
<<<<<<< HEAD
	and self.y >= zone.nW.y and self.y <= zone.sE.y
	and self.z >= zone.nW.z and self.z <= zone.sE.z then
=======
			and self.y >= zone.nW.y and self.y <= zone.sE.y
			and self.z >= zone.nW.z and self.z <= zone.sE.z then
>>>>>>> 9694e560
		return true
	end
	return false
end

function Position:moveDownstairs()
	local swap = function(lhs, rhs)
		lhs.x, rhs.x = rhs.x, lhs.x
		lhs.y, rhs.y = rhs.y, lhs.y
		lhs.z, rhs.z = rhs.z, lhs.z
	end

	self.z = self.z + 1

	local defaultPosition = self + Position.directionOffset[DIRECTION_SOUTH]
	local tile = Tile(defaultPosition)
	if not tile then return false end

	if not tile:isWalkable(false, false, false, false, true) then
		for direction = DIRECTION_NORTH, DIRECTION_NORTHEAST do
			if direction == DIRECTION_SOUTH then
				direction = DIRECTION_WEST
			end

			local position = self + Position.directionOffset[direction]
			local newTile = Tile(position)
			if not newTile then return false end

			if newTile:isWalkable(false, false, false, false, true) then
				swap(self, position)
				return self
			end
		end
	end
	swap(self, defaultPosition)
	return self
end

function Position.getTile(self)
	return Tile(self)
end

function Position:getDistanceBetween(position)
	local xDif = math.abs(self.x - position.x)
	local yDif = math.abs(self.y - position.y)
	local posDif = math.max(xDif, yDif)
	if self.z ~= position.z then
		posDif = posDif + 15
	end
	return posDif
end

function Position:compare(position)
	return self.x == position.x and self.y == position.y and self.z == position.z
end

function Position.hasPlayer(centerPosition, rangeX, rangeY)
	local spectators = Game.getSpectators(centerPosition, false, true, rangeX, rangeX, rangeY, rangeY)
	if #spectators ~= 0 then
		return true
	end
	return false
end

function Position.removeMonster(centerPosition, rangeX, rangeY)
	local spectators = Game.getSpectators(centerPosition, false, false, rangeX, rangeX, rangeY, rangeY)
	local spectators,
	spectator = Game.getSpectators(centerPosition, false, false, rangeX, rangeX, rangeY, rangeY)
	for i = 1, #spectators do
		spectator = spectators[i]
		if spectator:isMonster() then
			spectator:remove()
		end
	end
end

function Position.getFreePosition(from, to)
	local result, tries = Position(from.x, from.y, from.z), 0
	repeat
		local x, y, z = math.random(from.x, to.x), math.random(from.y, to.y), math.random(from.z, to.z)
		result = Position(x, y, z)
		tries = tries + 1
		if tries >= 20 then
			return result
		end

		local tile = Tile(result)
	until tile and tile:isWalkable(false, false, false, false, true)
	return result
end

function Position.getFreeSand()
	local from, to = ghost_detector_area.from, ghost_detector_area.to
	local result, tries = Position(from.x, from.y, from.z), 0
	repeat
		local x, y, z = math.random(from.x, to.x), math.random(from.y, to.y), math.random(from.z, to.z)
		result = Position(x, y, z)
		tries = tries + 1
		if tries >= 50 then
			return result
		end

		local tile = Tile(result)
	until tile and tile:isWalkable(false, false, false, false, true) and tile:getGround():getName() == "grey sand"
	return result
end

function Position.getDirectionTo(pos1, pos2)
	local dir = DIRECTION_NORTH
	if (pos1.x > pos2.x) then
		dir = DIRECTION_WEST
		if (pos1.y > pos2.y) then
			dir = DIRECTION_NORTHWEST
		elseif (pos1.y < pos2.y) then
			dir = DIRECTION_SOUTHWEST
		end
	elseif (pos1.x < pos2.x) then
		dir = DIRECTION_EAST
		if (pos1.y > pos2.y) then
			dir = DIRECTION_NORTHEAST
		elseif (pos1.y < pos2.y) then
			dir = DIRECTION_SOUTHEAST
		end
	else
		if (pos1.y > pos2.y) then
			dir = DIRECTION_NORTH
		elseif (pos1.y < pos2.y) then
			dir = DIRECTION_SOUTH
		end
	end
	return dir
end

-- Checks if there is a creature in a certain position (self)
-- If so, teleports to another position (teleportTo)
function Position:hasCreature(teleportTo)
	local creature = Tile(self):getTopCreature()
	if creature then
		creature:teleportTo(teleportTo, true)
	end
end

--[[
Checks whether there is an item in a position table
Use the index to check which positions the script should check

-- Position table
local position = {
	{x = 1000, y = 1000, z = 7},
	{x = 1001, y = 1000, z = 7}
}

-- Checks position 1
if Position(position[1]):hasItem(2129) then
	return true
end

-- Checks position 2
if Position(position[2]):hasItem(2130) then
	return true
end

-- Check two positions
if Position(position[1]):hasItem(2129) and Position(position[2]):hasItem(2130) then
	return true
end
]]
function Position:hasItem(itemId)
	local tile = Tile(self)
	if tile then
		local item = tile:getItemById(itemId)
		if item then
			return true
		end
	end
end

--[[
position.hasCreatureInArea({x = positionx, y = positiony, z = positionz}, {x = positionx, y = positiony, z = positionz}, true or false, true or false, {x = positionx, y = positiony, z = positionz})

fromPosition: is the upper left corner
toPosition: is the lower right corner,
removeCreatures[true or false]: is to say whether or not to remove the monster
removePlayer[true or false]  is to say whether or not to remove the player
teleportTo: is where you will teleport the player (it is only necessary to put this position in the function, if the previous value is true)
]]

function Position.hasCreatureInArea(fromPosition, toPosition, removeCreatures, removePlayer, teleportTo)
	for positionX = fromPosition.x, toPosition.x do
		for positionY = fromPosition.y, toPosition.y do
			for positionZ = fromPosition.z, toPosition.z do
<<<<<<< HEAD
				local room = {x = positionX, y = positionY, z= positionZ}
=======
				local room = { x = positionX, y = positionY, z = positionZ }
>>>>>>> 9694e560
				local tile = Tile(room)
				if tile then
					local creatures = tile:getCreatures()
					if creatures and #creatures > 0 then
						for _, creatureUid in pairs(creatures) do
							if removeCreatures then
								local creature = Creature(creatureUid)
								if creature then
									if removePlayer and creature:isPlayer() then
										creature:teleportTo(teleportTo)
									elseif creature:isMonster() then
										creature:remove()
									end
								end
							end
						end
					end
				end
			end
		end
	end
end

--[[
If the script have one lever and item to revert uses:
Position.revertItem(createItemPosition, createItemId, tilePosition, itemTransform, itemId, effect)

If not have lever, use only the first two variables
Revert item: Position.revertItem(createItemPosition, createItemId)
"effect" variable is optional
]]
function Position.revertItem(positionCreateItem, itemIdCreate, positionTransform, itemId, itemTransform, effect)
	local tile = Tile(positionTransform)
	if tile then
		local lever = tile:getItemById(itemId)
		if lever then
			lever:transform(itemTransform)
		end
	end

	local getItemTile = Tile(positionCreateItem)
	if getItemTile then
		local getItemId = getItemTile:getItemById(itemIdCreate)
		if not getItemId then
			Game.createItem(itemIdCreate, 1, positionCreateItem)
			Position(positionCreateItem):sendMagicEffect(effect)
		end
	end
end

-- Position.transformItem(itemPosition, itemId, itemTransform, effect)
-- Variable "effect" is optional
function Position:transformItem(itemId, itemTransform, effect)
	local thing = Tile(self):getItemById(itemId)
	if thing then
		thing:transform(itemTransform)
		Position(self):sendMagicEffect(effect)
	end
end

-- Position.createItem(tilePosition, itemId, effect)
-- Variable "effect" is optional
function Position:createItem(itemId, effect)
	local tile = Tile(self)
	if not tile then
		return true
	end

	local thing = tile:getItemById(itemId)
	if not thing then
		Game.createItem(itemId, 1, self)
		Position(self):sendMagicEffect(effect)
	end
end

-- Position.removeItem(position, itemId, effect)
-- Variable "effect" is optional
function Position:removeItem(itemId, effect)
	local tile = Tile(self)
	if not tile then
		return true
	end

	local thing = tile:getItemById(itemId)
	if thing then
		thing:remove(1)
		Position(self):sendMagicEffect(effect)
	end
end

function Position:relocateTo(toPos)
	if self == toPos then
		return false
	end

	local fromTile = Tile(self)
	if fromTile == nil then
		return false
	end

	if Tile(toPos) == nil then
		return false
	end

	for i = fromTile:getThingCount() - 1, 0, -1 do
		local thing = fromTile:getThing(i)
		if thing then
			if thing:isItem() then
				if ItemType(thing:getId()):isMovable() then
					thing:moveTo(toPos)
				end
			elseif thing:isCreature() then
				thing:teleportTo(toPos)
			end
		end
	end
	return true
end

function Position:isProtectionZoneTile()
	local tile = Tile(self)
	if not tile then
		return false
	end
	return tile:hasFlag(TILESTATE_PROTECTIONZONE)
end<|MERGE_RESOLUTION|>--- conflicted
+++ resolved
@@ -67,13 +67,8 @@
 	}
 
 	if self.x >= zone.nW.x and self.x <= zone.sE.x
-<<<<<<< HEAD
-	and self.y >= zone.nW.y and self.y <= zone.sE.y
-	and self.z >= zone.nW.z and self.z <= zone.sE.z then
-=======
 			and self.y >= zone.nW.y and self.y <= zone.sE.y
 			and self.z >= zone.nW.z and self.z <= zone.sE.z then
->>>>>>> 9694e560
 		return true
 	end
 	return false
@@ -265,11 +260,7 @@
 	for positionX = fromPosition.x, toPosition.x do
 		for positionY = fromPosition.y, toPosition.y do
 			for positionZ = fromPosition.z, toPosition.z do
-<<<<<<< HEAD
-				local room = {x = positionX, y = positionY, z= positionZ}
-=======
 				local room = { x = positionX, y = positionY, z = positionZ }
->>>>>>> 9694e560
 				local tile = Tile(room)
 				if tile then
 					local creatures = tile:getCreatures()
