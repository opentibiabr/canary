--- conflicted
+++ resolved
@@ -1,16 +1,6 @@
 function onUpdateDatabase()
-<<<<<<< HEAD
-	Spdlog.info("Updating database to version 3 (Offline Training size)")
-	db.query(
-		[[
-			ALTER TABLE `players`
-				MODIFY offlinetraining_skill tinyint(2) NOT NULL DEFAULT '-1';
-		]]
-	)
-=======
 	Spdlog.info("Updating database to version 3 (Add tier table to market_offers and market_history)")
 	db.query("ALTER TABLE `market_offers` ADD `tier` tinyint UNSIGNED NOT NULL DEFAULT '0';")
 	db.query("ALTER TABLE `market_history` ADD `tier` tinyint UNSIGNED NOT NULL DEFAULT '0';")
->>>>>>> ecfaa932
 	return true
 end