DailyRewardSystem = {
	Developer = "Westwol, Marcosvf132",
	Version = "1.3",
	lastUpdate = "12/10/2020 - 20:30",
	ToDo = "Move this system to CPP"
}

local ServerPackets = {
	ShowDialog = 0xED, -- universal
	DailyRewardCollectionState = 0xDE, -- undone
	OpenRewardWall = 0xE2, -- Done
	CloseRewardWall = 0xE3, -- is it necessary?
	DailyRewardBasic = 0xE4, -- Done
	DailyRewardHistory = 0xE5, -- Done
	-- RestingAreaState = 0xA9 -- Moved to cpp
}

local ClientPackets = {
	OpenRewardWall = 0xD8,
	OpenRewardHistory = 0xD9,
	SelectReward = 0xDA,
	CollectionResource = 0x14,
	JokerResource = 0x15
}

--[[-- Constants
Please do not edit any of the next constants:
	]]

--[[ Overall ]]--
local DAILY_REWARD_COUNT = 7
local REWARD_FROM_SHRINE = 0
local REWARD_FROM_PANEL = 1

--[[ Bonuses ]] --
local DAILY_REWARD_NONE = 1
local DAILY_REWARD_HP_REGENERATION = 2
local DAILY_REWARD_MP_REGENERATION = 3
local DAILY_REWARD_STAMINA_REGENERATION = 4
local DAILY_REWARD_DOUBLE_HP_REGENERATION = 5
local DAILY_REWARD_DOUBLE_MP_REGENERATION = 6
local DAILY_REWARD_SOUL_REGENERATION = 7

--[[ Reward Types ]] --

-- Server Types
local DAILY_REWARD_TYPE_ITEM = 1
local DAILY_REWARD_TYPE_STORAGE = 2
local DAILY_REWARD_TYPE_PREY_REROLL = 3
local DAILY_REWARD_TYPE_XP_BOOST = 4

-- Client Types
local DAILY_REWARD_SYSTEM_SKIP = 1
local DAILY_REWARD_SYSTEM_TYPE_ONE = 1
local DAILY_REWARD_SYSTEM_TYPE_TWO = 2
local DAILY_REWARD_SYSTEM_TYPE_OTHER = 1
local DAILY_REWARD_SYSTEM_TYPE_PREY_REROLL = 2
local DAILY_REWARD_SYSTEM_TYPE_XP_BOOST = 3

--[[ Account Status ]] --
local DAILY_REWARD_STATUS_FREE = 0
local DAILY_REWARD_STATUS_PREMIUM = 1

local DailyRewardItems = {
	[0] = {266, 268}, -- God/no vocation character
	[VOCATION.BASE_ID.PALADIN] = {266, 236, 268, 237, 7642, 23374, 3203, 3161, 3178, 3153, 3197, 3149, 3164, 3200, 3192, 3188, 3190, 3189, 3191, 3158, 3152, 3180, 3173, 3176, 3195, 3175, 3155, 3202},
	[VOCATION.BASE_ID.DRUID] = {266, 268, 237, 238, 23373, 3203, 3161, 3178, 3153, 3197, 3149, 3164, 3200, 3192, 3188, 3190, 3189, 3156, 3191, 3158, 3152, 3180, 3173, 3176, 3195, 3175, 3155, 3202},
	[VOCATION.BASE_ID.SORCERER] = {266, 268, 237, 238, 23373, 3203, 3161, 3178, 3153, 3197, 3149, 3164, 3200, 3192, 3188, 3190, 3189, 3191, 3158, 3152, 3180, 3173, 3176, 3195, 3175, 3155, 3202},
	[VOCATION.BASE_ID.KNIGHT] = {266, 236, 239, 7643, 23375, 268, 3203, 3161, 3178, 3153, 3197, 3149, 3164, 3200, 3192, 3188, 3190, 3189, 3191, 3158, 3152, 3180, 3173, 3176, 3195, 3175, 3155, 3202},
}

DailyReward = {
	testMode = false,
	serverTimeThreshold = (24 * 60 * 60), -- Counting down 24hours from last server save

	storages = {
		-- Player
		currentDayStreak = 14897,
		currentStreakLevel = 14898, -- Cpp uses the same storage value on const.hpp (STORAGEVALUE_DAILYREWARD)
		nextRewardTime = 14899,
		collectionTokens = 14901,
		staminaBonus = 14902,
		jokerTokens = 14903,
		-- Global
		lastServerSave = 14110,
		avoidDouble = 13412,
		notifyReset = 13413,
		avoidDoubleJoker = 13414
	},

	strikeBonuses = {
		-- day
		[1] = {text = "No bonus for first day"},
		[2] = {text = "Allow Hit Point Regeneration"},
		[3] = {text = "Allow Mana Regeneration"},
		[4] = {text = "Stamina Regeneration"},
		[5] = {text = "Double Hit Point Regeneration"},
		[6] = {text = "Double Mana Regeneration"},
		[7] = {text = "Soul Points Regeneration"}
	},

	rewards = {
		-- day
		[1] = {
			type = DAILY_REWARD_TYPE_ITEM,
			systemType = DAILY_REWARD_SYSTEM_TYPE_ONE,
			freeAccount = 5,
			premiumAccount = 10
		},
		[2] = {
			type = DAILY_REWARD_TYPE_ITEM,
			systemType = DAILY_REWARD_SYSTEM_TYPE_ONE,
			freeAccount = 5,
			premiumAccount = 10
		},
		[3] = {
			type = DAILY_REWARD_TYPE_PREY_REROLL,
			systemType = DAILY_REWARD_SYSTEM_TYPE_TWO,
			freeAccount = 1,
			premiumAccount = 2
		},
		[4] = {
			type = DAILY_REWARD_TYPE_ITEM,
			systemType = DAILY_REWARD_SYSTEM_TYPE_ONE,
			freeAccount = 10,
			premiumAccount = 20
		},
		[5] = {
			type = DAILY_REWARD_TYPE_PREY_REROLL,
			systemType = DAILY_REWARD_SYSTEM_TYPE_TWO,
			freeAccount = 1,
			premiumAccount = 2
		},
		[6] = {
			type = DAILY_REWARD_TYPE_ITEM,
			systemType = DAILY_REWARD_SYSTEM_TYPE_ONE,
			items = {32124, 32125, 32126, 32127, 32128, 32129},
			freeAccount = 1,
			premiumAccount = 2,
			itemCharges = 50
		},
		[7] = {
			type = DAILY_REWARD_TYPE_XP_BOOST,
			systemType = DAILY_REWARD_SYSTEM_TYPE_TWO,
			freeAccount = 10,
			premiumAccount = 30
		}
		-- Storage reward template
		--[[[5] = {
			type = DAILY_REWARD_TYPE_STORAGE,
			systemType = DAILY_REWARD_SYSTEM_TYPE_TWO,
			freeCount = 1,
			premiumCount = 2,
			freeAccount = {
				things = {
					[1] = {
						name = "task boost",
						id = 1, -- this number can't be repeated
						quantity = 1,
						storages = {
							{storageId = 23454, value = 1},
							{storageId = 45141, value = 2},
							{storageId = 45141, value = 3}
						}
					}
				}
			},
			premiumAccount = {
				things = {
					[1] = {
						name = "task boostss",
						id = 2, -- this number can't be repeated
						quantity = 1,
						storages = {
							{storageId = 23454, value = 1}
						}
					},
					[2] = {
						name = "another task boost",
						id = 3, -- this number can't be repeated
						quantity = 2,
						storages = {
							{storageId = 23454, value = 1},
							{storageId = 45141, value = 2},
							{storageId = 45141, value = 3}
						}
					}
				}
			}
		},]]
	}
}

function onRecvbyte(player, msg, byte)
	if (byte == ClientPackets.OpenRewardWall) then
		DailyReward.loadDailyReward(player:getId(), REWARD_FROM_PANEL)
	elseif (byte == ClientPackets.OpenRewardHistory) then
		player:sendRewardHistory()
	elseif (byte == ClientPackets.SelectReward) then
		player:selectDailyReward(msg)
	end
end


-- Core functions
DailyReward.insertHistory = function(playerId, dayStreak, description)
	return db.query(string.format("INSERT INTO `daily_reward_history`(`player_id`, `daystreak`, `timestamp`, \z
		`description`) VALUES (%s, %s, %s, %s)", playerId, dayStreak, os.time(), db.escapeString(description)))
end

DailyReward.retrieveHistoryEntries = function(playerId)

	local player = Player(playerId)
	if not player then
		return false
	end

	local entries = {}
	local resultId = db.storeQuery("SELECT * FROM `daily_reward_history` WHERE `player_id` = \z
		" .. player:getGuid() .. " ORDER BY `timestamp` DESC LIMIT 15;")
	if resultId ~= false then
		repeat
			local entry = {
				description = result.getString(resultId, "description"),
				timestamp = result.getNumber(resultId, "timestamp"),
				daystreak = result.getNumber(resultId, "daystreak"),
			}
			table.insert(entries, entry)
		until not result.next(resultId)
		result.free(resultId)
	end
	return entries
end

DailyReward.loadDailyReward = function(playerId, source)
	local player = Player(playerId)
	if not player then
		return false
	end
	if source ~= 0 then
		source = REWARD_FROM_SHRINE
	else
		source = REWARD_FROM_PANEL
	end

	player:sendCollectionResource(ClientPackets.JokerResource, player:getJokerTokens())
	player:sendCollectionResource(ClientPackets.CollectionResource, player:getCollectionTokens())
	player:sendDailyReward()
	player:sendOpenRewardWall(source)
	player:sendDailyRewardCollectionState(DailyReward.isRewardTaken(player:getId()) and DAILY_REWARD_COLLECTED or DAILY_REWARD_NOTCOLLECTED)
	return true
end

DailyReward.pickedReward = function(playerId)
	local player = Player(playerId)

	if not player then
		return false
	end

	-- Reset day streak to 0 when reaches last reward
	if player:getDayStreak() ~= 6 then
		player:setDayStreak(player:getDayStreak() + 1)
	else
		player:setDayStreak(0)
	end

	player:setStreakLevel(player:getStreakLevel() + 1)
	player:setStorageValue(DailyReward.storages.avoidDouble, GetDailyRewardLastServerSave())
	player:setDailyReward(DAILY_REWARD_COLLECTED)
	player:setNextRewardTime(GetDailyRewardLastServerSave() + DailyReward.serverTimeThreshold)
	player:getPosition():sendMagicEffect(CONST_ME_FIREWORK_YELLOW)
	return true
end

DailyReward.isShrine = function(source)
	if source ~= 0 then
		return false
	else
		return true
	end
end

function Player.iterateTest(self)
	local dailyTable = DailyReward.rewards[5]
	local reward = DailyRewardItems[self:getVocation():getBaseId()]

	if not(reward) then
		reward = {}
	end

	for i = 1, #reward.things do
		for j = 1, #reward.things[i].storages do
			self:setStorageValue(reward.things[i].storages[j].storageId, reward.things[i].storages[j].value)
		end
	end
end

DailyReward.isRewardTaken = function(playerId)
	local player = Player(playerId)
	if not player then
		return false
	end
	local playerStorage = player:getStorageValue(DailyReward.storages.avoidDouble)
	if playerStorage == GetDailyRewardLastServerSave() then
		return true
	end
	return false
end

DailyReward.init = function(playerId)
	local player = Player(playerId)

	if not player then
		return false
	end

	if player:getJokerTokens() < 3 and tonumber(os.date("%m")) ~= player:getStorageValue(DailyReward.storages.avoidDoubleJoker) then
		player:setStorageValue(DailyReward.storages.avoidDoubleJoker, tonumber(os.date("%m")))
		player:setJokerTokens(player:getJokerTokens() + 1)
	end

	local timeMath = GetDailyRewardLastServerSave() - player:getNextRewardTime()
	if player:getNextRewardTime() < GetDailyRewardLastServerSave() then
		if player:getStorageValue(DailyReward.storages.notifyReset) ~= GetDailyRewardLastServerSave() then
			player:setStorageValue(DailyReward.storages.notifyReset, GetDailyRewardLastServerSave())
			timeMath = math.ceil(timeMath/(DailyReward.serverTimeThreshold))
			if player:getJokerTokens() >= timeMath then
				player:setJokerTokens(player:getJokerTokens() - timeMath)
				player:sendTextMessage(MESSAGE_LOGIN, "You lost " .. timeMath .. " joker tokens to prevent loosing your streak.")
			else
				player:setStreakLevel(0)
				if player:getLastLoginSaved() > 0 then -- message wont appear at first character login
					player:setJokerTokens(-(player:getJokerTokens()))
					player:sendTextMessage(MESSAGE_LOGIN, "You just lost your daily reward streak.")
				end
			end
		end
	end

	-- Daily reward golden icon
	if DailyReward.isRewardTaken(player:getId()) then
		player:sendDailyRewardCollectionState(DAILY_REWARD_COLLECTED)
		player:setDailyReward(DAILY_REWARD_COLLECTED)
	else
		player:sendDailyRewardCollectionState(DAILY_REWARD_NOTCOLLECTED)
		player:setDailyReward(DAILY_REWARD_NOTCOLLECTED)
	end
	player:loadDailyRewardBonuses()
end

DailyReward.processReward = function(playerId, source)
	DailyReward.pickedReward(playerId)
	DailyReward.loadDailyReward(playerId, source)
	local player = Player(playerId)
	if player then
		player:loadDailyRewardBonuses()
	end
	return true
end

function Player.sendOpenRewardWall(self, shrine)
	local msg = NetworkMessage()
	msg:addByte(ServerPackets.OpenRewardWall) -- initial packet
	msg:addByte(shrine) -- isPlayer taking bonus from reward shrine (1) - taking it from a instant bonus reward (0)
	if DailyReward.testMode or not(DailyReward.isRewardTaken(self:getId())) then
		msg:addU32(0)
	else
		msg:addU32(GetDailyRewardLastServerSave() + DailyReward.serverTimeThreshold)
	end
	msg:addByte(self:getDayStreak()) -- current reward? day = 0, day 1, ... this should be resetted to 0 every week imo
	if DailyReward.isRewardTaken(self:getId()) then -- state (player already took reward? but just make sure noone wpe)
		msg:addByte(1)
		msg:addString("Sorry, you have already taken your daily reward or you are unable to collect it.") -- Unknown message
		if self:getJokerTokens() > 0 then
			msg:addByte(1)
			msg:addU16(self:getJokerTokens())
		else
			msg:addByte(0)
		end
	else
		msg:addByte(0)
		msg:addByte(2)
		msg:addU32(GetDailyRewardLastServerSave() + DailyReward.serverTimeThreshold) --timeLeft to pickUp reward without loosing streak
		msg:addU16(self:getJokerTokens())
	end
	msg:addU16(self:getStreakLevel()) -- day strike
	msg:sendToPlayer(self)
end

function Player.sendCollectionResource(self, byte, value)
	-- TODO: Migrate to protocolgame.cpp
	local msg = NetworkMessage()
	msg:addByte(0xEE) -- resource byte
	msg:addByte(byte)
	msg:addU64(value)
	msg:sendToPlayer(self)
end

function Player.selectDailyReward(self, msg)
	local playerId = self:getId()

	if DailyReward.isRewardTaken(playerId) and not DailyReward.testMode then
		self:sendError("You have already collected your daily reward.")
		return false
	end

	local source = msg:getByte() -- 0 -> shrine / 1 -> tibia panel
	if not DailyReward.isShrine(source) then
		if self:getCollectionTokens() < 1 then
			self:sendError("You do not have enough collection tokens to proceed.")
			return false
		end
		self:setCollectionTokens(self:getCollectionTokens() - 1)
	end

	local dailyTable = DailyReward.rewards[self:getDayStreak() + 1]
	if not dailyTable then
		self:sendError("Something went wrong and we cannot process this request.")
		return false
	end

	-- Items as reward
	if (dailyTable.type == DAILY_REWARD_TYPE_ITEM) then

		local items = {}

		-- Creating items table
		local columnsPicked = msg:getByte() -- Columns picked
		for i = 1, columnsPicked do
			local itemId = msg:getU16()
			local count = msg:getByte()
			items[i] = {ItemId = itemId, count = count}
		end

		-- Verifying if items if player is picking the correct amount
		local counter = 0
		for k, v in ipairs(items) do
			counter = counter + v.count
		end

		if self:isPremium() then
			count = dailyTable.premiumAccount
		else
			count = dailyTable.freeAccount
		end

		if counter > count then
			self:sendError("Something went wrong here, please restart this dialog.")
			return false
		end

		-- Adding items to store inbox
		local inbox = self:getSlotItem(CONST_SLOT_STORE_INBOX)
		if inbox and inbox:getEmptySlots() < columnsPicked then
			self:sendError("You do not have enough space in your store inbox.")
			return false
		end

		local description = ""
		for k, v in ipairs(items) do
			if dailyTable.itemCharges then
				for i = 1, v.count do
					inbox:addItem(v.ItemId, dailyTable.itemCharges) -- adding charges for each item
				end
			else
				inbox:addItem(v.ItemId, v.count) -- adding single item w/o charges
			end
			if k ~= columnsPicked then
<<<<<<< HEAD
				description = description .. "" .. v.count .. "x " .. getItemName(v.ItemId) .. ", "
			else
				description = description .. "" .. v.count .. "x " .. getItemName(v.ItemId) .. "."
=======
				description = description .. "" .. v.count .. "x " .. ItemType(item:getId()):getName() .. ", "
			else
				description = description .. "" .. v.count .. "x " .. ItemType(item:getId()):getName() .. "."
>>>>>>> 256a6eef
			end
		end

		-- Registering history
		DailyReward.insertHistory(self:getGuid(), self:getDayStreak(), "Claimed reward no. \z
			" .. self:getDayStreak() + 1 .. ". Picked items: " .. description)
		DailyReward.processReward(playerId, source)
	end

	local reward = nil
	if self:isPremium() then
		reward = dailyTable.premiumAccount
	else
		reward = dailyTable.freeAccount
	end

	-- if (dailyTable.type == DAILY_REWARD_TYPE_STORAGE) then
		-- local description = ""
		-- for i = 1, #reward.things do
			-- for j = 1, #reward.things[i].storages do
				-- self:setStorageValue(reward.things[i].storages[j].storageId, reward.things[i].storages[j].value)
			-- end
			-- if i ~= #reward.things then
				-- description = description .. reward.things[i].name .. ", "
			-- else
				-- description = description .. reward.things[i].name .. "."
			-- end
		-- end
		-- DailyReward.insertHistory(self:getGuid(), self:getDayStreak(), "Claimed reward no. \z
			-- " .. self:getDayStreak() + 1 .. ". Picked reward: " .. description)
		-- DailyReward.processReward(playerId, source)
	-- end

	if (dailyTable.type == DAILY_REWARD_TYPE_XP_BOOST) then
		self:setExpBoostStamina(self:getExpBoostStamina() + (reward * 60))
		self:setStoreXpBoost(50)
		DailyReward.insertHistory(self:getGuid(), self:getDayStreak(), "Claimed reward no. \z
			" .. self:getDayStreak() + 1 .. ". Picked reward: XP Bonus for " .. reward .. " minutes.")
		DailyReward.processReward(playerId, source)
	end

	if (dailyTable.type == DAILY_REWARD_TYPE_PREY_REROLL) then
		self:addPreyCards(reward)
		DailyReward.insertHistory(self:getGuid(), self:getDayStreak(), "Claimed reward no. \z
			" .. self:getDayStreak() + 1 .. ". Picked reward: " .. reward .. "x Prey bonus reroll(s)")
		DailyReward.processReward(playerId, source)
	end

	return true
end

function Player.sendError(self, error)
	local msg = NetworkMessage()
	msg:addByte(ServerPackets.ShowDialog)
	msg:addByte(0x14)
	msg:addString(error)
	msg:sendToPlayer(self)
end

function Player.sendDailyRewardCollectionState(self, state)
	local msg = NetworkMessage()
	msg:addByte(ServerPackets.DailyRewardCollectionState)
	msg:addByte(state)
	msg:sendToPlayer(self)
end

function Player.sendRewardHistory(self)
	local msg = NetworkMessage()
	msg:addByte(ServerPackets.DailyRewardHistory)

	local entries = DailyReward.retrieveHistoryEntries(self:getId())
	if #entries == 0 then
		self:sendError("You don't have any entries yet.")
		return false
	end

	msg:addByte(#entries)
	for k, entry in ipairs(entries) do
		msg:addU32(entry.timestamp)
		msg:addByte(0) -- (self:isPremium() and 0 or 0)
		msg:addString(entry.description)
		msg:addU16(entry.daystreak + 1)
	end
	msg:sendToPlayer(self)
end

function Player.readDailyReward(self, msg, currentDay, state)
	local dailyTable = DailyReward.rewards[currentDay]
	local type, systemType = dailyTable.type, dailyTable.systemType
	local rewards = nil
	local itemsToPick = 0
	if currentDay == 3 or (currentDay >= 5 and currentDay <= 7) then
		rewards = dailyTable.items
		if (state == DAILY_REWARD_STATUS_FREE) then
			itemsToPick = dailyTable.freeAccount
		else
			itemsToPick = dailyTable.premiumAccount
		end
	else
		if systemType == 1 then
			if (state == DAILY_REWARD_STATUS_FREE) then
				rewards = DailyRewardItems[self:getVocation():getBaseId()]
				itemsToPick = dailyTable.freeAccount
			else
				rewards = DailyRewardItems[self:getVocation():getBaseId()]
				itemsToPick = dailyTable.premiumAccount
			end

			if not(rewards) then
				rewards = {}
			end
		else
			if (state == DAILY_REWARD_STATUS_FREE) then
				rewards = dailyTable.freeAccount
			else
				rewards = dailyTable.premiumAccount
			end
		end
	end
	msg:addByte(systemType)
	if (systemType == 1) then
		if (type == DAILY_REWARD_TYPE_ITEM) then
			msg:addByte(itemsToPick)
			msg:addByte(#rewards)
			for i = 1, #rewards do
				local itemId = rewards[i]
				local itemType = ItemType(itemId)
				local itemName = itemType:getArticle() .. " " .. itemType:getName()
				local itemWeight = itemType:getWeight()
				msg:addU16(itemId)
				msg:addString(itemName)
				msg:addU32(itemWeight)
			end
		end
	elseif (systemType == 2) then
		if (type == DAILY_REWARD_TYPE_STORAGE) then
			-- msg:addByte(#rewards.things)
			-- for i = 1, #rewards.things do
				-- msg:addByte(DAILY_REWARD_SYSTEM_TYPE_OTHER) -- type
				-- msg:addU16(rewards.things[i].id * 100)
				-- msg:addString(rewards.things[i].name)
				-- msg:addByte(rewards.things[i].quantity)
			-- end
		elseif (type == DAILY_REWARD_TYPE_PREY_REROLL) then
			msg:addByte(DAILY_REWARD_SYSTEM_SKIP)
			msg:addByte(DAILY_REWARD_SYSTEM_TYPE_PREY_REROLL)
			msg:addByte(itemsToPick)
		elseif (type == DAILY_REWARD_TYPE_XP_BOOST) then
			msg:addByte(DAILY_REWARD_SYSTEM_SKIP)
			msg:addByte(DAILY_REWARD_SYSTEM_TYPE_XP_BOOST)
			msg:addU16(itemsToPick)
		end
	end
end

function Player.sendDailyReward(self)
	local msg = NetworkMessage()
	msg:addByte(ServerPackets.DailyRewardBasic)
	msg:addByte(DAILY_REWARD_COUNT)
	for currentDay = 1, DAILY_REWARD_COUNT do
		self:readDailyReward(msg, currentDay, DAILY_REWARD_STATUS_FREE) -- Free rewards
		self:readDailyReward(msg, currentDay, DAILY_REWARD_STATUS_PREMIUM) -- Premium rewards
	end
	-- Resting area bonuses
	local maxBonus = 7
	msg:addByte(maxBonus - 1)
	for i = 2, maxBonus do
		msg:addString(DailyReward.strikeBonuses[i].text)
		msg:addByte(i)
	end
	msg:addByte(1) -- Unknown
	msg:sendToPlayer(self)
end<|MERGE_RESOLUTION|>--- conflicted
+++ resolved
@@ -428,9 +428,9 @@
 		-- Creating items table
 		local columnsPicked = msg:getByte() -- Columns picked
 		for i = 1, columnsPicked do
-			local itemId = msg:getU16()
+			local spriteId = msg:getU16()
 			local count = msg:getByte()
-			items[i] = {ItemId = itemId, count = count}
+			items[i] = {spriteId = spriteId, count = count}
 		end
 
 		-- Verifying if items if player is picking the correct amount
@@ -459,23 +459,18 @@
 
 		local description = ""
 		for k, v in ipairs(items) do
+			local item = Game.getItemIdByClientId(v.spriteId)
 			if dailyTable.itemCharges then
 				for i = 1, v.count do
-					inbox:addItem(v.ItemId, dailyTable.itemCharges) -- adding charges for each item
+					inbox:addItem(item:getId(), dailyTable.itemCharges) -- adding charges for each item
 				end
 			else
-				inbox:addItem(v.ItemId, v.count) -- adding single item w/o charges
+				inbox:addItem(item:getId(), v.count) -- adding single item w/o charges
 			end
 			if k ~= columnsPicked then
-<<<<<<< HEAD
-				description = description .. "" .. v.count .. "x " .. getItemName(v.ItemId) .. ", "
-			else
-				description = description .. "" .. v.count .. "x " .. getItemName(v.ItemId) .. "."
-=======
 				description = description .. "" .. v.count .. "x " .. ItemType(item:getId()):getName() .. ", "
 			else
 				description = description .. "" .. v.count .. "x " .. ItemType(item:getId()):getName() .. "."
->>>>>>> 256a6eef
 			end
 		end
 
@@ -605,7 +600,7 @@
 				local itemType = ItemType(itemId)
 				local itemName = itemType:getArticle() .. " " .. itemType:getName()
 				local itemWeight = itemType:getWeight()
-				msg:addU16(itemId)
+				msg:addItemId(itemId)
 				msg:addString(itemName)
 				msg:addU32(itemWeight)
 			end
