--- conflicted
+++ resolved
@@ -240,14 +240,8 @@
 		return false
 	end
 
-<<<<<<< HEAD
-	target = REWARD_FROM_PANEL
-	if target == 0 then
-		target = REWARD_FROM_SHRINE
-=======
 	if target ~= 0 then
 		target = REWARD_FROM_PANEL
->>>>>>> ba40fde2
 	end
 
 	player:sendCollectionResource(ClientPackets.JokerResource, player:getJokerTokens())
