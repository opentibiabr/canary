--- conflicted
+++ resolved
@@ -307,7 +307,6 @@
 	end
 
 	local actionType = msg:getByte()
-<<<<<<< HEAD
 	local oldProtocol = player:getClient().version < 1200
 
 	if oldProtocol then
@@ -317,9 +316,6 @@
 			addPlayerEvent(sendShowStoreOffersOnOldProtocol, 350, playerId, category)
 		end
 	elseif actionType == GameStore.ActionType.OPEN_CATEGORY then
-=======
-	if actionType == GameStore.ActionType.OPEN_CATEGORY then
->>>>>>> c18d0d56
 		local categoryName = msg:getString()
 		local category = GameStore.getCategoryByName(categoryName)
 		if category then
@@ -1009,17 +1005,11 @@
 			msg:addU32(0)
 		end
 		msg:addU32(entry.time)
-<<<<<<< HEAD
 		msg:addByte(entry.mode)
 		msg:addU32(entry.amount)
-		if not(oldProtocol) then
+		if not oldProtocol then
 			msg:addByte(0x0) -- 0 = transferable tibia coin, 1 = normal tibia coin
 		end
-=======
-		msg:addByte(entry.mode) -- 0 = normal, 1 = gift, 2 = refund
-		msg:add32(entry.amount)
-		msg:addByte(entry.type) -- 0 = transferable tibia coin, 1 = normal tibia coin, 2 = tournament coin
->>>>>>> c18d0d56
 		msg:addString(entry.description)
 		if not(oldProtocol) then
 			msg:addByte(0) -- details
@@ -1092,19 +1082,12 @@
 	msg:addByte(GameStore.SendingPackets.S_CoinBalance)
 	msg:addByte(0x01)
 
-<<<<<<< HEAD
-	msg:addU32(player:getCoinsBalance())
-	msg:addU32(player:getCoinsBalance())
-	if not(oldProtocol) then
-		msg:addU32(player:getCoinsBalance()) -- Auction reserved coins
-		msg:addU32(0) -- Tournament Coins
-	end
-=======
 	msg:addU32(player:getCoinsBalance()) -- Tibia Coins
 	msg:addU32(player:getCoinsBalance()) -- How many are Transferable
-	msg:addU32(0) -- How many are reserved for a Character Auction
-	msg:addU32(player:getTournamentBalance()) -- Tournament Coins
->>>>>>> c18d0d56
+	if not oldProtocol then
+		msg:addU32(player:getCoinsBalance()) -- How many are reserved for a Character Auction
+		msg:addU32(0) -- Tournament Coins
+	end
 
 	msg:sendToPlayer(player)
 end
@@ -1260,18 +1243,10 @@
 	if resultId ~= false then
 		repeat
 			local entry = {
-<<<<<<< HEAD
 				mode = result.getNumber(resultId, "mode"),
 				description = result.getString(resultId, "description"),
 				amount = result.getNumber(resultId, "coin_amount"),
 				time = result.getNumber(resultId, "time"),
-=======
-				mode = Result.getNumber(resultId, "mode"),
-				description = Result.getDataString(resultId, "description"),
-				amount = Result.getNumber(resultId, "coin_amount"),
-				type = Result.getNumber(resultId, "coin_type"),
-				time = Result.getNumber(resultId, "time"),
->>>>>>> c18d0d56
 			}
 			table.insert(entries, entry)
 		until not Result.next(resultId)
