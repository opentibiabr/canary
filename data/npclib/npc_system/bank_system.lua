--- conflicted
+++ resolved
@@ -179,7 +179,6 @@
 		end
 		return true
 	elseif npcHandler:getTopic(playerId) == 7 then
-<<<<<<< HEAD
 	if MsgContains(message, "yes") then
 		local totalValue = count[playerId]
 		local totalPiles = 0
@@ -196,49 +195,25 @@
 			if player:getFreeBackpackSlots() >= totalPiles then
 				if not player:withdrawMoney(count[playerId]) then
 					npcHandler:say("There is not enough gold on your account.", npc, creature)
-=======
-		if MsgContains(message, "yes") then
-			local totalValue = count[playerId]
-			local totalPiles = 0
-			local crystalCoins = math.floor(totalValue / 10000)
-			totalValue = totalValue % 10000
-			local platinumCoins = math.floor(totalValue / 100)
-			totalValue = totalValue % 100
-			local goldCoins = math.floor(totalValue / 1)
-			local crystalPiles = math.floor((crystalCoins + 99) / 100)
-			local platinumPiles = math.floor((platinumCoins + 99) / 100)
-			local goldPiles = math.floor((goldCoins + 99) / 100)
-			totalPiles = crystalPiles + platinumPiles + goldPiles
-
-			if player:getFreeCapacity() >= getMoneyWeight(count[playerId]) then
-				if player:getFreeBackpackSlots() >= totalPiles then
-					if not player:withdrawMoney(count[playerId]) then
-						npcHandler:say("There is not enough gold on your account.", npc, creature)
-					else
-						npcHandler:say(string.format("Here you are, %i gold. Please let me know if there is something else I can do for you.", count[playerId]), npc, creature)
-					end
->>>>>>> 9b71179b
 				else
-					npcHandler:say(
-						string.format(
-							"Hold on, you don't have enough room in your backpack to carry all these coins. \nI don't want you to drop them on the floor, perhaps come back when you have more space in your backpack!\nYou will receive %i crystal stacks (%i coins), %i platinum stacks (%i coins), and %i gold stacks (%i coins). Please ensure you have at least %i free slots in your backpack.\n",
-							crystalPiles,
-							crystalCoins,
-							platinumPiles,
-							platinumCoins,
-							goldPiles,
-							goldCoins,
-							totalPiles
-						),
-						npc,
-						creature
-					)
+					npcHandler:say(string.format("Here you are, %i gold. Please let me know if there is something else I can do for you.", count[playerId]), npc, creature)
 				end
 			else
-				npcHandler:say("Whoah, hold on, you have no free capacity to carry all those coins!", npc, creature)
-			end
-			npcHandler:setTopic(playerId, 0)
-		elseif MsgContains(message, "no") then
+				npcHandler:say(string.format(
+					"Hold on, you don't have enough room in your backpack to carry all these coins. \nI don't want you to drop them on the floor, perhaps come back when you have more space in your backpack!\nYou will receive %i crystal stacks (%i coins), %i platinum stacks (%i coins), and %i gold stacks (%i coins). Please ensure you have at least %i free slots in your backpack.\n", crystalPiles, crystalCoins, platinumPiles, platinumCoins, goldPiles, goldCoins, totalPiles),
+					npc,
+					creature
+				)
+			end
+		else
+			npcHandler:say(
+				"Whoah, hold on, you have no free capacity to carry all those coins!",
+				npc,
+				creature
+			)
+		end
+		npcHandler:setTopic(playerId, 0)
+	elseif MsgContains(message, "no") then
 			npcHandler:say("The customer is king! Come back anytime you want to if you wish to {withdraw} your money.", npc, creature)
 			npcHandler:setTopic(playerId, 0)
 		end
