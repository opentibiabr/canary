--- conflicted
+++ resolved
@@ -33,12 +33,6 @@
 
 -- Npc shop
 npcConfig.shop = {
-<<<<<<< HEAD
-	{itemId = 123, buy = 16000, sell = 16000, count = 1},
-	{itemId = 130, buy = 100, count = 1},
-	{itemId = 135, buy = 5000, count = 1},
-	{itemId = 138, buy = 600, count = 1}
-=======
 	{ itemName = "basket", clientId = 2855, buy = 6 },
 	{ itemName = "bottle", clientId = 2875, buy = 3 },
 	{ itemName = "bucket", clientId = 2873, buy = 4 },
@@ -69,7 +63,6 @@
 	{ itemName = "waterskin of water", clientId = 2901, buy = 10, count = 1 },
 	{ itemName = "wooden hammer", clientId = 3459, sell = 15 },
 	{ itemName = "worm", clientId = 3492, buy = 1 }
->>>>>>> 0b218582
 }
 
 -- Create keywordHandler and npcHandler
