local offlineTraining = CreatureEvent("OfflineTraining")

function offlineTraining.onLogin(player)
	local lastLogout = player:getLastLogout()
	local offlineTime = lastLogout ~= 0 and math.min(os.time() - lastLogout, 86400 * 21) or 0
	local offlineTrainingSkill = player:getOfflineTrainingSkill()
	if offlineTrainingSkill == SKILL_NONE then
		player:addOfflineTrainingTime(offlineTime * 1000)
		return true
	end

	player:setOfflineTrainingSkill(SKILL_NONE)

	if offlineTime < 600 then
		player:sendTextMessage(MESSAGE_OFFLINE_TRAINING, "You must be logged out for more than 10 minutes to start offline training.")
		return true
	end

	local trainingTime = math.max(0, math.min(offlineTime, math.min(43200, player:getOfflineTrainingTime() / 1000)))
	player:removeOfflineTrainingTime(trainingTime * 1000)

	local remainder = offlineTime - trainingTime
	if remainder > 0 then
		player:addOfflineTrainingTime(remainder * 1000)
	end

	if trainingTime < 60 then
		return true
	end

	local text = "During your absence you trained for"
	local hours = math.floor(trainingTime / 3600)
	if hours > 1 then
		text = string.format("%s %d hours", text, hours)
	elseif hours == 1 then
		text = string.format("%s 1 hour", text)
	end

	local minutes = math.floor((trainingTime % 3600) / 60)
	if minutes ~= 0 then
		if hours ~= 0 then
			text = string.format("%s and", text)
		end

		if minutes > 1 then
			text = string.format("%s %d minutes", text, minutes)
		else
			text = string.format("%s 1 minute", text)
		end
	end

	text = string.format("%s.", text)
	player:sendTextMessage(MESSAGE_OFFLINE_TRAINING, text)

	local vocation = player:getVocation()
	local promotion = vocation:getPromotion()
	local topVocation = not promotion and vocation or promotion
<<<<<<< HEAD

	local tries = nil
	if table.contains({ SKILL_CLUB, SKILL_SWORD, SKILL_AXE, SKILL_DISTANCE }, offlineTrainingSkill) then
		local modifier = topVocation:getBaseAttackSpeed() / 1000
		tries = (trainingTime / modifier) / (offlineTrainingSkill == SKILL_DISTANCE and 4 or 2)
=======
	local updateSkills = false

	if table.contains({ SKILL_CLUB, SKILL_SWORD, SKILL_AXE, SKILL_DISTANCE }, offlineTrainingSkill) then
		local modifier = topVocation:getBaseAttackSpeed() / 1000 / configManager.getFloat(configKeys.RATE_OFFLINE_TRAINING_SPEED)
		updateSkills = player:addOfflineTrainingTries(offlineTrainingSkill, (trainingTime / modifier) / (offlineTrainingSkill == SKILL_DISTANCE and 4 or 2))
>>>>>>> c3076740
	elseif offlineTrainingSkill == SKILL_MAGLEVEL then
		local gainTicks = topVocation:getManaGainTicks() / 1000
		if gainTicks == 0 then
			gainTicks = 1
		end

		tries = trainingTime * (vocation:getManaGainAmount() / gainTicks)
	end

	local updateSkills = false
	if tries then
		updateSkills = player:addOfflineTrainingTries(offlineTrainingSkill, tries * configManager.getFloat(configKeys.RATE_OFFLINE_TRAINING_SPEED))
	end

	if updateSkills then
		player:addOfflineTrainingTries(SKILL_SHIELD, trainingTime / 4)
	end
	return true
end

offlineTraining:register()<|MERGE_RESOLUTION|>--- conflicted
+++ resolved
@@ -55,19 +55,11 @@
 	local vocation = player:getVocation()
 	local promotion = vocation:getPromotion()
 	local topVocation = not promotion and vocation or promotion
-<<<<<<< HEAD
 
 	local tries = nil
 	if table.contains({ SKILL_CLUB, SKILL_SWORD, SKILL_AXE, SKILL_DISTANCE }, offlineTrainingSkill) then
 		local modifier = topVocation:getBaseAttackSpeed() / 1000
 		tries = (trainingTime / modifier) / (offlineTrainingSkill == SKILL_DISTANCE and 4 or 2)
-=======
-	local updateSkills = false
-
-	if table.contains({ SKILL_CLUB, SKILL_SWORD, SKILL_AXE, SKILL_DISTANCE }, offlineTrainingSkill) then
-		local modifier = topVocation:getBaseAttackSpeed() / 1000 / configManager.getFloat(configKeys.RATE_OFFLINE_TRAINING_SPEED)
-		updateSkills = player:addOfflineTrainingTries(offlineTrainingSkill, (trainingTime / modifier) / (offlineTrainingSkill == SKILL_DISTANCE and 4 or 2))
->>>>>>> c3076740
 	elseif offlineTrainingSkill == SKILL_MAGLEVEL then
 		local gainTicks = topVocation:getManaGainTicks() / 1000
 		if gainTicks == 0 then
