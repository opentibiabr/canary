--- conflicted
+++ resolved
@@ -1,38 +1,3 @@
-<<<<<<< HEAD
-local function handleCobra(monster)
-	if monster:getName():lower() == "cobra scout" or monster:getName():lower() == "cobra vizier" or monster:getName():lower() == "cobra assassin" then
-		if getGlobalStorageValue(GlobalStorage.CobraBastionFlask) >= os.time() then
-			monster:setHealth(monster:getMaxHealth() * 0.75)
-		end
-=======
-local function handleIronServantReplica(monster)
-	if monster:getName():lower() ~= "iron servant replica" then
-		return
-	end
-
-	local chance = math.random(100)
-	if Game.getStorageValue(GlobalStorage.ForgottenKnowledge.MechanismDiamond) >= 1 and Game.getStorageValue(GlobalStorage.ForgottenKnowledge.MechanismGolden) >= 1 then
-		if chance > 30 then
-			local monsterType = math.random(2) == 1 and "diamond servant replica" or "golden servant replica"
-			Game.createMonster(monsterType, monster:getPosition(), false, true)
-			monster:remove()
-		end
-		return
-	end
-
-	if Game.getStorageValue(GlobalStorage.ForgottenKnowledge.MechanismDiamond) >= 1 and chance > 30 then
-		Game.createMonster("diamond servant replica", monster:getPosition(), false, true)
-		monster:remove()
-		return
-	end
-
-	if Game.getStorageValue(GlobalStorage.ForgottenKnowledge.MechanismGolden) >= 1 and chance > 30 then
-		Game.createMonster("golden servant replica", monster:getPosition(), false, true)
-		monster:remove()
->>>>>>> 9c2b4b61
-	end
-end
-
 local callback = EventCallback()
 
 function callback.monsterOnSpawn(monster, position)
@@ -45,12 +10,6 @@
 	if monster:getType():isRewardBoss() then
 		monster:setReward(true)
 	end
-
-<<<<<<< HEAD
-	handleCobra(monster)
-=======
-	handleIronServantReplica(monster)
->>>>>>> 9c2b4b61
 
 	if not monster:getType():canSpawn(position) then
 		monster:remove()
