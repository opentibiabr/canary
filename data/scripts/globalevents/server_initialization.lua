-- Function to perform database cleanup tasks
local function cleanupDatabase()
	db.query("TRUNCATE TABLE `players_online`")

	local currentTime = os.time()
	db.asyncQuery("DELETE FROM `guild_wars` WHERE `status` IN (0, 2, 3) OR (`status` = 0 AND (`started` + 72 * 60 * 60) <= " .. currentTime .. ")")
	db.asyncQuery("DELETE FROM `players` WHERE `deletion` != 0 AND `deletion` < " .. currentTime)
	db.asyncQuery("DELETE FROM `ip_bans` WHERE `expires_at` != 0 AND `expires_at` <= " .. currentTime)
	db.asyncQuery("DELETE FROM `market_history` WHERE `inserted` <= " .. (currentTime - configManager.getNumber(configKeys.MARKET_OFFER_DURATION)))
	db.query("DELETE FROM `player_storage` WHERE `key` IN (" .. Global.Storage.FamiliarSummonEvent10 .. ", " .. Global.Storage.FamiliarSummonEvent60 .. ")")

	db.query("UPDATE `players` SET `isreward` = " .. DAILY_REWARD_NOTCOLLECTED)
<<<<<<< HEAD
	db.query("UPDATE `player_storage` SET `value` = 1 WHERE `player_storage`.`key` = 51052")
=======
	-- db.query("UPDATE `player_storage` SET `value` = 0 WHERE `player_storage`.`key` = 51052")
	db.query("DELETE FROM `kv_store` WHERE `key_name` LIKE 'player%.exp-boost-count'")
>>>>>>> 6a8e78b0
end

-- Function to move expired bans to ban history
local function moveExpiredBansToHistory()
	local resultId = db.storeQuery("SELECT * FROM `account_bans` WHERE `expires_at` != 0 AND `expires_at` <= " .. os.time())
	if resultId then
		repeat
			local accountId = Result.getNumber(resultId, "account_id")
			db.asyncQuery("INSERT INTO `account_ban_history` (`account_id`, `reason`, `banned_at`, `expired_at`, `banned_by`) VALUES (" .. accountId .. ", " .. db.escapeString(Result.getString(resultId, "reason")) .. ", " .. Result.getNumber(resultId, "banned_at") .. ", " .. Result.getNumber(resultId, "expires_at") .. ", " .. Result.getNumber(resultId, "banned_by") .. ")")
			db.asyncQuery("DELETE FROM `account_bans` WHERE `account_id` = " .. accountId)
		until not Result.next(resultId)

		Result.free(resultId)
	end
end

-- Function to store towns in the database
local function storeTownsInDatabase()
	db.query("TRUNCATE TABLE `towns`")

	for i, town in ipairs(Game.getTowns()) do
		local position = town:getTemplePosition()
		db.query("INSERT INTO `towns` (`id`, `name`, `posx`, `posy`, `posz`) VALUES (" .. town:getId() .. ", " .. db.escapeString(town:getName()) .. ", " .. position.x .. ", " .. position.y .. ", " .. position.z .. ")")
	end
end

-- Functions to recursively check for duplicate values in a given variable's storage and log the results
local seen, duplicatesValues

local function checkDuplicateStorageValues(varTable)
	for _, value in pairs(varTable) do
		if type(value) == "table" then
			checkDuplicateStorageValues(value)
		elseif seen[value] then
			table.insert(duplicatesValues, value)
		else
			seen[value] = true
		end
	end
	return #duplicatesValues > 0 and duplicatesValues or false
end

local function checkAndLogDuplicateValues(tableNames)
	for _, tableName in ipairs(tableNames) do
		local varTable = _G[tableName]
		if type(varTable) == "table" then
			seen = {}
			duplicatesValues = {}

			local duplicates = checkDuplicateStorageValues(varTable)
			if duplicates then
				logger.warn("Checking {}: Duplicate values found: {}", tableName, table.concat(duplicates, ", "))
			else
				logger.info("Checking {}: No duplicate values found.", tableName)
			end
		else
			logger.warn("{} is not a table. Unable to check for duplicate values.", varTable)
		end

		seen = nil
		duplicatesValues = nil
	end
end

-- Function to update event rates based on EventsScheduler data
local function updateEventRates()
	local lootRate = EventsScheduler.getEventSLoot()
	if lootRate ~= 100 then
		SCHEDULE_LOOT_RATE = lootRate
	end

	local bossLootRate = EventsScheduler.getEventSBossLoot()
	if bossLootRate ~= 100 then
		SCHEDULE_BOSS_LOOT_RATE = bossLootRate
	end

	local expRate = EventsScheduler.getEventSExp()
	if expRate ~= 100 then
		SCHEDULE_EXP_RATE = expRate
	end

	local skillRate = EventsScheduler.getEventSSkill()
	if skillRate ~= 100 then
		SCHEDULE_SKILL_RATE = skillRate
	end

	local spawnRate = EventsScheduler.getSpawnMonsterSchedule()
	if spawnRate ~= 100 then
		SCHEDULE_SPAWN_RATE = spawnRate
	end

	-- Log information if any of the rates are not 100%
	if expRate ~= 100 or lootRate ~= 100 or spawnRate ~= 100 or skillRate ~= 100 or bossLootRate ~= 100 then
		logger.info("[Events] Exp: {}%, Loot: {}%, Spawn: {}%, Skill: {}%, Boss loot: {}%", expRate, lootRate, spawnRate, skillRate, bossLootRate)
	end
end

-- Function to reset account sessions based on configuration and authentication type
local function resetAccountSessions()
	if AUTH_TYPE == "session" then
		if configManager.getBoolean(configKeys.RESET_SESSIONS_ON_STARTUP) then
			db.query("TRUNCATE TABLE `account_sessions`")
		else
			db.query("DELETE FROM `account_sessions` WHERE `expires` <= " .. os.time())
		end
	end
end

local serverInitialization = GlobalEvent("Server Initialization")

function serverInitialization.onStartup()
	logger.debug("Loaded {} npcs and spawned {} monsters", Game.getNpcCount(), Game.getMonsterCount())
	logger.debug("Loaded {} towns with {} houses in total", #Game.getTowns(), #Game.getHouses())

	cleanupDatabase()
	moveExpiredBansToHistory()
	storeTownsInDatabase()
	checkAndLogDuplicateValues({ "Global", "GlobalStorage", "Storage" })
	updateEventRates()
	HirelingsInit()
	resetAccountSessions()
end

serverInitialization:register()<|MERGE_RESOLUTION|>--- conflicted
+++ resolved
@@ -10,12 +10,8 @@
 	db.query("DELETE FROM `player_storage` WHERE `key` IN (" .. Global.Storage.FamiliarSummonEvent10 .. ", " .. Global.Storage.FamiliarSummonEvent60 .. ")")
 
 	db.query("UPDATE `players` SET `isreward` = " .. DAILY_REWARD_NOTCOLLECTED)
-<<<<<<< HEAD
-	db.query("UPDATE `player_storage` SET `value` = 1 WHERE `player_storage`.`key` = 51052")
-=======
 	-- db.query("UPDATE `player_storage` SET `value` = 0 WHERE `player_storage`.`key` = 51052")
 	db.query("DELETE FROM `kv_store` WHERE `key_name` LIKE 'player%.exp-boost-count'")
->>>>>>> 6a8e78b0
 end
 
 -- Function to move expired bans to ban history
