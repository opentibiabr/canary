--- conflicted
+++ resolved
@@ -7,11 +7,7 @@
 	local position = Variant.getPosition(variant)
 	local tile = Tile(position)
 	local field = tile and tile:getItemByType(ITEM_TYPE_MAGICFIELD)
-<<<<<<< HEAD
-	if field and table.contains(FIELDS, field:getId()) then
-=======
 	if field and table.contains(fields, field:getId()) then
->>>>>>> 93d9d981
 		field:remove()
 		position:sendMagicEffect(CONST_ME_POFF)
 		return true
