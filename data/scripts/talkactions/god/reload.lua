--- conflicted
+++ resolved
@@ -49,20 +49,7 @@
 	logCommand(player, "/reload", param)
 
 	local reloadType = reloadTypes[param:lower()]
-<<<<<<< HEAD
 	if not reloadType then
-=======
-	if reloadType then
-		saveServer()
-		SaveHirelings()
-
-		Game.reload(reloadType)
-		logger.info("Reloaded {}", param:lower())
-
-		player:sendTextMessage(MESSAGE_LOOK, string.format("Reloaded %s.", param:lower()))
-		player:sendTextMessage(MESSAGE_ADMINISTRATOR, "Server is saved. Now will reload configs!")
-	elseif not reloadType then
->>>>>>> 59b7abdd
 		player:sendTextMessage(MESSAGE_EVENT_ADVANCE, "Reload type not found.")
 		return true
 	end
@@ -72,7 +59,7 @@
 
 	Game.reload(reloadType)
 
-	player:sendTextMessage(MESSAGE_ADMINISTRADOR, string.format("The server has been reloaded, %s and configurations are now being reloaded.", param:lower()))
+	player:sendTextMessage(MESSAGE_ADMINISTRATOR, string.format("The server has been reloaded, %s and configurations are now being reloaded.", param:lower()))
 	return true
 end
 
