local savingEvent = 0

local save = TalkAction("/save")

function save.onSay(player, words, param)
	-- create log
	logCommand(player, words, param)

	if isNumber(param) then
		stopEvent(savingEvent)
		local delay = tonumber(param) * 60 * 1000
		savingEvent = addEvent(function()
			saveServer()
			SaveHirelings()
		end, delay, delay)
	else
		saveServer()
		SaveHirelings()
<<<<<<< HEAD
		logger.info("Saved Hirelings")
		player:sendTextMessage(MESSAGE_ADMINISTRATOR, "Server is saved ...")
=======
		player:sendTextMessage(MESSAGE_ADMINISTRATOR, "Server has been saved.")
>>>>>>> 0f6cc07b
	end
	return true
end

save:separator(" ")
save:groupType("god")
save:register()<|MERGE_RESOLUTION|>--- conflicted
+++ resolved
@@ -16,12 +16,7 @@
 	else
 		saveServer()
 		SaveHirelings()
-<<<<<<< HEAD
-		logger.info("Saved Hirelings")
-		player:sendTextMessage(MESSAGE_ADMINISTRATOR, "Server is saved ...")
-=======
 		player:sendTextMessage(MESSAGE_ADMINISTRATOR, "Server has been saved.")
->>>>>>> 0f6cc07b
 	end
 	return true
 end
