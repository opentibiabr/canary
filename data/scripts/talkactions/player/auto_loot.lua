--- conflicted
+++ resolved
@@ -1,28 +1,6 @@
 local autoLoot = TalkAction("!autoloot")
 
 function autoLoot.onSay(player, words, param)
-<<<<<<< HEAD
-	if not configManager.getBoolean(configKeys.AUTOLOOT) then
-		return false
-	end
-	if (configManager.getBoolean(configKeys.VIP_SYSTEM_ENABLED) and
-		configManager.getBoolean(configKeys.VIP_AUTOLOOT_VIP_ONLY) and not player:isVip()) then
-		player:sendCancelMessage("You need to be VIP to use this command!")
-		return false
-	end
-	if param == "" then
-		player:sendCancelMessage("You need to specify on/off param.")
-		return false
-	end
-	if param == "on" then
-		player:setStorageValue(STORAGEVALUE_AUTO_LOOT, 1)
-		player:sendTextMessage(MESSAGE_INFO_DESCR, "You have successfully enabled your automatic looting!")
-	elseif param == "off" then
-		player:setStorageValue(STORAGEVALUE_AUTO_LOOT, 0)
-		player:sendTextMessage(MESSAGE_INFO_DESCR, "You have successfully disabled your automatic looting!")
-	end
-	return false
-=======
     if not configManager.getBoolean(configKeys.AUTOLOOT) then
         return true
     end
@@ -43,7 +21,6 @@
         player:sendTextMessage(MESSAGE_INFO_DESCR, "You have successfully disabled your automatic looting!")
     end
     return true
->>>>>>> 56bcd8b6
 end
 
 autoLoot:separator(" ")
