-- Canary - Database (Schema)

-- Table structure `server_config`
CREATE TABLE IF NOT EXISTS `server_config` (
    `config` varchar(50) NOT NULL,
    `value` varchar(256) NOT NULL DEFAULT '',
    CONSTRAINT `server_config_pk` PRIMARY KEY (`config`)
) ENGINE=InnoDB DEFAULT CHARSET=utf8;

INSERT INTO `server_config` (`config`, `value`) VALUES ('db_version', '2'), ('motd_hash', ''), ('motd_num', '0'), ('players_record', '0');

-- Table structure `accounts`
CREATE TABLE IF NOT EXISTS `accounts` (
    `id` int(11) UNSIGNED NOT NULL AUTO_INCREMENT,
    `name` varchar(32) NOT NULL,
    `password` char(40) NOT NULL,
    `email` varchar(255) NOT NULL DEFAULT '',
    `premdays` int(11) NOT NULL DEFAULT '0',
    `lastday` int(10) UNSIGNED NOT NULL DEFAULT '0',
    `type` tinyint(1) UNSIGNED NOT NULL DEFAULT '1',
    `coins` int(12) UNSIGNED NOT NULL DEFAULT '0',
    `creation` int(11) UNSIGNED NOT NULL DEFAULT '0',
    `recruiter` INT(6) DEFAULT 0,
    CONSTRAINT `accounts_pk` PRIMARY KEY (`id`),
    CONSTRAINT `accounts_unique` UNIQUE (`name`)
) ENGINE=InnoDB DEFAULT CHARSET=utf8;

-- Table structure `coins_transactions`
CREATE TABLE IF NOT EXISTS `coins_transactions` (
    `id` int(11) UNSIGNED NOT NULL AUTO_INCREMENT,
    `account_id` int(11) UNSIGNED NOT NULL,
    `type` tinyint(1) UNSIGNED NOT NULL,
    `amount` int(12) UNSIGNED NOT NULL,
    `description` varchar(3500) NOT NULL,
    `timestamp` timestamp DEFAULT CURRENT_TIMESTAMP,
    INDEX `account_id` (`account_id`),
    CONSTRAINT `coins_transactions_pk` PRIMARY KEY (`id`),
    CONSTRAINT `coins_transactions_account_fk`
    FOREIGN KEY (`account_id`) REFERENCES `accounts` (`id`)
    ON DELETE CASCADE
) ENGINE=InnoDB DEFAULT CHARSET=utf8;

-- Table structure `players`
CREATE TABLE IF NOT EXISTS `players` (
    `id` int(11) NOT NULL AUTO_INCREMENT,
    `name` varchar(255) NOT NULL,
    `group_id` int(11) NOT NULL DEFAULT '1',
    `account_id` int(11) UNSIGNED NOT NULL DEFAULT '0',
    `level` int(11) NOT NULL DEFAULT '1',
    `vocation` int(11) NOT NULL DEFAULT '0',
    `health` int(11) NOT NULL DEFAULT '150',
    `healthmax` int(11) NOT NULL DEFAULT '150',
    `experience` bigint(20) NOT NULL DEFAULT '0',
    `lookbody` int(11) NOT NULL DEFAULT '0',
    `lookfeet` int(11) NOT NULL DEFAULT '0',
    `lookhead` int(11) NOT NULL DEFAULT '0',
    `looklegs` int(11) NOT NULL DEFAULT '0',
    `looktype` int(11) NOT NULL DEFAULT '136',
    `lookaddons` int(11) NOT NULL DEFAULT '0',
    `maglevel` int(11) NOT NULL DEFAULT '0',
    `mana` int(11) NOT NULL DEFAULT '0',
    `manamax` int(11) NOT NULL DEFAULT '0',
    `manaspent` bigint(20) UNSIGNED NOT NULL DEFAULT '0',
    `soul` int(10) UNSIGNED NOT NULL DEFAULT '0',
    `town_id` int(11) NOT NULL DEFAULT '1',
    `posx` int(11) NOT NULL DEFAULT '0',
    `posy` int(11) NOT NULL DEFAULT '0',
    `posz` int(11) NOT NULL DEFAULT '0',
    `conditions` blob NOT NULL,
    `cap` int(11) NOT NULL DEFAULT '0',
    `sex` int(11) NOT NULL DEFAULT '0',
    `lastlogin` bigint(20) UNSIGNED NOT NULL DEFAULT '0',
    `lastip` int(10) UNSIGNED NOT NULL DEFAULT '0',
    `save` tinyint(1) NOT NULL DEFAULT '1',
    `skull` tinyint(1) NOT NULL DEFAULT '0',
    `skulltime` bigint(20) NOT NULL DEFAULT '0',
    `lastlogout` bigint(20) UNSIGNED NOT NULL DEFAULT '0',
    `blessings` tinyint(2) NOT NULL DEFAULT '0',
    `blessings1` tinyint(4) NOT NULL DEFAULT '0',
    `blessings2` tinyint(4) NOT NULL DEFAULT '0',
    `blessings3` tinyint(4) NOT NULL DEFAULT '0',
    `blessings4` tinyint(4) NOT NULL DEFAULT '0',
    `blessings5` tinyint(4) NOT NULL DEFAULT '0',
    `blessings6` tinyint(4) NOT NULL DEFAULT '0',
    `blessings7` tinyint(4) NOT NULL DEFAULT '0',
    `blessings8` tinyint(4) NOT NULL DEFAULT '0',
    `onlinetime` int(11) NOT NULL DEFAULT '0',
    `deletion` bigint(15) NOT NULL DEFAULT '0',
    `balance` bigint(20) UNSIGNED NOT NULL DEFAULT '0',
    `offlinetraining_time` smallint(5) UNSIGNED NOT NULL DEFAULT '43200',
    `offlinetraining_skill` int(11) NOT NULL DEFAULT '-1',
    `stamina` smallint(5) UNSIGNED NOT NULL DEFAULT '2520',
    `skill_fist` int(10) UNSIGNED NOT NULL DEFAULT '10',
    `skill_fist_tries` bigint(20) UNSIGNED NOT NULL DEFAULT '0',
    `skill_club` int(10) UNSIGNED NOT NULL DEFAULT '10',
    `skill_club_tries` bigint(20) UNSIGNED NOT NULL DEFAULT '0',
    `skill_sword` int(10) UNSIGNED NOT NULL DEFAULT '10',
    `skill_sword_tries` bigint(20) UNSIGNED NOT NULL DEFAULT '0',
    `skill_axe` int(10) UNSIGNED NOT NULL DEFAULT '10',
    `skill_axe_tries` bigint(20) UNSIGNED NOT NULL DEFAULT '0',
    `skill_dist` int(10) UNSIGNED NOT NULL DEFAULT '10',
    `skill_dist_tries` bigint(20) UNSIGNED NOT NULL DEFAULT '0',
    `skill_shielding` int(10) UNSIGNED NOT NULL DEFAULT '10',
    `skill_shielding_tries` bigint(20) UNSIGNED NOT NULL DEFAULT '0',
    `skill_fishing` int(10) UNSIGNED NOT NULL DEFAULT '10',
    `skill_fishing_tries` bigint(20) UNSIGNED NOT NULL DEFAULT '0',
    `skill_critical_hit_chance` int(10) UNSIGNED NOT NULL DEFAULT '0',
    `skill_critical_hit_chance_tries` bigint(20) UNSIGNED NOT NULL DEFAULT '0',
    `skill_critical_hit_damage` int(10) UNSIGNED NOT NULL DEFAULT '0',
    `skill_critical_hit_damage_tries` bigint(20) UNSIGNED NOT NULL DEFAULT '0',
    `skill_life_leech_chance` int(10) UNSIGNED NOT NULL DEFAULT '0',
    `skill_life_leech_chance_tries` bigint(20) UNSIGNED NOT NULL DEFAULT '0',
    `skill_life_leech_amount` int(10) UNSIGNED NOT NULL DEFAULT '0',
    `skill_life_leech_amount_tries` bigint(20) UNSIGNED NOT NULL DEFAULT '0',
    `skill_mana_leech_chance` int(10) UNSIGNED NOT NULL DEFAULT '0',
    `skill_mana_leech_chance_tries` bigint(20) UNSIGNED NOT NULL DEFAULT '0',
    `skill_mana_leech_amount` int(10) UNSIGNED NOT NULL DEFAULT '0',
    `skill_mana_leech_amount_tries` bigint(20) UNSIGNED NOT NULL DEFAULT '0',
    `skill_criticalhit_chance` bigint(20) UNSIGNED NOT NULL DEFAULT '0',
    `skill_criticalhit_damage` bigint(20) UNSIGNED NOT NULL DEFAULT '0',
    `skill_lifeleech_chance` bigint(20) UNSIGNED NOT NULL DEFAULT '0',
    `skill_lifeleech_amount` bigint(20) UNSIGNED NOT NULL DEFAULT '0',
    `skill_manaleech_chance` bigint(20) UNSIGNED NOT NULL DEFAULT '0',
    `skill_manaleech_amount` bigint(20) UNSIGNED NOT NULL DEFAULT '0',
    `manashield` SMALLINT UNSIGNED NOT NULL DEFAULT '0',
    `max_manashield` SMALLINT UNSIGNED NOT NULL DEFAULT '0',
    `xpboost_stamina` smallint(5) DEFAULT NULL,
    `xpboost_value` tinyint(4) DEFAULT NULL,
    `marriage_status` bigint(20) UNSIGNED NOT NULL DEFAULT '0',
    `marriage_spouse` int(11) NOT NULL DEFAULT '-1',
    `bonus_rerolls` bigint(21) NOT NULL DEFAULT '0',
    `prey_wildcard` bigint(21) NOT NULL DEFAULT '0',
    `task_points` bigint(21) NOT NULL DEFAULT '0',
    `quickloot_fallback` tinyint(1) DEFAULT '0',
    `lookmountbody` tinyint(3) unsigned NOT NULL DEFAULT '0',
    `lookmountfeet` tinyint(3) unsigned NOT NULL DEFAULT '0',
    `lookmounthead` tinyint(3) unsigned NOT NULL DEFAULT '0',
    `lookmountlegs` tinyint(3) unsigned NOT NULL DEFAULT '0',
    `lookfamiliarstype` int(11) unsigned NOT NULL DEFAULT '0',
    `isreward` tinyint(1) NOT NULL DEFAULT '1',
    `istutorial` tinyint(1) NOT NULL DEFAULT '0',
    INDEX `account_id` (`account_id`),
    INDEX `vocation` (`vocation`),
    CONSTRAINT `players_pk` PRIMARY KEY (`id`),
    CONSTRAINT `players_unique` UNIQUE (`name`),
    CONSTRAINT `players_account_fk`
    FOREIGN KEY (`account_id`) REFERENCES `accounts` (`id`)
    ON DELETE CASCADE
) ENGINE=InnoDB DEFAULT CHARSET=utf8;

-- Table structure `account_bans`
CREATE TABLE IF NOT EXISTS `account_bans` (
    `account_id` int(11) UNSIGNED NOT NULL,
    `reason` varchar(255) NOT NULL,
    `banned_at` bigint(20) NOT NULL,
    `expires_at` bigint(20) NOT NULL,
    `banned_by` int(11) NOT NULL,
    INDEX `banned_by` (`banned_by`),
    CONSTRAINT `account_bans_pk` PRIMARY KEY (`account_id`),
    CONSTRAINT `account_bans_account_fk`
    FOREIGN KEY (`account_id`) REFERENCES `accounts` (`id`)
    ON DELETE CASCADE
    ON UPDATE CASCADE,
    CONSTRAINT `account_bans_player_fk`
    FOREIGN KEY (`banned_by`) REFERENCES `players` (`id`)
    ON DELETE CASCADE
    ON UPDATE CASCADE
) ENGINE=InnoDB DEFAULT CHARSET=utf8;

-- Table structure `account_ban_history`
CREATE TABLE IF NOT EXISTS `account_ban_history` (
    `id` int(11) NOT NULL AUTO_INCREMENT,
    `account_id` int(11) UNSIGNED NOT NULL,
    `reason` varchar(255) NOT NULL,
    `banned_at` bigint(20) NOT NULL,
    `expired_at` bigint(20) NOT NULL,
    `banned_by` int(11) NOT NULL,
    INDEX `account_id` (`account_id`),
    INDEX `banned_by` (`banned_by`),
    CONSTRAINT `account_bans_history_account_fk`
    FOREIGN KEY (`account_id`) REFERENCES `accounts` (`id`)
    ON DELETE CASCADE
    ON UPDATE CASCADE,
    CONSTRAINT `account_bans_history_player_fk`
    FOREIGN KEY (`banned_by`) REFERENCES `players` (`id`)
    ON DELETE CASCADE
    ON UPDATE CASCADE,
    CONSTRAINT `account_ban_history_pk` PRIMARY KEY (`id`)
) ENGINE=InnoDB DEFAULT CHARSET=utf8;

-- Table structure `account_viplist`
CREATE TABLE IF NOT EXISTS `account_viplist` (
    `account_id` int(11) UNSIGNED NOT NULL COMMENT 'id of account whose viplist entry it is',
    `player_id` int(11) NOT NULL COMMENT 'id of target player of viplist entry',
    `description` varchar(128) NOT NULL DEFAULT '',
    `icon` tinyint(2) UNSIGNED NOT NULL DEFAULT '0',
    `notify` tinyint(1) NOT NULL DEFAULT '0',
    INDEX `account_id` (`account_id`),
    INDEX `player_id` (`player_id`),
    CONSTRAINT `account_viplist_unique` UNIQUE (`account_id`, `player_id`),
    CONSTRAINT `account_viplist_account_fk`
    FOREIGN KEY (`account_id`) REFERENCES `accounts` (`id`)
    ON DELETE CASCADE,
    CONSTRAINT `account_viplist_player_fk`
    FOREIGN KEY (`player_id`) REFERENCES `players` (`id`)
    ON DELETE CASCADE
) ENGINE=InnoDB DEFAULT CHARSET=utf8;

-- Table structure `boosted_creature`
CREATE TABLE IF NOT EXISTS `boosted_creature` (
    `boostname` TEXT,
    `date` varchar(250) NOT NULL DEFAULT '',
    `raceid` varchar(250) NOT NULL DEFAULT '',
    `looktype` int(11) NOT NULL DEFAULT "136",
    `lookfeet` int(11) NOT NULL DEFAULT "0",
    `looklegs` int(11) NOT NULL DEFAULT "0",
    `lookhead` int(11) NOT NULL DEFAULT "0",
    `lookbody` int(11) NOT NULL DEFAULT "0",
    `lookaddons` int(11) NOT NULL DEFAULT "0",
    `lookmount` int(11) DEFAULT "0",
    PRIMARY KEY (`date`)
) AS SELECT 0 AS date, "default" AS boostname, 0 AS raceid;

-- --------------------------------------------------------

--
-- Tabble Structure `daily_reward_history`
CREATE TABLE IF NOT EXISTS `daily_reward_history` (
    `id` int(11) NOT NULL AUTO_INCREMENT,
    `daystreak` smallint(2) NOT NULL DEFAULT 0,
    `player_id` int(11) NOT NULL,
    `timestamp` int(11) NOT NULL,
    `description` varchar(255) DEFAULT NULL,
    INDEX `player_id` (`player_id`),
    CONSTRAINT `daily_reward_history_pk` PRIMARY KEY (`id`),
    CONSTRAINT `daily_reward_history_player_fk`
        FOREIGN KEY (`player_id`) REFERENCES `players` (`id`)
        ON DELETE CASCADE
) ENGINE=InnoDB DEFAULT CHARSET=utf8;


-- Table structure `global_storage`
CREATE TABLE IF NOT EXISTS `global_storage` (
    `key` varchar(32) NOT NULL,
    `value` text NOT NULL,
    CONSTRAINT `global_storage_unique` UNIQUE (`key`)
) ENGINE=InnoDB DEFAULT CHARSET=utf8;

-- Table structure `guilds`
CREATE TABLE IF NOT EXISTS `guilds` (
    `id` int(11) NOT NULL AUTO_INCREMENT,
    `name` varchar(255) NOT NULL,
    `ownerid` int(11) NOT NULL,
    `creationdata` int(11) NOT NULL,
    `motd` varchar(255) NOT NULL DEFAULT '',
    `residence` int(11) NOT NULL DEFAULT '0',
    `balance` bigint(20) UNSIGNED NOT NULL DEFAULT '0',
    CONSTRAINT `guilds_pk` PRIMARY KEY (`id`),
    CONSTRAINT `guilds_name_unique` UNIQUE (`name`),
    CONSTRAINT `guilds_owner_unique` UNIQUE (`ownerid`),
    CONSTRAINT `guilds_ownerid_fk`
        FOREIGN KEY (`ownerid`) REFERENCES `players` (`id`)
        ON DELETE CASCADE
) ENGINE=InnoDB DEFAULT CHARSET=utf8;

-- Table structure `guild_wars`
CREATE TABLE IF NOT EXISTS `guild_wars` (
    `id` int(11) NOT NULL AUTO_INCREMENT,
    `guild1` int(11) NOT NULL DEFAULT '0',
    `guild2` int(11) NOT NULL DEFAULT '0',
    `name1` varchar(255) NOT NULL,
    `name2` varchar(255) NOT NULL,
    `status` tinyint(2) NOT NULL DEFAULT '0',
    `started` bigint(15) NOT NULL DEFAULT '0',
    `ended` bigint(15) NOT NULL DEFAULT '0',
    INDEX `guild1` (`guild1`),
    INDEX `guild2` (`guild2`),
    CONSTRAINT `guild_wars_pk` PRIMARY KEY (`id`)
) ENGINE=InnoDB DEFAULT CHARSET=utf8;

-- Table structure `guildwar_kills`
CREATE TABLE IF NOT EXISTS `guildwar_kills` (
    `id` int(11) NOT NULL AUTO_INCREMENT,
    `killer` varchar(50) NOT NULL,
    `target` varchar(50) NOT NULL,
    `killerguild` int(11) NOT NULL DEFAULT '0',
    `targetguild` int(11) NOT NULL DEFAULT '0',
    `warid` int(11) NOT NULL DEFAULT '0',
    `time` bigint(15) NOT NULL,
    INDEX `warid` (`warid`),
    CONSTRAINT `guildwar_kills_pk` PRIMARY KEY (`id`),
    CONSTRAINT `guildwar_kills_unique` UNIQUE (`warid`),
    CONSTRAINT `guildwar_kills_warid_fk`
        FOREIGN KEY (`warid`) REFERENCES `guild_wars` (`id`)
        ON DELETE CASCADE
) ENGINE=InnoDB DEFAULT CHARSET=utf8;

-- Table structure `guild_invites`
CREATE TABLE IF NOT EXISTS `guild_invites` (
    `player_id` int(11) NOT NULL DEFAULT '0',
    `guild_id` int(11) NOT NULL DEFAULT '0',
    `date` int(11) NOT NULL,
    INDEX `guild_id` (`guild_id`),
    CONSTRAINT `guild_invites_pk` PRIMARY KEY (`player_id`, `guild_id`),
    CONSTRAINT `guild_invites_player_fk`
        FOREIGN KEY (`player_id`) REFERENCES `players` (`id`)
        ON DELETE CASCADE,
    CONSTRAINT `guild_invites_guild_fk`
        FOREIGN KEY (`guild_id`) REFERENCES `guilds` (`id`)
        ON DELETE CASCADE
) ENGINE=InnoDB DEFAULT CHARSET=utf8;

-- Table structure `guild_ranks`
CREATE TABLE IF NOT EXISTS `guild_ranks` (
    `id` int(11) NOT NULL AUTO_INCREMENT,
    `guild_id` int(11) NOT NULL COMMENT 'guild',
    `name` varchar(255) NOT NULL COMMENT 'rank name',
    `level` int(11) NOT NULL COMMENT 'rank level - leader, vice, member, maybe something else',
    INDEX `guild_id` (`guild_id`),
    CONSTRAINT `guild_ranks_pk` PRIMARY KEY (`id`),
    CONSTRAINT `guild_ranks_fk`
        FOREIGN KEY (`guild_id`) REFERENCES `guilds` (`id`)
        ON DELETE CASCADE
) ENGINE=InnoDB DEFAULT CHARSET=utf8;

--
-- Trigger
--
DELIMITER //
CREATE TRIGGER `oncreate_guilds` AFTER INSERT ON `guilds` FOR EACH ROW BEGIN
        INSERT INTO `guild_ranks` (`name`, `level`, `guild_id`) VALUES ('The Leader', 3, NEW.`id`);
        INSERT INTO `guild_ranks` (`name`, `level`, `guild_id`) VALUES ('Vice-Leader', 2, NEW.`id`);
        INSERT INTO `guild_ranks` (`name`, `level`, `guild_id`) VALUES ('Member', 1, NEW.`id`);
END
//
DELIMITER ;

-- Table structure `guild_membership`
CREATE TABLE IF NOT EXISTS `guild_membership` (
    `player_id` int(11) NOT NULL,
    `guild_id` int(11) NOT NULL,
    `rank_id` int(11) NOT NULL,
    `nick` varchar(15) NOT NULL DEFAULT '',
    INDEX `guild_id` (`guild_id`),
    INDEX `rank_id` (`rank_id`),
    CONSTRAINT `guild_membership_pk` PRIMARY KEY (`player_id`),
    CONSTRAINT `guild_membership_player_fk`
        FOREIGN KEY (`player_id`) REFERENCES `players` (`id`)
        ON DELETE CASCADE
        ON UPDATE CASCADE,
    CONSTRAINT `guild_membership_guild_fk`
        FOREIGN KEY (`guild_id`) REFERENCES `guilds` (`id`)
        ON DELETE CASCADE
        ON UPDATE CASCADE,
    CONSTRAINT `guild_membership_rank_fk`
        FOREIGN KEY (`rank_id`) REFERENCES `guild_ranks` (`id`)
        ON DELETE CASCADE
        ON UPDATE CASCADE
) ENGINE=InnoDB DEFAULT CHARSET=utf8;

-- Table structure `houses`
CREATE TABLE IF NOT EXISTS `houses` (
    `id` int(11) NOT NULL AUTO_INCREMENT,
    `owner` int(11) NOT NULL,
    `paid` int(10) UNSIGNED NOT NULL DEFAULT '0',
    `warnings` int(11) NOT NULL DEFAULT '0',
    `name` varchar(255) NOT NULL,
    `rent` int(11) NOT NULL DEFAULT '0',
    `town_id` int(11) NOT NULL DEFAULT '0',
    `bid` int(11) NOT NULL DEFAULT '0',
    `bid_end` int(11) NOT NULL DEFAULT '0',
    `last_bid` int(11) NOT NULL DEFAULT '0',
    `highest_bidder` int(11) NOT NULL DEFAULT '0',
    `size` int(11) NOT NULL DEFAULT '0',
    `guildid` int(11),
    `beds` int(11) NOT NULL DEFAULT '0',
    INDEX `owner` (`owner`),
    INDEX `town_id` (`town_id`),
    CONSTRAINT `houses_pk` PRIMARY KEY (`id`)
) ENGINE=InnoDB DEFAULT CHARSET=utf8;

--
-- trigger
--
DELIMITER //
CREATE TRIGGER `ondelete_players` BEFORE DELETE ON `players`
 FOR EACH ROW BEGIN
        UPDATE `houses` SET `owner` = 0 WHERE `owner` = OLD.`id`;
END
//
DELIMITER ;

-- Table structure `house_lists`
CREATE TABLE IF NOT EXISTS `house_lists` (
    `house_id` int(11) NOT NULL,
    `listid` int(11) NOT NULL,
    `list` text NOT NULL,
    INDEX `house_id` (`house_id`),
    CONSTRAINT `houses_list_house_fk`
        FOREIGN KEY (`house_id`) REFERENCES `houses` (`id`)
        ON DELETE CASCADE
) ENGINE=InnoDB DEFAULT CHARSET=utf8;

-- Table structure `ip_bans`
CREATE TABLE IF NOT EXISTS `ip_bans` (
    `ip` int(11) NOT NULL,
    `reason` varchar(255) NOT NULL,
    `banned_at` bigint(20) NOT NULL,
    `expires_at` bigint(20) NOT NULL,
    `banned_by` int(11) NOT NULL,
    INDEX `banned_by` (`banned_by`),
    CONSTRAINT `ip_bans_pk` PRIMARY KEY (`ip`),
    CONSTRAINT `ip_bans_players_fk`
        FOREIGN KEY (`banned_by`) REFERENCES `players` (`id`)
        ON DELETE CASCADE
        ON UPDATE CASCADE
) ENGINE=InnoDB DEFAULT CHARSET=utf8;

-- Table structure `market_history`
CREATE TABLE IF NOT EXISTS `market_history` (
    `id` int(11) NOT NULL AUTO_INCREMENT,
    `player_id` int(11) NOT NULL,
    `sale` tinyint(1) NOT NULL DEFAULT '0',
    `itemtype` int(10) UNSIGNED NOT NULL,
    `amount` smallint(5) UNSIGNED NOT NULL,
    `price` bigint(20) UNSIGNED NOT NULL DEFAULT '0',
    `expires_at` bigint(20) UNSIGNED NOT NULL,
    `tier` smallint UNSIGNED NOT NULL DEFAULT '0',
    `inserted` bigint(20) UNSIGNED NOT NULL,
    `state` tinyint(1) UNSIGNED NOT NULL,
    INDEX `player_id` (`player_id`,`sale`),
    CONSTRAINT `market_history_pk` PRIMARY KEY (`id`),
    CONSTRAINT `market_history_players_fk`
        FOREIGN KEY (`player_id`) REFERENCES `players` (`id`)
        ON DELETE CASCADE
) ENGINE=InnoDB DEFAULT CHARSET=utf8;

-- Table structure `market_offers`
CREATE TABLE IF NOT EXISTS `market_offers` (
    `id` int(11) NOT NULL AUTO_INCREMENT,
    `player_id` int(11) NOT NULL,
    `sale` tinyint(1) NOT NULL DEFAULT '0',
    `itemtype` int(10) UNSIGNED NOT NULL,
    `amount` smallint(5) UNSIGNED NOT NULL,
    `created` bigint(20) UNSIGNED NOT NULL,
    `anonymous` tinyint(1) NOT NULL DEFAULT '0',
<<<<<<< HEAD
    `price` int(10) UNSIGNED NOT NULL DEFAULT '0',
    `tier` smallint UNSIGNED NOT NULL DEFAULT '0',
=======
    `price` bigint(20) UNSIGNED NOT NULL DEFAULT '0',
>>>>>>> 9dd8a10e
    INDEX `sale` (`sale`,`itemtype`),
    INDEX `created` (`created`),
    INDEX `player_id` (`player_id`),
    CONSTRAINT `market_offers_pk` PRIMARY KEY (`id`),
    CONSTRAINT `market_offers_players_fk`
        FOREIGN KEY (`player_id`) REFERENCES `players` (`id`)
        ON DELETE CASCADE
) ENGINE=InnoDB DEFAULT CHARSET=utf8;


-- Table structure `players_online`
CREATE TABLE IF NOT EXISTS `players_online` (
    `player_id` int(11) NOT NULL,
    CONSTRAINT `players_online_pk` PRIMARY KEY (`player_id`)
) ENGINE=MEMORY DEFAULT CHARSET=utf8;

-- Table structure `player_charm`
CREATE TABLE IF NOT EXISTS `player_charms` (
    `player_guid` INT(250) NOT NULL,
    `charm_points` VARCHAR(250) NULL,
    `charm_expansion` BOOLEAN NULL,
    `rune_wound` INT(250) NULL,
    `rune_enflame` INT(250) NULL,
    `rune_poison` INT(250) NULL,
    `rune_freeze` INT(250) NULL,
    `rune_zap` INT(250) NULL,
    `rune_curse` INT(250) NULL,
    `rune_cripple` INT(250) NULL,
    `rune_parry` INT(250) NULL,
    `rune_dodge` INT(250) NULL,
    `rune_adrenaline` INT(250) NULL,
    `rune_numb` INT(250) NULL,
    `rune_cleanse` INT(250) NULL,
    `rune_bless` INT(250) NULL,
    `rune_scavenge` INT(250) NULL,
    `rune_gut` INT(250) NULL,
    `rune_low_blow` INT(250) NULL,
    `rune_divine` INT(250) NULL,
    `rune_vamp` INT(250) NULL,
    `rune_void` INT(250) NULL,
    `UsedRunesBit` VARCHAR(250) NULL,
    `UnlockedRunesBit` VARCHAR(250) NULL,
    `tracker list` BLOB NULL
) ENGINE = InnoDB DEFAULT CHARSET=utf8;

-- Table structure `player_deaths`
CREATE TABLE IF NOT EXISTS `player_deaths` (
    `player_id` int(11) NOT NULL,
    `time` bigint(20) UNSIGNED NOT NULL DEFAULT '0',
    `level` int(11) NOT NULL DEFAULT '1',
    `killed_by` varchar(255) NOT NULL,
    `is_player` tinyint(1) NOT NULL DEFAULT '1',
    `mostdamage_by` varchar(100) NOT NULL,
    `mostdamage_is_player` tinyint(1) NOT NULL DEFAULT '0',
    `unjustified` tinyint(1) NOT NULL DEFAULT '0',
    `mostdamage_unjustified` tinyint(1) NOT NULL DEFAULT '0',
    INDEX `player_id` (`player_id`),
    INDEX `killed_by` (`killed_by`),
    INDEX `mostdamage_by` (`mostdamage_by`),
    CONSTRAINT `player_deaths_players_fk`
        FOREIGN KEY (`player_id`) REFERENCES `players` (`id`)
        ON DELETE CASCADE
) ENGINE=InnoDB DEFAULT CHARSET=utf8;

-- Table structure `player_depotitems`
CREATE TABLE IF NOT EXISTS `player_depotitems` (
    `player_id` int(11) NOT NULL,
    `sid` int(11) NOT NULL COMMENT 'any given range eg 0-100 will be reserved for depot lockers and all > 100 will be then normal items inside depots',
    `pid` int(11) NOT NULL DEFAULT '0',
    `itemtype` int(11) NOT NULL DEFAULT '0',
    `count` int(11) NOT NULL DEFAULT '0',
    `attributes` blob NOT NULL,
    CONSTRAINT `player_depotitems_unique` UNIQUE (`player_id`, `sid`),
    CONSTRAINT `player_depotitems_players_fk`
        FOREIGN KEY (`player_id`) REFERENCES `players` (`id`)
        ON DELETE CASCADE
) ENGINE=InnoDB DEFAULT CHARSET=utf8;

-- Table structure `player_hirelings`
CREATE TABLE IF NOT EXISTS `player_hirelings` (
    `id` INT NOT NULL PRIMARY KEY auto_increment,
    `player_id` INT NOT NULL,
    `name` varchar(255),
    `active` tinyint unsigned NOT NULL DEFAULT '0',
    `sex` tinyint unsigned NOT NULL DEFAULT '0',
    `posx` int(11) NOT NULL DEFAULT '0',
    `posy` int(11) NOT NULL DEFAULT '0',
    `posz` int(11) NOT NULL DEFAULT '0',
    `lookbody` int(11) NOT NULL DEFAULT '0',
    `lookfeet` int(11) NOT NULL DEFAULT '0',
    `lookhead` int(11) NOT NULL DEFAULT '0',
    `looklegs` int(11) NOT NULL DEFAULT '0',
    `looktype` int(11) NOT NULL DEFAULT '136',
        FOREIGN KEY(`player_id`) REFERENCES `players`(`id`)
        ON DELETE CASCADE
) ENGINE=InnoDB DEFAULT CHARSET=utf8;

-- Table structure `player_inboxitems`
CREATE TABLE IF NOT EXISTS `player_inboxitems` (
    `player_id` int(11) NOT NULL,
    `sid` int(11) NOT NULL,
    `pid` int(11) NOT NULL DEFAULT '0',
    `itemtype` int(11) NOT NULL DEFAULT '0',
    `count` int(11) NOT NULL DEFAULT '0',
    `attributes` blob NOT NULL,
    CONSTRAINT `player_inboxitems_unique` UNIQUE (`player_id`, `sid`),
    CONSTRAINT `player_inboxitems_players_fk`
        FOREIGN KEY (`player_id`) REFERENCES `players` (`id`)
        ON DELETE CASCADE
) ENGINE=InnoDB DEFAULT CHARSET=utf8;

-- Table structure `player_items`
CREATE TABLE IF NOT EXISTS `player_items` (
    `player_id` int(11) NOT NULL DEFAULT '0',
    `pid` int(11) NOT NULL DEFAULT '0',
    `sid` int(11) NOT NULL DEFAULT '0',
    `itemtype` int(11) NOT NULL DEFAULT '0',
    `count` int(11) NOT NULL DEFAULT '0',
    `attributes` blob NOT NULL,
    INDEX `player_id` (`player_id`),
    INDEX `sid` (`sid`),
    CONSTRAINT `player_items_players_fk`
        FOREIGN KEY (`player_id`) REFERENCES `players` (`id`)
        ON DELETE CASCADE
) ENGINE=InnoDB DEFAULT CHARSET=utf8;

-- Table structure `player_kills`
CREATE TABLE IF NOT EXISTS `player_kills` (
    `player_id` int(11) NOT NULL,
    `time` bigint(20) UNSIGNED NOT NULL DEFAULT '0',
    `target` int(11) NOT NULL,
    `unavenged` tinyint(1) NOT NULL DEFAULT '0'
) ENGINE=InnoDB DEFAULT CHARSET=utf8;

-- Table structure `player_misc`
CREATE TABLE IF NOT EXISTS `player_misc` (
    `player_id` int(11) NOT NULL,
    `info` blob NOT NULL
) ENGINE=InnoDB DEFAULT CHARSET=utf8;

-- Table structure `player_namelocks`
CREATE TABLE IF NOT EXISTS `player_namelocks` (
    `player_id` int(11) NOT NULL,
    `reason` varchar(255) NOT NULL,
    `namelocked_at` bigint(20) NOT NULL,
    `namelocked_by` int(11) NOT NULL,
    INDEX `namelocked_by` (`namelocked_by`),
    CONSTRAINT `player_namelocks_unique` UNIQUE (`player_id`),
    CONSTRAINT `player_namelocks_players_fk`
        FOREIGN KEY (`player_id`) REFERENCES `players` (`id`)
        ON DELETE CASCADE
        ON UPDATE CASCADE,
    CONSTRAINT `player_namelocks_players2_fk`
        FOREIGN KEY (`namelocked_by`) REFERENCES `players` (`id`)
        ON DELETE CASCADE
        ON UPDATE CASCADE
) ENGINE=InnoDB DEFAULT CHARSET=utf8;

-- Table structure `player_prey`
CREATE TABLE IF NOT EXISTS `player_prey` (
    `player_id` int(11) NOT NULL,
    `slot` tinyint(1) NOT NULL,
    `state` tinyint(1) NOT NULL,
    `raceid` varchar(250) NOT NULL,
    `option` tinyint(1) NOT NULL,
    `bonus_type` tinyint(1) NOT NULL,
    `bonus_rarity` tinyint(1) NOT NULL,
    `bonus_percentage` varchar(250) NOT NULL,
    `bonus_time` varchar(250) NOT NULL,
    `free_reroll` bigint(20) NOT NULL,
    `monster_list` BLOB NULL
) ENGINE=InnoDB DEFAULT CHARSET=utf8;

-- Table structure `player_taskhunt`
CREATE TABLE IF NOT EXISTS `player_taskhunt` (
    `player_id` int(11) NOT NULL,
    `slot` tinyint(1) NOT NULL,
    `state` tinyint(1) NOT NULL,
    `raceid` varchar(250) NOT NULL,
    `upgrade` tinyint(1) NOT NULL,
    `rarity` tinyint(1) NOT NULL,
    `kills` varchar(250) NOT NULL,
    `disabled_time` bigint(20) NOT NULL,
    `free_reroll` bigint(20) NOT NULL,
    `monster_list` BLOB NULL
) ENGINE=InnoDB DEFAULT CHARSET=utf8;

-- Table structure `player_rewards`
CREATE TABLE IF NOT EXISTS `player_rewards` (
    `player_id` int(11) NOT NULL,
    `sid` int(11) NOT NULL,
    `pid` int(11) NOT NULL DEFAULT '0',
    `itemtype` int(11) NOT NULL DEFAULT '0',
    `count` int(11) NOT NULL DEFAULT '0',
    `attributes` blob NOT NULL,
    CONSTRAINT `player_rewards_unique` UNIQUE (`player_id`, `sid`),
    CONSTRAINT `player_rewards_players_fk`
        FOREIGN KEY (`player_id`) REFERENCES `players` (`id`)
        ON DELETE CASCADE
) ENGINE=InnoDB DEFAULT CHARSET=utf8;

-- Table structure `player_spells`
CREATE TABLE IF NOT EXISTS `player_spells` (
    `player_id` int(11) NOT NULL,
    `name` varchar(255) NOT NULL,
    INDEX `player_id` (`player_id`),
    CONSTRAINT `player_spells_players_fk`
        FOREIGN KEY (`player_id`) REFERENCES `players` (`id`)
        ON DELETE CASCADE
) ENGINE=InnoDB DEFAULT CHARSET=utf8;

-- Table structure `player_stash`
CREATE TABLE IF NOT EXISTS `player_stash` (
    `player_id` INT(16) NOT NULL,
    `item_id` INT(16) NOT NULL,
    `item_count` INT(32) NOT NULL
) ENGINE=InnoDB DEFAULT CHARSET=utf8;

-- Table structure `player_storage`
CREATE TABLE IF NOT EXISTS `player_storage` (
    `player_id` int(11) NOT NULL DEFAULT '0',
    `key` int(10) UNSIGNED NOT NULL DEFAULT '0',
    `value` int(11) NOT NULL DEFAULT '0',
    CONSTRAINT `player_storage_pk` PRIMARY KEY (`player_id`, `key`),
    CONSTRAINT `player_storage_players_fk`
        FOREIGN KEY (`player_id`) REFERENCES `players` (`id`)
        ON DELETE CASCADE
) ENGINE=InnoDB DEFAULT CHARSET=utf8;

-- --------------------------------------------------------

-- Table structure `store_history`
CREATE TABLE IF NOT EXISTS `store_history` (
    `id` int(11) NOT NULL AUTO_INCREMENT,
    `account_id` int(11) UNSIGNED NOT NULL,
    `mode` smallint(2) NOT NULL DEFAULT '0',
    `description` varchar(3500) NOT NULL,
    `coin_amount` int(12) NOT NULL,
    `time` bigint(20) UNSIGNED NOT NULL,
    `timestamp` int(11) NOT NULL DEFAULT '0',
    `coins` int(11) NOT NULL DEFAULT '0',
    INDEX `account_id` (`account_id`),
    CONSTRAINT `store_history_pk` PRIMARY KEY (`id`),
    CONSTRAINT `store_history_account_fk`
    FOREIGN KEY (`account_id`) REFERENCES `accounts` (`id`)
    ON DELETE CASCADE
) ENGINE=InnoDB DEFAULT CHARSET=utf8;

-- Table structure `tile_store`
CREATE TABLE IF NOT EXISTS `tile_store` (
    `house_id` int(11) NOT NULL,
    `data` longblob NOT NULL,
    INDEX `house_id` (`house_id`),
    CONSTRAINT `tile_store_account_fk`
        FOREIGN KEY (`house_id`) REFERENCES `houses` (`id`)
        ON DELETE CASCADE
) ENGINE=InnoDB DEFAULT CHARSET=utf8;

-- Table structure `towns`
CREATE TABLE IF NOT EXISTS `towns` (
    `id` int NOT NULL AUTO_INCREMENT,
    `name` varchar(255) NOT NULL,
    `posx` int NOT NULL DEFAULT '0',
    `posy` int NOT NULL DEFAULT '0',
    `posz` int NOT NULL DEFAULT '0',
    PRIMARY KEY (`id`),
    UNIQUE KEY `name` (`name`)
) ENGINE=InnoDB DEFAULT CHARACTER SET=utf8;

-- Create Account god/god
INSERT INTO `accounts`
(`id`, `name`, `email`, `password`, `type`) VALUES
(1, 'god', '@god', '21298df8a3277357ee55b01df9530b535cf08ec1', 5);

-- Create player on GOD account
-- Create sample characters
INSERT INTO `players`
(`id`, `name`, `group_id`, `account_id`, `level`, `vocation`, `health`, `healthmax`, `experience`, `lookbody`, `lookfeet`, `lookhead`, `looklegs`, `looktype`, `maglevel`, `mana`, `manamax`, `manaspent`, `town_id`, `conditions`, `cap`, `sex`, `skill_club`, `skill_club_tries`, `skill_sword`, `skill_sword_tries`, `skill_axe`, `skill_axe_tries`, `skill_dist`, `skill_dist_tries`) VALUES
(1, 'Rook Sample', 1, 1, 2, 0, 155, 155, 100, 113, 115, 95, 39, 129, 2, 60, 60, 5936, 1, '', 410, 1, 12, 155, 12, 155, 12, 155, 12, 93),
(2, 'Sorcerer Sample', 1, 1, 8, 1, 185, 185, 4200, 113, 115, 95, 39, 129, 0, 90, 90, 0, 8, '', 470, 1, 10, 0, 10, 0, 10, 0, 10, 0),
(3, 'Druid Sample', 1, 1, 8, 2, 185, 185, 4200, 113, 115, 95, 39, 129, 0, 90, 90, 0, 8, '', 470, 1, 10, 0, 10, 0, 10, 0, 10, 0),
(4, 'Paladin Sample', 1, 1, 8, 3, 185, 185, 4200, 113, 115, 95, 39, 129, 0, 90, 90, 0, 8, '', 470, 1, 10, 0, 10, 0, 10, 0, 10, 0),
(5, 'Knight Sample', 1, 1, 8, 4, 185, 185, 4200, 113, 115, 95, 39, 129, 0, 90, 90, 0, 8, '', 470, 1, 10, 0, 10, 0, 10, 0, 10, 0),
(6, 'GOD', 6, 1, 2, 0, 155, 155, 100, 113, 115, 95, 39, 75, 0, 60, 60, 0, 8, '', 410, 1, 10, 0, 10, 0, 10, 0, 10, 0);<|MERGE_RESOLUTION|>--- conflicted
+++ resolved
@@ -7,7 +7,7 @@
     CONSTRAINT `server_config_pk` PRIMARY KEY (`config`)
 ) ENGINE=InnoDB DEFAULT CHARSET=utf8;
 
-INSERT INTO `server_config` (`config`, `value`) VALUES ('db_version', '2'), ('motd_hash', ''), ('motd_num', '0'), ('players_record', '0');
+INSERT INTO `server_config` (`config`, `value`) VALUES ('db_version', '3'), ('motd_hash', ''), ('motd_num', '0'), ('players_record', '0');
 
 -- Table structure `accounts`
 CREATE TABLE IF NOT EXISTS `accounts` (
@@ -444,12 +444,8 @@
     `amount` smallint(5) UNSIGNED NOT NULL,
     `created` bigint(20) UNSIGNED NOT NULL,
     `anonymous` tinyint(1) NOT NULL DEFAULT '0',
-<<<<<<< HEAD
-    `price` int(10) UNSIGNED NOT NULL DEFAULT '0',
+    `price` bigint(20) UNSIGNED NOT NULL DEFAULT '0',
     `tier` smallint UNSIGNED NOT NULL DEFAULT '0',
-=======
-    `price` bigint(20) UNSIGNED NOT NULL DEFAULT '0',
->>>>>>> 9dd8a10e
     INDEX `sale` (`sale`,`itemtype`),
     INDEX `created` (`created`),
     INDEX `player_id` (`player_id`),
