if(CMAKE_BUILD_TYPE STREQUAL "Debug")
	project(canary-debug)
else()
	project(canary)
endif()

# *****************************************************************************
# CMake Features
# *****************************************************************************
set(CMAKE_CXX_STANDARD 20)
set(GNUCXX_MINIMUM_VERSION 11)
set(MSVC_MINIMUM_VERSION "19.32")
set(CMAKE_CXX_STANDARD_REQUIRED ON)
set(CMAKE_EXPORT_COMPILE_COMMANDS ON)
set(CMAKE_POSITION_INDEPENDENT_CODE ON)
set(Boost_NO_WARN_NEW_VERSIONS ON)

# Global gives error when building spdlog
# Avoid changes by cmake/make on the source tree
# https://gitlab.kitware.com/cmake/cmake/issues/18403
set(CMAKE_DISABLE_SOURCE_CHANGES ON)
set(CMAKE_DISABLE_IN_SOURCE_BUILD ON)

# Make will print more details
set(CMAKE_VERBOSE_MAKEFILE OFF)

# Generate compile_commands.json
set(CMAKE_EXPORT_COMPILE_COMMANDS ON)

# *****************************************************************************
# Sanity Check
# *****************************************************************************

# === GCC Minimum Version ===
if (CMAKE_COMPILER_IS_GNUCXX)
	message("-- Compiler: GCC - Version: ${CMAKE_CXX_COMPILER_VERSION}")
	if (CMAKE_CXX_COMPILER_VERSION VERSION_LESS GNUCXX_MINIMUM_VERSION)
		message(FATAL_ERROR "GCC version must be at least ${GNUCXX_MINIMUM_VERSION}!")
	endif()
endif()

# === Minimum required version for visual studio ===
if(CMAKE_CXX_COMPILER_ID STREQUAL "MSVC")
	message("-- Compiler: Visual Studio - Version: ${CMAKE_CXX_COMPILER_VERSION}")
	if(CMAKE_CXX_COMPILER_VERSION VERSION_LESS MSVC_MINIMUM_VERSION)
		message(FATAL_ERROR "Visual Studio version must be at least ${MSVC_MINIMUM_VERSION}")
	endif()
endif()

# *****************************************************************************
# Options
# *****************************************************************************
option(TOGGLE_BIN_FOLDER "Use build/bin folder for generate compilation files" ON)
option(OPTIONS_ENABLE_OPENMP "Enable Open Multi-Processing support." ON)
option(DEBUG_LOG "Enable Debug Log" OFF)
option(ASAN_ENABLED "Build this target with AddressSanitizer" OFF)
option(BUILD_STATIC_LIBRARY "Build using static libraries" OFF)


# *****************************************************************************
# Project
# *****************************************************************************
if (MSVC)
	add_executable(${PROJECT_NAME} "" ../cmake/canary.rc)
else()
	add_executable(${PROJECT_NAME} "")
endif()

# *****************************************************************************
# Build flags
# *****************************************************************************
if (CMAKE_COMPILER_IS_GNUCXX)
	target_compile_options(${PROJECT_NAME} PRIVATE -Wno-deprecated-declarations)
endif()

# *****************************************************************************
# DEBUG: Print cmake variables
# *****************************************************************************
#get_cmake_property(_variableNames VARIABLES)
#list (SORT _variableNames)
#foreach (_variableName ${_variableNames})
#	message(STATUS "${_variableName}=${${_variableName}}")
#endforeach()


# *****************************************************************************
# Options Code
# *****************************************************************************

# === OpenMP ===
if(OPTIONS_ENABLE_OPENMP)
	log_option_enabled("openmp")
	find_package(OpenMP)
	if(OpenMP_CXX_FOUND)
			target_link_libraries(${PROJECT_NAME} PUBLIC OpenMP::OpenMP_CXX)
	endif()
else()
	log_option_disabled("openmp")
endif()


# === IPO ===
check_ipo_supported(RESULT result OUTPUT output)
if(result)
	set_property(TARGET ${PROJECT_NAME} PROPERTY INTERPROCEDURAL_OPTIMIZATION TRUE)
else()
	message(WARNING "IPO is not supported: ${output}")
endif()


# === ASAN ===
if(ASAN_ENABLED)
	log_option_enabled("asan")

	if(MSVC)
		target_compile_options(${PROJECT_NAME} PUBLIC /fsanitize=address)
	else()
		target_compile_options(${PROJECT_NAME} PUBLIC -fsanitize=address)
		target_link_options(${PROJECT_NAME} PUBLIC -fsanitize=address)
	endif()
else()
	log_option_disabled("asan")
endif()


# === DEBUG LOG ===
# cmake -DDEBUG_LOG=ON ..
if(DEBUG_LOG)
	target_compile_definitions(${PROJECT_NAME} PRIVATE -DDEBUG_LOG=ON )
	log_option_enabled("DEBUG LOG")
	else()
	log_option_disabled("DEBUG LOG")
endif(DEBUG_LOG)

# *****************************************************************************
# Packages / Libs
# *****************************************************************************
find_package(spdlog REQUIRED)
find_package(LuaJIT REQUIRED)
find_package(Threads REQUIRED)
find_package(Protobuf REQUIRED)
find_package(GMP REQUIRED)
find_package(magic_enum CONFIG REQUIRED)

if (MSVC)
	find_package(Boost 1.53.0 COMPONENTS system filesystem iostreams date_time REQUIRED)
	find_package(CURL REQUIRED)
	find_package(jsoncpp REQUIRED)
	find_package(MySQL REQUIRED)
	find_package(PugiXML REQUIRED)
else()
	find_package(Boost REQUIRED COMPONENTS system filesystem iostreams date_time)
	find_package(CURL CONFIG REQUIRED)
	find_package(jsoncpp CONFIG REQUIRED)
	find_package(pugixml CONFIG REQUIRED)
	find_package(unofficial-libmariadb CONFIG REQUIRED)
endif (MSVC)

include(GNUInstallDirs)

# *****************************************************************************
# Projetct configuration
# *****************************************************************************
target_sources(${PROJECT_NAME}
<<<<<<< HEAD
  PRIVATE
    config/configmanager.cpp
    creatures/appearance/mounts/mounts.cpp
    creatures/appearance/outfit/outfit.cpp
    creatures/combat/combat.cpp
    creatures/combat/condition.cpp
    creatures/combat/spells.cpp
    creatures/creature.cpp
    creatures/interactions/chat.cpp
    creatures/monsters/monster.cpp
    creatures/monsters/monsters.cpp
    creatures/monsters/spawns/spawn_monster.cpp
    creatures/npcs/npc.cpp
    creatures/npcs/npcs.cpp
    creatures/npcs/spawns/spawn_npc.cpp
    creatures/players/account/account.cpp
    creatures/players/grouping/familiars.cpp
    creatures/players/grouping/groups.cpp
    creatures/players/grouping/guild.cpp
    creatures/players/grouping/party.cpp
    creatures/players/imbuements/imbuements.cpp
    creatures/players/management/ban.cpp
    creatures/players/management/waitlist.cpp
    creatures/players/player.cpp
    creatures/players/vocations/vocation.cpp
    database/database.cpp
    database/databasemanager.cpp
    database/databasetasks.cpp
    game/game.cpp
    game/movement/position.cpp
    game/movement/teleport.cpp
    game/scheduling/scheduler.cpp
    game/scheduling/events_scheduler.cpp
    game/scheduling/tasks.cpp
    io/fileloader.cpp
    io/iobestiary.cpp
    io/ioguild.cpp
    io/iologindata.cpp
    io/iomap.cpp
    io/iomapserialize.cpp
    io/iomarket.cpp
    io/ioprey.cpp
    protobuf/appearances.pb.cc
    items/bed.cpp
    items/containers/container.cpp
    items/containers/depot/depotchest.cpp
    items/containers/depot/depotlocker.cpp
    items/containers/inbox/inbox.cpp
    items/containers/mailbox/mailbox.cpp
    items/containers/rewards/reward.cpp
    items/containers/rewards/rewardchest.cpp
    items/cylinder.cpp
    items/decay/decay.cpp
    items/item.cpp
    items/items.cpp
    items/functions/item_parse.cpp
    items/thing.cpp
    items/tile.cpp
    items/trashholder.cpp
    items/weapons/weapons.cpp
    lua/callbacks/creaturecallback.cpp
    lua/creature/actions.cpp
    lua/creature/creatureevent.cpp
    lua/creature/events.cpp
    lua/creature/movement.cpp
    lua/creature/raids.cpp
    lua/creature/talkaction.cpp
    lua/functions/lua_functions_loader.cpp
    lua/functions/core/game/config_functions.cpp
    lua/functions/core/game/game_functions.cpp
    lua/functions/core/game/global_functions.cpp
    lua/functions/core/game/modal_window_functions.cpp
    lua/functions/core/libs/bit_functions.cpp
    lua/functions/core/libs/db_functions.cpp
    lua/functions/core/libs/result_functions.cpp
    lua/functions/core/libs/spdlog_functions.cpp
    lua/functions/core/network/network_message_functions.cpp
    lua/functions/core/network/webhook_functions.cpp
    lua/functions/creatures/combat/combat_functions.cpp
    lua/functions/creatures/combat/condition_functions.cpp
    lua/functions/creatures/combat/spell_functions.cpp
    lua/functions/creatures/combat/variant_functions.cpp
    lua/functions/creatures/creature_functions.cpp
    lua/functions/creatures/monster/charm_functions.cpp
    lua/functions/creatures/monster/loot_functions.cpp
    lua/functions/creatures/monster/monster_functions.cpp
    lua/functions/creatures/monster/monster_spell_functions.cpp
    lua/functions/creatures/monster/monster_type_functions.cpp
    lua/functions/creatures/npc/npc_functions.cpp
    lua/functions/creatures/npc/npc_type_functions.cpp
    lua/functions/creatures/npc/shop_functions.cpp
    lua/functions/creatures/player/group_functions.cpp
    lua/functions/creatures/player/guild_functions.cpp
    lua/functions/creatures/player/mount_functions.cpp
    lua/functions/creatures/player/party_functions.cpp
    lua/functions/creatures/player/player_functions.cpp
    lua/functions/creatures/player/vocation_functions.cpp
    lua/functions/events/action_functions.cpp
    lua/functions/events/creature_event_functions.cpp
    lua/functions/events/events_scheduler_functions.cpp
    lua/functions/events/global_event_functions.cpp
    lua/functions/events/move_event_functions.cpp
    lua/functions/events/talk_action_functions.cpp
    lua/functions/items/container_functions.cpp
    lua/functions/items/imbuement_functions.cpp
    lua/functions/items/item_classification_functions.cpp
    lua/functions/items/item_functions.cpp
    lua/functions/items/item_type_functions.cpp
    lua/functions/items/weapon_functions.cpp
    lua/functions/map/house_functions.cpp
    lua/functions/map/position_functions.cpp
    lua/functions/map/teleport_functions.cpp
    lua/functions/map/tile_functions.cpp
    lua/functions/map/town_functions.cpp
    lua/global/baseevents.cpp
    lua/global/globalevent.cpp
    lua/modules/modules.cpp
    lua/scripts/lua_environment.cpp
    lua/scripts/luascript.cpp
    lua/scripts/script_environment.cpp
    lua/scripts/scripts.cpp
    map/house/house.cpp
    map/house/housetile.cpp
    map/map.cpp
    otpch.cpp
    otserv.cpp
    security/rsa.cpp
    server/network/connection/connection.cpp
    server/network/message/networkmessage.cpp
    server/network/message/outputmessage.cpp
    server/network/protocol/protocol.cpp
    server/network/protocol/protocolgame.cpp
    server/network/protocol/protocollogin.cpp
    server/network/protocol/protocolstatus.cpp
    server/network/webhook/webhook.cpp
    server/server.cpp
    server/signals.cpp
    utils/tools.cpp
    utils/wildcardtree.cpp
=======
PRIVATE
	config/configmanager.cpp
	creatures/appearance/mounts/mounts.cpp
	creatures/appearance/outfit/outfit.cpp
	creatures/combat/combat.cpp
	creatures/combat/condition.cpp
	creatures/combat/spells.cpp
	creatures/creature.cpp
	creatures/interactions/chat.cpp
	creatures/monsters/monster.cpp
	creatures/monsters/monsters.cpp
	creatures/monsters/spawns/spawn_monster.cpp
	creatures/npcs/npc.cpp
	creatures/npcs/npcs.cpp
	creatures/npcs/spawns/spawn_npc.cpp
	creatures/players/account/account.cpp
	creatures/players/grouping/familiars.cpp
	creatures/players/grouping/groups.cpp
	creatures/players/grouping/guild.cpp
	creatures/players/grouping/party.cpp
	creatures/players/imbuements/imbuements.cpp
	creatures/players/management/ban.cpp
	creatures/players/management/waitlist.cpp
	creatures/players/player.cpp
	creatures/players/vocations/vocation.cpp
	database/database.cpp
	database/databasemanager.cpp
	database/databasetasks.cpp
	game/functions/game_reload.cpp
	game/game.cpp
	game/movement/position.cpp
	game/movement/teleport.cpp
	game/scheduling/scheduler.cpp
	game/scheduling/events_scheduler.cpp
	game/scheduling/tasks.cpp
	io/fileloader.cpp
	io/iobestiary.cpp
	io/ioguild.cpp
	io/iologindata.cpp
	io/functions/iologindata_load_player.cpp
	io/functions/iologindata_save_player.cpp
	io/iomap.cpp
	io/iomapserialize.cpp
	io/iomarket.cpp
	io/ioprey.cpp
	protobuf/appearances.pb.cc
	items/bed.cpp
	items/containers/container.cpp
	items/containers/depot/depotchest.cpp
	items/containers/depot/depotlocker.cpp
	items/containers/inbox/inbox.cpp
	items/containers/mailbox/mailbox.cpp
	items/containers/rewards/reward.cpp
	items/containers/rewards/rewardchest.cpp
	items/cylinder.cpp
	items/decay/decay.cpp
	items/item.cpp
	items/items.cpp
	items/functions/item_parse.cpp
	items/thing.cpp
	items/tile.cpp
	items/trashholder.cpp
	items/weapons/weapons.cpp
	lua/callbacks/creaturecallback.cpp
	lua/creature/actions.cpp
	lua/creature/creatureevent.cpp
	lua/creature/events.cpp
	lua/creature/movement.cpp
	lua/creature/raids.cpp
	lua/creature/talkaction.cpp
	lua/functions/lua_functions_loader.cpp
	lua/functions/core/game/config_functions.cpp
	lua/functions/core/game/game_functions.cpp
	lua/functions/core/game/global_functions.cpp
	lua/functions/core/game/lua_enums.cpp
	lua/functions/core/game/modal_window_functions.cpp
	lua/functions/core/libs/bit_functions.cpp
	lua/functions/core/libs/db_functions.cpp
	lua/functions/core/libs/result_functions.cpp
	lua/functions/core/libs/spdlog_functions.cpp
	lua/functions/core/network/network_message_functions.cpp
	lua/functions/core/network/webhook_functions.cpp
	lua/functions/creatures/combat/combat_functions.cpp
	lua/functions/creatures/combat/condition_functions.cpp
	lua/functions/creatures/combat/spell_functions.cpp
	lua/functions/creatures/combat/variant_functions.cpp
	lua/functions/creatures/creature_functions.cpp
	lua/functions/creatures/monster/charm_functions.cpp
	lua/functions/creatures/monster/loot_functions.cpp
	lua/functions/creatures/monster/monster_functions.cpp
	lua/functions/creatures/monster/monster_spell_functions.cpp
	lua/functions/creatures/monster/monster_type_functions.cpp
	lua/functions/creatures/npc/npc_functions.cpp
	lua/functions/creatures/npc/npc_type_functions.cpp
	lua/functions/creatures/npc/shop_functions.cpp
	lua/functions/creatures/player/group_functions.cpp
	lua/functions/creatures/player/guild_functions.cpp
	lua/functions/creatures/player/mount_functions.cpp
	lua/functions/creatures/player/party_functions.cpp
	lua/functions/creatures/player/player_functions.cpp
	lua/functions/creatures/player/vocation_functions.cpp
	lua/functions/events/action_functions.cpp
	lua/functions/events/creature_event_functions.cpp
	lua/functions/events/events_scheduler_functions.cpp
	lua/functions/events/global_event_functions.cpp
	lua/functions/events/move_event_functions.cpp
	lua/functions/events/talk_action_functions.cpp
	lua/functions/items/container_functions.cpp
	lua/functions/items/imbuement_functions.cpp
	lua/functions/items/item_classification_functions.cpp
	lua/functions/items/item_functions.cpp
	lua/functions/items/item_type_functions.cpp
	lua/functions/items/weapon_functions.cpp
	lua/functions/map/house_functions.cpp
	lua/functions/map/position_functions.cpp
	lua/functions/map/teleport_functions.cpp
	lua/functions/map/tile_functions.cpp
	lua/functions/map/town_functions.cpp
	lua/global/baseevents.cpp
	lua/global/globalevent.cpp
	lua/modules/modules.cpp
	lua/scripts/lua_environment.cpp
	lua/scripts/luascript.cpp
	lua/scripts/script_environment.cpp
	lua/scripts/scripts.cpp
	map/house/house.cpp
	map/house/housetile.cpp
	map/map.cpp
	otserv.cpp
	security/rsa.cpp
	server/network/connection/connection.cpp
	server/network/message/networkmessage.cpp
	server/network/message/outputmessage.cpp
	server/network/protocol/protocol.cpp
	server/network/protocol/protocolgame.cpp
	server/network/protocol/protocollogin.cpp
	server/network/protocol/protocolstatus.cpp
	server/network/webhook/webhook.cpp
	server/server.cpp
	server/signals.cpp
	utils/tools.cpp
	utils/wildcardtree.cpp
>>>>>>> 3e58c8b5
)

if (MSVC)

	if(CMAKE_BUILD_TYPE STREQUAL "Debug")
		string(REPLACE "/Zi" "/Z7" CMAKE_CXX_FLAGS_DEBUG "${CMAKE_CXX_FLAGS_DEBUG}")
		string(REPLACE "/Zi" "/Z7" CMAKE_C_FLAGS_DEBUG "${CMAKE_C_FLAGS_DEBUG}")
	elseif(CMAKE_BUILD_TYPE STREQUAL "Release")
		string(REPLACE "/Zi" "/Z7" CMAKE_CXX_FLAGS_RELEASE "${CMAKE_CXX_FLAGS_RELEASE}")
		string(REPLACE "/Zi" "/Z7" CMAKE_C_FLAGS_RELEASE "${CMAKE_C_FLAGS_RELEASE}")
	elseif(CMAKE_BUILD_TYPE STREQUAL "RelWithDebInfo")
		string(REPLACE "/Zi" "/Z7" CMAKE_CXX_FLAGS_RELWITHDEBINFO "${CMAKE_CXX_FLAGS_RELWITHDEBINFO}")
		string(REPLACE "/Zi" "/Z7" CMAKE_C_FLAGS_RELWITHDEBINFO "${CMAKE_C_FLAGS_RELWITHDEBINFO}")
	endif()

	if(BUILD_STATIC_LIBRARY)
		log_option_enabled("STATIC_LIBRARY")
		set(CMAKE_FIND_LIBRARY_SUFFIXES ".lib")
		find_package(unofficial-libmariadb CONFIG REQUIRED)
		set_property(TARGET ${PROJECT_NAME} PROPERTY MSVC_RUNTIME_LIBRARY "MultiThreaded$<$<CONFIG:Debug>:Debug>")
		target_link_libraries(${PROJECT_NAME}	PRIVATE unofficial::libmariadb unofficial::mariadbclient jsoncpp_static)
	else()
		log_option_disabled("STATIC_LIBRARY")
		target_link_libraries(${PROJECT_NAME}	PRIVATE jsoncpp_lib)
		target_compile_options(${PROJECT_NAME} PUBLIC /MP /FS /Zf /EHsc )
	endif()

	target_include_directories(${PROJECT_NAME}
		PRIVATE
			${Boost_LIBRARY_DIRS}
			${CMAKE_SOURCE_DIR}/src
			${MYSQL_INCLUDE_DIR}
			${LUAJIT_INCLUDE_DIRS}
			${Boost_INCLUDE_DIRS}
			${PUGIXML_INCLUDE_DIR}
			${CURL_INCLUDE_DIRS}
			${PARALLEL_HASHMAP_INCLUDE_DIRS}
			${Protobuf_INCLUDE_DIRS}
			${SPDLOG_INCLUDE_DIR}
			${GMP_INCLUDE_DIR}
	)

	target_link_libraries(${PROJECT_NAME}
		PRIVATE
			${MYSQL_CLIENT_LIBS}
			${LUAJIT_LIBRARIES}
			${Boost_LIBRARIES}
			${PUGIXML_LIBRARIES}
			${CMAKE_THREAD_LIBS_INIT}
			${CURL_LIBRARIES}
			${Protobuf_LIBRARIES}
			${SPDLOG_LIBRARY}
			${GMP_LIBRARIES}
			fmt::fmt
			magic_enum::magic_enum
	)

else()

	target_include_directories(${PROJECT_NAME}
		PRIVATE
			${CMAKE_SOURCE_DIR}/src
			${LUAJIT_INCLUDE_DIRS}
			${PARALLEL_HASHMAP_INCLUDE_DIRS}
			${Protobuf_INCLUDE_DIRS}
			${GMP_INCLUDE_DIRS}
	)

	target_link_libraries(${PROJECT_NAME}
		PRIVATE
			${LUAJIT_LIBRARIES}
			${Protobuf_LIBRARIES}
			${GMP_LIBRARIES}
			Boost::boost
			Boost::date_time
			Boost::filesystem
			Boost::iostreams
			Boost::system
			CURL::libcurl
			jsoncpp_static
			unofficial::libmariadb unofficial::mariadbclient
			pugixml::pugixml
			spdlog::spdlog
			Threads::Threads
			magic_enum::magic_enum
	)

endif (MSVC)

## Link compilation files to build/bin folder, else link to the main dir
if (TOGGLE_BIN_FOLDER)
	set_target_properties(${PROJECT_NAME}
		PROPERTIES
		RUNTIME_OUTPUT_DIRECTORY "${CMAKE_BINARY_DIR}/bin"
	)
else()
	set_target_properties(${PROJECT_NAME}
	PROPERTIES
		RUNTIME_OUTPUT_DIRECTORY "${CMAKE_SOURCE_DIR}/"
	)
endif()<|MERGE_RESOLUTION|>--- conflicted
+++ resolved
@@ -162,147 +162,6 @@
 # Projetct configuration
 # *****************************************************************************
 target_sources(${PROJECT_NAME}
-<<<<<<< HEAD
-  PRIVATE
-    config/configmanager.cpp
-    creatures/appearance/mounts/mounts.cpp
-    creatures/appearance/outfit/outfit.cpp
-    creatures/combat/combat.cpp
-    creatures/combat/condition.cpp
-    creatures/combat/spells.cpp
-    creatures/creature.cpp
-    creatures/interactions/chat.cpp
-    creatures/monsters/monster.cpp
-    creatures/monsters/monsters.cpp
-    creatures/monsters/spawns/spawn_monster.cpp
-    creatures/npcs/npc.cpp
-    creatures/npcs/npcs.cpp
-    creatures/npcs/spawns/spawn_npc.cpp
-    creatures/players/account/account.cpp
-    creatures/players/grouping/familiars.cpp
-    creatures/players/grouping/groups.cpp
-    creatures/players/grouping/guild.cpp
-    creatures/players/grouping/party.cpp
-    creatures/players/imbuements/imbuements.cpp
-    creatures/players/management/ban.cpp
-    creatures/players/management/waitlist.cpp
-    creatures/players/player.cpp
-    creatures/players/vocations/vocation.cpp
-    database/database.cpp
-    database/databasemanager.cpp
-    database/databasetasks.cpp
-    game/game.cpp
-    game/movement/position.cpp
-    game/movement/teleport.cpp
-    game/scheduling/scheduler.cpp
-    game/scheduling/events_scheduler.cpp
-    game/scheduling/tasks.cpp
-    io/fileloader.cpp
-    io/iobestiary.cpp
-    io/ioguild.cpp
-    io/iologindata.cpp
-    io/iomap.cpp
-    io/iomapserialize.cpp
-    io/iomarket.cpp
-    io/ioprey.cpp
-    protobuf/appearances.pb.cc
-    items/bed.cpp
-    items/containers/container.cpp
-    items/containers/depot/depotchest.cpp
-    items/containers/depot/depotlocker.cpp
-    items/containers/inbox/inbox.cpp
-    items/containers/mailbox/mailbox.cpp
-    items/containers/rewards/reward.cpp
-    items/containers/rewards/rewardchest.cpp
-    items/cylinder.cpp
-    items/decay/decay.cpp
-    items/item.cpp
-    items/items.cpp
-    items/functions/item_parse.cpp
-    items/thing.cpp
-    items/tile.cpp
-    items/trashholder.cpp
-    items/weapons/weapons.cpp
-    lua/callbacks/creaturecallback.cpp
-    lua/creature/actions.cpp
-    lua/creature/creatureevent.cpp
-    lua/creature/events.cpp
-    lua/creature/movement.cpp
-    lua/creature/raids.cpp
-    lua/creature/talkaction.cpp
-    lua/functions/lua_functions_loader.cpp
-    lua/functions/core/game/config_functions.cpp
-    lua/functions/core/game/game_functions.cpp
-    lua/functions/core/game/global_functions.cpp
-    lua/functions/core/game/modal_window_functions.cpp
-    lua/functions/core/libs/bit_functions.cpp
-    lua/functions/core/libs/db_functions.cpp
-    lua/functions/core/libs/result_functions.cpp
-    lua/functions/core/libs/spdlog_functions.cpp
-    lua/functions/core/network/network_message_functions.cpp
-    lua/functions/core/network/webhook_functions.cpp
-    lua/functions/creatures/combat/combat_functions.cpp
-    lua/functions/creatures/combat/condition_functions.cpp
-    lua/functions/creatures/combat/spell_functions.cpp
-    lua/functions/creatures/combat/variant_functions.cpp
-    lua/functions/creatures/creature_functions.cpp
-    lua/functions/creatures/monster/charm_functions.cpp
-    lua/functions/creatures/monster/loot_functions.cpp
-    lua/functions/creatures/monster/monster_functions.cpp
-    lua/functions/creatures/monster/monster_spell_functions.cpp
-    lua/functions/creatures/monster/monster_type_functions.cpp
-    lua/functions/creatures/npc/npc_functions.cpp
-    lua/functions/creatures/npc/npc_type_functions.cpp
-    lua/functions/creatures/npc/shop_functions.cpp
-    lua/functions/creatures/player/group_functions.cpp
-    lua/functions/creatures/player/guild_functions.cpp
-    lua/functions/creatures/player/mount_functions.cpp
-    lua/functions/creatures/player/party_functions.cpp
-    lua/functions/creatures/player/player_functions.cpp
-    lua/functions/creatures/player/vocation_functions.cpp
-    lua/functions/events/action_functions.cpp
-    lua/functions/events/creature_event_functions.cpp
-    lua/functions/events/events_scheduler_functions.cpp
-    lua/functions/events/global_event_functions.cpp
-    lua/functions/events/move_event_functions.cpp
-    lua/functions/events/talk_action_functions.cpp
-    lua/functions/items/container_functions.cpp
-    lua/functions/items/imbuement_functions.cpp
-    lua/functions/items/item_classification_functions.cpp
-    lua/functions/items/item_functions.cpp
-    lua/functions/items/item_type_functions.cpp
-    lua/functions/items/weapon_functions.cpp
-    lua/functions/map/house_functions.cpp
-    lua/functions/map/position_functions.cpp
-    lua/functions/map/teleport_functions.cpp
-    lua/functions/map/tile_functions.cpp
-    lua/functions/map/town_functions.cpp
-    lua/global/baseevents.cpp
-    lua/global/globalevent.cpp
-    lua/modules/modules.cpp
-    lua/scripts/lua_environment.cpp
-    lua/scripts/luascript.cpp
-    lua/scripts/script_environment.cpp
-    lua/scripts/scripts.cpp
-    map/house/house.cpp
-    map/house/housetile.cpp
-    map/map.cpp
-    otpch.cpp
-    otserv.cpp
-    security/rsa.cpp
-    server/network/connection/connection.cpp
-    server/network/message/networkmessage.cpp
-    server/network/message/outputmessage.cpp
-    server/network/protocol/protocol.cpp
-    server/network/protocol/protocolgame.cpp
-    server/network/protocol/protocollogin.cpp
-    server/network/protocol/protocolstatus.cpp
-    server/network/webhook/webhook.cpp
-    server/server.cpp
-    server/signals.cpp
-    utils/tools.cpp
-    utils/wildcardtree.cpp
-=======
 PRIVATE
 	config/configmanager.cpp
 	creatures/appearance/mounts/mounts.cpp
@@ -445,7 +304,6 @@
 	server/signals.cpp
 	utils/tools.cpp
 	utils/wildcardtree.cpp
->>>>>>> 3e58c8b5
 )
 
 if (MSVC)
