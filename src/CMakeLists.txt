project(canary)

# *****************************************************************************
# CMake Features
# *****************************************************************************
set(GNUCXX_MINIMUM_VERSION 9)
set(CMAKE_CXX_STANDARD_REQUIRED ON)
set(CMAKE_EXPORT_COMPILE_COMMANDS ON)
set(CMAKE_POSITION_INDEPENDENT_CODE ON)

# Global gives error when building spdlog
# Avoid changes by cmake/make on the source tree
# https://gitlab.kitware.com/cmake/cmake/issues/18403
set(CMAKE_DISABLE_SOURCE_CHANGES ON)
set(CMAKE_DISABLE_IN_SOURCE_BUILD ON)

# Make will print more details
set(CMAKE_VERBOSE_MAKEFILE OFF)

# Generate compile_commands.json
set(CMAKE_EXPORT_COMPILE_COMMANDS ON)


# *****************************************************************************
# Sanity Check
# *****************************************************************************

# === GCC Minimum Version ===
if (CMAKE_COMPILER_IS_GNUCXX)
  if (CMAKE_CXX_COMPILER_VERSION VERSION_LESS GNUCXX_MINIMUM_VERSION)
    message(FATAL_ERROR "GCC version must be at least ${GNUCXX_MINIMUM_VERSION}!")
  endif()
endif()


# *****************************************************************************
# Options
# *****************************************************************************
option(OPTIONS_ENABLE_OPENMP "Enable Open Multi-Processing support." ON)
option(DEBUG_LOG "Enable Debug Log" OFF)
option(ASAN_ENABLED "Build this target with AddressSanitizer" OFF)


# *****************************************************************************
# Project
# *****************************************************************************
if (MSVC)
  add_executable(${PROJECT_NAME} "" ../cmake/canary.rc)
else()
  add_executable(${PROJECT_NAME} "")
endif()


# *****************************************************************************
# Build flags
# *****************************************************************************
if (MSVC)
  # Need c++23 for use somes new features instead of boost library and set "/std:c++latest" flag
  target_compile_features(${PROJECT_NAME} PRIVATE cxx_std_23)
  target_compile_options(${PROJECT_NAME} PRIVATE /Zc:__cplusplus /std:c++latest)

else()
  target_compile_features(${PROJECT_NAME} PRIVATE cxx_std_20)
  if(CMAKE_BUILD_TYPE MATCHES Debug)
    target_compile_options(${PROJECT_NAME}  PRIVATE )
  else()
    if (CMAKE_COMPILER_IS_GNUCXX)
      target_compile_options(${PROJECT_NAME}  PRIVATE  -Wno-deprecated-declarations)
    endif()
  endif()
endif()


# *****************************************************************************
# DEBUG: Print cmake variables
# *****************************************************************************
#get_cmake_property(_variableNames VARIABLES)
#list (SORT _variableNames)
#foreach (_variableName ${_variableNames})
#    message(STATUS "${_variableName}=${${_variableName}}")
#endforeach()


# *****************************************************************************
# Options Code
# *****************************************************************************

# === OpenMP ===
if(OPTIONS_ENABLE_OPENMP)
  log_option_enabled("openmp")
  find_package(OpenMP)
  if(OpenMP_CXX_FOUND)
      target_link_libraries(${PROJECT_NAME} PUBLIC OpenMP::OpenMP_CXX)
  endif()
else()
  log_option_disabled("openmp")
endif()


# === IPO ===
check_ipo_supported(RESULT result OUTPUT output)
if(result)
  set_property(TARGET ${PROJECT_NAME} PROPERTY INTERPROCEDURAL_OPTIMIZATION TRUE)
else()
  message(WARNING "IPO is not supported: ${output}")
endif()


# === ASAN ===
if(ASAN_ENABLED)
  log_option_enabled("asan")
  if(MSVC)
    target_compile_options(${PROJECT_NAME} PUBLIC /fsanitize=address)
  else()
    target_compile_options(${PROJECT_NAME} PUBLIC -fsanitize=address)
    target_link_options(${PROJECT_NAME} PUBLIC -fsanitize=address)
  endif()
else()
  log_option_disabled("asan")
endif()


# === DEBUG LOG ===
# cmake -DDEBUG_LOG=ON ..
if(CMAKE_BUILD_TYPE MATCHES Debug)
  target_compile_definitions(${PROJECT_NAME} PRIVATE -DDEBUG_LOG=ON )
  log_option_enabled("DEBUG LOG")
  else()
  log_option_disabled("DEBUG LOG")
endif(CMAKE_BUILD_TYPE MATCHES Debug)

<<<<<<< HEAD
=======

# Set for suppress deprecated declarations (for GCC/GNU)
# If not is GNUCXX_MINIMUM_VERSION, return message of error
if (CMAKE_COMPILER_IS_GNUCXX)
  set(CMAKE_CXX_FLAGS "${CMAKE_CXX_FLAGS} -Wno-deprecated-declarations")
  if (CMAKE_CXX_COMPILER_VERSION VERSION_LESS GNUCXX_MINIMUM_VERSION)
    message(FATAL_ERROR "GCC version must be at least ${GNUCXX_MINIMUM_VERSION}!")
  endif()
endif()

>>>>>>> 44c8e827
# *****************************************************************************
# Packages / Libs
# *****************************************************************************
find_package(Asio REQUIRED)
find_package(spdlog REQUIRED)
find_package(LuaJIT REQUIRED)
find_package(Threads REQUIRED)
find_package(libzippp REQUIRED)
find_package(cryptopp CONFIG REQUIRED)
find_package(Protobuf REQUIRED)

if (MSVC)
<<<<<<< HEAD
=======
  find_package(Boost 1.53.0 COMPONENTS system filesystem iostreams date_time REQUIRED)
>>>>>>> 44c8e827
  set(CRYPTOPP_LIBRARIES "cryptopp-static")
  find_package(CURL REQUIRED)
  find_package(jsoncpp REQUIRED)
  find_package(MySQL REQUIRED)
  find_package(PugiXML REQUIRED)
  find_package(Threads REQUIRED)
else()
<<<<<<< HEAD
=======
  find_package(Boost REQUIRED COMPONENTS system filesystem iostreams date_time)
>>>>>>> 44c8e827
  find_package(CURL CONFIG REQUIRED)
  find_package(jsoncpp CONFIG REQUIRED)
  find_package(pugixml CONFIG REQUIRED)
  find_package(unofficial-libmariadb CONFIG REQUIRED)
endif (MSVC)

include(GNUInstallDirs)


# *****************************************************************************
# Projetct configuration
# *****************************************************************************
target_sources(${PROJECT_NAME}
  PRIVATE
    config/configmanager.cpp
    creatures/appearance/mounts/mounts.cpp
    creatures/appearance/outfit/outfit.cpp
    creatures/combat/combat.cpp
    creatures/combat/condition.cpp
    creatures/combat/spells.cpp
    creatures/creature.cpp
    creatures/interactions/chat.cpp
    creatures/monsters/monster.cpp
    creatures/monsters/monsters.cpp
    creatures/monsters/spawns/spawn_monster.cpp
    creatures/npcs/npc.cpp
    creatures/npcs/npcs.cpp
    creatures/npcs/spawns/spawn_npc.cpp
    creatures/players/account/account.cpp
    creatures/players/grouping/familiars.cpp
    creatures/players/grouping/groups.cpp
    creatures/players/grouping/guild.cpp
    creatures/players/grouping/party.cpp
    creatures/players/imbuements/imbuements.cpp
    creatures/players/management/ban.cpp
    creatures/players/management/waitlist.cpp
    creatures/players/player.cpp
    creatures/players/vocations/vocation.cpp
    database/database.cpp
    database/databasemanager.cpp
    database/databasetasks.cpp
    game/game.cpp
    game/gamestore.cpp
    game/movement/position.cpp
    game/movement/teleport.cpp
    game/scheduling/scheduler.cpp
    game/scheduling/tasks.cpp
    io/fileloader.cpp
    io/iobestiary.cpp
    io/ioguild.cpp
    io/iologindata.cpp
    io/iomap.cpp
    io/iomapserialize.cpp
    io/iomarket.cpp
    io/ioprey.cpp
    protobuf/appearances.pb.cc
    items/bed.cpp
    items/containers/container.cpp
    items/containers/depot/depotchest.cpp
    items/containers/depot/depotlocker.cpp
    items/containers/inbox/inbox.cpp
    items/containers/mailbox/mailbox.cpp
    items/containers/rewards/reward.cpp
    items/containers/rewards/rewardchest.cpp
    items/cylinder.cpp
    items/decay/decay.cpp
    items/item.cpp
    items/items.cpp
    items/functions/item_parse.cpp
    items/thing.cpp
    items/tile.cpp
    items/trashholder.cpp
    items/weapons/weapons.cpp
    lua/callbacks/creaturecallback.cpp
    lua/creature/actions.cpp
    lua/creature/creatureevent.cpp
    lua/creature/events.cpp
    lua/creature/movement.cpp
    lua/creature/raids.cpp
    lua/creature/talkaction.cpp
    lua/functions/lua_functions_loader.cpp
    lua/functions/core/game/config_functions.cpp
    lua/functions/core/game/game_functions.cpp
    lua/functions/core/game/global_functions.cpp
    lua/functions/core/game/modal_window_functions.cpp
    lua/functions/core/libs/bit_functions.cpp
    lua/functions/core/libs/db_functions.cpp
    lua/functions/core/libs/result_functions.cpp
    lua/functions/core/libs/spdlog_functions.cpp
    lua/functions/core/network/network_message_functions.cpp
    lua/functions/core/network/webhook_functions.cpp
    lua/functions/creatures/combat/combat_functions.cpp
    lua/functions/creatures/combat/condition_functions.cpp
    lua/functions/creatures/combat/spell_functions.cpp
    lua/functions/creatures/combat/variant_functions.cpp
    lua/functions/creatures/creature_functions.cpp
    lua/functions/creatures/monster/charm_functions.cpp
    lua/functions/creatures/monster/loot_functions.cpp
    lua/functions/creatures/monster/monster_functions.cpp
    lua/functions/creatures/monster/monster_spell_functions.cpp
    lua/functions/creatures/monster/monster_type_functions.cpp
    lua/functions/creatures/npc/npc_functions.cpp
    lua/functions/creatures/npc/npc_type_functions.cpp
    lua/functions/creatures/npc/shop_functions.cpp
    lua/functions/creatures/player/group_functions.cpp
    lua/functions/creatures/player/guild_functions.cpp
    lua/functions/creatures/player/mount_functions.cpp
    lua/functions/creatures/player/party_functions.cpp
    lua/functions/creatures/player/player_functions.cpp
    lua/functions/creatures/player/vocation_functions.cpp
    lua/functions/events/action_functions.cpp
    lua/functions/events/creature_event_functions.cpp
    lua/functions/events/global_event_functions.cpp
    lua/functions/events/move_event_functions.cpp
    lua/functions/events/talk_action_functions.cpp
    lua/functions/items/container_functions.cpp
    lua/functions/items/imbuement_functions.cpp
    lua/functions/items/item_classification_functions.cpp
    lua/functions/items/item_functions.cpp
    lua/functions/items/item_type_functions.cpp
    lua/functions/items/weapon_functions.cpp
    lua/functions/map/house_functions.cpp
    lua/functions/map/position_functions.cpp
    lua/functions/map/teleport_functions.cpp
    lua/functions/map/tile_functions.cpp
    lua/functions/map/town_functions.cpp
    lua/global/baseevents.cpp
    lua/global/globalevent.cpp
    lua/modules/modules.cpp
    lua/scripts/lua_environment.cpp
    lua/scripts/luascript.cpp
    lua/scripts/script_environment.cpp
    lua/scripts/scripts.cpp
    map/house/house.cpp
    map/house/housetile.cpp
    map/map.cpp
    otpch.cpp
    otserv.cpp
    security/rsa.cpp
    security/xtea.cpp
    server/network/connection/connection.cpp
    server/network/message/networkmessage.cpp
    server/network/message/outputmessage.cpp
    server/network/protocol/protocol.cpp
    server/network/protocol/protocolgame.cpp
    server/network/protocol/protocollogin.cpp
    server/network/protocol/protocolstatus.cpp
    server/network/webhook/webhook.cpp
    server/server.cpp
    server/signals.cpp
    utils/tools.cpp
    utils/wildcardtree.cpp
)

if (MSVC)
<<<<<<< HEAD
target_include_directories(${PROJECT_NAME}
PRIVATE
  ${CMAKE_SOURCE_DIR}/src
  ${MYSQL_INCLUDE_DIR}
  ${LUA_INCLUDE_DIR}
  ${PUGIXML_INCLUDE_DIR}
  ${CRYPTOPP_INCLUDE_DIR}
  ${CURL_INCLUDE_DIRS}
  ${SPDLOG_INCLUDE_DIR}
  ${Protobuf_INCLUDE_DIRS}
  asio::asio
  $<TARGET_PROPERTY:jsoncpp_lib,INTERFACE_INCLUDE_DIRECTORIES>)

target_link_libraries(${PROJECT_NAME}
PRIVATE
  ${MYSQL_CLIENT_LIBS}
  ${LUA_LIBRARIES}
  ${PUGIXML_LIBRARIES}
  ${CRYPTOPP_LIBRARIES}
  ${CMAKE_THREAD_LIBS_INIT}
  ${CURL_LIBRARIES}
  ${SPDLOG_LIBRARY}
  protobuf::libprotobuf
  fmt::fmt
  jsoncpp_lib
  libzippp::libzippp
  asio::asio
)
=======

  if(CMAKE_BUILD_TYPE STREQUAL "Debug")
    string(REPLACE "/Zi" "/Z7" CMAKE_CXX_FLAGS_DEBUG "${CMAKE_CXX_FLAGS_DEBUG}")
    string(REPLACE "/Zi" "/Z7" CMAKE_C_FLAGS_DEBUG "${CMAKE_C_FLAGS_DEBUG}")
  elseif(CMAKE_BUILD_TYPE STREQUAL "Release")
    string(REPLACE "/Zi" "/Z7" CMAKE_CXX_FLAGS_RELEASE "${CMAKE_CXX_FLAGS_RELEASE}")
    string(REPLACE "/Zi" "/Z7" CMAKE_C_FLAGS_RELEASE "${CMAKE_C_FLAGS_RELEASE}")
  elseif(CMAKE_BUILD_TYPE STREQUAL "RelWithDebInfo")
    string(REPLACE "/Zi" "/Z7" CMAKE_CXX_FLAGS_RELWITHDEBINFO "${CMAKE_CXX_FLAGS_RELWITHDEBINFO}")
    string(REPLACE "/Zi" "/Z7" CMAKE_C_FLAGS_RELWITHDEBINFO "${CMAKE_C_FLAGS_RELWITHDEBINFO}")
  endif()

  target_compile_options(${PROJECT_NAME} PUBLIC /MP /FS /Zf )

  target_include_directories(${PROJECT_NAME}
    PRIVATE
      ${Boost_LIBRARY_DIRS}
      ${CMAKE_SOURCE_DIR}/src
      ${MYSQL_INCLUDE_DIR}
      ${LUA_INCLUDE_DIR}
      ${Boost_INCLUDE_DIRS}
      ${PUGIXML_INCLUDE_DIR}
      ${CRYPTOPP_INCLUDE_DIR}
      ${CURL_INCLUDE_DIRS}
      ${Protobuf_INCLUDE_DIRS}
      ${SPDLOG_INCLUDE_DIR}
      $<TARGET_PROPERTY:jsoncpp_lib,INTERFACE_INCLUDE_DIRECTORIES>
  )

  target_link_libraries(${PROJECT_NAME}
    PRIVATE
      ${MYSQL_CLIENT_LIBS}
      ${LUA_LIBRARIES}
      ${Boost_LIBRARIES}
      ${PUGIXML_LIBRARIES}
      ${CRYPTOPP_LIBRARIES}
      ${CMAKE_THREAD_LIBS_INIT}
      ${CURL_LIBRARIES}
      ${Protobuf_LIBRARIES}
      ${SPDLOG_LIBRARY}
      fmt::fmt
      jsoncpp_lib
      libzippp::libzippp
  )
>>>>>>> 44c8e827

else()

  target_include_directories(${PROJECT_NAME}
    PRIVATE
      ${CMAKE_SOURCE_DIR}/src
      ${LUA_INCLUDE_DIR}
      ${Protobuf_INCLUDE_DIRS}
  )

  target_link_libraries(${PROJECT_NAME}
    PRIVATE
      cryptopp-static
      CURL::libcurl
      jsoncpp_static
      unofficial::libmariadb unofficial::mariadbclient
      pugixml::pugixml
      spdlog::spdlog
      Threads::Threads
      ${LUA_LIBRARIES}
      protobuf::libprotobuf
      libzippp::libzippp
  )

endif (MSVC)

set_target_properties(${PROJECT_NAME}
    PROPERTIES
      RUNTIME_OUTPUT_DIRECTORY "${CMAKE_BINARY_DIR}/bin"
)<|MERGE_RESOLUTION|>--- conflicted
+++ resolved
@@ -129,19 +129,6 @@
   log_option_disabled("DEBUG LOG")
 endif(CMAKE_BUILD_TYPE MATCHES Debug)
 
-<<<<<<< HEAD
-=======
-
-# Set for suppress deprecated declarations (for GCC/GNU)
-# If not is GNUCXX_MINIMUM_VERSION, return message of error
-if (CMAKE_COMPILER_IS_GNUCXX)
-  set(CMAKE_CXX_FLAGS "${CMAKE_CXX_FLAGS} -Wno-deprecated-declarations")
-  if (CMAKE_CXX_COMPILER_VERSION VERSION_LESS GNUCXX_MINIMUM_VERSION)
-    message(FATAL_ERROR "GCC version must be at least ${GNUCXX_MINIMUM_VERSION}!")
-  endif()
-endif()
-
->>>>>>> 44c8e827
 # *****************************************************************************
 # Packages / Libs
 # *****************************************************************************
@@ -154,10 +141,6 @@
 find_package(Protobuf REQUIRED)
 
 if (MSVC)
-<<<<<<< HEAD
-=======
-  find_package(Boost 1.53.0 COMPONENTS system filesystem iostreams date_time REQUIRED)
->>>>>>> 44c8e827
   set(CRYPTOPP_LIBRARIES "cryptopp-static")
   find_package(CURL REQUIRED)
   find_package(jsoncpp REQUIRED)
@@ -165,10 +148,6 @@
   find_package(PugiXML REQUIRED)
   find_package(Threads REQUIRED)
 else()
-<<<<<<< HEAD
-=======
-  find_package(Boost REQUIRED COMPONENTS system filesystem iostreams date_time)
->>>>>>> 44c8e827
   find_package(CURL CONFIG REQUIRED)
   find_package(jsoncpp CONFIG REQUIRED)
   find_package(pugixml CONFIG REQUIRED)
@@ -324,37 +303,6 @@
 )
 
 if (MSVC)
-<<<<<<< HEAD
-target_include_directories(${PROJECT_NAME}
-PRIVATE
-  ${CMAKE_SOURCE_DIR}/src
-  ${MYSQL_INCLUDE_DIR}
-  ${LUA_INCLUDE_DIR}
-  ${PUGIXML_INCLUDE_DIR}
-  ${CRYPTOPP_INCLUDE_DIR}
-  ${CURL_INCLUDE_DIRS}
-  ${SPDLOG_INCLUDE_DIR}
-  ${Protobuf_INCLUDE_DIRS}
-  asio::asio
-  $<TARGET_PROPERTY:jsoncpp_lib,INTERFACE_INCLUDE_DIRECTORIES>)
-
-target_link_libraries(${PROJECT_NAME}
-PRIVATE
-  ${MYSQL_CLIENT_LIBS}
-  ${LUA_LIBRARIES}
-  ${PUGIXML_LIBRARIES}
-  ${CRYPTOPP_LIBRARIES}
-  ${CMAKE_THREAD_LIBS_INIT}
-  ${CURL_LIBRARIES}
-  ${SPDLOG_LIBRARY}
-  protobuf::libprotobuf
-  fmt::fmt
-  jsoncpp_lib
-  libzippp::libzippp
-  asio::asio
-)
-=======
-
   if(CMAKE_BUILD_TYPE STREQUAL "Debug")
     string(REPLACE "/Zi" "/Z7" CMAKE_CXX_FLAGS_DEBUG "${CMAKE_CXX_FLAGS_DEBUG}")
     string(REPLACE "/Zi" "/Z7" CMAKE_C_FLAGS_DEBUG "${CMAKE_C_FLAGS_DEBUG}")
@@ -369,47 +317,43 @@
   target_compile_options(${PROJECT_NAME} PUBLIC /MP /FS /Zf )
 
   target_include_directories(${PROJECT_NAME}
-    PRIVATE
-      ${Boost_LIBRARY_DIRS}
-      ${CMAKE_SOURCE_DIR}/src
-      ${MYSQL_INCLUDE_DIR}
-      ${LUA_INCLUDE_DIR}
-      ${Boost_INCLUDE_DIRS}
-      ${PUGIXML_INCLUDE_DIR}
-      ${CRYPTOPP_INCLUDE_DIR}
-      ${CURL_INCLUDE_DIRS}
-      ${Protobuf_INCLUDE_DIRS}
-      ${SPDLOG_INCLUDE_DIR}
-      $<TARGET_PROPERTY:jsoncpp_lib,INTERFACE_INCLUDE_DIRECTORIES>
+  PRIVATE
+    ${CMAKE_SOURCE_DIR}/src
+    ${MYSQL_INCLUDE_DIR}
+    ${LUA_INCLUDE_DIR}
+    ${PUGIXML_INCLUDE_DIR}
+    ${CRYPTOPP_INCLUDE_DIR}
+    ${CURL_INCLUDE_DIRS}
+    ${SPDLOG_INCLUDE_DIR}
+    ${Protobuf_INCLUDE_DIRS}
+    asio::asio
+    $<TARGET_PROPERTY:jsoncpp_lib,INTERFACE_INCLUDE_DIRECTORIES>)
+
+  target_link_libraries(${PROJECT_NAME}
+  PRIVATE
+    ${MYSQL_CLIENT_LIBS}
+    ${LUA_LIBRARIES}
+    ${PUGIXML_LIBRARIES}
+    ${CRYPTOPP_LIBRARIES}
+    ${CMAKE_THREAD_LIBS_INIT}
+    ${CURL_LIBRARIES}
+    ${SPDLOG_LIBRARY}
+    protobuf::libprotobuf
+    fmt::fmt
+    jsoncpp_lib
+    libzippp::libzippp
+    asio::asio
   )
 
-  target_link_libraries(${PROJECT_NAME}
-    PRIVATE
-      ${MYSQL_CLIENT_LIBS}
-      ${LUA_LIBRARIES}
-      ${Boost_LIBRARIES}
-      ${PUGIXML_LIBRARIES}
-      ${CRYPTOPP_LIBRARIES}
-      ${CMAKE_THREAD_LIBS_INIT}
-      ${CURL_LIBRARIES}
-      ${Protobuf_LIBRARIES}
-      ${SPDLOG_LIBRARY}
-      fmt::fmt
-      jsoncpp_lib
-      libzippp::libzippp
-  )
->>>>>>> 44c8e827
-
-else()
-
-  target_include_directories(${PROJECT_NAME}
+  else()
+    target_include_directories(${PROJECT_NAME}
     PRIVATE
       ${CMAKE_SOURCE_DIR}/src
       ${LUA_INCLUDE_DIR}
       ${Protobuf_INCLUDE_DIRS}
   )
 
-  target_link_libraries(${PROJECT_NAME}
+    target_link_libraries(${PROJECT_NAME}
     PRIVATE
       cryptopp-static
       CURL::libcurl
@@ -421,9 +365,8 @@
       ${LUA_LIBRARIES}
       protobuf::libprotobuf
       libzippp::libzippp
-  )
-
-endif (MSVC)
+    )
+endif(MSVC)
 
 set_target_properties(${PROJECT_NAME}
     PROPERTIES
