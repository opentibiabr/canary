project(canary)

# *****************************************************************************
# CMake Features
# *****************************************************************************
set(GNUCXX_MINIMUM_VERSION 9)
set(CMAKE_CXX_STANDARD_REQUIRED ON)
set(CMAKE_EXPORT_COMPILE_COMMANDS ON)
set(CMAKE_POSITION_INDEPENDENT_CODE ON)

# Global gives error when building spdlog
# Avoid changes by cmake/make on the source tree
# https://gitlab.kitware.com/cmake/cmake/issues/18403
set(CMAKE_DISABLE_SOURCE_CHANGES ON)
set(CMAKE_DISABLE_IN_SOURCE_BUILD ON)

# Make will print more details
set(CMAKE_VERBOSE_MAKEFILE OFF)

# Generate compile_commands.json
set(CMAKE_EXPORT_COMPILE_COMMANDS ON)


# *****************************************************************************
# Sanity Check
# *****************************************************************************

# === GCC Minimum Version ===
if (CMAKE_COMPILER_IS_GNUCXX)
  if (CMAKE_CXX_COMPILER_VERSION VERSION_LESS GNUCXX_MINIMUM_VERSION)
    message(FATAL_ERROR "GCC version must be at least ${GNUCXX_MINIMUM_VERSION}!")
  endif()
endif()


# *****************************************************************************
# Options
# *****************************************************************************
option(OPTIONS_ENABLE_OPENMP "Enable Open Multi-Processing support." ON)
option(DEBUG_LOG "Enable Debug Log" OFF)
option(ASAN_ENABLED "Build this target with AddressSanitizer" OFF)


# *****************************************************************************
# Project
# *****************************************************************************
if (MSVC)
  add_executable(${PROJECT_NAME} "" ../cmake/canary.rc)
else()
  add_executable(${PROJECT_NAME} "")
endif()


# *****************************************************************************
# Build flags
# *****************************************************************************
if (MSVC)
  # Need c++23 for use somes new features instead of boost library and set "/std:c++latest" flag
  target_compile_features(${PROJECT_NAME} PRIVATE cxx_std_23)
  target_compile_options(${PROJECT_NAME} PRIVATE /Zc:__cplusplus /std:c++latest)

else()
  target_compile_features(${PROJECT_NAME} PRIVATE cxx_std_20)
  if(CMAKE_BUILD_TYPE MATCHES Debug)
    target_compile_options(${PROJECT_NAME}  PRIVATE )
  else()
    if (CMAKE_COMPILER_IS_GNUCXX)
      target_compile_options(${PROJECT_NAME}  PRIVATE  -Wno-deprecated-declarations)
    endif()
  endif()
endif()


# *****************************************************************************
# DEBUG: Print cmake variables
# *****************************************************************************
#get_cmake_property(_variableNames VARIABLES)
#list (SORT _variableNames)
#foreach (_variableName ${_variableNames})
#    message(STATUS "${_variableName}=${${_variableName}}")
#endforeach()


# *****************************************************************************
# Options Code
# *****************************************************************************

# === OpenMP ===
if(OPTIONS_ENABLE_OPENMP)
  log_option_enabled("openmp")
  find_package(OpenMP)
  if(OpenMP_CXX_FOUND)
      target_link_libraries(${PROJECT_NAME} PUBLIC OpenMP::OpenMP_CXX)
  endif()
else()
  log_option_disabled("openmp")
endif()


# === IPO ===
check_ipo_supported(RESULT result OUTPUT output)
if(result)
  set_property(TARGET ${PROJECT_NAME} PROPERTY INTERPROCEDURAL_OPTIMIZATION TRUE)
else()
  message(WARNING "IPO is not supported: ${output}")
endif()


# === ASAN ===
if(ASAN_ENABLED)
  log_option_enabled("asan")
  if(MSVC)
    target_compile_options(${PROJECT_NAME}  PUBLIC /fsanitize=address)
  else()
    target_compile_options(${PROJECT_NAME}  PUBLIC -fsanitize=address)
    target_link_options(${PROJECT_NAME}  PUBLIC -fsanitize=address)
  endif()
else()
  log_option_disabled("asan")
endif()


# === DEBUG LOG ===
# cmake -DDEBUG_LOG=ON ..
if(CMAKE_BUILD_TYPE MATCHES Debug)
  target_compile_definitions(${PROJECT_NAME} PRIVATE -DDEBUG_LOG=ON )
  log_option_enabled("DEBUG LOG")
  else()
  log_option_disabled("DEBUG LOG")
endif(CMAKE_BUILD_TYPE MATCHES Debug)

# *****************************************************************************
# Packages / Libs
# *****************************************************************************
find_package(Asio REQUIRED)
find_package(spdlog REQUIRED)
find_package(LuaJIT REQUIRED)
find_package(Threads REQUIRED)
find_package(libzippp REQUIRED)
find_package(cryptopp CONFIG REQUIRED)
find_package(Protobuf REQUIRED)
if (MSVC)
  set(CRYPTOPP_LIBRARIES "cryptopp-static")
  find_package(CURL REQUIRED)
  find_package(jsoncpp REQUIRED)
  find_package(MySQL REQUIRED)
  find_package(PugiXML REQUIRED)
  find_package(Threads REQUIRED)
else()
  find_package(CURL CONFIG REQUIRED)
  find_package(jsoncpp CONFIG REQUIRED)
  find_package(pugixml CONFIG REQUIRED)
  find_package(unofficial-libmariadb CONFIG REQUIRED)
endif (MSVC)

include(GNUInstallDirs)


# *****************************************************************************
# Projetct configuration
# *****************************************************************************
target_sources(${PROJECT_NAME}
  PRIVATE
    config/configmanager.cpp
    creatures/appearance/mounts/mounts.cpp
    creatures/appearance/outfit/outfit.cpp
    creatures/combat/combat.cpp
    creatures/combat/condition.cpp
    creatures/combat/spells.cpp
    creatures/creature.cpp
    creatures/interactions/chat.cpp
    creatures/monsters/monster.cpp
    creatures/monsters/monsters.cpp
    creatures/monsters/spawns/spawn_monster.cpp
    creatures/npcs/npc.cpp
    creatures/npcs/npcs.cpp
    creatures/npcs/spawns/spawn_npc.cpp
    creatures/players/account/account.cpp
    creatures/players/grouping/familiars.cpp
    creatures/players/grouping/groups.cpp
    creatures/players/grouping/guild.cpp
    creatures/players/grouping/party.cpp
    creatures/players/imbuements/imbuements.cpp
    creatures/players/management/ban.cpp
    creatures/players/management/waitlist.cpp
    creatures/players/player.cpp
    creatures/players/vocations/vocation.cpp
    database/database.cpp
    database/databasemanager.cpp
    database/databasetasks.cpp
    game/game.cpp
    game/gamestore.cpp
    game/movement/position.cpp
    game/movement/teleport.cpp
    game/scheduling/scheduler.cpp
    game/scheduling/tasks.cpp
    io/fileloader.cpp
    io/iobestiary.cpp
    io/ioguild.cpp
    io/iologindata.cpp
    io/iomap.cpp
    io/iomapserialize.cpp
    io/iomarket.cpp
    io/ioprey.cpp
    protobuf/appearances.pb.cc
    items/bed.cpp
    items/containers/container.cpp
    items/containers/depot/depotchest.cpp
    items/containers/depot/depotlocker.cpp
    items/containers/inbox/inbox.cpp
    items/containers/mailbox/mailbox.cpp
    items/containers/rewards/reward.cpp
    items/containers/rewards/rewardchest.cpp
    items/cylinder.cpp
    items/decay/decay.cpp
    items/item.cpp
    items/items.cpp
    items/functions/item_parse.cpp
    items/thing.cpp
    items/tile.cpp
    items/trashholder.cpp
    items/weapons/weapons.cpp
    lua/callbacks/creaturecallback.cpp
    lua/creature/actions.cpp
    lua/creature/creatureevent.cpp
    lua/creature/events.cpp
    lua/creature/movement.cpp
    lua/creature/raids.cpp
    lua/creature/talkaction.cpp
    lua/functions/lua_functions_loader.cpp
    lua/functions/core/game/config_functions.cpp
    lua/functions/core/game/game_functions.cpp
    lua/functions/core/game/global_functions.cpp
    lua/functions/core/game/modal_window_functions.cpp
    lua/functions/core/libs/bit_functions.cpp
    lua/functions/core/libs/db_functions.cpp
    lua/functions/core/libs/result_functions.cpp
    lua/functions/core/libs/spdlog_functions.cpp
    lua/functions/core/network/network_message_functions.cpp
    lua/functions/core/network/webhook_functions.cpp
    lua/functions/creatures/combat/combat_functions.cpp
    lua/functions/creatures/combat/condition_functions.cpp
    lua/functions/creatures/combat/spell_functions.cpp
    lua/functions/creatures/combat/variant_functions.cpp
    lua/functions/creatures/creature_functions.cpp
    lua/functions/creatures/monster/charm_functions.cpp
    lua/functions/creatures/monster/loot_functions.cpp
    lua/functions/creatures/monster/monster_functions.cpp
    lua/functions/creatures/monster/monster_spell_functions.cpp
    lua/functions/creatures/monster/monster_type_functions.cpp
    lua/functions/creatures/npc/npc_functions.cpp
    lua/functions/creatures/npc/npc_type_functions.cpp
    lua/functions/creatures/npc/shop_functions.cpp
    lua/functions/creatures/player/group_functions.cpp
    lua/functions/creatures/player/guild_functions.cpp
    lua/functions/creatures/player/mount_functions.cpp
    lua/functions/creatures/player/party_functions.cpp
    lua/functions/creatures/player/player_functions.cpp
    lua/functions/creatures/player/vocation_functions.cpp
    lua/functions/events/action_functions.cpp
    lua/functions/events/creature_event_functions.cpp
    lua/functions/events/global_event_functions.cpp
    lua/functions/events/move_event_functions.cpp
    lua/functions/events/talk_action_functions.cpp
    lua/functions/items/container_functions.cpp
    lua/functions/items/imbuement_functions.cpp
    lua/functions/items/item_classification_functions.cpp
    lua/functions/items/item_functions.cpp
    lua/functions/items/item_type_functions.cpp
    lua/functions/items/weapon_functions.cpp
    lua/functions/map/house_functions.cpp
    lua/functions/map/position_functions.cpp
    lua/functions/map/teleport_functions.cpp
    lua/functions/map/tile_functions.cpp
    lua/functions/map/town_functions.cpp
    lua/global/baseevents.cpp
    lua/global/globalevent.cpp
    lua/modules/modules.cpp
    lua/scripts/lua_environment.cpp
    lua/scripts/luascript.cpp
    lua/scripts/script_environment.cpp
    lua/scripts/scripts.cpp
    map/house/house.cpp
    map/house/housetile.cpp
    map/map.cpp
    otpch.cpp
    otserv.cpp
    security/rsa.cpp
    security/xtea.cpp
    server/network/connection/connection.cpp
    server/network/message/networkmessage.cpp
    server/network/message/outputmessage.cpp
    server/network/protocol/protocol.cpp
    server/network/protocol/protocolgame.cpp
    server/network/protocol/protocollogin.cpp
    server/network/protocol/protocolstatus.cpp
    server/network/webhook/webhook.cpp
    server/server.cpp
    server/signals.cpp
    utils/tools.cpp
    utils/wildcardtree.cpp
)

if (MSVC)
target_include_directories(${PROJECT_NAME}
<<<<<<< HEAD
PRIVATE
  ${CMAKE_SOURCE_DIR}/src
  ${MYSQL_INCLUDE_DIR}
  ${LUA_INCLUDE_DIR}
  ${PUGIXML_INCLUDE_DIR}
  ${CRYPTOPP_INCLUDE_DIR}
  ${CURL_INCLUDE_DIRS}
  ${SPDLOG_INCLUDE_DIR}
  asio::asio
  $<TARGET_PROPERTY:jsoncpp_lib,INTERFACE_INCLUDE_DIRECTORIES>)

target_link_libraries(${PROJECT_NAME}
PRIVATE
  ${MYSQL_CLIENT_LIBS}
  ${LUA_LIBRARIES}
  ${PUGIXML_LIBRARIES}
  ${CRYPTOPP_LIBRARIES}
  ${CMAKE_THREAD_LIBS_INIT}
  ${CURL_LIBRARIES}
  ${SPDLOG_LIBRARY}
  fmt::fmt
  jsoncpp_lib
  libzippp::libzippp
  asio::asio
=======
  PRIVATE
    ${CMAKE_SOURCE_DIR}/src
    ${MYSQL_INCLUDE_DIR}
    ${LUA_INCLUDE_DIR}
    ${Boost_INCLUDE_DIRS}
    ${PUGIXML_INCLUDE_DIR}
    ${CRYPTOPP_INCLUDE_DIR}
    ${CURL_INCLUDE_DIRS}
    ${Protobuf_INCLUDE_DIRS}
    ${SPDLOG_INCLUDE_DIR}
    $<TARGET_PROPERTY:jsoncpp_lib,INTERFACE_INCLUDE_DIRECTORIES>)

target_link_libraries(${PROJECT_NAME}
  PRIVATE
    ${MYSQL_CLIENT_LIBS}
    ${LUA_LIBRARIES}
    ${Boost_LIBRARY_DIRS}
    ${Boost_LIBRARIES}
    ${PUGIXML_LIBRARIES}
    ${CRYPTOPP_LIBRARIES}
    ${CMAKE_THREAD_LIBS_INIT}
    ${CURL_LIBRARIES}
    ${Protobuf_LIBRARIES}
    ${SPDLOG_LIBRARY}
    fmt::fmt
    jsoncpp_lib
    libzippp::libzippp
>>>>>>> e06dd7ff
)

else()

  target_include_directories(${PROJECT_NAME}
    PRIVATE
      ${CMAKE_SOURCE_DIR}/src
      ${LUA_INCLUDE_DIR}
      ${Protobuf_INCLUDE_DIRS}
  )

  target_link_libraries(${PROJECT_NAME}
    PRIVATE
      cryptopp-static
      CURL::libcurl
      jsoncpp_static
      unofficial::libmariadb unofficial::mariadbclient
      pugixml::pugixml
      spdlog::spdlog
      Threads::Threads
      ${LUA_LIBRARIES}
      ${Protobuf_LIBRARIES}
      libzippp::libzippp
  )

endif (MSVC)

set_target_properties(${PROJECT_NAME}
    PROPERTIES
      RUNTIME_OUTPUT_DIRECTORY "${CMAKE_BINARY_DIR}/bin"
)<|MERGE_RESOLUTION|>--- conflicted
+++ resolved
@@ -303,7 +303,6 @@
 
 if (MSVC)
 target_include_directories(${PROJECT_NAME}
-<<<<<<< HEAD
 PRIVATE
   ${CMAKE_SOURCE_DIR}/src
   ${MYSQL_INCLUDE_DIR}
@@ -312,6 +311,7 @@
   ${CRYPTOPP_INCLUDE_DIR}
   ${CURL_INCLUDE_DIRS}
   ${SPDLOG_INCLUDE_DIR}
+  ${Protobuf_INCLUDE_DIRS}
   asio::asio
   $<TARGET_PROPERTY:jsoncpp_lib,INTERFACE_INCLUDE_DIRECTORIES>)
 
@@ -324,39 +324,11 @@
   ${CMAKE_THREAD_LIBS_INIT}
   ${CURL_LIBRARIES}
   ${SPDLOG_LIBRARY}
+  protobuf::libprotobuf
   fmt::fmt
   jsoncpp_lib
   libzippp::libzippp
   asio::asio
-=======
-  PRIVATE
-    ${CMAKE_SOURCE_DIR}/src
-    ${MYSQL_INCLUDE_DIR}
-    ${LUA_INCLUDE_DIR}
-    ${Boost_INCLUDE_DIRS}
-    ${PUGIXML_INCLUDE_DIR}
-    ${CRYPTOPP_INCLUDE_DIR}
-    ${CURL_INCLUDE_DIRS}
-    ${Protobuf_INCLUDE_DIRS}
-    ${SPDLOG_INCLUDE_DIR}
-    $<TARGET_PROPERTY:jsoncpp_lib,INTERFACE_INCLUDE_DIRECTORIES>)
-
-target_link_libraries(${PROJECT_NAME}
-  PRIVATE
-    ${MYSQL_CLIENT_LIBS}
-    ${LUA_LIBRARIES}
-    ${Boost_LIBRARY_DIRS}
-    ${Boost_LIBRARIES}
-    ${PUGIXML_LIBRARIES}
-    ${CRYPTOPP_LIBRARIES}
-    ${CMAKE_THREAD_LIBS_INIT}
-    ${CURL_LIBRARIES}
-    ${Protobuf_LIBRARIES}
-    ${SPDLOG_LIBRARY}
-    fmt::fmt
-    jsoncpp_lib
-    libzippp::libzippp
->>>>>>> e06dd7ff
 )
 
 else()
@@ -378,7 +350,7 @@
       spdlog::spdlog
       Threads::Threads
       ${LUA_LIBRARIES}
-      ${Protobuf_LIBRARIES}
+      protobuf::libprotobuf
       libzippp::libzippp
   )
 
