--- conflicted
+++ resolved
@@ -307,11 +307,8 @@
 	map/house/housetile.cpp
 	map/utils/qtreenode.cpp
 	map/map.cpp
-<<<<<<< HEAD
 	map/mapcache.cpp
-=======
 	canary_server.cpp
->>>>>>> f6d9dbf3
 	otserv.cpp
 	security/argon.cpp
 	security/rsa.cpp
