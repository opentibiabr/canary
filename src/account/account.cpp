--- conflicted
+++ resolved
@@ -293,8 +293,7 @@
 }
 
 [[nodiscard]] time_t Account::getPremiumLastDay() const {
-<<<<<<< HEAD
-	return m_account.premiumLastDay;
+	return m_account->premiumLastDay;
 }
 
 uint32_t Account::getHouseBidId() const {
@@ -302,7 +301,4 @@
 }
 void Account::setHouseBidId(uint32_t houseId) {
 	m_account.houseBidId = houseId;
-=======
-	return m_account->premiumLastDay;
->>>>>>> cdd68ad8
 }