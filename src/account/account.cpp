/**
 * Canary - A free and open-source MMORPG server emulator
 * Copyright (©) 2019-2024 OpenTibiaBR <opentibiabr@outlook.com>
 * Repository: https://github.com/opentibiabr/canary
 * License: https://github.com/opentibiabr/canary/blob/main/LICENSE
 * Contributors: https://github.com/opentibiabr/canary/graphs/contributors
 * Website: https://docs.opentibiabr.com/
 */

#include "account/account.hpp"

#include "account/account_repository_db.hpp"
#include "account/account_info.hpp"
#include "security/argon.hpp"
#include "utils/tools.hpp"
#include "enums/account_coins.hpp"
#include "enums/account_errors.hpp"
#include "enums/account_type.hpp"

Account::Account(const uint32_t &id) {
	m_descriptor.clear();
	m_account = std::make_unique<AccountInfo>();
	m_account->id = id;
	m_account->premiumRemainingDays = 0;
	m_account->premiumLastDay = 0;
	m_account->accountType = ACCOUNT_TYPE_NORMAL;
}

Account::Account(std::string descriptor) :
	m_descriptor(std::move(descriptor)) {
	m_account = std::make_unique<AccountInfo>();
	m_account->id = 0;
	m_account->premiumRemainingDays = 0;
	m_account->premiumLastDay = 0;
	m_account->accountType = ACCOUNT_TYPE_NORMAL;
}

AccountErrors_t Account::load() {
	using enum AccountErrors_t;
	if (m_account->id != 0 && g_accountRepository().loadByID(m_account->id, m_account)) {
		m_accLoaded = true;
		return Ok;
	}

	if (!m_descriptor.empty() && g_accountRepository().loadByEmailOrName(getProtocolCompat(), m_descriptor, m_account)) {
		m_accLoaded = true;
		return Ok;
	}

	if (!m_descriptor.empty() && g_accountRepository().loadBySession(m_descriptor, m_account)) {
		m_accLoaded = true;
		return Ok;
	}

	updatePremiumTime();
	return LoadingAccount;
}

AccountErrors_t Account::reload() {
	if (!m_accLoaded) {
		return AccountErrors_t::NotInitialized;
	}

	return load();
}

<<<<<<< HEAD
uint8_t Account::save() const {
	using enum AccountErrors_t;

	if (!m_accLoaded) {
		return enumToValue(NotInitialized);
	}
	if (!g_accountRepository().save(m_account)) {
		return enumToValue(Storage);
	}
	return enumToValue(Ok);
=======
AccountErrors_t Account::save() const {
	using enum AccountErrors_t;
	if (!m_accLoaded) {
		return NotInitialized;
	}
	if (!g_accountRepository().save(m_account)) {
		return Storage;
	}
	return Ok;
>>>>>>> b54a712f
}

std::tuple<uint32_t, AccountErrors_t> Account::getCoins(CoinType type) const {
	using enum AccountErrors_t;
	if (!m_accLoaded) {
		return { 0, NotInitialized };
	}

	uint32_t coins = 0;
	if (!g_accountRepository().getCoins(m_account->id, type, coins)) {
		return { 0, Storage };
	}

	return { coins, Ok };
}

AccountErrors_t Account::addCoins(CoinType type, const uint32_t &amount, const std::string &detail) {
	using enum AccountErrors_t;
	if (!m_accLoaded) {
		return NotInitialized;
	}

	if (amount == 0) {
		return Ok;
	}

	auto [coins, result] = getCoins(type);

	if (Ok != result) {
		return result;
	}

	if (!g_accountRepository().setCoins(m_account->id, type, coins + amount)) {
		return Storage;
	}

	registerCoinTransaction(CoinTransactionType::Add, type, amount, detail);

	return Ok;
}

AccountErrors_t Account::removeCoins(CoinType type, const uint32_t &amount, const std::string &detail) {
	using enum AccountErrors_t;
	if (!m_accLoaded) {
		return NotInitialized;
	}

	if (amount == 0) {
<<<<<<< HEAD
		return AccountErrors_t::Ok;
=======
		return Ok;
>>>>>>> b54a712f
	}

	auto [coins, result] = getCoins(type);

	if (Ok != result) {
		return result;
	}

	if (coins < amount) {
		g_logger().info("Account doesn't have enough coins! current[{}], remove:[{}]", coins, amount);
		return RemoveCoins;
	}

	if (!g_accountRepository().setCoins(m_account->id, type, coins - amount)) {
		return Storage;
	}

	registerCoinTransaction(CoinTransactionType::Remove, type, amount, detail);

	return Ok;
}

void Account::registerCoinTransaction(CoinTransactionType transactionType, CoinType type, const uint32_t &amount, const std::string &detail) {
	if (!m_accLoaded) {
		return;
	}

	if (detail.empty()) {
		return;
	}

	if (!g_accountRepository().registerCoinsTransaction(m_account->id, transactionType, amount, type, detail)) {
		g_logger().error(
			"Failed to register transaction: 'account:[{}], transaction "
			"type:[{}], coins:[{}], coin type:[{}], description:[{}]",
			m_account->id, transactionType, amount, type, detail
		);
	}
}

[[nodiscard]] uint32_t Account::getID() const {
	return m_account->id;
};

std::string Account::getDescriptor() const {
	return m_descriptor;
}

std::string Account::getPassword() {
	if (!m_accLoaded) {
		return "";
	}

	std::string password;
	if (!g_accountRepository().getPassword(m_account->id, password)) {
		password.clear();
		g_logger().error("Failed to get password for account[{}]!", m_account->id);
	}

	return password;
}

void Account::addPremiumDays(const int32_t &days) {
	auto timeLeft = std::max(0, static_cast<int>((m_account->premiumLastDay - getTimeNow()) % 86400));
	setPremiumDays(m_account->premiumRemainingDays + days);
	m_account->premiumDaysPurchased += days;

	if (timeLeft > 0) {
		m_account->premiumLastDay += timeLeft;
	}
}

void Account::setPremiumDays(const int32_t &days) {
	m_account->premiumRemainingDays = days;
	m_account->premiumLastDay = getTimeNow() + (days * 86400);

	if (days <= 0) {
		m_account->premiumLastDay = 0;
		m_account->premiumRemainingDays = 0;
	}
}

[[nodiscard]] uint32_t Account::getPremiumRemainingDays() const {
	return m_account->premiumLastDay > getTimeNow() ? static_cast<uint32_t>((m_account->premiumLastDay - getTimeNow()) / 86400) : 0;
}

[[nodiscard]] uint32_t Account::getPremiumDaysPurchased() const {
	return m_account->premiumDaysPurchased;
}

AccountErrors_t Account::setAccountType(AccountType accountType) {
	m_account->accountType = accountType;
	return AccountErrors_t::Ok;
}

[[nodiscard]] AccountType Account::getAccountType() const {
	return m_account->accountType;
}

void Account::updatePremiumTime() {
	time_t lastDay = m_account->premiumLastDay;
	uint32_t remainingDays = m_account->premiumRemainingDays;

	const time_t currentTime = getTimeNow();

	const auto daysLeft = static_cast<int32_t>((lastDay - currentTime) / 86400);
	const auto timeLeft = static_cast<int32_t>((lastDay - currentTime) % 86400);

	m_account->premiumRemainingDays = daysLeft > 0 ? daysLeft : 0;

	if (daysLeft == 0 && timeLeft == 0) {
		setPremiumDays(0);
	}

	if (lastDay < currentTime || lastDay == 0) {
		setPremiumDays(0);
	}

	if (remainingDays == m_account->premiumRemainingDays) {
		return;
	}

	if (AccountErrors_t::Ok != save()) {
		g_logger().error("Failed to update account premium time: [{}]", getDescriptor());
	}
}

std::tuple<phmap::flat_hash_map<std::string, uint64_t>, AccountErrors_t>
Account::getAccountPlayers() const {
	using enum AccountErrors_t;
	auto valueToReturn = m_accLoaded ? Ok : NotInitialized;
	return { m_account->players, valueToReturn };
}

void Account::setProtocolCompat(bool toggle) {
	m_account->oldProtocol = toggle;
}
bool Account::getProtocolCompat() const {
	return m_account->oldProtocol;
}

bool Account::authenticate() {
	// authenticate called without secret, so we use session authentication
	return authenticateSession();
}

bool Account::authenticate(const std::string &secret) {
	return authenticatePassword(secret);
}

bool Account::authenticateSession() {
	if (m_account->sessionExpires < getTimeNow()) {
		g_logger().error("Session expired for account[{}] expired at [{}] current time [{}]!", m_account->id, m_account->sessionExpires, getTimeNow());
		return false;
	}
	return true;
}

bool Account::authenticatePassword(const std::string &password) {
	if (Argon2().argon(password, getPassword())) {
		return true;
	}

	if (transformToSHA1(password) == getPassword()) {
		return true;
	}

	g_logger().error("Password '{}' doesn't match any account", getPassword());
	return false;
}

uint32_t Account::getAccountAgeInDays() const {
	return static_cast<uint32_t>(std::ceil((getTimeNow() - m_account->creationTime) / 86400));
}

[[nodiscard]] time_t Account::getPremiumLastDay() const {
	return m_account->premiumLastDay;
}<|MERGE_RESOLUTION|>--- conflicted
+++ resolved
@@ -64,18 +64,6 @@
 	return load();
 }
 
-<<<<<<< HEAD
-uint8_t Account::save() const {
-	using enum AccountErrors_t;
-
-	if (!m_accLoaded) {
-		return enumToValue(NotInitialized);
-	}
-	if (!g_accountRepository().save(m_account)) {
-		return enumToValue(Storage);
-	}
-	return enumToValue(Ok);
-=======
 AccountErrors_t Account::save() const {
 	using enum AccountErrors_t;
 	if (!m_accLoaded) {
@@ -85,7 +73,6 @@
 		return Storage;
 	}
 	return Ok;
->>>>>>> b54a712f
 }
 
 std::tuple<uint32_t, AccountErrors_t> Account::getCoins(CoinType type) const {
@@ -134,11 +121,7 @@
 	}
 
 	if (amount == 0) {
-<<<<<<< HEAD
-		return AccountErrors_t::Ok;
-=======
-		return Ok;
->>>>>>> b54a712f
+		return Ok;
 	}
 
 	auto [coins, result] = getCoins(type);
