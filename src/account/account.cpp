--- conflicted
+++ resolved
@@ -81,13 +81,8 @@
 	}
 
 	uint32_t coins = 0;
-<<<<<<< HEAD
-	if (!g_accountRepository().getCoins(m_account.id, type, coins)) {
-		return { 0, Storage };
-=======
 	if (!g_accountRepository().getCoins(m_account->id, type, coins)) {
 		return { 0, enumToValue(AccountErrors_t::Storage) };
->>>>>>> 135866a6
 	}
 
 	return { coins, Ok };
@@ -109,13 +104,8 @@
 		return result;
 	}
 
-<<<<<<< HEAD
-	if (!g_accountRepository().setCoins(m_account.id, type, coins + amount)) {
-		return Storage;
-=======
 	if (!g_accountRepository().setCoins(m_account->id, type, coins + amount)) {
 		return enumToValue(AccountErrors_t::Storage);
->>>>>>> 135866a6
 	}
 
 	registerCoinTransaction(CoinTransactionType::Add, type, amount, detail);
@@ -144,13 +134,8 @@
 		return RemoveCoins;
 	}
 
-<<<<<<< HEAD
-	if (!g_accountRepository().setCoins(m_account.id, type, coins - amount)) {
-		return Storage;
-=======
 	if (!g_accountRepository().setCoins(m_account->id, type, coins - amount)) {
 		return enumToValue(AccountErrors_t::Storage);
->>>>>>> 135866a6
 	}
 
 	registerCoinTransaction(CoinTransactionType::Remove, type, amount, detail);
@@ -177,13 +162,8 @@
 }
 
 [[nodiscard]] uint32_t Account::getID() const {
-<<<<<<< HEAD
-	return m_account.id;
-}
-=======
 	return m_account->id;
 };
->>>>>>> 135866a6
 
 std::string Account::getDescriptor() const {
 	return m_descriptor;
@@ -204,15 +184,9 @@
 }
 
 void Account::addPremiumDays(const int32_t &days) {
-<<<<<<< HEAD
-	const auto timeLeft = std::max(0, static_cast<int>((m_account.premiumLastDay - getTimeNow()) % 86400));
-	setPremiumDays(static_cast<int32_t>(m_account.premiumRemainingDays) + days);
-	m_account.premiumDaysPurchased += days;
-=======
 	auto timeLeft = std::max(0, static_cast<int>((m_account->premiumLastDay - getTimeNow()) % 86400));
 	setPremiumDays(m_account->premiumRemainingDays + days);
 	m_account->premiumDaysPurchased += days;
->>>>>>> 135866a6
 
 	if (timeLeft > 0) {
 		m_account->premiumLastDay += timeLeft;
@@ -247,13 +221,8 @@
 }
 
 void Account::updatePremiumTime() {
-<<<<<<< HEAD
-	const time_t lastDay = m_account.premiumLastDay;
-	const uint32_t remainingDays = m_account.premiumRemainingDays;
-=======
 	time_t lastDay = m_account->premiumLastDay;
 	uint32_t remainingDays = m_account->premiumRemainingDays;
->>>>>>> 135866a6
 
 	const time_t currentTime = getTimeNow();
 
