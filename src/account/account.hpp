--- conflicted
+++ resolved
@@ -14,10 +14,7 @@
 enum class CoinType : uint8_t;
 enum class CoinTransactionType : uint8_t;
 enum class AccountErrors_t : uint8_t;
-<<<<<<< HEAD
-=======
 enum AccountType : uint8_t;
->>>>>>> b54a712f
 
 class Account {
 public:
@@ -72,11 +69,7 @@
 	 *
 	 * @return AccountErrors_t AccountErrors_t::Ok(0) Success, otherwise Fail.
 	 */
-<<<<<<< HEAD
-	uint8_t save() const;
-=======
 	AccountErrors_t save() const;
->>>>>>> b54a712f
 
 	/**
 	 * @brief Load Account Information.
