/**
 * Canary - A free and open-source MMORPG server emulator
 * Copyright (©) 2019-2024 OpenTibiaBR <opentibiabr@outlook.com>
 * Repository: https://github.com/opentibiabr/canary
 * License: https://github.com/opentibiabr/canary/blob/main/LICENSE
 * Contributors: https://github.com/opentibiabr/canary/graphs/contributors
 * Website: https://docs.opentibiabr.com/
 */

#include "account/account_repository_db.hpp"

#include "database/database.hpp"
#include "enums/account_coins.hpp"
#include "utils/definitions.hpp"
#include "utils/tools.hpp"

AccountRepositoryDB::AccountRepositoryDB() :
	coinTypeToColumn({ { enumToValue(CoinType::Normal), "coins" }, { enumToValue(CoinType::Tournament), "tournament_coins" }, { enumToValue(CoinType::Transferable), "coins_transferable" } }) { }

bool AccountRepositoryDB::loadByID(const uint32_t &id, std::unique_ptr<AccountInfo> &acc) {
	auto query = fmt::format("SELECT `id`, `type`, `premdays`, `lastday`, `creation`, `premdays_purchased`, 0 AS `expires` FROM `accounts` WHERE `id` = {}", id);
	return load(query, acc);
};

bool AccountRepositoryDB::loadByEmailOrName(bool oldProtocol, const std::string &emailOrName, std::unique_ptr<AccountInfo> &acc) {
	auto identifier = oldProtocol ? "name" : "email";
	auto query = fmt::format("SELECT `id`, `type`, `premdays`, `lastday`, `creation`, `premdays_purchased`, 0 AS `expires` FROM `accounts` WHERE `{}` = {}", identifier, g_database().escapeString(emailOrName));
	return load(query, acc);
};

bool AccountRepositoryDB::loadBySession(const std::string &sessionKey, std::unique_ptr<AccountInfo> &acc) {
	auto query = fmt::format(
		"SELECT `accounts`.`id`, `type`, `premdays`, `lastday`, `creation`, `premdays_purchased`, `account_sessions`.`expires` "
		"FROM `accounts` "
		"INNER JOIN `account_sessions` ON `account_sessions`.`account_id` = `accounts`.`id` "
		"WHERE `account_sessions`.`id` = {}",
		g_database().escapeString(transformToSHA1(sessionKey))
	);
	return load(query, acc);
};

bool AccountRepositoryDB::save(const std::unique_ptr<AccountInfo> &accInfo) {
	bool successful = g_database().executeQuery(
		fmt::format(
<<<<<<< HEAD
			"UPDATE `accounts` SET `type` = {}, `premdays` = {}, `lastday` = {}, `creation` = {}, `premdays_purchased` = {}, `house_bid_id` = {} WHERE `id` = {}",
			accInfo.accountType,
			accInfo.premiumRemainingDays,
			accInfo.premiumLastDay,
			accInfo.creationTime,
			accInfo.premiumDaysPurchased,
			accInfo.id,
			accInfo.houseBidId
=======
			"UPDATE `accounts` SET `type` = {}, `premdays` = {}, `lastday` = {}, `creation` = {}, `premdays_purchased` = {} WHERE `id` = {}",
			accInfo->accountType,
			accInfo->premiumRemainingDays,
			accInfo->premiumLastDay,
			accInfo->creationTime,
			accInfo->premiumDaysPurchased,
			accInfo->id
>>>>>>> cdd68ad8
		)
	);

	if (!successful) {
		g_logger().error("Failed to save account:[{}]", accInfo->id);
	}

	return successful;
};

bool AccountRepositoryDB::getCharacterByAccountIdAndName(const uint32_t &id, const std::string &name) {
	auto result = g_database().storeQuery(fmt::format("SELECT `id` FROM `players` WHERE `account_id` = {} AND `name` = {}", id, g_database().escapeString(name)));
	if (!result) {
		g_logger().error("Failed to get character: [{}] from account: [{}]!", name, id);
		return false;
	}

	return result->countResults() == 1;
}

bool AccountRepositoryDB::getPassword(const uint32_t &id, std::string &password) {
	auto result = g_database().storeQuery(fmt::format("SELECT * FROM `accounts` WHERE `id` = {}", id));
	if (!result) {
		g_logger().error("Failed to get account:[{}] password!", id);
		return false;
	}

	password = result->getString("password");
	return true;
};

bool AccountRepositoryDB::getCoins(const uint32_t &id, const uint8_t &type, uint32_t &coins) {
	if (coinTypeToColumn.find(type) == coinTypeToColumn.end()) {
		g_logger().error("[{}]: invalid coin type:[{}]", __FUNCTION__, type);
		return false;
	}

	auto result = g_database().storeQuery(fmt::format(
		"SELECT `{}` FROM `accounts` WHERE `id` = {}",
		coinTypeToColumn.at(type),
		id
	));

	if (!result) {
		return false;
	}

	coins = result->getNumber<uint32_t>(coinTypeToColumn.at(type));

	return true;
};

bool AccountRepositoryDB::setCoins(const uint32_t &id, const uint8_t &type, const uint32_t &amount) {
	if (coinTypeToColumn.find(type) == coinTypeToColumn.end()) {
		g_logger().error("[{}]: invalid coin type:[{}]", __FUNCTION__, type);
		return false;
	}

	bool successful = g_database().executeQuery(fmt::format(
		"UPDATE `accounts` SET `{}` = {} WHERE `id` = {}",
		coinTypeToColumn.at(type),
		amount,
		id
	));

	if (!successful) {
		g_logger().error("Error setting account[{}] coins to [{}]", id, amount);
	}

	return successful;
};

bool AccountRepositoryDB::registerCoinsTransaction(
	const uint32_t &id,
	uint8_t type,
	uint32_t coins,
	const uint8_t &coinType,
	const std::string &description
) {
	bool successful = g_database().executeQuery(
		fmt::format(
			"INSERT INTO `coins_transactions` (`account_id`, `type`, `coin_type`, `amount`, `description`) VALUES ({}, {}, {}, {}, {})",
			id,
			type,
			coinType,
			coins,
			g_database().escapeString(description)
		)
	);

	if (!successful) {
		g_logger().error(
			"Error registering coin transaction! account_id:[{}], type:[{}], coin_type:[{}], coins:[{}], description:[{}]",
			id,
			type,
			coinType,
			coins,
			g_database().escapeString(description)
		);
	}

	return successful;
};

bool AccountRepositoryDB::loadAccountPlayers(std::unique_ptr<AccountInfo> &acc) {
	auto result = g_database().storeQuery(
		fmt::format("SELECT `name`, `deletion` FROM `players` WHERE `account_id` = {} ORDER BY `name` ASC", acc->id)
	);

	if (!result) {
		g_logger().error("Failed to load account[{}] players!", acc->id);
		return false;
	}

	do {
		if (result->getNumber<uint64_t>("deletion") != 0) {
			continue;
		}

		acc->players.try_emplace({ result->getString("name"), result->getNumber<uint64_t>("deletion") });
	} while (result->next());

	return true;
}

bool AccountRepositoryDB::load(const std::string &query, std::unique_ptr<AccountInfo> &acc) {
	auto result = g_database().storeQuery(query);

	if (result == nullptr) {
		return false;
	}

	acc->id = result->getNumber<uint32_t>("id");
	acc->accountType = result->getNumber<uint16_t>("type");
	acc->premiumLastDay = result->getNumber<time_t>("lastday");
	acc->sessionExpires = result->getNumber<time_t>("expires");
	acc->premiumDaysPurchased = result->getNumber<uint32_t>("premdays_purchased");
	acc->creationTime = result->getNumber<uint32_t>("creation");
	acc->premiumRemainingDays = acc->premiumLastDay > getTimeNow() ? (acc->premiumLastDay - getTimeNow()) / 86400 : 0;

	setupLoyaltyInfo(acc);

	return loadAccountPlayers(acc);
}

void AccountRepositoryDB::setupLoyaltyInfo(std::unique_ptr<AccountInfo> &acc) {
	if (acc->premiumDaysPurchased >= acc->premiumRemainingDays && acc->creationTime != 0) {
		return;
	}

	if (acc->premiumDaysPurchased < acc->premiumRemainingDays) {
		acc->premiumDaysPurchased = acc->premiumRemainingDays;
	}

	if (acc->creationTime == 0) {
		acc->creationTime = getTimeNow();
	}

	save(acc);
}<|MERGE_RESOLUTION|>--- conflicted
+++ resolved
@@ -42,24 +42,14 @@
 bool AccountRepositoryDB::save(const std::unique_ptr<AccountInfo> &accInfo) {
 	bool successful = g_database().executeQuery(
 		fmt::format(
-<<<<<<< HEAD
 			"UPDATE `accounts` SET `type` = {}, `premdays` = {}, `lastday` = {}, `creation` = {}, `premdays_purchased` = {}, `house_bid_id` = {} WHERE `id` = {}",
-			accInfo.accountType,
-			accInfo.premiumRemainingDays,
-			accInfo.premiumLastDay,
-			accInfo.creationTime,
-			accInfo.premiumDaysPurchased,
-			accInfo.id,
-			accInfo.houseBidId
-=======
-			"UPDATE `accounts` SET `type` = {}, `premdays` = {}, `lastday` = {}, `creation` = {}, `premdays_purchased` = {} WHERE `id` = {}",
 			accInfo->accountType,
 			accInfo->premiumRemainingDays,
 			accInfo->premiumLastDay,
 			accInfo->creationTime,
 			accInfo->premiumDaysPurchased,
-			accInfo->id
->>>>>>> cdd68ad8
+			accInfo->id,
+			accInfo->houseBidId
 		)
 	);
 
