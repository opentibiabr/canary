--- conflicted
+++ resolved
@@ -13,13 +13,10 @@
 #include "enums/account_coins.hpp"
 #include "utils/definitions.hpp"
 #include "utils/tools.hpp"
-<<<<<<< HEAD
 #include "enums/account_type.hpp"
 #include "enums/account_coins.hpp"
 #include "account/account_info.hpp"
 #include "game/game.hpp"
-=======
->>>>>>> 93db96ca
 
 AccountRepositoryDB::AccountRepositoryDB() {
 	coinTypeToColumn = {
@@ -174,11 +171,7 @@
 
 bool AccountRepositoryDB::loadAccountPlayers(std::unique_ptr<AccountInfo> &acc) const {
 	auto result = g_database().storeQuery(
-<<<<<<< HEAD
-		fmt::format("SELECT `name`, `deletion`, `world_id` FROM `players` WHERE `account_id` = {} AND `world_id` = {} ORDER BY `name` ASC", acc.id, g_game().worlds()->getCurrentWorld()->id)
-=======
-		fmt::format("SELECT `name`, `deletion` FROM `players` WHERE `account_id` = {} ORDER BY `name` ASC", acc->id)
->>>>>>> 93db96ca
+		fmt::format("SELECT `name`, `deletion`, `world_id` FROM `players` WHERE `account_id` = {} AND `world_id` = {} ORDER BY `name` ASC", acc->id, g_game().worlds()->getCurrentWorld()->id)
 	);
 
 	if (!result) {
@@ -193,12 +186,8 @@
 			continue;
 		}
 
-<<<<<<< HEAD
 		Character character = { deletion, result->getNumber<uint16_t>("world_id") };
 		acc.players.try_emplace(result->getString("name"), character);
-=======
-		acc->players.try_emplace({ result->getString("name"), result->getNumber<uint64_t>("deletion") });
->>>>>>> 93db96ca
 	} while (result->next());
 
 	return true;
