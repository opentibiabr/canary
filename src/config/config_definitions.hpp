/**
 * Canary - A free and open-source MMORPG server emulator
 * Copyright (©) 2019-2022 OpenTibiaBR <opentibiabr@outlook.com>
 * Repository: https://github.com/opentibiabr/canary
 * License: https://github.com/opentibiabr/canary/blob/main/LICENSE
 * Contributors: https://github.com/opentibiabr/canary/graphs/contributors
 * Website: https://docs.opentibiabr.com/
 */

#ifndef SRC_CONFIG_CONFIG_DEFINITIONS_HPP_
#define SRC_CONFIG_CONFIG_DEFINITIONS_HPP_

// Enum
enum booleanConfig_t {
	ALLOW_CHANGEOUTFIT,
	ONE_PLAYER_ON_ACCOUNT,
	AIMBOT_HOTKEY_ENABLED,
	REMOVE_RUNE_CHARGES,
	EXPERIENCE_FROM_PLAYERS,
	FREE_PREMIUM,
	REPLACE_KICK_ON_LOGIN,
	ALLOW_CLONES,
	BIND_ONLY_GLOBAL_ADDRESS,
	OPTIMIZE_DATABASE,
	MARKET_PREMIUM,
	EMOTE_SPELLS,
	STAMINA_SYSTEM,
	WARN_UNSAFE_SCRIPTS,
	CONVERT_UNSAFE_SCRIPTS,
	CLASSIC_ATTACK_SPEED,
	SCRIPTS_CONSOLE_LOGS,
	REMOVE_WEAPON_AMMO,
	REMOVE_WEAPON_CHARGES,
	REMOVE_POTION_CHARGES,
	GLOBAL_SERVER_SAVE_NOTIFY_MESSAGE,
	GLOBAL_SERVER_SAVE_CLEAN_MAP,
	GLOBAL_SERVER_SAVE_CLOSE,
	GLOBAL_SERVER_SAVE_SHUTDOWN,
	FORCE_MONSTERTYPE_LOAD,
	HOUSE_OWNED_BY_ACCOUNT,
	CLEAN_PROTECTION_ZONES,
	ALLOW_BLOCK_SPAWN,
	ONLY_INVITED_CAN_MOVE_HOUSE_ITEMS,
	WEATHER_RAIN,
	WEATHER_THUNDER,
	TOGGLE_FREE_QUEST,
	ONLY_PREMIUM_ACCOUNT,
	TOGGLE_MAP_CUSTOM,
	ALL_CONSOLE_LOG,
	STAMINA_TRAINER,
	STAMINA_PZ,
	PUSH_WHEN_ATTACKING,
	SORT_LOOT_BY_CHANCE,
	TOGGLE_SAVE_INTERVAL,
	TOGGLE_SAVE_INTERVAL_CLEAN_MAP,
	PREY_ENABLED,
	PREY_FREE_THIRD_SLOT,
	TASK_HUNTING_ENABLED,
	TASK_HUNTING_FREE_THIRD_SLOT,
	STASH_MOVING,
	TOGGLE_IMBUEMENT_SHRINE_STORAGE,
	AUTOLOOT,
	AUTOBANK,
	RATE_USE_STAGES,
	INVENTORY_GLOW,
	TELEPORT_SUMMONS,
	TOGGLE_DOWNLOAD_MAP,
<<<<<<< HEAD
	OLD_PROTOCOL,
=======
	USE_ANY_DATAPACK_FOLDER,
	ALLOW_RELOAD,
	BOOSTED_BOSS_SLOT,
	XP_DISPLAY_MODE,
>>>>>>> c18d0d56

	LAST_BOOLEAN_CONFIG
};

enum stringConfig_t {
	MAP_NAME,
	MAP_DOWNLOAD_URL,
	MAP_AUTHOR,
	HOUSE_RENT_PERIOD,
	SERVER_NAME,
	SERVER_MOTD,
	OWNER_NAME,
	OWNER_EMAIL,
	URL,
	LOCATION,
	IP,
	WORLD_TYPE,
	MYSQL_HOST,
	MYSQL_USER,
	MYSQL_PASS,
	MYSQL_DB,
	MYSQL_SOCK,
	DEFAULT_PRIORITY,
	STORE_IMAGES_URL,
	MAP_CUSTOM_NAME,
	MAP_CUSTOM_AUTHOR,
	DISCORD_WEBHOOK_URL,
	SAVE_INTERVAL_TYPE,
	GLOBAL_SERVER_SAVE_TIME,
	DATA_DIRECTORY,
	CORE_DIRECTORY,
	FORGE_FIENDISH_INTERVAL_TYPE,
	FORGE_FIENDISH_INTERVAL_TIME,

	LAST_STRING_CONFIG
};

enum integerConfig_t {
	SQL_PORT,
	MAX_PLAYERS,
	PZ_LOCKED,
	DEFAULT_DESPAWNRANGE,
	DEFAULT_DESPAWNRADIUS,
	RATE_EXPERIENCE,
	RATE_SKILL,
	RATE_LOOT,
	RATE_MAGIC,
	RATE_SPAWN,
	RATE_KILLING_IN_THE_NAME_OF_POINTS,
	HOUSE_PRICE,
	HOUSE_BUY_LEVEL,
	MAX_MESSAGEBUFFER,
	ACTIONS_DELAY_INTERVAL,
	EX_ACTIONS_DELAY_INTERVAL,
	KICK_AFTER_MINUTES,
	PROTECTION_LEVEL,
	DEATH_LOSE_PERCENT,
	STATUSQUERY_TIMEOUT,
	FRAG_TIME,
	WHITE_SKULL_TIME,
	GAME_PORT,
	LOGIN_PORT,
	STATUS_PORT,
	STAIRHOP_DELAY,
	MAX_CONTAINER,
	MAX_ITEM,
	MARKET_OFFER_DURATION,
	DEPOT_BOXES,
	FREE_DEPOT_LIMIT,
	PREMIUM_DEPOT_LIMIT,
	CHECK_EXPIRED_MARKET_OFFERS_EACH_MINUTES,
	MAX_MARKET_OFFERS_AT_A_TIME_PER_PLAYER,
	EXP_FROM_PLAYERS_LEVEL_RANGE,
	MAX_PACKETS_PER_SECOND,
	COMPRESSION_LEVEL,
	STORE_COIN_PACKET,
	DAY_KILLS_TO_RED,
	WEEK_KILLS_TO_RED,
	MONTH_KILLS_TO_RED,
	RED_SKULL_DURATION,
	BLACK_SKULL_DURATION,
	ORANGE_SKULL_DURATION,
	GLOBAL_SERVER_SAVE_NOTIFY_DURATION,
	PUSH_DELAY,
	PUSH_DISTANCE_DELAY,
	STASH_ITEMS,
	PARTY_LIST_MAX_DISTANCE,
	STAMINA_ORANGE_DELAY,
	STAMINA_GREEN_DELAY,
	STAMINA_TRAINER_DELAY,
	STAMINA_PZ_GAIN,
	STAMINA_TRAINER_GAIN,
	SAVE_INTERVAL_TIME,
	PREY_REROLL_PRICE_LEVEL,
	PREY_SELECTION_LIST_PRICE,
	PREY_BONUS_TIME,
	PREY_BONUS_REROLL_PRICE,
	PREY_FREE_REROLL_TIME,
	TASK_HUNTING_LIMIT_EXHAUST,
	TASK_HUNTING_REROLL_PRICE_LEVEL,
	TASK_HUNTING_SELECTION_LIST_PRICE,
	TASK_HUNTING_BONUS_REROLL_PRICE,
	TASK_HUNTING_FREE_REROLL_TIME,
	MAX_ALLOWED_ON_A_DUMMY,
	FREE_QUEST_STAGE,
	DEPOTCHEST,
	CRITICALCHANCE,
	ADVENTURERSBLESSING_LEVEL,
	FORGE_MAX_ITEM_TIER,
	FORGE_COST_ONE_SLIVER,
	FORGE_SLIVER_AMOUNT,
	FORGE_CORE_COST,
	FORGE_MAX_DUST,
	FORGE_FUSION_DUST_COST,
	FORGE_TRANSFER_DUST_COST,
	FORGE_BASE_SUCCESS_RATE,
	FORGE_BONUS_SUCCESS_RATE,
	FORGE_TIER_LOSS_REDUCTION,
	FORGE_MIN_SLIVERS,
	FORGE_MAX_SLIVERS,
	FORGE_INFLUENCED_CREATURES_LIMIT,
	FORGE_FIENDISH_CREATURES_LIMIT,
	BOOSTED_BOSS_LOOT_BONUS,
	BOOSTED_BOSS_KILL_BONUS,
	FAMILIAR_TIME,

	LAST_INTEGER_CONFIG
};

enum floatingConfig_t {
	RATE_HEALTH_REGEN,
	RATE_HEALTH_REGEN_SPEED,
	RATE_MANA_REGEN,
	RATE_MANA_REGEN_SPEED,
	RATE_SOUL_REGEN,
	RATE_SOUL_REGEN_SPEED,

	RATE_SPELL_COOLDOWN,
	RATE_ATTACK_SPEED,
	RATE_OFFLINE_TRAINING_SPEED,
	RATE_EXERCISE_TRAINING_SPEED,

	RATE_MONSTER_HEALTH,
	RATE_MONSTER_ATTACK,
	RATE_MONSTER_DEFENSE,

	RATE_NPC_HEALTH,
	RATE_NPC_ATTACK,
	RATE_NPC_DEFENSE,

	LAST_FLOATING_CONFIG
};

#endif // SRC_CONFIG_CONFIG_DEFINITIONS_HPP_<|MERGE_RESOLUTION|>--- conflicted
+++ resolved
@@ -65,14 +65,11 @@
 	INVENTORY_GLOW,
 	TELEPORT_SUMMONS,
 	TOGGLE_DOWNLOAD_MAP,
-<<<<<<< HEAD
-	OLD_PROTOCOL,
-=======
 	USE_ANY_DATAPACK_FOLDER,
 	ALLOW_RELOAD,
 	BOOSTED_BOSS_SLOT,
 	XP_DISPLAY_MODE,
->>>>>>> c18d0d56
+	OLD_PROTOCOL,
 
 	LAST_BOOLEAN_CONFIG
 };
