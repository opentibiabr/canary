--- conflicted
+++ resolved
@@ -26,19 +26,12 @@
 {
 	public:
 		ConfigManager() = default;
-<<<<<<< HEAD
-=======
 
->>>>>>> a53d747c
 		// Singleton - ensures we don't accidentally copy it
 		ConfigManager(ConfigManager const&) = delete;
 		void operator=(ConfigManager const&) = delete;
 
-<<<<<<< HEAD
-		inline static ConfigManager& getInstance() {
-=======
 		static ConfigManager& getInstance() {
->>>>>>> a53d747c
 			// Guaranteed to be destroyed
 			static ConfigManager instance;
 			// Instantiated on first use
