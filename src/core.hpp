/**
 * Canary - A free and open-source MMORPG server emulator
 * Copyright (©) 2019-2024 OpenTibiaBR <opentibiabr@outlook.com>
 * Repository: https://github.com/opentibiabr/canary
 * License: https://github.com/opentibiabr/canary/blob/main/LICENSE
 * Contributors: https://github.com/opentibiabr/canary/graphs/contributors
 * Website: https://docs.opentibiabr.com/
 */

#pragma once

static constexpr auto AUTHENTICATOR_DIGITS = 6U;
static constexpr auto AUTHENTICATOR_PERIOD = 30U;

// SERVER_MAJOR_VERSION is the actual full version of the server, including minor and patch numbers.
// This is intended for internal use to identify the exact state of the server (release) software.
<<<<<<< HEAD
static constexpr auto SERVER_RELEASE_VERSION = "3.1.2";
static constexpr auto CLIENT_VERSION = 1405;
=======
static constexpr auto SERVER_RELEASE_VERSION = "3.2.0";
static constexpr auto CLIENT_VERSION = 1340;
>>>>>>> 5d4194db

#define CLIENT_VERSION_UPPER (CLIENT_VERSION / 100)
#define CLIENT_VERSION_LOWER (CLIENT_VERSION % 100)<|MERGE_RESOLUTION|>--- conflicted
+++ resolved
@@ -14,13 +14,8 @@
 
 // SERVER_MAJOR_VERSION is the actual full version of the server, including minor and patch numbers.
 // This is intended for internal use to identify the exact state of the server (release) software.
-<<<<<<< HEAD
-static constexpr auto SERVER_RELEASE_VERSION = "3.1.2";
+static constexpr auto SERVER_RELEASE_VERSION = "3.2.0";
 static constexpr auto CLIENT_VERSION = 1405;
-=======
-static constexpr auto SERVER_RELEASE_VERSION = "3.2.0";
-static constexpr auto CLIENT_VERSION = 1340;
->>>>>>> 5d4194db
 
 #define CLIENT_VERSION_UPPER (CLIENT_VERSION / 100)
 #define CLIENT_VERSION_LOWER (CLIENT_VERSION % 100)