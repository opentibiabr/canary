/**
 * Canary - A free and open-source MMORPG server emulator
 * Copyright (©) 2019-2024 OpenTibiaBR <opentibiabr@outlook.com>
 * Repository: https://github.com/opentibiabr/canary
 * License: https://github.com/opentibiabr/canary/blob/main/LICENSE
 * Contributors: https://github.com/opentibiabr/canary/graphs/contributors
 * Website: https://docs.opentibiabr.com/
 */

#include "pch.hpp"

#include "creatures/appearance/mounts/mounts.hpp"
#include "game/game.hpp"
#include "utils/pugicast.hpp"
#include "utils/tools.hpp"

bool Mounts::reload() {
	mounts.clear();
	return loadFromXml();
}

bool Mounts::loadFromXml() {
	pugi::xml_document doc;
	auto folder = g_configManager().getString(CORE_DIRECTORY, __FUNCTION__) + "/XML/mounts.xml";
	pugi::xml_parse_result result = doc.load_file(folder.c_str());
	if (!result) {
		printXMLError(__FUNCTION__, folder, result);
		return false;
	}

	for (auto mountNode : doc.child("mounts").children()) {
		auto lookType = pugi::cast<uint16_t>(mountNode.attribute("clientid").value());
		if (g_configManager().getBoolean(WARN_UNSAFE_SCRIPTS, __FUNCTION__) && lookType != 0 && !g_game().isLookTypeRegistered(lookType)) {
			g_logger().warn("{} - An unregistered creature mount with id '{}' was blocked to prevent client crash.", __FUNCTION__, lookType);
			continue;
		}

<<<<<<< HEAD
		mounts.emplace_back(std::make_shared<Mount>(
			static_cast<uint16_t>(pugi::cast<uint32_t>(mountNode.attribute("id").value())),
=======
		mounts.emplace(std::make_shared<Mount>(
			static_cast<uint8_t>(pugi::cast<uint16_t>(mountNode.attribute("id").value())),
>>>>>>> 7c3393a1
			lookType,
			mountNode.attribute("name").as_string(),
			pugi::cast<int32_t>(mountNode.attribute("speed").value()),
			mountNode.attribute("premium").as_bool(),
			mountNode.attribute("type").as_string()
		));
	}
	return true;
}

<<<<<<< HEAD
std::shared_ptr<Mount> Mounts::getMountByID(uint16_t id) {
	auto it = std::find_if(mounts.begin(), mounts.end(), [id](const std::shared_ptr<Mount> mount) {
=======
std::shared_ptr<Mount> Mounts::getMountByID(uint8_t id) {
	auto it = std::find_if(mounts.begin(), mounts.end(), [id](const std::shared_ptr<Mount> &mount) {
>>>>>>> 7c3393a1
		return mount->id == id; // Note the use of -> operator to access the members of the Mount object
	});

	return it != mounts.end() ? *it : nullptr; // Returning the shared_ptr to the Mount object
}

std::shared_ptr<Mount> Mounts::getMountByName(const std::string &name) {
	auto mountName = name.c_str();
	auto it = std::find_if(mounts.begin(), mounts.end(), [mountName](const std::shared_ptr<Mount> &mount) {
		return strcasecmp(mountName, mount->name.c_str()) == 0;
	});

	return it != mounts.end() ? *it : nullptr;
}

std::shared_ptr<Mount> Mounts::getMountByClientID(uint16_t clientId) {
	auto it = std::find_if(mounts.begin(), mounts.end(), [clientId](const std::shared_ptr<Mount> &mount) {
		return mount->clientId == clientId; // Note the use of -> operator to access the members of the Mount object
	});

	return it != mounts.end() ? *it : nullptr; // Returning the shared_ptr to the Mount object
}<|MERGE_RESOLUTION|>--- conflicted
+++ resolved
@@ -35,13 +35,8 @@
 			continue;
 		}
 
-<<<<<<< HEAD
-		mounts.emplace_back(std::make_shared<Mount>(
+		mounts.emplace(std::make_shared<Mount>(
 			static_cast<uint16_t>(pugi::cast<uint32_t>(mountNode.attribute("id").value())),
-=======
-		mounts.emplace(std::make_shared<Mount>(
-			static_cast<uint8_t>(pugi::cast<uint16_t>(mountNode.attribute("id").value())),
->>>>>>> 7c3393a1
 			lookType,
 			mountNode.attribute("name").as_string(),
 			pugi::cast<int32_t>(mountNode.attribute("speed").value()),
@@ -52,13 +47,8 @@
 	return true;
 }
 
-<<<<<<< HEAD
 std::shared_ptr<Mount> Mounts::getMountByID(uint16_t id) {
-	auto it = std::find_if(mounts.begin(), mounts.end(), [id](const std::shared_ptr<Mount> mount) {
-=======
-std::shared_ptr<Mount> Mounts::getMountByID(uint8_t id) {
 	auto it = std::find_if(mounts.begin(), mounts.end(), [id](const std::shared_ptr<Mount> &mount) {
->>>>>>> 7c3393a1
 		return mount->id == id; // Note the use of -> operator to access the members of the Mount object
 	});
 
