--- conflicted
+++ resolved
@@ -19,27 +19,16 @@
 
 bool Mounts::loadFromXml() {
 	pugi::xml_document doc;
-<<<<<<< HEAD
-	const auto folder = g_configManager().getString(CORE_DIRECTORY, __FUNCTION__) + "/XML/mounts.xml";
+	const auto folder = g_configManager().getString(CORE_DIRECTORY) + "/XML/mounts.xml";
 	const pugi::xml_parse_result result = doc.load_file(folder.c_str());
-=======
-	auto folder = g_configManager().getString(CORE_DIRECTORY) + "/XML/mounts.xml";
-	pugi::xml_parse_result result = doc.load_file(folder.c_str());
->>>>>>> 0c7aafe0
 	if (!result) {
 		printXMLError(__FUNCTION__, folder, result);
 		return false;
 	}
 
-<<<<<<< HEAD
 	for (const auto &mountNode : doc.child("mounts").children()) {
 		const auto lookType = pugi::cast<uint16_t>(mountNode.attribute("clientid").value());
-		if (g_configManager().getBoolean(WARN_UNSAFE_SCRIPTS, __FUNCTION__) && lookType != 0 && !g_game().isLookTypeRegistered(lookType)) {
-=======
-	for (auto mountNode : doc.child("mounts").children()) {
-		auto lookType = pugi::cast<uint16_t>(mountNode.attribute("clientid").value());
 		if (g_configManager().getBoolean(WARN_UNSAFE_SCRIPTS) && lookType != 0 && !g_game().isLookTypeRegistered(lookType)) {
->>>>>>> 0c7aafe0
 			g_logger().warn("{} - An unregistered creature mount with id '{}' was blocked to prevent client crash.", __FUNCTION__, lookType);
 			continue;
 		}
