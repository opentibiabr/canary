/**
 * Canary - A free and open-source MMORPG server emulator
 * Copyright (©) 2019-2024 OpenTibiaBR <opentibiabr@outlook.com>
 * Repository: https://github.com/opentibiabr/canary
 * License: https://github.com/opentibiabr/canary/blob/main/LICENSE
 * Contributors: https://github.com/opentibiabr/canary/graphs/contributors
 * Website: https://docs.opentibiabr.com/
 */

#pragma once

#include "declarations.hpp"

struct OutfitEntry {
	constexpr OutfitEntry(uint16_t initLookType, uint8_t initAddons) :
		lookType(initLookType), addons(initAddons) { }

	uint16_t lookType;
	uint8_t addons;
};

struct OutfitEntry {
	constexpr OutfitEntry(uint16_t initLookType, uint8_t initAddons) :
		lookType(initLookType), addons(initAddons) { }

	uint16_t lookType;
	uint8_t addons;
};

struct Outfit {
	Outfit(std::string initName, uint16_t initLookType, bool initPremium, bool initUnlocked, std::string initFrom) :
		name(std::move(initName)), lookType(initLookType), premium(initPremium), unlocked(initUnlocked), from(std::move(initFrom)) { }

	std::string name;
	uint16_t lookType;
	bool premium;
	bool unlocked;
	std::string from;
};

struct ProtocolOutfit {
	ProtocolOutfit(const std::string &initName, uint16_t initLookType, uint8_t initAddons) :
		name(initName), lookType(initLookType), addons(initAddons) { }

	const std::string &name;
	uint16_t lookType;
	uint8_t addons;
};

class Outfits {
public:
	static Outfits &getInstance();

<<<<<<< HEAD
	[[maybe_unused]] [[nodiscard]] std::shared_ptr<Outfit> getOpositeSexOutfitByLookType(PlayerSex_t sex, uint16_t lookType) const;
=======
	std::shared_ptr<Outfit> getOpositeSexOutfitByLookType(PlayerSex_t sex, uint16_t lookType) const;
>>>>>>> 1d025c2c

	bool loadFromXml();
	bool reload();

	[[nodiscard]] std::shared_ptr<Outfit> getOutfitByLookType(PlayerSex_t sex, uint16_t lookType, const std::shared_ptr<const Player> &player = nullptr) const;
	[[nodiscard]] const std::vector<std::shared_ptr<Outfit>> &getOutfits(PlayerSex_t sex) const {
		return outfits[sex];
	}

private:
	std::vector<std::shared_ptr<Outfit>> outfits[PLAYERSEX_LAST + 1];
};<|MERGE_RESOLUTION|>--- conflicted
+++ resolved
@@ -10,14 +10,7 @@
 #pragma once
 
 #include "declarations.hpp"
-
-struct OutfitEntry {
-	constexpr OutfitEntry(uint16_t initLookType, uint8_t initAddons) :
-		lookType(initLookType), addons(initAddons) { }
-
-	uint16_t lookType;
-	uint8_t addons;
-};
+#include "lib/di/container.hpp"
 
 struct OutfitEntry {
 	constexpr OutfitEntry(uint16_t initLookType, uint8_t initAddons) :
@@ -51,11 +44,7 @@
 public:
 	static Outfits &getInstance();
 
-<<<<<<< HEAD
 	[[maybe_unused]] [[nodiscard]] std::shared_ptr<Outfit> getOpositeSexOutfitByLookType(PlayerSex_t sex, uint16_t lookType) const;
-=======
-	std::shared_ptr<Outfit> getOpositeSexOutfitByLookType(PlayerSex_t sex, uint16_t lookType) const;
->>>>>>> 1d025c2c
 
 	bool loadFromXml();
 	bool reload();
