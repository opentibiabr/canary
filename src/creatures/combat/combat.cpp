--- conflicted
+++ resolved
@@ -933,11 +933,7 @@
 		g_game().addMagicEffect(target->getPosition(), params.impactEffect);
 	}
 
-<<<<<<< HEAD
 	if (target && params.combatType == COMBAT_HEALING && target->getMonster()) {
-=======
-	if (params.combatType == COMBAT_HEALING && target->getMonster()){
->>>>>>> 8e682a32
 		if (target != caster) {
 			return;
 		}
