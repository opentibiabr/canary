/**
 * Canary - A free and open-source MMORPG server emulator
 * Copyright (©) 2019-2024 OpenTibiaBR <opentibiabr@outlook.com>
 * Repository: https://github.com/opentibiabr/canary
 * License: https://github.com/opentibiabr/canary/blob/main/LICENSE
 * Contributors: https://github.com/opentibiabr/canary/graphs/contributors
 * Website: https://docs.opentibiabr.com/
 */

#include "creatures/combat/combat.hpp"

#include "config/configmanager.hpp"
#include "creatures/combat/condition.hpp"
#include "creatures/combat/spells.hpp"
#include "creatures/monsters/monster.hpp"
#include "creatures/monsters/monsters.hpp"
#include "creatures/players/grouping/party.hpp"
#include "creatures/players/player.hpp"
#include "creatures/players/imbuements/imbuements.hpp"
#include "game/game.hpp"
#include "game/scheduling/dispatcher.hpp"
#include "io/iobestiary.hpp"
#include "io/ioprey.hpp"
#include "creatures/players/vocations/vocation.hpp"
#include "items/weapons/weapons.hpp"
#include "lib/metrics/metrics.hpp"
#include "lua/callbacks/event_callback.hpp"
#include "lua/callbacks/events_callbacks.hpp"
#include "lua/creature/events.hpp"
#include "map/spectators.hpp"
#include "creatures/players/player.hpp"
#include "creatures/players/components/wheel/wheel_definitions.hpp"

int32_t Combat::getLevelFormula(const std::shared_ptr<Player> &player, const std::shared_ptr<Spell> &wheelSpell, const CombatDamage &damage) const {
	if (!player) {
		return 0;
	}

	uint32_t magicLevelSkill = player->getMagicLevel();
	// Wheel of destiny - Runic Mastery
	if (player->wheel().getInstant("Runic Mastery") && wheelSpell && damage.instantSpellName.empty() && normal_random(0, 100) <= 25) {
		const auto conjuringSpell = g_spells().getInstantSpellByName(damage.runeSpellName);
		if (conjuringSpell && conjuringSpell != wheelSpell) {
			uint32_t castResult = conjuringSpell->canCast(player) ? 20 : 10;
			magicLevelSkill += magicLevelSkill * castResult / 100;
		}
	}

	int32_t levelFormula = player->getLevel() * 2 + (player->getMagicLevel() + player->getSpecializedMagicLevel(damage.primary.type, true)) * 3;
	return levelFormula;
}

CombatDamage Combat::getCombatDamage(const std::shared_ptr<Creature> &creature, const std::shared_ptr<Creature> &target) const {
	CombatDamage damage;
	damage.origin = params.origin;
	damage.primary.type = params.combatType;

	damage.instantSpellName = instantSpellName;
	damage.runeSpellName = runeSpellName;
	// Wheel of destiny
	std::shared_ptr<Spell> wheelSpell = nullptr;
	std::shared_ptr<Player> attackerPlayer = creature ? creature->getPlayer() : nullptr;
	if (attackerPlayer) {
		wheelSpell = attackerPlayer->wheel().getCombatDataSpell(damage);
	}
	// End
	if (formulaType == COMBAT_FORMULA_DAMAGE) {
		damage.primary.value = normal_random(
			static_cast<int32_t>(mina),
			static_cast<int32_t>(maxa)
		);
	} else if (creature) {
		int32_t min, max;
		if (creature->getCombatValues(min, max)) {
			damage.primary.value = normal_random(min, max);
		} else if (const auto &player = creature->getPlayer()) {
			if (params.valueCallback) {
				params.valueCallback->getMinMaxValues(player, damage, params.useCharges);
			} else if (formulaType == COMBAT_FORMULA_LEVELMAGIC) {
				int32_t levelFormula = getLevelFormula(player, wheelSpell, damage);
				damage.primary.value = normal_random(
					static_cast<int32_t>(levelFormula * mina + minb),
					static_cast<int32_t>(levelFormula * maxa + maxb)
				);
			} else if (formulaType == COMBAT_FORMULA_SKILL) {
				const auto &tool = player->getWeapon();
				const WeaponShared_ptr &weapon = g_weapons().getWeapon(tool);
				if (weapon) {
					damage.primary.value = normal_random(
						static_cast<int32_t>(minb),
						static_cast<int32_t>(weapon->getWeaponDamage(player, target, tool, true) * maxa + maxb)
					);

					damage.secondary.type = weapon->getElementType();
					damage.secondary.value = weapon->getElementDamage(player, target, tool);
					if (params.useCharges) {
						auto charges = tool->getAttribute<uint16_t>(ItemAttribute_t::CHARGES);
						if (charges != 0) {
							g_game().transformItem(tool, tool->getID(), charges - 1);
						}
					}
				} else {
					damage.primary.value = normal_random(
						static_cast<int32_t>(minb),
						static_cast<int32_t>(maxb)
					);
				}
			}
		}
		if (attackerPlayer && wheelSpell && wheelSpell->isInstant()) {
			wheelSpell->getCombatDataAugment(attackerPlayer, damage);
		}
	}

	return damage;
}

void Combat::getCombatArea(const Position &centerPos, const Position &targetPos, const std::unique_ptr<AreaCombat> &area, std::vector<std::shared_ptr<Tile>> &list) {
	if (targetPos.z >= MAP_MAX_LAYERS) {
		return;
	}

	if (area) {
		area->getList(centerPos, targetPos, list, getDirectionTo(targetPos, centerPos));
	} else {
		list.emplace_back(g_game().map.getOrCreateTile(targetPos));
	}
}

CombatType_t Combat::ConditionToDamageType(ConditionType_t type) {
	switch (type) {
		case CONDITION_FIRE:
			return COMBAT_FIREDAMAGE;

		case CONDITION_ENERGY:
			return COMBAT_ENERGYDAMAGE;

		case CONDITION_BLEEDING:
			return COMBAT_PHYSICALDAMAGE;

		case CONDITION_DROWN:
			return COMBAT_DROWNDAMAGE;

		case CONDITION_POISON:
			return COMBAT_EARTHDAMAGE;

		case CONDITION_FREEZING:
			return COMBAT_ICEDAMAGE;

		case CONDITION_DAZZLED:
			return COMBAT_HOLYDAMAGE;

		case CONDITION_CURSED:
			return COMBAT_DEATHDAMAGE;

		default:
			break;
	}

	return COMBAT_NONE;
}

ConditionType_t Combat::DamageToConditionType(CombatType_t type) {
	switch (type) {
		case COMBAT_FIREDAMAGE:
			return CONDITION_FIRE;

		case COMBAT_ENERGYDAMAGE:
			return CONDITION_ENERGY;

		case COMBAT_DROWNDAMAGE:
			return CONDITION_DROWN;

		case COMBAT_EARTHDAMAGE:
			return CONDITION_POISON;

		case COMBAT_ICEDAMAGE:
			return CONDITION_FREEZING;

		case COMBAT_HOLYDAMAGE:
			return CONDITION_DAZZLED;

		case COMBAT_DEATHDAMAGE:
			return CONDITION_CURSED;

		case COMBAT_PHYSICALDAMAGE:
			return CONDITION_BLEEDING;

		default:
			return CONDITION_NONE;
	}
}

bool Combat::isPlayerCombat(const std::shared_ptr<Creature> &target) {
	if (target->getPlayer()) {
		return true;
	}

	if (target->isSummon() && target->getMaster()->getPlayer()) {
		return true;
	}

	return false;
}

ReturnValue Combat::canTargetCreature(const std::shared_ptr<Player> &player, const std::shared_ptr<Creature> &target) {
	if (player == target) {
		return RETURNVALUE_YOUMAYNOTATTACKTHISPLAYER;
	}

	if (!player->hasFlag(PlayerFlags_t::IgnoreProtectionZone)) {
		// pz-zone
		if (player->getZoneType() == ZONE_PROTECTION) {
			return RETURNVALUE_ACTIONNOTPERMITTEDINPROTECTIONZONE;
		}

		if (target->getZoneType() == ZONE_PROTECTION) {
			return RETURNVALUE_ACTIONNOTPERMITTEDINPROTECTIONZONE;
		}

		// nopvp-zone
		if (isPlayerCombat(target)) {
			if (player->getZoneType() == ZONE_NOPVP) {
				return RETURNVALUE_ACTIONNOTPERMITTEDINANOPVPZONE;
			}

			if (target->getZoneType() == ZONE_NOPVP) {
				return RETURNVALUE_YOUMAYNOTATTACKAPERSONINPROTECTIONZONE;
			}
		}
	}

	if (player->hasFlag(PlayerFlags_t::CannotUseCombat) || !target->isAttackable()) {
		if (target->getPlayer()) {
			return RETURNVALUE_YOUMAYNOTATTACKTHISPLAYER;
		} else {
			return RETURNVALUE_YOUMAYNOTATTACKTHISCREATURE;
		}
	}

	if (target->getPlayer()) {
		if (isProtected(player, target->getPlayer())) {
			return RETURNVALUE_YOUMAYNOTATTACKTHISPLAYER;
		}

		if (player->hasSecureMode() && !Combat::isInPvpZone(player, target) && player->getSkullClient(target->getPlayer()) == SKULL_NONE) {
			return RETURNVALUE_TURNSECUREMODETOATTACKUNMARKEDPLAYERS;
		}
	}

	return canDoCombat(player, target, true);
}

ReturnValue Combat::canDoCombat(const std::shared_ptr<Creature> &caster, const std::shared_ptr<Tile> &tile, bool aggressive) {
	if (!aggressive) {
		return RETURNVALUE_NOERROR;
	}

	if (tile->hasProperty(CONST_PROP_BLOCKPROJECTILE)) {
		bool canThrow = false;

		if (const auto fieldList = tile->getItemList()) {
			for (const auto &findfield : *fieldList) {
				if (findfield && (findfield->getID() == ITEM_MAGICWALL || findfield->getID() == ITEM_MAGICWALL_SAFE)) {
					canThrow = true;
					break;
				}
			}
		}

		if (!canThrow) {
			return RETURNVALUE_CANNOTTHROW;
		}
	}

	if (aggressive && tile->hasFlag(TILESTATE_PROTECTIONZONE)) {
		return RETURNVALUE_ACTIONNOTPERMITTEDINPROTECTIONZONE;
	}

	if (tile->getTeleportItem()) {
		return RETURNVALUE_CANNOTTHROW;
	}

	if (caster) {
		const Position &casterPosition = caster->getPosition();
		const Position &tilePosition = tile->getPosition();
		if (casterPosition.z < tilePosition.z) {
			return RETURNVALUE_FIRSTGODOWNSTAIRS;
		} else if (casterPosition.z > tilePosition.z) {
			return RETURNVALUE_FIRSTGOUPSTAIRS;
		}

		if (const auto &player = caster->getPlayer()) {
			if (player->hasFlag(PlayerFlags_t::IgnoreProtectionZone)) {
				return RETURNVALUE_NOERROR;
			}
		}
	}
	ReturnValue ret = g_events().eventCreatureOnAreaCombat(caster, tile, aggressive);
	if (ret == RETURNVALUE_NOERROR) {
		ret = g_callbacks().checkCallbackWithReturnValue(EventCallback_t::creatureOnTargetCombat, &EventCallback::creatureOnAreaCombat, caster, tile, aggressive);
	}
	return ret;
}

bool Combat::isInPvpZone(const std::shared_ptr<Creature> &attacker, const std::shared_ptr<Creature> &target) {
	return attacker->getZoneType() == ZONE_PVP && target->getZoneType() == ZONE_PVP;
}

bool Combat::isProtected(const std::shared_ptr<Player> &attacker, const std::shared_ptr<Player> &target) {
	uint32_t protectionLevel = g_configManager().getNumber(PROTECTION_LEVEL);
	if (target->getLevel() < protectionLevel || attacker->getLevel() < protectionLevel) {
		return true;
	}

	if ((!attacker->getVocation()->canCombat() || !target->getVocation()->canCombat()) && (attacker->getVocationId() == VOCATION_NONE || target->getVocationId() == VOCATION_NONE)) {
		return true;
	}

	if (attacker->getSkull() == SKULL_BLACK && attacker->getSkullClient(target) == SKULL_NONE) {
		return true;
	}

	return false;
}

ReturnValue Combat::canDoCombat(const std::shared_ptr<Creature> &attacker, const std::shared_ptr<Creature> &target, bool aggressive) {
	if (!aggressive) {
		return RETURNVALUE_NOERROR;
	}

	const auto &targetPlayer = target ? target->getPlayer() : nullptr;
	if (target) {
		const std::shared_ptr<Tile> &tile = target->getTile();
		if (tile->hasProperty(CONST_PROP_BLOCKPROJECTILE)) {
			return RETURNVALUE_NOTENOUGHROOM;
		}
		if (targetPlayer && tile->hasFlag(TILESTATE_PROTECTIONZONE)) {
			const auto permittedOnPz = targetPlayer->hasPermittedConditionInPZ();
			return permittedOnPz ? RETURNVALUE_NOERROR : RETURNVALUE_ACTIONNOTPERMITTEDINPROTECTIONZONE;
		}
	}

	if (attacker) {
		const auto &attackerMaster = attacker->getMaster();
		const auto &attackerPlayer = attacker->getPlayer();
		if (targetPlayer) {
			if (targetPlayer->hasFlag(PlayerFlags_t::CannotBeAttacked)) {
				return RETURNVALUE_YOUMAYNOTATTACKTHISPLAYER;
			}

			const auto &targetPlayerTile = targetPlayer->getTile();
			if (attackerPlayer) {
				if (attackerPlayer->hasFlag(PlayerFlags_t::CannotAttackPlayer)) {
					return RETURNVALUE_YOUMAYNOTATTACKTHISPLAYER;
				}

				if (isProtected(attackerPlayer, targetPlayer)) {
					return RETURNVALUE_YOUMAYNOTATTACKTHISPLAYER;
				}

				// nopvp-zone
				const auto &attackerTile = attackerPlayer->getTile();
				if (targetPlayerTile && targetPlayerTile->hasFlag(TILESTATE_NOPVPZONE)) {
					return RETURNVALUE_ACTIONNOTPERMITTEDINANOPVPZONE;
				} else if (attackerTile && attackerTile->hasFlag(TILESTATE_NOPVPZONE) && targetPlayerTile && !targetPlayerTile->hasFlag(TILESTATE_NOPVPZONE | TILESTATE_PROTECTIONZONE)) {
					return RETURNVALUE_ACTIONNOTPERMITTEDINANOPVPZONE;
				}

				if (attackerPlayer->getFaction() != FACTION_DEFAULT && attackerPlayer->getFaction() != FACTION_PLAYER && attackerPlayer->getFaction() == targetPlayer->getFaction()) {
					return RETURNVALUE_YOUMAYNOTATTACKTHISPLAYER;
				}
			}

			if (attackerMaster) {
				if (const auto &masterAttackerPlayer = attackerMaster->getPlayer()) {
					if (masterAttackerPlayer->hasFlag(PlayerFlags_t::CannotAttackPlayer)) {
						return RETURNVALUE_YOUMAYNOTATTACKTHISPLAYER;
					}

					if (targetPlayerTile && targetPlayerTile->hasFlag(TILESTATE_NOPVPZONE)) {
						return RETURNVALUE_ACTIONNOTPERMITTEDINANOPVPZONE;
					}

					if (isProtected(masterAttackerPlayer, targetPlayer)) {
						return RETURNVALUE_YOUMAYNOTATTACKTHISPLAYER;
					}
				}
			}

			if (attacker->getMonster() && (!attackerMaster || attackerMaster->getMonster())) {
				if (attacker->getFaction() != FACTION_DEFAULT && !attacker->getMonster()->isEnemyFaction(targetPlayer->getFaction())) {
					return RETURNVALUE_YOUMAYNOTATTACKTHISPLAYER;
				}
			}
		} else if (target && target->getMonster()) {
			if (attacker->getFaction() != FACTION_DEFAULT && attacker->getFaction() != FACTION_PLAYER && attacker->getMonster() && !attacker->getMonster()->isEnemyFaction(target->getFaction())) {
				return RETURNVALUE_YOUMAYNOTATTACKTHISCREATURE;
			}

			if (attackerPlayer) {
				if (attackerPlayer->hasFlag(PlayerFlags_t::CannotAttackMonster)) {
					return RETURNVALUE_YOUMAYNOTATTACKTHISCREATURE;
				}

				if (target->isSummon() && target->getMaster()->getPlayer() && target->getZoneType() == ZONE_NOPVP) {
					return RETURNVALUE_ACTIONNOTPERMITTEDINANOPVPZONE;
				}
			} else if (attacker->getMonster()) {
				const auto &targetMaster = target->getMaster();

				if ((!targetMaster || !targetMaster->getPlayer()) && attacker->getFaction() == FACTION_DEFAULT) {
					if (!attackerMaster || !attackerMaster->getPlayer()) {
						return RETURNVALUE_YOUMAYNOTATTACKTHISCREATURE;
					}
				}
			}
		} else if (target && target->getNpc()) {
			return RETURNVALUE_YOUMAYNOTATTACKTHISCREATURE;
		}

		if (g_game().getWorldType() == WORLD_TYPE_NO_PVP) {
			if (attacker->getPlayer() || (attackerMaster && attackerMaster->getPlayer())) {
				if (targetPlayer) {
					if (!isInPvpZone(attacker, target)) {
						return RETURNVALUE_YOUMAYNOTATTACKTHISPLAYER;
					}
				}

				if (target && target->isSummon() && target->getMaster()->getPlayer()) {
					if (!isInPvpZone(attacker, target)) {
						return RETURNVALUE_YOUMAYNOTATTACKTHISCREATURE;
					}
				}
			}
		}
	}
	ReturnValue ret = g_events().eventCreatureOnTargetCombat(attacker, target);
	if (ret == RETURNVALUE_NOERROR) {
		ret = g_callbacks().checkCallbackWithReturnValue(EventCallback_t::creatureOnTargetCombat, &EventCallback::creatureOnTargetCombat, attacker, target);
	}
	return ret;
}

void Combat::setPlayerCombatValues(formulaType_t newFormulaType, double newMina, double newMinb, double newMaxa, double newMaxb) {
	this->formulaType = newFormulaType;
	this->mina = newMina;
	this->minb = newMinb;
	this->maxa = newMaxa;
	this->maxb = newMaxb;
}

void Combat::postCombatEffects(const std::shared_ptr<Creature> &caster, const Position &origin, const Position &pos) const {
	postCombatEffects(caster, origin, pos, params);
}

void Combat::setOrigin(CombatOrigin origin) {
	params.origin = origin;
}

bool Combat::setParam(CombatParam_t param, uint32_t value) {
	switch (param) {
		case COMBAT_PARAM_TYPE: {
			params.combatType = static_cast<CombatType_t>(value);
			return true;
		}

		case COMBAT_PARAM_EFFECT: {
			params.impactEffect = static_cast<uint16_t>(value);
			return true;
		}

		case COMBAT_PARAM_DISTANCEEFFECT: {
			params.distanceEffect = static_cast<uint16_t>(value);
			return true;
		}

		case COMBAT_PARAM_BLOCKARMOR: {
			params.blockedByArmor = (value != 0);
			return true;
		}

		case COMBAT_PARAM_BLOCKSHIELD: {
			params.blockedByShield = (value != 0);
			return true;
		}

		case COMBAT_PARAM_TARGETCASTERORTOPMOST: {
			params.targetCasterOrTopMost = (value != 0);
			return true;
		}

		case COMBAT_PARAM_CREATEITEM: {
			params.itemId = value;
			return true;
		}

		case COMBAT_PARAM_AGGRESSIVE: {
			params.aggressive = (value != 0);
			return true;
		}

		case COMBAT_PARAM_DISPEL: {
			params.dispelType = static_cast<ConditionType_t>(value);
			return true;
		}

		case COMBAT_PARAM_USECHARGES: {
			params.useCharges = (value != 0);
			return true;
		}

		case COMBAT_PARAM_IMPACTSOUND: {
			params.soundImpactEffect = static_cast<SoundEffect_t>(value);
			return true;
		}

		case COMBAT_PARAM_CASTSOUND: {
			params.soundCastEffect = static_cast<SoundEffect_t>(value);
			return true;
		}

		case COMBAT_PARAM_CHAIN_EFFECT: {
			params.chainEffect = static_cast<uint8_t>(value);
			return true;
		}
	}
	return false;
}

void Combat::setArea(std::unique_ptr<AreaCombat> &newArea) {
	this->area = std::move(newArea);
}

bool Combat::hasArea() const {
	return area != nullptr;
}

void Combat::addCondition(const std::shared_ptr<Condition> &condition) {
	params.conditionList.emplace_back(condition);
}

bool Combat::setCallback(CallBackParam_t key) {
	switch (key) {
		case CALLBACK_PARAM_LEVELMAGICVALUE: {
			params.valueCallback = std::make_unique<ValueCallback>(COMBAT_FORMULA_LEVELMAGIC);
			return true;
		}

		case CALLBACK_PARAM_SKILLVALUE: {
			params.valueCallback = std::make_unique<ValueCallback>(COMBAT_FORMULA_SKILL);
			return true;
		}

		case CALLBACK_PARAM_TARGETTILE: {
			params.tileCallback = std::make_unique<TileCallback>();
			return true;
		}

		case CALLBACK_PARAM_TARGETCREATURE: {
			params.targetCallback = std::make_unique<TargetCallback>();
			return true;
		}

		case CALLBACK_PARAM_CHAINVALUE: {
			params.chainCallback = std::make_unique<ChainCallback>();
			params.chainCallback->setFromLua(true);
			return true;
		}

		case CALLBACK_PARAM_CHAINPICKER: {
			params.chainPickerCallback = std::make_unique<ChainPickerCallback>();
			return true;
		}
	}
	return false;
}

void Combat::setChainCallback(uint8_t chainTargets, uint8_t chainDistance, bool backtracking) {
	params.chainCallback = std::make_unique<ChainCallback>(chainTargets, chainDistance, backtracking);
	g_logger().trace("ChainCallback created: {}, with targets: {}, distance: {}, backtracking: {}", params.chainCallback != nullptr, chainTargets, chainDistance, backtracking);
}

CallBack* Combat::getCallback(CallBackParam_t key) const {
	switch (key) {
		case CALLBACK_PARAM_LEVELMAGICVALUE:
		case CALLBACK_PARAM_SKILLVALUE: {
			return params.valueCallback.get();
		}

		case CALLBACK_PARAM_TARGETTILE: {
			return params.tileCallback.get();
		}

		case CALLBACK_PARAM_TARGETCREATURE: {
			return params.targetCallback.get();
		}

		case CALLBACK_PARAM_CHAINVALUE: {
			return params.chainCallback.get();
		}

		case CALLBACK_PARAM_CHAINPICKER: {
			return params.chainPickerCallback.get();
		}
	}
	return nullptr;
}

void Combat::CombatHealthFunc(const std::shared_ptr<Creature> &caster, const std::shared_ptr<Creature> &target, const CombatParams &params, CombatDamage* data) {
	if (!data) {
		g_logger().error("[{}]: CombatDamage is nullptr", __FUNCTION__);
		return;
	}
	assert(data);

	CombatDamage damage = *data;

	std::shared_ptr<Player> attackerPlayer = nullptr;
	if (caster) {
		attackerPlayer = caster->getPlayer();
	}

	std::shared_ptr<Monster> targetMonster = nullptr;
	if (target) {
		targetMonster = target->getMonster();
	}

	std::shared_ptr<Monster> attackerMonster = nullptr;
	if (caster) {
		attackerMonster = caster->getMonster();
	}

	std::shared_ptr<Player> targetPlayer = nullptr;
	if (target) {
		targetPlayer = target->getPlayer();
	}

	g_logger().trace("[{}] (old) eventcallback: 'creatureOnCombat', damage primary: '{}', secondary: '{}'", __FUNCTION__, damage.primary.value, damage.secondary.value);
	g_callbacks().executeCallback(EventCallback_t::creatureOnCombat, &EventCallback::creatureOnCombat, caster, target, std::ref(damage));
	g_logger().trace("[{}] (new) eventcallback: 'creatureOnCombat', damage primary: '{}', secondary: '{}'", __FUNCTION__, damage.primary.value, damage.secondary.value);

	if (attackerPlayer) {
		const auto &item = attackerPlayer->getWeapon();
		damage = applyImbuementElementalDamage(attackerPlayer, item, damage);
		g_events().eventPlayerOnCombat(attackerPlayer, target, item, damage);
		g_callbacks().executeCallback(EventCallback_t::playerOnCombat, &EventCallback::playerOnCombat, attackerPlayer, target, item, std::ref(damage));

		if (targetPlayer && targetPlayer->getSkull() != SKULL_BLACK) {
			if (damage.primary.type != COMBAT_HEALING) {
				damage.primary.value /= 2;
			}
			if (damage.secondary.type != COMBAT_HEALING) {
				damage.secondary.value /= 2;
			}
		}

<<<<<<< HEAD
		damage.damageMultiplier += attackerPlayer->wheel().getMajorStatConditional("Divine Empowerment", WheelMajor_t::DAMAGE);
=======
		if (targetPlayer && damage.primary.type == COMBAT_HEALING) {
			damage.primary.value *= targetPlayer->getBuff(BUFF_HEALINGRECEIVED) / 100.;
		}

		damage.damageMultiplier += attackerPlayer->wheel()->getMajorStatConditional("Divine Empowerment", WheelMajor_t::DAMAGE);
>>>>>>> d8e8c399
		g_logger().trace("Wheel Divine Empowerment damage multiplier {}", damage.damageMultiplier);
	}

	if (g_game().combatBlockHit(damage, caster, target, params.blockedByShield, params.blockedByArmor, params.itemId != 0)) {
		return;
	}

	// Player attacking monster
	if (attackerPlayer && targetMonster) {
		const auto &slot = attackerPlayer->getPreyWithMonster(targetMonster->getRaceId());
		if (slot && slot->isOccupied() && slot->bonus == PreyBonus_Damage && slot->bonusTimeLeft > 0) {
			damage.primary.value += static_cast<int32_t>(std::ceil((damage.primary.value * slot->bonusPercentage) / 100));
			damage.secondary.value += static_cast<int32_t>(std::ceil((damage.secondary.value * slot->bonusPercentage) / 100));
		}

		// Monster type onPlayerAttack event
		targetMonster->onAttackedByPlayer(attackerPlayer);
	}

	// Monster attacking player
	if (attackerMonster && targetPlayer) {
		const auto &slot = targetPlayer->getPreyWithMonster(attackerMonster->getRaceId());
		if (slot && slot->isOccupied() && slot->bonus == PreyBonus_Defense && slot->bonusTimeLeft > 0) {
			damage.primary.value -= static_cast<int32_t>(std::ceil((damage.primary.value * slot->bonusPercentage) / 100));
			damage.secondary.value -= static_cast<int32_t>(std::ceil((damage.secondary.value * slot->bonusPercentage) / 100));
		}
	}

	if (g_game().combatChangeHealth(caster, target, damage)) {
		CombatConditionFunc(caster, target, params, &damage);
		CombatDispelFunc(caster, target, params, nullptr);
	}
}

CombatDamage Combat::applyImbuementElementalDamage(const std::shared_ptr<Player> &attackerPlayer, std::shared_ptr<Item> item, CombatDamage damage) {
	if (!item) {
		return damage;
	}

	if (item->getWeaponType() == WEAPON_AMMO && attackerPlayer && attackerPlayer->getInventoryItem(CONST_SLOT_LEFT) != nullptr) {
		item = attackerPlayer->getInventoryItem(CONST_SLOT_LEFT);
	}

	for (uint8_t slotid = 0; slotid < item->getImbuementSlot(); slotid++) {
		ImbuementInfo imbuementInfo;
		if (!item->getImbuementInfo(slotid, &imbuementInfo)) {
			continue;
		}

		if (imbuementInfo.imbuement->combatType == COMBAT_NONE
		    || damage.primary.type == COMBAT_HEALING
		    || damage.secondary.type == COMBAT_HEALING) {
			continue;
		}

		if (damage.primary.type != COMBAT_PHYSICALDAMAGE) {
			break;
		}

		float damagePercent = imbuementInfo.imbuement->elementDamage / 100.0;

		damage.secondary.type = imbuementInfo.imbuement->combatType;
		damage.secondary.value = damage.primary.value * (damagePercent);
		damage.primary.value = damage.primary.value * (1 - damagePercent);

		if (imbuementInfo.imbuement->soundEffect != SoundEffect_t::SILENCE) {
			g_game().sendSingleSoundEffect(item->getPosition(), imbuementInfo.imbuement->soundEffect, item->getHoldingPlayer());
		}

		// If damage imbuement is set, we can return without checking other slots
		break;
	}

	return damage;
}

void Combat::CombatManaFunc(const std::shared_ptr<Creature> &caster, const std::shared_ptr<Creature> &target, const CombatParams &params, CombatDamage* data) {
	if (!data) {
		g_logger().error("[{}]: CombatDamage is nullptr", __FUNCTION__);
		return;
	}

	assert(data);
	CombatDamage damage = *data;
	if (damage.primary.value < 0) {
		if (caster && target && caster->getPlayer() && target->getSkull() != SKULL_BLACK && target->getPlayer()) {
			damage.primary.value /= 2;
		}
	}
	if (g_game().combatChangeMana(caster, target, damage)) {
		CombatConditionFunc(caster, target, params, nullptr);
		CombatDispelFunc(caster, target, params, nullptr);
	}
}

bool Combat::checkFearConditionAffected(const std::shared_ptr<Player> &player) {
	if (player->isImmuneFear()) {
		return false;
	}

	if (player->hasCondition(CONDITION_FEARED)) {
		return false;
	}

	const auto &party = player->getParty();
	if (party) {
		auto affectedCount = (party->getMemberCount() + 5) / 5;
		g_logger().debug("[{}] Player is member of a party, {} members can be feared", __FUNCTION__, affectedCount);

		for (const auto &member : party->getMembers()) {
			if (member->hasCondition(CONDITION_FEARED)) {
				affectedCount -= 1;
			}
		}

		if (affectedCount <= 0) {
			return false;
		}
	}

	return true;
}

void Combat::CombatConditionFunc(const std::shared_ptr<Creature> &caster, const std::shared_ptr<Creature> &target, const CombatParams &params, CombatDamage* data) {
	if (params.origin == ORIGIN_MELEE && data && data->primary.value == 0 && data->secondary.value == 0) {
		return;
	}

	for (const auto &condition : params.conditionList) {
		std::shared_ptr<Player> player = nullptr;
		if (target) {
			player = target->getPlayer();
		}
		if (player) {
			// Cleanse charm rune (target as player)
			if (player->isImmuneCleanse(condition->getType())) {
				player->sendCancelMessage("You are still immune against this spell.");
				return;
			} else if (caster && caster->getMonster()) {
				uint16_t playerCharmRaceid = player->parseRacebyCharm(CHARM_CLEANSE, false, 0);
				if (playerCharmRaceid != 0) {
					const auto &mType = g_monsters().getMonsterType(caster->getName());
					if (mType && playerCharmRaceid == mType->info.raceid) {
						const auto charm = g_iobestiary().getBestiaryCharm(CHARM_CLEANSE);
						if (charm && (charm->chance > normal_random(0, 100))) {
							if (player->hasCondition(condition->getType())) {
								player->removeCondition(condition->getType());
							}
							player->setImmuneCleanse(condition->getType());
							player->sendCancelMessage(charm->cancelMsg);
							return;
						}
					}
				}
			}

			if (condition->getType() == CONDITION_FEARED && !checkFearConditionAffected(player)) {
				return;
			}
		}

		if (caster == target || (target && !target->isImmune(condition->getType()))) {
			auto conditionCopy = condition->clone();
			if (caster) {
				conditionCopy->setParam(CONDITION_PARAM_OWNER, caster->getID());
				conditionCopy->setPositionParam(CONDITION_PARAM_CASTER_POSITION, caster->getPosition());
			}

			// TODO: infight condition until all aggressive conditions has ended
			if (target) {
				target->addCombatCondition(conditionCopy, caster && caster->getPlayer() != nullptr);
			}
		}
	}
}

void Combat::CombatDispelFunc(const std::shared_ptr<Creature> &, const std::shared_ptr<Creature> &target, const CombatParams &params, CombatDamage*) {
	if (target) {
		target->removeCombatCondition(params.dispelType);
	}
}

void Combat::CombatNullFunc(const std::shared_ptr<Creature> &caster, const std::shared_ptr<Creature> &target, const CombatParams &params, CombatDamage*) {
	CombatConditionFunc(caster, target, params, nullptr);
	CombatDispelFunc(caster, target, params, nullptr);
}

void Combat::combatTileEffects(const CreatureVector &spectators, const std::shared_ptr<Creature> &caster, const std::shared_ptr<Tile> &tile, const CombatParams &params) {
	if (params.itemId != 0) {
		uint16_t itemId = params.itemId;
		switch (itemId) {
			case ITEM_FIREFIELD_PERSISTENT_FULL:
				itemId = ITEM_FIREFIELD_PVP_FULL;
				break;

			case ITEM_FIREFIELD_PERSISTENT_MEDIUM:
				itemId = ITEM_FIREFIELD_PVP_MEDIUM;
				break;

			case ITEM_FIREFIELD_PERSISTENT_SMALL:
				itemId = ITEM_FIREFIELD_PVP_SMALL;
				break;

			case ITEM_ENERGYFIELD_PERSISTENT:
				itemId = ITEM_ENERGYFIELD_PVP;
				break;

			case ITEM_POISONFIELD_PERSISTENT:
				itemId = ITEM_POISONFIELD_PVP;
				break;

			case ITEM_MAGICWALL_PERSISTENT:
				itemId = ITEM_MAGICWALL;
				break;

			case ITEM_WILDGROWTH_PERSISTENT:
				itemId = ITEM_WILDGROWTH;
				break;

			default:
				break;
		}

		if (caster) {
			std::shared_ptr<Player> casterPlayer;
			if (caster->isSummon()) {
				casterPlayer = caster->getMaster()->getPlayer();
			} else {
				casterPlayer = caster->getPlayer();
			}

			if (casterPlayer) {
				if (g_game().getWorldType() == WORLD_TYPE_NO_PVP || tile->hasFlag(TILESTATE_NOPVPZONE)) {
					if (itemId == ITEM_FIREFIELD_PVP_FULL) {
						itemId = ITEM_FIREFIELD_NOPVP;
					} else if (itemId == ITEM_POISONFIELD_PVP) {
						itemId = ITEM_POISONFIELD_NOPVP;
					} else if (itemId == ITEM_ENERGYFIELD_PVP) {
						itemId = ITEM_ENERGYFIELD_NOPVP;
					} else if (itemId == ITEM_MAGICWALL) {
						itemId = ITEM_MAGICWALL_SAFE;
					} else if (itemId == ITEM_WILDGROWTH) {
						itemId = ITEM_WILDGROWTH_SAFE;
					}
				} else if (itemId == ITEM_FIREFIELD_PVP_FULL || itemId == ITEM_POISONFIELD_PVP || itemId == ITEM_ENERGYFIELD_PVP || itemId == ITEM_MAGICWALL || itemId == ITEM_WILDGROWTH) {
					casterPlayer->addInFightTicks();
				}
			}
		}

		const auto &item = Item::CreateItem(itemId);
		if (caster) {
			item->setOwner(caster);
		}

		ReturnValue ret = g_game().internalAddItem(tile, item);
		if (ret == RETURNVALUE_NOERROR) {
			item->startDecaying();
		}
	}

	if (params.tileCallback) {
		params.tileCallback->onTileCombat(caster, tile);
	}

	if (params.impactEffect != CONST_ME_NONE) {
		Game::addMagicEffect(spectators, tile->getPosition(), params.impactEffect);
	}

	if (params.soundImpactEffect != SoundEffect_t::SILENCE) {
		g_game().sendDoubleSoundEffect(tile->getPosition(), params.soundCastEffect, params.soundImpactEffect, caster);
	} else if (params.soundCastEffect != SoundEffect_t::SILENCE) {
		g_game().sendSingleSoundEffect(tile->getPosition(), params.soundCastEffect, caster);
	}
}

void Combat::postCombatEffects(const std::shared_ptr<Creature> &caster, const Position &origin, const Position &pos, const CombatParams &params) {
	if (caster && params.distanceEffect != CONST_ANI_NONE) {
		addDistanceEffect(caster, origin, pos, params.distanceEffect);
	}

	if (params.soundImpactEffect != SoundEffect_t::SILENCE) {
		g_game().sendDoubleSoundEffect(pos, params.soundCastEffect, params.soundImpactEffect, caster);
	} else if (params.soundCastEffect != SoundEffect_t::SILENCE) {
		g_game().sendSingleSoundEffect(pos, params.soundCastEffect, caster);
	}
}

void Combat::addDistanceEffect(const std::shared_ptr<Creature> &caster, const Position &fromPos, const Position &toPos, uint16_t effect) {
	if (effect == CONST_ANI_WEAPONTYPE) {
		if (!caster) {
			return;
		}

		const auto &player = caster->getPlayer();
		if (!player) {
			return;
		}

		switch (player->getWeaponType()) {
			case WEAPON_AXE:
				effect = CONST_ANI_WHIRLWINDAXE;
				break;
			case WEAPON_SWORD:
				effect = CONST_ANI_WHIRLWINDSWORD;
				break;
			case WEAPON_CLUB:
				effect = CONST_ANI_WHIRLWINDCLUB;
				break;
			case WEAPON_MISSILE: {
				auto weapon = player->getWeapon();
				if (weapon) {
					const auto &iType = Item::items[weapon->getID()];
					effect = iType.shootType;
				}
				break;
			}
			default:
				effect = CONST_ANI_NONE;
				break;
		}
	}

	if (effect != CONST_ANI_NONE) {
		g_game().addDistanceEffect(fromPos, toPos, effect);
	}
}

void Combat::doChainEffect(const Position &origin, const Position &dest, uint8_t effect) {
	if (effect > 0) {
		std::vector<Direction> dirList;

		FindPathParams fpp;
		fpp.minTargetDist = 0;
		fpp.maxTargetDist = 1;
		fpp.maxSearchDist = 9;
		Position pos = origin;
		if (g_game().map.getPathMatching(origin, dirList, FrozenPathingConditionCall(dest), fpp)) {
			for (const auto &dir : dirList) {
				pos = getNextPosition(dir, pos);
				g_game().addMagicEffect(pos, effect);
			}
		}
		g_game().addMagicEffect(dest, effect);
	}
}

void Combat::setupChain(const std::shared_ptr<Weapon> &weapon) {
	if (!weapon) {
		return;
	}

	if (weapon->isChainDisabled()) {
		return;
	}

	const auto &weaponType = weapon->getWeaponType();
	if (weaponType == WEAPON_NONE || weaponType == WEAPON_SHIELD || weaponType == WEAPON_AMMO || weaponType == WEAPON_DISTANCE || weaponType == WEAPON_MISSILE) {
		return;
	}

	// clang-format off
	static std::list<uint32_t> areaList = {
		0, 0, 0, 1, 0, 0, 0,
		0, 1, 1, 1, 1, 1, 0,
		0, 1, 1, 1, 1, 1, 0,
		1, 1, 1, 3, 1, 1, 1,
		0, 1, 1, 1, 1, 1, 0,
		0, 1, 1, 1, 1, 1, 0,
		0, 0, 0, 1, 0, 0, 0,
	};
	// clang-format on
	auto area = std::make_unique<AreaCombat>();
	area->setupArea(areaList, 7);
	setArea(area);
	g_logger().trace("Weapon: {}, element type: {}", Item::items[weapon->getID()].name, weapon->params.combatType);
	setParam(COMBAT_PARAM_TYPE, weapon->params.combatType);
	if (weaponType != WEAPON_WAND) {
		setParam(COMBAT_PARAM_BLOCKARMOR, true);
	}

	weapon->params.chainCallback = std::make_unique<ChainCallback>();

	auto setCommonValues = [this, weapon](double formula, SoundEffect_t impactSound, uint32_t effect) {
		double weaponSkillFormula = weapon->getChainSkillValue();
		setPlayerCombatValues(COMBAT_FORMULA_SKILL, 0, 0, weaponSkillFormula ? weaponSkillFormula : formula, 0);
		setParam(COMBAT_PARAM_IMPACTSOUND, impactSound);
		setParam(COMBAT_PARAM_EFFECT, effect);
		setParam(COMBAT_PARAM_BLOCKARMOR, true);
	};

	setChainCallback(g_configManager().getNumber(COMBAT_CHAIN_TARGETS), 1, true);

	switch (weaponType) {
		case WEAPON_SWORD:
			setCommonValues(g_configManager().getFloat(COMBAT_CHAIN_SKILL_FORMULA_SWORD), MELEE_ATK_SWORD, CONST_ME_SLASH);
			break;
		case WEAPON_CLUB:
			setCommonValues(g_configManager().getFloat(COMBAT_CHAIN_SKILL_FORMULA_CLUB), MELEE_ATK_CLUB, CONST_ME_BLACK_BLOOD);
			break;
		case WEAPON_AXE:
			setCommonValues(g_configManager().getFloat(COMBAT_CHAIN_SKILL_FORMULA_AXE), MELEE_ATK_AXE, CONST_ANI_WHIRLWINDAXE);
			break;
	}

	if (weaponType == WEAPON_WAND) {
		static const std::map<CombatType_t, std::pair<MagicEffectClasses, MagicEffectClasses>> elementEffects = {
			{ COMBAT_DEATHDAMAGE, { CONST_ME_MORTAREA, CONST_ME_BLACK_BLOOD } },
			{ COMBAT_ENERGYDAMAGE, { CONST_ME_ENERGYAREA, CONST_ME_PINK_ENERGY_SPARK } },
			{ COMBAT_FIREDAMAGE, { CONST_ME_FIREATTACK, CONST_ME_FIREATTACK } },
			{ COMBAT_ICEDAMAGE, { CONST_ME_ICEATTACK, CONST_ME_ICEATTACK } },
			{ COMBAT_EARTHDAMAGE, { CONST_ME_STONES, CONST_ME_POISONAREA } },
		};

		auto it = elementEffects.find(weapon->getElementType());
		if (it != elementEffects.end()) {
			setPlayerCombatValues(COMBAT_FORMULA_SKILL, 0, 0, 1.0, 0);
			setParam(COMBAT_PARAM_EFFECT, it->second.first);
			setParam(COMBAT_PARAM_CHAIN_EFFECT, it->second.second);
		}
	}
}

bool Combat::doCombatChain(const std::shared_ptr<Creature> &caster, const std::shared_ptr<Creature> &target, bool aggressive) const {
	metrics::method_latency measure(__METRICS_METHOD_NAME__);
	if (!params.chainCallback) {
		return false;
	}

	uint8_t maxTargets;
	uint8_t chainDistance;
	bool backtracking = false;
	params.chainCallback->getChainValues(caster, maxTargets, chainDistance, backtracking);
	auto targets = pickChainTargets(caster, params, chainDistance, maxTargets, aggressive, backtracking, target);

	g_logger().debug("[{}] Chain targets: {}", __FUNCTION__, targets.size());
	if (targets.empty() || (targets.size() == 1 && targets.begin()->second.empty())) {
		return false;
	}

	auto affected = targets.size();
	int i = 0;
	auto combat = this;
	for (const auto &[from, toVector] : targets) {
		auto delay = i * std::max<int32_t>(50, g_configManager().getNumber(COMBAT_CHAIN_DELAY));
		++i;
		for (const auto &to : toVector) {
			const auto &nextTarget = g_game().getCreatureByID(to);
			if (!nextTarget) {
				continue;
			}
			g_dispatcher().scheduleEvent(
				delay, [combat, caster, nextTarget, from, affected]() {
					if (combat && caster && nextTarget) {
						Combat::doChainEffect(from, nextTarget->getPosition(), combat->params.chainEffect);
						combat->doCombat(caster, nextTarget, from, affected);
					}
				},
				"Combat::doCombatChain"
			);
		}
	}

	return true;
}

bool Combat::doCombat(const std::shared_ptr<Creature> &caster, const std::shared_ptr<Creature> &target) const {
	if (caster != nullptr && params.chainCallback) {
		return doCombatChain(caster, target, params.aggressive);
	}

	return doCombat(caster, target, caster != nullptr ? caster->getPosition() : Position());
}

bool Combat::doCombat(const std::shared_ptr<Creature> &caster, const std::shared_ptr<Creature> &target, const Position &origin, int affected /* = 1 */) const {
	// target combat callback function
	if (params.combatType != COMBAT_NONE) {
		CombatDamage damage = getCombatDamage(caster, target);
		damage.affected = affected;
		if (damage.primary.type != COMBAT_MANADRAIN) {
			doCombatHealth(caster, target, origin, damage, params);
		} else {
			doCombatMana(caster, target, origin, damage, params);
		}
	} else {
		doCombatDefault(caster, target, origin, params);
	}

	return true;
}

bool Combat::doCombat(const std::shared_ptr<Creature> &caster, const Position &position) const {
	if (caster != nullptr && params.chainCallback) {
		return doCombatChain(caster, caster, params.aggressive);
	}

	// area combat callback function
	if (params.combatType != COMBAT_NONE) {
		CombatDamage damage = getCombatDamage(caster, nullptr);
		if (damage.primary.type != COMBAT_MANADRAIN) {
			doCombatHealth(caster, position, area, damage, params);
		} else {
			doCombatMana(caster, position, area, damage, params);
		}
	} else {
		auto origin = caster != nullptr ? caster->getPosition() : Position();
		CombatFunc(caster, origin, position, area, params, CombatNullFunc, nullptr);
	}

	return true;
}

void Combat::CombatFunc(const std::shared_ptr<Creature> &caster, const Position &origin, const Position &pos, const std::unique_ptr<AreaCombat> &area, const CombatParams &params, const CombatFunction &func, CombatDamage* data) {
	std::vector<std::shared_ptr<Tile>> tileList;

	if (caster) {
		getCombatArea(caster->getPosition(), pos, area, tileList);
	} else {
		getCombatArea(pos, pos, area, tileList);
	}

	uint32_t maxX = 0;
	uint32_t maxY = 0;

	// calculate the max viewable range
	for (const auto &tile : tileList) {
		const Position &tilePos = tile->getPosition();

		uint32_t diff = Position::getDistanceX(tilePos, pos);
		if (diff > maxX) {
			maxX = diff;
		}

		diff = Position::getDistanceY(tilePos, pos);
		if (diff > maxY) {
			maxY = diff;
		}
	}

	const int32_t rangeX = maxX + MAP_MAX_VIEW_PORT_X;
	const int32_t rangeY = maxY + MAP_MAX_VIEW_PORT_Y;

	int affected = 0;
	for (const auto &tile : tileList) {
		if (canDoCombat(caster, tile, params.aggressive) != RETURNVALUE_NOERROR) {
			continue;
		}

		if (CreatureVector* creatures = tile->getCreatures()) {
			const auto &topCreature = tile->getTopCreature();
			// A copy of the tile's creature list is made because modifications to this vector, such as adding or removing creatures through a Lua callback, may occur during the iteration within the for loop.
			CreatureVector creaturesCopy = *creatures;
			for (const auto &creature : creaturesCopy) {
				if (params.targetCasterOrTopMost) {
					if (caster && caster->getTile() == tile) {
						if (creature != caster) {
							continue;
						}
					} else if (creature != topCreature) {
						continue;
					}
				}

				if (!params.aggressive || (caster != creature && Combat::canDoCombat(caster, creature, params.aggressive) == RETURNVALUE_NOERROR)) {
					affected++;
				}
			}
		}
	}

	CombatDamage tmpDamage;
	if (data) {
		tmpDamage.origin = data->origin;
		tmpDamage.primary.type = data->primary.type;
		tmpDamage.primary.value = data->primary.value;
		tmpDamage.secondary.type = data->secondary.type;
		tmpDamage.secondary.value = data->secondary.value;
		tmpDamage.critical = data->critical;
		tmpDamage.fatal = data->fatal;
		tmpDamage.criticalDamage = data->criticalDamage;
		tmpDamage.criticalChance = data->criticalChance;
		tmpDamage.damageMultiplier = data->damageMultiplier;
		tmpDamage.damageReductionMultiplier = data->damageReductionMultiplier;
		tmpDamage.healingMultiplier = data->healingMultiplier;
		tmpDamage.manaLeech = data->manaLeech;
		tmpDamage.lifeLeech = data->lifeLeech;
		tmpDamage.healingLink = data->healingLink;
		tmpDamage.instantSpellName = data->instantSpellName;
		tmpDamage.runeSpellName = data->runeSpellName;
		tmpDamage.lifeLeechChance = data->lifeLeechChance;
		tmpDamage.manaLeechChance = data->manaLeechChance;
	}

	// Wheel of destiny get beam affected total
	auto spectators = Spectators().find<Player>(pos, true, rangeX, rangeX, rangeY, rangeY);
	const std::shared_ptr<Player> &casterPlayer = caster ? caster->getPlayer() : nullptr;
	uint8_t beamAffectedTotal = casterPlayer ? casterPlayer->wheel().getBeamAffectedTotal(tmpDamage) : 0;
	uint8_t beamAffectedCurrent = 0;

	tmpDamage.affected = affected;
	for (const auto &tile : tileList) {
		if (canDoCombat(caster, tile, params.aggressive) != RETURNVALUE_NOERROR) {
			continue;
		}

		if (CreatureVector* creatures = tile->getCreatures()) {
			const auto &topCreature = tile->getTopCreature();
			// A copy of the tile's creature list is made because modifications to this vector, such as adding or removing creatures through a Lua callback, may occur during the iteration within the for loop.
			CreatureVector creaturesCopy = *creatures;
			for (const auto &creature : creaturesCopy) {
				if (params.targetCasterOrTopMost) {
					if (caster && caster->getTile() == tile) {
						if (creature != caster) {
							continue;
						}
					} else if (creature != topCreature) {
						continue;
					}
				}

				if (!params.aggressive || (caster != creature && Combat::canDoCombat(caster, creature, params.aggressive) == RETURNVALUE_NOERROR)) {
					// Wheel of destiny update beam mastery damage
					if (casterPlayer) {
						casterPlayer->wheel().updateBeamMasteryDamage(tmpDamage, beamAffectedTotal, beamAffectedCurrent);
					}
					func(caster, creature, params, &tmpDamage);
					if (params.targetCallback) {
						params.targetCallback->onTargetCombat(caster, creature);
					}

					if (params.targetCasterOrTopMost) {
						break;
					}
				}
			}
		}
		combatTileEffects(spectators.data(), caster, tile, params);
	}

	postCombatEffects(caster, origin, pos, params);
}

void Combat::doCombatHealth(const std::shared_ptr<Creature> &caster, const std::shared_ptr<Creature> &target, CombatDamage &damage, const CombatParams &params) {
	doCombatHealth(caster, target, caster ? caster->getPosition() : Position(), damage, params);
}

void Combat::doCombatHealth(const std::shared_ptr<Creature> &caster, const std::shared_ptr<Creature> &target, const Position &origin, CombatDamage &damage, const CombatParams &params) {
	bool canCombat = !params.aggressive || (caster != target && Combat::canDoCombat(caster, target, params.aggressive) == RETURNVALUE_NOERROR);
	if ((caster && target)
	    && (caster == target || canCombat)
	    && (params.impactEffect != CONST_ME_NONE)) {
		g_game().addMagicEffect(target->getPosition(), params.impactEffect);
	}

	if (target && params.combatType == COMBAT_HEALING && target->getMonster()) {
		if (target != caster) {
			return;
		}
	}

	applyExtensions(caster, target, damage, params);

	if (canCombat) {
		if (target && caster && params.distanceEffect != CONST_ANI_NONE) {
			addDistanceEffect(caster, origin, target->getPosition(), params.distanceEffect);
		}

		CombatHealthFunc(caster, target, params, &damage);
		if (params.targetCallback) {
			params.targetCallback->onTargetCombat(caster, target);
		}

		if (target && params.soundImpactEffect != SoundEffect_t::SILENCE) {
			g_game().sendDoubleSoundEffect(target->getPosition(), params.soundCastEffect, params.soundImpactEffect, caster);
		} else if (target && params.soundCastEffect != SoundEffect_t::SILENCE) {
			g_game().sendSingleSoundEffect(target->getPosition(), params.soundCastEffect, caster);
		}
	}
}

void Combat::doCombatHealth(const std::shared_ptr<Creature> &caster, const Position &position, const std::unique_ptr<AreaCombat> &area, CombatDamage &damage, const CombatParams &params) {
	applyExtensions(caster, nullptr, damage, params);
	const auto origin = caster ? caster->getPosition() : Position();
	CombatFunc(caster, origin, position, area, params, CombatHealthFunc, &damage);
}

void Combat::doCombatMana(const std::shared_ptr<Creature> &caster, const std::shared_ptr<Creature> &target, CombatDamage &damage, const CombatParams &params) {
	doCombatMana(caster, target, caster ? caster->getPosition() : Position(), damage, params);
}

void Combat::doCombatMana(const std::shared_ptr<Creature> &caster, const std::shared_ptr<Creature> &target, const Position &origin, CombatDamage &damage, const CombatParams &params) {
	bool canCombat = !params.aggressive || (caster != target && Combat::canDoCombat(caster, target, params.aggressive) == RETURNVALUE_NOERROR);
	if ((caster && target)
	    && (caster == target || canCombat)
	    && (params.impactEffect != CONST_ME_NONE)) {
		g_game().addMagicEffect(target->getPosition(), params.impactEffect);
	}

	applyExtensions(caster, target, damage, params);

	if (canCombat) {
		if (caster && target && params.distanceEffect != CONST_ANI_NONE) {
			addDistanceEffect(caster, origin, target->getPosition(), params.distanceEffect);
		}

		CombatManaFunc(caster, target, params, &damage);
		if (params.targetCallback) {
			params.targetCallback->onTargetCombat(caster, target);
		}

		if (target && params.soundImpactEffect != SoundEffect_t::SILENCE) {
			g_game().sendDoubleSoundEffect(target->getPosition(), params.soundCastEffect, params.soundImpactEffect, caster);
		} else if (target && params.soundCastEffect != SoundEffect_t::SILENCE) {
			g_game().sendSingleSoundEffect(target->getPosition(), params.soundCastEffect, caster);
		}
	}
}

void Combat::doCombatMana(const std::shared_ptr<Creature> &caster, const Position &position, const std::unique_ptr<AreaCombat> &area, CombatDamage &damage, const CombatParams &params) {
	applyExtensions(caster, nullptr, damage, params);
	const auto origin = caster ? caster->getPosition() : Position();
	CombatFunc(caster, origin, position, area, params, CombatManaFunc, &damage);
}

void Combat::doCombatCondition(const std::shared_ptr<Creature> &caster, const Position &position, const std::unique_ptr<AreaCombat> &area, const CombatParams &params) {
	const auto origin = caster ? caster->getPosition() : Position();
	CombatFunc(caster, origin, position, area, params, CombatConditionFunc, nullptr);
}

void Combat::doCombatCondition(const std::shared_ptr<Creature> &caster, const std::shared_ptr<Creature> &target, const CombatParams &params) {
	bool canCombat = !params.aggressive || (caster != target && Combat::canDoCombat(caster, target, params.aggressive) == RETURNVALUE_NOERROR);
	if ((caster == target || canCombat) && params.impactEffect != CONST_ME_NONE) {
		g_game().addMagicEffect(target->getPosition(), params.impactEffect);
	}

	if (canCombat) {
		if (caster && target && params.distanceEffect != CONST_ANI_NONE) {
			addDistanceEffect(caster, caster->getPosition(), target->getPosition(), params.distanceEffect);
		}

		CombatConditionFunc(caster, target, params, nullptr);
		if (params.targetCallback) {
			params.targetCallback->onTargetCombat(caster, target);
		}

		if (target && params.soundImpactEffect != SoundEffect_t::SILENCE) {
			g_game().sendDoubleSoundEffect(target->getPosition(), params.soundCastEffect, params.soundImpactEffect, caster);
		} else if (target && params.soundCastEffect != SoundEffect_t::SILENCE) {
			g_game().sendSingleSoundEffect(target->getPosition(), params.soundCastEffect, caster);
		}
	}
}

void Combat::doCombatDispel(const std::shared_ptr<Creature> &caster, const Position &position, const std::unique_ptr<AreaCombat> &area, const CombatParams &params) {
	const auto origin = caster ? caster->getPosition() : Position();
	CombatFunc(caster, origin, position, area, params, CombatDispelFunc, nullptr);
}

void Combat::doCombatDispel(const std::shared_ptr<Creature> &caster, const std::shared_ptr<Creature> &target, const CombatParams &params) {
	bool canCombat = !params.aggressive || (caster != target && Combat::canDoCombat(caster, target, params.aggressive) == RETURNVALUE_NOERROR);
	if ((caster && target)
	    && (caster == target || canCombat)
	    && (params.impactEffect != CONST_ME_NONE)) {
		g_game().addMagicEffect(target->getPosition(), params.impactEffect);
	}

	if (canCombat) {
		CombatDispelFunc(caster, target, params, nullptr);
		if (params.targetCallback) {
			params.targetCallback->onTargetCombat(caster, target);
		}

		if (target && caster && params.distanceEffect != CONST_ANI_NONE) {
			addDistanceEffect(caster, caster->getPosition(), target->getPosition(), params.distanceEffect);
		}

		if (target && params.soundImpactEffect != SoundEffect_t::SILENCE) {
			g_game().sendDoubleSoundEffect(target->getPosition(), params.soundCastEffect, params.soundImpactEffect, caster);
		} else if (target && params.soundCastEffect != SoundEffect_t::SILENCE) {
			g_game().sendSingleSoundEffect(target->getPosition(), params.soundCastEffect, caster);
		}
	}
}

[[maybe_unused]] void Combat::doCombatDefault(const std::shared_ptr<Creature> &caster, const std::shared_ptr<Creature> &target, const CombatParams &params) {
	doCombatDefault(caster, target, caster ? caster->getPosition() : Position(), params);
}

void Combat::doCombatDefault(const std::shared_ptr<Creature> &caster, const std::shared_ptr<Creature> &target, const Position &origin, const CombatParams &params) {
	if (!params.aggressive || (caster != target && Combat::canDoCombat(caster, target, params.aggressive) == RETURNVALUE_NOERROR)) {
		auto spectators = Spectators().find<Player>(target->getPosition(), true);

		CombatNullFunc(caster, target, params, nullptr);
		combatTileEffects(spectators.data(), caster, target->getTile(), params);

		if (params.targetCallback) {
			params.targetCallback->onTargetCombat(caster, target);
		}

		/*
		if (params.impactEffect != CONST_ME_NONE) {
		    g_game().addMagicEffect(target->getPosition(), params.impactEffect);
		}
		*/

		if (caster && params.distanceEffect != CONST_ANI_NONE) {
			addDistanceEffect(caster, origin, target->getPosition(), params.distanceEffect);
		}

		if (params.soundImpactEffect != SoundEffect_t::SILENCE) {
			g_game().sendDoubleSoundEffect(target->getPosition(), params.soundCastEffect, params.soundImpactEffect, caster);
		} else if (params.soundCastEffect != SoundEffect_t::SILENCE) {
			g_game().sendSingleSoundEffect(target->getPosition(), params.soundCastEffect, caster);
		}
	}
}

void Combat::setInstantSpellName(const std::string &value) {
	instantSpellName = value;
}

void Combat::setRuneSpellName(const std::string &value) {
	runeSpellName = value;
}

std::vector<std::pair<Position, std::vector<uint32_t>>> Combat::pickChainTargets(const std::shared_ptr<Creature> &caster, const CombatParams &params, uint8_t chainDistance, uint8_t maxTargets, bool backtracking, bool aggressive, const std::shared_ptr<Creature> &initialTarget /* = nullptr */) {
	Benchmark bm_pickChain;
	metrics::method_latency measure(__METRICS_METHOD_NAME__);
	if (!caster) {
		return {};
	}

	std::vector<std::pair<Position, std::vector<uint32_t>>> resultMap;
	std::vector<std::shared_ptr<Creature>> targets;
	phmap::flat_hash_set<uint32_t> visited;

	if (initialTarget && initialTarget != caster) {
		targets.emplace_back(initialTarget);
		visited.insert(initialTarget->getID());
		resultMap.emplace_back(caster->getPosition(), std::vector<uint32_t> { initialTarget->getID() });
	} else {
		targets.emplace_back(caster);
		maxTargets++;
	}

	int backtrackingAttempts = 10;
	while (!targets.empty() && targets.size() <= maxTargets && backtrackingAttempts > 0) {
		auto currentTarget = targets.back();
		auto spectators = Spectators().find<Creature>(currentTarget->getPosition(), false, chainDistance, chainDistance, chainDistance, chainDistance);
		g_logger().debug("Combat::pickChainTargets: currentTarget: {}, spectators: {}", currentTarget->getName(), spectators.size());

		double closestDistance = std::numeric_limits<double>::max();
		std::shared_ptr<Creature> closestSpectator = nullptr;
		for (const auto &spectator : spectators) {
			if (!spectator || visited.contains(spectator->getID())) {
				continue;
			}
			if (!isValidChainTarget(caster, currentTarget, spectator, params, aggressive)) {
				visited.insert(spectator->getID());
				continue;
			}

			double distance = Position::getEuclideanDistance(currentTarget->getPosition(), spectator->getPosition());
			if (distance < closestDistance) {
				closestDistance = distance;
				closestSpectator = spectator;
			}
		}

		if (closestSpectator) {
			g_logger().trace("[{}] closestSpectator: {}", __FUNCTION__, closestSpectator->getName());

			bool found = false;
			for (auto &[pos, vec] : resultMap) {
				if (pos == currentTarget->getPosition()) {
					vec.emplace_back(closestSpectator->getID());
					found = true;
					break;
				}
			}
			if (!found) {
				resultMap.emplace_back(currentTarget->getPosition(), std::vector<uint32_t> { closestSpectator->getID() });
			}

			targets.emplace_back(closestSpectator);
			visited.insert(closestSpectator->getID());
			continue;
		}
		if (backtracking) {
			g_logger().debug("[{}] backtracking", __FUNCTION__);
			targets.pop_back();
			backtrackingAttempts--;
			continue;
		}
		break;
	}

	g_logger().debug("[{}] resultMap: {} in {} ms", __FUNCTION__, resultMap.size(), bm_pickChain.duration());
	return resultMap;
}

bool Combat::isValidChainTarget(const std::shared_ptr<Creature> &caster, const std::shared_ptr<Creature> &currentTarget, const std::shared_ptr<Creature> &potentialTarget, const CombatParams &params, bool aggressive) {
	bool canCombat = canDoCombat(caster, potentialTarget, aggressive) == RETURNVALUE_NOERROR;
	bool pick = params.chainPickerCallback ? params.chainPickerCallback->onChainCombat(caster, potentialTarget) : true;
	bool hasSight = g_game().isSightClear(currentTarget->getPosition(), potentialTarget->getPosition(), true);
	return canCombat && pick && hasSight;
}

//**********************************************************//

ValueCallback::ValueCallback(formulaType_t initType) :
	type(initType) { }

uint32_t ValueCallback::getMagicLevelSkill(const std::shared_ptr<Player> &player, const CombatDamage &damage) const {
	if (!player) {
		return 0;
	}

	uint32_t magicLevelSkill = player->getMagicLevel();
	// Wheel of destiny
	if (player && player->wheel().getInstant("Runic Mastery") && damage.instantSpellName.empty()) {
		const std::shared_ptr<Spell> &spell = g_spells().getRuneSpellByName(damage.runeSpellName);
		// Rune conjuring spell have the same name as the rune item spell.
		const std::shared_ptr<InstantSpell> &conjuringSpell = g_spells().getInstantSpellByName(damage.runeSpellName);
		if (spell && conjuringSpell && conjuringSpell != spell && normal_random(0, 100) <= 25) {
			uint32_t castResult = conjuringSpell->canCast(player) ? 20 : 10;
			magicLevelSkill += magicLevelSkill * castResult / 100;
		}
	}

	return magicLevelSkill + player->getSpecializedMagicLevel(damage.primary.type, true);
}

void ValueCallback::getMinMaxValues(const std::shared_ptr<Player> &player, CombatDamage &damage, bool useCharges) const {
	// onGetPlayerMinMaxValues(...)
	if (!LuaScriptInterface::reserveScriptEnv()) {
		g_logger().error("[ValueCallback::getMinMaxValues - Player {} formula {}] "
		                 "Call stack overflow. Too many lua script calls being nested.",
		                 player->getName(), fmt::underlying(type));
		return;
	}

	ScriptEnvironment* env = LuaScriptInterface::getScriptEnv();
	if (!env->setCallbackId(scriptId, scriptInterface)) {
		LuaScriptInterface::resetScriptEnv();
		return;
	}

	lua_State* L = scriptInterface->getLuaState();

	scriptInterface->pushFunction(scriptId);

	LuaScriptInterface::pushUserdata<Player>(L, player);
	LuaScriptInterface::setMetatable(L, -1, "Player");

	int16_t elementAttack = 0; // To calculate elemental damage after executing spell script and get real damage.
	int32_t attackValue = 7; // default start attack value
	int parameters = 1;
	bool shouldCalculateSecondaryDamage = false;

	switch (type) {
		case COMBAT_FORMULA_LEVELMAGIC: {
			// onGetPlayerMinMaxValues(player, level, maglevel)
			lua_pushnumber(L, player->getLevel());
			lua_pushnumber(L, getMagicLevelSkill(player, damage));
			parameters += 2;
			break;
		}

		case COMBAT_FORMULA_SKILL: {
			// onGetPlayerMinMaxValues(player, attackSkill, attackValue, attackFactor)
			const auto &tool = player->getWeapon();
			const auto &weapon = g_weapons().getWeapon(tool);
			int32_t attackSkill = 0;
			float attackFactor = 0;
			if (weapon) {
				shouldCalculateSecondaryDamage = weapon->calculateSkillFormula(player, attackSkill, attackValue, attackFactor, elementAttack, damage, useCharges);
			}

			lua_pushnumber(L, attackSkill);
			lua_pushnumber(L, attackValue);
			lua_pushnumber(L, attackFactor);
			parameters += 3;
			break;
		}

		default: {
			g_logger().warn("[ValueCallback::getMinMaxValues] - Unknown callback type");
			LuaScriptInterface::resetScriptEnv();
			return;
		}
	}

	int size0 = lua_gettop(L);
	if (lua_pcall(L, parameters, 2, 0) != 0) {
		LuaScriptInterface::reportError(nullptr, LuaScriptInterface::popString(L));
	} else {
		int32_t defaultDmg = normal_random(
			LuaScriptInterface::getNumber<int32_t>(L, -2),
			LuaScriptInterface::getNumber<int32_t>(L, -1)
		);

		if (shouldCalculateSecondaryDamage) {
			double factor = static_cast<double>(elementAttack) / static_cast<double>(attackValue); // attack value here is phys dmg + element dmg
			int32_t elementDamage = std::round(defaultDmg * factor);
			int32_t physDmg = std::round(defaultDmg * (1.0 - factor));
			damage.primary.value = physDmg;
			damage.secondary.value = elementDamage;
		} else {
			damage.primary.value = defaultDmg;
			damage.secondary.type = COMBAT_NONE;
			damage.secondary.value = 0;
		}

		lua_pop(L, 2);
	}

	if ((lua_gettop(L) + parameters + 1) != size0) {
		LuaScriptInterface::reportError(nullptr, "Stack size changed!");
	}

	LuaScriptInterface::resetScriptEnv();
}

//**********************************************************//

void TileCallback::onTileCombat(const std::shared_ptr<Creature> &creature, const std::shared_ptr<Tile> &tile) const {
	// onTileCombat(creature, pos)
	if (!LuaScriptInterface::reserveScriptEnv()) {
		g_logger().error("[TileCallback::onTileCombat - Creature {} type {} on tile x: {} y: {} z: {}] "
		                 "Call stack overflow. Too many lua script calls being nested.",
		                 creature->getName(), fmt::underlying(type), (tile->getPosition()).getX(), (tile->getPosition()).getY(), (tile->getPosition()).getZ());
		return;
	}

	ScriptEnvironment* env = LuaScriptInterface::getScriptEnv();
	if (!env->setCallbackId(scriptId, scriptInterface)) {
		LuaScriptInterface::resetScriptEnv();
		return;
	}

	lua_State* L = scriptInterface->getLuaState();

	scriptInterface->pushFunction(scriptId);
	if (creature) {
		LuaScriptInterface::pushUserdata<Creature>(L, creature);
		LuaScriptInterface::setCreatureMetatable(L, -1, creature);
	} else {
		lua_pushnil(L);
	}
	LuaScriptInterface::pushPosition(L, tile->getPosition());

	scriptInterface->callFunction(2);
}

//**********************************************************//

void TargetCallback::onTargetCombat(const std::shared_ptr<Creature> &creature, const std::shared_ptr<Creature> &target) const {
	// onTargetCombat(creature, target)
	if (!LuaScriptInterface::reserveScriptEnv()) {
		g_logger().error("[TargetCallback::onTargetCombat - Creature {}] "
		                 "Call stack overflow. Too many lua script calls being nested.",
		                 creature->getName());
		return;
	}

	ScriptEnvironment* env = LuaScriptInterface::getScriptEnv();
	if (!env->setCallbackId(scriptId, scriptInterface)) {
		LuaScriptInterface::resetScriptEnv();
		return;
	}

	lua_State* L = scriptInterface->getLuaState();

	scriptInterface->pushFunction(scriptId);

	if (creature) {
		LuaScriptInterface::pushUserdata<Creature>(L, creature);
		LuaScriptInterface::setCreatureMetatable(L, -1, creature);
	} else {
		lua_pushnil(L);
	}

	if (target) {
		LuaScriptInterface::pushUserdata<Creature>(L, target);
		LuaScriptInterface::setCreatureMetatable(L, -1, target);
	} else {
		lua_pushnil(L);
	}

	int size0 = lua_gettop(L);

	if (lua_pcall(L, 2, 0 /*nReturnValues*/, 0) != 0) {
		LuaScriptInterface::reportError(nullptr, LuaScriptInterface::popString(L));
	}

	if ((lua_gettop(L) + 2 /*nParams*/ + 1) != size0) {
		LuaScriptInterface::reportError(nullptr, "Stack size changed!");
	}

	LuaScriptInterface::resetScriptEnv();
}

//**********************************************************//

ChainCallback::ChainCallback(const uint8_t &chainTargets, const uint8_t &chainDistance, const bool &backtracking) :
	m_chainDistance(chainDistance), m_chainTargets(chainTargets), m_backtracking(backtracking) { }

void ChainCallback::getChainValues(const std::shared_ptr<Creature> &creature, uint8_t &maxTargets, uint8_t &chainDistance, bool &backtracking) {
	if (m_fromLua) {
		onChainCombat(creature, maxTargets, chainDistance, backtracking);
		return;
	}

	if (m_chainTargets && m_chainDistance) {
		maxTargets = m_chainTargets;
		chainDistance = m_chainDistance;
		backtracking = m_backtracking;
	}
}

void ChainCallback::setFromLua(bool fromLua) {
	m_fromLua = fromLua;
}

void ChainCallback::onChainCombat(const std::shared_ptr<Creature> &creature, uint8_t &maxTargets, uint8_t &chainDistance, bool &backtracking) const {
	// onChainCombat(creature)
	if (!LuaScriptInterface::reserveScriptEnv()) {
		g_logger().error("[ChainCallback::onTargetCombat - Creature {}] "
		                 "Call stack overflow. Too many lua script calls being nested.",
		                 creature->getName());
		return;
	}

	ScriptEnvironment* env = LuaScriptInterface::getScriptEnv();
	if (!env->setCallbackId(scriptId, scriptInterface)) {
		LuaScriptInterface::resetScriptEnv();
		return;
	}

	lua_State* L = scriptInterface->getLuaState();

	scriptInterface->pushFunction(scriptId);

	if (creature) {
		LuaScriptInterface::pushUserdata<Creature>(L, creature);
		LuaScriptInterface::setCreatureMetatable(L, -1, creature);
	} else {
		lua_pushnil(L);
	}

	int size0 = lua_gettop(L);
	if (lua_pcall(L, 1, 3 /*nReturnValues*/, 0) != 0) {
		LuaScriptInterface::reportError(nullptr, LuaScriptInterface::popString(L));
	}
	maxTargets = LuaScriptInterface::getNumber<uint8_t>(L, -3);
	chainDistance = LuaScriptInterface::getNumber<uint8_t>(L, -2);
	backtracking = LuaScriptInterface::getBoolean(L, -1);
	lua_pop(L, 3);

	if ((lua_gettop(L) + 1 /*nParams*/ + 1) != size0) {
		LuaScriptInterface::reportError(nullptr, "Stack size changed!");
	}

	LuaScriptInterface::resetScriptEnv();
}

bool ChainPickerCallback::onChainCombat(const std::shared_ptr<Creature> &creature, const std::shared_ptr<Creature> &target) const {
	// onChainCombat(creature, target)
	if (!LuaScriptInterface::reserveScriptEnv()) {
		g_logger().error("[ChainPickerCallback::onTargetCombat - Creature {}] "
		                 "Call stack overflow. Too many lua script calls being nested.",
		                 creature->getName());
		return true;
	}

	ScriptEnvironment* env = LuaScriptInterface::getScriptEnv();
	if (!env->setCallbackId(scriptId, scriptInterface)) {
		LuaScriptInterface::resetScriptEnv();
		return true;
	}

	lua_State* L = scriptInterface->getLuaState();

	scriptInterface->pushFunction(scriptId);

	if (creature) {
		LuaScriptInterface::pushUserdata<Creature>(L, creature);
		LuaScriptInterface::setCreatureMetatable(L, -1, creature);
	} else {
		lua_pushnil(L);
	}

	if (target) {
		LuaScriptInterface::pushUserdata<Creature>(L, target);
		LuaScriptInterface::setCreatureMetatable(L, -1, target);
	} else {
		lua_pushnil(L);
	}

	int size0 = lua_gettop(L);
	bool result = true;

	if (lua_pcall(L, 2, 1 /*nReturnValues*/, 0) != 0) {
		LuaScriptInterface::reportError(nullptr, LuaScriptInterface::popString(L));
	}
	result = LuaScriptInterface::getBoolean(L, -1);
	lua_pop(L, 1);

	if ((lua_gettop(L) + 2 /*nParams*/ + 1) != size0) {
		LuaScriptInterface::reportError(nullptr, "Stack size changed!");
	}

	LuaScriptInterface::resetScriptEnv();
	return result;
}

//**********************************************************//

void AreaCombat::clear() {
	std::ranges::fill(areas, nullptr);
}

std::unique_ptr<AreaCombat> AreaCombat::clone() const {
	return std::make_unique<AreaCombat>(*this);
}

AreaCombat::AreaCombat(const AreaCombat &rhs) {
	hasExtArea = rhs.hasExtArea;
	for (uint_fast8_t i = 0; i <= Direction::DIRECTION_LAST; ++i) {
		if (const auto &area = rhs.areas[i]) {
			areas[i] = area->clone();
		}
	}
}

AreaCombat::~AreaCombat() {
	clear();
}

void AreaCombat::getList(const Position &centerPos, const Position &targetPos, std::vector<std::shared_ptr<Tile>> &list, const Direction dir) const {
	auto casterPos = getNextPosition(dir, targetPos);

	const std::unique_ptr<MatrixArea> &area = getArea(centerPos, targetPos);
	if (!area) {
		return;
	}

	uint32_t centerY;
	uint32_t centerX;
	area->getCenter(centerY, centerX);

	const uint32_t rows = area->getRows();
	const uint32_t cols = area->getCols();

	list.reserve(rows * cols);
	Position tmpPos(targetPos.x - centerX, targetPos.y - centerY, targetPos.z);

	for (uint32_t y = 0; y < rows; ++y) {
		for (uint32_t x = 0; x < cols; ++x) {
			if (area->getValue(y, x) != 0) {
				std::shared_ptr<Tile> tile = g_game().map.getTile(tmpPos);
				if (tile && tile->hasFlag(TILESTATE_FLOORCHANGE)) {
					++tmpPos.x;
					continue;
				}

				if (g_game().isSightClear(casterPos, tmpPos, true)) {
					list.emplace_back(g_game().map.getOrCreateTile(tmpPos));
				}
			}
			++tmpPos.x;
		}
		++tmpPos.y;
		tmpPos.x -= cols;
	}
}

void AreaCombat::copyArea(const std::unique_ptr<MatrixArea> &input, const std::unique_ptr<MatrixArea> &output, MatrixOperation_t op) const {
	uint32_t centerY, centerX;
	input->getCenter(centerY, centerX);

	if (op == MATRIXOPERATION_COPY) {
		for (uint32_t y = 0; y < input->getRows(); ++y) {
			for (uint32_t x = 0; x < input->getCols(); ++x) {
				(*output)[y][x] = (*input)[y][x];
			}
		}

		output->setCenter(centerY, centerX);
	} else if (op == MATRIXOPERATION_MIRROR) {
		for (uint32_t y = 0; y < input->getRows(); ++y) {
			uint32_t rx = 0;
			for (int32_t x = input->getCols(); --x >= 0;) {
				(*output)[y][rx++] = (*input)[y][x];
			}
		}

		output->setCenter(centerY, (input->getRows() - 1) - centerX);
	} else if (op == MATRIXOPERATION_FLIP) {
		for (uint32_t x = 0; x < input->getCols(); ++x) {
			uint32_t ry = 0;
			for (int32_t y = input->getRows(); --y >= 0;) {
				(*output)[ry++][x] = (*input)[y][x];
			}
		}

		output->setCenter((input->getCols() - 1) - centerY, centerX);
	} else {
		// rotation
		int32_t rotateCenterX = (output->getCols() / 2) - 1;
		int32_t rotateCenterY = (output->getRows() / 2) - 1;
		int32_t angle;

		switch (op) {
			case MATRIXOPERATION_ROTATE90:
				angle = 90;
				break;

			case MATRIXOPERATION_ROTATE180:
				angle = 180;
				break;

			case MATRIXOPERATION_ROTATE270:
				angle = 270;
				break;

			default:
				angle = 0;
				break;
		}

		double angleRad = M_PI * angle / 180.0;

		double a = std::cos(angleRad);
		double b = -std::sin(angleRad);
		double c = std::sin(angleRad);
		double d = std::cos(angleRad);

		const uint32_t rows = input->getRows();
		for (uint32_t x = 0, cols = input->getCols(); x < cols; ++x) {
			for (uint32_t y = 0; y < rows; ++y) {
				// calculate new coordinates using rotation center
				int32_t newX = x - centerX;
				int32_t newY = y - centerY;

				// perform rotation
				auto rotatedX = static_cast<int32_t>(round(newX * a + newY * b));
				auto rotatedY = static_cast<int32_t>(round(newX * c + newY * d));

				// write in the output matrix using rotated coordinates
				(*output)[rotatedY + rotateCenterY][rotatedX + rotateCenterX] = (*input)[y][x];
			}
		}

		output->setCenter(rotateCenterY, rotateCenterX);
	}
}

const std::unique_ptr<MatrixArea> &AreaCombat::getArea(const Position &centerPos, const Position &targetPos) const {
	int32_t dx = Position::getOffsetX(targetPos, centerPos);
	int32_t dy = Position::getOffsetY(targetPos, centerPos);

	Direction dir;
	if (dx < 0) {
		dir = DIRECTION_WEST;
	} else if (dx > 0) {
		dir = DIRECTION_EAST;
	} else if (dy < 0) {
		dir = DIRECTION_NORTH;
	} else {
		dir = DIRECTION_SOUTH;
	}

	if (hasExtArea) {
		if (dx < 0 && dy < 0) {
			dir = DIRECTION_NORTHWEST;
		} else if (dx > 0 && dy < 0) {
			dir = DIRECTION_NORTHEAST;
		} else if (dx < 0 && dy > 0) {
			dir = DIRECTION_SOUTHWEST;
		} else if (dx > 0 && dy > 0) {
			dir = DIRECTION_SOUTHEAST;
		}
	}

	return areas[dir];
}

std::unique_ptr<MatrixArea> AreaCombat::createArea(const std::list<uint32_t> &list, uint32_t rows) {
	uint32_t cols;
	if (rows == 0) {
		cols = 0;
	} else {
		cols = list.size() / rows;
	}

	auto area = std::make_unique<MatrixArea>(rows, cols);

	uint32_t x = 0;
	uint32_t y = 0;

	for (uint32_t value : list) {
		if (value == 1 || value == 3) {
			area->setValue(y, x, true);
		}

		if (value == 2 || value == 3) {
			area->setCenter(y, x);
		}

		++x;

		if (cols == x) {
			x = 0;
			++y;
		}
	}
	return area;
}

void AreaCombat::setupArea(const std::list<uint32_t> &list, const uint32_t rows) {
	auto northArea = createArea(list, rows);

	const uint32_t maxOutput = std::max<uint32_t>(northArea->getCols(), northArea->getRows()) * 2;

	auto southArea = std::make_unique<MatrixArea>(maxOutput, maxOutput);
	copyArea(northArea, southArea, MATRIXOPERATION_ROTATE180);

	auto eastArea = std::make_unique<MatrixArea>(maxOutput, maxOutput);
	copyArea(northArea, eastArea, MATRIXOPERATION_ROTATE90);

	auto westArea = std::make_unique<MatrixArea>(maxOutput, maxOutput);
	copyArea(northArea, westArea, MATRIXOPERATION_ROTATE270);

	areas[DIRECTION_NORTH] = std::move(northArea);
	areas[DIRECTION_SOUTH] = std::move(southArea);
	areas[DIRECTION_EAST] = std::move(eastArea);
	areas[DIRECTION_WEST] = std::move(westArea);
}

void AreaCombat::setupArea(int32_t length, int32_t spread) {
	std::list<uint32_t> list;

	uint32_t rows = length;
	int32_t cols = 1;

	if (spread != 0) {
		cols = ((length - (length % spread)) / spread) * 2 + 1;
	}

	int32_t colSpread = cols;

	for (uint32_t y = 1; y <= rows; ++y) {
		int32_t mincol = cols - colSpread + 1;
		int32_t maxcol = cols - (cols - colSpread);

		for (int32_t x = 1; x <= cols; ++x) {
			if (y == rows && x == ((cols - (cols % 2)) / 2) + 1) {
				list.emplace_back(3);
			} else if (x >= mincol && x <= maxcol) {
				list.emplace_back(1);
			} else {
				list.emplace_back(0);
			}
		}

		if (spread > 0 && y % spread == 0) {
			--colSpread;
		}
	}

	setupArea(list, rows);
}

void AreaCombat::setupArea(int32_t radius) {
	int32_t area[13][13] = {
		{ 0, 0, 0, 0, 0, 0, 8, 0, 0, 0, 0, 0, 0 },
		{ 0, 0, 0, 0, 8, 8, 7, 8, 8, 0, 0, 0, 0 },
		{ 0, 0, 0, 8, 7, 6, 6, 6, 7, 8, 0, 0, 0 },
		{ 0, 0, 8, 7, 6, 5, 5, 5, 6, 7, 8, 0, 0 },
		{ 0, 8, 7, 6, 5, 4, 4, 4, 5, 6, 7, 8, 0 },
		{ 0, 8, 6, 5, 4, 3, 2, 3, 4, 5, 6, 8, 0 },
		{ 8, 7, 6, 5, 4, 2, 1, 2, 4, 5, 6, 7, 8 },
		{ 0, 8, 6, 5, 4, 3, 2, 3, 4, 5, 6, 8, 0 },
		{ 0, 8, 7, 6, 5, 4, 4, 4, 5, 6, 7, 8, 0 },
		{ 0, 0, 8, 7, 6, 5, 5, 5, 6, 7, 8, 0, 0 },
		{ 0, 0, 0, 8, 7, 6, 6, 6, 7, 8, 0, 0, 0 },
		{ 0, 0, 0, 0, 8, 8, 7, 8, 8, 0, 0, 0, 0 },
		{ 0, 0, 0, 0, 0, 0, 8, 0, 0, 0, 0, 0, 0 }
	};

	std::list<uint32_t> list;

	for (auto &row : area) {
		for (int cell : row) {
			if (cell == 1) {
				list.emplace_back(3);
			} else if (cell > 0 && cell <= radius) {
				list.emplace_back(1);
			} else {
				list.emplace_back(0);
			}
		}
	}

	setupArea(list, 13);
}

void AreaCombat::setupExtArea(const std::list<uint32_t> &list, uint32_t rows) {
	if (list.empty()) {
		return;
	}

	hasExtArea = true;

	// NORTH-WEST
	auto nwArea = createArea(list, rows);

	const uint32_t maxOutput = std::max<uint32_t>(nwArea->getCols(), nwArea->getRows()) * 2;

	// NORTH-EAST
	auto neArea = std::make_unique<MatrixArea>(maxOutput, maxOutput);
	copyArea(nwArea, neArea, MATRIXOPERATION_MIRROR);

	// SOUTH-WEST
	auto swArea = std::make_unique<MatrixArea>(maxOutput, maxOutput);
	copyArea(nwArea, swArea, MATRIXOPERATION_FLIP);

	// SOUTH-EAST
	auto seArea = std::make_unique<MatrixArea>(maxOutput, maxOutput);
	copyArea(swArea, seArea, MATRIXOPERATION_MIRROR);

	areas[DIRECTION_NORTHWEST] = std::move(nwArea);
	areas[DIRECTION_SOUTHWEST] = std::move(swArea);
	areas[DIRECTION_NORTHEAST] = std::move(neArea);
	areas[DIRECTION_SOUTHEAST] = std::move(seArea);
}

//**********************************************************//

void MagicField::onStepInField(const std::shared_ptr<Creature> &creature) {
	// remove magic walls/wild growth
	if ((!isBlocking() && g_game().getWorldType() == WORLD_TYPE_NO_PVP && id == ITEM_MAGICWALL_SAFE) || id == ITEM_WILDGROWTH_SAFE) {
		if (!creature->isInGhostMode()) {
			g_game().internalRemoveItem(static_self_cast<Item>(), 1);
		}

		return;
	}

	const ItemType &it = items[getID()];
	if (it.conditionDamage) {
		const auto &conditionCopy = it.conditionDamage->clone();
		auto ownerId = getOwnerId();
		if (ownerId) {
			bool harmfulField = true;
			const auto &itemTile = getTile();
			if (g_game().getWorldType() == WORLD_TYPE_NO_PVP || (itemTile && itemTile->hasFlag(TILESTATE_NOPVPZONE))) {
				const auto &ownerPlayer = g_game().getPlayerByGUID(ownerId);
				if (ownerPlayer) {
					harmfulField = false;
				}
				const auto &ownerCreature = g_game().getCreatureByID(ownerId);
				if (ownerCreature) {
					if (ownerCreature->getPlayer() || (ownerCreature->isSummon() && ownerCreature->getMaster()->getPlayer())) {
						harmfulField = false;
					}
				}
			}

			const auto &targetPlayer = creature->getPlayer();
			if (targetPlayer) {
				const auto &attackerPlayer = g_game().getPlayerByID(ownerId);
				if (attackerPlayer) {
					if (Combat::isProtected(attackerPlayer, targetPlayer)) {
						harmfulField = false;
					}
				}
			}

			if (!harmfulField || (OTSYS_TIME() - createTime <= 5000) || creature->hasBeenAttacked(ownerId)) {
				conditionCopy->setParam(CONDITION_PARAM_OWNER, ownerId);
			}
		}

		creature->addCondition(conditionCopy);
	}
}

void Combat::applyExtensions(const std::shared_ptr<Creature> &caster, const std::shared_ptr<Creature> &target, CombatDamage &damage, const CombatParams &params) {
	metrics::method_latency measure(__METRICS_METHOD_NAME__);
	if (damage.extension || !caster || damage.primary.type == COMBAT_HEALING) {
		return;
	}

	g_logger().trace("[Combat::applyExtensions] - Applying extensions for {} on {}. Initial damage: {}", caster->getName(), target ? target->getName() : "null", damage.primary.value);

	// Critical hit
	uint16_t chance = 0;
	int32_t bonus = 50;
	const auto &player = caster->getPlayer();
	const auto &monster = caster->getMonster();
	if (player) {
		chance = player->getSkillLevel(SKILL_CRITICAL_HIT_CHANCE);
		bonus = player->getSkillLevel(SKILL_CRITICAL_HIT_DAMAGE);
		if (target && target->getMonster()) {
			uint16_t playerCharmRaceid = player->parseRacebyCharm(CHARM_LOW, false, 0);
			if (playerCharmRaceid != 0) {
				const auto &mType = g_monsters().getMonsterType(target->getName());
				if (mType && playerCharmRaceid == mType->info.raceid) {
					const auto charm = g_iobestiary().getBestiaryCharm(CHARM_LOW);
					if (charm) {
						chance += charm->percent;
						g_game().sendDoubleSoundEffect(target->getPosition(), charm->soundCastEffect, charm->soundImpactEffect, caster);
					}
				}
			}
		}
	} else if (monster) {
		chance = monster->getCriticalChance() * 100;
		bonus = monster->getCriticalDamage() * 100;
	}

	bonus += damage.criticalDamage;
	double multiplier = 1.0 + static_cast<double>(bonus) / 10000;
	chance += static_cast<uint16_t>(damage.criticalChance);

	if (chance != 0 && uniform_random(1, 10000) <= chance) {
		damage.critical = true;
		damage.primary.value *= multiplier;
		damage.secondary.value *= multiplier;
	}

	if (player) {
		// Fatal hit (onslaught)
		if (const auto &playerWeapon = player->getInventoryItem(CONST_SLOT_LEFT);
		    playerWeapon != nullptr && playerWeapon->getTier() > 0) {
			const double_t fatalChance = playerWeapon->getFatalChance();
			const double_t randomChance = uniform_random(0, 10000) / 100;
			if (fatalChance > 0 && randomChance < fatalChance) {
				damage.fatal = true;
				damage.primary.value += static_cast<int32_t>(std::round(damage.primary.value * 0.6));
				damage.secondary.value += static_cast<int32_t>(std::round(damage.secondary.value * 0.6));
			}
		}
	} else if (monster) {
		damage.primary.value *= monster->getAttackMultiplier();
		damage.secondary.value *= monster->getAttackMultiplier();
	}
}

MagicField::MagicField(uint16_t type) :
	Item(type), createTime(OTSYS_TIME()) { }

std::shared_ptr<MagicField> MagicField::getMagicField() {
	return static_self_cast<MagicField>();
}

bool MagicField::isReplaceable() const {
	return Item::items[getID()].replaceable;
}

CombatType_t MagicField::getCombatType() const {
	const ItemType &it = items[getID()];
	return it.combatType;
}

int32_t MagicField::getDamage() const {
	const ItemType &it = items[getID()];
	if (it.conditionDamage) {
		return it.conditionDamage->getTotalDamage();
	}
	return 0;
}

MatrixArea::MatrixArea(uint32_t initRows, uint32_t initCols) :
	centerX(0), centerY(0), rows(initRows), cols(initCols) {
	data_ = new bool*[rows];

	for (uint32_t row = 0; row < rows; ++row) {
		data_[row] = new bool[cols];

		for (uint32_t col = 0; col < cols; ++col) {
			data_[row][col] = false;
		}
	}
}

MatrixArea::MatrixArea(const MatrixArea &rhs) {
	centerX = rhs.centerX;
	centerY = rhs.centerY;
	rows = rhs.rows;
	cols = rhs.cols;

	data_ = new bool*[rows];

	for (uint32_t row = 0; row < rows; ++row) {
		data_[row] = new bool[cols];

		for (uint32_t col = 0; col < cols; ++col) {
			data_[row][col] = rhs.data_[row][col];
		}
	}
}

MatrixArea::~MatrixArea() {
	for (uint32_t row = 0; row < rows; ++row) {
		delete[] data_[row];
	}

	delete[] data_;
}

std::unique_ptr<MatrixArea> MatrixArea::clone() const {
	return std::make_unique<MatrixArea>(*this);
}

void MatrixArea::setValue(uint32_t row, uint32_t col, bool value) const {
	if (row < rows && col < cols) {
		data_[row][col] = value;
	} else {
		g_logger().error("[{}] Access exceeds the upper limit of memory block");
		throw std::out_of_range("Access exceeds the upper limit of memory block");
	}
}

bool MatrixArea::getValue(uint32_t row, uint32_t col) const {
	return data_[row][col];
}

void MatrixArea::setCenter(uint32_t y, uint32_t x) {
	centerX = x;
	centerY = y;
}

void MatrixArea::getCenter(uint32_t &y, uint32_t &x) const {
	x = centerX;
	y = centerY;
}

uint32_t MatrixArea::getRows() const {
	return rows;
}

uint32_t MatrixArea::getCols() const {
	return cols;
}
const bool* MatrixArea::operator[](uint32_t i) const {
	return data_[i];
}

bool* MatrixArea::operator[](uint32_t i) {
	return data_[i];
}<|MERGE_RESOLUTION|>--- conflicted
+++ resolved
@@ -655,15 +655,11 @@
 			}
 		}
 
-<<<<<<< HEAD
-		damage.damageMultiplier += attackerPlayer->wheel().getMajorStatConditional("Divine Empowerment", WheelMajor_t::DAMAGE);
-=======
 		if (targetPlayer && damage.primary.type == COMBAT_HEALING) {
 			damage.primary.value *= targetPlayer->getBuff(BUFF_HEALINGRECEIVED) / 100.;
 		}
 
 		damage.damageMultiplier += attackerPlayer->wheel()->getMajorStatConditional("Divine Empowerment", WheelMajor_t::DAMAGE);
->>>>>>> d8e8c399
 		g_logger().trace("Wheel Divine Empowerment damage multiplier {}", damage.damageMultiplier);
 	}
 
