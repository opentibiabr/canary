--- conflicted
+++ resolved
@@ -974,11 +974,7 @@
 		}
 	}
 
-<<<<<<< HEAD
 	if (!damage.extension && caster && caster->getPlayer()) {
-=======
-	if (caster && caster->getPlayer()) {
->>>>>>> dca63c5a
 		// Critical damage
 		uint16_t chance = caster->getPlayer()->getSkillLevel(SKILL_CRITICAL_HIT_CHANCE);
 		// Charm low blow rune)
@@ -999,8 +995,6 @@
 			damage.critical = true;
 			damage.primary.value += (damage.primary.value * caster->getPlayer()->getSkillLevel(SKILL_CRITICAL_HIT_DAMAGE)) / 100;
 			damage.secondary.value += (damage.secondary.value * caster->getPlayer()->getSkillLevel(SKILL_CRITICAL_HIT_DAMAGE)) / 100;
-<<<<<<< HEAD
-=======
 		}
 
 		// Fatal hit (onslaught)
@@ -1013,7 +1007,6 @@
 				damage.primary.value += static_cast<int32_t>(std::round(damage.primary.value * 0.6));
 				damage.secondary.value += static_cast<int32_t>(std::round(damage.secondary.value * 0.6));
 			}
->>>>>>> dca63c5a
 		}
 	}
 
