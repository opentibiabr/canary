/**
 * Canary - A free and open-source MMORPG server emulator
 * Copyright (©) 2019-2024 OpenTibiaBR <opentibiabr@outlook.com>
 * Repository: https://github.com/opentibiabr/canary
 * License: https://github.com/opentibiabr/canary/blob/main/LICENSE
 * Contributors: https://github.com/opentibiabr/canary/graphs/contributors
 * Website: https://docs.opentibiabr.com/
 */

#include "creatures/combat/combat.hpp"
#include "creatures/combat/condition.hpp"
#include "creatures/combat/spells.hpp"
#include "creatures/monsters/monster.hpp"
#include "creatures/monsters/monsters.hpp"
#include "creatures/players/grouping/party.hpp"
#include "creatures/players/imbuements/imbuements.hpp"
#include "creatures/players/wheel/player_wheel.hpp"
#include "game/game.hpp"
#include "game/scheduling/dispatcher.hpp"
#include "io/iobestiary.hpp"
#include "io/ioprey.hpp"
#include "items/weapons/weapons.hpp"
#include "lib/metrics/metrics.hpp"
#include "lua/callbacks/event_callback.hpp"
#include "lua/callbacks/events_callbacks.hpp"
#include "lua/creature/events.hpp"
#include "map/spectators.hpp"

int32_t Combat::getLevelFormula(const std::shared_ptr<Player> &player, const std::shared_ptr<Spell> &wheelSpell, const CombatDamage &damage) const {
	if (!player) {
		return 0;
	}

	uint32_t magicLevelSkill = player->getMagicLevel();
	// Wheel of destiny - Runic Mastery
	if (player->wheel()->getInstant("Runic Mastery") && wheelSpell && damage.instantSpellName.empty() && normal_random(0, 100) <= 25) {
		const auto conjuringSpell = g_spells().getInstantSpellByName(damage.runeSpellName);
		if (conjuringSpell && conjuringSpell != wheelSpell) {
			uint32_t castResult = conjuringSpell->canCast(player) ? 20 : 10;
			magicLevelSkill += magicLevelSkill * castResult / 100;
		}
	}

	int32_t levelFormula = player->getLevel() * 2 + (player->getMagicLevel() + player->getSpecializedMagicLevel(damage.primary.type, true)) * 3;
	return levelFormula;
}

CombatDamage Combat::getCombatDamage(const std::shared_ptr<Creature> &creature, const std::shared_ptr<Creature> &target) const {
	CombatDamage damage;
	damage.origin = params.origin;
	damage.primary.type = params.combatType;

	damage.instantSpellName = instantSpellName;
	damage.runeSpellName = runeSpellName;
	// Wheel of destiny
	std::shared_ptr<Spell> wheelSpell = nullptr;
	std::shared_ptr<Player> attackerPlayer = creature ? creature->getPlayer() : nullptr;
	if (attackerPlayer) {
		wheelSpell = attackerPlayer->wheel()->getCombatDataSpell(damage);
	}
	// End
	if (formulaType == COMBAT_FORMULA_DAMAGE) {
		damage.primary.value = normal_random(
			static_cast<int32_t>(mina),
			static_cast<int32_t>(maxa)
		);
	} else if (creature) {
		int32_t min, max;
		if (creature->getCombatValues(min, max)) {
			damage.primary.value = normal_random(min, max);
		} else if (const auto &player = creature->getPlayer()) {
			if (params.valueCallback) {
				params.valueCallback->getMinMaxValues(player, damage, params.useCharges);
			} else if (formulaType == COMBAT_FORMULA_LEVELMAGIC) {
				int32_t levelFormula = getLevelFormula(player, wheelSpell, damage);
				damage.primary.value = normal_random(
					static_cast<int32_t>(levelFormula * mina + minb),
					static_cast<int32_t>(levelFormula * maxa + maxb)
				);
			} else if (formulaType == COMBAT_FORMULA_SKILL) {
				const auto &tool = player->getWeapon();
				const WeaponShared_ptr &weapon = g_weapons().getWeapon(tool);
				if (weapon) {
					damage.primary.value = normal_random(
						static_cast<int32_t>(minb),
						static_cast<int32_t>(weapon->getWeaponDamage(player, target, tool, true) * maxa + maxb)
					);

					damage.secondary.type = weapon->getElementType();
					damage.secondary.value = weapon->getElementDamage(player, target, tool);
					if (params.useCharges) {
						auto charges = tool->getAttribute<uint16_t>(ItemAttribute_t::CHARGES);
						if (charges != 0) {
							g_game().transformItem(tool, tool->getID(), charges - 1);
						}
					}
				} else {
					damage.primary.value = normal_random(
						static_cast<int32_t>(minb),
						static_cast<int32_t>(maxb)
					);
				}
			}
		}
		if (attackerPlayer && wheelSpell && wheelSpell->isInstant()) {
			wheelSpell->getCombatDataAugment(attackerPlayer, damage);
		}
	}

	return damage;
}

void Combat::getCombatArea(const Position &centerPos, const Position &targetPos, const std::unique_ptr<AreaCombat> &area, std::vector<std::shared_ptr<Tile>> &list) {
	if (targetPos.z >= MAP_MAX_LAYERS) {
		return;
	}

	if (area) {
		area->getList(centerPos, targetPos, list);
	} else {
		list.emplace_back(g_game().map.getOrCreateTile(targetPos));
	}
}

CombatType_t Combat::ConditionToDamageType(ConditionType_t type) {
	switch (type) {
		case CONDITION_FIRE:
			return COMBAT_FIREDAMAGE;

		case CONDITION_ENERGY:
			return COMBAT_ENERGYDAMAGE;

		case CONDITION_BLEEDING:
			return COMBAT_PHYSICALDAMAGE;

		case CONDITION_DROWN:
			return COMBAT_DROWNDAMAGE;

		case CONDITION_POISON:
			return COMBAT_EARTHDAMAGE;

		case CONDITION_FREEZING:
			return COMBAT_ICEDAMAGE;

		case CONDITION_DAZZLED:
			return COMBAT_HOLYDAMAGE;

		case CONDITION_CURSED:
			return COMBAT_DEATHDAMAGE;

		default:
			break;
	}

	return COMBAT_NONE;
}

ConditionType_t Combat::DamageToConditionType(CombatType_t type) {
	switch (type) {
		case COMBAT_FIREDAMAGE:
			return CONDITION_FIRE;

		case COMBAT_ENERGYDAMAGE:
			return CONDITION_ENERGY;

		case COMBAT_DROWNDAMAGE:
			return CONDITION_DROWN;

		case COMBAT_EARTHDAMAGE:
			return CONDITION_POISON;

		case COMBAT_ICEDAMAGE:
			return CONDITION_FREEZING;

		case COMBAT_HOLYDAMAGE:
			return CONDITION_DAZZLED;

		case COMBAT_DEATHDAMAGE:
			return CONDITION_CURSED;

		case COMBAT_PHYSICALDAMAGE:
			return CONDITION_BLEEDING;

		default:
			return CONDITION_NONE;
	}
}

bool Combat::isPlayerCombat(const std::shared_ptr<Creature> &target) {
	if (target->getPlayer()) {
		return true;
	}

	if (target->isSummon() && target->getMaster()->getPlayer()) {
		return true;
	}

	return false;
}

ReturnValue Combat::canTargetCreature(const std::shared_ptr<Player> &player, const std::shared_ptr<Creature> &target) {
	if (player == target) {
		return RETURNVALUE_YOUMAYNOTATTACKTHISPLAYER;
	}

	if (!player->hasFlag(PlayerFlags_t::IgnoreProtectionZone)) {
		// pz-zone
		if (player->getZoneType() == ZONE_PROTECTION) {
			return RETURNVALUE_ACTIONNOTPERMITTEDINPROTECTIONZONE;
		}

		if (target->getZoneType() == ZONE_PROTECTION) {
			return RETURNVALUE_ACTIONNOTPERMITTEDINPROTECTIONZONE;
		}

		// nopvp-zone
		if (isPlayerCombat(target)) {
			if (player->getZoneType() == ZONE_NOPVP) {
				return RETURNVALUE_ACTIONNOTPERMITTEDINANOPVPZONE;
			}

			if (target->getZoneType() == ZONE_NOPVP) {
				return RETURNVALUE_YOUMAYNOTATTACKAPERSONINPROTECTIONZONE;
			}
		}
	}

	if (player->hasFlag(PlayerFlags_t::CannotUseCombat) || !target->isAttackable()) {
		if (target->getPlayer()) {
			return RETURNVALUE_YOUMAYNOTATTACKTHISPLAYER;
		} else {
			return RETURNVALUE_YOUMAYNOTATTACKTHISCREATURE;
		}
	}

	if (target->getPlayer()) {
		if (isProtected(player, target->getPlayer())) {
			return RETURNVALUE_YOUMAYNOTATTACKTHISPLAYER;
		}

		if (player->hasSecureMode() && !Combat::isInPvpZone(player, target) && player->getSkullClient(target->getPlayer()) == SKULL_NONE) {
			return RETURNVALUE_TURNSECUREMODETOATTACKUNMARKEDPLAYERS;
		}
	}

	return canDoCombat(player, target, true);
}

ReturnValue Combat::canDoCombat(const std::shared_ptr<Creature> &caster, const std::shared_ptr<Tile> &tile, bool aggressive) {
	if (tile->hasProperty(CONST_PROP_BLOCKPROJECTILE)) {
		return RETURNVALUE_NOTENOUGHROOM;
	}
	if (aggressive && tile->hasFlag(TILESTATE_PROTECTIONZONE)) {
		return RETURNVALUE_ACTIONNOTPERMITTEDINPROTECTIONZONE;
	}

	if (tile->hasFlag(TILESTATE_FLOORCHANGE)) {
		return RETURNVALUE_NOTENOUGHROOM;
	}

	if (tile->getTeleportItem()) {
		return RETURNVALUE_NOTENOUGHROOM;
	}

	if (caster) {
		const Position &casterPosition = caster->getPosition();
		const Position &tilePosition = tile->getPosition();
		if (casterPosition.z < tilePosition.z) {
			return RETURNVALUE_FIRSTGODOWNSTAIRS;
		} else if (casterPosition.z > tilePosition.z) {
			return RETURNVALUE_FIRSTGOUPSTAIRS;
		}

		if (const auto &player = caster->getPlayer()) {
			if (player->hasFlag(PlayerFlags_t::IgnoreProtectionZone)) {
				return RETURNVALUE_NOERROR;
			}
		}
	}
	ReturnValue ret = g_events().eventCreatureOnAreaCombat(caster, tile, aggressive);
	if (ret == RETURNVALUE_NOERROR) {
		ret = g_callbacks().checkCallbackWithReturnValue(EventCallback_t::creatureOnTargetCombat, &EventCallback::creatureOnAreaCombat, caster, tile, aggressive);
	}
	return ret;
}

bool Combat::isInPvpZone(const std::shared_ptr<Creature> &attacker, const std::shared_ptr<Creature> &target) {
	return attacker->getZoneType() == ZONE_PVP && target->getZoneType() == ZONE_PVP;
}

bool Combat::isProtected(const std::shared_ptr<Player> &attacker, const std::shared_ptr<Player> &target) {
	uint32_t protectionLevel = g_configManager().getNumber(PROTECTION_LEVEL);
	if (target->getLevel() < protectionLevel || attacker->getLevel() < protectionLevel) {
		return true;
	}

	if ((!attacker->getVocation()->canCombat() || !target->getVocation()->canCombat()) && (attacker->getVocationId() == VOCATION_NONE || target->getVocationId() == VOCATION_NONE)) {
		return true;
	}

	if (attacker->getSkull() == SKULL_BLACK && attacker->getSkullClient(target) == SKULL_NONE) {
		return true;
	}

	return false;
}

ReturnValue Combat::canDoCombat(const std::shared_ptr<Creature> &attacker, const std::shared_ptr<Creature> &target, bool aggressive) {
	if (!aggressive) {
		return RETURNVALUE_NOERROR;
	}

	const auto &targetPlayer = target ? target->getPlayer() : nullptr;
	if (target) {
		const std::shared_ptr<Tile> &tile = target->getTile();
		if (tile->hasProperty(CONST_PROP_BLOCKPROJECTILE)) {
			return RETURNVALUE_NOTENOUGHROOM;
		}
		if (targetPlayer && tile->hasFlag(TILESTATE_PROTECTIONZONE)) {
			const auto permittedOnPz = targetPlayer->hasPermittedConditionInPZ();
			return permittedOnPz ? RETURNVALUE_NOERROR : RETURNVALUE_ACTIONNOTPERMITTEDINPROTECTIONZONE;
		}
	}

	if (attacker) {
		const auto &attackerMaster = attacker->getMaster();
		const auto &attackerPlayer = attacker->getPlayer();
		if (targetPlayer) {
			if (targetPlayer->hasFlag(PlayerFlags_t::CannotBeAttacked)) {
				return RETURNVALUE_YOUMAYNOTATTACKTHISPLAYER;
			}

			const auto &targetPlayerTile = targetPlayer->getTile();
			if (attackerPlayer) {
				if (attackerPlayer->hasFlag(PlayerFlags_t::CannotAttackPlayer)) {
					return RETURNVALUE_YOUMAYNOTATTACKTHISPLAYER;
				}

				if (isProtected(attackerPlayer, targetPlayer)) {
					return RETURNVALUE_YOUMAYNOTATTACKTHISPLAYER;
				}

				// nopvp-zone
				const auto &attackerTile = attackerPlayer->getTile();
				if (targetPlayerTile && targetPlayerTile->hasFlag(TILESTATE_NOPVPZONE)) {
					return RETURNVALUE_ACTIONNOTPERMITTEDINANOPVPZONE;
				} else if (attackerTile && attackerTile->hasFlag(TILESTATE_NOPVPZONE) && targetPlayerTile && !targetPlayerTile->hasFlag(TILESTATE_NOPVPZONE | TILESTATE_PROTECTIONZONE)) {
					return RETURNVALUE_ACTIONNOTPERMITTEDINANOPVPZONE;
				}

				if (attackerPlayer->getFaction() != FACTION_DEFAULT && attackerPlayer->getFaction() != FACTION_PLAYER && attackerPlayer->getFaction() == targetPlayer->getFaction()) {
					return RETURNVALUE_YOUMAYNOTATTACKTHISPLAYER;
				}
			}

			if (attackerMaster) {
				if (const auto &masterAttackerPlayer = attackerMaster->getPlayer()) {
					if (masterAttackerPlayer->hasFlag(PlayerFlags_t::CannotAttackPlayer)) {
						return RETURNVALUE_YOUMAYNOTATTACKTHISPLAYER;
					}

					if (targetPlayerTile && targetPlayerTile->hasFlag(TILESTATE_NOPVPZONE)) {
						return RETURNVALUE_ACTIONNOTPERMITTEDINANOPVPZONE;
					}

					if (isProtected(masterAttackerPlayer, targetPlayer)) {
						return RETURNVALUE_YOUMAYNOTATTACKTHISPLAYER;
					}
				}
			}

			if (attacker->getMonster() && (!attackerMaster || attackerMaster->getMonster())) {
				if (attacker->getFaction() != FACTION_DEFAULT && !attacker->getMonster()->isEnemyFaction(targetPlayer->getFaction())) {
					return RETURNVALUE_YOUMAYNOTATTACKTHISPLAYER;
				}
			}
		} else if (target && target->getMonster()) {
			if (attacker->getFaction() != FACTION_DEFAULT && attacker->getFaction() != FACTION_PLAYER && attacker->getMonster() && !attacker->getMonster()->isEnemyFaction(target->getFaction())) {
				return RETURNVALUE_YOUMAYNOTATTACKTHISCREATURE;
			}

			if (attackerPlayer) {
				if (attackerPlayer->hasFlag(PlayerFlags_t::CannotAttackMonster)) {
					return RETURNVALUE_YOUMAYNOTATTACKTHISCREATURE;
				}

				if (target->isSummon() && target->getMaster()->getPlayer() && target->getZoneType() == ZONE_NOPVP) {
					return RETURNVALUE_ACTIONNOTPERMITTEDINANOPVPZONE;
				}
			} else if (attacker->getMonster()) {
				const auto &targetMaster = target->getMaster();

				if ((!targetMaster || !targetMaster->getPlayer()) && attacker->getFaction() == FACTION_DEFAULT) {
					if (!attackerMaster || !attackerMaster->getPlayer()) {
						return RETURNVALUE_YOUMAYNOTATTACKTHISCREATURE;
					}
				}
			}
		} else if (target && target->getNpc()) {
			return RETURNVALUE_YOUMAYNOTATTACKTHISCREATURE;
		}

		if (g_game().getWorldType() == WORLD_TYPE_NO_PVP) {
			if (attacker->getPlayer() || (attackerMaster && attackerMaster->getPlayer())) {
				if (targetPlayer) {
					if (!isInPvpZone(attacker, target)) {
						return RETURNVALUE_YOUMAYNOTATTACKTHISPLAYER;
					}
				}

				if (target && target->isSummon() && target->getMaster()->getPlayer()) {
					if (!isInPvpZone(attacker, target)) {
						return RETURNVALUE_YOUMAYNOTATTACKTHISCREATURE;
					}
				}
			}
		}
	}
	ReturnValue ret = g_events().eventCreatureOnTargetCombat(attacker, target);
	if (ret == RETURNVALUE_NOERROR) {
		ret = g_callbacks().checkCallbackWithReturnValue(EventCallback_t::creatureOnTargetCombat, &EventCallback::creatureOnTargetCombat, attacker, target);
	}
	return ret;
}

void Combat::setPlayerCombatValues(formulaType_t newFormulaType, double newMina, double newMinb, double newMaxa, double newMaxb) {
	this->formulaType = newFormulaType;
	this->mina = newMina;
	this->minb = newMinb;
	this->maxa = newMaxa;
	this->maxb = newMaxb;
}

void Combat::postCombatEffects(std::shared_ptr<Creature> caster, const Position &origin, const Position &pos) const {
	postCombatEffects(std::move(caster), origin, pos, params);
}

void Combat::setOrigin(CombatOrigin origin) {
	params.origin = origin;
}

bool Combat::setParam(CombatParam_t param, uint32_t value) {
	switch (param) {
		case COMBAT_PARAM_TYPE: {
			params.combatType = static_cast<CombatType_t>(value);
			return true;
		}

		case COMBAT_PARAM_EFFECT: {
			params.impactEffect = static_cast<uint16_t>(value);
			return true;
		}

		case COMBAT_PARAM_DISTANCEEFFECT: {
			params.distanceEffect = static_cast<uint16_t>(value);
			return true;
		}

		case COMBAT_PARAM_BLOCKARMOR: {
			params.blockedByArmor = (value != 0);
			return true;
		}

		case COMBAT_PARAM_BLOCKSHIELD: {
			params.blockedByShield = (value != 0);
			return true;
		}

		case COMBAT_PARAM_TARGETCASTERORTOPMOST: {
			params.targetCasterOrTopMost = (value != 0);
			return true;
		}

		case COMBAT_PARAM_CREATEITEM: {
			params.itemId = value;
			return true;
		}

		case COMBAT_PARAM_AGGRESSIVE: {
			params.aggressive = (value != 0);
			return true;
		}

		case COMBAT_PARAM_DISPEL: {
			params.dispelType = static_cast<ConditionType_t>(value);
			return true;
		}

		case COMBAT_PARAM_USECHARGES: {
			params.useCharges = (value != 0);
			return true;
		}

		case COMBAT_PARAM_IMPACTSOUND: {
			params.soundImpactEffect = static_cast<SoundEffect_t>(value);
			return true;
		}

		case COMBAT_PARAM_CASTSOUND: {
			params.soundCastEffect = static_cast<SoundEffect_t>(value);
			return true;
		}

		case COMBAT_PARAM_CHAIN_EFFECT: {
			params.chainEffect = static_cast<uint8_t>(value);
			return true;
		}
	}
	return false;
}

void Combat::setArea(std::unique_ptr<AreaCombat> &newArea) {
	this->area = std::move(newArea);
}

bool Combat::hasArea() const {
	return area != nullptr;
}

void Combat::addCondition(const std::shared_ptr<Condition> condition) {
	params.conditionList.emplace_back(condition);
}

bool Combat::setCallback(CallBackParam_t key) {
	switch (key) {
		case CALLBACK_PARAM_LEVELMAGICVALUE: {
			params.valueCallback = std::make_unique<ValueCallback>(COMBAT_FORMULA_LEVELMAGIC);
			return true;
		}

		case CALLBACK_PARAM_SKILLVALUE: {
			params.valueCallback = std::make_unique<ValueCallback>(COMBAT_FORMULA_SKILL);
			return true;
		}

		case CALLBACK_PARAM_TARGETTILE: {
			params.tileCallback = std::make_unique<TileCallback>();
			return true;
		}

		case CALLBACK_PARAM_TARGETCREATURE: {
			params.targetCallback = std::make_unique<TargetCallback>();
			return true;
		}

		case CALLBACK_PARAM_CHAINVALUE: {
			params.chainCallback = std::make_unique<ChainCallback>();
			params.chainCallback->setFromLua(true);
			return true;
		}

		case CALLBACK_PARAM_CHAINPICKER: {
			params.chainPickerCallback = std::make_unique<ChainPickerCallback>();
			return true;
		}
	}
	return false;
}

void Combat::setChainCallback(uint8_t chainTargets, uint8_t chainDistance, bool backtracking) {
	params.chainCallback = std::make_unique<ChainCallback>(chainTargets, chainDistance, backtracking);
	g_logger().trace("ChainCallback created: {}, with targets: {}, distance: {}, backtracking: {}", params.chainCallback != nullptr, chainTargets, chainDistance, backtracking);
}

CallBack* Combat::getCallback(CallBackParam_t key) const {
	switch (key) {
		case CALLBACK_PARAM_LEVELMAGICVALUE:
		case CALLBACK_PARAM_SKILLVALUE: {
			return params.valueCallback.get();
		}

		case CALLBACK_PARAM_TARGETTILE: {
			return params.tileCallback.get();
		}

		case CALLBACK_PARAM_TARGETCREATURE: {
			return params.targetCallback.get();
		}

		case CALLBACK_PARAM_CHAINVALUE: {
			return params.chainCallback.get();
		}

		case CALLBACK_PARAM_CHAINPICKER: {
			return params.chainPickerCallback.get();
		}
	}
	return nullptr;
}

void Combat::CombatHealthFunc(const std::shared_ptr<Creature> &caster, const std::shared_ptr<Creature> &target, const CombatParams &params, CombatDamage* data) {
	if (!data) {
		g_logger().error("[{}]: CombatDamage is nullptr", __FUNCTION__);
		return;
	}
	assert(data);

	CombatDamage damage = *data;

	std::shared_ptr<Player> attackerPlayer = nullptr;
	if (caster) {
		attackerPlayer = caster->getPlayer();
	}

	std::shared_ptr<Monster> targetMonster = nullptr;
	if (target) {
		targetMonster = target->getMonster();
	}

	std::shared_ptr<Monster> attackerMonster = nullptr;
	if (caster) {
		attackerMonster = caster->getMonster();
	}

	std::shared_ptr<Player> targetPlayer = nullptr;
	if (target) {
		targetPlayer = target->getPlayer();
	}

	g_logger().trace("[{}] (old) eventcallback: 'creatureOnCombat', damage primary: '{}', secondary: '{}'", __FUNCTION__, damage.primary.value, damage.secondary.value);
	g_callbacks().executeCallback(EventCallback_t::creatureOnCombat, &EventCallback::creatureOnCombat, caster, target, std::ref(damage));
	g_logger().trace("[{}] (new) eventcallback: 'creatureOnCombat', damage primary: '{}', secondary: '{}'", __FUNCTION__, damage.primary.value, damage.secondary.value);

	if (attackerPlayer) {
		const auto &item = attackerPlayer->getWeapon();
		damage = applyImbuementElementalDamage(attackerPlayer, item, damage);
		g_events().eventPlayerOnCombat(attackerPlayer, target, item, damage);
		g_callbacks().executeCallback(EventCallback_t::playerOnCombat, &EventCallback::playerOnCombat, attackerPlayer, target, item, std::ref(damage));

		if (targetPlayer && targetPlayer->getSkull() != SKULL_BLACK) {
			if (damage.primary.type != COMBAT_HEALING) {
				damage.primary.value /= 2;
			}
			if (damage.secondary.type != COMBAT_HEALING) {
				damage.secondary.value /= 2;
			}
		}

		damage.damageMultiplier += attackerPlayer->wheel()->getMajorStatConditional("Divine Empowerment", WheelMajor_t::DAMAGE);
		g_logger().trace("Wheel Divine Empowerment damage multiplier {}", damage.damageMultiplier);
	}

	if (g_game().combatBlockHit(damage, caster, target, params.blockedByShield, params.blockedByArmor, params.itemId != 0)) {
		return;
	}

	// Player attacking monster
	if (attackerPlayer && targetMonster) {
		const auto &slot = attackerPlayer->getPreyWithMonster(targetMonster->getRaceId());
		if (slot && slot->isOccupied() && slot->bonus == PreyBonus_Damage && slot->bonusTimeLeft > 0) {
			damage.primary.value += static_cast<int32_t>(std::ceil((damage.primary.value * slot->bonusPercentage) / 100));
			damage.secondary.value += static_cast<int32_t>(std::ceil((damage.secondary.value * slot->bonusPercentage) / 100));
		}

		// Monster type onPlayerAttack event
		targetMonster->onAttackedByPlayer(attackerPlayer);
	}

	// Monster attacking player
	if (attackerMonster && targetPlayer) {
		const auto &slot = targetPlayer->getPreyWithMonster(attackerMonster->getRaceId());
		if (slot && slot->isOccupied() && slot->bonus == PreyBonus_Defense && slot->bonusTimeLeft > 0) {
			damage.primary.value -= static_cast<int32_t>(std::ceil((damage.primary.value * slot->bonusPercentage) / 100));
			damage.secondary.value -= static_cast<int32_t>(std::ceil((damage.secondary.value * slot->bonusPercentage) / 100));
		}
	}

	if (g_game().combatChangeHealth(caster, target, damage)) {
		CombatConditionFunc(caster, target, params, &damage);
		CombatDispelFunc(caster, target, params, nullptr);
	}
}

CombatDamage Combat::applyImbuementElementalDamage(const std::shared_ptr<Player> &attackerPlayer, std::shared_ptr<Item> item, CombatDamage damage) {
	if (!item) {
		return damage;
	}

	if (item->getWeaponType() == WEAPON_AMMO && attackerPlayer && attackerPlayer->getInventoryItem(CONST_SLOT_LEFT) != nullptr) {
		item = attackerPlayer->getInventoryItem(CONST_SLOT_LEFT);
	}

	for (uint8_t slotid = 0; slotid < item->getImbuementSlot(); slotid++) {
		ImbuementInfo imbuementInfo;
		if (!item->getImbuementInfo(slotid, &imbuementInfo)) {
			continue;
		}

		if (imbuementInfo.imbuement->combatType == COMBAT_NONE
		    || damage.primary.type == COMBAT_HEALING
		    || damage.secondary.type == COMBAT_HEALING) {
			continue;
		}

		if (damage.primary.type != COMBAT_PHYSICALDAMAGE) {
			break;
		}

		float damagePercent = imbuementInfo.imbuement->elementDamage / 100.0;

		damage.secondary.type = imbuementInfo.imbuement->combatType;
		damage.secondary.value = damage.primary.value * (damagePercent);
		damage.primary.value = damage.primary.value * (1 - damagePercent);

		if (imbuementInfo.imbuement->soundEffect != SoundEffect_t::SILENCE) {
			g_game().sendSingleSoundEffect(item->getPosition(), imbuementInfo.imbuement->soundEffect, item->getHoldingPlayer());
		}

		// If damage imbuement is set, we can return without checking other slots
		break;
	}

	return damage;
}

void Combat::CombatManaFunc(const std::shared_ptr<Creature> &caster, const std::shared_ptr<Creature> &target, const CombatParams &params, CombatDamage* data) {
	if (!data) {
		g_logger().error("[{}]: CombatDamage is nullptr", __FUNCTION__);
		return;
	}

	assert(data);
	CombatDamage damage = *data;
	if (damage.primary.value < 0) {
		if (caster && target && caster->getPlayer() && target->getSkull() != SKULL_BLACK && target->getPlayer()) {
			damage.primary.value /= 2;
		}
	}
	if (g_game().combatChangeMana(caster, target, damage)) {
		CombatConditionFunc(caster, target, params, nullptr);
		CombatDispelFunc(caster, target, params, nullptr);
	}
}

bool Combat::checkFearConditionAffected(const std::shared_ptr<Player> &player) {
	if (player->isImmuneFear()) {
		return false;
	}

	if (player->hasCondition(CONDITION_FEARED)) {
		return false;
	}

	const auto &party = player->getParty();
	if (party) {
		auto affectedCount = (party->getMemberCount() + 5) / 5;
		g_logger().debug("[{}] Player is member of a party, {} members can be feared", __FUNCTION__, affectedCount);

		for (const auto &member : party->getMembers()) {
			if (member->hasCondition(CONDITION_FEARED)) {
				affectedCount -= 1;
			}
		}

		if (affectedCount <= 0) {
			return false;
		}
	}

	return true;
}

void Combat::CombatConditionFunc(const std::shared_ptr<Creature> &caster, const std::shared_ptr<Creature> &target, const CombatParams &params, CombatDamage* data) {
	if (params.origin == ORIGIN_MELEE && data && data->primary.value == 0 && data->secondary.value == 0) {
		return;
	}

	for (const auto &condition : params.conditionList) {
		std::shared_ptr<Player> player = nullptr;
		if (target) {
			player = target->getPlayer();
		}
		if (player) {
			// Cleanse charm rune (target as player)
			if (player->isImmuneCleanse(condition->getType())) {
				player->sendCancelMessage("You are still immune against this spell.");
				return;
			} else if (caster && caster->getMonster()) {
				uint16_t playerCharmRaceid = player->parseRacebyCharm(CHARM_CLEANSE, false, 0);
				if (playerCharmRaceid != 0) {
					const auto &mType = g_monsters().getMonsterType(caster->getName());
					if (mType && playerCharmRaceid == mType->info.raceid) {
						const auto charm = g_iobestiary().getBestiaryCharm(CHARM_CLEANSE);
						if (charm && (charm->chance > normal_random(0, 100))) {
							if (player->hasCondition(condition->getType())) {
								player->removeCondition(condition->getType());
							}
							player->setImmuneCleanse(condition->getType());
							player->sendCancelMessage(charm->cancelMsg);
							return;
						}
					}
				}
			}

			if (condition->getType() == CONDITION_FEARED && !checkFearConditionAffected(player)) {
				return;
			}
		}

		if (caster == target || (target && !target->isImmune(condition->getType()))) {
			auto conditionCopy = condition->clone();
			if (caster) {
				conditionCopy->setParam(CONDITION_PARAM_OWNER, caster->getID());
				conditionCopy->setPositionParam(CONDITION_PARAM_CASTER_POSITION, caster->getPosition());
			}

			// TODO: infight condition until all aggressive conditions has ended
			if (target) {
				target->addCombatCondition(conditionCopy, caster && caster->getPlayer() != nullptr);
			}
		}
	}
}

void Combat::CombatDispelFunc(const std::shared_ptr<Creature> &, const std::shared_ptr<Creature> &target, const CombatParams &params, CombatDamage*) {
	if (target) {
		target->removeCombatCondition(params.dispelType);
	}
}

void Combat::CombatNullFunc(const std::shared_ptr<Creature> &caster, const std::shared_ptr<Creature> &target, const CombatParams &params, CombatDamage*) {
	CombatConditionFunc(caster, target, params, nullptr);
	CombatDispelFunc(caster, target, params, nullptr);
}

void Combat::combatTileEffects(const CreatureVector &spectators, const std::shared_ptr<Creature> &caster, const std::shared_ptr<Tile> &tile, const CombatParams &params) {
	if (params.itemId != 0) {
		uint16_t itemId = params.itemId;
		switch (itemId) {
			case ITEM_FIREFIELD_PERSISTENT_FULL:
				itemId = ITEM_FIREFIELD_PVP_FULL;
				break;

			case ITEM_FIREFIELD_PERSISTENT_MEDIUM:
				itemId = ITEM_FIREFIELD_PVP_MEDIUM;
				break;

			case ITEM_FIREFIELD_PERSISTENT_SMALL:
				itemId = ITEM_FIREFIELD_PVP_SMALL;
				break;

			case ITEM_ENERGYFIELD_PERSISTENT:
				itemId = ITEM_ENERGYFIELD_PVP;
				break;

			case ITEM_POISONFIELD_PERSISTENT:
				itemId = ITEM_POISONFIELD_PVP;
				break;

			case ITEM_MAGICWALL_PERSISTENT:
				itemId = ITEM_MAGICWALL;
				break;

			case ITEM_WILDGROWTH_PERSISTENT:
				itemId = ITEM_WILDGROWTH;
				break;

			default:
				break;
		}

		if (caster) {
			std::shared_ptr<Player> casterPlayer;
			if (caster->isSummon()) {
				casterPlayer = caster->getMaster()->getPlayer();
			} else {
				casterPlayer = caster->getPlayer();
			}

			if (casterPlayer) {
				if (g_game().getWorldType() == WORLD_TYPE_NO_PVP || tile->hasFlag(TILESTATE_NOPVPZONE)) {
					if (itemId == ITEM_FIREFIELD_PVP_FULL) {
						itemId = ITEM_FIREFIELD_NOPVP;
					} else if (itemId == ITEM_POISONFIELD_PVP) {
						itemId = ITEM_POISONFIELD_NOPVP;
					} else if (itemId == ITEM_ENERGYFIELD_PVP) {
						itemId = ITEM_ENERGYFIELD_NOPVP;
					} else if (itemId == ITEM_MAGICWALL) {
						itemId = ITEM_MAGICWALL_SAFE;
					} else if (itemId == ITEM_WILDGROWTH) {
						itemId = ITEM_WILDGROWTH_SAFE;
					}
				} else if (itemId == ITEM_FIREFIELD_PVP_FULL || itemId == ITEM_POISONFIELD_PVP || itemId == ITEM_ENERGYFIELD_PVP || itemId == ITEM_MAGICWALL || itemId == ITEM_WILDGROWTH) {
					casterPlayer->addInFightTicks();
				}
			}
		}

		const auto &item = Item::CreateItem(itemId);
		if (caster) {
			item->setOwner(caster);
		}

		ReturnValue ret = g_game().internalAddItem(tile, item);
		if (ret == RETURNVALUE_NOERROR) {
			item->startDecaying();
		}
	}

	if (params.tileCallback) {
		params.tileCallback->onTileCombat(caster, tile);
	}

	if (params.impactEffect != CONST_ME_NONE) {
		Game::addMagicEffect(spectators, tile->getPosition(), params.impactEffect);
	}

	if (params.soundImpactEffect != SoundEffect_t::SILENCE) {
		g_game().sendDoubleSoundEffect(tile->getPosition(), params.soundCastEffect, params.soundImpactEffect, caster);
	} else if (params.soundCastEffect != SoundEffect_t::SILENCE) {
		g_game().sendSingleSoundEffect(tile->getPosition(), params.soundCastEffect, caster);
	}
}

void Combat::postCombatEffects(const std::shared_ptr<Creature> &caster, const Position &origin, const Position &pos, const CombatParams &params) {
	if (caster && params.distanceEffect != CONST_ANI_NONE) {
		addDistanceEffect(caster, origin, pos, params.distanceEffect);
	}

	if (params.soundImpactEffect != SoundEffect_t::SILENCE) {
		g_game().sendDoubleSoundEffect(pos, params.soundCastEffect, params.soundImpactEffect, caster);
	} else if (params.soundCastEffect != SoundEffect_t::SILENCE) {
		g_game().sendSingleSoundEffect(pos, params.soundCastEffect, caster);
	}
}

void Combat::addDistanceEffect(const std::shared_ptr<Creature> &caster, const Position &fromPos, const Position &toPos, uint16_t effect) {
	if (effect == CONST_ANI_WEAPONTYPE) {
		if (!caster) {
			return;
		}

		const auto &player = caster->getPlayer();
		if (!player) {
			return;
		}

		switch (player->getWeaponType()) {
			case WEAPON_AXE:
				effect = CONST_ANI_WHIRLWINDAXE;
				break;
			case WEAPON_SWORD:
				effect = CONST_ANI_WHIRLWINDSWORD;
				break;
			case WEAPON_CLUB:
				effect = CONST_ANI_WHIRLWINDCLUB;
				break;
			case WEAPON_MISSILE: {
				auto weapon = player->getWeapon();
				if (weapon) {
					const auto &iType = Item::items[weapon->getID()];
					effect = iType.shootType;
				}
				break;
			}
			default:
				effect = CONST_ANI_NONE;
				break;
		}
	}

	if (effect != CONST_ANI_NONE) {
		g_game().addDistanceEffect(fromPos, toPos, effect);
	}
}

void Combat::doChainEffect(const Position &origin, const Position &dest, uint8_t effect) {
	if (effect > 0) {
		std::vector<Direction> dirList;

		FindPathParams fpp;
		fpp.minTargetDist = 0;
		fpp.maxTargetDist = 1;
		fpp.maxSearchDist = 9;
		Position pos = origin;
		if (g_game().map.getPathMatching(origin, dirList, FrozenPathingConditionCall(dest), fpp)) {
			for (const auto &dir : dirList) {
				pos = getNextPosition(dir, pos);
				g_game().addMagicEffect(pos, effect);
			}
		}
		g_game().addMagicEffect(dest, effect);
	}
}

void Combat::setupChain(const std::shared_ptr<Weapon> &weapon) {
	if (!weapon) {
		return;
	}

	if (weapon->isChainDisabled()) {
		return;
	}

	const auto &weaponType = weapon->getWeaponType();
	if (weaponType == WEAPON_NONE || weaponType == WEAPON_SHIELD || weaponType == WEAPON_AMMO || weaponType == WEAPON_DISTANCE || weaponType == WEAPON_MISSILE) {
		return;
	}

	// clang-format off
	static std::list<uint32_t> areaList = {
		0, 0, 0, 1, 0, 0, 0,
		0, 1, 1, 1, 1, 1, 0,
		0, 1, 1, 1, 1, 1, 0,
		1, 1, 1, 3, 1, 1, 1,
		0, 1, 1, 1, 1, 1, 0,
		0, 1, 1, 1, 1, 1, 0,
		0, 0, 0, 1, 0, 0, 0,
	};
	// clang-format on
	auto area = std::make_unique<AreaCombat>();
	area->setupArea(areaList, 7);
	setArea(area);
	g_logger().trace("Weapon: {}, element type: {}", Item::items[weapon->getID()].name, weapon->params.combatType);
	setParam(COMBAT_PARAM_TYPE, weapon->params.combatType);
	if (weaponType != WEAPON_WAND) {
		setParam(COMBAT_PARAM_BLOCKARMOR, true);
	}

	weapon->params.chainCallback = std::make_unique<ChainCallback>();

	auto setCommonValues = [this, weapon](double formula, SoundEffect_t impactSound, uint32_t effect) {
		double weaponSkillFormula = weapon->getChainSkillValue();
		setPlayerCombatValues(COMBAT_FORMULA_SKILL, 0, 0, weaponSkillFormula ? weaponSkillFormula : formula, 0);
		setParam(COMBAT_PARAM_IMPACTSOUND, impactSound);
		setParam(COMBAT_PARAM_EFFECT, effect);
		setParam(COMBAT_PARAM_BLOCKARMOR, true);
	};

	setChainCallback(g_configManager().getNumber(COMBAT_CHAIN_TARGETS), 1, true);

	switch (weaponType) {
		case WEAPON_SWORD:
			setCommonValues(g_configManager().getFloat(COMBAT_CHAIN_SKILL_FORMULA_SWORD), MELEE_ATK_SWORD, CONST_ME_SLASH);
			break;
		case WEAPON_CLUB:
			setCommonValues(g_configManager().getFloat(COMBAT_CHAIN_SKILL_FORMULA_CLUB), MELEE_ATK_CLUB, CONST_ME_BLACK_BLOOD);
			break;
		case WEAPON_AXE:
			setCommonValues(g_configManager().getFloat(COMBAT_CHAIN_SKILL_FORMULA_AXE), MELEE_ATK_AXE, CONST_ANI_WHIRLWINDAXE);
			break;
	}

	if (weaponType == WEAPON_WAND) {
		static const std::map<CombatType_t, std::pair<MagicEffectClasses, MagicEffectClasses>> elementEffects = {
			{ COMBAT_DEATHDAMAGE, { CONST_ME_MORTAREA, CONST_ME_BLACK_BLOOD } },
			{ COMBAT_ENERGYDAMAGE, { CONST_ME_ENERGYAREA, CONST_ME_PINK_ENERGY_SPARK } },
			{ COMBAT_FIREDAMAGE, { CONST_ME_FIREATTACK, CONST_ME_FIREATTACK } },
			{ COMBAT_ICEDAMAGE, { CONST_ME_ICEATTACK, CONST_ME_ICEATTACK } },
			{ COMBAT_EARTHDAMAGE, { CONST_ME_STONES, CONST_ME_POISONAREA } },
		};

		auto it = elementEffects.find(weapon->getElementType());
		if (it != elementEffects.end()) {
			setPlayerCombatValues(COMBAT_FORMULA_SKILL, 0, 0, 1.0, 0);
			setParam(COMBAT_PARAM_EFFECT, it->second.first);
			setParam(COMBAT_PARAM_CHAIN_EFFECT, it->second.second);
		}
	}
}

bool Combat::doCombatChain(const std::shared_ptr<Creature> &caster, const std::shared_ptr<Creature> &target, bool aggressive) const {
	metrics::method_latency measure(__METHOD_NAME__);
	if (!params.chainCallback) {
		return false;
	}

	uint8_t maxTargets;
	uint8_t chainDistance;
	bool backtracking = false;
	params.chainCallback->getChainValues(caster, maxTargets, chainDistance, backtracking);
	auto targets = pickChainTargets(caster, params, chainDistance, maxTargets, aggressive, backtracking, target);

	g_logger().debug("[{}] Chain targets: {}", __FUNCTION__, targets.size());
	if (targets.empty() || (targets.size() == 1 && targets.begin()->second.empty())) {
		return false;
	}

	auto affected = targets.size();
	int i = 0;
	auto combat = this;
	for (const auto &[from, toVector] : targets) {
		auto delay = i * std::max<int32_t>(50, g_configManager().getNumber(COMBAT_CHAIN_DELAY));
		++i;
		for (const auto &to : toVector) {
			auto nextTarget = g_game().getCreatureByID(to);
			if (!nextTarget) {
				continue;
			}
			g_dispatcher().scheduleEvent(
				delay, [combat, caster, nextTarget, from, affected]() {
					if (combat && caster && nextTarget) {
						Combat::doChainEffect(from, nextTarget->getPosition(), combat->params.chainEffect);
						combat->doCombat(caster, nextTarget, from, affected);
					}
				},
				"Combat::doCombatChain"
			);
		}
	}

	return true;
}

bool Combat::doCombat(const std::shared_ptr<Creature> &caster, const std::shared_ptr<Creature> &target) const {
	if (caster != nullptr && params.chainCallback) {
		return doCombatChain(caster, target, params.aggressive);
	}

	return doCombat(caster, target, caster != nullptr ? caster->getPosition() : Position());
}

bool Combat::doCombat(const std::shared_ptr<Creature> &caster, const std::shared_ptr<Creature> &target, const Position &origin, int affected /* = 1 */) const {
	// target combat callback function
	if (params.combatType != COMBAT_NONE) {
		CombatDamage damage = getCombatDamage(caster, target);
		damage.affected = affected;
		if (damage.primary.type != COMBAT_MANADRAIN) {
			doCombatHealth(caster, target, origin, damage, params);
		} else {
			doCombatMana(caster, target, origin, damage, params);
		}
	} else {
		doCombatDefault(caster, target, origin, params);
	}

	return true;
}

bool Combat::doCombat(const std::shared_ptr<Creature> &caster, const Position &position) const {
	if (caster != nullptr && params.chainCallback) {
		return doCombatChain(caster, caster, params.aggressive);
	}

	// area combat callback function
	if (params.combatType != COMBAT_NONE) {
		CombatDamage damage = getCombatDamage(caster, nullptr);
		if (damage.primary.type != COMBAT_MANADRAIN) {
			doCombatHealth(caster, position, area, damage, params);
		} else {
			doCombatMana(caster, position, area, damage, params);
		}
	} else {
		auto origin = caster != nullptr ? caster->getPosition() : Position();
		CombatFunc(caster, origin, position, area, params, CombatNullFunc, nullptr);
	}

	return true;
}

void Combat::CombatFunc(const std::shared_ptr<Creature> &caster, const Position &origin, const Position &pos, const std::unique_ptr<AreaCombat> &area, const CombatParams &params, const CombatFunction &func, CombatDamage* data) {
	std::vector<std::shared_ptr<Tile>> tileList;

	if (caster) {
		getCombatArea(caster->getPosition(), pos, area, tileList);
	} else {
		getCombatArea(pos, pos, area, tileList);
	}

	uint32_t maxX = 0;
	uint32_t maxY = 0;

	// calculate the max viewable range
	for (const auto &tile : tileList) {
		const Position &tilePos = tile->getPosition();

		uint32_t diff = Position::getDistanceX(tilePos, pos);
		if (diff > maxX) {
			maxX = diff;
		}

		diff = Position::getDistanceY(tilePos, pos);
		if (diff > maxY) {
			maxY = diff;
		}
	}

	const int32_t rangeX = maxX + MAP_MAX_VIEW_PORT_X;
	const int32_t rangeY = maxY + MAP_MAX_VIEW_PORT_Y;

	int affected = 0;
	for (const auto &tile : tileList) {
		if (canDoCombat(caster, tile, params.aggressive) != RETURNVALUE_NOERROR) {
			continue;
		}

		if (CreatureVector* creatures = tile->getCreatures()) {
			const auto &topCreature = tile->getTopCreature();
			// A copy of the tile's creature list is made because modifications to this vector, such as adding or removing creatures through a Lua callback, may occur during the iteration within the for loop.
			CreatureVector creaturesCopy = *creatures;
			for (const auto &creature : creaturesCopy) {
				if (params.targetCasterOrTopMost) {
					if (caster && caster->getTile() == tile) {
						if (creature != caster) {
							continue;
						}
					} else if (creature != topCreature) {
						continue;
					}
				}

				if (!params.aggressive || (caster != creature && Combat::canDoCombat(caster, creature, params.aggressive) == RETURNVALUE_NOERROR)) {
					affected++;
				}
			}
		}
	}

	CombatDamage tmpDamage;
	if (data) {
		tmpDamage.origin = data->origin;
		tmpDamage.primary.type = data->primary.type;
		tmpDamage.primary.value = data->primary.value;
		tmpDamage.secondary.type = data->secondary.type;
		tmpDamage.secondary.value = data->secondary.value;
		tmpDamage.critical = data->critical;
		tmpDamage.fatal = data->fatal;
		tmpDamage.criticalDamage = data->criticalDamage;
		tmpDamage.criticalChance = data->criticalChance;
		tmpDamage.damageMultiplier = data->damageMultiplier;
		tmpDamage.damageReductionMultiplier = data->damageReductionMultiplier;
		tmpDamage.healingMultiplier = data->healingMultiplier;
		tmpDamage.manaLeech = data->manaLeech;
		tmpDamage.lifeLeech = data->lifeLeech;
		tmpDamage.healingLink = data->healingLink;
		tmpDamage.instantSpellName = data->instantSpellName;
		tmpDamage.runeSpellName = data->runeSpellName;
		tmpDamage.lifeLeechChance = data->lifeLeechChance;
		tmpDamage.manaLeechChance = data->manaLeechChance;
	}

	// Wheel of destiny get beam affected total
	auto spectators = Spectators().find<Player>(pos, true, rangeX, rangeX, rangeY, rangeY);
	const std::shared_ptr<Player> &casterPlayer = caster ? caster->getPlayer() : nullptr;
	uint8_t beamAffectedTotal = casterPlayer ? casterPlayer->wheel()->getBeamAffectedTotal(tmpDamage) : 0;
	uint8_t beamAffectedCurrent = 0;

	tmpDamage.affected = affected;
	for (const auto &tile : tileList) {
		if (canDoCombat(caster, tile, params.aggressive) != RETURNVALUE_NOERROR) {
			continue;
		}

		if (CreatureVector* creatures = tile->getCreatures()) {
			const auto &topCreature = tile->getTopCreature();
			// A copy of the tile's creature list is made because modifications to this vector, such as adding or removing creatures through a Lua callback, may occur during the iteration within the for loop.
			CreatureVector creaturesCopy = *creatures;
			for (const auto &creature : creaturesCopy) {
				if (params.targetCasterOrTopMost) {
					if (caster && caster->getTile() == tile) {
						if (creature != caster) {
							continue;
						}
					} else if (creature != topCreature) {
						continue;
					}
				}

				if (!params.aggressive || (caster != creature && Combat::canDoCombat(caster, creature, params.aggressive) == RETURNVALUE_NOERROR)) {
					// Wheel of destiny update beam mastery damage
					if (casterPlayer) {
						casterPlayer->wheel()->updateBeamMasteryDamage(tmpDamage, beamAffectedTotal, beamAffectedCurrent);
					}
					func(caster, creature, params, &tmpDamage);
					if (params.targetCallback) {
						params.targetCallback->onTargetCombat(caster, creature);
					}

					if (params.targetCasterOrTopMost) {
						break;
					}
				}
			}
		}
		combatTileEffects(spectators.data(), caster, tile, params);
	}

	// Wheel of destiny update beam mastery damage
	if (casterPlayer) {
		casterPlayer->wheel()->updateBeamMasteryDamage(tmpDamage, beamAffectedTotal, beamAffectedCurrent);
	}

	postCombatEffects(caster, origin, pos, params);
}

void Combat::doCombatHealth(const std::shared_ptr<Creature> &caster, const std::shared_ptr<Creature> &target, CombatDamage &damage, const CombatParams &params) {
	doCombatHealth(caster, target, caster ? caster->getPosition() : Position(), damage, params);
}

void Combat::doCombatHealth(const std::shared_ptr<Creature> &caster, const std::shared_ptr<Creature> &target, const Position &origin, CombatDamage &damage, const CombatParams &params) {
	bool canCombat = !params.aggressive || (caster != target && Combat::canDoCombat(caster, target, params.aggressive) == RETURNVALUE_NOERROR);
	if ((caster && target)
	    && (caster == target || canCombat)
	    && (params.impactEffect != CONST_ME_NONE)) {
		g_game().addMagicEffect(target->getPosition(), params.impactEffect);
	}

	if (target && params.combatType == COMBAT_HEALING && target->getMonster()) {
		if (target != caster) {
			return;
		}
	}

	applyExtensions(caster, target, damage, params);

	if (canCombat) {
		if (target && caster && params.distanceEffect != CONST_ANI_NONE) {
			addDistanceEffect(caster, origin, target->getPosition(), params.distanceEffect);
		}

		CombatHealthFunc(caster, target, params, &damage);
		if (params.targetCallback) {
			params.targetCallback->onTargetCombat(caster, target);
		}

		if (target && params.soundImpactEffect != SoundEffect_t::SILENCE) {
			g_game().sendDoubleSoundEffect(target->getPosition(), params.soundCastEffect, params.soundImpactEffect, caster);
		} else if (target && params.soundCastEffect != SoundEffect_t::SILENCE) {
			g_game().sendSingleSoundEffect(target->getPosition(), params.soundCastEffect, caster);
		}
	}
}

void Combat::doCombatHealth(const std::shared_ptr<Creature> &caster, const Position &position, const std::unique_ptr<AreaCombat> &area, CombatDamage &damage, const CombatParams &params) {
	applyExtensions(caster, nullptr, damage, params);
	const auto origin = caster ? caster->getPosition() : Position();
	CombatFunc(caster, origin, position, area, params, CombatHealthFunc, &damage);
}

void Combat::doCombatMana(const std::shared_ptr<Creature> &caster, const std::shared_ptr<Creature> &target, CombatDamage &damage, const CombatParams &params) {
	doCombatMana(caster, target, caster ? caster->getPosition() : Position(), damage, params);
}

void Combat::doCombatMana(const std::shared_ptr<Creature> &caster, const std::shared_ptr<Creature> &target, const Position &origin, CombatDamage &damage, const CombatParams &params) {
	bool canCombat = !params.aggressive || (caster != target && Combat::canDoCombat(caster, target, params.aggressive) == RETURNVALUE_NOERROR);
	if ((caster && target)
	    && (caster == target || canCombat)
	    && (params.impactEffect != CONST_ME_NONE)) {
		g_game().addMagicEffect(target->getPosition(), params.impactEffect);
	}

	applyExtensions(caster, target, damage, params);

	if (canCombat) {
		if (caster && target && params.distanceEffect != CONST_ANI_NONE) {
			addDistanceEffect(caster, origin, target->getPosition(), params.distanceEffect);
		}

		CombatManaFunc(caster, target, params, &damage);
		if (params.targetCallback) {
			params.targetCallback->onTargetCombat(caster, target);
		}

		if (target && params.soundImpactEffect != SoundEffect_t::SILENCE) {
			g_game().sendDoubleSoundEffect(target->getPosition(), params.soundCastEffect, params.soundImpactEffect, caster);
		} else if (target && params.soundCastEffect != SoundEffect_t::SILENCE) {
			g_game().sendSingleSoundEffect(target->getPosition(), params.soundCastEffect, caster);
		}
	}
}

void Combat::doCombatMana(const std::shared_ptr<Creature> &caster, const Position &position, const std::unique_ptr<AreaCombat> &area, CombatDamage &damage, const CombatParams &params) {
	applyExtensions(caster, nullptr, damage, params);
	const auto origin = caster ? caster->getPosition() : Position();
	CombatFunc(caster, origin, position, area, params, CombatManaFunc, &damage);
}

void Combat::doCombatCondition(const std::shared_ptr<Creature> &caster, const Position &position, const std::unique_ptr<AreaCombat> &area, const CombatParams &params) {
	const auto origin = caster ? caster->getPosition() : Position();
	CombatFunc(caster, origin, position, area, params, CombatConditionFunc, nullptr);
}

void Combat::doCombatCondition(const std::shared_ptr<Creature> &caster, const std::shared_ptr<Creature> &target, const CombatParams &params) {
	bool canCombat = !params.aggressive || (caster != target && Combat::canDoCombat(caster, target, params.aggressive) == RETURNVALUE_NOERROR);
	if ((caster == target || canCombat) && params.impactEffect != CONST_ME_NONE) {
		g_game().addMagicEffect(target->getPosition(), params.impactEffect);
	}

	if (canCombat) {
		if (caster && target && params.distanceEffect != CONST_ANI_NONE) {
			addDistanceEffect(caster, caster->getPosition(), target->getPosition(), params.distanceEffect);
		}

		CombatConditionFunc(caster, target, params, nullptr);
		if (params.targetCallback) {
			params.targetCallback->onTargetCombat(caster, target);
		}

		if (target && params.soundImpactEffect != SoundEffect_t::SILENCE) {
			g_game().sendDoubleSoundEffect(target->getPosition(), params.soundCastEffect, params.soundImpactEffect, caster);
		} else if (target && params.soundCastEffect != SoundEffect_t::SILENCE) {
			g_game().sendSingleSoundEffect(target->getPosition(), params.soundCastEffect, caster);
		}
	}
}

void Combat::doCombatDispel(const std::shared_ptr<Creature> &caster, const Position &position, const std::unique_ptr<AreaCombat> &area, const CombatParams &params) {
	const auto origin = caster ? caster->getPosition() : Position();
	CombatFunc(caster, origin, position, area, params, CombatDispelFunc, nullptr);
}

void Combat::doCombatDispel(const std::shared_ptr<Creature> &caster, const std::shared_ptr<Creature> &target, const CombatParams &params) {
	bool canCombat = !params.aggressive || (caster != target && Combat::canDoCombat(caster, target, params.aggressive) == RETURNVALUE_NOERROR);
	if ((caster && target)
	    && (caster == target || canCombat)
	    && (params.impactEffect != CONST_ME_NONE)) {
		g_game().addMagicEffect(target->getPosition(), params.impactEffect);
	}

	if (canCombat) {
		CombatDispelFunc(caster, target, params, nullptr);
		if (params.targetCallback) {
			params.targetCallback->onTargetCombat(caster, target);
		}

		if (target && caster && params.distanceEffect != CONST_ANI_NONE) {
			addDistanceEffect(caster, caster->getPosition(), target->getPosition(), params.distanceEffect);
		}

		if (target && params.soundImpactEffect != SoundEffect_t::SILENCE) {
			g_game().sendDoubleSoundEffect(target->getPosition(), params.soundCastEffect, params.soundImpactEffect, caster);
		} else if (target && params.soundCastEffect != SoundEffect_t::SILENCE) {
			g_game().sendSingleSoundEffect(target->getPosition(), params.soundCastEffect, caster);
		}
	}
}

[[maybe_unused]] void Combat::doCombatDefault(const std::shared_ptr<Creature> &caster, const std::shared_ptr<Creature> &target, const CombatParams &params) {
	doCombatDefault(caster, target, caster ? caster->getPosition() : Position(), params);
}

void Combat::doCombatDefault(const std::shared_ptr<Creature> &caster, const std::shared_ptr<Creature> &target, const Position &origin, const CombatParams &params) {
	if (!params.aggressive || (caster != target && Combat::canDoCombat(caster, target, params.aggressive) == RETURNVALUE_NOERROR)) {
		auto spectators = Spectators().find<Player>(target->getPosition(), true);

		CombatNullFunc(caster, target, params, nullptr);
		combatTileEffects(spectators.data(), caster, target->getTile(), params);

		if (params.targetCallback) {
			params.targetCallback->onTargetCombat(caster, target);
		}

		/*
		if (params.impactEffect != CONST_ME_NONE) {
		    g_game().addMagicEffect(target->getPosition(), params.impactEffect);
		}
		*/

		if (caster && params.distanceEffect != CONST_ANI_NONE) {
			addDistanceEffect(caster, origin, target->getPosition(), params.distanceEffect);
		}

		if (params.soundImpactEffect != SoundEffect_t::SILENCE) {
			g_game().sendDoubleSoundEffect(target->getPosition(), params.soundCastEffect, params.soundImpactEffect, caster);
		} else if (params.soundCastEffect != SoundEffect_t::SILENCE) {
			g_game().sendSingleSoundEffect(target->getPosition(), params.soundCastEffect, caster);
		}
	}
}

void Combat::setInstantSpellName(const std::string &value) {
	instantSpellName = value;
}

void Combat::setRuneSpellName(const std::string &value) {
	runeSpellName = value;
}

std::vector<std::pair<Position, std::vector<uint32_t>>> Combat::pickChainTargets(const std::shared_ptr<Creature> &caster, const CombatParams &params, uint8_t chainDistance, uint8_t maxTargets, bool backtracking, bool aggressive, const std::shared_ptr<Creature> &initialTarget /* = nullptr */) {
	Benchmark bm_pickChain;
	metrics::method_latency measure(__METHOD_NAME__);
	if (!caster) {
		return {};
	}

	std::vector<std::pair<Position, std::vector<uint32_t>>> resultMap;
	std::vector<std::shared_ptr<Creature>> targets;
	phmap::flat_hash_set<uint32_t> visited;

	if (initialTarget && initialTarget != caster) {
		targets.emplace_back(initialTarget);
		visited.insert(initialTarget->getID());
		resultMap.emplace_back(caster->getPosition(), std::vector<uint32_t> { initialTarget->getID() });
	} else {
		targets.emplace_back(caster);
		maxTargets++;
	}

	int backtrackingAttempts = 10;
	while (!targets.empty() && targets.size() <= maxTargets && backtrackingAttempts > 0) {
		auto currentTarget = targets.back();
		auto spectators = Spectators().find<Creature>(currentTarget->getPosition(), false, chainDistance, chainDistance, chainDistance, chainDistance);
		g_logger().debug("Combat::pickChainTargets: currentTarget: {}, spectators: {}", currentTarget->getName(), spectators.size());

		double closestDistance = std::numeric_limits<double>::max();
		std::shared_ptr<Creature> closestSpectator = nullptr;
		for (const auto &spectator : spectators) {
			if (!spectator || visited.contains(spectator->getID())) {
				continue;
			}
			if (!isValidChainTarget(caster, currentTarget, spectator, params, aggressive)) {
				visited.insert(spectator->getID());
				continue;
			}

			double distance = Position::getEuclideanDistance(currentTarget->getPosition(), spectator->getPosition());
			if (distance < closestDistance) {
				closestDistance = distance;
				closestSpectator = spectator;
			}
		}

		if (closestSpectator) {
			g_logger().trace("[{}] closestSpectator: {}", __METHOD_NAME__, closestSpectator->getName());

			bool found = false;
			for (auto &[pos, vec] : resultMap) {
				if (pos == currentTarget->getPosition()) {
					vec.emplace_back(closestSpectator->getID());
					found = true;
					break;
				}
			}
			if (!found) {
				resultMap.emplace_back(currentTarget->getPosition(), std::vector<uint32_t> { closestSpectator->getID() });
			}

			targets.emplace_back(closestSpectator);
			visited.insert(closestSpectator->getID());
			continue;
		}
		if (backtracking) {
			g_logger().debug("[{}] backtracking", __METHOD_NAME__);
			targets.pop_back();
			backtrackingAttempts--;
			continue;
		}
		break;
	}

	g_logger().debug("[{}] resultMap: {} in {} ms", __METHOD_NAME__, resultMap.size(), bm_pickChain.duration());
	return resultMap;
}

bool Combat::isValidChainTarget(const std::shared_ptr<Creature> &caster, const std::shared_ptr<Creature> &currentTarget, const std::shared_ptr<Creature> &potentialTarget, const CombatParams &params, bool aggressive) {
	bool canCombat = canDoCombat(caster, potentialTarget, aggressive) == RETURNVALUE_NOERROR;
	bool pick = params.chainPickerCallback ? params.chainPickerCallback->onChainCombat(caster, potentialTarget) : true;
	bool hasSight = g_game().isSightClear(currentTarget->getPosition(), potentialTarget->getPosition(), true);
	return canCombat && pick && hasSight;
}

//**********************************************************//

<<<<<<< HEAD
ValueCallback::ValueCallback(formulaType_t initType) :
	type(initType) { }

uint32_t ValueCallback::getMagicLevelSkill(std::shared_ptr<Player> player, const CombatDamage &damage) const {
=======
uint32_t ValueCallback::getMagicLevelSkill(const std::shared_ptr<Player> &player, const CombatDamage &damage) const {
>>>>>>> 6c00cc04
	if (!player) {
		return 0;
	}

	uint32_t magicLevelSkill = player->getMagicLevel();
	// Wheel of destiny
	if (player && player->wheel()->getInstant("Runic Mastery") && damage.instantSpellName.empty()) {
		const std::shared_ptr<Spell> &spell = g_spells().getRuneSpellByName(damage.runeSpellName);
		// Rune conjuring spell have the same name as the rune item spell.
		const std::shared_ptr<InstantSpell> &conjuringSpell = g_spells().getInstantSpellByName(damage.runeSpellName);
		if (spell && conjuringSpell && conjuringSpell != spell && normal_random(0, 100) <= 25) {
			uint32_t castResult = conjuringSpell->canCast(player) ? 20 : 10;
			magicLevelSkill += magicLevelSkill * castResult / 100;
		}
	}

	return magicLevelSkill + player->getSpecializedMagicLevel(damage.primary.type, true);
}

void ValueCallback::getMinMaxValues(const std::shared_ptr<Player> &player, CombatDamage &damage, bool useCharges) const {
	// onGetPlayerMinMaxValues(...)
	if (!LuaScriptInterface::reserveScriptEnv()) {
		g_logger().error("[ValueCallback::getMinMaxValues - Player {} formula {}] "
		                 "Call stack overflow. Too many lua script calls being nested.",
		                 player->getName(), fmt::underlying(type));
		return;
	}

	ScriptEnvironment* env = LuaScriptInterface::getScriptEnv();
	if (!env->setCallbackId(scriptId, scriptInterface)) {
		LuaScriptInterface::resetScriptEnv();
		return;
	}

	lua_State* L = scriptInterface->getLuaState();

	scriptInterface->pushFunction(scriptId);

	LuaScriptInterface::pushUserdata<Player>(L, player);
	LuaScriptInterface::setMetatable(L, -1, "Player");

	int16_t elementAttack = 0; // To calculate elemental damage after executing spell script and get real damage.
	int32_t attackValue = 7; // default start attack value
	int parameters = 1;
	bool shouldCalculateSecondaryDamage = false;

	switch (type) {
		case COMBAT_FORMULA_LEVELMAGIC: {
			// onGetPlayerMinMaxValues(player, level, maglevel)
			lua_pushnumber(L, player->getLevel());
			lua_pushnumber(L, getMagicLevelSkill(player, damage));
			parameters += 2;
			break;
		}

		case COMBAT_FORMULA_SKILL: {
			// onGetPlayerMinMaxValues(player, attackSkill, attackValue, attackFactor)
			const auto &tool = player->getWeapon();
			const auto &weapon = g_weapons().getWeapon(tool);
			int32_t attackSkill = 0;
			float attackFactor = 0;
			if (weapon) {
				shouldCalculateSecondaryDamage = weapon->calculateSkillFormula(player, attackSkill, attackValue, attackFactor, elementAttack, damage, useCharges);
			}

			lua_pushnumber(L, attackSkill);
			lua_pushnumber(L, attackValue);
			lua_pushnumber(L, attackFactor);
			parameters += 3;
			break;
		}

		default: {
			g_logger().warn("[ValueCallback::getMinMaxValues] - Unknown callback type");
			LuaScriptInterface::resetScriptEnv();
			return;
		}
	}

	int size0 = lua_gettop(L);
	if (lua_pcall(L, parameters, 2, 0) != 0) {
		LuaScriptInterface::reportError(nullptr, LuaScriptInterface::popString(L));
	} else {
		int32_t defaultDmg = normal_random(
			LuaScriptInterface::getNumber<int32_t>(L, -2),
			LuaScriptInterface::getNumber<int32_t>(L, -1)
		);

		if (shouldCalculateSecondaryDamage) {
			double factor = static_cast<double>(elementAttack) / static_cast<double>(attackValue); // attack value here is phys dmg + element dmg
			int32_t elementDamage = std::round(defaultDmg * factor);
			int32_t physDmg = std::round(defaultDmg * (1.0 - factor));
			damage.primary.value = physDmg;
			damage.secondary.value = elementDamage;
		} else {
			damage.primary.value = defaultDmg;
			damage.secondary.type = COMBAT_NONE;
			damage.secondary.value = 0;
		}

		lua_pop(L, 2);
	}

	if ((lua_gettop(L) + parameters + 1) != size0) {
		LuaScriptInterface::reportError(nullptr, "Stack size changed!");
	}

	LuaScriptInterface::resetScriptEnv();
}

//**********************************************************//

void TileCallback::onTileCombat(const std::shared_ptr<Creature> &creature, const std::shared_ptr<Tile> &tile) const {
	// onTileCombat(creature, pos)
	if (!LuaScriptInterface::reserveScriptEnv()) {
		g_logger().error("[TileCallback::onTileCombat - Creature {} type {} on tile x: {} y: {} z: {}] "
		                 "Call stack overflow. Too many lua script calls being nested.",
		                 creature->getName(), fmt::underlying(type), (tile->getPosition()).getX(), (tile->getPosition()).getY(), (tile->getPosition()).getZ());
		return;
	}

	ScriptEnvironment* env = LuaScriptInterface::getScriptEnv();
	if (!env->setCallbackId(scriptId, scriptInterface)) {
		LuaScriptInterface::resetScriptEnv();
		return;
	}

	lua_State* L = scriptInterface->getLuaState();

	scriptInterface->pushFunction(scriptId);
	if (creature) {
		LuaScriptInterface::pushUserdata<Creature>(L, creature);
		LuaScriptInterface::setCreatureMetatable(L, -1, creature);
	} else {
		lua_pushnil(L);
	}
	LuaScriptInterface::pushPosition(L, tile->getPosition());

	scriptInterface->callFunction(2);
}

//**********************************************************//

void TargetCallback::onTargetCombat(const std::shared_ptr<Creature> &creature, const std::shared_ptr<Creature> &target) const {
	// onTargetCombat(creature, target)
	if (!LuaScriptInterface::reserveScriptEnv()) {
		g_logger().error("[TargetCallback::onTargetCombat - Creature {}] "
		                 "Call stack overflow. Too many lua script calls being nested.",
		                 creature->getName());
		return;
	}

	ScriptEnvironment* env = LuaScriptInterface::getScriptEnv();
	if (!env->setCallbackId(scriptId, scriptInterface)) {
		LuaScriptInterface::resetScriptEnv();
		return;
	}

	lua_State* L = scriptInterface->getLuaState();

	scriptInterface->pushFunction(scriptId);

	if (creature) {
		LuaScriptInterface::pushUserdata<Creature>(L, creature);
		LuaScriptInterface::setCreatureMetatable(L, -1, creature);
	} else {
		lua_pushnil(L);
	}

	if (target) {
		LuaScriptInterface::pushUserdata<Creature>(L, target);
		LuaScriptInterface::setCreatureMetatable(L, -1, target);
	} else {
		lua_pushnil(L);
	}

	int size0 = lua_gettop(L);

	if (lua_pcall(L, 2, 0 /*nReturnValues*/, 0) != 0) {
		LuaScriptInterface::reportError(nullptr, LuaScriptInterface::popString(L));
	}

	if ((lua_gettop(L) + 2 /*nParams*/ + 1) != size0) {
		LuaScriptInterface::reportError(nullptr, "Stack size changed!");
	}

	LuaScriptInterface::resetScriptEnv();
}

//**********************************************************//

ChainCallback::ChainCallback(uint8_t &chainTargets, uint8_t &chainDistance, bool &backtracking) :
	m_chainDistance(chainDistance), m_chainTargets(chainTargets), m_backtracking(backtracking) { }

void ChainCallback::getChainValues(const std::shared_ptr<Creature> &creature, uint8_t &maxTargets, uint8_t &chainDistance, bool &backtracking) {
	if (m_fromLua) {
		onChainCombat(creature, maxTargets, chainDistance, backtracking);
		return;
	}

	if (m_chainTargets && m_chainDistance) {
		maxTargets = m_chainTargets;
		chainDistance = m_chainDistance;
		backtracking = m_backtracking;
	}
}
<<<<<<< HEAD

void ChainCallback::setFromLua(bool fromLua) {
	m_fromLua = fromLua;
}

void ChainCallback::onChainCombat(std::shared_ptr<Creature> creature, uint8_t &maxTargets, uint8_t &chainDistance, bool &backtracking) {
=======
void ChainCallback::onChainCombat(const std::shared_ptr<Creature> &creature, uint8_t &maxTargets, uint8_t &chainDistance, bool &backtracking) const {
>>>>>>> 6c00cc04
	// onChainCombat(creature)
	if (!LuaScriptInterface::reserveScriptEnv()) {
		g_logger().error("[ChainCallback::onTargetCombat - Creature {}] "
		                 "Call stack overflow. Too many lua script calls being nested.",
		                 creature->getName());
		return;
	}

	ScriptEnvironment* env = LuaScriptInterface::getScriptEnv();
	if (!env->setCallbackId(scriptId, scriptInterface)) {
		LuaScriptInterface::resetScriptEnv();
		return;
	}

	lua_State* L = scriptInterface->getLuaState();

	scriptInterface->pushFunction(scriptId);

	if (creature) {
		LuaScriptInterface::pushUserdata<Creature>(L, creature);
		LuaScriptInterface::setCreatureMetatable(L, -1, creature);
	} else {
		lua_pushnil(L);
	}

	int size0 = lua_gettop(L);
	if (lua_pcall(L, 1, 3 /*nReturnValues*/, 0) != 0) {
		LuaScriptInterface::reportError(nullptr, LuaScriptInterface::popString(L));
	}
	maxTargets = LuaScriptInterface::getNumber<uint8_t>(L, -3);
	chainDistance = LuaScriptInterface::getNumber<uint8_t>(L, -2);
	backtracking = LuaScriptInterface::getBoolean(L, -1);
	lua_pop(L, 3);

	if ((lua_gettop(L) + 1 /*nParams*/ + 1) != size0) {
		LuaScriptInterface::reportError(nullptr, "Stack size changed!");
	}

	LuaScriptInterface::resetScriptEnv();
}

bool ChainPickerCallback::onChainCombat(const std::shared_ptr<Creature> &creature, const std::shared_ptr<Creature> &target) const {
	// onChainCombat(creature, target)
	if (!LuaScriptInterface::reserveScriptEnv()) {
		g_logger().error("[ChainPickerCallback::onTargetCombat - Creature {}] "
		                 "Call stack overflow. Too many lua script calls being nested.",
		                 creature->getName());
		return true;
	}

	ScriptEnvironment* env = LuaScriptInterface::getScriptEnv();
	if (!env->setCallbackId(scriptId, scriptInterface)) {
		LuaScriptInterface::resetScriptEnv();
		return true;
	}

	lua_State* L = scriptInterface->getLuaState();

	scriptInterface->pushFunction(scriptId);

	if (creature) {
		LuaScriptInterface::pushUserdata<Creature>(L, creature);
		LuaScriptInterface::setCreatureMetatable(L, -1, creature);
	} else {
		lua_pushnil(L);
	}

	if (target) {
		LuaScriptInterface::pushUserdata<Creature>(L, target);
		LuaScriptInterface::setCreatureMetatable(L, -1, target);
	} else {
		lua_pushnil(L);
	}

	int size0 = lua_gettop(L);
	bool result = true;

	if (lua_pcall(L, 2, 1 /*nReturnValues*/, 0) != 0) {
		LuaScriptInterface::reportError(nullptr, LuaScriptInterface::popString(L));
	}
	result = LuaScriptInterface::getBoolean(L, -1);
	lua_pop(L, 1);

	if ((lua_gettop(L) + 2 /*nParams*/ + 1) != size0) {
		LuaScriptInterface::reportError(nullptr, "Stack size changed!");
	}

	LuaScriptInterface::resetScriptEnv();
	return result;
}

//**********************************************************//

void AreaCombat::clear() {
	std::ranges::fill(areas, nullptr);
}

std::unique_ptr<AreaCombat> AreaCombat::clone() const {
	return std::make_unique<AreaCombat>(*this);
}

AreaCombat::AreaCombat(const AreaCombat &rhs) {
	hasExtArea = rhs.hasExtArea;
	for (uint_fast8_t i = 0; i <= Direction::DIRECTION_LAST; ++i) {
		if (const auto &area = rhs.areas[i]) {
			areas[i] = area->clone();
		}
	}
}

AreaCombat::~AreaCombat() {
	clear();
}

void AreaCombat::getList(const Position &centerPos, const Position &targetPos, std::vector<std::shared_ptr<Tile>> &list) const {
	const std::unique_ptr<MatrixArea> &area = getArea(centerPos, targetPos);
	if (!area) {
		return;
	}

	uint32_t centerY;
	uint32_t centerX;
	area->getCenter(centerY, centerX);

	const uint32_t rows = area->getRows();
	const uint32_t cols = area->getCols();
	list.reserve(rows * cols);

	Position tmpPos(targetPos.x - centerX, targetPos.y - centerY, targetPos.z);
	for (uint32_t y = 0; y < rows; ++y, ++tmpPos.y, tmpPos.x -= cols) {
		for (uint32_t x = 0; x < cols; ++x, ++tmpPos.x) {
			if (area->getValue(y, x) != 0) {
				if (g_game().isSightClear(targetPos, tmpPos, true)) {
					list.emplace_back(g_game().map.getOrCreateTile(tmpPos));
				}
			}
		}
	}
}

void AreaCombat::copyArea(const std::unique_ptr<MatrixArea> &input, const std::unique_ptr<MatrixArea> &output, MatrixOperation_t op) const {
	uint32_t centerY, centerX;
	input->getCenter(centerY, centerX);

	if (op == MATRIXOPERATION_COPY) {
		for (uint32_t y = 0; y < input->getRows(); ++y) {
			for (uint32_t x = 0; x < input->getCols(); ++x) {
				(*output)[y][x] = (*input)[y][x];
			}
		}

		output->setCenter(centerY, centerX);
	} else if (op == MATRIXOPERATION_MIRROR) {
		for (uint32_t y = 0; y < input->getRows(); ++y) {
			uint32_t rx = 0;
			for (int32_t x = input->getCols(); --x >= 0;) {
				(*output)[y][rx++] = (*input)[y][x];
			}
		}

		output->setCenter(centerY, (input->getRows() - 1) - centerX);
	} else if (op == MATRIXOPERATION_FLIP) {
		for (uint32_t x = 0; x < input->getCols(); ++x) {
			uint32_t ry = 0;
			for (int32_t y = input->getRows(); --y >= 0;) {
				(*output)[ry++][x] = (*input)[y][x];
			}
		}

		output->setCenter((input->getCols() - 1) - centerY, centerX);
	} else {
		// rotation
		int32_t rotateCenterX = (output->getCols() / 2) - 1;
		int32_t rotateCenterY = (output->getRows() / 2) - 1;
		int32_t angle;

		switch (op) {
			case MATRIXOPERATION_ROTATE90:
				angle = 90;
				break;

			case MATRIXOPERATION_ROTATE180:
				angle = 180;
				break;

			case MATRIXOPERATION_ROTATE270:
				angle = 270;
				break;

			default:
				angle = 0;
				break;
		}

		double angleRad = M_PI * angle / 180.0;

		double a = std::cos(angleRad);
		double b = -std::sin(angleRad);
		double c = std::sin(angleRad);
		double d = std::cos(angleRad);

		const uint32_t rows = input->getRows();
		for (uint32_t x = 0, cols = input->getCols(); x < cols; ++x) {
			for (uint32_t y = 0; y < rows; ++y) {
				// calculate new coordinates using rotation center
				int32_t newX = x - centerX;
				int32_t newY = y - centerY;

				// perform rotation
				auto rotatedX = static_cast<int32_t>(round(newX * a + newY * b));
				auto rotatedY = static_cast<int32_t>(round(newX * c + newY * d));

				// write in the output matrix using rotated coordinates
				(*output)[rotatedY + rotateCenterY][rotatedX + rotateCenterX] = (*input)[y][x];
			}
		}

		output->setCenter(rotateCenterY, rotateCenterX);
	}
}

const std::unique_ptr<MatrixArea> &AreaCombat::getArea(const Position &centerPos, const Position &targetPos) const {
	int32_t dx = Position::getOffsetX(targetPos, centerPos);
	int32_t dy = Position::getOffsetY(targetPos, centerPos);

	Direction dir;
	if (dx < 0) {
		dir = DIRECTION_WEST;
	} else if (dx > 0) {
		dir = DIRECTION_EAST;
	} else if (dy < 0) {
		dir = DIRECTION_NORTH;
	} else {
		dir = DIRECTION_SOUTH;
	}

	if (hasExtArea) {
		if (dx < 0 && dy < 0) {
			dir = DIRECTION_NORTHWEST;
		} else if (dx > 0 && dy < 0) {
			dir = DIRECTION_NORTHEAST;
		} else if (dx < 0 && dy > 0) {
			dir = DIRECTION_SOUTHWEST;
		} else if (dx > 0 && dy > 0) {
			dir = DIRECTION_SOUTHEAST;
		}
	}

	return areas[dir];
}

std::unique_ptr<MatrixArea> AreaCombat::createArea(const std::list<uint32_t> &list, uint32_t rows) {
	uint32_t cols;
	if (rows == 0) {
		cols = 0;
	} else {
		cols = list.size() / rows;
	}

	auto area = std::make_unique<MatrixArea>(rows, cols);

	uint32_t x = 0;
	uint32_t y = 0;

	for (uint32_t value : list) {
		if (value == 1 || value == 3) {
			area->setValue(y, x, true);
		}

		if (value == 2 || value == 3) {
			area->setCenter(y, x);
		}

		++x;

		if (cols == x) {
			x = 0;
			++y;
		}
	}
	return area;
}

void AreaCombat::setupArea(const std::list<uint32_t> &list, const uint32_t rows) {
	auto northArea = createArea(list, rows);

	const uint32_t maxOutput = std::max<uint32_t>(northArea->getCols(), northArea->getRows()) * 2;

	auto southArea = std::make_unique<MatrixArea>(maxOutput, maxOutput);
	copyArea(northArea, southArea, MATRIXOPERATION_ROTATE180);

	auto eastArea = std::make_unique<MatrixArea>(maxOutput, maxOutput);
	copyArea(northArea, eastArea, MATRIXOPERATION_ROTATE90);

	auto westArea = std::make_unique<MatrixArea>(maxOutput, maxOutput);
	copyArea(northArea, westArea, MATRIXOPERATION_ROTATE270);

	areas[DIRECTION_NORTH] = std::move(northArea);
	areas[DIRECTION_SOUTH] = std::move(southArea);
	areas[DIRECTION_EAST] = std::move(eastArea);
	areas[DIRECTION_WEST] = std::move(westArea);
}

void AreaCombat::setupArea(int32_t length, int32_t spread) {
	std::list<uint32_t> list;

	uint32_t rows = length;
	int32_t cols = 1;

	if (spread != 0) {
		cols = ((length - (length % spread)) / spread) * 2 + 1;
	}

	int32_t colSpread = cols;

	for (uint32_t y = 1; y <= rows; ++y) {
		int32_t mincol = cols - colSpread + 1;
		int32_t maxcol = cols - (cols - colSpread);

		for (int32_t x = 1; x <= cols; ++x) {
			if (y == rows && x == ((cols - (cols % 2)) / 2) + 1) {
				list.emplace_back(3);
			} else if (x >= mincol && x <= maxcol) {
				list.emplace_back(1);
			} else {
				list.emplace_back(0);
			}
		}

		if (spread > 0 && y % spread == 0) {
			--colSpread;
		}
	}

	setupArea(list, rows);
}

void AreaCombat::setupArea(int32_t radius) {
	int32_t area[13][13] = {
		{ 0, 0, 0, 0, 0, 0, 8, 0, 0, 0, 0, 0, 0 },
		{ 0, 0, 0, 0, 8, 8, 7, 8, 8, 0, 0, 0, 0 },
		{ 0, 0, 0, 8, 7, 6, 6, 6, 7, 8, 0, 0, 0 },
		{ 0, 0, 8, 7, 6, 5, 5, 5, 6, 7, 8, 0, 0 },
		{ 0, 8, 7, 6, 5, 4, 4, 4, 5, 6, 7, 8, 0 },
		{ 0, 8, 6, 5, 4, 3, 2, 3, 4, 5, 6, 8, 0 },
		{ 8, 7, 6, 5, 4, 2, 1, 2, 4, 5, 6, 7, 8 },
		{ 0, 8, 6, 5, 4, 3, 2, 3, 4, 5, 6, 8, 0 },
		{ 0, 8, 7, 6, 5, 4, 4, 4, 5, 6, 7, 8, 0 },
		{ 0, 0, 8, 7, 6, 5, 5, 5, 6, 7, 8, 0, 0 },
		{ 0, 0, 0, 8, 7, 6, 6, 6, 7, 8, 0, 0, 0 },
		{ 0, 0, 0, 0, 8, 8, 7, 8, 8, 0, 0, 0, 0 },
		{ 0, 0, 0, 0, 0, 0, 8, 0, 0, 0, 0, 0, 0 }
	};

	std::list<uint32_t> list;

	for (auto &row : area) {
		for (int cell : row) {
			if (cell == 1) {
				list.emplace_back(3);
			} else if (cell > 0 && cell <= radius) {
				list.emplace_back(1);
			} else {
				list.emplace_back(0);
			}
		}
	}

	setupArea(list, 13);
}

void AreaCombat::setupExtArea(const std::list<uint32_t> &list, uint32_t rows) {
	if (list.empty()) {
		return;
	}

	hasExtArea = true;

	// NORTH-WEST
	auto nwArea = createArea(list, rows);

	const uint32_t maxOutput = std::max<uint32_t>(nwArea->getCols(), nwArea->getRows()) * 2;

	// NORTH-EAST
	auto neArea = std::make_unique<MatrixArea>(maxOutput, maxOutput);
	copyArea(nwArea, neArea, MATRIXOPERATION_MIRROR);

	// SOUTH-WEST
	auto swArea = std::make_unique<MatrixArea>(maxOutput, maxOutput);
	copyArea(nwArea, swArea, MATRIXOPERATION_FLIP);

	// SOUTH-EAST
	auto seArea = std::make_unique<MatrixArea>(maxOutput, maxOutput);
	copyArea(swArea, seArea, MATRIXOPERATION_MIRROR);

	areas[DIRECTION_NORTHWEST] = std::move(nwArea);
	areas[DIRECTION_SOUTHWEST] = std::move(swArea);
	areas[DIRECTION_NORTHEAST] = std::move(neArea);
	areas[DIRECTION_SOUTHEAST] = std::move(seArea);
}

//**********************************************************//

void MagicField::onStepInField(const std::shared_ptr<Creature> &creature) {
	// remove magic walls/wild growth
	if ((!isBlocking() && g_game().getWorldType() == WORLD_TYPE_NO_PVP && id == ITEM_MAGICWALL_SAFE) || id == ITEM_WILDGROWTH_SAFE) {
		if (!creature->isInGhostMode()) {
			g_game().internalRemoveItem(static_self_cast<Item>(), 1);
		}

		return;
	}

	const ItemType &it = items[getID()];
	if (it.conditionDamage) {
		const auto &conditionCopy = it.conditionDamage->clone();
		auto ownerId = getOwnerId();
		if (ownerId) {
			bool harmfulField = true;
			const auto &itemTile = getTile();
			if (g_game().getWorldType() == WORLD_TYPE_NO_PVP || (itemTile && itemTile->hasFlag(TILESTATE_NOPVPZONE))) {
				const auto &ownerPlayer = g_game().getPlayerByGUID(ownerId);
				if (ownerPlayer) {
					harmfulField = false;
				}
				const auto &ownerCreature = g_game().getCreatureByID(ownerId);
				if (ownerCreature) {
					if (ownerCreature->getPlayer() || (ownerCreature->isSummon() && ownerCreature->getMaster()->getPlayer())) {
						harmfulField = false;
					}
				}
			}

			const auto &targetPlayer = creature->getPlayer();
			if (targetPlayer) {
				const auto &attackerPlayer = g_game().getPlayerByID(ownerId);
				if (attackerPlayer) {
					if (Combat::isProtected(attackerPlayer, targetPlayer)) {
						harmfulField = false;
					}
				}
			}

			if (!harmfulField || (OTSYS_TIME() - createTime <= 5000) || creature->hasBeenAttacked(ownerId)) {
				conditionCopy->setParam(CONDITION_PARAM_OWNER, ownerId);
			}
		}

		creature->addCondition(conditionCopy);
	}
}

void Combat::applyExtensions(const std::shared_ptr<Creature> &caster, const std::shared_ptr<Creature> &target, CombatDamage &damage, const CombatParams &params) {
	metrics::method_latency measure(__METHOD_NAME__);
	if (damage.extension || !caster || damage.primary.type == COMBAT_HEALING) {
		return;
	}

	g_logger().trace("[Combat::applyExtensions] - Applying extensions for {} on {}. Initial damage: {}", caster->getName(), target ? target->getName() : "null", damage.primary.value);

	// Critical hit
	uint16_t chance = 0;
	int32_t bonus = 50;
	const auto &player = caster->getPlayer();
	const auto &monster = caster->getMonster();
	if (player) {
		chance = player->getSkillLevel(SKILL_CRITICAL_HIT_CHANCE);
		bonus = player->getSkillLevel(SKILL_CRITICAL_HIT_DAMAGE);
		if (target && target->getMonster()) {
			uint16_t playerCharmRaceid = player->parseRacebyCharm(CHARM_LOW, false, 0);
			if (playerCharmRaceid != 0) {
				const auto &mType = g_monsters().getMonsterType(target->getName());
				if (mType && playerCharmRaceid == mType->info.raceid) {
					const auto charm = g_iobestiary().getBestiaryCharm(CHARM_LOW);
					if (charm) {
						chance += charm->percent;
						g_game().sendDoubleSoundEffect(target->getPosition(), charm->soundCastEffect, charm->soundImpactEffect, caster);
					}
				}
			}
		}
	} else if (monster) {
		chance = monster->critChance() * 100;
	}

	bonus += damage.criticalDamage;
	double multiplier = 1.0 + static_cast<double>(bonus) / 10000;
	chance += static_cast<uint16_t>(damage.criticalChance);

	if (chance != 0 && uniform_random(1, 10000) <= chance) {
		damage.critical = true;
		damage.primary.value *= multiplier;
		damage.secondary.value *= multiplier;
	}

	if (player) {
		// Fatal hit (onslaught)
		if (const auto &playerWeapon = player->getInventoryItem(CONST_SLOT_LEFT);
		    playerWeapon != nullptr && playerWeapon->getTier() > 0) {
			const double_t fatalChance = playerWeapon->getFatalChance();
			const double_t randomChance = uniform_random(0, 10000) / 100;
			if (fatalChance > 0 && randomChance < fatalChance) {
				damage.fatal = true;
				damage.primary.value += static_cast<int32_t>(std::round(damage.primary.value * 0.6));
				damage.secondary.value += static_cast<int32_t>(std::round(damage.secondary.value * 0.6));
			}
		}
	} else if (monster) {
		damage.primary.value *= monster->getAttackMultiplier();
		damage.secondary.value *= monster->getAttackMultiplier();
	}
}

MagicField::MagicField(uint16_t type) :
	Item(type), createTime(OTSYS_TIME()) { }

std::shared_ptr<MagicField> MagicField::getMagicField() {
	return static_self_cast<MagicField>();
}

bool MagicField::isReplaceable() const {
	return Item::items[getID()].replaceable;
}

CombatType_t MagicField::getCombatType() const {
	const ItemType &it = items[getID()];
	return it.combatType;
}

int32_t MagicField::getDamage() const {
	const ItemType &it = items[getID()];
	if (it.conditionDamage) {
		return it.conditionDamage->getTotalDamage();
	}
	return 0;
}

MatrixArea::MatrixArea(uint32_t initRows, uint32_t initCols) :
	centerX(0), centerY(0), rows(initRows), cols(initCols) {
	data_ = new bool*[rows];

	for (uint32_t row = 0; row < rows; ++row) {
		data_[row] = new bool[cols];

		for (uint32_t col = 0; col < cols; ++col) {
			data_[row][col] = false;
		}
	}
}

MatrixArea::MatrixArea(const MatrixArea &rhs) {
	centerX = rhs.centerX;
	centerY = rhs.centerY;
	rows = rhs.rows;
	cols = rhs.cols;

	data_ = new bool*[rows];

	for (uint32_t row = 0; row < rows; ++row) {
		data_[row] = new bool[cols];

		for (uint32_t col = 0; col < cols; ++col) {
			data_[row][col] = rhs.data_[row][col];
		}
	}
}

MatrixArea::~MatrixArea() {
	for (uint32_t row = 0; row < rows; ++row) {
		delete[] data_[row];
	}

	delete[] data_;
}

std::unique_ptr<MatrixArea> MatrixArea::clone() const {
	return std::make_unique<MatrixArea>(*this);
}

void MatrixArea::setValue(uint32_t row, uint32_t col, bool value) {
	if (row < rows && col < cols) {
		data_[row][col] = value;
	} else {
		g_logger().error("[{}] Access exceeds the upper limit of memory block");
		throw std::out_of_range("Access exceeds the upper limit of memory block");
	}
}

bool MatrixArea::getValue(uint32_t row, uint32_t col) const {
	return data_[row][col];
}

void MatrixArea::setCenter(uint32_t y, uint32_t x) {
	centerX = x;
	centerY = y;
}

void MatrixArea::getCenter(uint32_t &y, uint32_t &x) const {
	x = centerX;
	y = centerY;
}

uint32_t MatrixArea::getRows() const {
	return rows;
}

uint32_t MatrixArea::getCols() const {
	return cols;
}
const bool* MatrixArea::operator[](uint32_t i) const {
	return data_[i];
}

bool* MatrixArea::operator[](uint32_t i) {
	return data_[i];
}<|MERGE_RESOLUTION|>--- conflicted
+++ resolved
@@ -1552,14 +1552,10 @@
 
 //**********************************************************//
 
-<<<<<<< HEAD
 ValueCallback::ValueCallback(formulaType_t initType) :
 	type(initType) { }
 
-uint32_t ValueCallback::getMagicLevelSkill(std::shared_ptr<Player> player, const CombatDamage &damage) const {
-=======
 uint32_t ValueCallback::getMagicLevelSkill(const std::shared_ptr<Player> &player, const CombatDamage &damage) const {
->>>>>>> 6c00cc04
 	if (!player) {
 		return 0;
 	}
@@ -1766,16 +1762,12 @@
 		backtracking = m_backtracking;
 	}
 }
-<<<<<<< HEAD
 
 void ChainCallback::setFromLua(bool fromLua) {
 	m_fromLua = fromLua;
 }
 
-void ChainCallback::onChainCombat(std::shared_ptr<Creature> creature, uint8_t &maxTargets, uint8_t &chainDistance, bool &backtracking) {
-=======
 void ChainCallback::onChainCombat(const std::shared_ptr<Creature> &creature, uint8_t &maxTargets, uint8_t &chainDistance, bool &backtracking) const {
->>>>>>> 6c00cc04
 	// onChainCombat(creature)
 	if (!LuaScriptInterface::reserveScriptEnv()) {
 		g_logger().error("[ChainCallback::onTargetCombat - Creature {}] "
