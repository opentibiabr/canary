--- conflicted
+++ resolved
@@ -1565,37 +1565,7 @@
 			int32_t attackSkill = 0;
 			float attackFactor = 0;
 			if (weapon) {
-<<<<<<< HEAD
-				attackValue = tool->getAttack();
-				if (tool->getWeaponType() == WEAPON_AMMO) {
-					item = player->getWeapon(true);
-					if (item) {
-						attackValue += item->getAttack();
-					}
-				}
-
-				CombatType elementType = weapon->getElementType();
-				damage.secondary.type = elementType;
-
-				if (elementType != CombatType::None) {
-					if (weapon) {
-						elementAttack = weapon->getElementDamageValue();
-						shouldCalculateSecondaryDamage = true;
-						attackValue += elementAttack;
-					}
-				} else {
-					shouldCalculateSecondaryDamage = false;
-				}
-
-				if (useCharges) {
-					auto charges = tool->getAttribute<uint16_t>(ItemAttribute_t::CHARGES);
-					if (charges != 0) {
-						g_game().transformItem(tool, tool->getID(), charges - 1);
-					}
-				}
-=======
 				shouldCalculateSecondaryDamage = weapon->calculateSkillFormula(player, attackSkill, attackValue, attackFactor, elementAttack, damage, useCharges);
->>>>>>> 955fddea
 			}
 
 			lua_pushnumber(L, attackSkill);
