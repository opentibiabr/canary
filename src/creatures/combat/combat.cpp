--- conflicted
+++ resolved
@@ -27,14 +27,6 @@
 #include "creatures/monsters/monster.h"
 #include "creatures/monsters/monsters.h"
 #include "items/weapons/weapons.h"
-
-<<<<<<< HEAD
-extern Weapons* g_weapons;
-extern Events* g_events;
-extern Monsters g_monsters;
-extern IOBestiary g_bestiary;
-=======
->>>>>>> b87372ff
 
 CombatDamage Combat::getCombatDamage(Creature* creature, Creature* target) const
 {
@@ -584,7 +576,7 @@
 				if (playerCharmRaceid != 0) {
 					const MonsterType* mType = g_monsters().getMonsterType(caster->getName());
 					if (mType && playerCharmRaceid == mType->info.raceid) {
-						Charm* charm = g_bestiary.getBestiaryCharm(CHARM_CLEANSE);
+						Charm* charm = g_iobestiary().getBestiaryCharm(CHARM_CLEANSE);
 						if (charm && (charm->chance > normal_random(0, 100))) {
 							if (player->hasCondition(condition->getType())) {
 								player->removeCondition(condition->getType());
@@ -908,7 +900,7 @@
 			if (playerCharmRaceid != 0) {
 				const MonsterType* mType = g_monsters().getMonsterType(target->getName());
 				if (mType && playerCharmRaceid == mType->info.raceid) {
-					Charm* charm = g_bestiary.getBestiaryCharm(CHARM_LOW);
+					Charm* charm = g_iobestiary().getBestiaryCharm(CHARM_LOW);
 					if (charm) {
 						chance += charm->percent;
 					}
