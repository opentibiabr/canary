--- conflicted
+++ resolved
@@ -11,11 +11,6 @@
 
 #include "items/item.hpp"
 #include "lua/global/baseevents.hpp"
-<<<<<<< HEAD
-=======
-#include "creatures/combat/condition.hpp"
-#include "map/map.hpp"
->>>>>>> 6c00cc04
 
 class Condition;
 class Creature;
@@ -65,12 +60,7 @@
 class ChainCallback final : public CallBack {
 public:
 	ChainCallback() = default;
-<<<<<<< HEAD
-	ChainCallback(uint8_t &chainTargets, uint8_t &chainDistance, bool &backtracking);
-=======
-	ChainCallback(const uint8_t &chainTargets, const uint8_t &chainDistance, const bool &backtracking) :
-		m_chainDistance(chainDistance), m_chainTargets(chainTargets), m_backtracking(backtracking) { }
->>>>>>> 6c00cc04
+	ChainCallback(const uint8_t &chainTargets, const uint8_t &chainDistance, const bool &backtracking);
 
 	void getChainValues(const std::shared_ptr<Creature> &creature, uint8_t &maxTargets, uint8_t &chainDistance, bool &backtracking);
 	void setFromLua(bool fromLua);
@@ -134,7 +124,7 @@
 	// non-assignable
 	MatrixArea &operator=(const MatrixArea &) = delete;
 
-	void setValue(uint32_t row, uint32_t col, bool value);
+	void setValue(uint32_t row, uint32_t col, bool value) const;
 	bool getValue(uint32_t row, uint32_t col) const;
 
 	void setCenter(uint32_t y, uint32_t x);
@@ -143,44 +133,8 @@
 	uint32_t getRows() const;
 	uint32_t getCols() const;
 
-<<<<<<< HEAD
 	const bool* operator[](uint32_t i) const;
 	bool* operator[](uint32_t i);
-=======
-	void setValue(uint32_t row, uint32_t col, bool value) const {
-		if (row < rows && col < cols) {
-			data_[row][col] = value;
-		} else {
-			g_logger().error("[{}] Access exceeds the upper limit of memory block");
-		}
-	}
-	bool getValue(uint32_t row, uint32_t col) const {
-		return data_[row][col];
-	}
-
-	void setCenter(uint32_t y, uint32_t x) {
-		centerX = x;
-		centerY = y;
-	}
-	void getCenter(uint32_t &y, uint32_t &x) const {
-		x = centerX;
-		y = centerY;
-	}
-
-	uint32_t getRows() const {
-		return rows;
-	}
-	uint32_t getCols() const {
-		return cols;
-	}
-
-	const bool* operator[](uint32_t i) const {
-		return data_[i];
-	}
-	bool* operator[](uint32_t i) {
-		return data_[i];
-	}
->>>>>>> 6c00cc04
 
 private:
 	uint32_t centerX;
@@ -266,27 +220,11 @@
 	CallBack* getCallback(CallBackParam_t key) const;
 
 	bool setParam(CombatParam_t param, uint32_t value);
-<<<<<<< HEAD
 	void setArea(std::unique_ptr<AreaCombat> &newArea);
 	bool hasArea() const;
-	void addCondition(const std::shared_ptr<Condition> condition);
+	void addCondition(const std::shared_ptr<Condition> &condition);
 	void setPlayerCombatValues(formulaType_t formulaType, double mina, double minb, double maxa, double maxb);
-	void postCombatEffects(std::shared_ptr<Creature> caster, const Position &origin, const Position &pos) const;
-=======
-	void setArea(std::unique_ptr<AreaCombat> &newArea) {
-		this->area = std::move(newArea);
-	}
-	bool hasArea() const {
-		return area != nullptr;
-	}
-	void addCondition(const std::shared_ptr<Condition> &condition) {
-		params.conditionList.emplace_back(condition);
-	}
-	void setPlayerCombatValues(formulaType_t formulaType, double mina, double minb, double maxa, double maxb);
-	void postCombatEffects(const std::shared_ptr<Creature> &caster, const Position &origin, const Position &pos) const {
-		postCombatEffects(caster, origin, pos, params);
-	}
->>>>>>> 6c00cc04
+	void postCombatEffects(const std::shared_ptr<Creature> &caster, const Position &origin, const Position &pos) const;
 
 	void setOrigin(CombatOrigin origin);
 
