--- conflicted
+++ resolved
@@ -381,8 +381,6 @@
 	return icons;
 }
 
-<<<<<<< HEAD
-=======
 ConditionId_t Condition::getId() const {
 	return id;
 }
@@ -403,7 +401,6 @@
 	return ticks;
 }
 
->>>>>>> 135866a6
 bool Condition::updateCondition(const std::shared_ptr<Condition> &addCondition) {
 	if (conditionType != addCondition->getType()) {
 		return false;
