--- conflicted
+++ resolved
@@ -21,16 +21,12 @@
 TalkActionResult_t Spells::playerSaySpell(Player* player, std::string &words) {
 	std::string str_words = words;
 
-<<<<<<< HEAD
 	if (player->hasCondition(CONDITION_FEARED)) {
 		player->sendTextMessage(MESSAGE_FAILURE, "You are feared.");
 		return TALKACTION_FAILED;
 	}
 
-	//strip trailing spaces
-=======
 	// strip trailing spaces
->>>>>>> f7fef7cd
 	trimString(str_words);
 
 	InstantSpell* instantSpell = getInstantSpell(str_words);
@@ -342,196 +338,7 @@
 		return false;
 	}
 
-<<<<<<< HEAD
-	name = nameAttribute.as_string();
-
-	static const char* reservedList[] = {
-		"melee",
-		"physical",
-		"poison",
-		"fire",
-		"energy",
-		"drown",
-		"lifedrain",
-		"manadrain",
-		"healing",
-		"speed",
-		"outfit",
-		"invisible",
-		"drunk",
-		"firefield",
-		"poisonfield",
-		"energyfield",
-		"firecondition",
-		"poisoncondition",
-		"energycondition",
-		"drowncondition",
-		"freezecondition",
-		"cursecondition",
-		"dazzlecondition",
-		"fear"
-	};
-
-	//static size_t size = sizeof(reservedList) / sizeof(const char*);
-	//for (size_t i = 0; i < size; ++i) {
-	for (const char* reserved : reservedList) {
-		if (strcasecmp(reserved, name.c_str()) == 0) {
-			SPDLOG_ERROR("[Spell::configureSpell] - "
-                         "Spell is using a reserved name: {}", reserved);
-			return false;
-		}
-	}
-
-	pugi::xml_attribute attr;
-	if ((attr = node.attribute("spellid"))) {
-		spellId = pugi::cast<uint16_t>(attr.value());
-	}
-
-	if ((attr = node.attribute("group"))) {
-		std::string tmpStr = asLowerCaseString(attr.as_string());
-		SpellGroup_t spellgroup = stringToSpellGroup(tmpStr);
-		if (spellgroup != SPELLGROUP_NONE) {
-			group = spellgroup;
-		} else {
-			SPDLOG_WARN("[Spell::configureSpell] - "
-                        "Unknown group: {}", attr.as_string());
-		}
-	}
-
-	if ((attr = node.attribute("groupcooldown"))) {
-		groupCooldown = pugi::cast<uint32_t>(attr.value());
-	}
-
-	if ((attr = node.attribute("secondarygroup"))) {
-		std::string tmpStr = asLowerCaseString(attr.as_string());
-		SpellGroup_t spellgroup = stringToSpellGroup(tmpStr);
-		if (spellgroup != SPELLGROUP_NONE) {
-			secondaryGroup = spellgroup;
-		} else {
-			SPDLOG_WARN("[Spell::configureSpell] - "
-                        "Unknown secondarygroup: {}", attr.as_string());
-		}
-	}
-
-	if ((attr = node.attribute("secondarygroupcooldown"))) {
-		secondaryGroupCooldown = pugi::cast<uint32_t>(attr.value());
-	}
-
-	if ((attr = node.attribute("level")) || (attr = node.attribute("lvl"))) {
-		level = pugi::cast<uint32_t>(attr.value());
-	}
-
-	if ((attr = node.attribute("magiclevel")) || (attr = node.attribute("maglv"))) {
-		magLevel = pugi::cast<uint32_t>(attr.value());
-	}
-
-	if ((attr = node.attribute("mana"))) {
-		mana = pugi::cast<uint32_t>(attr.value());
-	}
-
-	if ((attr = node.attribute("manapercent"))) {
-		manaPercent = pugi::cast<uint32_t>(attr.value());
-	}
-
-	if ((attr = node.attribute("soul"))) {
-		soul = pugi::cast<uint32_t>(attr.value());
-	}
-
-	if ((attr = node.attribute("range"))) {
-		range = pugi::cast<int32_t>(attr.value());
-	}
-
-	if ((attr = node.attribute("cooldown")) || (attr = node.attribute("exhaustion"))) {
-		cooldown = pugi::cast<uint32_t>(attr.value());
-	}
-
-	if ((attr = node.attribute("setPzLocked"))) {
-		pzLocked = attr.as_bool();
-	}
-
-	if ((attr = node.attribute("premium")) || (attr = node.attribute("prem"))) {
-		premium = attr.as_bool();
-	}
-
-	if ((attr = node.attribute("enabled"))) {
-		enabled = attr.as_bool();
-	}
-
-	if ((attr = node.attribute("needtarget"))) {
-		needTarget = attr.as_bool();
-	}
-
-	if ((attr = node.attribute("needweapon"))) {
-		needWeapon = attr.as_bool();
-	}
-
-	if ((attr = node.attribute("selftarget"))) {
-		selfTarget = attr.as_bool();
-	}
-
-	if ((attr = node.attribute("needlearn"))) {
-		learnable = attr.as_bool();
-	}
-
-	if ((attr = node.attribute("blocking"))) {
-		blockingSolid = attr.as_bool();
-		blockingCreature = blockingSolid;
-	}
-
-	if ((attr = node.attribute("blocktype"))) {
-		std::string tmpStrValue = asLowerCaseString(attr.as_string());
-		if (tmpStrValue == "all") {
-			blockingSolid = true;
-			blockingCreature = true;
-		} else if (tmpStrValue == "solid") {
-			blockingSolid = true;
-		} else if (tmpStrValue == "creature") {
-			blockingCreature = true;
-		} else {
-			SPDLOG_WARN("[Spell::configureSpell] - "
-                        "Blocktype {} does not exist", attr.as_string());
-		}
-	}
-
-	if ((attr = node.attribute("allowOnSelf"))) {
-		allowOnSelf = attr.as_bool();
-	}
-
-	if ((attr = node.attribute("aggressive"))) {
-		aggressive = booleanString(attr.as_string());
-	}
-
-	if (group == SPELLGROUP_NONE) {
-		group = (aggressive ? SPELLGROUP_ATTACK : SPELLGROUP_HEALING);
-	}
-
-	for (auto vocationNode : node.children()) {
-		if (!(attr = vocationNode.attribute("name"))) {
-			continue;
-		}
-
-		int32_t vocationId = g_vocations().getVocationId(attr.as_string());
-		if (vocationId != -1) {
-			attr = vocationNode.attribute("showInDescription");
-			vocSpellMap[vocationId] = !attr || attr.as_bool();
-		} else {
-			SPDLOG_WARN("[Spell::configureSpell] - "
-                        "Wrong vocation name: {}", attr.as_string());
-		}
-	}
-	return true;
-}
-
-bool Spell::playerSpellCheck(Player* player) const
-{
-	if (player->hasFlag(PlayerFlag_CannotUseSpells)) {
-		return false;
-	}
-
-	if (player->hasFlag(PlayerFlag_IgnoreSpellCheck)) {
-=======
 	if (player->hasFlag(PlayerFlags_t::IgnoreSpellCheck)) {
->>>>>>> f7fef7cd
 		return true;
 	}
 
