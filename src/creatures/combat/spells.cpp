/**
 * Canary - A free and open-source MMORPG server emulator
 * Copyright (©) 2019-2024 OpenTibiaBR <opentibiabr@outlook.com>
 * Repository: https://github.com/opentibiabr/canary
 * License: https://github.com/opentibiabr/canary/blob/main/LICENSE
 * Contributors: https://github.com/opentibiabr/canary/graphs/contributors
 * Website: https://docs.opentibiabr.com/
 */

#include "creatures/combat/combat.hpp"
#include "creatures/combat/condition.hpp"
#include "creatures/combat/spells.hpp"
#include "creatures/players/player.hpp"
#include "creatures/players/wheel/player_wheel.hpp"
#include "creatures/players/wheel/wheel_definitions.hpp"
#include "enums/account_group_type.hpp"
#include "enums/account_type.hpp"
#include "game/game.hpp"
#include "lua/global/lua_variant.hpp"
#include "lua/scripts/lua_environment.hpp"
#include "lua/scripts/luascript.hpp"

std::array<int32_t, static_cast<uint8_t>(WheelSpellBoost_t::TOTAL_COUNT)> wheelOfDestinyRegularBoost = { 0 };
std::array<int32_t, static_cast<uint8_t>(WheelSpellBoost_t::TOTAL_COUNT)> wheelOfDestinyUpgradedBoost = { 0 };

Spells::Spells() = default;
Spells::~Spells() = default;

TalkActionResult_t Spells::playerSaySpell(const std::shared_ptr<Player> &player, std::string &words) {
	auto maxOnline = g_configManager().getNumber(MAX_PLAYERS_PER_ACCOUNT);
	const auto &tile = player->getTile();
	if (maxOnline > 1 && player->getAccountType() < ACCOUNT_TYPE_GAMEMASTER && tile && !tile->hasFlag(TILESTATE_PROTECTIONZONE)) {
		auto maxOutsizePZ = g_configManager().getNumber(MAX_PLAYERS_OUTSIDE_PZ_PER_ACCOUNT);
		auto accountPlayers = g_game().getPlayersByAccount(player->getAccount());
		int countOutsizePZ = 0;
		for (const auto &accountPlayer : accountPlayers) {
			if (accountPlayer == player || accountPlayer->isOffline()) {
				continue;
			}
			if (accountPlayer->getTile() && !accountPlayer->getTile()->hasFlag(TILESTATE_PROTECTIONZONE)) {
				++countOutsizePZ;
			}
		}
		if (countOutsizePZ >= maxOutsizePZ) {
			player->sendTextMessage(MESSAGE_FAILURE, fmt::format("You cannot cast spells while you have {} character(s) outside of a protection zone.", maxOutsizePZ));
			return TALKACTION_FAILED;
		}
	}
	std::string str_words = words;

	if (player->hasCondition(CONDITION_FEARED)) {
		player->sendTextMessage(MESSAGE_FAILURE, "You are feared.");
		return TALKACTION_FAILED;
	}

	// strip trailing spaces
	trimString(str_words);

	const auto &instantSpell = getInstantSpell(str_words);
	if (!instantSpell) {
		return TALKACTION_CONTINUE;
	}

	std::string param;

	if (instantSpell->getHasParam()) {
		size_t spellLen = instantSpell->getWords().length();
		size_t paramLen = str_words.length() - spellLen;
		std::string paramText = str_words.substr(spellLen, paramLen);
		if (!paramText.empty() && paramText.front() == ' ') {
			size_t loc1 = paramText.find('"', 1);
			if (loc1 != std::string::npos) {
				size_t loc2 = paramText.find('"', loc1 + 1);
				if (loc2 == std::string::npos) {
					loc2 = paramText.length();
				} else if (paramText.find_last_not_of(' ') != loc2) {
					return TALKACTION_CONTINUE;
				}

				param = paramText.substr(loc1 + 1, loc2 - loc1 - 1);
			} else {
				trimString(paramText);
				loc1 = paramText.find(' ', 0);
				if (loc1 == std::string::npos) {
					param = paramText;
				} else {
					return TALKACTION_CONTINUE;
				}
			}
		}
	}

	if (instantSpell->playerCastInstant(player, param)) {
		words = instantSpell->getWords();

		if (instantSpell->getHasParam() && !param.empty()) {
			words += " \"" + param + "\"";
		}

		return TALKACTION_BREAK;
	}

	return TALKACTION_FAILED;
}

void Spells::clear() {
	instants.clear();
	runes.clear();
}

bool Spells::hasInstantSpell(const std::string &word) const {
	if (auto iterate = instants.find(word);
	    iterate != instants.end()) {
		return true;
	}
	return false;
}

<<<<<<< HEAD
void Spells::setInstantSpell(const std::string &word, const std::shared_ptr<InstantSpell> instant) {
	instants.try_emplace(word, instant);
}

bool Spells::registerInstantLuaEvent(const std::shared_ptr<InstantSpell> instant) {
=======
bool Spells::registerInstantLuaEvent(const std::shared_ptr<InstantSpell> &instant) {
>>>>>>> 6c00cc04
	if (instant) {
		// If the spell not have the "spell:words()" return a error message
		const std::string &instantName = instant->getName();
		if (instant->getWords().empty()) {
			g_logger().error("[Spells::registerInstantLuaEvent] - Missing register word for spell with name {}", instantName);
			return false;
		}

		const std::string &words = instant->getWords();
		// Checks if there is any spell registered with the same name
		if (hasInstantSpell(words)) {
			g_logger().warn("[Spells::registerInstantLuaEvent] - "
			                "Duplicate registered instant spell with words: {}, on spell with name: {}",
			                words, instantName);
			return false;
		}
		// Register spell word in the map
		setInstantSpell(words, instant);
		return true;
	}

	return false;
}

bool Spells::registerRuneLuaEvent(const std::shared_ptr<RuneSpell> &rune) {
	if (rune) {
		uint16_t id = rune->getRuneItemId();
		const auto &[iter, inserted] = runes.try_emplace(rune->getRuneItemId(), rune);
		if (!inserted) {
			g_logger().warn(
				"[{}] duplicate registered rune with id: {}, for script: {}",
				__FUNCTION__,
				id,
				rune->getScriptInterface()->getLoadingScriptName()
			);
		}
		return inserted;
	}

	return false;
}

std::list<uint16_t> Spells::getSpellsByVocation(uint16_t vocationId) {
	std::list<uint16_t> spellsList;
	VocSpellMap vocSpells;
	std::map<uint16_t, bool>::const_iterator vocSpellsIt;

	for (const auto &it : instants) {
		vocSpells = it.second->getVocMap();
		vocSpellsIt = vocSpells.find(vocationId);

		if (vocSpellsIt != vocSpells.end()
		    && vocSpellsIt->second) {
			spellsList.push_back(it.second->getSpellId());
		}
	}

	return spellsList;
}

const std::map<std::string, std::shared_ptr<InstantSpell>> &Spells::getInstantSpells() const {
	return instants;
}

Spells &Spells::getInstance() {
	return inject<Spells>();
}

std::shared_ptr<Spell> Spells::getSpellByName(const std::string &name) {
	std::shared_ptr<Spell> spell = getRuneSpellByName(name);
	if (!spell) {
		spell = getInstantSpellByName(name);
	}
	return spell;
}

std::shared_ptr<RuneSpell> Spells::getRuneSpell(uint16_t id) {
	auto it = runes.find(id);
	if (it == runes.end()) {
		for (auto &rune : runes) {
			if (rune.second->getRuneItemId() == id) {
				return rune.second;
			}
		}
		return nullptr;
	}
	return it->second;
}

std::shared_ptr<RuneSpell> Spells::getRuneSpellByName(const std::string &name) {
	for (auto &it : runes) {
		if (strcasecmp(it.second->getName().c_str(), name.c_str()) == 0) {
			return it.second;
		}
	}
	return nullptr;
}

std::shared_ptr<InstantSpell> Spells::getInstantSpell(const std::string &words) {
	std::shared_ptr<InstantSpell> result = nullptr;

	for (auto &it : instants) {
		const std::string &instantSpellWords = it.second->getWords();
		size_t spellLen = instantSpellWords.length();
		if (strncasecmp(instantSpellWords.c_str(), words.c_str(), spellLen) == 0) {
			if (!result || spellLen > result->getWords().length()) {
				result = it.second;
				if (words.length() == spellLen) {
					break;
				}
			}
		}
	}

	if (result) {
		const std::string &resultWords = result->getWords();
		if (words.length() > resultWords.length()) {
			if (!result->getHasParam()) {
				return nullptr;
			}

			size_t spellLen = resultWords.length();
			size_t paramLen = words.length() - spellLen;
			if (paramLen < 2 || words[spellLen] != ' ') {
				return nullptr;
			}
		}
		return result;
	}
	return nullptr;
}

std::shared_ptr<InstantSpell> Spells::getInstantSpellById(uint16_t spellId) {
	for (auto &it : instants) {
		if (it.second->getSpellId() == spellId) {
			return it.second;
		}
	}
	return nullptr;
}

std::shared_ptr<InstantSpell> Spells::getInstantSpellByName(const std::string &name) {
	for (auto &it : instants) {
		if (strcasecmp(it.second->getName().c_str(), name.c_str()) == 0) {
			return it.second;
		}
	}
	return nullptr;
}

Position Spells::getCasterPosition(const std::shared_ptr<Creature> &creature, Direction dir) {
	return getNextPosition(dir, creature->getPosition());
}

CombatSpell::CombatSpell(const std::shared_ptr<Combat> &newCombat, bool newNeedTarget, bool newNeedDirection) :
	Script(&g_spells().getScriptInterface()),
	m_combat(newCombat),
	needDirection(newNeedDirection),
	needTarget(newNeedTarget) {
	// Empty
}

bool CombatSpell::loadScriptCombat() {
	m_combat = g_luaEnvironment().getCombatObject(g_luaEnvironment().lastCombatId);
	return m_combat != nullptr;
}

<<<<<<< HEAD
std::shared_ptr<Combat> CombatSpell::getCombat() const {
	return m_combat;
}

std::string CombatSpell::getScriptTypeName() const {
	return "onCastSpell";
}

bool CombatSpell::castSpell(std::shared_ptr<Creature> creature) {
=======
bool CombatSpell::castSpell(const std::shared_ptr<Creature> &creature) {
>>>>>>> 6c00cc04
	if (isLoadedCallback()) {
		LuaVariant var;
		var.type = VARIANT_POSITION;

		if (creature) {
			if (needDirection) {
				var.pos = Spells::getCasterPosition(creature, creature->getDirection());
			} else {
				var.pos = creature->getPosition();
			}
		}

		return executeCastSpell(creature, var);
	}

	Position pos;
	if (creature) {
		if (needDirection) {
			pos = Spells::getCasterPosition(creature, creature->getDirection());
		} else {
			pos = creature->getPosition();
		}
	}

	const auto &combat = getCombat();
	if (!combat) {
		return false;
	}

	if (soundCastEffect != SoundEffect_t::SILENCE) {
		combat->setParam(COMBAT_PARAM_CASTSOUND, static_cast<uint32_t>(soundCastEffect));
	}

	if (soundImpactEffect != SoundEffect_t::SILENCE) {
		combat->setParam(COMBAT_PARAM_IMPACTSOUND, static_cast<uint32_t>(soundImpactEffect));
	}

	combat->doCombat(creature, pos);
	return true;
}

bool CombatSpell::castSpell(const std::shared_ptr<Creature> &creature, const std::shared_ptr<Creature> &target) {
	const auto &combat = getCombat();
	if (!combat) {
		return false;
	}

	if (isLoadedCallback()) {
		LuaVariant var;
		if (combat->hasArea()) {
			var.type = VARIANT_POSITION;

			if (needTarget && target) {
				var.pos = target->getPosition();
			} else if (needDirection && creature) {
				var.pos = Spells::getCasterPosition(creature, creature->getDirection());
			} else {
				if (creature) {
					var.pos = creature->getPosition();
				}
			}
		} else {
			var.type = VARIANT_NUMBER;
			var.number = target->getID();
		}

		return executeCastSpell(creature, var);
	}

	if (soundCastEffect != SoundEffect_t::SILENCE) {
		combat->setParam(COMBAT_PARAM_CASTSOUND, static_cast<uint32_t>(soundCastEffect));
	}

	if (soundImpactEffect != SoundEffect_t::SILENCE) {
		combat->setParam(COMBAT_PARAM_IMPACTSOUND, static_cast<uint32_t>(soundImpactEffect));
	}

	if (combat->hasArea()) {
		if (needTarget && target) {
			combat->doCombat(creature, target->getPosition());
		} else {
			return castSpell(creature);
		}
	} else {
		combat->doCombat(creature, target);
	}
	return true;
}

bool CombatSpell::executeCastSpell(const std::shared_ptr<Creature> &creature, const LuaVariant &var) const {
	// onCastSpell(creature, var)
	if (!LuaEnvironment::reserveScriptEnv()) {
		g_logger().error("[CombatSpell::executeCastSpell - Creature {}] "
		                 "Call stack overflow. Too many lua script calls being nested.",
		                 creature->getName());
		return false;
	}

	ScriptEnvironment* env = LuaEnvironment::getScriptEnv();
	env->setScriptId(getScriptId(), getScriptInterface());

	lua_State* L = getScriptInterface()->getLuaState();

	getScriptInterface()->pushFunction(getScriptId());

	LuaScriptInterface::pushUserdata<Creature>(L, creature);
	LuaScriptInterface::setCreatureMetatable(L, -1, creature);

	LuaScriptInterface::pushVariant(L, var);

	return getScriptInterface()->callFunction(2);
}

bool Spell::playerSpellCheck(const std::shared_ptr<Player> &player) const {
	if (player->hasFlag(PlayerFlags_t::CannotUseSpells)) {
		return false;
	}

	if (player->hasFlag(PlayerFlags_t::IgnoreSpellCheck)) {
		return true;
	}

	if (player->hasCondition(CONDITION_FEARED)) {
		player->sendTextMessage(MESSAGE_FAILURE, "You are feared.");
		return false;
	}

	if (!enabled) {
		return false;
	}

	if (aggressive && (range < 1 || (range > 0 && !player->getAttackedCreature())) && player->getSkull() == SKULL_BLACK) {
		player->sendCancelMessage(RETURNVALUE_NOTPOSSIBLE);
		return false;
	}

	if (aggressive && player->hasCondition(CONDITION_PACIFIED)) {
		player->sendCancelMessage(RETURNVALUE_YOUAREEXHAUSTED);
		g_game().addMagicEffect(player->getPosition(), CONST_ME_POFF);
		return false;
	}

	if (aggressive && !player->hasFlag(PlayerFlags_t::IgnoreProtectionZone) && player->getZoneType() == ZONE_PROTECTION) {
		player->sendCancelMessage(RETURNVALUE_ACTIONNOTPERMITTEDINPROTECTIONZONE);
		return false;
	}

	if (player->hasCondition(CONDITION_SPELLGROUPCOOLDOWN, group) || player->hasCondition(CONDITION_SPELLCOOLDOWN, m_spellId) || (secondaryGroup != SPELLGROUP_NONE && player->hasCondition(CONDITION_SPELLGROUPCOOLDOWN, secondaryGroup))) {
		player->sendCancelMessage(RETURNVALUE_YOUAREEXHAUSTED);

		if (isInstant()) {
			g_game().addMagicEffect(player->getPosition(), CONST_ME_POFF);
		}

		return false;
	}

	if (player->getLevel() < level) {
		player->sendCancelMessage(RETURNVALUE_NOTENOUGHLEVEL);
		g_game().addMagicEffect(player->getPosition(), CONST_ME_POFF);
		return false;
	}

	if (player->getMagicLevel() < magLevel) {
		player->sendCancelMessage(RETURNVALUE_NOTENOUGHMAGICLEVEL);
		g_game().addMagicEffect(player->getPosition(), CONST_ME_POFF);
		return false;
	}

	if (player->getMana() < getManaCost(player) && !player->hasFlag(PlayerFlags_t::HasInfiniteMana)) {
		player->sendCancelMessage(RETURNVALUE_NOTENOUGHMANA);
		g_game().addMagicEffect(player->getPosition(), CONST_ME_POFF);
		return false;
	}

	if (player->getSoul() < soul && !player->hasFlag(PlayerFlags_t::HasInfiniteSoul)) {
		player->sendCancelMessage(RETURNVALUE_NOTENOUGHSOUL);
		g_game().addMagicEffect(player->getPosition(), CONST_ME_POFF);
		return false;
	}

	if (isInstant() && getNeedLearn()) {
		if (!player->hasLearnedInstantSpell(getName())) {
			player->sendCancelMessage(RETURNVALUE_YOUNEEDTOLEARNTHISSPELL);
			g_game().addMagicEffect(player->getPosition(), CONST_ME_POFF);
			return false;
		}
	} else if (!vocSpellMap.empty() && !vocSpellMap.contains(player->getVocationId()) && player->getGroup()->id < GROUP_TYPE_GAMEMASTER) {
		player->sendCancelMessage(RETURNVALUE_YOURVOCATIONCANNOTUSETHISSPELL);
		g_game().addMagicEffect(player->getPosition(), CONST_ME_POFF);
		return false;
	}

	if (needWeapon) {
		switch (player->getWeaponType()) {
			case WEAPON_SWORD:
			case WEAPON_CLUB:
			case WEAPON_AXE:
				break;

			default: {
				player->sendCancelMessage(RETURNVALUE_YOUNEEDAWEAPONTOUSETHISSPELL);
				g_game().addMagicEffect(player->getPosition(), CONST_ME_POFF);
				return false;
			}
		}
	}

	if (isPremium() && !player->isPremium()) {
		player->sendCancelMessage(RETURNVALUE_YOUNEEDPREMIUMACCOUNT);
		g_game().addMagicEffect(player->getPosition(), CONST_ME_POFF);
		return false;
	}

	return true;
}

bool Spell::playerInstantSpellCheck(const std::shared_ptr<Player> &player, const Position &toPos) const {
	if (toPos.x == 0xFFFF) {
		return true;
	}

	const Position &playerPos = player->getPosition();
	if (playerPos.z > toPos.z) {
		player->sendCancelMessage(RETURNVALUE_FIRSTGOUPSTAIRS);
		g_game().addMagicEffect(player->getPosition(), CONST_ME_POFF);
		return false;
	} else if (playerPos.z < toPos.z) {
		player->sendCancelMessage(RETURNVALUE_FIRSTGODOWNSTAIRS);
		g_game().addMagicEffect(player->getPosition(), CONST_ME_POFF);
		return false;
	}

	const auto &tile = g_game().map.getOrCreateTile(toPos);

	ReturnValue ret = Combat::canDoCombat(player, tile, aggressive);
	if (ret != RETURNVALUE_NOERROR) {
		player->sendCancelMessage(ret);
		g_game().addMagicEffect(player->getPosition(), CONST_ME_POFF);
		return false;
	}

	if (blockingCreature && tile->getBottomVisibleCreature(player) != nullptr) {
		player->sendCancelMessage(RETURNVALUE_NOTENOUGHROOM);
		g_game().addMagicEffect(player->getPosition(), CONST_ME_POFF);
		return false;
	}

	if (blockingSolid && tile->hasFlag(TILESTATE_BLOCKSOLID)) {
		player->sendCancelMessage(RETURNVALUE_NOTENOUGHROOM);
		g_game().addMagicEffect(player->getPosition(), CONST_ME_POFF);
		return false;
	}

	return true;
}

bool Spell::playerRuneSpellCheck(const std::shared_ptr<Player> &player, const Position &toPos) const {
	if (!playerSpellCheck(player)) {
		return false;
	}

	if (toPos.x == 0xFFFF) {
		return true;
	}

	const Position &playerPos = player->getPosition();
	if (playerPos.z > toPos.z) {
		player->sendCancelMessage(RETURNVALUE_FIRSTGOUPSTAIRS);
		g_game().addMagicEffect(player->getPosition(), CONST_ME_POFF);
		return false;
	} else if (playerPos.z < toPos.z) {
		player->sendCancelMessage(RETURNVALUE_FIRSTGODOWNSTAIRS);
		g_game().addMagicEffect(player->getPosition(), CONST_ME_POFF);
		return false;
	}

	const auto &tile = g_game().map.getTile(toPos);
	if (!tile) {
		player->sendCancelMessage(RETURNVALUE_NOTPOSSIBLE);
		g_game().addMagicEffect(player->getPosition(), CONST_ME_POFF);
		return false;
	}

	if (range != -1 && !g_game().canThrowObjectTo(playerPos, toPos, SightLine_CheckSightLineAndFloor, range, range)) {
		player->sendCancelMessage(RETURNVALUE_DESTINATIONOUTOFREACH);
		g_game().addMagicEffect(player->getPosition(), CONST_ME_POFF);
		return false;
	}

	ReturnValue ret = Combat::canDoCombat(player, tile, aggressive);
	if (ret != RETURNVALUE_NOERROR) {
		player->sendCancelMessage(ret);
		g_game().addMagicEffect(player->getPosition(), CONST_ME_POFF);
		return false;
	}

	const auto &topVisibleCreature = tile->getBottomVisibleCreature(player);
	if ((blockingCreature && topVisibleCreature) || (blockingSolid && tile->hasFlag(TILESTATE_BLOCKSOLID) && !topVisibleCreature)) {
		player->sendCancelMessage(RETURNVALUE_NOTENOUGHROOM);
		g_game().addMagicEffect(player->getPosition(), CONST_ME_POFF);
		return false;
	}

	if (needTarget && !topVisibleCreature) {
		player->sendCancelMessage(RETURNVALUE_CANONLYUSETHISRUNEONCREATURES);
		g_game().addMagicEffect(player->getPosition(), CONST_ME_POFF);
		return false;
	}

	if (aggressive && needTarget && topVisibleCreature && player->hasSecureMode()) {
		const auto &targetPlayer = topVisibleCreature->getPlayer();
		if (targetPlayer && targetPlayer != player && player->getSkullClient(targetPlayer) == SKULL_NONE && !Combat::isInPvpZone(player, targetPlayer)) {
			player->sendCancelMessage(RETURNVALUE_TURNSECUREMODETOATTACKUNMARKEDPLAYERS);
			g_game().addMagicEffect(player->getPosition(), CONST_ME_POFF);
			return false;
		}
	}
	return true;
}

// Wheel of destiny - Get:
bool Spell::getWheelOfDestinyUpgraded() const {
	return whellOfDestinyUpgraded;
}

int32_t Spell::getWheelOfDestinyBoost(WheelSpellBoost_t boost, WheelSpellGrade_t grade) const {
	int32_t value = 0;
	try {
		if (grade >= WheelSpellGrade_t::REGULAR) {
			value += wheelOfDestinyRegularBoost.at(static_cast<uint8_t>(boost));
		}
		if (grade >= WheelSpellGrade_t::UPGRADED) {
			value += wheelOfDestinyUpgradedBoost.at(static_cast<uint8_t>(boost));
		}
	} catch (const std::out_of_range &e) {
		g_logger().error("[{}] invalid grade value, error code: {}", __FUNCTION__, e.what());
	}
	return value;
}

// Wheel of destiny - Set:
void Spell::setWheelOfDestinyUpgraded(bool value) {
	whellOfDestinyUpgraded = value;
}

void Spell::setWheelOfDestinyBoost(WheelSpellBoost_t boost, WheelSpellGrade_t grade, int32_t value) {
	try {
		if (grade == WheelSpellGrade_t::REGULAR) {
			wheelOfDestinyRegularBoost.at(static_cast<uint8_t>(boost)) = value;
		} else if (grade == WheelSpellGrade_t::UPGRADED) {
			wheelOfDestinyUpgradedBoost.at(static_cast<uint8_t>(boost)) = value;
		}
	} catch (const std::out_of_range &e) {
		g_logger().error("[{}] invalid grade value, error code: {}", __FUNCTION__, e.what());
	}
}

<<<<<<< HEAD
const std::string &Spell::getWords() const {
	return m_words;
}

void Spell::setWords(std::string_view newWord) {
	m_words = newWord.data();
}

const std::string &Spell::getSeparator() const {
	return m_separator;
}

void Spell::setSeparator(std::string_view newSeparator) {
	m_separator = newSeparator.data();
}

void Spell::getCombatDataAugment(std::shared_ptr<Player> player, CombatDamage &damage) {
=======
void Spell::getCombatDataAugment(const std::shared_ptr<Player> &player, CombatDamage &damage) const {
>>>>>>> 6c00cc04
	if (!(damage.instantSpellName).empty()) {
		const auto equippedAugmentItems = player->getEquippedAugmentItems();
		for (const auto &item : equippedAugmentItems) {
			const auto &augments = item->getAugmentsBySpellName(damage.instantSpellName);
			for (auto &augment : augments) {
				if (augment->value == 0) {
					continue;
				}
				if (augment->type == Augment_t::IncreasedDamage || augment->type == Augment_t::PowerfulImpact || augment->type == Augment_t::StrongImpact) {
					const float augmentPercent = augment->value / 100.0;
					damage.primary.value += static_cast<int32_t>(damage.primary.value * augmentPercent);
					damage.secondary.value += static_cast<int32_t>(damage.secondary.value * augmentPercent);
				} else if (augment->type != Augment_t::Cooldown) {
					const int32_t augmentValue = augment->value * 100;
					damage.lifeLeech += augment->type == Augment_t::LifeLeech ? augmentValue : 0;
					damage.manaLeech += augment->type == Augment_t::ManaLeech ? augmentValue : 0;
					damage.criticalDamage += augment->type == Augment_t::CriticalExtraDamage ? augmentValue : 0;
				}
			}
		}
	}
};

int32_t Spell::calculateAugmentSpellCooldownReduction(const std::shared_ptr<Player> &player) const {
	int32_t spellCooldown = 0;
	const auto &equippedAugmentItems = player->getEquippedAugmentItemsByType(Augment_t::Cooldown);
	for (const auto &item : equippedAugmentItems) {
		const auto augments = item->getAugmentsBySpellNameAndType(getName(), Augment_t::Cooldown);
		for (const auto &augment : augments) {
			spellCooldown += augment->value;
		}
	}

	return spellCooldown;
}

void Spell::applyCooldownConditions(const std::shared_ptr<Player> &player) const {
	WheelSpellGrade_t spellGrade = player->wheel()->getSpellUpgrade(getName());
	bool isUpgraded = getWheelOfDestinyUpgraded() && static_cast<uint8_t>(spellGrade) > 0;
	// Safety check to prevent division by zero
	auto rateCooldown = g_configManager().getFloat(RATE_SPELL_COOLDOWN);
	if (std::abs(rateCooldown) < std::numeric_limits<float>::epsilon()) {
		rateCooldown = 0.1; // Safe minimum value
	}

	if (cooldown > 0) {
		int32_t spellCooldown = cooldown;
		if (isUpgraded) {
			spellCooldown -= getWheelOfDestinyBoost(WheelSpellBoost_t::COOLDOWN, spellGrade);
		}
		int32_t augmentCooldownReduction = calculateAugmentSpellCooldownReduction(player);
		g_logger().debug("[{}] spell name: {}, spellCooldown: {}, bonus: {}, augment {}", __FUNCTION__, name, spellCooldown, player->wheel()->getSpellBonus(name, WheelSpellBoost_t::COOLDOWN), augmentCooldownReduction);
		spellCooldown -= player->wheel()->getSpellBonus(name, WheelSpellBoost_t::COOLDOWN);
		spellCooldown -= augmentCooldownReduction;
		if (spellCooldown > 0) {
			const auto &condition = Condition::createCondition(CONDITIONID_DEFAULT, CONDITION_SPELLCOOLDOWN, spellCooldown / rateCooldown, 0, false, m_spellId);
			player->addCondition(condition);
		}
	}

	if (groupCooldown > 0) {
		int32_t spellGroupCooldown = groupCooldown;
		if (isUpgraded) {
			spellGroupCooldown -= getWheelOfDestinyBoost(WheelSpellBoost_t::GROUP_COOLDOWN, spellGrade);
		}
		if (spellGroupCooldown > 0) {
			const auto &condition = Condition::createCondition(CONDITIONID_DEFAULT, CONDITION_SPELLGROUPCOOLDOWN, spellGroupCooldown / rateCooldown, 0, false, group);
			player->addCondition(condition);
		}
	}

	if (secondaryGroupCooldown > 0) {
		int32_t spellSecondaryGroupCooldown = secondaryGroupCooldown;
		if (isUpgraded) {
			spellSecondaryGroupCooldown -= getWheelOfDestinyBoost(WheelSpellBoost_t::SECONDARY_GROUP_COOLDOWN, spellGrade);
		}
		if (spellSecondaryGroupCooldown > 0) {
			const auto &condition = Condition::createCondition(CONDITIONID_DEFAULT, CONDITION_SPELLGROUPCOOLDOWN, spellSecondaryGroupCooldown / rateCooldown, 0, false, secondaryGroup);
			player->addCondition(condition);
		}
	}
}

<<<<<<< HEAD
const std::string &Spell::getName() const {
	return name;
}

void Spell::setName(std::string n) {
	name = std::move(n);
}

uint16_t Spell::getSpellId() const {
	return m_spellId;
}

void Spell::setSpellId(uint16_t id) {
	m_spellId = id;
}

void Spell::postCastSpell(std::shared_ptr<Player> player, bool finishedCast /*= true*/, bool payCost /*= true*/) const {
=======
void Spell::postCastSpell(const std::shared_ptr<Player> &player, bool finishedCast /*= true*/, bool payCost /*= true*/) const {
>>>>>>> 6c00cc04
	if (finishedCast) {
		if (!player->hasFlag(PlayerFlags_t::HasNoExhaustion)) {
			applyCooldownConditions(player);
		}

		if (aggressive) {
			player->addInFightTicks();
			player->updateLastAggressiveAction();
		}

		if (player && soundCastEffect != SoundEffect_t::SILENCE) {
			g_game().sendDoubleSoundEffect(player->getPosition(), soundCastEffect, soundImpactEffect, player);
		}
	}

	if (payCost) {
		postCastSpell(player, getManaCost(player), getSoulCost());
	}
}

void Spell::postCastSpell(const std::shared_ptr<Player> &player, uint32_t manaCost, uint32_t soulCost) {
	if (manaCost > 0) {
		player->addManaSpent(manaCost);
		player->changeMana(-static_cast<int32_t>(manaCost));
	}

	if (!player->hasFlag(PlayerFlags_t::HasInfiniteSoul)) {
		if (soulCost > 0) {
			player->changeSoul(-static_cast<int32_t>(soulCost));
		}
	}
}

<<<<<<< HEAD
bool Spell::isLearnable() const {
	return learnable;
}

uint32_t Spell::getManaCost(std::shared_ptr<Player> player) const {
=======
uint32_t Spell::getManaCost(const std::shared_ptr<Player> &player) const {
>>>>>>> 6c00cc04
	WheelSpellGrade_t spellGrade = player->wheel()->getSpellUpgrade(getName());
	uint32_t manaRedution = 0;
	if (getWheelOfDestinyUpgraded() && static_cast<uint8_t>(spellGrade) > 0) {
		manaRedution += getWheelOfDestinyBoost(WheelSpellBoost_t::MANA, spellGrade);
	}
	manaRedution += player->wheel()->getSpellBonus(name, WheelSpellBoost_t::MANA);

	if (mana != 0) {
		if (manaRedution > mana) {
			return 0;
		}
		return mana - manaRedution;
	}

	if (manaPercent != 0) {
		uint32_t maxMana = player->getMaxMana();
		uint32_t manaCost = (maxMana * manaPercent) / 100;
		if (manaRedution > manaCost) {
			return 0;
		}
		return manaCost;
	}

	return 0;
}

<<<<<<< HEAD
uint32_t Spell::getSoulCost() const {
	return soul;
}

void Spell::setSoulCost(uint32_t s) {
	soul = s;
}

uint32_t Spell::getLevel() const {
	return level;
}

void Spell::setLevel(uint32_t lvl) {
	level = lvl;
}

uint32_t Spell::getMagicLevel() const {
	return magLevel;
}

void Spell::setMagicLevel(uint32_t lvl) {
	magLevel = lvl;
}

uint32_t Spell::getMana() const {
	return mana;
}

void Spell::setMana(uint32_t m) {
	mana = m;
}

uint32_t Spell::getManaPercent() const {
	return manaPercent;
}

void Spell::setManaPercent(uint32_t m) {
	manaPercent = m;
}

bool Spell::isPremium() const {
	return premium;
}

void Spell::setPremium(bool p) {
	premium = p;
}

bool Spell::isEnabled() const {
	return enabled;
}

void Spell::setEnabled(bool e) {
	enabled = e;
}

const VocSpellMap &Spell::getVocMap() const {
	return vocSpellMap;
}

void Spell::addVocMap(uint16_t vocationId, bool b) {
	if (vocationId == 0XFFFF) {
		g_logger().error("Vocation overflow for spell: {}", getName());
		return;
	}

	g_logger().trace("Adding spell: {} to voc id: {}", getName(), vocationId);
	vocSpellMap[vocationId] = b;
}

SpellGroup_t Spell::getGroup() {
	return group;
}

void Spell::setGroup(SpellGroup_t g) {
	group = g;
}

SpellGroup_t Spell::getSecondaryGroup() {
	return secondaryGroup;
}

void Spell::setSecondaryGroup(SpellGroup_t g) {
	secondaryGroup = g;
}

uint32_t Spell::getCooldown() const {
	return cooldown;
}

void Spell::setCooldown(uint32_t cd) {
	cooldown = cd;
}

uint32_t Spell::getSecondaryCooldown() const {
	return secondaryGroupCooldown;
}

void Spell::setSecondaryCooldown(uint32_t cd) {
	secondaryGroupCooldown = cd;
}

uint32_t Spell::getGroupCooldown() const {
	return groupCooldown;
}

void Spell::setGroupCooldown(uint32_t cd) {
	groupCooldown = cd;
}

int32_t Spell::getRange() const {
	return range;
}

void Spell::setRange(int32_t r) {
	range = r;
}

bool Spell::getNeedTarget() const {
	return needTarget;
}

void Spell::setNeedTarget(bool n) {
	needTarget = n;
}

bool Spell::getNeedWeapon() const {
	return needWeapon;
}

void Spell::setNeedWeapon(bool n) {
	needWeapon = n;
}

bool Spell::getNeedLearn() const {
	return learnable;
}

void Spell::setNeedLearn(bool n) {
	learnable = n;
}

bool Spell::getSelfTarget() const {
	return selfTarget;
}

void Spell::setSelfTarget(bool s) {
	selfTarget = s;
}

bool Spell::getBlockingSolid() const {
	return blockingSolid;
}

void Spell::setBlockingSolid(bool b) {
	blockingSolid = b;
}

bool Spell::getBlockingCreature() const {
	return blockingCreature;
}

void Spell::setBlockingCreature(bool b) {
	blockingCreature = b;
}

bool Spell::getAggressive() const {
	return aggressive;
}

void Spell::setAggressive(bool a) {
	aggressive = a;
}

bool Spell::getAllowOnSelf() const {
	return allowOnSelf;
}

void Spell::setAllowOnSelf(bool s) {
	allowOnSelf = s;
}

bool Spell::getLockedPZ() const {
	return pzLocked;
}

void Spell::setLockedPZ(bool b) {
	pzLocked = b;
}

bool InstantSpell::playerCastInstant(std::shared_ptr<Player> player, std::string &param) {
=======
bool InstantSpell::playerCastInstant(const std::shared_ptr<Player> &player, std::string &param) const {
>>>>>>> 6c00cc04
	if (!playerSpellCheck(player)) {
		return false;
	}

	LuaVariant var;
	var.instantName = getName();
	std::shared_ptr<Player> playerTarget = nullptr;

	if (selfTarget) {
		var.type = VARIANT_NUMBER;
		var.number = player->getID();
	} else if (needTarget || casterTargetOrDirection) {
		std::shared_ptr<Creature> target;
		bool useDirection = false;

		if (hasParam) {
			ReturnValue ret = g_game().getPlayerByNameWildcard(param, playerTarget);

			if (playerTarget && playerTarget->isAccessPlayer() && !player->isAccessPlayer()) {
				playerTarget = nullptr;
			}

			target = playerTarget;
			if (!target || target->isRemoved() || target->getHealth() <= 0) {
				if (!casterTargetOrDirection) {
					applyCooldownConditions(player);

					player->sendCancelMessage(ret);
					g_game().addMagicEffect(player->getPosition(), CONST_ME_POFF);
					return false;
				}

				useDirection = true;
			}

			if (playerTarget) {
				param = playerTarget->getName();
			}
		} else {
			target = player->getAttackedCreature();
			if (!target || target->isRemoved() || target->getHealth() <= 0) {
				if (!casterTargetOrDirection) {
					player->sendCancelMessage(RETURNVALUE_YOUCANONLYUSEITONCREATURES);
					g_game().addMagicEffect(player->getPosition(), CONST_ME_POFF);
					return false;
				}

				useDirection = true;
			}
		}

		if (!useDirection) {
			if (!canThrowSpell(player, target)) {
				player->sendCancelMessage(RETURNVALUE_CREATUREISNOTREACHABLE);
				g_game().addMagicEffect(player->getPosition(), CONST_ME_POFF);
				return false;
			}

			var.type = VARIANT_NUMBER;
			var.number = target->getID();
		} else {
			var.type = VARIANT_POSITION;
			var.pos = Spells::getCasterPosition(player, player->getDirection());

			if (!playerInstantSpellCheck(player, var.pos)) {
				return false;
			}
		}
	} else if (hasParam) {
		var.type = VARIANT_STRING;

		if (getHasPlayerNameParam()) {
			ReturnValue ret = g_game().getPlayerByNameWildcard(param, playerTarget);

			if (ret != RETURNVALUE_NOERROR) {
				applyCooldownConditions(player);

				player->sendCancelMessage(ret);
				g_game().addMagicEffect(player->getPosition(), CONST_ME_POFF);
				return false;
			}

			if (playerTarget && (!playerTarget->isAccessPlayer() || player->isAccessPlayer())) {
				param = playerTarget->getName();
			}
		}

		var.text = param;
	} else {
		var.type = VARIANT_POSITION;

		if (needDirection) {
			var.pos = Spells::getCasterPosition(player, player->getDirection());
		} else {
			var.pos = player->getPosition();
		}

		if (!playerInstantSpellCheck(player, var.pos)) {
			return false;
		}
	}

	if (!allowOnSelf && playerTarget && playerTarget->getName() == player->getName()) {
		player->sendCancelMessage(RETURNVALUE_NOTPOSSIBLE);
		return false;
	}

	auto worldType = g_game().getWorldType();
	if (pzLocked && (worldType == WORLD_TYPE_PVP || worldType == WORLD_TYPE_PVP_ENFORCED)) {
		player->addInFightTicks(true);
		player->updateLastAggressiveAction();
	}

	bool result = executeCastSpell(player, var);
	if (result) {
		postCastSpell(player);
	}

	return result;
}

bool InstantSpell::canThrowSpell(const std::shared_ptr<Creature> &creature, const std::shared_ptr<Creature> &target) const {
	const Position &fromPos = creature->getPosition();
	const Position &toPos = target->getPosition();
	if (fromPos.z != toPos.z || (range == -1 && !g_game().canThrowObjectTo(fromPos, toPos, checkLineOfSight ? SightLine_CheckSightLineAndFloor : SightLine_NoCheck)) || (range != -1 && !g_game().canThrowObjectTo(fromPos, toPos, checkLineOfSight ? SightLine_CheckSightLineAndFloor : SightLine_NoCheck, range, range))) {
		return false;
	}
	return true;
}

<<<<<<< HEAD
std::string InstantSpell::getScriptTypeName() const {
	return "onCastSpell";
}

bool InstantSpell::castSpell(std::shared_ptr<Creature> creature) {
=======
bool InstantSpell::castSpell(const std::shared_ptr<Creature> &creature) {
>>>>>>> 6c00cc04
	LuaVariant var;
	var.instantName = getName();

	if (casterTargetOrDirection) {
		const auto &target = creature->getAttackedCreature();
		if (target && target->getHealth() > 0) {
			if (!canThrowSpell(creature, target)) {
				return false;
			}

			var.type = VARIANT_NUMBER;
			var.number = target->getID();
			var.instantName = getName();
			return executeCastSpell(creature, var);
		}

		return false;
	} else if (needDirection) {
		var.type = VARIANT_POSITION;
		var.pos = Spells::getCasterPosition(creature, creature->getDirection());
	} else {
		var.type = VARIANT_POSITION;
		var.pos = creature->getPosition();
	}

	return executeCastSpell(creature, var);
}

bool InstantSpell::castSpell(const std::shared_ptr<Creature> &creature, const std::shared_ptr<Creature> &target) {
	if (needTarget) {
		LuaVariant var;
		var.type = VARIANT_NUMBER;
		var.number = target->getID();
		return executeCastSpell(creature, var);
	}
	return castSpell(creature);
}

bool InstantSpell::executeCastSpell(const std::shared_ptr<Creature> &creature, const LuaVariant &var) const {
	// onCastSpell(creature, var)
	if (!LuaEnvironment::reserveScriptEnv()) {
		g_logger().error("[InstantSpell::executeCastSpell - Creature {} words {}] "
		                 "Call stack overflow. Too many lua script calls being nested.",
		                 creature->getName(), getWords());
		return false;
	}

	ScriptEnvironment* env = LuaEnvironment::getScriptEnv();
	env->setScriptId(getScriptId(), getScriptInterface());

	lua_State* L = getScriptInterface()->getLuaState();

	getScriptInterface()->pushFunction(getScriptId());

	LuaScriptInterface::pushUserdata<Creature>(L, creature);
	LuaScriptInterface::setCreatureMetatable(L, -1, creature);

	LuaScriptInterface::pushVariant(L, var);

	return getScriptInterface()->callFunction(2);
}

<<<<<<< HEAD
bool InstantSpell::isInstant() const {
	return true;
}

bool InstantSpell::getHasParam() const {
	return hasParam;
}

void InstantSpell::setHasParam(bool p) {
	hasParam = p;
}

bool InstantSpell::getHasPlayerNameParam() const {
	return hasPlayerNameParam;
}

void InstantSpell::setHasPlayerNameParam(bool p) {
	hasPlayerNameParam = p;
}

bool InstantSpell::getNeedDirection() const {
	return needDirection;
}

void InstantSpell::setNeedDirection(bool n) {
	needDirection = n;
}

bool InstantSpell::getNeedCasterTargetOrDirection() const {
	return casterTargetOrDirection;
}

void InstantSpell::setNeedCasterTargetOrDirection(bool d) {
	casterTargetOrDirection = d;
}

bool InstantSpell::getBlockWalls() const {
	return checkLineOfSight;
}

void InstantSpell::setBlockWalls(bool w) {
	checkLineOfSight = w;
}

bool InstantSpell::canCast(std::shared_ptr<Player> player) const {
=======
bool InstantSpell::canCast(const std::shared_ptr<Player> &player) const {
>>>>>>> 6c00cc04
	if (player->hasFlag(PlayerFlags_t::CannotUseSpells)) {
		return false;
	}

	if (player->hasFlag(PlayerFlags_t::IgnoreSpellCheck)) {
		return true;
	}

	if (getNeedLearn()) {
		if (player->hasLearnedInstantSpell(getName())) {
			return true;
		}
	} else {
		if (vocSpellMap.empty() || vocSpellMap.contains(player->getVocationId())) {
			return true;
		}
	}

	return false;
}

ReturnValue RuneSpell::canExecuteAction(const std::shared_ptr<Player> &player, const Position &toPos) {
	if (player->hasFlag(PlayerFlags_t::CannotUseSpells)) {
		return RETURNVALUE_CANNOTUSETHISOBJECT;
	}

	ReturnValue ret = Action::canExecuteAction(player, toPos);
	if (ret != RETURNVALUE_NOERROR) {
		return ret;
	}

	if (toPos.x == 0xFFFF) {
		if (needTarget) {
			return RETURNVALUE_CANONLYUSETHISRUNEONCREATURES;
		} else if (!selfTarget) {
			return RETURNVALUE_NOTENOUGHROOM;
		}
	}

	return RETURNVALUE_NOERROR;
}

<<<<<<< HEAD
bool RuneSpell::hasOwnErrorHandler() {
	return true;
}

std::shared_ptr<Thing> RuneSpell::getTarget(std::shared_ptr<Player>, std::shared_ptr<Creature> targetCreature, const Position &, uint8_t) const {
	return targetCreature;
}

bool RuneSpell::executeUse(std::shared_ptr<Player> player, std::shared_ptr<Item> item, const Position &, std::shared_ptr<Thing> target, const Position &toPosition, bool isHotkey) {
=======
bool RuneSpell::executeUse(const std::shared_ptr<Player> &player, const std::shared_ptr<Item> &item, const Position &, const std::shared_ptr<Thing> &target, const Position &toPosition, bool isHotkey) {
>>>>>>> 6c00cc04
	if (!playerRuneSpellCheck(player, toPosition)) {
		return false;
	}

	// If script not loaded correctly, return
	if (!isLoadedCallback()) {
		return false;
	}

	LuaVariant var;
	var.runeName = getName();

	if (needTarget) {
		var.type = VARIANT_NUMBER;

		if (target == nullptr) {
			const auto &toTile = g_game().map.getTile(toPosition);
			if (toTile) {
				const auto &visibleCreature = toTile->getBottomVisibleCreature(player);
				if (visibleCreature) {
					var.number = visibleCreature->getID();
				}
			}
		} else {
			var.number = target->getCreature()->getID();
		}
	} else {
		var.type = VARIANT_POSITION;
		var.pos = toPosition;
	}

	if (!internalCastSpell(player, var, isHotkey)) {
		return false;
	}

	postCastSpell(player);
	if (hasCharges && item && g_configManager().getBoolean(REMOVE_RUNE_CHARGES)) {
		int32_t newCount = std::max<int32_t>(0, item->getItemCount() - 1);
		g_game().transformItem(item, item->getID(), newCount);
		player->updateSupplyTracker(item);
	}

	auto worldType = g_game().getWorldType();
	if (pzLocked && (worldType == WORLD_TYPE_PVP || worldType == WORLD_TYPE_PVP_ENFORCED)) {
		player->addInFightTicks(true);
		player->updateLastAggressiveAction();
	}

	return true;
}

bool RuneSpell::castSpell(const std::shared_ptr<Creature> &creature) {
	LuaVariant var;
	var.type = VARIANT_NUMBER;
	var.number = creature->getID();
	var.runeName = getName();
	return internalCastSpell(creature, var, false);
}

bool RuneSpell::castSpell(const std::shared_ptr<Creature> &creature, const std::shared_ptr<Creature> &target) {
	LuaVariant var;
	var.type = VARIANT_NUMBER;
	var.number = target->getID();
	var.runeName = getName();
	return internalCastSpell(creature, var, false);
}

<<<<<<< HEAD
std::string RuneSpell::getScriptTypeName() const {
	return "onCastSpell";
}

bool RuneSpell::internalCastSpell(std::shared_ptr<Creature> creature, const LuaVariant &var, bool isHotkey) {
=======
bool RuneSpell::internalCastSpell(const std::shared_ptr<Creature> &creature, const LuaVariant &var, bool isHotkey) const {
>>>>>>> 6c00cc04
	bool result;
	if (isLoadedCallback()) {
		result = executeCastSpell(creature, var, isHotkey);
	} else {
		result = false;
	}
	return result;
}

bool RuneSpell::executeCastSpell(const std::shared_ptr<Creature> &creature, const LuaVariant &var, bool isHotkey) const {
	// onCastSpell(creature, var, isHotkey)
	if (!LuaEnvironment::reserveScriptEnv()) {
		g_logger().error("[RuneSpell::executeCastSpell - Creature {} runeId {}] "
		                 "Call stack overflow. Too many lua script calls being nested.",
		                 creature->getName(), getRuneItemId());
		return false;
	}

	ScriptEnvironment* env = LuaEnvironment::getScriptEnv();
	env->setScriptId(getScriptId(), getScriptInterface());

	lua_State* L = getScriptInterface()->getLuaState();

	getScriptInterface()->pushFunction(getScriptId());

	LuaScriptInterface::pushUserdata<Creature>(L, creature);
	LuaScriptInterface::setCreatureMetatable(L, -1, creature);

	LuaScriptInterface::pushVariant(L, var);

	LuaScriptInterface::pushBoolean(L, isHotkey);

	return getScriptInterface()->callFunction(3);
}

bool RuneSpell::isInstant() const {
	return false;
}

uint16_t RuneSpell::getRuneItemId() const {
	return runeId;
}

void RuneSpell::setRuneItemId(uint16_t i) {
	runeId = i;
}

uint32_t RuneSpell::getCharges() const {
	return charges;
}

void RuneSpell::setCharges(uint32_t c) {
	if (c > 0) {
		hasCharges = true;
	}
	charges = c;
}<|MERGE_RESOLUTION|>--- conflicted
+++ resolved
@@ -116,15 +116,11 @@
 	return false;
 }
 
-<<<<<<< HEAD
 void Spells::setInstantSpell(const std::string &word, const std::shared_ptr<InstantSpell> instant) {
 	instants.try_emplace(word, instant);
 }
 
-bool Spells::registerInstantLuaEvent(const std::shared_ptr<InstantSpell> instant) {
-=======
 bool Spells::registerInstantLuaEvent(const std::shared_ptr<InstantSpell> &instant) {
->>>>>>> 6c00cc04
 	if (instant) {
 		// If the spell not have the "spell:words()" return a error message
 		const std::string &instantName = instant->getName();
@@ -292,7 +288,6 @@
 	return m_combat != nullptr;
 }
 
-<<<<<<< HEAD
 std::shared_ptr<Combat> CombatSpell::getCombat() const {
 	return m_combat;
 }
@@ -301,10 +296,7 @@
 	return "onCastSpell";
 }
 
-bool CombatSpell::castSpell(std::shared_ptr<Creature> creature) {
-=======
 bool CombatSpell::castSpell(const std::shared_ptr<Creature> &creature) {
->>>>>>> 6c00cc04
 	if (isLoadedCallback()) {
 		LuaVariant var;
 		var.type = VARIANT_POSITION;
@@ -663,7 +655,6 @@
 	}
 }
 
-<<<<<<< HEAD
 const std::string &Spell::getWords() const {
 	return m_words;
 }
@@ -680,10 +671,7 @@
 	m_separator = newSeparator.data();
 }
 
-void Spell::getCombatDataAugment(std::shared_ptr<Player> player, CombatDamage &damage) {
-=======
 void Spell::getCombatDataAugment(const std::shared_ptr<Player> &player, CombatDamage &damage) const {
->>>>>>> 6c00cc04
 	if (!(damage.instantSpellName).empty()) {
 		const auto equippedAugmentItems = player->getEquippedAugmentItems();
 		for (const auto &item : equippedAugmentItems) {
@@ -767,7 +755,6 @@
 	}
 }
 
-<<<<<<< HEAD
 const std::string &Spell::getName() const {
 	return name;
 }
@@ -784,10 +771,7 @@
 	m_spellId = id;
 }
 
-void Spell::postCastSpell(std::shared_ptr<Player> player, bool finishedCast /*= true*/, bool payCost /*= true*/) const {
-=======
 void Spell::postCastSpell(const std::shared_ptr<Player> &player, bool finishedCast /*= true*/, bool payCost /*= true*/) const {
->>>>>>> 6c00cc04
 	if (finishedCast) {
 		if (!player->hasFlag(PlayerFlags_t::HasNoExhaustion)) {
 			applyCooldownConditions(player);
@@ -821,15 +805,11 @@
 	}
 }
 
-<<<<<<< HEAD
 bool Spell::isLearnable() const {
 	return learnable;
 }
 
-uint32_t Spell::getManaCost(std::shared_ptr<Player> player) const {
-=======
 uint32_t Spell::getManaCost(const std::shared_ptr<Player> &player) const {
->>>>>>> 6c00cc04
 	WheelSpellGrade_t spellGrade = player->wheel()->getSpellUpgrade(getName());
 	uint32_t manaRedution = 0;
 	if (getWheelOfDestinyUpgraded() && static_cast<uint8_t>(spellGrade) > 0) {
@@ -856,7 +836,6 @@
 	return 0;
 }
 
-<<<<<<< HEAD
 uint32_t Spell::getSoulCost() const {
 	return soul;
 }
@@ -1047,10 +1026,7 @@
 	pzLocked = b;
 }
 
-bool InstantSpell::playerCastInstant(std::shared_ptr<Player> player, std::string &param) {
-=======
 bool InstantSpell::playerCastInstant(const std::shared_ptr<Player> &player, std::string &param) const {
->>>>>>> 6c00cc04
 	if (!playerSpellCheck(player)) {
 		return false;
 	}
@@ -1181,15 +1157,11 @@
 	return true;
 }
 
-<<<<<<< HEAD
 std::string InstantSpell::getScriptTypeName() const {
 	return "onCastSpell";
 }
 
-bool InstantSpell::castSpell(std::shared_ptr<Creature> creature) {
-=======
 bool InstantSpell::castSpell(const std::shared_ptr<Creature> &creature) {
->>>>>>> 6c00cc04
 	LuaVariant var;
 	var.instantName = getName();
 
@@ -1252,7 +1224,6 @@
 	return getScriptInterface()->callFunction(2);
 }
 
-<<<<<<< HEAD
 bool InstantSpell::isInstant() const {
 	return true;
 }
@@ -1297,10 +1268,7 @@
 	checkLineOfSight = w;
 }
 
-bool InstantSpell::canCast(std::shared_ptr<Player> player) const {
-=======
 bool InstantSpell::canCast(const std::shared_ptr<Player> &player) const {
->>>>>>> 6c00cc04
 	if (player->hasFlag(PlayerFlags_t::CannotUseSpells)) {
 		return false;
 	}
@@ -1343,7 +1311,6 @@
 	return RETURNVALUE_NOERROR;
 }
 
-<<<<<<< HEAD
 bool RuneSpell::hasOwnErrorHandler() {
 	return true;
 }
@@ -1352,10 +1319,7 @@
 	return targetCreature;
 }
 
-bool RuneSpell::executeUse(std::shared_ptr<Player> player, std::shared_ptr<Item> item, const Position &, std::shared_ptr<Thing> target, const Position &toPosition, bool isHotkey) {
-=======
 bool RuneSpell::executeUse(const std::shared_ptr<Player> &player, const std::shared_ptr<Item> &item, const Position &, const std::shared_ptr<Thing> &target, const Position &toPosition, bool isHotkey) {
->>>>>>> 6c00cc04
 	if (!playerRuneSpellCheck(player, toPosition)) {
 		return false;
 	}
@@ -1423,15 +1387,11 @@
 	return internalCastSpell(creature, var, false);
 }
 
-<<<<<<< HEAD
 std::string RuneSpell::getScriptTypeName() const {
 	return "onCastSpell";
 }
 
-bool RuneSpell::internalCastSpell(std::shared_ptr<Creature> creature, const LuaVariant &var, bool isHotkey) {
-=======
 bool RuneSpell::internalCastSpell(const std::shared_ptr<Creature> &creature, const LuaVariant &var, bool isHotkey) const {
->>>>>>> 6c00cc04
 	bool result;
 	if (isLoadedCallback()) {
 		result = executeCastSpell(creature, var, isHotkey);
