/**
 * Canary - A free and open-source MMORPG server emulator
 * Copyright (©) 2019-2022 OpenTibiaBR <opentibiabr@outlook.com>
 * Repository: https://github.com/opentibiabr/canary
 * License: https://github.com/opentibiabr/canary/blob/main/LICENSE
 * Contributors: https://github.com/opentibiabr/canary/graphs/contributors
 * Website: https://docs.opentibiabr.com/
 */

#include "pch.hpp"

#include "creatures/combat/combat.hpp"
#include "creatures/combat/spells.hpp"
#include "creatures/monsters/monster.hpp"
#include "game/game.hpp"
#include "lua/scripts/lua_environment.hpp"
#include "creatures/players/wheel/player_wheel.hpp"

Spells::Spells() = default;
Spells::~Spells() = default;

TalkActionResult_t Spells::playerSaySpell(std::shared_ptr<Player> player, std::string &words) {
	std::string str_words = words;

	if (player->hasCondition(CONDITION_FEARED)) {
		player->sendTextMessage(MESSAGE_FAILURE, "You are feared.");
		return TALKACTION_FAILED;
	}

	// strip trailing spaces
	trimString(str_words);

	const std::shared_ptr<InstantSpell> instantSpell = getInstantSpell(str_words);
	if (!instantSpell) {
		return TALKACTION_CONTINUE;
	}

	std::string param;

	if (instantSpell->getHasParam()) {
		size_t spellLen = instantSpell->getWords().length();
		size_t paramLen = str_words.length() - spellLen;
		std::string paramText = str_words.substr(spellLen, paramLen);
		if (!paramText.empty() && paramText.front() == ' ') {
			size_t loc1 = paramText.find('"', 1);
			if (loc1 != std::string::npos) {
				size_t loc2 = paramText.find('"', loc1 + 1);
				if (loc2 == std::string::npos) {
					loc2 = paramText.length();
				} else if (paramText.find_last_not_of(' ') != loc2) {
					return TALKACTION_CONTINUE;
				}

				param = paramText.substr(loc1 + 1, loc2 - loc1 - 1);
			} else {
				trimString(paramText);
				loc1 = paramText.find(' ', 0);
				if (loc1 == std::string::npos) {
					param = paramText;
				} else {
					return TALKACTION_CONTINUE;
				}
			}
		}
	}

	if (instantSpell->playerCastInstant(player, param)) {
		words = instantSpell->getWords();

		if (instantSpell->getHasParam() && !param.empty()) {
			words += " \"" + param + "\"";
		}

		return TALKACTION_BREAK;
	}

	return TALKACTION_FAILED;
}

void Spells::clear() {
	instants.clear();
	runes.clear();
}

bool Spells::hasInstantSpell(const std::string &word) const {
	if (auto iterate = instants.find(word);
		iterate != instants.end()) {
		return true;
	}
	return false;
}

bool Spells::registerInstantLuaEvent(const std::shared_ptr<InstantSpell> instant) {
	if (instant) {
		// If the spell not have the "spell:words()" return a error message
		const std::string &instantName = instant->getName();
		if (instant->getWords().empty()) {
			g_logger().error("[Spells::registerInstantLuaEvent] - Missing register word for spell with name {}", instantName);
			return false;
		}

		const std::string &words = instant->getWords();
		// Checks if there is any spell registered with the same name
		if (hasInstantSpell(words)) {
			g_logger().warn("[Spells::registerInstantLuaEvent] - "
							"Duplicate registered instant spell with words: {}, on spell with name: {}",
							words, instantName);
			return false;
		}
		// Register spell word in the map
		setInstantSpell(words, instant);
	}

	return false;
}

bool Spells::registerRuneLuaEvent(const std::shared_ptr<RuneSpell> rune) {
	if (rune) {
		uint16_t id = rune->getRuneItemId();
		auto result = runes.emplace(rune->getRuneItemId(), rune);
		if (!result.second) {
			g_logger().warn(
				"[{}] duplicate registered rune with id: {}, for script: {}",
				__FUNCTION__,
				id,
				rune->getScriptInterface()->getLoadingScriptName()
			);
		}
		return result.second;
	}

	return false;
}

std::list<uint16_t> Spells::getSpellsByVocation(uint16_t vocationId) {
	std::list<uint16_t> spellsList;
	VocSpellMap vocSpells;
	std::map<uint16_t, bool>::const_iterator vocSpellsIt;

	for (const auto &it : instants) {
		vocSpells = it.second->getVocMap();
		vocSpellsIt = vocSpells.find(vocationId);

		if (vocSpellsIt != vocSpells.end()
			&& vocSpellsIt->second) {
			spellsList.push_back(it.second->getSpellId());
		}
	}

	return spellsList;
}

std::shared_ptr<Spell> Spells::getSpellByName(const std::string &name) {
	std::shared_ptr<Spell> spell = getRuneSpellByName(name);
	if (!spell) {
		spell = getInstantSpellByName(name);
	}
	return spell;
}

std::shared_ptr<RuneSpell> Spells::getRuneSpell(uint16_t id) {
	auto it = runes.find(id);
	if (it == runes.end()) {
		for (auto &rune : runes) {
			if (rune.second->getRuneItemId() == id) {
				return rune.second;
			}
		}
		return nullptr;
	}
	return it->second;
}

std::shared_ptr<RuneSpell> Spells::getRuneSpellByName(const std::string &name) {
	for (auto &it : runes) {
		if (strcasecmp(it.second->getName().c_str(), name.c_str()) == 0) {
			return it.second;
		}
	}
	return nullptr;
}

std::shared_ptr<InstantSpell> Spells::getInstantSpell(const std::string &words) {
	std::shared_ptr<InstantSpell> result = nullptr;

	for (auto &it : instants) {
		const std::string &instantSpellWords = it.second->getWords();
		size_t spellLen = instantSpellWords.length();
		if (strncasecmp(instantSpellWords.c_str(), words.c_str(), spellLen) == 0) {
			if (!result || spellLen > result->getWords().length()) {
				result = it.second;
				if (words.length() == spellLen) {
					break;
				}
			}
		}
	}

	if (result) {
		const std::string &resultWords = result->getWords();
		if (words.length() > resultWords.length()) {
			if (!result->getHasParam()) {
				return nullptr;
			}

			size_t spellLen = resultWords.length();
			size_t paramLen = words.length() - spellLen;
			if (paramLen < 2 || words[spellLen] != ' ') {
				return nullptr;
			}
		}
		return result;
	}
	return nullptr;
}

std::shared_ptr<InstantSpell> Spells::getInstantSpellById(uint16_t spellId) {
	for (auto &it : instants) {
		if (it.second->getSpellId() == spellId) {
			return it.second;
		}
	}
	return nullptr;
}

std::shared_ptr<InstantSpell> Spells::getInstantSpellByName(const std::string &name) {
	for (auto &it : instants) {
		if (strcasecmp(it.second->getName().c_str(), name.c_str()) == 0) {
			return it.second;
		}
	}
	return nullptr;
}

Position Spells::getCasterPosition(std::shared_ptr<Creature> creature, Direction dir) {
	return getNextPosition(dir, creature->getPosition());
}

CombatSpell::CombatSpell(const std::shared_ptr<Combat> newCombat, bool newNeedTarget, bool newNeedDirection) :
	Script(&g_spells().getScriptInterface()),
	m_combat(newCombat),
	needDirection(newNeedDirection),
	needTarget(newNeedTarget) {
	// Empty
}

bool CombatSpell::loadScriptCombat() {
	m_combat = g_luaEnvironment().getCombatObject(g_luaEnvironment().lastCombatId);
	return m_combat != nullptr;
}

bool CombatSpell::castSpell(std::shared_ptr<Creature> creature) {
	if (isLoadedCallback()) {
		LuaVariant var;
		var.type = VARIANT_POSITION;

		if (needDirection) {
			var.pos = Spells::getCasterPosition(creature, creature->getDirection());
		} else {
			var.pos = creature->getPosition();
		}

		return executeCastSpell(creature, var);
	}

	Position pos;
	if (needDirection) {
		pos = Spells::getCasterPosition(creature, creature->getDirection());
	} else {
		pos = creature->getPosition();
	}

	auto combat = getCombat();
	if (!combat) {
		return false;
	}

	if (soundCastEffect != SoundEffect_t::SILENCE) {
		combat->setParam(COMBAT_PARAM_CASTSOUND, static_cast<uint32_t>(soundCastEffect));
	}

	if (soundImpactEffect != SoundEffect_t::SILENCE) {
		combat->setParam(COMBAT_PARAM_IMPACTSOUND, static_cast<uint32_t>(soundImpactEffect));
	}

	combat->doCombat(creature, pos);
	return true;
}

bool CombatSpell::castSpell(std::shared_ptr<Creature> creature, std::shared_ptr<Creature> target) {
	auto combat = getCombat();
	if (!combat) {
		return false;
	}

	if (isLoadedCallback()) {
		LuaVariant var;
		if (combat->hasArea()) {
			var.type = VARIANT_POSITION;

			if (needTarget) {
				var.pos = target->getPosition();
			} else if (needDirection) {
				var.pos = Spells::getCasterPosition(creature, creature->getDirection());
			} else {
				var.pos = creature->getPosition();
			}
		} else {
			var.type = VARIANT_NUMBER;
			var.number = target->getID();
		}

		return executeCastSpell(creature, var);
	}

	if (soundCastEffect != SoundEffect_t::SILENCE) {
		combat->setParam(COMBAT_PARAM_CASTSOUND, static_cast<uint32_t>(soundCastEffect));
	}

	if (soundImpactEffect != SoundEffect_t::SILENCE) {
		combat->setParam(COMBAT_PARAM_IMPACTSOUND, static_cast<uint32_t>(soundImpactEffect));
	}

	if (combat->hasArea()) {
		if (needTarget) {
			combat->doCombat(creature, target->getPosition());
		} else {
			return castSpell(creature);
		}
	} else {
		combat->doCombat(creature, target);
	}
	return true;
}

bool CombatSpell::executeCastSpell(std::shared_ptr<Creature> creature, const LuaVariant &var) const {
	// onCastSpell(creature, var)
	if (!getScriptInterface()->reserveScriptEnv()) {
		g_logger().error("[CombatSpell::executeCastSpell - Creature {}] "
						 "Call stack overflow. Too many lua script calls being nested.",
						 creature->getName());
		return false;
	}

	ScriptEnvironment* env = getScriptInterface()->getScriptEnv();
	env->setScriptId(getScriptId(), getScriptInterface());

	lua_State* L = getScriptInterface()->getLuaState();

	getScriptInterface()->pushFunction(getScriptId());

	LuaScriptInterface::pushUserdata<Creature>(L, creature);
	LuaScriptInterface::setCreatureMetatable(L, -1, creature);

	LuaScriptInterface::pushVariant(L, var);

	return getScriptInterface()->callFunction(2);
}

bool Spell::playerSpellCheck(std::shared_ptr<Player> player) const {
	if (player->hasFlag(PlayerFlags_t::CannotUseSpells)) {
		return false;
	}

	if (player->hasFlag(PlayerFlags_t::IgnoreSpellCheck)) {
		return true;
	}

	if (player->hasCondition(CONDITION_FEARED)) {
		player->sendTextMessage(MESSAGE_FAILURE, "You are feared.");
		return false;
	}

	if (!enabled) {
		return false;
	}

	if (aggressive && (range < 1 || (range > 0 && !player->getAttackedCreature())) && player->getSkull() == SKULL_BLACK) {
		player->sendCancelMessage(RETURNVALUE_NOTPOSSIBLE);
		return false;
	}

	if (aggressive && player->hasCondition(CONDITION_PACIFIED)) {
		player->sendCancelMessage(RETURNVALUE_YOUAREEXHAUSTED);
		g_game().addMagicEffect(player->getPosition(), CONST_ME_POFF);
		return false;
	}

	if (aggressive && !player->hasFlag(PlayerFlags_t::IgnoreProtectionZone) && player->getZoneType() == ZONE_PROTECTION) {
		player->sendCancelMessage(RETURNVALUE_ACTIONNOTPERMITTEDINPROTECTIONZONE);
		return false;
	}

	if (player->hasCondition(CONDITION_SPELLGROUPCOOLDOWN, group) || player->hasCondition(CONDITION_SPELLCOOLDOWN, m_spellId) || (secondaryGroup != SPELLGROUP_NONE && player->hasCondition(CONDITION_SPELLGROUPCOOLDOWN, secondaryGroup))) {
		player->sendCancelMessage(RETURNVALUE_YOUAREEXHAUSTED);

		if (isInstant()) {
			g_game().addMagicEffect(player->getPosition(), CONST_ME_POFF);
		}

		return false;
	}

	if (player->getLevel() < level) {
		player->sendCancelMessage(RETURNVALUE_NOTENOUGHLEVEL);
		g_game().addMagicEffect(player->getPosition(), CONST_ME_POFF);
		return false;
	}

	if (player->getMagicLevel() < magLevel) {
		player->sendCancelMessage(RETURNVALUE_NOTENOUGHMAGICLEVEL);
		g_game().addMagicEffect(player->getPosition(), CONST_ME_POFF);
		return false;
	}

	if (player->getMana() < getManaCost(player) && !player->hasFlag(PlayerFlags_t::HasInfiniteMana)) {
		player->sendCancelMessage(RETURNVALUE_NOTENOUGHMANA);
		g_game().addMagicEffect(player->getPosition(), CONST_ME_POFF);
		return false;
	}

	if (player->getSoul() < soul && !player->hasFlag(PlayerFlags_t::HasInfiniteSoul)) {
		player->sendCancelMessage(RETURNVALUE_NOTENOUGHSOUL);
		g_game().addMagicEffect(player->getPosition(), CONST_ME_POFF);
		return false;
	}

	if (isInstant() && getNeedLearn()) {
		if (!player->hasLearnedInstantSpell(getName())) {
			player->sendCancelMessage(RETURNVALUE_YOUNEEDTOLEARNTHISSPELL);
			g_game().addMagicEffect(player->getPosition(), CONST_ME_POFF);
			return false;
		}
	} else if (!vocSpellMap.empty() && !vocSpellMap.contains(player->getVocationId()) && player->getGroup()->id < account::GROUP_TYPE_GAMEMASTER) {
		player->sendCancelMessage(RETURNVALUE_YOURVOCATIONCANNOTUSETHISSPELL);
		g_game().addMagicEffect(player->getPosition(), CONST_ME_POFF);
		return false;
	}

	if (needWeapon) {
		switch (player->getWeaponType()) {
			case WEAPON_SWORD:
			case WEAPON_CLUB:
			case WEAPON_AXE:
				break;

			default: {
				player->sendCancelMessage(RETURNVALUE_YOUNEEDAWEAPONTOUSETHISSPELL);
				g_game().addMagicEffect(player->getPosition(), CONST_ME_POFF);
				return false;
			}
		}
	}

	if (isPremium() && !player->isPremium()) {
		player->sendCancelMessage(RETURNVALUE_YOUNEEDPREMIUMACCOUNT);
		g_game().addMagicEffect(player->getPosition(), CONST_ME_POFF);
		return false;
	}

	return true;
}

bool Spell::playerInstantSpellCheck(std::shared_ptr<Player> player, const Position &toPos) const {
	if (toPos.x == 0xFFFF) {
		return true;
	}

	const Position &playerPos = player->getPosition();
	if (playerPos.z > toPos.z) {
		player->sendCancelMessage(RETURNVALUE_FIRSTGOUPSTAIRS);
		g_game().addMagicEffect(player->getPosition(), CONST_ME_POFF);
		return false;
	} else if (playerPos.z < toPos.z) {
		player->sendCancelMessage(RETURNVALUE_FIRSTGODOWNSTAIRS);
		g_game().addMagicEffect(player->getPosition(), CONST_ME_POFF);
		return false;
	}

	const auto tile = g_game().map.getOrCreateTile(toPos);

	ReturnValue ret = Combat::canDoCombat(player, tile, aggressive);
	if (ret != RETURNVALUE_NOERROR) {
		player->sendCancelMessage(ret);
		g_game().addMagicEffect(player->getPosition(), CONST_ME_POFF);
		return false;
	}

	if (blockingCreature && tile->getBottomVisibleCreature(player) != nullptr) {
		player->sendCancelMessage(RETURNVALUE_NOTENOUGHROOM);
		g_game().addMagicEffect(player->getPosition(), CONST_ME_POFF);
		return false;
	}

	if (blockingSolid && tile->hasFlag(TILESTATE_BLOCKSOLID)) {
		player->sendCancelMessage(RETURNVALUE_NOTENOUGHROOM);
		g_game().addMagicEffect(player->getPosition(), CONST_ME_POFF);
		return false;
	}

	return true;
}

bool Spell::playerRuneSpellCheck(std::shared_ptr<Player> player, const Position &toPos) {
	if (!playerSpellCheck(player)) {
		return false;
	}

	if (toPos.x == 0xFFFF) {
		return true;
	}

	const Position &playerPos = player->getPosition();
	if (playerPos.z > toPos.z) {
		player->sendCancelMessage(RETURNVALUE_FIRSTGOUPSTAIRS);
		g_game().addMagicEffect(player->getPosition(), CONST_ME_POFF);
		return false;
	} else if (playerPos.z < toPos.z) {
		player->sendCancelMessage(RETURNVALUE_FIRSTGODOWNSTAIRS);
		g_game().addMagicEffect(player->getPosition(), CONST_ME_POFF);
		return false;
	}

	std::shared_ptr<Tile> tile = g_game().map.getTile(toPos);
	if (!tile) {
		player->sendCancelMessage(RETURNVALUE_NOTPOSSIBLE);
		g_game().addMagicEffect(player->getPosition(), CONST_ME_POFF);
		return false;
	}

	if (range != -1 && !g_game().canThrowObjectTo(playerPos, toPos, true, range, range)) {
		player->sendCancelMessage(RETURNVALUE_DESTINATIONOUTOFREACH);
		g_game().addMagicEffect(player->getPosition(), CONST_ME_POFF);
		return false;
	}

	ReturnValue ret = Combat::canDoCombat(player, tile, aggressive);
	if (ret != RETURNVALUE_NOERROR) {
		player->sendCancelMessage(ret);
		g_game().addMagicEffect(player->getPosition(), CONST_ME_POFF);
		return false;
	}

	const std::shared_ptr<Creature> topVisibleCreature = tile->getBottomVisibleCreature(player);
	if (blockingCreature && topVisibleCreature) {
		player->sendCancelMessage(RETURNVALUE_NOTENOUGHROOM);
		g_game().addMagicEffect(player->getPosition(), CONST_ME_POFF);
		return false;
	} else if (blockingSolid && tile->hasFlag(TILESTATE_BLOCKSOLID)) {
		player->sendCancelMessage(RETURNVALUE_NOTENOUGHROOM);
		g_game().addMagicEffect(player->getPosition(), CONST_ME_POFF);
		return false;
	}

	if (needTarget && !topVisibleCreature) {
		player->sendCancelMessage(RETURNVALUE_CANONLYUSETHISRUNEONCREATURES);
		g_game().addMagicEffect(player->getPosition(), CONST_ME_POFF);
		return false;
	}

	if (aggressive && needTarget && topVisibleCreature && player->hasSecureMode()) {
		const std::shared_ptr<Player> targetPlayer = topVisibleCreature->getPlayer();
		if (targetPlayer && targetPlayer != player && player->getSkullClient(targetPlayer) == SKULL_NONE && !Combat::isInPvpZone(player, targetPlayer)) {
			player->sendCancelMessage(RETURNVALUE_TURNSECUREMODETOATTACKUNMARKEDPLAYERS);
			g_game().addMagicEffect(player->getPosition(), CONST_ME_POFF);
			return false;
		}
	}
	return true;
}

// Wheel of destiny - Get:
bool Spell::getWheelOfDestinyUpgraded() const {
	return whellOfDestinyUpgraded;
}

int32_t Spell::getWheelOfDestinyBoost(WheelSpellBoost_t boost, WheelSpellGrade_t grade) const {
	int32_t value = 0;
	try {
		if (grade >= WheelSpellGrade_t::REGULAR) {
			value += wheelOfDestinyRegularBoost.at(static_cast<uint8_t>(boost));
		}
		if (grade >= WheelSpellGrade_t::UPGRADED) {
			value += wheelOfDestinyUpgradedBoost.at(static_cast<uint8_t>(boost));
		}
	} catch (const std::out_of_range &e) {
		g_logger().error("[{}] invalid grade value, error code: {}", __FUNCTION__, e.what());
	}
	return value;
}

// Wheel of destiny - Set:
void Spell::setWheelOfDestinyUpgraded(bool value) {
	whellOfDestinyUpgraded = value;
}

void Spell::setWheelOfDestinyBoost(WheelSpellBoost_t boost, WheelSpellGrade_t grade, int32_t value) {
	try {
		if (grade == WheelSpellGrade_t::REGULAR) {
			wheelOfDestinyRegularBoost.at(static_cast<uint8_t>(boost)) = value;
		} else if (grade == WheelSpellGrade_t::UPGRADED) {
			wheelOfDestinyUpgradedBoost.at(static_cast<uint8_t>(boost)) = value;
		}
	} catch (const std::out_of_range &e) {
		g_logger().error("[{}] invalid grade value, error code: {}", __FUNCTION__, e.what());
	}
}

void Spell::applyCooldownConditions(std::shared_ptr<Player> player) const {
	WheelSpellGrade_t spellGrade = player->wheel()->getSpellUpgrade(getName());
	bool isUpgraded = getWheelOfDestinyUpgraded() && static_cast<uint8_t>(spellGrade) > 0;
	// Safety check to prevent division by zero
	auto rateCooldown = g_configManager().getFloat(RATE_SPELL_COOLDOWN, __FUNCTION__);
	if (std::abs(rateCooldown) < std::numeric_limits<float>::epsilon()) {
		rateCooldown = 0.1; // Safe minimum value
	}

	if (cooldown > 0) {
		int32_t spellCooldown = cooldown;
		if (isUpgraded) {
			spellCooldown -= getWheelOfDestinyBoost(WheelSpellBoost_t::COOLDOWN, spellGrade);
		}
		if (spellCooldown > 0) {
<<<<<<< HEAD
			std::shared_ptr<Condition> condition = Condition::createCondition(CONDITIONID_DEFAULT, CONDITION_SPELLCOOLDOWN, spellCooldown / rate_cooldown, 0, false, m_spellId);
=======
			std::shared_ptr<Condition> condition = Condition::createCondition(CONDITIONID_DEFAULT, CONDITION_SPELLCOOLDOWN, spellCooldown / rateCooldown, 0, false, spellId);
>>>>>>> 6b187fbb
			player->addCondition(condition);
		}
	}

	if (groupCooldown > 0) {
		int32_t spellGroupCooldown = groupCooldown;
		if (isUpgraded) {
			spellGroupCooldown -= getWheelOfDestinyBoost(WheelSpellBoost_t::GROUP_COOLDOWN, spellGrade);
		}
		if (spellGroupCooldown > 0) {
			std::shared_ptr<Condition> condition = Condition::createCondition(CONDITIONID_DEFAULT, CONDITION_SPELLGROUPCOOLDOWN, spellGroupCooldown / rateCooldown, 0, false, group);
			player->addCondition(condition);
		}
	}

	if (secondaryGroupCooldown > 0) {
		int32_t spellSecondaryGroupCooldown = secondaryGroupCooldown;
		if (isUpgraded) {
			spellSecondaryGroupCooldown -= getWheelOfDestinyBoost(WheelSpellBoost_t::SECONDARY_GROUP_COOLDOWN, spellGrade);
		}
		if (spellSecondaryGroupCooldown > 0) {
			std::shared_ptr<Condition> condition = Condition::createCondition(CONDITIONID_DEFAULT, CONDITION_SPELLGROUPCOOLDOWN, spellSecondaryGroupCooldown / rateCooldown, 0, false, secondaryGroup);
			player->addCondition(condition);
		}
	}
}

void Spell::postCastSpell(std::shared_ptr<Player> player, bool finishedCast /*= true*/, bool payCost /*= true*/) const {
	if (finishedCast) {
		if (!player->hasFlag(PlayerFlags_t::HasNoExhaustion)) {
			applyCooldownConditions(player);
		}

		if (aggressive) {
			player->addInFightTicks();
		}

		if (player && soundCastEffect != SoundEffect_t::SILENCE) {
			g_game().sendDoubleSoundEffect(player->getPosition(), soundCastEffect, soundImpactEffect, player);
		}
	}

	if (payCost) {
		Spell::postCastSpell(player, getManaCost(player), getSoulCost());
	}
}

void Spell::postCastSpell(std::shared_ptr<Player> player, uint32_t manaCost, uint32_t soulCost) {
	if (manaCost > 0) {
		player->addManaSpent(manaCost);
		player->changeMana(-static_cast<int32_t>(manaCost));
	}

	if (!player->hasFlag(PlayerFlags_t::HasInfiniteSoul)) {
		if (soulCost > 0) {
			player->changeSoul(-static_cast<int32_t>(soulCost));
		}
	}
}

uint32_t Spell::getManaCost(std::shared_ptr<Player> player) const {
	if (mana != 0) {
		WheelSpellGrade_t spellGrade = player->wheel()->getSpellUpgrade(getName());
		if (getWheelOfDestinyUpgraded() && static_cast<uint8_t>(spellGrade) > 0) {
			if (getWheelOfDestinyBoost(WheelSpellBoost_t::MANA, spellGrade) >= mana) {
				return 0;
			} else {
				return (mana - getWheelOfDestinyBoost(WheelSpellBoost_t::MANA, spellGrade));
			}
		}
		return mana;
	}

	if (manaPercent != 0) {
		uint32_t maxMana = player->getMaxMana();
		uint32_t manaCost = (maxMana * manaPercent) / 100;
		WheelSpellGrade_t spellGrade = player->wheel()->getSpellUpgrade(getName());
		if (getWheelOfDestinyUpgraded() && static_cast<uint8_t>(spellGrade) > 0) {
			if (getWheelOfDestinyBoost(WheelSpellBoost_t::MANA, spellGrade) >= manaCost) {
				return 0;
			} else {
				return (manaCost - getWheelOfDestinyBoost(WheelSpellBoost_t::MANA, spellGrade));
			}
		}
		return manaCost;
	}

	return 0;
}

bool InstantSpell::playerCastInstant(std::shared_ptr<Player> player, std::string &param) {
	if (!playerSpellCheck(player)) {
		return false;
	}

	LuaVariant var;
	var.instantName = getName();
	std::shared_ptr<Player> playerTarget = nullptr;

	if (selfTarget) {
		var.type = VARIANT_NUMBER;
		var.number = player->getID();
	} else if (needTarget || casterTargetOrDirection) {
		std::shared_ptr<Creature> target = nullptr;
		bool useDirection = false;

		if (hasParam) {
			ReturnValue ret = g_game().getPlayerByNameWildcard(param, playerTarget);

			if (playerTarget && playerTarget->isAccessPlayer() && !player->isAccessPlayer()) {
				playerTarget = nullptr;
			}

			target = playerTarget;
			if (!target || target->isRemoved() || target->getHealth() <= 0) {
				if (!casterTargetOrDirection) {
					applyCooldownConditions(player);

					player->sendCancelMessage(ret);
					g_game().addMagicEffect(player->getPosition(), CONST_ME_POFF);
					return false;
				}

				useDirection = true;
			}

			if (playerTarget) {
				param = playerTarget->getName();
			}
		} else {
			target = player->getAttackedCreature();
			if (!target || target->isRemoved() || target->getHealth() <= 0) {
				if (!casterTargetOrDirection) {
					player->sendCancelMessage(RETURNVALUE_YOUCANONLYUSEITONCREATURES);
					g_game().addMagicEffect(player->getPosition(), CONST_ME_POFF);
					return false;
				}

				useDirection = true;
			}
		}

		if (!useDirection) {
			if (!canThrowSpell(player, target)) {
				player->sendCancelMessage(RETURNVALUE_CREATUREISNOTREACHABLE);
				g_game().addMagicEffect(player->getPosition(), CONST_ME_POFF);
				return false;
			}

			var.type = VARIANT_NUMBER;
			var.number = target->getID();
		} else {
			var.type = VARIANT_POSITION;
			var.pos = Spells::getCasterPosition(player, player->getDirection());

			if (!playerInstantSpellCheck(player, var.pos)) {
				return false;
			}
		}
	} else if (hasParam) {
		var.type = VARIANT_STRING;

		if (getHasPlayerNameParam()) {
			ReturnValue ret = g_game().getPlayerByNameWildcard(param, playerTarget);

			if (ret != RETURNVALUE_NOERROR) {
				applyCooldownConditions(player);

				player->sendCancelMessage(ret);
				g_game().addMagicEffect(player->getPosition(), CONST_ME_POFF);
				return false;
			}

			if (playerTarget && (!playerTarget->isAccessPlayer() || player->isAccessPlayer())) {
				param = playerTarget->getName();
			}
		}

		var.text = param;
	} else {
		var.type = VARIANT_POSITION;

		if (needDirection) {
			var.pos = Spells::getCasterPosition(player, player->getDirection());
		} else {
			var.pos = player->getPosition();
		}

		if (!playerInstantSpellCheck(player, var.pos)) {
			return false;
		}
	}

	if (!allowOnSelf && playerTarget && playerTarget->getName() == player->getName()) {
		player->sendCancelMessage(RETURNVALUE_NOTPOSSIBLE);
		return false;
	}

	auto worldType = g_game().getWorldType();
	if (pzLocked && (worldType == WORLD_TYPE_PVP || worldType == WORLD_TYPE_PVP_ENFORCED)) {
		player->addInFightTicks(true);
	}

	bool result = executeCastSpell(player, var);
	if (result) {
		postCastSpell(player);
	}

	return result;
}

bool InstantSpell::canThrowSpell(std::shared_ptr<Creature> creature, std::shared_ptr<Creature> target) const {
	const Position &fromPos = creature->getPosition();
	const Position &toPos = target->getPosition();
	if (fromPos.z != toPos.z || (range == -1 && !g_game().canThrowObjectTo(fromPos, toPos, checkLineOfSight)) || (range != -1 && !g_game().canThrowObjectTo(fromPos, toPos, checkLineOfSight, range, range))) {
		return false;
	}
	return true;
}

bool InstantSpell::castSpell(std::shared_ptr<Creature> creature) {
	LuaVariant var;
	var.instantName = getName();

	if (casterTargetOrDirection) {
		std::shared_ptr<Creature> target = creature->getAttackedCreature();
		if (target && target->getHealth() > 0) {
			if (!canThrowSpell(creature, target)) {
				return false;
			}

			var.type = VARIANT_NUMBER;
			var.number = target->getID();
			var.instantName = getName();
			return executeCastSpell(creature, var);
		}

		return false;
	} else if (needDirection) {
		var.type = VARIANT_POSITION;
		var.pos = Spells::getCasterPosition(creature, creature->getDirection());
	} else {
		var.type = VARIANT_POSITION;
		var.pos = creature->getPosition();
	}

	return executeCastSpell(creature, var);
}

bool InstantSpell::castSpell(std::shared_ptr<Creature> creature, std::shared_ptr<Creature> target) {
	if (needTarget) {
		LuaVariant var;
		var.type = VARIANT_NUMBER;
		var.number = target->getID();
		return executeCastSpell(creature, var);
	} else {
		return castSpell(creature);
	}
}

bool InstantSpell::executeCastSpell(std::shared_ptr<Creature> creature, const LuaVariant &var) const {
	// onCastSpell(creature, var)
	if (!getScriptInterface()->reserveScriptEnv()) {
		g_logger().error("[InstantSpell::executeCastSpell - Creature {} words {}] "
						 "Call stack overflow. Too many lua script calls being nested.",
						 creature->getName(), getWords());
		return false;
	}

	ScriptEnvironment* env = getScriptInterface()->getScriptEnv();
	env->setScriptId(getScriptId(), getScriptInterface());

	lua_State* L = getScriptInterface()->getLuaState();

	getScriptInterface()->pushFunction(getScriptId());

	LuaScriptInterface::pushUserdata<Creature>(L, creature);
	LuaScriptInterface::setCreatureMetatable(L, -1, creature);

	LuaScriptInterface::pushVariant(L, var);

	return getScriptInterface()->callFunction(2);
}

bool InstantSpell::canCast(std::shared_ptr<Player> player) const {
	if (player->hasFlag(PlayerFlags_t::CannotUseSpells)) {
		return false;
	}

	if (player->hasFlag(PlayerFlags_t::IgnoreSpellCheck)) {
		return true;
	}

	if (getNeedLearn()) {
		if (player->hasLearnedInstantSpell(getName())) {
			return true;
		}
	} else {
		if (vocSpellMap.empty() || vocSpellMap.contains(player->getVocationId())) {
			return true;
		}
	}

	return false;
}

ReturnValue RuneSpell::canExecuteAction(std::shared_ptr<Player> player, const Position &toPos) {
	if (player->hasFlag(PlayerFlags_t::CannotUseSpells)) {
		return RETURNVALUE_CANNOTUSETHISOBJECT;
	}

	ReturnValue ret = Action::canExecuteAction(player, toPos);
	if (ret != RETURNVALUE_NOERROR) {
		return ret;
	}

	if (toPos.x == 0xFFFF) {
		if (needTarget) {
			return RETURNVALUE_CANONLYUSETHISRUNEONCREATURES;
		} else if (!selfTarget) {
			return RETURNVALUE_NOTENOUGHROOM;
		}
	}

	return RETURNVALUE_NOERROR;
}

bool RuneSpell::executeUse(std::shared_ptr<Player> player, std::shared_ptr<Item> item, const Position &, std::shared_ptr<Thing> target, const Position &toPosition, bool isHotkey) {
	if (!playerRuneSpellCheck(player, toPosition)) {
		return false;
	}

	// If script not loaded correctly, return
	if (!isLoadedCallback()) {
		return false;
	}

	LuaVariant var;
	var.runeName = getName();

	if (needTarget) {
		var.type = VARIANT_NUMBER;

		if (target == nullptr) {
			std::shared_ptr<Tile> toTile = g_game().map.getTile(toPosition);
			if (toTile) {
				std::shared_ptr<Creature> visibleCreature = toTile->getBottomVisibleCreature(player);
				if (visibleCreature) {
					var.number = visibleCreature->getID();
				}
			}
		} else {
			var.number = target->getCreature()->getID();
		}
	} else {
		var.type = VARIANT_POSITION;
		var.pos = toPosition;
	}

	if (!internalCastSpell(player, var, isHotkey)) {
		return false;
	}

	postCastSpell(player);
	if (hasCharges && item && g_configManager().getBoolean(REMOVE_RUNE_CHARGES, __FUNCTION__)) {
		int32_t newCount = std::max<int32_t>(0, item->getItemCount() - 1);
		g_game().transformItem(item, item->getID(), newCount);
		player->updateSupplyTracker(item);
	}

	auto worldType = g_game().getWorldType();
	if (pzLocked && (worldType == WORLD_TYPE_PVP || worldType == WORLD_TYPE_PVP_ENFORCED)) {
		player->addInFightTicks(true);
	}

	return true;
}

bool RuneSpell::castSpell(std::shared_ptr<Creature> creature) {
	LuaVariant var;
	var.type = VARIANT_NUMBER;
	var.number = creature->getID();
	var.runeName = getName();
	return internalCastSpell(creature, var, false);
}

bool RuneSpell::castSpell(std::shared_ptr<Creature> creature, std::shared_ptr<Creature> target) {
	LuaVariant var;
	var.type = VARIANT_NUMBER;
	var.number = target->getID();
	var.runeName = getName();
	return internalCastSpell(creature, var, false);
}

bool RuneSpell::internalCastSpell(std::shared_ptr<Creature> creature, const LuaVariant &var, bool isHotkey) {
	bool result;
	if (isLoadedCallback()) {
		result = executeCastSpell(creature, var, isHotkey);
	} else {
		result = false;
	}
	return result;
}

bool RuneSpell::executeCastSpell(std::shared_ptr<Creature> creature, const LuaVariant &var, bool isHotkey) const {
	// onCastSpell(creature, var, isHotkey)
	if (!getScriptInterface()->reserveScriptEnv()) {
		g_logger().error("[RuneSpell::executeCastSpell - Creature {} runeId {}] "
						 "Call stack overflow. Too many lua script calls being nested.",
						 creature->getName(), getRuneItemId());
		return false;
	}

	ScriptEnvironment* env = getScriptInterface()->getScriptEnv();
	env->setScriptId(getScriptId(), getScriptInterface());

	lua_State* L = getScriptInterface()->getLuaState();

	getScriptInterface()->pushFunction(getScriptId());

	LuaScriptInterface::pushUserdata<Creature>(L, creature);
	LuaScriptInterface::setCreatureMetatable(L, -1, creature);

	LuaScriptInterface::pushVariant(L, var);

	LuaScriptInterface::pushBoolean(L, isHotkey);

	return getScriptInterface()->callFunction(3);
}<|MERGE_RESOLUTION|>--- conflicted
+++ resolved
@@ -621,11 +621,7 @@
 			spellCooldown -= getWheelOfDestinyBoost(WheelSpellBoost_t::COOLDOWN, spellGrade);
 		}
 		if (spellCooldown > 0) {
-<<<<<<< HEAD
-			std::shared_ptr<Condition> condition = Condition::createCondition(CONDITIONID_DEFAULT, CONDITION_SPELLCOOLDOWN, spellCooldown / rate_cooldown, 0, false, m_spellId);
-=======
-			std::shared_ptr<Condition> condition = Condition::createCondition(CONDITIONID_DEFAULT, CONDITION_SPELLCOOLDOWN, spellCooldown / rateCooldown, 0, false, spellId);
->>>>>>> 6b187fbb
+			std::shared_ptr<Condition> condition = Condition::createCondition(CONDITIONID_DEFAULT, CONDITION_SPELLCOOLDOWN, spellCooldown / rateCooldown, 0, false, m_spellId);
 			player->addCondition(condition);
 		}
 	}
