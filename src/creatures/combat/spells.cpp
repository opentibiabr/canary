/**
 * Canary - A free and open-source MMORPG server emulator
 * Copyright (©) 2019-2022 OpenTibiaBR <opentibiabr@outlook.com>
 * Repository: https://github.com/opentibiabr/canary
 * License: https://github.com/opentibiabr/canary/blob/main/LICENSE
 * Contributors: https://github.com/opentibiabr/canary/graphs/contributors
 * Website: https://docs.opentibiabr.org/
*/

#include "pch.hpp"

#include "creatures/combat/combat.h"
#include "creatures/combat/spells.h"
#include "creatures/monsters/monster.h"
#include "game/game.h"
#include "lua/scripts/lua_environment.hpp"
<<<<<<< HEAD
=======
#include "utils/pugicast.h"

Spells::Spells()
{
	scriptInterface.initState();
}

Spells::~Spells() = default;
>>>>>>> 94288cf1

TalkActionResult_t Spells::playerSaySpell(Player* player, std::string& words)
{
	std::string str_words = words;

	//strip trailing spaces
	trimString(str_words);

	InstantSpell* instantSpell = getInstantSpell(str_words);
	if (!instantSpell) {
		return TALKACTION_CONTINUE;
	}

	std::string param;

	if (instantSpell->getHasParam()) {
		size_t spellLen = instantSpell->getWords().length();
		size_t paramLen = str_words.length() - spellLen;
		std::string paramText = str_words.substr(spellLen, paramLen);
		if (!paramText.empty() && paramText.front() == ' ') {
			size_t loc1 = paramText.find('"', 1);
			if (loc1 != std::string::npos) {
				size_t loc2 = paramText.find('"', loc1 + 1);
				if (loc2 == std::string::npos) {
					loc2 = paramText.length();
				} else if (paramText.find_last_not_of(' ') != loc2) {
					return TALKACTION_CONTINUE;
				}

				param = paramText.substr(loc1 + 1, loc2 - loc1 - 1);
			} else {
				trimString(paramText);
				loc1 = paramText.find(' ', 0);
				if (loc1 == std::string::npos) {
					param = paramText;
				} else {
					return TALKACTION_CONTINUE;
				}
			}
		}
	}

	if (instantSpell->playerCastInstant(player, param)) {
		words = instantSpell->getWords();

		if (instantSpell->getHasParam() && !param.empty()) {
			words += " \"" + param + "\"";
		}

		return TALKACTION_BREAK;
	}

	return TALKACTION_FAILED;
}

void Spells::clear()
<<<<<<< HEAD
=======
{
	instants.clear();
	runes.clear();
}

void Spells::clearMaps(bool fromLua)
>>>>>>> 94288cf1
{
	instants.clear();
	runes.clear();
}

bool Spells::hasInstantSpell(const std::string& word) const
{
	if (auto iterate = instants.find(word);
	iterate != instants.end())
	{
		return true;
	}
	return false;
}

bool Spells::registerInstantLuaEvent(InstantSpell* event)
{
	InstantSpell_ptr instant { event };
	if (instant) {
		// If the spell not have the "spell:words()" return a error message
		const std::string& instantName = instant->getName();
		if (instant->getWordsMap().empty()) {
			SPDLOG_ERROR("[Spells::registerInstantLuaEvent] - Missing register words for spell with name {}", instantName);
			return false;
		}

		const std::string& words = instant->getWords();
		// Checks if there is any spell registered with the same name
		if (hasInstantSpell(words)) {
			SPDLOG_WARN("[Spells::registerInstantLuaEvent] - "
                        "Duplicate registered instant spell with words: {}, on spell with name: {}", words, instantName);
			return false;
		}
		// Register spell word in the map
		setInstantSpell(words, *instant);
	}

	return false;
}

bool Spells::registerRuneLuaEvent(RuneSpell* event)
{
	RuneSpell_ptr rune { event };
	if (rune) {
		uint16_t id = rune->getRuneItemId();
		auto result = runes.emplace(rune->getRuneItemId(), std::move(*rune));
		if (!result.second) {
			SPDLOG_WARN("[Spells::registerRuneLuaEvent] - "
                        "Duplicate registered rune with id: {}", id);
		}
		return result.second;
	}

	return false;
}

std::list<uint16_t> Spells::getSpellsByVocation(uint16_t vocationId)
{
	std::list<uint16_t> spellsList;
	VocSpellMap vocSpells;
	std::map<uint16_t, bool>::const_iterator vocSpellsIt;

	for (const auto& it : instants) {
		vocSpells = it.second.getVocMap();
		vocSpellsIt = vocSpells.find(vocationId);

		if (vocSpellsIt != vocSpells.end()
				&& vocSpellsIt->second)
		{
			spellsList.push_back(it.second.getId());
		}
	}

	return spellsList;
}

Spell* Spells::getSpellByName(const std::string& name)
{
	Spell* spell = getRuneSpellByName(name);
	if (!spell) {
		spell = getInstantSpellByName(name);
	}
	return spell;
}

RuneSpell* Spells::getRuneSpell(uint32_t id)
{
	auto it = runes.find(id);
	if (it == runes.end()) {
		for (auto& rune : runes) {
			if (rune.second.getId() == id) {
				return &rune.second;
			}
		}
		return nullptr;
	}
	return &it->second;
}

RuneSpell* Spells::getRuneSpellByName(const std::string& name)
{
	for (auto& it : runes) {
		if (strcasecmp(it.second.getName().c_str(), name.c_str()) == 0) {
			return &it.second;
		}
	}
	return nullptr;
}

InstantSpell* Spells::getInstantSpell(const std::string& words)
{
	InstantSpell* result = nullptr;

	for (auto& it : instants) {
		const std::string& instantSpellWords = it.second.getWords();
		size_t spellLen = instantSpellWords.length();
		if (strncasecmp(instantSpellWords.c_str(), words.c_str(), spellLen) == 0) {
			if (!result || spellLen > result->getWords().length()) {
				result = &it.second;
				if (words.length() == spellLen) {
					break;
				}
			}
		}
	}

	if (result) {
		const std::string& resultWords = result->getWords();
		if (words.length() > resultWords.length()) {
			if (!result->getHasParam()) {
				return nullptr;
			}

			size_t spellLen = resultWords.length();
			size_t paramLen = words.length() - spellLen;
			if (paramLen < 2 || words[spellLen] != ' ') {
				return nullptr;
			}
		}
		return result;
	}
	return nullptr;
}

InstantSpell* Spells::getInstantSpellById(uint32_t spellId)
{
	for (auto& it : instants) {
		if (it.second.getId() == spellId) {
			return &it.second;
		}
	}
	return nullptr;
}

InstantSpell* Spells::getInstantSpellByName(const std::string& name)
{
	for (auto& it : instants) {
		if (strcasecmp(it.second.getName().c_str(), name.c_str()) == 0) {
			return &it.second;
		}
	}
	return nullptr;
}

Position Spells::getCasterPosition(Creature* creature, Direction dir)
{
	return getNextPosition(dir, creature->getPosition());
}

CombatSpell::CombatSpell(Combat* newCombat, bool newNeedTarget, bool needDirection) :
	Script(&g_spells().getScriptInterface()),
	combat(newCombat),
	needDirection(newNeedTarget),
	needTarget(needDirection)
{
// Empty
}

CombatSpell::~CombatSpell() = default;

bool CombatSpell::loadScriptCombat()
{
	combat = g_luaEnvironment.getCombatObject(g_luaEnvironment.lastCombatId);
	return combat != nullptr;
}

bool CombatSpell::castSpell(Creature* creature)
{
	if (isLoadedCallback()) {
		LuaVariant var;
		var.type = VARIANT_POSITION;

		if (needDirection) {
			var.pos = Spells::getCasterPosition(creature, creature->getDirection());
		} else {
			var.pos = creature->getPosition();
		}

		return executeCastSpell(creature, var);
	}

	Position pos;
	if (needDirection) {
		pos = Spells::getCasterPosition(creature, creature->getDirection());
	} else {
		pos = creature->getPosition();
	}

	combat->doCombat(creature, pos);
	return true;
}

bool CombatSpell::castSpell(Creature* creature, Creature* target)
{
	if (isLoadedCallback()) {
		LuaVariant var;

		if (combat->hasArea()) {
			var.type = VARIANT_POSITION;

			if (needTarget) {
				var.pos = target->getPosition();
			} else if (needDirection) {
				var.pos = Spells::getCasterPosition(creature, creature->getDirection());
			} else {
				var.pos = creature->getPosition();
			}
		} else {
			var.type = VARIANT_NUMBER;
			var.number = target->getID();
		}

		return executeCastSpell(creature, var);
	}

	if (combat->hasArea()) {
		if (needTarget) {
			combat->doCombat(creature, target->getPosition());
		} else {
			return castSpell(creature);
		}
	} else {
		combat->doCombat(creature, target);
	}
	return true;
}

bool CombatSpell::executeCastSpell(Creature* creature, const LuaVariant& var)
{
	//onCastSpell(creature, var)
	if (!scriptInterface->reserveScriptEnv()) {
		SPDLOG_ERROR("[CombatSpell::executeCastSpell - Creature {}] "
                     "Call stack overflow. Too many lua script calls being nested.",
                     creature->getName());
		return false;
	}

	ScriptEnvironment* env = scriptInterface->getScriptEnv();
	env->setScriptId(scriptId, scriptInterface);

	lua_State* L = scriptInterface->getLuaState();

	scriptInterface->pushFunction(scriptId);

	LuaScriptInterface::pushUserdata<Creature>(L, creature);
	LuaScriptInterface::setCreatureMetatable(L, -1, creature);

	LuaScriptInterface::pushVariant(L, var);

	return scriptInterface->callFunction(2);
}

bool Spell::playerSpellCheck(Player* player) const
{
	if (player->hasFlag(PlayerFlag_CannotUseSpells)) {
		return false;
	}

	if (player->hasFlag(PlayerFlag_IgnoreSpellCheck)) {
		return true;
	}

	if (!enabled) {
		return false;
	}

	if (aggressive && (range < 1 || (range > 0 && !player->getAttackedCreature())) && player->getSkull() == SKULL_BLACK) {
		player->sendCancelMessage(RETURNVALUE_NOTPOSSIBLE);
		return false;
	}

	if (aggressive && player->hasCondition(CONDITION_PACIFIED)) {
		player->sendCancelMessage(RETURNVALUE_YOUAREEXHAUSTED);
		g_game().addMagicEffect(player->getPosition(), CONST_ME_POFF);
		return false;
	}

	if (aggressive && !player->hasFlag(PlayerFlag_IgnoreProtectionZone) && player->getZone() == ZONE_PROTECTION) {
		player->sendCancelMessage(RETURNVALUE_ACTIONNOTPERMITTEDINPROTECTIONZONE);
		return false;
	}

	if (player->hasCondition(CONDITION_SPELLGROUPCOOLDOWN, group) || player->hasCondition(CONDITION_SPELLCOOLDOWN, spellId) || (secondaryGroup != SPELLGROUP_NONE && player->hasCondition(CONDITION_SPELLGROUPCOOLDOWN, secondaryGroup))) {
		player->sendCancelMessage(RETURNVALUE_YOUAREEXHAUSTED);

		if (isInstant()) {
			g_game().addMagicEffect(player->getPosition(), CONST_ME_POFF);
		}

		return false;
	}

	if (player->getLevel() < level) {
		player->sendCancelMessage(RETURNVALUE_NOTENOUGHLEVEL);
		g_game().addMagicEffect(player->getPosition(), CONST_ME_POFF);
		return false;
	}

	if (player->getMagicLevel() < magLevel) {
		player->sendCancelMessage(RETURNVALUE_NOTENOUGHMAGICLEVEL);
		g_game().addMagicEffect(player->getPosition(), CONST_ME_POFF);
		return false;
	}

	if (player->getMana() < getManaCost(player) && !player->hasFlag(PlayerFlag_HasInfiniteMana)) {
		player->sendCancelMessage(RETURNVALUE_NOTENOUGHMANA);
		g_game().addMagicEffect(player->getPosition(), CONST_ME_POFF);
		return false;
	}

	if (player->getSoul() < soul && !player->hasFlag(PlayerFlag_HasInfiniteSoul)) {
		player->sendCancelMessage(RETURNVALUE_NOTENOUGHSOUL);
		g_game().addMagicEffect(player->getPosition(), CONST_ME_POFF);
		return false;
	}

	if (isInstant() && getNeedLearn()) {
		if (!player->hasLearnedInstantSpell(getName())) {
			player->sendCancelMessage(RETURNVALUE_YOUNEEDTOLEARNTHISSPELL);
			g_game().addMagicEffect(player->getPosition(), CONST_ME_POFF);
			return false;
		}
	} else if (!vocSpellMap.empty() && !vocSpellMap.contains(player->getVocationId())) {
		player->sendCancelMessage(RETURNVALUE_YOURVOCATIONCANNOTUSETHISSPELL);
		g_game().addMagicEffect(player->getPosition(), CONST_ME_POFF);
		return false;
	}

	if (needWeapon) {
		switch (player->getWeaponType()) {
			case WEAPON_SWORD:
			case WEAPON_CLUB:
			case WEAPON_AXE:
				break;

			default: {
				player->sendCancelMessage(RETURNVALUE_YOUNEEDAWEAPONTOUSETHISSPELL);
				g_game().addMagicEffect(player->getPosition(), CONST_ME_POFF);
				return false;
			}
		}
	}

	if (isPremium() && !player->isPremium()) {
		player->sendCancelMessage(RETURNVALUE_YOUNEEDPREMIUMACCOUNT);
		g_game().addMagicEffect(player->getPosition(), CONST_ME_POFF);
		return false;
	}

	return true;
}

bool Spell::playerInstantSpellCheck(Player* player, const Position& toPos)
{
	if (toPos.x == 0xFFFF) {
		return true;
	}

	const Position& playerPos = player->getPosition();
	if (playerPos.z > toPos.z) {
		player->sendCancelMessage(RETURNVALUE_FIRSTGOUPSTAIRS);
		g_game().addMagicEffect(player->getPosition(), CONST_ME_POFF);
		return false;
	} else if (playerPos.z < toPos.z) {
		player->sendCancelMessage(RETURNVALUE_FIRSTGODOWNSTAIRS);
		g_game().addMagicEffect(player->getPosition(), CONST_ME_POFF);
		return false;
	}

	Tile* tile = g_game().map.getTile(toPos);
	if (!tile) {
		tile = new StaticTile(toPos.x, toPos.y, toPos.z);
		g_game().map.setTile(toPos, tile);
	}

	ReturnValue ret = Combat::canDoCombat(player, tile, aggressive);
	if (ret != RETURNVALUE_NOERROR) {
		player->sendCancelMessage(ret);
		g_game().addMagicEffect(player->getPosition(), CONST_ME_POFF);
		return false;
	}

	if (blockingCreature && tile->getBottomVisibleCreature(player) != nullptr) {
		player->sendCancelMessage(RETURNVALUE_NOTENOUGHROOM);
		g_game().addMagicEffect(player->getPosition(), CONST_ME_POFF);
		return false;
	}

	if (blockingSolid && tile->hasFlag(TILESTATE_BLOCKSOLID)) {
		player->sendCancelMessage(RETURNVALUE_NOTENOUGHROOM);
		g_game().addMagicEffect(player->getPosition(), CONST_ME_POFF);
		return false;
	}

	return true;
}

bool Spell::playerRuneSpellCheck(Player* player, const Position& toPos)
{
	if (!playerSpellCheck(player)) {
		return false;
	}

	if (toPos.x == 0xFFFF) {
		return true;
	}

	const Position& playerPos = player->getPosition();
	if (playerPos.z > toPos.z) {
		player->sendCancelMessage(RETURNVALUE_FIRSTGOUPSTAIRS);
		g_game().addMagicEffect(player->getPosition(), CONST_ME_POFF);
		return false;
	} else if (playerPos.z < toPos.z) {
		player->sendCancelMessage(RETURNVALUE_FIRSTGODOWNSTAIRS);
		g_game().addMagicEffect(player->getPosition(), CONST_ME_POFF);
		return false;
	}

	Tile* tile = g_game().map.getTile(toPos);
	if (!tile) {
		player->sendCancelMessage(RETURNVALUE_NOTPOSSIBLE);
		g_game().addMagicEffect(player->getPosition(), CONST_ME_POFF);
		return false;
	}

	if (range != -1 && !g_game().canThrowObjectTo(playerPos, toPos, true, range, range)) {
		player->sendCancelMessage(RETURNVALUE_DESTINATIONOUTOFREACH);
		g_game().addMagicEffect(player->getPosition(), CONST_ME_POFF);
		return false;
	}

	ReturnValue ret = Combat::canDoCombat(player, tile, aggressive);
	if (ret != RETURNVALUE_NOERROR) {
		player->sendCancelMessage(ret);
		g_game().addMagicEffect(player->getPosition(), CONST_ME_POFF);
		return false;
	}

	const Creature* topVisibleCreature = tile->getBottomVisibleCreature(player);
	if (blockingCreature && topVisibleCreature) {
		player->sendCancelMessage(RETURNVALUE_NOTENOUGHROOM);
		g_game().addMagicEffect(player->getPosition(), CONST_ME_POFF);
		return false;
	} else if (blockingSolid && tile->hasFlag(TILESTATE_BLOCKSOLID)) {
		player->sendCancelMessage(RETURNVALUE_NOTENOUGHROOM);
		g_game().addMagicEffect(player->getPosition(), CONST_ME_POFF);
		return false;
	}

	if (needTarget && !topVisibleCreature) {
		player->sendCancelMessage(RETURNVALUE_CANONLYUSETHISRUNEONCREATURES);
		g_game().addMagicEffect(player->getPosition(), CONST_ME_POFF);
		return false;
	}

	if (aggressive && needTarget && topVisibleCreature && player->hasSecureMode()) {
		const Player* targetPlayer = topVisibleCreature->getPlayer();
		if (targetPlayer && targetPlayer != player && player->getSkullClient(targetPlayer) == SKULL_NONE && !Combat::isInPvpZone(player, targetPlayer)) {
			player->sendCancelMessage(RETURNVALUE_TURNSECUREMODETOATTACKUNMARKEDPLAYERS);
			g_game().addMagicEffect(player->getPosition(), CONST_ME_POFF);
			return false;
		}
	}
	return true;
}

void Spell::applyCooldownConditions(Player* player) const
{
	if (cooldown > 0) {
		Condition* condition = Condition::createCondition(CONDITIONID_DEFAULT, CONDITION_SPELLCOOLDOWN, cooldown / g_configManager().getFloat(RATE_SPELL_COOLDOWN), 0, false, spellId);
		player->addCondition(condition);
	}

	if (groupCooldown > 0) {
		Condition* condition = Condition::createCondition(CONDITIONID_DEFAULT, CONDITION_SPELLGROUPCOOLDOWN, groupCooldown / g_configManager().getFloat(RATE_SPELL_COOLDOWN), 0, false, group);
		player->addCondition(condition);
	}

	if (secondaryGroupCooldown > 0) {
		Condition* condition = Condition::createCondition(CONDITIONID_DEFAULT, CONDITION_SPELLGROUPCOOLDOWN, secondaryGroupCooldown / g_configManager().getFloat(RATE_SPELL_COOLDOWN), 0, false, secondaryGroup);
		player->addCondition(condition);
	}
}

void Spell::postCastSpell(Player* player, bool finishedCast /*= true*/, bool payCost /*= true*/) const
{
	if (finishedCast) {
		if (!player->hasFlag(PlayerFlag_HasNoExhaustion)) {
			applyCooldownConditions(player);
		}

		if (aggressive) {
			player->addInFightTicks();
		}
	}

	if (payCost) {
		Spell::postCastSpell(player, getManaCost(player), getSoulCost());
	}
}

void Spell::postCastSpell(Player* player, uint32_t manaCost, uint32_t soulCost)
{
	if (manaCost > 0) {
		player->addManaSpent(manaCost);
		player->changeMana(-static_cast<int32_t>(manaCost));
	}

	if (!player->hasFlag(PlayerFlag_HasInfiniteSoul)) {
		if (soulCost > 0) {
			player->changeSoul(-static_cast<int32_t>(soulCost));
		}
	}
}

uint32_t Spell::getManaCost(const Player* player) const
{
	if (mana != 0) {
		return mana;
	}

	if (manaPercent != 0) {
		uint32_t maxMana = player->getMaxMana();
		uint32_t manaCost = (maxMana * manaPercent) / 100;
		return manaCost;
	}

	return 0;
}

bool InstantSpell::playerCastInstant(Player* player, std::string& param)
{
	if (!playerSpellCheck(player)) {
		return false;
	}

	LuaVariant var;
	Player* playerTarget = nullptr;

	if (selfTarget) {
		var.type = VARIANT_NUMBER;
		var.number = player->getID();
	} else if (needTarget || casterTargetOrDirection) {
		Creature* target = nullptr;
		bool useDirection = false;

		if (hasParam) {
			ReturnValue ret = g_game().getPlayerByNameWildcard(param, playerTarget);

			if (playerTarget && playerTarget->isAccessPlayer() && !player->isAccessPlayer()) {
				playerTarget = nullptr;
			}

			target = playerTarget;
			if (!target || target->getHealth() <= 0) {
				if (!casterTargetOrDirection) {
					applyCooldownConditions(player);

					player->sendCancelMessage(ret);
					g_game().addMagicEffect(player->getPosition(), CONST_ME_POFF);
					return false;
				}

				useDirection = true;
			}

			if (playerTarget) {
				param = playerTarget->getName();
			}
		} else {
			target = player->getAttackedCreature();
			if (!target || target->getHealth() <= 0) {
				if (!casterTargetOrDirection) {
					player->sendCancelMessage(RETURNVALUE_YOUCANONLYUSEITONCREATURES);
					g_game().addMagicEffect(player->getPosition(), CONST_ME_POFF);
					return false;
				}

				useDirection = true;
			}
		}

		if (!useDirection) {
			if (!canThrowSpell(player, target)) {
				player->sendCancelMessage(RETURNVALUE_CREATUREISNOTREACHABLE);
				g_game().addMagicEffect(player->getPosition(), CONST_ME_POFF);
				return false;
			}

			var.type = VARIANT_NUMBER;
			var.number = target->getID();
		} else {
			var.type = VARIANT_POSITION;
			var.pos = Spells::getCasterPosition(player, player->getDirection());

			if (!playerInstantSpellCheck(player, var.pos)) {
				return false;
			}
		}
	} else if (hasParam) {
		var.type = VARIANT_STRING;

		if (getHasPlayerNameParam()) {
			ReturnValue ret = g_game().getPlayerByNameWildcard(param, playerTarget);

			if (ret != RETURNVALUE_NOERROR) {
				applyCooldownConditions(player);

				player->sendCancelMessage(ret);
				g_game().addMagicEffect(player->getPosition(), CONST_ME_POFF);
				return false;
			}

			if (playerTarget && (!playerTarget->isAccessPlayer() || player->isAccessPlayer())) {
				param = playerTarget->getName();
			}
		}

		var.text = param;
	} else {
		var.type = VARIANT_POSITION;

		if (needDirection) {
			var.pos = Spells::getCasterPosition(player, player->getDirection());
		} else {
			var.pos = player->getPosition();
		}

		if (!playerInstantSpellCheck(player, var.pos)) {
			return false;
		}
	}

	if (!allowOnSelf && playerTarget && playerTarget->getName() == player->getName()) {
		player->sendCancelMessage(RETURNVALUE_NOTPOSSIBLE);
		return false;
	}

	auto worldType = g_game().getWorldType();
	if (pzLocked && (worldType == WORLD_TYPE_PVP || worldType == WORLD_TYPE_PVP_ENFORCED)) {
		player->addInFightTicks(true);
	}

	bool result = executeCastSpell(player, var);
	if (result) {
		postCastSpell(player);
	}

	return result;
}

bool InstantSpell::canThrowSpell(const Creature* creature, const Creature* target) const
{
	const Position& fromPos = creature->getPosition();
	const Position& toPos = target->getPosition();
	if (fromPos.z != toPos.z ||
            (range == -1 && !g_game().canThrowObjectTo(fromPos, toPos, checkLineOfSight)) ||
            (range != -1 && !g_game().canThrowObjectTo(fromPos, toPos, checkLineOfSight, range, range))) {
		return false;
	}
	return true;
}

bool InstantSpell::castSpell(Creature* creature)
{
	LuaVariant var;

	if (casterTargetOrDirection) {
		Creature* target = creature->getAttackedCreature();
		if (target && target->getHealth() > 0) {
			if (!canThrowSpell(creature, target)) {
				return false;
			}

			var.type = VARIANT_NUMBER;
			var.number = target->getID();
			return executeCastSpell(creature, var);
		}

		return false;
	} else if (needDirection) {
		var.type = VARIANT_POSITION;
		var.pos = Spells::getCasterPosition(creature, creature->getDirection());
	} else {
		var.type = VARIANT_POSITION;
		var.pos = creature->getPosition();
	}

	return executeCastSpell(creature, var);
}

bool InstantSpell::castSpell(Creature* creature, Creature* target)
{
	if (needTarget) {
		LuaVariant var;
		var.type = VARIANT_NUMBER;
		var.number = target->getID();
		return executeCastSpell(creature, var);
	} else {
		return castSpell(creature);
	}
}

bool InstantSpell::executeCastSpell(Creature* creature, const LuaVariant& var)
{
	//onCastSpell(creature, var)
	if (!scriptInterface->reserveScriptEnv()) {
		SPDLOG_ERROR("[InstantSpell::executeCastSpell - Creature {} words {}] "
                     "Call stack overflow. Too many lua script calls being nested.",
                     creature->getName(), getWords());
		return false;
	}

	ScriptEnvironment* env = scriptInterface->getScriptEnv();
	env->setScriptId(scriptId, scriptInterface);

	lua_State* L = scriptInterface->getLuaState();

	scriptInterface->pushFunction(scriptId);

	LuaScriptInterface::pushUserdata<Creature>(L, creature);
	LuaScriptInterface::setCreatureMetatable(L, -1, creature);

	LuaScriptInterface::pushVariant(L, var);

	return scriptInterface->callFunction(2);
}

bool InstantSpell::canCast(const Player* player) const
{
	if (player->hasFlag(PlayerFlag_CannotUseSpells)) {
		return false;
	}

	if (player->hasFlag(PlayerFlag_IgnoreSpellCheck)) {
		return true;
	}

	if (getNeedLearn()) {
		if (player->hasLearnedInstantSpell(getName())) {
			return true;
		}
	} else {
		if (vocSpellMap.empty() || vocSpellMap.contains(player->getVocationId())) {
			return true;
		}
	}

	return false;
}

ReturnValue RuneSpell::canExecuteAction(const Player* player, const Position& toPos)
{
	if (player->hasFlag(PlayerFlag_CannotUseSpells)) {
		return RETURNVALUE_CANNOTUSETHISOBJECT;
	}

	ReturnValue ret = Action::canExecuteAction(player, toPos);
	if (ret != RETURNVALUE_NOERROR) {
		return ret;
	}

	if (toPos.x == 0xFFFF) {
		if (needTarget) {
			return RETURNVALUE_CANONLYUSETHISRUNEONCREATURES;
		} else if (!selfTarget) {
			return RETURNVALUE_NOTENOUGHROOM;
		}
	}

	return RETURNVALUE_NOERROR;
}

bool RuneSpell::executeUse(Player* player, Item* item, const Position&, Thing* target, const Position& toPosition, bool isHotkey)
{
	if (!playerRuneSpellCheck(player, toPosition)) {
		return false;
	}

	// If script not loaded correctly, return
	if (!isLoadedCallback()) {
		return false;
	}

	LuaVariant var;

	if (needTarget) {
		var.type = VARIANT_NUMBER;

		if (target == nullptr) {
			const Tile* toTile = g_game().map.getTile(toPosition);
			if (toTile) {
				const Creature* visibleCreature = toTile->getBottomVisibleCreature(player);
				if (visibleCreature) {
					var.number = visibleCreature->getID();
				}
			}
		} else {
			var.number = target->getCreature()->getID();
		}
	} else {
		var.type = VARIANT_POSITION;
		var.pos = toPosition;
	}

	if (!internalCastSpell(player, var, isHotkey)) {
		return false;
	}

	postCastSpell(player);
	if (hasCharges && item && g_configManager().getBoolean(REMOVE_RUNE_CHARGES)) {
		int32_t newCount = std::max<int32_t>(0, item->getItemCount() - 1);
		g_game().transformItem(item, item->getID(), newCount);
		player->updateSupplyTracker(item);
	}

	auto worldType = g_game().getWorldType();
	if (pzLocked && (worldType == WORLD_TYPE_PVP || worldType == WORLD_TYPE_PVP_ENFORCED)) {
		player->addInFightTicks(true);
	}

	return true;
}

bool RuneSpell::castSpell(Creature* creature)
{
	LuaVariant var;
	var.type = VARIANT_NUMBER;
	var.number = creature->getID();
	return internalCastSpell(creature, var, false);
}

bool RuneSpell::castSpell(Creature* creature, Creature* target)
{
	LuaVariant var;
	var.type = VARIANT_NUMBER;
	var.number = target->getID();
	return internalCastSpell(creature, var, false);
}

bool RuneSpell::internalCastSpell(Creature* creature, const LuaVariant& var, bool isHotkey)
{
	bool result;
	if (isLoadedCallback()) {
		result = executeCastSpell(creature, var, isHotkey);
	} else {
		result = false;
	}
	return result;
}

bool RuneSpell::executeCastSpell(Creature* creature, const LuaVariant& var, bool isHotkey)
{
	//onCastSpell(creature, var, isHotkey)
	if (!scriptInterface->reserveScriptEnv()) {
		SPDLOG_ERROR("[RuneSpell::executeCastSpell - Creature {} runeId {}] "
                     "Call stack overflow. Too many lua script calls being nested.",
                     creature->getName(), getRuneItemId());
		return false;
	}

	ScriptEnvironment* env = scriptInterface->getScriptEnv();
	env->setScriptId(scriptId, scriptInterface);

	lua_State* L = scriptInterface->getLuaState();

	scriptInterface->pushFunction(scriptId);

	LuaScriptInterface::pushUserdata<Creature>(L, creature);
	LuaScriptInterface::setCreatureMetatable(L, -1, creature);

	LuaScriptInterface::pushVariant(L, var);

	LuaScriptInterface::pushBoolean(L, isHotkey);

	return scriptInterface->callFunction(3);
}<|MERGE_RESOLUTION|>--- conflicted
+++ resolved
@@ -14,17 +14,6 @@
 #include "creatures/monsters/monster.h"
 #include "game/game.h"
 #include "lua/scripts/lua_environment.hpp"
-<<<<<<< HEAD
-=======
-#include "utils/pugicast.h"
-
-Spells::Spells()
-{
-	scriptInterface.initState();
-}
-
-Spells::~Spells() = default;
->>>>>>> 94288cf1
 
 TalkActionResult_t Spells::playerSaySpell(Player* player, std::string& words)
 {
@@ -81,15 +70,6 @@
 }
 
 void Spells::clear()
-<<<<<<< HEAD
-=======
-{
-	instants.clear();
-	runes.clear();
-}
-
-void Spells::clearMaps(bool fromLua)
->>>>>>> 94288cf1
 {
 	instants.clear();
 	runes.clear();
