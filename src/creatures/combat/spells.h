--- conflicted
+++ resolved
@@ -71,15 +71,6 @@
 		bool registerRuneLuaEvent(RuneSpell* event);
 
 	private:
-<<<<<<< HEAD
-		LuaScriptInterface& getScriptInterface() override;
-		Event_ptr getEvent(const std::string& nodeName) override;
-		bool registerEvent(Event_ptr event, const pugi::xml_node& node) override {
-			return true;
-		}
-
-=======
->>>>>>> 9de023f6
 		std::map<uint16_t, RuneSpell> runes;
 		std::map<std::string, InstantSpell> instants;
 
@@ -351,15 +342,7 @@
 class InstantSpell final : public TalkAction, public Spell
 {
 	public:
-<<<<<<< HEAD
-		explicit InstantSpell(LuaScriptInterface* interface) : TalkAction(interface) {}
-
-		bool configureEvent(const pugi::xml_node& node) override {
-			return true;
-		}
-=======
 		using TalkAction::TalkAction;
->>>>>>> 9de023f6
 
 		virtual bool playerCastInstant(Player* player, std::string& param);
 
@@ -420,15 +403,7 @@
 class RuneSpell final : public Action, public Spell
 {
 	public:
-<<<<<<< HEAD
-		explicit RuneSpell(LuaScriptInterface* interface) : Action(interface) {}
-
-		bool configureEvent(const pugi::xml_node& node) override {
-			return true;
-		}
-=======
 		using Action::Action;
->>>>>>> 9de023f6
 
 		ReturnValue canExecuteAction(const Player* player, const Position& toPos) override;
 		bool hasOwnErrorHandler() override {
