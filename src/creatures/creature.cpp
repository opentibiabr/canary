--- conflicted
+++ resolved
@@ -768,14 +768,8 @@
 	return Item::CreateItem(getLookCorpse());
 }
 
-<<<<<<< HEAD
-void Creature::changeHealth(int64_t healthChange, bool sendHealthChange/* = true*/)
-{
+void Creature::changeHealth(int64_t healthChange, bool sendHealthChange/* = true*/) {
 	int64_t oldHealth = health;
-=======
-void Creature::changeHealth(int32_t healthChange, bool sendHealthChange /* = true*/) {
-	int32_t oldHealth = health;
->>>>>>> 4b1d92c0
 
 	if (healthChange > 0) {
 		health += std::min<int64_t>(healthChange, getMaxHealth() - health);
@@ -791,12 +785,7 @@
 	}
 }
 
-<<<<<<< HEAD
-void Creature::changeMana(int64_t manaChange)
-{
-=======
-void Creature::changeMana(int32_t manaChange) {
->>>>>>> 4b1d92c0
+void Creature::changeMana(int64_t manaChange) {
 	if (manaChange > 0) {
 		mana += std::min<int64_t>(manaChange, getMaxMana() - mana);
 	} else {
@@ -804,24 +793,14 @@
 	}
 }
 
-<<<<<<< HEAD
-void Creature::gainHealth(Creature* healer, int64_t healthGain)
-{
-=======
-void Creature::gainHealth(Creature* healer, int32_t healthGain) {
->>>>>>> 4b1d92c0
+void Creature::gainHealth(Creature* healer, int64_t healthGain) {
 	changeHealth(healthGain);
 	if (healer) {
 		healer->onTargetCreatureGainHealth(this, healthGain);
 	}
 }
 
-<<<<<<< HEAD
-void Creature::drainHealth(Creature* attacker, int64_t damage)
-{
-=======
-void Creature::drainHealth(Creature* attacker, int32_t damage) {
->>>>>>> 4b1d92c0
+void Creature::drainHealth(Creature* attacker, int64_t damage) {
 	changeHealth(-damage, false);
 
 	if (attacker) {
@@ -829,12 +808,7 @@
 	}
 }
 
-<<<<<<< HEAD
-void Creature::drainMana(Creature* attacker, int64_t manaLoss)
-{
-=======
-void Creature::drainMana(Creature* attacker, int32_t manaLoss) {
->>>>>>> 4b1d92c0
+void Creature::drainMana(Creature* attacker, int64_t manaLoss) {
 	onAttacked();
 	changeMana(-manaLoss);
 
@@ -843,13 +817,8 @@
 	}
 }
 
-<<<<<<< HEAD
 BlockType_t Creature::blockHit(Creature* attacker, CombatType_t combatType, int64_t& damage,
-                               bool checkDefense /* = false */, bool checkArmor /* = false */, bool /* field  = false */)
-{
-=======
-BlockType_t Creature::blockHit(Creature* attacker, CombatType_t combatType, int32_t &damage, bool checkDefense /* = false */, bool checkArmor /* = false */, bool /* field  = false */) {
->>>>>>> 4b1d92c0
+	bool checkDefense /* = false */, bool checkArmor /* = false */, bool /* field  = false */) {
 	BlockType_t blockType = BLOCK_NONE;
 
 	if (isImmune(combatType)) {
@@ -1041,12 +1010,7 @@
 	return std::floor(getDamageRatio(attacker) * getLostExperience());
 }
 
-<<<<<<< HEAD
-void Creature::addDamagePoints(Creature* attacker, int64_t damagePoints)
-{
-=======
-void Creature::addDamagePoints(Creature* attacker, int32_t damagePoints) {
->>>>>>> 4b1d92c0
+void Creature::addDamagePoints(Creature* attacker, int64_t damagePoints) {
 	if (damagePoints <= 0) {
 		return;
 	}
@@ -1127,12 +1091,7 @@
 	//
 }
 
-<<<<<<< HEAD
-void Creature::onAttackedCreatureDrainHealth(Creature* target, int64_t points)
-{
-=======
-void Creature::onAttackedCreatureDrainHealth(Creature* target, int32_t points) {
->>>>>>> 4b1d92c0
+void Creature::onAttackedCreatureDrainHealth(Creature* target, int64_t points) {
 	target->addDamagePoints(this, points);
 }
 
