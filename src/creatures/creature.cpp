/**
 * The Forgotten Server - a free and open-source MMORPG server emulator
 * Copyright (C) 2019  Mark Samman <mark.samman@gmail.com>
 *
 * This program is free software; you can redistribute it and/or modify
 * it under the terms of the GNU General Public License as published by
 * the Free Software Foundation; either version 2 of the License, or
 * (at your option) any later version.
 *
 * This program is distributed in the hope that it will be useful,
 * but WITHOUT ANY WARRANTY; without even the implied warranty of
 * MERCHANTABILITY or FITNESS FOR A PARTICULAR PURPOSE.  See the
 * GNU General Public License for more details.
 *
 * You should have received a copy of the GNU General Public License along
 * with this program; if not, write to the Free Software Foundation, Inc.,
 * 51 Franklin Street, Fifth Floor, Boston, MA 02110-1301 USA.
 */

#include "otpch.h"

#include "creatures/creature.h"
#include "declarations.hpp"
#include "game/game.h"
#include "creatures/monsters/monster.h"
#include "game/scheduling/scheduler.h"

#include <ranges>

double Creature::speedA = 857.36;
double Creature::speedB = 261.29;
double Creature::speedC = -4795.01;

Creature::Creature()
{
	onIdleStatus();
}

Creature::~Creature()
{
	for (Creature* summon : summons) {
		summon->setAttackedCreature(nullptr);
		summon->removeMaster();
	}

	for (Condition* condition : conditions) {
		condition->endCondition(this);
		delete condition;
	}
}

bool Creature::canSee(const Position& myPos, const Position& pos, int32_t viewRangeX, int32_t viewRangeY)
{
	if (myPos.z <= 7) {
		//we are on ground level or above (7 -> 0)
		//view is from 7 -> 0
		if (pos.z > 7) {
			return false;
		}
	} else if (myPos.z >= 8) {
		//we are underground (8 -> 15)
		//view is +/- 2 from the floor we stand on
		if (Position::getDistanceZ(myPos, pos) > 2) {
			return false;
		}
	}

	const int_fast32_t offsetz = myPos.getZ() - pos.getZ();
	return (pos.getX() >= myPos.getX() - viewRangeX + offsetz) && (pos.getX() <= myPos.getX() + viewRangeX + offsetz)
		&& (pos.getY() >= myPos.getY() - viewRangeY + offsetz) && (pos.getY() <= myPos.getY() + viewRangeY + offsetz);
}

bool Creature::canSee(const Position& pos) const
{
	return canSee(getPosition(), pos, Map::maxViewportX, Map::maxViewportY);
}

bool Creature::canSeeCreature(const Creature* creature) const
{
	if (!canSeeInvisibility() && creature->isInvisible()) {
		return false;
	}
	return true;
}

void Creature::setSkull(Skulls_t newSkull)
{
	skull = newSkull;
	g_game().updateCreatureSkull(this);
}

int64_t Creature::getTimeSinceLastMove() const
{
	if (lastStep) {
		return OTSYS_TIME() - lastStep;
	}
	return std::numeric_limits<int64_t>::max();
}

int32_t Creature::getWalkDelay(Direction dir) const
{
	if (lastStep == 0) {
		return 0;
	}

	int64_t ct = OTSYS_TIME();
	int64_t stepDuration = getStepDuration(dir);
	return stepDuration - (ct - lastStep);
}

int32_t Creature::getWalkDelay() const
{
	//Used for auto-walking
	if (lastStep == 0) {
		return 0;
	}

	int64_t ct = OTSYS_TIME();
	int64_t stepDuration = getStepDuration() * lastStepCost;
	return stepDuration - (ct - lastStep);
}

void Creature::onThink(uint32_t interval)
{
	if (!isMapLoaded && useCacheMap()) {
		isMapLoaded = true;
		updateMapCache();
	}

	if (followCreature && master != followCreature && !canSeeCreature(followCreature)) {
		onCreatureDisappear(followCreature, false);
	}

	if (attackedCreature && master != attackedCreature && !canSeeCreature(attackedCreature)) {
		onCreatureDisappear(attackedCreature, false);
	}

	blockTicks += interval;
	if (blockTicks >= 1000) {
		blockCount = std::min<uint32_t>(blockCount + 1, 2);
		blockTicks = 0;
	}

	if (followCreature) {
		walkUpdateTicks += interval;
		if (forceUpdateFollowPath || walkUpdateTicks >= 2000) {
			walkUpdateTicks = 0;
			forceUpdateFollowPath = false;
			isUpdatingPath = true;
		}
	}

	if (isUpdatingPath) {
		isUpdatingPath = false;
		goToFollowCreature();
	}

	//scripting event - onThink
	const CreatureEventList& thinkEvents = getCreatureEvents(CREATURE_EVENT_THINK);
	for (CreatureEvent* thinkEvent : thinkEvents) {
		thinkEvent->executeOnThink(this, interval);
	}
}

void Creature::onAttacking(uint32_t interval)
{
	if (!attackedCreature) {
		return;
	}

	onAttacked();
	attackedCreature->onAttacked();

	if (g_game().isSightClear(getPosition(), attackedCreature->getPosition(), true)) {
		doAttacking(interval);
	}
}

void Creature::onIdleStatus()
{
	if (getHealth() > 0) {
		damageMap.clear();
		lastHitCreatureId = 0;
	}
}

void Creature::onCreatureWalk()
{
	if (getWalkDelay() <= 0) {
		Direction dir;
		uint32_t flags = FLAG_IGNOREFIELDDAMAGE;
		if (getNextStep(dir, flags)) {
			ReturnValue ret = g_game().internalMoveCreature(this, dir, flags);
			if (ret != RETURNVALUE_NOERROR) {
				if (Player* player = getPlayer()) {
					player->sendCancelMessage(ret);
					player->sendCancelWalk();
				}

				forceUpdateFollowPath = true;
			}
		} else {
			if (listWalkDir.empty()) {
				onWalkComplete();
			}

			stopEventWalk();
		}
	}

	if (cancelNextWalk) {
		listWalkDir.clear();
		onWalkAborted();
		cancelNextWalk = false;
	}

	if (eventWalk != 0) {
		eventWalk = 0;
		addEventWalk();
	}
}

void Creature::onWalk(Direction& dir)
{
	if (hasCondition(CONDITION_DRUNK)) {
		uint32_t r = uniform_random(0, 20);
		if (r <= DIRECTION_DIAGONAL_MASK) {
			if (r < DIRECTION_DIAGONAL_MASK) {
				dir = static_cast<Direction>(r);
			}
			g_game().internalCreatureSay(this, TALKTYPE_MONSTER_SAY, "Hicks!", false);
		}
	}
}

bool Creature::getNextStep(Direction& dir, uint32_t&)
{
	if (listWalkDir.empty()) {
		return false;
	}

	dir = listWalkDir.front();
	listWalkDir.pop_front();
	onWalk(dir);
	return true;
}

void Creature::startAutoWalk(const std::forward_list<Direction>& listDir)
{
	if (hasCondition(CONDITION_ROOTED)) {
		return;
	}

	listWalkDir = listDir;

	size_t size = 0;
	for (auto it = listDir.begin(); it != listDir.end() && size <= 1; ++it) {
		size++;
	}
	addEventWalk(size == 1);
}

void Creature::addEventWalk(bool firstStep)
{
	cancelNextWalk = false;

	if (getStepSpeed() <= 0) {
		return;
	}

	if (eventWalk != 0) {
		return;
	}

	int64_t ticks = getEventStepTicks(firstStep);
	if (ticks <= 0) {
		return;
	}

	// Take first step right away, but still queue the next
	if (ticks == 1) {
		g_game().checkCreatureWalk(getID());
	}

<<<<<<< HEAD
	eventWalk = g_scheduler.addEvent(createSchedulerTask(static_cast<uint32_t>(ticks), std::bind_front(&Game::checkCreatureWalk, &g_game(), getID())));
=======
	eventWalk = g_scheduler().addEvent(createSchedulerTask(static_cast<uint32_t>(ticks), std::bind(&Game::checkCreatureWalk, &g_game(), getID())));
>>>>>>> e06dd7ff
}

void Creature::stopEventWalk()
{
	if (eventWalk != 0) {
		g_scheduler().stopEvent(eventWalk);
		eventWalk = 0;
	}
}

void Creature::updateMapCache()
{
	Tile* newTile;
	const Position& myPos = getPosition();
	Position pos(0, 0, myPos.z);

	for (int32_t y = -maxWalkCacheHeight; y <= maxWalkCacheHeight; ++y) {
		for (int32_t x = -maxWalkCacheWidth; x <= maxWalkCacheWidth; ++x) {
			pos.x = myPos.getX() + x;
			pos.y = myPos.getY() + y;
			newTile = g_game().map.getTile(pos);
			updateTileCache(newTile, pos);
		}
	}
}

void Creature::updateTileCache(const Tile* newTile, int32_t dx, int32_t dy)
{
	if (std::abs(dx) <= maxWalkCacheWidth && std::abs(dy) <= maxWalkCacheHeight) {
		localMapCache[maxWalkCacheHeight + dy][maxWalkCacheWidth + dx] = newTile && newTile->queryAdd(0, *this, 1, FLAG_PATHFINDING | FLAG_IGNOREFIELDDAMAGE) == RETURNVALUE_NOERROR;
	}
}

void Creature::updateTileCache(const Tile* upTile, const Position& pos)
{
	const Position& myPos = getPosition();
	if (pos.z == myPos.z) {
		int32_t dx = Position::getOffsetX(pos, myPos);
		int32_t dy = Position::getOffsetY(pos, myPos);
		updateTileCache(upTile, dx, dy);
	}
}

int32_t Creature::getWalkCache(const Position& pos) const
{
	if (!useCacheMap()) {
		return 2;
	}

	const Position& myPos = getPosition();
	if (myPos.z != pos.z) {
		return 0;
	}

	if (pos == myPos) {
		return 1;
	}

	int32_t dx = Position::getOffsetX(pos, myPos);
	if (std::abs(dx) <= maxWalkCacheWidth) {
		int32_t dy = Position::getOffsetY(pos, myPos);
		if (std::abs(dy) <= maxWalkCacheHeight) {
			if (localMapCache[maxWalkCacheHeight + dy][maxWalkCacheWidth + dx]) {
				return 1;
			} else {
				return 0;
			}
		}
	}

	//out of range
	return 2;
}

void Creature::onAddTileItem(const Tile* tileItem, const Position& pos)
{
	if (isMapLoaded && pos.z == getPosition().z) {
		updateTileCache(tileItem, pos);
	}
}

void Creature::onUpdateTileItem(const Tile* updateTile, const Position& pos, const Item*,
                                const ItemType& oldType, const Item*, const ItemType& newType)
{
	if (!isMapLoaded) {
		return;
	}

	if (oldType.blockSolid || oldType.blockPathFind || newType.blockPathFind || newType.blockSolid) {
		if (pos.z == getPosition().z) {
			updateTileCache(updateTile, pos);
		}
	}
}

void Creature::onRemoveTileItem(const Tile* updateTile, const Position& pos, const ItemType& iType, const Item*)
{
	if (!isMapLoaded) {
		return;
	}

	if (iType.blockSolid || iType.blockPathFind || iType.isGroundTile()) {
		if (pos.z == getPosition().z) {
			updateTileCache(updateTile, pos);
		}
	}
}

void Creature::onCreatureAppear(Creature* creature, bool isLogin)
{
	if (creature == this) {
		if (useCacheMap()) {
			isMapLoaded = true;
			updateMapCache();
		}

		if (isLogin) {
			setLastPosition(getPosition());
		}
	} else if (isMapLoaded) {
		if (creature->getPosition().z == getPosition().z) {
			updateTileCache(creature->getTile(), creature->getPosition());
		}
	}
}

void Creature::onRemoveCreature(Creature* creature, bool)
{
  onCreatureDisappear(creature, true);
  if (creature != this && isMapLoaded) {
    if (creature->getPosition().z == getPosition().z) {
      updateTileCache(creature->getTile(), creature->getPosition());
    }
  }
}

void Creature::onCreatureDisappear(const Creature* creature, bool isLogout)
{
	if (attackedCreature == creature) {
		setAttackedCreature(nullptr);
		onAttackedCreatureDisappear(isLogout);
	}

	if (followCreature == creature) {
		setFollowCreature(nullptr);
		onFollowCreatureDisappear(isLogout);
	}
}

void Creature::onChangeZone(ZoneType_t zone)
{
	if (attackedCreature && zone == ZONE_PROTECTION) {
		onCreatureDisappear(attackedCreature, false);
	}
}

void Creature::onAttackedCreatureChangeZone(ZoneType_t zone)
{
	if (zone == ZONE_PROTECTION) {
		onCreatureDisappear(attackedCreature, false);
	}
}

void Creature::checkSummonMove(const Position& newPos, bool teleportSummon) const
{
	if (hasSummons()) {
		// Check if any of our summons is out of range (+/- 2 floors or 30 tiles away)
		std::forward_list<Creature*> despawnMonsterList;
		for (Creature* creature : getSummons()) {
			if (!creature) {
				continue;
			}

			const Monster* monster = creature->getMonster();
			// Check is is familiar for teleport to the master, if "teleportSummon" is true, this is not executed
			const Position& pos = creature->getPosition();
			if (!teleportSummon && !monster->isFamiliar()) {
				SPDLOG_DEBUG("[Creature::checkSummonMove] - Creature name {}", creature->getName());
				continue;
			}

			if (Position::getDistanceZ(newPos, pos) > 0 || (std::max<int32_t>(Position::getDistanceX(newPos, pos), Position::getDistanceY(newPos, pos)) > 15))
			{
				g_game().internalTeleport(creature, creature->getMaster()->getPosition(), true);
			}
		}

		for (Creature* despawnCreature : despawnMonsterList) {
			g_game().removeCreature(despawnCreature, true);
		}
	}
}

void Creature::onCreatureMove(Creature* creature, const Tile* newTile, const Position& newPos,
                              const Tile* oldTile, const Position& oldPos, bool teleport)
{
	if (creature == this) {
		lastStep = OTSYS_TIME();
		lastStepCost = 1;

		if (!teleport) {
			if (oldPos.z != newPos.z) {
				//floor change extra cost
				lastStepCost = 2;
			} else if (Position::getDistanceX(newPos, oldPos) >= 1 && Position::getDistanceY(newPos, oldPos) >= 1) {
				//diagonal extra cost
				lastStepCost = 3;
			}
		} else {
			stopEventWalk();
		}

		checkSummonMove(newPos, false);

		if (Player* player = creature->getPlayer()) {
			if (player->isExerciseTraining()){
				player->setTraining(false);
			}
		}

		if (newTile->getZone() != oldTile->getZone()) {
			onChangeZone(getZone());
		}

		//update map cache
		if (isMapLoaded) {
			if (teleport || oldPos.z != newPos.z) {
				updateMapCache();
			} else {
				const Position& myPos = getPosition();

				if (oldPos.y > newPos.y) { //north
					//shift y south
					for (int32_t y = mapWalkHeight - 1; --y >= 0;) {
						memcpy(localMapCache[y + 1], localMapCache[y], sizeof(localMapCache[y]));
					}

					//update 0
					for (int32_t x = -maxWalkCacheWidth; x <= maxWalkCacheWidth; ++x) {
						const Tile* cacheTile = g_game().map.getTile(static_cast<uint16_t>(myPos.getX() + x), static_cast<uint16_t>(myPos.getY() - maxWalkCacheHeight), myPos.z);
						updateTileCache(cacheTile, x, -maxWalkCacheHeight);
					}
				} else if (oldPos.y < newPos.y) { // south
					//shift y north
					for (int32_t y = 0; y <= mapWalkHeight - 2; ++y) {
						memcpy(localMapCache[y], localMapCache[y + 1], sizeof(localMapCache[y]));
					}

					//update mapWalkHeight - 1
					for (int32_t x = -maxWalkCacheWidth; x <= maxWalkCacheWidth; ++x) {
						const Tile* cacheTile = g_game().map.getTile(static_cast<uint16_t>(myPos.getX() + x), static_cast<uint16_t>(myPos.getY() + maxWalkCacheHeight), myPos.z);
						updateTileCache(cacheTile, x, maxWalkCacheHeight);
					}
				}

				if (oldPos.x < newPos.x) { // east
					//shift y west
					int32_t starty = 0;
					int32_t endy = mapWalkHeight - 1;
					int32_t dy = Position::getDistanceY(oldPos, newPos);

					if (dy < 0) {
						endy += dy;
					} else if (dy > 0) {
						starty = dy;
					}

					for (int32_t y = starty; y <= endy; ++y) {
						for (int32_t x = 0; x <= mapWalkWidth - 2; ++x) {
							localMapCache[y][x] = localMapCache[y][x + 1];
						}
					}

					//update mapWalkWidth - 1
					for (int32_t y = -maxWalkCacheHeight; y <= maxWalkCacheHeight; ++y) {
						const Tile* cacheTile = g_game().map.getTile(myPos.x + maxWalkCacheWidth, static_cast<uint16_t>(myPos.y + y), myPos.z);
						updateTileCache(cacheTile, maxWalkCacheWidth, y);
					}
				} else if (oldPos.x > newPos.x) { // west
					//shift y east
					int32_t starty = 0;
					int32_t endy = mapWalkHeight - 1;
					int32_t dy = Position::getDistanceY(oldPos, newPos);

					if (dy < 0) {
						endy += dy;
					} else if (dy > 0) {
						starty = dy;
					}

					for (int32_t y = starty; y <= endy; ++y) {
						for (int32_t x = mapWalkWidth - 1; --x >= 0;) {
							localMapCache[y][x + 1] = localMapCache[y][x];
						}
					}

					//update 0
					for (int32_t y = -maxWalkCacheHeight; y <= maxWalkCacheHeight; ++y) {
						const Tile* cacheTile = g_game().map.getTile(myPos.x - maxWalkCacheWidth, static_cast<uint16_t>(myPos.y + y), myPos.z);
						updateTileCache(cacheTile, -maxWalkCacheWidth, y);
					}
				}

				updateTileCache(oldTile, oldPos);
			}
		}
	} else {
		if (isMapLoaded) {
			const Position& myPos = getPosition();

			if (newPos.z == myPos.z) {
				updateTileCache(newTile, newPos);
			}

			if (oldPos.z == myPos.z) {
				updateTileCache(oldTile, oldPos);
			}
		}
	}

	if (followCreature && (creature == this || creature == followCreature)) {
		if (hasFollowPath) {
			isUpdatingPath = true;
<<<<<<< HEAD
			g_dispatcher.addTask(createTask(std::bind_front(&Game::updateCreatureWalk, &g_game(), getID())));
=======
			g_dispatcher().addTask(createTask(std::bind(&Game::updateCreatureWalk, &g_game(), getID())));
>>>>>>> e06dd7ff
		}

		if (newPos.z != oldPos.z || !canSee(followCreature->getPosition())) {
			onCreatureDisappear(followCreature, false);
		}
	}

	if (creature == attackedCreature || (creature == this && attackedCreature)) {
		if (newPos.z != oldPos.z || !canSee(attackedCreature->getPosition())) {
			onCreatureDisappear(attackedCreature, false);
		} else {
			if (hasExtraSwing()) {
				//our target is moving lets see if we can get in hit
<<<<<<< HEAD
				g_dispatcher.addTask(createTask(std::bind_front(&Game::checkCreatureAttack, &g_game(), getID())));
=======
				g_dispatcher().addTask(createTask(std::bind(&Game::checkCreatureAttack, &g_game(), getID())));
>>>>>>> e06dd7ff
			}

			if (newTile->getZone() != oldTile->getZone()) {
				onAttackedCreatureChangeZone(attackedCreature->getZone());
			}
		}
	}
}

void Creature::onDeath()
{
	bool lastHitUnjustified = false;
	bool mostDamageUnjustified = false;
	Creature* lastHitCreature = g_game().getCreatureByID(lastHitCreatureId);
	Creature* lastHitCreatureMaster;
	if (lastHitCreature) {
		lastHitUnjustified = lastHitCreature->onKilledCreature(this, true);
		lastHitCreatureMaster = lastHitCreature->getMaster();
	} else {
		lastHitCreatureMaster = nullptr;
	}

	Creature* mostDamageCreature = nullptr;

	const int64_t timeNow = OTSYS_TIME();
	const uint32_t inFightTicks = g_configManager().getNumber(PZ_LOCKED);
	int32_t mostDamage = 0;
	std::map<Creature*, uint64_t> experienceMap;
	for (const auto& it : damageMap) {
		if (Creature* attacker = g_game().getCreatureByID(it.first)) {
			CountBlock_t cb = it.second;
			if ((cb.total > mostDamage && (timeNow - cb.ticks <= inFightTicks))) {
				mostDamage = cb.total;
				mostDamageCreature = attacker;
			}

			if (attacker != this) {
				uint64_t gainExp = getGainedExperience(attacker);
				if (Player* attackerPlayer = attacker->getPlayer()) {
					attackerPlayer->removeAttacked(getPlayer());

					Party* party = attackerPlayer->getParty();
					if (party && party->getLeader() && party->isSharedExperienceActive() && party->isSharedExperienceEnabled()) {
						attacker = party->getLeader();
						mostDamageCreature = attacker;
					}
				}

				auto tmpIt = experienceMap.find(attacker);
				if (tmpIt == experienceMap.end()) {
					experienceMap[attacker] = gainExp;
				} else {
					tmpIt->second += gainExp;
				}
			}
		}
	}

	for (const auto& it : experienceMap) {
		it.first->onGainExperience(it.second, this);
	}

	if (mostDamageCreature) {
		if (mostDamageCreature != lastHitCreature && mostDamageCreature != lastHitCreatureMaster) {
			Creature* mostDamageCreatureMaster = mostDamageCreature->getMaster();
			if (lastHitCreature != mostDamageCreatureMaster && (lastHitCreatureMaster == nullptr || mostDamageCreatureMaster != lastHitCreatureMaster)) {
				mostDamageUnjustified = mostDamageCreature->onKilledCreature(this, false);
			}
		}
	}

	bool droppedCorpse = dropCorpse(lastHitCreature, mostDamageCreature, lastHitUnjustified, mostDamageUnjustified);
	death(lastHitCreature);

	if (droppedCorpse && !getPlayer()) {
		g_game().removeCreature(this, false);
	}

	if (master) {
		removeMaster();
	}
}

bool Creature::dropCorpse(Creature* lastHitCreature, Creature* mostDamageCreature, bool lastHitUnjustified, bool mostDamageUnjustified)
{
	if (!lootDrop && getMonster()) {
		if (master) {
			// Scripting event onDeath
			const CreatureEventList& deathEvents = getCreatureEvents(CREATURE_EVENT_DEATH);
			for (CreatureEvent* deathEvent : deathEvents) {
				deathEvent->executeOnDeath(this, nullptr, lastHitCreature, mostDamageCreature, lastHitUnjustified, mostDamageUnjustified);
			}
		}

		g_game().addMagicEffect(getPosition(), CONST_ME_POFF);
	} else {
		Item* splash;
		switch (getRace()) {
			case RACE_VENOM:
				splash = Item::CreateItem(ITEM_FULLSPLASH, FLUID_SLIME);
				break;

			case RACE_BLOOD:
				splash = Item::CreateItem(ITEM_FULLSPLASH, FLUID_BLOOD);
				break;

			case RACE_INK:
				splash = Item::CreateItem(ITEM_FULLSPLASH, FLUID_INK);
				break;

			default:
				splash = nullptr;
				break;
		}

		Tile* tile = getTile();
		if (tile && splash) {
			g_game().internalAddItem(tile, splash, INDEX_WHEREEVER, FLAG_NOLIMIT);
			splash->startDecaying();
		}

		Item* corpse = getCorpse(lastHitCreature, mostDamageCreature);
		if (tile && corpse) {
			g_game().internalAddItem(tile, corpse, INDEX_WHEREEVER, FLAG_NOLIMIT);
			dropLoot(corpse->getContainer(), lastHitCreature);
			corpse->startDecaying();
			bool corpses = corpse->isRewardCorpse() && (corpse->getID() == ITEM_MALE_CORPSE || corpse->getID() == ITEM_FEMALE_CORPSE);
			if (mostDamageCreature && mostDamageCreature->getPlayer() && !corpses) {
				Player* player = mostDamageCreature->getPlayer();
				if (g_configManager().getBoolean(AUTOBANK)) {
					if (!corpse->getContainer()) {
						return true;
					}

					int32_t money = 0;
					for (Item* item : corpse->getContainer()->getItems()) {
						if (uint32_t worth = item->getWorth(); worth > 0) {
							money += worth; 
							g_game().internalRemoveItem(item);
						}
					}

					if (money > 0) {
						player->setBankBalance(player->getBankBalance() + money);
						std::ostringstream ss;
						ss << "Added " << money << " gold coins to your bank account.";
						player->sendTextMessage(MESSAGE_STATUS, ss.str());
					}
				}

				if (g_configManager().getBoolean(AUTOLOOT)) {
					int32_t pos = tile->getStackposOfItem(player, corpse);
<<<<<<< HEAD
					g_dispatcher.addTask(createTask(std::bind_front(&Game::playerQuickLoot, &g_game(), mostDamageCreature->getID(), this->getPosition(), corpse->getClientID(), pos - 1, nullptr, false, true)));
=======
					g_dispatcher().addTask(createTask(std::bind(&Game::playerQuickLoot, &g_game(), mostDamageCreature->getID(), this->getPosition(), corpse->getID(), pos - 1, nullptr, false, true)));
>>>>>>> e06dd7ff
				}
			}
		}

		// Scripting event onDeath
		for (CreatureEvent* deathEvent : getCreatureEvents(CREATURE_EVENT_DEATH)) {
			if (deathEvent) {
				deathEvent->executeOnDeath(this, corpse, lastHitCreature, mostDamageCreature, lastHitUnjustified, mostDamageUnjustified);
			}
		}
	}

	return true;
}

bool Creature::hasBeenAttacked(uint32_t attackerId)
{
	auto it = damageMap.find(attackerId);
	if (it == damageMap.end()) {
		return false;
	}
	return (OTSYS_TIME() - it->second.ticks) <= g_configManager().getNumber(PZ_LOCKED);
}

Item* Creature::getCorpse(Creature*, Creature*)
{
	return Item::CreateItem(getLookCorpse());
}

void Creature::changeHealth(int32_t healthChange, bool sendHealthChange/* = true*/)
{
	int32_t oldHealth = health;

	if (healthChange > 0) {
		health += std::min<int32_t>(healthChange, getMaxHealth() - health);
	} else {
		health = std::max<int32_t>(0, health + healthChange);
	}

	if (sendHealthChange && oldHealth != health) {
		g_game().addCreatureHealth(this);
	}
	if (health <= 0) {
<<<<<<< HEAD
		g_dispatcher.addTask(createTask(std::bind_front(&Game::executeDeath, &g_game(), getID())));
=======
		g_dispatcher().addTask(createTask(std::bind(&Game::executeDeath, &g_game(), getID())));
>>>>>>> e06dd7ff
	}
}

void Creature::changeMana(int32_t manaChange)
{
	if (manaChange > 0) {
		mana += std::min<int32_t>(manaChange, getMaxMana() - mana);
	} else {
		mana = std::max<int32_t>(0, mana + manaChange);
	}
}

void Creature::gainHealth(Creature* healer, int32_t healthGain)
{
	changeHealth(healthGain);
	if (healer) {
		healer->onTargetCreatureGainHealth(this, healthGain);
	}
}

void Creature::drainHealth(Creature* attacker, int32_t damage)
{
	changeHealth(-damage, false);

	if (attacker) {
		attacker->onAttackedCreatureDrainHealth(this, damage);
	}
}

void Creature::drainMana(Creature* attacker, int32_t manaLoss)
{
	onAttacked();
	changeMana(-manaLoss);

	if (attacker) {
		addDamagePoints(attacker, manaLoss);
	}
}

BlockType_t Creature::blockHit(Creature* attacker, CombatType_t combatType, int32_t& damage,
                               bool checkDefense /* = false */, bool checkArmor /* = false */, bool /* field  = false */)
{
	BlockType_t blockType = BLOCK_NONE;

	if (isImmune(combatType)) {
		damage = 0;
		blockType = BLOCK_IMMUNITY;
	} else if (checkDefense || checkArmor) {
		bool hasDefense = false;

		if (blockCount > 0) {
			--blockCount;
			hasDefense = true;
		}

		if (checkDefense && hasDefense && canUseDefense) {
			int32_t defense = getDefense();
			damage -= uniform_random(defense / 2, defense);
			if (damage <= 0) {
				damage = 0;
				blockType = BLOCK_DEFENSE;
				checkArmor = false;
			}
		}

		if (checkArmor) {
			int32_t armor = getArmor();
			if (armor > 3) {
				damage -= uniform_random(armor / 2, armor - (armor % 2 + 1));
			} else if (armor > 0) {
				--damage;
			}

			if (damage <= 0) {
				damage = 0;
				blockType = BLOCK_ARMOR;
			}
		}

		if (hasDefense && blockType != BLOCK_NONE) {
			onBlockHit();
		}
	}

	if (attacker) {
		attacker->onAttackedCreature(this);
		attacker->onAttackedCreatureBlockHit(blockType);
	}

	onAttacked();
	return blockType;
}

bool Creature::setAttackedCreature(Creature* creature)
{
	if (creature) {
		if (this->getMonster() && this->getMonster()->isFamiliar() && this->getTile()->hasFlag(TILESTATE_PROTECTIONZONE)) {
			return false;
		}

		const Position& creaturePos = creature->getPosition();
		if (creaturePos.z != getPosition().z || !canSee(creaturePos)) {
			attackedCreature = nullptr;
			return false;
		}

		attackedCreature = creature;
		onAttackedCreature(attackedCreature);
		attackedCreature->onAttacked();
	} else {
		attackedCreature = nullptr;
	}

	for (Creature* summon : summons) {
		summon->setAttackedCreature(creature);
	}
	return true;
}

void Creature::getPathSearchParams(const Creature*, FindPathParams& fpp) const
{
	fpp.fullPathSearch = !hasFollowPath;
	fpp.clearSight = true;
	fpp.maxSearchDist = 12;
	fpp.minTargetDist = 1;
	fpp.maxTargetDist = 1;
}

void Creature::goToFollowCreature()
{
	if (followCreature) {
		FindPathParams fpp;
		getPathSearchParams(followCreature, fpp);

		Monster* monster = getMonster();
		if (monster && !monster->getMaster() && (monster->isFleeing() || fpp.maxTargetDist > 1)) {
			Direction dir = DIRECTION_NONE;

			if (monster->isFleeing()) {
				monster->getDistanceStep(followCreature->getPosition(), dir, true);
			} else { //maxTargetDist > 1
				if (!monster->getDistanceStep(followCreature->getPosition(), dir)) {
					// if we can't get anything then let the A* calculate
					listWalkDir.clear();
					if (getPathTo(followCreature->getPosition(), listWalkDir, fpp)) {
						hasFollowPath = true;
						startAutoWalk(listWalkDir);
					} else {
						hasFollowPath = false;
					}
					return;
				}
			}

			if (dir != DIRECTION_NONE) {
				listWalkDir.clear();
				listWalkDir.push_front(dir);

				hasFollowPath = true;
				startAutoWalk(listWalkDir);
			}
		} else {
			listWalkDir.clear();
			if (getPathTo(followCreature->getPosition(), listWalkDir, fpp)) {
				hasFollowPath = true;
				startAutoWalk(listWalkDir);
			} else {
				hasFollowPath = false;
			}
		}
	}

	onFollowCreatureComplete(followCreature);
}

bool Creature::setFollowCreature(Creature* creature)
{
	if (creature) {
		if (followCreature == creature) {
			return true;
		}

		const Position& creaturePos = creature->getPosition();
		if (creaturePos.z != getPosition().z || !canSee(creaturePos)) {
			followCreature = nullptr;
			return false;
		}

		if (!listWalkDir.empty()) {
			listWalkDir.clear();
			onWalkAborted();
		}

		hasFollowPath = false;
		forceUpdateFollowPath = false;
		followCreature = creature;
		isUpdatingPath = true;
	} else {
		isUpdatingPath = false;
		followCreature = nullptr;
	}

	onFollowCreature(creature);
	return true;
}

double Creature::getDamageRatio(Creature* attacker) const
{
	uint32_t totalDamage = 0;
	uint32_t attackerDamage = 0;

	for (const auto& it : damageMap) {
		const CountBlock_t& cb = it.second;
		totalDamage += cb.total;
		if (it.first == attacker->getID()) {
			attackerDamage += cb.total;
		}
	}

	if (totalDamage == 0) {
		return 0;
	}

	return (static_cast<double>(attackerDamage) / totalDamage);
}

uint64_t Creature::getGainedExperience(Creature* attacker) const
{
	return std::floor(getDamageRatio(attacker) * getLostExperience());
}

void Creature::addDamagePoints(Creature* attacker, int32_t damagePoints)
{
	if (damagePoints <= 0) {
		return;
	}

	uint32_t attackerId = attacker->id;

	auto it = damageMap.find(attackerId);
	if (it == damageMap.end()) {
		CountBlock_t cb;
		cb.ticks = OTSYS_TIME();
		cb.total = damagePoints;
		damageMap[attackerId] = cb;
	} else {
		it->second.total += damagePoints;
		it->second.ticks = OTSYS_TIME();
	}

	lastHitCreatureId = attackerId;
}

void Creature::onAddCondition(ConditionType_t type)
{
	if (type == CONDITION_PARALYZE && hasCondition(CONDITION_HASTE)) {
		removeCondition(CONDITION_HASTE);
	} else if (type == CONDITION_HASTE && hasCondition(CONDITION_PARALYZE)) {
		removeCondition(CONDITION_PARALYZE);
	}
}

void Creature::onAddCombatCondition(ConditionType_t)
{
	//
}

void Creature::onEndCondition(ConditionType_t)
{
	//
}

void Creature::onTickCondition(ConditionType_t type, bool& bRemove)
{
	const MagicField* field = getTile()->getFieldItem();
	if (!field) {
		return;
	}

	switch (type) {
		case CONDITION_FIRE:
			bRemove = (field->getCombatType() != COMBAT_FIREDAMAGE);
			break;
		case CONDITION_ENERGY:
			bRemove = (field->getCombatType() != COMBAT_ENERGYDAMAGE);
			break;
		case CONDITION_POISON:
			bRemove = (field->getCombatType() != COMBAT_EARTHDAMAGE);
			break;
		case CONDITION_FREEZING:
			bRemove = (field->getCombatType() != COMBAT_ICEDAMAGE);
			break;
		case CONDITION_DAZZLED:
			bRemove = (field->getCombatType() != COMBAT_HOLYDAMAGE);
			break;
		case CONDITION_CURSED:
			bRemove = (field->getCombatType() != COMBAT_DEATHDAMAGE);
			break;
		case CONDITION_DROWN:
			bRemove = (field->getCombatType() != COMBAT_DROWNDAMAGE);
			break;
		case CONDITION_BLEEDING:
			bRemove = (field->getCombatType() != COMBAT_PHYSICALDAMAGE);
			break;
		default:
			break;
	}
}

void Creature::onCombatRemoveCondition(Condition* condition)
{
	removeCondition(condition);
}

void Creature::onAttacked()
{
	//
}

void Creature::onAttackedCreatureDrainHealth(Creature* target, int32_t points)
{
	target->addDamagePoints(this, points);
}

void Creature::onAttackedCreatureKilled(Creature* target)
{
	if (target != this) {
		uint64_t gainExp = target->getGainedExperience(this);
		onGainExperience(gainExp, target);
	}
}

bool Creature::onKilledCreature(Creature* target, bool lastHit)
{
	if (master) {
		master->onKilledCreature(target, lastHit);
	}

	// Scripting event - onKill
	for (const CreatureEventList& killEvents = getCreatureEvents(CREATURE_EVENT_KILL);
	CreatureEvent* killEvent : killEvents)
	{
		killEvent->executeOnKill(this, target, lastHit);
	}
	return false;
}

void Creature::onGainExperience(uint64_t gainExp, Creature* target)
{
	if (gainExp == 0 || !master) {
		return;
	}

	Monster* m = getMonster();
	if (!m->isFamiliar()) {
		gainExp /= 2;
	}

	master->onGainExperience(gainExp, target);

	if (!m->isFamiliar()) {
		SpectatorHashSet spectators;
		g_game().map.getSpectators(spectators, position, false, true);
		if (spectators.empty()) {
			return;
		}

		TextMessage message(MESSAGE_EXPERIENCE_OTHERS, ucfirst(getNameDescription()) + " gained " + std::to_string(gainExp) + (gainExp != 1 ? " experience points." : " experience point."));
		message.position = position;
		message.primary.color = TEXTCOLOR_WHITE_EXP;
		message.primary.value = gainExp;

		for (Creature* spectator : spectators) {
			spectator->getPlayer()->sendTextMessage(message);
		}
	}
}

bool Creature::setMaster(Creature* newMaster) {
	// Persists if this creature has ever been a summon
	this->summoned = true;

	if (!newMaster && !master) {
		return false;
	}

	if (newMaster) {
		incrementReferenceCounter();
		newMaster->summons.push_back(this);
	}

	Creature* oldMaster = master;
	master = newMaster;

	if (oldMaster) {
		auto summon = std::ranges::find(oldMaster->summons.begin(), oldMaster->summons.end(), this);
		if (summon != oldMaster->summons.end()) {
			oldMaster->summons.erase(summon);
			decrementReferenceCounter();
		}
	}
	return true;
}

bool Creature::addCondition(Condition* condition)
{
	if (condition == nullptr) {
		return false;
	}

	Condition* prevCond = getCondition(condition->getType(), condition->getId(), condition->getSubId());
	if (prevCond) {
		prevCond->addCondition(this, condition);
		delete condition;
		return true;
	}

	if (condition->startCondition(this)) {
		conditions.push_back(condition);
		onAddCondition(condition->getType());
		return true;
	}

	delete condition;
	return false;
}

bool Creature::addCombatCondition(Condition* condition)
{
	//Caution: condition variable could be deleted after the call to addCondition
	ConditionType_t type = condition->getType();

	if (!addCondition(condition)) {
		return false;
	}

	onAddCombatCondition(type);
	return true;
}

void Creature::removeCondition(ConditionType_t type)
{
	auto it = conditions.begin(), end = conditions.end();
	while (it != end) {
		Condition* condition = *it;
		if (condition->getType() != type) {
			++it;
			continue;
		}

		it = conditions.erase(it);

		condition->endCondition(this);
		delete condition;

		onEndCondition(type);
	}
}

void Creature::removeCondition(ConditionType_t conditionType, ConditionId_t conditionId, bool force/* = false*/)
{
	auto it = conditions.begin(), end = conditions.end();
	while (it != end) {
		Condition* condition = *it;
		if (condition->getType() != conditionType || condition->getId() != conditionId) {
			++it;
			continue;
		}

		if (!force && conditionType == CONDITION_PARALYZE) {
			int32_t walkDelay = getWalkDelay();
			if (walkDelay > 0) {
<<<<<<< HEAD
				g_scheduler.addEvent(createSchedulerTask(walkDelay, std::bind_front(&Game::forceRemoveCondition, &g_game(), getID(), conditionType, conditionId)));
=======
				g_scheduler().addEvent(createSchedulerTask(walkDelay, std::bind(&Game::forceRemoveCondition, &g_game(), getID(), conditionType, conditionId)));
>>>>>>> e06dd7ff
				return;
			}
		}

		it = conditions.erase(it);

		condition->endCondition(this);
		delete condition;

		onEndCondition(conditionType);
	}
}

void Creature::removeCombatCondition(ConditionType_t type)
{
	std::vector<Condition*> removeConditions;
	for (Condition* condition : conditions) {
		if (condition->getType() == type) {
			removeConditions.push_back(condition);
		}
	}

	for (Condition* condition : removeConditions) {
		onCombatRemoveCondition(condition);
	}
}

void Creature::removeCondition(Condition* condition)
{
	auto it = std::ranges::find(conditions.begin(), conditions.end(), condition);
	if (it == conditions.end()) {
		return;
	}

	conditions.erase(it);

	condition->endCondition(this);
	onEndCondition(condition->getType());
	delete condition;
}

Condition* Creature::getCondition(ConditionType_t type) const
{
	for (Condition* condition : conditions) {
		if (condition->getType() == type) {
			return condition;
		}
	}
	return nullptr;
}

Condition* Creature::getCondition(ConditionType_t type, ConditionId_t conditionId, uint32_t subId/* = 0*/) const
{
	for (Condition* condition : conditions) {
		if (condition->getType() == type && condition->getId() == conditionId && condition->getSubId() == subId) {
			return condition;
		}
	}
	return nullptr;
}

void Creature::executeConditions(uint32_t interval)
{
	auto it = conditions.begin(), end = conditions.end();
	while (it != end) {
		Condition* condition = *it;
		if (!condition->executeCondition(this, interval)) {
			ConditionType_t type = condition->getType();

			it = conditions.erase(it);

			condition->endCondition(this);
			delete condition;

			onEndCondition(type);
		} else {
			++it;
		}
	}
}

bool Creature::hasCondition(ConditionType_t type, uint32_t subId/* = 0*/) const
{
	if (isSuppress(type)) {
		return false;
	}

	int64_t timeNow = OTSYS_TIME();
	for (Condition* condition : conditions) {
		if (condition->getType() != type || condition->getSubId() != subId) {
			continue;
		}

		if (condition->getEndTime() >= timeNow || condition->getTicks() == -1) {
			return true;
		}
	}
	return false;
}

bool Creature::isImmune(CombatType_t type) const
{
	return hasBitSet(static_cast<uint32_t>(type), getDamageImmunities());
}

bool Creature::isImmune(ConditionType_t type) const
{
	return hasBitSet(static_cast<uint32_t>(type), getConditionImmunities());
}

bool Creature::isSuppress(ConditionType_t type) const
{
	return hasBitSet(static_cast<uint32_t>(type), getConditionSuppressions());
}

int64_t Creature::getStepDuration(Direction dir) const
{
	int64_t stepDuration = getStepDuration();
	if ((dir & DIRECTION_DIAGONAL_MASK) != 0) {
		stepDuration *= 3;
	}
	return stepDuration;
}

int64_t Creature::getStepDuration() const
{
	if (isRemoved()) {
		return 0;
	}

	int32_t stepSpeed = getStepSpeed();
	uint32_t calculatedStepSpeed = std::max<uint32_t>(floor((Creature::speedA * log((stepSpeed / 2) + Creature::speedB) + Creature::speedC) + 0.5), 1);
	calculatedStepSpeed = (stepSpeed > -Creature::speedB) ? calculatedStepSpeed : 1;

	uint32_t groundSpeed = 150;
	if (tile && tile->getGround()) {
		Item* ground = tile->getGround();
		const ItemType& it = Item::items[ground->getID()];
		groundSpeed = it.speed > 0 ? it.speed : groundSpeed;
	}

	double duration = std::floor(1000 * groundSpeed / calculatedStepSpeed);
	int64_t stepDuration = std::ceil(duration / 50) * 50;

	const Monster* monster = getMonster();
	if (monster && monster->isTargetNearby() && !monster->isFleeing() && !monster->getMaster()) {
		stepDuration *= 2;
	}

	return stepDuration;
}

int64_t Creature::getEventStepTicks(bool onlyDelay) const
{
	int64_t ret = getWalkDelay();
	if (ret <= 0) {
		int64_t stepDuration = getStepDuration();
		if (onlyDelay && stepDuration > 0) {
			ret = 1;
		} else {
			ret = stepDuration * lastStepCost;
		}
	}
	return ret;
}

LightInfo Creature::getCreatureLight() const
{
	return internalLight;
}

void Creature::setCreatureLight(LightInfo lightInfo) {
	internalLight = std::move(lightInfo);
}

void Creature::setNormalCreatureLight()
{
	internalLight = {};
}

bool Creature::registerCreatureEvent(const std::string& name)
{
	CreatureEvent* event = g_creatureEvents().getEventByName(name);
	if (!event) {
		return false;
	}

	CreatureEventType_t type = event->getEventType();
	if (hasEventRegistered(type)) {
		for (CreatureEvent* creatureEvent : eventsList) {
			if (creatureEvent == event) {
				return false;
			}
		}
	} else {
		scriptEventsBitField |= static_cast<uint32_t>(1) << type;
	}

	eventsList.push_back(event);
	return true;
}

bool Creature::unregisterCreatureEvent(const std::string& name)
{
	const CreatureEvent* event = g_creatureEvents().getEventByName(name);
	if (!event) {
		return false;
	}

	CreatureEventType_t type = event->getEventType();
	if (!hasEventRegistered(type)) {
		return false;
	}

	bool resetTypeBit = true;

	auto it = eventsList.begin(), end = eventsList.end();
	while (it != end) {
		CreatureEvent* curEvent = *it;
		if (curEvent == event) {
			it = eventsList.erase(it);
			continue;
		}

		if (curEvent->getEventType() == type) {
			resetTypeBit = false;
		}
		++it;
	}

	if (resetTypeBit) {
		scriptEventsBitField &= ~(static_cast<uint32_t>(1) << type);
	}
	return true;
}

CreatureEventList Creature::getCreatureEvents(CreatureEventType_t type)
{
	CreatureEventList tmpEventList;

	if (!hasEventRegistered(type)) {
		return tmpEventList;
	}

	for (CreatureEvent* creatureEvent : eventsList) {
		if (creatureEvent->getEventType() == type) {
			tmpEventList.push_back(creatureEvent);
		}
	}

	return tmpEventList;
}

bool FrozenPathingConditionCall::isInRange(const Position& startPos, const Position& testPos,
        const FindPathParams& fpp) const
{
	if (fpp.fullPathSearch) {
		if (testPos.x > targetPos.x + fpp.maxTargetDist) {
			return false;
		}

		if (testPos.x < targetPos.x - fpp.maxTargetDist) {
			return false;
		}

		if (testPos.y > targetPos.y + fpp.maxTargetDist) {
			return false;
		}

		if (testPos.y < targetPos.y - fpp.maxTargetDist) {
			return false;
		}
	} else {
		int_fast32_t dx = Position::getOffsetX(startPos, targetPos);

		int32_t dxMax = (dx >= 0 ? fpp.maxTargetDist : 0);
		if (testPos.x > targetPos.x + dxMax) {
			return false;
		}

		int32_t dxMin = (dx <= 0 ? fpp.maxTargetDist : 0);
		if (testPos.x < targetPos.x - dxMin) {
			return false;
		}

		int_fast32_t dy = Position::getOffsetY(startPos, targetPos);

		int32_t dyMax = (dy >= 0 ? fpp.maxTargetDist : 0);
		if (testPos.y > targetPos.y + dyMax) {
			return false;
		}

		int32_t dyMin = (dy <= 0 ? fpp.maxTargetDist : 0);
		if (testPos.y < targetPos.y - dyMin) {
			return false;
		}
	}
	return true;
}
bool FrozenPathingConditionCall::operator()(const Position& startPos, const Position& testPos,
        const FindPathParams& fpp, int32_t& bestMatchDist) const
{
	if (!isInRange(startPos, testPos, fpp)) {
		return false;
	}

	if (fpp.clearSight && !g_game().isSightClear(testPos, targetPos, true)) {
		return false;
	}

	int32_t testDist = std::max<int32_t>(Position::getDistanceX(targetPos, testPos), Position::getDistanceY(targetPos, testPos));
	if (fpp.maxTargetDist == 1) {
		if (testDist < fpp.minTargetDist || testDist > fpp.maxTargetDist) {
			return false;
		}
		return true;
	} else if (testDist <= fpp.maxTargetDist) {
		if (testDist < fpp.minTargetDist) {
			return false;
		}
		if (testDist == fpp.maxTargetDist) {
			bestMatchDist = 0;
			return true;
		} else if (testDist > bestMatchDist) {
			//not quite what we want, but the best so far
			bestMatchDist = testDist;
			return true;
		}
	}
	return false;
}

bool Creature::isInvisible() const
{
	return std::ranges::find_if(conditions.begin(), conditions.end(), [] (const Condition* condition) {
		return condition->getType() == CONDITION_INVISIBLE;
	}) != conditions.end();
}

bool Creature::getPathTo(const Position& targetPos, std::forward_list<Direction>& dirList, const FindPathParams& fpp) const
{
	return g_game().map.getPathMatching(*this, dirList, FrozenPathingConditionCall(targetPos), fpp);
}

bool Creature::getPathTo(const Position& targetPos, std::forward_list<Direction>& dirList, int32_t minTargetDist, int32_t maxTargetDist, bool fullPathSearch /*= true*/, bool clearSight /*= true*/, int32_t maxSearchDist /*= 0*/) const
{
	FindPathParams fpp;
	fpp.fullPathSearch = fullPathSearch;
	fpp.maxSearchDist = maxSearchDist;
	fpp.clearSight = clearSight;
	fpp.minTargetDist = minTargetDist;
	fpp.maxTargetDist = maxTargetDist;
	return getPathTo(targetPos, dirList, fpp);
}

void Creature::turnToCreature(Creature* creature)
{
	const Position& creaturePos = creature->getPosition();
	const auto dx = Position::getOffsetX(position, creaturePos);
	const auto dy = Position::getOffsetY(position, creaturePos);

	float tan;
	if (dx != 0) {
		tan = static_cast<float>(dy) / dx;
	} else {
		tan = 10;
	}

	Direction dir;
	if (std::abs(tan) < 1) {
		if (dx > 0) {
			dir = DIRECTION_WEST;
		} else {
			dir = DIRECTION_EAST;
		}
	} else {
		if (dy > 0) {
			dir = DIRECTION_NORTH;
		} else {
			dir = DIRECTION_SOUTH;
		}
	}
	g_game().internalCreatureTurn(this, dir);
}<|MERGE_RESOLUTION|>--- conflicted
+++ resolved
@@ -282,11 +282,7 @@
 		g_game().checkCreatureWalk(getID());
 	}
 
-<<<<<<< HEAD
-	eventWalk = g_scheduler.addEvent(createSchedulerTask(static_cast<uint32_t>(ticks), std::bind_front(&Game::checkCreatureWalk, &g_game(), getID())));
-=======
-	eventWalk = g_scheduler().addEvent(createSchedulerTask(static_cast<uint32_t>(ticks), std::bind(&Game::checkCreatureWalk, &g_game(), getID())));
->>>>>>> e06dd7ff
+	eventWalk = g_scheduler().addEvent(createSchedulerTask(static_cast<uint32_t>(ticks), std::bind_front(&Game::checkCreatureWalk, &g_game(), getID())));
 }
 
 void Creature::stopEventWalk()
@@ -610,11 +606,7 @@
 	if (followCreature && (creature == this || creature == followCreature)) {
 		if (hasFollowPath) {
 			isUpdatingPath = true;
-<<<<<<< HEAD
-			g_dispatcher.addTask(createTask(std::bind_front(&Game::updateCreatureWalk, &g_game(), getID())));
-=======
-			g_dispatcher().addTask(createTask(std::bind(&Game::updateCreatureWalk, &g_game(), getID())));
->>>>>>> e06dd7ff
+			g_dispatcher().addTask(createTask(std::bind_front(&Game::updateCreatureWalk, &g_game(), getID())));
 		}
 
 		if (newPos.z != oldPos.z || !canSee(followCreature->getPosition())) {
@@ -628,11 +620,7 @@
 		} else {
 			if (hasExtraSwing()) {
 				//our target is moving lets see if we can get in hit
-<<<<<<< HEAD
-				g_dispatcher.addTask(createTask(std::bind_front(&Game::checkCreatureAttack, &g_game(), getID())));
-=======
-				g_dispatcher().addTask(createTask(std::bind(&Game::checkCreatureAttack, &g_game(), getID())));
->>>>>>> e06dd7ff
+				g_dispatcher().addTask(createTask(std::bind_front(&Game::checkCreatureAttack, &g_game(), getID())));
 			}
 
 			if (newTile->getZone() != oldTile->getZone()) {
@@ -785,11 +773,7 @@
 
 				if (g_configManager().getBoolean(AUTOLOOT)) {
 					int32_t pos = tile->getStackposOfItem(player, corpse);
-<<<<<<< HEAD
-					g_dispatcher.addTask(createTask(std::bind_front(&Game::playerQuickLoot, &g_game(), mostDamageCreature->getID(), this->getPosition(), corpse->getClientID(), pos - 1, nullptr, false, true)));
-=======
-					g_dispatcher().addTask(createTask(std::bind(&Game::playerQuickLoot, &g_game(), mostDamageCreature->getID(), this->getPosition(), corpse->getID(), pos - 1, nullptr, false, true)));
->>>>>>> e06dd7ff
+					g_dispatcher().addTask(createTask(std::bind_front(&Game::playerQuickLoot, &g_game(), mostDamageCreature->getID(), this->getPosition(), corpse->getID(), pos - 1, nullptr, false, true)));
 				}
 			}
 		}
@@ -833,11 +817,7 @@
 		g_game().addCreatureHealth(this);
 	}
 	if (health <= 0) {
-<<<<<<< HEAD
-		g_dispatcher.addTask(createTask(std::bind_front(&Game::executeDeath, &g_game(), getID())));
-=======
-		g_dispatcher().addTask(createTask(std::bind(&Game::executeDeath, &g_game(), getID())));
->>>>>>> e06dd7ff
+		g_dispatcher().addTask(createTask(std::bind_front(&Game::executeDeath, &g_game(), getID())));
 	}
 }
 
@@ -1310,11 +1290,7 @@
 		if (!force && conditionType == CONDITION_PARALYZE) {
 			int32_t walkDelay = getWalkDelay();
 			if (walkDelay > 0) {
-<<<<<<< HEAD
-				g_scheduler.addEvent(createSchedulerTask(walkDelay, std::bind_front(&Game::forceRemoveCondition, &g_game(), getID(), conditionType, conditionId)));
-=======
-				g_scheduler().addEvent(createSchedulerTask(walkDelay, std::bind(&Game::forceRemoveCondition, &g_game(), getID(), conditionType, conditionId)));
->>>>>>> e06dd7ff
+				g_scheduler().addEvent(createSchedulerTask(walkDelay, std::bind_front(&Game::forceRemoveCondition, &g_game(), getID(), conditionType, conditionId)));
 				return;
 			}
 		}
