/**
 * Canary - A free and open-source MMORPG server emulator
 * Copyright (©) 2019-2024 OpenTibiaBR <opentibiabr@outlook.com>
 * Repository: https://github.com/opentibiabr/canary
 * License: https://github.com/opentibiabr/canary/blob/main/LICENSE
 * Contributors: https://github.com/opentibiabr/canary/graphs/contributors
 * Website: https://docs.opentibiabr.com/
 */

#include "pch.hpp"

#include "creatures/creature.hpp"

#include "creatures/combat/condition.hpp"
#include "lua/creature/creatureevent.hpp"
#include "declarations.hpp"
#include "game/scheduling/dispatcher.hpp"
#include "game/game.hpp"
#include "creatures/monsters/monster.hpp"
#include "game/zones/zone.hpp"
#include "map/spectators.hpp"
#include "map/map.hpp"
#include "lib/metrics/metrics.hpp"
#include "items/tile.hpp"

import enum_modules;
import light_info;
import game_movement;

Creature::Creature() {
	onIdleStatus();
}

Creature::~Creature() {
	for (const auto &summon : m_summons) {
		summon->setAttackedCreature(nullptr);
		summon->removeMaster();
	}
}

bool Creature::canSee(const Position &myPos, const Position &pos, int32_t viewRangeX, int32_t viewRangeY) {
	metrics::method_latency measure(__METHOD_NAME__);
	if (myPos.z <= MAP_INIT_SURFACE_LAYER) {
		// we are on ground level or above (7 -> 0)
		// view is from 7 -> 0
		if (pos.z > MAP_INIT_SURFACE_LAYER) {
			return false;
		}
	} else if (myPos.z >= MAP_INIT_SURFACE_LAYER + 1) {
		// we are underground (8 -> 15)
		// view is +/- 2 from the floor we stand on
		if (Position::getDistanceZ(myPos, pos) > MAP_LAYER_VIEW_LIMIT) {
			return false;
		}
	}

	const int_fast32_t offsetz = myPos.getZ() - pos.getZ();
	return (pos.getX() >= myPos.getX() - viewRangeX + offsetz) && (pos.getX() <= myPos.getX() + viewRangeX + offsetz)
		&& (pos.getY() >= myPos.getY() - viewRangeY + offsetz) && (pos.getY() <= myPos.getY() + viewRangeY + offsetz);
}

bool Creature::canSee(const Position &pos) {
	return canSee(getPosition(), pos, MAP_MAX_VIEW_PORT_X, MAP_MAX_VIEW_PORT_Y);
}

bool Creature::canSeeCreature(std::shared_ptr<Creature> creature) const {
	if (!canSeeInvisibility() && creature->isInvisible()) {
		return false;
	}
	return true;
}

void Creature::setSkull(Skull_t newSkull) {
	skull = newSkull;
	g_game().updateCreatureSkull(static_self_cast<Creature>());
}

int64_t Creature::getTimeSinceLastMove() const {
	return lastStep ? OTSYS_TIME() - lastStep : std::numeric_limits<int64_t>::max();
}

int32_t Creature::getWalkDelay(Direction dir) {
	if (lastStep == 0) {
		return 0;
	}

	const int64_t ct = OTSYS_TIME();
	uint16_t stepDuration = getStepDuration(dir);
	if (dir == Direction::None) {
		stepDuration *= lastStepCost;
	}

	return stepDuration - (ct - lastStep);
}

int32_t Creature::getWalkSize() {
	auto ret = std::distance(listWalkDir.begin(), listWalkDir.end());
	return static_cast<int32_t>(ret);
}

void Creature::onThink(uint32_t interval) {
	metrics::method_latency measure(__METHOD_NAME__);
	if (!isMapLoaded && useCacheMap()) {
		isMapLoaded = true;
		updateMapCache();
	}

	auto followCreature = getFollowCreature();
	auto master = getMaster();
	if (followCreature && master != followCreature && !canSeeCreature(followCreature)) {
		onCreatureDisappear(followCreature, false);
	}

	auto attackedCreature = getAttackedCreature();
	if (attackedCreature && master != attackedCreature && !canSeeCreature(attackedCreature)) {
		onCreatureDisappear(attackedCreature, false);
	}

	blockTicks += interval;
	if (blockTicks >= 1000) {
		blockCount = std::min<uint32_t>(blockCount + 1, 2);
		blockTicks = 0;
	}

	if (followCreature) {
		walkUpdateTicks += interval;
		if (forceUpdateFollowPath || walkUpdateTicks >= 2000) {
			walkUpdateTicks = 0;
			forceUpdateFollowPath = false;
			isUpdatingPath = true;
		}
	}

	auto onThink = [self = getCreature(), interval] {
		// scripting event - onThink
		const auto &thinkEvents = self->getCreatureEvents(CreatureEventType::Think);
		for (const auto creatureEventPtr : thinkEvents) {
			creatureEventPtr->executeOnThink(self->static_self_cast<Creature>(), interval);
		}
	};

	if (isUpdatingPath) {
		isUpdatingPath = false;
		goToFollowCreature_async(onThink);
		return;
	}

	onThink();
}

void Creature::onAttacking(uint32_t interval) {
	auto attackedCreature = getAttackedCreature();
	if (!attackedCreature) {
		return;
	}

	onAttacked();
	attackedCreature->onAttacked();

	if (g_game().isSightClear(getPosition(), attackedCreature->getPosition(), true)) {
		doAttacking(interval);
	}
}

void Creature::onIdleStatus() {
	if (getHealth() > 0) {
		damageMap.clear();
		lastHitCreatureId = 0;
	}
}

void Creature::onCreatureWalk() {
	metrics::method_latency measure(__METHOD_NAME__);
	if (getWalkDelay() <= 0) {
		Direction dir;
		uint32_t flags = FLAG_IGNOREFIELDDAMAGE;
		if (getNextStep(dir, flags)) {
			ReturnValue ret = g_game().internalMoveCreature(static_self_cast<Creature>(), dir, flags);
			if (ret != RETURNVALUE_NOERROR) {
				if (std::shared_ptr<Player> player = getPlayer()) {
					player->sendCancelMessage(ret);
					player->sendCancelWalk();
				}

				forceUpdateFollowPath = true;
			}
		} else {
			if (listWalkDir.empty()) {
				onWalkComplete();
			}

			stopEventWalk();
		}
	}

	if (cancelNextWalk) {
		listWalkDir.clear();
		onWalkAborted();
		cancelNextWalk = false;
	}

	if (eventWalk != 0) {
		eventWalk = 0;
		addEventWalk();
	}
}

void Creature::onWalk(Direction &dir) {
	if (hasCondition(ConditionType::Drunk)) {
		auto randomDir = directionFromValue(uniform_random(0, 60));
		if (randomDir <= Direction::DiagonalMask) {
			if (randomDir < Direction::DiagonalMask) {
				dir = randomDir;
			}
			g_game().internalCreatureSay(static_self_cast<Creature>(), TalkType::MonsterSay, "Hicks!", false);
		}
	}
}

bool Creature::getNextStep(Direction &dir, uint32_t &) {
	if (listWalkDir.empty()) {
		return false;
	}

	dir = listWalkDir.front();
	listWalkDir.pop_front();
	onWalk(dir);
	return true;
}

void Creature::startAutoWalk(const std::vector<Direction> &listDir, bool ignoreConditions /* = false*/) {
	listWalkDir.clear();

	if (!ignoreConditions && (hasCondition(ConditionType::Rooted) || hasCondition(ConditionType::Feared))) {
		return;
	}

	listWalkDir = { listDir.begin(), listDir.end() };

	if (listWalkDir.empty()) {
		return;
	}

	addEventWalk(listWalkDir.size() == 1);
}

void Creature::addEventWalk(bool firstStep) {
	cancelNextWalk = false;

	if (getStepSpeed() <= 0) {
		return;
	}

	if (eventWalk != 0) {
		return;
	}

	const int64_t ticks = getEventStepTicks(firstStep);
	if (ticks <= 0) {
		return;
	}

	g_dispatcher().context().tryAddEvent([ticks, self = getCreature()]() {
		// Take first step right away, but still queue the next
		if (ticks == 1) {
			g_game().checkCreatureWalk(self->getID());
		}

		self->eventWalk = g_dispatcher().scheduleEvent(
			static_cast<uint32_t>(ticks),
			[creatureId = self->getID()] { g_game().checkCreatureWalk(creatureId); }, "Creature::checkCreatureWalk"
		);
	});
}

void Creature::stopEventWalk() {
	if (eventWalk != 0) {
		g_dispatcher().stopEvent(eventWalk);
		eventWalk = 0;
	}
}

void Creature::updateMapCache() {
	metrics::method_latency measure(__METHOD_NAME__);
	std::shared_ptr<Tile> newTile;
	const Position &myPos = getPosition();
	Position pos(0, 0, myPos.z);

	for (int32_t y = -maxWalkCacheHeight; y <= maxWalkCacheHeight; ++y) {
		for (int32_t x = -maxWalkCacheWidth; x <= maxWalkCacheWidth; ++x) {
			pos.x = myPos.getX() + x;
			pos.y = myPos.getY() + y;
			newTile = g_game().map.getTile(pos);
			updateTileCache(newTile, pos);
		}
	}
}

void Creature::updateTileCache(std::shared_ptr<Tile> newTile, int32_t dx, int32_t dy) {
	metrics::method_latency measure(__METHOD_NAME__);
	if (std::abs(dx) <= maxWalkCacheWidth && std::abs(dy) <= maxWalkCacheHeight) {
		localMapCache[maxWalkCacheHeight + dy][maxWalkCacheWidth + dx] = newTile && newTile->queryAdd(0, getCreature(), 1, FLAG_PATHFINDING | FLAG_IGNOREFIELDDAMAGE) == RETURNVALUE_NOERROR;
	}
}

void Creature::updateTileCache(std::shared_ptr<Tile> upTile, const Position &pos) {
	const Position &myPos = getPosition();
	if (pos.z == myPos.z) {
		int32_t dx = Position::getOffsetX(pos, myPos);
		int32_t dy = Position::getOffsetY(pos, myPos);
		updateTileCache(upTile, dx, dy);
	}
}

std::shared_ptr<Cylinder> Creature::getParent() {
	return getTile();
}

void Creature::setParent(std::weak_ptr<Cylinder> cylinder) {
	const auto oldGroundSpeed = walk.groundSpeed;
	walk.groundSpeed = 150;

	if (const auto &lockedCylinder = cylinder.lock()) {
		const auto &newParent = lockedCylinder->getTile();
		position = newParent->getPosition();
		m_tile = newParent;

		if (newParent->getGround()) {
			const auto &it = Item::items[newParent->getGround()->getID()];
			if (it.speed > 0) {
				walk.groundSpeed = it.speed;
			}
		}
	}

	if (walk.groundSpeed != oldGroundSpeed) {
		walk.recache();
	}
}

std::shared_ptr<Tile> Creature::getTile() {
	return m_tile.lock();
}

int32_t Creature::getWalkCache(const Position &pos) {
	metrics::method_latency measure(__METHOD_NAME__);
	if (!useCacheMap()) {
		return 2;
	}

	const Position &myPos = getPosition();
	if (myPos.z != pos.z) {
		return 0;
	}

	if (pos == myPos) {
		return 1;
	}

	int32_t dx = Position::getOffsetX(pos, myPos);
	if (std::abs(dx) <= maxWalkCacheWidth) {
		int32_t dy = Position::getOffsetY(pos, myPos);
		if (std::abs(dy) <= maxWalkCacheHeight) {
			return localMapCache[maxWalkCacheHeight + dy][maxWalkCacheWidth + dx];
		}
	}

	// out of range
	return 2;
}

void Creature::onAddTileItem(std::shared_ptr<Tile> tileItem, const Position &pos) {
	if (isMapLoaded && pos.z == getPosition().z) {
		updateTileCache(tileItem, pos);
	}
}

void Creature::onUpdateTileItem(std::shared_ptr<Tile> updateTile, const Position &pos, std::shared_ptr<Item>, const ItemType &oldType, std::shared_ptr<Item>, const ItemType &newType) {
	if (!isMapLoaded) {
		return;
	}

	if (oldType.blockSolid || oldType.blockPathFind || newType.blockPathFind || newType.blockSolid) {
		if (pos.z == getPosition().z) {
			updateTileCache(updateTile, pos);
		}
	}
}

void Creature::onRemoveTileItem(std::shared_ptr<Tile> updateTile, const Position &pos, const ItemType &iType, std::shared_ptr<Item>) {
	if (!isMapLoaded) {
		return;
	}

	if (iType.blockSolid || iType.blockPathFind || iType.isGroundTile()) {
		if (pos.z == getPosition().z) {
			updateTileCache(updateTile, pos);
		}
	}
}

void Creature::onCreatureAppear(std::shared_ptr<Creature> creature, bool isLogin) {
	metrics::method_latency measure(__METHOD_NAME__);
	if (creature == getCreature()) {
		if (useCacheMap()) {
			isMapLoaded = true;
			updateMapCache();
		}

		if (isLogin) {
			setLastPosition(getPosition());
		}
	} else if (isMapLoaded) {
		if (creature->getPosition().z == getPosition().z) {
			updateTileCache(creature->getTile(), creature->getPosition());
		}
	}
}

void Creature::onRemoveCreature(std::shared_ptr<Creature> creature, bool) {
	metrics::method_latency measure(__METHOD_NAME__);
	onCreatureDisappear(creature, true);
	if (creature != getCreature() && isMapLoaded) {
		if (creature->getPosition().z == getPosition().z) {
			updateTileCache(creature->getTile(), creature->getPosition());
		}
	}

	// Update player from monster target list (avoid memory usage after clean)
	if (auto monster = getMonster(); monster && monster->getAttackedCreature() == creature) {
		monster->setAttackedCreature(creature);
		monster->setFollowCreature(creature);
	}
}

void Creature::onCreatureDisappear(std::shared_ptr<Creature> creature, bool isLogout) {
	metrics::method_latency measure(__METHOD_NAME__);
	if (getAttackedCreature() == creature) {
		setAttackedCreature(nullptr);
		onAttackedCreatureDisappear(isLogout);
	}

	if (getFollowCreature() == creature) {
		setFollowCreature(nullptr);
		onFollowCreatureDisappear(isLogout);
	}
}

void Creature::onChangeZone(ZoneType zone) {
	metrics::method_latency measure(__METHOD_NAME__);
	auto attackedCreature = getAttackedCreature();
	if (attackedCreature && zone == ZoneType::Protection) {
		onCreatureDisappear(attackedCreature, false);
	}
}

void Creature::onAttackedCreatureChangeZone(ZoneType zone) {
	metrics::method_latency measure(__METHOD_NAME__);
	if (zone == ZoneType::Protection) {
		auto attackedCreature = getAttackedCreature();
		if (attackedCreature) {
			onCreatureDisappear(attackedCreature, false);
		}
	}
}

void Creature::checkSummonMove(const Position &newPos, bool teleportSummon) {
	metrics::method_latency measure(__METHOD_NAME__);
	if (hasSummons()) {
		std::vector<std::shared_ptr<Creature>> despawnMonsterList;
		for (const auto &summon : getSummons()) {
			const auto &pos = summon->getPosition();
			const auto &monster = summon->getMonster();
			const auto &tile = getTile();
			bool protectionZoneCheck = tile ? tile->hasFlag(TILESTATE_PROTECTIONZONE) : false;
			// Check if any of our summons is out of range (+/- 0 floors or 15 tiles away)
			bool checkSummonDist = Position::getDistanceZ(newPos, pos) > 0 || (std::max<int32_t>(Position::getDistanceX(newPos, pos), Position::getDistanceY(newPos, pos)) > 15);
			// Check if any of our summons is out of range (+/- 2 floors or 30 tiles away)
			bool checkRemoveDist = Position::getDistanceZ(newPos, pos) > 2 || (std::max<int32_t>(Position::getDistanceX(newPos, pos), Position::getDistanceY(newPos, pos)) > 30);

			if (monster && monster->isFamiliar() && checkSummonDist || teleportSummon && !protectionZoneCheck && checkSummonDist) {
				const auto &creatureMaster = summon->getMaster();
				if (!creatureMaster) {
					continue;
				}

				if (const auto &masterTile = creatureMaster->getTile()) {
					if (masterTile->hasFlag(TILESTATE_TELEPORT)) {
						g_logger().warn("[{}] cannot teleport summon, position has teleport. {}", __FUNCTION__, creatureMaster->getPosition().toString());
					} else {
						g_game().internalTeleport(summon, creatureMaster->getPosition(), true);
						continue;
					}
				}
			}

			if (monster && monster->isSummon() && !monster->isFamiliar() && !teleportSummon && checkRemoveDist) {
				despawnMonsterList.push_back(summon);
			}
		}

		for (const auto &despawnCreature : despawnMonsterList) {
			if (!despawnMonsterList.empty()) {
				g_game().removeCreature(despawnCreature, true);
			}
		}
	}
}

void Creature::onCreatureMove(const std::shared_ptr<Creature> &creature, const std::shared_ptr<Tile> &newTile, const Position &newPos, const std::shared_ptr<Tile> &oldTile, const Position &oldPos, bool teleport) {
	metrics::method_latency measure(__METHOD_NAME__);
	if (creature == getCreature()) {
		lastStep = OTSYS_TIME();
		lastStepCost = 1;

		if (!teleport) {
			if (oldPos.z != newPos.z) {
				lastStepCost = WALK_FLOOR_CHANGE_EXTRA_COST;
			} else if (Position::getDistanceX(newPos, oldPos) >= 1 && Position::getDistanceY(newPos, oldPos) >= 1) {
				lastStepCost = WALK_DIAGONAL_EXTRA_COST;
			}
		} else {
			stopEventWalk();
		}

		bool configTeleportSummons = g_configManager().getBoolean(TELEPORT_SUMMONS, __FUNCTION__);
		checkSummonMove(newPos, configTeleportSummons);
		if (isLostSummon()) {
			handleLostSummon(configTeleportSummons);
		}

		if (std::shared_ptr<Player> player = creature->getPlayer()) {
			if (player->isExerciseTraining()) {
				player->setTraining(false);
			}
		}

		if (newTile->getZoneType() != oldTile->getZoneType()) {
			onChangeZone(getZoneType());
		}

		// update map cache
		if (isMapLoaded) {
			if (teleport || oldPos.z != newPos.z) {
				updateMapCache();
			} else {
				const Position &myPos = getPosition();

				if (oldPos.y > newPos.y) { // north
					// shift y south
					for (int32_t y = mapWalkHeight - 1; --y >= 0;) {
						memcpy(localMapCache[y + 1], localMapCache[y], sizeof(localMapCache[y]));
					}

					// update 0
					for (int32_t x = -maxWalkCacheWidth; x <= maxWalkCacheWidth; ++x) {
						const auto &cacheTile = g_game().map.getTile(static_cast<uint16_t>(myPos.getX() + x), static_cast<uint16_t>(myPos.getY() - maxWalkCacheHeight), myPos.z);
						updateTileCache(cacheTile, x, -maxWalkCacheHeight);
					}
				} else if (oldPos.y < newPos.y) { // south
					// shift y north
					for (int32_t y = 0; y <= mapWalkHeight - 2; ++y) {
						memcpy(localMapCache[y], localMapCache[y + 1], sizeof(localMapCache[y]));
					}

					// update mapWalkHeight - 1
					for (int32_t x = -maxWalkCacheWidth; x <= maxWalkCacheWidth; ++x) {
						const auto &cacheTile = g_game().map.getTile(static_cast<uint16_t>(myPos.getX() + x), static_cast<uint16_t>(myPos.getY() + maxWalkCacheHeight), myPos.z);
						updateTileCache(cacheTile, x, maxWalkCacheHeight);
					}
				}

				if (oldPos.x < newPos.x) { // east
					// shift y west
					int32_t starty = 0;
					int32_t endy = mapWalkHeight - 1;
					int32_t dy = Position::getDistanceY(oldPos, newPos);

					if (dy < 0) {
						endy += dy;
					} else if (dy > 0) {
						starty = dy;
					}

					for (int32_t y = starty; y <= endy; ++y) {
						for (int32_t x = 0; x <= mapWalkWidth - 2; ++x) {
							localMapCache[y][x] = localMapCache[y][x + 1];
						}
					}

					// update mapWalkWidth - 1
					for (int32_t y = -maxWalkCacheHeight; y <= maxWalkCacheHeight; ++y) {
						const auto &cacheTile = g_game().map.getTile(myPos.x + maxWalkCacheWidth, static_cast<uint16_t>(myPos.y + y), myPos.z);
						updateTileCache(cacheTile, maxWalkCacheWidth, y);
					}
				} else if (oldPos.x > newPos.x) { // west
					// shift y east
					int32_t starty = 0;
					int32_t endy = mapWalkHeight - 1;
					int32_t dy = Position::getDistanceY(oldPos, newPos);

					if (dy < 0) {
						endy += dy;
					} else if (dy > 0) {
						starty = dy;
					}

					for (int32_t y = starty; y <= endy; ++y) {
						for (int32_t x = mapWalkWidth - 1; --x >= 0;) {
							localMapCache[y][x + 1] = localMapCache[y][x];
						}
					}

					// update 0
					for (int32_t y = -maxWalkCacheHeight; y <= maxWalkCacheHeight; ++y) {
						std::shared_ptr<Tile> cacheTile = g_game().map.getTile(myPos.x - maxWalkCacheWidth, static_cast<uint16_t>(myPos.y + y), myPos.z);
						updateTileCache(cacheTile, -maxWalkCacheWidth, y);
					}
				}

				updateTileCache(oldTile, oldPos);
			}
		}
	} else {
		if (isMapLoaded) {
			const Position &myPos = getPosition();

			if (newPos.z == myPos.z) {
				updateTileCache(newTile, newPos);
			}

			if (oldPos.z == myPos.z) {
				updateTileCache(oldTile, oldPos);
			}
		}
	}

	const auto &followCreature = getFollowCreature();
	if (followCreature && (creature == getCreature() || creature == followCreature)) {
		if (hasFollowPath) {
			isUpdatingPath = true;
			g_dispatcher().addEvent([creatureId = getID()] { g_game().updateCreatureWalk(creatureId); }, "Game::updateCreatureWalk");
		}

		if (newPos.z != oldPos.z || !canSee(followCreature->getPosition())) {
			onCreatureDisappear(followCreature, false);
		}
	}

	const auto &attackedCreature = getAttackedCreature();
	if (attackedCreature && (creature == attackedCreature || creature == getCreature())) {
		if (newPos.z != oldPos.z || !canSee(attackedCreature->getPosition())) {
			onCreatureDisappear(attackedCreature, false);
		} else {
			if (hasExtraSwing()) {
				// our target is moving lets see if we can get in hit
				g_dispatcher().addEvent([creatureId = getID()] { g_game().checkCreatureAttack(creatureId); }, "Game::checkCreatureAttack");
			}

			if (newTile->getZoneType() != oldTile->getZoneType()) {
				onAttackedCreatureChangeZone(attackedCreature->getZoneType());
			}
		}
	}
}

void Creature::onDeath() {
	metrics::method_latency measure(__METHOD_NAME__);
	bool lastHitUnjustified = false;
	bool mostDamageUnjustified = false;
	std::shared_ptr<Creature> lastHitCreature = g_game().getCreatureByID(lastHitCreatureId);
	std::shared_ptr<Creature> lastHitCreatureMaster;
	if (lastHitCreature && getPlayer()) {
		/**
		 * @deprecated -- This is here to trigger the deprecated onKill events in lua
		 */
		lastHitCreature->deprecatedOnKilledCreature(getCreature(), true);
		lastHitUnjustified = lastHitCreature->onKilledPlayer(getPlayer(), true);
		lastHitCreatureMaster = lastHitCreature->getMaster();
	} else {
		lastHitCreatureMaster = nullptr;
	}

	std::shared_ptr<Creature> mostDamageCreature = nullptr;

	const int64_t timeNow = OTSYS_TIME();
	const uint32_t inFightTicks = g_configManager().getNumber(PZ_LOCKED, __FUNCTION__);
	int32_t mostDamage = 0;
	std::map<std::shared_ptr<Creature>, uint64_t> experienceMap;
	std::unordered_set<std::shared_ptr<Player>> killers;
	for (const auto &it : damageMap) {
		if (auto attacker = g_game().getCreatureByID(it.first)) {
			CountBlock_t cb = it.second;
			if ((cb.total > mostDamage && (timeNow - cb.ticks <= inFightTicks))) {
				mostDamage = cb.total;
				mostDamageCreature = attacker;
			}

			if (attacker != getCreature()) {
				uint64_t gainExp = getGainedExperience(attacker);
				auto attackerMaster = attacker->getMaster() ? attacker->getMaster() : attacker;
				if (auto attackerPlayer = attackerMaster->getPlayer()) {
					attackerPlayer->removeAttacked(getPlayer());

					auto party = attackerPlayer->getParty();
					killers.insert(attackerPlayer);
					if (party && party->getLeader() && party->isSharedExperienceActive() && party->isSharedExperienceEnabled()) {
						attacker = party->getLeader();
						killers.insert(party->getLeader());
						mostDamageCreature = attacker;

						for (const auto &partyMember : party->getMembers()) {
							killers.insert(partyMember);
						}
					}
				}

				auto tmpIt = experienceMap.find(attacker);
				if (tmpIt == experienceMap.end()) {
					experienceMap[attacker] = gainExp;
				} else {
					tmpIt->second += gainExp;
				}
			}
		}
	}

	for (const auto &it : experienceMap) {
		it.first->onGainExperience(it.second, getCreature());
	}

	mostDamageCreature = mostDamageCreature && mostDamageCreature->getMaster() ? mostDamageCreature->getMaster() : mostDamageCreature;
	for (const auto &killer : killers) {
		if (auto monster = getMonster()) {
			killer->onKilledMonster(monster);
		} else if (auto player = getPlayer(); player && mostDamageCreature != killer) {
			killer->onKilledPlayer(player, false);
		}
	}

	/**
	 * @deprecated -- This is here to trigger the deprecated onKill events in lua
	 */
	auto mostDamageCreatureMaster = mostDamageCreature ? mostDamageCreature->getMaster() : nullptr;
	if (mostDamageCreature && (mostDamageCreature != lastHitCreature || getMonster()) && mostDamageCreature != lastHitCreatureMaster) {
		if (lastHitCreature != mostDamageCreatureMaster && (lastHitCreatureMaster == nullptr || mostDamageCreatureMaster != lastHitCreatureMaster)) {
			mostDamageUnjustified = mostDamageCreature->deprecatedOnKilledCreature(getCreature(), false);
		}
	}

	bool killedByPlayer = mostDamageCreature && mostDamageCreature->getPlayer() || mostDamageCreatureMaster && mostDamageCreatureMaster->getPlayer();
	if (getPlayer()) {
		g_metrics().addCounter(
			"player_death",
			1,
			{
				{ "name", getNameDescription() },
				{ "level", std::to_string(getPlayer()->getLevel()) },
				{ "most_damage_creature", mostDamageCreature ? mostDamageCreature->getName() : "(none)" },
				{ "last_hit_creature", lastHitCreature ? lastHitCreature->getName() : "(none)" },
				{ "most_damage_dealt", std::to_string(mostDamage) },
				{ "most_damage_creature_master", mostDamageCreatureMaster ? mostDamageCreatureMaster->getName() : "(none)" },
				{ "most_damage_unjustified", std::to_string(mostDamageUnjustified) },
				{ "last_hit_unjustified", std::to_string(lastHitUnjustified) },
				{ "by_player", std::to_string(killedByPlayer) },
			}
		);
	} else {
		std::string killerName = mostDamageCreature ? mostDamageCreature->getName() : "(none)";
		if (mostDamageCreatureMaster) {
			killerName = mostDamageCreatureMaster->getName();
		}
		g_metrics().addCounter(
			"monster_death",
			1,
			{
				{ "name", getName() },
				{ "killer", killerName },
				{ "is_summon", std::to_string(getMaster() ? true : false) },
				{ "by_player", std::to_string(killedByPlayer) },
			}
		);
	}

	bool droppedCorpse = dropCorpse(lastHitCreature, mostDamageCreature, lastHitUnjustified, mostDamageUnjustified);
	death(lastHitCreature);

	if (droppedCorpse && !getPlayer()) {
		g_game().removeCreature(static_self_cast<Creature>(), false);
	}

	if (getMaster()) {
		removeMaster();
	}
}

bool Creature::dropCorpse(std::shared_ptr<Creature> lastHitCreature, std::shared_ptr<Creature> mostDamageCreature, bool lastHitUnjustified, bool mostDamageUnjustified) {
	metrics::method_latency measure(__METHOD_NAME__);
	if (!lootDrop && getMonster()) {
		if (getMaster()) {
			// Scripting event onDeath
			const CreatureEventList &deathEvents = getCreatureEvents(CreatureEventType::Death);
			for (const auto deathEventPtr : deathEvents) {
				deathEventPtr->executeOnDeath(static_self_cast<Creature>(), nullptr, lastHitCreature, mostDamageCreature, lastHitUnjustified, mostDamageUnjustified);
			}
		}

		g_game().addMagicEffect(getPosition(), CONST_ME_POFF);
	} else {
		std::shared_ptr<Item> splash;
		switch (getRace()) {
			case RaceType::Venom:
				splash = Item::CreateItem(ITEM_FULLSPLASH, FLUID_SLIME);
				break;

			case RaceType::Blood:
				splash = Item::CreateItem(ITEM_FULLSPLASH, FLUID_BLOOD);
				break;

			case RaceType::Ink:
				splash = Item::CreateItem(ITEM_FULLSPLASH, FLUID_INK);
				break;

			default:
				splash = nullptr;
				break;
		}

		std::shared_ptr<Tile> tile = getTile();
		if (tile && splash) {
			g_game().internalAddItem(tile, splash, INDEX_WHEREEVER, FLAG_NOLIMIT);
			splash->startDecaying();
		}

		std::shared_ptr<Item> corpse = getCorpse(lastHitCreature, mostDamageCreature);
		if (tile && corpse) {
			g_game().internalAddItem(tile, corpse, INDEX_WHEREEVER, FLAG_NOLIMIT);
			dropLoot(corpse->getContainer(), lastHitCreature);
			corpse->startDecaying();
			bool disallowedCorpses = corpse->isRewardCorpse() || (corpse->getID() == ITEM_MALE_CORPSE || corpse->getID() == ITEM_FEMALE_CORPSE);
			const auto player = mostDamageCreature ? mostDamageCreature->getPlayer() : nullptr;
			auto corpseContainer = corpse->getContainer();
			if (corpseContainer && player && !disallowedCorpses) {
				auto monster = getMonster();
				if (monster && !monster->isRewardBoss()) {
					std::ostringstream lootMessage;
					lootMessage << "Loot of " << getNameDescription() << ": " << corpseContainer->getContentDescription(player->getProtocolVersion() < 1200) << ".";
					auto suffix = corpseContainer->getAttribute<std::string>(ItemAttribute_t::LOOTMESSAGE_SUFFIX);
					if (!suffix.empty()) {
						lootMessage << suffix;
					}
					player->sendLootMessage(lootMessage.str());
				}

				stdext::arraylist<Direction> dirList(128);
				FindPathParams fpp;
				fpp.minTargetDist = 0;
				fpp.maxTargetDist = 1;
				fpp.fullPathSearch = true;
				fpp.clearSight = true;
				fpp.maxSearchDist = 0;

				auto isReachable = g_game().map.getPathMatching(player->getPosition(), dirList, FrozenPathingConditionCall(corpse->getPosition()), fpp);

				if (player->checkAutoLoot(monster->isRewardBoss()) && corpseContainer && mostDamageCreature->getPlayer() && isReachable) {
					g_dispatcher().addEvent([player, corpseContainer, corpsePosition = corpse->getPosition()] {
						g_game().playerQuickLootCorpse(player, corpseContainer, corpsePosition);
					},
											"Game::playerQuickLootCorpse");
				}
			}
		}

		// Scripting event onDeath
		for (const auto deathEventPtr : getCreatureEvents(CreatureEventType::Death)) {
			if (deathEventPtr) {
				deathEventPtr->executeOnDeath(static_self_cast<Creature>(), corpse, lastHitCreature, mostDamageCreature, lastHitUnjustified, mostDamageUnjustified);
			}
		}
	}

	return true;
}

bool Creature::hasBeenAttacked(uint32_t attackerId) {
	auto it = damageMap.find(attackerId);
	if (it == damageMap.end()) {
		return false;
	}
	return (OTSYS_TIME() - it->second.ticks) <= g_configManager().getNumber(PZ_LOCKED, __FUNCTION__);
}

std::shared_ptr<Item> Creature::getCorpse(std::shared_ptr<Creature>, std::shared_ptr<Creature>) {
	if (getLookCorpse() != 0) {
		return Item::CreateItem(getLookCorpse());
	}
	return nullptr;
}

void Creature::changeHealth(int32_t healthChange, bool sendHealthChange /* = true*/) {
	int32_t oldHealth = health;

	if (healthChange > 0) {
		health += std::min<int32_t>(healthChange, getMaxHealth() - health);
	} else {
		health = std::max<int32_t>(0, health + healthChange);
	}

	if (sendHealthChange && oldHealth != health) {
		g_game().addCreatureHealth(static_self_cast<Creature>());
	}
	if (health <= 0) {
		g_dispatcher().addEvent([creatureId = getID()] { g_game().executeDeath(creatureId); }, "Game::executeDeath");
	}
}

void Creature::changeMana(int32_t manaChange) {
	if (manaChange > 0) {
		mana += std::min<int32_t>(manaChange, getMaxMana() - mana);
	} else {
		mana = std::max<int32_t>(0, mana + manaChange);
	}
}

void Creature::gainHealth(std::shared_ptr<Creature> healer, int32_t healthGain) {
	changeHealth(healthGain);
	if (healer) {
		healer->onTargetCreatureGainHealth(static_self_cast<Creature>(), healthGain);
	}
}

void Creature::drainHealth(std::shared_ptr<Creature> attacker, int32_t damage) {
	changeHealth(-damage, false);

	if (attacker) {
		attacker->onAttackedCreatureDrainHealth(static_self_cast<Creature>(), damage);
	}
}

void Creature::drainMana(std::shared_ptr<Creature> attacker, int32_t manaLoss) {
	onAttacked();
	changeMana(-manaLoss);

	if (attacker) {
		addDamagePoints(attacker, manaLoss);
	}
}

// Wheel of destiny - mitigation system for creature
void Creature::mitigateDamage(const CombatType &combatType, BlockType &blockType, int32_t &damage) const {
	if (combatType != CombatType::ManaDrain && combatType != CombatType::LifeDrain && combatType != CombatType::AgonyDamage) { // Increase mitigate damage
		auto originalDamage = damage;
		damage -= (damage * getMitigation()) / 100.;
		g_logger().trace("[mitigation] creature: {}, original damage: {}, mitigation damage: {}", getName(), originalDamage, damage);

		if (damage <= 0) {
			damage = 0;
			blockType = BlockType::Armor;
		}
	}
}

void Creature::applyAbsorbDamageModifications(std::shared_ptr<Creature> attacker, int32_t &damage, CombatType combatType) const {
	if (combatType != CombatType::Healing && damage != 0) {
		int32_t value = getAbsorbPercent(combatType);
		if (value != 0) {
			damage -= std::round(damage * value / 100.f);
		}
		value = getAbsorbFlat(combatType);
		if (value != 0) {
			damage = std::max(0, damage + value);
		}

		if (attacker) {
			value = attacker->getIncreasePercent(combatType);
			if (value != 0) {
				damage += std::round(damage * value / 100.f);
			}
		}
	}
}

BlockType Creature::blockHit(std::shared_ptr<Creature> attacker, CombatType combatType, int32_t &damage, bool checkDefense /* = false */, bool checkArmor /* = false */, bool /* field  = false */) {
	BlockType blockType = BlockType::None;

	// Apply skills 12.72 absorbs damage
	applyAbsorbDamageModifications(attacker, damage, combatType);

	if (getMonster() && g_configManager().getBoolean(DISABLE_MONSTER_ARMOR, __FUNCTION__)) {
		checkDefense = false;
		checkArmor = false;
	}

	if (isCombatImmune(combatType)) {
		damage = 0;
		blockType = BlockType::Immunity;
	} else if (checkDefense || checkArmor) {
		bool hasDefense = false;

		if (blockCount > 0) {
			--blockCount;
			hasDefense = true;
		}

		if (checkDefense && hasDefense && canUseDefense) {
			int32_t defense = getDefense();
			damage -= uniform_random(defense / 2, defense);
			if (damage <= 0) {
				damage = 0;
				blockType = BlockType::Defense;
				checkArmor = false;
			}
		}

		if (checkArmor) {
			int32_t armor = getArmor();
			if (armor > 3) {
				damage -= uniform_random(armor / 2, armor - (armor % 2 + 1));
			} else if (armor > 0) {
				--damage;
			}

			if (damage <= 0) {
				damage = 0;
				blockType = BlockType::Armor;
			}
		}

		if (hasDefense && blockType != BlockType::None) {
			onBlockHit();
		}
	}

	if (attacker) {
		attacker->onAttackedCreature(static_self_cast<Creature>());
		attacker->onAttackedCreatureBlockHit(blockType);
	}

	mitigateDamage(combatType, blockType, damage);

	if (damage != 0) {
		onTakeDamage(attacker, damage);
	}
	onAttacked();
	return blockType;
}

bool Creature::setAttackedCreature(std::shared_ptr<Creature> creature) {
	if (creature) {
		auto monster = getMonster();
		auto tile = getTile();
		if (monster && monster->isFamiliar() && tile && tile->hasFlag(TILESTATE_PROTECTIONZONE)) {
			return false;
		}

		const Position &creaturePos = creature->getPosition();
		if (creaturePos.z != getPosition().z || !canSee(creaturePos)) {
			m_attackedCreature.reset();
			return false;
		}

		m_attackedCreature = creature;
		onAttackedCreature(creature);
		creature->onAttacked();
	} else {
		m_attackedCreature.reset();
	}

	for (const auto &summon : m_summons) {
		summon->setAttackedCreature(creature);
	}
	return true;
}

void Creature::getPathSearchParams(const std::shared_ptr<Creature> &, FindPathParams &fpp) {
	fpp.fullPathSearch = !hasFollowPath;
	fpp.clearSight = true;
	fpp.maxSearchDist = 12;
	fpp.minTargetDist = 1;
	fpp.maxTargetDist = 1;
}

void Creature::goToFollowCreature_async(std::function<void()> &&onComplete) {
	metrics::method_latency measure(__METHOD_NAME__);
	if (pathfinderRunning.load()) {
		return;
	}

	pathfinderRunning.store(true);
	g_dispatcher().asyncEvent([self = getCreature()] {
		self->goToFollowCreature();
		self->pathfinderRunning.store(false);
	});

	if (onComplete) {
		g_dispatcher().context().addEvent(std::move(onComplete));
	}
}

void Creature::goToFollowCreature() {
	metrics::method_latency measure(__METHOD_NAME__);
	const auto &followCreature = getFollowCreature();
	if (!followCreature) {
		return;
	}

	const auto &monster = getMonster();

	if (isSummon() && !monster->isFamiliar() && !canFollowMaster()) {
		listWalkDir.clear();
		return;
	}

	bool executeOnFollow = true;
	stdext::arraylist<Direction> listDir(128);

	FindPathParams fpp;
	getPathSearchParams(followCreature, fpp);

	if (monster && !monster->getMaster() && (monster->isFleeing() || fpp.maxTargetDist > 1)) {
		Direction dir = Direction::None;

		if (monster->isFleeing()) {
			monster->getDistanceStep(followCreature->getPosition(), dir, true);
		} else if (!monster->getDistanceStep(followCreature->getPosition(), dir)) { // maxTargetDist > 1
			// if we can't get anything then let the A* calculate
			executeOnFollow = false;
		} else if (dir != Direction::None) {
			listDir.push_back(dir);
			hasFollowPath = true;
		}
	}

	if (listDir.empty()) {
		hasFollowPath = getPathTo(followCreature->getPosition(), listDir, fpp);
	}

	startAutoWalk(listDir.data());

	if (executeOnFollow) {
		onFollowCreatureComplete(followCreature);
	}
}

bool Creature::canFollowMaster() {
	auto master = getMaster();
	if (!master) {
		return false;
	}
	auto tile = master->getTile();
	return tile && !tile->hasFlag(TILESTATE_PROTECTIONZONE) && (canSeeInvisibility() || !master->isInvisible());
}

bool Creature::setFollowCreature(std::shared_ptr<Creature> creature) {
	metrics::method_latency measure(__METHOD_NAME__);
	if (creature) {
		if (getFollowCreature() == creature) {
			return true;
		}

		if (hasCondition(ConditionType::Feared)) {
			m_followCreature.reset();
			return false;
		}

		const Position &creaturePos = creature->getPosition();
		if (creaturePos.z != getPosition().z || !canSee(creaturePos)) {
			m_followCreature.reset();
			return false;
		}

		if (!listWalkDir.empty()) {
			listWalkDir.clear();
			onWalkAborted();
		}

		hasFollowPath = true;
		forceUpdateFollowPath = false;
		m_followCreature = creature;
		isUpdatingPath = true;
	} else {
		isUpdatingPath = false;
		m_followCreature.reset();
	}

	onFollowCreature(creature);
	return true;
}

double Creature::getDamageRatio(std::shared_ptr<Creature> attacker) const {
	uint32_t totalDamage = 0;
	uint32_t attackerDamage = 0;

	for (const auto &it : damageMap) {
		const CountBlock_t &cb = it.second;
		totalDamage += cb.total;
		if (it.first == attacker->getID()) {
			attackerDamage += cb.total;
		}
	}

	if (totalDamage == 0) {
		return 0;
	}

	return (static_cast<double>(attackerDamage) / totalDamage);
}

uint64_t Creature::getGainedExperience(std::shared_ptr<Creature> attacker) const {
	return std::floor(getDamageRatio(attacker) * getLostExperience());
}

void Creature::addDamagePoints(std::shared_ptr<Creature> attacker, int32_t damagePoints) {
	if (damagePoints <= 0) {
		return;
	}

	uint32_t attackerId = attacker->id;

	auto it = damageMap.find(attackerId);
	if (it == damageMap.end()) {
		CountBlock_t cb;
		cb.ticks = OTSYS_TIME();
		cb.total = damagePoints;
		damageMap[attackerId] = cb;
	} else {
		it->second.total += damagePoints;
		it->second.ticks = OTSYS_TIME();
	}

	lastHitCreatureId = attackerId;
}

void Creature::onAddCondition(ConditionType conditionType) {
	if (conditionType == ConditionType::Paralyze && hasCondition(ConditionType::Haste)) {
		removeCondition(ConditionType::Haste);
	} else if (conditionType == ConditionType::Haste && hasCondition(ConditionType::Paralyze)) {
		removeCondition(ConditionType::Paralyze);
	}
}

void Creature::onAddCombatCondition(ConditionType) {
	//
}

void Creature::onEndCondition(ConditionType) {
	//
}

void Creature::onTickCondition(ConditionType conditionType, bool &bRemove) {
	auto tile = getTile();
	std::shared_ptr<MagicField> field = tile ? tile->getFieldItem() : nullptr;
	if (!field) {
		return;
	}

	switch (conditionType) {
		case ConditionType::Fire:
			bRemove = (field->getCombatType() != CombatType::FireDamage);
			break;
		case ConditionType::Energy:
			bRemove = (field->getCombatType() != CombatType::EnergyDamage);
			break;
		case ConditionType::Poison:
			bRemove = (field->getCombatType() != CombatType::EarthDamage);
			break;
		case ConditionType::Freezing:
			bRemove = (field->getCombatType() != CombatType::IceDamage);
			break;
		case ConditionType::Dazzled:
			bRemove = (field->getCombatType() != CombatType::HolyDamage);
			break;
		case ConditionType::Cursed:
			bRemove = (field->getCombatType() != CombatType::DeathDamage);
			break;
		case ConditionType::Drown:
			bRemove = (field->getCombatType() != CombatType::DrownDamage);
			break;
		case ConditionType::Bleeding:
			bRemove = (field->getCombatType() != CombatType::PhysicalDamage);
			break;
		default:
			break;
	}
}

void Creature::onCombatRemoveCondition(std::shared_ptr<Condition> condition) {
	removeCondition(condition);
}

void Creature::onAttacked() {
	//
}

void Creature::onAttackedCreatureDrainHealth(std::shared_ptr<Creature> target, int32_t points) {
	target->addDamagePoints(static_self_cast<Creature>(), points);
}

void Creature::onAttackedCreatureKilled(std::shared_ptr<Creature> target) {
	metrics::method_latency measure(__METHOD_NAME__);
	if (target != getCreature()) {
		uint64_t gainExp = target->getGainedExperience(static_self_cast<Creature>());
		onGainExperience(gainExp, target);
	}
}

bool Creature::deprecatedOnKilledCreature(std::shared_ptr<Creature> target, bool lastHit) {
	metrics::method_latency measure(__METHOD_NAME__);
	auto master = getMaster();
	if (master) {
		master->deprecatedOnKilledCreature(target, lastHit);
	}

	// scripting event - onKill
	const CreatureEventList &killEvents = getCreatureEvents(CreatureEventType::Kill);
	for (const auto killEventPtr : killEvents) {
		killEventPtr->executeOnKill(static_self_cast<Creature>(), target, lastHit);
	}
	return false;
}

void Creature::onGainExperience(uint64_t gainExp, std::shared_ptr<Creature> target) {
	metrics::method_latency measure(__METHOD_NAME__);
	auto master = getMaster();
	if (gainExp == 0 || !master) {
		return;
	}

	std::shared_ptr<Monster> m = getMonster();
	if (!m->isFamiliar()) {
		gainExp /= 2;
	}

	master->onGainExperience(gainExp, target);

	if (!m->isFamiliar()) {
		auto spectators = Spectators().find<Player>(position);
		if (spectators.empty()) {
			return;
		}

		TextMessage message(MESSAGE_EXPERIENCE_OTHERS, fmt::format("{} gained {} experience point{}.", ucfirst(getNameDescription()), gainExp, (gainExp != 1 ? "s" : "")));
		message.position = position;
		message.primary.color = TEXTCOLOR_WHITE_EXP;
		message.primary.value = gainExp;

		for (const auto &spectator : spectators) {
			spectator->getPlayer()->sendTextMessage(message);
		}
	}
}

bool Creature::setMaster(std::shared_ptr<Creature> newMaster, bool reloadCreature /* = false*/) {
	metrics::method_latency measure(__METHOD_NAME__);
	// Persists if this creature has ever been a summon
	this->summoned = true;
	auto oldMaster = getMaster();

	if (!newMaster && !oldMaster) {
		return false;
	}
	const auto &self = getCreature();

	// Reloading summon icon/knownCreature and reset informations (follow/dropLoot/skillLoss)
	if (reloadCreature) {
		setFollowCreature(nullptr);
		setDropLoot(false);
		setSkillLoss(false);
		g_game().reloadCreature(self);
	}
	if (newMaster) {
		newMaster->m_summons.emplace_back(self);
	}

	m_master = newMaster;

	if (oldMaster) {
		const auto &it = std::ranges::find(oldMaster->m_summons, self);
		if (it != oldMaster->m_summons.end()) {
			oldMaster->m_summons.erase(it);
		}
	}
	return true;
}

bool Creature::addCondition(std::shared_ptr<Condition> condition, bool attackerPlayer /* = false*/) {
	metrics::method_latency measure(__METHOD_NAME__);
	if (condition == nullptr) {
		return false;
	}
	if (isSuppress(condition->getType(), attackerPlayer)) {
		return false;
	}
	std::shared_ptr<Condition> prevCond = getCondition(condition->getType(), condition->getId(), condition->getSubId());
	if (prevCond) {
		prevCond->addCondition(getCreature(), condition);
		return true;
	}

	if (condition->startCondition(getCreature())) {
		conditions.push_back(condition);
		onAddCondition(condition->getType());
		return true;
	}

	return false;
}

bool Creature::addCombatCondition(std::shared_ptr<Condition> condition, bool attackerPlayer /* = false*/) {
	// Caution: condition variable could be deleted after the call to addCondition
	auto type = condition->getType();

	if (!addCondition(condition, attackerPlayer)) {
		return false;
	}

	onAddCombatCondition(type);
	return true;
}

void Creature::removeCondition(ConditionType conditionType) {
	metrics::method_latency measure(__METHOD_NAME__);
	auto it = conditions.begin(), end = conditions.end();
	while (it != end) {
		std::shared_ptr<Condition> condition = *it;
		if (condition->getType() != conditionType) {
			++it;
			continue;
		}

		it = conditions.erase(it);

		condition->endCondition(getCreature());

		onEndCondition(conditionType);
	}
}

void Creature::removeCondition(ConditionType conditionType, ConditionId_t conditionId, bool force /* = false*/) {
	metrics::method_latency measure(__METHOD_NAME__);
	auto it = conditions.begin(), end = conditions.end();
	while (it != end) {
		std::shared_ptr<Condition> condition = *it;
		if (condition->getType() != conditionType || condition->getId() != conditionId) {
			++it;
			continue;
		}

		if (!force && conditionType == ConditionType::Paralyze) {
			int32_t walkDelay = getWalkDelay();
			if (walkDelay > 0) {
				auto sendCondition = enumFromValue<ConditionType>(conditionType);
				auto sendConditionId = enumFromValue<ConditionId_t>(conditionId);
				g_dispatcher().scheduleEvent(
<<<<<<< HEAD
					walkDelay,
					std::bind(&Game::forceRemoveCondition, &g_game(), getID(), sendCondition, sendConditionId),
					"Game::forceRemoveCondition"
=======
					walkDelay, [creatureId = getID(), conditionType, conditionId] { g_game().forceRemoveCondition(creatureId, conditionType, conditionId); }, "Game::forceRemoveCondition"
>>>>>>> 955fddea
				);
				return;
			}
		}

		it = conditions.erase(it);

		condition->endCondition(getCreature());

		onEndCondition(conditionType);
	}
}

void Creature::removeCombatCondition(ConditionType conditionType) {
	std::vector<std::shared_ptr<Condition>> removeConditions;
	for (const auto &condition : conditions) {
		if (condition->getType() == conditionType) {
			removeConditions.push_back(condition);
		}
	}

	for (const auto &condition : removeConditions) {
		onCombatRemoveCondition(condition);
	}
}

void Creature::removeCondition(std::shared_ptr<Condition> condition) {
	auto it = std::find(conditions.begin(), conditions.end(), condition);
	if (it == conditions.end()) {
		return;
	}

	conditions.erase(it);

	condition->endCondition(getCreature());
	onEndCondition(condition->getType());
}

std::shared_ptr<Condition> Creature::getCondition(ConditionType conditionType) const {
	for (const auto &condition : conditions) {
		if (condition->getType() == conditionType) {
			return condition;
		}
	}
	return nullptr;
}

std::shared_ptr<Condition> Creature::getCondition(ConditionType conditionType, ConditionId_t conditionId, uint32_t subId /* = 0*/) const {
	metrics::method_latency measure(__METHOD_NAME__);
	for (const auto &condition : conditions) {
		if (condition->getType() == conditionType && condition->getId() == conditionId && condition->getSubId() == subId) {
			return condition;
		}
	}
	return nullptr;
}

void Creature::executeConditions(uint32_t interval) {
	metrics::method_latency measure(__METHOD_NAME__);
	auto it = conditions.begin(), end = conditions.end();
	while (it != end) {
		std::shared_ptr<Condition> condition = *it;
		if (!condition->executeCondition(getCreature(), interval)) {
			auto type = condition->getType();

			it = conditions.erase(it);

			condition->endCondition(getCreature());

			onEndCondition(type);
		} else {
			++it;
		}
	}
}

bool Creature::hasCondition(ConditionType conditionType, uint32_t subId /* = 0*/) const {
	metrics::method_latency measure(__METHOD_NAME__);
	if (isSuppress(conditionType, false)) {
		return false;
	}

	int64_t timeNow = OTSYS_TIME();
	for (const auto &condition : conditions) {
		if (condition->getType() != conditionType || condition->getSubId() != subId) {
			continue;
		}

		if (condition->getEndTime() >= timeNow || condition->getTicks() == -1) {
			return true;
		}
	}
	return false;
}

uint16_t Creature::getStepDuration(Direction dir) {
	if (isRemoved()) {
		return 0;
	}

	if (walk.needRecache()) {
		auto duration = std::floor(1000 * walk.groundSpeed / walk.calculatedStepSpeed);
		walk.duration = static_cast<uint16_t>(std::ceil(duration / SERVER_BEAT) * SERVER_BEAT);
	}

	auto duration = walk.duration;
	if ((directionToValue(dir) & directionToValue(Direction::DiagonalMask)) != 0) {
		duration *= WALK_DIAGONAL_EXTRA_COST;
	} else if (const auto &monster = getMonster()) {
		if (monster->isTargetNearby() && !monster->isFleeing() && !monster->getMaster()) {
			duration *= WALK_TARGET_NEARBY_EXTRA_COST;
		}
	}

	return duration;
}

int64_t Creature::getEventStepTicks(bool onlyDelay) {
	int64_t ret = getWalkDelay();
	if (ret <= 0) {
		const uint16_t stepDuration = getStepDuration();
		ret = onlyDelay && stepDuration > 0 ? 1 : stepDuration * lastStepCost;
	}

	return ret;
}

LightInfo Creature::getCreatureLight() const {
	return internalLight;
}

void Creature::setSpeed(int32_t varSpeedDelta) {
	// Prevents creatures from not exceeding the maximum allowed speed
	if (getSpeed() >= PLAYER_MAX_SPEED) {
		return;
	}

	int32_t oldSpeed = getSpeed();
	varSpeed = varSpeedDelta;

	if (getSpeed() <= 0) {
		stopEventWalk();
		cancelNextWalk = true;
	} else if (oldSpeed <= 0 && !listWalkDir.empty()) {
		addEventWalk();
	}

	updateCalculatedStepSpeed();
}

void Creature::setCreatureLight(LightInfo lightInfo) {
	internalLight = std::move(lightInfo);
}

void Creature::setNormalCreatureLight() {
	internalLight = {};
}

bool Creature::registerCreatureEvent(const std::string &name) {
	const auto event = g_creatureEvents().getEventByName(name);
	if (!event) {
		return false;
	}

	auto eventType = event->getEventType();
	if (hasEventRegistered(eventType)) {
		for (const auto creatureEventPtr : eventsList) {
			if (creatureEventPtr == event) {
				return false;
			}
		}
	} else {
		scriptEventsBitField |= static_cast<uint32_t>(1) << eventToValue(eventType);
	}

	eventsList.push_back(event);
	return true;
}

bool Creature::unregisterCreatureEvent(const std::string &name) {
	const auto event = g_creatureEvents().getEventByName(name);
	if (!event) {
		return false;
	}

	auto eventType = event->getEventType();
	if (!hasEventRegistered(eventType)) {
		return false;
	}

	bool resetTypeBit = true;

	auto it = eventsList.begin(), end = eventsList.end();
	while (it != end) {
		const auto curEvent = *it;
		if (curEvent == event) {
			it = eventsList.erase(it);
			continue;
		}

		if (curEvent->getEventType() == eventType) {
			resetTypeBit = false;
		}
		++it;
	}

	if (resetTypeBit) {
		scriptEventsBitField &= ~(static_cast<uint32_t>(1) << eventToValue(eventType));
	}
	return true;
}

CreatureEventList Creature::getCreatureEvents(CreatureEventType creatureEventType) {
	CreatureEventList tmpEventList;

	if (!hasEventRegistered(creatureEventType)) {
		return tmpEventList;
	}

	for (const auto creatureEventPtr : eventsList) {
		if (creatureEventPtr->getEventType() == creatureEventType) {
			tmpEventList.push_back(creatureEventPtr);
		}
	}

	return tmpEventList;
}

bool FrozenPathingConditionCall::isInRange(const Position &startPos, const Position &testPos, const FindPathParams &fpp) const {
	if (fpp.fullPathSearch) {
		if (testPos.x > targetPos.x + fpp.maxTargetDist) {
			return false;
		}

		if (testPos.x < targetPos.x - fpp.maxTargetDist) {
			return false;
		}

		if (testPos.y > targetPos.y + fpp.maxTargetDist) {
			return false;
		}

		if (testPos.y < targetPos.y - fpp.maxTargetDist) {
			return false;
		}
	} else {
		int_fast32_t dx = Position::getOffsetX(startPos, targetPos);

		int32_t dxMax = (dx >= 0 ? fpp.maxTargetDist : 0);
		if (testPos.x > targetPos.x + dxMax) {
			return false;
		}

		int32_t dxMin = (dx <= 0 ? fpp.maxTargetDist : 0);
		if (testPos.x < targetPos.x - dxMin) {
			return false;
		}

		int_fast32_t dy = Position::getOffsetY(startPos, targetPos);

		int32_t dyMax = (dy >= 0 ? fpp.maxTargetDist : 0);
		if (testPos.y > targetPos.y + dyMax) {
			return false;
		}

		int32_t dyMin = (dy <= 0 ? fpp.maxTargetDist : 0);
		if (testPos.y < targetPos.y - dyMin) {
			return false;
		}
	}
	return true;
}
bool FrozenPathingConditionCall::operator()(const Position &startPos, const Position &testPos, const FindPathParams &fpp, int32_t &bestMatchDist) const {
	if (!isInRange(startPos, testPos, fpp)) {
		return false;
	}

	if (fpp.clearSight && !g_game().isSightClear(testPos, targetPos, true)) {
		return false;
	}

	int32_t testDist = std::max<int32_t>(Position::getDistanceX(targetPos, testPos), Position::getDistanceY(targetPos, testPos));
	if (fpp.maxTargetDist == 1) {
		if (testDist < fpp.minTargetDist || testDist > fpp.maxTargetDist) {
			return false;
		}
		return true;
	} else if (testDist <= fpp.maxTargetDist) {
		if (testDist < fpp.minTargetDist) {
			return false;
		}
		if (testDist == fpp.maxTargetDist) {
			bestMatchDist = 0;
			return true;
		} else if (testDist > bestMatchDist) {
			// not quite what we want, but the best so far
			bestMatchDist = testDist;
			return true;
		}
	}
	return false;
}

bool Creature::isInvisible() const {
	return std::find_if(conditions.begin(), conditions.end(), [](const std::shared_ptr<Condition> condition) {
			   return condition->getType() == ConditionType::Invisible;
		   })
		!= conditions.end();
}

bool Creature::getPathTo(const Position &targetPos, stdext::arraylist<Direction> &dirList, const FindPathParams &fpp) {
	metrics::method_latency measure(__METHOD_NAME__);
	return g_game().map.getPathMatching(getCreature(), dirList, FrozenPathingConditionCall(targetPos), fpp);
}

bool Creature::getPathTo(const Position &targetPos, stdext::arraylist<Direction> &dirList, int32_t minTargetDist, int32_t maxTargetDist, bool fullPathSearch /*= true*/, bool clearSight /*= true*/, int32_t maxSearchDist /*= 7*/) {
	FindPathParams fpp;
	fpp.fullPathSearch = fullPathSearch;
	fpp.maxSearchDist = maxSearchDist;
	fpp.clearSight = clearSight;
	fpp.minTargetDist = minTargetDist;
	fpp.maxTargetDist = maxTargetDist;
	return getPathTo(targetPos, dirList, fpp);
}

void Creature::turnToCreature(std::shared_ptr<Creature> creature) {
	const Position &creaturePos = creature->getPosition();
	const auto dx = Position::getOffsetX(position, creaturePos);
	const auto dy = Position::getOffsetY(position, creaturePos);

	float tan;
	if (dx != 0) {
		tan = static_cast<float>(dy) / dx;
	} else {
		tan = 10;
	}

	Direction dir;
	if (std::abs(tan) < 1) {
		if (dx > 0) {
			dir = Direction::West;
		} else {
			dir = Direction::East;
		}
	} else {
		if (dy > 0) {
			dir = Direction::North;
		} else {
			dir = Direction::South;
		}
	}
	g_game().internalCreatureTurn(static_self_cast<Creature>(), dir);
}

bool Creature::isLostSummon() {
	if (!isSummon()) {
		return false;
	}
	const Position &masterPosition = getMaster()->getPosition();
	return std::max<int32_t>(Position::getDistanceX(getPosition(), masterPosition), Position::getDistanceY(getPosition(), masterPosition)) > 30;
}

void Creature::handleLostSummon(bool teleportSummons) {
	if (teleportSummons) {
		g_game().internalTeleport(static_self_cast<Creature>(), getMaster()->getPosition(), true);
	} else {
		g_game().removeCreature(static_self_cast<Creature>(), true);
	}
	g_game().addMagicEffect(getPosition(), CONST_ME_POFF);
}

int32_t Creature::getReflectPercent(CombatType combatType, bool useCharges /*= false*/) const {
	try {
		return reflectPercent.at(combatToValue(combatType));
	} catch (const std::out_of_range &e) {
		g_logger().error("Index is out of range in getReflectPercent: {}", e.what());
	}
	return 0;
}

void Creature::setReflectPercent(CombatType combatType, int32_t value) {
	try {
		reflectPercent.at(combatToValue(combatType)) = std::max(0, reflectPercent.at(combatToValue(combatType)) + value);
	} catch (const std::out_of_range &e) {
		g_logger().error("Index is out of range in setReflectPercent: {}", e.what());
	}
}

int32_t Creature::getReflectFlat(CombatType combatType, bool useCharges /* = false*/) const {
	try {
		return reflectFlat.at(combatToValue(combatType));
	} catch (const std::out_of_range &e) {
		g_logger().error("Index is out of range in getReflectFlat: {}", e.what());
	}
	return 0;
}

void Creature::setReflectFlat(CombatType combatType, int32_t value) {
	try {
		reflectFlat.at(combatToValue(combatType)) = std::max(0, reflectFlat.at(combatToValue(combatType)) + value);
	} catch (const std::out_of_range &e) {
		g_logger().error("Index is out of range in setReflectFlat: {}", e.what());
	}
}

int32_t Creature::getAbsorbFlat(CombatType combatType) const {
	try {
		return absorbFlat.at(combatToValue(combatType));
	} catch (const std::out_of_range &e) {
		g_logger().error("Index is out of range in getAbsorbFlat: {}", e.what());
	}
	return 0;
}

void Creature::setAbsorbFlat(CombatType combatType, int32_t value) {
	try {
		absorbFlat.at(combatToValue(combatType)) += value;
	} catch (const std::out_of_range &e) {
		g_logger().error("Index is out of range in setAbsorbFlat: {}", e.what());
	}
}

int32_t Creature::getAbsorbPercent(CombatType combatType) const {
	try {
		return absorbPercent.at(combatToValue(combatType));
	} catch (const std::out_of_range &e) {
		g_logger().error("Index is out of range in getAbsorbPercent: {}", e.what());
	}
	return 0;
}

void Creature::setAbsorbPercent(CombatType combatType, int32_t value) {
	try {
		absorbPercent.at(combatToValue(combatType)) += value;
	} catch (const std::out_of_range &e) {
		g_logger().error("Index is out of range in setAbsorbPercent: {}", e.what());
	}
}

int32_t Creature::getIncreasePercent(CombatType combatType) const {
	try {
		return increasePercent.at(combatToValue(combatType));
	} catch (const std::out_of_range &e) {
		g_logger().error("Index is out of range in getIncreasePercent: {}", e.what());
	}
	return 0;
}

void Creature::setIncreasePercent(CombatType combatType, int32_t value) {
	try {
		increasePercent.at(combatToValue(combatType)) += value;
	} catch (const std::out_of_range &e) {
		g_logger().error("Index is out of range in setIncreasePercent: {}", e.what());
	}
}

ZoneType Creature::getZoneType() {
	if (getTile()) {
		return getTile()->getZoneType();
	}

	return ZoneType::Normal;
}

std::unordered_set<std::shared_ptr<Zone>> Creature::getZones() {
	if (const auto &tile = getTile()) {
		return tile->getZones();
	}
	return {};
}

std::vector<CreatureIcon> Creature::getIcons() const {
	std::vector<CreatureIcon> icons;
	icons.reserve(creatureIcons.size());
	for (const auto &[_, icon] : creatureIcons) {
		if (icon.isSet()) {
			icons.push_back(icon);
		}
	}
	return icons;
}

CreatureIcon Creature::getIcon(const std::string &key) const {
	if (!creatureIcons.contains(key)) {
		return CreatureIcon();
	}
	return creatureIcons.at(key);
}

void Creature::setIcon(const std::string &key, CreatureIcon icon) {
	creatureIcons[key] = icon;
	iconChanged();
}

void Creature::removeIcon(const std::string &key) {
	creatureIcons.erase(key);
	iconChanged();
}

void Creature::clearIcons() {
	creatureIcons.clear();
	iconChanged();
}

void Creature::iconChanged() {
	auto tile = getTile();
	if (!tile) {
		return;
	}

	for (const auto &spectator : Spectators().find<Player>(tile->getPosition(), true)) {
		spectator->getPlayer()->sendCreatureIcon(getCreature());
	}
}<|MERGE_RESOLUTION|>--- conflicted
+++ resolved
@@ -1452,13 +1452,7 @@
 				auto sendCondition = enumFromValue<ConditionType>(conditionType);
 				auto sendConditionId = enumFromValue<ConditionId_t>(conditionId);
 				g_dispatcher().scheduleEvent(
-<<<<<<< HEAD
-					walkDelay,
-					std::bind(&Game::forceRemoveCondition, &g_game(), getID(), sendCondition, sendConditionId),
-					"Game::forceRemoveCondition"
-=======
 					walkDelay, [creatureId = getID(), conditionType, conditionId] { g_game().forceRemoveCondition(creatureId, conditionType, conditionId); }, "Game::forceRemoveCondition"
->>>>>>> 955fddea
 				);
 				return;
 			}
