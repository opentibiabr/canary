--- conflicted
+++ resolved
@@ -286,7 +286,6 @@
 	}
 }
 
-<<<<<<< HEAD
 void Creature::updateMapCache() {
 	if (!useCacheMap()) {
 		return;
@@ -380,8 +379,6 @@
 	}
 }
 
-=======
->>>>>>> b54a712f
 void Creature::onCreatureAppear(const std::shared_ptr<Creature> &creature, bool isLogin) {
 	metrics::method_latency measure(__METRICS_METHOD_NAME__);
 	if (creature.get() == this) {
@@ -1307,14 +1304,9 @@
 }
 
 void Creature::removeCondition(ConditionType_t type) {
-<<<<<<< HEAD
 	metrics::method_latency measure(__METHOD_NAME__);
 	auto it = conditions.begin();
 	const auto end = conditions.end();
-=======
-	metrics::method_latency measure(__METRICS_METHOD_NAME__);
-	auto it = conditions.begin(), end = conditions.end();
->>>>>>> b54a712f
 	while (it != end) {
 		auto condition = *it;
 		if (condition->getType() != type) {
@@ -1412,14 +1404,9 @@
 }
 
 void Creature::executeConditions(uint32_t interval) {
-<<<<<<< HEAD
 	metrics::method_latency measure(__METHOD_NAME__);
 	auto it = conditions.begin();
 	const auto end = conditions.end();
-=======
-	metrics::method_latency measure(__METRICS_METHOD_NAME__);
-	auto it = conditions.begin(), end = conditions.end();
->>>>>>> b54a712f
 	while (it != end) {
 		auto condition = *it;
 		if (!condition->executeCondition(getCreature(), interval)) {
