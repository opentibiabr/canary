--- conflicted
+++ resolved
@@ -495,25 +495,7 @@
 			stopEventWalk();
 		}
 
-<<<<<<< HEAD
-		// Check if the summon/familiar can move/spawn, set true for the normal summon teleport to pz
 		checkSummonMove(newPos, false);
-=======
-		if (!summons.empty()) {
-			//check if any of our summons is out of range (+/- 2 floors or 30 tiles away)
-			std::forward_list<Creature*> despawnMonsterList;
-			for (Creature* summon : summons) {
-				const Position& pos = summon->getPosition();
-        if (Position::getDistanceZ(newPos, pos) > 0 || (std::max<int32_t>(Position::getDistanceX(newPos, pos), Position::getDistanceY(newPos, pos)) > 15)) {
-          g_game().internalTeleport(summon, summon->getMaster()->getPosition(), true);
-        }
-			}
-
-			for (Creature* despawnCreature : despawnMonsterList) {
-				g_game().removeCreature(despawnCreature, true);
-			}
-		}
->>>>>>> f50096b5
 
 		if (Player* player = creature->getPlayer()) {
 			if (player->isExerciseTraining()){
