/**
 * Canary - A free and open-source MMORPG server emulator
 * Copyright (©) 2019-2024 OpenTibiaBR <opentibiabr@outlook.com>
 * Repository: https://github.com/opentibiabr/canary
 * License: https://github.com/opentibiabr/canary/blob/main/LICENSE
 * Contributors: https://github.com/opentibiabr/canary/graphs/contributors
 * Website: https://docs.opentibiabr.com/
 */

#include "pch.hpp"

#include "creatures/creature.hpp"
#include "declarations.hpp"
#include "game/scheduling/dispatcher.hpp"
#include "game/game.hpp"
#include "creatures/monsters/monster.hpp"
#include "game/zones/zone.hpp"
#include "map/spectators.hpp"
#include "lib/metrics/metrics.hpp"

Creature::Creature() {
	onIdleStatus();
}

Creature::~Creature() {
	for (const auto &summon : m_summons) {
		summon->setAttackedCreature(nullptr);
		summon->removeMaster();
	}
}

bool Creature::canSee(const Position &myPos, const Position &pos, int32_t viewRangeX, int32_t viewRangeY) {
	metrics::method_latency measure(__METHOD_NAME__);
	if (myPos.z <= MAP_INIT_SURFACE_LAYER) {
		// we are on ground level or above (7 -> 0)
		// view is from 7 -> 0
		if (pos.z > MAP_INIT_SURFACE_LAYER) {
			return false;
		}
	} else if (myPos.z >= MAP_INIT_SURFACE_LAYER + 1) {
		// we are underground (8 -> 15)
		// view is +/- 2 from the floor we stand on
		if (Position::getDistanceZ(myPos, pos) > MAP_LAYER_VIEW_LIMIT) {
			return false;
		}
	}

	const int_fast32_t offsetz = myPos.getZ() - pos.getZ();
	return (pos.getX() >= myPos.getX() - viewRangeX + offsetz) && (pos.getX() <= myPos.getX() + viewRangeX + offsetz)
		&& (pos.getY() >= myPos.getY() - viewRangeY + offsetz) && (pos.getY() <= myPos.getY() + viewRangeY + offsetz);
}

bool Creature::canSee(const Position &pos) {
	return canSee(getPosition(), pos, MAP_MAX_VIEW_PORT_X, MAP_MAX_VIEW_PORT_Y);
}

bool Creature::canSeeCreature(std::shared_ptr<Creature> creature) const {
	if (!canSeeInvisibility() && creature->isInvisible()) {
		return false;
	}
	return true;
}

void Creature::setSkull(Skulls_t newSkull) {
	skull = newSkull;
	g_game().updateCreatureSkull(static_self_cast<Creature>());
}

int64_t Creature::getTimeSinceLastMove() const {
	return lastStep ? OTSYS_TIME() - lastStep : std::numeric_limits<int64_t>::max();
}

int32_t Creature::getWalkDelay(Direction dir) {
	if (lastStep == 0) {
		return 0;
	}

	const int64_t ct = OTSYS_TIME();
	uint16_t stepDuration = getStepDuration(dir);
	if (dir == DIRECTION_NONE) {
		stepDuration *= lastStepCost;
	}

	return stepDuration - (ct - lastStep);
}

int32_t Creature::getWalkSize() {
	auto ret = std::distance(listWalkDir.begin(), listWalkDir.end());
	return static_cast<int32_t>(ret);
}

void Creature::onThink(uint32_t interval) {
	metrics::method_latency measure(__METHOD_NAME__);
	if (!isMapLoaded && useCacheMap()) {
		isMapLoaded = true;
		updateMapCache();
	}

	auto followCreature = getFollowCreature();
	auto master = getMaster();
	if (followCreature && master != followCreature && !canSeeCreature(followCreature)) {
		onCreatureDisappear(followCreature, false);
	}

	auto attackedCreature = getAttackedCreature();
	if (attackedCreature && master != attackedCreature && !canSeeCreature(attackedCreature)) {
		onCreatureDisappear(attackedCreature, false);
	}

	blockTicks += interval;
	if (blockTicks >= 1000) {
		blockCount = std::min<uint32_t>(blockCount + 1, 2);
		blockTicks = 0;
	}

	if (followCreature) {
		walkUpdateTicks += interval;
		if (forceUpdateFollowPath || walkUpdateTicks >= 2000) {
			walkUpdateTicks = 0;
			forceUpdateFollowPath = false;
			isUpdatingPath = true;
		}
	}

	auto onThink = [self = getCreature(), interval] {
		// scripting event - onThink
		const auto &thinkEvents = self->getCreatureEvents(CREATURE_EVENT_THINK);
		for (const auto creatureEventPtr : thinkEvents) {
			creatureEventPtr->executeOnThink(self->static_self_cast<Creature>(), interval);
		}
	};

	if (isUpdatingPath) {
		isUpdatingPath = false;
		goToFollowCreature_async(onThink);
		return;
	}

	onThink();
}

void Creature::onAttacking(uint32_t interval) {
	auto attackedCreature = getAttackedCreature();
	if (!attackedCreature) {
		return;
	}

	onAttacked();
	attackedCreature->onAttacked();

	if (g_game().isSightClear(getPosition(), attackedCreature->getPosition(), true)) {
		doAttacking(interval);
	}
}

void Creature::onIdleStatus() {
	if (getHealth() > 0) {
		damageMap.clear();
		lastHitCreatureId = 0;
	}
}

void Creature::onCreatureWalk() {
	metrics::method_latency measure(__METHOD_NAME__);
	if (getWalkDelay() <= 0) {
		Direction dir;
		uint32_t flags = FLAG_IGNOREFIELDDAMAGE;
		if (getNextStep(dir, flags)) {
			ReturnValue ret = g_game().internalMoveCreature(static_self_cast<Creature>(), dir, flags);
			if (ret != RETURNVALUE_NOERROR) {
				if (std::shared_ptr<Player> player = getPlayer()) {
					player->sendCancelMessage(ret);
					player->sendCancelWalk();
				}

				forceUpdateFollowPath = true;
			}
		} else {
			if (listWalkDir.empty()) {
				onWalkComplete();
			}

			stopEventWalk();
		}
	}

	if (cancelNextWalk) {
		listWalkDir.clear();
		onWalkAborted();
		cancelNextWalk = false;
	}

	if (eventWalk != 0) {
		eventWalk = 0;
		addEventWalk();
	}
}

void Creature::onWalk(Direction &dir) {
	if (hasCondition(CONDITION_DRUNK)) {
		uint32_t r = uniform_random(0, 60);
		if (r <= DIRECTION_DIAGONAL_MASK) {
			if (r < DIRECTION_DIAGONAL_MASK) {
				dir = static_cast<Direction>(r);
			}
			g_game().internalCreatureSay(static_self_cast<Creature>(), TALKTYPE_MONSTER_SAY, "Hicks!", false);
		}
	}
}

bool Creature::getNextStep(Direction &dir, uint32_t &) {
	if (listWalkDir.empty()) {
		return false;
	}

	dir = listWalkDir.front();
	listWalkDir.pop_front();
	onWalk(dir);
	return true;
}

void Creature::startAutoWalk(const std::vector<Direction> &listDir, bool ignoreConditions /* = false*/) {
	listWalkDir.clear();

	if (!ignoreConditions && (hasCondition(CONDITION_ROOTED) || hasCondition(CONDITION_FEARED))) {
		return;
	}

	listWalkDir = { listDir.begin(), listDir.end() };

	if (listWalkDir.empty()) {
		return;
	}

	addEventWalk(listWalkDir.size() == 1);
}

void Creature::addEventWalk(bool firstStep) {
	cancelNextWalk = false;

	if (getStepSpeed() <= 0) {
		return;
	}

	if (eventWalk != 0) {
		return;
	}

	const int64_t ticks = getEventStepTicks(firstStep);
	if (ticks <= 0) {
		return;
	}

	g_dispatcher().context().tryAddEvent([ticks, self = getCreature()]() {
		// Take first step right away, but still queue the next
		if (ticks == 1) {
			g_game().checkCreatureWalk(self->getID());
		}

		self->eventWalk = g_dispatcher().scheduleEvent(
			static_cast<uint32_t>(ticks),
			[creatureId = self->getID()] { g_game().checkCreatureWalk(creatureId); }, "Creature::checkCreatureWalk"
		);
	});
}

void Creature::stopEventWalk() {
	if (eventWalk != 0) {
		g_dispatcher().stopEvent(eventWalk);
		eventWalk = 0;
	}
}

void Creature::updateMapCache() {
	metrics::method_latency measure(__METHOD_NAME__);
	std::shared_ptr<Tile> newTile;
	const Position &myPos = getPosition();
	Position pos(0, 0, myPos.z);

	for (int32_t y = -maxWalkCacheHeight; y <= maxWalkCacheHeight; ++y) {
		for (int32_t x = -maxWalkCacheWidth; x <= maxWalkCacheWidth; ++x) {
			pos.x = myPos.getX() + x;
			pos.y = myPos.getY() + y;
			newTile = g_game().map.getTile(pos);
			updateTileCache(newTile, pos);
		}
	}
}

void Creature::updateTileCache(std::shared_ptr<Tile> newTile, int32_t dx, int32_t dy) {
	metrics::method_latency measure(__METHOD_NAME__);
	if (std::abs(dx) <= maxWalkCacheWidth && std::abs(dy) <= maxWalkCacheHeight) {
		localMapCache[maxWalkCacheHeight + dy][maxWalkCacheWidth + dx] = newTile && newTile->queryAdd(0, getCreature(), 1, FLAG_PATHFINDING | FLAG_IGNOREFIELDDAMAGE) == RETURNVALUE_NOERROR;
	}
}

void Creature::updateTileCache(std::shared_ptr<Tile> upTile, const Position &pos) {
	const Position &myPos = getPosition();
	if (pos.z == myPos.z) {
		int32_t dx = Position::getOffsetX(pos, myPos);
		int32_t dy = Position::getOffsetY(pos, myPos);
		updateTileCache(upTile, dx, dy);
	}
}

int32_t Creature::getWalkCache(const Position &pos) {
	metrics::method_latency measure(__METHOD_NAME__);
	if (!useCacheMap()) {
		return 2;
	}

	const Position &myPos = getPosition();
	if (myPos.z != pos.z) {
		return 0;
	}

	if (pos == myPos) {
		return 1;
	}

	int32_t dx = Position::getOffsetX(pos, myPos);
	if (std::abs(dx) <= maxWalkCacheWidth) {
		int32_t dy = Position::getOffsetY(pos, myPos);
		if (std::abs(dy) <= maxWalkCacheHeight) {
			return localMapCache[maxWalkCacheHeight + dy][maxWalkCacheWidth + dx];
		}
	}

	// out of range
	return 2;
}

void Creature::onAddTileItem(std::shared_ptr<Tile> tileItem, const Position &pos) {
	if (isMapLoaded && pos.z == getPosition().z) {
		updateTileCache(tileItem, pos);
	}
}

void Creature::onUpdateTileItem(std::shared_ptr<Tile> updateTile, const Position &pos, std::shared_ptr<Item>, const ItemType &oldType, std::shared_ptr<Item>, const ItemType &newType) {
	if (!isMapLoaded) {
		return;
	}

	if (oldType.blockSolid || oldType.blockPathFind || newType.blockPathFind || newType.blockSolid) {
		if (pos.z == getPosition().z) {
			updateTileCache(updateTile, pos);
		}
	}
}

void Creature::onRemoveTileItem(std::shared_ptr<Tile> updateTile, const Position &pos, const ItemType &iType, std::shared_ptr<Item>) {
	if (!isMapLoaded) {
		return;
	}

	if (iType.blockSolid || iType.blockPathFind || iType.isGroundTile()) {
		if (pos.z == getPosition().z) {
			updateTileCache(updateTile, pos);
		}
	}
}

void Creature::onCreatureAppear(std::shared_ptr<Creature> creature, bool isLogin) {
	metrics::method_latency measure(__METHOD_NAME__);
	if (creature == getCreature()) {
		if (useCacheMap()) {
			isMapLoaded = true;
			updateMapCache();
		}

		if (isLogin) {
			setLastPosition(getPosition());
		}
	} else if (isMapLoaded) {
		if (creature->getPosition().z == getPosition().z) {
			updateTileCache(creature->getTile(), creature->getPosition());
		}
	}
}

void Creature::onRemoveCreature(std::shared_ptr<Creature> creature, bool) {
	metrics::method_latency measure(__METHOD_NAME__);
	onCreatureDisappear(creature, true);
	if (creature != getCreature() && isMapLoaded) {
		if (creature->getPosition().z == getPosition().z) {
			updateTileCache(creature->getTile(), creature->getPosition());
		}
	}

	// Update player from monster target list (avoid memory usage after clean)
	if (auto monster = getMonster(); monster && monster->getAttackedCreature() == creature) {
		monster->setAttackedCreature(creature);
		monster->setFollowCreature(creature);
	}
}

void Creature::onCreatureDisappear(std::shared_ptr<Creature> creature, bool isLogout) {
	metrics::method_latency measure(__METHOD_NAME__);
	if (getAttackedCreature() == creature) {
		setAttackedCreature(nullptr);
		onAttackedCreatureDisappear(isLogout);
	}

	if (getFollowCreature() == creature) {
		setFollowCreature(nullptr);
		onFollowCreatureDisappear(isLogout);
	}
}

void Creature::onChangeZone(ZoneType_t zone) {
	metrics::method_latency measure(__METHOD_NAME__);
	auto attackedCreature = getAttackedCreature();
	if (attackedCreature && zone == ZONE_PROTECTION) {
		onCreatureDisappear(attackedCreature, false);
	}
}

void Creature::onAttackedCreatureChangeZone(ZoneType_t zone) {
	metrics::method_latency measure(__METHOD_NAME__);
	if (zone == ZONE_PROTECTION) {
		auto attackedCreature = getAttackedCreature();
		if (attackedCreature) {
			onCreatureDisappear(attackedCreature, false);
		}
	}
}

void Creature::checkSummonMove(const Position &newPos, bool teleportSummon) {
	metrics::method_latency measure(__METHOD_NAME__);
	if (hasSummons()) {
		std::vector<std::shared_ptr<Creature>> despawnMonsterList;
		for (const auto &summon : getSummons()) {
			const auto &pos = summon->getPosition();
			const auto &monster = summon->getMonster();
			const auto &tile = getTile();
			bool protectionZoneCheck = tile ? tile->hasFlag(TILESTATE_PROTECTIONZONE) : false;
			// Check if any of our summons is out of range (+/- 0 floors or 15 tiles away)
			bool checkSummonDist = Position::getDistanceZ(newPos, pos) > 0 || (std::max<int32_t>(Position::getDistanceX(newPos, pos), Position::getDistanceY(newPos, pos)) > 15);
			// Check if any of our summons is out of range (+/- 2 floors or 30 tiles away)
			bool checkRemoveDist = Position::getDistanceZ(newPos, pos) > 2 || (std::max<int32_t>(Position::getDistanceX(newPos, pos), Position::getDistanceY(newPos, pos)) > 30);

			if (monster && monster->isFamiliar() && checkSummonDist || teleportSummon && !protectionZoneCheck && checkSummonDist) {
				const auto &creatureMaster = summon->getMaster();
				if (!creatureMaster) {
					continue;
				}

				if (const auto &masterTile = creatureMaster->getTile()) {
					if (masterTile->hasFlag(TILESTATE_TELEPORT)) {
						g_logger().warn("[{}] cannot teleport summon, position has teleport. {}", __FUNCTION__, creatureMaster->getPosition().toString());
					} else {
						g_game().internalTeleport(summon, creatureMaster->getPosition(), true);
						continue;
					}
				}
			}

			if (monster && monster->isSummon() && !monster->isFamiliar() && !teleportSummon && checkRemoveDist) {
				despawnMonsterList.push_back(summon);
			}
		}

		for (const auto &despawnCreature : despawnMonsterList) {
			if (!despawnMonsterList.empty()) {
				g_game().removeCreature(despawnCreature, true);
			}
		}
	}
}

void Creature::onCreatureMove(const std::shared_ptr<Creature> &creature, const std::shared_ptr<Tile> &newTile, const Position &newPos, const std::shared_ptr<Tile> &oldTile, const Position &oldPos, bool teleport) {
	metrics::method_latency measure(__METHOD_NAME__);
	if (creature == getCreature()) {
		lastStep = OTSYS_TIME();
		lastStepCost = 1;

		if (!teleport) {
			if (oldPos.z != newPos.z) {
				lastStepCost = WALK_FLOOR_CHANGE_EXTRA_COST;
			} else if (Position::getDistanceX(newPos, oldPos) >= 1 && Position::getDistanceY(newPos, oldPos) >= 1) {
				lastStepCost = WALK_DIAGONAL_EXTRA_COST;
			}
		} else {
			stopEventWalk();
		}

		bool configTeleportSummons = g_configManager().getBoolean(TELEPORT_SUMMONS, __FUNCTION__);
		checkSummonMove(newPos, configTeleportSummons);
		if (isLostSummon()) {
			handleLostSummon(configTeleportSummons);
		}

		if (std::shared_ptr<Player> player = creature->getPlayer()) {
			if (player->isExerciseTraining()) {
				player->setTraining(false);
			}
		}

		if (newTile->getZoneType() != oldTile->getZoneType()) {
			onChangeZone(getZoneType());
		}

		// update map cache
		if (isMapLoaded) {
			if (teleport || oldPos.z != newPos.z) {
				updateMapCache();
			} else {
				const Position &myPos = getPosition();

				if (oldPos.y > newPos.y) { // north
					// shift y south
					for (int32_t y = mapWalkHeight - 1; --y >= 0;) {
						memcpy(localMapCache[y + 1], localMapCache[y], sizeof(localMapCache[y]));
					}

					// update 0
					for (int32_t x = -maxWalkCacheWidth; x <= maxWalkCacheWidth; ++x) {
						const auto &cacheTile = g_game().map.getTile(static_cast<uint16_t>(myPos.getX() + x), static_cast<uint16_t>(myPos.getY() - maxWalkCacheHeight), myPos.z);
						updateTileCache(cacheTile, x, -maxWalkCacheHeight);
					}
				} else if (oldPos.y < newPos.y) { // south
					// shift y north
					for (int32_t y = 0; y <= mapWalkHeight - 2; ++y) {
						memcpy(localMapCache[y], localMapCache[y + 1], sizeof(localMapCache[y]));
					}

					// update mapWalkHeight - 1
					for (int32_t x = -maxWalkCacheWidth; x <= maxWalkCacheWidth; ++x) {
						const auto &cacheTile = g_game().map.getTile(static_cast<uint16_t>(myPos.getX() + x), static_cast<uint16_t>(myPos.getY() + maxWalkCacheHeight), myPos.z);
						updateTileCache(cacheTile, x, maxWalkCacheHeight);
					}
				}

				if (oldPos.x < newPos.x) { // east
					// shift y west
					int32_t starty = 0;
					int32_t endy = mapWalkHeight - 1;
					int32_t dy = Position::getDistanceY(oldPos, newPos);

					if (dy < 0) {
						endy += dy;
					} else if (dy > 0) {
						starty = dy;
					}

					for (int32_t y = starty; y <= endy; ++y) {
						for (int32_t x = 0; x <= mapWalkWidth - 2; ++x) {
							localMapCache[y][x] = localMapCache[y][x + 1];
						}
					}

					// update mapWalkWidth - 1
					for (int32_t y = -maxWalkCacheHeight; y <= maxWalkCacheHeight; ++y) {
						const auto &cacheTile = g_game().map.getTile(myPos.x + maxWalkCacheWidth, static_cast<uint16_t>(myPos.y + y), myPos.z);
						updateTileCache(cacheTile, maxWalkCacheWidth, y);
					}
				} else if (oldPos.x > newPos.x) { // west
					// shift y east
					int32_t starty = 0;
					int32_t endy = mapWalkHeight - 1;
					int32_t dy = Position::getDistanceY(oldPos, newPos);

					if (dy < 0) {
						endy += dy;
					} else if (dy > 0) {
						starty = dy;
					}

					for (int32_t y = starty; y <= endy; ++y) {
						for (int32_t x = mapWalkWidth - 1; --x >= 0;) {
							localMapCache[y][x + 1] = localMapCache[y][x];
						}
					}

					// update 0
					for (int32_t y = -maxWalkCacheHeight; y <= maxWalkCacheHeight; ++y) {
						std::shared_ptr<Tile> cacheTile = g_game().map.getTile(myPos.x - maxWalkCacheWidth, static_cast<uint16_t>(myPos.y + y), myPos.z);
						updateTileCache(cacheTile, -maxWalkCacheWidth, y);
					}
				}

				updateTileCache(oldTile, oldPos);
			}
		}
	} else {
		if (isMapLoaded) {
			const Position &myPos = getPosition();

			if (newPos.z == myPos.z) {
				updateTileCache(newTile, newPos);
			}

			if (oldPos.z == myPos.z) {
				updateTileCache(oldTile, oldPos);
			}
		}
	}

	const auto &followCreature = getFollowCreature();
	if (followCreature && (creature == getCreature() || creature == followCreature)) {
		if (hasFollowPath) {
			isUpdatingPath = true;
			g_dispatcher().addEvent([creatureId = getID()] { g_game().updateCreatureWalk(creatureId); }, "Game::updateCreatureWalk");
		}

		if (newPos.z != oldPos.z || !canSee(followCreature->getPosition())) {
			onCreatureDisappear(followCreature, false);
		}
	}

	const auto &attackedCreature = getAttackedCreature();
	if (attackedCreature && (creature == attackedCreature || creature == getCreature())) {
		if (newPos.z != oldPos.z || !canSee(attackedCreature->getPosition())) {
			onCreatureDisappear(attackedCreature, false);
		} else {
			if (hasExtraSwing()) {
				// our target is moving lets see if we can get in hit
				g_dispatcher().addEvent([creatureId = getID()] { g_game().checkCreatureAttack(creatureId); }, "Game::checkCreatureAttack");
			}

			if (newTile->getZoneType() != oldTile->getZoneType()) {
				onAttackedCreatureChangeZone(attackedCreature->getZoneType());
			}
		}
	}
}

void Creature::onDeath() {
	metrics::method_latency measure(__METHOD_NAME__);
	bool lastHitUnjustified = false;
	bool mostDamageUnjustified = false;
	std::shared_ptr<Creature> lastHitCreature = g_game().getCreatureByID(lastHitCreatureId);
	std::shared_ptr<Creature> lastHitCreatureMaster;
	if (lastHitCreature && getPlayer()) {
		/**
		 * @deprecated -- This is here to trigger the deprecated onKill events in lua
		 */
		lastHitCreature->deprecatedOnKilledCreature(getCreature(), true);
		lastHitUnjustified = lastHitCreature->onKilledPlayer(getPlayer(), true);
		lastHitCreatureMaster = lastHitCreature->getMaster();
	} else {
		lastHitCreatureMaster = nullptr;
	}

	std::shared_ptr<Creature> mostDamageCreature = nullptr;

	const int64_t timeNow = OTSYS_TIME();
	const uint32_t inFightTicks = g_configManager().getNumber(PZ_LOCKED, __FUNCTION__);
	int32_t mostDamage = 0;
	std::map<std::shared_ptr<Creature>, uint64_t> experienceMap;
	std::unordered_set<std::shared_ptr<Player>> killers;
	for (const auto &it : damageMap) {
		if (auto attacker = g_game().getCreatureByID(it.first)) {
			CountBlock_t cb = it.second;
			if ((cb.total > mostDamage && (timeNow - cb.ticks <= inFightTicks))) {
				mostDamage = cb.total;
				mostDamageCreature = attacker;
			}

			if (attacker != getCreature()) {
				uint64_t gainExp = getGainedExperience(attacker);
				auto attackerMaster = attacker->getMaster() ? attacker->getMaster() : attacker;
				if (auto attackerPlayer = attackerMaster->getPlayer()) {
					attackerPlayer->removeAttacked(getPlayer());

					auto party = attackerPlayer->getParty();
					killers.insert(attackerPlayer);
					if (party && party->getLeader() && party->isSharedExperienceActive() && party->isSharedExperienceEnabled()) {
						attacker = party->getLeader();
						killers.insert(party->getLeader());
						mostDamageCreature = attacker;

						for (const auto &partyMember : party->getMembers()) {
							killers.insert(partyMember);
						}
					}
				}

				auto tmpIt = experienceMap.find(attacker);
				if (tmpIt == experienceMap.end()) {
					experienceMap[attacker] = gainExp;
				} else {
					tmpIt->second += gainExp;
				}
			}
		}
	}

	for (const auto &it : experienceMap) {
		it.first->onGainExperience(it.second, getCreature());
	}

	mostDamageCreature = mostDamageCreature && mostDamageCreature->getMaster() ? mostDamageCreature->getMaster() : mostDamageCreature;
	for (const auto &killer : killers) {
		if (auto monster = getMonster()) {
			killer->onKilledMonster(monster);
		} else if (auto player = getPlayer(); player && mostDamageCreature != killer) {
			killer->onKilledPlayer(player, false);
		}
	}

	/**
	 * @deprecated -- This is here to trigger the deprecated onKill events in lua
	 */
	auto mostDamageCreatureMaster = mostDamageCreature ? mostDamageCreature->getMaster() : nullptr;
	if (mostDamageCreature && (mostDamageCreature != lastHitCreature || getMonster()) && mostDamageCreature != lastHitCreatureMaster) {
		if (lastHitCreature != mostDamageCreatureMaster && (lastHitCreatureMaster == nullptr || mostDamageCreatureMaster != lastHitCreatureMaster)) {
			mostDamageUnjustified = mostDamageCreature->deprecatedOnKilledCreature(getCreature(), false);
		}
	}

	bool killedByPlayer = mostDamageCreature && mostDamageCreature->getPlayer() || mostDamageCreatureMaster && mostDamageCreatureMaster->getPlayer();
	if (getPlayer()) {
		g_metrics().addCounter(
			"player_death",
			1,
			{
				{ "name", getNameDescription() },
				{ "level", std::to_string(getPlayer()->getLevel()) },
				{ "most_damage_creature", mostDamageCreature ? mostDamageCreature->getName() : "(none)" },
				{ "last_hit_creature", lastHitCreature ? lastHitCreature->getName() : "(none)" },
				{ "most_damage_dealt", std::to_string(mostDamage) },
				{ "most_damage_creature_master", mostDamageCreatureMaster ? mostDamageCreatureMaster->getName() : "(none)" },
				{ "most_damage_unjustified", std::to_string(mostDamageUnjustified) },
				{ "last_hit_unjustified", std::to_string(lastHitUnjustified) },
				{ "by_player", std::to_string(killedByPlayer) },
			}
		);
	} else {
		std::string killerName = mostDamageCreature ? mostDamageCreature->getName() : "(none)";
		if (mostDamageCreatureMaster) {
			killerName = mostDamageCreatureMaster->getName();
		}
		g_metrics().addCounter(
			"monster_death",
			1,
			{
				{ "name", getName() },
				{ "killer", killerName },
				{ "is_summon", std::to_string(getMaster() ? true : false) },
				{ "by_player", std::to_string(killedByPlayer) },
			}
		);
	}

	bool droppedCorpse = dropCorpse(lastHitCreature, mostDamageCreature, lastHitUnjustified, mostDamageUnjustified);
	death(lastHitCreature);

	if (droppedCorpse && !getPlayer()) {
		g_game().removeCreature(static_self_cast<Creature>(), false);
	}

	if (getMaster()) {
		removeMaster();
	}
}

bool Creature::dropCorpse(std::shared_ptr<Creature> lastHitCreature, std::shared_ptr<Creature> mostDamageCreature, bool lastHitUnjustified, bool mostDamageUnjustified) {
	metrics::method_latency measure(__METHOD_NAME__);
	if (!lootDrop && getMonster()) {
		if (getMaster()) {
			// Scripting event onDeath
			const CreatureEventList &deathEvents = getCreatureEvents(CREATURE_EVENT_DEATH);
			for (const auto deathEventPtr : deathEvents) {
				deathEventPtr->executeOnDeath(static_self_cast<Creature>(), nullptr, lastHitCreature, mostDamageCreature, lastHitUnjustified, mostDamageUnjustified);
			}
		}

		g_game().addMagicEffect(getPosition(), CONST_ME_POFF);
	} else {
		std::shared_ptr<Item> splash;
		switch (getRace()) {
			case RACE_VENOM:
				splash = Item::CreateItem(ITEM_FULLSPLASH, FLUID_SLIME);
				break;

			case RACE_BLOOD:
				splash = Item::CreateItem(ITEM_FULLSPLASH, FLUID_BLOOD);
				break;

			case RACE_INK:
				splash = Item::CreateItem(ITEM_FULLSPLASH, FLUID_INK);
				break;

			default:
				splash = nullptr;
				break;
		}

		std::shared_ptr<Tile> tile = getTile();
		if (tile && splash) {
			g_game().internalAddItem(tile, splash, INDEX_WHEREEVER, FLAG_NOLIMIT);
			splash->startDecaying();
		}

		std::shared_ptr<Item> corpse = getCorpse(lastHitCreature, mostDamageCreature);
		if (tile && corpse) {
			g_game().internalAddItem(tile, corpse, INDEX_WHEREEVER, FLAG_NOLIMIT);
			dropLoot(corpse->getContainer(), lastHitCreature);
			corpse->startDecaying();
			bool disallowedCorpses = corpse->isRewardCorpse() || (corpse->getID() == ITEM_MALE_CORPSE || corpse->getID() == ITEM_FEMALE_CORPSE);
			const auto player = mostDamageCreature ? mostDamageCreature->getPlayer() : nullptr;
			auto corpseContainer = corpse->getContainer();
			if (corpseContainer && player && !disallowedCorpses) {
				auto monster = getMonster();
				if (monster && !monster->isRewardBoss()) {
					std::ostringstream lootMessage;
					lootMessage << "Loot of " << getNameDescription() << ": " << corpseContainer->getContentDescription(player->getProtocolVersion() < 1200) << ".";
					auto suffix = corpseContainer->getAttribute<std::string>(ItemAttribute_t::LOOTMESSAGE_SUFFIX);
					if (!suffix.empty()) {
						lootMessage << suffix;
					}
					player->sendLootMessage(lootMessage.str());
				}

<<<<<<< HEAD
				stdext::arraylist<Direction> dirList(128);
				FindPathParams fpp;
				fpp.minTargetDist = 0;
				fpp.maxTargetDist = 1;
				fpp.fullPathSearch = true;
				fpp.clearSight = true;
				fpp.maxSearchDist = 0;

				auto isReachable = g_game().map.getPathMatching(player->getPosition(), dirList, FrozenPathingConditionCall(corpse->getPosition()), fpp);

				if (player->checkAutoLoot(monster->isRewardBoss()) && corpseContainer && mostDamageCreature->getPlayer() && isReachable ) {
					g_dispatcher().addEvent(
						std::bind(&Game::playerQuickLootCorpse, &g_game(), player, corpseContainer, corpse->getPosition()),
						"Game::playerQuickLootCorpse"
					);
=======
				if (player->checkAutoLoot(monster->isRewardBoss()) && corpseContainer && mostDamageCreature->getPlayer()) {
					g_dispatcher().addEvent([player, corpseContainer, corpsePosition = corpse->getPosition()] {
						g_game().playerQuickLootCorpse(player, corpseContainer, corpsePosition);
					},
											"Game::playerQuickLootCorpse");
>>>>>>> b5639583
				}
			}
		}

		// Scripting event onDeath
		for (const auto deathEventPtr : getCreatureEvents(CREATURE_EVENT_DEATH)) {
			if (deathEventPtr) {
				deathEventPtr->executeOnDeath(static_self_cast<Creature>(), corpse, lastHitCreature, mostDamageCreature, lastHitUnjustified, mostDamageUnjustified);
			}
		}
	}

	return true;
}

bool Creature::hasBeenAttacked(uint32_t attackerId) {
	auto it = damageMap.find(attackerId);
	if (it == damageMap.end()) {
		return false;
	}
	return (OTSYS_TIME() - it->second.ticks) <= g_configManager().getNumber(PZ_LOCKED, __FUNCTION__);
}

std::shared_ptr<Item> Creature::getCorpse(std::shared_ptr<Creature>, std::shared_ptr<Creature>) {
	if (getLookCorpse() != 0) {
		return Item::CreateItem(getLookCorpse());
	}
	return nullptr;
}

void Creature::changeHealth(int32_t healthChange, bool sendHealthChange /* = true*/) {
	int32_t oldHealth = health;

	if (healthChange > 0) {
		health += std::min<int32_t>(healthChange, getMaxHealth() - health);
	} else {
		health = std::max<int32_t>(0, health + healthChange);
	}

	if (sendHealthChange && oldHealth != health) {
		g_game().addCreatureHealth(static_self_cast<Creature>());
	}
	if (health <= 0) {
		g_dispatcher().addEvent([creatureId = getID()] { g_game().executeDeath(creatureId); }, "Game::executeDeath");
	}
}

void Creature::changeMana(int32_t manaChange) {
	if (manaChange > 0) {
		mana += std::min<int32_t>(manaChange, getMaxMana() - mana);
	} else {
		mana = std::max<int32_t>(0, mana + manaChange);
	}
}

void Creature::gainHealth(std::shared_ptr<Creature> healer, int32_t healthGain) {
	changeHealth(healthGain);
	if (healer) {
		healer->onTargetCreatureGainHealth(static_self_cast<Creature>(), healthGain);
	}
}

void Creature::drainHealth(std::shared_ptr<Creature> attacker, int32_t damage) {
	changeHealth(-damage, false);

	if (attacker) {
		attacker->onAttackedCreatureDrainHealth(static_self_cast<Creature>(), damage);
	}
}

void Creature::drainMana(std::shared_ptr<Creature> attacker, int32_t manaLoss) {
	onAttacked();
	changeMana(-manaLoss);

	if (attacker) {
		addDamagePoints(attacker, manaLoss);
	}
}

// Wheel of destiny - mitigation system for creature
void Creature::mitigateDamage(const CombatType_t &combatType, BlockType_t &blockType, int32_t &damage) const {
	if (combatType != COMBAT_MANADRAIN && combatType != COMBAT_LIFEDRAIN && combatType != COMBAT_AGONYDAMAGE) { // Increase mitigate damage
		auto originalDamage = damage;
		damage -= (damage * getMitigation()) / 100.;
		g_logger().trace("[mitigation] creature: {}, original damage: {}, mitigation damage: {}", getName(), originalDamage, damage);

		if (damage <= 0) {
			damage = 0;
			blockType = BLOCK_ARMOR;
		}
	}
}

void Creature::applyAbsorbDamageModifications(std::shared_ptr<Creature> attacker, int32_t &damage, CombatType_t combatType) const {
	if (combatType != COMBAT_HEALING && damage != 0) {
		int32_t value = getAbsorbPercent(combatType);
		if (value != 0) {
			damage -= std::round(damage * value / 100.f);
		}
		value = getAbsorbFlat(combatType);
		if (value != 0) {
			damage = std::max(0, damage + value);
		}

		if (attacker) {
			value = attacker->getIncreasePercent(combatType);
			if (value != 0) {
				damage += std::round(damage * value / 100.f);
			}
		}
	}
}

BlockType_t Creature::blockHit(std::shared_ptr<Creature> attacker, CombatType_t combatType, int32_t &damage, bool checkDefense /* = false */, bool checkArmor /* = false */, bool /* field  = false */) {
	BlockType_t blockType = BLOCK_NONE;

	// Apply skills 12.72 absorbs damage
	applyAbsorbDamageModifications(attacker, damage, combatType);

	if (getMonster() && g_configManager().getBoolean(DISABLE_MONSTER_ARMOR, __FUNCTION__)) {
		checkDefense = false;
		checkArmor = false;
	}

	if (isImmune(combatType)) {
		damage = 0;
		blockType = BLOCK_IMMUNITY;
	} else if (checkDefense || checkArmor) {
		bool hasDefense = false;

		if (blockCount > 0) {
			--blockCount;
			hasDefense = true;
		}

		if (checkDefense && hasDefense && canUseDefense) {
			int32_t defense = getDefense();
			damage -= uniform_random(defense / 2, defense);
			if (damage <= 0) {
				damage = 0;
				blockType = BLOCK_DEFENSE;
				checkArmor = false;
			}
		}

		if (checkArmor) {
			int32_t armor = getArmor();
			if (armor > 3) {
				damage -= uniform_random(armor / 2, armor - (armor % 2 + 1));
			} else if (armor > 0) {
				--damage;
			}

			if (damage <= 0) {
				damage = 0;
				blockType = BLOCK_ARMOR;
			}
		}

		if (hasDefense && blockType != BLOCK_NONE) {
			onBlockHit();
		}
	}

	if (attacker) {
		attacker->onAttackedCreature(static_self_cast<Creature>());
		attacker->onAttackedCreatureBlockHit(blockType);
	}

	mitigateDamage(combatType, blockType, damage);

	if (damage != 0) {
		onTakeDamage(attacker, damage);
	}
	onAttacked();
	return blockType;
}

bool Creature::setAttackedCreature(std::shared_ptr<Creature> creature) {
	if (creature) {
		auto monster = getMonster();
		auto tile = getTile();
		if (monster && monster->isFamiliar() && tile && tile->hasFlag(TILESTATE_PROTECTIONZONE)) {
			return false;
		}

		const Position &creaturePos = creature->getPosition();
		if (creaturePos.z != getPosition().z || !canSee(creaturePos)) {
			m_attackedCreature.reset();
			return false;
		}

		m_attackedCreature = creature;
		onAttackedCreature(creature);
		creature->onAttacked();
	} else {
		m_attackedCreature.reset();
	}

	for (const auto &summon : m_summons) {
		summon->setAttackedCreature(creature);
	}
	return true;
}

void Creature::getPathSearchParams(const std::shared_ptr<Creature> &, FindPathParams &fpp) {
	fpp.fullPathSearch = !hasFollowPath;
	fpp.clearSight = true;
	fpp.maxSearchDist = 12;
	fpp.minTargetDist = 1;
	fpp.maxTargetDist = 1;
}

void Creature::goToFollowCreature_async(std::function<void()> &&onComplete) {
	metrics::method_latency measure(__METHOD_NAME__);
	if (pathfinderRunning.load()) {
		return;
	}

	pathfinderRunning.store(true);
	g_dispatcher().asyncEvent([self = getCreature()] {
		self->goToFollowCreature();
		self->pathfinderRunning.store(false);
	});

	if (onComplete) {
		g_dispatcher().context().addEvent(std::move(onComplete));
	}
}

void Creature::goToFollowCreature() {
	metrics::method_latency measure(__METHOD_NAME__);
	const auto &followCreature = getFollowCreature();
	if (!followCreature) {
		return;
	}

	const auto &monster = getMonster();

	if (isSummon() && !monster->isFamiliar() && !canFollowMaster()) {
		listWalkDir.clear();
		return;
	}

	bool executeOnFollow = true;
	stdext::arraylist<Direction> listDir(128);

	FindPathParams fpp;
	getPathSearchParams(followCreature, fpp);

	if (monster && !monster->getMaster() && (monster->isFleeing() || fpp.maxTargetDist > 1)) {
		Direction dir = DIRECTION_NONE;

		if (monster->isFleeing()) {
			monster->getDistanceStep(followCreature->getPosition(), dir, true);
		} else if (!monster->getDistanceStep(followCreature->getPosition(), dir)) { // maxTargetDist > 1
			// if we can't get anything then let the A* calculate
			executeOnFollow = false;
		} else if (dir != DIRECTION_NONE) {
			listDir.push_back(dir);
			hasFollowPath = true;
		}
	}

	if (listDir.empty()) {
		hasFollowPath = getPathTo(followCreature->getPosition(), listDir, fpp);
	}

	startAutoWalk(listDir.data());

	if (executeOnFollow) {
		onFollowCreatureComplete(followCreature);
	}
}

bool Creature::canFollowMaster() {
	auto master = getMaster();
	if (!master) {
		return false;
	}
	auto tile = master->getTile();
	return tile && !tile->hasFlag(TILESTATE_PROTECTIONZONE) && (canSeeInvisibility() || !master->isInvisible());
}

bool Creature::setFollowCreature(std::shared_ptr<Creature> creature) {
	metrics::method_latency measure(__METHOD_NAME__);
	if (creature) {
		if (getFollowCreature() == creature) {
			return true;
		}

		if (hasCondition(CONDITION_FEARED)) {
			m_followCreature.reset();
			return false;
		}

		const Position &creaturePos = creature->getPosition();
		if (creaturePos.z != getPosition().z || !canSee(creaturePos)) {
			m_followCreature.reset();
			return false;
		}

		if (!listWalkDir.empty()) {
			listWalkDir.clear();
			onWalkAborted();
		}

		hasFollowPath = true;
		forceUpdateFollowPath = false;
		m_followCreature = creature;
		isUpdatingPath = true;
	} else {
		isUpdatingPath = false;
		m_followCreature.reset();
	}

	onFollowCreature(creature);
	return true;
}

double Creature::getDamageRatio(std::shared_ptr<Creature> attacker) const {
	uint32_t totalDamage = 0;
	uint32_t attackerDamage = 0;

	for (const auto &it : damageMap) {
		const CountBlock_t &cb = it.second;
		totalDamage += cb.total;
		if (it.first == attacker->getID()) {
			attackerDamage += cb.total;
		}
	}

	if (totalDamage == 0) {
		return 0;
	}

	return (static_cast<double>(attackerDamage) / totalDamage);
}

uint64_t Creature::getGainedExperience(std::shared_ptr<Creature> attacker) const {
	return std::floor(getDamageRatio(attacker) * getLostExperience());
}

void Creature::addDamagePoints(std::shared_ptr<Creature> attacker, int32_t damagePoints) {
	if (damagePoints <= 0) {
		return;
	}

	uint32_t attackerId = attacker->id;

	auto it = damageMap.find(attackerId);
	if (it == damageMap.end()) {
		CountBlock_t cb;
		cb.ticks = OTSYS_TIME();
		cb.total = damagePoints;
		damageMap[attackerId] = cb;
	} else {
		it->second.total += damagePoints;
		it->second.ticks = OTSYS_TIME();
	}

	lastHitCreatureId = attackerId;
}

void Creature::onAddCondition(ConditionType_t type) {
	if (type == CONDITION_PARALYZE && hasCondition(CONDITION_HASTE)) {
		removeCondition(CONDITION_HASTE);
	} else if (type == CONDITION_HASTE && hasCondition(CONDITION_PARALYZE)) {
		removeCondition(CONDITION_PARALYZE);
	}
}

void Creature::onAddCombatCondition(ConditionType_t) {
	//
}

void Creature::onEndCondition(ConditionType_t) {
	//
}

void Creature::onTickCondition(ConditionType_t type, bool &bRemove) {
	auto tile = getTile();
	std::shared_ptr<MagicField> field = tile ? tile->getFieldItem() : nullptr;
	if (!field) {
		return;
	}

	switch (type) {
		case CONDITION_FIRE:
			bRemove = (field->getCombatType() != COMBAT_FIREDAMAGE);
			break;
		case CONDITION_ENERGY:
			bRemove = (field->getCombatType() != COMBAT_ENERGYDAMAGE);
			break;
		case CONDITION_POISON:
			bRemove = (field->getCombatType() != COMBAT_EARTHDAMAGE);
			break;
		case CONDITION_FREEZING:
			bRemove = (field->getCombatType() != COMBAT_ICEDAMAGE);
			break;
		case CONDITION_DAZZLED:
			bRemove = (field->getCombatType() != COMBAT_HOLYDAMAGE);
			break;
		case CONDITION_CURSED:
			bRemove = (field->getCombatType() != COMBAT_DEATHDAMAGE);
			break;
		case CONDITION_DROWN:
			bRemove = (field->getCombatType() != COMBAT_DROWNDAMAGE);
			break;
		case CONDITION_BLEEDING:
			bRemove = (field->getCombatType() != COMBAT_PHYSICALDAMAGE);
			break;
		default:
			break;
	}
}

void Creature::onCombatRemoveCondition(std::shared_ptr<Condition> condition) {
	removeCondition(condition);
}

void Creature::onAttacked() {
	//
}

void Creature::onAttackedCreatureDrainHealth(std::shared_ptr<Creature> target, int32_t points) {
	target->addDamagePoints(static_self_cast<Creature>(), points);
}

void Creature::onAttackedCreatureKilled(std::shared_ptr<Creature> target) {
	metrics::method_latency measure(__METHOD_NAME__);
	if (target != getCreature()) {
		uint64_t gainExp = target->getGainedExperience(static_self_cast<Creature>());
		onGainExperience(gainExp, target);
	}
}

bool Creature::deprecatedOnKilledCreature(std::shared_ptr<Creature> target, bool lastHit) {
	metrics::method_latency measure(__METHOD_NAME__);
	auto master = getMaster();
	if (master) {
		master->deprecatedOnKilledCreature(target, lastHit);
	}

	// scripting event - onKill
	const CreatureEventList &killEvents = getCreatureEvents(CREATURE_EVENT_KILL);
	for (const auto killEventPtr : killEvents) {
		killEventPtr->executeOnKill(static_self_cast<Creature>(), target, lastHit);
	}
	return false;
}

void Creature::onGainExperience(uint64_t gainExp, std::shared_ptr<Creature> target) {
	metrics::method_latency measure(__METHOD_NAME__);
	auto master = getMaster();
	if (gainExp == 0 || !master) {
		return;
	}

	std::shared_ptr<Monster> m = getMonster();
	if (!m->isFamiliar()) {
		gainExp /= 2;
	}

	master->onGainExperience(gainExp, target);

	if (!m->isFamiliar()) {
		auto spectators = Spectators().find<Player>(position);
		if (spectators.empty()) {
			return;
		}

		TextMessage message(MESSAGE_EXPERIENCE_OTHERS, fmt::format("{} gained {} experience point{}.", ucfirst(getNameDescription()), gainExp, (gainExp != 1 ? "s" : "")));
		message.position = position;
		message.primary.color = TEXTCOLOR_WHITE_EXP;
		message.primary.value = gainExp;

		for (const auto &spectator : spectators) {
			spectator->getPlayer()->sendTextMessage(message);
		}
	}
}

bool Creature::setMaster(std::shared_ptr<Creature> newMaster, bool reloadCreature /* = false*/) {
	metrics::method_latency measure(__METHOD_NAME__);
	// Persists if this creature has ever been a summon
	this->summoned = true;
	auto oldMaster = getMaster();

	if (!newMaster && !oldMaster) {
		return false;
	}
	const auto &self = getCreature();

	// Reloading summon icon/knownCreature and reset informations (follow/dropLoot/skillLoss)
	if (reloadCreature) {
		setFollowCreature(nullptr);
		setDropLoot(false);
		setSkillLoss(false);
		g_game().reloadCreature(self);
	}
	if (newMaster) {
		newMaster->m_summons.emplace_back(self);
	}

	m_master = newMaster;

	if (oldMaster) {
		const auto &it = std::ranges::find(oldMaster->m_summons, self);
		if (it != oldMaster->m_summons.end()) {
			oldMaster->m_summons.erase(it);
		}
	}
	return true;
}

bool Creature::addCondition(std::shared_ptr<Condition> condition, bool attackerPlayer /* = false*/) {
	metrics::method_latency measure(__METHOD_NAME__);
	if (condition == nullptr) {
		return false;
	}
	if (isSuppress(condition->getType(), attackerPlayer)) {
		return false;
	}
	std::shared_ptr<Condition> prevCond = getCondition(condition->getType(), condition->getId(), condition->getSubId());
	if (prevCond) {
		prevCond->addCondition(getCreature(), condition);
		return true;
	}

	if (condition->startCondition(getCreature())) {
		conditions.push_back(condition);
		onAddCondition(condition->getType());
		return true;
	}

	return false;
}

bool Creature::addCombatCondition(std::shared_ptr<Condition> condition, bool attackerPlayer /* = false*/) {
	// Caution: condition variable could be deleted after the call to addCondition
	ConditionType_t type = condition->getType();

	if (!addCondition(condition, attackerPlayer)) {
		return false;
	}

	onAddCombatCondition(type);
	return true;
}

void Creature::removeCondition(ConditionType_t type) {
	metrics::method_latency measure(__METHOD_NAME__);
	auto it = conditions.begin(), end = conditions.end();
	while (it != end) {
		std::shared_ptr<Condition> condition = *it;
		if (condition->getType() != type) {
			++it;
			continue;
		}

		it = conditions.erase(it);

		condition->endCondition(getCreature());

		onEndCondition(type);
	}
}

void Creature::removeCondition(ConditionType_t conditionType, ConditionId_t conditionId, bool force /* = false*/) {
	metrics::method_latency measure(__METHOD_NAME__);
	auto it = conditions.begin(), end = conditions.end();
	while (it != end) {
		std::shared_ptr<Condition> condition = *it;
		if (condition->getType() != conditionType || condition->getId() != conditionId) {
			++it;
			continue;
		}

		if (!force && conditionType == CONDITION_PARALYZE) {
			int32_t walkDelay = getWalkDelay();
			if (walkDelay > 0) {
				g_dispatcher().scheduleEvent(
					walkDelay, [creatureId = getID(), conditionType, conditionId] { g_game().forceRemoveCondition(creatureId, conditionType, conditionId); }, "Game::forceRemoveCondition"
				);
				return;
			}
		}

		it = conditions.erase(it);

		condition->endCondition(getCreature());

		onEndCondition(conditionType);
	}
}

void Creature::removeCombatCondition(ConditionType_t type) {
	std::vector<std::shared_ptr<Condition>> removeConditions;
	for (const auto &condition : conditions) {
		if (condition->getType() == type) {
			removeConditions.push_back(condition);
		}
	}

	for (const auto &condition : removeConditions) {
		onCombatRemoveCondition(condition);
	}
}

void Creature::removeCondition(std::shared_ptr<Condition> condition) {
	auto it = std::find(conditions.begin(), conditions.end(), condition);
	if (it == conditions.end()) {
		return;
	}

	conditions.erase(it);

	condition->endCondition(getCreature());
	onEndCondition(condition->getType());
}

std::shared_ptr<Condition> Creature::getCondition(ConditionType_t type) const {
	for (const auto &condition : conditions) {
		if (condition->getType() == type) {
			return condition;
		}
	}
	return nullptr;
}

std::shared_ptr<Condition> Creature::getCondition(ConditionType_t type, ConditionId_t conditionId, uint32_t subId /* = 0*/) const {
	metrics::method_latency measure(__METHOD_NAME__);
	for (const auto &condition : conditions) {
		if (condition->getType() == type && condition->getId() == conditionId && condition->getSubId() == subId) {
			return condition;
		}
	}
	return nullptr;
}

std::vector<std::shared_ptr<Condition>> Creature::getConditionsByType(ConditionType_t type) const {
	std::vector<std::shared_ptr<Condition>> conditionsVec;
	for (const auto &condition : conditions) {
		if (condition->getType() == type) {
			conditionsVec.push_back(condition);
		}
	}
	return conditionsVec;
}

void Creature::executeConditions(uint32_t interval) {
	metrics::method_latency measure(__METHOD_NAME__);
	auto it = conditions.begin(), end = conditions.end();
	while (it != end) {
		std::shared_ptr<Condition> condition = *it;
		if (!condition->executeCondition(getCreature(), interval)) {
			ConditionType_t type = condition->getType();

			it = conditions.erase(it);

			condition->endCondition(getCreature());

			onEndCondition(type);
		} else {
			++it;
		}
	}
}

bool Creature::hasCondition(ConditionType_t type, uint32_t subId /* = 0*/) const {
	metrics::method_latency measure(__METHOD_NAME__);
	if (isSuppress(type, false)) {
		return false;
	}

	int64_t timeNow = OTSYS_TIME();
	for (const auto &condition : conditions) {
		if (condition->getType() != type || condition->getSubId() != subId) {
			continue;
		}

		if (condition->getEndTime() >= timeNow || condition->getTicks() == -1) {
			return true;
		}
	}
	return false;
}

uint16_t Creature::getStepDuration(Direction dir) {
	if (isRemoved()) {
		return 0;
	}

	if (walk.needRecache()) {
		auto duration = std::floor(1000 * walk.groundSpeed / walk.calculatedStepSpeed);
		walk.duration = static_cast<uint16_t>(std::ceil(duration / SERVER_BEAT) * SERVER_BEAT);
	}

	auto duration = walk.duration;
	if ((dir & DIRECTION_DIAGONAL_MASK) != 0) {
		duration *= WALK_DIAGONAL_EXTRA_COST;
	} else if (const auto &monster = getMonster()) {
		if (monster->isTargetNearby() && !monster->isFleeing() && !monster->getMaster()) {
			duration *= WALK_TARGET_NEARBY_EXTRA_COST;
		}
	}

	return duration;
}

int64_t Creature::getEventStepTicks(bool onlyDelay) {
	int64_t ret = getWalkDelay();
	if (ret <= 0) {
		const uint16_t stepDuration = getStepDuration();
		ret = onlyDelay && stepDuration > 0 ? 1 : stepDuration * lastStepCost;
	}

	return ret;
}

LightInfo Creature::getCreatureLight() const {
	return internalLight;
}

void Creature::setSpeed(int32_t varSpeedDelta) {
	// Prevents creatures from not exceeding the maximum allowed speed
	if (getSpeed() >= PLAYER_MAX_SPEED) {
		return;
	}

	int32_t oldSpeed = getSpeed();
	varSpeed = varSpeedDelta;

	if (getSpeed() <= 0) {
		stopEventWalk();
		cancelNextWalk = true;
	} else if (oldSpeed <= 0 && !listWalkDir.empty()) {
		addEventWalk();
	}

	updateCalculatedStepSpeed();
}

void Creature::setCreatureLight(LightInfo lightInfo) {
	internalLight = std::move(lightInfo);
}

void Creature::setNormalCreatureLight() {
	internalLight = {};
}

bool Creature::registerCreatureEvent(const std::string &name) {
	const auto event = g_creatureEvents().getEventByName(name);
	if (!event) {
		return false;
	}

	CreatureEventType_t type = event->getEventType();
	if (hasEventRegistered(type)) {
		for (const auto creatureEventPtr : eventsList) {
			if (creatureEventPtr == event) {
				return false;
			}
		}
	} else {
		scriptEventsBitField |= static_cast<uint32_t>(1) << type;
	}

	eventsList.push_back(event);
	return true;
}

bool Creature::unregisterCreatureEvent(const std::string &name) {
	const auto event = g_creatureEvents().getEventByName(name);
	if (!event) {
		return false;
	}

	CreatureEventType_t type = event->getEventType();
	if (!hasEventRegistered(type)) {
		return false;
	}

	bool resetTypeBit = true;

	auto it = eventsList.begin(), end = eventsList.end();
	while (it != end) {
		const auto curEvent = *it;
		if (curEvent == event) {
			it = eventsList.erase(it);
			continue;
		}

		if (curEvent->getEventType() == type) {
			resetTypeBit = false;
		}
		++it;
	}

	if (resetTypeBit) {
		scriptEventsBitField &= ~(static_cast<uint32_t>(1) << type);
	}
	return true;
}

CreatureEventList Creature::getCreatureEvents(CreatureEventType_t type) {
	CreatureEventList tmpEventList;

	if (!hasEventRegistered(type)) {
		return tmpEventList;
	}

	for (const auto creatureEventPtr : eventsList) {
		if (creatureEventPtr->getEventType() == type) {
			tmpEventList.push_back(creatureEventPtr);
		}
	}

	return tmpEventList;
}

bool FrozenPathingConditionCall::isInRange(const Position &startPos, const Position &testPos, const FindPathParams &fpp) const {
	if (fpp.fullPathSearch) {
		if (testPos.x > targetPos.x + fpp.maxTargetDist) {
			return false;
		}

		if (testPos.x < targetPos.x - fpp.maxTargetDist) {
			return false;
		}

		if (testPos.y > targetPos.y + fpp.maxTargetDist) {
			return false;
		}

		if (testPos.y < targetPos.y - fpp.maxTargetDist) {
			return false;
		}
	} else {
		int_fast32_t dx = Position::getOffsetX(startPos, targetPos);

		int32_t dxMax = (dx >= 0 ? fpp.maxTargetDist : 0);
		if (testPos.x > targetPos.x + dxMax) {
			return false;
		}

		int32_t dxMin = (dx <= 0 ? fpp.maxTargetDist : 0);
		if (testPos.x < targetPos.x - dxMin) {
			return false;
		}

		int_fast32_t dy = Position::getOffsetY(startPos, targetPos);

		int32_t dyMax = (dy >= 0 ? fpp.maxTargetDist : 0);
		if (testPos.y > targetPos.y + dyMax) {
			return false;
		}

		int32_t dyMin = (dy <= 0 ? fpp.maxTargetDist : 0);
		if (testPos.y < targetPos.y - dyMin) {
			return false;
		}
	}
	return true;
}
bool FrozenPathingConditionCall::operator()(const Position &startPos, const Position &testPos, const FindPathParams &fpp, int32_t &bestMatchDist) const {
	if (!isInRange(startPos, testPos, fpp)) {
		return false;
	}

	if (fpp.clearSight && !g_game().isSightClear(testPos, targetPos, true)) {
		return false;
	}

	int32_t testDist = std::max<int32_t>(Position::getDistanceX(targetPos, testPos), Position::getDistanceY(targetPos, testPos));
	if (fpp.maxTargetDist == 1) {
		if (testDist < fpp.minTargetDist || testDist > fpp.maxTargetDist) {
			return false;
		}
		return true;
	} else if (testDist <= fpp.maxTargetDist) {
		if (testDist < fpp.minTargetDist) {
			return false;
		}
		if (testDist == fpp.maxTargetDist) {
			bestMatchDist = 0;
			return true;
		} else if (testDist > bestMatchDist) {
			// not quite what we want, but the best so far
			bestMatchDist = testDist;
			return true;
		}
	}
	return false;
}

bool Creature::isInvisible() const {
	return std::find_if(conditions.begin(), conditions.end(), [](const std::shared_ptr<Condition> condition) {
			   return condition->getType() == CONDITION_INVISIBLE;
		   })
		!= conditions.end();
}

bool Creature::getPathTo(const Position &targetPos, stdext::arraylist<Direction> &dirList, const FindPathParams &fpp) {
	metrics::method_latency measure(__METHOD_NAME__);
	return g_game().map.getPathMatching(getCreature(), dirList, FrozenPathingConditionCall(targetPos), fpp);
}

bool Creature::getPathTo(const Position &targetPos, stdext::arraylist<Direction> &dirList, int32_t minTargetDist, int32_t maxTargetDist, bool fullPathSearch /*= true*/, bool clearSight /*= true*/, int32_t maxSearchDist /*= 7*/) {
	FindPathParams fpp;
	fpp.fullPathSearch = fullPathSearch;
	fpp.maxSearchDist = maxSearchDist;
	fpp.clearSight = clearSight;
	fpp.minTargetDist = minTargetDist;
	fpp.maxTargetDist = maxTargetDist;
	return getPathTo(targetPos, dirList, fpp);
}

void Creature::turnToCreature(std::shared_ptr<Creature> creature) {
	const Position &creaturePos = creature->getPosition();
	const auto dx = Position::getOffsetX(position, creaturePos);
	const auto dy = Position::getOffsetY(position, creaturePos);

	float tan;
	if (dx != 0) {
		tan = static_cast<float>(dy) / dx;
	} else {
		tan = 10;
	}

	Direction dir;
	if (std::abs(tan) < 1) {
		if (dx > 0) {
			dir = DIRECTION_WEST;
		} else {
			dir = DIRECTION_EAST;
		}
	} else {
		if (dy > 0) {
			dir = DIRECTION_NORTH;
		} else {
			dir = DIRECTION_SOUTH;
		}
	}
	g_game().internalCreatureTurn(static_self_cast<Creature>(), dir);
}

bool Creature::isLostSummon() {
	if (!isSummon()) {
		return false;
	}
	const Position &masterPosition = getMaster()->getPosition();
	return std::max<int32_t>(Position::getDistanceX(getPosition(), masterPosition), Position::getDistanceY(getPosition(), masterPosition)) > 30;
}

void Creature::handleLostSummon(bool teleportSummons) {
	if (teleportSummons) {
		g_game().internalTeleport(static_self_cast<Creature>(), getMaster()->getPosition(), true);
	} else {
		g_game().removeCreature(static_self_cast<Creature>(), true);
	}
	g_game().addMagicEffect(getPosition(), CONST_ME_POFF);
}

int32_t Creature::getReflectPercent(CombatType_t combatType, bool useCharges /*= false*/) const {
	try {
		return reflectPercent.at(combatTypeToIndex(combatType));
	} catch (const std::out_of_range &e) {
		g_logger().error("Index is out of range in getReflectPercent: {}", e.what());
	}
	return 0;
}

void Creature::setReflectPercent(CombatType_t combatType, int32_t value) {
	try {
		reflectPercent.at(combatTypeToIndex(combatType)) = std::max(0, reflectPercent.at(combatTypeToIndex(combatType)) + value);
	} catch (const std::out_of_range &e) {
		g_logger().error("Index is out of range in setReflectPercent: {}", e.what());
	}
}

int32_t Creature::getReflectFlat(CombatType_t combatType, bool useCharges /* = false*/) const {
	try {
		return reflectFlat.at(combatTypeToIndex(combatType));
	} catch (const std::out_of_range &e) {
		g_logger().error("Index is out of range in getReflectFlat: {}", e.what());
	}
	return 0;
}

void Creature::setReflectFlat(CombatType_t combatType, int32_t value) {
	try {
		reflectFlat.at(combatTypeToIndex(combatType)) = std::max(0, reflectFlat.at(combatTypeToIndex(combatType)) + value);
	} catch (const std::out_of_range &e) {
		g_logger().error("Index is out of range in setReflectFlat: {}", e.what());
	}
}

int32_t Creature::getAbsorbFlat(CombatType_t combat) const {
	try {
		return absorbFlat.at(combatTypeToIndex(combat));
	} catch (const std::out_of_range &e) {
		g_logger().error("Index is out of range in getAbsorbFlat: {}", e.what());
	}
	return 0;
}

void Creature::setAbsorbFlat(CombatType_t combat, int32_t value) {
	try {
		absorbFlat.at(combatTypeToIndex(combat)) += value;
	} catch (const std::out_of_range &e) {
		g_logger().error("Index is out of range in setAbsorbFlat: {}", e.what());
	}
}

int32_t Creature::getAbsorbPercent(CombatType_t combat) const {
	try {
		return absorbPercent.at(combatTypeToIndex(combat));
	} catch (const std::out_of_range &e) {
		g_logger().error("Index is out of range in getAbsorbPercent: {}", e.what());
	}
	return 0;
}

void Creature::setAbsorbPercent(CombatType_t combat, int32_t value) {
	try {
		absorbPercent.at(combatTypeToIndex(combat)) += value;
	} catch (const std::out_of_range &e) {
		g_logger().error("Index is out of range in setAbsorbPercent: {}", e.what());
	}
}

int32_t Creature::getIncreasePercent(CombatType_t combat) const {
	try {
		return increasePercent.at(combatTypeToIndex(combat));
	} catch (const std::out_of_range &e) {
		g_logger().error("Index is out of range in getIncreasePercent: {}", e.what());
	}
	return 0;
}

void Creature::setIncreasePercent(CombatType_t combat, int32_t value) {
	try {
		increasePercent.at(combatTypeToIndex(combat)) += value;
	} catch (const std::out_of_range &e) {
		g_logger().error("Index is out of range in setIncreasePercent: {}", e.what());
	}
}

std::unordered_set<std::shared_ptr<Zone>> Creature::getZones() {
	if (const auto &tile = getTile()) {
		return tile->getZones();
	}
	return {};
}

void Creature::iconChanged() {
	auto tile = getTile();
	if (!tile) {
		return;
	}

	for (const auto &spectator : Spectators().find<Player>(tile->getPosition(), true)) {
		spectator->getPlayer()->sendCreatureIcon(getCreature());
	}
}<|MERGE_RESOLUTION|>--- conflicted
+++ resolved
@@ -813,7 +813,6 @@
 					player->sendLootMessage(lootMessage.str());
 				}
 
-<<<<<<< HEAD
 				stdext::arraylist<Direction> dirList(128);
 				FindPathParams fpp;
 				fpp.minTargetDist = 0;
@@ -824,18 +823,11 @@
 
 				auto isReachable = g_game().map.getPathMatching(player->getPosition(), dirList, FrozenPathingConditionCall(corpse->getPosition()), fpp);
 
-				if (player->checkAutoLoot(monster->isRewardBoss()) && corpseContainer && mostDamageCreature->getPlayer() && isReachable ) {
-					g_dispatcher().addEvent(
-						std::bind(&Game::playerQuickLootCorpse, &g_game(), player, corpseContainer, corpse->getPosition()),
-						"Game::playerQuickLootCorpse"
-					);
-=======
-				if (player->checkAutoLoot(monster->isRewardBoss()) && corpseContainer && mostDamageCreature->getPlayer()) {
+				if (player->checkAutoLoot(monster->isRewardBoss()) && corpseContainer && mostDamageCreature->getPlayer() && isReachable) {
 					g_dispatcher().addEvent([player, corpseContainer, corpsePosition = corpse->getPosition()] {
 						g_game().playerQuickLootCorpse(player, corpseContainer, corpsePosition);
 					},
 											"Game::playerQuickLootCorpse");
->>>>>>> b5639583
 				}
 			}
 		}
