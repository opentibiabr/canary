--- conflicted
+++ resolved
@@ -1401,39 +1401,6 @@
 	return false;
 }
 
-<<<<<<< HEAD
-bool Creature::isImmune(CombatType_t type) const {
-	try {
-		return type == getDamageImmunities().at(type);
-	} catch (const std::out_of_range &exception) {
-		SPDLOG_ERROR("[{}] invalid index {}, error code: {}", __FUNCTION__, static_cast<uint8_t>(type), exception.what());
-	}
-
-	return false;
-}
-
-bool Creature::isImmune(ConditionType_t type) const {
-	try {
-		return type == getConditionImmunities().at(type);
-	} catch (const std::out_of_range &exception) {
-		SPDLOG_ERROR("[{}] invalid index {}, error code: {}", __FUNCTION__, static_cast<uint8_t>(type), exception.what());
-	}
-
-	return false;
-}
-
-bool Creature::isSuppress(ConditionType_t type) const {
-	try {
-		return type == getConditionSuppressions().at(type);
-	} catch (const std::out_of_range &exception) {
-		SPDLOG_ERROR("[{}] invalid index {}, error code: {}", __FUNCTION__, static_cast<uint8_t>(type), exception.what());
-	}
-
-	return false;
-}
-
-=======
->>>>>>> bb6eb688
 int64_t Creature::getStepDuration(Direction dir) const {
 	int64_t stepDuration = getStepDuration();
 	if ((dir & DIRECTION_DIAGONAL_MASK) != 0) {
