/**
 * Canary - A free and open-source MMORPG server emulator
 * Copyright (©) 2019-2024 OpenTibiaBR <opentibiabr@outlook.com>
 * Repository: https://github.com/opentibiabr/canary
 * License: https://github.com/opentibiabr/canary/blob/main/LICENSE
 * Contributors: https://github.com/opentibiabr/canary/graphs/contributors
 * Website: https://docs.opentibiabr.com/
 */

#include "creatures/creature.hpp"

#include "config/configmanager.hpp"
#include "creatures/combat/condition.hpp"
#include "creatures/combat/combat.hpp"
#include "creatures/monsters/monster.hpp"
#include "creatures/players/grouping/party.hpp"
#include "game/game.hpp"
#include "game/scheduling/dispatcher.hpp"
#include "game/zones/zone.hpp"
#include "lib/metrics/metrics.hpp"
#include "lua/creature/creatureevent.hpp"
#include "map/spectators.hpp"
#include "creatures/players/player.hpp"
#include "server/network/protocol/protocolgame.hpp"

Creature::Creature() {
	Creature::onIdleStatus();
}

Creature::~Creature() {
	for (const auto &summon : m_summons) {
		summon->setAttackedCreature(nullptr);
		summon->removeMaster();
	}
}

bool Creature::canSee(const Position &myPos, const Position &pos, int32_t viewRangeX, int32_t viewRangeY) {
	metrics::method_latency measure(__METRICS_METHOD_NAME__);
	if (myPos.z <= MAP_INIT_SURFACE_LAYER) {
		// we are on ground level or above (7 -> 0)
		// view is from 7 -> 0
		if (pos.z > MAP_INIT_SURFACE_LAYER) {
			return false;
		}
	} else if (myPos.z >= MAP_INIT_SURFACE_LAYER + 1) {
		// we are underground (8 -> 15)
		// view is +/- 2 from the floor we stand on
		if (Position::getDistanceZ(myPos, pos) > MAP_LAYER_VIEW_LIMIT) {
			return false;
		}
	}

	const int_fast32_t offsetz = myPos.getZ() - pos.getZ();
	return (pos.getX() >= myPos.getX() - viewRangeX + offsetz) && (pos.getX() <= myPos.getX() + viewRangeX + offsetz)
		&& (pos.getY() >= myPos.getY() - viewRangeY + offsetz) && (pos.getY() <= myPos.getY() + viewRangeY + offsetz);
}

bool Creature::canSee(const Position &pos) {
	return canSee(getPosition(), pos, MAP_MAX_VIEW_PORT_X, MAP_MAX_VIEW_PORT_Y);
}

bool Creature::canSeeCreature(const std::shared_ptr<Creature> &creature) const {
	if (!canSeeInvisibility() && creature->isInvisible()) {
		return false;
	}
	return true;
}

void Creature::setSkull(Skulls_t newSkull) {
	skull = newSkull;
	g_game().updateCreatureSkull(static_self_cast<Creature>());
}

int64_t Creature::getTimeSinceLastMove() const {
	return lastStep ? OTSYS_TIME() - lastStep : std::numeric_limits<int64_t>::max();
}

int32_t Creature::getWalkDelay(Direction dir) {
	if (lastStep == 0) {
		return 0;
	}

	const int64_t ct = OTSYS_TIME();
	uint16_t stepDuration = getStepDuration(dir);
	if (dir == DIRECTION_NONE) {
		stepDuration *= lastStepCost;
	}

	return stepDuration - (ct - lastStep);
}

int32_t Creature::getWalkSize() {
	auto ret = std::distance(listWalkDir.begin(), listWalkDir.end());
	return static_cast<int32_t>(ret);
}

void Creature::onThink(uint32_t interval) {
	metrics::method_latency measure(__METRICS_METHOD_NAME__);

	const auto &followCreature = getFollowCreature();
	const auto &master = getMaster();
	if (followCreature && master != followCreature && !canSeeCreature(followCreature)) {
		onCreatureDisappear(followCreature, false);
	}

	const auto &attackedCreature = getAttackedCreature();
	if (attackedCreature && master != attackedCreature && !canSeeCreature(attackedCreature)) {
		onCreatureDisappear(attackedCreature, false);
	}

	blockTicks += interval;
	if (blockTicks >= 1000) {
		blockCount = std::min<uint32_t>(blockCount + 1, 2);
		blockTicks = 0;
	}

	if (followCreature) {
		walkUpdateTicks += interval;
		if (forceUpdateFollowPath || walkUpdateTicks >= 2000) {
			walkUpdateTicks = 0;
			forceUpdateFollowPath = false;
			isUpdatingPath = true;
		}
	}

	auto onThink = [self = getCreature(), interval] {
		// scripting event - onThink
		const auto &thinkEvents = self->getCreatureEvents(CREATURE_EVENT_THINK);
		for (const auto &creatureEventPtr : thinkEvents) {
			creatureEventPtr->executeOnThink(self->static_self_cast<Creature>(), interval);
		}
	};

	if (isUpdatingPath) {
		isUpdatingPath = false;
		goToFollowCreature_async(onThink);
		return;
	}

	onThink();
}

void Creature::checkCreatureAttack(bool now) {
	if (now) {
		if (isAlive()) {
			onAttacking(0);
		}
		return;
	}

	g_dispatcher().addEvent([self = std::weak_ptr<Creature>(getCreature())] {
		if (const auto &creature = self.lock()) {
			creature->checkCreatureAttack(true);
		} }, "Creature::checkCreatureAttack");
}

void Creature::onAttacking(uint32_t interval) {
	const auto &attackedCreature = getAttackedCreature();
	if (!attackedCreature) {
		return;
	}

	if (attackedCreature->getType() == CreatureType_t::CREATURETYPE_PLAYER) {
		const auto &player = attackedCreature->getPlayer();
		if (player && player->isDisconnected() && !player->isProtected()) {
			player->setProtection(true);
			player->setLoginProtection(30000);
		}
	}

	onAttacked();
	attackedCreature->onAttacked();

	if (g_game().isSightClear(getPosition(), attackedCreature->getPosition(), true)) {
		doAttacking(interval);
	}
}

void Creature::onIdleStatus() {
	if (getHealth() > 0) {
		damageMap.clear();
		lastHitCreatureId = 0;
	}
}

void Creature::onCreatureWalk() {
	if (checkingWalkCreature || isRemoved() || isDead()) {
		return;
	}

	checkingWalkCreature = true;

	metrics::method_latency measure(__METRICS_METHOD_NAME__);

	g_dispatcher().addWalkEvent([self = std::weak_ptr<Creature>(getCreature()), this] {
		if (!self.lock()) {
			return;
		}

		checkingWalkCreature = false;
		if (isRemoved()) {
			return;
		}

		if (getWalkDelay() <= 0) {
			Direction dir;
			uint32_t flags = FLAG_IGNOREFIELDDAMAGE;
			if (getNextStep(dir, flags)) {
				ReturnValue ret = g_game().internalMoveCreature(static_self_cast<Creature>(), dir, flags);
				if (ret != RETURNVALUE_NOERROR) {
					if (std::shared_ptr<Player> player = getPlayer()) {
						player->sendCancelMessage(ret);
						player->sendCancelWalk();
					}

					forceUpdateFollowPath = true;
				}
			} else {
				if (listWalkDir.empty()) {
					onWalkComplete();
				}

				stopEventWalk();
			}
		}

		if (cancelNextWalk) {
			listWalkDir.clear();
			onWalkAborted();
			cancelNextWalk = false;
		}

		if (eventWalk != 0) {
			eventWalk = 0;
			addEventWalk();
		}
	});
}

void Creature::onWalk(Direction &dir) {
	if (hasCondition(CONDITION_DRUNK)) {
		uint32_t r = uniform_random(0, 60);
		if (r <= DIRECTION_DIAGONAL_MASK) {
			if (r < DIRECTION_DIAGONAL_MASK) {
				dir = static_cast<Direction>(r);
			}
			g_game().internalCreatureSay(static_self_cast<Creature>(), TALKTYPE_MONSTER_SAY, "Hicks!", false);
		}
	}
}

void Creature::resetMovementState() {
	listWalkDir.clear();
	cancelNextWalk = false;
	eventWalk = 0;
	if (const auto &player = getPlayer()) {
		player->sendCancelWalk();
		if (const auto &playerTile = player->getTile()) {
			player->sendUpdateTile(playerTile, player->getPosition());
		}
	}
}

bool Creature::getNextStep(Direction &dir, uint32_t &) {
	if (listWalkDir.empty()) {
		return false;
	}

	dir = listWalkDir.back();
	listWalkDir.pop_back();
	onWalk(dir);
	return true;
}

void Creature::startAutoWalk(const std::vector<Direction> &listDir, bool ignoreConditions /* = false*/) {
	listWalkDir.clear();

	if (!ignoreConditions && (hasCondition(CONDITION_ROOTED) || hasCondition(CONDITION_FEARED))) {
		return;
	}

	listWalkDir = { listDir.begin(), listDir.end() };

	if (listWalkDir.empty()) {
		return;
	}

	addEventWalk(listWalkDir.size() == 1);
}

void Creature::addEventWalk(bool firstStep) {
	cancelNextWalk = false;

	if (getStepSpeed() <= 0) {
		return;
	}

	if (eventWalk != 0) {
		return;
	}

	const int64_t ticks = getEventStepTicks(firstStep);
	if (ticks <= 0) {
		return;
	}

	safeCall([this, ticks]() {
		// Take first step right away, but still queue the next
		if (ticks == 1) {
			onCreatureWalk();
		}

		eventWalk = g_dispatcher().scheduleEvent(
			static_cast<uint32_t>(ticks), [self = std::weak_ptr<Creature>(getCreature())] {
				if (const auto &creature = self.lock()) {
					creature->onCreatureWalk();
				}
			},
			"Game::checkCreatureWalk"
		);
	});
}

void Creature::stopEventWalk() {
	if (eventWalk != 0) {
		g_dispatcher().stopEvent(eventWalk);
		eventWalk = 0;
	}
}

void Creature::onCreatureAppear(const std::shared_ptr<Creature> &creature, bool isLogin) {
	metrics::method_latency measure(__METRICS_METHOD_NAME__);
	if (creature.get() == this) {
		if (isLogin) {
			setLastPosition(getPosition());
		}
	}
}

void Creature::onRemoveCreature(const std::shared_ptr<Creature> &creature, bool) {
	metrics::method_latency measure(__METRICS_METHOD_NAME__);
	onCreatureDisappear(creature, true);

	// Update player from monster target list (avoid memory usage after clean)
	if (const auto &monster = getMonster(); monster && monster->getAttackedCreature() == creature) {
		monster->setAttackedCreature(creature);
		monster->setFollowCreature(creature);
	}
}

void Creature::onCreatureDisappear(const std::shared_ptr<Creature> &creature, bool isLogout) {
	metrics::method_latency measure(__METRICS_METHOD_NAME__);
	if (getAttackedCreature() == creature) {
		setAttackedCreature(nullptr);
		onAttackedCreatureDisappear(isLogout);
	}

	if (getFollowCreature() == creature) {
		setFollowCreature(nullptr);
		onFollowCreatureDisappear(isLogout);
	}
}

void Creature::onChangeZone(ZoneType_t zone) {
	metrics::method_latency measure(__METRICS_METHOD_NAME__);
	const auto &attackedCreature = getAttackedCreature();
	if (attackedCreature && zone == ZONE_PROTECTION) {
		onCreatureDisappear(attackedCreature, false);
	}
}

void Creature::onAttackedCreatureChangeZone(ZoneType_t zone) {
	metrics::method_latency measure(__METRICS_METHOD_NAME__);
	if (zone == ZONE_PROTECTION) {
		const auto &attackedCreature = getAttackedCreature();
		if (attackedCreature) {
			onCreatureDisappear(attackedCreature, false);
		}
	}
}

void Creature::checkSummonMove(const Position &newPos, bool teleportSummon) {
	metrics::method_latency measure(__METRICS_METHOD_NAME__);
	if (hasSummons()) {
		std::vector<std::shared_ptr<Creature>> despawnMonsterList;
		for (const auto &summon : getSummons()) {
			if (!summon) {
				continue;
			}

			const auto &pos = summon->getPosition();
			const auto &monster = summon->getMonster();
			const auto &tile = getTile();
			bool protectionZoneCheck = tile ? tile->hasFlag(TILESTATE_PROTECTIONZONE) : false;
			// Check if any of our summons is out of range (+/- 0 floors or 15 tiles away)
			bool checkSummonDist = Position::getDistanceZ(newPos, pos) > 0 || (std::max<int32_t>(Position::getDistanceX(newPos, pos), Position::getDistanceY(newPos, pos)) > 15);
			// Check if any of our summons is out of range (+/- 2 floors or 30 tiles away)
			bool checkRemoveDist = Position::getDistanceZ(newPos, pos) > 2 || (std::max<int32_t>(Position::getDistanceX(newPos, pos), Position::getDistanceY(newPos, pos)) > 30);

			if ((monster && monster->isFamiliar() && checkSummonDist) || (teleportSummon && !protectionZoneCheck && checkSummonDist)) {
				const auto &creatureMaster = summon->getMaster();
				if (!creatureMaster) {
					continue;
				}

				if (const auto &masterTile = creatureMaster->getTile()) {
					if (masterTile->hasFlag(TILESTATE_TELEPORT)) {
						g_logger().warn("[{}] cannot teleport summon, position has teleport. {}", __FUNCTION__, creatureMaster->getPosition().toString());
					} else {
						g_game().internalTeleport(summon, creatureMaster->getPosition(), true);
						continue;
					}
				}
			}

			if (monster && monster->isSummon() && !monster->isFamiliar() && !teleportSummon && checkRemoveDist) {
				despawnMonsterList.push_back(summon);
			}
		}

		for (const auto &despawnCreature : despawnMonsterList) {
			if (!despawnMonsterList.empty()) {
				g_game().removeCreature(despawnCreature, true);
			}
		}
	}
}

void Creature::onCreatureMove(const std::shared_ptr<Creature> &creature, const std::shared_ptr<Tile> &newTile, const Position &newPos, const std::shared_ptr<Tile> &oldTile, const Position &oldPos, bool teleport) {
	metrics::method_latency measure(__METRICS_METHOD_NAME__);
	if (hasCondition(CONDITION_ROOTED)) {
		resetMovementState();
		return;
	}

	if (creature.get() == this) {
		lastStep = OTSYS_TIME();
		lastStepCost = 1;

		if (!teleport) {
			if (oldPos.z != newPos.z) {
				lastStepCost = WALK_FLOOR_CHANGE_EXTRA_COST;
			} else if (Position::getDistanceX(newPos, oldPos) >= 1 && Position::getDistanceY(newPos, oldPos) >= 1) {
				lastStepCost = WALK_DIAGONAL_EXTRA_COST;
			}
		} else {
			stopEventWalk();
		}

		bool configTeleportSummons = g_configManager().getBoolean(TELEPORT_SUMMONS);
		checkSummonMove(newPos, configTeleportSummons);
		if (isLostSummon()) {
			handleLostSummon(configTeleportSummons);
		}

		if (const auto &player = creature->getPlayer()) {
			if (player->isExerciseTraining()) {
				player->setTraining(false);
			}
		}

		if (newTile->getZoneType() != oldTile->getZoneType()) {
			onChangeZone(getZoneType());
		}
	}

	const auto &followCreature = getFollowCreature();
	if (followCreature && (creature.get() == this || creature == followCreature)) {
		if (hasFollowPath) {
			isUpdatingPath = true;
			updateCreatureWalk();
		}

		if (newPos.z != oldPos.z || !canSee(followCreature->getPosition())) {
			onCreatureDisappear(followCreature, false);
		}
	}

	const auto &attackedCreature = getAttackedCreature();
	if (attackedCreature && (creature == attackedCreature || creature.get() == this)) {
		if (newPos.z != oldPos.z || !canSee(attackedCreature->getPosition())) {
			onCreatureDisappear(attackedCreature, false);
		} else {
			if (hasExtraSwing()) {
				// our target is moving lets see if we can get in hit
				checkCreatureAttack();
			}

			if (newTile->getZoneType() != oldTile->getZoneType()) {
				onAttackedCreatureChangeZone(attackedCreature->getZoneType());
			}
		}
	}
}

void Creature::onDeath() {
	metrics::method_latency measure(__METRICS_METHOD_NAME__);
	bool lastHitUnjustified = false;
	bool mostDamageUnjustified = false;
	const auto &lastHitCreature = g_game().getCreatureByID(lastHitCreatureId);
	const auto &thisPlayer = getPlayer();
	const auto &thisCreature = getCreature();
	const auto &thisMaster = getMaster();
	const auto &thisMonster = getMonster();
	std::shared_ptr<Creature> lastHitCreatureMaster;
	if (lastHitCreature && thisPlayer) {
		/**
		 * @deprecated -- This is here to trigger the deprecated onKill events in lua
		 */
		lastHitCreature->deprecatedOnKilledCreature(thisCreature, true);
		lastHitUnjustified = lastHitCreature->onKilledPlayer(thisPlayer, true);
		lastHitCreatureMaster = lastHitCreature->getMaster();
	} else {
		lastHitCreatureMaster = nullptr;
	}

	std::shared_ptr<Creature> mostDamageCreature = nullptr;

	const int64_t timeNow = OTSYS_TIME();
	const uint32_t inFightTicks = g_configManager().getNumber(PZ_LOCKED);
	int32_t mostDamage = 0;
	std::map<std::shared_ptr<Creature>, uint64_t> experienceMap;
	std::unordered_set<std::shared_ptr<Player>> killers;

	for (const auto &[creatureId, damageInfo] : damageMap) {
		if (creatureId == 0) {
			continue;
		}

		if (auto attacker = g_game().getCreatureByID(creatureId)) {
			const auto &[total, ticks] = damageInfo;
			if (total == 0 || ticks == 0) {
				continue;
			}

			if (total > mostDamage && timeNow - ticks <= inFightTicks) {
				mostDamage = total;
				mostDamageCreature = attacker;
			}

			if (attacker != thisCreature) {
				const uint64_t gainExp = getGainedExperience(attacker);
				const auto &attackerMaster = attacker->getMaster() ? attacker->getMaster() : attacker;
				if (const auto &attackerPlayer = attackerMaster->getPlayer()) {
					const auto &party = attackerPlayer->getParty();
					killers.insert(attackerPlayer);
					if (party && party->getLeader() && party->isSharedExperienceActive() && party->isSharedExperienceEnabled()) {
						attacker = party->getLeader();
						killers.insert(party->getLeader());
						mostDamageCreature = attacker;

						for (const auto &partyMember : party->getMembers()) {
							killers.insert(partyMember);
						}
					}
				}

				auto tmpIt = experienceMap.find(attacker);
				if (tmpIt == experienceMap.end()) {
					experienceMap[attacker] = gainExp;
				} else {
					tmpIt->second += gainExp;
				}
			}
		}
	}

	for (const auto &[creature, experience] : experienceMap) {
		creature->onGainExperience(experience, thisCreature);
	}

	const auto &mostDamageCreatureMaster = mostDamageCreature ? mostDamageCreature->getMaster() : nullptr;
	mostDamageCreature = mostDamageCreatureMaster ? mostDamageCreatureMaster : mostDamageCreature;

	for (const auto &killer : killers) {
		if (thisMonster) {
			killer->onKilledMonster(thisMonster);
		} else if (thisPlayer) {
			bool isResponsible = mostDamageCreature == killer || (mostDamageCreatureMaster && mostDamageCreatureMaster == killer);
			if (isResponsible) {
				killer->onKilledPlayer(thisPlayer, false);
			}

			killer->removeAttacked(thisPlayer);
		}
	}

	/**
	 * @deprecated -- This is here to trigger the deprecated onKill events in lua
	 */
	if (mostDamageCreature && (mostDamageCreature != lastHitCreature || thisMonster) && mostDamageCreature != lastHitCreatureMaster) {
		if (lastHitCreature != mostDamageCreatureMaster && (lastHitCreatureMaster == nullptr || mostDamageCreatureMaster != lastHitCreatureMaster)) {
			mostDamageUnjustified = mostDamageCreature->deprecatedOnKilledCreature(thisCreature, false);
		}
	}

	const auto &mostDamagePlayer = mostDamageCreature ? mostDamageCreature->getPlayer() : nullptr;
	const auto &mostMasterPlayer = mostDamageCreatureMaster ? mostDamageCreatureMaster->getPlayer() : nullptr;
	bool killedByPlayer = mostDamagePlayer || mostMasterPlayer;
	if (thisPlayer) {
		g_metrics().addCounter(
			"player_death",
			1,
			{
				{ "name", getNameDescription() },
				{ "level", std::to_string(thisPlayer->getLevel()) },
				{ "most_damage_creature", mostDamageCreature ? mostDamageCreature->getName() : "(none)" },
				{ "last_hit_creature", lastHitCreature ? lastHitCreature->getName() : "(none)" },
				{ "most_damage_dealt", std::to_string(mostDamage) },
				{ "most_damage_creature_master", mostDamageCreatureMaster ? mostDamageCreatureMaster->getName() : "(none)" },
				{ "most_damage_unjustified", std::to_string(mostDamageUnjustified) },
				{ "last_hit_unjustified", std::to_string(lastHitUnjustified) },
				{ "by_player", std::to_string(killedByPlayer) },
			}
		);
	} else {
		std::string killerName = mostDamageCreature ? mostDamageCreature->getName() : "(none)";
		if (mostDamageCreatureMaster) {
			killerName = mostDamageCreatureMaster->getName();
		}
		g_metrics().addCounter(
			"monster_death",
			1,
			{
				{ "name", getName() },
				{ "killer", killerName },
				{ "is_summon", std::to_string(thisMaster ? true : false) },
				{ "by_player", std::to_string(killedByPlayer) },
			}
		);
	}

	bool droppedCorpse = dropCorpse(lastHitCreature, mostDamageCreature, lastHitUnjustified, mostDamageUnjustified);
	death(lastHitCreature);

	if (droppedCorpse && !thisPlayer) {
		g_game().removeCreature(thisCreature, false);
	}

	if (thisMaster) {
		removeMaster();
	}
}

bool Creature::dropCorpse(const std::shared_ptr<Creature> &lastHitCreature, const std::shared_ptr<Creature> &mostDamageCreature, bool lastHitUnjustified, bool mostDamageUnjustified) {
	metrics::method_latency measure(__METRICS_METHOD_NAME__);
	if (!lootDrop && getMonster()) {
		if (getMaster()) {
			// Scripting event onDeath
			const CreatureEventList &deathEvents = getCreatureEvents(CREATURE_EVENT_DEATH);
			for (const auto &deathEventPtr : deathEvents) {
				deathEventPtr->executeOnDeath(static_self_cast<Creature>(), nullptr, lastHitCreature, mostDamageCreature, lastHitUnjustified, mostDamageUnjustified);
			}
		}

		g_game().addMagicEffect(getPosition(), CONST_ME_POFF);
	} else {
		std::shared_ptr<Item> splash;
		switch (getRace()) {
			case RACE_VENOM:
				splash = Item::CreateItem(ITEM_FULLSPLASH, FLUID_SLIME);
				break;

			case RACE_BLOOD:
				splash = Item::CreateItem(ITEM_FULLSPLASH, FLUID_BLOOD);
				break;

			case RACE_INK:
				splash = Item::CreateItem(ITEM_FULLSPLASH, FLUID_INK);
				break;

			default:
				splash = nullptr;
				break;
		}

		const auto &tile = getTile();
		if (tile && splash) {
			g_game().internalAddItem(tile, splash, INDEX_WHEREEVER, FLAG_NOLIMIT);
			splash->startDecaying();
		}

		const auto &corpse = getCorpse(lastHitCreature, mostDamageCreature);
		if (tile && corpse) {
			g_game().internalAddItem(tile, corpse, INDEX_WHEREEVER, FLAG_NOLIMIT);
			dropLoot(corpse->getContainer(), lastHitCreature);
			corpse->startDecaying();
			const bool disallowedCorpses = corpse->isRewardCorpse() || (corpse->getID() == ITEM_MALE_CORPSE || corpse->getID() == ITEM_FEMALE_CORPSE);
			const auto &player = mostDamageCreature ? mostDamageCreature->getPlayer() : nullptr;
			const auto &corpseContainer = corpse->getContainer();
			if (corpseContainer && player && !disallowedCorpses) {
				const auto &monster = getMonster();
				if (monster && !monster->isRewardBoss()) {
					std::ostringstream lootMessage;
					auto collorMessage = player->getProtocolVersion() > 1200;
					lootMessage << "Loot of " << getNameDescription() << ": " << corpseContainer->getContentDescription(collorMessage) << ".";
					auto suffix = corpseContainer->getAttribute<std::string>(ItemAttribute_t::LOOTMESSAGE_SUFFIX);
					if (!suffix.empty()) {
						lootMessage << suffix;
					}
					player->sendLootMessage(lootMessage.str());
				}

				FindPathParams fpp;
				fpp.minTargetDist = 0;
				fpp.maxTargetDist = 1;
				fpp.fullPathSearch = true;
				fpp.clearSight = true;
				fpp.maxSearchDist = 0;

				std::vector<Direction> dirList;
				auto isReachable = g_game().map.getPathMatching(player->getPosition(), dirList, FrozenPathingConditionCall(corpse->getPosition()), fpp);

				if (player->checkAutoLoot(monster->isRewardBoss()) && isReachable) {
					g_dispatcher().addEvent([player, corpseContainer, corpsePosition = corpse->getPosition()] {
						g_game().playerQuickLootCorpse(player, corpseContainer, corpsePosition);
					},
					                        "Game::playerQuickLootCorpse");
				}
			}
		}

		// Scripting event onDeath
		for (const auto &deathEventPtr : getCreatureEvents(CREATURE_EVENT_DEATH)) {
			if (deathEventPtr) {
				deathEventPtr->executeOnDeath(static_self_cast<Creature>(), corpse, lastHitCreature, mostDamageCreature, lastHitUnjustified, mostDamageUnjustified);
			}
		}
	}

	return true;
}

bool Creature::hasBeenAttacked(uint32_t attackerId) {
	auto it = damageMap.find(attackerId);
	if (it == damageMap.end()) {
		return false;
	}
	return (OTSYS_TIME() - it->second.ticks) <= g_configManager().getNumber(PZ_LOCKED);
}

std::shared_ptr<Item> Creature::getCorpse(const std::shared_ptr<Creature> &, const std::shared_ptr<Creature> &) {
	if (getLookCorpse() != 0) {
		return Item::CreateItem(getLookCorpse());
	}
	return nullptr;
}

void Creature::changeHealth(int32_t healthChange, bool sendHealthChange /* = true*/) {
	if (isLifeless()) {
		return;
	}

	int32_t oldHealth = health;

	if (healthChange > 0) {
		health += std::min<int32_t>(healthChange, getMaxHealth() - health);
	} else {
		health = std::max<int32_t>(0, health + healthChange);
	}

	if (sendHealthChange && oldHealth != health) {
		g_game().addCreatureHealth(static_self_cast<Creature>());
	}
	if (health <= 0) {
		g_dispatcher().addEvent([self = std::weak_ptr<Creature>(getCreature())] {
			if (const auto &creature = self.lock()) {
				if (!creature->isRemoved()) {
					g_game().afterCreatureZoneChange(creature, creature->getZones(), {});
					creature->onDeath();
				}
			} }, "Game::executeDeath");
	}
}

void Creature::changeMana(int32_t manaChange) {
	if (manaChange > 0) {
		mana += std::min<int32_t>(manaChange, getMaxMana() - mana);
	} else {
		mana = std::max<int32_t>(0, mana + manaChange);
	}
}

void Creature::gainHealth(const std::shared_ptr<Creature> &healer, int32_t healthGain) {
	changeHealth(healthGain);
	if (healer) {
		healer->onTargetCreatureGainHealth(static_self_cast<Creature>(), healthGain);
	}
}

void Creature::drainHealth(const std::shared_ptr<Creature> &attacker, int32_t damage) {
	changeHealth(-damage, false);

	if (attacker) {
		attacker->onAttackedCreatureDrainHealth(static_self_cast<Creature>(), damage);
	}
}

void Creature::drainMana(const std::shared_ptr<Creature> &attacker, int32_t manaLoss) {
	onAttacked();
	changeMana(-manaLoss);

	if (attacker) {
		addDamagePoints(attacker, manaLoss);
	}
}

// Wheel of destiny - mitigation system for creature
void Creature::mitigateDamage(const CombatType_t &combatType, BlockType_t &blockType, int32_t &damage) const {
	if (combatType != COMBAT_MANADRAIN && combatType != COMBAT_LIFEDRAIN && combatType != COMBAT_AGONYDAMAGE) { // Increase mitigate damage
		auto originalDamage = damage;
		damage -= (damage * getMitigation()) / 100.;
		g_logger().trace("[mitigation] creature: {}, original damage: {}, mitigation damage: {}", getName(), originalDamage, damage);

		if (damage <= 0) {
			damage = 0;
			blockType = BLOCK_ARMOR;
		}
	}
}

void Creature::applyAbsorbDamageModifications(const std::shared_ptr<Creature> &attacker, int32_t &damage, CombatType_t combatType) const {
	if (combatType != COMBAT_HEALING && damage != 0) {
		int32_t value = getAbsorbPercent(combatType);
		if (value != 0) {
			damage -= std::round(damage * value / 100.f);
		}
		value = getAbsorbFlat(combatType);
		if (value != 0) {
			damage = std::max(0, damage + value);
		}

		if (attacker) {
			value = attacker->getIncreasePercent(combatType);
			if (value != 0) {
				damage += std::round(damage * value / 100.f);
			}
		}
	}
}

BlockType_t Creature::blockHit(const std::shared_ptr<Creature> &attacker, const CombatType_t &combatType, int32_t &damage, bool checkDefense /* = false */, bool checkArmor /* = false */, bool /* field  = false */) {
	BlockType_t blockType = BLOCK_NONE;

	// Apply skills 12.72 absorbs damage
	applyAbsorbDamageModifications(attacker, damage, combatType);

	if (getMonster() && g_configManager().getBoolean(DISABLE_MONSTER_ARMOR)) {
		checkDefense = false;
		checkArmor = false;
	}

	if (isImmune(combatType)) {
		damage = 0;
		blockType = BLOCK_IMMUNITY;
	} else if (checkDefense || checkArmor) {
		bool hasDefense = false;

		if (blockCount > 0) {
			--blockCount;
			hasDefense = true;
		}

		if (checkDefense && hasDefense && canUseDefense) {
			int32_t defense = getDefense();
			damage -= uniform_random(defense / 2, defense);
			if (damage <= 0) {
				damage = 0;
				blockType = BLOCK_DEFENSE;
				checkArmor = false;
			}
		}

		if (checkArmor) {
			int32_t armor = getArmor();
			if (armor > 3) {
				damage -= uniform_random(armor / 2, armor - (armor % 2 + 1));
			} else if (armor > 0) {
				--damage;
			}

			if (damage <= 0) {
				damage = 0;
				blockType = BLOCK_ARMOR;
			}
		}

		if (hasDefense && blockType != BLOCK_NONE) {
			onBlockHit();
		}
	}

	if (attacker) {
		attacker->onAttackedCreature(static_self_cast<Creature>());
		attacker->onAttackedCreatureBlockHit(blockType);
	}

	if (damage != 0) {
		mitigateDamage(combatType, blockType, damage);
	}

	if (damage != 0) {
		onTakeDamage(attacker, damage);
	}
	onAttacked();
	return blockType;
}

bool Creature::setAttackedCreature(const std::shared_ptr<Creature> &creature) {
	if (creature) {
		const auto &monster = getMonster();
		const auto &tile = getTile();
		if (monster && monster->isFamiliar() && tile && tile->hasFlag(TILESTATE_PROTECTIONZONE)) {
			return false;
		}

		const Position &creaturePos = creature->getPosition();
		if (creaturePos.z != getPosition().z || !canSee(creaturePos)) {
			m_attackedCreature.reset();
			return false;
		}

		m_attackedCreature = creature;
		onAttackedCreature(creature);
		creature->onAttacked();
	} else {
		m_attackedCreature.reset();
	}

	for (const auto &summon : m_summons) {
		summon->setAttackedCreature(creature);
	}
	return true;
}

void Creature::getPathSearchParams(const std::shared_ptr<Creature> &, FindPathParams &fpp) {
	fpp.fullPathSearch = !hasFollowPath;
	fpp.clearSight = true;
	fpp.maxSearchDist = 12;
	fpp.minTargetDist = 1;
	fpp.maxTargetDist = 1;
}

void Creature::goToFollowCreature_async(std::function<void()> &&onComplete) {
	if (isDead()) {
		return;
	}

	if (!hasAsyncTaskFlag(Pathfinder) && onComplete) {
		g_dispatcher().addEvent(std::move(onComplete), "goToFollowCreature_async");
	}

	setAsyncTaskFlag(Pathfinder, true);
}

void Creature::goToFollowCreature() {
	metrics::method_latency measure(__METRICS_METHOD_NAME__);
	const auto &followCreature = getFollowCreature();
	if (!followCreature) {
		return;
	}

	const auto &monster = getMonster();

	if (isSummon() && !monster->isFamiliar() && !canFollowMaster()) {
		listWalkDir.clear();
		return;
	}

	bool executeOnFollow = true;
	std::vector<Direction> listDir;
	listDir.reserve(128);

	FindPathParams fpp;
	getPathSearchParams(followCreature, fpp);

	if (monster && !monster->getMaster() && (monster->isFleeing() || fpp.maxTargetDist > 1)) {
		Direction dir = DIRECTION_NONE;

		if (monster->isFleeing()) {
			monster->getDistanceStep(followCreature->getPosition(), dir, true);
		} else if (!monster->getDistanceStep(followCreature->getPosition(), dir)) { // maxTargetDist > 1
			// if we can't get anything then let the A* calculate
			executeOnFollow = false;
		} else if (dir != DIRECTION_NONE) {
			listDir.push_back(dir);
			hasFollowPath = true;
		}
	}

	if (listDir.empty()) {
		hasFollowPath = getPathTo(followCreature->getPosition(), listDir, fpp);
	}

	startAutoWalk(listDir);

	if (executeOnFollow) {
		onFollowCreatureComplete(followCreature);
	}
}

bool Creature::canFollowMaster() const {
	const auto &master = getMaster();
	if (!master) {
		return false;
	}
	const auto &tile = master->getTile();
	return tile && !tile->hasFlag(TILESTATE_PROTECTIONZONE) && (canSeeInvisibility() || !master->isInvisible());
}

bool Creature::setFollowCreature(const std::shared_ptr<Creature> &creature) {
	metrics::method_latency measure(__METRICS_METHOD_NAME__);
	if (creature) {
		if (getFollowCreature() == creature) {
			return true;
		}

		if (hasCondition(CONDITION_FEARED)) {
			m_followCreature.reset();
			return false;
		}

		const Position &creaturePos = creature->getPosition();
		if (creaturePos.z != getPosition().z || !canSee(creaturePos)) {
			m_followCreature.reset();
			return false;
		}

		if (!listWalkDir.empty()) {
			listWalkDir.clear();
			onWalkAborted();
		}

		hasFollowPath = true;
		forceUpdateFollowPath = false;
		m_followCreature = creature;
		isUpdatingPath = true;
	} else {
		isUpdatingPath = false;
		m_followCreature.reset();
	}

	onFollowCreature(creature);
	return true;
}

double Creature::getDamageRatio(const std::shared_ptr<Creature> &attacker) const {
	uint32_t totalDamage = 0;
	uint32_t attackerDamage = 0;

	for (const auto &[attackerId, damageInfo] : damageMap) {
		const auto &[totalDamageValue, ticks] = damageInfo;
		if (attackerId == 0 || totalDamageValue == 0) {
			continue;
		}

		totalDamage += totalDamageValue;
		if (attackerId == attacker->getID()) {
			attackerDamage += totalDamageValue;
		}
	}

	if (totalDamage == 0) {
		return 0;
	}

	return (static_cast<double>(attackerDamage) / totalDamage);
}

uint64_t Creature::getGainedExperience(const std::shared_ptr<Creature> &attacker) const {
	return std::floor(getDamageRatio(attacker) * getLostExperience());
}

void Creature::addDamagePoints(const std::shared_ptr<Creature> &attacker, int32_t damagePoints) {
	if (damagePoints <= 0) {
		return;
	}

	uint32_t attackerId = attacker->id;

	auto it = damageMap.find(attackerId);
	if (it == damageMap.end()) {
		CountBlock_t cb {};
		cb.ticks = OTSYS_TIME();
		cb.total = damagePoints;
		damageMap[attackerId] = cb;
	} else {
		it->second.total += damagePoints;
		it->second.ticks = OTSYS_TIME();
	}

	lastHitCreatureId = attackerId;
}

void Creature::onAddCondition(ConditionType_t type) {
	if (type == CONDITION_PARALYZE && hasCondition(CONDITION_HASTE)) {
		removeCondition(CONDITION_HASTE);
	} else if (type == CONDITION_HASTE && hasCondition(CONDITION_PARALYZE)) {
		removeCondition(CONDITION_PARALYZE);
	}
}

void Creature::onAddCombatCondition(ConditionType_t) {
	//
}

void Creature::onEndCondition(ConditionType_t) {
	//
}

void Creature::onTickCondition(ConditionType_t type, bool &bRemove) {
	const auto &tile = getTile();
	const auto &field = tile ? tile->getFieldItem() : nullptr;
	if (!field) {
		return;
	}

	switch (type) {
		case CONDITION_FIRE:
			bRemove = (field->getCombatType() != COMBAT_FIREDAMAGE);
			break;
		case CONDITION_ENERGY:
			bRemove = (field->getCombatType() != COMBAT_ENERGYDAMAGE);
			break;
		case CONDITION_POISON:
			bRemove = (field->getCombatType() != COMBAT_EARTHDAMAGE);
			break;
		case CONDITION_FREEZING:
			bRemove = (field->getCombatType() != COMBAT_ICEDAMAGE);
			break;
		case CONDITION_DAZZLED:
			bRemove = (field->getCombatType() != COMBAT_HOLYDAMAGE);
			break;
		case CONDITION_CURSED:
			bRemove = (field->getCombatType() != COMBAT_DEATHDAMAGE);
			break;
		case CONDITION_DROWN:
			bRemove = (field->getCombatType() != COMBAT_DROWNDAMAGE);
			break;
		case CONDITION_BLEEDING:
			bRemove = (field->getCombatType() != COMBAT_PHYSICALDAMAGE);
			break;
		default:
			break;
	}
}

void Creature::onCombatRemoveCondition(const std::shared_ptr<Condition> &condition) {
	removeCondition(condition);
}

void Creature::onAttacked() {
	//
}

void Creature::onAttackedCreatureDrainHealth(const std::shared_ptr<Creature> &target, int32_t points) {
	if (!target || points <= 0) {
		return;
	}

	target->addDamagePoints(static_self_cast<Creature>(), points);
}

void Creature::onAttackedCreatureKilled(const std::shared_ptr<Creature> &target) {
	metrics::method_latency measure(__METRICS_METHOD_NAME__);
	if (target != getCreature()) {
		uint64_t gainExp = target->getGainedExperience(static_self_cast<Creature>());
		onGainExperience(gainExp, target);
	}
}

bool Creature::deprecatedOnKilledCreature(const std::shared_ptr<Creature> &target, bool lastHit) {
	metrics::method_latency measure(__METRICS_METHOD_NAME__);
	const auto &master = getMaster();
	if (master) {
		master->deprecatedOnKilledCreature(target, lastHit);
	}

	// scripting event - onKill
	const CreatureEventList &killEvents = getCreatureEvents(CREATURE_EVENT_KILL);
	for (const auto &killEventPtr : killEvents) {
		killEventPtr->executeOnKill(static_self_cast<Creature>(), target, lastHit);
	}
	return false;
}

void Creature::onGainExperience(uint64_t gainExp, const std::shared_ptr<Creature> &target) {
	metrics::method_latency measure(__METRICS_METHOD_NAME__);
	const auto &master = getMaster();
	if (gainExp == 0 || !master) {
		return;
	}

	const auto &m = getMonster();
	if (!m->isFamiliar()) {
		gainExp /= 2;
	}

	master->onGainExperience(gainExp, target);

	if (!m->isFamiliar()) {
		auto spectators = Spectators().find<Player>(position);
		if (spectators.empty()) {
			return;
		}

		TextMessage message(MESSAGE_EXPERIENCE_OTHERS, fmt::format("{} gained {} experience point{}.", ucfirst(getNameDescription()), gainExp, (gainExp != 1 ? "s" : "")));
		message.position = position;
		message.primary.color = TEXTCOLOR_WHITE_EXP;
		message.primary.value = gainExp;

		for (const auto &spectator : spectators) {
			spectator->getPlayer()->sendTextMessage(message);
		}
	}
}

bool Creature::setMaster(const std::shared_ptr<Creature> &newMaster, bool reloadCreature /* = false*/) {
	metrics::method_latency measure(__METRICS_METHOD_NAME__);
	// Persists if this creature has ever been a summon
	this->summoned = true;
	const auto &oldMaster = getMaster();

	if (!newMaster && !oldMaster) {
		return false;
	}
	const auto &self = getCreature();

	// Reloading summon icon/knownCreature and reset informations (follow/dropLoot/skillLoss)
	if (reloadCreature) {
		setFollowCreature(nullptr);
		setDropLoot(false);
		setSkillLoss(false);
		g_game().reloadCreature(self);
	}
	if (newMaster) {
		newMaster->m_summons.emplace_back(self);
	}

	m_master = newMaster;

	if (oldMaster) {
		auto it = std::ranges::find(oldMaster->m_summons, self);
		if (it != oldMaster->m_summons.end()) {
			oldMaster->m_summons.erase(it);
		}
	}
	return true;
}

bool Creature::addCondition(const std::shared_ptr<Condition> &condition, bool attackerPlayer /* = false*/) {
	metrics::method_latency measure(__METRICS_METHOD_NAME__);
	if (condition == nullptr) {
		return false;
	}
	if (isSuppress(condition->getType(), attackerPlayer)) {
		return false;
	}
	const auto &prevCond = getCondition(condition->getType(), condition->getId(), condition->getSubId());
	if (prevCond) {
		prevCond->addCondition(getCreature(), condition);
		return true;
	}

	if (condition->startCondition(getCreature())) {
		conditions.emplace_back(condition);
		onAddCondition(condition->getType());
		return true;
	}

	return false;
}

bool Creature::addCombatCondition(const std::shared_ptr<Condition> &condition, bool attackerPlayer /* = false*/) {
	if (condition == nullptr) {
		return false;
	}

	ConditionType_t type = condition->getType();

	if (!addCondition(condition, attackerPlayer)) {
		return false;
	}

	onAddCombatCondition(type);
	return true;
}

void Creature::removeCondition(ConditionType_t type) {
	metrics::method_latency measure(__METRICS_METHOD_NAME__);
	auto it = conditions.begin(), end = conditions.end();
	while (it != end) {
		std::shared_ptr<Condition> condition = *it;
		if (condition->getType() != type) {
			++it;
			continue;
		}

		it = conditions.erase(it);

		condition->endCondition(getCreature());

		onEndCondition(type);
	}
}

void Creature::removeCondition(ConditionType_t conditionType, ConditionId_t conditionId, bool force /* = false*/) {
	metrics::method_latency measure(__METRICS_METHOD_NAME__);
	auto it = conditions.begin();
	const auto end = conditions.end();
	while (it != end) {
		auto condition = *it;
		if (condition->getType() != conditionType || condition->getId() != conditionId) {
			++it;
			continue;
		}

		if (!force && conditionType == CONDITION_PARALYZE) {
			int32_t walkDelay = getWalkDelay();
			if (walkDelay > 0) {
				g_dispatcher().scheduleEvent(
					walkDelay, [creatureId = getID(), conditionType, conditionId] { g_game().forceRemoveCondition(creatureId, conditionType, conditionId); }, "Game::forceRemoveCondition"
				);
				return;
			}
		}

		it = conditions.erase(it);

		condition->endCondition(getCreature());

		onEndCondition(conditionType);
	}
}

void Creature::removeCombatCondition(ConditionType_t type) {
	std::vector<std::shared_ptr<Condition>> removeConditions;
	for (const auto &condition : conditions) {
		if (condition->getType() == type) {
			removeConditions.emplace_back(condition);
		}
	}

	for (const auto &condition : removeConditions) {
		onCombatRemoveCondition(condition);
	}
}

void Creature::removeCondition(const std::shared_ptr<Condition> &condition) {
	const auto it = std::ranges::find(conditions, condition);
	if (it == conditions.end()) {
		return;
	}

	conditions.erase(it);

	condition->endCondition(getCreature());
	onEndCondition(condition->getType());
}

std::shared_ptr<Condition> Creature::getCondition(ConditionType_t type) const {
	for (const auto &condition : conditions) {
		if (condition->getType() == type) {
			return condition;
		}
	}
	return nullptr;
}

std::shared_ptr<Condition> Creature::getCondition(ConditionType_t type, ConditionId_t conditionId, uint32_t subId /* = 0*/) const {
	metrics::method_latency measure(__METRICS_METHOD_NAME__);
	for (const auto &condition : conditions) {
		if (condition->getType() == type && condition->getId() == conditionId && condition->getSubId() == subId) {
			return condition;
		}
	}
	return nullptr;
}

std::vector<std::shared_ptr<Condition>> Creature::getConditionsByType(ConditionType_t type) const {
	std::vector<std::shared_ptr<Condition>> conditionsVec;
	for (const auto &condition : conditions) {
		if (condition->getType() == type) {
			conditionsVec.emplace_back(condition);
		}
	}
	return conditionsVec;
}

void Creature::executeConditions(uint32_t interval) {
	metrics::method_latency measure(__METRICS_METHOD_NAME__);
	auto it = conditions.begin(), end = conditions.end();
	while (it != end) {
		std::shared_ptr<Condition> condition = *it;
		if (!condition->executeCondition(getCreature(), interval)) {
			ConditionType_t type = condition->getType();

			it = conditions.erase(it);

			condition->endCondition(getCreature());

			onEndCondition(type);
		} else {
			++it;
		}
	}
}

bool Creature::hasCondition(ConditionType_t type, uint32_t subId /* = 0*/) const {
	metrics::method_latency measure(__METRICS_METHOD_NAME__);
	if (isSuppress(type, false)) {
		return false;
	}

	int64_t timeNow = OTSYS_TIME();
	for (const auto &condition : conditions) {
		if (condition->getType() != type || condition->getSubId() != subId) {
			continue;
		}

		if (condition->getEndTime() >= timeNow || condition->getTicks() == -1) {
			return true;
		}
	}
	return false;
}

uint16_t Creature::getStepDuration(Direction dir) {
	if (isRemoved()) {
		return 0;
	}

	if (walk.needRecache()) {
		auto duration = std::floor(1000 * walk.groundSpeed / walk.calculatedStepSpeed);
		walk.duration = static_cast<uint16_t>(std::ceil(duration / SERVER_BEAT) * SERVER_BEAT);
	}

	auto duration = walk.duration;
	if ((dir & DIRECTION_DIAGONAL_MASK) != 0) {
		duration *= WALK_DIAGONAL_EXTRA_COST;
	} else if (const auto &monster = getMonster()) {
		if (monster->isTargetNearby() && !monster->isFleeing() && !monster->getMaster()) {
			duration *= WALK_TARGET_NEARBY_EXTRA_COST;
		}
	}

	return duration;
}

int64_t Creature::getEventStepTicks(bool onlyDelay) {
	int64_t ret = getWalkDelay();
	if (ret <= 0) {
		const uint16_t stepDuration = getStepDuration();
		ret = onlyDelay && stepDuration > 0 ? 1 : stepDuration * lastStepCost;
	}

	return ret;
}

LightInfo Creature::getCreatureLight() const {
	return internalLight;
}

uint16_t Creature::getSpeed() const {
	return std::clamp(baseSpeed + varSpeed, 0, static_cast<int>(std::numeric_limits<uint16_t>::max()));
}

void Creature::setSpeed(int32_t varSpeedDelta) {
	// Prevents creatures from not exceeding the maximum allowed speed
	if (getSpeed() >= PLAYER_MAX_SPEED) {
		return;
	}

	int32_t oldSpeed = getSpeed();
	varSpeed = varSpeedDelta;

	if (getSpeed() <= 0) {
		stopEventWalk();
		cancelNextWalk = true;
	} else if (oldSpeed <= 0 && !listWalkDir.empty()) {
		addEventWalk();
	}

	updateCalculatedStepSpeed();
}

void Creature::setCreatureLight(LightInfo lightInfo) {
	internalLight = lightInfo;
}

void Creature::setNormalCreatureLight() {
	internalLight = {};
}

bool Creature::registerCreatureEvent(const std::string &name) {
	const auto &event = g_creatureEvents().getEventByName(name);
	if (!event) {
		return false;
	}

	CreatureEventType_t type = event->getEventType();
	if (hasEventRegistered(type)) {
		for (const auto &creatureEventPtr : eventsList) {
			if (creatureEventPtr == event) {
				return false;
			}
		}
	} else {
		scriptEventsBitField |= static_cast<uint32_t>(1) << type;
	}

	eventsList.emplace_back(event);
	return true;
}

bool Creature::unregisterCreatureEvent(const std::string &name) {
	const auto &event = g_creatureEvents().getEventByName(name);
	if (!event) {
		return false;
	}

	CreatureEventType_t type = event->getEventType();
	if (!hasEventRegistered(type)) {
		return false;
	}

	bool resetTypeBit = true;

	auto it = eventsList.begin(), end = eventsList.end();
	while (it != end) {
		const auto curEvent = *it;
		if (curEvent == event) {
			it = eventsList.erase(it);
			continue;
		}

		if (curEvent->getEventType() == type) {
			resetTypeBit = false;
		}
		++it;
	}

	if (resetTypeBit) {
		scriptEventsBitField &= ~(static_cast<uint32_t>(1) << type);
	}
	return true;
}

std::shared_ptr<Cylinder> Creature::getParent() {
	return getTile();
}

void Creature::setParent(std::weak_ptr<Cylinder> cylinder) {
	const auto oldGroundSpeed = walk.groundSpeed;
	walk.groundSpeed = 150;

	if (const auto &lockedCylinder = cylinder.lock()) {
		const auto &newParent = lockedCylinder->getTile();
		position = newParent->getPosition();
		m_tile = newParent;

		if (newParent->getGround()) {
			const auto &it = Item::items[newParent->getGround()->getID()];
			if (it.speed > 0) {
				walk.groundSpeed = it.speed;
			}
		}
	}

	if (walk.groundSpeed != oldGroundSpeed) {
		walk.recache();
	}
}

// creature script events
bool Creature::hasEventRegistered(CreatureEventType_t event) const {
	return (0 != (scriptEventsBitField & (static_cast<uint32_t>(1) << event)));
}

CreatureEventList Creature::getCreatureEvents(CreatureEventType_t type) const {
	CreatureEventList tmpEventList;

	if (!hasEventRegistered(type)) {
		return tmpEventList;
	}

	for (const auto &creatureEventPtr : eventsList) {
		if (creatureEventPtr->getEventType() == type) {
			tmpEventList.emplace_back(creatureEventPtr);
		}
	}

	return tmpEventList;
}

bool FrozenPathingConditionCall::isInRange(const Position &startPos, const Position &testPos, const FindPathParams &fpp) const {
	if (fpp.fullPathSearch) {
		if (testPos.x > targetPos.x + fpp.maxTargetDist) {
			return false;
		}

		if (testPos.x < targetPos.x - fpp.maxTargetDist) {
			return false;
		}

		if (testPos.y > targetPos.y + fpp.maxTargetDist) {
			return false;
		}

		if (testPos.y < targetPos.y - fpp.maxTargetDist) {
			return false;
		}
	} else {
		int_fast32_t dx = Position::getOffsetX(startPos, targetPos);

		int32_t dxMax = (dx >= 0 ? fpp.maxTargetDist : 0);
		if (testPos.x > targetPos.x + dxMax) {
			return false;
		}

		int32_t dxMin = (dx <= 0 ? fpp.maxTargetDist : 0);
		if (testPos.x < targetPos.x - dxMin) {
			return false;
		}

		int_fast32_t dy = Position::getOffsetY(startPos, targetPos);

		int32_t dyMax = (dy >= 0 ? fpp.maxTargetDist : 0);
		if (testPos.y > targetPos.y + dyMax) {
			return false;
		}

		int32_t dyMin = (dy <= 0 ? fpp.maxTargetDist : 0);
		if (testPos.y < targetPos.y - dyMin) {
			return false;
		}
	}
	return true;
}
bool FrozenPathingConditionCall::operator()(const Position &startPos, const Position &testPos, const FindPathParams &fpp, int32_t &bestMatchDist) const {
	if (!isInRange(startPos, testPos, fpp)) {
		return false;
	}

	if (fpp.clearSight && !g_game().isSightClear(testPos, targetPos, true)) {
		return false;
	}

	int32_t testDist = std::max<int32_t>(Position::getDistanceX(targetPos, testPos), Position::getDistanceY(targetPos, testPos));
	if (fpp.maxTargetDist == 1) {
		if (testDist < fpp.minTargetDist || testDist > fpp.maxTargetDist) {
			return false;
		}
		return true;
	} else if (testDist <= fpp.maxTargetDist) {
		if (testDist < fpp.minTargetDist) {
			return false;
		}
		if (testDist == fpp.maxTargetDist) {
			bestMatchDist = 0;
			return true;
		} else if (testDist > bestMatchDist) { // not quite what we want, but the best so far
			bestMatchDist = testDist;
			return true;
		}
	}
	return false;
}

bool Creature::isInvisible() const {
	return std::ranges::find_if(conditions, [](const std::shared_ptr<Condition> &condition) {
			   return condition->getType() == CONDITION_INVISIBLE;
		   })
		!= conditions.end();
}

ZoneType_t Creature::getZoneType() {
	if (getTile()) {
		return getTile()->getZoneType();
	}

	return ZONE_NORMAL;
}

bool Creature::getPathTo(const Position &targetPos, std::vector<Direction> &dirList, const FindPathParams &fpp) {
	metrics::method_latency measure(__METRICS_METHOD_NAME__);
	if (fpp.maxSearchDist != 0 || fpp.keepDistance) {
		return g_game().map.getPathMatchingCond(getCreature(), targetPos, dirList, FrozenPathingConditionCall(targetPos), fpp);
	}
	return g_game().map.getPathMatching(getCreature(), targetPos, dirList, FrozenPathingConditionCall(targetPos), fpp);
}

bool Creature::getPathTo(const Position &targetPos, std::vector<Direction> &dirList, int32_t minTargetDist, int32_t maxTargetDist, bool fullPathSearch /*= true*/, bool clearSight /*= true*/, int32_t maxSearchDist /*= 7*/) {
	FindPathParams fpp;
	fpp.fullPathSearch = fullPathSearch;
	fpp.maxSearchDist = maxSearchDist;
	fpp.clearSight = clearSight;
	fpp.minTargetDist = minTargetDist;
	fpp.maxTargetDist = maxTargetDist;
	return getPathTo(targetPos, dirList, fpp);
}

void Creature::turnToCreature(const std::shared_ptr<Creature> &creature) {
	const Position &creaturePos = creature->getPosition();
	const auto dx = Position::getOffsetX(position, creaturePos);
	const auto dy = Position::getOffsetY(position, creaturePos);

	float tan;
	if (dx != 0) {
		tan = static_cast<float>(dy) / dx;
	} else {
		tan = 10;
	}

	Direction dir;
	if (std::abs(tan) < 1) {
		if (dx > 0) {
			dir = DIRECTION_WEST;
		} else {
			dir = DIRECTION_EAST;
		}
	} else {
		if (dy > 0) {
			dir = DIRECTION_NORTH;
		} else {
			dir = DIRECTION_SOUTH;
		}
	}
	g_game().internalCreatureTurn(static_self_cast<Creature>(), dir);
}

bool Creature::isLostSummon() {
	if (!isSummon()) {
		return false;
	}
	const Position &masterPosition = getMaster()->getPosition();
	return std::max<int32_t>(Position::getDistanceX(getPosition(), masterPosition), Position::getDistanceY(getPosition(), masterPosition)) > 30;
}

void Creature::handleLostSummon(bool teleportSummons) {
	if (teleportSummons) {
		g_game().internalTeleport(static_self_cast<Creature>(), getMaster()->getPosition(), true);
	} else {
		g_game().removeCreature(static_self_cast<Creature>(), true);
	}
	g_game().addMagicEffect(getPosition(), CONST_ME_POFF);
}

double_t Creature::getReflectPercent(CombatType_t combatType, bool useCharges /*= false*/) const {
	try {
		return reflectPercent.at(combatTypeToIndex(combatType));
	} catch (const std::out_of_range &e) {
		g_logger().error("Index is out of range in getReflectPercent: {}", e.what());
	}
	return 0;
}

void Creature::setReflectPercent(CombatType_t combatType, int32_t value) {
	try {
		reflectPercent.at(combatTypeToIndex(combatType)) = std::max(0, reflectPercent.at(combatTypeToIndex(combatType)) + value);
	} catch (const std::out_of_range &e) {
		g_logger().error("Index is out of range in setReflectPercent: {}", e.what());
	}
}

int32_t Creature::getReflectFlat(CombatType_t combatType, bool useCharges /* = false*/) const {
	try {
		return reflectFlat.at(combatTypeToIndex(combatType));
	} catch (const std::out_of_range &e) {
		g_logger().error("Index is out of range in getReflectFlat: {}", e.what());
	}
	return 0;
}

void Creature::setReflectFlat(CombatType_t combatType, int32_t value) {
	try {
		reflectFlat.at(combatTypeToIndex(combatType)) = std::max(0, reflectFlat.at(combatTypeToIndex(combatType)) + value);
	} catch (const std::out_of_range &e) {
		g_logger().error("Index is out of range in setReflectFlat: {}", e.what());
	}
}

int32_t Creature::getAbsorbFlat(CombatType_t combat) const {
	try {
		return absorbFlat.at(combatTypeToIndex(combat));
	} catch (const std::out_of_range &e) {
		g_logger().error("Index is out of range in getAbsorbFlat: {}", e.what());
	}
	return 0;
}

void Creature::setAbsorbFlat(CombatType_t combat, int32_t value) {
	try {
		absorbFlat.at(combatTypeToIndex(combat)) += value;
	} catch (const std::out_of_range &e) {
		g_logger().error("Index is out of range in setAbsorbFlat: {}", e.what());
	}
}

int32_t Creature::getAbsorbPercent(CombatType_t combat) const {
	try {
		return absorbPercent.at(combatTypeToIndex(combat));
	} catch (const std::out_of_range &e) {
		g_logger().error("Index is out of range in getAbsorbPercent: {}", e.what());
	}
	return 0;
}

void Creature::setAbsorbPercent(CombatType_t combat, int32_t value) {
	try {
		absorbPercent.at(combatTypeToIndex(combat)) += value;
	} catch (const std::out_of_range &e) {
		g_logger().error("Index is out of range in setAbsorbPercent: {}", e.what());
	}
}

int32_t Creature::getIncreasePercent(CombatType_t combat) const {
	try {
		return increasePercent.at(combatTypeToIndex(combat));
	} catch (const std::out_of_range &e) {
		g_logger().error("Index is out of range in getIncreasePercent: {}", e.what());
	}
	return 0;
}

void Creature::setIncreasePercent(CombatType_t combat, int32_t value) {
	try {
		increasePercent.at(combatTypeToIndex(combat)) += value;
	} catch (const std::out_of_range &e) {
		g_logger().error("Index is out of range in setIncreasePercent: {}", e.what());
	}
}

std::unordered_set<std::shared_ptr<Zone>> Creature::getZones() {
	if (const auto &tile = getTile()) {
		return tile->getZones();
	}
	return {};
}

void Creature::iconChanged() {
	const auto &tile = getTile();
	if (!tile) {
		return;
	}

	for (const auto &spectator : Spectators().find<Player>(tile->getPosition(), true)) {
		spectator->getPlayer()->sendCreatureIcon(getCreature());
	}
}

void Creature::sendAsyncTasks() {
	if (hasAsyncTaskFlag(AsyncTaskRunning)) {
		return;
	}

	setAsyncTaskFlag(AsyncTaskRunning, true);
	g_dispatcher().asyncEvent([self = std::weak_ptr<Creature>(getCreature())] {
		if (const auto &creature = self.lock()) {
			if (!creature->isRemoved() && creature->isAlive()) {
				for (const auto &task : creature->asyncTasks) {
					task();
				}

				if (creature->hasAsyncTaskFlag(Pathfinder)) {
					creature->goToFollowCreature();
				}

				creature->onExecuteAsyncTasks();
			}

			creature->asyncTasks.clear();
			creature->m_flagAsyncTask = 0;
		}
	},
	                          TaskGroup::WalkParallel);
}

void Creature::safeCall(std::function<void(void)> &&action) const {
	if (g_dispatcher().context().isAsync()) {
		g_dispatcher().addEvent([weak_self = std::weak_ptr<const Creature>(static_self_cast<Creature>()), action = std::move(action)] {
			if (const auto self = weak_self.lock()) {
				if (!self->isInternalRemoved) {
					action();
				}
			}
		},
		                        g_dispatcher().context().getName());
	} else if (!isInternalRemoved) {
		action();
	}
}

<<<<<<< HEAD
void Creature::attachEffectById(uint16_t id) {
	auto it = std::ranges::find(attachedEffectList, id);
	if (it != attachedEffectList.end()) {
		return;
	}
	attachedEffectList.push_back(id);
	g_game().sendAttachedEffect(static_self_cast<Creature>(), id);
}

void Creature::detachEffectById(uint16_t id) {
	auto it = std::ranges::find(attachedEffectList, id);
	if (it == attachedEffectList.end()) {
		return;
	}
	attachedEffectList.erase(it);
	g_game().sendDetachEffect(static_self_cast<Creature>(), id);
=======
void Creature::setCombatDamage(const CombatDamage &damage) {
	m_combatDamage = damage;
}

CombatDamage Creature::getCombatDamage() const {
	return m_combatDamage;
>>>>>>> 75ba89d5
}<|MERGE_RESOLUTION|>--- conflicted
+++ resolved
@@ -1891,7 +1891,14 @@
 	}
 }
 
-<<<<<<< HEAD
+void Creature::setCombatDamage(const CombatDamage &damage) {
+	m_combatDamage = damage;
+}
+
+CombatDamage Creature::getCombatDamage() const {
+	return m_combatDamage;
+}
+
 void Creature::attachEffectById(uint16_t id) {
 	auto it = std::ranges::find(attachedEffectList, id);
 	if (it != attachedEffectList.end()) {
@@ -1908,12 +1915,4 @@
 	}
 	attachedEffectList.erase(it);
 	g_game().sendDetachEffect(static_self_cast<Creature>(), id);
-=======
-void Creature::setCombatDamage(const CombatDamage &damage) {
-	m_combatDamage = damage;
-}
-
-CombatDamage Creature::getCombatDamage() const {
-	return m_combatDamage;
->>>>>>> 75ba89d5
 }