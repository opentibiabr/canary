/**
 * Canary - A free and open-source MMORPG server emulator
 * Copyright (©) 2019-2024 OpenTibiaBR <opentibiabr@outlook.com>
 * Repository: https://github.com/opentibiabr/canary
 * License: https://github.com/opentibiabr/canary/blob/main/LICENSE
 * Contributors: https://github.com/opentibiabr/canary/graphs/contributors
 * Website: https://docs.opentibiabr.com/
 */

#include "creatures/creature.hpp"

#include "config/configmanager.hpp"
#include "creatures/combat/condition.hpp"
#include "creatures/combat/combat.hpp"
#include "creatures/monsters/monster.hpp"
#include "creatures/players/grouping/party.hpp"
#include "game/game.hpp"
#include "game/scheduling/dispatcher.hpp"
#include "game/zones/zone.hpp"
#include "lib/metrics/metrics.hpp"
#include "lua/creature/creatureevent.hpp"
#include "map/spectators.hpp"
#include "creatures/players/player.hpp"
#include "server/network/protocol/protocolgame.hpp"

Creature::Creature() {
	Creature::onIdleStatus();
}

Creature::~Creature() {
	for (const auto &summon : m_summons) {
		summon->setAttackedCreature(nullptr);
		summon->removeMaster();
	}
}

bool Creature::canSee(const Position &myPos, const Position &pos, int32_t viewRangeX, int32_t viewRangeY) {
	metrics::method_latency measure(__METHOD_NAME__);
	if (myPos.z <= MAP_INIT_SURFACE_LAYER) {
		// we are on ground level or above (7 -> 0)
		// view is from 7 -> 0
		if (pos.z > MAP_INIT_SURFACE_LAYER) {
			return false;
		}
	} else if (myPos.z >= MAP_INIT_SURFACE_LAYER + 1) {
		// we are underground (8 -> 15)
		// view is +/- 2 from the floor we stand on
		if (Position::getDistanceZ(myPos, pos) > MAP_LAYER_VIEW_LIMIT) {
			return false;
		}
	}

	const int_fast32_t offsetz = myPos.getZ() - pos.getZ();
	return (pos.getX() >= myPos.getX() - viewRangeX + offsetz) && (pos.getX() <= myPos.getX() + viewRangeX + offsetz)
		&& (pos.getY() >= myPos.getY() - viewRangeY + offsetz) && (pos.getY() <= myPos.getY() + viewRangeY + offsetz);
}

bool Creature::canSee(const Position &pos) {
	return canSee(getPosition(), pos, MAP_MAX_VIEW_PORT_X, MAP_MAX_VIEW_PORT_Y);
}

bool Creature::canSeeCreature(const std::shared_ptr<Creature> &creature) const {
	if (!canSeeInvisibility() && creature->isInvisible()) {
		return false;
	}
	return true;
}

void Creature::setSkull(Skulls_t newSkull) {
	skull = newSkull;
	g_game().updateCreatureSkull(static_self_cast<Creature>());
}

int64_t Creature::getTimeSinceLastMove() const {
	return lastStep ? OTSYS_TIME() - lastStep : std::numeric_limits<int64_t>::max();
}

int32_t Creature::getWalkDelay(Direction dir) {
	if (lastStep == 0) {
		return 0;
	}

	const int64_t ct = OTSYS_TIME();
	uint16_t stepDuration = getStepDuration(dir);
	if (dir == DIRECTION_NONE) {
		stepDuration *= lastStepCost;
	}

	return stepDuration - (ct - lastStep);
}

int32_t Creature::getWalkSize() {
	auto ret = std::distance(listWalkDir.begin(), listWalkDir.end());
	return static_cast<int32_t>(ret);
}

void Creature::onThink(uint32_t interval) {
	metrics::method_latency measure(__METHOD_NAME__);
	if (!isMapLoaded && useCacheMap()) {
		isMapLoaded = true;
		updateMapCache();
	}

	const auto &followCreature = getFollowCreature();
	const auto &master = getMaster();
	if (followCreature && master != followCreature && !canSeeCreature(followCreature)) {
		onCreatureDisappear(followCreature, false);
	}

	const auto &attackedCreature = getAttackedCreature();
	if (attackedCreature && master != attackedCreature && !canSeeCreature(attackedCreature)) {
		onCreatureDisappear(attackedCreature, false);
	}

	blockTicks += interval;
	if (blockTicks >= 1000) {
		blockCount = std::min<uint32_t>(blockCount + 1, 2);
		blockTicks = 0;
	}

	if (followCreature) {
		walkUpdateTicks += interval;
		if (forceUpdateFollowPath || walkUpdateTicks >= 2000) {
			walkUpdateTicks = 0;
			forceUpdateFollowPath = false;
			isUpdatingPath = true;
		}
	}

	auto onThink = [self = getCreature(), interval] {
		// scripting event - onThink
		const auto &thinkEvents = self->getCreatureEvents(CREATURE_EVENT_THINK);
		for (const auto &creatureEventPtr : thinkEvents) {
			creatureEventPtr->executeOnThink(self->static_self_cast<Creature>(), interval);
		}
	};

	if (isUpdatingPath) {
		isUpdatingPath = false;
		goToFollowCreature_async(onThink);
		return;
	}

	onThink();
}

void Creature::onAttacking(uint32_t interval) {
	const auto &attackedCreature = getAttackedCreature();
	if (!attackedCreature) {
		return;
	}

	onAttacked();
	attackedCreature->onAttacked();

	if (g_game().isSightClear(getPosition(), attackedCreature->getPosition(), true)) {
		doAttacking(interval);
	}
}

void Creature::onIdleStatus() {
	if (getHealth() > 0) {
		damageMap.clear();
		lastHitCreatureId = 0;
	}
}

void Creature::onCreatureWalk() {
	if (checkingWalkCreature) {
		return;
	}

	checkingWalkCreature = true;

	metrics::method_latency measure(__METHOD_NAME__);

	g_dispatcher().addWalkEvent([self = getCreature(), this] {
		checkingWalkCreature = false;
		if (isRemoved()) {
			return;
		}

		if (getWalkDelay() <= 0) {
			Direction dir;
			uint32_t flags = FLAG_IGNOREFIELDDAMAGE;
			if (getNextStep(dir, flags)) {
				ReturnValue ret = g_game().internalMoveCreature(static_self_cast<Creature>(), dir, flags);
				if (ret != RETURNVALUE_NOERROR) {
					if (std::shared_ptr<Player> player = getPlayer()) {
						player->sendCancelMessage(ret);
						player->sendCancelWalk();
					}

					forceUpdateFollowPath = true;
				}
			} else {
				if (listWalkDir.empty()) {
					onWalkComplete();
				}

				stopEventWalk();
			}
		}

		if (cancelNextWalk) {
			listWalkDir.clear();
			onWalkAborted();
			cancelNextWalk = false;
		}

		if (eventWalk != 0) {
			eventWalk = 0;
			addEventWalk();
		}
	});
}

void Creature::onWalk(Direction &dir) {
	if (hasCondition(CONDITION_DRUNK)) {
		uint32_t r = uniform_random(0, 60);
		if (r <= DIRECTION_DIAGONAL_MASK) {
			if (r < DIRECTION_DIAGONAL_MASK) {
				dir = static_cast<Direction>(r);
			}
			g_game().internalCreatureSay(static_self_cast<Creature>(), TALKTYPE_MONSTER_SAY, "Hicks!", false);
		}
	}
}

bool Creature::getNextStep(Direction &dir, uint32_t &) {
	if (listWalkDir.empty()) {
		return false;
	}

	dir = listWalkDir.back();
	listWalkDir.pop_back();
	onWalk(dir);
	return true;
}

void Creature::startAutoWalk(const std::vector<Direction> &listDir, bool ignoreConditions /* = false*/) {
	listWalkDir.clear();

	if (!ignoreConditions && (hasCondition(CONDITION_ROOTED) || hasCondition(CONDITION_FEARED))) {
		return;
	}

	listWalkDir = { listDir.begin(), listDir.end() };

	if (listWalkDir.empty()) {
		return;
	}

	addEventWalk(listWalkDir.size() == 1);
}

void Creature::addEventWalk(bool firstStep) {
	cancelNextWalk = false;

	if (getStepSpeed() <= 0) {
		return;
	}

	if (eventWalk != 0) {
		return;
	}

	const int64_t ticks = getEventStepTicks(firstStep);
	if (ticks <= 0) {
		return;
	}

	safeCall([this, ticks]() {
		// Take first step right away, but still queue the next
		if (ticks == 1) {
			g_game().checkCreatureWalk(getID());
		}

		eventWalk = g_dispatcher().scheduleEvent(
			static_cast<uint32_t>(ticks),
			[creatureId = getID()] { g_game().checkCreatureWalk(creatureId); }, "Game::checkCreatureWalk"
		);
	});
}

void Creature::stopEventWalk() {
	if (eventWalk != 0) {
		g_dispatcher().stopEvent(eventWalk);
		eventWalk = 0;
	}
}

void Creature::updateMapCache() {
	if (!useCacheMap()) {
		return;
	}

	metrics::method_latency measure(__METHOD_NAME__);
	std::shared_ptr<Tile> newTile;
	const Position &myPos = getPosition();
	Position pos(0, 0, myPos.z);

	for (int32_t y = -maxWalkCacheHeight; y <= maxWalkCacheHeight; ++y) {
		for (int32_t x = -maxWalkCacheWidth; x <= maxWalkCacheWidth; ++x) {
			pos.x = myPos.getX() + x;
			pos.y = myPos.getY() + y;
			newTile = g_game().map.getTile(pos);
			updateTileCache(newTile, pos);
		}
	}
}

void Creature::updateTileCache(const std::shared_ptr<Tile> &newTile, int32_t dx, int32_t dy) {
	metrics::method_latency measure(__METHOD_NAME__);
	if (std::abs(dx) <= maxWalkCacheWidth && std::abs(dy) <= maxWalkCacheHeight) {
		localMapCache[maxWalkCacheHeight + dy][maxWalkCacheWidth + dx] = newTile && newTile->queryAdd(0, getCreature(), 1, FLAG_PATHFINDING | FLAG_IGNOREFIELDDAMAGE) == RETURNVALUE_NOERROR;
	}
}

void Creature::updateTileCache(const std::shared_ptr<Tile> &upTile, const Position &pos) {
	const Position &myPos = getPosition();
	if (pos.z == myPos.z) {
		int32_t dx = Position::getOffsetX(pos, myPos);
		int32_t dy = Position::getOffsetY(pos, myPos);
		updateTileCache(upTile, dx, dy);
	}
}

int32_t Creature::getWalkCache(const Position &pos) {
	metrics::method_latency measure(__METHOD_NAME__);
	if (!useCacheMap()) {
		return 2;
	}

	const Position &myPos = getPosition();
	if (myPos.z != pos.z) {
		return 0;
	}

	if (pos == myPos) {
		return 1;
	}

	int32_t dx = Position::getOffsetX(pos, myPos);
	if (std::abs(dx) <= maxWalkCacheWidth) {
		int32_t dy = Position::getOffsetY(pos, myPos);
		if (std::abs(dy) <= maxWalkCacheHeight) {
			return localMapCache[maxWalkCacheHeight + dy][maxWalkCacheWidth + dx];
		}
	}

	// out of range
	return 2;
}

void Creature::onAddTileItem(const std::shared_ptr<Tile> &tileItem, const Position &pos) {
	if (isMapLoaded && pos.z == getPosition().z) {
		updateTileCache(tileItem, pos);
	}
}

void Creature::onUpdateTileItem(const std::shared_ptr<Tile> &updateTile, const Position &pos, const std::shared_ptr<Item> &, const ItemType &oldType, const std::shared_ptr<Item> &, const ItemType &newType) {
	if (!isMapLoaded) {
		return;
	}

	if (oldType.blockSolid || oldType.blockPathFind || newType.blockPathFind || newType.blockSolid) {
		if (pos.z == getPosition().z) {
			updateTileCache(updateTile, pos);
		}
	}
}

void Creature::onRemoveTileItem(const std::shared_ptr<Tile> &updateTile, const Position &pos, const ItemType &iType, const std::shared_ptr<Item> &) {
	if (!isMapLoaded) {
		return;
	}

	if (iType.blockSolid || iType.blockPathFind || iType.isGroundTile()) {
		if (pos.z == getPosition().z) {
			updateTileCache(updateTile, pos);
		}
	}
}

void Creature::onCreatureAppear(const std::shared_ptr<Creature> &creature, bool isLogin) {
	metrics::method_latency measure(__METHOD_NAME__);
	if (creature.get() == this) {
		if (useCacheMap()) {
			isMapLoaded = true;
			updateMapCache();
		}

		if (isLogin) {
			setLastPosition(getPosition());
		}
	} else if (isMapLoaded) {
		if (creature->getPosition().z == getPosition().z) {
			updateTileCache(creature->getTile(), creature->getPosition());
		}
	}
}

void Creature::onRemoveCreature(const std::shared_ptr<Creature> &creature, bool) {
	metrics::method_latency measure(__METHOD_NAME__);
	onCreatureDisappear(creature, true);
	if (creature && creature != getCreature() && isMapLoaded) {
		if (creature->getPosition().z == getPosition().z) {
			updateTileCache(creature->getTile(), creature->getPosition());
		}
	}

	// Update player from monster target list (avoid memory usage after clean)
	if (const auto &monster = getMonster(); monster && monster->getAttackedCreature() == creature) {
		monster->setAttackedCreature(creature);
		monster->setFollowCreature(creature);
	}
}

void Creature::onCreatureDisappear(const std::shared_ptr<Creature> &creature, bool isLogout) {
	metrics::method_latency measure(__METHOD_NAME__);
	if (getAttackedCreature() == creature) {
		setAttackedCreature(nullptr);
		onAttackedCreatureDisappear(isLogout);
	}

	if (getFollowCreature() == creature) {
		setFollowCreature(nullptr);
		onFollowCreatureDisappear(isLogout);
	}
}

void Creature::onChangeZone(ZoneType_t zone) {
	metrics::method_latency measure(__METHOD_NAME__);
	const auto &attackedCreature = getAttackedCreature();
	if (attackedCreature && zone == ZONE_PROTECTION) {
		onCreatureDisappear(attackedCreature, false);
	}
}

void Creature::onAttackedCreatureChangeZone(ZoneType_t zone) {
	metrics::method_latency measure(__METHOD_NAME__);
	if (zone == ZONE_PROTECTION) {
		const auto &attackedCreature = getAttackedCreature();
		if (attackedCreature) {
			onCreatureDisappear(attackedCreature, false);
		}
	}
}

void Creature::checkSummonMove(const Position &newPos, bool teleportSummon) {
	metrics::method_latency measure(__METHOD_NAME__);
	if (hasSummons()) {
		std::vector<std::shared_ptr<Creature>> despawnMonsterList;
		for (const auto &summon : getSummons()) {
			if (!summon) {
				continue;
			}

			const auto &pos = summon->getPosition();
			const auto &monster = summon->getMonster();
			const auto &tile = getTile();
			bool protectionZoneCheck = tile ? tile->hasFlag(TILESTATE_PROTECTIONZONE) : false;
			// Check if any of our summons is out of range (+/- 0 floors or 15 tiles away)
			bool checkSummonDist = Position::getDistanceZ(newPos, pos) > 0 || (std::max<int32_t>(Position::getDistanceX(newPos, pos), Position::getDistanceY(newPos, pos)) > 15);
			// Check if any of our summons is out of range (+/- 2 floors or 30 tiles away)
			bool checkRemoveDist = Position::getDistanceZ(newPos, pos) > 2 || (std::max<int32_t>(Position::getDistanceX(newPos, pos), Position::getDistanceY(newPos, pos)) > 30);

			if ((monster && monster->isFamiliar() && checkSummonDist) || (teleportSummon && !protectionZoneCheck && checkSummonDist)) {
				const auto &creatureMaster = summon->getMaster();
				if (!creatureMaster) {
					continue;
				}

				if (const auto &masterTile = creatureMaster->getTile()) {
					if (masterTile->hasFlag(TILESTATE_TELEPORT)) {
						g_logger().warn("[{}] cannot teleport summon, position has teleport. {}", __FUNCTION__, creatureMaster->getPosition().toString());
					} else {
						g_game().internalTeleport(summon, creatureMaster->getPosition(), true);
						continue;
					}
				}
			}

			if (monster && monster->isSummon() && !monster->isFamiliar() && !teleportSummon && checkRemoveDist) {
				despawnMonsterList.push_back(summon);
			}
		}

		for (const auto &despawnCreature : despawnMonsterList) {
			if (!despawnMonsterList.empty()) {
				g_game().removeCreature(despawnCreature, true);
			}
		}
	}
}

void Creature::onCreatureMove(const std::shared_ptr<Creature> &creature, const std::shared_ptr<Tile> &newTile, const Position &newPos, const std::shared_ptr<Tile> &oldTile, const Position &oldPos, bool teleport) {
	metrics::method_latency measure(__METHOD_NAME__);
	if (creature.get() == this) {
		lastStep = OTSYS_TIME();
		lastStepCost = 1;

		if (!teleport) {
			if (oldPos.z != newPos.z) {
				lastStepCost = WALK_FLOOR_CHANGE_EXTRA_COST;
			} else if (Position::getDistanceX(newPos, oldPos) >= 1 && Position::getDistanceY(newPos, oldPos) >= 1) {
				lastStepCost = WALK_DIAGONAL_EXTRA_COST;
			}
		} else {
			stopEventWalk();
		}

		bool configTeleportSummons = g_configManager().getBoolean(TELEPORT_SUMMONS);
		checkSummonMove(newPos, configTeleportSummons);
		if (isLostSummon()) {
			handleLostSummon(configTeleportSummons);
		}

		if (const auto &player = creature->getPlayer()) {
			if (player->isExerciseTraining()) {
				player->setTraining(false);
			}
		}

		if (newTile->getZoneType() != oldTile->getZoneType()) {
			onChangeZone(getZoneType());
		}

		// update map cache
		if (isMapLoaded) {
			if (teleport || oldPos.z != newPos.z) {
				updateMapCache();
			} else {
				const Position &myPos = getPosition();

				if (oldPos.y > newPos.y) { // north
					// shift y south
					for (int32_t y = mapWalkHeight - 1; --y >= 0;) {
						std::ranges::copy(std::span(localMapCache[y]), localMapCache[y + 1]);
					}

					// update 0
					for (int32_t x = -maxWalkCacheWidth; x <= maxWalkCacheWidth; ++x) {
						const auto &cacheTile = g_game().map.getTile(static_cast<uint16_t>(myPos.getX() + x), static_cast<uint16_t>(myPos.getY() - maxWalkCacheHeight), myPos.z);
						updateTileCache(cacheTile, x, -maxWalkCacheHeight);
					}
				} else if (oldPos.y < newPos.y) { // south
					// shift y north
					for (int32_t y = 0; y <= mapWalkHeight - 2; ++y) {
						std::ranges::copy(std::span(localMapCache[y + 1]), localMapCache[y]);
					}

					// update mapWalkHeight - 1
					for (int32_t x = -maxWalkCacheWidth; x <= maxWalkCacheWidth; ++x) {
						const auto &cacheTile = g_game().map.getTile(static_cast<uint16_t>(myPos.getX() + x), static_cast<uint16_t>(myPos.getY() + maxWalkCacheHeight), myPos.z);
						updateTileCache(cacheTile, x, maxWalkCacheHeight);
					}
				}

				if (oldPos.x < newPos.x) { // east
					// shift y west
					int32_t starty = 0;
					int32_t endy = mapWalkHeight - 1;
					int32_t dy = Position::getDistanceY(oldPos, newPos);

					if (dy < 0) {
						endy += dy;
					} else if (dy > 0) {
						starty = dy;
					}

					for (int32_t y = starty; y <= endy; ++y) {
						for (int32_t x = 0; x <= mapWalkWidth - 2; ++x) {
							localMapCache[y][x] = localMapCache[y][x + 1];
						}
					}

					// update mapWalkWidth - 1
					for (int32_t y = -maxWalkCacheHeight; y <= maxWalkCacheHeight; ++y) {
						const auto &cacheTile = g_game().map.getTile(myPos.x + maxWalkCacheWidth, static_cast<uint16_t>(myPos.y + y), myPos.z);
						updateTileCache(cacheTile, maxWalkCacheWidth, y);
					}
				} else if (oldPos.x > newPos.x) { // west
					// shift y east
					int32_t starty = 0;
					int32_t endy = mapWalkHeight - 1;
					int32_t dy = Position::getDistanceY(oldPos, newPos);

					if (dy < 0) {
						endy += dy;
					} else if (dy > 0) {
						starty = dy;
					}

					for (int32_t y = starty; y <= endy; ++y) {
						for (int32_t x = mapWalkWidth - 1; --x >= 0;) {
							localMapCache[y][x + 1] = localMapCache[y][x];
						}
					}

					// update 0
					for (int32_t y = -maxWalkCacheHeight; y <= maxWalkCacheHeight; ++y) {
						const auto &cacheTile = g_game().map.getTile(myPos.x - maxWalkCacheWidth, static_cast<uint16_t>(myPos.y + y), myPos.z);
						updateTileCache(cacheTile, -maxWalkCacheWidth, y);
					}
				}

				updateTileCache(oldTile, oldPos);
			}
		}
	} else {
		if (isMapLoaded) {
			const Position &myPos = getPosition();

			if (newPos.z == myPos.z) {
				updateTileCache(newTile, newPos);
			}

			if (oldPos.z == myPos.z) {
				updateTileCache(oldTile, oldPos);
			}
		}
	}

	const auto &followCreature = getFollowCreature();
	if (followCreature && (creature.get() == this || creature == followCreature)) {
		if (hasFollowPath) {
			isUpdatingPath = true;
			g_game().updateCreatureWalk(getID()); // internally uses addEventWalk.
		}

		if (newPos.z != oldPos.z || !canSee(followCreature->getPosition())) {
			onCreatureDisappear(followCreature, false);
		}
	}

	const auto &attackedCreature = getAttackedCreature();
	if (attackedCreature && (creature == attackedCreature || creature.get() == this)) {
		if (newPos.z != oldPos.z || !canSee(attackedCreature->getPosition())) {
			onCreatureDisappear(attackedCreature, false);
		} else {
			if (hasExtraSwing()) {
				// our target is moving lets see if we can get in hit
				g_dispatcher().addEvent([creatureId = getID()] { g_game().checkCreatureAttack(creatureId); }, "Game::checkCreatureAttack");
			}

			if (newTile->getZoneType() != oldTile->getZoneType()) {
				onAttackedCreatureChangeZone(attackedCreature->getZoneType());
			}
		}
	}
}

void Creature::onDeath() {
	metrics::method_latency measure(__METHOD_NAME__);
	bool lastHitUnjustified = false;
	bool mostDamageUnjustified = false;
	const auto &lastHitCreature = g_game().getCreatureByID(lastHitCreatureId);
	std::shared_ptr<Creature> lastHitCreatureMaster;
	if (lastHitCreature && getPlayer()) {
		/**
		 * @deprecated -- This is here to trigger the deprecated onKill events in lua
		 */
		lastHitCreature->deprecatedOnKilledCreature(getCreature(), true);
		lastHitUnjustified = lastHitCreature->onKilledPlayer(getPlayer(), true);
		lastHitCreatureMaster = lastHitCreature->getMaster();
	} else {
		lastHitCreatureMaster = nullptr;
	}

	std::shared_ptr<Creature> mostDamageCreature = nullptr;

	const int64_t timeNow = OTSYS_TIME();
	const uint32_t inFightTicks = g_configManager().getNumber(PZ_LOCKED);
	int32_t mostDamage = 0;
	std::map<std::shared_ptr<Creature>, uint64_t> experienceMap;
	std::unordered_set<std::shared_ptr<Player>> killers;
	for (const auto &[creatureId, damageInfo] : damageMap) {
		if (creatureId == 0) {
			continue;
		}

		if (auto attacker = g_game().getCreatureByID(creatureId)) {
			const auto &[total, ticks] = damageInfo;
			if (total == 0 || ticks == 0) {
				continue;
			}

			if (total > mostDamage && timeNow - ticks <= inFightTicks) {
				mostDamage = total;
				mostDamageCreature = attacker;
			}

			if (attacker != getCreature()) {
				const uint64_t gainExp = getGainedExperience(attacker);
				const auto &attackerMaster = attacker->getMaster() ? attacker->getMaster() : attacker;
				if (auto attackerPlayer = attackerMaster->getPlayer()) {
					attackerPlayer->removeAttacked(getPlayer());

					const auto &party = attackerPlayer->getParty();
					killers.insert(attackerPlayer);
					if (party && party->getLeader() && party->isSharedExperienceActive() && party->isSharedExperienceEnabled()) {
						attacker = party->getLeader();
						killers.insert(party->getLeader());
						mostDamageCreature = attacker;

						for (const auto &partyMember : party->getMembers()) {
							killers.insert(partyMember);
						}
					}
				}

				auto tmpIt = experienceMap.find(attacker);
				if (tmpIt == experienceMap.end()) {
					experienceMap[attacker] = gainExp;
				} else {
					tmpIt->second += gainExp;
				}
			}
		}
	}

	for (const auto &[creature, experience] : experienceMap) {
		creature->onGainExperience(experience, getCreature());
	}

	mostDamageCreature = mostDamageCreature && mostDamageCreature->getMaster() ? mostDamageCreature->getMaster() : mostDamageCreature;
	for (const auto &killer : killers) {
		if (const auto &monster = getMonster()) {
			killer->onKilledMonster(monster);
		} else if (const auto &player = getPlayer(); player && mostDamageCreature != killer) {
			killer->onKilledPlayer(player, false);
		}
	}

	/**
	 * @deprecated -- This is here to trigger the deprecated onKill events in lua
	 */
	const auto &mostDamageCreatureMaster = mostDamageCreature ? mostDamageCreature->getMaster() : nullptr;
	if (mostDamageCreature && (mostDamageCreature != lastHitCreature || getMonster()) && mostDamageCreature != lastHitCreatureMaster) {
		if (lastHitCreature != mostDamageCreatureMaster && (lastHitCreatureMaster == nullptr || mostDamageCreatureMaster != lastHitCreatureMaster)) {
			mostDamageUnjustified = mostDamageCreature->deprecatedOnKilledCreature(getCreature(), false);
		}
	}

	bool killedByPlayer = (mostDamageCreature && mostDamageCreature->getPlayer()) || (mostDamageCreatureMaster && mostDamageCreatureMaster->getPlayer());
	if (getPlayer()) {
		g_metrics().addCounter(
			"player_death",
			1,
			{
				{ "name", getNameDescription() },
				{ "level", std::to_string(getPlayer()->getLevel()) },
				{ "most_damage_creature", mostDamageCreature ? mostDamageCreature->getName() : "(none)" },
				{ "last_hit_creature", lastHitCreature ? lastHitCreature->getName() : "(none)" },
				{ "most_damage_dealt", std::to_string(mostDamage) },
				{ "most_damage_creature_master", mostDamageCreatureMaster ? mostDamageCreatureMaster->getName() : "(none)" },
				{ "most_damage_unjustified", std::to_string(mostDamageUnjustified) },
				{ "last_hit_unjustified", std::to_string(lastHitUnjustified) },
				{ "by_player", std::to_string(killedByPlayer) },
			}
		);
	} else {
		std::string killerName = mostDamageCreature ? mostDamageCreature->getName() : "(none)";
		if (mostDamageCreatureMaster) {
			killerName = mostDamageCreatureMaster->getName();
		}
		g_metrics().addCounter(
			"monster_death",
			1,
			{
				{ "name", getName() },
				{ "killer", killerName },
				{ "is_summon", std::to_string(getMaster() ? true : false) },
				{ "by_player", std::to_string(killedByPlayer) },
			}
		);
	}

	bool droppedCorpse = dropCorpse(lastHitCreature, mostDamageCreature, lastHitUnjustified, mostDamageUnjustified);
	death(lastHitCreature);

	if (droppedCorpse && !getPlayer()) {
		g_game().removeCreature(static_self_cast<Creature>(), false);
	}

	if (getMaster()) {
		removeMaster();
	}
}

bool Creature::dropCorpse(const std::shared_ptr<Creature> &lastHitCreature, const std::shared_ptr<Creature> &mostDamageCreature, bool lastHitUnjustified, bool mostDamageUnjustified) {
	metrics::method_latency measure(__METHOD_NAME__);
	if (!lootDrop && getMonster()) {
		if (getMaster()) {
			// Scripting event onDeath
			const CreatureEventList &deathEvents = getCreatureEvents(CREATURE_EVENT_DEATH);
			for (const auto &deathEventPtr : deathEvents) {
				deathEventPtr->executeOnDeath(static_self_cast<Creature>(), nullptr, lastHitCreature, mostDamageCreature, lastHitUnjustified, mostDamageUnjustified);
			}
		}

		g_game().addMagicEffect(getPosition(), CONST_ME_POFF);
	} else {
		std::shared_ptr<Item> splash;
		switch (getRace()) {
			case RACE_VENOM:
				splash = Item::CreateItem(ITEM_FULLSPLASH, FLUID_SLIME);
				break;

			case RACE_BLOOD:
				splash = Item::CreateItem(ITEM_FULLSPLASH, FLUID_BLOOD);
				break;

			case RACE_INK:
				splash = Item::CreateItem(ITEM_FULLSPLASH, FLUID_INK);
				break;

			default:
				splash = nullptr;
				break;
		}

		const auto &tile = getTile();
		if (tile && splash) {
			g_game().internalAddItem(tile, splash, INDEX_WHEREEVER, FLAG_NOLIMIT);
			splash->startDecaying();
		}

		const auto &corpse = getCorpse(lastHitCreature, mostDamageCreature);
		if (tile && corpse) {
			g_game().internalAddItem(tile, corpse, INDEX_WHEREEVER, FLAG_NOLIMIT);
			dropLoot(corpse->getContainer(), lastHitCreature);
			corpse->startDecaying();
			const bool disallowedCorpses = corpse->isRewardCorpse() || (corpse->getID() == ITEM_MALE_CORPSE || corpse->getID() == ITEM_FEMALE_CORPSE);
			const auto &player = mostDamageCreature ? mostDamageCreature->getPlayer() : nullptr;
			const auto &corpseContainer = corpse->getContainer();
			if (corpseContainer && player && !disallowedCorpses) {
				const auto &monster = getMonster();
				if (monster && !monster->isRewardBoss()) {
					std::ostringstream lootMessage;
					auto collorMessage = player->getProtocolVersion() > 1200;
					lootMessage << "Loot of " << getNameDescription() << ": " << corpseContainer->getContentDescription(collorMessage) << ".";
					auto suffix = corpseContainer->getAttribute<std::string>(ItemAttribute_t::LOOTMESSAGE_SUFFIX);
					if (!suffix.empty()) {
						lootMessage << suffix;
					}
					player->sendLootMessage(lootMessage.str());
				}

				FindPathParams fpp;
				fpp.minTargetDist = 0;
				fpp.maxTargetDist = 1;
				fpp.fullPathSearch = true;
				fpp.clearSight = true;
				fpp.maxSearchDist = 0;

				std::vector<Direction> dirList;
				auto isReachable = g_game().map.getPathMatching(player->getPosition(), dirList, FrozenPathingConditionCall(corpse->getPosition()), fpp);

				if (player->checkAutoLoot(monster->isRewardBoss()) && isReachable) {
					g_dispatcher().addEvent([player, corpseContainer, corpsePosition = corpse->getPosition()] {
						g_game().playerQuickLootCorpse(player, corpseContainer, corpsePosition);
					},
					                        "Game::playerQuickLootCorpse");
				}
			}
		}

		// Scripting event onDeath
		for (const auto &deathEventPtr : getCreatureEvents(CREATURE_EVENT_DEATH)) {
			if (deathEventPtr) {
				deathEventPtr->executeOnDeath(static_self_cast<Creature>(), corpse, lastHitCreature, mostDamageCreature, lastHitUnjustified, mostDamageUnjustified);
			}
		}
	}

	return true;
}

bool Creature::hasBeenAttacked(uint32_t attackerId) {
	auto it = damageMap.find(attackerId);
	if (it == damageMap.end()) {
		return false;
	}
	return (OTSYS_TIME() - it->second.ticks) <= g_configManager().getNumber(PZ_LOCKED);
}

std::shared_ptr<Item> Creature::getCorpse(const std::shared_ptr<Creature> &, const std::shared_ptr<Creature> &) {
	if (getLookCorpse() != 0) {
		return Item::CreateItem(getLookCorpse());
	}
	return nullptr;
}

void Creature::changeHealth(int32_t healthChange, bool sendHealthChange /* = true*/) {
	int32_t oldHealth = health;

	if (healthChange > 0) {
		health += std::min<int32_t>(healthChange, getMaxHealth() - health);
	} else {
		health = std::max<int32_t>(0, health + healthChange);
	}

	if (sendHealthChange && oldHealth != health) {
		g_game().addCreatureHealth(static_self_cast<Creature>());
	}
	if (health <= 0) {
		g_dispatcher().addEvent([creatureId = getID()] { g_game().executeDeath(creatureId); }, "Game::executeDeath");
	}
}

void Creature::changeMana(int32_t manaChange) {
	if (manaChange > 0) {
		mana += std::min<int32_t>(manaChange, getMaxMana() - mana);
	} else {
		mana = std::max<int32_t>(0, mana + manaChange);
	}
}

void Creature::gainHealth(const std::shared_ptr<Creature> &healer, int32_t healthGain) {
	changeHealth(healthGain);
	if (healer) {
		healer->onTargetCreatureGainHealth(static_self_cast<Creature>(), healthGain);
	}
}

void Creature::drainHealth(const std::shared_ptr<Creature> &attacker, int32_t damage) {
	changeHealth(-damage, false);

	if (attacker) {
		attacker->onAttackedCreatureDrainHealth(static_self_cast<Creature>(), damage);
	}
}

void Creature::drainMana(const std::shared_ptr<Creature> &attacker, int32_t manaLoss) {
	onAttacked();
	changeMana(-manaLoss);

	if (attacker) {
		addDamagePoints(attacker, manaLoss);
	}
}

// Wheel of destiny - mitigation system for creature
void Creature::mitigateDamage(const CombatType_t &combatType, BlockType_t &blockType, int32_t &damage) const {
	if (combatType != COMBAT_MANADRAIN && combatType != COMBAT_LIFEDRAIN && combatType != COMBAT_AGONYDAMAGE) { // Increase mitigate damage
		auto originalDamage = damage;
		damage -= (damage * getMitigation()) / 100.;
		g_logger().trace("[mitigation] creature: {}, original damage: {}, mitigation damage: {}", getName(), originalDamage, damage);

		if (damage <= 0) {
			damage = 0;
			blockType = BLOCK_ARMOR;
		}
	}
}

void Creature::applyAbsorbDamageModifications(const std::shared_ptr<Creature> &attacker, int32_t &damage, CombatType_t combatType) const {
	if (combatType != COMBAT_HEALING && damage != 0) {
		int32_t value = getAbsorbPercent(combatType);
		if (value != 0) {
			damage -= std::round(damage * value / 100.f);
		}
		value = getAbsorbFlat(combatType);
		if (value != 0) {
			damage = std::max(0, damage + value);
		}

		if (attacker) {
			value = attacker->getIncreasePercent(combatType);
			if (value != 0) {
				damage += std::round(damage * value / 100.f);
			}
		}
	}
}

BlockType_t Creature::blockHit(const std::shared_ptr<Creature> &attacker, const CombatType_t &combatType, int32_t &damage, bool checkDefense /* = false */, bool checkArmor /* = false */, bool /* field  = false */) {
	BlockType_t blockType = BLOCK_NONE;

	// Apply skills 12.72 absorbs damage
	applyAbsorbDamageModifications(attacker, damage, combatType);

	if (getMonster() && g_configManager().getBoolean(DISABLE_MONSTER_ARMOR)) {
		checkDefense = false;
		checkArmor = false;
	}

	if (isImmune(combatType)) {
		damage = 0;
		blockType = BLOCK_IMMUNITY;
	} else if (checkDefense || checkArmor) {
		bool hasDefense = false;

		if (blockCount > 0) {
			--blockCount;
			hasDefense = true;
		}

		if (checkDefense && hasDefense && canUseDefense) {
			int32_t defense = getDefense();
			damage -= uniform_random(defense / 2, defense);
			if (damage <= 0) {
				damage = 0;
				blockType = BLOCK_DEFENSE;
				checkArmor = false;
			}
		}

		if (checkArmor) {
			int32_t armor = getArmor();
			if (armor > 3) {
				damage -= uniform_random(armor / 2, armor - (armor % 2 + 1));
			} else if (armor > 0) {
				--damage;
			}

			if (damage <= 0) {
				damage = 0;
				blockType = BLOCK_ARMOR;
			}
		}

		if (hasDefense && blockType != BLOCK_NONE) {
			onBlockHit();
		}
	}

	if (attacker) {
		attacker->onAttackedCreature(static_self_cast<Creature>());
		attacker->onAttackedCreatureBlockHit(blockType);
	}

	if (damage != 0) {
		mitigateDamage(combatType, blockType, damage);
	}

	if (damage != 0) {
		onTakeDamage(attacker, damage);
	}
	onAttacked();
	return blockType;
}

bool Creature::setAttackedCreature(const std::shared_ptr<Creature> &creature) {
	if (creature) {
		const auto &monster = getMonster();
		const auto &tile = getTile();
		if (monster && monster->isFamiliar() && tile && tile->hasFlag(TILESTATE_PROTECTIONZONE)) {
			return false;
		}

		const Position &creaturePos = creature->getPosition();
		if (creaturePos.z != getPosition().z || !canSee(creaturePos)) {
			m_attackedCreature.reset();
			return false;
		}

		m_attackedCreature = creature;
		onAttackedCreature(creature);
		creature->onAttacked();
	} else {
		m_attackedCreature.reset();
	}

	for (const auto &summon : m_summons) {
		summon->setAttackedCreature(creature);
	}
	return true;
}

void Creature::getPathSearchParams(const std::shared_ptr<Creature> &, FindPathParams &fpp) {
	fpp.fullPathSearch = !hasFollowPath;
	fpp.clearSight = true;
	fpp.maxSearchDist = 12;
	fpp.minTargetDist = 1;
	fpp.maxTargetDist = 1;
}

void Creature::goToFollowCreature_async(std::function<void()> &&onComplete) {
	if (!hasAsyncTaskFlag(Pathfinder) && onComplete) {
		g_dispatcher().addEvent(std::move(onComplete), "goToFollowCreature_async");
	}

	setAsyncTaskFlag(Pathfinder, true);
}

void Creature::goToFollowCreature() {
	metrics::method_latency measure(__METHOD_NAME__);
	const auto &followCreature = getFollowCreature();
	if (!followCreature) {
		return;
	}

	const auto &monster = getMonster();

	if (isSummon() && !monster->isFamiliar() && !canFollowMaster()) {
		listWalkDir.clear();
		return;
	}

	bool executeOnFollow = true;
	std::vector<Direction> listDir;
	listDir.reserve(128);

	FindPathParams fpp;
	getPathSearchParams(followCreature, fpp);

	if (monster && !monster->getMaster() && (monster->isFleeing() || fpp.maxTargetDist > 1)) {
		Direction dir = DIRECTION_NONE;

		if (monster->isFleeing()) {
			monster->getDistanceStep(followCreature->getPosition(), dir, true);
		} else if (!monster->getDistanceStep(followCreature->getPosition(), dir)) { // maxTargetDist > 1
			// if we can't get anything then let the A* calculate
			executeOnFollow = false;
		} else if (dir != DIRECTION_NONE) {
			listDir.push_back(dir);
			hasFollowPath = true;
		}
	}

	if (listDir.empty()) {
		hasFollowPath = getPathTo(followCreature->getPosition(), listDir, fpp);
	}

	startAutoWalk(listDir);

	if (executeOnFollow) {
		onFollowCreatureComplete(followCreature);
	}
}

bool Creature::canFollowMaster() const {
	const auto &master = getMaster();
	if (!master) {
		return false;
	}
	const auto &tile = master->getTile();
	return tile && !tile->hasFlag(TILESTATE_PROTECTIONZONE) && (canSeeInvisibility() || !master->isInvisible());
}

bool Creature::setFollowCreature(const std::shared_ptr<Creature> &creature) {
	metrics::method_latency measure(__METHOD_NAME__);
	if (creature) {
		if (getFollowCreature() == creature) {
			return true;
		}

		if (hasCondition(CONDITION_FEARED)) {
			m_followCreature.reset();
			return false;
		}

		const Position &creaturePos = creature->getPosition();
		if (creaturePos.z != getPosition().z || !canSee(creaturePos)) {
			m_followCreature.reset();
			return false;
		}

		if (!listWalkDir.empty()) {
			listWalkDir.clear();
			onWalkAborted();
		}

		hasFollowPath = true;
		forceUpdateFollowPath = false;
		m_followCreature = creature;
		isUpdatingPath = true;
	} else {
		isUpdatingPath = false;
		m_followCreature.reset();
	}

	onFollowCreature(creature);
	return true;
}

double Creature::getDamageRatio(const std::shared_ptr<Creature> &attacker) const {
	uint32_t totalDamage = 0;
	uint32_t attackerDamage = 0;

	for (const auto &[attackerId, damageInfo] : damageMap) {
		const auto &[totalDamageValue, ticks] = damageInfo;
		if (attackerId == 0 || totalDamageValue == 0) {
			continue;
		}

		totalDamage += totalDamageValue;
		if (attackerId == attacker->getID()) {
			attackerDamage += totalDamageValue;
		}
	}

	if (totalDamage == 0) {
		return 0;
	}

	return (static_cast<double>(attackerDamage) / totalDamage);
}

uint64_t Creature::getGainedExperience(const std::shared_ptr<Creature> &attacker) const {
	return std::floor(getDamageRatio(attacker) * getLostExperience());
}

void Creature::addDamagePoints(const std::shared_ptr<Creature> &attacker, int32_t damagePoints) {
	if (damagePoints <= 0) {
		return;
	}

	uint32_t attackerId = attacker->id;

	auto it = damageMap.find(attackerId);
	if (it == damageMap.end()) {
		CountBlock_t cb {};
		cb.ticks = OTSYS_TIME();
		cb.total = damagePoints;
		damageMap[attackerId] = cb;
	} else {
		it->second.total += damagePoints;
		it->second.ticks = OTSYS_TIME();
	}

	lastHitCreatureId = attackerId;
}

void Creature::onAddCondition(ConditionType_t type) {
	if (type == CONDITION_PARALYZE && hasCondition(CONDITION_HASTE)) {
		removeCondition(CONDITION_HASTE);
	} else if (type == CONDITION_HASTE && hasCondition(CONDITION_PARALYZE)) {
		removeCondition(CONDITION_PARALYZE);
	}
}

void Creature::onAddCombatCondition(ConditionType_t) {
	//
}

void Creature::onEndCondition(ConditionType_t) {
	//
}

void Creature::onTickCondition(ConditionType_t type, bool &bRemove) {
	const auto &tile = getTile();
	const auto &field = tile ? tile->getFieldItem() : nullptr;
	if (!field) {
		return;
	}

	switch (type) {
		case CONDITION_FIRE:
			bRemove = (field->getCombatType() != COMBAT_FIREDAMAGE);
			break;
		case CONDITION_ENERGY:
			bRemove = (field->getCombatType() != COMBAT_ENERGYDAMAGE);
			break;
		case CONDITION_POISON:
			bRemove = (field->getCombatType() != COMBAT_EARTHDAMAGE);
			break;
		case CONDITION_FREEZING:
			bRemove = (field->getCombatType() != COMBAT_ICEDAMAGE);
			break;
		case CONDITION_DAZZLED:
			bRemove = (field->getCombatType() != COMBAT_HOLYDAMAGE);
			break;
		case CONDITION_CURSED:
			bRemove = (field->getCombatType() != COMBAT_DEATHDAMAGE);
			break;
		case CONDITION_DROWN:
			bRemove = (field->getCombatType() != COMBAT_DROWNDAMAGE);
			break;
		case CONDITION_BLEEDING:
			bRemove = (field->getCombatType() != COMBAT_PHYSICALDAMAGE);
			break;
		default:
			break;
	}
}

void Creature::onCombatRemoveCondition(const std::shared_ptr<Condition> &condition) {
	removeCondition(condition);
}

void Creature::onAttacked() {
	//
}

void Creature::onAttackedCreatureDrainHealth(const std::shared_ptr<Creature> &target, int32_t points) {
	target->addDamagePoints(static_self_cast<Creature>(), points);
}

void Creature::onAttackedCreatureKilled(const std::shared_ptr<Creature> &target) {
	metrics::method_latency measure(__METHOD_NAME__);
	if (target != getCreature()) {
		uint64_t gainExp = target->getGainedExperience(static_self_cast<Creature>());
		onGainExperience(gainExp, target);
	}
}

bool Creature::deprecatedOnKilledCreature(const std::shared_ptr<Creature> &target, bool lastHit) {
	metrics::method_latency measure(__METHOD_NAME__);
	const auto &master = getMaster();
	if (master) {
		master->deprecatedOnKilledCreature(target, lastHit);
	}

	// scripting event - onKill
	const CreatureEventList &killEvents = getCreatureEvents(CREATURE_EVENT_KILL);
	for (const auto &killEventPtr : killEvents) {
		killEventPtr->executeOnKill(static_self_cast<Creature>(), target, lastHit);
	}
	return false;
}

void Creature::onGainExperience(uint64_t gainExp, const std::shared_ptr<Creature> &target) {
	metrics::method_latency measure(__METHOD_NAME__);
	const auto &master = getMaster();
	if (gainExp == 0 || !master) {
		return;
	}

	const auto &m = getMonster();
	if (!m->isFamiliar()) {
		gainExp /= 2;
	}

	master->onGainExperience(gainExp, target);

	if (!m->isFamiliar()) {
		auto spectators = Spectators().find<Player>(position);
		if (spectators.empty()) {
			return;
		}

		TextMessage message(MESSAGE_EXPERIENCE_OTHERS, fmt::format("{} gained {} experience point{}.", ucfirst(getNameDescription()), gainExp, (gainExp != 1 ? "s" : "")));
		message.position = position;
		message.primary.color = TEXTCOLOR_WHITE_EXP;
		message.primary.value = gainExp;

		for (const auto &spectator : spectators) {
			spectator->getPlayer()->sendTextMessage(message);
		}
	}
}

bool Creature::setMaster(const std::shared_ptr<Creature> &newMaster, bool reloadCreature /* = false*/) {
	metrics::method_latency measure(__METHOD_NAME__);
	// Persists if this creature has ever been a summon
	this->summoned = true;
	const auto &oldMaster = getMaster();

	if (!newMaster && !oldMaster) {
		return false;
	}
	const auto &self = getCreature();

	// Reloading summon icon/knownCreature and reset informations (follow/dropLoot/skillLoss)
	if (reloadCreature) {
		setFollowCreature(nullptr);
		setDropLoot(false);
		setSkillLoss(false);
		g_game().reloadCreature(self);
	}
	if (newMaster) {
		newMaster->m_summons.emplace_back(self);
	}

	m_master = newMaster;

	if (oldMaster) {
		auto it = std::ranges::find(oldMaster->m_summons, self);
		if (it != oldMaster->m_summons.end()) {
			oldMaster->m_summons.erase(it);
		}
	}
	return true;
}

bool Creature::addCondition(const std::shared_ptr<Condition> &condition, bool attackerPlayer /* = false*/) {
	metrics::method_latency measure(__METHOD_NAME__);
	if (condition == nullptr) {
		return false;
	}
	if (isSuppress(condition->getType(), attackerPlayer)) {
		return false;
	}
	const auto &prevCond = getCondition(condition->getType(), condition->getId(), condition->getSubId());
	if (prevCond) {
		prevCond->addCondition(getCreature(), condition);
		return true;
	}

	if (condition->startCondition(getCreature())) {
		conditions.emplace_back(condition);
		onAddCondition(condition->getType());
		return true;
	}

	return false;
}

bool Creature::addCombatCondition(const std::shared_ptr<Condition> &condition, bool attackerPlayer /* = false*/) {
	if (condition == nullptr) {
		return false;
	}

	ConditionType_t type = condition->getType();

	if (!addCondition(condition, attackerPlayer)) {
		return false;
	}

	onAddCombatCondition(type);
	return true;
}

void Creature::removeCondition(ConditionType_t type) {
	metrics::method_latency measure(__METHOD_NAME__);
	auto it = conditions.begin(), end = conditions.end();
	while (it != end) {
		std::shared_ptr<Condition> condition = *it;
		if (condition->getType() != type) {
			++it;
			continue;
		}

		it = conditions.erase(it);

		condition->endCondition(getCreature());

		onEndCondition(type);
	}
}

void Creature::removeCondition(ConditionType_t conditionType, ConditionId_t conditionId, bool force /* = false*/) {
	metrics::method_latency measure(__METHOD_NAME__);
	auto it = conditions.begin();
	const auto end = conditions.end();
	while (it != end) {
		auto condition = *it;
		if (condition->getType() != conditionType || condition->getId() != conditionId) {
			++it;
			continue;
		}

		if (!force && conditionType == CONDITION_PARALYZE) {
			int32_t walkDelay = getWalkDelay();
			if (walkDelay > 0) {
				g_dispatcher().scheduleEvent(
					walkDelay, [creatureId = getID(), conditionType, conditionId] { g_game().forceRemoveCondition(creatureId, conditionType, conditionId); }, "Game::forceRemoveCondition"
				);
				return;
			}
		}

		it = conditions.erase(it);

		condition->endCondition(getCreature());

		onEndCondition(conditionType);
	}
}

void Creature::removeCombatCondition(ConditionType_t type) {
	std::vector<std::shared_ptr<Condition>> removeConditions;
	for (const auto &condition : conditions) {
		if (condition->getType() == type) {
			removeConditions.emplace_back(condition);
		}
	}

	for (const auto &condition : removeConditions) {
		onCombatRemoveCondition(condition);
	}
}

void Creature::removeCondition(const std::shared_ptr<Condition> &condition) {
	const auto it = std::ranges::find(conditions, condition);
	if (it == conditions.end()) {
		return;
	}

	conditions.erase(it);

	condition->endCondition(getCreature());
	onEndCondition(condition->getType());
}

std::shared_ptr<Condition> Creature::getCondition(ConditionType_t type) const {
	for (const auto &condition : conditions) {
		if (condition->getType() == type) {
			return condition;
		}
	}
	return nullptr;
}

std::shared_ptr<Condition> Creature::getCondition(ConditionType_t type, ConditionId_t conditionId, uint32_t subId /* = 0*/) const {
	metrics::method_latency measure(__METHOD_NAME__);
	for (const auto &condition : conditions) {
		if (condition->getType() == type && condition->getId() == conditionId && condition->getSubId() == subId) {
			return condition;
		}
	}
	return nullptr;
}

std::vector<std::shared_ptr<Condition>> Creature::getConditionsByType(ConditionType_t type) const {
	std::vector<std::shared_ptr<Condition>> conditionsVec;
	for (const auto &condition : conditions) {
		if (condition->getType() == type) {
			conditionsVec.emplace_back(condition);
		}
	}
	return conditionsVec;
}

void Creature::executeConditions(uint32_t interval) {
	metrics::method_latency measure(__METHOD_NAME__);
	auto it = conditions.begin(), end = conditions.end();
	while (it != end) {
		std::shared_ptr<Condition> condition = *it;
		if (!condition->executeCondition(getCreature(), interval)) {
			ConditionType_t type = condition->getType();

			it = conditions.erase(it);

			condition->endCondition(getCreature());

			onEndCondition(type);
		} else {
			++it;
		}
	}
}

bool Creature::hasCondition(ConditionType_t type, uint32_t subId /* = 0*/) const {
	metrics::method_latency measure(__METHOD_NAME__);
	if (isSuppress(type, false)) {
		return false;
	}

	int64_t timeNow = OTSYS_TIME();
	for (const auto &condition : conditions) {
		if (condition->getType() != type || condition->getSubId() != subId) {
			continue;
		}

		if (condition->getEndTime() >= timeNow || condition->getTicks() == -1) {
			return true;
		}
	}
	return false;
}

uint16_t Creature::getStepDuration(Direction dir) {
	if (isRemoved()) {
		return 0;
	}

	if (walk.needRecache()) {
		auto duration = std::floor(1000 * walk.groundSpeed / walk.calculatedStepSpeed);
		walk.duration = static_cast<uint16_t>(std::ceil(duration / SERVER_BEAT) * SERVER_BEAT);
	}

	auto duration = walk.duration;
	if ((dir & DIRECTION_DIAGONAL_MASK) != 0) {
		duration *= WALK_DIAGONAL_EXTRA_COST;
	} else if (const auto &monster = getMonster()) {
		if (monster->isTargetNearby() && !monster->isFleeing() && !monster->getMaster()) {
			duration *= WALK_TARGET_NEARBY_EXTRA_COST;
		}
	}

	return duration;
}

int64_t Creature::getEventStepTicks(bool onlyDelay) {
	int64_t ret = getWalkDelay();
	if (ret <= 0) {
		const uint16_t stepDuration = getStepDuration();
		ret = onlyDelay && stepDuration > 0 ? 1 : stepDuration * lastStepCost;
	}

	return ret;
}

LightInfo Creature::getCreatureLight() const {
	return internalLight;
}

void Creature::setSpeed(int32_t varSpeedDelta) {
	// Prevents creatures from not exceeding the maximum allowed speed
	if (getSpeed() >= PLAYER_MAX_SPEED) {
		return;
	}

	int32_t oldSpeed = getSpeed();
	varSpeed = varSpeedDelta;

	if (getSpeed() <= 0) {
		stopEventWalk();
		cancelNextWalk = true;
	} else if (oldSpeed <= 0 && !listWalkDir.empty()) {
		addEventWalk();
	}

	updateCalculatedStepSpeed();
}

void Creature::setCreatureLight(LightInfo lightInfo) {
	internalLight = lightInfo;
}

void Creature::setNormalCreatureLight() {
	internalLight = {};
}

bool Creature::registerCreatureEvent(const std::string &name) {
	const auto &event = g_creatureEvents().getEventByName(name);
	if (!event) {
		return false;
	}

	CreatureEventType_t type = event->getEventType();
	if (hasEventRegistered(type)) {
		for (const auto &creatureEventPtr : eventsList) {
			if (creatureEventPtr == event) {
				return false;
			}
		}
	} else {
		scriptEventsBitField |= static_cast<uint32_t>(1) << type;
	}

	eventsList.emplace_back(event);
	return true;
}

bool Creature::unregisterCreatureEvent(const std::string &name) {
	const auto &event = g_creatureEvents().getEventByName(name);
	if (!event) {
		return false;
	}

	CreatureEventType_t type = event->getEventType();
	if (!hasEventRegistered(type)) {
		return false;
	}

	bool resetTypeBit = true;

	auto it = eventsList.begin(), end = eventsList.end();
	while (it != end) {
		const auto curEvent = *it;
		if (curEvent == event) {
			it = eventsList.erase(it);
			continue;
		}

		if (curEvent->getEventType() == type) {
			resetTypeBit = false;
		}
		++it;
	}

	if (resetTypeBit) {
		scriptEventsBitField &= ~(static_cast<uint32_t>(1) << type);
	}
	return true;
}

std::shared_ptr<Cylinder> Creature::getParent() {
	return getTile();
}

void Creature::setParent(std::weak_ptr<Cylinder> cylinder) {
	const auto oldGroundSpeed = walk.groundSpeed;
	walk.groundSpeed = 150;

	if (const auto &lockedCylinder = cylinder.lock()) {
		const auto &newParent = lockedCylinder->getTile();
		position = newParent->getPosition();
		m_tile = newParent;

		if (newParent->getGround()) {
			const auto &it = Item::items[newParent->getGround()->getID()];
			if (it.speed > 0) {
				walk.groundSpeed = it.speed;
			}
		}
	}

	if (walk.groundSpeed != oldGroundSpeed) {
		walk.recache();
	}
}

// creature script events
bool Creature::hasEventRegistered(CreatureEventType_t event) const {
	return (0 != (scriptEventsBitField & (static_cast<uint32_t>(1) << event)));
}

CreatureEventList Creature::getCreatureEvents(CreatureEventType_t type) const {
	CreatureEventList tmpEventList;

	if (!hasEventRegistered(type)) {
		return tmpEventList;
	}

	for (const auto &creatureEventPtr : eventsList) {
		if (creatureEventPtr->getEventType() == type) {
			tmpEventList.emplace_back(creatureEventPtr);
		}
	}

	return tmpEventList;
}

bool FrozenPathingConditionCall::isInRange(const Position &startPos, const Position &testPos, const FindPathParams &fpp) const {
	if (fpp.fullPathSearch) {
		if (testPos.x > targetPos.x + fpp.maxTargetDist) {
			return false;
		}

		if (testPos.x < targetPos.x - fpp.maxTargetDist) {
			return false;
		}

		if (testPos.y > targetPos.y + fpp.maxTargetDist) {
			return false;
		}

		if (testPos.y < targetPos.y - fpp.maxTargetDist) {
			return false;
		}
	} else {
		int_fast32_t dx = Position::getOffsetX(startPos, targetPos);

		int32_t dxMax = (dx >= 0 ? fpp.maxTargetDist : 0);
		if (testPos.x > targetPos.x + dxMax) {
			return false;
		}

		int32_t dxMin = (dx <= 0 ? fpp.maxTargetDist : 0);
		if (testPos.x < targetPos.x - dxMin) {
			return false;
		}

		int_fast32_t dy = Position::getOffsetY(startPos, targetPos);

		int32_t dyMax = (dy >= 0 ? fpp.maxTargetDist : 0);
		if (testPos.y > targetPos.y + dyMax) {
			return false;
		}

		int32_t dyMin = (dy <= 0 ? fpp.maxTargetDist : 0);
		if (testPos.y < targetPos.y - dyMin) {
			return false;
		}
	}
	return true;
}
bool FrozenPathingConditionCall::operator()(const Position &startPos, const Position &testPos, const FindPathParams &fpp, int32_t &bestMatchDist) const {
	if (!isInRange(startPos, testPos, fpp)) {
		return false;
	}

	if (fpp.clearSight && !g_game().isSightClear(testPos, targetPos, true)) {
		return false;
	}

	int32_t testDist = std::max<int32_t>(Position::getDistanceX(targetPos, testPos), Position::getDistanceY(targetPos, testPos));
	if (fpp.maxTargetDist == 1) {
		if (testDist < fpp.minTargetDist || testDist > fpp.maxTargetDist) {
			return false;
		}
		return true;
	} else if (testDist <= fpp.maxTargetDist) {
		if (testDist < fpp.minTargetDist) {
			return false;
		}
		if (testDist == fpp.maxTargetDist) {
			bestMatchDist = 0;
			return true;
		} else if (testDist > bestMatchDist) { // not quite what we want, but the best so far
			bestMatchDist = testDist;
			return true;
		}
	}
	return false;
}

bool Creature::isInvisible() const {
	return std::ranges::find_if(conditions, [](const std::shared_ptr<Condition> &condition) {
			   return condition->getType() == CONDITION_INVISIBLE;
		   })
		!= conditions.end();
}

ZoneType_t Creature::getZoneType() {
	if (getTile()) {
		return getTile()->getZoneType();
	}

	return ZONE_NORMAL;
}

bool Creature::getPathTo(const Position &targetPos, std::vector<Direction> &dirList, const FindPathParams &fpp) {
	metrics::method_latency measure(__METHOD_NAME__);
	if (fpp.maxSearchDist != 0 || fpp.keepDistance) {
		return g_game().map.getPathMatchingCond(getCreature(), targetPos, dirList, FrozenPathingConditionCall(targetPos), fpp);
	}
	return g_game().map.getPathMatching(getCreature(), targetPos, dirList, FrozenPathingConditionCall(targetPos), fpp);
}

bool Creature::getPathTo(const Position &targetPos, std::vector<Direction> &dirList, int32_t minTargetDist, int32_t maxTargetDist, bool fullPathSearch /*= true*/, bool clearSight /*= true*/, int32_t maxSearchDist /*= 7*/) {
	FindPathParams fpp;
	fpp.fullPathSearch = fullPathSearch;
	fpp.maxSearchDist = maxSearchDist;
	fpp.clearSight = clearSight;
	fpp.minTargetDist = minTargetDist;
	fpp.maxTargetDist = maxTargetDist;
	return getPathTo(targetPos, dirList, fpp);
}

void Creature::turnToCreature(const std::shared_ptr<Creature> &creature) {
	const Position &creaturePos = creature->getPosition();
	const auto dx = Position::getOffsetX(position, creaturePos);
	const auto dy = Position::getOffsetY(position, creaturePos);

	float tan;
	if (dx != 0) {
		tan = static_cast<float>(dy) / dx;
	} else {
		tan = 10;
	}

	Direction dir;
	if (std::abs(tan) < 1) {
		if (dx > 0) {
			dir = DIRECTION_WEST;
		} else {
			dir = DIRECTION_EAST;
		}
	} else {
		if (dy > 0) {
			dir = DIRECTION_NORTH;
		} else {
			dir = DIRECTION_SOUTH;
		}
	}
	g_game().internalCreatureTurn(static_self_cast<Creature>(), dir);
}

bool Creature::isLostSummon() {
	if (!isSummon()) {
		return false;
	}
	const Position &masterPosition = getMaster()->getPosition();
	return std::max<int32_t>(Position::getDistanceX(getPosition(), masterPosition), Position::getDistanceY(getPosition(), masterPosition)) > 30;
}

void Creature::handleLostSummon(bool teleportSummons) {
	if (teleportSummons) {
		g_game().internalTeleport(static_self_cast<Creature>(), getMaster()->getPosition(), true);
	} else {
		g_game().removeCreature(static_self_cast<Creature>(), true);
	}
	g_game().addMagicEffect(getPosition(), CONST_ME_POFF);
}

double_t Creature::getReflectPercent(CombatType_t combatType, bool useCharges /*= false*/) const {
	try {
		return reflectPercent.at(combatTypeToIndex(combatType));
	} catch (const std::out_of_range &e) {
		g_logger().error("Index is out of range in getReflectPercent: {}", e.what());
	}
	return 0;
}

void Creature::setReflectPercent(CombatType_t combatType, int32_t value) {
	try {
		reflectPercent.at(combatTypeToIndex(combatType)) = std::max(0, reflectPercent.at(combatTypeToIndex(combatType)) + value);
	} catch (const std::out_of_range &e) {
		g_logger().error("Index is out of range in setReflectPercent: {}", e.what());
	}
}

int32_t Creature::getReflectFlat(CombatType_t combatType, bool useCharges /* = false*/) const {
	try {
		return reflectFlat.at(combatTypeToIndex(combatType));
	} catch (const std::out_of_range &e) {
		g_logger().error("Index is out of range in getReflectFlat: {}", e.what());
	}
	return 0;
}

void Creature::setReflectFlat(CombatType_t combatType, int32_t value) {
	try {
		reflectFlat.at(combatTypeToIndex(combatType)) = std::max(0, reflectFlat.at(combatTypeToIndex(combatType)) + value);
	} catch (const std::out_of_range &e) {
		g_logger().error("Index is out of range in setReflectFlat: {}", e.what());
	}
}

int32_t Creature::getAbsorbFlat(CombatType_t combat) const {
	try {
		return absorbFlat.at(combatTypeToIndex(combat));
	} catch (const std::out_of_range &e) {
		g_logger().error("Index is out of range in getAbsorbFlat: {}", e.what());
	}
	return 0;
}

void Creature::setAbsorbFlat(CombatType_t combat, int32_t value) {
	try {
		absorbFlat.at(combatTypeToIndex(combat)) += value;
	} catch (const std::out_of_range &e) {
		g_logger().error("Index is out of range in setAbsorbFlat: {}", e.what());
	}
}

int32_t Creature::getAbsorbPercent(CombatType_t combat) const {
	try {
		return absorbPercent.at(combatTypeToIndex(combat));
	} catch (const std::out_of_range &e) {
		g_logger().error("Index is out of range in getAbsorbPercent: {}", e.what());
	}
	return 0;
}

void Creature::setAbsorbPercent(CombatType_t combat, int32_t value) {
	try {
		absorbPercent.at(combatTypeToIndex(combat)) += value;
	} catch (const std::out_of_range &e) {
		g_logger().error("Index is out of range in setAbsorbPercent: {}", e.what());
	}
}

int32_t Creature::getIncreasePercent(CombatType_t combat) const {
	try {
		return increasePercent.at(combatTypeToIndex(combat));
	} catch (const std::out_of_range &e) {
		g_logger().error("Index is out of range in getIncreasePercent: {}", e.what());
	}
	return 0;
}

void Creature::setIncreasePercent(CombatType_t combat, int32_t value) {
	try {
		increasePercent.at(combatTypeToIndex(combat)) += value;
	} catch (const std::out_of_range &e) {
		g_logger().error("Index is out of range in setIncreasePercent: {}", e.what());
	}
}

std::unordered_set<std::shared_ptr<Zone>> Creature::getZones() {
	if (const auto &tile = getTile()) {
		return tile->getZones();
	}
	return {};
}

void Creature::iconChanged() {
	const auto &tile = getTile();
	if (!tile) {
		return;
	}

	for (const auto &spectator : Spectators().find<Player>(tile->getPosition(), true)) {
		spectator->getPlayer()->sendCreatureIcon(getCreature());
	}
}

void Creature::sendAsyncTasks() {
	if (hasAsyncTaskFlag(AsyncTaskRunning)) {
		return;
	}

	setAsyncTaskFlag(AsyncTaskRunning, true);
	g_dispatcher().asyncEvent([self = std::weak_ptr<Creature>(getCreature())] {
		if (const auto &creature = self.lock()) {
			if (!creature->isRemoved()) {
				for (const auto &task : creature->asyncTasks) {
					task();
				}

				if (creature->hasAsyncTaskFlag(Pathfinder)) {
					creature->goToFollowCreature();
				}

				creature->onExecuteAsyncTasks();
			}

			creature->asyncTasks.clear();
			creature->m_flagAsyncTask = 0;
		}
	},
	                          TaskGroup::WalkParallel);
}

<<<<<<< HEAD
void Creature::attachEffectById(uint16_t id) {
	auto it = std::ranges::find(attachedEffectList, id);
	if (it != attachedEffectList.end()) {
		return;
	}
	attachedEffectList.push_back(id);
	g_game().sendAttachedEffect(static_self_cast<Creature>(), id);
}

void Creature::detachEffectById(uint16_t id) {
	auto it = std::ranges::find(attachedEffectList, id);
	if (it == attachedEffectList.end()) {
		return;
	}
	attachedEffectList.erase(it);
	g_game().sendDetachEffect(static_self_cast<Creature>(), id);
=======
void Creature::safeCall(std::function<void(void)> &&action) const {
	if (g_dispatcher().context().isAsync()) {
		g_dispatcher().addEvent([weak_self = std::weak_ptr<const Creature>(static_self_cast<Creature>()), action = std::move(action)] {
			if (const auto self = weak_self.lock()) {
				if (!self->isInternalRemoved) {
					action();
				}
			}
		},
		                        g_dispatcher().context().getName());
	} else if (!isInternalRemoved) {
		action();
	}
>>>>>>> e6c09957
}<|MERGE_RESOLUTION|>--- conflicted
+++ resolved
@@ -2002,24 +2002,6 @@
 	                          TaskGroup::WalkParallel);
 }
 
-<<<<<<< HEAD
-void Creature::attachEffectById(uint16_t id) {
-	auto it = std::ranges::find(attachedEffectList, id);
-	if (it != attachedEffectList.end()) {
-		return;
-	}
-	attachedEffectList.push_back(id);
-	g_game().sendAttachedEffect(static_self_cast<Creature>(), id);
-}
-
-void Creature::detachEffectById(uint16_t id) {
-	auto it = std::ranges::find(attachedEffectList, id);
-	if (it == attachedEffectList.end()) {
-		return;
-	}
-	attachedEffectList.erase(it);
-	g_game().sendDetachEffect(static_self_cast<Creature>(), id);
-=======
 void Creature::safeCall(std::function<void(void)> &&action) const {
 	if (g_dispatcher().context().isAsync()) {
 		g_dispatcher().addEvent([weak_self = std::weak_ptr<const Creature>(static_self_cast<Creature>()), action = std::move(action)] {
@@ -2033,5 +2015,22 @@
 	} else if (!isInternalRemoved) {
 		action();
 	}
->>>>>>> e6c09957
+}
+
+void Creature::attachEffectById(uint16_t id) {
+	auto it = std::ranges::find(attachedEffectList, id);
+	if (it != attachedEffectList.end()) {
+		return;
+	}
+	attachedEffectList.push_back(id);
+	g_game().sendAttachedEffect(static_self_cast<Creature>(), id);
+}
+
+void Creature::detachEffectById(uint16_t id) {
+	auto it = std::ranges::find(attachedEffectList, id);
+	if (it == attachedEffectList.end()) {
+		return;
+	}
+	attachedEffectList.erase(it);
+	g_game().sendDetachEffect(static_self_cast<Creature>(), id);
 }