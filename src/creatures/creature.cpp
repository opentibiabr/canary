/**
 * The Forgotten Server - a free and open-source MMORPG server emulator
 * Copyright (C) 2019  Mark Samman <mark.samman@gmail.com>
 *
 * This program is free software; you can redistribute it and/or modify
 * it under the terms of the GNU General Public License as published by
 * the Free Software Foundation; either version 2 of the License, or
 * (at your option) any later version.
 *
 * This program is distributed in the hope that it will be useful,
 * but WITHOUT ANY WARRANTY; without even the implied warranty of
 * MERCHANTABILITY or FITNESS FOR A PARTICULAR PURPOSE.  See the
 * GNU General Public License for more details.
 *
 * You should have received a copy of the GNU General Public License along
 * with this program; if not, write to the Free Software Foundation, Inc.,
 * 51 Franklin Street, Fifth Floor, Boston, MA 02110-1301 USA.
 */

#include "otpch.h"

#include "creatures/creature.h"
#include "declarations.hpp"
#include "game/game.h"
#include "creatures/monsters/monster.h"
#include "game/scheduling/scheduler.h"

double Creature::speedA = 857.36;
double Creature::speedB = 261.29;
double Creature::speedC = -4795.01;

extern CreatureEvents* g_creatureEvents;

Creature::Creature()
{
	onIdleStatus();
}

Creature::~Creature()
{
	for (Creature* summon : summons) {
		summon->setAttackedCreature(nullptr);
		summon->removeMaster();
	}

	for (Condition* condition : conditions) {
		condition->endCondition(this);
		delete condition;
	}
}

bool Creature::canSee(const Position& myPos, const Position& pos, int32_t viewRangeX, int32_t viewRangeY)
{
	if (myPos.z <= 7) {
		//we are on ground level or above (7 -> 0)
		//view is from 7 -> 0
		if (pos.z > 7) {
			return false;
		}
	} else if (myPos.z >= 8) {
		//we are underground (8 -> 15)
		//view is +/- 2 from the floor we stand on
		if (Position::getDistanceZ(myPos, pos) > 2) {
			return false;
		}
	}

	const int_fast32_t offsetz = myPos.getZ() - pos.getZ();
	return (pos.getX() >= myPos.getX() - viewRangeX + offsetz) && (pos.getX() <= myPos.getX() + viewRangeX + offsetz)
		&& (pos.getY() >= myPos.getY() - viewRangeY + offsetz) && (pos.getY() <= myPos.getY() + viewRangeY + offsetz);
}

bool Creature::canSee(const Position& pos) const
{
	return canSee(getPosition(), pos, Map::maxViewportX, Map::maxViewportY);
}

bool Creature::canSeeCreature(const Creature* creature) const
{
	if (!canSeeInvisibility() && creature->isInvisible()) {
		return false;
	}
	return true;
}

void Creature::setSkull(Skulls_t newSkull)
{
	skull = newSkull;
	g_game().updateCreatureSkull(this);
}

int64_t Creature::getTimeSinceLastMove() const
{
	if (lastStep) {
		return OTSYS_TIME() - lastStep;
	}
	return std::numeric_limits<int64_t>::max();
}

int32_t Creature::getWalkDelay(Direction dir) const
{
	if (lastStep == 0) {
		return 0;
	}

	int64_t ct = OTSYS_TIME();
	int64_t stepDuration = getStepDuration(dir);
	return stepDuration - (ct - lastStep);
}

int32_t Creature::getWalkDelay() const
{
	//Used for auto-walking
	if (lastStep == 0) {
		return 0;
	}

	int64_t ct = OTSYS_TIME();
	int64_t stepDuration = getStepDuration() * lastStepCost;
	return stepDuration - (ct - lastStep);
}

void Creature::onThink(uint32_t interval)
{
	if (!isMapLoaded && useCacheMap()) {
		isMapLoaded = true;
		updateMapCache();
	}

	if (followCreature && master != followCreature && !canSeeCreature(followCreature)) {
		onCreatureDisappear(followCreature, false);
	}

	if (attackedCreature && master != attackedCreature && !canSeeCreature(attackedCreature)) {
		onCreatureDisappear(attackedCreature, false);
	}

	blockTicks += interval;
	if (blockTicks >= 1000) {
		blockCount = std::min<uint32_t>(blockCount + 1, 2);
		blockTicks = 0;
	}

	if (followCreature) {
		walkUpdateTicks += interval;
		if (forceUpdateFollowPath || walkUpdateTicks >= 2000) {
			walkUpdateTicks = 0;
			forceUpdateFollowPath = false;
			isUpdatingPath = true;
		}
	}

	if (isUpdatingPath) {
		isUpdatingPath = false;
		goToFollowCreature();
	}

	//scripting event - onThink
	const CreatureEventList& thinkEvents = getCreatureEvents(CREATURE_EVENT_THINK);
	for (CreatureEvent* thinkEvent : thinkEvents) {
		thinkEvent->executeOnThink(this, interval);
	}
}

void Creature::onAttacking(uint32_t interval)
{
	if (!attackedCreature) {
		return;
	}

	onAttacked();
	attackedCreature->onAttacked();

	if (g_game().isSightClear(getPosition(), attackedCreature->getPosition(), true)) {
		doAttacking(interval);
	}
}

void Creature::onIdleStatus()
{
	if (getHealth() > 0) {
		damageMap.clear();
		lastHitCreatureId = 0;
	}
}

void Creature::onCreatureWalk()
{
	if (getWalkDelay() <= 0) {
		Direction dir;
		uint32_t flags = FLAG_IGNOREFIELDDAMAGE;
		if (getNextStep(dir, flags)) {
			ReturnValue ret = g_game().internalMoveCreature(this, dir, flags);
			if (ret != RETURNVALUE_NOERROR) {
				if (Player* player = getPlayer()) {
					player->sendCancelMessage(ret);
					player->sendCancelWalk();
				}

				forceUpdateFollowPath = true;
			}
		} else {
			if (listWalkDir.empty()) {
				onWalkComplete();
			}

			stopEventWalk();
		}
	}

	if (cancelNextWalk) {
		listWalkDir.clear();
		onWalkAborted();
		cancelNextWalk = false;
	}

	if (eventWalk != 0) {
		eventWalk = 0;
		addEventWalk();
	}
}

void Creature::onWalk(Direction& dir)
{
	if (hasCondition(CONDITION_DRUNK)) {
		uint32_t r = uniform_random(0, 20);
		if (r <= DIRECTION_DIAGONAL_MASK) {
			if (r < DIRECTION_DIAGONAL_MASK) {
				dir = static_cast<Direction>(r);
			}
			g_game().internalCreatureSay(this, TALKTYPE_MONSTER_SAY, "Hicks!", false);
		}
	}
}

bool Creature::getNextStep(Direction& dir, uint32_t&)
{
	if (listWalkDir.empty()) {
		return false;
	}

	dir = listWalkDir.front();
	listWalkDir.pop_front();
	onWalk(dir);
	return true;
}

void Creature::startAutoWalk(const std::forward_list<Direction>& listDir)
{
	if (hasCondition(CONDITION_ROOTED)) {
		return;
	}

	listWalkDir = listDir;

	size_t size = 0;
	for (auto it = listDir.begin(); it != listDir.end() && size <= 1; ++it) {
		size++;
	}
	addEventWalk(size == 1);
}

void Creature::addEventWalk(bool firstStep)
{
	cancelNextWalk = false;

	if (getStepSpeed() <= 0) {
		return;
	}

	if (eventWalk != 0) {
		return;
	}

	int64_t ticks = getEventStepTicks(firstStep);
	if (ticks <= 0) {
		return;
	}

	// Take first step right away, but still queue the next
	if (ticks == 1) {
		g_game().checkCreatureWalk(getID());
	}

	eventWalk = g_scheduler.addEvent(createSchedulerTask(ticks, std::bind(&Game::checkCreatureWalk, &g_game(), getID())));
}

void Creature::stopEventWalk()
{
	if (eventWalk != 0) {
		g_scheduler.stopEvent(eventWalk);
		eventWalk = 0;
	}
}

void Creature::updateMapCache()
{
	Tile* newTile;
	const Position& myPos = getPosition();
	Position pos(0, 0, myPos.z);

	for (int32_t y = -maxWalkCacheHeight; y <= maxWalkCacheHeight; ++y) {
		for (int32_t x = -maxWalkCacheWidth; x <= maxWalkCacheWidth; ++x) {
			pos.x = myPos.getX() + x;
			pos.y = myPos.getY() + y;
			newTile = g_game().map.getTile(pos);
			updateTileCache(newTile, pos);
		}
	}
}

void Creature::updateTileCache(const Tile* newTile, int32_t dx, int32_t dy)
{
	if (std::abs(dx) <= maxWalkCacheWidth && std::abs(dy) <= maxWalkCacheHeight) {
		localMapCache[maxWalkCacheHeight + dy][maxWalkCacheWidth + dx] = newTile && newTile->queryAdd(0, *this, 1, FLAG_PATHFINDING | FLAG_IGNOREFIELDDAMAGE) == RETURNVALUE_NOERROR;
	}
}

void Creature::updateTileCache(const Tile* upTile, const Position& pos)
{
	const Position& myPos = getPosition();
	if (pos.z == myPos.z) {
		int32_t dx = Position::getOffsetX(pos, myPos);
		int32_t dy = Position::getOffsetY(pos, myPos);
		updateTileCache(upTile, dx, dy);
	}
}

int32_t Creature::getWalkCache(const Position& pos) const
{
	if (!useCacheMap()) {
		return 2;
	}

	const Position& myPos = getPosition();
	if (myPos.z != pos.z) {
		return 0;
	}

	if (pos == myPos) {
		return 1;
	}

	int32_t dx = Position::getOffsetX(pos, myPos);
	if (std::abs(dx) <= maxWalkCacheWidth) {
		int32_t dy = Position::getOffsetY(pos, myPos);
		if (std::abs(dy) <= maxWalkCacheHeight) {
			if (localMapCache[maxWalkCacheHeight + dy][maxWalkCacheWidth + dx]) {
				return 1;
			} else {
				return 0;
			}
		}
	}

	//out of range
	return 2;
}

void Creature::onAddTileItem(const Tile* tileItem, const Position& pos)
{
	if (isMapLoaded && pos.z == getPosition().z) {
		updateTileCache(tileItem, pos);
	}
}

void Creature::onUpdateTileItem(const Tile* updateTile, const Position& pos, const Item*,
                                const ItemType& oldType, const Item*, const ItemType& newType)
{
	if (!isMapLoaded) {
		return;
	}

	if (oldType.blockSolid || oldType.blockPathFind || newType.blockPathFind || newType.blockSolid) {
		if (pos.z == getPosition().z) {
			updateTileCache(updateTile, pos);
		}
	}
}

void Creature::onRemoveTileItem(const Tile* updateTile, const Position& pos, const ItemType& iType, const Item*)
{
	if (!isMapLoaded) {
		return;
	}

	if (iType.blockSolid || iType.blockPathFind || iType.isGroundTile()) {
		if (pos.z == getPosition().z) {
			updateTileCache(updateTile, pos);
		}
	}
}

void Creature::onCreatureAppear(Creature* creature, bool isLogin)
{
	if (creature == this) {
		if (useCacheMap()) {
			isMapLoaded = true;
			updateMapCache();
		}

		if (isLogin) {
			setLastPosition(getPosition());
		}
	} else if (isMapLoaded) {
		if (creature->getPosition().z == getPosition().z) {
			updateTileCache(creature->getTile(), creature->getPosition());
		}
	}
}

void Creature::onRemoveCreature(Creature* creature, bool)
{
  onCreatureDisappear(creature, true);
  if (creature != this && isMapLoaded) {
    if (creature->getPosition().z == getPosition().z) {
      updateTileCache(creature->getTile(), creature->getPosition());
    }
  }
}

void Creature::onCreatureDisappear(const Creature* creature, bool isLogout)
{
	if (attackedCreature == creature) {
		setAttackedCreature(nullptr);
		onAttackedCreatureDisappear(isLogout);
	}

	if (followCreature == creature) {
		setFollowCreature(nullptr);
		onFollowCreatureDisappear(isLogout);
	}
}

void Creature::onChangeZone(ZoneType_t zone)
{
	if (attackedCreature && zone == ZONE_PROTECTION) {
		onCreatureDisappear(attackedCreature, false);
	}
}

void Creature::onAttackedCreatureChangeZone(ZoneType_t zone)
{
	if (zone == ZONE_PROTECTION) {
		onCreatureDisappear(attackedCreature, false);
	}
}

void Creature::onCreatureMove(Creature* creature, const Tile* newTile, const Position& newPos,
                              const Tile* oldTile, const Position& oldPos, bool teleport)
{
	if (creature == this) {
		lastStep = OTSYS_TIME();
		lastStepCost = 1;

		if (!teleport) {
			if (oldPos.z != newPos.z) {
				//floor change extra cost
				lastStepCost = 2;
			} else if (Position::getDistanceX(newPos, oldPos) >= 1 && Position::getDistanceY(newPos, oldPos) >= 1) {
				//diagonal extra cost
				lastStepCost = 3;
			}
		} else {
			stopEventWalk();
		}

		if (!summons.empty()) {
			//check if any of our summons is out of range (+/- 2 floors or 30 tiles away)
			std::forward_list<Creature*> despawnMonsterList;
			for (Creature* summon : summons) {
				const Position& pos = summon->getPosition();
        if (Position::getDistanceZ(newPos, pos) > 0 || (std::max<int32_t>(Position::getDistanceX(newPos, pos), Position::getDistanceY(newPos, pos)) > 15)) {
          g_game().internalTeleport(summon, summon->getMaster()->getPosition(), true);
        }
			}

			for (Creature* despawnCreature : despawnMonsterList) {
				g_game().removeCreature(despawnCreature, true);
			}
		}

		if (Player* player = creature->getPlayer()) {
			if (player->isExerciseTraining()){
				player->setTraining(false);
			}
		}

		if (newTile->getZone() != oldTile->getZone()) {
			onChangeZone(getZone());
		}

		//update map cache
		if (isMapLoaded) {
			if (teleport || oldPos.z != newPos.z) {
				updateMapCache();
			} else {
				const Position& myPos = getPosition();

				if (oldPos.y > newPos.y) { //north
					//shift y south
					for (int32_t y = mapWalkHeight - 1; --y >= 0;) {
						memcpy(localMapCache[y + 1], localMapCache[y], sizeof(localMapCache[y]));
					}

					//update 0
					for (int32_t x = -maxWalkCacheWidth; x <= maxWalkCacheWidth; ++x) {
						const Tile* cacheTile = g_game().map.getTile(static_cast<uint16_t>(myPos.getX() + x), static_cast<uint16_t>(myPos.getY() - maxWalkCacheHeight), myPos.z);
						updateTileCache(cacheTile, x, -maxWalkCacheHeight);
					}
				} else if (oldPos.y < newPos.y) { // south
					//shift y north
					for (int32_t y = 0; y <= mapWalkHeight - 2; ++y) {
						memcpy(localMapCache[y], localMapCache[y + 1], sizeof(localMapCache[y]));
					}

					//update mapWalkHeight - 1
					for (int32_t x = -maxWalkCacheWidth; x <= maxWalkCacheWidth; ++x) {
						const Tile* cacheTile = g_game().map.getTile(static_cast<uint16_t>(myPos.getX() + x), static_cast<uint16_t>(myPos.getY() + maxWalkCacheHeight), myPos.z);
						updateTileCache(cacheTile, x, maxWalkCacheHeight);
					}
				}

				if (oldPos.x < newPos.x) { // east
					//shift y west
					int32_t starty = 0;
					int32_t endy = mapWalkHeight - 1;
					int32_t dy = Position::getDistanceY(oldPos, newPos);

					if (dy < 0) {
						endy += dy;
					} else if (dy > 0) {
						starty = dy;
					}

					for (int32_t y = starty; y <= endy; ++y) {
						for (int32_t x = 0; x <= mapWalkWidth - 2; ++x) {
							localMapCache[y][x] = localMapCache[y][x + 1];
						}
					}

					//update mapWalkWidth - 1
					for (int32_t y = -maxWalkCacheHeight; y <= maxWalkCacheHeight; ++y) {
						const Tile* cacheTile = g_game().map.getTile(myPos.x + maxWalkCacheWidth, static_cast<uint16_t>(myPos.y + y), myPos.z);
						updateTileCache(cacheTile, maxWalkCacheWidth, y);
					}
				} else if (oldPos.x > newPos.x) { // west
					//shift y east
					int32_t starty = 0;
					int32_t endy = mapWalkHeight - 1;
					int32_t dy = Position::getDistanceY(oldPos, newPos);

					if (dy < 0) {
						endy += dy;
					} else if (dy > 0) {
						starty = dy;
					}

					for (int32_t y = starty; y <= endy; ++y) {
						for (int32_t x = mapWalkWidth - 1; --x >= 0;) {
							localMapCache[y][x + 1] = localMapCache[y][x];
						}
					}

					//update 0
					for (int32_t y = -maxWalkCacheHeight; y <= maxWalkCacheHeight; ++y) {
						const Tile* cacheTile = g_game().map.getTile(myPos.x - maxWalkCacheWidth, static_cast<uint16_t>(myPos.y + y), myPos.z);
						updateTileCache(cacheTile, -maxWalkCacheWidth, y);
					}
				}

				updateTileCache(oldTile, oldPos);
			}
		}
	} else {
		if (isMapLoaded) {
			const Position& myPos = getPosition();

			if (newPos.z == myPos.z) {
				updateTileCache(newTile, newPos);
			}

			if (oldPos.z == myPos.z) {
				updateTileCache(oldTile, oldPos);
			}
		}
	}

	if (followCreature && (creature == this || creature == followCreature)) {
		if (hasFollowPath) {
			isUpdatingPath = true;
			g_dispatcher.addTask(createTask(std::bind(&Game::updateCreatureWalk, &g_game(), getID())));
		}

		if (newPos.z != oldPos.z || !canSee(followCreature->getPosition())) {
			onCreatureDisappear(followCreature, false);
		}
	}

	if (creature == attackedCreature || (creature == this && attackedCreature)) {
		if (newPos.z != oldPos.z || !canSee(attackedCreature->getPosition())) {
			onCreatureDisappear(attackedCreature, false);
		} else {
			if (hasExtraSwing()) {
				//our target is moving lets see if we can get in hit
				g_dispatcher.addTask(createTask(std::bind(&Game::checkCreatureAttack, &g_game(), getID())));
			}

			if (newTile->getZone() != oldTile->getZone()) {
				onAttackedCreatureChangeZone(attackedCreature->getZone());
			}
		}
	}
}

void Creature::onDeath()
{
	bool lastHitUnjustified = false;
	bool mostDamageUnjustified = false;
	Creature* lastHitCreature = g_game().getCreatureByID(lastHitCreatureId);
	Creature* lastHitCreatureMaster;
	if (lastHitCreature) {
		lastHitUnjustified = lastHitCreature->onKilledCreature(this, true);
		lastHitCreatureMaster = lastHitCreature->getMaster();
	} else {
		lastHitCreatureMaster = nullptr;
	}

	Creature* mostDamageCreature = nullptr;

	const int64_t timeNow = OTSYS_TIME();
	const uint32_t inFightTicks = g_configManager().getNumber(PZ_LOCKED);
	int32_t mostDamage = 0;
	std::map<Creature*, uint64_t> experienceMap;
	for (const auto& it : damageMap) {
		if (Creature* attacker = g_game().getCreatureByID(it.first)) {
			CountBlock_t cb = it.second;
			if ((cb.total > mostDamage && (timeNow - cb.ticks <= inFightTicks))) {
				mostDamage = cb.total;
				mostDamageCreature = attacker;
			}

			if (attacker != this) {
				uint64_t gainExp = getGainedExperience(attacker);
				if (Player* attackerPlayer = attacker->getPlayer()) {
					attackerPlayer->removeAttacked(getPlayer());

					Party* party = attackerPlayer->getParty();
					if (party && party->getLeader() && party->isSharedExperienceActive() && party->isSharedExperienceEnabled()) {
						attacker = party->getLeader();
						mostDamageCreature = attacker;
					}
				}

				auto tmpIt = experienceMap.find(attacker);
				if (tmpIt == experienceMap.end()) {
					experienceMap[attacker] = gainExp;
				} else {
					tmpIt->second += gainExp;
				}
			}
		}
	}

	for (const auto& it : experienceMap) {
		it.first->onGainExperience(it.second, this);
	}

	if (mostDamageCreature) {
		if (mostDamageCreature != lastHitCreature && mostDamageCreature != lastHitCreatureMaster) {
			Creature* mostDamageCreatureMaster = mostDamageCreature->getMaster();
			if (lastHitCreature != mostDamageCreatureMaster && (lastHitCreatureMaster == nullptr || mostDamageCreatureMaster != lastHitCreatureMaster)) {
				mostDamageUnjustified = mostDamageCreature->onKilledCreature(this, false);
			}
		}
	}

	bool droppedCorpse = dropCorpse(lastHitCreature, mostDamageCreature, lastHitUnjustified, mostDamageUnjustified);
	death(lastHitCreature);

<<<<<<< HEAD
	if (droppedCorpse) {
		g_game().removeCreature(this, false);
	}

	if (master) {
		setMaster(nullptr);
=======
	if (droppedCorpse && !getPlayer()) {
		g_game.removeCreature(this, false);
	}

	if (master) {
		removeMaster();
>>>>>>> 46cf35b2
	}
}

bool Creature::dropCorpse(Creature* lastHitCreature, Creature* mostDamageCreature, bool lastHitUnjustified, bool mostDamageUnjustified)
{
	if (!lootDrop && getMonster()) {
		if (master) {
			// Scripting event onDeath
			const CreatureEventList& deathEvents = getCreatureEvents(CREATURE_EVENT_DEATH);
			for (CreatureEvent* deathEvent : deathEvents) {
				deathEvent->executeOnDeath(this, nullptr, lastHitCreature, mostDamageCreature, lastHitUnjustified, mostDamageUnjustified);
			}
		}

		g_game().addMagicEffect(getPosition(), CONST_ME_POFF);
	} else {
		Item* splash;
		switch (getRace()) {
			case RACE_VENOM:
				splash = Item::CreateItem(ITEM_FULLSPLASH, FLUID_GREEN);
				break;

			case RACE_BLOOD:
				splash = Item::CreateItem(ITEM_FULLSPLASH, FLUID_BLOOD);
				break;

			default:
				splash = nullptr;
				break;
		}

		Tile* tile = getTile();
		if (tile && splash) {
			g_game().internalAddItem(tile, splash, INDEX_WHEREEVER, FLAG_NOLIMIT);
			splash->startDecaying();
		}

		Item* corpse = getCorpse(lastHitCreature, mostDamageCreature);
		if (tile && corpse) {
			g_game().internalAddItem(tile, corpse, INDEX_WHEREEVER, FLAG_NOLIMIT);
			dropLoot(corpse->getContainer(), lastHitCreature);
			corpse->startDecaying();
			bool corpses = corpse->isRewardCorpse() && (corpse->getID() == ITEM_MALE_CORPSE || corpse->getID() == ITEM_FEMALE_CORPSE);
			if (mostDamageCreature && mostDamageCreature->getPlayer() && !corpses) {
				Player* player = mostDamageCreature->getPlayer();
				if (g_configManager().getBoolean(AUTOBANK)) {
					if (!corpse->getContainer()) {
						return true;
					}

					int32_t money = 0;
					for (Item* item : corpse->getContainer()->getItems()) {
						if (uint32_t worth = item->getWorth(); worth > 0) {
							money += worth; 
							g_game().internalRemoveItem(item);
						}
					}

					if (money > 0) {
						player->setBankBalance(player->getBankBalance() + money);
						std::ostringstream ss;
						ss << "Added " << money << " gold coins to your bank account.";
						player->sendTextMessage(MESSAGE_STATUS, ss.str());
					}
				}

				if (g_configManager().getBoolean(AUTOLOOT)) {
					int32_t pos = tile->getStackposOfItem(player, corpse);
					g_dispatcher.addTask(createTask(std::bind(&Game::playerQuickLoot, &g_game(), mostDamageCreature->getID(), this->getPosition(), corpse->getClientID(), pos - 1, nullptr, false, true)));
				}
			}
		}

		// Scripting event onDeath
		for (CreatureEvent* deathEvent : getCreatureEvents(CREATURE_EVENT_DEATH)) {
			if (deathEvent && corpse) {
				deathEvent->executeOnDeath(this, corpse, lastHitCreature, mostDamageCreature, lastHitUnjustified, mostDamageUnjustified);
			}
		}
	}

	return true;
}

bool Creature::hasBeenAttacked(uint32_t attackerId)
{
	auto it = damageMap.find(attackerId);
	if (it == damageMap.end()) {
		return false;
	}
	return (OTSYS_TIME() - it->second.ticks) <= g_configManager().getNumber(PZ_LOCKED);
}

Item* Creature::getCorpse(Creature*, Creature*)
{
	return Item::CreateItem(getLookCorpse());
}

void Creature::changeHealth(int32_t healthChange, bool sendHealthChange/* = true*/)
{
	int32_t oldHealth = health;

	if (healthChange > 0) {
		health += std::min<int32_t>(healthChange, getMaxHealth() - health);
	} else {
		health = std::max<int32_t>(0, health + healthChange);
	}

	if (sendHealthChange && oldHealth != health) {
		g_game().addCreatureHealth(this);
	}
	if (health <= 0) {
		g_dispatcher.addTask(createTask(std::bind(&Game::executeDeath, &g_game(), getID())));
	}
}

void Creature::changeMana(int32_t manaChange)
{
	if (manaChange > 0) {
		mana += std::min<int32_t>(manaChange, getMaxMana() - mana);
	} else {
		mana = std::max<int32_t>(0, mana + manaChange);
	}
}

void Creature::gainHealth(Creature* healer, int32_t healthGain)
{
	changeHealth(healthGain);
	if (healer) {
		healer->onTargetCreatureGainHealth(this, healthGain);
	}
}

void Creature::drainHealth(Creature* attacker, int32_t damage)
{
	changeHealth(-damage, false);

	if (attacker) {
		attacker->onAttackedCreatureDrainHealth(this, damage);
	}
}

void Creature::drainMana(Creature* attacker, int32_t manaLoss)
{
	onAttacked();
	changeMana(-manaLoss);

	if (attacker) {
		addDamagePoints(attacker, manaLoss);
	}
}

BlockType_t Creature::blockHit(Creature* attacker, CombatType_t combatType, int32_t& damage,
                               bool checkDefense /* = false */, bool checkArmor /* = false */, bool /* field  = false */)
{
	BlockType_t blockType = BLOCK_NONE;

	if (isImmune(combatType)) {
		damage = 0;
		blockType = BLOCK_IMMUNITY;
	} else if (checkDefense || checkArmor) {
		bool hasDefense = false;

		if (blockCount > 0) {
			--blockCount;
			hasDefense = true;
		}

		if (checkDefense && hasDefense && canUseDefense) {
			int32_t defense = getDefense();
			damage -= uniform_random(defense / 2, defense);
			if (damage <= 0) {
				damage = 0;
				blockType = BLOCK_DEFENSE;
				checkArmor = false;
			}
		}

		if (checkArmor) {
			int32_t armor = getArmor();
			if (armor > 3) {
				damage -= uniform_random(armor / 2, armor - (armor % 2 + 1));
			} else if (armor > 0) {
				--damage;
			}

			if (damage <= 0) {
				damage = 0;
				blockType = BLOCK_ARMOR;
			}
		}

		if (hasDefense && blockType != BLOCK_NONE) {
			onBlockHit();
		}
	}

	if (attacker) {
		attacker->onAttackedCreature(this);
		attacker->onAttackedCreatureBlockHit(blockType);
	}

	onAttacked();
	return blockType;
}

bool Creature::setAttackedCreature(Creature* creature)
{
	if (creature) {
		if (this->getMonster() && this->getMonster()->isFamiliar() && this->getTile()->hasFlag(TILESTATE_PROTECTIONZONE)) {
			return false;
		}

		const Position& creaturePos = creature->getPosition();
		if (creaturePos.z != getPosition().z || !canSee(creaturePos)) {
			attackedCreature = nullptr;
			return false;
		}

		attackedCreature = creature;
		onAttackedCreature(attackedCreature);
		attackedCreature->onAttacked();
	} else {
		attackedCreature = nullptr;
	}

	for (Creature* summon : summons) {
		summon->setAttackedCreature(creature);
	}
	return true;
}

void Creature::getPathSearchParams(const Creature*, FindPathParams& fpp) const
{
	fpp.fullPathSearch = !hasFollowPath;
	fpp.clearSight = true;
	fpp.maxSearchDist = 12;
	fpp.minTargetDist = 1;
	fpp.maxTargetDist = 1;
}

void Creature::goToFollowCreature()
{
	if (followCreature) {
		FindPathParams fpp;
		getPathSearchParams(followCreature, fpp);

		Monster* monster = getMonster();
		if (monster && !monster->getMaster() && (monster->isFleeing() || fpp.maxTargetDist > 1)) {
			Direction dir = DIRECTION_NONE;

			if (monster->isFleeing()) {
				monster->getDistanceStep(followCreature->getPosition(), dir, true);
			} else { //maxTargetDist > 1
				if (!monster->getDistanceStep(followCreature->getPosition(), dir)) {
					// if we can't get anything then let the A* calculate
					listWalkDir.clear();
					if (getPathTo(followCreature->getPosition(), listWalkDir, fpp)) {
						hasFollowPath = true;
						startAutoWalk(listWalkDir);
					} else {
						hasFollowPath = false;
					}
					return;
				}
			}

			if (dir != DIRECTION_NONE) {
				listWalkDir.clear();
				listWalkDir.push_front(dir);

				hasFollowPath = true;
				startAutoWalk(listWalkDir);
			}
		} else {
			listWalkDir.clear();
			if (getPathTo(followCreature->getPosition(), listWalkDir, fpp)) {
				hasFollowPath = true;
				startAutoWalk(listWalkDir);
			} else {
				hasFollowPath = false;
			}
		}
	}

	onFollowCreatureComplete(followCreature);
}

bool Creature::setFollowCreature(Creature* creature)
{
	if (creature) {
		if (followCreature == creature) {
			return true;
		}

		const Position& creaturePos = creature->getPosition();
		if (creaturePos.z != getPosition().z || !canSee(creaturePos)) {
			followCreature = nullptr;
			return false;
		}

		if (!listWalkDir.empty()) {
			listWalkDir.clear();
			onWalkAborted();
		}

		hasFollowPath = false;
		forceUpdateFollowPath = false;
		followCreature = creature;
		isUpdatingPath = true;
	} else {
		isUpdatingPath = false;
		followCreature = nullptr;
	}

	onFollowCreature(creature);
	return true;
}

double Creature::getDamageRatio(Creature* attacker) const
{
	uint32_t totalDamage = 0;
	uint32_t attackerDamage = 0;

	for (const auto& it : damageMap) {
		const CountBlock_t& cb = it.second;
		totalDamage += cb.total;
		if (it.first == attacker->getID()) {
			attackerDamage += cb.total;
		}
	}

	if (totalDamage == 0) {
		return 0;
	}

	return (static_cast<double>(attackerDamage) / totalDamage);
}

uint64_t Creature::getGainedExperience(Creature* attacker) const
{
	return std::floor(getDamageRatio(attacker) * getLostExperience());
}

void Creature::addDamagePoints(Creature* attacker, int32_t damagePoints)
{
	if (damagePoints <= 0) {
		return;
	}

	uint32_t attackerId = attacker->id;

	auto it = damageMap.find(attackerId);
	if (it == damageMap.end()) {
		CountBlock_t cb;
		cb.ticks = OTSYS_TIME();
		cb.total = damagePoints;
		damageMap[attackerId] = cb;
	} else {
		it->second.total += damagePoints;
		it->second.ticks = OTSYS_TIME();
	}

	lastHitCreatureId = attackerId;
}

void Creature::onAddCondition(ConditionType_t type)
{
	if (type == CONDITION_PARALYZE && hasCondition(CONDITION_HASTE)) {
		removeCondition(CONDITION_HASTE);
	} else if (type == CONDITION_HASTE && hasCondition(CONDITION_PARALYZE)) {
		removeCondition(CONDITION_PARALYZE);
	}
}

void Creature::onAddCombatCondition(ConditionType_t)
{
	//
}

void Creature::onEndCondition(ConditionType_t)
{
	//
}

void Creature::onTickCondition(ConditionType_t type, bool& bRemove)
{
	const MagicField* field = getTile()->getFieldItem();
	if (!field) {
		return;
	}

	switch (type) {
		case CONDITION_FIRE:
			bRemove = (field->getCombatType() != COMBAT_FIREDAMAGE);
			break;
		case CONDITION_ENERGY:
			bRemove = (field->getCombatType() != COMBAT_ENERGYDAMAGE);
			break;
		case CONDITION_POISON:
			bRemove = (field->getCombatType() != COMBAT_EARTHDAMAGE);
			break;
		case CONDITION_FREEZING:
			bRemove = (field->getCombatType() != COMBAT_ICEDAMAGE);
			break;
		case CONDITION_DAZZLED:
			bRemove = (field->getCombatType() != COMBAT_HOLYDAMAGE);
			break;
		case CONDITION_CURSED:
			bRemove = (field->getCombatType() != COMBAT_DEATHDAMAGE);
			break;
		case CONDITION_DROWN:
			bRemove = (field->getCombatType() != COMBAT_DROWNDAMAGE);
			break;
		case CONDITION_BLEEDING:
			bRemove = (field->getCombatType() != COMBAT_PHYSICALDAMAGE);
			break;
		default:
			break;
	}
}

void Creature::onCombatRemoveCondition(Condition* condition)
{
	removeCondition(condition);
}

void Creature::onAttacked()
{
	//
}

void Creature::onAttackedCreatureDrainHealth(Creature* target, int32_t points)
{
	target->addDamagePoints(this, points);
}

void Creature::onAttackedCreatureKilled(Creature* target)
{
	if (target != this) {
		uint64_t gainExp = target->getGainedExperience(this);
		onGainExperience(gainExp, target);
	}
}

bool Creature::onKilledCreature(Creature* target, bool lastHit)
{
	if (master) {
		master->onKilledCreature(target, lastHit);
	}

	//scripting event - onKill
	const CreatureEventList& killEvents = getCreatureEvents(CREATURE_EVENT_KILL);
	for (CreatureEvent* killEvent : killEvents) {
		killEvent->executeOnKill(this, target, lastHit);
	}
	return false;
}

void Creature::onGainExperience(uint64_t gainExp, Creature* target)
{
	if (gainExp == 0 || !master) {
		return;
	}

	Monster* m = getMonster();
	if (!m->isFamiliar()) {
		gainExp /= 2;
	}

	master->onGainExperience(gainExp, target);

	if (!m->isFamiliar()) {
		SpectatorHashSet spectators;
		g_game().map.getSpectators(spectators, position, false, true);
		if (spectators.empty()) {
			return;
		}

		TextMessage message(MESSAGE_EXPERIENCE_OTHERS, ucfirst(getNameDescription()) + " gained " + std::to_string(gainExp) + (gainExp != 1 ? " experience points." : " experience point."));
		message.position = position;
		message.primary.color = TEXTCOLOR_WHITE_EXP;
		message.primary.value = gainExp;

		for (Creature* spectator : spectators) {
			spectator->getPlayer()->sendTextMessage(message);
		}
	}
}

bool Creature::setMaster(Creature* newMaster) {
	// Persists if this creature has ever been a summon
	this->summoned = true;

	if (!newMaster && !master) {
		return false;
	}

	if (newMaster) {
		incrementReferenceCounter();
		newMaster->summons.push_back(this);
	}

	Creature* oldMaster = master;
	master = newMaster;

	if (oldMaster) {
		auto summon = std::find(oldMaster->summons.begin(), oldMaster->summons.end(), this);
		if (summon != oldMaster->summons.end()) {
			oldMaster->summons.erase(summon);
			decrementReferenceCounter();
		}
	}
	return true;
}

bool Creature::addCondition(Condition* condition)
{
	if (condition == nullptr) {
		return false;
	}

	Condition* prevCond = getCondition(condition->getType(), condition->getId(), condition->getSubId());
	if (prevCond) {
		prevCond->addCondition(this, condition);
		delete condition;
		return true;
	}

	if (condition->startCondition(this)) {
		conditions.push_back(condition);
		onAddCondition(condition->getType());
		return true;
	}

	delete condition;
	return false;
}

bool Creature::addCombatCondition(Condition* condition)
{
	//Caution: condition variable could be deleted after the call to addCondition
	ConditionType_t type = condition->getType();

	if (!addCondition(condition)) {
		return false;
	}

	onAddCombatCondition(type);
	return true;
}

void Creature::removeCondition(ConditionType_t type)
{
	auto it = conditions.begin(), end = conditions.end();
	while (it != end) {
		Condition* condition = *it;
		if (condition->getType() != type) {
			++it;
			continue;
		}

		it = conditions.erase(it);

		condition->endCondition(this);
		delete condition;

		onEndCondition(type);
	}
}

void Creature::removeCondition(ConditionType_t conditionType, ConditionId_t conditionId, bool force/* = false*/)
{
	auto it = conditions.begin(), end = conditions.end();
	while (it != end) {
		Condition* condition = *it;
		if (condition->getType() != conditionType || condition->getId() != conditionId) {
			++it;
			continue;
		}

		if (!force && conditionType == CONDITION_PARALYZE) {
			int32_t walkDelay = getWalkDelay();
			if (walkDelay > 0) {
				g_scheduler.addEvent(createSchedulerTask(walkDelay, std::bind(&Game::forceRemoveCondition, &g_game(), getID(), conditionType, conditionId)));
				return;
			}
		}

		it = conditions.erase(it);

		condition->endCondition(this);
		delete condition;

		onEndCondition(conditionType);
	}
}

void Creature::removeCombatCondition(ConditionType_t type)
{
	std::vector<Condition*> removeConditions;
	for (Condition* condition : conditions) {
		if (condition->getType() == type) {
			removeConditions.push_back(condition);
		}
	}

	for (Condition* condition : removeConditions) {
		onCombatRemoveCondition(condition);
	}
}

void Creature::removeCondition(Condition* condition)
{
	auto it = std::find(conditions.begin(), conditions.end(), condition);
	if (it == conditions.end()) {
		return;
	}

	conditions.erase(it);

	condition->endCondition(this);
	onEndCondition(condition->getType());
	delete condition;
}

Condition* Creature::getCondition(ConditionType_t type) const
{
	for (Condition* condition : conditions) {
		if (condition->getType() == type) {
			return condition;
		}
	}
	return nullptr;
}

Condition* Creature::getCondition(ConditionType_t type, ConditionId_t conditionId, uint32_t subId/* = 0*/) const
{
	for (Condition* condition : conditions) {
		if (condition->getType() == type && condition->getId() == conditionId && condition->getSubId() == subId) {
			return condition;
		}
	}
	return nullptr;
}

void Creature::executeConditions(uint32_t interval)
{
	auto it = conditions.begin(), end = conditions.end();
	while (it != end) {
		Condition* condition = *it;
		if (!condition->executeCondition(this, interval)) {
			ConditionType_t type = condition->getType();

			it = conditions.erase(it);

			condition->endCondition(this);
			delete condition;

			onEndCondition(type);
		} else {
			++it;
		}
	}
}

bool Creature::hasCondition(ConditionType_t type, uint32_t subId/* = 0*/) const
{
	if (isSuppress(type)) {
		return false;
	}

	int64_t timeNow = OTSYS_TIME();
	for (Condition* condition : conditions) {
		if (condition->getType() != type || condition->getSubId() != subId) {
			continue;
		}

		if (condition->getEndTime() >= timeNow || condition->getTicks() == -1) {
			return true;
		}
	}
	return false;
}

bool Creature::isImmune(CombatType_t type) const
{
	return hasBitSet(static_cast<uint32_t>(type), getDamageImmunities());
}

bool Creature::isImmune(ConditionType_t type) const
{
	return hasBitSet(static_cast<uint32_t>(type), getConditionImmunities());
}

bool Creature::isSuppress(ConditionType_t type) const
{
	return hasBitSet(static_cast<uint32_t>(type), getConditionSuppressions());
}

int64_t Creature::getStepDuration(Direction dir) const
{
	int64_t stepDuration = getStepDuration();
	if ((dir & DIRECTION_DIAGONAL_MASK) != 0) {
		stepDuration *= 3;
	}
	return stepDuration;
}

int64_t Creature::getStepDuration() const
{
	if (isRemoved()) {
		return 0;
	}

	int32_t stepSpeed = getStepSpeed();
	uint32_t calculatedStepSpeed = std::max<uint32_t>(floor((Creature::speedA * log((stepSpeed / 2) + Creature::speedB) + Creature::speedC) + 0.5), 1);
	calculatedStepSpeed = (stepSpeed > -Creature::speedB) ? calculatedStepSpeed : 1;

	uint32_t groundSpeed = 150;
	if (tile && tile->getGround()) {
		Item* ground = tile->getGround();
		const ItemType& it = Item::items[ground->getID()];
		groundSpeed = it.speed > 0 ? it.speed : groundSpeed;
	}

	double duration = std::floor(1000 * groundSpeed / calculatedStepSpeed);
	int64_t stepDuration = std::ceil(duration / 50) * 50;

	const Monster* monster = getMonster();
	if (monster && monster->isTargetNearby() && !monster->isFleeing() && !monster->getMaster()) {
		stepDuration *= 2;
	}

	return stepDuration;
}

int64_t Creature::getEventStepTicks(bool onlyDelay) const
{
	int64_t ret = getWalkDelay();
	if (ret <= 0) {
		int64_t stepDuration = getStepDuration();
		if (onlyDelay && stepDuration > 0) {
			ret = 1;
		} else {
			ret = stepDuration * lastStepCost;
		}
	}
	return ret;
}

LightInfo Creature::getCreatureLight() const
{
	return internalLight;
}

void Creature::setCreatureLight(LightInfo lightInfo) {
	internalLight = std::move(lightInfo);
}

void Creature::setNormalCreatureLight()
{
	internalLight = {};
}

bool Creature::registerCreatureEvent(const std::string& name)
{
	CreatureEvent* event = g_creatureEvents->getEventByName(name);
	if (!event) {
		return false;
	}

	CreatureEventType_t type = event->getEventType();
	if (hasEventRegistered(type)) {
		for (CreatureEvent* creatureEvent : eventsList) {
			if (creatureEvent == event) {
				return false;
			}
		}
	} else {
		scriptEventsBitField |= static_cast<uint32_t>(1) << type;
	}

	eventsList.push_back(event);
	return true;
}

bool Creature::unregisterCreatureEvent(const std::string& name)
{
	CreatureEvent* event = g_creatureEvents->getEventByName(name);
	if (!event) {
		return false;
	}

	CreatureEventType_t type = event->getEventType();
	if (!hasEventRegistered(type)) {
		return false;
	}

	bool resetTypeBit = true;

	auto it = eventsList.begin(), end = eventsList.end();
	while (it != end) {
		CreatureEvent* curEvent = *it;
		if (curEvent == event) {
			it = eventsList.erase(it);
			continue;
		}

		if (curEvent->getEventType() == type) {
			resetTypeBit = false;
		}
		++it;
	}

	if (resetTypeBit) {
		scriptEventsBitField &= ~(static_cast<uint32_t>(1) << type);
	}
	return true;
}

CreatureEventList Creature::getCreatureEvents(CreatureEventType_t type)
{
	CreatureEventList tmpEventList;

	if (!hasEventRegistered(type)) {
		return tmpEventList;
	}

	for (CreatureEvent* creatureEvent : eventsList) {
		if (creatureEvent->getEventType() == type) {
			tmpEventList.push_back(creatureEvent);
		}
	}

	return tmpEventList;
}

bool FrozenPathingConditionCall::isInRange(const Position& startPos, const Position& testPos,
        const FindPathParams& fpp) const
{
	if (fpp.fullPathSearch) {
		if (testPos.x > targetPos.x + fpp.maxTargetDist) {
			return false;
		}

		if (testPos.x < targetPos.x - fpp.maxTargetDist) {
			return false;
		}

		if (testPos.y > targetPos.y + fpp.maxTargetDist) {
			return false;
		}

		if (testPos.y < targetPos.y - fpp.maxTargetDist) {
			return false;
		}
	} else {
		int_fast32_t dx = Position::getOffsetX(startPos, targetPos);

		int32_t dxMax = (dx >= 0 ? fpp.maxTargetDist : 0);
		if (testPos.x > targetPos.x + dxMax) {
			return false;
		}

		int32_t dxMin = (dx <= 0 ? fpp.maxTargetDist : 0);
		if (testPos.x < targetPos.x - dxMin) {
			return false;
		}

		int_fast32_t dy = Position::getOffsetY(startPos, targetPos);

		int32_t dyMax = (dy >= 0 ? fpp.maxTargetDist : 0);
		if (testPos.y > targetPos.y + dyMax) {
			return false;
		}

		int32_t dyMin = (dy <= 0 ? fpp.maxTargetDist : 0);
		if (testPos.y < targetPos.y - dyMin) {
			return false;
		}
	}
	return true;
}
bool FrozenPathingConditionCall::operator()(const Position& startPos, const Position& testPos,
        const FindPathParams& fpp, int32_t& bestMatchDist) const
{
	if (!isInRange(startPos, testPos, fpp)) {
		return false;
	}

	if (fpp.clearSight && !g_game().isSightClear(testPos, targetPos, true)) {
		return false;
	}

	int32_t testDist = std::max<int32_t>(Position::getDistanceX(targetPos, testPos), Position::getDistanceY(targetPos, testPos));
	if (fpp.maxTargetDist == 1) {
		if (testDist < fpp.minTargetDist || testDist > fpp.maxTargetDist) {
			return false;
		}
		return true;
	} else if (testDist <= fpp.maxTargetDist) {
		if (testDist < fpp.minTargetDist) {
			return false;
		}
		if (testDist == fpp.maxTargetDist) {
			bestMatchDist = 0;
			return true;
		} else if (testDist > bestMatchDist) {
			//not quite what we want, but the best so far
			bestMatchDist = testDist;
			return true;
		}
	}
	return false;
}

bool Creature::isInvisible() const
{
	return std::find_if(conditions.begin(), conditions.end(), [] (const Condition* condition) {
		return condition->getType() == CONDITION_INVISIBLE;
	}) != conditions.end();
}

bool Creature::getPathTo(const Position& targetPos, std::forward_list<Direction>& dirList, const FindPathParams& fpp) const
{
	return g_game().map.getPathMatching(*this, dirList, FrozenPathingConditionCall(targetPos), fpp);
}

bool Creature::getPathTo(const Position& targetPos, std::forward_list<Direction>& dirList, int32_t minTargetDist, int32_t maxTargetDist, bool fullPathSearch /*= true*/, bool clearSight /*= true*/, int32_t maxSearchDist /*= 0*/) const
{
	FindPathParams fpp;
	fpp.fullPathSearch = fullPathSearch;
	fpp.maxSearchDist = maxSearchDist;
	fpp.clearSight = clearSight;
	fpp.minTargetDist = minTargetDist;
	fpp.maxTargetDist = maxTargetDist;
	return getPathTo(targetPos, dirList, fpp);
}

void Creature::turnToCreature(Creature* creature)
{
	const Position& creaturePos = creature->getPosition();
	const auto dx = Position::getOffsetX(position, creaturePos);
	const auto dy = Position::getOffsetY(position, creaturePos);

	float tan;
	if (dx != 0) {
		tan = static_cast<float>(dy) / dx;
	} else {
		tan = 10;
	}

	Direction dir;
	if (std::abs(tan) < 1) {
		if (dx > 0) {
			dir = DIRECTION_WEST;
		} else {
			dir = DIRECTION_EAST;
		}
	} else {
		if (dy > 0) {
			dir = DIRECTION_NORTH;
		} else {
			dir = DIRECTION_SOUTH;
		}
	}
	g_game().internalCreatureTurn(this, dir);
}<|MERGE_RESOLUTION|>--- conflicted
+++ resolved
@@ -678,21 +678,12 @@
 	bool droppedCorpse = dropCorpse(lastHitCreature, mostDamageCreature, lastHitUnjustified, mostDamageUnjustified);
 	death(lastHitCreature);
 
-<<<<<<< HEAD
-	if (droppedCorpse) {
+	if (droppedCorpse && !getPlayer()) {
 		g_game().removeCreature(this, false);
-	}
-
-	if (master) {
-		setMaster(nullptr);
-=======
-	if (droppedCorpse && !getPlayer()) {
-		g_game.removeCreature(this, false);
 	}
 
 	if (master) {
 		removeMaster();
->>>>>>> 46cf35b2
 	}
 }
 
