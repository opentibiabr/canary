/**
 * Canary - A free and open-source MMORPG server emulator
 * Copyright (©) 2019-2022 OpenTibiaBR <opentibiabr@outlook.com>
 * Repository: https://github.com/opentibiabr/canary
 * License: https://github.com/opentibiabr/canary/blob/main/LICENSE
 * Contributors: https://github.com/opentibiabr/canary/graphs/contributors
 * Website: https://docs.opentibiabr.com/
 */

#include "pch.hpp"

#include "creatures/creature.hpp"
#include "declarations.hpp"
#include "game/scheduling/dispatcher.hpp"
#include "game/game.hpp"
#include "creatures/monsters/monster.hpp"
#include "game/zones/zone.hpp"
#include "map/spectators.hpp"

double Creature::speedA = 857.36;
double Creature::speedB = 261.29;
double Creature::speedC = -4795.01;

Creature::Creature() {
	onIdleStatus();
}

Creature::~Creature() {
	for (const auto &summon : m_summons) {
		summon->setAttackedCreature(nullptr);
		summon->removeMaster();
	}
}

bool Creature::canSee(const Position &myPos, const Position &pos, int32_t viewRangeX, int32_t viewRangeY) {
	if (myPos.z <= MAP_INIT_SURFACE_LAYER) {
		// we are on ground level or above (7 -> 0)
		// view is from 7 -> 0
		if (pos.z > MAP_INIT_SURFACE_LAYER) {
			return false;
		}
	} else if (myPos.z >= MAP_INIT_SURFACE_LAYER + 1) {
		// we are underground (8 -> 15)
		// view is +/- 2 from the floor we stand on
		if (Position::getDistanceZ(myPos, pos) > MAP_LAYER_VIEW_LIMIT) {
			return false;
		}
	}

	const int_fast32_t offsetz = myPos.getZ() - pos.getZ();
	return (pos.getX() >= myPos.getX() - viewRangeX + offsetz) && (pos.getX() <= myPos.getX() + viewRangeX + offsetz)
		&& (pos.getY() >= myPos.getY() - viewRangeY + offsetz) && (pos.getY() <= myPos.getY() + viewRangeY + offsetz);
}

bool Creature::canSee(const Position &pos) {
	return canSee(getPosition(), pos, MAP_MAX_VIEW_PORT_X, MAP_MAX_VIEW_PORT_Y);
}

bool Creature::canSeeCreature(std::shared_ptr<Creature> creature) const {
	if (!canSeeInvisibility() && creature->isInvisible()) {
		return false;
	}
	return true;
}

void Creature::setSkull(Skulls_t newSkull) {
	skull = newSkull;
	g_game().updateCreatureSkull(static_self_cast<Creature>());
}

int64_t Creature::getTimeSinceLastMove() const {
	if (lastStep) {
		return OTSYS_TIME() - lastStep;
	}
	return std::numeric_limits<int64_t>::max();
}

int32_t Creature::getWalkDelay(Direction dir) {
	if (lastStep == 0) {
		return 0;
	}

	int64_t ct = OTSYS_TIME();
	int64_t stepDuration = getStepDuration(dir);
	return stepDuration - (ct - lastStep);
}

int32_t Creature::getWalkDelay() {
	// Used for auto-walking
	if (lastStep == 0) {
		return 0;
	}

	int64_t ct = OTSYS_TIME();
	int64_t stepDuration = getStepDuration() * lastStepCost;
	return stepDuration - (ct - lastStep);
}

int32_t Creature::getWalkSize() {
	auto ret = std::distance(listWalkDir.begin(), listWalkDir.end());
	return static_cast<int32_t>(ret);
}

void Creature::onThink(uint32_t interval) {
	if (!isMapLoaded && useCacheMap()) {
		isMapLoaded = true;
		updateMapCache();
	}

	auto followCreature = getFollowCreature();
	auto master = getMaster();
	if (followCreature && master != followCreature && !canSeeCreature(followCreature)) {
		onCreatureDisappear(followCreature, false);
	}

	auto attackedCreature = getAttackedCreature();
	if (attackedCreature && master != attackedCreature && !canSeeCreature(attackedCreature)) {
		onCreatureDisappear(attackedCreature, false);
	}

	blockTicks += interval;
	if (blockTicks >= 1000) {
		blockCount = std::min<uint32_t>(blockCount + 1, 2);
		blockTicks = 0;
	}

	if (followCreature) {
		walkUpdateTicks += interval;
		if (forceUpdateFollowPath || walkUpdateTicks >= 2000) {
			walkUpdateTicks = 0;
			forceUpdateFollowPath = false;
			isUpdatingPath = true;
		}
	}

	if (isUpdatingPath) {
		isUpdatingPath = false;
		goToFollowCreature();
	}

	// scripting event - onThink
	const CreatureEventList &thinkEvents = getCreatureEvents(CREATURE_EVENT_THINK);
	for (const auto creatureEventPtr : thinkEvents) {
		creatureEventPtr->executeOnThink(static_self_cast<Creature>(), interval);
	}
}

void Creature::onAttacking(uint32_t interval) {
	auto attackedCreature = getAttackedCreature();
	if (!attackedCreature) {
		return;
	}

	onAttacked();
	attackedCreature->onAttacked();

	if (g_game().isSightClear(getPosition(), attackedCreature->getPosition(), true)) {
		doAttacking(interval);
	}
}

void Creature::onIdleStatus() {
	if (getHealth() > 0) {
		damageMap.clear();
		lastHitCreatureId = 0;
	}
}

void Creature::onCreatureWalk() {
	if (getWalkDelay() <= 0) {
		Direction dir;
		uint32_t flags = FLAG_IGNOREFIELDDAMAGE;
		if (getNextStep(dir, flags)) {
			ReturnValue ret = g_game().internalMoveCreature(static_self_cast<Creature>(), dir, flags);
			if (ret != RETURNVALUE_NOERROR) {
				if (std::shared_ptr<Player> player = getPlayer()) {
					player->sendCancelMessage(ret);
					player->sendCancelWalk();
				}

				forceUpdateFollowPath = true;
			}
		} else {
			if (listWalkDir.empty()) {
				onWalkComplete();
			}

			stopEventWalk();
		}
	}

	if (cancelNextWalk) {
		listWalkDir.clear();
		onWalkAborted();
		cancelNextWalk = false;
	}

	if (eventWalk != 0) {
		eventWalk = 0;
		addEventWalk();
	}
}

void Creature::onWalk(Direction &dir) {
	if (hasCondition(CONDITION_DRUNK)) {
		uint32_t r = uniform_random(0, 60);
		if (r <= DIRECTION_DIAGONAL_MASK) {
			if (r < DIRECTION_DIAGONAL_MASK) {
				dir = static_cast<Direction>(r);
			}
			g_game().internalCreatureSay(static_self_cast<Creature>(), TALKTYPE_MONSTER_SAY, "Hicks!", false);
		}
	}
}

bool Creature::getNextStep(Direction &dir, uint32_t &) {
	if (listWalkDir.empty()) {
		return false;
	}

	dir = listWalkDir.front();
	listWalkDir.pop_front();
	onWalk(dir);
	return true;
}

void Creature::startAutoWalk(const std::forward_list<Direction> &listDir, bool ignoreConditions /* = false*/) {
	if (!ignoreConditions && (hasCondition(CONDITION_ROOTED) || hasCondition(CONDITION_FEARED))) {
		return;
	}

	listWalkDir = listDir;

	size_t size = 0;
	for (auto it = listDir.begin(); it != listDir.end() && size <= 1; ++it) {
		size++;
	}
	addEventWalk(size == 1);
}

void Creature::addEventWalk(bool firstStep) {
	cancelNextWalk = false;

	if (getStepSpeed() <= 0) {
		return;
	}

	if (eventWalk != 0) {
		return;
	}

	int64_t ticks = getEventStepTicks(firstStep);
	if (ticks <= 0) {
		return;
	}

	// Take first step right away, but still queue the next
	if (ticks == 1) {
		g_game().checkCreatureWalk(getID());
	}

	eventWalk = g_dispatcher().scheduleEvent(
		static_cast<uint32_t>(ticks), std::bind(&Game::checkCreatureWalk, &g_game(), getID()),
		"Creature::checkCreatureWalk"
	);
}

void Creature::stopEventWalk() {
	if (eventWalk != 0) {
		g_dispatcher().stopEvent(eventWalk);
		eventWalk = 0;
	}
}

void Creature::updateMapCache() {
	std::shared_ptr<Tile> newTile;
	const Position &myPos = getPosition();
	Position pos(0, 0, myPos.z);

	for (int32_t y = -maxWalkCacheHeight; y <= maxWalkCacheHeight; ++y) {
		for (int32_t x = -maxWalkCacheWidth; x <= maxWalkCacheWidth; ++x) {
			pos.x = myPos.getX() + x;
			pos.y = myPos.getY() + y;
			newTile = g_game().map.getTile(pos);
			updateTileCache(newTile, pos);
		}
	}
}

void Creature::updateTileCache(std::shared_ptr<Tile> newTile, int32_t dx, int32_t dy) {
	if (std::abs(dx) <= maxWalkCacheWidth && std::abs(dy) <= maxWalkCacheHeight) {
		localMapCache[maxWalkCacheHeight + dy][maxWalkCacheWidth + dx] = newTile && newTile->queryAdd(0, getCreature(), 1, FLAG_PATHFINDING | FLAG_IGNOREFIELDDAMAGE) == RETURNVALUE_NOERROR;
	}
}

void Creature::updateTileCache(std::shared_ptr<Tile> upTile, const Position &pos) {
	const Position &myPos = getPosition();
	if (pos.z == myPos.z) {
		int32_t dx = Position::getOffsetX(pos, myPos);
		int32_t dy = Position::getOffsetY(pos, myPos);
		updateTileCache(upTile, dx, dy);
	}
}

int32_t Creature::getWalkCache(const Position &pos) {
	if (!useCacheMap()) {
		return 2;
	}

	const Position &myPos = getPosition();
	if (myPos.z != pos.z) {
		return 0;
	}

	if (pos == myPos) {
		return 1;
	}

	int32_t dx = Position::getOffsetX(pos, myPos);
	if (std::abs(dx) <= maxWalkCacheWidth) {
		int32_t dy = Position::getOffsetY(pos, myPos);
		if (std::abs(dy) <= maxWalkCacheHeight) {
			if (localMapCache[maxWalkCacheHeight + dy][maxWalkCacheWidth + dx]) {
				return 1;
			} else {
				return 0;
			}
		}
	}

	// out of range
	return 2;
}

void Creature::onAddTileItem(std::shared_ptr<Tile> tileItem, const Position &pos) {
	if (isMapLoaded && pos.z == getPosition().z) {
		updateTileCache(tileItem, pos);
	}
}

void Creature::onUpdateTileItem(std::shared_ptr<Tile> updateTile, const Position &pos, std::shared_ptr<Item>, const ItemType &oldType, std::shared_ptr<Item>, const ItemType &newType) {
	if (!isMapLoaded) {
		return;
	}

	if (oldType.blockSolid || oldType.blockPathFind || newType.blockPathFind || newType.blockSolid) {
		if (pos.z == getPosition().z) {
			updateTileCache(updateTile, pos);
		}
	}
}

void Creature::onRemoveTileItem(std::shared_ptr<Tile> updateTile, const Position &pos, const ItemType &iType, std::shared_ptr<Item>) {
	if (!isMapLoaded) {
		return;
	}

	if (iType.blockSolid || iType.blockPathFind || iType.isGroundTile()) {
		if (pos.z == getPosition().z) {
			updateTileCache(updateTile, pos);
		}
	}
}

void Creature::onCreatureAppear(std::shared_ptr<Creature> creature, bool isLogin) {
	if (creature == getCreature()) {
		if (useCacheMap()) {
			isMapLoaded = true;
			updateMapCache();
		}

		if (isLogin) {
			setLastPosition(getPosition());
		}
	} else if (isMapLoaded) {
		if (creature->getPosition().z == getPosition().z) {
			updateTileCache(creature->getTile(), creature->getPosition());
		}
	}
}

void Creature::onRemoveCreature(std::shared_ptr<Creature> creature, bool) {
	onCreatureDisappear(creature, true);
	if (creature != getCreature() && isMapLoaded) {
		if (creature->getPosition().z == getPosition().z) {
			updateTileCache(creature->getTile(), creature->getPosition());
		}
	}

	// Update player from monster target list (avoid memory usage after clean)
	if (auto monster = getMonster(); monster && monster->getAttackedCreature() == creature) {
		monster->setAttackedCreature(creature);
		monster->setFollowCreature(creature);
	}
}

void Creature::onCreatureDisappear(std::shared_ptr<Creature> creature, bool isLogout) {
	if (getAttackedCreature() == creature) {
		setAttackedCreature(nullptr);
		onAttackedCreatureDisappear(isLogout);
	}

	if (getFollowCreature() == creature) {
		setFollowCreature(nullptr);
		onFollowCreatureDisappear(isLogout);
	}
}

void Creature::onChangeZone(ZoneType_t zone) {
	auto attackedCreature = getAttackedCreature();
	if (attackedCreature && zone == ZONE_PROTECTION) {
		onCreatureDisappear(attackedCreature, false);
	}
}

void Creature::onAttackedCreatureChangeZone(ZoneType_t zone) {
	if (zone == ZONE_PROTECTION) {
		auto attackedCreature = getAttackedCreature();
		if (attackedCreature) {
			onCreatureDisappear(attackedCreature, false);
		}
	}
}

void Creature::checkSummonMove(const Position &newPos, bool teleportSummon) {
	if (hasSummons()) {
		std::vector<std::shared_ptr<Creature>> despawnMonsterList;
		for (const auto &summon : getSummons()) {
			const auto &pos = summon->getPosition();
			const auto &monster = summon->getMonster();
			const auto &tile = getTile();
			bool protectionZoneCheck = tile ? tile->hasFlag(TILESTATE_PROTECTIONZONE) : false;
			// Check if any of our summons is out of range (+/- 0 floors or 15 tiles away)
			bool checkSummonDist = Position::getDistanceZ(newPos, pos) > 0 || (std::max<int32_t>(Position::getDistanceX(newPos, pos), Position::getDistanceY(newPos, pos)) > 15);
			// Check if any of our summons is out of range (+/- 2 floors or 30 tiles away)
			bool checkRemoveDist = Position::getDistanceZ(newPos, pos) > 2 || (std::max<int32_t>(Position::getDistanceX(newPos, pos), Position::getDistanceY(newPos, pos)) > 30);

			if (monster && monster->isFamiliar() && checkSummonDist || teleportSummon && !protectionZoneCheck && checkSummonDist) {
				const auto &creatureMaster = summon->getMaster();
				if (!creatureMaster) {
					continue;
				}

				if (const auto &masterTile = creatureMaster->getTile()) {
					if (masterTile->hasFlag(TILESTATE_TELEPORT)) {
						g_logger().warn("[{}] cannot teleport summon, position has teleport. {}", __FUNCTION__, creatureMaster->getPosition().toString());
					} else {
						g_game().internalTeleport(summon, creatureMaster->getPosition(), true);
						continue;
					}
				}
			}

			if (monster && monster->isSummon() && !monster->isFamiliar() && !teleportSummon && checkRemoveDist) {
				despawnMonsterList.push_back(summon);
			}
		}

		for (const auto &despawnCreature : despawnMonsterList) {
			if (!despawnMonsterList.empty()) {
				g_game().removeCreature(despawnCreature, true);
			}
		}
	}
}

void Creature::onCreatureMove(std::shared_ptr<Creature> creature, std::shared_ptr<Tile> newTile, const Position &newPos, std::shared_ptr<Tile> oldTile, const Position &oldPos, bool teleport) {
	if (creature == getCreature()) {
		lastStep = OTSYS_TIME();
		lastStepCost = 1;

		if (!teleport) {
			if (oldPos.z != newPos.z) {
				// floor change extra cost
				lastStepCost = 2;
			} else if (Position::getDistanceX(newPos, oldPos) >= 1 && Position::getDistanceY(newPos, oldPos) >= 1) {
				// diagonal extra cost
				lastStepCost = 3;
			}
		} else {
			stopEventWalk();
		}

		bool configTeleportSummons = g_configManager().getBoolean(TELEPORT_SUMMONS);
		checkSummonMove(newPos, configTeleportSummons);
		if (isLostSummon()) {
			handleLostSummon(configTeleportSummons);
		}

		if (std::shared_ptr<Player> player = creature->getPlayer()) {
			if (player->isExerciseTraining()) {
				player->setTraining(false);
			}
		}

		if (newTile->getZoneType() != oldTile->getZoneType()) {
			onChangeZone(getZoneType());
		}

		// update map cache
		if (isMapLoaded) {
			if (teleport || oldPos.z != newPos.z) {
				updateMapCache();
			} else {
				const Position &myPos = getPosition();

				if (oldPos.y > newPos.y) { // north
					// shift y south
					for (int32_t y = mapWalkHeight - 1; --y >= 0;) {
						memcpy(localMapCache[y + 1], localMapCache[y], sizeof(localMapCache[y]));
					}

					// update 0
					for (int32_t x = -maxWalkCacheWidth; x <= maxWalkCacheWidth; ++x) {
						std::shared_ptr<Tile> cacheTile = g_game().map.getTile(static_cast<uint16_t>(myPos.getX() + x), static_cast<uint16_t>(myPos.getY() - maxWalkCacheHeight), myPos.z);
						updateTileCache(cacheTile, x, -maxWalkCacheHeight);
					}
				} else if (oldPos.y < newPos.y) { // south
					// shift y north
					for (int32_t y = 0; y <= mapWalkHeight - 2; ++y) {
						memcpy(localMapCache[y], localMapCache[y + 1], sizeof(localMapCache[y]));
					}

					// update mapWalkHeight - 1
					for (int32_t x = -maxWalkCacheWidth; x <= maxWalkCacheWidth; ++x) {
						std::shared_ptr<Tile> cacheTile = g_game().map.getTile(static_cast<uint16_t>(myPos.getX() + x), static_cast<uint16_t>(myPos.getY() + maxWalkCacheHeight), myPos.z);
						updateTileCache(cacheTile, x, maxWalkCacheHeight);
					}
				}

				if (oldPos.x < newPos.x) { // east
					// shift y west
					int32_t starty = 0;
					int32_t endy = mapWalkHeight - 1;
					int32_t dy = Position::getDistanceY(oldPos, newPos);

					if (dy < 0) {
						endy += dy;
					} else if (dy > 0) {
						starty = dy;
					}

					for (int32_t y = starty; y <= endy; ++y) {
						for (int32_t x = 0; x <= mapWalkWidth - 2; ++x) {
							localMapCache[y][x] = localMapCache[y][x + 1];
						}
					}

					// update mapWalkWidth - 1
					for (int32_t y = -maxWalkCacheHeight; y <= maxWalkCacheHeight; ++y) {
						std::shared_ptr<Tile> cacheTile = g_game().map.getTile(myPos.x + maxWalkCacheWidth, static_cast<uint16_t>(myPos.y + y), myPos.z);
						updateTileCache(cacheTile, maxWalkCacheWidth, y);
					}
				} else if (oldPos.x > newPos.x) { // west
					// shift y east
					int32_t starty = 0;
					int32_t endy = mapWalkHeight - 1;
					int32_t dy = Position::getDistanceY(oldPos, newPos);

					if (dy < 0) {
						endy += dy;
					} else if (dy > 0) {
						starty = dy;
					}

					for (int32_t y = starty; y <= endy; ++y) {
						for (int32_t x = mapWalkWidth - 1; --x >= 0;) {
							localMapCache[y][x + 1] = localMapCache[y][x];
						}
					}

					// update 0
					for (int32_t y = -maxWalkCacheHeight; y <= maxWalkCacheHeight; ++y) {
						std::shared_ptr<Tile> cacheTile = g_game().map.getTile(myPos.x - maxWalkCacheWidth, static_cast<uint16_t>(myPos.y + y), myPos.z);
						updateTileCache(cacheTile, -maxWalkCacheWidth, y);
					}
				}

				updateTileCache(oldTile, oldPos);
			}
		}
	} else {
		if (isMapLoaded) {
			const Position &myPos = getPosition();

			if (newPos.z == myPos.z) {
				updateTileCache(newTile, newPos);
			}

			if (oldPos.z == myPos.z) {
				updateTileCache(oldTile, oldPos);
			}
		}
	}

	auto followCreature = getFollowCreature();
	if (followCreature && (creature == getCreature() || creature == followCreature)) {
		if (hasFollowPath) {
			isUpdatingPath = true;
			g_dispatcher().addEvent(std::bind(&Game::updateCreatureWalk, &g_game(), getID()), "Game::updateCreatureWalk");
		}

		if (newPos.z != oldPos.z || !canSee(followCreature->getPosition())) {
			onCreatureDisappear(followCreature, false);
		}
	}

	auto attackedCreature = getAttackedCreature();
	if (attackedCreature && (creature == attackedCreature || creature == getCreature())) {
		if (newPos.z != oldPos.z || !canSee(attackedCreature->getPosition())) {
			onCreatureDisappear(attackedCreature, false);
		} else {
			if (hasExtraSwing()) {
				// our target is moving lets see if we can get in hit
				g_dispatcher().addEvent(std::bind(&Game::checkCreatureAttack, &g_game(), getID()), "Game::checkCreatureAttack");
			}

			if (newTile->getZoneType() != oldTile->getZoneType()) {
				onAttackedCreatureChangeZone(attackedCreature->getZoneType());
			}
		}
	}
}

void Creature::onDeath() {
	bool lastHitUnjustified = false;
	bool mostDamageUnjustified = false;
	std::shared_ptr<Creature> lastHitCreature = g_game().getCreatureByID(lastHitCreatureId);
	std::shared_ptr<Creature> lastHitCreatureMaster;
	if (lastHitCreature) {
		lastHitUnjustified = lastHitCreature->onKilledCreature(static_self_cast<Creature>(), true);
		lastHitCreatureMaster = lastHitCreature->getMaster();
	} else {
		lastHitCreatureMaster = nullptr;
	}

	std::shared_ptr<Creature> mostDamageCreature = nullptr;

	const int64_t timeNow = OTSYS_TIME();
	const uint32_t inFightTicks = g_configManager().getNumber(PZ_LOCKED);
	int32_t mostDamage = 0;
	std::map<std::shared_ptr<Creature>, uint64_t> experienceMap;
	for (const auto &it : damageMap) {
		if (auto attacker = g_game().getCreatureByID(it.first)) {
			CountBlock_t cb = it.second;
			if ((cb.total > mostDamage && (timeNow - cb.ticks <= inFightTicks))) {
				mostDamage = cb.total;
				mostDamageCreature = attacker;
			}

			if (attacker != getCreature()) {
				uint64_t gainExp = getGainedExperience(attacker);
				if (auto attackerPlayer = attacker->getPlayer()) {
					attackerPlayer->removeAttacked(getPlayer());

					auto party = attackerPlayer->getParty();
					if (party && party->getLeader() && party->isSharedExperienceActive() && party->isSharedExperienceEnabled()) {
						attacker = party->getLeader();
						mostDamageCreature = attacker;
					}
				}

				auto tmpIt = experienceMap.find(attacker);
				if (tmpIt == experienceMap.end()) {
					experienceMap[attacker] = gainExp;
				} else {
					tmpIt->second += gainExp;
				}
			}
		}
	}

	for (const auto &it : experienceMap) {
		it.first->onGainExperience(it.second, getCreature());
	}

	if (mostDamageCreature) {
		if (mostDamageCreature != lastHitCreature && mostDamageCreature != lastHitCreatureMaster) {
			auto mostDamageCreatureMaster = mostDamageCreature->getMaster();
			if (lastHitCreature != mostDamageCreatureMaster && (lastHitCreatureMaster == nullptr || mostDamageCreatureMaster != lastHitCreatureMaster)) {
				mostDamageUnjustified = mostDamageCreature->onKilledCreature(static_self_cast<Creature>(), false);
			}
		}
	}

	bool droppedCorpse = dropCorpse(lastHitCreature, mostDamageCreature, lastHitUnjustified, mostDamageUnjustified);
	death(lastHitCreature);

	if (droppedCorpse && !getPlayer()) {
		g_game().removeCreature(static_self_cast<Creature>(), false);
	}

	if (getMaster()) {
		removeMaster();
	}
}

bool Creature::dropCorpse(std::shared_ptr<Creature> lastHitCreature, std::shared_ptr<Creature> mostDamageCreature, bool lastHitUnjustified, bool mostDamageUnjustified) {
	if (!lootDrop && getMonster()) {
		if (getMaster()) {
			// Scripting event onDeath
			const CreatureEventList &deathEvents = getCreatureEvents(CREATURE_EVENT_DEATH);
			for (const auto deathEventPtr : deathEvents) {
				deathEventPtr->executeOnDeath(static_self_cast<Creature>(), nullptr, lastHitCreature, mostDamageCreature, lastHitUnjustified, mostDamageUnjustified);
			}
		}

		g_game().addMagicEffect(getPosition(), CONST_ME_POFF);
	} else {
		std::shared_ptr<Item> splash;
		switch (getRace()) {
			case RACE_VENOM:
				splash = Item::CreateItem(ITEM_FULLSPLASH, FLUID_SLIME);
				break;

			case RACE_BLOOD:
				splash = Item::CreateItem(ITEM_FULLSPLASH, FLUID_BLOOD);
				break;

			case RACE_INK:
				splash = Item::CreateItem(ITEM_FULLSPLASH, FLUID_INK);
				break;

			default:
				splash = nullptr;
				break;
		}

		std::shared_ptr<Tile> tile = getTile();
		if (tile && splash) {
			g_game().internalAddItem(tile, splash, INDEX_WHEREEVER, FLAG_NOLIMIT);
			splash->startDecaying();
		}

		std::shared_ptr<Item> corpse = getCorpse(lastHitCreature, mostDamageCreature);
		if (tile && corpse) {
			g_game().internalAddItem(tile, corpse, INDEX_WHEREEVER, FLAG_NOLIMIT);
			dropLoot(corpse->getContainer(), lastHitCreature);
			corpse->startDecaying();
			bool corpses = corpse->isRewardCorpse() || (corpse->getID() == ITEM_MALE_CORPSE || corpse->getID() == ITEM_FEMALE_CORPSE);
			const auto player = mostDamageCreature ? mostDamageCreature->getPlayer() : nullptr;
			if (corpse->getContainer() && player && !corpses) {
				auto monster = getMonster();
				if (monster && !monster->isRewardBoss()) {
					std::ostringstream lootMessage;
					lootMessage << "Loot of " << getNameDescription() << ": " << corpse->getContainer()->getContentDescription(player->getProtocolVersion() < 1200);
					auto suffix = corpse->getContainer()->getAttribute<std::string>(ItemAttribute_t::LOOTMESSAGE_SUFFIX);
					if (!suffix.empty()) {
						lootMessage << suffix;
					}
					player->sendLootMessage(lootMessage.str());
				}

				if (player->checkAutoLoot()) {
					int32_t pos = tile->getStackposOfItem(player, corpse);
					g_dispatcher().addEvent(
						std::bind(&Game::playerQuickLoot, &g_game(), mostDamageCreature->getID(), this->getPosition(), corpse->getID(), pos - 1, nullptr, false, true),
						"Game::playerQuickLoot"
					);
				}
			}
		}

		// Scripting event onDeath
		for (const auto deathEventPtr : getCreatureEvents(CREATURE_EVENT_DEATH)) {
			if (deathEventPtr) {
				deathEventPtr->executeOnDeath(static_self_cast<Creature>(), corpse, lastHitCreature, mostDamageCreature, lastHitUnjustified, mostDamageUnjustified);
			}
		}
	}

	return true;
}

bool Creature::hasBeenAttacked(uint32_t attackerId) {
	auto it = damageMap.find(attackerId);
	if (it == damageMap.end()) {
		return false;
	}
	return (OTSYS_TIME() - it->second.ticks) <= g_configManager().getNumber(PZ_LOCKED);
}

std::shared_ptr<Item> Creature::getCorpse(std::shared_ptr<Creature>, std::shared_ptr<Creature>) {
	if (getLookCorpse() != 0) {
		return Item::CreateItem(getLookCorpse());
	}
	return nullptr;
}

void Creature::changeHealth(int32_t healthChange, bool sendHealthChange /* = true*/) {
	int32_t oldHealth = health;

	if (healthChange > 0) {
		health += std::min<int32_t>(healthChange, getMaxHealth() - health);
	} else {
		health = std::max<int32_t>(0, health + healthChange);
	}

	if (sendHealthChange && oldHealth != health) {
		g_game().addCreatureHealth(static_self_cast<Creature>());
	}
	if (health <= 0) {
		g_dispatcher().addEvent(std::bind(&Game::executeDeath, &g_game(), getID()), "Game::executeDeath");
	}
}

void Creature::changeMana(int32_t manaChange) {
	if (manaChange > 0) {
		mana += std::min<int32_t>(manaChange, getMaxMana() - mana);
	} else {
		mana = std::max<int32_t>(0, mana + manaChange);
	}
}

void Creature::gainHealth(std::shared_ptr<Creature> healer, int32_t healthGain) {
	changeHealth(healthGain);
	if (healer) {
		healer->onTargetCreatureGainHealth(static_self_cast<Creature>(), healthGain);
	}
}

void Creature::drainHealth(std::shared_ptr<Creature> attacker, int32_t damage) {
	changeHealth(-damage, false);

	if (attacker) {
		attacker->onAttackedCreatureDrainHealth(static_self_cast<Creature>(), damage);
	}
}

void Creature::drainMana(std::shared_ptr<Creature> attacker, int32_t manaLoss) {
	onAttacked();
	changeMana(-manaLoss);

	if (attacker) {
		addDamagePoints(attacker, manaLoss);
	}
}

// Wheel of destiny - mitigation system for creature
void Creature::mitigateDamage(const CombatType_t &combatType, BlockType_t &blockType, int32_t &damage) const {
	if (combatType != COMBAT_MANADRAIN && combatType != COMBAT_LIFEDRAIN && combatType != COMBAT_AGONYDAMAGE) { // Increase mitigate damage
		auto originalDamage = damage;
		damage -= (damage * getMitigation()) / 100.;
		g_logger().debug("[mitigation] creature: {}, original damage: {}, mitigation damage: {}", getName(), originalDamage, damage);

		if (damage <= 0) {
			damage = 0;
			blockType = BLOCK_ARMOR;
		}
	}
}

void Creature::applyAbsorbDamageModifications(std::shared_ptr<Creature> attacker, int32_t &damage, CombatType_t combatType) const {
	if (combatType != COMBAT_HEALING && damage != 0) {
		int32_t value = getAbsorbPercent(combatType);
		if (value != 0) {
			damage -= std::round(damage * value / 100.f);
		}
		value = getAbsorbFlat(combatType);
		if (value != 0) {
			damage = std::max(0, damage + value);
		}

		if (attacker) {
			value = attacker->getIncreasePercent(combatType);
			if (value != 0) {
				damage += std::round(damage * value / 100.f);
			}
		}
	}
}

BlockType_t Creature::blockHit(std::shared_ptr<Creature> attacker, CombatType_t combatType, int32_t &damage, bool checkDefense /* = false */, bool checkArmor /* = false */, bool /* field  = false */) {
	BlockType_t blockType = BLOCK_NONE;

	// Apply skills 12.72 absorbs damage
	applyAbsorbDamageModifications(attacker, damage, combatType);

	if (isImmune(combatType)) {
		damage = 0;
		blockType = BLOCK_IMMUNITY;
	} else if (checkDefense || checkArmor) {
		bool hasDefense = false;

		if (blockCount > 0) {
			--blockCount;
			hasDefense = true;
		}

		if (checkDefense && hasDefense && canUseDefense) {
			int32_t defense = getDefense();
			damage -= uniform_random(defense / 2, defense);
			if (damage <= 0) {
				damage = 0;
				blockType = BLOCK_DEFENSE;
				checkArmor = false;
			}
		}

		if (checkArmor) {
			int32_t armor = getArmor();
			if (armor > 3) {
				damage -= uniform_random(armor / 2, armor - (armor % 2 + 1));
			} else if (armor > 0) {
				--damage;
			}

			if (damage <= 0) {
				damage = 0;
				blockType = BLOCK_ARMOR;
			}
		}

		if (hasDefense && blockType != BLOCK_NONE) {
			onBlockHit();
		}
	}

	if (attacker) {
		attacker->onAttackedCreature(static_self_cast<Creature>());
		attacker->onAttackedCreatureBlockHit(blockType);
	}

	mitigateDamage(combatType, blockType, damage);

	onAttacked();
	return blockType;
}

bool Creature::setAttackedCreature(std::shared_ptr<Creature> creature) {
	if (creature) {
		auto monster = getMonster();
		auto tile = getTile();
		if (monster && monster->isFamiliar() && tile && tile->hasFlag(TILESTATE_PROTECTIONZONE)) {
			return false;
		}

		const Position &creaturePos = creature->getPosition();
		if (creaturePos.z != getPosition().z || !canSee(creaturePos)) {
			m_attackedCreature.reset();
			return false;
		}

		m_attackedCreature = creature;
		onAttackedCreature(creature);
		creature->onAttacked();
	} else {
		m_attackedCreature.reset();
	}

	for (const auto &summon : m_summons) {
		summon->setAttackedCreature(creature);
	}
	return true;
}

void Creature::getPathSearchParams(std::shared_ptr<Creature>, FindPathParams &fpp) {
	fpp.fullPathSearch = !hasFollowPath;
	fpp.clearSight = true;
	fpp.maxSearchDist = 12;
	fpp.minTargetDist = 1;
	fpp.maxTargetDist = 1;
}

void Creature::goToFollowCreature() {
	auto followCreature = getFollowCreature();
	if (followCreature) {
		if (isSummon() && !getMonster()->isFamiliar() && !canFollowMaster()) {
			hasFollowPath = false;
			return;
		}

		FindPathParams fpp;
		getPathSearchParams(followCreature, fpp);
		std::shared_ptr<Monster> monster = getMonster();
		if (monster && !monster->getMaster() && (monster->isFleeing() || fpp.maxTargetDist > 1)) {
			Direction dir = DIRECTION_NONE;

			if (monster->isFleeing()) {
				monster->getDistanceStep(followCreature->getPosition(), dir, true);
			} else { // maxTargetDist > 1
				if (!monster->getDistanceStep(followCreature->getPosition(), dir)) {
					// if we can't get anything then let the A* calculate
					listWalkDir.clear();
					if (getPathTo(followCreature->getPosition(), listWalkDir, fpp)) {
						hasFollowPath = true;
						startAutoWalk(listWalkDir);
					} else {
						hasFollowPath = false;
					}
					return;
				}
			}

			if (dir != DIRECTION_NONE) {
				listWalkDir.clear();
				listWalkDir.push_front(dir);

				hasFollowPath = true;
				startAutoWalk(listWalkDir);
			}
		} else {
			listWalkDir.clear();
			if (getPathTo(followCreature->getPosition(), listWalkDir, fpp)) {
				hasFollowPath = true;
				startAutoWalk(listWalkDir);
			} else {
				hasFollowPath = false;
			}
		}
	}

	onFollowCreatureComplete(followCreature);
}

bool Creature::canFollowMaster() {
	auto master = getMaster();
	if (!master) {
		return false;
	}
	auto tile = master->getTile();
	return tile && !tile->hasFlag(TILESTATE_PROTECTIONZONE) && (canSeeInvisibility() || !master->isInvisible());
}

bool Creature::setFollowCreature(std::shared_ptr<Creature> creature) {
	if (creature) {
		if (getFollowCreature() == creature) {
			return true;
		}

		if (hasCondition(CONDITION_FEARED)) {
			m_followCreature.reset();
			return false;
		}

		const Position &creaturePos = creature->getPosition();
		if (creaturePos.z != getPosition().z || !canSee(creaturePos)) {
			m_followCreature.reset();
			return false;
		}

		if (!listWalkDir.empty()) {
			listWalkDir.clear();
			onWalkAborted();
		}

		hasFollowPath = false;
		forceUpdateFollowPath = false;
		m_followCreature = creature;
		isUpdatingPath = true;
	} else {
		isUpdatingPath = false;
		m_followCreature.reset();
	}

	onFollowCreature(creature);
	return true;
}

double Creature::getDamageRatio(std::shared_ptr<Creature> attacker) const {
	uint32_t totalDamage = 0;
	uint32_t attackerDamage = 0;

	for (const auto &it : damageMap) {
		const CountBlock_t &cb = it.second;
		totalDamage += cb.total;
		if (it.first == attacker->getID()) {
			attackerDamage += cb.total;
		}
	}

	if (totalDamage == 0) {
		return 0;
	}

	return (static_cast<double>(attackerDamage) / totalDamage);
}

uint64_t Creature::getGainedExperience(std::shared_ptr<Creature> attacker) const {
	return std::floor(getDamageRatio(attacker) * getLostExperience());
}

void Creature::addDamagePoints(std::shared_ptr<Creature> attacker, int32_t damagePoints) {
	if (damagePoints <= 0) {
		return;
	}

	uint32_t attackerId = attacker->id;

	auto it = damageMap.find(attackerId);
	if (it == damageMap.end()) {
		CountBlock_t cb;
		cb.ticks = OTSYS_TIME();
		cb.total = damagePoints;
		damageMap[attackerId] = cb;
	} else {
		it->second.total += damagePoints;
		it->second.ticks = OTSYS_TIME();
	}

	lastHitCreatureId = attackerId;
}

void Creature::onAddCondition(ConditionType_t type) {
	if (type == CONDITION_PARALYZE && hasCondition(CONDITION_HASTE)) {
		removeCondition(CONDITION_HASTE);
	} else if (type == CONDITION_HASTE && hasCondition(CONDITION_PARALYZE)) {
		removeCondition(CONDITION_PARALYZE);
	}
}

void Creature::onAddCombatCondition(ConditionType_t) {
	//
}

void Creature::onEndCondition(ConditionType_t) {
	//
}

void Creature::onTickCondition(ConditionType_t type, bool &bRemove) {
	auto tile = getTile();
	std::shared_ptr<MagicField> field = tile ? tile->getFieldItem() : nullptr;
	if (!field) {
		return;
	}

	switch (type) {
		case CONDITION_FIRE:
			bRemove = (field->getCombatType() != COMBAT_FIREDAMAGE);
			break;
		case CONDITION_ENERGY:
			bRemove = (field->getCombatType() != COMBAT_ENERGYDAMAGE);
			break;
		case CONDITION_POISON:
			bRemove = (field->getCombatType() != COMBAT_EARTHDAMAGE);
			break;
		case CONDITION_FREEZING:
			bRemove = (field->getCombatType() != COMBAT_ICEDAMAGE);
			break;
		case CONDITION_DAZZLED:
			bRemove = (field->getCombatType() != COMBAT_HOLYDAMAGE);
			break;
		case CONDITION_CURSED:
			bRemove = (field->getCombatType() != COMBAT_DEATHDAMAGE);
			break;
		case CONDITION_DROWN:
			bRemove = (field->getCombatType() != COMBAT_DROWNDAMAGE);
			break;
		case CONDITION_BLEEDING:
			bRemove = (field->getCombatType() != COMBAT_PHYSICALDAMAGE);
			break;
		default:
			break;
	}
}

void Creature::onCombatRemoveCondition(std::shared_ptr<Condition> condition) {
	removeCondition(condition);
}

void Creature::onAttacked() {
	//
}

void Creature::onAttackedCreatureDrainHealth(std::shared_ptr<Creature> target, int32_t points) {
	target->addDamagePoints(static_self_cast<Creature>(), points);
}

void Creature::onAttackedCreatureKilled(std::shared_ptr<Creature> target) {
	if (target != getCreature()) {
		uint64_t gainExp = target->getGainedExperience(static_self_cast<Creature>());
		onGainExperience(gainExp, target);
	}
}

bool Creature::onKilledCreature(std::shared_ptr<Creature> target, bool lastHit) {
	auto master = getMaster();
	if (master) {
		master->onKilledCreature(target, lastHit);
	}

	// scripting event - onKill
	const CreatureEventList &killEvents = getCreatureEvents(CREATURE_EVENT_KILL);
	for (const auto killEventPtr : killEvents) {
		killEventPtr->executeOnKill(static_self_cast<Creature>(), target, lastHit);
	}
	return false;
}

void Creature::onGainExperience(uint64_t gainExp, std::shared_ptr<Creature> target) {
	auto master = getMaster();
	if (gainExp == 0 || !master) {
		return;
	}

	std::shared_ptr<Monster> m = getMonster();
	if (!m->isFamiliar()) {
		gainExp /= 2;
	}

	master->onGainExperience(gainExp, target);

	if (!m->isFamiliar()) {
		auto spectators = Spectators().find<Player>(position);
		if (spectators.empty()) {
			return;
		}

		TextMessage message(MESSAGE_EXPERIENCE_OTHERS, fmt::format("{} gained {} experience point{}.", ucfirst(getNameDescription()), gainExp, (gainExp != 1 ? "s" : "")));
		message.position = position;
		message.primary.color = TEXTCOLOR_WHITE_EXP;
		message.primary.value = gainExp;

		for (const auto &spectator : spectators) {
			spectator->getPlayer()->sendTextMessage(message);
		}
	}
}

bool Creature::setMaster(std::shared_ptr<Creature> newMaster, bool reloadCreature /* = false*/) {
	// Persists if this creature has ever been a summon
	this->summoned = true;
	auto oldMaster = getMaster();

	if (!newMaster && !oldMaster) {
		return false;
	}
	const auto &self = getCreature();

	// Reloading summon icon/knownCreature and reset informations (follow/dropLoot/skillLoss)
	if (reloadCreature) {
		setFollowCreature(nullptr);
		setDropLoot(false);
		setSkillLoss(false);
		g_game().reloadCreature(self);
	}
	if (newMaster) {
		newMaster->m_summons.emplace_back(self);
	}

	m_master = newMaster;

	if (oldMaster) {
		const auto &it = std::ranges::find(oldMaster->m_summons, self);
		if (it != oldMaster->m_summons.end()) {
			oldMaster->m_summons.erase(it);
		}
	}
	return true;
}

bool Creature::addCondition(std::shared_ptr<Condition> condition) {
	if (condition == nullptr) {
		return false;
	}

	std::shared_ptr<Condition> prevCond = getCondition(condition->getType(), condition->getId(), condition->getSubId());
	if (prevCond) {
		prevCond->addCondition(getCreature(), condition);

		return true;
	}

	if (condition->startCondition(getCreature())) {
		conditions.push_back(condition);
		onAddCondition(condition->getType());
		return true;
	}

	return false;
}

bool Creature::addCombatCondition(std::shared_ptr<Condition> condition) {
	// Caution: condition variable could be deleted after the call to addCondition
	ConditionType_t type = condition->getType();

	if (!addCondition(condition)) {
		return false;
	}

	onAddCombatCondition(type);
	return true;
}

void Creature::removeCondition(ConditionType_t type) {
	auto it = conditions.begin(), end = conditions.end();
	while (it != end) {
		std::shared_ptr<Condition> condition = *it;
		if (condition->getType() != type) {
			++it;
			continue;
		}

		it = conditions.erase(it);

		condition->endCondition(getCreature());

		onEndCondition(type);
	}
}

void Creature::removeCondition(ConditionType_t conditionType, ConditionId_t conditionId, bool force /* = false*/) {
	auto it = conditions.begin(), end = conditions.end();
	while (it != end) {
		std::shared_ptr<Condition> condition = *it;
		if (condition->getType() != conditionType || condition->getId() != conditionId) {
			++it;
			continue;
		}

		if (!force && conditionType == CONDITION_PARALYZE) {
			int32_t walkDelay = getWalkDelay();
			if (walkDelay > 0) {
				g_dispatcher().scheduleEvent(
					walkDelay,
					std::bind(&Game::forceRemoveCondition, &g_game(), getID(), conditionType, conditionId),
					"Game::forceRemoveCondition"
				);
				return;
			}
		}

		it = conditions.erase(it);

		condition->endCondition(getCreature());

		onEndCondition(conditionType);
	}
}

void Creature::removeCombatCondition(ConditionType_t type) {
	std::vector<std::shared_ptr<Condition>> removeConditions;
	for (const auto &condition : conditions) {
		if (condition->getType() == type) {
			removeConditions.push_back(condition);
		}
	}

	for (const auto &condition : removeConditions) {
		onCombatRemoveCondition(condition);
	}
}

void Creature::removeCondition(std::shared_ptr<Condition> condition) {
	auto it = std::find(conditions.begin(), conditions.end(), condition);
	if (it == conditions.end()) {
		return;
	}

	conditions.erase(it);

	condition->endCondition(getCreature());
	onEndCondition(condition->getType());
}

std::shared_ptr<Condition> Creature::getCondition(ConditionType_t type) const {
	for (const auto &condition : conditions) {
		if (condition->getType() == type) {
			return condition;
		}
	}
	return nullptr;
}

std::shared_ptr<Condition> Creature::getCondition(ConditionType_t type, ConditionId_t conditionId, uint32_t subId /* = 0*/) const {
	for (const auto &condition : conditions) {
		if (condition->getType() == type && condition->getId() == conditionId && condition->getSubId() == subId) {
			return condition;
		}
	}
	return nullptr;
}

std::vector<std::shared_ptr<Condition>> Creature::getConditionsByType(ConditionType_t type) const {
	std::vector<std::shared_ptr<Condition>> conditionsVec;
	for (const auto &condition : conditions) {
		if (condition->getType() == type) {
			conditionsVec.push_back(condition);
		}
	}
	return conditionsVec;
}

void Creature::executeConditions(uint32_t interval) {
	auto it = conditions.begin(), end = conditions.end();
	while (it != end) {
		std::shared_ptr<Condition> condition = *it;
		if (!condition->executeCondition(getCreature(), interval)) {
			ConditionType_t type = condition->getType();

			it = conditions.erase(it);

			condition->endCondition(getCreature());

			onEndCondition(type);
		} else {
			++it;
		}
	}
}

bool Creature::hasCondition(ConditionType_t type, uint32_t subId /* = 0*/) const {
	if (isSuppress(type)) {
		return false;
	}

	int64_t timeNow = OTSYS_TIME();
	for (const auto &condition : conditions) {
		if (condition->getType() != type || condition->getSubId() != subId) {
			continue;
		}

		if (condition->getEndTime() >= timeNow || condition->getTicks() == -1) {
			return true;
		}
	}
	return false;
}

int64_t Creature::getStepDuration(Direction dir) {
	int64_t stepDuration = getStepDuration();
	if ((dir & DIRECTION_DIAGONAL_MASK) != 0) {
		stepDuration *= 3;
	}
	return stepDuration;
}

int64_t Creature::getStepDuration() {
	if (isRemoved()) {
		return 0;
	}

	int32_t stepSpeed = getStepSpeed();
	uint32_t calculatedStepSpeed = std::max<uint32_t>(floor((Creature::speedA * log(stepSpeed + Creature::speedB) + Creature::speedC) + 0.5), 1);
	calculatedStepSpeed = (stepSpeed > -Creature::speedB) ? calculatedStepSpeed : 1;

	uint32_t groundSpeed = 150;
	auto tile = getTile();
	if (tile && tile->getGround()) {
		std::shared_ptr<Item> ground = tile->getGround();
		const ItemType &it = Item::items[ground->getID()];
		groundSpeed = it.speed > 0 ? it.speed : groundSpeed;
	}

	double duration = std::floor(1000 * groundSpeed / calculatedStepSpeed);
	int64_t stepDuration = std::ceil(duration / 50) * 50;

	std::shared_ptr<Monster> monster = getMonster();
	if (monster && monster->isTargetNearby() && !monster->isFleeing() && !monster->getMaster()) {
		stepDuration *= 2;
	}

	return stepDuration;
}

int64_t Creature::getEventStepTicks(bool onlyDelay) {
	int64_t ret = getWalkDelay();
	if (ret <= 0) {
		int64_t stepDuration = getStepDuration();
		if (onlyDelay && stepDuration > 0) {
			ret = 1;
		} else {
			ret = stepDuration * lastStepCost;
		}
	}
	return ret;
}

LightInfo Creature::getCreatureLight() const {
	return internalLight;
}

void Creature::setSpeed(int32_t varSpeedDelta) {
	// Prevents creatures from not exceeding the maximum allowed speed
	if (getSpeed() >= PLAYER_MAX_SPEED) {
		return;
	}

	int32_t oldSpeed = getSpeed();
	varSpeed = varSpeedDelta;

	if (getSpeed() <= 0) {
		stopEventWalk();
		cancelNextWalk = true;
	} else if (oldSpeed <= 0 && !listWalkDir.empty()) {
		addEventWalk();
	}
}

void Creature::setCreatureLight(LightInfo lightInfo) {
	internalLight = std::move(lightInfo);
}

void Creature::setNormalCreatureLight() {
	internalLight = {};
}

bool Creature::registerCreatureEvent(const std::string &name) {
	const auto event = g_creatureEvents().getEventByName(name);
	if (!event) {
		return false;
	}

	CreatureEventType_t type = event->getEventType();
	if (hasEventRegistered(type)) {
		for (const auto creatureEventPtr : eventsList) {
			if (creatureEventPtr == event) {
				return false;
			}
		}
	} else {
		scriptEventsBitField |= static_cast<uint32_t>(1) << type;
	}

	eventsList.push_back(event);
	return true;
}

bool Creature::unregisterCreatureEvent(const std::string &name) {
	const auto event = g_creatureEvents().getEventByName(name);
	if (!event) {
		return false;
	}

	CreatureEventType_t type = event->getEventType();
	if (!hasEventRegistered(type)) {
		return false;
	}

	bool resetTypeBit = true;

	auto it = eventsList.begin(), end = eventsList.end();
	while (it != end) {
		const auto curEvent = *it;
		if (curEvent == event) {
			it = eventsList.erase(it);
			continue;
		}

		if (curEvent->getEventType() == type) {
			resetTypeBit = false;
		}
		++it;
	}

	if (resetTypeBit) {
		scriptEventsBitField &= ~(static_cast<uint32_t>(1) << type);
	}
	return true;
}

CreatureEventList Creature::getCreatureEvents(CreatureEventType_t type) {
	CreatureEventList tmpEventList;

	if (!hasEventRegistered(type)) {
		return tmpEventList;
	}

	for (const auto creatureEventPtr : eventsList) {
		if (creatureEventPtr->getEventType() == type) {
			tmpEventList.push_back(creatureEventPtr);
		}
	}

	return tmpEventList;
}

bool FrozenPathingConditionCall::isInRange(const Position &startPos, const Position &testPos, const FindPathParams &fpp) const {
	if (fpp.fullPathSearch) {
		if (testPos.x > targetPos.x + fpp.maxTargetDist) {
			return false;
		}

		if (testPos.x < targetPos.x - fpp.maxTargetDist) {
			return false;
		}

		if (testPos.y > targetPos.y + fpp.maxTargetDist) {
			return false;
		}

		if (testPos.y < targetPos.y - fpp.maxTargetDist) {
			return false;
		}
	} else {
		int_fast32_t dx = Position::getOffsetX(startPos, targetPos);

		int32_t dxMax = (dx >= 0 ? fpp.maxTargetDist : 0);
		if (testPos.x > targetPos.x + dxMax) {
			return false;
		}

		int32_t dxMin = (dx <= 0 ? fpp.maxTargetDist : 0);
		if (testPos.x < targetPos.x - dxMin) {
			return false;
		}

		int_fast32_t dy = Position::getOffsetY(startPos, targetPos);

		int32_t dyMax = (dy >= 0 ? fpp.maxTargetDist : 0);
		if (testPos.y > targetPos.y + dyMax) {
			return false;
		}

		int32_t dyMin = (dy <= 0 ? fpp.maxTargetDist : 0);
		if (testPos.y < targetPos.y - dyMin) {
			return false;
		}
	}
	return true;
}
bool FrozenPathingConditionCall::operator()(const Position &startPos, const Position &testPos, const FindPathParams &fpp, int32_t &bestMatchDist) const {
	if (!isInRange(startPos, testPos, fpp)) {
		return false;
	}

	if (fpp.clearSight && !g_game().isSightClear(testPos, targetPos, true)) {
		return false;
	}

	int32_t testDist = std::max<int32_t>(Position::getDistanceX(targetPos, testPos), Position::getDistanceY(targetPos, testPos));
	if (fpp.maxTargetDist == 1) {
		if (testDist < fpp.minTargetDist || testDist > fpp.maxTargetDist) {
			return false;
		}
		return true;
	} else if (testDist <= fpp.maxTargetDist) {
		if (testDist < fpp.minTargetDist) {
			return false;
		}
		if (testDist == fpp.maxTargetDist) {
			bestMatchDist = 0;
			return true;
		} else if (testDist > bestMatchDist) {
			// not quite what we want, but the best so far
			bestMatchDist = testDist;
			return true;
		}
	}
	return false;
}

bool Creature::isInvisible() const {
	return std::find_if(conditions.begin(), conditions.end(), [](const std::shared_ptr<Condition> condition) {
			   return condition->getType() == CONDITION_INVISIBLE;
		   })
		!= conditions.end();
}

bool Creature::getPathTo(const Position &targetPos, std::forward_list<Direction> &dirList, const FindPathParams &fpp) {
	return g_game().map.getPathMatching(getCreature(), dirList, FrozenPathingConditionCall(targetPos), fpp);
}

bool Creature::getPathTo(const Position &targetPos, std::forward_list<Direction> &dirList, int32_t minTargetDist, int32_t maxTargetDist, bool fullPathSearch /*= true*/, bool clearSight /*= true*/, int32_t maxSearchDist /*= 7*/) {
	FindPathParams fpp;
	fpp.fullPathSearch = fullPathSearch;
	fpp.maxSearchDist = maxSearchDist;
	fpp.clearSight = clearSight;
	fpp.minTargetDist = minTargetDist;
	fpp.maxTargetDist = maxTargetDist;
	return getPathTo(targetPos, dirList, fpp);
}

void Creature::turnToCreature(std::shared_ptr<Creature> creature) {
	const Position &creaturePos = creature->getPosition();
	const auto dx = Position::getOffsetX(position, creaturePos);
	const auto dy = Position::getOffsetY(position, creaturePos);

	float tan;
	if (dx != 0) {
		tan = static_cast<float>(dy) / dx;
	} else {
		tan = 10;
	}

	Direction dir;
	if (std::abs(tan) < 1) {
		if (dx > 0) {
			dir = DIRECTION_WEST;
		} else {
			dir = DIRECTION_EAST;
		}
	} else {
		if (dy > 0) {
			dir = DIRECTION_NORTH;
		} else {
			dir = DIRECTION_SOUTH;
		}
	}
	g_game().internalCreatureTurn(static_self_cast<Creature>(), dir);
}

bool Creature::isLostSummon() {
	if (!isSummon()) {
		return false;
	}
	const Position &masterPosition = getMaster()->getPosition();
	return std::max<int32_t>(Position::getDistanceX(getPosition(), masterPosition), Position::getDistanceY(getPosition(), masterPosition)) > 30;
}

void Creature::handleLostSummon(bool teleportSummons) {
	if (teleportSummons) {
		g_game().internalTeleport(static_self_cast<Creature>(), getMaster()->getPosition(), true);
	} else {
		g_game().removeCreature(static_self_cast<Creature>(), true);
	}
	g_game().addMagicEffect(getPosition(), CONST_ME_POFF);
}

int32_t Creature::getReflectPercent(CombatType_t combatType, bool useCharges /*= false*/) const {
	try {
		return reflectPercent.at(combatTypeToIndex(combatType));
	} catch (const std::out_of_range &e) {
		g_logger().error("Index is out of range in getReflectPercent: {}", e.what());
	}
	return 0;
}

void Creature::setReflectPercent(CombatType_t combatType, int32_t value) {
	try {
		reflectPercent.at(combatTypeToIndex(combatType)) = std::max(0, reflectPercent.at(combatTypeToIndex(combatType)) + value);
	} catch (const std::out_of_range &e) {
		g_logger().error("Index is out of range in setReflectPercent: {}", e.what());
	}
}

int32_t Creature::getReflectFlat(CombatType_t combatType, bool useCharges /* = false*/) const {
	try {
		return reflectFlat.at(combatTypeToIndex(combatType));
	} catch (const std::out_of_range &e) {
		g_logger().error("Index is out of range in getReflectFlat: {}", e.what());
	}
	return 0;
}

void Creature::setReflectFlat(CombatType_t combatType, int32_t value) {
	try {
		reflectFlat.at(combatTypeToIndex(combatType)) = std::max(0, reflectFlat.at(combatTypeToIndex(combatType)) + value);
	} catch (const std::out_of_range &e) {
		g_logger().error("Index is out of range in setReflectFlat: {}", e.what());
	}
}

int32_t Creature::getAbsorbFlat(CombatType_t combat) const {
	try {
		return absorbFlat.at(combatTypeToIndex(combat));
	} catch (const std::out_of_range &e) {
		g_logger().error("Index is out of range in getAbsorbFlat: {}", e.what());
	}
	return 0;
}

void Creature::setAbsorbFlat(CombatType_t combat, int32_t value) {
	try {
		absorbFlat.at(combatTypeToIndex(combat)) += value;
	} catch (const std::out_of_range &e) {
		g_logger().error("Index is out of range in setAbsorbFlat: {}", e.what());
	}
}

int32_t Creature::getAbsorbPercent(CombatType_t combat) const {
	try {
		return absorbPercent.at(combatTypeToIndex(combat));
	} catch (const std::out_of_range &e) {
		g_logger().error("Index is out of range in getAbsorbPercent: {}", e.what());
	}
	return 0;
}

void Creature::setAbsorbPercent(CombatType_t combat, int32_t value) {
	try {
		absorbPercent.at(combatTypeToIndex(combat)) += value;
	} catch (const std::out_of_range &e) {
		g_logger().error("Index is out of range in setAbsorbPercent: {}", e.what());
	}
}

int32_t Creature::getIncreasePercent(CombatType_t combat) const {
	try {
		return increasePercent.at(combatTypeToIndex(combat));
	} catch (const std::out_of_range &e) {
		g_logger().error("Index is out of range in getIncreasePercent: {}", e.what());
	}
	return 0;
}

void Creature::setIncreasePercent(CombatType_t combat, int32_t value) {
	try {
		increasePercent.at(combatTypeToIndex(combat)) += value;
	} catch (const std::out_of_range &e) {
		g_logger().error("Index is out of range in setIncreasePercent: {}", e.what());
	}
}

<<<<<<< HEAD
phmap::parallel_flat_hash_set<std::shared_ptr<Zone>> Creature::getZones() {
	return Zone::getZones(getPosition());
=======
phmap::flat_hash_set<std::shared_ptr<Zone>> Creature::getZones() {
	auto tile = getTile();
	if (tile) {
		return tile->getZones();
	}
	return {};
>>>>>>> 568f40d3
}

void Creature::iconChanged() {
	auto tile = getTile();
	if (!tile) {
		return;
	}

	for (const auto &spectator : Spectators().find<Player>(tile->getPosition(), true)) {
		spectator->getPlayer()->sendCreatureIcon(getCreature());
	}
}<|MERGE_RESOLUTION|>--- conflicted
+++ resolved
@@ -1792,17 +1792,12 @@
 	}
 }
 
-<<<<<<< HEAD
-phmap::parallel_flat_hash_set<std::shared_ptr<Zone>> Creature::getZones() {
-	return Zone::getZones(getPosition());
-=======
 phmap::flat_hash_set<std::shared_ptr<Zone>> Creature::getZones() {
 	auto tile = getTile();
 	if (tile) {
 		return tile->getZones();
 	}
 	return {};
->>>>>>> 568f40d3
 }
 
 void Creature::iconChanged() {
