/**
 * The Forgotten Server - a free and open-source MMORPG server emulator
 * Copyright (C) 2019  Mark Samman <mark.samman@gmail.com>
 *
 * This program is free software; you can redistribute it and/or modify
 * it under the terms of the GNU General Public License as published by
 * the Free Software Foundation; either version 2 of the License, or
 * (at your option) any later version.
 *
 * This program is distributed in the hope that it will be useful,
 * but WITHOUT ANY WARRANTY; without even the implied warranty of
 * MERCHANTABILITY or FITNESS FOR A PARTICULAR PURPOSE.  See the
 * GNU General Public License for more details.
 *
 * You should have received a copy of the GNU General Public License along
 * with this program; if not, write to the Free Software Foundation, Inc.,
 * 51 Franklin Street, Fifth Floor, Boston, MA 02110-1301 USA.
 */

#include "otpch.h"

#include "creatures/creature.h"
#include "declarations.hpp"
#include "game/game.h"
#include "creatures/monsters/monster.h"
#include "game/scheduling/scheduler.h"

double Creature::speedA = 857.36;
double Creature::speedB = 261.29;
double Creature::speedC = -4795.01;

extern CreatureEvents* g_creatureEvents;

Creature::Creature()
{
	onIdleStatus();
}

Creature::~Creature()
{
	for (Creature* summon : summons) {
		summon->setAttackedCreature(nullptr);
		summon->removeMaster();
	}

	for (Condition* condition : conditions) {
		condition->endCondition(this);
		delete condition;
	}
}

bool Creature::canSee(const Position& myPos, const Position& pos, int32_t viewRangeX, int32_t viewRangeY)
{
	if (myPos.z <= 7) {
		//we are on ground level or above (7 -> 0)
		//view is from 7 -> 0
		if (pos.z > 7) {
			return false;
		}
	} else if (myPos.z >= 8) {
		//we are underground (8 -> 15)
		//view is +/- 2 from the floor we stand on
		if (Position::getDistanceZ(myPos, pos) > 2) {
			return false;
		}
	}

	const int_fast32_t offsetz = myPos.getZ() - pos.getZ();
	return (pos.getX() >= myPos.getX() - viewRangeX + offsetz) && (pos.getX() <= myPos.getX() + viewRangeX + offsetz)
		&& (pos.getY() >= myPos.getY() - viewRangeY + offsetz) && (pos.getY() <= myPos.getY() + viewRangeY + offsetz);
}

bool Creature::canSee(const Position& pos) const
{
	return canSee(getPosition(), pos, Map::maxViewportX, Map::maxViewportY);
}

bool Creature::canSeeCreature(const Creature* creature) const
{
	if (!canSeeInvisibility() && creature->isInvisible()) {
		return false;
	}
	return true;
}

void Creature::setSkull(Skulls_t newSkull)
{
	skull = newSkull;
	g_game().updateCreatureSkull(this);
}

int64_t Creature::getTimeSinceLastMove() const
{
	if (lastStep) {
		return OTSYS_TIME() - lastStep;
	}
	return std::numeric_limits<int64_t>::max();
}

int32_t Creature::getWalkDelay(Direction dir) const
{
	if (lastStep == 0) {
		return 0;
	}

	int64_t ct = OTSYS_TIME();
	int64_t stepDuration = getStepDuration(dir);
	return stepDuration - (ct - lastStep);
}

int32_t Creature::getWalkDelay() const
{
	//Used for auto-walking
	if (lastStep == 0) {
		return 0;
	}

	int64_t ct = OTSYS_TIME();
	int64_t stepDuration = getStepDuration() * lastStepCost;
	return stepDuration - (ct - lastStep);
}

void Creature::onThink(uint32_t interval)
{
	if (!isMapLoaded && useCacheMap()) {
		isMapLoaded = true;
		updateMapCache();
	}

	if (followCreature && master != followCreature && !canSeeCreature(followCreature)) {
		onCreatureDisappear(followCreature, false);
	}

	if (attackedCreature && master != attackedCreature && !canSeeCreature(attackedCreature)) {
		onCreatureDisappear(attackedCreature, false);
	}

	blockTicks += interval;
	if (blockTicks >= 1000) {
		blockCount = std::min<uint32_t>(blockCount + 1, 2);
		blockTicks = 0;
	}

	if (followCreature) {
		walkUpdateTicks += interval;
		if (forceUpdateFollowPath || walkUpdateTicks >= 2000) {
			walkUpdateTicks = 0;
			forceUpdateFollowPath = false;
			isUpdatingPath = true;
		}
	}

	if (isUpdatingPath) {
		isUpdatingPath = false;
		goToFollowCreature();
	}

	//scripting event - onThink
	const CreatureEventList& thinkEvents = getCreatureEvents(CREATURE_EVENT_THINK);
	for (CreatureEvent* thinkEvent : thinkEvents) {
		thinkEvent->executeOnThink(this, interval);
	}
}

void Creature::onAttacking(uint32_t interval)
{
	if (!attackedCreature) {
		return;
	}

	onAttacked();
	attackedCreature->onAttacked();

	if (g_game().isSightClear(getPosition(), attackedCreature->getPosition(), true)) {
		doAttacking(interval);
	}
}

void Creature::onIdleStatus()
{
	if (getHealth() > 0) {
		damageMap.clear();
		lastHitCreatureId = 0;
	}
}

void Creature::onCreatureWalk()
{
	if (getWalkDelay() <= 0) {
		Direction dir;
		uint32_t flags = FLAG_IGNOREFIELDDAMAGE;
		if (getNextStep(dir, flags)) {
			ReturnValue ret = g_game().internalMoveCreature(this, dir, flags);
			if (ret != RETURNVALUE_NOERROR) {
				if (Player* player = getPlayer()) {
					player->sendCancelMessage(ret);
					player->sendCancelWalk();
				}

				forceUpdateFollowPath = true;
			}
		} else {
			if (listWalkDir.empty()) {
				onWalkComplete();
			}

			stopEventWalk();
		}
	}

	if (cancelNextWalk) {
		listWalkDir.clear();
		onWalkAborted();
		cancelNextWalk = false;
	}

	if (eventWalk != 0) {
		eventWalk = 0;
		addEventWalk();
	}
}

void Creature::onWalk(Direction& dir)
{
	if (hasCondition(CONDITION_DRUNK)) {
		uint32_t r = uniform_random(0, 20);
		if (r <= DIRECTION_DIAGONAL_MASK) {
			if (r < DIRECTION_DIAGONAL_MASK) {
				dir = static_cast<Direction>(r);
			}
			g_game().internalCreatureSay(this, TALKTYPE_MONSTER_SAY, "Hicks!", false);
		}
	}
}

bool Creature::getNextStep(Direction& dir, uint32_t&)
{
	if (listWalkDir.empty()) {
		return false;
	}

	dir = listWalkDir.front();
	listWalkDir.pop_front();
	onWalk(dir);
	return true;
}

void Creature::startAutoWalk(const std::forward_list<Direction>& listDir)
{
	if (hasCondition(CONDITION_ROOTED)) {
		return;
	}

	listWalkDir = listDir;

	size_t size = 0;
	for (auto it = listDir.begin(); it != listDir.end() && size <= 1; ++it) {
		size++;
	}
	addEventWalk(size == 1);
}

void Creature::addEventWalk(bool firstStep)
{
	cancelNextWalk = false;

	if (getStepSpeed() <= 0) {
		return;
	}

	if (eventWalk != 0) {
		return;
	}

	int64_t ticks = getEventStepTicks(firstStep);
	if (ticks <= 0) {
		return;
	}

	// Take first step right away, but still queue the next
	if (ticks == 1) {
		g_game().checkCreatureWalk(getID());
	}

	eventWalk = g_scheduler.addEvent(createSchedulerTask(static_cast<uint32_t>(ticks), std::bind(&Game::checkCreatureWalk, &g_game(), getID())));
}

void Creature::stopEventWalk()
{
	if (eventWalk != 0) {
		g_scheduler.stopEvent(eventWalk);
		eventWalk = 0;
	}
}

void Creature::updateMapCache()
{
	Tile* newTile;
	const Position& myPos = getPosition();
	Position pos(0, 0, myPos.z);

	for (int32_t y = -maxWalkCacheHeight; y <= maxWalkCacheHeight; ++y) {
		for (int32_t x = -maxWalkCacheWidth; x <= maxWalkCacheWidth; ++x) {
			pos.x = myPos.getX() + x;
			pos.y = myPos.getY() + y;
			newTile = g_game().map.getTile(pos);
			updateTileCache(newTile, pos);
		}
	}
}

void Creature::updateTileCache(const Tile* newTile, int32_t dx, int32_t dy)
{
	if (std::abs(dx) <= maxWalkCacheWidth && std::abs(dy) <= maxWalkCacheHeight) {
		localMapCache[maxWalkCacheHeight + dy][maxWalkCacheWidth + dx] = newTile && newTile->queryAdd(0, *this, 1, FLAG_PATHFINDING | FLAG_IGNOREFIELDDAMAGE) == RETURNVALUE_NOERROR;
	}
}

void Creature::updateTileCache(const Tile* upTile, const Position& pos)
{
	const Position& myPos = getPosition();
	if (pos.z == myPos.z) {
		int32_t dx = Position::getOffsetX(pos, myPos);
		int32_t dy = Position::getOffsetY(pos, myPos);
		updateTileCache(upTile, dx, dy);
	}
}

int32_t Creature::getWalkCache(const Position& pos) const
{
	if (!useCacheMap()) {
		return 2;
	}

	const Position& myPos = getPosition();
	if (myPos.z != pos.z) {
		return 0;
	}

	if (pos == myPos) {
		return 1;
	}

	int32_t dx = Position::getOffsetX(pos, myPos);
	if (std::abs(dx) <= maxWalkCacheWidth) {
		int32_t dy = Position::getOffsetY(pos, myPos);
		if (std::abs(dy) <= maxWalkCacheHeight) {
			if (localMapCache[maxWalkCacheHeight + dy][maxWalkCacheWidth + dx]) {
				return 1;
			} else {
				return 0;
			}
		}
	}

	//out of range
	return 2;
}

void Creature::onAddTileItem(const Tile* tileItem, const Position& pos)
{
	if (isMapLoaded && pos.z == getPosition().z) {
		updateTileCache(tileItem, pos);
	}
}

void Creature::onUpdateTileItem(const Tile* updateTile, const Position& pos, const Item*,
                                const ItemType& oldType, const Item*, const ItemType& newType)
{
	if (!isMapLoaded) {
		return;
	}

	if (oldType.blockSolid || oldType.blockPathFind || newType.blockPathFind || newType.blockSolid) {
		if (pos.z == getPosition().z) {
			updateTileCache(updateTile, pos);
		}
	}
}

void Creature::onRemoveTileItem(const Tile* updateTile, const Position& pos, const ItemType& iType, const Item*)
{
	if (!isMapLoaded) {
		return;
	}

	if (iType.blockSolid || iType.blockPathFind || iType.isGroundTile()) {
		if (pos.z == getPosition().z) {
			updateTileCache(updateTile, pos);
		}
	}
}

void Creature::onCreatureAppear(Creature* creature, bool isLogin)
{
	if (creature == this) {
		if (useCacheMap()) {
			isMapLoaded = true;
			updateMapCache();
		}

		if (isLogin) {
			setLastPosition(getPosition());
		}
	} else if (isMapLoaded) {
		if (creature->getPosition().z == getPosition().z) {
			updateTileCache(creature->getTile(), creature->getPosition());
		}
	}
}

void Creature::onRemoveCreature(Creature* creature, bool)
{
  onCreatureDisappear(creature, true);
  if (creature != this && isMapLoaded) {
    if (creature->getPosition().z == getPosition().z) {
      updateTileCache(creature->getTile(), creature->getPosition());
    }
  }
}

void Creature::onCreatureDisappear(const Creature* creature, bool isLogout)
{
	if (attackedCreature == creature) {
		setAttackedCreature(nullptr);
		onAttackedCreatureDisappear(isLogout);
	}

	if (followCreature == creature) {
		setFollowCreature(nullptr);
		onFollowCreatureDisappear(isLogout);
	}
}

void Creature::onChangeZone(ZoneType_t zone)
{
	if (attackedCreature && zone == ZONE_PROTECTION) {
		onCreatureDisappear(attackedCreature, false);
	}
}

void Creature::onAttackedCreatureChangeZone(ZoneType_t zone)
{
	if (zone == ZONE_PROTECTION) {
		onCreatureDisappear(attackedCreature, false);
	}
}

void Creature::onCreatureMove(Creature* creature, const Tile* newTile, const Position& newPos,
                              const Tile* oldTile, const Position& oldPos, bool teleport)
{
	if (creature == this) {
		lastStep = OTSYS_TIME();
		lastStepCost = 1;

		if (!teleport) {
			if (oldPos.z != newPos.z) {
				//floor change extra cost
				lastStepCost = 2;
			} else if (Position::getDistanceX(newPos, oldPos) >= 1 && Position::getDistanceY(newPos, oldPos) >= 1) {
				//diagonal extra cost
				lastStepCost = 3;
			}
		} else {
			stopEventWalk();
		}

		if (!summons.empty()) {
			//check if any of our summons is out of range (+/- 2 floors or 30 tiles away)
			std::forward_list<Creature*> despawnMonsterList;
			for (Creature* summon : summons) {
				const Position& pos = summon->getPosition();
        if (Position::getDistanceZ(newPos, pos) > 0 || (std::max<int32_t>(Position::getDistanceX(newPos, pos), Position::getDistanceY(newPos, pos)) > 15)) {
          g_game().internalTeleport(summon, summon->getMaster()->getPosition(), true);
        }
			}

			for (Creature* despawnCreature : despawnMonsterList) {
				g_game().removeCreature(despawnCreature, true);
			}
		}

		if (Player* player = creature->getPlayer()) {
			if (player->isExerciseTraining()){
				player->setTraining(false);
			}
		}

		if (newTile->getZone() != oldTile->getZone()) {
			onChangeZone(getZone());
		}

		//update map cache
		if (isMapLoaded) {
			if (teleport || oldPos.z != newPos.z) {
				updateMapCache();
			} else {
				const Position& myPos = getPosition();

				if (oldPos.y > newPos.y) { //north
					//shift y south
					for (int32_t y = mapWalkHeight - 1; --y >= 0;) {
						memcpy(localMapCache[y + 1], localMapCache[y], sizeof(localMapCache[y]));
					}

					//update 0
					for (int32_t x = -maxWalkCacheWidth; x <= maxWalkCacheWidth; ++x) {
						const Tile* cacheTile = g_game().map.getTile(static_cast<uint16_t>(myPos.getX() + x), static_cast<uint16_t>(myPos.getY() - maxWalkCacheHeight), myPos.z);
						updateTileCache(cacheTile, x, -maxWalkCacheHeight);
					}
				} else if (oldPos.y < newPos.y) { // south
					//shift y north
					for (int32_t y = 0; y <= mapWalkHeight - 2; ++y) {
						memcpy(localMapCache[y], localMapCache[y + 1], sizeof(localMapCache[y]));
					}

					//update mapWalkHeight - 1
					for (int32_t x = -maxWalkCacheWidth; x <= maxWalkCacheWidth; ++x) {
						const Tile* cacheTile = g_game().map.getTile(static_cast<uint16_t>(myPos.getX() + x), static_cast<uint16_t>(myPos.getY() + maxWalkCacheHeight), myPos.z);
						updateTileCache(cacheTile, x, maxWalkCacheHeight);
					}
				}

				if (oldPos.x < newPos.x) { // east
					//shift y west
					int32_t starty = 0;
					int32_t endy = mapWalkHeight - 1;
					int32_t dy = Position::getDistanceY(oldPos, newPos);

					if (dy < 0) {
						endy += dy;
					} else if (dy > 0) {
						starty = dy;
					}

					for (int32_t y = starty; y <= endy; ++y) {
						for (int32_t x = 0; x <= mapWalkWidth - 2; ++x) {
							localMapCache[y][x] = localMapCache[y][x + 1];
						}
					}

					//update mapWalkWidth - 1
					for (int32_t y = -maxWalkCacheHeight; y <= maxWalkCacheHeight; ++y) {
						const Tile* cacheTile = g_game().map.getTile(myPos.x + maxWalkCacheWidth, static_cast<uint16_t>(myPos.y + y), myPos.z);
						updateTileCache(cacheTile, maxWalkCacheWidth, y);
					}
				} else if (oldPos.x > newPos.x) { // west
					//shift y east
					int32_t starty = 0;
					int32_t endy = mapWalkHeight - 1;
					int32_t dy = Position::getDistanceY(oldPos, newPos);

					if (dy < 0) {
						endy += dy;
					} else if (dy > 0) {
						starty = dy;
					}

					for (int32_t y = starty; y <= endy; ++y) {
						for (int32_t x = mapWalkWidth - 1; --x >= 0;) {
							localMapCache[y][x + 1] = localMapCache[y][x];
						}
					}

					//update 0
					for (int32_t y = -maxWalkCacheHeight; y <= maxWalkCacheHeight; ++y) {
						const Tile* cacheTile = g_game().map.getTile(myPos.x - maxWalkCacheWidth, static_cast<uint16_t>(myPos.y + y), myPos.z);
						updateTileCache(cacheTile, -maxWalkCacheWidth, y);
					}
				}

				updateTileCache(oldTile, oldPos);
			}
		}
	} else {
		if (isMapLoaded) {
			const Position& myPos = getPosition();

			if (newPos.z == myPos.z) {
				updateTileCache(newTile, newPos);
			}

			if (oldPos.z == myPos.z) {
				updateTileCache(oldTile, oldPos);
			}
		}
	}

	if (followCreature && (creature == this || creature == followCreature)) {
		if (hasFollowPath) {
			isUpdatingPath = true;
			g_dispatcher.addTask(createTask(std::bind(&Game::updateCreatureWalk, &g_game(), getID())));
		}

		if (newPos.z != oldPos.z || !canSee(followCreature->getPosition())) {
			onCreatureDisappear(followCreature, false);
		}
	}

	if (creature == attackedCreature || (creature == this && attackedCreature)) {
		if (newPos.z != oldPos.z || !canSee(attackedCreature->getPosition())) {
			onCreatureDisappear(attackedCreature, false);
		} else {
			if (hasExtraSwing()) {
				//our target is moving lets see if we can get in hit
				g_dispatcher.addTask(createTask(std::bind(&Game::checkCreatureAttack, &g_game(), getID())));
			}

			if (newTile->getZone() != oldTile->getZone()) {
				onAttackedCreatureChangeZone(attackedCreature->getZone());
			}
		}
	}
}

void Creature::onDeath()
{
	bool lastHitUnjustified = false;
	bool mostDamageUnjustified = false;
	Creature* lastHitCreature = g_game().getCreatureByID(lastHitCreatureId);
	Creature* lastHitCreatureMaster;
	if (lastHitCreature) {
		lastHitUnjustified = lastHitCreature->onKilledCreature(this, true);
		lastHitCreatureMaster = lastHitCreature->getMaster();
	} else {
		lastHitCreatureMaster = nullptr;
	}

	Creature* mostDamageCreature = nullptr;

	const int64_t timeNow = OTSYS_TIME();
	const uint32_t inFightTicks = g_configManager().getNumber(PZ_LOCKED);
	int32_t mostDamage = 0;
	std::map<Creature*, uint64_t> experienceMap;
	for (const auto& it : damageMap) {
		if (Creature* attacker = g_game().getCreatureByID(it.first)) {
			CountBlock_t cb = it.second;
			if ((cb.total > mostDamage && (timeNow - cb.ticks <= inFightTicks))) {
				mostDamage = cb.total;
				mostDamageCreature = attacker;
			}

			if (attacker != this) {
				uint64_t gainExp = getGainedExperience(attacker);
				if (Player* attackerPlayer = attacker->getPlayer()) {
					attackerPlayer->removeAttacked(getPlayer());

					Party* party = attackerPlayer->getParty();
					if (party && party->getLeader() && party->isSharedExperienceActive() && party->isSharedExperienceEnabled()) {
						attacker = party->getLeader();
						mostDamageCreature = attacker;
					}
				}

				auto tmpIt = experienceMap.find(attacker);
				if (tmpIt == experienceMap.end()) {
					experienceMap[attacker] = gainExp;
				} else {
					tmpIt->second += gainExp;
				}
			}
		}
	}

	for (const auto& it : experienceMap) {
		it.first->onGainExperience(it.second, this);
	}

	if (mostDamageCreature) {
		if (mostDamageCreature != lastHitCreature && mostDamageCreature != lastHitCreatureMaster) {
			Creature* mostDamageCreatureMaster = mostDamageCreature->getMaster();
			if (lastHitCreature != mostDamageCreatureMaster && (lastHitCreatureMaster == nullptr || mostDamageCreatureMaster != lastHitCreatureMaster)) {
				mostDamageUnjustified = mostDamageCreature->onKilledCreature(this, false);
			}
		}
	}

	bool droppedCorpse = dropCorpse(lastHitCreature, mostDamageCreature, lastHitUnjustified, mostDamageUnjustified);
	death(lastHitCreature);

	if (droppedCorpse && !getPlayer()) {
		g_game().removeCreature(this, false);
	}

	if (master) {
		removeMaster();
	}
}

bool Creature::dropCorpse(Creature* lastHitCreature, Creature* mostDamageCreature, bool lastHitUnjustified, bool mostDamageUnjustified)
{
	if (!lootDrop && getMonster()) {
		if (master) {
			// Scripting event onDeath
			const CreatureEventList& deathEvents = getCreatureEvents(CREATURE_EVENT_DEATH);
			for (CreatureEvent* deathEvent : deathEvents) {
				deathEvent->executeOnDeath(this, nullptr, lastHitCreature, mostDamageCreature, lastHitUnjustified, mostDamageUnjustified);
			}
		}

		g_game().addMagicEffect(getPosition(), CONST_ME_POFF);
	} else {
		Item* splash;
		switch (getRace()) {
			case RACE_VENOM:
				splash = Item::CreateItem(ITEM_FULLSPLASH, FLUID_GREEN);
				break;

			case RACE_BLOOD:
				splash = Item::CreateItem(ITEM_FULLSPLASH, FLUID_BLOOD);
				break;

			default:
				splash = nullptr;
				break;
		}

		Tile* tile = getTile();
		if (tile && splash) {
			g_game().internalAddItem(tile, splash, INDEX_WHEREEVER, FLAG_NOLIMIT);
			splash->startDecaying();
		}

		Item* corpse = getCorpse(lastHitCreature, mostDamageCreature);
		if (tile && corpse) {
			g_game().internalAddItem(tile, corpse, INDEX_WHEREEVER, FLAG_NOLIMIT);
			dropLoot(corpse->getContainer(), lastHitCreature);
			corpse->startDecaying();
			bool corpses = corpse->isRewardCorpse() && (corpse->getID() == ITEM_MALE_CORPSE || corpse->getID() == ITEM_FEMALE_CORPSE);
			if (mostDamageCreature && mostDamageCreature->getPlayer() && !corpses) {
				Player* player = mostDamageCreature->getPlayer();
				if (g_configManager().getBoolean(AUTOBANK)) {
					if (!corpse->getContainer()) {
						return true;
					}

					int32_t money = 0;
					for (Item* item : corpse->getContainer()->getItems()) {
						if (uint32_t worth = item->getWorth(); worth > 0) {
							money += worth; 
							g_game().internalRemoveItem(item);
						}
					}

					if (money > 0) {
						player->setBankBalance(player->getBankBalance() + money);
						std::ostringstream ss;
						ss << "Added " << money << " gold coins to your bank account.";
						player->sendTextMessage(MESSAGE_STATUS, ss.str());
					}
				}

				if (g_configManager().getBoolean(AUTOLOOT)) {
					int32_t pos = tile->getStackposOfItem(player, corpse);
<<<<<<< HEAD
					g_dispatcher.addTask(createTask(std::bind(&Game::playerQuickLoot, &g_game, mostDamageCreature->getID(), this->getPosition(), corpse->getID(), pos - 1, nullptr, false, true)));
=======
					g_dispatcher.addTask(createTask(std::bind(&Game::playerQuickLoot, &g_game(), mostDamageCreature->getID(), this->getPosition(), corpse->getClientID(), pos - 1, nullptr, false, true)));
>>>>>>> a9cd5c71
				}
			}
		}

		// Scripting event onDeath
		for (CreatureEvent* deathEvent : getCreatureEvents(CREATURE_EVENT_DEATH)) {
			if (deathEvent && corpse) {
				deathEvent->executeOnDeath(this, corpse, lastHitCreature, mostDamageCreature, lastHitUnjustified, mostDamageUnjustified);
			}
		}
	}

	return true;
}

bool Creature::hasBeenAttacked(uint32_t attackerId)
{
	auto it = damageMap.find(attackerId);
	if (it == damageMap.end()) {
		return false;
	}
	return (OTSYS_TIME() - it->second.ticks) <= g_configManager().getNumber(PZ_LOCKED);
}

Item* Creature::getCorpse(Creature*, Creature*)
{
	return Item::CreateItem(getLookCorpse());
}

void Creature::changeHealth(int32_t healthChange, bool sendHealthChange/* = true*/)
{
	int32_t oldHealth = health;

	if (healthChange > 0) {
		health += std::min<int32_t>(healthChange, getMaxHealth() - health);
	} else {
		health = std::max<int32_t>(0, health + healthChange);
	}

	if (sendHealthChange && oldHealth != health) {
		g_game().addCreatureHealth(this);
	}
	if (health <= 0) {
		g_dispatcher.addTask(createTask(std::bind(&Game::executeDeath, &g_game(), getID())));
	}
}

void Creature::changeMana(int32_t manaChange)
{
	if (manaChange > 0) {
		mana += std::min<int32_t>(manaChange, getMaxMana() - mana);
	} else {
		mana = std::max<int32_t>(0, mana + manaChange);
	}
}

void Creature::gainHealth(Creature* healer, int32_t healthGain)
{
	changeHealth(healthGain);
	if (healer) {
		healer->onTargetCreatureGainHealth(this, healthGain);
	}
}

void Creature::drainHealth(Creature* attacker, int32_t damage)
{
	changeHealth(-damage, false);

	if (attacker) {
		attacker->onAttackedCreatureDrainHealth(this, damage);
	}
}

void Creature::drainMana(Creature* attacker, int32_t manaLoss)
{
	onAttacked();
	changeMana(-manaLoss);

	if (attacker) {
		addDamagePoints(attacker, manaLoss);
	}
}

BlockType_t Creature::blockHit(Creature* attacker, CombatType_t combatType, int32_t& damage,
                               bool checkDefense /* = false */, bool checkArmor /* = false */, bool /* field  = false */)
{
	BlockType_t blockType = BLOCK_NONE;

	if (isImmune(combatType)) {
		damage = 0;
		blockType = BLOCK_IMMUNITY;
	} else if (checkDefense || checkArmor) {
		bool hasDefense = false;

		if (blockCount > 0) {
			--blockCount;
			hasDefense = true;
		}

		if (checkDefense && hasDefense && canUseDefense) {
			int32_t defense = getDefense();
			damage -= uniform_random(defense / 2, defense);
			if (damage <= 0) {
				damage = 0;
				blockType = BLOCK_DEFENSE;
				checkArmor = false;
			}
		}

		if (checkArmor) {
			int32_t armor = getArmor();
			if (armor > 3) {
				damage -= uniform_random(armor / 2, armor - (armor % 2 + 1));
			} else if (armor > 0) {
				--damage;
			}

			if (damage <= 0) {
				damage = 0;
				blockType = BLOCK_ARMOR;
			}
		}

		if (hasDefense && blockType != BLOCK_NONE) {
			onBlockHit();
		}
	}

	if (attacker) {
		attacker->onAttackedCreature(this);
		attacker->onAttackedCreatureBlockHit(blockType);
	}

	onAttacked();
	return blockType;
}

bool Creature::setAttackedCreature(Creature* creature)
{
	if (creature) {
		if (this->getMonster() && this->getMonster()->isFamiliar() && this->getTile()->hasFlag(TILESTATE_PROTECTIONZONE)) {
			return false;
		}

		const Position& creaturePos = creature->getPosition();
		if (creaturePos.z != getPosition().z || !canSee(creaturePos)) {
			attackedCreature = nullptr;
			return false;
		}

		attackedCreature = creature;
		onAttackedCreature(attackedCreature);
		attackedCreature->onAttacked();
	} else {
		attackedCreature = nullptr;
	}

	for (Creature* summon : summons) {
		summon->setAttackedCreature(creature);
	}
	return true;
}

void Creature::getPathSearchParams(const Creature*, FindPathParams& fpp) const
{
	fpp.fullPathSearch = !hasFollowPath;
	fpp.clearSight = true;
	fpp.maxSearchDist = 12;
	fpp.minTargetDist = 1;
	fpp.maxTargetDist = 1;
}

void Creature::goToFollowCreature()
{
	if (followCreature) {
		FindPathParams fpp;
		getPathSearchParams(followCreature, fpp);

		Monster* monster = getMonster();
		if (monster && !monster->getMaster() && (monster->isFleeing() || fpp.maxTargetDist > 1)) {
			Direction dir = DIRECTION_NONE;

			if (monster->isFleeing()) {
				monster->getDistanceStep(followCreature->getPosition(), dir, true);
			} else { //maxTargetDist > 1
				if (!monster->getDistanceStep(followCreature->getPosition(), dir)) {
					// if we can't get anything then let the A* calculate
					listWalkDir.clear();
					if (getPathTo(followCreature->getPosition(), listWalkDir, fpp)) {
						hasFollowPath = true;
						startAutoWalk(listWalkDir);
					} else {
						hasFollowPath = false;
					}
					return;
				}
			}

			if (dir != DIRECTION_NONE) {
				listWalkDir.clear();
				listWalkDir.push_front(dir);

				hasFollowPath = true;
				startAutoWalk(listWalkDir);
			}
		} else {
			listWalkDir.clear();
			if (getPathTo(followCreature->getPosition(), listWalkDir, fpp)) {
				hasFollowPath = true;
				startAutoWalk(listWalkDir);
			} else {
				hasFollowPath = false;
			}
		}
	}

	onFollowCreatureComplete(followCreature);
}

bool Creature::setFollowCreature(Creature* creature)
{
	if (creature) {
		if (followCreature == creature) {
			return true;
		}

		const Position& creaturePos = creature->getPosition();
		if (creaturePos.z != getPosition().z || !canSee(creaturePos)) {
			followCreature = nullptr;
			return false;
		}

		if (!listWalkDir.empty()) {
			listWalkDir.clear();
			onWalkAborted();
		}

		hasFollowPath = false;
		forceUpdateFollowPath = false;
		followCreature = creature;
		isUpdatingPath = true;
	} else {
		isUpdatingPath = false;
		followCreature = nullptr;
	}

	onFollowCreature(creature);
	return true;
}

double Creature::getDamageRatio(Creature* attacker) const
{
	uint32_t totalDamage = 0;
	uint32_t attackerDamage = 0;

	for (const auto& it : damageMap) {
		const CountBlock_t& cb = it.second;
		totalDamage += cb.total;
		if (it.first == attacker->getID()) {
			attackerDamage += cb.total;
		}
	}

	if (totalDamage == 0) {
		return 0;
	}

	return (static_cast<double>(attackerDamage) / totalDamage);
}

uint64_t Creature::getGainedExperience(Creature* attacker) const
{
	return std::floor(getDamageRatio(attacker) * getLostExperience());
}

void Creature::addDamagePoints(Creature* attacker, int32_t damagePoints)
{
	if (damagePoints <= 0) {
		return;
	}

	uint32_t attackerId = attacker->id;

	auto it = damageMap.find(attackerId);
	if (it == damageMap.end()) {
		CountBlock_t cb;
		cb.ticks = OTSYS_TIME();
		cb.total = damagePoints;
		damageMap[attackerId] = cb;
	} else {
		it->second.total += damagePoints;
		it->second.ticks = OTSYS_TIME();
	}

	lastHitCreatureId = attackerId;
}

void Creature::onAddCondition(ConditionType_t type)
{
	if (type == CONDITION_PARALYZE && hasCondition(CONDITION_HASTE)) {
		removeCondition(CONDITION_HASTE);
	} else if (type == CONDITION_HASTE && hasCondition(CONDITION_PARALYZE)) {
		removeCondition(CONDITION_PARALYZE);
	}
}

void Creature::onAddCombatCondition(ConditionType_t)
{
	//
}

void Creature::onEndCondition(ConditionType_t)
{
	//
}

void Creature::onTickCondition(ConditionType_t type, bool& bRemove)
{
	const MagicField* field = getTile()->getFieldItem();
	if (!field) {
		return;
	}

	switch (type) {
		case CONDITION_FIRE:
			bRemove = (field->getCombatType() != COMBAT_FIREDAMAGE);
			break;
		case CONDITION_ENERGY:
			bRemove = (field->getCombatType() != COMBAT_ENERGYDAMAGE);
			break;
		case CONDITION_POISON:
			bRemove = (field->getCombatType() != COMBAT_EARTHDAMAGE);
			break;
		case CONDITION_FREEZING:
			bRemove = (field->getCombatType() != COMBAT_ICEDAMAGE);
			break;
		case CONDITION_DAZZLED:
			bRemove = (field->getCombatType() != COMBAT_HOLYDAMAGE);
			break;
		case CONDITION_CURSED:
			bRemove = (field->getCombatType() != COMBAT_DEATHDAMAGE);
			break;
		case CONDITION_DROWN:
			bRemove = (field->getCombatType() != COMBAT_DROWNDAMAGE);
			break;
		case CONDITION_BLEEDING:
			bRemove = (field->getCombatType() != COMBAT_PHYSICALDAMAGE);
			break;
		default:
			break;
	}
}

void Creature::onCombatRemoveCondition(Condition* condition)
{
	removeCondition(condition);
}

void Creature::onAttacked()
{
	//
}

void Creature::onAttackedCreatureDrainHealth(Creature* target, int32_t points)
{
	target->addDamagePoints(this, points);
}

void Creature::onAttackedCreatureKilled(Creature* target)
{
	if (target != this) {
		uint64_t gainExp = target->getGainedExperience(this);
		onGainExperience(gainExp, target);
	}
}

bool Creature::onKilledCreature(Creature* target, bool lastHit)
{
	if (master) {
		master->onKilledCreature(target, lastHit);
	}

	//scripting event - onKill
	const CreatureEventList& killEvents = getCreatureEvents(CREATURE_EVENT_KILL);
	for (CreatureEvent* killEvent : killEvents) {
		killEvent->executeOnKill(this, target, lastHit);
	}
	return false;
}

void Creature::onGainExperience(uint64_t gainExp, Creature* target)
{
	if (gainExp == 0 || !master) {
		return;
	}

	Monster* m = getMonster();
	if (!m->isFamiliar()) {
		gainExp /= 2;
	}

	master->onGainExperience(gainExp, target);

	if (!m->isFamiliar()) {
		SpectatorHashSet spectators;
		g_game().map.getSpectators(spectators, position, false, true);
		if (spectators.empty()) {
			return;
		}

		TextMessage message(MESSAGE_EXPERIENCE_OTHERS, ucfirst(getNameDescription()) + " gained " + std::to_string(gainExp) + (gainExp != 1 ? " experience points." : " experience point."));
		message.position = position;
		message.primary.color = TEXTCOLOR_WHITE_EXP;
		message.primary.value = gainExp;

		for (Creature* spectator : spectators) {
			spectator->getPlayer()->sendTextMessage(message);
		}
	}
}

bool Creature::setMaster(Creature* newMaster) {
	// Persists if this creature has ever been a summon
	this->summoned = true;

	if (!newMaster && !master) {
		return false;
	}

	if (newMaster) {
		incrementReferenceCounter();
		newMaster->summons.push_back(this);
	}

	Creature* oldMaster = master;
	master = newMaster;

	if (oldMaster) {
		auto summon = std::find(oldMaster->summons.begin(), oldMaster->summons.end(), this);
		if (summon != oldMaster->summons.end()) {
			oldMaster->summons.erase(summon);
			decrementReferenceCounter();
		}
	}
	return true;
}

bool Creature::addCondition(Condition* condition)
{
	if (condition == nullptr) {
		return false;
	}

	Condition* prevCond = getCondition(condition->getType(), condition->getId(), condition->getSubId());
	if (prevCond) {
		prevCond->addCondition(this, condition);
		delete condition;
		return true;
	}

	if (condition->startCondition(this)) {
		conditions.push_back(condition);
		onAddCondition(condition->getType());
		return true;
	}

	delete condition;
	return false;
}

bool Creature::addCombatCondition(Condition* condition)
{
	//Caution: condition variable could be deleted after the call to addCondition
	ConditionType_t type = condition->getType();

	if (!addCondition(condition)) {
		return false;
	}

	onAddCombatCondition(type);
	return true;
}

void Creature::removeCondition(ConditionType_t type)
{
	auto it = conditions.begin(), end = conditions.end();
	while (it != end) {
		Condition* condition = *it;
		if (condition->getType() != type) {
			++it;
			continue;
		}

		it = conditions.erase(it);

		condition->endCondition(this);
		delete condition;

		onEndCondition(type);
	}
}

void Creature::removeCondition(ConditionType_t conditionType, ConditionId_t conditionId, bool force/* = false*/)
{
	auto it = conditions.begin(), end = conditions.end();
	while (it != end) {
		Condition* condition = *it;
		if (condition->getType() != conditionType || condition->getId() != conditionId) {
			++it;
			continue;
		}

		if (!force && conditionType == CONDITION_PARALYZE) {
			int32_t walkDelay = getWalkDelay();
			if (walkDelay > 0) {
				g_scheduler.addEvent(createSchedulerTask(walkDelay, std::bind(&Game::forceRemoveCondition, &g_game(), getID(), conditionType, conditionId)));
				return;
			}
		}

		it = conditions.erase(it);

		condition->endCondition(this);
		delete condition;

		onEndCondition(conditionType);
	}
}

void Creature::removeCombatCondition(ConditionType_t type)
{
	std::vector<Condition*> removeConditions;
	for (Condition* condition : conditions) {
		if (condition->getType() == type) {
			removeConditions.push_back(condition);
		}
	}

	for (Condition* condition : removeConditions) {
		onCombatRemoveCondition(condition);
	}
}

void Creature::removeCondition(Condition* condition)
{
	auto it = std::find(conditions.begin(), conditions.end(), condition);
	if (it == conditions.end()) {
		return;
	}

	conditions.erase(it);

	condition->endCondition(this);
	onEndCondition(condition->getType());
	delete condition;
}

Condition* Creature::getCondition(ConditionType_t type) const
{
	for (Condition* condition : conditions) {
		if (condition->getType() == type) {
			return condition;
		}
	}
	return nullptr;
}

Condition* Creature::getCondition(ConditionType_t type, ConditionId_t conditionId, uint32_t subId/* = 0*/) const
{
	for (Condition* condition : conditions) {
		if (condition->getType() == type && condition->getId() == conditionId && condition->getSubId() == subId) {
			return condition;
		}
	}
	return nullptr;
}

void Creature::executeConditions(uint32_t interval)
{
	auto it = conditions.begin(), end = conditions.end();
	while (it != end) {
		Condition* condition = *it;
		if (!condition->executeCondition(this, interval)) {
			ConditionType_t type = condition->getType();

			it = conditions.erase(it);

			condition->endCondition(this);
			delete condition;

			onEndCondition(type);
		} else {
			++it;
		}
	}
}

bool Creature::hasCondition(ConditionType_t type, uint32_t subId/* = 0*/) const
{
	if (isSuppress(type)) {
		return false;
	}

	int64_t timeNow = OTSYS_TIME();
	for (Condition* condition : conditions) {
		if (condition->getType() != type || condition->getSubId() != subId) {
			continue;
		}

		if (condition->getEndTime() >= timeNow || condition->getTicks() == -1) {
			return true;
		}
	}
	return false;
}

bool Creature::isImmune(CombatType_t type) const
{
	return hasBitSet(static_cast<uint32_t>(type), getDamageImmunities());
}

bool Creature::isImmune(ConditionType_t type) const
{
	return hasBitSet(static_cast<uint32_t>(type), getConditionImmunities());
}

bool Creature::isSuppress(ConditionType_t type) const
{
	return hasBitSet(static_cast<uint32_t>(type), getConditionSuppressions());
}

int64_t Creature::getStepDuration(Direction dir) const
{
	int64_t stepDuration = getStepDuration();
	if ((dir & DIRECTION_DIAGONAL_MASK) != 0) {
		stepDuration *= 3;
	}
	return stepDuration;
}

int64_t Creature::getStepDuration() const
{
	if (isRemoved()) {
		return 0;
	}

	int32_t stepSpeed = getStepSpeed();
	uint32_t calculatedStepSpeed = std::max<uint32_t>(floor((Creature::speedA * log((stepSpeed / 2) + Creature::speedB) + Creature::speedC) + 0.5), 1);
	calculatedStepSpeed = (stepSpeed > -Creature::speedB) ? calculatedStepSpeed : 1;

	uint32_t groundSpeed = 150;
	if (tile && tile->getGround()) {
		Item* ground = tile->getGround();
		const ItemType& it = Item::items[ground->getID()];
		groundSpeed = it.speed > 0 ? it.speed : groundSpeed;
	}

	double duration = std::floor(1000 * groundSpeed / calculatedStepSpeed);
	int64_t stepDuration = std::ceil(duration / 50) * 50;

	const Monster* monster = getMonster();
	if (monster && monster->isTargetNearby() && !monster->isFleeing() && !monster->getMaster()) {
		stepDuration *= 2;
	}

	return stepDuration;
}

int64_t Creature::getEventStepTicks(bool onlyDelay) const
{
	int64_t ret = getWalkDelay();
	if (ret <= 0) {
		int64_t stepDuration = getStepDuration();
		if (onlyDelay && stepDuration > 0) {
			ret = 1;
		} else {
			ret = stepDuration * lastStepCost;
		}
	}
	return ret;
}

LightInfo Creature::getCreatureLight() const
{
	return internalLight;
}

void Creature::setCreatureLight(LightInfo lightInfo) {
	internalLight = std::move(lightInfo);
}

void Creature::setNormalCreatureLight()
{
	internalLight = {};
}

bool Creature::registerCreatureEvent(const std::string& name)
{
	CreatureEvent* event = g_creatureEvents->getEventByName(name);
	if (!event) {
		return false;
	}

	CreatureEventType_t type = event->getEventType();
	if (hasEventRegistered(type)) {
		for (CreatureEvent* creatureEvent : eventsList) {
			if (creatureEvent == event) {
				return false;
			}
		}
	} else {
		scriptEventsBitField |= static_cast<uint32_t>(1) << type;
	}

	eventsList.push_back(event);
	return true;
}

bool Creature::unregisterCreatureEvent(const std::string& name)
{
	CreatureEvent* event = g_creatureEvents->getEventByName(name);
	if (!event) {
		return false;
	}

	CreatureEventType_t type = event->getEventType();
	if (!hasEventRegistered(type)) {
		return false;
	}

	bool resetTypeBit = true;

	auto it = eventsList.begin(), end = eventsList.end();
	while (it != end) {
		CreatureEvent* curEvent = *it;
		if (curEvent == event) {
			it = eventsList.erase(it);
			continue;
		}

		if (curEvent->getEventType() == type) {
			resetTypeBit = false;
		}
		++it;
	}

	if (resetTypeBit) {
		scriptEventsBitField &= ~(static_cast<uint32_t>(1) << type);
	}
	return true;
}

CreatureEventList Creature::getCreatureEvents(CreatureEventType_t type)
{
	CreatureEventList tmpEventList;

	if (!hasEventRegistered(type)) {
		return tmpEventList;
	}

	for (CreatureEvent* creatureEvent : eventsList) {
		if (creatureEvent->getEventType() == type) {
			tmpEventList.push_back(creatureEvent);
		}
	}

	return tmpEventList;
}

bool FrozenPathingConditionCall::isInRange(const Position& startPos, const Position& testPos,
        const FindPathParams& fpp) const
{
	if (fpp.fullPathSearch) {
		if (testPos.x > targetPos.x + fpp.maxTargetDist) {
			return false;
		}

		if (testPos.x < targetPos.x - fpp.maxTargetDist) {
			return false;
		}

		if (testPos.y > targetPos.y + fpp.maxTargetDist) {
			return false;
		}

		if (testPos.y < targetPos.y - fpp.maxTargetDist) {
			return false;
		}
	} else {
		int_fast32_t dx = Position::getOffsetX(startPos, targetPos);

		int32_t dxMax = (dx >= 0 ? fpp.maxTargetDist : 0);
		if (testPos.x > targetPos.x + dxMax) {
			return false;
		}

		int32_t dxMin = (dx <= 0 ? fpp.maxTargetDist : 0);
		if (testPos.x < targetPos.x - dxMin) {
			return false;
		}

		int_fast32_t dy = Position::getOffsetY(startPos, targetPos);

		int32_t dyMax = (dy >= 0 ? fpp.maxTargetDist : 0);
		if (testPos.y > targetPos.y + dyMax) {
			return false;
		}

		int32_t dyMin = (dy <= 0 ? fpp.maxTargetDist : 0);
		if (testPos.y < targetPos.y - dyMin) {
			return false;
		}
	}
	return true;
}
bool FrozenPathingConditionCall::operator()(const Position& startPos, const Position& testPos,
        const FindPathParams& fpp, int32_t& bestMatchDist) const
{
	if (!isInRange(startPos, testPos, fpp)) {
		return false;
	}

	if (fpp.clearSight && !g_game().isSightClear(testPos, targetPos, true)) {
		return false;
	}

	int32_t testDist = std::max<int32_t>(Position::getDistanceX(targetPos, testPos), Position::getDistanceY(targetPos, testPos));
	if (fpp.maxTargetDist == 1) {
		if (testDist < fpp.minTargetDist || testDist > fpp.maxTargetDist) {
			return false;
		}
		return true;
	} else if (testDist <= fpp.maxTargetDist) {
		if (testDist < fpp.minTargetDist) {
			return false;
		}
		if (testDist == fpp.maxTargetDist) {
			bestMatchDist = 0;
			return true;
		} else if (testDist > bestMatchDist) {
			//not quite what we want, but the best so far
			bestMatchDist = testDist;
			return true;
		}
	}
	return false;
}

bool Creature::isInvisible() const
{
	return std::find_if(conditions.begin(), conditions.end(), [] (const Condition* condition) {
		return condition->getType() == CONDITION_INVISIBLE;
	}) != conditions.end();
}

bool Creature::getPathTo(const Position& targetPos, std::forward_list<Direction>& dirList, const FindPathParams& fpp) const
{
	return g_game().map.getPathMatching(*this, dirList, FrozenPathingConditionCall(targetPos), fpp);
}

bool Creature::getPathTo(const Position& targetPos, std::forward_list<Direction>& dirList, int32_t minTargetDist, int32_t maxTargetDist, bool fullPathSearch /*= true*/, bool clearSight /*= true*/, int32_t maxSearchDist /*= 0*/) const
{
	FindPathParams fpp;
	fpp.fullPathSearch = fullPathSearch;
	fpp.maxSearchDist = maxSearchDist;
	fpp.clearSight = clearSight;
	fpp.minTargetDist = minTargetDist;
	fpp.maxTargetDist = maxTargetDist;
	return getPathTo(targetPos, dirList, fpp);
}

void Creature::turnToCreature(Creature* creature)
{
	const Position& creaturePos = creature->getPosition();
	const auto dx = Position::getOffsetX(position, creaturePos);
	const auto dy = Position::getOffsetY(position, creaturePos);

	float tan;
	if (dx != 0) {
		tan = static_cast<float>(dy) / dx;
	} else {
		tan = 10;
	}

	Direction dir;
	if (std::abs(tan) < 1) {
		if (dx > 0) {
			dir = DIRECTION_WEST;
		} else {
			dir = DIRECTION_EAST;
		}
	} else {
		if (dy > 0) {
			dir = DIRECTION_NORTH;
		} else {
			dir = DIRECTION_SOUTH;
		}
	}
	g_game().internalCreatureTurn(this, dir);
}<|MERGE_RESOLUTION|>--- conflicted
+++ resolved
@@ -752,11 +752,7 @@
 
 				if (g_configManager().getBoolean(AUTOLOOT)) {
 					int32_t pos = tile->getStackposOfItem(player, corpse);
-<<<<<<< HEAD
-					g_dispatcher.addTask(createTask(std::bind(&Game::playerQuickLoot, &g_game, mostDamageCreature->getID(), this->getPosition(), corpse->getID(), pos - 1, nullptr, false, true)));
-=======
-					g_dispatcher.addTask(createTask(std::bind(&Game::playerQuickLoot, &g_game(), mostDamageCreature->getID(), this->getPosition(), corpse->getClientID(), pos - 1, nullptr, false, true)));
->>>>>>> a9cd5c71
+					g_dispatcher.addTask(createTask(std::bind(&Game::playerQuickLoot, &g_game(), mostDamageCreature->getID(), this->getPosition(), corpse->getID(), pos - 1, nullptr, false, true)));
 				}
 			}
 		}
