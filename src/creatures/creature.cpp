--- conflicted
+++ resolved
@@ -258,13 +258,8 @@
 		}
 
 		self->eventWalk = g_dispatcher().scheduleEvent(
-<<<<<<< HEAD
-			static_cast<uint32_t>(ticks), std::bind(&Game::checkCreatureWalk, &g_game(), self->getID()),
-			"Game::checkCreatureWalk"
-=======
 			static_cast<uint32_t>(ticks),
-			[creatureId = self->getID()] { g_game().checkCreatureWalk(creatureId); }, "Creature::checkCreatureWalk"
->>>>>>> b5639583
+			[creatureId = self->getID()] { g_game().checkCreatureWalk(creatureId); }, "Game::checkCreatureWalk"
 		);
 	});
 }
