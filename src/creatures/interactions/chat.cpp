--- conflicted
+++ resolved
@@ -170,8 +170,6 @@
 	}
 }
 
-<<<<<<< HEAD
-=======
 const std::string &ChatChannel::getName() const {
 	return name;
 }
@@ -196,7 +194,6 @@
 	return publicChannel;
 }
 
->>>>>>> 135866a6
 bool ChatChannel::talk(const std::shared_ptr<Player> &fromPlayer, SpeakClasses type, const std::string &text) const {
 	if (!users.contains(fromPlayer->getID())) {
 		return false;
@@ -317,13 +314,8 @@
 	LuaScriptInterface::pushString(L, message);
 
 	bool result = false;
-<<<<<<< HEAD
-	const int size0 = lua_gettop(L);
-	const int ret = LuaScriptInterface::protectedCall(L, 3, 1);
-=======
 	int size0 = lua_gettop(L);
 	int ret = LuaScriptInterface::protectedCall(L, 3, 1);
->>>>>>> 135866a6
 	if (ret != 0) {
 		LuaScriptInterface::reportError(nullptr, LuaScriptInterface::popString(L));
 	} else if (lua_gettop(L) > 0) {
@@ -693,15 +685,9 @@
 				return channel;
 			}
 
-<<<<<<< HEAD
-			const auto &it2 = privateChannels.find(channelId);
-			if (it2 != privateChannels.end() && it2->second->isInvited(player->getGUID())) {
-				return it2->second;
-=======
 			auto privateIt = privateChannels.find(channelId);
 			if (privateIt != privateChannels.end() && privateIt->second->isInvited(player->getGUID())) {
 				return privateIt->second;
->>>>>>> 135866a6
 			}
 			break;
 		}
