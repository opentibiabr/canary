/**
 * Canary - A free and open-source MMORPG server emulator
 * Copyright (©) 2019-2024 OpenTibiaBR <opentibiabr@outlook.com>
 * Repository: https://github.com/opentibiabr/canary
 * License: https://github.com/opentibiabr/canary/blob/main/LICENSE
 * Contributors: https://github.com/opentibiabr/canary/graphs/contributors
 * Website: https://docs.opentibiabr.com/
 */

#include "creatures/interactions/chat.hpp"
#include "creatures/players/player.hpp"
#include "game/game.hpp"
#include "game/scheduling/dispatcher.hpp"
#include "lib/di/container.hpp"
#include "utils/pugicast.hpp"

PrivateChatChannel::PrivateChatChannel(uint16_t channelId, std::string channelName) :
	ChatChannel(channelId, std::move(channelName)) { }

uint32_t PrivateChatChannel::getOwner() const {
	return owner;
}

void PrivateChatChannel::setOwner(uint32_t newOwner) {
	this->owner = newOwner;
}

bool PrivateChatChannel::isInvited(uint32_t guid) const {
	if (guid == getOwner()) {
		return true;
	}
	return invites.contains(guid);
}

bool PrivateChatChannel::removeInvite(uint32_t guid) {
	return invites.erase(guid) != 0;
}

void PrivateChatChannel::invitePlayer(const std::shared_ptr<Player> &player, const std::shared_ptr<Player> &invitePlayer) {
	auto [iter, inserted] = invites.try_emplace(invitePlayer->getGUID(), invitePlayer);
	if (!inserted) {
		return;
	}

	std::ostringstream ss;
	ss << player->getName() << " invites you to " << player->getPossessivePronoun() << " private chat channel.";
	invitePlayer->sendTextMessage(MESSAGE_PARTY_MANAGEMENT, ss.str());

	ss.str(std::string());
	ss << invitePlayer->getName() << " has been invited.";
	player->sendTextMessage(MESSAGE_PARTY_MANAGEMENT, ss.str());

	for (const auto &[playerUserId, playerUser] : users) {
		if (playerUserId == 0 || !playerUser) {
			continue;
		}

		playerUser->sendChannelEvent(id, invitePlayer->getName(), CHANNELEVENT_INVITE);
	}
}

void PrivateChatChannel::excludePlayer(const std::shared_ptr<Player> &player, const std::shared_ptr<Player> &excludePlayer) {
	if (!removeInvite(excludePlayer->getGUID())) {
		return;
	}

	removeUser(excludePlayer);

	std::ostringstream ss;
	ss << excludePlayer->getName() << " has been excluded.";
	player->sendTextMessage(MESSAGE_PARTY_MANAGEMENT, ss.str());

	excludePlayer->sendClosePrivate(id);

	for (const auto &[playerUserId, playerUser] : users) {
		if (playerUserId == 0) {
			continue;
		}

		playerUser->sendChannelEvent(id, excludePlayer->getName(), CHANNELEVENT_EXCLUDE);
	}
}

void PrivateChatChannel::closeChannel() const {
	for (const auto &[playerUserId, playerUser] : users) {
		if (playerUserId == 0) {
			continue;
		}

		playerUser->sendClosePrivate(id);
	}
}

const InvitedMap* PrivateChatChannel::getInvitedUsers() const {
	return &invites;
}

ChatChannel::ChatChannel(uint16_t channelId, std::string channelName) :
	name(std::move(channelName)),
	id(channelId) { }

bool ChatChannel::addUser(const std::shared_ptr<Player> &player) {
	if (users.contains(player->getID())) {
		return false;
	}

	if (!executeOnJoinEvent(player)) {
		return false;
	}

	// TODO: Move to script when guild channels can be scripted
	if (id == CHANNEL_GUILD) {
		const auto &guild = player->getGuild();
		if (guild && !guild->getMotd().empty()) {
			g_dispatcher().scheduleEvent(
				150, [playerId = player->getID()] { g_game().sendGuildMotd(playerId); }, "Game::sendGuildMotd"
			);
		}
	}

	if (!publicChannel) {
		for (const auto &[playerUserId, playerUser] : users) {
			if (playerUserId == 0) {
				continue;
			}

			playerUser->sendChannelEvent(id, player->getName(), CHANNELEVENT_JOIN);
		}
	}

	users[player->getID()] = player;
	return true;
}

bool ChatChannel::removeUser(const std::shared_ptr<Player> &player) {
	auto iter = users.find(player->getID());
	if (iter == users.end()) {
		return false;
	}

	users.erase(iter);

	if (!publicChannel) {
		for (const auto &[playerUserId, playerUser] : users) {
			if (playerUserId == 0) {
				continue;
			}

			playerUser->sendChannelEvent(id, player->getName(), CHANNELEVENT_LEAVE);
		}
	}

	executeOnLeaveEvent(player);
	return true;
}

bool ChatChannel::hasUser(const std::shared_ptr<Player> &player) const {
	return users.contains(player->getID());
}

void ChatChannel::sendToAll(const std::string &message, SpeakClasses type) const {
	for (const auto &[playerUserId, playerUser] : users) {
		if (playerUserId == 0) {
			continue;
		}

		playerUser->sendChannelMessage("", message, type, id);
	}
}

<<<<<<< HEAD
const std::string &ChatChannel::getName() const {
	return name;
}

uint16_t ChatChannel::getId() const {
	return id;
}

const UsersMap &ChatChannel::getUsers() const {
	return users;
}

const InvitedMap* ChatChannel::getInvitedUsers() const {
	return nullptr;
}

uint32_t ChatChannel::getOwner() const {
	return 0;
}

bool ChatChannel::isPublicChannel() const {
	return publicChannel;
}

bool ChatChannel::talk(const std::shared_ptr<Player> &fromPlayer, SpeakClasses type, const std::string &text) {
	if (users.find(fromPlayer->getID()) == users.end()) {
=======
bool ChatChannel::talk(const std::shared_ptr<Player> &fromPlayer, SpeakClasses type, const std::string &text) const {
	if (!users.contains(fromPlayer->getID())) {
>>>>>>> 6c00cc04
		return false;
	}

	for (const auto &[playerUserId, playerUser] : users) {
		if (playerUserId == 0) {
			continue;
		}

		playerUser->sendToChannel(fromPlayer, type, text, id);
	}
	return true;
}

bool ChatChannel::executeCanJoinEvent(const std::shared_ptr<Player> &player) const {
	if (canJoinEvent == -1) {
		return true;
	}

	// canJoin(player)
	LuaScriptInterface* scriptInterface = g_chat().getScriptInterface();
	if (!LuaScriptInterface::reserveScriptEnv()) {
		g_logger().error("[CanJoinChannelEvent::execute - Player {}, on channel {}] "
		                 "Call stack overflow. Too many lua script calls being nested.",
		                 player->getName(), getName());
		return false;
	}

	ScriptEnvironment* env = LuaScriptInterface::getScriptEnv();
	env->setScriptId(canJoinEvent, scriptInterface);

	lua_State* L = scriptInterface->getLuaState();

	scriptInterface->pushFunction(canJoinEvent);
	LuaScriptInterface::pushUserdata(L, player);
	LuaScriptInterface::setMetatable(L, -1, "Player");

	return scriptInterface->callFunction(1);
}

bool ChatChannel::executeOnJoinEvent(const std::shared_ptr<Player> &player) const {
	if (onJoinEvent == -1) {
		return true;
	}

	// onJoin(player)
	LuaScriptInterface* scriptInterface = g_chat().getScriptInterface();
	if (!LuaScriptInterface::reserveScriptEnv()) {
		g_logger().error("[OnJoinChannelEvent::execute - Player {}, on channel {}] "
		                 "Call stack overflow. Too many lua script calls being nested",
		                 player->getName(), getName());
		return false;
	}

	ScriptEnvironment* env = LuaScriptInterface::getScriptEnv();
	env->setScriptId(onJoinEvent, scriptInterface);

	lua_State* L = scriptInterface->getLuaState();

	scriptInterface->pushFunction(onJoinEvent);
	LuaScriptInterface::pushUserdata(L, player);
	LuaScriptInterface::setMetatable(L, -1, "Player");

	return scriptInterface->callFunction(1);
}

bool ChatChannel::executeOnLeaveEvent(const std::shared_ptr<Player> &player) const {
	if (onLeaveEvent == -1) {
		return true;
	}

	// onLeave(player)
	LuaScriptInterface* scriptInterface = g_chat().getScriptInterface();
	if (!LuaScriptInterface::reserveScriptEnv()) {
		g_logger().error("[OnLeaveChannelEvent::execute - Player {}, on channel {}] "
		                 "Call stack overflow. Too many lua script calls being nested.",
		                 player->getName(), getName());
		return false;
	}

	ScriptEnvironment* env = LuaScriptInterface::getScriptEnv();
	env->setScriptId(onLeaveEvent, scriptInterface);

	lua_State* L = scriptInterface->getLuaState();

	scriptInterface->pushFunction(onLeaveEvent);
	LuaScriptInterface::pushUserdata(L, player);
	LuaScriptInterface::setMetatable(L, -1, "Player");

	return scriptInterface->callFunction(1);
}

bool ChatChannel::executeOnSpeakEvent(const std::shared_ptr<Player> &player, SpeakClasses &type, const std::string &message) const {
	if (onSpeakEvent == -1) {
		return true;
	}

	// onSpeak(player, type, message)
	LuaScriptInterface* scriptInterface = g_chat().getScriptInterface();
	if (!LuaScriptInterface::reserveScriptEnv()) {
		g_logger().error("[OnSpeakChannelEvent::execute - Player {}, type {}] "
		                 "Call stack overflow. Too many lua script calls being nested.",
		                 player->getName(), fmt::underlying(type));
		return false;
	}

	ScriptEnvironment* env = LuaScriptInterface::getScriptEnv();
	env->setScriptId(onSpeakEvent, scriptInterface);

	lua_State* L = scriptInterface->getLuaState();

	scriptInterface->pushFunction(onSpeakEvent);
	LuaScriptInterface::pushUserdata(L, player);
	LuaScriptInterface::setMetatable(L, -1, "Player");

	lua_pushnumber(L, type);
	LuaScriptInterface::pushString(L, message);

	bool result = false;
	int size0 = lua_gettop(L);
	int ret = LuaScriptInterface::protectedCall(L, 3, 1);
	if (ret != 0) {
		LuaScriptInterface::reportError(nullptr, LuaScriptInterface::popString(L));
	} else if (lua_gettop(L) > 0) {
		if (lua_isboolean(L, -1)) {
			result = LuaScriptInterface::getBoolean(L, -1);
		} else if (lua_isnumber(L, -1)) {
			result = true;
			type = LuaScriptInterface::getNumber<SpeakClasses>(L, -1);
		}
		lua_pop(L, 1);
	}

	if ((lua_gettop(L) + 4) != size0) {
		LuaScriptInterface::reportError(nullptr, "Stack size changed!");
	}
	LuaScriptInterface::resetScriptEnv();
	return result;
}

Chat::Chat() :
	scriptInterface("Chat Interface"),
	dummyPrivate(std::make_shared<PrivateChatChannel>(CHANNEL_PRIVATE, "Private Chat Channel")) {
	scriptInterface.initState();
}

Chat &Chat::getInstance() {
	return inject<Chat>();
}

bool Chat::load() {
	pugi::xml_document doc;
	auto coreFolder = g_configManager().getString(CORE_DIRECTORY);
	auto folder = coreFolder + "/chatchannels/chatchannels.xml";
	pugi::xml_parse_result result = doc.load_file(folder.c_str());
	if (!result) {
		printXMLError(__FUNCTION__, folder, result);
		return false;
	}

	for (const auto &channelNode : doc.child("channels").children()) {
		auto channelId = pugi::cast<uint16_t>(channelNode.attribute("id").value());
		std::string channelName = channelNode.attribute("name").as_string();
		bool isPublic = channelNode.attribute("public").as_bool();
		pugi::xml_attribute scriptAttribute = channelNode.attribute("script");

		auto it = normalChannels.find(channelId);
		if (it != normalChannels.end()) {
			const auto &channel = it->second;
			channel->publicChannel = isPublic;
			channel->name = channelName;

			if (scriptAttribute) {
				if (scriptInterface.loadFile(coreFolder + "/chatchannels/scripts/" + std::string(scriptAttribute.as_string()), scriptAttribute.as_string()) == 0) {
					channel->onSpeakEvent = scriptInterface.getEvent("onSpeak");
					channel->canJoinEvent = scriptInterface.getEvent("canJoin");
					channel->onJoinEvent = scriptInterface.getEvent("onJoin");
					channel->onLeaveEvent = scriptInterface.getEvent("onLeave");
				} else {
					g_logger().warn("[Chat::load] - Can not load script: {}", scriptAttribute.as_string());
				}
			}

			UsersMap tempUserMap = std::move(channel->users);
			for (const auto &[playerUserId, playerUser] : tempUserMap) {
				if (playerUserId == 0) {
					continue;
				}

				channel->addUser(playerUser);
			}
			continue;
		}

		const auto &channel(std::make_shared<ChatChannel>(channelId, channelName));
		channel->publicChannel = isPublic;

		if (scriptAttribute) {
			if (scriptInterface.loadFile(coreFolder + "/chatchannels/scripts/" + std::string(scriptAttribute.as_string()), scriptAttribute.as_string()) == 0) {
				channel->onSpeakEvent = scriptInterface.getEvent("onSpeak");
				channel->canJoinEvent = scriptInterface.getEvent("canJoin");
				channel->onJoinEvent = scriptInterface.getEvent("onJoin");
				channel->onLeaveEvent = scriptInterface.getEvent("onLeave");
			} else {
				g_logger().warn("[Chat::load] Can not load script: {}", scriptAttribute.as_string());
			}
		}

		normalChannels[channel->id] = channel;
	}
	return true;
}

std::shared_ptr<ChatChannel> Chat::createChannel(const std::shared_ptr<Player> &player, uint16_t channelId) {
	if (getChannel(player, channelId) != nullptr) {
		return nullptr;
	}

	switch (channelId) {
		case CHANNEL_GUILD: {
			const auto &guild = player->getGuild();
			if (guild != nullptr) {
				auto [iter, inserted] = guildChannels.try_emplace(guild->getId(), std::make_shared<ChatChannel>(channelId, guild->getName()));
				if (inserted) {
					return iter->second;
				}
			}
			break;
		}

		case CHANNEL_PARTY: {
			const auto &party = player->getParty();
			if (party != nullptr) {
				auto [iter, inserted] = partyChannels.try_emplace(party, std::make_shared<ChatChannel>(channelId, "Party"));
				if (inserted) {
					return iter->second;
				}
			}
			break;
		}

		case CHANNEL_PRIVATE: {
			// only 1 private channel for each premium player
			if (!player->isPremium() || (getPrivateChannel(player) != nullptr)) {
				return nullptr;
			}

			// find a free private channel slot
			for (uint16_t i = 100; i < 10000; ++i) {
				auto [iter, inserted] = privateChannels.try_emplace(i, std::make_shared<PrivateChatChannel>(i, player->getName() + "'s Channel"));
				if (inserted) {
					const auto &newChannel = iter->second;
					newChannel->setOwner(player->getGUID());
					return newChannel;
				}
			}
			break;
		}

		default:
			break;
	}
	return nullptr;
}

bool Chat::deleteChannel(const std::shared_ptr<Player> &player, uint16_t channelId) {
	switch (channelId) {
		case CHANNEL_GUILD: {
			const auto &guild = player->getGuild();
			if (guild == nullptr) {
				return false;
			}

			auto it = guildChannels.find(guild->getId());
			if (it == guildChannels.end()) {
				return false;
			}

			guildChannels.erase(it);
			break;
		}

		case CHANNEL_PARTY: {
			const auto &party = player->getParty();
			if (party == nullptr) {
				return false;
			}

			auto it = partyChannels.find(party);
			if (it == partyChannels.end()) {
				return false;
			}

			partyChannels.erase(it);
			break;
		}

		default: {
			auto it = privateChannels.find(channelId);
			if (it == privateChannels.end()) {
				return false;
			}

			it->second->closeChannel();

			privateChannels.erase(it);
			break;
		}
	}
	return true;
}

std::shared_ptr<ChatChannel> Chat::addUserToChannel(const std::shared_ptr<Player> &player, uint16_t channelId) {
	const auto &channel = getChannel(player, channelId);
	if ((channel != nullptr) && channel->addUser(player)) {
		return channel;
	}
	return nullptr;
}

bool Chat::removeUserFromChannel(const std::shared_ptr<Player> &player, uint16_t channelId) {
	const auto &channel = getChannel(player, channelId);
	if ((channel == nullptr) || !channel->removeUser(player)) {
		return false;
	}

	if (channel->getOwner() == player->getGUID()) {
		deleteChannel(player, channelId);
	}
	return true;
}

void Chat::removeUserFromAllChannels(const std::shared_ptr<Player> &player) {
	for (const auto &[playerUserId, playerUser] : normalChannels) {
		if (playerUserId == 0) {
			continue;
		}

		playerUser->removeUser(player);
	}

	for (const auto &[playerUserId, playerUser] : partyChannels) {
		if (playerUserId == 0) {
			continue;
		}

		playerUser->removeUser(player);
	}

	for (const auto &[playerUserId, playerUser] : guildChannels) {
		if (playerUserId == 0) {
			continue;
		}

		playerUser->removeUser(player);
	}

	auto it = privateChannels.begin();
	while (it != privateChannels.end()) {
		const auto &channel = it->second;
		channel->removeInvite(player->getGUID());
		channel->removeUser(player);
		if (channel->getOwner() == player->getGUID()) {
			channel->closeChannel();
			it = privateChannels.erase(it);
		} else {
			++it;
		}
	}
}

bool Chat::talkToChannel(const std::shared_ptr<Player> &player, SpeakClasses type, const std::string &text, uint16_t channelId) {
	const auto &channel = getChannel(player, channelId);
	if (channel == nullptr) {
		return false;
	}

	if (channelId == CHANNEL_GUILD) {
		const auto &rank = player->getGuildRank();
		if (rank && rank->level > 1) {
			type = TALKTYPE_CHANNEL_O;
		} else if (type != TALKTYPE_CHANNEL_Y) {
			type = TALKTYPE_CHANNEL_Y;
		}
	} else if (type != TALKTYPE_CHANNEL_Y && (channelId == CHANNEL_PRIVATE || channelId == CHANNEL_PARTY)) {
		type = TALKTYPE_CHANNEL_Y;
	}

	if (!channel->executeOnSpeakEvent(player, type, text)) {
		return false;
	}

	return channel->talk(player, type, text);
}

ChannelList Chat::getChannelList(const std::shared_ptr<Player> &player) {
	ChannelList list;
	if (player->getGuild()) {
		auto channel = getChannel(player, CHANNEL_GUILD);
		if (channel) {
			list.emplace_back(channel);
		} else {
			channel = createChannel(player, CHANNEL_GUILD);
			if (channel) {
				list.emplace_back(channel);
			}
		}
	}

	if (player->getParty()) {
		auto channel = getChannel(player, CHANNEL_PARTY);
		if (channel) {
			list.emplace_back(channel);
		} else {
			channel = createChannel(player, CHANNEL_PARTY);
			if (channel) {
				list.emplace_back(channel);
			}
		}
	}

	for (const auto &[playerUserId, playerUser] : normalChannels) {
		if (playerUserId == 0) {
			continue;
		}

		const auto &channel = getChannel(player, playerUserId);
		if (channel) {
			list.emplace_back(channel);
		}
	}

	bool hasPrivate = false;
	for (const auto &[playerUserId, playerUser] : privateChannels) {
		if (playerUserId == 0) {
			continue;
		}

		if (const auto &channel = playerUser) {
			const uint32_t guid = player->getGUID();
			if (channel->isInvited(guid)) {
				list.emplace_back(channel);
			}

			if (channel->getOwner() == guid) {
				hasPrivate = true;
			}
		}
	}

	if (!hasPrivate && player->isPremium()) {
		list.emplace_back(dummyPrivate);
	}
	return list;
}

std::shared_ptr<ChatChannel> Chat::getChannel(const std::shared_ptr<Player> &player, uint16_t channelId) {
	switch (channelId) {
		case CHANNEL_GUILD: {
			const auto &guild = player->getGuild();
			if (guild != nullptr) {
				auto it = guildChannels.find(guild->getId());
				if (it != guildChannels.end()) {
					return it->second;
				}
			}
			break;
		}

		case CHANNEL_PARTY: {
			const auto &party = player->getParty();
			if (party != nullptr) {
				auto it = partyChannels.find(party);
				if (it != partyChannels.end()) {
					return it->second;
				}
			}
			break;
		}

		default: {
			auto it = normalChannels.find(channelId);
			if (it != normalChannels.end()) {
				const auto &channel = it->second;
				if (!channel->executeCanJoinEvent(player)) {
					return nullptr;
				}
				return channel;
			}

			auto privateIt = privateChannels.find(channelId);
			if (privateIt != privateChannels.end() && privateIt->second->isInvited(player->getGUID())) {
				return privateIt->second;
			}
			break;
		}
	}
	return nullptr;
}

std::shared_ptr<ChatChannel> Chat::getGuildChannelById(uint32_t guildId) {
	auto it = guildChannels.find(guildId);
	if (it == guildChannels.end()) {
		return nullptr;
	}
	return it->second;
}

std::shared_ptr<ChatChannel> Chat::getChannelById(uint16_t channelId) {
	auto it = normalChannels.find(channelId);
	if (it == normalChannels.end()) {
		return nullptr;
	}
	return it->second;
}

std::shared_ptr<PrivateChatChannel> Chat::getPrivateChannel(const std::shared_ptr<Player> &player) const {
	auto it = std::ranges::find_if(privateChannels, [&player](const auto &channelPair) {
		const auto &[channelId, channel] = channelPair;
		return channel->getOwner() == player->getGUID();
	});

	if (it != privateChannels.end()) {
		return it->second;
	}
	return nullptr;
}

LuaScriptInterface* Chat::getScriptInterface() {
	return &scriptInterface;
}<|MERGE_RESOLUTION|>--- conflicted
+++ resolved
@@ -168,7 +168,6 @@
 	}
 }
 
-<<<<<<< HEAD
 const std::string &ChatChannel::getName() const {
 	return name;
 }
@@ -193,12 +192,8 @@
 	return publicChannel;
 }
 
-bool ChatChannel::talk(const std::shared_ptr<Player> &fromPlayer, SpeakClasses type, const std::string &text) {
-	if (users.find(fromPlayer->getID()) == users.end()) {
-=======
 bool ChatChannel::talk(const std::shared_ptr<Player> &fromPlayer, SpeakClasses type, const std::string &text) const {
 	if (!users.contains(fromPlayer->getID())) {
->>>>>>> 6c00cc04
 		return false;
 	}
 
