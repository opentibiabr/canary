--- conflicted
+++ resolved
@@ -2626,7 +2626,10 @@
 	if (hasAsyncTaskFlag(UpdateIdleStatus)) {
 		updateIdleStatus();
 	}
-<<<<<<< HEAD
+
+	if (hasAsyncTaskFlag(OnThink)) {
+		onThink_async();
+	}
 }
 
 std::map<CombatType_t, int32_t> Monster::calculateElementalDamage(CombatType_t weaponElement, int32_t baseDamage) const {
@@ -2642,10 +2645,4 @@
 	// Add the calculated damage to the result map
 	damageByElement[weaponElement] = elementDamage;
 	return damageByElement;
-=======
-
-	if (hasAsyncTaskFlag(OnThink)) {
-		onThink_async();
-	}
->>>>>>> 145da70d
 }