/**
 * Canary - A free and open-source MMORPG server emulator
 * Copyright (©) 2019-2024 OpenTibiaBR <opentibiabr@outlook.com>
 * Repository: https://github.com/opentibiabr/canary
 * License: https://github.com/opentibiabr/canary/blob/main/LICENSE
 * Contributors: https://github.com/opentibiabr/canary/graphs/contributors
 * Website: https://docs.opentibiabr.com/
 */

#include "creatures/combat/spells.hpp"
#include "creatures/monsters/monster.hpp"
#include "creatures/monsters/monsters.hpp"
#include "creatures/players/player.hpp"
#include "creatures/players/wheel/player_wheel.hpp"
#include "game/game.hpp"
#include "game/scheduling/dispatcher.hpp"
#include "items/tile.hpp"
#include "lua/callbacks/event_callback.hpp"
#include "lua/callbacks/events_callbacks.hpp"
#include "map/spectators.hpp"

int32_t Monster::despawnRange;
int32_t Monster::despawnRadius;

uint32_t Monster::monsterAutoID = 0x50000001;

std::shared_ptr<Monster> Monster::createMonster(const std::string &name) {
	const auto &mType = g_monsters().getMonsterType(name);
	if (!mType) {
		return nullptr;
	}
	return std::make_shared<Monster>(mType);
}

Monster::Monster(const std::shared_ptr<MonsterType> &mType) :
	nameDescription(asLowerCaseString(mType->nameDescription)),
	mType(mType) {
	defaultOutfit = mType->info.outfit;
	currentOutfit = mType->info.outfit;
	skull = mType->info.skull;
	health = mType->info.health * mType->getHealthMultiplier();
	healthMax = mType->info.healthMax * mType->getHealthMultiplier();
	runAwayHealth = mType->info.runAwayHealth * mType->getHealthMultiplier();
	baseSpeed = mType->getBaseSpeed();
	internalLight = mType->info.light;
	hiddenHealth = mType->info.hiddenHealth;
	targetDistance = mType->info.targetDistance;

	// Register creature events
	for (const std::string &scriptName : mType->info.scripts) {
		if (!registerCreatureEvent(scriptName)) {
			g_logger().warn("[Monster::Monster] - "
			                "Unknown event name: {}",
			                scriptName);
		}
	}
}

std::shared_ptr<Monster> Monster::getMonster() {
	return static_self_cast<Monster>();
}

std::shared_ptr<const Monster> Monster::getMonster() const {
	return static_self_cast<Monster>();
}

void Monster::setID() {
	if (id == 0) {
		id = monsterAutoID++;
	}
}

void Monster::addList() {
	g_game().addMonster(static_self_cast<Monster>());
}

void Monster::removeList() {
	g_game().removeMonster(static_self_cast<Monster>());
}

const std::string &Monster::getName() const {
	if (name.empty()) {
		return mType->name;
	}
	return name;
}

void Monster::setName(const std::string &name) {
	if (getName() == name) {
		return;
	}

	this->name = name;

	// NOTE: Due to how client caches known creatures,
	// it is not feasible to send creature update to everyone that has ever met it
	auto spectators = Spectators().find<Player>(position, true);
	for (const auto &spectator : spectators) {
		if (const auto &tmpPlayer = spectator->getPlayer()) {
			tmpPlayer->sendUpdateTileCreature(static_self_cast<Monster>());
		}
	}
}

// Real monster name, set on monster creation "createMonsterType(typeName)"

const std::string &Monster::getTypeName() const {
	return mType->typeName;
}

const std::string &Monster::getNameDescription() const {
	if (nameDescription.empty()) {
		return mType->nameDescription;
	}
	return nameDescription;
}

void Monster::setNameDescription(const std::string &nameDescription) {
	this->nameDescription = nameDescription;
}

std::string Monster::getDescription(int32_t) {
	return nameDescription + '.';
}

CreatureType_t Monster::getType() const {
	return CREATURETYPE_MONSTER;
}

const Position &Monster::getMasterPos() const {
	return masterPos;
}

void Monster::setMasterPos(Position pos) {
	masterPos = pos;
}

bool Monster::canWalkOnFieldType(CombatType_t combatType) const {
	switch (combatType) {
		case COMBAT_ENERGYDAMAGE:
			return mType->info.canWalkOnEnergy;
		case COMBAT_FIREDAMAGE:
			return mType->info.canWalkOnFire;
		case COMBAT_EARTHDAMAGE:
			return mType->info.canWalkOnPoison;
		default:
			return true;
	}
}

double_t Monster::getReflectPercent(CombatType_t reflectType, bool useCharges) const {
	// Monster type reflect
	auto result = Creature::getReflectPercent(reflectType, useCharges);
	if (result != 0) {
		g_logger().debug("[{}] before mtype reflect element {}, percent {}", __FUNCTION__, fmt::underlying(reflectType), result);
	}
	auto it = mType->info.reflectMap.find(reflectType);
	if (it != mType->info.reflectMap.end()) {
		result += it->second;
	}

	if (result != 0) {
		g_logger().debug("[{}] after mtype reflect element {}, percent {}", __FUNCTION__, fmt::underlying(reflectType), result);
	}

	// Monster reflect
	auto monsterReflectIt = m_reflectElementMap.find(reflectType);
	if (monsterReflectIt != m_reflectElementMap.end()) {
		result += monsterReflectIt->second;
	}

	if (result != 0) {
		g_logger().debug("[{}] (final) after monster reflect element {}, percent {}", __FUNCTION__, fmt::underlying(reflectType), result);
	}

	return result;
}

void Monster::addReflectElement(CombatType_t combatType, int32_t percent) {
	g_logger().debug("[{}] added reflect element {}, percent {}", __FUNCTION__, fmt::underlying(combatType), percent);
	m_reflectElementMap[combatType] += percent;
}

int32_t Monster::getDefense() const {
	auto mtypeDefense = mType->info.defense;
	if (mtypeDefense != 0) {
		g_logger().trace("[{}] old defense {}", __FUNCTION__, mtypeDefense);
	}
	mtypeDefense += m_defense;
	if (mtypeDefense != 0) {
		g_logger().trace("[{}] new defense {}", __FUNCTION__, mtypeDefense);
	}
	return mtypeDefense * getDefenseMultiplier();
}

void Monster::addDefense(int32_t defense) {
	g_logger().trace("[{}] adding defense {}", __FUNCTION__, defense);
	m_defense += defense;
	g_logger().trace("[{}] new defense {}", __FUNCTION__, m_defense);
}

Faction_t Monster::getFaction() const {
	auto master = getMaster();
	if (getMaster()) {
		return getMaster()->getFaction();
	}
	return mType->info.faction;
}

bool Monster::isEnemyFaction(Faction_t faction) const {
	auto master = getMaster();
	if (master && master->getMonster()) {
		return master->getMonster()->isEnemyFaction(faction);
	}
	return mType->info.enemyFactions.empty() ? false : mType->info.enemyFactions.contains(faction);
}

bool Monster::isPushable() {
	return mType->info.pushable && baseSpeed != 0;
}

bool Monster::isAttackable() const {
	return mType->info.isAttackable;
}

bool Monster::canPushItems() const {
	return mType->info.canPushItems;
}

bool Monster::canPushCreatures() const {
	return mType->info.canPushCreatures;
}

bool Monster::isRewardBoss() const {
	return mType->info.isRewardBoss;
}

bool Monster::isHostile() const {
	return mType->info.isHostile;
}

bool Monster::isFamiliar() const {
	return mType->info.isFamiliar;
}

bool Monster::canSeeInvisibility() const {
	return isImmune(CONDITION_INVISIBLE);
}

uint16_t Monster::critChance() const {
	return mType->info.critChance;
}

uint32_t Monster::getManaCost() const {
	return mType->info.manaCost;
}

RespawnType Monster::getRespawnType() const {
	return mType->info.respawnType;
}

void Monster::setSpawnMonster(SpawnMonster* newSpawnMonster) {
	this->spawnMonster = newSpawnMonster;
}

uint32_t Monster::getHealingCombatValue(CombatType_t healingType) const {
	auto it = mType->info.healingMap.find(healingType);
	if (it != mType->info.healingMap.end()) {
		return it->second;
	}
	return 0;
}

void Monster::onAttackedCreatureDisappear(bool) {
	attackTicks = 0;
	extraMeleeAttack = true;
}

void Monster::onCreatureAppear(const std::shared_ptr<Creature> &creature, bool isLogin) {
	Creature::onCreatureAppear(creature, isLogin);

	if (mType->info.creatureAppearEvent != -1) {
		// onCreatureAppear(self, creature)
		LuaScriptInterface* scriptInterface = mType->info.scriptInterface;
		if (!LuaScriptInterface::reserveScriptEnv()) {
			g_logger().error("[Monster::onCreatureAppear - Monster {} creature {}] "
			                 "Call stack overflow. Too many lua script calls being nested.",
			                 getName(), creature->getName());
			return;
		}

		ScriptEnvironment* env = LuaScriptInterface::getScriptEnv();
		env->setScriptId(mType->info.creatureAppearEvent, scriptInterface);

		lua_State* L = scriptInterface->getLuaState();
		scriptInterface->pushFunction(mType->info.creatureAppearEvent);

		LuaScriptInterface::pushUserdata<Monster>(L, getMonster());
		LuaScriptInterface::setMetatable(L, -1, "Monster");

		LuaScriptInterface::pushUserdata<Creature>(L, creature);
		LuaScriptInterface::setCreatureMetatable(L, -1, creature);

		if (scriptInterface->callFunction(2)) {
			return;
		}
	}

	if (creature.get() == this) {
		updateTargetList();
		updateIdleStatus();
	} else {
		addAsyncTask([this, creature] {
			onCreatureEnter(creature);
		});
	}
}

void Monster::onRemoveCreature(const std::shared_ptr<Creature> &creature, bool isLogout) {
	Creature::onRemoveCreature(creature, isLogout);

	if (mType->info.creatureDisappearEvent != -1) {
		// onCreatureDisappear(self, creature)
		LuaScriptInterface* scriptInterface = mType->info.scriptInterface;
		if (!LuaScriptInterface::reserveScriptEnv()) {
			g_logger().error("[Monster::onCreatureDisappear - Monster {} creature {}] "
			                 "Call stack overflow. Too many lua script calls being nested.",
			                 getName(), creature->getName());
			return;
		}

		ScriptEnvironment* env = LuaScriptInterface::getScriptEnv();
		env->setScriptId(mType->info.creatureDisappearEvent, scriptInterface);

		lua_State* L = scriptInterface->getLuaState();
		scriptInterface->pushFunction(mType->info.creatureDisappearEvent);

		LuaScriptInterface::pushUserdata<Monster>(L, getMonster());
		LuaScriptInterface::setMetatable(L, -1, "Monster");

		LuaScriptInterface::pushUserdata<Creature>(L, creature);
		LuaScriptInterface::setCreatureMetatable(L, -1, creature);

		if (scriptInterface->callFunction(2)) {
			return;
		}
	}

	if (creature.get() == this) {
		if (spawnMonster) {
			spawnMonster->startSpawnMonsterCheck();
		}

		setIdle(true);
	} else {
		onCreatureLeave(creature);
	}
}

void Monster::onCreatureMove(const std::shared_ptr<Creature> &creature, const std::shared_ptr<Tile> &newTile, const Position &newPos, const std::shared_ptr<Tile> &oldTile, const Position &oldPos, bool teleport) {
	Creature::onCreatureMove(creature, newTile, newPos, oldTile, oldPos, teleport);

	if (mType->info.creatureMoveEvent != -1) {
		// onCreatureMove(self, creature, oldPosition, newPosition)
		LuaScriptInterface* scriptInterface = mType->info.scriptInterface;
		if (!LuaScriptInterface::reserveScriptEnv()) {
			g_logger().error("[Monster::onCreatureMove - Monster {} creature {}] "
			                 "Call stack overflow. Too many lua script calls being nested.",
			                 getName(), creature->getName());
			return;
		}

		ScriptEnvironment* env = LuaScriptInterface::getScriptEnv();
		env->setScriptId(mType->info.creatureMoveEvent, scriptInterface);

		lua_State* L = scriptInterface->getLuaState();
		scriptInterface->pushFunction(mType->info.creatureMoveEvent);

		LuaScriptInterface::pushUserdata<Monster>(L, getMonster());
		LuaScriptInterface::setMetatable(L, -1, "Monster");

		LuaScriptInterface::pushUserdata<Creature>(L, creature);
		LuaScriptInterface::setCreatureMetatable(L, -1, creature);

		LuaScriptInterface::pushPosition(L, oldPos);
		LuaScriptInterface::pushPosition(L, newPos);

		if (scriptInterface->callFunction(4)) {
			return;
		}
	}

	if (creature.get() == this) {
		updateTargetList();
		updateIdleStatus();
	} else {
		auto action = [this, newPos, oldPos, creature] {
			bool canSeeNewPos = canSee(newPos);
			bool canSeeOldPos = canSee(oldPos);

			if (canSeeNewPos && !canSeeOldPos) {
				onCreatureEnter(creature);
			} else if (!canSeeNewPos && canSeeOldPos) {
				onCreatureLeave(creature);
			}

			updateIdleStatus();

			if (!isSummon()) {
				if (const auto &followCreature = getFollowCreature()) {
					const Position &followPosition = followCreature->getPosition();
					const Position &pos = getPosition();

					int32_t offset_x = Position::getDistanceX(followPosition, pos);
					int32_t offset_y = Position::getDistanceY(followPosition, pos);
					if ((offset_x > 1 || offset_y > 1) && mType->info.changeTargetChance > 0) {
						Direction dir = getDirectionTo(pos, followPosition);
						const auto &checkPosition = getNextPosition(dir, pos);

						if (const auto &nextTile = g_game().map.getTile(checkPosition)) {
							const auto &topCreature = nextTile->getTopCreature();
							if (followCreature != topCreature && isOpponent(topCreature)) {
								g_dispatcher().addEvent([selfWeak = std::weak_ptr(getMonster()), topCreatureWeak = std::weak_ptr(topCreature)] {
									const auto &self = selfWeak.lock();
									const auto &topCreature = topCreatureWeak.lock();
									if (self && topCreature) {
										self->selectTarget(topCreature);
									}
								},
								                        "Monster::onCreatureMove");
							}
						}
					}
				} else if (isOpponent(creature)) {
					// we have no target lets try pick this one
					g_dispatcher().addEvent([selfWeak = std::weak_ptr(getMonster()), creatureWeak = std::weak_ptr(creature)] {
						const auto &self = selfWeak.lock();
						const auto &creaturePtr = creatureWeak.lock();
						if (self && creaturePtr) {
							self->selectTarget(creaturePtr);
						}
					},
					                        "Monster::onCreatureMove");
				}
			}
		};

		if (g_dispatcher().context().getGroup() == TaskGroup::Walk) {
			addAsyncTask(std::move(action));
		} else {
			action();
		}
	}
}

void Monster::onCreatureSay(const std::shared_ptr<Creature> &creature, SpeakClasses type, const std::string &text) {
	Creature::onCreatureSay(creature, type, text);

	if (mType->info.creatureSayEvent != -1) {
		// onCreatureSay(self, creature, type, message)
		LuaScriptInterface* scriptInterface = mType->info.scriptInterface;
		if (!LuaScriptInterface::reserveScriptEnv()) {
			g_logger().error("Monster {} creature {}] Call stack overflow. Too many lua "
			                 "script calls being nested.",
			                 getName(), creature->getName());
			return;
		}

		ScriptEnvironment* env = LuaScriptInterface::getScriptEnv();
		env->setScriptId(mType->info.creatureSayEvent, scriptInterface);

		lua_State* L = scriptInterface->getLuaState();
		scriptInterface->pushFunction(mType->info.creatureSayEvent);

		LuaScriptInterface::pushUserdata<Monster>(L, getMonster());
		LuaScriptInterface::setMetatable(L, -1, "Monster");

		LuaScriptInterface::pushUserdata<Creature>(L, creature);
		LuaScriptInterface::setCreatureMetatable(L, -1, creature);

		lua_pushnumber(L, type);
		LuaScriptInterface::pushString(L, text);

		scriptInterface->callVoidFunction(4);
	}
}

void Monster::onAttackedByPlayer(const std::shared_ptr<Player> &attackerPlayer) {
	if (mType->info.monsterAttackedByPlayerEvent != -1) {
		// onPlayerAttack(self, attackerPlayer)
		LuaScriptInterface* scriptInterface = mType->info.scriptInterface;
		if (!scriptInterface->reserveScriptEnv()) {
			g_logger().error("Monster {} creature {}] Call stack overflow. Too many lua "
			                 "script calls being nested.",
			                 getName(), this->getName());
			return;
		}

		ScriptEnvironment* env = scriptInterface->getScriptEnv();
		env->setScriptId(mType->info.monsterAttackedByPlayerEvent, scriptInterface);

		lua_State* L = scriptInterface->getLuaState();
		scriptInterface->pushFunction(mType->info.monsterAttackedByPlayerEvent);

		LuaScriptInterface::pushUserdata<Monster>(L, getMonster());
		LuaScriptInterface::setMetatable(L, -1, "Monster");

		LuaScriptInterface::pushUserdata<Player>(L, attackerPlayer);
		LuaScriptInterface::setMetatable(L, -1, "Player");

		scriptInterface->callVoidFunction(2);
	}
}

void Monster::onSpawn() {
	if (mType->info.spawnEvent != -1) {
		// onSpawn(self)
		LuaScriptInterface* scriptInterface = mType->info.scriptInterface;
		if (!scriptInterface->reserveScriptEnv()) {
			g_logger().error("Monster {} creature {}] Call stack overflow. Too many lua "
			                 "script calls being nested.",
			                 getName(), this->getName());
			return;
		}

		ScriptEnvironment* env = scriptInterface->getScriptEnv();
		env->setScriptId(mType->info.spawnEvent, scriptInterface);

		lua_State* L = scriptInterface->getLuaState();
		scriptInterface->pushFunction(mType->info.spawnEvent);

		LuaScriptInterface::pushUserdata<Monster>(L, getMonster());
		LuaScriptInterface::setMetatable(L, -1, "Monster");

		scriptInterface->callVoidFunction(1);
	}
}

void Monster::addFriend(const std::shared_ptr<Creature> &creature) {
	if (creature == getMonster()) {
		g_logger().error("[{}]: adding creature is same of monster", __FUNCTION__);
		return;
	}

	assert(creature != getMonster());
	friendList.try_emplace(creature->getID(), creature);
}

void Monster::removeFriend(const std::shared_ptr<Creature> &creature) {
	std::erase_if(friendList, [id = creature->getID()](const auto &it) {
		const auto &target = it.second.lock();
		return !target || target->getID() == id;
	});
}

bool Monster::addTarget(const std::shared_ptr<Creature> &creature, bool pushFront /* = false*/) {
	if (creature == getMonster()) {
		g_logger().error("[{}]: adding creature is same of monster", __FUNCTION__);
		return false;
	}

	assert(creature != getMonster());

	auto it = getTargetIterator(creature);
	if (it != targetList.end()) {
		return false;
	}

	if (pushFront) {
		targetList.emplace_front(creature);
	} else {
		targetList.emplace_back(creature);
	}

	if (!getMaster() && getFaction() != FACTION_DEFAULT && creature->getPlayer()) {
		totalPlayersOnScreen++;
	}

	return true;
}

bool Monster::removeTarget(const std::shared_ptr<Creature> &creature) {
	if (!creature) {
		return false;
	}

	auto it = getTargetIterator(creature);
	if (it == targetList.end()) {
		return false;
	}

	if (!getMaster() && getFaction() != FACTION_DEFAULT && creature->getPlayer()) {
		totalPlayersOnScreen--;
	}

	targetList.erase(it);

	return true;
}

void Monster::updateTargetList() {
	if (g_dispatcher().context().getGroup() == TaskGroup::Walk) {
		setAsyncTaskFlag(UpdateTargetList, true);
		return;
	}

	std::erase_if(friendList, [this](const auto &it) {
		const auto &target = it.second.lock();
		return !target || target->getHealth() <= 0 || !canSee(target->getPosition());
	});

	std::erase_if(targetList, [this](const std::weak_ptr<Creature> &ref) {
		const auto &target = ref.lock();
		return !target || target->getHealth() <= 0 || !canSee(target->getPosition());
	});

	for (const auto &spectator : Spectators().find<Creature>(position, true, 0, 0, 0, 0, false)) {
		if (spectator.get() != this && canSee(spectator->getPosition())) {
			onCreatureFound(spectator);
		}
	}
}

void Monster::clearTargetList() {
	targetList.clear();
}

void Monster::clearFriendList() {
	friendList.clear();
}

void Monster::onCreatureFound(const std::shared_ptr<Creature> &creature, bool pushFront /* = false*/) {
	if (isFriend(creature)) {
		addFriend(creature);
	}

	if (isOpponent(creature)) {
		addTarget(creature, pushFront);
	}

	updateIdleStatus();
}

void Monster::onCreatureEnter(const std::shared_ptr<Creature> &creature) {
	onCreatureFound(creature, true);
}

bool Monster::isFriend(const std::shared_ptr<Creature> &creature) const {
	if (isSummon() && getMaster()->getPlayer()) {
		const auto &masterPlayer = getMaster()->getPlayer();
		auto tmpPlayer = creature->getPlayer();

		if (!tmpPlayer) {
			const auto &creatureMaster = creature->getMaster();
			if (creatureMaster && creatureMaster->getPlayer()) {
				tmpPlayer = creatureMaster->getPlayer();
			}
		}

		if (tmpPlayer && (tmpPlayer == getMaster() || masterPlayer->isPartner(tmpPlayer))) {
			return true;
		}
	}

	return creature->getMonster() && !creature->isSummon();
}

bool Monster::isOpponent(const std::shared_ptr<Creature> &creature) const {
	if (!creature) {
		return false;
	}

	if (isSummon() && getMaster()->getPlayer()) {
		return creature != getMaster();
	}

	if (creature->getPlayer() && creature->getPlayer()->hasFlag(PlayerFlags_t::IgnoredByMonsters)) {
		return false;
	}

	if (getFaction() != FACTION_DEFAULT) {
		return isEnemyFaction(creature->getFaction()) || creature->getFaction() == FACTION_PLAYER;
	}

	if ((creature->getPlayer()) || (creature->getMaster() && creature->getMaster()->getPlayer())) {
		return true;
	}

	return false;
}

<<<<<<< HEAD
uint64_t Monster::getLostExperience() const {
	return skillLoss ? mType->info.experience : 0;
}

uint16_t Monster::getLookCorpse() const {
	return mType->info.lookcorpse;
}

void Monster::onCreatureLeave(std::shared_ptr<Creature> creature) {
=======
void Monster::onCreatureLeave(const std::shared_ptr<Creature> &creature) {
>>>>>>> 6c00cc04
	// update friendList
	if (isFriend(creature)) {
		removeFriend(creature);
	}

	// update targetList
	if (isOpponent(creature)) {
		removeTarget(creature);
		if (targetList.empty()) {
			updateIdleStatus();
		}
	}
}

bool Monster::searchTarget(TargetSearchType_t searchType /*= TARGETSEARCH_DEFAULT*/) {
	if (searchType == TARGETSEARCH_DEFAULT) {
		int32_t rnd = uniform_random(1, 100);

		searchType = TARGETSEARCH_NEAREST;

		int32_t sum = this->mType->info.strategiesTargetNearest;
		if (rnd > sum) {
			searchType = TARGETSEARCH_HP;
			sum += this->mType->info.strategiesTargetHealth;

			if (rnd > sum) {
				searchType = TARGETSEARCH_DAMAGE;
				sum += this->mType->info.strategiesTargetDamage;
				if (rnd > sum) {
					searchType = TARGETSEARCH_RANDOM;
				}
			}
		}
	}

	std::vector<std::shared_ptr<Creature>> resultList;
	const Position &myPos = getPosition();

	for (const auto &cref : targetList) {
		const auto &creature = cref.lock();
		if (creature && isTarget(creature)) {
			if ((static_self_cast<Monster>()->targetDistance == 1) || canUseAttack(myPos, creature)) {
				resultList.emplace_back(creature);
			}
		}
	}

	if (resultList.empty()) {
		return false;
	}

	std::shared_ptr<Creature> getTarget = nullptr;

	switch (searchType) {
		case TARGETSEARCH_NEAREST: {
			getTarget = nullptr;
			if (!resultList.empty()) {
				auto it = resultList.begin();
				getTarget = *it;

				if (++it != resultList.end()) {
					const Position &targetPosition = getTarget->getPosition();
					int32_t minRange = std::max<int32_t>(Position::getDistanceX(myPos, targetPosition), Position::getDistanceY(myPos, targetPosition));
					int32_t factionOffset = static_cast<int32_t>(getTarget->getFaction()) * 100;
					do {
						const Position &pos = (*it)->getPosition();

						int32_t distance = std::max<int32_t>(Position::getDistanceX(myPos, pos), Position::getDistanceY(myPos, pos)) + factionOffset;
						if (distance < minRange) {
							getTarget = *it;
							minRange = distance;
						}
					} while (++it != resultList.end());
				}
			} else {
				int32_t minRange = std::numeric_limits<int32_t>::max();
				for (const auto &creature : getTargetList()) {
					if (!isTarget(creature)) {
						continue;
					}

					const Position &pos = creature->getPosition();
					int32_t factionOffset = static_cast<int32_t>(getTarget->getFaction()) * 100;
					int32_t distance = std::max<int32_t>(Position::getDistanceX(myPos, pos), Position::getDistanceY(myPos, pos)) + factionOffset;
					if (distance < minRange) {
						getTarget = creature;
						minRange = distance;
					}
				}
			}

			if (getTarget && selectTarget(getTarget)) {
				return true;
			}
			break;
		}
		case TARGETSEARCH_HP: {
			getTarget = nullptr;
			if (!resultList.empty()) {
				auto it = resultList.begin();
				getTarget = *it;
				if (++it != resultList.end()) {
					int32_t factionOffset = static_cast<int32_t>(getTarget->getFaction()) * 100000;
					int32_t minHp = getTarget->getHealth() + factionOffset;
					do {
						auto hp = (*it)->getHealth() + factionOffset;
						factionOffset = static_cast<int32_t>((*it)->getFaction()) * 100000;
						if (hp < minHp) {
							getTarget = *it;
							minHp = hp;
						}
					} while (++it != resultList.end());
				}
			}
			if (getTarget && selectTarget(getTarget)) {
				return true;
			}
			break;
		}
		case TARGETSEARCH_DAMAGE: {
			getTarget = nullptr;
			if (!resultList.empty()) {
				auto it = resultList.begin();
				getTarget = *it;
				if (++it != resultList.end()) {
					int32_t mostDamage = 0;
					do {
						int32_t factionOffset = static_cast<int32_t>((*it)->getFaction()) * 100000;
						const auto dmg = damageMap.find((*it)->getID());
						if (dmg != damageMap.end() && dmg->second.total + factionOffset > mostDamage) {
							mostDamage = dmg->second.total;
							getTarget = *it;
						}
					} while (++it != resultList.end());
				}
			}
			if (getTarget && selectTarget(getTarget)) {
				return true;
			}
			break;
		}
		case TARGETSEARCH_RANDOM:
		default: {
			if (!resultList.empty()) {
				auto it = resultList.begin();
				std::advance(it, uniform_random(0, resultList.size() - 1));
				return selectTarget(*it);
			}
			break;
		}
	}

	// lets just pick the first target in the list
	return std::ranges::any_of(getTargetList(), [this](const std::shared_ptr<Creature> &creature) {
		return selectTarget(creature);
	});
}

void Monster::onFollowCreatureComplete(const std::shared_ptr<Creature> &creature) {
	if (removeTarget(creature) && (hasFollowPath || !isSummon())) {
		addTarget(creature, hasFollowPath);
	}
}

RaceType_t Monster::getRace() const {
	return mType->info.race;
}

float Monster::getMitigation() const {
	float mitigation = mType->info.mitigation * getDefenseMultiplier();
	if (g_configManager().getBoolean(DISABLE_MONSTER_ARMOR)) {
		mitigation += std::ceil(static_cast<float>(getDefense() + getArmor()) / 100.f) * getDefenseMultiplier() * 2.f;
	}
	return std::min<float>(mitigation, 30.f);
}

<<<<<<< HEAD
int32_t Monster::getArmor() const {
	return mType->info.armor * getDefenseMultiplier();
}

BlockType_t Monster::blockHit(std::shared_ptr<Creature> attacker, CombatType_t combatType, int32_t &damage, bool checkDefense /* = false*/, bool checkArmor /* = false*/, bool /* field = false */) {
=======
BlockType_t Monster::blockHit(const std::shared_ptr<Creature> &attacker, const CombatType_t &combatType, int32_t &damage, bool checkDefense /* = false*/, bool checkArmor /* = false*/, bool /* field = false */) {
>>>>>>> 6c00cc04
	BlockType_t blockType = Creature::blockHit(attacker, combatType, damage, checkDefense, checkArmor);

	if (damage != 0) {
		int32_t elementMod = 0;
		auto it = mType->info.elementMap.find(combatType);
		if (it != mType->info.elementMap.end()) {
			elementMod = it->second;
		}

		// Wheel of destiny
		const auto &player = attacker ? attacker->getPlayer() : nullptr;
		if (player && player->wheel()->getInstant("Ballistic Mastery")) {
			elementMod -= player->wheel()->checkElementSensitiveReduction(combatType);
		}

		if (elementMod != 0) {
			damage = static_cast<int32_t>(std::round(damage * ((100 - elementMod) / 100.)));
			if (damage <= 0) {
				damage = 0;
				blockType = BLOCK_ARMOR;
			}
		}
	}

	return blockType;
}

bool Monster::isTarget(const std::shared_ptr<Creature> &creature) {
	if (creature->isRemoved() || !creature->isAttackable() || creature->getZoneType() == ZONE_PROTECTION || !canSeeCreature(creature)) {
		return false;
	}

	if (creature->getPosition().z != getPosition().z) {
		return false;
	}

	if (!isSummon()) {
		if (creature->getPlayer() && creature->getPlayer()->isDisconnected()) {
			return false;
		}

		if (getFaction() != FACTION_DEFAULT) {
			return isEnemyFaction(creature->getFaction());
		}
	}

	return true;
}

bool Monster::isFleeing() const {
	return !isSummon() && getHealth() <= runAwayHealth && challengeFocusDuration <= 0 && challengeMeleeDuration <= 0;
}

bool Monster::selectTarget(const std::shared_ptr<Creature> &creature) {
	if (!isTarget(creature)) {
		return false;
	}

	auto it = getTargetIterator(creature);
	if (it == targetList.end()) {
		// Target not found in our target list.
		return false;
	}

	if (isHostile() || isSummon()) {
		if (setAttackedCreature(creature)) {
			g_dispatcher().addEvent([creatureId = getID()] { g_game().checkCreatureAttack(creatureId); }, __FUNCTION__);
		}
	}
	return setFollowCreature(creature);
}

void Monster::setIdle(bool idle) {
	if (isRemoved() || getHealth() <= 0) {
		return;
	}

	isIdle = idle;

	if (!isIdle) {
		g_game().addCreatureCheck(getMonster());

	} else {
		onIdleStatus();
		clearTargetList();
		clearFriendList();
		Game::removeCreatureCheck(static_self_cast<Monster>());
	}
}

void Monster::updateIdleStatus() {
	if (g_dispatcher().context().getGroup() == TaskGroup::Walk) {
		setAsyncTaskFlag(UpdateIdleStatus, true);
		return;
	}

	bool idle = false;
	if (conditions.empty()) {
		if (!isSummon() && targetList.empty()) {
			if (isInSpawnLocation()) {
				idle = true;
			} else {
				isWalkingBack = true;
			}
		} else if (const auto &master = getMaster()) {
			if (((!isSummon() && totalPlayersOnScreen == 0) || (isSummon() && master->getMonster() && master->getMonster()->totalPlayersOnScreen == 0)) && getFaction() != FACTION_DEFAULT) {
				idle = true;
			}
		}
	}

	setIdle(idle);
}

bool Monster::getIdleStatus() const {
	return isIdle;
}

bool Monster::isInSpawnLocation() const {
	if (!spawnMonster) {
		return true;
	}
	return position == masterPos || masterPos == Position();
}

void Monster::onAddCondition(ConditionType_t type) {
	onConditionStatusChange(type);
}

void Monster::onConditionStatusChange(ConditionType_t type) {
	if (type == CONDITION_FIRE || type == CONDITION_ENERGY || type == CONDITION_POISON) {
		updateMapCache();
	}
	updateIdleStatus();
}

void Monster::onEndCondition(ConditionType_t type) {
	onConditionStatusChange(type);
}

void Monster::onThink(uint32_t interval) {
	Creature::onThink(interval);

	if (mType->info.thinkEvent != -1) {
		// onThink(self, interval)
		LuaScriptInterface* scriptInterface = mType->info.scriptInterface;
		if (!LuaScriptInterface::reserveScriptEnv()) {
			g_logger().error("Monster {} Call stack overflow. Too many lua script calls "
			                 "being nested.",
			                 getName());
			return;
		}

		ScriptEnvironment* env = LuaScriptInterface::getScriptEnv();
		env->setScriptId(mType->info.thinkEvent, scriptInterface);

		lua_State* L = scriptInterface->getLuaState();
		scriptInterface->pushFunction(mType->info.thinkEvent);

		LuaScriptInterface::pushUserdata<Monster>(L, getMonster());
		LuaScriptInterface::setMetatable(L, -1, "Monster");

		lua_pushnumber(L, interval);

		if (scriptInterface->callFunction(2)) {
			return;
		}
	}

	if (challengeMeleeDuration != 0) {
		challengeMeleeDuration -= interval;
		if (challengeMeleeDuration <= 0) {
			challengeMeleeDuration = 0;
			targetDistance = mType->info.targetDistance;
			g_game().updateCreatureIcon(static_self_cast<Monster>());
		}
	}

	if (!mType->canSpawn(position)) {
		g_game().removeCreature(static_self_cast<Monster>());
	}

	if (!isInSpawnRange(position)) {
		g_game().internalTeleport(static_self_cast<Monster>(), masterPos);
		setIdle(true);
		return;
	}

	updateIdleStatus();

	if (isIdle) {
		return;
	}

	addEventWalk();

	const auto &attackedCreature = getAttackedCreature();
	const auto &followCreature = getFollowCreature();
	if (isSummon()) {
		if (attackedCreature.get() == this) {
			setFollowCreature(nullptr);
		} else if (attackedCreature && followCreature != attackedCreature) {
			// This happens just after a master orders an attack, so lets follow it aswell.
			setFollowCreature(attackedCreature);
		} else if (getMaster() && getMaster()->getAttackedCreature()) {
			// This happens if the monster is summoned during combat
			selectTarget(getMaster()->getAttackedCreature());
		} else if (getMaster() != followCreature) {
			// Our master has not ordered us to attack anything, lets follow him around instead.
			setFollowCreature(getMaster());
		}
	} else if (!targetList.empty()) {
		const bool attackedCreatureIsDisconnected = attackedCreature && attackedCreature->getPlayer() && attackedCreature->getPlayer()->isDisconnected();
		const bool attackedCreatureIsUnattackable = attackedCreature && !canUseAttack(getPosition(), attackedCreature);
		const bool attackedCreatureIsUnreachable = targetDistance <= 1 && attackedCreature && followCreature && !hasFollowPath;
		if (!attackedCreature || attackedCreatureIsDisconnected || attackedCreatureIsUnattackable || attackedCreatureIsUnreachable) {
			if (!followCreature || !hasFollowPath || attackedCreatureIsDisconnected) {
				searchTarget(TARGETSEARCH_NEAREST);
			} else if (attackedCreature && isFleeing() && !canUseAttack(getPosition(), attackedCreature)) {
				searchTarget(TARGETSEARCH_DEFAULT);
			}
		}
	}

	onThinkTarget(interval);
	onThinkYell(interval);
	onThinkDefense(interval);
	onThinkSound(interval);
}

void Monster::doAttacking(uint32_t interval) {
	const auto &attackedCreature = getAttackedCreature();
	if (!attackedCreature || (isSummon() && attackedCreature.get() == this)) {
		return;
	}

	bool updateLook = true;
	bool resetTicks = interval != 0;
	attackTicks += interval;

	const Position &myPos = getPosition();
	const Position &targetPos = attackedCreature->getPosition();

	for (const spellBlock_t &spellBlock : mType->info.attackSpells) {
		bool inRange = false;

		if (spellBlock.spell == nullptr || (spellBlock.isMelee && isFleeing())) {
			continue;
		}

		if (canUseSpell(myPos, targetPos, spellBlock, interval, inRange, resetTicks)) {
			if (spellBlock.chance >= static_cast<uint32_t>(uniform_random(1, 100))) {
				if (updateLook) {
					updateLookDirection();
					updateLook = false;
				}

				minCombatValue = spellBlock.minCombatValue;
				maxCombatValue = spellBlock.maxCombatValue;

				if (spellBlock.spell == nullptr) {
					continue;
				}

				spellBlock.spell->castSpell(getMonster(), attackedCreature);

				if (spellBlock.isMelee) {
					extraMeleeAttack = false;
				}
			}
		}

		if (!inRange && spellBlock.isMelee) {
			// melee swing out of reach
			extraMeleeAttack = true;
		}
	}

	if (updateLook) {
		updateLookDirection();
	}

	if (resetTicks) {
		attackTicks = 0;
	}
}

bool Monster::hasExtraSwing() {
	return extraMeleeAttack;
}

bool Monster::canUseAttack(const Position &pos, const std::shared_ptr<Creature> &target) const {
	if (isHostile()) {
		const Position &targetPos = target->getPosition();
		uint32_t distance = std::max<uint32_t>(Position::getDistanceX(pos, targetPos), Position::getDistanceY(pos, targetPos));
		for (const spellBlock_t &spellBlock : mType->info.attackSpells) {
			if (spellBlock.range != 0 && distance <= spellBlock.range) {
				return g_game().isSightClear(pos, targetPos, true);
			}
		}
		return false;
	}
	return true;
}

bool Monster::canUseSpell(const Position &pos, const Position &targetPos, const spellBlock_t &sb, uint32_t interval, bool &inRange, bool &resetTicks) {
	inRange = true;

	if (sb.isMelee && isFleeing()) {
		return false;
	}

	if (extraMeleeAttack) {
		lastMeleeAttack = OTSYS_TIME();
	} else if (sb.isMelee && (OTSYS_TIME() - lastMeleeAttack) < 1500) {
		return false;
	}

	if (!sb.isMelee || !extraMeleeAttack) {
		if (sb.speed > attackTicks) {
			resetTicks = false;
			return false;
		}

		if (attackTicks % sb.speed >= interval) {
			// already used this spell for this round
			return false;
		}
	}

	if (sb.range != 0 && std::max<uint32_t>(Position::getDistanceX(pos, targetPos), Position::getDistanceY(pos, targetPos)) > sb.range) {
		inRange = false;
		return false;
	}
	return true;
}

void Monster::onThinkTarget(uint32_t interval) {
	if (!isSummon()) {
		if (mType->info.changeTargetSpeed != 0) {
			bool canChangeTarget = true;

			if (challengeFocusDuration > 0) {
				challengeFocusDuration -= interval;
				canChangeTarget = false;

				if (challengeFocusDuration <= 0) {
					challengeFocusDuration = 0;
				}
			}

			if (m_targetChangeCooldown > 0) {
				m_targetChangeCooldown -= interval;

				if (m_targetChangeCooldown <= 0) {
					m_targetChangeCooldown = 0;
					targetChangeTicks = mType->info.changeTargetSpeed;
				} else {
					canChangeTarget = false;
				}
			}

			if (canChangeTarget) {
				targetChangeTicks += interval;

				if (targetChangeTicks >= mType->info.changeTargetSpeed) {
					targetChangeTicks = 0;
					m_targetChangeCooldown = mType->info.changeTargetSpeed;

					if (challengeFocusDuration > 0) {
						challengeFocusDuration = 0;
					}

					if (mType->info.changeTargetChance >= uniform_random(1, 100)) {
						if (mType->info.targetDistance <= 1) {
							searchTarget(TARGETSEARCH_RANDOM);
						} else {
							searchTarget(TARGETSEARCH_NEAREST);
						}
					}
				}
			}
		}
	}
}

void Monster::onThinkDefense(uint32_t interval) {
	bool resetTicks = true;
	defenseTicks += interval;

	for (const spellBlock_t &spellBlock : mType->info.defenseSpells) {
		if (spellBlock.speed > defenseTicks) {
			resetTicks = false;
			continue;
		}

		if (spellBlock.spell == nullptr || defenseTicks % spellBlock.speed >= interval) {
			// already used this spell for this round
			continue;
		}

		if ((spellBlock.chance >= static_cast<uint32_t>(uniform_random(1, 100)))) {
			minCombatValue = spellBlock.minCombatValue;
			maxCombatValue = spellBlock.maxCombatValue;
			spellBlock.spell->castSpell(getMonster(), getMonster());
		}
	}

	if (!isSummon() && m_summons.size() < mType->info.maxSummons && hasFollowPath) {
		for (const auto &[summonName, summonChance, summonSpeed, summonCount, summonForce] : mType->info.summons) {
			if (summonSpeed > defenseTicks) {
				resetTicks = false;
				continue;
			}

			if (m_summons.size() >= mType->info.maxSummons) {
				continue;
			}

			if (defenseTicks % summonSpeed >= interval) {
				// already used this spell for this round
				continue;
			}

			uint32_t summonsCount = 0;
			for (const auto &summon : m_summons) {
				if (summon && summon->getName() == summonName) {
					++summonsCount;
				}
			}

			if (summonsCount >= summonCount) {
				continue;
			}

			if (summonChance < static_cast<uint32_t>(uniform_random(1, 100))) {
				continue;
			}

			const auto &summon = Monster::createMonster(summonName);
			if (summon) {
				if (g_game().placeCreature(summon, getPosition(), false, summonForce)) {
					summon->setMaster(static_self_cast<Monster>(), true);
					g_game().addMagicEffect(getPosition(), CONST_ME_MAGIC_BLUE);
					g_game().addMagicEffect(summon->getPosition(), CONST_ME_TELEPORT);
					g_game().sendSingleSoundEffect(summon->getPosition(), SoundEffect_t::MONSTER_SPELL_SUMMON, getMonster());
				}
			}
		}
	}

	if (resetTicks) {
		defenseTicks = 0;
	}
}

void Monster::onThinkYell(uint32_t interval) {
	if (mType->info.yellSpeedTicks == 0) {
		return;
	}

	yellTicks += interval;
	if (yellTicks >= mType->info.yellSpeedTicks) {
		yellTicks = 0;

		if (!mType->info.voiceVector.empty() && (mType->info.yellChance >= static_cast<uint32_t>(uniform_random(1, 100)))) {
			const uint32_t index = uniform_random(0, mType->info.voiceVector.size() - 1);
			const auto &[text, yellText] = mType->info.voiceVector[index];

			if (yellText) {
				g_game().internalCreatureSay(static_self_cast<Monster>(), TALKTYPE_MONSTER_YELL, text, false);
			} else {
				g_game().internalCreatureSay(static_self_cast<Monster>(), TALKTYPE_MONSTER_SAY, text, false);
			}
		}
	}
}

void Monster::onThinkSound(uint32_t interval) {
	if (mType->info.soundSpeedTicks == 0) {
		return;
	}

	soundTicks += interval;
	if (soundTicks >= mType->info.soundSpeedTicks) {
		soundTicks = 0;

		if (!mType->info.soundVector.empty() && (mType->info.soundChance >= static_cast<uint32_t>(uniform_random(1, 100)))) {
			int64_t index = uniform_random(0, static_cast<int64_t>(mType->info.soundVector.size() - 1));
			g_game().sendSingleSoundEffect(static_self_cast<Monster>()->getPosition(), mType->info.soundVector[index], getMonster());
		}
	}
}

bool Monster::pushItem(const std::shared_ptr<Item> &item, const Direction &nextDirection) {
	const Position &centerPos = item->getPosition();
	for (const auto &[x, y] : getPushItemLocationOptions(nextDirection)) {
		Position tryPos(centerPos.x + x, centerPos.y + y, centerPos.z);
		std::shared_ptr<Tile> tile = g_game().map.getTile(tryPos);
		if (tile && g_game().canThrowObjectTo(centerPos, tryPos) && g_game().internalMoveItem(item->getParent(), tile, INDEX_WHEREEVER, item, item->getItemCount(), nullptr) == RETURNVALUE_NOERROR) {
			return true;
		}
	}
	return false;
}

void Monster::pushItems(const std::shared_ptr<Tile> &tile, const Direction &nextDirection) {
	// We can not use iterators here since we can push the item to another tile
	// which will invalidate the iterator.
	// start from the end to minimize the amount of traffic
	if (const auto &items = tile->getItemList()) {
		uint32_t moveCount = 0;
		uint32_t removeCount = 0;
		int32_t downItemSize = tile->getDownItemCount();
		for (int32_t i = downItemSize; --i >= 0;) {
			const auto &item = items->at(i);
			if (item && item->hasProperty(CONST_PROP_MOVABLE) && (item->hasProperty(CONST_PROP_BLOCKPATH) || item->hasProperty(CONST_PROP_BLOCKSOLID)) && item->canBeMoved()) {
				if (moveCount < 20 && pushItem(item, nextDirection)) {
					++moveCount;
				} else if (!item->isCorpse() && g_game().internalRemoveItem(item) == RETURNVALUE_NOERROR) {
					++removeCount;
				}
			}
		}
		if (removeCount > 0) {
			g_game().addMagicEffect(tile->getPosition(), CONST_ME_POFF);
		}
	}
}

bool Monster::pushCreature(const std::shared_ptr<Creature> &creature) {
	static std::vector<Direction> dirList {
		DIRECTION_NORTH,
		DIRECTION_WEST, DIRECTION_EAST,
		DIRECTION_SOUTH
	};
	std::ranges::shuffle(dirList, getRandomGenerator());

	for (const Direction &dir : dirList) {
		const Position &tryPos = Spells::getCasterPosition(creature, dir);
		const auto &toTile = g_game().map.getTile(tryPos);
		if (toTile && !toTile->hasFlag(TILESTATE_BLOCKPATH) && g_game().internalMoveCreature(creature, dir) == RETURNVALUE_NOERROR) {
			return true;
		}
	}
	return false;
}

void Monster::pushCreatures(const std::shared_ptr<Tile> &tile) {
	// We can not use iterators here since we can push a creature to another tile
	// which will invalidate the iterator.
	if (const CreatureVector* creatures = tile->getCreatures()) {
		uint32_t removeCount = 0;
		std::shared_ptr<Monster> lastPushedMonster = nullptr;

		for (size_t i = 0; i < creatures->size();) {
			const auto &monster = creatures->at(i)->getMonster();
			if (monster && monster->isPushable()) {
				if (monster != lastPushedMonster && Monster::pushCreature(monster)) {
					lastPushedMonster = monster;
					continue;
				}

				monster->changeHealth(-monster->getHealth());
				monster->setDropLoot(true);
				removeCount++;
			}

			++i;
		}

		if (removeCount > 0) {
			g_game().addMagicEffect(tile->getPosition(), CONST_ME_BLOCKHIT);
		}
	}
}

bool Monster::getNextStep(Direction &nextDirection, uint32_t &flags) {
	if (isIdle || getHealth() <= 0) {
		// we dont have anyone watching might aswell stop walking
		eventWalk = 0;
		return false;
	}

	bool result = false;

	if (getFollowCreature() && hasFollowPath) {
		doFollowCreature(flags, nextDirection, result);
	} else if (isWalkingBack) {
		doWalkBack(flags, nextDirection, result);
	} else {
		doRandomStep(nextDirection, result);
	}

	if (result && (canPushItems() || canPushCreatures())) {
		const Position &pos = getNextPosition(nextDirection, getPosition());
		const auto &posTile = g_game().map.getTile(pos);
		if (posTile) {
			if (canPushItems()) {
				Monster::pushItems(posTile, nextDirection);
			}

			if (canPushCreatures()) {
				if (g_dispatcher().context().getGroup() == TaskGroup::Walk) {
					Monster::pushCreatures(posTile);
				} else {
					g_dispatcher().addWalkEvent([=] {
						Monster::pushCreatures(posTile);
					});
				}
			}
		}
	}

	return result;
}

void Monster::doRandomStep(Direction &nextDirection, bool &result) {
	if (getTimeSinceLastMove() >= 1000) {
		randomStepping = true;
		result = getRandomStep(getPosition(), nextDirection);
	}
}

void Monster::doWalkBack(uint32_t &flags, Direction &nextDirection, bool &result) {
	result = Creature::getNextStep(nextDirection, flags);
	if (result) {
		flags |= FLAG_PATHFINDING;
	} else {
		if (ignoreFieldDamage) {
			ignoreFieldDamage = false;
			updateMapCache();
		}

		int32_t distance = std::max<int32_t>(Position::getDistanceX(position, masterPos), Position::getDistanceY(position, masterPos));
		if (distance == 0) {
			isWalkingBack = false;
			return;
		}

		std::vector<Direction> listDir;
		if (!getPathTo(masterPos, listDir, 0, std::max<int32_t>(0, distance - 5), true, true, distance)) {
			isWalkingBack = false;
			return;
		}
		startAutoWalk(listDir);
	}
}

void Monster::doFollowCreature(uint32_t &flags, Direction &nextDirection, bool &result) {
	randomStepping = false;
	result = Creature::getNextStep(nextDirection, flags);
	if (result) {
		flags |= FLAG_PATHFINDING;
	} else {
		if (ignoreFieldDamage) {
			ignoreFieldDamage = false;
			updateMapCache();
		}
		// target dancing
		const auto &attackedCreature = getAttackedCreature();
		const auto &followCreature = getFollowCreature();
		if (attackedCreature && attackedCreature == followCreature) {
			if (isFleeing()) {
				result = getDanceStep(getPosition(), nextDirection, false, false);
			} else if (mType->info.staticAttackChance < static_cast<uint32_t>(uniform_random(1, 100))) {
				result = getDanceStep(getPosition(), nextDirection);
			}
		}
	}
}

bool Monster::getRandomStep(const Position &creaturePos, Direction &moveDirection) {
	static std::vector<Direction> dirList {
		DIRECTION_NORTH,
		DIRECTION_WEST, DIRECTION_EAST,
		DIRECTION_SOUTH
	};
	std::ranges::shuffle(dirList, getRandomGenerator());

	for (const Direction &dir : dirList) {
		if (canWalkTo(creaturePos, dir)) {
			moveDirection = dir;
			return true;
		}
	}
	return false;
}

bool Monster::getDanceStep(const Position &creaturePos, Direction &moveDirection, bool keepAttack /*= true*/, bool keepDistance /*= true*/) {
	const auto &attackedCreature = getAttackedCreature();
	if (!attackedCreature) {
		return false;
	}
	bool canDoAttackNow = canUseAttack(creaturePos, attackedCreature);
	const Position &centerPos = attackedCreature->getPosition();

	int_fast32_t offset_x = Position::getOffsetX(creaturePos, centerPos);
	int_fast32_t offset_y = Position::getOffsetY(creaturePos, centerPos);

	int_fast32_t distance_x = std::abs(offset_x);
	int_fast32_t distance_y = std::abs(offset_y);

	uint32_t centerToDist = std::max<uint32_t>(distance_x, distance_y);

	// monsters not at targetDistance shouldn't dancestep
	if (centerToDist < (uint32_t)targetDistance) {
		return false;
	}

	std::vector<Direction> dirList;
	if (!keepDistance || offset_y >= 0) {
		uint32_t tmpDist = std::max<uint32_t>(distance_x, std::abs((creaturePos.getY() - 1) - centerPos.getY()));
		if (tmpDist == centerToDist && canWalkTo(creaturePos, DIRECTION_NORTH)) {
			bool result = true;

			if (keepAttack) {
				result = (!canDoAttackNow || canUseAttack(Position(creaturePos.x, creaturePos.y - 1, creaturePos.z), attackedCreature));
			}

			if (result) {
				dirList.push_back(DIRECTION_NORTH);
			}
		}
	}

	if (!keepDistance || offset_y <= 0) {
		uint32_t tmpDist = std::max<uint32_t>(distance_x, std::abs((creaturePos.getY() + 1) - centerPos.getY()));
		if (tmpDist == centerToDist && canWalkTo(creaturePos, DIRECTION_SOUTH)) {
			bool result = true;

			if (keepAttack) {
				result = (!canDoAttackNow || canUseAttack(Position(creaturePos.x, creaturePos.y + 1, creaturePos.z), attackedCreature));
			}

			if (result) {
				dirList.push_back(DIRECTION_SOUTH);
			}
		}
	}

	if (!keepDistance || offset_x <= 0) {
		uint32_t tmpDist = std::max<uint32_t>(std::abs((creaturePos.getX() + 1) - centerPos.getX()), distance_y);
		if (tmpDist == centerToDist && canWalkTo(creaturePos, DIRECTION_EAST)) {
			bool result = true;

			if (keepAttack) {
				result = (!canDoAttackNow || canUseAttack(Position(creaturePos.x + 1, creaturePos.y, creaturePos.z), attackedCreature));
			}

			if (result) {
				dirList.push_back(DIRECTION_EAST);
			}
		}
	}

	if (!keepDistance || offset_x >= 0) {
		uint32_t tmpDist = std::max<uint32_t>(std::abs((creaturePos.getX() - 1) - centerPos.getX()), distance_y);
		if (tmpDist == centerToDist && canWalkTo(creaturePos, DIRECTION_WEST)) {
			bool result = true;

			if (keepAttack) {
				result = (!canDoAttackNow || canUseAttack(Position(creaturePos.x - 1, creaturePos.y, creaturePos.z), attackedCreature));
			}

			if (result) {
				dirList.push_back(DIRECTION_WEST);
			}
		}
	}

	if (!dirList.empty()) {
		std::shuffle(dirList.begin(), dirList.end(), getRandomGenerator());
		moveDirection = dirList[uniform_random(0, dirList.size() - 1)];
		return true;
	}
	return false;
}

bool Monster::getDistanceStep(const Position &targetPos, Direction &moveDirection, bool flee /* = false */) {
	const Position &creaturePos = getPosition();

	int_fast32_t dx = Position::getDistanceX(creaturePos, targetPos);
	int_fast32_t dy = Position::getDistanceY(creaturePos, targetPos);

	if (int32_t distance = std::max<int32_t>(static_cast<int32_t>(dx), static_cast<int32_t>(dy)); !flee && (distance > targetDistance || !g_game().isSightClear(creaturePos, targetPos, true))) {
		return false; // let the A* calculate it
	} else if (!flee && distance == targetDistance) {
		return true; // we don't really care here, since it's what we wanted to reach (a dancestep will take of dancing in that position)
	}

	int_fast32_t offsetx = Position::getOffsetX(creaturePos, targetPos);
	int_fast32_t offsety = Position::getOffsetY(creaturePos, targetPos);

	if (dx <= 1 && dy <= 1) {
		// seems like a target is near, it this case we need to slow down our movements (as a monster)
		if (stepDuration < 2) {
			stepDuration++;
		}
	} else if (stepDuration > 0) {
		stepDuration--;
	}

	if (offsetx == 0 && offsety == 0) {
		return getRandomStep(creaturePos, moveDirection); // player is "on" the monster so let's get some random step and rest will be taken care later.
	}

	if (dx == dy) {
		// player is diagonal to the monster
		if (offsetx >= 1 && offsety >= 1) {
			// player is NW
			// escape to SE, S or E [and some extra]
			bool s = canWalkTo(creaturePos, DIRECTION_SOUTH);
			bool e = canWalkTo(creaturePos, DIRECTION_EAST);

			if (s && e) {
				moveDirection = boolean_random() ? DIRECTION_SOUTH : DIRECTION_EAST;
				return true;
			} else if (s) {
				moveDirection = DIRECTION_SOUTH;
				return true;
			} else if (e) {
				moveDirection = DIRECTION_EAST;
				return true;
			} else if (canWalkTo(creaturePos, DIRECTION_SOUTHEAST)) {
				moveDirection = DIRECTION_SOUTHEAST;
				return true;
			}

			/* fleeing */
			bool n = canWalkTo(creaturePos, DIRECTION_NORTH);
			bool w = canWalkTo(creaturePos, DIRECTION_WEST);

			if (flee) {
				if (n && w) {
					moveDirection = boolean_random() ? DIRECTION_NORTH : DIRECTION_WEST;
					return true;
				} else if (n) {
					moveDirection = DIRECTION_NORTH;
					return true;
				} else if (w) {
					moveDirection = DIRECTION_WEST;
					return true;
				}
			}

			/* end of fleeing */

			if (w && canWalkTo(creaturePos, DIRECTION_SOUTHWEST)) {
				moveDirection = DIRECTION_WEST;
			} else if (n && canWalkTo(creaturePos, DIRECTION_NORTHEAST)) {
				moveDirection = DIRECTION_NORTH;
			}

			return true;
		} else if (offsetx <= -1 && offsety <= -1) {
			// player is SE
			// escape to NW , W or N [and some extra]
			bool w = canWalkTo(creaturePos, DIRECTION_WEST);
			bool n = canWalkTo(creaturePos, DIRECTION_NORTH);

			if (w && n) {
				moveDirection = boolean_random() ? DIRECTION_WEST : DIRECTION_NORTH;
				return true;
			} else if (w) {
				moveDirection = DIRECTION_WEST;
				return true;
			} else if (n) {
				moveDirection = DIRECTION_NORTH;
				return true;
			}

			if (canWalkTo(creaturePos, DIRECTION_NORTHWEST)) {
				moveDirection = DIRECTION_NORTHWEST;
				return true;
			}

			/* fleeing */
			bool s = canWalkTo(creaturePos, DIRECTION_SOUTH);
			bool e = canWalkTo(creaturePos, DIRECTION_EAST);

			if (flee) {
				if (s && e) {
					moveDirection = boolean_random() ? DIRECTION_SOUTH : DIRECTION_EAST;
					return true;
				} else if (s) {
					moveDirection = DIRECTION_SOUTH;
					return true;
				} else if (e) {
					moveDirection = DIRECTION_EAST;
					return true;
				}
			}

			/* end of fleeing */

			if (s && canWalkTo(creaturePos, DIRECTION_SOUTHWEST)) {
				moveDirection = DIRECTION_SOUTH;
			} else if (e && canWalkTo(creaturePos, DIRECTION_NORTHEAST)) {
				moveDirection = DIRECTION_EAST;
			}

			return true;
		} else if (offsetx >= 1 && offsety <= -1) {
			// player is SW
			// escape to NE, N, E [and some extra]
			bool n = canWalkTo(creaturePos, DIRECTION_NORTH);
			bool e = canWalkTo(creaturePos, DIRECTION_EAST);
			if (n && e) {
				moveDirection = boolean_random() ? DIRECTION_NORTH : DIRECTION_EAST;
				return true;
			} else if (n) {
				moveDirection = DIRECTION_NORTH;
				return true;
			} else if (e) {
				moveDirection = DIRECTION_EAST;
				return true;
			}

			if (canWalkTo(creaturePos, DIRECTION_NORTHEAST)) {
				moveDirection = DIRECTION_NORTHEAST;
				return true;
			}

			/* fleeing */
			bool s = canWalkTo(creaturePos, DIRECTION_SOUTH);
			bool w = canWalkTo(creaturePos, DIRECTION_WEST);

			if (flee) {
				if (s && w) {
					moveDirection = boolean_random() ? DIRECTION_SOUTH : DIRECTION_WEST;
					return true;
				} else if (s) {
					moveDirection = DIRECTION_SOUTH;
					return true;
				} else if (w) {
					moveDirection = DIRECTION_WEST;
					return true;
				}
			}

			/* end of fleeing */

			if (w && canWalkTo(creaturePos, DIRECTION_NORTHWEST)) {
				moveDirection = DIRECTION_WEST;
			} else if (s && canWalkTo(creaturePos, DIRECTION_SOUTHEAST)) {
				moveDirection = DIRECTION_SOUTH;
			}

			return true;
		} else if (offsetx <= -1 && offsety >= 1) {
			// player is NE
			// escape to SW, S, W [and some extra]
			bool w = canWalkTo(creaturePos, DIRECTION_WEST);
			bool s = canWalkTo(creaturePos, DIRECTION_SOUTH);
			if (w && s) {
				moveDirection = boolean_random() ? DIRECTION_WEST : DIRECTION_SOUTH;
				return true;
			} else if (w) {
				moveDirection = DIRECTION_WEST;
				return true;
			} else if (s) {
				moveDirection = DIRECTION_SOUTH;
				return true;
			} else if (canWalkTo(creaturePos, DIRECTION_SOUTHWEST)) {
				moveDirection = DIRECTION_SOUTHWEST;
				return true;
			}

			/* fleeing */
			bool n = canWalkTo(creaturePos, DIRECTION_NORTH);
			bool e = canWalkTo(creaturePos, DIRECTION_EAST);

			if (flee) {
				if (n && e) {
					moveDirection = boolean_random() ? DIRECTION_NORTH : DIRECTION_EAST;
					return true;
				} else if (n) {
					moveDirection = DIRECTION_NORTH;
					return true;
				} else if (e) {
					moveDirection = DIRECTION_EAST;
					return true;
				}
			}

			/* end of fleeing */

			if (e && canWalkTo(creaturePos, DIRECTION_SOUTHEAST)) {
				moveDirection = DIRECTION_EAST;
			} else if (n && canWalkTo(creaturePos, DIRECTION_NORTHWEST)) {
				moveDirection = DIRECTION_NORTH;
			}

			return true;
		}
	}

	// Now let's decide where the player is located to the monster (what direction) so we can decide where to escape.
	if (dy > dx) {
		Direction playerDir = offsety < 0 ? DIRECTION_SOUTH : DIRECTION_NORTH;
		switch (playerDir) {
			case DIRECTION_NORTH: {
				// Player is to the NORTH, so obviously we need to check if we can go SOUTH, if not then let's choose WEST or EAST and again if we can't we need to decide about some diagonal movements.
				if (canWalkTo(creaturePos, DIRECTION_SOUTH)) {
					moveDirection = DIRECTION_SOUTH;
					return true;
				}

				bool w = canWalkTo(creaturePos, DIRECTION_WEST);
				bool e = canWalkTo(creaturePos, DIRECTION_EAST);
				if (w && e && offsetx == 0) {
					moveDirection = boolean_random() ? DIRECTION_WEST : DIRECTION_EAST;
					return true;
				} else if (w && offsetx <= 0) {
					moveDirection = DIRECTION_WEST;
					return true;
				} else if (e && offsetx >= 0) {
					moveDirection = DIRECTION_EAST;
					return true;
				}

				/* fleeing */
				if (flee) {
					if (w && e) {
						moveDirection = boolean_random() ? DIRECTION_WEST : DIRECTION_EAST;
						return true;
					} else if (w) {
						moveDirection = DIRECTION_WEST;
						return true;
					} else if (e) {
						moveDirection = DIRECTION_EAST;
						return true;
					}
				}

				/* end of fleeing */

				bool sw = canWalkTo(creaturePos, DIRECTION_SOUTHWEST);
				bool se = canWalkTo(creaturePos, DIRECTION_SOUTHEAST);
				if (sw || se) {
					// we can move both dirs
					if (sw && se) {
						moveDirection = boolean_random() ? DIRECTION_SOUTHWEST : DIRECTION_SOUTHEAST;
					} else if (w) {
						moveDirection = DIRECTION_WEST;
					} else if (sw) {
						moveDirection = DIRECTION_SOUTHWEST;
					} else if (e) {
						moveDirection = DIRECTION_EAST;
					} else if (se) {
						moveDirection = DIRECTION_SOUTHEAST;
					}
					return true;
				}

				/* fleeing */
				if (flee && canWalkTo(creaturePos, DIRECTION_NORTH)) {
					// towards player, yea
					moveDirection = DIRECTION_NORTH;
					return true;
				}

				/* end of fleeing */
				break;
			}

			case DIRECTION_SOUTH: {
				if (canWalkTo(creaturePos, DIRECTION_NORTH)) {
					moveDirection = DIRECTION_NORTH;
					return true;
				}

				bool w = canWalkTo(creaturePos, DIRECTION_WEST);
				bool e = canWalkTo(creaturePos, DIRECTION_EAST);
				if (w && e && offsetx == 0) {
					moveDirection = boolean_random() ? DIRECTION_WEST : DIRECTION_EAST;
					return true;
				} else if (w && offsetx <= 0) {
					moveDirection = DIRECTION_WEST;
					return true;
				} else if (e && offsetx >= 0) {
					moveDirection = DIRECTION_EAST;
					return true;
				}

				/* fleeing */
				if (flee) {
					if (w && e) {
						moveDirection = boolean_random() ? DIRECTION_WEST : DIRECTION_EAST;
						return true;
					} else if (w) {
						moveDirection = DIRECTION_WEST;
						return true;
					} else if (e) {
						moveDirection = DIRECTION_EAST;
						return true;
					}
				}

				/* end of fleeing */

				bool nw = canWalkTo(creaturePos, DIRECTION_NORTHWEST);
				bool ne = canWalkTo(creaturePos, DIRECTION_NORTHEAST);
				if (nw || ne) {
					// we can move both dirs
					if (nw && ne) {
						moveDirection = boolean_random() ? DIRECTION_NORTHWEST : DIRECTION_NORTHEAST;
					} else if (w) {
						moveDirection = DIRECTION_WEST;
					} else if (nw) {
						moveDirection = DIRECTION_NORTHWEST;
					} else if (e) {
						moveDirection = DIRECTION_EAST;
					} else if (ne) {
						moveDirection = DIRECTION_NORTHEAST;
					}
					return true;
				}

				/* fleeing */
				if (flee && canWalkTo(creaturePos, DIRECTION_SOUTH)) {
					// towards player, yea
					moveDirection = DIRECTION_SOUTH;
					return true;
				}

				/* end of fleeing */
				break;
			}

			default:
				break;
		}
	} else {
		Direction playerDir = offsetx < 0 ? DIRECTION_EAST : DIRECTION_WEST;
		switch (playerDir) {
			case DIRECTION_WEST: {
				if (canWalkTo(creaturePos, DIRECTION_EAST)) {
					moveDirection = DIRECTION_EAST;
					return true;
				}

				bool n = canWalkTo(creaturePos, DIRECTION_NORTH);
				bool s = canWalkTo(creaturePos, DIRECTION_SOUTH);
				if (n && s && offsety == 0) {
					moveDirection = boolean_random() ? DIRECTION_NORTH : DIRECTION_SOUTH;
					return true;
				} else if (n && offsety <= 0) {
					moveDirection = DIRECTION_NORTH;
					return true;
				} else if (s && offsety >= 0) {
					moveDirection = DIRECTION_SOUTH;
					return true;
				}

				/* fleeing */
				if (flee) {
					if (n && s) {
						moveDirection = boolean_random() ? DIRECTION_NORTH : DIRECTION_SOUTH;
						return true;
					} else if (n) {
						moveDirection = DIRECTION_NORTH;
						return true;
					} else if (s) {
						moveDirection = DIRECTION_SOUTH;
						return true;
					}
				}

				/* end of fleeing */

				bool se = canWalkTo(creaturePos, DIRECTION_SOUTHEAST);
				bool ne = canWalkTo(creaturePos, DIRECTION_NORTHEAST);
				if (se || ne) {
					if (se && ne) {
						moveDirection = boolean_random() ? DIRECTION_SOUTHEAST : DIRECTION_NORTHEAST;
					} else if (s) {
						moveDirection = DIRECTION_SOUTH;
					} else if (se) {
						moveDirection = DIRECTION_SOUTHEAST;
					} else if (n) {
						moveDirection = DIRECTION_NORTH;
					} else if (ne) {
						moveDirection = DIRECTION_NORTHEAST;
					}
					return true;
				}

				/* fleeing */
				if (flee && canWalkTo(creaturePos, DIRECTION_WEST)) {
					// towards player, yea
					moveDirection = DIRECTION_WEST;
					return true;
				}

				/* end of fleeing */
				break;
			}

			case DIRECTION_EAST: {
				if (canWalkTo(creaturePos, DIRECTION_WEST)) {
					moveDirection = DIRECTION_WEST;
					return true;
				}

				bool n = canWalkTo(creaturePos, DIRECTION_NORTH);
				bool s = canWalkTo(creaturePos, DIRECTION_SOUTH);
				if (n && s && offsety == 0) {
					moveDirection = boolean_random() ? DIRECTION_NORTH : DIRECTION_SOUTH;
					return true;
				} else if (n && offsety <= 0) {
					moveDirection = DIRECTION_NORTH;
					return true;
				} else if (s && offsety >= 0) {
					moveDirection = DIRECTION_SOUTH;
					return true;
				}

				/* fleeing */
				if (flee) {
					if (n && s) {
						moveDirection = boolean_random() ? DIRECTION_NORTH : DIRECTION_SOUTH;
						return true;
					} else if (n) {
						moveDirection = DIRECTION_NORTH;
						return true;
					} else if (s) {
						moveDirection = DIRECTION_SOUTH;
						return true;
					}
				}

				/* end of fleeing */

				bool nw = canWalkTo(creaturePos, DIRECTION_NORTHWEST);
				bool sw = canWalkTo(creaturePos, DIRECTION_SOUTHWEST);
				if (nw || sw) {
					if (nw && sw) {
						moveDirection = boolean_random() ? DIRECTION_NORTHWEST : DIRECTION_SOUTHWEST;
					} else if (n) {
						moveDirection = DIRECTION_NORTH;
					} else if (nw) {
						moveDirection = DIRECTION_NORTHWEST;
					} else if (s) {
						moveDirection = DIRECTION_SOUTH;
					} else if (sw) {
						moveDirection = DIRECTION_SOUTHWEST;
					}
					return true;
				}

				/* fleeing */
				if (flee && canWalkTo(creaturePos, DIRECTION_EAST)) {
					// towards player, yea
					moveDirection = DIRECTION_EAST;
					return true;
				}

				/* end of fleeing */
				break;
			}

			default:
				break;
		}
	}

	return true;
}

bool Monster::isTargetNearby() const {
	return stepDuration >= 1;
}

bool Monster::isIgnoringFieldDamage() const {
	return ignoreFieldDamage;
}

bool Monster::israndomStepping() const {
	return randomStepping;
}

void Monster::setIgnoreFieldDamage(bool ignore) {
	ignoreFieldDamage = ignore;
}

bool Monster::getIgnoreFieldDamage() const {
	return ignoreFieldDamage;
}

uint16_t Monster::getRaceId() const {
	return mType->info.raceid;
}

// Hazard system
bool Monster::getHazard() const {
	return hazard;
}

void Monster::setHazard(bool value) {
	hazard = value;
}

bool Monster::getHazardSystemCrit() const {
	return hazardCrit;
}

void Monster::setHazardSystemCrit(bool value) {
	hazardCrit = value;
}

bool Monster::getHazardSystemDodge() const {
	return hazardDodge;
}

void Monster::setHazardSystemDodge(bool value) {
	hazardDodge = value;
}

bool Monster::getHazardSystemDamageBoost() const {
	return hazardDamageBoost;
}

void Monster::setHazardSystemDamageBoost(bool value) {
	hazardDamageBoost = value;
}

bool Monster::getHazardSystemDefenseBoost() const {
	return hazardDefenseBoost;
}

void Monster::setHazardSystemDefenseBoost(bool value) {
	hazardDefenseBoost = value;
}

bool Monster::canWalkTo(Position pos, Direction moveDirection) {
	pos = getNextPosition(moveDirection, pos);
	if (isInSpawnRange(pos)) {
		if (getWalkCache(pos) == 0) {
			return false;
		}

		const auto &tile = g_game().map.getTile(pos);
		if (tile && tile->getTopVisibleCreature(getMonster()) == nullptr && tile->queryAdd(0, getMonster(), 1, FLAG_PATHFINDING | FLAG_IGNOREFIELDDAMAGE) == RETURNVALUE_NOERROR) {
			return true;
		}
	}
	return false;
}

void Monster::death(const std::shared_ptr<Creature> &) {
	if (monsterForgeClassification > ForgeClassifications_t::FORGE_NORMAL_MONSTER) {
		g_game().removeForgeMonster(getID(), monsterForgeClassification, true);
	}
	setAttackedCreature(nullptr);

	for (const auto &summon : m_summons) {
		if (!summon) {
			continue;
		}
		summon->changeHealth(-summon->getHealth());
		summon->removeMaster();
	}
	m_summons.clear();

	clearTargetList();
	clearFriendList();
	onIdleStatus();

	if (mType) {
		g_game().sendSingleSoundEffect(static_self_cast<Monster>()->getPosition(), mType->info.deathSound, getMonster());
	}

	setDead(true);
}

std::shared_ptr<Item> Monster::getCorpse(const std::shared_ptr<Creature> &lastHitCreature, const std::shared_ptr<Creature> &mostDamageCreature) {
	const auto &corpse = Creature::getCorpse(lastHitCreature, mostDamageCreature);
	if (corpse) {
		if (mostDamageCreature) {
			if (mostDamageCreature->getPlayer()) {
				corpse->setAttribute(ItemAttribute_t::CORPSEOWNER, mostDamageCreature->getID());
			} else {
				const auto &mostDamageCreatureMaster = mostDamageCreature->getMaster();
				if (mostDamageCreatureMaster && mostDamageCreatureMaster->getPlayer()) {
					corpse->setAttribute(ItemAttribute_t::CORPSEOWNER, mostDamageCreatureMaster->getID());
				}
			}
		}
	}
	return corpse;
}

bool Monster::isInSpawnRange(const Position &pos) const {
	if (!spawnMonster) {
		return true;
	}

	if (Monster::despawnRadius == 0) {
		return true;
	}

	if (!SpawnsMonster::isInZone(masterPos, Monster::despawnRadius, pos)) {
		return false;
	}

	if (Monster::despawnRange == 0) {
		return true;
	}

	if (Position::getDistanceZ(pos, masterPos) > Monster::despawnRange) {
		return false;
	}

	return true;
}

bool Monster::getCombatValues(int32_t &min, int32_t &max) {
	if (minCombatValue == 0 && maxCombatValue == 0) {
		return false;
	}

	min = minCombatValue;
	max = maxCombatValue;
	return true;
}

void Monster::updateLookDirection() {
	Direction newDir = getDirection();
	const auto &attackedCreature = getAttackedCreature();
	if (!attackedCreature) {
		return;
	}

	const Position &pos = getPosition();
	const Position &attackedCreaturePos = attackedCreature->getPosition();
	int_fast32_t offsetx = Position::getOffsetX(attackedCreaturePos, pos);
	int_fast32_t offsety = Position::getOffsetY(attackedCreaturePos, pos);

	int32_t dx = std::abs(offsetx);
	int32_t dy = std::abs(offsety);
	if (dx > dy) {
		// look EAST/WEST
		if (offsetx < 0) {
			newDir = DIRECTION_WEST;
		} else {
			newDir = DIRECTION_EAST;
		}
	} else if (dx < dy) {
		// look NORTH/SOUTH
		if (offsety < 0) {
			newDir = DIRECTION_NORTH;
		} else {
			newDir = DIRECTION_SOUTH;
		}
	} else {
		Direction dir = getDirection();
		if (offsetx < 0 && offsety < 0) {
			if (dir == DIRECTION_SOUTH) {
				newDir = DIRECTION_WEST;
			} else if (dir == DIRECTION_EAST) {
				newDir = DIRECTION_NORTH;
			}
		} else if (offsetx < 0 && offsety > 0) {
			if (dir == DIRECTION_NORTH) {
				newDir = DIRECTION_WEST;
			} else if (dir == DIRECTION_EAST) {
				newDir = DIRECTION_SOUTH;
			}
		} else if (offsetx > 0 && offsety < 0) {
			if (dir == DIRECTION_SOUTH) {
				newDir = DIRECTION_EAST;
			} else if (dir == DIRECTION_WEST) {
				newDir = DIRECTION_NORTH;
			}
		} else {
			if (dir == DIRECTION_NORTH) {
				newDir = DIRECTION_EAST;
			} else if (dir == DIRECTION_WEST) {
				newDir = DIRECTION_SOUTH;
			}
		}
	}
	g_game().internalCreatureTurn(getMonster(), newDir);
}

void Monster::dropLoot(const std::shared_ptr<Container> &corpse, const std::shared_ptr<Creature> &) {
	if (corpse && lootDrop) {
		// Only fiendish drops sliver
		if (ForgeClassifications_t classification = getMonsterForgeClassification();
		    // Condition
		    classification == ForgeClassifications_t::FORGE_FIENDISH_MONSTER) {
			auto minSlivers = g_configManager().getNumber(FORGE_MIN_SLIVERS);
			auto maxSlivers = g_configManager().getNumber(FORGE_MAX_SLIVERS);

			auto sliverCount = static_cast<uint16_t>(uniform_random(minSlivers, maxSlivers));

			const auto &sliver = Item::CreateItem(ITEM_FORGE_SLIVER, sliverCount);
			if (g_game().internalAddItem(corpse, sliver) != RETURNVALUE_NOERROR) {
				corpse->internalAddThing(sliver);
			}
		}
		if (!this->isRewardBoss() && g_configManager().getNumber(RATE_LOOT) > 0) {
			g_callbacks().executeCallback(EventCallback_t::monsterOnDropLoot, &EventCallback::monsterOnDropLoot, getMonster(), corpse);
			g_callbacks().executeCallback(EventCallback_t::monsterPostDropLoot, &EventCallback::monsterPostDropLoot, getMonster(), corpse);
		}
	}
}

void Monster::setNormalCreatureLight() {
	internalLight = mType->info.light;
}

void Monster::drainHealth(const std::shared_ptr<Creature> &attacker, int32_t damage) {
	Creature::drainHealth(attacker, damage);

	if (damage > 0 && randomStepping) {
		ignoreFieldDamage = true;
		updateMapCache();
	}

	if (isInvisible()) {
		removeCondition(CONDITION_INVISIBLE);
	}
}

void Monster::changeHealth(int32_t healthChange, bool sendHealthChange /* = true*/) {
	if (mType && !mType->info.soundVector.empty() && mType->info.soundChance >= static_cast<uint32_t>(uniform_random(1, 100))) {
		auto index = uniform_random(0, mType->info.soundVector.size() - 1);
		g_game().sendSingleSoundEffect(static_self_cast<Monster>()->getPosition(), mType->info.soundVector[index], getMonster());
	}

	// In case a player with ignore flag set attacks the monster
	setIdle(false);
	Creature::changeHealth(healthChange, sendHealthChange);
}

bool Monster::challengeCreature(const std::shared_ptr<Creature> &creature, int targetChangeCooldown) {
	if (isSummon()) {
		return false;
	}

	bool result = selectTarget(creature);
	if (result) {
		challengeFocusDuration = targetChangeCooldown;
		targetChangeTicks = 0;
		// Wheel of destiny
		const auto &player = creature ? creature->getPlayer() : nullptr;
		if (player && !player->isRemoved()) {
			player->wheel()->healIfBattleHealingActive();
		}
	}
	return result;
}

bool Monster::changeTargetDistance(int32_t distance, uint32_t duration /* = 12000*/) {
	if (isSummon()) {
		return false;
	}

	if (mType->info.isRewardBoss) {
		return false;
	}

	bool shouldUpdate = mType->info.targetDistance > distance ? true : false;
	challengeMeleeDuration = duration;
	targetDistance = distance;

	if (shouldUpdate) {
		g_game().updateCreatureIcon(static_self_cast<Monster>());
	}
	return true;
}

bool Monster::isChallenged() const {
	return challengeFocusDuration > 0;
}

std::vector<CreatureIcon> Monster::getIcons() const {
	auto creatureIcons = Creature::getIcons();
	if (!creatureIcons.empty()) {
		return creatureIcons;
	}
	if (challengeMeleeDuration > 0 && mType->info.targetDistance > targetDistance) {
		return { CreatureIcon(CreatureIconModifications_t::TurnedMelee) };
	} else if (varBuffs[BUFF_DAMAGERECEIVED] > 100) {
		return { CreatureIcon(CreatureIconModifications_t::HigherDamageReceived) };
	} else if (varBuffs[BUFF_DAMAGEDEALT] < 100) {
		return { CreatureIcon(CreatureIconModifications_t::LowerDamageDealt) };
	}
	return {};
}

bool Monster::isImmune(ConditionType_t conditionType) const {
	return m_isImmune || mType->info.m_conditionImmunities[static_cast<size_t>(conditionType)];
}

bool Monster::isImmune(CombatType_t combatType) const {
	return m_isImmune || mType->info.m_damageImmunities[combatTypeToIndex(combatType)];
}

void Monster::setImmune(bool immune) {
	m_isImmune = immune;
}

bool Monster::isImmune() const {
	return m_isImmune;
}

float Monster::getAttackMultiplier() const {
	float multiplier = mType->getAttackMultiplier();
	if (auto stacks = getForgeStack(); stacks > 0) {
		multiplier *= (1.35 + (stacks - 1) * 0.1);
	}
	return multiplier;
}

float Monster::getDefenseMultiplier() const {
	float multiplier = mType->getDefenseMultiplier();
	if (auto stacks = getForgeStack(); stacks > 0) {
		multiplier *= (1 + (0.1 * stacks));
	}
	return multiplier;
}

bool Monster::isDead() const {
	return m_isDead;
}

void Monster::setDead(bool isDead) {
	m_isDead = isDead;
}

void Monster::getPathSearchParams(const std::shared_ptr<Creature> &creature, FindPathParams &fpp) {
	Creature::getPathSearchParams(creature, fpp);

	fpp.minTargetDist = 1;
	fpp.maxTargetDist = targetDistance;

	if (isSummon()) {
		if (getMaster() == creature) {
			fpp.maxTargetDist = 2;
			fpp.fullPathSearch = true;
		} else if (targetDistance <= 1) {
			fpp.fullPathSearch = true;
		} else {
			fpp.fullPathSearch = !canUseAttack(getPosition(), creature);
		}
	} else if (isFleeing()) {
		// Distance should be higher than the client view range (MAP_MAX_CLIENT_VIEW_PORT_X/MAP_MAX_CLIENT_VIEW_PORT_Y)
		fpp.maxTargetDist = MAP_MAX_VIEW_PORT_X;
		fpp.clearSight = false;
		fpp.keepDistance = true;
		fpp.fullPathSearch = false;
	} else if (targetDistance <= 1) {
		fpp.fullPathSearch = true;
	} else {
		fpp.fullPathSearch = !canUseAttack(getPosition(), creature);
	}
}

void Monster::configureForgeSystem() {
	if (!canBeForgeMonster()) {
		return;
	}

	if (monsterForgeClassification == ForgeClassifications_t::FORGE_FIENDISH_MONSTER) {
		setForgeStack(15);
		setIcon("forge", CreatureIcon(CreatureIconModifications_t::Fiendish, 0 /* don't show stacks on fiends */));
		g_game().updateCreatureIcon(static_self_cast<Monster>());
	} else if (monsterForgeClassification == ForgeClassifications_t::FORGE_INFLUENCED_MONSTER) {
		auto stack = static_cast<uint16_t>(normal_random(1, 5));
		setForgeStack(stack);
		setIcon("forge", CreatureIcon(CreatureIconModifications_t::Influenced, stack));
		g_game().updateCreatureIcon(static_self_cast<Monster>());
	}

	// Change health based in stacks
	const auto percentToIncrement = 1 + (15 * forgeStack + 35) / 100.f;
	auto newHealth = static_cast<int32_t>(std::ceil(static_cast<float>(healthMax) * percentToIncrement));

	healthMax = newHealth;
	health = newHealth;

	// Event to give Dusts
	const std::string &Eventname = "ForgeSystemMonster";
	registerCreatureEvent(Eventname);

	g_game().sendUpdateCreature(static_self_cast<Monster>());
}

bool Monster::canBeForgeMonster() const {
	return getForgeStack() == 0 && !isSummon() && !isRewardBoss() && canDropLoot() && isForgeCreature() && getRaceId() > 0;
}

bool Monster::isForgeCreature() const {
	return mType->info.isForgeCreature;
}

void Monster::setForgeMonster(bool forge) const {
	mType->info.isForgeCreature = forge;
}

uint16_t Monster::getForgeStack() const {
	return forgeStack;
}

void Monster::setForgeStack(uint16_t stack) {
	forgeStack = stack;
}

ForgeClassifications_t Monster::getMonsterForgeClassification() const {
	return monsterForgeClassification;
}

void Monster::setMonsterForgeClassification(ForgeClassifications_t classification) {
	monsterForgeClassification = classification;
}

void Monster::setTimeToChangeFiendish(time_t time) {
	timeToChangeFiendish = time;
}

time_t Monster::getTimeToChangeFiendish() const {
	return timeToChangeFiendish;
}

std::shared_ptr<MonsterType> Monster::getMonsterType() const {
	return mType;
}

void Monster::clearFiendishStatus() {
	timeToChangeFiendish = 0;
	forgeStack = 0;
	monsterForgeClassification = ForgeClassifications_t::FORGE_NORMAL_MONSTER;

	health = mType->info.health * mType->getHealthMultiplier();
	healthMax = mType->info.healthMax * mType->getHealthMultiplier();

	removeIcon("forge");
	g_game().updateCreatureIcon(static_self_cast<Monster>());
	g_game().sendUpdateCreature(static_self_cast<Monster>());
}

bool Monster::canDropLoot() const {
	return !mType->info.lootItems.empty();
}

std::vector<std::pair<int8_t, int8_t>> Monster::getPushItemLocationOptions(const Direction &direction) {
	if (direction == DIRECTION_WEST || direction == DIRECTION_EAST) {
		return { { 0, -1 }, { 0, 1 } };
	}
	if (direction == DIRECTION_NORTH || direction == DIRECTION_SOUTH) {
		return { { -1, 0 }, { 1, 0 } };
	}
	if (direction == DIRECTION_NORTHWEST) {
		return { { 0, -1 }, { -1, 0 } };
	}
	if (direction == DIRECTION_NORTHEAST) {
		return { { 0, -1 }, { 1, 0 } };
	}
	if (direction == DIRECTION_SOUTHWEST) {
		return { { 0, 1 }, { -1, 0 } };
	}
	if (direction == DIRECTION_SOUTHEAST) {
		return { { 0, 1 }, { 1, 0 } };
	}

	return {};
}

void Monster::onExecuteAsyncTasks() {
	if (hasAsyncTaskFlag(UpdateTargetList)) {
		updateTargetList();
	}

	if (hasAsyncTaskFlag(UpdateIdleStatus)) {
		updateIdleStatus();
	}
}<|MERGE_RESOLUTION|>--- conflicted
+++ resolved
@@ -259,7 +259,7 @@
 	return mType->info.respawnType;
 }
 
-void Monster::setSpawnMonster(SpawnMonster* newSpawnMonster) {
+void Monster::setSpawnMonster(const std::shared_ptr<SpawnMonster> &newSpawnMonster) {
 	this->spawnMonster = newSpawnMonster;
 }
 
@@ -689,7 +689,6 @@
 	return false;
 }
 
-<<<<<<< HEAD
 uint64_t Monster::getLostExperience() const {
 	return skillLoss ? mType->info.experience : 0;
 }
@@ -698,10 +697,7 @@
 	return mType->info.lookcorpse;
 }
 
-void Monster::onCreatureLeave(std::shared_ptr<Creature> creature) {
-=======
 void Monster::onCreatureLeave(const std::shared_ptr<Creature> &creature) {
->>>>>>> 6c00cc04
 	// update friendList
 	if (isFriend(creature)) {
 		removeFriend(creature);
@@ -878,15 +874,11 @@
 	return std::min<float>(mitigation, 30.f);
 }
 
-<<<<<<< HEAD
 int32_t Monster::getArmor() const {
 	return mType->info.armor * getDefenseMultiplier();
 }
 
-BlockType_t Monster::blockHit(std::shared_ptr<Creature> attacker, CombatType_t combatType, int32_t &damage, bool checkDefense /* = false*/, bool checkArmor /* = false*/, bool /* field = false */) {
-=======
 BlockType_t Monster::blockHit(const std::shared_ptr<Creature> &attacker, const CombatType_t &combatType, int32_t &damage, bool checkDefense /* = false*/, bool checkArmor /* = false*/, bool /* field = false */) {
->>>>>>> 6c00cc04
 	BlockType_t blockType = Creature::blockHit(attacker, combatType, damage, checkDefense, checkArmor);
 
 	if (damage != 0) {
