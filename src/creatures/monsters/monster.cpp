/**
 * @file monster.cpp
 *
 * The Forgotten Server - a free and open-source MMORPG server emulator
 * Copyright (C) 2019 Mark Samman <mark.samman@gmail.com>
 *
 * This program is free software; you can redistribute it and/or modify
 * it under the terms of the GNU General Public License as published by
 * the Free Software Foundation; either version 2 of the License, or
 * (at your option) any later version.
 *
 * This program is distributed in the hope that it will be useful,
 * but WITHOUT ANY WARRANTY; without even the implied warranty of
 * MERCHANTABILITY or FITNESS FOR A PARTICULAR PURPOSE.  See the
 * GNU General Public License for more details.
 *
 * You should have received a copy of the GNU General Public License along
 * with this program; if not, write to the Free Software Foundation, Inc.,
 * 51 Franklin Street, Fifth Floor, Boston, MA 02110-1301 USA.
 */

#include "pch.hpp"

#include "creatures/monsters/monster.h"
#include "creatures/combat/spells.h"
#include "game/game.h"
#include "game/scheduling/tasks.h"
#include "lua/creature/events.h"

int32_t Monster::despawnRange;
int32_t Monster::despawnRadius;

uint32_t Monster::monsterAutoID = 0x40000000;

Monster* Monster::createMonster(const std::string& name)
{
	MonsterType* mType = g_monsters().getMonsterType(name);
	if (!mType) {
		return nullptr;
	}
	return new Monster(mType);
}

Monster::Monster(MonsterType* mType) :
	Creature(),
	strDescription(asLowerCaseString(mType->nameDescription)),
	mType(mType)
{
	defaultOutfit = mType->info.outfit;
	currentOutfit = mType->info.outfit;
	skull = mType->info.skull;
	float multiplier = g_configManager().getFloat(RATE_MONSTER_HEALTH);
	health = mType->info.health*multiplier;
	healthMax = mType->info.healthMax*multiplier;
	baseSpeed = mType->getBaseSpeed();
	internalLight = mType->info.light;
	hiddenHealth = mType->info.hiddenHealth;
	targetDistance = mType->info.targetDistance;

	// Register creature events
	for (const std::string& scriptName : mType->info.scripts) {
		if (!registerCreatureEvent(scriptName)) {
			SPDLOG_WARN("[Monster::Monster] - "
                        "Unknown event name: {}", scriptName);
		}
	}
}

Monster::~Monster()
{
	clearTargetList();
	clearFriendList();
}

void Monster::addList()
{
	g_game().addMonster(this);
}

void Monster::removeList()
{
	g_game().removeMonster(this);
}

bool Monster::canSee(const Position& pos) const
{
	return Creature::canSee(getPosition(), pos, 10, 10); //jlcvp FIX - range 10 Avoids killing monster without reaction
}

bool Monster::canWalkOnFieldType(CombatType_t combatType) const
{
	switch (combatType) {
		case COMBAT_ENERGYDAMAGE:
			return mType->info.canWalkOnEnergy;
		case COMBAT_FIREDAMAGE:
			return mType->info.canWalkOnFire;
		case COMBAT_EARTHDAMAGE:
				return mType->info.canWalkOnPoison;
			default:
		return true;
	}
}

uint32_t Monster::getReflectValue(CombatType_t reflectType) const {
	auto it = mType->info.reflectMap.find(reflectType);
	if (it != mType->info.reflectMap.end()) {
		return it->second;
	}
	return 0;
}

uint32_t Monster::getHealingCombatValue(CombatType_t healingType) const {
	auto it = mType->info.healingMap.find(healingType);
	if (it != mType->info.healingMap.end()) {
		return it->second;
	}
	return 0;
}

void Monster::onAttackedCreatureDisappear(bool)
{
	attackTicks = 0;
	extraMeleeAttack = true;
}

void Monster::onCreatureAppear(Creature* creature, bool isLogin)
{
	Creature::onCreatureAppear(creature, isLogin);

	if (mType->info.creatureAppearEvent != -1) {
		// onCreatureAppear(self, creature)
		LuaScriptInterface* scriptInterface = mType->info.scriptInterface;
		if (!scriptInterface->reserveScriptEnv()) {
			SPDLOG_ERROR("[Monster::onCreatureAppear - Monster {} creature {}] "
                         "Call stack overflow. Too many lua script calls being nested.",
                         getName(), creature->getName());
			return;
		}

		ScriptEnvironment* env = scriptInterface->getScriptEnv();
		env->setScriptId(mType->info.creatureAppearEvent, scriptInterface);

		lua_State* L = scriptInterface->getLuaState();
		scriptInterface->pushFunction(mType->info.creatureAppearEvent);

		LuaScriptInterface::pushUserdata<Monster>(L, this);
		LuaScriptInterface::setMetatable(L, -1, "Monster");

		LuaScriptInterface::pushUserdata<Creature>(L, creature);
		LuaScriptInterface::setCreatureMetatable(L, -1, creature);

		if (scriptInterface->callFunction(2)) {
			return;
		}
	}

	if (creature == this) {
		//We just spawned lets look around to see who is there.
		if (isSummon()) {
			isMasterInRange = canSee(getMaster()->getPosition());
		}

		updateTargetList();
		updateIdleStatus();
	} else {
		onCreatureEnter(creature);
	}
}

void Monster::onRemoveCreature(Creature* creature, bool isLogout)
{
	Creature::onRemoveCreature(creature, isLogout);

	if (mType->info.creatureDisappearEvent != -1) {
		// onCreatureDisappear(self, creature)
		LuaScriptInterface* scriptInterface = mType->info.scriptInterface;
		if (!scriptInterface->reserveScriptEnv()) {
			SPDLOG_ERROR("[Monster::onCreatureDisappear - Monster {} creature {}] "
                         "Call stack overflow. Too many lua script calls being nested.",
                         getName(), creature->getName());
			return;
		}

		ScriptEnvironment* env = scriptInterface->getScriptEnv();
		env->setScriptId(mType->info.creatureDisappearEvent, scriptInterface);

		lua_State* L = scriptInterface->getLuaState();
		scriptInterface->pushFunction(mType->info.creatureDisappearEvent);

		LuaScriptInterface::pushUserdata<Monster>(L, this);
		LuaScriptInterface::setMetatable(L, -1, "Monster");

		LuaScriptInterface::pushUserdata<Creature>(L, creature);
		LuaScriptInterface::setCreatureMetatable(L, -1, creature);

		if (scriptInterface->callFunction(2)) {
			return;
		}
	}

	if (creature == this) {
		if (spawnMonster) {
			spawnMonster->startSpawnMonsterCheck();
		}

		setIdle(true);
	} else {
		onCreatureLeave(creature);
	}
}

void Monster::onCreatureMove(Creature* creature, const Tile* newTile, const Position& newPos,
                              const Tile* oldTile, const Position& oldPos, bool teleport)
{
	Creature::onCreatureMove(creature, newTile, newPos, oldTile, oldPos, teleport);

	if (mType->info.creatureMoveEvent != -1) {
		// onCreatureMove(self, creature, oldPosition, newPosition)
		LuaScriptInterface* scriptInterface = mType->info.scriptInterface;
		if (!scriptInterface->reserveScriptEnv()) {
			SPDLOG_ERROR("[Monster::onCreatureMove - Monster {} creature {}] "
                         "Call stack overflow. Too many lua script calls being nested.",
                         getName(), creature->getName());
			return;
		}

		ScriptEnvironment* env = scriptInterface->getScriptEnv();
		env->setScriptId(mType->info.creatureMoveEvent, scriptInterface);

		lua_State* L = scriptInterface->getLuaState();
		scriptInterface->pushFunction(mType->info.creatureMoveEvent);

		LuaScriptInterface::pushUserdata<Monster>(L, this);
		LuaScriptInterface::setMetatable(L, -1, "Monster");

		LuaScriptInterface::pushUserdata<Creature>(L, creature);
		LuaScriptInterface::setCreatureMetatable(L, -1, creature);

		LuaScriptInterface::pushPosition(L, oldPos);
		LuaScriptInterface::pushPosition(L, newPos);

		if (scriptInterface->callFunction(4)) {
			return;
		}
	}

	if (creature == this) {
		if (isSummon()) {
			isMasterInRange = canSee(getMaster()->getPosition());
		}

		updateTargetList();
		updateIdleStatus();
	} else {
		bool canSeeNewPos = canSee(newPos);
		bool canSeeOldPos = canSee(oldPos);

		if (canSeeNewPos && !canSeeOldPos) {
			onCreatureEnter(creature);
		} else if (!canSeeNewPos && canSeeOldPos) {
			onCreatureLeave(creature);
		}

		if (canSeeNewPos && isSummon() && getMaster() == creature) {
			isMasterInRange = true; //Follow master again
		}

		updateIdleStatus();

		if (!isSummon()) {
			if (followCreature) {
				const Position& followPosition = followCreature->getPosition();
				const Position& pos = getPosition();

				int32_t offset_x = Position::getDistanceX(followPosition, pos);
				int32_t offset_y = Position::getDistanceY(followPosition, pos);
				if ((offset_x > 1 || offset_y > 1) && mType->info.changeTargetChance > 0) {
					Direction dir = getDirectionTo(pos, followPosition);
					const Position& checkPosition = getNextPosition(dir, pos);

					const Tile* nextTile = g_game().map.getTile(checkPosition);
					if (nextTile) {
						Creature* topCreature = nextTile->getTopCreature();
						if (topCreature && followCreature != topCreature && isOpponent(topCreature)) {
							selectTarget(topCreature);
						}
					}
				}
			} else if (isOpponent(creature)) {
				//we have no target lets try pick this one
				selectTarget(creature);
			}
		}
	}
}

void Monster::onCreatureSay(Creature* creature, SpeakClasses type, const std::string& text)
{
	Creature::onCreatureSay(creature, type, text);

	if (mType->info.creatureSayEvent != -1) {
		// onCreatureSay(self, creature, type, message)
		LuaScriptInterface* scriptInterface = mType->info.scriptInterface;
		if (!scriptInterface->reserveScriptEnv()) {
			SPDLOG_ERROR("Monster {} creature {}] Call stack overflow. Too many lua "
				"script calls being nested.", getName(), creature->getName());
			return;
		}

		ScriptEnvironment* env = scriptInterface->getScriptEnv();
		env->setScriptId(mType->info.creatureSayEvent, scriptInterface);

		lua_State* L = scriptInterface->getLuaState();
		scriptInterface->pushFunction(mType->info.creatureSayEvent);

		LuaScriptInterface::pushUserdata<Monster>(L, this);
		LuaScriptInterface::setMetatable(L, -1, "Monster");

		LuaScriptInterface::pushUserdata<Creature>(L, creature);
		LuaScriptInterface::setCreatureMetatable(L, -1, creature);

		lua_pushnumber(L, type);
		LuaScriptInterface::pushString(L, text);

		scriptInterface->callVoidFunction(4);
	}
}

void Monster::addFriend(Creature* creature)
{
	assert(creature != this);
	auto result = friendList.insert(creature);
	if (result.second) {
		creature->incrementReferenceCounter();
	}
}

void Monster::removeFriend(Creature* creature)
{
	auto it = friendList.find(creature);
	if (it != friendList.end()) {
		creature->decrementReferenceCounter();
		friendList.erase(it);
	}
}

void Monster::addTarget(Creature* creature, bool pushFront/* = false*/)
{
	assert(creature != this);
	if (std::find(targetList.begin(), targetList.end(), creature) == targetList.end()) {
		creature->incrementReferenceCounter();
		if (pushFront) {
			targetList.push_front(creature);
		} else {
			targetList.push_back(creature);
		}
		if(!master && getFaction() != FACTION_DEFAULT && creature->getPlayer())
			totalPlayersOnScreen++;
	}
}

void Monster::removeTarget(Creature* creature)
{
	if (!creature) {
		return;
	}

	auto it = std::find(targetList.begin(), targetList.end(), creature);
	if (it != targetList.end()) {
		creature->decrementReferenceCounter();
		targetList.erase(it);

		if (!master && getFaction() != FACTION_DEFAULT && creature->getPlayer()) {
			totalPlayersOnScreen--;
		}
	}
}

void Monster::updateTargetList()
{
	auto friendIterator = friendList.begin();
	while (friendIterator != friendList.end()) {
		Creature* creature = *friendIterator;
		if (creature->getHealth() <= 0 || !canSee(creature->getPosition())) {
			creature->decrementReferenceCounter();
			friendIterator = friendList.erase(friendIterator);
		} else {
			++friendIterator;
		}
	}

	auto targetIterator = targetList.begin();
	while (targetIterator != targetList.end()) {
		Creature* creature = *targetIterator;
		if (creature->getHealth() <= 0 || !canSee(creature->getPosition())) {
			creature->decrementReferenceCounter();
			targetIterator = targetList.erase(targetIterator);
		} else {
			++targetIterator;
		}
	}

	SpectatorHashSet spectators;
	g_game().map.getSpectators(spectators, position, true);
	spectators.erase(this);
	for (Creature* spectator : spectators) {
		if (canSee(spectator->getPosition())) {
			onCreatureFound(spectator);
		}
	}
}

void Monster::clearTargetList()
{
	for (Creature* creature : targetList) {
		creature->decrementReferenceCounter();
	}
	targetList.clear();
}

void Monster::clearFriendList()
{
	for (Creature* creature : friendList) {
		creature->decrementReferenceCounter();
	}
	friendList.clear();
}

void Monster::onCreatureFound(Creature* creature, bool pushFront/* = false*/)
{
	if (isFriend(creature)) {
		addFriend(creature);
	}

	if (isOpponent(creature)) {
		addTarget(creature, pushFront);
	}

	updateIdleStatus();
}

void Monster::onCreatureEnter(Creature* creature)
{
	if (getMaster() == creature) {
		//Follow master again
		isMasterInRange = true;
	}

	onCreatureFound(creature, true);
}

bool Monster::isFriend(const Creature* creature) const
{
	if (isSummon() && getMaster()->getPlayer()) {
		const Player* masterPlayer = getMaster()->getPlayer();
		const Player* tmpPlayer = nullptr;

		if (creature->getPlayer()) {
			tmpPlayer = creature->getPlayer();
		} else {
			const Creature* creatureMaster = creature->getMaster();

			if (creatureMaster && creatureMaster->getPlayer()) {
				tmpPlayer = creatureMaster->getPlayer();
			}
		}

		if (tmpPlayer && (tmpPlayer == getMaster() || masterPlayer->isPartner(tmpPlayer))) {
			return true;
		}
	} else if (creature->getMonster() && !creature->isSummon()) {
		return true;
	}

	return false;
}

bool Monster::isOpponent(const Creature* creature) const
{
	if (isSummon() && getMaster()->getPlayer()) {
		if (creature != getMaster()) {
			return true;
		}
	} else if (creature->getPlayer() && creature->getPlayer()->hasFlag(PlayerFlag_IgnoredByMonsters)) {
		return false;
	} else {
		if (getFaction() != FACTION_DEFAULT) {
			return isEnemyFaction(creature->getFaction()) || creature->getFaction() == FACTION_PLAYER;
		}
		if ((creature->getPlayer()) || (creature->getMaster() && creature->getMaster()->getPlayer())) {
			return true;
		}
	}

	return false;
}

void Monster::onCreatureLeave(Creature* creature)
{
	if (getMaster() == creature) {
		//Take random steps and only use defense abilities (e.g. heal) until its master comes back
		isMasterInRange = false;
	}

	//update friendList
	if (isFriend(creature)) {
		removeFriend(creature);
	}

	//update targetList
	if (isOpponent(creature)) {
		removeTarget(creature);
		if (targetList.empty()) {
			updateIdleStatus();
		}
	}
}

bool Monster::searchTarget(TargetSearchType_t searchType /*= TARGETSEARCH_DEFAULT*/)
{
	if (searchType == TARGETSEARCH_DEFAULT) {
		int32_t rnd = uniform_random(1, 100);

		searchType = TARGETSEARCH_NEAREST;

		int32_t sum = this->mType->info.strategiesTargetNearest;
		if (rnd > sum) {
			searchType = TARGETSEARCH_HP;
			sum += this->mType->info.strategiesTargetHealth;

			if (rnd > sum) {
				searchType = TARGETSEARCH_DAMAGE;
				sum += this->mType->info.strategiesTargetDamage;
				if (rnd > sum) {
					searchType = TARGETSEARCH_RANDOM;
				}
			}
		}
	}

	std::list<Creature*> resultList;
	const Position& myPos = getPosition();

	for (Creature* creature : targetList) {
		if (isTarget(creature)) {
			if ((this->targetDistance == 1) || canUseAttack(myPos, creature)) {
				resultList.push_back(creature);
			}
		}
	}

	if (resultList.empty()) {
		return false;
	}

	Creature* getTarget = nullptr;

	switch (searchType) {
		case TARGETSEARCH_NEAREST: {
			getTarget = nullptr;
			if (!resultList.empty()) {
				auto it = resultList.begin();
				getTarget = *it;

				if (++it != resultList.end()) {
					const Position& targetPosition = getTarget->getPosition();
					int32_t minRange = std::max<int32_t>(Position::getDistanceX(myPos, targetPosition), Position::getDistanceY(myPos, targetPosition));
					do {
						const Position& pos = (*it)->getPosition();

						int32_t distance = std::max<int32_t>(Position::getDistanceX(myPos, pos), Position::getDistanceY(myPos, pos));
						if (distance < minRange) {
							getTarget = *it;
							minRange = distance;
						}
					} while (++it != resultList.end());
				}
			} else {
				int32_t minRange = std::numeric_limits<int32_t>::max();
				for (Creature* creature : targetList) {
					if (!isTarget(creature)) {
						continue;
					}

					const Position& pos = creature->getPosition();
					int32_t distance = std::max<int32_t>(Position::getDistanceX(myPos, pos), Position::getDistanceY(myPos, pos));
					if (distance < minRange) {
						getTarget = creature;
						minRange = distance;
					}
				}
			}

			if (getTarget && selectTarget(getTarget)) {
				return true;
			}
			break;
		}
		case TARGETSEARCH_HP: {
			getTarget = nullptr;
			if (!resultList.empty()) {
				auto it = resultList.begin();
				getTarget = *it;
				if (++it != resultList.end()) {
					int32_t minHp = getTarget->getHealth();
					do {
						if ((*it)->getHealth() < minHp) {
							getTarget = *it;

							minHp = getTarget->getHealth();
						}
					} while (++it != resultList.end());
				}
			}
			if (getTarget && selectTarget(getTarget)) {
				return true;
			}
			break;
		}
		case TARGETSEARCH_DAMAGE: {
			getTarget = nullptr;
			if (!resultList.empty()) {
				auto it = resultList.begin();
				getTarget = *it;
				if (++it != resultList.end()) {
					int32_t mostDamage = 0;
					do {
						const auto& dmg = damageMap.find((*it)->getID());
						if (dmg != damageMap.end()) {
							if (dmg->second.total > mostDamage) {
								mostDamage = dmg->second.total;
								getTarget = *it;
							}
						}
					} while (++it != resultList.end());
				}
			}
			if (getTarget && selectTarget(getTarget)) {
				return true;
			}
			break;
		}
		case TARGETSEARCH_RANDOM:
		default: {
			if (!resultList.empty()) {
				auto it = resultList.begin();
				std::advance(it, uniform_random(0, static_cast<int64_t>(resultList.size() - 1)));
				return selectTarget(*it);
			}
			break;
		}
	}

	//lets just pick the first target in the list
	for (Creature* target : targetList) {
		if (selectTarget(target)) {
			return true;
		}
	}
	return false;
}

void Monster::onFollowCreatureComplete(const Creature* creature)
{
	if (creature) {
		auto it = std::find(targetList.begin(), targetList.end(), creature);
		if (it != targetList.end()) {
			Creature* target = (*it);
			targetList.erase(it);

			if (hasFollowPath) {
				targetList.push_front(target);
			} else if (!isSummon()) {
				targetList.push_back(target);
			} else {
				target->decrementReferenceCounter();
			}
		}
	}
}

BlockType_t Monster::blockHit(Creature* attacker, CombatType_t combatType, int64_t& damage,
                              bool checkDefense /* = false*/, bool checkArmor /* = false*/, bool /* field = false */)
{
	BlockType_t blockType = Creature::blockHit(attacker, combatType, damage, checkDefense, checkArmor);

	if (damage != 0) {
		int32_t elementMod = 0;
		auto it = mType->info.elementMap.find(combatType);
		if (it != mType->info.elementMap.end()) {
			elementMod = it->second;
		}

		if (elementMod != 0) {
			damage = static_cast<int64_t>(std::round(damage * ((100 - elementMod) / 100.)));
			if (damage <= 0) {
				damage = 0;
				blockType = BLOCK_ARMOR;
			}
		}
	}

	return blockType;
}


bool Monster::isTarget(const Creature* creature) const
{
	if (creature->isRemoved() || !creature->isAttackable() ||
			creature->getZone() == ZONE_PROTECTION || !canSeeCreature(creature)) {
		return false;
	}

	if (creature->getPosition().z != getPosition().z) {
		return false;
	}
	Faction_t targetFaction = creature->getFaction();
	if (getFaction() != FACTION_DEFAULT && !isSummon()) {
		return isEnemyFaction(targetFaction);
	}
	return true;
}

bool Monster::selectTarget(Creature* creature)
{
	if (!isTarget(creature)) {
		return false;
	}

	auto it = std::find(targetList.begin(), targetList.end(), creature);
	if (it == targetList.end()) {
		//Target not found in our target list.
		return false;
	}

	if (isHostile() || isSummon()) {
		if (setAttackedCreature(creature)) {
			g_dispatcher().addTask(createTask(std::bind(&Game::checkCreatureAttack, &g_game(), getID())));
		}
	}
	return setFollowCreature(creature);
}

void Monster::setIdle(bool idle)
{
	if (isRemoved() || getHealth() <= 0) {
		return;
	}

	isIdle = idle;

	if (!isIdle) {
		g_game().addCreatureCheck(this);
	} else {
		onIdleStatus();
		clearTargetList();
		clearFriendList();
		Game::removeCreatureCheck(this);
	}
}

void Monster::updateIdleStatus()
{
	bool idle = false;

	if (conditions.empty()) {
		if (!isSummon() && targetList.empty()) {
			idle = true;
		}
		else if ((!master || master->getMonster()) && getFaction() != FACTION_DEFAULT && (totalPlayersOnScreen == 0 && (!master || master->getMonster()->totalPlayersOnScreen == 0))) {
			idle = true;
		}
	}

	setIdle(idle);
}

void Monster::onAddCondition(ConditionType_t type)
{
	if (type == CONDITION_FIRE || type == CONDITION_ENERGY || type == CONDITION_POISON) {
    ignoreFieldDamage = true;
		updateMapCache();
	}

	updateIdleStatus();
}

void Monster::onEndCondition(ConditionType_t type)
{
	if (type == CONDITION_FIRE || type == CONDITION_ENERGY || type == CONDITION_POISON) {
		ignoreFieldDamage = false;
		updateMapCache();
	}

	updateIdleStatus();
}

void Monster::onThink(uint32_t interval)
{
	Creature::onThink(interval);

	if (mType->info.thinkEvent != -1) {
		// onThink(self, interval)
		LuaScriptInterface* scriptInterface = mType->info.scriptInterface;
		if (!scriptInterface->reserveScriptEnv()) {
			SPDLOG_ERROR("Monster {} Call stack overflow. Too many lua script calls "
				"being nested.", getName());
			return;
		}

		ScriptEnvironment* env = scriptInterface->getScriptEnv();
		env->setScriptId(mType->info.thinkEvent, scriptInterface);

		lua_State* L = scriptInterface->getLuaState();
		scriptInterface->pushFunction(mType->info.thinkEvent);

		LuaScriptInterface::pushUserdata<Monster>(L, this);
		LuaScriptInterface::setMetatable(L, -1, "Monster");

		lua_pushnumber(L, interval);

		if (scriptInterface->callFunction(2)) {
			return;
		}
	}

	if (challengeMeleeDuration != 0) {
		challengeMeleeDuration -= interval;
		if (challengeMeleeDuration <= 0) {
			challengeMeleeDuration = 0;
			targetDistance = mType->info.targetDistance;
			g_game().updateCreatureIcon(this);
		}
	}

	if (!mType->canSpawn(position)) {
		g_game().removeCreature(this);
	}

	if (!isInSpawnRange(position)) {
		g_game().internalTeleport(this, masterPos);
		setIdle(true);
	} else {
		updateIdleStatus();

		if (!isIdle) {
			addEventWalk();

			if (isSummon()) {
				if (!attackedCreature) {
					if (getMaster() && getMaster()->getAttackedCreature()) {
						//This happens if the monster is summoned during combat
						selectTarget(getMaster()->getAttackedCreature());
					} else if (getMaster() != followCreature) {
						//Our master has not ordered us to attack anything, lets follow him around instead.
						setFollowCreature(getMaster());
					}
				} else if (attackedCreature == this) {
					setFollowCreature(nullptr);
				} else if (followCreature != attackedCreature) {
					//This happens just after a master orders an attack, so lets follow it aswell.
					setFollowCreature(attackedCreature);
				}
			} else if (!targetList.empty()) {
				if (!followCreature || !hasFollowPath) {
					searchTarget(TARGETSEARCH_NEAREST);
				} else if (isFleeing()) {
					if (attackedCreature && !canUseAttack(getPosition(), attackedCreature)) {
						searchTarget(TARGETSEARCH_DEFAULT);
					}
				}
			}

			onThinkTarget(interval);
			onThinkYell(interval);
			onThinkDefense(interval);
			onThinkSound(interval);
		}
	}
}

void Monster::doAttacking(uint32_t interval)
{
	if (!attackedCreature || (isSummon() && attackedCreature == this)) {
		return;
	}

	bool updateLook = true;
	bool resetTicks = interval != 0;
	attackTicks += interval;

	float forgeAttackBonus = 0;
	if (monsterForgeClassification > ForgeClassifications_t::FORGE_NORMAL_MONSTER)
	{
		uint16_t damageBase = 3;
		forgeAttackBonus = static_cast<float>(damageBase + 100) / 100.f;
	}

	const Position& myPos = getPosition();
	const Position& targetPos = attackedCreature->getPosition();

	for (const spellBlock_t& spellBlock : mType->info.attackSpells) {
		bool inRange = false;

		if (attackedCreature == nullptr) {
			break;
		}

		if(spellBlock.isMelee && isFleeing()){
			continue;
		}

		if (canUseSpell(myPos, targetPos, spellBlock, interval, inRange, resetTicks)) {
			if (spellBlock.chance >= static_cast<uint32_t>(uniform_random(1, 100))) {
				if (updateLook) {
					updateLookDirection();
					updateLook = false;
				}

				float multiplier;
				if (maxCombatValue > 0) { // Defense
					multiplier = g_configManager().getFloat(RATE_MONSTER_DEFENSE);
				} else { // Attack
					multiplier = g_configManager().getFloat(RATE_MONSTER_ATTACK);
				}

				minCombatValue = spellBlock.minCombatValue * multiplier;
				maxCombatValue = spellBlock.maxCombatValue * multiplier;

				if (maxCombatValue <= 0 && forgeAttackBonus > 0) {
					minCombatValue *= static_cast<int32_t>(forgeAttackBonus);
					maxCombatValue *= static_cast<int32_t>(forgeAttackBonus);
				}

				if (!spellBlock.spell) {
					continue;
				}

				spellBlock.spell->castSpell(this, attackedCreature);

				if (spellBlock.isMelee) {
					extraMeleeAttack = false;
				}
			}
		}

		if (!inRange && spellBlock.isMelee) {
			//melee swing out of reach
			extraMeleeAttack = true;
		}
	}

	if (updateLook) {
		updateLookDirection();
	}

	if (resetTicks) {
		attackTicks = 0;
	}
}

bool Monster::canUseAttack(const Position& pos, const Creature* target) const
{
	if (isHostile()) {
		const Position& targetPos = target->getPosition();
		uint32_t distance = std::max<uint32_t>(Position::getDistanceX(pos, targetPos), Position::getDistanceY(pos, targetPos));
		for (const spellBlock_t& spellBlock : mType->info.attackSpells) {
			if (spellBlock.range != 0 && distance <= spellBlock.range) {
				return g_game().isSightClear(pos, targetPos, true);
			}
		}
		return false;
	}
	return true;
}

bool Monster::canUseSpell(const Position& pos, const Position& targetPos,
                           const spellBlock_t& sb, uint32_t interval, bool& inRange, bool& resetTicks)
{
	inRange = true;

	if (sb.isMelee && isFleeing()) {
		return false;
	}

	if (extraMeleeAttack) {
		lastMeleeAttack = OTSYS_TIME();
	} else if (sb.isMelee && (OTSYS_TIME() - lastMeleeAttack) < 1500) {
		return false;
	}

	if (!sb.isMelee || !extraMeleeAttack) {
		if (sb.speed > attackTicks) {
			resetTicks = false;
			return false;
		}

		if (attackTicks % sb.speed >= interval) {
			//already used this spell for this round
			return false;
		}
	}

	if (sb.range != 0 && std::max<uint32_t>(Position::getDistanceX(pos, targetPos), Position::getDistanceY(pos, targetPos)) > sb.range) {
		inRange = false;
		return false;
	}
	return true;
}

void Monster::onThinkTarget(uint32_t interval)
{
	if (!isSummon()) {
		if (mType->info.changeTargetSpeed != 0) {
			bool canChangeTarget = true;

			if (challengeFocusDuration > 0) {
				challengeFocusDuration -= interval;

				if (challengeFocusDuration <= 0) {
					challengeFocusDuration = 0;
				}
			}

			if (targetChangeCooldown > 0) {
				targetChangeCooldown -= interval;

				if (targetChangeCooldown <= 0) {
					targetChangeCooldown = 0;
					targetChangeTicks = mType->info.changeTargetSpeed;
				} else {
					canChangeTarget = false;
				}
			}

			if (canChangeTarget) {
				targetChangeTicks += interval;

				if (targetChangeTicks >= mType->info.changeTargetSpeed) {
					targetChangeTicks = 0;
					targetChangeCooldown = mType->info.changeTargetSpeed;

					if (challengeFocusDuration > 0) {
						challengeFocusDuration = 0;
					}

					if (mType->info.changeTargetChance >= uniform_random(1, 100)) {
						searchTarget(TARGETSEARCH_DEFAULT);
					}
				}
			}
		}
	}
}

void Monster::onThinkDefense(uint32_t interval)
{
	bool resetTicks = true;
	defenseTicks += interval;

	for (const spellBlock_t& spellBlock : mType->info.defenseSpells) {
		if (spellBlock.speed > defenseTicks) {
			resetTicks = false;
			continue;
		}

		if (defenseTicks % spellBlock.speed >= interval) {
			//already used this spell for this round
			continue;
		}

		if ((spellBlock.chance >= static_cast<uint32_t>(uniform_random(1, 100)))) {
			minCombatValue = spellBlock.minCombatValue;
			maxCombatValue = spellBlock.maxCombatValue;
			spellBlock.spell->castSpell(this, this);
		}
	}

	if (!isSummon() && summons.size() < mType->info.maxSummons && hasFollowPath) {
		for (const summonBlock_t& summonBlock : mType->info.summons) {
			if (summonBlock.speed > defenseTicks) {
				resetTicks = false;
				continue;
			}

			if (summons.size() >= mType->info.maxSummons) {
				continue;
			}

			if (defenseTicks % summonBlock.speed >= interval) {
				//already used this spell for this round
				continue;
			}

			uint32_t summonCount = 0;
			for (Creature* summon : summons) {
				if (summon->getName() == summonBlock.name) {
					++summonCount;
				}
			}

			if (summonCount >= summonBlock.count) {
				continue;
			}

			if (summonBlock.chance < static_cast<uint32_t>(uniform_random(1, 100))) {
				continue;
			}

			Monster* summon = Monster::createMonster(summonBlock.name);
			if (summon) {
				if (g_game().placeCreature(summon, getPosition(), false, summonBlock.force)) {
					summon->setMaster(this, true);
					g_game().addMagicEffect(getPosition(), CONST_ME_MAGIC_BLUE);
					g_game().addMagicEffect(summon->getPosition(), CONST_ME_TELEPORT);
					g_game().sendSingleSoundEffect(summon->getPosition(), SOUND_EFFECT_TYPE_MONSTER_SPELL_SUMMON, this);
				} else {
					delete summon;
				}
			}
		}
	}

	if (resetTicks) {
		defenseTicks = 0;
	}
}

void Monster::onThinkYell(uint32_t interval)
{
	if (mType->info.yellSpeedTicks == 0) {
		return;
	}

	yellTicks += interval;
	if (yellTicks >= mType->info.yellSpeedTicks) {
		yellTicks = 0;

		if (!mType->info.voiceVector.empty() && (mType->info.yellChance >= static_cast<uint32_t>(uniform_random(1, 100)))) {
			int64_t index = uniform_random(0, static_cast<int64_t>(mType->info.voiceVector.size() - 1));
			const voiceBlock_t& vb = mType->info.voiceVector[index];

			if (vb.yellText) {
				g_game().internalCreatureSay(this, TALKTYPE_MONSTER_YELL, vb.text, false);
			} else {
				g_game().internalCreatureSay(this, TALKTYPE_MONSTER_SAY, vb.text, false);
			}
		}
	}
}

void Monster::onThinkSound(uint32_t interval)
{
	if (mType->info.soundSpeedTicks == 0) {
		return;
	}

	soundTicks += interval;
	if (soundTicks >= mType->info.soundSpeedTicks) {
		soundTicks = 0;

		if (!mType->info.soundVector.empty() && (mType->info.soundChance >= static_cast<uint32_t>(uniform_random(1, 100)))) {
			int64_t index = uniform_random(0, static_cast<int64_t>(mType->info.soundVector.size() - 1));
			g_game().sendSingleSoundEffect(this->getPosition(), mType->info.soundVector[index], this);
		}
	}
}

bool Monster::pushItem(Item* item)
{
	const Position& centerPos = item->getPosition();

	static std::vector<std::pair<int32_t, int32_t>> relList {
		{-1, -1}, {0, -1}, {1, -1},
		{-1,  0},          {1,  0},
		{-1,  1}, {0,  1}, {1,  1}
	};

	std::shuffle(relList.begin(), relList.end(), getRandomGenerator());

	for (const auto& it : relList) {
		Position tryPos(centerPos.x + it.first, centerPos.y + it.second, centerPos.z);
		Tile* tile = g_game().map.getTile(tryPos);
		if (tile && g_game().canThrowObjectTo(centerPos, tryPos) && g_game().internalMoveItem(item->getParent(), tile, INDEX_WHEREEVER, item, item->getItemCount(), nullptr) == RETURNVALUE_NOERROR) {
			return true;
		}
	}
	return false;
}

void Monster::pushItems(Tile* tile)
{
	//We can not use iterators here since we can push the item to another tile
	//which will invalidate the iterator.
	//start from the end to minimize the amount of traffic
	if (TileItemVector* items = tile->getItemList()) {
		uint32_t moveCount = 0;
		uint32_t removeCount = 0;

		int32_t downItemSize = tile->getDownItemCount();
		for (int32_t i = downItemSize; --i >= 0;) {
			Item* item = items->at(i);
			if (item && item->hasProperty(CONST_PROP_MOVEABLE) && (item->hasProperty(CONST_PROP_BLOCKPATH)
					|| item->hasProperty(CONST_PROP_BLOCKSOLID)) && item->getActionId() != 100 /* non-moveable action*/) {
				if (moveCount < 20 && Monster::pushItem(item)) {
					++moveCount;
				} else if (!item->isCorpse() && g_game().internalRemoveItem(item) == RETURNVALUE_NOERROR) {
					++removeCount;
				}
			}
		}

		if (removeCount > 0) {
			g_game().addMagicEffect(tile->getPosition(), CONST_ME_POFF);
		}
	}
}

bool Monster::pushCreature(Creature* creature)
{
	static std::vector<Direction> dirList {
			DIRECTION_NORTH,
		DIRECTION_WEST, DIRECTION_EAST,
			DIRECTION_SOUTH
	};
	std::shuffle(dirList.begin(), dirList.end(), getRandomGenerator());

	for (Direction dir : dirList) {
		const Position& tryPos = Spells::getCasterPosition(creature, dir);
		const Tile* toTile = g_game().map.getTile(tryPos);
		if (toTile && !toTile->hasFlag(TILESTATE_BLOCKPATH) && g_game().internalMoveCreature(creature, dir) == RETURNVALUE_NOERROR) {
			return true;
		}
	}
	return false;
}

void Monster::pushCreatures(Tile* tile)
{
	//We can not use iterators here since we can push a creature to another tile
	//which will invalidate the iterator.
	if (CreatureVector* creatures = tile->getCreatures()) {
		uint32_t removeCount = 0;
		Monster* lastPushedMonster = nullptr;

		for (size_t i = 0; i < creatures->size();) {
			Monster* monster = creatures->at(i)->getMonster();
			if (monster && monster->isPushable()) {
				if (monster != lastPushedMonster && Monster::pushCreature(monster)) {
					lastPushedMonster = monster;
					continue;
				}

				monster->changeHealth(-monster->getHealth());
				monster->setDropLoot(true);
				removeCount++;
			}

			++i;
		}

		if (removeCount > 0) {
			g_game().addMagicEffect(tile->getPosition(), CONST_ME_BLOCKHIT);
		}
	}
}

bool Monster::getNextStep(Direction& nextDirection, uint32_t& flags)
{
	if (isIdle || getHealth() <= 0) {
		//we dont have anyone watching might aswell stop walking
		eventWalk = 0;
		return false;
	}

	bool result = false;
	if ((!followCreature || !hasFollowPath) && (!isSummon() || !isMasterInRange)) {
		if (getTimeSinceLastMove() >= 1000) {
			randomStepping = true;
			//choose a random direction
			result = getRandomStep(getPosition(), nextDirection);
		}
	} else if ((isSummon() && isMasterInRange) || followCreature) {
		randomStepping = false;
		result = Creature::getNextStep(nextDirection, flags);
		if (result) {
			flags |= FLAG_PATHFINDING;
		} else {
			if (ignoreFieldDamage) {
				updateMapCache();
			}
			//target dancing
			if (attackedCreature && attackedCreature == followCreature) {
				if (isFleeing()) {
					result = getDanceStep(getPosition(), nextDirection, false, false);
				} else if (mType->info.staticAttackChance < static_cast<uint32_t>(uniform_random(1, 100))) {
					result = getDanceStep(getPosition(), nextDirection);
				}
			}
		}
	}

	if (result && (canPushItems() || canPushCreatures())) {
		const Position& pos = Spells::getCasterPosition(this, direction);
		Tile* posTile = g_game().map.getTile(pos);
		if (posTile) {
			if (canPushItems()) {
				Monster::pushItems(posTile);
			}

			if (canPushCreatures()) {
				Monster::pushCreatures(posTile);
			}
		}
	}

	return result;
}

bool Monster::getRandomStep(const Position& creaturePos, Direction& moveDirection) const
{
	static std::vector<Direction> dirList{
			DIRECTION_NORTH,
		DIRECTION_WEST, DIRECTION_EAST,
			DIRECTION_SOUTH
	};
	std::shuffle(dirList.begin(), dirList.end(), getRandomGenerator());

	for (Direction dir : dirList) {
		if (canWalkTo(creaturePos, dir)) {
			moveDirection = dir;
			return true;
		}
	}
	return false;
}

bool Monster::getDanceStep(const Position& creaturePos, Direction& moveDirection,
                           bool keepAttack /*= true*/, bool keepDistance /*= true*/)
{
	bool canDoAttackNow = canUseAttack(creaturePos, attackedCreature);

	assert(attackedCreature != nullptr);
	const Position& centerPos = attackedCreature->getPosition();

	int_fast32_t offset_x = Position::getOffsetX(creaturePos, centerPos);
	int_fast32_t offset_y = Position::getOffsetY(creaturePos, centerPos);

	int_fast32_t distance_x = std::abs(offset_x);
	int_fast32_t distance_y = std::abs(offset_y);

	uint32_t centerToDist = std::max<uint32_t>(distance_x, distance_y);

	//monsters not at targetDistance shouldn't dancestep
	if (centerToDist < (uint32_t) targetDistance) {
		return false;
	}

	std::vector<Direction> dirList;

	if (!keepDistance || offset_y >= 0) {
		uint32_t tmpDist = std::max<uint32_t>(distance_x, std::abs((creaturePos.getY() - 1) - centerPos.getY()));
		if (tmpDist == centerToDist && canWalkTo(creaturePos, DIRECTION_NORTH)) {
			bool result = true;

			if (keepAttack) {
				result = (!canDoAttackNow || canUseAttack(Position(creaturePos.x, creaturePos.y - 1, creaturePos.z), attackedCreature));
			}

			if (result) {
				dirList.push_back(DIRECTION_NORTH);
			}
		}
	}

	if (!keepDistance || offset_y <= 0) {
		uint32_t tmpDist = std::max<uint32_t>(distance_x, std::abs((creaturePos.getY() + 1) - centerPos.getY()));
		if (tmpDist == centerToDist && canWalkTo(creaturePos, DIRECTION_SOUTH)) {
			bool result = true;

			if (keepAttack) {
				result = (!canDoAttackNow || canUseAttack(Position(creaturePos.x, creaturePos.y + 1, creaturePos.z), attackedCreature));
			}

			if (result) {
				dirList.push_back(DIRECTION_SOUTH);
			}
		}
	}

	if (!keepDistance || offset_x <= 0) {
		uint32_t tmpDist = std::max<uint32_t>(std::abs((creaturePos.getX() + 1) - centerPos.getX()), distance_y);
		if (tmpDist == centerToDist && canWalkTo(creaturePos, DIRECTION_EAST)) {
			bool result = true;

			if (keepAttack) {
				result = (!canDoAttackNow || canUseAttack(Position(creaturePos.x + 1, creaturePos.y, creaturePos.z), attackedCreature));
			}

			if (result) {
				dirList.push_back(DIRECTION_EAST);
			}
		}
	}

	if (!keepDistance || offset_x >= 0) {
		uint32_t tmpDist = std::max<uint32_t>(std::abs((creaturePos.getX() - 1) - centerPos.getX()), distance_y);
		if (tmpDist == centerToDist && canWalkTo(creaturePos, DIRECTION_WEST)) {
			bool result = true;

			if (keepAttack) {
				result = (!canDoAttackNow || canUseAttack(Position(creaturePos.x - 1, creaturePos.y, creaturePos.z), attackedCreature));
			}

			if (result) {
				dirList.push_back(DIRECTION_WEST);
			}
		}
	}

	if (!dirList.empty()) {
		std::shuffle(dirList.begin(), dirList.end(), getRandomGenerator());
		moveDirection = dirList[uniform_random(0, static_cast<int64_t>(dirList.size() - 1))];
		return true;
	}
	return false;
}

bool Monster::getDistanceStep(const Position& targetPos, Direction& moveDirection, bool flee /* = false */)
{
	const Position& creaturePos = getPosition();

	int_fast32_t dx = Position::getDistanceX(creaturePos, targetPos);
	int_fast32_t dy = Position::getDistanceY(creaturePos, targetPos);

	if (int32_t distance = std::max<int32_t>(static_cast<int32_t>(dx), static_cast<int32_t>(dy)); !flee && (distance > targetDistance || !g_game().isSightClear(creaturePos, targetPos, true))) {
		return false; // let the A* calculate it
	} else if (!flee && distance == targetDistance) {
		return true; // we don't really care here, since it's what we wanted to reach (a dancestep will take of dancing in that position)
	}

	int_fast32_t offsetx = Position::getOffsetX(creaturePos, targetPos);
	int_fast32_t offsety = Position::getOffsetY(creaturePos, targetPos);

	if (dx <= 1 && dy <= 1) {
		//seems like a target is near, it this case we need to slow down our movements (as a monster)
		if (stepDuration < 2) {
			stepDuration++;
		}
	} else if (stepDuration > 0) {
		stepDuration--;
	}

	if (offsetx == 0 && offsety == 0) {
		return getRandomStep(creaturePos, moveDirection); // player is "on" the monster so let's get some random step and rest will be taken care later.
	}

	if (dx == dy) {
		//player is diagonal to the monster
		if (offsetx >= 1 && offsety >= 1) {
			// player is NW
			//escape to SE, S or E [and some extra]
			bool s = canWalkTo(creaturePos, DIRECTION_SOUTH);
			bool e = canWalkTo(creaturePos, DIRECTION_EAST);

			if (s && e) {
				moveDirection = boolean_random() ? DIRECTION_SOUTH : DIRECTION_EAST;
				return true;
			} else if (s) {
				moveDirection = DIRECTION_SOUTH;
				return true;
			} else if (e) {
				moveDirection = DIRECTION_EAST;
				return true;
			} else if (canWalkTo(creaturePos, DIRECTION_SOUTHEAST)) {
				moveDirection = DIRECTION_SOUTHEAST;
				return true;
			}

			/* fleeing */
			bool n = canWalkTo(creaturePos, DIRECTION_NORTH);
			bool w = canWalkTo(creaturePos, DIRECTION_WEST);

			if (flee) {
				if (n && w) {
					moveDirection = boolean_random() ? DIRECTION_NORTH : DIRECTION_WEST;
					return true;
				} else if (n) {
					moveDirection = DIRECTION_NORTH;
					return true;
				} else if (w) {
					moveDirection = DIRECTION_WEST;
					return true;
				}
			}

			/* end of fleeing */

			if (w && canWalkTo(creaturePos, DIRECTION_SOUTHWEST)) {
				moveDirection = DIRECTION_WEST;
			} else if (n && canWalkTo(creaturePos, DIRECTION_NORTHEAST)) {
				moveDirection = DIRECTION_NORTH;
			}

			return true;
		} else if (offsetx <= -1 && offsety <= -1) {
			//player is SE
			//escape to NW , W or N [and some extra]
			bool w = canWalkTo(creaturePos, DIRECTION_WEST);
			bool n = canWalkTo(creaturePos, DIRECTION_NORTH);

			if (w && n) {
				moveDirection = boolean_random() ? DIRECTION_WEST : DIRECTION_NORTH;
				return true;
			} else if (w) {
				moveDirection = DIRECTION_WEST;
				return true;
			} else if (n) {
				moveDirection = DIRECTION_NORTH;
				return true;
			}

			if (canWalkTo(creaturePos, DIRECTION_NORTHWEST)) {
				moveDirection = DIRECTION_NORTHWEST;
				return true;
			}

			/* fleeing */
			bool s = canWalkTo(creaturePos, DIRECTION_SOUTH);
			bool e = canWalkTo(creaturePos, DIRECTION_EAST);

			if (flee) {
				if (s && e) {
					moveDirection = boolean_random() ? DIRECTION_SOUTH : DIRECTION_EAST;
					return true;
				} else if (s) {
					moveDirection = DIRECTION_SOUTH;
					return true;
				} else if (e) {
					moveDirection = DIRECTION_EAST;
					return true;
				}
			}

			/* end of fleeing */

			if (s && canWalkTo(creaturePos, DIRECTION_SOUTHWEST)) {
				moveDirection = DIRECTION_SOUTH;
			} else if (e && canWalkTo(creaturePos, DIRECTION_NORTHEAST)) {
				moveDirection = DIRECTION_EAST;
			}

			return true;
		} else if (offsetx >= 1 && offsety <= -1) {
			//player is SW
			//escape to NE, N, E [and some extra]
			bool n = canWalkTo(creaturePos, DIRECTION_NORTH);
			bool e = canWalkTo(creaturePos, DIRECTION_EAST);
			if (n && e) {
				moveDirection = boolean_random() ? DIRECTION_NORTH : DIRECTION_EAST;
				return true;
			} else if (n) {
				moveDirection = DIRECTION_NORTH;
				return true;
			} else if (e) {
				moveDirection = DIRECTION_EAST;
				return true;
			}

			if (canWalkTo(creaturePos, DIRECTION_NORTHEAST)) {
				moveDirection = DIRECTION_NORTHEAST;
				return true;
			}

			/* fleeing */
			bool s = canWalkTo(creaturePos, DIRECTION_SOUTH);
			bool w = canWalkTo(creaturePos, DIRECTION_WEST);

			if (flee) {
				if (s && w) {
					moveDirection = boolean_random() ? DIRECTION_SOUTH : DIRECTION_WEST;
					return true;
				} else if (s) {
					moveDirection = DIRECTION_SOUTH;
					return true;
				} else if (w) {
					moveDirection = DIRECTION_WEST;
					return true;
				}
			}

			/* end of fleeing */

			if (w && canWalkTo(creaturePos, DIRECTION_NORTHWEST)) {
				moveDirection = DIRECTION_WEST;
			} else if (s && canWalkTo(creaturePos, DIRECTION_SOUTHEAST)) {
				moveDirection = DIRECTION_SOUTH;
			}

			return true;
		} else if (offsetx <= -1 && offsety >= 1) {
			// player is NE
			//escape to SW, S, W [and some extra]
			bool w = canWalkTo(creaturePos, DIRECTION_WEST);
			bool s = canWalkTo(creaturePos, DIRECTION_SOUTH);
			if (w && s) {
				moveDirection = boolean_random() ? DIRECTION_WEST : DIRECTION_SOUTH;
				return true;
			} else if (w) {
				moveDirection = DIRECTION_WEST;
				return true;
			} else if (s) {
				moveDirection = DIRECTION_SOUTH;
				return true;
			} else if (canWalkTo(creaturePos, DIRECTION_SOUTHWEST)) {
				moveDirection = DIRECTION_SOUTHWEST;
				return true;
			}

			/* fleeing */
			bool n = canWalkTo(creaturePos, DIRECTION_NORTH);
			bool e = canWalkTo(creaturePos, DIRECTION_EAST);

			if (flee) {
				if (n && e) {
					moveDirection = boolean_random() ? DIRECTION_NORTH : DIRECTION_EAST;
					return true;
				} else if (n) {
					moveDirection = DIRECTION_NORTH;
					return true;
				} else if (e) {
					moveDirection = DIRECTION_EAST;
					return true;
				}
			}

			/* end of fleeing */

			if (e && canWalkTo(creaturePos, DIRECTION_SOUTHEAST)) {
				moveDirection = DIRECTION_EAST;
			} else if (n && canWalkTo(creaturePos, DIRECTION_NORTHWEST)) {
				moveDirection = DIRECTION_NORTH;
			}

			return true;
		}
	}

	//Now let's decide where the player is located to the monster (what direction) so we can decide where to escape.
	if (dy > dx) {
		Direction playerDir = offsety < 0 ? DIRECTION_SOUTH : DIRECTION_NORTH;
		switch (playerDir) {
			case DIRECTION_NORTH: {
				// Player is to the NORTH, so obviously we need to check if we can go SOUTH, if not then let's choose WEST or EAST and again if we can't we need to decide about some diagonal movements.
				if (canWalkTo(creaturePos, DIRECTION_SOUTH)) {
					moveDirection = DIRECTION_SOUTH;
					return true;
				}

				bool w = canWalkTo(creaturePos, DIRECTION_WEST);
				bool e = canWalkTo(creaturePos, DIRECTION_EAST);
				if (w && e && offsetx == 0) {
					moveDirection = boolean_random() ? DIRECTION_WEST : DIRECTION_EAST;
					return true;
				} else if (w && offsetx <= 0) {
					moveDirection = DIRECTION_WEST;
					return true;
				} else if (e && offsetx >= 0) {
					moveDirection = DIRECTION_EAST;
					return true;
				}

				/* fleeing */
				if (flee) {
					if (w && e) {
						moveDirection = boolean_random() ? DIRECTION_WEST : DIRECTION_EAST;
						return true;
					} else if (w) {
						moveDirection = DIRECTION_WEST;
						return true;
					} else if (e) {
						moveDirection = DIRECTION_EAST;
						return true;
					}
				}

				/* end of fleeing */

				bool sw = canWalkTo(creaturePos, DIRECTION_SOUTHWEST);
				bool se = canWalkTo(creaturePos, DIRECTION_SOUTHEAST);
				if (sw || se) {
					// we can move both dirs
					if (sw && se) {
						moveDirection = boolean_random() ? DIRECTION_SOUTHWEST : DIRECTION_SOUTHEAST;
					} else if (w) {
						moveDirection = DIRECTION_WEST;
					} else if (sw) {
						moveDirection = DIRECTION_SOUTHWEST;
					} else if (e) {
						moveDirection = DIRECTION_EAST;
					} else if (se) {
						moveDirection = DIRECTION_SOUTHEAST;
					}
					return true;
				}

				/* fleeing */
				if (flee && canWalkTo(creaturePos, DIRECTION_NORTH)) {
					// towards player, yea
					moveDirection = DIRECTION_NORTH;
					return true;
				}

				/* end of fleeing */
				break;
			}

			case DIRECTION_SOUTH: {
				if (canWalkTo(creaturePos, DIRECTION_NORTH)) {
					moveDirection = DIRECTION_NORTH;
					return true;
				}

				bool w = canWalkTo(creaturePos, DIRECTION_WEST);
				bool e = canWalkTo(creaturePos, DIRECTION_EAST);
				if (w && e && offsetx == 0) {
					moveDirection = boolean_random() ? DIRECTION_WEST : DIRECTION_EAST;
					return true;
				} else if (w && offsetx <= 0) {
					moveDirection = DIRECTION_WEST;
					return true;
				} else if (e && offsetx >= 0) {
					moveDirection = DIRECTION_EAST;
					return true;
				}

				/* fleeing */
				if (flee) {
					if (w && e) {
						moveDirection = boolean_random() ? DIRECTION_WEST : DIRECTION_EAST;
						return true;
					} else if (w) {
						moveDirection = DIRECTION_WEST;
						return true;
					} else if (e) {
						moveDirection = DIRECTION_EAST;
						return true;
					}
				}

				/* end of fleeing */

				bool nw = canWalkTo(creaturePos, DIRECTION_NORTHWEST);
				bool ne = canWalkTo(creaturePos, DIRECTION_NORTHEAST);
				if (nw || ne) {
					// we can move both dirs
					if (nw && ne) {
						moveDirection = boolean_random() ? DIRECTION_NORTHWEST : DIRECTION_NORTHEAST;
					} else if (w) {
						moveDirection = DIRECTION_WEST;
					} else if (nw) {
						moveDirection = DIRECTION_NORTHWEST;
					} else if (e) {
						moveDirection = DIRECTION_EAST;
					} else if (ne) {
						moveDirection = DIRECTION_NORTHEAST;
					}
					return true;
				}

				/* fleeing */
				if (flee && canWalkTo(creaturePos, DIRECTION_SOUTH)) {
					// towards player, yea
					moveDirection = DIRECTION_SOUTH;
					return true;
				}

				/* end of fleeing */
				break;
			}

			default:
				break;
		}
	} else {
		Direction playerDir = offsetx < 0 ? DIRECTION_EAST : DIRECTION_WEST;
		switch (playerDir) {
			case DIRECTION_WEST: {
				if (canWalkTo(creaturePos, DIRECTION_EAST)) {
					moveDirection = DIRECTION_EAST;
					return true;
				}

				bool n = canWalkTo(creaturePos, DIRECTION_NORTH);
				bool s = canWalkTo(creaturePos, DIRECTION_SOUTH);
				if (n && s && offsety == 0) {
					moveDirection = boolean_random() ? DIRECTION_NORTH : DIRECTION_SOUTH;
					return true;
				} else if (n && offsety <= 0) {
					moveDirection = DIRECTION_NORTH;
					return true;
				} else if (s && offsety >= 0) {
					moveDirection = DIRECTION_SOUTH;
					return true;
				}

				/* fleeing */
				if (flee) {
					if (n && s) {
						moveDirection = boolean_random() ? DIRECTION_NORTH : DIRECTION_SOUTH;
						return true;
					} else if (n) {
						moveDirection = DIRECTION_NORTH;
						return true;
					} else if (s) {
						moveDirection = DIRECTION_SOUTH;
						return true;
					}
				}

				/* end of fleeing */

				bool se = canWalkTo(creaturePos, DIRECTION_SOUTHEAST);
				bool ne = canWalkTo(creaturePos, DIRECTION_NORTHEAST);
				if (se || ne) {
					if (se && ne) {
						moveDirection = boolean_random() ? DIRECTION_SOUTHEAST : DIRECTION_NORTHEAST;
					} else if (s) {
						moveDirection = DIRECTION_SOUTH;
					} else if (se) {
						moveDirection = DIRECTION_SOUTHEAST;
					} else if (n) {
						moveDirection = DIRECTION_NORTH;
					} else if (ne) {
						moveDirection = DIRECTION_NORTHEAST;
					}
					return true;
				}

				/* fleeing */
				if (flee && canWalkTo(creaturePos, DIRECTION_WEST)) {
					// towards player, yea
					moveDirection = DIRECTION_WEST;
					return true;
				}

				/* end of fleeing */
				break;
			}

			case DIRECTION_EAST: {
				if (canWalkTo(creaturePos, DIRECTION_WEST)) {
					moveDirection = DIRECTION_WEST;
					return true;
				}

				bool n = canWalkTo(creaturePos, DIRECTION_NORTH);
				bool s = canWalkTo(creaturePos, DIRECTION_SOUTH);
				if (n && s && offsety == 0) {
					moveDirection = boolean_random() ? DIRECTION_NORTH : DIRECTION_SOUTH;
					return true;
				} else if (n && offsety <= 0) {
					moveDirection = DIRECTION_NORTH;
					return true;
				} else if (s && offsety >= 0) {
					moveDirection = DIRECTION_SOUTH;
					return true;
				}

				/* fleeing */
				if (flee) {
					if (n && s) {
						moveDirection = boolean_random() ? DIRECTION_NORTH : DIRECTION_SOUTH;
						return true;
					} else if (n) {
						moveDirection = DIRECTION_NORTH;
						return true;
					} else if (s) {
						moveDirection = DIRECTION_SOUTH;
						return true;
					}
				}

				/* end of fleeing */

				bool nw = canWalkTo(creaturePos, DIRECTION_NORTHWEST);
				bool sw = canWalkTo(creaturePos, DIRECTION_SOUTHWEST);
				if (nw || sw) {
					if (nw && sw) {
						moveDirection = boolean_random() ? DIRECTION_NORTHWEST : DIRECTION_SOUTHWEST;
					} else if (n) {
						moveDirection = DIRECTION_NORTH;
					} else if (nw) {
						moveDirection = DIRECTION_NORTHWEST;
					} else if (s) {
						moveDirection = DIRECTION_SOUTH;
					} else if (sw) {
						moveDirection = DIRECTION_SOUTHWEST;
					}
					return true;
				}

				/* fleeing */
				if (flee && canWalkTo(creaturePos, DIRECTION_EAST)) {
					// towards player, yea
					moveDirection = DIRECTION_EAST;
					return true;
				}

				/* end of fleeing */
				break;
			}

			default:
				break;
		}
	}

	return true;
}

bool Monster::canWalkTo(Position pos, Direction moveDirection) const
{
	pos = getNextPosition(moveDirection, pos);
	if (isInSpawnRange(pos)) {
		if (getWalkCache(pos) == 0) {
			return false;
		}

		const Tile* tile = g_game().map.getTile(pos);
		if (tile && tile->getTopVisibleCreature(this) == nullptr &&
					tile->queryAdd(0, *this, 1, FLAG_PATHFINDING | FLAG_IGNOREFIELDDAMAGE) == RETURNVALUE_NOERROR) {
			return true;
		}
	}
	return false;
}

void Monster::death(Creature*)
{
	if (monsterForgeClassification > ForgeClassifications_t::FORGE_NORMAL_MONSTER) {
		g_game().removeForgeMonster(getID(), monsterForgeClassification, true);
	}
	setAttackedCreature(nullptr);

	for (Creature* summon : summons) {
		summon->changeHealth(-summon->getHealth());
		summon->removeMaster();
	}
	summons.clear();

	clearTargetList();
	clearFriendList();
	onIdleStatus();

	if (mType) {
		g_game().sendSingleSoundEffect(this->getPosition(), mType->info.deathSound, this);
	}
}

Item* Monster::getCorpse(Creature* lastHitCreature, Creature* mostDamageCreature)
{
	Item* corpse = Creature::getCorpse(lastHitCreature, mostDamageCreature);
	if (corpse) {
		if (mostDamageCreature) {
			if (mostDamageCreature->getPlayer()) {
				corpse->setCorpseOwner(mostDamageCreature->getID());
			} else {
				const Creature* mostDamageCreatureMaster = mostDamageCreature->getMaster();
				if (mostDamageCreatureMaster && mostDamageCreatureMaster->getPlayer()) {
					corpse->setCorpseOwner(mostDamageCreatureMaster->getID());
				}
			}
		}
	}
	return corpse;
}

bool Monster::isInSpawnRange(const Position& pos) const
{
	if (!spawnMonster) {
		return true;
	}

	if (Monster::despawnRadius == 0) {
		return true;
	}

	if (!SpawnsMonster::isInZone(masterPos, Monster::despawnRadius, pos)) {
		return false;
	}

	if (Monster::despawnRange == 0) {
		return true;
	}

	if (Position::getDistanceZ(pos, masterPos) > Monster::despawnRange) {
		return false;
	}

	return true;
}

bool Monster::getCombatValues(int64_t& min, int64_t& max)
{
	if (minCombatValue == 0 && maxCombatValue == 0) {
		return false;
	}

	float multiplier;
	if (maxCombatValue > 0) { // Defense
		multiplier = g_configManager().getFloat(RATE_MONSTER_DEFENSE);
	} else { // Attack
		multiplier = g_configManager().getFloat(RATE_MONSTER_ATTACK);
	}

	min = minCombatValue * multiplier;
	max = maxCombatValue * multiplier;
	return true;
}

void Monster::updateLookDirection()
{
	Direction newDir = getDirection();

	if (attackedCreature) {
		const Position& pos = getPosition();
		const Position& attackedCreaturePos = attackedCreature->getPosition();
		int_fast32_t offsetx = Position::getOffsetX(attackedCreaturePos, pos);
		int_fast32_t offsety = Position::getOffsetY(attackedCreaturePos, pos);

		int32_t dx = std::abs(offsetx);
		int32_t dy = std::abs(offsety);
		if (dx > dy) {
			//look EAST/WEST
			if (offsetx < 0) {
				newDir = DIRECTION_WEST;
			} else {
				newDir = DIRECTION_EAST;
			}
		} else if (dx < dy) {
			//look NORTH/SOUTH
			if (offsety < 0) {
				newDir = DIRECTION_NORTH;
			} else {
				newDir = DIRECTION_SOUTH;
			}
		} else {
			Direction dir = getDirection();
			if (offsetx < 0 && offsety < 0) {
				if (dir == DIRECTION_SOUTH) {
					newDir = DIRECTION_WEST;
				} else if (dir == DIRECTION_EAST) {
					newDir = DIRECTION_NORTH;
				}
			} else if (offsetx < 0 && offsety > 0) {
				if (dir == DIRECTION_NORTH) {
					newDir = DIRECTION_WEST;
				} else if (dir == DIRECTION_EAST) {
					newDir = DIRECTION_SOUTH;
				}
			} else if (offsetx > 0 && offsety < 0) {
				if (dir == DIRECTION_SOUTH) {
					newDir = DIRECTION_EAST;
				} else if (dir == DIRECTION_WEST) {
					newDir = DIRECTION_NORTH;
				}
			} else {
				if (dir == DIRECTION_NORTH) {
					newDir = DIRECTION_EAST;
				} else if (dir == DIRECTION_WEST) {
					newDir = DIRECTION_SOUTH;
				}
			}
		}
	}
	g_game().internalCreatureTurn(this, newDir);
}

void Monster::dropLoot(Container* corpse, Creature*)
{
	if (corpse && lootDrop) {
		// Only fiendish drops sliver
		if (ForgeClassifications_t classification = getMonsterForgeClassification();
			// Condition
			classification == ForgeClassifications_t::FORGE_FIENDISH_MONSTER)
		{
			auto minSlivers = g_configManager().getNumber(FORGE_MIN_SLIVERS);
			auto maxSlivers = g_configManager().getNumber(FORGE_MAX_SLIVERS);

			auto sliverCount = static_cast<uint16_t>(uniform_random(minSlivers, maxSlivers));

			Item *sliver = Item::CreateItem(ITEM_FORGE_SLIVER, sliverCount);
			if (g_game().internalAddItem(corpse, sliver) != RETURNVALUE_NOERROR) {
				corpse->internalAddThing(sliver);
			}
		}
		g_events().eventMonsterOnDropLoot(this, corpse);
	}
}

void Monster::setNormalCreatureLight()
{
	internalLight = mType->info.light;
}

void Monster::drainHealth(Creature* attacker, int64_t damage)
{
	Creature::drainHealth(attacker, damage);

	if (damage > 0 && randomStepping) {
		ignoreFieldDamage = true;
		updateMapCache();
	}

	if (isInvisible()) {
		removeCondition(CONDITION_INVISIBLE);
	}
}

void Monster::changeHealth(int64_t healthChange, bool sendHealthChange/* = true*/)
{
<<<<<<< HEAD
	if (mType && !mType->info.soundVector.empty() && mType->info.soundChance >= static_cast<uint32_t>(uniform_random(1, 100))) {
		uint32_t index = uniform_random(0, static_cast<int64_t>(mType->info.soundVector.size() - 1));
		g_game().sendSingleSoundEffect(this->getPosition(), mType->info.soundVector[index], this);
	}

	//In case a player with ignore flag set attacks the monster
=======
	// In case a player with ignore flag set attacks the monster
>>>>>>> 3e58c8b5
	setIdle(false);
	Creature::changeHealth(healthChange, sendHealthChange);
}

bool Monster::challengeCreature(Creature* creature)
{
	if (isSummon()) {
		return false;
	}

	bool result = selectTarget(creature);
	if (result) {
		targetChangeCooldown = 8000;
		challengeFocusDuration = targetChangeCooldown;
		targetChangeTicks = 0;
	}
	return result;
}

bool Monster::changeTargetDistance(int32_t distance)
{
	if (isSummon()) {
		return false;
	}

	if (mType->info.isRewardBoss) {
		return false;
	}

	bool shouldUpdate = mType->info.targetDistance > distance ? true : false;
	challengeMeleeDuration = 12000;
	targetDistance = distance;

	if (shouldUpdate) {
		g_game().updateCreatureIcon(this);
	}
	return true;
}

void Monster::getPathSearchParams(const Creature* creature, FindPathParams& fpp) const
{
	Creature::getPathSearchParams(creature, fpp);

	fpp.minTargetDist = 1;
	fpp.maxTargetDist = targetDistance;

	if (isSummon()) {
		if (getMaster() == creature) {
			fpp.maxTargetDist = 2;
			fpp.fullPathSearch = true;
		} else if (targetDistance <= 1) {
			fpp.fullPathSearch = true;
		} else {
			fpp.fullPathSearch = !canUseAttack(getPosition(), creature);
		}
	} else if (isFleeing()) {
		// Distance should be higher than the client view range (Map::maxClientViewportX/Map::maxClientViewportY)
		fpp.maxTargetDist = Map::maxViewportX;
		fpp.clearSight = false;
		fpp.keepDistance = true;
		fpp.fullPathSearch = false;
	} else if (targetDistance <= 1) {
		fpp.fullPathSearch = true;
	} else {
		fpp.fullPathSearch = !canUseAttack(getPosition(), creature);
	}
}

void Monster::configureForgeSystem()
{
	if (!canBeForgeMonster()) {
		return;
	}

	// Avoid double forge
	if (monsterForgeClassification == ForgeClassifications_t::FORGE_FIENDISH_MONSTER)
	{
		// Set stack
		setForgeStack(15);
		// Set icon
		setMonsterIcon(15, 5);
		// Update
		g_game().updateCreatureIcon(this);
	}
	else if (monsterForgeClassification == ForgeClassifications_t::FORGE_INFLUENCED_MONSTER)
	{
		// Set stack
		auto stack = static_cast<uint16_t>(normal_random(1, 5));
		setForgeStack(stack);
		// Set icon
		setMonsterIcon(stack, 4);
		// Update
		g_game().updateCreatureIcon(this);
	}

	// Change health based in stacks
	float percentToIncrement = static_cast<float>((forgeStack * 6) + 100) / 100.f;
	auto newHealth = static_cast<int32_t>(std::ceil(static_cast<float>(healthMax) * percentToIncrement));

	healthMax = newHealth;
	health = newHealth;

	// Event to give Dusts
	const std::string &Eventname = "ForgeSystemMonster";
	registerCreatureEvent(Eventname);

	g_game().sendUpdateCreature(this);
}

void Monster::clearFiendishStatus()
{
	timeToChangeFiendish = 0;
	forgeStack = 0;
	monsterForgeClassification = ForgeClassifications_t::FORGE_NORMAL_MONSTER;

	float multiplier = g_configManager().getFloat(RATE_MONSTER_HEALTH);
	health = mType->info.health * static_cast<int32_t>(multiplier);
	healthMax = mType->info.healthMax * static_cast<int32_t>(multiplier);

	// Set icon
	setMonsterIcon(0, CREATUREICON_NONE);
	g_game().updateCreatureIcon(this);

	g_game().sendUpdateCreature(this);
}

void Monster::setMonsterIcon(uint16_t iconcount, uint16_t iconnumber)
{
	iconCount = iconcount;
	iconNumber = iconnumber;
}

bool Monster::canDropLoot() const {
	return !mType->info.lootItems.empty();
}<|MERGE_RESOLUTION|>--- conflicted
+++ resolved
@@ -2120,16 +2120,12 @@
 
 void Monster::changeHealth(int64_t healthChange, bool sendHealthChange/* = true*/)
 {
-<<<<<<< HEAD
 	if (mType && !mType->info.soundVector.empty() && mType->info.soundChance >= static_cast<uint32_t>(uniform_random(1, 100))) {
 		uint32_t index = uniform_random(0, static_cast<int64_t>(mType->info.soundVector.size() - 1));
 		g_game().sendSingleSoundEffect(this->getPosition(), mType->info.soundVector[index], this);
 	}
 
 	//In case a player with ignore flag set attacks the monster
-=======
-	// In case a player with ignore flag set attacks the monster
->>>>>>> 3e58c8b5
 	setIdle(false);
 	Creature::changeHealth(healthChange, sendHealthChange);
 }
