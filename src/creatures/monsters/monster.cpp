--- conflicted
+++ resolved
@@ -395,14 +395,9 @@
 		updateTargetList();
 		updateIdleStatus();
 	} else {
-<<<<<<< HEAD
-		const bool canSeeNewPos = canSee(newPos);
-		const bool canSeeOldPos = canSee(oldPos);
-=======
 		auto action = [this, newPos, oldPos, creature] {
 			bool canSeeNewPos = canSee(newPos);
 			bool canSeeOldPos = canSee(oldPos);
->>>>>>> 135866a6
 
 			if (canSeeNewPos && !canSeeOldPos) {
 				onCreatureEnter(creature);
@@ -412,23 +407,6 @@
 
 			updateIdleStatus();
 
-<<<<<<< HEAD
-		if (!isSummon()) {
-			if (const auto &followCreature = getFollowCreature()) {
-				const Position &followPosition = followCreature->getPosition();
-				const Position &pos = getPosition();
-
-				const int32_t offset_x = Position::getDistanceX(followPosition, pos);
-				const int32_t offset_y = Position::getDistanceY(followPosition, pos);
-				if ((offset_x > 1 || offset_y > 1) && mType->info.changeTargetChance > 0) {
-					const Direction dir = getDirectionTo(pos, followPosition);
-					const auto &checkPosition = getNextPosition(dir, pos);
-
-					if (const auto &nextTile = g_game().map.getTile(checkPosition)) {
-						const auto &topCreature = nextTile->getTopCreature();
-						if (followCreature != topCreature && isOpponent(topCreature)) {
-							selectTarget(topCreature);
-=======
 			if (!isSummon()) {
 				if (const auto &followCreature = getFollowCreature()) {
 					const Position &followPosition = followCreature->getPosition();
@@ -452,7 +430,6 @@
 								},
 								                        "Monster::onCreatureMove");
 							}
->>>>>>> 135866a6
 						}
 					}
 				} else if (isOpponent(creature)) {
@@ -719,8 +696,6 @@
 	return false;
 }
 
-<<<<<<< HEAD
-=======
 uint64_t Monster::getLostExperience() const {
 	return skillLoss ? mType->info.experience : 0;
 }
@@ -729,7 +704,6 @@
 	return mType->info.lookcorpse;
 }
 
->>>>>>> 135866a6
 void Monster::onCreatureLeave(const std::shared_ptr<Creature> &creature) {
 	// update friendList
 	if (isFriend(creature)) {
@@ -907,13 +881,10 @@
 	return std::min<float>(mitigation, 30.f);
 }
 
-<<<<<<< HEAD
-=======
 int32_t Monster::getArmor() const {
 	return mType->info.armor * getDefenseMultiplier();
 }
 
->>>>>>> 135866a6
 BlockType_t Monster::blockHit(const std::shared_ptr<Creature> &attacker, const CombatType_t &combatType, int32_t &damage, bool checkDefense /* = false*/, bool checkArmor /* = false*/, bool /* field = false */) {
 	BlockType_t blockType = Creature::blockHit(attacker, combatType, damage, checkDefense, checkArmor);
 
@@ -2635,13 +2606,8 @@
 	}
 
 	// Change health based in stacks
-<<<<<<< HEAD
-	const float percentToIncrement = static_cast<float>((forgeStack * 6) + 100) / 100.f;
-	const auto newHealth = static_cast<int32_t>(std::ceil(static_cast<float>(healthMax) * percentToIncrement));
-=======
 	const auto percentToIncrement = 1 + (15 * forgeStack + 35) / 100.f;
 	auto newHealth = static_cast<int32_t>(std::ceil(static_cast<float>(healthMax) * percentToIncrement));
->>>>>>> 135866a6
 
 	healthMax = newHealth;
 	health = newHealth;
