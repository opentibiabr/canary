--- conflicted
+++ resolved
@@ -26,14 +26,8 @@
 #include "creatures/combat/spells.h"
 #include "lua/creature/events.h"
 
-<<<<<<< HEAD
 #include <ranges>
 
-extern Monsters g_monsters;
-extern Events* g_events;
-
-=======
->>>>>>> e06dd7ff
 int32_t Monster::despawnRange;
 int32_t Monster::despawnRadius;
 
@@ -734,13 +728,9 @@
 		return false;
 	}
 
-	if (isHostile() || isSummon()) {
+	if (isHostile() || isSummon() || isFamiliar()) {
 		if (setAttackedCreature(creature) && !isSummon()) {
-<<<<<<< HEAD
-			g_dispatcher.addTask(createTask(std::bind_front(&Game::checkCreatureAttack, &g_game(), getID())));
-=======
-			g_dispatcher().addTask(createTask(std::bind(&Game::checkCreatureAttack, &g_game(), getID())));
->>>>>>> e06dd7ff
+			g_dispatcher().addTask(createTask(std::bind_front(&Game::checkCreatureAttack, &g_game(), getID())));
 		}
 	}
 	return setFollowCreature(creature);
