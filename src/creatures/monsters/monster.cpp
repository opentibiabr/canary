/**
 * @file monster.cpp
 *
 * The Forgotten Server - a free and open-source MMORPG server emulator
 * Copyright (C) 2019 Mark Samman <mark.samman@gmail.com>
 *
 * This program is free software; you can redistribute it and/or modify
 * it under the terms of the GNU General Public License as published by
 * the Free Software Foundation; either version 2 of the License, or
 * (at your option) any later version.
 *
 * This program is distributed in the hope that it will be useful,
 * but WITHOUT ANY WARRANTY; without even the implied warranty of
 * MERCHANTABILITY or FITNESS FOR A PARTICULAR PURPOSE.  See the
 * GNU General Public License for more details.
 *
 * You should have received a copy of the GNU General Public License along
 * with this program; if not, write to the Free Software Foundation, Inc.,
 * 51 Franklin Street, Fifth Floor, Boston, MA 02110-1301 USA.
 */

#include "pch.hpp"

#include "creatures/monsters/monster.h"
#include "creatures/combat/spells.h"
#include "game/game.h"
#include "game/scheduling/tasks.h"
#include "lua/creature/events.h"

int32_t Monster::despawnRange;
int32_t Monster::despawnRadius;

uint32_t Monster::monsterAutoID = 0x40000000;

Monster* Monster::createMonster(const std::string& name)
{
	MonsterType* mType = g_monsters().getMonsterType(name);
	if (!mType) {
		return nullptr;
	}
	return new Monster(mType);
}

Monster::Monster(MonsterType* mType) :
	Creature(),
	strDescription(asLowerCaseString(mType->nameDescription)),
	mType(mType)
{
	defaultOutfit = mType->info.outfit;
	currentOutfit = mType->info.outfit;
	skull = mType->info.skull;
	float multiplier = g_configManager().getFloat(RATE_MONSTER_HEALTH);
	health = mType->info.health*multiplier;
	healthMax = mType->info.healthMax*multiplier;
	baseSpeed = mType->getBaseSpeed();
	internalLight = mType->info.light;
	hiddenHealth = mType->info.hiddenHealth;
	targetDistance = mType->info.targetDistance;

	// Register creature events
	for (const std::string& scriptName : mType->info.scripts) {
		if (!registerCreatureEvent(scriptName)) {
			SPDLOG_WARN("[Monster::Monster] - "
                        "Unknown event name: {}", scriptName);
		}
	}
}

Monster::~Monster()
{
	clearTargetList();
	clearFriendList();
}

void Monster::addList()
{
	g_game().addMonster(this);
}

void Monster::removeList()
{
	g_game().removeMonster(this);
}

bool Monster::canSee(const Position& pos) const
{
	return Creature::canSee(getPosition(), pos, 10, 10); //jlcvp FIX - range 10 Avoids killing monster without reaction
}

bool Monster::canWalkOnFieldType(CombatType_t combatType) const
{
	switch (combatType) {
		case COMBAT_ENERGYDAMAGE:
			return mType->info.canWalkOnEnergy;
		case COMBAT_FIREDAMAGE:
			return mType->info.canWalkOnFire;
		case COMBAT_EARTHDAMAGE:
				return mType->info.canWalkOnPoison;
			default:
		return true;
	}
}

uint32_t Monster::getReflectValue(CombatType_t reflectType) const {
	auto it = mType->info.reflectMap.find(reflectType);
	if (it != mType->info.reflectMap.end()) {
		return it->second;
	}
	return 0;
}

uint32_t Monster::getHealingCombatValue(CombatType_t healingType) const {
	auto it = mType->info.healingMap.find(healingType);
	if (it != mType->info.healingMap.end()) {
		return it->second;
	}
	return 0;
}

void Monster::onAttackedCreatureDisappear(bool)
{
	attackTicks = 0;
	extraMeleeAttack = true;
}

void Monster::onCreatureAppear(Creature* creature, bool isLogin)
{
	Creature::onCreatureAppear(creature, isLogin);

	if (mType->info.creatureAppearEvent != -1) {
		// onCreatureAppear(self, creature)
		LuaScriptInterface* scriptInterface = mType->info.scriptInterface;
		if (!scriptInterface->reserveScriptEnv()) {
			SPDLOG_ERROR("[Monster::onCreatureAppear - Monster {} creature {}] "
                         "Call stack overflow. Too many lua script calls being nested.",
                         getName(), creature->getName());
			return;
		}

		ScriptEnvironment* env = scriptInterface->getScriptEnv();
		env->setScriptId(mType->info.creatureAppearEvent, scriptInterface);

		lua_State* L = scriptInterface->getLuaState();
		scriptInterface->pushFunction(mType->info.creatureAppearEvent);

		LuaScriptInterface::pushUserdata<Monster>(L, this);
		LuaScriptInterface::setMetatable(L, -1, "Monster");

		LuaScriptInterface::pushUserdata<Creature>(L, creature);
		LuaScriptInterface::setCreatureMetatable(L, -1, creature);

		if (scriptInterface->callFunction(2)) {
			return;
		}
	}

	if (creature == this) {
		//We just spawned lets look around to see who is there.
		if (isSummon()) {
			isMasterInRange = canSee(getMaster()->getPosition());
		}

		updateTargetList();
		updateIdleStatus();
	} else {
		onCreatureEnter(creature);
	}
}

void Monster::onRemoveCreature(Creature* creature, bool isLogout)
{
	Creature::onRemoveCreature(creature, isLogout);

	if (mType->info.creatureDisappearEvent != -1) {
		// onCreatureDisappear(self, creature)
		LuaScriptInterface* scriptInterface = mType->info.scriptInterface;
		if (!scriptInterface->reserveScriptEnv()) {
			SPDLOG_ERROR("[Monster::onCreatureDisappear - Monster {} creature {}] "
                         "Call stack overflow. Too many lua script calls being nested.",
                         getName(), creature->getName());
			return;
		}

		ScriptEnvironment* env = scriptInterface->getScriptEnv();
		env->setScriptId(mType->info.creatureDisappearEvent, scriptInterface);

		lua_State* L = scriptInterface->getLuaState();
		scriptInterface->pushFunction(mType->info.creatureDisappearEvent);

		LuaScriptInterface::pushUserdata<Monster>(L, this);
		LuaScriptInterface::setMetatable(L, -1, "Monster");

		LuaScriptInterface::pushUserdata<Creature>(L, creature);
		LuaScriptInterface::setCreatureMetatable(L, -1, creature);

		if (scriptInterface->callFunction(2)) {
			return;
		}
	}

	if (creature == this) {
		if (spawnMonster) {
			spawnMonster->startSpawnMonsterCheck();
		}

		setIdle(true);
	} else {
		onCreatureLeave(creature);
	}
}

void Monster::onCreatureMove(Creature* creature, const Tile* newTile, const Position& newPos,
                              const Tile* oldTile, const Position& oldPos, bool teleport)
{
	Creature::onCreatureMove(creature, newTile, newPos, oldTile, oldPos, teleport);

	if (mType->info.creatureMoveEvent != -1) {
		// onCreatureMove(self, creature, oldPosition, newPosition)
		LuaScriptInterface* scriptInterface = mType->info.scriptInterface;
		if (!scriptInterface->reserveScriptEnv()) {
			SPDLOG_ERROR("[Monster::onCreatureMove - Monster {} creature {}] "
                         "Call stack overflow. Too many lua script calls being nested.",
                         getName(), creature->getName());
			return;
		}

		ScriptEnvironment* env = scriptInterface->getScriptEnv();
		env->setScriptId(mType->info.creatureMoveEvent, scriptInterface);

		lua_State* L = scriptInterface->getLuaState();
		scriptInterface->pushFunction(mType->info.creatureMoveEvent);

		LuaScriptInterface::pushUserdata<Monster>(L, this);
		LuaScriptInterface::setMetatable(L, -1, "Monster");

		LuaScriptInterface::pushUserdata<Creature>(L, creature);
		LuaScriptInterface::setCreatureMetatable(L, -1, creature);

		LuaScriptInterface::pushPosition(L, oldPos);
		LuaScriptInterface::pushPosition(L, newPos);

		if (scriptInterface->callFunction(4)) {
			return;
		}
	}

	if (creature == this) {
		if (isSummon()) {
			isMasterInRange = canSee(getMaster()->getPosition());
		}

		updateTargetList();
		updateIdleStatus();
	} else {
		bool canSeeNewPos = canSee(newPos);
		bool canSeeOldPos = canSee(oldPos);

		if (canSeeNewPos && !canSeeOldPos) {
			onCreatureEnter(creature);
		} else if (!canSeeNewPos && canSeeOldPos) {
			onCreatureLeave(creature);
		}

		if (canSeeNewPos && isSummon() && getMaster() == creature) {
			isMasterInRange = true; //Follow master again
		}

		updateIdleStatus();

		if (!isSummon()) {
			if (followCreature) {
				const Position& followPosition = followCreature->getPosition();
				const Position& pos = getPosition();

				int32_t offset_x = Position::getDistanceX(followPosition, pos);
				int32_t offset_y = Position::getDistanceY(followPosition, pos);
				if ((offset_x > 1 || offset_y > 1) && mType->info.changeTargetChance > 0) {
					Direction dir = getDirectionTo(pos, followPosition);
					const Position& checkPosition = getNextPosition(dir, pos);

					const Tile* nextTile = g_game().map.getTile(checkPosition);
					if (nextTile) {
						Creature* topCreature = nextTile->getTopCreature();
						if (topCreature && followCreature != topCreature && isOpponent(topCreature)) {
							selectTarget(topCreature);
						}
					}
				}
			} else if (isOpponent(creature)) {
				//we have no target lets try pick this one
				selectTarget(creature);
			}
		}
	}
}

void Monster::onCreatureSay(Creature* creature, SpeakClasses type, const std::string& text)
{
	Creature::onCreatureSay(creature, type, text);

	if (mType->info.creatureSayEvent != -1) {
		// onCreatureSay(self, creature, type, message)
		LuaScriptInterface* scriptInterface = mType->info.scriptInterface;
		if (!scriptInterface->reserveScriptEnv()) {
			SPDLOG_ERROR("Monster {} creature {}] Call stack overflow. Too many lua "
				"script calls being nested.", getName(), creature->getName());
			return;
		}

		ScriptEnvironment* env = scriptInterface->getScriptEnv();
		env->setScriptId(mType->info.creatureSayEvent, scriptInterface);

		lua_State* L = scriptInterface->getLuaState();
		scriptInterface->pushFunction(mType->info.creatureSayEvent);

		LuaScriptInterface::pushUserdata<Monster>(L, this);
		LuaScriptInterface::setMetatable(L, -1, "Monster");

		LuaScriptInterface::pushUserdata<Creature>(L, creature);
		LuaScriptInterface::setCreatureMetatable(L, -1, creature);

		lua_pushnumber(L, type);
		LuaScriptInterface::pushString(L, text);

		scriptInterface->callVoidFunction(4);
	}
}

void Monster::addFriend(Creature* creature)
{
	assert(creature != this);
	auto result = friendList.insert(creature);
	if (result.second) {
		creature->incrementReferenceCounter();
	}
}

void Monster::removeFriend(Creature* creature)
{
	auto it = friendList.find(creature);
	if (it != friendList.end()) {
		creature->decrementReferenceCounter();
		friendList.erase(it);
	}
}

void Monster::addTarget(Creature* creature, bool pushFront/* = false*/)
{
	assert(creature != this);
	if (std::find(targetList.begin(), targetList.end(), creature) == targetList.end()) {
		creature->incrementReferenceCounter();
		if (pushFront) {
			targetList.push_front(creature);
		} else {
			targetList.push_back(creature);
		}
		if(!master && getFaction() != FACTION_DEFAULT && creature->getPlayer())
			totalPlayersOnScreen++;
	}
}

void Monster::removeTarget(Creature* creature)
{
	if (!creature) {
		return;
	}

	auto it = std::find(targetList.begin(), targetList.end(), creature);
	if (it != targetList.end()) {
		creature->decrementReferenceCounter();
		targetList.erase(it);

		if (!master && getFaction() != FACTION_DEFAULT && creature->getPlayer()) {
			totalPlayersOnScreen--;
		}
	}
}

void Monster::updateTargetList()
{
	auto friendIterator = friendList.begin();
	while (friendIterator != friendList.end()) {
		Creature* creature = *friendIterator;
		if (creature->getHealth() <= 0 || !canSee(creature->getPosition())) {
			creature->decrementReferenceCounter();
			friendIterator = friendList.erase(friendIterator);
		} else {
			++friendIterator;
		}
	}

	auto targetIterator = targetList.begin();
	while (targetIterator != targetList.end()) {
		Creature* creature = *targetIterator;
		if (creature->getHealth() <= 0 || !canSee(creature->getPosition())) {
			creature->decrementReferenceCounter();
			targetIterator = targetList.erase(targetIterator);
		} else {
			++targetIterator;
		}
	}

	SpectatorHashSet spectators;
	g_game().map.getSpectators(spectators, position, true);
	spectators.erase(this);
	for (Creature* spectator : spectators) {
		if (canSee(spectator->getPosition())) {
			onCreatureFound(spectator);
		}
	}
}

void Monster::clearTargetList()
{
	for (Creature* creature : targetList) {
		creature->decrementReferenceCounter();
	}
	targetList.clear();
}

void Monster::clearFriendList()
{
	for (Creature* creature : friendList) {
		creature->decrementReferenceCounter();
	}
	friendList.clear();
}

void Monster::onCreatureFound(Creature* creature, bool pushFront/* = false*/)
{
	if (isFriend(creature)) {
		addFriend(creature);
	}

	if (isOpponent(creature)) {
		addTarget(creature, pushFront);
	}

	updateIdleStatus();
}

void Monster::onCreatureEnter(Creature* creature)
{
	if (getMaster() == creature) {
		//Follow master again
		isMasterInRange = true;
	}

	onCreatureFound(creature, true);
}

bool Monster::isFriend(const Creature* creature) const
{
	if (isSummon() && getMaster()->getPlayer()) {
		const Player* masterPlayer = getMaster()->getPlayer();
		const Player* tmpPlayer = nullptr;

		if (creature->getPlayer()) {
			tmpPlayer = creature->getPlayer();
		} else {
			const Creature* creatureMaster = creature->getMaster();

			if (creatureMaster && creatureMaster->getPlayer()) {
				tmpPlayer = creatureMaster->getPlayer();
			}
		}

		if (tmpPlayer && (tmpPlayer == getMaster() || masterPlayer->isPartner(tmpPlayer))) {
			return true;
		}
	} else if (creature->getMonster() && !creature->isSummon()) {
		return true;
	}

	return false;
}

bool Monster::isOpponent(const Creature* creature) const
{
	if (isSummon() && getMaster()->getPlayer()) {
		if (creature != getMaster()) {
			return true;
		}
	} else if (creature->getPlayer() && creature->getPlayer()->hasFlag(PlayerFlag_IgnoredByMonsters)) {
		return false;
	} else {
		if (getFaction() != FACTION_DEFAULT) {
			return isEnemyFaction(creature->getFaction()) || creature->getFaction() == FACTION_PLAYER;
		}
		if ((creature->getPlayer()) || (creature->getMaster() && creature->getMaster()->getPlayer())) {
			return true;
		}
	}

	return false;
}

void Monster::onCreatureLeave(Creature* creature)
{
	if (getMaster() == creature) {
		//Take random steps and only use defense abilities (e.g. heal) until its master comes back
		isMasterInRange = false;
	}

	//update friendList
	if (isFriend(creature)) {
		removeFriend(creature);
	}

	//update targetList
	if (isOpponent(creature)) {
		removeTarget(creature);
		if (targetList.empty()) {
			updateIdleStatus();
		}
	}
}

bool Monster::searchTarget(TargetSearchType_t searchType /*= TARGETSEARCH_DEFAULT*/)
{
	if (searchType == TARGETSEARCH_DEFAULT) {
		int32_t rnd = uniform_random(1, 100);

		searchType = TARGETSEARCH_NEAREST;

		int32_t sum = this->mType->info.strategiesTargetNearest;
		if (rnd > sum) {
			searchType = TARGETSEARCH_HP;
			sum += this->mType->info.strategiesTargetHealth;

			if (rnd > sum) {
				searchType = TARGETSEARCH_DAMAGE;
				sum += this->mType->info.strategiesTargetDamage;
				if (rnd > sum) {
					searchType = TARGETSEARCH_RANDOM;
				}
			}
		}
	}

	std::list<Creature*> resultList;
	const Position& myPos = getPosition();

	for (Creature* creature : targetList) {
		if (isTarget(creature)) {
			if ((this->targetDistance == 1) || canUseAttack(myPos, creature)) {
				resultList.push_back(creature);
			}
		}
	}

	if (resultList.empty()) {
		return false;
	}

	Creature* getTarget = nullptr;

	switch (searchType) {
		case TARGETSEARCH_NEAREST: {
			getTarget = nullptr;
			if (!resultList.empty()) {
				auto it = resultList.begin();
				getTarget = *it;

				if (++it != resultList.end()) {
					const Position& targetPosition = getTarget->getPosition();
					int32_t minRange = std::max<int32_t>(Position::getDistanceX(myPos, targetPosition), Position::getDistanceY(myPos, targetPosition));
					do {
						const Position& pos = (*it)->getPosition();

						int32_t distance = std::max<int32_t>(Position::getDistanceX(myPos, pos), Position::getDistanceY(myPos, pos));
						if (distance < minRange) {
							getTarget = *it;
							minRange = distance;
						}
					} while (++it != resultList.end());
				}
			} else {
				int32_t minRange = std::numeric_limits<int32_t>::max();
				for (Creature* creature : targetList) {
					if (!isTarget(creature)) {
						continue;
					}

					const Position& pos = creature->getPosition();
					int32_t distance = std::max<int32_t>(Position::getDistanceX(myPos, pos), Position::getDistanceY(myPos, pos));
					if (distance < minRange) {
						getTarget = creature;
						minRange = distance;
					}
				}
			}

			if (getTarget && selectTarget(getTarget)) {
				return true;
			}
			break;
		}
		case TARGETSEARCH_HP: {
			getTarget = nullptr;
			if (!resultList.empty()) {
				auto it = resultList.begin();
				getTarget = *it;
				if (++it != resultList.end()) {
					int32_t minHp = getTarget->getHealth();
					do {
						if ((*it)->getHealth() < minHp) {
							getTarget = *it;

							minHp = getTarget->getHealth();
						}
					} while (++it != resultList.end());
				}
			}
			if (getTarget && selectTarget(getTarget)) {
				return true;
			}
			break;
		}
		case TARGETSEARCH_DAMAGE: {
			getTarget = nullptr;
			if (!resultList.empty()) {
				auto it = resultList.begin();
				getTarget = *it;
				if (++it != resultList.end()) {
					int32_t mostDamage = 0;
					do {
						const auto& dmg = damageMap.find((*it)->getID());
						if (dmg != damageMap.end()) {
							if (dmg->second.total > mostDamage) {
								mostDamage = dmg->second.total;
								getTarget = *it;
							}
						}
					} while (++it != resultList.end());
				}
			}
			if (getTarget && selectTarget(getTarget)) {
				return true;
			}
			break;
		}
		case TARGETSEARCH_RANDOM:
		default: {
			if (!resultList.empty()) {
				auto it = resultList.begin();
				std::advance(it, uniform_random(0, resultList.size() - 1));
				return selectTarget(*it);
			}
			break;
		}
	}

	//lets just pick the first target in the list
	for (Creature* target : targetList) {
		if (selectTarget(target)) {
			return true;
		}
	}
	return false;
}

void Monster::onFollowCreatureComplete(const Creature* creature)
{
	if (creature) {
		auto it = std::find(targetList.begin(), targetList.end(), creature);
		if (it != targetList.end()) {
			Creature* target = (*it);
			targetList.erase(it);

			if (hasFollowPath) {
				targetList.push_front(target);
			} else if (!isSummon()) {
				targetList.push_back(target);
			} else {
				target->decrementReferenceCounter();
			}
		}
	}
}

BlockType_t Monster::blockHit(Creature* attacker, CombatType_t combatType, int32_t& damage,
                              bool checkDefense /* = false*/, bool checkArmor /* = false*/, bool /* field = false */)
{
	BlockType_t blockType = Creature::blockHit(attacker, combatType, damage, checkDefense, checkArmor);

	if (damage != 0) {
		int32_t elementMod = 0;
		auto it = mType->info.elementMap.find(combatType);
		if (it != mType->info.elementMap.end()) {
			elementMod = it->second;
		}

		if (elementMod != 0) {
			damage = static_cast<int32_t>(std::round(damage * ((100 - elementMod) / 100.)));
			if (damage <= 0) {
				damage = 0;
				blockType = BLOCK_ARMOR;
			}
		}
	}

	return blockType;
}


bool Monster::isTarget(const Creature* creature) const
{
	if (creature->isRemoved() || !creature->isAttackable() ||
			creature->getZone() == ZONE_PROTECTION || !canSeeCreature(creature)) {
		return false;
	}

	if (creature->getPosition().z != getPosition().z) {
		return false;
	}
	Faction_t targetFaction = creature->getFaction();
	if (getFaction() != FACTION_DEFAULT && !isSummon()) {
		return isEnemyFaction(targetFaction);
	}
	return true;
}

bool Monster::selectTarget(Creature* creature)
{
	if (!isTarget(creature)) {
		return false;
	}

	auto it = std::find(targetList.begin(), targetList.end(), creature);
	if (it == targetList.end()) {
		//Target not found in our target list.
		return false;
	}

	if (isHostile() || isSummon()) {
		if (setAttackedCreature(creature)) {
			g_dispatcher().addTask(createTask(std::bind(&Game::checkCreatureAttack, &g_game(), getID())));
		}
	}
	return setFollowCreature(creature);
}

void Monster::setIdle(bool idle)
{
	if (isRemoved() || getHealth() <= 0) {
		return;
	}

	isIdle = idle;

	if (!isIdle) {
		g_game().addCreatureCheck(this);
	} else {
		onIdleStatus();
		clearTargetList();
		clearFriendList();
		Game::removeCreatureCheck(this);
	}
}

void Monster::updateIdleStatus()
{
	bool idle = false;

	if (conditions.empty()) {
		if (!isSummon() && targetList.empty()) {
			idle = true;
		}
		else if ((!master || master->getMonster()) && getFaction() != FACTION_DEFAULT && (totalPlayersOnScreen == 0 && (!master || master->getMonster()->totalPlayersOnScreen == 0))) {
			idle = true;
		}
	}

	setIdle(idle);
}

void Monster::onAddCondition(ConditionType_t type)
{
	if (type == CONDITION_FIRE || type == CONDITION_ENERGY || type == CONDITION_POISON) {
    ignoreFieldDamage = true;
		updateMapCache();
	}

	updateIdleStatus();
}

void Monster::onEndCondition(ConditionType_t type)
{
	if (type == CONDITION_FIRE || type == CONDITION_ENERGY || type == CONDITION_POISON) {
		ignoreFieldDamage = false;
		updateMapCache();
	}

	updateIdleStatus();
}

void Monster::onThink(uint32_t interval)
{
	Creature::onThink(interval);

	if (mType->info.thinkEvent != -1) {
		// onThink(self, interval)
		LuaScriptInterface* scriptInterface = mType->info.scriptInterface;
		if (!scriptInterface->reserveScriptEnv()) {
			SPDLOG_ERROR("Monster {} Call stack overflow. Too many lua script calls "
				"being nested.", getName());
			return;
		}

		ScriptEnvironment* env = scriptInterface->getScriptEnv();
		env->setScriptId(mType->info.thinkEvent, scriptInterface);

		lua_State* L = scriptInterface->getLuaState();
		scriptInterface->pushFunction(mType->info.thinkEvent);

		LuaScriptInterface::pushUserdata<Monster>(L, this);
		LuaScriptInterface::setMetatable(L, -1, "Monster");

		lua_pushnumber(L, interval);

		if (scriptInterface->callFunction(2)) {
			return;
		}
	}

	if (challengeMeleeDuration != 0) {
		challengeMeleeDuration -= interval;
		if (challengeMeleeDuration <= 0) {
			challengeMeleeDuration = 0;
			targetDistance = mType->info.targetDistance;
			g_game().updateCreatureIcon(this);
		}
	}

	if (!mType->canSpawn(position)) {
		g_game().removeCreature(this);
	}

	if (!isInSpawnRange(position)) {
		g_game().internalTeleport(this, masterPos);
		setIdle(true);
	} else {
		updateIdleStatus();

		if (!isIdle) {
			addEventWalk();

			if (isSummon()) {
				if (!attackedCreature) {
					if (getMaster() && getMaster()->getAttackedCreature()) {
						//This happens if the monster is summoned during combat
						selectTarget(getMaster()->getAttackedCreature());
					} else if (getMaster() != followCreature) {
						//Our master has not ordered us to attack anything, lets follow him around instead.
						setFollowCreature(getMaster());
					}
				} else if (attackedCreature == this) {
					setFollowCreature(nullptr);
				} else if (followCreature != attackedCreature) {
					//This happens just after a master orders an attack, so lets follow it aswell.
					setFollowCreature(attackedCreature);
				}
			} else if (!targetList.empty()) {
				if (!followCreature || !hasFollowPath) {
					searchTarget(TARGETSEARCH_NEAREST);
				} else if (isFleeing()) {
					if (attackedCreature && !canUseAttack(getPosition(), attackedCreature)) {
						searchTarget(TARGETSEARCH_DEFAULT);
					}
				}
			}

			onThinkTarget(interval);
			onThinkYell(interval);
			onThinkDefense(interval);
		}
	}
}

void Monster::doAttacking(uint32_t interval)
{
	if (!attackedCreature || (isSummon() && attackedCreature == this)) {
		return;
	}

	bool updateLook = true;
	bool resetTicks = interval != 0;
	attackTicks += interval;

	float forgeAttackBonus = 0;
	if (monsterForgeClassification > ForgeClassifications_t::FORGE_NORMAL_MONSTER)
	{
		uint16_t damageBase = 3;
		forgeAttackBonus = static_cast<float>(damageBase + 100) / 100.f;
	}

	const Position& myPos = getPosition();
	const Position& targetPos = attackedCreature->getPosition();

	for (const spellBlock_t& spellBlock : mType->info.attackSpells) {
		bool inRange = false;

		if (attackedCreature == nullptr) {
			break;
		}

		if(spellBlock.isMelee && isFleeing()){
			continue;
		}

		if (canUseSpell(myPos, targetPos, spellBlock, interval, inRange, resetTicks)) {
			if (spellBlock.chance >= static_cast<uint32_t>(uniform_random(1, 100))) {
				if (updateLook) {
					updateLookDirection();
					updateLook = false;
				}

				float multiplier;
				if (maxCombatValue > 0) { // Defense
					multiplier = g_configManager().getFloat(RATE_MONSTER_DEFENSE);
				} else { // Attack
					multiplier = g_configManager().getFloat(RATE_MONSTER_ATTACK);
				}

				minCombatValue = spellBlock.minCombatValue * multiplier;
				maxCombatValue = spellBlock.maxCombatValue * multiplier;
<<<<<<< HEAD

				if (maxCombatValue <= 0 && forgeAttackBonus > 0) {
					minCombatValue *= static_cast<int32_t>(forgeAttackBonus);
					maxCombatValue *= static_cast<int32_t>(forgeAttackBonus);
=======
				if (!spellBlock.spell) {
					continue;
>>>>>>> 68c5b98f
				}

				spellBlock.spell->castSpell(this, attackedCreature);

				if (spellBlock.isMelee) {
					extraMeleeAttack = false;
				}
			}
		}

		if (!inRange && spellBlock.isMelee) {
			//melee swing out of reach
			extraMeleeAttack = true;
		}
	}

	if (updateLook) {
		updateLookDirection();
	}

	if (resetTicks) {
		attackTicks = 0;
	}
}

bool Monster::canUseAttack(const Position& pos, const Creature* target) const
{
	if (isHostile()) {
		const Position& targetPos = target->getPosition();
		uint32_t distance = std::max<uint32_t>(Position::getDistanceX(pos, targetPos), Position::getDistanceY(pos, targetPos));
		for (const spellBlock_t& spellBlock : mType->info.attackSpells) {
			if (spellBlock.range != 0 && distance <= spellBlock.range) {
				return g_game().isSightClear(pos, targetPos, true);
			}
		}
		return false;
	}
	return true;
}

bool Monster::canUseSpell(const Position& pos, const Position& targetPos,
                           const spellBlock_t& sb, uint32_t interval, bool& inRange, bool& resetTicks)
{
	inRange = true;

	if (sb.isMelee && isFleeing()) {
		return false;
	}

	if (extraMeleeAttack) {
		lastMeleeAttack = OTSYS_TIME();
	} else if (sb.isMelee && (OTSYS_TIME() - lastMeleeAttack) < 1500) {
		return false;
	}

	if (!sb.isMelee || !extraMeleeAttack) {
		if (sb.speed > attackTicks) {
			resetTicks = false;
			return false;
		}

		if (attackTicks % sb.speed >= interval) {
			//already used this spell for this round
			return false;
		}
	}

	if (sb.range != 0 && std::max<uint32_t>(Position::getDistanceX(pos, targetPos), Position::getDistanceY(pos, targetPos)) > sb.range) {
		inRange = false;
		return false;
	}
	return true;
}

void Monster::onThinkTarget(uint32_t interval)
{
	if (!isSummon()) {
		if (mType->info.changeTargetSpeed != 0) {
			bool canChangeTarget = true;

			if (challengeFocusDuration > 0) {
				challengeFocusDuration -= interval;

				if (challengeFocusDuration <= 0) {
					challengeFocusDuration = 0;
				}
			}

			if (targetChangeCooldown > 0) {
				targetChangeCooldown -= interval;

				if (targetChangeCooldown <= 0) {
					targetChangeCooldown = 0;
					targetChangeTicks = mType->info.changeTargetSpeed;
				} else {
					canChangeTarget = false;
				}
			}

			if (canChangeTarget) {
				targetChangeTicks += interval;

				if (targetChangeTicks >= mType->info.changeTargetSpeed) {
					targetChangeTicks = 0;
					targetChangeCooldown = mType->info.changeTargetSpeed;

					if (challengeFocusDuration > 0) {
						challengeFocusDuration = 0;
					}

					if (mType->info.changeTargetChance >= uniform_random(1, 100)) {
						searchTarget(TARGETSEARCH_DEFAULT);
					}
				}
			}
		}
	}
}

void Monster::onThinkDefense(uint32_t interval)
{
	bool resetTicks = true;
	defenseTicks += interval;

	for (const spellBlock_t& spellBlock : mType->info.defenseSpells) {
		if (spellBlock.speed > defenseTicks) {
			resetTicks = false;
			continue;
		}

		if (defenseTicks % spellBlock.speed >= interval) {
			//already used this spell for this round
			continue;
		}

		if ((spellBlock.chance >= static_cast<uint32_t>(uniform_random(1, 100)))) {
			minCombatValue = spellBlock.minCombatValue;
			maxCombatValue = spellBlock.maxCombatValue;
			spellBlock.spell->castSpell(this, this);
		}
	}

	if (!isSummon() && summons.size() < mType->info.maxSummons && hasFollowPath) {
		for (const summonBlock_t& summonBlock : mType->info.summons) {
			if (summonBlock.speed > defenseTicks) {
				resetTicks = false;
				continue;
			}

			if (summons.size() >= mType->info.maxSummons) {
				continue;
			}

			if (defenseTicks % summonBlock.speed >= interval) {
				//already used this spell for this round
				continue;
			}

			uint32_t summonCount = 0;
			for (Creature* summon : summons) {
				if (summon->getName() == summonBlock.name) {
					++summonCount;
				}
			}

			if (summonCount >= summonBlock.count) {
				continue;
			}

			if (summonBlock.chance < static_cast<uint32_t>(uniform_random(1, 100))) {
				continue;
			}

			Monster* summon = Monster::createMonster(summonBlock.name);
			if (summon) {
				if (g_game().placeCreature(summon, getPosition(), false, summonBlock.force)) {
					summon->setMaster(this, true);
					g_game().addMagicEffect(getPosition(), CONST_ME_MAGIC_BLUE);
					g_game().addMagicEffect(summon->getPosition(), CONST_ME_TELEPORT);
				} else {
					delete summon;
				}
			}
		}
	}

	if (resetTicks) {
		defenseTicks = 0;
	}
}

void Monster::onThinkYell(uint32_t interval)
{
	if (mType->info.yellSpeedTicks == 0) {
		return;
	}

	yellTicks += interval;
	if (yellTicks >= mType->info.yellSpeedTicks) {
		yellTicks = 0;

		if (!mType->info.voiceVector.empty() && (mType->info.yellChance >= static_cast<uint32_t>(uniform_random(1, 100)))) {
			uint32_t index = uniform_random(0, mType->info.voiceVector.size() - 1);
			const voiceBlock_t& vb = mType->info.voiceVector[index];

			if (vb.yellText) {
				g_game().internalCreatureSay(this, TALKTYPE_MONSTER_YELL, vb.text, false);
			} else {
				g_game().internalCreatureSay(this, TALKTYPE_MONSTER_SAY, vb.text, false);
			}
		}
	}
}

bool Monster::pushItem(Item* item)
{
	const Position& centerPos = item->getPosition();

	static std::vector<std::pair<int32_t, int32_t>> relList {
		{-1, -1}, {0, -1}, {1, -1},
		{-1,  0},          {1,  0},
		{-1,  1}, {0,  1}, {1,  1}
	};

	std::shuffle(relList.begin(), relList.end(), getRandomGenerator());

	for (const auto& it : relList) {
		Position tryPos(centerPos.x + it.first, centerPos.y + it.second, centerPos.z);
		Tile* tile = g_game().map.getTile(tryPos);
		if (tile && g_game().canThrowObjectTo(centerPos, tryPos) && g_game().internalMoveItem(item->getParent(), tile, INDEX_WHEREEVER, item, item->getItemCount(), nullptr) == RETURNVALUE_NOERROR) {
			return true;
		}
	}
	return false;
}

void Monster::pushItems(Tile* tile)
{
	//We can not use iterators here since we can push the item to another tile
	//which will invalidate the iterator.
	//start from the end to minimize the amount of traffic
	if (TileItemVector* items = tile->getItemList()) {
		uint32_t moveCount = 0;
		uint32_t removeCount = 0;

		int32_t downItemSize = tile->getDownItemCount();
		for (int32_t i = downItemSize; --i >= 0;) {
			Item* item = items->at(i);
			if (item && item->hasProperty(CONST_PROP_MOVEABLE) && (item->hasProperty(CONST_PROP_BLOCKPATH)
					|| item->hasProperty(CONST_PROP_BLOCKSOLID)) && item->getActionId() != 100 /* non-moveable action*/) {
				if (moveCount < 20 && Monster::pushItem(item)) {
					++moveCount;
				} else if (!item->isCorpse() && g_game().internalRemoveItem(item) == RETURNVALUE_NOERROR) {
					++removeCount;
				}
			}
		}

		if (removeCount > 0) {
			g_game().addMagicEffect(tile->getPosition(), CONST_ME_POFF);
		}
	}
}

bool Monster::pushCreature(Creature* creature)
{
	static std::vector<Direction> dirList {
			DIRECTION_NORTH,
		DIRECTION_WEST, DIRECTION_EAST,
			DIRECTION_SOUTH
	};
	std::shuffle(dirList.begin(), dirList.end(), getRandomGenerator());

	for (Direction dir : dirList) {
		const Position& tryPos = Spells::getCasterPosition(creature, dir);
		const Tile* toTile = g_game().map.getTile(tryPos);
		if (toTile && !toTile->hasFlag(TILESTATE_BLOCKPATH) && g_game().internalMoveCreature(creature, dir) == RETURNVALUE_NOERROR) {
			return true;
		}
	}
	return false;
}

void Monster::pushCreatures(Tile* tile)
{
	//We can not use iterators here since we can push a creature to another tile
	//which will invalidate the iterator.
	if (CreatureVector* creatures = tile->getCreatures()) {
		uint32_t removeCount = 0;
		Monster* lastPushedMonster = nullptr;

		for (size_t i = 0; i < creatures->size();) {
			Monster* monster = creatures->at(i)->getMonster();
			if (monster && monster->isPushable()) {
				if (monster != lastPushedMonster && Monster::pushCreature(monster)) {
					lastPushedMonster = monster;
					continue;
				}

				monster->changeHealth(-monster->getHealth());
				monster->setDropLoot(true);
				removeCount++;
			}

			++i;
		}

		if (removeCount > 0) {
			g_game().addMagicEffect(tile->getPosition(), CONST_ME_BLOCKHIT);
		}
	}
}

bool Monster::getNextStep(Direction& nextDirection, uint32_t& flags)
{
	if (isIdle || getHealth() <= 0) {
		//we dont have anyone watching might aswell stop walking
		eventWalk = 0;
		return false;
	}

	bool result = false;
	if ((!followCreature || !hasFollowPath) && (!isSummon() || !isMasterInRange)) {
		if (getTimeSinceLastMove() >= 1000) {
			randomStepping = true;
			//choose a random direction
			result = getRandomStep(getPosition(), nextDirection);
		}
	} else if ((isSummon() && isMasterInRange) || followCreature) {
		randomStepping = false;
		result = Creature::getNextStep(nextDirection, flags);
		if (result) {
			flags |= FLAG_PATHFINDING;
		} else {
			if (ignoreFieldDamage) {
				updateMapCache();
			}
			//target dancing
			if (attackedCreature && attackedCreature == followCreature) {
				if (isFleeing()) {
					result = getDanceStep(getPosition(), nextDirection, false, false);
				} else if (mType->info.staticAttackChance < static_cast<uint32_t>(uniform_random(1, 100))) {
					result = getDanceStep(getPosition(), nextDirection);
				}
			}
		}
	}

	if (result && (canPushItems() || canPushCreatures())) {
		const Position& pos = Spells::getCasterPosition(this, direction);
		Tile* posTile = g_game().map.getTile(pos);
		if (posTile) {
			if (canPushItems()) {
				Monster::pushItems(posTile);
			}

			if (canPushCreatures()) {
				Monster::pushCreatures(posTile);
			}
		}
	}

	return result;
}

bool Monster::getRandomStep(const Position& creaturePos, Direction& moveDirection) const
{
	static std::vector<Direction> dirList{
			DIRECTION_NORTH,
		DIRECTION_WEST, DIRECTION_EAST,
			DIRECTION_SOUTH
	};
	std::shuffle(dirList.begin(), dirList.end(), getRandomGenerator());

	for (Direction dir : dirList) {
		if (canWalkTo(creaturePos, dir)) {
			moveDirection = dir;
			return true;
		}
	}
	return false;
}

bool Monster::getDanceStep(const Position& creaturePos, Direction& moveDirection,
                           bool keepAttack /*= true*/, bool keepDistance /*= true*/)
{
	bool canDoAttackNow = canUseAttack(creaturePos, attackedCreature);

	assert(attackedCreature != nullptr);
	const Position& centerPos = attackedCreature->getPosition();

	int_fast32_t offset_x = Position::getOffsetX(creaturePos, centerPos);
	int_fast32_t offset_y = Position::getOffsetY(creaturePos, centerPos);

	int_fast32_t distance_x = std::abs(offset_x);
	int_fast32_t distance_y = std::abs(offset_y);

	uint32_t centerToDist = std::max<uint32_t>(distance_x, distance_y);

	//monsters not at targetDistance shouldn't dancestep
	if (centerToDist < (uint32_t) targetDistance) {
		return false;
	}

	std::vector<Direction> dirList;

	if (!keepDistance || offset_y >= 0) {
		uint32_t tmpDist = std::max<uint32_t>(distance_x, std::abs((creaturePos.getY() - 1) - centerPos.getY()));
		if (tmpDist == centerToDist && canWalkTo(creaturePos, DIRECTION_NORTH)) {
			bool result = true;

			if (keepAttack) {
				result = (!canDoAttackNow || canUseAttack(Position(creaturePos.x, creaturePos.y - 1, creaturePos.z), attackedCreature));
			}

			if (result) {
				dirList.push_back(DIRECTION_NORTH);
			}
		}
	}

	if (!keepDistance || offset_y <= 0) {
		uint32_t tmpDist = std::max<uint32_t>(distance_x, std::abs((creaturePos.getY() + 1) - centerPos.getY()));
		if (tmpDist == centerToDist && canWalkTo(creaturePos, DIRECTION_SOUTH)) {
			bool result = true;

			if (keepAttack) {
				result = (!canDoAttackNow || canUseAttack(Position(creaturePos.x, creaturePos.y + 1, creaturePos.z), attackedCreature));
			}

			if (result) {
				dirList.push_back(DIRECTION_SOUTH);
			}
		}
	}

	if (!keepDistance || offset_x <= 0) {
		uint32_t tmpDist = std::max<uint32_t>(std::abs((creaturePos.getX() + 1) - centerPos.getX()), distance_y);
		if (tmpDist == centerToDist && canWalkTo(creaturePos, DIRECTION_EAST)) {
			bool result = true;

			if (keepAttack) {
				result = (!canDoAttackNow || canUseAttack(Position(creaturePos.x + 1, creaturePos.y, creaturePos.z), attackedCreature));
			}

			if (result) {
				dirList.push_back(DIRECTION_EAST);
			}
		}
	}

	if (!keepDistance || offset_x >= 0) {
		uint32_t tmpDist = std::max<uint32_t>(std::abs((creaturePos.getX() - 1) - centerPos.getX()), distance_y);
		if (tmpDist == centerToDist && canWalkTo(creaturePos, DIRECTION_WEST)) {
			bool result = true;

			if (keepAttack) {
				result = (!canDoAttackNow || canUseAttack(Position(creaturePos.x - 1, creaturePos.y, creaturePos.z), attackedCreature));
			}

			if (result) {
				dirList.push_back(DIRECTION_WEST);
			}
		}
	}

	if (!dirList.empty()) {
		std::shuffle(dirList.begin(), dirList.end(), getRandomGenerator());
		moveDirection = dirList[uniform_random(0, dirList.size() - 1)];
		return true;
	}
	return false;
}

bool Monster::getDistanceStep(const Position& targetPos, Direction& moveDirection, bool flee /* = false */)
{
	const Position& creaturePos = getPosition();

	int_fast32_t dx = Position::getDistanceX(creaturePos, targetPos);
	int_fast32_t dy = Position::getDistanceY(creaturePos, targetPos);

	if (int32_t distance = std::max<int32_t>(static_cast<int32_t>(dx), static_cast<int32_t>(dy)); !flee && (distance > targetDistance || !g_game().isSightClear(creaturePos, targetPos, true))) {
		return false; // let the A* calculate it
	} else if (!flee && distance == targetDistance) {
		return true; // we don't really care here, since it's what we wanted to reach (a dancestep will take of dancing in that position)
	}

	int_fast32_t offsetx = Position::getOffsetX(creaturePos, targetPos);
	int_fast32_t offsety = Position::getOffsetY(creaturePos, targetPos);

	if (dx <= 1 && dy <= 1) {
		//seems like a target is near, it this case we need to slow down our movements (as a monster)
		if (stepDuration < 2) {
			stepDuration++;
		}
	} else if (stepDuration > 0) {
		stepDuration--;
	}

	if (offsetx == 0 && offsety == 0) {
		return getRandomStep(creaturePos, moveDirection); // player is "on" the monster so let's get some random step and rest will be taken care later.
	}

	if (dx == dy) {
		//player is diagonal to the monster
		if (offsetx >= 1 && offsety >= 1) {
			// player is NW
			//escape to SE, S or E [and some extra]
			bool s = canWalkTo(creaturePos, DIRECTION_SOUTH);
			bool e = canWalkTo(creaturePos, DIRECTION_EAST);

			if (s && e) {
				moveDirection = boolean_random() ? DIRECTION_SOUTH : DIRECTION_EAST;
				return true;
			} else if (s) {
				moveDirection = DIRECTION_SOUTH;
				return true;
			} else if (e) {
				moveDirection = DIRECTION_EAST;
				return true;
			} else if (canWalkTo(creaturePos, DIRECTION_SOUTHEAST)) {
				moveDirection = DIRECTION_SOUTHEAST;
				return true;
			}

			/* fleeing */
			bool n = canWalkTo(creaturePos, DIRECTION_NORTH);
			bool w = canWalkTo(creaturePos, DIRECTION_WEST);

			if (flee) {
				if (n && w) {
					moveDirection = boolean_random() ? DIRECTION_NORTH : DIRECTION_WEST;
					return true;
				} else if (n) {
					moveDirection = DIRECTION_NORTH;
					return true;
				} else if (w) {
					moveDirection = DIRECTION_WEST;
					return true;
				}
			}

			/* end of fleeing */

			if (w && canWalkTo(creaturePos, DIRECTION_SOUTHWEST)) {
				moveDirection = DIRECTION_WEST;
			} else if (n && canWalkTo(creaturePos, DIRECTION_NORTHEAST)) {
				moveDirection = DIRECTION_NORTH;
			}

			return true;
		} else if (offsetx <= -1 && offsety <= -1) {
			//player is SE
			//escape to NW , W or N [and some extra]
			bool w = canWalkTo(creaturePos, DIRECTION_WEST);
			bool n = canWalkTo(creaturePos, DIRECTION_NORTH);

			if (w && n) {
				moveDirection = boolean_random() ? DIRECTION_WEST : DIRECTION_NORTH;
				return true;
			} else if (w) {
				moveDirection = DIRECTION_WEST;
				return true;
			} else if (n) {
				moveDirection = DIRECTION_NORTH;
				return true;
			}

			if (canWalkTo(creaturePos, DIRECTION_NORTHWEST)) {
				moveDirection = DIRECTION_NORTHWEST;
				return true;
			}

			/* fleeing */
			bool s = canWalkTo(creaturePos, DIRECTION_SOUTH);
			bool e = canWalkTo(creaturePos, DIRECTION_EAST);

			if (flee) {
				if (s && e) {
					moveDirection = boolean_random() ? DIRECTION_SOUTH : DIRECTION_EAST;
					return true;
				} else if (s) {
					moveDirection = DIRECTION_SOUTH;
					return true;
				} else if (e) {
					moveDirection = DIRECTION_EAST;
					return true;
				}
			}

			/* end of fleeing */

			if (s && canWalkTo(creaturePos, DIRECTION_SOUTHWEST)) {
				moveDirection = DIRECTION_SOUTH;
			} else if (e && canWalkTo(creaturePos, DIRECTION_NORTHEAST)) {
				moveDirection = DIRECTION_EAST;
			}

			return true;
		} else if (offsetx >= 1 && offsety <= -1) {
			//player is SW
			//escape to NE, N, E [and some extra]
			bool n = canWalkTo(creaturePos, DIRECTION_NORTH);
			bool e = canWalkTo(creaturePos, DIRECTION_EAST);
			if (n && e) {
				moveDirection = boolean_random() ? DIRECTION_NORTH : DIRECTION_EAST;
				return true;
			} else if (n) {
				moveDirection = DIRECTION_NORTH;
				return true;
			} else if (e) {
				moveDirection = DIRECTION_EAST;
				return true;
			}

			if (canWalkTo(creaturePos, DIRECTION_NORTHEAST)) {
				moveDirection = DIRECTION_NORTHEAST;
				return true;
			}

			/* fleeing */
			bool s = canWalkTo(creaturePos, DIRECTION_SOUTH);
			bool w = canWalkTo(creaturePos, DIRECTION_WEST);

			if (flee) {
				if (s && w) {
					moveDirection = boolean_random() ? DIRECTION_SOUTH : DIRECTION_WEST;
					return true;
				} else if (s) {
					moveDirection = DIRECTION_SOUTH;
					return true;
				} else if (w) {
					moveDirection = DIRECTION_WEST;
					return true;
				}
			}

			/* end of fleeing */

			if (w && canWalkTo(creaturePos, DIRECTION_NORTHWEST)) {
				moveDirection = DIRECTION_WEST;
			} else if (s && canWalkTo(creaturePos, DIRECTION_SOUTHEAST)) {
				moveDirection = DIRECTION_SOUTH;
			}

			return true;
		} else if (offsetx <= -1 && offsety >= 1) {
			// player is NE
			//escape to SW, S, W [and some extra]
			bool w = canWalkTo(creaturePos, DIRECTION_WEST);
			bool s = canWalkTo(creaturePos, DIRECTION_SOUTH);
			if (w && s) {
				moveDirection = boolean_random() ? DIRECTION_WEST : DIRECTION_SOUTH;
				return true;
			} else if (w) {
				moveDirection = DIRECTION_WEST;
				return true;
			} else if (s) {
				moveDirection = DIRECTION_SOUTH;
				return true;
			} else if (canWalkTo(creaturePos, DIRECTION_SOUTHWEST)) {
				moveDirection = DIRECTION_SOUTHWEST;
				return true;
			}

			/* fleeing */
			bool n = canWalkTo(creaturePos, DIRECTION_NORTH);
			bool e = canWalkTo(creaturePos, DIRECTION_EAST);

			if (flee) {
				if (n && e) {
					moveDirection = boolean_random() ? DIRECTION_NORTH : DIRECTION_EAST;
					return true;
				} else if (n) {
					moveDirection = DIRECTION_NORTH;
					return true;
				} else if (e) {
					moveDirection = DIRECTION_EAST;
					return true;
				}
			}

			/* end of fleeing */

			if (e && canWalkTo(creaturePos, DIRECTION_SOUTHEAST)) {
				moveDirection = DIRECTION_EAST;
			} else if (n && canWalkTo(creaturePos, DIRECTION_NORTHWEST)) {
				moveDirection = DIRECTION_NORTH;
			}

			return true;
		}
	}

	//Now let's decide where the player is located to the monster (what direction) so we can decide where to escape.
	if (dy > dx) {
		Direction playerDir = offsety < 0 ? DIRECTION_SOUTH : DIRECTION_NORTH;
		switch (playerDir) {
			case DIRECTION_NORTH: {
				// Player is to the NORTH, so obviously we need to check if we can go SOUTH, if not then let's choose WEST or EAST and again if we can't we need to decide about some diagonal movements.
				if (canWalkTo(creaturePos, DIRECTION_SOUTH)) {
					moveDirection = DIRECTION_SOUTH;
					return true;
				}

				bool w = canWalkTo(creaturePos, DIRECTION_WEST);
				bool e = canWalkTo(creaturePos, DIRECTION_EAST);
				if (w && e && offsetx == 0) {
					moveDirection = boolean_random() ? DIRECTION_WEST : DIRECTION_EAST;
					return true;
				} else if (w && offsetx <= 0) {
					moveDirection = DIRECTION_WEST;
					return true;
				} else if (e && offsetx >= 0) {
					moveDirection = DIRECTION_EAST;
					return true;
				}

				/* fleeing */
				if (flee) {
					if (w && e) {
						moveDirection = boolean_random() ? DIRECTION_WEST : DIRECTION_EAST;
						return true;
					} else if (w) {
						moveDirection = DIRECTION_WEST;
						return true;
					} else if (e) {
						moveDirection = DIRECTION_EAST;
						return true;
					}
				}

				/* end of fleeing */

				bool sw = canWalkTo(creaturePos, DIRECTION_SOUTHWEST);
				bool se = canWalkTo(creaturePos, DIRECTION_SOUTHEAST);
				if (sw || se) {
					// we can move both dirs
					if (sw && se) {
						moveDirection = boolean_random() ? DIRECTION_SOUTHWEST : DIRECTION_SOUTHEAST;
					} else if (w) {
						moveDirection = DIRECTION_WEST;
					} else if (sw) {
						moveDirection = DIRECTION_SOUTHWEST;
					} else if (e) {
						moveDirection = DIRECTION_EAST;
					} else if (se) {
						moveDirection = DIRECTION_SOUTHEAST;
					}
					return true;
				}

				/* fleeing */
				if (flee && canWalkTo(creaturePos, DIRECTION_NORTH)) {
					// towards player, yea
					moveDirection = DIRECTION_NORTH;
					return true;
				}

				/* end of fleeing */
				break;
			}

			case DIRECTION_SOUTH: {
				if (canWalkTo(creaturePos, DIRECTION_NORTH)) {
					moveDirection = DIRECTION_NORTH;
					return true;
				}

				bool w = canWalkTo(creaturePos, DIRECTION_WEST);
				bool e = canWalkTo(creaturePos, DIRECTION_EAST);
				if (w && e && offsetx == 0) {
					moveDirection = boolean_random() ? DIRECTION_WEST : DIRECTION_EAST;
					return true;
				} else if (w && offsetx <= 0) {
					moveDirection = DIRECTION_WEST;
					return true;
				} else if (e && offsetx >= 0) {
					moveDirection = DIRECTION_EAST;
					return true;
				}

				/* fleeing */
				if (flee) {
					if (w && e) {
						moveDirection = boolean_random() ? DIRECTION_WEST : DIRECTION_EAST;
						return true;
					} else if (w) {
						moveDirection = DIRECTION_WEST;
						return true;
					} else if (e) {
						moveDirection = DIRECTION_EAST;
						return true;
					}
				}

				/* end of fleeing */

				bool nw = canWalkTo(creaturePos, DIRECTION_NORTHWEST);
				bool ne = canWalkTo(creaturePos, DIRECTION_NORTHEAST);
				if (nw || ne) {
					// we can move both dirs
					if (nw && ne) {
						moveDirection = boolean_random() ? DIRECTION_NORTHWEST : DIRECTION_NORTHEAST;
					} else if (w) {
						moveDirection = DIRECTION_WEST;
					} else if (nw) {
						moveDirection = DIRECTION_NORTHWEST;
					} else if (e) {
						moveDirection = DIRECTION_EAST;
					} else if (ne) {
						moveDirection = DIRECTION_NORTHEAST;
					}
					return true;
				}

				/* fleeing */
				if (flee && canWalkTo(creaturePos, DIRECTION_SOUTH)) {
					// towards player, yea
					moveDirection = DIRECTION_SOUTH;
					return true;
				}

				/* end of fleeing */
				break;
			}

			default:
				break;
		}
	} else {
		Direction playerDir = offsetx < 0 ? DIRECTION_EAST : DIRECTION_WEST;
		switch (playerDir) {
			case DIRECTION_WEST: {
				if (canWalkTo(creaturePos, DIRECTION_EAST)) {
					moveDirection = DIRECTION_EAST;
					return true;
				}

				bool n = canWalkTo(creaturePos, DIRECTION_NORTH);
				bool s = canWalkTo(creaturePos, DIRECTION_SOUTH);
				if (n && s && offsety == 0) {
					moveDirection = boolean_random() ? DIRECTION_NORTH : DIRECTION_SOUTH;
					return true;
				} else if (n && offsety <= 0) {
					moveDirection = DIRECTION_NORTH;
					return true;
				} else if (s && offsety >= 0) {
					moveDirection = DIRECTION_SOUTH;
					return true;
				}

				/* fleeing */
				if (flee) {
					if (n && s) {
						moveDirection = boolean_random() ? DIRECTION_NORTH : DIRECTION_SOUTH;
						return true;
					} else if (n) {
						moveDirection = DIRECTION_NORTH;
						return true;
					} else if (s) {
						moveDirection = DIRECTION_SOUTH;
						return true;
					}
				}

				/* end of fleeing */

				bool se = canWalkTo(creaturePos, DIRECTION_SOUTHEAST);
				bool ne = canWalkTo(creaturePos, DIRECTION_NORTHEAST);
				if (se || ne) {
					if (se && ne) {
						moveDirection = boolean_random() ? DIRECTION_SOUTHEAST : DIRECTION_NORTHEAST;
					} else if (s) {
						moveDirection = DIRECTION_SOUTH;
					} else if (se) {
						moveDirection = DIRECTION_SOUTHEAST;
					} else if (n) {
						moveDirection = DIRECTION_NORTH;
					} else if (ne) {
						moveDirection = DIRECTION_NORTHEAST;
					}
					return true;
				}

				/* fleeing */
				if (flee && canWalkTo(creaturePos, DIRECTION_WEST)) {
					// towards player, yea
					moveDirection = DIRECTION_WEST;
					return true;
				}

				/* end of fleeing */
				break;
			}

			case DIRECTION_EAST: {
				if (canWalkTo(creaturePos, DIRECTION_WEST)) {
					moveDirection = DIRECTION_WEST;
					return true;
				}

				bool n = canWalkTo(creaturePos, DIRECTION_NORTH);
				bool s = canWalkTo(creaturePos, DIRECTION_SOUTH);
				if (n && s && offsety == 0) {
					moveDirection = boolean_random() ? DIRECTION_NORTH : DIRECTION_SOUTH;
					return true;
				} else if (n && offsety <= 0) {
					moveDirection = DIRECTION_NORTH;
					return true;
				} else if (s && offsety >= 0) {
					moveDirection = DIRECTION_SOUTH;
					return true;
				}

				/* fleeing */
				if (flee) {
					if (n && s) {
						moveDirection = boolean_random() ? DIRECTION_NORTH : DIRECTION_SOUTH;
						return true;
					} else if (n) {
						moveDirection = DIRECTION_NORTH;
						return true;
					} else if (s) {
						moveDirection = DIRECTION_SOUTH;
						return true;
					}
				}

				/* end of fleeing */

				bool nw = canWalkTo(creaturePos, DIRECTION_NORTHWEST);
				bool sw = canWalkTo(creaturePos, DIRECTION_SOUTHWEST);
				if (nw || sw) {
					if (nw && sw) {
						moveDirection = boolean_random() ? DIRECTION_NORTHWEST : DIRECTION_SOUTHWEST;
					} else if (n) {
						moveDirection = DIRECTION_NORTH;
					} else if (nw) {
						moveDirection = DIRECTION_NORTHWEST;
					} else if (s) {
						moveDirection = DIRECTION_SOUTH;
					} else if (sw) {
						moveDirection = DIRECTION_SOUTHWEST;
					}
					return true;
				}

				/* fleeing */
				if (flee && canWalkTo(creaturePos, DIRECTION_EAST)) {
					// towards player, yea
					moveDirection = DIRECTION_EAST;
					return true;
				}

				/* end of fleeing */
				break;
			}

			default:
				break;
		}
	}

	return true;
}

bool Monster::canWalkTo(Position pos, Direction moveDirection) const
{
	pos = getNextPosition(moveDirection, pos);
	if (isInSpawnRange(pos)) {
		if (getWalkCache(pos) == 0) {
			return false;
		}

		const Tile* tile = g_game().map.getTile(pos);
		if (tile && tile->getTopVisibleCreature(this) == nullptr &&
					tile->queryAdd(0, *this, 1, FLAG_PATHFINDING | FLAG_IGNOREFIELDDAMAGE) == RETURNVALUE_NOERROR) {
			return true;
		}
	}
	return false;
}

void Monster::death(Creature*)
{
	if (monsterForgeClassification > ForgeClassifications_t::FORGE_NORMAL_MONSTER) {
		g_game().removeForgeMonster(getID(), monsterForgeClassification, true);
	}
	setAttackedCreature(nullptr);

	for (Creature* summon : summons) {
		summon->changeHealth(-summon->getHealth());
		summon->removeMaster();
	}
	summons.clear();

	clearTargetList();
	clearFriendList();
	onIdleStatus();
}

Item* Monster::getCorpse(Creature* lastHitCreature, Creature* mostDamageCreature)
{
	Item* corpse = Creature::getCorpse(lastHitCreature, mostDamageCreature);
	if (corpse) {
		if (mostDamageCreature) {
			if (mostDamageCreature->getPlayer()) {
				corpse->setCorpseOwner(mostDamageCreature->getID());
			} else {
				const Creature* mostDamageCreatureMaster = mostDamageCreature->getMaster();
				if (mostDamageCreatureMaster && mostDamageCreatureMaster->getPlayer()) {
					corpse->setCorpseOwner(mostDamageCreatureMaster->getID());
				}
			}
		}
	}
	return corpse;
}

bool Monster::isInSpawnRange(const Position& pos) const
{
	if (!spawnMonster) {
		return true;
	}

	if (Monster::despawnRadius == 0) {
		return true;
	}

	if (!SpawnsMonster::isInZone(masterPos, Monster::despawnRadius, pos)) {
		return false;
	}

	if (Monster::despawnRange == 0) {
		return true;
	}

	if (Position::getDistanceZ(pos, masterPos) > Monster::despawnRange) {
		return false;
	}

	return true;
}

bool Monster::getCombatValues(int32_t& min, int32_t& max)
{
	if (minCombatValue == 0 && maxCombatValue == 0) {
		return false;
	}

	float multiplier;
	if (maxCombatValue > 0) { // Defense
		multiplier = g_configManager().getFloat(RATE_MONSTER_DEFENSE);
	} else { // Attack
		multiplier = g_configManager().getFloat(RATE_MONSTER_ATTACK);
	}

	min = minCombatValue * multiplier;
	max = maxCombatValue * multiplier;
	return true;
}

void Monster::updateLookDirection()
{
	Direction newDir = getDirection();

	if (attackedCreature) {
		const Position& pos = getPosition();
		const Position& attackedCreaturePos = attackedCreature->getPosition();
		int_fast32_t offsetx = Position::getOffsetX(attackedCreaturePos, pos);
		int_fast32_t offsety = Position::getOffsetY(attackedCreaturePos, pos);

		int32_t dx = std::abs(offsetx);
		int32_t dy = std::abs(offsety);
		if (dx > dy) {
			//look EAST/WEST
			if (offsetx < 0) {
				newDir = DIRECTION_WEST;
			} else {
				newDir = DIRECTION_EAST;
			}
		} else if (dx < dy) {
			//look NORTH/SOUTH
			if (offsety < 0) {
				newDir = DIRECTION_NORTH;
			} else {
				newDir = DIRECTION_SOUTH;
			}
		} else {
			Direction dir = getDirection();
			if (offsetx < 0 && offsety < 0) {
				if (dir == DIRECTION_SOUTH) {
					newDir = DIRECTION_WEST;
				} else if (dir == DIRECTION_EAST) {
					newDir = DIRECTION_NORTH;
				}
			} else if (offsetx < 0 && offsety > 0) {
				if (dir == DIRECTION_NORTH) {
					newDir = DIRECTION_WEST;
				} else if (dir == DIRECTION_EAST) {
					newDir = DIRECTION_SOUTH;
				}
			} else if (offsetx > 0 && offsety < 0) {
				if (dir == DIRECTION_SOUTH) {
					newDir = DIRECTION_EAST;
				} else if (dir == DIRECTION_WEST) {
					newDir = DIRECTION_NORTH;
				}
			} else {
				if (dir == DIRECTION_NORTH) {
					newDir = DIRECTION_EAST;
				} else if (dir == DIRECTION_WEST) {
					newDir = DIRECTION_SOUTH;
				}
			}
		}
	}
	g_game().internalCreatureTurn(this, newDir);
}

void Monster::dropLoot(Container* corpse, Creature*)
{
	if (corpse && lootDrop) {
		// Only fiendish drops sliver
		if (ForgeClassifications_t classification = getMonsterForgeClassification();
			// Condition
			classification == ForgeClassifications_t::FORGE_FIENDISH_MONSTER)
		{
			auto minSlivers = g_configManager().getNumber(FORGE_MIN_SLIVERS);
			auto maxSlivers = g_configManager().getNumber(FORGE_MAX_SLIVERS);

			auto sliverCount = static_cast<uint16_t>(uniform_random(minSlivers, maxSlivers));

			Item *sliver = Item::CreateItem(ITEM_FORGE_SLIVER, sliverCount);
			if (g_game().internalAddItem(corpse, sliver) != RETURNVALUE_NOERROR) {
				corpse->internalAddThing(sliver);
			}
		}
		g_events().eventMonsterOnDropLoot(this, corpse);
	}
}

void Monster::setNormalCreatureLight()
{
	internalLight = mType->info.light;
}

void Monster::drainHealth(Creature* attacker, int32_t damage)
{
	Creature::drainHealth(attacker, damage);

	if (damage > 0 && randomStepping) {
		ignoreFieldDamage = true;
		updateMapCache();
	}

	if (isInvisible()) {
		removeCondition(CONDITION_INVISIBLE);
	}
}

void Monster::changeHealth(int32_t healthChange, bool sendHealthChange/* = true*/)
{
	// In case a player with ignore flag set attacks the monster
	setIdle(false);
	Creature::changeHealth(healthChange, sendHealthChange);
}

bool Monster::challengeCreature(Creature* creature)
{
	if (isSummon()) {
		return false;
	}

	bool result = selectTarget(creature);
	if (result) {
		targetChangeCooldown = 8000;
		challengeFocusDuration = targetChangeCooldown;
		targetChangeTicks = 0;
	}
	return result;
}

bool Monster::changeTargetDistance(int32_t distance)
{
	if (isSummon()) {
		return false;
	}

	if (mType->info.isRewardBoss) {
		return false;
	}

	bool shouldUpdate = mType->info.targetDistance > distance ? true : false;
	challengeMeleeDuration = 12000;
	targetDistance = distance;

	if (shouldUpdate) {
		g_game().updateCreatureIcon(this);
	}
	return true;
}

void Monster::getPathSearchParams(const Creature* creature, FindPathParams& fpp) const
{
	Creature::getPathSearchParams(creature, fpp);

	fpp.minTargetDist = 1;
	fpp.maxTargetDist = targetDistance;

	if (isSummon()) {
		if (getMaster() == creature) {
			fpp.maxTargetDist = 2;
			fpp.fullPathSearch = true;
		} else if (targetDistance <= 1) {
			fpp.fullPathSearch = true;
		} else {
			fpp.fullPathSearch = !canUseAttack(getPosition(), creature);
		}
	} else if (isFleeing()) {
		// Distance should be higher than the client view range (Map::maxClientViewportX/Map::maxClientViewportY)
		fpp.maxTargetDist = Map::maxViewportX;
		fpp.clearSight = false;
		fpp.keepDistance = true;
		fpp.fullPathSearch = false;
	} else if (targetDistance <= 1) {
		fpp.fullPathSearch = true;
	} else {
		fpp.fullPathSearch = !canUseAttack(getPosition(), creature);
	}
}

void Monster::configureForgeSystem()
{
	if (!canBeForgeMonster()) {
		return;
	}

	// Avoid double forge
	if (monsterForgeClassification == ForgeClassifications_t::FORGE_FIENDISH_MONSTER)
	{
		// Set stack
		setForgeStack(15);
		// Set icon
		setMonsterIcon(15, 5);
		// Update
		g_game().updateCreatureIcon(this);
	}
	else if (monsterForgeClassification == ForgeClassifications_t::FORGE_INFLUENCED_MONSTER)
	{
		// Set stack
		auto stack = static_cast<uint16_t>(normal_random(1, 5));
		setForgeStack(stack);
		// Set icon
		setMonsterIcon(stack, 4);
		// Update
		g_game().updateCreatureIcon(this);
	}

	// Change health based in stacks
	float percentToIncrement = static_cast<float>((forgeStack * 6) + 100) / 100.f;
	auto newHealth = static_cast<int32_t>(std::ceil(static_cast<float>(healthMax) * percentToIncrement));

	healthMax = newHealth;
	health = newHealth;

	// Event to give Dusts
	const std::string &Eventname = "ForgeSystemMonster";
	registerCreatureEvent(Eventname);

	g_game().sendUpdateCreature(this);
}

void Monster::clearFiendishStatus()
{
	timeToChangeFiendish = 0;
	forgeStack = 0;
	monsterForgeClassification = ForgeClassifications_t::FORGE_NORMAL_MONSTER;

	float multiplier = g_configManager().getFloat(RATE_MONSTER_HEALTH);
	health = mType->info.health * static_cast<int32_t>(multiplier);
	healthMax = mType->info.healthMax * static_cast<int32_t>(multiplier);

	// Set icon
	setMonsterIcon(0, CREATUREICON_NONE);
	g_game().updateCreatureIcon(this);

	g_game().sendUpdateCreature(this);
}

void Monster::setMonsterIcon(uint16_t iconcount, uint16_t iconnumber)
{
	iconCount = iconcount;
	iconNumber = iconnumber;
}

bool Monster::canDropLoot() const {
	return !mType->info.lootItems.empty();
}<|MERGE_RESOLUTION|>--- conflicted
+++ resolved
@@ -925,15 +925,14 @@
 
 				minCombatValue = spellBlock.minCombatValue * multiplier;
 				maxCombatValue = spellBlock.maxCombatValue * multiplier;
-<<<<<<< HEAD
 
 				if (maxCombatValue <= 0 && forgeAttackBonus > 0) {
 					minCombatValue *= static_cast<int32_t>(forgeAttackBonus);
 					maxCombatValue *= static_cast<int32_t>(forgeAttackBonus);
-=======
+				}
+
 				if (!spellBlock.spell) {
 					continue;
->>>>>>> 68c5b98f
 				}
 
 				spellBlock.spell->castSpell(this, attackedCreature);
