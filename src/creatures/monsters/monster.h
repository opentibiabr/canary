/**
 * Canary - A free and open-source MMORPG server emulator
 * Copyright (©) 2019-2022 OpenTibiaBR <opentibiabr@outlook.com>
 * Repository: https://github.com/opentibiabr/canary
 * License: https://github.com/opentibiabr/canary/blob/main/LICENSE
 * Contributors: https://github.com/opentibiabr/canary/graphs/contributors
 * Website: https://docs.opentibiabr.org/
 */

#ifndef SRC_CREATURES_MONSTERS_MONSTER_H_
#define SRC_CREATURES_MONSTERS_MONSTER_H_

#include "creatures/monsters/monsters.h"
#include "declarations.hpp"
#include "items/tile.h"

class Creature;
class Game;
class Spawn;

using CreatureHashSet = phmap::flat_hash_set<Creature*>;
using CreatureList = std::list<Creature*>;

class Monster final : public Creature {
	public:
		static Monster* createMonster(const std::string &name);
		static int32_t despawnRange;
		static int32_t despawnRadius;

		explicit Monster(MonsterType* mType);
		~Monster();

		// non-copyable
		Monster(const Monster &) = delete;
		Monster &operator=(const Monster &) = delete;

		Monster* getMonster() override {
			return this;
		}
		const Monster* getMonster() const override {
			return this;
		}

		void setID() override {
			if (id == 0) {
				id = monsterAutoID++;
			}
		}

		void removeList() override;
		void addList() override;

		const std::string &getName() const override {
			return mType->name;
		}
		// Real monster name, set on monster creation "createMonsterType(typeName)"
		const std::string &getTypeName() const override {
			return mType->typeName;
		}
		const std::string &getNameDescription() const override {
			return mType->nameDescription;
		}
		std::string getDescription(int32_t) const override {
			return strDescription + '.';
		}

		CreatureType_t getType() const override {
			return CREATURETYPE_MONSTER;
		}

		const Position &getMasterPos() const {
			return masterPos;
		}
		void setMasterPos(Position pos) {
			masterPos = pos;
		}

		RaceType_t getRace() const override {
			return mType->info.race;
		}
		int32_t getArmor() const override {
			return mType->info.armor;
		}
		int32_t getDefense() const override {
			return mType->info.defense;
		}

		Faction_t getFaction() const override {
			if (master)
				return master->getFaction();
			return mType->info.faction;
		}

		bool isEnemyFaction(Faction_t faction) const {
			if (master && master->getMonster())
				return master->getMonster()->isEnemyFaction(faction);
			return mType->info.enemyFactions.empty() ? false : mType->info.enemyFactions.find(faction) != mType->info.enemyFactions.end();
		}

		bool isPushable() const override {
			return mType->info.pushable && baseSpeed != 0;
		}
		bool isAttackable() const override {
			return mType->info.isAttackable;
		}
		bool canPushItems() const {
			return mType->info.canPushItems;
		}
		bool canPushCreatures() const {
			return mType->info.canPushCreatures;
		}
		bool isRewardBoss() const {
			return mType->info.isRewardBoss;
		}
		bool isHostile() const {
			return mType->info.isHostile;
		}
		bool isFamiliar() const {
			return mType->info.isFamiliar;
		}
		bool canSee(const Position &pos) const override;
		bool canSeeInvisibility() const override {
			return isImmune(CONDITION_INVISIBLE);
		}
		uint32_t getManaCost() const {
			return mType->info.manaCost;
		}
		RespawnType getRespawnType() const {
			return mType->info.respawnType;
		}
		void setSpawnMonster(SpawnMonster* newSpawnMonster) {
			this->spawnMonster = newSpawnMonster;
		}

		uint32_t getReflectValue(CombatType_t combatType) const;
		uint32_t getHealingCombatValue(CombatType_t healingType) const;

		bool canWalkOnFieldType(CombatType_t combatType) const;
		void onAttackedCreatureDisappear(bool isLogout) override;

		void onCreatureAppear(Creature* creature, bool isLogin) override;
		void onRemoveCreature(Creature* creature, bool isLogout) override;
		void onCreatureMove(Creature* creature, const Tile* newTile, const Position &newPos, const Tile* oldTile, const Position &oldPos, bool teleport) override;
		void onCreatureSay(Creature* creature, SpeakClasses type, const std::string &text) override;

<<<<<<< HEAD
		void drainHealth(Creature* attacker, int64_t damage) override;
		void changeHealth(int64_t healthChange, bool sendHealthChange = true) override;
		bool getNextStep(Direction& direction, uint32_t& flags) override;
=======
		void drainHealth(Creature* attacker, int32_t damage) override;
		void changeHealth(int32_t healthChange, bool sendHealthChange = true) override;
		bool getNextStep(Direction &direction, uint32_t &flags) override;
>>>>>>> 4b1d92c0
		void onFollowCreatureComplete(const Creature* creature) override;

		void onThink(uint32_t interval) override;

		bool challengeCreature(Creature* creature) override;

		bool changeTargetDistance(int32_t distance);

		CreatureIcon_t getIcon() const override {
			if (challengeMeleeDuration > 0 && mType->info.targetDistance > targetDistance) {
				return CREATUREICON_TURNEDMELEE;
			} else if (varBuffs[BUFF_DAMAGERECEIVED] > 100) {
				return CREATUREICON_HIGHERRECEIVEDDAMAGE;
			} else if (varBuffs[BUFF_DAMAGEDEALT] < 100) {
				return CREATUREICON_LOWERDEALTDAMAGE;
			}
			switch (iconNumber) {
				case 1:
					return CREATUREICON_HIGHERRECEIVEDDAMAGE;
				case 2:
					return CREATUREICON_LOWERDEALTDAMAGE;
				case 3:
					return CREATUREICON_TURNEDMELEE;
				case 4:
					return CREATUREICON_GREENBALL;
				case 5:
					return CREATUREICON_REDBALL;
				case 6:
					return CREATUREICON_GREENSHIELD;
				case 7:
					return CREATUREICON_YELLOWSHIELD;
				case 8:
					return CREATUREICON_BLUESHIELD;
				case 9:
					return CREATUREICON_PURPLESHIELD;
				case 10:
					return CREATUREICON_REDSHIELD;
				case 11:
					return CREATUREICON_PIGEON;
				case 12:
					return CREATUREICON_PURPLESTAR;
				case 13:
					return CREATUREICON_POISONDROP;
				case 14:
					return CREATUREICON_WATERDROP;
				case 15:
					return CREATUREICON_FIREDROP;
				case 16:
					return CREATUREICON_ICEFLOWER;
				case 17:
					return CREATUREICON_ARROWUP;
				case 18:
					return CREATUREICON_ARROWDOWN;
				case 19:
					return CREATUREICON_EXCLAMATIONMARK;
				case 20:
					return CREATUREICON_QUESTIONMARK;
				case 21:
					return CREATUREICON_CANCELMARK;
				default:
					return CREATUREICON_NONE;
			}

			return CREATUREICON_NONE;
		}

		void setMonsterIcon(uint16_t iconcount, uint16_t iconnumber);

		void setNormalCreatureLight() override;
<<<<<<< HEAD
		bool getCombatValues(int64_t& min, int64_t& max) override;
=======
		bool getCombatValues(int32_t &min, int32_t &max) override;
>>>>>>> 4b1d92c0

		void doAttacking(uint32_t interval) override;
		bool hasExtraSwing() override {
			return extraMeleeAttack;
		}

		bool searchTarget(TargetSearchType_t searchType = TARGETSEARCH_DEFAULT);
		bool selectTarget(Creature* creature);

		const CreatureList &getTargetList() const {
			return targetList;
		}
		const CreatureHashSet &getFriendList() const {
			return friendList;
		}

		bool isTarget(const Creature* creature) const;
		bool isFleeing() const {
			return !isSummon() && getHealth() <= mType->info.runAwayHealth && challengeFocusDuration <= 0;
		}

		bool getDistanceStep(const Position &targetPos, Direction &direction, bool flee = false);
		bool isTargetNearby() const {
			return stepDuration >= 1;
		}
		bool isIgnoringFieldDamage() const {
			return ignoreFieldDamage;
		}
		bool israndomStepping() const {
			return randomStepping;
		}
		void setIgnoreFieldDamage(bool ignore) {
			ignoreFieldDamage = ignore;
		}
		bool getIgnoreFieldDamage() const {
			return ignoreFieldDamage;
		}
		uint16_t getRaceId() const {
			return mType->info.raceid;
		}

		void updateTargetList();
		void clearTargetList();
		void clearFriendList();

<<<<<<< HEAD
		BlockType_t blockHit(Creature* attacker, CombatType_t combatType, int64_t& damage,
                              bool checkDefense = false, bool checkArmor = false, bool field = false) override;
=======
		BlockType_t blockHit(Creature* attacker, CombatType_t combatType, int32_t &damage, bool checkDefense = false, bool checkArmor = false, bool field = false) override;
>>>>>>> 4b1d92c0

		static uint32_t monsterAutoID;

		void configureForgeSystem();

		bool canBeForgeMonster() const {
			return getForgeStack() == 0 && !isSummon() && !isRewardBoss() && canDropLoot() && isForgeCreature() && getRaceId() > 0;
		}

		bool isForgeCreature() const {
			return mType->info.isForgeCreature;
		}

		void setForgeMonster(bool forge) {
			mType->info.isForgeCreature = forge;
		}

		uint16_t getForgeStack() const {
			return forgeStack;
		}

		void setForgeStack(uint16_t stack) {
			forgeStack = stack;
		}

		ForgeClassifications_t getMonsterForgeClassification() const {
			return monsterForgeClassification;
		}

		void setMonsterForgeClassification(ForgeClassifications_t classification) {
			monsterForgeClassification = classification;
		}

		void setTimeToChangeFiendish(time_t time) {
			timeToChangeFiendish = time;
		}

		time_t getTimeToChangeFiendish() const {
			return timeToChangeFiendish;
		}

		void clearFiendishStatus();
		bool canDropLoot() const;

	private:
		CreatureHashSet friendList;
		CreatureList targetList;

		uint16_t iconCount = 0;
		uint32_t iconNumber = 0;

		time_t timeToChangeFiendish = 0;

		// Forge System
		uint16_t forgeStack = 0;
		ForgeClassifications_t monsterForgeClassification = ForgeClassifications_t::FORGE_NORMAL_MONSTER;

		std::string strDescription;

		MonsterType* mType;
		SpawnMonster* spawnMonster = nullptr;

		int64_t lastMeleeAttack = 0;

		uint32_t attackTicks = 0;
		uint32_t targetTicks = 0;
		uint32_t targetChangeTicks = 0;
		uint32_t defenseTicks = 0;
		uint32_t yellTicks = 0;
		uint32_t soundTicks = 0;
		int32_t minCombatValue = 0;
		int32_t maxCombatValue = 0;
		int32_t targetChangeCooldown = 0;
		int32_t challengeFocusDuration = 0;
		int32_t stepDuration = 0;
		int32_t targetDistance = 1;
		int32_t challengeMeleeDuration = 0;
		uint16_t totalPlayersOnScreen = 0;

		Position masterPos;

		bool isIdle = true;
		bool extraMeleeAttack = false;
		bool isMasterInRange = false;
		bool randomStepping = false;
		bool ignoreFieldDamage = false;

		void onCreatureEnter(Creature* creature);
		void onCreatureLeave(Creature* creature);
		void onCreatureFound(Creature* creature, bool pushFront = false);

		void updateLookDirection();

		void addFriend(Creature* creature);
		void removeFriend(Creature* creature);
		void addTarget(Creature* creature, bool pushFront = false);
		void removeTarget(Creature* creature);

		void death(Creature* lastHitCreature) override;
		Item* getCorpse(Creature* lastHitCreature, Creature* mostDamageCreature) override;

		void setIdle(bool idle);
		void updateIdleStatus();
		bool getIdleStatus() const {
			return isIdle;
		}

		void onAddCondition(ConditionType_t type) override;
		void onEndCondition(ConditionType_t type) override;

		bool canUseAttack(const Position &pos, const Creature* target) const;
		bool canUseSpell(const Position &pos, const Position &targetPos, const spellBlock_t &sb, uint32_t interval, bool &inRange, bool &resetTicks);
		bool getRandomStep(const Position &creaturePos, Direction &direction) const;
		bool getDanceStep(const Position &creaturePos, Direction &direction, bool keepAttack = true, bool keepDistance = true);
		bool isInSpawnRange(const Position &pos) const;
		bool canWalkTo(Position pos, Direction direction) const;

		static bool pushItem(Item* item, const Direction &nextDirection);
		static void pushItems(Tile* tile, const Direction &nextDirection);
		static bool pushCreature(Creature* creature);
		static void pushCreatures(Tile* tile);

		void onThinkTarget(uint32_t interval);
		void onThinkYell(uint32_t interval);
		void onThinkSound(uint32_t interval);
		void onThinkDefense(uint32_t interval);

		bool isFriend(const Creature* creature) const;
		bool isOpponent(const Creature* creature) const;

		uint64_t getLostExperience() const override {
			return skillLoss ? mType->info.experience : 0;
		}
		uint16_t getLookCorpse() const override {
			return mType->info.lookcorpse;
		}
		void dropLoot(Container* corpse, Creature* lastHitCreature) override;
		uint32_t getDamageImmunities() const override {
			return mType->info.damageImmunities;
		}
		uint32_t getConditionImmunities() const override {
			return mType->info.conditionImmunities;
		}
		void getPathSearchParams(const Creature* creature, FindPathParams &fpp) const override;
		bool useCacheMap() const override {
			return !randomStepping;
		}

		friend class MonsterFunctions;
		friend class Map;

		static std::vector<std::pair<int8_t, int8_t>> getPushItemLocationOptions(const Direction &direction);

		void doFollowCreature(uint32_t &flags, Direction &nextDirection, bool &result);
		void doRandomStep(Direction &nextDirection, bool &result);
};

#endif // SRC_CREATURES_MONSTERS_MONSTER_H_<|MERGE_RESOLUTION|>--- conflicted
+++ resolved
@@ -143,15 +143,9 @@
 		void onCreatureMove(Creature* creature, const Tile* newTile, const Position &newPos, const Tile* oldTile, const Position &oldPos, bool teleport) override;
 		void onCreatureSay(Creature* creature, SpeakClasses type, const std::string &text) override;
 
-<<<<<<< HEAD
 		void drainHealth(Creature* attacker, int64_t damage) override;
 		void changeHealth(int64_t healthChange, bool sendHealthChange = true) override;
 		bool getNextStep(Direction& direction, uint32_t& flags) override;
-=======
-		void drainHealth(Creature* attacker, int32_t damage) override;
-		void changeHealth(int32_t healthChange, bool sendHealthChange = true) override;
-		bool getNextStep(Direction &direction, uint32_t &flags) override;
->>>>>>> 4b1d92c0
 		void onFollowCreatureComplete(const Creature* creature) override;
 
 		void onThink(uint32_t interval) override;
@@ -221,11 +215,7 @@
 		void setMonsterIcon(uint16_t iconcount, uint16_t iconnumber);
 
 		void setNormalCreatureLight() override;
-<<<<<<< HEAD
 		bool getCombatValues(int64_t& min, int64_t& max) override;
-=======
-		bool getCombatValues(int32_t &min, int32_t &max) override;
->>>>>>> 4b1d92c0
 
 		void doAttacking(uint32_t interval) override;
 		bool hasExtraSwing() override {
@@ -271,12 +261,8 @@
 		void clearTargetList();
 		void clearFriendList();
 
-<<<<<<< HEAD
 		BlockType_t blockHit(Creature* attacker, CombatType_t combatType, int64_t& damage,
-                              bool checkDefense = false, bool checkArmor = false, bool field = false) override;
-=======
-		BlockType_t blockHit(Creature* attacker, CombatType_t combatType, int32_t &damage, bool checkDefense = false, bool checkArmor = false, bool field = false) override;
->>>>>>> 4b1d92c0
+				bool checkDefense = false, bool checkArmor = false, bool field = false) override;
 
 		static uint32_t monsterAutoID;
 
