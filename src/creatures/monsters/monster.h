/**
 * Canary - A free and open-source MMORPG server emulator
 * Copyright (©) 2019-2022 OpenTibiaBR <opentibiabr@outlook.com>
 * Repository: https://github.com/opentibiabr/canary
 * License: https://github.com/opentibiabr/canary/blob/main/LICENSE
 * Contributors: https://github.com/opentibiabr/canary/graphs/contributors
 * Website: https://docs.opentibiabr.com/
 */

#ifndef SRC_CREATURES_MONSTERS_MONSTER_H_
#define SRC_CREATURES_MONSTERS_MONSTER_H_

#include "creatures/monsters/monsters.h"
#include "declarations.hpp"
#include "items/tile.h"

class Creature;
class Game;
class Spawn;

using CreatureHashSet = phmap::flat_hash_set<Creature*>;
using CreatureList = std::list<Creature*>;

class Monster final : public Creature {
	public:
		static Monster* createMonster(const std::string &name);
		static int32_t despawnRange;
		static int32_t despawnRadius;

		explicit Monster(const std::shared_ptr<MonsterType> &mType);
		~Monster();

		// non-copyable
		Monster(const Monster &) = delete;
		Monster &operator=(const Monster &) = delete;

		Monster* getMonster() override {
			return this;
		}
		const Monster* getMonster() const override {
			return this;
		}

		void setID() override {
			if (id == 0) {
				id = monsterAutoID++;
			}
		}

		void removeList() override;
		void addList() override;

		const std::string &getName() const override {
			return mType->name;
		}
		// Real monster name, set on monster creation "createMonsterType(typeName)"
		const std::string &getTypeName() const override {
			return mType->typeName;
		}
		const std::string &getNameDescription() const override {
			return mType->nameDescription;
		}
		std::string getDescription(int32_t) const override {
			return strDescription + '.';
		}

		CreatureType_t getType() const override {
			return CREATURETYPE_MONSTER;
		}

		const Position &getMasterPos() const {
			return masterPos;
		}
		void setMasterPos(Position pos) {
			masterPos = pos;
		}

		RaceType_t getRace() const override {
			return mType->info.race;
		}
		float getMitigation() const override {
			return mType->info.mitigation;
		}
		int32_t getArmor() const override {
			return mType->info.armor;
		}
		int32_t getDefense() const override {
			return mType->info.defense;
		}

		Faction_t getFaction() const override {
			if (master)
				return master->getFaction();
			return mType->info.faction;
		}

		bool isEnemyFaction(Faction_t faction) const {
			if (master && master->getMonster())
				return master->getMonster()->isEnemyFaction(faction);
			return mType->info.enemyFactions.empty() ? false : mType->info.enemyFactions.find(faction) != mType->info.enemyFactions.end();
		}

		bool isPushable() const override {
			return mType->info.pushable && baseSpeed != 0;
		}
		bool isAttackable() const override {
			return mType->info.isAttackable;
		}
		bool canPushItems() const {
			return mType->info.canPushItems;
		}
		bool canPushCreatures() const {
			return mType->info.canPushCreatures;
		}
		bool isRewardBoss() const {
			return mType->info.isRewardBoss;
		}
		bool isHostile() const {
			return mType->info.isHostile;
		}
		bool isFamiliar() const {
			return mType->info.isFamiliar;
		}
		bool canSeeInvisibility() const override {
			return isImmune(CONDITION_INVISIBLE);
		}
		uint32_t getManaCost() const {
			return mType->info.manaCost;
		}
		RespawnType getRespawnType() const {
			return mType->info.respawnType;
		}
		void setSpawnMonster(SpawnMonster* newSpawnMonster) {
			this->spawnMonster = newSpawnMonster;
		}

		int32_t getReflectPercent(CombatType_t combatType, bool useCharges = false) const override;
		uint32_t getHealingCombatValue(CombatType_t healingType) const;

		bool canWalkOnFieldType(CombatType_t combatType) const;
		void onAttackedCreatureDisappear(bool isLogout) override;

		void onCreatureAppear(Creature* creature, bool isLogin) override;
		void onRemoveCreature(Creature* creature, bool isLogout) override;
		void onCreatureMove(Creature* creature, const Tile* newTile, const Position &newPos, const Tile* oldTile, const Position &oldPos, bool teleport) override;
		void onCreatureSay(Creature* creature, SpeakClasses type, const std::string &text) override;

		void drainHealth(Creature* attacker, int32_t damage) override;
		void changeHealth(int32_t healthChange, bool sendHealthChange = true) override;
		bool getNextStep(Direction &direction, uint32_t &flags) override;
		void onFollowCreatureComplete(const Creature* creature) override;

		void onThink(uint32_t interval) override;

		bool challengeCreature(Creature* creature, int targetChangeCooldown) override;

		bool changeTargetDistance(int32_t distance, uint32_t duration = 12000);

		CreatureIcon_t getIcon() const override {
			if (challengeMeleeDuration > 0 && mType->info.targetDistance > targetDistance) {
				return CREATUREICON_TURNEDMELEE;
			} else if (varBuffs[BUFF_DAMAGERECEIVED] > 100) {
				return CREATUREICON_HIGHERRECEIVEDDAMAGE;
			} else if (varBuffs[BUFF_DAMAGEDEALT] < 100) {
				return CREATUREICON_LOWERDEALTDAMAGE;
			}
			switch (iconNumber) {
				case 1:
					return CREATUREICON_HIGHERRECEIVEDDAMAGE;
				case 2:
					return CREATUREICON_LOWERDEALTDAMAGE;
				case 3:
					return CREATUREICON_TURNEDMELEE;
				case 4:
					return CREATUREICON_GREENBALL;
				case 5:
					return CREATUREICON_REDBALL;
				case 6:
					return CREATUREICON_GREENSHIELD;
				case 7:
					return CREATUREICON_YELLOWSHIELD;
				case 8:
					return CREATUREICON_BLUESHIELD;
				case 9:
					return CREATUREICON_PURPLESHIELD;
				case 10:
					return CREATUREICON_REDSHIELD;
				case 11:
					return CREATUREICON_PIGEON;
				case 12:
					return CREATUREICON_PURPLESTAR;
				case 13:
					return CREATUREICON_POISONDROP;
				case 14:
					return CREATUREICON_WATERDROP;
				case 15:
					return CREATUREICON_FIREDROP;
				case 16:
					return CREATUREICON_ICEFLOWER;
				case 17:
					return CREATUREICON_ARROWUP;
				case 18:
					return CREATUREICON_ARROWDOWN;
				case 19:
					return CREATUREICON_EXCLAMATIONMARK;
				case 20:
					return CREATUREICON_QUESTIONMARK;
				case 21:
					return CREATUREICON_CANCELMARK;
				default:
					return CREATUREICON_NONE;
			}

			return CREATUREICON_NONE;
		}

		void setMonsterIcon(uint16_t iconcount, uint16_t iconnumber);

		void setNormalCreatureLight() override;
		bool getCombatValues(int32_t &min, int32_t &max) override;

		void doAttacking(uint32_t interval) override;
		bool hasExtraSwing() override {
			return extraMeleeAttack;
		}

		bool searchTarget(TargetSearchType_t searchType = TARGETSEARCH_DEFAULT);
		bool selectTarget(Creature* creature);

		const CreatureList &getTargetList() const {
			return targetList;
		}
		const CreatureHashSet &getFriendList() const {
			return friendList;
		}

		bool isTarget(const Creature* creature) const;
		bool isFleeing() const {
			return !isSummon() && getHealth() <= runAwayHealth && challengeFocusDuration <= 0 && challengeMeleeDuration <= 0;
		}

		bool getDistanceStep(const Position &targetPos, Direction &direction, bool flee = false);
		bool isTargetNearby() const {
			return stepDuration >= 1;
		}
		bool isIgnoringFieldDamage() const {
			return ignoreFieldDamage;
		}
		bool israndomStepping() const {
			return randomStepping;
		}
		void setIgnoreFieldDamage(bool ignore) {
			ignoreFieldDamage = ignore;
		}
		bool getIgnoreFieldDamage() const {
			return ignoreFieldDamage;
		}
		uint16_t getRaceId() const {
			return mType->info.raceid;
		}

		// Hazard system
		bool getHazard() const {
			return hazard;
		}
		void setHazard(bool value) {
			hazard = value;
		}

		bool getHazardSystemCrit() const {
			return hazardCrit;
		}
		void setHazardSystemCrit(bool value) {
			hazardCrit = value;
		}

		bool getHazardSystemDodge() const {
			return hazardDodge;
		}
		void setHazardSystemDodge(bool value) {
			hazardDodge = value;
		}

		bool getHazardSystemDamageBoost() const {
			return hazardDamageBoost;
		}
		void setHazardSystemDamageBoost(bool value) {
			hazardDamageBoost = value;
		}
		// Hazard end

		void updateTargetList();
		void clearTargetList();
		void clearFriendList();

		BlockType_t blockHit(Creature* attacker, CombatType_t combatType, int32_t &damage, bool checkDefense = false, bool checkArmor = false, bool field = false) override;

		static uint32_t monsterAutoID;

		void configureForgeSystem();

		bool canBeForgeMonster() const {
			return getForgeStack() == 0 && !isSummon() && !isRewardBoss() && canDropLoot() && isForgeCreature() && getRaceId() > 0;
		}

		bool isForgeCreature() const {
			return mType->info.isForgeCreature;
		}

		void setForgeMonster(bool forge) const {
			mType->info.isForgeCreature = forge;
		}

		uint16_t getForgeStack() const {
			return forgeStack;
		}

		void setForgeStack(uint16_t stack) {
			forgeStack = stack;
		}

		ForgeClassifications_t getMonsterForgeClassification() const {
			return monsterForgeClassification;
		}

		void setMonsterForgeClassification(ForgeClassifications_t classification) {
			monsterForgeClassification = classification;
		}

		void setTimeToChangeFiendish(time_t time) {
			timeToChangeFiendish = time;
		}

		time_t getTimeToChangeFiendish() const {
			return timeToChangeFiendish;
		}

		const std::shared_ptr<MonsterType> &getMonsterType() const {
			return mType;
		}

		void clearFiendishStatus();
		bool canDropLoot() const;

		bool isImmune(ConditionType_t conditionType) const override;
		bool isImmune(CombatType_t combatType) const override;

	private:
		CreatureHashSet friendList;
		CreatureList targetList;

		uint16_t iconCount = 0;
		uint32_t iconNumber = 0;

		time_t timeToChangeFiendish = 0;

		// Forge System
		uint16_t forgeStack = 0;
		ForgeClassifications_t monsterForgeClassification = ForgeClassifications_t::FORGE_NORMAL_MONSTER;

		std::string strDescription;

		std::shared_ptr<MonsterType> mType;
		SpawnMonster* spawnMonster = nullptr;

		int64_t lastMeleeAttack = 0;

		uint32_t attackTicks = 0;
		uint32_t targetTicks = 0;
		uint32_t targetChangeTicks = 0;
		uint32_t defenseTicks = 0;
		uint32_t yellTicks = 0;
		uint32_t soundTicks = 0;

		int32_t minCombatValue = 0;
		int32_t maxCombatValue = 0;
		int32_t m_targetChangeCooldown = 0;
		int32_t challengeFocusDuration = 0;
		int32_t stepDuration = 0;
		int32_t targetDistance = 1;
		int32_t challengeMeleeDuration = 0;
		uint16_t totalPlayersOnScreen = 0;
		int32_t runAwayHealth = 0;

		Position masterPos;

		bool isIdle = true;
		bool extraMeleeAttack = false;
		bool randomStepping = false;
		bool ignoreFieldDamage = false;

		bool hazard = false;
		bool hazardCrit = false;
		bool hazardDodge = false;
		bool hazardDamageBoost = false;

		void onCreatureEnter(Creature* creature);
		void onCreatureLeave(Creature* creature);
		void onCreatureFound(Creature* creature, bool pushFront = false);

		void updateLookDirection();

		void addFriend(Creature* creature);
		void removeFriend(Creature* creature);
		void addTarget(Creature* creature, bool pushFront = false);
		void removeTarget(Creature* creature);

		void death(Creature* lastHitCreature) override;
		Item* getCorpse(Creature* lastHitCreature, Creature* mostDamageCreature) override;

		void setIdle(bool idle);
		void updateIdleStatus();
		bool getIdleStatus() const {
			return isIdle;
		}

		void onAddCondition(ConditionType_t type) override;
		void onEndCondition(ConditionType_t type) override;

		bool canUseAttack(const Position &pos, const Creature* target) const;
		bool canUseSpell(const Position &pos, const Position &targetPos, const spellBlock_t &sb, uint32_t interval, bool &inRange, bool &resetTicks);
		bool getRandomStep(const Position &creaturePos, Direction &direction) const;
		bool getDanceStep(const Position &creaturePos, Direction &direction, bool keepAttack = true, bool keepDistance = true);
		bool isInSpawnRange(const Position &pos) const;
		bool canWalkTo(Position pos, Direction direction) const;

		static bool pushItem(Item* item, const Direction &nextDirection);
		static void pushItems(Tile* tile, const Direction &nextDirection);
		static bool pushCreature(Creature* creature);
		static void pushCreatures(Tile* tile);

		void onThinkTarget(uint32_t interval);
		void onThinkYell(uint32_t interval);
		void onThinkDefense(uint32_t interval);
		void onThinkSound(uint32_t interval);

		bool isFriend(const Creature* creature) const;
		bool isOpponent(const Creature* creature) const;

		uint64_t getLostExperience() const override {
			return skillLoss ? mType->info.experience : 0;
		}
		uint16_t getLookCorpse() const override {
			return mType->info.lookcorpse;
		}
		void dropLoot(Container* corpse, Creature* lastHitCreature) override;
<<<<<<< HEAD
		const std::array<CombatType_t, CombatType_t::COMBAT_COUNT> &getDamageImmunities() const override {
			return mType->info.damageImmunities;
		}
		const std::array<ConditionType_t, ConditionType_t::CONDITION_COUNT> &getConditionImmunities() const override {
			return mType->info.conditionImmunities;
		}
=======
>>>>>>> bb6eb688
		void getPathSearchParams(const Creature* creature, FindPathParams &fpp) const override;
		bool useCacheMap() const override {
			return !randomStepping;
		}

		friend class MonsterFunctions;
		friend class Map;

		static std::vector<std::pair<int8_t, int8_t>> getPushItemLocationOptions(const Direction &direction);

		void doFollowCreature(uint32_t &flags, Direction &nextDirection, bool &result);
		void doRandomStep(Direction &nextDirection, bool &result);

		void onConditionStatusChange(const ConditionType_t &type);
};

#endif // SRC_CREATURES_MONSTERS_MONSTER_H_<|MERGE_RESOLUTION|>--- conflicted
+++ resolved
@@ -444,15 +444,6 @@
 			return mType->info.lookcorpse;
 		}
 		void dropLoot(Container* corpse, Creature* lastHitCreature) override;
-<<<<<<< HEAD
-		const std::array<CombatType_t, CombatType_t::COMBAT_COUNT> &getDamageImmunities() const override {
-			return mType->info.damageImmunities;
-		}
-		const std::array<ConditionType_t, ConditionType_t::CONDITION_COUNT> &getConditionImmunities() const override {
-			return mType->info.conditionImmunities;
-		}
-=======
->>>>>>> bb6eb688
 		void getPathSearchParams(const Creature* creature, FindPathParams &fpp) const override;
 		bool useCacheMap() const override {
 			return !randomStepping;
