--- conflicted
+++ resolved
@@ -13,11 +13,6 @@
 #include "creatures/combat/spells.h"
 #include "creatures/combat/combat.h"
 #include "game/game.h"
-<<<<<<< HEAD
-=======
-#include "items/weapons/weapons.h"
-#include "utils/pugicast.h"
->>>>>>> 94288cf1
 
 spellBlock_t::~spellBlock_t()
 {
@@ -41,34 +36,6 @@
 	}
 }
 
-<<<<<<< HEAD
-=======
-bool Monsters::loadFromXml(bool reloading /*= false*/)
-{
-	unloadedMonsters = {};
-	pugi::xml_document doc;
-
-	loaded = true;
-
-	for (auto monsterNode : doc.child("monsters").children()) {
-		std::string name = asLowerCaseString(monsterNode.attribute("name").as_string());
-		std::string file = g_configManager().getString(DATA_DIRECTORY) + "/monster/" + std::string(monsterNode.attribute("file").as_string());
-		auto forceLoad = g_configManager().getBoolean(FORCE_MONSTERTYPE_LOAD);
-		if (forceLoad) {
-			loadMonster(file, name, true);
-			continue;
-		}
-
-		if (reloading && monsters.find(name) != monsters.end()) {
-			loadMonster(file, name, true);
-		} else {
-			unloadedMonsters.emplace(name, file);
-		}
-	}
-	return true;
-}
-
->>>>>>> 94288cf1
 bool MonsterType::canSpawn(const Position& pos)
 {
 	bool canSpawn = true;
@@ -95,417 +62,6 @@
 	return condition;
 }
 
-<<<<<<< HEAD
-=======
-bool Monsters::deserializeSpell(const pugi::xml_node& node, spellBlock_t& sb, const std::string& description)
-{
-	std::string name;
-	std::string scriptName;
-	bool isScripted;
-
-	pugi::xml_attribute attr;
-	if ((attr = node.attribute("script"))) {
-		scriptName = attr.as_string();
-		isScripted = true;
-	} else if ((attr = node.attribute("name"))) {
-		name = attr.as_string();
-		isScripted = false;
-	} else {
-		return false;
-	}
-
-	if ((attr = node.attribute("speed")) || (attr = node.attribute("interval"))) {
-		sb.speed = std::max<int32_t>(1, pugi::cast<int32_t>(attr.value()));
-	}
-
-	if ((attr = node.attribute("chance"))) {
-		uint32_t chance = pugi::cast<uint32_t>(attr.value());
-		if (chance > 100) {
-			chance = 100;
-		}
-		sb.chance = chance;
-	}
-
-	if ((attr = node.attribute("range"))) {
-		uint32_t range = pugi::cast<uint32_t>(attr.value());
-		if (range > (Map::maxViewportX * 2)) {
-			range = Map::maxViewportX * 2;
-		}
-		sb.range = range;
-	}
-
-	if ((attr = node.attribute("min"))) {
-		sb.minCombatValue = pugi::cast<int32_t>(attr.value());
-	}
-
-	if ((attr = node.attribute("max"))) {
-		sb.maxCombatValue = pugi::cast<int32_t>(attr.value());
-
-		//normalize values
-		if (std::abs(sb.minCombatValue) > std::abs(sb.maxCombatValue)) {
-			int32_t value = sb.maxCombatValue;
-			sb.maxCombatValue = sb.minCombatValue;
-			sb.minCombatValue = value;
-		}
-	}
-
-	if (auto spell = g_spells().getSpellByName(name)) {
-		sb.spell = spell;
-		return true;
-	}
-
-	CombatSpell* combatSpell = nullptr;
-	bool needTarget = false;
-	bool needDirection = false;
-
-	if (isScripted) {
-		if ((attr = node.attribute("direction"))) {
-			needDirection = attr.as_bool();
-		}
-
-		if ((attr = node.attribute("target"))) {
-			needTarget = attr.as_bool();
-		}
-
-		std::unique_ptr<CombatSpell> combatSpellPtr(new CombatSpell(nullptr, needTarget, needDirection));
-		if (!combatSpellPtr->loadScript(g_configManager().getString(DATA_DIRECTORY) + "/" + g_spells().getScriptBaseName() + "/scripts/" + scriptName)) {
-			return false;
-		}
-
-		if (!combatSpellPtr->loadScriptCombat()) {
-			return false;
-		}
-
-		combatSpell = combatSpellPtr.release();
-		combatSpell->getCombat()->setPlayerCombatValues(COMBAT_FORMULA_DAMAGE, sb.minCombatValue, 0, sb.maxCombatValue, 0);
-	} else {
-		Combat* combat = new Combat;
-		if ((attr = node.attribute("length"))) {
-			int32_t length = pugi::cast<int32_t>(attr.value());
-			if (length > 0) {
-				int32_t spread = 3;
-
-				//need direction spell
-				if ((attr = node.attribute("spread"))) {
-					spread = std::max<int32_t>(0, pugi::cast<int32_t>(attr.value()));
-				}
-
-				AreaCombat* area = new AreaCombat();
-				area->setupArea(length, spread);
-				combat->setArea(area);
-
-				needDirection = true;
-			}
-		}
-
-		if ((attr = node.attribute("radius"))) {
-			int32_t radius = pugi::cast<int32_t>(attr.value());
-
-			//target spell
-			if ((attr = node.attribute("target"))) {
-				needTarget = attr.as_bool();
-			}
-
-			AreaCombat* area = new AreaCombat();
-			area->setupArea(radius);
-			combat->setArea(area);
-		}
-
-		std::string tmpName = asLowerCaseString(name);
-
-		if (tmpName == "melee") {
-			sb.isMelee = true;
-
-			pugi::xml_attribute attackAttribute, skillAttribute;
-			if ((attackAttribute = node.attribute("attack")) && (skillAttribute = node.attribute("skill"))) {
-				sb.minCombatValue = 0;
-				sb.maxCombatValue = -Weapons::getMaxMeleeDamage(pugi::cast<int32_t>(skillAttribute.value()), pugi::cast<int32_t>(attackAttribute.value()));
-			}
-
-			ConditionType_t conditionType = CONDITION_NONE;
-			int32_t minDamage = 0;
-			int32_t maxDamage = 0;
-			uint32_t tickInterval = 2000;
-
-			if ((attr = node.attribute("fire"))) {
-				conditionType = CONDITION_FIRE;
-
-				minDamage = pugi::cast<int32_t>(attr.value());
-				maxDamage = minDamage;
-				tickInterval = 9000;
-			} else if ((attr = node.attribute("poison"))) {
-				conditionType = CONDITION_POISON;
-
-				minDamage = pugi::cast<int32_t>(attr.value());
-				maxDamage = minDamage;
-				tickInterval = 5000;
-			} else if ((attr = node.attribute("energy"))) {
-				conditionType = CONDITION_ENERGY;
-
-				minDamage = pugi::cast<int32_t>(attr.value());
-				maxDamage = minDamage;
-				tickInterval = 10000;
-			} else if ((attr = node.attribute("drown"))) {
-				conditionType = CONDITION_DROWN;
-
-				minDamage = pugi::cast<int32_t>(attr.value());
-				maxDamage = minDamage;
-				tickInterval = 5000;
-			} else if ((attr = node.attribute("freeze"))) {
-				conditionType = CONDITION_FREEZING;
-
-				minDamage = pugi::cast<int32_t>(attr.value());
-				maxDamage = minDamage;
-				tickInterval = 8000;
-			} else if ((attr = node.attribute("dazzle"))) {
-				conditionType = CONDITION_DAZZLED;
-
-				minDamage = pugi::cast<int32_t>(attr.value());
-				maxDamage = minDamage;
-				tickInterval = 10000;
-			} else if ((attr = node.attribute("curse"))) {
-				conditionType = CONDITION_CURSED;
-
-				minDamage = pugi::cast<int32_t>(attr.value());
-				maxDamage = minDamage;
-				tickInterval = 4000;
-			} else if ((attr = node.attribute("bleed")) || (attr = node.attribute("physical"))) {
-				conditionType = CONDITION_BLEEDING;
-				tickInterval = 5000;
-			}
-
-			if ((attr = node.attribute("tick"))) {
-				int32_t value = pugi::cast<int32_t>(attr.value());
-				if (value > 0) {
-					tickInterval = value;
-				}
-			}
-
-			if (conditionType != CONDITION_NONE) {
-				Condition* condition = getDamageCondition(conditionType, maxDamage, minDamage, 0, tickInterval);
-				combat->addCondition(condition);
-			}
-
-			sb.range = 1;
-			combat->setParam(COMBAT_PARAM_TYPE, COMBAT_PHYSICALDAMAGE);
-			combat->setParam(COMBAT_PARAM_BLOCKARMOR, 1);
-			combat->setParam(COMBAT_PARAM_BLOCKSHIELD, 1);
-			combat->setOrigin(ORIGIN_MELEE);
-		} else if (tmpName == "physical") {
-			combat->setParam(COMBAT_PARAM_TYPE, COMBAT_PHYSICALDAMAGE);
-			combat->setParam(COMBAT_PARAM_BLOCKARMOR, 1);
-			combat->setOrigin(ORIGIN_RANGED);
-		} else if (tmpName == "bleed") {
-			combat->setParam(COMBAT_PARAM_TYPE, COMBAT_PHYSICALDAMAGE);
-		} else if (tmpName == "poison" || tmpName == "earth") {
-			combat->setParam(COMBAT_PARAM_TYPE, COMBAT_EARTHDAMAGE);
-		} else if (tmpName == "fire") {
-			combat->setParam(COMBAT_PARAM_TYPE, COMBAT_FIREDAMAGE);
-		} else if (tmpName == "energy") {
-			combat->setParam(COMBAT_PARAM_TYPE, COMBAT_ENERGYDAMAGE);
-		} else if (tmpName == "drown") {
-			combat->setParam(COMBAT_PARAM_TYPE, COMBAT_DROWNDAMAGE);
-		} else if (tmpName == "ice") {
-			combat->setParam(COMBAT_PARAM_TYPE, COMBAT_ICEDAMAGE);
-		} else if (tmpName == "holy") {
-			combat->setParam(COMBAT_PARAM_TYPE, COMBAT_HOLYDAMAGE);
-		} else if (tmpName == "death") {
-			combat->setParam(COMBAT_PARAM_TYPE, COMBAT_DEATHDAMAGE);
-		} else if (tmpName == "lifedrain") {
-			combat->setParam(COMBAT_PARAM_TYPE, COMBAT_LIFEDRAIN);
-		} else if (tmpName == "manadrain") {
-			combat->setParam(COMBAT_PARAM_TYPE, COMBAT_MANADRAIN);
-		} else if (tmpName == "healing") {
-			combat->setParam(COMBAT_PARAM_TYPE, COMBAT_HEALING);
-			combat->setParam(COMBAT_PARAM_AGGRESSIVE, 0);
-		} else if (tmpName == "speed") {
-			int32_t speedChange = 0;
-			int32_t duration = 10000;
-
-			if ((attr = node.attribute("duration"))) {
-				duration = pugi::cast<int32_t>(attr.value());
-			}
-
-			if ((attr = node.attribute("speedchange"))) {
-				speedChange = pugi::cast<int32_t>(attr.value());
-				if (speedChange < -1000) {
-					//cant be slower than 100%
-					speedChange = -1000;
-				}
-			}
-
-			ConditionType_t conditionType;
-			if (speedChange > 0) {
-				conditionType = CONDITION_HASTE;
-				combat->setParam(COMBAT_PARAM_AGGRESSIVE, 0);
-			} else {
-				conditionType = CONDITION_PARALYZE;
-			}
-
-			ConditionSpeed* condition = static_cast<ConditionSpeed*>(Condition::createCondition(CONDITIONID_COMBAT, conditionType, duration, 0));
-			condition->setFormulaVars(speedChange / 1000.0, 0, speedChange / 1000.0, 0);
-			combat->addCondition(condition);
-		} else if (tmpName == "outfit") {
-			int32_t duration = 10000;
-
-			if ((attr = node.attribute("duration"))) {
-				duration = pugi::cast<int32_t>(attr.value());
-			}
-
-			if ((attr = node.attribute("monster"))) {
-				const MonsterType* mType = g_monsters().getMonsterType(attr.as_string());
-				if (mType) {
-					ConditionOutfit* condition = static_cast<ConditionOutfit*>(Condition::createCondition(CONDITIONID_COMBAT, CONDITION_OUTFIT, duration, 0));
-					condition->setOutfit(mType->info.outfit);
-					combat->setParam(COMBAT_PARAM_AGGRESSIVE, 0);
-					combat->addCondition(condition);
-				}
-			} else if ((attr = node.attribute("item"))) {
-				Outfit_t outfit;
-				outfit.lookTypeEx = pugi::cast<uint16_t>(attr.value());
-
-				ConditionOutfit* condition = static_cast<ConditionOutfit*>(Condition::createCondition(CONDITIONID_COMBAT, CONDITION_OUTFIT, duration, 0));
-				condition->setOutfit(outfit);
-				combat->setParam(COMBAT_PARAM_AGGRESSIVE, 0);
-				combat->addCondition(condition);
-			}
-		} else if (tmpName == "invisible") {
-			int32_t duration = 10000;
-
-			if ((attr = node.attribute("duration"))) {
-				duration = pugi::cast<int32_t>(attr.value());
-			}
-
-			Condition* condition = Condition::createCondition(CONDITIONID_COMBAT, CONDITION_INVISIBLE, duration, 0);
-			combat->setParam(COMBAT_PARAM_AGGRESSIVE, 0);
-			combat->addCondition(condition);
-		} else if (tmpName == "drunk") {
-			int32_t duration = 10000;
-
-			if ((attr = node.attribute("duration"))) {
-				duration = pugi::cast<int32_t>(attr.value());
-			}
-
-			Condition* condition = Condition::createCondition(CONDITIONID_COMBAT, CONDITION_DRUNK, duration, 0);
-			combat->addCondition(condition);
-		} else if (tmpName == "firefield") {
-			combat->setParam(COMBAT_PARAM_CREATEITEM, ITEM_FIREFIELD_PVP_FULL);
-		} else if (tmpName == "poisonfield") {
-			combat->setParam(COMBAT_PARAM_CREATEITEM, ITEM_POISONFIELD_PVP);
-		} else if (tmpName == "energyfield") {
-			combat->setParam(COMBAT_PARAM_CREATEITEM, ITEM_ENERGYFIELD_PVP);
-		} else if (tmpName == "firecondition" || tmpName == "energycondition" ||
-                   tmpName == "earthcondition" || tmpName == "poisoncondition" ||
-                   tmpName == "icecondition" || tmpName == "freezecondition" ||
-                   tmpName == "deathcondition" || tmpName == "cursecondition" ||
-                   tmpName == "holycondition" || tmpName == "dazzlecondition" ||
-                   tmpName == "drowncondition" || tmpName == "bleedcondition" ||
-                   tmpName == "physicalcondition") {
-			ConditionType_t conditionType = CONDITION_NONE;
-			uint32_t tickInterval = 2000;
-
-			if (tmpName == "firecondition") {
-				conditionType = CONDITION_FIRE;
-				tickInterval = 10000;
-			} else if (tmpName == "poisoncondition" || tmpName == "earthcondition") {
-				conditionType = CONDITION_POISON;
-				tickInterval = 5000;
-			} else if (tmpName == "energycondition") {
-				conditionType = CONDITION_ENERGY;
-				tickInterval = 10000;
-			} else if (tmpName == "drowncondition") {
-				conditionType = CONDITION_DROWN;
-				tickInterval = 5000;
-			} else if (tmpName == "freezecondition" || tmpName == "icecondition") {
-				conditionType = CONDITION_FREEZING;
-				tickInterval = 10000;
-			} else if (tmpName == "cursecondition" || tmpName == "deathcondition") {
-				conditionType = CONDITION_CURSED;
-				tickInterval = 4000;
-			} else if (tmpName == "dazzlecondition" || tmpName == "holycondition") {
-				conditionType = CONDITION_DAZZLED;
-				tickInterval = 10000;
-			} else if (tmpName == "physicalcondition" || tmpName == "bleedcondition") {
-				conditionType = CONDITION_BLEEDING;
-				tickInterval = 5000;
-			}
-
-			if ((attr = node.attribute("tick"))) {
-				int32_t value = pugi::cast<int32_t>(attr.value());
-				if (value > 0) {
-					tickInterval = value;
-				}
-			}
-
-			int32_t minDamage = std::abs(sb.minCombatValue);
-			int32_t maxDamage = std::abs(sb.maxCombatValue);
-			int32_t startDamage = 0;
-
-			if ((attr = node.attribute("start"))) {
-				int32_t value = std::abs(pugi::cast<int32_t>(attr.value()));
-				if (value <= minDamage) {
-					startDamage = value;
-				}
-			}
-
-			Condition* condition = getDamageCondition(conditionType, maxDamage, minDamage, startDamage, tickInterval);
-			combat->addCondition(condition);
-		} else if (tmpName == "strength") {
-			//
-		} else if (tmpName == "effect") {
-			//
-		} else {
-			SPDLOG_ERROR("[Monsters::deserializeSpell] - {} unknown spell name: {}",
-                         description, name);
-			delete combat;
-			return false;
-		}
-
-		combat->setPlayerCombatValues(COMBAT_FORMULA_DAMAGE, sb.minCombatValue, 0, sb.maxCombatValue, 0);
-		combatSpell = new CombatSpell(combat, needTarget, needDirection);
-
-		for (auto attributeNode : node.children()) {
-			if ((attr = attributeNode.attribute("key"))) {
-				const char* value = attr.value();
-				if (strcasecmp(value, "shooteffect") == 0) {
-					if ((attr = attributeNode.attribute("value"))) {
-						ShootType_t shoot = getShootType(asLowerCaseString(attr.as_string()));
-						if (shoot != CONST_ANI_NONE) {
-							combat->setParam(COMBAT_PARAM_DISTANCEEFFECT, shoot);
-						} else {
-							SPDLOG_WARN("[Monsters::deserializeSpell] - "
-                                        "{} unknown shootEffect: {}",
-                                        description, attr.as_string());
-						}
-					}
-				} else if (strcasecmp(value, "areaeffect") == 0) {
-					if ((attr = attributeNode.attribute("value"))) {
-						MagicEffectClasses effect = getMagicEffect(asLowerCaseString(attr.as_string()));
-						if (effect != CONST_ME_NONE) {
-							combat->setParam(COMBAT_PARAM_EFFECT, effect);
-						} else {
-							SPDLOG_WARN("[Monsters::deserializeSpell] - "
-                                        "{} unknown areaEffect: {}",
-                                        description, attr.as_string());
-						}
-					}
-				} else {
-					SPDLOG_WARN("[Monsters::deserializeSpells] - "
-                                "Effect type {} does not exist",
-                                attr.as_string());
-				}
-			}
-		}
-	}
-
-	sb.spell = combatSpell;
-	if (combatSpell) {
-		sb.combatSpell = true;
-	}
-	return true;
-}
-
->>>>>>> 94288cf1
 bool Monsters::deserializeSpell(MonsterSpell* spell, spellBlock_t& sb, const std::string& description)
 {
 	if (!spell->scriptName.empty()) {
@@ -529,75 +85,8 @@
 
 	CombatSpell* combatSpell = nullptr;
 
-<<<<<<< HEAD
 	std::unique_ptr<Combat> combat{ new Combat };
 	sb.combatSpell = true;
-=======
-	if (spell->isScripted) {
-		std::unique_ptr<CombatSpell> combatSpellPtr(new CombatSpell(nullptr, spell->needTarget, spell->needDirection));
-		if (!combatSpellPtr->loadScript(g_configManager().getString(DATA_DIRECTORY) + "/" + g_spells().getScriptBaseName() + "/scripts/" + spell->scriptName)) {
-			SPDLOG_ERROR("[Monsters::deserializeSpell] - Cannot find file: {}",
-                         spell->scriptName);
-			return false;
-		}
-
-		if (!combatSpellPtr->loadScriptCombat()) {
-			return false;
-		}
-
-		combatSpell = combatSpellPtr.release();
-		combatSpell->getCombat()->setPlayerCombatValues(COMBAT_FORMULA_DAMAGE, sb.minCombatValue, 0, sb.maxCombatValue, 0);
-	} else {
-		std::unique_ptr<Combat> combat{ new Combat };
-		sb.combatSpell = true;
-
-		if (spell->length > 0) {
-			spell->spread = std::max<int32_t>(0, spell->spread);
-
-			AreaCombat* area = new AreaCombat();
-			area->setupArea(spell->length, spell->spread);
-			combat->setArea(area);
-
-			spell->needDirection = true;
-		}
-
-		if (spell->radius > 0) {
-			AreaCombat* area = new AreaCombat();
-			area->setupArea(spell->radius);
-			combat->setArea(area);
-		}
-
-		std::string tmpName = asLowerCaseString(spell->name);
-
-		if (tmpName == "melee") {
-			sb.isMelee = true;
-
-			if (spell->attack > 0 && spell->skill > 0) {
-				sb.minCombatValue = 0;
-				sb.maxCombatValue = -Weapons::getMaxMeleeDamage(spell->skill, spell->attack);
-			}
-
-			sb.range = 1;
-			combat->setParam(COMBAT_PARAM_TYPE, COMBAT_PHYSICALDAMAGE);
-			combat->setParam(COMBAT_PARAM_BLOCKARMOR, 1);
-			combat->setParam(COMBAT_PARAM_BLOCKSHIELD, 1);
-			combat->setOrigin(ORIGIN_MELEE);
-		} else if (tmpName == "combat") {
-			if (spell->combatType == COMBAT_PHYSICALDAMAGE) {
-				combat->setParam(COMBAT_PARAM_BLOCKARMOR, 1);
-				combat->setOrigin(ORIGIN_RANGED);
-			} else if (spell->combatType == COMBAT_HEALING) {
-				combat->setParam(COMBAT_PARAM_AGGRESSIVE, 0);
-			}
-			combat->setParam(COMBAT_PARAM_TYPE, spell->combatType);
-		} else if (tmpName == "speed") {
-			int32_t speedChange = 0;
-			int32_t duration = 10000;
-
-			if (spell->duration != 0) {
-				duration = spell->duration;
-			}
->>>>>>> 94288cf1
 
 	if (spell->length > 0) {
 		spell->spread = std::max<int32_t>(0, spell->spread);
@@ -606,137 +95,7 @@
 		area->setupArea(spell->length, spell->spread);
 		combat->setArea(area);
 
-<<<<<<< HEAD
 		spell->needDirection = true;
-=======
-			combat->setParam(COMBAT_PARAM_AGGRESSIVE, 0);
-			combat->addCondition(condition);
-		} else if (tmpName == "invisible") {
-			int32_t duration = 10000;
-
-			if (spell->duration != 0) {
-				duration = spell->duration;
-			}
-
-			Condition* condition = Condition::createCondition(CONDITIONID_COMBAT, CONDITION_INVISIBLE, duration, 0);
-			combat->setParam(COMBAT_PARAM_AGGRESSIVE, 0);
-			combat->addCondition(condition);
-		} else if (tmpName == "drunk") {
-			int32_t duration = 10000;
-
-			if (spell->duration != 0) {
-				duration = spell->duration;
-			}
-
-			Condition* condition = Condition::createCondition(CONDITIONID_COMBAT, CONDITION_DRUNK, duration, 0);
-			combat->addCondition(condition);
-		} else if (tmpName == "firefield") {
-			combat->setParam(COMBAT_PARAM_CREATEITEM, ITEM_FIREFIELD_PVP_FULL);
-		} else if (tmpName == "poisonfield") {
-			combat->setParam(COMBAT_PARAM_CREATEITEM, ITEM_POISONFIELD_PVP);
-		} else if (tmpName == "energyfield") {
-			combat->setParam(COMBAT_PARAM_CREATEITEM, ITEM_ENERGYFIELD_PVP);
-		} else if (tmpName == "condition") {
-			if (spell->conditionType == CONDITION_NONE) {
-				SPDLOG_ERROR("[Monsters::deserializeSpell] - "
-                             "{} condition is not set for: {}"
-                             , description, spell->name);
-			}
-		} else if (tmpName == "strength") {
-			//
-		} else if (tmpName == "effect") {
-			//
-		} else {
-			SPDLOG_ERROR("[Monsters::deserializeSpell] - "
-                         "{} unknown or missing parameter on spell with name: {}"
-                         , description, spell->name);
-		}
-
-		if (spell->shoot != CONST_ANI_NONE) {
-			combat->setParam(COMBAT_PARAM_DISTANCEEFFECT, spell->shoot);
-		}
-
-		if (spell->effect != CONST_ME_NONE) {
-			combat->setParam(COMBAT_PARAM_EFFECT, spell->effect);
-		}
-
-		// If a spell has a condition, it always applies, no matter what kind of spell it is
-		if (spell->conditionType != CONDITION_NONE) {
-			int32_t minDamage = std::abs(spell->conditionMinDamage);
-			int32_t maxDamage = std::abs(spell->conditionMaxDamage);
-			int32_t startDamage = std::abs(spell->conditionStartDamage);
-			uint32_t tickInterval = 2000;
-
-			if (spell->tickInterval > 0) {
-				tickInterval = spell->tickInterval;
-			}
-
-			if (startDamage > minDamage) {
-				startDamage = 0;
-			}
-
-			if (maxDamage == 0) {
-				maxDamage = minDamage;
-			}
-
-			Condition* condition = getDamageCondition(spell->conditionType, maxDamage, minDamage, startDamage, tickInterval);
-			combat->addCondition(condition);
-		}
-
-		combat->setPlayerCombatValues(COMBAT_FORMULA_DAMAGE, sb.minCombatValue, 0, sb.maxCombatValue, 0);
-		combatSpell = new CombatSpell(combat.release(), spell->needTarget, spell->needDirection);
-	}
-
-	sb.spell = combatSpell;
-	if (combatSpell) {
-		sb.combatSpell = true;
-	}
-	return true;
-}
-
-MonsterType* Monsters::loadMonster(const std::string& file, const std::string& monsterName, bool reloading /*= false*/)
-{
-	MonsterType* mType = nullptr;
-
-	pugi::xml_document doc;
-	pugi::xml_parse_result result = doc.load_file(file.c_str());
-	if (!result) {
-		printXMLError(__FUNCTION__, file, result);
-		return nullptr;
-	}
-
-	pugi::xml_node monsterNode = doc.child("monster");
-	if (!monsterNode) {
-		SPDLOG_ERROR("[Monsters::loadMonster] - Missing monster node in: {}",
-                     file);
-		return nullptr;
-	}
-
-	pugi::xml_attribute attr;
-	if (!(attr = monsterNode.attribute("name"))) {
-		SPDLOG_ERROR("[Monsters::loadMonster] - Missing name in: {}", file);
-		return nullptr;
-	}
-
-	if (reloading) {
-		auto it = monsters.find(asLowerCaseString(monsterName));
-		if (it != monsters.end()) {
-			mType = it->second;
-			mType->info = {};
-		}
-	}
-
-	if (!mType) {
-		mType = monsters[asLowerCaseString(monsterName)];
-	}
-
-	mType->name = attr.as_string();
-
-	if ((attr = monsterNode.attribute("nameDescription"))) {
-		mType->nameDescription = attr.as_string();
-	} else {
-		mType->nameDescription = "a " + asLowerCaseString(mType->name);
->>>>>>> 94288cf1
 	}
 
 	if (spell->radius > 0) {
@@ -750,23 +109,9 @@
 	if (tmpName == "melee") {
 		sb.isMelee = true;
 
-<<<<<<< HEAD
 		if (spell->attack > 0 && spell->skill > 0) {
 			sb.minCombatValue = 0;
 			sb.maxCombatValue = -Weapons::getMaxMeleeDamage(spell->skill, spell->attack);
-=======
-		std::string script = attr.as_string();
-		if (scriptInterface->loadFile(g_configManager().getString(DATA_DIRECTORY) + "/monster/scripts/" + script) == 0) {
-			mType->info.scriptInterface = scriptInterface.get();
-			mType->info.creatureAppearEvent = scriptInterface->getEvent("onCreatureAppear");
-			mType->info.creatureDisappearEvent = scriptInterface->getEvent("onCreatureDisappear");
-			mType->info.creatureMoveEvent = scriptInterface->getEvent("onCreatureMove");
-			mType->info.creatureSayEvent = scriptInterface->getEvent("onCreatureSay");
-			mType->info.thinkEvent = scriptInterface->getEvent("onThink");
-		} else {
-			SPDLOG_WARN("[Monsters::loadMonster] - Can not load script: {}", script);
-			SPDLOG_WARN("{}", scriptInterface->getLastLuaError());
->>>>>>> 94288cf1
 		}
 
 		sb.range = 1;
