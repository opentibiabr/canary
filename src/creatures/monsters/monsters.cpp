/**
 * Canary - A free and open-source MMORPG server emulator
 * Copyright (©) 2019-2022 OpenTibiaBR <opentibiabr@outlook.com>
 * Repository: https://github.com/opentibiabr/canary
 * License: https://github.com/opentibiabr/canary/blob/main/LICENSE
 * Contributors: https://github.com/opentibiabr/canary/graphs/contributors
 * Website: https://docs.opentibiabr.org/
*/

#include "pch.hpp"

#include "creatures/monsters/monsters.h"

<<<<<<< HEAD
=======
#include "creatures/combat/spells.h"
>>>>>>> 9de023f6
#include "creatures/combat/combat.h"
#include "game/game.h"
#include "creatures/combat/spells.h"
#include "items/weapons/weapons.h"

spellBlock_t::~spellBlock_t()
{
	if (combatSpell) {
		delete spell;
	}
}

void MonsterType::loadLoot(MonsterType* monsterType, LootBlock lootBlock)
{
	if (lootBlock.childLoot.empty()) {
		bool isContainer = Item::items[lootBlock.id].isContainer();
		if (isContainer) {
			for (LootBlock child : lootBlock.childLoot) {
				lootBlock.childLoot.push_back(child);
			}
		}
		monsterType->info.lootItems.push_back(lootBlock);
	} else {
		monsterType->info.lootItems.push_back(lootBlock);
	}
}

bool MonsterType::canSpawn(const Position& pos)
{
	bool canSpawn = true;
	bool isDay = g_game().gameIsDay();

	if ((isDay && info.respawnType.period == RESPAWNPERIOD_NIGHT) ||
		(!isDay && info.respawnType.period == RESPAWNPERIOD_DAY)) {
		// It will ignore day and night if underground
		canSpawn = (pos.z > MAP_INIT_SURFACE_LAYER && info.respawnType.underground);
	}

	return canSpawn;
}

ConditionDamage* Monsters::getDamageCondition(ConditionType_t conditionType,
		int32_t maxDamage, int32_t minDamage, int32_t startDamage, uint32_t tickInterval)
{
	ConditionDamage* condition = static_cast<ConditionDamage*>(Condition::createCondition(CONDITIONID_COMBAT, conditionType, 0, 0));
	condition->setParam(CONDITION_PARAM_TICKINTERVAL, tickInterval);
	condition->setParam(CONDITION_PARAM_MINVALUE, minDamage);
	condition->setParam(CONDITION_PARAM_MAXVALUE, maxDamage);
	condition->setParam(CONDITION_PARAM_STARTVALUE, startDamage);
	condition->setParam(CONDITION_PARAM_DELAYED, 1);
	return condition;
}

<<<<<<< HEAD
bool Monsters::deserializeSpell(MonsterSpell* spell, spellBlock_t& sb, const std::string& description)
{
	if (!spell->scriptName.empty()) {
=======
bool Monsters::deserializeSpell(MonsterSpell *spell, spellBlock_t &sb, const std::string &description)
{
	if (!spell->scriptName.empty())
	{
>>>>>>> 9de023f6
		spell->isScripted = true;
	}
	else if (!spell->name.empty())
	{
		spell->isScripted = false;
	}
	else
	{
		return false;
	}

	sb.speed = spell->interval;
	sb.chance = std::min((int) spell->chance, 100);
	sb.range = std::min((int) spell->range, Map::maxViewportX *2);
	sb.minCombatValue = std::min(spell->minCombatValue, spell->maxCombatValue);
	sb.maxCombatValue = std::max(spell->minCombatValue, spell->maxCombatValue);
	sb.soundCastEffect = spell->soundCastEffect;
	sb.soundImpactEffect = spell->soundImpactEffect;
	sb.spell = g_spells().getSpellByName(spell->name);

	if (sb.spell)
	{
		return true;
	}

	CombatSpell *combatSpell = nullptr;

<<<<<<< HEAD
	std::unique_ptr<Combat> combat{ new Combat };
	sb.combatSpell = true;

	if (spell->length > 0) {
		spell->spread = std::max<int32_t>(0, spell->spread);

		AreaCombat* area = new AreaCombat();
		area->setupArea(spell->length, spell->spread);
		combat->setArea(area);

		spell->needDirection = true;
	}

	if (spell->radius > 0) {
		AreaCombat* area = new AreaCombat();
		area->setupArea(spell->radius);
		combat->setArea(area);
	}

	std::string tmpName = asLowerCaseString(spell->name);

	if (tmpName == "melee") {
		sb.isMelee = true;

		if (spell->attack > 0 && spell->skill > 0) {
			sb.minCombatValue = 0;
			sb.maxCombatValue = -Weapons::getMaxMeleeDamage(spell->skill, spell->attack);
		}

		sb.range = 1;
		combat->setParam(COMBAT_PARAM_TYPE, COMBAT_PHYSICALDAMAGE);
		combat->setParam(COMBAT_PARAM_BLOCKARMOR, 1);
		combat->setParam(COMBAT_PARAM_BLOCKSHIELD, 1);
		combat->setOrigin(ORIGIN_MELEE);
	} else if (tmpName == "combat") {
		if (spell->combatType == COMBAT_PHYSICALDAMAGE) {
			combat->setParam(COMBAT_PARAM_BLOCKARMOR, 1);
			combat->setOrigin(ORIGIN_RANGED);
		} else if (spell->combatType == COMBAT_HEALING) {
			combat->setParam(COMBAT_PARAM_AGGRESSIVE, 0);
		}
		combat->setParam(COMBAT_PARAM_TYPE, spell->combatType);
	} else if (tmpName == "speed") {
		int32_t speedChange = 0;
		int32_t duration = 10000;

		if (spell->duration != 0) {
			duration = spell->duration;
		}

		if (spell->speedChange != 0) {
			speedChange = spell->speedChange;
			if (speedChange < -1000) {
				//cant be slower than 100%
=======
	auto combatPtr = std::make_unique<Combat>();

	sb.combatSpell = true;

	if (spell->length > 0)
	{
		spell->spread = std::max<int32_t> (0, spell->spread);

		AreaCombat *area = new AreaCombat();
		area->setupArea(spell->length, spell->spread);
		combatPtr->setArea(area);

		spell->needDirection = true;
	}

	if (spell->radius > 0)
	{
		AreaCombat *area = new AreaCombat();
		area->setupArea(spell->radius);
		combatPtr->setArea(area);
	}


	if (std::string spellName = asLowerCaseString(spell->name);
		spellName == "melee")
	{
		sb.isMelee = true;

		if (spell->attack > 0 && spell->skill > 0)
		{
			sb.minCombatValue = 0;
			sb.maxCombatValue = -Weapons::getMaxMeleeDamage(spell->skill, spell->attack);
		}

		sb.range = 1;
		combatPtr->setParam(COMBAT_PARAM_TYPE, COMBAT_PHYSICALDAMAGE);
		combatPtr->setParam(COMBAT_PARAM_BLOCKARMOR, 1);
		combatPtr->setParam(COMBAT_PARAM_BLOCKSHIELD, 1);
		combatPtr->setOrigin(ORIGIN_MELEE);
	}
	else if (spellName == "combat")
	{
		if (spell->combatType == COMBAT_PHYSICALDAMAGE)
		{
			combatPtr->setParam(COMBAT_PARAM_BLOCKARMOR, 1);
			combatPtr->setOrigin(ORIGIN_RANGED);
		}
		else if (spell->combatType == COMBAT_HEALING)
		{
			combatPtr->setParam(COMBAT_PARAM_AGGRESSIVE, 0);
		}

		combatPtr->setParam(COMBAT_PARAM_TYPE, spell->combatType);
	}
	else if (spellName == "speed")
	{
		int32_t speedChange = 0;
		int32_t duration = 10000;

		if (spell->duration != 0)
		{
			duration = spell->duration;
		}

		if (spell->speedChange != 0)
		{
			speedChange = spell->speedChange;
			if (speedChange < -1000)
			{
			 	//cant be slower than 100%
>>>>>>> 9de023f6
				speedChange = -1000;
			}
		}

		ConditionType_t conditionType;
<<<<<<< HEAD
		if (speedChange > 0) {
			conditionType = CONDITION_HASTE;
			combat->setParam(COMBAT_PARAM_AGGRESSIVE, 0);
		} else {
			conditionType = CONDITION_PARALYZE;
		}

		ConditionSpeed* condition = static_cast<ConditionSpeed*>(Condition::createCondition(CONDITIONID_COMBAT, conditionType, duration, 0));
		condition->setFormulaVars(speedChange / 1000.0, 0, speedChange / 1000.0, 0);
		combat->addCondition(condition);
	} else if (tmpName == "outfit") {
		int32_t duration = 10000;

		if (spell->duration != 0) {
			duration = spell->duration;
		}

		ConditionOutfit* condition = static_cast<ConditionOutfit*>(Condition::createCondition(CONDITIONID_COMBAT, CONDITION_OUTFIT, duration, 0));

		if (spell->outfitMonster != "") {
			condition->setLazyMonsterOutfit(spell->outfitMonster);
		} else if (spell->outfitItem > 0) {
			Outfit_t outfit;
			outfit.lookTypeEx = spell->outfitItem;
			condition->setOutfit(outfit);
		} else {
			SPDLOG_ERROR("[Monsters::deserializeSpell] - "
                         "Missing outfit monster or item in outfit spell for: {}",
                        description);
			return false;
		}

		combat->setParam(COMBAT_PARAM_AGGRESSIVE, 0);
		combat->addCondition(condition);
	} else if (tmpName == "invisible") {
		int32_t duration = 10000;

		if (spell->duration != 0) {
			duration = spell->duration;
		}

		Condition* condition = Condition::createCondition(CONDITIONID_COMBAT, CONDITION_INVISIBLE, duration, 0);
		combat->setParam(COMBAT_PARAM_AGGRESSIVE, 0);
		combat->addCondition(condition);
	} else if (tmpName == "drunk") {
		int32_t duration = 10000;

		if (spell->duration != 0) {
			duration = spell->duration;
		}

		Condition* condition = Condition::createCondition(CONDITIONID_COMBAT, CONDITION_DRUNK, duration, 0);
		combat->addCondition(condition);
	} else if (tmpName == "firefield") {
		combat->setParam(COMBAT_PARAM_CREATEITEM, ITEM_FIREFIELD_PVP_FULL);
	} else if (tmpName == "poisonfield") {
		combat->setParam(COMBAT_PARAM_CREATEITEM, ITEM_POISONFIELD_PVP);
	} else if (tmpName == "energyfield") {
		combat->setParam(COMBAT_PARAM_CREATEITEM, ITEM_ENERGYFIELD_PVP);
	} else if (tmpName == "condition") {
		if (spell->conditionType == CONDITION_NONE) {
			SPDLOG_ERROR("[Monsters::deserializeSpell] - "
                         "{} condition is not set for: {}"
                         , description, spell->name);
		}
	} else if (tmpName == "strength") {
		//
	} else if (tmpName == "effect") {
		//
	} else {
		SPDLOG_ERROR("[Monsters::deserializeSpell] - "
                     "{} unknown or missing parameter on spell with name: {}"
                     , description, spell->name);
=======
		if (speedChange > 0)
		{
			conditionType = CONDITION_HASTE;
			combatPtr->setParam(COMBAT_PARAM_AGGRESSIVE, 0);
		}
		else
		{
			conditionType = CONDITION_PARALYZE;
		}

		ConditionSpeed *condition = static_cast<ConditionSpeed*> (Condition::createCondition(CONDITIONID_COMBAT, conditionType, duration, 0));
		condition->setFormulaVars(speedChange / 1000.0, 0, speedChange / 1000.0, 0);
		combatPtr->addCondition(condition);
	}
	else if (spellName == "outfit")
	{
		int32_t duration = 10000;

		if (spell->duration != 0)
		{
			duration = spell->duration;
		}

		ConditionOutfit *condition = static_cast<ConditionOutfit*> (Condition::createCondition(CONDITIONID_COMBAT, CONDITION_OUTFIT, duration, 0));

		if (spell->outfitMonster != "")
		{
			condition->setLazyMonsterOutfit(spell->outfitMonster);
		}
		else if (spell->outfitItem > 0)
		{
			Outfit_t outfit;
			outfit.lookTypeEx = spell->outfitItem;
			condition->setOutfit(outfit);
		}
		else
		{
			SPDLOG_ERROR("[Monsters::deserializeSpell] - "
				"Missing outfit monster or item in outfit spell for: {}",
				description);
			return false;
		}

		combatPtr->setParam(COMBAT_PARAM_AGGRESSIVE, 0);
		combatPtr->addCondition(condition);
	}
	else if (spellName == "invisible")
	{
		int32_t duration = 10000;

		if (spell->duration != 0)
		{
			duration = spell->duration;
		}

		Condition *condition = Condition::createCondition(CONDITIONID_COMBAT, CONDITION_INVISIBLE, duration, 0);
		combatPtr->setParam(COMBAT_PARAM_AGGRESSIVE, 0);
		combatPtr->addCondition(condition);
>>>>>>> 9de023f6
	}
	else if (spellName == "drunk")
	{
		int32_t duration = 10000;

<<<<<<< HEAD
	if (spell->shoot != CONST_ANI_NONE) {
		combat->setParam(COMBAT_PARAM_DISTANCEEFFECT, spell->shoot);
	}

	if (spell->effect != CONST_ME_NONE) {
		combat->setParam(COMBAT_PARAM_EFFECT, spell->effect);
	}

	// If a spell has a condition, it always applies, no matter what kind of spell it is
	if (spell->conditionType != CONDITION_NONE) {
=======
		if (spell->duration != 0)
		{
			duration = spell->duration;
		}

		Condition *condition = Condition::createCondition(CONDITIONID_COMBAT, CONDITION_DRUNK, duration, 0);
		combatPtr->addCondition(condition);
	}
	else if (spellName == "firefield")
	{
		combatPtr->setParam(COMBAT_PARAM_CREATEITEM, ITEM_FIREFIELD_PVP_FULL);
	}
	else if (spellName == "poisonfield")
	{
		combatPtr->setParam(COMBAT_PARAM_CREATEITEM, ITEM_POISONFIELD_PVP);
	}
	else if (spellName == "energyfield")
	{
		combatPtr->setParam(COMBAT_PARAM_CREATEITEM, ITEM_ENERGYFIELD_PVP);
	}
	else if (spellName == "condition")
	{
		if (spell->conditionType == CONDITION_NONE)
		{
			SPDLOG_ERROR("[Monsters::deserializeSpell] - "
				"{} condition is not set for: {}", description, spell->name);
		}
	}
	else if (spellName == "strength")
	{
		//
	}
	else if (spellName == "effect")
	{
		//
	}
	else
	{
		SPDLOG_ERROR("[Monsters::deserializeSpell] - "
			"{} unknown or missing parameter on spell with name: {}", description, spell->name);
	}

	if (spell->shoot != CONST_ANI_NONE)
	{
		combatPtr->setParam(COMBAT_PARAM_DISTANCEEFFECT, spell->shoot);
	}

	if (spell->effect != CONST_ME_NONE)
	{
		combatPtr->setParam(COMBAT_PARAM_EFFECT, spell->effect);
	}

	// If a spell has a condition, it always applies, no matter what kind of spell it is
	if (spell->conditionType != CONDITION_NONE)
	{
>>>>>>> 9de023f6
		int32_t minDamage = std::abs(spell->conditionMinDamage);
		int32_t maxDamage = std::abs(spell->conditionMaxDamage);
		int32_t startDamage = std::abs(spell->conditionStartDamage);
		uint32_t tickInterval = 2000;

<<<<<<< HEAD
		if (spell->tickInterval > 0) {
			tickInterval = spell->tickInterval;
		}

		if (startDamage > minDamage) {
			startDamage = 0;
		}

		if (maxDamage == 0) {
			maxDamage = minDamage;
		}

		Condition* condition = getDamageCondition(spell->conditionType, maxDamage, minDamage, startDamage, tickInterval);
		combat->addCondition(condition);
	}

	combat->setPlayerCombatValues(COMBAT_FORMULA_DAMAGE, sb.minCombatValue, 0, sb.maxCombatValue, 0);
	combatSpell = new CombatSpell(combat.release(), spell->needTarget, spell->needDirection);
	combatSpell->soundCastEffect = sb.soundCastEffect;
	combatSpell->soundImpactEffect = sb.soundImpactEffect;

	sb.spell = combatSpell;
	if (combatSpell) {
		sb.combatSpell = true;
	}
=======
		if (spell->tickInterval > 0)
		{
			tickInterval = spell->tickInterval;
		}

		if (startDamage > minDamage)
		{
			startDamage = 0;
		}

		if (maxDamage == 0)
		{
			maxDamage = minDamage;
		}

		Condition *condition = getDamageCondition(spell->conditionType, maxDamage, minDamage, startDamage, tickInterval);
		combatPtr->addCondition(condition);
	}

	combatPtr->setPlayerCombatValues(COMBAT_FORMULA_DAMAGE, sb.minCombatValue, 0, sb.maxCombatValue, 0);
	combatSpell = new CombatSpell(combatPtr.release(), spell->needTarget, spell->needDirection);

	sb.spell = combatSpell;
	if (combatSpell)
	{
		sb.combatSpell = true;
	}

>>>>>>> 9de023f6
	return true;
}

bool MonsterType::loadCallback(LuaScriptInterface* scriptInterface)
{
	int32_t id = scriptInterface->getEvent();
	if (id == -1) {
		SPDLOG_WARN("[MonsterType::loadCallback] - Event not found");
		return false;
	}

	info.scriptInterface = scriptInterface;
	if (info.eventType == MONSTERS_EVENT_THINK) {
		info.thinkEvent = id;
	} else if (info.eventType == MONSTERS_EVENT_APPEAR) {
		info.creatureAppearEvent = id;
	} else if (info.eventType == MONSTERS_EVENT_DISAPPEAR) {
		info.creatureDisappearEvent = id;
	} else if (info.eventType == MONSTERS_EVENT_MOVE) {
		info.creatureMoveEvent = id;
	} else if (info.eventType == MONSTERS_EVENT_SAY) {
		info.creatureSayEvent = id;
	}
	return true;
}

MonsterType* Monsters::getMonsterType(const std::string& name)
{
	std::string lowerCaseName = asLowerCaseString(name);
	if (auto it = monsters.find(lowerCaseName);
	it != monsters.end()
	// We will only return the MonsterType if it match the exact name of the monster
	&& it->first.find(lowerCaseName) != it->first.npos)
	{
		return it->second;
	}
	SPDLOG_ERROR("[Monsters::getMonsterType] - Monster with name {} not exist", lowerCaseName);
	return nullptr;
}

MonsterType* Monsters::getMonsterTypeByRaceId(uint16_t thisrace) {
	std::map<uint16_t, std::string> raceid_list = g_game().getBestiaryList();
	auto it = raceid_list.find(thisrace);
	if (it == raceid_list.end()) {
		return nullptr;
	}
	MonsterType* mtype = g_monsters().getMonsterType(it->second);
	return (mtype ? mtype : nullptr);
}

void Monsters::addMonsterType(const std::string& name, MonsterType* mType)
{
	std::string lowerName = asLowerCaseString(name);
	monsters[lowerName] = mType;
}<|MERGE_RESOLUTION|>--- conflicted
+++ resolved
@@ -11,13 +11,9 @@
 
 #include "creatures/monsters/monsters.h"
 
-<<<<<<< HEAD
-=======
 #include "creatures/combat/spells.h"
->>>>>>> 9de023f6
 #include "creatures/combat/combat.h"
 #include "game/game.h"
-#include "creatures/combat/spells.h"
 #include "items/weapons/weapons.h"
 
 spellBlock_t::~spellBlock_t()
@@ -68,16 +64,10 @@
 	return condition;
 }
 
-<<<<<<< HEAD
-bool Monsters::deserializeSpell(MonsterSpell* spell, spellBlock_t& sb, const std::string& description)
-{
-	if (!spell->scriptName.empty()) {
-=======
 bool Monsters::deserializeSpell(MonsterSpell *spell, spellBlock_t &sb, const std::string &description)
 {
 	if (!spell->scriptName.empty())
 	{
->>>>>>> 9de023f6
 		spell->isScripted = true;
 	}
 	else if (!spell->name.empty())
@@ -94,8 +84,6 @@
 	sb.range = std::min((int) spell->range, Map::maxViewportX *2);
 	sb.minCombatValue = std::min(spell->minCombatValue, spell->maxCombatValue);
 	sb.maxCombatValue = std::max(spell->minCombatValue, spell->maxCombatValue);
-	sb.soundCastEffect = spell->soundCastEffect;
-	sb.soundImpactEffect = spell->soundImpactEffect;
 	sb.spell = g_spells().getSpellByName(spell->name);
 
 	if (sb.spell)
@@ -105,62 +93,6 @@
 
 	CombatSpell *combatSpell = nullptr;
 
-<<<<<<< HEAD
-	std::unique_ptr<Combat> combat{ new Combat };
-	sb.combatSpell = true;
-
-	if (spell->length > 0) {
-		spell->spread = std::max<int32_t>(0, spell->spread);
-
-		AreaCombat* area = new AreaCombat();
-		area->setupArea(spell->length, spell->spread);
-		combat->setArea(area);
-
-		spell->needDirection = true;
-	}
-
-	if (spell->radius > 0) {
-		AreaCombat* area = new AreaCombat();
-		area->setupArea(spell->radius);
-		combat->setArea(area);
-	}
-
-	std::string tmpName = asLowerCaseString(spell->name);
-
-	if (tmpName == "melee") {
-		sb.isMelee = true;
-
-		if (spell->attack > 0 && spell->skill > 0) {
-			sb.minCombatValue = 0;
-			sb.maxCombatValue = -Weapons::getMaxMeleeDamage(spell->skill, spell->attack);
-		}
-
-		sb.range = 1;
-		combat->setParam(COMBAT_PARAM_TYPE, COMBAT_PHYSICALDAMAGE);
-		combat->setParam(COMBAT_PARAM_BLOCKARMOR, 1);
-		combat->setParam(COMBAT_PARAM_BLOCKSHIELD, 1);
-		combat->setOrigin(ORIGIN_MELEE);
-	} else if (tmpName == "combat") {
-		if (spell->combatType == COMBAT_PHYSICALDAMAGE) {
-			combat->setParam(COMBAT_PARAM_BLOCKARMOR, 1);
-			combat->setOrigin(ORIGIN_RANGED);
-		} else if (spell->combatType == COMBAT_HEALING) {
-			combat->setParam(COMBAT_PARAM_AGGRESSIVE, 0);
-		}
-		combat->setParam(COMBAT_PARAM_TYPE, spell->combatType);
-	} else if (tmpName == "speed") {
-		int32_t speedChange = 0;
-		int32_t duration = 10000;
-
-		if (spell->duration != 0) {
-			duration = spell->duration;
-		}
-
-		if (spell->speedChange != 0) {
-			speedChange = spell->speedChange;
-			if (speedChange < -1000) {
-				//cant be slower than 100%
-=======
 	auto combatPtr = std::make_unique<Combat>();
 
 	sb.combatSpell = true;
@@ -231,87 +163,11 @@
 			if (speedChange < -1000)
 			{
 			 	//cant be slower than 100%
->>>>>>> 9de023f6
 				speedChange = -1000;
 			}
 		}
 
 		ConditionType_t conditionType;
-<<<<<<< HEAD
-		if (speedChange > 0) {
-			conditionType = CONDITION_HASTE;
-			combat->setParam(COMBAT_PARAM_AGGRESSIVE, 0);
-		} else {
-			conditionType = CONDITION_PARALYZE;
-		}
-
-		ConditionSpeed* condition = static_cast<ConditionSpeed*>(Condition::createCondition(CONDITIONID_COMBAT, conditionType, duration, 0));
-		condition->setFormulaVars(speedChange / 1000.0, 0, speedChange / 1000.0, 0);
-		combat->addCondition(condition);
-	} else if (tmpName == "outfit") {
-		int32_t duration = 10000;
-
-		if (spell->duration != 0) {
-			duration = spell->duration;
-		}
-
-		ConditionOutfit* condition = static_cast<ConditionOutfit*>(Condition::createCondition(CONDITIONID_COMBAT, CONDITION_OUTFIT, duration, 0));
-
-		if (spell->outfitMonster != "") {
-			condition->setLazyMonsterOutfit(spell->outfitMonster);
-		} else if (spell->outfitItem > 0) {
-			Outfit_t outfit;
-			outfit.lookTypeEx = spell->outfitItem;
-			condition->setOutfit(outfit);
-		} else {
-			SPDLOG_ERROR("[Monsters::deserializeSpell] - "
-                         "Missing outfit monster or item in outfit spell for: {}",
-                        description);
-			return false;
-		}
-
-		combat->setParam(COMBAT_PARAM_AGGRESSIVE, 0);
-		combat->addCondition(condition);
-	} else if (tmpName == "invisible") {
-		int32_t duration = 10000;
-
-		if (spell->duration != 0) {
-			duration = spell->duration;
-		}
-
-		Condition* condition = Condition::createCondition(CONDITIONID_COMBAT, CONDITION_INVISIBLE, duration, 0);
-		combat->setParam(COMBAT_PARAM_AGGRESSIVE, 0);
-		combat->addCondition(condition);
-	} else if (tmpName == "drunk") {
-		int32_t duration = 10000;
-
-		if (spell->duration != 0) {
-			duration = spell->duration;
-		}
-
-		Condition* condition = Condition::createCondition(CONDITIONID_COMBAT, CONDITION_DRUNK, duration, 0);
-		combat->addCondition(condition);
-	} else if (tmpName == "firefield") {
-		combat->setParam(COMBAT_PARAM_CREATEITEM, ITEM_FIREFIELD_PVP_FULL);
-	} else if (tmpName == "poisonfield") {
-		combat->setParam(COMBAT_PARAM_CREATEITEM, ITEM_POISONFIELD_PVP);
-	} else if (tmpName == "energyfield") {
-		combat->setParam(COMBAT_PARAM_CREATEITEM, ITEM_ENERGYFIELD_PVP);
-	} else if (tmpName == "condition") {
-		if (spell->conditionType == CONDITION_NONE) {
-			SPDLOG_ERROR("[Monsters::deserializeSpell] - "
-                         "{} condition is not set for: {}"
-                         , description, spell->name);
-		}
-	} else if (tmpName == "strength") {
-		//
-	} else if (tmpName == "effect") {
-		//
-	} else {
-		SPDLOG_ERROR("[Monsters::deserializeSpell] - "
-                     "{} unknown or missing parameter on spell with name: {}"
-                     , description, spell->name);
-=======
 		if (speedChange > 0)
 		{
 			conditionType = CONDITION_HASTE;
@@ -370,24 +226,11 @@
 		Condition *condition = Condition::createCondition(CONDITIONID_COMBAT, CONDITION_INVISIBLE, duration, 0);
 		combatPtr->setParam(COMBAT_PARAM_AGGRESSIVE, 0);
 		combatPtr->addCondition(condition);
->>>>>>> 9de023f6
 	}
 	else if (spellName == "drunk")
 	{
 		int32_t duration = 10000;
 
-<<<<<<< HEAD
-	if (spell->shoot != CONST_ANI_NONE) {
-		combat->setParam(COMBAT_PARAM_DISTANCEEFFECT, spell->shoot);
-	}
-
-	if (spell->effect != CONST_ME_NONE) {
-		combat->setParam(COMBAT_PARAM_EFFECT, spell->effect);
-	}
-
-	// If a spell has a condition, it always applies, no matter what kind of spell it is
-	if (spell->conditionType != CONDITION_NONE) {
-=======
 		if (spell->duration != 0)
 		{
 			duration = spell->duration;
@@ -443,39 +286,11 @@
 	// If a spell has a condition, it always applies, no matter what kind of spell it is
 	if (spell->conditionType != CONDITION_NONE)
 	{
->>>>>>> 9de023f6
 		int32_t minDamage = std::abs(spell->conditionMinDamage);
 		int32_t maxDamage = std::abs(spell->conditionMaxDamage);
 		int32_t startDamage = std::abs(spell->conditionStartDamage);
 		uint32_t tickInterval = 2000;
 
-<<<<<<< HEAD
-		if (spell->tickInterval > 0) {
-			tickInterval = spell->tickInterval;
-		}
-
-		if (startDamage > minDamage) {
-			startDamage = 0;
-		}
-
-		if (maxDamage == 0) {
-			maxDamage = minDamage;
-		}
-
-		Condition* condition = getDamageCondition(spell->conditionType, maxDamage, minDamage, startDamage, tickInterval);
-		combat->addCondition(condition);
-	}
-
-	combat->setPlayerCombatValues(COMBAT_FORMULA_DAMAGE, sb.minCombatValue, 0, sb.maxCombatValue, 0);
-	combatSpell = new CombatSpell(combat.release(), spell->needTarget, spell->needDirection);
-	combatSpell->soundCastEffect = sb.soundCastEffect;
-	combatSpell->soundImpactEffect = sb.soundImpactEffect;
-
-	sb.spell = combatSpell;
-	if (combatSpell) {
-		sb.combatSpell = true;
-	}
-=======
 		if (spell->tickInterval > 0)
 		{
 			tickInterval = spell->tickInterval;
@@ -504,7 +319,6 @@
 		sb.combatSpell = true;
 	}
 
->>>>>>> 9de023f6
 	return true;
 }
 
