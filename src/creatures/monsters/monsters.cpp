/**
 * Canary - A free and open-source MMORPG server emulator
 * Copyright (©) 2019-2022 OpenTibiaBR <opentibiabr@outlook.com>
 * Repository: https://github.com/opentibiabr/canary
 * License: https://github.com/opentibiabr/canary/blob/main/LICENSE
 * Contributors: https://github.com/opentibiabr/canary/graphs/contributors
 * Website: https://docs.opentibiabr.org/
 */

#include "pch.hpp"

#include "creatures/monsters/monsters.h"

#include "creatures/combat/spells.h"
#include "creatures/combat/combat.h"
#include "game/game.h"
#include "items/weapons/weapons.h"

spellBlock_t::~spellBlock_t() {
	if (combatSpell) {
		delete spell;
	}
}

void MonsterType::loadLoot(MonsterType* monsterType, LootBlock lootBlock) {
	if (lootBlock.childLoot.empty()) {
		bool isContainer = Item::items[lootBlock.id].isContainer();
		if (isContainer) {
			for (LootBlock child : lootBlock.childLoot) {
				lootBlock.childLoot.push_back(child);
			}
		}
		monsterType->info.lootItems.push_back(lootBlock);
	} else {
		monsterType->info.lootItems.push_back(lootBlock);
	}
}

bool MonsterType::canSpawn(const Position &pos) {
	bool canSpawn = true;
	bool isDay = g_game().gameIsDay();

	if ((isDay && info.respawnType.period == RESPAWNPERIOD_NIGHT) || (!isDay && info.respawnType.period == RESPAWNPERIOD_DAY)) {
		// It will ignore day and night if underground
		canSpawn = (pos.z > MAP_INIT_SURFACE_LAYER && info.respawnType.underground);
	}

	return canSpawn;
}

ConditionDamage* Monsters::getDamageCondition(ConditionType_t conditionType, int32_t maxDamage, int32_t minDamage, int32_t startDamage, uint32_t tickInterval) {
	ConditionDamage* condition = static_cast<ConditionDamage*>(Condition::createCondition(CONDITIONID_COMBAT, conditionType, 0, 0));
	condition->setParam(CONDITION_PARAM_TICKINTERVAL, tickInterval);
	condition->setParam(CONDITION_PARAM_MINVALUE, minDamage);
	condition->setParam(CONDITION_PARAM_MAXVALUE, maxDamage);
	condition->setParam(CONDITION_PARAM_STARTVALUE, startDamage);
	condition->setParam(CONDITION_PARAM_DELAYED, 1);
	return condition;
}

<<<<<<< HEAD
bool Monsters::deserializeSpell(MonsterSpell* spell, spellBlock_t& sb, const std::string& description)
{
=======
bool Monsters::deserializeSpell(MonsterSpell* spell, spellBlock_t &sb, const std::string &description) {
>>>>>>> 4b1d92c0
	if (!spell->scriptName.empty()) {
		spell->isScripted = true;
	} else if (!spell->name.empty()) {
		spell->isScripted = false;
	} else {
		return false;
	}

	sb.speed = spell->interval;
<<<<<<< HEAD
	sb.chance = std::min((int) spell->chance, 100);
	sb.range = std::min((int) spell->range, Map::maxViewportX * 2);
=======
	sb.chance = std::min((int)spell->chance, 100);
	sb.range = std::min((int)spell->range, Map::maxViewportX * 2);
>>>>>>> 4b1d92c0
	sb.minCombatValue = std::min(spell->minCombatValue, spell->maxCombatValue);
	sb.maxCombatValue = std::max(spell->minCombatValue, spell->maxCombatValue);
	sb.soundCastEffect = spell->soundCastEffect;
	sb.soundImpactEffect = spell->soundImpactEffect;
	sb.spell = g_spells().getSpellByName(spell->name);

	if (sb.spell) {
		return true;
	}

	CombatSpell* combatSpell = nullptr;

	auto combatPtr = std::make_unique<Combat>();
	sb.combatSpell = true;

	if (spell->length > 0) {
		spell->spread = std::max<int32_t>(0, spell->spread);

		AreaCombat* area = new AreaCombat();
		area->setupArea(spell->length, spell->spread);
		combatPtr->setArea(area);

		spell->needDirection = true;
	}

	if (spell->radius > 0) {
		AreaCombat* area = new AreaCombat();
		area->setupArea(spell->radius);
		combatPtr->setArea(area);
	}

	if (std::string spellName = asLowerCaseString(spell->name);
		spellName == "melee") {
		sb.isMelee = true;

		if (spell->attack > 0 && spell->skill > 0) {
			sb.minCombatValue = 0;
			sb.maxCombatValue = -Weapons::getMaxMeleeDamage(spell->skill, spell->attack);
		}

		sb.range = 1;
		combatPtr->setParam(COMBAT_PARAM_TYPE, COMBAT_PHYSICALDAMAGE);
		combatPtr->setParam(COMBAT_PARAM_BLOCKARMOR, 1);
		combatPtr->setParam(COMBAT_PARAM_BLOCKSHIELD, 1);
		combatPtr->setOrigin(ORIGIN_MELEE);
	} else if (spellName == "combat") {
		if (spell->combatType == COMBAT_PHYSICALDAMAGE) {
			combatPtr->setParam(COMBAT_PARAM_BLOCKARMOR, 1);
			combatPtr->setOrigin(ORIGIN_RANGED);
		} else if (spell->combatType == COMBAT_HEALING) {
			combatPtr->setParam(COMBAT_PARAM_AGGRESSIVE, 0);
		}
<<<<<<< HEAD
		combatPtr->setParam(COMBAT_PARAM_TYPE, convertToSafeInteger<uint32_t>(spell->combatType));
=======

		combatPtr->setParam(COMBAT_PARAM_TYPE, spell->combatType);
>>>>>>> 4b1d92c0
	} else if (spellName == "speed") {
		int32_t speedChange = 0;
		int32_t duration = 10000;

		if (spell->duration != 0) {
			duration = spell->duration;
		}

		if (spell->speedChange != 0) {
			speedChange = spell->speedChange;
			if (speedChange < -1000) {
<<<<<<< HEAD
				//cant be slower than 100%
=======
				// cant be slower than 100%
>>>>>>> 4b1d92c0
				speedChange = -1000;
			}
		}

		ConditionType_t conditionType;
		if (speedChange > 0) {
			conditionType = CONDITION_HASTE;
			combatPtr->setParam(COMBAT_PARAM_AGGRESSIVE, 0);
		} else {
			conditionType = CONDITION_PARALYZE;
		}

		ConditionSpeed* condition = static_cast<ConditionSpeed*>(Condition::createCondition(CONDITIONID_COMBAT, conditionType, duration, 0));
		condition->setFormulaVars(speedChange / 1000.0, 0, speedChange / 1000.0, 0);
		combatPtr->addCondition(condition);
	} else if (spellName == "outfit") {
		int32_t duration = 10000;

		if (spell->duration != 0) {
			duration = spell->duration;
		}

		ConditionOutfit* condition = static_cast<ConditionOutfit*>(Condition::createCondition(CONDITIONID_COMBAT, CONDITION_OUTFIT, duration, 0));

		if (spell->outfitMonster != "") {
			condition->setLazyMonsterOutfit(spell->outfitMonster);
		} else if (spell->outfitItem > 0) {
			Outfit_t outfit;
			outfit.lookTypeEx = spell->outfitItem;
			condition->setOutfit(outfit);
		} else {
			SPDLOG_ERROR("[Monsters::deserializeSpell] - "
<<<<<<< HEAD
                         "Missing outfit monster or item in outfit spell for: {}",
                        description);
=======
						 "Missing outfit monster or item in outfit spell for: {}",
						 description);
>>>>>>> 4b1d92c0
			return false;
		}

		combatPtr->setParam(COMBAT_PARAM_AGGRESSIVE, 0);
		combatPtr->addCondition(condition);
	} else if (spellName == "invisible") {
		int32_t duration = 10000;

		if (spell->duration != 0) {
			duration = spell->duration;
		}

		Condition* condition = Condition::createCondition(CONDITIONID_COMBAT, CONDITION_INVISIBLE, duration, 0);
		combatPtr->setParam(COMBAT_PARAM_AGGRESSIVE, 0);
		combatPtr->addCondition(condition);
	} else if (spellName == "drunk") {
		int32_t duration = 10000;

		if (spell->duration != 0) {
			duration = spell->duration;
		}

		Condition* condition = Condition::createCondition(CONDITIONID_COMBAT, CONDITION_DRUNK, duration, 0);
		combatPtr->addCondition(condition);
	} else if (spellName == "firefield") {
		combatPtr->setParam(COMBAT_PARAM_CREATEITEM, ITEM_FIREFIELD_PVP_FULL);
	} else if (spellName == "poisonfield") {
		combatPtr->setParam(COMBAT_PARAM_CREATEITEM, ITEM_POISONFIELD_PVP);
	} else if (spellName == "energyfield") {
		combatPtr->setParam(COMBAT_PARAM_CREATEITEM, ITEM_ENERGYFIELD_PVP);
	} else if (spellName == "condition") {
		if (spell->conditionType == CONDITION_NONE) {
			SPDLOG_ERROR("[Monsters::deserializeSpell] - "
<<<<<<< HEAD
                         "{} condition is not set for: {}"
                         , description, spell->name);
=======
						 "{} condition is not set for: {}",
						 description, spell->name);
>>>>>>> 4b1d92c0
		}
	} else if (spellName == "strength") {
		//
	} else if (spellName == "effect") {
		//
	} else {
		SPDLOG_ERROR("[Monsters::deserializeSpell] - "
<<<<<<< HEAD
                     "{} unknown or missing parameter on spell with name: {}"
                     , description, spell->name);
=======
					 "{} unknown or missing parameter on spell with name: {}",
					 description, spell->name);
>>>>>>> 4b1d92c0
	}

	if (spell->shoot != CONST_ANI_NONE) {
		combatPtr->setParam(COMBAT_PARAM_DISTANCEEFFECT, spell->shoot);
	}

	if (spell->effect != CONST_ME_NONE) {
		combatPtr->setParam(COMBAT_PARAM_EFFECT, spell->effect);
	}

	// If a spell has a condition, it always applies, no matter what kind of spell it is
	if (spell->conditionType != CONDITION_NONE) {
		int32_t minDamage = std::abs(spell->conditionMinDamage);
		int32_t maxDamage = std::abs(spell->conditionMaxDamage);
		int32_t startDamage = std::abs(spell->conditionStartDamage);
		uint32_t tickInterval = 2000;

		if (spell->tickInterval > 0) {
			tickInterval = spell->tickInterval;
		}

		if (startDamage > minDamage) {
			startDamage = 0;
		}

		if (maxDamage == 0) {
			maxDamage = minDamage;
		}

		Condition* condition = getDamageCondition(spell->conditionType, maxDamage, minDamage, startDamage, tickInterval);
		combatPtr->addCondition(condition);
	}

	combatPtr->setPlayerCombatValues(COMBAT_FORMULA_DAMAGE, sb.minCombatValue, 0, sb.maxCombatValue, 0);
	combatSpell = new CombatSpell(combatPtr.release(), spell->needTarget, spell->needDirection);
	combatSpell->soundCastEffect = sb.soundCastEffect;
	combatSpell->soundImpactEffect = sb.soundImpactEffect;

	sb.spell = combatSpell;
	if (combatSpell) {
		sb.combatSpell = true;
	}

	return true;
}

bool MonsterType::loadCallback(LuaScriptInterface* scriptInterface) {
	int32_t id = scriptInterface->getEvent();
	if (id == -1) {
		SPDLOG_WARN("[MonsterType::loadCallback] - Event not found");
		return false;
	}

	info.scriptInterface = scriptInterface;
	if (info.eventType == MONSTERS_EVENT_THINK) {
		info.thinkEvent = id;
	} else if (info.eventType == MONSTERS_EVENT_APPEAR) {
		info.creatureAppearEvent = id;
	} else if (info.eventType == MONSTERS_EVENT_DISAPPEAR) {
		info.creatureDisappearEvent = id;
	} else if (info.eventType == MONSTERS_EVENT_MOVE) {
		info.creatureMoveEvent = id;
	} else if (info.eventType == MONSTERS_EVENT_SAY) {
		info.creatureSayEvent = id;
	}
	return true;
}

MonsterType* Monsters::getMonsterType(const std::string &name) {
	std::string lowerCaseName = asLowerCaseString(name);
	if (auto it = monsters.find(lowerCaseName);
		it != monsters.end()
		// We will only return the MonsterType if it match the exact name of the monster
		&& it->first.find(lowerCaseName) != it->first.npos) {
		return it->second;
	}
	SPDLOG_ERROR("[Monsters::getMonsterType] - Monster with name {} not exist", lowerCaseName);
	return nullptr;
}

MonsterType* Monsters::getMonsterTypeByRaceId(uint16_t thisrace) {
	std::map<uint16_t, std::string> raceid_list = g_game().getBestiaryList();
	auto it = raceid_list.find(thisrace);
	if (it == raceid_list.end()) {
		return nullptr;
	}
	MonsterType* mtype = g_monsters().getMonsterType(it->second);
	return (mtype ? mtype : nullptr);
}

void Monsters::addMonsterType(const std::string &name, MonsterType* mType) {
	std::string lowerName = asLowerCaseString(name);
	monsters[lowerName] = mType;
}<|MERGE_RESOLUTION|>--- conflicted
+++ resolved
@@ -58,12 +58,7 @@
 	return condition;
 }
 
-<<<<<<< HEAD
-bool Monsters::deserializeSpell(MonsterSpell* spell, spellBlock_t& sb, const std::string& description)
-{
-=======
-bool Monsters::deserializeSpell(MonsterSpell* spell, spellBlock_t &sb, const std::string &description) {
->>>>>>> 4b1d92c0
+bool Monsters::deserializeSpell(MonsterSpell* spell, spellBlock_t& sb, const std::string& description) {
 	if (!spell->scriptName.empty()) {
 		spell->isScripted = true;
 	} else if (!spell->name.empty()) {
@@ -73,13 +68,8 @@
 	}
 
 	sb.speed = spell->interval;
-<<<<<<< HEAD
 	sb.chance = std::min((int) spell->chance, 100);
 	sb.range = std::min((int) spell->range, Map::maxViewportX * 2);
-=======
-	sb.chance = std::min((int)spell->chance, 100);
-	sb.range = std::min((int)spell->range, Map::maxViewportX * 2);
->>>>>>> 4b1d92c0
 	sb.minCombatValue = std::min(spell->minCombatValue, spell->maxCombatValue);
 	sb.maxCombatValue = std::max(spell->minCombatValue, spell->maxCombatValue);
 	sb.soundCastEffect = spell->soundCastEffect;
@@ -132,12 +122,7 @@
 		} else if (spell->combatType == COMBAT_HEALING) {
 			combatPtr->setParam(COMBAT_PARAM_AGGRESSIVE, 0);
 		}
-<<<<<<< HEAD
 		combatPtr->setParam(COMBAT_PARAM_TYPE, convertToSafeInteger<uint32_t>(spell->combatType));
-=======
-
-		combatPtr->setParam(COMBAT_PARAM_TYPE, spell->combatType);
->>>>>>> 4b1d92c0
 	} else if (spellName == "speed") {
 		int32_t speedChange = 0;
 		int32_t duration = 10000;
@@ -149,11 +134,7 @@
 		if (spell->speedChange != 0) {
 			speedChange = spell->speedChange;
 			if (speedChange < -1000) {
-<<<<<<< HEAD
-				//cant be slower than 100%
-=======
-				// cant be slower than 100%
->>>>>>> 4b1d92c0
+				// Cant be slower than 100%
 				speedChange = -1000;
 			}
 		}
@@ -186,13 +167,8 @@
 			condition->setOutfit(outfit);
 		} else {
 			SPDLOG_ERROR("[Monsters::deserializeSpell] - "
-<<<<<<< HEAD
-                         "Missing outfit monster or item in outfit spell for: {}",
-                        description);
-=======
 						 "Missing outfit monster or item in outfit spell for: {}",
 						 description);
->>>>>>> 4b1d92c0
 			return false;
 		}
 
@@ -226,13 +202,8 @@
 	} else if (spellName == "condition") {
 		if (spell->conditionType == CONDITION_NONE) {
 			SPDLOG_ERROR("[Monsters::deserializeSpell] - "
-<<<<<<< HEAD
-                         "{} condition is not set for: {}"
-                         , description, spell->name);
-=======
 						 "{} condition is not set for: {}",
 						 description, spell->name);
->>>>>>> 4b1d92c0
 		}
 	} else if (spellName == "strength") {
 		//
@@ -240,13 +211,8 @@
 		//
 	} else {
 		SPDLOG_ERROR("[Monsters::deserializeSpell] - "
-<<<<<<< HEAD
-                     "{} unknown or missing parameter on spell with name: {}"
-                     , description, spell->name);
-=======
 					 "{} unknown or missing parameter on spell with name: {}",
 					 description, spell->name);
->>>>>>> 4b1d92c0
 	}
 
 	if (spell->shoot != CONST_ANI_NONE) {
