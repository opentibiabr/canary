--- conflicted
+++ resolved
@@ -89,14 +89,9 @@
 				uint32_t staticAttackChance = 95;
 				uint32_t maxSummons = 0;
 				uint32_t changeTargetSpeed = 0;
-<<<<<<< HEAD
-				std::array<ConditionType_t, ConditionType_t::CONDITION_COUNT> conditionImmunities = {};
-				std::array<CombatType_t, CombatType_t::COMBAT_COUNT> damageImmunities = {};
-=======
 
 				std::bitset<ConditionType_t::CONDITION_COUNT> m_conditionImmunities;
 				std::bitset<CombatType_t::COMBAT_COUNT> m_damageImmunities;
->>>>>>> bb6eb688
 
 				// Bestiary
 				uint8_t bestiaryOccurrence = 0;
