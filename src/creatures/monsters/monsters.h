/**
 * Canary - A free and open-source MMORPG server emulator
 * Copyright (©) 2019-2022 OpenTibiaBR <opentibiabr@outlook.com>
 * Repository: https://github.com/opentibiabr/canary
 * License: https://github.com/opentibiabr/canary/blob/main/LICENSE
 * Contributors: https://github.com/opentibiabr/canary/graphs/contributors
 * Website: https://docs.opentibiabr.com/
 */

#ifndef SRC_CREATURES_MONSTERS_MONSTERS_H_
#define SRC_CREATURES_MONSTERS_MONSTERS_H_

#include "io/io_bosstiary.hpp"
#include "creatures/creature.h"
#include "declarations.hpp"

class Loot {
	public:
		Loot() = default;

		// non-copyable
		Loot(const Loot &) = delete;
		Loot &operator=(const Loot &) = delete;

		LootBlock lootBlock;
};

class BaseSpell;
struct spellBlock_t {
		constexpr spellBlock_t() = default;
		~spellBlock_t();
		spellBlock_t(const spellBlock_t &other) = delete;
		spellBlock_t &operator=(const spellBlock_t &other) = delete;
		spellBlock_t(spellBlock_t &&other) :
			spell(other.spell),
			chance(other.chance),
			speed(other.speed),
			range(other.range),
			minCombatValue(other.minCombatValue),
			maxCombatValue(other.maxCombatValue),
			combatSpell(other.combatSpell),
			isMelee(other.isMelee) {
			other.spell = nullptr;
		}

		BaseSpell* spell = nullptr;
		uint32_t chance = 100;
		uint32_t speed = 2000;
		uint32_t range = 0;
		int32_t minCombatValue = 0;
		int32_t maxCombatValue = 0;
		bool combatSpell = false;
		bool isMelee = false;

		SoundEffect_t soundImpactEffect = SoundEffect_t::SILENCE;
		SoundEffect_t soundCastEffect = SoundEffect_t::SILENCE;
};

class MonsterType {
		struct MonsterInfo {
				LuaScriptInterface* scriptInterface;

				phmap::btree_map<CombatType_t, int32_t> elementMap;
				phmap::btree_map<CombatType_t, int32_t> reflectMap;
				phmap::btree_map<CombatType_t, int32_t> healingMap;

				std::vector<voiceBlock_t> voiceVector;

				std::vector<LootBlock> lootItems;
				std::vector<std::string> scripts;
				std::vector<spellBlock_t> attackSpells;
				std::vector<spellBlock_t> defenseSpells;
				std::vector<summonBlock_t> summons;

				Skulls_t skull = SKULL_NONE;
				Outfit_t outfit = {};
				RaceType_t race = RACE_BLOOD;
				RespawnType respawnType = {};

				LightInfo light = {};
				uint16_t lookcorpse = 0;
				uint16_t baseSpeed = 110;

				uint64_t experience = 0;

				uint32_t manaCost = 0;
				uint32_t yellChance = 0;
				uint32_t yellSpeedTicks = 0;
				uint32_t staticAttackChance = 95;
				uint32_t maxSummons = 0;
				uint32_t changeTargetSpeed = 0;

				std::bitset<ConditionType_t::CONDITION_COUNT> m_conditionImmunities;
				std::bitset<CombatType_t::COMBAT_COUNT> m_damageImmunities;

				// Bestiary
				uint8_t bestiaryOccurrence = 0;
				uint8_t bestiaryStars = 0;
				uint16_t bestiaryToUnlock = 0;
				uint16_t bestiaryFirstUnlock = 0;
				uint16_t bestiarySecondUnlock = 0;
				uint16_t bestiaryCharmsPoints = 0;
				uint16_t raceid = 0;
				std::string bestiaryLocations;
				std::string bestiaryClass; // String (addString)
				BestiaryType_t bestiaryRace = BESTY_RACE_NONE; // Number (addByte)

				// Bosstiary
				uint32_t bossStorageCooldown = 0;
				BosstiaryRarity_t bosstiaryRace = BosstiaryRarity_t::BOSS_INVALID;
				std::string bosstiaryClass;

				float mitigation = 0;

				uint32_t soundChance = 0;
				uint32_t soundSpeedTicks = 0;
				std::vector<SoundEffect_t> soundVector;
				SoundEffect_t deathSound = SoundEffect_t::SILENCE;

				int32_t creatureAppearEvent = -1;
				int32_t creatureDisappearEvent = -1;
				int32_t creatureMoveEvent = -1;
				int32_t creatureSayEvent = -1;
				int32_t thinkEvent = -1;
				int32_t targetDistance = 1;
				int32_t runAwayHealth = 0;
				int32_t health = 100;
				int32_t healthMax = 100;
				int32_t changeTargetChance = 0;
				int32_t defense = 0;
				int32_t armor = 0;
				int32_t strategiesTargetNearest = 0;
				int32_t strategiesTargetHealth = 0;
				int32_t strategiesTargetDamage = 0;
				int32_t strategiesTargetRandom = 0;
				bool targetPreferPlayer = false;
				bool targetPreferMaster = false;

				Faction_t faction = FACTION_DEFAULT;
				phmap::flat_hash_set<Faction_t> enemyFactions;

				bool canPushItems = false;
				bool canPushCreatures = false;
				bool pushable = true;
				bool isSummonable = false;
				bool isIllusionable = false;
				bool isConvinceable = false;
				bool isAttackable = true;
				bool isHostile = true;
				bool hiddenHealth = false;
				bool isBlockable = false;
				bool isFamiliar = false;
				bool isRewardBoss = false;
				bool canWalkOnEnergy = true;
				bool canWalkOnFire = true;
				bool canWalkOnPoison = true;
				bool isForgeCreature = true;

				MonstersEvent_t eventType = MONSTERS_EVENT_NONE;
		};

	public:
		MonsterType() = default;
		explicit MonsterType(const std::string &initName) :
			name(initName), typeName(initName), nameDescription(initName) {};

		// non-copyable
		MonsterType(const MonsterType &) = delete;
		MonsterType &operator=(const MonsterType &) = delete;

		bool loadCallback(LuaScriptInterface* scriptInterface);

		std::string name;
		std::string typeName;
		std::string nameDescription;

		MonsterInfo info;

		uint16_t getBaseSpeed() const {
			return info.baseSpeed;
		}

		void setBaseSpeed(const uint16_t initBaseSpeed) {
			info.baseSpeed = initBaseSpeed;
		}

		float getHealthMultiplier() const {
			return info.bosstiaryClass.empty() ? g_configManager().getFloat(RATE_MONSTER_HEALTH) : g_configManager().getFloat(RATE_BOSS_HEALTH);
		}

		float getAttackMultiplier() const {
			return info.bosstiaryClass.empty() ? g_configManager().getFloat(RATE_MONSTER_ATTACK) : g_configManager().getFloat(RATE_BOSS_ATTACK);
		}

		float getDefenseMultiplier() const {
			return info.bosstiaryClass.empty() ? g_configManager().getFloat(RATE_MONSTER_DEFENSE) : g_configManager().getFloat(RATE_BOSS_DEFENSE);
		}

		void loadLoot(const std::shared_ptr<MonsterType> &monsterType, LootBlock lootblock);

		bool canSpawn(const Position &pos);
};

class MonsterSpell {
	public:
		MonsterSpell() = default;

		MonsterSpell(const MonsterSpell &) = delete;
		MonsterSpell &operator=(const MonsterSpell &) = delete;

		std::string name = "";
		std::string scriptName = "";

		uint8_t chance = 100;
		uint8_t range = 0;

		uint16_t interval = 2000;

		int32_t minCombatValue = 0;
		int32_t maxCombatValue = 0;
		int32_t attack = 0;
		int32_t skill = 0;
		int32_t length = 0;
		int32_t spread = 0;
		int32_t radius = 0;
		int32_t conditionMinDamage = 0;
		int32_t conditionMaxDamage = 0;
		int32_t conditionStartDamage = 0;
		int32_t tickInterval = 0;
		int32_t speedChange = 0;
		int32_t duration = 0;

		bool isScripted = false;
		bool needTarget = false;
		bool needDirection = false;
		bool combatSpell = false;
		bool isMelee = false;

		Outfit_t outfit = {};
		std::string outfitMonster = "";
		uint16_t outfitItem = 0;

		ShootType_t shoot = CONST_ANI_NONE;
		MagicEffectClasses effect = CONST_ME_NONE;
		ConditionType_t conditionType = CONDITION_NONE;
		CombatType_t combatType = COMBAT_UNDEFINEDDAMAGE;

		SoundEffect_t soundImpactEffect = SoundEffect_t::SILENCE;
		SoundEffect_t soundCastEffect = SoundEffect_t::SILENCE;
};

class Monsters {
	public:
		Monsters() = default;
		// non-copyable
		Monsters(const Monsters &) = delete;
		Monsters &operator=(const Monsters &) = delete;

		static Monsters &getInstance() {
			return inject<Monsters>();
		}

<<<<<<< HEAD
		std::shared_ptr<MonsterType> getMonsterType(const std::string &name);
		std::shared_ptr<MonsterType> getMonsterTypeByRaceId(uint16_t raceId, bool isBoss = false) const;
		void addMonsterType(const std::string &name, const std::shared_ptr<MonsterType> &mType);
		bool deserializeSpell(const std::shared_ptr<MonsterSpell> &spell, spellBlock_t &sb, const std::string &description = "");
=======
		MonsterType* getMonsterType(const std::string &name);
		MonsterType* getMonsterTypeByRaceId(uint16_t raceId, bool isBoss = false);
		bool tryAddMonsterType(const std::string &name, MonsterType* mType);
		bool deserializeSpell(MonsterSpell* spell, spellBlock_t &sb, const std::string &description = "");
>>>>>>> 496f54ba

		std::unique_ptr<LuaScriptInterface> scriptInterface;
		phmap::btree_map<std::string, std::shared_ptr<MonsterType>> monsters;

	private:
		ConditionDamage* getDamageCondition(ConditionType_t conditionType, int32_t maxDamage, int32_t minDamage, int32_t startDamage, uint32_t tickInterval);
};

constexpr auto g_monsters = Monsters::getInstance;

#endif // SRC_CREATURES_MONSTERS_MONSTERS_H_<|MERGE_RESOLUTION|>--- conflicted
+++ resolved
@@ -260,17 +260,10 @@
 			return inject<Monsters>();
 		}
 
-<<<<<<< HEAD
 		std::shared_ptr<MonsterType> getMonsterType(const std::string &name);
-		std::shared_ptr<MonsterType> getMonsterTypeByRaceId(uint16_t raceId, bool isBoss = false) const;
-		void addMonsterType(const std::string &name, const std::shared_ptr<MonsterType> &mType);
-		bool deserializeSpell(const std::shared_ptr<MonsterSpell> &spell, spellBlock_t &sb, const std::string &description = "");
-=======
-		MonsterType* getMonsterType(const std::string &name);
-		MonsterType* getMonsterTypeByRaceId(uint16_t raceId, bool isBoss = false);
-		bool tryAddMonsterType(const std::string &name, MonsterType* mType);
-		bool deserializeSpell(MonsterSpell* spell, spellBlock_t &sb, const std::string &description = "");
->>>>>>> 496f54ba
+		std::shared_ptr<MonsterType> getMonsterTypeByRaceId(uint16_t raceId, bool isBoss = false);
+		bool tryAddMonsterType(const std::string &name, const std::shared_ptr<MonsterType> &mType);
+		bool deserializeSpell(const std::shared_ptr<MonsterSpell> spell, spellBlock_t &sb, const std::string &description = "");
 
 		std::unique_ptr<LuaScriptInterface> scriptInterface;
 		phmap::btree_map<std::string, std::shared_ptr<MonsterType>> monsters;
