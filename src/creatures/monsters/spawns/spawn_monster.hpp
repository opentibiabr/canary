/**
 * Canary - A free and open-source MMORPG server emulator
 * Copyright (©) 2019-2024 OpenTibiaBR <opentibiabr@outlook.com>
 * Repository: https://github.com/opentibiabr/canary
 * License: https://github.com/opentibiabr/canary/blob/main/LICENSE
 * Contributors: https://github.com/opentibiabr/canary/graphs/contributors
 * Website: https://docs.opentibiabr.com/
 */

#pragma once

<<<<<<< HEAD
enum Direction : uint8_t;
struct Position;
=======
#include "game/movement/position.hpp"

>>>>>>> 6c00cc04
class Monster;
class MonsterType;

struct spawnBlock_t {
	Position pos;
	std::unordered_map<std::shared_ptr<MonsterType>, uint32_t> monsterTypes {};
	int64_t lastSpawn {};
	uint32_t interval {};
	Direction direction;

	std::shared_ptr<MonsterType> getMonsterType() const;
	bool hasBoss() const;
};

class SpawnMonster : public SharedObject {
public:
	SpawnMonster(Position initPos, int32_t initRadius) :
		centerPos(initPos), radius(initRadius) { }
	~SpawnMonster();

	// non-copyable
	SpawnMonster(const SpawnMonster &) = delete;
	SpawnMonster &operator=(const SpawnMonster &) = delete;

	// moveable
	SpawnMonster(SpawnMonster &&rhs) noexcept;

	SpawnMonster &operator=(SpawnMonster &&rhs) noexcept;

	bool addMonster(const std::string &name, const Position &pos, Direction dir, uint32_t interval, uint32_t weight = 1);
	void removeMonster(const std::shared_ptr<Monster> &monster);
	void removeMonsters();

	uint32_t getInterval() const {
		return interval;
	}
	void startup(bool delayed = false);

	void startSpawnMonsterCheck();
	void stopEvent();

	bool isInSpawnMonsterZone(const Position &pos) const;
	void cleanup();

	const Position &getCenterPos() const;

	void setMonsterVariant(const std::string &variant);

private:
	// The map of the spawned creatures
	std::map<uint32_t, std::shared_ptr<Monster>> spawnedMonsterMap;
	// The map of creatures in the spawn
	std::map<uint32_t, spawnBlock_t> spawnMonsterMap;
	Position centerPos;
	int32_t radius;
	uint32_t interval = 30000;
	uint32_t checkSpawnMonsterEvent = 0;

	static bool findPlayer(const Position &pos);
	bool spawnMonster(uint32_t spawnMonsterId, spawnBlock_t &sb, const std::shared_ptr<MonsterType> &monsterType, bool startup = false);
	void checkSpawnMonster();
	void scheduleSpawn(uint32_t spawnMonsterId, spawnBlock_t &sb, const std::shared_ptr<MonsterType> &monsterType, uint16_t interval, bool startup = false);
};

class SpawnsMonster {
public:
	static bool isInZone(const Position &centerPos, int32_t radius, const Position &pos);

	bool loadFromXML(const std::string &filemonstername);
	void startup();
	void clear();

<<<<<<< HEAD
	bool isStarted() const;
	bool isLoaded() const;
	std::vector<SpawnMonster> &getspawnMonsterList();
=======
	bool isStarted() const {
		return started;
	}
	bool isLoaded() const {
		return loaded;
	}
	std::vector<std::shared_ptr<SpawnMonster>> &getspawnMonsterList() {
		return spawnMonsterList;
	}
>>>>>>> 6c00cc04

private:
	std::vector<std::shared_ptr<SpawnMonster>> spawnMonsterList;
	std::string filemonstername;
	bool loaded = false;
	bool started = false;
};

static constexpr int32_t NONBLOCKABLE_SPAWN_MONSTER_INTERVAL = 1400;<|MERGE_RESOLUTION|>--- conflicted
+++ resolved
@@ -9,13 +9,8 @@
 
 #pragma once
 
-<<<<<<< HEAD
 enum Direction : uint8_t;
 struct Position;
-=======
-#include "game/movement/position.hpp"
-
->>>>>>> 6c00cc04
 class Monster;
 class MonsterType;
 
@@ -88,21 +83,9 @@
 	void startup();
 	void clear();
 
-<<<<<<< HEAD
 	bool isStarted() const;
 	bool isLoaded() const;
-	std::vector<SpawnMonster> &getspawnMonsterList();
-=======
-	bool isStarted() const {
-		return started;
-	}
-	bool isLoaded() const {
-		return loaded;
-	}
-	std::vector<std::shared_ptr<SpawnMonster>> &getspawnMonsterList() {
-		return spawnMonsterList;
-	}
->>>>>>> 6c00cc04
+	std::vector<std::shared_ptr<SpawnMonster>> &getspawnMonsterList();
 
 private:
 	std::vector<std::shared_ptr<SpawnMonster>> spawnMonsterList;
