/**
 * Canary - A free and open-source MMORPG server emulator
 * Copyright (©) 2019-2022 OpenTibiaBR <opentibiabr@outlook.com>
 * Repository: https://github.com/opentibiabr/canary
 * License: https://github.com/opentibiabr/canary/blob/main/LICENSE
 * Contributors: https://github.com/opentibiabr/canary/graphs/contributors
 * Website: https://docs.opentibiabr.org/
*/

#include "pch.hpp"

#include "creatures/npcs/npc.h"
#include "creatures/npcs/npcs.h"
#include "declarations.hpp"
#include "game/game.h"
#include "lua/callbacks/creaturecallback.h"
#include "lua/scripts/lua_environment.hpp"
#include "lua/scripts/scripts.h"

int32_t Npc::despawnRange;
int32_t Npc::despawnRadius;

uint32_t Npc::npcAutoID = 0x80000000;

Npc* Npc::createNpc(const std::string& name)
{
	NpcType* npcType = g_npcs().getNpcType(name);
	if (!npcType) {
		return nullptr;
	}
	return new Npc(npcType);
}

Npc::Npc(NpcType* npcType) :
	Creature(),
	strDescription(npcType->nameDescription),
	npcType(npcType)
{
	defaultOutfit = npcType->info.outfit;
	currentOutfit = npcType->info.outfit;
	float multiplier = g_configManager().getFloat(RATE_NPC_HEALTH);
	health = npcType->info.health*multiplier;
	healthMax = npcType->info.healthMax*multiplier;
	baseSpeed = npcType->info.baseSpeed;
	internalLight = npcType->info.light;
	floorChange = npcType->info.floorChange;

	// register creature events
	for (const std::string& scriptName : npcType->info.scripts) {
		if (!registerCreatureEvent(scriptName)) {
			SPDLOG_WARN("Unknown event name: {}", scriptName);
		}
	}
}

Npc::~Npc() {
}

bool Npc::load(bool loadLibs/* = true*/, bool loadNpcs/* = true*/) const {
	if (loadLibs) {
		auto coreFolder = g_configManager().getString(CORE_DIRECTORY);
		return g_luaEnvironment.loadFile(coreFolder + "/npclib/load.lua") == 0;
	}
	if (loadNpcs) {
		return g_scripts().loadScripts("npc", false, true);
	}
	return false;
}

bool Npc::reset() const
{
	if (load()) {
		g_npcs().reset();
		g_game().resetNpcs();
		return true;
	}
	return false;
}

void Npc::addList()
{
	g_game().addNpc(this);
}

void Npc::removeList()
{
	g_game().removeNpc(this);
}

bool Npc::canSee(const Position& pos) const
{
	if (pos.z != getPosition().z) {
		return false;
	}
	return Creature::canSee(getPosition(), pos, 4, 4);
}

void Npc::onCreatureAppear(Creature* creature, bool isLogin)
{
	Creature::onCreatureAppear(creature, isLogin);

	// onCreatureAppear(self, creature)
	CreatureCallback callback = CreatureCallback(npcType->info.scriptInterface, this);
	if (callback.startScriptInterface(npcType->info.creatureAppearEvent)) {
		callback.pushSpecificCreature(this);
		callback.pushCreature(creature);
	}

	if (callback.persistLuaState()) {
		return;
	}
}

void Npc::onRemoveCreature(Creature* creature, bool isLogout)
{
	Creature::onRemoveCreature(creature, isLogout);

	// onCreatureDisappear(self, creature)
	CreatureCallback callback = CreatureCallback(npcType->info.scriptInterface, this);
	if (callback.startScriptInterface(npcType->info.creatureDisappearEvent)) {
		callback.pushSpecificCreature(this);
		callback.pushCreature(creature);
	}

	if (callback.persistLuaState()) {
		return;
	}

	if (creature != this) {
		updatePlayerInteractions(creature->getPlayer());
		return;
	}

	if (spawnNpc) {
		spawnNpc->startSpawnNpcCheck();
	}

	shopPlayerSet.clear();
}

void Npc::onCreatureMove(Creature* creature, const Tile* newTile, const Position& newPos,
                              const Tile* oldTile, const Position& oldPos, bool teleport)
{
	Creature::onCreatureMove(creature, newTile, newPos, oldTile, oldPos, teleport);

	// onCreatureMove(self, creature, oldPosition, newPosition)
	CreatureCallback callback = CreatureCallback(npcType->info.scriptInterface, this);
	if (callback.startScriptInterface(npcType->info.creatureMoveEvent)) {
		callback.pushSpecificCreature(this);
		callback.pushCreature(creature);
		callback.pushPosition(oldPos);
		callback.pushPosition(newPos);
	}

	if (callback.persistLuaState()) {
		return;
	}

	if (creature == this && !canSee(oldPos)) {
		resetPlayerInteractions();
		closeAllShopWindows();
		return;
	}

	Player *player = creature->getPlayer();
	if (player && !canSee(newPos) && canSee(oldPos)) {
		updatePlayerInteractions(player);
		player->closeShopWindow(true);
	}
}

void Npc::onCreatureSay(Creature* creature, SpeakClasses type, const std::string& text)
{
	Creature::onCreatureSay(creature, type, text);
	if (!creature->getPlayer()) {
		return;
	}

	// onCreatureSay(self, creature, type, message)
	CreatureCallback callback = CreatureCallback(npcType->info.scriptInterface, this);
	if (callback.startScriptInterface(npcType->info.creatureSayEvent)) {
		callback.pushSpecificCreature(this);
		callback.pushCreature(creature);
		callback.pushNumber(type);
		callback.pushString(text);
	}

	if (callback.persistLuaState()) {
		return;
	}
}

void Npc::onThink(uint32_t interval)
{
	Creature::onThink(interval);

	// onThink(self, interval)
	CreatureCallback callback = CreatureCallback(npcType->info.scriptInterface, this);
	if (callback.startScriptInterface(npcType->info.thinkEvent)) {
		callback.pushSpecificCreature(this);
		callback.pushNumber(interval);
	}

	if (callback.persistLuaState()) {
		return;
	}

	if (!npcType->canSpawn(position)) {
		g_game().removeCreature(this);
	}

	if (!isInSpawnRange(position)) {
		g_game().internalTeleport(this, masterPos);
		resetPlayerInteractions();
		closeAllShopWindows();
	}

	onThinkYell(interval);
	onThinkWalk(interval);
}

void Npc::onPlayerBuyItem(Player* player, uint16_t itemId,
                          uint8_t subType, uint16_t amount, bool ignore, bool inBackpacks)
{
	if (player == nullptr) {
		SPDLOG_ERROR("[Npc::onPlayerBuyItem] - Player is nullptr");
		return;
	}

	// Check if the player not have empty slots
	if (!ignore && player->getFreeBackpackSlots() == 0) {
		player->sendCancelMessage(RETURNVALUE_NOTENOUGHROOM);
		return;
	}

	uint32_t shoppingBagPrice = 20;
	uint32_t shoppingBagSlots = 20;
	const ItemType& itemType = Item::items[itemId];
	if (const Tile* tile = ignore ? player->getTile() : nullptr; tile) {
		double slotsNedeed = 0;
		if (itemType.stackable) {
			slotsNedeed = inBackpacks ? std::ceil(std::ceil(static_cast<double>(amount) / 100) / shoppingBagSlots) : std::ceil(static_cast<double>(amount) / 100);
		} else {
			slotsNedeed = inBackpacks ? std::ceil(static_cast<double>(amount) / shoppingBagSlots) : static_cast<double>(amount);
		}

		if ((static_cast<double>(tile->getItemList()->size()) + (slotsNedeed - player->getFreeBackpackSlots())) > 30) {
			player->sendCancelMessage(RETURNVALUE_NOTENOUGHROOM);
			return;
		}
	}

	uint32_t buyPrice = 0;
<<<<<<< HEAD
	for (const std::vector<ShopBlock> &shopVector = getShopItemVector();
	ShopBlock shopBlock : shopVector)
	{
		if (itemType.id == shopBlock.itemId && shopBlock.itemBuyPrice != 0)
		{
=======
	const std::vector<ShopBlock> &shopVector = getShopItemVector();
	for (ShopBlock shopBlock : shopVector) {
		if (itemType.id == shopBlock.itemId && shopBlock.itemBuyPrice != 0) {
>>>>>>> 94288cf1
			buyPrice = shopBlock.itemBuyPrice;
		}
	}

	uint32_t totalCost = buyPrice * amount;
	uint32_t bagsCost = 0;
	if (inBackpacks && itemType.stackable) {
		bagsCost = shoppingBagPrice * static_cast<uint32_t>(std::ceil(std::ceil(static_cast<double>(amount) / 100) / shoppingBagSlots));
	} else if (inBackpacks && !itemType.stackable) {
		bagsCost = shoppingBagPrice * static_cast<uint32_t>(std::ceil(static_cast<double>(amount) / shoppingBagSlots));
	}

	if (getCurrency() == ITEM_GOLD_COIN && (player->getMoney() + player->getBankBalance()) < totalCost) {
		SPDLOG_ERROR("[Npc::onPlayerBuyItem (getMoney)] - Player {} have a problem for buy item {} on shop for npc {}", player->getName(), itemId, getName());
		SPDLOG_DEBUG("[Information] Player {} tried to buy item {} on shop for npc {}, at position {}", player->getName(), itemId, getName(), player->getPosition().toString());
		return;
	} else if (getCurrency() != ITEM_GOLD_COIN && (player->getItemTypeCount(getCurrency()) < totalCost || ((player->getMoney() + player->getBankBalance()) < bagsCost))) {
		SPDLOG_ERROR("[Npc::onPlayerBuyItem (getItemTypeCount)] - Player {} have a problem for buy item {} on shop for npc {}", player->getName(), itemId, getName());
		SPDLOG_DEBUG("[Information] Player {} tried to buy item {} on shop for npc {}, at position {}", player->getName(), itemId, getName(), player->getPosition().toString());
		return;
	}

	// npc:onBuyItem(player, itemId, subType, amount, ignore, inBackpacks, totalCost)
	CreatureCallback callback = CreatureCallback(npcType->info.scriptInterface, this);
	if (callback.startScriptInterface(npcType->info.playerBuyEvent)) {
		callback.pushSpecificCreature(this);
		callback.pushCreature(player);
		callback.pushNumber(itemId);
		callback.pushNumber(subType);
		callback.pushNumber(amount);
		callback.pushBoolean(ignore);
		callback.pushBoolean(inBackpacks);
		callback.pushNumber(totalCost);
	}

	if (callback.persistLuaState()) {
		return;
	}
}

void Npc::onPlayerSellItem(Player* player, uint16_t itemId,
                          uint8_t subType, uint16_t amount, bool ignore)
{
	if (!player) {
		return;
	}

	uint32_t sellPrice = 0;
	const ItemType& itemType = Item::items[itemId];
	for (const std::vector<ShopBlock> &shopVector = getShopItemVector();
	ShopBlock shopBlock : shopVector)
	{
		if (itemType.id == shopBlock.itemId && shopBlock.itemSellPrice != 0)
		{
			sellPrice = shopBlock.itemSellPrice;
		}
	}

	auto removeAmount = amount;
	auto inventoryItems = player->getInventoryItemsFromId(itemId, ignore);
	uint16_t removedItems = 0;
	for (auto item : inventoryItems) {
		// Ignore item with tier highter than 0
		if (!item || item->getTier() > 0) {
			continue;
		}

		// Only remove if item has no imbuements
		if (!item->hasImbuements()) {
			auto removeCount = std::min<uint16_t>(removeAmount, item->getItemCount());
			removeAmount -= removeCount;

			if (auto ret = g_game().internalRemoveItem(item, removeCount);
			ret != RETURNVALUE_NOERROR)
			{
				SPDLOG_ERROR("[Npc::onPlayerSellItem] - Player {} have a problem for sell item {} on shop for npc {}", player->getName(), item->getID(), getName());
				continue;
			}

			// We will use it to check how many items have been removed to send totalCost
			removedItems++;

			if (removeAmount == 0) {
				break;
			}
		}
	}

	// We will only add the money if any item has been removed from the player, to ensure that there is no possibility of cloning money
	if (removedItems == 0) {
		SPDLOG_ERROR("[Npc::onPlayerSellItem] - Player {} have a problem for remove items from id {} on shop for npc {}", player->getName(), itemId, getName());
		return;
	}

	auto totalCost = static_cast<uint64_t>(sellPrice * amount);
	g_game().addMoney(player, totalCost);

	// npc:onSellItem(player, itemId, subType, amount, ignore, itemName, totalCost)
	CreatureCallback callback = CreatureCallback(npcType->info.scriptInterface, this);
	if (callback.startScriptInterface(npcType->info.playerSellEvent)) {
		callback.pushSpecificCreature(this);
		callback.pushCreature(player);
		callback.pushNumber(itemType.id);
		callback.pushNumber(subType);
		callback.pushNumber(amount);
		callback.pushBoolean(ignore);
		callback.pushString(itemType.name);
		callback.pushNumber(totalCost);
	}

	if (callback.persistLuaState()) {
		return;
	}
}

void Npc::onPlayerCheckItem(Player* player, uint16_t itemId,
                          uint8_t subType)
{
	if (!player) {
		return;
	}

	const ItemType& itemType = Item::items[itemId];
	// onPlayerCheckItem(self, player, itemId, subType)
	CreatureCallback callback = CreatureCallback(npcType->info.scriptInterface, this);
	if (callback.startScriptInterface(npcType->info.playerLookEvent)) {
		callback.pushSpecificCreature(this);
		callback.pushCreature(player);
		callback.pushNumber(itemId);
		callback.pushNumber(subType);
	}

	if (callback.persistLuaState()) {
		return;
	}
}

void Npc::onPlayerCloseChannel(Creature* creature)
{
	Player* player = creature->getPlayer();
	if (!player) {
		return;
	}

	// onPlayerCloseChannel(npc, player)
	CreatureCallback callback = CreatureCallback(npcType->info.scriptInterface, this);
	if (callback.startScriptInterface(npcType->info.playerCloseChannel)) {
		callback.pushSpecificCreature(this);
		callback.pushCreature(player);
	}

	if (callback.persistLuaState()) {
		return;
	}

	player->closeShopWindow(true);
	this->removePlayerInteraction(player->getID());
}

void Npc::onThinkYell(uint32_t interval)
{
	if (npcType->info.yellSpeedTicks == 0) {
		return;
	}

	yellTicks += interval;
	if (yellTicks >= npcType->info.yellSpeedTicks) {
		yellTicks = 0;

		if (!npcType->info.voiceVector.empty() && (npcType->info.yellChance >= static_cast<uint32_t>(uniform_random(1, 100)))) {
			uint32_t index = uniform_random(0, npcType->info.voiceVector.size() - 1);
			const voiceBlock_t& vb = npcType->info.voiceVector[index];

			if (vb.yellText) {
				g_game().internalCreatureSay(this, TALKTYPE_YELL, vb.text, false);
			} else {
				g_game().internalCreatureSay(this, TALKTYPE_SAY, vb.text, false);
			}
		}
	}
}

void Npc::onThinkWalk(uint32_t interval)
{
	if (npcType->info.walkInterval == 0 || baseSpeed == 0) {
		return;
	}

	// If talking, no walking
	if (playerInteractions.size() > 0) {
		walkTicks = 0;
		eventWalk = 0;
		return;
	}

	walkTicks += interval;
	if (walkTicks < npcType->info.walkInterval) {
		return;
	}

	if (Direction newDirection;
		getRandomStep(newDirection))
	{
		listWalkDir.push_front(newDirection);
		addEventWalk();
	}

	walkTicks = 0;
}

void Npc::onPlacedCreature()
{
	addEventWalk();
}

bool Npc::isInSpawnRange(const Position& pos) const
{
	if (!spawnNpc) {
		return true;
	}

	if (Npc::despawnRadius == 0) {
		return true;
	}

	if (!SpawnsNpc::isInZone(masterPos, Npc::despawnRadius, pos)) {
		return false;
	}

	if (Npc::despawnRange == 0) {
		return true;
	}

	if (Position::getDistanceZ(pos, masterPos) > Npc::despawnRange) {
		return false;
	}

	return true;
}

void Npc::setPlayerInteraction(uint32_t playerId, uint16_t topicId /*= 0*/) {
	Creature* creature = g_game().getCreatureByID(playerId);
	if (!creature) {
		return;
	}

	turnToCreature(creature);

	playerInteractions[playerId] = topicId;
}

void Npc::updatePlayerInteractions(Player* player) {
	if (player && !canSee(player->getPosition())) {
		removePlayerInteraction(player->getID());
	}
}

void Npc::removePlayerInteraction(uint32_t playerId) {
	if (playerInteractions.contains(playerId)) {
		playerInteractions.erase(playerId);
	}
}

void Npc::resetPlayerInteractions() {
	playerInteractions.clear();
}

bool Npc::isInteractingWithPlayer(uint32_t playerId) const 
{
	if (!playerInteractions.contains(playerId)) {
		return false;
	}

	return true;
}

bool Npc::canWalkTo(const Position& fromPos, Direction dir) const
{
	if (npcType->info.walkRadius == 0) {
		return false;
	}

	Position toPos = getNextPosition(dir, fromPos);
	if (!SpawnsNpc::isInZone(masterPos, npcType->info.walkRadius, toPos)) {
		return false;
	}

	const Tile* toTile = g_game().map.getTile(toPos);
	if (!toTile || toTile->queryAdd(0, *this, 1, 0) != RETURNVALUE_NOERROR) {
		return false;
	}

	if (!floorChange && (toTile->hasFlag(TILESTATE_FLOORCHANGE) || toTile->getTeleportItem())) {
		return false;
	}

	if (!ignoreHeight && toTile->hasHeight(1)) {
		return false;
	}

	return true;
}

bool Npc::getNextStep(Direction& nextDirection, uint32_t& flags) {
	return Creature::getNextStep(nextDirection, flags);
}

bool Npc::getRandomStep(Direction& moveDirection) const
{
	static std::vector<Direction> directionvector {
		Direction::DIRECTION_NORTH,
		Direction::DIRECTION_WEST,
		Direction::DIRECTION_EAST,
		Direction::DIRECTION_SOUTH
	};
	std::ranges::shuffle(directionvector, getRandomGenerator());

	for (const Position& creaturePos = getPosition();
		Direction direction : directionvector)
	{
		if (canWalkTo(creaturePos, direction)) {
			moveDirection = direction;
			return true;
		}
	}
	return false;
}

void Npc::addShopPlayer(Player* player)
{
	shopPlayerSet.insert(player);
}

void Npc::removeShopPlayer(Player* player)
{
	if (player) {
		shopPlayerSet.erase(player);
	}
}

void Npc::closeAllShopWindows()
{
	for (auto shopPlayer : shopPlayerSet) {
		if (shopPlayer) {
			shopPlayer->closeShopWindow();
		}
	}
	shopPlayerSet.clear();
}<|MERGE_RESOLUTION|>--- conflicted
+++ resolved
@@ -251,17 +251,9 @@
 	}
 
 	uint32_t buyPrice = 0;
-<<<<<<< HEAD
-	for (const std::vector<ShopBlock> &shopVector = getShopItemVector();
-	ShopBlock shopBlock : shopVector)
-	{
-		if (itemType.id == shopBlock.itemId && shopBlock.itemBuyPrice != 0)
-		{
-=======
 	const std::vector<ShopBlock> &shopVector = getShopItemVector();
 	for (ShopBlock shopBlock : shopVector) {
 		if (itemType.id == shopBlock.itemId && shopBlock.itemBuyPrice != 0) {
->>>>>>> 94288cf1
 			buyPrice = shopBlock.itemBuyPrice;
 		}
 	}
