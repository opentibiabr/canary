--- conflicted
+++ resolved
@@ -154,18 +154,6 @@
 	return Creature::canSee(getPosition(), pos, range, range);
 }
 
-<<<<<<< HEAD
-bool Npc::canSeeInvisibility() const {
-	return true;
-}
-
-RespawnType Npc::getRespawnType() const {
-	return npcType->info.respawnType;
-}
-
-void Npc::setSpawnNpc(const std::shared_ptr<SpawnNpc> &newSpawn) {
-	spawnNpc = newSpawn;
-=======
 bool Npc::isInteractingWithPlayer(uint32_t playerId) {
 	if (playerInteractions.empty()) {
 		return false;
@@ -187,7 +175,6 @@
 		return false;
 	}
 	return it->second == topicId;
->>>>>>> d6c5ec3c
 }
 
 void Npc::onCreatureAppear(std::shared_ptr<Creature> creature, bool isLogin) {
