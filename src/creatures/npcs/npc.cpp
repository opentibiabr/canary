--- conflicted
+++ resolved
@@ -232,13 +232,8 @@
 
 	int64_t totalCost = buyPrice * amount;
 	if (getCurrency() == ITEM_GOLD_COIN) {
-<<<<<<< HEAD
-		if (!g_game.removeMoney(player, totalCost, 0, true)) {
+		if (!g_game().removeMoney(player, totalCost, 0, true)) {
 			SPDLOG_ERROR("[Npc::onPlayerBuyItem (removeMoney)] - Player {} have a problem for buy item {} on shop for npc {}", player->getName(), itemId, getName());
-=======
-		if (!g_game().removeMoney(player, totalCost, 0, true)) {
-			SPDLOG_ERROR("[Npc::onPlayerBuyItem (removeMoney)] - Player {} have a problem for buy item {} on shop for npc {}", player->getName(), serverId, getName());
->>>>>>> a9cd5c71
 			return;
 		}
 	} else if(!player->removeItemOfType(getCurrency(), buyPrice, -1, false)) {
