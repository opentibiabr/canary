/**
 * Canary - A free and open-source MMORPG server emulator
 * Copyright (C) 2021 OpenTibiaBR <opentibiabr@outlook.com>
 *
 * This program is free software; you can redistribute it and/or modify
 * it under the terms of the GNU General Public License as published by
 * the Free Software Foundation; either version 2 of the License, or
 * (at your option) any later version.
 *
 * This program is distributed in the hope that it will be useful,
 * but WITHOUT ANY WARRANTY; without even the implied warranty of
 * MERCHANTABILITY or FITNESS FOR A PARTICULAR PURPOSE.  See the
 * GNU General Public License for more details.
 *
 * You should have received a copy of the GNU General Public License along
 * with this program; if not, write to the Free Software Foundation, Inc.,
 * 51 Franklin Street, Fifth Floor, Boston, MA 02110-1301 USA.
 */

#include "otpch.h"

#include "declarations.hpp"
#include "creatures/npcs/npc.h"
#include "creatures/npcs/npcs.h"
#include "lua/callbacks/creaturecallback.h"
#include "game/game.h"
#include "creatures/combat/spells.h"
#include "lua/creature/events.h"

extern Game g_game;
extern Npcs g_npcs;
extern Events* g_events;

int32_t Npc::despawnRange;
int32_t Npc::despawnRadius;

uint32_t Npc::npcAutoID = 0x80000000;

Npc* Npc::createNpc(const std::string& name)
{
	NpcType* npcType = g_npcs.getNpcType(name);
	if (!npcType) {
		return nullptr;
	}
	return new Npc(npcType);
}

Npc::Npc(NpcType* npcType) :
	Creature(),
	strDescription(npcType->nameDescription),
	npcType(npcType)
{
	defaultOutfit = npcType->info.outfit;
	currentOutfit = npcType->info.outfit;
	float multiplier = g_configManager().getFloat(RATE_NPC_HEALTH);
	health = npcType->info.health*multiplier;
	healthMax = npcType->info.healthMax*multiplier;
	baseSpeed = npcType->info.baseSpeed;
	internalLight = npcType->info.light;
	floorChange = npcType->info.floorChange;

	// register creature events
	for (const std::string& scriptName : npcType->info.scripts) {
		if (!registerCreatureEvent(scriptName)) {
			SPDLOG_WARN("Unknown event name: {}", scriptName);
		}
	}
}

Npc::~Npc() {
}

void Npc::addList()
{
	g_game.addNpc(this);
}

void Npc::removeList()
{
	g_game.removeNpc(this);
}

bool Npc::canSee(const Position& pos) const
{
	if (pos.z != getPosition().z) {
		return false;
	}
	return Creature::canSee(getPosition(), pos, 4, 4);
}

void Npc::onCreatureAppear(Creature* creature, bool isLogin)
{
	Creature::onCreatureAppear(creature, isLogin);

	// onCreatureAppear(self, creature)
	CreatureCallback callback = CreatureCallback(npcType->info.scriptInterface, this);
	if (callback.startScriptInterface(npcType->info.creatureAppearEvent)) {
		callback.pushSpecificCreature(this);
		callback.pushCreature(creature);
	}

	if (callback.persistLuaState()) {
		return;
	}
}

void Npc::onRemoveCreature(Creature* creature, bool isLogout)
{
	Creature::onRemoveCreature(creature, isLogout);

	// onCreatureDisappear(self, creature)
	CreatureCallback callback = CreatureCallback(npcType->info.scriptInterface, this);
	if (callback.startScriptInterface(npcType->info.creatureDisappearEvent)) {
		callback.pushSpecificCreature(this);
		callback.pushCreature(creature);
	}

	if (callback.persistLuaState()) {
		return;
	}

	if (creature != this) {
		updatePlayerInteractions(creature->getPlayer());
		return;
	}

	if (spawnNpc) {
		spawnNpc->startSpawnNpcCheck();
	}

	shopPlayerSet.clear();
}

void Npc::onCreatureMove(Creature* creature, const Tile* newTile, const Position& newPos,
                              const Tile* oldTile, const Position& oldPos, bool teleport)
{
	Creature::onCreatureMove(creature, newTile, newPos, oldTile, oldPos, teleport);

	// onCreatureMove(self, creature, oldPosition, newPosition)
	CreatureCallback callback = CreatureCallback(npcType->info.scriptInterface, this);
	if (callback.startScriptInterface(npcType->info.creatureMoveEvent)) {
		callback.pushSpecificCreature(this);
		callback.pushCreature(creature);
		callback.pushPosition(oldPos);
		callback.pushPosition(newPos);
	}

	if (callback.persistLuaState()) {
		return;
	}

	if (creature == this && !canSee(oldPos)) {
		resetPlayerInteractions();
		closeAllShopWindows();
		return;
	}

	Player *player = creature->getPlayer();
	if (player && !canSee(newPos) && canSee(oldPos)) {
		updatePlayerInteractions(player);
		player->closeShopWindow(true);
	}
}

void Npc::onCreatureSay(Creature* creature, SpeakClasses type, const std::string& text)
{
	Creature::onCreatureSay(creature, type, text);

	if (!creature->getPlayer()) {
		return;
	}

	// onCreatureSay(self, creature, type, message)
	CreatureCallback callback = CreatureCallback(npcType->info.scriptInterface, this);
	if (callback.startScriptInterface(npcType->info.creatureSayEvent)) {
		callback.pushSpecificCreature(this);
		callback.pushCreature(creature);
		callback.pushNumber(type);
		callback.pushString(text);
	}

	if (callback.persistLuaState()) {
		return;
	}
}

void Npc::onThink(uint32_t interval)
{
	Creature::onThink(interval);

	// onThink(self, interval)
	CreatureCallback callback = CreatureCallback(npcType->info.scriptInterface, this);
	if (callback.startScriptInterface(npcType->info.thinkEvent)) {
		callback.pushSpecificCreature(this);
		callback.pushNumber(interval);
	}

	if (callback.persistLuaState()) {
		return;
	}

	if (!npcType->canSpawn(position)) {
		g_game.removeCreature(this);
	}

	if (!isInSpawnRange(position)) {
		g_game.internalTeleport(this, masterPos);
		resetPlayerInteractions();
		closeAllShopWindows();
	}

	onThinkYell(interval);
	onThinkWalk(interval);
}

void Npc::onPlayerBuyItem(Player* player, uint16_t itemId,
                          uint8_t subType, uint8_t amount, bool ignore, bool inBackpacks)
{
	if (!player) {
		return;
	}

<<<<<<< HEAD
	const ItemType& itemType = Item::items[itemId];

	if (getShopItems().find(itemId) == getShopItems().end()) {
		return;
	}

	ShopInfo shopInfo = getShopItems()[itemId];
	int64_t totalCost = shopInfo.buyPrice * amount;
=======
	uint32_t buyPrice = 0;
	const ItemType& itemType = Item::items[serverId];
	const std::vector<ShopBlock> &shopVector = getShopItemVector();
	for (ShopBlock shopBlock : shopVector)
	{
		if (itemType.id == shopBlock.itemId && shopBlock.itemBuyPrice != 0)
		{
			buyPrice = shopBlock.itemBuyPrice;
		}
	}

	int64_t totalCost = buyPrice * amount;
>>>>>>> 0b218582
	if (getCurrency() == ITEM_GOLD_COIN) {
		if (!g_game.removeMoney(player, totalCost, 0, true)) {
			SPDLOG_ERROR("[Npc::onPlayerBuyItem (removeMoney)] - Player {} have a problem for buy item {} on shop for npc {}", player->getName(), serverId, getName());
			return;
		}
	} else if(!player->removeItemOfType(getCurrency(), buyPrice, -1, false)) {
		SPDLOG_ERROR("[Npc::onPlayerBuyItem (removeItemOfType)] - Player {} have a problem for buy item {} on shop for npc {}", player->getName(), serverId, getName());
		return;
	}

	// onPlayerBuyItem(self, player, itemId, subType, amount, ignore inBackpacks)
	CreatureCallback callback = CreatureCallback(npcType->info.scriptInterface, this);
	if (callback.startScriptInterface(npcType->info.playerBuyEvent)) {
		callback.pushSpecificCreature(this);
		callback.pushCreature(player);
<<<<<<< HEAD
		callback.pushNumber(itemId);
=======
		callback.pushNumber(itemType.clientId);
>>>>>>> 0b218582
		callback.pushNumber(subType);
		callback.pushNumber(amount);
		callback.pushBoolean(inBackpacks);
		callback.pushString(itemType.name);
		callback.pushNumber(totalCost);
	}

	if (callback.persistLuaState()) {
		return;
	}
}

void Npc::onPlayerSellItem(Player* player, uint16_t itemId,
                          uint8_t subType, uint8_t amount, bool ignore)
{
	if (!player) {
		return;
	}

<<<<<<< HEAD
	const ItemType& itemType = Item::items[itemId];

	if (getShopItems().find(itemId) == getShopItems().end()) {
		return;
	}

	ShopInfo shopInfo = getShopItems()[itemId];

	if(!player->removeItemOfType(itemId, amount, -1, false, false)) {
=======
	uint32_t sellPrice = 0;
	const ItemType& itemType = Item::items[serverId];
	const std::vector<ShopBlock> &shopVector = getShopItemVector();
	for (ShopBlock shopBlock : shopVector)
	{
		if (itemType.id == shopBlock.itemId && shopBlock.itemSellPrice != 0)
		{
			sellPrice = shopBlock.itemSellPrice;
		}
	}

	if(!player->removeItemOfType(serverId, amount, -1, false, false)) {
		SPDLOG_ERROR("[Npc::onPlayerSellItem] - Player {} have a problem for sell item {} on shop for npc {}", player->getName(), serverId, getName());
>>>>>>> 0b218582
		return;
	}

	int64_t totalCost = sellPrice * amount;
	g_game.addMoney(player, totalCost, 0);

	// onPlayerSellItem(self, player, itemId, subType, amount, ignore)
	CreatureCallback callback = CreatureCallback(npcType->info.scriptInterface, this);
	if (callback.startScriptInterface(npcType->info.playerSellEvent)) {
		callback.pushSpecificCreature(this);
		callback.pushCreature(player);
		callback.pushNumber(itemType.id);
		callback.pushNumber(subType);
		callback.pushNumber(amount);
		callback.pushString(itemType.name);
		callback.pushNumber(totalCost);
	}

	if (callback.persistLuaState()) {
		return;
	}
}

void Npc::onPlayerCheckItem(Player* player, uint16_t itemId,
                          uint8_t subType)
{
	if (!player) {
		return;
	}

	const ItemType& itemType = Item::items[itemId];
	// onPlayerCheckItem(self, player, itemId, subType)
	CreatureCallback callback = CreatureCallback(npcType->info.scriptInterface, this);
	if (callback.startScriptInterface(npcType->info.playerLookEvent)) {
		callback.pushSpecificCreature(this);
		callback.pushCreature(player);
		callback.pushNumber(itemId);
		callback.pushNumber(subType);
	}

	if (callback.persistLuaState()) {
		return;
	}
}

void Npc::onPlayerCloseChannel(Creature* creature)
{
	Player* player = creature->getPlayer();
	if (!player) {
		return;
	}

	// onPlayerCloseChannel(npc, player)
	CreatureCallback callback = CreatureCallback(npcType->info.scriptInterface, this);
	if (callback.startScriptInterface(npcType->info.playerCloseChannel)) {
		callback.pushSpecificCreature(this);
		callback.pushCreature(player);
	}

	if (callback.persistLuaState()) {
		return;
	}

	player->closeShopWindow(true);
	this->removePlayerInteraction(player->getID());
}

void Npc::onThinkYell(uint32_t interval)
{
	if (npcType->info.yellSpeedTicks == 0) {
		return;
	}

	yellTicks += interval;
	if (yellTicks >= npcType->info.yellSpeedTicks) {
		yellTicks = 0;

		if (!npcType->info.voiceVector.empty() && (npcType->info.yellChance >= static_cast<uint32_t>(uniform_random(1, 100)))) {
			uint32_t index = uniform_random(0, npcType->info.voiceVector.size() - 1);
			const voiceBlock_t& vb = npcType->info.voiceVector[index];

			if (vb.yellText) {
				g_game.internalCreatureSay(this, TALKTYPE_YELL, vb.text, false);
			} else {
				g_game.internalCreatureSay(this, TALKTYPE_SAY, vb.text, false);
			}
		}
	}
}

void Npc::onThinkWalk(uint32_t interval)
{
	if (npcType->info.walkInterval == 0 || baseSpeed == 0) {
		return;
	}

	// If talking, no walking
	if (playerInteractions.size() > 0) {
		walkTicks = 0;
		eventWalk = 0;
		return;
	}

	walkTicks += interval;
	if (walkTicks < npcType->info.walkInterval) {
		return;
	}

	Direction dir = Position::getRandomDirection();
	if (canWalkTo(getPosition(), dir)) {
		listWalkDir.push_front(dir);
		addEventWalk();
	}

	walkTicks = 0;
}

void Npc::onPlacedCreature()
{
	addEventWalk();
}

bool Npc::isInSpawnRange(const Position& pos) const
{
	if (!spawnNpc) {
		return true;
	}

	if (Npc::despawnRadius == 0) {
		return true;
	}

	if (!SpawnsNpc::isInZone(masterPos, Npc::despawnRadius, pos)) {
		return false;
	}

	if (Npc::despawnRange == 0) {
		return true;
	}

	if (Position::getDistanceZ(pos, masterPos) > Npc::despawnRange) {
		return false;
	}

	return true;
}

void Npc::setPlayerInteraction(uint32_t playerId, uint16_t topicId /*= 0*/) {
	Creature* creature = g_game.getCreatureByID(playerId);
	if (!creature) {
		return;
	}

	turnToCreature(creature);

	playerInteractions[playerId] = topicId;
}

void Npc::updatePlayerInteractions(Player* player) {
	if (player && !canSee(player->getPosition())) {
		removePlayerInteraction(player->getID());
	}
}

void Npc::removePlayerInteraction(uint32_t playerId) {
	if (playerInteractions.find(playerId) != playerInteractions.end()) {
		playerInteractions.erase(playerId);
	}
}

void Npc::resetPlayerInteractions() {
	playerInteractions.clear();
}

bool Npc::canWalkTo(const Position& fromPos, Direction dir) const
{
	if (npcType->info.walkRadius == 0) {
		return false;
	}

	Position toPos = getNextPosition(dir, fromPos);
	if (!SpawnsNpc::isInZone(masterPos, npcType->info.walkRadius, toPos)) {
		return false;
	}

	Tile* toTile = g_game.map.getTile(toPos);
	if (!toTile || toTile->queryAdd(0, *this, 1, 0) != RETURNVALUE_NOERROR) {
		return false;
	}

	if (!floorChange && (toTile->hasFlag(TILESTATE_FLOORCHANGE) || toTile->getTeleportItem())) {
		return false;
	}

	if (!ignoreHeight && toTile->hasHeight(1)) {
		return false;
	}

	return true;
}

bool Npc::getNextStep(Direction& nextDirection, uint32_t& flags) {
	return Creature::getNextStep(nextDirection, flags);
}

void Npc::addShopPlayer(Player* player)
{
	shopPlayerSet.insert(player);
}

void Npc::removeShopPlayer(Player* player)
{
	if (player) {
		shopPlayerSet.erase(player);
	}
}

void Npc::closeAllShopWindows()
{
	for (auto shopPlayer : shopPlayerSet) {
		if (shopPlayer) {
			shopPlayer->closeShopWindow();
		}
	}
	shopPlayerSet.clear();
}<|MERGE_RESOLUTION|>--- conflicted
+++ resolved
@@ -220,18 +220,8 @@
 		return;
 	}
 
-<<<<<<< HEAD
+	uint32_t buyPrice = 0;
 	const ItemType& itemType = Item::items[itemId];
-
-	if (getShopItems().find(itemId) == getShopItems().end()) {
-		return;
-	}
-
-	ShopInfo shopInfo = getShopItems()[itemId];
-	int64_t totalCost = shopInfo.buyPrice * amount;
-=======
-	uint32_t buyPrice = 0;
-	const ItemType& itemType = Item::items[serverId];
 	const std::vector<ShopBlock> &shopVector = getShopItemVector();
 	for (ShopBlock shopBlock : shopVector)
 	{
@@ -242,7 +232,6 @@
 	}
 
 	int64_t totalCost = buyPrice * amount;
->>>>>>> 0b218582
 	if (getCurrency() == ITEM_GOLD_COIN) {
 		if (!g_game.removeMoney(player, totalCost, 0, true)) {
 			SPDLOG_ERROR("[Npc::onPlayerBuyItem (removeMoney)] - Player {} have a problem for buy item {} on shop for npc {}", player->getName(), serverId, getName());
@@ -258,11 +247,7 @@
 	if (callback.startScriptInterface(npcType->info.playerBuyEvent)) {
 		callback.pushSpecificCreature(this);
 		callback.pushCreature(player);
-<<<<<<< HEAD
 		callback.pushNumber(itemId);
-=======
-		callback.pushNumber(itemType.clientId);
->>>>>>> 0b218582
 		callback.pushNumber(subType);
 		callback.pushNumber(amount);
 		callback.pushBoolean(inBackpacks);
@@ -282,19 +267,8 @@
 		return;
 	}
 
-<<<<<<< HEAD
+	uint32_t sellPrice = 0;
 	const ItemType& itemType = Item::items[itemId];
-
-	if (getShopItems().find(itemId) == getShopItems().end()) {
-		return;
-	}
-
-	ShopInfo shopInfo = getShopItems()[itemId];
-
-	if(!player->removeItemOfType(itemId, amount, -1, false, false)) {
-=======
-	uint32_t sellPrice = 0;
-	const ItemType& itemType = Item::items[serverId];
 	const std::vector<ShopBlock> &shopVector = getShopItemVector();
 	for (ShopBlock shopBlock : shopVector)
 	{
@@ -306,7 +280,6 @@
 
 	if(!player->removeItemOfType(serverId, amount, -1, false, false)) {
 		SPDLOG_ERROR("[Npc::onPlayerSellItem] - Player {} have a problem for sell item {} on shop for npc {}", player->getName(), serverId, getName());
->>>>>>> 0b218582
 		return;
 	}
 
