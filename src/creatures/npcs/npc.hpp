/**
 * Canary - A free and open-source MMORPG server emulator
 * Copyright (©) 2019-2024 OpenTibiaBR <opentibiabr@outlook.com>
 * Repository: https://github.com/opentibiabr/canary
 * License: https://github.com/opentibiabr/canary/blob/main/LICENSE
 * Contributors: https://github.com/opentibiabr/canary/graphs/contributors
 * Website: https://docs.opentibiabr.com/
 */

#pragma once

#include "creatures/creature.hpp"

enum Direction : uint8_t;
struct Position;
class NpcType;
class Player;
class Tile;
class Creature;
class Game;
class SpawnNpc;

class Npc final : public Creature {
public:
	static std::shared_ptr<Npc> createNpc(const std::string &name);
	static int32_t despawnRange;
	static int32_t despawnRadius;

	explicit Npc(const std::shared_ptr<NpcType> &npcType);
	Npc() = default;

	// Singleton - ensures we don't accidentally copy it
	Npc(const Npc &) = delete;
	void operator=(const std::shared_ptr<Npc> &) = delete;

	static Npc &getInstance();

	std::shared_ptr<Npc> getNpc() override;
	std::shared_ptr<const Npc> getNpc() const override;

	void setID() override;

	void removeList() override;
	void addList() override;

	const std::string &getName() const override;
	// Real npc name, set on npc creation "createNpcType(typeName)"
<<<<<<< HEAD
	const std::string &getTypeName() const override;
	const std::string &getNameDescription() const override;
	std::string getDescription(int32_t) override;

	void setName(std::string newName);

	CreatureType_t getType() const override;

	const Position &getMasterPos() const;
	void setMasterPos(Position pos);

	uint8_t getSpeechBubble() const override;
	void setSpeechBubble(const uint8_t bubble);

	uint16_t getCurrency() const;
	void setCurrency(uint16_t currency);

	const std::vector<ShopBlock> &getShopItemVector(uint32_t playerGUID) const;

	bool isPushable() override;

	bool isAttackable() const override;
=======
	const std::string &getTypeName() const override {
		return npcType->typeName;
	}
	const std::string &getNameDescription() const override {
		return npcType->nameDescription;
	}
	std::string getDescription(int32_t) override {
		return strDescription + '.';
	}

	void setName(std::string newName) const {
		npcType->name = std::move(newName);
	}

	CreatureType_t getType() const override {
		return CREATURETYPE_NPC;
	}

	const Position &getMasterPos() const {
		return masterPos;
	}
	void setMasterPos(Position pos) {
		masterPos = pos;
	}

	uint8_t getSpeechBubble() const override {
		return npcType->info.speechBubble;
	}
	void setSpeechBubble(const uint8_t bubble) const {
		npcType->info.speechBubble = bubble;
	}

	uint16_t getCurrency() const {
		return npcType->info.currencyId;
	}
	void setCurrency(uint16_t currency) const {
		npcType->info.currencyId = currency;
	}

	const std::vector<ShopBlock> &getShopItemVector(uint32_t playerGUID) const {
		if (playerGUID != 0) {
			auto it = shopPlayers.find(playerGUID);
			if (it != shopPlayers.end() && !it->second.empty()) {
				return it->second;
			}
		}

		return npcType->info.shopItemVector;
	}

	bool isPushable() override {
		return npcType->info.pushable;
	}

	bool isAttackable() const override {
		return false;
	}
>>>>>>> 6c00cc04

	bool canInteract(const Position &pos, uint32_t range = 4);
	bool canSeeInvisibility() const override;
	RespawnType getRespawnType() const;
	void setSpawnNpc(const std::shared_ptr<SpawnNpc> &newSpawn);

	void setPlayerInteraction(uint32_t playerId, uint16_t topicId = 0);
	void removePlayerInteraction(const std::shared_ptr<Player> &player);
	void resetPlayerInteractions();

	bool isInteractingWithPlayer(uint32_t playerId);
	bool isPlayerInteractingOnTopic(uint32_t playerId, uint16_t topicId);

	void onCreatureAppear(const std::shared_ptr<Creature> &creature, bool isLogin) override;
	void onRemoveCreature(const std::shared_ptr<Creature> &creature, bool isLogout) override;
	void onCreatureMove(const std::shared_ptr<Creature> &creature, const std::shared_ptr<Tile> &newTile, const Position &newPos, const std::shared_ptr<Tile> &oldTile, const Position &oldPos, bool teleport) override;
	void onCreatureSay(const std::shared_ptr<Creature> &creature, SpeakClasses type, const std::string &text) override;
	void onThink(uint32_t interval) override;
	void onPlayerBuyItem(const std::shared_ptr<Player> &player, uint16_t itemid, uint8_t count, uint16_t amount, bool ignore, bool inBackpacks);
	void onPlayerSellAllLoot(uint32_t playerId, uint16_t itemid, bool ignore, uint64_t totalPrice);
	void onPlayerSellItem(const std::shared_ptr<Player> &player, uint16_t itemid, uint8_t count, uint16_t amount, bool ignore);
	void onPlayerSellItem(const std::shared_ptr<Player> &player, uint16_t itemid, uint8_t count, uint16_t amount, bool ignore, uint64_t &totalPrice, const std::shared_ptr<Cylinder> &parent = nullptr);
	void onPlayerCheckItem(const std::shared_ptr<Player> &player, uint16_t itemid, uint8_t count);
	void onPlayerCloseChannel(const std::shared_ptr<Creature> &creature);
	void onPlacedCreature() override;

	bool canWalkTo(const Position &fromPos, Direction dir);
	bool getNextStep(Direction &nextDirection, uint32_t &flags) override;
	bool getRandomStep(Direction &moveDirection);

	void setNormalCreatureLight() override;

	bool isShopPlayer(uint32_t playerGUID) const;

	void addShopPlayer(uint32_t playerGUID, const std::vector<ShopBlock> &shopItems);
	void removeShopPlayer(uint32_t playerGUID);
	void closeAllShopWindows();

	static uint32_t npcAutoID;

	void onCreatureWalk() override;

private:
	void onThinkYell(uint32_t interval);
	void onThinkWalk(uint32_t interval);
	void onThinkSound(uint32_t interval);

	bool isInSpawnRange(const Position &pos) const;

	std::string strDescription;

	std::vector<uint32_t> playerInteractionsOrder;

	std::map<uint32_t, uint16_t> playerInteractions;

	std::unordered_map<uint32_t, std::vector<ShopBlock>> shopPlayers;

	std::shared_ptr<NpcType> npcType;
	std::shared_ptr<SpawnNpc> spawnNpc;

	uint8_t speechBubble {};

	uint32_t yellTicks = 0;
	uint32_t walkTicks = 0;
	uint32_t soundTicks = 0;

	bool ignoreHeight {};

	phmap::flat_hash_set<std::shared_ptr<Player>> playerSpectators;
	Position masterPos;

	friend class LuaScriptInterface;
	friend class Map;

	void onPlayerAppear(const std::shared_ptr<Player> &player);
	void onPlayerDisappear(const std::shared_ptr<Player> &player);
	void manageIdle();
	void handlePlayerMove(const std::shared_ptr<Player> &player, const Position &newPos);
	void loadPlayerSpectators();
};

constexpr auto g_npc = Npc::getInstance;<|MERGE_RESOLUTION|>--- conflicted
+++ resolved
@@ -45,12 +45,11 @@
 
 	const std::string &getName() const override;
 	// Real npc name, set on npc creation "createNpcType(typeName)"
-<<<<<<< HEAD
 	const std::string &getTypeName() const override;
 	const std::string &getNameDescription() const override;
 	std::string getDescription(int32_t) override;
 
-	void setName(std::string newName);
+	void setName(std::string newName) const;
 
 	CreatureType_t getType() const override;
 
@@ -58,7 +57,7 @@
 	void setMasterPos(Position pos);
 
 	uint8_t getSpeechBubble() const override;
-	void setSpeechBubble(const uint8_t bubble);
+	void setSpeechBubble(const uint8_t bubble) const;
 
 	uint16_t getCurrency() const;
 	void setCurrency(uint16_t currency);
@@ -68,65 +67,6 @@
 	bool isPushable() override;
 
 	bool isAttackable() const override;
-=======
-	const std::string &getTypeName() const override {
-		return npcType->typeName;
-	}
-	const std::string &getNameDescription() const override {
-		return npcType->nameDescription;
-	}
-	std::string getDescription(int32_t) override {
-		return strDescription + '.';
-	}
-
-	void setName(std::string newName) const {
-		npcType->name = std::move(newName);
-	}
-
-	CreatureType_t getType() const override {
-		return CREATURETYPE_NPC;
-	}
-
-	const Position &getMasterPos() const {
-		return masterPos;
-	}
-	void setMasterPos(Position pos) {
-		masterPos = pos;
-	}
-
-	uint8_t getSpeechBubble() const override {
-		return npcType->info.speechBubble;
-	}
-	void setSpeechBubble(const uint8_t bubble) const {
-		npcType->info.speechBubble = bubble;
-	}
-
-	uint16_t getCurrency() const {
-		return npcType->info.currencyId;
-	}
-	void setCurrency(uint16_t currency) const {
-		npcType->info.currencyId = currency;
-	}
-
-	const std::vector<ShopBlock> &getShopItemVector(uint32_t playerGUID) const {
-		if (playerGUID != 0) {
-			auto it = shopPlayers.find(playerGUID);
-			if (it != shopPlayers.end() && !it->second.empty()) {
-				return it->second;
-			}
-		}
-
-		return npcType->info.shopItemVector;
-	}
-
-	bool isPushable() override {
-		return npcType->info.pushable;
-	}
-
-	bool isAttackable() const override {
-		return false;
-	}
->>>>>>> 6c00cc04
 
 	bool canInteract(const Position &pos, uint32_t range = 4);
 	bool canSeeInvisibility() const override;
