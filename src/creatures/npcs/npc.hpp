/**
 * Canary - A free and open-source MMORPG server emulator
 * Copyright (©) 2019-2024 OpenTibiaBR <opentibiabr@outlook.com>
 * Repository: https://github.com/opentibiabr/canary
 * License: https://github.com/opentibiabr/canary/blob/main/LICENSE
 * Contributors: https://github.com/opentibiabr/canary/graphs/contributors
 * Website: https://docs.opentibiabr.com/
 */

#pragma once

#include "creatures/creature.hpp"

enum Direction : uint8_t;
struct Position;
class NpcType;
class Player;
class Tile;
class Creature;
class Game;
class SpawnNpc;

class Npc final : public Creature {
public:
	static std::shared_ptr<Npc> createNpc(const std::string &name);
	static int32_t despawnRange;
	static int32_t despawnRadius;

	explicit Npc(const std::shared_ptr<NpcType> &npcType);
	Npc() = default;

	// Singleton - ensures we don't accidentally copy it
	Npc(const Npc &) = delete;
	void operator=(const std::shared_ptr<Npc> &) = delete;

	static Npc &getInstance();

	std::shared_ptr<Npc> getNpc() override;
	std::shared_ptr<const Npc> getNpc() const override;

	void setID() override;

	void removeList() override;
	void addList() override;

	const std::string &getName() const override;
	// Real npc name, set on npc creation "createNpcType(typeName)"
<<<<<<< HEAD
	const std::string &getTypeName() const override {
		return npcType->typeName;
	}
	const std::string &getNameDescription() const override {
		return npcType->nameDescription;
	}
	std::string getDescription(int32_t) override {
		return strDescription + '.';
	}

	void setName(std::string newName) const {
		npcType->name = std::move(newName);
	}

	CreatureType_t getType() const override {
		return CREATURETYPE_NPC;
	}

	const Position &getMasterPos() const {
		return masterPos;
	}
	void setMasterPos(Position pos) {
		masterPos = pos;
	}

	uint8_t getSpeechBubble() const override {
		return npcType->info.speechBubble;
	}
	void setSpeechBubble(const uint8_t bubble) const {
		npcType->info.speechBubble = bubble;
	}

	uint16_t getCurrency() const {
		return npcType->info.currencyId;
	}
	void setCurrency(uint16_t currency) const {
		npcType->info.currencyId = currency;
	}

	const std::vector<ShopBlock> &getShopItemVector(uint32_t playerGUID) const {
		if (playerGUID != 0) {
			auto it = shopPlayers.find(playerGUID);
			if (it != shopPlayers.end() && !it->second.empty()) {
				return it->second;
			}
		}

		return npcType->info.shopItemVector;
	}

	bool isPushable() override {
		return npcType->info.pushable;
	}

	bool isAttackable() const override {
		return false;
	}
=======
	const std::string &getTypeName() const override;
	const std::string &getNameDescription() const override;
	std::string getDescription(int32_t) override;

	void setName(std::string newName) const;

	CreatureType_t getType() const override;

	const Position &getMasterPos() const;
	void setMasterPos(Position pos);

	uint8_t getSpeechBubble() const override;
	void setSpeechBubble(const uint8_t bubble) const;

	uint16_t getCurrency() const;
	void setCurrency(uint16_t currency);

	const std::vector<ShopBlock> &getShopItemVector(uint32_t playerGUID) const;

	bool isPushable() override;

	bool isAttackable() const override;
>>>>>>> 135866a6

	bool canInteract(const Position &pos, uint32_t range = 4);
	bool canSeeInvisibility() const override;
	RespawnType getRespawnType() const;
	void setSpawnNpc(const std::shared_ptr<SpawnNpc> &newSpawn);

	void setPlayerInteraction(uint32_t playerId, uint16_t topicId = 0);
	void removePlayerInteraction(const std::shared_ptr<Player> &player);
	void resetPlayerInteractions();

<<<<<<< HEAD
	bool isInteractingWithPlayer(uint32_t playerId) const {
		if (!playerInteractions.contains(playerId)) {
			return false;
		}
		return true;
	}

	bool isPlayerInteractingOnTopic(uint32_t playerId, uint16_t topicId) {
		auto it = playerInteractions.find(playerId);
		if (it == playerInteractions.end()) {
			return false;
		}
		return it->second == topicId;
	}
=======
	bool isInteractingWithPlayer(uint32_t playerId);
	bool isPlayerInteractingOnTopic(uint32_t playerId, uint16_t topicId);
>>>>>>> 135866a6

	void onCreatureAppear(const std::shared_ptr<Creature> &creature, bool isLogin) override;
	void onRemoveCreature(const std::shared_ptr<Creature> &creature, bool isLogout) override;
	void onCreatureMove(const std::shared_ptr<Creature> &creature, const std::shared_ptr<Tile> &newTile, const Position &newPos, const std::shared_ptr<Tile> &oldTile, const Position &oldPos, bool teleport) override;
	void onCreatureSay(const std::shared_ptr<Creature> &creature, SpeakClasses type, const std::string &text) override;
	void onThink(uint32_t interval) override;
	void onPlayerBuyItem(const std::shared_ptr<Player> &player, uint16_t itemid, uint8_t count, uint16_t amount, bool ignore, bool inBackpacks);
	void onPlayerSellAllLoot(uint32_t playerId, uint16_t itemid, bool ignore, uint64_t totalPrice);
	void onPlayerSellItem(const std::shared_ptr<Player> &player, uint16_t itemid, uint8_t count, uint16_t amount, bool ignore);
	void onPlayerSellItem(const std::shared_ptr<Player> &player, uint16_t itemid, uint8_t count, uint16_t amount, bool ignore, uint64_t &totalPrice, const std::shared_ptr<Cylinder> &parent = nullptr);
	void onPlayerCheckItem(const std::shared_ptr<Player> &player, uint16_t itemid, uint8_t count);
	void onPlayerCloseChannel(const std::shared_ptr<Creature> &creature);
	void onPlacedCreature() override;

	bool canWalkTo(const Position &fromPos, Direction dir);
	bool getNextStep(Direction &nextDirection, uint32_t &flags) override;
	bool getRandomStep(Direction &moveDirection);

	void setNormalCreatureLight() override;

	bool isShopPlayer(uint32_t playerGUID) const;

	void addShopPlayer(uint32_t playerGUID, const std::vector<ShopBlock> &shopItems);
	void removeShopPlayer(uint32_t playerGUID);
	void closeAllShopWindows();

	static uint32_t npcAutoID;

	void onCreatureWalk() override;

private:
	void onThinkYell(uint32_t interval);
	void onThinkWalk(uint32_t interval);
	void onThinkSound(uint32_t interval);

	bool isInSpawnRange(const Position &pos) const;

	std::string strDescription;

	std::vector<uint32_t> playerInteractionsOrder;

	std::map<uint32_t, uint16_t> playerInteractions;

	std::unordered_map<uint32_t, std::vector<ShopBlock>> shopPlayers;

	std::shared_ptr<NpcType> npcType;
	std::shared_ptr<SpawnNpc> spawnNpc;

	uint8_t speechBubble {};

	uint32_t yellTicks = 0;
	uint32_t walkTicks = 0;
	uint32_t soundTicks = 0;

	bool ignoreHeight {};

	phmap::flat_hash_set<std::shared_ptr<Player>> playerSpectators;
	Position masterPos;

	friend class LuaScriptInterface;
	friend class Map;

	void onPlayerAppear(const std::shared_ptr<Player> &player);
	void onPlayerDisappear(const std::shared_ptr<Player> &player);
	void manageIdle();
	void handlePlayerMove(const std::shared_ptr<Player> &player, const Position &newPos);
	void loadPlayerSpectators();
};

constexpr auto g_npc = Npc::getInstance;<|MERGE_RESOLUTION|>--- conflicted
+++ resolved
@@ -45,65 +45,6 @@
 
 	const std::string &getName() const override;
 	// Real npc name, set on npc creation "createNpcType(typeName)"
-<<<<<<< HEAD
-	const std::string &getTypeName() const override {
-		return npcType->typeName;
-	}
-	const std::string &getNameDescription() const override {
-		return npcType->nameDescription;
-	}
-	std::string getDescription(int32_t) override {
-		return strDescription + '.';
-	}
-
-	void setName(std::string newName) const {
-		npcType->name = std::move(newName);
-	}
-
-	CreatureType_t getType() const override {
-		return CREATURETYPE_NPC;
-	}
-
-	const Position &getMasterPos() const {
-		return masterPos;
-	}
-	void setMasterPos(Position pos) {
-		masterPos = pos;
-	}
-
-	uint8_t getSpeechBubble() const override {
-		return npcType->info.speechBubble;
-	}
-	void setSpeechBubble(const uint8_t bubble) const {
-		npcType->info.speechBubble = bubble;
-	}
-
-	uint16_t getCurrency() const {
-		return npcType->info.currencyId;
-	}
-	void setCurrency(uint16_t currency) const {
-		npcType->info.currencyId = currency;
-	}
-
-	const std::vector<ShopBlock> &getShopItemVector(uint32_t playerGUID) const {
-		if (playerGUID != 0) {
-			auto it = shopPlayers.find(playerGUID);
-			if (it != shopPlayers.end() && !it->second.empty()) {
-				return it->second;
-			}
-		}
-
-		return npcType->info.shopItemVector;
-	}
-
-	bool isPushable() override {
-		return npcType->info.pushable;
-	}
-
-	bool isAttackable() const override {
-		return false;
-	}
-=======
 	const std::string &getTypeName() const override;
 	const std::string &getNameDescription() const override;
 	std::string getDescription(int32_t) override;
@@ -126,7 +67,6 @@
 	bool isPushable() override;
 
 	bool isAttackable() const override;
->>>>>>> 135866a6
 
 	bool canInteract(const Position &pos, uint32_t range = 4);
 	bool canSeeInvisibility() const override;
@@ -137,25 +77,8 @@
 	void removePlayerInteraction(const std::shared_ptr<Player> &player);
 	void resetPlayerInteractions();
 
-<<<<<<< HEAD
-	bool isInteractingWithPlayer(uint32_t playerId) const {
-		if (!playerInteractions.contains(playerId)) {
-			return false;
-		}
-		return true;
-	}
-
-	bool isPlayerInteractingOnTopic(uint32_t playerId, uint16_t topicId) {
-		auto it = playerInteractions.find(playerId);
-		if (it == playerInteractions.end()) {
-			return false;
-		}
-		return it->second == topicId;
-	}
-=======
 	bool isInteractingWithPlayer(uint32_t playerId);
 	bool isPlayerInteractingOnTopic(uint32_t playerId, uint16_t topicId);
->>>>>>> 135866a6
 
 	void onCreatureAppear(const std::shared_ptr<Creature> &creature, bool isLogin) override;
 	void onRemoveCreature(const std::shared_ptr<Creature> &creature, bool isLogout) override;
