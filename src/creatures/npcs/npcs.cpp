/**
 * Canary - A free and open-source MMORPG server emulator
 * Copyright (©) 2019-2024 OpenTibiaBR <opentibiabr@outlook.com>
 * Repository: https://github.com/opentibiabr/canary
 * License: https://github.com/opentibiabr/canary/blob/main/LICENSE
 * Contributors: https://github.com/opentibiabr/canary/graphs/contributors
 * Website: https://docs.opentibiabr.com/
 */

#include "declarations.hpp"
#include "creatures/combat/combat.hpp"
#include "lua/scripts/lua_environment.hpp"
#include "creatures/combat/spells.hpp"
#include "creatures/npcs/npcs.hpp"
#include "lua/scripts/scripts.hpp"
#include "game/game.hpp"

bool NpcType::canSpawn(const Position &pos) const {
	bool canSpawn = true;
	const bool isDay = g_game().gameIsDay();

	if ((isDay && info.respawnType.period == RESPAWNPERIOD_NIGHT) || (!isDay && info.respawnType.period == RESPAWNPERIOD_DAY)) {
		// It will ignore day and night if underground
		canSpawn = (pos.z > MAP_INIT_SURFACE_LAYER && info.respawnType.underground);
	}

	return canSpawn;
}

bool NpcType::loadCallback(LuaScriptInterface* scriptInterface) {
	const int32_t id = scriptInterface->getEvent();
	if (id == -1) {
		g_logger().warn("[NpcType::loadCallback] - Event not found");
		return false;
	}

	info.scriptInterface = scriptInterface;
	switch (info.eventType) {
		case NPCS_EVENT_THINK:
			info.thinkEvent = id;
			break;
		case NPCS_EVENT_APPEAR:
			info.creatureAppearEvent = id;
			break;
		case NPCS_EVENT_DISAPPEAR:
			info.creatureDisappearEvent = id;
			break;
		case NPCS_EVENT_MOVE:
			info.creatureMoveEvent = id;
			break;
		case NPCS_EVENT_SAY:
			info.creatureSayEvent = id;
			break;
		case NPCS_EVENT_PLAYER_BUY:
			info.playerBuyEvent = id;
			break;
		case NPCS_EVENT_PLAYER_SELL:
			info.playerSellEvent = id;
			break;
		case NPCS_EVENT_PLAYER_CHECK_ITEM:
			info.playerLookEvent = id;
			break;
		case NPCS_EVENT_PLAYER_CLOSE_CHANNEL:
			info.playerCloseChannel = id;
			break;
		default:
			break;
	}

	return true;
}

void NpcType::loadShop(const std::shared_ptr<NpcType> &npcType, ShopBlock shopBlock) {
	ItemType &iType = Item::items.getItemType(shopBlock.itemId);

	// Registering item prices globaly.
	if (shopBlock.itemSellPrice > iType.sellPrice) {
		iType.sellPrice = shopBlock.itemSellPrice;
	}
	if (shopBlock.itemBuyPrice > iType.buyPrice) {
		iType.buyPrice = shopBlock.itemBuyPrice;
	}

	// Check if the item already exists in the shop vector and ignore it
	if (std::ranges::any_of(npcType->info.shopItemVector, [&shopBlock](const auto &shopIterator) {
			return shopIterator == shopBlock;
		})) {
		return;
	}

	if (shopBlock.childShop.empty()) {
		const bool &isContainer = iType.isContainer();
		if (isContainer) {
			for (const ShopBlock &child : shopBlock.childShop) {
				shopBlock.childShop.push_back(child);
			}
		}
	}
	npcType->info.shopItemVector.emplace_back(shopBlock);

	info.speechBubble = SPEECHBUBBLE_TRADE;
}

bool Npcs::load(bool loadLibs /* = true*/, bool loadNpcs /* = true*/, bool reloading /* = false*/) const {
	if (loadLibs) {
<<<<<<< HEAD
		const auto coreFolder = g_configManager().getString(CORE_DIRECTORY, __FUNCTION__);
		return g_luaEnvironment().loadFile(coreFolder + "/npclib/load.lua", "load.lua") == 0;
	}
	if (loadNpcs) {
		const auto datapackFolder = g_configManager().getString(DATA_DIRECTORY, __FUNCTION__);
=======
		auto coreFolder = g_configManager().getString(CORE_DIRECTORY);
		return g_luaEnvironment().loadFile(coreFolder + "/npclib/load.lua", "load.lua") == 0;
	}
	if (loadNpcs) {
		auto datapackFolder = g_configManager().getString(DATA_DIRECTORY);
>>>>>>> 0c7aafe0
		return g_scripts().loadScripts(datapackFolder + "/npc", false, reloading);
	}
	return false;
}

bool Npcs::reload() {
	// Load the "npclib" folder
	if (load(true, false, true)) {
		// Load the npcs scripts folder
		if (!load(false, true, true)) {
			return false;
		}

		npcs.clear();
		scriptInterface.reset();
		g_game().resetNpcs();
		return true;
	}
	return false;
}

std::shared_ptr<NpcType> Npcs::getNpcType(const std::string &name, bool create /* = false*/) {
	const std::string key = asLowerCaseString(name);
	const auto &it = npcs.find(key);

	if (it != npcs.end()) {
		return it->second;
	}

	return create ? npcs[key] = std::make_shared<NpcType>(name) : nullptr;
}<|MERGE_RESOLUTION|>--- conflicted
+++ resolved
@@ -103,19 +103,11 @@
 
 bool Npcs::load(bool loadLibs /* = true*/, bool loadNpcs /* = true*/, bool reloading /* = false*/) const {
 	if (loadLibs) {
-<<<<<<< HEAD
-		const auto coreFolder = g_configManager().getString(CORE_DIRECTORY, __FUNCTION__);
+		const auto coreFolder = g_configManager().getString(CORE_DIRECTORY);
 		return g_luaEnvironment().loadFile(coreFolder + "/npclib/load.lua", "load.lua") == 0;
 	}
 	if (loadNpcs) {
-		const auto datapackFolder = g_configManager().getString(DATA_DIRECTORY, __FUNCTION__);
-=======
-		auto coreFolder = g_configManager().getString(CORE_DIRECTORY);
-		return g_luaEnvironment().loadFile(coreFolder + "/npclib/load.lua", "load.lua") == 0;
-	}
-	if (loadNpcs) {
-		auto datapackFolder = g_configManager().getString(DATA_DIRECTORY);
->>>>>>> 0c7aafe0
+		const auto datapackFolder = g_configManager().getString(DATA_DIRECTORY);
 		return g_scripts().loadScripts(datapackFolder + "/npc", false, reloading);
 	}
 	return false;
