--- conflicted
+++ resolved
@@ -91,13 +91,7 @@
 		std::string nameDescription;
 		NpcInfo info;
 
-<<<<<<< HEAD
-		void addShopItem(uint16_t itemId, ShopInfo &item) {
-			info.shopItems[itemId] = item;
-		}
-=======
 		void loadShop(NpcType* npcType, ShopBlock shopBlock);
->>>>>>> 0b218582
 
 		bool loadCallback(LuaScriptInterface* scriptInterface);
 		bool canSpawn(const Position& pos);
