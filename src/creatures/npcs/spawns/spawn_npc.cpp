--- conflicted
+++ resolved
@@ -229,13 +229,8 @@
 	if (interval <= 0) {
 		spawnNpc(spawnId, sb.npcType, sb.pos, sb.direction);
 	} else {
-<<<<<<< HEAD
-		Game::addMagicEffect(sb.pos, CONST_ME_TELEPORT);
-		g_scheduler().addEvent(1400, std::bind(&SpawnNpc::scheduleSpawnNpc, this, spawnId, sb, interval - NONBLOCKABLE_SPAWN_NPC_INTERVAL));
-=======
 		g_game().addMagicEffect(sb.pos, CONST_ME_TELEPORT);
 		g_scheduler().addEvent(1400, std::bind(&SpawnNpc::scheduleSpawnNpc, this, spawnId, sb, interval - NONBLOCKABLE_SPAWN_NPC_INTERVAL), __FUNCTION__);
->>>>>>> 6133583a
 	}
 }
 
