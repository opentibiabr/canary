--- conflicted
+++ resolved
@@ -136,13 +136,8 @@
 		do {
 			auto player = std::make_shared<Player>(nullptr);
 			player->setName(result->getString("name"));
-<<<<<<< HEAD
-			player->setLevel(result->getU32("level"));
-			player->setVocation(result->getU16("vocation"));
-=======
 			player->setLevel(result->getNumber<uint32_t>("level"));
 			player->setVocation(result->getNumber<uint16_t>("vocation"));
->>>>>>> 0c7aafe0
 			players.push_back(player);
 		} while (result->next());
 	}
