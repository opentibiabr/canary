/**
 * Canary - A free and open-source MMORPG server emulator
 * Copyright (©) 2019-2024 OpenTibiaBR <opentibiabr@outlook.com>
 * Repository: https://github.com/opentibiabr/canary
 * License: https://github.com/opentibiabr/canary/blob/main/LICENSE
 * Contributors: https://github.com/opentibiabr/canary/graphs/contributors
 * Website: https://docs.opentibiabr.com/
 */

#pragma once

<<<<<<< HEAD
enum CyclopediaBadge_t : uint8_t;
=======
>>>>>>> 6c00cc04
class Player;
class KV;
class Account;

enum class CyclopediaBadge_t : uint8_t;

struct Badge {
	uint8_t m_id = 0;
	CyclopediaBadge_t m_type {};
	std::string m_name {};
	uint16_t m_amount = 0;

	Badge() = default;

	Badge(uint8_t id, CyclopediaBadge_t type, std::string name, uint16_t amount) :
		m_id(id), m_type(type), m_name(std::move(name)), m_amount(amount) { }

	bool operator==(const Badge &other) const {
		return m_id == other.m_id;
	}
};

template <>
struct std::hash<Badge> {
	std::size_t operator()(const Badge &b) const noexcept {
		return hash<uint8_t>()(b.m_id);
	}
};

class PlayerBadge {
public:
	explicit PlayerBadge(Player &player);

	[[nodiscard]] bool hasBadge(uint8_t id) const;
	bool add(uint8_t id, uint32_t timestamp = 0);
	void checkAndUpdateNewBadges();
	void loadUnlockedBadges();
	const std::shared_ptr<KV> &getUnlockedKV();

	// Badge Calculate Functions
	bool accountAge(uint8_t amount) const;
	bool loyalty(uint8_t amount) const;
	std::vector<std::shared_ptr<Player>> getPlayersInfoByAccount(const std::shared_ptr<Account> &acc) const;
	bool accountAllLevel(uint8_t amount) const;
	bool accountAllVocations(uint8_t amount) const;
	[[nodiscard]] bool tournamentParticipation(uint8_t skill) const;
	[[nodiscard]] bool tournamentPoints(uint8_t race) const;

private:
	// {badge ID, time when it was unlocked}
	std::shared_ptr<KV> m_badgeUnlockedKV;
	std::vector<std::pair<Badge, uint32_t>> m_badgesUnlocked;
	Player &m_player;
};<|MERGE_RESOLUTION|>--- conflicted
+++ resolved
@@ -9,10 +9,6 @@
 
 #pragma once
 
-<<<<<<< HEAD
-enum CyclopediaBadge_t : uint8_t;
-=======
->>>>>>> 6c00cc04
 class Player;
 class KV;
 class Account;
