/**
 * Canary - A free and open-source MMORPG server emulator
 * Copyright (©) 2019-2024 OpenTibiaBR <opentibiabr@outlook.com>
 * Repository: https://github.com/opentibiabr/canary
 * License: https://github.com/opentibiabr/canary/blob/main/LICENSE
 * Contributors: https://github.com/opentibiabr/canary/graphs/contributors
 * Website: https://docs.opentibiabr.com/
 */

#include "pch.hpp"

#include "creatures/players/grouping/familiars.hpp"
#include "lib/di/container.hpp"
#include "config/configmanager.hpp"
#include "utils/pugicast.hpp"
#include "utils/tools.hpp"

<<<<<<< HEAD
Familiars &Familiars::getInstance() {
	return inject<Familiars>();
}

=======
>>>>>>> 1d025c2c
bool Familiars::reload() {
	for (auto &familiarsVector : familiars) {
		familiarsVector.clear();
	}
	return loadFromXml();
}

bool Familiars::loadFromXml() {
	pugi::xml_document doc;
	auto folder = g_configManager().getString(CORE_DIRECTORY, __FUNCTION__) + "/XML/familiars.xml";
	pugi::xml_parse_result result = doc.load_file(folder.c_str());
	if (!result) {
		g_logger().error("Failed to load Familiars");
		printXMLError(__FUNCTION__, folder, result);
		return false;
	}

	for (auto familiarsNode : doc.child("familiars").children()) {
		pugi::xml_attribute attr;
		if ((attr = familiarsNode.attribute("enabled")) && !attr.as_bool()) {
			continue;
		}

		if (!(attr = familiarsNode.attribute("vocation"))) {
			g_logger().warn("[Familiars::loadFromXml] - Missing familiar vocation.");
			continue;
		}

		auto vocation = pugi::cast<uint16_t>(attr.value());
		if (vocation > VOCATION_LAST) {
			g_logger().warn("[Familiars::loadFromXml] - Invalid familiar vocation {}", vocation);
			continue;
		}

		pugi::xml_attribute lookTypeAttribute = familiarsNode.attribute("lookType");
		if (!lookTypeAttribute) {
			g_logger().warn("[Familiars::loadFromXml] - Missing looktype on familiar.");
			continue;
		}

		familiars[vocation].emplace_back(std::make_shared<Familiar>(
			familiarsNode.attribute("name").as_string(),
			pugi::cast<uint16_t>(lookTypeAttribute.value()),
			familiarsNode.attribute("premium").as_bool(),
			familiarsNode.attribute("unlocked").as_bool(true),
			familiarsNode.attribute("type").as_string()
		));
	}
	for (uint16_t vocation = VOCATION_NONE; vocation <= VOCATION_LAST; ++vocation) {
		familiars[vocation].shrink_to_fit();
	}
	return true;
}

std::shared_ptr<Familiar> Familiars::getFamiliarByLookType(uint16_t vocation, uint16_t lookType) const {
<<<<<<< HEAD
	const auto &familiarList = familiars[vocation];
	auto it = std::find_if(familiarList.begin(), familiarList.end(), [lookType](const auto &familiar) {
		return familiar->lookType == lookType;
	});

	if (it != familiarList.end()) {
=======
	if (auto it = std::find_if(familiars[vocation].begin(), familiars[vocation].end(), [lookType](auto familiar_it) {
			return familiar_it->lookType == lookType;
		});
		it != familiars[vocation].end()) {
>>>>>>> 1d025c2c
		return *it;
	}
	return nullptr;
}<|MERGE_RESOLUTION|>--- conflicted
+++ resolved
@@ -15,13 +15,10 @@
 #include "utils/pugicast.hpp"
 #include "utils/tools.hpp"
 
-<<<<<<< HEAD
 Familiars &Familiars::getInstance() {
 	return inject<Familiars>();
 }
 
-=======
->>>>>>> 1d025c2c
 bool Familiars::reload() {
 	for (auto &familiarsVector : familiars) {
 		familiarsVector.clear();
@@ -77,19 +74,10 @@
 }
 
 std::shared_ptr<Familiar> Familiars::getFamiliarByLookType(uint16_t vocation, uint16_t lookType) const {
-<<<<<<< HEAD
-	const auto &familiarList = familiars[vocation];
-	auto it = std::find_if(familiarList.begin(), familiarList.end(), [lookType](const auto &familiar) {
-		return familiar->lookType == lookType;
-	});
-
-	if (it != familiarList.end()) {
-=======
 	if (auto it = std::find_if(familiars[vocation].begin(), familiars[vocation].end(), [lookType](auto familiar_it) {
 			return familiar_it->lookType == lookType;
 		});
 		it != familiars[vocation].end()) {
->>>>>>> 1d025c2c
 		return *it;
 	}
 	return nullptr;
