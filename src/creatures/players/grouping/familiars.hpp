--- conflicted
+++ resolved
@@ -9,30 +9,8 @@
 
 #pragma once
 
-<<<<<<< HEAD
 #include "declarations.hpp"
-
-struct FamiliarEntry {
-	constexpr explicit FamiliarEntry(uint16_t initLookType) :
-		lookType(initLookType) { }
-	uint16_t lookType;
-};
-
-struct Familiar {
-	Familiar(std::string initName, uint16_t initLookType, bool initPremium, bool initUnlocked, std::string initType) :
-		name(std::move(initName)), lookType(initLookType),
-		premium(initPremium), unlocked(initUnlocked),
-		type(std::move(initType)) { }
-
-	std::string name;
-	uint16_t lookType;
-	bool premium;
-	bool unlocked;
-	std::string type;
-};
-=======
 #include "lib/di/container.hpp"
->>>>>>> 1d025c2c
 
 struct FamiliarEntry {
 	constexpr explicit FamiliarEntry(uint16_t initLookType) :
@@ -55,13 +33,7 @@
 
 class Familiars {
 public:
-<<<<<<< HEAD
 	static Familiars &getInstance();
-=======
-	static Familiars &getInstance() {
-		return inject<Familiars>();
-	}
->>>>>>> 1d025c2c
 
 	bool loadFromXml();
 	bool reload();
