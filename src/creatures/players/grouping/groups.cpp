/**
 * Canary - A free and open-source MMORPG server emulator
 * Copyright (©) 2019-2024 OpenTibiaBR <opentibiabr@outlook.com>
 * Repository: https://github.com/opentibiabr/canary
 * License: https://github.com/opentibiabr/canary/blob/main/LICENSE
 * Contributors: https://github.com/opentibiabr/canary/graphs/contributors
 * Website: https://docs.opentibiabr.com/
 */

#include "pch.hpp"

#include "config/configmanager.hpp"
#include "game/game.hpp"
#include "creatures/players/grouping/groups.hpp"
#include "utils/pugicast.hpp"
#include "utils/tools.hpp"

namespace ParsePlayerFlagMap {
	// Initialize the map with all the values from the PlayerFlags_t enumeration
	phmap::flat_hash_map<std::string, PlayerFlags_t> initParsePlayerFlagMap() {
		phmap::flat_hash_map<std::string, PlayerFlags_t> map;
		// Iterate through all values of the PlayerFlags_t enumeration
		for (auto value : magic_enum::enum_values<PlayerFlags_t>()) {
			// Get the string representation of the current enumeration value
			std::string name(magic_enum::enum_name(value).data());
			// Convert the string to lowercase
			std::ranges::transform(name.begin(), name.end(), name.begin(), ::tolower);
			// Add the current value to the map with its lowercase string representation as the key
			map[name] = value;
		}

		return map;
	}

	const phmap::flat_hash_map<std::string, PlayerFlags_t> parsePlayerFlagMap = initParsePlayerFlagMap();
}

uint8_t Groups::getFlagNumber(PlayerFlags_t playerFlags) {
	return magic_enum::enum_integer(playerFlags);
}

PlayerFlags_t Groups::getFlagFromNumber(uint8_t value) {
	return magic_enum::enum_value<PlayerFlags_t>(value);
}

bool Groups::reload() {
	// Clear groups
	g_game().groups.getGroups().clear();
	return g_game().groups.load();
}

void parseGroupFlags(Group &group, const pugi::xml_node &groupNode) {
	if (pugi::xml_node node = groupNode.child("flags")) {
		for (auto flagNode : node.children()) {
			pugi::xml_attribute attr = flagNode.first_attribute();
			if (!attr || !attr.as_bool()) {
				continue;
			}

			// Ensure always send the string completely in lower case
			std::string string = asLowerCaseString(attr.name());
			auto parseFlag = ParsePlayerFlagMap::parsePlayerFlagMap.find(string);
			if (parseFlag != ParsePlayerFlagMap::parsePlayerFlagMap.end()) {
				group.flags[Groups::getFlagNumber(parseFlag->second)] = true;
			}
		}
	}
}

bool Groups::load() {
	pugi::xml_document doc;
	auto folder = g_configManager().getString(CORE_DIRECTORY, __FUNCTION__) + "/XML/groups.xml";
	pugi::xml_parse_result result = doc.load_file(folder.c_str());
	if (!result) {
		printXMLError(__FUNCTION__, folder, result);
		return false;
	}

	for (auto groupNode : doc.child("groups").children()) {
		Group group;
		group.id = pugi::cast<uint32_t>(groupNode.attribute("id").value());
		group.name = groupNode.attribute("name").as_string();
		group.access = groupNode.attribute("access").as_bool();
		group.maxDepotItems = pugi::cast<uint32_t>(groupNode.attribute("maxdepotitems").value());
		group.maxVipEntries = pugi::cast<uint32_t>(groupNode.attribute("maxvipentries").value());
		auto flagsInt = static_cast<uint8_t>(groupNode.attribute("flags").as_uint());
		std::bitset<magic_enum::enum_integer(PlayerFlags_t::FlagLast)> flags(flagsInt);
		for (uint8_t i = 0; i < getFlagNumber(PlayerFlags_t::FlagLast); i++) {
			PlayerFlags_t flag = getFlagFromNumber(i);
			group.flags[i] = flags[Groups::getFlagNumber(flag)];
		}

		// Parsing group flags
		parseGroupFlags(group, groupNode);

		groups_vector.emplace_back(std::make_shared<Group>(group));
	}
	groups_vector.shrink_to_fit();
	return true;
}

<<<<<<< HEAD
std::shared_ptr<Group> Groups::getGroup(uint16_t id) const {
	auto it = std::find_if(groups_vector.begin(), groups_vector.end(), [id](const auto &group) {
		return group->id == id;
	});

	if (it != groups_vector.end()) {
=======
std::shared_ptr<Group> Groups::getGroup(uint16_t id) {
	if (auto it = std::find_if(groups_vector.begin(), groups_vector.end(), [id](auto group_it) {
			return group_it->id == id;
		});
		it != groups_vector.end()) {
>>>>>>> 1d025c2c
		return *it;
	}
	return nullptr;
}<|MERGE_RESOLUTION|>--- conflicted
+++ resolved
@@ -99,20 +99,11 @@
 	return true;
 }
 
-<<<<<<< HEAD
-std::shared_ptr<Group> Groups::getGroup(uint16_t id) const {
-	auto it = std::find_if(groups_vector.begin(), groups_vector.end(), [id](const auto &group) {
-		return group->id == id;
-	});
-
-	if (it != groups_vector.end()) {
-=======
 std::shared_ptr<Group> Groups::getGroup(uint16_t id) {
 	if (auto it = std::find_if(groups_vector.begin(), groups_vector.end(), [id](auto group_it) {
 			return group_it->id == id;
 		});
 		it != groups_vector.end()) {
->>>>>>> 1d025c2c
 		return *it;
 	}
 	return nullptr;
