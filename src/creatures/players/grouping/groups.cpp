--- conflicted
+++ resolved
@@ -67,13 +67,8 @@
 
 bool Groups::load() {
 	pugi::xml_document doc;
-<<<<<<< HEAD
-	const auto folder = g_configManager().getString(CORE_DIRECTORY, __FUNCTION__) + "/XML/groups.xml";
+	const auto folder = g_configManager().getString(CORE_DIRECTORY) + "/XML/groups.xml";
 	const pugi::xml_parse_result result = doc.load_file(folder.c_str());
-=======
-	auto folder = g_configManager().getString(CORE_DIRECTORY) + "/XML/groups.xml";
-	pugi::xml_parse_result result = doc.load_file(folder.c_str());
->>>>>>> 0c7aafe0
 	if (!result) {
 		printXMLError(__FUNCTION__, folder, result);
 		return false;
