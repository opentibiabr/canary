/**
 * Canary - A free and open-source MMORPG server emulator
 * Copyright (©) 2019-2022 OpenTibiaBR <opentibiabr@outlook.com>
 * Repository: https://github.com/opentibiabr/canary
 * License: https://github.com/opentibiabr/canary/blob/main/LICENSE
 * Contributors: https://github.com/opentibiabr/canary/graphs/contributors
 * Website: https://docs.opentibiabr.org/
 */

#include "pch.hpp"

#include "creatures/players/grouping/party.h"
#include "game/game.h"
#include "lua/creature/events.h"

Party::Party(Player* initLeader) :
	leader(initLeader) {
	leader->setParty(this);
}

void Party::disband() {
	if (!g_events().eventPartyOnDisband(this)) {
		return;
	}

	Player* currentLeader = leader;
	leader = nullptr;

	currentLeader->setParty(nullptr);
	currentLeader->sendClosePrivate(CHANNEL_PARTY);
	g_game().updatePlayerShield(currentLeader);
	currentLeader->sendCreatureSkull(currentLeader);
	currentLeader->sendTextMessage(MESSAGE_PARTY_MANAGEMENT, "Your party has been disbanded.");

	for (Player* invitee : inviteList) {
		invitee->removePartyInvitation(this);
		currentLeader->sendCreatureShield(invitee);
	}
	inviteList.clear();

	for (Player* member : memberList) {
		member->setParty(nullptr);
		member->sendClosePrivate(CHANNEL_PARTY);
		member->sendTextMessage(MESSAGE_PARTY_MANAGEMENT, "Your party has been disbanded.");
	}

	for (Player* member : memberList) {
		g_game().updatePlayerShield(member);

		for (Player* otherMember : memberList) {
			otherMember->sendCreatureSkull(member);
		}

		member->sendCreatureSkull(currentLeader);
		currentLeader->sendCreatureSkull(member);
	}
	memberList.clear();

	for (PartyAnalyzer* analyzer : membersData) {
		delete analyzer;
	}
	membersData.clear();
	delete this;
}

bool Party::leaveParty(Player* player) {
	if (!player) {
		return false;
	}

	if (player->getParty() != this && leader != player) {
		return false;
	}

	if (!g_events().eventPartyOnLeave(this, player)) {
		return false;
	}

	bool missingLeader = false;
	if (leader == player) {
		if (!memberList.empty()) {
			if (memberList.size() == 1 && inviteList.empty()) {
				missingLeader = true;
			} else {
				passPartyLeadership(memberList.front());
			}
		} else {
			missingLeader = true;
		}
	}

	// since we already passed the leadership, we remove the player from the list
	auto it = std::find(memberList.begin(), memberList.end(), player);
	if (it != memberList.end()) {
		memberList.erase(it);
	}

	player->setParty(nullptr);
	player->sendClosePrivate(CHANNEL_PARTY);
	g_game().updatePlayerShield(player);

	for (Player* member : memberList) {
		member->sendCreatureSkull(player);
		player->sendPlayerPartyIcons(member);
		member->sendPartyCreatureUpdate(player);
	}

	leader->sendCreatureSkull(player);
	player->sendCreatureSkull(player);
	player->sendPlayerPartyIcons(leader);
	leader->sendPartyCreatureUpdate(player);

	player->sendTextMessage(MESSAGE_PARTY_MANAGEMENT, "You have left the party.");

	updateSharedExperience();

	clearPlayerPoints(player);

	std::ostringstream ss;
	ss << player->getName() << " has left the party.";
	broadcastPartyMessage(MESSAGE_PARTY_MANAGEMENT, ss.str());

	if (missingLeader || empty()) {
		disband();
	}

	return true;
}

bool Party::passPartyLeadership(Player* player) {
	if (!player || leader == player || player->getParty() != this) {
		return false;
	}

	// Remove it before to broadcast the message correctly
	auto it = std::find(memberList.begin(), memberList.end(), player);
	if (it != memberList.end()) {
		memberList.erase(it);
	}

	std::ostringstream ss;
	ss << player->getName() << " is now the leader of the party.";
	broadcastPartyMessage(MESSAGE_PARTY_MANAGEMENT, ss.str(), true);

	Player* oldLeader = leader;
	leader = player;

	memberList.insert(memberList.begin(), oldLeader);

	updateSharedExperience();
	updateTrackerAnalyzer();

	for (Player* member : memberList) {
		member->sendPartyCreatureShield(oldLeader);
		member->sendPartyCreatureShield(leader);
	}

	for (Player* invitee : inviteList) {
		invitee->sendCreatureShield(oldLeader);
		invitee->sendCreatureShield(leader);
	}

	leader->sendPartyCreatureShield(oldLeader);
	leader->sendPartyCreatureShield(leader);

	player->sendTextMessage(MESSAGE_PARTY_MANAGEMENT, "You are now the leader of the party.");
	return true;
}

bool Party::joinParty(Player &player) {
	if (!g_events().eventPartyOnJoin(this, &player)) {
		return false;
	}

	auto it = std::find(inviteList.begin(), inviteList.end(), &player);
	if (it == inviteList.end()) {
		return false;
	}

	inviteList.erase(it);

	std::ostringstream ss;
	ss << player.getName() << " has joined the party.";
	broadcastPartyMessage(MESSAGE_PARTY_MANAGEMENT, ss.str());

	player.setParty(this);

	g_game().updatePlayerShield(&player);

	for (Player* member : memberList) {
		member->sendCreatureSkull(&player);
		player.sendPlayerPartyIcons(member);
	}

	player.sendCreatureSkull(&player);
	leader->sendCreatureSkull(&player);
	player.sendPlayerPartyIcons(leader);

	memberList.push_back(&player);

	updatePlayerStatus(&player);

	player.removePartyInvitation(this);
	updateSharedExperience();

	const std::string &leaderName = leader->getName();
	ss.str(std::string());
	ss << "You have joined " << leaderName << "'" << (leaderName.back() == 's' ? "" : "s") << " party. Open the party channel to communicate with your companions.";
	player.sendTextMessage(MESSAGE_PARTY_MANAGEMENT, ss.str());
	updateTrackerAnalyzer();
	return true;
}

bool Party::removeInvite(Player &player, bool removeFromPlayer /* = true*/) {
	auto it = std::find(inviteList.begin(), inviteList.end(), &player);
	if (it == inviteList.end()) {
		return false;
	}

	inviteList.erase(it);

	leader->sendCreatureShield(&player);
	player.sendCreatureShield(leader);

	if (removeFromPlayer) {
		player.removePartyInvitation(this);
	}

	if (empty()) {
		disband();
	}

	return true;
}

void Party::revokeInvitation(Player &player) {
	std::ostringstream ss;
	ss << leader->getName() << " has revoked " << (leader->getSex() == PLAYERSEX_FEMALE ? "her" : "his") << " invitation.";
	player.sendTextMessage(MESSAGE_PARTY_MANAGEMENT, ss.str());

	ss.str(std::string());
	ss << "Invitation for " << player.getName() << " has been revoked.";
	leader->sendTextMessage(MESSAGE_PARTY_MANAGEMENT, ss.str());

	removeInvite(player);
}

bool Party::invitePlayer(Player &player) {
	if (isPlayerInvited(&player)) {
		return false;
	}

	std::ostringstream ss;
	ss << player.getName() << " has been invited.";

	if (empty()) {
		ss << " Open the party channel to communicate with your members.";
		g_game().updatePlayerShield(leader);
		leader->sendCreatureSkull(leader);
	}

	leader->sendTextMessage(MESSAGE_PARTY_MANAGEMENT, ss.str());

	inviteList.push_back(&player);

	leader->sendCreatureShield(&player);
	player.sendCreatureShield(leader);

	player.addPartyInvitation(this);

	ss.str(std::string());
	ss << leader->getName() << " has invited you to " << (leader->getSex() == PLAYERSEX_FEMALE ? "her" : "his") << " party.";
	player.sendTextMessage(MESSAGE_PARTY_MANAGEMENT, ss.str());
	return true;
}

bool Party::isPlayerInvited(const Player* player) const {
	return std::find(inviteList.begin(), inviteList.end(), player) != inviteList.end();
}

void Party::updateAllPartyIcons() {
	for (Player* member : memberList) {
		for (Player* otherMember : memberList) {
			member->sendPartyCreatureShield(otherMember);
		}

		member->sendPartyCreatureShield(leader);
		leader->sendPartyCreatureShield(member);
	}
	leader->sendPartyCreatureShield(leader);
	updateTrackerAnalyzer();
}

void Party::broadcastPartyMessage(MessageClasses msgClass, const std::string &msg, bool sendToInvitations /*= false*/) {
	for (Player* member : memberList) {
		member->sendTextMessage(msgClass, msg);
	}

	leader->sendTextMessage(msgClass, msg);

	if (sendToInvitations) {
		for (Player* invitee : inviteList) {
			invitee->sendTextMessage(msgClass, msg);
		}
	}
}

void Party::updateSharedExperience() {
	if (sharedExpActive) {
		bool result = getSharedExperienceStatus() == SHAREDEXP_OK;
		if (result != sharedExpEnabled) {
			sharedExpEnabled = result;
			updateAllPartyIcons();
		}
	}
}

const char* Party::getSharedExpReturnMessage(SharedExpStatus_t value) {
	switch (value) {
		case SHAREDEXP_OK:
			return "Shared Experience is now active.";
		case SHAREDEXP_TOOFARAWAY:
			return "Shared Experience has been activated, but some members of your party are too far away.";
		case SHAREDEXP_LEVELDIFFTOOLARGE:
			return "Shared Experience has been activated, but the level spread of your party is too wide.";
		case SHAREDEXP_MEMBERINACTIVE:
			return "Shared Experience has been activated, but some members of your party are inactive.";
		case SHAREDEXP_EMPTYPARTY:
			return "Shared Experience has been activated, but you are alone in your party.";
		default:
			return "An error occured. Unable to activate shared experience.";
	}
}

bool Party::setSharedExperience(Player* player, bool newSharedExpActive) {
	if (!player || leader != player) {
		return false;
	}

	if (this->sharedExpActive == newSharedExpActive) {
		return true;
	}

	this->sharedExpActive = newSharedExpActive;

	if (newSharedExpActive) {
		SharedExpStatus_t sharedExpStatus = getSharedExperienceStatus();
		this->sharedExpEnabled = sharedExpStatus == SHAREDEXP_OK;
		leader->sendTextMessage(MESSAGE_PARTY_MANAGEMENT, getSharedExpReturnMessage(sharedExpStatus));
	} else {
		leader->sendTextMessage(MESSAGE_PARTY_MANAGEMENT, "Shared Experience has been deactivated.");
	}

	updateAllPartyIcons();
	return true;
}

void Party::shareExperience(uint64_t experience, Creature* target /* = nullptr*/) {
	uint64_t shareExperience = experience;
	g_events().eventPartyOnShareExperience(this, shareExperience);
	for (Player* member : memberList) {
		member->onGainSharedExperience(shareExperience, target);
	}
	leader->onGainSharedExperience(shareExperience, target);
}

bool Party::canUseSharedExperience(const Player* player) const {
	return getMemberSharedExperienceStatus(player) == SHAREDEXP_OK;
}

SharedExpStatus_t Party::getMemberSharedExperienceStatus(const Player* player) const {
	if (memberList.empty()) {
		return SHAREDEXP_EMPTYPARTY;
	}

	uint32_t highestLevel = leader->getLevel();
	for (Player* member : memberList) {
		if (member->getLevel() > highestLevel) {
			highestLevel = member->getLevel();
		}
	}

	uint32_t minLevel = static_cast<uint32_t>(std::ceil((static_cast<float>(highestLevel) * 2) / 3));
	if (player->getLevel() < minLevel) {
		return SHAREDEXP_LEVELDIFFTOOLARGE;
	}

	if (!Position::areInRange<30, 30, 1>(leader->getPosition(), player->getPosition())) {
		return SHAREDEXP_TOOFARAWAY;
	}

	if (!player->hasFlag(PlayerFlags_t::NotGainInFight)) {
		// check if the player has healed/attacked anything recently
		auto it = ticksMap.find(player->getID());
		if (it == ticksMap.end()) {
			return SHAREDEXP_MEMBERINACTIVE;
		}

		uint64_t timeDiff = OTSYS_TIME() - it->second;
		if (timeDiff > static_cast<uint64_t>(g_configManager().getNumber(PZ_LOCKED))) {
			return SHAREDEXP_MEMBERINACTIVE;
		}
	}
	return SHAREDEXP_OK;
}

SharedExpStatus_t Party::getSharedExperienceStatus() {
	SharedExpStatus_t leaderStatus = getMemberSharedExperienceStatus(leader);
	if (leaderStatus != SHAREDEXP_OK) {
		return leaderStatus;
	}

	for (Player* member : memberList) {
		SharedExpStatus_t memberStatus = getMemberSharedExperienceStatus(member);
		if (memberStatus != SHAREDEXP_OK) {
			return memberStatus;
		}
	}
	return SHAREDEXP_OK;
}

<<<<<<< HEAD
void Party::updatePlayerTicks(Player* player, int64_t points)
{
=======
void Party::updatePlayerTicks(Player* player, uint32_t points) {
>>>>>>> 4b1d92c0
	if (points != 0 && !player->hasFlag(PlayerFlags_t::NotGainInFight)) {
		ticksMap[player->getID()] = OTSYS_TIME();
		updateSharedExperience();
	}
}

void Party::clearPlayerPoints(Player* player) {
	auto it = ticksMap.find(player->getID());
	if (it != ticksMap.end()) {
		ticksMap.erase(it);
		updateSharedExperience();
	}
}

bool Party::canOpenCorpse(uint32_t ownerId) const {
	if (const Player* player = g_game().getPlayerByID(ownerId)) {
		return leader->getID() == ownerId || player->getParty() == this;
	}
	return false;
}

<<<<<<< HEAD
uint8_t Party::getHealthPercent(const Creature* creature) const {
	auto health = static_cast<double>(creature->getHealth());
	auto maxHealth = static_cast<double>(std::max<int64_t>(creature->getMaxHealth(), 1));
	return static_cast<uint8_t>(std::ceil((health / maxHealth) * 100));
}

uint8_t Party::getManaPercent(const Creature* creature) const {
	auto mana = static_cast<double>(creature->getMana());
	auto maxMana = static_cast<double>(std::max<int64_t>(creature->getMaxMana(), 1));
	return static_cast<uint8_t>(std::ceil((mana / maxMana) * 100));
}

void Party::showPlayerStatus(Player* player, Player* member, bool showStatus)
{
=======
void Party::showPlayerStatus(Player* player, Player* member, bool showStatus) {
>>>>>>> 4b1d92c0
	player->sendPartyCreatureShowStatus(member, showStatus);
	member->sendPartyCreatureShowStatus(player, showStatus);
	if (showStatus) {
		for (Creature* summon : member->getSummons()) {
			player->sendPartyCreatureShowStatus(summon, showStatus);
			player->sendPartyCreatureHealth(summon, getHealthPercent(summon));
		}
		for (Creature* summon : player->getSummons()) {
			member->sendPartyCreatureShowStatus(summon, showStatus);
			member->sendPartyCreatureHealth(summon, getHealthPercent(summon));
		}
		player->sendPartyCreatureHealth(member, getHealthPercent(member));
		member->sendPartyCreatureHealth(player, getHealthPercent(player));
		player->sendPartyPlayerMana(member, getManaPercent(member));
		member->sendPartyPlayerMana(player, getManaPercent(player));
	} else {
		for (Creature* summon : player->getSummons()) {
			member->sendPartyCreatureShowStatus(summon, showStatus);
		}
		for (Creature* summon : member->getSummons()) {
			player->sendPartyCreatureShowStatus(summon, showStatus);
		}
	}
}

void Party::updatePlayerStatus(Player* player) {
	int32_t maxDistance = g_configManager().getNumber(PARTY_LIST_MAX_DISTANCE);
	for (Player* member : memberList) {
		bool condition = (maxDistance == 0 || (Position::getDistanceX(player->getPosition(), member->getPosition()) <= maxDistance && Position::getDistanceY(player->getPosition(), member->getPosition()) <= maxDistance));
		if (condition) {
			showPlayerStatus(player, member, true);
		} else {
			showPlayerStatus(player, member, false);
		}
	}
	bool condition = (maxDistance == 0 || (Position::getDistanceX(player->getPosition(), leader->getPosition()) <= maxDistance && Position::getDistanceY(player->getPosition(), leader->getPosition()) <= maxDistance));
	if (condition) {
		showPlayerStatus(player, leader, true);
	} else {
		showPlayerStatus(player, leader, false);
	}
}

void Party::updatePlayerStatus(Player* player, const Position &oldPos, const Position &newPos) {
	int32_t maxDistance = g_configManager().getNumber(PARTY_LIST_MAX_DISTANCE);
	if (maxDistance != 0) {
		for (Player* member : memberList) {
			bool condition1 = (Position::getDistanceX(oldPos, member->getPosition()) <= maxDistance && Position::getDistanceY(oldPos, member->getPosition()) <= maxDistance);
			bool condition2 = (Position::getDistanceX(newPos, member->getPosition()) <= maxDistance && Position::getDistanceY(newPos, member->getPosition()) <= maxDistance);
			if (condition1 && !condition2) {
				showPlayerStatus(player, member, false);
			} else if (!condition1 && condition2) {
				showPlayerStatus(player, member, true);
			}
		}

		bool condition1 = (Position::getDistanceX(oldPos, leader->getPosition()) <= maxDistance && Position::getDistanceY(oldPos, leader->getPosition()) <= maxDistance);
		bool condition2 = (Position::getDistanceX(newPos, leader->getPosition()) <= maxDistance && Position::getDistanceY(newPos, leader->getPosition()) <= maxDistance);
		if (condition1 && !condition2) {
			showPlayerStatus(player, leader, false);
		} else if (!condition1 && condition2) {
			showPlayerStatus(player, leader, true);
		}
	}
}

void Party::updatePlayerHealth(const Player* player, const Creature* target, uint8_t healthPercent) {
	int32_t maxDistance = g_configManager().getNumber(PARTY_LIST_MAX_DISTANCE);
	for (Player* member : memberList) {
		bool condition = (maxDistance == 0 || (Position::getDistanceX(player->getPosition(), member->getPosition()) <= maxDistance && Position::getDistanceY(player->getPosition(), member->getPosition()) <= maxDistance));
		if (condition) {
			member->sendPartyCreatureHealth(target, healthPercent);
		}
	}
	bool condition = (maxDistance == 0 || (Position::getDistanceX(player->getPosition(), leader->getPosition()) <= maxDistance && Position::getDistanceY(player->getPosition(), leader->getPosition()) <= maxDistance));
	if (condition) {
		leader->sendPartyCreatureHealth(target, healthPercent);
	}
}

void Party::updatePlayerMana(const Player* player, uint8_t manaPercent) {
	int32_t maxDistance = g_configManager().getNumber(PARTY_LIST_MAX_DISTANCE);
	for (Player* member : memberList) {
		bool condition = (maxDistance == 0 || (Position::getDistanceX(player->getPosition(), member->getPosition()) <= maxDistance && Position::getDistanceY(player->getPosition(), member->getPosition()) <= maxDistance));
		if (condition) {
			member->sendPartyPlayerMana(player, manaPercent);
		}
	}
	bool condition = (maxDistance == 0 || (Position::getDistanceX(player->getPosition(), leader->getPosition()) <= maxDistance && Position::getDistanceY(player->getPosition(), leader->getPosition()) <= maxDistance));
	if (condition) {
		leader->sendPartyPlayerMana(player, manaPercent);
	}
}

void Party::updatePlayerVocation(const Player* player) {
	int32_t maxDistance = g_configManager().getNumber(PARTY_LIST_MAX_DISTANCE);
	for (Player* member : memberList) {
		bool condition = (maxDistance == 0 || (Position::getDistanceX(player->getPosition(), member->getPosition()) <= maxDistance && Position::getDistanceY(player->getPosition(), member->getPosition()) <= maxDistance));
		if (condition) {
			member->sendPartyPlayerVocation(player);
		}
	}
	bool condition = (maxDistance == 0 || (Position::getDistanceX(player->getPosition(), leader->getPosition()) <= maxDistance && Position::getDistanceY(player->getPosition(), leader->getPosition()) <= maxDistance));
	if (condition) {
		leader->sendPartyPlayerVocation(player);
	}
}

void Party::updateTrackerAnalyzer() const {
	for (const Player* member : memberList) {
		member->updatePartyTrackerAnalyzer();
	}

	if (leader) {
		leader->updatePartyTrackerAnalyzer();
	}
}

void Party::addPlayerLoot(const Player* player, const Item* item) {
	PartyAnalyzer* playerAnalyzer = getPlayerPartyAnalyzerStruct(player->getID());
	if (!playerAnalyzer) {
		playerAnalyzer = new PartyAnalyzer(player->getID(), player->getName());
		membersData.push_back(playerAnalyzer);
	}

	uint32_t count = std::max<uint32_t>(1, item->getItemCount());
	if (auto it = playerAnalyzer->lootMap.find(item->getID()); it != playerAnalyzer->lootMap.end()) {
		(*it).second += count;
	} else {
		playerAnalyzer->lootMap.insert({ item->getID(), count });
	}

	if (priceType == LEADER_PRICE) {
		playerAnalyzer->lootPrice += leader->getItemCustomPrice(item->getID()) * count;
	} else {
		std::map<uint16_t, uint64_t> itemMap { { item->getID(), count } };
		playerAnalyzer->lootPrice += g_game().getItemMarketPrice(itemMap, false);
	}
	updateTrackerAnalyzer();
}

void Party::addPlayerSupply(const Player* player, const Item* item) {
	PartyAnalyzer* playerAnalyzer = getPlayerPartyAnalyzerStruct(player->getID());
	if (!playerAnalyzer) {
		playerAnalyzer = new PartyAnalyzer(player->getID(), player->getName());
		membersData.push_back(playerAnalyzer);
	}

	if (auto it = playerAnalyzer->supplyMap.find(item->getID()); it != playerAnalyzer->supplyMap.end()) {
		(*it).second += 1;
	} else {
		playerAnalyzer->supplyMap.insert({ item->getID(), 1 });
	}

	if (priceType == LEADER_PRICE) {
		playerAnalyzer->supplyPrice += leader->getItemCustomPrice(item->getID(), true);
	} else {
		std::map<uint16_t, uint64_t> itemMap { { item->getID(), 1 } };
		playerAnalyzer->supplyPrice += g_game().getItemMarketPrice(itemMap, true);
	}
	updateTrackerAnalyzer();
}

void Party::addPlayerDamage(const Player* player, uint64_t amount) {
	PartyAnalyzer* playerAnalyzer = getPlayerPartyAnalyzerStruct(player->getID());
	if (!playerAnalyzer) {
		playerAnalyzer = new PartyAnalyzer(player->getID(), player->getName());
		membersData.push_back(playerAnalyzer);
	}

	playerAnalyzer->damage += amount;
	updateTrackerAnalyzer();
}

void Party::addPlayerHealing(const Player* player, uint64_t amount) {
	PartyAnalyzer* playerAnalyzer = getPlayerPartyAnalyzerStruct(player->getID());
	if (!playerAnalyzer) {
		playerAnalyzer = new PartyAnalyzer(player->getID(), player->getName());
		membersData.push_back(playerAnalyzer);
	}

	playerAnalyzer->healing += amount;
	updateTrackerAnalyzer();
}

void Party::switchAnalyzerPriceType() {
	if (leader == nullptr) {
		return;
	}

	priceType = priceType == LEADER_PRICE ? MARKET_PRICE : LEADER_PRICE;
	reloadPrices();
	updateTrackerAnalyzer();
}

void Party::resetAnalyzer() {
	trackerTime = time(nullptr);
	for (PartyAnalyzer* analyzer : membersData) {
		delete analyzer;
	}

	membersData.clear();
	updateTrackerAnalyzer();
}

void Party::reloadPrices() {
	for (PartyAnalyzer* analyzer : membersData) {
		if (priceType == MARKET_PRICE) {
			analyzer->lootPrice = g_game().getItemMarketPrice(analyzer->lootMap, false);
			analyzer->supplyPrice = g_game().getItemMarketPrice(analyzer->supplyMap, true);
			continue;
		}

		analyzer->lootPrice = 0;
		for (const auto it : analyzer->lootMap) {
			analyzer->lootPrice += leader->getItemCustomPrice(it.first) * it.second;
		}

		analyzer->supplyPrice = 0;
		for (const auto it : analyzer->supplyMap) {
			analyzer->supplyPrice += leader->getItemCustomPrice(it.first, true) * it.second;
		}
	}
}<|MERGE_RESOLUTION|>--- conflicted
+++ resolved
@@ -419,12 +419,7 @@
 	return SHAREDEXP_OK;
 }
 
-<<<<<<< HEAD
-void Party::updatePlayerTicks(Player* player, int64_t points)
-{
-=======
-void Party::updatePlayerTicks(Player* player, uint32_t points) {
->>>>>>> 4b1d92c0
+void Party::updatePlayerTicks(Player* player, int64_t points) {
 	if (points != 0 && !player->hasFlag(PlayerFlags_t::NotGainInFight)) {
 		ticksMap[player->getID()] = OTSYS_TIME();
 		updateSharedExperience();
@@ -446,7 +441,6 @@
 	return false;
 }
 
-<<<<<<< HEAD
 uint8_t Party::getHealthPercent(const Creature* creature) const {
 	auto health = static_cast<double>(creature->getHealth());
 	auto maxHealth = static_cast<double>(std::max<int64_t>(creature->getMaxHealth(), 1));
@@ -459,11 +453,7 @@
 	return static_cast<uint8_t>(std::ceil((mana / maxMana) * 100));
 }
 
-void Party::showPlayerStatus(Player* player, Player* member, bool showStatus)
-{
-=======
 void Party::showPlayerStatus(Player* player, Player* member, bool showStatus) {
->>>>>>> 4b1d92c0
 	player->sendPartyCreatureShowStatus(member, showStatus);
 	member->sendPartyCreatureShowStatus(player, showStatus);
 	if (showStatus) {
