--- conflicted
+++ resolved
@@ -7,11 +7,9 @@
  * Website: https://docs.opentibiabr.com/
  */
 
-<<<<<<< HEAD
+#include "creatures/players/grouping/party.hpp"
+
 #include "creatures/creature.hpp"
-=======
->>>>>>> 6c00cc04
-#include "creatures/players/grouping/party.hpp"
 #include "creatures/players/player.hpp"
 #include "game/game.hpp"
 #include "game/movement/position.hpp"
@@ -486,7 +484,6 @@
 	return true;
 }
 
-<<<<<<< HEAD
 bool Party::isSharedExperienceActive() const {
 	return sharedExpActive;
 }
@@ -495,12 +492,8 @@
 	return sharedExpEnabled;
 }
 
-void Party::shareExperience(uint64_t experience, std::shared_ptr<Creature> target /* = nullptr*/) {
+void Party::shareExperience(uint64_t experience, const std::shared_ptr<Creature> &target /* = nullptr*/) {
 	auto leader = getLeader();
-=======
-void Party::shareExperience(uint64_t experience, const std::shared_ptr<Creature> &target /* = nullptr*/) {
-	const auto &leader = getLeader();
->>>>>>> 6c00cc04
 	if (!leader) {
 		return;
 	}
