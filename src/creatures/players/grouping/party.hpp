--- conflicted
+++ resolved
@@ -32,7 +32,6 @@
 public:
 	static std::shared_ptr<Party> create(const std::shared_ptr<Player> &leader);
 
-<<<<<<< HEAD
 	std::shared_ptr<Party> getParty();
 
 	std::shared_ptr<Player> getLeader() const;
@@ -41,35 +40,6 @@
 	std::vector<std::shared_ptr<Player>> getInvitees();
 	size_t getMemberCount() const;
 	size_t getInvitationCount() const;
-=======
-	std::shared_ptr<Party> getParty() {
-		return static_self_cast<Party>();
-	}
-
-	std::shared_ptr<Player> getLeader() const {
-		return m_leader.lock();
-	}
-	std::vector<std::shared_ptr<Player>> getPlayers() const {
-		std::vector<std::shared_ptr<Player>> players;
-		for (auto &member : memberList) {
-			players.emplace_back(member);
-		}
-		players.emplace_back(getLeader());
-		return players;
-	}
-	std::vector<std::shared_ptr<Player>> getMembers() {
-		return memberList;
-	}
-	std::vector<std::shared_ptr<Player>> getInvitees() {
-		return inviteList;
-	}
-	size_t getMemberCount() const {
-		return memberList.size();
-	}
-	size_t getInvitationCount() const {
-		return inviteList.size();
-	}
->>>>>>> 6c00cc04
 
 	void disband();
 	bool invitePlayer(const std::shared_ptr<Player> &player);
@@ -86,25 +56,12 @@
 	bool empty() const;
 	bool canOpenCorpse(uint32_t ownerId) const;
 
-<<<<<<< HEAD
-	void shareExperience(uint64_t experience, std::shared_ptr<Creature> target = nullptr);
-	bool setSharedExperience(std::shared_ptr<Player> player, bool sharedExpActive, bool silent = false);
+	void shareExperience(uint64_t experience, const std::shared_ptr<Creature> &target = nullptr);
+	bool setSharedExperience(const std::shared_ptr<Player> &player, bool sharedExpActive, bool silent = false);
 	bool isSharedExperienceActive() const;
 	bool isSharedExperienceEnabled() const;
-	bool canUseSharedExperience(std::shared_ptr<Player> player);
-	SharedExpStatus_t getMemberSharedExperienceStatus(std::shared_ptr<Player> player);
-=======
-	void shareExperience(uint64_t experience, const std::shared_ptr<Creature> &target = nullptr);
-	bool setSharedExperience(const std::shared_ptr<Player> &player, bool sharedExpActive, bool silent = false);
-	bool isSharedExperienceActive() const {
-		return sharedExpActive;
-	}
-	bool isSharedExperienceEnabled() const {
-		return sharedExpEnabled;
-	}
 	bool canUseSharedExperience(const std::shared_ptr<Player> &player);
 	SharedExpStatus_t getMemberSharedExperienceStatus(const std::shared_ptr<Player> &player);
->>>>>>> 6c00cc04
 	void updateSharedExperience();
 
 	void updatePlayerTicks(const std::shared_ptr<Player> &player, uint32_t points);
@@ -126,20 +83,7 @@
 	void resetAnalyzer();
 	void reloadPrices() const;
 
-<<<<<<< HEAD
 	std::shared_ptr<PartyAnalyzer> getPlayerPartyAnalyzerStruct(uint32_t playerId) const;
-=======
-	std::shared_ptr<PartyAnalyzer> getPlayerPartyAnalyzerStruct(uint32_t playerId) const {
-		if (auto it = std::ranges::find_if(membersData, [playerId](const std::shared_ptr<PartyAnalyzer> &preyIt) {
-				return preyIt->id == playerId;
-			});
-		    it != membersData.end()) {
-			return *it;
-		}
-
-		return nullptr;
-	}
->>>>>>> 6c00cc04
 
 	uint32_t getAnalyzerTimeNow() const;
 
