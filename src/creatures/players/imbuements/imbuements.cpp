--- conflicted
+++ resolved
@@ -26,13 +26,8 @@
 
 bool Imbuements::loadFromXml(bool /* reloading */) {
 	pugi::xml_document doc;
-<<<<<<< HEAD
-	const auto folder = g_configManager().getString(CORE_DIRECTORY, __FUNCTION__) + "/XML/imbuements.xml";
-	const pugi::xml_parse_result result = doc.load_file(folder.c_str());
-=======
 	auto folder = g_configManager().getString(CORE_DIRECTORY) + "/XML/imbuements.xml";
 	pugi::xml_parse_result result = doc.load_file(folder.c_str());
->>>>>>> 0c7aafe0
 	if (!result) {
 		printXMLError(__FUNCTION__, folder, result);
 		return false;
