--- conflicted
+++ resolved
@@ -9,13 +9,7 @@
 
 #pragma once
 
-<<<<<<< HEAD
 #include "creatures/creatures_definitions.hpp"
-=======
-#include "creatures/players/player.hpp"
-#include "declarations.hpp"
-#include "lib/di/container.hpp"
->>>>>>> 6c00cc04
 
 class Player;
 class Item;
@@ -85,7 +79,6 @@
 	Imbuement(uint16_t initId, uint16_t initBaseId) :
 		id(initId), baseid(initBaseId) { }
 
-<<<<<<< HEAD
 	uint16_t getID() const;
 
 	uint16_t getBaseID() const;
@@ -103,45 +96,6 @@
 	const std::vector<std::pair<uint16_t, uint16_t>> &getItems() const;
 
 	uint16_t getIconID();
-=======
-	uint16_t getID() const {
-		return id;
-	}
-
-	uint16_t getBaseID() const {
-		return baseid;
-	}
-
-	uint32_t getStorage() const {
-		return storage;
-	}
-
-	bool isPremium() const {
-		return premium;
-	}
-	std::string getName() const {
-		return name;
-	}
-	std::string getDescription() const {
-		return description;
-	}
-
-	std::string getSubGroup() const {
-		return subgroup;
-	}
-
-	uint16_t getCategory() const {
-		return category;
-	}
-
-	const std::vector<std::pair<uint16_t, uint16_t>> &getItems() const {
-		return items;
-	}
-
-	uint16_t getIconID() const {
-		return icon + (baseid - 1);
-	}
->>>>>>> 6c00cc04
 
 	uint16_t icon = 1;
 	int32_t stats[maxSkillOrStatId + 1] = {};
