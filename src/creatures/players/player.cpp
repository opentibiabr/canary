/**
 * Canary - A free and open-source MMORPG server emulator
 * Copyright (©) 2019-2022 OpenTibiaBR <opentibiabr@outlook.com>
 * Repository: https://github.com/opentibiabr/canary
 * License: https://github.com/opentibiabr/canary/blob/main/LICENSE
 * Contributors: https://github.com/opentibiabr/canary/graphs/contributors
 * Website: https://docs.opentibiabr.com/
 */

#include "pch.hpp"

#include "creatures/combat/combat.hpp"
#include "creatures/interactions/chat.hpp"
#include "creatures/monsters/monster.hpp"
#include "creatures/monsters/monsters.hpp"
#include "creatures/players/player.hpp"
#include "creatures/players/wheel/player_wheel.hpp"
#include "creatures/players/storages/storages.hpp"
#include "game/game.hpp"
#include "game/scheduling/dispatcher.hpp"
#include "game/scheduling/scheduler.hpp"
#include "game/scheduling/task.hpp"
#include "grouping/familiars.hpp"
#include "lua/creature/creatureevent.hpp"
#include "lua/creature/events.hpp"
#include "lua/callbacks/event_callback.hpp"
#include "lua/callbacks/events_callbacks.hpp"
#include "lua/creature/movement.hpp"
#include "io/iologindata.hpp"
#include "items/bed.hpp"
#include "items/weapons/weapons.hpp"
#include "core.hpp"

MuteCountMap Player::muteCountMap;

Player::Player(ProtocolGame_ptr p) :
	Creature(),
	lastPing(OTSYS_TIME()),
	lastPong(lastPing),
	inbox(std::make_shared<Inbox>(ITEM_INBOX)),
	client(std::move(p)) {
	m_wheelPlayer = std::make_unique<PlayerWheel>(*this);
}

Player::~Player() {
	for (std::shared_ptr<Item> item : inventory) {
		if (item) {
			item->resetParent();
			item->stopDecaying();
		}
	}

	for (const auto &it : depotLockerMap) {
		it.second->removeInbox(inbox);
		it.second->stopDecaying();
	}

	inbox->stopDecaying();

	setWriteItem(nullptr);
	setEditHouse(nullptr);
	logged = false;
}

bool Player::setVocation(uint16_t vocId) {
	Vocation* voc = g_vocations().getVocation(vocId);
	if (!voc) {
		return false;
	}
	vocation = voc;

	updateRegeneration();
	g_game().addPlayerVocation(static_self_cast<Player>());
	return true;
}

bool Player::isPushable() {
	if (hasFlag(PlayerFlags_t::CannotBePushed)) {
		return false;
	}
	return Creature::isPushable();
}

std::shared_ptr<Task> Player::createPlayerTask(uint32_t delay, std::function<void(void)> f, std::string context) {
	return std::make_shared<Task>(std::move(f), std::move(context), delay);
}

uint32_t Player::playerFirstID = 0x10000000;
uint32_t Player::playerLastID = 0x50000000;
uint32_t Player::getFirstID() {
	return playerFirstID;
}
uint32_t Player::getLastID() {
	return playerLastID;
}

void Player::setID() {
	// guid = player id from database
	if (id == 0 && guid != 0) {
		id = getFirstID() + guid;
		if (id == std::numeric_limits<uint32_t>::max()) {
			g_logger().error("[{}] Player {} has max 'id' value of uint32_t", __FUNCTION__, getName());
		}
	}
}

std::string Player::getDescription(int32_t lookDistance) {
	std::ostringstream s;
	std::string subjectPronoun = getSubjectPronoun();
	capitalizeWords(subjectPronoun);

	if (lookDistance == -1) {
		s << "yourself.";

		if (group->access) {
			s << " You are " << group->name << '.';
		} else if (vocation->getId() != VOCATION_NONE) {
			s << " You are " << vocation->getVocDescription() << '.';
		} else {
			s << " You have no vocation.";
		}

		if (loyaltyTitle.length() != 0) {
			s << " You are a " << loyaltyTitle << ".";
		}

		if (isVip()) {
			s << " You are VIP.";
		}
	} else {
		s << name;
		if (!group->access) {
			s << " (Level " << level << ')';
		}
		s << '.';

		s << " " << subjectPronoun;

		if (group->access) {
			s << " " << getSubjectVerb() << " " << group->name << '.';
		} else if (vocation->getId() != VOCATION_NONE) {
			s << " " << getSubjectVerb() << " " << vocation->getVocDescription() << '.';
		} else {
			s << " has no vocation.";
		}

		if (loyaltyTitle.length() != 0) {
			std::string article = "a";
			if (loyaltyTitle[0] == 'A' || loyaltyTitle[0] == 'E' || loyaltyTitle[0] == 'I' || loyaltyTitle[0] == 'O' || loyaltyTitle[0] == 'U') {
				article = "an";
			}
			s << " " << subjectPronoun << " " << getSubjectVerb() << " " << article << " " << loyaltyTitle << ".";
		}

		if (isVip()) {
			s << " " << subjectPronoun << " " << getSubjectVerb() << " VIP.";
		}
	}

	if (party) {
		if (lookDistance == -1) {
			s << " Your party has ";
		} else {
			s << " " << subjectPronoun << " " << getSubjectVerb() << " in a party with ";
		}

		size_t memberCount = party->getMemberCount() + 1;
		if (memberCount == 1) {
			s << "1 member and ";
		} else {
			s << memberCount << " members and ";
		}

		size_t invitationCount = party->getInvitationCount();
		if (invitationCount == 1) {
			s << "1 pending invitation.";
		} else {
			s << invitationCount << " pending invitations.";
		}
	}

	if (guild && guildRank) {
		size_t memberCount = guild->getMemberCount();
		if (memberCount >= 1000) {
			s << "";
			return s.str();
		}

		if (lookDistance == -1) {
			s << " You are ";
		} else {
			s << " " << subjectPronoun << " " << getSubjectVerb() << " ";
		}

		s << guildRank->name << " of the " << guild->getName();
		if (!guildNick.empty()) {
			s << " (" << guildNick << ')';
		}

		if (memberCount == 1) {
			s << ", which has 1 member, " << guild->getMembersOnline().size() << " of them online.";
		} else {
			s << ", which has " << memberCount << " members, " << guild->getMembersOnline().size() << " of them online.";
		}
	}
	return s.str();
}

std::shared_ptr<Item> Player::getInventoryItem(Slots_t slot) const {
	if (slot < CONST_SLOT_FIRST || slot > CONST_SLOT_LAST) {
		return nullptr;
	}
	return inventory[slot];
}

bool Player::isSuppress(ConditionType_t conditionType) const {
	return m_conditionSuppressions[static_cast<size_t>(conditionType)];
}

void Player::addConditionSuppressions(const std::array<ConditionType_t, ConditionType_t::CONDITION_COUNT> &addConditions) {
	for (const auto &conditionType : addConditions) {
		m_conditionSuppressions[static_cast<size_t>(conditionType)] = true;
	}
}

void Player::removeConditionSuppressions() {
	m_conditionSuppressions.reset();
}

std::shared_ptr<Item> Player::getWeapon(Slots_t slot, bool ignoreAmmo) const {
	std::shared_ptr<Item> item = inventory[slot];
	if (!item) {
		return nullptr;
	}

	WeaponType_t weaponType = item->getWeaponType();
	if (weaponType == WEAPON_NONE || weaponType == WEAPON_SHIELD || weaponType == WEAPON_AMMO) {
		return nullptr;
	}

	if (!ignoreAmmo && (weaponType == WEAPON_DISTANCE || weaponType == WEAPON_MISSILE)) {
		const ItemType &it = Item::items[item->getID()];
		if (it.ammoType != AMMO_NONE) {
			item = getQuiverAmmoOfType(it);
		}
	}

	return item;
}

bool Player::hasQuiverEquipped() const {
	std::shared_ptr<Item> quiver = inventory[CONST_SLOT_RIGHT];
	return quiver && quiver->isQuiver() && quiver->getContainer();
}

bool Player::hasWeaponDistanceEquipped() const {
	std::shared_ptr<Item> item = inventory[CONST_SLOT_LEFT];
	return item && item->getWeaponType() == WEAPON_DISTANCE;
}

std::shared_ptr<Item> Player::getQuiverAmmoOfType(const ItemType &it) const {
	if (!hasQuiverEquipped()) {
		return nullptr;
	}

	std::shared_ptr<Item> quiver = inventory[CONST_SLOT_RIGHT];
	for (std::shared_ptr<Container> container = quiver->getContainer();
		 auto ammoItem : container->getItemList()) {
		if (ammoItem->getAmmoType() == it.ammoType) {
			if (level >= Item::items[ammoItem->getID()].minReqLevel) {
				return ammoItem;
			}
		}
	}
	return nullptr;
}

std::shared_ptr<Item> Player::getWeapon(bool ignoreAmmo /* = false*/) const {
	std::shared_ptr<Item> item = getWeapon(CONST_SLOT_LEFT, ignoreAmmo);
	if (item) {
		return item;
	}

	item = getWeapon(CONST_SLOT_RIGHT, ignoreAmmo);
	if (item) {
		return item;
	}
	return nullptr;
}

WeaponType_t Player::getWeaponType() const {
	std::shared_ptr<Item> item = getWeapon();
	if (!item) {
		return WEAPON_NONE;
	}
	return item->getWeaponType();
}

int32_t Player::getWeaponSkill(std::shared_ptr<Item> item) const {
	if (!item) {
		return getSkillLevel(SKILL_FIST);
	}

	int32_t attackSkill;

	WeaponType_t weaponType = item->getWeaponType();
	switch (weaponType) {
		case WEAPON_SWORD: {
			attackSkill = getSkillLevel(SKILL_SWORD);
			break;
		}

		case WEAPON_CLUB: {
			attackSkill = getSkillLevel(SKILL_CLUB);
			break;
		}

		case WEAPON_AXE: {
			attackSkill = getSkillLevel(SKILL_AXE);
			break;
		}

		case WEAPON_MISSILE:
		case WEAPON_DISTANCE: {
			attackSkill = getSkillLevel(SKILL_DISTANCE);
			break;
		}

		default: {
			attackSkill = 0;
			break;
		}
	}
	return attackSkill;
}

int32_t Player::getArmor() const {
	int32_t armor = 0;

	static const Slots_t armorSlots[] = { CONST_SLOT_HEAD, CONST_SLOT_NECKLACE, CONST_SLOT_ARMOR, CONST_SLOT_LEGS, CONST_SLOT_FEET, CONST_SLOT_RING };
	for (Slots_t slot : armorSlots) {
		std::shared_ptr<Item> inventoryItem = inventory[slot];
		if (inventoryItem) {
			armor += inventoryItem->getArmor();
		}
	}
	return static_cast<int32_t>(armor * vocation->armorMultiplier);
}

void Player::getShieldAndWeapon(std::shared_ptr<Item> &shield, std::shared_ptr<Item> &weapon) const {
	shield = nullptr;
	weapon = nullptr;

	for (uint32_t slot = CONST_SLOT_RIGHT; slot <= CONST_SLOT_LEFT; slot++) {
		std::shared_ptr<Item> item = inventory[slot];
		if (!item) {
			continue;
		}

		switch (item->getWeaponType()) {
			case WEAPON_NONE:
				break;

			case WEAPON_SHIELD: {
				if (!shield || (shield && item->getDefense() > shield->getDefense())) {
					shield = item;
				}
				break;
			}

			default: { // weapons that are not shields
				weapon = item;
				break;
			}
		}
	}
}

float Player::getMitigation() const {
	return wheel()->calculateMitigation();
}

int32_t Player::getDefense() const {
	int32_t defenseSkill = getSkillLevel(SKILL_FIST);
	int32_t defenseValue = 7;
	std::shared_ptr<Item> weapon;
	std::shared_ptr<Item> shield;
	try {
		getShieldAndWeapon(shield, weapon);
	} catch (const std::exception &e) {
		g_logger().error("{} got exception {}", getName(), e.what());
	}

	if (weapon) {
		defenseValue = weapon->getDefense() + weapon->getExtraDefense();
		defenseSkill = getWeaponSkill(weapon);
	}

	if (shield) {
		defenseValue = weapon != nullptr ? shield->getDefense() + weapon->getExtraDefense() : shield->getDefense();
		// Wheel of destiny - Combat Mastery
		if (shield->getDefense() > 0) {
			defenseValue += wheel()->getMajorStatConditional("Combat Mastery", WheelMajor_t::DEFENSE);
		}
		defenseSkill = getSkillLevel(SKILL_SHIELD);
	}

	if (defenseSkill == 0) {
		switch (fightMode) {
			case FIGHTMODE_ATTACK:
			case FIGHTMODE_BALANCED:
				return 1;

			case FIGHTMODE_DEFENSE:
				return 2;
		}
	}

	return (defenseSkill / 4. + 2.23) * defenseValue * 0.15 * getDefenseFactor() * vocation->defenseMultiplier;
}

float Player::getAttackFactor() const {
	switch (fightMode) {
		case FIGHTMODE_ATTACK:
			return 1.0f;
		case FIGHTMODE_BALANCED:
			return 0.75f;
		case FIGHTMODE_DEFENSE:
			return 0.5f;
		default:
			return 1.0f;
	}
}

float Player::getDefenseFactor() const {
	switch (fightMode) {
		case FIGHTMODE_ATTACK:
			return (OTSYS_TIME() - lastAttack) < getAttackSpeed() ? 0.5f : 1.0f;
		case FIGHTMODE_BALANCED:
			return (OTSYS_TIME() - lastAttack) < getAttackSpeed() ? 0.75f : 1.0f;
		case FIGHTMODE_DEFENSE:
			return 1.0f;
		default:
			return 1.0f;
	}
}

uint32_t Player::getClientIcons() {
	uint32_t icons = 0;
	for (const auto &condition : conditions) {
		if (!isSuppress(condition->getType())) {
			icons |= condition->getIcons();
		}
	}

	if (pzLocked) {
		icons |= ICON_REDSWORDS;
	}

	auto tile = getTile();
	if (tile && tile->hasFlag(TILESTATE_PROTECTIONZONE)) {
		icons |= ICON_PIGEON;
		client->sendRestingStatus(1);

		// Don't show ICON_SWORDS if player is in protection zone.
		if (hasBitSet(ICON_SWORDS, icons)) {
			icons &= ~ICON_SWORDS;
		}
	} else {
		client->sendRestingStatus(0);
	}

	// Game client debugs with 10 or more icons
	// so let's prevent that from happening.
	std::bitset<32> icon_bitset(static_cast<uint64_t>(icons));
	for (size_t pos = 0, bits_set = icon_bitset.count(); bits_set >= 10; ++pos) {
		if (icon_bitset[pos]) {
			icon_bitset.reset(pos);
			--bits_set;
		}
	}
	return icon_bitset.to_ulong();
}

void Player::addMonsterToCyclopediaTrackerList(const std::shared_ptr<MonsterType> mtype, bool isBoss, bool reloadClient /* = false */) {
	if (client) {
		uint16_t raceId = mtype ? mtype->info.raceid : 0;
		// Bostiary tracker logic
		if (isBoss) {
			m_bosstiaryMonsterTracker.insert(mtype);
			if (reloadClient && raceId != 0) {
				client->parseSendBosstiary();
			}
			client->refreshCyclopediaMonsterTracker(m_bosstiaryMonsterTracker, true);
			return;
		}

		// Bestiary tracker logic
		m_bestiaryMonsterTracker.insert(mtype);
		if (reloadClient && raceId != 0) {
			client->sendBestiaryEntryChanged(raceId);
		}
		client->refreshCyclopediaMonsterTracker(m_bestiaryMonsterTracker, false);
	}
}

void Player::removeMonsterFromCyclopediaTrackerList(std::shared_ptr<MonsterType> mtype, bool isBoss, bool reloadClient /* = false */) {
	if (client) {
		uint16_t raceId = mtype ? mtype->info.raceid : 0;
		// Bostiary tracker logic
		if (isBoss) {
			m_bosstiaryMonsterTracker.erase(mtype);
			if (reloadClient && raceId != 0) {
				client->parseSendBosstiary();
			}
			client->refreshCyclopediaMonsterTracker(m_bosstiaryMonsterTracker, true);
			return;
		}

		// Bestiary tracker logic
		m_bestiaryMonsterTracker.erase(mtype);
		if (reloadClient && raceId != 0) {
			client->sendBestiaryEntryChanged(raceId);
		}
		client->refreshCyclopediaMonsterTracker(m_bestiaryMonsterTracker, false);
	}
}

bool Player::isBossOnBosstiaryTracker(const std::shared_ptr<MonsterType> monsterType) const {
	if (!monsterType) {
		return false;
	}
	return m_bosstiaryMonsterTracker.contains(monsterType);
}

void Player::updateInventoryWeight() {
	if (hasFlag(PlayerFlags_t::HasInfiniteCapacity)) {
		return;
	}

	inventoryWeight = 0;
	for (int i = CONST_SLOT_FIRST; i <= CONST_SLOT_LAST; ++i) {
		std::shared_ptr<Item> item = inventory[i];
		if (item) {
			inventoryWeight += item->getWeight();
		}
	}
}

void Player::updateInventoryImbuement() {
	// Get the tile the player is currently on
	std::shared_ptr<Tile> playerTile = getTile();
	// Check if the player is in a protection zone
	bool isInProtectionZone = playerTile && playerTile->hasFlag(TILESTATE_PROTECTIONZONE);
	// Check if the player is in fight mode
	bool isInFightMode = hasCondition(CONDITION_INFIGHT);
	bool nonAggressiveFightOnly = g_configManager().getBoolean(TOGGLE_IMBUEMENT_NON_AGGRESSIVE_FIGHT_ONLY);

	// Iterate through all items in the player's inventory
	for (auto item : getAllInventoryItems()) {
		// Iterate through all imbuement slots on the item

		for (uint8_t slotid = 0; slotid < item->getImbuementSlot(); slotid++) {
			ImbuementInfo imbuementInfo;
			// Get the imbuement information for the current slot
			if (!item->getImbuementInfo(slotid, &imbuementInfo)) {
				// If no imbuement is found, continue to the next slot
				continue;
			}

			// Imbuement from imbuementInfo, this variable reduces code complexity
			auto imbuement = imbuementInfo.imbuement;
			// Get the category of the imbuement
			const CategoryImbuement* categoryImbuement = g_imbuements().getCategoryByID(imbuement->getCategory());
			// Parent of the imbued item
			auto parent = item->getParent();
			bool isInBackpack = parent && parent->getContainer();
			// If the imbuement is aggressive and the player is not in fight mode or is in a protection zone, or the item is in a container, ignore it.
			if (categoryImbuement && (categoryImbuement->agressive || nonAggressiveFightOnly) && (isInProtectionZone || !isInFightMode || isInBackpack)) {
				continue;
			}
			// If the item is not in the backpack slot and it's not a agressive imbuement, ignore it.
			if (categoryImbuement && !categoryImbuement->agressive && parent && parent != getPlayer()) {
				continue;
			}

			// If the imbuement's duration is 0, remove its stats and continue to the next slot
			if (imbuementInfo.duration == 0) {
				removeItemImbuementStats(imbuement);
				updateImbuementTrackerStats();
				continue;
			}

			g_logger().debug("Decaying imbuement {} from item {} of player {}", imbuement->getName(), item->getName(), getName());
			// Calculate the new duration of the imbuement, making sure it doesn't go below 0
			uint32_t duration = std::max<uint32_t>(0, imbuementInfo.duration - EVENT_IMBUEMENT_INTERVAL / 1000);
			// Update the imbuement's duration in the item
			item->decayImbuementTime(slotid, imbuement->getID(), duration);

			if (duration == 0) {
				removeItemImbuementStats(imbuement);
				updateImbuementTrackerStats();
				continue;
			}
		}
	}
}

void Player::setTraining(bool value) {
	for (const auto &[key, player] : g_game().getPlayers()) {
		if (!this->isInGhostMode() || player->isAccessPlayer()) {
			player->notifyStatusChange(static_self_cast<Player>(), value ? VIPSTATUS_TRAINING : VIPSTATUS_ONLINE, false);
		}
	}
	this->statusVipList = VIPSTATUS_TRAINING;
	setExerciseTraining(value);
}

uint16_t Player::getLoyaltySkill(skills_t skill) const {
	uint16_t level = getBaseSkill(skill);
	absl::uint128 currReqTries = vocation->getReqSkillTries(skill, level);
	absl::uint128 nextReqTries = vocation->getReqSkillTries(skill, level + 1);
	if (currReqTries >= nextReqTries) {
		// player has reached max skill
		return skills[skill].level;
	}

	absl::uint128 tries = skills[skill].tries;
	absl::uint128 totalTries = vocation->getTotalSkillTries(skill, skills[skill].level) + tries;
	absl::uint128 loyaltyTries = (totalTries * getLoyaltyBonus()) / 100;
	while ((tries + loyaltyTries) >= nextReqTries) {
		loyaltyTries -= nextReqTries - tries;
		level++;
		tries = 0;

		currReqTries = nextReqTries;
		nextReqTries = vocation->getReqSkillTries(skill, level + 1);
		if (currReqTries >= nextReqTries) {
			loyaltyTries = 0;
			break;
		}
	}
	return level;
}

void Player::addSkillAdvance(skills_t skill, uint64_t count) {
	uint64_t currReqTries = vocation->getReqSkillTries(skill, skills[skill].level);
	uint64_t nextReqTries = vocation->getReqSkillTries(skill, skills[skill].level + 1);
	if (currReqTries >= nextReqTries) {
		// player has reached max skill
		return;
	}

	g_events().eventPlayerOnGainSkillTries(static_self_cast<Player>(), skill, count);
	g_callbacks().executeCallback(EventCallback_t::playerOnGainSkillTries, &EventCallback::playerOnGainSkillTries, getPlayer(), skill, count);
	if (count == 0) {
		return;
	}

	bool sendUpdateSkills = false;
	while ((skills[skill].tries + count) >= nextReqTries) {
		count -= nextReqTries - skills[skill].tries;
		skills[skill].level++;
		skills[skill].tries = 0;
		skills[skill].percent = 0;

		std::ostringstream ss;
		ss << "You advanced to " << getSkillName(skill) << " level " << skills[skill].level << '.';
		sendTextMessage(MESSAGE_EVENT_ADVANCE, ss.str());

		g_creatureEvents().playerAdvance(static_self_cast<Player>(), skill, (skills[skill].level - 1), skills[skill].level);

		sendUpdateSkills = true;
		currReqTries = nextReqTries;
		nextReqTries = vocation->getReqSkillTries(skill, skills[skill].level + 1);
		if (currReqTries >= nextReqTries) {
			count = 0;
			break;
		}
	}

	skills[skill].tries += count;

	uint32_t newPercent;
	if (nextReqTries > currReqTries) {
		newPercent = Player::getPercentLevel(skills[skill].tries, nextReqTries);
	} else {
		newPercent = 0;
	}

	if (skills[skill].percent != newPercent) {
		skills[skill].percent = newPercent;
		sendUpdateSkills = true;
	}

	if (sendUpdateSkills) {
		sendSkills();
		sendStats();
	}
}

void Player::setVarStats(stats_t stat, int32_t modifier) {
	varStats[stat] += modifier;

	switch (stat) {
		case STAT_MAXHITPOINTS: {
			if (getHealth() > getMaxHealth()) {
				Creature::changeHealth(getMaxHealth() - getHealth());
			} else {
				g_game().addCreatureHealth(static_self_cast<Player>());
			}
			break;
		}

		case STAT_MAXMANAPOINTS: {
			if (getMana() > getMaxMana()) {
				Creature::changeMana(getMaxMana() - getMana());
			} else {
				g_game().addPlayerMana(static_self_cast<Player>());
			}
			break;
		}

		default: {
			break;
		}
	}
}

int32_t Player::getDefaultStats(stats_t stat) const {
	switch (stat) {
		case STAT_MAXHITPOINTS:
			return healthMax;
		case STAT_MAXMANAPOINTS:
			return manaMax;
		case STAT_MAGICPOINTS:
			return getBaseMagicLevel();
		default:
			return 0;
	}
}

void Player::addContainer(uint8_t cid, std::shared_ptr<Container> container) {
	if (cid > 0xF) {
		return;
	}

	if (!container) {
		return;
	}

	auto it = openContainers.find(cid);
	if (it != openContainers.end()) {
		OpenContainer &openContainer = it->second;
		auto oldContainer = openContainer.container;
		if (oldContainer->getID() == ITEM_BROWSEFIELD) {
		}

		openContainer.container = container;
		openContainer.index = 0;
	} else {
		OpenContainer openContainer;
		openContainer.container = container;
		openContainer.index = 0;
		openContainers[cid] = openContainer;
	}
}

void Player::closeContainer(uint8_t cid) {
	auto it = openContainers.find(cid);
	if (it == openContainers.end()) {
		return;
	}

	OpenContainer openContainer = it->second;
	std::shared_ptr<Container> container = openContainer.container;

	openContainers.erase(it);
	if (container && container->getID() == ITEM_BROWSEFIELD) {
	}
}

void Player::setContainerIndex(uint8_t cid, uint16_t index) {
	auto it = openContainers.find(cid);
	if (it == openContainers.end()) {
		return;
	}
	it->second.index = index;
}

std::shared_ptr<Container> Player::getContainerByID(uint8_t cid) {
	auto it = openContainers.find(cid);
	if (it == openContainers.end()) {
		return nullptr;
	}
	return it->second.container;
}

int8_t Player::getContainerID(std::shared_ptr<Container> container) const {
	for (const auto &it : openContainers) {
		if (it.second.container == container) {
			return it.first;
		}
	}
	return -1;
}

uint16_t Player::getContainerIndex(uint8_t cid) const {
	auto it = openContainers.find(cid);
	if (it == openContainers.end()) {
		return 0;
	}
	return it->second.index;
}

bool Player::canOpenCorpse(uint32_t ownerId) const {
	return getID() == ownerId || (party && party->canOpenCorpse(ownerId));
}

uint16_t Player::getLookCorpse() const {
	if (sex == PLAYERSEX_FEMALE) {
		return ITEM_FEMALE_CORPSE;
	} else {
		return ITEM_MALE_CORPSE;
	}
}

void Player::addStorageValue(const uint32_t key, const int32_t value, const bool isLogin /* = false*/) {
	if (IS_IN_KEYRANGE(key, RESERVED_RANGE)) {
		if (IS_IN_KEYRANGE(key, OUTFITS_RANGE)) {
			outfits.emplace_back(
				value >> 16,
				value & 0xFF
			);
			return;
		} else if (IS_IN_KEYRANGE(key, MOUNTS_RANGE)) {
			// do nothing
		} else if (IS_IN_KEYRANGE(key, FAMILIARS_RANGE)) {
			familiars.emplace_back(
				value >> 16
			);
			return;
		} else {
			g_logger().warn("Unknown reserved key: {} for player: {}", key, getName());
			return;
		}
	}

	if (value != -1) {
		storageMap[key] = value;

		if (!isLogin) {
			auto currentFrameTime = g_dispatcher().getDispatcherCycle();
			g_events().eventOnStorageUpdate(static_self_cast<Player>(), key, value, getStorageValue(key), currentFrameTime);
			g_callbacks().executeCallback(EventCallback_t::playerOnStorageUpdate, &EventCallback::playerOnStorageUpdate, getPlayer(), key, value, getStorageValue(key), currentFrameTime);
		}
	} else {
		storageMap.erase(key);
	}
}

int32_t Player::getStorageValue(const uint32_t key) const {
	int32_t value = -1;
	auto it = storageMap.find(key);
	if (it == storageMap.end()) {
		return value;
	}

	value = it->second;
	return value;
}

int32_t Player::getStorageValueByName(const std::string &storageName) const {
	auto it = g_storages().getStorageMap().find(storageName);
	if (it == g_storages().getStorageMap().end()) {
		return -1;
	}
	uint32_t key = it->second;

	return getStorageValue(key);
}

void Player::addStorageValueByName(const std::string &storageName, const int32_t value, const bool isLogin /* = false*/) {
	auto it = g_storages().getStorageMap().find(storageName);
	if (it == g_storages().getStorageMap().end()) {
		g_logger().error("[{}] Storage name '{}' not found in storage map, register your storage in 'storages.xml' first for use", __func__, storageName);
		return;
	}
	uint32_t key = it->second;
	addStorageValue(key, value, isLogin);
}

bool Player::canSee(const Position &pos) {
	if (!client) {
		return false;
	}
	return client->canSee(pos);
}

bool Player::canSeeCreature(std::shared_ptr<Creature> creature) const {
	if (creature.get() == this) {
		return true;
	}

	if (creature->isInGhostMode() && !group->access) {
		return false;
	}

	if (!creature->getPlayer() && !canSeeInvisibility() && creature->isInvisible()) {
		return false;
	}
	return true;
}

bool Player::canWalkthrough(std::shared_ptr<Creature> creature) {
	if (group->access || creature->isInGhostMode()) {
		return true;
	}

	std::shared_ptr<Player> player = creature->getPlayer();
	std::shared_ptr<Monster> monster = creature->getMonster();
	std::shared_ptr<Npc> npc = creature->getNpc();
	if (monster) {
		if (!monster->isFamiliar()) {
			return false;
		}
		return true;
	}

	if (player) {
		std::shared_ptr<Tile> playerTile = player->getTile();
		if (!playerTile || (!playerTile->hasFlag(TILESTATE_NOPVPZONE) && !playerTile->hasFlag(TILESTATE_PROTECTIONZONE) && player->getLevel() > static_cast<uint32_t>(g_configManager().getNumber(PROTECTION_LEVEL)) && g_game().getWorldType() != WORLD_TYPE_NO_PVP)) {
			return false;
		}

		std::shared_ptr<Item> playerTileGround = playerTile->getGround();
		if (!playerTileGround || !playerTileGround->hasWalkStack()) {
			return false;
		}

		std::shared_ptr<Player> thisPlayer = getPlayer();
		if ((OTSYS_TIME() - lastWalkthroughAttempt) > 2000) {
			thisPlayer->setLastWalkthroughAttempt(OTSYS_TIME());
			return false;
		}

		if (creature->getPosition() != lastWalkthroughPosition) {
			thisPlayer->setLastWalkthroughPosition(creature->getPosition());
			return false;
		}

		thisPlayer->setLastWalkthroughPosition(creature->getPosition());
		return true;
	} else if (npc) {
		std::shared_ptr<Tile> tile = npc->getTile();
		std::shared_ptr<HouseTile> houseTile = std::dynamic_pointer_cast<HouseTile>(tile);
		return (houseTile != nullptr);
	}

	return false;
}

bool Player::canWalkthroughEx(std::shared_ptr<Creature> creature) {
	if (group->access) {
		return true;
	}

	std::shared_ptr<Monster> monster = creature->getMonster();
	if (monster) {
		if (!monster->isFamiliar()) {
			return false;
		}
		return true;
	}

	std::shared_ptr<Player> player = creature->getPlayer();
	std::shared_ptr<Npc> npc = creature->getNpc();
	if (player) {
		std::shared_ptr<Tile> playerTile = player->getTile();
		return playerTile && (playerTile->hasFlag(TILESTATE_NOPVPZONE) || playerTile->hasFlag(TILESTATE_PROTECTIONZONE) || player->getLevel() <= static_cast<uint32_t>(g_configManager().getNumber(PROTECTION_LEVEL)) || g_game().getWorldType() == WORLD_TYPE_NO_PVP);
	} else if (npc) {
		std::shared_ptr<Tile> tile = npc->getTile();
		std::shared_ptr<HouseTile> houseTile = std::dynamic_pointer_cast<HouseTile>(tile);
		return (houseTile != nullptr);
	} else {
		return false;
	}
}

void Player::onReceiveMail() {
	if (isNearDepotBox()) {
		sendTextMessage(MESSAGE_EVENT_ADVANCE, "New mail has arrived.");
	}
}

std::shared_ptr<Container> Player::setLootContainer(ObjectCategory_t category, std::shared_ptr<Container> container, bool loading /* = false*/) {
	std::shared_ptr<Container> previousContainer = nullptr;
	if (auto it = quickLootContainers.find(category);
		it != quickLootContainers.end() && !loading) {
		previousContainer = (*it).second;
		auto flags = previousContainer->getAttribute<int64_t>(ItemAttribute_t::QUICKLOOTCONTAINER);
		flags &= ~(1 << category);
		if (flags == 0) {
			previousContainer->removeAttribute(ItemAttribute_t::QUICKLOOTCONTAINER);
		} else {
			previousContainer->setAttribute(ItemAttribute_t::QUICKLOOTCONTAINER, flags);
		}

		quickLootContainers.erase(it);
	}
	if (container) {
		previousContainer = container;
		quickLootContainers[category] = container;

		if (!loading) {
			auto flags = container->getAttribute<int64_t>(ItemAttribute_t::QUICKLOOTCONTAINER);
			auto sendAttribute = flags | 1 << category;
			container->setAttribute(ItemAttribute_t::QUICKLOOTCONTAINER, sendAttribute);
		}
		return previousContainer;
	}

	return nullptr;
}

std::shared_ptr<Container> Player::getLootContainer(ObjectCategory_t category) const {
	if (category != OBJECTCATEGORY_DEFAULT && !isPremium()) {
		category = OBJECTCATEGORY_DEFAULT;
	}

	auto it = quickLootContainers.find(category);
	if (it != quickLootContainers.end()) {
		return (*it).second;
	}

	if (category != OBJECTCATEGORY_DEFAULT) {
		// firstly, fallback to default
		return getLootContainer(OBJECTCATEGORY_DEFAULT);
	}

	return nullptr;
}

void Player::checkLootContainers(std::shared_ptr<Item> item) {
	if (!item) {
		return;
	}

	std::shared_ptr<Container> container = item->getContainer();
	if (!container) {
		return;
	}

	bool shouldSend = false;

	auto it = quickLootContainers.begin();
	while (it != quickLootContainers.end()) {
		std::shared_ptr<Container> lootContainer = (*it).second;

		bool remove = false;
		if (item->getHoldingPlayer() != getPlayer() && (item == lootContainer || container->isHoldingItem(lootContainer))) {
			remove = true;
		}

		if (remove) {
			shouldSend = true;
			it = quickLootContainers.erase(it);
			lootContainer->removeAttribute(ItemAttribute_t::QUICKLOOTCONTAINER);
		} else {
			++it;
		}
	}

	if (shouldSend) {
		sendLootContainers();
	}
}

void Player::sendLootStats(std::shared_ptr<Item> item, uint8_t count) {
	if (client) {
		client->sendLootStats(item, count);
	}

	if (party) {
		party->addPlayerLoot(getPlayer(), item);
	}
}

bool Player::isNearDepotBox() {
	const Position &pos = getPosition();
	for (int32_t cx = -1; cx <= 1; ++cx) {
		for (int32_t cy = -1; cy <= 1; ++cy) {
			std::shared_ptr<Tile> posTile = g_game().map.getTile(static_cast<uint16_t>(pos.x + cx), static_cast<uint16_t>(pos.y + cy), pos.z);
			if (!posTile) {
				continue;
			}

			if (posTile->hasFlag(TILESTATE_DEPOT)) {
				return true;
			}
		}
	}
	return false;
}

std::shared_ptr<DepotChest> Player::getDepotChest(uint32_t depotId, bool autoCreate) {
	auto it = depotChests.find(depotId);
	if (it != depotChests.end()) {
		return it->second;
	}

	if (!autoCreate) {
		return nullptr;
	}

	std::shared_ptr<DepotChest> depotChest;
	if (depotId > 0 && depotId < 18) {
		depotChest = std::make_shared<DepotChest>(ITEM_DEPOT_NULL + depotId);
	} else if (depotId == 18) {
		depotChest = std::make_shared<DepotChest>(ITEM_DEPOT_XVIII);
	} else if (depotId == 19) {
		depotChest = std::make_shared<DepotChest>(ITEM_DEPOT_XIX);
	} else {
		depotChest = std::make_shared<DepotChest>(ITEM_DEPOT_XX);
	}

	depotChests[depotId] = depotChest;
	return depotChest;
}

std::shared_ptr<DepotLocker> Player::getDepotLocker(uint32_t depotId) {
	auto it = depotLockerMap.find(depotId);
	if (it != depotLockerMap.end()) {
		inbox->setParent(it->second);
		for (uint32_t i = g_configManager().getNumber(DEPOT_BOXES); i > 0; i--) {
			if (std::shared_ptr<DepotChest> depotBox = getDepotChest(i, false)) {
				depotBox->setParent(it->second->getItemByIndex(0)->getContainer());
			}
		}
		return it->second;
	}

	// We need to make room for supply stash on 12+ protocol versions and remove it for 10x.
	bool createSupplyStash = !client->oldProtocol;

	std::shared_ptr<DepotLocker> depotLocker = std::make_shared<DepotLocker>(ITEM_LOCKER, createSupplyStash ? 4 : 3);
	depotLocker->setDepotId(depotId);
	depotLocker->internalAddThing(Item::CreateItem(ITEM_MARKET));
	depotLocker->internalAddThing(inbox);
	if (createSupplyStash) {
		depotLocker->internalAddThing(Item::CreateItem(ITEM_SUPPLY_STASH));
	}
	std::shared_ptr<Container> depotChest = Item::CreateItemAsContainer(ITEM_DEPOT, static_cast<uint16_t>(g_configManager().getNumber(DEPOT_BOXES)));
	for (uint32_t i = g_configManager().getNumber(DEPOT_BOXES); i > 0; i--) {
		std::shared_ptr<DepotChest> depotBox = getDepotChest(i, true);
		depotChest->internalAddThing(depotBox);
		depotBox->setParent(depotChest);
	}
	depotLocker->internalAddThing(depotChest);
	depotLockerMap[depotId] = depotLocker;
	return depotLocker;
}

std::shared_ptr<RewardChest> Player::getRewardChest() {
	if (rewardChest != nullptr) {
		return rewardChest;
	}

	rewardChest = std::make_shared<RewardChest>(ITEM_REWARD_CHEST);
	return rewardChest;
}

std::shared_ptr<Reward> Player::getReward(const uint64_t rewardId, const bool autoCreate) {
	auto it = rewardMap.find(rewardId);
	if (it != rewardMap.end()) {
		return it->second;
	}
	if (!autoCreate) {
		return nullptr;
	}

	auto reward = std::make_shared<Reward>();
	reward->setAttribute(ItemAttribute_t::DATE, rewardId);
	rewardMap[rewardId] = reward;
	g_game().internalAddItem(getRewardChest(), reward, INDEX_WHEREEVER, FLAG_NOLIMIT);

	return reward;
}

void Player::removeReward(uint64_t rewardId) {
	rewardMap.erase(rewardId);
}

void Player::getRewardList(std::vector<uint64_t> &rewards) const {
	rewards.reserve(rewardMap.size());
	for (auto &it : rewardMap) {
		rewards.push_back(it.first);
	}
}

std::vector<std::shared_ptr<Item>> Player::getRewardsFromContainer(std::shared_ptr<Container> container) const {
	std::vector<std::shared_ptr<Item>> rewardItemsVector;
	if (container) {
		for (auto item : container->getItems(false)) {
			if (item->getID() == ITEM_REWARD_CONTAINER) {
				auto items = getRewardsFromContainer(item->getContainer());
				rewardItemsVector.insert(rewardItemsVector.end(), items.begin(), items.end());
			} else {
				rewardItemsVector.push_back(item);
			}
		}
	}

	return rewardItemsVector;
}

void Player::sendCancelMessage(ReturnValue message) const {
	sendCancelMessage(getReturnMessage(message));
}

void Player::sendStats() {
	if (client) {
		client->sendStats();
		lastStatsTrainingTime = getOfflineTrainingTime() / 60 / 1000;
	}
}

void Player::updateSupplyTracker(std::shared_ptr<Item> item) {
	if (client) {
		client->sendUpdateSupplyTracker(item);
	}

	if (party) {
		party->addPlayerSupply(getPlayer(), item);
	}
}

void Player::updateImpactTracker(CombatType_t type, int32_t amount) const {
	if (client) {
		client->sendUpdateImpactTracker(type, amount);
	}
}

void Player::sendPing() {
	int64_t timeNow = OTSYS_TIME();

	bool hasLostConnection = false;
	if ((timeNow - lastPing) >= 5000) {
		lastPing = timeNow;
		if (client) {
			client->sendPing();
		} else {
			hasLostConnection = true;
		}
	}

	int64_t noPongTime = timeNow - lastPong;
	auto attackedCreature = getAttackedCreature();
	if ((hasLostConnection || noPongTime >= 7000) && attackedCreature && attackedCreature->getPlayer()) {
		setAttackedCreature(nullptr);
	}

	if (noPongTime >= 60000 && canLogout() && g_creatureEvents().playerLogout(static_self_cast<Player>())) {
		if (client) {
			client->logout(true, true);
		} else {
			g_game().removeCreature(static_self_cast<Player>(), true);
		}
	}
}

std::shared_ptr<Item> Player::getWriteItem(uint32_t &retWindowTextId, uint16_t &retMaxWriteLen) {
	retWindowTextId = this->windowTextId;
	retMaxWriteLen = this->maxWriteLen;
	return writeItem;
}

void Player::setImbuingItem(std::shared_ptr<Item> item) {
	imbuingItem = item;
}

void Player::setWriteItem(std::shared_ptr<Item> item, uint16_t maxWriteLength /*= 0*/) {
	windowTextId++;

	if (item) {
		writeItem = item;
		this->maxWriteLen = maxWriteLength;
	} else {
		writeItem = nullptr;
		this->maxWriteLen = 0;
	}
}

std::shared_ptr<House> Player::getEditHouse(uint32_t &retWindowTextId, uint32_t &retListId) {
	retWindowTextId = this->windowTextId;
	retListId = this->editListId;
	return editHouse;
}

void Player::setEditHouse(std::shared_ptr<House> house, uint32_t listId /*= 0*/) {
	windowTextId++;
	editHouse = house;
	editListId = listId;
}

void Player::sendHouseWindow(std::shared_ptr<House> house, uint32_t listId) const {
	if (!client) {
		return;
	}

	std::string text;
	if (house->getAccessList(listId, text)) {
		client->sendHouseWindow(windowTextId, text);
	}
}

void Player::onApplyImbuement(Imbuement* imbuement, std::shared_ptr<Item> item, uint8_t slot, bool protectionCharm) {
	if (!imbuement || !item) {
		return;
	}

	ImbuementInfo imbuementInfo;
	if (item->getImbuementInfo(slot, &imbuementInfo)) {
		g_logger().error("[Player::onApplyImbuement] - An error occurred while player with name {} try to apply imbuement, item already contains imbuement", this->getName());
		this->sendImbuementResult("An error ocurred, please reopen imbuement window.");
		return;
	}

	const auto items = imbuement->getItems();
	for (auto &[key, value] : items) {
		const ItemType &itemType = Item::items[key];
		if (static_self_cast<Player>()->getItemTypeCount(key) + this->getStashItemCount(itemType.id) < value) {
			this->sendImbuementResult("You don't have all necessary items.");
			return;
		}
	}

	const BaseImbuement* baseImbuement = g_imbuements().getBaseByID(imbuement->getBaseID());
	if (!baseImbuement) {
		return;
	}

	uint32_t price = baseImbuement->price;
	price += protectionCharm ? baseImbuement->protectionPrice : 0;

	if (!g_game().removeMoney(static_self_cast<Player>(), price, 0, true)) {
		std::string message = fmt::format("You don't have {} gold coins.", price);

		g_logger().error("[Player::onApplyImbuement] - An error occurred while player with name {} try to apply imbuement, player do not have money", this->getName());
		sendImbuementResult(message);
		return;
	}

	for (auto &[key, value] : items) {
		std::stringstream withdrawItemMessage;

		uint32_t inventoryItemCount = getItemTypeCount(key);
		if (inventoryItemCount >= value) {
			removeItemOfType(key, value, -1, true);
			continue;
		}

		uint32_t mathItemCount = value;
		if (inventoryItemCount > 0 && removeItemOfType(key, inventoryItemCount, -1, false)) {
			mathItemCount = mathItemCount - inventoryItemCount;
		}

		const ItemType &itemType = Item::items[key];

		withdrawItemMessage << "Using " << mathItemCount << "x " << itemType.name << " from your supply stash. ";
		withdrawItem(itemType.id, mathItemCount);
		sendTextMessage(MESSAGE_STATUS, withdrawItemMessage.str());
	}

	if (!protectionCharm && uniform_random(1, 100) > baseImbuement->percent) {
		openImbuementWindow(item);
		sendImbuementResult("Oh no!\n\nThe imbuement has failed. You have lost the astral sources and gold you needed for the imbuement.\n\nNext time use a protection charm to better your chances.");
		openImbuementWindow(item);
		return;
	}

	// Update imbuement stats item if the item is equipped
	if (item->getParent() == getPlayer()) {
		addItemImbuementStats(imbuement);
	}

	item->addImbuement(slot, imbuement->getID(), baseImbuement->duration);
	openImbuementWindow(item);
}

void Player::onClearImbuement(std::shared_ptr<Item> item, uint8_t slot) {
	if (!item) {
		return;
	}

	ImbuementInfo imbuementInfo;
	if (!item->getImbuementInfo(slot, &imbuementInfo)) {
		g_logger().error("[Player::onClearImbuement] - An error occurred while player with name {} try to apply imbuement, item not contains imbuement", this->getName());
		this->sendImbuementResult("An error ocurred, please reopen imbuement window.");
		return;
	}

	const BaseImbuement* baseImbuement = g_imbuements().getBaseByID(imbuementInfo.imbuement->getBaseID());
	if (!baseImbuement) {
		return;
	}

	if (!g_game().removeMoney(static_self_cast<Player>(), baseImbuement->removeCost, 0, true)) {
		std::string message = fmt::format("You don't have {} gold coins.", baseImbuement->removeCost);

		g_logger().error("[Player::onClearImbuement] - An error occurred while player with name {} try to apply imbuement, player do not have money", this->getName());
		this->sendImbuementResult(message);
		this->openImbuementWindow(item);
		return;
	}

	if (item->getParent() == getPlayer()) {
		removeItemImbuementStats(imbuementInfo.imbuement);
	}

	item->clearImbuement(slot, imbuementInfo.imbuement->getID());
	this->openImbuementWindow(item);
}

void Player::openImbuementWindow(std::shared_ptr<Item> item) {
	if (!client || !item) {
		return;
	}

	if (item->getImbuementSlot() <= 0) {
		this->sendTextMessage(MESSAGE_EVENT_ADVANCE, "This item is not imbuable.");
		return;
	}

	auto itemParent = item->getTopParent();
	if (itemParent && itemParent != getPlayer()) {
		this->sendTextMessage(MESSAGE_EVENT_ADVANCE, "You have to pick up the item to imbue it.");
		return;
	}

	client->openImbuementWindow(item);
}

void Player::sendSaleItemList(const std::map<uint16_t, uint16_t> &inventoryMap) const {
	if (client && shopOwner) {
		client->sendSaleItemList(shopOwner->getShopItemVector(), inventoryMap);
	}
}

void Player::sendMarketEnter(uint32_t depotId) {
	if (!client || this->getLastDepotId() == -1 || !depotId) {
		return;
	}

	client->sendMarketEnter(depotId);
}

// container
void Player::sendAddContainerItem(std::shared_ptr<Container> container, std::shared_ptr<Item> item) {
	if (!client) {
		return;
	}

	if (!container) {
		return;
	}

	for (const auto &it : openContainers) {
		const OpenContainer &openContainer = it.second;
		if (openContainer.container != container) {
			continue;
		}

		uint16_t slot = openContainer.index;
		if (container->getID() == ITEM_BROWSEFIELD) {
			uint16_t containerSize = container->size() - 1;
			uint16_t pageEnd = openContainer.index + container->capacity() - 1;
			if (containerSize > pageEnd) {
				slot = pageEnd;
				item = container->getItemByIndex(pageEnd);
			} else {
				slot = containerSize;
			}
		} else if (openContainer.index >= container->capacity()) {
			item = container->getItemByIndex(openContainer.index - 1);
		}
		client->sendAddContainerItem(it.first, slot, item);
	}
}

void Player::sendUpdateContainerItem(std::shared_ptr<Container> container, uint16_t slot, std::shared_ptr<Item> newItem) {
	if (!client) {
		return;
	}

	for (const auto &it : openContainers) {
		const OpenContainer &openContainer = it.second;
		if (openContainer.container != container) {
			continue;
		}

		if (slot < openContainer.index) {
			continue;
		}

		uint16_t pageEnd = openContainer.index + container->capacity();
		if (slot >= pageEnd) {
			continue;
		}

		client->sendUpdateContainerItem(it.first, slot, newItem);
	}
}

void Player::sendRemoveContainerItem(std::shared_ptr<Container> container, uint16_t slot) {
	if (!client) {
		return;
	}

	if (!container) {
		return;
	}

	for (auto &it : openContainers) {
		OpenContainer &openContainer = it.second;
		if (openContainer.container != container) {
			continue;
		}

		uint16_t &firstIndex = openContainer.index;
		if (firstIndex > 0 && firstIndex >= container->size() - 1) {
			firstIndex -= container->capacity();
			sendContainer(it.first, container, false, firstIndex);
		}

		client->sendRemoveContainerItem(it.first, std::max<uint16_t>(slot, firstIndex), container->getItemByIndex(container->capacity() + firstIndex));
	}
}

void Player::onUpdateTileItem(std::shared_ptr<Tile> updateTile, const Position &pos, std::shared_ptr<Item> oldItem, const ItemType &oldType, std::shared_ptr<Item> newItem, const ItemType &newType) {
	Creature::onUpdateTileItem(updateTile, pos, oldItem, oldType, newItem, newType);

	if (oldItem != newItem) {
		onRemoveTileItem(updateTile, pos, oldType, oldItem);
	}

	if (tradeState != TRADE_TRANSFER) {
		if (tradeItem && oldItem == tradeItem) {
			g_game().internalCloseTrade(getPlayer());
		}
	}
}

void Player::onRemoveTileItem(std::shared_ptr<Tile> fromTile, const Position &pos, const ItemType &iType, std::shared_ptr<Item> item) {
	Creature::onRemoveTileItem(fromTile, pos, iType, item);

	if (tradeState != TRADE_TRANSFER) {
		checkTradeState(item);

		if (tradeItem) {
			std::shared_ptr<Container> container = item->getContainer();
			if (container && container->isHoldingItem(tradeItem)) {
				g_game().internalCloseTrade(static_self_cast<Player>());
			}
		}
	}

	checkLootContainers(item);
}

void Player::onCreatureAppear(std::shared_ptr<Creature> creature, bool isLogin) {
	Creature::onCreatureAppear(creature, isLogin);

	if (isLogin && creature == getPlayer()) {
		for (int32_t slot = CONST_SLOT_FIRST; slot <= CONST_SLOT_LAST; ++slot) {
			std::shared_ptr<Item> item = inventory[slot];
			if (item) {
				item->startDecaying();
				g_moveEvents().onPlayerEquip(getPlayer(), item, static_cast<Slots_t>(slot), false);
			}
		}

		for (const auto &condition : storedConditionList) {
			addCondition(condition);
		}
		storedConditionList.clear();

		updateRegeneration();

		std::shared_ptr<BedItem> bed = g_game().getBedBySleeper(guid);
		if (bed) {
			bed->wakeUp(static_self_cast<Player>());
		}

		auto version = client->oldProtocol ? getProtocolVersion() : CLIENT_VERSION;
		g_logger().info("{} has logged in. (Protocol: {})", name, version);

		if (guild) {
			guild->addMember(static_self_cast<Player>());
		}

		int32_t offlineTime;
		if (getLastLogout() != 0) {
			// Not counting more than 21 days to prevent overflow when multiplying with 1000 (for milliseconds).
			offlineTime = std::min<int32_t>(time(nullptr) - getLastLogout(), 86400 * 21);
		} else {
			offlineTime = 0;
		}

		for (std::shared_ptr<Condition> condition : getMuteConditions()) {
			condition->setTicks(condition->getTicks() - (offlineTime * 1000));
			if (condition->getTicks() <= 0) {
				removeCondition(condition);
			}
		}

		g_game().checkPlayersRecord();
		IOLoginData::updateOnlineStatus(guid, true);
		if (getLevel() < g_configManager().getNumber(ADVENTURERSBLESSING_LEVEL)) {
			for (uint8_t i = 2; i <= 6; i++) {
				if (!hasBlessing(i)) {
					addBlessing(i, 1);
				}
			}
			sendBlessStatus();
		}
	}
}

void Player::onAttackedCreatureDisappear(bool isLogout) {
	sendCancelTarget();

	if (!isLogout) {
		sendTextMessage(MESSAGE_FAILURE, "Target lost.");
	}
}

void Player::onFollowCreatureDisappear(bool isLogout) {
	sendCancelTarget();

	if (!isLogout) {
		sendTextMessage(MESSAGE_FAILURE, "Target lost.");
	}
}

void Player::onChangeZone(ZoneType_t zone) {
	if (zone == ZONE_PROTECTION) {
		if (getAttackedCreature() && !hasFlag(PlayerFlags_t::IgnoreProtectionZone)) {
			setAttackedCreature(nullptr);
			onAttackedCreatureDisappear(false);
		}

		if (!g_configManager().getBoolean(TOGGLE_MOUNT_IN_PZ) && !group->access && isMounted()) {
			dismount();
			g_game().internalCreatureChangeOutfit(getPlayer(), defaultOutfit);
			wasMounted = true;
		}
	} else {
		if (wasMounted) {
			toggleMount(true);
			wasMounted = false;
		}
	}

	updateImbuementTrackerStats();
	wheel()->onThink(true);
	wheel()->sendGiftOfLifeCooldown();
	g_game().updateCreatureWalkthrough(static_self_cast<Player>());
	sendIcons();
	g_events().eventPlayerOnChangeZone(static_self_cast<Player>(), zone);

	g_callbacks().executeCallback(EventCallback_t::playerOnChangeZone, &EventCallback::playerOnChangeZone, getPlayer(), zone);
}

void Player::onAttackedCreatureChangeZone(ZoneType_t zone) {
	auto attackedCreature = getAttackedCreature();
	if (!attackedCreature) {
		return;
	}
	if (zone == ZONE_PROTECTION) {
		if (!hasFlag(PlayerFlags_t::IgnoreProtectionZone)) {
			setAttackedCreature(nullptr);
			onAttackedCreatureDisappear(false);
		}
	} else if (zone == ZONE_NOPVP) {
		if (attackedCreature->getPlayer()) {
			if (!hasFlag(PlayerFlags_t::IgnoreProtectionZone)) {
				setAttackedCreature(nullptr);
				onAttackedCreatureDisappear(false);
			}
		}
	} else if (zone == ZONE_NORMAL && g_game().getWorldType() == WORLD_TYPE_NO_PVP) {
		// attackedCreature can leave a pvp zone if not pzlocked
		if (attackedCreature->getPlayer()) {
			setAttackedCreature(nullptr);
			onAttackedCreatureDisappear(false);
		}
	}
}

void Player::onRemoveCreature(std::shared_ptr<Creature> creature, bool isLogout) {
	Creature::onRemoveCreature(creature, isLogout);

	if (creature == getPlayer()) {
		if (isLogout) {
			if (party) {
				party->leaveParty(static_self_cast<Player>());
			}
			if (guild) {
				guild->removeMember(static_self_cast<Player>());
			}

			g_game().removePlayerUniqueLogin(static_self_cast<Player>());
			loginPosition = getPosition();
			lastLogout = time(nullptr);
			g_logger().info("{} has logged out", getName());
			g_chat().removeUserFromAllChannels(getPlayer());
			clearPartyInvitations();
			IOLoginData::updateOnlineStatus(guid, false);
		}

		if (eventWalk != 0) {
			setFollowCreature(nullptr);
		}

		if (tradePartner) {
			g_game().internalCloseTrade(static_self_cast<Player>());
		}

		closeShopWindow();

		for (uint32_t tries = 0; tries < 3; ++tries) {
			if (IOLoginData::savePlayer(static_self_cast<Player>())) {
				break;
			}
		}
	}

	if (creature == shopOwner) {
		setShopOwner(nullptr);
		sendCloseShop();
	}
}

bool Player::openShopWindow(std::shared_ptr<Npc> npc) {
	if (!npc) {
		g_logger().error("[Player::openShopWindow] - Npc is wrong or nullptr");
		return false;
	}

	setShopOwner(npc);
	npc->addShopPlayer(static_self_cast<Player>());

	sendShop(npc);
	std::map<uint16_t, uint16_t> inventoryMap;
	sendSaleItemList(getAllSaleItemIdAndCount(inventoryMap));
	return true;
}

bool Player::closeShopWindow(bool sendCloseShopWindow /*= true*/) {
	if (!shopOwner) {
		return false;
	}

	shopOwner->removeShopPlayer(static_self_cast<Player>());
	setShopOwner(nullptr);

	if (sendCloseShopWindow) {
		sendCloseShop();
	}

	return true;
}

void Player::onWalk(Direction &dir) {
	if (hasCondition(CONDITION_FEARED)) {
		Position pos = getNextPosition(dir, getPosition());

		std::shared_ptr<Tile> tile = g_game().map.getTile(pos);
		if (tile) {
			std::shared_ptr<MagicField> field = tile->getFieldItem();
			if (field && !field->isBlocking() && field->getDamage() != 0) {
				setNextActionTask(nullptr);
				setNextAction(OTSYS_TIME() + getStepDuration(dir));
				return;
			}
		}
	}

	Creature::onWalk(dir);
	setNextActionTask(nullptr);
	setNextAction(OTSYS_TIME() + getStepDuration(dir));
}

void Player::onCreatureMove(std::shared_ptr<Creature> creature, std::shared_ptr<Tile> newTile, const Position &newPos, std::shared_ptr<Tile> oldTile, const Position &oldPos, bool teleport) {
	Creature::onCreatureMove(creature, newTile, newPos, oldTile, oldPos, teleport);

	auto followCreature = getFollowCreature();
	if (hasFollowPath && (creature == followCreature || (creature.get() == this && followCreature))) {
		isUpdatingPath = false;
		g_dispatcher().addTask(std::bind(&Game::updateCreatureWalk, &g_game(), getID()), "Game::updateCreatureWalk");
	}

	if (creature != getPlayer()) {
		return;
	}

	if (tradeState != TRADE_TRANSFER) {
		// check if we should close trade
		if (tradeItem && !Position::areInRange<1, 1, 0>(tradeItem->getPosition(), getPosition())) {
			g_game().internalCloseTrade(getPlayer());
		}

		if (tradePartner && !Position::areInRange<2, 2, 0>(tradePartner->getPosition(), getPosition())) {
			g_game().internalCloseTrade(static_self_cast<Player>());
		}
	}

	// close modal windows
	if (!modalWindows.empty()) {
		// TODO: This shouldn't be hardcoded
		for (uint32_t modalWindowId : modalWindows) {
			if (modalWindowId == std::numeric_limits<uint32_t>::max()) {
				sendTextMessage(MESSAGE_EVENT_ADVANCE, "Offline training aborted.");
				break;
			}
		}
		modalWindows.clear();
	}

	// leave market
	if (inMarket) {
		inMarket = false;
	}

	if (party) {
		party->updateSharedExperience();
		party->updatePlayerStatus(static_self_cast<Player>(), oldPos, newPos);
	}

	if (teleport || oldPos.z != newPos.z) {
		int32_t ticks = g_configManager().getNumber(STAIRHOP_DELAY);
		if (ticks > 0) {
			if (std::shared_ptr<Condition> condition = Condition::createCondition(CONDITIONID_DEFAULT, CONDITION_PACIFIED, ticks, 0)) {
				addCondition(condition);
			}
		}
	}
}

// container
void Player::onAddContainerItem(std::shared_ptr<Item> item) {
	checkTradeState(item);
}

void Player::onUpdateContainerItem(std::shared_ptr<Container> container, std::shared_ptr<Item> oldItem, std::shared_ptr<Item> newItem) {
	if (oldItem != newItem) {
		onRemoveContainerItem(container, oldItem);
	}

	if (tradeState != TRADE_TRANSFER) {
		checkTradeState(oldItem);
	}
}

void Player::onRemoveContainerItem(std::shared_ptr<Container> container, std::shared_ptr<Item> item) {
	if (tradeState != TRADE_TRANSFER) {
		checkTradeState(item);

		if (tradeItem) {
			if (tradeItem->getParent() != container && container->isHoldingItem(tradeItem)) {
				g_game().internalCloseTrade(static_self_cast<Player>());
			}
		}
	}

	checkLootContainers(item);
}

void Player::onCloseContainer(std::shared_ptr<Container> container) {
	if (!client) {
		return;
	}

	for (const auto &it : openContainers) {
		if (it.second.container == container) {
			client->sendCloseContainer(it.first);
		}
	}
}

void Player::onSendContainer(std::shared_ptr<Container> container) {
	if (!client || !container) {
		return;
	}

	bool hasParent = container->hasParent();
	for (const auto &it : openContainers) {
		const OpenContainer &openContainer = it.second;
		if (openContainer.container == container) {
			client->sendContainer(it.first, container, hasParent, openContainer.index);
		}
	}
}

// inventory
void Player::onUpdateInventoryItem(std::shared_ptr<Item> oldItem, std::shared_ptr<Item> newItem) {
	if (oldItem != newItem) {
		onRemoveInventoryItem(oldItem);
	}

	if (tradeState != TRADE_TRANSFER) {
		checkTradeState(oldItem);
	}
}

void Player::onRemoveInventoryItem(std::shared_ptr<Item> item) {
	if (tradeState != TRADE_TRANSFER) {
		checkTradeState(item);

		if (tradeItem) {
			std::shared_ptr<Container> container = item->getContainer();
			if (container && container->isHoldingItem(tradeItem)) {
				g_game().internalCloseTrade(static_self_cast<Player>());
			}
		}
	}

	checkLootContainers(item);
}

void Player::checkTradeState(std::shared_ptr<Item> item) {
	if (!tradeItem || tradeState == TRADE_TRANSFER) {
		return;
	}

	if (tradeItem == item) {
		g_game().internalCloseTrade(static_self_cast<Player>());
	} else {
		std::shared_ptr<Container> container = std::dynamic_pointer_cast<Container>(item->getParent());
		while (container) {
			if (container == tradeItem) {
				g_game().internalCloseTrade(static_self_cast<Player>());
				break;
			}

			container = std::dynamic_pointer_cast<Container>(container->getParent());
		}
	}
}

void Player::setNextWalkActionTask(std::shared_ptr<Task> task) {
	if (walkTaskEvent != 0) {
		g_scheduler().stopEvent(walkTaskEvent);
		walkTaskEvent = 0;
	}

	walkTask = task;
}

void Player::setNextWalkTask(std::shared_ptr<Task> task) {
	if (nextStepEvent != 0) {
		g_scheduler().stopEvent(nextStepEvent);
		nextStepEvent = 0;
	}

	if (task) {
		nextStepEvent = g_scheduler().addEvent(task);
		resetIdleTime();
	}
}

void Player::setNextActionTask(std::shared_ptr<Task> task, bool resetIdleTime /*= true */) {
	if (actionTaskEvent != 0) {
		g_scheduler().stopEvent(actionTaskEvent);
		actionTaskEvent = 0;
	}

	if (!inEventMovePush && !g_configManager().getBoolean(PUSH_WHEN_ATTACKING)) {
		cancelPush();
	}

	if (task) {
		actionTaskEvent = g_scheduler().addEvent(task);
		if (resetIdleTime) {
			this->resetIdleTime();
		}
	}
}

void Player::setNextActionPushTask(std::shared_ptr<Task> task) {
	if (actionTaskEventPush != 0) {
		g_scheduler().stopEvent(actionTaskEventPush);
		actionTaskEventPush = 0;
	}

	if (task) {
		actionTaskEventPush = g_scheduler().addEvent(task);
	}
}

void Player::setNextPotionActionTask(std::shared_ptr<Task> task) {
	if (actionPotionTaskEvent != 0) {
		g_scheduler().stopEvent(actionPotionTaskEvent);
		actionPotionTaskEvent = 0;
	}

	cancelPush();

	if (task) {
		actionPotionTaskEvent = g_scheduler().addEvent(task);
		// resetIdleTime();
	}
}

uint32_t Player::getNextActionTime() const {
	return std::max<int64_t>(SCHEDULER_MINTICKS, nextAction - OTSYS_TIME());
}

uint32_t Player::getNextPotionActionTime() const {
	return std::max<int64_t>(SCHEDULER_MINTICKS, nextPotionAction - OTSYS_TIME());
}

void Player::cancelPush() {
	if (actionTaskEventPush != 0) {
		g_scheduler().stopEvent(actionTaskEventPush);
		actionTaskEventPush = 0;
		inEventMovePush = false;
	}
}

void Player::onThink(uint32_t interval) {
	Creature::onThink(interval);

	sendPing();

	MessageBufferTicks += interval;
	if (MessageBufferTicks >= 1500) {
		MessageBufferTicks = 0;
		addMessageBuffer();
	}

	// Momentum (cooldown resets)
	triggerMomentum();
	auto playerTile = getTile();
	const bool vipStaysOnline = isVip() && g_configManager().getBoolean(VIP_STAY_ONLINE);
	if (playerTile && !playerTile->hasFlag(TILESTATE_NOLOGOUT) && !isAccessPlayer() && !isExerciseTraining() && !vipStaysOnline) {
		idleTime += interval;
		const int32_t kickAfterMinutes = g_configManager().getNumber(KICK_AFTER_MINUTES);
		if (idleTime > (kickAfterMinutes * 60000) + 60000) {
			removePlayer(true);
		} else if (client && idleTime == 60000 * kickAfterMinutes) {
			std::ostringstream ss;
			ss << "There was no variation in your behaviour for " << kickAfterMinutes << " minutes. You will be disconnected in one minute if there is no change in your actions until then.";
			client->sendTextMessage(TextMessage(MESSAGE_ADMINISTRADOR, ss.str()));
		}
	}

	if (g_game().getWorldType() != WORLD_TYPE_PVP_ENFORCED) {
		checkSkullTicks(interval / 1000);
	}

	addOfflineTrainingTime(interval);
	if (lastStatsTrainingTime != getOfflineTrainingTime() / 60 / 1000) {
		sendStats();
	}

	// Wheel of destiny major spells
	wheel()->onThink();
}

uint32_t Player::isMuted() const {
	if (hasFlag(PlayerFlags_t::CannotBeMuted)) {
		return 0;
	}

	int32_t muteTicks = 0;
	for (std::shared_ptr<Condition> condition : conditions) {
		if (condition->getType() == CONDITION_MUTED && condition->getTicks() > muteTicks) {
			muteTicks = condition->getTicks();
		}
	}
	return static_cast<uint32_t>(muteTicks) / 1000;
}

void Player::addMessageBuffer() {
	if (MessageBufferCount > 0 && g_configManager().getNumber(MAX_MESSAGEBUFFER) != 0 && !hasFlag(PlayerFlags_t::CannotBeMuted)) {
		--MessageBufferCount;
	}
}

void Player::removeMessageBuffer() {
	if (hasFlag(PlayerFlags_t::CannotBeMuted)) {
		return;
	}

	const int32_t maxMessageBuffer = g_configManager().getNumber(MAX_MESSAGEBUFFER);
	if (maxMessageBuffer != 0 && MessageBufferCount <= maxMessageBuffer + 1) {
		if (++MessageBufferCount > maxMessageBuffer) {
			uint32_t muteCount = 1;
			auto it = muteCountMap.find(guid);
			if (it != muteCountMap.end()) {
				muteCount = it->second;
			}

			uint32_t muteTime = 5 * muteCount * muteCount;
			muteCountMap[guid] = muteCount + 1;
			std::shared_ptr<Condition> condition = Condition::createCondition(CONDITIONID_DEFAULT, CONDITION_MUTED, muteTime * 1000, 0);
			addCondition(condition);

			std::ostringstream ss;
			ss << "You are muted for " << muteTime << " seconds.";
			sendTextMessage(MESSAGE_FAILURE, ss.str());
		}
	}
}

void Player::drainHealth(std::shared_ptr<Creature> attacker, int32_t damage) {
	if (PLAYER_SOUND_HEALTH_CHANGE >= static_cast<uint32_t>(uniform_random(1, 100))) {
		g_game().sendSingleSoundEffect(static_self_cast<Player>()->getPosition(), sex == PLAYERSEX_FEMALE ? SoundEffect_t::HUMAN_FEMALE_BARK : SoundEffect_t::HUMAN_MALE_BARK, getPlayer());
	}

	Creature::drainHealth(attacker, damage);
	sendStats();
}

void Player::drainMana(std::shared_ptr<Creature> attacker, int32_t manaLoss) {
	Creature::drainMana(attacker, manaLoss);
	sendStats();
}

void Player::addManaSpent(uint64_t amount) {
	if (hasFlag(PlayerFlags_t::NotGainMana)) {
		return;
	}

	uint64_t currReqMana = vocation->getReqMana(magLevel);
	uint64_t nextReqMana = vocation->getReqMana(magLevel + 1);
	if (currReqMana >= nextReqMana) {
		// player has reached max magic level
		return;
	}

	g_events().eventPlayerOnGainSkillTries(static_self_cast<Player>(), SKILL_MAGLEVEL, amount);
	g_callbacks().executeCallback(EventCallback_t::playerOnGainSkillTries, &EventCallback::playerOnGainSkillTries, getPlayer(), SKILL_MAGLEVEL, amount);
	if (amount == 0) {
		return;
	}

	bool sendUpdateStats = false;
	while ((manaSpent + amount) >= nextReqMana) {
		amount -= nextReqMana - manaSpent;

		magLevel++;
		manaSpent = 0;

		std::ostringstream ss;
		ss << "You advanced to magic level " << magLevel << '.';
		sendTextMessage(MESSAGE_EVENT_ADVANCE, ss.str());

		g_creatureEvents().playerAdvance(static_self_cast<Player>(), SKILL_MAGLEVEL, magLevel - 1, magLevel);

		sendUpdateStats = true;
		currReqMana = nextReqMana;
		nextReqMana = vocation->getReqMana(magLevel + 1);
		if (currReqMana >= nextReqMana) {
			return;
		}
	}

	manaSpent += amount;

	uint8_t oldPercent = magLevelPercent;
	if (nextReqMana > currReqMana) {
		magLevelPercent = Player::getPercentLevel(manaSpent, nextReqMana);
	} else {
		magLevelPercent = 0;
	}

	if (oldPercent != magLevelPercent) {
		sendUpdateStats = true;
	}

	if (sendUpdateStats) {
		sendStats();
		sendSkills();
	}
}

void Player::addExperience(std::shared_ptr<Creature> target, uint64_t exp, bool sendText /* = false*/) {
	uint64_t currLevelExp = Player::getExpForLevel(level);
	uint64_t nextLevelExp = Player::getExpForLevel(level + 1);
	uint64_t rawExp = exp;
	if (currLevelExp >= nextLevelExp) {
		// player has reached max level
		levelPercent = 0;
		sendStats();
		return;
	}

	g_callbacks().executeCallback(EventCallback_t::playerOnGainExperience, &EventCallback::playerOnGainExperience, getPlayer(), target, exp, rawExp);

	g_events().eventPlayerOnGainExperience(static_self_cast<Player>(), target, exp, rawExp);
	if (exp == 0) {
		return;
	}

	// Hazard system experience
	std::shared_ptr<Monster> monster = target && target->getMonster() ? target->getMonster() : nullptr;
	bool handleHazardExperience = monster && monster->getHazard() && getHazardSystemPoints() > 0;
	if (handleHazardExperience) {
		exp += (exp * (1.75 * getHazardSystemPoints() * g_configManager().getNumber(HAZARD_EXP_BONUS_MULTIPLIER))) / 100.;
	}

	experience += exp;

	if (sendText) {
		std::string expString = fmt::format("{} experience point{}.", exp, (exp != 1 ? "s" : ""));
		if (isVip()) {
			uint8_t expPercent = g_configManager().getNumber(VIP_BONUS_EXP);
			if (expPercent > 0) {
				expString = expString + fmt::format(" (VIP bonus {}%)", expPercent > 100 ? 100 : expPercent);
			}
		}

		TextMessage message(MESSAGE_EXPERIENCE, "You gained " + expString + (handleHazardExperience ? " (Hazard)" : ""));
		message.position = position;
		message.primary.value = exp;
		message.primary.color = TEXTCOLOR_WHITE_EXP;
		sendTextMessage(message);

		SpectatorHashSet spectators;
		g_game().map.getSpectators(spectators, position, false, true);
		spectators.erase(static_self_cast<Player>());
		if (!spectators.empty()) {
			message.type = MESSAGE_EXPERIENCE_OTHERS;
			message.text = getName() + " gained " + expString;
			for (std::shared_ptr<Creature> spectator : spectators) {
				spectator->getPlayer()->sendTextMessage(message);
			}
		}
	}

	uint32_t prevLevel = level;
	while (experience >= nextLevelExp) {
		++level;
		// Player stats gain for vocations level <= 8
		if (vocation->getId() != VOCATION_NONE && level <= 8) {
			const Vocation* noneVocation = g_vocations().getVocation(VOCATION_NONE);
			healthMax += noneVocation->getHPGain();
			health += noneVocation->getHPGain();
			manaMax += noneVocation->getManaGain();
			mana += noneVocation->getManaGain();
			capacity += noneVocation->getCapGain();
		} else {
			healthMax += vocation->getHPGain();
			health += vocation->getHPGain();
			manaMax += vocation->getManaGain();
			mana += vocation->getManaGain();
			capacity += vocation->getCapGain();
		}

		currLevelExp = nextLevelExp;
		nextLevelExp = Player::getExpForLevel(level + 1);
		if (currLevelExp >= nextLevelExp) {
			// player has reached max level
			break;
		}
	}

	if (prevLevel != level) {
		health = healthMax;
		mana = manaMax;

		updateBaseSpeed();
		setBaseSpeed(getBaseSpeed());
		g_game().changeSpeed(static_self_cast<Player>(), 0);
		g_game().addCreatureHealth(static_self_cast<Player>());
		g_game().addPlayerMana(static_self_cast<Player>());

		if (party) {
			party->updateSharedExperience();
		}

		g_creatureEvents().playerAdvance(static_self_cast<Player>(), SKILL_LEVEL, prevLevel, level);

		std::ostringstream ss;
		ss << "You advanced from Level " << prevLevel << " to Level " << level << '.';
		sendTextMessage(MESSAGE_EVENT_ADVANCE, ss.str());
	}

	if (nextLevelExp > currLevelExp) {
		levelPercent = Player::getPercentLevel(experience - currLevelExp, nextLevelExp - currLevelExp);
	} else {
		levelPercent = 0;
	}
	sendStats();
	sendExperienceTracker(rawExp, exp);
}

void Player::removeExperience(uint64_t exp, bool sendText /* = false*/) {
	if (experience == 0 || exp == 0) {
		return;
	}

	g_events().eventPlayerOnLoseExperience(static_self_cast<Player>(), exp);
	g_callbacks().executeCallback(EventCallback_t::playerOnLoseExperience, &EventCallback::playerOnLoseExperience, getPlayer(), exp);
	if (exp == 0) {
		return;
	}

	uint64_t lostExp = experience;
	experience = std::max<int64_t>(0, experience - exp);

	if (sendText) {
		lostExp -= experience;

		std::string expString = fmt::format("You lost {} experience point{}.", lostExp, (lostExp != 1 ? "s" : ""));

		TextMessage message(MESSAGE_EXPERIENCE, expString);
		message.position = position;
		message.primary.value = lostExp;
		message.primary.color = TEXTCOLOR_RED;
		sendTextMessage(message);

		SpectatorHashSet spectators;
		g_game().map.getSpectators(spectators, position, false, true);
		spectators.erase(static_self_cast<Player>());
		if (!spectators.empty()) {
			message.type = MESSAGE_EXPERIENCE_OTHERS;
			message.text = getName() + " lost " + expString;
			for (std::shared_ptr<Creature> spectator : spectators) {
				spectator->getPlayer()->sendTextMessage(message);
			}
		}
	}

	uint32_t oldLevel = level;
	uint64_t currLevelExp = Player::getExpForLevel(level);

	while (level > 1 && experience < currLevelExp) {
		--level;
		// Player stats loss for vocations level <= 8
		if (vocation->getId() != VOCATION_NONE && level <= 8) {
			const Vocation* noneVocation = g_vocations().getVocation(VOCATION_NONE);
			healthMax = std::max<int32_t>(0, healthMax - noneVocation->getHPGain());
			manaMax = std::max<int32_t>(0, manaMax - noneVocation->getManaGain());
			capacity = std::max<int32_t>(0, capacity - noneVocation->getCapGain());
		} else {
			healthMax = std::max<int32_t>(0, healthMax - vocation->getHPGain());
			manaMax = std::max<int32_t>(0, manaMax - vocation->getManaGain());
			capacity = std::max<int32_t>(0, capacity - vocation->getCapGain());
		}
		currLevelExp = Player::getExpForLevel(level);
	}

	if (oldLevel != level) {
		health = healthMax;
		mana = manaMax;

		updateBaseSpeed();
		setBaseSpeed(getBaseSpeed());

		g_game().changeSpeed(static_self_cast<Player>(), 0);
		g_game().addCreatureHealth(static_self_cast<Player>());
		g_game().addPlayerMana(static_self_cast<Player>());

		if (party) {
			party->updateSharedExperience();
		}

		std::ostringstream ss;
		ss << "You were downgraded from Level " << oldLevel << " to Level " << level << '.';
		sendTextMessage(MESSAGE_EVENT_ADVANCE, ss.str());
	}

	uint64_t nextLevelExp = Player::getExpForLevel(level + 1);
	if (nextLevelExp > currLevelExp) {
		levelPercent = Player::getPercentLevel(experience - currLevelExp, nextLevelExp - currLevelExp);
	} else {
		levelPercent = 0;
	}
	sendStats();
	sendExperienceTracker(0, -static_cast<int64_t>(exp));
}

double_t Player::getPercentLevel(uint64_t count, uint64_t nextLevelCount) {
	if (nextLevelCount == 0) {
		return 0;
	}

	double_t result = round(((count * 100.) / nextLevelCount) * 100.) / 100.;
	if (result > 100) {
		return 0;
	}
	return result;
}

void Player::onBlockHit() {
	if (shieldBlockCount > 0) {
		--shieldBlockCount;

		if (hasShield()) {
			addSkillAdvance(SKILL_SHIELD, 1);
		}
	}
}

void Player::onAttackedCreatureBlockHit(BlockType_t blockType) {
	lastAttackBlockType = blockType;

	switch (blockType) {
		case BLOCK_NONE: {
			addAttackSkillPoint = true;
			bloodHitCount = 30;
			shieldBlockCount = 30;
			break;
		}

		case BLOCK_DEFENSE:
		case BLOCK_ARMOR: {
			// need to draw blood every 30 hits
			if (bloodHitCount > 0) {
				addAttackSkillPoint = true;
				--bloodHitCount;
			} else {
				addAttackSkillPoint = false;
			}
			break;
		}

		default: {
			addAttackSkillPoint = false;
			break;
		}
	}
}

bool Player::hasShield() const {
	std::shared_ptr<Item> item = inventory[CONST_SLOT_LEFT];
	if (item && item->getWeaponType() == WEAPON_SHIELD) {
		return true;
	}

	item = inventory[CONST_SLOT_RIGHT];
	if (item && item->getWeaponType() == WEAPON_SHIELD) {
		return true;
	}
	return false;
}

BlockType_t Player::blockHit(std::shared_ptr<Creature> attacker, CombatType_t combatType, int32_t &damage, bool checkDefense /* = false*/, bool checkArmor /* = false*/, bool field /* = false*/) {
	BlockType_t blockType = Creature::blockHit(attacker, combatType, damage, checkDefense, checkArmor, field);
	if (attacker) {
		sendCreatureSquare(attacker, SQ_COLOR_BLACK);
	}

	if (blockType != BLOCK_NONE) {
		return blockType;
	}

	if (damage > 0) {
		for (int32_t slot = CONST_SLOT_FIRST; slot <= CONST_SLOT_LAST; ++slot) {
			if (!isItemAbilityEnabled(static_cast<Slots_t>(slot))) {
				continue;
			}

			std::shared_ptr<Item> item = inventory[slot];
			if (!item) {
				continue;
			}

			const ItemType &it = Item::items[item->getID()];
			if (it.abilities) {
				const int16_t &absorbPercent = it.abilities->absorbPercent[combatTypeToIndex(combatType)];
				auto charges = item->getAttribute<uint16_t>(ItemAttribute_t::CHARGES);
				if (absorbPercent != 0) {
					damage -= std::round(damage * (absorbPercent / 100.));
					if (charges != 0) {
						g_game().transformItem(item, item->getID(), charges - 1);
					}
				}

				if (field) {
					const int16_t &fieldAbsorbPercent = it.abilities->fieldAbsorbPercent[combatTypeToIndex(combatType)];
					if (fieldAbsorbPercent != 0) {
						damage -= std::round(damage * (fieldAbsorbPercent / 100.));
						if (charges != 0) {
							g_game().transformItem(item, item->getID(), charges - 1);
						}
					}
				}
			}

			for (uint8_t slotid = 0; slotid < item->getImbuementSlot(); slotid++) {
				ImbuementInfo imbuementInfo;
				if (!item->getImbuementInfo(slotid, &imbuementInfo)) {
					continue;
				}

				const int16_t &imbuementAbsorbPercent = imbuementInfo.imbuement->absorbPercent[combatTypeToIndex(combatType)];

				if (imbuementAbsorbPercent != 0) {
					damage -= std::ceil(damage * (imbuementAbsorbPercent / 100.));
				}
			}
		}

		// Wheel of destiny - apply resistance
		wheel()->adjustDamageBasedOnResistanceAndSkill(damage, combatType);

		if (damage <= 0) {
			damage = 0;
			blockType = BLOCK_ARMOR;
		}
	}

	return blockType;
}

uint32_t Player::getIP() const {
	if (client) {
		return client->getIP();
	}

	return 0;
}

void Player::death(std::shared_ptr<Creature> lastHitCreature) {
	loginPosition = town->getTemplePosition();

	g_game().sendSingleSoundEffect(static_self_cast<Player>()->getPosition(), sex == PLAYERSEX_FEMALE ? SoundEffect_t::HUMAN_FEMALE_DEATH : SoundEffect_t::HUMAN_MALE_DEATH, getPlayer());
	if (skillLoss) {
		uint8_t unfairFightReduction = 100;
		int playerDmg = 0;
		int othersDmg = 0;
		uint32_t sumLevels = 0;
		uint32_t inFightTicks = 5 * 60 * 1000;
		for (const auto &it : damageMap) {
			CountBlock_t cb = it.second;
			if ((OTSYS_TIME() - cb.ticks) <= inFightTicks) {
				std::shared_ptr<Player> damageDealer = g_game().getPlayerByID(it.first);
				if (damageDealer) {
					playerDmg += cb.total;
					sumLevels += damageDealer->getLevel();
				} else {
					othersDmg += cb.total;
				}
			}
		}
		bool pvpDeath = false;
		if (playerDmg > 0 || othersDmg > 0) {
			pvpDeath = (Player::lastHitIsPlayer(lastHitCreature) || playerDmg / (playerDmg + static_cast<double>(othersDmg)) >= 0.05);
		}
		if (pvpDeath && sumLevels > level) {
			double reduce = level / static_cast<double>(sumLevels);
			unfairFightReduction = std::max<uint8_t>(20, std::floor((reduce * 100) + 0.5));
		}

		// Magic level loss
		uint64_t sumMana = 0;
		uint64_t lostMana = 0;

		// sum up all the mana
		for (uint32_t i = 1; i <= magLevel; ++i) {
			sumMana += vocation->getReqMana(i);
		}

		sumMana += manaSpent;

		double deathLossPercent = getLostPercent() * (unfairFightReduction / 100.);

		// Charm bless bestiary
		if (lastHitCreature && lastHitCreature->getMonster()) {
			if (charmRuneBless != 0) {
				const auto mType = g_monsters().getMonsterType(lastHitCreature->getName());
				if (mType && mType->info.raceid == charmRuneBless) {
					deathLossPercent = (deathLossPercent * 90) / 100;
				}
			}
		}

		lostMana = static_cast<uint64_t>(sumMana * deathLossPercent);

		while (lostMana > manaSpent && magLevel > 0) {
			lostMana -= manaSpent;
			manaSpent = vocation->getReqMana(magLevel);
			magLevel--;
		}

		manaSpent -= lostMana;

		uint64_t nextReqMana = vocation->getReqMana(magLevel + 1);
		if (nextReqMana > vocation->getReqMana(magLevel)) {
			magLevelPercent = Player::getPercentLevel(manaSpent, nextReqMana);
		} else {
			magLevelPercent = 0;
		}

		// Level loss
		uint64_t expLoss = static_cast<uint64_t>(experience * deathLossPercent);
		g_events().eventPlayerOnLoseExperience(static_self_cast<Player>(), expLoss);
		g_callbacks().executeCallback(EventCallback_t::playerOnLoseExperience, &EventCallback::playerOnLoseExperience, getPlayer(), expLoss);

		sendTextMessage(MESSAGE_EVENT_ADVANCE, "You are dead.");
		std::ostringstream lostExp;
		lostExp << "You lost " << expLoss << " experience.";

		// Skill loss
		for (uint8_t i = SKILL_FIRST; i <= SKILL_LAST; ++i) { // for each skill
			uint64_t sumSkillTries = 0;
			for (uint16_t c = 11; c <= skills[i].level; ++c) { // sum up all required tries for all skill levels
				sumSkillTries += vocation->getReqSkillTries(i, c);
			}

			sumSkillTries += skills[i].tries;

			uint32_t lostSkillTries = static_cast<uint32_t>(sumSkillTries * deathLossPercent);
			while (lostSkillTries > skills[i].tries) {
				lostSkillTries -= skills[i].tries;

				if (skills[i].level <= 10) {
					skills[i].level = 10;
					skills[i].tries = 0;
					lostSkillTries = 0;
					break;
				}

				skills[i].tries = vocation->getReqSkillTries(i, skills[i].level);
				skills[i].level--;
			}

			skills[i].tries = std::max<int32_t>(0, skills[i].tries - lostSkillTries);
			skills[i].percent = Player::getPercentLevel(skills[i].tries, vocation->getReqSkillTries(i, skills[i].level));
		}

		sendTextMessage(MESSAGE_EVENT_ADVANCE, lostExp.str());

		if (expLoss != 0) {
			uint32_t oldLevel = level;

			if (vocation->getId() == VOCATION_NONE || level > 7) {
				experience -= expLoss;
			}

			while (level > 1 && experience < Player::getExpForLevel(level)) {
				--level;
				healthMax = std::max<int32_t>(0, healthMax - vocation->getHPGain());
				manaMax = std::max<int32_t>(0, manaMax - vocation->getManaGain());
				capacity = std::max<int32_t>(0, capacity - vocation->getCapGain());
			}

			if (oldLevel != level) {
				std::ostringstream ss;
				ss << "You were downgraded from Level " << oldLevel << " to Level " << level << '.';
				sendTextMessage(MESSAGE_EVENT_ADVANCE, ss.str());
			}

			uint64_t currLevelExp = Player::getExpForLevel(level);
			uint64_t nextLevelExp = Player::getExpForLevel(level + 1);
			if (nextLevelExp > currLevelExp) {
				levelPercent = Player::getPercentLevel(experience - currLevelExp, nextLevelExp - currLevelExp);
			} else {
				levelPercent = 0;
			}
		}

		std::ostringstream deathType;
		deathType << "You died during ";
		if (pvpDeath) {
			deathType << "PvP.";
		} else {
			deathType << "PvE.";
		}
		sendTextMessage(MESSAGE_EVENT_ADVANCE, deathType.str());

		std::string bless = getBlessingsName();
		std::ostringstream blesses;
		if (bless.length() == 0) {
			blesses << "You weren't protected with any blessings.";
		} else {
			blesses << "You were blessed with " << bless;
		}
		sendTextMessage(MESSAGE_EVENT_ADVANCE, blesses.str());

		// Make player lose bless
		uint8_t maxBlessing = 8;
		if (pvpDeath && hasBlessing(1)) {
			removeBlessing(1, 1); // Remove TOF only
		} else {
			for (int i = 2; i <= maxBlessing; i++) {
				removeBlessing(i, 1);
			}
		}

		sendStats();
		sendSkills();
		sendReLoginWindow(unfairFightReduction);
		sendBlessStatus();
		if (getSkull() == SKULL_BLACK) {
			health = 40;
			mana = 0;
		} else {
			health = healthMax;
			mana = manaMax;
		}

		auto it = conditions.begin(), end = conditions.end();
		while (it != end) {
			std::shared_ptr<Condition> condition = *it;
			// isSupress block to delete spells conditions (ensures that the player cannot, for example, reset the cooldown time of the familiar and summon several)
			if (condition->isPersistent() && condition->isRemovableOnDeath()) {
				it = conditions.erase(it);

				condition->endCondition(static_self_cast<Player>());
				onEndCondition(condition->getType());
			} else {
				++it;
			}
		}
	} else {
		setSkillLoss(true);

		auto it = conditions.begin(), end = conditions.end();
		while (it != end) {
			std::shared_ptr<Condition> condition = *it;
			if (condition->isPersistent()) {
				it = conditions.erase(it);

				condition->endCondition(static_self_cast<Player>());
				onEndCondition(condition->getType());
			} else {
				++it;
			}
		}

		health = healthMax;
		g_game().internalTeleport(static_self_cast<Player>(), getTemplePosition(), true);
		g_game().addCreatureHealth(static_self_cast<Player>());
		g_game().addPlayerMana(static_self_cast<Player>());
		onThink(EVENT_CREATURE_THINK_INTERVAL);
		onIdleStatus();
		sendStats();
	}

	despawn();
}

bool Player::spawn() {
	setDead(false);

	const Position &pos = getLoginPosition();

	if (!g_game().map.placeCreature(pos, getPlayer(), false, true)) {
		return false;
	}

	SpectatorHashSet spectators;
	g_game().map.getSpectators(spectators, position, true);
	for (std::shared_ptr<Creature> spectator : spectators) {
		if (!spectator) {
			continue;
		}

		if (std::shared_ptr<Player> tmpPlayer = spectator->getPlayer()) {
			tmpPlayer->sendCreatureAppear(static_self_cast<Player>(), pos, true);
		}

		spectator->onCreatureAppear(static_self_cast<Player>(), false);
	}

	getParent()->postAddNotification(static_self_cast<Player>(), nullptr, 0);
	g_game().addCreatureCheck(static_self_cast<Player>());
	g_game().addPlayer(static_self_cast<Player>());
	return true;
}

void Player::despawn() {
	if (isDead()) {
		return;
	}

	listWalkDir.clear();
	stopEventWalk();
	onWalkAborted();
	closeAllExternalContainers();
	g_game().playerSetAttackedCreature(static_self_cast<Player>()->getID(), 0);
	g_game().playerFollowCreature(static_self_cast<Player>()->getID(), 0);

	// remove check
	Game::removeCreatureCheck(static_self_cast<Player>());

	// remove from map
	std::shared_ptr<Tile> tile = getTile();
	if (!tile) {
		return;
	}

	std::vector<int32_t> oldStackPosVector;

	SpectatorHashSet spectators;
	g_game().map.getSpectators(spectators, tile->getPosition(), true);
	size_t i = 0;
	for (std::shared_ptr<Creature> spectator : spectators) {
		if (!spectator) {
			continue;
		}

		if (const auto player = spectator->getPlayer()) {
			oldStackPosVector.push_back(player->canSeeCreature(static_self_cast<Player>()) ? tile->getStackposOfCreature(player, getPlayer()) : -1);
		}
		if (auto player = spectator->getPlayer()) {
			player->sendRemoveTileThing(tile->getPosition(), oldStackPosVector[i++]);
		}

		spectator->onRemoveCreature(static_self_cast<Player>(), false);
	}

	tile->removeCreature(static_self_cast<Player>());

	getParent()->postRemoveNotification(static_self_cast<Player>(), nullptr, 0);

	g_game().removePlayer(static_self_cast<Player>());

	// show player as pending
	for (const auto &[key, player] : g_game().getPlayers()) {
		player->notifyStatusChange(static_self_cast<Player>(), VIPSTATUS_PENDING, false);
	}

	setDead(true);
}

bool Player::dropCorpse(std::shared_ptr<Creature> lastHitCreature, std::shared_ptr<Creature> mostDamageCreature, bool lastHitUnjustified, bool mostDamageUnjustified) {
	if (getZoneType() != ZONE_PVP || !Player::lastHitIsPlayer(lastHitCreature)) {
		return Creature::dropCorpse(lastHitCreature, mostDamageCreature, lastHitUnjustified, mostDamageUnjustified);
	}

	setDropLoot(true);
	return false;
}

std::shared_ptr<Item> Player::getCorpse(std::shared_ptr<Creature> lastHitCreature, std::shared_ptr<Creature> mostDamageCreature) {
	std::shared_ptr<Item> corpse = Creature::getCorpse(lastHitCreature, mostDamageCreature);
	if (corpse && corpse->getContainer()) {
		std::ostringstream ss;
		if (lastHitCreature) {
			std::string subjectPronoun = getSubjectPronoun();
			capitalizeWords(subjectPronoun);
			ss << "You recognize " << getNameDescription() << ". " << subjectPronoun << " " << getSubjectVerb(true) << " killed by " << lastHitCreature->getNameDescription() << '.';
		} else {
			ss << "You recognize " << getNameDescription() << '.';
		}

		corpse->setAttribute(ItemAttribute_t::DESCRIPTION, ss.str());
	}
	return corpse;
}

void Player::addInFightTicks(bool pzlock /*= false*/) {
	wheel()->checkAbilities();

	if (hasFlag(PlayerFlags_t::NotGainInFight)) {
		return;
	}

	if (pzlock) {
		pzLocked = true;
		sendIcons();
	}

	updateImbuementTrackerStats();

	std::shared_ptr<Condition> condition = Condition::createCondition(CONDITIONID_DEFAULT, CONDITION_INFIGHT, g_configManager().getNumber(PZ_LOCKED), 0);
	addCondition(condition);
}

void Player::removeList() {
	g_game().removePlayer(static_self_cast<Player>());

	for (const auto &[key, player] : g_game().getPlayers()) {
		player->notifyStatusChange(static_self_cast<Player>(), VIPSTATUS_OFFLINE);
	}
}

void Player::addList() {
	for (const auto &[key, player] : g_game().getPlayers()) {
		player->notifyStatusChange(static_self_cast<Player>(), this->statusVipList);
	}

	g_game().addPlayer(static_self_cast<Player>());
}

void Player::removePlayer(bool displayEffect, bool forced /*= true*/) {
	g_creatureEvents().playerLogout(static_self_cast<Player>());
	if (client) {
		client->logout(displayEffect, forced);
	} else {
		g_game().removeCreature(static_self_cast<Player>());
	}
}

void Player::notifyStatusChange(std::shared_ptr<Player> loginPlayer, VipStatus_t status, bool message) {
	if (!client) {
		return;
	}

	auto it = VIPList.find(loginPlayer->guid);
	if (it == VIPList.end()) {
		return;
	}

	client->sendUpdatedVIPStatus(loginPlayer->guid, status);

	if (message) {
		if (status == VIPSTATUS_ONLINE) {
			client->sendTextMessage(TextMessage(MESSAGE_FAILURE, loginPlayer->getName() + " has logged in."));
		} else if (status == VIPSTATUS_OFFLINE) {
			client->sendTextMessage(TextMessage(MESSAGE_FAILURE, loginPlayer->getName() + " has logged out."));
		}
	}
}

bool Player::removeVIP(uint32_t vipGuid) {
	if (VIPList.erase(vipGuid) == 0) {
		return false;
	}

	if (account) {
		IOLoginData::removeVIPEntry(account->getID(), vipGuid);
	}

	return true;
}

bool Player::addVIP(uint32_t vipGuid, const std::string &vipName, VipStatus_t status) {
	if (VIPList.size() >= getMaxVIPEntries() || VIPList.size() == 200) { // max number of buddies is 200 in 9.53
		sendTextMessage(MESSAGE_FAILURE, "You cannot add more buddies.");
		return false;
	}

	auto result = VIPList.insert(vipGuid);
	if (!result.second) {
		sendTextMessage(MESSAGE_FAILURE, "This player is already in your list.");
		return false;
	}

	if (account) {
		IOLoginData::addVIPEntry(account->getID(), vipGuid, "", 0, false);
	}

	if (client) {
		client->sendVIP(vipGuid, vipName, "", 0, false, status);
	}

	return true;
}

bool Player::addVIPInternal(uint32_t vipGuid) {
	if (VIPList.size() >= getMaxVIPEntries() || VIPList.size() == 200) { // max number of buddies is 200 in 9.53
		return false;
	}

	return VIPList.insert(vipGuid).second;
}

bool Player::editVIP(uint32_t vipGuid, const std::string &description, uint32_t icon, bool notify) {
	auto it = VIPList.find(vipGuid);
	if (it == VIPList.end()) {
		return false; // player is not in VIP
	}

	if (account) {
		IOLoginData::editVIPEntry(account->getID(), vipGuid, description, icon, notify);
	}

	return true;
}

// close container and its child containers
void Player::autoCloseContainers(std::shared_ptr<Container> container) {
	std::vector<uint32_t> closeList;
	for (const auto &it : openContainers) {
		std::shared_ptr<Container> tmpContainer = it.second.container;
		while (tmpContainer) {
			if (tmpContainer->isRemoved() || tmpContainer == container) {
				closeList.push_back(it.first);
				break;
			}

			tmpContainer = std::dynamic_pointer_cast<Container>(tmpContainer->getParent());
		}
	}

	for (uint32_t containerId : closeList) {
		closeContainer(containerId);
		if (client) {
			client->sendCloseContainer(containerId);
		}
	}
}

bool Player::hasCapacity(std::shared_ptr<Item> item, uint32_t count) const {
	if (hasFlag(PlayerFlags_t::CannotPickupItem)) {
		return false;
	}

	if (hasFlag(PlayerFlags_t::HasInfiniteCapacity) || item->getTopParent().get() == this) {
		return true;
	}

	uint32_t itemWeight = item->getContainer() != nullptr ? item->getWeight() : item->getBaseWeight();
	if (item->isStackable()) {
		itemWeight *= count;
	}
	return itemWeight <= getFreeCapacity();
}

ReturnValue Player::queryAdd(int32_t index, const std::shared_ptr<Thing> &thing, uint32_t count, uint32_t flags, std::shared_ptr<Creature>) {
	std::shared_ptr<Item> item = thing->getItem();
	if (item == nullptr) {
		g_logger().error("[Player::queryAdd] - Item is nullptr");
		return RETURNVALUE_NOTPOSSIBLE;
	}

	bool childIsOwner = hasBitSet(FLAG_CHILDISOWNER, flags);
	if (childIsOwner) {
		// a child container is querying the player, just check if enough capacity
		bool skipLimit = hasBitSet(FLAG_NOLIMIT, flags);
		if (skipLimit || hasCapacity(item, count)) {
			return RETURNVALUE_NOERROR;
		}
		return RETURNVALUE_NOTENOUGHCAPACITY;
	}

	if (!item->isPickupable()) {
		return RETURNVALUE_CANNOTPICKUP;
	}

	ReturnValue ret = RETURNVALUE_NOERROR;

	const int32_t &slotPosition = item->getSlotPosition();
	if ((slotPosition & SLOTP_HEAD) || (slotPosition & SLOTP_NECKLACE) || (slotPosition & SLOTP_BACKPACK) || (slotPosition & SLOTP_ARMOR) || (slotPosition & SLOTP_LEGS) || (slotPosition & SLOTP_FEET) || (slotPosition & SLOTP_RING)) {
		ret = RETURNVALUE_CANNOTBEDRESSED;
	} else if (slotPosition & SLOTP_TWO_HAND) {
		ret = RETURNVALUE_PUTTHISOBJECTINBOTHHANDS;
	} else if ((slotPosition & SLOTP_RIGHT) || (slotPosition & SLOTP_LEFT)) {
		ret = RETURNVALUE_CANNOTBEDRESSED;
	}

	switch (index) {
		case CONST_SLOT_HEAD: {
			if (slotPosition & SLOTP_HEAD) {
				ret = RETURNVALUE_NOERROR;
			}
			break;
		}

		case CONST_SLOT_NECKLACE: {
			if (slotPosition & SLOTP_NECKLACE) {
				ret = RETURNVALUE_NOERROR;
			}
			break;
		}

		case CONST_SLOT_BACKPACK: {
			if (slotPosition & SLOTP_BACKPACK) {
				ret = RETURNVALUE_NOERROR;
			}
			break;
		}

		case CONST_SLOT_ARMOR: {
			if (slotPosition & SLOTP_ARMOR) {
				ret = RETURNVALUE_NOERROR;
			}
			break;
		}

		case CONST_SLOT_RIGHT: {
			if (slotPosition & SLOTP_RIGHT) {
				if (item->getWeaponType() != WEAPON_SHIELD && !item->isQuiver()) {
					ret = RETURNVALUE_CANNOTBEDRESSED;
				} else {
					std::shared_ptr<Item> leftItem = inventory[CONST_SLOT_LEFT];
					if (leftItem) {
						if ((leftItem->getSlotPosition() | slotPosition) & SLOTP_TWO_HAND) {
							if (item->isQuiver() && leftItem->getWeaponType() == WEAPON_DISTANCE) {
								ret = RETURNVALUE_NOERROR;
							} else {
								ret = RETURNVALUE_BOTHHANDSNEEDTOBEFREE;
							}
						} else {
							ret = RETURNVALUE_NOERROR;
						}
					} else {
						ret = RETURNVALUE_NOERROR;
					}
				}
			} else if (slotPosition & SLOTP_TWO_HAND) {
				if (inventory[CONST_SLOT_LEFT] && inventory[CONST_SLOT_LEFT] != item) {
					ret = RETURNVALUE_BOTHHANDSNEEDTOBEFREE;
				} else {
					ret = RETURNVALUE_NOERROR;
				}
			} else if (inventory[CONST_SLOT_LEFT]) {
				std::shared_ptr<Item> leftItem = inventory[CONST_SLOT_LEFT];
				WeaponType_t type = item->getWeaponType(), leftType = leftItem->getWeaponType();

				if (leftItem->getSlotPosition() & SLOTP_TWO_HAND) {
					ret = RETURNVALUE_DROPTWOHANDEDITEM;
				} else if (item == leftItem && count == item->getItemCount()) {
					ret = RETURNVALUE_NOERROR;
				} else if (leftType == WEAPON_SHIELD && type == WEAPON_SHIELD) {
					ret = RETURNVALUE_CANONLYUSEONESHIELD;
				} else if (leftType == WEAPON_NONE || type == WEAPON_NONE || leftType == WEAPON_SHIELD || leftType == WEAPON_AMMO || type == WEAPON_SHIELD || type == WEAPON_AMMO) {
					ret = RETURNVALUE_NOERROR;
				} else {
					ret = RETURNVALUE_CANONLYUSEONEWEAPON;
				}
			} else {
				ret = RETURNVALUE_NOERROR;
			}
			break;
		}

		case CONST_SLOT_LEFT: {
			if (slotPosition & SLOTP_LEFT) {
				WeaponType_t type = item->getWeaponType();
				if (type == WEAPON_NONE || type == WEAPON_SHIELD || type == WEAPON_AMMO) {
					ret = RETURNVALUE_CANNOTBEDRESSED;
				} else if (inventory[CONST_SLOT_RIGHT] && (slotPosition & SLOTP_TWO_HAND)) {
					if (type == WEAPON_DISTANCE && inventory[CONST_SLOT_RIGHT]->isQuiver()) {
						ret = RETURNVALUE_NOERROR;
					} else {
						ret = RETURNVALUE_BOTHHANDSNEEDTOBEFREE;
					}
				} else {
					ret = RETURNVALUE_NOERROR;
				}
			} else if (slotPosition & SLOTP_TWO_HAND) {
				if (inventory[CONST_SLOT_RIGHT] && inventory[CONST_SLOT_RIGHT] != item) {
					ret = RETURNVALUE_BOTHHANDSNEEDTOBEFREE;
				} else {
					ret = RETURNVALUE_NOERROR;
				}
			} else if (inventory[CONST_SLOT_RIGHT]) {
				std::shared_ptr<Item> rightItem = inventory[CONST_SLOT_RIGHT];
				WeaponType_t type = item->getWeaponType(), rightType = rightItem->getWeaponType();

				if (rightItem->getSlotPosition() & SLOTP_TWO_HAND) {
					ret = RETURNVALUE_DROPTWOHANDEDITEM;
				} else if (item == rightItem && count == item->getItemCount()) {
					ret = RETURNVALUE_NOERROR;
				} else if (rightType == WEAPON_SHIELD && type == WEAPON_SHIELD) {
					ret = RETURNVALUE_CANONLYUSEONESHIELD;
				} else if (rightType == WEAPON_NONE || type == WEAPON_NONE || rightType == WEAPON_SHIELD || rightType == WEAPON_AMMO || type == WEAPON_SHIELD || type == WEAPON_AMMO) {
					ret = RETURNVALUE_NOERROR;
				} else {
					ret = RETURNVALUE_CANONLYUSEONEWEAPON;
				}
			} else {
				ret = RETURNVALUE_NOERROR;
			}
			break;
		}

		case CONST_SLOT_LEGS: {
			if (slotPosition & SLOTP_LEGS) {
				ret = RETURNVALUE_NOERROR;
			}
			break;
		}

		case CONST_SLOT_FEET: {
			if (slotPosition & SLOTP_FEET) {
				ret = RETURNVALUE_NOERROR;
			}
			break;
		}

		case CONST_SLOT_RING: {
			if (slotPosition & SLOTP_RING) {
				ret = RETURNVALUE_NOERROR;
			}
			break;
		}

		case CONST_SLOT_AMMO: {
			if ((slotPosition & SLOTP_AMMO)) {
				ret = RETURNVALUE_NOERROR;
			}
			break;
		}

		case CONST_SLOT_WHEREEVER:
		case -1:
			ret = RETURNVALUE_NOTENOUGHROOM;
			break;

		default:
			ret = RETURNVALUE_NOTPOSSIBLE;
			break;
	}

	if (ret == RETURNVALUE_NOERROR || ret == RETURNVALUE_NOTENOUGHROOM) {
		// need an exchange with source?
		std::shared_ptr<Item> inventoryItem = getInventoryItem(static_cast<Slots_t>(index));
		if (inventoryItem && (!inventoryItem->isStackable() || inventoryItem->getID() != item->getID())) {
			return RETURNVALUE_NEEDEXCHANGE;
		}

		// check if enough capacity
		if (!hasCapacity(item, count)) {
			return RETURNVALUE_NOTENOUGHCAPACITY;
		}

		if (!g_moveEvents().onPlayerEquip(getPlayer(), item, static_cast<Slots_t>(index), true)) {
			return RETURNVALUE_CANNOTBEDRESSED;
		}
	}

	return ret;
}

ReturnValue Player::queryMaxCount(int32_t index, const std::shared_ptr<Thing> &thing, uint32_t count, uint32_t &maxQueryCount, uint32_t flags) {
	auto item = thing->getItem();
	if (item == nullptr) {
		maxQueryCount = 0;
		return RETURNVALUE_NOTPOSSIBLE;
	}

	if (index == INDEX_WHEREEVER) {
		uint32_t n = 0;
		for (int32_t slotIndex = CONST_SLOT_FIRST; slotIndex <= CONST_SLOT_LAST; ++slotIndex) {
			std::shared_ptr<Item> inventoryItem = inventory[slotIndex];
			if (inventoryItem) {
				if (std::shared_ptr<Container> subContainer = inventoryItem->getContainer()) {
					uint32_t queryCount = 0;
					subContainer->queryMaxCount(INDEX_WHEREEVER, item, item->getItemCount(), queryCount, flags);
					n += queryCount;

					// iterate through all items, including sub-containers (deep search)
					for (ContainerIterator it = subContainer->iterator(); it.hasNext(); it.advance()) {
						if (std::shared_ptr<Container> tmpContainer = (*it)->getContainer()) {
							queryCount = 0;
							tmpContainer->queryMaxCount(INDEX_WHEREEVER, item, item->getItemCount(), queryCount, flags);
							n += queryCount;
						}
					}
				} else if (inventoryItem->isStackable() && item->equals(inventoryItem) && inventoryItem->getItemCount() < inventoryItem->getStackSize()) {
					uint32_t remainder = (inventoryItem->getStackSize() - inventoryItem->getItemCount());

					if (queryAdd(slotIndex, item, remainder, flags) == RETURNVALUE_NOERROR) {
						n += remainder;
					}
				}
			} else if (queryAdd(slotIndex, item, item->getItemCount(), flags) == RETURNVALUE_NOERROR) { // empty slot
				if (item->isStackable()) {
					n += item->getStackSize();
				} else {
					++n;
				}
			}
		}

		maxQueryCount = n;
	} else {
		std::shared_ptr<Item> destItem = nullptr;

		std::shared_ptr<Thing> destThing = getThing(index);
		if (destThing) {
			destItem = destThing->getItem();
		}

		if (destItem) {
			if (destItem->isStackable() && item->equals(destItem) && destItem->getItemCount() < destItem->getStackSize()) {
				maxQueryCount = destItem->getStackSize() - destItem->getItemCount();
			} else {
				maxQueryCount = 0;
			}
		} else if (queryAdd(index, item, count, flags) == RETURNVALUE_NOERROR) { // empty slot
			if (item->isStackable()) {
				maxQueryCount = item->getStackSize();
			} else {
				maxQueryCount = 1;
			}

			return RETURNVALUE_NOERROR;
		}
	}

	if (maxQueryCount < count) {
		return RETURNVALUE_NOTENOUGHROOM;
	} else {
		return RETURNVALUE_NOERROR;
	}
}

ReturnValue Player::queryRemove(const std::shared_ptr<Thing> &thing, uint32_t count, uint32_t flags, std::shared_ptr<Creature> /*= nullptr*/) {
	int32_t index = getThingIndex(thing);
	if (index == -1) {
		return RETURNVALUE_NOTPOSSIBLE;
	}

	std::shared_ptr<Item> item = thing->getItem();
	if (item == nullptr) {
		return RETURNVALUE_NOTPOSSIBLE;
	}

	if (count == 0 || (item->isStackable() && count > item->getItemCount())) {
		return RETURNVALUE_NOTPOSSIBLE;
	}

	if (!item->isMoveable() && !hasBitSet(FLAG_IGNORENOTMOVEABLE, flags)) {
		return RETURNVALUE_NOTMOVEABLE;
	}

	return RETURNVALUE_NOERROR;
}

std::shared_ptr<Cylinder> Player::queryDestination(int32_t &index, const std::shared_ptr<Thing> &thing, std::shared_ptr<Item>* destItem, uint32_t &flags) {
	if (index == 0 /*drop to capacity window*/ || index == INDEX_WHEREEVER) {
		*destItem = nullptr;

		std::shared_ptr<Item> item = thing->getItem();
		if (item == nullptr) {
			return getPlayer();
		}

		bool autoStack = !((flags & FLAG_IGNOREAUTOSTACK) == FLAG_IGNOREAUTOSTACK);
		bool isStackable = item->isStackable();

		std::vector<std::shared_ptr<Container>> containers;

		for (uint32_t slotIndex = CONST_SLOT_FIRST; slotIndex <= CONST_SLOT_AMMO; ++slotIndex) {
			std::shared_ptr<Item> inventoryItem = inventory[slotIndex];
			if (inventoryItem) {
				if (inventoryItem == tradeItem) {
					continue;
				}

				if (inventoryItem == item) {
					continue;
				}

				if (autoStack && isStackable) {
					// try find an already existing item to stack with
					if (queryAdd(slotIndex, item, item->getItemCount(), 0) == RETURNVALUE_NOERROR) {
						if (inventoryItem->equals(item) && inventoryItem->getItemCount() < inventoryItem->getStackSize()) {
							index = slotIndex;
							*destItem = inventoryItem;
							return getPlayer();
						}
					}

					if (std::shared_ptr<Container> subContainer = inventoryItem->getContainer()) {
						containers.push_back(subContainer);
					}
				} else if (std::shared_ptr<Container> subContainer = inventoryItem->getContainer()) {
					containers.push_back(subContainer);
				}
			} else if (queryAdd(slotIndex, item, item->getItemCount(), flags) == RETURNVALUE_NOERROR) { // empty slot
				index = slotIndex;
				*destItem = nullptr;
				return getPlayer();
			}
		}

		size_t i = 0;
		while (i < containers.size()) {
			std::shared_ptr<Container> tmpContainer = containers[i++];
			if (!autoStack || !isStackable) {
				// we need to find first empty container as fast as we can for non-stackable items
				uint32_t n = tmpContainer->capacity() - tmpContainer->size();
				while (n) {
					if (tmpContainer->queryAdd(tmpContainer->capacity() - n, item, item->getItemCount(), flags) == RETURNVALUE_NOERROR) {
						index = tmpContainer->capacity() - n;
						*destItem = nullptr;
						return tmpContainer;
					}

					n--;
				}

				for (std::shared_ptr<Item> tmpContainerItem : tmpContainer->getItemList()) {
					if (std::shared_ptr<Container> subContainer = tmpContainerItem->getContainer()) {
						containers.push_back(subContainer);
					}
				}

				continue;
			}

			uint32_t n = 0;

			for (std::shared_ptr<Item> tmpItem : tmpContainer->getItemList()) {
				if (tmpItem == tradeItem) {
					continue;
				}

				if (tmpItem == item) {
					continue;
				}

				// try find an already existing item to stack with
				if (tmpItem->equals(item) && tmpItem->getItemCount() < tmpItem->getStackSize()) {
					index = n;
					*destItem = tmpItem;
					return tmpContainer;
				}

				if (std::shared_ptr<Container> subContainer = tmpItem->getContainer()) {
					containers.push_back(subContainer);
				}

				n++;
			}

			if (n < tmpContainer->capacity() && tmpContainer->queryAdd(n, item, item->getItemCount(), flags) == RETURNVALUE_NOERROR) {
				index = n;
				*destItem = nullptr;
				return tmpContainer;
			}
		}

		return getPlayer();
	}

	std::shared_ptr<Thing> destThing = getThing(index);
	if (destThing) {
		*destItem = destThing->getItem();
	}

	std::shared_ptr<Item> item = thing->getItem();
	bool movingAmmoToQuiver = item && *destItem && (*destItem)->isQuiver() && item->isAmmo();
	// force shield any slot right to player cylinder
	if (index == CONST_SLOT_RIGHT && !movingAmmoToQuiver) {
		return getPlayer();
	}

	std::shared_ptr<Cylinder> subCylinder = std::dynamic_pointer_cast<Cylinder>(destThing);
	if (subCylinder) {
		index = INDEX_WHEREEVER;
		*destItem = nullptr;
		return subCylinder;
	} else {
		return getPlayer();
	}
}

void Player::addThing(int32_t index, std::shared_ptr<Thing> thing) {
	if (!thing) {
		return /*RETURNVALUE_NOTPOSSIBLE*/;
	}

	if (index < CONST_SLOT_FIRST || index > CONST_SLOT_LAST) {
		return /*RETURNVALUE_NOTPOSSIBLE*/;
	}

	std::shared_ptr<Item> item = thing->getItem();
	if (!item) {
		return /*RETURNVALUE_NOTPOSSIBLE*/;
	}

	item->setParent(static_self_cast<Player>());
	inventory[index] = item;

	// send to client
	sendInventoryItem(static_cast<Slots_t>(index), item);
}

void Player::updateThing(std::shared_ptr<Thing> thing, uint16_t itemId, uint32_t count) {
	int32_t index = getThingIndex(thing);
	if (index == -1) {
		return /*RETURNVALUE_NOTPOSSIBLE*/;
	}

	std::shared_ptr<Item> item = thing->getItem();
	if (!item) {
		return /*RETURNVALUE_NOTPOSSIBLE*/;
	}

	item->setID(itemId);
	item->setSubType(count);

	// send to client
	sendInventoryItem(static_cast<Slots_t>(index), item);

	// event methods
	onUpdateInventoryItem(item, item);
}

void Player::replaceThing(uint32_t index, std::shared_ptr<Thing> thing) {
	if (index > CONST_SLOT_LAST) {
		return /*RETURNVALUE_NOTPOSSIBLE*/;
	}

	std::shared_ptr<Item> oldItem = getInventoryItem(static_cast<Slots_t>(index));
	if (!oldItem) {
		return /*RETURNVALUE_NOTPOSSIBLE*/;
	}

	std::shared_ptr<Item> item = thing->getItem();
	if (!item) {
		return /*RETURNVALUE_NOTPOSSIBLE*/;
	}

	// send to client
	sendInventoryItem(static_cast<Slots_t>(index), item);

	// event methods
	onUpdateInventoryItem(oldItem, item);

	item->setParent(static_self_cast<Player>());

	inventory[index] = item;
}

void Player::removeThing(std::shared_ptr<Thing> thing, uint32_t count) {
	std::shared_ptr<Item> item = thing->getItem();
	if (!item) {
		return /*RETURNVALUE_NOTPOSSIBLE*/;
	}

	int32_t index = getThingIndex(thing);
	if (index == -1) {
		return /*RETURNVALUE_NOTPOSSIBLE*/;
	}

	if (item->isStackable()) {
		if (count == item->getItemCount()) {
			// send change to client
			sendInventoryItem(static_cast<Slots_t>(index), nullptr);

			// event methods
			onRemoveInventoryItem(item);

			item->resetParent();
			inventory[index] = nullptr;
		} else {
			uint8_t newCount = static_cast<uint8_t>(std::max<int32_t>(0, item->getItemCount() - count));
			item->setItemCount(newCount);

			// send change to client
			sendInventoryItem(static_cast<Slots_t>(index), item);

			// event methods
			onUpdateInventoryItem(item, item);
		}
	} else {
		// send change to client
		sendInventoryItem(static_cast<Slots_t>(index), nullptr);

		// event methods
		onRemoveInventoryItem(item);

		item->resetParent();
		inventory[index] = nullptr;
	}
}

int32_t Player::getThingIndex(std::shared_ptr<Thing> thing) const {
	for (uint8_t i = CONST_SLOT_FIRST; i <= CONST_SLOT_LAST; ++i) {
		if (inventory[i] == thing) {
			return i;
		}
	}
	return -1;
}

size_t Player::getFirstIndex() const {
	return CONST_SLOT_FIRST;
}

size_t Player::getLastIndex() const {
	return CONST_SLOT_LAST + 1;
}

uint32_t Player::getItemTypeCount(uint16_t itemId, int32_t subType /*= -1*/) const {
	uint32_t count = 0;
	for (int32_t i = CONST_SLOT_FIRST; i <= CONST_SLOT_LAST; i++) {
		std::shared_ptr<Item> item = inventory[i];
		if (!item) {
			continue;
		}

		if (item->getID() == itemId) {
			count += Item::countByType(item, subType);
		}

		if (std::shared_ptr<Container> container = item->getContainer()) {
			for (ContainerIterator it = container->iterator(); it.hasNext(); it.advance()) {
				if ((*it)->getID() == itemId) {
					count += Item::countByType(*it, subType);
				}
			}
		}
	}
	return count;
}

void Player::stashContainer(StashContainerList itemDict) {
	StashItemList stashItemDict; // ItemID - Count
	for (auto it_dict : itemDict) {
		stashItemDict[(it_dict.first)->getID()] = it_dict.second;
	}

	for (auto it : stashItems) {
		if (!stashItemDict[it.first]) {
			stashItemDict[it.first] = it.second;
		} else {
			stashItemDict[it.first] += it.second;
		}
	}

	if (getStashSize(stashItemDict) > g_configManager().getNumber(STASH_ITEMS)) {
		sendCancelMessage("You don't have capacity in the Supply Stash to stow all this item->");
		return;
	}

	uint32_t totalStowed = 0;
	std::ostringstream retString;
	uint16_t refreshDepotSearchOnItem = 0;
	for (auto stashIterator : itemDict) {
		uint16_t iteratorCID = (stashIterator.first)->getID();
		if (g_game().internalRemoveItem(stashIterator.first, stashIterator.second) == RETURNVALUE_NOERROR) {
			addItemOnStash(iteratorCID, stashIterator.second);
			totalStowed += stashIterator.second;
			if (isDepotSearchOpenOnItem(iteratorCID)) {
				refreshDepotSearchOnItem = iteratorCID;
			}
		}
	}

	if (totalStowed == 0) {
		sendCancelMessage("Sorry, not possible.");
		return;
	}

	retString << "Stowed " << totalStowed << " object" << (totalStowed > 1 ? "s." : ".");
	if (moved) {
		retString << " Moved " << movedItems << " object" << (movedItems > 1 ? "s." : ".");
		movedItems = 0;
	}
	sendTextMessage(MESSAGE_STATUS, retString.str());

	// Refresh depot search window if necessary
	if (refreshDepotSearchOnItem != 0) {
		requestDepotSearchItem(refreshDepotSearchOnItem, 0);
	}
}

bool Player::removeItemOfType(uint16_t itemId, uint32_t amount, int32_t subType, bool ignoreEquipped /* = false*/) {
	if (amount == 0) {
		return true;
	}

	std::vector<std::shared_ptr<Item>> itemList;

	uint32_t count = 0;
	for (int32_t i = CONST_SLOT_FIRST; i <= CONST_SLOT_LAST; i++) {
		std::shared_ptr<Item> item = inventory[i];
		if (!item) {
			continue;
		}

		if (!ignoreEquipped && item->getID() == itemId) {
			uint32_t itemCount = Item::countByType(item, subType);
			if (itemCount == 0) {
				continue;
			}

			itemList.push_back(item);

			count += itemCount;
			if (count >= amount) {
				g_game().internalRemoveItems(std::move(itemList), amount, Item::items[itemId].stackable);
				return true;
			}
		} else if (std::shared_ptr<Container> container = item->getContainer()) {
			for (ContainerIterator it = container->iterator(); it.hasNext(); it.advance()) {
				std::shared_ptr<Item> containerItem = *it;
				if (containerItem->getID() == itemId) {
					uint32_t itemCount = Item::countByType(containerItem, subType);
					if (itemCount == 0) {
						continue;
					}

					itemList.push_back(containerItem);

					count += itemCount;
					auto stackable = Item::items[itemId].stackable;
					// If the amount of items in the backpack is equal to or greater than the amount
					// It will remove items and stop the iteration
					if (count >= amount) {
						g_game().internalRemoveItems(std::move(itemList), amount, stackable);
						return true;
					}
				}
			}
		}
	}

	return false;
}

bool Player::hasItemCountById(uint16_t itemId, uint32_t itemAmount, bool checkStash) const {
	uint32_t newCount = 0;
	// Check items from inventory
	for (const auto item : getAllInventoryItems()) {
		if (!item || item->getID() != itemId) {
			continue;
		}

		newCount += item->getItemCount();
	}

	// Check items from stash
	for (StashItemList stashToSend = getStashItems();
		 auto [stashItemId, itemCount] : stashToSend) {
		if (!checkStash) {
			break;
		}

		if (stashItemId == itemId) {
			newCount += itemCount;
		}
	}

	return newCount >= itemAmount;
}

bool Player::removeItemCountById(uint16_t itemId, uint32_t itemAmount, bool removeFromStash /* = true*/) {
	// Here we guarantee that the player has at least the necessary amount of items he needs, if not, we return
	if (!hasItemCountById(itemId, itemAmount, removeFromStash)) {
		return false;
	}

	uint32_t amountToRemove = itemAmount;
	// Check items from inventory
	for (auto item : getAllInventoryItems()) {
		if (!item || item->getID() != itemId) {
			continue;
		}

		// If the item quantity is already needed, remove the quantity and stop the loop
		if (item->getItemAmount() >= amountToRemove) {
			g_game().internalRemoveItem(item, amountToRemove);
			return true;
		}

		// If not, we continue removing items and checking the next slot.
		g_game().internalRemoveItem(item);
		amountToRemove -= item->getItemAmount();
	}

	// If there are not enough items in the inventory, we will remove the remaining from stash
	if (removeFromStash && amountToRemove > 0 && withdrawItem(itemId, amountToRemove)) {
		return true;
	}

	return false;
}

ItemsTierCountList Player::getInventoryItemsId() const {
	ItemsTierCountList itemMap;
	for (int32_t i = CONST_SLOT_FIRST; i <= CONST_SLOT_LAST; i++) {
		std::shared_ptr<Item> item = inventory[i];
		if (!item) {
			continue;
		}

		(itemMap[item->getID()])[item->getTier()] += Item::countByType(item, -1);
		if (std::shared_ptr<Container> container = item->getContainer()) {
			for (ContainerIterator it = container->iterator(); it.hasNext(); it.advance()) {
				auto containerItem = *it;
				(itemMap[containerItem->getID()])[containerItem->getTier()] += Item::countByType(containerItem, -1);
			}
		}
	}
	return itemMap;
}

std::vector<std::shared_ptr<Item>> Player::getInventoryItemsFromId(uint16_t itemId, bool ignore /*= true*/) const {
	std::vector<std::shared_ptr<Item>> itemVector;
	for (int i = CONST_SLOT_FIRST; i <= CONST_SLOT_LAST; ++i) {
		std::shared_ptr<Item> item = inventory[i];
		if (!item) {
			continue;
		}

		if (!ignore && item->getID() == itemId) {
			itemVector.push_back(item);
		}

		if (std::shared_ptr<Container> container = item->getContainer()) {
			for (ContainerIterator it = container->iterator(); it.hasNext(); it.advance()) {
				auto containerItem = *it;
				if (containerItem->getID() == itemId) {
					itemVector.push_back(containerItem);
				}
			}
		}
	}

	return itemVector;
}

std::array<double_t, COMBAT_COUNT> Player::getFinalDamageReduction() const {
	std::array<double_t, COMBAT_COUNT> combatReductionArray;
	combatReductionArray.fill(0);
	calculateDamageReductionFromEquipedItems(combatReductionArray);
	for (int combatTypeIndex = 0; combatTypeIndex < COMBAT_COUNT; combatTypeIndex++) {
		combatReductionArray[combatTypeIndex] = std::clamp<double_t>(
			std::floor(combatReductionArray[combatTypeIndex]),
			-100.,
			100.
		);
	}
	return combatReductionArray;
}

void Player::calculateDamageReductionFromEquipedItems(std::array<double_t, COMBAT_COUNT> &combatReductionArray) const {
	for (uint8_t slot = CONST_SLOT_FIRST; slot <= CONST_SLOT_LAST; ++slot) {
		std::shared_ptr<Item> item = inventory[slot];
		if (item) {
			calculateDamageReductionFromItem(combatReductionArray, item);
		}
	}
}

void Player::calculateDamageReductionFromItem(std::array<double_t, COMBAT_COUNT> &combatReductionArray, std::shared_ptr<Item> item) const {
	for (uint16_t combatTypeIndex = 0; combatTypeIndex < COMBAT_COUNT; combatTypeIndex++) {
		updateDamageReductionFromItemImbuement(combatReductionArray, item, combatTypeIndex);
		updateDamageReductionFromItemAbility(combatReductionArray, item, combatTypeIndex);
	}
}

void Player::updateDamageReductionFromItemImbuement(
	std::array<double_t, COMBAT_COUNT> &combatReductionArray, std::shared_ptr<Item> item, uint16_t combatTypeIndex
) const {
	for (uint8_t imbueSlotId = 0; imbueSlotId < item->getImbuementSlot(); imbueSlotId++) {
		ImbuementInfo imbuementInfo;
		if (item->getImbuementInfo(imbueSlotId, &imbuementInfo) && imbuementInfo.imbuement) {
			int16_t imbuementAbsorption = imbuementInfo.imbuement->absorbPercent[combatTypeIndex];
			if (imbuementAbsorption != 0) {
				combatReductionArray[combatTypeIndex] = calculateDamageReduction(combatReductionArray[combatTypeIndex], imbuementAbsorption);
			}
		}
	}
}

void Player::updateDamageReductionFromItemAbility(
	std::array<double_t, COMBAT_COUNT> &combatReductionArray, std::shared_ptr<Item> item, uint16_t combatTypeIndex
) const {
	if (!item) {
		return;
	}

	const ItemType &itemType = Item::items[item->getID()];
	if (itemType.abilities) {
		int16_t elementReduction = itemType.abilities->absorbPercent[combatTypeIndex];
		if (elementReduction != 0) {
			combatReductionArray[combatTypeIndex] = calculateDamageReduction(combatReductionArray[combatTypeIndex], elementReduction);
		}
	}
}

double_t Player::calculateDamageReduction(double_t currentTotal, int16_t resistance) const {
	return (100 - currentTotal) / 100.0 * resistance + currentTotal;
}

std::vector<std::shared_ptr<Item>> Player::getAllInventoryItems(bool ignoreEquiped /*= false*/, bool ignoreItemWithTier /* false*/) const {
	std::vector<std::shared_ptr<Item>> itemVector;
	for (int i = CONST_SLOT_FIRST; i <= CONST_SLOT_LAST; ++i) {
		std::shared_ptr<Item> item = inventory[i];
		if (!item) {
			continue;
		}

		// Only get equiped items if ignored equipped is false
		if (!ignoreEquiped) {
			itemVector.push_back(item);
		}
		if (std::shared_ptr<Container> container = item->getContainer()) {
			for (ContainerIterator it = container->iterator(); it.hasNext(); it.advance()) {
				if (ignoreItemWithTier && (*it)->getTier() > 0) {
					continue;
				}

				itemVector.push_back(*it);
			}
		}
	}

	return itemVector;
}

std::vector<std::shared_ptr<Item>> Player::getEquippedItems() const {
	std::vector<Slots_t> valid_slots {
		CONST_SLOT_HEAD,
		CONST_SLOT_NECKLACE,
		CONST_SLOT_BACKPACK,
		CONST_SLOT_ARMOR,
		CONST_SLOT_RIGHT,
		CONST_SLOT_LEFT,
		CONST_SLOT_LEGS,
		CONST_SLOT_FEET,
		CONST_SLOT_RING,
	};

	std::vector<std::shared_ptr<Item>> valid_items;
	for (const auto &slot : valid_slots) {
		std::shared_ptr<Item> item = inventory[slot];
		if (!item) {
			continue;
		}

		valid_items.push_back(item);
	}

	return valid_items;
}

std::map<uint32_t, uint32_t> &Player::getAllItemTypeCount(std::map<uint32_t, uint32_t> &countMap) const {
	for (const auto item : getAllInventoryItems()) {
		countMap[static_cast<uint32_t>(item->getID())] += Item::countByType(item, -1);
	}
	return countMap;
}

std::map<uint16_t, uint16_t> &Player::getAllSaleItemIdAndCount(std::map<uint16_t, uint16_t> &countMap) const {
	for (const auto item : getAllInventoryItems(false, true)) {
		if (!item->hasImbuements()) {
			countMap[item->getID()] += item->getItemCount();
		}
	}

	return countMap;
}

void Player::getAllItemTypeCountAndSubtype(std::map<uint32_t, uint32_t> &countMap) const {
	for (const auto item : getAllInventoryItems()) {
		uint16_t itemId = item->getID();
		if (Item::items[itemId].isFluidContainer()) {
			countMap[static_cast<uint32_t>(itemId) | (item->getAttribute<uint32_t>(ItemAttribute_t::FLUIDTYPE)) << 16] += item->getItemCount();
		} else {
			countMap[static_cast<uint32_t>(itemId)] += item->getItemCount();
		}
	}
}

std::shared_ptr<Item> Player::getForgeItemFromId(uint16_t itemId, uint8_t tier) {
	for (auto item : getAllInventoryItems(true)) {
		if (item->hasImbuements()) {
			continue;
		}

		if (item->getID() == itemId && item->getTier() == tier) {
			return item;
		}
	}

	return nullptr;
}

std::shared_ptr<Thing> Player::getThing(size_t index) const {
	if (index >= CONST_SLOT_FIRST && index <= CONST_SLOT_LAST) {
		return inventory[index];
	}
	return nullptr;
}

void Player::postAddNotification(std::shared_ptr<Thing> thing, std::shared_ptr<Cylinder> oldParent, int32_t index, CylinderLink_t link /*= LINK_OWNER*/) {
	if (link == LINK_OWNER) {
		// calling movement scripts
		g_moveEvents().onPlayerEquip(getPlayer(), thing->getItem(), static_cast<Slots_t>(index), false);
	}

	bool requireListUpdate = true;

	if (link == LINK_OWNER || link == LINK_TOPPARENT) {
		std::shared_ptr<Item> i = (oldParent ? oldParent->getItem() : nullptr);

		// Check if we owned the old container too, so we don't need to do anything,
		// as the list was updated in postRemoveNotification
		assert(i ? i->getContainer() != nullptr : true);

		if (i) {
			requireListUpdate = i->getContainer()->getHoldingPlayer() != getPlayer();
		} else {
			requireListUpdate = oldParent != getPlayer();
		}

		updateInventoryWeight();
		updateItemsLight();
		sendInventoryIds();
		sendStats();
	}

	if (std::shared_ptr<Item> item = thing->getItem()) {
		if (std::shared_ptr<Container> container = item->getContainer()) {
			onSendContainer(container);
		}

		if (shopOwner && !scheduledSaleUpdate && requireListUpdate) {
			updateSaleShopList(item);
		}
	} else if (std::shared_ptr<Creature> creature = thing->getCreature()) {
		if (creature == getPlayer()) {
			// check containers
			std::vector<std::shared_ptr<Container>> containers;

			for (const auto &it : openContainers) {
				std::shared_ptr<Container> container = it.second.container;
				if (container == nullptr) {
					continue;
				}

				if (!Position::areInRange<1, 1, 0>(container->getPosition(), getPosition())) {
					containers.push_back(container);
				}
			}

			for (std::shared_ptr<Container> container : containers) {
				autoCloseContainers(container);
			}
		}
	}
}

void Player::postRemoveNotification(std::shared_ptr<Thing> thing, std::shared_ptr<Cylinder> newParent, int32_t index, CylinderLink_t link /*= LINK_OWNER*/) {
	if (link == LINK_OWNER) {
		// calling movement scripts
		g_moveEvents().onPlayerDeEquip(getPlayer(), thing->getItem(), static_cast<Slots_t>(index));
	}

	bool requireListUpdate = true;

	if (link == LINK_OWNER || link == LINK_TOPPARENT) {
		std::shared_ptr<Item> i = (newParent ? newParent->getItem() : nullptr);

		// Check if we owned the old container too, so we don't need to do anything,
		// as the list was updated in postRemoveNotification
		assert(i ? i->getContainer() != nullptr : true);

		if (i) {
			requireListUpdate = i->getContainer()->getHoldingPlayer() != getPlayer();
		} else {
			requireListUpdate = newParent != getPlayer();
		}

		updateInventoryWeight();
		updateItemsLight();
		sendInventoryIds();
		sendStats();
	}

	if (std::shared_ptr<Item> item = thing->getItem()) {
		if (std::shared_ptr<Container> container = item->getContainer()) {
			checkLootContainers(container);

			if (container->isRemoved() || !Position::areInRange<1, 1, 0>(getPosition(), container->getPosition())) {
				autoCloseContainers(container);
			} else if (container->getTopParent() == getPlayer()) {
				onSendContainer(container);
			} else if (std::shared_ptr<Container> topContainer = std::dynamic_pointer_cast<Container>(container->getTopParent())) {
				if (std::shared_ptr<DepotChest> depotChest = std::dynamic_pointer_cast<DepotChest>(topContainer)) {
					bool isOwner = false;

					for (const auto &it : depotChests) {
						if (it.second == depotChest) {
							isOwner = true;
							it.second->stopDecaying();
							onSendContainer(container);
						}
					}

					if (!isOwner) {
						autoCloseContainers(container);
					}
				} else {
					onSendContainer(container);
				}
			} else {
				autoCloseContainers(container);
			}
		}

		// force list update if item exists tier
		if (item->getTier() > 0 && !requireListUpdate) {
			requireListUpdate = true;
		}

		if (shopOwner && !scheduledSaleUpdate && requireListUpdate) {
			updateSaleShopList(item);
		}
	}
}

// i will keep this function so it can be reviewed
bool Player::updateSaleShopList(std::shared_ptr<Item> item) {
	uint16_t itemId = item->getID();
	if (!itemId || !item) {
		return true;
	}

	g_dispatcher().addTask(std::bind(&Game::updatePlayerSaleItems, &g_game(), getID()), "updatePlayerSaleItems");
	scheduledSaleUpdate = true;
	return true;
}

bool Player::hasShopItemForSale(uint16_t itemId, uint8_t subType) const {
	if (!shopOwner) {
		return false;
	}

	const ItemType &itemType = Item::items[itemId];
	std::vector<ShopBlock> shoplist = shopOwner->getShopItemVector();
	return std::any_of(shoplist.begin(), shoplist.end(), [&](const ShopBlock &shopBlock) {
		return shopBlock.itemId == itemId && shopBlock.itemBuyPrice != 0 && (!itemType.isFluidContainer() || shopBlock.itemSubType == subType);
	});
}

void Player::internalAddThing(std::shared_ptr<Thing> thing) {
	internalAddThing(0, thing);
}

void Player::internalAddThing(uint32_t index, std::shared_ptr<Thing> thing) {
	if (!thing) {
		return;
	}

	std::shared_ptr<Item> item = thing->getItem();
	if (!item) {
		return;
	}

	// index == 0 means we should equip this item at the most appropiate slot (no action required here)
	if (index >= CONST_SLOT_FIRST && index <= CONST_SLOT_LAST) {
		if (inventory[index]) {
			return;
		}

		inventory[index] = item;
		item->setParent(static_self_cast<Player>());
	}
}

bool Player::setFollowCreature(std::shared_ptr<Creature> creature) {
	if (!Creature::setFollowCreature(creature)) {
		setFollowCreature(nullptr);
		setAttackedCreature(nullptr);

		sendCancelMessage(RETURNVALUE_THEREISNOWAY);
		sendCancelTarget();
		stopWalk();
		return false;
	}
	return true;
}

bool Player::setAttackedCreature(std::shared_ptr<Creature> creature) {
	if (!Creature::setAttackedCreature(creature)) {
		sendCancelTarget();
		return false;
	}

	auto followCreature = getFollowCreature();
	if (chaseMode && creature) {
		if (followCreature != creature) {
			setFollowCreature(creature);
		}
	} else if (followCreature) {
		setFollowCreature(nullptr);
	}

	if (creature) {
		g_dispatcher().addTask(std::bind(&Game::checkCreatureAttack, &g_game(), getID()), "Game::checkCreatureAttack");
	}
	return true;
}

void Player::goToFollowCreature() {
	if (!walkTask) {
		if ((OTSYS_TIME() - lastFailedFollow) < 2000) {
			return;
		}

		Creature::goToFollowCreature();

		if (getFollowCreature() && !hasFollowPath) {
			lastFailedFollow = OTSYS_TIME();
		}
	}
}

void Player::getPathSearchParams(std::shared_ptr<Creature> creature, FindPathParams &fpp) {
	Creature::getPathSearchParams(creature, fpp);
	fpp.fullPathSearch = true;
}

void Player::doAttacking(uint32_t) {
	if (lastAttack == 0) {
		lastAttack = OTSYS_TIME() - getAttackSpeed() - 1;
	}

	if (hasCondition(CONDITION_PACIFIED)) {
		return;
	}

	auto attackedCreature = getAttackedCreature();
	if (!attackedCreature) {
		return;
	}

	if ((OTSYS_TIME() - lastAttack) >= getAttackSpeed()) {
		bool result = false;

		std::shared_ptr<Item> tool = getWeapon();
		const Weapon* weapon = g_weapons().getWeapon(tool);
		uint32_t delay = getAttackSpeed();
		bool classicSpeed = g_configManager().getBoolean(CLASSIC_ATTACK_SPEED);

		if (weapon) {
			if (!weapon->interruptSwing()) {
				result = weapon->useWeapon(static_self_cast<Player>(), tool, attackedCreature);
			} else if (!classicSpeed && !canDoAction()) {
				delay = getNextActionTime();
			} else {
				result = weapon->useWeapon(static_self_cast<Player>(), tool, attackedCreature);
			}
		} else if (hasWeaponDistanceEquipped()) {
			return;
		} else {
			result = Weapon::useFist(static_self_cast<Player>(), attackedCreature);
		}

		std::shared_ptr<Task> task = createPlayerTask(std::max<uint32_t>(SCHEDULER_MINTICKS, delay), std::bind(&Game::checkCreatureAttack, &g_game(), getID()), "Game::checkCreatureAttack");
		if (!classicSpeed) {
			setNextActionTask(task, false);
		} else {
			g_scheduler().addEvent(task);
		}

		if (result) {
			lastAttack = OTSYS_TIME();
		}
	}
}

uint64_t Player::getGainedExperience(std::shared_ptr<Creature> attacker) const {
	if (g_configManager().getBoolean(EXPERIENCE_FROM_PLAYERS)) {
		auto attackerPlayer = attacker->getPlayer();
		if (attackerPlayer && attackerPlayer.get() != this && skillLoss && std::abs(static_cast<int32_t>(attackerPlayer->getLevel() - level)) <= g_configManager().getNumber(EXP_FROM_PLAYERS_LEVEL_RANGE)) {
			return std::max<uint64_t>(0, std::floor(getLostExperience() * getDamageRatio(attacker) * 0.75));
		}
	}
	return 0;
}

void Player::onFollowCreature(std::shared_ptr<Creature> creature) {
	if (!creature) {
		stopWalk();
	}
}

void Player::setChaseMode(bool mode) {
	bool prevChaseMode = chaseMode;
	chaseMode = mode;
	auto attackedCreature = getAttackedCreature();
	auto followCreature = getFollowCreature();

	if (prevChaseMode != chaseMode) {
		if (chaseMode) {
			if (!followCreature && attackedCreature) {
				// chase opponent
				setFollowCreature(attackedCreature);
			}
		} else if (attackedCreature) {
			setFollowCreature(nullptr);
			cancelNextWalk = true;
		}
	}
}

void Player::onWalkAborted() {
	setNextWalkActionTask(nullptr);
	sendCancelWalk();
}

void Player::onWalkComplete() {
	if (hasCondition(CONDITION_FEARED)) {
		/**
		 * The walk is only processed during the fear condition execution,
		 * but adding this check and executing the condition here as soon it ends
		 * makes the fleeing more smooth and with litle to no hickups.
		 */

		g_logger().debug("[Player::onWalkComplete] Executing feared conditions as players completed it's walk.");
		std::shared_ptr<Condition> f = getCondition(CONDITION_FEARED);
		f->executeCondition(static_self_cast<Player>(), 0);
	}

	if (walkTask) {
		walkTaskEvent = g_scheduler().addEvent(walkTask);
		walkTask = nullptr;
	}
}

void Player::stopWalk() {
	cancelNextWalk = true;
}

LightInfo Player::getCreatureLight() const {
	if (internalLight.level > itemsLight.level) {
		return internalLight;
	}
	return itemsLight;
}

void Player::updateItemsLight(bool internal /*=false*/) {
	LightInfo maxLight;

	for (int32_t i = CONST_SLOT_FIRST; i <= CONST_SLOT_LAST; ++i) {
		std::shared_ptr<Item> item = inventory[i];
		if (item) {
			LightInfo curLight = item->getLightInfo();

			if (curLight.level > maxLight.level) {
				maxLight = std::move(curLight);
			}
		}
	}

	if (itemsLight.level != maxLight.level || itemsLight.color != maxLight.color) {
		itemsLight = maxLight;

		if (!internal) {
			g_game().changeLight(static_self_cast<Player>());
		}
	}
}

void Player::onAddCondition(ConditionType_t type) {
	Creature::onAddCondition(type);

	if (type == CONDITION_OUTFIT && isMounted()) {
		dismount();
	}

	sendIcons();
}

void Player::onAddCombatCondition(ConditionType_t type) {
	switch (type) {
		case CONDITION_POISON:
			sendTextMessage(MESSAGE_FAILURE, "You are poisoned.");
			break;

		case CONDITION_DROWN:
			sendTextMessage(MESSAGE_FAILURE, "You are drowning.");
			break;

		case CONDITION_PARALYZE:
			sendTextMessage(MESSAGE_FAILURE, "You are paralyzed.");
			break;

		case CONDITION_DRUNK:
			sendTextMessage(MESSAGE_FAILURE, "You are drunk.");
			break;

		case CONDITION_LESSERHEX:

		case CONDITION_INTENSEHEX:

		case CONDITION_GREATERHEX:

			sendTextMessage(MESSAGE_FAILURE, "You are hexed.");
			break;
		case CONDITION_ROOTED:
			sendTextMessage(MESSAGE_FAILURE, "You are rooted.");
			break;

		case CONDITION_FEARED:
			sendTextMessage(MESSAGE_FAILURE, "You are feared.");
			break;

		case CONDITION_CURSED:
			sendTextMessage(MESSAGE_FAILURE, "You are cursed.");
			break;

		case CONDITION_FREEZING:
			sendTextMessage(MESSAGE_FAILURE, "You are freezing.");
			break;

		case CONDITION_DAZZLED:
			sendTextMessage(MESSAGE_FAILURE, "You are dazzled.");
			break;

		case CONDITION_BLEEDING:
			sendTextMessage(MESSAGE_FAILURE, "You are bleeding.");
			break;

		default:
			break;
	}
}

void Player::onEndCondition(ConditionType_t type) {
	Creature::onEndCondition(type);

	if (type == CONDITION_INFIGHT) {
		onIdleStatus();
		pzLocked = false;
		clearAttacked();

		if (getSkull() != SKULL_RED && getSkull() != SKULL_BLACK) {
			setSkull(SKULL_NONE);
		}
	}

	sendIcons();
}

void Player::onCombatRemoveCondition(std::shared_ptr<Condition> condition) {
	// Creature::onCombatRemoveCondition(condition);
	if (condition->getId() > 0) {
		// Means the condition is from an item, id == slot
		if (g_game().getWorldType() == WORLD_TYPE_PVP_ENFORCED) {
			std::shared_ptr<Item> item = getInventoryItem(static_cast<Slots_t>(condition->getId()));
			if (item) {
				// 25% chance to destroy the item
				if (25 >= uniform_random(1, 100)) {
					g_game().internalRemoveItem(item);
				}
			}
		}
	} else {
		if (!canDoAction()) {
			const uint32_t delay = getNextActionTime();
			const int32_t ticks = delay - (delay % EVENT_CREATURE_THINK_INTERVAL);
			if (ticks < 0 || condition->getType() == CONDITION_PARALYZE) {
				removeCondition(condition);
			} else {
				condition->setTicks(ticks);
			}
		} else {
			removeCondition(condition);
		}
	}
}

void Player::onAttackedCreature(std::shared_ptr<Creature> target) {
	Creature::onAttackedCreature(target);

	if (target->getZoneType() == ZONE_PVP) {
		return;
	}

	if (target == getPlayer()) {
		addInFightTicks();
		return;
	}

	if (hasFlag(PlayerFlags_t::NotGainInFight)) {
		return;
	}

	auto targetPlayer = target->getPlayer();
	if (targetPlayer && !isPartner(targetPlayer) && !isGuildMate(targetPlayer)) {
		if (!pzLocked && g_game().getWorldType() == WORLD_TYPE_PVP_ENFORCED) {
			pzLocked = true;
			sendIcons();
		}

		if (getSkull() == SKULL_NONE && getSkullClient(targetPlayer) == SKULL_YELLOW) {
			addAttacked(targetPlayer);
			targetPlayer->sendCreatureSkull(static_self_cast<Player>());
		} else if (!targetPlayer->hasAttacked(static_self_cast<Player>())) {
			if (!pzLocked) {
				pzLocked = true;
				sendIcons();
			}

			if (!Combat::isInPvpZone(static_self_cast<Player>(), targetPlayer) && !isInWar(targetPlayer)) {
				addAttacked(targetPlayer);

				if (targetPlayer->getSkull() == SKULL_NONE && getSkull() == SKULL_NONE && !targetPlayer->hasKilled(static_self_cast<Player>())) {
					setSkull(SKULL_WHITE);
				}

				if (getSkull() == SKULL_NONE) {
					targetPlayer->sendCreatureSkull(static_self_cast<Player>());
				}
			}
		}
	}

	addInFightTicks();
}

void Player::onAttacked() {
	Creature::onAttacked();

	addInFightTicks();
}

void Player::onIdleStatus() {
	Creature::onIdleStatus();

	if (party) {
		party->clearPlayerPoints(static_self_cast<Player>());
	}
}

void Player::onPlacedCreature() {
	// scripting event - onLogin
	if (!g_creatureEvents().playerLogin(static_self_cast<Player>())) {
		removePlayer(true);
	}

	sendUnjustifiedPoints();
}

void Player::onAttackedCreatureDrainHealth(std::shared_ptr<Creature> target, int32_t points) {
	Creature::onAttackedCreatureDrainHealth(target, points);

	if (target) {
		if (party && !Combat::isPlayerCombat(target)) {
			auto tmpMonster = target->getMonster();
			if (tmpMonster && tmpMonster->isHostile()) {
				// We have fulfilled a requirement for shared experience
				party->updatePlayerTicks(static_self_cast<Player>(), points);
			}
		}
	}
}

void Player::onTargetCreatureGainHealth(std::shared_ptr<Creature> target, int32_t points) {
	if (target && party) {
		std::shared_ptr<Player> tmpPlayer = nullptr;

		if (isPartner(tmpPlayer) && (tmpPlayer != getPlayer())) {
			tmpPlayer = target->getPlayer();
		} else if (std::shared_ptr<Creature> targetMaster = target->getMaster()) {
			if (std::shared_ptr<Player> targetMasterPlayer = targetMaster->getPlayer()) {
				tmpPlayer = targetMasterPlayer;
			}
		}

		if (isPartner(tmpPlayer)) {
			party->updatePlayerTicks(static_self_cast<Player>(), points);
		}
	}
}

bool Player::onKilledCreature(std::shared_ptr<Creature> target, bool lastHit /* = true*/) {
	bool unjustified = false;

	if (hasFlag(PlayerFlags_t::NotGenerateLoot)) {
		target->setDropLoot(false);
	}

	Creature::onKilledCreature(target, lastHit);

	if (auto targetPlayer = target->getPlayer()) {
		if (targetPlayer && targetPlayer->getZoneType() == ZONE_PVP) {
			targetPlayer->setDropLoot(false);
			targetPlayer->setSkillLoss(false);
		} else if (!hasFlag(PlayerFlags_t::NotGainInFight) && !isPartner(targetPlayer)) {
			if (!Combat::isInPvpZone(getPlayer(), targetPlayer) && hasAttacked(targetPlayer) && !targetPlayer->hasAttacked(getPlayer()) && !isGuildMate(targetPlayer) && targetPlayer != getPlayer()) {
				if (targetPlayer->hasKilled(getPlayer())) {
					for (auto &kill : targetPlayer->unjustifiedKills) {
						if (kill.target == getGUID() && kill.unavenged) {
							kill.unavenged = false;
							auto it = attackedSet.find(targetPlayer->guid);
							attackedSet.erase(it);
							break;
						}
					}
				} else if (targetPlayer->getSkull() == SKULL_NONE && !isInWar(targetPlayer)) {
					unjustified = true;
					addUnjustifiedDead(targetPlayer);
				}

				if (lastHit && hasCondition(CONDITION_INFIGHT)) {
					pzLocked = true;
					std::shared_ptr<Condition> condition = Condition::createCondition(CONDITIONID_DEFAULT, CONDITION_INFIGHT, g_configManager().getNumber(WHITE_SKULL_TIME), 0);
					addCondition(condition);
				}
			}
		}
	} else if (std::shared_ptr<Monster> monster = target->getMonster()) {
		// Access to the monster's map damage to check if the player attacked it
		for (auto [playerId, damage] : monster->getDamageMap()) {
			auto damagePlayer = g_game().getPlayerByID(playerId);
			if (!damagePlayer) {
				continue;
			}

			// If the player is not in a party and sharing exp active and enabled
			// And it's not the player killing the creature, then we ignore everything else
			auto damageParty = damagePlayer->getParty();
			if (static_self_cast<Player>()->getID() != damagePlayer->getID() && (!damageParty || !damageParty->isSharedExperienceActive() || !damageParty->isSharedExperienceEnabled())) {
				continue;
			}

			const auto &taskSlot = damagePlayer->getTaskHuntingWithCreature(monster->getRaceId());
			if (!taskSlot || monster->isSummon()) {
				continue;
			}

			if (const auto &option = g_ioprey().getTaskRewardOption(taskSlot)) {
				taskSlot->currentKills += 1;
				if ((taskSlot->upgrade && taskSlot->currentKills >= option->secondKills) || (!taskSlot->upgrade && taskSlot->currentKills >= option->firstKills)) {
					taskSlot->state = PreyTaskDataState_Completed;
					std::string message = "You succesfully finished your hunting task. Your reward is ready to be claimed!";
					damagePlayer->sendTextMessage(MESSAGE_STATUS, message);
				}
				damagePlayer->reloadTaskSlot(taskSlot->id);
			}
		}
	}

	return unjustified;
}

void Player::gainExperience(uint64_t gainExp, std::shared_ptr<Creature> target) {
	if (hasFlag(PlayerFlags_t::NotGainExperience) || gainExp == 0 || staminaMinutes == 0) {
		return;
	}

	addExperience(target, gainExp, true);
}

void Player::onGainExperience(uint64_t gainExp, std::shared_ptr<Creature> target) {
	if (hasFlag(PlayerFlags_t::NotGainExperience)) {
		return;
	}

	if (target && !target->getPlayer() && party && party->isSharedExperienceActive() && party->isSharedExperienceEnabled()) {
		party->shareExperience(gainExp, target);
		// We will get a share of the experience through the sharing mechanism
		return;
	}

	Creature::onGainExperience(gainExp, target);
	gainExperience(gainExp, target);
}

void Player::onGainSharedExperience(uint64_t gainExp, std::shared_ptr<Creature> target) {
	gainExperience(gainExp, target);
}

bool Player::isImmune(CombatType_t type) const {
	if (hasFlag(PlayerFlags_t::CannotBeAttacked)) {
		return true;
	}
	return Creature::isImmune(type);
}

bool Player::isImmune(ConditionType_t type) const {
	if (hasFlag(PlayerFlags_t::CannotBeAttacked)) {
		return true;
	}

	return m_conditionImmunities[static_cast<size_t>(type)];
}

bool Player::isAttackable() const {
	return !hasFlag(PlayerFlags_t::CannotBeAttacked);
}

bool Player::lastHitIsPlayer(std::shared_ptr<Creature> lastHitCreature) {
	if (!lastHitCreature) {
		return false;
	}

	if (lastHitCreature->getPlayer()) {
		return true;
	}

	std::shared_ptr<Creature> lastHitMaster = lastHitCreature->getMaster();
	return lastHitMaster && lastHitMaster->getPlayer();
}

void Player::changeHealth(int32_t healthChange, bool sendHealthChange /* = true*/) {
	Creature::changeHealth(healthChange, sendHealthChange);
	sendStats();
}

void Player::changeMana(int32_t manaChange) {
	if (!hasFlag(PlayerFlags_t::HasInfiniteMana)) {
		Creature::changeMana(manaChange);
	}
	g_game().addPlayerMana(static_self_cast<Player>());
	sendStats();
}

void Player::changeSoul(int32_t soulChange) {
	if (soulChange > 0) {
		soul += std::min<int32_t>(soulChange * g_configManager().getFloat(RATE_SOUL_REGEN), vocation->getSoulMax() - soul);
	} else {
		soul = std::max<int32_t>(0, soul + soulChange);
	}

	sendStats();
}

bool Player::canWear(uint16_t lookType, uint8_t addons) const {
	if (g_configManager().getBoolean(WARN_UNSAFE_SCRIPTS) && lookType != 0 && !g_game().isLookTypeRegistered(lookType)) {
		g_logger().warn("[Player::canWear] An unregistered creature looktype type with id '{}' was blocked to prevent client crash.", lookType);
		return false;
	}

	if (group->access) {
		return true;
	}

	const auto &outfit = Outfits::getInstance().getOutfitByLookType(sex, lookType);
	if (!outfit) {
		return false;
	}

	if (outfit->premium && !isPremium()) {
		return false;
	}

	if (outfit->unlocked && addons == 0) {
		return true;
	}

	for (const OutfitEntry &outfitEntry : outfits) {
		if (outfitEntry.lookType != lookType) {
			continue;
		}
		return (outfitEntry.addons & addons) == addons;
	}
	return false;
}

bool Player::canLogout() {
	if (isConnecting) {
		return false;
	}

	auto tile = getTile();
	if (!tile) {
		return false;
	}

	if (tile->hasFlag(TILESTATE_NOLOGOUT)) {
		return false;
	}

	if (tile->hasFlag(TILESTATE_PROTECTIONZONE)) {
		return true;
	}

	return !isPzLocked() && !hasCondition(CONDITION_INFIGHT);
}

void Player::genReservedStorageRange() {
	// generate outfits range
	uint32_t outfits_key = PSTRG_OUTFITS_RANGE_START;
	for (const OutfitEntry &entry : outfits) {
		storageMap[++outfits_key] = (entry.lookType << 16) | entry.addons;
	}
	// generate familiars range
	uint32_t familiar_key = PSTRG_FAMILIARS_RANGE_START;
	for (const FamiliarEntry &entry : familiars) {
		storageMap[++familiar_key] = (entry.lookType << 16);
	}
}

void Player::addOutfit(uint16_t lookType, uint8_t addons) {
	for (OutfitEntry &outfitEntry : outfits) {
		if (outfitEntry.lookType == lookType) {
			outfitEntry.addons |= addons;
			return;
		}
	}
	outfits.emplace_back(lookType, addons);
}

bool Player::removeOutfit(uint16_t lookType) {
	for (auto it = outfits.begin(), end = outfits.end(); it != end; ++it) {
		OutfitEntry &entry = *it;
		if (entry.lookType == lookType) {
			outfits.erase(it);
			return true;
		}
	}
	return false;
}

bool Player::removeOutfitAddon(uint16_t lookType, uint8_t addons) {
	for (OutfitEntry &outfitEntry : outfits) {
		if (outfitEntry.lookType == lookType) {
			outfitEntry.addons &= ~addons;
			return true;
		}
	}
	return false;
}

bool Player::getOutfitAddons(const std::shared_ptr<Outfit> outfit, uint8_t &addons) const {
	if (group->access) {
		addons = 3;
		return true;
	}

	if (outfit->premium && !isPremium()) {
		return false;
	}

	for (const OutfitEntry &outfitEntry : outfits) {
		if (outfitEntry.lookType != outfit->lookType) {
			continue;
		}

		addons = outfitEntry.addons;
		return true;
	}

	if (!outfit->unlocked) {
		return false;
	}

	addons = 0;
	return true;
}

bool Player::canFamiliar(uint16_t lookType) const {
	if (group->access) {
		return true;
	}

	const Familiar* familiar = Familiars::getInstance().getFamiliarByLookType(getVocationId(), lookType);
	if (!familiar) {
		return false;
	}

	if (familiar->premium && !isPremium()) {
		return false;
	}

	if (familiar->unlocked) {
		return true;
	}

	for (const FamiliarEntry &familiarEntry : familiars) {
		if (familiarEntry.lookType != lookType) {
			continue;
		}
	}
	return false;
}

void Player::addFamiliar(uint16_t lookType) {
	for (FamiliarEntry &familiarEntry : familiars) {
		if (familiarEntry.lookType == lookType) {
			return;
		}
	}
	familiars.emplace_back(lookType);
}

bool Player::removeFamiliar(uint16_t lookType) {
	for (auto it = familiars.begin(), end = familiars.end(); it != end; ++it) {
		FamiliarEntry &entry = *it;
		if (entry.lookType == lookType) {
			familiars.erase(it);
			return true;
		}
	}
	return false;
}

bool Player::getFamiliar(const Familiar &familiar) const {
	if (group->access) {
		return true;
	}

	if (familiar.premium && !isPremium()) {
		return false;
	}

	for (const FamiliarEntry &familiarEntry : familiars) {
		if (familiarEntry.lookType != familiar.lookType) {
			continue;
		}

		return true;
	}

	if (!familiar.unlocked) {
		return false;
	}

	return true;
}

void Player::setSex(PlayerSex_t newSex) {
	sex = newSex;
}

void Player::setPronoun(PlayerPronoun_t newPronoun) {
	pronoun = newPronoun;
}

Skulls_t Player::getSkull() const {
	if (hasFlag(PlayerFlags_t::NotGainInFight)) {
		return SKULL_NONE;
	}
	return skull;
}

Skulls_t Player::getSkullClient(std::shared_ptr<Creature> creature) {
	if (!creature || g_game().getWorldType() != WORLD_TYPE_PVP) {
		return SKULL_NONE;
	}

	std::shared_ptr<Player> player = creature->getPlayer();
	if (player && player->getSkull() == SKULL_NONE) {
		if (player.get() == this) {
			for (const auto &kill : unjustifiedKills) {
				if (kill.unavenged && (time(nullptr) - kill.time) < g_configManager().getNumber(ORANGE_SKULL_DURATION) * 24 * 60 * 60) {
					return SKULL_ORANGE;
				}
			}
		}

		if (player->hasKilled(getPlayer())) {
			return SKULL_ORANGE;
		}

		if (player->hasAttacked(getPlayer())) {
			return SKULL_YELLOW;
		}

		if (party && party == player->party) {
			return SKULL_GREEN;
		}
	}
	return Creature::getSkullClient(creature);
}

bool Player::hasKilled(std::shared_ptr<Player> player) const {
	for (const auto &kill : unjustifiedKills) {
		if (kill.target == player->getGUID() && (time(nullptr) - kill.time) < g_configManager().getNumber(ORANGE_SKULL_DURATION) * 24 * 60 * 60 && kill.unavenged) {
			return true;
		}
	}

	return false;
}

bool Player::hasAttacked(std::shared_ptr<Player> attacked) const {
	if (hasFlag(PlayerFlags_t::NotGainInFight) || !attacked) {
		return false;
	}

	return attackedSet.find(attacked->guid) != attackedSet.end();
}

void Player::addAttacked(std::shared_ptr<Player> attacked) {
	if (hasFlag(PlayerFlags_t::NotGainInFight) || !attacked || attacked == getPlayer()) {
		return;
	}

	attackedSet.insert(attacked->guid);
}

void Player::removeAttacked(std::shared_ptr<Player> attacked) {
	if (!attacked || attacked == getPlayer()) {
		return;
	}

	auto it = attackedSet.find(attacked->guid);
	if (it != attackedSet.end()) {
		attackedSet.erase(it);
	}
}

void Player::clearAttacked() {
	attackedSet.clear();
}

void Player::addUnjustifiedDead(std::shared_ptr<Player> attacked) {
	if (hasFlag(PlayerFlags_t::NotGainInFight) || attacked == getPlayer() || g_game().getWorldType() == WORLD_TYPE_PVP_ENFORCED) {
		return;
	}

	sendTextMessage(MESSAGE_EVENT_ADVANCE, "Warning! The murder of " + attacked->getName() + " was not justified.");

	unjustifiedKills.emplace_back(attacked->getGUID(), time(nullptr), true);

	uint8_t dayKills = 0;
	uint8_t weekKills = 0;
	uint8_t monthKills = 0;

	for (const auto &kill : unjustifiedKills) {
		const auto diff = time(nullptr) - kill.time;
		if (diff <= 4 * 60 * 60) {
			dayKills += 1;
		}
		if (diff <= 7 * 24 * 60 * 60) {
			weekKills += 1;
		}
		if (diff <= 30 * 24 * 60 * 60) {
			monthKills += 1;
		}
	}

	if (getSkull() != SKULL_BLACK) {
		if (dayKills >= 2 * g_configManager().getNumber(DAY_KILLS_TO_RED) || weekKills >= 2 * g_configManager().getNumber(WEEK_KILLS_TO_RED) || monthKills >= 2 * g_configManager().getNumber(MONTH_KILLS_TO_RED)) {
			setSkull(SKULL_BLACK);
			// start black skull time
			skullTicks = static_cast<int64_t>(g_configManager().getNumber(BLACK_SKULL_DURATION)) * 24 * 60 * 60;
		} else if (dayKills >= g_configManager().getNumber(DAY_KILLS_TO_RED) || weekKills >= g_configManager().getNumber(WEEK_KILLS_TO_RED) || monthKills >= g_configManager().getNumber(MONTH_KILLS_TO_RED)) {
			setSkull(SKULL_RED);
			// reset red skull time
			skullTicks = static_cast<int64_t>(g_configManager().getNumber(RED_SKULL_DURATION)) * 24 * 60 * 60;
		}
	}

	sendUnjustifiedPoints();
}

void Player::checkSkullTicks(int64_t ticks) {
	int64_t newTicks = skullTicks - ticks;
	if (newTicks < 0) {
		skullTicks = 0;
	} else {
		skullTicks = newTicks;
	}

	if ((skull == SKULL_RED || skull == SKULL_BLACK) && skullTicks < 1 && !hasCondition(CONDITION_INFIGHT)) {
		setSkull(SKULL_NONE);
	}
}

bool Player::isPromoted() const {
	uint16_t promotedVocation = g_vocations().getPromotedVocation(vocation->getId());
	return promotedVocation == VOCATION_NONE && vocation->getId() != promotedVocation;
}

double Player::getLostPercent() const {
	int32_t blessingCount = 0;
	uint8_t maxBlessing = (operatingSystem == CLIENTOS_NEW_WINDOWS || operatingSystem == CLIENTOS_NEW_MAC) ? 8 : 6;
	for (int i = 2; i <= maxBlessing; i++) {
		if (hasBlessing(i)) {
			blessingCount++;
		}
	}

	int32_t deathLosePercent = g_configManager().getNumber(DEATH_LOSE_PERCENT);
	if (deathLosePercent != -1) {
		if (isPromoted()) {
			deathLosePercent -= 3;
		}

		deathLosePercent -= blessingCount;
		return std::max<int32_t>(0, deathLosePercent) / 100.;
	}

	double lossPercent;
	if (level >= 24) {
		double tmpLevel = level + (levelPercent / 100.);
		lossPercent = ((tmpLevel + 50) * 50 * ((tmpLevel * tmpLevel) - (5 * tmpLevel) + 8)) / experience;
	} else {
		lossPercent = 5;
	}

	double percentReduction = 0;
	if (isPromoted()) {
		percentReduction += 30;
	}

	percentReduction += blessingCount * 8;
	return lossPercent * (1 - (percentReduction / 100.)) / 100.;
}

void Player::learnInstantSpell(const std::string &spellName) {
	if (!hasLearnedInstantSpell(spellName)) {
		learnedInstantSpellList.push_front(spellName);
	}
}

void Player::forgetInstantSpell(const std::string &spellName) {
	learnedInstantSpellList.remove(spellName);
}

bool Player::hasLearnedInstantSpell(const std::string &spellName) const {
	if (hasFlag(PlayerFlags_t::CannotUseSpells)) {
		return false;
	}

	if (hasFlag(PlayerFlags_t::IgnoreSpellCheck)) {
		return true;
	}

	for (const auto &learnedSpellName : learnedInstantSpellList) {
		if (strcasecmp(learnedSpellName.c_str(), spellName.c_str()) == 0) {
			return true;
		}
	}
	return false;
}

bool Player::isInWar(std::shared_ptr<Player> player) const {
	if (!player || !guild) {
		return false;
	}

	const auto playerGuild = player->getGuild();
	if (!playerGuild) {
		return false;
	}

	return isInWarList(playerGuild->getId()) && player->isInWarList(guild->getId());
}

bool Player::isInWarList(uint32_t guildId) const {
	return std::find(guildWarVector.begin(), guildWarVector.end(), guildId) != guildWarVector.end();
}

uint32_t Player::getMagicLevel() const {
	uint32_t magic = std::max<int32_t>(0, getLoyaltyMagicLevel() + varStats[STAT_MAGICPOINTS]);
	// Wheel of destiny magic bonus
	magic += m_wheelPlayer->getStat(WheelStat_t::MAGIC); // Regular bonus
	magic += m_wheelPlayer->getMajorStatConditional("Positional Tatics", WheelMajor_t::MAGIC); // Revelation bonus
	return magic;
}

uint32_t Player::getLoyaltyMagicLevel() const {
	uint32_t level = getBaseMagicLevel();
	absl::uint128 currReqMana = vocation->getReqMana(level);
	absl::uint128 nextReqMana = vocation->getReqMana(level + 1);
	if (currReqMana >= nextReqMana) {
		// player has reached max magic level
		return level;
	}

	absl::uint128 spent = manaSpent;
	absl::uint128 totalMana = vocation->getTotalMana(level) + spent;
	absl::uint128 loyaltyMana = (totalMana * getLoyaltyBonus()) / 100;
	while ((spent + loyaltyMana) >= nextReqMana) {
		loyaltyMana -= nextReqMana - spent;
		level++;
		spent = 0;

		currReqMana = nextReqMana;
		nextReqMana = vocation->getReqMana(level + 1);
		if (currReqMana >= nextReqMana) {
			loyaltyMana = 0;
			break;
		}
	}
	return level;
}

uint32_t Player::getCapacity() const {
	if (hasFlag(PlayerFlags_t::CannotPickupItem)) {
		return 0;
	} else if (hasFlag(PlayerFlags_t::HasInfiniteCapacity)) {
		return std::numeric_limits<uint32_t>::max();
	}
	return capacity + bonusCapacity + varStats[STAT_CAPACITY] + m_wheelPlayer->getStat(WheelStat_t::CAPACITY);
}

int32_t Player::getMaxHealth() const {
	return std::max<int32_t>(1, healthMax + varStats[STAT_MAXHITPOINTS] + m_wheelPlayer->getStat(WheelStat_t::HEALTH));
}

uint32_t Player::getMaxMana() const {
	return std::max<int32_t>(0, manaMax + varStats[STAT_MAXMANAPOINTS] + m_wheelPlayer->getStat(WheelStat_t::MANA));
}

uint16_t Player::getSkillLevel(skills_t skill) const {
	auto skillLevel = getLoyaltySkill(skill);
	skillLevel = std::max<int32_t>(0, skillLevel + varSkills[skill]);

	if (auto it = maxValuePerSkill.find(skill);
		it != maxValuePerSkill.end()) {
		skillLevel = std::min<int32_t>(it->second, skillLevel);
	}

	// Wheel of destiny
	if (skill >= SKILL_CLUB && skill <= SKILL_AXE) {
		skillLevel += m_wheelPlayer->getStat(WheelStat_t::MELEE);
		skillLevel += m_wheelPlayer->getMajorStatConditional("Battle Instinct", WheelMajor_t::MELEE);
	} else if (skill == SKILL_DISTANCE) {
		skillLevel += m_wheelPlayer->getMajorStatConditional("Positional Tatics", WheelMajor_t::DISTANCE);
		skillLevel += m_wheelPlayer->getStat(WheelStat_t::DISTANCE);
	} else if (skill == SKILL_SHIELD) {
		skillLevel += m_wheelPlayer->getMajorStatConditional("Battle Instinct", WheelMajor_t::SHIELD);
	} else if (skill == SKILL_MAGLEVEL) {
		skillLevel += m_wheelPlayer->getMajorStatConditional("Positional Tatics", WheelMajor_t::MAGIC);
		skillLevel += m_wheelPlayer->getStat(WheelStat_t::MAGIC);
	} else if (skill == SKILL_LIFE_LEECH_AMOUNT) {
		skillLevel += m_wheelPlayer->getStat(WheelStat_t::LIFE_LEECH);
	} else if (skill == SKILL_MANA_LEECH_AMOUNT) {
		skillLevel += m_wheelPlayer->getStat(WheelStat_t::MANA_LEECH);
	} else if (skill == SKILL_CRITICAL_HIT_DAMAGE) {
		skillLevel += m_wheelPlayer->getMajorStatConditional("Combat Mastery", WheelMajor_t::CRITICAL_DMG_2);
		skillLevel += m_wheelPlayer->getMajorStatConditional("Ballistic Mastery", WheelMajor_t::CRITICAL_DMG);
		skillLevel += m_wheelPlayer->checkAvatarSkill(WheelAvatarSkill_t::CRITICAL_DAMAGE);
	}

	int32_t avatarCritChance = m_wheelPlayer->checkAvatarSkill(WheelAvatarSkill_t::CRITICAL_CHANCE);
	if (skill == SKILL_CRITICAL_HIT_CHANCE && avatarCritChance > 0) {
		skillLevel = avatarCritChance; // 100%
	}

	return std::min<uint16_t>(std::numeric_limits<uint16_t>::max(), std::max<uint16_t>(0, static_cast<uint16_t>(skillLevel)));
}

bool Player::isPremium() const {
	if (g_configManager().getBoolean(FREE_PREMIUM) || hasFlag(PlayerFlags_t::IsAlwaysPremium)) {
		return true;
	}

	if (!account) {
		return false;
	}

	return account->getPremiumRemainingDays() > 0 || account->getPremiumLastDay() > getTimeNow();
}

void Player::setTibiaCoins(int32_t v) {
	coinBalance = v;
}

int32_t Player::getCleavePercent(bool useCharges) const {
	int32_t result = cleavePercent;
	for (const auto item : getEquippedItems()) {
		const ItemType &it = Item::items[item->getID()];
		if (!it.abilities) {
			continue;
		}

		const int32_t &cleave_percent = it.abilities->cleavePercent;
		if (cleave_percent != 0) {
			result += cleave_percent;
			uint16_t charges = item->getCharges();
			if (useCharges && charges != 0) {
				g_game().transformItem(item, item->getID(), charges - 1);
			}
		}
	}

	return result;
}

int32_t Player::getPerfectShotDamage(uint8_t range, bool useCharges) const {
	int32_t result = 0;
	auto it = perfectShot.find(range);
	if (it != perfectShot.end()) {
		result = it->second;
	}

	for (const auto item : getEquippedItems()) {
		const ItemType &itemType = Item::items[item->getID()];
		if (!itemType.abilities) {
			continue;
		}

		if (itemType.abilities->perfectShotRange == range) {
			result += itemType.abilities->perfectShotDamage;
			uint16_t charges = item->getCharges();
			if (useCharges && charges != 0) {
				g_game().transformItem(item, item->getID(), charges - 1);
			}
		}
	}

	return result;
}

int32_t Player::getSpecializedMagicLevel(CombatType_t combat, bool useCharges) const {
	int32_t result = specializedMagicLevel[combatTypeToIndex(combat)];
	for (const auto item : getEquippedItems()) {
		const ItemType &itemType = Item::items[item->getID()];
		if (!itemType.abilities) {
			continue;
		}

		int32_t specialized_magic_level = itemType.abilities->specializedMagicLevel[combatTypeToIndex(combat)];
		if (specialized_magic_level > 0) {
			result += specialized_magic_level;
			uint16_t charges = item->getCharges();
			if (useCharges && charges != 0) {
				g_game().transformItem(item, item->getID(), charges - 1);
			}
		}
	}

	return result;
}

int32_t Player::getMagicShieldCapacityFlat(bool useCharges) const {
	int32_t result = magicShieldCapacityFlat;
	for (const auto item : getEquippedItems()) {
		const ItemType &itemType = Item::items[item->getID()];
		if (!itemType.abilities) {
			continue;
		}

		int32_t magicCapacity = itemType.abilities->magicShieldCapacityFlat;
		if (magicCapacity != 0) {
			result += magicCapacity;
			uint16_t charges = item->getCharges();
			if (useCharges && charges != 0) {
				g_game().transformItem(item, item->getID(), charges - 1);
			}
		}
	}

	return result;
}

int32_t Player::getMagicShieldCapacityPercent(bool useCharges) const {
	int32_t result = magicShieldCapacityPercent;
	for (const auto item : getEquippedItems()) {
		const ItemType &itemType = Item::items[item->getID()];
		if (!itemType.abilities) {
			continue;
		}

		int32_t magicPercent = itemType.abilities->magicShieldCapacityPercent;
		if (magicPercent != 0) {
			result += magicPercent;
			uint16_t charges = item->getCharges();
			if (useCharges && charges != 0) {
				g_game().transformItem(item, item->getID(), charges - 1);
			}
		}
	}

	return result;
}

int32_t Player::getReflectPercent(CombatType_t combat, bool useCharges) const {
	int32_t result = reflectPercent[combatTypeToIndex(combat)];
	for (const auto item : getEquippedItems()) {
		const ItemType &itemType = Item::items[item->getID()];
		if (!itemType.abilities) {
			continue;
		}

		int32_t reflectPercent = itemType.abilities->reflectPercent[combatTypeToIndex(combat)];
		if (reflectPercent != 0) {
			result += reflectPercent;
			uint16_t charges = item->getCharges();
			if (useCharges && charges != 0) {
				g_game().transformItem(item, item->getID(), charges - 1);
			}
		}
	}

	return result;
}

int32_t Player::getReflectFlat(CombatType_t combat, bool useCharges) const {
	int32_t result = reflectFlat[combatTypeToIndex(combat)];
	for (const auto item : getEquippedItems()) {
		const ItemType &itemType = Item::items[item->getID()];
		if (!itemType.abilities) {
			continue;
		}

		int32_t reflectFlat = itemType.abilities->reflectFlat[combatTypeToIndex(combat)];
		if (reflectFlat != 0) {
			result += reflectFlat;
			uint16_t charges = item->getCharges();
			if (useCharges && charges != 0) {
				g_game().transformItem(item, item->getID(), charges - 1);
			}
		}
	}

	return result;
}

void Player::setTransferableTibiaCoins(int32_t v) {
	coinTransferableBalance = v;
}

PartyShields_t Player::getPartyShield(std::shared_ptr<Player> player) {
	if (!player) {
		return SHIELD_NONE;
	}

	if (party) {
		if (party->getLeader() == player) {
			if (party->isSharedExperienceActive()) {
				if (party->isSharedExperienceEnabled()) {
					return SHIELD_YELLOW_SHAREDEXP;
				}

				if (party->canUseSharedExperience(player)) {
					return SHIELD_YELLOW_NOSHAREDEXP;
				}

				return SHIELD_YELLOW_NOSHAREDEXP_BLINK;
			}

			return SHIELD_YELLOW;
		}

		if (player->party == party) {
			if (party->isSharedExperienceActive()) {
				if (party->isSharedExperienceEnabled()) {
					return SHIELD_BLUE_SHAREDEXP;
				}

				if (party->canUseSharedExperience(player)) {
					return SHIELD_BLUE_NOSHAREDEXP;
				}

				return SHIELD_BLUE_NOSHAREDEXP_BLINK;
			}

			return SHIELD_BLUE;
		}

		if (isInviting(player)) {
			return SHIELD_WHITEBLUE;
		}
	}

	if (player->isInviting(getPlayer())) {
		return SHIELD_WHITEYELLOW;
	}

	if (player->party) {
		return SHIELD_GRAY;
	}

	return SHIELD_NONE;
}

bool Player::isInviting(std::shared_ptr<Player> player) const {
	if (!player || !party || party->getLeader().get() != this) {
		return false;
	}
	return party->isPlayerInvited(player);
}

bool Player::isPartner(std::shared_ptr<Player> player) const {
	if (!player || !party || player.get() == this) {
		return false;
	}
	return party == player->party;
}

bool Player::isGuildMate(std::shared_ptr<Player> player) const {
	if (!player || !guild) {
		return false;
	}
	return guild == player->guild;
}

void Player::sendPlayerPartyIcons(std::shared_ptr<Player> player) {
	sendPartyCreatureShield(player);
	sendPartyCreatureSkull(player);
}

bool Player::addPartyInvitation(std::shared_ptr<Party> newParty) {
	auto it = std::find(invitePartyList.begin(), invitePartyList.end(), newParty);
	if (it != invitePartyList.end()) {
		return false;
	}

	invitePartyList.push_front(newParty);
	return true;
}

void Player::removePartyInvitation(std::shared_ptr<Party> remParty) {
	invitePartyList.remove(remParty);
}

void Player::clearPartyInvitations() {
	for (const auto &invitingParty : invitePartyList) {
		invitingParty->removeInvite(getPlayer(), false);
	}
	invitePartyList.clear();
}

GuildEmblems_t Player::getGuildEmblem(std::shared_ptr<Player> player) const {
	if (!player) {
		return GUILDEMBLEM_NONE;
	}

	const auto playerGuild = player->getGuild();
	if (!playerGuild) {
		return GUILDEMBLEM_NONE;
	}

	if (player->getGuildWarVector().empty()) {
		if (guild == playerGuild) {
			return GUILDEMBLEM_MEMBER;
		} else {
			return GUILDEMBLEM_OTHER;
		}
	} else if (guild == playerGuild) {
		return GUILDEMBLEM_ALLY;
	} else if (isInWar(player)) {
		return GUILDEMBLEM_ENEMY;
	}

	return GUILDEMBLEM_NEUTRAL;
}

void Player::sendUnjustifiedPoints() {
	if (client) {
		double dayKills = 0;
		double weekKills = 0;
		double monthKills = 0;

		for (const auto &kill : unjustifiedKills) {
			const auto diff = time(nullptr) - kill.time;
			if (diff <= 24 * 60 * 60) {
				dayKills += 1;
			}
			if (diff <= 7 * 24 * 60 * 60) {
				weekKills += 1;
			}
			if (diff <= 30 * 24 * 60 * 60) {
				monthKills += 1;
			}
		}

		bool isRed = getSkull() == SKULL_RED;

		auto dayMax = ((isRed ? 2 : 1) * g_configManager().getNumber(DAY_KILLS_TO_RED));
		auto weekMax = ((isRed ? 2 : 1) * g_configManager().getNumber(WEEK_KILLS_TO_RED));
		auto monthMax = ((isRed ? 2 : 1) * g_configManager().getNumber(MONTH_KILLS_TO_RED));

		uint8_t dayProgress = std::min(std::round(dayKills / dayMax * 100), 100.0);
		uint8_t weekProgress = std::min(std::round(weekKills / weekMax * 100), 100.0);
		uint8_t monthProgress = std::min(std::round(monthKills / monthMax * 100), 100.0);
		uint8_t skullDuration = 0;
		if (skullTicks != 0) {
			skullDuration = std::floor<uint8_t>(skullTicks / (24 * 60 * 60 * 1000));
		}
		client->sendUnjustifiedPoints(dayProgress, std::max(dayMax - dayKills, 0.0), weekProgress, std::max(weekMax - weekKills, 0.0), monthProgress, std::max(monthMax - monthKills, 0.0), skullDuration);
	}
}

uint8_t Player::getCurrentMount() const {
	int32_t value = getStorageValue(PSTRG_MOUNTS_CURRENTMOUNT);
	if (value > 0) {
		return value;
	}
	return 0;
}

void Player::setCurrentMount(uint8_t mount) {
	addStorageValue(PSTRG_MOUNTS_CURRENTMOUNT, mount);
}

bool Player::hasAnyMount() const {
	const auto mounts = g_game().mounts.getMounts();
	for (const auto mount : mounts) {
		if (hasMount(mount)) {
			return true;
		}
	}
	return false;
}

uint8_t Player::getRandomMountId() const {
	std::vector<uint8_t> playerMounts;
	const auto mounts = g_game().mounts.getMounts();
	for (const auto mount : mounts) {
		if (hasMount(mount)) {
			playerMounts.push_back(mount->id);
		}
	}

	auto playerMountsSize = static_cast<int32_t>(playerMounts.size() - 1);
	auto randomIndex = uniform_random(0, std::max<int32_t>(0, playerMountsSize));
	return playerMounts.at(randomIndex);
}

bool Player::toggleMount(bool mount) {
	if ((OTSYS_TIME() - lastToggleMount) < 3000 && !wasMounted) {
		sendCancelMessage(RETURNVALUE_YOUAREEXHAUSTED);
		return false;
	}

	if (mount) {
		if (isMounted()) {
			return false;
		}

<<<<<<< HEAD
		if (!g_configManager().getBoolean(TOGGLE_MOUNT_IN_PZ) && !group->access && tile->hasFlag(TILESTATE_PROTECTIONZONE)) {
=======
		auto tile = getTile();
		if (!group->access && tile && tile->hasFlag(TILESTATE_PROTECTIONZONE)) {
>>>>>>> e63dc63a
			sendCancelMessage(RETURNVALUE_ACTIONNOTPERMITTEDINPROTECTIONZONE);
			return false;
		}

		const auto &playerOutfit = Outfits::getInstance().getOutfitByLookType(getSex(), defaultOutfit.lookType);
		if (!playerOutfit) {
			return false;
		}

		uint8_t currentMountId = getCurrentMount();
		if (currentMountId == 0) {
			sendOutfitWindow();
			return false;
		}

		if (isRandomMounted()) {
			currentMountId = getRandomMountId();
		}

		const auto currentMount = g_game().mounts.getMountByID(currentMountId);
		if (!currentMount) {
			return false;
		}

		if (!hasMount(currentMount)) {
			setCurrentMount(0);
			sendOutfitWindow();
			return false;
		}

		if (currentMount->premium && !isPremium()) {
			sendCancelMessage(RETURNVALUE_YOUNEEDPREMIUMACCOUNT);
			return false;
		}

		if (hasCondition(CONDITION_OUTFIT)) {
			sendCancelMessage(RETURNVALUE_NOTPOSSIBLE);
			return false;
		}

		defaultOutfit.lookMount = currentMount->clientId;
		setCurrentMount(currentMount->id);

		if (currentMount->speed != 0) {
			g_game().changeSpeed(static_self_cast<Player>(), currentMount->speed);
		}
	} else {
		if (!isMounted()) {
			return false;
		}

		dismount();
	}

	g_game().internalCreatureChangeOutfit(static_self_cast<Player>(), defaultOutfit);
	lastToggleMount = OTSYS_TIME();
	return true;
}

bool Player::tameMount(uint8_t mountId) {
	if (!g_game().mounts.getMountByID(mountId)) {
		return false;
	}

	const uint8_t tmpMountId = mountId - 1;
	const uint32_t key = PSTRG_MOUNTS_RANGE_START + (tmpMountId / 31);

	int32_t value = getStorageValue(key);
	if (value != -1) {
		value |= (1 << (tmpMountId % 31));
	} else {
		value = (1 << (tmpMountId % 31));
	}

	addStorageValue(key, value);
	return true;
}

bool Player::untameMount(uint8_t mountId) {
	if (!g_game().mounts.getMountByID(mountId)) {
		return false;
	}

	const uint8_t tmpMountId = mountId - 1;
	const uint32_t key = PSTRG_MOUNTS_RANGE_START + (tmpMountId / 31);

	int32_t value = getStorageValue(key);
	if (value == -1) {
		return true;
	}

	value &= ~(1 << (tmpMountId % 31));
	addStorageValue(key, value);

	if (getCurrentMount() == mountId) {
		if (isMounted()) {
			dismount();
			g_game().internalCreatureChangeOutfit(static_self_cast<Player>(), defaultOutfit);
		}

		setCurrentMount(0);
	}

	return true;
}

bool Player::hasMount(const std::shared_ptr<Mount> mount) const {
	if (isAccessPlayer()) {
		return true;
	}

	if (mount->premium && !isPremium()) {
		return false;
	}

	const uint8_t tmpMountId = mount->id - 1;

	int32_t value = getStorageValue(PSTRG_MOUNTS_RANGE_START + (tmpMountId / 31));
	if (value == -1) {
		return false;
	}

	return ((1 << (tmpMountId % 31)) & value) != 0;
}

void Player::dismount() {
	const auto mount = g_game().mounts.getMountByID(getCurrentMount());
	if (mount && mount->speed > 0) {
		g_game().changeSpeed(static_self_cast<Player>(), -mount->speed);
	}

	defaultOutfit.lookMount = 0;
}

bool Player::addOfflineTrainingTries(skills_t skill, uint64_t tries) {
	if (tries == 0 || skill == SKILL_LEVEL) {
		return false;
	}

	bool sendUpdate = false;
	uint32_t oldSkillValue, newSkillValue;
	long double oldPercentToNextLevel, newPercentToNextLevel;

	if (skill == SKILL_MAGLEVEL) {
		uint64_t currReqMana = vocation->getReqMana(magLevel);
		uint64_t nextReqMana = vocation->getReqMana(magLevel + 1);

		if (currReqMana >= nextReqMana) {
			return false;
		}

		oldSkillValue = magLevel;
		oldPercentToNextLevel = static_cast<long double>(manaSpent * 100) / nextReqMana;

		g_events().eventPlayerOnGainSkillTries(static_self_cast<Player>(), SKILL_MAGLEVEL, tries);
		g_callbacks().executeCallback(EventCallback_t::playerOnGainSkillTries, &EventCallback::playerOnGainSkillTries, getPlayer(), SKILL_MAGLEVEL, tries);

		uint32_t currMagLevel = magLevel;
		while ((manaSpent + tries) >= nextReqMana) {
			tries -= nextReqMana - manaSpent;

			magLevel++;
			manaSpent = 0;

			g_creatureEvents().playerAdvance(static_self_cast<Player>(), SKILL_MAGLEVEL, magLevel - 1, magLevel);

			sendUpdate = true;
			currReqMana = nextReqMana;
			nextReqMana = vocation->getReqMana(magLevel + 1);

			if (currReqMana >= nextReqMana) {
				tries = 0;
				break;
			}
		}

		manaSpent += tries;

		if (magLevel != currMagLevel) {
			std::ostringstream ss;
			ss << "You advanced to magic level " << magLevel << '.';
			sendTextMessage(MESSAGE_EVENT_ADVANCE, ss.str());
		}

		uint8_t newPercent;
		if (nextReqMana > currReqMana) {
			newPercent = Player::getPercentLevel(manaSpent, nextReqMana);
			newPercentToNextLevel = static_cast<long double>(manaSpent * 100) / nextReqMana;
		} else {
			newPercent = 0;
			newPercentToNextLevel = 0;
		}

		if (newPercent != magLevelPercent) {
			magLevelPercent = newPercent;
			sendUpdate = true;
		}

		newSkillValue = magLevel;
	} else {
		uint64_t currReqTries = vocation->getReqSkillTries(skill, skills[skill].level);
		uint64_t nextReqTries = vocation->getReqSkillTries(skill, skills[skill].level + 1);
		if (currReqTries >= nextReqTries) {
			return false;
		}

		oldSkillValue = skills[skill].level;
		oldPercentToNextLevel = static_cast<long double>(skills[skill].tries * 100) / nextReqTries;

		g_events().eventPlayerOnGainSkillTries(static_self_cast<Player>(), skill, tries);
		g_callbacks().executeCallback(EventCallback_t::playerOnGainSkillTries, &EventCallback::playerOnGainSkillTries, getPlayer(), skill, tries);
		uint32_t currSkillLevel = skills[skill].level;

		while ((skills[skill].tries + tries) >= nextReqTries) {
			tries -= nextReqTries - skills[skill].tries;

			skills[skill].level++;
			skills[skill].tries = 0;
			skills[skill].percent = 0;

			g_creatureEvents().playerAdvance(static_self_cast<Player>(), skill, (skills[skill].level - 1), skills[skill].level);

			sendUpdate = true;
			currReqTries = nextReqTries;
			nextReqTries = vocation->getReqSkillTries(skill, skills[skill].level + 1);

			if (currReqTries >= nextReqTries) {
				tries = 0;
				break;
			}
		}

		skills[skill].tries += tries;

		if (currSkillLevel != skills[skill].level) {
			std::ostringstream ss;
			ss << "You advanced to " << getSkillName(skill) << " level " << skills[skill].level << '.';
			sendTextMessage(MESSAGE_EVENT_ADVANCE, ss.str());
		}

		uint8_t newPercent;
		if (nextReqTries > currReqTries) {
			newPercent = Player::getPercentLevel(skills[skill].tries, nextReqTries);
			newPercentToNextLevel = static_cast<long double>(skills[skill].tries * 100) / nextReqTries;
		} else {
			newPercent = 0;
			newPercentToNextLevel = 0;
		}

		if (skills[skill].percent != newPercent) {
			skills[skill].percent = newPercent;
			sendUpdate = true;
		}

		newSkillValue = skills[skill].level;
	}

	if (sendUpdate) {
		sendSkills();
		sendStats();
	}

	std::string message = fmt::format(
		"Your {} skill changed from level {} (with {:.2f}% progress towards level {}) to level {} (with {:.2f}% progress towards level {})",
		ucwords(getSkillName(skill)),
		oldSkillValue,
		oldPercentToNextLevel,
		oldSkillValue + 1,
		newSkillValue,
		newPercentToNextLevel,
		newSkillValue + 1
	);

	sendTextMessage(MESSAGE_EVENT_ADVANCE, message);
	return sendUpdate;
}

bool Player::hasModalWindowOpen(uint32_t modalWindowId) const {
	return find(modalWindows.begin(), modalWindows.end(), modalWindowId) != modalWindows.end();
}

void Player::onModalWindowHandled(uint32_t modalWindowId) {
	modalWindows.remove(modalWindowId);
}

void Player::sendModalWindow(const ModalWindow &modalWindow) {
	if (!client) {
		return;
	}

	modalWindows.push_front(modalWindow.id);
	client->sendModalWindow(modalWindow);
}

void Player::clearModalWindows() {
	modalWindows.clear();
}

uint16_t Player::getHelpers() const {
	uint16_t helpers;

	if (guild && party) {
		phmap::flat_hash_set<std::shared_ptr<Player>> helperSet;

		const auto guildMembers = guild->getMembersOnline();
		helperSet.insert(guildMembers.begin(), guildMembers.end());

		const auto partyMembers = party->getMembers();
		helperSet.insert(partyMembers.begin(), partyMembers.end());

		const auto partyInvitees = party->getInvitees();
		helperSet.insert(partyInvitees.begin(), partyInvitees.end());

		helperSet.insert(party->getLeader());

		helpers = helperSet.size();
	} else if (guild) {
		helpers = guild->getMemberCountOnline();
	} else if (party) {
		helpers = party->getMemberCount() + party->getInvitationCount() + 1;
	} else {
		helpers = 0;
	}

	return helpers;
}

void Player::sendClosePrivate(uint16_t channelId) {
	if (channelId == CHANNEL_GUILD || channelId == CHANNEL_PARTY) {
		g_chat().removeUserFromChannel(getPlayer(), channelId);
	}

	if (client) {
		client->sendClosePrivate(channelId);
	}
}

uint64_t Player::getMoney() const {
	std::vector<std::shared_ptr<Container>> containers;
	uint64_t moneyCount = 0;

	for (int32_t i = CONST_SLOT_FIRST; i <= CONST_SLOT_LAST; ++i) {
		std::shared_ptr<Item> item = inventory[i];
		if (!item) {
			continue;
		}

		std::shared_ptr<Container> container = item->getContainer();
		if (container) {
			containers.push_back(container);
		} else {
			moneyCount += item->getWorth();
		}
	}

	size_t i = 0;
	while (i < containers.size()) {
		std::shared_ptr<Container> container = containers[i++];
		for (std::shared_ptr<Item> item : container->getItemList()) {
			std::shared_ptr<Container> tmpContainer = item->getContainer();
			if (tmpContainer) {
				containers.push_back(tmpContainer);
			} else {
				moneyCount += item->getWorth();
			}
		}
	}
	return moneyCount;
}

std::pair<uint64_t, uint64_t> Player::getForgeSliversAndCores() const {
	uint64_t sliverCount = 0;
	uint64_t coreCount = 0;

	// Check items from inventory
	for (const auto item : getAllInventoryItems()) {
		if (!item) {
			continue;
		}

		sliverCount += item->getForgeSlivers();
		coreCount += item->getForgeCores();
	}

	// Check items from stash
	for (StashItemList stashToSend = getStashItems();
		 auto [itemId, itemCount] : stashToSend) {
		if (itemId == ITEM_FORGE_SLIVER) {
			sliverCount += itemCount;
		}
		if (itemId == ITEM_FORGE_CORE) {
			coreCount += itemCount;
		}
	}

	return std::make_pair(sliverCount, coreCount);
}

size_t Player::getMaxVIPEntries() const {
	if (group->maxVipEntries != 0) {
		return group->maxVipEntries;
	} else if (isPremium()) {
		return 100;
	}
	return 20;
}

size_t Player::getMaxDepotItems() const {
	if (group->maxDepotItems != 0) {
		return group->maxDepotItems;
	} else if (isPremium()) {
		return g_configManager().getNumber(PREMIUM_DEPOT_LIMIT);
	}
	return g_configManager().getNumber(FREE_DEPOT_LIMIT);
}

std::forward_list<std::shared_ptr<Condition>> Player::getMuteConditions() const {
	std::forward_list<std::shared_ptr<Condition>> muteConditions;
	for (std::shared_ptr<Condition> condition : conditions) {
		if (condition->getTicks() <= 0) {
			continue;
		}

		ConditionType_t type = condition->getType();
		if (type != CONDITION_MUTED && type != CONDITION_CHANNELMUTEDTICKS && type != CONDITION_YELLTICKS) {
			continue;
		}

		muteConditions.push_front(condition);
	}
	return muteConditions;
}

void Player::setGuild(const std::shared_ptr<Guild> newGuild) {
	if (newGuild == guild) {
		return;
	}

	if (guild) {
		guild->removeMember(static_self_cast<Player>());
		guild = nullptr;
	}

	guildNick.clear();
	guildRank = nullptr;

	if (newGuild) {
		const auto rank = newGuild->getRankByLevel(1);
		if (!rank) {
			return;
		}

		guild = newGuild;
		guildRank = rank;
		newGuild->addMember(static_self_cast<Player>());
	}
}

void Player::updateRegeneration() {
	if (!vocation) {
		return;
	}

	std::shared_ptr<Condition> condition = getCondition(CONDITION_REGENERATION, CONDITIONID_DEFAULT);
	if (condition) {
		condition->setParam(CONDITION_PARAM_HEALTHGAIN, vocation->getHealthGainAmount());
		condition->setParam(CONDITION_PARAM_HEALTHTICKS, vocation->getHealthGainTicks());
		condition->setParam(CONDITION_PARAM_MANAGAIN, vocation->getManaGainAmount());
		condition->setParam(CONDITION_PARAM_MANATICKS, vocation->getManaGainTicks());
	}
}

// User Interface action exhaustion
bool Player::isUIExhausted(uint32_t exhaustionTime /*= 250*/) const {
	return (OTSYS_TIME() - lastUIInteraction < exhaustionTime);
}

void Player::updateUIExhausted() {
	lastUIInteraction = OTSYS_TIME();
}

void Player::setImmuneFear() {
	m_fearCondition.first = CONDITION_FEARED;
	m_fearCondition.second = OTSYS_TIME() + 10000;
}

bool Player::isImmuneFear() const {
	uint64_t timenow = OTSYS_TIME();
	return (m_fearCondition.first == CONDITION_FEARED) && (timenow <= m_fearCondition.second);
}

uint64_t Player::getItemCustomPrice(uint16_t itemId, bool buyPrice /* = false*/) const {
	auto it = itemPriceMap.find(itemId);
	if (it != itemPriceMap.end()) {
		return it->second;
	}

	std::map<uint16_t, uint64_t> itemMap { { itemId, 1 } };
	return g_game().getItemMarketPrice(itemMap, buyPrice);
}

uint16_t Player::getFreeBackpackSlots() const {
	std::shared_ptr<Thing> thing = getThing(CONST_SLOT_BACKPACK);
	if (!thing) {
		return 0;
	}

	std::shared_ptr<Container> backpack = thing->getContainer();
	if (!backpack) {
		return 0;
	}

	uint16_t counter = std::max<uint16_t>(0, backpack->getFreeSlots());

	return counter;
}

void Player::addItemImbuementStats(const Imbuement* imbuement) {
	bool requestUpdate = false;
	// Check imbuement skills
	for (int32_t skill = SKILL_FIRST; skill <= SKILL_LAST; ++skill) {
		if (imbuement->skills[skill]) {
			requestUpdate = true;
			setVarSkill(static_cast<skills_t>(skill), imbuement->skills[skill]);
		}
	}

	// Check imbuement magic level
	for (int32_t stat = STAT_FIRST; stat <= STAT_LAST; ++stat) {
		if (imbuement->stats[stat]) {
			requestUpdate = true;
			setVarStats(static_cast<stats_t>(stat), imbuement->stats[stat]);
		}
	}

	// Add imbuement speed
	if (imbuement->speed != 0) {
		g_game().changeSpeed(static_self_cast<Player>(), imbuement->speed);
	}

	// Add imbuement capacity
	if (imbuement->capacity != 0) {
		requestUpdate = true;
		bonusCapacity = (capacity * imbuement->capacity) / 100;
	}

	if (requestUpdate) {
		sendStats();
		sendSkills();
	}
}

void Player::removeItemImbuementStats(const Imbuement* imbuement) {
	if (!imbuement) {
		return;
	}

	bool requestUpdate = false;

	for (int32_t skill = SKILL_FIRST; skill <= SKILL_LAST; ++skill) {
		if (imbuement->skills[skill]) {
			requestUpdate = true;
			setVarSkill(static_cast<skills_t>(skill), -imbuement->skills[skill]);
		}
	}

	// Check imbuement magic level
	for (int32_t stat = STAT_FIRST; stat <= STAT_LAST; ++stat) {
		if (imbuement->stats[stat]) {
			requestUpdate = true;
			setVarStats(static_cast<stats_t>(stat), -imbuement->stats[stat]);
		}
	}

	// Remove imbuement speed
	if (imbuement->speed != 0) {
		g_game().changeSpeed(static_self_cast<Player>(), -imbuement->speed);
	}

	// Remove imbuement capacity
	if (imbuement->capacity != 0) {
		requestUpdate = true;
		bonusCapacity = 0;
	}

	if (requestUpdate) {
		sendStats();
		sendSkills();
	}
}

void Player::updateImbuementTrackerStats() const {
	if (imbuementTrackerWindowOpen) {
		g_game().playerRequestInventoryImbuements(getID(), true);
	}
}

bool Player::addItemFromStash(uint16_t itemId, uint32_t itemCount) {
	uint32_t stackCount = 100u;

	while (itemCount > 0) {
		auto addValue = itemCount > stackCount ? stackCount : itemCount;
		itemCount -= addValue;
		std::shared_ptr<Item> newItem = Item::CreateItem(itemId, addValue);

		if (!g_game().tryRetrieveStashItems(static_self_cast<Player>(), newItem)) {
			g_game().internalPlayerAddItem(static_self_cast<Player>(), newItem, true);
		}
	}

	// This check is necessary because we need to block it when we retrieve an item from depot search.
	if (!isDepotSearchOpenOnItem(itemId)) {
		sendOpenStash();
	}

	return true;
}

void sendStowItems(const std::shared_ptr<Item> &item, const std::shared_ptr<Item> &stowItem, StashContainerList &itemDict) {
	if (stowItem->getID() == item->getID()) {
		itemDict.push_back(std::pair<std::shared_ptr<Item>, uint32_t>(stowItem, stowItem->getItemCount()));
	}

	if (auto container = stowItem->getContainer()) {
		for (auto stowable_it : container->getStowableItems()) {
			if ((stowable_it.first)->getID() == item->getID()) {
				itemDict.push_back(stowable_it);
			}
		}
	}
}

void Player::stowItem(std::shared_ptr<Item> item, uint32_t count, bool allItems) {
	if (!item || !item->isItemStorable()) {
		sendCancelMessage("This item cannot be stowed here.");
		return;
	}

	StashContainerList itemDict;
	if (allItems) {
		if (!item->isInsideDepot(true)) {
			// Stow "all items" from player backpack
			if (auto backpack = getInventoryItem(CONST_SLOT_BACKPACK)) {
				sendStowItems(item, backpack, itemDict);
			}

			// Stow "all items" from loot pouch
			auto itemParent = item->getParent();
			auto lootPouch = itemParent->getItem();
			if (itemParent && lootPouch && lootPouch->getID() == ITEM_GOLD_POUCH) {
				sendStowItems(item, lootPouch, itemDict);
			}
		}

		// Stow locker items
		std::shared_ptr<DepotLocker> depotLocker = getDepotLocker(getLastDepotId());
		auto [itemVector, itemMap] = requestLockerItems(depotLocker);
		for (auto lockerItem : itemVector) {
			if (lockerItem == nullptr) {
				break;
			}

			if (item->isInsideDepot(true)) {
				sendStowItems(item, lockerItem, itemDict);
			}
		}
	} else if (item->getContainer()) {
		itemDict = item->getContainer()->getStowableItems();
		for (std::shared_ptr<Item> containerItem : item->getContainer()->getItems(true)) {
			uint32_t depotChest = g_configManager().getNumber(DEPOTCHEST);
			bool validDepot = depotChest > 0 && depotChest < 21;
			if (g_configManager().getBoolean(STASH_MOVING) && containerItem && !containerItem->isStackable() && validDepot) {
				g_game().internalMoveItem(containerItem->getParent(), getDepotChest(depotChest, true), INDEX_WHEREEVER, containerItem, containerItem->getItemCount(), nullptr);
				movedItems++;
				moved = true;
			}
		}
	} else {
		itemDict.push_back(std::pair<std::shared_ptr<Item>, uint32_t>(item, count));
	}

	if (itemDict.size() == 0) {
		sendCancelMessage("There is no stowable items on this container.");
		return;
	}

	stashContainer(itemDict);
}

void Player::openPlayerContainers() {
	std::vector<std::pair<uint8_t, std::shared_ptr<Container>>> openContainersList;

	for (int32_t i = CONST_SLOT_FIRST; i <= CONST_SLOT_LAST; i++) {
		std::shared_ptr<Item> item = inventory[i];
		if (!item) {
			continue;
		}

		std::shared_ptr<Container> itemContainer = item->getContainer();
		if (itemContainer) {
			auto cid = item->getAttribute<int64_t>(ItemAttribute_t::OPENCONTAINER);
			if (cid > 0) {
				openContainersList.emplace_back(std::make_pair(cid, itemContainer));
			}
			for (ContainerIterator it = itemContainer->iterator(); it.hasNext(); it.advance()) {
				std::shared_ptr<Container> subContainer = (*it)->getContainer();
				if (subContainer) {
					auto subcid = (*it)->getAttribute<uint8_t>(ItemAttribute_t::OPENCONTAINER);
					if (subcid > 0) {
						openContainersList.emplace_back(std::make_pair(subcid, subContainer));
					}
				}
			}
		}
	}

	std::sort(openContainersList.begin(), openContainersList.end(), [](const std::pair<uint8_t, std::shared_ptr<Container>> &left, const std::pair<uint8_t, std::shared_ptr<Container>> &right) {
		return left.first < right.first;
	});

	for (auto &it : openContainersList) {
		addContainer(it.first - 1, it.second);
		onSendContainer(it.second);
	}
}

void Player::initializePrey() {
	if (preys.empty()) {
		for (uint8_t slotId = PreySlot_First; slotId <= PreySlot_Last; slotId++) {
			auto slot = std::make_unique<PreySlot>(static_cast<PreySlot_t>(slotId));
			if (!g_configManager().getBoolean(PREY_ENABLED)) {
				slot->state = PreyDataState_Inactive;
			} else if (slot->id == PreySlot_Three && !g_configManager().getBoolean(PREY_FREE_THIRD_SLOT)) {
				slot->state = PreyDataState_Locked;
			} else if (slot->id == PreySlot_Two && !isPremium()) {
				slot->state = PreyDataState_Locked;
			} else {
				slot->state = PreyDataState_Selection;
				slot->reloadMonsterGrid(getPreyBlackList(), getLevel());
			}

			setPreySlotClass(slot);
		}
	}
}

void Player::removePreySlotById(PreySlot_t slotid) {
	auto it = std::remove_if(preys.begin(), preys.end(), [slotid](const std::unique_ptr<PreySlot> &preyIt) {
		return preyIt->id == slotid;
	});

	preys.erase(it, preys.end());
}

void Player::initializeTaskHunting() {
	if (taskHunting.empty()) {
		for (uint8_t slotId = PreySlot_First; slotId <= PreySlot_Last; slotId++) {
			auto slot = std::make_unique<TaskHuntingSlot>(static_cast<PreySlot_t>(slotId));
			if (!g_configManager().getBoolean(TASK_HUNTING_ENABLED)) {
				slot->state = PreyTaskDataState_Inactive;
			} else if (slot->id == PreySlot_Three && !g_configManager().getBoolean(TASK_HUNTING_FREE_THIRD_SLOT)) {
				slot->state = PreyTaskDataState_Locked;
			} else if (slot->id == PreySlot_Two && !isPremium()) {
				slot->state = PreyTaskDataState_Locked;
			} else {
				slot->state = PreyTaskDataState_Selection;
				slot->reloadMonsterGrid(getTaskHuntingBlackList(), getLevel());
			}

			setTaskHuntingSlotClass(slot);
		}
	}

	if (client && g_configManager().getBoolean(TASK_HUNTING_ENABLED) && !client->oldProtocol) {
		client->writeToOutputBuffer(g_ioprey().getTaskHuntingBaseDate());
	}
}

std::string Player::getBlessingsName() const {
	uint8_t count = 0;
	std::for_each(blessings.begin(), blessings.end(), [&count](uint8_t amount) {
		if (amount != 0) {
			count++;
		}
	});

	std::ostringstream os;
	for (uint8_t i = 1; i <= 8; i++) {
		if (hasBlessing(i)) {
			if (auto blessName = BlessingNames.find(static_cast<Blessings_t>(i));
				blessName != BlessingNames.end()) {
				os << (*blessName).second;
			} else {
				continue;
			}

			--count;
			if (count > 1) {
				os << ", ";
			} else if (count == 1) {
				os << " and ";
			} else {
				os << ".";
			}
		}
	}

	return os.str();
}

bool Player::isCreatureUnlockedOnTaskHunting(const std::shared_ptr<MonsterType> mtype) const {
	if (!mtype) {
		return false;
	}

	return getBestiaryKillCount(mtype->info.raceid) >= mtype->info.bestiaryToUnlock;
}

void Player::triggerMomentum() {
	auto item = getInventoryItem(CONST_SLOT_HEAD);
	if (item == nullptr) {
		return;
	}

	double_t chance = item->getMomentumChance();
	double_t randomChance = uniform_random(0, 10000) / 100;
	if (getZoneType() != ZONE_PROTECTION && hasCondition(CONDITION_INFIGHT) && ((OTSYS_TIME() / 1000) % 2) == 0 && chance > 0 && randomChance < chance) {
		bool triggered = false;
		auto it = conditions.begin();
		while (it != conditions.end()) {
			auto condItem = *it;
			ConditionType_t type = condItem->getType();
			auto maxu16 = std::numeric_limits<uint16_t>::max();
			auto checkSpellId = condItem->getSubId();
			auto spellId = checkSpellId > maxu16 ? 0u : static_cast<uint16_t>(checkSpellId);
			int32_t ticks = condItem->getTicks();
			int32_t newTicks = (ticks <= 2000) ? 0 : ticks - 2000;
			triggered = true;
			if (type == CONDITION_SPELLCOOLDOWN || (type == CONDITION_SPELLGROUPCOOLDOWN && spellId > SPELLGROUP_SUPPORT)) {
				condItem->setTicks(newTicks);
				type == CONDITION_SPELLGROUPCOOLDOWN ? sendSpellGroupCooldown(static_cast<SpellGroup_t>(spellId), newTicks) : sendSpellCooldown(spellId, newTicks);
			}
			++it;
		}
		if (triggered) {
			g_game().addMagicEffect(getPosition(), CONST_ME_HOURGLASS);
			sendTextMessage(MESSAGE_ATTENTION, "Momentum was triggered.");
		}
	}
}

void Player::clearCooldowns() {
	auto it = conditions.begin();
	while (it != conditions.end()) {
		auto condItem = *it;
		ConditionType_t type = condItem->getType();
		auto maxu16 = std::numeric_limits<uint16_t>::max();
		auto checkSpellId = condItem->getSubId();
		auto spellId = checkSpellId > maxu16 ? 0u : static_cast<uint16_t>(checkSpellId);
		if (type == CONDITION_SPELLCOOLDOWN || type == CONDITION_SPELLGROUPCOOLDOWN) {
			condItem->setTicks(0);
			type == CONDITION_SPELLGROUPCOOLDOWN ? sendSpellGroupCooldown(static_cast<SpellGroup_t>(spellId), 0) : sendSpellCooldown(spellId, 0);
		}
		++it;
	}
}

/*******************************************************************************
 * Depot search system
 ******************************************************************************/
void Player::requestDepotItems() {
	ItemsTierCountList itemMap;
	uint16_t count = 0;
	std::shared_ptr<DepotLocker> depotLocker = getDepotLocker(getLastDepotId());
	if (!depotLocker) {
		return;
	}

	for (std::shared_ptr<Item> locker : depotLocker->getItemList()) {
		std::shared_ptr<Container> c = locker->getContainer();
		if (!c || c->empty()) {
			continue;
		}

		for (ContainerIterator it = c->iterator(); it.hasNext(); it.advance()) {
			auto itemMap_it = itemMap.find((*it)->getID());

			uint8_t itemTier = Item::items[(*it)->getID()].upgradeClassification > 0 ? (*it)->getTier() + 1 : 0;
			if (itemMap_it == itemMap.end()) {
				std::map<uint8_t, uint32_t> itemTierMap;
				itemTierMap[itemTier] = Item::countByType((*it), -1);
				itemMap[(*it)->getID()] = itemTierMap;
				count++;
			} else if (auto itemTier_it = itemMap[(*it)->getID()].find(itemTier); itemTier_it == itemMap[(*it)->getID()].end()) {
				itemMap[(*it)->getID()][itemTier] = Item::countByType((*it), -1);
				count++;
			} else {
				itemMap[(*it)->getID()][itemTier] += Item::countByType((*it), -1);
			}
		}
	}

	for (const auto &[itemId, itemCount] : getStashItems()) {
		auto itemMap_it = itemMap.find(itemId);
		// Stackable items not have upgrade classification
		if (Item::items[itemId].upgradeClassification > 0) {
			g_logger().error("{} - Player {} have wrong item with id {} on stash with upgrade classification", __FUNCTION__, getName(), itemId);
			continue;
		}

		if (itemMap_it == itemMap.end()) {
			std::map<uint8_t, uint32_t> itemTierMap;
			itemTierMap[0] = itemCount;
			itemMap[itemId] = itemTierMap;
			count++;
		} else if (auto itemTier_it = itemMap[itemId].find(0); itemTier_it == itemMap[itemId].end()) {
			itemMap[itemId][0] = itemCount;
			count++;
		} else {
			itemMap[itemId][0] += itemCount;
		}
	}

	setDepotSearchIsOpen(1, 0);
	sendDepotItems(itemMap, count);
}

void Player::requestDepotSearchItem(uint16_t itemId, uint8_t tier) {
	ItemVector depotItems;
	ItemVector inboxItems;
	uint32_t depotCount = 0;
	uint32_t inboxCount = 0;
	uint32_t stashCount = 0;

	if (const ItemType &iType = Item::items[itemId];
		iType.stackable && iType.wareId > 0) {
		stashCount = getStashItemCount(itemId);
	}

	std::shared_ptr<DepotLocker> depotLocker = getDepotLocker(getLastDepotId());
	if (!depotLocker) {
		return;
	}

	for (std::shared_ptr<Item> locker : depotLocker->getItemList()) {
		std::shared_ptr<Container> c = locker->getContainer();
		if (!c || c->empty()) {
			continue;
		}

		for (ContainerIterator it = c->iterator(); it.hasNext(); it.advance()) {
			std::shared_ptr<Item> item = *it;
			if (!item || item->getID() != itemId || item->getTier() != tier) {
				continue;
			}

			if (c->isInbox()) {
				if (inboxItems.size() < 255) {
					inboxItems.push_back(item);
				}
				inboxCount += Item::countByType(item, -1);
			} else {
				if (depotItems.size() < 255) {
					depotItems.push_back(item);
				}
				depotCount += Item::countByType(item, -1);
			}
		}
	}

	setDepotSearchIsOpen(itemId, tier);
	sendDepotSearchResultDetail(itemId, tier, depotCount, depotItems, inboxCount, inboxItems, stashCount);
}

void Player::retrieveAllItemsFromDepotSearch(uint16_t itemId, uint8_t tier, bool isDepot) {
	std::shared_ptr<DepotLocker> depotLocker = getDepotLocker(getLastDepotId());
	if (!depotLocker) {
		return;
	}

	std::vector<std::shared_ptr<Item>> itemsVector;
	for (std::shared_ptr<Item> locker : depotLocker->getItemList()) {
		std::shared_ptr<Container> c = locker->getContainer();
		if (!c || c->empty() ||
			// Retrieve from inbox.
			(c->isInbox() && isDepot) ||
			// Retrieve from depot.
			(!c->isInbox() && !isDepot)) {
			continue;
		}

		for (ContainerIterator it = c->iterator(); it.hasNext(); it.advance()) {
			std::shared_ptr<Item> item = *it;
			if (!item) {
				continue;
			}

			if (item->getID() == itemId && item->getTier() == depotSearchOnItem.second) {
				itemsVector.push_back(item);
			}
		}
	}

	ReturnValue ret = RETURNVALUE_NOERROR;
	for (std::shared_ptr<Item> item : itemsVector) {
		// First lets try to retrieve the item to the stash retrieve container.
		if (g_game().tryRetrieveStashItems(static_self_cast<Player>(), item)) {
			continue;
		}

		// If the retrieve fails to move the item to the stash retrieve container, let's add the item anywhere.
		if (ret = g_game().internalMoveItem(item->getParent(), getPlayer(), INDEX_WHEREEVER, item, item->getItemCount(), nullptr); ret == RETURNVALUE_NOERROR) {
			continue;
		}

		sendCancelMessage(ret);
		return;
	}

	requestDepotSearchItem(itemId, tier);
}

void Player::openContainerFromDepotSearch(const Position &pos) {
	if (!isDepotSearchOpen()) {
		sendCancelMessage(RETURNVALUE_NOTPOSSIBLE);
		return;
	}

	std::shared_ptr<Item> item = getItemFromDepotSearch(depotSearchOnItem.first, pos);
	if (!item) {
		sendCancelMessage(RETURNVALUE_NOTPOSSIBLE);
		return;
	}

	std::shared_ptr<Container> container = item->getParent() ? item->getParent()->getContainer() : nullptr;
	if (!container) {
		sendCancelMessage(RETURNVALUE_NOTPOSSIBLE);
		return;
	}

	g_actions().useItem(static_self_cast<Player>(), pos, 0, container, false);
}

std::shared_ptr<Item> Player::getItemFromDepotSearch(uint16_t itemId, const Position &pos) {
	std::shared_ptr<DepotLocker> depotLocker = getDepotLocker(getLastDepotId());
	if (!depotLocker) {
		return nullptr;
	}

	uint8_t index = 0;
	for (std::shared_ptr<Item> locker : depotLocker->getItemList()) {
		std::shared_ptr<Container> c = locker->getContainer();
		if (!c || c->empty() || (c->isInbox() && pos.y != 0x21) || // From inbox.
			(!c->isInbox() && pos.y != 0x20)) { // From depot.
			continue;
		}

		for (ContainerIterator it = c->iterator(); it.hasNext(); it.advance()) {
			std::shared_ptr<Item> item = *it;
			if (!item || item->getID() != itemId || item->getTier() != depotSearchOnItem.second) {
				continue;
			}

			if (pos.z == index) {
				return item;
			}
			index++;
		}
	}

	return nullptr;
}

std::pair<std::vector<std::shared_ptr<Item>>, std::map<uint16_t, std::map<uint8_t, uint32_t>>> Player::requestLockerItems(std::shared_ptr<DepotLocker> depotLocker, bool sendToClient /*= false*/, uint8_t tier /*= 0*/) const {
	if (depotLocker == nullptr) {
		g_logger().error("{} - Depot locker is nullptr", __FUNCTION__);
		return {};
	}

	std::map<uint16_t, std::map<uint8_t, uint32_t>> lockerItems;
	std::vector<std::shared_ptr<Item>> itemVector;
	std::vector<std::shared_ptr<Container>> containers { depotLocker };

	size_t size = 0;
	do {
		std::shared_ptr<Container> container = containers[size];
		size++;

		for (std::shared_ptr<Item> item : container->getItemList()) {
			std::shared_ptr<Container> lockerContainers = item->getContainer();
			if (lockerContainers && !lockerContainers->empty()) {
				containers.push_back(lockerContainers);
				continue;
			}

			const ItemType &itemType = Item::items[item->getID()];
			if (itemType.wareId == 0) {
				continue;
			}

			if (lockerContainers && (!itemType.isContainer() || lockerContainers->capacity() != itemType.maxItems)) {
				continue;
			}

			if (!item->hasMarketAttributes()) {
				continue;
			}

			if (!sendToClient && item->getTier() != tier) {
				continue;
			}

			(lockerItems[itemType.wareId])[item->getTier()] += Item::countByType(item, -1);
			itemVector.push_back(item);
		}
	} while (size < containers.size());
	StashItemList stashToSend = getStashItems();
	uint32_t countSize = 0;
	for (auto [itemId, itemCount] : stashToSend) {
		countSize += itemCount;
	}

	do {
		for (auto [itemId, itemCount] : stashToSend) {
			const ItemType &itemType = Item::items[itemId];
			if (itemType.wareId == 0) {
				continue;
			}

			countSize = countSize - itemCount;
			(lockerItems[itemType.wareId])[0] += itemCount;
		}
	} while (countSize > 0);

	return std::make_pair(itemVector, lockerItems);
}

std::pair<std::vector<std::shared_ptr<Item>>, uint16_t> Player::getLockerItemsAndCountById(const std::shared_ptr<DepotLocker> &depotLocker, uint8_t tier, uint16_t itemId) {
	std::vector<std::shared_ptr<Item>> lockerItems;
	auto [itemVector, itemMap] = requestLockerItems(depotLocker, false, tier);
	uint16_t totalCount = 0;
	for (auto item : itemVector) {
		if (!item || item->getID() != itemId) {
			continue;
		}

		totalCount++;
		lockerItems.push_back(item);
	}

	return std::make_pair(lockerItems, totalCount);
}

bool Player::saySpell(
	SpeakClasses type,
	const std::string &text,
	bool ghostMode,
	SpectatorHashSet* spectatorsPtr /* = nullptr*/,
	const Position* pos /* = nullptr*/
) {
	if (text.empty()) {
		g_logger().debug("{} - Spell text is empty for player {}", __FUNCTION__, getName());
		return false;
	}

	if (!pos) {
		pos = &getPosition();
	}

	SpectatorHashSet spectators;

	if (!spectatorsPtr || spectatorsPtr->empty()) {
		// This somewhat complex construct ensures that the cached SpectatorHashSet
		// is used if available and if it can be used, else a local vector is
		// used (hopefully the compiler will optimize away the construction of
		// the temporary when it's not used).
		if (type != TALKTYPE_YELL && type != TALKTYPE_MONSTER_YELL) {
			g_game().map.getSpectators(spectators, *pos, false, false, MAP_MAX_CLIENT_VIEW_PORT_X, MAP_MAX_CLIENT_VIEW_PORT_X, MAP_MAX_CLIENT_VIEW_PORT_Y, MAP_MAX_CLIENT_VIEW_PORT_Y);
		} else {
			g_game().map.getSpectators(spectators, *pos, true, false, (MAP_MAX_CLIENT_VIEW_PORT_X + 1) * 2, (MAP_MAX_CLIENT_VIEW_PORT_X + 1) * 2, (MAP_MAX_CLIENT_VIEW_PORT_Y + 1) * 2, (MAP_MAX_CLIENT_VIEW_PORT_Y + 1) * 2);
		}
	} else {
		spectators = (*spectatorsPtr);
	}

	int32_t valueEmote = 0;
	// Send to client
	for (std::shared_ptr<Creature> spectator : spectators) {
		if (std::shared_ptr<Player> tmpPlayer = spectator->getPlayer()) {
			valueEmote = tmpPlayer->getStorageValue(STORAGEVALUE_EMOTE);
			if (!ghostMode || tmpPlayer->canSeeCreature(static_self_cast<Player>())) {
				if (valueEmote == 1) {
					tmpPlayer->sendCreatureSay(static_self_cast<Player>(), TALKTYPE_MONSTER_SAY, text, pos);
				} else {
					tmpPlayer->sendCreatureSay(static_self_cast<Player>(), TALKTYPE_SPELL_USE, text, pos);
				}
			}
		}
	}

	// Execute lua event method
	for (std::shared_ptr<Creature> spectator : spectators) {
		auto tmpPlayer = spectator->getPlayer();
		if (!tmpPlayer) {
			continue;
		}

		tmpPlayer->onCreatureSay(static_self_cast<Player>(), type, text);
		if (static_self_cast<Player>() != tmpPlayer) {
			g_events().eventCreatureOnHear(tmpPlayer, getPlayer(), text, type);
			g_callbacks().executeCallback(EventCallback_t::creatureOnHear, &EventCallback::creatureOnHear, tmpPlayer, getPlayer(), text, type);
		}
	}
	return true;
}

// Forge system
void Player::forgeFuseItems(uint16_t itemId, uint8_t tier, bool success, bool reduceTierLoss, uint8_t bonus, uint8_t coreCount) {
	ForgeHistory history;
	history.actionType = ForgeConversion_t::FORGE_ACTION_FUSION;
	history.tier = tier;
	history.success = success;
	history.tierLoss = reduceTierLoss;

	auto firstForgingItem = getForgeItemFromId(itemId, tier);
	if (!firstForgingItem) {
		g_logger().error("[Log 1] Player with name {} failed to fuse item with id {}", getName(), itemId);
		sendForgeError(RETURNVALUE_CONTACTADMINISTRATOR);
		return;
	}
	auto returnValue = g_game().internalRemoveItem(firstForgingItem, 1);
	if (returnValue != RETURNVALUE_NOERROR) {
		g_logger().error("[Log 1] Failed to remove forge item {} from player with name {}", itemId, getName());
		sendCancelMessage(getReturnMessage(returnValue));
		sendForgeError(RETURNVALUE_CONTACTADMINISTRATOR);
		return;
	}
	auto secondForgingItem = getForgeItemFromId(itemId, tier);
	if (!secondForgingItem) {
		g_logger().error("[Log 2] Player with name {} failed to fuse item with id {}", getName(), itemId);
		sendForgeError(RETURNVALUE_CONTACTADMINISTRATOR);
		return;
	}
	if (returnValue = g_game().internalRemoveItem(secondForgingItem, 1);
		returnValue != RETURNVALUE_NOERROR) {
		g_logger().error("[Log 2] Failed to remove forge item {} from player with name {}", itemId, getName());
		sendCancelMessage(getReturnMessage(returnValue));
		sendForgeError(RETURNVALUE_CONTACTADMINISTRATOR);
		return;
	}

	auto exaltationChest = Item::CreateItem(ITEM_EXALTATION_CHEST, 1);
	if (!exaltationChest) {
		g_logger().error("Failed to create exaltation chest");
		sendForgeError(RETURNVALUE_CONTACTADMINISTRATOR);
		return;
	}
	auto exaltationContainer = exaltationChest->getContainer();
	if (!exaltationContainer) {
		g_logger().error("Failed to create exaltation container");
		sendForgeError(RETURNVALUE_CONTACTADMINISTRATOR);
		return;
	}

	std::shared_ptr<Item> firstForgedItem = Item::CreateItem(itemId, 1);
	if (!firstForgedItem) {
		g_logger().error("[Log 3] Player with name {} failed to fuse item with id {}", getName(), itemId);
		sendForgeError(RETURNVALUE_CONTACTADMINISTRATOR);
		return;
	}
	firstForgedItem->setTier(tier);
	returnValue = g_game().internalAddItem(exaltationContainer, firstForgedItem, INDEX_WHEREEVER);
	if (returnValue != RETURNVALUE_NOERROR) {
		g_logger().error("[Log 1] Failed to add forge item {} from player with name {}", itemId, getName());
		sendCancelMessage(getReturnMessage(returnValue));
		sendForgeError(RETURNVALUE_CONTACTADMINISTRATOR);
		return;
	}

	std::shared_ptr<Item> secondForgedItem = Item::CreateItem(itemId, 1);
	if (!secondForgedItem) {
		g_logger().error("[Log 4] Player with name {} failed to fuse item with id {}", getName(), itemId);
		sendForgeError(RETURNVALUE_CONTACTADMINISTRATOR);
		return;
	}

	secondForgedItem->setTier(tier);
	returnValue = g_game().internalAddItem(exaltationContainer, secondForgedItem, INDEX_WHEREEVER);
	if (returnValue != RETURNVALUE_NOERROR) {
		g_logger().error("[Log 2] Failed to add forge item {} from player with name {}", itemId, getName());
		sendCancelMessage(getReturnMessage(returnValue));
		sendForgeError(RETURNVALUE_CONTACTADMINISTRATOR);
		return;
	}

	auto dustCost = static_cast<uint64_t>(g_configManager().getNumber(FORGE_FUSION_DUST_COST));
	if (success) {
		firstForgedItem->setTier(tier + 1);

		if (bonus != 1) {
			history.dustCost = dustCost;
			setForgeDusts(getForgeDusts() - dustCost);
		}
		if (bonus != 2) {
			if (coreCount != 0 && !removeItemCountById(ITEM_FORGE_CORE, coreCount)) {
				g_logger().error("[{}][Log 1] Failed to remove item 'id :{} count: {}' from player {}", __FUNCTION__, fmt::underlying(ITEM_FORGE_CORE), coreCount, getName());
				sendForgeError(RETURNVALUE_CONTACTADMINISTRATOR);
				return;
			}
			history.coresCost = coreCount;
		}
		if (bonus != 3) {
			uint64_t cost = 0;
			for (const auto* itemClassification : g_game().getItemsClassifications()) {
				if (itemClassification->id != firstForgingItem->getClassification()) {
					continue;
				}

				for (const auto &[mapTier, mapPrice] : itemClassification->tiers) {
					if (mapTier == firstForgingItem->getTier()) {
						cost = mapPrice.priceToUpgrade;
						break;
					}
				}
				break;
			}
			if (!g_game().removeMoney(static_self_cast<Player>(), cost, 0, true)) {
				g_logger().error("[{}] Failed to remove {} gold from player with name {}", __FUNCTION__, cost, getName());
				sendForgeError(RETURNVALUE_CONTACTADMINISTRATOR);
				return;
			}
			history.cost = cost;
		}

		if (bonus == 4) {
			if (tier > 0) {
				secondForgedItem->setTier(tier - 1);
			}
		} else if (bonus == 6) {
			secondForgedItem->setTier(tier + 1);
		} else if (bonus == 7 && tier + 2 <= firstForgedItem->getClassification()) {
			firstForgedItem->setTier(tier + 2);
		}

		if (bonus != 4 && bonus != 5 && bonus != 6 && bonus != 8) {
			returnValue = g_game().internalRemoveItem(secondForgedItem, 1);
			if (returnValue != RETURNVALUE_NOERROR) {
				g_logger().error("[Log 6] Failed to remove forge item {} from player with name {}", itemId, getName());
				sendCancelMessage(getReturnMessage(returnValue));
				sendForgeError(RETURNVALUE_CONTACTADMINISTRATOR);
				return;
			}
		}
	} else {
		auto isTierLost = uniform_random(1, 100) <= (reduceTierLoss ? g_configManager().getNumber(FORGE_TIER_LOSS_REDUCTION) : 100);
		if (isTierLost) {
			if (secondForgedItem->getTier() >= 1) {
				secondForgedItem->setTier(tier - 1);
			} else {
				returnValue = g_game().internalRemoveItem(secondForgedItem, 1);
				if (returnValue != RETURNVALUE_NOERROR) {
					g_logger().error("[Log 7] Failed to remove forge item {} from player with name {}", itemId, getName());
					sendCancelMessage(getReturnMessage(returnValue));
					sendForgeError(RETURNVALUE_CONTACTADMINISTRATOR);
					return;
				}
			}
		}
		bonus = (isTierLost ? 0 : 8);
		history.coresCost = coreCount;

		if (getForgeDusts() < dustCost) {
			g_logger().error("[Log 7] Failed to remove fuse dusts from player with name {}", getName());
			sendForgeError(RETURNVALUE_CONTACTADMINISTRATOR);
			return;
		} else {
			setForgeDusts(getForgeDusts() - dustCost);
		}

		if (coreCount != 0 && !removeItemCountById(ITEM_FORGE_CORE, coreCount)) {
			g_logger().error("[{}][Log 2] Failed to remove item 'id: {}, count: {}' from player {}", __FUNCTION__, fmt::underlying(ITEM_FORGE_CORE), coreCount, getName());
			sendForgeError(RETURNVALUE_CONTACTADMINISTRATOR);
			return;
		}

		uint64_t cost = 0;
		for (const auto* itemClassification : g_game().getItemsClassifications()) {
			if (itemClassification->id != firstForgingItem->getClassification()) {
				continue;
			}

			for (const auto &[mapTier, mapPrice] : itemClassification->tiers) {
				if (mapTier == firstForgingItem->getTier()) {
					cost = mapPrice.priceToUpgrade;
					break;
				}
			}
			break;
		}
		if (!g_game().removeMoney(static_self_cast<Player>(), cost, 0, true)) {
			g_logger().error("[{}] Failed to remove {} gold from player with name {}", __FUNCTION__, cost, getName());
			sendForgeError(RETURNVALUE_CONTACTADMINISTRATOR);
			return;
		}

		history.cost = cost;
	}
	returnValue = g_game().internalAddItem(static_self_cast<Player>(), exaltationContainer, INDEX_WHEREEVER);
	if (returnValue != RETURNVALUE_NOERROR) {
		g_logger().error("Failed to add exaltation chest to player with name {}", fmt::underlying(ITEM_EXALTATION_CHEST), getName());
		sendCancelMessage(getReturnMessage(returnValue));
		sendForgeError(RETURNVALUE_CONTACTADMINISTRATOR);
		return;
	}

	history.firstItemName = firstForgingItem->getName();
	history.bonus = bonus;
	history.createdAt = getTimeNow();
	registerForgeHistoryDescription(history);

	sendForgeFusionItem(itemId, tier, success, bonus, coreCount);
}

void Player::forgeTransferItemTier(uint16_t donorItemId, uint8_t tier, uint16_t receiveItemId) {
	ForgeHistory history;
	history.actionType = ForgeConversion_t::FORGE_ACTION_TRANSFER;
	history.tier = tier;
	history.success = true;

	auto donorItem = getForgeItemFromId(donorItemId, tier);
	if (!donorItem) {
		g_logger().error("[Log 1] Player with name {} failed to transfer item with id {}", getName(), donorItemId);
		sendForgeError(RETURNVALUE_CONTACTADMINISTRATOR);
		return;
	}
	auto returnValue = g_game().internalRemoveItem(donorItem, 1);
	if (returnValue != RETURNVALUE_NOERROR) {
		g_logger().error("[Log 1] Failed to remove transfer item {} from player with name {}", donorItemId, getName());
		sendCancelMessage(getReturnMessage(returnValue));
		sendForgeError(RETURNVALUE_CONTACTADMINISTRATOR);
		return;
	}

	auto receiveItem = getForgeItemFromId(receiveItemId, 0);
	if (!receiveItem) {
		g_logger().error("[Log 2] Player with name {} failed to transfer item with id {}", getName(), receiveItemId);
		sendForgeError(RETURNVALUE_CONTACTADMINISTRATOR);
		return;
	}
	if (returnValue = g_game().internalRemoveItem(receiveItem, 1);
		returnValue != RETURNVALUE_NOERROR) {
		g_logger().error("[Log 2] Failed to remove transfer item {} from player with name {}", receiveItemId, getName());
		sendCancelMessage(getReturnMessage(returnValue));
		sendForgeError(RETURNVALUE_CONTACTADMINISTRATOR);
		return;
	}

	auto exaltationChest = Item::CreateItem(ITEM_EXALTATION_CHEST, 1);
	if (!exaltationChest) {
		g_logger().error("Exaltation chest is nullptr");
		sendForgeError(RETURNVALUE_CONTACTADMINISTRATOR);
		return;
	}
	auto exaltationContainer = exaltationChest->getContainer();
	if (!exaltationContainer) {
		g_logger().error("Exaltation container is nullptr");
		sendForgeError(RETURNVALUE_CONTACTADMINISTRATOR);
		return;
	}

	std::shared_ptr<Item> newDonorItem = Item::CreateItem(donorItemId, 1);
	if (!newDonorItem) {
		g_logger().error("[Log 4] Player with name {} failed to transfer item with id {}", getName(), donorItemId);
		sendForgeError(RETURNVALUE_CONTACTADMINISTRATOR);
		return;
	}
	returnValue = g_game().internalAddItem(exaltationContainer, newDonorItem, INDEX_WHEREEVER);
	if (returnValue != RETURNVALUE_NOERROR) {
		g_logger().error("[Log 5] Failed to add forge item {} from player with name {}", donorItemId, getName());
		sendCancelMessage(getReturnMessage(returnValue));
		sendForgeError(RETURNVALUE_CONTACTADMINISTRATOR);
		return;
	}

	std::shared_ptr<Item> newReceiveItem = Item::CreateItem(receiveItemId, 1);
	if (!newReceiveItem) {
		g_logger().error("[Log 6] Player with name {} failed to fuse item with id {}", getName(), receiveItemId);
		sendForgeError(RETURNVALUE_CONTACTADMINISTRATOR);
		return;
	}
	newReceiveItem->setTier(tier - 1);
	returnValue = g_game().internalAddItem(exaltationContainer, newReceiveItem, INDEX_WHEREEVER);
	if (returnValue != RETURNVALUE_NOERROR) {
		g_logger().error("[Log 7] Failed to add forge item {} from player with name {}", receiveItemId, getName());
		sendCancelMessage(getReturnMessage(returnValue));
		sendForgeError(RETURNVALUE_CONTACTADMINISTRATOR);
		return;
	}

	if (getForgeDusts() < g_configManager().getNumber(FORGE_TRANSFER_DUST_COST)) {
		g_logger().error("[Log 8] Failed to remove transfer dusts from player with name {}", getName());
		sendForgeError(RETURNVALUE_CONTACTADMINISTRATOR);
		return;
	} else {
		setForgeDusts(getForgeDusts() - g_configManager().getNumber(FORGE_TRANSFER_DUST_COST));
	}

	uint8_t coresAmount = 0;
	uint64_t cost = 0;
	for (const auto &itemClassification : g_game().getItemsClassifications()) {
		if (itemClassification->id != donorItem->getClassification()) {
			continue;
		}

		for (const auto &[mapTier, mapPrice] : itemClassification->tiers) {
			if (mapTier == donorItem->getTier() - 1) {
				cost = mapPrice.priceToUpgrade;
				coresAmount = mapPrice.corePriceToFuse;
				break;
			}
		}
	}

	if (!removeItemCountById(ITEM_FORGE_CORE, coresAmount)) {
		g_logger().error("[{}] Failed to remove item 'id: {}, count: {}' from player {}", __FUNCTION__, fmt::underlying(ITEM_FORGE_CORE), 1, getName());
		sendForgeError(RETURNVALUE_CONTACTADMINISTRATOR);
		return;
	}

	if (!g_game().removeMoney(static_self_cast<Player>(), cost, 0, true)) {
		g_logger().error("[{}] Failed to remove {} gold from player with name {}", __FUNCTION__, cost, getName());
		sendForgeError(RETURNVALUE_CONTACTADMINISTRATOR);
		return;
	}
	history.cost = cost;

	returnValue = g_game().internalAddItem(static_self_cast<Player>(), exaltationContainer, INDEX_WHEREEVER);
	if (returnValue != RETURNVALUE_NOERROR) {
		g_logger().error("[Log 10] Failed to add forge item {} from player with name {}", fmt::underlying(ITEM_EXALTATION_CHEST), getName());
		sendCancelMessage(getReturnMessage(returnValue));
		sendForgeError(RETURNVALUE_CONTACTADMINISTRATOR);
		return;
	}

	history.firstItemName = newDonorItem->getName();
	history.secondItemName = newReceiveItem->getName();
	history.createdAt = getTimeNow();
	registerForgeHistoryDescription(history);

	sendTransferItemTier(donorItemId, tier, receiveItemId);
}

void Player::forgeResourceConversion(uint8_t action) {
	auto actionEnum = magic_enum::enum_value<ForgeConversion_t>(action);
	ForgeHistory history;
	history.actionType = actionEnum;
	history.success = true;

	ReturnValue returnValue = RETURNVALUE_NOERROR;
	if (actionEnum == ForgeConversion_t::FORGE_ACTION_DUSTTOSLIVERS) {
		auto dusts = getForgeDusts();
		auto cost = static_cast<uint16_t>(g_configManager().getNumber(FORGE_COST_ONE_SLIVER) * g_configManager().getNumber(FORGE_SLIVER_AMOUNT));
		if (cost > dusts) {
			g_logger().error("[{}] Not enough dust", __FUNCTION__);
			sendForgeError(RETURNVALUE_CONTACTADMINISTRATOR);
			return;
		}

		auto itemCount = static_cast<uint16_t>(g_configManager().getNumber(FORGE_SLIVER_AMOUNT));
		std::shared_ptr<Item> item = Item::CreateItem(ITEM_FORGE_SLIVER, itemCount);
		returnValue = g_game().internalPlayerAddItem(static_self_cast<Player>(), item);
		if (returnValue != RETURNVALUE_NOERROR) {
			g_logger().error("Failed to add {} slivers to player with name {}", itemCount, getName());
			sendCancelMessage(getReturnMessage(returnValue));
			sendForgeError(RETURNVALUE_CONTACTADMINISTRATOR);
			return;
		}
		history.cost = cost;
		history.gained = 3;
		setForgeDusts(dusts - cost);
	} else if (actionEnum == ForgeConversion_t::FORGE_ACTION_SLIVERSTOCORES) {
		auto [sliverCount, coreCount] = getForgeSliversAndCores();
		auto cost = static_cast<uint16_t>(g_configManager().getNumber(FORGE_CORE_COST));
		if (cost > sliverCount) {
			g_logger().error("[{}] Not enough sliver", __FUNCTION__);
			sendForgeError(RETURNVALUE_CONTACTADMINISTRATOR);
			return;
		}

		if (!removeItemCountById(ITEM_FORGE_SLIVER, cost)) {
			g_logger().error("[{}] Failed to remove item 'id: {}, count {}' from player {}", __FUNCTION__, fmt::underlying(ITEM_FORGE_SLIVER), cost, getName());
			sendForgeError(RETURNVALUE_CONTACTADMINISTRATOR);
			return;
		}

		if (std::shared_ptr<Item> item = Item::CreateItem(ITEM_FORGE_CORE, 1);
			item) {
			returnValue = g_game().internalPlayerAddItem(static_self_cast<Player>(), item);
		}
		if (returnValue != RETURNVALUE_NOERROR) {
			g_logger().error("Failed to add one core to player with name {}", getName());
			sendCancelMessage(getReturnMessage(returnValue));
			sendForgeError(RETURNVALUE_CONTACTADMINISTRATOR);
			return;
		}

		history.cost = cost;
		history.gained = 1;
	} else {
		auto dustLevel = getForgeDustLevel();
		if (dustLevel >= g_configManager().getNumber(FORGE_MAX_DUST)) {
			g_logger().error("[{}] Maximum level reached", __FUNCTION__);
			sendForgeError(RETURNVALUE_CONTACTADMINISTRATOR);
			return;
		}

		auto upgradeCost = dustLevel - 75;
		if (auto dusts = getForgeDusts();
			upgradeCost > dusts) {
			g_logger().error("[{}] Not enough dust", __FUNCTION__);
			sendForgeError(RETURNVALUE_CONTACTADMINISTRATOR);
			return;
		}

		history.cost = upgradeCost;
		history.gained = dustLevel;
		removeForgeDusts(upgradeCost);
		addForgeDustLevel(1);
	}

	history.createdAt = getTimeNow();
	registerForgeHistoryDescription(history);
	sendForgingData();
}

void Player::forgeHistory(uint8_t page) const {
	sendForgeHistory(page);
}

void Player::registerForgeHistoryDescription(ForgeHistory history) {
	std::string successfulString = history.success ? "Successful" : "Unsuccessful";
	std::string historyTierString = history.tier > 0 ? "tier - 1" : "consumed";
	std::string price = history.bonus != 3 ? formatPrice(std::to_string(history.cost), true) : "0";
	std::stringstream detailsResponse;
	auto itemId = Item::items.getItemIdByName(history.firstItemName);
	const ItemType &itemType = Item::items[itemId];
	if (history.actionType == ForgeConversion_t::FORGE_ACTION_FUSION) {
		if (history.success) {
			detailsResponse << fmt::format(
				"{:s} <br><br>"
				"Fusion partners:"
				"<ul> "
				"<li>"
				"First item: {:s} {:s}, tier {:s}"
				"</li>"
				"<li>"
				"Second item: {:s} {:s}, tier {:s}"
				"</li>"
				"</ul>"
				"<br>"
				"Result:"
				"<ul> "
				"<li>"
				"First item: tier + 1"
				"</li>"
				"<li>"
				"Second item: {:s}"
				"</li>"
				"</ul>"
				"<br>"
				"Invested:"
				"<ul>"
				"<li>"
				"{:d} cores"
				"</li>"
				"<li>"
				"{:d} dust"
				"</li>"
				"<li>"
				"{:s} gold"
				"</li>"
				"</ul>",
				successfulString,
				itemType.article, itemType.name, std::to_string(history.tier),
				itemType.article, itemType.name, std::to_string(history.tier),
				history.bonus == 8 ? "unchanged" : "consumed",
				history.coresCost, history.dustCost, price
			);
		} else {
			detailsResponse << fmt::format(
				"{:s} <br><br>"
				"Fusion partners:"
				"<ul> "
				"<li>"
				"First item: {:s} {:s}, tier {:s}"
				"</li>"
				"<li>"
				"Second item: {:s} {:s}, tier {:s}"
				"</li>"
				"</ul>"
				"<br>"
				"Result:"
				"<ul> "
				"<li>"
				"First item: unchanged"
				"</li>"
				"<li>"
				"Second item: {:s}"
				"</li>"
				"</ul>"
				"<br>"
				"Invested:"
				"<ul>"
				"<li>"
				"{:d} cores"
				"</li>"
				"<li>"
				"100 dust"
				"</li>"
				"<li>"
				"{:s} gold"
				"</li>"
				"</ul>",
				successfulString,
				itemType.article, itemType.name, std::to_string(history.tier),
				itemType.article, itemType.name, std::to_string(history.tier),
				history.bonus == 8 ? "unchanged" : historyTierString,
				history.coresCost, price
			);
		}
	} else if (history.actionType == ForgeConversion_t::FORGE_ACTION_TRANSFER) {
		detailsResponse << fmt::format(
			"{:s} <br><br>"
			"Transfer partners:"
			"<ul> "
			"<li>"
			"First item: {:s} {:s}, tier {:s}"
			"</li>"
			"<li>"
			"Second item: {:s} {:s}, tier {:s}"
			"</li>"
			"</ul>"
			"<br>"
			"Result:"
			"<ul> "
			"<li>"
			"First item: {:s} {:s}, tier {:s}"
			"</li>"
			"<li>"
			"Second item: {:s} {:s}, {:s}"
			"</li>"
			"</ul>"
			"<br>"
			"Invested:"
			"<ul>"
			"<li>"
			"1 cores"
			"</li>"
			"<li>"
			"100 dust"
			"</li>"
			"<li>"
			"{:s} gold"
			"</li>"
			"</ul>",
			successfulString,
			itemType.article, itemType.name, std::to_string(history.tier),
			itemType.article, itemType.name, std::to_string(history.tier),
			itemType.article, itemType.name, std::to_string(history.tier),
			itemType.article, itemType.name, std::to_string(history.tier),
			price
		);
	} else if (history.actionType == ForgeConversion_t::FORGE_ACTION_DUSTTOSLIVERS) {
		detailsResponse << fmt::format("Converted {:d} dust to {:d} slivers.", history.cost, history.gained);
	} else if (history.actionType == ForgeConversion_t::FORGE_ACTION_SLIVERSTOCORES) {
		history.actionType = ForgeConversion_t::FORGE_ACTION_DUSTTOSLIVERS;
		detailsResponse << fmt::format("Converted {:d} slivers to {:d} exalted core.", history.cost, history.gained);
	} else if (history.actionType == ForgeConversion_t::FORGE_ACTION_INCREASELIMIT) {
		history.actionType = ForgeConversion_t::FORGE_ACTION_DUSTTOSLIVERS;
		detailsResponse << fmt::format("Spent {:d} dust to increase the dust limit to {:d}.", history.cost, history.gained + 1);
	} else {
		detailsResponse << "(unknown)";
	}

	history.description = detailsResponse.str();

	setForgeHistory(history);
}

void Player::closeAllExternalContainers() {
	if (openContainers.empty()) {
		return;
	}

	std::vector<std::shared_ptr<Container>> containerToClose;
	for (const auto &it : openContainers) {
		std::shared_ptr<Container> container = it.second.container;
		if (!container) {
			continue;
		}

		if (container->getHoldingPlayer() != getPlayer()) {
			containerToClose.push_back(container);
		}
	}

	for (std::shared_ptr<Container> container : containerToClose) {
		autoCloseContainers(container);
	}
}

SoundEffect_t Player::getHitSoundEffect() const {
	// Distance sound effects
	std::shared_ptr<Item> tool = getWeapon();
	if (tool == nullptr) {
		return SoundEffect_t::SILENCE;
	}

	switch (const auto &it = Item::items[tool->getID()]; it.weaponType) {
		case WEAPON_AMMO: {
			if (it.ammoType == AMMO_BOLT) {
				return SoundEffect_t::DIST_ATK_CROSSBOW_SHOT;
			} else if (it.ammoType == AMMO_ARROW) {
				if (it.shootType == CONST_ANI_BURSTARROW) {
					return SoundEffect_t::BURST_ARROW_EFFECT;
				} else if (it.shootType == CONST_ANI_DIAMONDARROW) {
					return SoundEffect_t::DIAMOND_ARROW_EFFECT;
				}
			} else {
				return SoundEffect_t::DIST_ATK_THROW_SHOT;
			}
		}
		case WEAPON_DISTANCE: {
			if (tool->getAmmoType() == AMMO_BOLT) {
				return SoundEffect_t::DIST_ATK_CROSSBOW_SHOT;
			} else if (tool->getAmmoType() == AMMO_ARROW) {
				return SoundEffect_t::DIST_ATK_BOW_SHOT;
			} else {
				return SoundEffect_t::DIST_ATK_THROW_SHOT;
			}
		}
		case WEAPON_WAND: {
			// Separate between wand and rod here
			// return SoundEffect_t::DIST_ATK_ROD_SHOT;
			return SoundEffect_t::DIST_ATK_WAND_SHOT;
		}
		default: {
			return SoundEffect_t::SILENCE;
		}
	} // switch

	return SoundEffect_t::SILENCE;
}

SoundEffect_t Player::getAttackSoundEffect() const {
	std::shared_ptr<Item> tool = getWeapon();
	if (tool == nullptr) {
		return SoundEffect_t::HUMAN_CLOSE_ATK_FIST;
	}

	const ItemType &it = Item::items[tool->getID()];
	if (it.weaponType == WEAPON_NONE || it.weaponType == WEAPON_SHIELD) {
		return SoundEffect_t::HUMAN_CLOSE_ATK_FIST;
	}

	switch (it.weaponType) {
		case WEAPON_AXE: {
			return SoundEffect_t::MELEE_ATK_AXE;
		}
		case WEAPON_SWORD: {
			return SoundEffect_t::MELEE_ATK_SWORD;
		}
		case WEAPON_CLUB: {
			return SoundEffect_t::MELEE_ATK_CLUB;
		}
		case WEAPON_AMMO:
		case WEAPON_DISTANCE: {
			if (tool->getAmmoType() == AMMO_BOLT) {
				return SoundEffect_t::DIST_ATK_CROSSBOW;
			} else if (tool->getAmmoType() == AMMO_ARROW) {
				return SoundEffect_t::DIST_ATK_BOW;
			} else {
				return SoundEffect_t::DIST_ATK_THROW;
			}

			break;
		}
		case WEAPON_WAND: {
			return SoundEffect_t::MAGICAL_RANGE_ATK;
		}
		default: {
			return SoundEffect_t::SILENCE;
		}
	}

	return SoundEffect_t::SILENCE;
}

bool Player::canAutoWalk(const Position &toPosition, const std::function<void()> &function, uint32_t delay /* = 500*/) {
	if (!Position::areInRange<1, 1>(getPosition(), toPosition)) {
		// Check if can walk to the toPosition and send event to use function
		std::forward_list<Direction> listDir;
		if (getPathTo(toPosition, listDir, 0, 1, true, true)) {
			g_dispatcher().addTask(std::bind(&Game::playerAutoWalk, &g_game(), getID(), listDir), __FUNCTION__);

			std::shared_ptr<Task> task = createPlayerTask(delay, function, __FUNCTION__);
			setNextWalkActionTask(task);
			return true;
		} else {
			sendCancelMessage(RETURNVALUE_THEREISNOWAY);
		}
	}
	return false;
}

/*******************************************************************************
 * Hazard system
 ******************************************************************************/

void Player::setHazardSystemPoints(int32_t count) {
	if (!g_configManager().getBoolean(TOGGLE_HAZARDSYSTEM)) {
		return;
	}
	addStorageValue(STORAGEVALUE_HAZARDCOUNT, std::max<int32_t>(0, std::min<int32_t>(0xFFFF, count)), true);
	reloadHazardSystemPointsCounter = true;
	if (count > 0) {
		setIcon("hazard", CreatureIcon(CreatureIconQuests_t::Hazard, count));
	} else {
		removeIcon("hazard");
	}
}

void Player::parseAttackRecvHazardSystem(CombatDamage &damage, std::shared_ptr<Monster> monster) {
	if (!monster || !monster->getHazard()) {
		return;
	}

	if (!g_configManager().getBoolean(TOGGLE_HAZARDSYSTEM)) {
		return;
	}

	if (damage.primary.type == COMBAT_HEALING) {
		return;
	}

	auto points = getHazardSystemPoints();
	if (party) {
		for (const auto partyMember : party->getMembers()) {
			if (partyMember && partyMember->getHazardSystemPoints() < points) {
				points = partyMember->getHazardSystemPoints();
			}
		}

		if (party->getLeader() && party->getLeader()->getHazardSystemPoints() < points) {
			points = party->getLeader()->getHazardSystemPoints();
		}
	}

	if (points == 0) {
		return;
	}

	uint16_t stage = 0;
	auto chance = static_cast<uint16_t>(normal_random(1, 10000));
	auto critChance = g_configManager().getNumber(HAZARD_CRITICAL_CHANCE);
	// Critical chance
	if (monster->getHazardSystemCrit() && (lastHazardSystemCriticalHit + g_configManager().getNumber(HAZARD_CRITICAL_INTERVAL)) <= OTSYS_TIME() && chance <= critChance && !damage.critical) {
		damage.critical = true;
		damage.extension = true;
		damage.exString = "(Hazard)";

		stage = (points - 1) * static_cast<uint16_t>(g_configManager().getNumber(HAZARD_CRITICAL_MULTIPLIER));
		damage.primary.value += static_cast<int32_t>(std::ceil((static_cast<double>(damage.primary.value) * (5000 + stage)) / 10000));
		damage.secondary.value += static_cast<int32_t>(std::ceil((static_cast<double>(damage.secondary.value) * (5000 + stage)) / 10000));
		lastHazardSystemCriticalHit = OTSYS_TIME();
	}

	// To prevent from punish the player twice with critical + damage boost, just uncomment code from the if
	if (monster->getHazardSystemDamageBoost() /* && !damage.critical*/) {
		stage = points * static_cast<uint16_t>(g_configManager().getNumber(HAZARD_DAMAGE_MULTIPLIER));
		if (stage != 0) {
			damage.extension = true;
			damage.exString = "(Hazard)";
			damage.primary.value += static_cast<int32_t>(std::ceil((static_cast<double>(damage.primary.value) * stage) / 10000));
			if (damage.secondary.value != 0) {
				damage.secondary.value += static_cast<int32_t>(std::ceil((static_cast<double>(damage.secondary.value) * stage) / 10000));
			}
		}
	}
}

void Player::parseAttackDealtHazardSystem(CombatDamage &damage, std::shared_ptr<Monster> monster) {
	if (!g_configManager().getBoolean(TOGGLE_HAZARDSYSTEM)) {
		return;
	}

	if (!monster || !monster->getHazard()) {
		return;
	}

	if (damage.primary.type == COMBAT_HEALING) {
		return;
	}

	auto points = getHazardSystemPoints();
	if (party) {
		for (const auto partyMember : party->getMembers()) {
			if (partyMember && partyMember->getHazardSystemPoints() < points) {
				points = partyMember->getHazardSystemPoints();
			}
		}

		if (party->getLeader() && party->getLeader()->getHazardSystemPoints() < points) {
			points = party->getLeader()->getHazardSystemPoints();
		}
	}

	if (points == 0) {
		return;
	}

	// Dodge chance
	uint16_t stage;
	if (monster->getHazardSystemDodge()) {
		stage = points * g_configManager().getNumber(HAZARD_DODGE_MULTIPLIER);
		auto chance = static_cast<uint16_t>(normal_random(1, 10000));
		if (chance <= stage) {
			damage.primary.value = 0;
			damage.secondary.value = 0;
			return;
		}
	}
}

/*******************************************************************************
 * Interfaces
 ******************************************************************************/

// Wheel interface
std::unique_ptr<PlayerWheel> &Player::wheel() {
	return m_wheelPlayer;
}

const std::unique_ptr<PlayerWheel> &Player::wheel() const {
	return m_wheelPlayer;
}

void Player::sendLootMessage(const std::string &message) const {
	if (!party) {
		sendTextMessage(MESSAGE_LOOT, message);
		return;
	}

	if (auto partyLeader = party->getLeader()) {
		partyLeader->sendTextMessage(MESSAGE_LOOT, message);
	}
	for (const auto partyMember : party->getMembers()) {
		if (partyMember) {
			partyMember->sendTextMessage(MESSAGE_LOOT, message);
		}
	}
}

std::shared_ptr<Container> Player::getLootPouch() {
	// Allow players with CM access or higher have the loot pouch anywhere
	auto parentItem = getParent() ? getParent()->getItem() : nullptr;
	if (isPlayerGroup() && parentItem && parentItem->getID() != ITEM_STORE_INBOX) {
		return nullptr;
	}

	auto inventoryItems = getInventoryItemsFromId(ITEM_GOLD_POUCH);
	if (inventoryItems.empty()) {
		return nullptr;
	}
	auto containerItem = inventoryItems.front();
	if (!containerItem) {
		return nullptr;
	}
	auto container = containerItem->getContainer();
	if (!container) {
		return nullptr;
	}

	return container;
}<|MERGE_RESOLUTION|>--- conflicted
+++ resolved
@@ -5598,12 +5598,8 @@
 			return false;
 		}
 
-<<<<<<< HEAD
-		if (!g_configManager().getBoolean(TOGGLE_MOUNT_IN_PZ) && !group->access && tile->hasFlag(TILESTATE_PROTECTIONZONE)) {
-=======
 		auto tile = getTile();
-		if (!group->access && tile && tile->hasFlag(TILESTATE_PROTECTIONZONE)) {
->>>>>>> e63dc63a
+		if (!g_configManager().getBoolean(TOGGLE_MOUNT_IN_PZ) && !group->access && tile && tile->hasFlag(TILESTATE_PROTECTIONZONE)) {
 			sendCancelMessage(RETURNVALUE_ACTIONNOTPERMITTEDINPROTECTIONZONE);
 			return false;
 		}
