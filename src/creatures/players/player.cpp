/**
 * Canary - A free and open-source MMORPG server emulator
 * Copyright (©) 2019-2022 OpenTibiaBR <opentibiabr@outlook.com>
 * Repository: https://github.com/opentibiabr/canary
 * License: https://github.com/opentibiabr/canary/blob/main/LICENSE
 * Contributors: https://github.com/opentibiabr/canary/graphs/contributors
 * Website: https://docs.opentibiabr.org/
*/

#include "pch.hpp"

#include "creatures/combat/combat.h"
#include "creatures/interactions/chat.h"
#include "creatures/monsters/monster.h"
#include "creatures/monsters/monsters.h"
#include "creatures/players/player.h"
#include "game/game.h"
#include "game/scheduling/scheduler.h"
#include "grouping/familiars.h"
#include "lua/creature/creatureevent.h"
#include "lua/creature/events.h"
#include "lua/creature/movement.h"
#include "io/iologindata.h"
#include "io/iobestiary.h"
#include "items/bed.h"
#include "items/weapons/weapons.h"

MuteCountMap Player::muteCountMap;

uint32_t Player::playerAutoID = 0x10010000;

Player::Player(ProtocolGame_ptr p) :
                                    Creature(),
                                    lastPing(OTSYS_TIME()),
                                    lastPong(lastPing),
                                    inbox(new Inbox(ITEM_INBOX)),
                                    client(std::move(p)) {
  inbox->incrementReferenceCounter();
}

Player::~Player()
{
	for (Item* item : inventory) {
		if (item) {
			item->setParent(nullptr);
			item->stopDecaying();
			item->decrementReferenceCounter();
		}
	}

	for (const auto& it : depotLockerMap) {
		it.second->removeInbox(inbox);
		it.second->stopDecaying();
		it.second->decrementReferenceCounter();
	}

	for (const auto& it : rewardMap) {
		it.second->decrementReferenceCounter();
	}

	for (const auto& it : quickLootContainers) {
		it.second->decrementReferenceCounter();
	}

	for (PreySlot* slot : preys) {
		if (slot) {
			delete slot;
		}
	}

	for (TaskHuntingSlot* slot : taskHunting) {
		if (slot) {
			delete slot;
		}
	}

	inbox->stopDecaying();
	inbox->decrementReferenceCounter();

	setWriteItem(nullptr);
	setEditHouse(nullptr);
	logged = false;
}

bool Player::setVocation(uint16_t vocId)
{
	Vocation* voc = g_vocations().getVocation(vocId);
	if (!voc) {
		return false;
	}
	vocation = voc;

	updateRegeneration();
	g_game().addPlayerVocation(this);
	return true;
}

bool Player::isPushable() const
{
	if (hasFlag(PlayerFlag_CannotBePushed)) {
		return false;
	}
	return Creature::isPushable();
}

std::string Player::getDescription(int32_t lookDistance) const
{
	std::ostringstream s;

	if (lookDistance == -1) {
		s << "yourself.";

		if (group->access) {
			s << " You are " << group->name << '.';
		} else if (vocation->getId() != VOCATION_NONE) {
			s << " You are " << vocation->getVocDescription() << '.';
		} else {
			s << " You have no vocation.";
		}
	} else {
		s << name;
		if (!group->access) {
			s << " (Level " << level << ')';
		}
		s << '.';

		if (sex == PLAYERSEX_FEMALE) {
			s << " She";
		} else {
			s << " He";
		}

		if (group->access) {
			s << " is " << group->name << '.';
		} else if (vocation->getId() != VOCATION_NONE) {
			s << " is " << vocation->getVocDescription() << '.';
		} else {
			s << " has no vocation.";
		}
	}

	if (party) {
		if (lookDistance == -1) {
			s << " Your party has ";
		} else if (sex == PLAYERSEX_FEMALE) {
			s << " She is in a party with ";
		} else {
			s << " He is in a party with ";
		}

		size_t memberCount = party->getMemberCount() + 1;
		if (memberCount == 1) {
			s << "1 member and ";
		} else {
			s << memberCount << " members and ";
		}

		size_t invitationCount = party->getInvitationCount();
		if (invitationCount == 1) {
			s << "1 pending invitation.";
		} else {
			s << invitationCount << " pending invitations.";
		}
	}

	if (guild && guildRank) {
		size_t memberCount = guild->getMemberCount();
		if (memberCount >= 1000) {
			s << "";
			return s.str();
		}

		if (lookDistance == -1) {
			s << " You are ";
		} else if (sex == PLAYERSEX_FEMALE) {
			s << " She is ";
		} else {
			s << " He is ";
		}

		s << guildRank->name << " of the " << guild->getName();
		if (!guildNick.empty()) {
			s << " (" << guildNick << ')';
		}

		if (memberCount == 1) {
			s << ", which has 1 member, " << guild->getMembersOnline().size() << " of them online.";
		} else {
			s << ", which has " << memberCount << " members, " << guild->getMembersOnline().size() << " of them online.";
		}
	}
	return s.str();
}

Item* Player::getInventoryItem(Slots_t slot) const
{
	if (slot < CONST_SLOT_FIRST || slot > CONST_SLOT_LAST) {
		return nullptr;
	}
	return inventory[slot];
}

void Player::addConditionSuppressions(uint32_t addConditions)
{
	conditionSuppressions |= addConditions;
}

void Player::removeConditionSuppressions(uint32_t removeConditions)
{
	conditionSuppressions &= ~removeConditions;
}

Item* Player::getWeapon(Slots_t slot, bool ignoreAmmo) const
{
	Item* item = inventory[slot];
	if (!item) {
		return nullptr;
	}

	WeaponType_t weaponType = item->getWeaponType();
	if (weaponType == WEAPON_NONE || weaponType == WEAPON_SHIELD || weaponType == WEAPON_AMMO) {
		return nullptr;
	}

  if (!ignoreAmmo && weaponType == WEAPON_DISTANCE) {
    const ItemType& it = Item::items[item->getID()];
    if (it.ammoType != AMMO_NONE) {
      Item* quiver = inventory[CONST_SLOT_RIGHT];
      if (!quiver || !quiver->isQuiver())
        return nullptr;
      Container* container = quiver->getContainer();
      if (!container)
        return nullptr;
      bool found = false;
      for (Item* ammoItem : container->getItemList()) {
        if (ammoItem->getAmmoType() == it.ammoType) {
          if (level >= Item::items[ammoItem->getID()].minReqLevel) {
            item = ammoItem;
            found = true;
            break;
          }
        }
      }
      if (!found)
        return nullptr;
    }
  }
	return item;
}

Item* Player::getWeapon(bool ignoreAmmo/* = false*/) const
{
	Item* item = getWeapon(CONST_SLOT_LEFT, ignoreAmmo);
	if (item) {
		return item;
	}

	item = getWeapon(CONST_SLOT_RIGHT, ignoreAmmo);
	if (item) {
		return item;
	}
	return nullptr;
}

WeaponType_t Player::getWeaponType() const
{
	Item* item = getWeapon();
	if (!item) {
		return WEAPON_NONE;
	}
	return item->getWeaponType();
}

int32_t Player::getWeaponSkill(const Item* item) const
{
	if (!item) {
		return getSkillLevel(SKILL_FIST);
	}

	int32_t attackSkill;

	WeaponType_t weaponType = item->getWeaponType();
	switch (weaponType) {
		case WEAPON_SWORD: {
			attackSkill = getSkillLevel(SKILL_SWORD);
			break;
		}

		case WEAPON_CLUB: {
			attackSkill = getSkillLevel(SKILL_CLUB);
			break;
		}

		case WEAPON_AXE: {
			attackSkill = getSkillLevel(SKILL_AXE);
			break;
		}

		case WEAPON_DISTANCE: {
			attackSkill = getSkillLevel(SKILL_DISTANCE);
			break;
		}

		default: {
			attackSkill = 0;
			break;
		}
	}
	return attackSkill;
}

int32_t Player::getArmor() const
{
	int32_t armor = 0;

	for (static const std::vector<Slots_t> armorSlots = {
		CONST_SLOT_HEAD,
		CONST_SLOT_NECKLACE,
		CONST_SLOT_ARMOR,
		CONST_SLOT_LEGS,
		CONST_SLOT_FEET,
		CONST_SLOT_RING
	};
	Slots_t slot : armorSlots)
	{
		Item* inventoryItem = inventory[slot];
		if (inventoryItem) {
			armor += inventoryItem->getArmor();
		}
	}
	return static_cast<int32_t>(armor * vocation->armorMultiplier);
}

void Player::getShieldAndWeapon(const Item*& shield, const Item*& weapon) const
{
	shield = nullptr;
	weapon = nullptr;

	for (uint32_t slot = CONST_SLOT_RIGHT; slot <= CONST_SLOT_LEFT; slot++) {
		Item* item = inventory[slot];
		if (!item) {
			continue;
		}

		switch (item->getWeaponType()) {
			case WEAPON_NONE:
				break;

			case WEAPON_SHIELD: {
				if (!shield || (shield && item->getDefense() > shield->getDefense())) {
					shield = item;
				}
				break;
			}

			default: { // weapons that are not shields
				weapon = item;
				break;
			}
		}
	}
}

int32_t Player::getDefense() const
{
	int32_t defenseSkill = getSkillLevel(SKILL_FIST);
	int32_t defenseValue = 7;
	const Item* weapon;
	const Item* shield;
	try {
		getShieldAndWeapon(shield, weapon);
	}
	catch (const std::exception &e) {
		SPDLOG_ERROR("{} got exception {}", getName(), e.what());
	}

	if (weapon) {
		defenseValue = weapon->getDefense() + weapon->getExtraDefense();
		defenseSkill = getWeaponSkill(weapon);
	}

	if (shield) {
		defenseValue = weapon != nullptr ? shield->getDefense() + weapon->getExtraDefense() : shield->getDefense();
		defenseSkill = getSkillLevel(SKILL_SHIELD);
	}

	if (defenseSkill == 0) {
		switch (fightMode) {
			case FIGHTMODE_ATTACK:
			case FIGHTMODE_BALANCED:
				return 1;

			case FIGHTMODE_DEFENSE:
				return 2;
		}
	}

	return (defenseSkill / 4. + 2.23) * defenseValue * 0.15 * getDefenseFactor() * vocation->defenseMultiplier;
}

float Player::getAttackFactor() const
{
	switch (fightMode) {
		case FIGHTMODE_ATTACK: return 1.0f;
		case FIGHTMODE_BALANCED: return 0.75f;
		case FIGHTMODE_DEFENSE: return 0.5f;
		default: return 1.0f;
	}
}

float Player::getDefenseFactor() const
{
	switch (fightMode) {
		case FIGHTMODE_ATTACK: return (OTSYS_TIME() - lastAttack) < getAttackSpeed() ? 0.5f : 1.0f;
		case FIGHTMODE_BALANCED: return (OTSYS_TIME() - lastAttack) < getAttackSpeed() ? 0.75f : 1.0f;
		case FIGHTMODE_DEFENSE: return 1.0f;
		default: return 1.0f;
	}
}

uint32_t Player::getClientIcons() const
{
	uint32_t icons = 0;
	for (Condition* condition : conditions) {
		if (!isSuppress(condition->getType())) {
			icons |= condition->getIcons();
		}
	}

	if (pzLocked) {
		icons |= ICON_REDSWORDS;
	}

	if (tile && tile->hasFlag(TILESTATE_PROTECTIONZONE)) {
		icons |= ICON_PIGEON;
		client->sendRestingStatus(1);

		// Don't show ICON_SWORDS if player is in protection zone.
		if (hasBitSet(ICON_SWORDS, icons)) {
			icons &= ~ICON_SWORDS;
		}
	} else {
		client->sendRestingStatus(0);
	}

	// Game client debugs with 10 or more icons
	// so let's prevent that from happening.
	std::bitset<32> icon_bitset(static_cast<uint64_t>(icons));
	for (size_t pos = 0, bits_set = icon_bitset.count(); bits_set >= 10; ++pos) {
		if (icon_bitset[pos]) {
			icon_bitset.reset(pos);
			--bits_set;
		}
	}
	return icon_bitset.to_ulong();
}

void Player::addBestiaryTrackerList(MonsterType* mtype)
{
	if (client == nullptr|| mtype == nullptr) {
		SPDLOG_ERROR("[Player::addBestiaryTrackerList] - Client or MonsterType is nullptr");
		return;
	}

	if (auto it = std::ranges::find(BestiaryTracker.begin(), BestiaryTracker.end(), mtype);
	it == BestiaryTracker.end())
	{
		BestiaryTracker.push_front(mtype);
	} else {
		BestiaryTracker.remove(mtype);
	}
	client->refreshBestiaryTracker(BestiaryTracker);
}

void Player::updateInventoryWeight()
{
	if (hasFlag(PlayerFlag_HasInfiniteCapacity)) {
		return;
	}

	inventoryWeight = 0;
	for (int i = CONST_SLOT_FIRST; i <= CONST_SLOT_LAST; ++i) {
		const Item* item = inventory[i];
		if (item) {
			inventoryWeight += item->getWeight();
		}
	}
}

void Player::updateInventoryImbuement(bool init /* = false */)
{
	uint8_t imbuementsToCheck = g_game().getPlayerActiveImbuements(getID());
	for (uint8_t slot = CONST_SLOT_FIRST; slot <= CONST_SLOT_LAST; ++slot) {
		/*
		 * Small optimization to avoid unneeded iteration.
		 */
		if (!init && imbuementsToCheck == 0) {
			break;
		}

		Item* item = inventory[slot];
		if (item == nullptr) {
			continue;
		}

		for (uint8_t slotid = 0; slotid < item->getImbuementSlot(); slotid++) {
			ImbuementInfo imbuementInfo;
			if (!item->getImbuementInfo(slotid, &imbuementInfo)) {
				continue;
			}

			// Time not decay on protection zone
			const Tile* playerTile = getTile();
			const CategoryImbuement *categoryImbuement = g_imbuements().getCategoryByID(imbuementInfo.imbuement->getCategory());
			if (categoryImbuement->agressive && playerTile && playerTile->hasFlag(TILESTATE_PROTECTIONZONE)) {
				continue;
			}

			// Time not decay if not is infight mode
			if (categoryImbuement->agressive && !hasCondition(CONDITION_INFIGHT)) {
				continue;
			}

			if (init) {
				g_game().increasePlayerActiveImbuements(getID());
			}

			int32_t duration = std::max<int32_t>(0, imbuementInfo.duration - EVENT_IMBUEMENT_INTERVAL / 1000);
			item->decayImbuementTime(slotid, imbuementInfo.imbuement->getID(), duration);
			if (duration == 0) {
				removeItemImbuementStats(imbuementInfo.imbuement);
				g_game().decreasePlayerActiveImbuements(getID());
			}

			imbuementsToCheck--;
		}
	}
}

void Player::setTraining(bool value) {
	for (const auto& [key, player] : g_game().getPlayers()) {
		if (!this->isInGhostMode() || player->isAccessPlayer()) {
			player->notifyStatusChange(this, value ? VIPSTATUS_TRAINING : VIPSTATUS_ONLINE, false);
		}
	}
	this->statusVipList = VIPSTATUS_TRAINING;
	setExerciseTraining(value);
}

void Player::addSkillAdvance(skills_t skill, uint64_t count)
{
	uint64_t currReqTries = vocation->getReqSkillTries(skill, skills[skill].level);
	uint64_t nextReqTries = vocation->getReqSkillTries(skill, skills[skill].level + 1);
	if (currReqTries >= nextReqTries) {
		//player has reached max skill
		return;
	}

	g_events().eventPlayerOnGainSkillTries(this, skill, count);
	if (count == 0) {
		return;
	}

	bool sendUpdateSkills = false;
	while ((skills[skill].tries + count) >= nextReqTries) {
		count -= nextReqTries - skills[skill].tries;
		skills[skill].level++;
		skills[skill].tries = 0;
		skills[skill].percent = 0;

		std::ostringstream ss;
		ss << "You advanced to " << getSkillName(skill) << " level " << skills[skill].level << '.';
		sendTextMessage(MESSAGE_EVENT_ADVANCE, ss.str());

		g_creatureEvents().playerAdvance(this, skill, (skills[skill].level - 1), skills[skill].level);

		sendUpdateSkills = true;
		currReqTries = nextReqTries;
		nextReqTries = vocation->getReqSkillTries(skill, skills[skill].level + 1);
		if (currReqTries >= nextReqTries) {
			count = 0;
			break;
		}
	}

	skills[skill].tries += count;

	uint32_t newPercent;
	if (nextReqTries > currReqTries) {
		newPercent = Player::getPercentLevel(skills[skill].tries, nextReqTries);
	} else {
		newPercent = 0;
	}

	if (skills[skill].percent != newPercent) {
		skills[skill].percent = newPercent;
		sendUpdateSkills = true;
	}

	if (sendUpdateSkills) {
		sendSkills();
		sendStats();
	}
}

void Player::setVarStats(stats_t stat, int32_t modifier)
{
	varStats[stat] += modifier;

	switch (stat) {
		case STAT_MAXHITPOINTS: {
			if (getHealth() > getMaxHealth()) {
				Creature::changeHealth(getMaxHealth() - getHealth());
			} else {
				g_game().addCreatureHealth(this);
			}
			break;
		}

		case STAT_MAXMANAPOINTS: {
			if (getMana() > getMaxMana()) {
				Creature::changeMana(getMaxMana() - getMana());
			}
			else {
				g_game().addPlayerMana(this);
			}
			break;
		}

		default: {
			break;
		}
	}
}

int32_t Player::getDefaultStats(stats_t stat) const
{
	switch (stat) {
		case STAT_MAXHITPOINTS: return healthMax;
		case STAT_MAXMANAPOINTS: return manaMax;
		case STAT_MAGICPOINTS: return getBaseMagicLevel();
		default: return 0;
	}
}

void Player::addContainer(uint8_t cid, Container* container)
{
	if (cid > 0xF) {
		return;
	}

	if (!container) {
		return;
	}

	if (container->getID() == ITEM_BROWSEFIELD) {
		container->incrementReferenceCounter();
	}

	auto it = openContainers.find(cid);
	if (it != openContainers.end()) {
		OpenContainer& openContainer = it->second;
		Container* oldContainer = openContainer.container;
		if (oldContainer->getID() == ITEM_BROWSEFIELD) {
			oldContainer->decrementReferenceCounter();
		}

		openContainer.container = container;
		openContainer.index = 0;
	} else {
		OpenContainer openContainer;
		openContainer.container = container;
		openContainer.index = 0;
		openContainers[cid] = openContainer;
	}
}

void Player::closeContainer(uint8_t cid)
{
	auto it = openContainers.find(cid);
	if (it == openContainers.end()) {
		return;
	}

	OpenContainer openContainer = it->second;
	Container* container = openContainer.container;
	openContainers.erase(it);

	if (container && container->getID() == ITEM_BROWSEFIELD) {
		container->decrementReferenceCounter();
	}
}

void Player::setContainerIndex(uint8_t cid, uint16_t index)
{
	auto it = openContainers.find(cid);
	if (it == openContainers.end()) {
		return;
	}
	it->second.index = index;
}

Container* Player::getContainerByID(uint8_t cid)
{
	auto it = openContainers.find(cid);
	if (it == openContainers.end()) {
		return nullptr;
	}
	return it->second.container;
}

int8_t Player::getContainerID(const Container* container) const
{
	for (const auto& it : openContainers) {
		if (it.second.container == container) {
			return it.first;
		}
	}
	return -1;
}

uint16_t Player::getContainerIndex(uint8_t cid) const
{
	auto it = openContainers.find(cid);
	if (it == openContainers.end()) {
		return 0;
	}
	return it->second.index;
}

bool Player::canOpenCorpse(uint32_t ownerId) const
{
	return getID() == ownerId || (party && party->canOpenCorpse(ownerId));
}

uint16_t Player::getLookCorpse() const
{
	if (sex == PLAYERSEX_FEMALE) {
		return ITEM_FEMALE_CORPSE;
	} else {
		return ITEM_MALE_CORPSE;
	}
}

void Player::addStorageValue(const uint32_t key, const int32_t value, const bool isLogin/* = false*/)
{
	if (IS_IN_KEYRANGE(key, RESERVED_RANGE)) {
		if (IS_IN_KEYRANGE(key, OUTFITS_RANGE)) {
			outfits.emplace_back(
				value >> 16,
				value & 0xFF
			);
			return;
		} else if (IS_IN_KEYRANGE(key, MOUNTS_RANGE)) {
			// do nothing
		} else if (IS_IN_KEYRANGE(key, FAMILIARS_RANGE)) {
			familiars.emplace_back(
				value >> 16);
			return;
		} else {
			SPDLOG_WARN("Unknown reserved key: {} for player: {}", key, getName());
			return;
		}
	}

	if (value != -1) {
		int32_t oldValue;
		getStorageValue(key, oldValue);

		storageMap[key] = value;

		if (!isLogin) {
			auto currentFrameTime = g_dispatcher().getDispatcherCycle();
			g_events().eventOnStorageUpdate(this, key, value, oldValue, currentFrameTime);
		}
	} else {
		storageMap.erase(key);
	}
}

bool Player::getStorageValue(const uint32_t key, int32_t& value) const
{
	auto it = storageMap.find(key);
	if (it == storageMap.end()) {
		value = -1;
		return false;
	}

	value = it->second;
	return true;
}

bool Player::canSee(const Position& pos) const
{
	if (!client) {
		return false;
	}
	return client->canSee(pos);
}

bool Player::canSeeCreature(const Creature* creature) const
{
	if (creature == this) {
		return true;
	}

	if (creature->isInGhostMode() && !group->access) {
		return false;
	}

	if (!creature->getPlayer() && !canSeeInvisibility() && creature->isInvisible()) {
		return false;
	}
	return true;
}

bool Player::canWalkthrough(const Creature* creature) const
{
	if (group->access || creature->isInGhostMode()) {
		return true;
	}

	const Player* player = creature->getPlayer();
	const Monster* monster = creature->getMonster();
	const Npc* npc = creature->getNpc();
	if (monster) {
		if (!monster->isFamiliar()) {
			return false;
		}
		return true;
	}

	if (player) {
		const Tile* playerTile = player->getTile();
		if (!playerTile || (!playerTile->hasFlag(TILESTATE_NOPVPZONE) && !playerTile->hasFlag(TILESTATE_PROTECTIONZONE) && player->getLevel() > static_cast<uint32_t>(g_configManager().getNumber(PROTECTION_LEVEL)) && g_game().getWorldType() != WORLD_TYPE_NO_PVP)) {
			return false;
		}

		const Item* playerTileGround = playerTile->getGround();
		if (!playerTileGround || !playerTileGround->hasWalkStack()) {
			return false;
		}

		Player* thisPlayer = const_cast<Player*>(this);
		if ((OTSYS_TIME() - lastWalkthroughAttempt) > 2000) {
			thisPlayer->setLastWalkthroughAttempt(OTSYS_TIME());
			return false;
		}

		if (creature->getPosition() != lastWalkthroughPosition) {
			thisPlayer->setLastWalkthroughPosition(creature->getPosition());
			return false;
		}

		thisPlayer->setLastWalkthroughPosition(creature->getPosition());
		return true;
	} else if (npc) {
		const Tile* tile = npc->getTile();
		const HouseTile* houseTile = dynamic_cast<const HouseTile*>(tile);
		return (houseTile != nullptr);
	}

	return false;
}

bool Player::canWalkthroughEx(const Creature* creature) const
{
	if (group->access) {
		return true;
	}

	const Monster* monster = creature->getMonster();
	if (monster) {
		if (!monster->isFamiliar()) {
			return false;
		}
		return true;
	}

	const Player* player = creature->getPlayer();
	const Npc* npc = creature->getNpc();
	if (player) {
		const Tile* playerTile = player->getTile();
		return playerTile && (playerTile->hasFlag(TILESTATE_NOPVPZONE) || playerTile->hasFlag(TILESTATE_PROTECTIONZONE) || player->getLevel() <= static_cast<uint32_t>(g_configManager().getNumber(PROTECTION_LEVEL)) || g_game().getWorldType() == WORLD_TYPE_NO_PVP);
	} else if (npc) {
		const Tile* tile = npc->getTile();
		const HouseTile* houseTile = dynamic_cast<const HouseTile*>(tile);
		return (houseTile != nullptr);
	} else {
		return false;
	}

}

void Player::onReceiveMail() const
{
	if (isNearDepotBox()) {
		sendTextMessage(MESSAGE_EVENT_ADVANCE, "New mail has arrived.");
	}
}

Container* Player::setLootContainer(ObjectCategory_t category, Container* container, bool loading /* = false*/)
{
	Container* previousContainer = nullptr;
	auto it = quickLootContainers.find(category);
	if (it != quickLootContainers.end() && !loading) {
		previousContainer = (*it).second;
		int64_t flags = previousContainer->getIntAttr(ITEM_ATTRIBUTE_QUICKLOOTCONTAINER);
		flags &= ~(1 << category);
		if (flags == 0) {
			previousContainer->removeAttribute(ITEM_ATTRIBUTE_QUICKLOOTCONTAINER);
		} else {
			previousContainer->setIntAttr(ITEM_ATTRIBUTE_QUICKLOOTCONTAINER, flags);
		}

		previousContainer->decrementReferenceCounter();
		quickLootContainers.erase(it);
	}

	if (container) {
		previousContainer = container;
		quickLootContainers[category] = container;

		container->incrementReferenceCounter();
		if (!loading) {
			int64_t flags = container->getIntAttr(ITEM_ATTRIBUTE_QUICKLOOTCONTAINER);
			container->setIntAttr(ITEM_ATTRIBUTE_QUICKLOOTCONTAINER, flags | static_cast<uint32_t>(1 << category));
		}
	}

	return previousContainer;
}

Container* Player::getLootContainer(ObjectCategory_t category) const
{
	if (category != OBJECTCATEGORY_DEFAULT && !isPremium()) {
		category = OBJECTCATEGORY_DEFAULT;
	}

	auto it = quickLootContainers.find(category);
	if (it != quickLootContainers.end()) {
		return (*it).second;
	}

	if (category != OBJECTCATEGORY_DEFAULT) {
		// firstly, fallback to default
		return getLootContainer(OBJECTCATEGORY_DEFAULT);
	}

	return nullptr;
}

void Player::checkLootContainers(const Item* item)
{
	if (!item) {
		return;
	}

	const Container* container = item->getContainer();
	if (!container) {
		return;
	}

	bool shouldSend = false;
	std::erase_if(quickLootContainers, [this, item, container, &shouldSend](auto quicklootIterator) {
		Container* lootContainer = quicklootIterator.second;

		bool remove = false;
		if (item->getHoldingPlayer() != this && (item == lootContainer || container->isHoldingItem(lootContainer))) {
			remove = true;
		}

		if (remove) {
			shouldSend = true;
			lootContainer->decrementReferenceCounter();
			lootContainer->removeAttribute(ITEM_ATTRIBUTE_QUICKLOOTCONTAINER);
		}
		return true;
	});

	if (shouldSend) {
		sendLootContainers();
	}
}

void Player::sendLootStats(Item* item, uint8_t count) const
{
	if (client) {
		client->sendLootStats(item, count);
	}

	if (party) {
		party->addPlayerLoot(this, item);
	}
}

bool Player::isNearDepotBox() const
{
	const Position& pos = getPosition();
	for (int32_t cx = -1; cx <= 1; ++cx) {
		for (int32_t cy = -1; cy <= 1; ++cy) {
			const Tile* posTile = g_game().map.getTile(static_cast<uint16_t>(pos.x + cx), static_cast<uint16_t>(pos.y + cy), pos.z);
			if (!posTile) {
				continue;
			}

			if (posTile->hasFlag(TILESTATE_DEPOT)) {
				return true;
			}
		}
	}
	return false;
}

DepotChest* Player::getDepotChest(uint32_t depotId, bool autoCreate)
{
	auto it = depotChests.find(depotId);
	if (it != depotChests.end()) {
		return it->second;
	}

	if (!autoCreate) {
		return nullptr;
	}

	DepotChest* depotChest;
	if (depotId > 0 && depotId < 18) {
		depotChest = new DepotChest(ITEM_DEPOT_NULL + depotId);
	} else if (depotId  == 18) {
		depotChest = new DepotChest(ITEM_DEPOT_XVIII);
	} else if (depotId  == 19) {
		depotChest = new DepotChest(ITEM_DEPOT_XIX);
	} else {
		depotChest = new DepotChest(ITEM_DEPOT_XX);
	}

	depotChest->incrementReferenceCounter();
	depotChests[depotId] = depotChest;
	return depotChest;
}

DepotLocker* Player::getDepotLocker(uint32_t depotId)
{
	auto it = depotLockerMap.find(depotId);
	if (it != depotLockerMap.end()) {
		inbox->setParent(it->second);
		for (uint32_t i = g_configManager().getNumber(DEPOT_BOXES); i > 0; i--) {
			if (DepotChest* depotBox = getDepotChest(i, false)) {
				depotBox->setParent(it->second->getItemByIndex(0)->getContainer());
 			}
		}
		return it->second;
	}

	DepotLocker* depotLocker = new DepotLocker(ITEM_LOCKER);
	depotLocker->setDepotId(depotId);
	depotLocker->internalAddThing(Item::CreateItem(ITEM_MARKET));
	depotLocker->internalAddThing(inbox);
	depotLocker->internalAddThing(Item::CreateItem(ITEM_SUPPLY_STASH));
	Container* depotChest = Item::CreateItemAsContainer(ITEM_DEPOT, static_cast<uint16_t>(g_configManager().getNumber(DEPOT_BOXES)));
	for (uint32_t i = g_configManager().getNumber(DEPOT_BOXES); i > 0; i--) {
		DepotChest* depotBox = getDepotChest(i, true);
		depotChest->internalAddThing(depotBox);
		depotBox->setParent(depotChest);
	}
	depotLocker->internalAddThing(depotChest);
	depotLockerMap[depotId] = depotLocker;
	return depotLocker;
}

RewardChest* Player::getRewardChest()
{
	if (rewardChest != nullptr) {
		return rewardChest;
	}

	rewardChest = new RewardChest(ITEM_REWARD_CHEST);
	return rewardChest;
}

Reward* Player::getReward(uint32_t rewardId, bool autoCreate)
{
	auto it = rewardMap.find(rewardId);
	if (it != rewardMap.end()) {
		return it->second;
	}

	if (!autoCreate) {
		return nullptr;
	}

	Reward* reward = new Reward();
	reward->incrementReferenceCounter();
	reward->setIntAttr(ITEM_ATTRIBUTE_DATE, rewardId);
	rewardMap[rewardId] = reward;

	g_game().internalAddItem(getRewardChest(), reward, INDEX_WHEREEVER, FLAG_NOLIMIT);

	return reward;
}

void Player::removeReward(uint32_t rewardId) {
	rewardMap.erase(rewardId);
}

void Player::getRewardList(std::vector<uint32_t>& rewards) {
	rewards.reserve(rewardMap.size());
	for (auto& it : rewardMap) {
		rewards.push_back(it.first);
	}
}

void Player::sendCancelMessage(ReturnValue message) const
{
	sendCancelMessage(getReturnMessage(message));
}

void Player::sendStats()
{
	if (client) {
		client->sendStats();
		lastStatsTrainingTime = getOfflineTrainingTime() / 60 / 1000;
	}
}

void Player::updateSupplyTracker(const Item* item) const
{
	if (client) {
		client->sendUpdateSupplyTracker(item);
	}

	if (party) {
		party->addPlayerSupply(this, item);
	}
}

void Player::updateImpactTracker(CombatType_t type, int32_t amount) const
{
	if (client) {
		client->sendUpdateImpactTracker(type, amount);
	}
}

void Player::sendPing()
{
	int64_t timeNow = OTSYS_TIME();

	bool hasLostConnection = false;
	if ((timeNow - lastPing) >= 5000) {
		lastPing = timeNow;
		if (client) {
			client->sendPing();
		} else {
			hasLostConnection = true;
		}
	}

	int64_t noPongTime = timeNow - lastPong;
	if ((hasLostConnection || noPongTime >= 7000) && attackedCreature && attackedCreature->getPlayer()) {
		setAttackedCreature(nullptr);
	}

	if (noPongTime >= 60000 && canLogout() && g_creatureEvents().playerLogout(this)) {
		if (client) {
			client->logout(true, true);
		} else {
			g_game().removeCreature(this, true);
		}
	}
}

Item* Player::getWriteItem(uint32_t& retWindowTextId, uint16_t& retMaxWriteLen)
{
	retWindowTextId = this->windowTextId;
	retMaxWriteLen = this->maxWriteLen;
	return writeItem;
}

void Player::setImbuingItem(Item* item)
{
	if (imbuingItem) {
		imbuingItem->decrementReferenceCounter();
	}

	if (item) {
		item->incrementReferenceCounter();
	}

	imbuingItem = item;
}

void Player::setWriteItem(Item* item, uint16_t maxWriteLength /*= 0*/)
{
	windowTextId++;

	if (writeItem) {
		writeItem->decrementReferenceCounter();
	}

	if (item) {
		writeItem = item;
		this->maxWriteLen = maxWriteLength;
		writeItem->incrementReferenceCounter();
	} else {
		writeItem = nullptr;
		this->maxWriteLen = 0;
	}
}

House* Player::getEditHouse(uint32_t& retWindowTextId, uint32_t& retListId)
{
	retWindowTextId = this->windowTextId;
	retListId = this->editListId;
	return editHouse;
}

void Player::setEditHouse(House* house, uint32_t listId /*= 0*/)
{
	windowTextId++;
	editHouse = house;
	editListId = listId;
}

void Player::sendHouseWindow(House* house, uint32_t listId) const
{
	if (!client) {
		return;
	}

	std::string text;
	if (house->getAccessList(listId, text)) {
		client->sendHouseWindow(windowTextId, text);
	}
}

void Player::onApplyImbuement(Imbuement *imbuement, Item *item, uint8_t slot, bool protectionCharm)
{
	if (!imbuement || !item) {
		return;
	}

	ImbuementInfo imbuementInfo;
	if (item->getImbuementInfo(slot, &imbuementInfo))
	{
		SPDLOG_ERROR("[Player::onApplyImbuement] - An error occurred while player with name {} try to apply imbuement, item already contains imbuement", this->getName());
		this->sendImbuementResult("An error ocurred, please reopen imbuement window.");
		return;
	}

	const auto& items = imbuement->getItems();
	for (auto& [key, value] : items)
	{
		const ItemType& itemType = Item::items[key];
		if (this->getItemTypeCount(key) + this->getStashItemCount(itemType.id) < value)
		{
			this->sendImbuementResult("You don't have all necessary items.");
			return;
		}
	}

	const BaseImbuement *baseImbuement = g_imbuements().getBaseByID(imbuement->getBaseID());
	if (!baseImbuement)
	{
		return;
	}

	uint32_t price = baseImbuement->price;
	price += protectionCharm ? baseImbuement->protectionPrice : 0;

	if (!g_game().removeMoney(this, price, 0, true))
	{
		std::string message = "You don't have " + std::to_string(price) + " gold coins.";

		SPDLOG_ERROR("[Player::onApplyImbuement] - An error occurred while player with name {} try to apply imbuement, player do not have money", this->getName());
		sendImbuementResult(message);
		return;
	}

	std::stringstream withdrawItemMessage;
	for (auto& [key, value] : items)
	{
		uint32_t inventoryItemCount = getItemTypeCount(key);
		if (inventoryItemCount >= value)
		{
			removeItemOfType(key, value, -1, true);
			continue;
		}

		uint32_t mathItemCount = value;
		if (inventoryItemCount > 0 && removeItemOfType(key, inventoryItemCount, -1, false))
		{
			mathItemCount = mathItemCount - inventoryItemCount;
		}

		const ItemType& itemType = Item::items[key];

		withdrawItemMessage << "Using " << mathItemCount << "x "<< itemType.name <<" from your supply stash. ";
		withdrawItem(itemType.id, mathItemCount);
	}

	sendTextMessage(MESSAGE_STATUS, withdrawItemMessage.str());

	if (!protectionCharm && uniform_random(1, 100) > baseImbuement->percent)
	{
		openImbuementWindow(item);
		sendImbuementResult("Oh no!\n\nThe imbuement has failed. You have lost the astral sources and gold you needed for the imbuement.\n\nNext time use a protection charm to better your chances.");
		openImbuementWindow(item);
		return;
	}


	// Update imbuement stats item if the item is equipped
	if (item->getParent() == this) {
		addItemImbuementStats(imbuement);
	}
	updateInventoryImbuement(true);
	item->addImbuement(slot, imbuement->getID(), baseImbuement->duration);
	openImbuementWindow(item);
}

void Player::onClearImbuement(Item* item, uint8_t slot)
{
	if (!item) {
		return;
	}

	ImbuementInfo imbuementInfo;
	if (!item->getImbuementInfo(slot, &imbuementInfo))
	{
		SPDLOG_ERROR("[Player::onClearImbuement] - An error occurred while player with name {} try to apply imbuement, item not contains imbuement", this->getName());
		this->sendImbuementResult("An error ocurred, please reopen imbuement window.");
		return;
	}

	const BaseImbuement *baseImbuement = g_imbuements().getBaseByID(imbuementInfo.imbuement->getBaseID());
	if (!baseImbuement) {
		return;
	}

	if (!g_game().removeMoney(this, baseImbuement->removeCost, 0, true))
	{
		std::string message = "You don't have " + std::to_string(baseImbuement->removeCost) + " gold coins.";

		SPDLOG_ERROR("[Player::onClearImbuement] - An error occurred while player with name {} try to apply imbuement, player do not have money", this->getName());
		this->sendImbuementResult(message);
		this->openImbuementWindow(item);
		return;
	}

	if (item->getParent() == this) {
		removeItemImbuementStats(imbuementInfo.imbuement);
	}

	item->clearImbuement(slot, imbuementInfo.imbuement->getID());
	this->openImbuementWindow(item);
}

void Player::openImbuementWindow(Item* item)
{
	if (!client || !item) {
		return;
	}

	if (item->getTopParent() != this) {
		this->sendTextMessage(MESSAGE_FAILURE,
			"You have to pick up the item to imbue it.");
		return;
	}

	if (item->getImbuementSlot() <= 0) {
		this->sendTextMessage(MESSAGE_FAILURE, "This item is not imbuable.");
		return;
	}

	client->openImbuementWindow(item);
}

void Player::sendMarketEnter(uint32_t depotId)
{
	if (client == nullptr) {
		SPDLOG_ERROR("[Player::sendMarketEnter] - Client is nullptr");
		return;
	}
	if (this->getLastDepotId() == -1) {
		SPDLOG_ERROR("[Player::sendMarketEnter] - Invalid last depot id");
		return;
	}
	if (depotId == -1) {
		SPDLOG_ERROR("[Player::sendMarketEnter] - Invalid depot id");
		return;
	}
	
	client->sendMarketEnter(depotId);
}

//container
void Player::sendAddContainerItem(const Container* container, const Item* item)
{
	if (!client) {
		return;
	}

	if (!container) {
		return;
	}

	for (const auto& it : openContainers) {
		const OpenContainer& openContainer = it.second;
		if (openContainer.container != container) {
			continue;
		}

		uint16_t slot = openContainer.index;
		if (container->getID() == ITEM_BROWSEFIELD) {
			uint16_t containerSize = container->size() - 1;
			uint16_t pageEnd = openContainer.index + container->capacity() - 1;
			if (containerSize > pageEnd) {
				slot = pageEnd;
				item = container->getItemByIndex(pageEnd);
			} else {
				slot = containerSize;
			}
		} else if (openContainer.index >= container->capacity()) {
			item = container->getItemByIndex(openContainer.index - 1);
		}
		client->sendAddContainerItem(it.first, slot, item);
	}
}

void Player::sendUpdateContainerItem(const Container* container, uint16_t slot, const Item* newItem)
{
	if (!client) {
		return;
	}

	for (const auto& it : openContainers) {
		const OpenContainer& openContainer = it.second;
		if (openContainer.container != container) {
			continue;
		}

		if (slot < openContainer.index) {
			continue;
		}

		uint16_t pageEnd = openContainer.index + container->capacity();
		if (slot >= pageEnd) {
			continue;
		}

		client->sendUpdateContainerItem(it.first, slot, newItem);
	}
}

void Player::sendRemoveContainerItem(const Container* container, uint16_t slot)
{
	if (!client) {
		return;
	}

	if (!container) {
		return;
	}

	for (auto& it : openContainers) {
		OpenContainer& openContainer = it.second;
		if (openContainer.container != container) {
			continue;
		}

		uint16_t& firstIndex = openContainer.index;
		if (firstIndex > 0 && firstIndex >= container->size() - 1) {
			firstIndex -= container->capacity();
			sendContainer(it.first, container, false, firstIndex);
		}

		client->sendRemoveContainerItem(it.first, std::max<uint16_t>(slot, firstIndex), container->getItemByIndex(container->capacity() + firstIndex));
	}
}

void Player::onUpdateTileItem(const Tile* updateTile, const Position& pos, const Item* oldItem,
                              const ItemType& oldType, const Item* newItem, const ItemType& newType)
{
	Creature::onUpdateTileItem(updateTile, pos, oldItem, oldType, newItem, newType);

	if (oldItem != newItem) {
		onRemoveTileItem(updateTile, pos, oldType, oldItem);
	}

	if (tradeState != TRADE_TRANSFER) {
		if (tradeItem && oldItem == tradeItem) {
			g_game().internalCloseTrade(this);
		}
	}
}

void Player::onRemoveTileItem(const Tile* fromTile, const Position& pos, const ItemType& iType,
                              const Item* item)
{
	Creature::onRemoveTileItem(fromTile, pos, iType, item);

	if (tradeState != TRADE_TRANSFER) {
		checkTradeState(item);

		if (tradeItem) {
			const Container* container = item->getContainer();
			if (container && container->isHoldingItem(tradeItem)) {
				g_game().internalCloseTrade(this);
			}
		}
	}

  checkLootContainers(item);
}

void Player::onCreatureAppear(Creature* creature, bool isLogin)
{
	Creature::onCreatureAppear(creature, isLogin);

	if (isLogin && creature == this) {
		for (int32_t slot = CONST_SLOT_FIRST; slot <= CONST_SLOT_LAST; ++slot) {
			Item* item = inventory[slot];
			if (item) {
				g_moveEvents().onPlayerEquip(*this, *item, static_cast<Slots_t>(slot), false);
			}
		}

		for (Condition* condition : storedConditionList) {
			addCondition(condition);
		}
		storedConditionList.clear();

		updateRegeneration();

		BedItem* bed = g_game().getBedBySleeper(guid);
		if (bed) {
			bed->wakeUp(this);
		}

		SPDLOG_INFO("{} has logged in", name);

		if (guild) {
			guild->addMember(this);
		}

		int32_t offlineTime;
		if (getLastLogout() != 0) {
			// Not counting more than 21 days to prevent overflow when multiplying with 1000 (for milliseconds).
			offlineTime = std::min<int32_t>(static_cast<const int32_t>(Game::getTimeNow() - getLastLogout()), 86400 * 21);
		} else {
			offlineTime = 0;
		}

		for (Condition* condition : getMuteConditions()) {
			condition->setTicks(condition->getTicks() - (offlineTime * 1000));
			if (condition->getTicks() <= 0) {
				removeCondition(condition);
			}
		}

		// Reload bestiary tracker
		refreshBestiaryTracker(getBestiaryTrackerList());

		g_game().checkPlayersRecord();
		IOLoginData::updateOnlineStatus(guid, true);
		if (getLevel() < g_configManager().getNumber(ADVENTURERSBLESSING_LEVEL)) {
			for (uint8_t i = 2; i <= 6; i++) {
				if (!hasBlessing(i)) {
					addBlessing(i, 1);
				}
			}
			sendBlessStatus();
		}
	}
}

void Player::onAttackedCreatureDisappear(bool isLogout)
{
	sendCancelTarget();

	if (!isLogout) {
		sendTextMessage(MESSAGE_FAILURE, "Target lost.");
	}
}

void Player::onFollowCreatureDisappear(bool isLogout)
{
	sendCancelTarget();

	if (!isLogout) {
		sendTextMessage(MESSAGE_FAILURE, "Target lost.");
	}
}

void Player::onChangeZone(ZoneType_t zone)
{
	if (zone == ZONE_PROTECTION) {
		if (attackedCreature && !hasFlag(PlayerFlag_IgnoreProtectionZone)) {
			setAttackedCreature(nullptr);
			onAttackedCreatureDisappear(false);
		}

		if (!group->access && isMounted()) {
			dismount();
			g_game().internalCreatureChangeOutfit(this, defaultOutfit);
			wasMounted = true;
		}
	} else {
		if (wasMounted) {
			toggleMount(true);
			wasMounted = false;
		}
	}

	g_game().updateCreatureWalkthrough(this);
	sendIcons();
	g_events().eventPlayerOnChangeZone(this, zone);
}

void Player::onAttackedCreatureChangeZone(ZoneType_t zone)
{
	if (zone == ZONE_PROTECTION) {
		if (!hasFlag(PlayerFlag_IgnoreProtectionZone)) {
			setAttackedCreature(nullptr);
			onAttackedCreatureDisappear(false);
		}
	} else if (zone == ZONE_NOPVP) {
		if (attackedCreature->getPlayer()) {
			if (!hasFlag(PlayerFlag_IgnoreProtectionZone)) {
				setAttackedCreature(nullptr);
				onAttackedCreatureDisappear(false);
			}
		}
	} else if (zone == ZONE_NORMAL && g_game().getWorldType() == WORLD_TYPE_NO_PVP) {
		//attackedCreature can leave a pvp zone if not pzlocked
		if (attackedCreature->getPlayer()) {
			setAttackedCreature(nullptr);
			onAttackedCreatureDisappear(false);
		}
	}
}

void Player::onRemoveCreature(Creature* creature, bool isLogout)
{
	Creature::onRemoveCreature(creature, isLogout);

	if (creature == this) {
		if (isLogout) {
			if (party) {
				party->leaveParty(this);
			}
			if (guild) {
				guild->removeMember(this);
			}

			loginPosition = getPosition();
			lastLogout = Game::getTimeNow();
			SPDLOG_INFO("{} has logged out", getName());
			g_chat().removeUserFromAllChannels(*this);
			clearPartyInvitations();
			IOLoginData::updateOnlineStatus(guid, false);
		}

		if (eventWalk != 0) {
			setFollowCreature(nullptr);
		}

		if (tradePartner) {
			g_game().internalCloseTrade(this);
		}

		closeShopWindow();

		bool saved = false;
		for (uint32_t tries = 0; tries < 3; ++tries) {
			if (IOLoginData::savePlayer(this)) {
				saved = true;
				break;
			}
		}

		if (!saved) {
			SPDLOG_WARN("Error while saving player: {}", getName());
		}
	}

	if (creature == shopOwner) {
		setShopOwner(nullptr);
		sendCloseShop();
	}
}

bool Player::openShopWindow(Npc* npc)
{
	if (!npc) {
		SPDLOG_ERROR("[Player::openShopWindow] - Npc is wrong or nullptr");
		return false;
	}

	setShopOwner(npc);
	npc->addShopPlayer(this);

	sendShop(npc);
	std::map<uint16_t, uint16_t> inventoryMap;
	sendSaleItemList(getAllSaleItemIdAndCount(inventoryMap));
	return true;
}

bool Player::closeShopWindow(bool sendCloseShopWindow /*= true*/)
{
	if (!shopOwner) {
		return false;
	}

	shopOwner->removeShopPlayer(this);
	setShopOwner(nullptr);

	if (sendCloseShopWindow) {
		sendCloseShop();
	}

	return true;
}

void Player::onWalk(Direction& dir)
{
	Creature::onWalk(dir);
	setNextActionTask(nullptr);
	setNextAction(OTSYS_TIME() + getStepDuration(dir));
}

void Player::onCreatureMove(Creature* creature, const Tile* newTile, const Position& newPos,
							const Tile* oldTile, const Position& oldPos, bool teleport)
{
	Creature::onCreatureMove(creature, newTile, newPos, oldTile, oldPos, teleport);

	if (hasFollowPath && (creature == followCreature || (creature == this && followCreature))) {
		isUpdatingPath = false;
		g_dispatcher().addTask(createTask(std::bind_front(&Game::updateCreatureWalk, &g_game(), getID())));
	}

	if (creature != this) {
		return;
	}

	if (tradeState != TRADE_TRANSFER) {
		//check if we should close trade
		if (tradeItem && !Position::areInRange<1, 1, 0>(tradeItem->getPosition(), getPosition())) {
			g_game().internalCloseTrade(this);
		}

		if (tradePartner && !Position::areInRange<2, 2, 0>(tradePartner->getPosition(), getPosition())) {
			g_game().internalCloseTrade(this);
		}
	}

	// close modal windows
	if (!modalWindows.empty()) {
		// TODO: This shouldn't be hardcoded
		for (uint32_t modalWindowId : modalWindows) {
			if (modalWindowId == std::numeric_limits<uint32_t>::max()) {
				sendTextMessage(MESSAGE_EVENT_ADVANCE, "Offline training aborted.");
				break;
			}
		}
		modalWindows.clear();
	}

	// leave market
	if (inMarket) {
		inMarket = false;
	}

	if (party) {
		party->updateSharedExperience();
		party->updatePlayerStatus(this, oldPos, newPos);
	}

	if (teleport || oldPos.z != newPos.z) {
		int32_t ticks = g_configManager().getNumber(STAIRHOP_DELAY);
		if (ticks > 0) {
			if (Condition* condition = Condition::createCondition(CONDITIONID_DEFAULT, CONDITION_PACIFIED, ticks, 0)) {
				addCondition(condition);
			}
		}
	}
}

//container
void Player::onAddContainerItem(const Item* item)
{
	checkTradeState(item);
}

void Player::onUpdateContainerItem(const Container* container, const Item* oldItem, const Item* newItem)
{
	if (oldItem != newItem) {
		onRemoveContainerItem(container, oldItem);
	}

	if (tradeState != TRADE_TRANSFER) {
		checkTradeState(oldItem);
	}
}

void Player::onRemoveContainerItem(const Container* container, const Item* item)
{
	if (tradeState != TRADE_TRANSFER) {
		checkTradeState(item);

		if (tradeItem) {
			if (tradeItem->getParent() != container && container->isHoldingItem(tradeItem)) {
				g_game().internalCloseTrade(this);
			}
		}
	}

  checkLootContainers(item);
}

void Player::onCloseContainer(const Container* container)
{
	if (!client) {
		return;
	}

	for (const auto& it : openContainers) {
		if (it.second.container == container) {
			client->sendCloseContainer(it.first);
		}
	}
}

void Player::onSendContainer(const Container* container)
{
	if (!client) {
		return;
	}

	bool hasParent = container->hasParent();
	for (const auto& it : openContainers) {
		const OpenContainer& openContainer = it.second;
		if (openContainer.container == container) {
			client->sendContainer(it.first, container, hasParent, openContainer.index);
		}
	}
}

//inventory
void Player::onUpdateInventoryItem(Item* oldItem, Item* newItem)
{
	if (oldItem != newItem) {
		onRemoveInventoryItem(oldItem);
	}

	if (tradeState != TRADE_TRANSFER) {
		checkTradeState(oldItem);
	}
}

void Player::onRemoveInventoryItem(Item* item)
{
	if (tradeState != TRADE_TRANSFER) {
		checkTradeState(item);

		if (tradeItem) {
			const Container* container = item->getContainer();
			if (container && container->isHoldingItem(tradeItem)) {
				g_game().internalCloseTrade(this);
			}
		}
	}

  checkLootContainers(item);
}

void Player::checkTradeState(const Item* item)
{
	if (!tradeItem || tradeState == TRADE_TRANSFER) {
		return;
	}

	if (tradeItem == item) {
		g_game().internalCloseTrade(this);
	} else {
		const Container* container = dynamic_cast<const Container*>(item->getParent());
		while (container) {
			if (container == tradeItem) {
				g_game().internalCloseTrade(this);
				break;
			}

			container = dynamic_cast<const Container*>(container->getParent());
		}
	}
}

void Player::setNextWalkActionTask(SchedulerTask* task)
{
	if (walkTaskEvent != 0) {
		g_scheduler().stopEvent(walkTaskEvent);
		walkTaskEvent = 0;
	}

	delete walkTask;
	walkTask = task;
}

void Player::setNextWalkTask(SchedulerTask* task)
{
	if (nextStepEvent != 0) {
		g_scheduler().stopEvent(nextStepEvent);
		nextStepEvent = 0;
	}

	if (task) {
		nextStepEvent = g_scheduler().addEvent(task);
		resetIdleTime();
	}
}

void Player::setNextActionTask(SchedulerTask* task, bool resetIdleTime /*= true */)
{
	if (actionTaskEvent != 0) {
		g_scheduler().stopEvent(actionTaskEvent);
		actionTaskEvent = 0;
	}

	if (!inEventMovePush && !g_configManager().getBoolean(PUSH_WHEN_ATTACKING)) {
		cancelPush();
	}

	if (task) {
		actionTaskEvent = g_scheduler().addEvent(task);
		if (resetIdleTime) {
			this->resetIdleTime();
		}
	}
}

void Player::setNextActionPushTask(SchedulerTask* task)
{
	if (actionTaskEventPush != 0) {
		g_scheduler().stopEvent(actionTaskEventPush);
		actionTaskEventPush = 0;
	}

	if (task) {
		actionTaskEventPush = g_scheduler().addEvent(task);
	}
}

void Player::setNextPotionActionTask(SchedulerTask* task)
{
	if (actionPotionTaskEvent != 0) {
		g_scheduler().stopEvent(actionPotionTaskEvent);
		actionPotionTaskEvent = 0;
	}

	cancelPush();

	if (task) {
		actionPotionTaskEvent = g_scheduler().addEvent(task);
		//resetIdleTime();
	}
}

uint32_t Player::getNextActionTime() const
{
	return std::max<int64_t>(SCHEDULER_MINTICKS, nextAction - OTSYS_TIME());
}

uint32_t Player::getNextPotionActionTime() const
{
	return std::max<int64_t>(SCHEDULER_MINTICKS, nextPotionAction - OTSYS_TIME());
}

void Player::cancelPush()
{
	if (actionTaskEventPush !=  0) {
		g_scheduler().stopEvent(actionTaskEventPush);
		actionTaskEventPush = 0;
		inEventMovePush = false;
	}
}

void Player::onThink(uint32_t interval)
{
	Creature::onThink(interval);

	sendPing();

	MessageBufferTicks += interval;
	if (MessageBufferTicks >= 1500) {
		MessageBufferTicks = 0;
		addMessageBuffer();
	}

	// Momentum (cooldown resets)
	triggerMomentum();

	if (!getTile()->hasFlag(TILESTATE_NOLOGOUT) && !isAccessPlayer() && !isExerciseTraining()) {
		idleTime += interval;
		const int32_t kickAfterMinutes = g_configManager().getNumber(KICK_AFTER_MINUTES);
		if (idleTime > (kickAfterMinutes * 60000) + 60000) {
			removePlayer(true);
		} else if (client && idleTime == 60000 * kickAfterMinutes) {
			std::ostringstream ss;
			ss << "There was no variation in your behaviour for " << kickAfterMinutes << " minutes. You will be disconnected in one minute if there is no change in your actions until then.";
			client->sendTextMessage(TextMessage(MESSAGE_ADMINISTRADOR, ss.str()));
		}
	}

	if (g_game().getWorldType() != WORLD_TYPE_PVP_ENFORCED) {
		checkSkullTicks(interval / 1000);
	}

	addOfflineTrainingTime(interval);
	if (lastStatsTrainingTime != getOfflineTrainingTime() / 60 / 1000) {
		sendStats();
	}
}

uint32_t Player::isMuted() const
{
	if (hasFlag(PlayerFlag_CannotBeMuted)) {
		return 0;
	}

	int32_t muteTicks = 0;
	for (Condition* condition : conditions) {
		if (condition->getType() == CONDITION_MUTED && condition->getTicks() > muteTicks) {
			muteTicks = condition->getTicks();
		}
	}
	return static_cast<uint32_t>(muteTicks) / 1000;
}

void Player::addMessageBuffer()
{
	if (MessageBufferCount > 0 && g_configManager().getNumber(MAX_MESSAGEBUFFER) != 0 && !hasFlag(PlayerFlag_CannotBeMuted)) {
		--MessageBufferCount;
	}
}

void Player::removeMessageBuffer()
{
	if (hasFlag(PlayerFlag_CannotBeMuted)) {
		return;
	}

	const int32_t maxMessageBuffer = g_configManager().getNumber(MAX_MESSAGEBUFFER);
	if (maxMessageBuffer != 0 && MessageBufferCount <= maxMessageBuffer + 1) {
		if (++MessageBufferCount > maxMessageBuffer) {
			uint32_t muteCount = 1;
			auto it = muteCountMap.find(guid);
			if (it != muteCountMap.end()) {
				muteCount = it->second;
			}

			uint32_t muteTime = 5 * muteCount * muteCount;
			muteCountMap[guid] = muteCount + 1;
			Condition* condition = Condition::createCondition(CONDITIONID_DEFAULT, CONDITION_MUTED, muteTime * 1000, 0);
			addCondition(condition);

			std::ostringstream ss;
			ss << "You are muted for " << muteTime << " seconds.";
			sendTextMessage(MESSAGE_FAILURE, ss.str());
		}
	}
}

void Player::drainHealth(Creature* attacker, int32_t damage)
{
	Creature::drainHealth(attacker, damage);
	sendStats();
}

void Player::drainMana(Creature* attacker, int32_t manaLoss)
{
	Creature::drainMana(attacker, manaLoss);
	sendStats();
}

void Player::addManaSpent(uint64_t amount)
{
	if (hasFlag(PlayerFlag_NotGainMana)) {
		return;
	}

	uint64_t currReqMana = vocation->getReqMana(magLevel);
	uint64_t nextReqMana = vocation->getReqMana(magLevel + 1);
	if (currReqMana >= nextReqMana) {
		//player has reached max magic level
		return;
	}

	g_events().eventPlayerOnGainSkillTries(this, SKILL_MAGLEVEL, amount);
	if (amount == 0) {
		return;
	}

	bool sendUpdateStats = false;
	while ((manaSpent + amount) >= nextReqMana) {
		amount -= nextReqMana - manaSpent;

		magLevel++;
		manaSpent = 0;

		std::ostringstream ss;
		ss << "You advanced to magic level " << magLevel << '.';
		sendTextMessage(MESSAGE_EVENT_ADVANCE, ss.str());

		g_creatureEvents().playerAdvance(this, SKILL_MAGLEVEL, magLevel - 1, magLevel);

		sendUpdateStats = true;
		currReqMana = nextReqMana;
		nextReqMana = vocation->getReqMana(magLevel + 1);
		if (currReqMana >= nextReqMana) {
			return;
		}
	}

	manaSpent += amount;

	uint8_t oldPercent = magLevelPercent;
	if (nextReqMana > currReqMana) {
		magLevelPercent = Player::getPercentLevel(manaSpent, nextReqMana);
	} else {
		magLevelPercent = 0;
	}

	if (oldPercent != magLevelPercent) {
		sendUpdateStats = true;
	}

	if (sendUpdateStats) {
		sendStats();
		sendSkills();
	}
}

void Player::addExperience(Creature* target, uint64_t exp, bool sendText/* = false*/)
{
	uint64_t currLevelExp = Player::getExpForLevel(level);
	uint64_t nextLevelExp = Player::getExpForLevel(level + 1);
	uint64_t rawExp = exp;
	if (currLevelExp >= nextLevelExp) {
		//player has reached max level
		levelPercent = 0;
		sendStats();
		return;
	}

	g_events().eventPlayerOnGainExperience(this, target, exp, rawExp);
	if (exp == 0) {
		return;
	}

	experience += exp;

	if (sendText) {
		std::string expString = std::to_string(exp) + (exp != 1 ? " experience points." : " experience point.");

		TextMessage message(MESSAGE_EXPERIENCE, "You gained " + expString);
		message.position = position;
		message.primary.value = exp;
		message.primary.color = TEXTCOLOR_WHITE_EXP;
		sendTextMessage(message);

		SpectatorHashSet spectators;
		g_game().map.getSpectators(spectators, position, false, true);
		spectators.erase(this);
		if (!spectators.empty()) {
			message.type = MESSAGE_EXPERIENCE_OTHERS;
			message.text = getName() + " gained " + expString;
			for (Creature* spectator : spectators) {
				spectator->getPlayer()->sendTextMessage(message);
			}
		}
	}

	uint32_t prevLevel = level;
	while (experience >= nextLevelExp) {
		++level;
		// Player stats gain for vocations level <= 8
		if (vocation->getId() != VOCATION_NONE && level <= 8) {
			const Vocation* noneVocation = g_vocations().getVocation(VOCATION_NONE);
			healthMax += noneVocation->getHPGain();
			health += noneVocation->getHPGain();
			manaMax += noneVocation->getManaGain();
			mana += noneVocation->getManaGain();
			capacity += noneVocation->getCapGain();
		} else {
			healthMax += vocation->getHPGain();
			health += vocation->getHPGain();
			manaMax += vocation->getManaGain();
			mana += vocation->getManaGain();
			capacity += vocation->getCapGain();
		}

		currLevelExp = nextLevelExp;
		nextLevelExp = Player::getExpForLevel(level + 1);
		if (currLevelExp >= nextLevelExp) {
			//player has reached max level
			break;
		}
	}

	if (prevLevel != level) {
		health = healthMax;
		mana = manaMax;

		updateBaseSpeed();
		setBaseSpeed(getBaseSpeed());
		g_game().changeSpeed(this, 0);
		g_game().addCreatureHealth(this);
		g_game().addPlayerMana(this);

		if (party) {
			party->updateSharedExperience();
		}

		g_creatureEvents().playerAdvance(this, SKILL_LEVEL, prevLevel, level);

		std::ostringstream ss;
		ss << "You advanced from Level " << prevLevel << " to Level " << level << '.';
		sendTextMessage(MESSAGE_EVENT_ADVANCE, ss.str());
	}

	if (nextLevelExp > currLevelExp) {
		levelPercent = Player::getPercentLevel(experience - currLevelExp, nextLevelExp - currLevelExp);
	} else {
		levelPercent = 0;
	}
	sendStats();
	sendExperienceTracker(rawExp, exp);
}

void Player::removeExperience(uint64_t exp, bool sendText/* = false*/)
{
	if (experience == 0 || exp == 0) {
		return;
	}

	g_events().eventPlayerOnLoseExperience(this, exp);
	if (exp == 0) {
		return;
	}

	uint64_t lostExp = experience;
	experience = std::max<int64_t>(0, experience - exp);

	if (sendText) {
		lostExp -= experience;

		std::string expString = std::to_string(lostExp) + (lostExp != 1 ? " experience points." : " experience point.");

		TextMessage message(MESSAGE_EXPERIENCE, "You lost " + expString);
		message.position = position;
		message.primary.value = lostExp;
		message.primary.color = TEXTCOLOR_RED;
		sendTextMessage(message);

		SpectatorHashSet spectators;
		g_game().map.getSpectators(spectators, position, false, true);
		spectators.erase(this);
		if (!spectators.empty()) {
			message.type = MESSAGE_EXPERIENCE_OTHERS;
			message.text = getName() + " lost " + expString;
			for (Creature* spectator : spectators) {
				spectator->getPlayer()->sendTextMessage(message);
			}
		}
	}

	uint32_t oldLevel = level;
	uint64_t currLevelExp = Player::getExpForLevel(level);

	while (level > 1 && experience < currLevelExp) {
		--level;
		// Player stats loss for vocations level <= 8
		if (vocation->getId() != VOCATION_NONE && level <= 8) {
			const Vocation* noneVocation = g_vocations().getVocation(VOCATION_NONE);
			healthMax = std::max<int32_t>(0, healthMax - noneVocation->getHPGain());
			manaMax = std::max<int32_t>(0, manaMax - noneVocation->getManaGain());
			capacity = std::max<int32_t>(0, capacity - noneVocation->getCapGain());
		} else {
			healthMax = std::max<int32_t>(0, healthMax - vocation->getHPGain());
			manaMax = std::max<int32_t>(0, manaMax - vocation->getManaGain());
			capacity = std::max<int32_t>(0, capacity - vocation->getCapGain());
		}
		currLevelExp = Player::getExpForLevel(level);
	}

	if (oldLevel != level) {
		health = healthMax;
		mana = manaMax;

		updateBaseSpeed();
		setBaseSpeed(getBaseSpeed());

		g_game().changeSpeed(this, 0);
		g_game().addCreatureHealth(this);
		g_game().addPlayerMana(this);

		if (party) {
			party->updateSharedExperience();
		}

		std::ostringstream ss;
		ss << "You were downgraded from Level " << oldLevel << " to Level " << level << '.';
		sendTextMessage(MESSAGE_EVENT_ADVANCE, ss.str());
	}

	uint64_t nextLevelExp = Player::getExpForLevel(level + 1);
	if (nextLevelExp > currLevelExp) {
		levelPercent = Player::getPercentLevel(experience - currLevelExp, nextLevelExp - currLevelExp);
	} else {
		levelPercent = 0;
	}
	sendStats();
	sendExperienceTracker(0, -static_cast<int64_t>(exp));
}

double_t Player::getPercentLevel(uint64_t count, uint64_t nextLevelCount)
{
	if (nextLevelCount == 0) {
		return 0;
	}

  double_t result = round( ((count * 100.) / nextLevelCount) * 100.) / 100.;
	if (result > 100) {
		return 0;
	}
	return result;
}

void Player::onBlockHit()
{
	if (shieldBlockCount > 0) {
		--shieldBlockCount;

		if (hasShield()) {
			addSkillAdvance(SKILL_SHIELD, 1);
		}
	}
}

void Player::onAttackedCreatureBlockHit(BlockType_t blockType)
{
	lastAttackBlockType = blockType;

	switch (blockType) {
		case BLOCK_NONE: {
			addAttackSkillPoint = true;
			bloodHitCount = 30;
			shieldBlockCount = 30;
			break;
		}

		case BLOCK_DEFENSE:
		case BLOCK_ARMOR: {
			//need to draw blood every 30 hits
			if (bloodHitCount > 0) {
				addAttackSkillPoint = true;
				--bloodHitCount;
			} else {
				addAttackSkillPoint = false;
			}
			break;
		}

		default: {
			addAttackSkillPoint = false;
			break;
		}
	}
}

bool Player::hasShield() const
{
	Item* item = inventory[CONST_SLOT_LEFT];
	if (item && item->getWeaponType() == WEAPON_SHIELD) {
		return true;
	}

	item = inventory[CONST_SLOT_RIGHT];
	if (item && item->getWeaponType() == WEAPON_SHIELD) {
		return true;
	}
	return false;
}

BlockType_t Player::blockHit(Creature* attacker, CombatType_t combatType, int32_t& damage,
                              bool checkDefense /* = false*/, bool checkArmor /* = false*/, bool field /* = false*/)
{
	BlockType_t blockType = Creature::blockHit(attacker, combatType, damage, checkDefense, checkArmor, field);

	if (attacker) {
		sendCreatureSquare(attacker, SQ_COLOR_BLACK);
	}

	if (blockType != BLOCK_NONE) {
		return blockType;
	}

	if (damage > 0) {
		for (int32_t slot = CONST_SLOT_FIRST; slot <= CONST_SLOT_LAST; ++slot) {
			if (!isItemAbilityEnabled(static_cast<Slots_t>(slot))) {
				continue;
			}

			Item* item = inventory[slot];
			if (!item) {
				continue;
			}

			const ItemType& it = Item::items[item->getID()];
			if (it.abilities) {
				const int16_t& absorbPercent = it.abilities->absorbPercent[combatTypeToIndex(combatType)];
				if (absorbPercent != 0) {
					damage -= std::round(damage * (absorbPercent / 100.));

					uint16_t charges = item->getCharges();
					if (charges != 0) {
						g_game().transformItem(item, item->getID(), charges - 1);
					}
				}

				if (field) {
					const int16_t& fieldAbsorbPercent = it.abilities->fieldAbsorbPercent[combatTypeToIndex(combatType)];
					if (fieldAbsorbPercent != 0) {
						damage -= std::round(damage * (fieldAbsorbPercent / 100.));

						uint16_t charges = item->getCharges();
						if (charges != 0) {
							g_game().transformItem(item, item->getID(), charges - 1);
						}
					}
				}
				if (attacker) {
					const int16_t& reflectPercent = it.abilities->reflectPercent[combatTypeToIndex(combatType)];
					if (reflectPercent != 0) {
						CombatParams params;
						params.combatType = combatType;
						params.impactEffect = CONST_ME_MAGIC_BLUE;

						CombatDamage reflectDamage;
						reflectDamage.origin = ORIGIN_SPELL;
						reflectDamage.primary.type = combatType;
						reflectDamage.primary.value = std::round(-damage * (reflectPercent / 100.));

						Combat::doCombatHealth(this, attacker, reflectDamage, params);
					}
				}
			}

			for (uint8_t slotid = 0; slotid < item->getImbuementSlot(); slotid++)
			{
				ImbuementInfo imbuementInfo;
				if (!item->getImbuementInfo(slotid, &imbuementInfo))
				{
					continue;
				}

				const int16_t& imbuementAbsorbPercent = imbuementInfo.imbuement->absorbPercent[combatTypeToIndex(combatType)];

				if (imbuementAbsorbPercent != 0) {
					damage -= std::ceil(damage * (imbuementAbsorbPercent / 100.));
				}
			}

		}

		if (damage <= 0) {
			damage = 0;
			blockType = BLOCK_ARMOR;
		}
	}
	return blockType;
}

uint32_t Player::getIP() const
{
	if (client) {
		return client->getIP();
	}

	return 0;
}

void Player::death(Creature* lastHitCreature)
{
	loginPosition = town->getTemplePosition();

	if (skillLoss) {
		uint8_t unfairFightReduction = 100;
		int playerDmg = 0;
		int othersDmg = 0;
		uint32_t sumLevels = 0;
		uint32_t inFightTicks = 5 * 60 * 1000;
		for (const auto& it : damageMap) {
			CountBlock_t cb = it.second;
			if ((OTSYS_TIME() - cb.ticks) <= inFightTicks) {
				const Player* damageDealer = g_game().getPlayerByID(it.first);
				if (damageDealer) {
					playerDmg += cb.total;
					sumLevels += damageDealer->getLevel();
				}
				else{
					othersDmg += cb.total;
				}
			}
		}
		bool pvpDeath = false;
		if(playerDmg > 0 || othersDmg > 0){
			pvpDeath = (Player::lastHitIsPlayer(lastHitCreature) || playerDmg / (playerDmg + static_cast<double>(othersDmg)) >= 0.05);
		}
		if (pvpDeath && sumLevels > level) {
			double reduce = level / static_cast<double>(sumLevels);
			unfairFightReduction = std::max<uint8_t>(20, std::floor((reduce * 100) + 0.5));
		}

		//Magic level loss
		uint64_t sumMana = 0;
		uint64_t lostMana = 0;

		//sum up all the mana
		for (uint32_t i = 1; i <= magLevel; ++i) {
			sumMana += vocation->getReqMana(i);
		}

		sumMana += manaSpent;

		double deathLossPercent = getLostPercent() * (unfairFightReduction / 100.);

		// Charm bless bestiary
		if (lastHitCreature && lastHitCreature->getMonster()) {
			if (charmRuneBless != 0) {
				const MonsterType* mType = g_monsters().getMonsterType(lastHitCreature->getName());
				if (mType && mType->info.raceid == charmRuneBless) {
					deathLossPercent = (deathLossPercent * 90) / 100;
				}
			}
		}

		lostMana = static_cast<uint64_t>(sumMana * deathLossPercent);

		while (lostMana > manaSpent && magLevel > 0) {
			lostMana -= manaSpent;
			manaSpent = vocation->getReqMana(magLevel);
			magLevel--;
		}

		manaSpent -= lostMana;

		uint64_t nextReqMana = vocation->getReqMana(magLevel + 1);
		if (nextReqMana > vocation->getReqMana(magLevel)) {
			magLevelPercent = Player::getPercentLevel(manaSpent, nextReqMana);
		} else {
			magLevelPercent = 0;
		}

		//Level loss
		uint64_t expLoss = static_cast<uint64_t>(experience * deathLossPercent);
		g_events().eventPlayerOnLoseExperience(this, expLoss);

		sendTextMessage(MESSAGE_EVENT_ADVANCE, "You are dead.");
		std::ostringstream lostExp;
		lostExp << "You lost " << expLoss << " experience.";

		//Skill loss
		for (uint8_t i = SKILL_FIRST; i <= SKILL_LAST; ++i) { //for each skill
			uint64_t sumSkillTries = 0;
			for (uint16_t c = 11; c <= skills[i].level; ++c) { //sum up all required tries for all skill levels
				sumSkillTries += vocation->getReqSkillTries(i, c);
			}

			sumSkillTries += skills[i].tries;

			uint32_t lostSkillTries = static_cast<uint32_t>(sumSkillTries * deathLossPercent);
			while (lostSkillTries > skills[i].tries) {
				lostSkillTries -= skills[i].tries;

				if (skills[i].level <= 10) {
					skills[i].level = 10;
					skills[i].tries = 0;
					lostSkillTries = 0;
					break;
				}

				skills[i].tries = vocation->getReqSkillTries(i, skills[i].level);
				skills[i].level--;
			}

			skills[i].tries = std::max<int32_t>(0, skills[i].tries - lostSkillTries);
			skills[i].percent = Player::getPercentLevel(skills[i].tries, vocation->getReqSkillTries(i, skills[i].level));
		}

		sendTextMessage(MESSAGE_EVENT_ADVANCE, lostExp.str());

		if (expLoss != 0) {
			uint32_t oldLevel = level;

			if (vocation->getId() == VOCATION_NONE || level > 7) {
				experience -= expLoss;
			}

			while (level > 1 && experience < Player::getExpForLevel(level)) {
				--level;
				healthMax = std::max<int32_t>(0, healthMax - vocation->getHPGain());
				manaMax = std::max<int32_t>(0, manaMax - vocation->getManaGain());
				capacity = std::max<int32_t>(0, capacity - vocation->getCapGain());
			}

			if (oldLevel != level) {
				std::ostringstream ss;
				ss << "You were downgraded from Level " << oldLevel << " to Level " << level << '.';
				sendTextMessage(MESSAGE_EVENT_ADVANCE, ss.str());
			}

			uint64_t currLevelExp = Player::getExpForLevel(level);
			uint64_t nextLevelExp = Player::getExpForLevel(level + 1);
			if (nextLevelExp > currLevelExp) {
				levelPercent = Player::getPercentLevel(experience - currLevelExp, nextLevelExp - currLevelExp);
			} else {
				levelPercent = 0;
			}
		}

		std::ostringstream deathType;
		deathType << "You died during ";
		if (pvpDeath) {
			deathType << "PvP.";
		} else {
			deathType << "PvE.";
		}
		sendTextMessage(MESSAGE_EVENT_ADVANCE, deathType.str());

		std::string bless = getBlessingsName();
		std::ostringstream blesses;
		if (bless.length() == 0) {
			blesses << "You weren't protected with any blessings.";
		} else {
			blesses << "You were blessed with " << bless;
		}
		sendTextMessage(MESSAGE_EVENT_ADVANCE, blesses.str());

		//Make player lose bless
		uint8_t maxBlessing = 8;
		if (pvpDeath && hasBlessing(1)) {
			removeBlessing(1, 1); //Remove TOF only
		} else {
			for (int i = 2; i <= maxBlessing; i++) {
				removeBlessing(i, 1);
			}
		}

		sendStats();
		sendSkills();
		sendReLoginWindow(unfairFightReduction);
		sendBlessStatus();
		if (getSkull() == SKULL_BLACK) {
			health = 40;
			mana = 0;
		} else {
			health = healthMax;
			mana = manaMax;
		}

		auto it = conditions.begin(), end = conditions.end();
		while (it != end) {
			Condition* condition = *it;
			if (condition->isPersistent()) {
				it = conditions.erase(it);

				condition->endCondition(this);
				onEndCondition(condition->getType());
				delete condition;
			} else {
				++it;
			}
		}
	} else {
		setSkillLoss(true);

		auto it = conditions.begin(), end = conditions.end();
		while (it != end) {
			Condition* condition = *it;
			if (condition->isPersistent()) {
				it = conditions.erase(it);

				condition->endCondition(this);
				onEndCondition(condition->getType());
				delete condition;
			} else {
				++it;
			}
		}

		health = healthMax;
		g_game().internalTeleport(this, getTemplePosition(), true);
		g_game().addCreatureHealth(this);
		g_game().addPlayerMana(this);
		onThink(EVENT_CREATURE_THINK_INTERVAL);
		onIdleStatus();
		sendStats();
	}
	despawn();
}

bool Player::spawn()
{
	setDead(false);

	const Position& pos = getLoginPosition();

	if (!g_game().map.placeCreature(pos, this, false, true)) {
		return false;
	}

	SpectatorHashSet spectators;
	g_game().map.getSpectators(spectators, position, false, true);
	for (Creature* spectator : spectators) {
		if (!spectator) {
			continue;
		}

		if (Player* tmpPlayer = spectator->getPlayer()) {
			tmpPlayer->sendCreatureAppear(this, pos, true);
		}

		spectator->onCreatureAppear(this, false);
	}

	getParent()->postAddNotification(this, nullptr, 0);
	g_game().addCreatureCheck(this);
	g_game().addPlayer(this);
	return true;
}

void Player::despawn()
{
	if (isDead()) {
		return;
	}

	listWalkDir.clear();
	stopEventWalk();
	onWalkAborted();
	g_game().playerSetAttackedCreature(this->getID(), 0);
	g_game().playerFollowCreature(this->getID(), 0);

	// remove check
	Game::removeCreatureCheck(this);

	// remove from map
	Tile* tile = getTile();
	if (!tile) {
		return;
	}

	std::vector<int32_t> oldStackPosVector;

	SpectatorHashSet spectators;
	g_game().map.getSpectators(spectators, tile->getPosition(), true);
	size_t i = 0;
	for (Creature* spectator : spectators) {
		if (!spectator) {
			continue;
		}

		if (const Player* player = spectator->getPlayer()) {
			oldStackPosVector.push_back(player->canSeeCreature(this) ? tile->getStackposOfCreature(player, this) : -1);
		}
		if (Player* player = spectator->getPlayer()) {
			player->sendRemoveTileThing(tile->getPosition(), oldStackPosVector[i++]);
		}

		spectator->onRemoveCreature(this, false);
		// Remove player from spectator target list
		spectator->setAttackedCreature(nullptr);
		spectator->setFollowCreature(nullptr);
	}

	tile->removeCreature(this);

	getParent()->postRemoveNotification(this, nullptr, 0);

	g_game().removePlayer(this);

	// show player as pending
	for (const auto& [key, player] : g_game().getPlayers()) {
		player->notifyStatusChange(this, VIPSTATUS_PENDING, false);
	}

	setDead(true);
}

bool Player::dropCorpse(Creature* lastHitCreature, Creature* mostDamageCreature, bool lastHitUnjustified, bool mostDamageUnjustified)
{
	if (getZone() != ZONE_PVP || !Player::lastHitIsPlayer(lastHitCreature)) {
		return Creature::dropCorpse(lastHitCreature, mostDamageCreature, lastHitUnjustified, mostDamageUnjustified);
	}

	setDropLoot(true);
	return false;
}

Item* Player::getCorpse(Creature* lastHitCreature, Creature* mostDamageCreature)
{
	Item* corpse = Creature::getCorpse(lastHitCreature, mostDamageCreature);
	if (corpse && corpse->getContainer()) {
		std::ostringstream ss;
		if (lastHitCreature) {
			ss << "You recognize " << getNameDescription() << ". " << (getSex() == PLAYERSEX_FEMALE ? "She" : "He") << " was killed by " << lastHitCreature->getNameDescription() << '.';
		} else {
			ss << "You recognize " << getNameDescription() << '.';
		}

		corpse->setSpecialDescription(ss.str());
	}
	return corpse;
}

void Player::addInFightTicks(bool pzlock /*= false*/)
{
	if (hasFlag(PlayerFlag_NotGainInFight)) {
		return;
	}

	if (pzlock) {
		pzLocked = true;
		sendIcons();
	}

	Condition* condition = Condition::createCondition(CONDITIONID_DEFAULT, CONDITION_INFIGHT, g_configManager().getNumber(PZ_LOCKED), 0);
	addCondition(condition);
}

void Player::removeList()
{
	g_game().removePlayer(this);

	for (const auto& [key, player] : g_game().getPlayers()) {
		player->notifyStatusChange(this, VIPSTATUS_OFFLINE);
	}
}

void Player::addList()
{
	for (const auto& [key, player] : g_game().getPlayers()) {
		player->notifyStatusChange(this, this->statusVipList);
	}

	g_game().addPlayer(this);
}

void Player::removePlayer(bool displayEffect, bool forced /*= true*/)
{
	g_creatureEvents().playerLogout(this);
	if (client) {
		client->logout(displayEffect, forced);
	} else {
		g_game().removeCreature(this);
	}
}

void Player::notifyStatusChange(Player* loginPlayer, VipStatus_t status, bool message)
{
	if (!client) {
		return;
	}

	auto it = VIPList.find(loginPlayer->guid);
	if (it == VIPList.end()) {
		return;
	}

	client->sendUpdatedVIPStatus(loginPlayer->guid, status);

	if (message) {
		if (status == VIPSTATUS_ONLINE) {
			client->sendTextMessage(TextMessage(MESSAGE_FAILURE, loginPlayer->getName() + " has logged in."));
		} else if (status == VIPSTATUS_OFFLINE) {
			client->sendTextMessage(TextMessage(MESSAGE_FAILURE, loginPlayer->getName() + " has logged out."));
		}
	}
}

bool Player::removeVIP(uint32_t vipGuid)
{
	if (VIPList.erase(vipGuid) == 0) {
		return false;
	}

	IOLoginData::removeVIPEntry(accountNumber, vipGuid);
	return true;
}

bool Player::addVIP(uint32_t vipGuid, const std::string& vipName, VipStatus_t status)
{
	if (VIPList.size() >= getMaxVIPEntries() || VIPList.size() == 200) { // max number of buddies is 200 in 9.53
		sendTextMessage(MESSAGE_FAILURE, "You cannot add more buddies.");
		return false;
	}

	auto result = VIPList.insert(vipGuid);
	if (!result.second) {
		sendTextMessage(MESSAGE_FAILURE, "This player is already in your list.");
		return false;
	}

	IOLoginData::addVIPEntry(accountNumber, vipGuid, "", 0, false);
	if (client) {
		client->sendVIP(vipGuid, vipName, "", 0, false, status);
	}
	return true;
}

bool Player::addVIPInternal(uint32_t vipGuid)
{
	if (VIPList.size() >= getMaxVIPEntries() || VIPList.size() == 200) { // max number of buddies is 200 in 9.53
		return false;
	}

	return VIPList.insert(vipGuid).second;
}

bool Player::editVIP(uint32_t vipGuid, const std::string& description, uint32_t icon, bool notify)
{
	auto it = VIPList.find(vipGuid);
	if (it == VIPList.end()) {
		return false; // player is not in VIP
	}

	IOLoginData::editVIPEntry(accountNumber, vipGuid, description, icon, notify);
	return true;
}

//close container and its child containers
void Player::autoCloseContainers(const Container* container)
{
	std::vector<uint32_t> closeList;
	for (const auto& it : openContainers) {
		Container* tmpContainer = it.second.container;
		while (tmpContainer) {
			if (tmpContainer->isRemoved() || tmpContainer == container) {
				closeList.push_back(it.first);
				break;
			}

			tmpContainer = dynamic_cast<Container*>(tmpContainer->getParent());
		}
	}

	for (uint32_t containerId : closeList) {
		closeContainer(containerId);
		if (client) {
			client->sendCloseContainer(containerId);
		}
	}
}

bool Player::hasCapacity(const Item* item, uint32_t count) const
{
	if (hasFlag(PlayerFlag_CannotPickupItem)) {
		return false;
	}

	if (hasFlag(PlayerFlag_HasInfiniteCapacity) || item->getTopParent() == this) {
		return true;
	}

	uint32_t itemWeight = item->getContainer() != nullptr ? item->getWeight() : item->getBaseWeight();
	if (item->isStackable()) {
		itemWeight *= count;
	}
	return itemWeight <= getFreeCapacity();
}

ReturnValue Player::queryAdd(int32_t index, const Thing& thing, uint32_t count, uint32_t flags, Creature*) const
{
	const Item* item = thing.getItem();
	if (item == nullptr) {
		SPDLOG_ERROR("[Player::queryAdd] - Item is nullptr");
		return RETURNVALUE_NOTPOSSIBLE;
	}

	bool childIsOwner = hasBitSet(FLAG_CHILDISOWNER, flags);
	if (childIsOwner) {
		//a child container is querying the player, just check if enough capacity
		bool skipLimit = hasBitSet(FLAG_NOLIMIT, flags);
		if (skipLimit || hasCapacity(item, count)) {
			return RETURNVALUE_NOERROR;
		}
		return RETURNVALUE_NOTENOUGHCAPACITY;
	}

	if (!item->isPickupable()) {
		return RETURNVALUE_CANNOTPICKUP;
	}

	ReturnValue ret = RETURNVALUE_NOERROR;

	const int32_t& slotPosition = item->getSlotPosition();
	if ((slotPosition & SLOTP_HEAD) || (slotPosition & SLOTP_NECKLACE) ||
			(slotPosition & SLOTP_BACKPACK) || (slotPosition & SLOTP_ARMOR) ||
			(slotPosition & SLOTP_LEGS) || (slotPosition & SLOTP_FEET) ||
			(slotPosition & SLOTP_RING)) {
		ret = RETURNVALUE_CANNOTBEDRESSED;
	} else if (slotPosition & SLOTP_TWO_HAND) {
		ret = RETURNVALUE_PUTTHISOBJECTINBOTHHANDS;
	} else if ((slotPosition & SLOTP_RIGHT) || (slotPosition & SLOTP_LEFT)) {
		ret = RETURNVALUE_CANNOTBEDRESSED;
	}

	switch (index) {
		case CONST_SLOT_HEAD: {
			if (slotPosition & SLOTP_HEAD) {
				ret = RETURNVALUE_NOERROR;
			}
			break;
		}

		case CONST_SLOT_NECKLACE: {
			if (slotPosition & SLOTP_NECKLACE) {
				ret = RETURNVALUE_NOERROR;
			}
			break;
		}

		case CONST_SLOT_BACKPACK: {
			if (slotPosition & SLOTP_BACKPACK) {
				ret = RETURNVALUE_NOERROR;
			}
			break;
		}

		case CONST_SLOT_ARMOR: {
			if (slotPosition & SLOTP_ARMOR) {
				ret = RETURNVALUE_NOERROR;
			}
			break;
		}

		case CONST_SLOT_RIGHT: {
			if (slotPosition & SLOTP_RIGHT) {
				if (item->getWeaponType() != WEAPON_SHIELD && !item->isQuiver()) {
					ret = RETURNVALUE_CANNOTBEDRESSED;
				} else {
					const Item *leftItem = inventory[CONST_SLOT_LEFT];
					if (leftItem) {
						if ((leftItem->getSlotPosition() | slotPosition) & SLOTP_TWO_HAND) {
							if (item->isQuiver() && leftItem->getWeaponType() == WEAPON_DISTANCE)
								ret = RETURNVALUE_NOERROR;
							else
								ret = RETURNVALUE_BOTHHANDSNEEDTOBEFREE;
						} else {
							ret = RETURNVALUE_NOERROR;
						}
					} else {
						ret = RETURNVALUE_NOERROR;
					}
				}
			} else if (slotPosition & SLOTP_TWO_HAND) {
				if (inventory[CONST_SLOT_LEFT] && inventory[CONST_SLOT_LEFT] != item) {
					ret = RETURNVALUE_BOTHHANDSNEEDTOBEFREE;
				} else {
					ret = RETURNVALUE_NOERROR;
				}
			} else if (inventory[CONST_SLOT_LEFT]) {
				const Item *leftItem = inventory[CONST_SLOT_LEFT];
				WeaponType_t type = item->getWeaponType(), leftType = leftItem->getWeaponType();

				if (leftItem->getSlotPosition() & SLOTP_TWO_HAND)
				{
					ret = RETURNVALUE_DROPTWOHANDEDITEM;
				}
				else if (item == leftItem && count == item->getItemCount())
				{
					ret = RETURNVALUE_NOERROR;
				}
				else if (leftType == WEAPON_SHIELD && type == WEAPON_SHIELD)
				{
					ret = RETURNVALUE_CANONLYUSEONESHIELD;
				}
				else if (leftType == WEAPON_NONE || type == WEAPON_NONE ||
						 leftType == WEAPON_SHIELD || leftType == WEAPON_AMMO || type == WEAPON_SHIELD || type == WEAPON_AMMO)
				{
					ret = RETURNVALUE_NOERROR;
				}
				else
				{
					ret = RETURNVALUE_CANONLYUSEONEWEAPON;
				}
			} else {
				ret = RETURNVALUE_NOERROR;
			}
			break;
		}

		case CONST_SLOT_LEFT: {
			if (slotPosition & SLOTP_LEFT) {
				WeaponType_t type = item->getWeaponType();
				if (type == WEAPON_NONE || type == WEAPON_SHIELD || type == WEAPON_AMMO) {
					ret = RETURNVALUE_CANNOTBEDRESSED;
				} else if (inventory[CONST_SLOT_RIGHT] && (slotPosition & SLOTP_TWO_HAND)) {
					if (type == WEAPON_DISTANCE && inventory[CONST_SLOT_RIGHT]->isQuiver()) {
						ret = RETURNVALUE_NOERROR;
					} else {
						ret = RETURNVALUE_BOTHHANDSNEEDTOBEFREE;
					}
				} else {
					ret = RETURNVALUE_NOERROR;
				}
			} else if (slotPosition & SLOTP_TWO_HAND) {
				if (inventory[CONST_SLOT_RIGHT] && inventory[CONST_SLOT_RIGHT] != item) {
					ret = RETURNVALUE_BOTHHANDSNEEDTOBEFREE;
				} else {
					ret = RETURNVALUE_NOERROR;
				}
			} else if (inventory[CONST_SLOT_RIGHT]) {
				const Item* rightItem = inventory[CONST_SLOT_RIGHT];
				WeaponType_t type = item->getWeaponType(), rightType = rightItem->getWeaponType();

				if (rightItem->getSlotPosition() & SLOTP_TWO_HAND) {
					ret = RETURNVALUE_DROPTWOHANDEDITEM;
				} else if (item == rightItem && count == item->getItemCount()) {
					ret = RETURNVALUE_NOERROR;
				} else if (rightType == WEAPON_SHIELD && type == WEAPON_SHIELD) {
					ret = RETURNVALUE_CANONLYUSEONESHIELD;
				} else if (rightType == WEAPON_NONE || type == WEAPON_NONE ||
							rightType == WEAPON_SHIELD || rightType == WEAPON_AMMO || type == WEAPON_SHIELD || type == WEAPON_AMMO) {
					ret = RETURNVALUE_NOERROR;
				} else {
					ret = RETURNVALUE_CANONLYUSEONEWEAPON;
				}
			} else {
				ret = RETURNVALUE_NOERROR;
			}
			break;
		}

		case CONST_SLOT_LEGS: {
			if (slotPosition & SLOTP_LEGS) {
				ret = RETURNVALUE_NOERROR;
			}
			break;
		}

		case CONST_SLOT_FEET: {
			if (slotPosition & SLOTP_FEET) {
				ret = RETURNVALUE_NOERROR;
			}
			break;
		}

		case CONST_SLOT_RING: {
			if (slotPosition & SLOTP_RING) {
				ret = RETURNVALUE_NOERROR;
			}
			break;
		}

		case CONST_SLOT_AMMO: {
			if ((slotPosition & SLOTP_AMMO)) {
				ret = RETURNVALUE_NOERROR;
			}
			break;
		}

		case CONST_SLOT_WHEREEVER:
		case -1:
			ret = RETURNVALUE_NOTENOUGHROOM;
			break;

		default:
			ret = RETURNVALUE_NOTPOSSIBLE;
			break;
	}

	if (ret == RETURNVALUE_NOERROR || ret == RETURNVALUE_NOTENOUGHROOM) {
		//need an exchange with source?
		const Item* inventoryItem = getInventoryItem(static_cast<Slots_t>(index));
		if (inventoryItem && (!inventoryItem->isStackable() || inventoryItem->getID() != item->getID())) {
			return RETURNVALUE_NEEDEXCHANGE;
		}

		//check if enough capacity
		if (!hasCapacity(item, count)) {
			return RETURNVALUE_NOTENOUGHCAPACITY;
		}

		if (!g_moveEvents().onPlayerEquip(const_cast<Player&>(*this), const_cast<Item&>(*item), static_cast<Slots_t>(index), true)) {
			return RETURNVALUE_CANNOTBEDRESSED;
		}
	}

	return ret;
}

ReturnValue Player::queryMaxCount(int32_t index, const Thing& thing, uint32_t count, uint32_t& maxQueryCount,
		uint32_t flags) const
{
	const Item* item = thing.getItem();
	if (item == nullptr) {
		maxQueryCount = 0;
		return RETURNVALUE_NOTPOSSIBLE;
	}

	if (index == INDEX_WHEREEVER) {
		uint32_t n = 0;
		for (int32_t slotIndex = CONST_SLOT_FIRST; slotIndex <= CONST_SLOT_LAST; ++slotIndex) {
			Item* inventoryItem = inventory[slotIndex];
			if (inventoryItem) {
				if (Container* subContainer = inventoryItem->getContainer()) {
					uint32_t queryCount = 0;
					subContainer->queryMaxCount(INDEX_WHEREEVER, *item, item->getItemCount(), queryCount, flags);
					n += queryCount;

					//iterate through all items, including sub-containers (deep search)
					for (ContainerIterator it = subContainer->iterator(); it.hasNext(); it.advance()) {
						if (Container* tmpContainer = (*it)->getContainer()) {
							queryCount = 0;
							tmpContainer->queryMaxCount(INDEX_WHEREEVER, *item, item->getItemCount(), queryCount, flags);
							n += queryCount;
						}
					}
				} else if (inventoryItem->isStackable() && item->equals(inventoryItem) && inventoryItem->getItemCount() < 100) {
					uint32_t remainder = (100 - inventoryItem->getItemCount());

					if (queryAdd(slotIndex, *item, remainder, flags) == RETURNVALUE_NOERROR) {
						n += remainder;
					}
				}
			} else if (queryAdd(slotIndex, *item, item->getItemCount(), flags) == RETURNVALUE_NOERROR) { //empty slot
				if (item->isStackable()) {
					n += 100;
				} else {
					++n;
				}
			}
		}

		maxQueryCount = n;
	} else {
		const Item* destItem = nullptr;

		const Thing* destThing = getThing(index);
		if (destThing) {
			destItem = destThing->getItem();
		}

		if (destItem) {
			if (destItem->isStackable() && item->equals(destItem) && destItem->getItemCount() < 100) {
				maxQueryCount = 100 - destItem->getItemCount();
			} else {
				maxQueryCount = 0;
			}
		} else if (queryAdd(index, *item, count, flags) == RETURNVALUE_NOERROR) { //empty slot
			if (item->isStackable()) {
				maxQueryCount = 100;
			} else {
				maxQueryCount = 1;
			}

			return RETURNVALUE_NOERROR;
		}
	}

	if (maxQueryCount < count) {
		return RETURNVALUE_NOTENOUGHROOM;
	} else {
		return RETURNVALUE_NOERROR;
	}
}

ReturnValue Player::queryRemove(const Thing& thing, uint32_t count, uint32_t flags, Creature* /*= nullptr*/) const
{
	int32_t index = getThingIndex(&thing);
	if (index == -1) {
		return RETURNVALUE_NOTPOSSIBLE;
	}

	const Item* item = thing.getItem();
	if (item == nullptr) {
		return RETURNVALUE_NOTPOSSIBLE;
	}

	if (count == 0 || (item->isStackable() && count > item->getItemCount())) {
		return RETURNVALUE_NOTPOSSIBLE;
	}

	if (!item->isMoveable() && !hasBitSet(FLAG_IGNORENOTMOVEABLE, flags)) {
		return RETURNVALUE_NOTMOVEABLE;
	}

	return RETURNVALUE_NOERROR;
}

Cylinder* Player::queryDestination(int32_t& index, const Thing& thing, Item** destItem,
		uint32_t& flags)
{
	if (index == 0 /*drop to capacity window*/ || index == INDEX_WHEREEVER) {
		*destItem = nullptr;

		const Item* item = thing.getItem();
		if (item == nullptr) {
			return this;
		}

		bool autoStack = !((flags & FLAG_IGNOREAUTOSTACK) == FLAG_IGNOREAUTOSTACK);
		bool isStackable = item->isStackable();

		std::vector<Container*> containers;

		for (uint32_t slotIndex = CONST_SLOT_FIRST; slotIndex <= CONST_SLOT_AMMO; ++slotIndex) {
			Item* inventoryItem = inventory[slotIndex];
			if (inventoryItem) {
				if (inventoryItem == tradeItem) {
					continue;
				}

				if (inventoryItem == item) {
					continue;
				}

				if (autoStack && isStackable) {
					//try find an already existing item to stack with
					if (queryAdd(slotIndex, *item, item->getItemCount(), 0) == RETURNVALUE_NOERROR) {
						if (inventoryItem->equals(item) && inventoryItem->getItemCount() < 100) {
							index = slotIndex;
							*destItem = inventoryItem;
							return this;
						}
					}

					if (Container* subContainer = inventoryItem->getContainer()) {
						containers.push_back(subContainer);
					}
				} else if (Container* subContainer = inventoryItem->getContainer()) {
					containers.push_back(subContainer);
				}
			} else if (queryAdd(slotIndex, *item, item->getItemCount(), flags) == RETURNVALUE_NOERROR) { //empty slot
				index = slotIndex;
				*destItem = nullptr;
				return this;
			}
		}

		size_t i = 0;
		while (i < containers.size()) {
			Container* tmpContainer = containers[i++];
			if (!autoStack || !isStackable) {
				//we need to find first empty container as fast as we can for non-stackable items
				uint32_t n = tmpContainer->capacity() - tmpContainer->size();
				while (n) {
					if (tmpContainer->queryAdd(tmpContainer->capacity() - n, *item, item->getItemCount(), flags) == RETURNVALUE_NOERROR) {
						index = tmpContainer->capacity() - n;
						*destItem = nullptr;
						return tmpContainer;
					}

					n--;
				}

				for (Item* tmpContainerItem : tmpContainer->getItemList()) {
					if (Container* subContainer = tmpContainerItem->getContainer()) {
						containers.push_back(subContainer);
					}
				}

				continue;
			}

			uint32_t n = 0;

			for (Item* tmpItem : tmpContainer->getItemList()) {
				if (tmpItem == tradeItem) {
					continue;
				}

				if (tmpItem == item) {
					continue;
				}

				//try find an already existing item to stack with
				if (tmpItem->equals(item) && tmpItem->getItemCount() < 100) {
					index = n;
					*destItem = tmpItem;
					return tmpContainer;
				}

				if (Container* subContainer = tmpItem->getContainer()) {
					containers.push_back(subContainer);
				}

				n++;
			}

			if (n < tmpContainer->capacity() && tmpContainer->queryAdd(n, *item, item->getItemCount(), flags) == RETURNVALUE_NOERROR) {
				index = n;
				*destItem = nullptr;
				return tmpContainer;
			}
		}

		return this;
	}

	Thing* destThing = getThing(index);
	if (destThing) {
		*destItem = destThing->getItem();
	}

	Cylinder* subCylinder = dynamic_cast<Cylinder*>(destThing);
	if (subCylinder) {
		index = INDEX_WHEREEVER;
		*destItem = nullptr;
		return subCylinder;
	} else {
		return this;
	}
}

void Player::addThing(int32_t index, Thing* thing)
{
	if (index < CONST_SLOT_FIRST || index > CONST_SLOT_LAST) {
		return /*RETURNVALUE_NOTPOSSIBLE*/;
	}

	Item* item = thing->getItem();
	if (!item) {
		return /*RETURNVALUE_NOTPOSSIBLE*/;
	}

	item->setParent(this);
	inventory[index] = item;

	//send to client
	sendInventoryItem(static_cast<Slots_t>(index), item);
}

void Player::updateThing(Thing* thing, uint16_t itemId, uint32_t count)
{
	int32_t index = getThingIndex(thing);
	if (index == -1) {
		return /*RETURNVALUE_NOTPOSSIBLE*/;
	}

	Item* item = thing->getItem();
	if (!item) {
		return /*RETURNVALUE_NOTPOSSIBLE*/;
	}

	item->setID(itemId);
	item->setSubType(count);

	//send to client
	sendInventoryItem(static_cast<Slots_t>(index), item);

	//event methods
	onUpdateInventoryItem(item, item);
}

void Player::replaceThing(uint32_t index, Thing* thing)
{
	if (index > CONST_SLOT_LAST) {
		return /*RETURNVALUE_NOTPOSSIBLE*/;
	}

	Item* oldItem = getInventoryItem(static_cast<Slots_t>(index));
	if (!oldItem) {
		return /*RETURNVALUE_NOTPOSSIBLE*/;
	}

	Item* item = thing->getItem();
	if (!item) {
		return /*RETURNVALUE_NOTPOSSIBLE*/;
	}

	//send to client
	sendInventoryItem(static_cast<Slots_t>(index), item);

	//event methods
	onUpdateInventoryItem(oldItem, item);

	item->setParent(this);

	inventory[index] = item;
}

void Player::removeThing(Thing* thing, uint32_t count)
{
	Item* item = thing->getItem();
	if (!item) {
		return /*RETURNVALUE_NOTPOSSIBLE*/;
	}

	int32_t index = getThingIndex(thing);
	if (index == -1) {
		return /*RETURNVALUE_NOTPOSSIBLE*/;
	}

	if (item->isStackable()) {
		if (count == item->getItemCount()) {
			//send change to client
			sendInventoryItem(static_cast<Slots_t>(index), nullptr);

			//event methods
			onRemoveInventoryItem(item);

			item->setParent(nullptr);
			inventory[index] = nullptr;
		} else {
			uint8_t newCount = static_cast<uint8_t>(std::max<int32_t>(0, item->getItemCount() - count));
			item->setItemCount(newCount);

			//send change to client
			sendInventoryItem(static_cast<Slots_t>(index), item);

			//event methods
			onUpdateInventoryItem(item, item);
		}
	} else {
		//send change to client
		sendInventoryItem(static_cast<Slots_t>(index), nullptr);

		//event methods
		onRemoveInventoryItem(item);

		item->setParent(nullptr);
		inventory[index] = nullptr;
	}
}

int32_t Player::getThingIndex(const Thing* thing) const
{
	for (uint8_t i = CONST_SLOT_FIRST; i <= CONST_SLOT_LAST; ++i) {
		if (inventory[i] == thing) {
			return i;
		}
	}
	return -1;
}

size_t Player::getFirstIndex() const
{
	return CONST_SLOT_FIRST;
}

size_t Player::getLastIndex() const
{
	return CONST_SLOT_LAST + 1;
}

uint32_t Player::getItemTypeCount(uint16_t itemId, int32_t subType /*= -1*/) const
{
	uint32_t count = 0;
	for (int32_t i = CONST_SLOT_FIRST; i <= CONST_SLOT_LAST; i++) {
		Item* item = inventory[i];
		if (!item) {
			continue;
		}

		if (item->getID() == itemId) {
			count += Item::countByType(item, subType);
		}

		if (Container* container = item->getContainer()) {
			for (ContainerIterator it = container->iterator(); it.hasNext(); it.advance()) {
				if ((*it)->getID() == itemId) {
					count += Item::countByType(*it, subType);
				}
			}
		}
	}
	return count;
}

void Player::stashContainer(StashContainerList itemDict)
{
	StashItemList stashItemDict; // ItemID - Count
	for (auto it_dict : itemDict) {
		stashItemDict[(it_dict.first)->getID()] = it_dict.second;
	}

	for (auto it : stashItems) {
		if(!stashItemDict[it.first]) {
			stashItemDict[it.first] = it.second;
		} else {
			stashItemDict[it.first] += it.second;
		}
	}

	if (getStashSize(stashItemDict) > g_configManager().getNumber(STASH_ITEMS)) {
		sendCancelMessage("You don't have capacity in the Supply Stash to stow all this item.");
		return;
	}

	uint32_t totalStowed = 0;
	std::ostringstream retString;
	uint16_t refreshDepotSearchOnItem = 0;
	for (auto stashIterator : itemDict) {
		uint16_t iteratorCID = (stashIterator.first)->getID();
		if (g_game().internalRemoveItem(stashIterator.first, stashIterator.second) == RETURNVALUE_NOERROR) {
			addItemOnStash(iteratorCID, stashIterator.second);
			totalStowed += stashIterator.second;
			if (isDepotSearchOpenOnItem(iteratorCID)) {
				refreshDepotSearchOnItem = iteratorCID;
			}
		}
	}

	if (totalStowed == 0) {
		sendCancelMessage("Sorry, not possible.");
		return;
	}

	retString << "Stowed " << totalStowed << " object" << (totalStowed > 1 ? "s." : ".");
	if (moved) {
		retString << " Moved " << movedItems << " object" << (movedItems > 1 ? "s." : ".");
		movedItems = 0;
	}
	sendTextMessage(MESSAGE_STATUS, retString.str());

	// Refresh depot search window if necessary
	if (refreshDepotSearchOnItem != 0) {
		requestDepotSearchItem(refreshDepotSearchOnItem, 0);
	}
}

bool Player::removeItemOfType(uint16_t itemId, uint32_t amount, int32_t subType, bool ignoreEquipped/* = false*/, bool removeFromStash/* = false*/)
{
	if (amount == 0) {
		return true;
	}

	std::vector<Item*> itemList;

	uint32_t count = 0;
	uint32_t removeFromStashAmount = amount;
	for (int32_t i = CONST_SLOT_FIRST; i <= CONST_SLOT_LAST; i++) {
		Item* item = inventory[i];
		if (!item) {
			continue;
		}

		if (!ignoreEquipped && item->getID() == itemId) {
			uint32_t itemCount = Item::countByType(item, subType);
			if (itemCount == 0) {
				continue;
			}

			itemList.push_back(item);

			count += itemCount;
			if (count >= amount) {
				g_game().internalRemoveItems(std::move(itemList), amount, Item::items[itemId].stackable);
				return true;
			}
		} else if (Container* container = item->getContainer()) {
			for (ContainerIterator it = container->iterator(); it.hasNext(); it.advance()) {
				Item* containerItem = *it;
				if (containerItem->getID() == itemId) {
					uint32_t itemCount = Item::countByType(containerItem, subType);
					if (itemCount == 0) {
						continue;
					}

					itemList.push_back(containerItem);

					count += itemCount;
					auto stackable = Item::items[itemId].stackable;
					// If the amount of items in the backpack is equal to or greater than the amount
					// It will remove items and stop the iteration
					if (count >= amount) {
						g_game().internalRemoveItems(std::move(itemList), amount, stackable);
						return true;
					// If not, we will remove the amount the player have and save the rest to remove from the stash
					} else if (removeFromStash && stackable) {
						g_game().internalRemoveItems(itemList, amount, stackable);
						// Save remaining items to remove
						removeFromStashAmount -= count;
					}
				}
			}
		}
	}

	if (removeFromStash && removeFromStashAmount <= amount && withdrawItem(itemId, removeFromStashAmount)) {
		return true;
	}

	return false;
}

ItemsTierCountList Player::getInventoryItemsId() const
{
	ItemsTierCountList itemMap;
	for (int32_t i = CONST_SLOT_FIRST; i <= CONST_SLOT_LAST; i++) {
		Item* item = inventory[i];
		if (!item) {
			continue;
		}

		(itemMap[item->getID()])[item->getTier()] += Item::countByType(item, -1);
		if (Container* container = item->getContainer()) {
			for (ContainerIterator it = container->iterator(); it.hasNext(); it.advance()) {
				auto containerItem = *it;
				(itemMap[containerItem->getID()])[containerItem->getTier()] += Item::countByType(containerItem, -1);
			}
		}
	}
	return itemMap;
}

std::vector<Item*> Player::getInventoryItemsFromId(uint16_t itemId, bool ignore /*= true*/) const
{
	std::vector<Item*> itemVector;
	for (int i = CONST_SLOT_FIRST; i <= CONST_SLOT_LAST; ++i) {
		Item* item = inventory[i];
		if (!item) {
			continue;
		}

		if (!ignore && item->getID() == itemId) {
			itemVector.push_back(item);
		}

		if (Container* container = item->getContainer())
		{
			for (ContainerIterator it = container->iterator(); it.hasNext(); it.advance()) {
				auto containerItem = *it;
				if (containerItem->getID() == itemId) {
					itemVector.push_back(containerItem);
				}
			}
		}
	}

	return itemVector;
}

std::vector<Item*> Player::getAllInventoryItems(bool ignoreEquiped /*= false*/) const
{
	std::vector<Item*> itemVector;
	for (int i = CONST_SLOT_FIRST; i <= CONST_SLOT_LAST; ++i) {
		Item* item = inventory[i];
		if (!item) {
			continue;
		}

		// Only get equiped items if ignored equipped is false
		if (!ignoreEquiped) {
			itemVector.push_back(item);
		}
		if (Container* container = item->getContainer())
		{
			for (ContainerIterator it = container->iterator(); it.hasNext(); it.advance()) {
				itemVector.push_back(*it);
			}
		}
	}

	return itemVector;
}

std::map<uint32_t, uint32_t>& Player::getAllItemTypeCount(std::map<uint32_t, uint32_t>& countMap) const
{
	for (auto item : getAllInventoryItems()) {
		countMap[static_cast<uint32_t>(item->getID())] += Item::countByType(item, -1);
	}
	return countMap;
}

std::map<uint16_t, uint16_t>& Player::getAllSaleItemIdAndCount(std::map<uint16_t, uint16_t> &countMap) const
{
	for (auto item : getAllInventoryItems()) {
		if (item->getTier() > 0) {
			continue;
		}

		if (!item->hasImbuements()) {
			countMap[item->getID()] += item->getItemCount();
		}
	}

	return countMap;
}

void Player::getAllItemTypeCountAndSubtype(std::map<uint32_t, uint32_t>& countMap) const
{
	for (auto item : getAllInventoryItems()) {
		uint16_t itemId = item->getID();
		if (Item::items[itemId].isFluidContainer()) {
			countMap[static_cast<uint32_t>(itemId) | (static_cast<uint32_t>(item->getFluidType()) << 16)] += item->getItemCount();
		} else {
			countMap[static_cast<uint32_t>(itemId)] += item->getItemCount();
		}
	}
}

Item* Player::getForgeItemFromId(uint16_t itemId, uint8_t tier)
{
	for (auto item : getAllInventoryItems(true)) {
		if (item->hasImbuements()) {
			continue;
		}

		if (item->getID() == itemId && item->getTier() == tier) {
			return item;
		}
	}

	return nullptr;
}

Thing* Player::getThing(size_t index) const
{
	if (index >= CONST_SLOT_FIRST && index <= CONST_SLOT_LAST) {
		return inventory[index];
	}
	return nullptr;
}

void Player::postAddNotification(Thing* thing, const Cylinder* oldParent, int32_t index, CylinderLink_t link /*= LINK_OWNER*/)
{
	if (link == LINK_OWNER) {
		//calling movement scripts
		g_moveEvents().onPlayerEquip(*this, *thing->getItem(), static_cast<Slots_t>(index), false);
	}

	bool requireListUpdate = true;

	if (link == LINK_OWNER || link == LINK_TOPPARENT) {
		const Item* i = (oldParent ? oldParent->getItem() : nullptr);

		// Check if we owned the old container too, so we don't need to do anything,
		// as the list was updated in postRemoveNotification
		assert(i ? i->getContainer() != nullptr : true);

		if (i) {
			requireListUpdate = i->getContainer()->getHoldingPlayer() != this;
		} else {
			requireListUpdate = oldParent != this;
		}

		updateInventoryWeight();
		updateItemsLight();
		sendInventoryIds();
		sendStats();
	}

	if (const Item* item = thing->getItem()) {
		if (const Container* container = item->getContainer()) {
			onSendContainer(container);
		}

		if (shopOwner && !scheduledSaleUpdate && requireListUpdate) {
			updateSaleShopList(item);
		}
	} else if (const Creature* creature = thing->getCreature()) {
		if (creature == this) {
			//check containers
			std::vector<Container*> containers;

			for (const auto& it : openContainers) {
				Container* container = it.second.container;
				if (container == nullptr) {
					continue;
				}

				if (!Position::areInRange<1, 1, 0>(container->getPosition(), getPosition())) {
					containers.push_back(container);
				}
			}

			for (const Container* container : containers) {
				autoCloseContainers(container);
			}
		}
	}
}

void Player::postRemoveNotification(Thing* thing, const Cylinder* newParent, int32_t index, CylinderLink_t link /*= LINK_OWNER*/)
{
	if (link == LINK_OWNER) {
		//calling movement scripts
		g_moveEvents().onPlayerDeEquip(*this, *thing->getItem(), static_cast<Slots_t>(index));
	}

	bool requireListUpdate = true;

	if (link == LINK_OWNER || link == LINK_TOPPARENT) {
		const Item* i = (newParent ? newParent->getItem() : nullptr);

		// Check if we owned the old container too, so we don't need to do anything,
		// as the list was updated in postRemoveNotification
		assert(i ? i->getContainer() != nullptr : true);

		if (i) {
			requireListUpdate = i->getContainer()->getHoldingPlayer() != this;
		} else {
			requireListUpdate = newParent != this;
		}

		updateInventoryWeight();
		updateItemsLight();
		sendInventoryIds();
		sendStats();
	}

	if (const Item* item = thing->getItem()) {
		if (const Container* container = item->getContainer()) {
			checkLootContainers(container);

			if (container->isRemoved() || !Position::areInRange<1, 1, 0>(getPosition(), container->getPosition())) {
				autoCloseContainers(container);
			} else if (container->getTopParent() == this) {
				onSendContainer(container);
			} else if (const Container* topContainer = dynamic_cast<const Container*>(container->getTopParent())) {
				if (const DepotChest* depotChest = dynamic_cast<const DepotChest*>(topContainer)) {
					bool isOwner = false;

					for (const auto& it : depotChests) {
						if (it.second == depotChest) {
							isOwner = true;
							it.second->stopDecaying();
							onSendContainer(container);
						}
					}

					if (!isOwner) {
						autoCloseContainers(container);
					}
				} else {
					onSendContainer(container);
				}
			} else {
				autoCloseContainers(container);
			}
		}

		if (shopOwner && !scheduledSaleUpdate && requireListUpdate) {
			updateSaleShopList(item);
		}
	}
}

// i will keep this function so it can be reviewed
bool Player::updateSaleShopList(const Item* item)
{
	uint16_t itemId = item->getID();
	if (!itemId || !item)
		return true;

	g_dispatcher().addTask(createTask(std::bind_front(&Game::updatePlayerSaleItems, &g_game(), getID())));
	scheduledSaleUpdate = true;
	return true;
}

bool Player::hasShopItemForSale(uint16_t itemId, uint8_t subType) const
{
	if (!shopOwner) {
		return false;
	}

	const ItemType& itemType = Item::items[itemId];
	std::vector<ShopBlock> shoplist = shopOwner->getShopItemVector();
	return std::ranges::any_of(shoplist.begin(), shoplist.end(), [&](const ShopBlock& shopBlock) {
		return shopBlock.itemId == itemId && shopBlock.itemBuyPrice != 0 && (!itemType.isFluidContainer() || shopBlock.itemSubType == subType);
	});
}

void Player::internalAddThing(Thing* thing)
{
	internalAddThing(0, thing);
}

void Player::internalAddThing(uint32_t index, Thing* thing)
{
	Item* item = thing->getItem();
	if (!item) {
		return;
	}

	//index == 0 means we should equip this item at the most appropiate slot (no action required here)
	if (index >= CONST_SLOT_FIRST && index <= CONST_SLOT_LAST) {
		if (inventory[index]) {
			return;
		}

		inventory[index] = item;
		item->setParent(this);
	}
}

bool Player::setFollowCreature(Creature* creature)
{
	if (!Creature::setFollowCreature(creature)) {
		setFollowCreature(nullptr);
		setAttackedCreature(nullptr);

		sendCancelMessage(RETURNVALUE_THEREISNOWAY);
		sendCancelTarget();
		stopWalk();
		return false;
	}
	return true;
}

bool Player::setAttackedCreature(Creature* creature)
{
	if (!Creature::setAttackedCreature(creature)) {
		sendCancelTarget();
		return false;
	}

	if (chaseMode && creature) {
		if (followCreature != creature) {
			//chase opponent
			setFollowCreature(creature);
		}
	} else if (followCreature) {
		setFollowCreature(nullptr);
	}

	if (creature) {
		g_dispatcher().addTask(createTask(std::bind_front(&Game::checkCreatureAttack, &g_game(), getID())));
	}
	return true;
}

void Player::goToFollowCreature()
{
	if (!walkTask) {
		if ((OTSYS_TIME() - lastFailedFollow) < 2000) {
			return;
		}

		Creature::goToFollowCreature();

		if (followCreature && !hasFollowPath) {
			lastFailedFollow = OTSYS_TIME();
		}
	}
}

void Player::getPathSearchParams(const Creature* creature, FindPathParams& fpp) const
{
	Creature::getPathSearchParams(creature, fpp);
	fpp.fullPathSearch = true;
}

void Player::doAttacking(uint32_t)
{
	if (lastAttack == 0) {
		lastAttack = OTSYS_TIME() - getAttackSpeed() - 1;
	}

	if (hasCondition(CONDITION_PACIFIED)) {
		return;
	}

	if ((OTSYS_TIME() - lastAttack) >= getAttackSpeed()) {
		bool result = false;

		Item* tool = getWeapon();
		const Weapon* weapon = g_weapons().getWeapon(tool);
		uint32_t delay = getAttackSpeed();
		bool classicSpeed = g_configManager().getBoolean(CLASSIC_ATTACK_SPEED);

		if (weapon) {
			if (!weapon->interruptSwing()) {
				result = weapon->useWeapon(this, tool, attackedCreature);
			} else if (!classicSpeed && !canDoAction()) {
				delay = getNextActionTime();
			} else {
				result = weapon->useWeapon(this, tool, attackedCreature);
			}
		} else {
			result = Weapon::useFist(this, attackedCreature);
		}

		SchedulerTask* task = createSchedulerTask(std::max<uint32_t>(SCHEDULER_MINTICKS, delay), std::bind_front(&Game::checkCreatureAttack, &g_game(), getID()));
		if (!classicSpeed) {
			setNextActionTask(task, false);
		} else {
			g_scheduler().addEvent(task);
		}

		if (result) {
			lastAttack = OTSYS_TIME();
		}
	}
}

uint64_t Player::getGainedExperience(Creature* attacker) const
{
	if (g_configManager().getBoolean(EXPERIENCE_FROM_PLAYERS)) {
		Player* attackerPlayer = attacker->getPlayer();
		if (attackerPlayer && attackerPlayer != this && skillLoss && std::abs(static_cast<int32_t>(attackerPlayer->getLevel() - level)) <= g_configManager().getNumber(EXP_FROM_PLAYERS_LEVEL_RANGE)) {
			return std::max<uint64_t>(0, std::floor(getLostExperience() * getDamageRatio(attacker) * 0.75));
		}
	}
	return 0;
}

void Player::onFollowCreature(const Creature* creature)
{
	if (!creature) {
		stopWalk();
	}
}

void Player::setChaseMode(bool mode)
{
	bool prevChaseMode = chaseMode;
	chaseMode = mode;

	if (prevChaseMode != chaseMode) {
		if (chaseMode) {
			if (!followCreature && attackedCreature) {
				//chase opponent
				setFollowCreature(attackedCreature);
			}
		} else if (attackedCreature) {
			setFollowCreature(nullptr);
			cancelNextWalk = true;
		}
	}
}

void Player::onWalkAborted()
{
	setNextWalkActionTask(nullptr);
	sendCancelWalk();
}

void Player::onWalkComplete()
{
	if (walkTask) {
		walkTaskEvent = g_scheduler().addEvent(walkTask);
		walkTask = nullptr;
	}
}

void Player::stopWalk()
{
	cancelNextWalk = true;
}

LightInfo Player::getCreatureLight() const
{
	if (internalLight.level > itemsLight.level) {
		return internalLight;
	}
	return itemsLight;
}

void Player::updateItemsLight(bool internal /*=false*/)
{
	LightInfo maxLight;

	for (int32_t i = CONST_SLOT_FIRST; i <= CONST_SLOT_LAST; ++i) {
		Item* item = inventory[i];
		if (item) {
			LightInfo curLight = item->getLightInfo();

			if (curLight.level > maxLight.level) {
				maxLight = std::move(curLight);
			}
		}
	}

	if (itemsLight.level != maxLight.level || itemsLight.color != maxLight.color) {
		itemsLight = maxLight;

		if (!internal) {
			g_game().changeLight(this);
		}
	}
}

void Player::onAddCondition(ConditionType_t type)
{
	Creature::onAddCondition(type);

	if (type == CONDITION_OUTFIT && isMounted()) {
		dismount();
	}

	sendIcons();
}

void Player::onAddCombatCondition(ConditionType_t type)
{
	switch (type) {
		case CONDITION_POISON:
			sendTextMessage(MESSAGE_FAILURE, "You are poisoned.");
			break;

		case CONDITION_DROWN:
			sendTextMessage(MESSAGE_FAILURE, "You are drowning.");
			break;

		case CONDITION_PARALYZE:
			sendTextMessage(MESSAGE_FAILURE, "You are paralyzed.");
			break;

		case CONDITION_DRUNK:
			sendTextMessage(MESSAGE_FAILURE, "You are drunk.");
			break;

		case CONDITION_ROOTED:
			sendTextMessage(MESSAGE_FAILURE, "You are rooted.");
			break;

		case CONDITION_CURSED:
			sendTextMessage(MESSAGE_FAILURE, "You are cursed.");
			break;

		case CONDITION_FREEZING:
			sendTextMessage(MESSAGE_FAILURE, "You are freezing.");
			break;

		case CONDITION_DAZZLED:
			sendTextMessage(MESSAGE_FAILURE, "You are dazzled.");
			break;

		case CONDITION_BLEEDING:
			sendTextMessage(MESSAGE_FAILURE, "You are bleeding.");
			break;

		default:
			break;
	}
}

void Player::onEndCondition(ConditionType_t type)
{
	Creature::onEndCondition(type);

	if (type == CONDITION_INFIGHT) {
		onIdleStatus();
		pzLocked = false;
		clearAttacked();

		if (getSkull() != SKULL_RED && getSkull() != SKULL_BLACK) {
			setSkull(SKULL_NONE);
		}
	}

	sendIcons();
}

void Player::onCombatRemoveCondition(Condition* condition)
{
	//Creature::onCombatRemoveCondition(condition);
	if (condition->getId() > 0) {
		//Means the condition is from an item, id == slot
		if (g_game().getWorldType() == WORLD_TYPE_PVP_ENFORCED) {
			Item* item = getInventoryItem(static_cast<Slots_t>(condition->getId()));
			if (item) {
				//25% chance to destroy the item
				if (25 >= uniform_random(1, 100)) {
					g_game().internalRemoveItem(item);
				}
			}
		}
	} else {
		if (!canDoAction()) {
			const uint32_t delay = getNextActionTime();
			const int32_t ticks = delay - (delay % EVENT_CREATURE_THINK_INTERVAL);
			if (ticks < 0 || condition->getType() == CONDITION_PARALYZE) {
				removeCondition(condition);
			} else {
				condition->setTicks(ticks);
			}
		} else {
			removeCondition(condition);
		}
	}
}

void Player::onAttackedCreature(Creature* target)
{
	Creature::onAttackedCreature(target);

	if (target->getZone() == ZONE_PVP) {
		return;
	}

	if (target == this) {
		addInFightTicks();
		return;
	}

	if (hasFlag(PlayerFlag_NotGainInFight)) {
		return;
	}

	Player* targetPlayer = target->getPlayer();
	if (targetPlayer && !isPartner(targetPlayer) && !isGuildMate(targetPlayer)) {
		if (!pzLocked && g_game().getWorldType() == WORLD_TYPE_PVP_ENFORCED) {
			pzLocked = true;
			sendIcons();
		}

		if (getSkull() == SKULL_NONE && getSkullClient(targetPlayer) == SKULL_YELLOW) {
			addAttacked(targetPlayer);
			targetPlayer->sendCreatureSkull(this);
		} else if (!targetPlayer->hasAttacked(this)) {
			if (!pzLocked) {
				pzLocked = true;
				sendIcons();
			}

			if (!Combat::isInPvpZone(this, targetPlayer) && !isInWar(targetPlayer)) {
				addAttacked(targetPlayer);

				if (targetPlayer->getSkull() == SKULL_NONE && getSkull() == SKULL_NONE && !targetPlayer->hasKilled(this)) {
					setSkull(SKULL_WHITE);
				}

				if (getSkull() == SKULL_NONE) {
					targetPlayer->sendCreatureSkull(this);
				}
			}
		}
	}

	addInFightTicks();
}

void Player::onAttacked()
{
	Creature::onAttacked();

	addInFightTicks();
}

void Player::onIdleStatus()
{
	Creature::onIdleStatus();

	if (party) {
		party->clearPlayerPoints(this);
	}
}

void Player::onPlacedCreature()
{
	//scripting event - onLogin
	if (!g_creatureEvents().playerLogin(this)) {
		removePlayer(true);
	}

	sendUnjustifiedPoints();
}

void Player::onAttackedCreatureDrainHealth(Creature* target, int32_t points)
{
	Creature::onAttackedCreatureDrainHealth(target, points);

	if (target) {
		if (party && !Combat::isPlayerCombat(target)) {
			Monster* tmpMonster = target->getMonster();
			if (tmpMonster && tmpMonster->isHostile()) {
				//We have fulfilled a requirement for shared experience
				party->updatePlayerTicks(this, points);
			}
		}
	}
}

void Player::onTargetCreatureGainHealth(Creature* target, int32_t points)
{
	if (target && party) {
		Player* tmpPlayer = nullptr;

		if (isPartner(tmpPlayer) && (tmpPlayer != this)) {
			tmpPlayer = target->getPlayer();
		} else if (Creature* targetMaster = target->getMaster()) {
			if (Player* targetMasterPlayer = targetMaster->getPlayer()) {
				tmpPlayer = targetMasterPlayer;
			}
		}

		if (isPartner(tmpPlayer)) {
			party->updatePlayerTicks(this, points);
		}
	}
}

bool Player::onKilledCreature(Creature* target, bool lastHit/* = true*/)
{
	bool unjustified = false;

	if (hasFlag(PlayerFlag_NotGenerateLoot)) {
		target->setDropLoot(false);
	}

	Creature::onKilledCreature(target, lastHit);

	if (Player* targetPlayer = target->getPlayer()) {
		if (targetPlayer && targetPlayer->getZone() == ZONE_PVP) {
			targetPlayer->setDropLoot(false);
			targetPlayer->setSkillLoss(false);
		} else if (!hasFlag(PlayerFlag_NotGainInFight) && !isPartner(targetPlayer)) {
			if (!Combat::isInPvpZone(this, targetPlayer) && hasAttacked(targetPlayer) && !targetPlayer->hasAttacked(this) && !isGuildMate(targetPlayer) && targetPlayer != this) {
				if (targetPlayer->hasKilled(this)) {
					for (auto& kill : targetPlayer->unjustifiedKills) {
						if (kill.target == getGUID() && kill.unavenged) {
							kill.unavenged = false;
							auto it = attackedSet.find(targetPlayer->guid);
							attackedSet.erase(it);
							break;
						}
					}
				} else if (targetPlayer->getSkull() == SKULL_NONE && !isInWar(targetPlayer)) {
					unjustified = true;
					addUnjustifiedDead(targetPlayer);
				}

				if (lastHit && hasCondition(CONDITION_INFIGHT)) {
					pzLocked = true;
					Condition* condition = Condition::createCondition(CONDITIONID_DEFAULT, CONDITION_INFIGHT, g_configManager().getNumber(WHITE_SKULL_TIME), 0);
					addCondition(condition);
				}
			}
		}
	} else if (const Monster* monster = target->getMonster()) {
		// Access to the monster's map damage to check if the player attacked it
		for (auto [playerId, damage] : monster->getDamageMap()) {
			auto damagePlayer = g_game().getPlayerByID(playerId);
			if (!damagePlayer) {
				continue;
			}

			// If the player is not in a party and sharing exp active and enabled
			// And it's not the player killing the creature, then we ignore everything else
			auto damageParty = damagePlayer->getParty();
			if (this->getID() != damagePlayer->getID() &&
				(!damageParty || !damageParty->isSharedExperienceActive() || !damageParty->isSharedExperienceEnabled()))
			{
				continue;
			}

			TaskHuntingSlot* taskSlot = damagePlayer->getTaskHuntingWithCreature(monster->getRaceId());
			if (!taskSlot || monster->isSummon()) {
				continue;
			}

			if (const TaskHuntingOption* option = g_ioprey().GetTaskRewardOption(taskSlot)) {
				taskSlot->currentKills += 1;
				if ((taskSlot->upgrade && taskSlot->currentKills >= option->secondKills) ||
					(!taskSlot->upgrade && taskSlot->currentKills >= option->firstKills)) {
					taskSlot->state = PreyTaskDataState_Completed;
					std::string message = "You succesfully finished your hunting task. Your reward is ready to be claimed!";
					damagePlayer->sendTextMessage(MESSAGE_STATUS, message);
				}
				damagePlayer->reloadTaskSlot(taskSlot->id);
			}
		}
	}

	return unjustified;
}

void Player::gainExperience(uint64_t gainExp, Creature* target)
{
	if (hasFlag(PlayerFlag_NotGainExperience) || gainExp == 0 || staminaMinutes == 0) {
		return;
	}

	addExperience(target, gainExp, true);
}

void Player::onGainExperience(uint64_t gainExp, Creature* target)
{
	if (hasFlag(PlayerFlag_NotGainExperience)) {
		return;
	}

	if (target && !target->getPlayer() && party && party->isSharedExperienceActive() && party->isSharedExperienceEnabled()) {
		party->shareExperience(gainExp, target);
		//We will get a share of the experience through the sharing mechanism
		return;
	}

	Creature::onGainExperience(gainExp, target);
	gainExperience(gainExp, target);
}

void Player::onGainSharedExperience(uint64_t gainExp, Creature* target)
{
	gainExperience(gainExp, target);
}

bool Player::isImmune(CombatType_t type) const
{
	if (hasFlag(PlayerFlag_CannotBeAttacked)) {
		return true;
	}
	return Creature::isImmune(type);
}

bool Player::isImmune(ConditionType_t type) const
{
	if (hasFlag(PlayerFlag_CannotBeAttacked)) {
		return true;
	}
	return Creature::isImmune(type);
}

bool Player::isAttackable() const
{
	return !hasFlag(PlayerFlag_CannotBeAttacked);
}

bool Player::lastHitIsPlayer(Creature* lastHitCreature)
{
	if (!lastHitCreature) {
		return false;
	}

	if (lastHitCreature->getPlayer()) {
		return true;
	}

	Creature* lastHitMaster = lastHitCreature->getMaster();
	return lastHitMaster && lastHitMaster->getPlayer();
}

void Player::changeHealth(int32_t healthChange, bool sendHealthChange/* = true*/)
{
	Creature::changeHealth(healthChange, sendHealthChange);
	sendStats();
}

void Player::changeMana(int32_t manaChange)
{
	if (!hasFlag(PlayerFlag_HasInfiniteMana)) {
		Creature::changeMana(manaChange);
	}
	g_game().addPlayerMana(this);
	sendStats();
}

void Player::changeSoul(int32_t soulChange)
{
	if (soulChange > 0) {
		soul += std::min<int32_t>(soulChange * g_configManager().getFloat(RATE_SOUL_REGEN), vocation->getSoulMax() - soul);
	} else {
		soul = std::max<int32_t>(0, soul + soulChange);
	}

	sendStats();
}

bool Player::canWear(uint16_t lookType, uint8_t addons) const
{
	if (g_configManager().getBoolean(WARN_UNSAFE_SCRIPTS) && lookType != 0 && !g_game().isLookTypeRegistered(lookType)) {
		SPDLOG_WARN("[Player::canWear] An unregistered creature looktype type with id '{}' was blocked to prevent client crash.", lookType);
		return false;
	}

	if (group->access) {
		return true;
	}

	const Outfit* outfit = Outfits::getInstance().getOutfitByLookType(sex, lookType);
	if (!outfit) {
		return false;
	}

	if (outfit->premium && !isPremium()) {
		return false;
	}

	if (outfit->unlocked && addons == 0) {
		return true;
	}

	for (const OutfitEntry& outfitEntry : outfits) {
		if (outfitEntry.lookType != lookType) {
			continue;
		}
		return (outfitEntry.addons & addons) == addons;
	}
	return false;
}

bool Player::canLogout()
{
	if (isConnecting) {
		return false;
	}

	if (getTile()->hasFlag(TILESTATE_NOLOGOUT)) {
		return false;
	}

	if (getTile()->hasFlag(TILESTATE_PROTECTIONZONE)) {
		return true;
	}

	return !isPzLocked() && !hasCondition(CONDITION_INFIGHT);
}

void Player::genReservedStorageRange()
{
	// generate outfits range
	uint32_t outfits_key = PSTRG_OUTFITS_RANGE_START;
	for (const OutfitEntry& entry : outfits) {
		storageMap[++outfits_key] = (entry.lookType << 16) | entry.addons;
	}
	// generate familiars range
	uint32_t familiar_key = PSTRG_FAMILIARS_RANGE_START;
	for (const FamiliarEntry& entry : familiars) {
		storageMap[++familiar_key] = (entry.lookType << 16);
	}
}

void Player::addOutfit(uint16_t lookType, uint8_t addons)
{
	for (OutfitEntry& outfitEntry : outfits) {
		if (outfitEntry.lookType == lookType) {
			outfitEntry.addons |= addons;
			return;
		}
	}
	outfits.emplace_back(lookType, addons);
}

bool Player::removeOutfit(uint16_t lookType)
{
	for (auto it = outfits.begin(), end = outfits.end(); it != end; ++it) {
		OutfitEntry& entry = *it;
		if (entry.lookType == lookType) {
			outfits.erase(it);
			return true;
		}
	}
	return false;
}

bool Player::removeOutfitAddon(uint16_t lookType, uint8_t addons)
{
	for (OutfitEntry& outfitEntry : outfits) {
		if (outfitEntry.lookType == lookType) {
			outfitEntry.addons &= ~addons;
			return true;
		}
	}
	return false;
}

bool Player::getOutfitAddons(const Outfit& outfit, uint8_t& addons) const
{
	if (group->access) {
		addons = 3;
		return true;
	}

	if (outfit.premium && !isPremium()) {
		return false;
	}

	for (const OutfitEntry& outfitEntry : outfits) {
		if (outfitEntry.lookType != outfit.lookType) {
			continue;
		}

		addons = outfitEntry.addons;
		return true;
	}

	if (!outfit.unlocked) {
		return false;
	}

	addons = 0;
	return true;
}

bool Player::canFamiliar(uint16_t lookType) const {
	if (group->access) {
		return true;
	}

	const Familiar* familiar = Familiars::getInstance().getFamiliarByLookType(getVocationId(), lookType);
	if (!familiar) {
		return false;
	}

	if (familiar->premium && !isPremium()) {
		return false;
	}

	if (familiar->unlocked) {
		return true;
	}

	for (const FamiliarEntry& familiarEntry : familiars) {
		if (familiarEntry.lookType != lookType) {
			continue;
		}
	}
	return false;
}

void Player::addFamiliar(uint16_t lookType) {
	for (FamiliarEntry& familiarEntry : familiars) {
		if (familiarEntry.lookType == lookType) {
			return;
		}
	}
	familiars.emplace_back(lookType);
}

bool Player::removeFamiliar(uint16_t lookType) {
	for (auto it = familiars.begin(), end = familiars.end(); it != end; ++it) {
		FamiliarEntry& entry = *it;
		if (entry.lookType == lookType) {
			familiars.erase(it);
			return true;
		}
	}
	return false;
}

bool Player::getFamiliar(const Familiar& familiar) const {
	if (group->access) {
		return true;
	}

	if (familiar.premium && !isPremium()) {
		return false;
	}

	for (const FamiliarEntry& familiarEntry : familiars) {
		if (familiarEntry.lookType != familiar.lookType) {
			continue;
		}

		return true;
	}

	if (!familiar.unlocked) {
		return false;
	}

	return true;
}

void Player::setSex(PlayerSex_t newSex)
{
	sex = newSex;
}

Skulls_t Player::getSkull() const
{
	if (hasFlag(PlayerFlag_NotGainInFight)) {
		return SKULL_NONE;
	}
	return skull;
}

Skulls_t Player::getSkullUnjustified(const Creature &creature) const
{
	for (const auto& kill : unjustifiedKills) {
		if (kill.unavenged && (Game::getTimeNow() - kill.time) < g_configManager().getNumber(ORANGE_SKULL_DURATION) * 24 * 60 * 60) {
			return SKULL_ORANGE;
		}
	}
	return Creature::getSkullClient(&creature);
}

Skulls_t Player::getSkullClient(const Creature* creature) const
{
	if (!creature || g_game().getWorldType() != WORLD_TYPE_PVP) {
		return SKULL_NONE;
	}

	const Player* player = creature->getPlayer();
	if (player && player->getSkull() == SKULL_NONE) {
		if (player == this) {
			return getSkullUnjustified(*creature);
		}

		if (player->hasKilled(this)) {
			return SKULL_ORANGE;
		}

		if (player->hasAttacked(this)) {
			return SKULL_YELLOW;
		}

		if (party && party == player->party) {
			return SKULL_GREEN;
		}
	}
	return Creature::getSkullClient(creature);
}

bool Player::hasKilled(const Player* player) const
{
	for (const auto& kill : unjustifiedKills) {
		if (kill.target == player->getGUID() && (Game::getTimeNow() - kill.time) < g_configManager().getNumber(ORANGE_SKULL_DURATION) * 24 * 60 * 60 && kill.unavenged) {
			return true;
		}
	}

	return false;
}

bool Player::hasAttacked(const Player* attacked) const
{
	if (hasFlag(PlayerFlag_NotGainInFight) || !attacked) {
		return false;
	}

	return attackedSet.contains(attacked->guid);
}

void Player::addAttacked(const Player* attacked)
{
	if (hasFlag(PlayerFlag_NotGainInFight) || !attacked || attacked == this) {
		return;
	}

	attackedSet.insert(attacked->guid);
}

void Player::removeAttacked(const Player* attacked)
{
	if (!attacked || attacked == this) {
		return;
	}

	auto it = attackedSet.find(attacked->guid);
	if (it != attackedSet.end()) {
		attackedSet.erase(it);
	}
}

void Player::clearAttacked()
{
	attackedSet.clear();
}

void Player::addUnjustifiedDead(const Player* attacked)
{
	if (hasFlag(PlayerFlag_NotGainInFight) || attacked == this || g_game().getWorldType() == WORLD_TYPE_PVP_ENFORCED) {
		return;
	}

	sendTextMessage(MESSAGE_EVENT_ADVANCE, "Warning! The murder of " + attacked->getName() + " was not justified.");

	unjustifiedKills.emplace_back(attacked->getGUID(), Game::getTimeNow(), true);

	uint8_t dayKills = 0;
	uint8_t weekKills = 0;
	uint8_t monthKills = 0;

	for (const auto& kill : unjustifiedKills) {
		const auto diff = Game::getTimeNow() - kill.time;
		if (diff <= 4 * 60 * 60) {
			dayKills += 1;
		}
		if (diff <= 7 * 24 * 60 * 60) {
			weekKills += 1;
		}
		if (diff <= 30 * 24 * 60 * 60) {
			monthKills += 1;
		}
	}

	if (getSkull() != SKULL_BLACK) {
		if (dayKills >= 2 * g_configManager().getNumber(DAY_KILLS_TO_RED) || weekKills >= 2 * g_configManager().getNumber(WEEK_KILLS_TO_RED) || monthKills >= 2 * g_configManager().getNumber(MONTH_KILLS_TO_RED)) {
			setSkull(SKULL_BLACK);
			//start black skull time
			skullTicks = static_cast<int64_t>(g_configManager().getNumber(BLACK_SKULL_DURATION)) * 24 * 60 * 60;
		} else if (dayKills >= g_configManager().getNumber(DAY_KILLS_TO_RED) || weekKills >= g_configManager().getNumber(WEEK_KILLS_TO_RED) || monthKills >= g_configManager().getNumber(MONTH_KILLS_TO_RED)) {
			setSkull(SKULL_RED);
			//reset red skull time
			skullTicks = static_cast<int64_t>(g_configManager().getNumber(RED_SKULL_DURATION)) * 24 * 60 * 60;
		}
	}

	sendUnjustifiedPoints();
}

void Player::checkSkullTicks(int64_t ticks)
{
	int64_t newTicks = skullTicks - ticks;
	if (newTicks < 0) {
		skullTicks = 0;
	} else {
		skullTicks = newTicks;
	}

	if ((skull == SKULL_RED || skull == SKULL_BLACK) && skullTicks < 1 && !hasCondition(CONDITION_INFIGHT)) {
		setSkull(SKULL_NONE);
	}
}

bool Player::isPromoted() const
{
	uint16_t promotedVocation = g_vocations().getPromotedVocation(vocation->getId());
	return promotedVocation == VOCATION_NONE && vocation->getId() != promotedVocation;
}

double Player::getLostPercent() const
{
	int32_t blessingCount = 0;
	uint8_t maxBlessing = (operatingSystem == CLIENTOS_NEW_WINDOWS || operatingSystem == CLIENTOS_NEW_MAC) ? 8 : 6;
	for (int i = 2; i <= maxBlessing; i++) {
		if (hasBlessing(i)) {
			blessingCount++;
		}
	}

	int32_t deathLosePercent = g_configManager().getNumber(DEATH_LOSE_PERCENT);
	if (deathLosePercent != -1) {
		if (isPromoted()) {
			deathLosePercent -= 3;
		}

		deathLosePercent -= blessingCount;
		return std::max<int32_t>(0, deathLosePercent) / 100.;
	}

	double lossPercent;
	if (level >= 24) {
		double tmpLevel = level + (levelPercent / 100.);
		lossPercent = ((tmpLevel + 50) * 50 * ((tmpLevel * tmpLevel) - (5 * tmpLevel) + 8)) / experience;
	} else {
		lossPercent = 5;
	}

	double percentReduction = 0;
	if (isPromoted()) {
		percentReduction += 30;
	}

	percentReduction += blessingCount * 8;
	return lossPercent * (1 - (percentReduction / 100.)) / 100.;
}

void Player::learnInstantSpell(const std::string& spellName)
{
	if (!hasLearnedInstantSpell(spellName)) {
		learnedInstantSpellList.push_front(spellName);
	}
}

void Player::forgetInstantSpell(const std::string& spellName)
{
	learnedInstantSpellList.remove(spellName);
}

bool Player::hasLearnedInstantSpell(const std::string& spellName) const
{
	if (hasFlag(PlayerFlag_CannotUseSpells)) {
		return false;
	}

	if (hasFlag(PlayerFlag_IgnoreSpellCheck)) {
		return true;
	}

	for (const auto& learnedSpellName : learnedInstantSpellList) {
		if (strcasecmp(learnedSpellName.c_str(), spellName.c_str()) == 0) {
			return true;
		}
	}
	return false;
}

bool Player::isInWar(const Player* player) const
{
	if (!player || !guild) {
		return false;
	}

	const Guild* playerGuild = player->getGuild();
	if (!playerGuild) {
		return false;
	}

	return isInWarList(playerGuild->getId()) && player->isInWarList(guild->getId());
}

bool Player::isInWarList(uint32_t guildId) const
{
	return std::ranges::find(guildWarVector.begin(), guildWarVector.end(), guildId) != guildWarVector.end();
}

bool Player::isPremium() const
{
	if (g_configManager().getBoolean(FREE_PREMIUM) || hasFlag(PlayerFlag_IsAlwaysPremium)) {
		return true;
	}

	return premiumDays > 0;
}

void Player::setPremiumDays(int32_t v)
{
	premiumDays = v;
	sendBasicData();
}

void Player::setTibiaCoins(int32_t v)
{
	coinBalance = v;
}

PartyShields_t Player::getPartyShield(const Player* player) const
{
	if (!player) {
		return SHIELD_NONE;
	}

	if (party) {
		if (party->getLeader() == player) {
			if (party->isSharedExperienceActive()) {
				if (party->isSharedExperienceEnabled()) {
					return SHIELD_YELLOW_SHAREDEXP;
				}

				if (party->canUseSharedExperience(player)) {
					return SHIELD_YELLOW_NOSHAREDEXP;
				}

				return SHIELD_YELLOW_NOSHAREDEXP_BLINK;
			}

			return SHIELD_YELLOW;
		}

		if (player->party == party) {
			if (party->isSharedExperienceActive()) {
				if (party->isSharedExperienceEnabled()) {
					return SHIELD_BLUE_SHAREDEXP;
				}

				if (party->canUseSharedExperience(player)) {
					return SHIELD_BLUE_NOSHAREDEXP;
				}

				return SHIELD_BLUE_NOSHAREDEXP_BLINK;
			}

			return SHIELD_BLUE;
		}

		if (isInviting(player)) {
			return SHIELD_WHITEBLUE;
		}
	}

	if (player->isInviting(this)) {
		return SHIELD_WHITEYELLOW;
	}

	if (player->party) {
		return SHIELD_GRAY;
	}

	return SHIELD_NONE;
}

bool Player::isInviting(const Player* player) const
{
	if (!player || !party || party->getLeader() != this) {
		return false;
	}
	return party->isPlayerInvited(player);
}

bool Player::isPartner(const Player* player) const
{
	if (!player || !party || player == this) {
		return false;
	}
	return party == player->party;
}

bool Player::isGuildMate(const Player* player) const
{
	if (!player || !guild) {
		return false;
	}
	return guild == player->guild;
}

void Player::sendPlayerPartyIcons(Player* player)
{
	sendPartyCreatureShield(player);
	sendPartyCreatureSkull(player);
}

bool Player::addPartyInvitation(Party* newParty)
{
	auto it = std::ranges::find(invitePartyList.begin(), invitePartyList.end(), newParty);
	if (it != invitePartyList.end()) {
		return false;
	}

	invitePartyList.push_front(newParty);
	return true;
}

void Player::removePartyInvitation(Party* remParty)
{
	invitePartyList.remove(remParty);
}

void Player::clearPartyInvitations()
{
	for (Party* invitingParty : invitePartyList) {
		invitingParty->removeInvite(*this, false);
	}
	invitePartyList.clear();
}

GuildEmblems_t Player::getGuildEmblem(const Player* player) const
{
	if (!player) {
		return GUILDEMBLEM_NONE;
	}

	const Guild* playerGuild = player->getGuild();
	if (!playerGuild) {
		return GUILDEMBLEM_NONE;
	}

	if (player->getGuildWarVector().empty()) {
		if (guild == playerGuild) {
			return GUILDEMBLEM_MEMBER;
		} else {
			return GUILDEMBLEM_OTHER;
		}
	} else if (guild == playerGuild) {
		return GUILDEMBLEM_ALLY;
	} else if (isInWar(player)) {
		return GUILDEMBLEM_ENEMY;
	}

	return GUILDEMBLEM_NEUTRAL;
}

void Player::sendUnjustifiedPoints()
{
	if (client) {
		double dayKills = 0;
		double weekKills = 0;
		double monthKills = 0;

		for (const auto& kill : unjustifiedKills) {
			const auto diff = Game::getTimeNow() - kill.time;
			if (diff <= 24 * 60 * 60) {
				dayKills += 1;
			}
			if (diff <= 7 * 24 * 60 * 60) {
				weekKills += 1;
			}
			if (diff <= 30 * 24 * 60 * 60) {
				monthKills += 1;
			}
		}

		bool isRed = getSkull() == SKULL_RED;

		auto dayMax = ((isRed ? 2 : 1) * g_configManager().getNumber(DAY_KILLS_TO_RED));
		auto weekMax = ((isRed ? 2 : 1) * g_configManager().getNumber(WEEK_KILLS_TO_RED));
		auto monthMax = ((isRed ? 2 : 1) * g_configManager().getNumber(MONTH_KILLS_TO_RED));

		uint8_t dayProgress = std::min(std::round(dayKills / dayMax * 100), 100.0);
		uint8_t weekProgress = std::min(std::round(weekKills / weekMax * 100), 100.0);
		uint8_t monthProgress = std::min(std::round(monthKills / monthMax * 100), 100.0);
		uint8_t skullDuration = 0;
		if (skullTicks != 0) {
			skullDuration = std::floor<uint8_t>(skullTicks / (24 * 60 * 60 * 1000));
		}
		client->sendUnjustifiedPoints(dayProgress, std::max(dayMax - dayKills, 0.0), weekProgress, std::max(weekMax - weekKills, 0.0), monthProgress, std::max(monthMax - monthKills, 0.0), skullDuration);
	}
}

uint8_t Player::getCurrentMount() const
{
	int32_t value;
	if (getStorageValue(PSTRG_MOUNTS_CURRENTMOUNT, value)) {
		return value;
	}
	return 0;
}

void Player::setCurrentMount(uint8_t mount)
{
	addStorageValue(PSTRG_MOUNTS_CURRENTMOUNT, mount);
}

bool Player::toggleMount(bool mount)
{
	if ((OTSYS_TIME() - lastToggleMount) < 3000 && !wasMounted) {
		sendCancelMessage(RETURNVALUE_YOUAREEXHAUSTED);
		return false;
	}

	if (mount) {
		if (isMounted()) {
			return false;
		}

		if (!group->access && tile->hasFlag(TILESTATE_PROTECTIONZONE)) {
			sendCancelMessage(RETURNVALUE_ACTIONNOTPERMITTEDINPROTECTIONZONE);
			return false;
		}

		const Outfit* playerOutfit = Outfits::getInstance().getOutfitByLookType(getSex(), defaultOutfit.lookType);
		if (!playerOutfit) {
			return false;
		}

		uint8_t currentMountId = getCurrentMount();
		if (currentMountId == 0) {
			sendOutfitWindow();
			return false;
		}

		const Mount* currentMount = g_game().mounts.getMountByID(currentMountId);
		if (!currentMount) {
			return false;
		}

		if (!hasMount(currentMount)) {
			setCurrentMount(0);
			sendOutfitWindow();
			return false;
		}

		if (currentMount->premium && !isPremium()) {
			sendCancelMessage(RETURNVALUE_YOUNEEDPREMIUMACCOUNT);
			return false;
		}

		if (hasCondition(CONDITION_OUTFIT)) {
			sendCancelMessage(RETURNVALUE_NOTPOSSIBLE);
			return false;
		}

		defaultOutfit.lookMount = currentMount->clientId;

		if (currentMount->speed != 0) {
			g_game().changeSpeed(this, currentMount->speed);
		}
	} else {
		if (!isMounted()) {
			return false;
		}

		dismount();
	}

	g_game().internalCreatureChangeOutfit(this, defaultOutfit);
	lastToggleMount = OTSYS_TIME();
	return true;
}

bool Player::tameMount(uint8_t mountId)
{
	if (!g_game().mounts.getMountByID(mountId)) {
		return false;
	}

	const uint8_t tmpMountId = mountId - 1;
	const uint32_t key = PSTRG_MOUNTS_RANGE_START + (tmpMountId / 31);

	int32_t value;
	if (getStorageValue(key, value)) {
		value |= (1 << (tmpMountId % 31));
	} else {
		value = (1 << (tmpMountId % 31));
	}

	addStorageValue(key, value);
	return true;
}

bool Player::untameMount(uint8_t mountId)
{
	if (!g_game().mounts.getMountByID(mountId)) {
		return false;
	}

	const uint8_t tmpMountId = mountId - 1;
	const uint32_t key = PSTRG_MOUNTS_RANGE_START + (tmpMountId / 31);

	int32_t value;
	if (!getStorageValue(key, value)) {
		return true;
	}

	value &= ~(1 << (tmpMountId % 31));
	addStorageValue(key, value);

	if (getCurrentMount() == mountId) {
		if (isMounted()) {
			dismount();
			g_game().internalCreatureChangeOutfit(this, defaultOutfit);
		}

		setCurrentMount(0);
	}

	return true;
}

bool Player::hasMount(const Mount* mount) const
{
	if (isAccessPlayer()) {
		return true;
	}

	if (mount->premium && !isPremium()) {
		return false;
	}

	const uint8_t tmpMountId = mount->id - 1;

	int32_t value;
	if (!getStorageValue(PSTRG_MOUNTS_RANGE_START + (tmpMountId / 31), value)) {
		return false;
	}

	return ((1 << (tmpMountId % 31)) & value) != 0;
}

void Player::dismount()
{
	const Mount* mount = g_game().mounts.getMountByID(getCurrentMount());
	if (mount && mount->speed > 0) {
		g_game().changeSpeed(this, -mount->speed);
	}

	defaultOutfit.lookMount = 0;
}

bool Player::addOfflineTrainingTries(skills_t skill, uint64_t tries)
{
	if (tries == 0 || skill == SKILL_LEVEL) {
		return false;
	}

	bool sendUpdate = false;
	uint32_t oldSkillValue, newSkillValue;
	long double oldPercentToNextLevel, newPercentToNextLevel;

	if (skill == SKILL_MAGLEVEL) {
		uint64_t currReqMana = vocation->getReqMana(magLevel);
		uint64_t nextReqMana = vocation->getReqMana(magLevel + 1);

		if (currReqMana >= nextReqMana) {
			return false;
		}

		oldSkillValue = magLevel;
		oldPercentToNextLevel = static_cast<long double>(manaSpent * 100) / nextReqMana;

		g_events().eventPlayerOnGainSkillTries(this, SKILL_MAGLEVEL, tries);
		uint32_t currMagLevel = magLevel;

		while ((manaSpent + tries) >= nextReqMana) {
			tries -= nextReqMana - manaSpent;

			magLevel++;
			manaSpent = 0;

			g_creatureEvents().playerAdvance(this, SKILL_MAGLEVEL, magLevel - 1, magLevel);

			sendUpdate = true;
			currReqMana = nextReqMana;
			nextReqMana = vocation->getReqMana(magLevel + 1);

			if (currReqMana >= nextReqMana) {
				tries = 0;
				break;
			}
		}

		manaSpent += tries;

		if (magLevel != currMagLevel) {
			std::ostringstream ss;
			ss << "You advanced to magic level " << magLevel << '.';
			sendTextMessage(MESSAGE_EVENT_ADVANCE, ss.str());
		}

		uint8_t newPercent;
		if (nextReqMana > currReqMana) {
			newPercent = Player::getPercentLevel(manaSpent, nextReqMana);
			newPercentToNextLevel = static_cast<long double>(manaSpent * 100) / nextReqMana;
		} else {
			newPercent = 0;
			newPercentToNextLevel = 0;
		}

		if (newPercent != magLevelPercent) {
			magLevelPercent = newPercent;
			sendUpdate = true;
		}

		newSkillValue = magLevel;
	} else {
		uint64_t currReqTries = vocation->getReqSkillTries(skill, skills[skill].level);
		uint64_t nextReqTries = vocation->getReqSkillTries(skill, skills[skill].level + 1);
		if (currReqTries >= nextReqTries) {
			return false;
		}

		oldSkillValue = skills[skill].level;
		oldPercentToNextLevel = static_cast<long double>(skills[skill].tries * 100) / nextReqTries;

		g_events().eventPlayerOnGainSkillTries(this, skill, tries);
		uint32_t currSkillLevel = skills[skill].level;

		while ((skills[skill].tries + tries) >= nextReqTries) {
			tries -= nextReqTries - skills[skill].tries;

			skills[skill].level++;
			skills[skill].tries = 0;
			skills[skill].percent = 0;

			g_creatureEvents().playerAdvance(this, skill, (skills[skill].level - 1), skills[skill].level);

			sendUpdate = true;
			currReqTries = nextReqTries;
			nextReqTries = vocation->getReqSkillTries(skill, skills[skill].level + 1);

			if (currReqTries >= nextReqTries) {
				tries = 0;
				break;
			}
		}

		skills[skill].tries += tries;

		if (currSkillLevel != skills[skill].level) {
			std::ostringstream ss;
			ss << "You advanced to " << getSkillName(skill) << " level " << skills[skill].level << '.';
			sendTextMessage(MESSAGE_EVENT_ADVANCE, ss.str());
		}

		uint8_t newPercent;
		if (nextReqTries > currReqTries) {
			newPercent = Player::getPercentLevel(skills[skill].tries, nextReqTries);
			newPercentToNextLevel = static_cast<long double>(skills[skill].tries * 100) / nextReqTries;
		} else {
			newPercent = 0;
			newPercentToNextLevel = 0;
		}

		if (skills[skill].percent != newPercent) {
			skills[skill].percent = newPercent;
			sendUpdate = true;
		}

		newSkillValue = skills[skill].level;
	}

	if (sendUpdate) {
		sendSkills();
		sendStats();
	}

	std::ostringstream ss;
	ss << std::fixed << std::setprecision(2) << "Your " << ucwords(getSkillName(skill)) << " skill changed from level " << oldSkillValue << " (with " << oldPercentToNextLevel << "% progress towards level " << (oldSkillValue + 1) << ") to level " << newSkillValue << " (with " << newPercentToNextLevel << "% progress towards level " << (newSkillValue + 1) << ')';
	sendTextMessage(MESSAGE_EVENT_ADVANCE, ss.str());
	return sendUpdate;
}

bool Player::hasModalWindowOpen(uint32_t modalWindowId) const
{
	return std::ranges::find(modalWindows.begin(), modalWindows.end(), modalWindowId) != modalWindows.end();
}

void Player::onModalWindowHandled(uint32_t modalWindowId)
{
	modalWindows.remove(modalWindowId);
}

void Player::sendModalWindow(const ModalWindow& modalWindow)
{
	if (!client) {
		return;
	}

	modalWindows.push_front(modalWindow.id);
	client->sendModalWindow(modalWindow);
}

void Player::clearModalWindows()
{
	modalWindows.clear();
}

uint16_t Player::getHelpers() const
{
	uint16_t helpers;

	if (guild && party) {
		phmap::flat_hash_set<Player*> helperSet;

		const auto& guildMembers = guild->getMembersOnline();
		helperSet.insert(guildMembers.begin(), guildMembers.end());

		const auto& partyMembers = party->getMembers();
		helperSet.insert(partyMembers.begin(), partyMembers.end());

		const auto& partyInvitees = party->getInvitees();
		helperSet.insert(partyInvitees.begin(), partyInvitees.end());

		helperSet.insert(party->getLeader());

		helpers = helperSet.size();
	} else if (guild) {
		helpers = guild->getMembersOnline().size();
	} else if (party) {
		helpers = party->getMemberCount() + party->getInvitationCount() + 1;
	} else {
		helpers = 0;
	}

	return helpers;
}

void Player::sendClosePrivate(uint16_t channelId)
{
	if (channelId == CHANNEL_GUILD || channelId == CHANNEL_PARTY) {
		g_chat().removeUserFromChannel(*this, channelId);
	}

	if (client) {
		client->sendClosePrivate(channelId);
	}
}

uint64_t Player::getMoney() const
{
	std::vector<const Container*> containers;
	uint64_t moneyCount = 0;

	for (int32_t i = CONST_SLOT_FIRST; i <= CONST_SLOT_LAST; ++i) {
		Item* item = inventory[i];
		if (!item) {
			continue;
		}

		const Container* container = item->getContainer();
		if (container) {
			containers.push_back(container);
		} else {
			moneyCount += item->getWorth();
		}
	}

	size_t i = 0;
	while (i < containers.size()) {
		const Container* container = containers[i++];
		for (const Item* item : container->getItemList()) {
			const Container* tmpContainer = item->getContainer();
			if (tmpContainer) {
				containers.push_back(tmpContainer);
			} else {
				moneyCount += item->getWorth();
			}
		}
	}
	return moneyCount;
}

std::pair<uint64_t, uint64_t> Player::getForgeSliversAndCores() const
{
	uint64_t sliverCount = 0;
	uint64_t coreCount = 0;

	// Check items from inventory
	for (const auto *item : getAllInventoryItems()) {
		if (!item) {
			continue;
		}

		sliverCount += item->getForgeSlivers();
		coreCount += item->getForgeCores();
	}

	// Check items from stash
	for (StashItemList stashToSend = getStashItems();
		auto [itemId, itemCount] : stashToSend)
	{
		if (itemId == ITEM_FORGE_SLIVER) {
			sliverCount += itemCount;
		}
		if (itemId == ITEM_FORGE_CORE) {
			coreCount += itemCount;
		}
	}

	return std::make_pair(sliverCount, coreCount);
}

size_t Player::getMaxVIPEntries() const
{
	if (group->maxVipEntries != 0) {
		return group->maxVipEntries;
	} else if (isPremium()) {
		return 100;
	}
	return 20;
}

size_t Player::getMaxDepotItems() const
{
	if (group->maxDepotItems != 0) {
		return group->maxDepotItems;
	} else if (isPremium()) {
		return g_configManager().getNumber(PREMIUM_DEPOT_LIMIT);
	}
	return g_configManager().getNumber(FREE_DEPOT_LIMIT);
}

std::forward_list<Condition*> Player::getMuteConditions() const
{
	std::forward_list<Condition*> muteConditions;
	for (Condition* condition : conditions) {
		if (condition->getTicks() <= 0) {
			continue;
		}

		ConditionType_t type = condition->getType();
		if (type != CONDITION_MUTED && type != CONDITION_CHANNELMUTEDTICKS && type != CONDITION_YELLTICKS) {
			continue;
		}

		muteConditions.push_front(condition);
	}
	return muteConditions;
}

void Player::setGuild(Guild* newGuild)
{
	if (newGuild == this->guild) {
		return;
	}

	Guild* oldGuild = this->guild;

	this->guildNick.clear();
	this->guild = nullptr;
	this->guildRank = nullptr;

	if (newGuild) {
		GuildRank_ptr rank = newGuild->getRankByLevel(1);
		if (!rank) {
			return;
		}

		this->guild = newGuild;
		this->guildRank = rank;
		newGuild->addMember(this);
	}

	if (oldGuild) {
		oldGuild->removeMember(this);
	}
}

void Player::updateRegeneration()
{
	if (!vocation) {
		return;
	}

	Condition* condition = getCondition(CONDITION_REGENERATION, CONDITIONID_DEFAULT);
	if (condition) {
		condition->setParam(CONDITION_PARAM_HEALTHGAIN, vocation->getHealthGainAmount());
		condition->setParam(CONDITION_PARAM_HEALTHTICKS, vocation->getHealthGainTicks());
		condition->setParam(CONDITION_PARAM_MANAGAIN, vocation->getManaGainAmount());
		condition->setParam(CONDITION_PARAM_MANATICKS, vocation->getManaGainTicks());
	}
}

// User Interface action exhaustion
bool Player::isUIExhausted(uint32_t exhaustionTime /*= 250*/) const {
	return (OTSYS_TIME() - lastUIInteraction < exhaustionTime);
}

void Player::updateUIExhausted() {
	lastUIInteraction = OTSYS_TIME();
}

bool Player::isQuickLootListedItem(const Item* item) const
{
	if (!item) {
		return false;
	}

	auto it = std::ranges::find(
		quickLootListItemIds.begin(),
		quickLootListItemIds.end(),
		item->getID()
	);
	return it != quickLootListItemIds.end();
}

uint64_t Player::getItemCustomPrice(uint16_t itemId, bool buyPrice/* = false*/) const
{
	auto it = itemPriceMap.find(itemId);
	if (it != itemPriceMap.end()) {
		return it->second;
	}

	std::map<uint16_t, uint64_t> itemMap {{itemId, 1}};
	return g_game().getItemMarketPrice(itemMap, buyPrice);
}

uint16_t Player::getFreeBackpackSlots() const
{
	Thing* thing = getThing(CONST_SLOT_BACKPACK);
	if (!thing) {
		return 0;
	}

	Container* backpack = thing->getContainer();
	if (!backpack) {
		return 0;
	}

	uint16_t counter = std::max<uint16_t>(0, backpack->getFreeSlots());

	return counter;
}

void Player::addItemImbuementStats(const Imbuement* imbuement)
{
	bool requestUpdate = false;
	// Check imbuement skills
	for (int32_t skill = SKILL_FIRST; skill <= SKILL_LAST; ++skill) {
		if (imbuement->skills[skill]) {
			requestUpdate = true;
			setVarSkill(static_cast<skills_t>(skill), imbuement->skills[skill]);
		}
	}

	// Check imbuement magic level
	for (int32_t stat = STAT_FIRST; stat <= STAT_LAST; ++stat) {
		if (imbuement->stats[stat]) {
			requestUpdate = true;
			setVarStats(static_cast<stats_t>(stat), imbuement->stats[stat]);
		}
	}

	// Add imbuement speed
	if (imbuement->speed != 0) {
		g_game().changeSpeed(this, imbuement->speed);
	}

	// Add imbuement capacity
	if (imbuement->capacity != 0) {
		requestUpdate = true;
		bonusCapacity = (capacity * imbuement->capacity)/100;
	}

	if (requestUpdate) {
		sendStats();
		sendSkills();
	}
}

void Player::removeItemImbuementStats(const Imbuement* imbuement)
{
	bool requestUpdate = false;

	for (int32_t skill = SKILL_FIRST; skill <= SKILL_LAST; ++skill) {
		if (imbuement->skills[skill]) {
			requestUpdate = true;
			setVarSkill(static_cast<skills_t>(skill), -imbuement->skills[skill]);
		}
	}

	// Check imbuement magic level
	for (int32_t stat = STAT_FIRST; stat <= STAT_LAST; ++stat) {
		if (imbuement->stats[stat]) {
			requestUpdate = true;
			setVarStats(static_cast<stats_t>(stat), -imbuement->stats[stat]);
		}
	}

	// Remove imbuement speed
	if (imbuement->speed != 0) {
		g_game().changeSpeed(this, -imbuement->speed);
	}

	// Remove imbuement capacity
	if (imbuement->capacity != 0) {
		requestUpdate = true;
		bonusCapacity = 0;
	}

	if (requestUpdate) {
		sendStats();
		sendSkills();
	}
}

bool Player::addItemFromStash(uint16_t itemId, uint32_t itemCount) {
	uint32_t stackCount = 100u;

	while (itemCount > 0) {
		auto addValue = itemCount > stackCount ? stackCount : itemCount;
		itemCount -= addValue;
		Item* newItem = Item::CreateItem(itemId, addValue);

		if (g_game().internalQuickLootItem(this, newItem, OBJECTCATEGORY_STASHRETRIEVE) != RETURNVALUE_NOERROR) {
			g_game().internalPlayerAddItem(this, newItem, true);
		}
	}

	// This check is necessary because we need to block it when we retrieve an item from depot search.
	if (!isDepotSearchOpenOnItem(itemId)) {
		sendOpenStash();
	}

	return true;
}

void sendStowItems(Item &item, Item &stowItem, StashContainerList &itemDict) {
	if (stowItem.getID() == item.getID()) {
		itemDict.push_back(std::pair<Item*, uint32_t>(&stowItem, stowItem.getItemCount()));
	}

	if (auto container = stowItem.getContainer()) {
		for (auto stowable_it : container->getStowableItems()) {
			if ((stowable_it.first)->getID() == item.getID()) {
				itemDict.push_back(stowable_it);
			}
		}
	}
}

void Player::stowItem(Item* item, uint32_t count, bool allItems) {
	if (!item || !item->isItemStorable()) {
		sendCancelMessage("This item cannot be stowed here.");
		return;
	}

	StashContainerList itemDict;
	if (allItems) {
		// Stow player backpack
		if (auto inventoryItem = getInventoryItem(CONST_SLOT_BACKPACK);
			!item->isInsideDepot(true))
		{
			sendStowItems(*item, *inventoryItem, itemDict);
		}

		// Stow locker items
		DepotLocker *depotLocker = getDepotLocker(getLastDepotId());
		auto [itemVector, itemMap] = requestLockerItems(depotLocker);
		for (auto lockerItem : itemVector)
		{
			if (lockerItem == nullptr)
			{
				break;
			}

			if (item->isInsideDepot(true))
			{
				sendStowItems(*item, *lockerItem, itemDict);
			}
		}
	} else if (item->getContainer()) {
		itemDict = item->getContainer()->getStowableItems();
		for (Item* containerItem : item->getContainer()->getItems(true)) {
			uint32_t depotChest = g_configManager().getNumber(DEPOTCHEST);
			bool validDepot = depotChest > 0 && depotChest < 21;
			if (g_configManager().getBoolean(STASH_MOVING) && containerItem && !containerItem->isStackable() && validDepot) {
				g_game().internalMoveItem(containerItem->getParent(), getDepotChest(depotChest, true), INDEX_WHEREEVER, containerItem, containerItem->getItemCount(), nullptr);
				movedItems++;
				moved = true;
			}
		}
	} else {
		itemDict.push_back(std::pair<Item*, uint32_t>(item, count));
	}

	if (itemDict.size() == 0) {
		sendCancelMessage("There is no stowable items on this container.");
		return;
	}

	stashContainer(itemDict);
}

void Player::openPlayerContainers()
{
	std::vector<std::pair<uint8_t, Container*>> openContainersList;

	for (int32_t i = CONST_SLOT_FIRST; i <= CONST_SLOT_LAST; i++) {
		Item* item = inventory[i];
		if (!item) {
			continue;
		}

		Container* itemContainer = item->getContainer();
		if (itemContainer) {
			int64_t cid = item->getIntAttr(ITEM_ATTRIBUTE_OPENCONTAINER);
			if (cid > 0) {
				openContainersList.emplace_back(std::make_pair(cid, itemContainer));
			}
			for (ContainerIterator it = itemContainer->iterator(); it.hasNext(); it.advance()) {
				Container* subContainer = (*it)->getContainer();
				if (subContainer) {
					uint8_t subcid = (*it)->getIntAttr(ITEM_ATTRIBUTE_OPENCONTAINER);
					if (subcid > 0) {
						openContainersList.emplace_back(std::make_pair(subcid, subContainer));
					}
				}
			}
		}
	}

	std::ranges::sort(openContainersList.begin(), openContainersList.end(), [](const std::pair<uint8_t, Container*>& left, const std::pair<uint8_t, Container*>& right) {
		return left.first < right.first;
	});

	for (auto& it : openContainersList) {
		addContainer(it.first - 1, it.second);
		onSendContainer(it.second);
	}
}

void Player::initializePrey()
{
	if (preys.empty()) {
		for (uint8_t slotId = PreySlot_First; slotId <= PreySlot_Last; slotId++) {
			auto slot = new PreySlot(static_cast<PreySlot_t>(slotId));
			if (!g_configManager().getBoolean(PREY_ENABLED)) {
				slot->state = PreyDataState_Inactive;
			} else if (slot->id == PreySlot_Three && !g_configManager().getBoolean(PREY_FREE_THIRD_SLOT)) {
				slot->state = PreyDataState_Locked;
			} else if (slot->id == PreySlot_Two && !isPremium()) {
				slot->state = PreyDataState_Locked;
			} else {
				slot->state = PreyDataState_Selection;
				slot->reloadMonsterGrid(getPreyBlackList(), getLevel());
			}

			if (!setPreySlotClass(slot)) {
				delete slot;
			}
		}
	}
}

void Player::reloadPreySlot(PreySlot_t slotid) const
{
	if (g_configManager().getBoolean(PREY_ENABLED) && client) {
		client->sendPreyData(getPreySlotById(slotid));
		client->sendResourcesBalance(getMoney(), getBankBalance(), getPreyCards(), getTaskHuntingPoints());
	}
}

void Player::initializeTaskHunting()
{
	if (taskHunting.empty()) {
		for (uint8_t slotId = PreySlot_First; slotId <= PreySlot_Last; slotId++) {
			auto slot = new TaskHuntingSlot(static_cast<PreySlot_t>(slotId));
			if (!g_configManager().getBoolean(TASK_HUNTING_ENABLED)) {
				slot->state = PreyTaskDataState_Inactive;
			} else if (slot->id == PreySlot_Three && !g_configManager().getBoolean(TASK_HUNTING_FREE_THIRD_SLOT)) {
				slot->state = PreyTaskDataState_Locked;
			} else if (slot->id == PreySlot_Two && !isPremium()) {
				slot->state = PreyTaskDataState_Locked;
			} else {
				slot->state = PreyTaskDataState_Selection;
				slot->reloadMonsterGrid(getTaskHuntingBlackList(), getLevel());
			}

			if (!setTaskHuntingSlotClass(slot)) {
				delete slot;
			}
		}
	}

	if (client && g_configManager().getBoolean(TASK_HUNTING_ENABLED)) {
		client->writeToOutputBuffer(g_ioprey().GetTaskHuntingBaseDate());
	}
}

void Player::reloadTaskSlot(PreySlot_t slotid) const
{
	if (g_configManager().getBoolean(TASK_HUNTING_ENABLED) && client) {
		client->sendTaskHuntingData(getTaskHuntingSlotById(slotid));
		client->sendResourcesBalance(getMoney(), getBankBalance(), getPreyCards(), getTaskHuntingPoints());
	}
}

std::string Player::getBlessingsName() const
{
	uint8_t count = 0;
	std::ranges::for_each(blessings.begin(), blessings.end(), [&count](uint8_t amount) {
		if (amount != 0) {
			count++;
		}
	});

	std::ostringstream os;
	for (uint8_t i = 1; i <= 8; i++) {
		if (hasBlessing(i)) {
			if (auto blessName = BlessingNames.find(static_cast<Blessings_t>(i)); 
			blessName != BlessingNames.end()) {
				os << (*blessName).second;
			} else {
				continue;
			}

			--count;
			if (count > 1) {
				os << ", ";
			} else if (count == 1) {
				os << " and ";
			} else {
				os << ".";
			}
		}
	}

	return os.str();
}

bool Player::isCreatureUnlockedOnTaskHunting(const MonsterType* mtype) const {
	if (!mtype) {
		return false;
	}

	return getBestiaryKillCount(mtype->info.raceid) >= mtype->info.bestiaryToUnlock;
}

<<<<<<< HEAD
PreySlot* Player::getPreySlotById(PreySlot_t slotid) const
{
	for (auto preySlot : preys) {
		if (!preySlot) {
			continue;
		}

		if (preySlot->id == slotid) {
			return preySlot;
		}
	}

	return nullptr;
}

PreySlot* Player::getPreyWithMonster(uint16_t raceId) const
{
	if (!g_configManager().getBoolean(PREY_ENABLED)) {
		return nullptr;
	}

	for (auto preySlot : preys) {
		if (!preySlot) {
			continue;
		}

		if (preySlot->selectedRaceId == raceId) {
			return preySlot;
		}
	}

	return nullptr;
}

TaskHuntingSlot* Player::getTaskHuntingSlotById(PreySlot_t slotid) const
{
	for (auto taskHuntingSlot : taskHunting) {
		if (!taskHuntingSlot) {
			continue;
		}

		if (taskHuntingSlot->id == slotid) {
			return taskHuntingSlot;
		}
	}

	return nullptr;
}

std::vector<uint16_t> Player::getTaskHuntingBlackList() const
{
	std::vector<uint16_t> raceVector;

	std::ranges::for_each(taskHunting.begin(), taskHunting.end(), [&raceVector](const TaskHuntingSlot* slot)
	{
		if (slot->isOccupied()) {
			raceVector.push_back(slot->selectedRaceId);
		} else {
			std::ranges::for_each(slot->raceIdList.begin(), slot->raceIdList.end(), [&raceVector](uint16_t raceId)
			{
				raceVector.push_back(raceId);
			});
		}
	});

	return raceVector;
}

TaskHuntingSlot* Player::getTaskHuntingWithCreature(uint16_t raceId) const {
	if (!g_configManager().getBoolean(TASK_HUNTING_ENABLED)) {
		return nullptr;
	}

	if (auto it = std::ranges::find_if(taskHunting.begin(), taskHunting.end(), [raceId](const TaskHuntingSlot* itTask) {
			return itTask->selectedRaceId == raceId;
		}); it != taskHunting.end()) {
		return *std::to_address(it);
	}

	return nullptr;
=======
void Player::triggerMomentum() {
	auto item = getInventoryItem(CONST_SLOT_HEAD);
	if (item == nullptr) {
		return;
	}

	double_t chance = item->getMomentumChance();
	if (getZone() != ZONE_PROTECTION && hasCondition(CONDITION_INFIGHT) && ((OTSYS_TIME() / 1000) % 2) == 0 && chance > 0 && uniform_random(1, 100) <= chance) {
		bool triggered = false;
		auto it = conditions.begin();
		while (it != conditions.end()) {
			auto condItem = *it;
			ConditionType_t type = condItem->getType();
			uint32_t spellId = condItem->getSubId();
			int32_t ticks = condItem->getTicks();
			int32_t newTicks = (ticks <= 2000) ? 0 : ticks - 2000;
			triggered = true;
			if (type == CONDITION_SPELLCOOLDOWN || (type == CONDITION_SPELLGROUPCOOLDOWN && spellId > SPELLGROUP_SUPPORT)) {
				condItem->setTicks(newTicks);
				type == CONDITION_SPELLGROUPCOOLDOWN ? sendSpellGroupCooldown(static_cast<SpellGroup_t>(spellId), newTicks) : sendSpellCooldown(static_cast<uint8_t>(spellId), newTicks);
			}
			++it;
		}
		if (triggered) {
			g_game().addMagicEffect(getPosition(), CONST_ME_HOURGLASS);
			sendTextMessage(MESSAGE_ATTENTION, "Momentum was triggered.");
		}
	}
>>>>>>> 94288cf1
}

/*******************************************************************************
 * Depot search system
 ******************************************************************************/
void Player::requestDepotItems()
{
	ItemsTierCountList itemMap;
	uint16_t count = 0;
	const DepotLocker* depotLocker = getDepotLocker(getLastDepotId());
	if (!depotLocker) {
		return;
	}

	for (Item* locker : depotLocker->getItemList()) {
		const Container* c = locker->getContainer();
		if (!c || c->empty()) {
			continue;
		}

		for (ContainerIterator it = c->iterator(); it.hasNext(); it.advance()) {
			auto itemMap_it = itemMap.find((*it)->getID());

			uint8_t itemTier = Item::items[(*it)->getID()].upgradeClassification > 0 ? (*it)->getTier() + 1 : 0;
			if (itemMap_it == itemMap.end()) {
				std::map<uint8_t, uint32_t> itemTierMap;
				itemTierMap[itemTier] = Item::countByType((*it), -1);
				itemMap[(*it)->getID()] = itemTierMap;
				count++;
			} else if (auto itemTier_it = itemMap[(*it)->getID()].find(itemTier); itemTier_it == itemMap[(*it)->getID()].end()) {
				itemMap[(*it)->getID()][itemTier] = Item::countByType((*it), -1);
				count++;
			} else {
				itemMap[(*it)->getID()][itemTier] += Item::countByType((*it), -1);
			}
		}
	}

	for (const auto& [itemId, itemCount] : getStashItems()) {
		auto itemMap_it = itemMap.find(itemId);
		// Stackable items not have upgrade classification
		if (Item::items[itemId].upgradeClassification > 0) {
			SPDLOG_ERROR("{} - Player {} have wrong item with id {} on stash with upgrade classification", __FUNCTION__, getName(), itemId);
			continue;
		}

		if (itemMap_it == itemMap.end()) {
			std::map<uint8_t, uint32_t> itemTierMap;
			itemTierMap[0] = itemCount;
			itemMap[itemId] = itemTierMap;
			count++;
		} else if (auto itemTier_it = itemMap[itemId].find(0); itemTier_it == itemMap[itemId].end()) {
			itemMap[itemId][0] = itemCount;
			count++;
		} else {
			itemMap[itemId][0] += itemCount;
		}
	}

	setDepotSearchIsOpen(1, 0);
	sendDepotItems(itemMap, count);
}

void Player::requestDepotSearchItem(uint16_t itemId, uint8_t tier)
{
	ItemVector depotItems;
	ItemVector inboxItems;
	uint32_t depotCount = 0;
	uint32_t inboxCount = 0;
	uint32_t stashCount = 0;

	if (const ItemType& iType = Item::items[itemId];
			iType.stackable && iType.wareId > 0) {
		stashCount = getStashItemCount(itemId);
	}

	const DepotLocker* depotLocker = getDepotLocker(getLastDepotId());
	if (!depotLocker) {
		return;
	}

	for (Item* locker : depotLocker->getItemList()) {
		const Container* c = locker->getContainer();
		if (!c || c->empty()) {
			continue;
		}

		for (ContainerIterator it = c->iterator(); it.hasNext(); it.advance()) {
			Item* item = *it;
			if (!item || item->getID() != itemId || item->getTier() != tier) {
				continue;
			}

			if (c->isInbox()) {
				if (inboxItems.size() < 255) {
					inboxItems.push_back(item);
				}
				inboxCount += Item::countByType(item, -1);
			} else {
				if (depotItems.size() < 255) {
					depotItems.push_back(item);
				}
				depotCount += Item::countByType(item, -1);
			}
		}
	}

	setDepotSearchIsOpen(itemId, tier);
	sendDepotSearchResultDetail(itemId, tier, depotCount, depotItems, inboxCount, inboxItems, stashCount);
}

void Player::retrieveAllItemsFromDepotSearch(uint16_t itemId, uint8_t tier, bool isDepot)
{
	const DepotLocker* depotLocker = getDepotLocker(getLastDepotId());
	if (!depotLocker) {
		return;
	}

	std::vector<Item*> itemsVector;
	for (Item* locker : depotLocker->getItemList()) {
		const Container* c = locker->getContainer();
		if (!c || c->empty() ||
			// Retrieve from inbox.
			(c->isInbox() && isDepot) ||
			// Retrieve from depot.
			(!c->isInbox() && !isDepot)
		)
		{
			continue;
		}

		for (ContainerIterator it = c->iterator(); it.hasNext(); it.advance()) {
			Item* item = *it;
			if (!item) {
				continue;
			}

			if (item->getID() == itemId && item->getTier() == depotSearchOnItem.second) {
				itemsVector.push_back(item);
			}
		}
	}

	ReturnValue ret = RETURNVALUE_NOERROR;
	for (Item* item : itemsVector) {
		// First lets try to retrieve the item to the stash retrieve container.
		if (ret = g_game().internalQuickLootItem(this, item, OBJECTCATEGORY_STASHRETRIEVE); ret == RETURNVALUE_NOERROR) {
			continue;
		}

		// If the retrieve fails to move the item to the stash retrieve container, let's add the item anywhere.
		if (ret = g_game().internalMoveItem(item->getParent(), this, INDEX_WHEREEVER, item, item->getItemCount(), nullptr); ret == RETURNVALUE_NOERROR) {
			continue;
		}

		sendCancelMessage(ret);
		return;
	}

	requestDepotSearchItem(itemId, tier);
}

void Player::openContainerFromDepotSearch(const Position& pos)
{
	if (!isDepotSearchOpen()) {
		sendCancelMessage(RETURNVALUE_NOTPOSSIBLE);
		return;
	}

	const Item* item = getItemFromDepotSearch(depotSearchOnItem.first, pos);
	if (!item) {
		sendCancelMessage(RETURNVALUE_NOTPOSSIBLE);
		return;
	}

	Container* container = item->getParent() ? item->getParent()->getContainer() : nullptr;
	if (!container) {
		sendCancelMessage(RETURNVALUE_NOTPOSSIBLE);
		return;
	}

	g_actions().useItem(this, pos, 0, container, false);
}

Item* Player::getItemFromDepotSearch(uint16_t itemId, const Position& pos)
{
	const DepotLocker* depotLocker = getDepotLocker(getLastDepotId());
	if (!depotLocker) {
		return nullptr;
	}

	uint8_t index = 0;
	for (Item* locker : depotLocker->getItemList()) {
		const Container* c = locker->getContainer();
		if (!c || c->empty() ||
			(c->isInbox() && pos.y != 0x21) ||	// From inbox.
			(!c->isInbox() && pos.y != 0x20)) {	// From depot.
			continue;
		}

		for (ContainerIterator it = c->iterator(); it.hasNext(); it.advance()) {
			Item* item = *it;
			if (!item || item->getID() != itemId || item->getTier() != depotSearchOnItem.second) {
				continue;
			}

			if (pos.z == index) {
				return item;
			}
			index++;
		}
	}

	return nullptr;
}

std::pair<std::vector<Item*>, std::map<uint16_t, std::map<uint8_t, uint32_t>>> Player::requestLockerItems(DepotLocker *depotLocker, bool sendToClient /*= false*/, uint8_t tier /*= 0*/) const
{
	if (depotLocker == nullptr) {
		SPDLOG_ERROR("{} - Depot locker is nullptr", __FUNCTION__);
		return {};
	}

	std::map<uint16_t, std::map<uint8_t, uint32_t>> lockerItems;
	std::vector<Item*> itemVector;
	std::vector<Container*> containers {depotLocker};

	size_t size = 0;
	do {
		const Container* container = containers[size];
		size++;

		for (Item* item : container->getItemList()) {
			Container* lockerContainers = item->getContainer();
			if (lockerContainers && !lockerContainers->empty()) {
				containers.push_back(lockerContainers);
				continue;
			}

			const ItemType& itemType = Item::items[item->getID()];
			if (itemType.wareId == 0) {
				continue;
			}

			if (lockerContainers && (!itemType.isContainer() || lockerContainers->capacity() != itemType.maxItems)) {
				continue;
			}

			if (!item->hasMarketAttributes()) {
				continue;
			}

			if (!sendToClient && item->getTier() != tier) {
				continue;
			}

			(lockerItems[itemType.wareId])[item->getTier()] += Item::countByType(item, -1);
			itemVector.push_back(item);
		}
	} while (size < containers.size());
	StashItemList stashToSend = getStashItems();
	uint32_t countSize = 0;
	for (auto [itemId, itemCount] : stashToSend)
	{
		countSize += itemCount;
	}

	do
	{
		for (auto [itemId, itemCount] : stashToSend)
		{
			const ItemType &itemType = Item::items[itemId];
			if (itemType.wareId == 0)
			{
				continue;
			}

			countSize = countSize - itemCount;
			(lockerItems[itemType.wareId])[0] += itemCount;
		}
	} while (countSize > 0);

	return std::make_pair(itemVector, lockerItems);
}

bool Player::saySpell(
	SpeakClasses type,
	const std::string& text,
	bool ghostMode,
	SpectatorHashSet* spectatorsPtr/* = nullptr*/,
	const Position* pos/* = nullptr*/)
{
	if (text.empty()) {
		SPDLOG_DEBUG("{} - Spell text is empty for player {}", __FUNCTION__, getName());
		return false;
	}

	if (!pos) {
		pos = &getPosition();
	}

	SpectatorHashSet spectators;

	if (!spectatorsPtr || spectatorsPtr->empty()) {
		// This somewhat complex construct ensures that the cached SpectatorHashSet
		// is used if available and if it can be used, else a local vector is
		// used (hopefully the compiler will optimize away the construction of
		// the temporary when it's not used).
		if (type != TALKTYPE_YELL && type != TALKTYPE_MONSTER_YELL) {
			g_game().map.getSpectators(spectators, *pos, false, false,
                           Map::maxClientViewportX, Map::maxClientViewportX,
                           Map::maxClientViewportY, Map::maxClientViewportY);
		} else {
			g_game().map.getSpectators(spectators, *pos, true, false,
                          (Map::maxClientViewportX + 1) * 2, (Map::maxClientViewportX + 1) * 2,
				          (Map::maxClientViewportY + 1) * 2, (Map::maxClientViewportY + 1) * 2);
		}
	} else {
		spectators = (*spectatorsPtr);
	}

	int32_t valueEmote = 0;
	// Send to client 
	for (Creature* spectator : spectators) {
		if (Player* tmpPlayer = spectator->getPlayer()) {
			tmpPlayer->getStorageValue(STORAGEVALUE_EMOTE, valueEmote);
			if (!ghostMode || tmpPlayer->canSeeCreature(this)) {
				if (valueEmote == 1) {
					tmpPlayer->sendCreatureSay(this, TALKTYPE_MONSTER_SAY, text, pos);
				} else {
					tmpPlayer->sendCreatureSay(this, TALKTYPE_SPELL_USE, text, pos);
				}
			}
		}
	}

	// Execute lua event method
	for (Creature* spectator : spectators) {
		auto tmpPlayer = spectator->getPlayer();
		if (!tmpPlayer) {
			continue;
		}

		tmpPlayer->onCreatureSay(this, type, text);
		if (this != tmpPlayer) {
			g_events().eventCreatureOnHear(tmpPlayer, this, text, type);
		}
	}
	return true;
}

// Forge system
void Player::forgeFuseItems(uint16_t itemId, uint8_t tier, bool success, bool reduceTierLoss, uint8_t bonus, uint8_t coreCount)
{
	ForgeHistory history;
	history.actionType = ForgeConversion_t::FORGE_ACTION_FUSION;
	history.tier = tier;
	history.success = success;
	history.tierLoss = reduceTierLoss;

	auto firstForgingItem = getForgeItemFromId(itemId, tier);
	if (!firstForgingItem) {
		SPDLOG_ERROR("[Log 1] Player with name {} failed to fuse item with id {}", getName(), itemId);
		sendForgeError(RETURNVALUE_CONTACTADMINISTRATOR);
		return;
	}
	auto returnValue = g_game().internalRemoveItem(firstForgingItem, 1);
	if (returnValue != RETURNVALUE_NOERROR)
	{
		SPDLOG_ERROR("[Log 1] Failed to remove forge item {} from player with name {}", itemId, getName());
		sendCancelMessage(getReturnMessage(returnValue));
		sendForgeError(RETURNVALUE_CONTACTADMINISTRATOR);
		return;
	}
	auto secondForgingItem = getForgeItemFromId(itemId, tier);
	if (!secondForgingItem) {
		SPDLOG_ERROR("[Log 2] Player with name {} failed to fuse item with id {}", getName(), itemId);
		sendForgeError(RETURNVALUE_CONTACTADMINISTRATOR);
		return;
	}
	if (returnValue = g_game().internalRemoveItem(secondForgingItem, 1);
		returnValue != RETURNVALUE_NOERROR)
	{
		SPDLOG_ERROR("[Log 2] Failed to remove forge item {} from player with name {}", itemId, getName());
		sendCancelMessage(getReturnMessage(returnValue));
		sendForgeError(RETURNVALUE_CONTACTADMINISTRATOR);
		return;
	}

	auto exaltationChest = Item::CreateItem(ITEM_EXALTATION_CHEST, 1);
	if (!exaltationChest) {
		SPDLOG_ERROR("Failed to create exaltation chest");
		sendForgeError(RETURNVALUE_CONTACTADMINISTRATOR);
		return;
	}
	auto exaltationContainer = exaltationChest->getContainer();
	if (!exaltationContainer) {
		SPDLOG_ERROR("Failed to create exaltation container");
		sendForgeError(RETURNVALUE_CONTACTADMINISTRATOR);
		return;
	}

	Item* firstForgedItem = Item::CreateItem(itemId, 1);
	if (!firstForgedItem) {
		SPDLOG_ERROR("[Log 3] Player with name {} failed to fuse item with id {}", getName(), itemId);
		sendForgeError(RETURNVALUE_CONTACTADMINISTRATOR);
		return;
	}
	firstForgedItem->setTier(tier);
	returnValue = g_game().internalAddItem(exaltationContainer, firstForgedItem, INDEX_WHEREEVER);
	if (returnValue != RETURNVALUE_NOERROR) {
		SPDLOG_ERROR("[Log 1] Failed to add forge item {} from player with name {}", itemId, getName());
		sendCancelMessage(getReturnMessage(returnValue));
		sendForgeError(RETURNVALUE_CONTACTADMINISTRATOR);
		return;
	}

	Item* secondForgedItem = Item::CreateItem(itemId, 1);
	if (!secondForgedItem) {
		SPDLOG_ERROR("[Log 4] Player with name {} failed to fuse item with id {}", getName(), itemId);
		sendForgeError(RETURNVALUE_CONTACTADMINISTRATOR);
		return;
	}

	secondForgedItem->setTier(tier);
	returnValue = g_game().internalAddItem(exaltationContainer, secondForgedItem, INDEX_WHEREEVER);
	if (returnValue != RETURNVALUE_NOERROR) {
		SPDLOG_ERROR("[Log 2] Failed to add forge item {} from player with name {}", itemId, getName());
		sendCancelMessage(getReturnMessage(returnValue));
		sendForgeError(RETURNVALUE_CONTACTADMINISTRATOR);
		return;
	}

	auto dustCost = static_cast<uint64_t>(g_configManager().getNumber(FORGE_FUSION_DUST_COST));
	if (success)
	{
		firstForgedItem->setTier(tier + 1);

		if (bonus != 1)
		{
			history.dustCost = dustCost;
			setForgeDusts(getForgeDusts() - dustCost);
		}
		if (bonus != 2)
		{
			if (!removeItemOfType(ITEM_FORGE_CORE, coreCount, -1, true, true)) {
				SPDLOG_ERROR("[{}][Log 1] Failed to remove item 'id :{} count: {}' from player {}", __FUNCTION__, ITEM_FORGE_CORE, coreCount, getName());
				sendForgeError(RETURNVALUE_CONTACTADMINISTRATOR);
				return;
			}
			history.coresCost = coreCount;
		}
		if (bonus != 3)
		{
			uint64_t cost = 0;
			for (const auto *itemClassification : g_game().getItemsClassifications())
			{
				if (itemClassification->id != firstForgingItem->getClassification())
				{
					continue;
				}

				for (const auto &[mapTier, mapPrice] : itemClassification->tiers)
				{
					if (mapTier == firstForgingItem->getTier())
					{
						cost = mapPrice;
						break;
					}
				}
				break;
			}
			if (!g_game().removeMoney(this, cost, 0, true)) {
				SPDLOG_ERROR("[{}] Failed to remove {} gold from player with name {}", __FUNCTION__, cost, getName());
				sendForgeError(RETURNVALUE_CONTACTADMINISTRATOR);
				return;
			}
			history.cost = cost;
		}

		if (bonus == 4)
		{
			if (tier > 0)
			{
				secondForgedItem->setTier(tier - 1);
			}
		}
		else if (bonus == 6)
		{
			secondForgedItem->setTier(tier + 1);
		}
		else if (bonus == 7 && tier + 2 <= firstForgedItem->getClassification())
		{
			firstForgedItem->setTier(tier + 2);
		}

		if (bonus != 4 && bonus != 5 && bonus != 6 && bonus != 8)
		{
			returnValue = g_game().internalRemoveItem(secondForgedItem, 1);
			if (returnValue != RETURNVALUE_NOERROR) {
				SPDLOG_ERROR("[Log 6] Failed to remove forge item {} from player with name {}", itemId, getName());
				sendCancelMessage(getReturnMessage(returnValue));
				sendForgeError(RETURNVALUE_CONTACTADMINISTRATOR);
				return;
			}
		}
	} else {
		auto isTierLost = uniform_random(1, 100) <= (reduceTierLoss ? g_configManager().getNumber(FORGE_TIER_LOSS_REDUCTION) : 100);
		if (isTierLost)
		{
			if (secondForgedItem->getTier() >= 1)
			{
				secondForgedItem->setTier(tier - 1);
			}
			else
			{
				returnValue = g_game().internalRemoveItem(secondForgedItem, 1);
				if (returnValue != RETURNVALUE_NOERROR) {
					SPDLOG_ERROR("[Log 7] Failed to remove forge item {} from player with name {}", itemId, getName());
					sendCancelMessage(getReturnMessage(returnValue));
					sendForgeError(RETURNVALUE_CONTACTADMINISTRATOR);
					return;
				}
			}
		}
		bonus = (isTierLost ? 0 : 8);
		history.coresCost = coreCount;

		if (getForgeDusts() < dustCost) {
			SPDLOG_ERROR("[Log 7] Failed to remove fuse dusts from player with name {}", getName());
			sendForgeError(RETURNVALUE_CONTACTADMINISTRATOR);
			return;
		} else {
			setForgeDusts(getForgeDusts() - dustCost);
		}

		if (!removeItemOfType(ITEM_FORGE_CORE, coreCount, -1, true, true)) {
			SPDLOG_ERROR("[{}][Log 2] Failed to remove item 'id: {}, count: {}' from player {}", __FUNCTION__, ITEM_FORGE_CORE, coreCount, getName());
			sendForgeError(RETURNVALUE_CONTACTADMINISTRATOR);
			return;
		}

		uint64_t cost = 0;
		for (const auto *itemClassification : g_game().getItemsClassifications())
		{
			if (itemClassification->id != firstForgingItem->getClassification())
			{
				continue;
			}

			for (const auto &[mapTier, mapPrice] : itemClassification->tiers)
			{
				if (mapTier == firstForgingItem->getTier())
				{
					cost = mapPrice;
					break;
				}
			}
			break;
		}
		if (!g_game().removeMoney(this, cost, 0, true)) {
			SPDLOG_ERROR("[{}] Failed to remove {} gold from player with name {}", __FUNCTION__, cost, getName());
			sendForgeError(RETURNVALUE_CONTACTADMINISTRATOR);
			return;
		}

		history.cost = cost;
	}
	returnValue = g_game().internalAddItem(this, exaltationContainer, INDEX_WHEREEVER);
	if (returnValue != RETURNVALUE_NOERROR) {
		SPDLOG_ERROR("Failed to add exaltation chest to player with name {}", ITEM_EXALTATION_CHEST, getName());
		sendCancelMessage(getReturnMessage(returnValue));
		sendForgeError(RETURNVALUE_CONTACTADMINISTRATOR);
		return;
	}

	history.firstItemName = firstForgingItem->getName();
	history.bonus = bonus;
	history.createdAt = getTimeNow();
	registerForgeHistoryDescription(history);

	sendForgeFusionItem(itemId, tier, success, bonus, coreCount);
}

void Player::forgeTransferItemTier(uint16_t donorItemId, uint8_t tier, uint16_t receiveItemId)
{
	ForgeHistory history;
	history.actionType = ForgeConversion_t::FORGE_ACTION_TRANSFER;
	history.tier = tier;
	history.success = true;

	auto donorItem = getForgeItemFromId(donorItemId, tier);
	if (!donorItem) {
		SPDLOG_ERROR("[Log 1] Player with name {} failed to transfer item with id {}", getName(), donorItemId);
		sendForgeError(RETURNVALUE_CONTACTADMINISTRATOR);
		return;
	}
	auto returnValue = g_game().internalRemoveItem(donorItem, 1);
	if (returnValue != RETURNVALUE_NOERROR)
	{
		SPDLOG_ERROR("[Log 1] Failed to remove transfer item {} from player with name {}", donorItemId, getName());
		sendCancelMessage(getReturnMessage(returnValue));
		sendForgeError(RETURNVALUE_CONTACTADMINISTRATOR);
		return;
	}

	auto receiveItem = getForgeItemFromId(receiveItemId, 0);
	if (!receiveItem) {
		SPDLOG_ERROR("[Log 2] Player with name {} failed to transfer item with id {}", getName(), receiveItemId);
		sendForgeError(RETURNVALUE_CONTACTADMINISTRATOR);
		return;
	}
	if (returnValue = g_game().internalRemoveItem(receiveItem, 1);
		returnValue != RETURNVALUE_NOERROR)
	{
		SPDLOG_ERROR("[Log 2] Failed to remove transfer item {} from player with name {}", receiveItemId, getName());
		sendCancelMessage(getReturnMessage(returnValue));
		sendForgeError(RETURNVALUE_CONTACTADMINISTRATOR);
		return;
	}

	auto exaltationChest = Item::CreateItem(ITEM_EXALTATION_CHEST, 1);
	if (!exaltationChest) {
		SPDLOG_ERROR("Exaltation chest is nullptr");
		sendForgeError(RETURNVALUE_CONTACTADMINISTRATOR);
		return;
	}
	auto exaltationContainer = exaltationChest->getContainer();
	if (!exaltationContainer) {
		SPDLOG_ERROR("Exaltation container is nullptr");
		sendForgeError(RETURNVALUE_CONTACTADMINISTRATOR);
		return;
	}

	Item* newDonorItem = Item::CreateItem(donorItemId, 1);
	if (!newDonorItem) {
		SPDLOG_ERROR("[Log 4] Player with name {} failed to transfer item with id {}", getName(), donorItemId);
		sendForgeError(RETURNVALUE_CONTACTADMINISTRATOR);
		return;
	}
	returnValue = g_game().internalAddItem(exaltationContainer, newDonorItem, INDEX_WHEREEVER);
	if (returnValue != RETURNVALUE_NOERROR) {
		SPDLOG_ERROR("[Log 5] Failed to add forge item {} from player with name {}", donorItemId, getName());
		sendCancelMessage(getReturnMessage(returnValue));
		sendForgeError(RETURNVALUE_CONTACTADMINISTRATOR);
		return;
	}

	Item* newReceiveItem = Item::CreateItem(receiveItemId, 1);
	if (!newReceiveItem) {
		SPDLOG_ERROR("[Log 6] Player with name {} failed to fuse item with id {}", getName(), receiveItemId);
		sendForgeError(RETURNVALUE_CONTACTADMINISTRATOR);
		return;
	}
	newReceiveItem->setTier(tier - 1);
	returnValue = g_game().internalAddItem(exaltationContainer, newReceiveItem, INDEX_WHEREEVER);
	if (returnValue != RETURNVALUE_NOERROR) {
		SPDLOG_ERROR("[Log 7] Failed to add forge item {} from player with name {}", receiveItemId, getName());
		sendCancelMessage(getReturnMessage(returnValue));
		sendForgeError(RETURNVALUE_CONTACTADMINISTRATOR);
		return;
	}

	if (getForgeDusts() < g_configManager().getNumber(FORGE_TRANSFER_DUST_COST)) {
		SPDLOG_ERROR("[Log 8] Failed to remove transfer dusts from player with name {}", getName());
		sendForgeError(RETURNVALUE_CONTACTADMINISTRATOR);
		return;
	} else {
		setForgeDusts(getForgeDusts() - g_configManager().getNumber(FORGE_TRANSFER_DUST_COST));
	}

	if (!removeItemOfType(ITEM_FORGE_CORE, 1, -1, true, true)) {
		SPDLOG_ERROR("[{}] Failed to remove item 'id: {}, count: {}' from player {}", __FUNCTION__, ITEM_FORGE_CORE, 1, getName());
		sendForgeError(RETURNVALUE_CONTACTADMINISTRATOR);
		return;
	}
	uint64_t cost = 0;
	for (const auto &itemClassification : g_game().getItemsClassifications())
	{
		if (itemClassification->id != donorItem->getClassification())
		{
			continue;
		}

		for (const auto &[mapTier, mapPrice] : itemClassification->tiers)
		{
			if (mapTier == donorItem->getTier() - 1)
			{
				cost = mapPrice;
				break;
			}
		}
	}

	if (!g_game().removeMoney(this, cost, 0, true)) {
		SPDLOG_ERROR("[{}] Failed to remove {} gold from player with name {}", __FUNCTION__, cost, getName());
		sendForgeError(RETURNVALUE_CONTACTADMINISTRATOR);
		return;
	}
	history.cost = cost;

	returnValue = g_game().internalAddItem(this, exaltationContainer, INDEX_WHEREEVER);
	if (returnValue != RETURNVALUE_NOERROR) {
		SPDLOG_ERROR("[Log 10] Failed to add forge item {} from player with name {}", ITEM_EXALTATION_CHEST, getName());
		sendCancelMessage(getReturnMessage(returnValue));
		sendForgeError(RETURNVALUE_CONTACTADMINISTRATOR);
		return;
	}

	history.firstItemName = newDonorItem->getName();
	history.secondItemName = newReceiveItem->getName();
	history.createdAt = getTimeNow();
	registerForgeHistoryDescription(history);

	sendTransferItemTier(donorItemId, tier, receiveItemId);
}

void Player::forgeResourceConversion(uint8_t action)
{
	auto actionEnum = magic_enum::enum_value<ForgeConversion_t>(action);
	ForgeHistory history;
	history.actionType = actionEnum;
	history.success = true;

	ReturnValue returnValue = RETURNVALUE_NOERROR;
	if (actionEnum == ForgeConversion_t::FORGE_ACTION_DUSTTOSLIVERS) {
		auto dusts = getForgeDusts();
		auto cost = static_cast<uint16_t>(g_configManager().getNumber(FORGE_COST_ONE_SLIVER) * g_configManager().getNumber(FORGE_SLIVER_AMOUNT));
		if (cost > dusts) {
			SPDLOG_ERROR("[{}] Not enough dust", __FUNCTION__);
			sendForgeError(RETURNVALUE_CONTACTADMINISTRATOR);
			return;
		}

		auto itemCount = static_cast<uint16_t>(g_configManager().getNumber(FORGE_SLIVER_AMOUNT));
		Item* item = Item::CreateItem(ITEM_FORGE_SLIVER, itemCount);
		returnValue = g_game().internalPlayerAddItem(this, item);
		if (returnValue != RETURNVALUE_NOERROR)
		{
			SPDLOG_ERROR("Failed to add {} slivers to player with name {}", itemCount, getName());
			sendCancelMessage(getReturnMessage(returnValue));
			sendForgeError(RETURNVALUE_CONTACTADMINISTRATOR);
			return;
		}
		history.cost = cost;
		history.gained = 3;
		setForgeDusts(dusts - cost);
	} else if (actionEnum == ForgeConversion_t::FORGE_ACTION_SLIVERSTOCORES) {
		auto [sliverCount, coreCount] = getForgeSliversAndCores();
		auto cost = static_cast<uint16_t>(g_configManager().getNumber(FORGE_CORE_COST));
		if (cost > sliverCount) {
			SPDLOG_ERROR("[{}] Not enough sliver", __FUNCTION__);
			sendForgeError(RETURNVALUE_CONTACTADMINISTRATOR);
			return;
		}

		if (!removeItemOfType(ITEM_FORGE_SLIVER, cost, -1, true, true)) {
			SPDLOG_ERROR("[{}] Failed to remove item 'id: {}, count {}' from player {}", __FUNCTION__, ITEM_FORGE_SLIVER, cost, getName());
			sendForgeError(RETURNVALUE_CONTACTADMINISTRATOR);
			return;
		}

		if (Item* item = Item::CreateItem(ITEM_FORGE_CORE, 1);
			item) {
			returnValue = g_game().internalPlayerAddItem(this, item);
		}
		if (returnValue != RETURNVALUE_NOERROR)
		{
			SPDLOG_ERROR("Failed to add one core to player with name {}", getName());
			sendCancelMessage(getReturnMessage(returnValue));
			sendForgeError(RETURNVALUE_CONTACTADMINISTRATOR);
			return;
		}

		history.cost = cost;
		history.gained = 1;
	} else {
		auto dustLevel = getForgeDustLevel();
		if (dustLevel >= g_configManager().getNumber(FORGE_MAX_DUST))
		{
			SPDLOG_ERROR("[{}] Maximum level reached", __FUNCTION__);
			sendForgeError(RETURNVALUE_CONTACTADMINISTRATOR);
			return;
		}

		auto upgradeCost = dustLevel - 75;
		if (auto dusts = getForgeDusts();
			upgradeCost > dusts)
		{
			SPDLOG_ERROR("[{}] Not enough dust", __FUNCTION__);
			sendForgeError(RETURNVALUE_CONTACTADMINISTRATOR);
			return;
		}

		history.cost = upgradeCost;
		history.gained = dustLevel;
		removeForgeDusts(upgradeCost);
		addForgeDustLevel(1);
	}

	history.createdAt = getTimeNow();
	registerForgeHistoryDescription(history);
	sendForgingData();
}

void Player::forgeHistory(uint8_t page) const
{
	sendForgeHistory(page);
}

void Player::registerForgeHistoryDescription(ForgeHistory history)
{
	std::string successfulString = history.success ? "Successful" : "Unsuccessful";
	std::string historyTierString = history.tier > 0 ? "tier - 1" : "consumed";
	std::string price = history.bonus != 3 ? formatPrice(std::to_string(history.cost), true) : "0";
	std::stringstream detailsResponse;
	auto itemId = Item::items.getItemIdByName(history.firstItemName);
	const ItemType &itemType = Item::items[itemId];
	if (history.actionType == ForgeConversion_t::FORGE_ACTION_FUSION) {
		if (history.success) {
			detailsResponse << fmt::format(
				"{:s} <br><br>"
				"Fusion partners:"
				"<ul> "
					"<li>"
						"First item: {:s} {:s}, tier {:s}"
					"</li>"
					"<li>"
						"Second item: {:s} {:s}, tier {:s}"
					"</li>"
				"</ul>"
				"<br>"
				"Result:"
				"<ul> "
					"<li>"
						"First item: tier + 1"
					"</li>"
					"<li>"
						"Second item: {:s}"
					"</li>"
				"</ul>"
				"<br>"
				"Invested:"
				"<ul>"
					"<li>"
						"{:d} cores"
					"</li>"
					"<li>"
						"{:d} dust"
					"</li>"
					"<li>"
						"{:s} gold"
					"</li>"
				"</ul>",
				successfulString,
				itemType.article, itemType.name, std::to_string(history.tier),
				itemType.article, itemType.name, std::to_string(history.tier),
				history.bonus == 8 ? "unchanged" : "consumed",
				history.coresCost, history.dustCost, price
			);
		} else {
			detailsResponse << fmt::format(
				"{:s} <br><br>"
				"Fusion partners:"
				"<ul> "
					"<li>"
						"First item: {:s} {:s}, tier {:s}"
					"</li>"
					"<li>"
						"Second item: {:s} {:s}, tier {:s}"
					"</li>"
				"</ul>"
				"<br>"
				"Result:"
				"<ul> "
					"<li>"
						"First item: unchanged"
					"</li>"
					"<li>"
						"Second item: {:s}"
					"</li>"
				"</ul>"
				"<br>"
				"Invested:"
				"<ul>"
					"<li>"
						"{:d} cores"
					"</li>"
					"<li>"
						"100 dust"
					"</li>"
					"<li>"
						"{:s} gold"
					"</li>"
				"</ul>",
				successfulString,
				itemType.article, itemType.name, std::to_string(history.tier),
				itemType.article, itemType.name, std::to_string(history.tier),
				history.bonus == 8 ? "unchanged" : historyTierString,
				history.coresCost, price
			);
		}
	} else if (history.actionType == ForgeConversion_t::FORGE_ACTION_TRANSFER) {
		detailsResponse << fmt::format(
				"{:s} <br><br>"
				"Transfer partners:"
				"<ul> "
					"<li>"
						"First item: {:s} {:s}, tier {:s}"
					"</li>"
					"<li>"
						"Second item: {:s} {:s}, tier {:s}"
					"</li>"
				"</ul>"
				"<br>"
				"Result:"
				"<ul> "
					"<li>"
						"First item: {:s} {:s}, tier {:s}"
					"</li>"
					"<li>"
						"Second item: {:s} {:s}, {:s}"
					"</li>"
				"</ul>"
				"<br>"
				"Invested:"
				"<ul>"
					"<li>"
						"1 cores"
					"</li>"
					"<li>"
						"100 dust"
					"</li>"
					"<li>"
						"{:s} gold"
					"</li>"
				"</ul>",
				successfulString,
				itemType.article, itemType.name, std::to_string(history.tier),
				itemType.article, itemType.name, std::to_string(history.tier),
				itemType.article, itemType.name, std::to_string(history.tier),
				itemType.article, itemType.name, std::to_string(history.tier),
				price
			);
	} else if (history.actionType == ForgeConversion_t::FORGE_ACTION_DUSTTOSLIVERS) {
		detailsResponse << fmt::format("Converted {:d} dust to {:d} slivers.", history.cost, history.gained);

	} else if (history.actionType == ForgeConversion_t::FORGE_ACTION_SLIVERSTOCORES) {
		history.actionType = ForgeConversion_t::FORGE_ACTION_DUSTTOSLIVERS;
		detailsResponse << fmt::format("Converted {:d} slivers to {:d} exalted core.", history.cost, history.gained);

	} else if (history.actionType == ForgeConversion_t::FORGE_ACTION_INCREASELIMIT) {
		history.actionType = ForgeConversion_t::FORGE_ACTION_DUSTTOSLIVERS;
		detailsResponse << fmt::format("Spent {:d} dust to increase the dust limit to {:d}.", history.cost, history.gained + 1);

	} else {
		detailsResponse << "(unknown)";
	}

	history.description = detailsResponse.str();

	setForgeHistory(history);
}

/*******************************************************************************
 * Interfaces
 ******************************************************************************/

error_t Player::SetAccountInterface(account::Account* account) {
	if (account == nullptr) {
		return account::ERROR_NULLPTR;
	}

	account_ = account;
	return account::ERROR_NO;
}

error_t Player::GetAccountInterface(account::Account* account) {
	account = account_;
	return account::ERROR_NO;
}<|MERGE_RESOLUTION|>--- conflicted
+++ resolved
@@ -6054,88 +6054,6 @@
 	return getBestiaryKillCount(mtype->info.raceid) >= mtype->info.bestiaryToUnlock;
 }
 
-<<<<<<< HEAD
-PreySlot* Player::getPreySlotById(PreySlot_t slotid) const
-{
-	for (auto preySlot : preys) {
-		if (!preySlot) {
-			continue;
-		}
-
-		if (preySlot->id == slotid) {
-			return preySlot;
-		}
-	}
-
-	return nullptr;
-}
-
-PreySlot* Player::getPreyWithMonster(uint16_t raceId) const
-{
-	if (!g_configManager().getBoolean(PREY_ENABLED)) {
-		return nullptr;
-	}
-
-	for (auto preySlot : preys) {
-		if (!preySlot) {
-			continue;
-		}
-
-		if (preySlot->selectedRaceId == raceId) {
-			return preySlot;
-		}
-	}
-
-	return nullptr;
-}
-
-TaskHuntingSlot* Player::getTaskHuntingSlotById(PreySlot_t slotid) const
-{
-	for (auto taskHuntingSlot : taskHunting) {
-		if (!taskHuntingSlot) {
-			continue;
-		}
-
-		if (taskHuntingSlot->id == slotid) {
-			return taskHuntingSlot;
-		}
-	}
-
-	return nullptr;
-}
-
-std::vector<uint16_t> Player::getTaskHuntingBlackList() const
-{
-	std::vector<uint16_t> raceVector;
-
-	std::ranges::for_each(taskHunting.begin(), taskHunting.end(), [&raceVector](const TaskHuntingSlot* slot)
-	{
-		if (slot->isOccupied()) {
-			raceVector.push_back(slot->selectedRaceId);
-		} else {
-			std::ranges::for_each(slot->raceIdList.begin(), slot->raceIdList.end(), [&raceVector](uint16_t raceId)
-			{
-				raceVector.push_back(raceId);
-			});
-		}
-	});
-
-	return raceVector;
-}
-
-TaskHuntingSlot* Player::getTaskHuntingWithCreature(uint16_t raceId) const {
-	if (!g_configManager().getBoolean(TASK_HUNTING_ENABLED)) {
-		return nullptr;
-	}
-
-	if (auto it = std::ranges::find_if(taskHunting.begin(), taskHunting.end(), [raceId](const TaskHuntingSlot* itTask) {
-			return itTask->selectedRaceId == raceId;
-		}); it != taskHunting.end()) {
-		return *std::to_address(it);
-	}
-
-	return nullptr;
-=======
 void Player::triggerMomentum() {
 	auto item = getInventoryItem(CONST_SLOT_HEAD);
 	if (item == nullptr) {
@@ -6164,7 +6082,6 @@
 			sendTextMessage(MESSAGE_ATTENTION, "Momentum was triggered.");
 		}
 	}
->>>>>>> 94288cf1
 }
 
 /*******************************************************************************
