--- conflicted
+++ resolved
@@ -45,18 +45,13 @@
 #include "io/iologindata.hpp"
 #include "io/ioprey.hpp"
 #include "items/bed.hpp"
-<<<<<<< HEAD
 #include "items/containers/depot/depotchest.hpp"
 #include "items/containers/depot/depotlocker.hpp"
 #include "items/containers/rewards/reward.hpp"
 #include "items/containers/rewards/rewardchest.hpp"
 #include "items/items_classification.hpp"
-=======
-#include "map/town.hpp"
->>>>>>> 6c00cc04
 #include "items/weapons/weapons.hpp"
 #include "lib/metrics/metrics.hpp"
-<<<<<<< HEAD
 #include "lua/callbacks/event_callback.hpp"
 #include "lua/callbacks/events_callbacks.hpp"
 #include "lua/creature/actions.hpp"
@@ -64,14 +59,6 @@
 #include "lua/creature/events.hpp"
 #include "lua/creature/movement.hpp"
 #include "map/spectators.hpp"
-=======
-
-#include "enums/object_category.hpp"
-#include "enums/account_errors.hpp"
-#include "enums/account_type.hpp"
-#include "enums/account_group_type.hpp"
-#include "enums/player_blessings.hpp"
->>>>>>> 6c00cc04
 
 MuteCountMap Player::muteCountMap;
 
@@ -5861,7 +5848,6 @@
 	return GUILDEMBLEM_NEUTRAL;
 }
 
-<<<<<<< HEAD
 bool Player::hasFlag(PlayerFlags_t flag) const {
 	return group->flags[static_cast<std::size_t>(flag)];
 }
@@ -5875,9 +5861,6 @@
 }
 
 void Player::sendUnjustifiedPoints() {
-=======
-void Player::sendUnjustifiedPoints() const {
->>>>>>> 6c00cc04
 	if (client) {
 		double dayKills = 0;
 		double weekKills = 0;
@@ -5934,20 +5917,10 @@
 }
 
 bool Player::hasAnyMount() const {
-<<<<<<< HEAD
-	const auto mounts = g_game().mounts->getMounts();
-	for (const auto &mount : mounts) {
-		if (hasMount(mount)) {
-			return true;
-		}
-	}
-	return false;
-=======
 	const auto &mounts = g_game().mounts.getMounts();
 	return std::ranges::any_of(mounts, [&](const auto &mount) {
 		return hasMount(mount);
 	});
->>>>>>> 6c00cc04
 }
 
 uint8_t Player::getRandomMountId() const {
@@ -6000,11 +5973,7 @@
 			currentMountId = getRandomMountId();
 		}
 
-<<<<<<< HEAD
-		const auto currentMount = g_game().mounts->getMountByID(currentMountId);
-=======
 		const auto &currentMount = g_game().mounts.getMountByID(currentMountId);
->>>>>>> 6c00cc04
 		if (!currentMount) {
 			return false;
 		}
@@ -6114,11 +6083,7 @@
 }
 
 void Player::dismount() {
-<<<<<<< HEAD
-	const auto mount = g_game().mounts->getMountByID(getCurrentMount());
-=======
 	const auto &mount = g_game().mounts.getMountByID(getCurrentMount());
->>>>>>> 6c00cc04
 	if (mount && mount->speed > 0) {
 		g_game().changeSpeed(static_self_cast<Player>(), -mount->speed);
 	}
