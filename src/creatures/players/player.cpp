--- conflicted
+++ resolved
@@ -53,15 +53,7 @@
 		it.second->decrementReferenceCounter();
 	}
 
-<<<<<<< HEAD
 	for (const auto& it : quickLootContainers) {
-=======
-	for (const auto &it : rewardMap) {
-		it.second->decrementReferenceCounter();
-	}
-
-	for (const auto &it : quickLootContainers) {
->>>>>>> 55133f80
 		it.second->decrementReferenceCounter();
 	}
 
@@ -1065,12 +1057,7 @@
 	return rewardChest;
 }
 
-<<<<<<< HEAD
-std::shared_ptr<Reward> Player::getReward(const uint64_t rewardId, const bool autoCreate)
-{
-=======
-Reward* Player::getReward(uint32_t rewardId, bool autoCreate) {
->>>>>>> 55133f80
+std::shared_ptr<Reward> Player::getReward(const uint64_t rewardId, const bool autoCreate) {
 	auto it = rewardMap.find(rewardId);
 	if (it != rewardMap.end()) {
 		return it->second;
@@ -1091,11 +1078,7 @@
 	rewardMap.erase(rewardId);
 }
 
-<<<<<<< HEAD
 void Player::getRewardList(std::vector<uint64_t>& rewards) const {
-=======
-void Player::getRewardList(std::vector<uint32_t> &rewards) {
->>>>>>> 55133f80
 	rewards.reserve(rewardMap.size());
 	for (auto &it : rewardMap) {
 		rewards.push_back(it.first);
