--- conflicted
+++ resolved
@@ -3565,13 +3565,8 @@
 	uint32_t totalStowed = 0;
 	std::ostringstream retString;
 	for (auto stashIterator : itemDict) {
-<<<<<<< HEAD
 		uint16_t iteratorCID = (stashIterator.first)->getID();
-		if (g_game.internalRemoveItem(stashIterator.first, stashIterator.second) == RETURNVALUE_NOERROR) {
-=======
-		uint16_t iteratorCID = (stashIterator.first)->getClientID();
 		if (g_game().internalRemoveItem(stashIterator.first, stashIterator.second) == RETURNVALUE_NOERROR) {
->>>>>>> a9cd5c71
 			addItemOnStash(iteratorCID, stashIterator.second);
 			totalStowed += stashIterator.second;
 		}
