/**
 * Canary - A free and open-source MMORPG server emulator
 * Copyright (©) 2019-2022 OpenTibiaBR <opentibiabr@outlook.com>
 * Repository: https://github.com/opentibiabr/canary
 * License: https://github.com/opentibiabr/canary/blob/main/LICENSE
 * Contributors: https://github.com/opentibiabr/canary/graphs/contributors
 * Website: https://docs.opentibiabr.org/
 */

#include "pch.hpp"

#include "creatures/combat/combat.h"
#include "creatures/interactions/chat.h"
#include "creatures/monsters/monster.h"
#include "creatures/monsters/monsters.h"
#include "creatures/players/player.h"
#include "game/game.h"
#include "game/scheduling/scheduler.h"
#include "grouping/familiars.h"
#include "lua/creature/creatureevent.h"
#include "lua/creature/events.h"
#include "lua/creature/movement.h"
#include "io/iologindata.h"
#include "io/iobestiary.h"
#include "items/bed.h"
#include "items/weapons/weapons.h"

MuteCountMap Player::muteCountMap;

Player::Player(ProtocolGame_ptr p) :
	Creature(),
	lastPing(OTSYS_TIME()),
	lastPong(lastPing),
	inbox(new Inbox(ITEM_INBOX)),
	client(std::move(p)) {
	inbox->incrementReferenceCounter();
}

Player::~Player() {
	for (Item* item : inventory) {
		if (item) {
			item->setParent(nullptr);
			item->stopDecaying();
			item->decrementReferenceCounter();
		}
	}

	for (const auto &it : depotLockerMap) {
		it.second->removeInbox(inbox);
		it.second->stopDecaying();
		it.second->decrementReferenceCounter();
	}

	for (const auto &it : quickLootContainers) {
		it.second->decrementReferenceCounter();
	}

	for (PreySlot* slot : preys) {
		if (slot) {
			delete slot;
		}
	}

	for (TaskHuntingSlot* slot : taskHunting) {
		if (slot) {
			delete slot;
		}
	}

	inbox->stopDecaying();
	inbox->decrementReferenceCounter();

	setWriteItem(nullptr);
	setEditHouse(nullptr);
	logged = false;
}

bool Player::setVocation(uint16_t vocId) {
	Vocation* voc = g_vocations().getVocation(vocId);
	if (!voc) {
		return false;
	}
	vocation = voc;

	updateRegeneration();
	g_game().addPlayerVocation(this);
	return true;
}

bool Player::isPushable() const {
	if (hasFlag(PlayerFlags_t::CannotBePushed)) {
		return false;
	}
	return Creature::isPushable();
}

uint32_t Player::playerFirstID = 0x10000000;
uint32_t Player::playerLastID = 0x50000000;
uint32_t Player::getFirstID() {
	return playerFirstID;
}
uint32_t Player::getLastID() {
	return playerLastID;
}

void Player::setID() {
	// guid = player id from database
	if (id == 0 && guid != 0) {
		id = getFirstID() + guid;
		if (id == std::numeric_limits<uint32_t>::max()) {
			SPDLOG_ERROR("[{}] Player {} has max 'id' value of uint32_t", __FUNCTION__, getName());
		}
	}
}

std::string Player::getDescription(int32_t lookDistance) const {
	std::ostringstream s;
	if (lookDistance == -1) {
		s << "yourself.";

		if (group->access) {
			s << " You are " << group->name << '.';
		} else if (vocation->getId() != VOCATION_NONE) {
			s << " You are " << vocation->getVocDescription() << '.';
		} else {
			s << " You have no vocation.";
		}
	} else {
		s << name;
		if (!group->access) {
			s << " (Level " << level << ')';
		}
		s << '.';

		if (sex == PLAYERSEX_FEMALE) {
			s << " She";
		} else {
			s << " He";
		}

		if (group->access) {
			s << " is " << group->name << '.';
		} else if (vocation->getId() != VOCATION_NONE) {
			s << " is " << vocation->getVocDescription() << '.';
		} else {
			s << " has no vocation.";
		}
	}

	if (party) {
		if (lookDistance == -1) {
			s << " Your party has ";
		} else if (sex == PLAYERSEX_FEMALE) {
			s << " She is in a party with ";
		} else {
			s << " He is in a party with ";
		}

		size_t memberCount = party->getMemberCount() + 1;
		if (memberCount == 1) {
			s << "1 member and ";
		} else {
			s << memberCount << " members and ";
		}

		size_t invitationCount = party->getInvitationCount();
		if (invitationCount == 1) {
			s << "1 pending invitation.";
		} else {
			s << invitationCount << " pending invitations.";
		}
	}

	if (guild && guildRank) {
		size_t memberCount = guild->getMemberCount();
		if (memberCount >= 1000) {
			s << "";
			return s.str();
		}

		if (lookDistance == -1) {
			s << " You are ";
		} else if (sex == PLAYERSEX_FEMALE) {
			s << " She is ";
		} else {
			s << " He is ";
		}

		s << guildRank->name << " of the " << guild->getName();
		if (!guildNick.empty()) {
			s << " (" << guildNick << ')';
		}

		if (memberCount == 1) {
			s << ", which has 1 member, " << guild->getMembersOnline().size() << " of them online.";
		} else {
			s << ", which has " << memberCount << " members, " << guild->getMembersOnline().size() << " of them online.";
		}
	}
	return s.str();
}

Item* Player::getInventoryItem(Slots_t slot) const {
	if (slot < CONST_SLOT_FIRST || slot > CONST_SLOT_LAST) {
		return nullptr;
	}
	return inventory[slot];
}

void Player::addConditionSuppressions(uint32_t addConditions) {
	conditionSuppressions |= addConditions;
}

void Player::removeConditionSuppressions(uint32_t removeConditions) {
	conditionSuppressions &= ~removeConditions;
}

Item* Player::getWeapon(Slots_t slot, bool ignoreAmmo) const {
	Item* item = inventory[slot];
	if (!item) {
		return nullptr;
	}

	WeaponType_t weaponType = item->getWeaponType();
	if (weaponType == WEAPON_NONE || weaponType == WEAPON_SHIELD || weaponType == WEAPON_AMMO) {
		return nullptr;
	}

	if (!ignoreAmmo && weaponType == WEAPON_DISTANCE) {
		const ItemType &it = Item::items[item->getID()];
		if (it.ammoType != AMMO_NONE) {
			item = getQuiverAmmoOfType(it);
		}
	}

	return item;
}

bool Player::hasQuiverEquipped() const {
	Item* quiver = inventory[CONST_SLOT_RIGHT];
	return quiver && quiver->isQuiver() && quiver->getContainer();
}

bool Player::hasWeaponDistanceEquipped() const {
	const Item* item = inventory[CONST_SLOT_LEFT];
	return item && item->getWeaponType() == WEAPON_DISTANCE;
}

Item* Player::getQuiverAmmoOfType(const ItemType &it) const {
	if (!hasQuiverEquipped()) {
		return nullptr;
	}

	Item* quiver = inventory[CONST_SLOT_RIGHT];
	for (const Container* container = quiver->getContainer();
		 Item * ammoItem : container->getItemList()) {
		if (ammoItem->getAmmoType() == it.ammoType) {
			if (level >= Item::items[ammoItem->getID()].minReqLevel) {
				return ammoItem;
			}
		}
	}
	return nullptr;
}

Item* Player::getWeapon(bool ignoreAmmo /* = false*/) const {
	Item* item = getWeapon(CONST_SLOT_LEFT, ignoreAmmo);
	if (item) {
		return item;
	}

	item = getWeapon(CONST_SLOT_RIGHT, ignoreAmmo);
	if (item) {
		return item;
	}
	return nullptr;
}

WeaponType_t Player::getWeaponType() const {
	Item* item = getWeapon();
	if (!item) {
		return WEAPON_NONE;
	}
	return item->getWeaponType();
}

int32_t Player::getWeaponSkill(const Item* item) const {
	if (!item) {
		return getSkillLevel(SKILL_FIST);
	}

	int32_t attackSkill;

	WeaponType_t weaponType = item->getWeaponType();
	switch (weaponType) {
		case WEAPON_SWORD: {
			attackSkill = getSkillLevel(SKILL_SWORD);
			break;
		}

		case WEAPON_CLUB: {
			attackSkill = getSkillLevel(SKILL_CLUB);
			break;
		}

		case WEAPON_AXE: {
			attackSkill = getSkillLevel(SKILL_AXE);
			break;
		}

		case WEAPON_DISTANCE: {
			attackSkill = getSkillLevel(SKILL_DISTANCE);
			break;
		}

		default: {
			attackSkill = 0;
			break;
		}
	}
	return attackSkill;
}

int32_t Player::getArmor() const {
	int32_t armor = 0;

	static const Slots_t armorSlots[] = { CONST_SLOT_HEAD, CONST_SLOT_NECKLACE, CONST_SLOT_ARMOR, CONST_SLOT_LEGS, CONST_SLOT_FEET, CONST_SLOT_RING };
	for (Slots_t slot : armorSlots) {
		Item* inventoryItem = inventory[slot];
		if (inventoryItem) {
			armor += inventoryItem->getArmor();
		}
	}
	return static_cast<int32_t>(armor * vocation->armorMultiplier);
}

void Player::getShieldAndWeapon(const Item*&shield, const Item*&weapon) const {
	shield = nullptr;
	weapon = nullptr;

	for (uint32_t slot = CONST_SLOT_RIGHT; slot <= CONST_SLOT_LEFT; slot++) {
		Item* item = inventory[slot];
		if (!item) {
			continue;
		}

		switch (item->getWeaponType()) {
			case WEAPON_NONE:
				break;

			case WEAPON_SHIELD: {
				if (!shield || (shield && item->getDefense() > shield->getDefense())) {
					shield = item;
				}
				break;
			}

			default: { // weapons that are not shields
				weapon = item;
				break;
			}
		}
	}
}

int32_t Player::getDefense() const {
	int32_t defenseSkill = getSkillLevel(SKILL_FIST);
	int32_t defenseValue = 7;
	const Item* weapon;
	const Item* shield;
	try {
		getShieldAndWeapon(shield, weapon);
	} catch (const std::exception &e) {
		SPDLOG_ERROR("{} got exception {}", getName(), e.what());
	}

	if (weapon) {
		defenseValue = weapon->getDefense() + weapon->getExtraDefense();
		defenseSkill = getWeaponSkill(weapon);
	}

	if (shield) {
		defenseValue = weapon != nullptr ? shield->getDefense() + weapon->getExtraDefense() : shield->getDefense();
		defenseSkill = getSkillLevel(SKILL_SHIELD);
	}

	if (defenseSkill == 0) {
		switch (fightMode) {
			case FIGHTMODE_ATTACK:
			case FIGHTMODE_BALANCED:
				return 1;

			case FIGHTMODE_DEFENSE:
				return 2;
		}
	}

	return (defenseSkill / 4. + 2.23) * defenseValue * 0.15 * getDefenseFactor() * vocation->defenseMultiplier;
}

float Player::getAttackFactor() const {
	switch (fightMode) {
		case FIGHTMODE_ATTACK:
			return 1.0f;
		case FIGHTMODE_BALANCED:
			return 0.75f;
		case FIGHTMODE_DEFENSE:
			return 0.5f;
		default:
			return 1.0f;
	}
}

float Player::getDefenseFactor() const {
	switch (fightMode) {
		case FIGHTMODE_ATTACK:
			return (OTSYS_TIME() - lastAttack) < getAttackSpeed() ? 0.5f : 1.0f;
		case FIGHTMODE_BALANCED:
			return (OTSYS_TIME() - lastAttack) < getAttackSpeed() ? 0.75f : 1.0f;
		case FIGHTMODE_DEFENSE:
			return 1.0f;
		default:
			return 1.0f;
	}
}

uint32_t Player::getClientIcons() const {
	uint32_t icons = 0;
	for (Condition* condition : conditions) {
		if (!isSuppress(condition->getType())) {
			icons |= condition->getIcons();
		}
	}

	if (pzLocked) {
		icons |= ICON_REDSWORDS;
	}

	if (tile && tile->hasFlag(TILESTATE_PROTECTIONZONE)) {
		icons |= ICON_PIGEON;
		client->sendRestingStatus(1);

		// Don't show ICON_SWORDS if player is in protection zone.
		if (hasBitSet(ICON_SWORDS, icons)) {
			icons &= ~ICON_SWORDS;
		}
	} else {
		client->sendRestingStatus(0);
	}

	// Game client debugs with 10 or more icons
	// so let's prevent that from happening.
	std::bitset<32> icon_bitset(static_cast<uint64_t>(icons));
	for (size_t pos = 0, bits_set = icon_bitset.count(); bits_set >= 10; ++pos) {
		if (icon_bitset[pos]) {
			icon_bitset.reset(pos);
			--bits_set;
		}
	}
	return icon_bitset.to_ulong();
}

void Player::updateInventoryWeight() {
	if (hasFlag(PlayerFlags_t::HasInfiniteCapacity)) {
		return;
	}

	inventoryWeight = 0;
	for (int i = CONST_SLOT_FIRST; i <= CONST_SLOT_LAST; ++i) {
		const Item* item = inventory[i];
		if (item) {
			inventoryWeight += item->getWeight();
		}
	}
}

void Player::updateInventoryImbuement() {
	// Get the tile the player is currently on
	const Tile* playerTile = getTile();
	// Check if the player is in a protection zone
	bool isInProtectionZone = playerTile && playerTile->hasFlag(TILESTATE_PROTECTIONZONE);
	// Check if the player is in fight mode
	bool isInFightMode = hasCondition(CONDITION_INFIGHT);

	// Iterate through all items in the player's inventory
	for (auto item : getAllInventoryItems()) {
		// Iterate through all imbuement slots on the item

		for (uint8_t slotid = 0; slotid < item->getImbuementSlot(); slotid++) {
			ImbuementInfo imbuementInfo;
			// Get the imbuement information for the current slot
			if (!item->getImbuementInfo(slotid, &imbuementInfo)) {
				// If no imbuement is found, continue to the next slot
				break;
			}

			// Imbuement from imbuementInfo, this variable reduces code complexity
			auto imbuement = imbuementInfo.imbuement;
			// Get the category of the imbuement
			const CategoryImbuement* categoryImbuement = g_imbuements().getCategoryByID(imbuement->getCategory());
			// Parent of the imbued item
			auto parent = item->getParent();
			// If the imbuement is aggressive and the player is not in fight mode or is in a protection zone, or the item is in a container, ignore it.
			if (categoryImbuement && categoryImbuement->agressive) {
				if (!isInFightMode || isInProtectionZone || parent && parent->getContainer()) {
					continue;
				}
			}
			// If the item is not in the backpack slot and it's not a agressive imbuement, ignore it.
			if (categoryImbuement && !categoryImbuement->agressive && parent && parent != this) {
				continue;
			}

			// If the imbuement's duration is 0, remove its stats and continue to the next slot
			if (imbuementInfo.duration == 0) {
				removeItemImbuementStats(imbuement);
				continue;
			}

			SPDLOG_DEBUG("Decaying imbuement {} from item {} of player {}", imbuement->getName(), item->getName(), getName());
			// Calculate the new duration of the imbuement, making sure it doesn't go below 0
			uint64_t duration = std::max<uint64_t>(0, imbuementInfo.duration - EVENT_IMBUEMENT_INTERVAL / 1000);
			// Update the imbuement's duration in the item
			item->decayImbuementTime(slotid, imbuement->getID(), duration);
		}
	}
}

void Player::setTraining(bool value) {
	for (const auto &[key, player] : g_game().getPlayers()) {
		if (!this->isInGhostMode() || player->isAccessPlayer()) {
			player->notifyStatusChange(this, value ? VIPSTATUS_TRAINING : VIPSTATUS_ONLINE, false);
		}
	}
	this->statusVipList = VIPSTATUS_TRAINING;
	setExerciseTraining(value);
}

void Player::addSkillAdvance(skills_t skill, uint64_t count) {
	uint64_t currReqTries = vocation->getReqSkillTries(skill, skills[skill].level);
	uint64_t nextReqTries = vocation->getReqSkillTries(skill, skills[skill].level + 1);
	if (currReqTries >= nextReqTries) {
		// player has reached max skill
		return;
	}

	g_events().eventPlayerOnGainSkillTries(this, skill, count);
	if (count == 0) {
		return;
	}

	bool sendUpdateSkills = false;
	while ((skills[skill].tries + count) >= nextReqTries) {
		count -= nextReqTries - skills[skill].tries;
		skills[skill].level++;
		skills[skill].tries = 0;
		skills[skill].percent = 0;

		std::ostringstream ss;
		ss << "You advanced to " << getSkillName(skill) << " level " << skills[skill].level << '.';
		sendTextMessage(MESSAGE_EVENT_ADVANCE, ss.str());

		g_creatureEvents().playerAdvance(this, skill, (skills[skill].level - 1), skills[skill].level);

		sendUpdateSkills = true;
		currReqTries = nextReqTries;
		nextReqTries = vocation->getReqSkillTries(skill, skills[skill].level + 1);
		if (currReqTries >= nextReqTries) {
			count = 0;
			break;
		}
	}

	skills[skill].tries += count;

	uint32_t newPercent;
	if (nextReqTries > currReqTries) {
		newPercent = Player::getPercentLevel(skills[skill].tries, nextReqTries);
	} else {
		newPercent = 0;
	}

	if (skills[skill].percent != newPercent) {
		skills[skill].percent = newPercent;
		sendUpdateSkills = true;
	}

	if (sendUpdateSkills) {
		sendSkills();
		sendStats();
	}
}

void Player::setVarStats(stats_t stat, int32_t modifier) {
	varStats[stat] += modifier;

	switch (stat) {
		case STAT_MAXHITPOINTS: {
			if (getHealth() > getMaxHealth()) {
				Creature::changeHealth(getMaxHealth() - getHealth());
			} else {
				g_game().addCreatureHealth(this);
			}
			break;
		}

		case STAT_MAXMANAPOINTS: {
			if (getMana() > getMaxMana()) {
				Creature::changeMana(getMaxMana() - getMana());
			} else {
				g_game().addPlayerMana(this);
			}
			break;
		}

		default: {
			break;
		}
	}
}

int32_t Player::getDefaultStats(stats_t stat) const {
	switch (stat) {
		case STAT_MAXHITPOINTS:
			return healthMax;
		case STAT_MAXMANAPOINTS:
			return manaMax;
		case STAT_MAGICPOINTS:
			return getBaseMagicLevel();
		default:
			return 0;
	}
}

void Player::addContainer(uint8_t cid, Container* container) {
	if (cid > 0xF) {
		return;
	}

	if (!container) {
		return;
	}

	if (container->getID() == ITEM_BROWSEFIELD) {
		container->incrementReferenceCounter();
	}

	auto it = openContainers.find(cid);
	if (it != openContainers.end()) {
		OpenContainer &openContainer = it->second;
		Container* oldContainer = openContainer.container;
		if (oldContainer->getID() == ITEM_BROWSEFIELD) {
			oldContainer->decrementReferenceCounter();
		}

		openContainer.container = container;
		openContainer.index = 0;
	} else {
		OpenContainer openContainer;
		openContainer.container = container;
		openContainer.index = 0;
		openContainers[cid] = openContainer;
	}
}

void Player::closeContainer(uint8_t cid) {
	auto it = openContainers.find(cid);
	if (it == openContainers.end()) {
		return;
	}

	OpenContainer openContainer = it->second;
	Container* container = openContainer.container;
	openContainers.erase(it);

	if (!container) {
		return;
	}

	if (container->isAnykindOfRewardContainer() && !hasAnykindOfRewardContainerOpen()) {
		removeEmptyRewards();
	}

	if (container->getID() == ITEM_BROWSEFIELD) {
		container->decrementReferenceCounter();
	}
}

void Player::removeEmptyRewards() {
	std::erase_if(rewardMap, [this](const auto &rewardBag) {
		auto [id, reward] = rewardBag;
		if (reward->empty()) {
			this->getRewardChest()->removeThing(reward.get(), 1);
			return true;
		}
		return false;
	});
}

bool Player::hasAnykindOfRewardContainerOpen() const {
	return std::ranges::any_of(openContainers.begin(), openContainers.end(), [](const auto &containerPair) {
		return containerPair.second.container->isAnykindOfRewardContainer();
	});
}

void Player::setContainerIndex(uint8_t cid, uint16_t index) {
	auto it = openContainers.find(cid);
	if (it == openContainers.end()) {
		return;
	}
	it->second.index = index;
}

Container* Player::getContainerByID(uint8_t cid) {
	auto it = openContainers.find(cid);
	if (it == openContainers.end()) {
		return nullptr;
	}
	return it->second.container;
}

int8_t Player::getContainerID(const Container* container) const {
	for (const auto &it : openContainers) {
		if (it.second.container == container) {
			return it.first;
		}
	}
	return -1;
}

uint16_t Player::getContainerIndex(uint8_t cid) const {
	auto it = openContainers.find(cid);
	if (it == openContainers.end()) {
		return 0;
	}
	return it->second.index;
}

bool Player::canOpenCorpse(uint32_t ownerId) const {
	return getID() == ownerId || (party && party->canOpenCorpse(ownerId));
}

uint16_t Player::getLookCorpse() const {
	if (sex == PLAYERSEX_FEMALE) {
		return ITEM_FEMALE_CORPSE;
	} else {
		return ITEM_MALE_CORPSE;
	}
}

void Player::addStorageValue(const uint32_t key, const int32_t value, const bool isLogin /* = false*/) {
	if (IS_IN_KEYRANGE(key, RESERVED_RANGE)) {
		if (IS_IN_KEYRANGE(key, OUTFITS_RANGE)) {
			outfits.emplace_back(
				value >> 16,
				value & 0xFF
			);
			return;
		} else if (IS_IN_KEYRANGE(key, MOUNTS_RANGE)) {
			// do nothing
		} else if (IS_IN_KEYRANGE(key, FAMILIARS_RANGE)) {
			familiars.emplace_back(
				value >> 16
			);
			return;
		} else {
			SPDLOG_WARN("Unknown reserved key: {} for player: {}", key, getName());
			return;
		}
	}

	if (value != -1) {
		storageMap[key] = value;

		if (!isLogin) {
			auto currentFrameTime = g_dispatcher().getDispatcherCycle();
			g_events().eventOnStorageUpdate(this, key, value, getStorageValue(key), currentFrameTime);
		}
	} else {
		storageMap.erase(key);
	}
}

int32_t Player::getStorageValue(const uint32_t key) const {
	int32_t value = -1;
	auto it = storageMap.find(key);
	if (it == storageMap.end()) {
		return value;
	}

	value = it->second;
	return value;
}

bool Player::canSee(const Position &pos) const {
	if (!client) {
		return false;
	}
	return client->canSee(pos);
}

bool Player::canSeeCreature(const Creature* creature) const {
	if (creature == this) {
		return true;
	}

	if (creature->isInGhostMode() && !group->access) {
		return false;
	}

	if (!creature->getPlayer() && !canSeeInvisibility() && creature->isInvisible()) {
		return false;
	}
	return true;
}

bool Player::canWalkthrough(const Creature* creature) const {
	if (group->access || creature->isInGhostMode()) {
		return true;
	}

	const Player* player = creature->getPlayer();
	const Monster* monster = creature->getMonster();
	const Npc* npc = creature->getNpc();
	if (monster) {
		if (!monster->isFamiliar()) {
			return false;
		}
		return true;
	}

	if (player) {
		const Tile* playerTile = player->getTile();
		if (!playerTile || (!playerTile->hasFlag(TILESTATE_NOPVPZONE) && !playerTile->hasFlag(TILESTATE_PROTECTIONZONE) && player->getLevel() > static_cast<uint32_t>(g_configManager().getNumber(PROTECTION_LEVEL)) && g_game().getWorldType() != WORLD_TYPE_NO_PVP)) {
			return false;
		}

		const Item* playerTileGround = playerTile->getGround();
		if (!playerTileGround || !playerTileGround->hasWalkStack()) {
			return false;
		}

		Player* thisPlayer = const_cast<Player*>(this);
		if ((OTSYS_TIME() - lastWalkthroughAttempt) > 2000) {
			thisPlayer->setLastWalkthroughAttempt(OTSYS_TIME());
			return false;
		}

		if (creature->getPosition() != lastWalkthroughPosition) {
			thisPlayer->setLastWalkthroughPosition(creature->getPosition());
			return false;
		}

		thisPlayer->setLastWalkthroughPosition(creature->getPosition());
		return true;
	} else if (npc) {
		const Tile* tile = npc->getTile();
		const HouseTile* houseTile = dynamic_cast<const HouseTile*>(tile);
		return (houseTile != nullptr);
	}

	return false;
}

bool Player::canWalkthroughEx(const Creature* creature) const {
	if (group->access) {
		return true;
	}

	const Monster* monster = creature->getMonster();
	if (monster) {
		if (!monster->isFamiliar()) {
			return false;
		}
		return true;
	}

	const Player* player = creature->getPlayer();
	const Npc* npc = creature->getNpc();
	if (player) {
		const Tile* playerTile = player->getTile();
		return playerTile && (playerTile->hasFlag(TILESTATE_NOPVPZONE) || playerTile->hasFlag(TILESTATE_PROTECTIONZONE) || player->getLevel() <= static_cast<uint32_t>(g_configManager().getNumber(PROTECTION_LEVEL)) || g_game().getWorldType() == WORLD_TYPE_NO_PVP);
	} else if (npc) {
		const Tile* tile = npc->getTile();
		const HouseTile* houseTile = dynamic_cast<const HouseTile*>(tile);
		return (houseTile != nullptr);
	} else {
		return false;
	}
}

void Player::onReceiveMail() const {
	if (isNearDepotBox()) {
		sendTextMessage(MESSAGE_EVENT_ADVANCE, "New mail has arrived.");
	}
}

Container* Player::setLootContainer(ObjectCategory_t category, Container* container, bool loading /* = false*/) {
	Container* previousContainer = nullptr;
	if (container) {
		previousContainer = container;
		quickLootContainers[category] = container;

		container->incrementReferenceCounter();
		if (!loading) {
			auto flags = container->getAttribute<int64_t>(ItemAttribute_t::QUICKLOOTCONTAINER);
			auto sendAttribute = flags | 1 << category;
			container->setAttribute(ItemAttribute_t::QUICKLOOTCONTAINER, sendAttribute);
		}
		return previousContainer;
	} else {
		if (auto it = quickLootContainers.find(category);
			it != quickLootContainers.end() && !loading) {
			previousContainer = (*it).second;
			auto flags = previousContainer->getAttribute<int64_t>(ItemAttribute_t::QUICKLOOTCONTAINER);
			flags &= ~(1 << category);
			if (flags == 0) {
				previousContainer->removeAttribute(ItemAttribute_t::QUICKLOOTCONTAINER);
			} else {
				previousContainer->setAttribute(ItemAttribute_t::QUICKLOOTCONTAINER, flags);
			}

			previousContainer->decrementReferenceCounter();
			quickLootContainers.erase(it);
		}
	}

	return nullptr;
}

Container* Player::getLootContainer(ObjectCategory_t category) const {
	if (category != OBJECTCATEGORY_DEFAULT && !isPremium()) {
		category = OBJECTCATEGORY_DEFAULT;
	}

	auto it = quickLootContainers.find(category);
	if (it != quickLootContainers.end()) {
		return (*it).second;
	}

	if (category != OBJECTCATEGORY_DEFAULT) {
		// firstly, fallback to default
		return getLootContainer(OBJECTCATEGORY_DEFAULT);
	}

	return nullptr;
}

void Player::checkLootContainers(const Item* item) {
	if (!item) {
		return;
	}

	const Container* container = item->getContainer();
	if (!container) {
		return;
	}

	bool shouldSend = false;

	auto it = quickLootContainers.begin();
	while (it != quickLootContainers.end()) {
		Container* lootContainer = (*it).second;

		bool remove = false;
		if (item->getHoldingPlayer() != this && (item == lootContainer || container->isHoldingItem(lootContainer))) {
			remove = true;
		}

		if (remove) {
			shouldSend = true;
			it = quickLootContainers.erase(it);
			lootContainer->removeAttribute(ItemAttribute_t::QUICKLOOTCONTAINER);
			lootContainer->decrementReferenceCounter();
		} else {
			++it;
		}
	}

	if (shouldSend) {
		sendLootContainers();
	}
}

void Player::sendLootStats(Item* item, uint8_t count) const {
	if (client) {
		client->sendLootStats(item, count);
	}

	if (party) {
		party->addPlayerLoot(this, item);
	}
}

bool Player::isNearDepotBox() const {
	const Position &pos = getPosition();
	for (int32_t cx = -1; cx <= 1; ++cx) {
		for (int32_t cy = -1; cy <= 1; ++cy) {
			const Tile* posTile = g_game().map.getTile(static_cast<uint16_t>(pos.x + cx), static_cast<uint16_t>(pos.y + cy), pos.z);
			if (!posTile) {
				continue;
			}

			if (posTile->hasFlag(TILESTATE_DEPOT)) {
				return true;
			}
		}
	}
	return false;
}

DepotChest* Player::getDepotChest(uint32_t depotId, bool autoCreate) {
	auto it = depotChests.find(depotId);
	if (it != depotChests.end()) {
		return it->second;
	}

	if (!autoCreate) {
		return nullptr;
	}

	DepotChest* depotChest;
	if (depotId > 0 && depotId < 18) {
		depotChest = new DepotChest(ITEM_DEPOT_NULL + depotId);
	} else if (depotId == 18) {
		depotChest = new DepotChest(ITEM_DEPOT_XVIII);
	} else if (depotId == 19) {
		depotChest = new DepotChest(ITEM_DEPOT_XIX);
	} else {
		depotChest = new DepotChest(ITEM_DEPOT_XX);
	}

	depotChest->incrementReferenceCounter();
	depotChests[depotId] = depotChest;
	return depotChest;
}

DepotLocker* Player::getDepotLocker(uint32_t depotId) {
	auto it = depotLockerMap.find(depotId);
	if (it != depotLockerMap.end()) {
		inbox->setParent(it->second);
		for (uint32_t i = g_configManager().getNumber(DEPOT_BOXES); i > 0; i--) {
			if (DepotChest* depotBox = getDepotChest(i, false)) {
				depotBox->setParent(it->second->getItemByIndex(0)->getContainer());
			}
		}
		return it->second;
	}

	DepotLocker* depotLocker = new DepotLocker(ITEM_LOCKER);
	depotLocker->setDepotId(depotId);
	depotLocker->internalAddThing(Item::CreateItem(ITEM_MARKET));
	depotLocker->internalAddThing(inbox);
	depotLocker->internalAddThing(Item::CreateItem(ITEM_SUPPLY_STASH));
	Container* depotChest = Item::CreateItemAsContainer(ITEM_DEPOT, static_cast<uint16_t>(g_configManager().getNumber(DEPOT_BOXES)));
	for (uint32_t i = g_configManager().getNumber(DEPOT_BOXES); i > 0; i--) {
		DepotChest* depotBox = getDepotChest(i, true);
		depotChest->internalAddThing(depotBox);
		depotBox->setParent(depotChest);
	}
	depotLocker->internalAddThing(depotChest);
	depotLockerMap[depotId] = depotLocker;
	return depotLocker;
}

RewardChest* Player::getRewardChest() {
	if (rewardChest != nullptr) {
		return rewardChest;
	}

	rewardChest = new RewardChest(ITEM_REWARD_CHEST);
	return rewardChest;
}

std::shared_ptr<Reward> Player::getReward(const uint64_t rewardId, const bool autoCreate) {
	auto it = rewardMap.find(rewardId);
	if (it != rewardMap.end()) {
		return it->second;
	}
	if (!autoCreate) {
		return nullptr;
	}

	const auto reward = std::make_shared<Reward>();
	reward->setAttribute(ItemAttribute_t::DATE, rewardId);
	rewardMap[rewardId] = reward;
	g_game().internalAddItem(getRewardChest(), reward.get(), INDEX_WHEREEVER, FLAG_NOLIMIT);

	return reward;
}

void Player::removeReward(uint64_t rewardId) {
	rewardMap.erase(rewardId);
}

void Player::getRewardList(std::vector<uint64_t> &rewards) const {
	rewards.reserve(rewardMap.size());
	for (auto &it : rewardMap) {
		rewards.push_back(it.first);
	}
}

void Player::sendCancelMessage(ReturnValue message) const {
	sendCancelMessage(getReturnMessage(message));
}

void Player::sendStats() {
	if (client) {
		client->sendStats();
		lastStatsTrainingTime = getOfflineTrainingTime() / 60 / 1000;
	}
}

void Player::updateSupplyTracker(const Item* item) const {
	if (client) {
		client->sendUpdateSupplyTracker(item);
	}

	if (party) {
		party->addPlayerSupply(this, item);
	}
}

void Player::updateImpactTracker(CombatType_t type, int32_t amount) const {
	if (client) {
		client->sendUpdateImpactTracker(type, amount);
	}
}

void Player::sendPing() {
	int64_t timeNow = OTSYS_TIME();

	bool hasLostConnection = false;
	if ((timeNow - lastPing) >= 5000) {
		lastPing = timeNow;
		if (client) {
			client->sendPing();
		} else {
			hasLostConnection = true;
		}
	}

	int64_t noPongTime = timeNow - lastPong;
	if ((hasLostConnection || noPongTime >= 7000) && attackedCreature && attackedCreature->getPlayer()) {
		setAttackedCreature(nullptr);
	}

	if (noPongTime >= 60000 && canLogout() && g_creatureEvents().playerLogout(this)) {
		if (client) {
			client->logout(true, true);
		} else {
			g_game().removeCreature(this, true);
		}
	}
}

Item* Player::getWriteItem(uint32_t &retWindowTextId, uint16_t &retMaxWriteLen) {
	retWindowTextId = this->windowTextId;
	retMaxWriteLen = this->maxWriteLen;
	return writeItem;
}

void Player::setImbuingItem(Item* item) {
	if (imbuingItem) {
		imbuingItem->decrementReferenceCounter();
	}

	if (item) {
		item->incrementReferenceCounter();
	}

	imbuingItem = item;
}

void Player::setWriteItem(Item* item, uint16_t maxWriteLength /*= 0*/) {
	windowTextId++;

	if (writeItem) {
		writeItem->decrementReferenceCounter();
	}

	if (item) {
		writeItem = item;
		this->maxWriteLen = maxWriteLength;
		writeItem->incrementReferenceCounter();
	} else {
		writeItem = nullptr;
		this->maxWriteLen = 0;
	}
}

House* Player::getEditHouse(uint32_t &retWindowTextId, uint32_t &retListId) {
	retWindowTextId = this->windowTextId;
	retListId = this->editListId;
	return editHouse;
}

void Player::setEditHouse(House* house, uint32_t listId /*= 0*/) {
	windowTextId++;
	editHouse = house;
	editListId = listId;
}

void Player::sendHouseWindow(House* house, uint32_t listId) const {
	if (!client) {
		return;
	}

	std::string text;
	if (house->getAccessList(listId, text)) {
		client->sendHouseWindow(windowTextId, text);
	}
}

void Player::onApplyImbuement(Imbuement* imbuement, Item* item, uint8_t slot, bool protectionCharm) {
	if (!imbuement || !item) {
		return;
	}

	ImbuementInfo imbuementInfo;
	if (item->getImbuementInfo(slot, &imbuementInfo)) {
		SPDLOG_ERROR("[Player::onApplyImbuement] - An error occurred while player with name {} try to apply imbuement, item already contains imbuement", this->getName());
		this->sendImbuementResult("An error ocurred, please reopen imbuement window.");
		return;
	}

	const auto &items = imbuement->getItems();
	for (auto &[key, value] : items) {
		const ItemType &itemType = Item::items[key];
		if (this->getItemTypeCount(key) + this->getStashItemCount(itemType.id) < value) {
			this->sendImbuementResult("You don't have all necessary items.");
			return;
		}
	}

	const BaseImbuement* baseImbuement = g_imbuements().getBaseByID(imbuement->getBaseID());
	if (!baseImbuement) {
		return;
	}

	uint32_t price = baseImbuement->price;
	price += protectionCharm ? baseImbuement->protectionPrice : 0;

	if (!g_game().removeMoney(this, price, 0, true)) {
		std::string message = fmt::format("You don't have {} gold coins.", price);

		SPDLOG_ERROR("[Player::onApplyImbuement] - An error occurred while player with name {} try to apply imbuement, player do not have money", this->getName());
		sendImbuementResult(message);
		return;
	}

	std::stringstream withdrawItemMessage;
	for (auto &[key, value] : items) {
		uint32_t inventoryItemCount = getItemTypeCount(key);
		if (inventoryItemCount >= value) {
			removeItemOfType(key, value, -1, true);
			continue;
		}

		uint32_t mathItemCount = value;
		if (inventoryItemCount > 0 && removeItemOfType(key, inventoryItemCount, -1, false)) {
			mathItemCount = mathItemCount - inventoryItemCount;
		}

		const ItemType &itemType = Item::items[key];

		withdrawItemMessage << "Using " << mathItemCount << "x " << itemType.name << " from your supply stash. ";
		withdrawItem(itemType.id, mathItemCount);
	}

	sendTextMessage(MESSAGE_STATUS, withdrawItemMessage.str());

	if (!protectionCharm && uniform_random(1, 100) > baseImbuement->percent) {
		openImbuementWindow(item);
		sendImbuementResult("Oh no!\n\nThe imbuement has failed. You have lost the astral sources and gold you needed for the imbuement.\n\nNext time use a protection charm to better your chances.");
		openImbuementWindow(item);
		return;
	}

	// Update imbuement stats item if the item is equipped
	if (item->getParent() == this) {
		addItemImbuementStats(imbuement);
	}

	item->addImbuement(slot, imbuement->getID(), baseImbuement->duration);
	openImbuementWindow(item);
}

void Player::onClearImbuement(Item* item, uint8_t slot) {
	if (!item) {
		return;
	}

	ImbuementInfo imbuementInfo;
	if (!item->getImbuementInfo(slot, &imbuementInfo)) {
		SPDLOG_ERROR("[Player::onClearImbuement] - An error occurred while player with name {} try to apply imbuement, item not contains imbuement", this->getName());
		this->sendImbuementResult("An error ocurred, please reopen imbuement window.");
		return;
	}

	const BaseImbuement* baseImbuement = g_imbuements().getBaseByID(imbuementInfo.imbuement->getBaseID());
	if (!baseImbuement) {
		return;
	}

	if (!g_game().removeMoney(this, baseImbuement->removeCost, 0, true)) {
		std::string message = fmt::format("You don't have {} gold coins.", baseImbuement->removeCost);

		SPDLOG_ERROR("[Player::onClearImbuement] - An error occurred while player with name {} try to apply imbuement, player do not have money", this->getName());
		this->sendImbuementResult(message);
		this->openImbuementWindow(item);
		return;
	}

	if (item->getParent() == this) {
		removeItemImbuementStats(imbuementInfo.imbuement);
	}

	item->clearImbuement(slot, imbuementInfo.imbuement->getID());
	this->openImbuementWindow(item);
}

void Player::openImbuementWindow(Item* item) {
	if (!client || !item) {
		return;
	}

	if (item->getTopParent() != this) {
		this->sendTextMessage(MESSAGE_FAILURE, "You have to pick up the item to imbue it.");
		return;
	}

	if (item->getImbuementSlot() <= 0) {
		this->sendTextMessage(MESSAGE_FAILURE, "This item is not imbuable.");
		return;
	}

	client->openImbuementWindow(item);
}

void Player::sendMarketEnter(uint32_t depotId) {
	if (!client || this->getLastDepotId() == -1 || !depotId) {
		return;
	}

	client->sendMarketEnter(depotId);
}

// container
void Player::sendAddContainerItem(const Container* container, const Item* item) {
	if (!client) {
		return;
	}

	if (!container) {
		return;
	}

	for (const auto &it : openContainers) {
		const OpenContainer &openContainer = it.second;
		if (openContainer.container != container) {
			continue;
		}

		uint16_t slot = openContainer.index;
		if (container->getID() == ITEM_BROWSEFIELD) {
			uint16_t containerSize = container->size() - 1;
			uint16_t pageEnd = openContainer.index + container->capacity() - 1;
			if (containerSize > pageEnd) {
				slot = pageEnd;
				item = container->getItemByIndex(pageEnd);
			} else {
				slot = containerSize;
			}
		} else if (openContainer.index >= container->capacity()) {
			item = container->getItemByIndex(openContainer.index - 1);
		}
		client->sendAddContainerItem(it.first, slot, item);
	}
}

void Player::sendUpdateContainerItem(const Container* container, uint16_t slot, const Item* newItem) {
	if (!client) {
		return;
	}

	for (const auto &it : openContainers) {
		const OpenContainer &openContainer = it.second;
		if (openContainer.container != container) {
			continue;
		}

		if (slot < openContainer.index) {
			continue;
		}

		uint16_t pageEnd = openContainer.index + container->capacity();
		if (slot >= pageEnd) {
			continue;
		}

		client->sendUpdateContainerItem(it.first, slot, newItem);
	}
}

void Player::sendRemoveContainerItem(const Container* container, uint16_t slot) {
	if (!client) {
		return;
	}

	if (!container) {
		return;
	}

	for (auto &it : openContainers) {
		OpenContainer &openContainer = it.second;
		if (openContainer.container != container) {
			continue;
		}

		uint16_t &firstIndex = openContainer.index;
		if (firstIndex > 0 && firstIndex >= container->size() - 1) {
			firstIndex -= container->capacity();
			sendContainer(it.first, container, false, firstIndex);
		}

		client->sendRemoveContainerItem(it.first, std::max<uint16_t>(slot, firstIndex), container->getItemByIndex(container->capacity() + firstIndex));
	}
}

void Player::onUpdateTileItem(const Tile* updateTile, const Position &pos, const Item* oldItem, const ItemType &oldType, const Item* newItem, const ItemType &newType) {
	Creature::onUpdateTileItem(updateTile, pos, oldItem, oldType, newItem, newType);

	if (oldItem != newItem) {
		onRemoveTileItem(updateTile, pos, oldType, oldItem);
	}

	if (tradeState != TRADE_TRANSFER) {
		if (tradeItem && oldItem == tradeItem) {
			g_game().internalCloseTrade(this);
		}
	}
}

void Player::onRemoveTileItem(const Tile* fromTile, const Position &pos, const ItemType &iType, const Item* item) {
	Creature::onRemoveTileItem(fromTile, pos, iType, item);

	if (tradeState != TRADE_TRANSFER) {
		checkTradeState(item);

		if (tradeItem) {
			const Container* container = item->getContainer();
			if (container && container->isHoldingItem(tradeItem)) {
				g_game().internalCloseTrade(this);
			}
		}
	}

	checkLootContainers(item);
}

void Player::onCreatureAppear(Creature* creature, bool isLogin) {
	Creature::onCreatureAppear(creature, isLogin);

	if (isLogin && creature == this) {
		for (int32_t slot = CONST_SLOT_FIRST; slot <= CONST_SLOT_LAST; ++slot) {
			Item* item = inventory[slot];
			if (item) {
				item->startDecaying();
				g_moveEvents().onPlayerEquip(*this, *item, static_cast<Slots_t>(slot), false);
			}
		}

		for (Condition* condition : storedConditionList) {
			addCondition(condition);
		}
		storedConditionList.clear();

		updateRegeneration();

		BedItem* bed = g_game().getBedBySleeper(guid);
		if (bed) {
			bed->wakeUp(this);
		}

		SPDLOG_INFO("{} has logged in", name);

		if (guild) {
			guild->addMember(this);
		}

		int32_t offlineTime;
		if (getLastLogout() != 0) {
			// Not counting more than 21 days to prevent overflow when multiplying with 1000 (for milliseconds).
			offlineTime = std::min<int32_t>(time(nullptr) - getLastLogout(), 86400 * 21);
		} else {
			offlineTime = 0;
		}

		for (Condition* condition : getMuteConditions()) {
			condition->setTicks(condition->getTicks() - (offlineTime * 1000));
			if (condition->getTicks() <= 0) {
				removeCondition(condition);
			}
		}

		// Reload bestiary tracker
		refreshBestiaryTracker(getBestiaryTrackerList());

		g_game().checkPlayersRecord();
		IOLoginData::updateOnlineStatus(guid, true);
		if (getLevel() < g_configManager().getNumber(ADVENTURERSBLESSING_LEVEL)) {
			for (uint8_t i = 2; i <= 6; i++) {
				if (!hasBlessing(i)) {
					addBlessing(i, 1);
				}
			}
			sendBlessStatus();
		}
	}
}

void Player::onAttackedCreatureDisappear(bool isLogout) {
	sendCancelTarget();

	if (!isLogout) {
		sendTextMessage(MESSAGE_FAILURE, "Target lost.");
	}
}

void Player::onFollowCreatureDisappear(bool isLogout) {
	sendCancelTarget();

	if (!isLogout) {
		sendTextMessage(MESSAGE_FAILURE, "Target lost.");
	}
}

void Player::onChangeZone(ZoneType_t zone) {
	if (zone == ZONE_PROTECTION) {
		if (attackedCreature && !hasFlag(PlayerFlags_t::IgnoreProtectionZone)) {
			setAttackedCreature(nullptr);
			onAttackedCreatureDisappear(false);
		}

		if (!group->access && isMounted()) {
			dismount();
			g_game().internalCreatureChangeOutfit(this, defaultOutfit);
			wasMounted = true;
		}
	} else {
		if (wasMounted) {
			toggleMount(true);
			wasMounted = false;
		}
	}

	g_game().updateCreatureWalkthrough(this);
	sendIcons();
	g_events().eventPlayerOnChangeZone(this, zone);
}

void Player::onAttackedCreatureChangeZone(ZoneType_t zone) {
	if (zone == ZONE_PROTECTION) {
		if (!hasFlag(PlayerFlags_t::IgnoreProtectionZone)) {
			setAttackedCreature(nullptr);
			onAttackedCreatureDisappear(false);
		}
	} else if (zone == ZONE_NOPVP) {
		if (attackedCreature->getPlayer()) {
			if (!hasFlag(PlayerFlags_t::IgnoreProtectionZone)) {
				setAttackedCreature(nullptr);
				onAttackedCreatureDisappear(false);
			}
		}
	} else if (zone == ZONE_NORMAL && g_game().getWorldType() == WORLD_TYPE_NO_PVP) {
		// attackedCreature can leave a pvp zone if not pzlocked
		if (attackedCreature->getPlayer()) {
			setAttackedCreature(nullptr);
			onAttackedCreatureDisappear(false);
		}
	}
}

void Player::onRemoveCreature(Creature* creature, bool isLogout) {
	Creature::onRemoveCreature(creature, isLogout);

	if (creature == this) {
		if (isLogout) {
			if (party) {
				party->leaveParty(this);
			}
			if (guild) {
				guild->removeMember(this);
			}

			loginPosition = getPosition();
			lastLogout = time(nullptr);
			SPDLOG_INFO("{} has logged out", getName());
			g_chat().removeUserFromAllChannels(*this);
			clearPartyInvitations();
			IOLoginData::updateOnlineStatus(guid, false);
		}

		if (eventWalk != 0) {
			setFollowCreature(nullptr);
		}

		if (tradePartner) {
			g_game().internalCloseTrade(this);
		}

		closeShopWindow();

		bool saved = false;
		for (uint32_t tries = 0; tries < 3; ++tries) {
			if (IOLoginData::savePlayer(this)) {
				saved = true;
				break;
			}
		}

		if (!saved) {
			SPDLOG_WARN("Error while saving player: {}", getName());
		}
	}

	if (creature == shopOwner) {
		setShopOwner(nullptr);
		sendCloseShop();
	}
}

bool Player::openShopWindow(Npc* npc) {
	if (!npc) {
		SPDLOG_ERROR("[Player::openShopWindow] - Npc is wrong or nullptr");
		return false;
	}

	setShopOwner(npc);
	npc->addShopPlayer(this);

	sendShop(npc);
	std::map<uint16_t, uint16_t> inventoryMap;
	sendSaleItemList(getAllSaleItemIdAndCount(inventoryMap));
	return true;
}

bool Player::closeShopWindow(bool sendCloseShopWindow /*= true*/) {
	if (!shopOwner) {
		return false;
	}

	shopOwner->removeShopPlayer(this);
	setShopOwner(nullptr);

	if (sendCloseShopWindow) {
		sendCloseShop();
	}

	return true;
}

<<<<<<< HEAD
void Player::onWalk(Direction& dir)
{

	if(hasCondition(CONDITION_FEARED)) {
		Position pos = getNextPosition(dir, getPosition());
		
		const Tile* tile = g_game().map.getTile(pos);
		if (tile) {
			const MagicField* field = tile->getFieldItem();
			if (field && !field->isBlocking() && field->getDamage() != 0) {
				setNextActionTask(nullptr);
				setNextAction(OTSYS_TIME() + getStepDuration(dir));
				return;
			}
		}
	}

=======
void Player::onWalk(Direction &dir) {
>>>>>>> f7fef7cd
	Creature::onWalk(dir);
	setNextActionTask(nullptr);
	setNextAction(OTSYS_TIME() + getStepDuration(dir));
}

void Player::onCreatureMove(Creature* creature, const Tile* newTile, const Position &newPos, const Tile* oldTile, const Position &oldPos, bool teleport) {
	Creature::onCreatureMove(creature, newTile, newPos, oldTile, oldPos, teleport);

	if (hasFollowPath && (creature == followCreature || (creature == this && followCreature))) {
		isUpdatingPath = false;
		g_dispatcher().addTask(createTask(std::bind(&Game::updateCreatureWalk, &g_game(), getID())));
	}

	if (creature != this) {
		return;
	}

	if (tradeState != TRADE_TRANSFER) {
		// check if we should close trade
		if (tradeItem && !Position::areInRange<1, 1, 0>(tradeItem->getPosition(), getPosition())) {
			g_game().internalCloseTrade(this);
		}

		if (tradePartner && !Position::areInRange<2, 2, 0>(tradePartner->getPosition(), getPosition())) {
			g_game().internalCloseTrade(this);
		}
	}

	// close modal windows
	if (!modalWindows.empty()) {
		// TODO: This shouldn't be hardcoded
		for (uint32_t modalWindowId : modalWindows) {
			if (modalWindowId == std::numeric_limits<uint32_t>::max()) {
				sendTextMessage(MESSAGE_EVENT_ADVANCE, "Offline training aborted.");
				break;
			}
		}
		modalWindows.clear();
	}

	// leave market
	if (inMarket) {
		inMarket = false;
	}

	if (party) {
		party->updateSharedExperience();
		party->updatePlayerStatus(this, oldPos, newPos);
	}

	if (teleport || oldPos.z != newPos.z) {
		int32_t ticks = g_configManager().getNumber(STAIRHOP_DELAY);
		if (ticks > 0) {
			if (Condition* condition = Condition::createCondition(CONDITIONID_DEFAULT, CONDITION_PACIFIED, ticks, 0)) {
				addCondition(condition);
			}
		}
	}
}

// container
void Player::onAddContainerItem(const Item* item) {
	checkTradeState(item);
}

void Player::onUpdateContainerItem(const Container* container, const Item* oldItem, const Item* newItem) {
	if (oldItem != newItem) {
		onRemoveContainerItem(container, oldItem);
	}

	if (tradeState != TRADE_TRANSFER) {
		checkTradeState(oldItem);
	}
}

void Player::onRemoveContainerItem(const Container* container, const Item* item) {
	if (tradeState != TRADE_TRANSFER) {
		checkTradeState(item);

		if (tradeItem) {
			if (tradeItem->getParent() != container && container->isHoldingItem(tradeItem)) {
				g_game().internalCloseTrade(this);
			}
		}
	}

	checkLootContainers(item);
}

void Player::onCloseContainer(const Container* container) {
	if (!client) {
		return;
	}

	for (const auto &it : openContainers) {
		if (it.second.container == container) {
			client->sendCloseContainer(it.first);
		}
	}
}

void Player::onSendContainer(const Container* container) {
	if (!client) {
		return;
	}

	bool hasParent = container->hasParent();
	for (const auto &it : openContainers) {
		const OpenContainer &openContainer = it.second;
		if (openContainer.container == container) {
			client->sendContainer(it.first, container, hasParent, openContainer.index);
		}
	}
}

// inventory
void Player::onUpdateInventoryItem(Item* oldItem, Item* newItem) {
	if (oldItem != newItem) {
		onRemoveInventoryItem(oldItem);
	}

	if (tradeState != TRADE_TRANSFER) {
		checkTradeState(oldItem);
	}
}

void Player::onRemoveInventoryItem(Item* item) {
	if (tradeState != TRADE_TRANSFER) {
		checkTradeState(item);

		if (tradeItem) {
			const Container* container = item->getContainer();
			if (container && container->isHoldingItem(tradeItem)) {
				g_game().internalCloseTrade(this);
			}
		}
	}

	checkLootContainers(item);
}

void Player::checkTradeState(const Item* item) {
	if (!tradeItem || tradeState == TRADE_TRANSFER) {
		return;
	}

	if (tradeItem == item) {
		g_game().internalCloseTrade(this);
	} else {
		const Container* container = dynamic_cast<const Container*>(item->getParent());
		while (container) {
			if (container == tradeItem) {
				g_game().internalCloseTrade(this);
				break;
			}

			container = dynamic_cast<const Container*>(container->getParent());
		}
	}
}

void Player::setNextWalkActionTask(SchedulerTask* task) {
	if (walkTaskEvent != 0) {
		g_scheduler().stopEvent(walkTaskEvent);
		walkTaskEvent = 0;
	}

	delete walkTask;
	walkTask = task;
}

void Player::setNextWalkTask(SchedulerTask* task) {
	if (nextStepEvent != 0) {
		g_scheduler().stopEvent(nextStepEvent);
		nextStepEvent = 0;
	}

	if (task) {
		nextStepEvent = g_scheduler().addEvent(task);
		resetIdleTime();
	}
}

void Player::setNextActionTask(SchedulerTask* task, bool resetIdleTime /*= true */) {
	if (actionTaskEvent != 0) {
		g_scheduler().stopEvent(actionTaskEvent);
		actionTaskEvent = 0;
	}

	if (!inEventMovePush && !g_configManager().getBoolean(PUSH_WHEN_ATTACKING)) {
		cancelPush();
	}

	if (task) {
		actionTaskEvent = g_scheduler().addEvent(task);
		if (resetIdleTime) {
			this->resetIdleTime();
		}
	}
}

void Player::setNextActionPushTask(SchedulerTask* task) {
	if (actionTaskEventPush != 0) {
		g_scheduler().stopEvent(actionTaskEventPush);
		actionTaskEventPush = 0;
	}

	if (task) {
		actionTaskEventPush = g_scheduler().addEvent(task);
	}
}

void Player::setNextPotionActionTask(SchedulerTask* task) {
	if (actionPotionTaskEvent != 0) {
		g_scheduler().stopEvent(actionPotionTaskEvent);
		actionPotionTaskEvent = 0;
	}

	cancelPush();

	if (task) {
		actionPotionTaskEvent = g_scheduler().addEvent(task);
		// resetIdleTime();
	}
}

uint32_t Player::getNextActionTime() const {
	return std::max<int64_t>(SCHEDULER_MINTICKS, nextAction - OTSYS_TIME());
}

uint32_t Player::getNextPotionActionTime() const {
	return std::max<int64_t>(SCHEDULER_MINTICKS, nextPotionAction - OTSYS_TIME());
}

void Player::cancelPush() {
	if (actionTaskEventPush != 0) {
		g_scheduler().stopEvent(actionTaskEventPush);
		actionTaskEventPush = 0;
		inEventMovePush = false;
	}
}

void Player::onThink(uint32_t interval) {
	Creature::onThink(interval);

	sendPing();

	MessageBufferTicks += interval;
	if (MessageBufferTicks >= 1500) {
		MessageBufferTicks = 0;
		addMessageBuffer();
	}

	// Momentum (cooldown resets)
	triggerMomentum();

	if (!getTile()->hasFlag(TILESTATE_NOLOGOUT) && !isAccessPlayer() && !isExerciseTraining()) {
		idleTime += interval;
		const int32_t kickAfterMinutes = g_configManager().getNumber(KICK_AFTER_MINUTES);
		if (idleTime > (kickAfterMinutes * 60000) + 60000) {
			removePlayer(true);
		} else if (client && idleTime == 60000 * kickAfterMinutes) {
			std::ostringstream ss;
			ss << "There was no variation in your behaviour for " << kickAfterMinutes << " minutes. You will be disconnected in one minute if there is no change in your actions until then.";
			client->sendTextMessage(TextMessage(MESSAGE_ADMINISTRADOR, ss.str()));
		}
	}

	if (g_game().getWorldType() != WORLD_TYPE_PVP_ENFORCED) {
		checkSkullTicks(interval / 1000);
	}

	addOfflineTrainingTime(interval);
	if (lastStatsTrainingTime != getOfflineTrainingTime() / 60 / 1000) {
		sendStats();
	}
}

uint32_t Player::isMuted() const {
	if (hasFlag(PlayerFlags_t::CannotBeMuted)) {
		return 0;
	}

	int32_t muteTicks = 0;
	for (Condition* condition : conditions) {
		if (condition->getType() == CONDITION_MUTED && condition->getTicks() > muteTicks) {
			muteTicks = condition->getTicks();
		}
	}
	return static_cast<uint32_t>(muteTicks) / 1000;
}

void Player::addMessageBuffer() {
	if (MessageBufferCount > 0 && g_configManager().getNumber(MAX_MESSAGEBUFFER) != 0 && !hasFlag(PlayerFlags_t::CannotBeMuted)) {
		--MessageBufferCount;
	}
}

void Player::removeMessageBuffer() {
	if (hasFlag(PlayerFlags_t::CannotBeMuted)) {
		return;
	}

	const int32_t maxMessageBuffer = g_configManager().getNumber(MAX_MESSAGEBUFFER);
	if (maxMessageBuffer != 0 && MessageBufferCount <= maxMessageBuffer + 1) {
		if (++MessageBufferCount > maxMessageBuffer) {
			uint32_t muteCount = 1;
			auto it = muteCountMap.find(guid);
			if (it != muteCountMap.end()) {
				muteCount = it->second;
			}

			uint32_t muteTime = 5 * muteCount * muteCount;
			muteCountMap[guid] = muteCount + 1;
			Condition* condition = Condition::createCondition(CONDITIONID_DEFAULT, CONDITION_MUTED, muteTime * 1000, 0);
			addCondition(condition);

			std::ostringstream ss;
			ss << "You are muted for " << muteTime << " seconds.";
			sendTextMessage(MESSAGE_FAILURE, ss.str());
		}
	}
}

void Player::drainHealth(Creature* attacker, int32_t damage) {
	Creature::drainHealth(attacker, damage);
	sendStats();
}

void Player::drainMana(Creature* attacker, int32_t manaLoss) {
	Creature::drainMana(attacker, manaLoss);
	sendStats();
}

void Player::addManaSpent(uint64_t amount) {
	if (hasFlag(PlayerFlags_t::NotGainMana)) {
		return;
	}

	uint64_t currReqMana = vocation->getReqMana(magLevel);
	uint64_t nextReqMana = vocation->getReqMana(magLevel + 1);
	if (currReqMana >= nextReqMana) {
		// player has reached max magic level
		return;
	}

	g_events().eventPlayerOnGainSkillTries(this, SKILL_MAGLEVEL, amount);
	if (amount == 0) {
		return;
	}

	bool sendUpdateStats = false;
	while ((manaSpent + amount) >= nextReqMana) {
		amount -= nextReqMana - manaSpent;

		magLevel++;
		manaSpent = 0;

		std::ostringstream ss;
		ss << "You advanced to magic level " << magLevel << '.';
		sendTextMessage(MESSAGE_EVENT_ADVANCE, ss.str());

		g_creatureEvents().playerAdvance(this, SKILL_MAGLEVEL, magLevel - 1, magLevel);

		sendUpdateStats = true;
		currReqMana = nextReqMana;
		nextReqMana = vocation->getReqMana(magLevel + 1);
		if (currReqMana >= nextReqMana) {
			return;
		}
	}

	manaSpent += amount;

	uint8_t oldPercent = magLevelPercent;
	if (nextReqMana > currReqMana) {
		magLevelPercent = Player::getPercentLevel(manaSpent, nextReqMana);
	} else {
		magLevelPercent = 0;
	}

	if (oldPercent != magLevelPercent) {
		sendUpdateStats = true;
	}

	if (sendUpdateStats) {
		sendStats();
		sendSkills();
	}
}

void Player::addExperience(Creature* target, uint64_t exp, bool sendText /* = false*/) {
	uint64_t currLevelExp = Player::getExpForLevel(level);
	uint64_t nextLevelExp = Player::getExpForLevel(level + 1);
	uint64_t rawExp = exp;
	if (currLevelExp >= nextLevelExp) {
		// player has reached max level
		levelPercent = 0;
		sendStats();
		return;
	}

	g_events().eventPlayerOnGainExperience(this, target, exp, rawExp);
	if (exp == 0) {
		return;
	}

	experience += exp;

	if (sendText) {
		std::string expString = fmt::format("{} experience point{}.", exp, (exp != 1 ? "s" : ""));

		TextMessage message(MESSAGE_EXPERIENCE, "You gained " + expString);
		message.position = position;
		message.primary.value = exp;
		message.primary.color = TEXTCOLOR_WHITE_EXP;
		sendTextMessage(message);

		SpectatorHashSet spectators;
		g_game().map.getSpectators(spectators, position, false, true);
		spectators.erase(this);
		if (!spectators.empty()) {
			message.type = MESSAGE_EXPERIENCE_OTHERS;
			message.text = getName() + " gained " + expString;
			for (Creature* spectator : spectators) {
				spectator->getPlayer()->sendTextMessage(message);
			}
		}
	}

	uint32_t prevLevel = level;
	while (experience >= nextLevelExp) {
		++level;
		// Player stats gain for vocations level <= 8
		if (vocation->getId() != VOCATION_NONE && level <= 8) {
			const Vocation* noneVocation = g_vocations().getVocation(VOCATION_NONE);
			healthMax += noneVocation->getHPGain();
			health += noneVocation->getHPGain();
			manaMax += noneVocation->getManaGain();
			mana += noneVocation->getManaGain();
			capacity += noneVocation->getCapGain();
		} else {
			healthMax += vocation->getHPGain();
			health += vocation->getHPGain();
			manaMax += vocation->getManaGain();
			mana += vocation->getManaGain();
			capacity += vocation->getCapGain();
		}

		currLevelExp = nextLevelExp;
		nextLevelExp = Player::getExpForLevel(level + 1);
		if (currLevelExp >= nextLevelExp) {
			// player has reached max level
			break;
		}
	}

	if (prevLevel != level) {
		health = healthMax;
		mana = manaMax;

		updateBaseSpeed();
		setBaseSpeed(getBaseSpeed());
		g_game().changeSpeed(this, 0);
		g_game().addCreatureHealth(this);
		g_game().addPlayerMana(this);

		if (party) {
			party->updateSharedExperience();
		}

		g_creatureEvents().playerAdvance(this, SKILL_LEVEL, prevLevel, level);

		std::ostringstream ss;
		ss << "You advanced from Level " << prevLevel << " to Level " << level << '.';
		sendTextMessage(MESSAGE_EVENT_ADVANCE, ss.str());
	}

	if (nextLevelExp > currLevelExp) {
		levelPercent = Player::getPercentLevel(experience - currLevelExp, nextLevelExp - currLevelExp);
	} else {
		levelPercent = 0;
	}
	sendStats();
	sendExperienceTracker(rawExp, exp);
}

void Player::removeExperience(uint64_t exp, bool sendText /* = false*/) {
	if (experience == 0 || exp == 0) {
		return;
	}

	g_events().eventPlayerOnLoseExperience(this, exp);
	if (exp == 0) {
		return;
	}

	uint64_t lostExp = experience;
	experience = std::max<int64_t>(0, experience - exp);

	if (sendText) {
		lostExp -= experience;

		std::string expString = fmt::format("You lost {} experience point{}.", lostExp, (lostExp != 1 ? "s" : ""));

		TextMessage message(MESSAGE_EXPERIENCE, expString);
		message.position = position;
		message.primary.value = lostExp;
		message.primary.color = TEXTCOLOR_RED;
		sendTextMessage(message);

		SpectatorHashSet spectators;
		g_game().map.getSpectators(spectators, position, false, true);
		spectators.erase(this);
		if (!spectators.empty()) {
			message.type = MESSAGE_EXPERIENCE_OTHERS;
			message.text = getName() + " lost " + expString;
			for (Creature* spectator : spectators) {
				spectator->getPlayer()->sendTextMessage(message);
			}
		}
	}

	uint32_t oldLevel = level;
	uint64_t currLevelExp = Player::getExpForLevel(level);

	while (level > 1 && experience < currLevelExp) {
		--level;
		// Player stats loss for vocations level <= 8
		if (vocation->getId() != VOCATION_NONE && level <= 8) {
			const Vocation* noneVocation = g_vocations().getVocation(VOCATION_NONE);
			healthMax = std::max<int32_t>(0, healthMax - noneVocation->getHPGain());
			manaMax = std::max<int32_t>(0, manaMax - noneVocation->getManaGain());
			capacity = std::max<int32_t>(0, capacity - noneVocation->getCapGain());
		} else {
			healthMax = std::max<int32_t>(0, healthMax - vocation->getHPGain());
			manaMax = std::max<int32_t>(0, manaMax - vocation->getManaGain());
			capacity = std::max<int32_t>(0, capacity - vocation->getCapGain());
		}
		currLevelExp = Player::getExpForLevel(level);
	}

	if (oldLevel != level) {
		health = healthMax;
		mana = manaMax;

		updateBaseSpeed();
		setBaseSpeed(getBaseSpeed());

		g_game().changeSpeed(this, 0);
		g_game().addCreatureHealth(this);
		g_game().addPlayerMana(this);

		if (party) {
			party->updateSharedExperience();
		}

		std::ostringstream ss;
		ss << "You were downgraded from Level " << oldLevel << " to Level " << level << '.';
		sendTextMessage(MESSAGE_EVENT_ADVANCE, ss.str());
	}

	uint64_t nextLevelExp = Player::getExpForLevel(level + 1);
	if (nextLevelExp > currLevelExp) {
		levelPercent = Player::getPercentLevel(experience - currLevelExp, nextLevelExp - currLevelExp);
	} else {
		levelPercent = 0;
	}
	sendStats();
	sendExperienceTracker(0, -static_cast<int64_t>(exp));
}

double_t Player::getPercentLevel(uint64_t count, uint64_t nextLevelCount) {
	if (nextLevelCount == 0) {
		return 0;
	}

	double_t result = round(((count * 100.) / nextLevelCount) * 100.) / 100.;
	if (result > 100) {
		return 0;
	}
	return result;
}

void Player::onBlockHit() {
	if (shieldBlockCount > 0) {
		--shieldBlockCount;

		if (hasShield()) {
			addSkillAdvance(SKILL_SHIELD, 1);
		}
	}
}

void Player::onAttackedCreatureBlockHit(BlockType_t blockType) {
	lastAttackBlockType = blockType;

	switch (blockType) {
		case BLOCK_NONE: {
			addAttackSkillPoint = true;
			bloodHitCount = 30;
			shieldBlockCount = 30;
			break;
		}

		case BLOCK_DEFENSE:
		case BLOCK_ARMOR: {
			// need to draw blood every 30 hits
			if (bloodHitCount > 0) {
				addAttackSkillPoint = true;
				--bloodHitCount;
			} else {
				addAttackSkillPoint = false;
			}
			break;
		}

		default: {
			addAttackSkillPoint = false;
			break;
		}
	}
}

bool Player::hasShield() const {
	Item* item = inventory[CONST_SLOT_LEFT];
	if (item && item->getWeaponType() == WEAPON_SHIELD) {
		return true;
	}

	item = inventory[CONST_SLOT_RIGHT];
	if (item && item->getWeaponType() == WEAPON_SHIELD) {
		return true;
	}
	return false;
}

BlockType_t Player::blockHit(Creature* attacker, CombatType_t combatType, int32_t &damage, bool checkDefense /* = false*/, bool checkArmor /* = false*/, bool field /* = false*/) {
	BlockType_t blockType = Creature::blockHit(attacker, combatType, damage, checkDefense, checkArmor, field);

	if (attacker) {
		sendCreatureSquare(attacker, SQ_COLOR_BLACK);
	}

	if (blockType != BLOCK_NONE) {
		return blockType;
	}

	if (damage > 0) {
		for (int32_t slot = CONST_SLOT_FIRST; slot <= CONST_SLOT_LAST; ++slot) {
			if (!isItemAbilityEnabled(static_cast<Slots_t>(slot))) {
				continue;
			}

			Item* item = inventory[slot];
			if (!item) {
				continue;
			}

			const ItemType &it = Item::items[item->getID()];
			if (it.abilities) {
				const int16_t &absorbPercent = it.abilities->absorbPercent[combatTypeToIndex(combatType)];
				auto charges = item->getAttribute<uint16_t>(ItemAttribute_t::CHARGES);
				if (absorbPercent != 0) {
					damage -= std::round(damage * (absorbPercent / 100.));
					if (charges != 0) {
						g_game().transformItem(item, item->getID(), charges - 1);
					}
				}

				if (field) {
					const int16_t &fieldAbsorbPercent = it.abilities->fieldAbsorbPercent[combatTypeToIndex(combatType)];
					if (fieldAbsorbPercent != 0) {
						damage -= std::round(damage * (fieldAbsorbPercent / 100.));
						if (charges != 0) {
							g_game().transformItem(item, item->getID(), charges - 1);
						}
					}
				}
				if (attacker) {
					const int16_t &reflectPercent = it.abilities->reflectPercent[combatTypeToIndex(combatType)];
					if (reflectPercent != 0) {
						CombatParams params;
						params.combatType = combatType;
						params.impactEffect = CONST_ME_MAGIC_BLUE;

						CombatDamage reflectDamage;
						reflectDamage.origin = ORIGIN_SPELL;
						reflectDamage.primary.type = combatType;
						reflectDamage.primary.value = std::round(-damage * (reflectPercent / 100.));

						Combat::doCombatHealth(this, attacker, reflectDamage, params);
					}
				}
			}

			for (uint8_t slotid = 0; slotid < item->getImbuementSlot(); slotid++) {
				ImbuementInfo imbuementInfo;
				if (!item->getImbuementInfo(slotid, &imbuementInfo)) {
					continue;
				}

				const int16_t &imbuementAbsorbPercent = imbuementInfo.imbuement->absorbPercent[combatTypeToIndex(combatType)];

				if (imbuementAbsorbPercent != 0) {
					damage -= std::ceil(damage * (imbuementAbsorbPercent / 100.));
				}
			}
		}

		if (damage <= 0) {
			damage = 0;
			blockType = BLOCK_ARMOR;
		}
	}
	return blockType;
}

uint32_t Player::getIP() const {
	if (client) {
		return client->getIP();
	}

	return 0;
}

void Player::death(Creature* lastHitCreature) {
	loginPosition = town->getTemplePosition();

	if (skillLoss) {
		uint8_t unfairFightReduction = 100;
		int playerDmg = 0;
		int othersDmg = 0;
		uint32_t sumLevels = 0;
		uint32_t inFightTicks = 5 * 60 * 1000;
		for (const auto &it : damageMap) {
			CountBlock_t cb = it.second;
			if ((OTSYS_TIME() - cb.ticks) <= inFightTicks) {
				const Player* damageDealer = g_game().getPlayerByID(it.first);
				if (damageDealer) {
					playerDmg += cb.total;
					sumLevels += damageDealer->getLevel();
				} else {
					othersDmg += cb.total;
				}
			}
		}
		bool pvpDeath = false;
		if (playerDmg > 0 || othersDmg > 0) {
			pvpDeath = (Player::lastHitIsPlayer(lastHitCreature) || playerDmg / (playerDmg + static_cast<double>(othersDmg)) >= 0.05);
		}
		if (pvpDeath && sumLevels > level) {
			double reduce = level / static_cast<double>(sumLevels);
			unfairFightReduction = std::max<uint8_t>(20, std::floor((reduce * 100) + 0.5));
		}

		// Magic level loss
		uint64_t sumMana = 0;
		uint64_t lostMana = 0;

		// sum up all the mana
		for (uint32_t i = 1; i <= magLevel; ++i) {
			sumMana += vocation->getReqMana(i);
		}

		sumMana += manaSpent;

		double deathLossPercent = getLostPercent() * (unfairFightReduction / 100.);

		// Charm bless bestiary
		if (lastHitCreature && lastHitCreature->getMonster()) {
			if (charmRuneBless != 0) {
				const MonsterType* mType = g_monsters().getMonsterType(lastHitCreature->getName());
				if (mType && mType->info.raceid == charmRuneBless) {
					deathLossPercent = (deathLossPercent * 90) / 100;
				}
			}
		}

		lostMana = static_cast<uint64_t>(sumMana * deathLossPercent);

		while (lostMana > manaSpent && magLevel > 0) {
			lostMana -= manaSpent;
			manaSpent = vocation->getReqMana(magLevel);
			magLevel--;
		}

		manaSpent -= lostMana;

		uint64_t nextReqMana = vocation->getReqMana(magLevel + 1);
		if (nextReqMana > vocation->getReqMana(magLevel)) {
			magLevelPercent = Player::getPercentLevel(manaSpent, nextReqMana);
		} else {
			magLevelPercent = 0;
		}

		// Level loss
		uint64_t expLoss = static_cast<uint64_t>(experience * deathLossPercent);
		g_events().eventPlayerOnLoseExperience(this, expLoss);

		sendTextMessage(MESSAGE_EVENT_ADVANCE, "You are dead.");
		std::ostringstream lostExp;
		lostExp << "You lost " << expLoss << " experience.";

		// Skill loss
		for (uint8_t i = SKILL_FIRST; i <= SKILL_LAST; ++i) { // for each skill
			uint64_t sumSkillTries = 0;
			for (uint16_t c = 11; c <= skills[i].level; ++c) { // sum up all required tries for all skill levels
				sumSkillTries += vocation->getReqSkillTries(i, c);
			}

			sumSkillTries += skills[i].tries;

			uint32_t lostSkillTries = static_cast<uint32_t>(sumSkillTries * deathLossPercent);
			while (lostSkillTries > skills[i].tries) {
				lostSkillTries -= skills[i].tries;

				if (skills[i].level <= 10) {
					skills[i].level = 10;
					skills[i].tries = 0;
					lostSkillTries = 0;
					break;
				}

				skills[i].tries = vocation->getReqSkillTries(i, skills[i].level);
				skills[i].level--;
			}

			skills[i].tries = std::max<int32_t>(0, skills[i].tries - lostSkillTries);
			skills[i].percent = Player::getPercentLevel(skills[i].tries, vocation->getReqSkillTries(i, skills[i].level));
		}

		sendTextMessage(MESSAGE_EVENT_ADVANCE, lostExp.str());

		if (expLoss != 0) {
			uint32_t oldLevel = level;

			if (vocation->getId() == VOCATION_NONE || level > 7) {
				experience -= expLoss;
			}

			while (level > 1 && experience < Player::getExpForLevel(level)) {
				--level;
				healthMax = std::max<int32_t>(0, healthMax - vocation->getHPGain());
				manaMax = std::max<int32_t>(0, manaMax - vocation->getManaGain());
				capacity = std::max<int32_t>(0, capacity - vocation->getCapGain());
			}

			if (oldLevel != level) {
				std::ostringstream ss;
				ss << "You were downgraded from Level " << oldLevel << " to Level " << level << '.';
				sendTextMessage(MESSAGE_EVENT_ADVANCE, ss.str());
			}

			uint64_t currLevelExp = Player::getExpForLevel(level);
			uint64_t nextLevelExp = Player::getExpForLevel(level + 1);
			if (nextLevelExp > currLevelExp) {
				levelPercent = Player::getPercentLevel(experience - currLevelExp, nextLevelExp - currLevelExp);
			} else {
				levelPercent = 0;
			}
		}

		std::ostringstream deathType;
		deathType << "You died during ";
		if (pvpDeath) {
			deathType << "PvP.";
		} else {
			deathType << "PvE.";
		}
		sendTextMessage(MESSAGE_EVENT_ADVANCE, deathType.str());

		std::string bless = getBlessingsName();
		std::ostringstream blesses;
		if (bless.length() == 0) {
			blesses << "You weren't protected with any blessings.";
		} else {
			blesses << "You were blessed with " << bless;
		}
		sendTextMessage(MESSAGE_EVENT_ADVANCE, blesses.str());

		// Make player lose bless
		uint8_t maxBlessing = 8;
		if (pvpDeath && hasBlessing(1)) {
			removeBlessing(1, 1); // Remove TOF only
		} else {
			for (int i = 2; i <= maxBlessing; i++) {
				removeBlessing(i, 1);
			}
		}

		sendStats();
		sendSkills();
		sendReLoginWindow(unfairFightReduction);
		sendBlessStatus();
		if (getSkull() == SKULL_BLACK) {
			health = 40;
			mana = 0;
		} else {
			health = healthMax;
			mana = manaMax;
		}

		auto it = conditions.begin(), end = conditions.end();
		while (it != end) {
			Condition* condition = *it;
			if (condition->isPersistent()) {
				it = conditions.erase(it);

				condition->endCondition(this);
				onEndCondition(condition->getType());
				delete condition;
			} else {
				++it;
			}
		}
	} else {
		setSkillLoss(true);

		auto it = conditions.begin(), end = conditions.end();
		while (it != end) {
			Condition* condition = *it;
			if (condition->isPersistent()) {
				it = conditions.erase(it);

				condition->endCondition(this);
				onEndCondition(condition->getType());
				delete condition;
			} else {
				++it;
			}
		}

		health = healthMax;
		g_game().internalTeleport(this, getTemplePosition(), true);
		g_game().addCreatureHealth(this);
		g_game().addPlayerMana(this);
		onThink(EVENT_CREATURE_THINK_INTERVAL);
		onIdleStatus();
		sendStats();
	}
	despawn();
}

bool Player::spawn() {
	setDead(false);

	const Position &pos = getLoginPosition();

	if (!g_game().map.placeCreature(pos, this, false, true)) {
		return false;
	}

	SpectatorHashSet spectators;
	g_game().map.getSpectators(spectators, position, true);
	for (Creature* spectator : spectators) {
		if (!spectator) {
			continue;
		}

		if (Player* tmpPlayer = spectator->getPlayer()) {
			tmpPlayer->sendCreatureAppear(this, pos, true);
		}

		spectator->onCreatureAppear(this, false);
	}

	getParent()->postAddNotification(this, nullptr, 0);
	g_game().addCreatureCheck(this);
	g_game().addPlayer(this);
	return true;
}

void Player::despawn() {
	if (isDead()) {
		return;
	}

	listWalkDir.clear();
	stopEventWalk();
	onWalkAborted();
	g_game().playerSetAttackedCreature(this->getID(), 0);
	g_game().playerFollowCreature(this->getID(), 0);

	// remove check
	Game::removeCreatureCheck(this);

	// remove from map
	Tile* tile = getTile();
	if (!tile) {
		return;
	}

	std::vector<int32_t> oldStackPosVector;

	SpectatorHashSet spectators;
	g_game().map.getSpectators(spectators, tile->getPosition(), true);
	size_t i = 0;
	for (Creature* spectator : spectators) {
		if (!spectator) {
			continue;
		}

		if (const Player* player = spectator->getPlayer()) {
			oldStackPosVector.push_back(player->canSeeCreature(this) ? tile->getStackposOfCreature(player, this) : -1);
		}
		if (Player* player = spectator->getPlayer()) {
			player->sendRemoveTileThing(tile->getPosition(), oldStackPosVector[i++]);
		}

		spectator->onRemoveCreature(this, false);
	}

	tile->removeCreature(this);

	getParent()->postRemoveNotification(this, nullptr, 0);

	g_game().removePlayer(this);

	// show player as pending
	for (const auto &[key, player] : g_game().getPlayers()) {
		player->notifyStatusChange(this, VIPSTATUS_PENDING, false);
	}

	setDead(true);
}

bool Player::dropCorpse(Creature* lastHitCreature, Creature* mostDamageCreature, bool lastHitUnjustified, bool mostDamageUnjustified) {
	if (getZone() != ZONE_PVP || !Player::lastHitIsPlayer(lastHitCreature)) {
		return Creature::dropCorpse(lastHitCreature, mostDamageCreature, lastHitUnjustified, mostDamageUnjustified);
	}

	setDropLoot(true);
	return false;
}

Item* Player::getCorpse(Creature* lastHitCreature, Creature* mostDamageCreature) {
	Item* corpse = Creature::getCorpse(lastHitCreature, mostDamageCreature);
	if (corpse && corpse->getContainer()) {
		std::ostringstream ss;
		if (lastHitCreature) {
			ss << "You recognize " << getNameDescription() << ". " << (getSex() == PLAYERSEX_FEMALE ? "She" : "He") << " was killed by " << lastHitCreature->getNameDescription() << '.';
		} else {
			ss << "You recognize " << getNameDescription() << '.';
		}

		corpse->setAttribute(ItemAttribute_t::DESCRIPTION, ss.str());
	}
	return corpse;
}

void Player::addInFightTicks(bool pzlock /*= false*/) {
	if (hasFlag(PlayerFlags_t::NotGainInFight)) {
		return;
	}

	if (pzlock) {
		pzLocked = true;
		sendIcons();
	}

	Condition* condition = Condition::createCondition(CONDITIONID_DEFAULT, CONDITION_INFIGHT, g_configManager().getNumber(PZ_LOCKED), 0);
	addCondition(condition);
}

void Player::removeList() {
	g_game().removePlayer(this);

	for (const auto &[key, player] : g_game().getPlayers()) {
		player->notifyStatusChange(this, VIPSTATUS_OFFLINE);
	}
}

void Player::addList() {
	for (const auto &[key, player] : g_game().getPlayers()) {
		player->notifyStatusChange(this, this->statusVipList);
	}

	g_game().addPlayer(this);
}

void Player::removePlayer(bool displayEffect, bool forced /*= true*/) {
	g_creatureEvents().playerLogout(this);
	if (client) {
		client->logout(displayEffect, forced);
	} else {
		g_game().removeCreature(this);
	}
}

void Player::notifyStatusChange(Player* loginPlayer, VipStatus_t status, bool message) {
	if (!client) {
		return;
	}

	auto it = VIPList.find(loginPlayer->guid);
	if (it == VIPList.end()) {
		return;
	}

	client->sendUpdatedVIPStatus(loginPlayer->guid, status);

	if (message) {
		if (status == VIPSTATUS_ONLINE) {
			client->sendTextMessage(TextMessage(MESSAGE_FAILURE, loginPlayer->getName() + " has logged in."));
		} else if (status == VIPSTATUS_OFFLINE) {
			client->sendTextMessage(TextMessage(MESSAGE_FAILURE, loginPlayer->getName() + " has logged out."));
		}
	}
}

bool Player::removeVIP(uint32_t vipGuid) {
	if (VIPList.erase(vipGuid) == 0) {
		return false;
	}

	IOLoginData::removeVIPEntry(accountNumber, vipGuid);
	return true;
}

bool Player::addVIP(uint32_t vipGuid, const std::string &vipName, VipStatus_t status) {
	if (VIPList.size() >= getMaxVIPEntries() || VIPList.size() == 200) { // max number of buddies is 200 in 9.53
		sendTextMessage(MESSAGE_FAILURE, "You cannot add more buddies.");
		return false;
	}

	auto result = VIPList.insert(vipGuid);
	if (!result.second) {
		sendTextMessage(MESSAGE_FAILURE, "This player is already in your list.");
		return false;
	}

	IOLoginData::addVIPEntry(accountNumber, vipGuid, "", 0, false);
	if (client) {
		client->sendVIP(vipGuid, vipName, "", 0, false, status);
	}
	return true;
}

bool Player::addVIPInternal(uint32_t vipGuid) {
	if (VIPList.size() >= getMaxVIPEntries() || VIPList.size() == 200) { // max number of buddies is 200 in 9.53
		return false;
	}

	return VIPList.insert(vipGuid).second;
}

bool Player::editVIP(uint32_t vipGuid, const std::string &description, uint32_t icon, bool notify) {
	auto it = VIPList.find(vipGuid);
	if (it == VIPList.end()) {
		return false; // player is not in VIP
	}

	IOLoginData::editVIPEntry(accountNumber, vipGuid, description, icon, notify);
	return true;
}

// close container and its child containers
void Player::autoCloseContainers(const Container* container) {
	std::vector<uint32_t> closeList;
	for (const auto &it : openContainers) {
		Container* tmpContainer = it.second.container;
		while (tmpContainer) {
			if (tmpContainer->isRemoved() || tmpContainer == container) {
				closeList.push_back(it.first);
				break;
			}

			tmpContainer = dynamic_cast<Container*>(tmpContainer->getParent());
		}
	}

	for (uint32_t containerId : closeList) {
		closeContainer(containerId);
		if (client) {
			client->sendCloseContainer(containerId);
		}
	}
}

bool Player::hasCapacity(const Item* item, uint32_t count) const {
	if (hasFlag(PlayerFlags_t::CannotPickupItem)) {
		return false;
	}

	if (hasFlag(PlayerFlags_t::HasInfiniteCapacity) || item->getTopParent() == this) {
		return true;
	}

	uint32_t itemWeight = item->getContainer() != nullptr ? item->getWeight() : item->getBaseWeight();
	if (item->isStackable()) {
		itemWeight *= count;
	}
	return itemWeight <= getFreeCapacity();
}

ReturnValue Player::queryAdd(int32_t index, const Thing &thing, uint32_t count, uint32_t flags, Creature*) const {
	const Item* item = thing.getItem();
	if (item == nullptr) {
		SPDLOG_ERROR("[Player::queryAdd] - Item is nullptr");
		return RETURNVALUE_NOTPOSSIBLE;
	}

	bool childIsOwner = hasBitSet(FLAG_CHILDISOWNER, flags);
	if (childIsOwner) {
		// a child container is querying the player, just check if enough capacity
		bool skipLimit = hasBitSet(FLAG_NOLIMIT, flags);
		if (skipLimit || hasCapacity(item, count)) {
			return RETURNVALUE_NOERROR;
		}
		return RETURNVALUE_NOTENOUGHCAPACITY;
	}

	if (!item->isPickupable()) {
		return RETURNVALUE_CANNOTPICKUP;
	}

	ReturnValue ret = RETURNVALUE_NOERROR;

	const int32_t &slotPosition = item->getSlotPosition();
	if ((slotPosition & SLOTP_HEAD) || (slotPosition & SLOTP_NECKLACE) || (slotPosition & SLOTP_BACKPACK) || (slotPosition & SLOTP_ARMOR) || (slotPosition & SLOTP_LEGS) || (slotPosition & SLOTP_FEET) || (slotPosition & SLOTP_RING)) {
		ret = RETURNVALUE_CANNOTBEDRESSED;
	} else if (slotPosition & SLOTP_TWO_HAND) {
		ret = RETURNVALUE_PUTTHISOBJECTINBOTHHANDS;
	} else if ((slotPosition & SLOTP_RIGHT) || (slotPosition & SLOTP_LEFT)) {
		ret = RETURNVALUE_CANNOTBEDRESSED;
	}

	switch (index) {
		case CONST_SLOT_HEAD: {
			if (slotPosition & SLOTP_HEAD) {
				ret = RETURNVALUE_NOERROR;
			}
			break;
		}

		case CONST_SLOT_NECKLACE: {
			if (slotPosition & SLOTP_NECKLACE) {
				ret = RETURNVALUE_NOERROR;
			}
			break;
		}

		case CONST_SLOT_BACKPACK: {
			if (slotPosition & SLOTP_BACKPACK) {
				ret = RETURNVALUE_NOERROR;
			}
			break;
		}

		case CONST_SLOT_ARMOR: {
			if (slotPosition & SLOTP_ARMOR) {
				ret = RETURNVALUE_NOERROR;
			}
			break;
		}

		case CONST_SLOT_RIGHT: {
			if (slotPosition & SLOTP_RIGHT) {
				if (item->getWeaponType() != WEAPON_SHIELD && !item->isQuiver()) {
					ret = RETURNVALUE_CANNOTBEDRESSED;
				} else {
					const Item* leftItem = inventory[CONST_SLOT_LEFT];
					if (leftItem) {
						if ((leftItem->getSlotPosition() | slotPosition) & SLOTP_TWO_HAND) {
							if (item->isQuiver() && leftItem->getWeaponType() == WEAPON_DISTANCE)
								ret = RETURNVALUE_NOERROR;
							else
								ret = RETURNVALUE_BOTHHANDSNEEDTOBEFREE;
						} else {
							ret = RETURNVALUE_NOERROR;
						}
					} else {
						ret = RETURNVALUE_NOERROR;
					}
				}
			} else if (slotPosition & SLOTP_TWO_HAND) {
				if (inventory[CONST_SLOT_LEFT] && inventory[CONST_SLOT_LEFT] != item) {
					ret = RETURNVALUE_BOTHHANDSNEEDTOBEFREE;
				} else {
					ret = RETURNVALUE_NOERROR;
				}
			} else if (inventory[CONST_SLOT_LEFT]) {
				const Item* leftItem = inventory[CONST_SLOT_LEFT];
				WeaponType_t type = item->getWeaponType(), leftType = leftItem->getWeaponType();

				if (leftItem->getSlotPosition() & SLOTP_TWO_HAND) {
					ret = RETURNVALUE_DROPTWOHANDEDITEM;
				} else if (item == leftItem && count == item->getItemCount()) {
					ret = RETURNVALUE_NOERROR;
				} else if (leftType == WEAPON_SHIELD && type == WEAPON_SHIELD) {
					ret = RETURNVALUE_CANONLYUSEONESHIELD;
				} else if (leftType == WEAPON_NONE || type == WEAPON_NONE || leftType == WEAPON_SHIELD || leftType == WEAPON_AMMO || type == WEAPON_SHIELD || type == WEAPON_AMMO) {
					ret = RETURNVALUE_NOERROR;
				} else {
					ret = RETURNVALUE_CANONLYUSEONEWEAPON;
				}
			} else {
				ret = RETURNVALUE_NOERROR;
			}
			break;
		}

		case CONST_SLOT_LEFT: {
			if (slotPosition & SLOTP_LEFT) {
				WeaponType_t type = item->getWeaponType();
				if (type == WEAPON_NONE || type == WEAPON_SHIELD || type == WEAPON_AMMO) {
					ret = RETURNVALUE_CANNOTBEDRESSED;
				} else if (inventory[CONST_SLOT_RIGHT] && (slotPosition & SLOTP_TWO_HAND)) {
					if (type == WEAPON_DISTANCE && inventory[CONST_SLOT_RIGHT]->isQuiver()) {
						ret = RETURNVALUE_NOERROR;
					} else {
						ret = RETURNVALUE_BOTHHANDSNEEDTOBEFREE;
					}
				} else {
					ret = RETURNVALUE_NOERROR;
				}
			} else if (slotPosition & SLOTP_TWO_HAND) {
				if (inventory[CONST_SLOT_RIGHT] && inventory[CONST_SLOT_RIGHT] != item) {
					ret = RETURNVALUE_BOTHHANDSNEEDTOBEFREE;
				} else {
					ret = RETURNVALUE_NOERROR;
				}
			} else if (inventory[CONST_SLOT_RIGHT]) {
				const Item* rightItem = inventory[CONST_SLOT_RIGHT];
				WeaponType_t type = item->getWeaponType(), rightType = rightItem->getWeaponType();

				if (rightItem->getSlotPosition() & SLOTP_TWO_HAND) {
					ret = RETURNVALUE_DROPTWOHANDEDITEM;
				} else if (item == rightItem && count == item->getItemCount()) {
					ret = RETURNVALUE_NOERROR;
				} else if (rightType == WEAPON_SHIELD && type == WEAPON_SHIELD) {
					ret = RETURNVALUE_CANONLYUSEONESHIELD;
				} else if (rightType == WEAPON_NONE || type == WEAPON_NONE || rightType == WEAPON_SHIELD || rightType == WEAPON_AMMO || type == WEAPON_SHIELD || type == WEAPON_AMMO) {
					ret = RETURNVALUE_NOERROR;
				} else {
					ret = RETURNVALUE_CANONLYUSEONEWEAPON;
				}
			} else {
				ret = RETURNVALUE_NOERROR;
			}
			break;
		}

		case CONST_SLOT_LEGS: {
			if (slotPosition & SLOTP_LEGS) {
				ret = RETURNVALUE_NOERROR;
			}
			break;
		}

		case CONST_SLOT_FEET: {
			if (slotPosition & SLOTP_FEET) {
				ret = RETURNVALUE_NOERROR;
			}
			break;
		}

		case CONST_SLOT_RING: {
			if (slotPosition & SLOTP_RING) {
				ret = RETURNVALUE_NOERROR;
			}
			break;
		}

		case CONST_SLOT_AMMO: {
			if ((slotPosition & SLOTP_AMMO)) {
				ret = RETURNVALUE_NOERROR;
			}
			break;
		}

		case CONST_SLOT_WHEREEVER:
		case -1:
			ret = RETURNVALUE_NOTENOUGHROOM;
			break;

		default:
			ret = RETURNVALUE_NOTPOSSIBLE;
			break;
	}

	if (ret == RETURNVALUE_NOERROR || ret == RETURNVALUE_NOTENOUGHROOM) {
		// need an exchange with source?
		const Item* inventoryItem = getInventoryItem(static_cast<Slots_t>(index));
		if (inventoryItem && (!inventoryItem->isStackable() || inventoryItem->getID() != item->getID())) {
			return RETURNVALUE_NEEDEXCHANGE;
		}

		// check if enough capacity
		if (!hasCapacity(item, count)) {
			return RETURNVALUE_NOTENOUGHCAPACITY;
		}

		if (!g_moveEvents().onPlayerEquip(const_cast<Player &>(*this), const_cast<Item &>(*item), static_cast<Slots_t>(index), true)) {
			return RETURNVALUE_CANNOTBEDRESSED;
		}
	}

	return ret;
}

ReturnValue Player::queryMaxCount(int32_t index, const Thing &thing, uint32_t count, uint32_t &maxQueryCount, uint32_t flags) const {
	const Item* item = thing.getItem();
	if (item == nullptr) {
		maxQueryCount = 0;
		return RETURNVALUE_NOTPOSSIBLE;
	}

	if (index == INDEX_WHEREEVER) {
		uint32_t n = 0;
		for (int32_t slotIndex = CONST_SLOT_FIRST; slotIndex <= CONST_SLOT_LAST; ++slotIndex) {
			Item* inventoryItem = inventory[slotIndex];
			if (inventoryItem) {
				if (Container* subContainer = inventoryItem->getContainer()) {
					uint32_t queryCount = 0;
					subContainer->queryMaxCount(INDEX_WHEREEVER, *item, item->getItemCount(), queryCount, flags);
					n += queryCount;

					// iterate through all items, including sub-containers (deep search)
					for (ContainerIterator it = subContainer->iterator(); it.hasNext(); it.advance()) {
						if (Container* tmpContainer = (*it)->getContainer()) {
							queryCount = 0;
							tmpContainer->queryMaxCount(INDEX_WHEREEVER, *item, item->getItemCount(), queryCount, flags);
							n += queryCount;
						}
					}
				} else if (inventoryItem->isStackable() && item->equals(inventoryItem) && inventoryItem->getItemCount() < 100) {
					uint32_t remainder = (100 - inventoryItem->getItemCount());

					if (queryAdd(slotIndex, *item, remainder, flags) == RETURNVALUE_NOERROR) {
						n += remainder;
					}
				}
			} else if (queryAdd(slotIndex, *item, item->getItemCount(), flags) == RETURNVALUE_NOERROR) { // empty slot
				if (item->isStackable()) {
					n += 100;
				} else {
					++n;
				}
			}
		}

		maxQueryCount = n;
	} else {
		const Item* destItem = nullptr;

		const Thing* destThing = getThing(index);
		if (destThing) {
			destItem = destThing->getItem();
		}

		if (destItem) {
			if (destItem->isStackable() && item->equals(destItem) && destItem->getItemCount() < 100) {
				maxQueryCount = 100 - destItem->getItemCount();
			} else {
				maxQueryCount = 0;
			}
		} else if (queryAdd(index, *item, count, flags) == RETURNVALUE_NOERROR) { // empty slot
			if (item->isStackable()) {
				maxQueryCount = 100;
			} else {
				maxQueryCount = 1;
			}

			return RETURNVALUE_NOERROR;
		}
	}

	if (maxQueryCount < count) {
		return RETURNVALUE_NOTENOUGHROOM;
	} else {
		return RETURNVALUE_NOERROR;
	}
}

ReturnValue Player::queryRemove(const Thing &thing, uint32_t count, uint32_t flags, Creature* /*= nullptr*/) const {
	int32_t index = getThingIndex(&thing);
	if (index == -1) {
		return RETURNVALUE_NOTPOSSIBLE;
	}

	const Item* item = thing.getItem();
	if (item == nullptr) {
		return RETURNVALUE_NOTPOSSIBLE;
	}

	if (count == 0 || (item->isStackable() && count > item->getItemCount())) {
		return RETURNVALUE_NOTPOSSIBLE;
	}

	if (!item->isMoveable() && !hasBitSet(FLAG_IGNORENOTMOVEABLE, flags)) {
		return RETURNVALUE_NOTMOVEABLE;
	}

	return RETURNVALUE_NOERROR;
}

Cylinder* Player::queryDestination(int32_t &index, const Thing &thing, Item** destItem, uint32_t &flags) {
	if (index == 0 /*drop to capacity window*/ || index == INDEX_WHEREEVER) {
		*destItem = nullptr;

		const Item* item = thing.getItem();
		if (item == nullptr) {
			return this;
		}

		bool autoStack = !((flags & FLAG_IGNOREAUTOSTACK) == FLAG_IGNOREAUTOSTACK);
		bool isStackable = item->isStackable();

		std::vector<Container*> containers;

		for (uint32_t slotIndex = CONST_SLOT_FIRST; slotIndex <= CONST_SLOT_AMMO; ++slotIndex) {
			Item* inventoryItem = inventory[slotIndex];
			if (inventoryItem) {
				if (inventoryItem == tradeItem) {
					continue;
				}

				if (inventoryItem == item) {
					continue;
				}

				if (autoStack && isStackable) {
					// try find an already existing item to stack with
					if (queryAdd(slotIndex, *item, item->getItemCount(), 0) == RETURNVALUE_NOERROR) {
						if (inventoryItem->equals(item) && inventoryItem->getItemCount() < 100) {
							index = slotIndex;
							*destItem = inventoryItem;
							return this;
						}
					}

					if (Container* subContainer = inventoryItem->getContainer()) {
						containers.push_back(subContainer);
					}
				} else if (Container* subContainer = inventoryItem->getContainer()) {
					containers.push_back(subContainer);
				}
			} else if (queryAdd(slotIndex, *item, item->getItemCount(), flags) == RETURNVALUE_NOERROR) { // empty slot
				index = slotIndex;
				*destItem = nullptr;
				return this;
			}
		}

		size_t i = 0;
		while (i < containers.size()) {
			Container* tmpContainer = containers[i++];
			if (!autoStack || !isStackable) {
				// we need to find first empty container as fast as we can for non-stackable items
				uint32_t n = tmpContainer->capacity() - tmpContainer->size();
				while (n) {
					if (tmpContainer->queryAdd(tmpContainer->capacity() - n, *item, item->getItemCount(), flags) == RETURNVALUE_NOERROR) {
						index = tmpContainer->capacity() - n;
						*destItem = nullptr;
						return tmpContainer;
					}

					n--;
				}

				for (Item* tmpContainerItem : tmpContainer->getItemList()) {
					if (Container* subContainer = tmpContainerItem->getContainer()) {
						containers.push_back(subContainer);
					}
				}

				continue;
			}

			uint32_t n = 0;

			for (Item* tmpItem : tmpContainer->getItemList()) {
				if (tmpItem == tradeItem) {
					continue;
				}

				if (tmpItem == item) {
					continue;
				}

				// try find an already existing item to stack with
				if (tmpItem->equals(item) && tmpItem->getItemCount() < 100) {
					index = n;
					*destItem = tmpItem;
					return tmpContainer;
				}

				if (Container* subContainer = tmpItem->getContainer()) {
					containers.push_back(subContainer);
				}

				n++;
			}

			if (n < tmpContainer->capacity() && tmpContainer->queryAdd(n, *item, item->getItemCount(), flags) == RETURNVALUE_NOERROR) {
				index = n;
				*destItem = nullptr;
				return tmpContainer;
			}
		}

		return this;
	}

	Thing* destThing = getThing(index);
	if (destThing) {
		*destItem = destThing->getItem();
	}

	Cylinder* subCylinder = dynamic_cast<Cylinder*>(destThing);
	if (subCylinder) {
		index = INDEX_WHEREEVER;
		*destItem = nullptr;
		return subCylinder;
	} else {
		return this;
	}
}

void Player::addThing(int32_t index, Thing* thing) {
	if (index < CONST_SLOT_FIRST || index > CONST_SLOT_LAST) {
		return /*RETURNVALUE_NOTPOSSIBLE*/;
	}

	Item* item = thing->getItem();
	if (!item) {
		return /*RETURNVALUE_NOTPOSSIBLE*/;
	}

	item->setParent(this);
	inventory[index] = item;

	// send to client
	sendInventoryItem(static_cast<Slots_t>(index), item);
}

void Player::updateThing(Thing* thing, uint16_t itemId, uint32_t count) {
	int32_t index = getThingIndex(thing);
	if (index == -1) {
		return /*RETURNVALUE_NOTPOSSIBLE*/;
	}

	Item* item = thing->getItem();
	if (!item) {
		return /*RETURNVALUE_NOTPOSSIBLE*/;
	}

	item->setID(itemId);
	item->setSubType(count);

	// send to client
	sendInventoryItem(static_cast<Slots_t>(index), item);

	// event methods
	onUpdateInventoryItem(item, item);
}

void Player::replaceThing(uint32_t index, Thing* thing) {
	if (index > CONST_SLOT_LAST) {
		return /*RETURNVALUE_NOTPOSSIBLE*/;
	}

	Item* oldItem = getInventoryItem(static_cast<Slots_t>(index));
	if (!oldItem) {
		return /*RETURNVALUE_NOTPOSSIBLE*/;
	}

	Item* item = thing->getItem();
	if (!item) {
		return /*RETURNVALUE_NOTPOSSIBLE*/;
	}

	// send to client
	sendInventoryItem(static_cast<Slots_t>(index), item);

	// event methods
	onUpdateInventoryItem(oldItem, item);

	item->setParent(this);

	inventory[index] = item;
}

void Player::removeThing(Thing* thing, uint32_t count) {
	Item* item = thing->getItem();
	if (!item) {
		return /*RETURNVALUE_NOTPOSSIBLE*/;
	}

	int32_t index = getThingIndex(thing);
	if (index == -1) {
		return /*RETURNVALUE_NOTPOSSIBLE*/;
	}

	if (item->isStackable()) {
		if (count == item->getItemCount()) {
			// send change to client
			sendInventoryItem(static_cast<Slots_t>(index), nullptr);

			// event methods
			onRemoveInventoryItem(item);

			item->setParent(nullptr);
			inventory[index] = nullptr;
		} else {
			uint8_t newCount = static_cast<uint8_t>(std::max<int32_t>(0, item->getItemCount() - count));
			item->setItemCount(newCount);

			// send change to client
			sendInventoryItem(static_cast<Slots_t>(index), item);

			// event methods
			onUpdateInventoryItem(item, item);
		}
	} else {
		// send change to client
		sendInventoryItem(static_cast<Slots_t>(index), nullptr);

		// event methods
		onRemoveInventoryItem(item);

		item->setParent(nullptr);
		inventory[index] = nullptr;
	}
}

int32_t Player::getThingIndex(const Thing* thing) const {
	for (uint8_t i = CONST_SLOT_FIRST; i <= CONST_SLOT_LAST; ++i) {
		if (inventory[i] == thing) {
			return i;
		}
	}
	return -1;
}

size_t Player::getFirstIndex() const {
	return CONST_SLOT_FIRST;
}

size_t Player::getLastIndex() const {
	return CONST_SLOT_LAST + 1;
}

uint32_t Player::getItemTypeCount(uint16_t itemId, int32_t subType /*= -1*/) const {
	uint32_t count = 0;
	for (int32_t i = CONST_SLOT_FIRST; i <= CONST_SLOT_LAST; i++) {
		Item* item = inventory[i];
		if (!item) {
			continue;
		}

		if (item->getID() == itemId) {
			count += Item::countByType(item, subType);
		}

		if (Container* container = item->getContainer()) {
			for (ContainerIterator it = container->iterator(); it.hasNext(); it.advance()) {
				if ((*it)->getID() == itemId) {
					count += Item::countByType(*it, subType);
				}
			}
		}
	}
	return count;
}

void Player::stashContainer(StashContainerList itemDict) {
	StashItemList stashItemDict; // ItemID - Count
	for (auto it_dict : itemDict) {
		stashItemDict[(it_dict.first)->getID()] = it_dict.second;
	}

	for (auto it : stashItems) {
		if (!stashItemDict[it.first]) {
			stashItemDict[it.first] = it.second;
		} else {
			stashItemDict[it.first] += it.second;
		}
	}

	if (getStashSize(stashItemDict) > g_configManager().getNumber(STASH_ITEMS)) {
		sendCancelMessage("You don't have capacity in the Supply Stash to stow all this item.");
		return;
	}

	uint32_t totalStowed = 0;
	std::ostringstream retString;
	uint16_t refreshDepotSearchOnItem = 0;
	for (auto stashIterator : itemDict) {
		uint16_t iteratorCID = (stashIterator.first)->getID();
		if (g_game().internalRemoveItem(stashIterator.first, stashIterator.second) == RETURNVALUE_NOERROR) {
			addItemOnStash(iteratorCID, stashIterator.second);
			totalStowed += stashIterator.second;
			if (isDepotSearchOpenOnItem(iteratorCID)) {
				refreshDepotSearchOnItem = iteratorCID;
			}
		}
	}

	if (totalStowed == 0) {
		sendCancelMessage("Sorry, not possible.");
		return;
	}

	retString << "Stowed " << totalStowed << " object" << (totalStowed > 1 ? "s." : ".");
	if (moved) {
		retString << " Moved " << movedItems << " object" << (movedItems > 1 ? "s." : ".");
		movedItems = 0;
	}
	sendTextMessage(MESSAGE_STATUS, retString.str());

	// Refresh depot search window if necessary
	if (refreshDepotSearchOnItem != 0) {
		requestDepotSearchItem(refreshDepotSearchOnItem, 0);
	}
}

bool Player::removeItemOfType(uint16_t itemId, uint32_t amount, int32_t subType, bool ignoreEquipped /* = false*/, bool removeFromStash /* = false*/) {
	if (amount == 0) {
		return true;
	}

	std::vector<Item*> itemList;

	uint32_t count = 0;
	uint32_t removeFromStashAmount = amount;
	for (int32_t i = CONST_SLOT_FIRST; i <= CONST_SLOT_LAST; i++) {
		Item* item = inventory[i];
		if (!item) {
			continue;
		}

		if (!ignoreEquipped && item->getID() == itemId) {
			uint32_t itemCount = Item::countByType(item, subType);
			if (itemCount == 0) {
				continue;
			}

			itemList.push_back(item);

			count += itemCount;
			if (count >= amount) {
				g_game().internalRemoveItems(std::move(itemList), amount, Item::items[itemId].stackable);
				return true;
			}
		} else if (Container* container = item->getContainer()) {
			for (ContainerIterator it = container->iterator(); it.hasNext(); it.advance()) {
				Item* containerItem = *it;
				if (containerItem->getID() == itemId) {
					uint32_t itemCount = Item::countByType(containerItem, subType);
					if (itemCount == 0) {
						continue;
					}

					itemList.push_back(containerItem);

					count += itemCount;
					auto stackable = Item::items[itemId].stackable;
					// If the amount of items in the backpack is equal to or greater than the amount
					// It will remove items and stop the iteration
					if (count >= amount) {
						g_game().internalRemoveItems(std::move(itemList), amount, stackable);
						return true;
						// If not, we will remove the amount the player have and save the rest to remove from the stash
					} else if (removeFromStash && stackable) {
						g_game().internalRemoveItems(itemList, amount, stackable);
						// Save remaining items to remove
						removeFromStashAmount -= count;
					}
				}
			}
		}
	}

	if (removeFromStash && removeFromStashAmount <= amount && withdrawItem(itemId, removeFromStashAmount)) {
		return true;
	}

	return false;
}

ItemsTierCountList Player::getInventoryItemsId() const {
	ItemsTierCountList itemMap;
	for (int32_t i = CONST_SLOT_FIRST; i <= CONST_SLOT_LAST; i++) {
		Item* item = inventory[i];
		if (!item) {
			continue;
		}

		(itemMap[item->getID()])[item->getTier()] += Item::countByType(item, -1);
		if (Container* container = item->getContainer()) {
			for (ContainerIterator it = container->iterator(); it.hasNext(); it.advance()) {
				auto containerItem = *it;
				(itemMap[containerItem->getID()])[containerItem->getTier()] += Item::countByType(containerItem, -1);
			}
		}
	}
	return itemMap;
}

std::vector<Item*> Player::getInventoryItemsFromId(uint16_t itemId, bool ignore /*= true*/) const {
	std::vector<Item*> itemVector;
	for (int i = CONST_SLOT_FIRST; i <= CONST_SLOT_LAST; ++i) {
		Item* item = inventory[i];
		if (!item) {
			continue;
		}

		if (!ignore && item->getID() == itemId) {
			itemVector.push_back(item);
		}

		if (Container* container = item->getContainer()) {
			for (ContainerIterator it = container->iterator(); it.hasNext(); it.advance()) {
				auto containerItem = *it;
				if (containerItem->getID() == itemId) {
					itemVector.push_back(containerItem);
				}
			}
		}
	}

	return itemVector;
}

std::array<double_t, COMBAT_COUNT> Player::getFinalDamageReduction() const {
	std::array<double_t, COMBAT_COUNT> combatReductionArray;
	combatReductionArray.fill(0);
	calculateDamageReductionFromEquipedItems(combatReductionArray);
	for (int combatTypeIndex = 0; combatTypeIndex < COMBAT_COUNT; combatTypeIndex++) {
		combatReductionArray[combatTypeIndex] = std::clamp<double_t>(
			std::floor(combatReductionArray[combatTypeIndex]),
			-100.,
			100.
		);
	}
	return combatReductionArray;
}

void Player::calculateDamageReductionFromEquipedItems(std::array<double_t, COMBAT_COUNT> &combatReductionArray) const {
	for (uint8_t slot = CONST_SLOT_FIRST; slot <= CONST_SLOT_LAST; ++slot) {
		Item* item = inventory[slot];
		if (item) {
			calculateDamageReductionFromItem(combatReductionArray, item);
		}
	}
}

void Player::calculateDamageReductionFromItem(std::array<double_t, COMBAT_COUNT> &combatReductionArray, Item* item) const {
	for (uint16_t combatTypeIndex = 0; combatTypeIndex < COMBAT_COUNT; combatTypeIndex++) {
		updateDamageReductionFromItemImbuement(combatReductionArray, item, combatTypeIndex);
		updateDamageReductionFromItemAbility(combatReductionArray, item, combatTypeIndex);
	}
}

void Player::updateDamageReductionFromItemImbuement(
	std::array<double_t, COMBAT_COUNT> &combatReductionArray, Item* item, uint16_t combatTypeIndex
) const {
	for (uint8_t imbueSlotId = 0; imbueSlotId < item->getImbuementSlot(); imbueSlotId++) {
		ImbuementInfo imbuementInfo;
		if (item->getImbuementInfo(imbueSlotId, &imbuementInfo) && imbuementInfo.imbuement) {
			int16_t imbuementAbsorption = imbuementInfo.imbuement->absorbPercent[combatTypeIndex];
			if (imbuementAbsorption != 0) {
				combatReductionArray[combatTypeIndex] = calculateDamageReduction(combatReductionArray[combatTypeIndex], imbuementAbsorption);
			}
		}
	}
}

void Player::updateDamageReductionFromItemAbility(
	std::array<double_t, COMBAT_COUNT> &combatReductionArray, const Item* item, uint16_t combatTypeIndex
) const {
	if (!item) {
		return;
	}

	const ItemType &itemType = Item::items[item->getID()];
	if (itemType.abilities) {
		int16_t elementReduction = itemType.abilities->absorbPercent[combatTypeIndex];
		if (elementReduction != 0) {
			combatReductionArray[combatTypeIndex] = calculateDamageReduction(combatReductionArray[combatTypeIndex], elementReduction);
		}
	}
}

double_t Player::calculateDamageReduction(double_t currentTotal, int16_t resistance) const {
	return (100 - currentTotal) / 100.0 * resistance + currentTotal;
}

std::vector<Item*> Player::getAllInventoryItems(bool ignoreEquiped /*= false*/) const {
	std::vector<Item*> itemVector;
	for (int i = CONST_SLOT_FIRST; i <= CONST_SLOT_LAST; ++i) {
		Item* item = inventory[i];
		if (!item) {
			continue;
		}

		// Only get equiped items if ignored equipped is false
		if (!ignoreEquiped) {
			itemVector.push_back(item);
		}
		if (Container* container = item->getContainer()) {
			for (ContainerIterator it = container->iterator(); it.hasNext(); it.advance()) {
				itemVector.push_back(*it);
			}
		}
	}

	return itemVector;
}

std::map<uint32_t, uint32_t> &Player::getAllItemTypeCount(std::map<uint32_t, uint32_t> &countMap) const {
	for (const auto item : getAllInventoryItems()) {
		countMap[static_cast<uint32_t>(item->getID())] += Item::countByType(item, -1);
	}
	return countMap;
}

std::map<uint16_t, uint16_t> &Player::getAllSaleItemIdAndCount(std::map<uint16_t, uint16_t> &countMap) const {
	for (const auto item : getAllInventoryItems()) {
		if (item->getTier() > 0) {
			continue;
		}

		if (!item->hasImbuements()) {
			countMap[item->getID()] += item->getItemCount();
		}
	}

	return countMap;
}

void Player::getAllItemTypeCountAndSubtype(std::map<uint32_t, uint32_t> &countMap) const {
	for (const auto item : getAllInventoryItems()) {
		uint16_t itemId = item->getID();
		if (Item::items[itemId].isFluidContainer()) {
			countMap[static_cast<uint32_t>(itemId) | (item->getAttribute<uint32_t>(ItemAttribute_t::FLUIDTYPE)) << 16] += item->getItemCount();
		} else {
			countMap[static_cast<uint32_t>(itemId)] += item->getItemCount();
		}
	}
}

Item* Player::getForgeItemFromId(uint16_t itemId, uint8_t tier) {
	for (auto item : getAllInventoryItems(true)) {
		if (item->hasImbuements()) {
			continue;
		}

		if (item->getID() == itemId && item->getTier() == tier) {
			return item;
		}
	}

	return nullptr;
}

Thing* Player::getThing(size_t index) const {
	if (index >= CONST_SLOT_FIRST && index <= CONST_SLOT_LAST) {
		return inventory[index];
	}
	return nullptr;
}

void Player::postAddNotification(Thing* thing, const Cylinder* oldParent, int32_t index, CylinderLink_t link /*= LINK_OWNER*/) {
	if (link == LINK_OWNER) {
		// calling movement scripts
		g_moveEvents().onPlayerEquip(*this, *thing->getItem(), static_cast<Slots_t>(index), false);
	}

	bool requireListUpdate = true;

	if (link == LINK_OWNER || link == LINK_TOPPARENT) {
		const Item* i = (oldParent ? oldParent->getItem() : nullptr);

		// Check if we owned the old container too, so we don't need to do anything,
		// as the list was updated in postRemoveNotification
		assert(i ? i->getContainer() != nullptr : true);

		if (i) {
			requireListUpdate = i->getContainer()->getHoldingPlayer() != this;
		} else {
			requireListUpdate = oldParent != this;
		}

		updateInventoryWeight();
		updateItemsLight();
		sendInventoryIds();
		sendStats();
	}

	if (const Item* item = thing->getItem()) {
		if (const Container* container = item->getContainer()) {
			onSendContainer(container);
		}

		if (shopOwner && !scheduledSaleUpdate && requireListUpdate) {
			updateSaleShopList(item);
		}
	} else if (const Creature* creature = thing->getCreature()) {
		if (creature == this) {
			// check containers
			std::vector<Container*> containers;

			for (const auto &it : openContainers) {
				Container* container = it.second.container;
				if (container == nullptr) {
					continue;
				}

				if (!Position::areInRange<1, 1, 0>(container->getPosition(), getPosition())) {
					containers.push_back(container);
				}
			}

			for (const Container* container : containers) {
				autoCloseContainers(container);
			}
		}
	}
}

void Player::postRemoveNotification(Thing* thing, const Cylinder* newParent, int32_t index, CylinderLink_t link /*= LINK_OWNER*/) {
	if (link == LINK_OWNER) {
		// calling movement scripts
		g_moveEvents().onPlayerDeEquip(*this, *thing->getItem(), static_cast<Slots_t>(index));
	}

	bool requireListUpdate = true;

	if (link == LINK_OWNER || link == LINK_TOPPARENT) {
		const Item* i = (newParent ? newParent->getItem() : nullptr);

		// Check if we owned the old container too, so we don't need to do anything,
		// as the list was updated in postRemoveNotification
		assert(i ? i->getContainer() != nullptr : true);

		if (i) {
			requireListUpdate = i->getContainer()->getHoldingPlayer() != this;
		} else {
			requireListUpdate = newParent != this;
		}

		updateInventoryWeight();
		updateItemsLight();
		sendInventoryIds();
		sendStats();
	}

	if (const Item* item = thing->getItem()) {
		if (const Container* container = item->getContainer()) {
			checkLootContainers(container);

			if (container->isRemoved() || !Position::areInRange<1, 1, 0>(getPosition(), container->getPosition())) {
				autoCloseContainers(container);
			} else if (container->getTopParent() == this) {
				onSendContainer(container);
			} else if (const Container* topContainer = dynamic_cast<const Container*>(container->getTopParent())) {
				if (const DepotChest* depotChest = dynamic_cast<const DepotChest*>(topContainer)) {
					bool isOwner = false;

					for (const auto &it : depotChests) {
						if (it.second == depotChest) {
							isOwner = true;
							it.second->stopDecaying();
							onSendContainer(container);
						}
					}

					if (!isOwner) {
						autoCloseContainers(container);
					}
				} else {
					onSendContainer(container);
				}
			} else {
				autoCloseContainers(container);
			}
		}

		if (shopOwner && !scheduledSaleUpdate && requireListUpdate) {
			updateSaleShopList(item);
		}
	}
}

// i will keep this function so it can be reviewed
bool Player::updateSaleShopList(const Item* item) {
	uint16_t itemId = item->getID();
	if (!itemId || !item)
		return true;

	g_dispatcher().addTask(createTask(std::bind(&Game::updatePlayerSaleItems, &g_game(), getID())));
	scheduledSaleUpdate = true;
	return true;
}

bool Player::hasShopItemForSale(uint16_t itemId, uint8_t subType) const {
	if (!shopOwner) {
		return false;
	}

	const ItemType &itemType = Item::items[itemId];
	std::vector<ShopBlock> shoplist = shopOwner->getShopItemVector();
	return std::any_of(shoplist.begin(), shoplist.end(), [&](const ShopBlock &shopBlock) {
		return shopBlock.itemId == itemId && shopBlock.itemBuyPrice != 0 && (!itemType.isFluidContainer() || shopBlock.itemSubType == subType);
	});
}

void Player::internalAddThing(Thing* thing) {
	internalAddThing(0, thing);
}

void Player::internalAddThing(uint32_t index, Thing* thing) {
	Item* item = thing->getItem();
	if (!item) {
		return;
	}

	// index == 0 means we should equip this item at the most appropiate slot (no action required here)
	if (index >= CONST_SLOT_FIRST && index <= CONST_SLOT_LAST) {
		if (inventory[index]) {
			return;
		}

		inventory[index] = item;
		item->setParent(this);
	}
}

bool Player::setFollowCreature(Creature* creature) {
	if (!Creature::setFollowCreature(creature)) {
		setFollowCreature(nullptr);
		setAttackedCreature(nullptr);

		sendCancelMessage(RETURNVALUE_THEREISNOWAY);
		sendCancelTarget();
		stopWalk();
		return false;
	}
	return true;
}

bool Player::setAttackedCreature(Creature* creature) {
	if (!Creature::setAttackedCreature(creature)) {
		sendCancelTarget();
		return false;
	}

	if (chaseMode && creature) {
		if (followCreature != creature) {
			// chase opponent
			setFollowCreature(creature);
		}
	} else if (followCreature) {
		setFollowCreature(nullptr);
	}

	if (creature) {
		g_dispatcher().addTask(createTask(std::bind(&Game::checkCreatureAttack, &g_game(), getID())));
	}
	return true;
}

void Player::goToFollowCreature() {
	if (!walkTask) {
		if ((OTSYS_TIME() - lastFailedFollow) < 2000) {
			return;
		}

		Creature::goToFollowCreature();

		if (followCreature && !hasFollowPath) {
			lastFailedFollow = OTSYS_TIME();
		}
	}
}

void Player::getPathSearchParams(const Creature* creature, FindPathParams &fpp) const {
	Creature::getPathSearchParams(creature, fpp);
	fpp.fullPathSearch = true;
}

void Player::doAttacking(uint32_t) {
	if (lastAttack == 0) {
		lastAttack = OTSYS_TIME() - getAttackSpeed() - 1;
	}

	if (hasCondition(CONDITION_PACIFIED)) {
		return;
	}

	if ((OTSYS_TIME() - lastAttack) >= getAttackSpeed()) {
		bool result = false;

		Item* tool = getWeapon();
		const Weapon* weapon = g_weapons().getWeapon(tool);
		uint32_t delay = getAttackSpeed();
		bool classicSpeed = g_configManager().getBoolean(CLASSIC_ATTACK_SPEED);

		if (weapon) {
			if (!weapon->interruptSwing()) {
				result = weapon->useWeapon(this, tool, attackedCreature);
			} else if (!classicSpeed && !canDoAction()) {
				delay = getNextActionTime();
			} else {
				result = weapon->useWeapon(this, tool, attackedCreature);
			}
		} else if (hasWeaponDistanceEquipped()) {
			return;
		} else {
			result = Weapon::useFist(this, attackedCreature);
		}

		SchedulerTask* task = createSchedulerTask(std::max<uint32_t>(SCHEDULER_MINTICKS, delay), std::bind(&Game::checkCreatureAttack, &g_game(), getID()));
		if (!classicSpeed) {
			setNextActionTask(task, false);
		} else {
			g_scheduler().addEvent(task);
		}

		if (result) {
			lastAttack = OTSYS_TIME();
		}
	}
}

uint64_t Player::getGainedExperience(Creature* attacker) const {
	if (g_configManager().getBoolean(EXPERIENCE_FROM_PLAYERS)) {
		Player* attackerPlayer = attacker->getPlayer();
		if (attackerPlayer && attackerPlayer != this && skillLoss && std::abs(static_cast<int32_t>(attackerPlayer->getLevel() - level)) <= g_configManager().getNumber(EXP_FROM_PLAYERS_LEVEL_RANGE)) {
			return std::max<uint64_t>(0, std::floor(getLostExperience() * getDamageRatio(attacker) * 0.75));
		}
	}
	return 0;
}

void Player::onFollowCreature(const Creature* creature) {
	if (!creature) {
		stopWalk();
	}
}

void Player::setChaseMode(bool mode) {
	bool prevChaseMode = chaseMode;
	chaseMode = mode;

	if (prevChaseMode != chaseMode) {
		if (chaseMode) {
			if (!followCreature && attackedCreature) {
				// chase opponent
				setFollowCreature(attackedCreature);
			}
		} else if (attackedCreature) {
			setFollowCreature(nullptr);
			cancelNextWalk = true;
		}
	}
}

void Player::onWalkAborted() {
	setNextWalkActionTask(nullptr);
	sendCancelWalk();
}

<<<<<<< HEAD
void Player::onWalkComplete()
{
	if (hasCondition(CONDITION_FEARED)){
		/**
		 * The walk is only processed during the fear condition execution, 
		 * but adding this check and executing the condition here as soon it ends
		 * makes the fleeing more smooth and with litle to no hickups.
		 */

		SPDLOG_DEBUG("[Player::onWalkComplete] Executing feared conditions as players completed it's walk.");
		Condition* f = getCondition(CONDITION_FEARED);
		f->executeCondition(this, 0);
	}

=======
void Player::onWalkComplete() {
>>>>>>> f7fef7cd
	if (walkTask) {
		walkTaskEvent = g_scheduler().addEvent(walkTask);
		walkTask = nullptr;
	}
}

void Player::stopWalk() {
	cancelNextWalk = true;
}

LightInfo Player::getCreatureLight() const {
	if (internalLight.level > itemsLight.level) {
		return internalLight;
	}
	return itemsLight;
}

void Player::updateItemsLight(bool internal /*=false*/) {
	LightInfo maxLight;

	for (int32_t i = CONST_SLOT_FIRST; i <= CONST_SLOT_LAST; ++i) {
		Item* item = inventory[i];
		if (item) {
			LightInfo curLight = item->getLightInfo();

			if (curLight.level > maxLight.level) {
				maxLight = std::move(curLight);
			}
		}
	}

	if (itemsLight.level != maxLight.level || itemsLight.color != maxLight.color) {
		itemsLight = maxLight;

		if (!internal) {
			g_game().changeLight(this);
		}
	}
}

void Player::onAddCondition(ConditionType_t type) {
	Creature::onAddCondition(type);

	if (type == CONDITION_OUTFIT && isMounted()) {
		dismount();
	}

	sendIcons();
}

void Player::onAddCombatCondition(ConditionType_t type) {
	switch (type) {
		case CONDITION_POISON:
			sendTextMessage(MESSAGE_FAILURE, "You are poisoned.");
			break;

		case CONDITION_DROWN:
			sendTextMessage(MESSAGE_FAILURE, "You are drowning.");
			break;

		case CONDITION_PARALYZE:
			sendTextMessage(MESSAGE_FAILURE, "You are paralyzed.");
			break;

		case CONDITION_DRUNK:
			sendTextMessage(MESSAGE_FAILURE, "You are drunk.");
			break;

		case CONDITION_ROOTED:
			sendTextMessage(MESSAGE_FAILURE, "You are rooted.");
			break;
		
		case CONDITION_FEARED:
			sendTextMessage(MESSAGE_FAILURE, "You are feared.");
			break;

		case CONDITION_CURSED:
			sendTextMessage(MESSAGE_FAILURE, "You are cursed.");
			break;

		case CONDITION_FREEZING:
			sendTextMessage(MESSAGE_FAILURE, "You are freezing.");
			break;

		case CONDITION_DAZZLED:
			sendTextMessage(MESSAGE_FAILURE, "You are dazzled.");
			break;

		case CONDITION_BLEEDING:
			sendTextMessage(MESSAGE_FAILURE, "You are bleeding.");
			break;

		default:
			break;
	}
}

void Player::onEndCondition(ConditionType_t type) {
	Creature::onEndCondition(type);

	if (type == CONDITION_INFIGHT) {
		onIdleStatus();
		pzLocked = false;
		clearAttacked();

		if (getSkull() != SKULL_RED && getSkull() != SKULL_BLACK) {
			setSkull(SKULL_NONE);
		}
	}

	sendIcons();
}

void Player::onCombatRemoveCondition(Condition* condition) {
	// Creature::onCombatRemoveCondition(condition);
	if (condition->getId() > 0) {
		// Means the condition is from an item, id == slot
		if (g_game().getWorldType() == WORLD_TYPE_PVP_ENFORCED) {
			Item* item = getInventoryItem(static_cast<Slots_t>(condition->getId()));
			if (item) {
				// 25% chance to destroy the item
				if (25 >= uniform_random(1, 100)) {
					g_game().internalRemoveItem(item);
				}
			}
		}
	} else {
		if (!canDoAction()) {
			const uint32_t delay = getNextActionTime();
			const int32_t ticks = delay - (delay % EVENT_CREATURE_THINK_INTERVAL);
			if (ticks < 0 || condition->getType() == CONDITION_PARALYZE) {
				removeCondition(condition);
			} else {
				condition->setTicks(ticks);
			}
		} else {
			removeCondition(condition);
		}
	}
}

void Player::onAttackedCreature(Creature* target) {
	Creature::onAttackedCreature(target);

	if (target->getZone() == ZONE_PVP) {
		return;
	}

	if (target == this) {
		addInFightTicks();
		return;
	}

	if (hasFlag(PlayerFlags_t::NotGainInFight)) {
		return;
	}

	Player* targetPlayer = target->getPlayer();
	if (targetPlayer && !isPartner(targetPlayer) && !isGuildMate(targetPlayer)) {
		if (!pzLocked && g_game().getWorldType() == WORLD_TYPE_PVP_ENFORCED) {
			pzLocked = true;
			sendIcons();
		}

		if (getSkull() == SKULL_NONE && getSkullClient(targetPlayer) == SKULL_YELLOW) {
			addAttacked(targetPlayer);
			targetPlayer->sendCreatureSkull(this);
		} else if (!targetPlayer->hasAttacked(this)) {
			if (!pzLocked) {
				pzLocked = true;
				sendIcons();
			}

			if (!Combat::isInPvpZone(this, targetPlayer) && !isInWar(targetPlayer)) {
				addAttacked(targetPlayer);

				if (targetPlayer->getSkull() == SKULL_NONE && getSkull() == SKULL_NONE && !targetPlayer->hasKilled(this)) {
					setSkull(SKULL_WHITE);
				}

				if (getSkull() == SKULL_NONE) {
					targetPlayer->sendCreatureSkull(this);
				}
			}
		}
	}

	addInFightTicks();
}

void Player::onAttacked() {
	Creature::onAttacked();

	addInFightTicks();
}

void Player::onIdleStatus() {
	Creature::onIdleStatus();

	if (party) {
		party->clearPlayerPoints(this);
	}
}

void Player::onPlacedCreature() {
	// scripting event - onLogin
	if (!g_creatureEvents().playerLogin(this)) {
		removePlayer(true);
	}

	sendUnjustifiedPoints();
}

void Player::onAttackedCreatureDrainHealth(Creature* target, int32_t points) {
	Creature::onAttackedCreatureDrainHealth(target, points);

	if (target) {
		if (party && !Combat::isPlayerCombat(target)) {
			Monster* tmpMonster = target->getMonster();
			if (tmpMonster && tmpMonster->isHostile()) {
				// We have fulfilled a requirement for shared experience
				party->updatePlayerTicks(this, points);
			}
		}
	}
}

void Player::onTargetCreatureGainHealth(Creature* target, int32_t points) {
	if (target && party) {
		Player* tmpPlayer = nullptr;

		if (isPartner(tmpPlayer) && (tmpPlayer != this)) {
			tmpPlayer = target->getPlayer();
		} else if (Creature* targetMaster = target->getMaster()) {
			if (Player* targetMasterPlayer = targetMaster->getPlayer()) {
				tmpPlayer = targetMasterPlayer;
			}
		}

		if (isPartner(tmpPlayer)) {
			party->updatePlayerTicks(this, points);
		}
	}
}

bool Player::onKilledCreature(Creature* target, bool lastHit /* = true*/) {
	bool unjustified = false;

	if (hasFlag(PlayerFlags_t::NotGenerateLoot)) {
		target->setDropLoot(false);
	}

	Creature::onKilledCreature(target, lastHit);

	if (Player* targetPlayer = target->getPlayer()) {
		if (targetPlayer && targetPlayer->getZone() == ZONE_PVP) {
			targetPlayer->setDropLoot(false);
			targetPlayer->setSkillLoss(false);
		} else if (!hasFlag(PlayerFlags_t::NotGainInFight) && !isPartner(targetPlayer)) {
			if (!Combat::isInPvpZone(this, targetPlayer) && hasAttacked(targetPlayer) && !targetPlayer->hasAttacked(this) && !isGuildMate(targetPlayer) && targetPlayer != this) {
				if (targetPlayer->hasKilled(this)) {
					for (auto &kill : targetPlayer->unjustifiedKills) {
						if (kill.target == getGUID() && kill.unavenged) {
							kill.unavenged = false;
							auto it = attackedSet.find(targetPlayer->guid);
							attackedSet.erase(it);
							break;
						}
					}
				} else if (targetPlayer->getSkull() == SKULL_NONE && !isInWar(targetPlayer)) {
					unjustified = true;
					addUnjustifiedDead(targetPlayer);
				}

				if (lastHit && hasCondition(CONDITION_INFIGHT)) {
					pzLocked = true;
					Condition* condition = Condition::createCondition(CONDITIONID_DEFAULT, CONDITION_INFIGHT, g_configManager().getNumber(WHITE_SKULL_TIME), 0);
					addCondition(condition);
				}
			}
		}
	} else if (const Monster* monster = target->getMonster()) {
		// Access to the monster's map damage to check if the player attacked it
		for (auto [playerId, damage] : monster->getDamageMap()) {
			auto damagePlayer = g_game().getPlayerByID(playerId);
			if (!damagePlayer) {
				continue;
			}

			// If the player is not in a party and sharing exp active and enabled
			// And it's not the player killing the creature, then we ignore everything else
			auto damageParty = damagePlayer->getParty();
			if (this->getID() != damagePlayer->getID() && (!damageParty || !damageParty->isSharedExperienceActive() || !damageParty->isSharedExperienceEnabled())) {
				continue;
			}

			TaskHuntingSlot* taskSlot = damagePlayer->getTaskHuntingWithCreature(monster->getRaceId());
			if (!taskSlot || monster->isSummon()) {
				continue;
			}

			if (const TaskHuntingOption* option = g_ioprey().GetTaskRewardOption(taskSlot)) {
				taskSlot->currentKills += 1;
				if ((taskSlot->upgrade && taskSlot->currentKills >= option->secondKills) || (!taskSlot->upgrade && taskSlot->currentKills >= option->firstKills)) {
					taskSlot->state = PreyTaskDataState_Completed;
					std::string message = "You succesfully finished your hunting task. Your reward is ready to be claimed!";
					damagePlayer->sendTextMessage(MESSAGE_STATUS, message);
				}
				damagePlayer->reloadTaskSlot(taskSlot->id);
			}
		}
	}

	return unjustified;
}

void Player::gainExperience(uint64_t gainExp, Creature* target) {
	if (hasFlag(PlayerFlags_t::NotGainExperience) || gainExp == 0 || staminaMinutes == 0) {
		return;
	}

	addExperience(target, gainExp, true);
}

void Player::onGainExperience(uint64_t gainExp, Creature* target) {
	if (hasFlag(PlayerFlags_t::NotGainExperience)) {
		return;
	}

	if (target && !target->getPlayer() && party && party->isSharedExperienceActive() && party->isSharedExperienceEnabled()) {
		party->shareExperience(gainExp, target);
		// We will get a share of the experience through the sharing mechanism
		return;
	}

	Creature::onGainExperience(gainExp, target);
	gainExperience(gainExp, target);
}

void Player::onGainSharedExperience(uint64_t gainExp, Creature* target) {
	gainExperience(gainExp, target);
}

bool Player::isImmune(CombatType_t type) const {
	if (hasFlag(PlayerFlags_t::CannotBeAttacked)) {
		return true;
	}
	return Creature::isImmune(type);
}

bool Player::isImmune(ConditionType_t type) const {
	if (hasFlag(PlayerFlags_t::CannotBeAttacked)) {
		return true;
	}
	return Creature::isImmune(type);
}

bool Player::isAttackable() const {
	return !hasFlag(PlayerFlags_t::CannotBeAttacked);
}

bool Player::lastHitIsPlayer(Creature* lastHitCreature) {
	if (!lastHitCreature) {
		return false;
	}

	if (lastHitCreature->getPlayer()) {
		return true;
	}

	Creature* lastHitMaster = lastHitCreature->getMaster();
	return lastHitMaster && lastHitMaster->getPlayer();
}

void Player::changeHealth(int32_t healthChange, bool sendHealthChange /* = true*/) {
	Creature::changeHealth(healthChange, sendHealthChange);
	sendStats();
}

void Player::changeMana(int32_t manaChange) {
	if (!hasFlag(PlayerFlags_t::HasInfiniteMana)) {
		Creature::changeMana(manaChange);
	}
	g_game().addPlayerMana(this);
	sendStats();
}

void Player::changeSoul(int32_t soulChange) {
	if (soulChange > 0) {
		soul += std::min<int32_t>(soulChange * g_configManager().getFloat(RATE_SOUL_REGEN), vocation->getSoulMax() - soul);
	} else {
		soul = std::max<int32_t>(0, soul + soulChange);
	}

	sendStats();
}

bool Player::canWear(uint16_t lookType, uint8_t addons) const {
	if (g_configManager().getBoolean(WARN_UNSAFE_SCRIPTS) && lookType != 0 && !g_game().isLookTypeRegistered(lookType)) {
		SPDLOG_WARN("[Player::canWear] An unregistered creature looktype type with id '{}' was blocked to prevent client crash.", lookType);
		return false;
	}

	if (group->access) {
		return true;
	}

	const Outfit* outfit = Outfits::getInstance().getOutfitByLookType(sex, lookType);
	if (!outfit) {
		return false;
	}

	if (outfit->premium && !isPremium()) {
		return false;
	}

	if (outfit->unlocked && addons == 0) {
		return true;
	}

	for (const OutfitEntry &outfitEntry : outfits) {
		if (outfitEntry.lookType != lookType) {
			continue;
		}
		return (outfitEntry.addons & addons) == addons;
	}
	return false;
}

bool Player::canLogout() {
	if (isConnecting) {
		return false;
	}

	if (getTile()->hasFlag(TILESTATE_NOLOGOUT)) {
		return false;
	}

	if (getTile()->hasFlag(TILESTATE_PROTECTIONZONE)) {
		return true;
	}

	return !isPzLocked() && !hasCondition(CONDITION_INFIGHT);
}

void Player::genReservedStorageRange() {
	// generate outfits range
	uint32_t outfits_key = PSTRG_OUTFITS_RANGE_START;
	for (const OutfitEntry &entry : outfits) {
		storageMap[++outfits_key] = (entry.lookType << 16) | entry.addons;
	}
	// generate familiars range
	uint32_t familiar_key = PSTRG_FAMILIARS_RANGE_START;
	for (const FamiliarEntry &entry : familiars) {
		storageMap[++familiar_key] = (entry.lookType << 16);
	}
}

void Player::addOutfit(uint16_t lookType, uint8_t addons) {
	for (OutfitEntry &outfitEntry : outfits) {
		if (outfitEntry.lookType == lookType) {
			outfitEntry.addons |= addons;
			return;
		}
	}
	outfits.emplace_back(lookType, addons);
}

bool Player::removeOutfit(uint16_t lookType) {
	for (auto it = outfits.begin(), end = outfits.end(); it != end; ++it) {
		OutfitEntry &entry = *it;
		if (entry.lookType == lookType) {
			outfits.erase(it);
			return true;
		}
	}
	return false;
}

bool Player::removeOutfitAddon(uint16_t lookType, uint8_t addons) {
	for (OutfitEntry &outfitEntry : outfits) {
		if (outfitEntry.lookType == lookType) {
			outfitEntry.addons &= ~addons;
			return true;
		}
	}
	return false;
}

bool Player::getOutfitAddons(const Outfit &outfit, uint8_t &addons) const {
	if (group->access) {
		addons = 3;
		return true;
	}

	if (outfit.premium && !isPremium()) {
		return false;
	}

	for (const OutfitEntry &outfitEntry : outfits) {
		if (outfitEntry.lookType != outfit.lookType) {
			continue;
		}

		addons = outfitEntry.addons;
		return true;
	}

	if (!outfit.unlocked) {
		return false;
	}

	addons = 0;
	return true;
}

bool Player::canFamiliar(uint16_t lookType) const {
	if (group->access) {
		return true;
	}

	const Familiar* familiar = Familiars::getInstance().getFamiliarByLookType(getVocationId(), lookType);
	if (!familiar) {
		return false;
	}

	if (familiar->premium && !isPremium()) {
		return false;
	}

	if (familiar->unlocked) {
		return true;
	}

	for (const FamiliarEntry &familiarEntry : familiars) {
		if (familiarEntry.lookType != lookType) {
			continue;
		}
	}
	return false;
}

void Player::addFamiliar(uint16_t lookType) {
	for (FamiliarEntry &familiarEntry : familiars) {
		if (familiarEntry.lookType == lookType) {
			return;
		}
	}
	familiars.emplace_back(lookType);
}

bool Player::removeFamiliar(uint16_t lookType) {
	for (auto it = familiars.begin(), end = familiars.end(); it != end; ++it) {
		FamiliarEntry &entry = *it;
		if (entry.lookType == lookType) {
			familiars.erase(it);
			return true;
		}
	}
	return false;
}

bool Player::getFamiliar(const Familiar &familiar) const {
	if (group->access) {
		return true;
	}

	if (familiar.premium && !isPremium()) {
		return false;
	}

	for (const FamiliarEntry &familiarEntry : familiars) {
		if (familiarEntry.lookType != familiar.lookType) {
			continue;
		}

		return true;
	}

	if (!familiar.unlocked) {
		return false;
	}

	return true;
}

void Player::setSex(PlayerSex_t newSex) {
	sex = newSex;
}

Skulls_t Player::getSkull() const {
	if (hasFlag(PlayerFlags_t::NotGainInFight)) {
		return SKULL_NONE;
	}
	return skull;
}

Skulls_t Player::getSkullClient(const Creature* creature) const {
	if (!creature || g_game().getWorldType() != WORLD_TYPE_PVP) {
		return SKULL_NONE;
	}

	const Player* player = creature->getPlayer();
	if (player && player->getSkull() == SKULL_NONE) {
		if (player == this) {
			for (const auto &kill : unjustifiedKills) {
				if (kill.unavenged && (time(nullptr) - kill.time) < g_configManager().getNumber(ORANGE_SKULL_DURATION) * 24 * 60 * 60) {
					return SKULL_ORANGE;
				}
			}
		}

		if (player->hasKilled(this)) {
			return SKULL_ORANGE;
		}

		if (player->hasAttacked(this)) {
			return SKULL_YELLOW;
		}

		if (party && party == player->party) {
			return SKULL_GREEN;
		}
	}
	return Creature::getSkullClient(creature);
}

bool Player::hasKilled(const Player* player) const {
	for (const auto &kill : unjustifiedKills) {
		if (kill.target == player->getGUID() && (time(nullptr) - kill.time) < g_configManager().getNumber(ORANGE_SKULL_DURATION) * 24 * 60 * 60 && kill.unavenged) {
			return true;
		}
	}

	return false;
}

bool Player::hasAttacked(const Player* attacked) const {
	if (hasFlag(PlayerFlags_t::NotGainInFight) || !attacked) {
		return false;
	}

	return attackedSet.find(attacked->guid) != attackedSet.end();
}

void Player::addAttacked(const Player* attacked) {
	if (hasFlag(PlayerFlags_t::NotGainInFight) || !attacked || attacked == this) {
		return;
	}

	attackedSet.insert(attacked->guid);
}

void Player::removeAttacked(const Player* attacked) {
	if (!attacked || attacked == this) {
		return;
	}

	auto it = attackedSet.find(attacked->guid);
	if (it != attackedSet.end()) {
		attackedSet.erase(it);
	}
}

void Player::clearAttacked() {
	attackedSet.clear();
}

void Player::addUnjustifiedDead(const Player* attacked) {
	if (hasFlag(PlayerFlags_t::NotGainInFight) || attacked == this || g_game().getWorldType() == WORLD_TYPE_PVP_ENFORCED) {
		return;
	}

	sendTextMessage(MESSAGE_EVENT_ADVANCE, "Warning! The murder of " + attacked->getName() + " was not justified.");

	unjustifiedKills.emplace_back(attacked->getGUID(), time(nullptr), true);

	uint8_t dayKills = 0;
	uint8_t weekKills = 0;
	uint8_t monthKills = 0;

	for (const auto &kill : unjustifiedKills) {
		const auto diff = time(nullptr) - kill.time;
		if (diff <= 4 * 60 * 60) {
			dayKills += 1;
		}
		if (diff <= 7 * 24 * 60 * 60) {
			weekKills += 1;
		}
		if (diff <= 30 * 24 * 60 * 60) {
			monthKills += 1;
		}
	}

	if (getSkull() != SKULL_BLACK) {
		if (dayKills >= 2 * g_configManager().getNumber(DAY_KILLS_TO_RED) || weekKills >= 2 * g_configManager().getNumber(WEEK_KILLS_TO_RED) || monthKills >= 2 * g_configManager().getNumber(MONTH_KILLS_TO_RED)) {
			setSkull(SKULL_BLACK);
			// start black skull time
			skullTicks = static_cast<int64_t>(g_configManager().getNumber(BLACK_SKULL_DURATION)) * 24 * 60 * 60;
		} else if (dayKills >= g_configManager().getNumber(DAY_KILLS_TO_RED) || weekKills >= g_configManager().getNumber(WEEK_KILLS_TO_RED) || monthKills >= g_configManager().getNumber(MONTH_KILLS_TO_RED)) {
			setSkull(SKULL_RED);
			// reset red skull time
			skullTicks = static_cast<int64_t>(g_configManager().getNumber(RED_SKULL_DURATION)) * 24 * 60 * 60;
		}
	}

	sendUnjustifiedPoints();
}

void Player::checkSkullTicks(int64_t ticks) {
	int64_t newTicks = skullTicks - ticks;
	if (newTicks < 0) {
		skullTicks = 0;
	} else {
		skullTicks = newTicks;
	}

	if ((skull == SKULL_RED || skull == SKULL_BLACK) && skullTicks < 1 && !hasCondition(CONDITION_INFIGHT)) {
		setSkull(SKULL_NONE);
	}
}

bool Player::isPromoted() const {
	uint16_t promotedVocation = g_vocations().getPromotedVocation(vocation->getId());
	return promotedVocation == VOCATION_NONE && vocation->getId() != promotedVocation;
}

double Player::getLostPercent() const {
	int32_t blessingCount = 0;
	uint8_t maxBlessing = (operatingSystem == CLIENTOS_NEW_WINDOWS || operatingSystem == CLIENTOS_NEW_MAC) ? 8 : 6;
	for (int i = 2; i <= maxBlessing; i++) {
		if (hasBlessing(i)) {
			blessingCount++;
		}
	}

	int32_t deathLosePercent = g_configManager().getNumber(DEATH_LOSE_PERCENT);
	if (deathLosePercent != -1) {
		if (isPromoted()) {
			deathLosePercent -= 3;
		}

		deathLosePercent -= blessingCount;
		return std::max<int32_t>(0, deathLosePercent) / 100.;
	}

	double lossPercent;
	if (level >= 24) {
		double tmpLevel = level + (levelPercent / 100.);
		lossPercent = ((tmpLevel + 50) * 50 * ((tmpLevel * tmpLevel) - (5 * tmpLevel) + 8)) / experience;
	} else {
		lossPercent = 5;
	}

	double percentReduction = 0;
	if (isPromoted()) {
		percentReduction += 30;
	}

	percentReduction += blessingCount * 8;
	return lossPercent * (1 - (percentReduction / 100.)) / 100.;
}

void Player::learnInstantSpell(const std::string &spellName) {
	if (!hasLearnedInstantSpell(spellName)) {
		learnedInstantSpellList.push_front(spellName);
	}
}

void Player::forgetInstantSpell(const std::string &spellName) {
	learnedInstantSpellList.remove(spellName);
}

bool Player::hasLearnedInstantSpell(const std::string &spellName) const {
	if (hasFlag(PlayerFlags_t::CannotUseSpells)) {
		return false;
	}

	if (hasFlag(PlayerFlags_t::IgnoreSpellCheck)) {
		return true;
	}

	for (const auto &learnedSpellName : learnedInstantSpellList) {
		if (strcasecmp(learnedSpellName.c_str(), spellName.c_str()) == 0) {
			return true;
		}
	}
	return false;
}

bool Player::isInWar(const Player* player) const {
	if (!player || !guild) {
		return false;
	}

	const Guild* playerGuild = player->getGuild();
	if (!playerGuild) {
		return false;
	}

	return isInWarList(playerGuild->getId()) && player->isInWarList(guild->getId());
}

bool Player::isInWarList(uint32_t guildId) const {
	return std::find(guildWarVector.begin(), guildWarVector.end(), guildId) != guildWarVector.end();
}

bool Player::isPremium() const {
	if (g_configManager().getBoolean(FREE_PREMIUM) || hasFlag(PlayerFlags_t::IsAlwaysPremium)) {
		return true;
	}

	return premiumDays > 0;
}

void Player::setPremiumDays(int32_t v) {
	premiumDays = v;
	sendBasicData();
}

void Player::setTibiaCoins(int32_t v) {
	coinBalance = v;
}

PartyShields_t Player::getPartyShield(const Player* player) const {
	if (!player) {
		return SHIELD_NONE;
	}

	if (party) {
		if (party->getLeader() == player) {
			if (party->isSharedExperienceActive()) {
				if (party->isSharedExperienceEnabled()) {
					return SHIELD_YELLOW_SHAREDEXP;
				}

				if (party->canUseSharedExperience(player)) {
					return SHIELD_YELLOW_NOSHAREDEXP;
				}

				return SHIELD_YELLOW_NOSHAREDEXP_BLINK;
			}

			return SHIELD_YELLOW;
		}

		if (player->party == party) {
			if (party->isSharedExperienceActive()) {
				if (party->isSharedExperienceEnabled()) {
					return SHIELD_BLUE_SHAREDEXP;
				}

				if (party->canUseSharedExperience(player)) {
					return SHIELD_BLUE_NOSHAREDEXP;
				}

				return SHIELD_BLUE_NOSHAREDEXP_BLINK;
			}

			return SHIELD_BLUE;
		}

		if (isInviting(player)) {
			return SHIELD_WHITEBLUE;
		}
	}

	if (player->isInviting(this)) {
		return SHIELD_WHITEYELLOW;
	}

	if (player->party) {
		return SHIELD_GRAY;
	}

	return SHIELD_NONE;
}

bool Player::isInviting(const Player* player) const {
	if (!player || !party || party->getLeader() != this) {
		return false;
	}
	return party->isPlayerInvited(player);
}

bool Player::isPartner(const Player* player) const {
	if (!player || !party || player == this) {
		return false;
	}
	return party == player->party;
}

bool Player::isGuildMate(const Player* player) const {
	if (!player || !guild) {
		return false;
	}
	return guild == player->guild;
}

void Player::sendPlayerPartyIcons(Player* player) {
	sendPartyCreatureShield(player);
	sendPartyCreatureSkull(player);
}

bool Player::addPartyInvitation(Party* newParty) {
	auto it = std::find(invitePartyList.begin(), invitePartyList.end(), newParty);
	if (it != invitePartyList.end()) {
		return false;
	}

	invitePartyList.push_front(newParty);
	return true;
}

void Player::removePartyInvitation(Party* remParty) {
	invitePartyList.remove(remParty);
}

void Player::clearPartyInvitations() {
	for (Party* invitingParty : invitePartyList) {
		invitingParty->removeInvite(*this, false);
	}
	invitePartyList.clear();
}

GuildEmblems_t Player::getGuildEmblem(const Player* player) const {
	if (!player) {
		return GUILDEMBLEM_NONE;
	}

	const Guild* playerGuild = player->getGuild();
	if (!playerGuild) {
		return GUILDEMBLEM_NONE;
	}

	if (player->getGuildWarVector().empty()) {
		if (guild == playerGuild) {
			return GUILDEMBLEM_MEMBER;
		} else {
			return GUILDEMBLEM_OTHER;
		}
	} else if (guild == playerGuild) {
		return GUILDEMBLEM_ALLY;
	} else if (isInWar(player)) {
		return GUILDEMBLEM_ENEMY;
	}

	return GUILDEMBLEM_NEUTRAL;
}

void Player::sendUnjustifiedPoints() {
	if (client) {
		double dayKills = 0;
		double weekKills = 0;
		double monthKills = 0;

		for (const auto &kill : unjustifiedKills) {
			const auto diff = time(nullptr) - kill.time;
			if (diff <= 24 * 60 * 60) {
				dayKills += 1;
			}
			if (diff <= 7 * 24 * 60 * 60) {
				weekKills += 1;
			}
			if (diff <= 30 * 24 * 60 * 60) {
				monthKills += 1;
			}
		}

		bool isRed = getSkull() == SKULL_RED;

		auto dayMax = ((isRed ? 2 : 1) * g_configManager().getNumber(DAY_KILLS_TO_RED));
		auto weekMax = ((isRed ? 2 : 1) * g_configManager().getNumber(WEEK_KILLS_TO_RED));
		auto monthMax = ((isRed ? 2 : 1) * g_configManager().getNumber(MONTH_KILLS_TO_RED));

		uint8_t dayProgress = std::min(std::round(dayKills / dayMax * 100), 100.0);
		uint8_t weekProgress = std::min(std::round(weekKills / weekMax * 100), 100.0);
		uint8_t monthProgress = std::min(std::round(monthKills / monthMax * 100), 100.0);
		uint8_t skullDuration = 0;
		if (skullTicks != 0) {
			skullDuration = std::floor<uint8_t>(skullTicks / (24 * 60 * 60 * 1000));
		}
		client->sendUnjustifiedPoints(dayProgress, std::max(dayMax - dayKills, 0.0), weekProgress, std::max(weekMax - weekKills, 0.0), monthProgress, std::max(monthMax - monthKills, 0.0), skullDuration);
	}
}

uint8_t Player::getCurrentMount() const {
	int32_t value = getStorageValue(PSTRG_MOUNTS_CURRENTMOUNT);
	if (value > 0) {
		return value;
	}
	return 0;
}

void Player::setCurrentMount(uint8_t mount) {
	addStorageValue(PSTRG_MOUNTS_CURRENTMOUNT, mount);
}

bool Player::hasAnyMount() const {
	for (const auto &mounts = g_game().mounts.getMounts();
		 const Mount &mount : mounts) {
		if (hasMount(&mount)) {
			return true;
		}
	}
	return false;
}

uint8_t Player::getRandomMountId() const {
	std::vector<uint8_t> playerMounts;

	for (const auto &mounts = g_game().mounts.getMounts();
		 const Mount &mount : mounts) {
		if (hasMount(&mount)) {
			playerMounts.push_back(mount.id);
		}
	}

	auto playerMountsSize = static_cast<int32_t>(playerMounts.size() - 1);
	auto randomIndex = uniform_random(0, std::max<int32_t>(0, playerMountsSize));
	return playerMounts.at(randomIndex);
}

bool Player::toggleMount(bool mount) {
	if ((OTSYS_TIME() - lastToggleMount) < 3000 && !wasMounted) {
		sendCancelMessage(RETURNVALUE_YOUAREEXHAUSTED);
		return false;
	}

	if (mount) {
		if (isMounted()) {
			return false;
		}

		if (!group->access && tile->hasFlag(TILESTATE_PROTECTIONZONE)) {
			sendCancelMessage(RETURNVALUE_ACTIONNOTPERMITTEDINPROTECTIONZONE);
			return false;
		}

		const Outfit* playerOutfit = Outfits::getInstance().getOutfitByLookType(getSex(), defaultOutfit.lookType);
		if (!playerOutfit) {
			return false;
		}

		uint8_t currentMountId = getCurrentMount();
		if (currentMountId == 0) {
			sendOutfitWindow();
			return false;
		}

		if (isRandomMounted()) {
			currentMountId = getRandomMountId();
		}

		const Mount* currentMount = g_game().mounts.getMountByID(currentMountId);
		if (!currentMount) {
			return false;
		}

		if (!hasMount(currentMount)) {
			setCurrentMount(0);
			sendOutfitWindow();
			return false;
		}

		if (currentMount->premium && !isPremium()) {
			sendCancelMessage(RETURNVALUE_YOUNEEDPREMIUMACCOUNT);
			return false;
		}

		if (hasCondition(CONDITION_OUTFIT)) {
			sendCancelMessage(RETURNVALUE_NOTPOSSIBLE);
			return false;
		}

		defaultOutfit.lookMount = currentMount->clientId;
		setCurrentMount(currentMount->id);

		if (currentMount->speed != 0) {
			g_game().changeSpeed(this, currentMount->speed);
		}
	} else {
		if (!isMounted()) {
			return false;
		}

		dismount();
	}

	g_game().internalCreatureChangeOutfit(this, defaultOutfit);
	lastToggleMount = OTSYS_TIME();
	return true;
}

bool Player::tameMount(uint8_t mountId) {
	if (!g_game().mounts.getMountByID(mountId)) {
		return false;
	}

	const uint8_t tmpMountId = mountId - 1;
	const uint32_t key = PSTRG_MOUNTS_RANGE_START + (tmpMountId / 31);

	int32_t value = getStorageValue(key);
	if (value != -1) {
		value |= (1 << (tmpMountId % 31));
	} else {
		value = (1 << (tmpMountId % 31));
	}

	addStorageValue(key, value);
	return true;
}

bool Player::untameMount(uint8_t mountId) {
	if (!g_game().mounts.getMountByID(mountId)) {
		return false;
	}

	const uint8_t tmpMountId = mountId - 1;
	const uint32_t key = PSTRG_MOUNTS_RANGE_START + (tmpMountId / 31);

	int32_t value = getStorageValue(key);
	if (value == -1) {
		return true;
	}

	value &= ~(1 << (tmpMountId % 31));
	addStorageValue(key, value);

	if (getCurrentMount() == mountId) {
		if (isMounted()) {
			dismount();
			g_game().internalCreatureChangeOutfit(this, defaultOutfit);
		}

		setCurrentMount(0);
	}

	return true;
}

bool Player::hasMount(const Mount* mount) const {
	if (isAccessPlayer()) {
		return true;
	}

	if (mount->premium && !isPremium()) {
		return false;
	}

	const uint8_t tmpMountId = mount->id - 1;

	int32_t value = getStorageValue(PSTRG_MOUNTS_RANGE_START + (tmpMountId / 31));
	if (value == -1) {
		return false;
	}

	return ((1 << (tmpMountId % 31)) & value) != 0;
}

void Player::dismount() {
	const Mount* mount = g_game().mounts.getMountByID(getCurrentMount());
	if (mount && mount->speed > 0) {
		g_game().changeSpeed(this, -mount->speed);
	}

	defaultOutfit.lookMount = 0;
}

bool Player::addOfflineTrainingTries(skills_t skill, uint64_t tries) {
	if (tries == 0 || skill == SKILL_LEVEL) {
		return false;
	}

	bool sendUpdate = false;
	uint32_t oldSkillValue, newSkillValue;
	long double oldPercentToNextLevel, newPercentToNextLevel;

	if (skill == SKILL_MAGLEVEL) {
		uint64_t currReqMana = vocation->getReqMana(magLevel);
		uint64_t nextReqMana = vocation->getReqMana(magLevel + 1);

		if (currReqMana >= nextReqMana) {
			return false;
		}

		oldSkillValue = magLevel;
		oldPercentToNextLevel = static_cast<long double>(manaSpent * 100) / nextReqMana;

		g_events().eventPlayerOnGainSkillTries(this, SKILL_MAGLEVEL, tries);
		uint32_t currMagLevel = magLevel;

		while ((manaSpent + tries) >= nextReqMana) {
			tries -= nextReqMana - manaSpent;

			magLevel++;
			manaSpent = 0;

			g_creatureEvents().playerAdvance(this, SKILL_MAGLEVEL, magLevel - 1, magLevel);

			sendUpdate = true;
			currReqMana = nextReqMana;
			nextReqMana = vocation->getReqMana(magLevel + 1);

			if (currReqMana >= nextReqMana) {
				tries = 0;
				break;
			}
		}

		manaSpent += tries;

		if (magLevel != currMagLevel) {
			std::ostringstream ss;
			ss << "You advanced to magic level " << magLevel << '.';
			sendTextMessage(MESSAGE_EVENT_ADVANCE, ss.str());
		}

		uint8_t newPercent;
		if (nextReqMana > currReqMana) {
			newPercent = Player::getPercentLevel(manaSpent, nextReqMana);
			newPercentToNextLevel = static_cast<long double>(manaSpent * 100) / nextReqMana;
		} else {
			newPercent = 0;
			newPercentToNextLevel = 0;
		}

		if (newPercent != magLevelPercent) {
			magLevelPercent = newPercent;
			sendUpdate = true;
		}

		newSkillValue = magLevel;
	} else {
		uint64_t currReqTries = vocation->getReqSkillTries(skill, skills[skill].level);
		uint64_t nextReqTries = vocation->getReqSkillTries(skill, skills[skill].level + 1);
		if (currReqTries >= nextReqTries) {
			return false;
		}

		oldSkillValue = skills[skill].level;
		oldPercentToNextLevel = static_cast<long double>(skills[skill].tries * 100) / nextReqTries;

		g_events().eventPlayerOnGainSkillTries(this, skill, tries);
		uint32_t currSkillLevel = skills[skill].level;

		while ((skills[skill].tries + tries) >= nextReqTries) {
			tries -= nextReqTries - skills[skill].tries;

			skills[skill].level++;
			skills[skill].tries = 0;
			skills[skill].percent = 0;

			g_creatureEvents().playerAdvance(this, skill, (skills[skill].level - 1), skills[skill].level);

			sendUpdate = true;
			currReqTries = nextReqTries;
			nextReqTries = vocation->getReqSkillTries(skill, skills[skill].level + 1);

			if (currReqTries >= nextReqTries) {
				tries = 0;
				break;
			}
		}

		skills[skill].tries += tries;

		if (currSkillLevel != skills[skill].level) {
			std::ostringstream ss;
			ss << "You advanced to " << getSkillName(skill) << " level " << skills[skill].level << '.';
			sendTextMessage(MESSAGE_EVENT_ADVANCE, ss.str());
		}

		uint8_t newPercent;
		if (nextReqTries > currReqTries) {
			newPercent = Player::getPercentLevel(skills[skill].tries, nextReqTries);
			newPercentToNextLevel = static_cast<long double>(skills[skill].tries * 100) / nextReqTries;
		} else {
			newPercent = 0;
			newPercentToNextLevel = 0;
		}

		if (skills[skill].percent != newPercent) {
			skills[skill].percent = newPercent;
			sendUpdate = true;
		}

		newSkillValue = skills[skill].level;
	}

	if (sendUpdate) {
		sendSkills();
		sendStats();
	}

	std::string message = fmt::format(
		"Your {} skill changed from level {} (with {:.2f}% progress towards level {}) to level {} (with {:.2f}% progress towards level {})",
		ucwords(getSkillName(skill)),
		oldSkillValue,
		oldPercentToNextLevel,
		oldSkillValue + 1,
		newSkillValue,
		newPercentToNextLevel,
		newSkillValue + 1
	);

	sendTextMessage(MESSAGE_EVENT_ADVANCE, message);
	return sendUpdate;
}

bool Player::hasModalWindowOpen(uint32_t modalWindowId) const {
	return find(modalWindows.begin(), modalWindows.end(), modalWindowId) != modalWindows.end();
}

void Player::onModalWindowHandled(uint32_t modalWindowId) {
	modalWindows.remove(modalWindowId);
}

void Player::sendModalWindow(const ModalWindow &modalWindow) {
	if (!client) {
		return;
	}

	modalWindows.push_front(modalWindow.id);
	client->sendModalWindow(modalWindow);
}

void Player::clearModalWindows() {
	modalWindows.clear();
}

uint16_t Player::getHelpers() const {
	uint16_t helpers;

	if (guild && party) {
		phmap::flat_hash_set<Player*> helperSet;

		const auto &guildMembers = guild->getMembersOnline();
		helperSet.insert(guildMembers.begin(), guildMembers.end());

		const auto &partyMembers = party->getMembers();
		helperSet.insert(partyMembers.begin(), partyMembers.end());

		const auto &partyInvitees = party->getInvitees();
		helperSet.insert(partyInvitees.begin(), partyInvitees.end());

		helperSet.insert(party->getLeader());

		helpers = helperSet.size();
	} else if (guild) {
		helpers = guild->getMembersOnline().size();
	} else if (party) {
		helpers = party->getMemberCount() + party->getInvitationCount() + 1;
	} else {
		helpers = 0;
	}

	return helpers;
}

void Player::sendClosePrivate(uint16_t channelId) {
	if (channelId == CHANNEL_GUILD || channelId == CHANNEL_PARTY) {
		g_chat().removeUserFromChannel(*this, channelId);
	}

	if (client) {
		client->sendClosePrivate(channelId);
	}
}

uint64_t Player::getMoney() const {
	std::vector<const Container*> containers;
	uint64_t moneyCount = 0;

	for (int32_t i = CONST_SLOT_FIRST; i <= CONST_SLOT_LAST; ++i) {
		Item* item = inventory[i];
		if (!item) {
			continue;
		}

		const Container* container = item->getContainer();
		if (container) {
			containers.push_back(container);
		} else {
			moneyCount += item->getWorth();
		}
	}

	size_t i = 0;
	while (i < containers.size()) {
		const Container* container = containers[i++];
		for (const Item* item : container->getItemList()) {
			const Container* tmpContainer = item->getContainer();
			if (tmpContainer) {
				containers.push_back(tmpContainer);
			} else {
				moneyCount += item->getWorth();
			}
		}
	}
	return moneyCount;
}

std::pair<uint64_t, uint64_t> Player::getForgeSliversAndCores() const {
	uint64_t sliverCount = 0;
	uint64_t coreCount = 0;

	// Check items from inventory
	for (const auto* item : getAllInventoryItems()) {
		if (!item) {
			continue;
		}

		sliverCount += item->getForgeSlivers();
		coreCount += item->getForgeCores();
	}

	// Check items from stash
	for (StashItemList stashToSend = getStashItems();
		 auto [itemId, itemCount] : stashToSend) {
		if (itemId == ITEM_FORGE_SLIVER) {
			sliverCount += itemCount;
		}
		if (itemId == ITEM_FORGE_CORE) {
			coreCount += itemCount;
		}
	}

	return std::make_pair(sliverCount, coreCount);
}

size_t Player::getMaxVIPEntries() const {
	if (group->maxVipEntries != 0) {
		return group->maxVipEntries;
	} else if (isPremium()) {
		return 100;
	}
	return 20;
}

size_t Player::getMaxDepotItems() const {
	if (group->maxDepotItems != 0) {
		return group->maxDepotItems;
	} else if (isPremium()) {
		return g_configManager().getNumber(PREMIUM_DEPOT_LIMIT);
	}
	return g_configManager().getNumber(FREE_DEPOT_LIMIT);
}

std::forward_list<Condition*> Player::getMuteConditions() const {
	std::forward_list<Condition*> muteConditions;
	for (Condition* condition : conditions) {
		if (condition->getTicks() <= 0) {
			continue;
		}

		ConditionType_t type = condition->getType();
		if (type != CONDITION_MUTED && type != CONDITION_CHANNELMUTEDTICKS && type != CONDITION_YELLTICKS) {
			continue;
		}

		muteConditions.push_front(condition);
	}
	return muteConditions;
}

void Player::setGuild(Guild* newGuild) {
	if (newGuild == this->guild) {
		return;
	}

	Guild* oldGuild = this->guild;

	this->guildNick.clear();
	this->guild = nullptr;
	this->guildRank = nullptr;

	if (newGuild) {
		GuildRank_ptr rank = newGuild->getRankByLevel(1);
		if (!rank) {
			return;
		}

		this->guild = newGuild;
		this->guildRank = rank;
		newGuild->addMember(this);
	}

	if (oldGuild) {
		oldGuild->removeMember(this);
	}
}

void Player::updateRegeneration() {
	if (!vocation) {
		return;
	}

	Condition* condition = getCondition(CONDITION_REGENERATION, CONDITIONID_DEFAULT);
	if (condition) {
		condition->setParam(CONDITION_PARAM_HEALTHGAIN, vocation->getHealthGainAmount());
		condition->setParam(CONDITION_PARAM_HEALTHTICKS, vocation->getHealthGainTicks());
		condition->setParam(CONDITION_PARAM_MANAGAIN, vocation->getManaGainAmount());
		condition->setParam(CONDITION_PARAM_MANATICKS, vocation->getManaGainTicks());
	}
}

// User Interface action exhaustion
bool Player::isUIExhausted(uint32_t exhaustionTime /*= 250*/) const {
	return (OTSYS_TIME() - lastUIInteraction < exhaustionTime);
}

void Player::updateUIExhausted() {
	lastUIInteraction = OTSYS_TIME();
}

uint64_t Player::getItemCustomPrice(uint16_t itemId, bool buyPrice /* = false*/) const {
	auto it = itemPriceMap.find(itemId);
	if (it != itemPriceMap.end()) {
		return it->second;
	}

	std::map<uint16_t, uint64_t> itemMap { { itemId, 1 } };
	return g_game().getItemMarketPrice(itemMap, buyPrice);
}

uint16_t Player::getFreeBackpackSlots() const {
	Thing* thing = getThing(CONST_SLOT_BACKPACK);
	if (!thing) {
		return 0;
	}

	Container* backpack = thing->getContainer();
	if (!backpack) {
		return 0;
	}

	uint16_t counter = std::max<uint16_t>(0, backpack->getFreeSlots());

	return counter;
}

void Player::addItemImbuementStats(const Imbuement* imbuement) {
	bool requestUpdate = false;
	// Check imbuement skills
	for (int32_t skill = SKILL_FIRST; skill <= SKILL_LAST; ++skill) {
		if (imbuement->skills[skill]) {
			requestUpdate = true;
			setVarSkill(static_cast<skills_t>(skill), imbuement->skills[skill]);
		}
	}

	// Check imbuement magic level
	for (int32_t stat = STAT_FIRST; stat <= STAT_LAST; ++stat) {
		if (imbuement->stats[stat]) {
			requestUpdate = true;
			setVarStats(static_cast<stats_t>(stat), imbuement->stats[stat]);
		}
	}

	// Add imbuement speed
	if (imbuement->speed != 0) {
		g_game().changeSpeed(this, imbuement->speed);
	}

	// Add imbuement capacity
	if (imbuement->capacity != 0) {
		requestUpdate = true;
		bonusCapacity = (capacity * imbuement->capacity) / 100;
	}

	if (requestUpdate) {
		sendStats();
		sendSkills();
	}
}

void Player::removeItemImbuementStats(const Imbuement* imbuement) {
	bool requestUpdate = false;

	for (int32_t skill = SKILL_FIRST; skill <= SKILL_LAST; ++skill) {
		if (imbuement->skills[skill]) {
			requestUpdate = true;
			setVarSkill(static_cast<skills_t>(skill), -imbuement->skills[skill]);
		}
	}

	// Check imbuement magic level
	for (int32_t stat = STAT_FIRST; stat <= STAT_LAST; ++stat) {
		if (imbuement->stats[stat]) {
			requestUpdate = true;
			setVarStats(static_cast<stats_t>(stat), -imbuement->stats[stat]);
		}
	}

	// Remove imbuement speed
	if (imbuement->speed != 0) {
		g_game().changeSpeed(this, -imbuement->speed);
	}

	// Remove imbuement capacity
	if (imbuement->capacity != 0) {
		requestUpdate = true;
		bonusCapacity = 0;
	}

	if (requestUpdate) {
		sendStats();
		sendSkills();
	}
}

bool Player::addItemFromStash(uint16_t itemId, uint32_t itemCount) {
	uint32_t stackCount = 100u;

	while (itemCount > 0) {
		auto addValue = itemCount > stackCount ? stackCount : itemCount;
		itemCount -= addValue;
		Item* newItem = Item::CreateItem(itemId, addValue);

		if (g_game().internalQuickLootItem(this, newItem, OBJECTCATEGORY_STASHRETRIEVE) != RETURNVALUE_NOERROR) {
			g_game().internalPlayerAddItem(this, newItem, true);
		}
	}

	// This check is necessary because we need to block it when we retrieve an item from depot search.
	if (!isDepotSearchOpenOnItem(itemId)) {
		sendOpenStash();
	}

	return true;
}

void sendStowItems(Item &item, Item &stowItem, StashContainerList &itemDict) {
	if (stowItem.getID() == item.getID()) {
		itemDict.push_back(std::pair<Item*, uint32_t>(&stowItem, stowItem.getItemCount()));
	}

	if (auto container = stowItem.getContainer()) {
		for (auto stowable_it : container->getStowableItems()) {
			if ((stowable_it.first)->getID() == item.getID()) {
				itemDict.push_back(stowable_it);
			}
		}
	}
}

void Player::stowItem(Item* item, uint32_t count, bool allItems) {
	if (!item || !item->isItemStorable()) {
		sendCancelMessage("This item cannot be stowed here.");
		return;
	}

	StashContainerList itemDict;
	if (allItems) {
		// Stow player backpack
		if (auto inventoryItem = getInventoryItem(CONST_SLOT_BACKPACK);
			!item->isInsideDepot(true)) {
			sendStowItems(*item, *inventoryItem, itemDict);
		}

		// Stow locker items
		DepotLocker* depotLocker = getDepotLocker(getLastDepotId());
		auto [itemVector, itemMap] = requestLockerItems(depotLocker);
		for (auto lockerItem : itemVector) {
			if (lockerItem == nullptr) {
				break;
			}

			if (item->isInsideDepot(true)) {
				sendStowItems(*item, *lockerItem, itemDict);
			}
		}
	} else if (item->getContainer()) {
		itemDict = item->getContainer()->getStowableItems();
		for (Item* containerItem : item->getContainer()->getItems(true)) {
			uint32_t depotChest = g_configManager().getNumber(DEPOTCHEST);
			bool validDepot = depotChest > 0 && depotChest < 21;
			if (g_configManager().getBoolean(STASH_MOVING) && containerItem && !containerItem->isStackable() && validDepot) {
				g_game().internalMoveItem(containerItem->getParent(), getDepotChest(depotChest, true), INDEX_WHEREEVER, containerItem, containerItem->getItemCount(), nullptr);
				movedItems++;
				moved = true;
			}
		}
	} else {
		itemDict.push_back(std::pair<Item*, uint32_t>(item, count));
	}

	if (itemDict.size() == 0) {
		sendCancelMessage("There is no stowable items on this container.");
		return;
	}

	stashContainer(itemDict);
}

void Player::openPlayerContainers() {
	std::vector<std::pair<uint8_t, Container*>> openContainersList;

	for (int32_t i = CONST_SLOT_FIRST; i <= CONST_SLOT_LAST; i++) {
		Item* item = inventory[i];
		if (!item) {
			continue;
		}

		Container* itemContainer = item->getContainer();
		if (itemContainer) {
			auto cid = item->getAttribute<int64_t>(ItemAttribute_t::OPENCONTAINER);
			if (cid > 0) {
				openContainersList.emplace_back(std::make_pair(cid, itemContainer));
			}
			for (ContainerIterator it = itemContainer->iterator(); it.hasNext(); it.advance()) {
				Container* subContainer = (*it)->getContainer();
				if (subContainer) {
					auto subcid = (*it)->getAttribute<uint8_t>(ItemAttribute_t::OPENCONTAINER);
					if (subcid > 0) {
						openContainersList.emplace_back(std::make_pair(subcid, subContainer));
					}
				}
			}
		}
	}

	std::sort(openContainersList.begin(), openContainersList.end(), [](const std::pair<uint8_t, Container*> &left, const std::pair<uint8_t, Container*> &right) {
		return left.first < right.first;
	});

	for (auto &it : openContainersList) {
		addContainer(it.first - 1, it.second);
		onSendContainer(it.second);
	}
}

void Player::initializePrey() {
	if (preys.empty()) {
		for (uint8_t slotId = PreySlot_First; slotId <= PreySlot_Last; slotId++) {
			auto slot = new PreySlot(static_cast<PreySlot_t>(slotId));
			if (!g_configManager().getBoolean(PREY_ENABLED)) {
				slot->state = PreyDataState_Inactive;
			} else if (slot->id == PreySlot_Three && !g_configManager().getBoolean(PREY_FREE_THIRD_SLOT)) {
				slot->state = PreyDataState_Locked;
			} else if (slot->id == PreySlot_Two && !isPremium()) {
				slot->state = PreyDataState_Locked;
			} else {
				slot->state = PreyDataState_Selection;
				slot->reloadMonsterGrid(getPreyBlackList(), getLevel());
			}

			if (!setPreySlotClass(slot)) {
				delete slot;
			}
		}
	}
}

void Player::initializeTaskHunting() {
	if (taskHunting.empty()) {
		for (uint8_t slotId = PreySlot_First; slotId <= PreySlot_Last; slotId++) {
			auto slot = new TaskHuntingSlot(static_cast<PreySlot_t>(slotId));
			if (!g_configManager().getBoolean(TASK_HUNTING_ENABLED)) {
				slot->state = PreyTaskDataState_Inactive;
			} else if (slot->id == PreySlot_Three && !g_configManager().getBoolean(TASK_HUNTING_FREE_THIRD_SLOT)) {
				slot->state = PreyTaskDataState_Locked;
			} else if (slot->id == PreySlot_Two && !isPremium()) {
				slot->state = PreyTaskDataState_Locked;
			} else {
				slot->state = PreyTaskDataState_Selection;
				slot->reloadMonsterGrid(getTaskHuntingBlackList(), getLevel());
			}

			if (!setTaskHuntingSlotClass(slot)) {
				delete slot;
			}
		}
	}

	if (client && g_configManager().getBoolean(TASK_HUNTING_ENABLED)) {
		client->writeToOutputBuffer(g_ioprey().GetTaskHuntingBaseDate());
	}
}

std::string Player::getBlessingsName() const {
	uint8_t count = 0;
	std::for_each(blessings.begin(), blessings.end(), [&count](uint8_t amount) {
		if (amount != 0) {
			count++;
		}
	});

	std::ostringstream os;
	for (uint8_t i = 1; i <= 8; i++) {
		if (hasBlessing(i)) {
			if (auto blessName = BlessingNames.find(static_cast<Blessings_t>(i));
				blessName != BlessingNames.end()) {
				os << (*blessName).second;
			} else {
				continue;
			}

			--count;
			if (count > 1) {
				os << ", ";
			} else if (count == 1) {
				os << " and ";
			} else {
				os << ".";
			}
		}
	}

	return os.str();
}

bool Player::isCreatureUnlockedOnTaskHunting(const MonsterType* mtype) const {
	if (!mtype) {
		return false;
	}

	return getBestiaryKillCount(mtype->info.raceid) >= mtype->info.bestiaryToUnlock;
}

void Player::triggerMomentum() {
	auto item = getInventoryItem(CONST_SLOT_HEAD);
	if (item == nullptr) {
		return;
	}

	double_t chance = item->getMomentumChance();
	double_t randomChance = uniform_random(0, 10000) / 100;
	if (getZone() != ZONE_PROTECTION && hasCondition(CONDITION_INFIGHT) && ((OTSYS_TIME() / 1000) % 2) == 0 && chance > 0 && randomChance < chance) {
		bool triggered = false;
		auto it = conditions.begin();
		while (it != conditions.end()) {
			auto condItem = *it;
			ConditionType_t type = condItem->getType();
			uint32_t spellId = condItem->getSubId();
			int32_t ticks = condItem->getTicks();
			int32_t newTicks = (ticks <= 2000) ? 0 : ticks - 2000;
			triggered = true;
			if (type == CONDITION_SPELLCOOLDOWN || (type == CONDITION_SPELLGROUPCOOLDOWN && spellId > SPELLGROUP_SUPPORT)) {
				condItem->setTicks(newTicks);
				type == CONDITION_SPELLGROUPCOOLDOWN ? sendSpellGroupCooldown(static_cast<SpellGroup_t>(spellId), newTicks) : sendSpellCooldown(static_cast<uint8_t>(spellId), newTicks);
			}
			++it;
		}
		if (triggered) {
			g_game().addMagicEffect(getPosition(), CONST_ME_HOURGLASS);
			sendTextMessage(MESSAGE_ATTENTION, "Momentum was triggered.");
		}
	}
}

/*******************************************************************************
 * Depot search system
 ******************************************************************************/
void Player::requestDepotItems() {
	ItemsTierCountList itemMap;
	uint16_t count = 0;
	const DepotLocker* depotLocker = getDepotLocker(getLastDepotId());
	if (!depotLocker) {
		return;
	}

	for (Item* locker : depotLocker->getItemList()) {
		const Container* c = locker->getContainer();
		if (!c || c->empty()) {
			continue;
		}

		for (ContainerIterator it = c->iterator(); it.hasNext(); it.advance()) {
			auto itemMap_it = itemMap.find((*it)->getID());

			uint8_t itemTier = Item::items[(*it)->getID()].upgradeClassification > 0 ? (*it)->getTier() + 1 : 0;
			if (itemMap_it == itemMap.end()) {
				std::map<uint8_t, uint32_t> itemTierMap;
				itemTierMap[itemTier] = Item::countByType((*it), -1);
				itemMap[(*it)->getID()] = itemTierMap;
				count++;
			} else if (auto itemTier_it = itemMap[(*it)->getID()].find(itemTier); itemTier_it == itemMap[(*it)->getID()].end()) {
				itemMap[(*it)->getID()][itemTier] = Item::countByType((*it), -1);
				count++;
			} else {
				itemMap[(*it)->getID()][itemTier] += Item::countByType((*it), -1);
			}
		}
	}

	for (const auto &[itemId, itemCount] : getStashItems()) {
		auto itemMap_it = itemMap.find(itemId);
		// Stackable items not have upgrade classification
		if (Item::items[itemId].upgradeClassification > 0) {
			SPDLOG_ERROR("{} - Player {} have wrong item with id {} on stash with upgrade classification", __FUNCTION__, getName(), itemId);
			continue;
		}

		if (itemMap_it == itemMap.end()) {
			std::map<uint8_t, uint32_t> itemTierMap;
			itemTierMap[0] = itemCount;
			itemMap[itemId] = itemTierMap;
			count++;
		} else if (auto itemTier_it = itemMap[itemId].find(0); itemTier_it == itemMap[itemId].end()) {
			itemMap[itemId][0] = itemCount;
			count++;
		} else {
			itemMap[itemId][0] += itemCount;
		}
	}

	setDepotSearchIsOpen(1, 0);
	sendDepotItems(itemMap, count);
}

void Player::requestDepotSearchItem(uint16_t itemId, uint8_t tier) {
	ItemVector depotItems;
	ItemVector inboxItems;
	uint32_t depotCount = 0;
	uint32_t inboxCount = 0;
	uint32_t stashCount = 0;

	if (const ItemType &iType = Item::items[itemId];
		iType.stackable && iType.wareId > 0) {
		stashCount = getStashItemCount(itemId);
	}

	const DepotLocker* depotLocker = getDepotLocker(getLastDepotId());
	if (!depotLocker) {
		return;
	}

	for (Item* locker : depotLocker->getItemList()) {
		const Container* c = locker->getContainer();
		if (!c || c->empty()) {
			continue;
		}

		for (ContainerIterator it = c->iterator(); it.hasNext(); it.advance()) {
			Item* item = *it;
			if (!item || item->getID() != itemId || item->getTier() != tier) {
				continue;
			}

			if (c->isInbox()) {
				if (inboxItems.size() < 255) {
					inboxItems.push_back(item);
				}
				inboxCount += Item::countByType(item, -1);
			} else {
				if (depotItems.size() < 255) {
					depotItems.push_back(item);
				}
				depotCount += Item::countByType(item, -1);
			}
		}
	}

	setDepotSearchIsOpen(itemId, tier);
	sendDepotSearchResultDetail(itemId, tier, depotCount, depotItems, inboxCount, inboxItems, stashCount);
}

void Player::retrieveAllItemsFromDepotSearch(uint16_t itemId, uint8_t tier, bool isDepot) {
	const DepotLocker* depotLocker = getDepotLocker(getLastDepotId());
	if (!depotLocker) {
		return;
	}

	std::vector<Item*> itemsVector;
	for (Item* locker : depotLocker->getItemList()) {
		const Container* c = locker->getContainer();
		if (!c || c->empty() ||
			// Retrieve from inbox.
			(c->isInbox() && isDepot) ||
			// Retrieve from depot.
			(!c->isInbox() && !isDepot)) {
			continue;
		}

		for (ContainerIterator it = c->iterator(); it.hasNext(); it.advance()) {
			Item* item = *it;
			if (!item) {
				continue;
			}

			if (item->getID() == itemId && item->getTier() == depotSearchOnItem.second) {
				itemsVector.push_back(item);
			}
		}
	}

	ReturnValue ret = RETURNVALUE_NOERROR;
	for (Item* item : itemsVector) {
		// First lets try to retrieve the item to the stash retrieve container.
		if (ret = g_game().internalQuickLootItem(this, item, OBJECTCATEGORY_STASHRETRIEVE); ret == RETURNVALUE_NOERROR) {
			continue;
		}

		// If the retrieve fails to move the item to the stash retrieve container, let's add the item anywhere.
		if (ret = g_game().internalMoveItem(item->getParent(), this, INDEX_WHEREEVER, item, item->getItemCount(), nullptr); ret == RETURNVALUE_NOERROR) {
			continue;
		}

		sendCancelMessage(ret);
		return;
	}

	requestDepotSearchItem(itemId, tier);
}

void Player::openContainerFromDepotSearch(const Position &pos) {
	if (!isDepotSearchOpen()) {
		sendCancelMessage(RETURNVALUE_NOTPOSSIBLE);
		return;
	}

	const Item* item = getItemFromDepotSearch(depotSearchOnItem.first, pos);
	if (!item) {
		sendCancelMessage(RETURNVALUE_NOTPOSSIBLE);
		return;
	}

	Container* container = item->getParent() ? item->getParent()->getContainer() : nullptr;
	if (!container) {
		sendCancelMessage(RETURNVALUE_NOTPOSSIBLE);
		return;
	}

	g_actions().useItem(this, pos, 0, container, false);
}

Item* Player::getItemFromDepotSearch(uint16_t itemId, const Position &pos) {
	const DepotLocker* depotLocker = getDepotLocker(getLastDepotId());
	if (!depotLocker) {
		return nullptr;
	}

	uint8_t index = 0;
	for (Item* locker : depotLocker->getItemList()) {
		const Container* c = locker->getContainer();
		if (!c || c->empty() || (c->isInbox() && pos.y != 0x21) || // From inbox.
			(!c->isInbox() && pos.y != 0x20)) { // From depot.
			continue;
		}

		for (ContainerIterator it = c->iterator(); it.hasNext(); it.advance()) {
			Item* item = *it;
			if (!item || item->getID() != itemId || item->getTier() != depotSearchOnItem.second) {
				continue;
			}

			if (pos.z == index) {
				return item;
			}
			index++;
		}
	}

	return nullptr;
}

std::pair<std::vector<Item*>, std::map<uint16_t, std::map<uint8_t, uint32_t>>> Player::requestLockerItems(DepotLocker* depotLocker, bool sendToClient /*= false*/, uint8_t tier /*= 0*/) const {
	if (depotLocker == nullptr) {
		SPDLOG_ERROR("{} - Depot locker is nullptr", __FUNCTION__);
		return {};
	}

	std::map<uint16_t, std::map<uint8_t, uint32_t>> lockerItems;
	std::vector<Item*> itemVector;
	std::vector<Container*> containers { depotLocker };

	size_t size = 0;
	do {
		const Container* container = containers[size];
		size++;

		for (Item* item : container->getItemList()) {
			Container* lockerContainers = item->getContainer();
			if (lockerContainers && !lockerContainers->empty()) {
				containers.push_back(lockerContainers);
				continue;
			}

			const ItemType &itemType = Item::items[item->getID()];
			if (itemType.wareId == 0) {
				continue;
			}

			if (lockerContainers && (!itemType.isContainer() || lockerContainers->capacity() != itemType.maxItems)) {
				continue;
			}

			if (!item->hasMarketAttributes()) {
				continue;
			}

			if (!sendToClient && item->getTier() != tier) {
				continue;
			}

			(lockerItems[itemType.wareId])[item->getTier()] += Item::countByType(item, -1);
			itemVector.push_back(item);
		}
	} while (size < containers.size());
	StashItemList stashToSend = getStashItems();
	uint32_t countSize = 0;
	for (auto [itemId, itemCount] : stashToSend) {
		countSize += itemCount;
	}

	do {
		for (auto [itemId, itemCount] : stashToSend) {
			const ItemType &itemType = Item::items[itemId];
			if (itemType.wareId == 0) {
				continue;
			}

			countSize = countSize - itemCount;
			(lockerItems[itemType.wareId])[0] += itemCount;
		}
	} while (countSize > 0);

	return std::make_pair(itemVector, lockerItems);
}

std::pair<std::vector<Item*>, uint16_t> Player::getLockerItemsAndCountById(DepotLocker &depotLocker, uint8_t tier, uint16_t itemId) {
	std::vector<Item*> lockerItems;
	auto [itemVector, itemMap] = requestLockerItems(&depotLocker, false, tier);
	uint16_t totalCount = 0;
	for (auto item : itemVector) {
		if (!item || item->getID() != itemId) {
			continue;
		}

		totalCount++;
		lockerItems.push_back(item);
	}

	return std::make_pair(lockerItems, totalCount);
}

bool Player::saySpell(
	SpeakClasses type,
	const std::string &text,
	bool ghostMode,
	SpectatorHashSet* spectatorsPtr /* = nullptr*/,
	const Position* pos /* = nullptr*/
) {
	if (text.empty()) {
		SPDLOG_DEBUG("{} - Spell text is empty for player {}", __FUNCTION__, getName());
		return false;
	}

	if (!pos) {
		pos = &getPosition();
	}

	SpectatorHashSet spectators;

	if (!spectatorsPtr || spectatorsPtr->empty()) {
		// This somewhat complex construct ensures that the cached SpectatorHashSet
		// is used if available and if it can be used, else a local vector is
		// used (hopefully the compiler will optimize away the construction of
		// the temporary when it's not used).
		if (type != TALKTYPE_YELL && type != TALKTYPE_MONSTER_YELL) {
			g_game().map.getSpectators(spectators, *pos, false, false, Map::maxClientViewportX, Map::maxClientViewportX, Map::maxClientViewportY, Map::maxClientViewportY);
		} else {
			g_game().map.getSpectators(spectators, *pos, true, false, (Map::maxClientViewportX + 1) * 2, (Map::maxClientViewportX + 1) * 2, (Map::maxClientViewportY + 1) * 2, (Map::maxClientViewportY + 1) * 2);
		}
	} else {
		spectators = (*spectatorsPtr);
	}

	int32_t valueEmote = 0;
	// Send to client
	for (Creature* spectator : spectators) {
		if (Player* tmpPlayer = spectator->getPlayer()) {
			valueEmote = tmpPlayer->getStorageValue(STORAGEVALUE_EMOTE);
			if (!ghostMode || tmpPlayer->canSeeCreature(this)) {
				if (valueEmote == 1) {
					tmpPlayer->sendCreatureSay(this, TALKTYPE_MONSTER_SAY, text, pos);
				} else {
					tmpPlayer->sendCreatureSay(this, TALKTYPE_SPELL_USE, text, pos);
				}
			}
		}
	}

	// Execute lua event method
	for (Creature* spectator : spectators) {
		auto tmpPlayer = spectator->getPlayer();
		if (!tmpPlayer) {
			continue;
		}

		tmpPlayer->onCreatureSay(this, type, text);
		if (this != tmpPlayer) {
			g_events().eventCreatureOnHear(tmpPlayer, this, text, type);
		}
	}
	return true;
}

// Forge system
void Player::forgeFuseItems(uint16_t itemId, uint8_t tier, bool success, bool reduceTierLoss, uint8_t bonus, uint8_t coreCount) {
	ForgeHistory history;
	history.actionType = ForgeConversion_t::FORGE_ACTION_FUSION;
	history.tier = tier;
	history.success = success;
	history.tierLoss = reduceTierLoss;

	auto firstForgingItem = getForgeItemFromId(itemId, tier);
	if (!firstForgingItem) {
		SPDLOG_ERROR("[Log 1] Player with name {} failed to fuse item with id {}", getName(), itemId);
		sendForgeError(RETURNVALUE_CONTACTADMINISTRATOR);
		return;
	}
	auto returnValue = g_game().internalRemoveItem(firstForgingItem, 1);
	if (returnValue != RETURNVALUE_NOERROR) {
		SPDLOG_ERROR("[Log 1] Failed to remove forge item {} from player with name {}", itemId, getName());
		sendCancelMessage(getReturnMessage(returnValue));
		sendForgeError(RETURNVALUE_CONTACTADMINISTRATOR);
		return;
	}
	auto secondForgingItem = getForgeItemFromId(itemId, tier);
	if (!secondForgingItem) {
		SPDLOG_ERROR("[Log 2] Player with name {} failed to fuse item with id {}", getName(), itemId);
		sendForgeError(RETURNVALUE_CONTACTADMINISTRATOR);
		return;
	}
	if (returnValue = g_game().internalRemoveItem(secondForgingItem, 1);
		returnValue != RETURNVALUE_NOERROR) {
		SPDLOG_ERROR("[Log 2] Failed to remove forge item {} from player with name {}", itemId, getName());
		sendCancelMessage(getReturnMessage(returnValue));
		sendForgeError(RETURNVALUE_CONTACTADMINISTRATOR);
		return;
	}

	auto exaltationChest = Item::CreateItem(ITEM_EXALTATION_CHEST, 1);
	if (!exaltationChest) {
		SPDLOG_ERROR("Failed to create exaltation chest");
		sendForgeError(RETURNVALUE_CONTACTADMINISTRATOR);
		return;
	}
	auto exaltationContainer = exaltationChest->getContainer();
	if (!exaltationContainer) {
		SPDLOG_ERROR("Failed to create exaltation container");
		sendForgeError(RETURNVALUE_CONTACTADMINISTRATOR);
		return;
	}

	Item* firstForgedItem = Item::CreateItem(itemId, 1);
	if (!firstForgedItem) {
		SPDLOG_ERROR("[Log 3] Player with name {} failed to fuse item with id {}", getName(), itemId);
		sendForgeError(RETURNVALUE_CONTACTADMINISTRATOR);
		return;
	}
	firstForgedItem->setTier(tier);
	returnValue = g_game().internalAddItem(exaltationContainer, firstForgedItem, INDEX_WHEREEVER);
	if (returnValue != RETURNVALUE_NOERROR) {
		SPDLOG_ERROR("[Log 1] Failed to add forge item {} from player with name {}", itemId, getName());
		sendCancelMessage(getReturnMessage(returnValue));
		sendForgeError(RETURNVALUE_CONTACTADMINISTRATOR);
		return;
	}

	Item* secondForgedItem = Item::CreateItem(itemId, 1);
	if (!secondForgedItem) {
		SPDLOG_ERROR("[Log 4] Player with name {} failed to fuse item with id {}", getName(), itemId);
		sendForgeError(RETURNVALUE_CONTACTADMINISTRATOR);
		return;
	}

	secondForgedItem->setTier(tier);
	returnValue = g_game().internalAddItem(exaltationContainer, secondForgedItem, INDEX_WHEREEVER);
	if (returnValue != RETURNVALUE_NOERROR) {
		SPDLOG_ERROR("[Log 2] Failed to add forge item {} from player with name {}", itemId, getName());
		sendCancelMessage(getReturnMessage(returnValue));
		sendForgeError(RETURNVALUE_CONTACTADMINISTRATOR);
		return;
	}

	auto dustCost = static_cast<uint64_t>(g_configManager().getNumber(FORGE_FUSION_DUST_COST));
	if (success) {
		firstForgedItem->setTier(tier + 1);

		if (bonus != 1) {
			history.dustCost = dustCost;
			setForgeDusts(getForgeDusts() - dustCost);
		}
		if (bonus != 2) {
			if (!removeItemOfType(ITEM_FORGE_CORE, coreCount, -1, true, true)) {
				SPDLOG_ERROR("[{}][Log 1] Failed to remove item 'id :{} count: {}' from player {}", __FUNCTION__, ITEM_FORGE_CORE, coreCount, getName());
				sendForgeError(RETURNVALUE_CONTACTADMINISTRATOR);
				return;
			}
			history.coresCost = coreCount;
		}
		if (bonus != 3) {
			uint64_t cost = 0;
			for (const auto* itemClassification : g_game().getItemsClassifications()) {
				if (itemClassification->id != firstForgingItem->getClassification()) {
					continue;
				}

				for (const auto &[mapTier, mapPrice] : itemClassification->tiers) {
					if (mapTier == firstForgingItem->getTier()) {
						cost = mapPrice;
						break;
					}
				}
				break;
			}
			if (!g_game().removeMoney(this, cost, 0, true)) {
				SPDLOG_ERROR("[{}] Failed to remove {} gold from player with name {}", __FUNCTION__, cost, getName());
				sendForgeError(RETURNVALUE_CONTACTADMINISTRATOR);
				return;
			}
			history.cost = cost;
		}

		if (bonus == 4) {
			if (tier > 0) {
				secondForgedItem->setTier(tier - 1);
			}
		} else if (bonus == 6) {
			secondForgedItem->setTier(tier + 1);
		} else if (bonus == 7 && tier + 2 <= firstForgedItem->getClassification()) {
			firstForgedItem->setTier(tier + 2);
		}

		if (bonus != 4 && bonus != 5 && bonus != 6 && bonus != 8) {
			returnValue = g_game().internalRemoveItem(secondForgedItem, 1);
			if (returnValue != RETURNVALUE_NOERROR) {
				SPDLOG_ERROR("[Log 6] Failed to remove forge item {} from player with name {}", itemId, getName());
				sendCancelMessage(getReturnMessage(returnValue));
				sendForgeError(RETURNVALUE_CONTACTADMINISTRATOR);
				return;
			}
		}
	} else {
		auto isTierLost = uniform_random(1, 100) <= (reduceTierLoss ? g_configManager().getNumber(FORGE_TIER_LOSS_REDUCTION) : 100);
		if (isTierLost) {
			if (secondForgedItem->getTier() >= 1) {
				secondForgedItem->setTier(tier - 1);
			} else {
				returnValue = g_game().internalRemoveItem(secondForgedItem, 1);
				if (returnValue != RETURNVALUE_NOERROR) {
					SPDLOG_ERROR("[Log 7] Failed to remove forge item {} from player with name {}", itemId, getName());
					sendCancelMessage(getReturnMessage(returnValue));
					sendForgeError(RETURNVALUE_CONTACTADMINISTRATOR);
					return;
				}
			}
		}
		bonus = (isTierLost ? 0 : 8);
		history.coresCost = coreCount;

		if (getForgeDusts() < dustCost) {
			SPDLOG_ERROR("[Log 7] Failed to remove fuse dusts from player with name {}", getName());
			sendForgeError(RETURNVALUE_CONTACTADMINISTRATOR);
			return;
		} else {
			setForgeDusts(getForgeDusts() - dustCost);
		}

		if (!removeItemOfType(ITEM_FORGE_CORE, coreCount, -1, true, true)) {
			SPDLOG_ERROR("[{}][Log 2] Failed to remove item 'id: {}, count: {}' from player {}", __FUNCTION__, ITEM_FORGE_CORE, coreCount, getName());
			sendForgeError(RETURNVALUE_CONTACTADMINISTRATOR);
			return;
		}

		uint64_t cost = 0;
		for (const auto* itemClassification : g_game().getItemsClassifications()) {
			if (itemClassification->id != firstForgingItem->getClassification()) {
				continue;
			}

			for (const auto &[mapTier, mapPrice] : itemClassification->tiers) {
				if (mapTier == firstForgingItem->getTier()) {
					cost = mapPrice;
					break;
				}
			}
			break;
		}
		if (!g_game().removeMoney(this, cost, 0, true)) {
			SPDLOG_ERROR("[{}] Failed to remove {} gold from player with name {}", __FUNCTION__, cost, getName());
			sendForgeError(RETURNVALUE_CONTACTADMINISTRATOR);
			return;
		}

		history.cost = cost;
	}
	returnValue = g_game().internalAddItem(this, exaltationContainer, INDEX_WHEREEVER);
	if (returnValue != RETURNVALUE_NOERROR) {
		SPDLOG_ERROR("Failed to add exaltation chest to player with name {}", ITEM_EXALTATION_CHEST, getName());
		sendCancelMessage(getReturnMessage(returnValue));
		sendForgeError(RETURNVALUE_CONTACTADMINISTRATOR);
		return;
	}

	history.firstItemName = firstForgingItem->getName();
	history.bonus = bonus;
	history.createdAt = getTimeNow();
	registerForgeHistoryDescription(history);

	sendForgeFusionItem(itemId, tier, success, bonus, coreCount);
}

void Player::forgeTransferItemTier(uint16_t donorItemId, uint8_t tier, uint16_t receiveItemId) {
	ForgeHistory history;
	history.actionType = ForgeConversion_t::FORGE_ACTION_TRANSFER;
	history.tier = tier;
	history.success = true;

	auto donorItem = getForgeItemFromId(donorItemId, tier);
	if (!donorItem) {
		SPDLOG_ERROR("[Log 1] Player with name {} failed to transfer item with id {}", getName(), donorItemId);
		sendForgeError(RETURNVALUE_CONTACTADMINISTRATOR);
		return;
	}
	auto returnValue = g_game().internalRemoveItem(donorItem, 1);
	if (returnValue != RETURNVALUE_NOERROR) {
		SPDLOG_ERROR("[Log 1] Failed to remove transfer item {} from player with name {}", donorItemId, getName());
		sendCancelMessage(getReturnMessage(returnValue));
		sendForgeError(RETURNVALUE_CONTACTADMINISTRATOR);
		return;
	}

	auto receiveItem = getForgeItemFromId(receiveItemId, 0);
	if (!receiveItem) {
		SPDLOG_ERROR("[Log 2] Player with name {} failed to transfer item with id {}", getName(), receiveItemId);
		sendForgeError(RETURNVALUE_CONTACTADMINISTRATOR);
		return;
	}
	if (returnValue = g_game().internalRemoveItem(receiveItem, 1);
		returnValue != RETURNVALUE_NOERROR) {
		SPDLOG_ERROR("[Log 2] Failed to remove transfer item {} from player with name {}", receiveItemId, getName());
		sendCancelMessage(getReturnMessage(returnValue));
		sendForgeError(RETURNVALUE_CONTACTADMINISTRATOR);
		return;
	}

	auto exaltationChest = Item::CreateItem(ITEM_EXALTATION_CHEST, 1);
	if (!exaltationChest) {
		SPDLOG_ERROR("Exaltation chest is nullptr");
		sendForgeError(RETURNVALUE_CONTACTADMINISTRATOR);
		return;
	}
	auto exaltationContainer = exaltationChest->getContainer();
	if (!exaltationContainer) {
		SPDLOG_ERROR("Exaltation container is nullptr");
		sendForgeError(RETURNVALUE_CONTACTADMINISTRATOR);
		return;
	}

	Item* newDonorItem = Item::CreateItem(donorItemId, 1);
	if (!newDonorItem) {
		SPDLOG_ERROR("[Log 4] Player with name {} failed to transfer item with id {}", getName(), donorItemId);
		sendForgeError(RETURNVALUE_CONTACTADMINISTRATOR);
		return;
	}
	returnValue = g_game().internalAddItem(exaltationContainer, newDonorItem, INDEX_WHEREEVER);
	if (returnValue != RETURNVALUE_NOERROR) {
		SPDLOG_ERROR("[Log 5] Failed to add forge item {} from player with name {}", donorItemId, getName());
		sendCancelMessage(getReturnMessage(returnValue));
		sendForgeError(RETURNVALUE_CONTACTADMINISTRATOR);
		return;
	}

	Item* newReceiveItem = Item::CreateItem(receiveItemId, 1);
	if (!newReceiveItem) {
		SPDLOG_ERROR("[Log 6] Player with name {} failed to fuse item with id {}", getName(), receiveItemId);
		sendForgeError(RETURNVALUE_CONTACTADMINISTRATOR);
		return;
	}
	newReceiveItem->setTier(tier - 1);
	returnValue = g_game().internalAddItem(exaltationContainer, newReceiveItem, INDEX_WHEREEVER);
	if (returnValue != RETURNVALUE_NOERROR) {
		SPDLOG_ERROR("[Log 7] Failed to add forge item {} from player with name {}", receiveItemId, getName());
		sendCancelMessage(getReturnMessage(returnValue));
		sendForgeError(RETURNVALUE_CONTACTADMINISTRATOR);
		return;
	}

	if (getForgeDusts() < g_configManager().getNumber(FORGE_TRANSFER_DUST_COST)) {
		SPDLOG_ERROR("[Log 8] Failed to remove transfer dusts from player with name {}", getName());
		sendForgeError(RETURNVALUE_CONTACTADMINISTRATOR);
		return;
	} else {
		setForgeDusts(getForgeDusts() - g_configManager().getNumber(FORGE_TRANSFER_DUST_COST));
	}

	if (!removeItemOfType(ITEM_FORGE_CORE, 1, -1, true, true)) {
		SPDLOG_ERROR("[{}] Failed to remove item 'id: {}, count: {}' from player {}", __FUNCTION__, ITEM_FORGE_CORE, 1, getName());
		sendForgeError(RETURNVALUE_CONTACTADMINISTRATOR);
		return;
	}
	uint64_t cost = 0;
	for (const auto &itemClassification : g_game().getItemsClassifications()) {
		if (itemClassification->id != donorItem->getClassification()) {
			continue;
		}

		for (const auto &[mapTier, mapPrice] : itemClassification->tiers) {
			if (mapTier == donorItem->getTier() - 1) {
				cost = mapPrice;
				break;
			}
		}
	}

	if (!g_game().removeMoney(this, cost, 0, true)) {
		SPDLOG_ERROR("[{}] Failed to remove {} gold from player with name {}", __FUNCTION__, cost, getName());
		sendForgeError(RETURNVALUE_CONTACTADMINISTRATOR);
		return;
	}
	history.cost = cost;

	returnValue = g_game().internalAddItem(this, exaltationContainer, INDEX_WHEREEVER);
	if (returnValue != RETURNVALUE_NOERROR) {
		SPDLOG_ERROR("[Log 10] Failed to add forge item {} from player with name {}", ITEM_EXALTATION_CHEST, getName());
		sendCancelMessage(getReturnMessage(returnValue));
		sendForgeError(RETURNVALUE_CONTACTADMINISTRATOR);
		return;
	}

	history.firstItemName = newDonorItem->getName();
	history.secondItemName = newReceiveItem->getName();
	history.createdAt = getTimeNow();
	registerForgeHistoryDescription(history);

	sendTransferItemTier(donorItemId, tier, receiveItemId);
}

void Player::forgeResourceConversion(uint8_t action) {
	auto actionEnum = magic_enum::enum_value<ForgeConversion_t>(action);
	ForgeHistory history;
	history.actionType = actionEnum;
	history.success = true;

	ReturnValue returnValue = RETURNVALUE_NOERROR;
	if (actionEnum == ForgeConversion_t::FORGE_ACTION_DUSTTOSLIVERS) {
		auto dusts = getForgeDusts();
		auto cost = static_cast<uint16_t>(g_configManager().getNumber(FORGE_COST_ONE_SLIVER) * g_configManager().getNumber(FORGE_SLIVER_AMOUNT));
		if (cost > dusts) {
			SPDLOG_ERROR("[{}] Not enough dust", __FUNCTION__);
			sendForgeError(RETURNVALUE_CONTACTADMINISTRATOR);
			return;
		}

		auto itemCount = static_cast<uint16_t>(g_configManager().getNumber(FORGE_SLIVER_AMOUNT));
		Item* item = Item::CreateItem(ITEM_FORGE_SLIVER, itemCount);
		returnValue = g_game().internalPlayerAddItem(this, item);
		if (returnValue != RETURNVALUE_NOERROR) {
			SPDLOG_ERROR("Failed to add {} slivers to player with name {}", itemCount, getName());
			sendCancelMessage(getReturnMessage(returnValue));
			sendForgeError(RETURNVALUE_CONTACTADMINISTRATOR);
			return;
		}
		history.cost = cost;
		history.gained = 3;
		setForgeDusts(dusts - cost);
	} else if (actionEnum == ForgeConversion_t::FORGE_ACTION_SLIVERSTOCORES) {
		auto [sliverCount, coreCount] = getForgeSliversAndCores();
		auto cost = static_cast<uint16_t>(g_configManager().getNumber(FORGE_CORE_COST));
		if (cost > sliverCount) {
			SPDLOG_ERROR("[{}] Not enough sliver", __FUNCTION__);
			sendForgeError(RETURNVALUE_CONTACTADMINISTRATOR);
			return;
		}

		if (!removeItemOfType(ITEM_FORGE_SLIVER, cost, -1, true, true)) {
			SPDLOG_ERROR("[{}] Failed to remove item 'id: {}, count {}' from player {}", __FUNCTION__, ITEM_FORGE_SLIVER, cost, getName());
			sendForgeError(RETURNVALUE_CONTACTADMINISTRATOR);
			return;
		}

		if (Item* item = Item::CreateItem(ITEM_FORGE_CORE, 1);
			item) {
			returnValue = g_game().internalPlayerAddItem(this, item);
		}
		if (returnValue != RETURNVALUE_NOERROR) {
			SPDLOG_ERROR("Failed to add one core to player with name {}", getName());
			sendCancelMessage(getReturnMessage(returnValue));
			sendForgeError(RETURNVALUE_CONTACTADMINISTRATOR);
			return;
		}

		history.cost = cost;
		history.gained = 1;
	} else {
		auto dustLevel = getForgeDustLevel();
		if (dustLevel >= g_configManager().getNumber(FORGE_MAX_DUST)) {
			SPDLOG_ERROR("[{}] Maximum level reached", __FUNCTION__);
			sendForgeError(RETURNVALUE_CONTACTADMINISTRATOR);
			return;
		}

		auto upgradeCost = dustLevel - 75;
		if (auto dusts = getForgeDusts();
			upgradeCost > dusts) {
			SPDLOG_ERROR("[{}] Not enough dust", __FUNCTION__);
			sendForgeError(RETURNVALUE_CONTACTADMINISTRATOR);
			return;
		}

		history.cost = upgradeCost;
		history.gained = dustLevel;
		removeForgeDusts(upgradeCost);
		addForgeDustLevel(1);
	}

	history.createdAt = getTimeNow();
	registerForgeHistoryDescription(history);
	sendForgingData();
}

void Player::forgeHistory(uint8_t page) const {
	sendForgeHistory(page);
}

void Player::registerForgeHistoryDescription(ForgeHistory history) {
	std::string successfulString = history.success ? "Successful" : "Unsuccessful";
	std::string historyTierString = history.tier > 0 ? "tier - 1" : "consumed";
	std::string price = history.bonus != 3 ? formatPrice(std::to_string(history.cost), true) : "0";
	std::stringstream detailsResponse;
	auto itemId = Item::items.getItemIdByName(history.firstItemName);
	const ItemType &itemType = Item::items[itemId];
	if (history.actionType == ForgeConversion_t::FORGE_ACTION_FUSION) {
		if (history.success) {
			detailsResponse << fmt::format(
				"{:s} <br><br>"
				"Fusion partners:"
				"<ul> "
				"<li>"
				"First item: {:s} {:s}, tier {:s}"
				"</li>"
				"<li>"
				"Second item: {:s} {:s}, tier {:s}"
				"</li>"
				"</ul>"
				"<br>"
				"Result:"
				"<ul> "
				"<li>"
				"First item: tier + 1"
				"</li>"
				"<li>"
				"Second item: {:s}"
				"</li>"
				"</ul>"
				"<br>"
				"Invested:"
				"<ul>"
				"<li>"
				"{:d} cores"
				"</li>"
				"<li>"
				"{:d} dust"
				"</li>"
				"<li>"
				"{:s} gold"
				"</li>"
				"</ul>",
				successfulString,
				itemType.article, itemType.name, std::to_string(history.tier),
				itemType.article, itemType.name, std::to_string(history.tier),
				history.bonus == 8 ? "unchanged" : "consumed",
				history.coresCost, history.dustCost, price
			);
		} else {
			detailsResponse << fmt::format(
				"{:s} <br><br>"
				"Fusion partners:"
				"<ul> "
				"<li>"
				"First item: {:s} {:s}, tier {:s}"
				"</li>"
				"<li>"
				"Second item: {:s} {:s}, tier {:s}"
				"</li>"
				"</ul>"
				"<br>"
				"Result:"
				"<ul> "
				"<li>"
				"First item: unchanged"
				"</li>"
				"<li>"
				"Second item: {:s}"
				"</li>"
				"</ul>"
				"<br>"
				"Invested:"
				"<ul>"
				"<li>"
				"{:d} cores"
				"</li>"
				"<li>"
				"100 dust"
				"</li>"
				"<li>"
				"{:s} gold"
				"</li>"
				"</ul>",
				successfulString,
				itemType.article, itemType.name, std::to_string(history.tier),
				itemType.article, itemType.name, std::to_string(history.tier),
				history.bonus == 8 ? "unchanged" : historyTierString,
				history.coresCost, price
			);
		}
	} else if (history.actionType == ForgeConversion_t::FORGE_ACTION_TRANSFER) {
		detailsResponse << fmt::format(
			"{:s} <br><br>"
			"Transfer partners:"
			"<ul> "
			"<li>"
			"First item: {:s} {:s}, tier {:s}"
			"</li>"
			"<li>"
			"Second item: {:s} {:s}, tier {:s}"
			"</li>"
			"</ul>"
			"<br>"
			"Result:"
			"<ul> "
			"<li>"
			"First item: {:s} {:s}, tier {:s}"
			"</li>"
			"<li>"
			"Second item: {:s} {:s}, {:s}"
			"</li>"
			"</ul>"
			"<br>"
			"Invested:"
			"<ul>"
			"<li>"
			"1 cores"
			"</li>"
			"<li>"
			"100 dust"
			"</li>"
			"<li>"
			"{:s} gold"
			"</li>"
			"</ul>",
			successfulString,
			itemType.article, itemType.name, std::to_string(history.tier),
			itemType.article, itemType.name, std::to_string(history.tier),
			itemType.article, itemType.name, std::to_string(history.tier),
			itemType.article, itemType.name, std::to_string(history.tier),
			price
		);
	} else if (history.actionType == ForgeConversion_t::FORGE_ACTION_DUSTTOSLIVERS) {
		detailsResponse << fmt::format("Converted {:d} dust to {:d} slivers.", history.cost, history.gained);

	} else if (history.actionType == ForgeConversion_t::FORGE_ACTION_SLIVERSTOCORES) {
		history.actionType = ForgeConversion_t::FORGE_ACTION_DUSTTOSLIVERS;
		detailsResponse << fmt::format("Converted {:d} slivers to {:d} exalted core.", history.cost, history.gained);

	} else if (history.actionType == ForgeConversion_t::FORGE_ACTION_INCREASELIMIT) {
		history.actionType = ForgeConversion_t::FORGE_ACTION_DUSTTOSLIVERS;
		detailsResponse << fmt::format("Spent {:d} dust to increase the dust limit to {:d}.", history.cost, history.gained + 1);

	} else {
		detailsResponse << "(unknown)";
	}

	history.description = detailsResponse.str();

	setForgeHistory(history);
}

/*******************************************************************************
 * Interfaces
 ******************************************************************************/

error_t Player::SetAccountInterface(account::Account* account) {
	if (account == nullptr) {
		return account::ERROR_NULLPTR;
	}

	account_ = account;
	return account::ERROR_NO;
}

error_t Player::GetAccountInterface(account::Account* account) {
	account = account_;
	return account::ERROR_NO;
}<|MERGE_RESOLUTION|>--- conflicted
+++ resolved
@@ -1661,9 +1661,7 @@
 	return true;
 }
 
-<<<<<<< HEAD
-void Player::onWalk(Direction& dir)
-{
+void Player::onWalk(Direction& dir) {
 
 	if(hasCondition(CONDITION_FEARED)) {
 		Position pos = getNextPosition(dir, getPosition());
@@ -1679,9 +1677,6 @@
 		}
 	}
 
-=======
-void Player::onWalk(Direction &dir) {
->>>>>>> f7fef7cd
 	Creature::onWalk(dir);
 	setNextActionTask(nullptr);
 	setNextAction(OTSYS_TIME() + getStepDuration(dir));
@@ -4049,10 +4044,8 @@
 	sendCancelWalk();
 }
 
-<<<<<<< HEAD
-void Player::onWalkComplete()
-{
-	if (hasCondition(CONDITION_FEARED)){
+void Player::onWalkComplete() {
+	if (hasCondition(CONDITION_FEARED)) {
 		/**
 		 * The walk is only processed during the fear condition execution, 
 		 * but adding this check and executing the condition here as soon it ends
@@ -4064,9 +4057,6 @@
 		f->executeCondition(this, 0);
 	}
 
-=======
-void Player::onWalkComplete() {
->>>>>>> f7fef7cd
 	if (walkTask) {
 		walkTaskEvent = g_scheduler().addEvent(walkTask);
 		walkTask = nullptr;
