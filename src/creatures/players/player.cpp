--- conflicted
+++ resolved
@@ -885,15 +885,9 @@
 
 		container->incrementReferenceCounter();
 		if (!loading) {
-<<<<<<< HEAD
 			int64_t flags = container->getAttributeValue(ItemAttribute_t::QUICKLOOTCONTAINER);
 			auto sendAttribute = flags | 1 << category;
 			container->setAttribute(ItemAttribute_t::QUICKLOOTCONTAINER, sendAttribute);
-=======
-			int64_t flags = container->getIntAttr(ITEM_ATTRIBUTE_QUICKLOOTCONTAINER);
-			auto sendAttribute = flags | 1 << category;
-			container->setIntAttr(ITEM_ATTRIBUTE_QUICKLOOTCONTAINER, sendAttribute);
->>>>>>> b10b3f47
 		}
 		return previousContainer;
 	} else {
@@ -901,21 +895,12 @@
 			it != quickLootContainers.end() && !loading)
 		{
 			previousContainer = (*it).second;
-<<<<<<< HEAD
 			int64_t flags = previousContainer->getAttributeValue(ItemAttribute_t::QUICKLOOTCONTAINER);
 			flags &= ~(1 << category);
 			if (flags == 0) {
 				previousContainer->removeAttribute(ItemAttribute_t::QUICKLOOTCONTAINER);
 			} else {
 				previousContainer->setAttribute(ItemAttribute_t::QUICKLOOTCONTAINER, flags);
-=======
-			int64_t flags = previousContainer->getIntAttr(ITEM_ATTRIBUTE_QUICKLOOTCONTAINER);
-			flags &= ~(1 << category);
-			if (flags == 0) {
-				previousContainer->removeAttribute(ITEM_ATTRIBUTE_QUICKLOOTCONTAINER);
-			} else {
-				previousContainer->setIntAttr(ITEM_ATTRIBUTE_QUICKLOOTCONTAINER, flags);
->>>>>>> b10b3f47
 			}
 
 			previousContainer->decrementReferenceCounter();
@@ -970,11 +955,7 @@
 		if (remove) {
 			shouldSend = true;
 			it = quickLootContainers.erase(it);
-<<<<<<< HEAD
 			lootContainer->removeAttribute(ItemAttribute_t::QUICKLOOTCONTAINER);
-=======
-			lootContainer->removeAttribute(ITEM_ATTRIBUTE_QUICKLOOTCONTAINER);
->>>>>>> b10b3f47
 			lootContainer->decrementReferenceCounter();
 		} else {
 			++it;
