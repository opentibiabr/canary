--- conflicted
+++ resolved
@@ -35,19 +35,6 @@
 #include "game/scheduling/scheduler.h"
 #include "items/weapons/weapons.h"
 #include "io/iobestiary.h"
-
-<<<<<<< HEAD
-extern Chat* g_chat;
-extern Vocations g_vocations;
-extern MoveEvents* g_moveEvents;
-extern Weapons* g_weapons;
-extern CreatureEvents* g_creatureEvents;
-extern Events* g_events;
-extern Imbuements* g_imbuements;
-extern Monsters g_monsters;
-extern IOPrey g_prey;
-=======
->>>>>>> b87372ff
 
 MuteCountMap Player::muteCountMap;
 
@@ -4429,7 +4416,7 @@
 		}
 	} else if (const Monster* monster = target->getMonster();
 		TaskHuntingSlot* taskSlot = getTaskHuntingWithCreature(monster->getRaceId())) {
-		if (const TaskHuntingOption* option = g_prey.GetTaskRewardOption(taskSlot)) {
+		if (const TaskHuntingOption* option = g_ioprey().GetTaskRewardOption(taskSlot)) {
 			taskSlot->currentKills += 1;
 			if ((taskSlot->upgrade && taskSlot->currentKills >= option->secondKills) ||
 				(!taskSlot->upgrade && taskSlot->currentKills >= option->firstKills)) {
@@ -5885,7 +5872,7 @@
 	}
 
 	if (client && g_configManager().getBoolean(TASK_HUNTING_ENABLED)) {
-		client->writeToOutputBuffer(g_prey.GetTaskHuntingBaseDate());
+		client->writeToOutputBuffer(g_ioprey().GetTaskHuntingBaseDate());
 	}
 }
 
