--- conflicted
+++ resolved
@@ -624,6 +624,44 @@
 		case STAT_MAXMANAPOINTS: return manaMax;
 		case STAT_MAGICPOINTS: return getBaseMagicLevel();
 		default: return 0;
+	}
+}
+
+void Player::openPlayerContainers()
+{
+	std::vector<std::pair<uint8_t, Container*>> openContainersList;
+
+	for (int32_t i = CONST_SLOT_FIRST; i <= CONST_SLOT_LAST; i++) {
+		Item* item = inventory[i];
+		if (!item) {
+			continue;
+		}
+
+		Container* itemContainer = item->getContainer();
+		if (itemContainer) {
+			int64_t cid = item->getIntAttr(ITEM_ATTRIBUTE_OPENCONTAINER);
+			if (cid > 0) {
+				openContainersList.emplace_back(std::make_pair(cid, itemContainer));
+			}
+			for (ContainerIterator it = itemContainer->iterator(); it.hasNext(); it.advance()) {
+				Container* subContainer = (*it)->getContainer();
+				if (subContainer) {
+					uint8_t subcid = (*it)->getIntAttr(ITEM_ATTRIBUTE_OPENCONTAINER);
+					if (subcid > 0) {
+						openContainersList.emplace_back(std::make_pair(subcid, subContainer));
+					}
+				}
+			}
+		}
+	}
+
+	std::sort(openContainersList.begin(), openContainersList.end(), [](const std::pair<uint8_t, Container*>& left, const std::pair<uint8_t, Container*>& right) {
+		return left.first < right.first;
+	});
+
+	for (auto& it : openContainersList) {
+		addContainer(it.first - 1, it.second);
+		onSendContainer(it.second);
 	}
 }
 
@@ -5620,7 +5658,6 @@
 	stashContainer(itemDict);
 }
 
-<<<<<<< HEAD
 bool Player::removeFrags(uint8_t count)
 {
 	if (unjustifiedKills.empty()) {
@@ -5668,46 +5705,6 @@
 	return true;
 }
 
-=======
-void Player::openPlayerContainers()
-{
-	std::vector<std::pair<uint8_t, Container*>> openContainersList;
-
-	for (int32_t i = CONST_SLOT_FIRST; i <= CONST_SLOT_LAST; i++) {
-		Item* item = inventory[i];
-		if (!item) {
-			continue;
-		}
-
-		Container* itemContainer = item->getContainer();
-		if (itemContainer) {
-			int64_t cid = item->getIntAttr(ITEM_ATTRIBUTE_OPENCONTAINER);
-			if (cid > 0) {
-				openContainersList.emplace_back(std::make_pair(cid, itemContainer));
-			}
-			for (ContainerIterator it = itemContainer->iterator(); it.hasNext(); it.advance()) {
-				Container* subContainer = (*it)->getContainer();
-				if (subContainer) {
-					uint8_t subcid = (*it)->getIntAttr(ITEM_ATTRIBUTE_OPENCONTAINER);
-					if (subcid > 0) {
-						openContainersList.emplace_back(std::make_pair(subcid, subContainer));
-					}
-				}
-			}
-		}
-	}
-
-	std::sort(openContainersList.begin(), openContainersList.end(), [](const std::pair<uint8_t, Container*>& left, const std::pair<uint8_t, Container*>& right) {
-		return left.first < right.first;
-	});
-
-	for (auto& it : openContainersList) {
-		addContainer(it.first - 1, it.second);
-		onSendContainer(it.second);
-	}
-}
-
->>>>>>> ad7a35b1
 /*******************************************************************************
  * Interfaces
  ******************************************************************************/
