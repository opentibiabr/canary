--- conflicted
+++ resolved
@@ -488,20 +488,20 @@
 		uint16_t raceId = mtype ? mtype->info.raceid : 0;
 		// Bostiary tracker logic
 		if (isBoss) {
-			m_bosstiaryMonsterTracker.emplace(mtype);
+			m_bosstiaryMonsterTracker.insert(mtype);
 			if (reloadClient && raceId != 0) {
 				client->parseSendBosstiary();
 			}
-			client->refreshCyclopediaMonsterTracker(m_bosstiaryMonsterTracker.data(), true);
+			client->refreshCyclopediaMonsterTracker(m_bosstiaryMonsterTracker, true);
 			return;
 		}
 
 		// Bestiary tracker logic
-		m_bestiaryMonsterTracker.emplace(mtype);
+		m_bestiaryMonsterTracker.insert(mtype);
 		if (reloadClient && raceId != 0) {
 			client->sendBestiaryEntryChanged(raceId);
 		}
-		client->refreshCyclopediaMonsterTracker(m_bestiaryMonsterTracker.data(), false);
+		client->refreshCyclopediaMonsterTracker(m_bestiaryMonsterTracker, false);
 	}
 }
 
@@ -514,7 +514,7 @@
 			if (reloadClient && raceId != 0) {
 				client->parseSendBosstiary();
 			}
-			client->refreshCyclopediaMonsterTracker(m_bosstiaryMonsterTracker.data(), true);
+			client->refreshCyclopediaMonsterTracker(m_bosstiaryMonsterTracker, true);
 			return;
 		}
 
@@ -523,12 +523,15 @@
 		if (reloadClient && raceId != 0) {
 			client->sendBestiaryEntryChanged(raceId);
 		}
-		client->refreshCyclopediaMonsterTracker(m_bestiaryMonsterTracker.data(), false);
-	}
-}
-
-bool Player::isBossOnBosstiaryTracker(const std::shared_ptr<MonsterType> &monsterType) {
-	return monsterType ? m_bosstiaryMonsterTracker.contains(monsterType) : false;
+		client->refreshCyclopediaMonsterTracker(m_bestiaryMonsterTracker, false);
+	}
+}
+
+bool Player::isBossOnBosstiaryTracker(const std::shared_ptr<MonsterType> monsterType) const {
+	if (!monsterType) {
+		return false;
+	}
+	return m_bosstiaryMonsterTracker.contains(monsterType);
 }
 
 void Player::updateInventoryWeight() {
@@ -2922,12 +2925,13 @@
 	}
 }
 
-void Player::notifyStatusChange(std::shared_ptr<Player> loginPlayer, VipStatus_t status, bool message) const {
+void Player::notifyStatusChange(std::shared_ptr<Player> loginPlayer, VipStatus_t status, bool message) {
 	if (!client) {
 		return;
 	}
 
-	if (!VIPList.contains(loginPlayer->guid)) {
+	auto it = VIPList.find(loginPlayer->guid);
+	if (it == VIPList.end()) {
 		return;
 	}
 
@@ -2943,11 +2947,10 @@
 }
 
 bool Player::removeVIP(uint32_t vipGuid) {
-	if (!VIPList.erase(vipGuid)) {
+	if (VIPList.erase(vipGuid) == 0) {
 		return false;
 	}
 
-	VIPList.erase(vipGuid);
 	if (account) {
 		IOLoginData::removeVIPEntry(account->getID(), vipGuid);
 	}
@@ -2961,7 +2964,8 @@
 		return false;
 	}
 
-	if (!VIPList.insert(vipGuid).second) {
+	auto result = VIPList.insert(vipGuid);
+	if (!result.second) {
 		sendTextMessage(MESSAGE_FAILURE, "This player is already in your list.");
 		return false;
 	}
@@ -2985,8 +2989,9 @@
 	return VIPList.insert(vipGuid).second;
 }
 
-bool Player::editVIP(uint32_t vipGuid, const std::string &description, uint32_t icon, bool notify) const {
-	if (!VIPList.contains(vipGuid)) {
+bool Player::editVIP(uint32_t vipGuid, const std::string &description, uint32_t icon, bool notify) {
+	auto it = VIPList.find(vipGuid);
+	if (it == VIPList.end()) {
 		return false; // player is not in VIP
 	}
 
@@ -4582,25 +4587,6 @@
 	bool unjustified = false;
 	if (target->getZoneType() == ZONE_PVP) {
 		target->setDropLoot(false);
-<<<<<<< HEAD
-	}
-
-	Creature::onKilledCreature(target, lastHit);
-
-	if (auto targetPlayer = target->getPlayer()) {
-		if (targetPlayer && targetPlayer->getZoneType() == ZONE_PVP) {
-			targetPlayer->setDropLoot(false);
-			targetPlayer->setSkillLoss(false);
-		} else if (!hasFlag(PlayerFlags_t::NotGainInFight) && !isPartner(targetPlayer)) {
-			if (!Combat::isInPvpZone(getPlayer(), targetPlayer) && hasAttacked(targetPlayer) && !targetPlayer->hasAttacked(getPlayer()) && !isGuildMate(targetPlayer) && targetPlayer != getPlayer()) {
-				if (targetPlayer->hasKilled(getPlayer())) {
-					for (auto &kill : targetPlayer->unjustifiedKills) {
-						if (kill.target == getGUID() && kill.unavenged) {
-							kill.unavenged = false;
-							attackedSet.erase(targetPlayer->guid);
-							break;
-						}
-=======
 		target->setSkillLoss(false);
 	} else if (!hasFlag(PlayerFlags_t::NotGainInFight) && !isPartner(target)) {
 		if (!Combat::isInPvpZone(getPlayer(), target) && hasAttacked(target) && !target->hasAttacked(getPlayer()) && !isGuildMate(target) && target != getPlayer()) {
@@ -4611,7 +4597,6 @@
 						auto it = attackedSet.find(target->guid);
 						attackedSet.erase(it);
 						break;
->>>>>>> 57b4593b
 					}
 				}
 			} else if (target->getSkull() == SKULL_NONE && !isInWar(target)) {
@@ -5034,7 +5019,7 @@
 		return false;
 	}
 
-	return attackedSet.contains(attacked->guid);
+	return attackedSet.find(attacked->guid) != attackedSet.end();
 }
 
 void Player::addAttacked(std::shared_ptr<Player> attacked) {
@@ -5042,7 +5027,7 @@
 		return;
 	}
 
-	attackedSet.emplace(attacked->guid);
+	attackedSet.insert(attacked->guid);
 }
 
 void Player::removeAttacked(std::shared_ptr<Player> attacked) {
@@ -5050,7 +5035,10 @@
 		return;
 	}
 
-	attackedSet.erase(attacked->guid);
+	auto it = attackedSet.find(attacked->guid);
+	if (it != attackedSet.end()) {
+		attackedSet.erase(it);
+	}
 }
 
 void Player::clearAttacked() {
@@ -5968,28 +5956,32 @@
 }
 
 uint16_t Player::getHelpers() const {
+	uint16_t helpers;
+
 	if (guild && party) {
-		const auto &guildMembers = guild->getMembersOnline();
-
-		stdext::vector_set<std::shared_ptr<Player>> helperSet;
-		helperSet.insert(helperSet.end(), guildMembers.begin(), guildMembers.end());
-		helperSet.insertAll(party->getMembers());
-		helperSet.insertAll(party->getInvitees());
-
-		helperSet.emplace(party->getLeader());
-
-		return static_cast<uint16_t>(helperSet.size());
-	}
-
-	if (guild) {
-		return static_cast<uint16_t>(guild->getMemberCountOnline());
-	}
-
-	if (party) {
-		return static_cast<uint16_t>(party->getMemberCount() + party->getInvitationCount() + 1);
-	}
-
-	return 0u;
+		phmap::flat_hash_set<std::shared_ptr<Player>> helperSet;
+
+		const auto guildMembers = guild->getMembersOnline();
+		helperSet.insert(guildMembers.begin(), guildMembers.end());
+
+		const auto partyMembers = party->getMembers();
+		helperSet.insert(partyMembers.begin(), partyMembers.end());
+
+		const auto partyInvitees = party->getInvitees();
+		helperSet.insert(partyInvitees.begin(), partyInvitees.end());
+
+		helperSet.insert(party->getLeader());
+
+		helpers = helperSet.size();
+	} else if (guild) {
+		helpers = guild->getMemberCountOnline();
+	} else if (party) {
+		helpers = party->getMemberCount() + party->getInvitationCount() + 1;
+	} else {
+		helpers = 0;
+	}
+
+	return helpers;
 }
 
 void Player::sendClosePrivate(uint16_t channelId) {
