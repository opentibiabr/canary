--- conflicted
+++ resolved
@@ -590,12 +590,7 @@
 	}
 }
 
-<<<<<<< HEAD
-void Player::setVarStats(stats_t stat, int64_t modifier)
-{
-=======
-void Player::setVarStats(stats_t stat, int32_t modifier) {
->>>>>>> 4b1d92c0
+void Player::setVarStats(stats_t stat, int64_t modifier) {
 	varStats[stat] += modifier;
 
 	switch (stat) {
@@ -623,12 +618,7 @@
 	}
 }
 
-<<<<<<< HEAD
-int64_t Player::getDefaultStats(stats_t stat) const
-{
-=======
-int32_t Player::getDefaultStats(stats_t stat) const {
->>>>>>> 4b1d92c0
+int64_t Player::getDefaultStats(stats_t stat) const {
 	switch (stat) {
 		case STAT_MAXHITPOINTS:
 			return healthMax;
@@ -1130,9 +1120,7 @@
 	}
 }
 
-<<<<<<< HEAD
-void Player::updateImpactTracker(int64_t type, int64_t amount) const
-{
+void Player::updateImpactTracker(int64_t type, int64_t amount) const {
 	if (client) {
 		client->sendUpdateImpactTracker(static_cast<CombatType_t>(type), convertToSafeInteger<uint32_t>(amount));
 	}
@@ -1140,9 +1128,6 @@
 
 void Player::updateInputAnalyzer(int64_t type, int64_t amount, std::string const &target) const
 {
-=======
-void Player::updateImpactTracker(CombatType_t type, int32_t amount) const {
->>>>>>> 4b1d92c0
 	if (client) {
 		client->sendUpdateInputAnalyzer(static_cast<CombatType_t>(type), convertToSafeInteger<uint32_t>(amount), target);
 	}
@@ -2007,22 +1992,12 @@
 	}
 }
 
-<<<<<<< HEAD
-void Player::drainHealth(Creature* attacker, int64_t damage)
-{
-=======
-void Player::drainHealth(Creature* attacker, int32_t damage) {
->>>>>>> 4b1d92c0
+void Player::drainHealth(Creature* attacker, int64_t damage) {
 	Creature::drainHealth(attacker, damage);
 	sendStats();
 }
 
-<<<<<<< HEAD
-void Player::drainMana(Creature* attacker, int64_t manaLoss)
-{
-=======
-void Player::drainMana(Creature* attacker, int32_t manaLoss) {
->>>>>>> 4b1d92c0
+void Player::drainMana(Creature* attacker, int64_t manaLoss) {
 	Creature::drainMana(attacker, manaLoss);
 	sendStats();
 }
@@ -2330,13 +2305,8 @@
 	return false;
 }
 
-<<<<<<< HEAD
 BlockType_t Player::blockHit(Creature* attacker, CombatType_t combatType, int64_t& damage,
-                              bool checkDefense /* = false*/, bool checkArmor /* = false*/, bool field /* = false*/)
-{
-=======
-BlockType_t Player::blockHit(Creature* attacker, CombatType_t combatType, int32_t &damage, bool checkDefense /* = false*/, bool checkArmor /* = false*/, bool field /* = false*/) {
->>>>>>> 4b1d92c0
+		bool checkDefense /* = false*/, bool checkArmor /* = false*/, bool field /* = false*/) {
 	BlockType_t blockType = Creature::blockHit(attacker, combatType, damage, checkDefense, checkArmor, field);
 
 	if (attacker) {
@@ -2363,7 +2333,6 @@
 				const int16_t &absorbPercent = it.abilities->absorbPercent[combatTypeToIndex(combatType)];
 				auto charges = item->getAttribute<uint16_t>(ItemAttribute_t::CHARGES);
 				if (absorbPercent != 0) {
-<<<<<<< HEAD
 					// Safe conversion
 					auto doubleDamage = static_cast<double>(damage);
 					auto absorbDouble = static_cast<double>(absorbPercent);
@@ -2371,9 +2340,6 @@
 					damage -= safeConverted;
 
 					uint16_t charges = item->getCharges();
-=======
-					damage -= std::round(damage * (absorbPercent / 100.));
->>>>>>> 4b1d92c0
 					if (charges != 0) {
 						g_game().transformItem(item, item->getID(), charges - 1);
 					}
@@ -2382,14 +2348,10 @@
 				if (field) {
 					const int16_t &fieldAbsorbPercent = it.abilities->fieldAbsorbPercent[combatTypeToIndex(combatType)];
 					if (fieldAbsorbPercent != 0) {
-<<<<<<< HEAD
 						auto safeConverted = convertToSafeInteger<int64_t>(std::round(damage * fieldAbsorbPercent));
 						damage -= safeConverted / 100;
 
 						uint16_t charges = item->getCharges();
-=======
-						damage -= std::round(damage * (fieldAbsorbPercent / 100.));
->>>>>>> 4b1d92c0
 						if (charges != 0) {
 							g_game().transformItem(item, item->getID(), charges - 1);
 						}
@@ -4008,7 +3970,6 @@
 	fpp.fullPathSearch = true;
 }
 
-<<<<<<< HEAD
 uint16_t Player::getSkillLevel(uint8_t skill) const {
 	auto skillLevel = convertToSafeInteger<uint16_t>(skills[skill].level + varSkills[skill]);
 
@@ -4021,11 +3982,7 @@
 	return skillLevel;
 }
 
-void Player::doAttacking(uint32_t)
-{
-=======
 void Player::doAttacking(uint32_t) {
->>>>>>> 4b1d92c0
 	if (lastAttack == 0) {
 		lastAttack = OTSYS_TIME() - getAttackSpeed() - 1;
 	}
@@ -4317,12 +4274,7 @@
 	sendUnjustifiedPoints();
 }
 
-<<<<<<< HEAD
-void Player::onAttackedCreatureDrainHealth(Creature* target, int64_t points)
-{
-=======
-void Player::onAttackedCreatureDrainHealth(Creature* target, int32_t points) {
->>>>>>> 4b1d92c0
+void Player::onAttackedCreatureDrainHealth(Creature* target, int64_t points) {
 	Creature::onAttackedCreatureDrainHealth(target, points);
 
 	if (target) {
@@ -4336,12 +4288,7 @@
 	}
 }
 
-<<<<<<< HEAD
-void Player::onTargetCreatureGainHealth(Creature* target, int64_t points)
-{
-=======
-void Player::onTargetCreatureGainHealth(Creature* target, int32_t points) {
->>>>>>> 4b1d92c0
+void Player::onTargetCreatureGainHealth(Creature* target, int64_t points) {
 	if (target && party) {
 		Player* tmpPlayer = nullptr;
 
@@ -4488,26 +4435,16 @@
 	return lastHitMaster && lastHitMaster->getPlayer();
 }
 
-<<<<<<< HEAD
-void Player::changeHealth(int64_t healthChange, bool sendHealthChange/* = true*/)
-{
+void Player::changeHealth(int64_t healthChange, bool sendHealthChange/* = true*/) {
 	if (PLAYER_SOUND_HEALTH_CHANGE >= static_cast<uint32_t>(uniform_random(1, 100))) {
 		g_game().sendSingleSoundEffect(this->getPosition(), sex == PLAYERSEX_FEMALE ? SoundEffect_t::HUMAN_FEMALE_BARK : SoundEffect_t::HUMAN_MALE_BARK, this);
 	}
 
-=======
-void Player::changeHealth(int32_t healthChange, bool sendHealthChange /* = true*/) {
->>>>>>> 4b1d92c0
 	Creature::changeHealth(healthChange, sendHealthChange);
 	sendStats();
 }
 
-<<<<<<< HEAD
-void Player::changeMana(int64_t manaChange)
-{
-=======
-void Player::changeMana(int32_t manaChange) {
->>>>>>> 4b1d92c0
+void Player::changeMana(int64_t manaChange) {
 	if (!hasFlag(PlayerFlags_t::HasInfiniteMana)) {
 		Creature::changeMana(manaChange);
 	}
@@ -6187,7 +6124,6 @@
 	return nullptr;
 }
 
-<<<<<<< HEAD
 SoundEffect_t Player::getHitSoundEffect() const
 {
 	// Distance sound effects
@@ -6283,9 +6219,6 @@
 	uint8_t tier/* = 0*/
 ) const
 {
-=======
-std::pair<std::vector<Item*>, std::map<uint16_t, std::map<uint8_t, uint32_t>>> Player::requestLockerItems(DepotLocker* depotLocker, bool sendToClient /*= false*/, uint8_t tier /*= 0*/) const {
->>>>>>> 4b1d92c0
 	if (depotLocker == nullptr) {
 		SPDLOG_ERROR("{} - Depot locker is nullptr", __FUNCTION__);
 		return {};
