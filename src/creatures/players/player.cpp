--- conflicted
+++ resolved
@@ -4118,18 +4118,16 @@
 
 std::map<uint16_t, uint16_t> &Player::getAllSaleItemIdAndCount(std::map<uint16_t, uint16_t> &countMap) const {
 	for (const auto &item : getAllInventoryItems(false, true)) {
-<<<<<<< HEAD
 		if (!item->hasMarketAttributes()) {
 			continue;
 		}
-=======
+
 		if (const auto &container = item->getContainer()) {
 			if (container->size() > 0) {
 				continue;
 			}
 		}
 
->>>>>>> ff268331
 		countMap[item->getID()] += item->getItemCount();
 	}
 
