/**
 * Canary - A free and open-source MMORPG server emulator
 * Copyright (©) 2019-2024 OpenTibiaBR <opentibiabr@outlook.com>
 * Repository: https://github.com/opentibiabr/canary
 * License: https://github.com/opentibiabr/canary/blob/main/LICENSE
 * Contributors: https://github.com/opentibiabr/canary/graphs/contributors
 * Website: https://docs.opentibiabr.com/
 */

#include "pch.hpp"

#include "creatures/combat/combat.hpp"
#include "creatures/interactions/chat.hpp"
#include "creatures/monsters/monster.hpp"
#include "creatures/monsters/monsters.hpp"
#include "creatures/players/player.hpp"
#include "creatures/players/wheel/player_wheel.hpp"
#include "creatures/players/achievement/player_achievement.hpp"
#include "creatures/players/storages/storages.hpp"
#include "game/game.hpp"
#include "game/modal_window/modal_window.hpp"
#include "game/scheduling/dispatcher.hpp"
#include "game/scheduling/task.hpp"
#include "game/scheduling/save_manager.hpp"
#include "grouping/familiars.hpp"
#include "lua/creature/creatureevent.hpp"
#include "lua/creature/events.hpp"
#include "lua/callbacks/event_callback.hpp"
#include "lua/callbacks/events_callbacks.hpp"
#include "lua/creature/movement.hpp"
#include "io/iologindata.hpp"
#include "items/bed.hpp"
#include "items/weapons/weapons.hpp"
#include "core.hpp"
#include "map/spectators.hpp"
#include "lib/metrics/metrics.hpp"
#include "utils/tools.hpp"
#include "enums/object_category.hpp"
#include "enums/account_errors.hpp"
#include "enums/account_type.hpp"
#include "enums/account_group_type.hpp"

import enum_modules;
import outfit_type;
import light_info;

MuteCountMap Player::muteCountMap;

Player::Player(ProtocolGame_ptr p) :
	Creature(),
	lastPing(OTSYS_TIME()),
	lastPong(lastPing),
	inbox(std::make_shared<Inbox>(ITEM_INBOX)),
	client(std::move(p)) {
	m_wheelPlayer = std::make_unique<PlayerWheel>(*this);
	m_playerAchievement = std::make_unique<PlayerAchievement>(*this);
}

Player::~Player() {
	for (std::shared_ptr<Item> item : inventory) {
		if (item) {
			item->resetParent();
			item->stopDecaying();
		}
	}

	for (const auto &it : depotLockerMap) {
		it.second->removeInbox(inbox);
		it.second->stopDecaying();
	}

	inbox->stopDecaying();

	setWriteItem(nullptr);
	setEditHouse(nullptr);
	logged = false;
}

bool Player::setVocation(uint16_t vocId) {
	Vocation* voc = g_vocations().getVocation(vocId);
	if (!voc) {
		return false;
	}
	vocation = voc;

	updateRegeneration();
	g_game().addPlayerVocation(static_self_cast<Player>());
	return true;
}

bool Player::isPushable() {
	if (hasFlag(PlayerFlags_t::CannotBePushed)) {
		return false;
	}
	return Creature::isPushable();
}

std::shared_ptr<Task> Player::createPlayerTask(uint32_t delay, std::function<void(void)> f, std::string context) {
	return std::make_shared<Task>(std::move(f), std::move(context), delay);
}

uint32_t Player::playerFirstID = 0x10000000;
uint32_t Player::playerLastID = 0x50000000;
uint32_t Player::getFirstID() {
	return playerFirstID;
}
uint32_t Player::getLastID() {
	return playerLastID;
}

void Player::setID() {
	// guid = player id from database
	if (id == 0 && guid != 0) {
		id = getFirstID() + guid;
		if (id == std::numeric_limits<uint32_t>::max()) {
			g_logger().error("[{}] Player {} has max 'id' value of uint32_t", __FUNCTION__, getName());
		}
	}
}

std::string Player::getDescription(int32_t lookDistance) {
	std::ostringstream s;
	std::string subjectPronoun = getSubjectPronoun();
	capitalizeWords(subjectPronoun);

	if (lookDistance == -1) {
		s << "yourself.";

		if (group->access) {
			s << " You are " << group->name << '.';
		} else if (vocation->getId() != VOCATION_NONE) {
			s << " You are " << vocation->getVocDescription() << '.';
		} else {
			s << " You have no vocation.";
		}

		if (loyaltyTitle.length() != 0) {
			s << " You are a " << loyaltyTitle << ".";
		}

		if (isVip()) {
			s << " You are VIP.";
		}
	} else {
		s << name;
		if (!group->access) {
			s << " (Level " << level << ')';
		}
		s << '.';

		s << " " << subjectPronoun;

		if (group->access) {
			s << " " << getSubjectVerb() << " " << group->name << '.';
		} else if (vocation->getId() != VOCATION_NONE) {
			s << " " << getSubjectVerb() << " " << vocation->getVocDescription() << '.';
		} else {
			s << " has no vocation.";
		}

		if (loyaltyTitle.length() != 0) {
			std::string article = "a";
			if (loyaltyTitle[0] == 'A' || loyaltyTitle[0] == 'E' || loyaltyTitle[0] == 'I' || loyaltyTitle[0] == 'O' || loyaltyTitle[0] == 'U') {
				article = "an";
			}
			s << " " << subjectPronoun << " " << getSubjectVerb() << " " << article << " " << loyaltyTitle << ".";
		}

		if (isVip()) {
			s << " " << subjectPronoun << " " << getSubjectVerb() << " VIP.";
		}
	}

	if (m_party) {
		if (lookDistance == -1) {
			s << " Your party has ";
		} else {
			s << " " << subjectPronoun << " " << getSubjectVerb() << " in a party with ";
		}

		size_t memberCount = m_party->getMemberCount() + 1;
		if (memberCount == 1) {
			s << "1 member and ";
		} else {
			s << memberCount << " members and ";
		}

		size_t invitationCount = m_party->getInvitationCount();
		if (invitationCount == 1) {
			s << "1 pending invitation.";
		} else {
			s << invitationCount << " pending invitations.";
		}
	}

	if (guild && guildRank) {
		size_t memberCount = guild->getMemberCount();
		if (memberCount >= 1000) {
			s << "";
			return s.str();
		}

		if (lookDistance == -1) {
			s << " You are ";
		} else {
			s << " " << subjectPronoun << " " << getSubjectVerb() << " ";
		}

		s << guildRank->name << " of the " << guild->getName();
		if (!guildNick.empty()) {
			s << " (" << guildNick << ')';
		}

		if (memberCount == 1) {
			s << ", which has 1 member, " << guild->getMembersOnline().size() << " of them online.";
		} else {
			s << ", which has " << memberCount << " members, " << guild->getMembersOnline().size() << " of them online.";
		}
	}
	return s.str();
}

std::shared_ptr<Item> Player::getInventoryItem(Slots_t slot) const {
	if (slot < CONST_SLOT_FIRST || slot > CONST_SLOT_LAST) {
		return nullptr;
	}
	return inventory[slot];
}

bool Player::isSuppress(ConditionType conditionType, bool attackerPlayer) const {
	auto minDelay = g_configManager().getNumber(MIN_DELAY_BETWEEN_CONDITIONS, __FUNCTION__);
	if (IsConditionSuppressible(conditionType) && checkLastConditionTimeWithin(conditionType, minDelay)) {
		return true;
	}

	return m_conditionSuppressions[static_cast<size_t>(conditionType)];
}

void Player::addConditionSuppressions(const std::array<ConditionType, conditionToValue(ConditionType::Count)> &addConditions) {
	for (const auto &conditionType : addConditions) {
		m_conditionSuppressions[static_cast<size_t>(conditionType)] = true;
	}
}

void Player::removeConditionSuppressions() {
	m_conditionSuppressions.reset();
}

std::shared_ptr<Item> Player::getWeapon(Slots_t slot, bool ignoreAmmo) const {
	std::shared_ptr<Item> item = inventory[slot];
	if (!item) {
		return nullptr;
	}

	WeaponType_t weaponType = item->getWeaponType();
	if (weaponType == WEAPON_NONE || weaponType == WEAPON_SHIELD || weaponType == WEAPON_AMMO) {
		return nullptr;
	}

	if (!ignoreAmmo && (weaponType == WEAPON_DISTANCE || weaponType == WEAPON_MISSILE)) {
		const ItemType &it = Item::items[item->getID()];
		if (it.ammoType != AMMO_NONE) {
			item = getQuiverAmmoOfType(it);
		}
	}

	return item;
}

bool Player::hasQuiverEquipped() const {
	std::shared_ptr<Item> quiver = inventory[CONST_SLOT_RIGHT];
	return quiver && quiver->isQuiver() && quiver->getContainer();
}

bool Player::hasWeaponDistanceEquipped() const {
	std::shared_ptr<Item> item = inventory[CONST_SLOT_LEFT];
	return item && item->getWeaponType() == WEAPON_DISTANCE;
}

std::shared_ptr<Item> Player::getQuiverAmmoOfType(const ItemType &it) const {
	if (!hasQuiverEquipped()) {
		return nullptr;
	}

	std::shared_ptr<Item> quiver = inventory[CONST_SLOT_RIGHT];
	for (std::shared_ptr<Container> container = quiver->getContainer();
		 auto ammoItem : container->getItemList()) {
		if (ammoItem->getAmmoType() == it.ammoType) {
			if (level >= Item::items[ammoItem->getID()].minReqLevel) {
				return ammoItem;
			}
		}
	}
	return nullptr;
}

std::shared_ptr<Item> Player::getWeapon(bool ignoreAmmo /* = false*/) const {
	std::shared_ptr<Item> item = getWeapon(CONST_SLOT_LEFT, ignoreAmmo);
	if (item) {
		return item;
	}

	item = getWeapon(CONST_SLOT_RIGHT, ignoreAmmo);
	if (item) {
		return item;
	}
	return nullptr;
}

WeaponType_t Player::getWeaponType() const {
	std::shared_ptr<Item> item = getWeapon();
	if (!item) {
		return WEAPON_NONE;
	}
	return item->getWeaponType();
}

int32_t Player::getWeaponSkill(std::shared_ptr<Item> item) const {
	if (!item) {
		return getSkillLevel(SKILL_FIST);
	}

	int32_t attackSkill;

	WeaponType_t weaponType = item->getWeaponType();
	switch (weaponType) {
		case WEAPON_SWORD: {
			attackSkill = getSkillLevel(SKILL_SWORD);
			break;
		}

		case WEAPON_CLUB: {
			attackSkill = getSkillLevel(SKILL_CLUB);
			break;
		}

		case WEAPON_AXE: {
			attackSkill = getSkillLevel(SKILL_AXE);
			break;
		}

		case WEAPON_MISSILE:
		case WEAPON_DISTANCE: {
			attackSkill = getSkillLevel(SKILL_DISTANCE);
			break;
		}

		default: {
			attackSkill = 0;
			break;
		}
	}
	return attackSkill;
}

int32_t Player::getArmor() const {
	int32_t armor = 0;

	static const Slots_t armorSlots[] = { CONST_SLOT_HEAD, CONST_SLOT_NECKLACE, CONST_SLOT_ARMOR, CONST_SLOT_LEGS, CONST_SLOT_FEET, CONST_SLOT_RING, CONST_SLOT_AMMO };
	for (Slots_t slot : armorSlots) {
		std::shared_ptr<Item> inventoryItem = inventory[slot];
		if (inventoryItem) {
			armor += inventoryItem->getArmor();
		}
	}
	return static_cast<int32_t>(armor * vocation->armorMultiplier);
}

void Player::getShieldAndWeapon(std::shared_ptr<Item> &shield, std::shared_ptr<Item> &weapon) const {
	shield = nullptr;
	weapon = nullptr;

	for (uint32_t slot = CONST_SLOT_RIGHT; slot <= CONST_SLOT_LEFT; slot++) {
		std::shared_ptr<Item> item = inventory[slot];
		if (!item) {
			continue;
		}

		switch (item->getWeaponType()) {
			case WEAPON_NONE:
				break;

			case WEAPON_SHIELD: {
				if (!shield || (shield && item->getDefense() > shield->getDefense())) {
					shield = item;
				}
				break;
			}

			default: { // weapons that are not shields
				weapon = item;
				break;
			}
		}
	}
}

float Player::getMitigation() const {
	return wheel()->calculateMitigation();
}

int32_t Player::getDefense() const {
	int32_t defenseSkill = getSkillLevel(SKILL_FIST);
	int32_t defenseValue = 7;
	std::shared_ptr<Item> weapon;
	std::shared_ptr<Item> shield;
	try {
		getShieldAndWeapon(shield, weapon);
	} catch (const std::exception &e) {
		g_logger().error("{} got exception {}", getName(), e.what());
	}

	if (weapon) {
		defenseValue = weapon->getDefense() + weapon->getExtraDefense();
		defenseSkill = getWeaponSkill(weapon);
	}

	if (shield) {
		defenseValue = weapon != nullptr ? shield->getDefense() + weapon->getExtraDefense() : shield->getDefense();
		// Wheel of destiny - Combat Mastery
		if (shield->getDefense() > 0) {
			defenseValue += wheel()->getMajorStatConditional("Combat Mastery", WheelMajor_t::DEFENSE);
		}
		defenseSkill = getSkillLevel(SKILL_SHIELD);
	}

	if (defenseSkill == 0) {
		switch (fightMode) {
			case FIGHTMODE_ATTACK:
			case FIGHTMODE_BALANCED:
				return 1;

			case FIGHTMODE_DEFENSE:
				return 2;
		}
	}

	return (defenseSkill / 4. + 2.23) * defenseValue * 0.15 * getDefenseFactor() * vocation->defenseMultiplier;
}

float Player::getAttackFactor() const {
	switch (fightMode) {
		case FIGHTMODE_ATTACK:
			return 1.0f;
		case FIGHTMODE_BALANCED:
			return 0.75f;
		case FIGHTMODE_DEFENSE:
			return 0.5f;
		default:
			return 1.0f;
	}
}

float Player::getDefenseFactor() const {
	switch (fightMode) {
		case FIGHTMODE_ATTACK:
			return (OTSYS_TIME() - lastAttack) < getAttackSpeed() ? 0.5f : 1.0f;
		case FIGHTMODE_BALANCED:
			return (OTSYS_TIME() - lastAttack) < getAttackSpeed() ? 0.75f : 1.0f;
		case FIGHTMODE_DEFENSE:
			return 1.0f;
		default:
			return 1.0f;
	}
}

uint32_t Player::getClientIcons() {
	uint32_t icons = 0;
	for (const auto &condition : conditions) {
		if (!isSuppress(condition->getType(), false)) {
			icons |= condition->getIcons();
		}
	}

	if (pzLocked) {
		icons |= ICON_REDSWORDS;
	}

	auto tile = getTile();
	if (tile && tile->hasFlag(TILESTATE_PROTECTIONZONE)) {
		icons |= ICON_PIGEON;
		client->sendRestingStatus(1);

		// Don't show ICON_SWORDS if player is in protection zone.
		if (hasBitSet(ICON_SWORDS, icons)) {
			icons &= ~ICON_SWORDS;
		}
	} else {
		client->sendRestingStatus(0);
	}

	// Game client debugs with 10 or more icons
	// so let's prevent that from happening.
	std::bitset<32> icon_bitset(static_cast<uint64_t>(icons));
	for (size_t pos = 0, bits_set = icon_bitset.count(); bits_set >= 10; ++pos) {
		if (icon_bitset[pos]) {
			icon_bitset.reset(pos);
			--bits_set;
		}
	}
	return icon_bitset.to_ulong();
}

const std::unordered_set<std::shared_ptr<MonsterType>> &Player::getCyclopediaMonsterTrackerSet(bool isBoss) const {
	return isBoss ? m_bosstiaryMonsterTracker : m_bestiaryMonsterTracker;
}

void Player::addMonsterToCyclopediaTrackerList(const std::shared_ptr<MonsterType> mtype, bool isBoss, bool reloadClient /* = false */) {
	if (!client) {
		return;
	}

	const uint16_t raceId = mtype ? mtype->info.raceid : 0;
	auto &tracker = isBoss ? m_bosstiaryMonsterTracker : m_bestiaryMonsterTracker;
	if (tracker.emplace(mtype).second) {
		if (reloadClient && raceId != 0) {
			if (isBoss) {
				client->parseSendBosstiary();
			} else {
				client->sendBestiaryEntryChanged(raceId);
			}
		}

		client->refreshCyclopediaMonsterTracker(tracker, isBoss);
	}
}

void Player::removeMonsterFromCyclopediaTrackerList(std::shared_ptr<MonsterType> mtype, bool isBoss, bool reloadClient /* = false */) {
	if (!client) {
		return;
	}

	const uint16_t raceId = mtype ? mtype->info.raceid : 0;
	auto &tracker = isBoss ? m_bosstiaryMonsterTracker : m_bestiaryMonsterTracker;

	if (tracker.erase(mtype) > 0) {
		if (reloadClient && raceId != 0) {
			if (isBoss) {
				client->parseSendBosstiary();
			} else {
				client->sendBestiaryEntryChanged(raceId);
			}
		}

		client->refreshCyclopediaMonsterTracker(tracker, isBoss);
	}
}

bool Player::isBossOnBosstiaryTracker(const std::shared_ptr<MonsterType> &monsterType) const {
	return monsterType ? m_bosstiaryMonsterTracker.contains(monsterType) : false;
}

void Player::refreshCyclopediaMonsterTracker(bool isBoss /*= false*/) {
	refreshCyclopediaMonsterTracker(getCyclopediaMonsterTrackerSet(isBoss), isBoss);
}

void Player::refreshCyclopediaMonsterTracker(const std::unordered_set<std::shared_ptr<MonsterType>> &trackerList, bool isBoss) const {
	if (client) {
		client->refreshCyclopediaMonsterTracker(trackerList, isBoss);
	}
}

void Player::updateInventoryWeight() {
	if (hasFlag(PlayerFlags_t::HasInfiniteCapacity)) {
		return;
	}

	inventoryWeight = 0;
	for (int i = CONST_SLOT_FIRST; i <= CONST_SLOT_LAST; ++i) {
		std::shared_ptr<Item> item = inventory[i];
		if (item) {
			inventoryWeight += item->getWeight();
		}
	}
}

void Player::updateInventoryImbuement() {
	// Get the tile the player is currently on
	std::shared_ptr<Tile> playerTile = getTile();
	// Check if the player is in a protection zone
	bool isInProtectionZone = playerTile && playerTile->hasFlag(TILESTATE_PROTECTIONZONE);
	// Check if the player is in fight mode
	bool isInFightMode = hasCondition(ConditionType::InFight);
	bool nonAggressiveFightOnly = g_configManager().getBoolean(TOGGLE_IMBUEMENT_NON_AGGRESSIVE_FIGHT_ONLY, __FUNCTION__);

	// Iterate through all items in the player's inventory
	for (auto [key, item] : getAllSlotItems()) {
		// Iterate through all imbuement slots on the item

		for (uint8_t slotid = 0; slotid < item->getImbuementSlot(); slotid++) {
			ImbuementInfo imbuementInfo;
			// Get the imbuement information for the current slot
			if (!item->getImbuementInfo(slotid, &imbuementInfo)) {
				// If no imbuement is found, continue to the next slot
				continue;
			}

			// Imbuement from imbuementInfo, this variable reduces code complexity
			auto imbuement = imbuementInfo.imbuement;
			// Get the category of the imbuement
			const CategoryImbuement* categoryImbuement = g_imbuements().getCategoryByID(imbuement->getCategory());
			// Parent of the imbued item
			auto parent = item->getParent();
			bool isInBackpack = parent && parent->getContainer();
			// If the imbuement is aggressive and the player is not in fight mode or is in a protection zone, or the item is in a container, ignore it.
			if (categoryImbuement && (categoryImbuement->agressive || nonAggressiveFightOnly) && (isInProtectionZone || !isInFightMode || isInBackpack)) {
				continue;
			}
			// If the item is not in the backpack slot and it's not a agressive imbuement, ignore it.
			if (categoryImbuement && !categoryImbuement->agressive && parent && parent != getPlayer()) {
				continue;
			}

			// If the imbuement's duration is 0, remove its stats and continue to the next slot
			if (imbuementInfo.duration == 0) {
				removeItemImbuementStats(imbuement);
				updateImbuementTrackerStats();
				continue;
			}

			g_logger().trace("Decaying imbuement {} from item {} of player {}", imbuement->getName(), item->getName(), getName());
			// Calculate the new duration of the imbuement, making sure it doesn't go below 0
			uint32_t duration = std::max<uint32_t>(0, imbuementInfo.duration - EVENT_IMBUEMENT_INTERVAL / 1000);
			// Update the imbuement's duration in the item
			item->decayImbuementTime(slotid, imbuement->getID(), duration);

			if (duration == 0) {
				removeItemImbuementStats(imbuement);
				updateImbuementTrackerStats();
				continue;
			}
		}
	}
}

phmap::flat_hash_map<uint8_t, std::shared_ptr<Item>> Player::getAllSlotItems() const {
	phmap::flat_hash_map<uint8_t, std::shared_ptr<Item>> itemMap;
	for (uint8_t i = CONST_SLOT_FIRST; i <= CONST_SLOT_LAST; ++i) {
		std::shared_ptr<Item> item = inventory[i];
		if (!item) {
			continue;
		}

		itemMap[i] = item;
	}

	return itemMap;
}

void Player::setTraining(bool value) {
	for (const auto &[key, player] : g_game().getPlayers()) {
		if (!this->isInGhostMode() || player->isAccessPlayer()) {
			player->notifyStatusChange(static_self_cast<Player>(), value ? VIPSTATUS_TRAINING : VIPSTATUS_ONLINE, false);
		}
	}
	this->statusVipList = VIPSTATUS_TRAINING;
	setExerciseTraining(value);
}

uint16_t Player::getLoyaltySkill(skills_t skill) const {
	uint16_t level = getBaseSkill(skill);
	absl::uint128 currReqTries = vocation->getReqSkillTries(skill, level);
	absl::uint128 nextReqTries = vocation->getReqSkillTries(skill, level + 1);
	if (currReqTries >= nextReqTries) {
		// player has reached max skill
		return skills[skill].level;
	}

	absl::uint128 tries = skills[skill].tries;
	absl::uint128 totalTries = vocation->getTotalSkillTries(skill, skills[skill].level) + tries;
	absl::uint128 loyaltyTries = (totalTries * getLoyaltyBonus()) / 100;
	while ((tries + loyaltyTries) >= nextReqTries) {
		loyaltyTries -= nextReqTries - tries;
		level++;
		tries = 0;

		currReqTries = nextReqTries;
		nextReqTries = vocation->getReqSkillTries(skill, level + 1);
		if (currReqTries >= nextReqTries) {
			loyaltyTries = 0;
			break;
		}
	}
	return level;
}

void Player::addSkillAdvance(skills_t skill, uint64_t count) {
	uint64_t currReqTries = vocation->getReqSkillTries(skill, skills[skill].level);
	uint64_t nextReqTries = vocation->getReqSkillTries(skill, skills[skill].level + 1);
	if (currReqTries >= nextReqTries) {
		// player has reached max skill
		return;
	}

	g_events().eventPlayerOnGainSkillTries(static_self_cast<Player>(), skill, count);
	g_callbacks().executeCallback(EventCallback_t::playerOnGainSkillTries, &EventCallback::playerOnGainSkillTries, getPlayer(), skill, count);
	if (count == 0) {
		return;
	}

	bool sendUpdateSkills = false;
	while ((skills[skill].tries + count) >= nextReqTries) {
		count -= nextReqTries - skills[skill].tries;
		skills[skill].level++;
		skills[skill].tries = 0;
		skills[skill].percent = 0;

		std::ostringstream ss;
		ss << "You advanced to " << getSkillName(skill) << " level " << skills[skill].level << '.';
		sendTextMessage(MESSAGE_EVENT_ADVANCE, ss.str());

		g_creatureEvents().playerAdvance(static_self_cast<Player>(), skill, (skills[skill].level - 1), skills[skill].level);

		sendUpdateSkills = true;
		currReqTries = nextReqTries;
		nextReqTries = vocation->getReqSkillTries(skill, skills[skill].level + 1);
		if (currReqTries >= nextReqTries) {
			count = 0;
			break;
		}
	}

	skills[skill].tries += count;

	uint32_t newPercent;
	if (nextReqTries > currReqTries) {
		newPercent = Player::getPercentLevel(skills[skill].tries, nextReqTries);
	} else {
		newPercent = 0;
	}

	if (skills[skill].percent != newPercent) {
		skills[skill].percent = newPercent;
		sendUpdateSkills = true;
	}

	if (sendUpdateSkills) {
		sendSkills();
		sendStats();
	}
}

void Player::setVarStats(stats_t stat, int32_t modifier) {
	varStats[stat] += modifier;

	switch (stat) {
		case STAT_MAXHITPOINTS: {
			if (getHealth() > getMaxHealth()) {
				Creature::changeHealth(getMaxHealth() - getHealth());
			} else {
				g_game().addCreatureHealth(static_self_cast<Player>());
			}
			break;
		}

		case STAT_MAXMANAPOINTS: {
			if (getMana() > getMaxMana()) {
				Creature::changeMana(getMaxMana() - getMana());
			} else {
				g_game().addPlayerMana(static_self_cast<Player>());
			}
			break;
		}

		default: {
			break;
		}
	}
}

int32_t Player::getDefaultStats(stats_t stat) const {
	switch (stat) {
		case STAT_MAXHITPOINTS:
			return healthMax;
		case STAT_MAXMANAPOINTS:
			return manaMax;
		case STAT_MAGICPOINTS:
			return getBaseMagicLevel();
		default:
			return 0;
	}
}

void Player::addContainer(uint8_t cid, std::shared_ptr<Container> container) {
	if (cid > 0xF) {
		return;
	}

	if (!container) {
		return;
	}

	auto it = openContainers.find(cid);
	if (it != openContainers.end()) {
		OpenContainer &openContainer = it->second;
		auto oldContainer = openContainer.container;
		if (oldContainer->getID() == ITEM_BROWSEFIELD) {
		}

		openContainer.container = container;
		openContainer.index = 0;
	} else {
		OpenContainer openContainer;
		openContainer.container = container;
		openContainer.index = 0;
		openContainers[cid] = openContainer;
	}
}

void Player::closeContainer(uint8_t cid) {
	auto it = openContainers.find(cid);
	if (it == openContainers.end()) {
		return;
	}

	OpenContainer openContainer = it->second;
	std::shared_ptr<Container> container = openContainer.container;

	if (container && container->isAnyKindOfRewardChest() && !hasOtherRewardContainerOpen(container)) {
		removeEmptyRewards();
	}
	openContainers.erase(it);
	if (container && container->getID() == ITEM_BROWSEFIELD) {
	}
}

void Player::removeEmptyRewards() {
	std::erase_if(rewardMap, [this](const auto &rewardBag) {
		auto [id, reward] = rewardBag;
		if (reward->empty()) {
			getRewardChest()->removeItem(reward);
			return true;
		}
		return false;
	});
}

bool Player::hasOtherRewardContainerOpen(const std::shared_ptr<Container> container) const {
	return std::ranges::any_of(openContainers.begin(), openContainers.end(), [container](const auto &containerPair) {
		return containerPair.second.container != container && containerPair.second.container->isAnyKindOfRewardContainer();
	});
}

void Player::setContainerIndex(uint8_t cid, uint16_t index) {
	auto it = openContainers.find(cid);
	if (it == openContainers.end()) {
		return;
	}
	it->second.index = index;
}

std::shared_ptr<Container> Player::getContainerByID(uint8_t cid) {
	auto it = openContainers.find(cid);
	if (it == openContainers.end()) {
		return nullptr;
	}
	return it->second.container;
}

int8_t Player::getContainerID(std::shared_ptr<Container> container) const {
	for (const auto &it : openContainers) {
		if (it.second.container == container) {
			return it.first;
		}
	}
	return -1;
}

uint16_t Player::getContainerIndex(uint8_t cid) const {
	auto it = openContainers.find(cid);
	if (it == openContainers.end()) {
		return 0;
	}
	return it->second.index;
}

bool Player::canOpenCorpse(uint32_t ownerId) const {
	return getID() == ownerId || (m_party && m_party->canOpenCorpse(ownerId));
}

uint16_t Player::getLookCorpse() const {
	if (sex == PLAYERSEX_FEMALE) {
		return ITEM_FEMALE_CORPSE;
	} else {
		return ITEM_MALE_CORPSE;
	}
}

void Player::addStorageValue(const uint32_t key, const int32_t value, const bool isLogin /* = false*/) {
	if (IS_IN_KEYRANGE(key, RESERVED_RANGE)) {
		if (IS_IN_KEYRANGE(key, OUTFITS_RANGE)) {
			outfits.emplace_back(
				value >> 16,
				value & 0xFF
			);
			return;
		} else if (IS_IN_KEYRANGE(key, MOUNTS_RANGE)) {
			// do nothing
		} else if (IS_IN_KEYRANGE(key, FAMILIARS_RANGE)) {
			familiars.emplace_back(
				value >> 16
			);
			return;
		} else {
			g_logger().warn("Unknown reserved key: {} for player: {}", key, getName());
			return;
		}
	}

	if (value != -1) {
		int32_t oldValue = getStorageValue(key);
		storageMap[key] = value;

		if (!isLogin) {
			auto currentFrameTime = g_dispatcher().getDispatcherCycle();
			g_events().eventOnStorageUpdate(static_self_cast<Player>(), key, value, oldValue, currentFrameTime);
			g_callbacks().executeCallback(EventCallback_t::playerOnStorageUpdate, &EventCallback::playerOnStorageUpdate, getPlayer(), key, value, oldValue, currentFrameTime);
		}
	} else {
		storageMap.erase(key);
	}
}

int32_t Player::getStorageValue(const uint32_t key) const {
	int32_t value = -1;
	auto it = storageMap.find(key);
	if (it == storageMap.end()) {
		return value;
	}

	value = it->second;
	return value;
}

int32_t Player::getStorageValueByName(const std::string &storageName) const {
	auto it = g_storages().getStorageMap().find(storageName);
	if (it == g_storages().getStorageMap().end()) {
		return -1;
	}
	uint32_t key = it->second;

	return getStorageValue(key);
}

void Player::addStorageValueByName(const std::string &storageName, const int32_t value, const bool isLogin /* = false*/) {
	auto it = g_storages().getStorageMap().find(storageName);
	if (it == g_storages().getStorageMap().end()) {
		g_logger().error("[{}] Storage name '{}' not found in storage map, register your storage in 'storages.xml' first for use", __func__, storageName);
		return;
	}
	uint32_t key = it->second;
	addStorageValue(key, value, isLogin);
}

bool Player::canSee(const Position &pos) {
	if (!client) {
		return false;
	}
	return client->canSee(pos);
}

bool Player::canSeeCreature(std::shared_ptr<Creature> creature) const {
	if (creature.get() == this) {
		return true;
	}

	if (creature->isInGhostMode() && !group->access) {
		return false;
	}

	if (!creature->getPlayer() && !canSeeInvisibility() && creature->isInvisible()) {
		return false;
	}
	return true;
}

bool Player::canWalkthrough(std::shared_ptr<Creature> creature) {
	if (group->access || creature->isInGhostMode()) {
		return true;
	}

	std::shared_ptr<Player> player = creature->getPlayer();
	std::shared_ptr<Monster> monster = creature->getMonster();
	std::shared_ptr<Npc> npc = creature->getNpc();
	if (monster) {
		if (!monster->isFamiliar()) {
			return false;
		}
		return true;
	}

	if (player) {
		std::shared_ptr<Tile> playerTile = player->getTile();
		if (!playerTile || (!playerTile->hasFlag(TILESTATE_NOPVPZONE) && !playerTile->hasFlag(TILESTATE_PROTECTIONZONE) && player->getLevel() > static_cast<uint32_t>(g_configManager().getNumber(PROTECTION_LEVEL, __FUNCTION__)) && g_game().getWorldType() != WORLD_TYPE_NO_PVP)) {
			return false;
		}

		std::shared_ptr<Item> playerTileGround = playerTile->getGround();
		if (!playerTileGround || !playerTileGround->hasWalkStack()) {
			return false;
		}

		std::shared_ptr<Player> thisPlayer = getPlayer();
		if ((OTSYS_TIME() - lastWalkthroughAttempt) > 2000) {
			thisPlayer->setLastWalkthroughAttempt(OTSYS_TIME());
			return false;
		}

		if (creature->getPosition() != lastWalkthroughPosition) {
			thisPlayer->setLastWalkthroughPosition(creature->getPosition());
			return false;
		}

		thisPlayer->setLastWalkthroughPosition(creature->getPosition());
		return true;
	} else if (npc) {
		std::shared_ptr<Tile> tile = npc->getTile();
		std::shared_ptr<HouseTile> houseTile = std::dynamic_pointer_cast<HouseTile>(tile);
		return (houseTile != nullptr);
	}

	return false;
}

bool Player::canWalkthroughEx(std::shared_ptr<Creature> creature) {
	if (group->access) {
		return true;
	}

	std::shared_ptr<Monster> monster = creature->getMonster();
	if (monster) {
		if (!monster->isFamiliar()) {
			return false;
		}
		return true;
	}

	std::shared_ptr<Player> player = creature->getPlayer();
	std::shared_ptr<Npc> npc = creature->getNpc();
	if (player) {
		std::shared_ptr<Tile> playerTile = player->getTile();
		return playerTile && (playerTile->hasFlag(TILESTATE_NOPVPZONE) || playerTile->hasFlag(TILESTATE_PROTECTIONZONE) || player->getLevel() <= static_cast<uint32_t>(g_configManager().getNumber(PROTECTION_LEVEL, __FUNCTION__)) || g_game().getWorldType() == WORLD_TYPE_NO_PVP);
	} else if (npc) {
		std::shared_ptr<Tile> tile = npc->getTile();
		std::shared_ptr<HouseTile> houseTile = std::dynamic_pointer_cast<HouseTile>(tile);
		return (houseTile != nullptr);
	} else {
		return false;
	}
}

void Player::onReceiveMail() {
	if (isNearDepotBox()) {
		sendTextMessage(MESSAGE_EVENT_ADVANCE, "New mail has arrived.");
	}
}

std::shared_ptr<Container> Player::refreshManagedContainer(ObjectCategory_t category, std::shared_ptr<Container> container, bool isLootContainer, bool loading /* = false*/) {
	std::shared_ptr<Container> previousContainer = nullptr;
	auto toSetAttribute = isLootContainer ? ItemAttribute_t::QUICKLOOTCONTAINER : ItemAttribute_t::OBTAINCONTAINER;
	if (auto it = m_managedContainers.find(category); it != m_managedContainers.end() && !loading) {
		previousContainer = isLootContainer ? it->second.first : it->second.second;
		if (previousContainer) {
			auto flags = previousContainer->getAttribute<uint32_t>(toSetAttribute);
			flags &= ~(1 << category);
			if (flags == 0) {
				previousContainer->removeAttribute(toSetAttribute);
			} else {
				previousContainer->setAttribute(toSetAttribute, flags);
			}
		}

		if (isLootContainer) {
			it->second.first = nullptr;
		} else {
			it->second.second = nullptr;
		}

		if (!it->second.first && !it->second.second) {
			m_managedContainers.erase(it);
		}
	}

	if (container) {
		previousContainer = container;
		if (m_managedContainers.find(category) != m_managedContainers.end()) {
			if (isLootContainer) {
				m_managedContainers[category].first = container;
			} else {
				m_managedContainers[category].second = container;
			}
		} else {
			std::pair<std::shared_ptr<Container>, std::shared_ptr<Container>> newPair;
			if (isLootContainer) {
				newPair.first = container;
				newPair.second = nullptr;
			} else {
				newPair.first = nullptr;
				newPair.second = container;
			}
			m_managedContainers[category] = newPair;
		}

		if (!loading) {
			auto flags = container->getAttribute<uint32_t>(toSetAttribute);
			auto sendAttribute = flags | (1 << category);
			container->setAttribute(toSetAttribute, sendAttribute);
		}
	}

	return previousContainer;
}

std::shared_ptr<Container> Player::getManagedContainer(ObjectCategory_t category, bool isLootContainer) const {
	if (category != OBJECTCATEGORY_DEFAULT && !isPremium()) {
		category = OBJECTCATEGORY_DEFAULT;
	}

	auto it = m_managedContainers.find(category);
	std::shared_ptr<Container> container = nullptr;
	if (it != m_managedContainers.end()) {
		container = isLootContainer ? it->second.first : it->second.second;
	}

	if (!container && category != OBJECTCATEGORY_DEFAULT) {
		// firstly, fallback to default
		container = getManagedContainer(OBJECTCATEGORY_DEFAULT, isLootContainer);
	}

	return container;
}

void Player::checkLootContainers(std::shared_ptr<Container> container) {
	if (!container) {
		return;
	}

	bool shouldSend = false;
	for (auto it = m_managedContainers.begin(); it != m_managedContainers.end();) {
		std::shared_ptr<Container> &lootContainer = it->second.first;
		std::shared_ptr<Container> &obtainContainer = it->second.second;
		bool removeLoot = false;
		bool removeObtain = false;
		if (lootContainer && container->getHoldingPlayer() != getPlayer() && (container == lootContainer || container->isHoldingItem(lootContainer))) {
			removeLoot = true;
			shouldSend = true;
			lootContainer->removeAttribute(ItemAttribute_t::QUICKLOOTCONTAINER);
		}

		if (obtainContainer && container->getHoldingPlayer() != getPlayer() && (container == obtainContainer || container->isHoldingItem(obtainContainer))) {
			removeObtain = true;
			shouldSend = true;
			obtainContainer->removeAttribute(ItemAttribute_t::OBTAINCONTAINER);
		}

		if (removeLoot) {
			lootContainer.reset();
		}

		if (removeObtain) {
			obtainContainer.reset();
		}

		if (!lootContainer && !obtainContainer) {
			it = m_managedContainers.erase(it);
		} else {
			++it;
		}
	}

	if (shouldSend) {
		sendLootContainers();
	}
}

void Player::setMainBackpackUnassigned(std::shared_ptr<Container> container) {
	if (!container) {
		return;
	}

	// Update containers
	bool toSendInventoryUpdate = false;
	for (bool isLootContainer : { true, false }) {
		std::shared_ptr<Container> managedContainer = getManagedContainer(OBJECTCATEGORY_DEFAULT, isLootContainer);
		if (!managedContainer) {
			refreshManagedContainer(OBJECTCATEGORY_DEFAULT, container, isLootContainer);
			toSendInventoryUpdate = true;
		}
	}

	if (toSendInventoryUpdate) {
		sendInventoryItem(CONST_SLOT_BACKPACK, container);
		sendLootContainers();
	}
}

void Player::sendLootStats(std::shared_ptr<Item> item, uint8_t count) {
	uint64_t value = 0;
	if (item->getID() == ITEM_GOLD_COIN || item->getID() == ITEM_PLATINUM_COIN || item->getID() == ITEM_CRYSTAL_COIN) {
		if (item->getID() == ITEM_PLATINUM_COIN) {
			value = count * 100;
		} else if (item->getID() == ITEM_CRYSTAL_COIN) {
			value = count * 10000;
		} else {
			value = count;
		}
	} else if (
		auto npc = g_game().getNpcByName("The Lootmonger")
	) {
		const auto &iType = Item::items.getItemType(item->getID());
		value = iType.sellPrice * count;
	}
	g_metrics().addCounter("player_loot", value, { { "player", getName() } });

	if (client) {
		client->sendLootStats(item, count);
	}

	if (m_party) {
		m_party->addPlayerLoot(getPlayer(), item);
	}
}

bool Player::isNearDepotBox() {
	const Position &pos = getPosition();
	for (int32_t cx = -1; cx <= 1; ++cx) {
		for (int32_t cy = -1; cy <= 1; ++cy) {
			std::shared_ptr<Tile> posTile = g_game().map.getTile(static_cast<uint16_t>(pos.x + cx), static_cast<uint16_t>(pos.y + cy), pos.z);
			if (!posTile) {
				continue;
			}

			if (posTile->hasFlag(TILESTATE_DEPOT)) {
				return true;
			}
		}
	}
	return false;
}

std::shared_ptr<DepotChest> Player::getDepotChest(uint32_t depotId, bool autoCreate) {
	auto it = depotChests.find(depotId);
	if (it != depotChests.end()) {
		return it->second;
	}

	if (!autoCreate) {
		return nullptr;
	}

	std::shared_ptr<DepotChest> depotChest;
	if (depotId > 0 && depotId < 18) {
		depotChest = std::make_shared<DepotChest>(ITEM_DEPOT_NULL + depotId);
	} else if (depotId == 18) {
		depotChest = std::make_shared<DepotChest>(ITEM_DEPOT_XVIII);
	} else if (depotId == 19) {
		depotChest = std::make_shared<DepotChest>(ITEM_DEPOT_XIX);
	} else {
		depotChest = std::make_shared<DepotChest>(ITEM_DEPOT_XX);
	}

	depotChests[depotId] = depotChest;
	return depotChest;
}

std::shared_ptr<DepotLocker> Player::getDepotLocker(uint32_t depotId) {
	auto it = depotLockerMap.find(depotId);
	if (it != depotLockerMap.end()) {
		inbox->setParent(it->second);
		for (uint32_t i = g_configManager().getNumber(DEPOT_BOXES, __FUNCTION__); i > 0; i--) {
			if (std::shared_ptr<DepotChest> depotBox = getDepotChest(i, false)) {
				depotBox->setParent(it->second->getItemByIndex(0)->getContainer());
			}
		}
		return it->second;
	}

	// We need to make room for supply stash on 12+ protocol versions and remove it for 10x.
	bool createSupplyStash = !client->oldProtocol;

	std::shared_ptr<DepotLocker> depotLocker = std::make_shared<DepotLocker>(ITEM_LOCKER, createSupplyStash ? 4 : 3);
	depotLocker->setDepotId(depotId);
	depotLocker->internalAddThing(Item::CreateItem(ITEM_MARKET));
	depotLocker->internalAddThing(inbox);
	if (createSupplyStash) {
		depotLocker->internalAddThing(Item::CreateItem(ITEM_SUPPLY_STASH));
	}
	std::shared_ptr<Container> depotChest = Item::CreateItemAsContainer(ITEM_DEPOT, static_cast<uint16_t>(g_configManager().getNumber(DEPOT_BOXES, __FUNCTION__)));
	for (uint32_t i = g_configManager().getNumber(DEPOT_BOXES, __FUNCTION__); i > 0; i--) {
		std::shared_ptr<DepotChest> depotBox = getDepotChest(i, true);
		depotChest->internalAddThing(depotBox);
		depotBox->setParent(depotChest);
	}
	depotLocker->internalAddThing(depotChest);
	depotLockerMap[depotId] = depotLocker;
	return depotLocker;
}

std::shared_ptr<RewardChest> Player::getRewardChest() {
	if (rewardChest != nullptr) {
		return rewardChest;
	}

	rewardChest = std::make_shared<RewardChest>(ITEM_REWARD_CHEST);
	return rewardChest;
}

std::shared_ptr<Reward> Player::getReward(const uint64_t rewardId, const bool autoCreate) {
	auto it = rewardMap.find(rewardId);
	if (it != rewardMap.end()) {
		return it->second;
	}
	if (!autoCreate) {
		return nullptr;
	}

	auto reward = std::make_shared<Reward>();
	reward->setAttribute(ItemAttribute_t::DATE, rewardId);
	rewardMap[rewardId] = reward;
	g_game().internalAddItem(getRewardChest(), reward, INDEX_WHEREEVER, FLAG_NOLIMIT);

	return reward;
}

void Player::removeReward(uint64_t rewardId) {
	rewardMap.erase(rewardId);
}

void Player::getRewardList(std::vector<uint64_t> &rewards) const {
	rewards.reserve(rewardMap.size());
	for (auto &it : rewardMap) {
		rewards.push_back(it.first);
	}
}

std::vector<std::shared_ptr<Item>> Player::getRewardsFromContainer(std::shared_ptr<Container> container) const {
	std::vector<std::shared_ptr<Item>> rewardItemsVector;
	if (container) {
		for (auto item : container->getItems(false)) {
			if (item->getID() == ITEM_REWARD_CONTAINER) {
				auto items = getRewardsFromContainer(item->getContainer());
				rewardItemsVector.insert(rewardItemsVector.end(), items.begin(), items.end());
			} else {
				rewardItemsVector.push_back(item);
			}
		}
	}

	return rewardItemsVector;
}

void Player::sendCancelMessage(ReturnValue message) const {
	sendCancelMessage(getReturnMessage(message));
}

void Player::sendStats() {
	if (client) {
		client->sendStats();
		lastStatsTrainingTime = getOfflineTrainingTime() / 60 / 1000;
	}
}

void Player::updateSupplyTracker(std::shared_ptr<Item> item) {
	const auto &iType = Item::items.getItemType(item->getID());
	auto value = iType.buyPrice;
	g_metrics().addCounter("player_supply", value, { { "player", getName() } });

	if (client) {
		client->sendUpdateSupplyTracker(item);
	}

	if (m_party) {
		m_party->addPlayerSupply(getPlayer(), item);
	}
}

void Player::updateImpactTracker(CombatType combatType, int32_t amount) const {
	if (client) {
		client->sendUpdateImpactTracker(enumFromValue<CombatType>(combatType), amount);
	}
}

void Player::updateInputAnalyzer(CombatType combatType, int32_t amount, std::string target) {
	if (client) {
		client->sendUpdateInputAnalyzer(enumFromValue<CombatType>(combatType), amount, target);
	}
}

void Player::sendPing() {
	int64_t timeNow = OTSYS_TIME();

	bool hasLostConnection = false;
	if ((timeNow - lastPing) >= 5000) {
		lastPing = timeNow;
		if (client) {
			client->sendPing();
		} else {
			hasLostConnection = true;
		}
	}

	int64_t noPongTime = timeNow - lastPong;
	auto attackedCreature = getAttackedCreature();
	if ((hasLostConnection || noPongTime >= 7000) && attackedCreature && attackedCreature->getPlayer()) {
		setAttackedCreature(nullptr);
	}

	if (noPongTime >= 60000 && canLogout() && g_creatureEvents().playerLogout(static_self_cast<Player>())) {
		g_logger().info("Player {} has been kicked due to ping timeout. (has client: {})", getName(), client != nullptr);
		if (client) {
			client->logout(true, true);
		} else {
			g_game().removeCreature(static_self_cast<Player>(), true);
		}
	}
}

std::shared_ptr<Item> Player::getWriteItem(uint32_t &retWindowTextId, uint16_t &retMaxWriteLen) {
	retWindowTextId = this->windowTextId;
	retMaxWriteLen = this->maxWriteLen;
	return writeItem;
}

void Player::setImbuingItem(std::shared_ptr<Item> item) {
	imbuingItem = item;
}

void Player::setWriteItem(std::shared_ptr<Item> item, uint16_t maxWriteLength /*= 0*/) {
	windowTextId++;

	if (item) {
		writeItem = item;
		this->maxWriteLen = maxWriteLength;
	} else {
		writeItem = nullptr;
		this->maxWriteLen = 0;
	}
}

std::shared_ptr<House> Player::getEditHouse(uint32_t &retWindowTextId, uint32_t &retListId) {
	retWindowTextId = this->windowTextId;
	retListId = this->editListId;
	return editHouse;
}

void Player::setEditHouse(std::shared_ptr<House> house, uint32_t listId /*= 0*/) {
	windowTextId++;
	editHouse = house;
	editListId = listId;
}

void Player::sendHouseWindow(std::shared_ptr<House> house, uint32_t listId) const {
	if (!client) {
		return;
	}

	std::string text;
	if (house->getAccessList(listId, text)) {
		client->sendHouseWindow(windowTextId, text);
	}
}

void Player::onApplyImbuement(Imbuement* imbuement, std::shared_ptr<Item> item, uint8_t slot, bool protectionCharm) {
	if (!imbuement || !item) {
		return;
	}

	ImbuementInfo imbuementInfo;
	if (item->getImbuementInfo(slot, &imbuementInfo)) {
		g_logger().error("[Player::onApplyImbuement] - An error occurred while player with name {} try to apply imbuement, item already contains imbuement", this->getName());
		this->sendImbuementResult("An error ocurred, please reopen imbuement window.");
		return;
	}

	const auto items = imbuement->getItems();
	for (auto &[key, value] : items) {
		const ItemType &itemType = Item::items[key];
		if (static_self_cast<Player>()->getItemTypeCount(key) + this->getStashItemCount(itemType.id) < value) {
			this->sendImbuementResult("You don't have all necessary items.");
			return;
		}
	}

	const BaseImbuement* baseImbuement = g_imbuements().getBaseByID(imbuement->getBaseID());
	if (!baseImbuement) {
		return;
	}

	uint32_t price = baseImbuement->price;
	price += protectionCharm ? baseImbuement->protectionPrice : 0;

	if (!g_game().removeMoney(static_self_cast<Player>(), price, 0, true)) {
		std::string message = fmt::format("You don't have {} gold coins.", price);

		g_logger().error("[Player::onApplyImbuement] - An error occurred while player with name {} try to apply imbuement, player do not have money", this->getName());
		sendImbuementResult(message);
		return;
	}

	g_metrics().addCounter("balance_decrease", price, { { "player", getName() }, { "context", "apply_imbuement" } });

	for (auto &[key, value] : items) {
		std::stringstream withdrawItemMessage;

		uint32_t inventoryItemCount = getItemTypeCount(key);
		if (inventoryItemCount >= value) {
			removeItemOfType(key, value, -1, true);
			continue;
		}

		uint32_t mathItemCount = value;
		if (inventoryItemCount > 0 && removeItemOfType(key, inventoryItemCount, -1, false)) {
			mathItemCount = mathItemCount - inventoryItemCount;
		}

		const ItemType &itemType = Item::items[key];

		withdrawItemMessage << "Using " << mathItemCount << "x " << itemType.name << " from your supply stash. ";
		withdrawItem(itemType.id, mathItemCount);
		sendTextMessage(MESSAGE_STATUS, withdrawItemMessage.str());
	}

	if (!protectionCharm && uniform_random(1, 100) > baseImbuement->percent) {
		openImbuementWindow(item);
		sendImbuementResult("Oh no!\n\nThe imbuement has failed. You have lost the astral sources and gold you needed for the imbuement.\n\nNext time use a protection charm to better your chances.");
		openImbuementWindow(item);
		return;
	}

	// Update imbuement stats item if the item is equipped
	if (item->getParent() == getPlayer()) {
		addItemImbuementStats(imbuement);
	}

	item->addImbuement(slot, imbuement->getID(), baseImbuement->duration);
	openImbuementWindow(item);
}

void Player::onClearImbuement(std::shared_ptr<Item> item, uint8_t slot) {
	if (!item) {
		return;
	}

	ImbuementInfo imbuementInfo;
	if (!item->getImbuementInfo(slot, &imbuementInfo)) {
		g_logger().error("[Player::onClearImbuement] - An error occurred while player with name {} try to apply imbuement, item not contains imbuement", this->getName());
		this->sendImbuementResult("An error ocurred, please reopen imbuement window.");
		return;
	}

	const BaseImbuement* baseImbuement = g_imbuements().getBaseByID(imbuementInfo.imbuement->getBaseID());
	if (!baseImbuement) {
		return;
	}

	if (!g_game().removeMoney(static_self_cast<Player>(), baseImbuement->removeCost, 0, true)) {
		std::string message = fmt::format("You don't have {} gold coins.", baseImbuement->removeCost);

		g_logger().error("[Player::onClearImbuement] - An error occurred while player with name {} try to apply imbuement, player do not have money", this->getName());
		this->sendImbuementResult(message);
		this->openImbuementWindow(item);
		return;
	}
	g_metrics().addCounter("balance_decrease", baseImbuement->removeCost, { { "player", getName() }, { "context", "clear_imbuement" } });

	if (item->getParent() == getPlayer()) {
		removeItemImbuementStats(imbuementInfo.imbuement);
	}

	item->clearImbuement(slot, imbuementInfo.imbuement->getID());
	this->openImbuementWindow(item);
}

void Player::openImbuementWindow(std::shared_ptr<Item> item) {
	if (!client || !item) {
		return;
	}

	if (item->getImbuementSlot() <= 0) {
		this->sendTextMessage(MESSAGE_EVENT_ADVANCE, "This item is not imbuable.");
		return;
	}

	auto itemParent = item->getTopParent();
	if (itemParent && itemParent != getPlayer()) {
		this->sendTextMessage(MESSAGE_EVENT_ADVANCE, "You have to pick up the item to imbue it.");
		return;
	}

	client->openImbuementWindow(item);
}

void Player::sendSaleItemList(const std::map<uint16_t, uint16_t> &inventoryMap) const {
	if (client && shopOwner) {
		client->sendSaleItemList(shopOwner->getShopItemVector(getGUID()), inventoryMap);
	}
}

void Player::sendMarketEnter(uint32_t depotId) {
	if (!client || this->getLastDepotId() == -1 || !depotId) {
		return;
	}

	client->sendMarketEnter(depotId);
}

// container
void Player::sendAddContainerItem(std::shared_ptr<Container> container, std::shared_ptr<Item> item) {
	if (!client) {
		return;
	}

	if (!container) {
		return;
	}

	for (const auto &it : openContainers) {
		const OpenContainer &openContainer = it.second;
		if (openContainer.container != container) {
			continue;
		}

		uint16_t slot = openContainer.index;
		if (container->getID() == ITEM_BROWSEFIELD) {
			uint16_t containerSize = container->size() - 1;
			uint16_t pageEnd = openContainer.index + container->capacity() - 1;
			if (containerSize > pageEnd) {
				slot = pageEnd;
				item = container->getItemByIndex(pageEnd);
			} else {
				slot = containerSize;
			}
		} else if (openContainer.index >= container->capacity()) {
			item = container->getItemByIndex(openContainer.index - 1);
		}
		client->sendAddContainerItem(it.first, slot, item);
	}
}

void Player::sendUpdateContainerItem(std::shared_ptr<Container> container, uint16_t slot, std::shared_ptr<Item> newItem) {
	if (!client) {
		return;
	}

	for (const auto &it : openContainers) {
		const OpenContainer &openContainer = it.second;
		if (openContainer.container != container) {
			continue;
		}

		if (slot < openContainer.index) {
			continue;
		}

		uint16_t pageEnd = openContainer.index + container->capacity();
		if (slot >= pageEnd) {
			continue;
		}

		client->sendUpdateContainerItem(it.first, slot, newItem);
	}
}

void Player::sendRemoveContainerItem(std::shared_ptr<Container> container, uint16_t slot) {
	if (!client) {
		return;
	}

	if (!container) {
		return;
	}

	for (auto &it : openContainers) {
		OpenContainer &openContainer = it.second;
		if (openContainer.container != container) {
			continue;
		}

		uint16_t &firstIndex = openContainer.index;
		if (firstIndex > 0 && firstIndex >= container->size() - 1) {
			firstIndex -= container->capacity();
			sendContainer(it.first, container, false, firstIndex);
		}

		client->sendRemoveContainerItem(it.first, std::max<uint16_t>(slot, firstIndex), container->getItemByIndex(container->capacity() + firstIndex));
	}
}

void Player::onUpdateTileItem(std::shared_ptr<Tile> updateTile, const Position &pos, std::shared_ptr<Item> oldItem, const ItemType &oldType, std::shared_ptr<Item> newItem, const ItemType &newType) {
	Creature::onUpdateTileItem(updateTile, pos, oldItem, oldType, newItem, newType);

	if (oldItem != newItem) {
		onRemoveTileItem(updateTile, pos, oldType, oldItem);
	}

	if (tradeState != TRADE_TRANSFER) {
		if (tradeItem && oldItem == tradeItem) {
			g_game().internalCloseTrade(getPlayer());
		}
	}
}

void Player::onRemoveTileItem(std::shared_ptr<Tile> fromTile, const Position &pos, const ItemType &iType, std::shared_ptr<Item> item) {
	Creature::onRemoveTileItem(fromTile, pos, iType, item);

	if (tradeState != TRADE_TRANSFER) {
		checkTradeState(item);

		if (tradeItem) {
			std::shared_ptr<Container> container = item->getContainer();
			if (container && container->isHoldingItem(tradeItem)) {
				g_game().internalCloseTrade(static_self_cast<Player>());
			}
		}
	}

	checkLootContainers(item->getContainer());
}

void Player::onCreatureAppear(std::shared_ptr<Creature> creature, bool isLogin) {
	Creature::onCreatureAppear(creature, isLogin);

	if (isLogin && creature == getPlayer()) {
		for (int32_t slot = CONST_SLOT_FIRST; slot <= CONST_SLOT_LAST; ++slot) {
			std::shared_ptr<Item> item = inventory[slot];
			if (item) {
				item->startDecaying();
				g_moveEvents().onPlayerEquip(getPlayer(), item, static_cast<Slots_t>(slot), false);
			}
		}

		// Refresh bosstiary tracker onLogin
		refreshCyclopediaMonsterTracker(true);
		// Refresh bestiary tracker onLogin
		refreshCyclopediaMonsterTracker(false);

		for (const auto &condition : storedConditionList) {
			addCondition(condition);
		}
		storedConditionList.clear();

		updateRegeneration();

		std::shared_ptr<BedItem> bed = g_game().getBedBySleeper(guid);
		if (bed) {
			bed->wakeUp(static_self_cast<Player>());
		}

		auto version = client->oldProtocol ? getProtocolVersion() : CLIENT_VERSION;
		g_logger().info("{} has logged in. (Protocol: {})", name, version);

		if (guild) {
			guild->addMember(static_self_cast<Player>());
		}

		int32_t offlineTime;
		if (getLastLogout() != 0) {
			// Not counting more than 21 days to prevent overflow when multiplying with 1000 (for milliseconds).
			offlineTime = std::min<int32_t>(time(nullptr) - getLastLogout(), 86400 * 21);
		} else {
			offlineTime = 0;
		}

		for (std::shared_ptr<Condition> condition : getMuteConditions()) {
			condition->setTicks(condition->getTicks() - (offlineTime * 1000));
			if (condition->getTicks() <= 0) {
				removeCondition(condition);
			}
		}

		g_game().checkPlayersRecord();
		IOLoginData::updateOnlineStatus(guid, true);
		if (getLevel() < g_configManager().getNumber(ADVENTURERSBLESSING_LEVEL, __FUNCTION__) && getVocationId() > VOCATION_NONE) {
			for (uint8_t i = 2; i <= 6; i++) {
				if (!hasBlessing(i)) {
					addBlessing(i, 1);
				}
			}
			sendBlessStatus();
		}

		if (getCurrentMount() != 0) {
			toggleMount(true);
		}

		g_game().changePlayerSpeed(static_self_cast<Player>(), 0);
	}
}

void Player::onAttackedCreatureDisappear(bool isLogout) {
	sendCancelTarget();

	if (!isLogout) {
		sendTextMessage(MESSAGE_FAILURE, "Target lost.");
	}
}

void Player::onFollowCreatureDisappear(bool isLogout) {
	sendCancelTarget();

	if (!isLogout) {
		sendTextMessage(MESSAGE_FAILURE, "Target lost.");
	}
}

void Player::onChangeZone(ZoneType zone) {
	if (zone == ZoneType::Protection) {
		if (getAttackedCreature() && !hasFlag(PlayerFlags_t::IgnoreProtectionZone)) {
			setAttackedCreature(nullptr);
			onAttackedCreatureDisappear(false);
		}

		if (!g_configManager().getBoolean(TOGGLE_MOUNT_IN_PZ, __FUNCTION__) && !group->access && isMounted()) {
			dismount();
			g_game().internalCreatureChangeOutfit(getPlayer(), defaultOutfit);
			wasMounted = true;
		}
	} else {
		int32_t ticks = g_configManager().getNumber(STAIRHOP_DELAY, __FUNCTION__);
		if (ticks > 0) {
			if (const auto &condition = Condition::createCondition(ConditionId_t::Default, ConditionType::Pacified, ticks, 0)) {
				addCondition(condition);
			}
		}
		if (wasMounted) {
			toggleMount(true);
			wasMounted = false;
		}
	}

	updateImbuementTrackerStats();
	wheel()->onThink(true);
	wheel()->sendGiftOfLifeCooldown();
	g_game().updateCreatureWalkthrough(static_self_cast<Player>());
	sendIcons();
	g_events().eventPlayerOnChangeZone(static_self_cast<Player>(), zone);

	g_callbacks().executeCallback(EventCallback_t::playerOnChangeZone, &EventCallback::playerOnChangeZone, getPlayer(), zone);
}

void Player::onAttackedCreatureChangeZone(ZoneType zone) {
	auto attackedCreature = getAttackedCreature();
	if (!attackedCreature) {
		return;
	}
	if (zone == ZoneType::Protection) {
		if (!hasFlag(PlayerFlags_t::IgnoreProtectionZone)) {
			setAttackedCreature(nullptr);
			onAttackedCreatureDisappear(false);
		}
	} else if (zone == ZoneType::NoPvp) {
		if (attackedCreature->getPlayer()) {
			if (!hasFlag(PlayerFlags_t::IgnoreProtectionZone)) {
				setAttackedCreature(nullptr);
				onAttackedCreatureDisappear(false);
			}
		}
	} else if (zone == ZoneType::Normal && g_game().getWorldType() == WORLD_TYPE_NO_PVP) {
		// attackedCreature can leave a pvp zone if not pzlocked
		if (attackedCreature->getPlayer()) {
			setAttackedCreature(nullptr);
			onAttackedCreatureDisappear(false);
		}
	}
}

void Player::onRemoveCreature(std::shared_ptr<Creature> creature, bool isLogout) {
	Creature::onRemoveCreature(creature, isLogout);

	if (auto player = getPlayer(); player == creature) {
		if (isLogout) {
			if (m_party) {
				m_party->leaveParty(player);
			}
			if (guild) {
				guild->removeMember(player);
			}

			g_game().removePlayerUniqueLogin(player);
			loginPosition = getPosition();
			lastLogout = time(nullptr);
			g_logger().info("{} has logged out", getName());
			g_chat().removeUserFromAllChannels(player);
			clearPartyInvitations();
			IOLoginData::updateOnlineStatus(guid, false);
		}

		if (eventWalk != 0) {
			setFollowCreature(nullptr);
		}

		if (tradePartner) {
			g_game().internalCloseTrade(player);
		}

		closeShopWindow();

		g_saveManager().savePlayer(player);
	}

	if (creature == shopOwner) {
		setShopOwner(nullptr);
		sendCloseShop();
	}
}

bool Player::openShopWindow(std::shared_ptr<Npc> npc) {
	if (!npc) {
		g_logger().error("[Player::openShopWindow] - Npc is wrong or nullptr");
		return false;
	}

	setShopOwner(npc);

	sendShop(npc);
	std::map<uint16_t, uint16_t> inventoryMap;
	sendSaleItemList(getAllSaleItemIdAndCount(inventoryMap));
	return true;
}

bool Player::closeShopWindow(bool sendCloseShopWindow /*= true*/) {
	if (!shopOwner) {
		return false;
	}

	shopOwner->removeShopPlayer(static_self_cast<Player>());
	setShopOwner(nullptr);

	if (sendCloseShopWindow) {
		sendCloseShop();
	}

	return true;
}

void Player::onWalk(Direction &dir) {
	if (hasCondition(ConditionType::Feared)) {
		Position pos = getNextPosition(dir, getPosition());

		std::shared_ptr<Tile> tile = g_game().map.getTile(pos);
		if (tile) {
			std::shared_ptr<MagicField> field = tile->getFieldItem();
			if (field && !field->isBlocking() && field->getDamage() != 0) {
				setNextActionTask(nullptr);
				setNextAction(OTSYS_TIME() + getStepDuration(dir));
				return;
			}
		}
	}

	Creature::onWalk(dir);
	setNextActionTask(nullptr);
	setNextAction(OTSYS_TIME() + getStepDuration(dir));
}

void Player::onCreatureMove(const std::shared_ptr<Creature> &creature, const std::shared_ptr<Tile> &newTile, const Position &newPos, const std::shared_ptr<Tile> &oldTile, const Position &oldPos, bool teleport) {
	Creature::onCreatureMove(creature, newTile, newPos, oldTile, oldPos, teleport);

	const auto &followCreature = getFollowCreature();
	if (hasFollowPath && (creature == followCreature || (creature.get() == this && followCreature))) {
		isUpdatingPath = false;
		g_dispatcher().addEvent(std::bind(&Game::updateCreatureWalk, &g_game(), getID()), "Game::updateCreatureWalk");
	}

	if (creature != getPlayer()) {
		return;
	}

	if (tradeState != TRADE_TRANSFER) {
		// check if we should close trade
		if (tradeItem && !Position::areInRange<1, 1, 0>(tradeItem->getPosition(), getPosition())) {
			g_game().internalCloseTrade(getPlayer());
		}

		if (tradePartner && !Position::areInRange<2, 2, 0>(tradePartner->getPosition(), getPosition())) {
			g_game().internalCloseTrade(getPlayer());
		}
	}

	// close modal windows
	if (!modalWindows.empty()) {
		// TODO: This shouldn't be hardcoded
		for (uint32_t modalWindowId : modalWindows) {
			if (modalWindowId == std::numeric_limits<uint32_t>::max()) {
				sendTextMessage(MESSAGE_EVENT_ADVANCE, "Offline training aborted.");
				break;
			}
		}
		modalWindows.clear();
	}

	// leave market
	if (inMarket) {
		inMarket = false;
	}

	if (m_party) {
		m_party->updateSharedExperience();
		m_party->updatePlayerStatus(getPlayer(), oldPos, newPos);
	}

	if (teleport || oldPos.z != newPos.z) {
		int32_t ticks = g_configManager().getNumber(STAIRHOP_DELAY, __FUNCTION__);
		if (ticks > 0) {
			if (const auto &condition = Condition::createCondition(ConditionId_t::Default, ConditionType::Pacified, ticks, 0)) {
				addCondition(condition);
			}
		}
	}
}

// container
void Player::onAddContainerItem(std::shared_ptr<Item> item) {
	checkTradeState(item);
}

void Player::onUpdateContainerItem(std::shared_ptr<Container> container, std::shared_ptr<Item> oldItem, std::shared_ptr<Item> newItem) {
	if (oldItem != newItem) {
		onRemoveContainerItem(container, oldItem);
	}

	if (tradeState != TRADE_TRANSFER) {
		checkTradeState(oldItem);
	}
}

void Player::onRemoveContainerItem(std::shared_ptr<Container> container, std::shared_ptr<Item> item) {
	if (tradeState != TRADE_TRANSFER) {
		checkTradeState(item);

		if (tradeItem) {
			if (tradeItem->getParent() != container && container->isHoldingItem(tradeItem)) {
				g_game().internalCloseTrade(static_self_cast<Player>());
			}
		}
	}

	checkLootContainers(item->getContainer());
}

void Player::onCloseContainer(std::shared_ptr<Container> container) {
	if (!client) {
		return;
	}

	for (const auto &it : openContainers) {
		if (it.second.container == container) {
			client->sendCloseContainer(it.first);
		}
	}
}

void Player::onSendContainer(std::shared_ptr<Container> container) {
	if (!client || !container) {
		return;
	}

	bool hasParent = container->hasParent();
	for (const auto &it : openContainers) {
		const OpenContainer &openContainer = it.second;
		if (openContainer.container == container) {
			client->sendContainer(it.first, container, hasParent, openContainer.index);
		}
	}
}

// inventory
void Player::onUpdateInventoryItem(std::shared_ptr<Item> oldItem, std::shared_ptr<Item> newItem) {
	if (oldItem != newItem) {
		onRemoveInventoryItem(oldItem);
	}

	if (tradeState != TRADE_TRANSFER) {
		checkTradeState(oldItem);
	}
}

void Player::onRemoveInventoryItem(std::shared_ptr<Item> item) {
	if (tradeState != TRADE_TRANSFER) {
		checkTradeState(item);

		if (tradeItem) {
			std::shared_ptr<Container> container = item->getContainer();
			if (container && container->isHoldingItem(tradeItem)) {
				g_game().internalCloseTrade(static_self_cast<Player>());
			}
		}
	}

	checkLootContainers(item->getContainer());
}

void Player::checkTradeState(std::shared_ptr<Item> item) {
	if (!tradeItem || tradeState == TRADE_TRANSFER) {
		return;
	}

	if (tradeItem == item) {
		g_game().internalCloseTrade(static_self_cast<Player>());
	} else {
		std::shared_ptr<Container> container = std::dynamic_pointer_cast<Container>(item->getParent());
		while (container) {
			if (container == tradeItem) {
				g_game().internalCloseTrade(static_self_cast<Player>());
				break;
			}

			container = std::dynamic_pointer_cast<Container>(container->getParent());
		}
	}
}

void Player::setNextWalkActionTask(std::shared_ptr<Task> task) {
	if (walkTaskEvent != 0) {
		g_dispatcher().stopEvent(walkTaskEvent);
		walkTaskEvent = 0;
	}

	walkTask = task;
}

void Player::setNextWalkTask(std::shared_ptr<Task> task) {
	if (nextStepEvent != 0) {
		g_dispatcher().stopEvent(nextStepEvent);
		nextStepEvent = 0;
	}

	if (task) {
		nextStepEvent = g_dispatcher().scheduleEvent(task);
		resetIdleTime();
	}
}

void Player::setNextActionTask(std::shared_ptr<Task> task, bool resetIdleTime /*= true */) {
	if (actionTaskEvent != 0) {
		g_dispatcher().stopEvent(actionTaskEvent);
		actionTaskEvent = 0;
	}

	if (!inEventMovePush && !g_configManager().getBoolean(PUSH_WHEN_ATTACKING, __FUNCTION__)) {
		cancelPush();
	}

	if (task) {
		actionTaskEvent = g_dispatcher().scheduleEvent(task);
		if (resetIdleTime) {
			this->resetIdleTime();
		}
	}
}

void Player::setNextActionPushTask(std::shared_ptr<Task> task) {
	if (actionTaskEventPush != 0) {
		g_dispatcher().stopEvent(actionTaskEventPush);
		actionTaskEventPush = 0;
	}

	if (task) {
		actionTaskEventPush = g_dispatcher().scheduleEvent(task);
	}
}

void Player::setNextPotionActionTask(std::shared_ptr<Task> task) {
	if (actionPotionTaskEvent != 0) {
		g_dispatcher().stopEvent(actionPotionTaskEvent);
		actionPotionTaskEvent = 0;
	}

	cancelPush();

	if (task) {
		actionPotionTaskEvent = g_dispatcher().scheduleEvent(task);
		// resetIdleTime();
	}
}

uint32_t Player::getNextActionTime() const {
	return std::max<int64_t>(SCHEDULER_MINTICKS, nextAction - OTSYS_TIME());
}

uint32_t Player::getNextPotionActionTime() const {
	return std::max<int64_t>(SCHEDULER_MINTICKS, nextPotionAction - OTSYS_TIME());
}

void Player::cancelPush() {
	if (actionTaskEventPush != 0) {
		g_dispatcher().stopEvent(actionTaskEventPush);
		actionTaskEventPush = 0;
		inEventMovePush = false;
	}
}

void Player::onThink(uint32_t interval) {
	Creature::onThink(interval);

	sendPing();

	MessageBufferTicks += interval;
	if (MessageBufferTicks >= 1500) {
		MessageBufferTicks = 0;
		addMessageBuffer();
	}

	// Transcendance (avatar trigger)
	triggerTranscendance();
	// Momentum (cooldown resets)
	triggerMomentum();
	auto playerTile = getTile();
	const bool vipStaysOnline = isVip() && g_configManager().getBoolean(VIP_STAY_ONLINE, __FUNCTION__);
	idleTime += interval;
	if (playerTile && !playerTile->hasFlag(TILESTATE_NOLOGOUT) && !isAccessPlayer() && !isExerciseTraining() && !vipStaysOnline) {
		const int32_t kickAfterMinutes = g_configManager().getNumber(KICK_AFTER_MINUTES, __FUNCTION__);
		if (idleTime > (kickAfterMinutes * 60000) + 60000) {
			removePlayer(true);
		} else if (client && idleTime == 60000 * kickAfterMinutes) {
			std::ostringstream ss;
			ss << "There was no variation in your behaviour for " << kickAfterMinutes << " minutes. You will be disconnected in one minute if there is no change in your actions until then.";
			client->sendTextMessage(TextMessage(MESSAGE_ADMINISTRADOR, ss.str()));
		}
	}

	if (g_game().getWorldType() != WORLD_TYPE_PVP_ENFORCED) {
		checkSkullTicks(interval / 1000);
	}

	addOfflineTrainingTime(interval);
	if (lastStatsTrainingTime != getOfflineTrainingTime() / 60 / 1000) {
		sendStats();
	}

	// Wheel of destiny major spells
	wheel()->onThink();
}

uint32_t Player::isMuted() const {
	if (hasFlag(PlayerFlags_t::CannotBeMuted)) {
		return 0;
	}

	int32_t muteTicks = 0;
	for (std::shared_ptr<Condition> condition : conditions) {
		if (condition->getType() == ConditionType::Muted && condition->getTicks() > muteTicks) {
			muteTicks = condition->getTicks();
		}
	}
	return static_cast<uint32_t>(muteTicks) / 1000;
}

void Player::addMessageBuffer() {
	if (MessageBufferCount > 0 && g_configManager().getNumber(MAX_MESSAGEBUFFER, __FUNCTION__) != 0 && !hasFlag(PlayerFlags_t::CannotBeMuted)) {
		--MessageBufferCount;
	}
}

void Player::removeMessageBuffer() {
	if (hasFlag(PlayerFlags_t::CannotBeMuted)) {
		return;
	}

	const int32_t maxMessageBuffer = g_configManager().getNumber(MAX_MESSAGEBUFFER, __FUNCTION__);
	if (maxMessageBuffer != 0 && MessageBufferCount <= maxMessageBuffer + 1) {
		if (++MessageBufferCount > maxMessageBuffer) {
			uint32_t muteCount = 1;
			auto it = muteCountMap.find(guid);
			if (it != muteCountMap.end()) {
				muteCount = it->second;
			}

			uint32_t muteTime = 5 * muteCount * muteCount;
			muteCountMap[guid] = muteCount + 1;
			std::shared_ptr<Condition> condition = Condition::createCondition(ConditionId_t::Default, ConditionType::Muted, muteTime * 1000, 0);
			addCondition(condition);

			std::ostringstream ss;
			ss << "You are muted for " << muteTime << " seconds.";
			sendTextMessage(MESSAGE_FAILURE, ss.str());
		}
	}
}

void Player::drainHealth(std::shared_ptr<Creature> attacker, int32_t damage) {
	if (PLAYER_SOUND_HEALTH_CHANGE >= static_cast<uint32_t>(uniform_random(1, 100))) {
		g_game().sendSingleSoundEffect(static_self_cast<Player>()->getPosition(), sex == PLAYERSEX_FEMALE ? SoundEffect_t::HUMAN_FEMALE_BARK : SoundEffect_t::HUMAN_MALE_BARK, getPlayer());
	}

	Creature::drainHealth(attacker, damage);
	sendStats();
}

void Player::drainMana(std::shared_ptr<Creature> attacker, int32_t manaLoss) {
	Creature::drainMana(attacker, manaLoss);
	sendStats();
}

void Player::addManaSpent(uint64_t amount) {
	if (hasFlag(PlayerFlags_t::NotGainMana)) {
		return;
	}

	uint64_t currReqMana = vocation->getReqMana(magLevel);
	uint64_t nextReqMana = vocation->getReqMana(magLevel + 1);
	if (currReqMana >= nextReqMana) {
		// player has reached max magic level
		return;
	}

	g_events().eventPlayerOnGainSkillTries(static_self_cast<Player>(), SKILL_MAGLEVEL, amount);
	g_callbacks().executeCallback(EventCallback_t::playerOnGainSkillTries, &EventCallback::playerOnGainSkillTries, getPlayer(), SKILL_MAGLEVEL, amount);
	if (amount == 0) {
		return;
	}

	bool sendUpdateStats = false;
	while ((manaSpent + amount) >= nextReqMana) {
		amount -= nextReqMana - manaSpent;

		magLevel++;
		manaSpent = 0;

		std::ostringstream ss;
		ss << "You advanced to magic level " << magLevel << '.';
		sendTextMessage(MESSAGE_EVENT_ADVANCE, ss.str());

		g_creatureEvents().playerAdvance(static_self_cast<Player>(), SKILL_MAGLEVEL, magLevel - 1, magLevel);

		sendUpdateStats = true;
		currReqMana = nextReqMana;
		nextReqMana = vocation->getReqMana(magLevel + 1);
		if (currReqMana >= nextReqMana) {
			return;
		}
	}

	manaSpent += amount;

	uint8_t oldPercent = magLevelPercent;
	if (nextReqMana > currReqMana) {
		magLevelPercent = Player::getPercentLevel(manaSpent, nextReqMana);
	} else {
		magLevelPercent = 0;
	}

	if (oldPercent != magLevelPercent) {
		sendUpdateStats = true;
	}

	if (sendUpdateStats) {
		sendStats();
		sendSkills();
	}
}

void Player::addExperience(std::shared_ptr<Creature> target, uint64_t exp, bool sendText /* = false*/) {
	uint64_t currLevelExp = Player::getExpForLevel(level);
	uint64_t nextLevelExp = Player::getExpForLevel(level + 1);
	uint64_t rawExp = exp;
	if (currLevelExp >= nextLevelExp) {
		// player has reached max level
		levelPercent = 0;
		sendStats();
		return;
	}

	g_callbacks().executeCallback(EventCallback_t::playerOnGainExperience, &EventCallback::playerOnGainExperience, getPlayer(), target, exp, rawExp);

	g_events().eventPlayerOnGainExperience(static_self_cast<Player>(), target, exp, rawExp);
	if (exp == 0) {
		return;
	}

	auto rate = exp / rawExp;
	std::map<std::string, std::string> attrs({ { "player", getName() }, { "level", std::to_string(getLevel()) }, { "rate", std::to_string(rate) } });
	if (sendText) {
		g_metrics().addCounter("player_experience_raw", rawExp, attrs);
		g_metrics().addCounter("player_experience_actual", exp, attrs);
	} else {
		g_metrics().addCounter("player_experience_bonus_raw", rawExp, attrs);
		g_metrics().addCounter("player_experience_bonus_actual", exp, attrs);
	}

	// Hazard system experience
	std::shared_ptr<Monster> monster = target && target->getMonster() ? target->getMonster() : nullptr;
	bool handleHazardExperience = monster && monster->getHazard() && getHazardSystemPoints() > 0;
	if (handleHazardExperience) {
		exp += (exp * (1.75 * getHazardSystemPoints() * g_configManager().getFloat(HAZARD_EXP_BONUS_MULTIPLIER, __FUNCTION__))) / 100.;
	}

	experience += exp;

	if (sendText) {
		std::string expString = fmt::format("{} experience point{}.", exp, (exp != 1 ? "s" : ""));
		if (isVip()) {
			uint8_t expPercent = g_configManager().getNumber(VIP_BONUS_EXP, __FUNCTION__);
			if (expPercent > 0) {
				expString = expString + fmt::format(" (VIP bonus {}%)", expPercent > 100 ? 100 : expPercent);
			}
		}

		TextMessage message(MESSAGE_EXPERIENCE, "You gained " + expString + (handleHazardExperience ? " (Hazard)" : ""));
		message.position = position;
		message.primary.value = exp;
		message.primary.color = TEXTCOLOR_WHITE_EXP;
		sendTextMessage(message);

		auto spectators = Spectators().find<Player>(position);
		spectators.erase(static_self_cast<Player>());
		if (!spectators.empty()) {
			message.type = MESSAGE_EXPERIENCE_OTHERS;
			message.text = getName() + " gained " + expString;
			for (std::shared_ptr<Creature> spectator : spectators) {
				spectator->getPlayer()->sendTextMessage(message);
			}
		}
	}

	uint32_t prevLevel = level;
	while (experience >= nextLevelExp) {
		++level;
		// Player stats gain for vocations level <= 8
		if (vocation->getId() != VOCATION_NONE && level <= 8) {
			const Vocation* noneVocation = g_vocations().getVocation(VOCATION_NONE);
			healthMax += noneVocation->getHPGain();
			health += noneVocation->getHPGain();
			manaMax += noneVocation->getManaGain();
			mana += noneVocation->getManaGain();
			capacity += noneVocation->getCapGain();
		} else {
			healthMax += vocation->getHPGain();
			health += vocation->getHPGain();
			manaMax += vocation->getManaGain();
			mana += vocation->getManaGain();
			capacity += vocation->getCapGain();
		}

		currLevelExp = nextLevelExp;
		nextLevelExp = Player::getExpForLevel(level + 1);
		if (currLevelExp >= nextLevelExp) {
			// player has reached max level
			break;
		}
	}

	if (prevLevel != level) {
		health = healthMax;
		mana = manaMax;

		updateBaseSpeed();
		setBaseSpeed(getBaseSpeed());
		g_game().changeSpeed(static_self_cast<Player>(), 0);
		g_game().addCreatureHealth(static_self_cast<Player>());
		g_game().addPlayerMana(static_self_cast<Player>());

		if (m_party) {
			m_party->updateSharedExperience();
		}

		g_creatureEvents().playerAdvance(static_self_cast<Player>(), SKILL_LEVEL, prevLevel, level);

		std::ostringstream ss;
		ss << "You advanced from Level " << prevLevel << " to Level " << level << '.';
		sendTextMessage(MESSAGE_EVENT_ADVANCE, ss.str());
	}

	if (nextLevelExp > currLevelExp) {
		levelPercent = Player::getPercentLevel(experience - currLevelExp, nextLevelExp - currLevelExp);
	} else {
		levelPercent = 0;
	}
	sendStats();
	sendExperienceTracker(rawExp, exp);
}

void Player::removeExperience(uint64_t exp, bool sendText /* = false*/) {
	if (experience == 0 || exp == 0) {
		return;
	}

	g_events().eventPlayerOnLoseExperience(static_self_cast<Player>(), exp);
	g_callbacks().executeCallback(EventCallback_t::playerOnLoseExperience, &EventCallback::playerOnLoseExperience, getPlayer(), exp);
	if (exp == 0) {
		return;
	}

	uint64_t lostExp = experience;
	experience = std::max<int64_t>(0, experience - exp);

	if (sendText) {
		lostExp -= experience;

		std::string expString = fmt::format("You lost {} experience point{}.", lostExp, (lostExp != 1 ? "s" : ""));

		TextMessage message(MESSAGE_EXPERIENCE, expString);
		message.position = position;
		message.primary.value = lostExp;
		message.primary.color = TEXTCOLOR_RED;
		sendTextMessage(message);

		auto spectators = Spectators().find<Player>(position);
		spectators.erase(static_self_cast<Player>());
		if (!spectators.empty()) {
			message.type = MESSAGE_EXPERIENCE_OTHERS;
			message.text = getName() + " lost " + expString;
			for (std::shared_ptr<Creature> spectator : spectators) {
				spectator->getPlayer()->sendTextMessage(message);
			}
		}
	}

	uint32_t oldLevel = level;
	uint64_t currLevelExp = Player::getExpForLevel(level);

	while (level > 1 && experience < currLevelExp) {
		--level;
		// Player stats loss for vocations level <= 8
		if (vocation->getId() != VOCATION_NONE && level <= 8) {
			const Vocation* noneVocation = g_vocations().getVocation(VOCATION_NONE);
			healthMax = std::max<int32_t>(0, healthMax - noneVocation->getHPGain());
			manaMax = std::max<int32_t>(0, manaMax - noneVocation->getManaGain());
			capacity = std::max<int32_t>(0, capacity - noneVocation->getCapGain());
		} else {
			healthMax = std::max<int32_t>(0, healthMax - vocation->getHPGain());
			manaMax = std::max<int32_t>(0, manaMax - vocation->getManaGain());
			capacity = std::max<int32_t>(0, capacity - vocation->getCapGain());
		}
		currLevelExp = Player::getExpForLevel(level);
	}

	if (oldLevel != level) {
		health = healthMax;
		mana = manaMax;

		updateBaseSpeed();
		setBaseSpeed(getBaseSpeed());

		g_game().changeSpeed(static_self_cast<Player>(), 0);
		g_game().addCreatureHealth(static_self_cast<Player>());
		g_game().addPlayerMana(static_self_cast<Player>());

		if (m_party) {
			m_party->updateSharedExperience();
		}

		std::ostringstream ss;
		ss << "You were downgraded from Level " << oldLevel << " to Level " << level << '.';
		sendTextMessage(MESSAGE_EVENT_ADVANCE, ss.str());
	}

	uint64_t nextLevelExp = Player::getExpForLevel(level + 1);
	if (nextLevelExp > currLevelExp) {
		levelPercent = Player::getPercentLevel(experience - currLevelExp, nextLevelExp - currLevelExp);
	} else {
		levelPercent = 0;
	}
	sendStats();
	sendExperienceTracker(0, -static_cast<int64_t>(exp));
}

double_t Player::getPercentLevel(uint64_t count, uint64_t nextLevelCount) {
	if (nextLevelCount == 0) {
		return 0;
	}

	double_t result = round(((count * 100.) / nextLevelCount) * 100.) / 100.;
	if (result > 100) {
		return 0;
	}
	return result;
}

void Player::onBlockHit() {
	if (shieldBlockCount > 0) {
		--shieldBlockCount;

		if (hasShield()) {
			addSkillAdvance(SKILL_SHIELD, 1);
		}
	}
}

void Player::onTakeDamage(std::shared_ptr<Creature> attacker, int32_t damage) {
	// nothing here yet
}

void Player::onAttackedCreatureBlockHit(BlockType blockType) {
	lastAttackBlockType = blockType;

	switch (blockType) {
		case BlockType::None: {
			addAttackSkillPoint = true;
			bloodHitCount = 30;
			shieldBlockCount = 30;
			break;
		}

		case BlockType::Defense:
		case BlockType::Armor: {
			// need to draw blood every 30 hits
			if (bloodHitCount > 0) {
				addAttackSkillPoint = true;
				--bloodHitCount;
			} else {
				addAttackSkillPoint = false;
			}
			break;
		}

		default: {
			addAttackSkillPoint = false;
			break;
		}
	}
}

bool Player::hasShield() const {
	std::shared_ptr<Item> item = inventory[CONST_SLOT_LEFT];
	if (item && item->getWeaponType() == WEAPON_SHIELD) {
		return true;
	}

	item = inventory[CONST_SLOT_RIGHT];
	if (item && item->getWeaponType() == WEAPON_SHIELD) {
		return true;
	}
	return false;
}

BlockType Player::blockHit(std::shared_ptr<Creature> attacker, CombatType combatType, int32_t &damage, bool checkDefense /* = false*/, bool checkArmor /* = false*/, bool field /* = false*/) {
	BlockType blockType = Creature::blockHit(attacker, combatType, damage, checkDefense, checkArmor, field);
	if (attacker) {
		sendCreatureSquare(attacker, SQ_COLOR_BLACK);
	}

	if (blockType != BlockType::None) {
		return blockType;
	}

	if (damage > 0) {
		const auto &combatValue = combatToValue(combatType);
		for (int32_t slot = CONST_SLOT_FIRST; slot <= CONST_SLOT_LAST; ++slot) {
			if (!isItemAbilityEnabled(static_cast<Slots_t>(slot))) {
				continue;
			}

			std::shared_ptr<Item> item = inventory[slot];
			if (!item) {
				continue;
			}

			const ItemType &it = Item::items[item->getID()];
			if (it.abilities) {
				const int16_t &absorbPercent = it.abilities->absorbPercent[combatValue];
				auto charges = item->getAttribute<uint16_t>(ItemAttribute_t::CHARGES);
				if (absorbPercent != 0) {
					damage -= std::round(damage * (absorbPercent / 100.));
					if (charges != 0) {
						g_game().transformItem(item, item->getID(), charges - 1);
					}
				}

				if (field) {
					const int16_t &fieldAbsorbPercent = it.abilities->fieldAbsorbPercent[combatValue];
					if (fieldAbsorbPercent != 0) {
						damage -= std::round(damage * (fieldAbsorbPercent / 100.));
						if (charges != 0) {
							g_game().transformItem(item, item->getID(), charges - 1);
						}
					}
				}
			}

			for (uint8_t slotid = 0; slotid < item->getImbuementSlot(); slotid++) {
				ImbuementInfo imbuementInfo;
				if (!item->getImbuementInfo(slotid, &imbuementInfo)) {
					continue;
				}

				const int16_t &imbuementAbsorbPercent = imbuementInfo.imbuement->absorbPercent[combatValue];

				if (imbuementAbsorbPercent != 0) {
					damage -= std::ceil(damage * (imbuementAbsorbPercent / 100.));
				}
			}
		}

		// Wheel of destiny - apply resistance
		wheel()->adjustDamageBasedOnResistanceAndSkill(damage, combatType);

		if (damage <= 0) {
			damage = 0;
			blockType = BlockType::Armor;
		}
	}

	return blockType;
}

void Player::death(std::shared_ptr<Creature> lastHitCreature) {
	if (!g_configManager().getBoolean(TOGGLE_MOUNT_IN_PZ, __FUNCTION__) && isMounted()) {
		dismount();
		g_game().internalCreatureChangeOutfit(getPlayer(), defaultOutfit);
	}

	loginPosition = town->getTemplePosition();

	g_game().sendSingleSoundEffect(static_self_cast<Player>()->getPosition(), sex == PLAYERSEX_FEMALE ? SoundEffect_t::HUMAN_FEMALE_DEATH : SoundEffect_t::HUMAN_MALE_DEATH, getPlayer());
	if (skillLoss) {
		uint8_t unfairFightReduction = 100;
		int playerDmg = 0;
		int othersDmg = 0;
		uint32_t sumLevels = 0;
		uint32_t inFightTicks = 5 * 60 * 1000;
		for (const auto &it : damageMap) {
			CountBlock_t cb = it.second;
			if ((OTSYS_TIME() - cb.ticks) <= inFightTicks) {
				std::shared_ptr<Player> damageDealer = g_game().getPlayerByID(it.first);
				if (damageDealer) {
					playerDmg += cb.total;
					sumLevels += damageDealer->getLevel();
				} else {
					othersDmg += cb.total;
				}
			}
		}
		bool pvpDeath = false;
		if (playerDmg > 0 || othersDmg > 0) {
			pvpDeath = (Player::lastHitIsPlayer(lastHitCreature) || playerDmg / (playerDmg + static_cast<double>(othersDmg)) >= 0.05);
		}
		if (pvpDeath && sumLevels > level) {
			double reduce = level / static_cast<double>(sumLevels);
			unfairFightReduction = std::max<uint8_t>(20, std::floor((reduce * 100) + 0.5));
		}

		// Magic level loss
		uint64_t sumMana = 0;
		uint64_t lostMana = 0;

		// sum up all the mana
		for (uint32_t i = 1; i <= magLevel; ++i) {
			sumMana += vocation->getReqMana(i);
		}

		sumMana += manaSpent;

		double deathLossPercent = getLostPercent() * (unfairFightReduction / 100.);

		// Charm bless bestiary
		if (lastHitCreature && lastHitCreature->getMonster()) {
			if (charmRuneBless != 0) {
				const auto mType = g_monsters().getMonsterType(lastHitCreature->getName());
				if (mType && mType->info.raceid == charmRuneBless) {
					deathLossPercent = (deathLossPercent * 90) / 100;
				}
			}
		}

		lostMana = static_cast<uint64_t>(sumMana * deathLossPercent);

		while (lostMana > manaSpent && magLevel > 0) {
			lostMana -= manaSpent;
			manaSpent = vocation->getReqMana(magLevel);
			magLevel--;
		}

		manaSpent -= lostMana;

		uint64_t nextReqMana = vocation->getReqMana(magLevel + 1);
		if (nextReqMana > vocation->getReqMana(magLevel)) {
			magLevelPercent = Player::getPercentLevel(manaSpent, nextReqMana);
		} else {
			magLevelPercent = 0;
		}

		// Level loss
		uint64_t expLoss = static_cast<uint64_t>(experience * deathLossPercent);
		g_events().eventPlayerOnLoseExperience(static_self_cast<Player>(), expLoss);
		g_callbacks().executeCallback(EventCallback_t::playerOnLoseExperience, &EventCallback::playerOnLoseExperience, getPlayer(), expLoss);

		sendTextMessage(MESSAGE_EVENT_ADVANCE, "You are dead.");
		std::ostringstream lostExp;
		lostExp << "You lost " << expLoss << " experience.";

		// Skill loss
		for (uint8_t i = SKILL_FIRST; i <= SKILL_LAST; ++i) { // for each skill
			uint64_t sumSkillTries = 0;
			for (uint16_t c = 11; c <= skills[i].level; ++c) { // sum up all required tries for all skill levels
				sumSkillTries += vocation->getReqSkillTries(i, c);
			}

			sumSkillTries += skills[i].tries;

			uint32_t lostSkillTries = static_cast<uint32_t>(sumSkillTries * deathLossPercent);
			while (lostSkillTries > skills[i].tries) {
				lostSkillTries -= skills[i].tries;

				if (skills[i].level <= 10) {
					skills[i].level = 10;
					skills[i].tries = 0;
					lostSkillTries = 0;
					break;
				}

				skills[i].tries = vocation->getReqSkillTries(i, skills[i].level);
				skills[i].level--;
			}

			skills[i].tries = std::max<int32_t>(0, skills[i].tries - lostSkillTries);
			skills[i].percent = Player::getPercentLevel(skills[i].tries, vocation->getReqSkillTries(i, skills[i].level));
		}

		sendTextMessage(MESSAGE_EVENT_ADVANCE, lostExp.str());

		if (expLoss != 0) {
			uint32_t oldLevel = level;

			if (vocation->getId() == VOCATION_NONE || level > 7) {
				experience -= expLoss;
			}

			while (level > 1 && experience < Player::getExpForLevel(level)) {
				--level;
				healthMax = std::max<int32_t>(0, healthMax - vocation->getHPGain());
				manaMax = std::max<int32_t>(0, manaMax - vocation->getManaGain());
				capacity = std::max<int32_t>(0, capacity - vocation->getCapGain());
			}

			if (oldLevel != level) {
				std::ostringstream ss;
				ss << "You were downgraded from Level " << oldLevel << " to Level " << level << '.';
				sendTextMessage(MESSAGE_EVENT_ADVANCE, ss.str());
			}

			uint64_t currLevelExp = Player::getExpForLevel(level);
			uint64_t nextLevelExp = Player::getExpForLevel(level + 1);
			if (nextLevelExp > currLevelExp) {
				levelPercent = Player::getPercentLevel(experience - currLevelExp, nextLevelExp - currLevelExp);
			} else {
				levelPercent = 0;
			}
		}

		std::ostringstream deathType;
		deathType << "You died during ";
		if (pvpDeath) {
			deathType << "PvP.";
		} else {
			deathType << "PvE.";
		}
		sendTextMessage(MESSAGE_EVENT_ADVANCE, deathType.str());

		auto adventurerBlessingLevel = g_configManager().getNumber(ADVENTURERSBLESSING_LEVEL, __FUNCTION__);
		auto willNotLoseBless = getLevel() < adventurerBlessingLevel && getVocationId() > VOCATION_NONE;

		std::string bless = getBlessingsName();
		std::ostringstream blessOutput;
		if (willNotLoseBless) {
			blessOutput << fmt::format("You still have adventurer's blessings for being level lower than {}!", adventurerBlessingLevel);
		} else {
			bless.empty() ? blessOutput << "You weren't protected with any blessings."
						  : blessOutput << "You were blessed with " << bless;

			// Make player lose bless
			uint8_t maxBlessing = 8;
			if (pvpDeath && hasBlessing(1)) {
				removeBlessing(1, 1); // Remove TOF only
			} else {
				for (int i = 2; i <= maxBlessing; i++) {
					removeBlessing(i, 1);
				}
			}
		}
		sendTextMessage(MESSAGE_EVENT_ADVANCE, blessOutput.str());

		sendStats();
		sendSkills();
		sendReLoginWindow(unfairFightReduction);
		sendBlessStatus();
		if (getSkull() == Skull_t::Black) {
			health = 40;
			mana = 0;
		} else {
			health = healthMax;
			mana = manaMax;
		}

		auto it = conditions.begin(), end = conditions.end();
		while (it != end) {
			std::shared_ptr<Condition> condition = *it;
			// isSupress block to delete spells conditions (ensures that the player cannot, for example, reset the cooldown time of the familiar and summon several)
			if (condition->isPersistent() && condition->isRemovableOnDeath()) {
				it = conditions.erase(it);

				condition->endCondition(static_self_cast<Player>());
				onEndCondition(condition->getType());
			} else {
				++it;
			}
		}
	} else {
		setSkillLoss(true);

		auto it = conditions.begin(), end = conditions.end();
		while (it != end) {
			std::shared_ptr<Condition> condition = *it;
			if (condition->isPersistent()) {
				it = conditions.erase(it);

				condition->endCondition(static_self_cast<Player>());
				onEndCondition(condition->getType());
			} else {
				++it;
			}
		}

		health = healthMax;
		g_game().internalTeleport(static_self_cast<Player>(), getTemplePosition(), true);
		g_game().addCreatureHealth(static_self_cast<Player>());
		g_game().addPlayerMana(static_self_cast<Player>());
		onThink(EVENT_CREATURE_THINK_INTERVAL);
		onIdleStatus();
		sendStats();
	}

	despawn();
}

bool Player::spawn() {
	setDead(false);

	const Position &pos = getLoginPosition();

	if (!g_game().map.placeCreature(pos, getPlayer(), false, true)) {
		return false;
	}

	auto spectators = Spectators().find<Creature>(position, true);
	for (const auto &spectator : spectators) {
		if (const auto &tmpPlayer = spectator->getPlayer()) {
			tmpPlayer->sendCreatureAppear(static_self_cast<Player>(), pos, true);
		}

		spectator->onCreatureAppear(static_self_cast<Player>(), false);
	}

	getParent()->postAddNotification(static_self_cast<Player>(), nullptr, 0);
	g_game().addCreatureCheck(static_self_cast<Player>());
	g_game().addPlayer(static_self_cast<Player>());
	return true;
}

void Player::despawn() {
	if (isDead()) {
		return;
	}

	listWalkDir.clear();
	stopEventWalk();
	onWalkAborted();
	closeAllExternalContainers();
	g_game().playerSetAttackedCreature(static_self_cast<Player>()->getID(), 0);
	g_game().playerFollowCreature(static_self_cast<Player>()->getID(), 0);

	// remove check
	Game::removeCreatureCheck(static_self_cast<Player>());

	// remove from map
	std::shared_ptr<Tile> tile = getTile();
	if (!tile) {
		return;
	}

	std::vector<int32_t> oldStackPosVector;

	auto spectators = Spectators().find<Creature>(tile->getPosition(), true);
	size_t i = 0;
	for (const auto &spectator : spectators) {
		if (const auto &player = spectator->getPlayer()) {
			oldStackPosVector.push_back(player->canSeeCreature(static_self_cast<Player>()) ? tile->getStackposOfCreature(player, getPlayer()) : -1);
		}
		if (const auto &player = spectator->getPlayer()) {
			player->sendRemoveTileThing(tile->getPosition(), oldStackPosVector[i++]);
		}

		spectator->onRemoveCreature(static_self_cast<Player>(), false);
	}

	tile->removeCreature(static_self_cast<Player>());

	getParent()->postRemoveNotification(static_self_cast<Player>(), nullptr, 0);

	g_game().removePlayer(static_self_cast<Player>());

	// show player as pending
	for (const auto &[key, player] : g_game().getPlayers()) {
		player->notifyStatusChange(static_self_cast<Player>(), VIPSTATUS_PENDING, false);
	}

	setDead(true);
}

bool Player::dropCorpse(std::shared_ptr<Creature> lastHitCreature, std::shared_ptr<Creature> mostDamageCreature, bool lastHitUnjustified, bool mostDamageUnjustified) {
	if (getZoneType() != ZoneType::Pvp || !Player::lastHitIsPlayer(lastHitCreature)) {
		return Creature::dropCorpse(lastHitCreature, mostDamageCreature, lastHitUnjustified, mostDamageUnjustified);
	}

	setDropLoot(true);
	return false;
}

std::shared_ptr<Item> Player::getCorpse(std::shared_ptr<Creature> lastHitCreature, std::shared_ptr<Creature> mostDamageCreature) {
	std::shared_ptr<Item> corpse = Creature::getCorpse(lastHitCreature, mostDamageCreature);
	if (corpse && corpse->getContainer()) {
		std::ostringstream ss;
		if (lastHitCreature) {
			std::string subjectPronoun = getSubjectPronoun();
			capitalizeWords(subjectPronoun);
			ss << "You recognize " << getNameDescription() << ". " << subjectPronoun << " " << getSubjectVerb(true) << " killed by " << lastHitCreature->getNameDescription() << '.';
		} else {
			ss << "You recognize " << getNameDescription() << '.';
		}

		corpse->setAttribute(ItemAttribute_t::DESCRIPTION, ss.str());
	}
	return corpse;
}

void Player::addInFightTicks(bool pzlock /*= false*/) {
	wheel()->checkAbilities();

	if (hasFlag(PlayerFlags_t::NotGainInFight)) {
		return;
	}

	if (pzlock) {
		pzLocked = true;
		sendIcons();
	}

	updateImbuementTrackerStats();

	std::shared_ptr<Condition> condition = Condition::createCondition(ConditionId_t::Default, ConditionType::InFight, g_configManager().getNumber(PZ_LOCKED, __FUNCTION__), 0);
	addCondition(condition);
}

void Player::removeList() {
	g_game().removePlayer(static_self_cast<Player>());

	for (const auto &[key, player] : g_game().getPlayers()) {
		player->notifyStatusChange(static_self_cast<Player>(), VIPSTATUS_OFFLINE);
	}
}

void Player::addList() {
	for (const auto &[key, player] : g_game().getPlayers()) {
		player->notifyStatusChange(static_self_cast<Player>(), this->statusVipList);
	}

	g_game().addPlayer(static_self_cast<Player>());
}

void Player::removePlayer(bool displayEffect, bool forced /*= true*/) {
	g_creatureEvents().playerLogout(static_self_cast<Player>());
	if (client) {
		client->logout(displayEffect, forced);
	} else {
		g_game().removeCreature(static_self_cast<Player>());
	}
}

void Player::notifyStatusChange(std::shared_ptr<Player> loginPlayer, VipStatus_t status, bool message) const {
	if (!client) {
		return;
	}

	if (!VIPList.contains(loginPlayer->guid)) {
		return;
	}

	client->sendUpdatedVIPStatus(loginPlayer->guid, status);

	if (message) {
		if (status == VIPSTATUS_ONLINE) {
			client->sendTextMessage(TextMessage(MESSAGE_FAILURE, loginPlayer->getName() + " has logged in."));
		} else if (status == VIPSTATUS_OFFLINE) {
			client->sendTextMessage(TextMessage(MESSAGE_FAILURE, loginPlayer->getName() + " has logged out."));
		}
	}
}

bool Player::removeVIP(uint32_t vipGuid) {
	if (!VIPList.erase(vipGuid)) {
		return false;
	}

	VIPList.erase(vipGuid);
	if (account) {
		IOLoginData::removeVIPEntry(account->getID(), vipGuid);
	}

	return true;
}

bool Player::addVIP(uint32_t vipGuid, const std::string &vipName, VipStatus_t status) {
	if (VIPList.size() >= getMaxVIPEntries() || VIPList.size() == 200) { // max number of buddies is 200 in 9.53
		sendTextMessage(MESSAGE_FAILURE, "You cannot add more buddies.");
		return false;
	}

	if (!VIPList.insert(vipGuid).second) {
		sendTextMessage(MESSAGE_FAILURE, "This player is already in your list.");
		return false;
	}

	if (account) {
		IOLoginData::addVIPEntry(account->getID(), vipGuid, "", 0, false);
	}

	if (client) {
		client->sendVIP(vipGuid, vipName, "", 0, false, status);
	}

	return true;
}

bool Player::addVIPInternal(uint32_t vipGuid) {
	if (VIPList.size() >= getMaxVIPEntries() || VIPList.size() == 200) { // max number of buddies is 200 in 9.53
		return false;
	}

	return VIPList.insert(vipGuid).second;
}

bool Player::editVIP(uint32_t vipGuid, const std::string &description, uint32_t icon, bool notify) const {
	auto it = VIPList.find(vipGuid);
	if (it == VIPList.end()) {
		return false; // player is not in VIP
	}

	if (account) {
		IOLoginData::editVIPEntry(account->getID(), vipGuid, description, icon, notify);
	}

	return true;
}

// close container and its child containers
void Player::autoCloseContainers(std::shared_ptr<Container> container) {
	std::vector<uint32_t> closeList;
	for (const auto &it : openContainers) {
		std::shared_ptr<Container> tmpContainer = it.second.container;
		while (tmpContainer) {
			if (tmpContainer->isRemoved() || tmpContainer == container) {
				closeList.push_back(it.first);
				break;
			}

			tmpContainer = std::dynamic_pointer_cast<Container>(tmpContainer->getParent());
		}
	}

	for (uint32_t containerId : closeList) {
		closeContainer(containerId);
		if (client) {
			client->sendCloseContainer(containerId);
		}
	}
}

bool Player::hasCapacity(std::shared_ptr<Item> item, uint32_t count) const {
	if (hasFlag(PlayerFlags_t::CannotPickupItem)) {
		return false;
	}

	if (hasFlag(PlayerFlags_t::HasInfiniteCapacity) || item->getTopParent().get() == this) {
		return true;
	}

	uint32_t itemWeight = item->getContainer() != nullptr ? item->getWeight() : item->getBaseWeight();
	if (item->isStackable()) {
		itemWeight *= count;
	}
	return itemWeight <= getFreeCapacity();
}

ReturnValue Player::queryAdd(int32_t index, const std::shared_ptr<Thing> &thing, uint32_t count, uint32_t flags, std::shared_ptr<Creature>) {
	std::shared_ptr<Item> item = thing->getItem();
	if (item == nullptr) {
		g_logger().error("[Player::queryAdd] - Item is nullptr");
		return RETURNVALUE_NOTPOSSIBLE;
	}
	if (item->hasOwner() && !item->isOwner(getPlayer())) {
		return RETURNVALUE_ITEMISNOTYOURS;
	}

	bool childIsOwner = hasBitSet(FLAG_CHILDISOWNER, flags);
	if (childIsOwner) {
		// a child container is querying the player, just check if enough capacity
		bool skipLimit = hasBitSet(FLAG_NOLIMIT, flags);
		if (skipLimit || hasCapacity(item, count)) {
			return RETURNVALUE_NOERROR;
		}
		return RETURNVALUE_NOTENOUGHCAPACITY;
	}

	if (!item->isPickupable()) {
		return RETURNVALUE_CANNOTPICKUP;
	}

	ReturnValue ret = RETURNVALUE_NOERROR;

	const int32_t &slotPosition = item->getSlotPosition();

	bool allowPutItemsOnAmmoSlot = g_configManager().getBoolean(ENABLE_PLAYER_PUT_ITEM_IN_AMMO_SLOT, __FUNCTION__);
	if (allowPutItemsOnAmmoSlot && index == CONST_SLOT_AMMO) {
		ret = RETURNVALUE_NOERROR;
	} else {
		if ((slotPosition & SLOTP_HEAD) || (slotPosition & SLOTP_NECKLACE) || (slotPosition & SLOTP_BACKPACK) || (slotPosition & SLOTP_ARMOR) || (slotPosition & SLOTP_LEGS) || (slotPosition & SLOTP_FEET) || (slotPosition & SLOTP_RING)) {
			ret = RETURNVALUE_CANNOTBEDRESSED;
		} else if (slotPosition & SLOTP_TWO_HAND) {
			ret = RETURNVALUE_PUTTHISOBJECTINBOTHHANDS;
		} else if ((slotPosition & SLOTP_RIGHT) || (slotPosition & SLOTP_LEFT)) {
			ret = RETURNVALUE_CANNOTBEDRESSED;
		}
	}

	switch (index) {
		case CONST_SLOT_HEAD: {
			if (slotPosition & SLOTP_HEAD) {
				ret = RETURNVALUE_NOERROR;
			}
			break;
		}

		case CONST_SLOT_NECKLACE: {
			if (slotPosition & SLOTP_NECKLACE) {
				ret = RETURNVALUE_NOERROR;
			}
			break;
		}

		case CONST_SLOT_BACKPACK: {
			if (slotPosition & SLOTP_BACKPACK) {
				ret = RETURNVALUE_NOERROR;
			}
			break;
		}

		case CONST_SLOT_ARMOR: {
			if (slotPosition & SLOTP_ARMOR) {
				ret = RETURNVALUE_NOERROR;
			}
			break;
		}

		case CONST_SLOT_RIGHT: {
			if (slotPosition & SLOTP_RIGHT) {
				if (item->getWeaponType() != WEAPON_SHIELD && !item->isQuiver()) {
					ret = RETURNVALUE_CANNOTBEDRESSED;
				} else {
					std::shared_ptr<Item> leftItem = inventory[CONST_SLOT_LEFT];
					if (leftItem) {
						if ((leftItem->getSlotPosition() | slotPosition) & SLOTP_TWO_HAND) {
							if (item->isQuiver() && leftItem->getWeaponType() == WEAPON_DISTANCE) {
								ret = RETURNVALUE_NOERROR;
							} else {
								ret = RETURNVALUE_BOTHHANDSNEEDTOBEFREE;
							}
						} else {
							ret = RETURNVALUE_NOERROR;
						}
					} else {
						ret = RETURNVALUE_NOERROR;
					}
				}
			} else if (slotPosition & SLOTP_TWO_HAND) {
				if (inventory[CONST_SLOT_LEFT] && inventory[CONST_SLOT_LEFT] != item) {
					ret = RETURNVALUE_BOTHHANDSNEEDTOBEFREE;
				} else {
					ret = RETURNVALUE_NOERROR;
				}
			} else if (inventory[CONST_SLOT_LEFT]) {
				std::shared_ptr<Item> leftItem = inventory[CONST_SLOT_LEFT];
				WeaponType_t type = item->getWeaponType(), leftType = leftItem->getWeaponType();

				if (leftItem->getSlotPosition() & SLOTP_TWO_HAND) {
					ret = RETURNVALUE_DROPTWOHANDEDITEM;
				} else if (item == leftItem && count == item->getItemCount()) {
					ret = RETURNVALUE_NOERROR;
				} else if (leftType == WEAPON_SHIELD && type == WEAPON_SHIELD) {
					ret = RETURNVALUE_CANONLYUSEONESHIELD;
				} else if (leftType == WEAPON_NONE || type == WEAPON_NONE || leftType == WEAPON_SHIELD || leftType == WEAPON_AMMO || type == WEAPON_SHIELD || type == WEAPON_AMMO) {
					ret = RETURNVALUE_NOERROR;
				} else {
					ret = RETURNVALUE_CANONLYUSEONEWEAPON;
				}
			} else {
				ret = RETURNVALUE_NOERROR;
			}
			break;
		}

		case CONST_SLOT_LEFT: {
			if (slotPosition & SLOTP_LEFT) {
				WeaponType_t type = item->getWeaponType();
				if (type == WEAPON_NONE || type == WEAPON_SHIELD || type == WEAPON_AMMO) {
					ret = RETURNVALUE_CANNOTBEDRESSED;
				} else if (inventory[CONST_SLOT_RIGHT] && (slotPosition & SLOTP_TWO_HAND)) {
					if (type == WEAPON_DISTANCE && inventory[CONST_SLOT_RIGHT]->isQuiver()) {
						ret = RETURNVALUE_NOERROR;
					} else {
						ret = RETURNVALUE_BOTHHANDSNEEDTOBEFREE;
					}
				} else {
					ret = RETURNVALUE_NOERROR;
				}
			} else if (slotPosition & SLOTP_TWO_HAND) {
				if (inventory[CONST_SLOT_RIGHT] && inventory[CONST_SLOT_RIGHT] != item) {
					ret = RETURNVALUE_BOTHHANDSNEEDTOBEFREE;
				} else {
					ret = RETURNVALUE_NOERROR;
				}
			} else if (inventory[CONST_SLOT_RIGHT]) {
				std::shared_ptr<Item> rightItem = inventory[CONST_SLOT_RIGHT];
				WeaponType_t type = item->getWeaponType(), rightType = rightItem->getWeaponType();

				if (rightItem->getSlotPosition() & SLOTP_TWO_HAND) {
					ret = RETURNVALUE_DROPTWOHANDEDITEM;
				} else if (item == rightItem && count == item->getItemCount()) {
					ret = RETURNVALUE_NOERROR;
				} else if (rightType == WEAPON_SHIELD && type == WEAPON_SHIELD) {
					ret = RETURNVALUE_CANONLYUSEONESHIELD;
				} else if (rightType == WEAPON_NONE || type == WEAPON_NONE || rightType == WEAPON_SHIELD || rightType == WEAPON_AMMO || type == WEAPON_SHIELD || type == WEAPON_AMMO) {
					ret = RETURNVALUE_NOERROR;
				} else {
					ret = RETURNVALUE_CANONLYUSEONEWEAPON;
				}
			} else {
				ret = RETURNVALUE_NOERROR;
			}
			break;
		}

		case CONST_SLOT_LEGS: {
			if (slotPosition & SLOTP_LEGS) {
				ret = RETURNVALUE_NOERROR;
			}
			break;
		}

		case CONST_SLOT_FEET: {
			if (slotPosition & SLOTP_FEET) {
				ret = RETURNVALUE_NOERROR;
			}
			break;
		}

		case CONST_SLOT_RING: {
			if (slotPosition & SLOTP_RING) {
				ret = RETURNVALUE_NOERROR;
			}
			break;
		}

		case CONST_SLOT_AMMO: {
			if (allowPutItemsOnAmmoSlot) {
				ret = RETURNVALUE_NOERROR;
			} else {
				if ((slotPosition & SLOTP_AMMO)) {
					ret = RETURNVALUE_NOERROR;
				}
			}
			break;
		}

		case CONST_SLOT_WHEREEVER:
		case -1:
			ret = RETURNVALUE_NOTENOUGHROOM;
			break;

		default:
			ret = RETURNVALUE_NOTPOSSIBLE;
			break;
	}

	if (ret == RETURNVALUE_NOERROR || ret == RETURNVALUE_NOTENOUGHROOM) {
		// need an exchange with source?
		std::shared_ptr<Item> inventoryItem = getInventoryItem(static_cast<Slots_t>(index));
		if (inventoryItem && (!inventoryItem->isStackable() || inventoryItem->getID() != item->getID())) {
			return RETURNVALUE_NEEDEXCHANGE;
		}

		// check if enough capacity
		if (!hasCapacity(item, count)) {
			return RETURNVALUE_NOTENOUGHCAPACITY;
		}

		if (!g_moveEvents().onPlayerEquip(getPlayer(), item, static_cast<Slots_t>(index), true)) {
			return RETURNVALUE_CANNOTBEDRESSED;
		}
	}

	return ret;
}

ReturnValue Player::queryMaxCount(int32_t index, const std::shared_ptr<Thing> &thing, uint32_t count, uint32_t &maxQueryCount, uint32_t flags) {
	auto item = thing->getItem();
	if (item == nullptr) {
		maxQueryCount = 0;
		return RETURNVALUE_NOTPOSSIBLE;
	}

	if (index == INDEX_WHEREEVER) {
		uint32_t n = 0;
		for (int32_t slotIndex = CONST_SLOT_FIRST; slotIndex <= CONST_SLOT_LAST; ++slotIndex) {
			std::shared_ptr<Item> inventoryItem = inventory[slotIndex];
			if (inventoryItem) {
				if (std::shared_ptr<Container> subContainer = inventoryItem->getContainer()) {
					uint32_t queryCount = 0;
					subContainer->queryMaxCount(INDEX_WHEREEVER, item, item->getItemCount(), queryCount, flags);
					n += queryCount;

					// iterate through all items, including sub-containers (deep search)
					for (ContainerIterator it = subContainer->iterator(); it.hasNext(); it.advance()) {
						if (std::shared_ptr<Container> tmpContainer = (*it)->getContainer()) {
							queryCount = 0;
							tmpContainer->queryMaxCount(INDEX_WHEREEVER, item, item->getItemCount(), queryCount, flags);
							n += queryCount;
						}
					}
				} else if (inventoryItem->isStackable() && item->equals(inventoryItem) && inventoryItem->getItemCount() < inventoryItem->getStackSize()) {
					uint32_t remainder = (inventoryItem->getStackSize() - inventoryItem->getItemCount());

					if (queryAdd(slotIndex, item, remainder, flags) == RETURNVALUE_NOERROR) {
						n += remainder;
					}
				}
			} else if (queryAdd(slotIndex, item, item->getItemCount(), flags) == RETURNVALUE_NOERROR) { // empty slot
				if (item->isStackable()) {
					n += item->getStackSize();
				} else {
					++n;
				}
			}
		}

		maxQueryCount = n;
	} else {
		std::shared_ptr<Item> destItem = nullptr;

		std::shared_ptr<Thing> destThing = getThing(index);
		if (destThing) {
			destItem = destThing->getItem();
		}

		if (destItem) {
			if (destItem->isStackable() && item->equals(destItem) && destItem->getItemCount() < destItem->getStackSize()) {
				maxQueryCount = destItem->getStackSize() - destItem->getItemCount();
			} else {
				maxQueryCount = 0;
			}
		} else if (queryAdd(index, item, count, flags) == RETURNVALUE_NOERROR) { // empty slot
			if (item->isStackable()) {
				maxQueryCount = item->getStackSize();
			} else {
				maxQueryCount = 1;
			}

			return RETURNVALUE_NOERROR;
		}
	}

	if (maxQueryCount < count) {
		return RETURNVALUE_NOTENOUGHROOM;
	} else {
		return RETURNVALUE_NOERROR;
	}
}

ReturnValue Player::queryRemove(const std::shared_ptr<Thing> &thing, uint32_t count, uint32_t flags, std::shared_ptr<Creature> /*= nullptr*/) {
	int32_t index = getThingIndex(thing);
	if (index == -1) {
		return RETURNVALUE_NOTPOSSIBLE;
	}

	std::shared_ptr<Item> item = thing->getItem();
	if (item == nullptr) {
		return RETURNVALUE_NOTPOSSIBLE;
	}

	if (count == 0 || (item->isStackable() && count > item->getItemCount())) {
		return RETURNVALUE_NOTPOSSIBLE;
	}

	if (!item->isMovable() && !hasBitSet(FLAG_IGNORENOTMOVABLE, flags)) {
		return RETURNVALUE_NOTMOVABLE;
	}

	return RETURNVALUE_NOERROR;
}

std::shared_ptr<Cylinder> Player::queryDestination(int32_t &index, const std::shared_ptr<Thing> &thing, std::shared_ptr<Item>* destItem, uint32_t &flags) {
	if (index == 0 /*drop to capacity window*/ || index == INDEX_WHEREEVER) {
		*destItem = nullptr;

		std::shared_ptr<Item> item = thing->getItem();
		if (item == nullptr) {
			return getPlayer();
		}

		bool autoStack = !((flags & FLAG_IGNOREAUTOSTACK) == FLAG_IGNOREAUTOSTACK);
		bool isStackable = item->isStackable();

		std::vector<std::shared_ptr<Container>> containers;

		for (uint32_t slotIndex = CONST_SLOT_FIRST; slotIndex <= CONST_SLOT_AMMO; ++slotIndex) {
			std::shared_ptr<Item> inventoryItem = inventory[slotIndex];
			if (inventoryItem) {
				if (inventoryItem == tradeItem) {
					continue;
				}

				if (inventoryItem == item) {
					continue;
				}

				if (autoStack && isStackable) {
					// try find an already existing item to stack with
					if (queryAdd(slotIndex, item, item->getItemCount(), 0) == RETURNVALUE_NOERROR) {
						if (inventoryItem->equals(item) && inventoryItem->getItemCount() < inventoryItem->getStackSize()) {
							index = slotIndex;
							*destItem = inventoryItem;
							return getPlayer();
						}
					}

					if (std::shared_ptr<Container> subContainer = inventoryItem->getContainer()) {
						containers.push_back(subContainer);
					}
				} else if (std::shared_ptr<Container> subContainer = inventoryItem->getContainer()) {
					containers.push_back(subContainer);
				}
			} else if (queryAdd(slotIndex, item, item->getItemCount(), flags) == RETURNVALUE_NOERROR) { // empty slot
				index = slotIndex;
				*destItem = nullptr;
				return getPlayer();
			}
		}

		size_t i = 0;
		while (i < containers.size()) {
			std::shared_ptr<Container> tmpContainer = containers[i++];
			if (!autoStack || !isStackable) {
				// we need to find first empty container as fast as we can for non-stackable items
				uint32_t n = tmpContainer->capacity() - tmpContainer->size();
				while (n) {
					if (tmpContainer->queryAdd(tmpContainer->capacity() - n, item, item->getItemCount(), flags) == RETURNVALUE_NOERROR) {
						index = tmpContainer->capacity() - n;
						*destItem = nullptr;
						return tmpContainer;
					}

					n--;
				}

				for (std::shared_ptr<Item> tmpContainerItem : tmpContainer->getItemList()) {
					if (std::shared_ptr<Container> subContainer = tmpContainerItem->getContainer()) {
						containers.push_back(subContainer);
					}
				}

				continue;
			}

			uint32_t n = 0;

			for (std::shared_ptr<Item> tmpItem : tmpContainer->getItemList()) {
				if (tmpItem == tradeItem) {
					continue;
				}

				if (tmpItem == item) {
					continue;
				}

				// try find an already existing item to stack with
				if (tmpItem->equals(item) && tmpItem->getItemCount() < tmpItem->getStackSize()) {
					index = n;
					*destItem = tmpItem;
					return tmpContainer;
				}

				if (std::shared_ptr<Container> subContainer = tmpItem->getContainer()) {
					containers.push_back(subContainer);
				}

				n++;
			}

			if (n < tmpContainer->capacity() && tmpContainer->queryAdd(n, item, item->getItemCount(), flags) == RETURNVALUE_NOERROR) {
				index = n;
				*destItem = nullptr;
				return tmpContainer;
			}
		}

		return getPlayer();
	}

	std::shared_ptr<Thing> destThing = getThing(index);
	if (destThing) {
		*destItem = destThing->getItem();
	}

	std::shared_ptr<Item> item = thing->getItem();
	bool movingAmmoToQuiver = item && *destItem && (*destItem)->isQuiver() && item->isAmmo();
	// force shield any slot right to player cylinder
	if (index == CONST_SLOT_RIGHT && !movingAmmoToQuiver) {
		return getPlayer();
	}

	std::shared_ptr<Cylinder> subCylinder = std::dynamic_pointer_cast<Cylinder>(destThing);
	if (subCylinder) {
		index = INDEX_WHEREEVER;
		*destItem = nullptr;
		return subCylinder;
	} else {
		return getPlayer();
	}
}

void Player::addThing(int32_t index, std::shared_ptr<Thing> thing) {
	if (!thing) {
		return /*RETURNVALUE_NOTPOSSIBLE*/;
	}

	if (index < CONST_SLOT_FIRST || index > CONST_SLOT_LAST) {
		return /*RETURNVALUE_NOTPOSSIBLE*/;
	}

	std::shared_ptr<Item> item = thing->getItem();
	if (!item) {
		return /*RETURNVALUE_NOTPOSSIBLE*/;
	}

	item->setParent(static_self_cast<Player>());
	inventory[index] = item;

	// send to client
	sendInventoryItem(static_cast<Slots_t>(index), item);
}

void Player::updateThing(std::shared_ptr<Thing> thing, uint16_t itemId, uint32_t count) {
	int32_t index = getThingIndex(thing);
	if (index == -1) {
		return /*RETURNVALUE_NOTPOSSIBLE*/;
	}

	std::shared_ptr<Item> item = thing->getItem();
	if (!item) {
		return /*RETURNVALUE_NOTPOSSIBLE*/;
	}

	item->setID(itemId);
	item->setSubType(count);

	// send to client
	sendInventoryItem(static_cast<Slots_t>(index), item);

	// event methods
	onUpdateInventoryItem(item, item);
}

void Player::replaceThing(uint32_t index, std::shared_ptr<Thing> thing) {
	if (index > CONST_SLOT_LAST) {
		return /*RETURNVALUE_NOTPOSSIBLE*/;
	}

	std::shared_ptr<Item> oldItem = getInventoryItem(static_cast<Slots_t>(index));
	if (!oldItem) {
		return /*RETURNVALUE_NOTPOSSIBLE*/;
	}

	std::shared_ptr<Item> item = thing->getItem();
	if (!item) {
		return /*RETURNVALUE_NOTPOSSIBLE*/;
	}

	// send to client
	sendInventoryItem(static_cast<Slots_t>(index), item);

	// event methods
	onUpdateInventoryItem(oldItem, item);

	item->setParent(static_self_cast<Player>());

	inventory[index] = item;
}

void Player::removeThing(std::shared_ptr<Thing> thing, uint32_t count) {
	std::shared_ptr<Item> item = thing->getItem();
	if (!item) {
		return /*RETURNVALUE_NOTPOSSIBLE*/;
	}

	int32_t index = getThingIndex(thing);
	if (index == -1) {
		return /*RETURNVALUE_NOTPOSSIBLE*/;
	}

	if (item->isStackable()) {
		if (count == item->getItemCount()) {
			// send change to client
			sendInventoryItem(static_cast<Slots_t>(index), nullptr);

			// event methods
			onRemoveInventoryItem(item);

			item->resetParent();
			inventory[index] = nullptr;
		} else {
			uint8_t newCount = static_cast<uint8_t>(std::max<int32_t>(0, item->getItemCount() - count));
			item->setItemCount(newCount);

			// send change to client
			sendInventoryItem(static_cast<Slots_t>(index), item);

			// event methods
			onUpdateInventoryItem(item, item);
		}
	} else {
		// send change to client
		sendInventoryItem(static_cast<Slots_t>(index), nullptr);

		// event methods
		onRemoveInventoryItem(item);

		item->resetParent();
		inventory[index] = nullptr;
	}
}

int32_t Player::getThingIndex(std::shared_ptr<Thing> thing) const {
	for (uint8_t i = CONST_SLOT_FIRST; i <= CONST_SLOT_LAST; ++i) {
		if (inventory[i] == thing) {
			return i;
		}
	}
	return -1;
}

size_t Player::getFirstIndex() const {
	return CONST_SLOT_FIRST;
}

size_t Player::getLastIndex() const {
	return CONST_SLOT_LAST + 1;
}

uint32_t Player::getItemTypeCount(uint16_t itemId, int32_t subType /*= -1*/) const {
	uint32_t count = 0;
	for (int32_t i = CONST_SLOT_FIRST; i <= CONST_SLOT_LAST; i++) {
		std::shared_ptr<Item> item = inventory[i];
		if (!item) {
			continue;
		}

		if (item->getID() == itemId) {
			count += Item::countByType(item, subType);
		}

		if (std::shared_ptr<Container> container = item->getContainer()) {
			for (ContainerIterator it = container->iterator(); it.hasNext(); it.advance()) {
				if ((*it)->getID() == itemId) {
					count += Item::countByType(*it, subType);
				}
			}
		}
	}
	return count;
}

void Player::stashContainer(StashContainerList itemDict) {
	StashItemList stashItemDict; // ItemID - Count
	for (auto it_dict : itemDict) {
		stashItemDict[(it_dict.first)->getID()] = it_dict.second;
	}

	for (auto it : stashItems) {
		if (!stashItemDict[it.first]) {
			stashItemDict[it.first] = it.second;
		} else {
			stashItemDict[it.first] += it.second;
		}
	}

	if (getStashSize(stashItemDict) > g_configManager().getNumber(STASH_ITEMS, __FUNCTION__)) {
		sendCancelMessage("You don't have capacity in the Supply Stash to stow all this item->");
		return;
	}

	uint32_t totalStowed = 0;
	std::ostringstream retString;
	uint16_t refreshDepotSearchOnItem = 0;
	for (auto stashIterator : itemDict) {
		uint16_t iteratorCID = (stashIterator.first)->getID();
		if (g_game().internalRemoveItem(stashIterator.first, stashIterator.second) == RETURNVALUE_NOERROR) {
			addItemOnStash(iteratorCID, stashIterator.second);
			totalStowed += stashIterator.second;
			if (isDepotSearchOpenOnItem(iteratorCID)) {
				refreshDepotSearchOnItem = iteratorCID;
			}
		}
	}

	if (totalStowed == 0) {
		sendCancelMessage("Sorry, not possible.");
		return;
	}

	retString << "Stowed " << totalStowed << " object" << (totalStowed > 1 ? "s." : ".");
	if (moved) {
		retString << " Moved " << movedItems << " object" << (movedItems > 1 ? "s." : ".");
		movedItems = 0;
	}
	sendTextMessage(MESSAGE_STATUS, retString.str());

	// Refresh depot search window if necessary
	if (refreshDepotSearchOnItem != 0) {
		requestDepotSearchItem(refreshDepotSearchOnItem, 0);
	}
}

bool Player::removeItemOfType(uint16_t itemId, uint32_t amount, int32_t subType, bool ignoreEquipped /* = false*/) {
	if (amount == 0) {
		return true;
	}

	std::vector<std::shared_ptr<Item>> itemList;

	uint32_t count = 0;
	for (int32_t i = CONST_SLOT_FIRST; i <= CONST_SLOT_LAST; i++) {
		std::shared_ptr<Item> item = inventory[i];
		if (!item) {
			continue;
		}

		if (!ignoreEquipped && item->getID() == itemId) {
			uint32_t itemCount = Item::countByType(item, subType);
			if (itemCount == 0) {
				continue;
			}

			itemList.push_back(item);

			count += itemCount;
			if (count >= amount) {
				g_game().internalRemoveItems(std::move(itemList), amount, Item::items[itemId].stackable);
				return true;
			}
		} else if (std::shared_ptr<Container> container = item->getContainer()) {
			for (ContainerIterator it = container->iterator(); it.hasNext(); it.advance()) {
				std::shared_ptr<Item> containerItem = *it;
				if (containerItem->getID() == itemId) {
					uint32_t itemCount = Item::countByType(containerItem, subType);
					if (itemCount == 0) {
						continue;
					}

					itemList.push_back(containerItem);

					count += itemCount;
					auto stackable = Item::items[itemId].stackable;
					// If the amount of items in the backpack is equal to or greater than the amount
					// It will remove items and stop the iteration
					if (count >= amount) {
						g_game().internalRemoveItems(std::move(itemList), amount, stackable);
						return true;
					}
				}
			}
		}
	}

	return false;
}

bool Player::hasItemCountById(uint16_t itemId, uint32_t itemAmount, bool checkStash) const {
	uint32_t newCount = 0;
	// Check items from inventory
	for (const auto item : getAllInventoryItems()) {
		if (!item || item->getID() != itemId) {
			continue;
		}

		newCount += item->getItemCount();
	}

	// Check items from stash
	for (StashItemList stashToSend = getStashItems();
		 auto [stashItemId, itemCount] : stashToSend) {
		if (!checkStash) {
			break;
		}

		if (stashItemId == itemId) {
			newCount += itemCount;
		}
	}

	return newCount >= itemAmount;
}

bool Player::removeItemCountById(uint16_t itemId, uint32_t itemAmount, bool removeFromStash /* = true*/) {
	// Here we guarantee that the player has at least the necessary amount of items he needs, if not, we return
	if (!hasItemCountById(itemId, itemAmount, removeFromStash)) {
		return false;
	}

	uint32_t amountToRemove = itemAmount;
	// Check items from inventory
	for (auto item : getAllInventoryItems()) {
		if (!item || item->getID() != itemId) {
			continue;
		}

		// If the item quantity is already needed, remove the quantity and stop the loop
		if (item->getItemAmount() >= amountToRemove) {
			g_game().internalRemoveItem(item, amountToRemove);
			return true;
		}

		// If not, we continue removing items and checking the next slot.
		g_game().internalRemoveItem(item);
		amountToRemove -= item->getItemAmount();
	}

	// If there are not enough items in the inventory, we will remove the remaining from stash
	if (removeFromStash && amountToRemove > 0 && withdrawItem(itemId, amountToRemove)) {
		return true;
	}

	return false;
}

ItemsTierCountList Player::getInventoryItemsId() const {
	ItemsTierCountList itemMap;
	for (int32_t i = CONST_SLOT_FIRST; i <= CONST_SLOT_LAST; i++) {
		std::shared_ptr<Item> item = inventory[i];
		if (!item) {
			continue;
		}

		(itemMap[item->getID()])[item->getTier()] += Item::countByType(item, -1);
		if (std::shared_ptr<Container> container = item->getContainer()) {
			for (ContainerIterator it = container->iterator(); it.hasNext(); it.advance()) {
				auto containerItem = *it;
				(itemMap[containerItem->getID()])[containerItem->getTier()] += Item::countByType(containerItem, -1);
			}
		}
	}
	return itemMap;
}

std::vector<std::shared_ptr<Item>> Player::getInventoryItemsFromId(uint16_t itemId, bool ignore /*= true*/) const {
	std::vector<std::shared_ptr<Item>> itemVector;
	for (int i = CONST_SLOT_FIRST; i <= CONST_SLOT_LAST; ++i) {
		std::shared_ptr<Item> item = inventory[i];
		if (!item) {
			continue;
		}

		if (!ignore && item->getID() == itemId) {
			itemVector.push_back(item);
		}

		if (std::shared_ptr<Container> container = item->getContainer()) {
			for (ContainerIterator it = container->iterator(); it.hasNext(); it.advance()) {
				auto containerItem = *it;
				if (containerItem->getID() == itemId) {
					itemVector.push_back(containerItem);
				}
			}
		}
	}

	return itemVector;
}

std::array<double_t, combatToValue(CombatType::Count)> Player::getFinalDamageReduction() const {
	std::array<double_t, combatToValue(CombatType::Count)> combatReductionArray;
	combatReductionArray.fill(0);
	calculateDamageReductionFromEquipedItems(combatReductionArray);
	for (int combatTypeIndex = 0; combatTypeIndex < combatToValue(CombatType::Count); combatTypeIndex++) {
		combatReductionArray[combatTypeIndex] = std::clamp<double_t>(
			std::floor(combatReductionArray[combatTypeIndex]),
			-100.,
			100.
		);
	}
	return combatReductionArray;
}

void Player::calculateDamageReductionFromEquipedItems(std::array<double_t, combatToValue(CombatType::Count)> &combatReductionArray) const {
	for (uint8_t slot = CONST_SLOT_FIRST; slot <= CONST_SLOT_LAST; ++slot) {
		std::shared_ptr<Item> item = inventory[slot];
		if (item) {
			calculateDamageReductionFromItem(combatReductionArray, item);
		}
	}
}

void Player::calculateDamageReductionFromItem(std::array<double_t, combatToValue(CombatType::Count)> &combatReductionArray, std::shared_ptr<Item> item) const {
	for (uint16_t combatTypeIndex = 0; combatTypeIndex < combatToValue(CombatType::Count); combatTypeIndex++) {
		updateDamageReductionFromItemImbuement(combatReductionArray, item, combatTypeIndex);
		updateDamageReductionFromItemAbility(combatReductionArray, item, combatTypeIndex);
	}
}

void Player::updateDamageReductionFromItemImbuement(
	std::array<double_t, combatToValue(CombatType::Count)> &combatReductionArray, std::shared_ptr<Item> item, uint16_t combatTypeIndex
) const {
	for (uint8_t imbueSlotId = 0; imbueSlotId < item->getImbuementSlot(); imbueSlotId++) {
		ImbuementInfo imbuementInfo;
		if (item->getImbuementInfo(imbueSlotId, &imbuementInfo) && imbuementInfo.imbuement) {
			int16_t imbuementAbsorption = imbuementInfo.imbuement->absorbPercent[combatTypeIndex];
			if (imbuementAbsorption != 0) {
				combatReductionArray[combatTypeIndex] = calculateDamageReduction(combatReductionArray[combatTypeIndex], imbuementAbsorption);
			}
		}
	}
}

void Player::updateDamageReductionFromItemAbility(
	std::array<double_t, combatToValue(CombatType::Count)> &combatReductionArray, std::shared_ptr<Item> item, uint16_t combatTypeIndex
) const {
	if (!item) {
		return;
	}

	const ItemType &itemType = Item::items[item->getID()];
	if (itemType.abilities) {
		int16_t elementReduction = itemType.abilities->absorbPercent[combatTypeIndex];
		if (elementReduction != 0) {
			combatReductionArray[combatTypeIndex] = calculateDamageReduction(combatReductionArray[combatTypeIndex], elementReduction);
		}
	}
}

double_t Player::calculateDamageReduction(double_t currentTotal, int16_t resistance) const {
	return (100 - currentTotal) / 100.0 * resistance + currentTotal;
}

std::vector<std::shared_ptr<Item>> Player::getAllInventoryItems(bool ignoreEquiped /*= false*/, bool ignoreItemWithTier /* false*/) const {
	std::vector<std::shared_ptr<Item>> itemVector;
	for (int i = CONST_SLOT_FIRST; i <= CONST_SLOT_LAST; ++i) {
		std::shared_ptr<Item> item = inventory[i];
		if (!item) {
			continue;
		}

		// Only get equiped items if ignored equipped is false
		if (!ignoreEquiped) {
			itemVector.push_back(item);
		}
		if (std::shared_ptr<Container> container = item->getContainer()) {
			for (ContainerIterator it = container->iterator(); it.hasNext(); it.advance()) {
				if (ignoreItemWithTier && (*it)->getTier() > 0) {
					continue;
				}

				itemVector.push_back(*it);
			}
		}
	}

	return itemVector;
}

std::vector<std::shared_ptr<Item>> Player::getEquippedItems() const {
	std::vector<Slots_t> valid_slots {
		CONST_SLOT_HEAD,
		CONST_SLOT_NECKLACE,
		CONST_SLOT_BACKPACK,
		CONST_SLOT_ARMOR,
		CONST_SLOT_RIGHT,
		CONST_SLOT_LEFT,
		CONST_SLOT_LEGS,
		CONST_SLOT_FEET,
		CONST_SLOT_RING,
	};

	std::vector<std::shared_ptr<Item>> valid_items;
	for (const auto &slot : valid_slots) {
		std::shared_ptr<Item> item = inventory[slot];
		if (!item) {
			continue;
		}

		valid_items.push_back(item);
	}

	return valid_items;
}

std::map<uint32_t, uint32_t> &Player::getAllItemTypeCount(std::map<uint32_t, uint32_t> &countMap) const {
	for (const auto item : getAllInventoryItems()) {
		countMap[static_cast<uint32_t>(item->getID())] += Item::countByType(item, -1);
	}
	return countMap;
}

std::map<uint16_t, uint16_t> &Player::getAllSaleItemIdAndCount(std::map<uint16_t, uint16_t> &countMap) const {
	for (const auto item : getAllInventoryItems(false, true)) {
		countMap[item->getID()] += item->getItemCount();
	}

	return countMap;
}

void Player::getAllItemTypeCountAndSubtype(std::map<uint32_t, uint32_t> &countMap) const {
	for (const auto item : getAllInventoryItems()) {
		uint16_t itemId = item->getID();
		if (Item::items[itemId].isFluidContainer()) {
			countMap[static_cast<uint32_t>(itemId) | (item->getAttribute<uint32_t>(ItemAttribute_t::FLUIDTYPE)) << 16] += item->getItemCount();
		} else {
			countMap[static_cast<uint32_t>(itemId)] += item->getItemCount();
		}
	}
}

std::shared_ptr<Item> Player::getForgeItemFromId(uint16_t itemId, uint8_t tier) {
	for (auto item : getAllInventoryItems(true)) {
		if (item->hasImbuements()) {
			continue;
		}

		if (item->getID() == itemId && item->getTier() == tier) {
			return item;
		}
	}

	return nullptr;
}

std::shared_ptr<Thing> Player::getThing(size_t index) const {
	if (index >= CONST_SLOT_FIRST && index <= CONST_SLOT_LAST) {
		return inventory[index];
	}
	return nullptr;
}

void Player::postAddNotification(std::shared_ptr<Thing> thing, std::shared_ptr<Cylinder> oldParent, int32_t index, CylinderLink_t link /*= LINK_OWNER*/) {
	if (link == LINK_OWNER) {
		// calling movement scripts
		g_moveEvents().onPlayerEquip(getPlayer(), thing->getItem(), static_cast<Slots_t>(index), false);
	}

	bool requireListUpdate = true;
	if (link == LINK_OWNER || link == LINK_TOPPARENT) {
		std::shared_ptr<Item> i = (oldParent ? oldParent->getItem() : nullptr);
		const auto &container = i ? i->getContainer() : nullptr;
		if (container) {
			requireListUpdate = container->getHoldingPlayer() != getPlayer();
		} else {
			requireListUpdate = oldParent != getPlayer();
		}

		updateInventoryWeight();
		updateItemsLight();
		sendInventoryIds();
		sendStats();
	}

	if (std::shared_ptr<Item> item = thing->getItem()) {
		if (std::shared_ptr<Container> container = item->getContainer()) {
			onSendContainer(container);
		}

		if (shopOwner && !scheduledSaleUpdate && requireListUpdate) {
			updateSaleShopList(item);
		}
	} else if (std::shared_ptr<Creature> creature = thing->getCreature()) {
		if (creature == getPlayer()) {
			// check containers
			std::vector<std::shared_ptr<Container>> containers;

			for (const auto &it : openContainers) {
				std::shared_ptr<Container> container = it.second.container;
				if (container == nullptr) {
					continue;
				}

				if (!Position::areInRange<1, 1, 0>(container->getPosition(), getPosition())) {
					containers.push_back(container);
				}
			}

			for (std::shared_ptr<Container> container : containers) {
				autoCloseContainers(container);
			}
		}
	}
}

void Player::postRemoveNotification(std::shared_ptr<Thing> thing, std::shared_ptr<Cylinder> newParent, int32_t index, CylinderLink_t link /*= LINK_OWNER*/) {
	if (link == LINK_OWNER) {
		// calling movement scripts
		g_moveEvents().onPlayerDeEquip(getPlayer(), thing->getItem(), static_cast<Slots_t>(index));
	}

	bool requireListUpdate = true;

	if (link == LINK_OWNER || link == LINK_TOPPARENT) {
		std::shared_ptr<Item> i = (newParent ? newParent->getItem() : nullptr);
		const auto &container = i ? i->getContainer() : nullptr;
		if (container) {
			requireListUpdate = container->getHoldingPlayer() != getPlayer();
		} else {
			requireListUpdate = newParent != getPlayer();
		}

		updateInventoryWeight();
		updateItemsLight();
		sendInventoryIds();
		sendStats();
	}

	if (std::shared_ptr<Item> item = thing->getItem()) {
		if (std::shared_ptr<Container> container = item->getContainer()) {
			checkLootContainers(container);

			if (container->isRemoved() || !Position::areInRange<1, 1, 0>(getPosition(), container->getPosition())) {
				autoCloseContainers(container);
			} else if (container->getTopParent() == getPlayer()) {
				onSendContainer(container);
			} else if (std::shared_ptr<Container> topContainer = std::dynamic_pointer_cast<Container>(container->getTopParent())) {
				if (std::shared_ptr<DepotChest> depotChest = std::dynamic_pointer_cast<DepotChest>(topContainer)) {
					bool isOwner = false;

					for (const auto &it : depotChests) {
						if (it.second == depotChest) {
							isOwner = true;
							it.second->stopDecaying();
							onSendContainer(container);
						}
					}

					if (!isOwner) {
						autoCloseContainers(container);
					}
				} else {
					onSendContainer(container);
				}
			} else {
				autoCloseContainers(container);
			}
		}

		// force list update if item exists tier
		if (item->getTier() > 0 && !requireListUpdate) {
			requireListUpdate = true;
		}

		if (shopOwner && !scheduledSaleUpdate && requireListUpdate) {
			updateSaleShopList(item);
		}
	}
}

// i will keep this function so it can be reviewed
bool Player::updateSaleShopList(std::shared_ptr<Item> item) {
	uint16_t itemId = item->getID();
	if (!itemId || !item) {
		return true;
	}

	g_dispatcher().addEvent(std::bind(&Game::updatePlayerSaleItems, &g_game(), getID()), "updatePlayerSaleItems");
	scheduledSaleUpdate = true;
	return true;
}

bool Player::hasShopItemForSale(uint16_t itemId, uint8_t subType) const {
	if (!shopOwner) {
		return false;
	}

	const ItemType &itemType = Item::items[itemId];
	std::vector<ShopBlock> shoplist = shopOwner->getShopItemVector(getGUID());
	return std::any_of(shoplist.begin(), shoplist.end(), [&](const ShopBlock &shopBlock) {
		return shopBlock.itemId == itemId && shopBlock.itemBuyPrice != 0 && (!itemType.isFluidContainer() || shopBlock.itemSubType == subType);
	});
}

void Player::internalAddThing(std::shared_ptr<Thing> thing) {
	internalAddThing(0, thing);
}

void Player::internalAddThing(uint32_t index, std::shared_ptr<Thing> thing) {
	if (!thing) {
		return;
	}

	std::shared_ptr<Item> item = thing->getItem();
	if (!item) {
		return;
	}

	// index == 0 means we should equip this item at the most appropiate slot (no action required here)
	if (index >= CONST_SLOT_FIRST && index <= CONST_SLOT_LAST) {
		if (inventory[index]) {
			return;
		}

		inventory[index] = item;
		item->setParent(static_self_cast<Player>());
	}
}

bool Player::setFollowCreature(std::shared_ptr<Creature> creature) {
	if (!Creature::setFollowCreature(creature)) {
		setFollowCreature(nullptr);
		setAttackedCreature(nullptr);

		sendCancelMessage(RETURNVALUE_THEREISNOWAY);
		sendCancelTarget();
		stopWalk();
		return false;
	}
	return true;
}

bool Player::setAttackedCreature(std::shared_ptr<Creature> creature) {
	if (!Creature::setAttackedCreature(creature)) {
		sendCancelTarget();
		return false;
	}

	auto followCreature = getFollowCreature();
	if (chaseMode && creature) {
		if (followCreature != creature) {
			setFollowCreature(creature);
		}
	} else if (followCreature) {
		setFollowCreature(nullptr);
	}

	if (creature) {
		g_dispatcher().addEvent(std::bind(&Game::checkCreatureAttack, &g_game(), getID()), "Game::checkCreatureAttack");
	}
	return true;
}

void Player::goToFollowCreature() {
	if (!walkTask) {
		if ((OTSYS_TIME() - lastFailedFollow) < 2000) {
			return;
		}

		Creature::goToFollowCreature();

		if (getFollowCreature() && !hasFollowPath) {
			lastFailedFollow = OTSYS_TIME();
		}
	}
}

void Player::getPathSearchParams(const std::shared_ptr<Creature> &creature, FindPathParams &fpp) {
	Creature::getPathSearchParams(creature, fpp);
	fpp.fullPathSearch = true;
}

void Player::doAttacking(uint32_t) {
	if (lastAttack == 0) {
		lastAttack = OTSYS_TIME() - getAttackSpeed() - 1;
	}

	if (hasCondition(ConditionType::Pacified)) {
		return;
	}

	auto attackedCreature = getAttackedCreature();
	if (!attackedCreature) {
		return;
	}

	if ((OTSYS_TIME() - lastAttack) >= getAttackSpeed()) {
		bool result = false;

		std::shared_ptr<Item> tool = getWeapon();
		const WeaponShared_ptr weapon = g_weapons().getWeapon(tool);
		uint32_t delay = getAttackSpeed();
		bool classicSpeed = g_configManager().getBoolean(CLASSIC_ATTACK_SPEED, __FUNCTION__);

		if (weapon) {
			if (!weapon->interruptSwing()) {
				result = weapon->useWeapon(static_self_cast<Player>(), tool, attackedCreature);
			} else if (!classicSpeed && !canDoAction()) {
				delay = getNextActionTime();
			} else {
				result = weapon->useWeapon(static_self_cast<Player>(), tool, attackedCreature);
			}
		} else if (hasWeaponDistanceEquipped()) {
			return;
		} else {
			result = Weapon::useFist(static_self_cast<Player>(), attackedCreature);
		}

		std::shared_ptr<Task> task = createPlayerTask(std::max<uint32_t>(SCHEDULER_MINTICKS, delay), std::bind(&Game::checkCreatureAttack, &g_game(), getID()), "Game::checkCreatureAttack");
		if (!classicSpeed) {
			setNextActionTask(task, false);
		} else {
			g_dispatcher().scheduleEvent(task);
		}

		if (result) {
			updateLastAggressiveAction();
			updateLastAttack();
		}
	}
}

uint64_t Player::getGainedExperience(std::shared_ptr<Creature> attacker) const {
	if (g_configManager().getBoolean(EXPERIENCE_FROM_PLAYERS, __FUNCTION__)) {
		auto attackerPlayer = attacker->getPlayer();
		if (attackerPlayer && attackerPlayer.get() != this && skillLoss && std::abs(static_cast<int32_t>(attackerPlayer->getLevel() - level)) <= g_configManager().getNumber(EXP_FROM_PLAYERS_LEVEL_RANGE, __FUNCTION__)) {
			return std::max<uint64_t>(0, std::floor(getLostExperience() * getDamageRatio(attacker) * 0.75));
		}
	}
	return 0;
}

void Player::onFollowCreature(const std::shared_ptr<Creature> &creature) {
	if (!creature) {
		stopWalk();
	}
}

void Player::setChaseMode(bool mode) {
	bool prevChaseMode = chaseMode;
	chaseMode = mode;
	auto attackedCreature = getAttackedCreature();
	auto followCreature = getFollowCreature();

	if (prevChaseMode != chaseMode) {
		if (chaseMode) {
			if (!followCreature && attackedCreature) {
				// chase opponent
				setFollowCreature(attackedCreature);
			}
		} else if (attackedCreature) {
			setFollowCreature(nullptr);
			cancelNextWalk = true;
		}
	}
}

void Player::onWalkAborted() {
	setNextWalkActionTask(nullptr);
	sendCancelWalk();
}

void Player::onWalkComplete() {
	if (hasCondition(ConditionType::Feared)) {
		/**
		 * The walk is only processed during the fear condition execution,
		 * but adding this check and executing the condition here as soon it ends
		 * makes the fleeing more smooth and with litle to no hickups.
		 */

		g_logger().debug("[Player::onWalkComplete] Executing feared conditions as players completed it's walk.");
		std::shared_ptr<Condition> f = getCondition(ConditionType::Feared);
		f->executeCondition(static_self_cast<Player>(), 0);
	}

	if (walkTask) {
		walkTaskEvent = g_dispatcher().scheduleEvent(walkTask);
		walkTask = nullptr;
	}
}

void Player::stopWalk() {
	cancelNextWalk = true;
}

LightInfo Player::getCreatureLight() const {
	if (internalLight.level > itemsLight.level) {
		return internalLight;
	}
	return itemsLight;
}

void Player::updateItemsLight(bool internal /*=false*/) {
	LightInfo maxLight;

	for (int32_t i = CONST_SLOT_FIRST; i <= CONST_SLOT_LAST; ++i) {
		std::shared_ptr<Item> item = inventory[i];
		if (item) {
			LightInfo curLight = item->getLightInfo();

			if (curLight.level > maxLight.level) {
				maxLight = std::move(curLight);
			}
		}
	}

	if (itemsLight.level != maxLight.level || itemsLight.color != maxLight.color) {
		itemsLight = maxLight;

		if (!internal) {
			g_game().changeLight(static_self_cast<Player>());
		}
	}
}

void Player::onAddCondition(ConditionType conditionType) {
	Creature::onAddCondition(conditionType);

	if (conditionType == ConditionType::Outfit && isMounted()) {
		dismount();
		wasMounted = true;
	}

	sendIcons();
}

void Player::onAddCombatCondition(ConditionType conditionType) {
	if (IsConditionSuppressible(conditionType)) {
		updateLastConditionTime(conditionType);
	}
	switch (conditionType) {
		case ConditionType::Poison:
			sendTextMessage(MESSAGE_FAILURE, "You are poisoned.");
			break;

		case ConditionType::Drown:
			sendTextMessage(MESSAGE_FAILURE, "You are drowning.");
			break;

		case ConditionType::Paralyze:
			sendTextMessage(MESSAGE_FAILURE, "You are paralyzed.");
			break;

		case ConditionType::Drunk:
			sendTextMessage(MESSAGE_FAILURE, "You are drunk.");
			break;

		case ConditionType::LesserHex:

		case ConditionType::IntenseHex:

		case ConditionType::GreaterHex:

			sendTextMessage(MESSAGE_FAILURE, "You are hexed.");
			break;
		case ConditionType::Rooted:
			sendTextMessage(MESSAGE_FAILURE, "You are rooted.");
			break;

		case ConditionType::Feared:
			sendTextMessage(MESSAGE_FAILURE, "You are feared.");
			break;

		case ConditionType::Cursed:
			sendTextMessage(MESSAGE_FAILURE, "You are cursed.");
			break;

		case ConditionType::Freezing:
			sendTextMessage(MESSAGE_FAILURE, "You are freezing.");
			break;

		case ConditionType::Dazzled:
			sendTextMessage(MESSAGE_FAILURE, "You are dazzled.");
			break;

		case ConditionType::Bleeding:
			sendTextMessage(MESSAGE_FAILURE, "You are bleeding.");
			break;

		default:
			break;
	}
}

void Player::onEndCondition(ConditionType conditionType) {
	Creature::onEndCondition(conditionType);

	if (conditionType == ConditionType::InFight) {
		onIdleStatus();
		pzLocked = false;
		clearAttacked();

		if (getSkull() != Skull_t::Red && getSkull() != Skull_t::Black) {
			setSkull(Skull_t::None);
		}
	}

	if (conditionType == ConditionType::Outfit && wasMounted) {
		toggleMount(true);
	}

	sendIcons();
}

void Player::onCombatRemoveCondition(std::shared_ptr<Condition> condition) {
	// Creature::onCombatRemoveCondition(condition);
	if (condition->getId() > ConditionId_t::Combat) {
		// Means the condition is from an item, id == slot
		if (g_game().getWorldType() == WORLD_TYPE_PVP_ENFORCED) {
			std::shared_ptr<Item> item = getInventoryItem(static_cast<Slots_t>(condition->getId()));
			if (item) {
				// 25% chance to destroy the item
				if (25 >= uniform_random(1, 100)) {
					g_game().internalRemoveItem(item);
				}
			}
		}
	} else {
		if (!canDoAction()) {
			const uint32_t delay = getNextActionTime();
			const int32_t ticks = delay - (delay % EVENT_CREATURE_THINK_INTERVAL);
			if (ticks < 0 || condition->getType() == ConditionType::Paralyze) {
				removeCondition(condition);
			} else {
				condition->setTicks(ticks);
			}
		} else {
			removeCondition(condition);
		}
	}
}

void Player::onAttackedCreature(std::shared_ptr<Creature> target) {
	Creature::onAttackedCreature(target);

	if (target->getZoneType() == ZoneType::Pvp) {
		return;
	}

	if (target == getPlayer()) {
		addInFightTicks();
		return;
	}

	if (hasFlag(PlayerFlags_t::NotGainInFight)) {
		return;
	}

	auto targetPlayer = target->getPlayer();
	if (targetPlayer && !isPartner(targetPlayer) && !isGuildMate(targetPlayer)) {
		if (!pzLocked && g_game().getWorldType() == WORLD_TYPE_PVP_ENFORCED) {
			pzLocked = true;
			sendIcons();
		}

		if (getSkull() == Skull_t::None && getSkullClient(targetPlayer) == Skull_t::Yellow) {
			addAttacked(targetPlayer);
			targetPlayer->sendCreatureSkull(static_self_cast<Player>());
		} else if (!targetPlayer->hasAttacked(static_self_cast<Player>())) {
			if (!pzLocked) {
				pzLocked = true;
				sendIcons();
			}

			if (!Combat::isInPvpZone(static_self_cast<Player>(), targetPlayer) && !isInWar(targetPlayer)) {
				addAttacked(targetPlayer);

				if (targetPlayer->getSkull() == Skull_t::None && getSkull() == Skull_t::None && !targetPlayer->hasKilled(static_self_cast<Player>())) {
					setSkull(Skull_t::White);
				}

				if (getSkull() == Skull_t::None) {
					targetPlayer->sendCreatureSkull(static_self_cast<Player>());
				}
			}
		}
	}

	addInFightTicks();
}

void Player::onAttacked() {
	Creature::onAttacked();

	addInFightTicks();
}

void Player::onIdleStatus() {
	Creature::onIdleStatus();

	if (m_party) {
		m_party->clearPlayerPoints(static_self_cast<Player>());
	}
}

void Player::onPlacedCreature() {
	// scripting event - onLogin
	if (!g_creatureEvents().playerLogin(static_self_cast<Player>())) {
		removePlayer(true);
	}

	sendUnjustifiedPoints();
}

void Player::onAttackedCreatureDrainHealth(std::shared_ptr<Creature> target, int32_t points) {
	Creature::onAttackedCreatureDrainHealth(target, points);

	if (target) {
		if (m_party && !Combat::isPlayerCombat(target)) {
			auto tmpMonster = target->getMonster();
			if (tmpMonster && tmpMonster->isHostile()) {
				// We have fulfilled a requirement for shared experience
				m_party->updatePlayerTicks(static_self_cast<Player>(), points);
			}
		}
	}
}

void Player::onTargetCreatureGainHealth(std::shared_ptr<Creature> target, int32_t points) {
	if (target && m_party) {
		std::shared_ptr<Player> tmpPlayer = nullptr;

		if (isPartner(tmpPlayer) && (tmpPlayer != getPlayer())) {
			tmpPlayer = target->getPlayer();
		} else if (std::shared_ptr<Creature> targetMaster = target->getMaster()) {
			if (std::shared_ptr<Player> targetMasterPlayer = targetMaster->getPlayer()) {
				tmpPlayer = targetMasterPlayer;
			}
		}

		if (isPartner(tmpPlayer)) {
			m_party->updatePlayerTicks(static_self_cast<Player>(), points);
		}
	}
}

bool Player::onKilledPlayer(const std::shared_ptr<Player> &target, bool lastHit) {
	bool unjustified = false;
	if (target->getZoneType() == ZoneType::Pvp) {
		target->setDropLoot(false);
		target->setSkillLoss(false);
	} else if (!hasFlag(PlayerFlags_t::NotGainInFight) && !isPartner(target)) {
		if (!Combat::isInPvpZone(getPlayer(), target) && hasAttacked(target) && !target->hasAttacked(getPlayer()) && !isGuildMate(target) && target != getPlayer()) {
			if (target->hasKilled(getPlayer())) {
				for (auto &kill : target->unjustifiedKills) {
					if (kill.target == getGUID() && kill.unavenged) {
						kill.unavenged = false;
						attackedSet.erase(target->guid);
						break;
					}
				}
			} else if (target->getSkull() == Skull_t::None && !isInWar(target)) {
				unjustified = true;
				addUnjustifiedDead(target);
			}

			if (lastHit && hasCondition(ConditionType::InFight)) {
				pzLocked = true;
				std::shared_ptr<Condition> condition = Condition::createCondition(ConditionId_t::Default, ConditionType::InFight, g_configManager().getNumber(WHITE_SKULL_TIME, __FUNCTION__), 0);
				addCondition(condition);
			}
		}
	}
	return unjustified;
}

void Player::addHuntingTaskKill(const std::shared_ptr<MonsterType> &mType) {
	const auto &taskSlot = getTaskHuntingWithCreature(mType->info.raceid);
	if (!taskSlot) {
		return;
	}

	if (const auto &option = g_ioprey().getTaskRewardOption(taskSlot)) {
		taskSlot->currentKills += 1;
		if ((taskSlot->upgrade && taskSlot->currentKills >= option->secondKills) || (!taskSlot->upgrade && taskSlot->currentKills >= option->firstKills)) {
			taskSlot->state = PreyTaskDataState_Completed;
			std::string message = "You succesfully finished your hunting task. Your reward is ready to be claimed!";
			sendTextMessage(MESSAGE_STATUS, message);
		}
		reloadTaskSlot(taskSlot->id);
	}
}

void Player::addBestiaryKill(const std::shared_ptr<MonsterType> &mType) {
	if (mType->isBoss()) {
		return;
	}
	uint32_t kills = g_configManager().getNumber(BESTIARY_KILL_MULTIPLIER, __FUNCTION__);
	if (isConcoctionActive(Concoction_t::BestiaryBetterment)) {
		kills *= 2;
	}
	g_iobestiary().addBestiaryKill(getPlayer(), mType, kills);
}

void Player::addBosstiaryKill(const std::shared_ptr<MonsterType> &mType) {
	if (!mType->isBoss()) {
		return;
	}
	uint32_t kills = g_configManager().getNumber(BOSSTIARY_KILL_MULTIPLIER, __FUNCTION__);
	if (g_ioBosstiary().getBoostedBossId() == mType->info.raceid) {
		kills *= g_configManager().getNumber(BOOSTED_BOSS_KILL_BONUS, __FUNCTION__);
	}
	g_ioBosstiary().addBosstiaryKill(getPlayer(), mType, kills);
}

bool Player::onKilledMonster(const std::shared_ptr<Monster> &monster) {
	if (hasFlag(PlayerFlags_t::NotGenerateLoot)) {
		monster->setDropLoot(false);
	}
	if (monster->hasBeenSummoned()) {
		return false;
	}
	auto mType = monster->getMonsterType();
	addHuntingTaskKill(mType);
	addBestiaryKill(mType);
	addBosstiaryKill(mType);
	return false;
}

void Player::gainExperience(uint64_t gainExp, std::shared_ptr<Creature> target) {
	if (hasFlag(PlayerFlags_t::NotGainExperience) || gainExp == 0 || staminaMinutes == 0) {
		return;
	}

	addExperience(target, gainExp, true);
}

void Player::onGainExperience(uint64_t gainExp, std::shared_ptr<Creature> target) {
	if (hasFlag(PlayerFlags_t::NotGainExperience)) {
		return;
	}

	if (target && !target->getPlayer() && m_party && m_party->isSharedExperienceActive() && m_party->isSharedExperienceEnabled()) {
		m_party->shareExperience(gainExp, target);
		// We will get a share of the experience through the sharing mechanism
		return;
	}

	Creature::onGainExperience(gainExp, target);
	gainExperience(gainExp, target);
}

void Player::onGainSharedExperience(uint64_t gainExp, std::shared_ptr<Creature> target) {
	gainExperience(gainExp, target);
}

bool Player::isCombatImmune(CombatType combatType) const {
	if (hasFlag(PlayerFlags_t::CannotBeAttacked)) {
		return true;
	}
	return Creature::isCombatImmune(combatType);
}

bool Player::isConditionImmune(ConditionType conditionType) const {
	if (hasFlag(PlayerFlags_t::CannotBeAttacked)) {
		return true;
	}

	return m_conditionImmunities[conditionToValue(conditionType)];
}

bool Player::isAttackable() const {
	return !hasFlag(PlayerFlags_t::CannotBeAttacked);
}

bool Player::lastHitIsPlayer(std::shared_ptr<Creature> lastHitCreature) {
	if (!lastHitCreature) {
		return false;
	}

	if (lastHitCreature->getPlayer()) {
		return true;
	}

	std::shared_ptr<Creature> lastHitMaster = lastHitCreature->getMaster();
	return lastHitMaster && lastHitMaster->getPlayer();
}

void Player::changeHealth(int32_t healthChange, bool sendHealthChange /* = true*/) {
	Creature::changeHealth(healthChange, sendHealthChange);
	sendStats();
}

void Player::changeMana(int32_t manaChange) {
	if (!hasFlag(PlayerFlags_t::HasInfiniteMana)) {
		Creature::changeMana(manaChange);
	}
	g_game().addPlayerMana(static_self_cast<Player>());
	sendStats();
}

void Player::changeSoul(int32_t soulChange) {
	if (soulChange > 0) {
		soul += std::min<int32_t>(soulChange * g_configManager().getFloat(RATE_SOUL_REGEN, __FUNCTION__), vocation->getSoulMax() - soul);
	} else {
		soul = std::max<int32_t>(0, soul + soulChange);
	}

	sendStats();
}

bool Player::canWear(uint16_t lookType, uint8_t addons) const {
	if (g_configManager().getBoolean(WARN_UNSAFE_SCRIPTS, __FUNCTION__) && lookType != 0 && !g_game().isLookTypeRegistered(lookType)) {
		g_logger().warn("[Player::canWear] An unregistered creature looktype type with id '{}' was blocked to prevent client crash.", lookType);
		return false;
	}

	if (group->access) {
		return true;
	}

	const auto &outfit = Outfits::getInstance().getOutfitByLookType(sex, lookType);
	if (!outfit) {
		return false;
	}

	if (outfit->premium && !isPremium()) {
		return false;
	}

	if (outfit->unlocked && addons == 0) {
		return true;
	}

	for (const OutfitEntry &outfitEntry : outfits) {
		if (outfitEntry.lookType != lookType) {
			continue;
		}
		return (outfitEntry.addons & addons) == addons;
	}
	return false;
}

bool Player::canLogout() {
	if (isConnecting) {
		return false;
	}

	auto tile = getTile();
	if (!tile) {
		return false;
	}

	if (tile->hasFlag(TILESTATE_NOLOGOUT)) {
		return false;
	}

	if (tile->hasFlag(TILESTATE_PROTECTIONZONE)) {
		return true;
	}

	return !isPzLocked() && !hasCondition(ConditionType::InFight);
}

void Player::genReservedStorageRange() {
	// generate outfits range
	uint32_t outfits_key = PSTRG_OUTFITS_RANGE_START;
	for (const OutfitEntry &entry : outfits) {
		storageMap[++outfits_key] = (entry.lookType << 16) | entry.addons;
	}
	// generate familiars range
	uint32_t familiar_key = PSTRG_FAMILIARS_RANGE_START;
	for (const FamiliarEntry &entry : familiars) {
		storageMap[++familiar_key] = (entry.lookType << 16);
	}
}

void Player::addOutfit(uint16_t lookType, uint8_t addons) {
	for (OutfitEntry &outfitEntry : outfits) {
		if (outfitEntry.lookType == lookType) {
			outfitEntry.addons |= addons;
			return;
		}
	}
	outfits.emplace_back(lookType, addons);
}

bool Player::removeOutfit(uint16_t lookType) {
	for (auto it = outfits.begin(), end = outfits.end(); it != end; ++it) {
		OutfitEntry &entry = *it;
		if (entry.lookType == lookType) {
			outfits.erase(it);
			return true;
		}
	}
	return false;
}

bool Player::removeOutfitAddon(uint16_t lookType, uint8_t addons) {
	for (OutfitEntry &outfitEntry : outfits) {
		if (outfitEntry.lookType == lookType) {
			outfitEntry.addons &= ~addons;
			return true;
		}
	}
	return false;
}

bool Player::getOutfitAddons(const std::shared_ptr<Outfit> outfit, uint8_t &addons) const {
	if (group->access) {
		addons = 3;
		return true;
	}

	if (outfit->premium && !isPremium()) {
		return false;
	}

	for (const OutfitEntry &outfitEntry : outfits) {
		if (outfitEntry.lookType != outfit->lookType) {
			continue;
		}

		addons = outfitEntry.addons;
		return true;
	}

	if (!outfit->unlocked) {
		return false;
	}

	addons = 0;
	return true;
}

bool Player::canFamiliar(uint16_t lookType) const {
	if (group->access) {
		return true;
	}

	const Familiar* familiar = Familiars::getInstance().getFamiliarByLookType(getVocationId(), lookType);
	if (!familiar) {
		return false;
	}

	if (familiar->premium && !isPremium()) {
		return false;
	}

	if (familiar->unlocked) {
		return true;
	}

	for (const FamiliarEntry &familiarEntry : familiars) {
		if (familiarEntry.lookType == lookType) {
			return true;
		}
	}
	return false;
}

void Player::addFamiliar(uint16_t lookType) {
	for (FamiliarEntry &familiarEntry : familiars) {
		if (familiarEntry.lookType == lookType) {
			return;
		}
	}
	familiars.emplace_back(lookType);
}

bool Player::removeFamiliar(uint16_t lookType) {
	for (auto it = familiars.begin(), end = familiars.end(); it != end; ++it) {
		FamiliarEntry &entry = *it;
		if (entry.lookType == lookType) {
			familiars.erase(it);
			return true;
		}
	}
	return false;
}

bool Player::getFamiliar(const Familiar &familiar) const {
	if (group->access) {
		return true;
	}

	if (familiar.premium && !isPremium()) {
		return false;
	}

	for (const FamiliarEntry &familiarEntry : familiars) {
		if (familiarEntry.lookType != familiar.lookType) {
			continue;
		}

		return true;
	}

	if (!familiar.unlocked) {
		return false;
	}

	return true;
}

void Player::setSex(PlayerSex_t newSex) {
	sex = newSex;
}

void Player::setPronoun(PlayerPronoun_t newPronoun) {
	pronoun = newPronoun;
}

Skull_t Player::getSkull() const {
	if (hasFlag(PlayerFlags_t::NotGainInFight)) {
		return Skull_t::None;
	}
	return skull;
}

Skull_t Player::getSkullClient(std::shared_ptr<Creature> creature) {
	if (!creature || g_game().getWorldType() != WORLD_TYPE_PVP) {
		return Skull_t::None;
	}

	std::shared_ptr<Player> player = creature->getPlayer();
	if (player && player->getSkull() == Skull_t::None) {
		if (player.get() == this) {
			for (const auto &kill : unjustifiedKills) {
				if (kill.unavenged && (time(nullptr) - kill.time) < g_configManager().getNumber(ORANGE_SKULL_DURATION, __FUNCTION__) * 24 * 60 * 60) {
					return Skull_t::Orange;
				}
			}
		}

		if (player->hasKilled(getPlayer())) {
			return Skull_t::Orange;
		}

		if (player->hasAttacked(getPlayer())) {
			return Skull_t::Yellow;
		}

		if (m_party && m_party == player->m_party) {
			return Skull_t::Green;
		}
	}
	return Creature::getSkullClient(creature);
}

bool Player::hasKilled(std::shared_ptr<Player> player) const {
	for (const auto &kill : unjustifiedKills) {
		if (kill.target == player->getGUID() && (time(nullptr) - kill.time) < g_configManager().getNumber(ORANGE_SKULL_DURATION, __FUNCTION__) * 24 * 60 * 60 && kill.unavenged) {
			return true;
		}
	}

	return false;
}

bool Player::hasAttacked(std::shared_ptr<Player> attacked) const {
	if (hasFlag(PlayerFlags_t::NotGainInFight) || !attacked) {
		return false;
	}

	return attackedSet.contains(attacked->guid);
}

void Player::addAttacked(std::shared_ptr<Player> attacked) {
	if (hasFlag(PlayerFlags_t::NotGainInFight) || !attacked || attacked == getPlayer()) {
		return;
	}

	attackedSet.emplace(attacked->guid);
}

void Player::removeAttacked(std::shared_ptr<Player> attacked) {
	if (!attacked || attacked == getPlayer()) {
		return;
	}

	attackedSet.erase(attacked->guid);
}

void Player::clearAttacked() {
	attackedSet.clear();
}

void Player::addUnjustifiedDead(std::shared_ptr<Player> attacked) {
	if (hasFlag(PlayerFlags_t::NotGainInFight) || attacked == getPlayer() || g_game().getWorldType() == WORLD_TYPE_PVP_ENFORCED) {
		return;
	}

	sendTextMessage(MESSAGE_EVENT_ADVANCE, "Warning! The murder of " + attacked->getName() + " was not justified.");

	unjustifiedKills.emplace_back(attacked->getGUID(), time(nullptr), true);

	uint8_t dayKills = 0;
	uint8_t weekKills = 0;
	uint8_t monthKills = 0;

	for (const auto &kill : unjustifiedKills) {
		const auto diff = time(nullptr) - kill.time;
		if (diff <= 4 * 60 * 60) {
			dayKills += 1;
		}
		if (diff <= 7 * 24 * 60 * 60) {
			weekKills += 1;
		}
		if (diff <= 30 * 24 * 60 * 60) {
			monthKills += 1;
		}
	}

	if (getSkull() != Skull_t::Black) {
		if (dayKills >= 2 * g_configManager().getNumber(DAY_KILLS_TO_RED, __FUNCTION__) || weekKills >= 2 * g_configManager().getNumber(WEEK_KILLS_TO_RED, __FUNCTION__) || monthKills >= 2 * g_configManager().getNumber(MONTH_KILLS_TO_RED, __FUNCTION__)) {
			setSkull(Skull_t::Black);
			// start black skull time
			skullTicks = static_cast<int64_t>(g_configManager().getNumber(BLACK_SKULL_DURATION, __FUNCTION__)) * 24 * 60 * 60;
		} else if (dayKills >= g_configManager().getNumber(DAY_KILLS_TO_RED, __FUNCTION__) || weekKills >= g_configManager().getNumber(WEEK_KILLS_TO_RED, __FUNCTION__) || monthKills >= g_configManager().getNumber(MONTH_KILLS_TO_RED, __FUNCTION__)) {
			setSkull(Skull_t::Red);
			// reset red skull time
			skullTicks = static_cast<int64_t>(g_configManager().getNumber(RED_SKULL_DURATION, __FUNCTION__)) * 24 * 60 * 60;
		}
	}

	sendUnjustifiedPoints();
}

void Player::checkSkullTicks(int64_t ticks) {
	int64_t newTicks = skullTicks - ticks;
	if (newTicks < 0) {
		skullTicks = 0;
	} else {
		skullTicks = newTicks;
	}

	if ((skull == Skull_t::Red || skull == Skull_t::Black) && skullTicks < 1 && !hasCondition(ConditionType::InFight)) {
		setSkull(Skull_t::None);
	}
}

bool Player::isPromoted() const {
	uint16_t promotedVocation = g_vocations().getPromotedVocation(vocation->getId());
	return promotedVocation == VOCATION_NONE && vocation->getId() != promotedVocation;
}

double Player::getLostPercent() const {
	int32_t blessingCount = 0;
	uint8_t maxBlessing = (operatingSystem == CLIENTOS_NEW_WINDOWS || operatingSystem == CLIENTOS_NEW_MAC) ? 8 : 6;
	for (int i = 2; i <= maxBlessing; i++) {
		if (hasBlessing(i)) {
			blessingCount++;
		}
	}

	int32_t deathLosePercent = g_configManager().getNumber(DEATH_LOSE_PERCENT, __FUNCTION__);
	if (deathLosePercent != -1) {
		if (isPromoted()) {
			deathLosePercent -= 3;
		}

		deathLosePercent -= blessingCount;
		return std::max<int32_t>(0, deathLosePercent) / 100.;
	}

	double lossPercent;
	if (level >= 24) {
		double tmpLevel = level + (levelPercent / 100.);
		lossPercent = ((tmpLevel + 50) * 50 * ((tmpLevel * tmpLevel) - (5 * tmpLevel) + 8)) / experience;
	} else {
		lossPercent = 5;
	}

	double percentReduction = 0;
	if (isPromoted()) {
		percentReduction += 30;
	}

	percentReduction += blessingCount * 8;
	return lossPercent * (1 - (percentReduction / 100.)) / 100.;
}

void Player::learnInstantSpell(const std::string &spellName) {
	if (!hasLearnedInstantSpell(spellName)) {
		learnedInstantSpellList.push_front(spellName);
	}
}

void Player::forgetInstantSpell(const std::string &spellName) {
	learnedInstantSpellList.remove(spellName);
}

bool Player::hasLearnedInstantSpell(const std::string &spellName) const {
	if (hasFlag(PlayerFlags_t::CannotUseSpells)) {
		return false;
	}

	if (hasFlag(PlayerFlags_t::IgnoreSpellCheck)) {
		return true;
	}

	for (const auto &learnedSpellName : learnedInstantSpellList) {
		if (strcasecmp(learnedSpellName.c_str(), spellName.c_str()) == 0) {
			return true;
		}
	}
	return false;
}

bool Player::isInWar(std::shared_ptr<Player> player) const {
	if (!player || !guild) {
		return false;
	}

	const auto playerGuild = player->getGuild();
	if (!playerGuild) {
		return false;
	}

	return isInWarList(playerGuild->getId()) && player->isInWarList(guild->getId());
}

bool Player::isInWarList(uint32_t guildId) const {
	return std::find(guildWarVector.begin(), guildWarVector.end(), guildId) != guildWarVector.end();
}

uint32_t Player::getMagicLevel() const {
	uint32_t magic = std::max<int32_t>(0, getLoyaltyMagicLevel() + varStats[STAT_MAGICPOINTS]);
	// Wheel of destiny magic bonus
	magic += m_wheelPlayer->getStat(WheelStat_t::MAGIC); // Regular bonus
	magic += m_wheelPlayer->getMajorStatConditional("Positional Tatics", WheelMajor_t::MAGIC); // Revelation bonus
	return magic;
}

uint32_t Player::getLoyaltyMagicLevel() const {
	uint32_t level = getBaseMagicLevel();
	absl::uint128 currReqMana = vocation->getReqMana(level);
	absl::uint128 nextReqMana = vocation->getReqMana(level + 1);
	if (currReqMana >= nextReqMana) {
		// player has reached max magic level
		return level;
	}

	absl::uint128 spent = manaSpent;
	absl::uint128 totalMana = vocation->getTotalMana(level) + spent;
	absl::uint128 loyaltyMana = (totalMana * getLoyaltyBonus()) / 100;
	while ((spent + loyaltyMana) >= nextReqMana) {
		loyaltyMana -= nextReqMana - spent;
		level++;
		spent = 0;

		currReqMana = nextReqMana;
		nextReqMana = vocation->getReqMana(level + 1);
		if (currReqMana >= nextReqMana) {
			loyaltyMana = 0;
			break;
		}
	}
	return level;
}

uint32_t Player::getCapacity() const {
	if (hasFlag(PlayerFlags_t::CannotPickupItem)) {
		return 0;
	} else if (hasFlag(PlayerFlags_t::HasInfiniteCapacity)) {
		return std::numeric_limits<uint32_t>::max();
	}
	return capacity + bonusCapacity + varStats[STAT_CAPACITY] + m_wheelPlayer->getStat(WheelStat_t::CAPACITY);
}

int32_t Player::getMaxHealth() const {
	return std::max<int32_t>(1, healthMax + varStats[STAT_MAXHITPOINTS] + m_wheelPlayer->getStat(WheelStat_t::HEALTH));
}

uint32_t Player::getMaxMana() const {
	return std::max<int32_t>(0, manaMax + varStats[STAT_MAXMANAPOINTS] + m_wheelPlayer->getStat(WheelStat_t::MANA));
}

uint16_t Player::getSkillLevel(skills_t skill) const {
	auto skillLevel = getLoyaltySkill(skill);
	skillLevel = std::max<int32_t>(0, skillLevel + varSkills[skill]);

	if (auto it = maxValuePerSkill.find(skill);
		it != maxValuePerSkill.end()) {
		skillLevel = std::min<int32_t>(it->second, skillLevel);
	}

	// Wheel of destiny
	if (skill >= SKILL_CLUB && skill <= SKILL_AXE) {
		skillLevel += m_wheelPlayer->getStat(WheelStat_t::MELEE);
		skillLevel += m_wheelPlayer->getMajorStatConditional("Battle Instinct", WheelMajor_t::MELEE);
	} else if (skill == SKILL_DISTANCE) {
		skillLevel += m_wheelPlayer->getMajorStatConditional("Positional Tatics", WheelMajor_t::DISTANCE);
		skillLevel += m_wheelPlayer->getStat(WheelStat_t::DISTANCE);
	} else if (skill == SKILL_SHIELD) {
		skillLevel += m_wheelPlayer->getMajorStatConditional("Battle Instinct", WheelMajor_t::SHIELD);
	} else if (skill == SKILL_MAGLEVEL) {
		skillLevel += m_wheelPlayer->getMajorStatConditional("Positional Tatics", WheelMajor_t::MAGIC);
		skillLevel += m_wheelPlayer->getStat(WheelStat_t::MAGIC);
	} else if (skill == SKILL_LIFE_LEECH_AMOUNT) {
		skillLevel += m_wheelPlayer->getStat(WheelStat_t::LIFE_LEECH);
	} else if (skill == SKILL_MANA_LEECH_AMOUNT) {
		skillLevel += m_wheelPlayer->getStat(WheelStat_t::MANA_LEECH);
	} else if (skill == SKILL_CRITICAL_HIT_DAMAGE) {
		skillLevel += m_wheelPlayer->getMajorStatConditional("Combat Mastery", WheelMajor_t::CRITICAL_DMG_2);
		skillLevel += m_wheelPlayer->getMajorStatConditional("Ballistic Mastery", WheelMajor_t::CRITICAL_DMG);
		skillLevel += m_wheelPlayer->checkAvatarSkill(WheelAvatarSkill_t::CRITICAL_DAMAGE);
	}

	int32_t avatarCritChance = m_wheelPlayer->checkAvatarSkill(WheelAvatarSkill_t::CRITICAL_CHANCE);
	if (skill == SKILL_CRITICAL_HIT_CHANCE && avatarCritChance > 0) {
		skillLevel = avatarCritChance; // 100%
	}

	return std::min<uint16_t>(std::numeric_limits<uint16_t>::max(), std::max<uint16_t>(0, static_cast<uint16_t>(skillLevel)));
}

bool Player::isAccessPlayer() const {
	return group->access;
}

bool Player::isPlayerGroup() const {
	return group->id <= GROUP_TYPE_SENIORTUTOR;
}

bool Player::isPremium() const {
	if (g_configManager().getBoolean(FREE_PREMIUM, __FUNCTION__) || hasFlag(PlayerFlags_t::IsAlwaysPremium)) {
		return true;
	}

	if (!account) {
		return false;
	}

	return account->getPremiumRemainingDays() > 0 || account->getPremiumLastDay() > getTimeNow();
}

uint32_t Player::getPremiumDays() const {
	return account->getPremiumRemainingDays();
}

time_t Player::getPremiumLastDay() const {
	return account->getPremiumLastDay();
}

void Player::setTibiaCoins(int32_t v) {
	coinBalance = v;
}

int32_t Player::getCleavePercent(bool useCharges) const {
	int32_t result = cleavePercent;
	for (const auto item : getEquippedItems()) {
		const ItemType &it = Item::items[item->getID()];
		if (!it.abilities) {
			continue;
		}

		const int32_t &cleave_percent = it.abilities->cleavePercent;
		if (cleave_percent != 0) {
			result += cleave_percent;
			uint16_t charges = item->getCharges();
			if (useCharges && charges != 0) {
				g_game().transformItem(item, item->getID(), charges - 1);
			}
		}
	}

	return result;
}

int32_t Player::getPerfectShotDamage(uint8_t range, bool useCharges) const {
	int32_t result = 0;
	auto it = perfectShot.find(range);
	if (it != perfectShot.end()) {
		result = it->second;
	}

	for (const auto item : getEquippedItems()) {
		const ItemType &itemType = Item::items[item->getID()];
		if (!itemType.abilities) {
			continue;
		}

		if (!itemType.abilities->perfectShotRange) {
			continue;
		}

		if (itemType.abilities->perfectShotRange == range) {
			result += itemType.abilities->perfectShotDamage;
			uint16_t charges = item->getCharges();
			if (useCharges && charges != 0) {
				g_game().transformItem(item, item->getID(), charges - 1);
			}
		}
	}

	return result;
}

int32_t Player::getSpecializedMagicLevel(CombatType combat, bool useCharges) const {
	const auto &combatValue = combatToValue(combat);
	int32_t result = specializedMagicLevel[combatValue];
	for (const auto item : getEquippedItems()) {
		const ItemType &itemType = Item::items[item->getID()];
		if (!itemType.abilities) {
			continue;
		}

		int32_t specialized_magic_level = itemType.abilities->specializedMagicLevel[combatValue];
		if (specialized_magic_level > 0) {
			result += specialized_magic_level;
			uint16_t charges = item->getCharges();
			if (useCharges && charges != 0) {
				g_game().transformItem(item, item->getID(), charges - 1);
			}
		}
	}

	return result;
}

void Player::setSpecializedMagicLevel(CombatType combat, int32_t value) {
	const auto &combatValue = combatToValue(combat);
	specializedMagicLevel[combatValue] = std::max(0, specializedMagicLevel[combatValue] + value);
}

int32_t Player::getMagicShieldCapacityFlat(bool useCharges) const {
	int32_t result = magicShieldCapacityFlat;
	for (const auto item : getEquippedItems()) {
		const ItemType &itemType = Item::items[item->getID()];
		if (!itemType.abilities) {
			continue;
		}

		int32_t magicCapacity = itemType.abilities->magicShieldCapacityFlat;
		if (magicCapacity != 0) {
			result += magicCapacity;
			uint16_t charges = item->getCharges();
			if (useCharges && charges != 0) {
				g_game().transformItem(item, item->getID(), charges - 1);
			}
		}
	}

	return result;
}

int32_t Player::getMagicShieldCapacityPercent(bool useCharges) const {
	int32_t result = magicShieldCapacityPercent;
	for (const auto item : getEquippedItems()) {
		const ItemType &itemType = Item::items[item->getID()];
		if (!itemType.abilities) {
			continue;
		}

		int32_t magicPercent = itemType.abilities->magicShieldCapacityPercent;
		if (magicPercent != 0) {
			result += magicPercent;
			uint16_t charges = item->getCharges();
			if (useCharges && charges != 0) {
				g_game().transformItem(item, item->getID(), charges - 1);
			}
		}
	}

	return result;
}

int32_t Player::getReflectPercent(CombatType combatType, bool useCharges) const {
	const auto &combatValue = combatToValue(combatType);
	int32_t result = reflectPercent[combatValue];
	for (const auto item : getEquippedItems()) {
		const ItemType &itemType = Item::items[item->getID()];
		if (!itemType.abilities) {
			continue;
		}

		int32_t reflectPercent = itemType.abilities->reflectPercent[combatValue];
		if (reflectPercent != 0) {
			result += reflectPercent;
			uint16_t charges = item->getCharges();
			if (useCharges && charges != 0) {
				g_game().transformItem(item, item->getID(), charges - 1);
			}
		}
	}

	return result;
}

int32_t Player::getReflectFlat(CombatType combatType, bool useCharges) const {
	const auto &combatValue = combatToValue(combatType);
	int32_t result = reflectFlat[combatValue];
	for (const auto item : getEquippedItems()) {
		const ItemType &itemType = Item::items[item->getID()];
		if (!itemType.abilities) {
			continue;
		}

		int32_t reflectFlat = itemType.abilities->reflectFlat[combatValue];
		if (reflectFlat != 0) {
			result += reflectFlat;
			uint16_t charges = item->getCharges();
			if (useCharges && charges != 0) {
				g_game().transformItem(item, item->getID(), charges - 1);
			}
		}
	}

	return result;
}

void Player::setTransferableTibiaCoins(int32_t v) {
	coinTransferableBalance = v;
}

PartyShields_t Player::getPartyShield(std::shared_ptr<Player> player) {
	if (!player) {
		return SHIELD_NONE;
	}

	if (m_party) {
		if (m_party->getLeader() == player) {
			if (m_party->isSharedExperienceActive()) {
				if (m_party->isSharedExperienceEnabled()) {
					return SHIELD_YELLOW_SHAREDEXP;
				}

				if (m_party->canUseSharedExperience(player)) {
					return SHIELD_YELLOW_NOSHAREDEXP;
				}

				return SHIELD_YELLOW_NOSHAREDEXP_BLINK;
			}

			return SHIELD_YELLOW;
		}

		if (player->m_party == m_party) {
			if (m_party->isSharedExperienceActive()) {
				if (m_party->isSharedExperienceEnabled()) {
					return SHIELD_BLUE_SHAREDEXP;
				}

				if (m_party->canUseSharedExperience(player)) {
					return SHIELD_BLUE_NOSHAREDEXP;
				}

				return SHIELD_BLUE_NOSHAREDEXP_BLINK;
			}

			return SHIELD_BLUE;
		}

		if (isInviting(player)) {
			return SHIELD_WHITEBLUE;
		}
	}

	if (player->isInviting(getPlayer())) {
		return SHIELD_WHITEYELLOW;
	}

	if (player->m_party) {
		return SHIELD_GRAY;
	}

	return SHIELD_NONE;
}

bool Player::isInviting(std::shared_ptr<Player> player) const {
	if (!player || !m_party || m_party->getLeader().get() != this) {
		return false;
	}
	return m_party->isPlayerInvited(player);
}

bool Player::isPartner(std::shared_ptr<Player> player) const {
	if (!player || !m_party || player.get() == this) {
		return false;
	}
	return m_party == player->m_party;
}

bool Player::isGuildMate(std::shared_ptr<Player> player) const {
	if (!player || !guild) {
		return false;
	}
	return guild == player->guild;
}

void Player::sendPlayerPartyIcons(std::shared_ptr<Player> player) {
	sendPartyCreatureShield(player);
	sendPartyCreatureSkull(player);
}

bool Player::addPartyInvitation(std::shared_ptr<Party> newParty) {
	auto it = std::find(invitePartyList.begin(), invitePartyList.end(), newParty);
	if (it != invitePartyList.end()) {
		return false;
	}

	invitePartyList.push_front(newParty);
	return true;
}

void Player::removePartyInvitation(std::shared_ptr<Party> remParty) {
	invitePartyList.remove(remParty);
}

void Player::clearPartyInvitations() {
	for (const auto &invitingParty : invitePartyList) {
		invitingParty->removeInvite(getPlayer(), false);
	}
	invitePartyList.clear();
}

GuildEmblems_t Player::getGuildEmblem(std::shared_ptr<Player> player) const {
	if (!player) {
		return GUILDEMBLEM_NONE;
	}

	const auto playerGuild = player->getGuild();
	if (!playerGuild) {
		return GUILDEMBLEM_NONE;
	}

	if (player->getGuildWarVector().empty()) {
		if (guild == playerGuild) {
			return GUILDEMBLEM_MEMBER;
		} else {
			return GUILDEMBLEM_OTHER;
		}
	} else if (guild == playerGuild) {
		return GUILDEMBLEM_ALLY;
	} else if (isInWar(player)) {
		return GUILDEMBLEM_ENEMY;
	}

	return GUILDEMBLEM_NEUTRAL;
}

void Player::sendUnjustifiedPoints() {
	if (client) {
		double dayKills = 0;
		double weekKills = 0;
		double monthKills = 0;

		for (const auto &kill : unjustifiedKills) {
			const auto diff = time(nullptr) - kill.time;
			if (diff <= 24 * 60 * 60) {
				dayKills += 1;
			}
			if (diff <= 7 * 24 * 60 * 60) {
				weekKills += 1;
			}
			if (diff <= 30 * 24 * 60 * 60) {
				monthKills += 1;
			}
		}

		bool isRed = getSkull() == Skull_t::Red;

		auto dayMax = ((isRed ? 2 : 1) * g_configManager().getNumber(DAY_KILLS_TO_RED, __FUNCTION__));
		auto weekMax = ((isRed ? 2 : 1) * g_configManager().getNumber(WEEK_KILLS_TO_RED, __FUNCTION__));
		auto monthMax = ((isRed ? 2 : 1) * g_configManager().getNumber(MONTH_KILLS_TO_RED, __FUNCTION__));

		uint8_t dayProgress = std::min(std::round(dayKills / dayMax * 100), 100.0);
		uint8_t weekProgress = std::min(std::round(weekKills / weekMax * 100), 100.0);
		uint8_t monthProgress = std::min(std::round(monthKills / monthMax * 100), 100.0);
		uint8_t skullDuration = 0;
		if (skullTicks != 0) {
			skullDuration = std::floor<uint8_t>(skullTicks / (24 * 60 * 60 * 1000));
		}
		client->sendUnjustifiedPoints(dayProgress, std::max(dayMax - dayKills, 0.0), weekProgress, std::max(weekMax - weekKills, 0.0), monthProgress, std::max(monthMax - monthKills, 0.0), skullDuration);
	}
}

CreatureType Player::getType() const {
	return CreatureType::Player;
}

uint8_t Player::getLastMount() const {
	int32_t value = getStorageValue(PSTRG_MOUNTS_CURRENTMOUNT);
	if (value > 0) {
		return value;
	}
	return static_cast<uint8_t>(kv()->get("last-mount")->get<int>());
}

uint8_t Player::getCurrentMount() const {
	int32_t value = getStorageValue(PSTRG_MOUNTS_CURRENTMOUNT);
	if (value > 0) {
		return value;
	}
	return 0;
}

void Player::setCurrentMount(uint8_t mount) {
	addStorageValue(PSTRG_MOUNTS_CURRENTMOUNT, mount);
}

bool Player::hasAnyMount() const {
	const auto mounts = g_game().mounts.getMounts();
	for (const auto mount : mounts) {
		if (hasMount(mount)) {
			return true;
		}
	}
	return false;
}

uint8_t Player::getRandomMountId() const {
	std::vector<uint8_t> playerMounts;
	const auto mounts = g_game().mounts.getMounts();
	for (const auto mount : mounts) {
		if (hasMount(mount)) {
			playerMounts.push_back(mount->id);
		}
	}

	auto playerMountsSize = static_cast<int32_t>(playerMounts.size() - 1);
	auto randomIndex = uniform_random(0, std::max<int32_t>(0, playerMountsSize));
	return playerMounts.at(randomIndex);
}

bool Player::toggleMount(bool mount) {
	if ((OTSYS_TIME() - lastToggleMount) < 3000 && !wasMounted) {
		sendCancelMessage(RETURNVALUE_YOUAREEXHAUSTED);
		return false;
	}

	if (mount) {
		if (isMounted()) {
			return false;
		}

		auto tile = getTile();
		if (!g_configManager().getBoolean(TOGGLE_MOUNT_IN_PZ, __FUNCTION__) && !group->access && tile && tile->hasFlag(TILESTATE_PROTECTIONZONE)) {
			sendCancelMessage(RETURNVALUE_ACTIONNOTPERMITTEDINPROTECTIONZONE);
			return false;
		}

		const auto &playerOutfit = Outfits::getInstance().getOutfitByLookType(getSex(), defaultOutfit.lookType);
		if (!playerOutfit) {
			return false;
		}

		uint8_t currentMountId = getLastMount();
		if (currentMountId == 0) {
			sendOutfitWindow();
			return false;
		}

		if (isRandomMounted()) {
			currentMountId = getRandomMountId();
		}

		const auto currentMount = g_game().mounts.getMountByID(currentMountId);
		if (!currentMount) {
			return false;
		}

		if (!hasMount(currentMount)) {
			setCurrentMount(0);
			kv()->set("last-mount", 0);
			sendOutfitWindow();
			return false;
		}

		if (currentMount->premium && !isPremium()) {
			sendCancelMessage(RETURNVALUE_YOUNEEDPREMIUMACCOUNT);
			return false;
		}

		if (hasCondition(ConditionType::Outfit)) {
			sendCancelMessage(RETURNVALUE_NOTPOSSIBLE);
			return false;
		}

		defaultOutfit.lookMount = currentMount->clientId;
		setCurrentMount(currentMount->id);
		kv()->set("last-mount", currentMount->id);

		if (currentMount->speed != 0) {
			g_game().changeSpeed(static_self_cast<Player>(), currentMount->speed);
		}
	} else {
		if (!isMounted()) {
			return false;
		}

		dismount();
	}

	g_game().internalCreatureChangeOutfit(static_self_cast<Player>(), defaultOutfit);
	lastToggleMount = OTSYS_TIME();
	return true;
}

bool Player::tameMount(uint8_t mountId) {
	if (!g_game().mounts.getMountByID(mountId)) {
		return false;
	}

	const uint8_t tmpMountId = mountId - 1;
	const uint32_t key = PSTRG_MOUNTS_RANGE_START + (tmpMountId / 31);

	int32_t value = getStorageValue(key);
	if (value != -1) {
		value |= (1 << (tmpMountId % 31));
	} else {
		value = (1 << (tmpMountId % 31));
	}

	addStorageValue(key, value);
	return true;
}

bool Player::untameMount(uint8_t mountId) {
	if (!g_game().mounts.getMountByID(mountId)) {
		return false;
	}

	const uint8_t tmpMountId = mountId - 1;
	const uint32_t key = PSTRG_MOUNTS_RANGE_START + (tmpMountId / 31);

	int32_t value = getStorageValue(key);
	if (value == -1) {
		return true;
	}

	value &= ~(1 << (tmpMountId % 31));
	addStorageValue(key, value);

	if (getCurrentMount() == mountId) {
		if (isMounted()) {
			dismount();
			g_game().internalCreatureChangeOutfit(static_self_cast<Player>(), defaultOutfit);
		}

		setCurrentMount(0);
		kv()->set("last-mount", 0);
	}

	return true;
}

bool Player::hasMount(const std::shared_ptr<Mount> mount) const {
	if (isAccessPlayer()) {
		return true;
	}

	if (mount->premium && !isPremium()) {
		return false;
	}

	const uint8_t tmpMountId = mount->id - 1;

	int32_t value = getStorageValue(PSTRG_MOUNTS_RANGE_START + (tmpMountId / 31));
	if (value == -1) {
		return false;
	}

	return ((1 << (tmpMountId % 31)) & value) != 0;
}

void Player::dismount() {
	const auto mount = g_game().mounts.getMountByID(getCurrentMount());
	if (mount && mount->speed > 0) {
		g_game().changeSpeed(static_self_cast<Player>(), -mount->speed);
	}

	defaultOutfit.lookMount = 0;
}

bool Player::addOfflineTrainingTries(skills_t skill, uint64_t tries) {
	if (tries == 0 || skill == SKILL_LEVEL) {
		return false;
	}

	bool sendUpdate = false;
	uint32_t oldSkillValue, newSkillValue;
	long double oldPercentToNextLevel, newPercentToNextLevel;

	if (skill == SKILL_MAGLEVEL) {
		uint64_t currReqMana = vocation->getReqMana(magLevel);
		uint64_t nextReqMana = vocation->getReqMana(magLevel + 1);

		if (currReqMana >= nextReqMana) {
			return false;
		}

		oldSkillValue = magLevel;
		oldPercentToNextLevel = static_cast<long double>(manaSpent * 100) / nextReqMana;

		g_events().eventPlayerOnGainSkillTries(static_self_cast<Player>(), SKILL_MAGLEVEL, tries);
		g_callbacks().executeCallback(EventCallback_t::playerOnGainSkillTries, &EventCallback::playerOnGainSkillTries, getPlayer(), SKILL_MAGLEVEL, tries);

		uint32_t currMagLevel = magLevel;
		while ((manaSpent + tries) >= nextReqMana) {
			tries -= nextReqMana - manaSpent;

			magLevel++;
			manaSpent = 0;

			g_creatureEvents().playerAdvance(static_self_cast<Player>(), SKILL_MAGLEVEL, magLevel - 1, magLevel);

			sendUpdate = true;
			currReqMana = nextReqMana;
			nextReqMana = vocation->getReqMana(magLevel + 1);

			if (currReqMana >= nextReqMana) {
				tries = 0;
				break;
			}
		}

		manaSpent += tries;

		if (magLevel != currMagLevel) {
			std::ostringstream ss;
			ss << "You advanced to magic level " << magLevel << '.';
			sendTextMessage(MESSAGE_EVENT_ADVANCE, ss.str());
		}

		uint8_t newPercent;
		if (nextReqMana > currReqMana) {
			newPercent = Player::getPercentLevel(manaSpent, nextReqMana);
			newPercentToNextLevel = static_cast<long double>(manaSpent * 100) / nextReqMana;
		} else {
			newPercent = 0;
			newPercentToNextLevel = 0;
		}

		if (newPercent != magLevelPercent) {
			magLevelPercent = newPercent;
			sendUpdate = true;
		}

		newSkillValue = magLevel;
	} else {
		uint64_t currReqTries = vocation->getReqSkillTries(skill, skills[skill].level);
		uint64_t nextReqTries = vocation->getReqSkillTries(skill, skills[skill].level + 1);
		if (currReqTries >= nextReqTries) {
			return false;
		}

		oldSkillValue = skills[skill].level;
		oldPercentToNextLevel = static_cast<long double>(skills[skill].tries * 100) / nextReqTries;

		g_events().eventPlayerOnGainSkillTries(static_self_cast<Player>(), skill, tries);
		g_callbacks().executeCallback(EventCallback_t::playerOnGainSkillTries, &EventCallback::playerOnGainSkillTries, getPlayer(), skill, tries);
		uint32_t currSkillLevel = skills[skill].level;

		while ((skills[skill].tries + tries) >= nextReqTries) {
			tries -= nextReqTries - skills[skill].tries;

			skills[skill].level++;
			skills[skill].tries = 0;
			skills[skill].percent = 0;

			g_creatureEvents().playerAdvance(static_self_cast<Player>(), skill, (skills[skill].level - 1), skills[skill].level);

			sendUpdate = true;
			currReqTries = nextReqTries;
			nextReqTries = vocation->getReqSkillTries(skill, skills[skill].level + 1);

			if (currReqTries >= nextReqTries) {
				tries = 0;
				break;
			}
		}

		skills[skill].tries += tries;

		if (currSkillLevel != skills[skill].level) {
			std::ostringstream ss;
			ss << "You advanced to " << getSkillName(skill) << " level " << skills[skill].level << '.';
			sendTextMessage(MESSAGE_EVENT_ADVANCE, ss.str());
		}

		uint8_t newPercent;
		if (nextReqTries > currReqTries) {
			newPercent = Player::getPercentLevel(skills[skill].tries, nextReqTries);
			newPercentToNextLevel = static_cast<long double>(skills[skill].tries * 100) / nextReqTries;
		} else {
			newPercent = 0;
			newPercentToNextLevel = 0;
		}

		if (skills[skill].percent != newPercent) {
			skills[skill].percent = newPercent;
			sendUpdate = true;
		}

		newSkillValue = skills[skill].level;
	}

	if (sendUpdate) {
		sendSkills();
		sendStats();
	}

	std::string message = fmt::format(
		"Your {} skill changed from level {} (with {:.2f}% progress towards level {}) to level {} (with {:.2f}% progress towards level {})",
		ucwords(getSkillName(skill)),
		oldSkillValue,
		oldPercentToNextLevel,
		oldSkillValue + 1,
		newSkillValue,
		newPercentToNextLevel,
		newSkillValue + 1
	);

	sendTextMessage(MESSAGE_EVENT_ADVANCE, message);
	return sendUpdate;
}

bool Player::hasModalWindowOpen(uint32_t modalWindowId) const {
	return find(modalWindows.begin(), modalWindows.end(), modalWindowId) != modalWindows.end();
}

void Player::onModalWindowHandled(uint32_t modalWindowId) {
	modalWindows.remove(modalWindowId);
}

void Player::sendModalWindow(const ModalWindow &modalWindow) {
	if (!client) {
		return;
	}

	modalWindows.push_front(modalWindow.id);
	client->sendModalWindow(modalWindow);
}

void Player::clearModalWindows() {
	modalWindows.clear();
}

uint16_t Player::getHelpers() const {
	if (guild && m_party) {
		const auto &guildMembers = guild->getMembersOnline();

		stdext::vector_set<std::shared_ptr<Player>> helperSet;
		helperSet.insert(helperSet.end(), guildMembers.begin(), guildMembers.end());
		helperSet.insertAll(m_party->getMembers());
		helperSet.insertAll(m_party->getInvitees());

		helperSet.emplace(m_party->getLeader());

		return static_cast<uint16_t>(helperSet.size());
	}

	if (guild) {
		return static_cast<uint16_t>(guild->getMemberCountOnline());
	}

	if (m_party) {
		return static_cast<uint16_t>(m_party->getMemberCount() + m_party->getInvitationCount() + 1);
	}

	return 0u;
}

void Player::sendClosePrivate(uint16_t channelId) {
	if (channelId == CHANNEL_GUILD || channelId == CHANNEL_PARTY) {
		g_chat().removeUserFromChannel(getPlayer(), channelId);
	}

	if (client) {
		client->sendClosePrivate(channelId);
	}
}

<<<<<<< HEAD
void Player::sendNetworkMessage(const NetworkMessage &message) {
	if (client) {
		client->writeToOutputBuffer(message);
	}
}

void Player::sendCreatureChangeOutfit(std::shared_ptr<Creature> creature, const Outfit_t &outfit) {
	if (client) {
		client->sendCreatureOutfit(creature, outfit);
	}
}

void Player::sendCreatureChangeVisible(std::shared_ptr<Creature> creature, bool visible) {
	if (!client || !creature) {
		return;
	}

	if (creature->getPlayer()) {
		if (visible) {
			client->sendCreatureOutfit(creature, creature->getCurrentOutfit());
		} else {
			static Outfit_t outfit;
			client->sendCreatureOutfit(creature, outfit);
		}
	} else if (canSeeInvisibility()) {
		client->sendCreatureOutfit(creature, creature->getCurrentOutfit());
	} else {
		auto tile = creature->getTile();
		if (!tile) {
			return;
		}
		int32_t stackpos = tile->getStackposOfCreature(static_self_cast<Player>(), creature);
		if (stackpos == -1) {
			return;
		}

		if (visible) {
			client->sendAddCreature(creature, creature->getPosition(), stackpos, false);
		} else {
			client->sendRemoveTileThing(creature->getPosition(), stackpos);
		}
=======
void Player::sendCyclopediaCharacterAchievements(uint16_t secretsUnlocked, std::vector<std::pair<Achievement, uint32_t>> achievementsUnlocked) {
	if (client) {
		client->sendCyclopediaCharacterAchievements(secretsUnlocked, achievementsUnlocked);
>>>>>>> ed2421b5
	}
}

uint64_t Player::getMoney() const {
	std::vector<std::shared_ptr<Container>> containers;
	uint64_t moneyCount = 0;

	for (int32_t i = CONST_SLOT_FIRST; i <= CONST_SLOT_LAST; ++i) {
		std::shared_ptr<Item> item = inventory[i];
		if (!item) {
			continue;
		}

		std::shared_ptr<Container> container = item->getContainer();
		if (container) {
			containers.push_back(container);
		} else {
			moneyCount += item->getWorth();
		}
	}

	size_t i = 0;
	while (i < containers.size()) {
		std::shared_ptr<Container> container = containers[i++];
		for (std::shared_ptr<Item> item : container->getItemList()) {
			std::shared_ptr<Container> tmpContainer = item->getContainer();
			if (tmpContainer) {
				containers.push_back(tmpContainer);
			} else {
				moneyCount += item->getWorth();
			}
		}
	}
	return moneyCount;
}

std::pair<uint64_t, uint64_t> Player::getForgeSliversAndCores() const {
	uint64_t sliverCount = 0;
	uint64_t coreCount = 0;

	// Check items from inventory
	for (const auto item : getAllInventoryItems()) {
		if (!item) {
			continue;
		}

		sliverCount += item->getForgeSlivers();
		coreCount += item->getForgeCores();
	}

	// Check items from stash
	for (StashItemList stashToSend = getStashItems();
		 auto [itemId, itemCount] : stashToSend) {
		if (itemId == ITEM_FORGE_SLIVER) {
			sliverCount += itemCount;
		}
		if (itemId == ITEM_FORGE_CORE) {
			coreCount += itemCount;
		}
	}

	return std::make_pair(sliverCount, coreCount);
}

size_t Player::getMaxVIPEntries() const {
	if (group->maxVipEntries != 0) {
		return group->maxVipEntries;
	} else if (isPremium()) {
		return 100;
	}
	return 20;
}

size_t Player::getMaxDepotItems() const {
	if (group->maxDepotItems != 0) {
		return group->maxDepotItems;
	} else if (isPremium()) {
		return g_configManager().getNumber(PREMIUM_DEPOT_LIMIT, __FUNCTION__);
	}
	return g_configManager().getNumber(FREE_DEPOT_LIMIT, __FUNCTION__);
}

std::forward_list<std::shared_ptr<Condition>> Player::getMuteConditions() const {
	std::forward_list<std::shared_ptr<Condition>> muteConditions;
	for (std::shared_ptr<Condition> condition : conditions) {
		if (condition->getTicks() <= 0) {
			continue;
		}

		auto type = condition->getType();
		if (type != ConditionType::Muted && type != ConditionType::ChannelMutedTicks && type != ConditionType::YellTicks) {
			continue;
		}

		muteConditions.push_front(condition);
	}
	return muteConditions;
}

void Player::setGuild(const std::shared_ptr<Guild> newGuild) {
	if (newGuild == guild) {
		return;
	}

	if (guild) {
		guild->removeMember(static_self_cast<Player>());
		guild = nullptr;
	}

	guildNick.clear();
	guildRank = nullptr;

	if (newGuild) {
		const auto rank = newGuild->getRankByLevel(1);
		if (!rank) {
			return;
		}

		guild = newGuild;
		guildRank = rank;
		newGuild->addMember(static_self_cast<Player>());
	}
}

void Player::updateRegeneration() {
	if (!vocation) {
		return;
	}

	std::shared_ptr<Condition> condition = getCondition(ConditionType::Regeneration, ConditionId_t::Default);
	if (condition) {
		condition->setParam(CONDITION_PARAM_HEALTHGAIN, vocation->getHealthGainAmount());
		condition->setParam(CONDITION_PARAM_HEALTHTICKS, vocation->getHealthGainTicks());
		condition->setParam(CONDITION_PARAM_MANAGAIN, vocation->getManaGainAmount());
		condition->setParam(CONDITION_PARAM_MANATICKS, vocation->getManaGainTicks());
	}
}

// User Interface action exhaustion
bool Player::isUIExhausted(uint32_t exhaustionTime /*= 250*/) const {
	return (OTSYS_TIME() - lastUIInteraction < exhaustionTime);
}

void Player::updateUIExhausted() {
	lastUIInteraction = OTSYS_TIME();
}

void Player::setImmuneFear() {
	m_fearCondition.first = ConditionType::Feared;
	m_fearCondition.second = OTSYS_TIME() + 10000;
}

bool Player::isImmuneFear() const {
	uint64_t timenow = OTSYS_TIME();
	return (m_fearCondition.first == ConditionType::Feared) && (timenow <= m_fearCondition.second);
}

uint64_t Player::getItemCustomPrice(uint16_t itemId, bool buyPrice /* = false*/) const {
	auto it = itemPriceMap.find(itemId);
	if (it != itemPriceMap.end()) {
		return it->second;
	}

	std::map<uint16_t, uint64_t> itemMap { { itemId, 1 } };
	return g_game().getItemMarketPrice(itemMap, buyPrice);
}

uint16_t Player::getFreeBackpackSlots() const {
	std::shared_ptr<Thing> thing = getThing(CONST_SLOT_BACKPACK);
	if (!thing) {
		return 0;
	}

	std::shared_ptr<Container> backpack = thing->getContainer();
	if (!backpack) {
		return 0;
	}

	uint16_t counter = std::max<uint16_t>(0, backpack->getFreeSlots());

	return counter;
}

void Player::addItemImbuementStats(const Imbuement* imbuement) {
	bool requestUpdate = false;
	// Check imbuement skills
	for (int32_t skill = SKILL_FIRST; skill <= SKILL_LAST; ++skill) {
		if (imbuement->skills[skill]) {
			requestUpdate = true;
			setVarSkill(static_cast<skills_t>(skill), imbuement->skills[skill]);
		}
	}

	// Check imbuement magic level
	for (int32_t stat = STAT_FIRST; stat <= STAT_LAST; ++stat) {
		if (imbuement->stats[stat]) {
			requestUpdate = true;
			setVarStats(static_cast<stats_t>(stat), imbuement->stats[stat]);
		}
	}

	// Add imbuement speed
	if (imbuement->speed != 0) {
		g_game().changeSpeed(static_self_cast<Player>(), imbuement->speed);
	}

	// Add imbuement capacity
	if (imbuement->capacity != 0) {
		requestUpdate = true;
		bonusCapacity = (capacity * imbuement->capacity) / 100;
	}

	if (requestUpdate) {
		sendStats();
		sendSkills();
	}
}

void Player::removeItemImbuementStats(const Imbuement* imbuement) {
	if (!imbuement) {
		return;
	}

	bool requestUpdate = false;

	for (int32_t skill = SKILL_FIRST; skill <= SKILL_LAST; ++skill) {
		if (imbuement->skills[skill]) {
			requestUpdate = true;
			setVarSkill(static_cast<skills_t>(skill), -imbuement->skills[skill]);
		}
	}

	// Check imbuement magic level
	for (int32_t stat = STAT_FIRST; stat <= STAT_LAST; ++stat) {
		if (imbuement->stats[stat]) {
			requestUpdate = true;
			setVarStats(static_cast<stats_t>(stat), -imbuement->stats[stat]);
		}
	}

	// Remove imbuement speed
	if (imbuement->speed != 0) {
		g_game().changeSpeed(static_self_cast<Player>(), -imbuement->speed);
	}

	// Remove imbuement capacity
	if (imbuement->capacity != 0) {
		requestUpdate = true;
		bonusCapacity = 0;
	}

	if (requestUpdate) {
		sendStats();
		sendSkills();
	}
}

void Player::updateImbuementTrackerStats() const {
	if (imbuementTrackerWindowOpen) {
		g_game().playerRequestInventoryImbuements(getID(), true);
	}
}

bool Player::addItemFromStash(uint16_t itemId, uint32_t itemCount) {
	uint32_t stackCount = 100u;

	while (itemCount > 0) {
		auto addValue = itemCount > stackCount ? stackCount : itemCount;
		itemCount -= addValue;
		std::shared_ptr<Item> newItem = Item::CreateItem(itemId, addValue);

		if (!g_game().tryRetrieveStashItems(static_self_cast<Player>(), newItem)) {
			g_game().internalPlayerAddItem(static_self_cast<Player>(), newItem, true);
		}
	}

	// This check is necessary because we need to block it when we retrieve an item from depot search.
	if (!isDepotSearchOpenOnItem(itemId)) {
		sendOpenStash();
	}

	return true;
}

void sendStowItems(const std::shared_ptr<Item> &item, const std::shared_ptr<Item> &stowItem, StashContainerList &itemDict) {
	if (stowItem->getID() == item->getID()) {
		itemDict.push_back(std::pair<std::shared_ptr<Item>, uint32_t>(stowItem, stowItem->getItemCount()));
	}

	if (auto container = stowItem->getContainer()) {
		for (auto stowable_it : container->getStowableItems()) {
			if ((stowable_it.first)->getID() == item->getID()) {
				itemDict.push_back(stowable_it);
			}
		}
	}
}

void Player::stowItem(std::shared_ptr<Item> item, uint32_t count, bool allItems) {
	if (!item || !item->isItemStorable()) {
		sendCancelMessage("This item cannot be stowed here.");
		return;
	}

	StashContainerList itemDict;
	if (allItems) {
		if (!item->isInsideDepot(true)) {
			// Stow "all items" from player backpack
			if (auto backpack = getInventoryItem(CONST_SLOT_BACKPACK)) {
				sendStowItems(item, backpack, itemDict);
			}

			// Stow "all items" from loot pouch
			auto itemParent = item->getParent();
			auto lootPouch = itemParent->getItem();
			if (itemParent && lootPouch && lootPouch->getID() == ITEM_GOLD_POUCH) {
				sendStowItems(item, lootPouch, itemDict);
			}
		}

		// Stow locker items
		std::shared_ptr<DepotLocker> depotLocker = getDepotLocker(getLastDepotId());
		auto [itemVector, itemMap] = requestLockerItems(depotLocker);
		for (auto lockerItem : itemVector) {
			if (lockerItem == nullptr) {
				break;
			}

			if (item->isInsideDepot(true)) {
				sendStowItems(item, lockerItem, itemDict);
			}
		}
	} else if (item->getContainer()) {
		itemDict = item->getContainer()->getStowableItems();
		for (std::shared_ptr<Item> containerItem : item->getContainer()->getItems(true)) {
			uint32_t depotChest = g_configManager().getNumber(DEPOTCHEST, __FUNCTION__);
			bool validDepot = depotChest > 0 && depotChest < 21;
			if (g_configManager().getBoolean(STASH_MOVING, __FUNCTION__) && containerItem && !containerItem->isStackable() && validDepot) {
				g_game().internalMoveItem(containerItem->getParent(), getDepotChest(depotChest, true), INDEX_WHEREEVER, containerItem, containerItem->getItemCount(), nullptr);
				movedItems++;
				moved = true;
			}
		}
	} else {
		itemDict.push_back(std::pair<std::shared_ptr<Item>, uint32_t>(item, count));
	}

	if (itemDict.size() == 0) {
		sendCancelMessage("There is no stowable items on this container.");
		return;
	}

	stashContainer(itemDict);
}

void Player::openPlayerContainers() {
	std::vector<std::pair<uint8_t, std::shared_ptr<Container>>> openContainersList;

	for (int32_t i = CONST_SLOT_FIRST; i <= CONST_SLOT_LAST; i++) {
		std::shared_ptr<Item> item = inventory[i];
		if (!item) {
			continue;
		}

		std::shared_ptr<Container> itemContainer = item->getContainer();
		if (itemContainer) {
			auto cid = item->getAttribute<int64_t>(ItemAttribute_t::OPENCONTAINER);
			if (cid > 0) {
				openContainersList.emplace_back(std::make_pair(cid, itemContainer));
			}
			for (ContainerIterator it = itemContainer->iterator(); it.hasNext(); it.advance()) {
				std::shared_ptr<Container> subContainer = (*it)->getContainer();
				if (subContainer) {
					auto subcid = (*it)->getAttribute<uint8_t>(ItemAttribute_t::OPENCONTAINER);
					if (subcid > 0) {
						openContainersList.emplace_back(std::make_pair(subcid, subContainer));
					}
				}
			}
		}
	}

	std::sort(openContainersList.begin(), openContainersList.end(), [](const std::pair<uint8_t, std::shared_ptr<Container>> &left, const std::pair<uint8_t, std::shared_ptr<Container>> &right) {
		return left.first < right.first;
	});

	for (auto &it : openContainersList) {
		addContainer(it.first - 1, it.second);
		onSendContainer(it.second);
	}
}

void Player::initializePrey() {
	if (preys.empty()) {
		for (uint8_t slotId = PreySlot_First; slotId <= PreySlot_Last; slotId++) {
			auto slot = std::make_unique<PreySlot>(static_cast<PreySlot_t>(slotId));
			if (!g_configManager().getBoolean(PREY_ENABLED, __FUNCTION__)) {
				slot->state = PreyDataState_Inactive;
			} else if (slot->id == PreySlot_Three && !g_configManager().getBoolean(PREY_FREE_THIRD_SLOT, __FUNCTION__)) {
				slot->state = PreyDataState_Locked;
			} else if (slot->id == PreySlot_Two && !isPremium()) {
				slot->state = PreyDataState_Locked;
			} else {
				slot->state = PreyDataState_Selection;
				slot->reloadMonsterGrid(getPreyBlackList(), getLevel());
			}

			setPreySlotClass(slot);
		}
	}
}

void Player::removePreySlotById(PreySlot_t slotid) {
	auto it = std::remove_if(preys.begin(), preys.end(), [slotid](const std::unique_ptr<PreySlot> &preyIt) {
		return preyIt->id == slotid;
	});

	preys.erase(it, preys.end());
}

void Player::initializeTaskHunting() {
	if (taskHunting.empty()) {
		for (uint8_t slotId = PreySlot_First; slotId <= PreySlot_Last; slotId++) {
			auto slot = std::make_unique<TaskHuntingSlot>(static_cast<PreySlot_t>(slotId));
			if (!g_configManager().getBoolean(TASK_HUNTING_ENABLED, __FUNCTION__)) {
				slot->state = PreyTaskDataState_Inactive;
			} else if (slot->id == PreySlot_Three && !g_configManager().getBoolean(TASK_HUNTING_FREE_THIRD_SLOT, __FUNCTION__)) {
				slot->state = PreyTaskDataState_Locked;
			} else if (slot->id == PreySlot_Two && !isPremium()) {
				slot->state = PreyTaskDataState_Locked;
			} else {
				slot->state = PreyTaskDataState_Selection;
				slot->reloadMonsterGrid(getTaskHuntingBlackList(), getLevel());
			}

			setTaskHuntingSlotClass(slot);
		}
	}

	if (client && g_configManager().getBoolean(TASK_HUNTING_ENABLED, __FUNCTION__) && !client->oldProtocol) {
		client->writeToOutputBuffer(g_ioprey().getTaskHuntingBaseDate());
	}
}

std::string Player::getBlessingsName() const {
	static const phmap::flat_hash_map<Blessings_t, std::string> BlessingNames = {
		{ TWIST_OF_FATE, "Twist of Fate" },
		{ WISDOM_OF_SOLITUDE, "The Wisdom of Solitude" },
		{ SPARK_OF_THE_PHOENIX, "The Spark of the Phoenix" },
		{ FIRE_OF_THE_SUNS, "The Fire of the Suns" },
		{ SPIRITUAL_SHIELDING, "The Spiritual Shielding" },
		{ EMBRACE_OF_TIBIA, "The Embrace of Tibia" },
		{ BLOOD_OF_THE_MOUNTAIN, "Blood of the Mountain" },
		{ HEARTH_OF_THE_MOUNTAIN, "Heart of the Mountain" },
	};

	uint8_t count = 0;
	std::for_each(blessings.begin(), blessings.end(), [&count](uint8_t amount) {
		if (amount != 0) {
			count++;
		}
	});

	std::ostringstream os;
	for (uint8_t i = 1; i <= 8; i++) {
		if (hasBlessing(i)) {
			if (auto blessName = BlessingNames.find(static_cast<Blessings_t>(i));
				blessName != BlessingNames.end()) {
				os << (*blessName).second;
			} else {
				continue;
			}

			--count;
			if (count > 1) {
				os << ", ";
			} else if (count == 1) {
				os << " and ";
			} else {
				os << ".";
			}
		}
	}

	return os.str();
}

bool Player::isCreatureUnlockedOnTaskHunting(const std::shared_ptr<MonsterType> mtype) const {
	if (!mtype) {
		return false;
	}

	return getBestiaryKillCount(mtype->info.raceid) >= mtype->info.bestiaryToUnlock;
}

void Player::triggerMomentum() {
	auto item = getInventoryItem(CONST_SLOT_HEAD);
	if (item == nullptr) {
		return;
	}

	double_t chance = item->getMomentumChance();
	double_t randomChance = uniform_random(0, 10000) / 100.;
	if (getZoneType() != ZoneType::Protection && hasCondition(ConditionType::InFight) && ((OTSYS_TIME() / 1000) % 2) == 0 && chance > 0 && randomChance < chance) {
		bool triggered = false;
		auto it = conditions.begin();
		while (it != conditions.end()) {
			auto condItem = *it;
			auto type = condItem->getType();
			auto maxu16 = std::numeric_limits<uint16_t>::max();
			auto checkSpellId = condItem->getSubId();
			auto spellId = checkSpellId > maxu16 ? 0u : static_cast<uint16_t>(checkSpellId);
			int32_t ticks = condItem->getTicks();
			int32_t newTicks = (ticks <= 2000) ? 0 : ticks - 2000;
			triggered = true;
			if (type == ConditionType::SpellCooldown || (type == ConditionType::SpellGroupCooldown && spellId > SPELLGROUP_SUPPORT)) {
				condItem->setTicks(newTicks);
				type == ConditionType::SpellGroupCooldown ? sendSpellGroupCooldown(static_cast<SpellGroup_t>(spellId), newTicks) : sendSpellCooldown(spellId, newTicks);
			}
			++it;
		}
		if (triggered) {
			g_game().addMagicEffect(getPosition(), CONST_ME_HOURGLASS);
			sendTextMessage(MESSAGE_ATTENTION, "Momentum was triggered.");
		}
	}
}

void Player::clearCooldowns() {
	auto it = conditions.begin();
	while (it != conditions.end()) {
		auto condItem = *it;
		auto type = condItem->getType();
		auto maxu16 = std::numeric_limits<uint16_t>::max();
		auto checkSpellId = condItem->getSubId();
		auto spellId = checkSpellId > maxu16 ? 0u : static_cast<uint16_t>(checkSpellId);
		if (type == ConditionType::SpellCooldown || type == ConditionType::SpellGroupCooldown) {
			condItem->setTicks(0);
			type == ConditionType::SpellGroupCooldown ? sendSpellGroupCooldown(static_cast<SpellGroup_t>(spellId), 0) : sendSpellCooldown(spellId, 0);
		}
		++it;
	}
}

void Player::triggerTranscendance() {
	auto item = getInventoryItem(CONST_SLOT_LEGS);
	if (item == nullptr) {
		return;
	}

	double_t chance = item->getTranscendenceChance();
	double_t randomChance = uniform_random(0, 10000) / 100.;
	if (getZoneType() != ZoneType::Protection && checkLastAggressiveActionWithin(2000) && ((OTSYS_TIME() / 1000) % 2) == 0 && chance > 0 && randomChance < chance) {
		int64_t duration = g_configManager().getNumber(TRANSCENDANCE_AVATAR_DURATION, __FUNCTION__);
		auto outfitCondition = Condition::createCondition(ConditionId_t::Combat, ConditionType::Outfit, duration, 0)->static_self_cast<ConditionOutfit>();
		Outfit_t outfit;
		outfit.lookType = getVocation()->getAvatarLookType();
		outfitCondition->setOutfit(outfit);
		addCondition(outfitCondition);
		wheel()->setOnThinkTimer(WheelOnThink_t::AVATAR, OTSYS_TIME() + duration);
		g_game().addMagicEffect(getPosition(), CONST_ME_AVATAR_APPEAR);
		sendTextMessage(MESSAGE_ATTENTION, "Transcendance was triggered.");
		sendSkills();
		sendStats();
		sendBasicData();
		wheel()->sendGiftOfLifeCooldown();
		g_game().reloadCreature(getPlayer());
	}
}

/*******************************************************************************
 * Depot search system
 ******************************************************************************/
void Player::requestDepotItems() {
	ItemsTierCountList itemMap;
	uint16_t count = 0;
	std::shared_ptr<DepotLocker> depotLocker = getDepotLocker(getLastDepotId());
	if (!depotLocker) {
		return;
	}

	for (std::shared_ptr<Item> locker : depotLocker->getItemList()) {
		std::shared_ptr<Container> c = locker->getContainer();
		if (!c || c->empty()) {
			continue;
		}

		for (ContainerIterator it = c->iterator(); it.hasNext(); it.advance()) {
			auto itemMap_it = itemMap.find((*it)->getID());

			uint8_t itemTier = Item::items[(*it)->getID()].upgradeClassification > 0 ? (*it)->getTier() + 1 : 0;
			if (itemMap_it == itemMap.end()) {
				std::map<uint8_t, uint32_t> itemTierMap;
				itemTierMap[itemTier] = Item::countByType((*it), -1);
				itemMap[(*it)->getID()] = itemTierMap;
				count++;
			} else if (auto itemTier_it = itemMap[(*it)->getID()].find(itemTier); itemTier_it == itemMap[(*it)->getID()].end()) {
				itemMap[(*it)->getID()][itemTier] = Item::countByType((*it), -1);
				count++;
			} else {
				itemMap[(*it)->getID()][itemTier] += Item::countByType((*it), -1);
			}
		}
	}

	for (const auto &[itemId, itemCount] : getStashItems()) {
		auto itemMap_it = itemMap.find(itemId);
		// Stackable items not have upgrade classification
		if (Item::items[itemId].upgradeClassification > 0) {
			g_logger().error("{} - Player {} have wrong item with id {} on stash with upgrade classification", __FUNCTION__, getName(), itemId);
			continue;
		}

		if (itemMap_it == itemMap.end()) {
			std::map<uint8_t, uint32_t> itemTierMap;
			itemTierMap[0] = itemCount;
			itemMap[itemId] = itemTierMap;
			count++;
		} else if (auto itemTier_it = itemMap[itemId].find(0); itemTier_it == itemMap[itemId].end()) {
			itemMap[itemId][0] = itemCount;
			count++;
		} else {
			itemMap[itemId][0] += itemCount;
		}
	}

	setDepotSearchIsOpen(1, 0);
	sendDepotItems(itemMap, count);
}

void Player::requestDepotSearchItem(uint16_t itemId, uint8_t tier) {
	ItemVector depotItems;
	ItemVector inboxItems;
	uint32_t depotCount = 0;
	uint32_t inboxCount = 0;
	uint32_t stashCount = 0;

	if (const ItemType &iType = Item::items[itemId];
		iType.stackable && iType.wareId > 0) {
		stashCount = getStashItemCount(itemId);
	}

	std::shared_ptr<DepotLocker> depotLocker = getDepotLocker(getLastDepotId());
	if (!depotLocker) {
		return;
	}

	for (std::shared_ptr<Item> locker : depotLocker->getItemList()) {
		std::shared_ptr<Container> c = locker->getContainer();
		if (!c || c->empty()) {
			continue;
		}

		for (ContainerIterator it = c->iterator(); it.hasNext(); it.advance()) {
			std::shared_ptr<Item> item = *it;
			if (!item || item->getID() != itemId || item->getTier() != tier) {
				continue;
			}

			if (c->isInbox()) {
				if (inboxItems.size() < 255) {
					inboxItems.push_back(item);
				}
				inboxCount += Item::countByType(item, -1);
			} else {
				if (depotItems.size() < 255) {
					depotItems.push_back(item);
				}
				depotCount += Item::countByType(item, -1);
			}
		}
	}

	setDepotSearchIsOpen(itemId, tier);
	sendDepotSearchResultDetail(itemId, tier, depotCount, depotItems, inboxCount, inboxItems, stashCount);
}

void Player::retrieveAllItemsFromDepotSearch(uint16_t itemId, uint8_t tier, bool isDepot) {
	std::shared_ptr<DepotLocker> depotLocker = getDepotLocker(getLastDepotId());
	if (!depotLocker) {
		return;
	}

	std::vector<std::shared_ptr<Item>> itemsVector;
	for (std::shared_ptr<Item> locker : depotLocker->getItemList()) {
		std::shared_ptr<Container> c = locker->getContainer();
		if (!c || c->empty() ||
			// Retrieve from inbox.
			(c->isInbox() && isDepot) ||
			// Retrieve from depot.
			(!c->isInbox() && !isDepot)) {
			continue;
		}

		for (ContainerIterator it = c->iterator(); it.hasNext(); it.advance()) {
			std::shared_ptr<Item> item = *it;
			if (!item) {
				continue;
			}

			if (item->getID() == itemId && item->getTier() == depotSearchOnItem.second) {
				itemsVector.push_back(item);
			}
		}
	}

	ReturnValue ret = RETURNVALUE_NOERROR;
	for (std::shared_ptr<Item> item : itemsVector) {
		// First lets try to retrieve the item to the stash retrieve container.
		if (g_game().tryRetrieveStashItems(static_self_cast<Player>(), item)) {
			continue;
		}

		// If the retrieve fails to move the item to the stash retrieve container, let's add the item anywhere.
		if (ret = g_game().internalMoveItem(item->getParent(), getPlayer(), INDEX_WHEREEVER, item, item->getItemCount(), nullptr); ret == RETURNVALUE_NOERROR) {
			continue;
		}

		sendCancelMessage(ret);
		return;
	}

	requestDepotSearchItem(itemId, tier);
}

void Player::openContainerFromDepotSearch(const Position &pos) {
	if (!isDepotSearchOpen()) {
		sendCancelMessage(RETURNVALUE_NOTPOSSIBLE);
		return;
	}

	std::shared_ptr<Item> item = getItemFromDepotSearch(depotSearchOnItem.first, pos);
	if (!item) {
		sendCancelMessage(RETURNVALUE_NOTPOSSIBLE);
		return;
	}

	std::shared_ptr<Container> container = item->getParent() ? item->getParent()->getContainer() : nullptr;
	if (!container) {
		sendCancelMessage(RETURNVALUE_NOTPOSSIBLE);
		return;
	}

	g_actions().useItem(static_self_cast<Player>(), pos, 0, container, false);
}

std::shared_ptr<Item> Player::getItemFromDepotSearch(uint16_t itemId, const Position &pos) {
	std::shared_ptr<DepotLocker> depotLocker = getDepotLocker(getLastDepotId());
	if (!depotLocker) {
		return nullptr;
	}

	uint8_t index = 0;
	for (std::shared_ptr<Item> locker : depotLocker->getItemList()) {
		std::shared_ptr<Container> c = locker->getContainer();
		if (!c || c->empty() || (c->isInbox() && pos.y != 0x21) || // From inbox.
			(!c->isInbox() && pos.y != 0x20)) { // From depot.
			continue;
		}

		for (ContainerIterator it = c->iterator(); it.hasNext(); it.advance()) {
			std::shared_ptr<Item> item = *it;
			if (!item || item->getID() != itemId || item->getTier() != depotSearchOnItem.second) {
				continue;
			}

			if (pos.z == index) {
				return item;
			}
			index++;
		}
	}

	return nullptr;
}

std::pair<std::vector<std::shared_ptr<Item>>, std::map<uint16_t, std::map<uint8_t, uint32_t>>> Player::requestLockerItems(std::shared_ptr<DepotLocker> depotLocker, bool sendToClient /*= false*/, uint8_t tier /*= 0*/) const {
	if (depotLocker == nullptr) {
		g_logger().error("{} - Depot locker is nullptr", __FUNCTION__);
		return {};
	}

	std::map<uint16_t, std::map<uint8_t, uint32_t>> lockerItems;
	std::vector<std::shared_ptr<Item>> itemVector;
	std::vector<std::shared_ptr<Container>> containers { depotLocker };

	size_t size = 0;
	do {
		std::shared_ptr<Container> container = containers[size];
		size++;

		for (std::shared_ptr<Item> item : container->getItemList()) {
			std::shared_ptr<Container> lockerContainers = item->getContainer();
			if (lockerContainers && !lockerContainers->empty()) {
				containers.push_back(lockerContainers);
				continue;
			}

			if (item->isStoreItem()) {
				continue;
			}

			const ItemType &itemType = Item::items[item->getID()];
			if (itemType.wareId == 0) {
				continue;
			}

			if (lockerContainers && (!itemType.isContainer() || lockerContainers->capacity() != itemType.maxItems)) {
				continue;
			}

			if (!item->hasMarketAttributes()) {
				continue;
			}

			if (!sendToClient && item->getTier() != tier) {
				continue;
			}

			(lockerItems[itemType.wareId])[item->getTier()] += Item::countByType(item, -1);
			itemVector.push_back(item);
		}
	} while (size < containers.size());
	StashItemList stashToSend = getStashItems();
	uint32_t countSize = 0;
	for (auto [itemId, itemCount] : stashToSend) {
		countSize += itemCount;
	}

	do {
		for (auto [itemId, itemCount] : stashToSend) {
			const ItemType &itemType = Item::items[itemId];
			if (itemType.wareId == 0) {
				continue;
			}

			countSize = countSize - itemCount;
			(lockerItems[itemType.wareId])[0] += itemCount;
		}
	} while (countSize > 0);

	return std::make_pair(itemVector, lockerItems);
}

std::pair<std::vector<std::shared_ptr<Item>>, uint16_t> Player::getLockerItemsAndCountById(const std::shared_ptr<DepotLocker> &depotLocker, uint8_t tier, uint16_t itemId) {
	std::vector<std::shared_ptr<Item>> lockerItems;
	auto [itemVector, itemMap] = requestLockerItems(depotLocker, false, tier);
	uint16_t totalCount = 0;
	for (auto item : itemVector) {
		if (!item || item->getID() != itemId) {
			continue;
		}

		totalCount++;
		lockerItems.push_back(item);
	}

	return std::make_pair(lockerItems, totalCount);
}

bool Player::saySpell(
	TalkType creatureSayType,
	const std::string &text,
	bool ghostMode,
	Spectators* spectatorsPtr /* = nullptr*/,
	const Position* pos /* = nullptr*/
) {
	if (text.empty()) {
		g_logger().debug("{} - Spell text is empty for player {}", __FUNCTION__, getName());
		return false;
	}

	if (!pos) {
		pos = &getPosition();
	}

	Spectators spectators;

	if (!spectatorsPtr || spectatorsPtr->empty()) {
		// This somewhat complex construct ensures that the cached Spectators
		// is used if available and if it can be used, else a local vector is
		// used (hopefully the compiler will optimize away the construction of
		// the temporary when it's not used).
		if (creatureSayType != TalkType::Yell && creatureSayType != TalkType::MonsterYell) {
			spectators.find<Creature>(*pos, false, MAP_MAX_CLIENT_VIEW_PORT_X, MAP_MAX_CLIENT_VIEW_PORT_X, MAP_MAX_CLIENT_VIEW_PORT_Y, MAP_MAX_CLIENT_VIEW_PORT_Y);
		} else {
			spectators.find<Creature>(*pos, true, (MAP_MAX_CLIENT_VIEW_PORT_X + 1) * 2, (MAP_MAX_CLIENT_VIEW_PORT_X + 1) * 2, (MAP_MAX_CLIENT_VIEW_PORT_Y + 1) * 2, (MAP_MAX_CLIENT_VIEW_PORT_Y + 1) * 2);
		}
	} else {
		spectators = (*spectatorsPtr);
	}

	int32_t valueEmote = 0;
	// Send to client
	for (std::shared_ptr<Creature> spectator : spectators) {
		if (std::shared_ptr<Player> tmpPlayer = spectator->getPlayer()) {
			if (g_configManager().getBoolean(EMOTE_SPELLS, __FUNCTION__)) {
				valueEmote = tmpPlayer->getStorageValue(STORAGEVALUE_EMOTE);
			}
			if (!ghostMode || tmpPlayer->canSeeCreature(static_self_cast<Player>())) {
				if (valueEmote == 1) {
					tmpPlayer->sendCreatureSay(static_self_cast<Player>(), TalkType::MonsterSay, text, pos);
				} else {
					tmpPlayer->sendCreatureSay(static_self_cast<Player>(), TalkType::SpellUse, text, pos);
				}
			}
		}
	}

	// Execute lua event method
	for (std::shared_ptr<Creature> spectator : spectators) {
		auto tmpPlayer = spectator->getPlayer();
		if (!tmpPlayer) {
			continue;
		}

		tmpPlayer->onCreatureSay(static_self_cast<Player>(), creatureSayType, text);
		if (static_self_cast<Player>() != tmpPlayer) {
			g_events().eventCreatureOnHear(tmpPlayer, getPlayer(), text, creatureSayType);
			g_callbacks().executeCallback(EventCallback_t::creatureOnHear, &EventCallback::creatureOnHear, tmpPlayer, getPlayer(), text, creatureSayType);
		}
	}
	return true;
}

// Forge system
void Player::forgeFuseItems(ForgeAction_t actionType, uint16_t firstItemId, uint8_t tier, uint16_t secondItemId, bool success, bool reduceTierLoss, bool convergence, uint8_t bonus, uint8_t coreCount) {
	if (getFreeBackpackSlots() == 0) {
		sendCancelMessage(RETURNVALUE_NOTENOUGHROOM);
		return;
	}

	ForgeHistory history;
	history.actionType = actionType;
	history.tier = tier;
	history.success = success;
	history.tierLoss = reduceTierLoss;

	auto firstForgingItem = getForgeItemFromId(firstItemId, tier);
	if (!firstForgingItem) {
		g_logger().error("[Log 1] Player with name {} failed to fuse item with id {}", getName(), firstItemId);
		sendForgeError(RETURNVALUE_CONTACTADMINISTRATOR);
		return;
	}
	auto returnValue = g_game().internalRemoveItem(firstForgingItem, 1);
	if (returnValue != RETURNVALUE_NOERROR) {
		g_logger().error("[Log 1] Failed to remove forge item {} from player with name {}", firstItemId, getName());
		sendCancelMessage(getReturnMessage(returnValue));
		sendForgeError(RETURNVALUE_CONTACTADMINISTRATOR);
		return;
	}
	auto secondForgingItem = getForgeItemFromId(secondItemId, tier);
	if (!secondForgingItem) {
		g_logger().error("[Log 2] Player with name {} failed to fuse item with id {}", getName(), secondItemId);
		sendForgeError(RETURNVALUE_CONTACTADMINISTRATOR);
		return;
	}
	if (returnValue = g_game().internalRemoveItem(secondForgingItem, 1);
		returnValue != RETURNVALUE_NOERROR) {
		g_logger().error("[Log 2] Failed to remove forge item {} from player with name {}", secondItemId, getName());
		sendCancelMessage(getReturnMessage(returnValue));
		sendForgeError(RETURNVALUE_CONTACTADMINISTRATOR);
		return;
	}

	auto exaltationChest = Item::CreateItem(ITEM_EXALTATION_CHEST, 1);
	if (!exaltationChest) {
		g_logger().error("Failed to create exaltation chest");
		sendForgeError(RETURNVALUE_CONTACTADMINISTRATOR);
		return;
	}
	auto exaltationContainer = exaltationChest->getContainer();
	if (!exaltationContainer) {
		g_logger().error("Failed to create exaltation container");
		sendForgeError(RETURNVALUE_CONTACTADMINISTRATOR);
		return;
	}

	std::shared_ptr<Item> firstForgedItem = Item::CreateItem(firstItemId, 1);
	if (!firstForgedItem) {
		g_logger().error("[Log 3] Player with name {} failed to fuse item with id {}", getName(), firstItemId);
		sendForgeError(RETURNVALUE_CONTACTADMINISTRATOR);
		return;
	}
	returnValue = g_game().internalAddItem(exaltationContainer, firstForgedItem, INDEX_WHEREEVER);
	if (returnValue != RETURNVALUE_NOERROR) {
		g_logger().error("[Log 1] Failed to add forge item {} from player with name {}", firstItemId, getName());
		sendCancelMessage(getReturnMessage(returnValue));
		sendForgeError(RETURNVALUE_CONTACTADMINISTRATOR);
		return;
	}

	auto configKey = convergence ? FORGE_CONVERGENCE_FUSION_DUST_COST : FORGE_FUSION_DUST_COST;
	auto dustCost = static_cast<uint64_t>(g_configManager().getNumber(configKey, __FUNCTION__));
	if (convergence) {
		firstForgedItem->setTier(tier + 1);
		history.dustCost = dustCost;
		setForgeDusts(getForgeDusts() - dustCost);

		uint64_t cost = 0;
		for (const auto* itemClassification : g_game().getItemsClassifications()) {
			if (itemClassification->id != firstForgingItem->getClassification()) {
				continue;
			}

			for (const auto &[mapTier, mapPrice] : itemClassification->tiers) {
				if (mapTier == firstForgingItem->getTier()) {
					cost = mapPrice.convergenceFusionPrice;
					break;
				}
			}
			break;
		}
		if (!g_game().removeMoney(static_self_cast<Player>(), cost, 0, true)) {
			g_logger().error("[{}] Failed to remove {} gold from player with name {}", __FUNCTION__, cost, getName());
			sendForgeError(RETURNVALUE_CONTACTADMINISTRATOR);
			return;
		}
		g_metrics().addCounter("balance_decrease", cost, { { "player", getName() }, { "context", "forge_convergence_fuse" } });
		history.cost = cost;
	} else {
		firstForgedItem->setTier(tier);
		std::shared_ptr<Item> secondForgedItem = Item::CreateItem(secondItemId, 1);
		if (!secondForgedItem) {
			g_logger().error("[Log 4] Player with name {} failed to fuse item with id {}", getName(), secondItemId);
			sendForgeError(RETURNVALUE_CONTACTADMINISTRATOR);
			return;
		}

		secondForgedItem->setTier(tier);
		returnValue = g_game().internalAddItem(exaltationContainer, secondForgedItem, INDEX_WHEREEVER);
		if (returnValue != RETURNVALUE_NOERROR) {
			g_logger().error("[Log 2] Failed to add forge item {} from player with name {}", secondItemId, getName());
			sendCancelMessage(getReturnMessage(returnValue));
			sendForgeError(RETURNVALUE_CONTACTADMINISTRATOR);
			return;
		}

		if (success) {
			firstForgedItem->setTier(tier + 1);

			if (bonus != 1) {
				history.dustCost = dustCost;
				setForgeDusts(getForgeDusts() - dustCost);
			}
			if (bonus != 2) {
				if (coreCount != 0 && !removeItemCountById(ITEM_FORGE_CORE, coreCount)) {
					g_logger().error("[{}][Log 1] Failed to remove item 'id :{} count: {}' from player {}", __FUNCTION__, fmt::underlying(ITEM_FORGE_CORE), coreCount, getName());
					sendForgeError(RETURNVALUE_CONTACTADMINISTRATOR);
					return;
				}
				history.coresCost = coreCount;
			}
			if (bonus != 3) {
				uint64_t cost = 0;
				for (const auto* itemClassification : g_game().getItemsClassifications()) {
					if (itemClassification->id != firstForgedItem->getClassification()) {
						continue;
					}
					if (!itemClassification->tiers.contains(firstForgedItem->getTier())) {
						g_logger().error("[{}] Failed to find tier {} for item {} in classification {}", __FUNCTION__, firstForgedItem->getTier(), firstForgedItem->getClassification(), itemClassification->id);
						sendForgeError(RETURNVALUE_CONTACTADMINISTRATOR);
						break;
					}
					cost = itemClassification->tiers.at(firstForgedItem->getTier()).regularPrice;
					break;
				}
				if (!g_game().removeMoney(static_self_cast<Player>(), cost, 0, true)) {
					g_logger().error("[{}] Failed to remove {} gold from player with name {}", __FUNCTION__, cost, getName());
					sendForgeError(RETURNVALUE_CONTACTADMINISTRATOR);
					return;
				}
				g_metrics().addCounter("balance_decrease", cost, { { "player", getName() }, { "context", "forge_fuse" } });
				history.cost = cost;
			}

			if (bonus == 4) {
				if (tier > 0) {
					secondForgedItem->setTier(tier - 1);
				}
			} else if (bonus == 6) {
				secondForgedItem->setTier(tier + 1);
			} else if (bonus == 7 && tier + 2 <= firstForgedItem->getClassification()) {
				firstForgedItem->setTier(tier + 2);
			}

			if (bonus != 4 && bonus != 5 && bonus != 6 && bonus != 8) {
				returnValue = g_game().internalRemoveItem(secondForgedItem, 1);
				if (returnValue != RETURNVALUE_NOERROR) {
					g_logger().error("[Log 6] Failed to remove forge item {} from player with name {}", secondItemId, getName());
					sendCancelMessage(getReturnMessage(returnValue));
					sendForgeError(RETURNVALUE_CONTACTADMINISTRATOR);
					return;
				}
			}
		} else {
			auto isTierLost = uniform_random(1, 100) <= (reduceTierLoss ? g_configManager().getNumber(FORGE_TIER_LOSS_REDUCTION, __FUNCTION__) : 100);
			if (isTierLost) {
				if (secondForgedItem->getTier() >= 1) {
					secondForgedItem->setTier(tier - 1);
				} else {
					returnValue = g_game().internalRemoveItem(secondForgedItem, 1);
					if (returnValue != RETURNVALUE_NOERROR) {
						g_logger().error("[Log 7] Failed to remove forge item {} from player with name {}", secondItemId, getName());
						sendCancelMessage(getReturnMessage(returnValue));
						sendForgeError(RETURNVALUE_CONTACTADMINISTRATOR);
						return;
					}
				}
			}
			bonus = (isTierLost ? 0 : 8);
			history.coresCost = coreCount;

			if (getForgeDusts() < dustCost) {
				g_logger().error("[Log 7] Failed to remove fuse dusts from player with name {}", getName());
				sendForgeError(RETURNVALUE_CONTACTADMINISTRATOR);
				return;
			} else {
				setForgeDusts(getForgeDusts() - dustCost);
			}

			if (coreCount != 0 && !removeItemCountById(ITEM_FORGE_CORE, coreCount)) {
				g_logger().error("[{}][Log 2] Failed to remove item 'id: {}, count: {}' from player {}", __FUNCTION__, fmt::underlying(ITEM_FORGE_CORE), coreCount, getName());
				sendForgeError(RETURNVALUE_CONTACTADMINISTRATOR);
				return;
			}

			uint64_t cost = 0;
			for (const auto* itemClassification : g_game().getItemsClassifications()) {
				if (itemClassification->id != firstForgingItem->getClassification()) {
					continue;
				}
				if (!itemClassification->tiers.contains(firstForgingItem->getTier() + 1)) {
					g_logger().error("[{}] Failed to find tier {} for item {} in classification {}", __FUNCTION__, firstForgingItem->getTier() + 1, firstForgingItem->getClassification(), itemClassification->id);
					sendForgeError(RETURNVALUE_CONTACTADMINISTRATOR);
					break;
				}
				cost = itemClassification->tiers.at(firstForgingItem->getTier() + 1).regularPrice;
				break;
			}
			if (!g_game().removeMoney(static_self_cast<Player>(), cost, 0, true)) {
				g_logger().error("[{}] Failed to remove {} gold from player with name {}", __FUNCTION__, cost, getName());
				sendForgeError(RETURNVALUE_CONTACTADMINISTRATOR);
				return;
			}
			g_metrics().addCounter("balance_decrease", cost, { { "player", getName() }, { "context", "forge_fuse" } });

			history.cost = cost;
		}
	}

	returnValue = g_game().internalAddItem(static_self_cast<Player>(), exaltationContainer, INDEX_WHEREEVER);
	if (returnValue != RETURNVALUE_NOERROR) {
		g_logger().error("Failed to add exaltation chest to player with name {}", fmt::underlying(ITEM_EXALTATION_CHEST), getName());
		sendCancelMessage(getReturnMessage(returnValue));
		sendForgeError(RETURNVALUE_CONTACTADMINISTRATOR);
		return;
	}

	history.firstItemName = firstForgingItem->getName();
	history.secondItemName = secondForgingItem->getName();
	history.bonus = bonus;
	history.createdAt = getTimeNow();
	history.convergence = convergence;
	registerForgeHistoryDescription(history);

	sendForgeResult(actionType, firstItemId, tier, secondItemId, tier + 1, success, bonus, coreCount, convergence);
}

void Player::forgeTransferItemTier(ForgeAction_t actionType, uint16_t donorItemId, uint8_t tier, uint16_t receiveItemId, bool convergence) {
	if (getFreeBackpackSlots() == 0) {
		sendCancelMessage(RETURNVALUE_NOTENOUGHROOM);
		return;
	}

	ForgeHistory history;
	history.actionType = actionType;
	history.tier = tier;
	history.success = true;

	auto donorItem = getForgeItemFromId(donorItemId, tier);
	if (!donorItem) {
		g_logger().error("[Log 1] Player with name {} failed to transfer item with id {}", getName(), donorItemId);
		sendForgeError(RETURNVALUE_CONTACTADMINISTRATOR);
		return;
	}
	auto returnValue = g_game().internalRemoveItem(donorItem, 1);
	if (returnValue != RETURNVALUE_NOERROR) {
		g_logger().error("[Log 1] Failed to remove transfer item {} from player with name {}", donorItemId, getName());
		sendCancelMessage(getReturnMessage(returnValue));
		sendForgeError(RETURNVALUE_CONTACTADMINISTRATOR);
		return;
	}

	auto receiveItem = getForgeItemFromId(receiveItemId, 0);
	if (!receiveItem) {
		g_logger().error("[Log 2] Player with name {} failed to transfer item with id {}", getName(), receiveItemId);
		sendForgeError(RETURNVALUE_CONTACTADMINISTRATOR);
		return;
	}
	if (returnValue = g_game().internalRemoveItem(receiveItem, 1);
		returnValue != RETURNVALUE_NOERROR) {
		g_logger().error("[Log 2] Failed to remove transfer item {} from player with name {}", receiveItemId, getName());
		sendCancelMessage(getReturnMessage(returnValue));
		sendForgeError(RETURNVALUE_CONTACTADMINISTRATOR);
		return;
	}

	auto exaltationChest = Item::CreateItem(ITEM_EXALTATION_CHEST, 1);
	if (!exaltationChest) {
		g_logger().error("Exaltation chest is nullptr");
		sendForgeError(RETURNVALUE_CONTACTADMINISTRATOR);
		return;
	}
	auto exaltationContainer = exaltationChest->getContainer();
	if (!exaltationContainer) {
		g_logger().error("Exaltation container is nullptr");
		sendForgeError(RETURNVALUE_CONTACTADMINISTRATOR);
		return;
	}

	std::shared_ptr<Item> newReceiveItem = Item::CreateItem(receiveItemId, 1);
	if (!newReceiveItem) {
		g_logger().error("[Log 6] Player with name {} failed to fuse item with id {}", getName(), receiveItemId);
		sendForgeError(RETURNVALUE_CONTACTADMINISTRATOR);
		return;
	}

	auto configKey = convergence ? FORGE_CONVERGENCE_TRANSFER_DUST_COST : FORGE_TRANSFER_DUST_COST;
	if (getForgeDusts() < g_configManager().getNumber(configKey, __FUNCTION__)) {
		g_logger().error("[Log 8] Failed to remove transfer dusts from player with name {}", getName());
		sendForgeError(RETURNVALUE_CONTACTADMINISTRATOR);
		return;
	} else {
		setForgeDusts(getForgeDusts() - g_configManager().getNumber(configKey, __FUNCTION__));
	}

	if (convergence) {
		newReceiveItem->setTier(tier);
	} else {
		newReceiveItem->setTier(tier - 1);
	}
	returnValue = g_game().internalAddItem(exaltationContainer, newReceiveItem, INDEX_WHEREEVER);
	if (returnValue != RETURNVALUE_NOERROR) {
		g_logger().error("[Log 7] Failed to add forge item {} from player with name {}", receiveItemId, getName());
		sendCancelMessage(getReturnMessage(returnValue));
		sendForgeError(RETURNVALUE_CONTACTADMINISTRATOR);
		return;
	}

	uint8_t coresAmount = 0;
	uint64_t cost = 0;
	for (const auto &itemClassification : g_game().getItemsClassifications()) {
		if (itemClassification->id != donorItem->getClassification()) {
			continue;
		}
		if (!itemClassification->tiers.contains(donorItem->getTier())) {
			g_logger().error("[{}] Failed to find tier {} for item {} in classification {}", __FUNCTION__, donorItem->getTier(), donorItem->getClassification(), itemClassification->id);
			sendForgeError(RETURNVALUE_CONTACTADMINISTRATOR);
			break;
		}
		auto tierPriecs = itemClassification->tiers.at(donorItem->getTier());
		cost = convergence ? tierPriecs.convergenceTransferPrice : tierPriecs.regularPrice;
		coresAmount = tierPriecs.corePrice;
		break;
	}

	if (!removeItemCountById(ITEM_FORGE_CORE, coresAmount)) {
		g_logger().error("[{}] Failed to remove item 'id: {}, count: {}' from player {}", __FUNCTION__, fmt::underlying(ITEM_FORGE_CORE), 1, getName());
		sendForgeError(RETURNVALUE_CONTACTADMINISTRATOR);
		return;
	}

	if (!g_game().removeMoney(static_self_cast<Player>(), cost, 0, true)) {
		g_logger().error("[{}] Failed to remove {} gold from player with name {}", __FUNCTION__, cost, getName());
		sendForgeError(RETURNVALUE_CONTACTADMINISTRATOR);
		return;
	}
	history.cost = cost;
	g_metrics().addCounter("balance_decrease", cost, { { "player", getName() }, { "context", "forge_transfer" } });

	returnValue = g_game().internalAddItem(static_self_cast<Player>(), exaltationContainer, INDEX_WHEREEVER);
	if (returnValue != RETURNVALUE_NOERROR) {
		g_logger().error("[Log 10] Failed to add forge item {} from player with name {}", fmt::underlying(ITEM_EXALTATION_CHEST), getName());
		sendCancelMessage(getReturnMessage(returnValue));
		sendForgeError(RETURNVALUE_CONTACTADMINISTRATOR);
		return;
	}

	history.firstItemName = Item::items[donorItemId].name;
	history.secondItemName = newReceiveItem->getName();
	history.createdAt = getTimeNow();
	history.convergence = convergence;
	registerForgeHistoryDescription(history);

	sendForgeResult(actionType, donorItemId, tier, receiveItemId, convergence ? tier : tier - 1, true, 0, 0, convergence);
}

void Player::forgeResourceConversion(ForgeAction_t actionType) {
	ForgeHistory history;
	history.actionType = actionType;
	history.success = true;

	ReturnValue returnValue = RETURNVALUE_NOERROR;
	if (actionType == ForgeAction_t::DUSTTOSLIVERS) {
		auto dusts = getForgeDusts();
		auto cost = static_cast<uint16_t>(g_configManager().getNumber(FORGE_COST_ONE_SLIVER, __FUNCTION__) * g_configManager().getNumber(FORGE_SLIVER_AMOUNT, __FUNCTION__));
		if (cost > dusts) {
			g_logger().error("[{}] Not enough dust", __FUNCTION__);
			sendForgeError(RETURNVALUE_CONTACTADMINISTRATOR);
			return;
		}

		auto itemCount = static_cast<uint16_t>(g_configManager().getNumber(FORGE_SLIVER_AMOUNT, __FUNCTION__));
		std::shared_ptr<Item> item = Item::CreateItem(ITEM_FORGE_SLIVER, itemCount);
		returnValue = g_game().internalPlayerAddItem(static_self_cast<Player>(), item);
		if (returnValue != RETURNVALUE_NOERROR) {
			g_logger().error("Failed to add {} slivers to player with name {}", itemCount, getName());
			sendCancelMessage(getReturnMessage(returnValue));
			sendForgeError(RETURNVALUE_CONTACTADMINISTRATOR);
			return;
		}
		history.cost = cost;
		history.gained = 3;
		setForgeDusts(dusts - cost);
	} else if (actionType == ForgeAction_t::SLIVERSTOCORES) {
		auto [sliverCount, coreCount] = getForgeSliversAndCores();
		auto cost = static_cast<uint16_t>(g_configManager().getNumber(FORGE_CORE_COST, __FUNCTION__));
		if (cost > sliverCount) {
			g_logger().error("[{}] Not enough sliver", __FUNCTION__);
			sendForgeError(RETURNVALUE_CONTACTADMINISTRATOR);
			return;
		}

		if (!removeItemCountById(ITEM_FORGE_SLIVER, cost)) {
			g_logger().error("[{}] Failed to remove item 'id: {}, count {}' from player {}", __FUNCTION__, fmt::underlying(ITEM_FORGE_SLIVER), cost, getName());
			sendForgeError(RETURNVALUE_CONTACTADMINISTRATOR);
			return;
		}

		if (std::shared_ptr<Item> item = Item::CreateItem(ITEM_FORGE_CORE, 1);
			item) {
			returnValue = g_game().internalPlayerAddItem(static_self_cast<Player>(), item);
		}
		if (returnValue != RETURNVALUE_NOERROR) {
			g_logger().error("Failed to add one core to player with name {}", getName());
			sendCancelMessage(getReturnMessage(returnValue));
			sendForgeError(RETURNVALUE_CONTACTADMINISTRATOR);
			return;
		}

		history.cost = cost;
		history.gained = 1;
	} else {
		auto dustLevel = getForgeDustLevel();
		if (dustLevel >= g_configManager().getNumber(FORGE_MAX_DUST, __FUNCTION__)) {
			g_logger().error("[{}] Maximum level reached", __FUNCTION__);
			sendForgeError(RETURNVALUE_CONTACTADMINISTRATOR);
			return;
		}

		auto upgradeCost = dustLevel - 75;
		if (auto dusts = getForgeDusts();
			upgradeCost > dusts) {
			g_logger().error("[{}] Not enough dust", __FUNCTION__);
			sendForgeError(RETURNVALUE_CONTACTADMINISTRATOR);
			return;
		}

		history.cost = upgradeCost;
		history.gained = dustLevel;
		removeForgeDusts(upgradeCost);
		addForgeDustLevel(1);
	}

	history.createdAt = getTimeNow();
	registerForgeHistoryDescription(history);
	sendForgingData();
}

void Player::forgeHistory(uint8_t page) const {
	sendForgeHistory(page);
}

void Player::registerForgeHistoryDescription(ForgeHistory history) {
	std::string successfulString = history.success ? "Successful" : "Unsuccessful";
	std::string historyTierString = history.tier > 0 ? "tier - 1" : "consumed";
	std::string price = history.bonus != 3 ? formatPrice(std::to_string(history.cost), true) : "0";
	std::stringstream detailsResponse;
	auto itemId = Item::items.getItemIdByName(history.firstItemName);
	const ItemType &itemType = Item::items[itemId];
	if (history.actionType == ForgeAction_t::FUSION) {
		if (history.success) {
			detailsResponse << fmt::format(
				"{:s}{:s} <br><br>"
				"Fusion partners:"
				"<ul> "
				"<li>"
				"First item: {:s} {:s}, tier {:s}"
				"</li>"
				"<li>"
				"Second item: {:s} {:s}, tier {:s}"
				"</li>"
				"</ul>"
				"<br>"
				"Result:"
				"<ul> "
				"<li>"
				"First item: tier + 1"
				"</li>"
				"<li>"
				"Second item: {:s}"
				"</li>"
				"</ul>"
				"<br>"
				"Invested:"
				"<ul>"
				"<li>"
				"{:d} cores"
				"</li>"
				"<li>"
				"{:d} dust"
				"</li>"
				"<li>"
				"{:s} gold"
				"</li>"
				"</ul>",
				successfulString,
				history.convergence ? " (convergence)" : "",
				itemType.article, itemType.name, std::to_string(history.tier),
				itemType.article, itemType.name, std::to_string(history.tier),
				history.bonus == 8 ? "unchanged" : "consumed",
				history.coresCost, history.dustCost, price
			);
		} else {
			detailsResponse << fmt::format(
				"{:s}{:s} <br><br>"
				"Fusion partners:"
				"<ul> "
				"<li>"
				"First item: {:s} {:s}, tier {:s}"
				"</li>"
				"<li>"
				"Second item: {:s} {:s}, tier {:s}"
				"</li>"
				"</ul>"
				"<br>"
				"Result:"
				"<ul> "
				"<li>"
				"First item: unchanged"
				"</li>"
				"<li>"
				"Second item: {:s}"
				"</li>"
				"</ul>"
				"<br>"
				"Invested:"
				"<ul>"
				"<li>"
				"{:d} cores"
				"</li>"
				"<li>"
				"100 dust"
				"</li>"
				"<li>"
				"{:s} gold"
				"</li>"
				"</ul>",
				successfulString,
				history.convergence ? " (convergence)" : "",
				itemType.article, itemType.name, std::to_string(history.tier),
				itemType.article, itemType.name, std::to_string(history.tier),
				history.bonus == 8 ? "unchanged" : historyTierString,
				history.coresCost, price
			);
		}
	} else if (history.actionType == ForgeAction_t::TRANSFER) {
		detailsResponse << fmt::format(
			"{:s}{:s} <br><br>"
			"Transfer partners:"
			"<ul> "
			"<li>"
			"First item: {:s} {:s}, tier {:s}"
			"</li>"
			"<li>"
			"Second item: {:s} {:s}, tier {:s}"
			"</li>"
			"</ul>"
			"<br>"
			"Result:"
			"<ul> "
			"<li>"
			"First item: {:s} {:s}, tier {:s}"
			"</li>"
			"<li>"
			"Second item: {:s} {:s}, {:s}"
			"</li>"
			"</ul>"
			"<br>"
			"Invested:"
			"<ul>"
			"<li>"
			"1 cores"
			"</li>"
			"<li>"
			"100 dust"
			"</li>"
			"<li>"
			"{:s} gold"
			"</li>"
			"</ul>",
			successfulString,
			history.convergence ? " (convergence)" : "",
			itemType.article, itemType.name, std::to_string(history.tier),
			itemType.article, itemType.name, std::to_string(history.tier),
			itemType.article, itemType.name, std::to_string(history.tier),
			itemType.article, itemType.name, std::to_string(history.tier),
			price
		);
	} else if (history.actionType == ForgeAction_t::DUSTTOSLIVERS) {
		detailsResponse << fmt::format("Converted {:d} dust to {:d} slivers.", history.cost, history.gained);
	} else if (history.actionType == ForgeAction_t::SLIVERSTOCORES) {
		history.actionType = ForgeAction_t::DUSTTOSLIVERS;
		detailsResponse << fmt::format("Converted {:d} slivers to {:d} exalted core.", history.cost, history.gained);
	} else if (history.actionType == ForgeAction_t::INCREASELIMIT) {
		history.actionType = ForgeAction_t::DUSTTOSLIVERS;
		detailsResponse << fmt::format("Spent {:d} dust to increase the dust limit to {:d}.", history.cost, history.gained + 1);
	} else {
		detailsResponse << "(unknown)";
	}

	history.description = detailsResponse.str();

	setForgeHistory(history);
}

void Player::closeAllExternalContainers() {
	if (openContainers.empty()) {
		return;
	}

	std::vector<std::shared_ptr<Container>> containerToClose;
	for (const auto &it : openContainers) {
		std::shared_ptr<Container> container = it.second.container;
		if (!container) {
			continue;
		}

		if (container->getHoldingPlayer() != getPlayer()) {
			containerToClose.push_back(container);
		}
	}

	for (std::shared_ptr<Container> container : containerToClose) {
		autoCloseContainers(container);
	}
}

SoundEffect_t Player::getHitSoundEffect() const {
	// Distance sound effects
	std::shared_ptr<Item> tool = getWeapon();
	if (tool == nullptr) {
		return SoundEffect_t::SILENCE;
	}

	switch (const auto &it = Item::items[tool->getID()]; it.weaponType) {
		case WEAPON_AMMO: {
			if (it.ammoType == AMMO_BOLT) {
				return SoundEffect_t::DIST_ATK_CROSSBOW_SHOT;
			} else if (it.ammoType == AMMO_ARROW) {
				if (it.shootType == CONST_ANI_BURSTARROW) {
					return SoundEffect_t::BURST_ARROW_EFFECT;
				} else if (it.shootType == CONST_ANI_DIAMONDARROW) {
					return SoundEffect_t::DIAMOND_ARROW_EFFECT;
				}
			} else {
				return SoundEffect_t::DIST_ATK_THROW_SHOT;
			}
		}
		case WEAPON_DISTANCE: {
			if (tool->getAmmoType() == AMMO_BOLT) {
				return SoundEffect_t::DIST_ATK_CROSSBOW_SHOT;
			} else if (tool->getAmmoType() == AMMO_ARROW) {
				return SoundEffect_t::DIST_ATK_BOW_SHOT;
			} else {
				return SoundEffect_t::DIST_ATK_THROW_SHOT;
			}
		}
		case WEAPON_WAND: {
			// Separate between wand and rod here
			// return SoundEffect_t::DIST_ATK_ROD_SHOT;
			return SoundEffect_t::DIST_ATK_WAND_SHOT;
		}
		default: {
			return SoundEffect_t::SILENCE;
		}
	} // switch

	return SoundEffect_t::SILENCE;
}

SoundEffect_t Player::getAttackSoundEffect() const {
	std::shared_ptr<Item> tool = getWeapon();
	if (tool == nullptr) {
		return SoundEffect_t::HUMAN_CLOSE_ATK_FIST;
	}

	const ItemType &it = Item::items[tool->getID()];
	if (it.weaponType == WEAPON_NONE || it.weaponType == WEAPON_SHIELD) {
		return SoundEffect_t::HUMAN_CLOSE_ATK_FIST;
	}

	switch (it.weaponType) {
		case WEAPON_AXE: {
			return SoundEffect_t::MELEE_ATK_AXE;
		}
		case WEAPON_SWORD: {
			return SoundEffect_t::MELEE_ATK_SWORD;
		}
		case WEAPON_CLUB: {
			return SoundEffect_t::MELEE_ATK_CLUB;
		}
		case WEAPON_AMMO:
		case WEAPON_DISTANCE: {
			if (tool->getAmmoType() == AMMO_BOLT) {
				return SoundEffect_t::DIST_ATK_CROSSBOW;
			} else if (tool->getAmmoType() == AMMO_ARROW) {
				return SoundEffect_t::DIST_ATK_BOW;
			} else {
				return SoundEffect_t::DIST_ATK_THROW;
			}

			break;
		}
		case WEAPON_WAND: {
			return SoundEffect_t::MAGICAL_RANGE_ATK;
		}
		default: {
			return SoundEffect_t::SILENCE;
		}
	}

	return SoundEffect_t::SILENCE;
}

bool Player::canAutoWalk(const Position &toPosition, const std::function<void()> &function, uint32_t delay /* = 500*/) {
	if (!Position::areInRange<1, 1>(getPosition(), toPosition)) {
		// Check if can walk to the toPosition and send event to use function
		stdext::arraylist<Direction> listDir(128);
		if (getPathTo(toPosition, listDir, 0, 1, true, true)) {
			g_dispatcher().addEvent(std::bind(&Game::playerAutoWalk, &g_game(), getID(), listDir.data()), __FUNCTION__);

			std::shared_ptr<Task> task = createPlayerTask(delay, function, __FUNCTION__);
			setNextWalkActionTask(task);
			return true;
		} else {
			sendCancelMessage(RETURNVALUE_THEREISNOWAY);
		}
	}
	return false;
}

// Account
bool Player::setAccount(uint32_t accountId) {
	if (account) {
		g_logger().warn("Account was already set!");
		return true;
	}

	account = std::make_shared<Account>(accountId);
	return AccountErrors_t::Ok == enumFromValue<AccountErrors_t>(account->load());
}

uint8_t Player::getAccountType() const {
	return account ? account->getAccountType() : AccountType::ACCOUNT_TYPE_NORMAL;
}

uint32_t Player::getAccountId() const {
	return account ? account->getID() : 0;
}

std::shared_ptr<Account> Player::getAccount() const {
	return account;
}

/*******************************************************************************
 * Hazard system
 ******************************************************************************/

void Player::setHazardSystemPoints(int32_t count) {
	if (!g_configManager().getBoolean(TOGGLE_HAZARDSYSTEM, __FUNCTION__)) {
		return;
	}
	addStorageValue(STORAGEVALUE_HAZARDCOUNT, std::max<int32_t>(0, std::min<int32_t>(0xFFFF, count)), true);
	reloadHazardSystemPointsCounter = true;
	if (count > 0) {
		setIcon("hazard", CreatureIcon(CreatureIconQuests_t::Hazard, count));
	} else {
		removeIcon("hazard");
	}
}

void Player::parseAttackRecvHazardSystem(CombatDamage &damage, std::shared_ptr<Monster> monster) {
	if (!monster || !monster->getHazard()) {
		return;
	}

	if (!g_configManager().getBoolean(TOGGLE_HAZARDSYSTEM, __FUNCTION__)) {
		return;
	}

	if (damage.primary.type == CombatType::Healing) {
		return;
	}

	auto points = getHazardSystemPoints();
	if (m_party) {
		for (const auto partyMember : m_party->getMembers()) {
			if (partyMember && partyMember->getHazardSystemPoints() < points) {
				points = partyMember->getHazardSystemPoints();
			}
		}

		if (m_party->getLeader() && m_party->getLeader()->getHazardSystemPoints() < points) {
			points = m_party->getLeader()->getHazardSystemPoints();
		}
	}

	if (points == 0) {
		return;
	}

	uint16_t stage = 0;
	auto chance = static_cast<uint16_t>(normal_random(1, 10000));
	auto critChance = g_configManager().getNumber(HAZARD_CRITICAL_CHANCE, __FUNCTION__);
	// Critical chance
	if (monster->getHazardSystemCrit() && (lastHazardSystemCriticalHit + g_configManager().getNumber(HAZARD_CRITICAL_INTERVAL, __FUNCTION__)) <= OTSYS_TIME() && chance <= critChance && !damage.critical) {
		damage.critical = true;
		damage.extension = true;
		damage.exString = "(Hazard)";

		stage = (points - 1) * static_cast<uint16_t>(g_configManager().getNumber(HAZARD_CRITICAL_MULTIPLIER, __FUNCTION__));
		damage.primary.value += static_cast<int32_t>(std::ceil((static_cast<double>(damage.primary.value) * (5000 + stage)) / 10000));
		damage.secondary.value += static_cast<int32_t>(std::ceil((static_cast<double>(damage.secondary.value) * (5000 + stage)) / 10000));
		lastHazardSystemCriticalHit = OTSYS_TIME();
	}

	// To prevent from punish the player twice with critical + damage boost, just uncomment code from the if
	if (monster->getHazardSystemDamageBoost() /* && !damage.critical*/) {
		stage = points * static_cast<uint16_t>(g_configManager().getNumber(HAZARD_DAMAGE_MULTIPLIER, __FUNCTION__));
		if (stage != 0) {
			damage.extension = true;
			damage.exString = "(Hazard)";
			damage.primary.value += static_cast<int32_t>(std::ceil((static_cast<double>(damage.primary.value) * stage) / 10000));
			if (damage.secondary.value != 0) {
				damage.secondary.value += static_cast<int32_t>(std::ceil((static_cast<double>(damage.secondary.value) * stage) / 10000));
			}
		}
	}
}

void Player::parseAttackDealtHazardSystem(CombatDamage &damage, std::shared_ptr<Monster> monster) {
	if (!g_configManager().getBoolean(TOGGLE_HAZARDSYSTEM, __FUNCTION__)) {
		return;
	}

	if (!monster || !monster->getHazard()) {
		return;
	}

	if (damage.primary.type == CombatType::Healing) {
		return;
	}

	auto points = getHazardSystemPoints();
	if (m_party) {
		for (const auto partyMember : m_party->getMembers()) {
			if (partyMember && partyMember->getHazardSystemPoints() < points) {
				points = partyMember->getHazardSystemPoints();
			}
		}

		if (m_party->getLeader() && m_party->getLeader()->getHazardSystemPoints() < points) {
			points = m_party->getLeader()->getHazardSystemPoints();
		}
	}

	if (points == 0) {
		return;
	}

	// Dodge chance
	uint16_t stage;
	if (monster->getHazardSystemDodge()) {
		stage = points * g_configManager().getNumber(HAZARD_DODGE_MULTIPLIER, __FUNCTION__);
		auto chance = static_cast<uint16_t>(normal_random(1, 10000));
		if (chance <= stage) {
			damage.primary.value = 0;
			damage.secondary.value = 0;
			return;
		}
	}
	if (monster->getHazardSystemDefenseBoost()) {
		stage = points * static_cast<uint16_t>(g_configManager().getNumber(HAZARD_DEFENSE_MULTIPLIER, __FUNCTION__));
		if (stage != 0) {
			damage.exString = fmt::format("(hazard -{}%)", stage / 100.);
			damage.primary.value -= static_cast<int32_t>(std::ceil((static_cast<double>(damage.primary.value) * stage) / 10000));
			if (damage.secondary.value != 0) {
				damage.secondary.value -= static_cast<int32_t>(std::ceil((static_cast<double>(damage.secondary.value) * stage) / 10000));
			}
			return;
		}
	}
}

/*******************************************************************************
 * Interfaces
 ******************************************************************************/

// Wheel interface
std::unique_ptr<PlayerWheel> &Player::wheel() {
	return m_wheelPlayer;
}

const std::unique_ptr<PlayerWheel> &Player::wheel() const {
	return m_wheelPlayer;
}

// Achievement interface
std::unique_ptr<PlayerAchievement> &Player::achiev() {
	return m_playerAchievement;
}

const std::unique_ptr<PlayerAchievement> &Player::achiev() const {
	return m_playerAchievement;
}

void Player::sendLootMessage(const std::string &message) const {
	auto party = getParty();
	if (!party) {
		sendTextMessage(MESSAGE_LOOT, message);
		return;
	}

	if (auto partyLeader = party->getLeader()) {
		partyLeader->sendTextMessage(MESSAGE_LOOT, message);
	}
	for (const auto partyMember : party->getMembers()) {
		if (partyMember) {
			partyMember->sendTextMessage(MESSAGE_LOOT, message);
		}
	}
}

std::shared_ptr<Container> Player::getLootPouch() {
	// Allow players with CM access or higher have the loot pouch anywhere
	auto parentItem = getParent() ? getParent()->getItem() : nullptr;
	if (isPlayerGroup() && parentItem && parentItem->getID() != ITEM_STORE_INBOX) {
		return nullptr;
	}

	auto inventoryItems = getInventoryItemsFromId(ITEM_GOLD_POUCH);
	if (inventoryItems.empty()) {
		return nullptr;
	}
	auto containerItem = inventoryItems.front();
	if (!containerItem) {
		return nullptr;
	}
	auto container = containerItem->getContainer();
	if (!container) {
		return nullptr;
	}

	return container;
}

std::shared_ptr<Container> Player::getStoreInbox() const {
	auto thing = getThing(CONST_SLOT_STORE_INBOX);
	if (!thing) {
		return nullptr;
	}

	auto storeInbox = thing->getContainer();
	return storeInbox ? storeInbox : nullptr;
}

bool Player::hasPermittedConditionInPZ() const {
	static const std::unordered_set<ConditionType> allowedConditions = {
		ConditionType::Energy,
		ConditionType::Fire,
		ConditionType::Poison,
		ConditionType::Bleeding,
		ConditionType::Cursed,
		ConditionType::Dazzled
	};

	bool hasPermittedCondition = false;
	for (auto condition : allowedConditions) {
		if (getCondition(condition)) {
			hasPermittedCondition = true;
			break;
		}
	}

	return hasPermittedCondition;
}

uint16_t Player::getDodgeChance() const {
	uint16_t chance = 0;
	if (auto playerArmor = getInventoryItem(CONST_SLOT_ARMOR);
		playerArmor != nullptr && playerArmor->getTier()) {
		chance += static_cast<uint16_t>(playerArmor->getDodgeChance() * 100);
	}

	chance += m_wheelPlayer->getStat(WheelStat_t::DODGE);

	return chance;
}

void Player::checkAndShowBlessingMessage() {
	auto adventurerBlessingLevel = g_configManager().getNumber(ADVENTURERSBLESSING_LEVEL, __FUNCTION__);
	auto willNotLoseBless = getLevel() < adventurerBlessingLevel && getVocationId() > VOCATION_NONE;
	std::string bless = getBlessingsName();
	std::ostringstream blessOutput;

	if (willNotLoseBless) {
		auto addedBless = false;
		for (uint8_t i = 2; i <= 6; i++) {
			if (!hasBlessing(i)) {
				addBlessing(i, 1);
				addedBless = true;
			}
		}
		sendBlessStatus();
		if (addedBless) {
			blessOutput << fmt::format("You have received adventurer's blessings for being level lower than {}!\nYou are still blessed with {}", adventurerBlessingLevel, bless);
		}
	} else {
		bless.empty() ? blessOutput << "You lost all your blessings." : blessOutput << "You are still blessed with " << bless;
	}

	if (!blessOutput.str().empty()) {
		sendTextMessage(MESSAGE_EVENT_ADVANCE, blessOutput.str());
	}
}<|MERGE_RESOLUTION|>--- conflicted
+++ resolved
@@ -6162,7 +6162,6 @@
 	}
 }
 
-<<<<<<< HEAD
 void Player::sendNetworkMessage(const NetworkMessage &message) {
 	if (client) {
 		client->writeToOutputBuffer(message);
@@ -6204,11 +6203,12 @@
 		} else {
 			client->sendRemoveTileThing(creature->getPosition(), stackpos);
 		}
-=======
+	}
+}
+
 void Player::sendCyclopediaCharacterAchievements(uint16_t secretsUnlocked, std::vector<std::pair<Achievement, uint32_t>> achievementsUnlocked) {
 	if (client) {
 		client->sendCyclopediaCharacterAchievements(secretsUnlocked, achievementsUnlocked);
->>>>>>> ed2421b5
 	}
 }
 
