--- conflicted
+++ resolved
@@ -2642,15 +2642,11 @@
 		uint32_t inventoryWeight = 0;
 		uint32_t capacity = 40000;
 		uint32_t bonusCapacity = 0;
-<<<<<<< HEAD
-		std::array<CombatType_t, CombatType_t::COMBAT_COUNT> damageImmunities = {};
-		std::array<ConditionType_t, ConditionType_t::CONDITION_COUNT> conditionImmunities = {};
-		std::array<ConditionType_t, ConditionType_t::CONDITION_COUNT> conditionSuppressions = {};
-=======
+
 		std::bitset<CombatType_t::COMBAT_COUNT> m_damageImmunities;
 		std::bitset<ConditionType_t::CONDITION_COUNT> m_conditionImmunities;
 		std::bitset<ConditionType_t::CONDITION_COUNT> m_conditionSuppressions;
->>>>>>> bb6eb688
+
 		uint32_t level = 1;
 		uint32_t magLevel = 0;
 		uint32_t actionTaskEvent = 0;
@@ -2820,20 +2816,10 @@
 		uint64_t getLostExperience() const override {
 			return skillLoss ? static_cast<uint64_t>(experience * getLostPercent()) : 0;
 		}
-<<<<<<< HEAD
-		const std::array<CombatType_t, CombatType_t::COMBAT_COUNT> &getDamageImmunities() const override {
-			return damageImmunities;
-		}
-		const std::array<ConditionType_t, ConditionType_t::CONDITION_COUNT> &getConditionImmunities() const override {
-			return conditionImmunities;
-		}
-		const std::array<ConditionType_t, ConditionType_t::CONDITION_COUNT> &getConditionSuppressions() const override {
-			return conditionSuppressions;
-		}
-=======
+
 		bool isSuppress(ConditionType_t conditionType) const override;
 		void addConditionSuppression(const std::array<ConditionType_t, ConditionType_t::CONDITION_COUNT> &addConditions);
->>>>>>> bb6eb688
+
 		uint16_t getLookCorpse() const override;
 		void getPathSearchParams(const Creature* creature, FindPathParams &fpp) const override;
 
