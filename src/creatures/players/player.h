--- conflicted
+++ resolved
@@ -27,10 +27,6 @@
 #include "declarations.hpp"
 #include "items/containers/depot/depotchest.h"
 #include "items/containers/depot/depotlocker.h"
-<<<<<<< HEAD
-#include "grouping/familiars.h"
-=======
->>>>>>> ecfaa932
 #include "grouping/groups.h"
 #include "grouping/guild.h"
 #include "imbuements/imbuements.h"
@@ -1053,6 +1049,44 @@
 
 		void openPlayerContainers();
 
+		//store
+		void sendOpenStore(uint8_t serviceType) {
+			if(client) {
+				client->sendOpenStore(serviceType);
+			}
+		}
+
+		void sendShowStoreCategoryOffers(StoreCategory* category) {
+			if(client) {
+				client->sendStoreCategoryOffers(category);
+			}
+		}
+
+		void sendStoreError(GameStoreError_t error, const std::string& errorMessage) {
+			if(client) {
+				client->sendStoreError(error, errorMessage);
+			}
+		}
+
+		void sendStorePurchaseSuccessful(const std::string& message, const uint32_t newCoinBalance) {
+			if(client)
+			{
+				client->sendStorePurchaseSuccessful(message, newCoinBalance);
+			}
+		}
+
+		void sendStoreRequestAdditionalInfo(uint32_t offerId, ClientOffer_t clientOfferType) {
+			if(client) {
+				client->sendStoreRequestAdditionalInfo(offerId, clientOfferType);
+			}
+		}
+
+		void sendStoreTrasactionHistory(HistoryStoreOfferList& list, uint32_t page, uint8_t entriesPerPage) {
+			if(client) {
+				client->sendStoreTrasactionHistory(list, page, entriesPerPage);
+			}
+		}
+
 		// Quickloot
 		void sendLootContainers() {
 			if (client) {
@@ -1491,6 +1525,12 @@
 		void sendNetworkMessage(const NetworkMessage& message) {
 			if (client) {
 				client->writeToOutputBuffer(message);
+			}
+		}
+
+		void sendStoreOpen(uint8_t serviceType) {
+			if (client) {
+				client->sendOpenStore(serviceType);
 			}
 		}
 
