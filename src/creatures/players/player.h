/**
 * Canary - A free and open-source MMORPG server emulator
 * Copyright (©) 2019-2022 OpenTibiaBR <opentibiabr@outlook.com>
 * Repository: https://github.com/opentibiabr/canary
 * License: https://github.com/opentibiabr/canary/blob/main/LICENSE
 * Contributors: https://github.com/opentibiabr/canary/graphs/contributors
 * Website: https://docs.opentibiabr.org/
*/

#ifndef SRC_CREATURES_PLAYERS_PLAYER_H_
#define SRC_CREATURES_PLAYERS_PLAYER_H_

#include "account/account.hpp"
#include "items/containers/container.h"
#include "creatures/creature.h"
#include "items/cylinder.h"
#include "declarations.hpp"
#include "items/containers/depot/depotchest.h"
#include "items/containers/depot/depotlocker.h"
#include "grouping/familiars.h"
#include "grouping/groups.h"
#include "grouping/guild.h"
#include "imbuements/imbuements.h"
#include "items/containers/inbox/inbox.h"
#include "io/ioguild.h"
#include "io/ioprey.h"
#include "creatures/appearance/mounts/mounts.h"
#include "creatures/appearance/outfit/outfit.h"
#include "grouping/party.h"
#include "server/network/protocol/protocolgame.h"
#include "items/containers/rewards/reward.h"
#include "items/containers/rewards/rewardchest.h"
#include "map/town.h"
#include "vocations/vocation.h"
#include "creatures/npcs/npc.h"

class House;
class NetworkMessage;
class Weapon;
class ProtocolGame;
class Party;
class SchedulerTask;
class Bed;
class Guild;
class Imbuement;
class PreySlot;
class TaskHuntingSlot;

enum class ForgeConversion_t : uint8_t {
	FORGE_ACTION_FUSION = 0,
	FORGE_ACTION_TRANSFER = 1,
	FORGE_ACTION_DUSTTOSLIVERS = 2,
	FORGE_ACTION_SLIVERSTOCORES = 3,
	FORGE_ACTION_INCREASELIMIT = 4
};

struct ForgeHistory {
	ForgeConversion_t actionType = ForgeConversion_t::FORGE_ACTION_FUSION;
	uint8_t tier = 0;
	uint8_t bonus = 0;

	time_t createdAt;

	uint16_t historyId = 0;

	uint64_t cost = 0;
	uint64_t dustCost = 0;
	uint64_t coresCost = 0;
	uint64_t gained = 0;

	bool success = false;
	bool tierLoss = false;
	bool successCore = false;
	bool tierCore = false;
	
	std::string description;
	std::string firstItemName;
	std::string secondItemName;
};

struct OpenContainer {
	Container* container;
	uint16_t index;
};

using MuteCountMap = std::map<uint32_t, uint32_t>;

static constexpr int32_t PLAYER_MAX_SPEED = 65535;
static constexpr int32_t PLAYER_MIN_SPEED = 10;
static constexpr int32_t PLAYER_SOUND_HEALTH_CHANGE = 10;

class Player final : public Creature, public Cylinder
{
	public:
		explicit Player(ProtocolGame_ptr p);
		~Player();

		// non-copyable
		Player(const Player&) = delete;
		Player& operator=(const Player&) = delete;

		Player* getPlayer() override {
			return this;
		}
		const Player* getPlayer() const override {
			return this;
		}

		void setID() override {
			if (id == 0) {
				if (guid != 0) {
					id = 0x10000000 + guid;
				}
			}
		}

		static MuteCountMap muteCountMap;

		const std::string& getName() const override {
			return name;
		}
		void setName(std::string newName) {
			this->name = std::move(newName);
		}
		const std::string& getTypeName() const override {
			return name;
		}
		const std::string& getNameDescription() const override {
			return name;
		}
		std::string getDescription(int32_t lookDistance) const override;

		CreatureType_t getType() const override {
			return CREATURETYPE_PLAYER;
		}

		uint8_t getCurrentMount() const;
		void setCurrentMount(uint8_t mountId);
		bool isMounted() const {
			return defaultOutfit.lookMount != 0;
		}
		bool toggleMount(bool mount);
		bool tameMount(uint8_t mountId);
		bool untameMount(uint8_t mountId);
		bool hasMount(const Mount* mount) const;
		void dismount();

		void sendFYIBox(const std::string& message) {
			if (client) {
				client->sendFYIBox(message);
			}
		}

		void BestiarysendCharms() {
			if (client) {
				client->BestiarysendCharms();
			}
		}
		void addBestiaryKillCount(uint16_t raceid, uint32_t amount)
		{
			uint32_t oldCount = getBestiaryKillCount(raceid);
			uint32_t key = STORAGEVALUE_BESTIARYKILLCOUNT + raceid;
			addStorageValue(key, static_cast<int32_t>(oldCount + amount), true);
		}
		uint32_t getBestiaryKillCount(uint16_t raceid) const
		{
			uint32_t key = STORAGEVALUE_BESTIARYKILLCOUNT + raceid;
			auto value = getStorageValue(key);
			return value > 0 ? static_cast<uint32_t>(value) : 0;
		}

		void setGUID(uint32_t newGuid) {
			this->guid = newGuid;
		}
		uint32_t getGUID() const {
			return guid;
		}
		bool canSeeInvisibility() const override {
			return hasFlag(PlayerFlags_t::CanSenseInvisibility) || group->access;
		}

		void setDailyReward(uint8_t reward) {
			this->isDailyReward = reward;
		}

		void removeList() override;
		void addList() override;
		void removePlayer(bool displayEffect, bool forced = true);

		static uint64_t getExpForLevel(int32_t lv) {
			lv--;
			return ((50ULL * lv * lv * lv) - (150ULL * lv * lv) + (400ULL * lv)) / 3ULL;
		}

		uint16_t getStaminaMinutes() const {
			return staminaMinutes;
		}

		void sendItemsPrice() {
			if (client) {
				client->sendItemsPrice();
			}
		}

		void sendForgingData() const {
			if (client) {
				client->sendForgingData();
			}
		}

		bool addOfflineTrainingTries(skills_t skill, uint64_t tries);

		void addOfflineTrainingTime(int32_t addTime) {
			offlineTrainingTime = std::min<int32_t>(12 * 3600 * 1000, offlineTrainingTime + addTime);
		}
		void removeOfflineTrainingTime(int32_t removeTime) {
			offlineTrainingTime = std::max<int32_t>(0, offlineTrainingTime - removeTime);
		}
		int32_t getOfflineTrainingTime() const {
			return offlineTrainingTime;
		}

		int8_t getOfflineTrainingSkill() const {
			return offlineTrainingSkill;
		}
		void setOfflineTrainingSkill(int8_t skill) {
			offlineTrainingSkill = skill;
		}

		uint64_t getBankBalance() const {
			return bankBalance;
		}
		void setBankBalance(uint64_t balance) {
			bankBalance = balance;
		}

		Guild* getGuild() const {
			return guild;
		}
		void setGuild(Guild* guild);

         GuildRank_ptr getGuildRank() const {
			return guildRank;
		}
		void setGuildRank(GuildRank_ptr newGuildRank) {
			guildRank = newGuildRank;
		}

		bool isGuildMate(const Player* player) const;

		const std::string& getGuildNick() const {
			return guildNick;
		}
		void setGuildNick(std::string nick) {
			guildNick = nick;
		}

		bool isInWar(const Player* player) const;
		bool isInWarList(uint32_t guild_id) const;

		void setLastWalkthroughAttempt(int64_t walkthroughAttempt) {
			lastWalkthroughAttempt = walkthroughAttempt;
		}
		void setLastWalkthroughPosition(Position walkthroughPosition) {
			lastWalkthroughPosition = walkthroughPosition;
		}

		Inbox* getInbox() const {
			return inbox;
		}

		uint32_t getClientIcons() const;

		const GuildWarVector& getGuildWarVector() const {
		return guildWarVector;
		}

		std::list<MonsterType*> getBestiaryTrackerList() const {
			return BestiaryTracker;
		}

		void addBestiaryTrackerList(MonsterType* mtype) {
			if (client) {
				auto it = std::find(BestiaryTracker.begin(), BestiaryTracker.end(), mtype);
				if (it == BestiaryTracker.end()) {
					BestiaryTracker.push_front(mtype);
				} else {
					BestiaryTracker.remove(mtype);
				}
				client->refreshBestiaryTracker(BestiaryTracker);
			}
		}

		void sendBestiaryEntryChanged(uint16_t raceid) {
			if (client) {
				client->sendBestiaryEntryChanged(raceid);
			}
		}

		void refreshBestiaryTracker(std::list<MonsterType*> trackerList) {
			if (client) {
				client->refreshBestiaryTracker(trackerList);
			}
		}

		Vocation* getVocation() const {
			return vocation;
		}

		OperatingSystem_t getOperatingSystem() const {
			return operatingSystem;
		}
		void setOperatingSystem(OperatingSystem_t clientos) {
			operatingSystem = clientos;
		}

		uint32_t getProtocolVersion() const {
			if (!client) {
				return 0;
			}

			return client->getVersion();
		}

		bool hasSecureMode() const {
			return secureMode;
		}

		void setParty(Party* newParty) {
			this->party = newParty;
		}
		Party* getParty() const {
			return party;
		}
		PartyShields_t getPartyShield(const Player* player) const;
		bool isInviting(const Player* player) const;
		bool isPartner(const Player* player) const;
		void sendPlayerPartyIcons(Player* player);
		bool addPartyInvitation(Party* party);
		void removePartyInvitation(Party* party);
		void clearPartyInvitations();

		void sendUnjustifiedPoints();

		GuildEmblems_t getGuildEmblem(const Player* player) const;

		uint64_t getSpentMana() const {
			return manaSpent;
		}

		bool hasFlag(PlayerFlags_t flag) const {
			return group->flags[Groups::getFlagNumber(flag)];
		}

		BedItem* getBedItem() {
			return bedItem;
		}
		void setBedItem(BedItem* b) {
			bedItem = b;
		}

		bool hasImbuingItem() {
			return imbuingItem != nullptr;
		}
		void setImbuingItem(Item* item);

		void addBlessing(uint8_t index, uint8_t count) {
			if (blessings[index - 1] == 255) {
				return;
			}

			blessings[index-1] += count;
		}
		void removeBlessing(uint8_t index, uint8_t count) {
			if (blessings[index - 1] == 0) {
				return;
			}

			blessings[index-1] -= count;
		}
		bool hasBlessing(uint8_t index) const {
			return blessings[index - 1] != 0;
		}
		uint8_t getBlessingCount(uint8_t index) const {
			return blessings[index - 1];
		}
		std::string getBlessingsName() const; 

		bool isOffline() const {
			return (getID() == 0);
		}
		void disconnect() {
			if (client) {
				client->disconnect();
			}
		}
		uint32_t getIP() const;

		void addContainer(uint8_t cid, Container* container);
		void closeContainer(uint8_t cid);
		void setContainerIndex(uint8_t cid, uint16_t index);

		Container* getContainerByID(uint8_t cid);
		int8_t getContainerID(const Container* container) const;
		uint16_t getContainerIndex(uint8_t cid) const;

		bool canOpenCorpse(uint32_t ownerId) const;

		void addStorageValue(const uint32_t key, const int32_t value, const bool isLogin = false);
		int32_t getStorageValue(const uint32_t key) const;
		void genReservedStorageRange();

		void setGroup(Group* newGroup) {
			group = newGroup;
		}
		Group* getGroup() const {
			return group;
		}

		void setInMarket(bool value) {
			inMarket = value;
		}
		bool isInMarket() const {
			return inMarket;
		}
		void setSpecialMenuAvailable(bool supplyStashBool, bool marketMenuBool, bool depotSearchBool) {

			// Closing depot search when player have special container disabled and it's still open.
			if (isDepotSearchOpen() && !depotSearchBool && depotSearch) {
				depotSearchOnItem = {0, 0};
				sendCloseDepotSearch();
			}

			// Menu option 'stow, stow container ...'
			// Menu option 'show in market'
			// Menu option to open depot search
			supplyStash = supplyStashBool;
			marketMenu = marketMenuBool;
			depotSearch = depotSearchBool;
			if (client) {
				client->sendSpecialContainersAvailable();
			}
		}
		bool isDepotSearchOpen() const {
			return depotSearchOnItem.first != 0;
		}
		bool isDepotSearchOpenOnItem(uint16_t itemId) const {
			return depotSearchOnItem.first == itemId;
		}
		void setDepotSearchIsOpen(uint16_t itemId, uint8_t tier) {
			depotSearchOnItem = {itemId, tier};
		}
		bool isDepotSearchAvailable() const {
			return depotSearch;
		}
		bool isSupplyStashMenuAvailable() {
			return supplyStash;
		}
		bool isMarketMenuAvailable() {
			return marketMenu;
		}
		bool isExerciseTraining() {
			return exerciseTraining;
		}
		void setExerciseTraining(bool isTraining) {
			exerciseTraining = isTraining;
		}
		void setLastDepotId(int16_t newId) {
			lastDepotId = newId;
		}
		int16_t getLastDepotId() const {
			return lastDepotId;
		}

		void resetIdleTime() {
			idleTime = 0;
		}

		void sendSingleSoundEffect(const Position& pos, SoundEffect_t id, SourceEffect_t source) {
			if (client) {
				client->sendSingleSoundEffect(pos, id, source);
			}
		}

		void sendDoubleSoundEffect(const Position& pos, SoundEffect_t mainSoundId, SourceEffect_t mainSource,
													SoundEffect_t secondarySoundId, SourceEffect_t secondarySource) {
			if (client) {
				client->sendDoubleSoundEffect(pos, mainSoundId, mainSource, secondarySoundId, secondarySource);
			}
		}

		SoundEffect_t getAttackSoundEffect() const;
		SoundEffect_t getHitSoundEffect() const;

		bool isInGhostMode() const override {
			return ghostMode;
		}
		void switchGhostMode() {
			ghostMode = !ghostMode;
		}

		uint32_t getAccount() const {
			return accountNumber;
		}
		account::AccountType getAccountType() const {
			return accountType;
		}
		uint32_t getLevel() const {
			return level;
		}
		uint8_t getLevelPercent() const {
			return levelPercent;
		}
		uint32_t getMagicLevel() const {
			auto safeConverted = convertToSafeInteger<uint32_t>(magLevel + varStats[STAT_MAGICPOINTS]);
			return safeConverted;
		}
		uint32_t getBaseMagicLevel() const {
			return magLevel;
		}
		double_t getMagicLevelPercent() const {
			return magLevelPercent;
		}
		uint8_t getSoul() const {
			return soul;
		}
		bool isAccessPlayer() const {
			return group->access;
		}
		bool isPremium() const;
		void setPremiumDays(int32_t v);

		void setTibiaCoins(int32_t v);

		uint16_t getHelpers() const;

		bool setVocation(uint16_t vocId);
		uint16_t getVocationId() const {
			return vocation->getId();
		}

		PlayerSex_t getSex() const {
			return sex;
		}
		void setSex(PlayerSex_t);
		uint64_t getExperience() const {
			return experience;
		}

		time_t getLastLoginSaved() const {
			return lastLoginSaved;
		}

		time_t getLastLogout() const {
			return lastLogout;
		}

		const Position& getLoginPosition() const {
			return loginPosition;
		}
		const Position& getTemplePosition() const {
			return town->getTemplePosition();
		}
		Town* getTown() const {
			return town;
		}
		void setTown(Town* newTown) {
			this->town = newTown;
		}

		void clearModalWindows();
		bool hasModalWindowOpen(uint32_t modalWindowId) const;
		void onModalWindowHandled(uint32_t modalWindowId);

		bool isPushable() const override;
		uint32_t isMuted() const;
		void addMessageBuffer();
		void removeMessageBuffer();

		bool removeItemOfType(uint16_t itemId, uint32_t amount, int32_t subType, bool ignoreEquipped = false, bool removeFromStash = false);

		void addItemOnStash(uint16_t itemId, uint32_t amount) {
			auto it = stashItems.find(itemId);
			if (it != stashItems.end()) {
				stashItems[itemId] += amount;
				return;
			}

			stashItems[itemId] = amount;
		}
		uint32_t getStashItemCount(uint16_t itemId) const {
			auto it = stashItems.find(itemId);
			if (it != stashItems.end()) {
				return it->second;
			}
			return 0;
		}
		bool withdrawItem(uint16_t itemId, uint32_t amount) {
			auto it = stashItems.find(itemId);
			if (it != stashItems.end()) {
				if (it->second > amount) {
					stashItems[itemId] -= amount;
				} else if (it->second == amount) {
					stashItems.erase(itemId);
				} else {
					return false;
				}
				return true;
			}
			return false;
		}
		StashItemList getStashItems() const {
			return stashItems;
		}

		uint32_t getBaseCapacity() const {
			if (hasFlag(PlayerFlags_t::CannotPickupItem)) {
				return 0;
			} else if (hasFlag(PlayerFlags_t::HasInfiniteCapacity)) {
				return std::numeric_limits<uint32_t>::max();
			}
			return capacity;
		}

		uint32_t getCapacity() const {
			if (hasFlag(PlayerFlags_t::CannotPickupItem)) {
				return 0;
			} else if (hasFlag(PlayerFlags_t::HasInfiniteCapacity)) {
				return std::numeric_limits<uint32_t>::max();
			}
			return capacity + bonusCapacity;
		}

		uint32_t getFreeCapacity() const {
			if (hasFlag(PlayerFlags_t::CannotPickupItem)) {
				return 0;
			} else if (hasFlag(PlayerFlags_t::HasInfiniteCapacity)) {
				return std::numeric_limits<uint32_t>::max();
			} else {
				return std::max<int32_t>(0, getCapacity() - inventoryWeight);
			}
		}

		int64_t getMaxHealth() const override {
			auto safeConverted = convertToSafeInteger<uint32_t>(healthMax + varStats[STAT_MAXHITPOINTS]);
			return safeConverted;
		}
		uint32_t getMaxMana() const override {
			auto safeConverted = convertToSafeInteger<uint32_t>(manaMax + varStats[STAT_MAXMANAPOINTS]);
			return safeConverted;
		}

		Item* getInventoryItem(Slots_t slot) const;

		bool isItemAbilityEnabled(Slots_t slot) const {
			return inventoryAbilities[slot];
		}
		void setItemAbility(Slots_t slot, bool enabled) {
			inventoryAbilities[slot] = enabled;
		}

		void setVarSkill(skills_t skill, int64_t modifier) {
			varSkills.at(skill) += modifier;
		}

		void setVarStats(stats_t stat, int64_t modifier);
		int64_t getDefaultStats(stats_t stat) const;

		void addConditionSuppressions(uint32_t conditions);
		void removeConditionSuppressions(uint32_t conditions);

		Reward* getReward(uint32_t rewardId, bool autoCreate);
		void removeReward(uint32_t rewardId);
		void getRewardList(std::vector<uint32_t>& rewards);
		RewardChest* getRewardChest();

		DepotChest* getDepotChest(uint32_t depotId, bool autoCreate);
		DepotLocker* getDepotLocker(uint32_t depotId);
		void onReceiveMail() const;
		bool isNearDepotBox() const;

		Container* setLootContainer(ObjectCategory_t category, Container* container, bool loading = false);
		Container* getLootContainer(ObjectCategory_t category) const;

		bool canSee(const Position& pos) const override;
		bool canSeeCreature(const Creature* creature) const override;

		bool canWalkthrough(const Creature* creature) const;
		bool canWalkthroughEx(const Creature* creature) const;

		RaceType_t getRace() const override {
			return RACE_BLOOD;
		}

		uint64_t getMoney() const;
		std::pair<uint64_t, uint64_t> getForgeSliversAndCores() const;

		//safe-trade functions
		void setTradeState(TradeState_t state) {
			tradeState = state;
		}
		TradeState_t getTradeState() const {
			return tradeState;
		}
		Item* getTradeItem() {
			return tradeItem;
		}

		//shop functions
		void setShopOwner(Npc* owner) {
			shopOwner = owner;
		}

		Npc* getShopOwner() const {
			return shopOwner;
		}

		//V.I.P. functions
		void notifyStatusChange(Player* player, VipStatus_t status, bool message = true);
		bool removeVIP(uint32_t vipGuid);
		bool addVIP(uint32_t vipGuid, const std::string& vipName, VipStatus_t status);
		bool addVIPInternal(uint32_t vipGuid);
		bool editVIP(uint32_t vipGuid, const std::string& description, uint32_t icon, bool notify);

		//follow functions
		bool setFollowCreature(Creature* creature) override;
		void goToFollowCreature() override;

		//follow events
		void onFollowCreature(const Creature* creature) override;

		//walk events
		void onWalk(Direction& dir) override;
		void onWalkAborted() override;
		void onWalkComplete() override;

		void stopWalk();
		bool openShopWindow(Npc* npc);
		bool closeShopWindow(bool sendCloseShopWindow = true);
		bool updateSaleShopList(const Item* item);
		bool hasShopItemForSale(uint16_t itemId, uint8_t subType) const;

		void setChaseMode(bool mode);
		void setFightMode(FightMode_t mode) {
			fightMode = mode;
		}
		void setSecureMode(bool mode) {
			secureMode = mode;
		}

		Faction_t getFaction() const override {
			return faction;
		}

		void setFaction(Faction_t factionId) {
			faction = factionId;
		}
		//combat functions
		bool setAttackedCreature(Creature* creature) override;
		bool isImmune(CombatType_t type) const override;
		bool isImmune(ConditionType_t type) const override;
		bool hasShield() const;
		bool isAttackable() const override;
		static bool lastHitIsPlayer(Creature* lastHitCreature);

		//stash functions
		bool addItemFromStash(uint16_t itemId, uint32_t itemCount);
		void stowItem(Item* item, uint32_t count, bool allItems);

		void changeHealth(int64_t healthChange, bool sendHealthChange = true) override;
		void changeMana(int64_t manaChange) override;
		void changeSoul(int32_t soulChange);

		bool isPzLocked() const {
			return pzLocked;
		}
		BlockType_t blockHit(Creature* attacker, CombatType_t combatType, int64_t& damage,
                             bool checkDefense = false, bool checkArmor = false, bool field = false) override;
		void doAttacking(uint32_t interval) override;
		bool hasExtraSwing() override {
			return lastAttack > 0 && ((OTSYS_TIME() - lastAttack) >= getAttackSpeed());
		}

<<<<<<< HEAD
		uint16_t getSkillLevel(uint8_t skill) const;
=======
		uint16_t getSkillLevel(uint8_t skill) const {
			auto skillLevel = std::max<int32_t>(0, skills[skill].level + varSkills[skill]);

			if (auto it = maxValuePerSkill.find(skill);
				it != maxValuePerSkill.end()) {
				skillLevel = std::min<int32_t>(it->second, skillLevel);
			}

			return static_cast<uint16_t>(skillLevel);
		}
>>>>>>> b10b3f47
		uint16_t getBaseSkill(uint8_t skill) const {
			return skills[skill].level;
		}
		double_t getSkillPercent(uint8_t skill) const {
			return skills[skill].percent;
		}

		bool getAddAttackSkill() const {
			return addAttackSkillPoint;
		}
		BlockType_t getLastAttackBlockType() const {
			return lastAttackBlockType;
		}

		Item* getWeapon(Slots_t slot, bool ignoreAmmo) const;
		Item* getWeapon(bool ignoreAmmo = false) const;
		WeaponType_t getWeaponType() const;
		int32_t getWeaponSkill(const Item* item) const;
		void getShieldAndWeapon(const Item*& shield, const Item*& weapon) const;

		void drainHealth(Creature* attacker, int64_t damage) override;
		void drainMana(Creature* attacker, int64_t manaLoss) override;
		void addManaSpent(uint64_t amount);
		void addSkillAdvance(skills_t skill, uint64_t count);

		int32_t getArmor() const override;
		int32_t getDefense() const override;
		float getAttackFactor() const override;
		float getDefenseFactor() const override;

		void addInFightTicks(bool pzlock = false);

		uint64_t getGainedExperience(Creature* attacker) const override;

		//combat event functions
		void onAddCondition(ConditionType_t type) override;
		void onAddCombatCondition(ConditionType_t type) override;
		void onEndCondition(ConditionType_t type) override;
		void onCombatRemoveCondition(Condition* condition) override;
		void onAttackedCreature(Creature* target) override;
		void onAttacked() override;
		void onAttackedCreatureDrainHealth(Creature* target, int64_t points) override;
		void onTargetCreatureGainHealth(Creature* target, int64_t points) override;
		bool onKilledCreature(Creature* target, bool lastHit = true) override;
		void onGainExperience(uint64_t gainExp, Creature* target) override;
		void onGainSharedExperience(uint64_t gainExp, Creature* target);
		void onAttackedCreatureBlockHit(BlockType_t blockType) override;
		void onBlockHit() override;
		void onChangeZone(ZoneType_t zone) override;
		void onAttackedCreatureChangeZone(ZoneType_t zone) override;
		void onIdleStatus() override;
		void onPlacedCreature() override;

		LightInfo getCreatureLight() const override;

		Skulls_t getSkull() const override;
		Skulls_t getSkullClient(const Creature* creature) const override;
		int64_t getSkullTicks() const { return skullTicks; }
		void setSkullTicks(int64_t ticks) { skullTicks = ticks; }

		bool hasAttacked(const Player* attacked) const;
		void addAttacked(const Player* attacked);
		void removeAttacked(const Player* attacked);
		void clearAttacked();
		void addUnjustifiedDead(const Player* attacked);
		void sendCreatureEmblem(const Creature* creature) const {
			if (client) {
				client->sendCreatureEmblem(creature);
			}
		}
		void sendCreatureSkull(const Creature* creature) const {
			if (client) {
				client->sendCreatureSkull(creature);
			}
		}
		void checkSkullTicks(int64_t ticks);

		bool canWear(uint16_t lookType, uint8_t addons) const;
		void addOutfit(uint16_t lookType, uint8_t addons);
		bool removeOutfit(uint16_t lookType);
		bool removeOutfitAddon(uint16_t lookType, uint8_t addons);
		bool getOutfitAddons(const Outfit& outfit, uint8_t& addons) const;

		bool canFamiliar(uint16_t lookType) const;
		void addFamiliar(uint16_t lookType);
		bool removeFamiliar(uint16_t lookType);
		bool getFamiliar(const Familiar& familiar) const;
		void setFamiliarLooktype(uint16_t familiarLooktype) {
			this->defaultOutfit.lookFamiliarsType = familiarLooktype;
		}

		bool canLogout();

		bool hasKilled(const Player* player) const;

		size_t getMaxVIPEntries() const;
		size_t getMaxDepotItems() const;

		//tile
		//send methods
		void sendAddTileItem(const Tile* itemTile, const Position& pos, const Item* item) {
			if (client) {
				int32_t stackpos = itemTile->getStackposOfItem(this, item);
				if (stackpos != -1) {
					client->sendAddTileItem(pos, stackpos, item);
				}
			}
		}
		void sendUpdateTileItem(const Tile* updateTile, const Position& pos, const Item* item) {
			if (client) {
				int32_t stackpos = updateTile->getStackposOfItem(this, item);
				if (stackpos != -1) {
					client->sendUpdateTileItem(pos, stackpos, item);
				}
			}
		}
		void sendRemoveTileThing(const Position& pos, int32_t stackpos) {
			if (stackpos != -1 && client) {
				client->sendRemoveTileThing(pos, stackpos);
			}
		}
		void sendUpdateTile(const Tile* updateTile, const Position& pos) {
			if (client) {
				client->sendUpdateTile(updateTile, pos);
			}
		}

		void sendChannelMessage(const std::string& author, const std::string& text, SpeakClasses type, uint16_t channel) {
			if (client) {
				client->sendChannelMessage(author, text, type, channel);
			}
		}
		void sendChannelEvent(uint16_t channelId, const std::string& playerName, ChannelEvent_t channelEvent) {
			if (client) {
				client->sendChannelEvent(channelId, playerName, channelEvent);
			}
		}
		void sendCreatureAppear(const Creature* creature, const Position& pos, bool isLogin) {
			if (client) {
				client->sendAddCreature(creature, pos, creature->getTile()->getStackposOfCreature(this, creature), isLogin);
			}
		}
		void sendCreatureMove(const Creature* creature, const Position& newPos, int32_t newStackPos, const Position& oldPos, int32_t oldStackPos, bool teleport) {
			if (client) {
				client->sendMoveCreature(creature, newPos, newStackPos, oldPos, oldStackPos, teleport);
			}
		}
		void sendCreatureTurn(const Creature* creature) {
			if (client && canSeeCreature(creature)) {
				int32_t stackpos = creature->getTile()->getStackposOfCreature(this, creature);
				if (stackpos != -1) {
					client->sendCreatureTurn(creature, stackpos);
				}
			}
		}
		void sendCreatureSay(const Creature* creature, SpeakClasses type, const std::string& text, const Position* pos = nullptr) {
			if (client) {
				client->sendCreatureSay(creature, type, text, pos);
			}
		}
		void sendCreatureReload(const Creature* creature) {
			if (client) {
				client->reloadCreature(creature);
			}
		}
		void sendPrivateMessage(const Player* speaker, SpeakClasses type, const std::string& text) {
			if (client) {
				client->sendPrivateMessage(speaker, type, text);
			}
		}
		void sendCreatureSquare(const Creature* creature, SquareColor_t color) {
			if (client) {
				client->sendCreatureSquare(creature, color);
			}
		}
		void sendCreatureChangeOutfit(const Creature* creature, const Outfit_t& outfit) {
			if (client) {
				client->sendCreatureOutfit(creature, outfit);
			}
		}
		void sendCreatureChangeVisible(const Creature* creature, bool visible) {
			if (!client) {
				return;
			}

			if (creature->getPlayer()) {
				if (visible) {
					client->sendCreatureOutfit(creature, creature->getCurrentOutfit());
				} else {
					static Outfit_t outfit;
					client->sendCreatureOutfit(creature, outfit);
				}
			} else if (canSeeInvisibility()) {
				client->sendCreatureOutfit(creature, creature->getCurrentOutfit());
			} else {
				int32_t stackpos = creature->getTile()->getStackposOfCreature(this, creature);
				if (stackpos == -1) {
					return;
				}

				if (visible) {
					client->sendAddCreature(creature, creature->getPosition(), stackpos, false);
				} else {
					client->sendRemoveTileThing(creature->getPosition(), stackpos);
				}
			}
		}
		void sendCreatureLight(const Creature* creature) {
			if (client) {
				client->sendCreatureLight(creature);
			}
		}
		void sendCreatureIcon(const Creature* creature) {
			if (client) {
				client->sendCreatureIcon(creature);
			}
		}
		void sendUpdateCreature(const Creature *creature) const {
			if (client) {
				client->sendUpdateCreature(creature);
			}
		}
		void sendCreatureWalkthrough(const Creature* creature, bool walkthrough) {
			if (client) {
				client->sendCreatureWalkthrough(creature, walkthrough);
			}
		}
		void sendCreatureShield(const Creature* creature) {
			if (client) {
				client->sendCreatureShield(creature);
			}
		}
		void sendCreatureType(const Creature* creature, uint8_t creatureType) {
			if (client) {
				client->sendCreatureType(creature, creatureType);
			}
		}
		void sendSpellCooldown(uint16_t spellId, uint32_t time) {
			if (client) {
				client->sendSpellCooldown(spellId, time);
			}
		}
		void sendSpellGroupCooldown(SpellGroup_t groupId, uint32_t time) {
			if (client) {
				client->sendSpellGroupCooldown(groupId, time);
			}
		}
		void sendUseItemCooldown(uint32_t time) const {
			if (client) {
				client->sendUseItemCooldown(time);
			}
		}
		void reloadCreature(const Creature* creature) {
			if (client) {
				client->reloadCreature(creature);
			}
		}
		void sendModalWindow(const ModalWindow& modalWindow);

		//container
		void sendAddContainerItem(const Container* container, const Item* item);
		void sendUpdateContainerItem(const Container* container, uint16_t slot, const Item* newItem);
		void sendRemoveContainerItem(const Container* container, uint16_t slot);
		void sendContainer(uint8_t cid, const Container* container, bool hasParent, uint16_t firstIndex) {
			if (client) {
				client->sendContainer(cid, container, hasParent, firstIndex);
			}
		}

		//inventory
		void sendDepotItems(const ItemsTierCountList &itemMap, uint16_t count) const {
			if (client) {
				client->sendDepotItems(itemMap, count);
			}
		}
		void sendCloseDepotSearch() const {
			if (client) {
				client->sendCloseDepotSearch();
			}
		}
		void sendDepotSearchResultDetail(uint16_t itemId,
                                         uint8_t tier,
                                         uint32_t depotCount,
                                         const ItemVector &depotItems,
                                         uint32_t inboxCount,
                                         const ItemVector &inboxItems,
                                         uint32_t stashCount) const {
			if (client) {
				client->sendDepotSearchResultDetail(itemId, tier, depotCount, depotItems, inboxCount, inboxItems, stashCount);
			}
		}
		void sendCoinBalance() {
			if (client) {
				client->sendCoinBalance();
			}
		}
		void sendInventoryItem(Slots_t slot, const Item* item) {
			if (client) {
				client->sendInventoryItem(slot, item);
			}
		}
		void sendInventoryIds() {
			if (client) {
				client->sendInventoryIds();
			}
		}

		void openPlayerContainers();

		// Quickloot
		void sendLootContainers() {
			if (client) {
				client->sendLootContainers();
			}
		}

		//event methods
		void onUpdateTileItem(const Tile* tile, const Position& pos, const Item* oldItem,
                              const ItemType& oldType, const Item* newItem,
                              const ItemType& newType) override;
		void onRemoveTileItem(const Tile* tile, const Position& pos, const ItemType& iType,
                              const Item* item) override;

		void onCreatureAppear(Creature* creature, bool isLogin) override;
		void onRemoveCreature(Creature* creature, bool isLogout) override;
		void onCreatureMove(Creature* creature, const Tile* newTile, const Position& newPos,
                            const Tile* oldTile, const Position& oldPos,
                            bool teleport) override;

		void onAttackedCreatureDisappear(bool isLogout) override;
		void onFollowCreatureDisappear(bool isLogout) override;

		//container
		void onAddContainerItem(const Item* item);
		void onUpdateContainerItem(const Container* container,
                                   const Item* oldItem, const Item* newItem);
		void onRemoveContainerItem(const Container* container, const Item* item);

		void onCloseContainer(const Container* container);
		void onSendContainer(const Container* container);
		void autoCloseContainers(const Container* container);

		//inventory
		void onUpdateInventoryItem(Item* oldItem, Item* newItem);
		void onRemoveInventoryItem(Item* item);

		void sendCancelMessage(const std::string& msg) const {
			if (client) {
				client->sendTextMessage(TextMessage(MESSAGE_FAILURE, msg));
			}
		}
		void sendCancelMessage(ReturnValue message) const;
		void sendCancelTarget() const {
			if (client) {
				client->sendCancelTarget();
			}
		}
		void sendCancelWalk() const {
			if (client) {
				client->sendCancelWalk();
			}
		}
		void sendChangeSpeed(const Creature* creature, uint16_t newSpeed) const {
			if (client) {
				client->sendChangeSpeed(creature, newSpeed);
			}
		}
		void sendCreatureHealth(const Creature* creature) const {
			if (client) {
				client->sendCreatureHealth(creature);
			}
		}
		void sendPartyCreatureUpdate(const Creature* creature) const {
			if (client) {
				client->sendPartyCreatureUpdate(creature);
			}
		}
		void sendPartyCreatureShield(const Creature* creature) const {
			if (client) {
				client->sendPartyCreatureShield(creature);
			}
		}
		void sendPartyCreatureSkull(const Creature* creature) const {
			if (client) {
				client->sendPartyCreatureSkull(creature);
			}
		}
		void sendPartyCreatureHealth(const Creature* creature, uint8_t healthPercent) const {
			if (client) {
				client->sendPartyCreatureHealth(creature, healthPercent);
			}
		}
		void sendPartyPlayerMana(const Player* player, uint8_t manaPercent) const {
			if (client) {
				client->sendPartyPlayerMana(player, manaPercent);
			}
		}
		void sendPartyCreatureShowStatus(const Creature* creature, bool showStatus) const {
			if (client) {
				client->sendPartyCreatureShowStatus(creature, showStatus);
			}
		}
		void sendPartyPlayerVocation(const Player* player) const {
			if (client) {
				client->sendPartyPlayerVocation(player);
			}
		}
		void sendPlayerVocation(const Player* player) const {
			if (client) {
				client->sendPlayerVocation(player);
			}
		}
		void sendDistanceShoot(const Position& from, const Position& to,
                               uint8_t type) const {
			if (client) {
				client->sendDistanceShoot(from, to, type);
			}
		}
		void sendHouseWindow(House* house, uint32_t listId) const;
		void sendCreatePrivateChannel(uint16_t channelId, const std::string& channelName) {
			if (client) {
				client->sendCreatePrivateChannel(channelId, channelName);
			}
		}
		void sendClosePrivate(uint16_t channelId);
		void sendIcons() const {
			if (client) {
				client->sendIcons(getClientIcons());
			}
		}
		void sendClientCheck() const {
			if (client) {
				client->sendClientCheck();
			}
		}
		void sendGameNews() const {
			if (client) {
				client->sendGameNews();
			}
		}
		void sendMagicEffect(const Position& pos, uint8_t type) const {
			if (client) {
				client->sendMagicEffect(pos, type);
			}
		}
		void sendPing();
		void sendPingBack() const {
			if (client) {
				client->sendPingBack();
			}
		}
		void sendStats();
		void sendBasicData() const {
			if (client) {
				client->sendBasicData();
			}
		}
		void sendBlessStatus() const {
			if (client) {
				client->sendBlessStatus();
			}
		}
		void sendSkills() const {
			if (client) {
				client->sendSkills();
			}
		}
		void sendTextMessage(MessageClasses mclass, const std::string& message) const {
			if (client) {
				client->sendTextMessage(TextMessage(mclass, message));
			}
		}
		void sendTextMessage(const TextMessage& message) const {
			if (client) {
				client->sendTextMessage(message);
			}
		}
		void sendReLoginWindow(uint8_t unfairFightReduction) const {
			if (client) {
				client->sendReLoginWindow(unfairFightReduction);
			}
		}
		void sendTextWindow(Item* item, uint16_t maxlen, bool canWrite) const {
			if (client) {
				client->sendTextWindow(windowTextId, item, maxlen, canWrite);
			}
		}
		void sendToChannel(const Creature* creature, SpeakClasses type,
                           const std::string& text, uint16_t channelId) const {
			if (client) {
				client->sendToChannel(creature, type, text, channelId);
			}
		}
		void sendShop(Npc* npc) const {
			if (client) {
				client->sendShop(npc);
			}
		}
		void sendSaleItemList(const std::map<uint16_t, uint16_t>& inventoryMap) const {
			if (client && shopOwner) {
				client->sendSaleItemList(shopOwner->getShopItemVector(), inventoryMap);
			}
		}
		void sendCloseShop() const {
			if (client) {
				client->sendCloseShop();
			}
		}
		void sendMarketEnter(uint32_t depotId);
		void sendMarketLeave() {
			inMarket = false;
			if (client) {
				client->sendMarketLeave();
			}
		}
		void sendMarketBrowseItem(uint16_t itemId, const MarketOfferList& buyOffers, const MarketOfferList& sellOffers, uint8_t tier) const {
			if (client) {
				client->sendMarketBrowseItem(itemId, buyOffers, sellOffers, tier);
			}
		}
		void sendMarketBrowseOwnOffers(const MarketOfferList& buyOffers,
                                       const MarketOfferList& sellOffers) const {
			if (client) {
				client->sendMarketBrowseOwnOffers(buyOffers, sellOffers);
			}
		}
		void sendMarketBrowseOwnHistory(const HistoryMarketOfferList& buyOffers,
                                        const HistoryMarketOfferList& sellOffers) const {
			if (client) {
				client->sendMarketBrowseOwnHistory(buyOffers, sellOffers);
			}
		}
		void sendMarketDetail(uint16_t itemId, uint8_t tier) const {
			if (client) {
				client->sendMarketDetail(itemId, tier);
			}
		}
		void sendMarketAcceptOffer(const MarketOfferEx& offer) const {
			if (client) {
				client->sendMarketAcceptOffer(offer);
			}
		}
		void sendMarketCancelOffer(const MarketOfferEx& offer) const {
			if (client) {
				client->sendMarketCancelOffer(offer);
			}
		}
		void sendTradeItemRequest(const std::string& traderName,
                                  const Item* item, bool ack) const {
			if (client) {
				client->sendTradeItemRequest(traderName, item, ack);
			}
		}
		void sendTradeClose() const {
			if (client) {
				client->sendCloseTrade();
			}
		}
		void sendWorldLight(LightInfo lightInfo) {
			if (client) {
				client->sendWorldLight(lightInfo);
			}
		}
		void sendTibiaTime(int32_t time) {
			if (client) {
				client->sendTibiaTime(time);
			}
		}
		void sendChannelsDialog() {
			if (client) {
				client->sendChannelsDialog();
			}
		}
		void sendOpenPrivateChannel(const std::string& receiver) {
			if (client) {
				client->sendOpenPrivateChannel(receiver);
			}
		}
		void sendExperienceTracker(int64_t rawExp, int64_t finalExp) const {
			if (client) {
				client->sendExperienceTracker(rawExp, finalExp);
			}
		}
		void sendOutfitWindow() {
			if (client) {
				client->sendOutfitWindow();
			}
		}
		// Imbuements
		void onApplyImbuement(Imbuement *imbuement, Item *item, uint8_t slot, bool protectionCharm);
		void onClearImbuement(Item* item, uint8_t slot);
		void openImbuementWindow(Item* item);
		void sendImbuementResult(const std::string message)
		{
			if (client)
			{
				client->sendImbuementResult(message);
			}
		}
		void closeImbuementWindow() const
		{
			if(client)
			{
				client->closeImbuementWindow();
			}
		}
		void sendPodiumWindow(const Item* podium, const Position& position,
                              uint16_t itemId, uint8_t stackpos) {
			if (client) {
				client->sendPodiumWindow(podium, position, itemId, stackpos);
			}
		}
		void sendCloseContainer(uint8_t cid) {
			if (client) {
				client->sendCloseContainer(cid);
			}
		}

		void sendChannel(uint16_t channelId, const std::string& channelName,
                         const UsersMap* channelUsers, const InvitedMap* invitedUsers) {
			if (client) {
				client->sendChannel(channelId, channelName, channelUsers, invitedUsers);
			}
		}
		void sendTutorial(uint8_t tutorialId) {
			if (client) {
				client->sendTutorial(tutorialId);
			}
		}
		void sendAddMarker(const Position& pos, uint8_t markType, const std::string& desc) {
			if (client) {
				client->sendAddMarker(pos, markType, desc);
			}
		}
		void sendItemInspection(uint16_t itemId, uint8_t itemCount,
                            const Item* item, bool cyclopedia) {
			if (client) {
				client->sendItemInspection(itemId, itemCount, item, cyclopedia);
			}
		}
		void sendCyclopediaCharacterNoData(CyclopediaCharacterInfoType_t characterInfoType, uint8_t errorCode) {
			if (client) {
				client->sendCyclopediaCharacterNoData(characterInfoType, errorCode);
			}
		}
		void sendCyclopediaCharacterBaseInformation() {
			if (client) {
				client->sendCyclopediaCharacterBaseInformation();
			}
		}
		void sendCyclopediaCharacterGeneralStats() {
			if (client) {
				client->sendCyclopediaCharacterGeneralStats();
			}
		}
		void sendCyclopediaCharacterCombatStats() {
			if (client) {
				client->sendCyclopediaCharacterCombatStats();
			}
		}
		void sendCyclopediaCharacterRecentDeaths(uint16_t page, uint16_t pages, const std::vector<RecentDeathEntry>& entries) {
			if (client) {
				client->sendCyclopediaCharacterRecentDeaths(page, pages, entries);
			}
		}
		void sendCyclopediaCharacterRecentPvPKills(
                                                   uint16_t page, uint16_t pages,
                                                   const std::vector<
                                                   RecentPvPKillEntry>& entries) {
			if (client) {
				client->sendCyclopediaCharacterRecentPvPKills(page, pages, entries);
			}
		}
		void sendCyclopediaCharacterAchievements() {
			if (client) {
				client->sendCyclopediaCharacterAchievements();
			}
		}
		void sendCyclopediaCharacterItemSummary() {
			if (client) {
				client->sendCyclopediaCharacterItemSummary();
			}
		}
		void sendCyclopediaCharacterOutfitsMounts() {
			if (client) {
				client->sendCyclopediaCharacterOutfitsMounts();
			}
		}
		void sendCyclopediaCharacterStoreSummary() {
			if (client) {
				client->sendCyclopediaCharacterStoreSummary();
			}
		}
		void sendCyclopediaCharacterInspection() {
			if (client) {
				client->sendCyclopediaCharacterInspection();
			}
		}
		void sendCyclopediaCharacterBadges() {
			if (client) {
				client->sendCyclopediaCharacterBadges();
			}
		}
		void sendCyclopediaCharacterTitles() {
			if (client) {
				client->sendCyclopediaCharacterTitles();
			}
		}
		void sendHighscoresNoData() {
			if (client) {
				client->sendHighscoresNoData();
			}
		}
		void sendHighscores(const std::vector<HighscoreCharacter>& characters,
                            uint8_t categoryId, uint32_t vocationId,
                            uint16_t page, uint16_t pages) {
			if (client) {
				client->sendHighscores(characters, categoryId, vocationId, page, pages);
			}
		}
		void addAsyncOngoingTask(uint64_t flags) {
			asyncOngoingTasks |= flags;
		}
		bool hasAsyncOngoingTask(uint64_t flags) const {
			return (asyncOngoingTasks & flags);
		}
		void resetAsyncOngoingTask(uint64_t flags) {
			asyncOngoingTasks &= ~(flags);
		}
		void sendTournamentLeaderboard() {
  			if (client) {
				client->sendTournamentLeaderboard();
			}
		}
		void sendEnterWorld() {
			if (client) {
				client->sendEnterWorld();
			}
		}
		void sendFightModes() {
			if (client) {
				client->sendFightModes();
			}
		}
		void sendNetworkMessage(const NetworkMessage& message) {
			if (client) {
				client->writeToOutputBuffer(message);
			}
		}

		void receivePing() {
			lastPong = OTSYS_TIME();
		}

		void sendOpenStash(bool isNpc = false) {
			if (client && ((getLastDepotId() != -1) || isNpc)) {
        		client->sendOpenStash();
			}
		}

		void onThink(uint32_t interval) override;

		void postAddNotification(Thing* thing, const Cylinder* oldParent,
                                 int32_t index,
                                 CylinderLink_t link = LINK_OWNER) override;
		void postRemoveNotification(Thing* thing, const Cylinder* newParent,
                                    int32_t index,
                                    CylinderLink_t link = LINK_OWNER) override;

		void setNextAction(int64_t time) {
			if (time > nextAction) {
				nextAction = time;
			}
		}
		bool canDoAction() const {
			return nextAction <= OTSYS_TIME();
		}

		void setNextPotionAction(int64_t time) {
			if (time > nextPotionAction) {
				nextPotionAction = time;
			}
		}
		bool canDoPotionAction() const {
			return nextPotionAction <= OTSYS_TIME();
		}

		void cancelPush();

		void setModuleDelay(uint8_t byteortype, int16_t delay) {
			moduleDelayMap[byteortype] = OTSYS_TIME() + delay;
		}

		bool canRunModule(uint8_t byteortype) {
			if (!moduleDelayMap[byteortype]) {
				return true;
			}
			return moduleDelayMap[byteortype] <= OTSYS_TIME();
		}

		uint32_t getNextActionTime() const;
		uint32_t getNextPotionActionTime() const;

		Item* getWriteItem(uint32_t& windowTextId, uint16_t& maxWriteLen);
		void setWriteItem(Item* item, uint16_t maxWriteLen = 0);

		House* getEditHouse(uint32_t& windowTextId, uint32_t& listId);
		void setEditHouse(House* house, uint32_t listId = 0);

		void learnInstantSpell(const std::string& spellName);
		void forgetInstantSpell(const std::string& spellName);
		bool hasLearnedInstantSpell(const std::string& spellName) const;

		void updateRegeneration();

		void setScheduledSaleUpdate(bool scheduled) {
			scheduledSaleUpdate = scheduled;
		}

		bool getScheduledSaleUpdate() {
			return scheduledSaleUpdate;
		}

		bool inPushEvent() {
			return inEventMovePush;
		}

		void pushEvent(bool b) {
			inEventMovePush = b;
		}

		bool walkExhausted() {
			if (hasCondition(CONDITION_PARALYZE)) {
				return lastWalking > OTSYS_TIME();
			}

			return false;
		}

		void setWalkExhaust(int64_t value) {
			lastWalking = OTSYS_TIME() + value;
		}

		const std::map<uint8_t, OpenContainer>& getOpenContainers() const {
			return openContainers;
		}

		uint16_t getBaseXpGain() const {
			return baseXpGain;
		}
		void setBaseXpGain(uint16_t value) {
			baseXpGain = std::min<uint16_t>(std::numeric_limits<uint16_t>::max(), value);
		}
		uint16_t getVoucherXpBoost() const {
			return voucherXpBoost;
		}
		void setVoucherXpBoost(uint16_t value) {
			voucherXpBoost = std::min<uint16_t>(std::numeric_limits<uint16_t>::max(), value);
		}
		uint16_t getGrindingXpBoost() const {
			return grindingXpBoost;
		}
		void setGrindingXpBoost(uint16_t value) {
			grindingXpBoost = std::min<uint16_t>(std::numeric_limits<uint16_t>::max(), value);
		}
		uint16_t getStoreXpBoost() const {
			return storeXpBoost;
		}
		void setStoreXpBoost(uint16_t exp) {
			storeXpBoost = exp;
		}
		uint16_t getStaminaXpBoost() const {
			return staminaXpBoost;
		}
		void setStaminaXpBoost(uint16_t value) {
			staminaXpBoost = std::min<uint16_t>(std::numeric_limits<uint16_t>::max(), value);
		}

		void setExpBoostStamina(uint16_t stamina) {
			expBoostStamina = stamina;
		}

		uint16_t getExpBoostStamina() {
			return expBoostStamina;
		}

		int32_t getIdleTime() const {
			return idleTime;
		}

		void setTraining(bool value);

		void addItemImbuementStats(const Imbuement* imbuement);
		void removeItemImbuementStats(const Imbuement* imbuement);

		bool isUIExhausted(uint32_t exhaustionTime = 250) const;
		void updateUIExhausted();

		bool isQuickLootListedItem(const Item* item) const {
			if (!item) {
				return false;
			}

			auto it = std::find(quickLootListItemIds.begin(),
                                quickLootListItemIds.end(), item->getID());
			return it != quickLootListItemIds.end();
		}

		bool updateKillTracker(Container* corpse,
                               const std::string& playerName,
                               const Outfit_t creatureOutfit) const
 		{
  			if (client) {
				client->sendKillTrackerUpdate(corpse, playerName, creatureOutfit);
				return true;
 			}

			return false;
 		}

		void updatePartyTrackerAnalyzer() const
		{
			if (client && party) {
				client->updatePartyTrackerAnalyzer(party);
			}
		}

		void sendLootStats(Item* item, uint8_t count) const;
		void updateSupplyTracker(const Item* item) const;
		void updateImpactTracker(int64_t type, int64_t amount) const;

		void updateInputAnalyzer(int64_t type, int64_t amount, std::string const &target) const;

		void createLeaderTeamFinder(NetworkMessage &msg)
		{
			if (client) {
				client->createLeaderTeamFinder(msg);
			}
		}
		void sendLeaderTeamFinder(bool reset)
		{
			if (client) {
				client->sendLeaderTeamFinder(reset);
			}
		}
		void sendTeamFinderList()
		{
			if (client) {
				client->sendTeamFinderList();
			}
		}
		void setItemCustomPrice(uint16_t itemId, uint64_t price)
		{
			itemPriceMap[itemId] = price;
		}
		uint32_t getCharmPoints() {
			return charmPoints;
		}
		void setCharmPoints(uint32_t points) {
			charmPoints = points;
		}
		bool hasCharmExpansion() {
			return charmExpansion;
		}
		void setCharmExpansion(bool onOff) {
			charmExpansion = onOff;
		}
		void setUsedRunesBit(int32_t bit) {
			UsedRunesBit = bit;
		}
		int32_t getUsedRunesBit() {
			return UsedRunesBit;
		}
		void setUnlockedRunesBit(int32_t bit) {
			UnlockedRunesBit = bit;
		}
		int32_t getUnlockedRunesBit() {
			return UnlockedRunesBit;
		}
		void setImmuneCleanse(ConditionType_t conditiontype) {
			cleanseCondition.first = conditiontype;
			cleanseCondition.second = OTSYS_TIME() + 10000;
		}
		bool isImmuneCleanse(ConditionType_t conditiontype) {
			uint64_t timenow = OTSYS_TIME();
			if ((cleanseCondition.first == conditiontype)
                    && (timenow <= cleanseCondition.second)) {
				return true;
			}
			return false;
		}
		uint16_t parseRacebyCharm(charmRune_t charmId, bool set, uint16_t newRaceid) {
			uint16_t raceid = 0;
		switch (charmId) {
			case CHARM_WOUND:
				if (set) { charmRuneWound = newRaceid; } else { raceid = charmRuneWound; }
				break;
			case CHARM_ENFLAME:
				if (set) { charmRuneEnflame = newRaceid; } else { raceid = charmRuneEnflame; }
				break;
			case CHARM_POISON:
				if (set) { charmRunePoison = newRaceid; } else { raceid = charmRunePoison; }
				break;
			case CHARM_FREEZE:
				if (set) { charmRuneFreeze = newRaceid; } else { raceid = charmRuneFreeze; }
				break;
			case CHARM_ZAP:
				if (set) { charmRuneZap = newRaceid; } else { raceid = charmRuneZap; }
				break;
			case CHARM_CURSE:
				if (set) { charmRuneCurse = newRaceid; } else { raceid = charmRuneCurse; }
				break;
			case CHARM_CRIPPLE:
				if (set) { charmRuneCripple = newRaceid; } else { raceid = charmRuneCripple; }
				break;
			case CHARM_PARRY:
				if (set) { charmRuneParry = newRaceid; } else { raceid = charmRuneParry; }
				break;
			case CHARM_DODGE:
				if (set) { charmRuneDodge = newRaceid; } else { raceid = charmRuneDodge; }
				break;
			case CHARM_ADRENALINE:
				if (set) { charmRuneAdrenaline = newRaceid; } else { raceid = charmRuneAdrenaline; }
				break;
			case CHARM_NUMB:
				if (set) { charmRuneNumb = newRaceid; } else { raceid = charmRuneNumb; }
				break;
			case CHARM_CLEANSE:
				if (set) { charmRuneCleanse = newRaceid; } else { raceid = charmRuneCleanse; }
				break;
			case CHARM_BLESS:
				if (set) { charmRuneBless = newRaceid; } else { raceid = charmRuneBless; }
				break;
			case CHARM_SCAVENGE:
				if (set) { charmRuneScavenge = newRaceid; } else { raceid = charmRuneScavenge; }
				break;
			case CHARM_GUT:
				if (set) { charmRuneGut = newRaceid; } else { raceid = charmRuneGut; }
				break;
			case CHARM_LOW:
				if (set) { charmRuneLowBlow = newRaceid; } else { raceid = charmRuneLowBlow; }
				break;
			case CHARM_DIVINE:
				if (set) { charmRuneDivine = newRaceid; } else { raceid = charmRuneDivine; }
				break;
			case CHARM_VAMP:
				if (set) { charmRuneVamp = newRaceid; } else { raceid = charmRuneVamp; }
				break;
			case CHARM_VOID:
				if (set) { charmRuneVoid = newRaceid; } else { raceid = charmRuneVoid; }
				break;
			default:
				raceid = 0;
				break;
		}
			return raceid;
		}

		uint64_t getItemCustomPrice(uint16_t itemId, bool buyPrice = false) const;
		uint16_t getFreeBackpackSlots() const;

		// Interfaces
		error_t SetAccountInterface(account::Account *account);
		error_t GetAccountInterface(account::Account *account);

		void sendMessageDialog(const std::string& message) const
		{
			if (client) {
				client->sendMessageDialog(message);
			}
		}

		// Prey system
		void initializePrey();

		void sendPreyData() const {
			if (client) {
				for (const PreySlot* slot : preys) {
					client->sendPreyData(slot);
				}

				client->sendResourcesBalance(getMoney(), getBankBalance(), getPreyCards());
			}
		}

		void sendPreyTimeLeft(const PreySlot* slot) const {
			if (g_configManager().getBoolean(PREY_ENABLED) && client) {
				client->sendPreyTimeLeft(slot);
			}
		}

		void reloadPreySlot(PreySlot_t slotid) {
			if (g_configManager().getBoolean(PREY_ENABLED) && client) {
				client->sendPreyData(getPreySlotById(slotid));
				client->sendResourcesBalance(getMoney(), getBankBalance(), getPreyCards(), getTaskHuntingPoints());
			}
		}

		PreySlot* getPreySlotById(PreySlot_t slotid) {
			if (auto it = std::find_if(preys.begin(), preys.end(), [slotid](const PreySlot* preyIt) {
					return preyIt->id == slotid;
				}); it != preys.end()) {
				return *it;
			}

			return nullptr;
		}

		bool setPreySlotClass(PreySlot* slot) {
			if (getPreySlotById(slot->id)) {
				return false;
			}

			preys.push_back(slot);
			return true;
		}

		bool usePreyCards(uint16_t amount) {
			if (preyCards < amount) {
				return false;
			}

			preyCards -= amount;
			if (client) {
				client->sendResourcesBalance(getMoney(), getBankBalance(), getPreyCards(), getTaskHuntingPoints());
			}
			return true;
		}

		void addPreyCards(uint64_t amount) {
			preyCards += amount;
			if (client) {
				client->sendResourcesBalance(getMoney(), getBankBalance(), getPreyCards(), getTaskHuntingPoints());
			}
		}

		uint64_t getPreyCards() const {
			return preyCards;
		}

		uint32_t getPreyRerollPrice() const {
			return getLevel() * g_configManager().getNumber(PREY_REROLL_PRICE_LEVEL);
		}

		std::vector<uint16_t> getPreyBlackList() const {
			std::vector<uint16_t> rt;
			for (const PreySlot* slot : preys) {
				if (slot) {
					if (slot->isOccupied()) {
						rt.push_back(slot->selectedRaceId);
					}
					for (uint16_t raceId : slot->raceIdList) {
						rt.push_back(raceId);
					}
				}
			}

			return rt;
		}

		PreySlot* getPreyWithMonster(uint16_t raceId) const {
			if (!g_configManager().getBoolean(PREY_ENABLED)) {
				return nullptr;
			}

			if (auto it = std::find_if(preys.begin(), preys.end(), [raceId](const PreySlot* it) {
					return it->selectedRaceId == raceId;
				}); it != preys.end()) {
				return *it;
			}

			return nullptr;
		}

		// Task hunting system
		void initializeTaskHunting();
		bool isCreatureUnlockedOnTaskHunting(const MonsterType* mtype) const;

		bool setTaskHuntingSlotClass(TaskHuntingSlot* slot) {
			if (getTaskHuntingSlotById(slot->id)) {
				return false;
			}

			taskHunting.push_back(slot);
			return true;
		}

		void reloadTaskSlot(PreySlot_t slotid) {
			if (g_configManager().getBoolean(TASK_HUNTING_ENABLED) && client) {
				client->sendTaskHuntingData(getTaskHuntingSlotById(slotid));
				client->sendResourcesBalance(getMoney(), getBankBalance(), getPreyCards(), getTaskHuntingPoints());
			}
		}

		TaskHuntingSlot* getTaskHuntingSlotById(PreySlot_t slotid) {
			if (auto it = std::find_if(taskHunting.begin(), taskHunting.end(), [slotid](const TaskHuntingSlot* itTask) {
					return itTask->id == slotid;
				}); it != taskHunting.end()) {
				return *it;
			}

			return nullptr;
		}

		std::vector<uint16_t> getTaskHuntingBlackList() const {
			std::vector<uint16_t> rt;

			std::for_each(taskHunting.begin(), taskHunting.end(), [&rt](const TaskHuntingSlot* slot)
			{
				if (slot->isOccupied()) {
					rt.push_back(slot->selectedRaceId);
				} else {
					std::for_each(slot->raceIdList.begin(), slot->raceIdList.end(), [&rt](uint16_t raceId)
					{
						rt.push_back(raceId);
					});
				}
			});

			return rt;
		}

		void sendTaskHuntingData() const {
			if (client) {
				client->sendResourcesBalance(getMoney(), getBankBalance(), getPreyCards(), getTaskHuntingPoints());
				for (const TaskHuntingSlot* slot : taskHunting) {
					if (slot) {
						client->sendTaskHuntingData(slot);
					}
				}
			}
		}

		void addTaskHuntingPoints(uint64_t amount) {
			taskHuntingPoints += amount;
			if (client) {
				client->sendResourcesBalance(getMoney(), getBankBalance(), getPreyCards(), getTaskHuntingPoints());
			}
		}

		bool useTaskHuntingPoints(uint64_t amount) {
			if (taskHuntingPoints < amount) {
				return false;
			}

			taskHuntingPoints -= amount;
			if (client) {
				client->sendResourcesBalance(getMoney(), getBankBalance(), getPreyCards(), getTaskHuntingPoints());
			}
			return true;
		}

		uint64_t getTaskHuntingPoints() const {
			return taskHuntingPoints;
		}

		uint32_t getTaskHuntingRerollPrice() const {
			return getLevel() * g_configManager().getNumber(TASK_HUNTING_REROLL_PRICE_LEVEL);
		}

		TaskHuntingSlot* getTaskHuntingWithCreature(uint16_t raceId) const {
			if (!g_configManager().getBoolean(TASK_HUNTING_ENABLED)) {
				return nullptr;
			}

			if (auto it = std::find_if(taskHunting.begin(), taskHunting.end(), [raceId](const TaskHuntingSlot* itTask) {
					return itTask->selectedRaceId == raceId;
				}); it != taskHunting.end()) {
				return *it;
			}

			return nullptr;
		}

		// Depot search system
		void requestDepotItems();
		void requestDepotSearchItem(uint16_t itemId, uint8_t tier);
		void retrieveAllItemsFromDepotSearch(uint16_t itemId, uint8_t tier, bool isDepot);
		void openContainerFromDepotSearch(const Position& pos);
		Item* getItemFromDepotSearch(uint16_t itemId, const Position& pos);

		std::pair<std::vector<Item*>, std::map<uint16_t, std::map<uint8_t, uint32_t>>> requestLockerItems(DepotLocker *depotLocker, bool sendToClient = false, uint8_t tier = 0) const;

		/**
		This function returns a pair of an array of items and a 16-bit integer from a DepotLocker instance, a 8-bit byte and a 16-bit integer.
		@param depotLocker The instance of DepotLocker from which to retrieve items.
		@param tier The 8-bit byte that specifies the level of the tier to search.
		@param itemId The 16-bit integer that specifies the ID of the item to search for.
		@return A pair of an array of items and a 16-bit integer, where the array of items is filled with all items from the
		locker with the specified id and the 16-bit integer is the total items found.
		*/
		std::pair<std::vector<Item*>, uint16_t> getLockerItemsAndCountById(
			DepotLocker &depotLocker,
			uint8_t tier,
			uint16_t itemId
		);

		bool saySpell(
			SpeakClasses type,
			const std::string& text,
			bool ghostMode,
			SpectatorHashSet* spectatorsPtr = nullptr,
			const Position* pos = nullptr
		);

		// Forge system
		void forgeFuseItems(uint16_t itemid, uint8_t tier, bool success, bool reduceTierLoss, uint8_t bonus, uint8_t coreCount);
		void forgeTransferItemTier(uint16_t donorItemId, uint8_t tier, uint16_t receiveItemId);
		void forgeResourceConversion(uint8_t action);
		void forgeHistory(uint8_t page) const;
		
		void sendOpenForge() const
		{
			if (client)
			{
				client->sendOpenForge();
			}
		}
		void sendForgeError(ReturnValue returnValue) const
		{
			if (client)
			{
				client->sendForgeError(returnValue);
			}
		}
		void sendForgeFusionItem(uint16_t itemId, uint8_t tier, bool success, uint8_t bonus, uint8_t coreCount) const {
			if (client)
			{
				client->sendForgeFusionItem(itemId, tier, success, bonus, coreCount);
			}
		}
		void sendTransferItemTier(uint16_t firstItem, uint8_t tier, uint16_t secondItem) const {
			if (client)
			{
				client->sendTransferItemTier(firstItem, tier, secondItem);
			}
		}
		void sendForgeHistory(uint8_t page) const {
			if (client)
			{
				client->sendForgeHistory(page);
			}
		}
		void closeForgeWindow() const
		{
			if (client) {
				client->closeForgeWindow();
			}
		}

		void setForgeDusts(uint64_t amount)
		{
			forgeDusts = amount;
			if (client)
			{
				client->sendResourcesBalance(getMoney(), getBankBalance(), getPreyCards(), getTaskHuntingPoints(), getForgeDusts());
			}
		}
		void addForgeDusts(uint64_t amount)
		{
			forgeDusts += amount;
			if (client) {
				client->sendResourcesBalance(getMoney(), getBankBalance(), getPreyCards(), getTaskHuntingPoints(), getForgeDusts());
			}
		}
		void removeForgeDusts(uint64_t amount)
		{
			forgeDusts = std::max<uint64_t>(0, forgeDusts - amount);
			if (client) {
				client->sendResourcesBalance(getMoney(), getBankBalance(), getPreyCards(), getTaskHuntingPoints(), getForgeDusts());
			}
		}
		uint64_t getForgeDusts() const
		{
			return forgeDusts;
		}

		void addForgeDustLevel(uint64_t amount)
		{
			forgeDustLevel += amount;
			if (client) {
				client->sendResourcesBalance(getMoney(), getBankBalance(), getPreyCards(), getTaskHuntingPoints(), getForgeDusts());
			}
		}
		void removeForgeDustLevel(uint64_t amount)
		{
			forgeDustLevel = std::max<uint64_t>(0, forgeDustLevel - amount);
			if (client) {
				client->sendResourcesBalance(getMoney(), getBankBalance(), getPreyCards(), getTaskHuntingPoints(), getForgeDusts());
			}
		}
		uint64_t getForgeDustLevel() const
		{
			return forgeDustLevel;
		}

		std::vector<ForgeHistory>& getForgeHistory() {
			return forgeHistoryVector;
		}

		void setForgeHistory(ForgeHistory const &history) {
			forgeHistoryVector.push_back(history);
		}

		void registerForgeHistoryDescription(ForgeHistory history);

	private:
		std::forward_list<Condition*> getMuteConditions() const;

		void checkTradeState(const Item* item);
		bool hasCapacity(const Item* item, uint32_t count) const;

		void checkLootContainers(const Item* item);

		void gainExperience(uint64_t exp, Creature* target);
		void addExperience(Creature* target, uint64_t exp, bool sendText = false);
		void removeExperience(uint64_t exp, bool sendText = false);

		void updateInventoryWeight();
		/**
		 * @brief Starts checking the imbuements in the item so that the time decay is performed
		 * Registers the player in an unordered_map in game.h so that the function can be initialized by the task
		 */
		void updateInventoryImbuement();

		void setNextWalkActionTask(SchedulerTask* task);
		void setNextWalkTask(SchedulerTask* task);
		void setNextActionTask(SchedulerTask* task, bool resetIdleTime = true);
		void setNextActionPushTask(SchedulerTask* task);
		void setNextPotionActionTask(SchedulerTask* task);

		void death(Creature* lastHitCreature) override;
		bool spawn();
		void despawn();
		bool dropCorpse(Creature* lastHitCreature, Creature* mostDamageCreature,
                        bool lastHitUnjustified, bool mostDamageUnjustified) override;
		Item* getCorpse(Creature* lastHitCreature, Creature* mostDamageCreature) override;

		//cylinder implementations
		ReturnValue queryAdd(int32_t index, const Thing& thing, uint32_t count,
                             uint32_t flags, Creature* actor = nullptr) const override;
		ReturnValue queryMaxCount(int32_t index, const Thing& thing, uint32_t count,
                                  uint32_t& maxQueryCount,
				uint32_t flags) const override;
		ReturnValue queryRemove(const Thing& thing, uint32_t count, uint32_t flags,
                                Creature* actor = nullptr) const override;
		Cylinder* queryDestination(int32_t& index, const Thing& thing, Item** destItem,
                                   uint32_t& flags) override;

		void addThing(Thing*) override {}
		void addThing(int32_t index, Thing* thing) override;

		void updateThing(Thing* thing, uint16_t itemId, uint32_t count) override;
		void replaceThing(uint32_t index, Thing* thing) override;

		void removeThing(Thing* thing, uint32_t count) override;

		int32_t getThingIndex(const Thing* thing) const override;
		size_t getFirstIndex() const override;
		size_t getLastIndex() const override;
		uint32_t getItemTypeCount(uint16_t itemId, int32_t subType = -1) const override;
		void stashContainer(StashContainerList itemDict);
		ItemsTierCountList getInventoryItemsId() const;

		// Get specific inventory item from itemid
		std::vector<Item*> getInventoryItemsFromId(uint16_t itemId, bool ignore = true) const;

		// This get all player inventory items
		std::vector<Item*> getAllInventoryItems(bool ignoreEquiped = false) const;
		// This function is a override function of base class
		std::map<uint32_t, uint32_t>& getAllItemTypeCount(std::map<uint32_t,
                                      uint32_t>& countMap) const override;
		// Function from player class with correct type sizes (uint16_t)
		std::map<uint16_t, uint16_t>& getAllSaleItemIdAndCount(std::map<uint16_t, uint16_t> & countMap) const;
		void getAllItemTypeCountAndSubtype(std::map<uint32_t, uint32_t>& countMap) const;
		Item* getForgeItemFromId(uint16_t itemId, uint8_t tier);
		Thing* getThing(size_t index) const override;

		void internalAddThing(Thing* thing) override;
		void internalAddThing(uint32_t index, Thing* thing) override;

		phmap::flat_hash_set<uint32_t> attackedSet;

		phmap::flat_hash_set<uint32_t> VIPList;

		std::map<uint8_t, OpenContainer> openContainers;
		std::map<uint32_t, DepotLocker*> depotLockerMap;
		std::map<uint32_t, DepotChest*> depotChests;
		std::map<uint8_t, int64_t> moduleDelayMap;
		std::map<uint32_t, int32_t> storageMap;
		std::map<uint16_t, uint64_t> itemPriceMap;

		std::map<uint8_t, uint16_t> maxValuePerSkill = {
			{SKILL_LIFE_LEECH_CHANCE, 100},
			{SKILL_MANA_LEECH_CHANCE, 100},
			{SKILL_CRITICAL_HIT_CHANCE, g_configManager().getNumber(CRITICALCHANCE)}
		};

		std::map<uint32_t, Reward*> rewardMap;

		std::map<ObjectCategory_t, Container*> quickLootContainers;
		std::vector<ForgeHistory> forgeHistoryVector;

		std::vector<uint16_t> quickLootListItemIds;

		std::vector<OutfitEntry> outfits;
		std::vector<FamiliarEntry> familiars;

		std::vector<PreySlot*> preys;
		std::vector<TaskHuntingSlot*> taskHunting;

		GuildWarVector guildWarVector;

		std::forward_list<Party*> invitePartyList;
		std::forward_list<uint32_t> modalWindows;
		std::forward_list<std::string> learnedInstantSpellList;
		// TODO: This variable is only temporarily used when logging in, get rid of it somehow.
		std::forward_list<Condition*> storedConditionList;

		std::list<MonsterType*> BestiaryTracker;

		std::string name;
		std::string guildNick;

		Skill skills[SKILL_LAST + 1];
		LightInfo itemsLight;
		Position loginPosition;
		Position lastWalkthroughPosition;

		time_t lastLoginSaved = 0;
		time_t lastLogout = 0;

		uint64_t experience = 0;
		uint64_t manaSpent = 0;
		uint64_t lastAttack = 0;
		uint64_t bankBalance = 0;
		uint64_t lastQuestlogUpdate = 0;
		uint64_t preyCards = 0;
		uint64_t taskHuntingPoints = 0;
		uint64_t forgeDusts = 0;
		uint64_t forgeDustLevel = 0;
		int64_t lastFailedFollow = 0;
		int64_t skullTicks = 0;
		int64_t lastWalkthroughAttempt = 0;
		int64_t lastToggleMount = 0;
		int64_t lastUIInteraction = 0;
		int64_t lastPing;
		int64_t lastPong;
		int64_t nextAction = 0;
		int64_t nextPotionAction = 0;
		int64_t lastQuickLootNotification = 0;
		int64_t lastWalking = 0;
		uint64_t asyncOngoingTasks = 0;

		std::vector<Kill> unjustifiedKills;

		BedItem* bedItem = nullptr;
		Guild* guild = nullptr;
		GuildRank_ptr guildRank;
		Group* group = nullptr;
		Inbox* inbox;
		Item* imbuingItem = nullptr;
		Item* tradeItem = nullptr;
 		Item* inventory[CONST_SLOT_LAST + 1] = {};
		Item* writeItem = nullptr;
		House* editHouse = nullptr;
		Npc* shopOwner = nullptr;
		Party* party = nullptr;
		Player* tradePartner = nullptr;
		ProtocolGame_ptr client;
		SchedulerTask* walkTask = nullptr;
		Town* town = nullptr;
		Vocation* vocation = nullptr;
		RewardChest* rewardChest = nullptr;

		uint32_t inventoryWeight = 0;
		uint32_t capacity = 40000;
		uint32_t bonusCapacity = 0;
		uint32_t damageImmunities = 0;
		uint32_t conditionImmunities = 0;
		uint32_t conditionSuppressions = 0;
		uint32_t level = 1;
		uint32_t magLevel = 0;
		uint32_t actionTaskEvent = 0;
		uint32_t actionTaskEventPush = 0;
		uint32_t actionPotionTaskEvent = 0;
		uint32_t nextStepEvent = 0;
		uint32_t walkTaskEvent = 0;
		uint32_t MessageBufferTicks = 0;
		uint32_t lastIP = 0;
		uint32_t accountNumber = 0;
		uint32_t guid = 0;
		uint8_t isDailyReward = DAILY_REWARD_NOTCOLLECTED;
		uint32_t windowTextId = 0;
		uint32_t editListId = 0;
		uint32_t manaMax = 0;
		std::array<int64_t, SKILL_LAST + 1> varSkills = {};
		std::array<int64_t, STAT_LAST + 1> varStats = {};
		int32_t shopCallback = -1;
		int32_t MessageBufferCount = 0;
		uint32_t premiumDays = 0;
		int32_t bloodHitCount = 0;
		int32_t shieldBlockCount = 0;
		int8_t offlineTrainingSkill = SKILL_NONE;
		int32_t offlineTrainingTime = 0;
		int32_t idleTime = 0;
		uint32_t coinBalance = 0;
		uint16_t expBoostStamina = 0;

		uint16_t lastStatsTrainingTime = 0;
		uint16_t staminaMinutes = 2520;
		std::vector<uint8_t> blessings = { 0, 0, 0, 0, 0, 0, 0, 0 };
		uint16_t maxWriteLen = 0;
		uint16_t baseXpGain = 100;
		uint16_t voucherXpBoost = 0;
		uint16_t grindingXpBoost = 0;
		uint16_t storeXpBoost = 0;
		uint16_t staminaXpBoost = 100;
		int16_t lastDepotId = -1;
		StashItemList stashItems; // [ItemID] = amount
		uint32_t movedItems = 0;

		// Depot search system
		bool depotSearch = false;
		std::pair<uint16_t, uint8_t> depotSearchOnItem;

		// Bestiary
		bool charmExpansion = false;
		uint16_t charmRuneWound = 0;
		uint16_t charmRuneEnflame = 0;
		uint16_t charmRunePoison = 0;
		uint16_t charmRuneFreeze = 0;
		uint16_t charmRuneZap = 0;
		uint16_t charmRuneCurse = 0;
		uint16_t charmRuneCripple = 0;
		uint16_t charmRuneParry = 0;
		uint16_t charmRuneDodge = 0;
		uint16_t charmRuneAdrenaline = 0;
		uint16_t charmRuneNumb = 0;
		uint16_t charmRuneCleanse = 0;
		uint16_t charmRuneBless = 0;
		uint16_t charmRuneScavenge = 0;
		uint16_t charmRuneGut = 0;
		uint16_t charmRuneLowBlow = 0;
		uint16_t charmRuneDivine = 0;
		uint16_t charmRuneVamp = 0;
		uint16_t charmRuneVoid = 0;
		uint32_t charmPoints = 0;
		int32_t UsedRunesBit = 0;
		int32_t UnlockedRunesBit = 0;
		std::pair<ConditionType_t, uint64_t> cleanseCondition = {CONDITION_NONE, 0};

		uint8_t soul = 0;
		uint8_t levelPercent = 0;
		double_t magLevelPercent = 0;

		PlayerSex_t sex = PLAYERSEX_FEMALE;
		OperatingSystem_t operatingSystem = CLIENTOS_NONE;
		BlockType_t lastAttackBlockType = BLOCK_NONE;
		TradeState_t tradeState = TRADE_NONE;
		FightMode_t fightMode = FIGHTMODE_ATTACK;
		Faction_t faction = FACTION_PLAYER;
		account::AccountType accountType = account::AccountType::ACCOUNT_TYPE_NORMAL;
		QuickLootFilter_t quickLootFilter;
		VipStatus_t statusVipList = VIPSTATUS_ONLINE;

		bool chaseMode = false;
		bool secureMode = true;
		bool inMarket = false;
		bool wasMounted = false;
		bool ghostMode = false;
		bool pzLocked = false;
		bool isConnecting = false;
		bool addAttackSkillPoint = false;
		bool inventoryAbilities[CONST_SLOT_LAST + 1] = {};
		bool quickLootFallbackToMainContainer = false;
		bool logged = false;
		bool scheduledSaleUpdate = false;
		bool inEventMovePush = false;
		bool supplyStash = false; // Menu option 'stow, stow container ...'
		bool marketMenu = false; // Menu option 'show in market'
		bool exerciseTraining = false;
		bool moved = false;
		bool dead = false;

		static uint32_t playerAutoID;

		void updateItemsLight(bool internal = false);
		uint16_t getStepSpeed() const override {
			return std::max<uint16_t>(PLAYER_MIN_SPEED, std::min<uint16_t>(PLAYER_MAX_SPEED, getSpeed()));
		}
		void updateBaseSpeed() {
			if (baseSpeed >= PLAYER_MAX_SPEED) {
				return;
			}

			if (!hasFlag(PlayerFlags_t::SetMaxSpeed)) {
				baseSpeed = static_cast<uint16_t>(vocation->getBaseSpeed() + (level - 1));
			} else {
				baseSpeed = PLAYER_MAX_SPEED;
			}
		}

		bool isPromoted() const;

		uint32_t getAttackSpeed() const {
			return vocation->getAttackSpeed();
		}

		static double_t getPercentLevel(uint64_t count, uint64_t nextLevelCount);
		double getLostPercent() const;
		uint64_t getLostExperience() const override {
			return skillLoss ? static_cast<uint64_t>(experience * getLostPercent()) : 0;
		}
		uint32_t getDamageImmunities() const override {
			return damageImmunities;
		}
		uint32_t getConditionImmunities() const override {
			return conditionImmunities;
		}
		uint32_t getConditionSuppressions() const override {
			return conditionSuppressions;
		}
		uint16_t getLookCorpse() const override;
		void getPathSearchParams(const Creature* creature, FindPathParams& fpp) const override;

		void setDead(bool isDead) {
			dead = isDead;
		}
		bool isDead() const {
			return dead;
		}

		void triggerMomentum();

		friend class Game;
		friend class Npc;
		friend class PlayerFunctions;
		friend class NetworkMessageFunctions;
		friend class Map;
		friend class Actions;
		friend class IOLoginData;
		friend class ProtocolGame;
		friend class MoveEvent;
		friend class BedItem;

  account::Account *account_;
};

#endif  // SRC_CREATURES_PLAYERS_PLAYER_H_<|MERGE_RESOLUTION|>--- conflicted
+++ resolved
@@ -781,20 +781,7 @@
 			return lastAttack > 0 && ((OTSYS_TIME() - lastAttack) >= getAttackSpeed());
 		}
 
-<<<<<<< HEAD
 		uint16_t getSkillLevel(uint8_t skill) const;
-=======
-		uint16_t getSkillLevel(uint8_t skill) const {
-			auto skillLevel = std::max<int32_t>(0, skills[skill].level + varSkills[skill]);
-
-			if (auto it = maxValuePerSkill.find(skill);
-				it != maxValuePerSkill.end()) {
-				skillLevel = std::min<int32_t>(it->second, skillLevel);
-			}
-
-			return static_cast<uint16_t>(skillLevel);
-		}
->>>>>>> b10b3f47
 		uint16_t getBaseSkill(uint8_t skill) const {
 			return skills[skill].level;
 		}
