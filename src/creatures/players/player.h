/**
 * The Forgotten Server - a free and open-source MMORPG server emulator
 * Copyright (C) 2019  Mark Samman <mark.samman@gmail.com>
 *
 * This program is free software; you can redistribute it and/or modify
 * it under the terms of the GNU General Public License as published by
 * the Free Software Foundation; either version 2 of the License, or
 * (at your option) any later version.
 *
 * This program is distributed in the hope that it will be useful,
 * but WITHOUT ANY WARRANTY; without even the implied warranty of
 * MERCHANTABILITY or FITNESS FOR A PARTICULAR PURPOSE.  See the
 * GNU General Public License for more details.
 *
 * You should have received a copy of the GNU General Public License along
 * with this program; if not, write to the Free Software Foundation, Inc.,
 * 51 Franklin Street, Fifth Floor, Boston, MA 02110-1301 USA.
 */

#ifndef SRC_CREATURES_PLAYERS_PLAYER_H_
#define SRC_CREATURES_PLAYERS_PLAYER_H_

#include "account/account.hpp"
#include "items/containers/container.h"
#include "creatures/creature.h"
#include "items/cylinder.h"
#include "declarations.hpp"
#include "items/containers/depot/depotchest.h"
#include "items/containers/depot/depotlocker.h"
#include "grouping/familiars.h"
#include "game/gamestore.h"
#include "grouping/groups.h"
#include "grouping/guild.h"
#include "imbuements/imbuements.h"
#include "items/containers/inbox/inbox.h"
#include "io/ioguild.h"
#include "io/ioprey.h"
#include "creatures/appearance/mounts/mounts.h"
#include "creatures/appearance/outfit/outfit.h"
#include "grouping/party.h"
#include "server/network/protocol/protocolgame.h"
#include "items/containers/rewards/reward.h"
#include "items/containers/rewards/rewardchest.h"
#include "map/town.h"
#include "vocations/vocation.h"
#include "creatures/npcs/npc.h"

class House;
class NetworkMessage;
class Weapon;
class ProtocolGame;
class Party;
class SchedulerTask;
class Bed;
class Guild;
class Imbuement;
class PreySlot;
class TaskHuntingSlot;

struct OpenContainer {
	Container* container;
	uint16_t index;
};

using MuteCountMap = std::map<uint32_t, uint32_t>;

static constexpr int32_t PLAYER_MAX_SPEED = 70000;
static constexpr int32_t PLAYER_MIN_SPEED = 10;

class Player final : public Creature, public Cylinder
{
	public:
		explicit Player(ProtocolGame_ptr p);
		~Player();

		// non-copyable
		Player(const Player&) = delete;
		Player& operator=(const Player&) = delete;

		Player* getPlayer() override {
			return this;
		}
		const Player* getPlayer() const override {
			return this;
		}

		void setID() override {
			if (id == 0) {
				if (guid != 0) {
					id = 0x10000000 + guid;
				}
			}
		}

		static MuteCountMap muteCountMap;

		const std::string& getName() const override {
			return name;
		}
		void setName(std::string newName) {
			this->name = std::move(newName);
		}
		const std::string& getTypeName() const override {
			return name;
		}
		const std::string& getNameDescription() const override {
			return name;
		}
		std::string getDescription(int32_t lookDistance) const override;

		CreatureType_t getType() const override {
			return CREATURETYPE_PLAYER;
		}

		uint8_t getCurrentMount() const;
		void setCurrentMount(uint8_t mountId);
		bool isMounted() const {
			return defaultOutfit.lookMount != 0;
		}
		bool toggleMount(bool mount);
		bool tameMount(uint8_t mountId);
		bool untameMount(uint8_t mountId);
		bool hasMount(const Mount* mount) const;
		void dismount();

		void sendFYIBox(const std::string& message) {
			if (client) {
				client->sendFYIBox(message);
			}
		}

		void BestiarysendCharms() {
			if (client) {
				client->BestiarysendCharms();
			}
		}
		void addBestiaryKillCount(uint16_t raceid, uint32_t amount)
		{
			uint32_t oldCount = getBestiaryKillCount(raceid);
			uint32_t key = STORAGEVALUE_BESTIARYKILLCOUNT + raceid;
			addStorageValue(key, static_cast<int32_t>(oldCount + amount));
		}
		uint32_t getBestiaryKillCount(uint16_t raceid) const
		{
			int32_t cp = 0;
			uint32_t key = STORAGEVALUE_BESTIARYKILLCOUNT + raceid;
			getStorageValue(key, cp);
			return cp > 0 ? static_cast<uint32_t>(cp) : 0;
		}

		void setGUID(uint32_t newGuid) {
			this->guid = newGuid;
		}
		uint32_t getGUID() const {
			return guid;
		}
		bool canSeeInvisibility() const override {
			return hasFlag(PlayerFlag_CanSenseInvisibility) || group->access;
		}

		void setDailyReward(uint8_t reward) {
			this->isDailyReward = reward;
		}

		void removeList() override;
		void addList() override;
		void removePlayer(bool displayEffect, bool forced = true);

		static uint64_t getExpForLevel(int32_t lv) {
			lv--;
			return ((50ULL * lv * lv * lv) - (150ULL * lv * lv) + (400ULL * lv)) / 3ULL;
		}

		uint16_t getStaminaMinutes() const {
			return staminaMinutes;
		}

		void sendItemsPrice() {
			if (client) {
				client->sendItemsPrice();
			}
		}

		bool addOfflineTrainingTries(skills_t skill, uint64_t tries);

		void addOfflineTrainingTime(int32_t addTime) {
			offlineTrainingTime = std::min<int32_t>(12 * 3600 * 1000, offlineTrainingTime + addTime);
		}
		void removeOfflineTrainingTime(int32_t removeTime) {
			offlineTrainingTime = std::max<int32_t>(0, offlineTrainingTime - removeTime);
		}
		int32_t getOfflineTrainingTime() const {
			return offlineTrainingTime;
		}

		int32_t getOfflineTrainingSkill() const {
			return offlineTrainingSkill;
		}
		void setOfflineTrainingSkill(int32_t skill) {
			offlineTrainingSkill = skill;
		}

		uint64_t getBankBalance() const {
			return bankBalance;
		}
		void setBankBalance(uint64_t balance) {
			bankBalance = balance;
		}

		Guild* getGuild() const {
			return guild;
		}
		void setGuild(Guild* guild);

         GuildRank_ptr getGuildRank() const {
			return guildRank;
		}
		void setGuildRank(GuildRank_ptr newGuildRank) {
			guildRank = newGuildRank;
		}

		bool isGuildMate(const Player* player) const;

		const std::string& getGuildNick() const {
			return guildNick;
		}
		void setGuildNick(std::string nick) {
			guildNick = nick;
		}

		bool isInWar(const Player* player) const;
		bool isInWarList(uint32_t guild_id) const;

		void setLastWalkthroughAttempt(int64_t walkthroughAttempt) {
			lastWalkthroughAttempt = walkthroughAttempt;
		}
		void setLastWalkthroughPosition(Position walkthroughPosition) {
			lastWalkthroughPosition = walkthroughPosition;
		}

		Inbox* getInbox() const {
			return inbox;
		}

		uint32_t getClientIcons() const;

		const GuildWarVector& getGuildWarVector() const {
		return guildWarVector;
		}

		std::list<MonsterType*> getBestiaryTrackerList() const {
			return BestiaryTracker;
		}

		void addBestiaryTrackerList(MonsterType* mtype) {
			if (client) {
				auto it = std::find(BestiaryTracker.begin(), BestiaryTracker.end(), mtype);
				if (it == BestiaryTracker.end()) {
					BestiaryTracker.push_front(mtype);
				} else {
					BestiaryTracker.remove(mtype);
				}
				client->refreshBestiaryTracker(BestiaryTracker);
			}
		}

		void sendBestiaryEntryChanged(uint16_t raceid) {
			if (client) {
				client->sendBestiaryEntryChanged(raceid);
			}
		}

		void refreshBestiaryTracker(std::list<MonsterType*> trackerList) {
			if (client) {
				client->refreshBestiaryTracker(trackerList);
			}
		}

		Vocation* getVocation() const {
			return vocation;
		}

		OperatingSystem_t getOperatingSystem() const {
			return operatingSystem;
		}
		void setOperatingSystem(OperatingSystem_t clientos) {
			operatingSystem = clientos;
		}

		uint32_t getProtocolVersion() const {
			if (!client) {
				return 0;
			}

			return client->getVersion();
		}

		bool hasSecureMode() const {
			return secureMode;
		}

		void setParty(Party* newParty) {
			this->party = newParty;
		}
		Party* getParty() const {
			return party;
		}

		uint16_t getCleavePercent() const {
			return cleavePercent;
		}

		void setCleavePercent(uint16_t value) {
			cleavePercent += value;
		}

		int32_t getSpecializedMagicLevel(CombatType_t combat) const {
			return specializedMagicLevel[combatTypeToIndex(combat)];
		}

		void setSpecializedMagicLevel(CombatType_t combat, int32_t value) {
			specializedMagicLevel[combatTypeToIndex(combat)] = std::max(0, specializedMagicLevel[combatTypeToIndex(combat)] + value);
		}

		int32_t getPerfectShotDamage(uint8_t range) const {
			auto it = perfectShot.find(range);
			if (it != perfectShot.end())
				return it->second;
			return 0;
		}	

		void setPerfectShotDamage(uint8_t range, int32_t damage) {
			int32_t actualDamage = getPerfectShotDamage(range);
			bool aboveZero = (actualDamage != 0);
			actualDamage += damage;
			if (actualDamage == 0 && aboveZero)
				perfectShot.erase(range);
			else
				perfectShot[range] = actualDamage;
		}

		int32_t getMagicShieldCapacityFlat() const {
			return magicShieldCapacityFlat;
		}

		int16_t getMagicShieldCapacityPercent() const {
			return magicShieldCapacityPercent;
		}

		void setMagicShieldCapacityFlat(int32_t value) {
			magicShieldCapacityFlat += value;
		}

		void setMagicShieldCapacityPercent(int16_t value) {
			magicShieldCapacityPercent += value;
		}

		PartyShields_t getPartyShield(const Player* player) const;
		bool isInviting(const Player* player) const;
		bool isPartner(const Player* player) const;
		void sendPlayerPartyIcons(Player* player);
		bool addPartyInvitation(Party* party);
		void removePartyInvitation(Party* party);
		void clearPartyInvitations();

		void sendUnjustifiedPoints();

		GuildEmblems_t getGuildEmblem(const Player* player) const;

		uint64_t getSpentMana() const {
			return manaSpent;
		}

		bool hasFlag(PlayerFlags value) const {
			return (group->flags & value) != 0;
		}

		bool hasCustomFlag(PlayerCustomFlags value) const {
			return (group->customflags & value) != 0;
		}

		BedItem* getBedItem() {
			return bedItem;
		}
		void setBedItem(BedItem* b) {
			bedItem = b;
		}

		bool hasImbuingItem() {
			return imbuingItem != nullptr;
		}
		void setImbuingItem(Item* item);

		void addBlessing(uint8_t index, uint8_t count) {
			if (blessings[index - 1] == 255) {
				return;
			}

			blessings[index-1] += count;
		}
		void removeBlessing(uint8_t index, uint8_t count) {
			if (blessings[index - 1] == 0) {
				return;
			}

			blessings[index-1] -= count;
		}
		bool hasBlessing(uint8_t index) const {
			return blessings[index - 1] != 0;
		}
		uint8_t getBlessingCount(uint8_t index) const {
			return blessings[index - 1];
		}
		std::string getBlessingsName() const; 

		bool isOffline() const {
			return (getID() == 0);
		}
		void disconnect() {
			if (client) {
				client->disconnect();
			}
		}
		uint32_t getIP() const;

		void addContainer(uint8_t cid, Container* container);
		void closeContainer(uint8_t cid);
		void setContainerIndex(uint8_t cid, uint16_t index);

		Container* getContainerByID(uint8_t cid);
		int8_t getContainerID(const Container* container) const;
		uint16_t getContainerIndex(uint8_t cid) const;

		bool canOpenCorpse(uint32_t ownerId) const;

		void addStorageValue(const uint32_t key, const int32_t value, const bool isLogin = false);
		bool getStorageValue(const uint32_t key, int32_t& value) const;
		void genReservedStorageRange();

		void setGroup(Group* newGroup) {
			group = newGroup;
		}
		Group* getGroup() const {
			return group;
		}

		void setInMarket(bool value) {
			inMarket = value;
		}
		bool isInMarket() const {
			return inMarket;
		}
		void setSpecialMenuAvailable(bool supplyStashBool, bool marketMenuBool, bool depotSearchBool) {

			// Closing depot search when player have special container disabled and it's still open.
			if (isDepotSearchOpen() && !depotSearchBool && depotSearch) {
				depotSearchOnItem = {0, 0};
				sendCloseDepotSearch();
			}

			// Menu option 'stow, stow container ...'
			// Menu option 'show in market'
			// Menu option to open depot search
			supplyStash = supplyStashBool;
			marketMenu = marketMenuBool;
			depotSearch = depotSearchBool;
			if (client) {
				client->sendSpecialContainersAvailable();
			}
		}
		bool isDepotSearchOpen() const {
			return depotSearchOnItem.first != 0;
		}
		bool isDepotSearchOpenOnItem(uint16_t itemId) const {
			return depotSearchOnItem.first == itemId;
		}
		void setDepotSearchIsOpen(uint16_t itemId, uint8_t tier) {
			depotSearchOnItem = {itemId, tier};
		}
		bool isDepotSearchAvailable() const {
			return depotSearch;
		}
		bool isSupplyStashMenuAvailable() {
			return supplyStash;
		}
		bool isMarketMenuAvailable() {
			return marketMenu;
		}
		bool isExerciseTraining() {
			return exerciseTraining;
		}
		void setExerciseTraining(bool isTraining) {
			exerciseTraining = isTraining;
		}
		void setLastDepotId(int16_t newId) {
			lastDepotId = newId;
		}
		int16_t getLastDepotId() const {
			return lastDepotId;
		}

		void resetIdleTime() {
			idleTime = 0;
		}

		bool isInGhostMode() const override {
			return ghostMode;
		}
		void switchGhostMode() {
			ghostMode = !ghostMode;
		}

		uint32_t getAccount() const {
			return accountNumber;
		}
		account::AccountType getAccountType() const {
			return accountType;
		}
		uint32_t getLevel() const {
			return level;
		}
		uint8_t getLevelPercent() const {
			return levelPercent;
		}
		uint32_t getMagicLevel() const {
			return std::max<int32_t>(0, magLevel + varStats[STAT_MAGICPOINTS]);
		}
		uint32_t getBaseMagicLevel() const {
			return magLevel;
		}
		double_t getMagicLevelPercent() const {
			return magLevelPercent;
		}
		uint8_t getSoul() const {
			return soul;
		}
		bool isAccessPlayer() const {
			return group->access;
		}
		bool isPremium() const;
		void setPremiumDays(int32_t v);

		void setTibiaCoins(int32_t v);

		uint16_t getHelpers() const;

		bool setVocation(uint16_t vocId);
		uint16_t getVocationId() const {
			return vocation->getId();
		}

		PlayerSex_t getSex() const {
			return sex;
		}
		void setSex(PlayerSex_t);
		uint64_t getExperience() const {
			return experience;
		}

		time_t getLastLoginSaved() const {
			return lastLoginSaved;
		}

		time_t getLastLogout() const {
			return lastLogout;
		}

		const Position& getLoginPosition() const {
			return loginPosition;
		}
		const Position& getTemplePosition() const {
			return town->getTemplePosition();
		}
		Town* getTown() const {
			return town;
		}
		void setTown(Town* newTown) {
			this->town = newTown;
		}

		void clearModalWindows();
		bool hasModalWindowOpen(uint32_t modalWindowId) const;
		void onModalWindowHandled(uint32_t modalWindowId);

		bool isPushable() const override;
		uint32_t isMuted() const;
		void addMessageBuffer();
		void removeMessageBuffer();

		bool canSellImbuedItem(Item *item, bool ignoreImbued);
		bool removeItemOfType(uint16_t itemId, uint32_t amount, int32_t subType, bool ignoreEquipped = false, bool ignoreImbued = true) const;

		void addItemOnStash(uint16_t itemId, uint32_t amount) {
			auto it = stashItems.find(itemId);
			if (it != stashItems.end()) {
				stashItems[itemId] += amount;
				return;
			}

			stashItems[itemId] = amount;
		}
		uint16_t getStashItemCount(uint16_t itemId) const {
			auto it = stashItems.find(itemId);
			if (it != stashItems.end()) {
				return static_cast<uint16_t>(it->second);
			}
			return 0;
		}
		bool withdrawItem(uint16_t itemId, uint32_t amount) {
			auto it = stashItems.find(itemId);
			if (it != stashItems.end()) {
				if (it->second > amount) {
					stashItems[itemId] -= amount;
				} else if (it->second == amount) {
					stashItems.erase(itemId);
				} else {
					return false;
				}
				return true;
			}
			return false;
		}
		StashItemList getStashItems() const {
			return stashItems;
		}

		uint32_t getBaseCapacity() const {
			if (hasFlag(PlayerFlag_CannotPickupItem)) {
				return 0;
			} else if (hasFlag(PlayerFlag_HasInfiniteCapacity)) {
				return std::numeric_limits<uint32_t>::max();
			}
			return capacity;
		}

		uint32_t getCapacity() const {
			if (hasFlag(PlayerFlag_CannotPickupItem)) {
				return 0;
			} else if (hasFlag(PlayerFlag_HasInfiniteCapacity)) {
				return std::numeric_limits<uint32_t>::max();
			}
			return capacity + bonusCapacity;
		}

		uint32_t getFreeCapacity() const {
			if (hasFlag(PlayerFlag_CannotPickupItem)) {
				return 0;
			} else if (hasFlag(PlayerFlag_HasInfiniteCapacity)) {
				return std::numeric_limits<uint32_t>::max();
			} else {
				return std::max<int32_t>(0, getCapacity() - inventoryWeight);
			}
		}

		int32_t getMaxHealth() const override {
			return std::max<int32_t>(1, healthMax + varStats[STAT_MAXHITPOINTS]);
		}
		uint32_t getMaxMana() const override {
			return std::max<int32_t>(0, manaMax + varStats[STAT_MAXMANAPOINTS]);
		}

		Item* getInventoryItem(Slots_t slot) const;

		bool isItemAbilityEnabled(Slots_t slot) const {
			return inventoryAbilities[slot];
		}
		void setItemAbility(Slots_t slot, bool enabled) {
			inventoryAbilities[slot] = enabled;
		}

		void setVarSkill(skills_t skill, int32_t modifier) {
			varSkills[skill] += modifier;
		}

		void setVarStats(stats_t stat, int32_t modifier);
		int32_t getDefaultStats(stats_t stat) const;

		void addConditionSuppressions(uint32_t conditions);
		void removeConditionSuppressions(uint32_t conditions);

		Reward* getReward(uint32_t rewardId, bool autoCreate);
		void removeReward(uint32_t rewardId);
		void getRewardList(std::vector<uint32_t>& rewards);
		RewardChest* getRewardChest();

		DepotChest* getDepotBox();
		DepotChest* getDepotChest(uint32_t depotId, bool autoCreate);
		DepotLocker* getDepotLocker(uint32_t depotId);
		void onReceiveMail() const;
		bool isNearDepotBox() const;

		Container* setLootContainer(ObjectCategory_t category, Container* container, bool loading = false);
		Container* getLootContainer(ObjectCategory_t category) const;

		bool canSee(const Position& pos) const override;
		bool canSeeCreature(const Creature* creature) const override;

		bool canWalkthrough(const Creature* creature) const;
		bool canWalkthroughEx(const Creature* creature) const;

		RaceType_t getRace() const override {
			return RACE_BLOOD;
		}

		uint64_t getMoney() const;

		//safe-trade functions
		void setTradeState(TradeState_t state) {
			tradeState = state;
		}
		TradeState_t getTradeState() const {
			return tradeState;
		}
		Item* getTradeItem() {
			return tradeItem;
		}

		//shop functions
		void setShopOwner(Npc* owner) {
			shopOwner = owner;
		}

		Npc* getShopOwner() const {
			return shopOwner;
		}

		//V.I.P. functions
		void notifyStatusChange(Player* player, VipStatus_t status, bool message = true);
		bool removeVIP(uint32_t vipGuid);
		bool addVIP(uint32_t vipGuid, const std::string& vipName, VipStatus_t status);
		bool addVIPInternal(uint32_t vipGuid);
		bool editVIP(uint32_t vipGuid, const std::string& description, uint32_t icon, bool notify);

		//follow functions
		bool setFollowCreature(Creature* creature) override;
		void goToFollowCreature() override;

		//follow events
		void onFollowCreature(const Creature* creature) override;

		//walk events
		void onWalk(Direction& dir) override;
		void onWalkAborted() override;
		void onWalkComplete() override;

		void stopWalk();
		bool openShopWindow(Npc* npc);
		bool closeShopWindow(bool sendCloseShopWindow = true);
		bool updateSaleShopList(const Item* item);
		bool hasShopItemForSale(uint16_t itemId, uint8_t subType) const;

		void setChaseMode(bool mode);
		void setFightMode(FightMode_t mode) {
			fightMode = mode;
		}
		void setSecureMode(bool mode) {
			secureMode = mode;
		}

		Faction_t getFaction() const override {
			return FACTION_PLAYER;
		}

		//combat functions
		bool setAttackedCreature(Creature* creature) override;
		bool isImmune(CombatType_t type) const override;
		bool isImmune(ConditionType_t type) const override;
		bool hasShield() const;
		bool isAttackable() const override;
		static bool lastHitIsPlayer(Creature* lastHitCreature);

		//stash functions
		bool addItemFromStash(uint16_t itemId, uint32_t itemCount);
		void stowItem(Item* item, uint32_t count, bool allItems);

		void changeHealth(int32_t healthChange, bool sendHealthChange = true) override;
		void changeMana(int32_t manaChange) override;
		void changeSoul(int32_t soulChange);

		bool isPzLocked() const {
			return pzLocked;
		}
		BlockType_t blockHit(Creature* attacker, CombatType_t combatType, int32_t& damage,
                             bool checkDefense = false, bool checkArmor = false, bool field = false) override;
		void doAttacking(uint32_t interval) override;
		bool hasExtraSwing() override {
			return lastAttack > 0 && ((OTSYS_TIME() - lastAttack) >= getAttackSpeed());
		}

		uint16_t getSkillLevel(uint8_t skill) const {
			uint16_t skillLevel = std::max<uint16_t>(0, skills[skill].level + varSkills[skill]);

			auto it = maxValuePerSkill.find(skill);
			if (it != maxValuePerSkill.end()) {
				skillLevel = std::min<uint16_t>(it->second, skillLevel);
			}

			return skillLevel;
		}
		uint16_t getBaseSkill(uint8_t skill) const {
			return skills[skill].level;
		}
		double_t getSkillPercent(uint8_t skill) const {
			return skills[skill].percent;
		}

		bool getAddAttackSkill() const {
			return addAttackSkillPoint;
		}
		BlockType_t getLastAttackBlockType() const {
			return lastAttackBlockType;
		}

		Item* getWeapon(Slots_t slot, bool ignoreAmmo) const;
		Item* getWeapon(bool ignoreAmmo = false) const;
		WeaponType_t getWeaponType() const;
		int32_t getWeaponSkill(const Item* item) const;
		void getShieldAndWeapon(const Item*& shield, const Item*& weapon) const;

		void drainHealth(Creature* attacker, int32_t damage) override;
		void drainMana(Creature* attacker, int32_t manaLoss) override;
		void addManaSpent(uint64_t amount);
		void addSkillAdvance(skills_t skill, uint64_t count);

		int32_t getArmor() const override;
		int32_t getDefense() const override;
		float getAttackFactor() const override;
		float getDefenseFactor() const override;

		void addInFightTicks(bool pzlock = false);

		uint64_t getGainedExperience(Creature* attacker) const override;

		//combat event functions
		void onAddCondition(ConditionType_t type) override;
		void onAddCombatCondition(ConditionType_t type) override;
		void onEndCondition(ConditionType_t type) override;
		void onCombatRemoveCondition(Condition* condition) override;
		void onAttackedCreature(Creature* target) override;
		void onAttacked() override;
		void onAttackedCreatureDrainHealth(Creature* target, int32_t points) override;
		void onTargetCreatureGainHealth(Creature* target, int32_t points) override;
		bool onKilledCreature(Creature* target, bool lastHit = true) override;
		void onGainExperience(uint64_t gainExp, Creature* target) override;
		void onGainSharedExperience(uint64_t gainExp, Creature* target);
		void onAttackedCreatureBlockHit(BlockType_t blockType) override;
		void onBlockHit() override;
		void onChangeZone(ZoneType_t zone) override;
		void onAttackedCreatureChangeZone(ZoneType_t zone) override;
		void onIdleStatus() override;
		void onPlacedCreature() override;

		LightInfo getCreatureLight() const override;

		Skulls_t getSkull() const override;
		Skulls_t getSkullClient(const Creature* creature) const override;
		int64_t getSkullTicks() const { return skullTicks; }
		void setSkullTicks(int64_t ticks) { skullTicks = ticks; }

		bool hasAttacked(const Player* attacked) const;
		void addAttacked(const Player* attacked);
		void removeAttacked(const Player* attacked);
		void clearAttacked();
		void addUnjustifiedDead(const Player* attacked);
		void sendCreatureSkull(const Creature* creature) const {
			if (client) {
				client->sendCreatureSkull(creature);
			}
		}
		void checkSkullTicks(int64_t ticks);

		bool canWear(uint16_t lookType, uint8_t addons) const;
		void addOutfit(uint16_t lookType, uint8_t addons);
		bool removeOutfit(uint16_t lookType);
		bool removeOutfitAddon(uint16_t lookType, uint8_t addons);
		bool getOutfitAddons(const Outfit& outfit, uint8_t& addons) const;

		bool canFamiliar(uint16_t lookType) const;
		void addFamiliar(uint16_t lookType);
		bool removeFamiliar(uint16_t lookType);
		bool getFamiliar(const Familiar& familiar) const;
		void setFamiliarLooktype(uint16_t familiarLooktype) {
			this->defaultOutfit.lookFamiliarsType = familiarLooktype;
		}

		bool canLogout();

		bool hasKilled(const Player* player) const;

		size_t getMaxVIPEntries() const;
		size_t getMaxDepotItems() const;

		//tile
		//send methods
		void sendAddTileItem(const Tile* itemTile, const Position& pos, const Item* item) {
			if (client) {
				int32_t stackpos = itemTile->getStackposOfItem(this, item);
				if (stackpos != -1) {
					client->sendAddTileItem(pos, stackpos, item);
				}
			}
		}
		void sendUpdateTileItem(const Tile* updateTile, const Position& pos, const Item* item) {
			if (client) {
				int32_t stackpos = updateTile->getStackposOfItem(this, item);
				if (stackpos != -1) {
					client->sendUpdateTileItem(pos, stackpos, item);
				}
			}
		}
		void sendRemoveTileThing(const Position& pos, int32_t stackpos) {
			if (stackpos != -1 && client) {
				client->sendRemoveTileThing(pos, stackpos);
			}
		}
		void sendUpdateTile(const Tile* updateTile, const Position& pos) {
			if (client) {
				client->sendUpdateTile(updateTile, pos);
			}
		}

		void sendChannelMessage(const std::string& author, const std::string& text, SpeakClasses type, uint16_t channel) {
			if (client) {
				client->sendChannelMessage(author, text, type, channel);
			}
		}
		void sendChannelEvent(uint16_t channelId, const std::string& playerName, ChannelEvent_t channelEvent) {
			if (client) {
				client->sendChannelEvent(channelId, playerName, channelEvent);
			}
		}
		void sendCreatureAppear(const Creature* creature, const Position& pos, bool isLogin) {
			if (client) {
				client->sendAddCreature(creature, pos, creature->getTile()->getStackposOfCreature(this, creature), isLogin);
			}
		}
		void sendCreatureMove(const Creature* creature, const Position& newPos, int32_t newStackPos, const Position& oldPos, int32_t oldStackPos, bool teleport) {
			if (client) {
				client->sendMoveCreature(creature, newPos, newStackPos, oldPos, oldStackPos, teleport);
			}
		}
		void sendCreatureTurn(const Creature* creature) {
			if (client && canSeeCreature(creature)) {
				int32_t stackpos = creature->getTile()->getStackposOfCreature(this, creature);
				if (stackpos != -1) {
					client->sendCreatureTurn(creature, stackpos);
				}
			}
		}
		void sendCreatureSay(const Creature* creature, SpeakClasses type, const std::string& text, const Position* pos = nullptr) {
			if (client) {
				client->sendCreatureSay(creature, type, text, pos);
			}
		}
		void sendCreatureReload(const Creature* creature) {
			if (client) {
				client->reloadCreature(creature);
			}
		}
		void sendPrivateMessage(const Player* speaker, SpeakClasses type, const std::string& text) {
			if (client) {
				client->sendPrivateMessage(speaker, type, text);
			}
		}
		void sendCreatureSquare(const Creature* creature, SquareColor_t color) {
			if (client) {
				client->sendCreatureSquare(creature, color);
			}
		}
		void sendCreatureChangeOutfit(const Creature* creature, const Outfit_t& outfit) {
			if (client) {
				client->sendCreatureOutfit(creature, outfit);
			}
		}
		void sendCreatureChangeVisible(const Creature* creature, bool visible) {
			if (!client) {
				return;
			}

			if (creature->getPlayer()) {
				if (visible) {
					client->sendCreatureOutfit(creature, creature->getCurrentOutfit());
				} else {
					static Outfit_t outfit;
					client->sendCreatureOutfit(creature, outfit);
				}
			} else if (canSeeInvisibility()) {
				client->sendCreatureOutfit(creature, creature->getCurrentOutfit());
			} else {
				int32_t stackpos = creature->getTile()->getStackposOfCreature(this, creature);
				if (stackpos == -1) {
					return;
				}

				if (visible) {
					client->sendAddCreature(creature, creature->getPosition(), stackpos, false);
				} else {
					client->sendRemoveTileThing(creature->getPosition(), stackpos);
				}
			}
		}
		void sendCreatureLight(const Creature* creature) {
			if (client) {
				client->sendCreatureLight(creature);
			}
		}
		void sendCreatureIcon(const Creature* creature) {
			if (client) {
				client->sendCreatureIcon(creature);
			}
		}
		void sendCreatureWalkthrough(const Creature* creature, bool walkthrough) {
			if (client) {
				client->sendCreatureWalkthrough(creature, walkthrough);
			}
		}
		void sendCreatureShield(const Creature* creature) {
			if (client) {
				client->sendCreatureShield(creature);
			}
		}
		void sendCreatureType(const Creature* creature, uint8_t creatureType) {
			if (client) {
				client->sendCreatureType(creature, creatureType);
			}
		}
		void sendSpellCooldown(uint8_t spellId, uint32_t time) {
			if (client) {
				client->sendSpellCooldown(spellId, time);
			}
		}
		void sendSpellGroupCooldown(SpellGroup_t groupId, uint32_t time) {
			if (client) {
				client->sendSpellGroupCooldown(groupId, time);
			}
		}
		void sendUseItemCooldown(uint32_t time) const {
			if (client) {
				client->sendUseItemCooldown(time);
			}
		}

		void reloadCreature(const Creature* creature) {
			if (client) {
				client->reloadCreature(creature);
			}
		}
		void sendModalWindow(const ModalWindow& modalWindow);

		//container
		void sendAddContainerItem(const Container* container, const Item* item);
		void sendUpdateContainerItem(const Container* container, uint16_t slot, const Item* newItem);
		void sendRemoveContainerItem(const Container* container, uint16_t slot);
		void sendContainer(uint8_t cid, const Container* container, bool hasParent, uint16_t firstIndex) {
			if (client) {
				client->sendContainer(cid, container, hasParent, firstIndex);
			}
		}

		//inventory
		void sendDepotItems(const ItemsTierCountList &itemMap, uint16_t count) const {
			if (client) {
				client->sendDepotItems(itemMap, count);
			}
		}
		void sendCloseDepotSearch() const {
			if (client) {
				client->sendCloseDepotSearch();
			}
		}
		void sendDepotSearchResultDetail(uint16_t itemId,
                                         uint8_t tier,
                                         uint32_t depotCount,
                                         const ItemVector &depotItems,
                                         uint32_t inboxCount,
                                         const ItemVector &inboxItems,
                                         uint32_t stashCount) const {
			if (client) {
				client->sendDepotSearchResultDetail(itemId, tier, depotCount, depotItems, inboxCount, inboxItems, stashCount);
			}
		}
		void sendCoinBalance() {
			if (client) {
				client->sendCoinBalance();
			}
		}
		void sendInventoryItem(Slots_t slot, const Item* item) {
			if (client) {
				client->sendInventoryItem(slot, item);
			}
		}
		void sendInventoryIds() {
			if (client) {
				client->sendInventoryIds();
			}
		}

		void openPlayerContainers();

		//store
		void sendOpenStore(uint8_t serviceType) {
			if(client) {
				client->sendOpenStore(serviceType);
			}
		}

		void sendShowStoreCategoryOffers(StoreCategory* category) {
			if(client) {
				client->sendStoreCategoryOffers(category);
			}
		}

		void sendStoreError(GameStoreError_t error, const std::string& errorMessage) {
			if(client) {
				client->sendStoreError(error, errorMessage);
			}
		}

		void sendStorePurchaseSuccessful(const std::string& message, const uint32_t newCoinBalance) {
			if(client)
			{
				client->sendStorePurchaseSuccessful(message, newCoinBalance);
			}
		}

		void sendStoreRequestAdditionalInfo(uint32_t offerId, ClientOffer_t clientOfferType) {
			if(client) {
				client->sendStoreRequestAdditionalInfo(offerId, clientOfferType);
			}
		}

		void sendStoreTrasactionHistory(HistoryStoreOfferList& list, uint32_t page, uint8_t entriesPerPage) {
			if(client) {
				client->sendStoreTrasactionHistory(list, page, entriesPerPage);
			}
		}

		// Quickloot
		void sendLootContainers() {
			if (client) {
				client->sendLootContainers();
			}
		}

		//event methods
		void onUpdateTileItem(const Tile* tile, const Position& pos, const Item* oldItem,
                              const ItemType& oldType, const Item* newItem,
                              const ItemType& newType) override;
		void onRemoveTileItem(const Tile* tile, const Position& pos, const ItemType& iType,
                              const Item* item) override;

		void onCreatureAppear(Creature* creature, bool isLogin) override;
		void onRemoveCreature(Creature* creature, bool isLogout) override;
		void onCreatureMove(Creature* creature, const Tile* newTile, const Position& newPos,
                            const Tile* oldTile, const Position& oldPos,
                            bool teleport) override;

		void onAttackedCreatureDisappear(bool isLogout) override;
		void onFollowCreatureDisappear(bool isLogout) override;

		//container
		void onAddContainerItem(const Item* item);
		void onUpdateContainerItem(const Container* container,
                                   const Item* oldItem, const Item* newItem);
		void onRemoveContainerItem(const Container* container, const Item* item);

		void onCloseContainer(const Container* container);
		void onSendContainer(const Container* container);
		void autoCloseContainers(const Container* container);

		//inventory
		void onUpdateInventoryItem(Item* oldItem, Item* newItem);
		void onRemoveInventoryItem(Item* item);

		void sendCancelMessage(const std::string& msg) const {
			if (client) {
				client->sendTextMessage(TextMessage(MESSAGE_FAILURE, msg));
			}
		}
		void sendCancelMessage(ReturnValue message) const;
		void sendCancelTarget() const {
			if (client) {
				client->sendCancelTarget();
			}
		}
		void sendCancelWalk() const {
			if (client) {
				client->sendCancelWalk();
			}
		}
		void sendChangeSpeed(const Creature* creature, uint32_t newSpeed) const {
			if (client) {
				client->sendChangeSpeed(creature, newSpeed);
			}
		}
		void sendCreatureHealth(const Creature* creature) const {
			if (client) {
				client->sendCreatureHealth(creature);
			}
		}
		void sendPartyCreatureUpdate(const Creature* creature) const {
			if (client) {
				client->sendPartyCreatureUpdate(creature);
			}
		}
		void sendPartyCreatureShield(const Creature* creature) const {
			if (client) {
				client->sendPartyCreatureShield(creature);
			}
		}
		void sendPartyCreatureSkull(const Creature* creature) const {
			if (client) {
				client->sendPartyCreatureSkull(creature);
			}
		}
		void sendPartyCreatureHealth(const Creature* creature, uint8_t healthPercent) const {
			if (client) {
				client->sendPartyCreatureHealth(creature, healthPercent);
			}
		}
		void sendPartyPlayerMana(const Player* player, uint8_t manaPercent) const {
			if (client) {
				client->sendPartyPlayerMana(player, manaPercent);
			}
		}
		void sendPartyCreatureShowStatus(const Creature* creature, bool showStatus) const {
			if (client) {
				client->sendPartyCreatureShowStatus(creature, showStatus);
			}
		}
		void sendPartyPlayerVocation(const Player* player) const {
			if (client) {
				client->sendPartyPlayerVocation(player);
			}
		}
		void sendPlayerVocation(const Player* player) const {
			if (client) {
				client->sendPlayerVocation(player);
			}
		}
		void sendDistanceShoot(const Position& from, const Position& to,
                               uint8_t type) const {
			if (client) {
				client->sendDistanceShoot(from, to, type);
			}
		}
		void sendHouseWindow(House* house, uint32_t listId) const;
		void sendCreatePrivateChannel(uint16_t channelId, const std::string& channelName) {
			if (client) {
				client->sendCreatePrivateChannel(channelId, channelName);
			}
		}
		void sendClosePrivate(uint16_t channelId);
		void sendIcons() const {
			if (client) {
				client->sendIcons(getClientIcons());
			}
		}
		void sendClientCheck() const {
			if (client) {
				client->sendClientCheck();
			}
		}
		void sendGameNews() const {
			if (client) {
				client->sendGameNews();
			}
		}
		void sendMagicEffect(const Position& pos, uint8_t type) const {
			if (client) {
				client->sendMagicEffect(pos, type);
			}
		}
		void sendPing();
		void sendPingBack() const {
			if (client) {
				client->sendPingBack();
			}
		}
		void sendStats();
		void sendBasicData() const {
			if (client) {
				client->sendBasicData();
			}
		}
		void sendBlessStatus() const {
			if (client) {
				client->sendBlessStatus();
			}
		}
		void sendSkills() const {
			if (client) {
				client->sendSkills();
			}
		}
		void sendTextMessage(MessageClasses mclass, const std::string& message) const {
			if (client) {
				client->sendTextMessage(TextMessage(mclass, message));
			}
		}
		void sendTextMessage(const TextMessage& message) const {
			if (client) {
				client->sendTextMessage(message);
			}
		}
		void sendReLoginWindow(uint8_t unfairFightReduction) const {
			if (client) {
				client->sendReLoginWindow(unfairFightReduction);
			}
		}
		void sendTextWindow(Item* item, uint16_t maxlen, bool canWrite) const {
			if (client) {
				client->sendTextWindow(windowTextId, item, maxlen, canWrite);
			}
		}
		void sendTextWindow(uint32_t itemId, const std::string& text) const {
			if (client) {
				client->sendTextWindow(windowTextId, itemId, text);
			}
		}
		void sendToChannel(const Creature* creature, SpeakClasses type,
                           const std::string& text, uint16_t channelId) const {
			if (client) {
				client->sendToChannel(creature, type, text, channelId);
			}
		}
		void sendShop(Npc* npc) const {
			if (client) {
				client->sendShop(npc);
			}
		}
		void sendSaleItemList(const std::map<uint32_t, uint32_t>& inventoryMap) const {
			if (client && shopOwner) {
				client->sendSaleItemList(shopOwner->getShopItemVector(), inventoryMap);
			}
		}
		void sendCloseShop() const {
			if (client) {
				client->sendCloseShop();
			}
		}
		void sendMarketEnter(uint32_t depotId);
		void sendMarketLeave() {
			inMarket = false;
			if (client) {
				client->sendMarketLeave();
			}
		}
		void sendMarketBrowseItem(uint16_t itemId, const MarketOfferList& buyOffers,
                                  const MarketOfferList& sellOffers) const {
			if (client) {
				client->sendMarketBrowseItem(itemId, buyOffers, sellOffers);
			}
		}
		void sendMarketBrowseOwnOffers(const MarketOfferList& buyOffers,
                                       const MarketOfferList& sellOffers) const {
			if (client) {
				client->sendMarketBrowseOwnOffers(buyOffers, sellOffers);
			}
		}
		void sendMarketBrowseOwnHistory(const HistoryMarketOfferList& buyOffers,
                                        const HistoryMarketOfferList& sellOffers) const {
			if (client) {
				client->sendMarketBrowseOwnHistory(buyOffers, sellOffers);
			}
		}
		void sendMarketDetail(uint16_t itemId) const {
			if (client) {
				client->sendMarketDetail(itemId);
			}
		}
		void sendMarketAcceptOffer(const MarketOfferEx& offer) const {
			if (client) {
				client->sendMarketAcceptOffer(offer);
			}
		}
		void sendMarketCancelOffer(const MarketOfferEx& offer) const {
			if (client) {
				client->sendMarketCancelOffer(offer);
			}
		}
		void sendTradeItemRequest(const std::string& traderName,
                                  const Item* item, bool ack) const {
			if (client) {
				client->sendTradeItemRequest(traderName, item, ack);
			}
		}
		void sendTradeClose() const {
			if (client) {
				client->sendCloseTrade();
			}
		}
		void sendWorldLight(LightInfo lightInfo) {
			if (client) {
				client->sendWorldLight(lightInfo);
			}
		}
		void sendTibiaTime(int32_t time) {
			if (client) {
				client->sendTibiaTime(time);
			}
		}
		void sendChannelsDialog() {
			if (client) {
				client->sendChannelsDialog();
			}
		}
		void sendOpenPrivateChannel(const std::string& receiver) {
			if (client) {
				client->sendOpenPrivateChannel(receiver);
			}
		}
		void sendExperienceTracker(int64_t rawExp, int64_t finalExp) const {
			if (client) {
				client->sendExperienceTracker(rawExp, finalExp);
			}
		}
		void sendOutfitWindow() {
			if (client) {
				client->sendOutfitWindow();
			}
		}
		// Imbuements
		void onApplyImbuement(Imbuement *imbuement, Item *item, uint8_t slot, bool protectionCharm);
		void onClearImbuement(Item* item, uint8_t slot);
		void openImbuementWindow(Item* item);
		void sendImbuementResult(const std::string message)
		{
			if (client)
			{
				client->sendImbuementResult(message);
			}
		}
		void closeImbuementWindow() const
		{
			if(client)
			{
				client->closeImbuementWindow();
			}
		}
		void sendPodiumWindow(const Item* podium, const Position& position,
                              uint16_t itemId, uint8_t stackpos) {
			if (client) {
				client->sendPodiumWindow(podium, position, itemId, stackpos);
			}
		}
		void sendCloseContainer(uint8_t cid) {
			if (client) {
				client->sendCloseContainer(cid);
			}
		}

		void sendChannel(uint16_t channelId, const std::string& channelName,
                         const UsersMap* channelUsers, const InvitedMap* invitedUsers) {
			if (client) {
				client->sendChannel(channelId, channelName, channelUsers, invitedUsers);
			}
		}
		void sendTutorial(uint8_t tutorialId) {
			if (client) {
				client->sendTutorial(tutorialId);
			}
		}
		void sendAddMarker(const Position& pos, uint8_t markType, const std::string& desc) {
			if (client) {
				client->sendAddMarker(pos, markType, desc);
			}
		}
		void sendItemInspection(uint16_t itemId, uint8_t itemCount,
                            const Item* item, bool cyclopedia) {
			if (client) {
				client->sendItemInspection(itemId, itemCount, item, cyclopedia);
			}
		}
		void sendCyclopediaCharacterNoData(CyclopediaCharacterInfoType_t characterInfoType, uint8_t errorCode) {
			if (client) {
				client->sendCyclopediaCharacterNoData(characterInfoType, errorCode);
			}
		}
		void sendCyclopediaCharacterBaseInformation() {
			if (client) {
				client->sendCyclopediaCharacterBaseInformation();
			}
		}
		void sendCyclopediaCharacterGeneralStats() {
			if (client) {
				client->sendCyclopediaCharacterGeneralStats();
			}
		}
		void sendCyclopediaCharacterCombatStats() {
			if (client) {
				client->sendCyclopediaCharacterCombatStats();
			}
		}
		void sendCyclopediaCharacterRecentDeaths(uint16_t page, uint16_t pages, const std::vector<RecentDeathEntry>& entries) {
			if (client) {
				client->sendCyclopediaCharacterRecentDeaths(page, pages, entries);
			}
		}
		void sendCyclopediaCharacterRecentPvPKills(
                                                   uint16_t page, uint16_t pages,
                                                   const std::vector<
                                                   RecentPvPKillEntry>& entries) {
			if (client) {
				client->sendCyclopediaCharacterRecentPvPKills(page, pages, entries);
			}
		}
		void sendCyclopediaCharacterAchievements() {
			if (client) {
				client->sendCyclopediaCharacterAchievements();
			}
		}
		void sendCyclopediaCharacterItemSummary() {
			if (client) {
				client->sendCyclopediaCharacterItemSummary();
			}
		}
		void sendCyclopediaCharacterOutfitsMounts() {
			if (client) {
				client->sendCyclopediaCharacterOutfitsMounts();
			}
		}
		void sendCyclopediaCharacterStoreSummary() {
			if (client) {
				client->sendCyclopediaCharacterStoreSummary();
			}
		}
		void sendCyclopediaCharacterInspection() {
			if (client) {
				client->sendCyclopediaCharacterInspection();
			}
		}
		void sendCyclopediaCharacterBadges() {
			if (client) {
				client->sendCyclopediaCharacterBadges();
			}
		}
		void sendCyclopediaCharacterTitles() {
			if (client) {
				client->sendCyclopediaCharacterTitles();
			}
		}
		void sendHighscoresNoData() {
			if (client) {
				client->sendHighscoresNoData();
			}
		}
		void sendHighscores(const std::vector<HighscoreCharacter>& characters,
                            uint8_t categoryId, uint32_t vocationId,
                            uint16_t page, uint16_t pages) {
			if (client) {
				client->sendHighscores(characters, categoryId, vocationId, page, pages);
			}
		}
		void addAsyncOngoingTask(uint64_t flags) {
			asyncOngoingTasks |= flags;
		}
		bool hasAsyncOngoingTask(uint64_t flags) const {
			return (asyncOngoingTasks & flags);
		}
		void resetAsyncOngoingTask(uint64_t flags) {
			asyncOngoingTasks &= ~(flags);
		}
		void sendTournamentLeaderboard() {
  			if (client) {
				client->sendTournamentLeaderboard();
			}
		}
		void sendEnterWorld() {
			if (client) {
				client->sendEnterWorld();
			}
		}
		void sendFightModes() {
			if (client) {
				client->sendFightModes();
			}
		}
		void sendNetworkMessage(const NetworkMessage& message) {
			if (client) {
				client->writeToOutputBuffer(message);
			}
		}

		void sendStoreOpen(uint8_t serviceType) {
			if (client) {
				client->sendOpenStore(serviceType);
			}
		}

		void receivePing() {
			lastPong = OTSYS_TIME();
		}

		void sendOpenStash(bool isNpc = false) {
			if (client && ((getLastDepotId() != -1) || isNpc)) {
				client->sendOpenStash();
			}
		}
		bool isStashExhausted() const;
		void updateStashExhausted() {
			lastStashInteraction = OTSYS_TIME();
		}

		void onThink(uint32_t interval) override;

		void postAddNotification(Thing* thing, const Cylinder* oldParent,
                                 int32_t index,
                                 CylinderLink_t link = LINK_OWNER) override;
		void postRemoveNotification(Thing* thing, const Cylinder* newParent,
                                    int32_t index,
                                    CylinderLink_t link = LINK_OWNER) override;

		void setNextAction(int64_t time) {
			if (time > nextAction) {
				nextAction = time;
			}
		}
		bool canDoAction() const {
			return nextAction <= OTSYS_TIME();
		}

		void setNextPotionAction(int64_t time) {
			if (time > nextPotionAction) {
				nextPotionAction = time;
			}
		}
		bool canDoPotionAction() const {
			return nextPotionAction <= OTSYS_TIME();
		}

		void cancelPush();

		void setModuleDelay(uint8_t byteortype, int16_t delay) {
			moduleDelayMap[byteortype] = OTSYS_TIME() + delay;
		}

		bool canRunModule(uint8_t byteortype) {
			if (!moduleDelayMap[byteortype]) {
				return true;
			}
			return moduleDelayMap[byteortype] <= OTSYS_TIME();
		}

		uint32_t getNextActionTime() const;
		uint32_t getNextPotionActionTime() const;

		Item* getWriteItem(uint32_t& windowTextId, uint16_t& maxWriteLen);
		void setWriteItem(Item* item, uint16_t maxWriteLen = 0);

		House* getEditHouse(uint32_t& windowTextId, uint32_t& listId);
		void setEditHouse(House* house, uint32_t listId = 0);

		void learnInstantSpell(const std::string& spellName);
		void forgetInstantSpell(const std::string& spellName);
		bool hasLearnedInstantSpell(const std::string& spellName) const;

		void updateRegeneration();

		void setScheduledSaleUpdate(bool scheduled) {
			scheduledSaleUpdate = scheduled;
		}

		bool getScheduledSaleUpdate() {
			return scheduledSaleUpdate;
		}

		bool inPushEvent() {
			return inEventMovePush;
		}

		void pushEvent(bool b) {
			inEventMovePush = b;
		}

		bool walkExhausted() {
			if (hasCondition(CONDITION_PARALYZE)) {
				return lastWalking > OTSYS_TIME();
			}

			return false;
		}

		void setWalkExhaust(int64_t value) {
			lastWalking = OTSYS_TIME() + value;
		}

		const std::map<uint8_t, OpenContainer>& getOpenContainers() const {
			return openContainers;
		}

		uint16_t getBaseXpGain() const {
			return baseXpGain;
		}
		void setBaseXpGain(uint16_t value) {
			baseXpGain = std::min<uint16_t>(std::numeric_limits<uint16_t>::max(), value);
		}
		uint16_t getVoucherXpBoost() const {
			return voucherXpBoost;
		}
		void setVoucherXpBoost(uint16_t value) {
			voucherXpBoost = std::min<uint16_t>(std::numeric_limits<uint16_t>::max(), value);
		}
		uint16_t getGrindingXpBoost() const {
			return grindingXpBoost;
		}
		void setGrindingXpBoost(uint16_t value) {
			grindingXpBoost = std::min<uint16_t>(std::numeric_limits<uint16_t>::max(), value);
		}
		uint16_t getStoreXpBoost() const {
			return storeXpBoost;
		}
		void setStoreXpBoost(uint16_t exp) {
			storeXpBoost = exp;
		}
		uint16_t getStaminaXpBoost() const {
			return staminaXpBoost;
		}
		void setStaminaXpBoost(uint16_t value) {
			staminaXpBoost = std::min<uint16_t>(std::numeric_limits<uint16_t>::max(), value);
		}

		void setExpBoostStamina(uint16_t stamina) {
			expBoostStamina = stamina;
		}

		uint16_t getExpBoostStamina() {
			return expBoostStamina;
		}

		int32_t getIdleTime() const {
			return idleTime;
		}

		void setTraining(bool value);

		void addItemImbuementStats(const Imbuement* imbuement);
		void removeItemImbuementStats(const Imbuement* imbuement);

		bool isMarketExhausted() const;
		void updateMarketExhausted() {
			lastMarketInteraction = OTSYS_TIME();
		}

		bool isQuickLootListedItem(const Item* item) const {
			if (!item) {
				return false;
			}

			auto it = std::find(quickLootListItemIds.begin(),
                                quickLootListItemIds.end(), item->getID());
			return it != quickLootListItemIds.end();
		}

		bool updateKillTracker(Container* corpse,
                               const std::string& playerName,
                               const Outfit_t creatureOutfit) const
 		{
  			if (client) {
				client->sendKillTrackerUpdate(corpse, playerName, creatureOutfit);
				return true;
 			}

			return false;
 		}

		void updatePartyTrackerAnalyzer() const
		{
			if (client && party) {
				client->updatePartyTrackerAnalyzer(party);
			}
		}

		void sendLootStats(Item* item, uint8_t count) const;
		void updateSupplyTracker(const Item* item) const;
		void updateImpactTracker(CombatType_t type, int32_t amount)const;

		void updateInputAnalyzer(CombatType_t type, int32_t amount, std::string target) {
			if (client) {
				client->sendUpdateInputAnalyzer(type, amount, target);
			}
		}


   		void createLeaderTeamFinder(NetworkMessage &msg)
 		{
  			if (client) {
 				client->createLeaderTeamFinder(msg);
 			}
 		}
   		void sendLeaderTeamFinder(bool reset)
 		{
  			if (client) {
 				client->sendLeaderTeamFinder(reset);
 			}
 		}
   		void sendTeamFinderList()
 		{
  			if (client) {
 				client->sendTeamFinderList();
 			}
 		}
		void setItemCustomPrice(uint16_t itemId, uint64_t price)
		{
			itemPriceMap[itemId] = price;
		}
		uint32_t getCharmPoints() {
			return charmPoints;
		}
		void setCharmPoints(uint32_t points) {
			charmPoints = points;
		}
		bool hasCharmExpansion() {
			return charmExpansion;
		}
		void setCharmExpansion(bool onOff) {
			charmExpansion = onOff;
		}
		void setUsedRunesBit(int32_t bit) {
			UsedRunesBit = bit;
		}
		int32_t getUsedRunesBit() {
			return UsedRunesBit;
		}
		void setUnlockedRunesBit(int32_t bit) {
			UnlockedRunesBit = bit;
		}
		int32_t getUnlockedRunesBit() {
			return UnlockedRunesBit;
		}
		void setImmuneCleanse(ConditionType_t conditiontype) {
			cleanseCondition.first = conditiontype;
			cleanseCondition.second = OTSYS_TIME() + 10000;
		}
		bool isImmuneCleanse(ConditionType_t conditiontype) {
			uint64_t timenow = OTSYS_TIME();
			if ((cleanseCondition.first == conditiontype)
                    && (timenow <= cleanseCondition.second)) {
				return true;
			}
			return false;
		}
		uint16_t parseRacebyCharm(charmRune_t charmId, bool set, uint16_t newRaceid) {
			uint16_t raceid = 0;
		switch (charmId) {
			case CHARM_WOUND:
				if (set) { charmRuneWound = newRaceid; } else { raceid = charmRuneWound; }
				break;
			case CHARM_ENFLAME:
				if (set) { charmRuneEnflame = newRaceid; } else { raceid = charmRuneEnflame; }
				break;
			case CHARM_POISON:
				if (set) { charmRunePoison = newRaceid; } else { raceid = charmRunePoison; }
				break;
			case CHARM_FREEZE:
				if (set) { charmRuneFreeze = newRaceid; } else { raceid = charmRuneFreeze; }
				break;
			case CHARM_ZAP:
				if (set) { charmRuneZap = newRaceid; } else { raceid = charmRuneZap; }
				break;
			case CHARM_CURSE:
				if (set) { charmRuneCurse = newRaceid; } else { raceid = charmRuneCurse; }
				break;
			case CHARM_CRIPPLE:
				if (set) { charmRuneCripple = newRaceid; } else { raceid = charmRuneCripple; }
				break;
			case CHARM_PARRY:
				if (set) { charmRuneParry = newRaceid; } else { raceid = charmRuneParry; }
				break;
			case CHARM_DODGE:
				if (set) { charmRuneDodge = newRaceid; } else { raceid = charmRuneDodge; }
				break;
			case CHARM_ADRENALINE:
				if (set) { charmRuneAdrenaline = newRaceid; } else { raceid = charmRuneAdrenaline; }
				break;
			case CHARM_NUMB:
				if (set) { charmRuneNumb = newRaceid; } else { raceid = charmRuneNumb; }
				break;
			case CHARM_CLEANSE:
				if (set) { charmRuneCleanse = newRaceid; } else { raceid = charmRuneCleanse; }
				break;
			case CHARM_BLESS:
				if (set) { charmRuneBless = newRaceid; } else { raceid = charmRuneBless; }
				break;
			case CHARM_SCAVENGE:
				if (set) { charmRuneScavenge = newRaceid; } else { raceid = charmRuneScavenge; }
				break;
			case CHARM_GUT:
				if (set) { charmRuneGut = newRaceid; } else { raceid = charmRuneGut; }
				break;
			case CHARM_LOW:
				if (set) { charmRuneLowBlow = newRaceid; } else { raceid = charmRuneLowBlow; }
				break;
			case CHARM_DIVINE:
				if (set) { charmRuneDivine = newRaceid; } else { raceid = charmRuneDivine; }
				break;
			case CHARM_VAMP:
				if (set) { charmRuneVamp = newRaceid; } else { raceid = charmRuneVamp; }
				break;
			case CHARM_VOID:
				if (set) { charmRuneVoid = newRaceid; } else { raceid = charmRuneVoid; }
				break;
			default:
				raceid = 0;
				break;
		}
			return raceid;
		}

		uint64_t getItemCustomPrice(uint16_t itemId, bool buyPrice = false) const;
		uint16_t getFreeBackpackSlots() const;

		// Interfaces
		error_t SetAccountInterface(account::Account *account);
		error_t GetAccountInterface(account::Account *account);

		void sendMessageDialog(const std::string& message) const
		{
			if (client) {
				client->sendMessageDialog(message);
			}
		}

		// Prey system
		void initializePrey();

		void sendPreyData() const {
			if (client) {
				for (const PreySlot* slot : preys) {
					client->sendPreyData(slot);
				}

				client->sendResourcesBalance(getMoney(), getBankBalance(), getPreyCards());
			}
		}

		void sendPreyTimeLeft(const PreySlot* slot) const {
			if (g_configManager().getBoolean(PREY_ENABLED) && client) {
				client->sendPreyTimeLeft(slot);
			}
		}

		void reloadPreySlot(PreySlot_t slotid) {
			if (g_configManager().getBoolean(PREY_ENABLED) && client) {
				client->sendPreyData(getPreySlotById(slotid));
				client->sendResourcesBalance(getMoney(), getBankBalance(), getPreyCards(), getTaskHuntingPoints());
			}
		}

		PreySlot* getPreySlotById(PreySlot_t slotid) {
			if (auto it = std::find_if(preys.begin(), preys.end(), [slotid](const PreySlot* preyIt) {
					return preyIt->id == slotid;
				}); it != preys.end()) {
				return *it;
			}

			return nullptr;
		}

		bool setPreySlotClass(PreySlot* slot) {
			if (getPreySlotById(slot->id)) {
				return false;
			}

			preys.push_back(slot);
			return true;
		}

		bool usePreyCards(uint16_t amount) {
			if (preyCards < amount) {
				return false;
			}

			preyCards -= amount;
			if (client) {
				client->sendResourcesBalance(getMoney(), getBankBalance(), getPreyCards(), getTaskHuntingPoints());
			}
			return true;
		}

		void addPreyCards(uint64_t amount) {
			preyCards += amount;
			if (client) {
				client->sendResourcesBalance(getMoney(), getBankBalance(), getPreyCards(), getTaskHuntingPoints());
			}
		}

		uint64_t getPreyCards() const {
			return preyCards;
		}

		uint32_t getPreyRerollPrice() const {
			return getLevel() * g_configManager().getNumber(PREY_REROLL_PRICE_LEVEL);
		}

		std::vector<uint16_t> getPreyBlackList() const {
			std::vector<uint16_t> rt;
			for (const PreySlot* slot : preys) {
				if (slot) {
					if (slot->isOccupied()) {
						rt.push_back(slot->selectedRaceId);
					}
					for (uint16_t raceId : slot->raceIdList) {
						rt.push_back(raceId);
					}
				}
			}

			return rt;
		}

		PreySlot* getPreyWithMonster(uint16_t raceId) const {
			if (!g_configManager().getBoolean(PREY_ENABLED)) {
				return nullptr;
			}

			if (auto it = std::find_if(preys.begin(), preys.end(), [raceId](const PreySlot* it) {
					return it->selectedRaceId == raceId;
				}); it != preys.end()) {
				return *it;
			}

			return nullptr;
		}

		// Task hunting system
		void initializeTaskHunting();
		bool isCreatureUnlockedOnTaskHunting(const MonsterType* mtype) const;

		bool setTaskHuntingSlotClass(TaskHuntingSlot* slot) {
			if (getTaskHuntingSlotById(slot->id)) {
				return false;
			}

			taskHunting.push_back(slot);
			return true;
		}

		void reloadTaskSlot(PreySlot_t slotid) {
			if (g_configManager().getBoolean(TASK_HUNTING_ENABLED) && client) {
				client->sendTaskHuntingData(getTaskHuntingSlotById(slotid));
				client->sendResourcesBalance(getMoney(), getBankBalance(), getPreyCards(), getTaskHuntingPoints());
			}
		}

		TaskHuntingSlot* getTaskHuntingSlotById(PreySlot_t slotid) {
			if (auto it = std::find_if(taskHunting.begin(), taskHunting.end(), [slotid](const TaskHuntingSlot* itTask) {
					return itTask->id == slotid;
				}); it != taskHunting.end()) {
				return *it;
			}

			return nullptr;
		}

		std::vector<uint16_t> getTaskHuntingBlackList() const {
			std::vector<uint16_t> rt;

			std::for_each(taskHunting.begin(), taskHunting.end(), [&rt](const TaskHuntingSlot* slot)
			{
				if (slot->isOccupied()) {
					rt.push_back(slot->selectedRaceId);
				} else {
					std::for_each(slot->raceIdList.begin(), slot->raceIdList.end(), [&rt](uint16_t raceId)
					{
						rt.push_back(raceId);
					});
				}
			});

			return rt;
		}

		void sendTaskHuntingData() const {
			if (client) {
				client->sendResourcesBalance(getMoney(), getBankBalance(), getPreyCards(), getTaskHuntingPoints());
				for (const TaskHuntingSlot* slot : taskHunting) {
					if (slot) {
						client->sendTaskHuntingData(slot);
					}
				}
			}
		}

		void addTaskHuntingPoints(uint16_t amount) {
			taskHuntingPoints += amount;
			if (client) {
				client->sendResourcesBalance(getMoney(), getBankBalance(), getPreyCards(), getTaskHuntingPoints());
			}
		}

		bool useTaskHuntingPoints(uint64_t amount) {
			if (taskHuntingPoints < amount) {
				return false;
			}

			taskHuntingPoints -= amount;
			if (client) {
				client->sendResourcesBalance(getMoney(), getBankBalance(), getPreyCards(), getTaskHuntingPoints());
			}
			return true;
		}

		uint64_t getTaskHuntingPoints() const {
			return taskHuntingPoints;
		}

		uint32_t getTaskHuntingRerollPrice() const {
			return getLevel() * g_configManager().getNumber(TASK_HUNTING_REROLL_PRICE_LEVEL);
		}

		TaskHuntingSlot* getTaskHuntingWithCreature(uint16_t raceId) const {
			if (!g_configManager().getBoolean(TASK_HUNTING_ENABLED)) {
				return nullptr;
			}

			if (auto it = std::find_if(taskHunting.begin(), taskHunting.end(), [raceId](const TaskHuntingSlot* itTask) {
					return itTask->selectedRaceId == raceId;
				}); it != taskHunting.end()) {
				return *it;
			}

			return nullptr;
		}
<<<<<<< HEAD
		
=======

		// Depot search system
		void requestDepotItems();
		void requestDepotSearchItem(uint16_t itemId, uint8_t tier);
		void retrieveAllItemsFromDepotSearch(uint16_t itemId, uint8_t tier, bool isDepot);
		void openContainerFromDepotSearch(const Position& pos);
		Item* getItemFromDepotSearch(uint16_t itemId, const Position& pos);
		bool isDepotSearchExhausted() const {
			return (OTSYS_TIME() - lastDepotSearchInteraction < 1000);
		}
		void updateDepotSearchExhausted() {
			lastDepotSearchInteraction = OTSYS_TIME();
		}
>>>>>>> 9979a44e

	private:
		std::forward_list<Condition*> getMuteConditions() const;

		void checkTradeState(const Item* item);
		bool hasCapacity(const Item* item, uint32_t count) const;

		void checkLootContainers(const Item* item);

		void gainExperience(uint64_t exp, Creature* target);
		void addExperience(Creature* target, uint64_t exp, bool sendText = false);
		void removeExperience(uint64_t exp, bool sendText = false);

		void updateInventoryWeight();
		/**
		 * @brief Starts checking the imbuements in the item so that the time decay is performed
		 * Registers the player in an unordered_map in game.h so that the function can be initialized by the task
		 */
		void updateInventoryImbuement(bool init = false);

		void setNextWalkActionTask(SchedulerTask* task);
		void setNextWalkTask(SchedulerTask* task);
		void setNextActionTask(SchedulerTask* task, bool resetIdleTime = true);
		void setNextActionPushTask(SchedulerTask* task);
		void setNextPotionActionTask(SchedulerTask* task);

		void death(Creature* lastHitCreature) override;
		bool spawn();
		void despawn();
		bool dropCorpse(Creature* lastHitCreature, Creature* mostDamageCreature,
                        bool lastHitUnjustified, bool mostDamageUnjustified) override;
		Item* getCorpse(Creature* lastHitCreature, Creature* mostDamageCreature) override;

		//cylinder implementations
		ReturnValue queryAdd(int32_t index, const Thing& thing, uint32_t count,
                             uint32_t flags, Creature* actor = nullptr) const override;
		ReturnValue queryMaxCount(int32_t index, const Thing& thing, uint32_t count,
                                  uint32_t& maxQueryCount,
				uint32_t flags) const override;
		ReturnValue queryRemove(const Thing& thing, uint32_t count, uint32_t flags,
                                Creature* actor = nullptr) const override;
		Cylinder* queryDestination(int32_t& index, const Thing& thing, Item** destItem,
                                   uint32_t& flags) override;

		void addThing(Thing*) override {}
		void addThing(int32_t index, Thing* thing) override;

		void updateThing(Thing* thing, uint16_t itemId, uint32_t count) override;
		void replaceThing(uint32_t index, Thing* thing) override;

		void removeThing(Thing* thing, uint32_t count) override;

		uint8_t getThingIndex(const Thing* thing) const override;
		size_t getFirstIndex() const override;
		size_t getLastIndex() const override;
		uint32_t getItemTypeCount(uint16_t itemId, int32_t subType = -1) const override;
		void stashContainer(StashContainerList itemDict);
		std::map<uint32_t, uint32_t>& getAllItemTypeCount(std::map<uint32_t,
                                      uint32_t>& countMap) const override;
		std::map<uint16_t, uint16_t> getInventoryItemsId() const;
		void getAllItemTypeCountAndSubtype(std::map<uint32_t, uint32_t>& countMap) const;
		Thing* getThing(size_t index) const override;

		void internalAddThing(Thing* thing) override;
		void internalAddThing(uint32_t index, Thing* thing) override;

		std::unordered_set<uint32_t> attackedSet;

		std::unordered_set<uint32_t> VIPList;

		std::map<uint8_t, OpenContainer> openContainers;
		std::map<uint32_t, DepotLocker*> depotLockerMap;
		std::map<uint32_t, DepotChest*> depotChests;
		std::map<uint8_t, int64_t> moduleDelayMap;
		std::map<uint32_t, int32_t> storageMap;
		std::map<uint16_t, uint64_t> itemPriceMap;

		std::map<uint8_t, uint16_t> maxValuePerSkill = {
			{SKILL_LIFE_LEECH_CHANCE, 100},
			{SKILL_MANA_LEECH_CHANCE, 100},
			{SKILL_CRITICAL_HIT_CHANCE, g_configManager().getNumber(CRITICALCHANCE)}
		};

		std::map<uint32_t, Reward*> rewardMap;

		std::map<ObjectCategory_t, Container*> quickLootContainers;
		std::vector<uint16_t> quickLootListItemIds;

		std::vector<OutfitEntry> outfits;
		std::vector<FamiliarEntry> familiars;

		std::vector<PreySlot*> preys;
		std::vector<TaskHuntingSlot*> taskHunting;

		GuildWarVector guildWarVector;

		std::forward_list<Party*> invitePartyList;
		std::forward_list<uint32_t> modalWindows;
		std::forward_list<std::string> learnedInstantSpellList;
		// TODO: This variable is only temporarily used when logging in, get rid of it somehow.
		std::forward_list<Condition*> storedConditionList;

		std::list<MonsterType*> BestiaryTracker;

		std::string name;
		std::string guildNick;

		Skill skills[SKILL_LAST + 1];
		LightInfo itemsLight;
		Position loginPosition;
		Position lastWalkthroughPosition;

		time_t lastLoginSaved = 0;
		time_t lastLogout = 0;

		uint64_t experience = 0;
		uint64_t manaSpent = 0;
		uint64_t lastAttack = 0;
		uint64_t bankBalance = 0;
		uint64_t lastQuestlogUpdate = 0;
		uint64_t preyCards = 0;
		uint64_t taskHuntingPoints = 0;
		int64_t lastFailedFollow = 0;
		int64_t skullTicks = 0;
		int64_t lastWalkthroughAttempt = 0;
		int64_t lastToggleMount = 0;
		int64_t lastMarketInteraction = 0; // Market exhaust.
		int64_t lastStashInteraction = 0;
		int64_t lastDepotSearchInteraction = 0;
		int64_t lastPing;
		int64_t lastPong;
		int64_t nextAction = 0;
		int64_t nextPotionAction = 0;
		int64_t lastQuickLootNotification = 0;
		int64_t lastWalking = 0;
		uint64_t asyncOngoingTasks = 0;

		std::vector<Kill> unjustifiedKills;

		BedItem* bedItem = nullptr;
		Guild* guild = nullptr;
		GuildRank_ptr guildRank;
		Group* group = nullptr;
		Inbox* inbox;
		Item* imbuingItem = nullptr;
		Item* tradeItem = nullptr;
 		Item* inventory[CONST_SLOT_LAST + 1] = {};
		Item* writeItem = nullptr;
		House* editHouse = nullptr;
		Npc* shopOwner = nullptr;
		Party* party = nullptr;
		Player* tradePartner = nullptr;
		ProtocolGame_ptr client;
		SchedulerTask* walkTask = nullptr;
		Town* town = nullptr;
		Vocation* vocation = nullptr;
		RewardChest* rewardChest = nullptr;

		uint32_t inventoryWeight = 0;
		uint32_t capacity = 40000;
		uint32_t bonusCapacity = 0;
		uint32_t damageImmunities = 0;
		uint32_t conditionImmunities = 0;
		uint32_t conditionSuppressions = 0;
		uint32_t level = 1;
		uint32_t magLevel = 0;
		uint32_t actionTaskEvent = 0;
		uint32_t actionTaskEventPush = 0;
		uint32_t actionPotionTaskEvent = 0;
		uint32_t nextStepEvent = 0;
		uint32_t walkTaskEvent = 0;
		uint32_t MessageBufferTicks = 0;
		uint32_t lastIP = 0;
		uint32_t accountNumber = 0;
		uint32_t guid = 0;
		uint8_t isDailyReward = DAILY_REWARD_NOTCOLLECTED;
		uint32_t windowTextId = 0;
		uint32_t editListId = 0;
		uint32_t manaMax = 0;
		int32_t varSkills[SKILL_LAST + 1] = {};
		int32_t varStats[STAT_LAST + 1] = {};
		int32_t shopCallback = -1;
		int32_t MessageBufferCount = 0;
		uint32_t premiumDays = 0;
		int32_t bloodHitCount = 0;
		int32_t shieldBlockCount = 0;
		int32_t offlineTrainingSkill = -1;
		int32_t offlineTrainingTime = 0;
		int32_t idleTime = 0;
		uint32_t coinBalance = 0;
		uint16_t expBoostStamina = 0;

		uint16_t lastStatsTrainingTime = 0;
		uint16_t staminaMinutes = 2520;
		std::vector<uint8_t> blessings = { 0, 0, 0, 0, 0, 0, 0, 0 };
		uint16_t maxWriteLen = 0;
		uint16_t baseXpGain = 100;
		uint16_t voucherXpBoost = 0;
		uint16_t grindingXpBoost = 0;
		uint16_t storeXpBoost = 0;
		uint16_t staminaXpBoost = 100;
		int16_t lastDepotId = -1;
		StashItemList stashItems; // [ItemID] = amount
		uint32_t movedItems = 0;

		// Depot search system
		bool depotSearch = false;
		std::pair<uint16_t, uint8_t> depotSearchOnItem;

		// Bestiary
		bool charmExpansion = false;
		uint16_t charmRuneWound = 0;
		uint16_t charmRuneEnflame = 0;
		uint16_t charmRunePoison = 0;
		uint16_t charmRuneFreeze = 0;
		uint16_t charmRuneZap = 0;
		uint16_t charmRuneCurse = 0;
		uint16_t charmRuneCripple = 0;
		uint16_t charmRuneParry = 0;
		uint16_t charmRuneDodge = 0;
		uint16_t charmRuneAdrenaline = 0;
		uint16_t charmRuneNumb = 0;
		uint16_t charmRuneCleanse = 0;
		uint16_t charmRuneBless = 0;
		uint16_t charmRuneScavenge = 0;
		uint16_t charmRuneGut = 0;
		uint16_t charmRuneLowBlow = 0;
		uint16_t charmRuneDivine = 0;
		uint16_t charmRuneVamp = 0;
		uint16_t charmRuneVoid = 0;
		uint32_t charmPoints = 0;
		int32_t UsedRunesBit = 0;
		int32_t UnlockedRunesBit = 0;
		std::pair<ConditionType_t, uint64_t> cleanseCondition = {CONDITION_NONE, 0};

		uint8_t soul = 0;
		uint8_t levelPercent = 0;
		double_t magLevelPercent = 0;

		PlayerSex_t sex = PLAYERSEX_FEMALE;
		OperatingSystem_t operatingSystem = CLIENTOS_NONE;
		BlockType_t lastAttackBlockType = BLOCK_NONE;
		TradeState_t tradeState = TRADE_NONE;
		FightMode_t fightMode = FIGHTMODE_ATTACK;
		account::AccountType accountType = account::AccountType::ACCOUNT_TYPE_NORMAL;
		QuickLootFilter_t quickLootFilter;
		VipStatus_t statusVipList = VIPSTATUS_ONLINE;

		bool chaseMode = false;
		bool secureMode = true;
		bool inMarket = false;
		bool wasMounted = false;
		bool ghostMode = false;
		bool pzLocked = false;
		bool isConnecting = false;
		bool addAttackSkillPoint = false;
		bool inventoryAbilities[CONST_SLOT_LAST + 1] = {};
		bool quickLootFallbackToMainContainer = false;
		bool logged = false;
		bool scheduledSaleUpdate = false;
		bool inEventMovePush = false;
		bool supplyStash = false; // Menu option 'stow, stow container ...'
		bool marketMenu = false; // Menu option 'show in market'
		bool exerciseTraining = false;
		bool moved = false;
		bool dead = false;

		int32_t specializedMagicLevel[COMBAT_COUNT] = { 0 };
		std::map<uint8_t, int32_t> perfectShot;
		int32_t magicShieldCapacityFlat = 0;
		int16_t magicShieldCapacityPercent = 0;
		uint16_t cleavePercent = 0;

		static uint32_t playerAutoID;

		void updateItemsLight(bool internal = false);
		int32_t getStepSpeed() const override {
			return std::max<int32_t>(PLAYER_MIN_SPEED, std::min<int32_t>(PLAYER_MAX_SPEED, getSpeed()));
		}
		void updateBaseSpeed() {
			if (!hasFlag(PlayerFlag_SetMaxSpeed)) {
				baseSpeed = vocation->getBaseSpeed() + (2 * (level - 1));
			} else {
				baseSpeed = PLAYER_MAX_SPEED;
			}
		}

		bool isPromoted() const;

		uint32_t getAttackSpeed() const {
			return vocation->getAttackSpeed();
		}

		static double_t getPercentLevel(uint64_t count, uint64_t nextLevelCount);
		double getLostPercent() const;
		uint64_t getLostExperience() const override {
			return skillLoss ? static_cast<uint64_t>(experience * getLostPercent()) : 0;
		}
		uint32_t getDamageImmunities() const override {
			return damageImmunities;
		}
		uint32_t getConditionImmunities() const override {
			return conditionImmunities;
		}
		uint32_t getConditionSuppressions() const override {
			return conditionSuppressions;
		}
		uint16_t getLookCorpse() const override;
		void getPathSearchParams(const Creature* creature, FindPathParams& fpp) const override;

		void setDead(bool isDead) {
			dead = isDead;
		}
		bool isDead() const {
			return dead;
		}

		friend class Game;
		friend class Npc;
		friend class PlayerFunctions;
		friend class NetworkMessageFunctions;
		friend class Map;
		friend class Actions;
		friend class IOLoginData;
		friend class ProtocolGame;
		friend class MoveEvent;
		friend class BedItem;

  account::Account *account_;
};

#endif  // SRC_CREATURES_PLAYERS_PLAYER_H_<|MERGE_RESOLUTION|>--- conflicted
+++ resolved
@@ -305,56 +305,6 @@
 		Party* getParty() const {
 			return party;
 		}
-
-		uint16_t getCleavePercent() const {
-			return cleavePercent;
-		}
-
-		void setCleavePercent(uint16_t value) {
-			cleavePercent += value;
-		}
-
-		int32_t getSpecializedMagicLevel(CombatType_t combat) const {
-			return specializedMagicLevel[combatTypeToIndex(combat)];
-		}
-
-		void setSpecializedMagicLevel(CombatType_t combat, int32_t value) {
-			specializedMagicLevel[combatTypeToIndex(combat)] = std::max(0, specializedMagicLevel[combatTypeToIndex(combat)] + value);
-		}
-
-		int32_t getPerfectShotDamage(uint8_t range) const {
-			auto it = perfectShot.find(range);
-			if (it != perfectShot.end())
-				return it->second;
-			return 0;
-		}	
-
-		void setPerfectShotDamage(uint8_t range, int32_t damage) {
-			int32_t actualDamage = getPerfectShotDamage(range);
-			bool aboveZero = (actualDamage != 0);
-			actualDamage += damage;
-			if (actualDamage == 0 && aboveZero)
-				perfectShot.erase(range);
-			else
-				perfectShot[range] = actualDamage;
-		}
-
-		int32_t getMagicShieldCapacityFlat() const {
-			return magicShieldCapacityFlat;
-		}
-
-		int16_t getMagicShieldCapacityPercent() const {
-			return magicShieldCapacityPercent;
-		}
-
-		void setMagicShieldCapacityFlat(int32_t value) {
-			magicShieldCapacityFlat += value;
-		}
-
-		void setMagicShieldCapacityPercent(int16_t value) {
-			magicShieldCapacityPercent += value;
-		}
-
 		PartyShields_t getPartyShield(const Player* player) const;
 		bool isInviting(const Player* player) const;
 		bool isPartner(const Player* player) const;
@@ -1594,7 +1544,7 @@
 
 		void sendOpenStash(bool isNpc = false) {
 			if (client && ((getLastDepotId() != -1) || isNpc)) {
-				client->sendOpenStash();
+        		client->sendOpenStash();
 			}
 		}
 		bool isStashExhausted() const;
@@ -2122,9 +2072,6 @@
 
 			return nullptr;
 		}
-<<<<<<< HEAD
-		
-=======
 
 		// Depot search system
 		void requestDepotItems();
@@ -2138,7 +2085,6 @@
 		void updateDepotSearchExhausted() {
 			lastDepotSearchInteraction = OTSYS_TIME();
 		}
->>>>>>> 9979a44e
 
 	private:
 		std::forward_list<Condition*> getMuteConditions() const;
@@ -2406,12 +2352,6 @@
 		bool moved = false;
 		bool dead = false;
 
-		int32_t specializedMagicLevel[COMBAT_COUNT] = { 0 };
-		std::map<uint8_t, int32_t> perfectShot;
-		int32_t magicShieldCapacityFlat = 0;
-		int16_t magicShieldCapacityPercent = 0;
-		uint16_t cleavePercent = 0;
-
 		static uint32_t playerAutoID;
 
 		void updateItemsLight(bool internal = false);
