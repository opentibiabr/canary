/**
 * The Forgotten Server - a free and open-source MMORPG server emulator
 * Copyright (C) 2019  Mark Samman <mark.samman@gmail.com>
 *
 * This program is free software; you can redistribute it and/or modify
 * it under the terms of the GNU General Public License as published by
 * the Free Software Foundation; either version 2 of the License, or
 * (at your option) any later version.
 *
 * This program is distributed in the hope that it will be useful,
 * but WITHOUT ANY WARRANTY; without even the implied warranty of
 * MERCHANTABILITY or FITNESS FOR A PARTICULAR PURPOSE.  See the
 * GNU General Public License for more details.
 *
 * You should have received a copy of the GNU General Public License along
 * with this program; if not, write to the Free Software Foundation, Inc.,
 * 51 Franklin Street, Fifth Floor, Boston, MA 02110-1301 USA.
 */

#ifndef SRC_CREATURES_PLAYERS_PLAYER_H_
#define SRC_CREATURES_PLAYERS_PLAYER_H_

#include "account/account.hpp"
#include "items/containers/container.h"
#include "creatures/creature.h"
#include "items/cylinder.h"
#include "declarations.hpp"
#include "items/containers/depot/depotchest.h"
#include "items/containers/depot/depotlocker.h"
#include "grouping/familiars.h"
#include "grouping/groups.h"
#include "grouping/guild.h"
#include "imbuements/imbuements.h"
#include "items/containers/inbox/inbox.h"
#include "io/ioguild.h"
#include "creatures/appearance/mounts/mounts.h"
#include "creatures/appearance/outfit/outfit.h"
#include "grouping/party.h"
#include "server/network/protocol/protocolgame.h"
#include "items/containers/rewards/reward.h"
#include "items/containers/rewards/rewardchest.h"
#include "map/town.h"
#include "vocations/vocation.h"
#include "creatures/npcs/npc.h"

class House;
class NetworkMessage;
class Weapon;
class ProtocolGame;
class Party;
class SchedulerTask;
class Bed;
class Guild;
class Imbuement;
class StoreOffers;

struct OpenContainer {
	Container* container;
	uint16_t index;
};

using MuteCountMap = std::map<uint32_t, uint32_t>;

static constexpr int32_t PLAYER_MAX_SPEED = 4500;
static constexpr int32_t PLAYER_MIN_SPEED = 10;

class Player final : public Creature, public Cylinder
{
	public:
		explicit Player(ProtocolGame_ptr p);
		~Player();

		// non-copyable
		Player(const Player&) = delete;
		Player& operator=(const Player&) = delete;

		Player* getPlayer() override {
			return this;
		}
		const Player* getPlayer() const override {
			return this;
		}

		void setID() override {
			if (id == 0) {
				if (guid != 0) {
					id = 0x10000000 + guid;
				}
			}
		}

		static MuteCountMap muteCountMap;

		const std::string& getName() const override {
			return name;
		}
		void setName(std::string newName) {
			this->name = std::move(newName);
		}
		const std::string& getNameDescription() const override {
			return name;
		}
		std::string getDescription(int32_t lookDistance) const override;

		CreatureType_t getType() const override {
			return CREATURETYPE_PLAYER;
		}

		uint8_t getCurrentMount() const;
		void setCurrentMount(uint8_t mountId);
		bool isMounted() const {
			return defaultOutfit.lookMount != 0;
		}
		bool toggleMount(bool mount);
		bool tameMount(uint8_t mountId);
		bool untameMount(uint8_t mountId);
		bool hasMount(const Mount* mount) const;
		void dismount();

		void sendFYIBox(const std::string& message) {
			if (client) {
				client->sendFYIBox(message);
			}
		}

		void BestiarysendCharms() {
			if (client) {
				client->BestiarysendCharms();
			}
		}
		void addBestiaryKillCount(uint16_t raceid, uint32_t amount)
		{
			uint32_t oldCount = getBestiaryKillCount(raceid);
			uint32_t key = STORAGEVALUE_BESTIARYKILLCOUNT + raceid;
			addStorageValue(key, static_cast<int32_t>(oldCount + amount));
		}
		uint32_t getBestiaryKillCount(uint16_t raceid) const
		{
			int32_t cp = 0;
			uint32_t key = STORAGEVALUE_BESTIARYKILLCOUNT + raceid;
			getStorageValue(key, cp);
			return cp > 0 ? static_cast<uint32_t>(cp) : 0;
		}

		void setGUID(uint32_t newGuid) {
			this->guid = newGuid;
		}
		uint32_t getGUID() const {
			return guid;
		}
		bool canSeeInvisibility() const override {
			return hasFlag(PlayerFlag_CanSenseInvisibility) || group->access;
		}

		void setDailyReward(uint8_t reward) {
			this->isDailyReward = reward;
		}

		void removeList() override;
		void addList() override;
		void kickPlayer(bool displayEffect);

		static uint64_t getExpForLevel(int32_t lv) {
			lv--;
			return ((50ULL * lv * lv * lv) - (150ULL * lv * lv) + (400ULL * lv)) / 3ULL;
		}

		uint16_t getStaminaMinutes() const {
			return staminaMinutes;
		}

		void sendItemsPrice() {
			if (client) {
				client->sendItemsPrice();
			}
		}

		// New Prey
		uint16_t getPreyState(uint16_t slot) const {
			return preySlotState[slot];
		}

		uint16_t getPreyUnlocked(uint16_t slot) const {
			return preySlotUnlocked[slot];
		}

		std::string getPreyCurrentMonster(uint16_t slot) const {
			return preySlotCurrentMonster[slot];
		}

		std::string getPreyMonsterList(uint16_t slot) const {
			return preySlotMonsterList[slot];
		}

		uint16_t getPreyFreeRerollIn(uint16_t slot) const {
			return preySlotFreeRerollIn[slot];
		}

		uint16_t getPreyTimeLeft(uint16_t slot) const {
			return preySlotTimeLeft[slot];
		}

		uint32_t getPreyNextUse(uint16_t slot) const {
			return preySlotNextUse[slot];
		}

		uint16_t getPreyBonusType(uint16_t slot) const {
			return preySlotBonusType[slot];
		}

		uint16_t getPreyBonusValue(uint16_t slot) const {
			return preySlotBonusValue[slot];
		}

		uint16_t getPreyBonusGrade(uint16_t slot) const {
			return preySlotBonusGrade[slot];
		}

		uint16_t getPreyBonusRerolls() const {
			return preyBonusRerolls;
		}

		uint16_t getPreyTick(uint16_t slot) const {
			return preySlotTick[slot];
		}
		//

		uint16_t getPreyStamina(uint16_t index) const {
			return preyStaminaMinutes[index];
		}
		uint16_t getPreyType(uint16_t index) const {
			return preyBonusType[index];
		}
		uint16_t getPreyValue(uint16_t index) const {
			return preyBonusValue[index];
		}
		std::string getPreyName(uint16_t index) const {
			return preyBonusName[index];
		}

		bool addOfflineTrainingTries(skills_t skill, uint64_t tries);

		void addOfflineTrainingTime(int32_t addTime) {
			offlineTrainingTime = std::min<int32_t>(12 * 3600 * 1000, offlineTrainingTime + addTime);
		}
		void removeOfflineTrainingTime(int32_t removeTime) {
			offlineTrainingTime = std::max<int32_t>(0, offlineTrainingTime - removeTime);
		}
		int32_t getOfflineTrainingTime() const {
			return offlineTrainingTime;
		}

		int32_t getOfflineTrainingSkill() const {
			return offlineTrainingSkill;
		}
		void setOfflineTrainingSkill(int32_t skill) {
			offlineTrainingSkill = skill;
		}

		uint64_t getBankBalance() const {
			return bankBalance;
		}
		void setBankBalance(uint64_t balance) {
			bankBalance = balance;
		}

		Guild* getGuild() const {
			return guild;
		}
		void setGuild(Guild* guild);

         GuildRank_ptr getGuildRank() const {
			return guildRank;
		}
		void setGuildRank(GuildRank_ptr newGuildRank) {
			guildRank = newGuildRank;
		}

		bool isGuildMate(const Player* player) const;

		const std::string& getGuildNick() const {
			return guildNick;
		}
		void setGuildNick(std::string nick) {
			guildNick = nick;
		}

		bool isInWar(const Player* player) const;
		bool isInWarList(uint32_t guild_id) const;

		void setLastWalkthroughAttempt(int64_t walkthroughAttempt) {
			lastWalkthroughAttempt = walkthroughAttempt;
		}
		void setLastWalkthroughPosition(Position walkthroughPosition) {
			lastWalkthroughPosition = walkthroughPosition;
		}

		Inbox* getInbox() const {
			return inbox;
		}

		uint32_t getClientIcons() const;

		const GuildWarVector& getGuildWarVector() const {
		return guildWarVector;
		}

		std::list<MonsterType*> getBestiaryTrackerList() const {
			return BestiaryTracker;
		}

		void addBestiaryTrackerList(MonsterType* mtype) {
			if (client) {
				auto it = std::find(BestiaryTracker.begin(), BestiaryTracker.end(), mtype);
				if (it == BestiaryTracker.end()) {
					BestiaryTracker.push_front(mtype);
				} else {
					BestiaryTracker.remove(mtype);
				}
				client->refreshBestiaryTracker(BestiaryTracker);
			}
		}

		void sendBestiaryEntryChanged(uint16_t raceid) {
			if (client) {
				client->sendBestiaryEntryChanged(raceid);
			}
		}

		void refreshBestiaryTracker(std::list<MonsterType*> trackerList) {
			if (client) {
				client->refreshBestiaryTracker(trackerList);
			}
		}

		Vocation* getVocation() const {
			return vocation;
		}

		OperatingSystem_t getOperatingSystem() const {
			return operatingSystem;
		}
		void setOperatingSystem(OperatingSystem_t clientos) {
			operatingSystem = clientos;
		}

		uint32_t getProtocolVersion() const {
			if (!client) {
				return 0;
			}

			return client->getVersion();
		}

		bool hasSecureMode() const {
			return secureMode;
		}

		void setParty(Party* newParty) {
			this->party = newParty;
		}
		Party* getParty() const {
			return party;
		}
		PartyShields_t getPartyShield(const Player* player) const;
		bool isInviting(const Player* player) const;
		bool isPartner(const Player* player) const;
		void sendPlayerPartyIcons(Player* player);
		bool addPartyInvitation(Party* party);
		void removePartyInvitation(Party* party);
		void clearPartyInvitations();

		void sendUnjustifiedPoints();

		GuildEmblems_t getGuildEmblem(const Player* player) const;

		uint64_t getSpentMana() const {
			return manaSpent;
		}

		bool hasFlag(PlayerFlags value) const {
			return (group->flags & value) != 0;
		}

		bool hasCustomFlag(PlayerCustomFlags value) const {
			return (group->customflags & value) != 0;
		}

		BedItem* getBedItem() {
			return bedItem;
		}
		void setBedItem(BedItem* b) {
			bedItem = b;
		}

		bool hasImbuingItem() {
			return imbuingItem != nullptr;
		}
		void setImbuingItem(Item* item);

		void addBlessing(uint8_t index, uint8_t count) {
			if (blessings[index - 1] == 255) {
				return;
			}

			blessings[index-1] += count;
		}
		void removeBlessing(uint8_t index, uint8_t count) {
			if (blessings[index - 1] == 0) {
				return;
			}

			blessings[index-1] -= count;
		}
		bool hasBlessing(uint8_t index) const {
			return blessings[index - 1] != 0;
		}
		uint8_t getBlessingCount(uint8_t index) const {
			return blessings[index - 1];
		}

		bool isOffline() const {
			return (getID() == 0);
		}
		void disconnect() {
			if (client) {
				client->disconnect();
			}
		}
		uint32_t getIP() const;

		void addContainer(uint8_t cid, Container* container);
		void closeContainer(uint8_t cid);
		void setContainerIndex(uint8_t cid, uint16_t index);

		Container* getContainerByID(uint8_t cid);
		int8_t getContainerID(const Container* container) const;
		uint16_t getContainerIndex(uint8_t cid) const;

		bool canOpenCorpse(uint32_t ownerId) const;

		void addStorageValue(const uint32_t key, const int32_t value, const bool isLogin = false);
		bool getStorageValue(const uint32_t key, int32_t& value) const;
		void genReservedStorageRange();

		void setGroup(Group* newGroup) {
			group = newGroup;
		}
		Group* getGroup() const {
			return group;
		}

		void setInMarket(bool value) {
			inMarket = value;
		}
		bool isInMarket() const {
			return inMarket;
		}
		void setSpecialMenuAvailable(bool supplyStashBool, bool marketMenuBool) {
			// Menu option 'stow, stow container ...'
			// Menu option 'show in market'
			supplyStash = supplyStashBool;
			marketMenu = marketMenuBool;
			if (client) {
				client->sendSpecialContainersAvailable();
			}
		}
		bool isSupplyStashMenuAvailable() {
			return supplyStash;
		}
		bool isMarketMenuAvailable() {
			return marketMenu;
		}
		bool isExerciseTraining() {
			return exerciseTraining;
		}
		void setExerciseTraining(bool isTraining) {
			exerciseTraining = isTraining;
		}
		void setLastDepotId(int16_t newId) {
			lastDepotId = newId;
		}
		int16_t getLastDepotId() const {
			return lastDepotId;
		}

		void resetIdleTime() {
			idleTime = 0;
		}

		bool isInGhostMode() const override {
			return ghostMode;
		}
		void switchGhostMode() {
			ghostMode = !ghostMode;
		}

		uint32_t getAccount() const {
			return accountNumber;
		}
		account::AccountType getAccountType() const {
			return accountType;
		}
		uint32_t getLevel() const {
			return level;
		}
		uint8_t getLevelPercent() const {
			return levelPercent;
		}
		uint32_t getMagicLevel() const {
			return std::max<int32_t>(0, magLevel + varStats[STAT_MAGICPOINTS]);
		}
		uint32_t getBaseMagicLevel() const {
			return magLevel;
		}
		double_t getMagicLevelPercent() const {
			return magLevelPercent;
		}
		uint8_t getSoul() const {
			return soul;
		}
		bool isAccessPlayer() const {
			return group->access;
		}
		bool isPremium() const;
		void setPremiumDays(int32_t v);

		void setCoins(int32_t coins);
		bool canRemoveCoins(int32_t coins);
		int32_t getCoinBalance() {
			return coinBalance;
		}

		void setTournamentCoins(int32_t coins);
		bool canRemoveTournamentCoins(int32_t coins);
		int32_t getTournamentCoinBalance() {
			return tournamentCoinBalance;
		}

		bool setVocation(uint16_t vocId);
		uint16_t getVocationId() const {
			return vocation->getId();
		}

		PlayerSex_t getSex() const {
			return sex;
		}
		void setSex(PlayerSex_t);
		uint64_t getExperience() const {
			return experience;
		}

		time_t getLastLoginSaved() const {
			return lastLoginSaved;
		}

		time_t getLastLogout() const {
			return lastLogout;
		}

		const Position& getLoginPosition() const {
			return loginPosition;
		}
		const Position& getTemplePosition() const {
			return town->getTemplePosition();
		}
		Town* getTown() const {
			return town;
		}
		void setTown(Town* newTown) {
			this->town = newTown;
		}

		void clearModalWindows();
		bool hasModalWindowOpen(uint32_t modalWindowId) const;
		void onModalWindowHandled(uint32_t modalWindowId);

		bool isPushable() const override;
		uint32_t isMuted() const;
		void addMessageBuffer();
		void removeMessageBuffer();

		bool removeItemOfType(uint16_t itemId, uint32_t amount, int32_t subType, bool ignoreEquipped = false) const;

		void addItemOnStash(uint16_t clientId, uint32_t amount) {
			auto it = stashItems.find(clientId);
			if (it != stashItems.end()) {
				stashItems[clientId] += amount;
				return;
			}

			stashItems[clientId] = amount;
		}
		uint16_t getStashItemCount(uint16_t clientId) const {
			auto it = stashItems.find(clientId);
			if (it != stashItems.end()) {
				return static_cast<uint16_t>(it->second);
			}
			return 0;
		}
		bool withdrawItem(uint16_t clientId, uint32_t amount) {
			auto it = stashItems.find(clientId);
			if (it != stashItems.end()) {
				if (it->second > amount) {
					stashItems[clientId] -= amount;
				} else if (it->second == amount) {
					stashItems.erase(clientId);
				} else {
					return false;
				}
				return true;
			}
			return false;
		}
		StashItemList getStashItems() const {
			return stashItems;
		}

		uint32_t getBaseCapacity() const {
			if (hasFlag(PlayerFlag_CannotPickupItem)) {
				return 0;
			} else if (hasFlag(PlayerFlag_HasInfiniteCapacity)) {
				return std::numeric_limits<uint32_t>::max();
			}
			return capacity;
		}

		uint32_t getCapacity() const {
			if (hasFlag(PlayerFlag_CannotPickupItem)) {
				return 0;
			} else if (hasFlag(PlayerFlag_HasInfiniteCapacity)) {
				return std::numeric_limits<uint32_t>::max();
			}
			return capacity + bonusCapacity;
		}

		uint32_t getFreeCapacity() const {
			if (hasFlag(PlayerFlag_CannotPickupItem)) {
				return 0;
			} else if (hasFlag(PlayerFlag_HasInfiniteCapacity)) {
				return std::numeric_limits<uint32_t>::max();
			} else {
				return std::max<int32_t>(0, getCapacity() - inventoryWeight);
			}
		}

		int32_t getMaxHealth() const override {
			return std::max<int32_t>(1, healthMax + varStats[STAT_MAXHITPOINTS]);
		}
		uint32_t getMaxMana() const override {
			return std::max<int32_t>(0, manaMax + varStats[STAT_MAXMANAPOINTS]);
		}

		Item* getInventoryItem(Slots_t slot) const;

		bool isItemAbilityEnabled(Slots_t slot) const {
			return inventoryAbilities[slot];
		}
		void setItemAbility(Slots_t slot, bool enabled) {
			inventoryAbilities[slot] = enabled;
		}

		void setVarSkill(skills_t skill, int32_t modifier) {
			varSkills[skill] += modifier;
		}

		void setVarStats(stats_t stat, int32_t modifier);
		int32_t getDefaultStats(stats_t stat) const;

		void addConditionSuppressions(uint32_t conditions);
		void removeConditionSuppressions(uint32_t conditions);

		Reward* getReward(uint32_t rewardId, bool autoCreate);
		void removeReward(uint32_t rewardId);
		void getRewardList(std::vector<uint32_t>& rewards);
		RewardChest* getRewardChest();

		DepotChest* getDepotBox();
		DepotChest* getDepotChest(uint32_t depotId, bool autoCreate);
		DepotLocker* getDepotLocker(uint32_t depotId);
		void onReceiveMail() const;
		bool isNearDepotBox() const;

		Container* setLootContainer(ObjectCategory_t category, Container* container, bool loading = false);
		Container* getLootContainer(ObjectCategory_t category) const;

		bool canSee(const Position& pos) const override;
		bool canSeeCreature(const Creature* creature) const override;

		bool canWalkthrough(const Creature* creature) const;
		bool canWalkthroughEx(const Creature* creature) const;

		RaceType_t getRace() const override {
			return RACE_BLOOD;
		}

		uint64_t getMoney() const;

		//safe-trade functions
		void setTradeState(TradeState_t state) {
			tradeState = state;
		}
		TradeState_t getTradeState() const {
			return tradeState;
		}
		Item* getTradeItem() {
			return tradeItem;
		}

		//shop functions
		void setShopOwner(Npc* owner) {
			shopOwner = owner;
		}

		Npc* getShopOwner() const {
			return shopOwner;
		}

		//V.I.P. functions
		void notifyStatusChange(Player* player, VipStatus_t status, bool message = true);
		bool removeVIP(uint32_t vipGuid);
		bool addVIP(uint32_t vipGuid, const std::string& vipName, VipStatus_t status);
		bool addVIPInternal(uint32_t vipGuid);
		bool editVIP(uint32_t vipGuid, const std::string& description, uint32_t icon, bool notify);

		//follow functions
		bool setFollowCreature(Creature* creature) override;
		void goToFollowCreature() override;

		//follow events
		void onFollowCreature(const Creature* creature) override;

		//walk events
		void onWalk(Direction& dir) override;
		void onWalkAborted() override;
		void onWalkComplete() override;

		void stopWalk();
		void openShopWindow(Npc* npc);
		bool closeShopWindow(bool sendCloseShopWindow = true);
		bool updateSaleShopList(const Item* item);
		bool hasShopItemForSale(uint32_t itemId, uint8_t subType) const;

		void setChaseMode(bool mode);
		void setFightMode(FightMode_t mode) {
			fightMode = mode;
		}
		void setSecureMode(bool mode) {
			secureMode = mode;
		}

		Faction_t getFaction() const override {
			return FACTION_PLAYER;
		}

		//combat functions
		bool setAttackedCreature(Creature* creature) override;
		bool isImmune(CombatType_t type) const override;
		bool isImmune(ConditionType_t type) const override;
		bool hasShield() const;
		bool isAttackable() const override;
		static bool lastHitIsPlayer(Creature* lastHitCreature);

		//stash functions
		bool addItemFromStash(uint16_t itemId, uint32_t itemCount);
		void stowItem(Item* item, uint32_t count, bool allItems);

		void changeHealth(int32_t healthChange, bool sendHealthChange = true) override;
		void changeMana(int32_t manaChange) override;
		void changeSoul(int32_t soulChange);

		bool isPzLocked() const {
			return pzLocked;
		}
		BlockType_t blockHit(Creature* attacker, CombatType_t combatType, int32_t& damage,
                             bool checkDefense = false, bool checkArmor = false, bool field = false) override;
		void doAttacking(uint32_t interval) override;
		bool hasExtraSwing() override {
			return lastAttack > 0 && ((OTSYS_TIME() - lastAttack) >= getAttackSpeed());
		}

		uint16_t getSkillLevel(uint8_t skill) const {
			uint16_t skillLevel = std::max<uint16_t>(0, skills[skill].level + varSkills[skill]);

			auto it = maxValuePerSkill.find(skill);
			if (it != maxValuePerSkill.end()) {
				skillLevel = std::min<uint16_t>(it->second, skillLevel);
			}

			return skillLevel;
		}
		uint16_t getBaseSkill(uint8_t skill) const {
			return skills[skill].level;
		}
		double_t getSkillPercent(uint8_t skill) const {
			return skills[skill].percent;
		}

		bool getAddAttackSkill() const {
			return addAttackSkillPoint;
		}
		BlockType_t getLastAttackBlockType() const {
			return lastAttackBlockType;
		}

		Item* getWeapon(Slots_t slot, bool ignoreAmmo) const;
		Item* getWeapon(bool ignoreAmmo = false) const;
		WeaponType_t getWeaponType() const;
		int32_t getWeaponSkill(const Item* item) const;
		void getShieldAndWeapon(const Item*& shield, const Item*& weapon) const;

		void drainHealth(Creature* attacker, int32_t damage) override;
		void drainMana(Creature* attacker, int32_t manaLoss) override;
		void addManaSpent(uint64_t amount);
		void addSkillAdvance(skills_t skill, uint64_t count);

		int32_t getArmor() const override;
		int32_t getDefense() const override;
		float getAttackFactor() const override;
		float getDefenseFactor() const override;

		void addInFightTicks(bool pzlock = false);

		uint64_t getGainedExperience(Creature* attacker) const override;

		//combat event functions
		void onAddCondition(ConditionType_t type) override;
		void onAddCombatCondition(ConditionType_t type) override;
		void onEndCondition(ConditionType_t type) override;
		void onCombatRemoveCondition(Condition* condition) override;
		void onAttackedCreature(Creature* target) override;
		void onAttacked() override;
		void onAttackedCreatureDrainHealth(Creature* target, int32_t points) override;
		void onTargetCreatureGainHealth(Creature* target, int32_t points) override;
		bool onKilledCreature(Creature* target, bool lastHit = true) override;
		void onGainExperience(uint64_t gainExp, Creature* target) override;
		void onGainSharedExperience(uint64_t gainExp, Creature* source);
		void onAttackedCreatureBlockHit(BlockType_t blockType) override;
		void onBlockHit() override;
		void onChangeZone(ZoneType_t zone) override;
		void onAttackedCreatureChangeZone(ZoneType_t zone) override;
		void onIdleStatus() override;
		void onPlacedCreature() override;

		LightInfo getCreatureLight() const override;

		Skulls_t getSkull() const override;
		Skulls_t getSkullClient(const Creature* creature) const override;
		int64_t getSkullTicks() const { return skullTicks; }
		void setSkullTicks(int64_t ticks) { skullTicks = ticks; }

		bool hasAttacked(const Player* attacked) const;
		void addAttacked(const Player* attacked);
		void removeAttacked(const Player* attacked);
		void clearAttacked();
		void addUnjustifiedDead(const Player* attacked);
		void sendCreatureSkull(const Creature* creature) const {
			if (client) {
				client->sendCreatureSkull(creature);
			}
		}
		void checkSkullTicks(int64_t ticks);

		bool canWear(uint32_t lookType, uint8_t addons) const;
		void addOutfit(uint16_t lookType, uint8_t addons);
		bool removeOutfit(uint16_t lookType);
		bool removeOutfitAddon(uint16_t lookType, uint8_t addons);
		bool getOutfitAddons(const Outfit& outfit, uint8_t& addons) const;

		bool canFamiliar(uint32_t lookType) const;
		void addFamiliar(uint16_t lookType);
		bool removeFamiliar(uint16_t lookType);
		bool getFamiliar(const Familiar& familiar) const;
		void setFamiliarLooktype(uint16_t familiarLooktype) {
			this->defaultOutfit.lookFamiliarsType = familiarLooktype;
		}

		bool canLogout();

		bool hasKilled(const Player* player) const;

		size_t getMaxVIPEntries() const;
		size_t getMaxDepotItems() const;

		//tile
		//send methods
		void sendAddTileItem(const Tile* itemTile, const Position& pos, const Item* item) {
			if (client) {
				int32_t stackpos = itemTile->getStackposOfItem(this, item);
				if (stackpos != -1) {
					client->sendAddTileItem(pos, stackpos, item);
				}
			}
		}
		void sendUpdateTileItem(const Tile* updateTile, const Position& pos, const Item* item) {
			if (client) {
				int32_t stackpos = updateTile->getStackposOfItem(this, item);
				if (stackpos != -1) {
					client->sendUpdateTileItem(pos, stackpos, item);
				}
			}
		}
		void sendRemoveTileThing(const Position& pos, int32_t stackpos) {
			if (stackpos != -1 && client) {
				client->sendRemoveTileThing(pos, stackpos);
			}
		}
		void sendUpdateTile(const Tile* updateTile, const Position& pos) {
			if (client) {
				client->sendUpdateTile(updateTile, pos);
			}
		}

		void sendChannelMessage(const std::string& author, const std::string& text, SpeakClasses type, uint16_t channel) {
			if (client) {
				client->sendChannelMessage(author, text, type, channel);
			}
		}
		void sendChannelEvent(uint16_t channelId, const std::string& playerName, ChannelEvent_t channelEvent) {
			if (client) {
				client->sendChannelEvent(channelId, playerName, channelEvent);
			}
		}
		void sendCreatureAppear(const Creature* creature, const Position& pos, bool isLogin) {
			if (client) {
				client->sendAddCreature(creature, pos, creature->getTile()->getStackposOfCreature(this, creature), isLogin);
			}
		}
		void sendCreatureMove(const Creature* creature, const Position& newPos, int32_t newStackPos, const Position& oldPos, int32_t oldStackPos, bool teleport) {
			if (client) {
				client->sendMoveCreature(creature, newPos, newStackPos, oldPos, oldStackPos, teleport);
			}
		}
		void sendCreatureTurn(const Creature* creature) {
			if (client && canSeeCreature(creature)) {
				int32_t stackpos = creature->getTile()->getStackposOfCreature(this, creature);
				if (stackpos != -1) {
					client->sendCreatureTurn(creature, stackpos);
				}
			}
		}
		void sendCreatureSay(const Creature* creature, SpeakClasses type, const std::string& text, const Position* pos = nullptr) {
			if (client) {
				client->sendCreatureSay(creature, type, text, pos);
			}
		}
		void sendCreatureReload(const Creature* creature) {
			if (client) {
				client->reloadCreature(creature);
			}
		}
		void sendPrivateMessage(const Player* speaker, SpeakClasses type, const std::string& text) {
			if (client) {
				client->sendPrivateMessage(speaker, type, text);
			}
		}
		void sendCreatureSquare(const Creature* creature, SquareColor_t color) {
			if (client) {
				client->sendCreatureSquare(creature, color);
			}
		}
		void sendCreatureChangeOutfit(const Creature* creature, const Outfit_t& outfit) {
			if (client) {
				client->sendCreatureOutfit(creature, outfit);
			}
		}
		void sendCreatureChangeVisible(const Creature* creature, bool visible) {
			if (!client) {
				return;
			}

			if (creature->getPlayer()) {
				if (visible) {
					client->sendCreatureOutfit(creature, creature->getCurrentOutfit());
				} else {
					static Outfit_t outfit;
					client->sendCreatureOutfit(creature, outfit);
				}
			} else if (canSeeInvisibility()) {
				client->sendCreatureOutfit(creature, creature->getCurrentOutfit());
			} else {
				int32_t stackpos = creature->getTile()->getStackposOfCreature(this, creature);
				if (stackpos == -1) {
					return;
				}

				if (visible) {
					client->sendAddCreature(creature, creature->getPosition(), stackpos, false);
				} else {
					client->sendRemoveTileThing(creature->getPosition(), stackpos);
				}
			}
		}
		void sendCreatureLight(const Creature* creature) {
			if (client) {
				client->sendCreatureLight(creature);
			}
		}
		void sendCreatureIcon(const Creature* creature) {
			if (client) {
				client->sendCreatureIcon(creature);
			}
		}
		void sendCreatureWalkthrough(const Creature* creature, bool walkthrough) {
			if (client) {
				client->sendCreatureWalkthrough(creature, walkthrough);
			}
		}
		void sendCreatureShield(const Creature* creature) {
			if (client) {
				client->sendCreatureShield(creature);
			}
		}
		void sendCreatureType(const Creature* creature, uint8_t creatureType) {
			if (client) {
				client->sendCreatureType(creature, creatureType);
			}
		}
		void sendSpellCooldown(uint8_t spellId, uint32_t time) {
			if (client) {
				client->sendSpellCooldown(spellId, time);
			}
		}
		void sendSpellGroupCooldown(SpellGroup_t groupId, uint32_t time) {
			if (client) {
				client->sendSpellGroupCooldown(groupId, time);
			}
		}

		void reloadCreature(const Creature* creature) {
			if (client) {
				client->reloadCreature(creature);
			}
		}
		void sendModalWindow(const ModalWindow& modalWindow);

		//container
		void sendAddContainerItem(const Container* container, const Item* item);
		void sendUpdateContainerItem(const Container* container, uint16_t slot, const Item* newItem);
		void sendRemoveContainerItem(const Container* container, uint16_t slot);
		void sendContainer(uint8_t cid, const Container* container, bool hasParent, uint16_t firstIndex) {
			if (client) {
				client->sendContainer(cid, container, hasParent, firstIndex);
			}
		}

		//inventory
		void sendLockerItems(std::map<uint16_t, uint16_t> itemMap, uint16_t count) {
			if (client) {
				client->sendLockerItems(itemMap, count);
			}
		}
		void sendCoinBalance() {
			if (client) {
				client->sendCoinBalance();
			}
		}
		void sendInventoryItem(Slots_t slot, const Item* item) {
			if (client) {
				client->sendInventoryItem(slot, item);
			}
		}
		void sendInventoryClientIds() {
			if (client) {
				client->sendInventoryClientIds();
			}
		}

<<<<<<< HEAD
		// Quickloot
		void sendLootContainers() {
			if (client) {
				client->sendLootContainers();
=======
		void openPlayerContainers();

		//store
		void sendOpenStore(uint8_t serviceType) {
			if(client) {
				client->sendOpenStore(serviceType);
>>>>>>> ad7a35b1
			}
		}
		void sendLootStats(Item* item, uint8_t count) {
			if (client) {
				client->sendLootStats(item, count);
			}
		}

		// Store
		void openStore() {
			if (client) {
				client->openStore();
			}
		}
		void updateCoinBalance() {
			if (client) {
				client->updateCoinBalance();
			}
		}

		void sendStoreHome() {
			if (client) {
				client->sendStoreHome();
			}
		}
		void sendStoreHistory(uint32_t totalPages, uint32_t pages, std::vector<StoreHistory> filter) {
			if (client) {
				client->sendStoreHistory(totalPages, pages, filter);
			}
		}
		void sendStorePurchaseSuccessful(const std::string& message) {
			if (client) {
				client->sendStorePurchaseSuccessful(message);
			}
		}
		void sendStoreError(uint8_t errorType, std::string message) {
			if (client) {
				client->sendStoreError(errorType, message);
			}
		}
		void sendOfferDescription(uint32_t id, std::string desc) {
			if (client) {
				client->sendOfferDescription(id, desc);
			}
		}
		void sendShowStoreOffers(StoreOffers* offers) {
			if (client) {
				client->sendShowStoreOffers(offers);
			}
		}

		uint16_t getEntriesPerPage() {
			return entriesPerPage;
		}
		void setEntriesPerPage(uint16_t entriesPage) {
			entriesPerPage = entriesPage;
		}

		bool removeFrags(uint8_t count = 1);

		//event methods
		void onUpdateTileItem(const Tile* tile, const Position& pos, const Item* oldItem,
                              const ItemType& oldType, const Item* newItem,
                              const ItemType& newType) override;
		void onRemoveTileItem(const Tile* tile, const Position& pos, const ItemType& iType,
                              const Item* item) override;

		void onCreatureAppear(Creature* creature, bool isLogin) override;
		void onRemoveCreature(Creature* creature, bool isLogout) override;
		void onCreatureMove(Creature* creature, const Tile* newTile, const Position& newPos,
                            const Tile* oldTile, const Position& oldPos,
                            bool teleport) override;

		void onAttackedCreatureDisappear(bool isLogout) override;
		void onFollowCreatureDisappear(bool isLogout) override;

		//container
		void onAddContainerItem(const Item* item);
		void onUpdateContainerItem(const Container* container,
                                   const Item* oldItem, const Item* newItem);
		void onRemoveContainerItem(const Container* container, const Item* item);

		void onCloseContainer(const Container* container);
		void onSendContainer(const Container* container);
		void autoCloseContainers(const Container* container);

		//inventory
		void onUpdateInventoryItem(Item* oldItem, Item* newItem);
		void onRemoveInventoryItem(Item* item);

		void sendCancelMessage(const std::string& msg) const {
			if (client) {
				client->sendTextMessage(TextMessage(MESSAGE_FAILURE, msg));
			}
		}
		void sendCancelMessage(ReturnValue message) const;
		void sendCancelTarget() const {
			if (client) {
				client->sendCancelTarget();
			}
		}
		void sendCancelWalk() const {
			if (client) {
				client->sendCancelWalk();
			}
		}
		void sendChangeSpeed(const Creature* creature, uint32_t newSpeed) const {
			if (client) {
				client->sendChangeSpeed(creature, newSpeed);
			}
		}
		void sendCreatureHealth(const Creature* creature) const {
			if (client) {
				client->sendCreatureHealth(creature);
			}
		}
		void sendPartyCreatureUpdate(const Creature* creature) const {
			if (client) {
				client->sendPartyCreatureUpdate(creature);
			}
		}
		void sendPartyCreatureShield(const Creature* creature) const {
			if (client) {
				client->sendPartyCreatureShield(creature);
			}
		}
		void sendPartyCreatureSkull(const Creature* creature) const {
			if (client) {
				client->sendPartyCreatureSkull(creature);
			}
		}
		void sendPartyCreatureHealth(const Creature* creature, uint8_t healthPercent) const {
			if (client) {
				client->sendPartyCreatureHealth(creature, healthPercent);
			}
		}
		void sendPartyPlayerMana(const Player* player, uint8_t manaPercent) const {
			if (client) {
				client->sendPartyPlayerMana(player, manaPercent);
			}
		}
		void sendPartyCreatureShowStatus(const Creature* creature, bool showStatus) const {
			if (client) {
				client->sendPartyCreatureShowStatus(creature, showStatus);
			}
		}
		void sendPartyPlayerVocation(const Player* player) const {
			if (client) {
				client->sendPartyPlayerVocation(player);
			}
		}
		void sendPlayerVocation(const Player* player) const {
			if (client) {
				client->sendPlayerVocation(player);
			}
		}
		void sendDistanceShoot(const Position& from, const Position& to,
                               unsigned char type) const {
			if (client) {
				client->sendDistanceShoot(from, to, type);
			}
		}
		void sendHouseWindow(House* house, uint32_t listId) const;
		void sendCreatePrivateChannel(uint16_t channelId, const std::string& channelName) {
			if (client) {
				client->sendCreatePrivateChannel(channelId, channelName);
			}
		}
		void sendClosePrivate(uint16_t channelId);
		void sendIcons() const {
			if (client) {
				client->sendIcons(getClientIcons());
			}
		}
		void sendClientCheck() const {
			if (client) {
				client->sendClientCheck();
			}
		}
		void sendGameNews() const {
			if (client) {
				client->sendGameNews();
			}
		}
		void sendMagicEffect(const Position& pos, uint8_t type) const {
			if (client) {
				client->sendMagicEffect(pos, type);
			}
		}
		void sendPing();
		void sendPingBack() const {
			if (client) {
				client->sendPingBack();
			}
		}
		void sendStats();
		void sendBasicData() const {
			if (client) {
				client->sendBasicData();
			}
		}
		void sendBlessStatus() const {
			if (client) {
				client->sendBlessStatus();
			}
		}
		void sendSkills() const {
			if (client) {
				client->sendSkills();
			}
		}
		void sendTextMessage(MessageClasses mclass, const std::string& message) const {
			if (client) {
				client->sendTextMessage(TextMessage(mclass, message));
			}
		}
		void sendTextMessage(const TextMessage& message) const {
			if (client) {
				client->sendTextMessage(message);
			}
		}
		void sendReLoginWindow(uint8_t unfairFightReduction) const {
			if (client) {
				client->sendReLoginWindow(unfairFightReduction);
			}
		}
		void sendTextWindow(Item* item, uint16_t maxlen, bool canWrite) const {
			if (client) {
				client->sendTextWindow(windowTextId, item, maxlen, canWrite);
			}
		}
		void sendTextWindow(uint32_t itemId, const std::string& text) const {
			if (client) {
				client->sendTextWindow(windowTextId, itemId, text);
			}
		}
		void sendToChannel(const Creature* creature, SpeakClasses type,
                           const std::string& text, uint16_t channelId) const {
			if (client) {
				client->sendToChannel(creature, type, text, channelId);
			}
		}
		void sendShop(Npc* npc) const {
			if (client) {
				client->sendShop(npc);
			}
		}
		void sendSaleItemList(const std::map<uint32_t, uint32_t>& inventoryMap) const {
      if (client && shopOwner) {
        client->sendSaleItemList(shopOwner->getShopItems(), inventoryMap);
      }
    }
		void sendCloseShop() const {
			if (client) {
				client->sendCloseShop();
			}
		}
		void sendMarketEnter(uint32_t depotId);
		void sendMarketLeave() {
			inMarket = false;
			if (client) {
				client->sendMarketLeave();
			}
		}
		void sendMarketBrowseItem(uint16_t itemId, const MarketOfferList& buyOffers,
                                  const MarketOfferList& sellOffers) const {
			if (client) {
				client->sendMarketBrowseItem(itemId, buyOffers, sellOffers);
			}
		}
		void sendMarketBrowseOwnOffers(const MarketOfferList& buyOffers,
                                       const MarketOfferList& sellOffers) const {
			if (client) {
				client->sendMarketBrowseOwnOffers(buyOffers, sellOffers);
			}
		}
		void sendMarketBrowseOwnHistory(const HistoryMarketOfferList& buyOffers,
                                        const HistoryMarketOfferList& sellOffers) const {
			if (client) {
				client->sendMarketBrowseOwnHistory(buyOffers, sellOffers);
			}
		}
		void sendMarketDetail(uint16_t itemId) const {
			if (client) {
				client->sendMarketDetail(itemId);
			}
		}
		void sendMarketAcceptOffer(const MarketOfferEx& offer) const {
			if (client) {
				client->sendMarketAcceptOffer(offer);
			}
		}
		void sendMarketCancelOffer(const MarketOfferEx& offer) const {
			if (client) {
				client->sendMarketCancelOffer(offer);
			}
		}
		void sendTradeItemRequest(const std::string& traderName,
                                  const Item* item, bool ack) const {
			if (client) {
				client->sendTradeItemRequest(traderName, item, ack);
			}
		}
		void sendTradeClose() const {
			if (client) {
				client->sendCloseTrade();
			}
		}
		void sendWorldLight(LightInfo lightInfo) {
			if (client) {
				client->sendWorldLight(lightInfo);
			}
		}
		void sendTibiaTime(int32_t time) {
			if (client) {
				client->sendTibiaTime(time);
			}
		}
		void sendChannelsDialog() {
			if (client) {
				client->sendChannelsDialog();
			}
		}
		void sendOpenPrivateChannel(const std::string& receiver) {
			if (client) {
				client->sendOpenPrivateChannel(receiver);
			}
		}
		void sendOutfitWindow() {
			if (client) {
				client->sendOutfitWindow();
			}
		}
		// Imbuements
		void onApplyImbuement(Imbuement *imbuement, Item *item, uint8_t slot, bool protectionCharm);
		void onClearImbuement(Item* item, uint8_t slot);
		void openImbuementWindow(Item* item);
		void sendImbuementResult(const std::string message)
		{
			if (client)
			{
				client->sendImbuementResult(message);
			}
		}
		void closeImbuementWindow() const
		{
			if(client)
			{
				client->closeImbuementWindow();
			}
		}
		void sendPodiumWindow(const Item* podium, const Position& position,
                              uint16_t spriteId, uint8_t stackpos) {
			if (client) {
				client->sendPodiumWindow(podium, position, spriteId, stackpos);
			}
		}
		void sendCloseContainer(uint8_t cid) {
			if (client) {
				client->sendCloseContainer(cid);
			}
		}

		void sendChannel(uint16_t channelId, const std::string& channelName,
                         const UsersMap* channelUsers, const InvitedMap* invitedUsers) {
			if (client) {
				client->sendChannel(channelId, channelName, channelUsers, invitedUsers);
			}
		}
		void sendTutorial(uint8_t tutorialId) {
			if (client) {
				client->sendTutorial(tutorialId);
			}
		}
		void sendAddMarker(const Position& pos, uint8_t markType, const std::string& desc) {
			if (client) {
				client->sendAddMarker(pos, markType, desc);
			}
		}
		void sendItemInspection(uint16_t itemId, uint8_t itemCount,
                            const Item* item, bool cyclopedia) {
			if (client) {
				client->sendItemInspection(itemId, itemCount, item, cyclopedia);
			}
		}
		void sendCyclopediaCharacterNoData(CyclopediaCharacterInfoType_t characterInfoType, uint8_t errorCode) {
			if (client) {
				client->sendCyclopediaCharacterNoData(characterInfoType, errorCode);
			}
		}
		void sendCyclopediaCharacterBaseInformation() {
			if (client) {
				client->sendCyclopediaCharacterBaseInformation();
			}
		}
		void sendCyclopediaCharacterGeneralStats() {
			if (client) {
				client->sendCyclopediaCharacterGeneralStats();
			}
		}
		void sendCyclopediaCharacterCombatStats() {
			if (client) {
				client->sendCyclopediaCharacterCombatStats();
			}
		}
		void sendCyclopediaCharacterRecentDeaths(uint16_t page, uint16_t pages, const std::vector<RecentDeathEntry>& entries) {
			if (client) {
				client->sendCyclopediaCharacterRecentDeaths(page, pages, entries);
			}
		}
		void sendCyclopediaCharacterRecentPvPKills(
                                                   uint16_t page, uint16_t pages,
                                                   const std::vector<
                                                   RecentPvPKillEntry>& entries) {
			if (client) {
				client->sendCyclopediaCharacterRecentPvPKills(page, pages, entries);
			}
		}
		void sendCyclopediaCharacterAchievements() {
			if (client) {
				client->sendCyclopediaCharacterAchievements();
			}
		}
		void sendCyclopediaCharacterItemSummary() {
			if (client) {
				client->sendCyclopediaCharacterItemSummary();
			}
		}
		void sendCyclopediaCharacterOutfitsMounts() {
			if (client) {
				client->sendCyclopediaCharacterOutfitsMounts();
			}
		}
		void sendCyclopediaCharacterStoreSummary() {
			if (client) {
				client->sendCyclopediaCharacterStoreSummary();
			}
		}
		void sendCyclopediaCharacterInspection() {
			if (client) {
				client->sendCyclopediaCharacterInspection();
			}
		}
		void sendCyclopediaCharacterBadges() {
			if (client) {
				client->sendCyclopediaCharacterBadges();
			}
		}
		void sendCyclopediaCharacterTitles() {
			if (client) {
				client->sendCyclopediaCharacterTitles();
			}
		}
		void sendHighscoresNoData() {
			if (client) {
				client->sendHighscoresNoData();
			}
		}
		void sendHighscores(const std::vector<HighscoreCharacter>& characters,
                            uint8_t categoryId, uint32_t vocationId,
                            uint16_t page, uint16_t pages) {
			if (client) {
				client->sendHighscores(characters, categoryId, vocationId, page, pages);
			}
		}
		void addAsyncOngoingTask(uint64_t flags) {
			asyncOngoingTasks |= flags;
		}
		bool hasAsyncOngoingTask(uint64_t flags) const {
			return (asyncOngoingTasks & flags);
		}
		void resetAsyncOngoingTask(uint64_t flags) {
			asyncOngoingTasks &= ~(flags);
		}
		void sendTournamentLeaderboard() {
  			if (client) {
				client->sendTournamentLeaderboard();
			}
		}
		void sendEnterWorld() {
			if (client) {
				client->sendEnterWorld();
			}
		}
		void sendFightModes() {
			if (client) {
				client->sendFightModes();
			}
		}
		void sendNetworkMessage(const NetworkMessage& message) {
			if (client) {
				client->writeToOutputBuffer(message);
			}
		}

		void receivePing() {
			lastPong = OTSYS_TIME();
		}

		void sendOpenStash(bool isNpc = false) {
			if (client && ((getLastDepotId() != -1) || isNpc)) {
        		client->sendOpenStash();
			}
		}
		bool isStashExhausted() const;
		void updateStashExhausted() {
			lastStashInteraction = OTSYS_TIME();
		}

		void onThink(uint32_t interval) override;

		void postAddNotification(Thing* thing, const Cylinder* oldParent,
                                 int32_t index,
                                 CylinderLink_t link = LINK_OWNER) override;
		void postRemoveNotification(Thing* thing, const Cylinder* newParent,
                                    int32_t index,
                                    CylinderLink_t link = LINK_OWNER) override;

		void setNextAction(int64_t time) {
			if (time > nextAction) {
				nextAction = time;
			}
		}
		bool canDoAction() const {
			return nextAction <= OTSYS_TIME();
		}

		void setNextPotionAction(int64_t time) {
			if (time > nextPotionAction) {
				nextPotionAction = time;
			}
		}
		bool canDoPotionAction() const {
			return nextPotionAction <= OTSYS_TIME();
		}

		void cancelPush();

		void setModuleDelay(uint8_t byteortype, int16_t delay) {
			moduleDelayMap[byteortype] = OTSYS_TIME() + delay;
		}

		bool canRunModule(uint8_t byteortype) {
			if (!moduleDelayMap[byteortype]) {
				return true;
			}
			return moduleDelayMap[byteortype] <= OTSYS_TIME();
		}

		uint32_t getNextActionTime() const;
		uint32_t getNextPotionActionTime() const;

		Item* getWriteItem(uint32_t& windowTextId, uint16_t& maxWriteLen);
		void setWriteItem(Item* item, uint16_t maxWriteLen = 0);

		House* getEditHouse(uint32_t& windowTextId, uint32_t& listId);
		void setEditHouse(House* house, uint32_t listId = 0);

		void learnInstantSpell(const std::string& spellName);
		void forgetInstantSpell(const std::string& spellName);
		bool hasLearnedInstantSpell(const std::string& spellName) const;

		void updateRegeneration();

		void setScheduledSaleUpdate(bool scheduled) {
			scheduledSaleUpdate = scheduled;
		}

		bool getScheduledSaleUpdate() {
			return scheduledSaleUpdate;
		}

		bool inPushEvent() {
			return inEventMovePush;
		}

		void pushEvent(bool b) {
			inEventMovePush = b;
		}

		bool walkExhausted() {
			if (hasCondition(CONDITION_PARALYZE)) {
				return lastWalking > OTSYS_TIME();
			}

			return false;
		}

		void setWalkExhaust(int64_t value) {
			lastWalking = OTSYS_TIME() + value;
		}

		const std::map<uint8_t, OpenContainer>& getOpenContainers() const {
			return openContainers;
		}

		uint16_t getBaseXpGain() const {
			return baseXpGain;
		}
		void setBaseXpGain(uint16_t value) {
			baseXpGain = std::min<uint16_t>(std::numeric_limits<uint16_t>::max(), value);
		}
		uint16_t getVoucherXpBoost() const {
			return voucherXpBoost;
		}
		void setVoucherXpBoost(uint16_t value) {
			voucherXpBoost = std::min<uint16_t>(std::numeric_limits<uint16_t>::max(), value);
		}
		uint16_t getGrindingXpBoost() const {
			return grindingXpBoost;
		}
		void setGrindingXpBoost(uint16_t value) {
			grindingXpBoost = std::min<uint16_t>(std::numeric_limits<uint16_t>::max(), value);
		}
		uint16_t getStoreXpBoost() const {
			return storeXpBoost;
		}
		void setStoreXpBoost(uint16_t exp) {
			storeXpBoost = exp;
		}
		uint16_t getStaminaXpBoost() const {
			return staminaXpBoost;
		}
		void setStaminaXpBoost(uint16_t value) {
			staminaXpBoost = std::min<uint16_t>(std::numeric_limits<uint16_t>::max(), value);
		}

		void setExpBoostStamina(uint16_t stamina) {
			expBoostStamina = stamina;
		}

		uint16_t getExpBoostStamina() {
			return expBoostStamina;
		}

		int32_t getIdleTime() const {
			return idleTime;
		}

		void setTraining(bool value);

		void addItemImbuementStats(const Imbuement* imbuement);
		void removeItemImbuementStats(const Imbuement* imbuement);

		bool isMarketExhausted() const;
		void updateMarketExhausted() {
			lastMarketInteraction = OTSYS_TIME();
		}

		bool isQuickLootListedItem(const Item* item) const {
			if (!item) {
				return false;
			}

			auto it = std::find(quickLootListClientIds.begin(),
                                quickLootListClientIds.end(), item->getClientID());
			return it != quickLootListClientIds.end();
		}

		bool updateKillTracker(Container* corpse,
                               const std::string& playerName,
                               const Outfit_t creatureOutfit) const
 		{
  			if (client) {
				client->sendKillTrackerUpdate(corpse, playerName, creatureOutfit);
				return true;
 			}

			return false;
 		}

		void updateSupplyTracker(const Item* item) {
			if (client) {
				client->sendUpdateSupplyTracker(item);
			}
		}

		void updateImpactTracker(CombatType_t type, int32_t amount) {
			if (client) {
				client->sendUpdateImpactTracker(type, amount);
			}
		}
		void updateInputAnalyzer(CombatType_t type, int32_t amount, std::string target) {
			if (client) {
				client->sendUpdateInputAnalyzer(type, amount, target);
			}
		}

   		void updateLootTracker(Item* item)
 		{
  			if (client) {
 				client->sendUpdateLootTracker(item);
 			}
 		}

   		void createLeaderTeamFinder(NetworkMessage &msg)
 		{
  			if (client) {
 				client->createLeaderTeamFinder(msg);
 			}
 		}
   		void sendLeaderTeamFinder(bool reset)
 		{
  			if (client) {
 				client->sendLeaderTeamFinder(reset);
 			}
 		}
   		void sendTeamFinderList()
 		{
  			if (client) {
 				client->sendTeamFinderList();
 			}
 		}
		uint32_t getCharmPoints() {
			return charmPoints;
		}
		void setCharmPoints(uint32_t points) {
			charmPoints = points;
		}
		bool hasCharmExpansion() {
			return charmExpansion;
		}
		void setCharmExpansion(bool onOff) {
			charmExpansion = onOff;
		}
		void setUsedRunesBit(int32_t bit) {
			UsedRunesBit = bit;
		}
		int32_t getUsedRunesBit() {
			return UsedRunesBit;
		}
		void setUnlockedRunesBit(int32_t bit) {
			UnlockedRunesBit = bit;
		}
		int32_t getUnlockedRunesBit() {
			return UnlockedRunesBit;
		}
		void setImmuneCleanse(ConditionType_t conditiontype) {
			cleanseCondition.first = conditiontype;
			cleanseCondition.second = OTSYS_TIME() + 10000;
		}
		bool isImmuneCleanse(ConditionType_t conditiontype) {
			uint64_t timenow = OTSYS_TIME();
			if ((cleanseCondition.first == conditiontype)
                    && (timenow <= cleanseCondition.second)) {
				return true;
			}
			return false;
		}
		uint16_t parseRacebyCharm(charmRune_t charmId, bool set, uint16_t newRaceid) {
			uint16_t raceid = 0;
		switch (charmId) {
			case CHARM_WOUND:
				if (set) { charmRuneWound = newRaceid; } else { raceid = charmRuneWound; }
				break;
			case CHARM_ENFLAME:
				if (set) { charmRuneEnflame = newRaceid; } else { raceid = charmRuneEnflame; }
				break;
			case CHARM_POISON:
				if (set) { charmRunePoison = newRaceid; } else { raceid = charmRunePoison; }
				break;
			case CHARM_FREEZE:
				if (set) { charmRuneFreeze = newRaceid; } else { raceid = charmRuneFreeze; }
				break;
			case CHARM_ZAP:
				if (set) { charmRuneZap = newRaceid; } else { raceid = charmRuneZap; }
				break;
			case CHARM_CURSE:
				if (set) { charmRuneCurse = newRaceid; } else { raceid = charmRuneCurse; }
				break;
			case CHARM_CRIPPLE:
				if (set) { charmRuneCripple = newRaceid; } else { raceid = charmRuneCripple; }
				break;
			case CHARM_PARRY:
				if (set) { charmRuneParry = newRaceid; } else { raceid = charmRuneParry; }
				break;
			case CHARM_DODGE:
				if (set) { charmRuneDodge = newRaceid; } else { raceid = charmRuneDodge; }
				break;
			case CHARM_ADRENALINE:
				if (set) { charmRuneAdrenaline = newRaceid; } else { raceid = charmRuneAdrenaline; }
				break;
			case CHARM_NUMB:
				if (set) { charmRuneNumb = newRaceid; } else { raceid = charmRuneNumb; }
				break;
			case CHARM_CLEANSE:
				if (set) { charmRuneCleanse = newRaceid; } else { raceid = charmRuneCleanse; }
				break;
			case CHARM_BLESS:
				if (set) { charmRuneBless = newRaceid; } else { raceid = charmRuneBless; }
				break;
			case CHARM_SCAVENGE:
				if (set) { charmRuneScavenge = newRaceid; } else { raceid = charmRuneScavenge; }
				break;
			case CHARM_GUT:
				if (set) { charmRuneGut = newRaceid; } else { raceid = charmRuneGut; }
				break;
			case CHARM_LOW:
				if (set) { charmRuneLowBlow = newRaceid; } else { raceid = charmRuneLowBlow; }
				break;
			case CHARM_DIVINE:
				if (set) { charmRuneDivine = newRaceid; } else { raceid = charmRuneDivine; }
				break;
			case CHARM_VAMP:
				if (set) { charmRuneVamp = newRaceid; } else { raceid = charmRuneVamp; }
				break;
			case CHARM_VOID:
				if (set) { charmRuneVoid = newRaceid; } else { raceid = charmRuneVoid; }
				break;
			default:
				raceid = 0;
				break;
		}
			return raceid;
		}

		uint16_t getFreeBackpackSlots() const;

		void addAccountStorageValue(const uint32_t key, const int32_t value);
		bool getAccountStorageValue(const uint32_t key, int32_t& value) const;

		// Interfaces
		error_t SetAccountInterface(account::Account *account);
		error_t GetAccountInterface(account::Account *account);

		std::vector<Kill> unjustifiedKills;


	private:
		std::forward_list<Condition*> getMuteConditions() const;

		void checkTradeState(const Item* item);
		bool hasCapacity(const Item* item, uint32_t count) const;

		void checkLootContainers(const Item* item);

		void gainExperience(uint64_t exp, Creature* source);
		void addExperience(Creature* source, uint64_t exp, bool sendText = false);
		void removeExperience(uint64_t exp, bool sendText = false);

		void updateInventoryWeight();
		/**
		 * @brief Starts checking the imbuements in the item so that the time decay is performed
		 * Registers the player in an unordered_map in game.h so that the function can be initialized by the task
		 */
		void updateInventoryImbuement(bool init = false);

		void setNextWalkActionTask(SchedulerTask* task);
		void setNextWalkTask(SchedulerTask* task);
		void setNextActionTask(SchedulerTask* task, bool resetIdleTime = true);
		void setNextActionPushTask(SchedulerTask* task);
		void setNextPotionActionTask(SchedulerTask* task);

		void death(Creature* lastHitCreature) override;
		bool dropCorpse(Creature* lastHitCreature, Creature* mostDamageCreature,
                        bool lastHitUnjustified, bool mostDamageUnjustified) override;
		Item* getCorpse(Creature* lastHitCreature, Creature* mostDamageCreature) override;

		//cylinder implementations
		ReturnValue queryAdd(int32_t index, const Thing& thing, uint32_t count,
                             uint32_t flags, Creature* actor = nullptr) const override;
		ReturnValue queryMaxCount(int32_t index, const Thing& thing, uint32_t count,
                                  uint32_t& maxQueryCount,
				uint32_t flags) const override;
		ReturnValue queryRemove(const Thing& thing, uint32_t count, uint32_t flags,
                                Creature* actor = nullptr) const override;
		Cylinder* queryDestination(int32_t& index, const Thing& thing, Item** destItem,
                                   uint32_t& flags) override;

		void addThing(Thing*) override {}
		void addThing(int32_t index, Thing* thing) override;

		void updateThing(Thing* thing, uint16_t itemId, uint32_t count) override;
		void replaceThing(uint32_t index, Thing* thing) override;

		void removeThing(Thing* thing, uint32_t count) override;

		int32_t getThingIndex(const Thing* thing) const override;
		size_t getFirstIndex() const override;
		size_t getLastIndex() const override;
		uint32_t getItemTypeCount(uint16_t itemId, int32_t subType = -1) const override;
		void stashContainer(StashContainerList itemDict);
		std::map<uint32_t, uint32_t>& getAllItemTypeCount(std::map<uint32_t,
                                      uint32_t>& countMap) const override;
		Item* getItemByClientId(uint16_t clientId) const;
		std::map<uint16_t, uint16_t> getInventoryClientIds() const;
		void getAllItemTypeCountAndSubtype(std::map<uint32_t, uint32_t>& countMap) const;
		Thing* getThing(size_t index) const override;

		void internalAddThing(Thing* thing) override;
		void internalAddThing(uint32_t index, Thing* thing) override;

		std::unordered_set<uint32_t> attackedSet;

		std::unordered_set<uint32_t> VIPList;

		std::map<uint8_t, OpenContainer> openContainers;
		std::map<uint32_t, DepotLocker*> depotLockerMap;
		std::map<uint32_t, DepotChest*> depotChests;
		std::map<uint8_t, int64_t> moduleDelayMap;
		std::map<uint32_t, int32_t> storageMap;
		std::map<uint32_t, int32_t> accountStorageMap;

		std::map<uint8_t, uint16_t> maxValuePerSkill = {
			{SKILL_LIFE_LEECH_CHANCE, 100},
			{SKILL_MANA_LEECH_CHANCE, 100},
			{SKILL_CRITICAL_HIT_CHANCE, 10}
		};

		std::map<uint32_t, Reward*> rewardMap;

		std::map<ObjectCategory_t, Container*> quickLootContainers;
		std::vector<uint16_t> quickLootListClientIds;

		std::vector<OutfitEntry> outfits;
		std::vector<FamiliarEntry> familiars;

		GuildWarVector guildWarVector;

		std::forward_list<Party*> invitePartyList;
		std::forward_list<uint32_t> modalWindows;
		std::forward_list<std::string> learnedInstantSpellList;
		// TODO: This variable is only temporarily used when logging in, get rid of it somehow.
		std::forward_list<Condition*> storedConditionList;

		std::list<MonsterType*> BestiaryTracker;

		std::string name;
		std::string guildNick;

		Skill skills[SKILL_LAST + 1];
		LightInfo itemsLight;
		Position loginPosition;
		Position lastWalkthroughPosition;

		time_t lastLoginSaved = 0;
		time_t lastLogout = 0;

		uint64_t experience = 0;
		uint64_t manaSpent = 0;
		uint64_t lastAttack = 0;
		uint64_t bankBalance = 0;
		uint64_t lastQuestlogUpdate = 0;
		uint64_t asyncOngoingTasks = 0;

		int64_t lastFailedFollow = 0;
		int64_t skullTicks = 0;
		int64_t lastWalkthroughAttempt = 0;
		int64_t lastToggleMount = 0;
		int64_t lastMarketInteraction = 0; // Market exhaust.
		int64_t lastStashInteraction = 0;
		int64_t lastPing;
		int64_t lastPong;
		int64_t nextAction = 0;
		int64_t nextPotionAction = 0;
		int64_t lastQuickLootNotification = 0;
		int64_t lastWalking = 0;

		uint32_t lastUpdateCoin = OTSYS_TIME();

		BedItem* bedItem = nullptr;
		Guild* guild = nullptr;
		GuildRank_ptr guildRank;
		Group* group = nullptr;
		Inbox* inbox;
		Item* imbuingItem = nullptr;
		Item* tradeItem = nullptr;
 		Item* inventory[CONST_SLOT_LAST + 1] = {};
		Item* writeItem = nullptr;
		House* editHouse = nullptr;
		Npc* shopOwner = nullptr;
		Party* party = nullptr;
		Player* tradePartner = nullptr;
		ProtocolGame_ptr client;
		SchedulerTask* walkTask = nullptr;
		Town* town = nullptr;
		Vocation* vocation = nullptr;
		RewardChest* rewardChest = nullptr;

		uint32_t inventoryWeight = 0;
		uint32_t capacity = 40000;
		uint32_t bonusCapacity = 0;
		uint32_t damageImmunities = 0;
		uint32_t conditionImmunities = 0;
		uint32_t conditionSuppressions = 0;
		uint32_t level = 1;
		uint32_t magLevel = 0;
		uint32_t actionTaskEvent = 0;
		uint32_t actionTaskEventPush = 0;
		uint32_t actionPotionTaskEvent = 0;
		uint32_t nextStepEvent = 0;
		uint32_t walkTaskEvent = 0;
		uint32_t MessageBufferTicks = 0;
		uint32_t lastIP = 0;
		uint32_t accountNumber = 0;
		uint32_t guid = 0;
		uint8_t isDailyReward = DAILY_REWARD_NOTCOLLECTED;
		uint32_t windowTextId = 0;
		uint32_t editListId = 0;
		uint32_t manaMax = 0;

		int32_t varSkills[SKILL_LAST + 1] = {};
		int32_t varStats[STAT_LAST + 1] = {};
		int32_t shopCallback = -1;
		int32_t MessageBufferCount = 0;
		int32_t bloodHitCount = 0;
		int32_t shieldBlockCount = 0;
		int32_t offlineTrainingSkill = -1;
		int32_t offlineTrainingTime = 0;
		int32_t idleTime = 0;

		uint16_t expBoostStamina = 0;
		uint16_t entriesPerPage = 26;

		uint32_t coinBalance = 0;
		uint32_t tournamentCoinBalance = 0;
		uint32_t premiumDays = 0;

		uint16_t lastStatsTrainingTime = 0;
		uint16_t staminaMinutes = 2520;
		std::vector<uint16_t> preyStaminaMinutes = {7200, 7200, 7200};
		std::vector<uint16_t> preyBonusType = {0, 0, 0};
		std::vector<uint16_t> preyBonusValue = {0, 0, 0};
		std::vector<std::string> preyBonusName = {"", "", ""};
		std::vector<uint8_t> blessings = { 0, 0, 0, 0, 0, 0, 0, 0 };
		uint16_t maxWriteLen = 0;
		uint16_t baseXpGain = 100;
		uint16_t voucherXpBoost = 0;
		uint16_t grindingXpBoost = 0;
		uint16_t storeXpBoost = 0;
		uint16_t staminaXpBoost = 100;
		int16_t lastDepotId = -1;
		StashItemList stashItems; // [ClientID] = amount

		// Bestiary
		bool charmExpansion = false;
		uint16_t charmRuneWound = 0;
		uint16_t charmRuneEnflame = 0;
		uint16_t charmRunePoison = 0;
		uint16_t charmRuneFreeze = 0;
		uint16_t charmRuneZap = 0;
		uint16_t charmRuneCurse = 0;
		uint16_t charmRuneCripple = 0;
		uint16_t charmRuneParry = 0;
		uint16_t charmRuneDodge = 0;
		uint16_t charmRuneAdrenaline = 0;
		uint16_t charmRuneNumb = 0;
		uint16_t charmRuneCleanse = 0;
		uint16_t charmRuneBless = 0;
		uint16_t charmRuneScavenge = 0;
		uint16_t charmRuneGut = 0;
		uint16_t charmRuneLowBlow = 0;
		uint16_t charmRuneDivine = 0;
		uint16_t charmRuneVamp = 0;
		uint16_t charmRuneVoid = 0;
		uint32_t charmPoints = 0;
		int32_t UsedRunesBit = 0;
		int32_t UnlockedRunesBit = 0;
		std::pair<ConditionType_t, uint64_t> cleanseCondition = {CONDITION_NONE, 0};

		// New Prey
		uint16_t preyBonusRerolls = 0;
		std::vector<uint16_t> preySlotState = {0, 0, 0};
		std::vector<uint16_t> preySlotUnlocked = {0, 0, 0};
		std::vector<std::string> preySlotCurrentMonster = { "", "", "" };
		std::vector<std::string> preySlotMonsterList = { "", "", "" };
		std::vector<uint16_t> preySlotFreeRerollIn = { 0, 0, 0 };
		std::vector<uint16_t> preySlotTimeLeft = {7200, 7200, 7200};
		std::vector<uint32_t> preySlotNextUse = { 0, 0, 0 };
		std::vector<uint16_t> preySlotBonusType = {0, 0, 0};
		std::vector<uint16_t> preySlotBonusValue = {0, 0, 0};
		std::vector<uint16_t> preySlotBonusGrade = { 0, 0, 0 };
		std::vector<uint16_t> preySlotTick = { 0, 0, 0 };

		uint8_t soul = 0;
		uint8_t levelPercent = 0;
		double_t magLevelPercent = 0;

		PlayerSex_t sex = PLAYERSEX_FEMALE;
		OperatingSystem_t operatingSystem = CLIENTOS_NONE;
		BlockType_t lastAttackBlockType = BLOCK_NONE;
		TradeState_t tradeState = TRADE_NONE;
		FightMode_t fightMode = FIGHTMODE_ATTACK;
		account::AccountType accountType = account::AccountType::ACCOUNT_TYPE_NORMAL;
		QuickLootFilter_t quickLootFilter;
		VipStatus_t statusVipList = VIPSTATUS_ONLINE;

		bool chaseMode = false;
		bool secureMode = true;
		bool inMarket = false;
		bool wasMounted = false;
		bool ghostMode = false;
		bool pzLocked = false;
		bool isConnecting = false;
		bool addAttackSkillPoint = false;
		bool inventoryAbilities[CONST_SLOT_LAST + 1] = {};
		bool quickLootFallbackToMainContainer = false;
		bool logged = false;
		bool scheduledSaleUpdate = false;
		bool inEventMovePush = false;
		bool supplyStash = false; // Menu option 'stow, stow container ...'
		bool marketMenu = false; // Menu option 'show in market'
		bool exerciseTraining = false;

		static uint32_t playerAutoID;

		void updateItemsLight(bool internal = false);
		int32_t getStepSpeed() const override {
			return std::max<int32_t>(PLAYER_MIN_SPEED, std::min<int32_t>(PLAYER_MAX_SPEED, getSpeed()));
		}
		void updateBaseSpeed() {
			if (!hasFlag(PlayerFlag_SetMaxSpeed)) {
				baseSpeed = vocation->getBaseSpeed() + (2 * (level - 1));
			} else {
				baseSpeed = PLAYER_MAX_SPEED;
			}
		}

		bool isPromoted() const;

		uint32_t getAttackSpeed() const {
			return vocation->getAttackSpeed();
		}

		static double_t getPercentLevel(uint64_t count, uint64_t nextLevelCount);
		double getLostPercent() const;
		uint64_t getLostExperience() const override {
			return skillLoss ? static_cast<uint64_t>(experience * getLostPercent()) : 0;
		}
		uint32_t getDamageImmunities() const override {
			return damageImmunities;
		}
		uint32_t getConditionImmunities() const override {
			return conditionImmunities;
		}
		uint32_t getConditionSuppressions() const override {
			return conditionSuppressions;
		}
		uint16_t getLookCorpse() const override;
		void getPathSearchParams(const Creature* creature, FindPathParams& fpp) const override;

		friend class Game;
		friend class Npc;
		friend class PlayerFunctions;
		friend class NetworkMessageFunctions;
		friend class Map;
		friend class Actions;
		friend class IOLoginData;
		friend class ProtocolGame;
		friend class MoveEvent;

  account::Account *account_;
};

#endif  // SRC_CREATURES_PLAYERS_PLAYER_H_<|MERGE_RESOLUTION|>--- conflicted
+++ resolved
@@ -429,6 +429,7 @@
 		}
 		uint32_t getIP() const;
 
+		void openPlayerContainers();
 		void addContainer(uint8_t cid, Container* container);
 		void closeContainer(uint8_t cid);
 		void setContainerIndex(uint8_t cid, uint16_t index);
@@ -1065,20 +1066,11 @@
 				client->sendInventoryClientIds();
 			}
 		}
-
-<<<<<<< HEAD
+		
 		// Quickloot
 		void sendLootContainers() {
 			if (client) {
 				client->sendLootContainers();
-=======
-		void openPlayerContainers();
-
-		//store
-		void sendOpenStore(uint8_t serviceType) {
-			if(client) {
-				client->sendOpenStore(serviceType);
->>>>>>> ad7a35b1
 			}
 		}
 		void sendLootStats(Item* item, uint8_t count) {
