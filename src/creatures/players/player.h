/**
 * Canary - A free and open-source MMORPG server emulator
 * Copyright (©) 2019-2022 OpenTibiaBR <opentibiabr@outlook.com>
 * Repository: https://github.com/opentibiabr/canary
 * License: https://github.com/opentibiabr/canary/blob/main/LICENSE
 * Contributors: https://github.com/opentibiabr/canary/graphs/contributors
 * Website: https://docs.opentibiabr.com/
 */

#ifndef SRC_CREATURES_PLAYERS_PLAYER_H_
#define SRC_CREATURES_PLAYERS_PLAYER_H_

#include "account/account.hpp"
#include "items/containers/container.h"
#include "creatures/creature.h"
#include "items/cylinder.h"
#include "declarations.hpp"
#include "items/containers/depot/depotchest.h"
#include "items/containers/depot/depotlocker.h"
#include "grouping/familiars.h"
#include "grouping/groups.h"
#include "grouping/guild.h"
#include "imbuements/imbuements.h"
#include "items/containers/inbox/inbox.h"
#include "io/ioguild.h"
#include "io/ioprey.h"
#include "creatures/appearance/mounts/mounts.h"
#include "creatures/appearance/outfit/outfit.h"
#include "grouping/party.h"
#include "server/network/protocol/protocolgame.h"
#include "items/containers/rewards/reward.h"
#include "items/containers/rewards/rewardchest.h"
#include "map/town.h"
#include "vocations/vocation.h"
#include "creatures/npcs/npc.h"

class House;
class NetworkMessage;
class Weapon;
class ProtocolGame;
class Party;
class SchedulerTask;
class Bed;
class Guild;
class Imbuement;
class PreySlot;
class TaskHuntingSlot;

enum class ForgeConversion_t : uint8_t {
	FORGE_ACTION_FUSION = 0,
	FORGE_ACTION_TRANSFER = 1,
	FORGE_ACTION_DUSTTOSLIVERS = 2,
	FORGE_ACTION_SLIVERSTOCORES = 3,
	FORGE_ACTION_INCREASELIMIT = 4
};

struct ForgeHistory {
		ForgeConversion_t actionType = ForgeConversion_t::FORGE_ACTION_FUSION;
		uint8_t tier = 0;
		uint8_t bonus = 0;

		time_t createdAt;

		uint16_t historyId = 0;

		uint64_t cost = 0;
		uint64_t dustCost = 0;
		uint64_t coresCost = 0;
		uint64_t gained = 0;

		bool success = false;
		bool tierLoss = false;
		bool successCore = false;
		bool tierCore = false;

		std::string description;
		std::string firstItemName;
		std::string secondItemName;
};

struct OpenContainer {
		Container* container;
		uint16_t index;
};

using MuteCountMap = std::map<uint32_t, uint32_t>;

static constexpr int32_t PLAYER_MAX_SPEED = 65535;
static constexpr int32_t PLAYER_MIN_SPEED = 10;
static constexpr int32_t PLAYER_SOUND_HEALTH_CHANGE = 10;

class Player final : public Creature, public Cylinder {
	public:
		explicit Player(ProtocolGame_ptr p);
		~Player();

		// non-copyable
		Player(const Player &) = delete;
		Player &operator=(const Player &) = delete;

		Player* getPlayer() override {
			return this;
		}
		const Player* getPlayer() const override {
			return this;
		}

		void setID() override;

		static uint32_t getFirstID();
		static uint32_t getLastID();

		static MuteCountMap muteCountMap;

		const std::string &getName() const override {
			return name;
		}
		void setName(std::string newName) {
			this->name = std::move(newName);
		}
		const std::string &getTypeName() const override {
			return name;
		}
		const std::string &getNameDescription() const override {
			return name;
		}
		std::string getDescription(int32_t lookDistance) const override;

		CreatureType_t getType() const override {
			return CREATURETYPE_PLAYER;
		}

		uint8_t getCurrentMount() const;
		void setCurrentMount(uint8_t mountId);
		bool isMounted() const {
			return defaultOutfit.lookMount != 0;
		}
		bool toggleMount(bool mount);
		bool tameMount(uint8_t mountId);
		bool untameMount(uint8_t mountId);
		bool hasMount(const Mount* mount) const;
		bool hasAnyMount() const;
		uint8_t getRandomMountId() const;
		void dismount();

		uint8_t isRandomMounted() const {
			return randomMount;
		}
		void setRandomMount(uint8_t isMountRandomized) {
			randomMount = isMountRandomized;
		}

		void sendFYIBox(const std::string &message) {
			if (client) {
				client->sendFYIBox(message);
			}
		}

		void BestiarysendCharms() {
			if (client) {
				client->BestiarysendCharms();
			}
		}
		void addBestiaryKillCount(uint16_t raceid, uint32_t amount) {
			uint32_t oldCount = getBestiaryKillCount(raceid);
			uint32_t key = STORAGEVALUE_BESTIARYKILLCOUNT + raceid;
			addStorageValue(key, static_cast<int32_t>(oldCount + amount), true);
		}
		uint32_t getBestiaryKillCount(uint16_t raceid) const {
			uint32_t key = STORAGEVALUE_BESTIARYKILLCOUNT + raceid;
			auto value = getStorageValue(key);
			return value > 0 ? static_cast<uint32_t>(value) : 0;
		}

		void setGUID(uint32_t newGuid) {
			this->guid = newGuid;
		}
		uint32_t getGUID() const {
			return guid;
		}
		bool canSeeInvisibility() const override {
			return hasFlag(PlayerFlags_t::CanSenseInvisibility) || group->access;
		}

		void setDailyReward(uint8_t reward) {
			this->isDailyReward = reward;
		}

		void removeList() override;
		void addList() override;
		void removePlayer(bool displayEffect, bool forced = true);

		static uint64_t getExpForLevel(int32_t lv) {
			lv--;
			return ((50ULL * lv * lv * lv) - (150ULL * lv * lv) + (400ULL * lv)) / 3ULL;
		}

		uint16_t getStaminaMinutes() const {
			return staminaMinutes;
		}

		void sendItemsPrice() {
			if (client) {
				client->sendItemsPrice();
			}
		}

		void sendForgingData() const {
			if (client) {
				client->sendForgingData();
			}
		}

		bool addOfflineTrainingTries(skills_t skill, uint64_t tries);

		void addOfflineTrainingTime(int32_t addTime) {
			offlineTrainingTime = std::min<int32_t>(12 * 3600 * 1000, offlineTrainingTime + addTime);
		}
		void removeOfflineTrainingTime(int32_t removeTime) {
			offlineTrainingTime = std::max<int32_t>(0, offlineTrainingTime - removeTime);
		}
		int32_t getOfflineTrainingTime() const {
			return offlineTrainingTime;
		}

		int8_t getOfflineTrainingSkill() const {
			return offlineTrainingSkill;
		}
		void setOfflineTrainingSkill(int8_t skill) {
			offlineTrainingSkill = skill;
		}

		uint64_t getBankBalance() const {
			return bankBalance;
		}
		void setBankBalance(uint64_t balance) {
			bankBalance = balance;
		}

		Guild* getGuild() const {
			return guild;
		}
		void setGuild(Guild* guild);

		GuildRank_ptr getGuildRank() const {
			return guildRank;
		}
		void setGuildRank(GuildRank_ptr newGuildRank) {
			guildRank = newGuildRank;
		}

		bool isGuildMate(const Player* player) const;

		const std::string &getGuildNick() const {
			return guildNick;
		}
		void setGuildNick(std::string nick) {
			guildNick = nick;
		}

		bool isInWar(const Player* player) const;
		bool isInWarList(uint32_t guild_id) const;

		void setLastWalkthroughAttempt(int64_t walkthroughAttempt) {
			lastWalkthroughAttempt = walkthroughAttempt;
		}
		void setLastWalkthroughPosition(Position walkthroughPosition) {
			lastWalkthroughPosition = walkthroughPosition;
		}

		Inbox* getInbox() const {
			return inbox;
		}

		uint32_t getClientIcons() const;

		const GuildWarVector &getGuildWarVector() const {
			return guildWarVector;
		}

		std::list<MonsterType*> getBestiaryTrackerList() const {
			return BestiaryTracker;
		}

		void addBestiaryTrackerList(MonsterType* mtype) {
			if (client) {
				auto it = std::find(BestiaryTracker.begin(), BestiaryTracker.end(), mtype);
				if (it == BestiaryTracker.end()) {
					BestiaryTracker.push_front(mtype);
				} else {
					BestiaryTracker.remove(mtype);
				}
				client->refreshBestiaryTracker(BestiaryTracker);
			}
		}

		void sendBestiaryEntryChanged(uint16_t raceid) {
			if (client) {
				client->sendBestiaryEntryChanged(raceid);
			}
		}

		void refreshBestiaryTracker(std::list<MonsterType*> trackerList) {
			if (client) {
				client->refreshBestiaryTracker(trackerList);
			}
		}

		Vocation* getVocation() const {
			return vocation;
		}

		OperatingSystem_t getOperatingSystem() const {
			return operatingSystem;
		}
		void setOperatingSystem(OperatingSystem_t clientos) {
			operatingSystem = clientos;
		}

		uint32_t getProtocolVersion() const {
			if (!client) {
				return 0;
			}

			return client->getVersion();
		}

		bool hasSecureMode() const {
			return secureMode;
		}

		void setParty(Party* newParty) {
			this->party = newParty;
		}
		Party* getParty() const {
			return party;
		}

		int32_t getCleavePercent(bool useCharges = false) const;

		void setCleavePercent(int32_t value) {
			cleavePercent = std::max(0, cleavePercent + value);
		}

		int32_t getPerfectShotDamage(uint8_t range, bool useCharges = false) const;

		void setPerfectShotDamage(uint8_t range, int32_t damage) {
			int32_t actualDamage = getPerfectShotDamage(range);
			bool aboveZero = (actualDamage != 0);
			actualDamage += damage;
			if (actualDamage == 0 && aboveZero)
				perfectShot.erase(range);
			else
				perfectShot[range] = actualDamage;
		}

		int32_t getSpecializedMagicLevel(CombatType_t combat, bool useCharges = false) const;

		void setSpecializedMagicLevel(CombatType_t combat, int32_t value) {
			specializedMagicLevel[combatTypeToIndex(combat)] = std::max(0, specializedMagicLevel[combatTypeToIndex(combat)] + value);
		}

		int32_t getMagicShieldCapacityFlat(bool useCharges = false) const;

		void setMagicShieldCapacityFlat(int32_t value) {
			magicShieldCapacityFlat += value;
		}

		int32_t getMagicShieldCapacityPercent(bool useCharges = false) const;

		void setMagicShieldCapacityPercent(int32_t value) {
			magicShieldCapacityPercent += value;
		}

		int32_t getReflectPercent(CombatType_t combat, bool useCharges = false) const override;

		int32_t getReflectFlat(CombatType_t combat, bool useCharges = false) const override;

		PartyShields_t getPartyShield(const Player* player) const;
		bool isInviting(const Player* player) const;
		bool isPartner(const Player* player) const;
		void sendPlayerPartyIcons(Player* player);
		bool addPartyInvitation(Party* party);
		void removePartyInvitation(Party* party);
		void clearPartyInvitations();

		void sendUnjustifiedPoints();

		GuildEmblems_t getGuildEmblem(const Player* player) const;

		uint64_t getSpentMana() const {
			return manaSpent;
		}

		bool hasFlag(PlayerFlags_t flag) const {
			return group->flags[static_cast<std::size_t>(flag)];
		}

		void setFlag(PlayerFlags_t flag) const {
			group->flags[static_cast<std::size_t>(flag)] = true;
		}

		void removeFlag(PlayerFlags_t flag) const {
			group->flags[static_cast<std::size_t>(flag)] = false;
		}

		BedItem* getBedItem() {
			return bedItem;
		}
		void setBedItem(BedItem* b) {
			bedItem = b;
		}

		bool hasImbuingItem() {
			return imbuingItem != nullptr;
		}
		void setImbuingItem(Item* item);

		void addBlessing(uint8_t index, uint8_t count) {
			if (blessings[index - 1] == 255) {
				return;
			}

			blessings[index - 1] += count;
		}
		void removeBlessing(uint8_t index, uint8_t count) {
			if (blessings[index - 1] == 0) {
				return;
			}

			blessings[index - 1] -= count;
		}
		bool hasBlessing(uint8_t index) const {
			return blessings[index - 1] != 0;
		}
		uint8_t getBlessingCount(uint8_t index) const {
			return blessings[index - 1];
		}
		std::string getBlessingsName() const;

		bool isOffline() const {
			return (getID() == 0);
		}
		void disconnect() {
			if (client) {
				client->disconnect();
			}
		}
		uint32_t getIP() const;

		void addContainer(uint8_t cid, Container* container);
		void closeContainer(uint8_t cid);
		void setContainerIndex(uint8_t cid, uint16_t index);

		Container* getContainerByID(uint8_t cid);
		int8_t getContainerID(const Container* container) const;
		uint16_t getContainerIndex(uint8_t cid) const;

		bool canOpenCorpse(uint32_t ownerId) const;

		void addStorageValue(const uint32_t key, const int32_t value, const bool isLogin = false);
		int32_t getStorageValue(const uint32_t key) const;
		void genReservedStorageRange();

		void setGroup(Group* newGroup) {
			group = newGroup;
		}
		Group* getGroup() const {
			return group;
		}

		void setInMarket(bool value) {
			inMarket = value;
		}
		bool isInMarket() const {
			return inMarket;
		}
		void setSpecialMenuAvailable(bool supplyStashBool, bool marketMenuBool, bool depotSearchBool) {

			// Closing depot search when player have special container disabled and it's still open.
			if (isDepotSearchOpen() && !depotSearchBool && depotSearch) {
				depotSearchOnItem = { 0, 0 };
				sendCloseDepotSearch();
			}

			// Menu option 'stow, stow container ...'
			// Menu option 'show in market'
			// Menu option to open depot search
			supplyStash = supplyStashBool;
			marketMenu = marketMenuBool;
			depotSearch = depotSearchBool;
			if (client) {
				client->sendSpecialContainersAvailable();
			}
		}
		bool isDepotSearchOpen() const {
			return depotSearchOnItem.first != 0;
		}
		bool isDepotSearchOpenOnItem(uint16_t itemId) const {
			return depotSearchOnItem.first == itemId;
		}
		void setDepotSearchIsOpen(uint16_t itemId, uint8_t tier) {
			depotSearchOnItem = { itemId, tier };
		}
		bool isDepotSearchAvailable() const {
			return depotSearch;
		}
		bool isSupplyStashMenuAvailable() {
			return supplyStash;
		}
		bool isMarketMenuAvailable() {
			return marketMenu;
		}
		bool isExerciseTraining() {
			return exerciseTraining;
		}
		void setExerciseTraining(bool isTraining) {
			exerciseTraining = isTraining;
		}
		void setLastDepotId(int16_t newId) {
			lastDepotId = newId;
		}
		int16_t getLastDepotId() const {
			return lastDepotId;
		}

		void resetIdleTime() {
			idleTime = 0;
		}

		bool isInGhostMode() const override {
			return ghostMode;
		}
		void switchGhostMode() {
			ghostMode = !ghostMode;
		}

		uint32_t getAccount() const {
			return accountNumber;
		}
		account::AccountType getAccountType() const {
			return accountType;
		}
		uint32_t getLevel() const {
			return level;
		}
		uint8_t getLevelPercent() const {
			return levelPercent;
		}
		uint32_t getMagicLevel() const {
			return std::max<int32_t>(0, magLevel + varStats[STAT_MAGICPOINTS]);
		}
		uint32_t getBaseMagicLevel() const {
			return magLevel;
		}
		double_t getMagicLevelPercent() const {
			return magLevelPercent;
		}
		uint8_t getSoul() const {
			return soul;
		}
		bool isAccessPlayer() const {
			return group->access;
		}
		bool isPremium() const;
		void setPremiumDays(int32_t v);

		void setTibiaCoins(int32_t v);
		void setTransferableTibiaCoins(int32_t v);

		uint16_t getHelpers() const;

		bool setVocation(uint16_t vocId);
		uint16_t getVocationId() const {
			return vocation->getId();
		}

		PlayerSex_t getSex() const {
			return sex;
		}
		void setSex(PlayerSex_t);
		uint64_t getExperience() const {
			return experience;
		}

		time_t getLastLoginSaved() const {
			return lastLoginSaved;
		}

		time_t getLastLogout() const {
			return lastLogout;
		}

		const Position &getLoginPosition() const {
			return loginPosition;
		}
		const Position &getTemplePosition() const {
			return town->getTemplePosition();
		}
		Town* getTown() const {
			return town;
		}
		void setTown(Town* newTown) {
			this->town = newTown;
		}

		void clearModalWindows();
		bool hasModalWindowOpen(uint32_t modalWindowId) const;
		void onModalWindowHandled(uint32_t modalWindowId);

		bool isPushable() const override;
		uint32_t isMuted() const;
		void addMessageBuffer();
		void removeMessageBuffer();

		bool removeItemOfType(uint16_t itemId, uint32_t itemAmount, int32_t subType, bool ignoreEquipped = false);
		/**
		 * @param itemAmount is uint32_t because stash item is uint32_t max
		 */
		bool hasItemCountById(uint16_t itemId, uint32_t itemCount, bool checkStash) const;
		/**
		 * @param itemAmount is uint32_t because stash item is uint32_t max
		 */
		bool removeItemCountById(uint16_t itemId, uint32_t itemAmount, bool removeFromStash = true);

		void addItemOnStash(uint16_t itemId, uint32_t amount) {
			auto it = stashItems.find(itemId);
			if (it != stashItems.end()) {
				stashItems[itemId] += amount;
				return;
			}

			stashItems[itemId] = amount;
		}
		uint32_t getStashItemCount(uint16_t itemId) const {
			auto it = stashItems.find(itemId);
			if (it != stashItems.end()) {
				return it->second;
			}
			return 0;
		}
		bool withdrawItem(uint16_t itemId, uint32_t amount) {
			auto it = stashItems.find(itemId);
			if (it != stashItems.end()) {
				if (it->second > amount) {
					stashItems[itemId] -= amount;
				} else if (it->second == amount) {
					stashItems.erase(itemId);
				} else {
					return false;
				}
				return true;
			}
			return false;
		}
		StashItemList getStashItems() const {
			return stashItems;
		}

		uint32_t getBaseCapacity() const {
			if (hasFlag(PlayerFlags_t::CannotPickupItem)) {
				return 0;
			} else if (hasFlag(PlayerFlags_t::HasInfiniteCapacity)) {
				return std::numeric_limits<uint32_t>::max();
			}
			return capacity;
		}

		uint32_t getCapacity() const {
			if (hasFlag(PlayerFlags_t::CannotPickupItem)) {
				return 0;
			} else if (hasFlag(PlayerFlags_t::HasInfiniteCapacity)) {
				return std::numeric_limits<uint32_t>::max();
			}
			return capacity + bonusCapacity;
		}

		uint32_t getFreeCapacity() const {
			if (hasFlag(PlayerFlags_t::CannotPickupItem)) {
				return 0;
			} else if (hasFlag(PlayerFlags_t::HasInfiniteCapacity)) {
				return std::numeric_limits<uint32_t>::max();
			} else {
				return std::max<int32_t>(0, getCapacity() - inventoryWeight);
			}
		}

		int32_t getMaxHealth() const override {
			return std::max<int32_t>(1, healthMax + varStats[STAT_MAXHITPOINTS]);
		}
		uint32_t getMaxMana() const override {
			return std::max<int32_t>(0, manaMax + varStats[STAT_MAXMANAPOINTS]);
		}

		Item* getInventoryItem(Slots_t slot) const;

		bool isItemAbilityEnabled(Slots_t slot) const {
			return inventoryAbilities[slot];
		}
		void setItemAbility(Slots_t slot, bool enabled) {
			inventoryAbilities[slot] = enabled;
		}

		void setVarSkill(skills_t skill, int32_t modifier) {
			varSkills[skill] += modifier;
		}

		void setVarStats(stats_t stat, int32_t modifier);
		int32_t getDefaultStats(stats_t stat) const;

		void addConditionSuppressions(uint32_t conditions);
		void removeConditionSuppressions(uint32_t conditions);

		Reward* getReward(const uint64_t rewardId, const bool autoCreate);
		void removeReward(uint64_t rewardId);
		void getRewardList(std::vector<uint64_t> &rewards) const;
		RewardChest* getRewardChest();

		DepotChest* getDepotChest(uint32_t depotId, bool autoCreate);
		DepotLocker* getDepotLocker(uint32_t depotId);
		void onReceiveMail() const;
		bool isNearDepotBox() const;

		Container* setLootContainer(ObjectCategory_t category, Container* container, bool loading = false);
		Container* getLootContainer(ObjectCategory_t category) const;

		bool canSee(const Position &pos) const override;
		bool canSeeCreature(const Creature* creature) const override;

		bool canWalkthrough(const Creature* creature) const;
		bool canWalkthroughEx(const Creature* creature) const;

		RaceType_t getRace() const override {
			return RACE_BLOOD;
		}

		uint64_t getMoney() const;
		std::pair<uint64_t, uint64_t> getForgeSliversAndCores() const;

		// safe-trade functions
		void setTradeState(TradeState_t state) {
			tradeState = state;
		}
		TradeState_t getTradeState() const {
			return tradeState;
		}
		Item* getTradeItem() {
			return tradeItem;
		}

		// shop functions
		void setShopOwner(Npc* owner) {
			shopOwner = owner;
		}

		Npc* getShopOwner() const {
			return shopOwner;
		}

		// V.I.P. functions
		void notifyStatusChange(Player* player, VipStatus_t status, bool message = true);
		bool removeVIP(uint32_t vipGuid);
		bool addVIP(uint32_t vipGuid, const std::string &vipName, VipStatus_t status);
		bool addVIPInternal(uint32_t vipGuid);
		bool editVIP(uint32_t vipGuid, const std::string &description, uint32_t icon, bool notify);

		// follow functions
		bool setFollowCreature(Creature* creature) override;
		void goToFollowCreature() override;

		// follow events
		void onFollowCreature(const Creature* creature) override;

		// walk events
		void onWalk(Direction &dir) override;
		void onWalkAborted() override;
		void onWalkComplete() override;

		void stopWalk();
		bool openShopWindow(Npc* npc);
		bool closeShopWindow(bool sendCloseShopWindow = true);
		bool updateSaleShopList(const Item* item);
		bool hasShopItemForSale(uint16_t itemId, uint8_t subType) const;

		void setChaseMode(bool mode);
		void setFightMode(FightMode_t mode) {
			fightMode = mode;
		}
		void setSecureMode(bool mode) {
			secureMode = mode;
		}

		Faction_t getFaction() const override {
			return faction;
		}

		void setFaction(Faction_t factionId) {
			faction = factionId;
		}
		// combat functions
		bool setAttackedCreature(Creature* creature) override;
		bool isImmune(CombatType_t type) const override;
		bool isImmune(ConditionType_t type) const override;
		bool hasShield() const;
		bool isAttackable() const override;
		static bool lastHitIsPlayer(Creature* lastHitCreature);

		// stash functions
		bool addItemFromStash(uint16_t itemId, uint32_t itemCount);
		void stowItem(Item* item, uint32_t count, bool allItems);

		void changeHealth(int32_t healthChange, bool sendHealthChange = true) override;
		void changeMana(int32_t manaChange) override;
		void changeSoul(int32_t soulChange);

		bool isPzLocked() const {
			return pzLocked;
		}
		BlockType_t blockHit(Creature* attacker, CombatType_t combatType, int32_t &damage, bool checkDefense = false, bool checkArmor = false, bool field = false) override;
		void doAttacking(uint32_t interval) override;
		bool hasExtraSwing() override {
			return lastAttack > 0 && ((OTSYS_TIME() - lastAttack) >= getAttackSpeed());
		}

		uint16_t getSkillLevel(uint8_t skill, bool sendToClient = false) const {
			auto skillLevel = std::max<int32_t>(0, skills[skill].level + varSkills[skill]);

			if (auto it = maxValuePerSkill.find(skill);
				it != maxValuePerSkill.end()) {
				skillLevel = std::min<int32_t>(it->second, skillLevel);
			}

			// Send to client multiplied skill mana/life leech (13.00+ version changed to decimal)
			if (sendToClient && (skill == SKILL_MANA_LEECH_AMOUNT || skill == SKILL_LIFE_LEECH_AMOUNT)) {
				return skillLevel * 100;
			}

			return static_cast<uint16_t>(skillLevel);
		}
		uint16_t getBaseSkill(uint8_t skill) const {
			return skills[skill].level;
		}
		double_t getSkillPercent(uint8_t skill) const {
			return skills[skill].percent;
		}

		bool getAddAttackSkill() const {
			return addAttackSkillPoint;
		}
		BlockType_t getLastAttackBlockType() const {
			return lastAttackBlockType;
		}

		Item* getWeapon(Slots_t slot, bool ignoreAmmo) const;
		Item* getWeapon(bool ignoreAmmo = false) const;
		WeaponType_t getWeaponType() const;
		int32_t getWeaponSkill(const Item* item) const;
		void getShieldAndWeapon(const Item*&shield, const Item*&weapon) const;

		void drainHealth(Creature* attacker, int32_t damage) override;
		void drainMana(Creature* attacker, int32_t manaLoss) override;
		void addManaSpent(uint64_t amount);
		void addSkillAdvance(skills_t skill, uint64_t count);

		int32_t getArmor() const override;
		int32_t getDefense() const override;
		float getAttackFactor() const override;
		float getDefenseFactor() const override;

		void addInFightTicks(bool pzlock = false);

		uint64_t getGainedExperience(Creature* attacker) const override;

		// combat event functions
		void onAddCondition(ConditionType_t type) override;
		void onAddCombatCondition(ConditionType_t type) override;
		void onEndCondition(ConditionType_t type) override;
		void onCombatRemoveCondition(Condition* condition) override;
		void onAttackedCreature(Creature* target) override;
		void onAttacked() override;
		void onAttackedCreatureDrainHealth(Creature* target, int32_t points) override;
		void onTargetCreatureGainHealth(Creature* target, int32_t points) override;
		bool onKilledCreature(Creature* target, bool lastHit = true) override;
		void onGainExperience(uint64_t gainExp, Creature* target) override;
		void onGainSharedExperience(uint64_t gainExp, Creature* target);
		void onAttackedCreatureBlockHit(BlockType_t blockType) override;
		void onBlockHit() override;
		void onChangeZone(ZoneType_t zone) override;
		void onAttackedCreatureChangeZone(ZoneType_t zone) override;
		void onIdleStatus() override;
		void onPlacedCreature() override;

		LightInfo getCreatureLight() const override;

		Skulls_t getSkull() const override;
		Skulls_t getSkullClient(const Creature* creature) const override;
		int64_t getSkullTicks() const {
			return skullTicks;
		}
		void setSkullTicks(int64_t ticks) {
			skullTicks = ticks;
		}

		bool hasAttacked(const Player* attacked) const;
		void addAttacked(const Player* attacked);
		void removeAttacked(const Player* attacked);
		void clearAttacked();
		void addUnjustifiedDead(const Player* attacked);
		void sendCreatureEmblem(const Creature* creature) const {
			if (client) {
				client->sendCreatureEmblem(creature);
			}
		}
		void sendCreatureSkull(const Creature* creature) const {
			if (client) {
				client->sendCreatureSkull(creature);
			}
		}
		void checkSkullTicks(int64_t ticks);

		bool canWear(uint16_t lookType, uint8_t addons) const;
		void addOutfit(uint16_t lookType, uint8_t addons);
		bool removeOutfit(uint16_t lookType);
		bool removeOutfitAddon(uint16_t lookType, uint8_t addons);
		bool getOutfitAddons(const Outfit &outfit, uint8_t &addons) const;

		bool canFamiliar(uint16_t lookType) const;
		void addFamiliar(uint16_t lookType);
		bool removeFamiliar(uint16_t lookType);
		bool getFamiliar(const Familiar &familiar) const;
		void setFamiliarLooktype(uint16_t familiarLooktype) {
			this->defaultOutfit.lookFamiliarsType = familiarLooktype;
		}

		bool canLogout();

		bool hasKilled(const Player* player) const;

		size_t getMaxVIPEntries() const;
		size_t getMaxDepotItems() const;

		// tile
		// send methods
		void sendAddTileItem(const Tile* itemTile, const Position &pos, const Item* item) {
			if (client) {
				int32_t stackpos = itemTile->getStackposOfItem(this, item);
				if (stackpos != -1) {
					client->sendAddTileItem(pos, stackpos, item);
				}
			}
		}
		void sendUpdateTileItem(const Tile* updateTile, const Position &pos, const Item* item) {
			if (client) {
				int32_t stackpos = updateTile->getStackposOfItem(this, item);
				if (stackpos != -1) {
					client->sendUpdateTileItem(pos, stackpos, item);
				}
			}
		}
		void sendRemoveTileThing(const Position &pos, int32_t stackpos) {
			if (stackpos != -1 && client) {
				client->sendRemoveTileThing(pos, stackpos);
			}
		}
		void sendUpdateTile(const Tile* updateTile, const Position &pos) {
			if (client) {
				client->sendUpdateTile(updateTile, pos);
			}
		}

		void sendChannelMessage(const std::string &author, const std::string &text, SpeakClasses type, uint16_t channel) {
			if (client) {
				client->sendChannelMessage(author, text, type, channel);
			}
		}
		void sendChannelEvent(uint16_t channelId, const std::string &playerName, ChannelEvent_t channelEvent) {
			if (client) {
				client->sendChannelEvent(channelId, playerName, channelEvent);
			}
		}
		void sendCreatureAppear(const Creature* creature, const Position &pos, bool isLogin) {
			if (!creature) {
				return;
			}

			auto tile = creature->getTile();
			if (!tile) {
				return;
			}

			if (client) {
				client->sendAddCreature(creature, pos, tile->getStackposOfCreature(this, creature), isLogin);
			}
		}
		void sendCreatureMove(const Creature* creature, const Position &newPos, int32_t newStackPos, const Position &oldPos, int32_t oldStackPos, bool teleport) {
			if (client) {
				client->sendMoveCreature(creature, newPos, newStackPos, oldPos, oldStackPos, teleport);
			}
		}
		void sendCreatureTurn(const Creature* creature) {
			if (!creature) {
				return;
			}

			auto tile = creature->getTile();
			if (!tile) {
				return;
			}

			if (client && canSeeCreature(creature)) {
				int32_t stackpos = tile->getStackposOfCreature(this, creature);
				if (stackpos != -1) {
					client->sendCreatureTurn(creature, stackpos);
				}
			}
		}
		void sendCreatureSay(const Creature* creature, SpeakClasses type, const std::string &text, const Position* pos = nullptr) {
			if (client) {
				client->sendCreatureSay(creature, type, text, pos);
			}
		}
		void sendCreatureReload(const Creature* creature) {
			if (client) {
				client->reloadCreature(creature);
			}
		}
		void sendPrivateMessage(const Player* speaker, SpeakClasses type, const std::string &text) {
			if (client) {
				client->sendPrivateMessage(speaker, type, text);
			}
		}
		void sendCreatureSquare(const Creature* creature, SquareColor_t color) {
			if (client) {
				client->sendCreatureSquare(creature, color);
			}
		}
		void sendCreatureChangeOutfit(const Creature* creature, const Outfit_t &outfit) {
			if (client) {
				client->sendCreatureOutfit(creature, outfit);
			}
		}
		void sendCreatureChangeVisible(const Creature* creature, bool visible) {
			if (!client || !creature) {
				return;
			}

			if (creature->getPlayer()) {
				if (visible) {
					client->sendCreatureOutfit(creature, creature->getCurrentOutfit());
				} else {
					static Outfit_t outfit;
					client->sendCreatureOutfit(creature, outfit);
				}
			} else if (canSeeInvisibility()) {
				client->sendCreatureOutfit(creature, creature->getCurrentOutfit());
			} else {
				auto tile = creature->getTile();
				if (!tile) {
					return;
				}
				int32_t stackpos = tile->getStackposOfCreature(this, creature);
				if (stackpos == -1) {
					return;
				}

				if (visible) {
					client->sendAddCreature(creature, creature->getPosition(), stackpos, false);
				} else {
					client->sendRemoveTileThing(creature->getPosition(), stackpos);
				}
			}
		}
		void sendCreatureLight(const Creature* creature) {
			if (client) {
				client->sendCreatureLight(creature);
			}
		}
		void sendCreatureIcon(const Creature* creature) {
			if (client) {
				client->sendCreatureIcon(creature);
			}
		}
		void sendUpdateCreature(const Creature* creature) const {
			if (client) {
				client->sendUpdateCreature(creature);
			}
		}
		void sendCreatureWalkthrough(const Creature* creature, bool walkthrough) {
			if (client) {
				client->sendCreatureWalkthrough(creature, walkthrough);
			}
		}
		void sendCreatureShield(const Creature* creature) {
			if (client) {
				client->sendCreatureShield(creature);
			}
		}
		void sendCreatureUpdate(const Creature* creature) {
			if (client) {
				client->sendCreatureUpdate(creature);
			}
		}
		void sendSpellCooldown(uint16_t spellId, uint32_t time) {
			if (client) {
				client->sendSpellCooldown(spellId, time);
			}
		}
		void sendSpellGroupCooldown(SpellGroup_t groupId, uint32_t time) {
			if (client) {
				client->sendSpellGroupCooldown(groupId, time);
			}
		}
		void sendUseItemCooldown(uint32_t time) const {
			if (client) {
				client->sendUseItemCooldown(time);
			}
		}
		void reloadCreature(const Creature* creature) {
			if (client) {
				client->reloadCreature(creature);
			}
		}
		void sendModalWindow(const ModalWindow &modalWindow);

		// container
		void closeAllExternalContainers();
		void sendAddContainerItem(const Container* container, const Item* item);
		void sendUpdateContainerItem(const Container* container, uint16_t slot, const Item* newItem);
		void sendRemoveContainerItem(const Container* container, uint16_t slot);
		void sendContainer(uint8_t cid, const Container* container, bool hasParent, uint16_t firstIndex) {
			if (client) {
				client->sendContainer(cid, container, hasParent, firstIndex);
			}
		}

		// inventory
		void sendDepotItems(const ItemsTierCountList &itemMap, uint16_t count) const {
			if (client) {
				client->sendDepotItems(itemMap, count);
			}
		}
		void sendCloseDepotSearch() const {
			if (client) {
				client->sendCloseDepotSearch();
			}
		}
		void sendDepotSearchResultDetail(uint16_t itemId, uint8_t tier, uint32_t depotCount, const ItemVector &depotItems, uint32_t inboxCount, const ItemVector &inboxItems, uint32_t stashCount) const {
			if (client) {
				client->sendDepotSearchResultDetail(itemId, tier, depotCount, depotItems, inboxCount, inboxItems, stashCount);
			}
		}
		void sendCoinBalance() {
			if (client) {
				client->sendCoinBalance();
			}
		}
		void sendInventoryItem(Slots_t slot, const Item* item) {
			if (client) {
				client->sendInventoryItem(slot, item);
			}
		}
		void sendInventoryIds() {
			if (client) {
				client->sendInventoryIds();
			}
		}

		void openPlayerContainers();

		// Quickloot
		void sendLootContainers() {
			if (client) {
				client->sendLootContainers();
			}
		}

		void sendSingleSoundEffect(const Position &pos, SoundEffect_t id, SourceEffect_t source) {
			if (client) {
				client->sendSingleSoundEffect(pos, id, source);
			}
		}

		void sendDoubleSoundEffect(const Position &pos, SoundEffect_t mainSoundId, SourceEffect_t mainSource, SoundEffect_t secondarySoundId, SourceEffect_t secondarySource) {
			if (client) {
				client->sendDoubleSoundEffect(pos, mainSoundId, mainSource, secondarySoundId, secondarySource);
			}
		}

		SoundEffect_t getAttackSoundEffect() const;
		SoundEffect_t getHitSoundEffect() const;

		// event methods
		void onUpdateTileItem(const Tile* tile, const Position &pos, const Item* oldItem, const ItemType &oldType, const Item* newItem, const ItemType &newType) override;
		void onRemoveTileItem(const Tile* tile, const Position &pos, const ItemType &iType, const Item* item) override;

		void onCreatureAppear(Creature* creature, bool isLogin) override;
		void onRemoveCreature(Creature* creature, bool isLogout) override;
		void onCreatureMove(Creature* creature, const Tile* newTile, const Position &newPos, const Tile* oldTile, const Position &oldPos, bool teleport) override;

		void onAttackedCreatureDisappear(bool isLogout) override;
		void onFollowCreatureDisappear(bool isLogout) override;

		// container
		void onAddContainerItem(const Item* item);
		void onUpdateContainerItem(const Container* container, const Item* oldItem, const Item* newItem);
		void onRemoveContainerItem(const Container* container, const Item* item);

		void onCloseContainer(const Container* container);
		void onSendContainer(const Container* container);
		void autoCloseContainers(const Container* container);

		// inventory
		void onUpdateInventoryItem(Item* oldItem, Item* newItem);
		void onRemoveInventoryItem(Item* item);

		void sendCancelMessage(const std::string &msg) const {
			if (client) {
				client->sendTextMessage(TextMessage(MESSAGE_FAILURE, msg));
			}
		}
		void sendCancelMessage(ReturnValue message) const;
		void sendCancelTarget() const {
			if (client) {
				client->sendCancelTarget();
			}
		}
		void sendCancelWalk() const {
			if (client) {
				client->sendCancelWalk();
			}
		}
		void sendChangeSpeed(const Creature* creature, uint16_t newSpeed) const {
			if (client) {
				client->sendChangeSpeed(creature, newSpeed);
			}
		}
		void sendCreatureHealth(const Creature* creature) const {
			if (client) {
				client->sendCreatureHealth(creature);
			}
		}
		void sendPartyCreatureUpdate(const Creature* creature) const {
			if (client) {
				client->sendPartyCreatureUpdate(creature);
			}
		}
		void sendPartyCreatureShield(const Creature* creature) const {
			if (client) {
				client->sendPartyCreatureShield(creature);
			}
		}
		void sendPartyCreatureSkull(const Creature* creature) const {
			if (client) {
				client->sendPartyCreatureSkull(creature);
			}
		}
		void sendPartyCreatureHealth(const Creature* creature, uint8_t healthPercent) const {
			if (client) {
				client->sendPartyCreatureHealth(creature, healthPercent);
			}
		}
		void sendPartyPlayerMana(const Player* player, uint8_t manaPercent) const {
			if (client) {
				client->sendPartyPlayerMana(player, manaPercent);
			}
		}
		void sendPartyCreatureShowStatus(const Creature* creature, bool showStatus) const {
			if (client) {
				client->sendPartyCreatureShowStatus(creature, showStatus);
			}
		}
		void sendPartyPlayerVocation(const Player* player) const {
			if (client) {
				client->sendPartyPlayerVocation(player);
			}
		}
		void sendPlayerVocation(const Player* player) const {
			if (client) {
				client->sendPlayerVocation(player);
			}
		}
		void sendDistanceShoot(const Position &from, const Position &to, uint8_t type) const {
			if (client) {
				client->sendDistanceShoot(from, to, type);
			}
		}
		void sendHouseWindow(House* house, uint32_t listId) const;
		void sendCreatePrivateChannel(uint16_t channelId, const std::string &channelName) {
			if (client) {
				client->sendCreatePrivateChannel(channelId, channelName);
			}
		}
		void sendClosePrivate(uint16_t channelId);
		void sendIcons() const {
			if (client) {
				client->sendIcons(getClientIcons());
			}
		}
		void sendClientCheck() const {
			if (client) {
				client->sendClientCheck();
			}
		}
		void sendGameNews() const {
			if (client) {
				client->sendGameNews();
			}
		}
		void sendMagicEffect(const Position &pos, uint8_t type) const {
			if (client) {
				client->sendMagicEffect(pos, type);
			}
		}
		void sendPing();
		void sendPingBack() const {
			if (client) {
				client->sendPingBack();
			}
		}
		void sendStats();
		void sendBasicData() const {
			if (client) {
				client->sendBasicData();
			}
		}
		void sendBlessStatus() const {
			if (client) {
				client->sendBlessStatus();
			}
		}
		void sendSkills() const {
			if (client) {
				client->sendSkills();
			}
		}
		void sendTextMessage(MessageClasses mclass, const std::string &message) const {
			if (client) {
				client->sendTextMessage(TextMessage(mclass, message));
			}
		}
		void sendTextMessage(const TextMessage &message) const {
			if (client) {
				client->sendTextMessage(message);
			}
		}
		void sendReLoginWindow(uint8_t unfairFightReduction) const {
			if (client) {
				client->sendReLoginWindow(unfairFightReduction);
			}
		}
		void sendTextWindow(Item* item, uint16_t maxlen, bool canWrite) const {
			if (client) {
				client->sendTextWindow(windowTextId, item, maxlen, canWrite);
			}
		}
		void sendToChannel(const Creature* creature, SpeakClasses type, const std::string &text, uint16_t channelId) const {
			if (client) {
				client->sendToChannel(creature, type, text, channelId);
			}
		}
		void sendShop(Npc* npc) const {
			if (client) {
				client->sendShop(npc);
			}
		}
		void sendSaleItemList(const std::map<uint16_t, uint16_t> &inventoryMap) const {
			if (client && shopOwner) {
				client->sendSaleItemList(shopOwner->getShopItemVector(), inventoryMap);
			}
		}
		void sendCloseShop() const {
			if (client) {
				client->sendCloseShop();
			}
		}
		void sendMarketEnter(uint32_t depotId);
		void sendMarketLeave() {
			inMarket = false;
			if (client) {
				client->sendMarketLeave();
			}
		}
		void sendMarketBrowseItem(uint16_t itemId, const MarketOfferList &buyOffers, const MarketOfferList &sellOffers, uint8_t tier) const {
			if (client) {
				client->sendMarketBrowseItem(itemId, buyOffers, sellOffers, tier);
			}
		}
		void sendMarketBrowseOwnOffers(const MarketOfferList &buyOffers, const MarketOfferList &sellOffers) const {
			if (client) {
				client->sendMarketBrowseOwnOffers(buyOffers, sellOffers);
			}
		}
		void sendMarketBrowseOwnHistory(const HistoryMarketOfferList &buyOffers, const HistoryMarketOfferList &sellOffers) const {
			if (client) {
				client->sendMarketBrowseOwnHistory(buyOffers, sellOffers);
			}
		}
		void sendMarketDetail(uint16_t itemId, uint8_t tier) const {
			if (client) {
				client->sendMarketDetail(itemId, tier);
			}
		}
		void sendMarketAcceptOffer(const MarketOfferEx &offer) const {
			if (client) {
				client->sendMarketAcceptOffer(offer);
			}
		}
		void sendMarketCancelOffer(const MarketOfferEx &offer) const {
			if (client) {
				client->sendMarketCancelOffer(offer);
			}
		}
		void sendTradeItemRequest(const std::string &traderName, const Item* item, bool ack) const {
			if (client) {
				client->sendTradeItemRequest(traderName, item, ack);
			}
		}
		void sendTradeClose() const {
			if (client) {
				client->sendCloseTrade();
			}
		}
		void sendWorldLight(LightInfo lightInfo) {
			if (client) {
				client->sendWorldLight(lightInfo);
			}
		}
		void sendTibiaTime(int32_t time) {
			if (client) {
				client->sendTibiaTime(time);
			}
		}
		void sendChannelsDialog() {
			if (client) {
				client->sendChannelsDialog();
			}
		}
		void sendOpenPrivateChannel(const std::string &receiver) {
			if (client) {
				client->sendOpenPrivateChannel(receiver);
			}
		}
		void sendExperienceTracker(int64_t rawExp, int64_t finalExp) const {
			if (client) {
				client->sendExperienceTracker(rawExp, finalExp);
			}
		}
		void sendOutfitWindow() {
			if (client) {
				client->sendOutfitWindow();
			}
		}
		// Imbuements
		void onApplyImbuement(Imbuement* imbuement, Item* item, uint8_t slot, bool protectionCharm);
		void onClearImbuement(Item* item, uint8_t slot);
		void openImbuementWindow(Item* item);
		void sendImbuementResult(const std::string message) {
			if (client) {
				client->sendImbuementResult(message);
			}
		}
		void closeImbuementWindow() const {
			if (client) {
				client->closeImbuementWindow();
			}
		}
		void sendPodiumWindow(const Item* podium, const Position &position, uint16_t itemId, uint8_t stackpos) {
			if (client) {
				client->sendPodiumWindow(podium, position, itemId, stackpos);
			}
		}
		void sendCloseContainer(uint8_t cid) {
			if (client) {
				client->sendCloseContainer(cid);
			}
		}

		void sendChannel(uint16_t channelId, const std::string &channelName, const UsersMap* channelUsers, const InvitedMap* invitedUsers) {
			if (client) {
				client->sendChannel(channelId, channelName, channelUsers, invitedUsers);
			}
		}
		void sendTutorial(uint8_t tutorialId) {
			if (client) {
				client->sendTutorial(tutorialId);
			}
		}
		void sendAddMarker(const Position &pos, uint8_t markType, const std::string &desc) {
			if (client) {
				client->sendAddMarker(pos, markType, desc);
			}
		}
		void sendItemInspection(uint16_t itemId, uint8_t itemCount, const Item* item, bool cyclopedia) {
			if (client) {
				client->sendItemInspection(itemId, itemCount, item, cyclopedia);
			}
		}
		void sendCyclopediaCharacterNoData(CyclopediaCharacterInfoType_t characterInfoType, uint8_t errorCode) {
			if (client) {
				client->sendCyclopediaCharacterNoData(characterInfoType, errorCode);
			}
		}
		void sendCyclopediaCharacterBaseInformation() {
			if (client) {
				client->sendCyclopediaCharacterBaseInformation();
			}
		}
		void sendCyclopediaCharacterGeneralStats() {
			if (client) {
				client->sendCyclopediaCharacterGeneralStats();
			}
		}
		void sendCyclopediaCharacterCombatStats() {
			if (client) {
				client->sendCyclopediaCharacterCombatStats();
			}
		}
		void sendCyclopediaCharacterRecentDeaths(uint16_t page, uint16_t pages, const std::vector<RecentDeathEntry> &entries) {
			if (client) {
				client->sendCyclopediaCharacterRecentDeaths(page, pages, entries);
			}
		}
		void sendCyclopediaCharacterRecentPvPKills(
			uint16_t page, uint16_t pages,
			const std::vector<
				RecentPvPKillEntry> &entries
		) {
			if (client) {
				client->sendCyclopediaCharacterRecentPvPKills(page, pages, entries);
			}
		}
		void sendCyclopediaCharacterAchievements() {
			if (client) {
				client->sendCyclopediaCharacterAchievements();
			}
		}
		void sendCyclopediaCharacterItemSummary() {
			if (client) {
				client->sendCyclopediaCharacterItemSummary();
			}
		}
		void sendCyclopediaCharacterOutfitsMounts() {
			if (client) {
				client->sendCyclopediaCharacterOutfitsMounts();
			}
		}
		void sendCyclopediaCharacterStoreSummary() {
			if (client) {
				client->sendCyclopediaCharacterStoreSummary();
			}
		}
		void sendCyclopediaCharacterInspection() {
			if (client) {
				client->sendCyclopediaCharacterInspection();
			}
		}
		void sendCyclopediaCharacterBadges() {
			if (client) {
				client->sendCyclopediaCharacterBadges();
			}
		}
		void sendCyclopediaCharacterTitles() {
			if (client) {
				client->sendCyclopediaCharacterTitles();
			}
		}
		void sendHighscoresNoData() {
			if (client) {
				client->sendHighscoresNoData();
			}
		}
		void sendHighscores(const std::vector<HighscoreCharacter> &characters, uint8_t categoryId, uint32_t vocationId, uint16_t page, uint16_t pages) {
			if (client) {
				client->sendHighscores(characters, categoryId, vocationId, page, pages);
			}
		}
		void addAsyncOngoingTask(uint64_t flags) {
			asyncOngoingTasks |= flags;
		}
		bool hasAsyncOngoingTask(uint64_t flags) const {
			return (asyncOngoingTasks & flags);
		}
		void resetAsyncOngoingTask(uint64_t flags) {
			asyncOngoingTasks &= ~(flags);
		}
		void sendEnterWorld() {
			if (client) {
				client->sendEnterWorld();
			}
		}
		void sendFightModes() {
			if (client) {
				client->sendFightModes();
			}
		}
		void sendNetworkMessage(const NetworkMessage &message) {
			if (client) {
				client->writeToOutputBuffer(message);
			}
		}

		void receivePing() {
			lastPong = OTSYS_TIME();
		}

		void sendOpenStash(bool isNpc = false) {
			if (client && ((getLastDepotId() != -1) || isNpc)) {
				client->sendOpenStash();
			}
		}

		void onThink(uint32_t interval) override;

		void postAddNotification(Thing* thing, const Cylinder* oldParent, int32_t index, CylinderLink_t link = LINK_OWNER) override;
		void postRemoveNotification(Thing* thing, const Cylinder* newParent, int32_t index, CylinderLink_t link = LINK_OWNER) override;

		void setNextAction(int64_t time) {
			if (time > nextAction) {
				nextAction = time;
			}
		}
		bool canDoAction() const {
			return nextAction <= OTSYS_TIME();
		}

		void setNextPotionAction(int64_t time) {
			if (time > nextPotionAction) {
				nextPotionAction = time;
			}
		}
		bool canDoPotionAction() const {
			return nextPotionAction <= OTSYS_TIME();
		}

		void cancelPush();

		void setModuleDelay(uint8_t byteortype, int16_t delay) {
			moduleDelayMap[byteortype] = OTSYS_TIME() + delay;
		}

		bool canRunModule(uint8_t byteortype) {
			if (!moduleDelayMap[byteortype]) {
				return true;
			}
			return moduleDelayMap[byteortype] <= OTSYS_TIME();
		}

		uint32_t getNextActionTime() const;
		uint32_t getNextPotionActionTime() const;

		Item* getWriteItem(uint32_t &windowTextId, uint16_t &maxWriteLen);
		void setWriteItem(Item* item, uint16_t maxWriteLen = 0);

		House* getEditHouse(uint32_t &windowTextId, uint32_t &listId);
		void setEditHouse(House* house, uint32_t listId = 0);

		void learnInstantSpell(const std::string &spellName);
		void forgetInstantSpell(const std::string &spellName);
		bool hasLearnedInstantSpell(const std::string &spellName) const;

		void updateRegeneration();

		void setScheduledSaleUpdate(bool scheduled) {
			scheduledSaleUpdate = scheduled;
		}

		bool getScheduledSaleUpdate() {
			return scheduledSaleUpdate;
		}

		bool inPushEvent() {
			return inEventMovePush;
		}

		void pushEvent(bool b) {
			inEventMovePush = b;
		}

		bool walkExhausted() {
			if (hasCondition(CONDITION_PARALYZE)) {
				return lastWalking > OTSYS_TIME();
			}

			return false;
		}

		void setWalkExhaust(int64_t value) {
			lastWalking = OTSYS_TIME() + value;
		}

		const std::map<uint8_t, OpenContainer> &getOpenContainers() const {
			return openContainers;
		}

		uint16_t getBaseXpGain() const {
			return baseXpGain;
		}
		void setBaseXpGain(uint16_t value) {
			baseXpGain = std::min<uint16_t>(std::numeric_limits<uint16_t>::max(), value);
		}
		uint16_t getVoucherXpBoost() const {
			return voucherXpBoost;
		}
		void setVoucherXpBoost(uint16_t value) {
			voucherXpBoost = std::min<uint16_t>(std::numeric_limits<uint16_t>::max(), value);
		}
		uint16_t getGrindingXpBoost() const {
			return grindingXpBoost;
		}
		void setGrindingXpBoost(uint16_t value) {
			grindingXpBoost = std::min<uint16_t>(std::numeric_limits<uint16_t>::max(), value);
		}
		uint16_t getStoreXpBoost() const {
			return storeXpBoost;
		}
		void setStoreXpBoost(uint16_t exp) {
			storeXpBoost = exp;
		}
		uint16_t getStaminaXpBoost() const {
			return staminaXpBoost;
		}
		void setStaminaXpBoost(uint16_t value) {
			staminaXpBoost = std::min<uint16_t>(std::numeric_limits<uint16_t>::max(), value);
		}

		void setExpBoostStamina(uint16_t stamina) {
			expBoostStamina = stamina;
		}

		uint16_t getExpBoostStamina() {
			return expBoostStamina;
		}

		int32_t getIdleTime() const {
			return idleTime;
		}

		void setTraining(bool value);

		void addItemImbuementStats(const Imbuement* imbuement);
		void removeItemImbuementStats(const Imbuement* imbuement);
		void updateImbuementTrackerStats() const;

		bool isUIExhausted(uint32_t exhaustionTime = 250) const;
		void updateUIExhausted();

		bool isQuickLootListedItem(const Item* item) const {
			if (!item) {
				return false;
			}

			auto it = std::find(quickLootListItemIds.begin(), quickLootListItemIds.end(), item->getID());
			return it != quickLootListItemIds.end();
		}

		bool updateKillTracker(Container* corpse, const std::string &playerName, const Outfit_t creatureOutfit) const {
			if (client) {
				client->sendKillTrackerUpdate(corpse, playerName, creatureOutfit);
				return true;
			}

			return false;
		}

		void updatePartyTrackerAnalyzer() const {
			if (client && party) {
				client->updatePartyTrackerAnalyzer(party);
			}
		}

		void sendLootStats(Item* item, uint8_t count) const;
		void updateSupplyTracker(const Item* item) const;
		void updateImpactTracker(CombatType_t type, int32_t amount) const;

		void updateInputAnalyzer(CombatType_t type, int32_t amount, std::string target) {
			if (client) {
				client->sendUpdateInputAnalyzer(type, amount, target);
			}
		}

		void createLeaderTeamFinder(NetworkMessage &msg) {
			if (client) {
				client->createLeaderTeamFinder(msg);
			}
		}
		void sendLeaderTeamFinder(bool reset) {
			if (client) {
				client->sendLeaderTeamFinder(reset);
			}
		}
		void sendTeamFinderList() {
			if (client) {
				client->sendTeamFinderList();
			}
		}
		void sendCreatureHelpers(uint32_t creatureId, uint16_t helpers) {
			if (client) {
				client->sendCreatureHelpers(creatureId, helpers);
			}
		}

		void setItemCustomPrice(uint16_t itemId, uint64_t price) {
			itemPriceMap[itemId] = price;
		}
		uint32_t getCharmPoints() {
			return charmPoints;
		}
		void setCharmPoints(uint32_t points) {
			charmPoints = points;
		}
		bool hasCharmExpansion() {
			return charmExpansion;
		}
		void setCharmExpansion(bool onOff) {
			charmExpansion = onOff;
		}
		void setUsedRunesBit(int32_t bit) {
			UsedRunesBit = bit;
		}
		int32_t getUsedRunesBit() {
			return UsedRunesBit;
		}
		void setUnlockedRunesBit(int32_t bit) {
			UnlockedRunesBit = bit;
		}
		int32_t getUnlockedRunesBit() {
			return UnlockedRunesBit;
		}
		void setImmuneCleanse(ConditionType_t conditiontype) {
			cleanseCondition.first = conditiontype;
			cleanseCondition.second = OTSYS_TIME() + 10000;
		}
		bool isImmuneCleanse(ConditionType_t conditiontype) {
			uint64_t timenow = OTSYS_TIME();
			if ((cleanseCondition.first == conditiontype)
				&& (timenow <= cleanseCondition.second)) {
				return true;
			}
			return false;
		}
		void setImmuneFear();
		bool isImmuneFear() const;
		uint16_t parseRacebyCharm(charmRune_t charmId, bool set, uint16_t newRaceid) {
			uint16_t raceid = 0;
			switch (charmId) {
				case CHARM_WOUND:
					if (set) {
						charmRuneWound = newRaceid;
					} else {
						raceid = charmRuneWound;
					}
					break;
				case CHARM_ENFLAME:
					if (set) {
						charmRuneEnflame = newRaceid;
					} else {
						raceid = charmRuneEnflame;
					}
					break;
				case CHARM_POISON:
					if (set) {
						charmRunePoison = newRaceid;
					} else {
						raceid = charmRunePoison;
					}
					break;
				case CHARM_FREEZE:
					if (set) {
						charmRuneFreeze = newRaceid;
					} else {
						raceid = charmRuneFreeze;
					}
					break;
				case CHARM_ZAP:
					if (set) {
						charmRuneZap = newRaceid;
					} else {
						raceid = charmRuneZap;
					}
					break;
				case CHARM_CURSE:
					if (set) {
						charmRuneCurse = newRaceid;
					} else {
						raceid = charmRuneCurse;
					}
					break;
				case CHARM_CRIPPLE:
					if (set) {
						charmRuneCripple = newRaceid;
					} else {
						raceid = charmRuneCripple;
					}
					break;
				case CHARM_PARRY:
					if (set) {
						charmRuneParry = newRaceid;
					} else {
						raceid = charmRuneParry;
					}
					break;
				case CHARM_DODGE:
					if (set) {
						charmRuneDodge = newRaceid;
					} else {
						raceid = charmRuneDodge;
					}
					break;
				case CHARM_ADRENALINE:
					if (set) {
						charmRuneAdrenaline = newRaceid;
					} else {
						raceid = charmRuneAdrenaline;
					}
					break;
				case CHARM_NUMB:
					if (set) {
						charmRuneNumb = newRaceid;
					} else {
						raceid = charmRuneNumb;
					}
					break;
				case CHARM_CLEANSE:
					if (set) {
						charmRuneCleanse = newRaceid;
					} else {
						raceid = charmRuneCleanse;
					}
					break;
				case CHARM_BLESS:
					if (set) {
						charmRuneBless = newRaceid;
					} else {
						raceid = charmRuneBless;
					}
					break;
				case CHARM_SCAVENGE:
					if (set) {
						charmRuneScavenge = newRaceid;
					} else {
						raceid = charmRuneScavenge;
					}
					break;
				case CHARM_GUT:
					if (set) {
						charmRuneGut = newRaceid;
					} else {
						raceid = charmRuneGut;
					}
					break;
				case CHARM_LOW:
					if (set) {
						charmRuneLowBlow = newRaceid;
					} else {
						raceid = charmRuneLowBlow;
					}
					break;
				case CHARM_DIVINE:
					if (set) {
						charmRuneDivine = newRaceid;
					} else {
						raceid = charmRuneDivine;
					}
					break;
				case CHARM_VAMP:
					if (set) {
						charmRuneVamp = newRaceid;
					} else {
						raceid = charmRuneVamp;
					}
					break;
				case CHARM_VOID:
					if (set) {
						charmRuneVoid = newRaceid;
					} else {
						raceid = charmRuneVoid;
					}
					break;
				default:
					raceid = 0;
					break;
			}
			return raceid;
		}

		uint64_t getItemCustomPrice(uint16_t itemId, bool buyPrice = false) const;
		uint16_t getFreeBackpackSlots() const;

		// Interfaces
		error_t SetAccountInterface(account::Account* account);
		error_t GetAccountInterface(account::Account* account);

		void sendMessageDialog(const std::string &message) const {
			if (client) {
				client->sendMessageDialog(message);
			}
		}

		// Prey system
		void initializePrey();

		void sendPreyData() const {
			if (client) {
				for (const PreySlot* slot : preys) {
					client->sendPreyData(slot);
				}

				client->sendResourcesBalance(getMoney(), getBankBalance(), getPreyCards());
			}
		}

		void sendPreyTimeLeft(const PreySlot* slot) const {
			if (g_configManager().getBoolean(PREY_ENABLED) && client) {
				client->sendPreyTimeLeft(slot);
			}
		}

		void reloadPreySlot(PreySlot_t slotid) {
			if (g_configManager().getBoolean(PREY_ENABLED) && client) {
				client->sendPreyData(getPreySlotById(slotid));
				client->sendResourcesBalance(getMoney(), getBankBalance(), getPreyCards(), getTaskHuntingPoints());
			}
		}

		PreySlot* getPreySlotById(PreySlot_t slotid) {
			if (auto it = std::find_if(preys.begin(), preys.end(), [slotid](const PreySlot* preyIt) {
					return preyIt->id == slotid;
				});
				it != preys.end()) {
				return *it;
			}

			return nullptr;
		}

		bool setPreySlotClass(PreySlot* slot) {
			if (getPreySlotById(slot->id)) {
				return false;
			}

			preys.push_back(slot);
			return true;
		}

		bool usePreyCards(uint16_t amount) {
			if (preyCards < amount) {
				return false;
			}

			preyCards -= amount;
			if (client) {
				client->sendResourcesBalance(getMoney(), getBankBalance(), getPreyCards(), getTaskHuntingPoints());
			}
			return true;
		}

		void addPreyCards(uint64_t amount) {
			preyCards += amount;
			if (client) {
				client->sendResourcesBalance(getMoney(), getBankBalance(), getPreyCards(), getTaskHuntingPoints());
			}
		}

		uint64_t getPreyCards() const {
			return preyCards;
		}

		uint32_t getPreyRerollPrice() const {
			return getLevel() * g_configManager().getNumber(PREY_REROLL_PRICE_LEVEL);
		}

		std::vector<uint16_t> getPreyBlackList() const {
			std::vector<uint16_t> rt;
			for (const PreySlot* slot : preys) {
				if (slot) {
					if (slot->isOccupied()) {
						rt.push_back(slot->selectedRaceId);
					}
					for (uint16_t raceId : slot->raceIdList) {
						rt.push_back(raceId);
					}
				}
			}

			return rt;
		}

		PreySlot* getPreyWithMonster(uint16_t raceId) const {
			if (!g_configManager().getBoolean(PREY_ENABLED)) {
				return nullptr;
			}

			if (auto it = std::find_if(preys.begin(), preys.end(), [raceId](const PreySlot* it) {
					return it->selectedRaceId == raceId;
				});
				it != preys.end()) {
				return *it;
			}

			return nullptr;
		}

		// Task hunting system
		void initializeTaskHunting();
		bool isCreatureUnlockedOnTaskHunting(const MonsterType* mtype) const;

		bool setTaskHuntingSlotClass(TaskHuntingSlot* slot) {
			if (getTaskHuntingSlotById(slot->id)) {
				return false;
			}

			taskHunting.push_back(slot);
			return true;
		}

		void reloadTaskSlot(PreySlot_t slotid) {
			if (g_configManager().getBoolean(TASK_HUNTING_ENABLED) && client) {
				client->sendTaskHuntingData(getTaskHuntingSlotById(slotid));
				client->sendResourcesBalance(getMoney(), getBankBalance(), getPreyCards(), getTaskHuntingPoints());
			}
		}

		TaskHuntingSlot* getTaskHuntingSlotById(PreySlot_t slotid) {
			if (auto it = std::find_if(taskHunting.begin(), taskHunting.end(), [slotid](const TaskHuntingSlot* itTask) {
					return itTask->id == slotid;
				});
				it != taskHunting.end()) {
				return *it;
			}

			return nullptr;
		}

		std::vector<uint16_t> getTaskHuntingBlackList() const {
			std::vector<uint16_t> rt;

			std::for_each(taskHunting.begin(), taskHunting.end(), [&rt](const TaskHuntingSlot* slot) {
				if (slot->isOccupied()) {
					rt.push_back(slot->selectedRaceId);
				} else {
					std::for_each(slot->raceIdList.begin(), slot->raceIdList.end(), [&rt](uint16_t raceId) {
						rt.push_back(raceId);
					});
				}
			});

			return rt;
		}

		void sendTaskHuntingData() const {
			if (client) {
				client->sendResourcesBalance(getMoney(), getBankBalance(), getPreyCards(), getTaskHuntingPoints());
				for (const TaskHuntingSlot* slot : taskHunting) {
					if (slot) {
						client->sendTaskHuntingData(slot);
					}
				}
			}
		}

		void addTaskHuntingPoints(uint64_t amount) {
			taskHuntingPoints += amount;
			if (client) {
				client->sendResourcesBalance(getMoney(), getBankBalance(), getPreyCards(), getTaskHuntingPoints());
			}
		}

		bool useTaskHuntingPoints(uint64_t amount) {
			if (taskHuntingPoints < amount) {
				return false;
			}

			taskHuntingPoints -= amount;
			if (client) {
				client->sendResourcesBalance(getMoney(), getBankBalance(), getPreyCards(), getTaskHuntingPoints());
			}
			return true;
		}

		uint64_t getTaskHuntingPoints() const {
			return taskHuntingPoints;
		}

		uint32_t getTaskHuntingRerollPrice() const {
			return getLevel() * g_configManager().getNumber(TASK_HUNTING_REROLL_PRICE_LEVEL);
		}

		TaskHuntingSlot* getTaskHuntingWithCreature(uint16_t raceId) const {
			if (!g_configManager().getBoolean(TASK_HUNTING_ENABLED)) {
				return nullptr;
			}

			if (auto it = std::find_if(taskHunting.begin(), taskHunting.end(), [raceId](const TaskHuntingSlot* itTask) {
					return itTask->selectedRaceId == raceId;
				});
				it != taskHunting.end()) {
				return *it;
			}

			return nullptr;
		}

		// Depot search system
		void requestDepotItems();
		void requestDepotSearchItem(uint16_t itemId, uint8_t tier);
		void retrieveAllItemsFromDepotSearch(uint16_t itemId, uint8_t tier, bool isDepot);
		void openContainerFromDepotSearch(const Position &pos);
		Item* getItemFromDepotSearch(uint16_t itemId, const Position &pos);

		std::pair<std::vector<Item*>, std::map<uint16_t, std::map<uint8_t, uint32_t>>> requestLockerItems(DepotLocker* depotLocker, bool sendToClient = false, uint8_t tier = 0) const;

		/**
		This function returns a pair of an array of items and a 16-bit integer from a DepotLocker instance, a 8-bit byte and a 16-bit integer.
		@param depotLocker The instance of DepotLocker from which to retrieve items.
		@param tier The 8-bit byte that specifies the level of the tier to search.
		@param itemId The 16-bit integer that specifies the ID of the item to search for.
		@return A pair of an array of items and a 16-bit integer, where the array of items is filled with all items from the
		locker with the specified id and the 16-bit integer is the total items found.
		*/
		std::pair<std::vector<Item*>, uint16_t> getLockerItemsAndCountById(
			DepotLocker &depotLocker,
			uint8_t tier,
			uint16_t itemId
		);

		bool saySpell(
			SpeakClasses type,
			const std::string &text,
			bool ghostMode,
			SpectatorHashSet* spectatorsPtr = nullptr,
			const Position* pos = nullptr
		);

		// Forge system
		void forgeFuseItems(uint16_t itemid, uint8_t tier, bool success, bool reduceTierLoss, uint8_t bonus, uint8_t coreCount);
		void forgeTransferItemTier(uint16_t donorItemId, uint8_t tier, uint16_t receiveItemId);
		void forgeResourceConversion(uint8_t action);
		void forgeHistory(uint8_t page) const;

		void sendOpenForge() const {
			if (client) {
				client->sendOpenForge();
			}
		}
		void sendForgeError(ReturnValue returnValue) const {
			if (client) {
				client->sendForgeError(returnValue);
			}
		}
		void sendForgeFusionItem(uint16_t itemId, uint8_t tier, bool success, uint8_t bonus, uint8_t coreCount) const {
			if (client) {
				client->sendForgeFusionItem(itemId, tier, success, bonus, coreCount);
			}
		}
		void sendTransferItemTier(uint16_t firstItem, uint8_t tier, uint16_t secondItem) const {
			if (client) {
				client->sendTransferItemTier(firstItem, tier, secondItem);
			}
		}
		void sendForgeHistory(uint8_t page) const {
			if (client) {
				client->sendForgeHistory(page);
			}
		}
		void closeForgeWindow() const {
			if (client) {
				client->closeForgeWindow();
			}
		}

		void setForgeDusts(uint64_t amount) {
			forgeDusts = amount;
			if (client) {
				client->sendResourcesBalance(getMoney(), getBankBalance(), getPreyCards(), getTaskHuntingPoints(), getForgeDusts());
			}
		}
		void addForgeDusts(uint64_t amount) {
			forgeDusts += amount;
			if (client) {
				client->sendResourcesBalance(getMoney(), getBankBalance(), getPreyCards(), getTaskHuntingPoints(), getForgeDusts());
			}
		}
		void removeForgeDusts(uint64_t amount) {
			forgeDusts = std::max<uint64_t>(0, forgeDusts - amount);
			if (client) {
				client->sendResourcesBalance(getMoney(), getBankBalance(), getPreyCards(), getTaskHuntingPoints(), getForgeDusts());
			}
		}
		uint64_t getForgeDusts() const {
			return forgeDusts;
		}

		void addForgeDustLevel(uint64_t amount) {
			forgeDustLevel += amount;
			if (client) {
				client->sendResourcesBalance(getMoney(), getBankBalance(), getPreyCards(), getTaskHuntingPoints(), getForgeDusts());
			}
		}
		void removeForgeDustLevel(uint64_t amount) {
			forgeDustLevel = std::max<uint64_t>(0, forgeDustLevel - amount);
			if (client) {
				client->sendResourcesBalance(getMoney(), getBankBalance(), getPreyCards(), getTaskHuntingPoints(), getForgeDusts());
			}
		}
		uint64_t getForgeDustLevel() const {
			return forgeDustLevel;
		}

		std::vector<ForgeHistory> &getForgeHistory() {
			return forgeHistoryVector;
		}

		void setForgeHistory(const ForgeHistory &history) {
			forgeHistoryVector.push_back(history);
		}

		void registerForgeHistoryDescription(ForgeHistory history);

		std::map<uint16_t, Item*> getEquippedItemsWithEnabledAbilitiesBySlot() const;

		void setBossPoints(uint32_t amount) {
			bossPoints = amount;
		}
		void addBossPoints(uint32_t amount) {
			bossPoints += amount;
		}
		void removeBossPoints(uint32_t amount) {
			bossPoints = std::max<uint32_t>(0, bossPoints - amount);
		}
		uint32_t getBossPoints() const {
			return bossPoints;
		}
		void sendBosstiaryCooldownTimer() const {
			if (client) {
				client->sendBosstiaryCooldownTimer();
			}
		}

		void setSlotBossId(uint8_t slotId, uint32_t bossId) {
			if (slotId == 1)
				bossIdSlotOne = bossId;
			else
				bossIdSlotTwo = bossId;
			if (client) {
				client->parseSendBosstiarySlots();
			}
		}
		uint32_t getSlotBossId(uint8_t slotId) const {
			if (slotId == 1)
				return bossIdSlotOne;
			else
				return bossIdSlotTwo;
		}

		void addRemoveTime() {
			bossRemoveTimes = bossRemoveTimes + 1;
		}
		void setRemoveBossTime(uint8_t newRemoveTimes) {
			bossRemoveTimes = newRemoveTimes;
		}
		uint8_t getRemoveTimes() const {
			return bossRemoveTimes;
		}

		void sendBossPodiumWindow(const Item* podium, const Position &position, uint16_t itemId, uint8_t stackpos) const {
			if (client) {
				client->sendBossPodiumWindow(podium, position, itemId, stackpos);
			}
		}

		void sendBosstiaryEntryChanged(uint32_t bossid) {
			if (client) {
				client->sendBosstiaryEntryChanged(bossid);
			}
		}

		void sendInventoryImbuements(const std::map<Slots_t, Item*> items) const {
			if (client) {
				client->sendInventoryImbuements(items);
			}
		}

		/*******************************************************************************
		 * Hazard system
		 ******************************************************************************/
		// Parser
		void parseAttackRecvHazardSystem(CombatDamage &damage, const Monster* monster);
		void parseAttackDealtHazardSystem(CombatDamage &damage, const Monster* monster);
		// Points increase:
		void addHazardSystemPoints(int32_t amount);
		// Points get:
		uint16_t getHazardSystemPoints() const {
			int32_t points = 0;
			points = getStorageValue(STORAGEVALUE_HAZARDCOUNT);
			if (points <= 0) {
				return 0;
			}
			return static_cast<uint16_t>(std::max<int32_t>(0, std::min<int32_t>(0xFFFF, points)));
		}

		// Reference counter used on client UI.
		void reloadHazardSystemIcon();
		uint16_t getHazardSystemReference() const {
			return hazardSystemReferenceCounter;
		}
		void incrementeHazardSystemReference();
		void decrementeHazardSystemReference();
		/*******************************************************************************/

	private:
		static uint32_t playerFirstID;
		static uint32_t playerLastID;

		std::forward_list<Condition*> getMuteConditions() const;

		void checkTradeState(const Item* item);
		bool hasCapacity(const Item* item, uint32_t count) const;

		void checkLootContainers(const Item* item);

		void gainExperience(uint64_t exp, Creature* target);
		void addExperience(Creature* target, uint64_t exp, bool sendText = false);
		void removeExperience(uint64_t exp, bool sendText = false);

		void updateInventoryWeight();
		/**
		 * @brief Starts checking the imbuements in the item so that the time decay is performed
		 * Registers the player in an unordered_map in game.h so that the function can be initialized by the task
		 */
		void updateInventoryImbuement();

		void setNextWalkActionTask(SchedulerTask* task);
		void setNextWalkTask(SchedulerTask* task);
		void setNextActionTask(SchedulerTask* task, bool resetIdleTime = true);
		void setNextActionPushTask(SchedulerTask* task);
		void setNextPotionActionTask(SchedulerTask* task);

		void death(Creature* lastHitCreature) override;
		bool spawn();
		void despawn();
		bool dropCorpse(Creature* lastHitCreature, Creature* mostDamageCreature, bool lastHitUnjustified, bool mostDamageUnjustified) override;
		Item* getCorpse(Creature* lastHitCreature, Creature* mostDamageCreature) override;

		// cylinder implementations
		ReturnValue queryAdd(int32_t index, const Thing &thing, uint32_t count, uint32_t flags, Creature* actor = nullptr) const override;
		ReturnValue queryMaxCount(int32_t index, const Thing &thing, uint32_t count, uint32_t &maxQueryCount, uint32_t flags) const override;
		ReturnValue queryRemove(const Thing &thing, uint32_t count, uint32_t flags, Creature* actor = nullptr) const override;
		Cylinder* queryDestination(int32_t &index, const Thing &thing, Item** destItem, uint32_t &flags) override;

		void addThing(Thing*) override { }
		void addThing(int32_t index, Thing* thing) override;

		void updateThing(Thing* thing, uint16_t itemId, uint32_t count) override;
		void replaceThing(uint32_t index, Thing* thing) override;

		void removeThing(Thing* thing, uint32_t count) override;

		int32_t getThingIndex(const Thing* thing) const override;
		size_t getFirstIndex() const override;
		size_t getLastIndex() const override;
		uint32_t getItemTypeCount(uint16_t itemId, int32_t subType = -1) const override;
		void stashContainer(StashContainerList itemDict);
		ItemsTierCountList getInventoryItemsId() const;

		// Get specific inventory item from itemid
		std::vector<Item*> getInventoryItemsFromId(uint16_t itemId, bool ignore = true) const;

		// This get all player inventory items
		std::vector<Item*> getAllInventoryItems(bool ignoreEquiped = false) const;
		// This function is a override function of base class
		std::map<uint32_t, uint32_t> &getAllItemTypeCount(std::map<uint32_t, uint32_t> &countMap) const override;
		// Function from player class with correct type sizes (uint16_t)
		std::map<uint16_t, uint16_t> &getAllSaleItemIdAndCount(std::map<uint16_t, uint16_t> &countMap) const;
		void getAllItemTypeCountAndSubtype(std::map<uint32_t, uint32_t> &countMap) const;
		Item* getForgeItemFromId(uint16_t itemId, uint8_t tier);
		Thing* getThing(size_t index) const override;

		void internalAddThing(Thing* thing) override;
		void internalAddThing(uint32_t index, Thing* thing) override;

		phmap::flat_hash_set<uint32_t> attackedSet;

		phmap::flat_hash_set<uint32_t> VIPList;

		std::map<uint8_t, OpenContainer> openContainers;
		std::map<uint32_t, DepotLocker*> depotLockerMap;
		std::map<uint32_t, DepotChest*> depotChests;
		std::map<uint8_t, int64_t> moduleDelayMap;
		std::map<uint32_t, int32_t> storageMap;
		std::map<uint16_t, uint64_t> itemPriceMap;

		std::map<uint8_t, uint16_t> maxValuePerSkill = {
			{ SKILL_LIFE_LEECH_CHANCE, 100 },
			{ SKILL_MANA_LEECH_CHANCE, 100 },
			{ SKILL_CRITICAL_HIT_CHANCE, g_configManager().getNumber(CRITICALCHANCE) }
		};

		std::map<uint64_t, Reward*> rewardMap;

		std::map<ObjectCategory_t, Container*> quickLootContainers;
		std::vector<ForgeHistory> forgeHistoryVector;

		std::vector<uint16_t> quickLootListItemIds;

		std::vector<OutfitEntry> outfits;
		std::vector<FamiliarEntry> familiars;

		std::vector<PreySlot*> preys;
		std::vector<TaskHuntingSlot*> taskHunting;

		GuildWarVector guildWarVector;

		std::forward_list<Party*> invitePartyList;
		std::forward_list<uint32_t> modalWindows;
		std::forward_list<std::string> learnedInstantSpellList;
		// TODO: This variable is only temporarily used when logging in, get rid of it somehow.
		std::forward_list<Condition*> storedConditionList;

		std::list<MonsterType*> BestiaryTracker;

		std::string name;
		std::string guildNick;

		Skill skills[SKILL_LAST + 1];
		LightInfo itemsLight;
		Position loginPosition;
		Position lastWalkthroughPosition;

		time_t lastLoginSaved = 0;
		time_t lastLogout = 0;

		uint64_t experience = 0;
		uint64_t manaSpent = 0;
		uint64_t lastAttack = 0;
		uint64_t bankBalance = 0;
		uint64_t lastQuestlogUpdate = 0;
		uint64_t preyCards = 0;
		uint64_t taskHuntingPoints = 0;
		uint32_t bossPoints = 0;
		uint32_t bossIdSlotOne = 0;
		uint32_t bossIdSlotTwo = 0;
		uint8_t bossRemoveTimes = 1;
		uint64_t forgeDusts = 0;
		uint64_t forgeDustLevel = 0;
		int64_t lastFailedFollow = 0;
		int64_t skullTicks = 0;
		int64_t lastWalkthroughAttempt = 0;
		int64_t lastToggleMount = 0;
		int64_t lastUIInteraction = 0;
		int64_t lastPing;
		int64_t lastPong;
		int64_t nextAction = 0;
		int64_t nextPotionAction = 0;
		int64_t lastQuickLootNotification = 0;
		int64_t lastWalking = 0;
		uint64_t asyncOngoingTasks = 0;

		std::vector<Kill> unjustifiedKills;

		BedItem* bedItem = nullptr;
		Guild* guild = nullptr;
		GuildRank_ptr guildRank;
		Group* group = nullptr;
		Inbox* inbox;
		Item* imbuingItem = nullptr;
		Item* tradeItem = nullptr;
		Item* inventory[CONST_SLOT_LAST + 1] = {};
		Item* writeItem = nullptr;
		House* editHouse = nullptr;
		Npc* shopOwner = nullptr;
		Party* party = nullptr;
		Player* tradePartner = nullptr;
		ProtocolGame_ptr client;
		SchedulerTask* walkTask = nullptr;
		Town* town = nullptr;
		Vocation* vocation = nullptr;
		RewardChest* rewardChest = nullptr;

		uint32_t inventoryWeight = 0;
		uint32_t capacity = 40000;
		uint32_t bonusCapacity = 0;
		uint32_t damageImmunities = 0;
		uint32_t conditionImmunities = 0;
		uint32_t conditionSuppressions = 0;
		uint32_t level = 1;
		uint32_t magLevel = 0;
		uint32_t actionTaskEvent = 0;
		uint32_t actionTaskEventPush = 0;
		uint32_t actionPotionTaskEvent = 0;
		uint32_t nextStepEvent = 0;
		uint32_t walkTaskEvent = 0;
		uint32_t MessageBufferTicks = 0;
		uint32_t lastIP = 0;
		uint32_t accountNumber = 0;
		uint32_t guid = 0;
		uint8_t isDailyReward = DAILY_REWARD_NOTCOLLECTED;
		uint32_t windowTextId = 0;
		uint32_t editListId = 0;
		uint32_t manaMax = 0;
		int32_t varSkills[SKILL_LAST + 1] = {};
		int32_t varStats[STAT_LAST + 1] = {};
		int32_t shopCallback = -1;
		int32_t MessageBufferCount = 0;
		uint32_t premiumDays = 0;
		int32_t bloodHitCount = 0;
		int32_t shieldBlockCount = 0;
		int8_t offlineTrainingSkill = SKILL_NONE;
		int32_t offlineTrainingTime = 0;
		int32_t idleTime = 0;
		uint32_t coinBalance = 0;
		uint32_t coinTransferableBalance = 0;
		uint16_t expBoostStamina = 0;
		uint8_t randomMount = 0;

		uint16_t lastStatsTrainingTime = 0;
		uint16_t staminaMinutes = 2520;
		std::vector<uint8_t> blessings = { 0, 0, 0, 0, 0, 0, 0, 0 };
		uint16_t maxWriteLen = 0;
		uint16_t baseXpGain = 100;
		uint16_t voucherXpBoost = 0;
		uint16_t grindingXpBoost = 0;
		uint16_t storeXpBoost = 0;
		uint16_t staminaXpBoost = 100;
		int16_t lastDepotId = -1;
		StashItemList stashItems; // [ItemID] = amount
		uint32_t movedItems = 0;

		// Depot search system
		bool depotSearch = false;
		std::pair<uint16_t, uint8_t> depotSearchOnItem;

		// Bestiary
		bool charmExpansion = false;
		uint16_t charmRuneWound = 0;
		uint16_t charmRuneEnflame = 0;
		uint16_t charmRunePoison = 0;
		uint16_t charmRuneFreeze = 0;
		uint16_t charmRuneZap = 0;
		uint16_t charmRuneCurse = 0;
		uint16_t charmRuneCripple = 0;
		uint16_t charmRuneParry = 0;
		uint16_t charmRuneDodge = 0;
		uint16_t charmRuneAdrenaline = 0;
		uint16_t charmRuneNumb = 0;
		uint16_t charmRuneCleanse = 0;
		uint16_t charmRuneBless = 0;
		uint16_t charmRuneScavenge = 0;
		uint16_t charmRuneGut = 0;
		uint16_t charmRuneLowBlow = 0;
		uint16_t charmRuneDivine = 0;
		uint16_t charmRuneVamp = 0;
		uint16_t charmRuneVoid = 0;
		uint32_t charmPoints = 0;
		int32_t UsedRunesBit = 0;
		int32_t UnlockedRunesBit = 0;
		std::pair<ConditionType_t, uint64_t> cleanseCondition = { CONDITION_NONE, 0 };

		std::pair<ConditionType_t, uint64_t> m_fearCondition = { CONDITION_NONE, 0 };

		uint8_t soul = 0;
		uint8_t levelPercent = 0;
		double_t magLevelPercent = 0;

		PlayerSex_t sex = PLAYERSEX_FEMALE;
		OperatingSystem_t operatingSystem = CLIENTOS_NONE;
		BlockType_t lastAttackBlockType = BLOCK_NONE;
		TradeState_t tradeState = TRADE_NONE;
		FightMode_t fightMode = FIGHTMODE_ATTACK;
		Faction_t faction = FACTION_PLAYER;
		account::AccountType accountType = account::AccountType::ACCOUNT_TYPE_NORMAL;
		QuickLootFilter_t quickLootFilter;
		VipStatus_t statusVipList = VIPSTATUS_ONLINE;

		bool chaseMode = false;
		bool secureMode = true;
		bool inMarket = false;
		bool wasMounted = false;
		bool ghostMode = false;
		bool pzLocked = false;
		bool isConnecting = false;
		bool addAttackSkillPoint = false;
		bool inventoryAbilities[CONST_SLOT_LAST + 1] = {};
		bool quickLootFallbackToMainContainer = false;
		bool logged = false;
		bool scheduledSaleUpdate = false;
		bool inEventMovePush = false;
		bool supplyStash = false; // Menu option 'stow, stow container ...'
		bool marketMenu = false; // Menu option 'show in market'
		bool exerciseTraining = false;
		bool moved = false;
		bool dead = false;
		bool imbuementTrackerWindowOpen = false;

<<<<<<< HEAD
		int32_t specializedMagicLevel[COMBAT_COUNT] = { 0 };
		int32_t cleavePercent = 0;
		std::map<uint8_t, int32_t> perfectShot;
		int32_t magicShieldCapacityFlat = 0;
		int32_t magicShieldCapacityPercent = 0;

		static uint32_t playerAutoID;
=======
		// Hazard system
		int64_t lastHazardSystemCriticalHit = 0;
		bool reloadHazardSystemPointsCounter = true;
		uint16_t hazardSystemReferenceCounter = 0;
		// Hazard end
>>>>>>> dca63c5a

		void updateItemsLight(bool internal = false);
		uint16_t getStepSpeed() const override {
			return std::max<uint16_t>(PLAYER_MIN_SPEED, std::min<uint16_t>(PLAYER_MAX_SPEED, getSpeed()));
		}
		void updateBaseSpeed() {
			if (baseSpeed >= PLAYER_MAX_SPEED) {
				return;
			}

			if (!hasFlag(PlayerFlags_t::SetMaxSpeed)) {
				baseSpeed = static_cast<uint16_t>(vocation->getBaseSpeed() + (level - 1));
			} else {
				baseSpeed = PLAYER_MAX_SPEED;
			}
		}

		bool isPromoted() const;

		uint32_t getAttackSpeed() const {
			return vocation->getAttackSpeed();
		}

		static double_t getPercentLevel(uint64_t count, uint64_t nextLevelCount);
		double getLostPercent() const;
		uint64_t getLostExperience() const override {
			return skillLoss ? static_cast<uint64_t>(experience * getLostPercent()) : 0;
		}
		uint32_t getDamageImmunities() const override {
			return damageImmunities;
		}
		uint32_t getConditionImmunities() const override {
			return conditionImmunities;
		}
		uint32_t getConditionSuppressions() const override {
			return conditionSuppressions;
		}
		uint16_t getLookCorpse() const override;
		void getPathSearchParams(const Creature* creature, FindPathParams &fpp) const override;

		void setDead(bool isDead) {
			dead = isDead;
		}
		bool isDead() const {
			return dead;
		}

		void triggerMomentum();

		friend class Game;
		friend class Npc;
		friend class PlayerFunctions;
		friend class NetworkMessageFunctions;
		friend class Map;
		friend class Actions;
		friend class IOLoginData;
		friend class ProtocolGame;
		friend class MoveEvent;
		friend class BedItem;

		account::Account* account_;

		bool hasQuiverEquipped() const;

		bool hasWeaponDistanceEquipped() const;

		Item* getQuiverAmmoOfType(const ItemType &it) const;

		std::array<double_t, COMBAT_COUNT> getFinalDamageReduction() const;
		void calculateDamageReductionFromEquipedItems(std::array<double_t, COMBAT_COUNT> &combatReductionMap) const;
		void calculateDamageReductionFromItem(std::array<double_t, COMBAT_COUNT> &combatReductionMap, Item* item) const;
		void updateDamageReductionFromItemImbuement(std::array<double_t, COMBAT_COUNT> &combatReductionMap, Item* item, uint16_t combatTypeIndex) const;
		void updateDamageReductionFromItemAbility(std::array<double_t, COMBAT_COUNT> &combatReductionMap, const Item* item, uint16_t combatTypeIndex) const;
		double_t calculateDamageReduction(double_t currentTotal, int16_t resistance) const;

		void removeEmptyRewards();
		bool hasOtherRewardContainerOpen(const Container* container) const;
};

#endif // SRC_CREATURES_PLAYERS_PLAYER_H_<|MERGE_RESOLUTION|>--- conflicted
+++ resolved
@@ -1095,9 +1095,9 @@
 				client->sendCreatureShield(creature);
 			}
 		}
-		void sendCreatureUpdate(const Creature* creature) {
-			if (client) {
-				client->sendCreatureUpdate(creature);
+		void sendCreatureType(const Creature* creature, uint8_t creatureType) {
+			if (client) {
+				client->sendCreatureType(creature, creatureType);
 			}
 		}
 		void sendSpellCooldown(uint16_t spellId, uint32_t time) {
@@ -2691,7 +2691,12 @@
 		bool dead = false;
 		bool imbuementTrackerWindowOpen = false;
 
-<<<<<<< HEAD
+		// Hazard system
+		int64_t lastHazardSystemCriticalHit = 0;
+		bool reloadHazardSystemPointsCounter = true;
+		uint16_t hazardSystemReferenceCounter = 0;
+		// Hazard end
+
 		int32_t specializedMagicLevel[COMBAT_COUNT] = { 0 };
 		int32_t cleavePercent = 0;
 		std::map<uint8_t, int32_t> perfectShot;
@@ -2699,13 +2704,6 @@
 		int32_t magicShieldCapacityPercent = 0;
 
 		static uint32_t playerAutoID;
-=======
-		// Hazard system
-		int64_t lastHazardSystemCriticalHit = 0;
-		bool reloadHazardSystemPointsCounter = true;
-		uint16_t hazardSystemReferenceCounter = 0;
-		// Hazard end
->>>>>>> dca63c5a
 
 		void updateItemsLight(bool internal = false);
 		uint16_t getStepSpeed() const override {
