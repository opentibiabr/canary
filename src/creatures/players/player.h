--- conflicted
+++ resolved
@@ -2076,12 +2076,8 @@
 		uint16_t storeXpBoost = 0;
 		uint16_t staminaXpBoost = 100;
 		int16_t lastDepotId = -1;
-<<<<<<< HEAD
 		StashItemList stashItems; // [ItemID] = amount
-=======
-		StashItemList stashItems; // [ClientID] = amount
 		uint32_t movedItems = 0;
->>>>>>> 0b218582
 
 		// Bestiary
 		bool charmExpansion = false;
