/**
 * Canary - A free and open-source MMORPG server emulator
 * Copyright (©) 2019-2022 OpenTibiaBR <opentibiabr@outlook.com>
 * Repository: https://github.com/opentibiabr/canary
 * License: https://github.com/opentibiabr/canary/blob/main/LICENSE
 * Contributors: https://github.com/opentibiabr/canary/graphs/contributors
 * Website: https://docs.opentibiabr.com/
 */

#ifndef SRC_CREATURES_PLAYERS_PLAYER_H_
#define SRC_CREATURES_PLAYERS_PLAYER_H_

#include "account/account.hpp"
#include "items/containers/container.h"
#include "creatures/creature.h"
#include "items/cylinder.h"
#include "declarations.hpp"
#include "items/containers/depot/depotchest.h"
#include "items/containers/depot/depotlocker.h"
#include "grouping/familiars.h"
#include "grouping/groups.h"
#include "grouping/guild.h"
#include "imbuements/imbuements.h"
#include "items/containers/inbox/inbox.h"
#include "io/ioguild.h"
#include "io/ioprey.h"
#include "creatures/appearance/mounts/mounts.h"
#include "creatures/appearance/outfit/outfit.h"
#include "grouping/party.h"
#include "server/network/protocol/protocolgame.h"
#include "items/containers/rewards/reward.h"
#include "items/containers/rewards/rewardchest.h"
#include "map/town.h"
#include "vocations/vocation.h"
#include "creatures/npcs/npc.h"

class House;
class NetworkMessage;
class Weapon;
class ProtocolGame;
class Party;
class SchedulerTask;
class Bed;
class Guild;
class Imbuement;
class PreySlot;
class TaskHuntingSlot;
class Spell;
class PlayerWheel;

enum class ForgeConversion_t : uint8_t {
	FORGE_ACTION_FUSION = 0,
	FORGE_ACTION_TRANSFER = 1,
	FORGE_ACTION_DUSTTOSLIVERS = 2,
	FORGE_ACTION_SLIVERSTOCORES = 3,
	FORGE_ACTION_INCREASELIMIT = 4
};

struct ForgeHistory {
		ForgeConversion_t actionType = ForgeConversion_t::FORGE_ACTION_FUSION;
		uint8_t tier = 0;
		uint8_t bonus = 0;

		time_t createdAt;

		uint16_t historyId = 0;

		uint64_t cost = 0;
		uint64_t dustCost = 0;
		uint64_t coresCost = 0;
		uint64_t gained = 0;

		bool success = false;
		bool tierLoss = false;
		bool successCore = false;
		bool tierCore = false;

		std::string description;
		std::string firstItemName;
		std::string secondItemName;
};

struct OpenContainer {
		Container* container;
		uint16_t index;
};

using MuteCountMap = std::map<uint32_t, uint32_t>;

static constexpr int32_t PLAYER_MAX_SPEED = 65535;
static constexpr int32_t PLAYER_MIN_SPEED = 10;
static constexpr int32_t PLAYER_SOUND_HEALTH_CHANGE = 10;

class Player final : public Creature, public Cylinder {
	public:
		explicit Player(ProtocolGame_ptr p);
		~Player();

		// non-copyable
		Player(const Player &) = delete;
		Player &operator=(const Player &) = delete;

		Player* getPlayer() override {
			return this;
		}
		const Player* getPlayer() const override {
			return this;
		}

		void setID() override;

		static uint32_t getFirstID();
		static uint32_t getLastID();

		static MuteCountMap muteCountMap;

		const std::string &getName() const override {
			return name;
		}
		void setName(std::string newName) {
			this->name = std::move(newName);
		}
		const std::string &getTypeName() const override {
			return name;
		}
		const std::string &getNameDescription() const override {
			return name;
		}
		std::string getDescription(int32_t lookDistance) const override;

		CreatureType_t getType() const override {
			return CREATURETYPE_PLAYER;
		}

		uint8_t getCurrentMount() const;
		void setCurrentMount(uint8_t mountId);
		bool isMounted() const {
			return defaultOutfit.lookMount != 0;
		}
		bool toggleMount(bool mount);
		bool tameMount(uint8_t mountId);
		bool untameMount(uint8_t mountId);
		bool hasMount(const Mount* mount) const;
		bool hasAnyMount() const;
		uint8_t getRandomMountId() const;
		void dismount();

		uint8_t isRandomMounted() const {
			return randomMount;
		}
		void setRandomMount(uint8_t isMountRandomized) {
			randomMount = isMountRandomized;
		}

		void sendFYIBox(const std::string &message) {
			if (client) {
				client->sendFYIBox(message);
			}
		}

		void BestiarysendCharms() {
			if (client) {
				client->BestiarysendCharms();
			}
		}
		void addBestiaryKillCount(uint16_t raceid, uint32_t amount) {
			uint32_t oldCount = getBestiaryKillCount(raceid);
			uint32_t key = STORAGEVALUE_BESTIARYKILLCOUNT + raceid;
			addStorageValue(key, static_cast<int32_t>(oldCount + amount), true);
		}
		uint32_t getBestiaryKillCount(uint16_t raceid) const {
			uint32_t key = STORAGEVALUE_BESTIARYKILLCOUNT + raceid;
			auto value = getStorageValue(key);
			return value > 0 ? static_cast<uint32_t>(value) : 0;
		}

		void setGUID(uint32_t newGuid) {
			this->guid = newGuid;
		}
		uint32_t getGUID() const {
			return guid;
		}
		bool canSeeInvisibility() const override {
			return hasFlag(PlayerFlags_t::CanSenseInvisibility) || group->access;
		}

		void setDailyReward(uint8_t reward) {
			this->isDailyReward = reward;
		}

		void removeList() override;
		void addList() override;
		void removePlayer(bool displayEffect, bool forced = true);

		static uint64_t getExpForLevel(int32_t lv) {
			lv--;
			return ((50ULL * lv * lv * lv) - (150ULL * lv * lv) + (400ULL * lv)) / 3ULL;
		}

		uint16_t getStaminaMinutes() const {
			return staminaMinutes;
		}

		void sendItemsPrice() {
			if (client) {
				client->sendItemsPrice();
			}
		}

		void sendForgingData() const {
			if (client) {
				client->sendForgingData();
			}
		}

		bool addOfflineTrainingTries(skills_t skill, uint64_t tries);

		void addOfflineTrainingTime(int32_t addTime) {
			offlineTrainingTime = std::min<int32_t>(12 * 3600 * 1000, offlineTrainingTime + addTime);
		}
		void removeOfflineTrainingTime(int32_t removeTime) {
			offlineTrainingTime = std::max<int32_t>(0, offlineTrainingTime - removeTime);
		}
		int32_t getOfflineTrainingTime() const {
			return offlineTrainingTime;
		}

		int8_t getOfflineTrainingSkill() const {
			return offlineTrainingSkill;
		}
		void setOfflineTrainingSkill(int8_t skill) {
			offlineTrainingSkill = skill;
		}

		uint64_t getBankBalance() const {
			return bankBalance;
		}
		void setBankBalance(uint64_t balance) {
			bankBalance = balance;
		}

		Guild* getGuild() const {
			return guild;
		}
		void setGuild(Guild* guild);

		GuildRank_ptr getGuildRank() const {
			return guildRank;
		}
		void setGuildRank(GuildRank_ptr newGuildRank) {
			guildRank = newGuildRank;
		}

		bool isGuildMate(const Player* player) const;

		const std::string &getGuildNick() const {
			return guildNick;
		}
		void setGuildNick(std::string nick) {
			guildNick = nick;
		}

		bool isInWar(const Player* player) const;
		bool isInWarList(uint32_t guild_id) const;

		void setLastWalkthroughAttempt(int64_t walkthroughAttempt) {
			lastWalkthroughAttempt = walkthroughAttempt;
		}
		void setLastWalkthroughPosition(Position walkthroughPosition) {
			lastWalkthroughPosition = walkthroughPosition;
		}

		Inbox* getInbox() const {
			return inbox;
		}

		uint32_t getClientIcons() const;

		const GuildWarVector &getGuildWarVector() const {
			return guildWarVector;
		}

		std::list<MonsterType*> getBestiaryTrackerList() const {
			return BestiaryTracker;
		}

		void addBestiaryTrackerList(MonsterType* mtype) {
			if (client) {
				auto it = std::find(BestiaryTracker.begin(), BestiaryTracker.end(), mtype);
				if (it == BestiaryTracker.end()) {
					BestiaryTracker.push_front(mtype);
				} else {
					BestiaryTracker.remove(mtype);
				}
				client->refreshBestiaryTracker(BestiaryTracker);
			}
		}

		void sendBestiaryEntryChanged(uint16_t raceid) {
			if (client) {
				client->sendBestiaryEntryChanged(raceid);
			}
		}

		void refreshBestiaryTracker(std::list<MonsterType*> trackerList) {
			if (client) {
				client->refreshBestiaryTracker(trackerList);
			}
		}

		Vocation* getVocation() const {
			return vocation;
		}

		OperatingSystem_t getOperatingSystem() const {
			return operatingSystem;
		}
		void setOperatingSystem(OperatingSystem_t clientos) {
			operatingSystem = clientos;
		}

		uint32_t getProtocolVersion() const {
			if (!client) {
				return 0;
			}

			return client->getVersion();
		}

		bool hasSecureMode() const {
			return secureMode;
		}

		void setParty(Party* newParty) {
			this->party = newParty;
		}
		Party* getParty() const {
			return party;
		}

		int32_t getCleavePercent(bool useCharges = false) const;

		void setCleavePercent(int32_t value) {
			cleavePercent = std::max(0, cleavePercent + value);
		}

		int32_t getPerfectShotDamage(uint8_t range, bool useCharges = false) const;

		void setPerfectShotDamage(uint8_t range, int32_t damage) {
			int32_t actualDamage = getPerfectShotDamage(range);
			bool aboveZero = (actualDamage != 0);
			actualDamage += damage;
			if (actualDamage == 0 && aboveZero)
				perfectShot.erase(range);
			else
				perfectShot[range] = actualDamage;
		}

		int32_t getSpecializedMagicLevel(CombatType_t combat, bool useCharges = false) const;

		void setSpecializedMagicLevel(CombatType_t combat, int32_t value) {
			specializedMagicLevel[combatTypeToIndex(combat)] = std::max(0, specializedMagicLevel[combatTypeToIndex(combat)] + value);
		}

		int32_t getMagicShieldCapacityFlat(bool useCharges = false) const;

		void setMagicShieldCapacityFlat(int32_t value) {
			magicShieldCapacityFlat += value;
		}

		int32_t getMagicShieldCapacityPercent(bool useCharges = false) const;

		void setMagicShieldCapacityPercent(int32_t value) {
			magicShieldCapacityPercent += value;
		}

		int32_t getReflectPercent(CombatType_t combat, bool useCharges = false) const override;

		int32_t getReflectFlat(CombatType_t combat, bool useCharges = false) const override;

		PartyShields_t getPartyShield(const Player* player) const;
		bool isInviting(const Player* player) const;
		bool isPartner(const Player* player) const;
		void sendPlayerPartyIcons(Player* player);
		bool addPartyInvitation(Party* party);
		void removePartyInvitation(Party* party);
		void clearPartyInvitations();

		void sendUnjustifiedPoints();

		GuildEmblems_t getGuildEmblem(const Player* player) const;

		uint64_t getSpentMana() const {
			return manaSpent;
		}

		bool hasFlag(PlayerFlags_t flag) const {
			return group->flags[static_cast<std::size_t>(flag)];
		}

		void setFlag(PlayerFlags_t flag) const {
			group->flags[static_cast<std::size_t>(flag)] = true;
		}

		void removeFlag(PlayerFlags_t flag) const {
			group->flags[static_cast<std::size_t>(flag)] = false;
		}

		BedItem* getBedItem() {
			return bedItem;
		}
		void setBedItem(BedItem* b) {
			bedItem = b;
		}

		bool hasImbuingItem() {
			return imbuingItem != nullptr;
		}
		void setImbuingItem(Item* item);

		void addBlessing(uint8_t index, uint8_t count) {
			if (blessings[index - 1] == 255) {
				return;
			}

			blessings[index - 1] += count;
		}
		void removeBlessing(uint8_t index, uint8_t count) {
			if (blessings[index - 1] == 0) {
				return;
			}

			blessings[index - 1] -= count;
		}
		bool hasBlessing(uint8_t index) const {
			return blessings[index - 1] != 0;
		}
		uint8_t getBlessingCount(uint8_t index) const {
			return blessings[index - 1];
		}
		std::string getBlessingsName() const;

		bool isOffline() const {
			return (getID() == 0);
		}
		void disconnect() {
			if (client) {
				client->disconnect();
			}
		}
		uint32_t getIP() const;

		void addContainer(uint8_t cid, Container* container);
		void closeContainer(uint8_t cid);
		void setContainerIndex(uint8_t cid, uint16_t index);

		Container* getContainerByID(uint8_t cid);
		int8_t getContainerID(const Container* container) const;
		uint16_t getContainerIndex(uint8_t cid) const;

		bool canOpenCorpse(uint32_t ownerId) const;

		void addStorageValue(const uint32_t key, const int32_t value, const bool isLogin = false);
		int32_t getStorageValue(const uint32_t key) const;
		void genReservedStorageRange();

		void setGroup(Group* newGroup) {
			group = newGroup;
		}
		Group* getGroup() const {
			return group;
		}

		void setInMarket(bool value) {
			inMarket = value;
		}
		bool isInMarket() const {
			return inMarket;
		}
		void setSpecialMenuAvailable(bool supplyStashBool, bool marketMenuBool, bool depotSearchBool) {

			// Closing depot search when player have special container disabled and it's still open.
			if (isDepotSearchOpen() && !depotSearchBool && depotSearch) {
				depotSearchOnItem = { 0, 0 };
				sendCloseDepotSearch();
			}

			// Menu option 'stow, stow container ...'
			// Menu option 'show in market'
			// Menu option to open depot search
			supplyStash = supplyStashBool;
			marketMenu = marketMenuBool;
			depotSearch = depotSearchBool;
			if (client) {
				client->sendSpecialContainersAvailable();
			}
		}
		bool isDepotSearchOpen() const {
			return depotSearchOnItem.first != 0;
		}
		bool isDepotSearchOpenOnItem(uint16_t itemId) const {
			return depotSearchOnItem.first == itemId;
		}
		void setDepotSearchIsOpen(uint16_t itemId, uint8_t tier) {
			depotSearchOnItem = { itemId, tier };
		}
		bool isDepotSearchAvailable() const {
			return depotSearch;
		}
		bool isSupplyStashMenuAvailable() {
			return supplyStash;
		}
		bool isMarketMenuAvailable() {
			return marketMenu;
		}
		bool isExerciseTraining() {
			return exerciseTraining;
		}
		void setExerciseTraining(bool isTraining) {
			exerciseTraining = isTraining;
		}
		void setLastDepotId(int16_t newId) {
			lastDepotId = newId;
		}
		int16_t getLastDepotId() const {
			return lastDepotId;
		}

		void resetIdleTime() {
			idleTime = 0;
		}

		bool isInGhostMode() const override {
			return ghostMode;
		}
		void switchGhostMode() {
			ghostMode = !ghostMode;
		}

		uint32_t getAccount() const {
			return accountNumber;
		}
		account::AccountType getAccountType() const {
			return accountType;
		}
		uint32_t getLevel() const {
			return level;
		}
		uint8_t getLevelPercent() const {
			return levelPercent;
		}
		uint32_t getMagicLevel() const;
		uint32_t getLoyaltyMagicLevel() const;
		uint32_t getBaseMagicLevel() const {
			return magLevel;
		}
		double_t getMagicLevelPercent() const {
			return magLevelPercent;
		}
		uint8_t getSoul() const {
			return soul;
		}
		bool isAccessPlayer() const {
			return group->access;
		}
		bool isPremium() const;
		void setPremiumDays(int32_t v);

		void setTibiaCoins(int32_t v);
		void setTransferableTibiaCoins(int32_t v);

		uint16_t getHelpers() const;

		bool setVocation(uint16_t vocId);
		uint16_t getVocationId() const {
			return vocation->getId();
		}

		PlayerSex_t getSex() const {
			return sex;
		}
		void setSex(PlayerSex_t);
		uint64_t getExperience() const {
			return experience;
		}

		time_t getLastLoginSaved() const {
			return lastLoginSaved;
		}

		time_t getLastLogout() const {
			return lastLogout;
		}

		const Position &getLoginPosition() const {
			return loginPosition;
		}
		const Position &getTemplePosition() const {
			return town->getTemplePosition();
		}
		Town* getTown() const {
			return town;
		}
		void setTown(Town* newTown) {
			this->town = newTown;
		}

		void clearModalWindows();
		bool hasModalWindowOpen(uint32_t modalWindowId) const;
		void onModalWindowHandled(uint32_t modalWindowId);

		bool isPushable() const override;
		uint32_t isMuted() const;
		void addMessageBuffer();
		void removeMessageBuffer();

		bool removeItemOfType(uint16_t itemId, uint32_t itemAmount, int32_t subType, bool ignoreEquipped = false);
		/**
		 * @param itemAmount is uint32_t because stash item is uint32_t max
		 */
		bool hasItemCountById(uint16_t itemId, uint32_t itemCount, bool checkStash) const;
		/**
		 * @param itemAmount is uint32_t because stash item is uint32_t max
		 */
		bool removeItemCountById(uint16_t itemId, uint32_t itemAmount, bool removeFromStash = true);

		void addItemOnStash(uint16_t itemId, uint32_t amount) {
			auto it = stashItems.find(itemId);
			if (it != stashItems.end()) {
				stashItems[itemId] += amount;
				return;
			}

			stashItems[itemId] = amount;
		}
		uint32_t getStashItemCount(uint16_t itemId) const {
			auto it = stashItems.find(itemId);
			if (it != stashItems.end()) {
				return it->second;
			}
			return 0;
		}
		bool withdrawItem(uint16_t itemId, uint32_t amount) {
			auto it = stashItems.find(itemId);
			if (it != stashItems.end()) {
				if (it->second > amount) {
					stashItems[itemId] -= amount;
				} else if (it->second == amount) {
					stashItems.erase(itemId);
				} else {
					return false;
				}
				return true;
			}
			return false;
		}
		StashItemList getStashItems() const {
			return stashItems;
		}

		uint32_t getBaseCapacity() const {
			if (hasFlag(PlayerFlags_t::CannotPickupItem)) {
				return 0;
			} else if (hasFlag(PlayerFlags_t::HasInfiniteCapacity)) {
				return std::numeric_limits<uint32_t>::max();
			}
			return capacity;
		}

		uint32_t getCapacity() const;

		uint32_t getFreeCapacity() const {
			if (hasFlag(PlayerFlags_t::CannotPickupItem)) {
				return 0;
			} else if (hasFlag(PlayerFlags_t::HasInfiniteCapacity)) {
				return std::numeric_limits<uint32_t>::max();
			} else {
				return std::max<int32_t>(0, getCapacity() - inventoryWeight);
			}
		}

		int32_t getMaxHealth() const override;
		uint32_t getMaxMana() const override;

		Item* getInventoryItem(Slots_t slot) const;

		bool isItemAbilityEnabled(Slots_t slot) const {
			return inventoryAbilities[slot];
		}
		void setItemAbility(Slots_t slot, bool enabled) {
			inventoryAbilities[slot] = enabled;
		}

		void setVarSkill(skills_t skill, int32_t modifier) {
			varSkills[skill] += modifier;
		}

		void setVarStats(stats_t stat, int32_t modifier);
		int32_t getDefaultStats(stats_t stat) const;

		void addConditionSuppressions(const std::array<ConditionType_t, ConditionType_t::CONDITION_COUNT> &addCondition);
		void removeConditionSuppressions();

		Reward* getReward(const uint64_t rewardId, const bool autoCreate);
		void removeReward(uint64_t rewardId);
		void getRewardList(std::vector<uint64_t> &rewards) const;
		RewardChest* getRewardChest();

		ReturnValue recurseMoveItemToContainer(Item* item, Container* container);
		std::vector<Item*> getRewardsFromContainer(const Container* container) const;
		ReturnValue rewardChestCollect(const Container* fromCorpse = nullptr, uint32_t maxMoveItems = 0);

		DepotChest* getDepotChest(uint32_t depotId, bool autoCreate);
		DepotLocker* getDepotLocker(uint32_t depotId);
		void onReceiveMail() const;
		bool isNearDepotBox() const;

		Container* setLootContainer(ObjectCategory_t category, Container* container, bool loading = false);
		Container* getLootContainer(ObjectCategory_t category) const;

		bool canSee(const Position &pos) const override;
		bool canSeeCreature(const Creature* creature) const override;

		bool canWalkthrough(const Creature* creature) const;
		bool canWalkthroughEx(const Creature* creature) const;

		RaceType_t getRace() const override {
			return RACE_BLOOD;
		}

		uint64_t getMoney() const;
		std::pair<uint64_t, uint64_t> getForgeSliversAndCores() const;

		// safe-trade functions
		void setTradeState(TradeState_t state) {
			tradeState = state;
		}
		TradeState_t getTradeState() const {
			return tradeState;
		}
		Item* getTradeItem() {
			return tradeItem;
		}

		// shop functions
		void setShopOwner(Npc* owner) {
			shopOwner = owner;
		}

		Npc* getShopOwner() const {
			return shopOwner;
		}

		// V.I.P. functions
		void notifyStatusChange(Player* player, VipStatus_t status, bool message = true);
		bool removeVIP(uint32_t vipGuid);
		bool addVIP(uint32_t vipGuid, const std::string &vipName, VipStatus_t status);
		bool addVIPInternal(uint32_t vipGuid);
		bool editVIP(uint32_t vipGuid, const std::string &description, uint32_t icon, bool notify);

		// follow functions
		bool setFollowCreature(Creature* creature) override;
		void goToFollowCreature() override;

		// follow events
		void onFollowCreature(const Creature* creature) override;

		// walk events
		void onWalk(Direction &dir) override;
		void onWalkAborted() override;
		void onWalkComplete() override;

		void stopWalk();
		bool openShopWindow(Npc* npc);
		bool closeShopWindow(bool sendCloseShopWindow = true);
		bool updateSaleShopList(const Item* item);
		bool hasShopItemForSale(uint16_t itemId, uint8_t subType) const;

		void setChaseMode(bool mode);
		void setFightMode(FightMode_t mode) {
			fightMode = mode;
		}
		void setSecureMode(bool mode) {
			secureMode = mode;
		}

		Faction_t getFaction() const override {
			return faction;
		}

		void setFaction(Faction_t factionId) {
			faction = factionId;
		}
		// combat functions
		bool setAttackedCreature(Creature* creature) override;
		bool isImmune(CombatType_t type) const override;
		bool isImmune(ConditionType_t type) const override;
		bool hasShield() const;
		bool isAttackable() const override;
		static bool lastHitIsPlayer(Creature* lastHitCreature);

		// stash functions
		bool addItemFromStash(uint16_t itemId, uint32_t itemCount);
		void stowItem(Item* item, uint32_t count, bool allItems);

		void changeHealth(int32_t healthChange, bool sendHealthChange = true) override;
		void changeMana(int32_t manaChange) override;
		void changeSoul(int32_t soulChange);

		bool isPzLocked() const {
			return pzLocked;
		}
		BlockType_t blockHit(Creature* attacker, CombatType_t combatType, int32_t &damage, bool checkDefense = false, bool checkArmor = false, bool field = false) override;
		void doAttacking(uint32_t interval) override;
		bool hasExtraSwing() override {
			return lastAttack > 0 && ((OTSYS_TIME() - lastAttack) >= getAttackSpeed());
		}

		uint16_t getSkillLevel(skills_t skill) const;
		uint16_t getLoyaltySkill(skills_t skill) const;
		uint16_t getBaseSkill(uint8_t skill) const {
			return skills[skill].level;
		}
		double_t getSkillPercent(skills_t skill) const {
			return skills[skill].percent;
		}

		bool getAddAttackSkill() const {
			return addAttackSkillPoint;
		}
		BlockType_t getLastAttackBlockType() const {
			return lastAttackBlockType;
		}

		Item* getWeapon(Slots_t slot, bool ignoreAmmo) const;
		Item* getWeapon(bool ignoreAmmo = false) const;
		WeaponType_t getWeaponType() const;
		int32_t getWeaponSkill(const Item* item) const;
		void getShieldAndWeapon(const Item*&shield, const Item*&weapon) const;

		void drainHealth(Creature* attacker, int32_t damage) override;
		void drainMana(Creature* attacker, int32_t manaLoss) override;
		void addManaSpent(uint64_t amount);
		void addSkillAdvance(skills_t skill, uint64_t count);

		int32_t getArmor() const override;
		int32_t getDefense() const override;
		float getAttackFactor() const override;
		float getDefenseFactor() const override;
		float getMitigation() const override;
		double getMitigationMultiplier() const;

		void addInFightTicks(bool pzlock = false);

		uint64_t getGainedExperience(Creature* attacker) const override;

		// combat event functions
		void onAddCondition(ConditionType_t type) override;
		void onAddCombatCondition(ConditionType_t type) override;
		void onEndCondition(ConditionType_t type) override;
		void onCombatRemoveCondition(Condition* condition) override;
		void onAttackedCreature(Creature* target) override;
		void onAttacked() override;
		void onAttackedCreatureDrainHealth(Creature* target, int32_t points) override;
		void onTargetCreatureGainHealth(Creature* target, int32_t points) override;
		bool onKilledCreature(Creature* target, bool lastHit = true) override;
		void onGainExperience(uint64_t gainExp, Creature* target) override;
		void onGainSharedExperience(uint64_t gainExp, Creature* target);
		void onAttackedCreatureBlockHit(BlockType_t blockType) override;
		void onBlockHit() override;
		void onChangeZone(ZoneType_t zone) override;
		void onAttackedCreatureChangeZone(ZoneType_t zone) override;
		void onIdleStatus() override;
		void onPlacedCreature() override;
		void onChangeHazard(bool isHazard) override;

		LightInfo getCreatureLight() const override;

		Skulls_t getSkull() const override;
		Skulls_t getSkullClient(const Creature* creature) const override;
		int64_t getSkullTicks() const {
			return skullTicks;
		}
		void setSkullTicks(int64_t ticks) {
			skullTicks = ticks;
		}

		bool hasAttacked(const Player* attacked) const;
		void addAttacked(const Player* attacked);
		void removeAttacked(const Player* attacked);
		void clearAttacked();
		void addUnjustifiedDead(const Player* attacked);
		void sendCreatureEmblem(const Creature* creature) const {
			if (client) {
				client->sendCreatureEmblem(creature);
			}
		}
		void sendCreatureSkull(const Creature* creature) const {
			if (client) {
				client->sendCreatureSkull(creature);
			}
		}
		void checkSkullTicks(int64_t ticks);

		bool canWear(uint16_t lookType, uint8_t addons) const;
		void addOutfit(uint16_t lookType, uint8_t addons);
		bool removeOutfit(uint16_t lookType);
		bool removeOutfitAddon(uint16_t lookType, uint8_t addons);
		bool getOutfitAddons(const Outfit &outfit, uint8_t &addons) const;

		bool canFamiliar(uint16_t lookType) const;
		void addFamiliar(uint16_t lookType);
		bool removeFamiliar(uint16_t lookType);
		bool getFamiliar(const Familiar &familiar) const;
		void setFamiliarLooktype(uint16_t familiarLooktype) {
			this->defaultOutfit.lookFamiliarsType = familiarLooktype;
		}

		bool canLogout();

		bool hasKilled(const Player* player) const;

		size_t getMaxVIPEntries() const;
		size_t getMaxDepotItems() const;

		// tile
		// send methods
		void sendAddTileItem(const Tile* itemTile, const Position &pos, const Item* item) {
			if (client) {
				int32_t stackpos = itemTile->getStackposOfItem(this, item);
				if (stackpos != -1) {
					client->sendAddTileItem(pos, stackpos, item);
				}
			}
		}
		void sendUpdateTileItem(const Tile* updateTile, const Position &pos, const Item* item) {
			if (client) {
				int32_t stackpos = updateTile->getStackposOfItem(this, item);
				if (stackpos != -1) {
					client->sendUpdateTileItem(pos, stackpos, item);
				}
			}
		}
		void sendRemoveTileThing(const Position &pos, int32_t stackpos) {
			if (stackpos != -1 && client) {
				client->sendRemoveTileThing(pos, stackpos);
			}
		}
		void sendUpdateTile(const Tile* updateTile, const Position &pos) {
			if (client) {
				client->sendUpdateTile(updateTile, pos);
			}
		}

		void sendChannelMessage(const std::string &author, const std::string &text, SpeakClasses type, uint16_t channel) {
			if (client) {
				client->sendChannelMessage(author, text, type, channel);
			}
		}
		void sendChannelEvent(uint16_t channelId, const std::string &playerName, ChannelEvent_t channelEvent) {
			if (client) {
				client->sendChannelEvent(channelId, playerName, channelEvent);
			}
		}
		void sendCreatureAppear(const Creature* creature, const Position &pos, bool isLogin) {
			if (!creature) {
				return;
			}

			auto tile = creature->getTile();
			if (!tile) {
				return;
			}

			if (client) {
				client->sendAddCreature(creature, pos, tile->getStackposOfCreature(this, creature), isLogin);
			}
		}
		void sendCreatureMove(const Creature* creature, const Position &newPos, int32_t newStackPos, const Position &oldPos, int32_t oldStackPos, bool teleport) {
			if (client) {
				client->sendMoveCreature(creature, newPos, newStackPos, oldPos, oldStackPos, teleport);
			}
		}
		void sendCreatureTurn(const Creature* creature) {
			if (!creature) {
				return;
			}

			auto tile = creature->getTile();
			if (!tile) {
				return;
			}

			if (client && canSeeCreature(creature)) {
				int32_t stackpos = tile->getStackposOfCreature(this, creature);
				if (stackpos != -1) {
					client->sendCreatureTurn(creature, stackpos);
				}
			}
		}
		void sendCreatureSay(const Creature* creature, SpeakClasses type, const std::string &text, const Position* pos = nullptr) {
			if (client) {
				client->sendCreatureSay(creature, type, text, pos);
			}
		}
		void sendCreatureReload(const Creature* creature) {
			if (client) {
				client->reloadCreature(creature);
			}
		}
		void sendPrivateMessage(const Player* speaker, SpeakClasses type, const std::string &text) {
			if (client) {
				client->sendPrivateMessage(speaker, type, text);
			}
		}
		void sendCreatureSquare(const Creature* creature, SquareColor_t color) {
			if (client) {
				client->sendCreatureSquare(creature, color);
			}
		}
		void sendCreatureChangeOutfit(const Creature* creature, const Outfit_t &outfit) {
			if (client) {
				client->sendCreatureOutfit(creature, outfit);
			}
		}
		void sendCreatureChangeVisible(const Creature* creature, bool visible) {
			if (!client || !creature) {
				return;
			}

			if (creature->getPlayer()) {
				if (visible) {
					client->sendCreatureOutfit(creature, creature->getCurrentOutfit());
				} else {
					static Outfit_t outfit;
					client->sendCreatureOutfit(creature, outfit);
				}
			} else if (canSeeInvisibility()) {
				client->sendCreatureOutfit(creature, creature->getCurrentOutfit());
			} else {
				auto tile = creature->getTile();
				if (!tile) {
					return;
				}
				int32_t stackpos = tile->getStackposOfCreature(this, creature);
				if (stackpos == -1) {
					return;
				}

				if (visible) {
					client->sendAddCreature(creature, creature->getPosition(), stackpos, false);
				} else {
					client->sendRemoveTileThing(creature->getPosition(), stackpos);
				}
			}
		}
		void sendCreatureLight(const Creature* creature) {
			if (client) {
				client->sendCreatureLight(creature);
			}
		}
		void sendCreatureIcon(const Creature* creature) {
			if (client) {
				client->sendCreatureIcon(creature);
			}
		}
		void sendUpdateCreature(const Creature* creature) const {
			if (client) {
				client->sendUpdateCreature(creature);
			}
		}
		void sendCreatureWalkthrough(const Creature* creature, bool walkthrough) {
			if (client) {
				client->sendCreatureWalkthrough(creature, walkthrough);
			}
		}
		void sendCreatureShield(const Creature* creature) {
			if (client) {
				client->sendCreatureShield(creature);
			}
		}
		void sendCreatureType(const Creature* creature, uint8_t creatureType) {
			if (client) {
				client->sendCreatureType(creature, creatureType);
			}
		}
		void sendSpellCooldown(uint16_t spellId, uint32_t time) {
			if (client) {
				client->sendSpellCooldown(spellId, time);
			}
		}
		void sendSpellGroupCooldown(SpellGroup_t groupId, uint32_t time) {
			if (client) {
				client->sendSpellGroupCooldown(groupId, time);
			}
		}
		void sendUseItemCooldown(uint32_t time) const {
			if (client) {
				client->sendUseItemCooldown(time);
			}
		}
		void reloadCreature(const Creature* creature) {
			if (client) {
				client->reloadCreature(creature);
			}
		}
		void sendModalWindow(const ModalWindow &modalWindow);

		// container
		void closeAllExternalContainers();
		void sendAddContainerItem(const Container* container, const Item* item);
		void sendUpdateContainerItem(const Container* container, uint16_t slot, const Item* newItem);
		void sendRemoveContainerItem(const Container* container, uint16_t slot);
		void sendContainer(uint8_t cid, const Container* container, bool hasParent, uint16_t firstIndex) {
			if (client) {
				client->sendContainer(cid, container, hasParent, firstIndex);
			}
		}

		// inventory
		void sendDepotItems(const ItemsTierCountList &itemMap, uint16_t count) const {
			if (client) {
				client->sendDepotItems(itemMap, count);
			}
		}
		void sendCloseDepotSearch() const {
			if (client) {
				client->sendCloseDepotSearch();
			}
		}
		void sendDepotSearchResultDetail(uint16_t itemId, uint8_t tier, uint32_t depotCount, const ItemVector &depotItems, uint32_t inboxCount, const ItemVector &inboxItems, uint32_t stashCount) const {
			if (client) {
				client->sendDepotSearchResultDetail(itemId, tier, depotCount, depotItems, inboxCount, inboxItems, stashCount);
			}
		}
		void sendCoinBalance() {
			if (client) {
				client->sendCoinBalance();
			}
		}
		void sendInventoryItem(Slots_t slot, const Item* item) {
			if (client) {
				client->sendInventoryItem(slot, item);
			}
		}
		void sendInventoryIds() {
			if (client) {
				client->sendInventoryIds();
			}
		}

		void openPlayerContainers();

		// Quickloot
		void sendLootContainers() {
			if (client) {
				client->sendLootContainers();
			}
		}

		void sendSingleSoundEffect(const Position &pos, SoundEffect_t id, SourceEffect_t source) {
			if (client) {
				client->sendSingleSoundEffect(pos, id, source);
			}
		}

		void sendDoubleSoundEffect(const Position &pos, SoundEffect_t mainSoundId, SourceEffect_t mainSource, SoundEffect_t secondarySoundId, SourceEffect_t secondarySource) {
			if (client) {
				client->sendDoubleSoundEffect(pos, mainSoundId, mainSource, secondarySoundId, secondarySource);
			}
		}

		SoundEffect_t getAttackSoundEffect() const;
		SoundEffect_t getHitSoundEffect() const;

		// event methods
		void onUpdateTileItem(const Tile* tile, const Position &pos, const Item* oldItem, const ItemType &oldType, const Item* newItem, const ItemType &newType) override;
		void onRemoveTileItem(const Tile* tile, const Position &pos, const ItemType &iType, const Item* item) override;

		void onCreatureAppear(Creature* creature, bool isLogin) override;
		void onRemoveCreature(Creature* creature, bool isLogout) override;
		void onCreatureMove(Creature* creature, const Tile* newTile, const Position &newPos, const Tile* oldTile, const Position &oldPos, bool teleport) override;

		void onAttackedCreatureDisappear(bool isLogout) override;
		void onFollowCreatureDisappear(bool isLogout) override;

		// container
		void onAddContainerItem(const Item* item);
		void onUpdateContainerItem(const Container* container, const Item* oldItem, const Item* newItem);
		void onRemoveContainerItem(const Container* container, const Item* item);

		void onCloseContainer(const Container* container);
		void onSendContainer(const Container* container);
		void autoCloseContainers(const Container* container);

		// inventory
		void onUpdateInventoryItem(Item* oldItem, Item* newItem);
		void onRemoveInventoryItem(Item* item);

		void sendCancelMessage(const std::string &msg) const {
			if (client) {
				client->sendTextMessage(TextMessage(MESSAGE_FAILURE, msg));
			}
		}
		void sendCancelMessage(ReturnValue message) const;
		void sendCancelTarget() const {
			if (client) {
				client->sendCancelTarget();
			}
		}
		void sendCancelWalk() const {
			if (client) {
				client->sendCancelWalk();
			}
		}
		void sendChangeSpeed(const Creature* creature, uint16_t newSpeed) const {
			if (client) {
				client->sendChangeSpeed(creature, newSpeed);
			}
		}
		void sendCreatureHealth(const Creature* creature) const {
			if (client) {
				client->sendCreatureHealth(creature);
			}
		}
		void sendPartyCreatureUpdate(const Creature* creature) const {
			if (client) {
				client->sendPartyCreatureUpdate(creature);
			}
		}
		void sendPartyCreatureShield(const Creature* creature) const {
			if (client) {
				client->sendPartyCreatureShield(creature);
			}
		}
		void sendPartyCreatureSkull(const Creature* creature) const {
			if (client) {
				client->sendPartyCreatureSkull(creature);
			}
		}
		void sendPartyCreatureHealth(const Creature* creature, uint8_t healthPercent) const {
			if (client) {
				client->sendPartyCreatureHealth(creature, healthPercent);
			}
		}
		void sendPartyPlayerMana(const Player* player, uint8_t manaPercent) const {
			if (client) {
				client->sendPartyPlayerMana(player, manaPercent);
			}
		}
		void sendPartyCreatureShowStatus(const Creature* creature, bool showStatus) const {
			if (client) {
				client->sendPartyCreatureShowStatus(creature, showStatus);
			}
		}
		void sendPartyPlayerVocation(const Player* player) const {
			if (client) {
				client->sendPartyPlayerVocation(player);
			}
		}
		void sendPlayerVocation(const Player* player) const {
			if (client) {
				client->sendPlayerVocation(player);
			}
		}
		void sendDistanceShoot(const Position &from, const Position &to, uint8_t type) const {
			if (client) {
				client->sendDistanceShoot(from, to, type);
			}
		}
		void sendHouseWindow(House* house, uint32_t listId) const;
		void sendCreatePrivateChannel(uint16_t channelId, const std::string &channelName) {
			if (client) {
				client->sendCreatePrivateChannel(channelId, channelName);
			}
		}
		void sendClosePrivate(uint16_t channelId);
		void sendIcons() const {
			if (client) {
				client->sendIcons(getClientIcons());
			}
		}
		void sendClientCheck() const {
			if (client) {
				client->sendClientCheck();
			}
		}
		void sendGameNews() const {
			if (client) {
				client->sendGameNews();
			}
		}
		void sendMagicEffect(const Position &pos, uint8_t type) const {
			if (client) {
				client->sendMagicEffect(pos, type);
			}
		}
		void removeMagicEffect(const Position &pos, uint8_t type) const {
			if (client) {
				client->removeMagicEffect(pos, type);
			}
		}
		void sendPing();
		void sendPingBack() const {
			if (client) {
				client->sendPingBack();
			}
		}
		void sendStats();
		void sendBasicData() const {
			if (client) {
				client->sendBasicData();
			}
		}
		void sendBlessStatus() const {
			if (client) {
				client->sendBlessStatus();
			}
		}
		void sendSkills() const {
			if (client) {
				client->sendSkills();
			}
		}
		void sendTextMessage(MessageClasses mclass, const std::string &message) const {
			if (client) {
				client->sendTextMessage(TextMessage(mclass, message));
			}
		}
		void sendTextMessage(const TextMessage &message) const {
			if (client) {
				client->sendTextMessage(message);
			}
		}
		void sendReLoginWindow(uint8_t unfairFightReduction) const {
			if (client) {
				client->sendReLoginWindow(unfairFightReduction);
			}
		}
		void sendTextWindow(Item* item, uint16_t maxlen, bool canWrite) const {
			if (client) {
				client->sendTextWindow(windowTextId, item, maxlen, canWrite);
			}
		}
		void sendToChannel(const Creature* creature, SpeakClasses type, const std::string &text, uint16_t channelId) const {
			if (client) {
				client->sendToChannel(creature, type, text, channelId);
			}
		}
		void sendShop(Npc* npc) const {
			if (client) {
				client->sendShop(npc);
			}
		}
		void sendSaleItemList(const std::map<uint16_t, uint16_t> &inventoryMap) const {
			if (client && shopOwner) {
				client->sendSaleItemList(shopOwner->getShopItemVector(), inventoryMap);
			}
		}
		void sendCloseShop() const {
			if (client) {
				client->sendCloseShop();
			}
		}
		void sendMarketEnter(uint32_t depotId);
		void sendMarketLeave() {
			inMarket = false;
			if (client) {
				client->sendMarketLeave();
			}
		}
		void sendMarketBrowseItem(uint16_t itemId, const MarketOfferList &buyOffers, const MarketOfferList &sellOffers, uint8_t tier) const {
			if (client) {
				client->sendMarketBrowseItem(itemId, buyOffers, sellOffers, tier);
			}
		}
		void sendMarketBrowseOwnOffers(const MarketOfferList &buyOffers, const MarketOfferList &sellOffers) const {
			if (client) {
				client->sendMarketBrowseOwnOffers(buyOffers, sellOffers);
			}
		}
		void sendMarketBrowseOwnHistory(const HistoryMarketOfferList &buyOffers, const HistoryMarketOfferList &sellOffers) const {
			if (client) {
				client->sendMarketBrowseOwnHistory(buyOffers, sellOffers);
			}
		}
		void sendMarketDetail(uint16_t itemId, uint8_t tier) const {
			if (client) {
				client->sendMarketDetail(itemId, tier);
			}
		}
		void sendMarketAcceptOffer(const MarketOfferEx &offer) const {
			if (client) {
				client->sendMarketAcceptOffer(offer);
			}
		}
		void sendMarketCancelOffer(const MarketOfferEx &offer) const {
			if (client) {
				client->sendMarketCancelOffer(offer);
			}
		}
		void sendTradeItemRequest(const std::string &traderName, const Item* item, bool ack) const {
			if (client) {
				client->sendTradeItemRequest(traderName, item, ack);
			}
		}
		void sendTradeClose() const {
			if (client) {
				client->sendCloseTrade();
			}
		}
		void sendWorldLight(LightInfo lightInfo) {
			if (client) {
				client->sendWorldLight(lightInfo);
			}
		}
		void sendTibiaTime(int32_t time) {
			if (client) {
				client->sendTibiaTime(time);
			}
		}
		void sendChannelsDialog() {
			if (client) {
				client->sendChannelsDialog();
			}
		}
		void sendOpenPrivateChannel(const std::string &receiver) {
			if (client) {
				client->sendOpenPrivateChannel(receiver);
			}
		}
		void sendExperienceTracker(int64_t rawExp, int64_t finalExp) const {
			if (client) {
				client->sendExperienceTracker(rawExp, finalExp);
			}
		}
		void sendOutfitWindow() {
			if (client) {
				client->sendOutfitWindow();
			}
		}
		// Imbuements
		void onApplyImbuement(Imbuement* imbuement, Item* item, uint8_t slot, bool protectionCharm);
		void onClearImbuement(Item* item, uint8_t slot);
		void openImbuementWindow(Item* item);
		void sendImbuementResult(const std::string message) {
			if (client) {
				client->sendImbuementResult(message);
			}
		}
		void closeImbuementWindow() const {
			if (client) {
				client->closeImbuementWindow();
			}
		}
		void sendPodiumWindow(const Item* podium, const Position &position, uint16_t itemId, uint8_t stackpos) {
			if (client) {
				client->sendPodiumWindow(podium, position, itemId, stackpos);
			}
		}
		void sendCloseContainer(uint8_t cid) {
			if (client) {
				client->sendCloseContainer(cid);
			}
		}

		void sendChannel(uint16_t channelId, const std::string &channelName, const UsersMap* channelUsers, const InvitedMap* invitedUsers) {
			if (client) {
				client->sendChannel(channelId, channelName, channelUsers, invitedUsers);
			}
		}
		void sendTutorial(uint8_t tutorialId) {
			if (client) {
				client->sendTutorial(tutorialId);
			}
		}
		void sendAddMarker(const Position &pos, uint8_t markType, const std::string &desc) {
			if (client) {
				client->sendAddMarker(pos, markType, desc);
			}
		}
		void sendItemInspection(uint16_t itemId, uint8_t itemCount, const Item* item, bool cyclopedia) {
			if (client) {
				client->sendItemInspection(itemId, itemCount, item, cyclopedia);
			}
		}
		void sendCyclopediaCharacterNoData(CyclopediaCharacterInfoType_t characterInfoType, uint8_t errorCode) {
			if (client) {
				client->sendCyclopediaCharacterNoData(characterInfoType, errorCode);
			}
		}
		void sendCyclopediaCharacterBaseInformation() {
			if (client) {
				client->sendCyclopediaCharacterBaseInformation();
			}
		}
		void sendCyclopediaCharacterGeneralStats() {
			if (client) {
				client->sendCyclopediaCharacterGeneralStats();
			}
		}
		void sendCyclopediaCharacterCombatStats() {
			if (client) {
				client->sendCyclopediaCharacterCombatStats();
			}
		}
		void sendCyclopediaCharacterRecentDeaths(uint16_t page, uint16_t pages, const std::vector<RecentDeathEntry> &entries) {
			if (client) {
				client->sendCyclopediaCharacterRecentDeaths(page, pages, entries);
			}
		}
		void sendCyclopediaCharacterRecentPvPKills(
			uint16_t page, uint16_t pages,
			const std::vector<
				RecentPvPKillEntry> &entries
		) {
			if (client) {
				client->sendCyclopediaCharacterRecentPvPKills(page, pages, entries);
			}
		}
		void sendCyclopediaCharacterAchievements() {
			if (client) {
				client->sendCyclopediaCharacterAchievements();
			}
		}
		void sendCyclopediaCharacterItemSummary() {
			if (client) {
				client->sendCyclopediaCharacterItemSummary();
			}
		}
		void sendCyclopediaCharacterOutfitsMounts() {
			if (client) {
				client->sendCyclopediaCharacterOutfitsMounts();
			}
		}
		void sendCyclopediaCharacterStoreSummary() {
			if (client) {
				client->sendCyclopediaCharacterStoreSummary();
			}
		}
		void sendCyclopediaCharacterInspection() {
			if (client) {
				client->sendCyclopediaCharacterInspection();
			}
		}
		void sendCyclopediaCharacterBadges() {
			if (client) {
				client->sendCyclopediaCharacterBadges();
			}
		}
		void sendCyclopediaCharacterTitles() {
			if (client) {
				client->sendCyclopediaCharacterTitles();
			}
		}
		void sendHighscoresNoData() {
			if (client) {
				client->sendHighscoresNoData();
			}
		}
		void sendHighscores(const std::vector<HighscoreCharacter> &characters, uint8_t categoryId, uint32_t vocationId, uint16_t page, uint16_t pages) {
			if (client) {
				client->sendHighscores(characters, categoryId, vocationId, page, pages);
			}
		}
		void addAsyncOngoingTask(uint64_t flags) {
			asyncOngoingTasks |= flags;
		}
		bool hasAsyncOngoingTask(uint64_t flags) const {
			return (asyncOngoingTasks & flags);
		}
		void resetAsyncOngoingTask(uint64_t flags) {
			asyncOngoingTasks &= ~(flags);
		}
		void sendEnterWorld() {
			if (client) {
				client->sendEnterWorld();
			}
		}
		void sendFightModes() {
			if (client) {
				client->sendFightModes();
			}
		}
		void sendNetworkMessage(const NetworkMessage &message) {
			if (client) {
				client->writeToOutputBuffer(message);
			}
		}

		void receivePing() {
			lastPong = OTSYS_TIME();
		}

		void sendOpenStash(bool isNpc = false) {
			if (client && ((getLastDepotId() != -1) || isNpc)) {
				client->sendOpenStash();
			}
		}

		void onThink(uint32_t interval) override;

		void postAddNotification(Thing* thing, const Cylinder* oldParent, int32_t index, CylinderLink_t link = LINK_OWNER) override;
		void postRemoveNotification(Thing* thing, const Cylinder* newParent, int32_t index, CylinderLink_t link = LINK_OWNER) override;

		void setNextAction(int64_t time) {
			if (time > nextAction) {
				nextAction = time;
			}
		}
		bool canDoAction() const {
			return nextAction <= OTSYS_TIME();
		}

		void setNextPotionAction(int64_t time) {
			if (time > nextPotionAction) {
				nextPotionAction = time;
			}
		}
		bool canDoPotionAction() const {
			return nextPotionAction <= OTSYS_TIME();
		}

		void cancelPush();

		void setModuleDelay(uint8_t byteortype, int16_t delay) {
			moduleDelayMap[byteortype] = OTSYS_TIME() + delay;
		}

		bool canRunModule(uint8_t byteortype) {
			if (!moduleDelayMap[byteortype]) {
				return true;
			}
			return moduleDelayMap[byteortype] <= OTSYS_TIME();
		}

		uint32_t getNextActionTime() const;
		uint32_t getNextPotionActionTime() const;

		Item* getWriteItem(uint32_t &windowTextId, uint16_t &maxWriteLen);
		void setWriteItem(Item* item, uint16_t maxWriteLen = 0);

		House* getEditHouse(uint32_t &windowTextId, uint32_t &listId);
		void setEditHouse(House* house, uint32_t listId = 0);

		void learnInstantSpell(const std::string &spellName);
		void forgetInstantSpell(const std::string &spellName);
		bool hasLearnedInstantSpell(const std::string &spellName) const;

		void updateRegeneration();

		void setScheduledSaleUpdate(bool scheduled) {
			scheduledSaleUpdate = scheduled;
		}

		bool getScheduledSaleUpdate() {
			return scheduledSaleUpdate;
		}

		bool inPushEvent() {
			return inEventMovePush;
		}

		void pushEvent(bool b) {
			inEventMovePush = b;
		}

		bool walkExhausted() {
			if (hasCondition(CONDITION_PARALYZE)) {
				return lastWalking > OTSYS_TIME();
			}

			return false;
		}

		void setWalkExhaust(int64_t value) {
			lastWalking = OTSYS_TIME() + value;
		}

		const std::map<uint8_t, OpenContainer> &getOpenContainers() const {
			return openContainers;
		}

		uint16_t getBaseXpGain() const {
			return baseXpGain;
		}
		void setBaseXpGain(uint16_t value) {
			baseXpGain = std::min<uint16_t>(std::numeric_limits<uint16_t>::max(), value);
		}
		uint16_t getVoucherXpBoost() const {
			return voucherXpBoost;
		}
		void setVoucherXpBoost(uint16_t value) {
			voucherXpBoost = std::min<uint16_t>(std::numeric_limits<uint16_t>::max(), value);
		}
		uint16_t getGrindingXpBoost() const {
			return grindingXpBoost;
		}
		void setGrindingXpBoost(uint16_t value) {
			grindingXpBoost = std::min<uint16_t>(std::numeric_limits<uint16_t>::max(), value);
		}
		uint16_t getStoreXpBoost() const {
			return storeXpBoost;
		}
		void setStoreXpBoost(uint16_t exp) {
			storeXpBoost = exp;
		}
		uint16_t getStaminaXpBoost() const {
			return staminaXpBoost;
		}
		void setStaminaXpBoost(uint16_t value) {
			staminaXpBoost = std::min<uint16_t>(std::numeric_limits<uint16_t>::max(), value);
		}

		void setExpBoostStamina(uint16_t stamina) {
			expBoostStamina = stamina;
		}

		uint16_t getExpBoostStamina() {
			return expBoostStamina;
		}

		int32_t getIdleTime() const {
			return idleTime;
		}

		void setTraining(bool value);

		void addItemImbuementStats(const Imbuement* imbuement);
		void removeItemImbuementStats(const Imbuement* imbuement);
		void updateImbuementTrackerStats() const;

		bool isUIExhausted(uint32_t exhaustionTime = 250) const;
		void updateUIExhausted();

		bool isQuickLootListedItem(const Item* item) const {
			if (!item) {
				return false;
			}

			auto it = std::find(quickLootListItemIds.begin(), quickLootListItemIds.end(), item->getID());
			return it != quickLootListItemIds.end();
		}

		bool updateKillTracker(Container* corpse, const std::string &playerName, const Outfit_t creatureOutfit) const {
			if (client) {
				client->sendKillTrackerUpdate(corpse, playerName, creatureOutfit);
				return true;
			}

			return false;
		}

		void updatePartyTrackerAnalyzer() const {
			if (client && party) {
				client->updatePartyTrackerAnalyzer(party);
			}
		}

		void sendLootStats(Item* item, uint8_t count) const;
		void updateSupplyTracker(const Item* item) const;
		void updateImpactTracker(CombatType_t type, int32_t amount) const;

		void updateInputAnalyzer(CombatType_t type, int32_t amount, std::string target) {
			if (client) {
				client->sendUpdateInputAnalyzer(type, amount, target);
			}
		}

		void createLeaderTeamFinder(NetworkMessage &msg) {
			if (client) {
				client->createLeaderTeamFinder(msg);
			}
		}
		void sendLeaderTeamFinder(bool reset) {
			if (client) {
				client->sendLeaderTeamFinder(reset);
			}
		}
		void sendTeamFinderList() {
			if (client) {
				client->sendTeamFinderList();
			}
		}
		void sendCreatureHelpers(uint32_t creatureId, uint16_t helpers) {
			if (client) {
				client->sendCreatureHelpers(creatureId, helpers);
			}
		}

		void setItemCustomPrice(uint16_t itemId, uint64_t price) {
			itemPriceMap[itemId] = price;
		}
		uint32_t getCharmPoints() {
			return charmPoints;
		}
		void setCharmPoints(uint32_t points) {
			charmPoints = points;
		}
		bool hasCharmExpansion() {
			return charmExpansion;
		}
		void setCharmExpansion(bool onOff) {
			charmExpansion = onOff;
		}
		void setUsedRunesBit(int32_t bit) {
			UsedRunesBit = bit;
		}
		int32_t getUsedRunesBit() {
			return UsedRunesBit;
		}
		void setUnlockedRunesBit(int32_t bit) {
			UnlockedRunesBit = bit;
		}
		int32_t getUnlockedRunesBit() {
			return UnlockedRunesBit;
		}
		void setImmuneCleanse(ConditionType_t conditiontype) {
			cleanseCondition.first = conditiontype;
			cleanseCondition.second = OTSYS_TIME() + 10000;
		}
		bool isImmuneCleanse(ConditionType_t conditiontype) {
			uint64_t timenow = OTSYS_TIME();
			if ((cleanseCondition.first == conditiontype)
				&& (timenow <= cleanseCondition.second)) {
				return true;
			}
			return false;
		}
		void setImmuneFear();
		bool isImmuneFear() const;
		uint16_t parseRacebyCharm(charmRune_t charmId, bool set, uint16_t newRaceid) {
			uint16_t raceid = 0;
			switch (charmId) {
				case CHARM_WOUND:
					if (set) {
						charmRuneWound = newRaceid;
					} else {
						raceid = charmRuneWound;
					}
					break;
				case CHARM_ENFLAME:
					if (set) {
						charmRuneEnflame = newRaceid;
					} else {
						raceid = charmRuneEnflame;
					}
					break;
				case CHARM_POISON:
					if (set) {
						charmRunePoison = newRaceid;
					} else {
						raceid = charmRunePoison;
					}
					break;
				case CHARM_FREEZE:
					if (set) {
						charmRuneFreeze = newRaceid;
					} else {
						raceid = charmRuneFreeze;
					}
					break;
				case CHARM_ZAP:
					if (set) {
						charmRuneZap = newRaceid;
					} else {
						raceid = charmRuneZap;
					}
					break;
				case CHARM_CURSE:
					if (set) {
						charmRuneCurse = newRaceid;
					} else {
						raceid = charmRuneCurse;
					}
					break;
				case CHARM_CRIPPLE:
					if (set) {
						charmRuneCripple = newRaceid;
					} else {
						raceid = charmRuneCripple;
					}
					break;
				case CHARM_PARRY:
					if (set) {
						charmRuneParry = newRaceid;
					} else {
						raceid = charmRuneParry;
					}
					break;
				case CHARM_DODGE:
					if (set) {
						charmRuneDodge = newRaceid;
					} else {
						raceid = charmRuneDodge;
					}
					break;
				case CHARM_ADRENALINE:
					if (set) {
						charmRuneAdrenaline = newRaceid;
					} else {
						raceid = charmRuneAdrenaline;
					}
					break;
				case CHARM_NUMB:
					if (set) {
						charmRuneNumb = newRaceid;
					} else {
						raceid = charmRuneNumb;
					}
					break;
				case CHARM_CLEANSE:
					if (set) {
						charmRuneCleanse = newRaceid;
					} else {
						raceid = charmRuneCleanse;
					}
					break;
				case CHARM_BLESS:
					if (set) {
						charmRuneBless = newRaceid;
					} else {
						raceid = charmRuneBless;
					}
					break;
				case CHARM_SCAVENGE:
					if (set) {
						charmRuneScavenge = newRaceid;
					} else {
						raceid = charmRuneScavenge;
					}
					break;
				case CHARM_GUT:
					if (set) {
						charmRuneGut = newRaceid;
					} else {
						raceid = charmRuneGut;
					}
					break;
				case CHARM_LOW:
					if (set) {
						charmRuneLowBlow = newRaceid;
					} else {
						raceid = charmRuneLowBlow;
					}
					break;
				case CHARM_DIVINE:
					if (set) {
						charmRuneDivine = newRaceid;
					} else {
						raceid = charmRuneDivine;
					}
					break;
				case CHARM_VAMP:
					if (set) {
						charmRuneVamp = newRaceid;
					} else {
						raceid = charmRuneVamp;
					}
					break;
				case CHARM_VOID:
					if (set) {
						charmRuneVoid = newRaceid;
					} else {
						raceid = charmRuneVoid;
					}
					break;
				default:
					raceid = 0;
					break;
			}
			return raceid;
		}

		uint64_t getItemCustomPrice(uint16_t itemId, bool buyPrice = false) const;
		uint16_t getFreeBackpackSlots() const;

		bool canAutoWalk(const Position &toPosition, const std::function<void()> &function, uint32_t delay = 500);

		// Interfaces
		// Account
		error_t SetAccountInterface(account::Account* account);
		error_t GetAccountInterface(account::Account* account);

		void sendMessageDialog(const std::string &message) const {
			if (client) {
				client->sendMessageDialog(message);
			}
		}

		// Prey system
		void initializePrey();

		void sendPreyData() const {
			if (client) {
				for (const PreySlot* slot : preys) {
					client->sendPreyData(slot);
				}

				client->sendResourcesBalance(getMoney(), getBankBalance(), getPreyCards());
			}
		}

		void sendPreyTimeLeft(const PreySlot* slot) const {
			if (g_configManager().getBoolean(PREY_ENABLED) && client) {
				client->sendPreyTimeLeft(slot);
			}
		}

		void reloadPreySlot(PreySlot_t slotid) {
			if (g_configManager().getBoolean(PREY_ENABLED) && client) {
				client->sendPreyData(getPreySlotById(slotid));
				client->sendResourcesBalance(getMoney(), getBankBalance(), getPreyCards(), getTaskHuntingPoints());
			}
		}

		PreySlot* getPreySlotById(PreySlot_t slotid) {
			if (auto it = std::find_if(preys.begin(), preys.end(), [slotid](const PreySlot* preyIt) {
					return preyIt->id == slotid;
				});
				it != preys.end()) {
				return *it;
			}

			return nullptr;
		}

		bool setPreySlotClass(PreySlot* slot) {
			if (getPreySlotById(slot->id)) {
				return false;
			}

			preys.push_back(slot);
			return true;
		}

		bool usePreyCards(uint16_t amount) {
			if (preyCards < amount) {
				return false;
			}

			preyCards -= amount;
			if (client) {
				client->sendResourcesBalance(getMoney(), getBankBalance(), getPreyCards(), getTaskHuntingPoints());
			}
			return true;
		}

		void addPreyCards(uint64_t amount) {
			preyCards += amount;
			if (client) {
				client->sendResourcesBalance(getMoney(), getBankBalance(), getPreyCards(), getTaskHuntingPoints());
			}
		}

		uint64_t getPreyCards() const {
			return preyCards;
		}

		uint32_t getPreyRerollPrice() const {
			return getLevel() * g_configManager().getNumber(PREY_REROLL_PRICE_LEVEL);
		}

		std::vector<uint16_t> getPreyBlackList() const {
			std::vector<uint16_t> rt;
			for (const PreySlot* slot : preys) {
				if (slot) {
					if (slot->isOccupied()) {
						rt.push_back(slot->selectedRaceId);
					}
					for (uint16_t raceId : slot->raceIdList) {
						rt.push_back(raceId);
					}
				}
			}

			return rt;
		}

		PreySlot* getPreyWithMonster(uint16_t raceId) const {
			if (!g_configManager().getBoolean(PREY_ENABLED)) {
				return nullptr;
			}

			if (auto it = std::find_if(preys.begin(), preys.end(), [raceId](const PreySlot* it) {
					return it->selectedRaceId == raceId;
				});
				it != preys.end()) {
				return *it;
			}

			return nullptr;
		}

		// Task hunting system
		void initializeTaskHunting();
		bool isCreatureUnlockedOnTaskHunting(const MonsterType* mtype) const;

		bool setTaskHuntingSlotClass(TaskHuntingSlot* slot) {
			if (getTaskHuntingSlotById(slot->id)) {
				return false;
			}

			taskHunting.push_back(slot);
			return true;
		}

		void reloadTaskSlot(PreySlot_t slotid) {
			if (g_configManager().getBoolean(TASK_HUNTING_ENABLED) && client) {
				client->sendTaskHuntingData(getTaskHuntingSlotById(slotid));
				client->sendResourcesBalance(getMoney(), getBankBalance(), getPreyCards(), getTaskHuntingPoints());
			}
		}

		TaskHuntingSlot* getTaskHuntingSlotById(PreySlot_t slotid) {
			if (auto it = std::find_if(taskHunting.begin(), taskHunting.end(), [slotid](const TaskHuntingSlot* itTask) {
					return itTask->id == slotid;
				});
				it != taskHunting.end()) {
				return *it;
			}

			return nullptr;
		}

		std::vector<uint16_t> getTaskHuntingBlackList() const {
			std::vector<uint16_t> rt;

			std::for_each(taskHunting.begin(), taskHunting.end(), [&rt](const TaskHuntingSlot* slot) {
				if (slot->isOccupied()) {
					rt.push_back(slot->selectedRaceId);
				} else {
					std::for_each(slot->raceIdList.begin(), slot->raceIdList.end(), [&rt](uint16_t raceId) {
						rt.push_back(raceId);
					});
				}
			});

			return rt;
		}

		void sendTaskHuntingData() const {
			if (client) {
				client->sendResourcesBalance(getMoney(), getBankBalance(), getPreyCards(), getTaskHuntingPoints());
				for (const TaskHuntingSlot* slot : taskHunting) {
					if (slot) {
						client->sendTaskHuntingData(slot);
					}
				}
			}
		}

		void addTaskHuntingPoints(uint64_t amount) {
			taskHuntingPoints += amount;
			if (client) {
				client->sendResourcesBalance(getMoney(), getBankBalance(), getPreyCards(), getTaskHuntingPoints());
			}
		}

		bool useTaskHuntingPoints(uint64_t amount) {
			if (taskHuntingPoints < amount) {
				return false;
			}

			taskHuntingPoints -= amount;
			if (client) {
				client->sendResourcesBalance(getMoney(), getBankBalance(), getPreyCards(), getTaskHuntingPoints());
			}
			return true;
		}

		uint64_t getTaskHuntingPoints() const {
			return taskHuntingPoints;
		}

		uint32_t getTaskHuntingRerollPrice() const {
			return getLevel() * g_configManager().getNumber(TASK_HUNTING_REROLL_PRICE_LEVEL);
		}

		TaskHuntingSlot* getTaskHuntingWithCreature(uint16_t raceId) const {
			if (!g_configManager().getBoolean(TASK_HUNTING_ENABLED)) {
				return nullptr;
			}

			if (auto it = std::find_if(taskHunting.begin(), taskHunting.end(), [raceId](const TaskHuntingSlot* itTask) {
					return itTask->selectedRaceId == raceId;
				});
				it != taskHunting.end()) {
				return *it;
			}

			return nullptr;
		}

		uint16_t getLoyaltyPoints() const {
			return loyaltyPoints;
		}

		void setLoyaltyBonus(uint16_t bonus) {
			loyaltyBonusPercent = bonus;
			sendSkills();
		}
		void setLoyaltyTitle(std::string title) {
			loyaltyTitle = title;
		}
		std::string getLoyaltyTitle() const {
			return loyaltyTitle;
		}
		uint16_t getLoyaltyBonus() const {
			return loyaltyBonusPercent;
		}

		// Depot search system
		void requestDepotItems();
		void requestDepotSearchItem(uint16_t itemId, uint8_t tier);
		void retrieveAllItemsFromDepotSearch(uint16_t itemId, uint8_t tier, bool isDepot);
		void openContainerFromDepotSearch(const Position &pos);
		Item* getItemFromDepotSearch(uint16_t itemId, const Position &pos);

		std::pair<std::vector<Item*>, std::map<uint16_t, std::map<uint8_t, uint32_t>>> requestLockerItems(DepotLocker* depotLocker, bool sendToClient = false, uint8_t tier = 0) const;

		/**
		This function returns a pair of an array of items and a 16-bit integer from a DepotLocker instance, a 8-bit byte and a 16-bit integer.
		@param depotLocker The instance of DepotLocker from which to retrieve items.
		@param tier The 8-bit byte that specifies the level of the tier to search.
		@param itemId The 16-bit integer that specifies the ID of the item to search for.
		@return A pair of an array of items and a 16-bit integer, where the array of items is filled with all items from the
		locker with the specified id and the 16-bit integer is the total items found.
		*/
		std::pair<std::vector<Item*>, uint16_t> getLockerItemsAndCountById(
			DepotLocker &depotLocker,
			uint8_t tier,
			uint16_t itemId
		);

		bool saySpell(
			SpeakClasses type,
			const std::string &text,
			bool ghostMode,
			SpectatorHashSet* spectatorsPtr = nullptr,
			const Position* pos = nullptr
		);

		// Forge system
		void forgeFuseItems(uint16_t itemid, uint8_t tier, bool success, bool reduceTierLoss, uint8_t bonus, uint8_t coreCount);
		void forgeTransferItemTier(uint16_t donorItemId, uint8_t tier, uint16_t receiveItemId);
		void forgeResourceConversion(uint8_t action);
		void forgeHistory(uint8_t page) const;

		void sendOpenForge() const {
			if (client) {
				client->sendOpenForge();
			}
		}
		void sendForgeError(ReturnValue returnValue) const {
			if (client) {
				client->sendForgeError(returnValue);
			}
		}
		void sendForgeFusionItem(uint16_t itemId, uint8_t tier, bool success, uint8_t bonus, uint8_t coreCount) const {
			if (client) {
				client->sendForgeFusionItem(itemId, tier, success, bonus, coreCount);
			}
		}
		void sendTransferItemTier(uint16_t firstItem, uint8_t tier, uint16_t secondItem) const {
			if (client) {
				client->sendTransferItemTier(firstItem, tier, secondItem);
			}
		}
		void sendForgeHistory(uint8_t page) const {
			if (client) {
				client->sendForgeHistory(page);
			}
		}
		void closeForgeWindow() const {
			if (client) {
				client->closeForgeWindow();
			}
		}

		void setForgeDusts(uint64_t amount) {
			forgeDusts = amount;
			if (client) {
				client->sendResourcesBalance(getMoney(), getBankBalance(), getPreyCards(), getTaskHuntingPoints(), getForgeDusts());
			}
		}
		void addForgeDusts(uint64_t amount) {
			forgeDusts += amount;
			if (client) {
				client->sendResourcesBalance(getMoney(), getBankBalance(), getPreyCards(), getTaskHuntingPoints(), getForgeDusts());
			}
		}
		void removeForgeDusts(uint64_t amount) {
			forgeDusts = std::max<uint64_t>(0, forgeDusts - amount);
			if (client) {
				client->sendResourcesBalance(getMoney(), getBankBalance(), getPreyCards(), getTaskHuntingPoints(), getForgeDusts());
			}
		}
		uint64_t getForgeDusts() const {
			return forgeDusts;
		}

		void addForgeDustLevel(uint64_t amount) {
			forgeDustLevel += amount;
			if (client) {
				client->sendResourcesBalance(getMoney(), getBankBalance(), getPreyCards(), getTaskHuntingPoints(), getForgeDusts());
			}
		}
		void removeForgeDustLevel(uint64_t amount) {
			forgeDustLevel = std::max<uint64_t>(0, forgeDustLevel - amount);
			if (client) {
				client->sendResourcesBalance(getMoney(), getBankBalance(), getPreyCards(), getTaskHuntingPoints(), getForgeDusts());
			}
		}
		uint64_t getForgeDustLevel() const {
			return forgeDustLevel;
		}

		std::vector<ForgeHistory> &getForgeHistory() {
			return forgeHistoryVector;
		}

		void setForgeHistory(const ForgeHistory &history) {
			forgeHistoryVector.push_back(history);
		}

		void registerForgeHistoryDescription(ForgeHistory history);

		void setBossPoints(uint32_t amount) {
			bossPoints = amount;
		}
		void addBossPoints(uint32_t amount) {
			bossPoints += amount;
		}
		void removeBossPoints(uint32_t amount) {
			bossPoints = std::max<uint32_t>(0, bossPoints - amount);
		}
		uint32_t getBossPoints() const {
			return bossPoints;
		}
		void sendBosstiaryCooldownTimer() const {
			if (client) {
				client->sendBosstiaryCooldownTimer();
			}
		}

		void setSlotBossId(uint8_t slotId, uint32_t bossId) {
			if (slotId == 1)
				bossIdSlotOne = bossId;
			else
				bossIdSlotTwo = bossId;
			if (client) {
				client->parseSendBosstiarySlots();
			}
		}
		uint32_t getSlotBossId(uint8_t slotId) const {
			if (slotId == 1)
				return bossIdSlotOne;
			else
				return bossIdSlotTwo;
		}

		void addRemoveTime() {
			bossRemoveTimes = bossRemoveTimes + 1;
		}
		void setRemoveBossTime(uint8_t newRemoveTimes) {
			bossRemoveTimes = newRemoveTimes;
		}
		uint8_t getRemoveTimes() const {
			return bossRemoveTimes;
		}

		void sendBossPodiumWindow(const Item* podium, const Position &position, uint16_t itemId, uint8_t stackpos) const {
			if (client) {
				client->sendBossPodiumWindow(podium, position, itemId, stackpos);
			}
		}

		void sendBosstiaryEntryChanged(uint32_t bossid) {
			if (client) {
				client->sendBosstiaryEntryChanged(bossid);
			}
		}

		void sendInventoryImbuements(const std::map<Slots_t, Item*> items) const {
			if (client) {
				client->sendInventoryImbuements(items);
			}
		}

		/*******************************************************************************
		 * Hazard system
		 ******************************************************************************/
		// Parser
		void parseAttackRecvHazardSystem(CombatDamage &damage, const Monster* monster);
		void parseAttackDealtHazardSystem(CombatDamage &damage, const Monster* monster);
		// Points increase:
		void setHazardSystemPoints(int32_t amount);
		// Points get:
		uint16_t getHazardSystemPoints() const {
			int32_t points = 0;
			points = getStorageValue(STORAGEVALUE_HAZARDCOUNT);
			if (points <= 0) {
				return 0;
			}
			return static_cast<uint16_t>(std::max<int32_t>(0, std::min<int32_t>(0xFFFF, points)));
		}

		void reloadHazardSystemIcon();
		/*******************************************************************************/

		// Player wheel methods interface
		std::unique_ptr<PlayerWheel> &wheel();
		const std::unique_ptr<PlayerWheel> &wheel() const;

	private:
		static uint32_t playerFirstID;
		static uint32_t playerLastID;

		std::forward_list<Condition*> getMuteConditions() const;

		void checkTradeState(const Item* item);
		bool hasCapacity(const Item* item, uint32_t count) const;

		void checkLootContainers(const Item* item);

		void gainExperience(uint64_t exp, Creature* target);
		void addExperience(Creature* target, uint64_t exp, bool sendText = false);
		void removeExperience(uint64_t exp, bool sendText = false);

		void updateInventoryWeight();
		/**
		 * @brief Starts checking the imbuements in the item so that the time decay is performed
		 * Registers the player in an unordered_map in game.h so that the function can be initialized by the task
		 */
		void updateInventoryImbuement();

		void setNextWalkActionTask(SchedulerTask* task);
		void setNextWalkTask(SchedulerTask* task);
		void setNextActionTask(SchedulerTask* task, bool resetIdleTime = true);
		void setNextActionPushTask(SchedulerTask* task);
		void setNextPotionActionTask(SchedulerTask* task);

		void death(Creature* lastHitCreature) override;
		bool spawn();
		void despawn();
		bool dropCorpse(Creature* lastHitCreature, Creature* mostDamageCreature, bool lastHitUnjustified, bool mostDamageUnjustified) override;
		Item* getCorpse(Creature* lastHitCreature, Creature* mostDamageCreature) override;

		// cylinder implementations
		ReturnValue queryAdd(int32_t index, const Thing &thing, uint32_t count, uint32_t flags, Creature* actor = nullptr) const override;
		ReturnValue queryMaxCount(int32_t index, const Thing &thing, uint32_t count, uint32_t &maxQueryCount, uint32_t flags) const override;
		ReturnValue queryRemove(const Thing &thing, uint32_t count, uint32_t flags, Creature* actor = nullptr) const override;
		Cylinder* queryDestination(int32_t &index, const Thing &thing, Item** destItem, uint32_t &flags) override;

		void addThing(Thing*) override { }
		void addThing(int32_t index, Thing* thing) override;

		void updateThing(Thing* thing, uint16_t itemId, uint32_t count) override;
		void replaceThing(uint32_t index, Thing* thing) override;

		void removeThing(Thing* thing, uint32_t count) override;

		int32_t getThingIndex(const Thing* thing) const override;
		size_t getFirstIndex() const override;
		size_t getLastIndex() const override;
		uint32_t getItemTypeCount(uint16_t itemId, int32_t subType = -1) const override;
		void stashContainer(StashContainerList itemDict);
		ItemsTierCountList getInventoryItemsId() const;

		// Get specific inventory item from itemid
		std::vector<Item*> getInventoryItemsFromId(uint16_t itemId, bool ignore = true) const;

		// This get all player inventory items
<<<<<<< HEAD
		std::vector<Item*> getAllInventoryItems(bool ignoreEquiped = false) const;

		/**
		 * @brief Get the equipped items of the player.
		 * @details This function returns a vector containing the items currently equipped by the player
		 * @return A vector of pointers to the equipped items.
		 */
		std::vector<Item*> getEquippedItems() const;
=======
		std::vector<Item*> getAllInventoryItems(bool ignoreEquiped = false, bool ignoreItemWithTier = false) const;
>>>>>>> b3fae518
		// This function is a override function of base class
		std::map<uint32_t, uint32_t> &getAllItemTypeCount(std::map<uint32_t, uint32_t> &countMap) const override;
		// Function from player class with correct type sizes (uint16_t)
		std::map<uint16_t, uint16_t> &getAllSaleItemIdAndCount(std::map<uint16_t, uint16_t> &countMap) const;
		void getAllItemTypeCountAndSubtype(std::map<uint32_t, uint32_t> &countMap) const;
		Item* getForgeItemFromId(uint16_t itemId, uint8_t tier);
		Thing* getThing(size_t index) const override;

		void internalAddThing(Thing* thing) override;
		void internalAddThing(uint32_t index, Thing* thing) override;

		phmap::flat_hash_set<uint32_t> attackedSet;

		phmap::flat_hash_set<uint32_t> VIPList;

		std::map<uint8_t, OpenContainer> openContainers;
		std::map<uint32_t, DepotLocker*> depotLockerMap;
		std::map<uint32_t, DepotChest*> depotChests;
		std::map<uint8_t, int64_t> moduleDelayMap;
		std::map<uint32_t, int32_t> storageMap;
		std::map<uint16_t, uint64_t> itemPriceMap;

		std::map<uint8_t, uint16_t> maxValuePerSkill = {
			{ SKILL_LIFE_LEECH_CHANCE, 100 },
			{ SKILL_MANA_LEECH_CHANCE, 100 },
			{ SKILL_CRITICAL_HIT_CHANCE, g_configManager().getNumber(CRITICALCHANCE) }
		};

		std::map<uint64_t, Reward*> rewardMap;

		std::map<ObjectCategory_t, Container*> quickLootContainers;
		std::vector<ForgeHistory> forgeHistoryVector;

		std::vector<uint16_t> quickLootListItemIds;

		std::vector<OutfitEntry> outfits;
		std::vector<FamiliarEntry> familiars;

		std::vector<PreySlot*> preys;
		std::vector<TaskHuntingSlot*> taskHunting;

		GuildWarVector guildWarVector;

		std::forward_list<Party*> invitePartyList;
		std::forward_list<uint32_t> modalWindows;
		std::forward_list<std::string> learnedInstantSpellList;
		// TODO: This variable is only temporarily used when logging in, get rid of it somehow.
		std::forward_list<Condition*> storedConditionList;

		std::list<MonsterType*> BestiaryTracker;

		std::string name;
		std::string guildNick;
		std::string loyaltyTitle;

		Skill skills[SKILL_LAST + 1];
		LightInfo itemsLight;
		Position loginPosition;
		Position lastWalkthroughPosition;

		time_t lastLoginSaved = 0;
		time_t lastLogout = 0;

		uint64_t experience = 0;
		uint64_t manaSpent = 0;
		uint64_t lastAttack = 0;
		uint64_t bankBalance = 0;
		uint64_t lastQuestlogUpdate = 0;
		uint64_t preyCards = 0;
		uint64_t taskHuntingPoints = 0;
		uint32_t bossPoints = 0;
		uint32_t bossIdSlotOne = 0;
		uint32_t bossIdSlotTwo = 0;
		uint8_t bossRemoveTimes = 1;
		uint64_t forgeDusts = 0;
		uint64_t forgeDustLevel = 0;
		int64_t lastFailedFollow = 0;
		int64_t skullTicks = 0;
		int64_t lastWalkthroughAttempt = 0;
		int64_t lastToggleMount = 0;
		int64_t lastUIInteraction = 0;
		int64_t lastPing;
		int64_t lastPong;
		int64_t nextAction = 0;
		int64_t nextPotionAction = 0;
		int64_t lastQuickLootNotification = 0;
		int64_t lastWalking = 0;
		uint64_t asyncOngoingTasks = 0;

		std::vector<Kill> unjustifiedKills;

		BedItem* bedItem = nullptr;
		Guild* guild = nullptr;
		GuildRank_ptr guildRank;
		Group* group = nullptr;
		Inbox* inbox;
		Item* imbuingItem = nullptr;
		Item* tradeItem = nullptr;
		Item* inventory[CONST_SLOT_LAST + 1] = {};
		Item* writeItem = nullptr;
		House* editHouse = nullptr;
		Npc* shopOwner = nullptr;
		Party* party = nullptr;
		Player* tradePartner = nullptr;
		ProtocolGame_ptr client;
		SchedulerTask* walkTask = nullptr;
		Town* town = nullptr;
		Vocation* vocation = nullptr;
		RewardChest* rewardChest = nullptr;

		uint32_t inventoryWeight = 0;
		uint32_t capacity = 40000;
		uint32_t bonusCapacity = 0;
		uint32_t damageImmunities = 0;
		std::array<ConditionType_t, ConditionType_t::CONDITION_COUNT> conditionImmunities = {};
		std::array<ConditionType_t, ConditionType_t::CONDITION_COUNT> conditionSuppressions = {};
		uint32_t level = 1;
		uint32_t magLevel = 0;
		uint32_t actionTaskEvent = 0;
		uint32_t actionTaskEventPush = 0;
		uint32_t actionPotionTaskEvent = 0;
		uint32_t nextStepEvent = 0;
		uint32_t walkTaskEvent = 0;
		uint32_t MessageBufferTicks = 0;
		uint32_t lastIP = 0;
		uint32_t accountNumber = 0;
		uint32_t guid = 0;
		uint32_t loyaltyPoints = 0;
		uint8_t isDailyReward = DAILY_REWARD_NOTCOLLECTED;
		uint32_t windowTextId = 0;
		uint32_t editListId = 0;
		uint32_t manaMax = 0;
		int32_t varSkills[SKILL_LAST + 1] = {};
		int32_t varStats[STAT_LAST + 1] = {};
		int32_t shopCallback = -1;
		int32_t MessageBufferCount = 0;
		uint32_t premiumDays = 0;
		int32_t bloodHitCount = 0;
		int32_t shieldBlockCount = 0;
		int8_t offlineTrainingSkill = SKILL_NONE;
		int32_t offlineTrainingTime = 0;
		int32_t idleTime = 0;
		int32_t m_deathTime = 0;
		uint32_t coinBalance = 0;
		uint32_t coinTransferableBalance = 0;
		uint16_t expBoostStamina = 0;
		uint8_t randomMount = 0;

		uint16_t lastStatsTrainingTime = 0;
		uint16_t staminaMinutes = 2520;
		std::vector<uint8_t> blessings = { 0, 0, 0, 0, 0, 0, 0, 0 };
		uint16_t maxWriteLen = 0;
		uint16_t baseXpGain = 100;
		uint16_t voucherXpBoost = 0;
		uint16_t grindingXpBoost = 0;
		uint16_t storeXpBoost = 0;
		uint16_t staminaXpBoost = 100;
		int16_t lastDepotId = -1;
		StashItemList stashItems; // [ItemID] = amount
		uint32_t movedItems = 0;

		// Depot search system
		bool depotSearch = false;
		std::pair<uint16_t, uint8_t> depotSearchOnItem;

		// Bestiary
		bool charmExpansion = false;
		uint16_t charmRuneWound = 0;
		uint16_t charmRuneEnflame = 0;
		uint16_t charmRunePoison = 0;
		uint16_t charmRuneFreeze = 0;
		uint16_t charmRuneZap = 0;
		uint16_t charmRuneCurse = 0;
		uint16_t charmRuneCripple = 0;
		uint16_t charmRuneParry = 0;
		uint16_t charmRuneDodge = 0;
		uint16_t charmRuneAdrenaline = 0;
		uint16_t charmRuneNumb = 0;
		uint16_t charmRuneCleanse = 0;
		uint16_t charmRuneBless = 0;
		uint16_t charmRuneScavenge = 0;
		uint16_t charmRuneGut = 0;
		uint16_t charmRuneLowBlow = 0;
		uint16_t charmRuneDivine = 0;
		uint16_t charmRuneVamp = 0;
		uint16_t charmRuneVoid = 0;
		uint32_t charmPoints = 0;
		int32_t UsedRunesBit = 0;
		int32_t UnlockedRunesBit = 0;
		std::pair<ConditionType_t, uint64_t> cleanseCondition = { CONDITION_NONE, 0 };

		std::pair<ConditionType_t, uint64_t> m_fearCondition = { CONDITION_NONE, 0 };

		uint8_t soul = 0;
		uint8_t levelPercent = 0;
		uint16_t loyaltyBonusPercent = 0;
		double_t magLevelPercent = 0;

		PlayerSex_t sex = PLAYERSEX_FEMALE;
		OperatingSystem_t operatingSystem = CLIENTOS_NONE;
		BlockType_t lastAttackBlockType = BLOCK_NONE;
		TradeState_t tradeState = TRADE_NONE;
		FightMode_t fightMode = FIGHTMODE_ATTACK;
		Faction_t faction = FACTION_PLAYER;
		account::AccountType accountType = account::AccountType::ACCOUNT_TYPE_NORMAL;
		QuickLootFilter_t quickLootFilter;
		VipStatus_t statusVipList = VIPSTATUS_ONLINE;

		bool chaseMode = false;
		bool secureMode = true;
		bool inMarket = false;
		bool wasMounted = false;
		bool ghostMode = false;
		bool pzLocked = false;
		bool isConnecting = false;
		bool addAttackSkillPoint = false;
		bool inventoryAbilities[CONST_SLOT_LAST + 1] = {};
		bool quickLootFallbackToMainContainer = false;
		bool logged = false;
		bool scheduledSaleUpdate = false;
		bool inEventMovePush = false;
		bool supplyStash = false; // Menu option 'stow, stow container ...'
		bool marketMenu = false; // Menu option 'show in market'
		bool exerciseTraining = false;
		bool moved = false;
		bool dead = false;
		bool imbuementTrackerWindowOpen = false;

		// Hazard system
		int64_t lastHazardSystemCriticalHit = 0;
		bool reloadHazardSystemPointsCounter = true;
		// Hazard end

		int32_t specializedMagicLevel[COMBAT_COUNT] = { 0 };
		int32_t cleavePercent = 0;
		std::map<uint8_t, int32_t> perfectShot;
		int32_t magicShieldCapacityFlat = 0;
		int32_t magicShieldCapacityPercent = 0;

		static uint32_t playerAutoID;

		void updateItemsLight(bool internal = false);
		uint16_t getStepSpeed() const override {
			return std::max<uint16_t>(PLAYER_MIN_SPEED, std::min<uint16_t>(PLAYER_MAX_SPEED, getSpeed()));
		}
		void updateBaseSpeed() {
			if (baseSpeed >= PLAYER_MAX_SPEED) {
				return;
			}

			if (!hasFlag(PlayerFlags_t::SetMaxSpeed)) {
				baseSpeed = static_cast<uint16_t>(vocation->getBaseSpeed() + (level - 1));
			} else {
				baseSpeed = PLAYER_MAX_SPEED;
			}
		}

		bool isPromoted() const;

		uint32_t getAttackSpeed() const {
			return vocation->getAttackSpeed();
		}

		static double_t getPercentLevel(uint64_t count, uint64_t nextLevelCount);
		double getLostPercent() const;
		uint64_t getLostExperience() const override {
			return skillLoss ? static_cast<uint64_t>(experience * getLostPercent()) : 0;
		}
		uint32_t getDamageImmunities() const override {
			return damageImmunities;
		}
		const std::array<ConditionType_t, ConditionType_t::CONDITION_COUNT> &getConditionImmunities() const override {
			return conditionImmunities;
		}
		const std::array<ConditionType_t, ConditionType_t::CONDITION_COUNT> &getConditionSuppressions() const override {
			return conditionSuppressions;
		}
		uint16_t getLookCorpse() const override;
		void getPathSearchParams(const Creature* creature, FindPathParams &fpp) const override;

		void setDead(bool isDead) {
			dead = isDead;
		}
		bool isDead() const {
			return dead;
		}

		void triggerMomentum();

		friend class Game;
		friend class Npc;
		friend class PlayerFunctions;
		friend class NetworkMessageFunctions;
		friend class Map;
		friend class Actions;
		friend class IOLoginData;
		friend class ProtocolGame;
		friend class MoveEvent;
		friend class BedItem;
		friend class PlayerWheel;

		std::unique_ptr<PlayerWheel> m_wheelPlayer;

		account::Account* account_;

		bool hasQuiverEquipped() const;

		bool hasWeaponDistanceEquipped() const;

		Item* getQuiverAmmoOfType(const ItemType &it) const;

		std::array<double_t, COMBAT_COUNT> getFinalDamageReduction() const;
		void calculateDamageReductionFromEquipedItems(std::array<double_t, COMBAT_COUNT> &combatReductionMap) const;
		void calculateDamageReductionFromItem(std::array<double_t, COMBAT_COUNT> &combatReductionMap, Item* item) const;
		void updateDamageReductionFromItemImbuement(std::array<double_t, COMBAT_COUNT> &combatReductionMap, Item* item, uint16_t combatTypeIndex) const;
		void updateDamageReductionFromItemAbility(std::array<double_t, COMBAT_COUNT> &combatReductionMap, const Item* item, uint16_t combatTypeIndex) const;
		double_t calculateDamageReduction(double_t currentTotal, int16_t resistance) const;

		void removeEmptyRewards();
		bool hasOtherRewardContainerOpen(const Container* container) const;
};

#endif // SRC_CREATURES_PLAYERS_PLAYER_H_<|MERGE_RESOLUTION|>--- conflicted
+++ resolved
@@ -2472,8 +2472,7 @@
 		std::vector<Item*> getInventoryItemsFromId(uint16_t itemId, bool ignore = true) const;
 
 		// This get all player inventory items
-<<<<<<< HEAD
-		std::vector<Item*> getAllInventoryItems(bool ignoreEquiped = false) const;
+		std::vector<Item*> getAllInventoryItems(bool ignoreEquiped = false, bool ignoreItemWithTier = false) const;
 
 		/**
 		 * @brief Get the equipped items of the player.
@@ -2481,9 +2480,6 @@
 		 * @return A vector of pointers to the equipped items.
 		 */
 		std::vector<Item*> getEquippedItems() const;
-=======
-		std::vector<Item*> getAllInventoryItems(bool ignoreEquiped = false, bool ignoreItemWithTier = false) const;
->>>>>>> b3fae518
 		// This function is a override function of base class
 		std::map<uint32_t, uint32_t> &getAllItemTypeCount(std::map<uint32_t, uint32_t> &countMap) const override;
 		// Function from player class with correct type sizes (uint16_t)
