/**
 * Canary - A free and open-source MMORPG server emulator
 * Copyright (©) 2019-2022 OpenTibiaBR <opentibiabr@outlook.com>
 * Repository: https://github.com/opentibiabr/canary
 * License: https://github.com/opentibiabr/canary/blob/main/LICENSE
 * Contributors: https://github.com/opentibiabr/canary/graphs/contributors
 * Website: https://docs.opentibiabr.org/
 */

#ifndef SRC_CREATURES_PLAYERS_PLAYER_H_
#define SRC_CREATURES_PLAYERS_PLAYER_H_

#include "account/account.hpp"
#include "items/containers/container.h"
#include "creatures/creature.h"
#include "items/cylinder.h"
#include "declarations.hpp"
#include "items/containers/depot/depotchest.h"
#include "items/containers/depot/depotlocker.h"
#include "grouping/groups.h"
#include "grouping/guild.h"
#include "imbuements/imbuements.h"
#include "items/containers/inbox/inbox.h"
#include "io/ioguild.h"
#include "io/ioprey.h"
#include "creatures/appearance/mounts/mounts.h"
#include "creatures/appearance/outfit/outfit.h"
#include "grouping/party.h"
#include "server/network/protocol/protocolgame.h"
#include "items/containers/rewards/reward.h"
#include "items/containers/rewards/rewardchest.h"
#include "map/town.h"
#include "vocations/vocation.h"
#include "creatures/npcs/npc.h"

class House;
class NetworkMessage;
class Weapon;
class ProtocolGame;
class Party;
class SchedulerTask;
class Bed;
class Guild;
class Imbuement;
class PreySlot;
class TaskHuntingSlot;

enum class ForgeConversion_t : uint8_t {
	FORGE_ACTION_FUSION = 0,
	FORGE_ACTION_TRANSFER = 1,
	FORGE_ACTION_DUSTTOSLIVERS = 2,
	FORGE_ACTION_SLIVERSTOCORES = 3,
	FORGE_ACTION_INCREASELIMIT = 4
};

struct ForgeHistory {
		ForgeConversion_t actionType = ForgeConversion_t::FORGE_ACTION_FUSION;
		uint8_t tier = 0;
		uint8_t bonus = 0;

		time_t createdAt;

		uint16_t historyId = 0;

		uint64_t cost = 0;
		uint64_t dustCost = 0;
		uint64_t coresCost = 0;
		uint64_t gained = 0;

		bool success = false;
		bool tierLoss = false;
		bool successCore = false;
		bool tierCore = false;

		std::string description;
		std::string firstItemName;
		std::string secondItemName;
};

struct OpenContainer {
		Container* container;
		uint16_t index;
};

using MuteCountMap = std::map<uint32_t, uint32_t>;

static constexpr int32_t PLAYER_MAX_SPEED = 65535;
static constexpr int32_t PLAYER_MIN_SPEED = 10;

class Player final : public Creature, public Cylinder {
	public:
		explicit Player(ProtocolGame_ptr p);
		~Player();

		// non-copyable
		Player(const Player &) = delete;
		Player &operator=(const Player &) = delete;

		Player* getPlayer() override {
			return this;
		}
		const Player* getPlayer() const override {
			return this;
		}

		void setID() override;

		static uint32_t getFirstID();
		static uint32_t getLastID();

		static MuteCountMap muteCountMap;

		const std::string &getName() const override {
			return name;
		}
		void setName(std::string newName) {
			this->name = std::move(newName);
		}
		const std::string &getTypeName() const override {
			return name;
		}
		const std::string &getNameDescription() const override {
			return name;
		}
		std::string getDescription(int32_t lookDistance) const override;

		CreatureType_t getType() const override {
			return CREATURETYPE_PLAYER;
		}

		uint8_t getCurrentMount() const;
		void setCurrentMount(uint8_t mountId);
		bool isMounted() const {
			return defaultOutfit.lookMount != 0;
		}
		bool toggleMount(bool mount);
		bool tameMount(uint8_t mountId);
		bool untameMount(uint8_t mountId);
		bool hasMount(const Mount* mount) const;
		bool hasAnyMount() const;
		uint8_t getRandomMountId() const;
		void dismount();

		uint8_t isRandomMounted() const {
			return randomMount;
		}
		void setRandomMount(uint8_t isMountRandomized) {
			randomMount = isMountRandomized;
		}

		void sendFYIBox(const std::string &message) {
			if (client) {
				client->sendFYIBox(message);
			}
		}

		void BestiarysendCharms() {
			if (client) {
				client->BestiarysendCharms();
			}
		}
		void addBestiaryKillCount(uint16_t raceid, uint32_t amount) {
			uint32_t oldCount = getBestiaryKillCount(raceid);
			uint32_t key = STORAGEVALUE_BESTIARYKILLCOUNT + raceid;
			addStorageValue(key, static_cast<int32_t>(oldCount + amount), true);
		}
		uint32_t getBestiaryKillCount(uint16_t raceid) const {
			uint32_t key = STORAGEVALUE_BESTIARYKILLCOUNT + raceid;
			auto value = getStorageValue(key);
			return value > 0 ? static_cast<uint32_t>(value) : 0;
		}

		void setGUID(uint32_t newGuid) {
			this->guid = newGuid;
		}
		uint32_t getGUID() const {
			return guid;
		}
		bool canSeeInvisibility() const override {
			return hasFlag(PlayerFlags_t::CanSenseInvisibility) || group->access;
		}

		void setDailyReward(uint8_t reward) {
			this->isDailyReward = reward;
		}

		void removeList() override;
		void addList() override;
		void removePlayer(bool displayEffect, bool forced = true);

		static uint64_t getExpForLevel(int32_t lv) {
			lv--;
			return ((50ULL * lv * lv * lv) - (150ULL * lv * lv) + (400ULL * lv)) / 3ULL;
		}

		uint16_t getStaminaMinutes() const {
			return staminaMinutes;
		}

		void sendItemsPrice() {
			if (client) {
				client->sendItemsPrice();
			}
		}

		void sendForgingData() const {
			if (client) {
				client->sendForgingData();
			}
		}

		bool addOfflineTrainingTries(skills_t skill, uint64_t tries);

		void addOfflineTrainingTime(int32_t addTime) {
			offlineTrainingTime = std::min<int32_t>(12 * 3600 * 1000, offlineTrainingTime + addTime);
		}
		void removeOfflineTrainingTime(int32_t removeTime) {
			offlineTrainingTime = std::max<int32_t>(0, offlineTrainingTime - removeTime);
		}
		int32_t getOfflineTrainingTime() const {
			return offlineTrainingTime;
		}

		int8_t getOfflineTrainingSkill() const {
			return offlineTrainingSkill;
		}
		void setOfflineTrainingSkill(int8_t skill) {
			offlineTrainingSkill = skill;
		}

		uint64_t getBankBalance() const {
			return bankBalance;
		}
		void setBankBalance(uint64_t balance) {
			bankBalance = balance;
		}

		Guild* getGuild() const {
			return guild;
		}
		void setGuild(Guild* guild);

		GuildRank_ptr getGuildRank() const {
			return guildRank;
		}
		void setGuildRank(GuildRank_ptr newGuildRank) {
			guildRank = newGuildRank;
		}

		bool isGuildMate(const Player* player) const;

		const std::string &getGuildNick() const {
			return guildNick;
		}
		void setGuildNick(std::string nick) {
			guildNick = nick;
		}

		bool isInWar(const Player* player) const;
		bool isInWarList(uint32_t guild_id) const;

		void setLastWalkthroughAttempt(int64_t walkthroughAttempt) {
			lastWalkthroughAttempt = walkthroughAttempt;
		}
		void setLastWalkthroughPosition(Position walkthroughPosition) {
			lastWalkthroughPosition = walkthroughPosition;
		}

		Inbox* getInbox() const {
			return inbox;
		}

		uint32_t getClientIcons() const;

		const GuildWarVector &getGuildWarVector() const {
			return guildWarVector;
		}

		std::list<MonsterType*> getBestiaryTrackerList() const {
			return BestiaryTracker;
		}

		void addBestiaryTrackerList(MonsterType* mtype) {
			if (client) {
				auto it = std::find(BestiaryTracker.begin(), BestiaryTracker.end(), mtype);
				if (it == BestiaryTracker.end()) {
					BestiaryTracker.push_front(mtype);
				} else {
					BestiaryTracker.remove(mtype);
				}
				client->refreshBestiaryTracker(BestiaryTracker);
			}
		}

		void sendBestiaryEntryChanged(uint16_t raceid) {
			if (client) {
				client->sendBestiaryEntryChanged(raceid);
			}
		}

		void refreshBestiaryTracker(std::list<MonsterType*> trackerList) {
			if (client) {
				client->refreshBestiaryTracker(trackerList);
			}
		}

		Vocation* getVocation() const {
			return vocation;
		}

		OperatingSystem_t getOperatingSystem() const {
			return operatingSystem;
		}
		void setOperatingSystem(OperatingSystem_t clientos) {
			operatingSystem = clientos;
		}

		uint32_t getProtocolVersion() const {
			if (!client) {
				return 0;
			}

			return client->getVersion();
		}

		bool hasSecureMode() const {
			return secureMode;
		}

		void setParty(Party* newParty) {
			this->party = newParty;
		}
		Party* getParty() const {
			return party;
		}
		PartyShields_t getPartyShield(const Player* player) const;
		bool isInviting(const Player* player) const;
		bool isPartner(const Player* player) const;
		void sendPlayerPartyIcons(Player* player);
		bool addPartyInvitation(Party* party);
		void removePartyInvitation(Party* party);
		void clearPartyInvitations();

		void sendUnjustifiedPoints();

		GuildEmblems_t getGuildEmblem(const Player* player) const;

		uint64_t getSpentMana() const {
			return manaSpent;
		}

		bool hasFlag(PlayerFlags_t flag) const {
			return group->flags[Groups::getFlagNumber(flag)];
		}

		BedItem* getBedItem() {
			return bedItem;
		}
		void setBedItem(BedItem* b) {
			bedItem = b;
		}

		bool hasImbuingItem() {
			return imbuingItem != nullptr;
		}
		void setImbuingItem(Item* item);

		void addBlessing(uint8_t index, uint8_t count) {
			if (blessings[index - 1] == 255) {
				return;
			}

			blessings[index - 1] += count;
		}
		void removeBlessing(uint8_t index, uint8_t count) {
			if (blessings[index - 1] == 0) {
				return;
			}

			blessings[index - 1] -= count;
		}
		bool hasBlessing(uint8_t index) const {
			return blessings[index - 1] != 0;
		}
		uint8_t getBlessingCount(uint8_t index) const {
			return blessings[index - 1];
		}
		std::string getBlessingsName() const;

		bool isOffline() const {
			return (getID() == 0);
		}
		void disconnect() {
			if (client) {
				client->disconnect();
			}
		}
		uint32_t getIP() const;

		void addContainer(uint8_t cid, Container* container);
		void closeContainer(uint8_t cid);
		void setContainerIndex(uint8_t cid, uint16_t index);

		Container* getContainerByID(uint8_t cid);
		int8_t getContainerID(const Container* container) const;
		uint16_t getContainerIndex(uint8_t cid) const;

		bool canOpenCorpse(uint32_t ownerId) const;

		void addStorageValue(const uint32_t key, const int32_t value, const bool isLogin = false);
		int32_t getStorageValue(const uint32_t key) const;
		void genReservedStorageRange();

		void setGroup(Group* newGroup) {
			group = newGroup;
		}
		Group* getGroup() const {
			return group;
		}

		void setInMarket(bool value) {
			inMarket = value;
		}
		bool isInMarket() const {
			return inMarket;
		}
		void setSpecialMenuAvailable(bool supplyStashBool, bool marketMenuBool, bool depotSearchBool) {

			// Closing depot search when player have special container disabled and it's still open.
			if (isDepotSearchOpen() && !depotSearchBool && depotSearch) {
				depotSearchOnItem = { 0, 0 };
				sendCloseDepotSearch();
			}

			// Menu option 'stow, stow container ...'
			// Menu option 'show in market'
			// Menu option to open depot search
			supplyStash = supplyStashBool;
			marketMenu = marketMenuBool;
			depotSearch = depotSearchBool;
			if (client) {
				client->sendSpecialContainersAvailable();
			}
		}
		bool isDepotSearchOpen() const {
			return depotSearchOnItem.first != 0;
		}
		bool isDepotSearchOpenOnItem(uint16_t itemId) const {
			return depotSearchOnItem.first == itemId;
		}
		void setDepotSearchIsOpen(uint16_t itemId, uint8_t tier) {
			depotSearchOnItem = { itemId, tier };
		}
		bool isDepotSearchAvailable() const {
			return depotSearch;
		}
		bool isSupplyStashMenuAvailable() {
			return supplyStash;
		}
		bool isMarketMenuAvailable() {
			return marketMenu;
		}
		bool isExerciseTraining() {
			return exerciseTraining;
		}
		void setExerciseTraining(bool isTraining) {
			exerciseTraining = isTraining;
		}
		void setLastDepotId(int16_t newId) {
			lastDepotId = newId;
		}
		int16_t getLastDepotId() const {
			return lastDepotId;
		}

		void resetIdleTime() {
			idleTime = 0;
		}

		bool isInGhostMode() const override {
			return ghostMode;
		}
		void switchGhostMode() {
			ghostMode = !ghostMode;
		}

		uint32_t getAccount() const {
			return accountNumber;
		}
		account::AccountType getAccountType() const {
			return accountType;
		}
		uint32_t getLevel() const {
			return level;
		}
		uint8_t getLevelPercent() const {
			return levelPercent;
		}
		uint32_t getMagicLevel() const {
			return std::max<int32_t>(0, magLevel + varStats[STAT_MAGICPOINTS]);
		}
		uint32_t getBaseMagicLevel() const {
			return magLevel;
		}
		double_t getMagicLevelPercent() const {
			return magLevelPercent;
		}
		uint8_t getSoul() const {
			return soul;
		}
		bool isAccessPlayer() const {
			return group->access;
		}
		bool isPremium() const;
		void setPremiumDays(int32_t v);

		void setTibiaCoins(int32_t v);

		uint16_t getHelpers() const;

		bool setVocation(uint16_t vocId);
		uint16_t getVocationId() const {
			return vocation->getId();
		}

		PlayerSex_t getSex() const {
			return sex;
		}
		void setSex(PlayerSex_t);
		uint64_t getExperience() const {
			return experience;
		}

		time_t getLastLoginSaved() const {
			return lastLoginSaved;
		}

		time_t getLastLogout() const {
			return lastLogout;
		}

		const Position &getLoginPosition() const {
			return loginPosition;
		}
		const Position &getTemplePosition() const {
			return town->getTemplePosition();
		}
		Town* getTown() const {
			return town;
		}
		void setTown(Town* newTown) {
			this->town = newTown;
		}

		void clearModalWindows();
		bool hasModalWindowOpen(uint32_t modalWindowId) const;
		void onModalWindowHandled(uint32_t modalWindowId);

		bool isPushable() const override;
		uint32_t isMuted() const;
		void addMessageBuffer();
		void removeMessageBuffer();

		bool removeItemOfType(uint16_t itemId, uint32_t amount, int32_t subType, bool ignoreEquipped = false, bool removeFromStash = false);

		void addItemOnStash(uint16_t itemId, uint32_t amount) {
			auto it = stashItems.find(itemId);
			if (it != stashItems.end()) {
				stashItems[itemId] += amount;
				return;
			}

			stashItems[itemId] = amount;
		}
		uint32_t getStashItemCount(uint16_t itemId) const {
			auto it = stashItems.find(itemId);
			if (it != stashItems.end()) {
				return it->second;
			}
			return 0;
		}
		bool withdrawItem(uint16_t itemId, uint32_t amount) {
			auto it = stashItems.find(itemId);
			if (it != stashItems.end()) {
				if (it->second > amount) {
					stashItems[itemId] -= amount;
				} else if (it->second == amount) {
					stashItems.erase(itemId);
				} else {
					return false;
				}
				return true;
			}
			return false;
		}
		StashItemList getStashItems() const {
			return stashItems;
		}

		uint32_t getBaseCapacity() const {
			if (hasFlag(PlayerFlags_t::CannotPickupItem)) {
				return 0;
			} else if (hasFlag(PlayerFlags_t::HasInfiniteCapacity)) {
				return std::numeric_limits<uint32_t>::max();
			}
			return capacity;
		}

		uint32_t getCapacity() const {
			if (hasFlag(PlayerFlags_t::CannotPickupItem)) {
				return 0;
			} else if (hasFlag(PlayerFlags_t::HasInfiniteCapacity)) {
				return std::numeric_limits<uint32_t>::max();
			}
			return capacity + bonusCapacity;
		}

		uint32_t getFreeCapacity() const {
			if (hasFlag(PlayerFlags_t::CannotPickupItem)) {
				return 0;
			} else if (hasFlag(PlayerFlags_t::HasInfiniteCapacity)) {
				return std::numeric_limits<uint32_t>::max();
			} else {
				return std::max<int32_t>(0, getCapacity() - inventoryWeight);
			}
		}

		int32_t getMaxHealth() const override {
			return std::max<int32_t>(1, healthMax + varStats[STAT_MAXHITPOINTS]);
		}
		uint32_t getMaxMana() const override {
			return std::max<int32_t>(0, manaMax + varStats[STAT_MAXMANAPOINTS]);
		}

		Item* getInventoryItem(Slots_t slot) const;

		bool isItemAbilityEnabled(Slots_t slot) const {
			return inventoryAbilities[slot];
		}
		void setItemAbility(Slots_t slot, bool enabled) {
			inventoryAbilities[slot] = enabled;
		}

		void setVarSkill(skills_t skill, int32_t modifier) {
			varSkills[skill] += modifier;
		}

		void setVarStats(stats_t stat, int32_t modifier);
		int32_t getDefaultStats(stats_t stat) const;

		void addConditionSuppressions(uint32_t conditions);
		void removeConditionSuppressions(uint32_t conditions);

		std::shared_ptr<Reward> getReward(const uint64_t rewardId, const bool autoCreate);
		void removeReward(uint64_t rewardId);
		void getRewardList(std::vector<uint64_t> &rewards) const;
		RewardChest* getRewardChest();

		DepotChest* getDepotChest(uint32_t depotId, bool autoCreate);
		DepotLocker* getDepotLocker(uint32_t depotId);
		void onReceiveMail() const;
		bool isNearDepotBox() const;

		Container* setLootContainer(ObjectCategory_t category, Container* container, bool loading = false);
		Container* getLootContainer(ObjectCategory_t category) const;

		bool canSee(const Position &pos) const override;
		bool canSeeCreature(const Creature* creature) const override;

		bool canWalkthrough(const Creature* creature) const;
		bool canWalkthroughEx(const Creature* creature) const;

		RaceType_t getRace() const override {
			return RACE_BLOOD;
		}

		uint64_t getMoney() const;
		std::pair<uint64_t, uint64_t> getForgeSliversAndCores() const;

		// safe-trade functions
		void setTradeState(TradeState_t state) {
			tradeState = state;
		}
		TradeState_t getTradeState() const {
			return tradeState;
		}
		Item* getTradeItem() {
			return tradeItem;
		}

		// shop functions
		void setShopOwner(Npc* owner) {
			shopOwner = owner;
		}

		Npc* getShopOwner() const {
			return shopOwner;
		}

		// V.I.P. functions
		void notifyStatusChange(Player* player, VipStatus_t status, bool message = true);
		bool removeVIP(uint32_t vipGuid);
		bool addVIP(uint32_t vipGuid, const std::string &vipName, VipStatus_t status);
		bool addVIPInternal(uint32_t vipGuid);
		bool editVIP(uint32_t vipGuid, const std::string &description, uint32_t icon, bool notify);

		// follow functions
		bool setFollowCreature(Creature* creature) override;
		void goToFollowCreature() override;

		// follow events
		void onFollowCreature(const Creature* creature) override;

		// walk events
		void onWalk(Direction &dir) override;
		void onWalkAborted() override;
		void onWalkComplete() override;

		void stopWalk();
		bool openShopWindow(Npc* npc);
		bool closeShopWindow(bool sendCloseShopWindow = true);
		bool updateSaleShopList(const Item* item);
		bool hasShopItemForSale(uint16_t itemId, uint8_t subType) const;

		void setChaseMode(bool mode);
		void setFightMode(FightMode_t mode) {
			fightMode = mode;
		}
		void setSecureMode(bool mode) {
			secureMode = mode;
		}

		Faction_t getFaction() const override {
			return faction;
		}

		void setFaction(Faction_t factionId) {
			faction = factionId;
		}
		// combat functions
		bool setAttackedCreature(Creature* creature) override;
		bool isImmune(CombatType_t type) const override;
		bool isImmune(ConditionType_t type) const override;
		bool hasShield() const;
		bool isAttackable() const override;
		static bool lastHitIsPlayer(Creature* lastHitCreature);

		// stash functions
		bool addItemFromStash(uint16_t itemId, uint32_t itemCount);
		void stowItem(Item* item, uint32_t count, bool allItems);

		void changeHealth(int32_t healthChange, bool sendHealthChange = true) override;
		void changeMana(int32_t manaChange) override;
		void changeSoul(int32_t soulChange);

		bool isPzLocked() const {
			return pzLocked;
		}
		BlockType_t blockHit(Creature* attacker, CombatType_t combatType, int32_t &damage, bool checkDefense = false, bool checkArmor = false, bool field = false) override;
		void doAttacking(uint32_t interval) override;
		bool hasExtraSwing() override {
			return lastAttack > 0 && ((OTSYS_TIME() - lastAttack) >= getAttackSpeed());
		}

		uint16_t getSkillLevel(uint8_t skill) const {
			auto skillLevel = std::max<int32_t>(0, skills[skill].level + varSkills[skill]);

			if (auto it = maxValuePerSkill.find(skill);
				it != maxValuePerSkill.end()) {
				skillLevel = std::min<int32_t>(it->second, skillLevel);
			}

			return static_cast<uint16_t>(skillLevel);
		}
		uint16_t getBaseSkill(uint8_t skill) const {
			return skills[skill].level;
		}
		double_t getSkillPercent(uint8_t skill) const {
			return skills[skill].percent;
		}

		bool getAddAttackSkill() const {
			return addAttackSkillPoint;
		}
		BlockType_t getLastAttackBlockType() const {
			return lastAttackBlockType;
		}

		Item* getWeapon(Slots_t slot, bool ignoreAmmo) const;
		Item* getWeapon(bool ignoreAmmo = false) const;
		WeaponType_t getWeaponType() const;
		int32_t getWeaponSkill(const Item* item) const;
		void getShieldAndWeapon(const Item*&shield, const Item*&weapon) const;

		void drainHealth(Creature* attacker, int32_t damage) override;
		void drainMana(Creature* attacker, int32_t manaLoss) override;
		void addManaSpent(uint64_t amount);
		void addSkillAdvance(skills_t skill, uint64_t count);

		int32_t getArmor() const override;
		int32_t getDefense() const override;
		float getAttackFactor() const override;
		float getDefenseFactor() const override;

		void addInFightTicks(bool pzlock = false);

		uint64_t getGainedExperience(Creature* attacker) const override;

		// combat event functions
		void onAddCondition(ConditionType_t type) override;
		void onAddCombatCondition(ConditionType_t type) override;
		void onEndCondition(ConditionType_t type) override;
		void onCombatRemoveCondition(Condition* condition) override;
		void onAttackedCreature(Creature* target) override;
		void onAttacked() override;
		void onAttackedCreatureDrainHealth(Creature* target, int32_t points) override;
		void onTargetCreatureGainHealth(Creature* target, int32_t points) override;
		bool onKilledCreature(Creature* target, bool lastHit = true) override;
		void onGainExperience(uint64_t gainExp, Creature* target) override;
		void onGainSharedExperience(uint64_t gainExp, Creature* target);
		void onAttackedCreatureBlockHit(BlockType_t blockType) override;
		void onBlockHit() override;
		void onChangeZone(ZoneType_t zone) override;
		void onAttackedCreatureChangeZone(ZoneType_t zone) override;
		void onIdleStatus() override;
		void onPlacedCreature() override;

		LightInfo getCreatureLight() const override;

		Skulls_t getSkull() const override;
		Skulls_t getSkullClient(const Creature* creature) const override;
		int64_t getSkullTicks() const {
			return skullTicks;
		}
		void setSkullTicks(int64_t ticks) {
			skullTicks = ticks;
		}

		bool hasAttacked(const Player* attacked) const;
		void addAttacked(const Player* attacked);
		void removeAttacked(const Player* attacked);
		void clearAttacked();
		void addUnjustifiedDead(const Player* attacked);
		void sendCreatureEmblem(const Creature* creature) const {
			if (client) {
				client->sendCreatureEmblem(creature);
			}
		}
		void sendCreatureSkull(const Creature* creature) const {
			if (client) {
				client->sendCreatureSkull(creature);
			}
		}
		void checkSkullTicks(int64_t ticks);

		bool canWear(uint16_t lookType, uint8_t addons) const;
		void addOutfit(uint16_t lookType, uint8_t addons);
		bool removeOutfit(uint16_t lookType);
		bool removeOutfitAddon(uint16_t lookType, uint8_t addons);
		bool getOutfitAddons(const Outfit &outfit, uint8_t &addons) const;

		bool canFamiliar(uint16_t lookType) const;
		void addFamiliar(uint16_t lookType);
		bool removeFamiliar(uint16_t lookType);
		bool getFamiliar(const Familiar &familiar) const;
		void setFamiliarLooktype(uint16_t familiarLooktype) {
			this->defaultOutfit.lookFamiliarsType = familiarLooktype;
		}

		bool canLogout();

		bool hasKilled(const Player* player) const;

		size_t getMaxVIPEntries() const;
		size_t getMaxDepotItems() const;

		// tile
		// send methods
		void sendAddTileItem(const Tile* itemTile, const Position &pos, const Item* item) {
			if (client) {
				int32_t stackpos = itemTile->getStackposOfItem(this, item);
				if (stackpos != -1) {
					client->sendAddTileItem(pos, stackpos, item);
				}
			}
		}
		void sendUpdateTileItem(const Tile* updateTile, const Position &pos, const Item* item) {
			if (client) {
				int32_t stackpos = updateTile->getStackposOfItem(this, item);
				if (stackpos != -1) {
					client->sendUpdateTileItem(pos, stackpos, item);
				}
			}
		}
		void sendRemoveTileThing(const Position &pos, int32_t stackpos) {
			if (stackpos != -1 && client) {
				client->sendRemoveTileThing(pos, stackpos);
			}
		}
		void sendUpdateTile(const Tile* updateTile, const Position &pos) {
			if (client) {
				client->sendUpdateTile(updateTile, pos);
			}
		}

		void sendChannelMessage(const std::string &author, const std::string &text, SpeakClasses type, uint16_t channel) {
			if (client) {
				client->sendChannelMessage(author, text, type, channel);
			}
		}
		void sendChannelEvent(uint16_t channelId, const std::string &playerName, ChannelEvent_t channelEvent) {
			if (client) {
				client->sendChannelEvent(channelId, playerName, channelEvent);
			}
		}
		void sendCreatureAppear(const Creature* creature, const Position &pos, bool isLogin) {
			if (client) {
				client->sendAddCreature(creature, pos, creature->getTile()->getStackposOfCreature(this, creature), isLogin);
			}
		}
		void sendCreatureMove(const Creature* creature, const Position &newPos, int32_t newStackPos, const Position &oldPos, int32_t oldStackPos, bool teleport) {
			if (client) {
				client->sendMoveCreature(creature, newPos, newStackPos, oldPos, oldStackPos, teleport);
			}
		}
		void sendCreatureTurn(const Creature* creature) {
			if (client && canSeeCreature(creature)) {
				int32_t stackpos = creature->getTile()->getStackposOfCreature(this, creature);
				if (stackpos != -1) {
					client->sendCreatureTurn(creature, stackpos);
				}
			}
		}
		void sendCreatureSay(const Creature* creature, SpeakClasses type, const std::string &text, const Position* pos = nullptr) {
			if (client) {
				client->sendCreatureSay(creature, type, text, pos);
			}
		}
		void sendCreatureReload(const Creature* creature) {
			if (client) {
				client->reloadCreature(creature);
			}
		}
		void sendPrivateMessage(const Player* speaker, SpeakClasses type, const std::string &text) {
			if (client) {
				client->sendPrivateMessage(speaker, type, text);
			}
		}
		void sendCreatureSquare(const Creature* creature, SquareColor_t color) {
			if (client) {
				client->sendCreatureSquare(creature, color);
			}
		}
		void sendCreatureChangeOutfit(const Creature* creature, const Outfit_t &outfit) {
			if (client) {
				client->sendCreatureOutfit(creature, outfit);
			}
		}
		void sendCreatureChangeVisible(const Creature* creature, bool visible) {
			if (!client) {
				return;
			}

			if (creature->getPlayer()) {
				if (visible) {
					client->sendCreatureOutfit(creature, creature->getCurrentOutfit());
				} else {
					static Outfit_t outfit;
					client->sendCreatureOutfit(creature, outfit);
				}
			} else if (canSeeInvisibility()) {
				client->sendCreatureOutfit(creature, creature->getCurrentOutfit());
			} else {
				int32_t stackpos = creature->getTile()->getStackposOfCreature(this, creature);
				if (stackpos == -1) {
					return;
				}

				if (visible) {
					client->sendAddCreature(creature, creature->getPosition(), stackpos, false);
				} else {
					client->sendRemoveTileThing(creature->getPosition(), stackpos);
				}
			}
		}
		void sendCreatureLight(const Creature* creature) {
			if (client) {
				client->sendCreatureLight(creature);
			}
		}
		void sendCreatureIcon(const Creature* creature) {
			if (client) {
				client->sendCreatureIcon(creature);
			}
		}
		void sendUpdateCreature(const Creature* creature) const {
			if (client) {
				client->sendUpdateCreature(creature);
			}
		}
		void sendCreatureWalkthrough(const Creature* creature, bool walkthrough) {
			if (client) {
				client->sendCreatureWalkthrough(creature, walkthrough);
			}
		}
		void sendCreatureShield(const Creature* creature) {
			if (client) {
				client->sendCreatureShield(creature);
			}
		}
		void sendCreatureType(const Creature* creature, uint8_t creatureType) {
			if (client) {
				client->sendCreatureType(creature, creatureType);
			}
		}
		void sendSpellCooldown(uint8_t spellId, uint32_t time) {
			if (client) {
				client->sendSpellCooldown(spellId, time);
			}
		}
		void sendSpellGroupCooldown(SpellGroup_t groupId, uint32_t time) {
			if (client) {
				client->sendSpellGroupCooldown(groupId, time);
			}
		}
		void sendUseItemCooldown(uint32_t time) const {
			if (client) {
				client->sendUseItemCooldown(time);
			}
		}
		void reloadCreature(const Creature* creature) {
			if (client) {
				client->reloadCreature(creature);
			}
		}
		void sendModalWindow(const ModalWindow &modalWindow);

		// container
		void sendAddContainerItem(const Container* container, const Item* item);
		void sendUpdateContainerItem(const Container* container, uint16_t slot, const Item* newItem);
		void sendRemoveContainerItem(const Container* container, uint16_t slot);
		void sendContainer(uint8_t cid, const Container* container, bool hasParent, uint16_t firstIndex) {
			if (client) {
				client->sendContainer(cid, container, hasParent, firstIndex);
			}
		}

		// inventory
		void sendDepotItems(const ItemsTierCountList &itemMap, uint16_t count) const {
			if (client) {
				client->sendDepotItems(itemMap, count);
			}
		}
		void sendCloseDepotSearch() const {
			if (client) {
				client->sendCloseDepotSearch();
			}
		}
		void sendDepotSearchResultDetail(uint16_t itemId, uint8_t tier, uint32_t depotCount, const ItemVector &depotItems, uint32_t inboxCount, const ItemVector &inboxItems, uint32_t stashCount) const {
			if (client) {
				client->sendDepotSearchResultDetail(itemId, tier, depotCount, depotItems, inboxCount, inboxItems, stashCount);
			}
		}
		void sendCoinBalance() {
			if (client) {
				client->sendCoinBalance();
			}
		}
		void sendInventoryItem(Slots_t slot, const Item* item) {
			if (client) {
				client->sendInventoryItem(slot, item);
			}
		}
		void sendInventoryIds() {
			if (client) {
				client->sendInventoryIds();
			}
		}

		void openPlayerContainers();

		// Quickloot
		void sendLootContainers() {
			if (client) {
				client->sendLootContainers();
			}
		}

		// event methods
		void onUpdateTileItem(const Tile* tile, const Position &pos, const Item* oldItem, const ItemType &oldType, const Item* newItem, const ItemType &newType) override;
		void onRemoveTileItem(const Tile* tile, const Position &pos, const ItemType &iType, const Item* item) override;

		void onCreatureAppear(Creature* creature, bool isLogin) override;
		void onRemoveCreature(Creature* creature, bool isLogout) override;
		void onCreatureMove(Creature* creature, const Tile* newTile, const Position &newPos, const Tile* oldTile, const Position &oldPos, bool teleport) override;

		void onAttackedCreatureDisappear(bool isLogout) override;
		void onFollowCreatureDisappear(bool isLogout) override;

		// container
		void onAddContainerItem(const Item* item);
		void onUpdateContainerItem(const Container* container, const Item* oldItem, const Item* newItem);
		void onRemoveContainerItem(const Container* container, const Item* item);

		void onCloseContainer(const Container* container);
		void onSendContainer(const Container* container);
		void autoCloseContainers(const Container* container);

		// inventory
		void onUpdateInventoryItem(Item* oldItem, Item* newItem);
		void onRemoveInventoryItem(Item* item);

		void sendCancelMessage(const std::string &msg) const {
			if (client) {
				client->sendTextMessage(TextMessage(MESSAGE_FAILURE, msg));
			}
		}
		void sendCancelMessage(ReturnValue message) const;
		void sendCancelTarget() const {
			if (client) {
				client->sendCancelTarget();
			}
		}
		void sendCancelWalk() const {
			if (client) {
				client->sendCancelWalk();
			}
		}
		void sendChangeSpeed(const Creature* creature, uint16_t newSpeed) const {
			if (client) {
				client->sendChangeSpeed(creature, newSpeed);
			}
		}
		void sendCreatureHealth(const Creature* creature) const {
			if (client) {
				client->sendCreatureHealth(creature);
			}
		}
		void sendPartyCreatureUpdate(const Creature* creature) const {
			if (client) {
				client->sendPartyCreatureUpdate(creature);
			}
		}
		void sendPartyCreatureShield(const Creature* creature) const {
			if (client) {
				client->sendPartyCreatureShield(creature);
			}
		}
		void sendPartyCreatureSkull(const Creature* creature) const {
			if (client) {
				client->sendPartyCreatureSkull(creature);
			}
		}
		void sendPartyCreatureHealth(const Creature* creature, uint8_t healthPercent) const {
			if (client) {
				client->sendPartyCreatureHealth(creature, healthPercent);
			}
		}
		void sendPartyPlayerMana(const Player* player, uint8_t manaPercent) const {
			if (client) {
				client->sendPartyPlayerMana(player, manaPercent);
			}
		}
		void sendPartyCreatureShowStatus(const Creature* creature, bool showStatus) const {
			if (client) {
				client->sendPartyCreatureShowStatus(creature, showStatus);
			}
		}
		void sendPartyPlayerVocation(const Player* player) const {
			if (client) {
				client->sendPartyPlayerVocation(player);
			}
		}
		void sendPlayerVocation(const Player* player) const {
			if (client) {
				client->sendPlayerVocation(player);
			}
		}
		void sendDistanceShoot(const Position &from, const Position &to, uint8_t type) const {
			if (client) {
				client->sendDistanceShoot(from, to, type);
			}
		}
		void sendHouseWindow(House* house, uint32_t listId) const;
		void sendCreatePrivateChannel(uint16_t channelId, const std::string &channelName) {
			if (client) {
				client->sendCreatePrivateChannel(channelId, channelName);
			}
		}
		void sendClosePrivate(uint16_t channelId);
		void sendIcons() const {
			if (client) {
				client->sendIcons(getClientIcons());
			}
		}
		void sendClientCheck() const {
			if (client) {
				client->sendClientCheck();
			}
		}
		void sendGameNews() const {
			if (client) {
				client->sendGameNews();
			}
		}
		void sendMagicEffect(const Position &pos, uint8_t type) const {
			if (client) {
				client->sendMagicEffect(pos, type);
			}
		}
		void sendPing();
		void sendPingBack() const {
			if (client) {
				client->sendPingBack();
			}
		}
		void sendStats();
		void sendBasicData() const {
			if (client) {
				client->sendBasicData();
			}
		}
		void sendBlessStatus() const {
			if (client) {
				client->sendBlessStatus();
			}
		}
		void sendSkills() const {
			if (client) {
				client->sendSkills();
			}
		}
		void sendTextMessage(MessageClasses mclass, const std::string &message) const {
			if (client) {
				client->sendTextMessage(TextMessage(mclass, message));
			}
		}
		void sendTextMessage(const TextMessage &message) const {
			if (client) {
				client->sendTextMessage(message);
			}
		}
		void sendReLoginWindow(uint8_t unfairFightReduction) const {
			if (client) {
				client->sendReLoginWindow(unfairFightReduction);
			}
		}
		void sendTextWindow(Item* item, uint16_t maxlen, bool canWrite) const {
			if (client) {
				client->sendTextWindow(windowTextId, item, maxlen, canWrite);
			}
		}
		void sendToChannel(const Creature* creature, SpeakClasses type, const std::string &text, uint16_t channelId) const {
			if (client) {
				client->sendToChannel(creature, type, text, channelId);
			}
		}
		void sendShop(Npc* npc) const {
			if (client) {
				client->sendShop(npc);
			}
		}
		void sendSaleItemList(const std::map<uint16_t, uint16_t> &inventoryMap) const {
			if (client && shopOwner) {
				client->sendSaleItemList(shopOwner->getShopItemVector(), inventoryMap);
			}
		}
		void sendCloseShop() const {
			if (client) {
				client->sendCloseShop();
			}
		}
		void sendMarketEnter(uint32_t depotId);
		void sendMarketLeave() {
			inMarket = false;
			if (client) {
				client->sendMarketLeave();
			}
		}
		void sendMarketBrowseItem(uint16_t itemId, const MarketOfferList &buyOffers, const MarketOfferList &sellOffers, uint8_t tier) const {
			if (client) {
				client->sendMarketBrowseItem(itemId, buyOffers, sellOffers, tier);
			}
		}
		void sendMarketBrowseOwnOffers(const MarketOfferList &buyOffers, const MarketOfferList &sellOffers) const {
			if (client) {
				client->sendMarketBrowseOwnOffers(buyOffers, sellOffers);
			}
		}
		void sendMarketBrowseOwnHistory(const HistoryMarketOfferList &buyOffers, const HistoryMarketOfferList &sellOffers) const {
			if (client) {
				client->sendMarketBrowseOwnHistory(buyOffers, sellOffers);
			}
		}
		void sendMarketDetail(uint16_t itemId, uint8_t tier) const {
			if (client) {
				client->sendMarketDetail(itemId, tier);
			}
		}
		void sendMarketAcceptOffer(const MarketOfferEx &offer) const {
			if (client) {
				client->sendMarketAcceptOffer(offer);
			}
		}
		void sendMarketCancelOffer(const MarketOfferEx &offer) const {
			if (client) {
				client->sendMarketCancelOffer(offer);
			}
		}
		void sendTradeItemRequest(const std::string &traderName, const Item* item, bool ack) const {
			if (client) {
				client->sendTradeItemRequest(traderName, item, ack);
			}
		}
		void sendTradeClose() const {
			if (client) {
				client->sendCloseTrade();
			}
		}
		void sendWorldLight(LightInfo lightInfo) {
			if (client) {
				client->sendWorldLight(lightInfo);
			}
		}
		void sendTibiaTime(int32_t time) {
			if (client) {
				client->sendTibiaTime(time);
			}
		}
		void sendChannelsDialog() {
			if (client) {
				client->sendChannelsDialog();
			}
		}
		void sendOpenPrivateChannel(const std::string &receiver) {
			if (client) {
				client->sendOpenPrivateChannel(receiver);
			}
		}
		void sendExperienceTracker(int64_t rawExp, int64_t finalExp) const {
			if (client) {
				client->sendExperienceTracker(rawExp, finalExp);
			}
		}
		void sendOutfitWindow() {
			if (client) {
				client->sendOutfitWindow();
			}
		}
		// Imbuements
		void onApplyImbuement(Imbuement* imbuement, Item* item, uint8_t slot, bool protectionCharm);
		void onClearImbuement(Item* item, uint8_t slot);
		void openImbuementWindow(Item* item);
		void sendImbuementResult(const std::string message) {
			if (client) {
				client->sendImbuementResult(message);
			}
		}
		void closeImbuementWindow() const {
			if (client) {
				client->closeImbuementWindow();
			}
		}
		void sendPodiumWindow(const Item* podium, const Position &position, uint16_t itemId, uint8_t stackpos) {
			if (client) {
				client->sendPodiumWindow(podium, position, itemId, stackpos);
			}
		}
		void sendCloseContainer(uint8_t cid) {
			if (client) {
				client->sendCloseContainer(cid);
			}
		}

		void sendChannel(uint16_t channelId, const std::string &channelName, const UsersMap* channelUsers, const InvitedMap* invitedUsers) {
			if (client) {
				client->sendChannel(channelId, channelName, channelUsers, invitedUsers);
			}
		}
		void sendTutorial(uint8_t tutorialId) {
			if (client) {
				client->sendTutorial(tutorialId);
			}
		}
		void sendAddMarker(const Position &pos, uint8_t markType, const std::string &desc) {
			if (client) {
				client->sendAddMarker(pos, markType, desc);
			}
		}
		void sendItemInspection(uint16_t itemId, uint8_t itemCount, const Item* item, bool cyclopedia) {
			if (client) {
				client->sendItemInspection(itemId, itemCount, item, cyclopedia);
			}
		}
		void sendCyclopediaCharacterNoData(CyclopediaCharacterInfoType_t characterInfoType, uint8_t errorCode) {
			if (client) {
				client->sendCyclopediaCharacterNoData(characterInfoType, errorCode);
			}
		}
		void sendCyclopediaCharacterBaseInformation() {
			if (client) {
				client->sendCyclopediaCharacterBaseInformation();
			}
		}
		void sendCyclopediaCharacterGeneralStats() {
			if (client) {
				client->sendCyclopediaCharacterGeneralStats();
			}
		}
		void sendCyclopediaCharacterCombatStats() {
			if (client) {
				client->sendCyclopediaCharacterCombatStats();
			}
		}
		void sendCyclopediaCharacterRecentDeaths(uint16_t page, uint16_t pages, const std::vector<RecentDeathEntry> &entries) {
			if (client) {
				client->sendCyclopediaCharacterRecentDeaths(page, pages, entries);
			}
		}
		void sendCyclopediaCharacterRecentPvPKills(
			uint16_t page, uint16_t pages,
			const std::vector<
				RecentPvPKillEntry> &entries
		) {
			if (client) {
				client->sendCyclopediaCharacterRecentPvPKills(page, pages, entries);
			}
		}
		void sendCyclopediaCharacterAchievements() {
			if (client) {
				client->sendCyclopediaCharacterAchievements();
			}
		}
		void sendCyclopediaCharacterItemSummary() {
			if (client) {
				client->sendCyclopediaCharacterItemSummary();
			}
		}
		void sendCyclopediaCharacterOutfitsMounts() {
			if (client) {
				client->sendCyclopediaCharacterOutfitsMounts();
			}
		}
		void sendCyclopediaCharacterStoreSummary() {
			if (client) {
				client->sendCyclopediaCharacterStoreSummary();
			}
		}
		void sendCyclopediaCharacterInspection() {
			if (client) {
				client->sendCyclopediaCharacterInspection();
			}
		}
		void sendCyclopediaCharacterBadges() {
			if (client) {
				client->sendCyclopediaCharacterBadges();
			}
		}
		void sendCyclopediaCharacterTitles() {
			if (client) {
				client->sendCyclopediaCharacterTitles();
			}
		}
		void sendHighscoresNoData() {
			if (client) {
				client->sendHighscoresNoData();
			}
		}
		void sendHighscores(const std::vector<HighscoreCharacter> &characters, uint8_t categoryId, uint32_t vocationId, uint16_t page, uint16_t pages) {
			if (client) {
				client->sendHighscores(characters, categoryId, vocationId, page, pages);
			}
		}
		void addAsyncOngoingTask(uint64_t flags) {
			asyncOngoingTasks |= flags;
		}
		bool hasAsyncOngoingTask(uint64_t flags) const {
			return (asyncOngoingTasks & flags);
		}
		void resetAsyncOngoingTask(uint64_t flags) {
			asyncOngoingTasks &= ~(flags);
		}
		void sendTournamentLeaderboard() {
			if (client) {
				client->sendTournamentLeaderboard();
			}
		}
		void sendEnterWorld() {
			if (client) {
				client->sendEnterWorld();
			}
		}
		void sendFightModes() {
			if (client) {
				client->sendFightModes();
			}
		}
		void sendNetworkMessage(const NetworkMessage &message) {
			if (client) {
				client->writeToOutputBuffer(message);
			}
		}

		void receivePing() {
			lastPong = OTSYS_TIME();
		}

		void sendOpenStash(bool isNpc = false) {
			if (client && ((getLastDepotId() != -1) || isNpc)) {
				client->sendOpenStash();
			}
		}

		void onThink(uint32_t interval) override;

		void postAddNotification(Thing* thing, const Cylinder* oldParent, int32_t index, CylinderLink_t link = LINK_OWNER) override;
		void postRemoveNotification(Thing* thing, const Cylinder* newParent, int32_t index, CylinderLink_t link = LINK_OWNER) override;

		void setNextAction(int64_t time) {
			if (time > nextAction) {
				nextAction = time;
			}
		}
		bool canDoAction() const {
			return nextAction <= OTSYS_TIME();
		}

		void setNextPotionAction(int64_t time) {
			if (time > nextPotionAction) {
				nextPotionAction = time;
			}
		}
		bool canDoPotionAction() const {
			return nextPotionAction <= OTSYS_TIME();
		}

		void cancelPush();

		void setModuleDelay(uint8_t byteortype, int16_t delay) {
			moduleDelayMap[byteortype] = OTSYS_TIME() + delay;
		}

		bool canRunModule(uint8_t byteortype) {
			if (!moduleDelayMap[byteortype]) {
				return true;
			}
			return moduleDelayMap[byteortype] <= OTSYS_TIME();
		}

		uint32_t getNextActionTime() const;
		uint32_t getNextPotionActionTime() const;

		Item* getWriteItem(uint32_t &windowTextId, uint16_t &maxWriteLen);
		void setWriteItem(Item* item, uint16_t maxWriteLen = 0);

		House* getEditHouse(uint32_t &windowTextId, uint32_t &listId);
		void setEditHouse(House* house, uint32_t listId = 0);

		void learnInstantSpell(const std::string &spellName);
		void forgetInstantSpell(const std::string &spellName);
		bool hasLearnedInstantSpell(const std::string &spellName) const;

		void updateRegeneration();

		void setScheduledSaleUpdate(bool scheduled) {
			scheduledSaleUpdate = scheduled;
		}

		bool getScheduledSaleUpdate() {
			return scheduledSaleUpdate;
		}

		bool inPushEvent() {
			return inEventMovePush;
		}

		void pushEvent(bool b) {
			inEventMovePush = b;
		}

		bool walkExhausted() {
			if (hasCondition(CONDITION_PARALYZE)) {
				return lastWalking > OTSYS_TIME();
			}

			return false;
		}

		void setWalkExhaust(int64_t value) {
			lastWalking = OTSYS_TIME() + value;
		}

		const std::map<uint8_t, OpenContainer> &getOpenContainers() const {
			return openContainers;
		}

		uint16_t getBaseXpGain() const {
			return baseXpGain;
		}
		void setBaseXpGain(uint16_t value) {
			baseXpGain = std::min<uint16_t>(std::numeric_limits<uint16_t>::max(), value);
		}
		uint16_t getVoucherXpBoost() const {
			return voucherXpBoost;
		}
		void setVoucherXpBoost(uint16_t value) {
			voucherXpBoost = std::min<uint16_t>(std::numeric_limits<uint16_t>::max(), value);
		}
		uint16_t getGrindingXpBoost() const {
			return grindingXpBoost;
		}
		void setGrindingXpBoost(uint16_t value) {
			grindingXpBoost = std::min<uint16_t>(std::numeric_limits<uint16_t>::max(), value);
		}
		uint16_t getStoreXpBoost() const {
			return storeXpBoost;
		}
		void setStoreXpBoost(uint16_t exp) {
			storeXpBoost = exp;
		}
		uint16_t getStaminaXpBoost() const {
			return staminaXpBoost;
		}
		void setStaminaXpBoost(uint16_t value) {
			staminaXpBoost = std::min<uint16_t>(std::numeric_limits<uint16_t>::max(), value);
		}

		void setExpBoostStamina(uint16_t stamina) {
			expBoostStamina = stamina;
		}

		uint16_t getExpBoostStamina() {
			return expBoostStamina;
		}

		int32_t getIdleTime() const {
			return idleTime;
		}

		void setTraining(bool value);

		void addItemImbuementStats(const Imbuement* imbuement);
		void removeItemImbuementStats(const Imbuement* imbuement);

		bool isUIExhausted(uint32_t exhaustionTime = 250) const;
		void updateUIExhausted();

		bool isQuickLootListedItem(const Item* item) const {
			if (!item) {
				return false;
			}

			auto it = std::find(quickLootListItemIds.begin(), quickLootListItemIds.end(), item->getID());
			return it != quickLootListItemIds.end();
		}

		bool updateKillTracker(Container* corpse, const std::string &playerName, const Outfit_t creatureOutfit) const {
			if (client) {
				client->sendKillTrackerUpdate(corpse, playerName, creatureOutfit);
				return true;
			}

			return false;
		}

		void updatePartyTrackerAnalyzer() const {
			if (client && party) {
				client->updatePartyTrackerAnalyzer(party);
			}
		}

		void sendLootStats(Item* item, uint8_t count) const;
		void updateSupplyTracker(const Item* item) const;
		void updateImpactTracker(CombatType_t type, int32_t amount) const;

		void updateInputAnalyzer(CombatType_t type, int32_t amount, std::string target) {
			if (client) {
				client->sendUpdateInputAnalyzer(type, amount, target);
			}
		}

		void createLeaderTeamFinder(NetworkMessage &msg) {
			if (client) {
				client->createLeaderTeamFinder(msg);
			}
		}
		void sendLeaderTeamFinder(bool reset) {
			if (client) {
				client->sendLeaderTeamFinder(reset);
			}
		}
		void sendTeamFinderList() {
			if (client) {
				client->sendTeamFinderList();
			}
		}
		void setItemCustomPrice(uint16_t itemId, uint64_t price) {
			itemPriceMap[itemId] = price;
		}
		uint32_t getCharmPoints() {
			return charmPoints;
		}
		void setCharmPoints(uint32_t points) {
			charmPoints = points;
		}
		bool hasCharmExpansion() {
			return charmExpansion;
		}
		void setCharmExpansion(bool onOff) {
			charmExpansion = onOff;
		}
		void setUsedRunesBit(int32_t bit) {
			UsedRunesBit = bit;
		}
		int32_t getUsedRunesBit() {
			return UsedRunesBit;
		}
		void setUnlockedRunesBit(int32_t bit) {
			UnlockedRunesBit = bit;
		}
		int32_t getUnlockedRunesBit() {
			return UnlockedRunesBit;
		}
		void setImmuneCleanse(ConditionType_t conditiontype) {
			cleanseCondition.first = conditiontype;
			cleanseCondition.second = OTSYS_TIME() + 10000;
		}
		bool isImmuneCleanse(ConditionType_t conditiontype) {
			uint64_t timenow = OTSYS_TIME();
			if ((cleanseCondition.first == conditiontype)
				&& (timenow <= cleanseCondition.second)) {
				return true;
			}
			return false;
		}
		void setImmuneFear() {
			fearCondition.first = CONDITION_FEARED;
			fearCondition.second = OTSYS_TIME() + 10000;
		}
		bool isImmuneFear() {
			uint64_t timenow = OTSYS_TIME();
			if ((fearCondition.first == CONDITION_FEARED)
                    && (timenow <= fearCondition.second)) {
				return true;
			}
			return false;
		}
		uint16_t parseRacebyCharm(charmRune_t charmId, bool set, uint16_t newRaceid) {
			uint16_t raceid = 0;
			switch (charmId) {
				case CHARM_WOUND:
					if (set) {
						charmRuneWound = newRaceid;
					} else {
						raceid = charmRuneWound;
					}
					break;
				case CHARM_ENFLAME:
					if (set) {
						charmRuneEnflame = newRaceid;
					} else {
						raceid = charmRuneEnflame;
					}
					break;
				case CHARM_POISON:
					if (set) {
						charmRunePoison = newRaceid;
					} else {
						raceid = charmRunePoison;
					}
					break;
				case CHARM_FREEZE:
					if (set) {
						charmRuneFreeze = newRaceid;
					} else {
						raceid = charmRuneFreeze;
					}
					break;
				case CHARM_ZAP:
					if (set) {
						charmRuneZap = newRaceid;
					} else {
						raceid = charmRuneZap;
					}
					break;
				case CHARM_CURSE:
					if (set) {
						charmRuneCurse = newRaceid;
					} else {
						raceid = charmRuneCurse;
					}
					break;
				case CHARM_CRIPPLE:
					if (set) {
						charmRuneCripple = newRaceid;
					} else {
						raceid = charmRuneCripple;
					}
					break;
				case CHARM_PARRY:
					if (set) {
						charmRuneParry = newRaceid;
					} else {
						raceid = charmRuneParry;
					}
					break;
				case CHARM_DODGE:
					if (set) {
						charmRuneDodge = newRaceid;
					} else {
						raceid = charmRuneDodge;
					}
					break;
				case CHARM_ADRENALINE:
					if (set) {
						charmRuneAdrenaline = newRaceid;
					} else {
						raceid = charmRuneAdrenaline;
					}
					break;
				case CHARM_NUMB:
					if (set) {
						charmRuneNumb = newRaceid;
					} else {
						raceid = charmRuneNumb;
					}
					break;
				case CHARM_CLEANSE:
					if (set) {
						charmRuneCleanse = newRaceid;
					} else {
						raceid = charmRuneCleanse;
					}
					break;
				case CHARM_BLESS:
					if (set) {
						charmRuneBless = newRaceid;
					} else {
						raceid = charmRuneBless;
					}
					break;
				case CHARM_SCAVENGE:
					if (set) {
						charmRuneScavenge = newRaceid;
					} else {
						raceid = charmRuneScavenge;
					}
					break;
				case CHARM_GUT:
					if (set) {
						charmRuneGut = newRaceid;
					} else {
						raceid = charmRuneGut;
					}
					break;
				case CHARM_LOW:
					if (set) {
						charmRuneLowBlow = newRaceid;
					} else {
						raceid = charmRuneLowBlow;
					}
					break;
				case CHARM_DIVINE:
					if (set) {
						charmRuneDivine = newRaceid;
					} else {
						raceid = charmRuneDivine;
					}
					break;
				case CHARM_VAMP:
					if (set) {
						charmRuneVamp = newRaceid;
					} else {
						raceid = charmRuneVamp;
					}
					break;
				case CHARM_VOID:
					if (set) {
						charmRuneVoid = newRaceid;
					} else {
						raceid = charmRuneVoid;
					}
					break;
				default:
					raceid = 0;
					break;
			}
			return raceid;
		}

		uint64_t getItemCustomPrice(uint16_t itemId, bool buyPrice = false) const;
		uint16_t getFreeBackpackSlots() const;

		// Interfaces
		error_t SetAccountInterface(account::Account* account);
		error_t GetAccountInterface(account::Account* account);

		void sendMessageDialog(const std::string &message) const {
			if (client) {
				client->sendMessageDialog(message);
			}
		}

		// Prey system
		void initializePrey();

		void sendPreyData() const {
			if (client) {
				for (const PreySlot* slot : preys) {
					client->sendPreyData(slot);
				}

				client->sendResourcesBalance(getMoney(), getBankBalance(), getPreyCards());
			}
		}

		void sendPreyTimeLeft(const PreySlot* slot) const {
			if (g_configManager().getBoolean(PREY_ENABLED) && client) {
				client->sendPreyTimeLeft(slot);
			}
		}

		void reloadPreySlot(PreySlot_t slotid) {
			if (g_configManager().getBoolean(PREY_ENABLED) && client) {
				client->sendPreyData(getPreySlotById(slotid));
				client->sendResourcesBalance(getMoney(), getBankBalance(), getPreyCards(), getTaskHuntingPoints());
			}
		}

		PreySlot* getPreySlotById(PreySlot_t slotid) {
			if (auto it = std::find_if(preys.begin(), preys.end(), [slotid](const PreySlot* preyIt) {
					return preyIt->id == slotid;
				});
				it != preys.end()) {
				return *it;
			}

			return nullptr;
		}

		bool setPreySlotClass(PreySlot* slot) {
			if (getPreySlotById(slot->id)) {
				return false;
			}

			preys.push_back(slot);
			return true;
		}

		bool usePreyCards(uint16_t amount) {
			if (preyCards < amount) {
				return false;
			}

			preyCards -= amount;
			if (client) {
				client->sendResourcesBalance(getMoney(), getBankBalance(), getPreyCards(), getTaskHuntingPoints());
			}
			return true;
		}

		void addPreyCards(uint64_t amount) {
			preyCards += amount;
			if (client) {
				client->sendResourcesBalance(getMoney(), getBankBalance(), getPreyCards(), getTaskHuntingPoints());
			}
		}

		uint64_t getPreyCards() const {
			return preyCards;
		}

		uint32_t getPreyRerollPrice() const {
			return getLevel() * g_configManager().getNumber(PREY_REROLL_PRICE_LEVEL);
		}

		std::vector<uint16_t> getPreyBlackList() const {
			std::vector<uint16_t> rt;
			for (const PreySlot* slot : preys) {
				if (slot) {
					if (slot->isOccupied()) {
						rt.push_back(slot->selectedRaceId);
					}
					for (uint16_t raceId : slot->raceIdList) {
						rt.push_back(raceId);
					}
				}
			}

			return rt;
		}

		PreySlot* getPreyWithMonster(uint16_t raceId) const {
			if (!g_configManager().getBoolean(PREY_ENABLED)) {
				return nullptr;
			}

			if (auto it = std::find_if(preys.begin(), preys.end(), [raceId](const PreySlot* it) {
					return it->selectedRaceId == raceId;
				});
				it != preys.end()) {
				return *it;
			}

			return nullptr;
		}

		// Task hunting system
		void initializeTaskHunting();
		bool isCreatureUnlockedOnTaskHunting(const MonsterType* mtype) const;

		bool setTaskHuntingSlotClass(TaskHuntingSlot* slot) {
			if (getTaskHuntingSlotById(slot->id)) {
				return false;
			}

			taskHunting.push_back(slot);
			return true;
		}

		void reloadTaskSlot(PreySlot_t slotid) {
			if (g_configManager().getBoolean(TASK_HUNTING_ENABLED) && client) {
				client->sendTaskHuntingData(getTaskHuntingSlotById(slotid));
				client->sendResourcesBalance(getMoney(), getBankBalance(), getPreyCards(), getTaskHuntingPoints());
			}
		}

		TaskHuntingSlot* getTaskHuntingSlotById(PreySlot_t slotid) {
			if (auto it = std::find_if(taskHunting.begin(), taskHunting.end(), [slotid](const TaskHuntingSlot* itTask) {
					return itTask->id == slotid;
				});
				it != taskHunting.end()) {
				return *it;
			}

			return nullptr;
		}

		std::vector<uint16_t> getTaskHuntingBlackList() const {
			std::vector<uint16_t> rt;

			std::for_each(taskHunting.begin(), taskHunting.end(), [&rt](const TaskHuntingSlot* slot) {
				if (slot->isOccupied()) {
					rt.push_back(slot->selectedRaceId);
				} else {
					std::for_each(slot->raceIdList.begin(), slot->raceIdList.end(), [&rt](uint16_t raceId) {
						rt.push_back(raceId);
					});
				}
			});

			return rt;
		}

		void sendTaskHuntingData() const {
			if (client) {
				client->sendResourcesBalance(getMoney(), getBankBalance(), getPreyCards(), getTaskHuntingPoints());
				for (const TaskHuntingSlot* slot : taskHunting) {
					if (slot) {
						client->sendTaskHuntingData(slot);
					}
				}
			}
		}

		void addTaskHuntingPoints(uint64_t amount) {
			taskHuntingPoints += amount;
			if (client) {
				client->sendResourcesBalance(getMoney(), getBankBalance(), getPreyCards(), getTaskHuntingPoints());
			}
		}

		bool useTaskHuntingPoints(uint64_t amount) {
			if (taskHuntingPoints < amount) {
				return false;
			}

			taskHuntingPoints -= amount;
			if (client) {
				client->sendResourcesBalance(getMoney(), getBankBalance(), getPreyCards(), getTaskHuntingPoints());
			}
			return true;
		}

		uint64_t getTaskHuntingPoints() const {
			return taskHuntingPoints;
		}

		uint32_t getTaskHuntingRerollPrice() const {
			return getLevel() * g_configManager().getNumber(TASK_HUNTING_REROLL_PRICE_LEVEL);
		}

		TaskHuntingSlot* getTaskHuntingWithCreature(uint16_t raceId) const {
			if (!g_configManager().getBoolean(TASK_HUNTING_ENABLED)) {
				return nullptr;
			}

			if (auto it = std::find_if(taskHunting.begin(), taskHunting.end(), [raceId](const TaskHuntingSlot* itTask) {
					return itTask->selectedRaceId == raceId;
				});
				it != taskHunting.end()) {
				return *it;
			}

			return nullptr;
		}

		// Depot search system
		void requestDepotItems();
		void requestDepotSearchItem(uint16_t itemId, uint8_t tier);
		void retrieveAllItemsFromDepotSearch(uint16_t itemId, uint8_t tier, bool isDepot);
		void openContainerFromDepotSearch(const Position &pos);
		Item* getItemFromDepotSearch(uint16_t itemId, const Position &pos);

		std::pair<std::vector<Item*>, std::map<uint16_t, std::map<uint8_t, uint32_t>>> requestLockerItems(DepotLocker* depotLocker, bool sendToClient = false, uint8_t tier = 0) const;

		/**
		This function returns a pair of an array of items and a 16-bit integer from a DepotLocker instance, a 8-bit byte and a 16-bit integer.
		@param depotLocker The instance of DepotLocker from which to retrieve items.
		@param tier The 8-bit byte that specifies the level of the tier to search.
		@param itemId The 16-bit integer that specifies the ID of the item to search for.
		@return A pair of an array of items and a 16-bit integer, where the array of items is filled with all items from the
		locker with the specified id and the 16-bit integer is the total items found.
		*/
		std::pair<std::vector<Item*>, uint16_t> getLockerItemsAndCountById(
			DepotLocker &depotLocker,
			uint8_t tier,
			uint16_t itemId
		);

		bool saySpell(
			SpeakClasses type,
			const std::string &text,
			bool ghostMode,
			SpectatorHashSet* spectatorsPtr = nullptr,
			const Position* pos = nullptr
		);

		// Forge system
		void forgeFuseItems(uint16_t itemid, uint8_t tier, bool success, bool reduceTierLoss, uint8_t bonus, uint8_t coreCount);
		void forgeTransferItemTier(uint16_t donorItemId, uint8_t tier, uint16_t receiveItemId);
		void forgeResourceConversion(uint8_t action);
		void forgeHistory(uint8_t page) const;

		void sendOpenForge() const {
			if (client) {
				client->sendOpenForge();
			}
		}
		void sendForgeError(ReturnValue returnValue) const {
			if (client) {
				client->sendForgeError(returnValue);
			}
		}
		void sendForgeFusionItem(uint16_t itemId, uint8_t tier, bool success, uint8_t bonus, uint8_t coreCount) const {
			if (client) {
				client->sendForgeFusionItem(itemId, tier, success, bonus, coreCount);
			}
		}
		void sendTransferItemTier(uint16_t firstItem, uint8_t tier, uint16_t secondItem) const {
			if (client) {
				client->sendTransferItemTier(firstItem, tier, secondItem);
			}
		}
		void sendForgeHistory(uint8_t page) const {
			if (client) {
				client->sendForgeHistory(page);
			}
		}
		void closeForgeWindow() const {
			if (client) {
				client->closeForgeWindow();
			}
		}

		void setForgeDusts(uint64_t amount) {
			forgeDusts = amount;
			if (client) {
				client->sendResourcesBalance(getMoney(), getBankBalance(), getPreyCards(), getTaskHuntingPoints(), getForgeDusts());
			}
		}
		void addForgeDusts(uint64_t amount) {
			forgeDusts += amount;
			if (client) {
				client->sendResourcesBalance(getMoney(), getBankBalance(), getPreyCards(), getTaskHuntingPoints(), getForgeDusts());
			}
		}
		void removeForgeDusts(uint64_t amount) {
			forgeDusts = std::max<uint64_t>(0, forgeDusts - amount);
			if (client) {
				client->sendResourcesBalance(getMoney(), getBankBalance(), getPreyCards(), getTaskHuntingPoints(), getForgeDusts());
			}
		}
		uint64_t getForgeDusts() const {
			return forgeDusts;
		}

		void addForgeDustLevel(uint64_t amount) {
			forgeDustLevel += amount;
			if (client) {
				client->sendResourcesBalance(getMoney(), getBankBalance(), getPreyCards(), getTaskHuntingPoints(), getForgeDusts());
			}
		}
		void removeForgeDustLevel(uint64_t amount) {
			forgeDustLevel = std::max<uint64_t>(0, forgeDustLevel - amount);
			if (client) {
				client->sendResourcesBalance(getMoney(), getBankBalance(), getPreyCards(), getTaskHuntingPoints(), getForgeDusts());
			}
		}
		uint64_t getForgeDustLevel() const {
			return forgeDustLevel;
		}

		std::vector<ForgeHistory> &getForgeHistory() {
			return forgeHistoryVector;
		}

		void setForgeHistory(const ForgeHistory &history) {
			forgeHistoryVector.push_back(history);
		}

		void registerForgeHistoryDescription(ForgeHistory history);

		std::map<uint16_t, Item*> getEquippedItemsWithEnabledAbilitiesBySlot() const;

		void setBossPoints(uint32_t amount) {
			bossPoints = amount;
		}
		void addBossPoints(uint32_t amount) {
			bossPoints += amount;
		}
		void removeBossPoints(uint32_t amount) {
			bossPoints = std::max<uint32_t>(0, bossPoints - amount);
		}
		uint32_t getBossPoints() const {
			return bossPoints;
		}

		void setSlotBossId(uint8_t slotId, uint32_t bossId) {
			if (slotId == 1)
				bossIdSlotOne = bossId;
			else
				bossIdSlotTwo = bossId;
			if (client) {
				client->parseSendBosstiarySlots();
			}
		}
		uint32_t getSlotBossId(uint8_t slotId) const {
			if (slotId == 1)
				return bossIdSlotOne;
			else
				return bossIdSlotTwo;
		}

		void addRemoveTime() {
			bossRemoveTimes = bossRemoveTimes + 1;
		}
		void setRemoveBossTime(uint8_t newRemoveTimes) {
			bossRemoveTimes = newRemoveTimes;
		}
		uint8_t getRemoveTimes() const {
			return bossRemoveTimes;
		}

		void sendBossPodiumWindow(const Item* podium, const Position &position, uint16_t itemId, uint8_t stackpos) const {
			if (client) {
				client->sendBossPodiumWindow(podium, position, itemId, stackpos);
			}
		}

		void sendBosstiaryEntryChanged(uint32_t bossid) {
			if (client) {
				client->sendBosstiaryEntryChanged(bossid);
			}
		}

	private:
		static uint32_t playerFirstID;
		static uint32_t playerLastID;

		std::forward_list<Condition*> getMuteConditions() const;

		void checkTradeState(const Item* item);
		bool hasCapacity(const Item* item, uint32_t count) const;

		void checkLootContainers(const Item* item);

		void gainExperience(uint64_t exp, Creature* target);
		void addExperience(Creature* target, uint64_t exp, bool sendText = false);
		void removeExperience(uint64_t exp, bool sendText = false);

		void updateInventoryWeight();
		/**
		 * @brief Starts checking the imbuements in the item so that the time decay is performed
		 * Registers the player in an unordered_map in game.h so that the function can be initialized by the task
		 */
		void updateInventoryImbuement();

		void setNextWalkActionTask(SchedulerTask* task);
		void setNextWalkTask(SchedulerTask* task);
		void setNextActionTask(SchedulerTask* task, bool resetIdleTime = true);
		void setNextActionPushTask(SchedulerTask* task);
		void setNextPotionActionTask(SchedulerTask* task);

		void death(Creature* lastHitCreature) override;
		bool spawn();
		void despawn();
		bool dropCorpse(Creature* lastHitCreature, Creature* mostDamageCreature, bool lastHitUnjustified, bool mostDamageUnjustified) override;
		Item* getCorpse(Creature* lastHitCreature, Creature* mostDamageCreature) override;

		// cylinder implementations
		ReturnValue queryAdd(int32_t index, const Thing &thing, uint32_t count, uint32_t flags, Creature* actor = nullptr) const override;
		ReturnValue queryMaxCount(int32_t index, const Thing &thing, uint32_t count, uint32_t &maxQueryCount, uint32_t flags) const override;
		ReturnValue queryRemove(const Thing &thing, uint32_t count, uint32_t flags, Creature* actor = nullptr) const override;
		Cylinder* queryDestination(int32_t &index, const Thing &thing, Item** destItem, uint32_t &flags) override;

		void addThing(Thing*) override { }
		void addThing(int32_t index, Thing* thing) override;

		void updateThing(Thing* thing, uint16_t itemId, uint32_t count) override;
		void replaceThing(uint32_t index, Thing* thing) override;

		void removeThing(Thing* thing, uint32_t count) override;

		int32_t getThingIndex(const Thing* thing) const override;
		size_t getFirstIndex() const override;
		size_t getLastIndex() const override;
		uint32_t getItemTypeCount(uint16_t itemId, int32_t subType = -1) const override;
		void stashContainer(StashContainerList itemDict);
		ItemsTierCountList getInventoryItemsId() const;

		// Get specific inventory item from itemid
		std::vector<Item*> getInventoryItemsFromId(uint16_t itemId, bool ignore = true) const;

		// This get all player inventory items
		std::vector<Item*> getAllInventoryItems(bool ignoreEquiped = false) const;
		// This function is a override function of base class
		std::map<uint32_t, uint32_t> &getAllItemTypeCount(std::map<uint32_t, uint32_t> &countMap) const override;
		// Function from player class with correct type sizes (uint16_t)
		std::map<uint16_t, uint16_t> &getAllSaleItemIdAndCount(std::map<uint16_t, uint16_t> &countMap) const;
		void getAllItemTypeCountAndSubtype(std::map<uint32_t, uint32_t> &countMap) const;
		Item* getForgeItemFromId(uint16_t itemId, uint8_t tier);
		Thing* getThing(size_t index) const override;

		void internalAddThing(Thing* thing) override;
		void internalAddThing(uint32_t index, Thing* thing) override;

		phmap::flat_hash_set<uint32_t> attackedSet;

		phmap::flat_hash_set<uint32_t> VIPList;

		std::map<uint8_t, OpenContainer> openContainers;
		std::map<uint32_t, DepotLocker*> depotLockerMap;
		std::map<uint32_t, DepotChest*> depotChests;
		std::map<uint8_t, int64_t> moduleDelayMap;
		std::map<uint32_t, int32_t> storageMap;
		std::map<uint16_t, uint64_t> itemPriceMap;

		std::map<uint8_t, uint16_t> maxValuePerSkill = {
			{ SKILL_LIFE_LEECH_CHANCE, 100 },
			{ SKILL_MANA_LEECH_CHANCE, 100 },
			{ SKILL_CRITICAL_HIT_CHANCE, g_configManager().getNumber(CRITICALCHANCE) }
		};

		std::map<uint64_t, std::shared_ptr<Reward>> rewardMap;

		std::map<ObjectCategory_t, Container*> quickLootContainers;
		std::vector<ForgeHistory> forgeHistoryVector;

		std::vector<uint16_t> quickLootListItemIds;

		std::vector<OutfitEntry> outfits;
		std::vector<FamiliarEntry> familiars;

		std::vector<PreySlot*> preys;
		std::vector<TaskHuntingSlot*> taskHunting;

		GuildWarVector guildWarVector;

		std::forward_list<Party*> invitePartyList;
		std::forward_list<uint32_t> modalWindows;
		std::forward_list<std::string> learnedInstantSpellList;
		// TODO: This variable is only temporarily used when logging in, get rid of it somehow.
		std::forward_list<Condition*> storedConditionList;

		std::list<MonsterType*> BestiaryTracker;

		std::string name;
		std::string guildNick;

		Skill skills[SKILL_LAST + 1];
		LightInfo itemsLight;
		Position loginPosition;
		Position lastWalkthroughPosition;

		time_t lastLoginSaved = 0;
		time_t lastLogout = 0;

		uint64_t experience = 0;
		uint64_t manaSpent = 0;
		uint64_t lastAttack = 0;
		uint64_t bankBalance = 0;
		uint64_t lastQuestlogUpdate = 0;
		uint64_t preyCards = 0;
		uint64_t taskHuntingPoints = 0;
		uint32_t bossPoints = 0;
		uint32_t bossIdSlotOne = 0;
		uint32_t bossIdSlotTwo = 0;
		uint8_t bossRemoveTimes = 1;
		uint64_t forgeDusts = 0;
		uint64_t forgeDustLevel = 0;
		int64_t lastFailedFollow = 0;
		int64_t skullTicks = 0;
		int64_t lastWalkthroughAttempt = 0;
		int64_t lastToggleMount = 0;
		int64_t lastUIInteraction = 0;
		int64_t lastPing;
		int64_t lastPong;
		int64_t nextAction = 0;
		int64_t nextPotionAction = 0;
		int64_t lastQuickLootNotification = 0;
		int64_t lastWalking = 0;
		uint64_t asyncOngoingTasks = 0;

		std::vector<Kill> unjustifiedKills;

		BedItem* bedItem = nullptr;
		Guild* guild = nullptr;
		GuildRank_ptr guildRank;
		Group* group = nullptr;
		Inbox* inbox;
		Item* imbuingItem = nullptr;
		Item* tradeItem = nullptr;
		Item* inventory[CONST_SLOT_LAST + 1] = {};
		Item* writeItem = nullptr;
		House* editHouse = nullptr;
		Npc* shopOwner = nullptr;
		Party* party = nullptr;
		Player* tradePartner = nullptr;
		ProtocolGame_ptr client;
		SchedulerTask* walkTask = nullptr;
		Town* town = nullptr;
		Vocation* vocation = nullptr;
		RewardChest* rewardChest = nullptr;

		uint32_t inventoryWeight = 0;
		uint32_t capacity = 40000;
		uint32_t bonusCapacity = 0;
		uint32_t damageImmunities = 0;
		uint32_t conditionImmunities = 0;
		uint32_t conditionSuppressions = 0;
		uint32_t level = 1;
		uint32_t magLevel = 0;
		uint32_t actionTaskEvent = 0;
		uint32_t actionTaskEventPush = 0;
		uint32_t actionPotionTaskEvent = 0;
		uint32_t nextStepEvent = 0;
		uint32_t walkTaskEvent = 0;
		uint32_t MessageBufferTicks = 0;
		uint32_t lastIP = 0;
		uint32_t accountNumber = 0;
		uint32_t guid = 0;
		uint8_t isDailyReward = DAILY_REWARD_NOTCOLLECTED;
		uint32_t windowTextId = 0;
		uint32_t editListId = 0;
		uint32_t manaMax = 0;
		int32_t varSkills[SKILL_LAST + 1] = {};
		int32_t varStats[STAT_LAST + 1] = {};
		int32_t shopCallback = -1;
		int32_t MessageBufferCount = 0;
		uint32_t premiumDays = 0;
		int32_t bloodHitCount = 0;
		int32_t shieldBlockCount = 0;
		int8_t offlineTrainingSkill = SKILL_NONE;
		int32_t offlineTrainingTime = 0;
		int32_t idleTime = 0;
		uint32_t coinBalance = 0;
		uint16_t expBoostStamina = 0;
		uint8_t randomMount = 0;

		uint16_t lastStatsTrainingTime = 0;
		uint16_t staminaMinutes = 2520;
		std::vector<uint8_t> blessings = { 0, 0, 0, 0, 0, 0, 0, 0 };
		uint16_t maxWriteLen = 0;
		uint16_t baseXpGain = 100;
		uint16_t voucherXpBoost = 0;
		uint16_t grindingXpBoost = 0;
		uint16_t storeXpBoost = 0;
		uint16_t staminaXpBoost = 100;
		int16_t lastDepotId = -1;
		StashItemList stashItems; // [ItemID] = amount
		uint32_t movedItems = 0;

		// Depot search system
		bool depotSearch = false;
		std::pair<uint16_t, uint8_t> depotSearchOnItem;

		// Bestiary
		bool charmExpansion = false;
		uint16_t charmRuneWound = 0;
		uint16_t charmRuneEnflame = 0;
		uint16_t charmRunePoison = 0;
		uint16_t charmRuneFreeze = 0;
		uint16_t charmRuneZap = 0;
		uint16_t charmRuneCurse = 0;
		uint16_t charmRuneCripple = 0;
		uint16_t charmRuneParry = 0;
		uint16_t charmRuneDodge = 0;
		uint16_t charmRuneAdrenaline = 0;
		uint16_t charmRuneNumb = 0;
		uint16_t charmRuneCleanse = 0;
		uint16_t charmRuneBless = 0;
		uint16_t charmRuneScavenge = 0;
		uint16_t charmRuneGut = 0;
		uint16_t charmRuneLowBlow = 0;
		uint16_t charmRuneDivine = 0;
		uint16_t charmRuneVamp = 0;
		uint16_t charmRuneVoid = 0;
		uint32_t charmPoints = 0;
		int32_t UsedRunesBit = 0;
		int32_t UnlockedRunesBit = 0;
<<<<<<< HEAD
		std::pair<ConditionType_t, uint64_t> cleanseCondition = {CONDITION_NONE, 0};
		std::pair<ConditionType_t, uint64_t> fearCondition = {CONDITION_NONE, 0};
=======
		std::pair<ConditionType_t, uint64_t> cleanseCondition = { CONDITION_NONE, 0 };
>>>>>>> f7fef7cd

		uint8_t soul = 0;
		uint8_t levelPercent = 0;
		double_t magLevelPercent = 0;

		PlayerSex_t sex = PLAYERSEX_FEMALE;
		OperatingSystem_t operatingSystem = CLIENTOS_NONE;
		BlockType_t lastAttackBlockType = BLOCK_NONE;
		TradeState_t tradeState = TRADE_NONE;
		FightMode_t fightMode = FIGHTMODE_ATTACK;
		Faction_t faction = FACTION_PLAYER;
		account::AccountType accountType = account::AccountType::ACCOUNT_TYPE_NORMAL;
		QuickLootFilter_t quickLootFilter;
		VipStatus_t statusVipList = VIPSTATUS_ONLINE;

		bool chaseMode = false;
		bool secureMode = true;
		bool inMarket = false;
		bool wasMounted = false;
		bool ghostMode = false;
		bool pzLocked = false;
		bool isConnecting = false;
		bool addAttackSkillPoint = false;
		bool inventoryAbilities[CONST_SLOT_LAST + 1] = {};
		bool quickLootFallbackToMainContainer = false;
		bool logged = false;
		bool scheduledSaleUpdate = false;
		bool inEventMovePush = false;
		bool supplyStash = false; // Menu option 'stow, stow container ...'
		bool marketMenu = false; // Menu option 'show in market'
		bool exerciseTraining = false;
		bool moved = false;
		bool dead = false;

		void updateItemsLight(bool internal = false);
		uint16_t getStepSpeed() const override {
			return std::max<uint16_t>(PLAYER_MIN_SPEED, std::min<uint16_t>(PLAYER_MAX_SPEED, getSpeed()));
		}
		void updateBaseSpeed() {
			if (baseSpeed >= PLAYER_MAX_SPEED) {
				return;
			}

			if (!hasFlag(PlayerFlags_t::SetMaxSpeed)) {
				baseSpeed = static_cast<uint16_t>(vocation->getBaseSpeed() + (level - 1));
			} else {
				baseSpeed = PLAYER_MAX_SPEED;
			}
		}

		bool isPromoted() const;

		uint32_t getAttackSpeed() const {
			return vocation->getAttackSpeed();
		}

		static double_t getPercentLevel(uint64_t count, uint64_t nextLevelCount);
		double getLostPercent() const;
		uint64_t getLostExperience() const override {
			return skillLoss ? static_cast<uint64_t>(experience * getLostPercent()) : 0;
		}
		uint32_t getDamageImmunities() const override {
			return damageImmunities;
		}
		uint32_t getConditionImmunities() const override {
			return conditionImmunities;
		}
		uint32_t getConditionSuppressions() const override {
			return conditionSuppressions;
		}
		uint16_t getLookCorpse() const override;
		void getPathSearchParams(const Creature* creature, FindPathParams &fpp) const override;

		void setDead(bool isDead) {
			dead = isDead;
		}
		bool isDead() const {
			return dead;
		}

		void triggerMomentum();

		friend class Game;
		friend class Npc;
		friend class PlayerFunctions;
		friend class NetworkMessageFunctions;
		friend class Map;
		friend class Actions;
		friend class IOLoginData;
		friend class ProtocolGame;
		friend class MoveEvent;
		friend class BedItem;

		account::Account* account_;

		bool hasQuiverEquipped() const;

		bool hasWeaponDistanceEquipped() const;

		Item* getQuiverAmmoOfType(const ItemType &it) const;

		std::array<double_t, COMBAT_COUNT> getFinalDamageReduction() const;
		void calculateDamageReductionFromEquipedItems(std::array<double_t, COMBAT_COUNT> &combatReductionMap) const;
		void calculateDamageReductionFromItem(std::array<double_t, COMBAT_COUNT> &combatReductionMap, Item* item) const;
		void updateDamageReductionFromItemImbuement(std::array<double_t, COMBAT_COUNT> &combatReductionMap, Item* item, uint16_t combatTypeIndex) const;
		void updateDamageReductionFromItemAbility(std::array<double_t, COMBAT_COUNT> &combatReductionMap, const Item* item, uint16_t combatTypeIndex) const;
		double_t calculateDamageReduction(double_t currentTotal, int16_t resistance) const;

		void removeEmptyRewards();
		bool hasAnykindOfRewardContainerOpen() const;
};

#endif // SRC_CREATURES_PLAYERS_PLAYER_H_<|MERGE_RESOLUTION|>--- conflicted
+++ resolved
@@ -2519,12 +2519,9 @@
 		uint32_t charmPoints = 0;
 		int32_t UsedRunesBit = 0;
 		int32_t UnlockedRunesBit = 0;
-<<<<<<< HEAD
 		std::pair<ConditionType_t, uint64_t> cleanseCondition = {CONDITION_NONE, 0};
+		
 		std::pair<ConditionType_t, uint64_t> fearCondition = {CONDITION_NONE, 0};
-=======
-		std::pair<ConditionType_t, uint64_t> cleanseCondition = { CONDITION_NONE, 0 };
->>>>>>> f7fef7cd
 
 		uint8_t soul = 0;
 		uint8_t levelPercent = 0;
