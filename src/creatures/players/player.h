--- conflicted
+++ resolved
@@ -1658,17 +1658,8 @@
 		void addItemImbuementStats(const Imbuement* imbuement);
 		void removeItemImbuementStats(const Imbuement* imbuement);
 
-<<<<<<< HEAD
-		bool isMarketExhausted() const;
-		void updateMarketExhausted() {
-			lastMarketInteraction = OTSYS_TIME();
-		}
-		bool isNpcExhausted(uint32_t exhaustionTime = 150) const;
-		void updateNpcExhausted();
-=======
 		bool isUIExhausted(uint32_t exhaustionTime = 250) const;
 		void updateUIExhausted();
->>>>>>> 94288cf1
 
 		bool isQuickLootListedItem(const Item* item) const;
 
