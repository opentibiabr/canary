--- conflicted
+++ resolved
@@ -654,15 +654,9 @@
 		void addConditionSuppressions(uint32_t conditions);
 		void removeConditionSuppressions(uint32_t conditions);
 
-<<<<<<< HEAD
 		std::shared_ptr<Reward> getReward(const uint64_t rewardId, const bool autoCreate);
 		void removeReward(uint64_t rewardId);
 		void getRewardList(std::vector<uint64_t>& rewards) const;
-=======
-		Reward* getReward(uint32_t rewardId, bool autoCreate);
-		void removeReward(uint32_t rewardId);
-		void getRewardList(std::vector<uint32_t> &rewards);
->>>>>>> 55133f80
 		RewardChest* getRewardChest();
 
 		DepotChest* getDepotChest(uint32_t depotId, bool autoCreate);
