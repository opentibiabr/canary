/**
 * Canary - A free and open-source MMORPG server emulator
 * Copyright (©) 2019-2024 OpenTibiaBR <opentibiabr@outlook.com>
 * Repository: https://github.com/opentibiabr/canary
 * License: https://github.com/opentibiabr/canary/blob/main/LICENSE
 * Contributors: https://github.com/opentibiabr/canary/graphs/contributors
 * Website: https://docs.opentibiabr.com/
 */

#pragma once

#include "creatures/creature.hpp"
#include "enums/forge_conversion.hpp"
#include "game/bank/bank.hpp"
#include "grouping/guild.hpp"
#include "items/cylinder.hpp"
#include "game/movement/position.hpp"
#include "creatures/creatures_definitions.hpp"

class House;
class NetworkMessage;
class Weapon;
class ProtocolGame;
class Party;
class Task;
class Guild;
class Imbuement;
class PreySlot;
class TaskHuntingSlot;
class Spell;
class PlayerWheel;
class PlayerAchievement;
class PlayerBadge;
class PlayerCyclopedia;
class PlayerTitle;
class PlayerVIP;
class Spectators;
class Account;
class RewardChest;
class Cylinder;
class Town;
class Reward;
class DepotChest;
class DepotLocker;
class Inbox;
class Vocation;
class Container;
class KV;
class BedItem;
class Npc;
class Attachedeffects;

struct ModalWindow;
struct Achievement;
struct VIPGroup;
struct Mount;
struct Wing;
struct Effect;
struct Shader;
struct Aura;
struct OutfitEntry;
struct Outfit;
struct FamiliarEntry;
struct Familiar;
struct Group;
struct Outfit_t;
struct TextMessage;
struct HighscoreCharacter;

enum class PlayerIcon : uint8_t;
enum class IconBakragore : uint8_t;
enum class HouseAuctionType : uint8_t;
enum class BidErrorMessage : uint8_t;
enum class TransferErrorMessage : uint8_t;
enum class AcceptTransferErrorMessage : uint8_t;
enum ObjectCategory_t : uint8_t;
enum PreySlot_t : uint8_t;
enum SpeakClasses : uint8_t;
enum ChannelEvent_t : uint8_t;
enum SquareColor_t : uint8_t;
enum Resource_t : uint8_t;

using GuildWarVector = std::vector<uint32_t>;
using StashContainerList = std::vector<std::pair<std::shared_ptr<Item>, uint32_t>>;
using ItemVector = std::vector<std::shared_ptr<Item>>;
using UsersMap = std::map<uint32_t, std::shared_ptr<Player>>;
using InvitedMap = std::map<uint32_t, std::shared_ptr<Player>>;
using HouseMap = std::map<uint32_t, std::shared_ptr<House>>;

struct ForgeHistory {
	ForgeAction_t actionType = ForgeAction_t::FUSION;
	uint8_t tier = 0;
	uint8_t bonus = 0;

	time_t createdAt;

	uint16_t historyId = 0;

	uint64_t cost = 0;
	uint64_t dustCost = 0;
	uint64_t coresCost = 0;
	uint64_t gained = 0;

	bool success = false;
	bool tierLoss = false;
	bool successCore = false;
	bool tierCore = false;
	bool convergence = false;

	std::string description;
	std::string firstItemName;
	std::string secondItemName;
};

struct OpenContainer {
	std::shared_ptr<Container> container;
	uint16_t index;
};

using MuteCountMap = std::map<uint32_t, uint32_t>;

static constexpr uint16_t PLAYER_MAX_SPEED = std::numeric_limits<uint16_t>::max();
static constexpr uint16_t PLAYER_MIN_SPEED = 10;
static constexpr uint8_t PLAYER_SOUND_HEALTH_CHANGE = 10;

class Player final : public Creature, public Cylinder, public Bankable {
public:
	class PlayerLock {
	public:
		explicit PlayerLock(const std::shared_ptr<Player> &p) :
			player(p) {
			player->mutex.lock();
		}

		PlayerLock(const PlayerLock &) = delete;

		~PlayerLock() {
			player->mutex.unlock();
		}

	private:
		const std::shared_ptr<Player> &player;
	};

	explicit Player(std::shared_ptr<ProtocolGame> p);
	~Player() override;

	// non-copyable
	Player(const Player &) = delete;
	Player &operator=(const Player &) = delete;

	std::shared_ptr<Player> getPlayer() override {
		return static_self_cast<Player>();
	}
	std::shared_ptr<const Player> getPlayer() const override {
		return static_self_cast<Player>();
	}

	static std::shared_ptr<Task> createPlayerTask(uint32_t delay, std::function<void(void)> f, const std::string &context);

	void setID() override;

	void setOnline(bool value) override {
		online = value;
	}
	bool isOnline() const override {
		return online;
	}

	static uint32_t getFirstID();
	static uint32_t getLastID();

	static MuteCountMap muteCountMap;

	const std::string &getName() const override {
		return name;
	}
	void setName(const std::string &name) {
		this->name = name;
	}
	const std::string &getTypeName() const override {
		return name;
	}
	const std::string &getNameDescription() const override {
		return name;
	}
	std::string getDescription(int32_t lookDistance) override;

	CreatureType_t getType() const override {
		return CREATURETYPE_PLAYER;
	}

	uint8_t getLastMount() const;
	uint8_t getCurrentMount() const;
	void setCurrentMount(uint8_t mountId);
	bool isMounted() const {
		return defaultOutfit.lookMount != 0;
	}
	bool toggleMount(bool mount);
	bool tameMount(uint8_t mountId);
	bool untameMount(uint8_t mountId);
	bool hasMount(const std::shared_ptr<Mount> &mount) const;
	bool hasAnyMount() const;
	uint8_t getRandomMountId() const;
	void dismount();

	// -- @ wings
	uint8_t getLastWing() const;
	uint8_t getCurrentWing() const;
	void setCurrentWing(uint8_t wingId);
	bool isWinged() const {
		return defaultOutfit.lookWing != 0;
	}
	bool toggleWing(bool wing);
	bool tameWing(uint8_t wingId);
	bool untameWing(uint8_t wingId);
	bool hasWing(const std::shared_ptr<Wing> &wing) const;
	bool hasAnyWing() const;
	uint8_t getRandomWingId() const;
	void diswing();

	// -- @
	// -- @ Auras
	uint8_t getLastAura() const;
	uint8_t getCurrentAura() const;
	void setCurrentAura(uint8_t auraId);
	bool isAuraed() const {
		return defaultOutfit.lookAura != 0;
	}
	bool toggleAura(bool aura);
	bool tameAura(uint8_t auraId);
	bool untameAura(uint8_t auraId);
	bool hasAura(const std::shared_ptr<Aura> &aura) const;
	bool hasAnyAura() const;
	uint8_t getRandomAuraId() const;
	void disaura();
	// -- @
	// -- @ Effect
	uint8_t getLastEffect() const;
	uint8_t getCurrentEffect() const;
	void setCurrentEffect(uint8_t effectId);
	bool isEffected() const {
		return defaultOutfit.lookEffect != 0;
	}
	bool toggleEffect(bool effect);
	bool tameEffect(uint8_t effectId);
	bool untameEffect(uint8_t effectId);
	bool hasEffect(const std::shared_ptr<Effect> &effect) const;
	bool hasAnyEffect() const;
	uint8_t getRandomEffectId() const;
	void diseffect();
	// -- @
	// -- @ Shader
	uint16_t getRandomShader() const;
	uint16_t getCurrentShader() const;
	void setCurrentShader(uint16_t shaderId);
	bool isShadered() const {
		return defaultOutfit.lookShader != 0;
	}
	bool toggleShader(bool shader);
	bool tameShader(uint16_t shaderId);
	bool untameShader(uint16_t shaderId);
	bool hasShader(const Shader* shader) const;
	bool hasShaders() const;
	void disshader();
	std::string getCurrentShader_NAME() const;
	bool addCustomOutfit(const std::string &type, const std::variant<uint16_t, std::string> &idOrName);
	bool removeCustomOutfit(const std::string &type, const std::variant<uint16_t, std::string> &idOrName);

	uint16_t getDodgeChance() const;

	uint8_t isRandomMounted() const;
	void setRandomMount(uint8_t isMountRandomized);

	void sendFYIBox(const std::string &message) const;

	void BestiarysendCharms() const;
	void addBestiaryKillCount(uint16_t raceid, uint32_t amount);
	uint32_t getBestiaryKillCount(uint16_t raceid) const;

	void setGUID(uint32_t newGuid);
	uint32_t getGUID() const;
	bool canSeeInvisibility() const override;

	void setDailyReward(uint8_t reward);

	void removeList() override;
	void addList() override;
	void removePlayer(bool displayEffect, bool forced = true);

	static uint64_t getExpForLevel(const uint32_t level);

	uint16_t getStaminaMinutes() const;

	void sendItemsPrice() const;

	void sendForgingData() const;

	bool addOfflineTrainingTries(skills_t skill, uint64_t tries);

	void addOfflineTrainingTime(int32_t addTime);
	void removeOfflineTrainingTime(int32_t removeTime);
	int32_t getOfflineTrainingTime() const;

	int8_t getOfflineTrainingSkill() const;
	void setOfflineTrainingSkill(int8_t skill);

	uint64_t getBankBalance() const override;
	void setBankBalance(uint64_t balance) override;

	[[nodiscard]] std::shared_ptr<Guild> getGuild() const;
	void setGuild(const std::shared_ptr<Guild> &guild);

	[[nodiscard]] GuildRank_ptr getGuildRank() const;
	void setGuildRank(GuildRank_ptr newGuildRank);

	bool isGuildMate(const std::shared_ptr<Player> &player) const;

	[[nodiscard]] const std::string &getGuildNick() const;
	void setGuildNick(std::string nick);

	bool isInWar(const std::shared_ptr<Player> &player) const;
	bool isInWarList(uint32_t guild_id) const;

	void setLastWalkthroughAttempt(int64_t walkthroughAttempt);
	void setLastWalkthroughPosition(Position walkthroughPosition);

	std::shared_ptr<Inbox> getInbox() const;

	std::unordered_set<PlayerIcon> getClientIcons();

	const GuildWarVector &getGuildWarVector() const {
		return guildWarVector;
	}

	const std::unordered_set<std::shared_ptr<MonsterType>> &getCyclopediaMonsterTrackerSet(bool isBoss) const;

	void addMonsterToCyclopediaTrackerList(const std::shared_ptr<MonsterType> &mtype, bool isBoss, bool reloadClient = false);

	void removeMonsterFromCyclopediaTrackerList(const std::shared_ptr<MonsterType> &mtype, bool isBoss, bool reloadClient = false);

	void sendBestiaryEntryChanged(uint16_t raceid) const;

	void refreshCyclopediaMonsterTracker(bool isBoss = false) const {
		refreshCyclopediaMonsterTracker(getCyclopediaMonsterTrackerSet(isBoss), isBoss);
	}

	void refreshCyclopediaMonsterTracker(const std::unordered_set<std::shared_ptr<MonsterType>> &trackerList, bool isBoss) const;

	bool isBossOnBosstiaryTracker(const std::shared_ptr<MonsterType> &monsterType) const;

	std::shared_ptr<Vocation> getVocation() const;

	OperatingSystem_t getOperatingSystem() const;
	void setOperatingSystem(OperatingSystem_t clientos);

	bool isOldProtocol() const;

	uint32_t getProtocolVersion() const;

	bool hasSecureMode() const;

	void setParty(std::shared_ptr<Party> newParty);
	std::shared_ptr<Party> getParty() const;

	int32_t getCleavePercent(bool useCharges = false) const;

	void setCleavePercent(int32_t value);

	int32_t getPerfectShotDamage(uint8_t range, bool useCharges = false) const;

	void setPerfectShotDamage(uint8_t range, int32_t damage);

	int32_t getSpecializedMagicLevel(CombatType_t combat, bool useCharges = false) const;

	void setSpecializedMagicLevel(CombatType_t combat, int32_t value);

	int32_t getMagicShieldCapacityFlat(bool useCharges = false) const;

	void setMagicShieldCapacityFlat(int32_t value);

	int32_t getMagicShieldCapacityPercent(bool useCharges = false) const;

	void setMagicShieldCapacityPercent(int32_t value);

	double_t getReflectPercent(CombatType_t combat, bool useCharges = false) const override;

	int32_t getReflectFlat(CombatType_t combat, bool useCharges = false) const override;

	PartyShields_t getPartyShield(const std::shared_ptr<Player> &player);
	bool isInviting(const std::shared_ptr<Player> &player) const;
	bool isPartner(const std::shared_ptr<Player> &player) const;
	void sendPlayerPartyIcons(const std::shared_ptr<Player> &player) const;
	bool addPartyInvitation(const std::shared_ptr<Party> &party);
	void removePartyInvitation(const std::shared_ptr<Party> &party);
	void clearPartyInvitations();

	void sendUnjustifiedPoints() const;

	GuildEmblems_t getGuildEmblem(const std::shared_ptr<Player> &player) const;

	uint64_t getSpentMana() const;

	bool hasFlag(PlayerFlags_t flag) const;

	void setFlag(PlayerFlags_t flag) const;

	void removeFlag(PlayerFlags_t flag) const;

	std::shared_ptr<BedItem> getBedItem();
	void setBedItem(std::shared_ptr<BedItem> b);

	bool hasImbuingItem() const;
	void setImbuingItem(const std::shared_ptr<Item> &item);

	void addBlessing(uint8_t index, uint8_t count);
	void removeBlessing(uint8_t index, uint8_t count);
	bool hasBlessing(uint8_t index) const;

	uint8_t getBlessingCount(uint8_t index, bool storeCount = false) const;
	std::string getBlessingsName() const;

	bool isOffline() const {
		return (getID() == 0);
	}
	void disconnect() const;

	uint32_t getIP() const;

	bool isDisconnected() const {
		return getIP() == 0;
	}

	void addContainer(uint8_t cid, const std::shared_ptr<Container> &container);
	void closeContainer(uint8_t cid);
	void setContainerIndex(uint8_t cid, uint16_t index);

	std::shared_ptr<Container> getContainerByID(uint8_t cid);
	int8_t getContainerID(const std::shared_ptr<Container> &container) const;
	uint16_t getContainerIndex(uint8_t cid) const;

	bool canOpenCorpse(uint32_t ownerId) const;

	void addStorageValue(uint32_t key, int32_t value, bool isLogin = false);
	int32_t getStorageValue(uint32_t key) const;

	int32_t getStorageValueByName(const std::string &storageName) const;
	void addStorageValueByName(const std::string &storageName, int32_t value, bool isLogin = false);

	std::shared_ptr<KV> kv() const;

	void genReservedStorageRange();

	void setGroup(std::shared_ptr<Group> newGroup) {
		group = std::move(newGroup);
	}
	std::shared_ptr<Group> getGroup() const {
		return group;
	}

	void setInMarket(bool value) {
		inMarket = value;
	}
	bool isInMarket() const {
		return inMarket;
	}
	void setSpecialMenuAvailable(bool supplyStashBool, bool marketMenuBool, bool depotSearchBool);
	bool isDepotSearchOpen() const {
		return depotSearchOnItem.first != 0;
	}
	bool isDepotSearchOpenOnItem(uint16_t itemId) const {
		return depotSearchOnItem.first == itemId;
	}
	void setDepotSearchIsOpen(uint16_t itemId, uint8_t tier) {
		depotSearchOnItem = { itemId, tier };
	}
	bool isDepotSearchAvailable() const {
		return depotSearch;
	}
	bool isSupplyStashMenuAvailable() const {
		return supplyStash;
	}
	bool isMarketMenuAvailable() const {
		return marketMenu;
	}
	bool isExerciseTraining() const {
		return exerciseTraining;
	}
	void setExerciseTraining(bool isTraining) {
		exerciseTraining = isTraining;
	}
	void setLastDepotId(int16_t newId) {
		lastDepotId = newId;
	}
	int16_t getLastDepotId() const {
		return lastDepotId;
	}

	void resetIdleTime() {
		idleTime = 0;
	}

	bool isInGhostMode() const override {
		return ghostMode;
	}
	void switchGhostMode() {
		ghostMode = !ghostMode;
	}
	uint32_t getLevel() const {
		return level;
	}
	void setLevel(uint32_t newLevel) {
		level = newLevel;
	}
	uint8_t getLevelPercent() const {
		return levelPercent;
	}
	uint32_t getMagicLevel() const;
	uint32_t getLoyaltyMagicLevel() const;
	uint32_t getBaseMagicLevel() const {
		return magLevel;
	}
	double_t getMagicLevelPercent() const {
		return magLevelPercent;
	}
	uint8_t getSoul() const {
		return soul;
	}
	bool isAccessPlayer() const;
	bool isPlayerGroup() const;
	bool isPremium() const;
	uint32_t getPremiumDays() const;
	time_t getPremiumLastDay() const;

	bool isVip() const;

	void setTibiaCoins(int32_t v);
	void setTransferableTibiaCoins(int32_t v);

	uint16_t getHelpers() const;

	bool setVocation(uint16_t vocId);
	uint16_t getVocationId() const;

	PlayerSex_t getSex() const {
		return sex;
	}
	PlayerPronoun_t getPronoun() const {
		return pronoun;
	}
	std::string getObjectPronoun() const;
	std::string getSubjectPronoun() const;
	std::string getPossessivePronoun() const;
	std::string getReflexivePronoun() const;
	std::string getSubjectVerb(bool past = false) const;
	void setSex(PlayerSex_t);
	void setPronoun(PlayerPronoun_t);
	uint64_t getExperience() const {
		return experience;
	}

	time_t getLastLoginSaved() const {
		return lastLoginSaved;
	}

	time_t getLastLogout() const {
		return lastLogout;
	}

	const Position &getLoginPosition() const {
		return loginPosition;
	}
	const Position &getTemplePosition() const;
	std::shared_ptr<Town> getTown() const;
	void setTown(const std::shared_ptr<Town> &newTown);

	void clearModalWindows();
	bool hasModalWindowOpen(uint32_t modalWindowId) const;
	void onModalWindowHandled(uint32_t modalWindowId);

	bool isPushable() override;
	uint32_t isMuted() const;
	void addMessageBuffer();
	void removeMessageBuffer();

	bool removeItemOfType(uint16_t itemId, uint32_t itemAmount, int32_t subType, bool ignoreEquipped = false) const;
	/**
	 * @param itemAmount is uint32_t because stash item is uint32_t max
	 */
	bool hasItemCountById(uint16_t itemId, uint32_t itemCount, bool checkStash) const;
	/**
	 * @param itemAmount is uint32_t because stash item is uint32_t max
	 */
	bool removeItemCountById(uint16_t itemId, uint32_t itemAmount, bool removeFromStash = true);

	void addItemOnStash(uint16_t itemId, uint32_t amount);
	uint32_t getStashItemCount(uint16_t itemId) const;
	bool withdrawItem(uint16_t itemId, uint32_t amount);
	StashItemList getStashItems() const;

	uint32_t getBaseCapacity() const;

	uint32_t getCapacity() const;

	uint32_t getBonusCapacity() const;

	uint32_t getFreeCapacity() const;

	int32_t getMaxHealth() const override;
	uint32_t getMaxMana() const override;

	std::shared_ptr<Item> getInventoryItem(Slots_t slot) const;

	bool isItemAbilityEnabled(Slots_t slot) const;
	void setItemAbility(Slots_t slot, bool enabled);

	void setVarSkill(skills_t skill, int32_t modifier);

	void setVarStats(stats_t stat, int32_t modifier);
	int32_t getDefaultStats(stats_t stat) const;

	void addConditionSuppressions(const std::array<ConditionType_t, ConditionType_t::CONDITION_COUNT> &addCondition);
	void removeConditionSuppressions();

	std::shared_ptr<Reward> getReward(uint64_t rewardId, bool autoCreate);
	void removeReward(uint64_t rewardId);
	void getRewardList(std::vector<uint64_t> &rewards) const;
	std::shared_ptr<RewardChest> getRewardChest();

	std::vector<std::shared_ptr<Item>> getRewardsFromContainer(const std::shared_ptr<Container> &container) const;

	std::shared_ptr<DepotChest> getDepotChest(uint32_t depotId, bool autoCreate);
	std::shared_ptr<DepotLocker> getDepotLocker(uint32_t depotId);
	void onReceiveMail();
	bool isNearDepotBox();

	std::shared_ptr<Container> refreshManagedContainer(ObjectCategory_t category, const std::shared_ptr<Container> &container, bool isLootContainer, bool loading = false);
	std::shared_ptr<Container> getManagedContainer(ObjectCategory_t category, bool isLootContainer) const;
	void setMainBackpackUnassigned(const std::shared_ptr<Container> &container);

	bool canSee(const Position &pos) override;
	bool canSeeCreature(const std::shared_ptr<Creature> &creature) const override;

	bool canWalkthrough(const std::shared_ptr<Creature> &creature);
	bool canWalkthroughEx(const std::shared_ptr<Creature> &creature) const;

	RaceType_t getRace() const override;

	uint64_t getMoney() const;
	std::pair<uint64_t, uint64_t> getForgeSliversAndCores() const;

	// safe-trade functions
	void setTradeState(TradeState_t state);
	TradeState_t getTradeState() const;
	std::shared_ptr<Item> getTradeItem();

	// shop functions
	void setShopOwner(std::shared_ptr<Npc> owner);

	std::shared_ptr<Npc> getShopOwner() const;

	// follow functions
	bool setFollowCreature(const std::shared_ptr<Creature> &creature) override;
	void goToFollowCreature() override;

	// follow events
	void onFollowCreature(const std::shared_ptr<Creature> &) override;

	// walk events
	void onWalk(Direction &dir) override;
	void onWalkAborted() override;
	void onWalkComplete() override;

	void stopWalk();
	bool openShopWindow(const std::shared_ptr<Npc> &npc, const std::vector<ShopBlock> &shopItems = {});
	bool closeShopWindow();
	bool updateSaleShopList(const std::shared_ptr<Item> &item);
	bool hasShopItemForSale(uint16_t itemId, uint8_t subType) const;

	void setChaseMode(bool mode);
	void setFightMode(FightMode_t mode);
	void setSecureMode(bool mode);

	Faction_t getFaction() const override;

	void setFaction(Faction_t factionId);
	// combat functions
	bool setAttackedCreature(const std::shared_ptr<Creature> &creature) override;
	bool isImmune(CombatType_t type) const override;
	bool isImmune(ConditionType_t type) const override;
	bool hasShield() const;
	bool isAttackable() const override;
	static bool lastHitIsPlayer(const std::shared_ptr<Creature> &lastHitCreature);

	// stash functions
	bool addItemFromStash(uint16_t itemId, uint32_t itemCount);
	void stowItem(const std::shared_ptr<Item> &item, uint32_t count, bool allItems);

	void changeHealth(int32_t healthChange, bool sendHealthChange = true) override;
	void changeMana(int32_t manaChange) override;
	void changeSoul(int32_t soulChange);

	bool isPzLocked() const;
	BlockType_t blockHit(const std::shared_ptr<Creature> &attacker, const CombatType_t &combatType, int32_t &damage, bool checkDefense = false, bool checkArmor = false, bool field = false) override;
	void doAttacking(uint32_t interval) override;
	bool hasExtraSwing() override;

	uint16_t getSkillLevel(skills_t skill) const;
	uint16_t getLoyaltySkill(skills_t skill) const;
	uint16_t getBaseSkill(uint8_t skill) const;
	double_t getSkillPercent(skills_t skill) const;

	bool getAddAttackSkill() const;

	BlockType_t getLastAttackBlockType() const;

	uint64_t getLastConditionTime(ConditionType_t type) const;

	void updateLastConditionTime(ConditionType_t type);

	bool checkLastConditionTimeWithin(ConditionType_t type, uint32_t interval) const;

	uint64_t getLastAttack() const;

	bool checkLastAttackWithin(uint32_t interval) const;

	void updateLastAttack();

	uint64_t getLastAggressiveAction() const;

	bool checkLastAggressiveActionWithin(uint32_t interval) const;

	void updateLastAggressiveAction();

	std::shared_ptr<Item> getWeapon(Slots_t slot, bool ignoreAmmo) const;
	std::shared_ptr<Item> getWeapon(bool ignoreAmmo = false) const;
	WeaponType_t getWeaponType() const;
	int32_t getWeaponSkill(const std::shared_ptr<Item> &item) const;
	void getShieldAndWeapon(std::shared_ptr<Item> &shield, std::shared_ptr<Item> &weapon) const;

	void drainHealth(const std::shared_ptr<Creature> &attacker, int32_t damage) override;
	void drainMana(const std::shared_ptr<Creature> &attacker, int32_t manaLoss) override;
	void addManaSpent(uint64_t amount);
	void addSkillAdvance(skills_t skill, uint64_t count);

	int32_t getArmor() const override;
	int32_t getDefense() const override;
	float getAttackFactor() const override;
	float getDefenseFactor() const override;
	float getMitigation() const override;

	void addInFightTicks(bool pzlock = false);

	uint64_t getGainedExperience(const std::shared_ptr<Creature> &attacker) const override;

	// combat event functions
	void onAddCondition(ConditionType_t type) override;
	void onAddCombatCondition(ConditionType_t type) override;
	void onEndCondition(ConditionType_t type) override;
	void onCombatRemoveCondition(const std::shared_ptr<Condition> &condition) override;
	void onAttackedCreature(const std::shared_ptr<Creature> &target) override;
	void onAttacked() override;
	void onAttackedCreatureDrainHealth(const std::shared_ptr<Creature> &target, int32_t points) override;
	void onTargetCreatureGainHealth(const std::shared_ptr<Creature> &target, int32_t points) override;
	bool onKilledPlayer(const std::shared_ptr<Player> &target, bool lastHit) override;
	bool onKilledMonster(const std::shared_ptr<Monster> &target) override;
	void onGainExperience(uint64_t gainExp, const std::shared_ptr<Creature> &target) override;
	void onGainSharedExperience(uint64_t gainExp, const std::shared_ptr<Creature> &target);
	void onAttackedCreatureBlockHit(const BlockType_t &blockType) override;
	void onBlockHit() override;
	void onTakeDamage(const std::shared_ptr<Creature> &attacker, int32_t damage) override;
	void onChangeZone(ZoneType_t zone) override;
	void onAttackedCreatureChangeZone(ZoneType_t zone) override;
	void onIdleStatus() override;
	void onPlacedCreature() override;

	LightInfo getCreatureLight() const override;

	Skulls_t getSkull() const override;
	Skulls_t getSkullClient(const std::shared_ptr<Creature> &creature) override;
	int64_t getSkullTicks() const;
	void setSkullTicks(int64_t ticks);

	bool hasAttacked(const std::shared_ptr<Player> &attacked) const;
	void addAttacked(const std::shared_ptr<Player> &attacked);
	void removeAttacked(const std::shared_ptr<Player> &attacked);
	void clearAttacked();
	void addUnjustifiedDead(const std::shared_ptr<Player> &attacked);
	void sendCreatureEmblem(const std::shared_ptr<Creature> &creature) const;
	void sendCreatureSkull(const std::shared_ptr<Creature> &creature) const;
	void checkSkullTicks(int64_t ticks);

	bool canWear(uint16_t lookType, uint8_t addons) const;
	void addOutfit(uint16_t lookType, uint8_t addons);
	bool removeOutfit(uint16_t lookType);
	bool removeOutfitAddon(uint16_t lookType, uint8_t addons);
	bool getOutfitAddons(const std::shared_ptr<Outfit> &outfit, uint8_t &addons) const;

	bool canFamiliar(uint16_t lookType) const;
	void addFamiliar(uint16_t lookType);
	bool removeFamiliar(uint16_t lookType);
	bool getFamiliar(const std::shared_ptr<Familiar> &familiar) const;
	void setFamiliarLooktype(uint16_t familiarLooktype);

	bool canLogout();

	bool hasKilled(const std::shared_ptr<Player> &player) const;

	size_t getMaxDepotItems() const;

	// tile
	// send methods
	// tile
	// send methods
	void sendAddTileItem(const std::shared_ptr<Tile> &itemTile, const Position &pos, const std::shared_ptr<Item> &item);
	void sendUpdateTileItem(const std::shared_ptr<Tile> &updateTile, const Position &pos, const std::shared_ptr<Item> &item);
	void sendRemoveTileThing(const Position &pos, int32_t stackpos) const;
	void sendUpdateTileCreature(const std::shared_ptr<Creature> &creature);
	void sendUpdateTile(const std::shared_ptr<Tile> &updateTile, const Position &pos) const;

	void sendChannelMessage(const std::string &author, const std::string &text, SpeakClasses type, uint16_t channel) const;
	void sendChannelEvent(uint16_t channelId, const std::string &playerName, ChannelEvent_t channelEvent) const;
	void sendCreatureAppear(const std::shared_ptr<Creature> &creature, const Position &pos, bool isLogin);
	void sendCreatureMove(const std::shared_ptr<Creature> &creature, const Position &newPos, int32_t newStackPos, const Position &oldPos, int32_t oldStackPos, bool teleport) const;
	void sendCreatureTurn(const std::shared_ptr<Creature> &creature);
	void sendCreatureSay(const std::shared_ptr<Creature> &creature, SpeakClasses type, const std::string &text, const Position* pos = nullptr) const;
	void sendCreatureReload(const std::shared_ptr<Creature> &creature) const;
	void sendPrivateMessage(const std::shared_ptr<Player> &speaker, SpeakClasses type, const std::string &text) const;
	void sendCreatureSquare(const std::shared_ptr<Creature> &creature, SquareColor_t color) const;
	void sendCreatureChangeOutfit(const std::shared_ptr<Creature> &creature, const Outfit_t &outfit) const;
	void sendCreatureChangeVisible(const std::shared_ptr<Creature> &creature, bool visible);
	void sendCreatureLight(const std::shared_ptr<Creature> &creature) const;
	void sendCreatureIcon(const std::shared_ptr<Creature> &creature) const;
	void sendUpdateCreature(const std::shared_ptr<Creature> &creature) const;
	void sendCreatureWalkthrough(const std::shared_ptr<Creature> &creature, bool walkthrough) const;
	void sendCreatureShield(const std::shared_ptr<Creature> &creature) const;
	void sendCreatureType(const std::shared_ptr<Creature> &creature, uint8_t creatureType) const;
	void sendSpellCooldown(uint16_t spellId, uint32_t time) const;
	void sendSpellGroupCooldown(SpellGroup_t groupId, uint32_t time) const;
	void sendUseItemCooldown(uint32_t time) const;
	void reloadCreature(const std::shared_ptr<Creature> &creature) const;
	void sendModalWindow(const ModalWindow &modalWindow);

	// container
	void closeAllExternalContainers();
	// container
	void sendAddContainerItem(const std::shared_ptr<Container> &container, std::shared_ptr<Item> item);
	void sendUpdateContainerItem(const std::shared_ptr<Container> &container, uint16_t slot, const std::shared_ptr<Item> &newItem);
	void sendRemoveContainerItem(const std::shared_ptr<Container> &container, uint16_t slot);
	void sendContainer(uint8_t cid, const std::shared_ptr<Container> &container, bool hasParent, uint16_t firstIndex) const;

	// inventory
	void sendDepotItems(const ItemsTierCountList &itemMap, uint16_t count) const;
	void sendCloseDepotSearch() const;
	void sendDepotSearchResultDetail(uint16_t itemId, uint8_t tier, uint32_t depotCount, const ItemVector &depotItems, uint32_t inboxCount, const ItemVector &inboxItems, uint32_t stashCount) const;
	void sendCoinBalance() const;
	void sendInventoryItem(Slots_t slot, const std::shared_ptr<Item> &item) const;
	void sendInventoryIds() const;

	void openPlayerContainers();

	// Quickloot
	void sendLootContainers() const;

	void sendSingleSoundEffect(const Position &pos, SoundEffect_t id, SourceEffect_t source) const;

	void sendDoubleSoundEffect(const Position &pos, SoundEffect_t mainSoundId, SourceEffect_t mainSource, SoundEffect_t secondarySoundId, SourceEffect_t secondarySource) const;

	SoundEffect_t getAttackSoundEffect() const;
	SoundEffect_t getHitSoundEffect() const;

	// event methods
	void onUpdateTileItem(const std::shared_ptr<Tile> &tile, const Position &pos, const std::shared_ptr<Item> &oldItem, const ItemType &oldType, const std::shared_ptr<Item> &newItem, const ItemType &newType) override;
	void onRemoveTileItem(const std::shared_ptr<Tile> &tile, const Position &pos, const ItemType &iType, const std::shared_ptr<Item> &item) override;

	void onCreatureAppear(const std::shared_ptr<Creature> &creature, bool isLogin) override;
	void onRemoveCreature(const std::shared_ptr<Creature> &creature, bool isLogout) override;
	void onCreatureMove(const std::shared_ptr<Creature> &creature, const std::shared_ptr<Tile> &newTile, const Position &newPos, const std::shared_ptr<Tile> &oldTile, const Position &oldPos, bool teleport) override;

	void onEquipInventory();
	void onDeEquipInventory();

	void onAttackedCreatureDisappear(bool isLogout) override;
	void onFollowCreatureDisappear(bool isLogout) override;

	// container
	// container
	void onAddContainerItem(const std::shared_ptr<Item> &item);
	void onUpdateContainerItem(const std::shared_ptr<Container> &container, const std::shared_ptr<Item> &oldItem, const std::shared_ptr<Item> &newItem);
	void onRemoveContainerItem(const std::shared_ptr<Container> &container, const std::shared_ptr<Item> &item);

	void onCloseContainer(const std::shared_ptr<Container> &container);
	void onSendContainer(const std::shared_ptr<Container> &container);
	// close container and its child containers
	void autoCloseContainers(const std::shared_ptr<Container> &container);

	// inventory
	// inventory
	void onUpdateInventoryItem(const std::shared_ptr<Item> &oldItem, const std::shared_ptr<Item> &newItem);
	void onRemoveInventoryItem(const std::shared_ptr<Item> &item);

	void sendCancelMessage(const std::string &msg) const;
	void sendCancelMessage(ReturnValue message) const;
	void sendCancelTarget() const;
	void sendCancelWalk() const;
	void sendChangeSpeed(const std::shared_ptr<Creature> &creature, uint16_t newSpeed) const;
	void sendCreatureHealth(const std::shared_ptr<Creature> &creature) const;
	void sendPartyCreatureUpdate(const std::shared_ptr<Creature> &creature) const;
	void sendPartyCreatureShield(const std::shared_ptr<Creature> &creature) const;
	void sendPartyCreatureSkull(const std::shared_ptr<Creature> &creature) const;
	void sendPartyCreatureHealth(const std::shared_ptr<Creature> &creature, uint8_t healthPercent) const;
	void sendPartyPlayerMana(const std::shared_ptr<Player> &player, uint8_t manaPercent) const;
	void sendPartyCreatureShowStatus(const std::shared_ptr<Creature> &creature, bool showStatus) const;
	void sendPartyPlayerVocation(const std::shared_ptr<Player> &player) const;
	void sendPlayerVocation(const std::shared_ptr<Player> &player) const;
	void sendDistanceShoot(const Position &from, const Position &to, uint16_t type) const;
	void sendHouseWindow(const std::shared_ptr<House> &house, uint32_t listId) const;
	void sendCreatePrivateChannel(uint16_t channelId, const std::string &channelName) const;
	void sendClosePrivate(uint16_t channelId);
	void sendIcons();
	void sendIconBakragore(IconBakragore icon) const;
	void removeBakragoreIcons();
	void removeBakragoreIcon(const IconBakragore icon);
	void sendClientCheck() const;
	void sendGameNews() const;
	void sendMagicEffect(const Position &pos, uint16_t type) const;
	void removeMagicEffect(const Position &pos, uint16_t type) const;
	void sendPing();
	void sendPingBack() const;
	void sendStats();
	void sendBasicData() const;
	void sendBlessStatus() const;
	void sendSkills() const;
	void sendTextMessage(MessageClasses mclass, const std::string &message) const;
	void sendTextMessage(const TextMessage &message) const;
	void sendReLoginWindow(uint8_t unfairFightReduction) const;
	void sendTextWindow(const std::shared_ptr<Item> &item, uint16_t maxlen, bool canWrite) const;
	void sendToChannel(const std::shared_ptr<Creature> &creature, SpeakClasses type, const std::string &text, uint16_t channelId) const;
	void sendShop(const std::shared_ptr<Npc> &npc) const;
	void sendSaleItemList(const std::map<uint16_t, uint16_t> &inventoryMap) const;
	void sendCloseShop() const;
	void sendMarketEnter(uint32_t depotId) const;
	void sendMarketLeave();
	void sendMarketBrowseItem(uint16_t itemId, const MarketOfferList &buyOffers, const MarketOfferList &sellOffers, uint8_t tier) const;
	void sendMarketBrowseOwnOffers(const MarketOfferList &buyOffers, const MarketOfferList &sellOffers) const;
	void sendMarketBrowseOwnHistory(const HistoryMarketOfferList &buyOffers, const HistoryMarketOfferList &sellOffers) const;
	void sendMarketDetail(uint16_t itemId, uint8_t tier) const;
	void sendMarketAcceptOffer(const MarketOfferEx &offer) const;
	void sendMarketCancelOffer(const MarketOfferEx &offer) const;
	void sendTradeItemRequest(const std::string &traderName, const std::shared_ptr<Item> &item, bool ack) const;
	void sendTradeClose() const;
	void sendWorldLight(LightInfo lightInfo) const;
	void sendTibiaTime(int32_t time) const;
	void sendChannelsDialog() const;
	void sendOpenPrivateChannel(const std::string &receiver) const;
	void sendExperienceTracker(int64_t rawExp, int64_t finalExp) const;
	void sendOutfitWindow() const;
	// House Auction
	BidErrorMessage canBidHouse(uint32_t houseId);
	TransferErrorMessage canTransferHouse(uint32_t houseId, uint32_t newOwnerGUID);
	AcceptTransferErrorMessage canAcceptTransferHouse(uint32_t houseId);
	void sendCyclopediaHouseList(const HouseMap &houses) const;
	void sendResourceBalance(Resource_t resourceType, uint64_t value) const;
	void sendHouseAuctionMessage(uint32_t houseId, HouseAuctionType type, uint8_t index, bool bidSuccess = false) const;
	// Imbuements
	void onApplyImbuement(const Imbuement* imbuement, const std::shared_ptr<Item> &item, uint8_t slot, bool protectionCharm);
	void onClearImbuement(const std::shared_ptr<Item> &item, uint8_t slot);
	void openImbuementWindow(const std::shared_ptr<Item> &item);
	void sendImbuementResult(const std::string &message) const;
	void closeImbuementWindow() const;
	void sendPodiumWindow(const std::shared_ptr<Item> &podium, const Position &position, uint16_t itemId, uint8_t stackpos) const;
	void sendCloseContainer(uint8_t cid) const;

	void sendChannel(uint16_t channelId, const std::string &channelName, const UsersMap* channelUsers, const InvitedMap* invitedUsers) const;
	void sendTutorial(uint8_t tutorialId) const;
	void sendAddMarker(const Position &pos, uint8_t markType, const std::string &desc) const;
	void sendItemInspection(uint16_t itemId, uint8_t itemCount, const std::shared_ptr<Item> &item, bool cyclopedia) const;
	void sendCyclopediaCharacterNoData(CyclopediaCharacterInfoType_t characterInfoType, uint8_t errorCode) const;
	void sendCyclopediaCharacterBaseInformation() const;
	void sendCyclopediaCharacterGeneralStats() const;
	void sendCyclopediaCharacterCombatStats() const;
	void sendCyclopediaCharacterRecentDeaths(uint16_t page, uint16_t pages, const std::vector<RecentDeathEntry> &entries) const;
	void sendCyclopediaCharacterRecentPvPKills(uint16_t page, uint16_t pages, const std::vector<RecentPvPKillEntry> &entries) const;
	void sendCyclopediaCharacterAchievements(uint16_t secretsUnlocked, const std::vector<std::pair<Achievement, uint32_t>> &achievementsUnlocked) const;
	void sendCyclopediaCharacterItemSummary(const ItemsTierCountList &inventoryItems, const ItemsTierCountList &storeInboxItems, const StashItemList &supplyStashItems, const ItemsTierCountList &depotBoxItems, const ItemsTierCountList &inboxItems) const;
	void sendCyclopediaCharacterOutfitsMounts() const;
	void sendCyclopediaCharacterStoreSummary() const;
	void sendCyclopediaCharacterInspection() const;
	void sendCyclopediaCharacterBadges() const;
	void sendCyclopediaCharacterTitles() const;
	void sendHighscoresNoData() const;
	void sendHighscores(const std::vector<HighscoreCharacter> &characters, uint8_t categoryId, uint32_t vocationId, uint16_t page, uint16_t pages, uint32_t updateTimer) const;
	void addAsyncOngoingTask(uint64_t flags);
	bool hasAsyncOngoingTask(uint64_t flags) const;
	void resetAsyncOngoingTask(uint64_t flags);
	void sendEnterWorld() const;
	void sendFightModes() const;
	void sendNetworkMessage(const NetworkMessage &message) const;

	void receivePing();

	void sendOpenStash(bool isNpc = false) const;

	void sendTakeScreenshot(Screenshot_t screenshotType) const;

	void onThink(uint32_t interval) override;

	void postAddNotification(const std::shared_ptr<Thing> &thing, const std::shared_ptr<Cylinder> &oldParent, int32_t index, CylinderLink_t link = LINK_OWNER) override;
	void postRemoveNotification(const std::shared_ptr<Thing> &thing, const std::shared_ptr<Cylinder> &newParent, int32_t index, CylinderLink_t link = LINK_OWNER) override;

	void setNextAction(int64_t time);
	bool canDoAction() const;

	void setNextPotionAction(int64_t time);
	bool canDoPotionAction() const;

	void setLoginProtection(int64_t time);
	bool isLoginProtected() const;
	void resetLoginProtection();

	void setProtection(bool status);
	bool isProtected();

	void cancelPush();

	void setModuleDelay(uint8_t byteortype, int16_t delay);

	bool canRunModule(uint8_t byteortype);

	uint32_t getNextActionTime() const;
	uint32_t getNextPotionActionTime() const;

	std::shared_ptr<Item> getWriteItem(uint32_t &windowTextId, uint16_t &maxWriteLen);
	void setWriteItem(const std::shared_ptr<Item> &item, uint16_t maxWriteLen = 0);

	std::shared_ptr<House> getEditHouse(uint32_t &windowTextId, uint32_t &listId);
	void setEditHouse(const std::shared_ptr<House> &house, uint32_t listId = 0);

	void learnInstantSpell(const std::string &spellName);
	void forgetInstantSpell(const std::string &spellName);
	bool hasLearnedInstantSpell(const std::string &spellName) const;

	void updateRegeneration() const;

	void setScheduledSaleUpdate(bool scheduled);

	bool getScheduledSaleUpdate() const;

	bool inPushEvent() const;

	void pushEvent(bool b);

	bool walkExhausted() const;

	void setWalkExhaust(int64_t value);

	const std::map<uint8_t, OpenContainer> &getOpenContainers() const;

	uint16_t getBaseXpGain() const;
	void setBaseXpGain(uint16_t value);
	uint16_t getVoucherXpBoost() const;
	void setVoucherXpBoost(uint16_t value);
	uint16_t getGrindingXpBoost() const;
	uint16_t getDisplayGrindingXpBoost() const;
	void setGrindingXpBoost(uint16_t value);
	uint16_t getXpBoostPercent() const;
	uint16_t getDisplayXpBoostPercent() const;
	void setXpBoostPercent(uint16_t percent);
	uint16_t getStaminaXpBoost() const;
	void setStaminaXpBoost(uint16_t value);

	void setXpBoostTime(uint16_t timeLeft);

	uint16_t getXpBoostTime() const;

	int32_t getIdleTime() const;

	void setTraining(bool value);

	void addItemImbuementStats(const Imbuement* imbuement);
	void removeItemImbuementStats(const Imbuement* imbuement);
	void updateImbuementTrackerStats() const;

	// User Interface action exhaustion
	bool isUIExhausted(uint32_t exhaustionTime = 250) const;
	void updateUIExhausted();

	bool isQuickLootListedItem(const std::shared_ptr<Item> &item) const;

	bool updateKillTracker(const std::shared_ptr<Container> &corpse, const std::string &playerName, const Outfit_t &creatureOutfit) const;

	void updatePartyTrackerAnalyzer() const;

	void sendLootStats(const std::shared_ptr<Item> &item, uint8_t count);
	void updateSupplyTracker(const std::shared_ptr<Item> &item);
	void updateImpactTracker(CombatType_t type, int32_t amount) const;

	void updateInputAnalyzer(CombatType_t type, int32_t amount, const std::string &target) const;

	void createLeaderTeamFinder(NetworkMessage &msg) const;
	void sendLeaderTeamFinder(bool reset) const;
	void sendTeamFinderList() const;
	void sendCreatureHelpers(uint32_t creatureId, uint16_t helpers) const;

	void setItemCustomPrice(uint16_t itemId, uint64_t price);
	uint32_t getCharmPoints() const;
	void setCharmPoints(uint32_t points);
	bool hasCharmExpansion() const;
	void setCharmExpansion(bool onOff);
	void setUsedRunesBit(int32_t bit);
	int32_t getUsedRunesBit() const;
	void setUnlockedRunesBit(int32_t bit);
	int32_t getUnlockedRunesBit() const;
	void setImmuneCleanse(ConditionType_t conditiontype);
	bool isImmuneCleanse(ConditionType_t conditiontype) const;
	void setImmuneFear();
	bool isImmuneFear() const;
	uint16_t parseRacebyCharm(charmRune_t charmId, bool set, uint16_t newRaceid);

	uint64_t getItemCustomPrice(uint16_t itemId, bool buyPrice = false) const;
	uint16_t getFreeBackpackSlots() const;

	bool canAutoWalk(const Position &toPosition, const std::function<void()> &function, uint32_t delay = 500);

	void sendMessageDialog(const std::string &message) const;

	// Account
	bool setAccount(uint32_t accountId);
	uint8_t getAccountType() const;
	uint32_t getAccountId() const;
	std::shared_ptr<Account> getAccount() const;

	// Prey system
	void initializePrey();
	void removePreySlotById(PreySlot_t slotid);

	void sendPreyData() const;

	void sendPreyTimeLeft(const std::unique_ptr<PreySlot> &slot) const;

	void reloadPreySlot(PreySlot_t slotid);

	const std::unique_ptr<PreySlot> &getPreySlotById(PreySlot_t slotid);

	bool setPreySlotClass(std::unique_ptr<PreySlot> &slot);

	bool usePreyCards(uint16_t amount);

	void addPreyCards(uint64_t amount);

	uint64_t getPreyCards() const;

	uint32_t getPreyRerollPrice() const;

	std::vector<uint16_t> getPreyBlackList() const;

	const std::unique_ptr<PreySlot> &getPreyWithMonster(uint16_t raceId) const;

	// Task hunting system
	void initializeTaskHunting();
	bool isCreatureUnlockedOnTaskHunting(const std::shared_ptr<MonsterType> &mtype) const;

	bool setTaskHuntingSlotClass(std::unique_ptr<TaskHuntingSlot> &slot);

	void reloadTaskSlot(PreySlot_t slotid);

	const std::unique_ptr<TaskHuntingSlot> &getTaskHuntingSlotById(PreySlot_t slotid);

	std::vector<uint16_t> getTaskHuntingBlackList() const;

	void sendTaskHuntingData() const;

	void addTaskHuntingPoints(uint64_t amount);

	bool useTaskHuntingPoints(uint64_t amount);

	uint64_t getTaskHuntingPoints() const;

	uint32_t getTaskHuntingRerollPrice() const;

	const std::unique_ptr<TaskHuntingSlot> &getTaskHuntingWithCreature(uint16_t raceId) const;

	uint32_t getLoyaltyPoints() const;

	void setLoyaltyBonus(uint16_t bonus);
	void setLoyaltyTitle(std::string title);
	std::string getLoyaltyTitle() const;
	uint16_t getLoyaltyBonus() const;

	/*******************************************************************************
	 * Depot search system
	 ******************************************************************************/
	void requestDepotItems();
	void requestDepotSearchItem(uint16_t itemId, uint8_t tier);
	void retrieveAllItemsFromDepotSearch(uint16_t itemId, uint8_t tier, bool isDepot);
	void openContainerFromDepotSearch(const Position &pos);
	std::shared_ptr<Item> getItemFromDepotSearch(uint16_t itemId, const Position &pos);

	std::pair<std::vector<std::shared_ptr<Item>>, std::map<uint16_t, std::map<uint8_t, uint32_t>>> requestLockerItems(const std::shared_ptr<DepotLocker> &depotLocker, bool sendToClient = false, uint8_t tier = 0) const;

	/**
	This function returns a pair of an array of items and a 16-bit integer from a DepotLocker instance, a 8-bit byte and a 16-bit integer.
	@param depotLocker The instance of DepotLocker from which to retrieve items.
	@param tier The 8-bit byte that specifies the level of the tier to search.
	@param itemId The 16-bit integer that specifies the ID of the item to search for.
	@return A pair of an array of items and a 16-bit integer, where the array of items is filled with all items from the
	locker with the specified id and the 16-bit integer is the total items found.
	*/
	std::pair<std::vector<std::shared_ptr<Item>>, uint16_t> getLockerItemsAndCountById(
		const std::shared_ptr<DepotLocker> &depotLocker,
		uint8_t tier,
		uint16_t itemId
	) const;

	bool saySpell(
		SpeakClasses type,
		const std::string &text,
		bool ghostMode,
		const Spectators* spectatorsPtr = nullptr,
		const Position* pos = nullptr
	);

	// Forge system
	void forgeFuseItems(ForgeAction_t actionType, uint16_t firstItemid, uint8_t tier, uint16_t secondItemId, bool success, bool reduceTierLoss, bool convergence, uint8_t bonus, uint8_t coreCount);
	void forgeTransferItemTier(ForgeAction_t actionType, uint16_t donorItemId, uint8_t tier, uint16_t receiveItemId, bool convergence);
	void forgeResourceConversion(ForgeAction_t actionType);
	void forgeHistory(uint8_t page) const;

	void sendOpenForge() const;
	void sendForgeError(ReturnValue returnValue) const;
	void sendForgeResult(ForgeAction_t actionType, uint16_t leftItemId, uint8_t leftTier, uint16_t rightItemId, uint8_t rightTier, bool success, uint8_t bonus, uint8_t coreCount, bool convergence) const;
	void sendForgeHistory(uint8_t page) const;
	void closeForgeWindow() const;

	void setForgeDusts(uint64_t amount);
	void addForgeDusts(uint64_t amount);
	void removeForgeDusts(uint64_t amount);
	uint64_t getForgeDusts() const;

	void addForgeDustLevel(uint64_t amount);
	void removeForgeDustLevel(uint64_t amount);
	uint64_t getForgeDustLevel() const;

	std::vector<ForgeHistory> &getForgeHistory();

	void setForgeHistory(const ForgeHistory &history);

	void registerForgeHistoryDescription(ForgeHistory history);

	void setBossPoints(uint32_t amount);
	void addBossPoints(uint32_t amount);
	void removeBossPoints(uint32_t amount);
	uint32_t getBossPoints() const;
	void sendBosstiaryCooldownTimer() const;

	void setSlotBossId(uint8_t slotId, uint32_t bossId);
	uint32_t getSlotBossId(uint8_t slotId) const;

	void addRemoveTime();
	void setRemoveBossTime(uint8_t newRemoveTimes);
	uint8_t getRemoveTimes() const;

	void sendMonsterPodiumWindow(const std::shared_ptr<Item> &podium, const Position &position, uint16_t itemId, uint8_t stackpos) const;

	void sendBosstiaryEntryChanged(uint32_t bossid) const;

	void sendInventoryImbuements(const std::map<Slots_t, std::shared_ptr<Item>> &items) const;

	/*******************************************************************************
	 * Hazard system
	 ******************************************************************************/
	// Parser
	void parseAttackRecvHazardSystem(CombatDamage &damage, const std::shared_ptr<Monster> &monster);
	void parseAttackDealtHazardSystem(CombatDamage &damage, const std::shared_ptr<Monster> &monster) const;
	// Points increase:
	void setHazardSystemPoints(int32_t amount);
	// Points get:
	uint16_t getHazardSystemPoints() const;

	/*******************************************************************************/

	// Concoction system
	void updateConcoction(uint16_t itemId, uint16_t timeLeft);
	std::map<uint16_t, uint16_t> getActiveConcoctions() const;
	bool isConcoctionActive(Concoction_t concotion) const;

	bool checkAutoLoot(bool isBoss) const;

	QuickLootFilter_t getQuickLootFilter() const;

	// Get specific inventory item from itemid
	std::vector<std::shared_ptr<Item>> getInventoryItemsFromId(uint16_t itemId, bool ignore = true) const;

	// this get all player store inbox items and return as ItemsTierCountList
	ItemsTierCountList getStoreInboxItemsId() const;
	// this get all player depot chest items and return as ItemsTierCountList
	ItemsTierCountList getDepotChestItemsId() const;
	// this get all player depot inbox items and return as ItemsTierCountList
	ItemsTierCountList getDepotInboxItemsId() const;

	// This get all player inventory items
	std::vector<std::shared_ptr<Item>> getAllInventoryItems(bool ignoreEquiped = false, bool ignoreItemWithTier = false) const;

	// This get all players slot items
	phmap::flat_hash_map<uint8_t, std::shared_ptr<Item>> getAllSlotItems() const;

	// Gets the equipped items with augment by type
	std::vector<std::shared_ptr<Item>> getEquippedAugmentItemsByType(Augment_t augmentType) const;

	// Gets the equipped items with augment
	std::vector<std::shared_ptr<Item>> getEquippedAugmentItems() const;

	/**
	 * @brief Get the equipped items of the player->
	 * @details This function returns a vector containing the items currently equipped by the player
	 * @return A vector of pointers to the equipped items.
	 */
	std::vector<std::shared_ptr<Item>> getEquippedItems() const;

	// Player wheel interface
	std::unique_ptr<PlayerWheel> &wheel();
	const std::unique_ptr<PlayerWheel> &wheel() const;

	// Player achievement interface
	std::unique_ptr<PlayerAchievement> &achiev();
	const std::unique_ptr<PlayerAchievement> &achiev() const;

	// Player badge interface
	std::unique_ptr<PlayerBadge> &badge();
	const std::unique_ptr<PlayerBadge> &badge() const;

	// Player title interface
	std::unique_ptr<PlayerTitle> &title();
	const std::unique_ptr<PlayerTitle> &title() const;

	// Player summary interface
	std::unique_ptr<PlayerCyclopedia> &cyclopedia();
	const std::unique_ptr<PlayerCyclopedia> &cyclopedia() const;

	// Player vip interface
	std::unique_ptr<PlayerVIP> &vip();
	const std::unique_ptr<PlayerVIP> &vip() const;

	void sendLootMessage(const std::string &message) const;

	std::shared_ptr<Container> getLootPouch();

	bool hasPermittedConditionInPZ() const;

	std::shared_ptr<Container> getStoreInbox() const;

	bool canSpeakWithHireling(uint8_t speechbubble);

	uint16_t getPlayerVocationEnum() const;

	void sendAttachedEffect(const std::shared_ptr<Creature> &creature, uint16_t effectId) const;
	void sendDetachEffect(const std::shared_ptr<Creature> &creature, uint16_t effectId) const;
	void sendShader(const std::shared_ptr<Creature> &creature, const std::string &shaderName) const;
	void sendMapShader(const std::string &shaderName) const;
	const std::string &getMapShader() const {
		return mapShader;
	}
	void setMapShader(const std::string_view shaderName) {
		this->mapShader = shaderName;
	}
	void sendPlayerTyping(const std::shared_ptr<Creature> &creature, uint8_t typing) const;

private:
	friend class PlayerLock;
	std::mutex mutex;

	static uint32_t playerFirstID;
	static uint32_t playerLastID;

	std::vector<std::shared_ptr<Condition>> getMuteConditions() const;

	void checkTradeState(const std::shared_ptr<Item> &item);
	bool hasCapacity(const std::shared_ptr<Item> &item, uint32_t count) const;

	void checkLootContainers(const std::shared_ptr<Container> &item);

	void gainExperience(uint64_t exp, const std::shared_ptr<Creature> &target);
	void addExperience(const std::shared_ptr<Creature> &target, uint64_t exp, bool sendText = false);
	void removeExperience(uint64_t exp, bool sendText = false);

	void updateInventoryWeight();
	/**
	 * @brief Starts checking the imbuements in the item so that the time decay is performed
	 * Registers the player in an unordered_map in game.h so that the function can be initialized by the task
	 */
	void updateInventoryImbuement();

	void setNextWalkActionTask(const std::shared_ptr<Task> &task);
	void setNextWalkTask(const std::shared_ptr<Task> &task);
	void setNextActionTask(const std::shared_ptr<Task> &task, bool resetIdleTime = true);
	void setNextActionPushTask(const std::shared_ptr<Task> &task);
	void setNextPotionActionTask(const std::shared_ptr<Task> &task);

	void death(const std::shared_ptr<Creature> &lastHitCreature) override;
	bool spawn();
	void despawn();
	bool dropCorpse(const std::shared_ptr<Creature> &lastHitCreature, const std::shared_ptr<Creature> &mostDamageCreature, bool lastHitUnjustified, bool mostDamageUnjustified) override;
	std::shared_ptr<Item> getCorpse(const std::shared_ptr<Creature> &lastHitCreature, const std::shared_ptr<Creature> &mostDamageCreature) override;

	// cylinder implementations
	ReturnValue queryAdd(int32_t index, const std::shared_ptr<Thing> &thing, uint32_t count, uint32_t flags, const std::shared_ptr<Creature> &actor = nullptr) override;
	ReturnValue queryMaxCount(int32_t index, const std::shared_ptr<Thing> &thing, uint32_t count, uint32_t &maxQueryCount, uint32_t flags) override;
	ReturnValue queryRemove(const std::shared_ptr<Thing> &thing, uint32_t count, uint32_t flags, const std::shared_ptr<Creature> &actor = nullptr) override;
	std::shared_ptr<Cylinder> queryDestination(int32_t &index, const std::shared_ptr<Thing> &thing, std::shared_ptr<Item> &destItem, uint32_t &flags) override;

	void addThing(const std::shared_ptr<Thing> &) override { }
	void addThing(int32_t index, const std::shared_ptr<Thing> &thing) override;

	void updateThing(const std::shared_ptr<Thing> &thing, uint16_t itemId, uint32_t count) override;
	void replaceThing(uint32_t index, const std::shared_ptr<Thing> &thing) override;

	void removeThing(const std::shared_ptr<Thing> &thing, uint32_t count) override;

	int32_t getThingIndex(const std::shared_ptr<Thing> &thing) const override;
	size_t getFirstIndex() const override;
	size_t getLastIndex() const override;
	uint32_t getItemTypeCount(uint16_t itemId, int32_t subType = -1) const override;
	void stashContainer(const StashContainerList &itemDict);
	ItemsTierCountList getInventoryItemsId(bool ignoreStoreInbox = false) const;

	// This function is a override function of base class
	std::map<uint32_t, uint32_t> &getAllItemTypeCount(std::map<uint32_t, uint32_t> &countMap) const override;
	// Function from player class with correct type sizes (uint16_t)
	std::map<uint16_t, uint16_t> &getAllSaleItemIdAndCount(std::map<uint16_t, uint16_t> &countMap) const;
	void getAllItemTypeCountAndSubtype(std::map<uint32_t, uint32_t> &countMap) const;
	std::shared_ptr<Item> getForgeItemFromId(uint16_t itemId, uint8_t tier) const;
	std::shared_ptr<Thing> getThing(size_t index) const override;

	void internalAddThing(const std::shared_ptr<Thing> &thing) override;
	void internalAddThing(uint32_t index, const std::shared_ptr<Thing> &thing) override;

	void addHuntingTaskKill(const std::shared_ptr<MonsterType> &mType);
	void addBestiaryKill(const std::shared_ptr<MonsterType> &mType);
	void addBosstiaryKill(const std::shared_ptr<MonsterType> &mType);

	phmap::flat_hash_set<uint32_t> attackedSet {};

	std::map<uint8_t, OpenContainer> openContainers;
	std::map<uint32_t, std::shared_ptr<DepotLocker>> depotLockerMap;
	std::map<uint32_t, std::shared_ptr<DepotChest>> depotChests;
	std::map<uint8_t, int64_t> moduleDelayMap;
	std::map<uint32_t, int32_t> storageMap;
	std::map<uint16_t, uint64_t> itemPriceMap;

	std::map<uint64_t, std::shared_ptr<Reward>> rewardMap;

	std::map<ObjectCategory_t, std::pair<std::shared_ptr<Container>, std::shared_ptr<Container>>> m_managedContainers;
	std::vector<ForgeHistory> forgeHistoryVector;

	std::vector<uint16_t> quickLootListItemIds;

	std::vector<OutfitEntry> outfits;
	std::unordered_set<uint16_t> wings;
	std::unordered_set<uint16_t> auras;
	std::unordered_set<uint16_t> effects;
	std::unordered_set<uint16_t> shaders;
	std::vector<FamiliarEntry> familiars;

	std::vector<std::unique_ptr<PreySlot>> preys;
	std::vector<std::unique_ptr<TaskHuntingSlot>> taskHunting;

	GuildWarVector guildWarVector;

	std::vector<std::shared_ptr<Party>> invitePartyList;
	std::vector<uint32_t> modalWindows;
	std::vector<std::string> learnedInstantSpellList;
	// TODO: This variable is only temporarily used when logging in, get rid of it somehow.
	std::vector<std::shared_ptr<Condition>> storedConditionList;

	std::unordered_set<std::shared_ptr<MonsterType>> m_bestiaryMonsterTracker;
	std::unordered_set<std::shared_ptr<MonsterType>> m_bosstiaryMonsterTracker;

	std::string name;
	std::string guildNick;
	std::string loyaltyTitle;
	std::string mapShader;

	Skill skills[SKILL_LAST + 1];
	LightInfo itemsLight;
	Position loginPosition;
	Position lastWalkthroughPosition;

	time_t lastLoginSaved = 0;
	time_t lastLogout = 0;

	uint64_t experience = 0;
	uint64_t manaSpent = 0;
	uint64_t lastAttack = 0;
	std::unordered_map<uint8_t, uint64_t> lastConditionTime;
	uint64_t lastAggressiveAction = 0;
	uint64_t bankBalance = 0;
	uint64_t lastQuestlogUpdate = 0;
	uint64_t preyCards = 0;
	uint64_t taskHuntingPoints = 0;
	uint32_t bossPoints = 0;
	uint32_t bossIdSlotOne = 0;
	uint32_t bossIdSlotTwo = 0;
	uint8_t bossRemoveTimes = 1;
	uint64_t forgeDusts = 0;
	uint64_t forgeDustLevel = 0;
	int64_t lastFailedFollow = 0;
	int64_t skullTicks = 0;
	int64_t lastWalkthroughAttempt = 0;
	int64_t lastToggleMount = 0;
	int64_t lastUIInteraction = 0;
	int64_t lastPing;
	int64_t lastPong;
	int64_t nextAction = 0;
	int64_t lastToggleWing = 0;
	int64_t lastToggleEffect = 0;
	int64_t lastToggleAura = 0;
	int64_t lastToggleShader = 0;
	int64_t nextPotionAction = 0;
	int64_t lastQuickLootNotification = 0;
	int64_t lastWalking = 0;
	int64_t loginProtectionTime = 0;
	uint64_t asyncOngoingTasks = 0;

	std::vector<Kill> unjustifiedKills;

	std::shared_ptr<BedItem> bedItem = nullptr;
	std::shared_ptr<Guild> guild = nullptr;
	GuildRank_ptr guildRank;
	std::shared_ptr<Group> group = nullptr;
	std::shared_ptr<Inbox> inbox;
	std::shared_ptr<Item> imbuingItem = nullptr;
	std::shared_ptr<Item> tradeItem = nullptr;
	std::shared_ptr<Item> inventory[CONST_SLOT_LAST + 1] = {};
	std::shared_ptr<Item> writeItem = nullptr;
	std::shared_ptr<House> editHouse = nullptr;
	std::shared_ptr<Npc> shopOwner = nullptr;
	std::shared_ptr<Party> m_party = nullptr;
	std::shared_ptr<Player> tradePartner = nullptr;
	std::shared_ptr<ProtocolGame> client = nullptr;
	std::shared_ptr<Task> walkTask;
	std::shared_ptr<Town> town;
	std::shared_ptr<Vocation> vocation = nullptr;
	std::shared_ptr<RewardChest> rewardChest = nullptr;

	uint32_t inventoryWeight = 0;
	uint32_t capacity = 40000;
	uint32_t bonusCapacity = 0;

	std::bitset<CombatType_t::COMBAT_COUNT> m_damageImmunities;
	std::bitset<ConditionType_t::CONDITION_COUNT> m_conditionImmunities;
	std::bitset<ConditionType_t::CONDITION_COUNT> m_conditionSuppressions;

	uint32_t level = 1;
	uint32_t magLevel = 0;
	uint32_t actionTaskEvent = 0;
	uint32_t actionTaskEventPush = 0;
	uint32_t actionPotionTaskEvent = 0;
	uint32_t nextStepEvent = 0;
	uint32_t walkTaskEvent = 0;
	uint32_t MessageBufferTicks = 0;
	uint32_t lastIP = 0;
	uint32_t guid = 0;
	uint32_t loyaltyPoints = 0;
	uint8_t isDailyReward = DAILY_REWARD_NOTCOLLECTED;
	uint32_t windowTextId = 0;
	uint32_t editListId = 0;
	uint32_t manaMax = 0;
	int32_t varSkills[SKILL_LAST + 1] = {};
	int32_t varStats[STAT_LAST + 1] = {};
	int32_t shopCallback = -1;
	int32_t MessageBufferCount = 0;
	int32_t bloodHitCount = 0;
	int32_t shieldBlockCount = 0;
	int8_t offlineTrainingSkill = SKILL_NONE;
	int32_t offlineTrainingTime = 0;
	int32_t idleTime = 0;
	int32_t m_deathTime = 0;
	uint32_t coinBalance = 0;
	uint32_t coinTransferableBalance = 0;
	uint16_t xpBoostTime = 0;
	uint8_t randomMount = 0;

	uint16_t lastStatsTrainingTime = 0;
	uint16_t staminaMinutes = 2520;
	std::vector<uint8_t> blessings = { 0, 0, 0, 0, 0, 0, 0, 0, 0, 0 };
	uint16_t maxWriteLen = 0;
	uint16_t baseXpGain = 100;
	uint16_t voucherXpBoost = 0;
	uint16_t grindingXpBoost = 0;
	uint16_t xpBoostPercent = 0;
	uint16_t staminaXpBoost = 100;
	int16_t lastDepotId = -1;
	StashItemList stashItems; // [ItemID] = amount
	uint32_t movedItems = 0;

	// Depot search system
	bool depotSearch = false;
	std::pair<uint16_t, uint8_t> depotSearchOnItem;

	// Bestiary
	bool charmExpansion = false;
	uint16_t charmRuneWound = 0;
	uint16_t charmRuneEnflame = 0;
	uint16_t charmRunePoison = 0;
	uint16_t charmRuneFreeze = 0;
	uint16_t charmRuneZap = 0;
	uint16_t charmRuneCurse = 0;
	uint16_t charmRuneCripple = 0;
	uint16_t charmRuneParry = 0;
	uint16_t charmRuneDodge = 0;
	uint16_t charmRuneAdrenaline = 0;
	uint16_t charmRuneNumb = 0;
	uint16_t charmRuneCleanse = 0;
	uint16_t charmRuneBless = 0;
	uint16_t charmRuneScavenge = 0;
	uint16_t charmRuneGut = 0;
	uint16_t charmRuneLowBlow = 0;
	uint16_t charmRuneDivine = 0;
	uint16_t charmRuneVamp = 0;
	uint16_t charmRuneVoid = 0;
	uint32_t charmPoints = 0;
	int32_t UsedRunesBit = 0;
	int32_t UnlockedRunesBit = 0;
	std::pair<ConditionType_t, uint64_t> cleanseCondition = { CONDITION_NONE, 0 };

	std::pair<ConditionType_t, uint64_t> m_fearCondition = { CONDITION_NONE, 0 };

	uint8_t soul = 0;
	uint8_t levelPercent = 0;
	uint16_t loyaltyBonusPercent = 0;
	double_t magLevelPercent = 0;

	PlayerSex_t sex = PLAYERSEX_FEMALE;
	OperatingSystem_t operatingSystem = CLIENTOS_NONE;
	BlockType_t lastAttackBlockType = BLOCK_NONE;
	TradeState_t tradeState = TRADE_NONE;
	FightMode_t fightMode = FIGHTMODE_ATTACK;
	Faction_t faction = FACTION_PLAYER;
	QuickLootFilter_t quickLootFilter {};
	PlayerPronoun_t pronoun = PLAYERPRONOUN_THEY;

	bool chaseMode = false;
	bool secureMode = true;
	bool inMarket = false;
	bool wasMounted = false;
	bool ghostMode = false;
	bool pzLocked = false;
	bool isConnecting = false;
	bool addAttackSkillPoint = false;
	bool inventoryAbilities[CONST_SLOT_LAST + 1] = {};
	bool quickLootFallbackToMainContainer = false;
	bool logged = false;
	bool scheduledSaleUpdate = false;
	bool inEventMovePush = false;
	bool supplyStash = false; // Menu option 'stow, stow container ...'
	bool marketMenu = false; // Menu option 'show in market'
	bool exerciseTraining = false;
	bool moved = false;
	bool m_isDead = false;
	bool imbuementTrackerWindowOpen = false;
<<<<<<< HEAD
	bool wasWinged = false;
	bool wasAuraed = false;
	bool wasEffected = false;
	bool wasShadered = false;
	bool randomizeWing = false;
	bool randomizeAura = false;
	bool randomizeEffect = false;
	bool randomizeShader = false;
=======
	bool shouldForceLogout = true;
	bool connProtected = false;
>>>>>>> 13dbc4f4

	// Hazard system
	int64_t lastHazardSystemCriticalHit = 0;
	bool reloadHazardSystemPointsCounter = true;
	// Hazard end

	// Concoctions
	// [ConcoctionID] = time
	std::map<uint16_t, uint16_t> activeConcoctions;

	int32_t specializedMagicLevel[COMBAT_COUNT] = { 0 };
	int32_t cleavePercent = 0;
	std::map<uint8_t, int32_t> perfectShot;
	int32_t magicShieldCapacityFlat = 0;
	int32_t magicShieldCapacityPercent = 0;

	int32_t marriageSpouse = -1;

	void updateItemsLight(bool internal = false);
	uint16_t getStepSpeed() const override {
		return std::max<uint16_t>(PLAYER_MIN_SPEED, std::min<uint16_t>(PLAYER_MAX_SPEED, getSpeed()));
	}
	void updateBaseSpeed();

	bool isPromoted() const;

	uint32_t getAttackSpeed() const;

	static double_t getPercentLevel(uint64_t count, uint64_t nextLevelCount);
	double getLostPercent() const;
	uint64_t getLostExperience() const override {
		return skillLoss ? static_cast<uint64_t>(experience * getLostPercent()) : 0;
	}

	bool isSuppress(ConditionType_t conditionType, bool attackerPlayer) const override;

	uint16_t getLookCorpse() const override;
	void getPathSearchParams(const std::shared_ptr<Creature> &creature, FindPathParams &fpp) override;

	void setDead(bool isDead) {
		m_isDead = isDead;
	}
	bool isDead() const override {
		return m_isDead;
	}

	void triggerMomentum();
	void clearCooldowns();
	void triggerTranscendance();

	friend class Game;
	friend class SaveManager;
	friend class Npc;
	friend class PlayerFunctions;
	friend class NetworkMessageFunctions;
	friend class Map;
	friend class Actions;
	friend class IOLoginData;
	friend class ProtocolGame;
	friend class MoveEvent;
	friend class BedItem;
	friend class PlayerWheel;
	friend class IOLoginDataLoad;
	friend class IOLoginDataSave;
	friend class PlayerAchievement;
	friend class PlayerBadge;
	friend class PlayerCyclopedia;
	friend class PlayerTitle;
	friend class PlayerVIP;

	std::unique_ptr<PlayerWheel> m_wheelPlayer;
	std::unique_ptr<PlayerAchievement> m_playerAchievement;
	std::unique_ptr<PlayerBadge> m_playerBadge;
	std::unique_ptr<PlayerCyclopedia> m_playerCyclopedia;
	std::unique_ptr<PlayerTitle> m_playerTitle;
	std::unique_ptr<PlayerVIP> m_playerVIP;

	std::mutex quickLootMutex;

	std::shared_ptr<Account> account;
	bool online = true;

	bool hasQuiverEquipped() const;

	bool hasWeaponDistanceEquipped() const;

	std::shared_ptr<Item> getQuiverAmmoOfType(const ItemType &it) const;

	std::array<double_t, COMBAT_COUNT> getFinalDamageReduction() const;
	void calculateDamageReductionFromEquipedItems(std::array<double_t, COMBAT_COUNT> &combatReductionMap) const;
	void calculateDamageReductionFromItem(std::array<double_t, COMBAT_COUNT> &combatReductionMap, const std::shared_ptr<Item> &item) const;
	void updateDamageReductionFromItemImbuement(std::array<double_t, COMBAT_COUNT> &combatReductionMap, const std::shared_ptr<Item> &item, uint16_t combatTypeIndex) const;
	void updateDamageReductionFromItemAbility(std::array<double_t, COMBAT_COUNT> &combatReductionMap, const std::shared_ptr<Item> &item, uint16_t combatTypeIndex) const;
	double_t calculateDamageReduction(double_t currentTotal, int16_t resistance) const;

	void removeEmptyRewards();
	bool hasOtherRewardContainerOpen(const std::shared_ptr<Container> &container) const;

	void checkAndShowBlessingMessage();

	void setMarriageSpouse(const int32_t spouseId) {
		marriageSpouse = spouseId;
	}
	int32_t getMarriageSpouse() const {
		return marriageSpouse;
	}
};<|MERGE_RESOLUTION|>--- conflicted
+++ resolved
@@ -1658,7 +1658,6 @@
 	bool moved = false;
 	bool m_isDead = false;
 	bool imbuementTrackerWindowOpen = false;
-<<<<<<< HEAD
 	bool wasWinged = false;
 	bool wasAuraed = false;
 	bool wasEffected = false;
@@ -1667,10 +1666,8 @@
 	bool randomizeAura = false;
 	bool randomizeEffect = false;
 	bool randomizeShader = false;
-=======
 	bool shouldForceLogout = true;
 	bool connProtected = false;
->>>>>>> 13dbc4f4
 
 	// Hazard system
 	int64_t lastHazardSystemCriticalHit = 0;
