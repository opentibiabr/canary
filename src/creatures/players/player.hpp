--- conflicted
+++ resolved
@@ -477,22 +477,18 @@
 	bool hasBlessing(uint8_t index) const {
 		return blessings[index - 1] != 0;
 	}
-<<<<<<< HEAD
+  
 	uint8_t getBlessingCount(uint8_t index, bool storeCount = false) const {
 		if (!storeCount) {
-			return blessings[index - 1];
+			if (index > 0 && index <= blessings.size()) {
+        return blessings[index - 1];
+      } else {
+        g_logger().error("[{}] - index outside range 0-10.", __FUNCTION__);
+        return 0;
+      }
 		}
 		auto amount = kv()->scoped("summary")->scoped("blessings")->scoped(fmt::format("{}", index))->get("amount");
 		return amount ? static_cast<uint8_t>(amount->getNumber()) : 0;
-=======
-	uint8_t getBlessingCount(uint8_t index) const {
-		if (index > 0 && index <= blessings.size()) {
-			return blessings[index - 1];
-		} else {
-			g_logger().error("[{}] - index outside range 0-10.", __FUNCTION__);
-			return 0;
-		}
->>>>>>> 7c3393a1
 	}
 	std::string getBlessingsName() const;
 
