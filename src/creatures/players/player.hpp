--- conflicted
+++ resolved
@@ -665,12 +665,8 @@
 	}
 	const Position &getTemplePosition() const {
 		if (!town) {
-<<<<<<< HEAD
-			return Position();
-=======
 			static auto emptyPosition = Position();
 			return emptyPosition;
->>>>>>> 533e9d61
 		}
 
 		return town->getTemplePosition();
