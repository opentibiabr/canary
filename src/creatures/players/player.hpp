/**
 * Canary - A free and open-source MMORPG server emulator
 * Copyright (©) 2019-2024 OpenTibiaBR <opentibiabr@outlook.com>
 * Repository: https://github.com/opentibiabr/canary
 * License: https://github.com/opentibiabr/canary/blob/main/LICENSE
 * Contributors: https://github.com/opentibiabr/canary/graphs/contributors
 * Website: https://docs.opentibiabr.com/
 */

#pragma once

#include "creatures/creature.hpp"
#include "enums/forge_conversion.hpp"
#include "game/bank/bank.hpp"
#include "grouping/guild.hpp"
#include "items/cylinder.hpp"
#include "game/movement/position.hpp"
#include "creatures/creatures_definitions.hpp"

// Player components are decoupled to reduce complexity. Keeping includes here aids in clarity and maintainability, but avoid including player.hpp in headers to prevent circular dependencies.
#include "creatures/players/animus_mastery/animus_mastery.hpp"
#include "creatures/players/components/player_achievement.hpp"
#include "creatures/players/components/player_badge.hpp"
#include "creatures/players/components/player_cyclopedia.hpp"
#include "creatures/players/components/player_title.hpp"
#include "creatures/players/components/wheel/player_wheel.hpp"
#include "creatures/players/components/player_vip.hpp"
#include "creatures/players/components/wheel/wheel_gems.hpp"
#include "creatures/players/components/player_attached_effects.hpp"

class House;
class NetworkMessage;
class Weapon;
class ProtocolGame;
class Party;
class Task;
class Guild;
class Imbuement;
class PreySlot;
class TaskHuntingSlot;
class Spell;
class Spectators;
class Account;
class RewardChest;
class Cylinder;
class Town;
class Reward;
class DepotChest;
class DepotLocker;
class Inbox;
class Vocation;
class Container;
class KV;
class BedItem;
class Npc;
class Offer;

struct ModalWindow;
struct Achievement;
struct VIPGroup;
struct Mount;
struct Wing;
struct Effect;
struct Shader;
struct Aura;
struct OutfitEntry;
struct Outfit;
struct FamiliarEntry;
struct Familiar;
struct Group;
struct Outfit_t;
struct TextMessage;
struct HighscoreCharacter;
struct StoreDetail;
struct StoreHistory;

enum class PlayerIcon : uint8_t;
enum class IconBakragore : uint8_t;
<<<<<<< HEAD
enum class StoreErrors_t : uint8_t;
enum class StoreDetailType : uint8_t;
=======
enum class HouseAuctionType : uint8_t;
enum class BidErrorMessage : uint8_t;
enum class TransferErrorMessage : uint8_t;
enum class AcceptTransferErrorMessage : uint8_t;
>>>>>>> 6a8e78b0
enum ObjectCategory_t : uint8_t;
enum PreySlot_t : uint8_t;
enum SpeakClasses : uint8_t;
enum ChannelEvent_t : uint8_t;
enum SquareColor_t : uint8_t;
enum Resource_t : uint8_t;

using GuildWarVector = std::vector<uint32_t>;
using StashContainerList = std::vector<std::pair<std::shared_ptr<Item>, uint32_t>>;
using ItemVector = std::vector<std::shared_ptr<Item>>;
using UsersMap = std::map<uint32_t, std::shared_ptr<Player>>;
using InvitedMap = std::map<uint32_t, std::shared_ptr<Player>>;
using HouseMap = std::map<uint32_t, std::shared_ptr<House>>;

struct CharmInfo {
	uint16_t raceId = 0;
	uint8_t tier = 0;
};

struct ForgeHistory {
	ForgeAction_t actionType = ForgeAction_t::FUSION;
	uint8_t tier = 0;
	uint8_t bonus = 0;

	time_t createdAt;

	uint16_t historyId = 0;

	uint64_t cost = 0;
	uint64_t dustCost = 0;
	uint64_t coresCost = 0;
	uint64_t gained = 0;

	bool success = false;
	bool tierLoss = false;
	bool successCore = false;
	bool tierCore = false;
	bool convergence = false;

	std::string description;
	std::string firstItemName;
	std::string secondItemName;
};

struct OpenContainer {
	std::shared_ptr<Container> container;
	uint16_t index;
};

using MuteCountMap = std::map<uint32_t, uint32_t>;

static constexpr uint16_t PLAYER_MAX_SPEED = std::numeric_limits<uint16_t>::max();
static constexpr uint16_t PLAYER_MIN_SPEED = 10;
static constexpr uint8_t PLAYER_SOUND_HEALTH_CHANGE = 10;

class Player final : public Creature, public Cylinder, public Bankable {
public:
	class PlayerLock {
	public:
		explicit PlayerLock(const std::shared_ptr<Player> &p) :
			player(p) {
			player->mutex.lock();
		}

		PlayerLock(const PlayerLock &) = delete;

		~PlayerLock() {
			player->mutex.unlock();
		}

	private:
		const std::shared_ptr<Player> &player;
	};

	explicit Player(std::shared_ptr<ProtocolGame> p);
	~Player() override;

	// non-copyable
	Player(const Player &) = delete;
	Player &operator=(const Player &) = delete;

	std::shared_ptr<Player> getPlayer() override {
		return static_self_cast<Player>();
	}
	std::shared_ptr<const Player> getPlayer() const override {
		return static_self_cast<Player>();
	}

	static std::shared_ptr<Task> createPlayerTask(uint32_t delay, std::function<void(void)> f, const std::string &context);

	void setID() override;

	void setOnline(bool value) override {
		online = value;
	}
	bool isOnline() const override {
		return online;
	}

	static uint32_t getFirstID();
	static uint32_t getLastID();

	static MuteCountMap muteCountMap;

	const std::string &getName() const override {
		return name;
	}
	void setName(const std::string &name) {
		this->name = name;
	}
	const std::string &getNewName() const {
		return m_newName;
	}
	void setNewName(const std::string &newName) {
		this->m_newName = newName;
	}
	const std::string &getTypeName() const override {
		return name;
	}
	const std::string &getNameDescription() const override {
		return name;
	}
	std::string getDescription(int32_t lookDistance) override;

	CreatureType_t getType() const override {
		return CREATURETYPE_PLAYER;
	}

	uint8_t getLastMount() const;
	uint8_t getCurrentMount() const;
	void setCurrentMount(uint8_t mountId);
	bool isMounted() const {
		return defaultOutfit.lookMount != 0;
	}
	bool toggleMount(bool mount);
	bool tameMount(uint8_t mountId);
	bool untameMount(uint8_t mountId);
	bool hasMount(const std::shared_ptr<Mount> &mount) const;
	bool hasAnyMount() const;
	uint8_t getRandomMountId() const;
	void dismount();

	uint16_t getDodgeChance() const;

	uint8_t isRandomMounted() const;
	void setRandomMount(uint8_t isMountRandomized);

	void sendFYIBox(const std::string &message) const;

	void parseBestiarySendRaces() const;
	void sendBestiaryCharms() const;
	void addBestiaryKillCount(uint16_t raceid, uint32_t amount);
	uint32_t getBestiaryKillCount(uint16_t raceid) const;

	void setGUID(uint32_t newGuid);
	uint32_t getGUID() const;
	bool canSeeInvisibility() const override;

	void setDailyReward(uint8_t reward);

	void removeList() override;
	void addList() override;
	void removePlayer(bool displayEffect, bool forced = true);

	static uint64_t getExpForLevel(const uint32_t level);

	uint16_t getStaminaMinutes() const;

	void sendItemsPrice() const;

	void sendForgingData() const;

	bool addOfflineTrainingTries(skills_t skill, uint64_t tries);

	void addOfflineTrainingTime(int32_t addTime);
	void removeOfflineTrainingTime(int32_t removeTime);
	int32_t getOfflineTrainingTime() const;

	int8_t getOfflineTrainingSkill() const;
	void setOfflineTrainingSkill(int8_t skill);

	uint64_t getBankBalance() const override;
	void setBankBalance(uint64_t balance) override;

	[[nodiscard]] std::shared_ptr<Guild> getGuild() const;
	void setGuild(const std::shared_ptr<Guild> &guild);

	[[nodiscard]] GuildRank_ptr getGuildRank() const;
	void setGuildRank(GuildRank_ptr newGuildRank);

	bool isGuildMate(const std::shared_ptr<Player> &player) const;

	[[nodiscard]] const std::string &getGuildNick() const;
	void setGuildNick(std::string nick);

	bool isInWar(const std::shared_ptr<Player> &player) const;
	bool isInWarList(uint32_t guild_id) const;

	void setLastWalkthroughAttempt(int64_t walkthroughAttempt);
	void setLastWalkthroughPosition(Position walkthroughPosition);

	std::shared_ptr<Inbox> getInbox() const;

	std::unordered_set<PlayerIcon> getClientIcons();

	const GuildWarVector &getGuildWarVector() const {
		return guildWarVector;
	}

	const std::unordered_set<std::shared_ptr<MonsterType>> &getCyclopediaMonsterTrackerSet(bool isBoss) const;

	void addMonsterToCyclopediaTrackerList(const std::shared_ptr<MonsterType> &mtype, bool isBoss, bool reloadClient = false);

	void removeMonsterFromCyclopediaTrackerList(const std::shared_ptr<MonsterType> &mtype, bool isBoss, bool reloadClient = false);

	void sendBestiaryEntryChanged(uint16_t raceid) const;

	void refreshCyclopediaMonsterTracker(bool isBoss = false) const {
		refreshCyclopediaMonsterTracker(getCyclopediaMonsterTrackerSet(isBoss), isBoss);
	}

	void refreshCyclopediaMonsterTracker(const std::unordered_set<std::shared_ptr<MonsterType>> &trackerList, bool isBoss) const;

	bool isBossOnBosstiaryTracker(const std::shared_ptr<MonsterType> &monsterType) const;

	bool isMonsterOnBestiaryTracker(const std::shared_ptr<MonsterType> &monsterType) const;

	std::shared_ptr<Vocation> getVocation() const;

	OperatingSystem_t getOperatingSystem() const;
	void setOperatingSystem(OperatingSystem_t clientos);

	bool isOldProtocol() const;

	uint32_t getProtocolVersion() const;

	bool hasSecureMode() const;

	void setParty(std::shared_ptr<Party> newParty);
	std::shared_ptr<Party> getParty() const;

	int32_t getCleavePercent(bool useCharges = false) const;

	void setCleavePercent(int32_t value);

	int32_t getPerfectShotDamage(uint8_t range, bool useCharges = false) const;

	void setPerfectShotDamage(uint8_t range, int32_t damage);

	int32_t getSpecializedMagicLevel(CombatType_t combat, bool useCharges = false) const;

	void setSpecializedMagicLevel(CombatType_t combat, int32_t value);

	int32_t getMagicShieldCapacityFlat(bool useCharges = false) const;

	void setMagicShieldCapacityFlat(int32_t value);

	int32_t getMagicShieldCapacityPercent(bool useCharges = false) const;

	void setMagicShieldCapacityPercent(int32_t value);

	double_t getReflectPercent(CombatType_t combat, bool useCharges = false) const override;

	int32_t getReflectFlat(CombatType_t combat, bool useCharges = false) const override;

	PartyShields_t getPartyShield(const std::shared_ptr<Player> &player);
	bool isInviting(const std::shared_ptr<Player> &player) const;
	bool isPartner(const std::shared_ptr<Player> &player) const;
	void sendPlayerPartyIcons(const std::shared_ptr<Player> &player) const;
	bool addPartyInvitation(const std::shared_ptr<Party> &party);
	void removePartyInvitation(const std::shared_ptr<Party> &party);
	void clearPartyInvitations();

	void sendUnjustifiedPoints() const;

	GuildEmblems_t getGuildEmblem(const std::shared_ptr<Player> &player) const;

	uint64_t getSpentMana() const;

	bool hasFlag(PlayerFlags_t flag) const;

	void setFlag(PlayerFlags_t flag) const;

	void removeFlag(PlayerFlags_t flag) const;

	std::shared_ptr<BedItem> getBedItem();
	void setBedItem(std::shared_ptr<BedItem> b);

	bool hasImbuingItem() const;
	void setImbuingItem(const std::shared_ptr<Item> &item);

	void addBlessing(uint8_t index, uint8_t count);
	void removeBlessing(uint8_t index, uint8_t count);
	bool hasBlessing(uint8_t index) const;

	uint8_t getBlessingCount(uint8_t index, bool storeCount = false) const;
	std::string getBlessingsName() const;

	bool isOffline() const {
		return (getID() == 0);
	}
	void disconnect() const;

	uint32_t getIP() const;

	bool isDisconnected() const {
		return getIP() == 0;
	}

	void addContainer(uint8_t cid, const std::shared_ptr<Container> &container);
	void closeContainer(uint8_t cid);
	void setContainerIndex(uint8_t cid, uint16_t index);

	std::shared_ptr<Container> getContainerByID(uint8_t cid);
	int8_t getContainerID(const std::shared_ptr<Container> &container) const;
	uint16_t getContainerIndex(uint8_t cid) const;

	bool canOpenCorpse(uint32_t ownerId) const;

	void addStorageValue(uint32_t key, int32_t value, bool isLogin = false);
	int32_t getStorageValue(uint32_t key) const;

	int32_t getStorageValueByName(const std::string &storageName) const;
	void addStorageValueByName(const std::string &storageName, int32_t value, bool isLogin = false);

	std::shared_ptr<KV> kv() const;

	void genReservedStorageRange();

	void setGroup(std::shared_ptr<Group> newGroup) {
		group = std::move(newGroup);
	}
	std::shared_ptr<Group> getGroup() const {
		return group;
	}

	void setInMarket(bool value) {
		inMarket = value;
	}
	bool isInMarket() const {
		return inMarket;
	}
	void setSpecialMenuAvailable(bool stashBool, bool marketMenuBool, bool depotSearchBool);
	bool isDepotSearchOpen() const {
		return depotSearchOnItem.first != 0;
	}
	bool isDepotSearchOpenOnItem(uint16_t itemId) const {
		return depotSearchOnItem.first == itemId;
	}
	void setDepotSearchIsOpen(uint16_t itemId, uint8_t tier) {
		depotSearchOnItem = { itemId, tier };
	}
	bool isDepotSearchAvailable() const {
		return depotSearch;
	}
	bool isStashMenuAvailable() const {
		return m_isStashMenuAvailable;
	}
	bool isMarketMenuAvailable() const {
		return marketMenu;
	}
	bool isExerciseTraining() const {
		return exerciseTraining;
	}
	void setExerciseTraining(bool isTraining) {
		exerciseTraining = isTraining;
	}
	void setLastDepotId(int16_t newId) {
		lastDepotId = newId;
	}
	int16_t getLastDepotId() const {
		return lastDepotId;
	}

	void resetIdleTime() {
		idleTime = 0;
	}

	bool isInGhostMode() const override {
		return ghostMode;
	}
	void switchGhostMode() {
		ghostMode = !ghostMode;
	}
	uint32_t getLevel() const {
		return level;
	}
	void setLevel(uint32_t newLevel) {
		level = newLevel;
	}
	uint8_t getLevelPercent() const {
		return levelPercent;
	}
	uint32_t getMagicLevel() const;
	uint32_t getLoyaltyMagicLevel() const;
	uint32_t getBaseMagicLevel() const {
		return magLevel;
	}
	double_t getMagicLevelPercent() const {
		return magLevelPercent;
	}
	uint8_t getSoul() const {
		return soul;
	}
	bool isAccessPlayer() const;
	bool isPlayerGroup() const;
	bool isPremium() const;
	uint32_t getPremiumDays() const;
	time_t getPremiumLastDay() const;

	bool isVip() const;

	void setTibiaCoins(int32_t v);
	void setTransferableTibiaCoins(int32_t v);

	uint16_t getHelpers() const;

	bool setVocation(uint16_t vocId);
	uint16_t getVocationId() const;

	PlayerSex_t getSex() const {
		return sex;
	}
	PlayerPronoun_t getPronoun() const {
		return pronoun;
	}
	std::string getObjectPronoun() const;
	std::string getSubjectPronoun() const;
	std::string getPossessivePronoun() const;
	std::string getReflexivePronoun() const;
	std::string getSubjectVerb(bool past = false) const;
	void setSex(PlayerSex_t);
	void setPronoun(PlayerPronoun_t);
	uint64_t getExperience() const {
		return experience;
	}

	time_t getLastLoginSaved() const {
		return lastLoginSaved;
	}

	time_t getLastLogout() const {
		return lastLogout;
	}

	const Position &getLoginPosition() const {
		return loginPosition;
	}
	const Position &getTemplePosition() const;
	std::shared_ptr<Town> getTown() const;
	void setTown(const std::shared_ptr<Town> &newTown);

	void clearModalWindows();
	bool hasModalWindowOpen(uint32_t modalWindowId) const;
	void onModalWindowHandled(uint32_t modalWindowId);

	bool isPushable() override;
	uint32_t isMuted() const;
	void addMessageBuffer();
	void removeMessageBuffer();

	bool removeItemOfType(uint16_t itemId, uint32_t itemAmount, int32_t subType, bool ignoreEquipped = false) const;
	/**
	 * @param itemAmount is uint32_t because stash item is uint32_t max
	 */
	bool hasItemCountById(uint16_t itemId, uint32_t itemCount, bool checkStash) const;
	/**
	 * @param itemAmount is uint32_t because stash item is uint32_t max
	 */
	bool removeItemCountById(uint16_t itemId, uint32_t itemAmount, bool removeFromStash = true);

	void addItemOnStash(uint16_t itemId, uint32_t amount);
	uint32_t getStashItemCount(uint16_t itemId) const;
	bool withdrawItem(uint16_t itemId, uint32_t amount);
	StashItemList getStashItems() const;

	uint32_t getBaseCapacity() const;

	uint32_t getCapacity() const;

	uint32_t getBonusCapacity() const;

	uint32_t getFreeCapacity() const;

	int32_t getMaxHealth() const override;
	uint32_t getMaxMana() const override;

	std::shared_ptr<Item> getInventoryItem(Slots_t slot) const;

	bool isItemAbilityEnabled(Slots_t slot) const;
	void setItemAbility(Slots_t slot, bool enabled);

	void setVarSkill(skills_t skill, int32_t modifier);

	void setVarStats(stats_t stat, int32_t modifier);
	int32_t getDefaultStats(stats_t stat) const;

	void addConditionSuppressions(const std::array<ConditionType_t, ConditionType_t::CONDITION_COUNT> &addCondition);
	void removeConditionSuppressions(const std::vector<ConditionType_t> &toRemoveConditions);

	std::shared_ptr<Reward> getReward(uint64_t rewardId, bool autoCreate);
	void removeReward(uint64_t rewardId);
	void getRewardList(std::vector<uint64_t> &rewards) const;
	std::shared_ptr<RewardChest> getRewardChest();

	std::vector<std::shared_ptr<Item>> getRewardsFromContainer(const std::shared_ptr<Container> &container) const;

	std::shared_ptr<DepotChest> getDepotChest(uint32_t depotId, bool autoCreate);
	std::shared_ptr<DepotLocker> getDepotLocker(uint32_t depotId);
	void onReceiveMail();
	bool isNearDepotBox();

	std::shared_ptr<Container> refreshManagedContainer(ObjectCategory_t category, const std::shared_ptr<Container> &container, bool isLootContainer, bool loading = false);
	std::shared_ptr<Container> getManagedContainer(ObjectCategory_t category, bool isLootContainer) const;
	void setMainBackpackUnassigned(const std::shared_ptr<Container> &container);

	bool canSee(const Position &pos) override;
	bool canSeeCreature(const std::shared_ptr<Creature> &creature) const override;

	bool canWalkthrough(const std::shared_ptr<Creature> &creature);
	bool canWalkthroughEx(const std::shared_ptr<Creature> &creature) const;

	RaceType_t getRace() const override;

	uint64_t getMoney() const;
	std::pair<uint64_t, uint64_t> getForgeSliversAndCores() const;

	// safe-trade functions
	void setTradeState(TradeState_t state);
	TradeState_t getTradeState() const;
	std::shared_ptr<Item> getTradeItem();

	// shop functions
	void setShopOwner(std::shared_ptr<Npc> owner);

	std::shared_ptr<Npc> getShopOwner() const;

	// follow functions
	bool setFollowCreature(const std::shared_ptr<Creature> &creature) override;
	void goToFollowCreature() override;

	// follow events
	void onFollowCreature(const std::shared_ptr<Creature> &) override;

	// walk events
	void onWalk(Direction &dir) override;
	void onWalkAborted() override;
	void onWalkComplete() override;

	void stopWalk();
	bool openShopWindow(const std::shared_ptr<Npc> &npc, const std::vector<ShopBlock> &shopItems = {});
	bool closeShopWindow();
	bool updateSaleShopList(const std::shared_ptr<Item> &item);
	void updateSaleShopList();
	void updateState();
	bool hasShopItemForSale(uint16_t itemId, uint8_t subType) const;

	void setChaseMode(bool mode);
	void setFightMode(FightMode_t mode);
	void setSecureMode(bool mode);

	Faction_t getFaction() const override;

	void setFaction(Faction_t factionId);
	// combat functions
	bool setAttackedCreature(const std::shared_ptr<Creature> &creature) override;
	bool isImmune(CombatType_t type) const override;
	bool isImmune(ConditionType_t type) const override;
	bool hasShield() const;
	bool isAttackable() const override;
	static bool lastHitIsPlayer(const std::shared_ptr<Creature> &lastHitCreature);

	// stash functions
	ReturnValue addItemFromStash(uint16_t itemId, uint32_t itemCount);
	void stowItem(const std::shared_ptr<Item> &item, uint32_t count, bool allItems);

	ReturnValue addItemBatchToPaginedContainer(
		const std::shared_ptr<Container> &container,
		uint16_t itemId,
		uint32_t totalCount,
		uint32_t &actuallyAdded,
		uint32_t flags = 0,
		uint8_t tier = 0
	);
	std::vector<std::shared_ptr<Container>> getAllContainers(bool onlyFromMainBackpack = true) const;
	std::shared_ptr<Container> getBackpack() const;

	ReturnValue removeItem(const std::shared_ptr<Item> &item, uint32_t count = 0);

	void changeHealth(int32_t healthChange, bool sendHealthChange = true) override;
	void changeMana(int32_t manaChange) override;
	void changeSoul(int32_t soulChange);

	bool isPzLocked() const;
	BlockType_t blockHit(const std::shared_ptr<Creature> &attacker, const CombatType_t &combatType, int32_t &damage, bool checkDefense = false, bool checkArmor = false, bool field = false) override;
	void doAttacking(uint32_t interval) override;
	bool hasExtraSwing() override;

	uint16_t getSkillLevel(skills_t skill) const;
	uint16_t getLoyaltySkill(skills_t skill) const;
	uint16_t getBaseSkill(uint8_t skill) const;
	double_t getSkillPercent(skills_t skill) const;

	bool getAddAttackSkill() const;

	BlockType_t getLastAttackBlockType() const;

	uint64_t getLastConditionTime(ConditionType_t type) const;

	void updateLastConditionTime(ConditionType_t type);

	bool checkLastConditionTimeWithin(ConditionType_t type, uint32_t interval) const;

	uint64_t getLastAttack() const;

	bool checkLastAttackWithin(uint32_t interval) const;

	void updateLastAttack();

	uint64_t getLastAggressiveAction() const;

	bool checkLastAggressiveActionWithin(uint32_t interval) const;

	void updateLastAggressiveAction();

	std::shared_ptr<Item> getWeapon(Slots_t slot, bool ignoreAmmo) const;
	std::shared_ptr<Item> getWeapon(bool ignoreAmmo = false) const;
	WeaponType_t getWeaponType() const;
	int32_t getWeaponSkill(const std::shared_ptr<Item> &item) const;
	void getShieldAndWeapon(std::shared_ptr<Item> &shield, std::shared_ptr<Item> &weapon) const;
	uint16_t calculateFlatDamageHealing() const;
	uint16_t attackTotal(uint16_t flatBonus, uint16_t equipment, uint16_t skill) const;
	uint16_t attackRawTotal(uint16_t flatBonus, uint16_t equipment, uint16_t skill) const;
	uint16_t getDistanceAttackSkill(const int32_t attackSkill, const int32_t weaponAttack) const;
	uint16_t getAttackSkill(const std::shared_ptr<Item> &item) const;
	uint8_t getWeaponSkillId(const std::shared_ptr<Item> &item) const;
	uint16_t getDefenseEquipment() const;
	double getCombatTacticsMitigation() const;
	std::vector<double> getDamageAccuracy(const ItemType &it) const;

	void drainHealth(const std::shared_ptr<Creature> &attacker, int32_t damage) override;
	void drainMana(const std::shared_ptr<Creature> &attacker, int32_t manaLoss) override;
	void addManaSpent(uint64_t amount);
	void addSkillAdvance(skills_t skill, uint64_t count);

	int32_t getArmor() const override;
	int32_t getDefense(bool sendToClient = false) const override;
	float getAttackFactor() const override;
	float getDefenseFactor(bool sendToClient) const override;
	float getMitigation() const override;

	void addInFightTicks(bool pzlock = false);

	uint64_t getGainedExperience(const std::shared_ptr<Creature> &attacker) const override;

	// combat event functions
	void onCleanseCondition(ConditionType_t type) const;
	void onAddCondition(ConditionType_t type) override;
	void onAddCombatCondition(ConditionType_t type) override;
	void onEndCondition(ConditionType_t type) override;
	void onCombatRemoveCondition(const std::shared_ptr<Condition> &condition) override;
	void onAttackedCreature(const std::shared_ptr<Creature> &target) override;
	void onAttacked() override;
	void onAttackedCreatureDrainHealth(const std::shared_ptr<Creature> &target, int32_t points) override;
	void onTargetCreatureGainHealth(const std::shared_ptr<Creature> &target, int32_t points) override;
	bool onKilledPlayer(const std::shared_ptr<Player> &target, bool lastHit) override;
	bool onKilledMonster(const std::shared_ptr<Monster> &target) override;
	void onGainExperience(uint64_t gainExp, const std::shared_ptr<Creature> &target) override;
	void onGainSharedExperience(uint64_t gainExp, const std::shared_ptr<Creature> &target);
	void onAttackedCreatureBlockHit(const BlockType_t &blockType) override;
	void onBlockHit() override;
	void onTakeDamage(const std::shared_ptr<Creature> &attacker, int32_t damage) override;
	void onChangeZone(ZoneType_t zone) override;
	void onAttackedCreatureChangeZone(ZoneType_t zone) override;
	void onIdleStatus() override;
	void onPlacedCreature() override;

	LightInfo getCreatureLight() const override;

	Skulls_t getSkull() const override;
	Skulls_t getSkullClient(const std::shared_ptr<Creature> &creature) override;
	int64_t getSkullTicks() const;
	void setSkullTicks(int64_t ticks);

	bool hasAttacked(const std::shared_ptr<Player> &attacked) const;
	void addAttacked(const std::shared_ptr<Player> &attacked);
	void removeAttacked(const std::shared_ptr<Player> &attacked);
	void clearAttacked();
	void addUnjustifiedDead(const std::shared_ptr<Player> &attacked);
	void sendCreatureEmblem(const std::shared_ptr<Creature> &creature) const;
	void sendCreatureSkull(const std::shared_ptr<Creature> &creature) const;
	void checkSkullTicks(int64_t ticks);

	bool canWear(uint16_t lookType, uint8_t addons) const;
	void addOutfit(uint16_t lookType, uint8_t addons);
	bool removeOutfit(uint16_t lookType);
	bool removeOutfitAddon(uint16_t lookType, uint8_t addons);
	bool getOutfitAddons(const std::shared_ptr<Outfit> &outfit, uint8_t &addons) const;

	bool canFamiliar(uint16_t lookType) const;
	void addFamiliar(uint16_t lookType);
	bool removeFamiliar(uint16_t lookType);
	bool getFamiliar(const std::shared_ptr<Familiar> &familiar) const;
	void setFamiliarLooktype(uint16_t familiarLooktype);

	bool canLogout();

	bool hasKilled(const std::shared_ptr<Player> &player) const;

	size_t getMaxDepotItems() const;

	// tile
	// send methods
	// tile
	// send methods
	void sendAddTileItem(const std::shared_ptr<Tile> &itemTile, const Position &pos, const std::shared_ptr<Item> &item);
	void sendUpdateTileItem(const std::shared_ptr<Tile> &updateTile, const Position &pos, const std::shared_ptr<Item> &item);
	void sendRemoveTileThing(const Position &pos, int32_t stackpos) const;
	void sendUpdateTileCreature(const std::shared_ptr<Creature> &creature);
	void sendUpdateTile(const std::shared_ptr<Tile> &updateTile, const Position &pos) const;

	void sendChannelMessage(const std::string &author, const std::string &text, SpeakClasses type, uint16_t channel) const;
	void sendChannelEvent(uint16_t channelId, const std::string &playerName, ChannelEvent_t channelEvent) const;
	void sendCreatureAppear(const std::shared_ptr<Creature> &creature, const Position &pos, bool isLogin);
	void sendCreatureMove(const std::shared_ptr<Creature> &creature, const Position &newPos, int32_t newStackPos, const Position &oldPos, int32_t oldStackPos, bool teleport) const;
	void sendCreatureTurn(const std::shared_ptr<Creature> &creature);
	void sendCreatureSay(const std::shared_ptr<Creature> &creature, SpeakClasses type, const std::string &text, const Position* pos = nullptr) const;
	void sendCreatureReload(const std::shared_ptr<Creature> &creature) const;
	void sendPrivateMessage(const std::shared_ptr<Player> &speaker, SpeakClasses type, const std::string &text) const;
	void sendCreatureSquare(const std::shared_ptr<Creature> &creature, SquareColor_t color) const;
	void sendCreatureChangeOutfit(const std::shared_ptr<Creature> &creature, const Outfit_t &outfit) const;
	void sendCreatureChangeVisible(const std::shared_ptr<Creature> &creature, bool visible);
	void sendCreatureLight(const std::shared_ptr<Creature> &creature) const;
	void sendCreatureIcon(const std::shared_ptr<Creature> &creature) const;
	void sendUpdateCreature(const std::shared_ptr<Creature> &creature) const;
	void sendCreatureWalkthrough(const std::shared_ptr<Creature> &creature, bool walkthrough) const;
	void sendCreatureShield(const std::shared_ptr<Creature> &creature) const;
	void sendCreatureType(const std::shared_ptr<Creature> &creature, uint8_t creatureType) const;
	void sendSpellCooldown(uint16_t spellId, uint32_t time) const;
	void sendSpellGroupCooldown(SpellGroup_t groupId, uint32_t time) const;
	void sendUseItemCooldown(uint32_t time) const;
	void reloadCreature(const std::shared_ptr<Creature> &creature) const;
	void sendModalWindow(const ModalWindow &modalWindow);

	// container
	void closeAllExternalContainers();
	// container
	void sendAddContainerItem(const std::shared_ptr<Container> &container, std::shared_ptr<Item> item);
	void sendUpdateContainerItem(const std::shared_ptr<Container> &container, uint16_t slot, const std::shared_ptr<Item> &newItem);
	void sendRemoveContainerItem(const std::shared_ptr<Container> &container, uint16_t slot);
	void sendContainer(uint8_t cid, const std::shared_ptr<Container> &container, bool hasParent, uint16_t firstIndex) const;

	// inventory
	void sendDepotItems(const ItemsTierCountList &itemMap, uint16_t count) const;
	void sendCloseDepotSearch() const;
	void sendDepotSearchResultDetail(uint16_t itemId, uint8_t tier, uint32_t depotCount, const ItemVector &depotItems, uint32_t inboxCount, const ItemVector &inboxItems, uint32_t stashCount) const;
	void sendCoinBalance() const;
	void sendInventoryItem(Slots_t slot, const std::shared_ptr<Item> &item) const;
	void sendInventoryIds() const;

	void openPlayerContainers();

	// Quickloot
	void sendLootContainers() const;

	void sendSingleSoundEffect(const Position &pos, SoundEffect_t id, SourceEffect_t source) const;

	void sendDoubleSoundEffect(const Position &pos, SoundEffect_t mainSoundId, SourceEffect_t mainSource, SoundEffect_t secondarySoundId, SourceEffect_t secondarySource) const;

	SoundEffect_t getAttackSoundEffect() const;
	SoundEffect_t getHitSoundEffect() const;

	// event methods
	void onUpdateTileItem(const std::shared_ptr<Tile> &tile, const Position &pos, const std::shared_ptr<Item> &oldItem, const ItemType &oldType, const std::shared_ptr<Item> &newItem, const ItemType &newType) override;
	void onRemoveTileItem(const std::shared_ptr<Tile> &tile, const Position &pos, const ItemType &iType, const std::shared_ptr<Item> &item) override;

	void onCreatureAppear(const std::shared_ptr<Creature> &creature, bool isLogin) override;
	void onRemoveCreature(const std::shared_ptr<Creature> &creature, bool isLogout) override;
	void onCreatureMove(const std::shared_ptr<Creature> &creature, const std::shared_ptr<Tile> &newTile, const Position &newPos, const std::shared_ptr<Tile> &oldTile, const Position &oldPos, bool teleport) override;

	void onEquipInventory();
	void onDeEquipInventory();

	void onAttackedCreatureDisappear(bool isLogout) override;
	void onFollowCreatureDisappear(bool isLogout) override;

	// container
	// container
	void onAddContainerItem(const std::shared_ptr<Item> &item);
	void onUpdateContainerItem(const std::shared_ptr<Container> &container, const std::shared_ptr<Item> &oldItem, const std::shared_ptr<Item> &newItem);
	void onRemoveContainerItem(const std::shared_ptr<Container> &container, const std::shared_ptr<Item> &item);

	void onCloseContainer(const std::shared_ptr<Container> &container);
	void onSendContainer(const std::shared_ptr<Container> &container);
	// close container and its child containers
	void autoCloseContainers(const std::shared_ptr<Container> &container);

	// inventory
	// inventory
	void onUpdateInventoryItem(const std::shared_ptr<Item> &oldItem, const std::shared_ptr<Item> &newItem);
	void onRemoveInventoryItem(const std::shared_ptr<Item> &item);

	void sendCancelMessage(const std::string &msg) const;
	void sendCancelMessage(ReturnValue message) const;
	void sendCancelTarget() const;
	void sendCancelWalk() const;
	void sendChangeSpeed(const std::shared_ptr<Creature> &creature, uint16_t newSpeed) const;
	void sendCreatureHealth(const std::shared_ptr<Creature> &creature) const;
	void sendPartyCreatureUpdate(const std::shared_ptr<Creature> &creature) const;
	void sendPartyCreatureShield(const std::shared_ptr<Creature> &creature) const;
	void sendPartyCreatureSkull(const std::shared_ptr<Creature> &creature) const;
	void sendPartyCreatureHealth(const std::shared_ptr<Creature> &creature, uint8_t healthPercent) const;
	void sendPartyPlayerMana(const std::shared_ptr<Player> &player, uint8_t manaPercent) const;
	void sendPartyCreatureShowStatus(const std::shared_ptr<Creature> &creature, bool showStatus) const;
	void sendPartyPlayerVocation(const std::shared_ptr<Player> &player) const;
	void sendPlayerVocation(const std::shared_ptr<Player> &player) const;
	void sendDistanceShoot(const Position &from, const Position &to, uint16_t type) const;
	void sendHouseWindow(const std::shared_ptr<House> &house, uint32_t listId) const;
	void sendCreatePrivateChannel(uint16_t channelId, const std::string &channelName) const;
	void sendClosePrivate(uint16_t channelId);
	void sendIcons();
	void sendIconBakragore(IconBakragore icon) const;
	void removeBakragoreIcons();
	void removeBakragoreIcon(const IconBakragore icon);
	void sendClientCheck() const;
	void sendGameNews() const;
	void sendMagicEffect(const Position &pos, uint16_t type) const;
	void removeMagicEffect(const Position &pos, uint16_t type) const;
	void sendPing();
	void sendPingBack() const;
	void sendStats();
	void sendBasicData() const;
	void sendBlessStatus() const;
	void sendSkills() const;
	void sendTextMessage(MessageClasses mclass, const std::string &message) const;
	void sendTextMessage(const TextMessage &message) const;
	void sendReLoginWindow(uint8_t unfairFightReduction) const;
	void sendTextWindow(const std::shared_ptr<Item> &item, uint16_t maxlen, bool canWrite) const;
	void sendToChannel(const std::shared_ptr<Creature> &creature, SpeakClasses type, const std::string &text, uint16_t channelId) const;
	void sendShop(const std::shared_ptr<Npc> &npc) const;
	void sendSaleItemList(const std::map<uint16_t, uint16_t> &inventoryMap) const;
	void sendCloseShop() const;
	void sendMarketEnter(uint32_t depotId) const;
	void sendMarketLeave();
	void sendMarketBrowseItem(uint16_t itemId, const MarketOfferList &buyOffers, const MarketOfferList &sellOffers, uint8_t tier) const;
	void sendMarketBrowseOwnOffers(const MarketOfferList &buyOffers, const MarketOfferList &sellOffers) const;
	void sendMarketBrowseOwnHistory(const HistoryMarketOfferList &buyOffers, const HistoryMarketOfferList &sellOffers) const;
	void sendMarketDetail(uint16_t itemId, uint8_t tier) const;
	void sendMarketAcceptOffer(const MarketOfferEx &offer) const;
	void sendMarketCancelOffer(const MarketOfferEx &offer) const;
	void sendTradeItemRequest(const std::string &traderName, const std::shared_ptr<Item> &item, bool ack) const;
	void sendTradeClose() const;
	void sendWorldLight(LightInfo lightInfo) const;
	void sendTibiaTime(int32_t time) const;
	void sendChannelsDialog() const;
	void sendOpenPrivateChannel(const std::string &receiver) const;
	void sendExperienceTracker(int64_t rawExp, int64_t finalExp) const;
<<<<<<< HEAD
	void sendOutfitWindow(uint16_t tryOutfit = 0, uint16_t tryMount = 0) const;
=======
	void sendOutfitWindow() const;
	// House Auction
	BidErrorMessage canBidHouse(uint32_t houseId);
	TransferErrorMessage canTransferHouse(uint32_t houseId, uint32_t newOwnerGUID);
	AcceptTransferErrorMessage canAcceptTransferHouse(uint32_t houseId);
	void sendCyclopediaHouseList(const HouseMap &houses) const;
	void sendResourceBalance(Resource_t resourceType, uint64_t value) const;
	void sendHouseAuctionMessage(uint32_t houseId, HouseAuctionType type, uint8_t index, bool bidSuccess = false) const;
>>>>>>> 6a8e78b0
	// Imbuements
	void onApplyImbuement(const Imbuement* imbuement, const std::shared_ptr<Item> &item, uint8_t slot, bool protectionCharm);
	void onClearImbuement(const std::shared_ptr<Item> &item, uint8_t slot);
	void openImbuementWindow(const std::shared_ptr<Item> &item);
	void sendImbuementResult(const std::string &message) const;
	void closeImbuementWindow() const;
	void sendPodiumWindow(const std::shared_ptr<Item> &podium, const Position &position, uint16_t itemId, uint8_t stackpos) const;
	void sendCloseContainer(uint8_t cid) const;

	void sendChannel(uint16_t channelId, const std::string &channelName, const UsersMap* channelUsers, const InvitedMap* invitedUsers) const;
	void sendTutorial(uint8_t tutorialId) const;
	void sendAddMarker(const Position &pos, uint8_t markType, const std::string &desc) const;
	void sendItemInspection(uint16_t itemId, uint8_t itemCount, const std::shared_ptr<Item> &item, bool cyclopedia) const;
	void sendCyclopediaCharacterNoData(CyclopediaCharacterInfoType_t characterInfoType, uint8_t errorCode) const;
	void sendCyclopediaCharacterBaseInformation() const;
	void sendCyclopediaCharacterGeneralStats() const;
	void sendCyclopediaCharacterRecentDeaths(uint16_t page, uint16_t pages, const std::vector<RecentDeathEntry> &entries) const;
	void sendCyclopediaCharacterRecentPvPKills(uint16_t page, uint16_t pages, const std::vector<RecentPvPKillEntry> &entries) const;
	void sendCyclopediaCharacterAchievements(uint16_t secretsUnlocked, const std::vector<std::pair<Achievement, uint32_t>> &achievementsUnlocked) const;
	void sendCyclopediaCharacterItemSummary(const ItemsTierCountList &inventoryItems, const ItemsTierCountList &storeInboxItems, const StashItemList &stashItems, const ItemsTierCountList &depotBoxItems, const ItemsTierCountList &inboxItems) const;
	void sendCyclopediaCharacterOutfitsMounts() const;
	void sendCyclopediaCharacterStoreSummary() const;
	void sendCyclopediaCharacterInspection() const;
	void sendCyclopediaCharacterBadges() const;
	void sendCyclopediaCharacterTitles() const;
	void sendCyclopediaCharacterOffenceStats() const;
	void sendCyclopediaCharacterDefenceStats() const;
	void sendCyclopediaCharacterMiscStats() const;
	void sendHighscoresNoData() const;
	void sendHighscores(const std::vector<HighscoreCharacter> &characters, uint8_t categoryId, uint32_t vocationId, uint16_t page, uint16_t pages, uint32_t updateTimer) const;
	void addAsyncOngoingTask(uint64_t flags);
	bool hasAsyncOngoingTask(uint64_t flags) const;
	void resetAsyncOngoingTask(uint64_t flags);
	void sendEnterWorld() const;
	void sendFightModes() const;
	void sendNetworkMessage(NetworkMessage &message) const;

	void receivePing();

	void sendOpenStash(bool isNpc = false) const;

	void sendTakeScreenshot(Screenshot_t screenshotType) const;

	void onThink(uint32_t interval) override;

	void postAddNotification(const std::shared_ptr<Thing> &thing, const std::shared_ptr<Cylinder> &oldParent, int32_t index, CylinderLink_t link = LINK_OWNER) override;
	void postRemoveNotification(const std::shared_ptr<Thing> &thing, const std::shared_ptr<Cylinder> &newParent, int32_t index, CylinderLink_t link = LINK_OWNER) override;

	void setNextAction(int64_t time);
	bool canDoAction() const;

	void setNextPotionAction(int64_t time);
	bool canDoPotionAction() const;

	void setNextNecklaceAction(int64_t time);
	bool canEquipNecklace() const;

	void setNextRingAction(int64_t time);
	bool canEquipRing() const;

	void setLoginProtection(int64_t time);
	bool isLoginProtected() const;
	void resetLoginProtection();

	void setProtection(bool status);
	bool isProtected();

	void cancelPush();

	void setModuleDelay(uint8_t byteortype, int16_t delay);

	bool canRunModule(uint8_t byteortype);

	uint32_t getNextActionTime() const;
	uint32_t getNextPotionActionTime() const;

	std::shared_ptr<Item> getWriteItem(uint32_t &windowTextId, uint16_t &maxWriteLen);
	void setWriteItem(const std::shared_ptr<Item> &item, uint16_t maxWriteLen = 0);

	std::shared_ptr<House> getEditHouse(uint32_t &windowTextId, uint32_t &listId);
	void setEditHouse(const std::shared_ptr<House> &house, uint32_t listId = 0);

	void learnInstantSpell(const std::string &spellName);
	void forgetInstantSpell(const std::string &spellName);
	bool hasLearnedInstantSpell(const std::string &spellName) const;

	void updateRegeneration() const;

	void setScheduledSaleUpdate(bool scheduled);

	bool getScheduledSaleUpdate() const;

	bool inPushEvent() const;

	void pushEvent(bool b);

	bool walkExhausted() const;

	void setWalkExhaust(int64_t value);

	const std::map<uint8_t, OpenContainer> &getOpenContainers() const;

	uint16_t getBaseXpGain() const;
	void setBaseXpGain(uint16_t value);
	uint16_t getVoucherXpBoost() const;
	void setVoucherXpBoost(uint16_t value);
	uint16_t getGrindingXpBoost() const;
	uint16_t getDisplayGrindingXpBoost() const;
	void setGrindingXpBoost(uint16_t value);
	uint16_t getXpBoostPercent() const;
	uint16_t getDisplayXpBoostPercent() const;
	void setXpBoostPercent(uint16_t percent);
	uint16_t getStaminaXpBoost() const;
	void setStaminaXpBoost(uint16_t value);

	void setXpBoostTime(uint16_t timeLeft);

	uint16_t getXpBoostTime() const;

	int32_t getIdleTime() const;

	void setTraining(bool value);

	void addItemImbuementStats(const Imbuement* imbuement);
	void removeItemImbuementStats(const Imbuement* imbuement);
	void updateImbuementTrackerStats() const;

	// User Interface action exhaustion
	bool isUIExhausted(uint32_t exhaustionTime = 250) const;
	void updateUIExhausted();

	bool isQuickLootListedItem(const std::shared_ptr<Item> &item) const;

	bool updateKillTracker(const std::shared_ptr<Container> &corpse, const std::string &playerName, const Outfit_t &creatureOutfit) const;

	void updatePartyTrackerAnalyzer() const;

	void sendLootStats(const std::shared_ptr<Item> &item, uint8_t count);
	void updateSupplyTracker(const std::shared_ptr<Item> &item);
	void updateImpactTracker(CombatType_t type, int32_t amount) const;

	void updateInputAnalyzer(CombatType_t type, int32_t amount, const std::string &target) const;

	void createLeaderTeamFinder(NetworkMessage &msg) const;
	void sendLeaderTeamFinder(bool reset) const;
	void sendTeamFinderList() const;
	void sendCreatureHelpers(uint32_t creatureId, uint16_t helpers) const;

	void setItemCustomPrice(uint16_t itemId, uint64_t price);
	uint32_t getCharmPoints() const;
	void setCharmPoints(uint32_t points);
	uint32_t getMinorCharmEchoes() const;
	void setMinorCharmEchoes(uint32_t points);
	uint32_t getMaxCharmPoints() const;
	void setMaxCharmPoints(uint32_t points);
	uint32_t getMaxMinorCharmEchoes() const;
	void setMaxMinorCharmEchoes(uint32_t points);
	uint8_t getCharmTier(charmRune_t charmId) const;
	void setCharmTier(charmRune_t charmId, uint8_t newTier);
	bool hasCharmExpansion() const;
	void setCharmExpansion(bool onOff);
	void setUsedRunesBit(int32_t bit);
	int32_t getUsedRunesBit() const;
	void setUnlockedRunesBit(int32_t bit);
	int32_t getUnlockedRunesBit() const;
	void setImmuneCleanse(ConditionType_t conditiontype);
	bool isImmuneCleanse(ConditionType_t conditiontype) const;
	void setImmuneFear(uint32_t immuneTime = 10000);
	bool isImmuneFear() const;
	uint16_t parseRacebyCharm(charmRune_t charmId, bool set = false, uint16_t newRaceid = 0);

	uint64_t getItemCustomPrice(uint16_t itemId, bool buyPrice = false) const;
	uint16_t getFreeBackpackSlots() const;

	bool canAutoWalk(const Position &toPosition, const std::function<void()> &function, uint32_t delay = 500);

	void sendMessageDialog(const std::string &message) const;

	// Account
	bool setAccount(uint32_t accountId);
	uint8_t getAccountType() const;
	uint32_t getAccountId() const;
	std::shared_ptr<Account> getAccount() const;

	// Prey system
	void initializePrey();
	void removePreySlotById(PreySlot_t slotid);

	void sendPreyData() const;

	void sendPreyTimeLeft(const std::unique_ptr<PreySlot> &slot) const;

	void reloadPreySlot(PreySlot_t slotid);

	const std::unique_ptr<PreySlot> &getPreySlotById(PreySlot_t slotid);

	bool setPreySlotClass(std::unique_ptr<PreySlot> &slot);

	bool usePreyCards(uint16_t amount);

	void addPreyCards(uint64_t amount);

	uint64_t getPreyCards() const;

	uint32_t getPreyRerollPrice() const;

	std::vector<uint16_t> getPreyBlackList() const;

	const std::unique_ptr<PreySlot> &getPreyWithMonster(uint16_t raceId) const;

	// Task hunting system
	void initializeTaskHunting();
	bool isCreatureUnlockedOnTaskHunting(const std::shared_ptr<MonsterType> &mtype) const;

	bool setTaskHuntingSlotClass(std::unique_ptr<TaskHuntingSlot> &slot);

	void reloadTaskSlot(PreySlot_t slotid);

	const std::unique_ptr<TaskHuntingSlot> &getTaskHuntingSlotById(PreySlot_t slotid);

	std::vector<uint16_t> getTaskHuntingBlackList() const;

	void sendTaskHuntingData() const;

	void addTaskHuntingPoints(uint64_t amount);

	bool useTaskHuntingPoints(uint64_t amount);

	uint64_t getTaskHuntingPoints() const;

	uint32_t getTaskHuntingRerollPrice() const;

	const std::unique_ptr<TaskHuntingSlot> &getTaskHuntingWithCreature(uint16_t raceId) const;

	uint32_t getLoyaltyPoints() const;

	void setLoyaltyBonus(uint16_t bonus);
	void setLoyaltyTitle(std::string title);
	std::string getLoyaltyTitle() const;
	uint16_t getLoyaltyBonus() const;

	/*******************************************************************************
	 * Depot search system
	 ******************************************************************************/
	void requestDepotItems();
	void requestDepotSearchItem(uint16_t itemId, uint8_t tier);
	void retrieveAllItemsFromDepotSearch(uint16_t itemId, uint8_t tier, bool isDepot);
	void openContainerFromDepotSearch(const Position &pos);
	std::shared_ptr<Item> getItemFromDepotSearch(uint16_t itemId, const Position &pos);

	std::pair<std::vector<std::shared_ptr<Item>>, std::map<uint16_t, std::map<uint8_t, uint32_t>>> requestLockerItems(const std::shared_ptr<DepotLocker> &depotLocker, bool sendToClient = false, uint8_t tier = 0) const;

	/**
	This function returns a pair of an array of items and a 16-bit integer from a DepotLocker instance, a 8-bit byte and a 16-bit integer.
	@param depotLocker The instance of DepotLocker from which to retrieve items.
	@param tier The 8-bit byte that specifies the level of the tier to search.
	@param itemId The 16-bit integer that specifies the ID of the item to search for.
	@return A pair of an array of items and a 16-bit integer, where the array of items is filled with all items from the
	locker with the specified id and the 16-bit integer is the total items found.
	*/
	std::pair<std::vector<std::shared_ptr<Item>>, uint16_t> getLockerItemsAndCountById(
		const std::shared_ptr<DepotLocker> &depotLocker,
		uint8_t tier,
		uint16_t itemId
	) const;

	bool saySpell(
		SpeakClasses type,
		const std::string &text,
		bool ghostMode,
		const Spectators* spectatorsPtr = nullptr,
		const Position* pos = nullptr
	);

	// Forge system
	void forgeFuseItems(ForgeAction_t actionType, uint16_t firstItemid, uint8_t tier, uint16_t secondItemId, bool success, bool reduceTierLoss, bool convergence, uint8_t bonus, uint8_t coreCount);
	void forgeTransferItemTier(ForgeAction_t actionType, uint16_t donorItemId, uint8_t tier, uint16_t receiveItemId, bool convergence);
	void forgeResourceConversion(ForgeAction_t actionType);
	void forgeHistory(uint8_t page) const;

	void sendOpenForge() const;
	void sendForgeError(ReturnValue returnValue) const;
	void sendForgeResult(ForgeAction_t actionType, uint16_t leftItemId, uint8_t leftTier, uint16_t rightItemId, uint8_t rightTier, bool success, uint8_t bonus, uint8_t coreCount, bool convergence) const;
	void sendForgeHistory(uint8_t page) const;
	void closeForgeWindow() const;

	void setForgeDusts(uint64_t amount);
	void addForgeDusts(uint64_t amount);
	void removeForgeDusts(uint64_t amount);
	uint64_t getForgeDusts() const;

	void addForgeDustLevel(uint64_t amount);
	void removeForgeDustLevel(uint64_t amount);
	uint64_t getForgeDustLevel() const;

	std::vector<ForgeHistory> &getForgeHistory();

	void setForgeHistory(const ForgeHistory &history);

	void registerForgeHistoryDescription(ForgeHistory history);

	void setBossPoints(uint32_t amount);
	void addBossPoints(uint32_t amount);
	void removeBossPoints(uint32_t amount);
	uint32_t getBossPoints() const;
	void sendBosstiaryCooldownTimer() const;

	void setSlotBossId(uint8_t slotId, uint32_t bossId);
	uint32_t getSlotBossId(uint8_t slotId) const;

	void addRemoveTime();
	void setRemoveBossTime(uint8_t newRemoveTimes);
	uint8_t getRemoveTimes() const;

	void sendMonsterPodiumWindow(const std::shared_ptr<Item> &podium, const Position &position, uint16_t itemId, uint8_t stackpos) const;

	void sendBosstiaryEntryChanged(uint32_t bossid) const;

	void sendInventoryImbuements(const std::map<Slots_t, std::shared_ptr<Item>> &items) const;

	/*******************************************************************************
	 * Hazard system
	 ******************************************************************************/
	// Parser
	void parseAttackRecvHazardSystem(CombatDamage &damage, const std::shared_ptr<Monster> &monster);
	void parseAttackDealtHazardSystem(CombatDamage &damage, const std::shared_ptr<Monster> &monster) const;
	// Points increase:
	void setHazardSystemPoints(int32_t amount);
	// Points get:
	uint16_t getHazardSystemPoints() const;

	/*******************************************************************************/

	// Concoction system
	void updateConcoction(uint16_t itemId, uint16_t timeLeft);
	std::map<uint16_t, uint16_t> getActiveConcoctions() const;
	bool isConcoctionActive(Concoction_t concotion) const;

	bool checkAutoLoot(bool isBoss) const;

	QuickLootFilter_t getQuickLootFilter() const;

	// Get specific inventory item from itemid
	std::vector<std::shared_ptr<Item>> getInventoryItemsFromId(uint16_t itemId, bool ignore = true) const;

	// this get all player store inbox items and return as ItemsTierCountList
	ItemsTierCountList getStoreInboxItemsId() const;
	// this get all player depot chest items and return as ItemsTierCountList
	ItemsTierCountList getDepotChestItemsId() const;
	// this get all player depot inbox items and return as ItemsTierCountList
	ItemsTierCountList getDepotInboxItemsId() const;

	// This get all player inventory items
	std::vector<std::shared_ptr<Item>> getAllInventoryItems(bool ignoreEquiped = false, bool ignoreItemWithTier = false) const;

	// This get all players slot items
	phmap::flat_hash_map<uint8_t, std::shared_ptr<Item>> getAllSlotItems() const;

	// Gets the equipped items with augment by type
	std::vector<std::shared_ptr<Item>> getEquippedAugmentItemsByType(Augment_t augmentType) const;

	// Gets the equipped items with augment
	std::vector<std::shared_ptr<Item>> getEquippedAugmentItems() const;

	/**
	 * @brief Get the equipped items of the player->
	 * @details This function returns a vector containing the items currently equipped by the player
	 * @return A vector of pointers to the equipped items.
	 */
	std::vector<std::shared_ptr<Item>> getEquippedItems() const;

	// Player wheel interface
	PlayerWheel &wheel();
	const PlayerWheel &wheel() const;

	// Player achievement interface
	PlayerAchievement &achiev();
	const PlayerAchievement &achiev() const;

	// Player badge interface
	PlayerBadge &badge();
	const PlayerBadge &badge() const;

	// Player title interface
	PlayerTitle &title();
	const PlayerTitle &title() const;

	// Player summary interface
	PlayerCyclopedia &cyclopedia();
	const PlayerCyclopedia &cyclopedia() const;

	// Player vip interface
	PlayerVIP &vip();
	const PlayerVIP &vip() const;

	// Player animusMastery interface
	AnimusMastery &animusMastery();
	const AnimusMastery &animusMastery() const;

	// Player attached effects interface
	PlayerAttachedEffects &attachedEffects();
	const PlayerAttachedEffects &attachedEffects() const;

	void sendLootMessage(const std::string &message) const;

	std::shared_ptr<Container> getLootPouch();

	bool hasPermittedConditionInPZ() const;

	std::shared_ptr<Container> getStoreInbox() const;

	bool canSpeakWithHireling(uint8_t speechbubble);

	uint16_t getPlayerVocationEnum() const;

<<<<<<< HEAD
	// Store functions
	void openStore();
	void sendStoreHistory(uint32_t page) const;
	void sendStoreSuccess(const std::string &successMessage);
	void sendStoreError(StoreErrors_t errorType, const std::string &errorMessage);
	std::vector<StoreHistory> &getStoreHistory();
	void setStoreHistory(const StoreHistory &history);
	void addStoreHistory(bool fromMarket, const std::string &playerName, time_t createdAt, uint32_t coinAmount, StoreDetailType type, MarketAction_t action, const std::string &description, uint64_t totalPrice = 0);
	void addStoreDetail(const std::string &description, int32_t coinAmount, int createdAt, bool isGold = false) const;
	std::vector<std::pair<std::string, StoreDetail>> getStoreHistoryDetails(int32_t createdAt) const;
	std::shared_ptr<KV> getStoreHistoryScope(int32_t createdAt) const;
	std::shared_ptr<KV> getStoreDetailScope(int32_t createdAt) const;
	bool canBuyStoreOffer(const Offer* offer);
=======
	void sendPlayerTyping(const std::shared_ptr<Creature> &creature, uint8_t typing) const;
	bool isFirstOnStack() const;
	void resetOldCharms();
>>>>>>> 6a8e78b0

private:
	friend class PlayerLock;
	std::mutex mutex;

	static uint32_t playerFirstID;
	static uint32_t playerLastID;

	std::vector<std::shared_ptr<Condition>> getMuteConditions() const;

	void checkTradeState(const std::shared_ptr<Item> &item);
	bool hasCapacity(const std::shared_ptr<Item> &item, uint32_t count) const;

	void checkLootContainers(const std::shared_ptr<Container> &item);

	void gainExperience(uint64_t exp, const std::shared_ptr<Creature> &target);
	void addExperience(const std::shared_ptr<Creature> &target, uint64_t exp, bool sendText = false);
	void removeExperience(uint64_t exp, bool sendText = false);

	void updateInventoryWeight();
	/**
	 * @brief Starts checking the imbuements in the item so that the time decay is performed
	 * Registers the player in an unordered_map in game.h so that the function can be initialized by the task
	 */
	void updateInventoryImbuement();

	void setNextWalkActionTask(const std::shared_ptr<Task> &task);
	void setNextWalkTask(const std::shared_ptr<Task> &task);
	void setNextActionTask(const std::shared_ptr<Task> &task, bool resetIdleTime = true);
	void setNextActionPushTask(const std::shared_ptr<Task> &task);
	void setNextPotionActionTask(const std::shared_ptr<Task> &task);

	void death(const std::shared_ptr<Creature> &lastHitCreature) override;
	bool spawn();
	void despawn();
	bool dropCorpse(const std::shared_ptr<Creature> &lastHitCreature, const std::shared_ptr<Creature> &mostDamageCreature, bool lastHitUnjustified, bool mostDamageUnjustified) override;
	std::shared_ptr<Item> getCorpse(const std::shared_ptr<Creature> &lastHitCreature, const std::shared_ptr<Creature> &mostDamageCreature) override;

	// cylinder implementations
	ReturnValue queryAdd(int32_t index, const std::shared_ptr<Thing> &thing, uint32_t count, uint32_t flags, const std::shared_ptr<Creature> &actor = nullptr) override;
	ReturnValue queryMaxCount(int32_t index, const std::shared_ptr<Thing> &thing, uint32_t count, uint32_t &maxQueryCount, uint32_t flags) override;
	ReturnValue queryRemove(const std::shared_ptr<Thing> &thing, uint32_t count, uint32_t flags, const std::shared_ptr<Creature> &actor = nullptr) override;
	std::shared_ptr<Cylinder> queryDestination(int32_t &index, const std::shared_ptr<Thing> &thing, std::shared_ptr<Item> &destItem, uint32_t &flags) override;

	void addThing(const std::shared_ptr<Thing> &) override { }
	void addThing(int32_t index, const std::shared_ptr<Thing> &thing) override;

	void updateThing(const std::shared_ptr<Thing> &thing, uint16_t itemId, uint32_t count) override;
	void replaceThing(uint32_t index, const std::shared_ptr<Thing> &thing) override;

	void removeThing(const std::shared_ptr<Thing> &thing, uint32_t count) override;

	int32_t getThingIndex(const std::shared_ptr<Thing> &thing) const override;
	size_t getFirstIndex() const override;
	size_t getLastIndex() const override;
	uint32_t getItemTypeCount(uint16_t itemId, int32_t subType = -1) const override;
	void stashContainer(const StashContainerList &itemDict);
	ItemsTierCountList getInventoryItemsId(bool ignoreStoreInbox = false) const;

	// This function is a override function of base class
	std::map<uint32_t, uint32_t> &getAllItemTypeCount(std::map<uint32_t, uint32_t> &countMap) const override;
	// Function from player class with correct type sizes (uint16_t)
	std::map<uint16_t, uint16_t> &getAllSaleItemIdAndCount(std::map<uint16_t, uint16_t> &countMap) const;
	void getAllItemTypeCountAndSubtype(std::map<uint32_t, uint32_t> &countMap) const;
	std::shared_ptr<Item> getForgeItemFromId(uint16_t itemId, uint8_t tier) const;
	std::shared_ptr<Thing> getThing(size_t index) const override;

	void internalAddThing(const std::shared_ptr<Thing> &thing) override;
	void internalAddThing(uint32_t index, const std::shared_ptr<Thing> &thing) override;

	void addHuntingTaskKill(const std::shared_ptr<MonsterType> &mType);
	void addBestiaryKill(const std::shared_ptr<MonsterType> &mType);
	void addBosstiaryKill(const std::shared_ptr<MonsterType> &mType);

	phmap::flat_hash_set<uint32_t> attackedSet {};

	std::map<uint8_t, OpenContainer> openContainers;
	std::map<uint32_t, std::shared_ptr<DepotLocker>> depotLockerMap;
	std::map<uint32_t, std::shared_ptr<DepotChest>> depotChests;
	std::map<uint8_t, int64_t> moduleDelayMap;
	std::map<uint32_t, int32_t> storageMap;
	std::map<uint16_t, uint64_t> itemPriceMap;

	std::map<uint64_t, std::shared_ptr<Reward>> rewardMap;

	std::map<ObjectCategory_t, std::pair<std::shared_ptr<Container>, std::shared_ptr<Container>>> m_managedContainers;
	std::vector<ForgeHistory> forgeHistoryVector;
	std::vector<StoreHistory> storeHistoryVector;

	std::vector<uint16_t> quickLootListItemIds;

	std::vector<OutfitEntry> outfits;
	std::vector<FamiliarEntry> familiars;

	std::vector<std::unique_ptr<PreySlot>> preys;
	std::vector<std::unique_ptr<TaskHuntingSlot>> taskHunting;

	GuildWarVector guildWarVector;

	std::vector<std::shared_ptr<Party>> invitePartyList;
	std::vector<uint32_t> modalWindows;
	std::vector<std::string> learnedInstantSpellList;
	// TODO: This variable is only temporarily used when logging in, get rid of it somehow.
	std::vector<std::shared_ptr<Condition>> storedConditionList;

	std::unordered_set<std::shared_ptr<MonsterType>> m_bestiaryMonsterTracker;
	std::unordered_set<std::shared_ptr<MonsterType>> m_bosstiaryMonsterTracker;

	std::string name;
	std::string m_newName;
	std::string guildNick;
	std::string loyaltyTitle;

	Skill skills[SKILL_LAST + 1];
	LightInfo itemsLight;
	Position loginPosition;
	Position lastWalkthroughPosition;

	time_t lastLoginSaved = 0;
	time_t lastLogout = 0;

	uint64_t experience = 0;
	uint64_t manaSpent = 0;
	uint64_t lastAttack = 0;
	std::unordered_map<uint8_t, uint64_t> lastConditionTime;
	uint64_t lastAggressiveAction = 0;
	uint64_t bankBalance = 0;
	uint64_t lastQuestlogUpdate = 0;
	uint64_t preyCards = 0;
	uint64_t taskHuntingPoints = 0;
	uint32_t bossPoints = 0;
	uint32_t bossIdSlotOne = 0;
	uint32_t bossIdSlotTwo = 0;
	uint8_t bossRemoveTimes = 1;
	uint64_t forgeDusts = 0;
	uint64_t forgeDustLevel = 0;
	int64_t lastFailedFollow = 0;
	int64_t skullTicks = 0;
	int64_t lastWalkthroughAttempt = 0;
	int64_t lastToggleMount = 0;
	int64_t lastUIInteraction = 0;
	int64_t lastPing;
	int64_t lastPong;
	int64_t nextAction = 0;
	int64_t nextPotionAction = 0;
	int64_t nextNecklaceAction = 0;
	int64_t nextRingAction = 0;
	int64_t lastQuickLootNotification = 0;
	int64_t lastWalking = 0;
	int64_t loginProtectionTime = 0;
	uint64_t asyncOngoingTasks = 0;

	std::vector<Kill> unjustifiedKills;

	std::shared_ptr<BedItem> bedItem = nullptr;
	std::shared_ptr<Guild> guild = nullptr;
	GuildRank_ptr guildRank;
	std::shared_ptr<Group> group = nullptr;
	std::shared_ptr<Inbox> inbox;
	std::shared_ptr<Item> imbuingItem = nullptr;
	std::shared_ptr<Item> tradeItem = nullptr;
	std::shared_ptr<Item> inventory[CONST_SLOT_LAST + 1] = {};
	std::shared_ptr<Item> writeItem = nullptr;
	std::shared_ptr<House> editHouse = nullptr;
	std::shared_ptr<Npc> shopOwner = nullptr;
	std::shared_ptr<Party> m_party = nullptr;
	std::shared_ptr<Player> tradePartner = nullptr;
	std::shared_ptr<ProtocolGame> client = nullptr;
	std::shared_ptr<Task> walkTask;
	std::shared_ptr<Town> town;
	std::shared_ptr<Vocation> vocation = nullptr;
	std::shared_ptr<RewardChest> rewardChest = nullptr;

	uint32_t inventoryWeight = 0;
	uint32_t capacity = 40000;
	uint32_t bonusCapacity = 0;

	std::bitset<CombatType_t::COMBAT_COUNT> m_damageImmunities;
	std::bitset<ConditionType_t::CONDITION_COUNT> m_conditionImmunities;
	std::array<uint8_t, ConditionType_t::CONDITION_COUNT> m_conditionSuppressionCount {};

	uint32_t level = 1;
	uint32_t magLevel = 0;
	uint32_t actionTaskEvent = 0;
	uint32_t actionTaskEventPush = 0;
	uint32_t actionPotionTaskEvent = 0;
	uint32_t nextStepEvent = 0;
	uint32_t walkTaskEvent = 0;
	uint32_t MessageBufferTicks = 0;
	uint32_t lastIP = 0;
	uint32_t guid = 0;
	uint32_t loyaltyPoints = 0;
	uint8_t isDailyReward = DAILY_REWARD_NOTCOLLECTED;
	uint32_t windowTextId = 0;
	uint32_t editListId = 0;
	uint32_t manaMax = 0;
	int32_t varSkills[SKILL_LAST + 1] = {};
	int32_t varStats[STAT_LAST + 1] = {};
	int32_t shopCallback = -1;
	int32_t MessageBufferCount = 0;
	int32_t bloodHitCount = 0;
	int32_t shieldBlockCount = 0;
	int8_t offlineTrainingSkill = SKILL_NONE;
	int32_t offlineTrainingTime = 0;
	int32_t idleTime = 0;
	int32_t m_deathTime = 0;
	uint32_t coinBalance = 0;
	uint32_t coinTransferableBalance = 0;
	uint16_t xpBoostTime = 0;
	uint8_t randomMount = 0;

	uint16_t lastStatsTrainingTime = 0;
	uint16_t staminaMinutes = 2520;
	std::vector<uint8_t> blessings = { 0, 0, 0, 0, 0, 0, 0, 0, 0, 0 };
	uint16_t maxWriteLen = 0;
	uint16_t baseXpGain = 100;
	uint16_t voucherXpBoost = 0;
	uint16_t grindingXpBoost = 0;
	uint16_t xpBoostPercent = 0;
	uint16_t staminaXpBoost = 100;
	int16_t lastDepotId = -1;
	StashItemList stashItems; // [ItemID] = amount
	uint32_t movedItems = 0;

	// Depot search system
	bool depotSearch = false;
	std::pair<uint16_t, uint8_t> depotSearchOnItem;

	// Bestiary
	bool charmExpansion = false;

	std::array<CharmInfo, magic_enum::enum_count<charmRune_t>() + 1> charmsArray = {};
	uint32_t charmPoints = 0;
	uint32_t minorCharmEchoes = 0;
	uint32_t maxCharmPoints = 0;
	uint32_t maxMinorCharmEchoes = 0;
	int32_t UsedRunesBit = 0;
	int32_t UnlockedRunesBit = 0;

	std::vector<std::pair<ConditionType_t, uint64_t>> cleanseConditions;

	std::pair<ConditionType_t, uint64_t> m_fearCondition = { CONDITION_NONE, 0 };

	uint8_t soul = 0;
	uint8_t levelPercent = 0;
	uint16_t loyaltyBonusPercent = 0;
	double_t magLevelPercent = 0;

	PlayerSex_t sex = PLAYERSEX_FEMALE;
	OperatingSystem_t operatingSystem = CLIENTOS_NONE;
	BlockType_t lastAttackBlockType = BLOCK_NONE;
	TradeState_t tradeState = TRADE_NONE;
	FightMode_t fightMode = FIGHTMODE_ATTACK;
	Faction_t faction = FACTION_PLAYER;
	QuickLootFilter_t quickLootFilter {};
	PlayerPronoun_t pronoun = PLAYERPRONOUN_THEY;

	bool chaseMode = false;
	bool secureMode = true;
	bool inMarket = false;
	bool wasMounted = false;
	bool ghostMode = false;
	bool pzLocked = false;
	bool isConnecting = false;
	bool addAttackSkillPoint = false;
	bool inventoryAbilities[CONST_SLOT_LAST + 1] = {};
	bool quickLootFallbackToMainContainer = false;
	bool logged = false;
	bool scheduledSaleUpdate = false;
	bool inEventMovePush = false;
	bool m_isStashMenuAvailable = false; // Menu option 'stow, stow container ...'
	bool marketMenu = false; // Menu option 'show in market'
	bool exerciseTraining = false;
	bool moved = false;
	bool m_isDead = false;
	bool imbuementTrackerWindowOpen = false;
	bool shouldForceLogout = true;
	bool connProtected = false;

	// Hazard system
	int64_t lastHazardSystemCriticalHit = 0;
	bool reloadHazardSystemPointsCounter = true;
	// Hazard end

	// Concoctions
	// [ConcoctionID] = time
	std::map<uint16_t, uint16_t> activeConcoctions;

	int32_t specializedMagicLevel[COMBAT_COUNT] = { 0 };
	int32_t cleavePercent = 0;
	std::map<uint8_t, int32_t> perfectShot;
	int32_t magicShieldCapacityFlat = 0;
	int32_t magicShieldCapacityPercent = 0;

	int32_t marriageSpouse = -1;

	void updateItemsLight(bool internal = false);
	uint16_t getStepSpeed() const override {
		return std::max<uint16_t>(PLAYER_MIN_SPEED, std::min<uint16_t>(PLAYER_MAX_SPEED, getSpeed()));
	}
	void updateBaseSpeed();

	bool isPromoted() const;

	uint32_t getAttackSpeed() const;

	static double_t getPercentLevel(uint64_t count, uint64_t nextLevelCount);
	double getLostPercent() const;
	uint64_t getLostExperience() const override {
		return skillLoss ? static_cast<uint64_t>(experience * getLostPercent()) : 0;
	}

	bool isSuppress(ConditionType_t conditionType, bool attackerPlayer) const override;

	uint16_t getLookCorpse() const override;
	void getPathSearchParams(const std::shared_ptr<Creature> &creature, FindPathParams &fpp) override;

	void setDead(bool isDead);
	bool isDead() const override;

	void triggerMomentum();
	void clearCooldowns();
	void triggerTranscendence();

	friend class Game;
	friend class SaveManager;
	friend class Npc;
	friend class PlayerFunctions;
	friend class NetworkMessageFunctions;
	friend class Map;
	friend class Actions;
	friend class IOLoginData;
	friend class ProtocolGame;
	friend class MoveEvent;
	friend class BedItem;
	friend class PlayerWheel;
	friend class IOLoginDataLoad;
	friend class IOLoginDataSave;
	friend class PlayerAchievement;
	friend class PlayerBadge;
	friend class PlayerCyclopedia;
	friend class PlayerTitle;
	friend class PlayerVIP;
	friend class PlayerAttachedEffects;

	PlayerWheel m_wheelPlayer;
	PlayerAchievement m_playerAchievement;
	PlayerBadge m_playerBadge;
	PlayerCyclopedia m_playerCyclopedia;
	PlayerTitle m_playerTitle;
	PlayerVIP m_playerVIP;
	AnimusMastery m_animusMastery;
	PlayerAttachedEffects m_playerAttachedEffects;

	std::mutex quickLootMutex;

	std::shared_ptr<Account> account;
	bool online = true;

	bool hasQuiverEquipped() const;

	bool hasWeaponDistanceEquipped() const;

	std::shared_ptr<Item> getQuiverAmmoOfType(const ItemType &it) const;

	std::array<double_t, COMBAT_COUNT> getFinalDamageReduction() const;
	void calculateDamageReductionFromEquipedItems(std::array<double_t, COMBAT_COUNT> &combatReductionMap) const;
	void calculateDamageReductionFromItem(std::array<double_t, COMBAT_COUNT> &combatReductionMap, const std::shared_ptr<Item> &item) const;
	void updateDamageReductionFromItemImbuement(std::array<double_t, COMBAT_COUNT> &combatReductionMap, const std::shared_ptr<Item> &item, uint16_t combatTypeIndex) const;
	void updateDamageReductionFromItemAbility(std::array<double_t, COMBAT_COUNT> &combatReductionMap, const std::shared_ptr<Item> &item, uint16_t combatTypeIndex) const;
	double_t calculateDamageReduction(double_t currentTotal, int16_t resistance) const;

	void removeEmptyRewards();
	bool hasOtherRewardContainerOpen(const std::shared_ptr<Container> &container) const;

	void checkAndShowBlessingMessage();

	void setMarriageSpouse(const int32_t spouseId) {
		marriageSpouse = spouseId;
	}
	int32_t getMarriageSpouse() const {
		return marriageSpouse;
	}
};<|MERGE_RESOLUTION|>--- conflicted
+++ resolved
@@ -22,6 +22,7 @@
 #include "creatures/players/components/player_achievement.hpp"
 #include "creatures/players/components/player_badge.hpp"
 #include "creatures/players/components/player_cyclopedia.hpp"
+#include "creatures/players/components/player_gamestore_detail.hpp"
 #include "creatures/players/components/player_title.hpp"
 #include "creatures/players/components/wheel/player_wheel.hpp"
 #include "creatures/players/components/player_vip.hpp"
@@ -76,15 +77,13 @@
 
 enum class PlayerIcon : uint8_t;
 enum class IconBakragore : uint8_t;
-<<<<<<< HEAD
-enum class StoreErrors_t : uint8_t;
-enum class StoreDetailType : uint8_t;
-=======
 enum class HouseAuctionType : uint8_t;
 enum class BidErrorMessage : uint8_t;
 enum class TransferErrorMessage : uint8_t;
 enum class AcceptTransferErrorMessage : uint8_t;
->>>>>>> 6a8e78b0
+enum class StoreErrors_t : uint8_t;
+enum class StoreDetailType : uint8_t;
+
 enum ObjectCategory_t : uint8_t;
 enum PreySlot_t : uint8_t;
 enum SpeakClasses : uint8_t;
@@ -942,10 +941,7 @@
 	void sendChannelsDialog() const;
 	void sendOpenPrivateChannel(const std::string &receiver) const;
 	void sendExperienceTracker(int64_t rawExp, int64_t finalExp) const;
-<<<<<<< HEAD
 	void sendOutfitWindow(uint16_t tryOutfit = 0, uint16_t tryMount = 0) const;
-=======
-	void sendOutfitWindow() const;
 	// House Auction
 	BidErrorMessage canBidHouse(uint32_t houseId);
 	TransferErrorMessage canTransferHouse(uint32_t houseId, uint32_t newOwnerGUID);
@@ -953,7 +949,6 @@
 	void sendCyclopediaHouseList(const HouseMap &houses) const;
 	void sendResourceBalance(Resource_t resourceType, uint64_t value) const;
 	void sendHouseAuctionMessage(uint32_t houseId, HouseAuctionType type, uint8_t index, bool bidSuccess = false) const;
->>>>>>> 6a8e78b0
 	// Imbuements
 	void onApplyImbuement(const Imbuement* imbuement, const std::shared_ptr<Item> &item, uint8_t slot, bool protectionCharm);
 	void onClearImbuement(const std::shared_ptr<Item> &item, uint8_t slot);
@@ -1369,7 +1364,10 @@
 
 	uint16_t getPlayerVocationEnum() const;
 
-<<<<<<< HEAD
+	void sendPlayerTyping(const std::shared_ptr<Creature> &creature, uint8_t typing) const;
+	bool isFirstOnStack() const;
+	void resetOldCharms();
+
 	// Store functions
 	void openStore();
 	void sendStoreHistory(uint32_t page) const;
@@ -1383,11 +1381,6 @@
 	std::shared_ptr<KV> getStoreHistoryScope(int32_t createdAt) const;
 	std::shared_ptr<KV> getStoreDetailScope(int32_t createdAt) const;
 	bool canBuyStoreOffer(const Offer* offer);
-=======
-	void sendPlayerTyping(const std::shared_ptr<Creature> &creature, uint8_t typing) const;
-	bool isFirstOnStack() const;
-	void resetOldCharms();
->>>>>>> 6a8e78b0
 
 private:
 	friend class PlayerLock;
