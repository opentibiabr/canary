/**
 * Canary - A free and open-source MMORPG server emulator
 * Copyright (©) 2019-2024 OpenTibiaBR <opentibiabr@outlook.com>
 * Repository: https://github.com/opentibiabr/canary
 * License: https://github.com/opentibiabr/canary/blob/main/LICENSE
 * Contributors: https://github.com/opentibiabr/canary/graphs/contributors
 * Website: https://docs.opentibiabr.com/
 */

#pragma once

#include "items/containers/container.hpp"
#include "creatures/creature.hpp"
#include "items/cylinder.hpp"
#include "declarations.hpp"
#include "items/containers/depot/depotchest.hpp"
#include "items/containers/depot/depotlocker.hpp"
#include "grouping/familiars.hpp"
#include "enums/forge_conversion.hpp"
#include "grouping/groups.hpp"
#include "grouping/guild.hpp"
#include "imbuements/imbuements.hpp"
#include "items/containers/inbox/inbox.hpp"
#include "io/ioguild.hpp"
#include "io/ioprey.hpp"
#include "creatures/appearance/mounts/mounts.hpp"
#include "creatures/appearance/outfit/outfit.hpp"
#include "grouping/party.hpp"
#include "server/network/protocol/protocolgame.hpp"
#include "items/containers/rewards/reward.hpp"
#include "items/containers/rewards/rewardchest.hpp"
#include "map/town.hpp"
#include "vocations/vocation.hpp"
#include "creatures/npcs/npc.hpp"
#include "game/bank/bank.hpp"
#include "enums/object_category.hpp"
#include "creatures/players/cyclopedia/player_badge.hpp"

class House;
class NetworkMessage;
class Weapon;
class ProtocolGame;
class Party;
class Task;
class Bed;
class Guild;
class Imbuement;
class PreySlot;
class TaskHuntingSlot;
class Spell;
class PlayerWheel;
class PlayerAchievement;
class PlayerBadge;
class Spectators;
class Account;

struct ModalWindow;
struct Achievement;
struct Badge;

struct ForgeHistory {
	ForgeAction_t actionType = ForgeAction_t::FUSION;
	uint8_t tier = 0;
	uint8_t bonus = 0;

	time_t createdAt;

	uint16_t historyId = 0;

	uint64_t cost = 0;
	uint64_t dustCost = 0;
	uint64_t coresCost = 0;
	uint64_t gained = 0;

	bool success = false;
	bool tierLoss = false;
	bool successCore = false;
	bool tierCore = false;
	bool convergence = false;

	std::string description;
	std::string firstItemName;
	std::string secondItemName;
};

struct OpenContainer {
	std::shared_ptr<Container> container;
	uint16_t index;
};

using MuteCountMap = std::map<uint32_t, uint32_t>;

static constexpr uint16_t PLAYER_MAX_SPEED = std::numeric_limits<uint16_t>::max();
static constexpr uint16_t PLAYER_MIN_SPEED = 10;
static constexpr uint8_t PLAYER_SOUND_HEALTH_CHANGE = 10;

class Player final : public Creature, public Cylinder, public Bankable {
public:
	class PlayerLock {
	public:
		explicit PlayerLock(const std::shared_ptr<Player> &p) :
			player(p) {
			player->mutex.lock();
		}

		PlayerLock(const PlayerLock &) = delete;

		~PlayerLock() {
			player->mutex.unlock();
		}

	private:
		const std::shared_ptr<Player> &player;
	};

	explicit Player(ProtocolGame_ptr p);
	~Player();

	// non-copyable
	Player(const Player &) = delete;
	Player &operator=(const Player &) = delete;

	std::shared_ptr<Player> getPlayer() override {
		return static_self_cast<Player>();
	}
	std::shared_ptr<const Player> getPlayer() const override {
		return static_self_cast<Player>();
	}

	static std::shared_ptr<Task> createPlayerTask(uint32_t delay, std::function<void(void)> f, std::string context);

	void setID() override;

	void setOnline(bool value) override {
		online = value;
	}
	bool isOnline() const override {
		return online;
	}

	static uint32_t getFirstID();
	static uint32_t getLastID();

	static MuteCountMap muteCountMap;

	const std::string &getName() const override {
		return name;
	}
	void setName(std::string newName) {
		this->name = std::move(newName);
	}
	const std::string &getTypeName() const override {
		return name;
	}
	const std::string &getNameDescription() const override {
		return name;
	}
	std::string getDescription(int32_t lookDistance) override;

	CreatureType_t getType() const override {
		return CREATURETYPE_PLAYER;
	}

	uint8_t getLastMount() const;
	uint8_t getCurrentMount() const;
	void setCurrentMount(uint8_t mountId);
	bool isMounted() const {
		return defaultOutfit.lookMount != 0;
	}
	bool toggleMount(bool mount);
	bool tameMount(uint8_t mountId);
	bool untameMount(uint8_t mountId);
	bool hasMount(const std::shared_ptr<Mount> mount) const;
	bool hasAnyMount() const;
	uint8_t getRandomMountId() const;
	void dismount();
	uint16_t getDodgeChance() const;

	uint8_t isRandomMounted() const {
		return randomMount;
	}
	void setRandomMount(uint8_t isMountRandomized) {
		randomMount = isMountRandomized;
	}

	void sendFYIBox(const std::string &message) {
		if (client) {
			client->sendFYIBox(message);
		}
	}

	void BestiarysendCharms() {
		if (client) {
			client->BestiarysendCharms();
		}
	}
	void addBestiaryKillCount(uint16_t raceid, uint32_t amount) {
		uint32_t oldCount = getBestiaryKillCount(raceid);
		uint32_t key = STORAGEVALUE_BESTIARYKILLCOUNT + raceid;
		addStorageValue(key, static_cast<int32_t>(oldCount + amount), true);
	}
	uint32_t getBestiaryKillCount(uint16_t raceid) const {
		uint32_t key = STORAGEVALUE_BESTIARYKILLCOUNT + raceid;
		auto value = getStorageValue(key);
		return value > 0 ? static_cast<uint32_t>(value) : 0;
	}

	void setGUID(uint32_t newGuid) {
		this->guid = newGuid;
	}
	uint32_t getGUID() const {
		return guid;
	}
	bool canSeeInvisibility() const override {
		return hasFlag(PlayerFlags_t::CanSenseInvisibility) || group->access;
	}

	void setDailyReward(uint8_t reward) {
		this->isDailyReward = reward;
	}

	void removeList() override;
	void addList() override;
	void removePlayer(bool displayEffect, bool forced = true);

	static uint64_t getExpForLevel(int32_t lv) {
		lv--;
		return ((50ULL * lv * lv * lv) - (150ULL * lv * lv) + (400ULL * lv)) / 3ULL;
	}

	uint16_t getStaminaMinutes() const {
		return staminaMinutes;
	}

	void sendItemsPrice() {
		if (client) {
			client->sendItemsPrice();
		}
	}

	void sendForgingData() const {
		if (client) {
			client->sendForgingData();
		}
	}

	bool addOfflineTrainingTries(skills_t skill, uint64_t tries);

	void addOfflineTrainingTime(int32_t addTime) {
		offlineTrainingTime = std::min<int32_t>(12 * 3600 * 1000, offlineTrainingTime + addTime);
	}
	void removeOfflineTrainingTime(int32_t removeTime) {
		offlineTrainingTime = std::max<int32_t>(0, offlineTrainingTime - removeTime);
	}
	int32_t getOfflineTrainingTime() const {
		return offlineTrainingTime;
	}

	int8_t getOfflineTrainingSkill() const {
		return offlineTrainingSkill;
	}
	void setOfflineTrainingSkill(int8_t skill) {
		offlineTrainingSkill = skill;
	}

	uint64_t getBankBalance() const override {
		return bankBalance;
	}
	void setBankBalance(uint64_t balance) override {
		bankBalance = balance;
	}

	[[nodiscard]] std::shared_ptr<Guild> getGuild() const {
		return guild;
	}
	void setGuild(const std::shared_ptr<Guild> guild);

	[[nodiscard]] GuildRank_ptr getGuildRank() const {
		return guildRank;
	}
	void setGuildRank(GuildRank_ptr newGuildRank) {
		guildRank = newGuildRank;
	}

	bool isGuildMate(std::shared_ptr<Player> player) const;

	[[nodiscard]] const std::string &getGuildNick() const {
		return guildNick;
	}
	void setGuildNick(std::string nick) {
		guildNick = nick;
	}

	bool isInWar(std::shared_ptr<Player> player) const;
	bool isInWarList(uint32_t guild_id) const;

	void setLastWalkthroughAttempt(int64_t walkthroughAttempt) {
		lastWalkthroughAttempt = walkthroughAttempt;
	}
	void setLastWalkthroughPosition(Position walkthroughPosition) {
		lastWalkthroughPosition = walkthroughPosition;
	}

	std::shared_ptr<Inbox> getInbox() const {
		return inbox;
	}

	uint32_t getClientIcons();

	const GuildWarVector &getGuildWarVector() const {
		return guildWarVector;
	}

	const std::unordered_set<std::shared_ptr<MonsterType>> &getCyclopediaMonsterTrackerSet(bool isBoss) const {
		return isBoss ? m_bosstiaryMonsterTracker : m_bestiaryMonsterTracker;
	}

	void addMonsterToCyclopediaTrackerList(const std::shared_ptr<MonsterType> mtype, bool isBoss, bool reloadClient = false);

	void removeMonsterFromCyclopediaTrackerList(std::shared_ptr<MonsterType> mtype, bool isBoss, bool reloadClient = false);

	void sendBestiaryEntryChanged(uint16_t raceid) {
		if (client) {
			client->sendBestiaryEntryChanged(raceid);
		}
	}

	void refreshCyclopediaMonsterTracker(bool isBoss = false) {
		refreshCyclopediaMonsterTracker(getCyclopediaMonsterTrackerSet(isBoss), isBoss);
	}

	void refreshCyclopediaMonsterTracker(const std::unordered_set<std::shared_ptr<MonsterType>> &trackerList, bool isBoss) const {
		if (client) {
			client->refreshCyclopediaMonsterTracker(trackerList, isBoss);
		}
	}

	bool isBossOnBosstiaryTracker(const std::shared_ptr<MonsterType> &monsterType) const;

	std::shared_ptr<Vocation> getVocation() const {
		return vocation;
	}

	OperatingSystem_t getOperatingSystem() const {
		return operatingSystem;
	}
	void setOperatingSystem(OperatingSystem_t clientos) {
		operatingSystem = clientos;
	}

	bool isOldProtocol() {
		return client && client->oldProtocol;
	}

	uint32_t getProtocolVersion() const {
		if (!client) {
			return 0;
		}

		return client->getVersion();
	}

	bool hasSecureMode() const {
		return secureMode;
	}

	void setParty(std::shared_ptr<Party> newParty) {
		m_party = newParty;
	}
	std::shared_ptr<Party> getParty() const {
		return m_party;
	}

	int32_t getCleavePercent(bool useCharges = false) const;

	void setCleavePercent(int32_t value) {
		cleavePercent = std::max(0, cleavePercent + value);
	}

	int32_t getPerfectShotDamage(uint8_t range, bool useCharges = false) const;

	void setPerfectShotDamage(uint8_t range, int32_t damage) {
		int32_t actualDamage = getPerfectShotDamage(range);
		bool aboveZero = (actualDamage != 0);
		actualDamage += damage;
		if (actualDamage == 0 && aboveZero) {
			perfectShot.erase(range);
		} else {
			perfectShot[range] = actualDamage;
		}
	}

	int32_t getSpecializedMagicLevel(CombatType_t combat, bool useCharges = false) const;

	void setSpecializedMagicLevel(CombatType_t combat, int32_t value) {
		specializedMagicLevel[combatTypeToIndex(combat)] = std::max(0, specializedMagicLevel[combatTypeToIndex(combat)] + value);
	}

	int32_t getMagicShieldCapacityFlat(bool useCharges = false) const;

	void setMagicShieldCapacityFlat(int32_t value) {
		magicShieldCapacityFlat += value;
	}

	int32_t getMagicShieldCapacityPercent(bool useCharges = false) const;

	void setMagicShieldCapacityPercent(int32_t value) {
		magicShieldCapacityPercent += value;
	}

	int32_t getReflectPercent(CombatType_t combat, bool useCharges = false) const override;

	int32_t getReflectFlat(CombatType_t combat, bool useCharges = false) const override;

	PartyShields_t getPartyShield(std::shared_ptr<Player> player);
	bool isInviting(std::shared_ptr<Player> player) const;
	bool isPartner(std::shared_ptr<Player> player) const;
	void sendPlayerPartyIcons(std::shared_ptr<Player> player);
	bool addPartyInvitation(std::shared_ptr<Party> party);
	void removePartyInvitation(std::shared_ptr<Party> party);
	void clearPartyInvitations();

	void sendUnjustifiedPoints();

	GuildEmblems_t getGuildEmblem(std::shared_ptr<Player> player) const;

	uint64_t getSpentMana() const {
		return manaSpent;
	}

	bool hasFlag(PlayerFlags_t flag) const {
		return group->flags[static_cast<std::size_t>(flag)];
	}

	void setFlag(PlayerFlags_t flag) const {
		group->flags[static_cast<std::size_t>(flag)] = true;
	}

	void removeFlag(PlayerFlags_t flag) const {
		group->flags[static_cast<std::size_t>(flag)] = false;
	}

	std::shared_ptr<BedItem> getBedItem() {
		return bedItem;
	}
	void setBedItem(std::shared_ptr<BedItem> b) {
		bedItem = b;
	}

	bool hasImbuingItem() {
		return imbuingItem != nullptr;
	}
	void setImbuingItem(std::shared_ptr<Item> item);

	void addBlessing(uint8_t index, uint8_t count) {
		if (blessings[index - 1] == 255) {
			return;
		}

		blessings[index - 1] += count;
	}
	void removeBlessing(uint8_t index, uint8_t count) {
		if (blessings[index - 1] == 0) {
			return;
		}

		blessings[index - 1] -= count;
	}
	bool hasBlessing(uint8_t index) const {
		return blessings[index - 1] != 0;
	}
	uint8_t getBlessingCount(uint8_t index) const {
		return blessings[index - 1];
	}
	std::string getBlessingsName() const;

	bool isOffline() const {
		return (getID() == 0);
	}
	void disconnect() {
		if (client) {
			client->disconnect();
		}
	}

	uint32_t getIP() const {
		return client ? client->getIP() : 0;
	}

	bool isDisconnected() const {
		return getIP() == 0;
	}

	void addContainer(uint8_t cid, std::shared_ptr<Container> container);
	void closeContainer(uint8_t cid);
	void setContainerIndex(uint8_t cid, uint16_t index);

	std::shared_ptr<Container> getContainerByID(uint8_t cid);
	int8_t getContainerID(std::shared_ptr<Container> container) const;
	uint16_t getContainerIndex(uint8_t cid) const;

	bool canOpenCorpse(uint32_t ownerId) const;

	void addStorageValue(const uint32_t key, const int32_t value, const bool isLogin = false);
	int32_t getStorageValue(const uint32_t key) const;

	int32_t getStorageValueByName(const std::string &storageName) const;
	void addStorageValueByName(const std::string &storageName, const int32_t value, const bool isLogin = false);

	std::shared_ptr<KV> kv() const {
		return g_kv().scoped("player")->scoped(fmt::format("{}", getGUID()));
	}

	void genReservedStorageRange();

	void setGroup(Group* newGroup) {
		group = newGroup;
	}
	Group* getGroup() const {
		return group;
	}

	void setInMarket(bool value) {
		inMarket = value;
	}
	bool isInMarket() const {
		return inMarket;
	}
	void setSpecialMenuAvailable(bool supplyStashBool, bool marketMenuBool, bool depotSearchBool) {
		// Closing depot search when player have special container disabled and it's still open.
		if (isDepotSearchOpen() && !depotSearchBool && depotSearch) {
			depotSearchOnItem = { 0, 0 };
			sendCloseDepotSearch();
		}

		// Menu option 'stow, stow container ...'
		// Menu option 'show in market'
		// Menu option to open depot search
		supplyStash = supplyStashBool;
		marketMenu = marketMenuBool;
		depotSearch = depotSearchBool;
		if (client) {
			client->sendSpecialContainersAvailable();
		}
	}
	bool isDepotSearchOpen() const {
		return depotSearchOnItem.first != 0;
	}
	bool isDepotSearchOpenOnItem(uint16_t itemId) const {
		return depotSearchOnItem.first == itemId;
	}
	void setDepotSearchIsOpen(uint16_t itemId, uint8_t tier) {
		depotSearchOnItem = { itemId, tier };
	}
	bool isDepotSearchAvailable() const {
		return depotSearch;
	}
	bool isSupplyStashMenuAvailable() {
		return supplyStash;
	}
	bool isMarketMenuAvailable() {
		return marketMenu;
	}
	bool isExerciseTraining() {
		return exerciseTraining;
	}
	void setExerciseTraining(bool isTraining) {
		exerciseTraining = isTraining;
	}
	void setLastDepotId(int16_t newId) {
		lastDepotId = newId;
	}
	int16_t getLastDepotId() const {
		return lastDepotId;
	}

	void resetIdleTime() {
		idleTime = 0;
	}

	bool isInGhostMode() const override {
		return ghostMode;
	}
	void switchGhostMode() {
		ghostMode = !ghostMode;
	}
	uint32_t getLevel() const {
		return level;
	}
	uint8_t getLevelPercent() const {
		return levelPercent;
	}
	uint32_t getMagicLevel() const;
	uint32_t getLoyaltyMagicLevel() const;
	uint32_t getBaseMagicLevel() const {
		return magLevel;
	}
	double_t getMagicLevelPercent() const {
		return magLevelPercent;
	}
	uint8_t getSoul() const {
		return soul;
	}
	bool isAccessPlayer() const;
	bool isPlayerGroup() const;
	bool isPremium() const;
	uint32_t getPremiumDays() const;
	time_t getPremiumLastDay() const;

	bool isVip() const {
		return g_configManager().getBoolean(VIP_SYSTEM_ENABLED, __FUNCTION__) && (getPremiumDays() > 0 || getPremiumLastDay() > getTimeNow());
	}

	void setTibiaCoins(int32_t v);
	void setTransferableTibiaCoins(int32_t v);

	uint16_t getHelpers() const;

	bool setVocation(uint16_t vocId);
	uint16_t getVocationId() const {
		return vocation->getId();
	}

	PlayerSex_t getSex() const {
		return sex;
	}
	PlayerPronoun_t getPronoun() const {
		return pronoun;
	}
	std::string getObjectPronoun() const {
		return getPlayerObjectPronoun(pronoun, sex, name);
	}
	std::string getSubjectPronoun() const {
		return getPlayerSubjectPronoun(pronoun, sex, name);
	}
	std::string getPossessivePronoun() const {
		return getPlayerPossessivePronoun(pronoun, sex, name);
	}
	std::string getReflexivePronoun() const {
		return getPlayerReflexivePronoun(pronoun, sex, name);
	}
	std::string getSubjectVerb(bool past = false) const {
		return getVerbForPronoun(pronoun, past);
	}
	void setSex(PlayerSex_t);
	void setPronoun(PlayerPronoun_t);
	uint64_t getExperience() const {
		return experience;
	}

	time_t getLastLoginSaved() const {
		return lastLoginSaved;
	}

	time_t getLastLogout() const {
		return lastLogout;
	}

	const Position &getLoginPosition() const {
		return loginPosition;
	}
	const Position &getTemplePosition() const {
		if (!town) {
			static auto emptyPosition = Position();
			return emptyPosition;
		}

		return town->getTemplePosition();
	}
	std::shared_ptr<Town> getTown() const {
		return town;
	}
	void setTown(const std::shared_ptr<Town> &newTown) {
		this->town = newTown;
	}

	void clearModalWindows();
	bool hasModalWindowOpen(uint32_t modalWindowId) const;
	void onModalWindowHandled(uint32_t modalWindowId);

	bool isPushable() override;
	uint32_t isMuted() const;
	void addMessageBuffer();
	void removeMessageBuffer();

	bool removeItemOfType(uint16_t itemId, uint32_t itemAmount, int32_t subType, bool ignoreEquipped = false);
	/**
	 * @param itemAmount is uint32_t because stash item is uint32_t max
	 */
	bool hasItemCountById(uint16_t itemId, uint32_t itemCount, bool checkStash) const;
	/**
	 * @param itemAmount is uint32_t because stash item is uint32_t max
	 */
	bool removeItemCountById(uint16_t itemId, uint32_t itemAmount, bool removeFromStash = true);

	void addItemOnStash(uint16_t itemId, uint32_t amount) {
		auto it = stashItems.find(itemId);
		if (it != stashItems.end()) {
			stashItems[itemId] += amount;
			return;
		}

		stashItems[itemId] = amount;
	}
	uint32_t getStashItemCount(uint16_t itemId) const {
		auto it = stashItems.find(itemId);
		if (it != stashItems.end()) {
			return it->second;
		}
		return 0;
	}
	bool withdrawItem(uint16_t itemId, uint32_t amount) {
		auto it = stashItems.find(itemId);
		if (it != stashItems.end()) {
			if (it->second > amount) {
				stashItems[itemId] -= amount;
			} else if (it->second == amount) {
				stashItems.erase(itemId);
			} else {
				return false;
			}
			return true;
		}
		return false;
	}
	StashItemList getStashItems() const {
		return stashItems;
	}

	uint32_t getBaseCapacity() const {
		if (hasFlag(PlayerFlags_t::CannotPickupItem)) {
			return 0;
		} else if (hasFlag(PlayerFlags_t::HasInfiniteCapacity)) {
			return std::numeric_limits<uint32_t>::max();
		}
		return capacity;
	}

	uint32_t getCapacity() const;

	uint32_t getBonusCapacity() const {
		if (hasFlag(PlayerFlags_t::CannotPickupItem) || hasFlag(PlayerFlags_t::HasInfiniteCapacity)) {
			return std::numeric_limits<uint32_t>::max();
		}
		return bonusCapacity;
	}

	uint32_t getFreeCapacity() const {
		if (hasFlag(PlayerFlags_t::CannotPickupItem)) {
			return 0;
		} else if (hasFlag(PlayerFlags_t::HasInfiniteCapacity)) {
			return std::numeric_limits<uint32_t>::max();
		} else {
			return std::max<int32_t>(0, getCapacity() - inventoryWeight);
		}
	}

	int32_t getMaxHealth() const override;
	uint32_t getMaxMana() const override;

	std::shared_ptr<Item> getInventoryItem(Slots_t slot) const;

	bool isItemAbilityEnabled(Slots_t slot) const {
		return inventoryAbilities[slot];
	}
	void setItemAbility(Slots_t slot, bool enabled) {
		inventoryAbilities[slot] = enabled;
	}

	void setVarSkill(skills_t skill, int32_t modifier) {
		varSkills[skill] += modifier;
	}

	void setVarStats(stats_t stat, int32_t modifier);
	int32_t getDefaultStats(stats_t stat) const;

	void addConditionSuppressions(const std::array<ConditionType_t, ConditionType_t::CONDITION_COUNT> &addCondition);
	void removeConditionSuppressions();

	std::shared_ptr<Reward> getReward(const uint64_t rewardId, const bool autoCreate);
	void removeReward(uint64_t rewardId);
	void getRewardList(std::vector<uint64_t> &rewards) const;
	std::shared_ptr<RewardChest> getRewardChest();

	std::vector<std::shared_ptr<Item>> getRewardsFromContainer(std::shared_ptr<Container> container) const;

	std::shared_ptr<DepotChest> getDepotChest(uint32_t depotId, bool autoCreate);
	std::shared_ptr<DepotLocker> getDepotLocker(uint32_t depotId);
	void onReceiveMail();
	bool isNearDepotBox();

	std::shared_ptr<Container> refreshManagedContainer(ObjectCategory_t category, std::shared_ptr<Container> container, bool isLootContainer, bool loading = false);
	std::shared_ptr<Container> getManagedContainer(ObjectCategory_t category, bool isLootContainer) const;
	void setMainBackpackUnassigned(std::shared_ptr<Container> container);

	bool canSee(const Position &pos) override;
	bool canSeeCreature(std::shared_ptr<Creature> creature) const override;

	bool canWalkthrough(std::shared_ptr<Creature> creature);
	bool canWalkthroughEx(std::shared_ptr<Creature> creature);

	RaceType_t getRace() const override {
		return RACE_BLOOD;
	}

	uint64_t getMoney() const;
	std::pair<uint64_t, uint64_t> getForgeSliversAndCores() const;

	// safe-trade functions
	void setTradeState(TradeState_t state) {
		tradeState = state;
	}
	TradeState_t getTradeState() const {
		return tradeState;
	}
	std::shared_ptr<Item> getTradeItem() {
		return tradeItem;
	}

	// shop functions
	void setShopOwner(std::shared_ptr<Npc> owner) {
		shopOwner = owner;
	}

	std::shared_ptr<Npc> getShopOwner() const {
		return shopOwner;
	}

	// V.I.P. functions
	void notifyStatusChange(std::shared_ptr<Player> player, VipStatus_t status, bool message = true) const;
	bool removeVIP(uint32_t vipGuid);
	bool addVIP(uint32_t vipGuid, const std::string &vipName, VipStatus_t status);
	bool addVIPInternal(uint32_t vipGuid);
	bool editVIP(uint32_t vipGuid, const std::string &description, uint32_t icon, bool notify) const;

	// follow functions
	bool setFollowCreature(std::shared_ptr<Creature> creature) override;
	void goToFollowCreature() override;

	// follow events
	void onFollowCreature(const std::shared_ptr<Creature> &) override;

	// walk events
	void onWalk(Direction &dir) override;
	void onWalkAborted() override;
	void onWalkComplete() override;

	void stopWalk();
	bool openShopWindow(std::shared_ptr<Npc> npc);
	bool closeShopWindow(bool sendCloseShopWindow = true);
	bool updateSaleShopList(std::shared_ptr<Item> item);
	bool hasShopItemForSale(uint16_t itemId, uint8_t subType) const;

	void setChaseMode(bool mode);
	void setFightMode(FightMode_t mode) {
		fightMode = mode;
	}
	void setSecureMode(bool mode) {
		secureMode = mode;
	}

	Faction_t getFaction() const override {
		return faction;
	}

	void setFaction(Faction_t factionId) {
		faction = factionId;
	}
	// combat functions
	bool setAttackedCreature(std::shared_ptr<Creature> creature) override;
	bool isImmune(CombatType_t type) const override;
	bool isImmune(ConditionType_t type) const override;
	bool hasShield() const;
	bool isAttackable() const override;
	static bool lastHitIsPlayer(std::shared_ptr<Creature> lastHitCreature);

	// stash functions
	bool addItemFromStash(uint16_t itemId, uint32_t itemCount);
	void stowItem(std::shared_ptr<Item> item, uint32_t count, bool allItems);

	void changeHealth(int32_t healthChange, bool sendHealthChange = true) override;
	void changeMana(int32_t manaChange) override;
	void changeSoul(int32_t soulChange);

	bool isPzLocked() const {
		return pzLocked;
	}
	BlockType_t blockHit(std::shared_ptr<Creature> attacker, CombatType_t combatType, int32_t &damage, bool checkDefense = false, bool checkArmor = false, bool field = false) override;
	void doAttacking(uint32_t interval) override;
	bool hasExtraSwing() override {
		return lastAttack > 0 && !checkLastAttackWithin(getAttackSpeed());
	}

	uint16_t getSkillLevel(skills_t skill) const;
	uint16_t getLoyaltySkill(skills_t skill) const;
	uint16_t getBaseSkill(uint8_t skill) const {
		return skills[skill].level;
	}
	double_t getSkillPercent(skills_t skill) const {
		return skills[skill].percent;
	}

	bool getAddAttackSkill() const {
		return addAttackSkillPoint;
	}

	BlockType_t getLastAttackBlockType() const {
		return lastAttackBlockType;
	}

	uint64_t getLastConditionTime(ConditionType_t type) const {
		if (!lastConditionTime.contains(static_cast<uint8_t>(type))) {
			return 0;
		}
		return lastConditionTime.at(static_cast<uint8_t>(type));
	}

	void updateLastConditionTime(ConditionType_t type) {
		lastConditionTime[static_cast<uint8_t>(type)] = OTSYS_TIME();
	}

	bool checkLastConditionTimeWithin(ConditionType_t type, uint32_t interval) const {
		if (!lastConditionTime.contains(static_cast<uint8_t>(type))) {
			return false;
		}
		auto last = lastConditionTime.at(static_cast<uint8_t>(type));
		return last > 0 && ((OTSYS_TIME() - last) < interval);
	}

	uint64_t getLastAttack() const {
		return lastAttack;
	}

	bool checkLastAttackWithin(uint32_t interval) const {
		return lastAttack > 0 && ((OTSYS_TIME() - lastAttack) < interval);
	}

	void updateLastAttack() {
		if (lastAttack == 0) {
			lastAttack = OTSYS_TIME() - getAttackSpeed() - 1;
			return;
		}
		lastAttack = OTSYS_TIME();
	}

	uint64_t getLastAggressiveAction() const {
		return lastAggressiveAction;
	}

	bool checkLastAggressiveActionWithin(uint32_t interval) const {
		return lastAggressiveAction > 0 && ((OTSYS_TIME() - lastAggressiveAction) < interval);
	}

	void updateLastAggressiveAction() {
		lastAggressiveAction = OTSYS_TIME();
	}

	std::unordered_set<std::string> getNPCSkips();

	std::shared_ptr<Item> getWeapon(Slots_t slot, bool ignoreAmmo) const;
	std::shared_ptr<Item> getWeapon(bool ignoreAmmo = false) const;
	WeaponType_t getWeaponType() const;
	int32_t getWeaponSkill(std::shared_ptr<Item> item) const;
	void getShieldAndWeapon(std::shared_ptr<Item> &shield, std::shared_ptr<Item> &weapon) const;

	void drainHealth(std::shared_ptr<Creature> attacker, int32_t damage) override;
	void drainMana(std::shared_ptr<Creature> attacker, int32_t manaLoss) override;
	void addManaSpent(uint64_t amount);
	void addSkillAdvance(skills_t skill, uint64_t count);

	int32_t getArmor() const override;
	int32_t getDefense() const override;
	float getAttackFactor() const override;
	float getDefenseFactor() const override;
	float getMitigation() const override;
	double getMitigationMultiplier() const;

	void addInFightTicks(bool pzlock = false);

	uint64_t getGainedExperience(std::shared_ptr<Creature> attacker) const override;

	// combat event functions
	void onAddCondition(ConditionType_t type) override;
	void onAddCombatCondition(ConditionType_t type) override;
	void onEndCondition(ConditionType_t type) override;
	void onCombatRemoveCondition(std::shared_ptr<Condition> condition) override;
	void onAttackedCreature(std::shared_ptr<Creature> target) override;
	void onAttacked() override;
	void onAttackedCreatureDrainHealth(std::shared_ptr<Creature> target, int32_t points) override;
	void onTargetCreatureGainHealth(std::shared_ptr<Creature> target, int32_t points) override;
	bool onKilledPlayer(const std::shared_ptr<Player> &target, bool lastHit) override;
	bool onKilledMonster(const std::shared_ptr<Monster> &target) override;
	void onGainExperience(uint64_t gainExp, std::shared_ptr<Creature> target) override;
	void onGainSharedExperience(uint64_t gainExp, std::shared_ptr<Creature> target);
	void onAttackedCreatureBlockHit(BlockType_t blockType) override;
	void onBlockHit() override;
	void onTakeDamage(std::shared_ptr<Creature> attacker, int32_t damage) override;
	void onChangeZone(ZoneType_t zone) override;
	void onAttackedCreatureChangeZone(ZoneType_t zone) override;
	void onIdleStatus() override;
	void onPlacedCreature() override;

	LightInfo getCreatureLight() const override;

	Skulls_t getSkull() const override;
	Skulls_t getSkullClient(std::shared_ptr<Creature> creature) override;
	int64_t getSkullTicks() const {
		return skullTicks;
	}
	void setSkullTicks(int64_t ticks) {
		skullTicks = ticks;
	}

	bool hasAttacked(std::shared_ptr<Player> attacked) const;
	void addAttacked(std::shared_ptr<Player> attacked);
	void removeAttacked(std::shared_ptr<Player> attacked);
	void clearAttacked();
	void addUnjustifiedDead(std::shared_ptr<Player> attacked);
	void sendCreatureEmblem(std::shared_ptr<Creature> creature) const {
		if (client) {
			client->sendCreatureEmblem(creature);
		}
	}
	void sendCreatureSkull(std::shared_ptr<Creature> creature) const {
		if (client) {
			client->sendCreatureSkull(creature);
		}
	}
	void checkSkullTicks(int64_t ticks);

	bool canWear(uint16_t lookType, uint8_t addons) const;
	void addOutfit(uint16_t lookType, uint8_t addons);
	bool removeOutfit(uint16_t lookType);
	bool removeOutfitAddon(uint16_t lookType, uint8_t addons);
	bool getOutfitAddons(const std::shared_ptr<Outfit> outfit, uint8_t &addons) const;

	bool canFamiliar(uint16_t lookType) const;
	void addFamiliar(uint16_t lookType);
	bool removeFamiliar(uint16_t lookType);
	bool getFamiliar(const Familiar &familiar) const;
	void setFamiliarLooktype(uint16_t familiarLooktype) {
		this->defaultOutfit.lookFamiliarsType = familiarLooktype;
	}

	bool canLogout();

	bool hasKilled(std::shared_ptr<Player> player) const;

	size_t getMaxVIPEntries() const;
	size_t getMaxDepotItems() const;

	// tile
	// send methods
	void sendAddTileItem(std::shared_ptr<Tile> itemTile, const Position &pos, std::shared_ptr<Item> item) {
		if (client) {
			int32_t stackpos = itemTile->getStackposOfItem(static_self_cast<Player>(), item);
			if (stackpos != -1) {
				client->sendAddTileItem(pos, stackpos, item);
			}
		}
	}
	void sendUpdateTileItem(std::shared_ptr<Tile> updateTile, const Position &pos, std::shared_ptr<Item> item) {
		if (client) {
			int32_t stackpos = updateTile->getStackposOfItem(static_self_cast<Player>(), item);
			if (stackpos != -1) {
				client->sendUpdateTileItem(pos, stackpos, item);
			}
		}
	}
	void sendRemoveTileThing(const Position &pos, int32_t stackpos) {
		if (stackpos != -1 && client) {
			client->sendRemoveTileThing(pos, stackpos);
		}
	}
	void sendUpdateTile(std::shared_ptr<Tile> updateTile, const Position &pos) {
		if (client) {
			client->sendUpdateTile(updateTile, pos);
		}
	}

	void sendChannelMessage(const std::string &author, const std::string &text, SpeakClasses type, uint16_t channel) {
		if (client) {
			client->sendChannelMessage(author, text, type, channel);
		}
	}
	void sendChannelEvent(uint16_t channelId, const std::string &playerName, ChannelEvent_t channelEvent) {
		if (client) {
			client->sendChannelEvent(channelId, playerName, channelEvent);
		}
	}
	void sendCreatureAppear(std::shared_ptr<Creature> creature, const Position &pos, bool isLogin) {
		if (!creature) {
			return;
		}

		auto tile = creature->getTile();
		if (!tile) {
			return;
		}

		if (client) {
			client->sendAddCreature(creature, pos, tile->getStackposOfCreature(static_self_cast<Player>(), creature), isLogin);
		}
	}
	void sendCreatureMove(std::shared_ptr<Creature> creature, const Position &newPos, int32_t newStackPos, const Position &oldPos, int32_t oldStackPos, bool teleport) {
		if (client) {
			client->sendMoveCreature(creature, newPos, newStackPos, oldPos, oldStackPos, teleport);
		}
	}
	void sendCreatureTurn(std::shared_ptr<Creature> creature) {
		if (!creature) {
			return;
		}

		auto tile = creature->getTile();
		if (!tile) {
			return;
		}

		if (client && canSeeCreature(creature)) {
			int32_t stackpos = tile->getStackposOfCreature(static_self_cast<Player>(), creature);
			if (stackpos != -1) {
				client->sendCreatureTurn(creature, stackpos);
			}
		}
	}
	void sendCreatureSay(std::shared_ptr<Creature> creature, SpeakClasses type, const std::string &text, const Position* pos = nullptr) {
		if (client) {
			client->sendCreatureSay(creature, type, text, pos);
		}
	}
	void sendCreatureReload(std::shared_ptr<Creature> creature) {
		if (client) {
			client->reloadCreature(creature);
		}
	}
	void sendPrivateMessage(std::shared_ptr<Player> speaker, SpeakClasses type, const std::string &text) {
		if (client) {
			client->sendPrivateMessage(speaker, type, text);
		}
	}
	void sendCreatureSquare(std::shared_ptr<Creature> creature, SquareColor_t color) {
		if (client) {
			client->sendCreatureSquare(creature, color);
		}
	}
	void sendCreatureChangeOutfit(std::shared_ptr<Creature> creature, const Outfit_t &outfit) {
		if (client) {
			client->sendCreatureOutfit(creature, outfit);
		}
	}
	void sendCreatureChangeVisible(std::shared_ptr<Creature> creature, bool visible) {
		if (!client || !creature) {
			return;
		}

		if (creature->getPlayer()) {
			if (visible) {
				client->sendCreatureOutfit(creature, creature->getCurrentOutfit());
			} else {
				static Outfit_t outfit;
				client->sendCreatureOutfit(creature, outfit);
			}
		} else if (canSeeInvisibility()) {
			client->sendCreatureOutfit(creature, creature->getCurrentOutfit());
		} else {
			auto tile = creature->getTile();
			if (!tile) {
				return;
			}
			int32_t stackpos = tile->getStackposOfCreature(static_self_cast<Player>(), creature);
			if (stackpos == -1) {
				return;
			}

			if (visible) {
				client->sendAddCreature(creature, creature->getPosition(), stackpos, false);
			} else {
				client->sendRemoveTileThing(creature->getPosition(), stackpos);
			}
		}
	}
	void sendCreatureLight(std::shared_ptr<Creature> creature) {
		if (client) {
			client->sendCreatureLight(creature);
		}
	}
	void sendCreatureIcon(std::shared_ptr<Creature> creature) {
		if (client && !client->oldProtocol) {
			client->sendCreatureIcon(creature);
		}
	}
	void sendUpdateCreature(std::shared_ptr<Creature> creature) const {
		if (client) {
			client->sendUpdateCreature(creature);
		}
	}
	void sendCreatureWalkthrough(std::shared_ptr<Creature> creature, bool walkthrough) {
		if (client) {
			client->sendCreatureWalkthrough(creature, walkthrough);
		}
	}
	void sendCreatureShield(std::shared_ptr<Creature> creature) {
		if (client) {
			client->sendCreatureShield(creature);
		}
	}
	void sendCreatureType(std::shared_ptr<Creature> creature, uint8_t creatureType) {
		if (client) {
			client->sendCreatureType(creature, creatureType);
		}
	}
	void sendSpellCooldown(uint16_t spellId, uint32_t time) {
		if (client) {
			client->sendSpellCooldown(spellId, time);
		}
	}
	void sendSpellGroupCooldown(SpellGroup_t groupId, uint32_t time) {
		if (client) {
			client->sendSpellGroupCooldown(groupId, time);
		}
	}
	void sendUseItemCooldown(uint32_t time) const {
		if (client) {
			client->sendUseItemCooldown(time);
		}
	}
	void reloadCreature(std::shared_ptr<Creature> creature) {
		if (client) {
			client->reloadCreature(creature);
		}
	}
	void sendModalWindow(const ModalWindow &modalWindow);

	// container
	void closeAllExternalContainers();
	void sendAddContainerItem(std::shared_ptr<Container> container, std::shared_ptr<Item> item);
	void sendUpdateContainerItem(std::shared_ptr<Container> container, uint16_t slot, std::shared_ptr<Item> newItem);
	void sendRemoveContainerItem(std::shared_ptr<Container> container, uint16_t slot);
	void sendContainer(uint8_t cid, std::shared_ptr<Container> container, bool hasParent, uint16_t firstIndex) {
		if (client) {
			client->sendContainer(cid, container, hasParent, firstIndex);
		}
	}

	// inventory
	void sendDepotItems(const ItemsTierCountList &itemMap, uint16_t count) const {
		if (client) {
			client->sendDepotItems(itemMap, count);
		}
	}
	void sendCloseDepotSearch() const {
		if (client) {
			client->sendCloseDepotSearch();
		}
	}
	void sendDepotSearchResultDetail(uint16_t itemId, uint8_t tier, uint32_t depotCount, const ItemVector &depotItems, uint32_t inboxCount, const ItemVector &inboxItems, uint32_t stashCount) const {
		if (client) {
			client->sendDepotSearchResultDetail(itemId, tier, depotCount, depotItems, inboxCount, inboxItems, stashCount);
		}
	}
	void sendCoinBalance() {
		if (client) {
			client->sendCoinBalance();
		}
	}
	void sendInventoryItem(Slots_t slot, std::shared_ptr<Item> item) {
		if (client) {
			client->sendInventoryItem(slot, item);
		}
	}
	void sendInventoryIds() {
		if (client) {
			client->sendInventoryIds();
		}
	}

	void openPlayerContainers();

	// Quickloot
	void sendLootContainers() {
		if (client) {
			client->sendLootContainers();
		}
	}

	void sendSingleSoundEffect(const Position &pos, SoundEffect_t id, SourceEffect_t source) {
		if (client) {
			client->sendSingleSoundEffect(pos, id, source);
		}
	}

	void sendDoubleSoundEffect(const Position &pos, SoundEffect_t mainSoundId, SourceEffect_t mainSource, SoundEffect_t secondarySoundId, SourceEffect_t secondarySource) {
		if (client) {
			client->sendDoubleSoundEffect(pos, mainSoundId, mainSource, secondarySoundId, secondarySource);
		}
	}

	SoundEffect_t getAttackSoundEffect() const;
	SoundEffect_t getHitSoundEffect() const;

	// event methods
	void onUpdateTileItem(std::shared_ptr<Tile> tile, const Position &pos, std::shared_ptr<Item> oldItem, const ItemType &oldType, std::shared_ptr<Item> newItem, const ItemType &newType) override;
	void onRemoveTileItem(std::shared_ptr<Tile> tile, const Position &pos, const ItemType &iType, std::shared_ptr<Item> item) override;

	void onCreatureAppear(std::shared_ptr<Creature> creature, bool isLogin) override;
	void onRemoveCreature(std::shared_ptr<Creature> creature, bool isLogout) override;
	void onCreatureMove(const std::shared_ptr<Creature> &creature, const std::shared_ptr<Tile> &newTile, const Position &newPos, const std::shared_ptr<Tile> &oldTile, const Position &oldPos, bool teleport) override;

	void onAttackedCreatureDisappear(bool isLogout) override;
	void onFollowCreatureDisappear(bool isLogout) override;

	// container
	void onAddContainerItem(std::shared_ptr<Item> item);
	void onUpdateContainerItem(std::shared_ptr<Container> container, std::shared_ptr<Item> oldItem, std::shared_ptr<Item> newItem);
	void onRemoveContainerItem(std::shared_ptr<Container> container, std::shared_ptr<Item> item);

	void onCloseContainer(std::shared_ptr<Container> container);
	void onSendContainer(std::shared_ptr<Container> container);
	void autoCloseContainers(std::shared_ptr<Container> container);

	// inventory
	void onUpdateInventoryItem(std::shared_ptr<Item> oldItem, std::shared_ptr<Item> newItem);
	void onRemoveInventoryItem(std::shared_ptr<Item> item);

	void sendCancelMessage(const std::string &msg) const {
		if (client) {
			client->sendTextMessage(TextMessage(MESSAGE_FAILURE, msg));
		}
	}
	void sendCancelMessage(ReturnValue message) const;
	void sendCancelTarget() const {
		if (client) {
			client->sendCancelTarget();
		}
	}
	void sendCancelWalk() const {
		if (client) {
			client->sendCancelWalk();
		}
	}
	void sendChangeSpeed(std::shared_ptr<Creature> creature, uint16_t newSpeed) const {
		if (client) {
			client->sendChangeSpeed(creature, newSpeed);
		}
	}
	void sendCreatureHealth(std::shared_ptr<Creature> creature) const {
		if (client) {
			client->sendCreatureHealth(creature);
		}
	}
	void sendPartyCreatureUpdate(std::shared_ptr<Creature> creature) const {
		if (client) {
			client->sendPartyCreatureUpdate(creature);
		}
	}
	void sendPartyCreatureShield(std::shared_ptr<Creature> creature) const {
		if (client) {
			client->sendPartyCreatureShield(creature);
		}
	}
	void sendPartyCreatureSkull(std::shared_ptr<Creature> creature) const {
		if (client) {
			client->sendPartyCreatureSkull(creature);
		}
	}
	void sendPartyCreatureHealth(std::shared_ptr<Creature> creature, uint8_t healthPercent) const {
		if (client) {
			client->sendPartyCreatureHealth(creature, healthPercent);
		}
	}
	void sendPartyPlayerMana(std::shared_ptr<Player> player, uint8_t manaPercent) const {
		if (client) {
			client->sendPartyPlayerMana(player, manaPercent);
		}
	}
	void sendPartyCreatureShowStatus(std::shared_ptr<Creature> creature, bool showStatus) const {
		if (client) {
			client->sendPartyCreatureShowStatus(creature, showStatus);
		}
	}
	void sendPartyPlayerVocation(std::shared_ptr<Player> player) const {
		if (client) {
			client->sendPartyPlayerVocation(player);
		}
	}
	void sendPlayerVocation(std::shared_ptr<Player> player) const {
		if (client) {
			client->sendPlayerVocation(player);
		}
	}
	void sendDistanceShoot(const Position &from, const Position &to, uint16_t type) const {
		if (client) {
			client->sendDistanceShoot(from, to, type);
		}
	}
	void sendHouseWindow(std::shared_ptr<House> house, uint32_t listId) const;
	void sendCreatePrivateChannel(uint16_t channelId, const std::string &channelName) {
		if (client) {
			client->sendCreatePrivateChannel(channelId, channelName);
		}
	}
	void sendClosePrivate(uint16_t channelId);
	void sendIcons() {
		if (client) {
			client->sendIcons(getClientIcons());
		}
	}
	void sendClientCheck() const {
		if (client) {
			client->sendClientCheck();
		}
	}
	void sendGameNews() const {
		if (client) {
			client->sendGameNews();
		}
	}
	void sendMagicEffect(const Position &pos, uint16_t type) const {
		if (client) {
			client->sendMagicEffect(pos, type);
		}
	}
	void removeMagicEffect(const Position &pos, uint16_t type) const {
		if (client) {
			client->removeMagicEffect(pos, type);
		}
	}
	void sendPing();
	void sendPingBack() const {
		if (client) {
			client->sendPingBack();
		}
	}
	void sendStats();
	void sendBasicData() const {
		if (client) {
			client->sendBasicData();
		}
	}
	void sendBlessStatus() const {
		if (client) {
			client->sendBlessStatus();
		}
	}
	void sendSkills() const {
		if (client) {
			client->sendSkills();
		}
	}
	void sendTextMessage(MessageClasses mclass, const std::string &message) const {
		if (client) {
			client->sendTextMessage(TextMessage(mclass, message));
		}
	}
	void sendTextMessage(const TextMessage &message) const {
		if (client) {
			client->sendTextMessage(message);
		}
	}
	void sendReLoginWindow(uint8_t unfairFightReduction) const {
		if (client) {
			client->sendReLoginWindow(unfairFightReduction);
		}
	}
	void sendTextWindow(std::shared_ptr<Item> item, uint16_t maxlen, bool canWrite) const {
		if (client) {
			client->sendTextWindow(windowTextId, item, maxlen, canWrite);
		}
	}
	void sendToChannel(std::shared_ptr<Creature> creature, SpeakClasses type, const std::string &text, uint16_t channelId) const {
		if (client) {
			client->sendToChannel(creature, type, text, channelId);
		}
	}
	void sendShop(std::shared_ptr<Npc> npc) const {
		if (client) {
			client->sendShop(npc);
		}
	}
	void sendSaleItemList(const std::map<uint16_t, uint16_t> &inventoryMap) const;
	void sendCloseShop() const {
		if (client) {
			client->sendCloseShop();
		}
	}
	void sendMarketEnter(uint32_t depotId);
	void sendMarketLeave() {
		inMarket = false;
		if (client) {
			client->sendMarketLeave();
		}
	}
	void sendMarketBrowseItem(uint16_t itemId, const MarketOfferList &buyOffers, const MarketOfferList &sellOffers, uint8_t tier) const {
		if (client) {
			client->sendMarketBrowseItem(itemId, buyOffers, sellOffers, tier);
		}
	}
	void sendMarketBrowseOwnOffers(const MarketOfferList &buyOffers, const MarketOfferList &sellOffers) const {
		if (client) {
			client->sendMarketBrowseOwnOffers(buyOffers, sellOffers);
		}
	}
	void sendMarketBrowseOwnHistory(const HistoryMarketOfferList &buyOffers, const HistoryMarketOfferList &sellOffers) const {
		if (client) {
			client->sendMarketBrowseOwnHistory(buyOffers, sellOffers);
		}
	}
	void sendMarketDetail(uint16_t itemId, uint8_t tier) const {
		if (client) {
			client->sendMarketDetail(itemId, tier);
		}
	}
	void sendMarketAcceptOffer(const MarketOfferEx &offer) const {
		if (client) {
			client->sendMarketAcceptOffer(offer);
		}
	}
	void sendMarketCancelOffer(const MarketOfferEx &offer) const {
		if (client) {
			client->sendMarketCancelOffer(offer);
		}
	}
	void sendTradeItemRequest(const std::string &traderName, std::shared_ptr<Item> item, bool ack) const {
		if (client) {
			client->sendTradeItemRequest(traderName, item, ack);
		}
	}
	void sendTradeClose() const {
		if (client) {
			client->sendCloseTrade();
		}
	}
	void sendWorldLight(LightInfo lightInfo) {
		if (client) {
			client->sendWorldLight(lightInfo);
		}
	}
	void sendTibiaTime(int32_t time) {
		if (client) {
			client->sendTibiaTime(time);
		}
	}
	void sendChannelsDialog() {
		if (client) {
			client->sendChannelsDialog();
		}
	}
	void sendOpenPrivateChannel(const std::string &receiver) {
		if (client) {
			client->sendOpenPrivateChannel(receiver);
		}
	}
	void sendExperienceTracker(int64_t rawExp, int64_t finalExp) const {
		if (client) {
			client->sendExperienceTracker(rawExp, finalExp);
		}
	}
	void sendOutfitWindow() {
		if (client) {
			client->sendOutfitWindow();
		}
	}
	// Imbuements
	void onApplyImbuement(Imbuement* imbuement, std::shared_ptr<Item> item, uint8_t slot, bool protectionCharm);
	void onClearImbuement(std::shared_ptr<Item> item, uint8_t slot);
	void openImbuementWindow(std::shared_ptr<Item> item);
	void sendImbuementResult(const std::string message) {
		if (client) {
			client->sendImbuementResult(message);
		}
	}
	void closeImbuementWindow() const {
		if (client) {
			client->closeImbuementWindow();
		}
	}
	void sendPodiumWindow(std::shared_ptr<Item> podium, const Position &position, uint16_t itemId, uint8_t stackpos) {
		if (client) {
			client->sendPodiumWindow(podium, position, itemId, stackpos);
		}
	}
	void sendCloseContainer(uint8_t cid) {
		if (client) {
			client->sendCloseContainer(cid);
		}
	}

	void sendChannel(uint16_t channelId, const std::string &channelName, const UsersMap* channelUsers, const InvitedMap* invitedUsers) {
		if (client) {
			client->sendChannel(channelId, channelName, channelUsers, invitedUsers);
		}
	}
	void sendTutorial(uint8_t tutorialId) {
		if (client) {
			client->sendTutorial(tutorialId);
		}
	}
	void sendAddMarker(const Position &pos, uint8_t markType, const std::string &desc) {
		if (client) {
			client->sendAddMarker(pos, markType, desc);
		}
	}
	void sendItemInspection(uint16_t itemId, uint8_t itemCount, std::shared_ptr<Item> item, bool cyclopedia) {
		if (client) {
			client->sendItemInspection(itemId, itemCount, item, cyclopedia);
		}
	}
	void sendCyclopediaCharacterNoData(CyclopediaCharacterInfoType_t characterInfoType, uint8_t errorCode) {
		if (client) {
			client->sendCyclopediaCharacterNoData(characterInfoType, errorCode);
		}
	}
	void sendCyclopediaCharacterBaseInformation() {
		if (client) {
			client->sendCyclopediaCharacterBaseInformation();
		}
	}
	void sendCyclopediaCharacterGeneralStats() {
		if (client) {
			client->sendCyclopediaCharacterGeneralStats();
		}
	}
	void sendCyclopediaCharacterCombatStats() {
		if (client) {
			client->sendCyclopediaCharacterCombatStats();
		}
	}
	void sendCyclopediaCharacterRecentDeaths(uint16_t page, uint16_t pages, const std::vector<RecentDeathEntry> &entries) {
		if (client) {
			client->sendCyclopediaCharacterRecentDeaths(page, pages, entries);
		}
	}
	void sendCyclopediaCharacterRecentPvPKills(
		uint16_t page, uint16_t pages,
		const std::vector<
			RecentPvPKillEntry> &entries
	) {
		if (client) {
			client->sendCyclopediaCharacterRecentPvPKills(page, pages, entries);
		}
	}
	void sendCyclopediaCharacterAchievements(uint16_t secretsUnlocked, std::vector<std::pair<Achievement, uint32_t>> achievementsUnlocked);
	void sendCyclopediaCharacterItemSummary(const ItemsTierCountList &inventoryItems, const ItemsTierCountList &storeInboxItems, const StashItemList &supplyStashItems, const ItemsTierCountList &depotBoxItems, const ItemsTierCountList &inboxItems) {
		if (client) {
			client->sendCyclopediaCharacterItemSummary(inventoryItems, storeInboxItems, supplyStashItems, depotBoxItems, inboxItems);
		}
	}
	void sendCyclopediaCharacterOutfitsMounts() {
		if (client) {
			client->sendCyclopediaCharacterOutfitsMounts();
		}
	}
	void sendCyclopediaCharacterStoreSummary() {
		if (client) {
			client->sendCyclopediaCharacterStoreSummary();
		}
	}
	void sendCyclopediaCharacterInspection() {
		if (client) {
			client->sendCyclopediaCharacterInspection();
		}
	}
	void sendCyclopediaCharacterBadges() {
		if (client) {
			client->sendCyclopediaCharacterBadges();
		}
	}
	void sendCyclopediaCharacterTitles() {
		if (client) {
			client->sendCyclopediaCharacterTitles();
		}
	}
	void sendHighscoresNoData() {
		if (client) {
			client->sendHighscoresNoData();
		}
	}
	void sendHighscores(const std::vector<HighscoreCharacter> &characters, uint8_t categoryId, uint32_t vocationId, uint16_t page, uint16_t pages, uint32_t updateTimer) {
		if (client) {
			client->sendHighscores(characters, categoryId, vocationId, page, pages, updateTimer);
		}
	}
	void addAsyncOngoingTask(uint64_t flags) {
		asyncOngoingTasks |= flags;
	}
	bool hasAsyncOngoingTask(uint64_t flags) const {
		return (asyncOngoingTasks & flags);
	}
	void resetAsyncOngoingTask(uint64_t flags) {
		asyncOngoingTasks &= ~(flags);
	}
	void sendEnterWorld() {
		if (client) {
			client->sendEnterWorld();
		}
	}
	void sendFightModes() {
		if (client) {
			client->sendFightModes();
		}
	}
	void sendNetworkMessage(const NetworkMessage &message) {
		if (client) {
			client->writeToOutputBuffer(message);
		}
	}

	void receivePing() {
		lastPong = OTSYS_TIME();
	}

	void sendOpenStash(bool isNpc = false) {
		if (client && ((getLastDepotId() != -1) || isNpc)) {
			client->sendOpenStash();
		}
	}

	void onThink(uint32_t interval) override;

	void postAddNotification(std::shared_ptr<Thing> thing, std::shared_ptr<Cylinder> oldParent, int32_t index, CylinderLink_t link = LINK_OWNER) override;
	void postRemoveNotification(std::shared_ptr<Thing> thing, std::shared_ptr<Cylinder> newParent, int32_t index, CylinderLink_t link = LINK_OWNER) override;

	void setNextAction(int64_t time) {
		if (time > nextAction) {
			nextAction = time;
		}
	}
	bool canDoAction() const {
		return nextAction <= OTSYS_TIME();
	}

	void setNextPotionAction(int64_t time) {
		if (time > nextPotionAction) {
			nextPotionAction = time;
		}
	}
	bool canDoPotionAction() const {
		return nextPotionAction <= OTSYS_TIME();
	}

	void cancelPush();

	void setModuleDelay(uint8_t byteortype, int16_t delay) {
		moduleDelayMap[byteortype] = OTSYS_TIME() + delay;
	}

	bool canRunModule(uint8_t byteortype) {
		if (!moduleDelayMap[byteortype]) {
			return true;
		}
		return moduleDelayMap[byteortype] <= OTSYS_TIME();
	}

	uint32_t getNextActionTime() const;
	uint32_t getNextPotionActionTime() const;

	std::shared_ptr<Item> getWriteItem(uint32_t &windowTextId, uint16_t &maxWriteLen);
	void setWriteItem(std::shared_ptr<Item> item, uint16_t maxWriteLen = 0);

	std::shared_ptr<House> getEditHouse(uint32_t &windowTextId, uint32_t &listId);
	void setEditHouse(std::shared_ptr<House> house, uint32_t listId = 0);

	void learnInstantSpell(const std::string &spellName);
	void forgetInstantSpell(const std::string &spellName);
	bool hasLearnedInstantSpell(const std::string &spellName) const;

	void updateRegeneration();

	void setScheduledSaleUpdate(bool scheduled) {
		scheduledSaleUpdate = scheduled;
	}

	bool getScheduledSaleUpdate() {
		return scheduledSaleUpdate;
	}

	bool inPushEvent() {
		return inEventMovePush;
	}

	void pushEvent(bool b) {
		inEventMovePush = b;
	}

	bool walkExhausted() {
		if (hasCondition(CONDITION_PARALYZE)) {
			return lastWalking > OTSYS_TIME();
		}

		return false;
	}

	void setWalkExhaust(int64_t value) {
		lastWalking = OTSYS_TIME() + value;
	}

	const std::map<uint8_t, OpenContainer> &getOpenContainers() const {
		return openContainers;
	}

	uint16_t getBaseXpGain() const {
		return baseXpGain;
	}
	void setBaseXpGain(uint16_t value) {
		baseXpGain = std::min<uint16_t>(std::numeric_limits<uint16_t>::max(), value);
	}
	uint16_t getVoucherXpBoost() const {
		return voucherXpBoost;
	}
	void setVoucherXpBoost(uint16_t value) {
		voucherXpBoost = std::min<uint16_t>(std::numeric_limits<uint16_t>::max(), value);
	}
	uint16_t getGrindingXpBoost() const {
		return grindingXpBoost;
	}
	void setGrindingXpBoost(uint16_t value) {
		grindingXpBoost = std::min<uint16_t>(std::numeric_limits<uint16_t>::max(), value);
	}
	uint16_t getXpBoostPercent() const {
		return xpBoostPercent;
	}
	void setXpBoostPercent(uint16_t percent) {
		xpBoostPercent = percent;
	}
	uint16_t getStaminaXpBoost() const {
		return staminaXpBoost;
	}
	void setStaminaXpBoost(uint16_t value) {
		staminaXpBoost = std::min<uint16_t>(std::numeric_limits<uint16_t>::max(), value);
	}

	void setXpBoostTime(uint16_t timeLeft) {
		// only allow time boosts of 12 hours or less
		if (timeLeft > 12 * 3600) {
			xpBoostTime = 12 * 3600;
			return;
		}
		xpBoostTime = timeLeft;
	}

	uint16_t getXpBoostTime() {
		return xpBoostTime;
	}

	int32_t getIdleTime() const {
		return idleTime;
	}

	void setTraining(bool value);

	void addItemImbuementStats(const Imbuement* imbuement);
	void removeItemImbuementStats(const Imbuement* imbuement);
	void updateImbuementTrackerStats() const;

	bool isUIExhausted(uint32_t exhaustionTime = 250) const;
	void updateUIExhausted();

	bool isQuickLootListedItem(std::shared_ptr<Item> item) const {
		if (!item) {
			return false;
		}

		auto it = std::find(quickLootListItemIds.begin(), quickLootListItemIds.end(), item->getID());
		return it != quickLootListItemIds.end();
	}

	bool updateKillTracker(std::shared_ptr<Container> corpse, const std::string &playerName, const Outfit_t creatureOutfit) const {
		if (client) {
			client->sendKillTrackerUpdate(corpse, playerName, creatureOutfit);
			return true;
		}

		return false;
	}

	void updatePartyTrackerAnalyzer() const {
		if (client && m_party) {
			client->updatePartyTrackerAnalyzer(m_party);
		}
	}

	void sendLootStats(std::shared_ptr<Item> item, uint8_t count);
	void updateSupplyTracker(std::shared_ptr<Item> item);
	void updateImpactTracker(CombatType_t type, int32_t amount) const;

	void updateInputAnalyzer(CombatType_t type, int32_t amount, std::string target) {
		if (client) {
			client->sendUpdateInputAnalyzer(type, amount, target);
		}
	}

	void createLeaderTeamFinder(NetworkMessage &msg) {
		if (client) {
			client->createLeaderTeamFinder(msg);
		}
	}
	void sendLeaderTeamFinder(bool reset) {
		if (client) {
			client->sendLeaderTeamFinder(reset);
		}
	}
	void sendTeamFinderList() {
		if (client) {
			client->sendTeamFinderList();
		}
	}
	void sendCreatureHelpers(uint32_t creatureId, uint16_t helpers) {
		if (client) {
			client->sendCreatureHelpers(creatureId, helpers);
		}
	}

	void setItemCustomPrice(uint16_t itemId, uint64_t price) {
		itemPriceMap[itemId] = price;
	}
	uint32_t getCharmPoints() {
		return charmPoints;
	}
	void setCharmPoints(uint32_t points) {
		charmPoints = points;
	}
	bool hasCharmExpansion() {
		return charmExpansion;
	}
	void setCharmExpansion(bool onOff) {
		charmExpansion = onOff;
	}
	void setUsedRunesBit(int32_t bit) {
		UsedRunesBit = bit;
	}
	int32_t getUsedRunesBit() {
		return UsedRunesBit;
	}
	void setUnlockedRunesBit(int32_t bit) {
		UnlockedRunesBit = bit;
	}
	int32_t getUnlockedRunesBit() {
		return UnlockedRunesBit;
	}
	void setImmuneCleanse(ConditionType_t conditiontype) {
		cleanseCondition.first = conditiontype;
		cleanseCondition.second = OTSYS_TIME() + 10000;
	}
	bool isImmuneCleanse(ConditionType_t conditiontype) {
		uint64_t timenow = OTSYS_TIME();
		if ((cleanseCondition.first == conditiontype)
			&& (timenow <= cleanseCondition.second)) {
			return true;
		}
		return false;
	}
	void setImmuneFear();
	bool isImmuneFear() const;
	uint16_t parseRacebyCharm(charmRune_t charmId, bool set, uint16_t newRaceid) {
		uint16_t raceid = 0;
		switch (charmId) {
			case CHARM_WOUND:
				if (set) {
					charmRuneWound = newRaceid;
				} else {
					raceid = charmRuneWound;
				}
				break;
			case CHARM_ENFLAME:
				if (set) {
					charmRuneEnflame = newRaceid;
				} else {
					raceid = charmRuneEnflame;
				}
				break;
			case CHARM_POISON:
				if (set) {
					charmRunePoison = newRaceid;
				} else {
					raceid = charmRunePoison;
				}
				break;
			case CHARM_FREEZE:
				if (set) {
					charmRuneFreeze = newRaceid;
				} else {
					raceid = charmRuneFreeze;
				}
				break;
			case CHARM_ZAP:
				if (set) {
					charmRuneZap = newRaceid;
				} else {
					raceid = charmRuneZap;
				}
				break;
			case CHARM_CURSE:
				if (set) {
					charmRuneCurse = newRaceid;
				} else {
					raceid = charmRuneCurse;
				}
				break;
			case CHARM_CRIPPLE:
				if (set) {
					charmRuneCripple = newRaceid;
				} else {
					raceid = charmRuneCripple;
				}
				break;
			case CHARM_PARRY:
				if (set) {
					charmRuneParry = newRaceid;
				} else {
					raceid = charmRuneParry;
				}
				break;
			case CHARM_DODGE:
				if (set) {
					charmRuneDodge = newRaceid;
				} else {
					raceid = charmRuneDodge;
				}
				break;
			case CHARM_ADRENALINE:
				if (set) {
					charmRuneAdrenaline = newRaceid;
				} else {
					raceid = charmRuneAdrenaline;
				}
				break;
			case CHARM_NUMB:
				if (set) {
					charmRuneNumb = newRaceid;
				} else {
					raceid = charmRuneNumb;
				}
				break;
			case CHARM_CLEANSE:
				if (set) {
					charmRuneCleanse = newRaceid;
				} else {
					raceid = charmRuneCleanse;
				}
				break;
			case CHARM_BLESS:
				if (set) {
					charmRuneBless = newRaceid;
				} else {
					raceid = charmRuneBless;
				}
				break;
			case CHARM_SCAVENGE:
				if (set) {
					charmRuneScavenge = newRaceid;
				} else {
					raceid = charmRuneScavenge;
				}
				break;
			case CHARM_GUT:
				if (set) {
					charmRuneGut = newRaceid;
				} else {
					raceid = charmRuneGut;
				}
				break;
			case CHARM_LOW:
				if (set) {
					charmRuneLowBlow = newRaceid;
				} else {
					raceid = charmRuneLowBlow;
				}
				break;
			case CHARM_DIVINE:
				if (set) {
					charmRuneDivine = newRaceid;
				} else {
					raceid = charmRuneDivine;
				}
				break;
			case CHARM_VAMP:
				if (set) {
					charmRuneVamp = newRaceid;
				} else {
					raceid = charmRuneVamp;
				}
				break;
			case CHARM_VOID:
				if (set) {
					charmRuneVoid = newRaceid;
				} else {
					raceid = charmRuneVoid;
				}
				break;
			default:
				raceid = 0;
				break;
		}
		return raceid;
	}

	uint64_t getItemCustomPrice(uint16_t itemId, bool buyPrice = false) const;
	uint16_t getFreeBackpackSlots() const;

	bool canAutoWalk(const Position &toPosition, const std::function<void()> &function, uint32_t delay = 500);

	void sendMessageDialog(const std::string &message) const {
		if (client) {
			client->sendMessageDialog(message);
		}
	}

	// Account
	bool setAccount(uint32_t accountId);
	uint8_t getAccountType() const;
	uint32_t getAccountId() const;
	std::shared_ptr<Account> getAccount() const;

	// Prey system
	void initializePrey();
	void removePreySlotById(PreySlot_t slotid);

	void sendPreyData() const {
		if (client) {
			for (const std::unique_ptr<PreySlot> &slot : preys) {
				client->sendPreyData(slot);
			}

			client->sendResourcesBalance(getMoney(), getBankBalance(), getPreyCards());
		}
	}

	void sendPreyTimeLeft(const std::unique_ptr<PreySlot> &slot) const {
		if (g_configManager().getBoolean(PREY_ENABLED, __FUNCTION__) && client) {
			client->sendPreyTimeLeft(slot);
		}
	}

	void reloadPreySlot(PreySlot_t slotid) {
		if (g_configManager().getBoolean(PREY_ENABLED, __FUNCTION__) && client) {
			client->sendPreyData(getPreySlotById(slotid));
			client->sendResourcesBalance(getMoney(), getBankBalance(), getPreyCards(), getTaskHuntingPoints());
		}
	}

	const std::unique_ptr<PreySlot> &getPreySlotById(PreySlot_t slotid) {
		if (auto it = std::find_if(preys.begin(), preys.end(), [slotid](const std::unique_ptr<PreySlot> &preyIt) {
				return preyIt->id == slotid;
			});
			it != preys.end()) {
			return *it;
		}

		return PreySlotNull;
	}

	bool setPreySlotClass(std::unique_ptr<PreySlot> &slot) {
		if (getPreySlotById(slot->id)) {
			return false;
		}

		preys.emplace_back(std::move(slot));
		return true;
	}

	bool usePreyCards(uint16_t amount) {
		if (preyCards < amount) {
			return false;
		}

		preyCards -= amount;
		if (client) {
			client->sendResourcesBalance(getMoney(), getBankBalance(), getPreyCards(), getTaskHuntingPoints());
		}
		return true;
	}

	void addPreyCards(uint64_t amount) {
		preyCards += amount;
		if (client) {
			client->sendResourcesBalance(getMoney(), getBankBalance(), getPreyCards(), getTaskHuntingPoints());
		}
	}

	uint64_t getPreyCards() const {
		return preyCards;
	}

	uint32_t getPreyRerollPrice() const {
		return getLevel() * g_configManager().getNumber(PREY_REROLL_PRICE_LEVEL, __FUNCTION__);
	}

	std::vector<uint16_t> getPreyBlackList() const {
		std::vector<uint16_t> rt;
		for (const std::unique_ptr<PreySlot> &slot : preys) {
			if (slot) {
				if (slot->isOccupied()) {
					rt.push_back(slot->selectedRaceId);
				}
				for (uint16_t raceId : slot->raceIdList) {
					rt.push_back(raceId);
				}
			}
		}

		return rt;
	}

	const std::unique_ptr<PreySlot> &getPreyWithMonster(uint16_t raceId) const {
		if (!g_configManager().getBoolean(PREY_ENABLED, __FUNCTION__)) {
			return PreySlotNull;
		}

		if (auto it = std::find_if(preys.begin(), preys.end(), [raceId](const std::unique_ptr<PreySlot> &it) {
				return it->selectedRaceId == raceId;
			});
			it != preys.end()) {
			return *it;
		}

		return PreySlotNull;
	}

	// Task hunting system
	void initializeTaskHunting();
	bool isCreatureUnlockedOnTaskHunting(const std::shared_ptr<MonsterType> mtype) const;

	bool setTaskHuntingSlotClass(std::unique_ptr<TaskHuntingSlot> &slot) {
		if (getTaskHuntingSlotById(slot->id)) {
			return false;
		}

		taskHunting.emplace_back(std::move(slot));
		return true;
	}

	void reloadTaskSlot(PreySlot_t slotid) {
		if (g_configManager().getBoolean(TASK_HUNTING_ENABLED, __FUNCTION__) && client) {
			client->sendTaskHuntingData(getTaskHuntingSlotById(slotid));
			client->sendResourcesBalance(getMoney(), getBankBalance(), getPreyCards(), getTaskHuntingPoints());
		}
	}

	const std::unique_ptr<TaskHuntingSlot> &getTaskHuntingSlotById(PreySlot_t slotid) {
		if (auto it = std::find_if(taskHunting.begin(), taskHunting.end(), [slotid](const std::unique_ptr<TaskHuntingSlot> &itTask) {
				return itTask->id == slotid;
			});
			it != taskHunting.end()) {
			return *it;
		}

		return TaskHuntingSlotNull;
	}

	std::vector<uint16_t> getTaskHuntingBlackList() const {
		std::vector<uint16_t> rt;

		std::for_each(taskHunting.begin(), taskHunting.end(), [&rt](const std::unique_ptr<TaskHuntingSlot> &slot) {
			if (slot->isOccupied()) {
				rt.push_back(slot->selectedRaceId);
			} else {
				std::for_each(slot->raceIdList.begin(), slot->raceIdList.end(), [&rt](uint16_t raceId) {
					rt.push_back(raceId);
				});
			}
		});

		return rt;
	}

	void sendTaskHuntingData() const {
		if (client) {
			client->sendResourcesBalance(getMoney(), getBankBalance(), getPreyCards(), getTaskHuntingPoints());
			for (const std::unique_ptr<TaskHuntingSlot> &slot : taskHunting) {
				if (slot) {
					client->sendTaskHuntingData(slot);
				}
			}
		}
	}

	void addTaskHuntingPoints(uint64_t amount) {
		taskHuntingPoints += amount;
		if (client) {
			client->sendResourcesBalance(getMoney(), getBankBalance(), getPreyCards(), getTaskHuntingPoints());
		}
	}

	bool useTaskHuntingPoints(uint64_t amount) {
		if (taskHuntingPoints < amount) {
			return false;
		}

		taskHuntingPoints -= amount;
		if (client) {
			client->sendResourcesBalance(getMoney(), getBankBalance(), getPreyCards(), getTaskHuntingPoints());
		}
		return true;
	}

	uint64_t getTaskHuntingPoints() const {
		return taskHuntingPoints;
	}

	uint32_t getTaskHuntingRerollPrice() const {
		return getLevel() * g_configManager().getNumber(TASK_HUNTING_REROLL_PRICE_LEVEL, __FUNCTION__);
	}

	const std::unique_ptr<TaskHuntingSlot> &getTaskHuntingWithCreature(uint16_t raceId) const {
		if (!g_configManager().getBoolean(TASK_HUNTING_ENABLED, __FUNCTION__)) {
			return TaskHuntingSlotNull;
		}

		if (auto it = std::find_if(taskHunting.begin(), taskHunting.end(), [raceId](const std::unique_ptr<TaskHuntingSlot> &itTask) {
				return itTask->selectedRaceId == raceId;
			});
			it != taskHunting.end()) {
			return *it;
		}

		return TaskHuntingSlotNull;
	}

	uint32_t getLoyaltyPoints() const {
		return loyaltyPoints;
	}

	void setLoyaltyBonus(uint16_t bonus) {
		loyaltyBonusPercent = bonus;
		sendSkills();
	}
	void setLoyaltyTitle(std::string title) {
		loyaltyTitle = title;
	}
	std::string getLoyaltyTitle() const {
		return loyaltyTitle;
	}
	uint16_t getLoyaltyBonus() const {
		return loyaltyBonusPercent;
	}

	// Depot search system
	void requestDepotItems();
	void requestDepotSearchItem(uint16_t itemId, uint8_t tier);
	void retrieveAllItemsFromDepotSearch(uint16_t itemId, uint8_t tier, bool isDepot);
	void openContainerFromDepotSearch(const Position &pos);
	std::shared_ptr<Item> getItemFromDepotSearch(uint16_t itemId, const Position &pos);

	std::pair<std::vector<std::shared_ptr<Item>>, std::map<uint16_t, std::map<uint8_t, uint32_t>>> requestLockerItems(std::shared_ptr<DepotLocker> depotLocker, bool sendToClient = false, uint8_t tier = 0) const;

	/**
	This function returns a pair of an array of items and a 16-bit integer from a DepotLocker instance, a 8-bit byte and a 16-bit integer.
	@param depotLocker The instance of DepotLocker from which to retrieve items.
	@param tier The 8-bit byte that specifies the level of the tier to search.
	@param itemId The 16-bit integer that specifies the ID of the item to search for.
	@return A pair of an array of items and a 16-bit integer, where the array of items is filled with all items from the
	locker with the specified id and the 16-bit integer is the total items found.
	*/
	std::pair<std::vector<std::shared_ptr<Item>>, uint16_t> getLockerItemsAndCountById(
		const std::shared_ptr<DepotLocker> &depotLocker,
		uint8_t tier,
		uint16_t itemId
	);

	bool saySpell(
		SpeakClasses type,
		const std::string &text,
		bool ghostMode,
		Spectators* spectatorsPtr = nullptr,
		const Position* pos = nullptr
	);

	// Forge system
	void forgeFuseItems(ForgeAction_t actionType, uint16_t firstItemid, uint8_t tier, uint16_t secondItemId, bool success, bool reduceTierLoss, bool convergence, uint8_t bonus, uint8_t coreCount);
	void forgeTransferItemTier(ForgeAction_t actionType, uint16_t donorItemId, uint8_t tier, uint16_t receiveItemId, bool convergence);
	void forgeResourceConversion(ForgeAction_t actionType);
	void forgeHistory(uint8_t page) const;

	void sendOpenForge() const {
		if (client) {
			client->sendOpenForge();
		}
	}
	void sendForgeError(ReturnValue returnValue) const {
		if (client) {
			client->sendForgeError(returnValue);
		}
	}
	void sendForgeResult(ForgeAction_t actionType, uint16_t leftItemId, uint8_t leftTier, uint16_t rightItemId, uint8_t rightTier, bool success, uint8_t bonus, uint8_t coreCount, bool convergence) const {
		if (client) {
			client->sendForgeResult(actionType, leftItemId, leftTier, rightItemId, rightTier, success, bonus, coreCount, convergence);
		}
	}
	void sendForgeHistory(uint8_t page) const {
		if (client) {
			client->sendForgeHistory(page);
		}
	}
	void closeForgeWindow() const {
		if (client) {
			client->closeForgeWindow();
		}
	}

	void setForgeDusts(uint64_t amount) {
		forgeDusts = amount;
		if (client) {
			client->sendResourcesBalance(getMoney(), getBankBalance(), getPreyCards(), getTaskHuntingPoints(), getForgeDusts());
		}
	}
	void addForgeDusts(uint64_t amount) {
		forgeDusts += amount;
		if (client) {
			client->sendResourcesBalance(getMoney(), getBankBalance(), getPreyCards(), getTaskHuntingPoints(), getForgeDusts());
		}
	}
	void removeForgeDusts(uint64_t amount) {
		forgeDusts = std::max<uint64_t>(0, forgeDusts - amount);
		if (client) {
			client->sendResourcesBalance(getMoney(), getBankBalance(), getPreyCards(), getTaskHuntingPoints(), getForgeDusts());
		}
	}
	uint64_t getForgeDusts() const {
		return forgeDusts;
	}

	void addForgeDustLevel(uint64_t amount) {
		forgeDustLevel += amount;
		if (client) {
			client->sendResourcesBalance(getMoney(), getBankBalance(), getPreyCards(), getTaskHuntingPoints(), getForgeDusts());
		}
	}
	void removeForgeDustLevel(uint64_t amount) {
		forgeDustLevel = std::max<uint64_t>(0, forgeDustLevel - amount);
		if (client) {
			client->sendResourcesBalance(getMoney(), getBankBalance(), getPreyCards(), getTaskHuntingPoints(), getForgeDusts());
		}
	}
	uint64_t getForgeDustLevel() const {
		return forgeDustLevel;
	}

	std::vector<ForgeHistory> &getForgeHistory() {
		return forgeHistoryVector;
	}

	void setForgeHistory(const ForgeHistory &history) {
		forgeHistoryVector.push_back(history);
	}

	void registerForgeHistoryDescription(ForgeHistory history);

	void setBossPoints(uint32_t amount) {
		bossPoints = amount;
	}
	void addBossPoints(uint32_t amount) {
		bossPoints += amount;
	}
	void removeBossPoints(uint32_t amount) {
		bossPoints = std::max<uint32_t>(0, bossPoints - amount);
	}
	uint32_t getBossPoints() const {
		return bossPoints;
	}
	void sendBosstiaryCooldownTimer() const {
		if (client) {
			client->sendBosstiaryCooldownTimer();
		}
	}

	void setSlotBossId(uint8_t slotId, uint32_t bossId) {
		if (slotId == 1) {
			bossIdSlotOne = bossId;
		} else {
			bossIdSlotTwo = bossId;
		}
		if (client) {
			client->parseSendBosstiarySlots();
		}
	}
	uint32_t getSlotBossId(uint8_t slotId) const {
		if (slotId == 1) {
			return bossIdSlotOne;
		} else {
			return bossIdSlotTwo;
		}
	}

	void addRemoveTime() {
		bossRemoveTimes = bossRemoveTimes + 1;
	}
	void setRemoveBossTime(uint8_t newRemoveTimes) {
		bossRemoveTimes = newRemoveTimes;
	}
	uint8_t getRemoveTimes() const {
		return bossRemoveTimes;
	}

	void sendMonsterPodiumWindow(std::shared_ptr<Item> podium, const Position &position, uint16_t itemId, uint8_t stackpos) const {
		if (client) {
			client->sendMonsterPodiumWindow(podium, position, itemId, stackpos);
		}
	}

	void sendBosstiaryEntryChanged(uint32_t bossid) {
		if (client) {
			client->sendBosstiaryEntryChanged(bossid);
		}
	}

	void sendInventoryImbuements(const std::map<Slots_t, std::shared_ptr<Item>> items) const {
		if (client) {
			client->sendInventoryImbuements(items);
		}
	}

	/*******************************************************************************
	 * Hazard system
	 ******************************************************************************/
	// Parser
	void parseAttackRecvHazardSystem(CombatDamage &damage, std::shared_ptr<Monster> monster);
	void parseAttackDealtHazardSystem(CombatDamage &damage, std::shared_ptr<Monster> monster);
	// Points increase:
	void setHazardSystemPoints(int32_t amount);
	// Points get:
	uint16_t getHazardSystemPoints() const {
		int32_t points = 0;
		points = getStorageValue(STORAGEVALUE_HAZARDCOUNT);
		if (points <= 0) {
			return 0;
		}
		return static_cast<uint16_t>(std::max<int32_t>(0, std::min<int32_t>(0xFFFF, points)));
	}

	/*******************************************************************************/

	// Concoction system
	void updateConcoction(uint16_t itemId, uint16_t timeLeft) {
		if (timeLeft == 0) {
			activeConcoctions.erase(itemId);
		} else {
			activeConcoctions[itemId] = timeLeft;
		}
	}
	std::map<uint16_t, uint16_t> getActiveConcoctions() const {
		return activeConcoctions;
	}
	bool isConcoctionActive(Concoction_t concotion) const {
		uint16_t itemId = static_cast<uint16_t>(concotion);
		if (!activeConcoctions.contains(itemId)) {
			return false;
		}
		auto timeLeft = activeConcoctions.at(itemId);
		return timeLeft > 0;
	}

	bool checkAutoLoot(bool isBoss) const {
		const bool autoLoot = g_configManager().getBoolean(AUTOLOOT, __FUNCTION__);
		if (!autoLoot) {
			return false;
		}
		if (g_configManager().getBoolean(VIP_SYSTEM_ENABLED, __FUNCTION__) && g_configManager().getBoolean(VIP_AUTOLOOT_VIP_ONLY, __FUNCTION__) && !isVip()) {
			return false;
		}

		auto featureKV = kv()->scoped("features")->get("autoloot");
		if (featureKV.has_value()) {
			auto value = featureKV->getNumber();
			if (value == 2) {
				return true;
			} else if (value == 1) {
				return !isBoss;
			} else if (value == 0) {
				return false;
			}
		}

		return true;
	}

	QuickLootFilter_t getQuickLootFilter() const {
		return quickLootFilter;
	}

	// Get specific inventory item from itemid
	std::vector<std::shared_ptr<Item>> getInventoryItemsFromId(uint16_t itemId, bool ignore = true) const;

	// this get all player store inbox items and return as ItemsTierCountList
	ItemsTierCountList getStoreInboxItemsId() const;
	// this get all player depot chest items and return as ItemsTierCountList
	ItemsTierCountList getDepotChestItemsId() const;
	// this get all player depot inbox items and return as ItemsTierCountList
	ItemsTierCountList getDepotInboxItemsId() const;

	// This get all player inventory items
	std::vector<std::shared_ptr<Item>> getAllInventoryItems(bool ignoreEquiped = false, bool ignoreItemWithTier = false) const;

	// This get all players slot items
	phmap::flat_hash_map<uint8_t, std::shared_ptr<Item>> getAllSlotItems() const;

	// This get all blessings
	phmap::flat_hash_map<Blessings_t, std::string> getBlessingNames() const;

	/**
	 * @brief Get the equipped items of the player->
	 * @details This function returns a vector containing the items currently equipped by the player
	 * @return A vector of pointers to the equipped items.
	 */
	std::vector<std::shared_ptr<Item>> getEquippedItems() const;

	// Player wheel interface
	std::unique_ptr<PlayerWheel> &wheel();
	const std::unique_ptr<PlayerWheel> &wheel() const;

	// Player achievement interface
	std::unique_ptr<PlayerAchievement> &achiev();
	const std::unique_ptr<PlayerAchievement> &achiev() const;

	// Player badge interface
	std::unique_ptr<PlayerBadge> &badge();
	const std::unique_ptr<PlayerBadge> &badge() const;

	void sendLootMessage(const std::string &message) const;

	std::shared_ptr<Container> getLootPouch();

	bool hasPermittedConditionInPZ() const;

	std::shared_ptr<Container> getStoreInbox() const;

	bool canSpeakWithHireling(uint8_t speechbubble);

	uint16_t getPlayerVocationEnum() const;

private:
	friend class PlayerLock;
	std::mutex mutex;

	static uint32_t playerFirstID;
	static uint32_t playerLastID;

	std::forward_list<std::shared_ptr<Condition>> getMuteConditions() const;

	void checkTradeState(std::shared_ptr<Item> item);
	bool hasCapacity(std::shared_ptr<Item> item, uint32_t count) const;

	void checkLootContainers(std::shared_ptr<Container> item);

	void gainExperience(uint64_t exp, std::shared_ptr<Creature> target);
	void addExperience(std::shared_ptr<Creature> target, uint64_t exp, bool sendText = false);
	void removeExperience(uint64_t exp, bool sendText = false);

	void updateInventoryWeight();
	/**
	 * @brief Starts checking the imbuements in the item so that the time decay is performed
	 * Registers the player in an unordered_map in game.h so that the function can be initialized by the task
	 */
	void updateInventoryImbuement();

	void setNextWalkActionTask(std::shared_ptr<Task> task);
	void setNextWalkTask(std::shared_ptr<Task> task);
	void setNextActionTask(std::shared_ptr<Task> task, bool resetIdleTime = true);
	void setNextActionPushTask(std::shared_ptr<Task> task);
	void setNextPotionActionTask(std::shared_ptr<Task> task);

	void death(std::shared_ptr<Creature> lastHitCreature) override;
	bool spawn();
	void despawn();
	bool dropCorpse(std::shared_ptr<Creature> lastHitCreature, std::shared_ptr<Creature> mostDamageCreature, bool lastHitUnjustified, bool mostDamageUnjustified) override;
	std::shared_ptr<Item> getCorpse(std::shared_ptr<Creature> lastHitCreature, std::shared_ptr<Creature> mostDamageCreature) override;

	// cylinder implementations
	ReturnValue queryAdd(int32_t index, const std::shared_ptr<Thing> &thing, uint32_t count, uint32_t flags, std::shared_ptr<Creature> actor = nullptr) override;
	ReturnValue queryMaxCount(int32_t index, const std::shared_ptr<Thing> &thing, uint32_t count, uint32_t &maxQueryCount, uint32_t flags) override;
	ReturnValue queryRemove(const std::shared_ptr<Thing> &thing, uint32_t count, uint32_t flags, std::shared_ptr<Creature> actor = nullptr) override;
	std::shared_ptr<Cylinder> queryDestination(int32_t &index, const std::shared_ptr<Thing> &thing, std::shared_ptr<Item>* destItem, uint32_t &flags) override;

	void addThing(std::shared_ptr<Thing>) override { }
	void addThing(int32_t index, std::shared_ptr<Thing> thing) override;

	void updateThing(std::shared_ptr<Thing> thing, uint16_t itemId, uint32_t count) override;
	void replaceThing(uint32_t index, std::shared_ptr<Thing> thing) override;

	void removeThing(std::shared_ptr<Thing> thing, uint32_t count) override;

	int32_t getThingIndex(std::shared_ptr<Thing> thing) const override;
	size_t getFirstIndex() const override;
	size_t getLastIndex() const override;
	uint32_t getItemTypeCount(uint16_t itemId, int32_t subType = -1) const override;
	void stashContainer(StashContainerList itemDict);
<<<<<<< HEAD
	ItemsTierCountList getInventoryItemsId(bool ignoreStoreInbox = false) const;
=======
	ItemsTierCountList getInventoryItemsId() const;
	// todo   ItemsTierCountList getStoreInboxItemsId() const;
>>>>>>> 9efbe4c1

	// This function is a override function of base class
	std::map<uint32_t, uint32_t> &getAllItemTypeCount(std::map<uint32_t, uint32_t> &countMap) const override;
	// Function from player class with correct type sizes (uint16_t)
	std::map<uint16_t, uint16_t> &getAllSaleItemIdAndCount(std::map<uint16_t, uint16_t> &countMap) const;
	void getAllItemTypeCountAndSubtype(std::map<uint32_t, uint32_t> &countMap) const;
	std::shared_ptr<Item> getForgeItemFromId(uint16_t itemId, uint8_t tier);
	std::shared_ptr<Thing> getThing(size_t index) const override;

	void internalAddThing(std::shared_ptr<Thing> thing) override;
	void internalAddThing(uint32_t index, std::shared_ptr<Thing> thing) override;

	void addHuntingTaskKill(const std::shared_ptr<MonsterType> &mType);
	void addBestiaryKill(const std::shared_ptr<MonsterType> &mType);
	void addBosstiaryKill(const std::shared_ptr<MonsterType> &mType);

	phmap::flat_hash_set<uint32_t> attackedSet;
	phmap::flat_hash_set<uint32_t> VIPList;

	std::map<uint8_t, OpenContainer> openContainers;
	std::map<uint32_t, std::shared_ptr<DepotLocker>> depotLockerMap;
	std::map<uint32_t, std::shared_ptr<DepotChest>> depotChests;
	std::map<uint8_t, int64_t> moduleDelayMap;
	std::map<uint32_t, int32_t> storageMap;
	std::map<uint16_t, uint64_t> itemPriceMap;

	std::map<uint8_t, uint16_t> maxValuePerSkill = {
		{ SKILL_LIFE_LEECH_CHANCE, 100 },
		{ SKILL_MANA_LEECH_CHANCE, 100 },
		{ SKILL_CRITICAL_HIT_CHANCE, 100 * g_configManager().getNumber(CRITICALCHANCE, "std::map::maxValuePerSkill") }
	};

	std::map<uint64_t, std::shared_ptr<Reward>> rewardMap;

	std::map<ObjectCategory_t, std::pair<std::shared_ptr<Container>, std::shared_ptr<Container>>> m_managedContainers;
	std::vector<ForgeHistory> forgeHistoryVector;

	std::vector<uint16_t> quickLootListItemIds;

	std::vector<OutfitEntry> outfits;
	std::vector<FamiliarEntry> familiars;

	std::vector<std::unique_ptr<PreySlot>> preys;
	std::vector<std::unique_ptr<TaskHuntingSlot>> taskHunting;

	GuildWarVector guildWarVector;

	std::forward_list<std::shared_ptr<Party>> invitePartyList;
	std::forward_list<uint32_t> modalWindows;
	std::forward_list<std::string> learnedInstantSpellList;
	// TODO: This variable is only temporarily used when logging in, get rid of it somehow.
	std::forward_list<std::shared_ptr<Condition>> storedConditionList;

	std::unordered_set<std::shared_ptr<MonsterType>> m_bestiaryMonsterTracker;
	std::unordered_set<std::shared_ptr<MonsterType>> m_bosstiaryMonsterTracker;

	std::string name;
	std::string guildNick;
	std::string loyaltyTitle;

	Skill skills[SKILL_LAST + 1];
	LightInfo itemsLight;
	Position loginPosition;
	Position lastWalkthroughPosition;

	time_t lastLoginSaved = 0;
	time_t lastLogout = 0;

	uint64_t experience = 0;
	uint64_t manaSpent = 0;
	uint64_t lastAttack = 0;
	std::unordered_map<uint8_t, uint64_t> lastConditionTime;
	uint64_t lastAggressiveAction = 0;
	uint64_t bankBalance = 0;
	uint64_t lastQuestlogUpdate = 0;
	uint64_t preyCards = 0;
	uint64_t taskHuntingPoints = 0;
	uint32_t bossPoints = 0;
	uint32_t bossIdSlotOne = 0;
	uint32_t bossIdSlotTwo = 0;
	uint8_t bossRemoveTimes = 1;
	uint64_t forgeDusts = 0;
	uint64_t forgeDustLevel = 0;
	int64_t lastFailedFollow = 0;
	int64_t skullTicks = 0;
	int64_t lastWalkthroughAttempt = 0;
	int64_t lastToggleMount = 0;
	int64_t lastUIInteraction = 0;
	int64_t lastPing;
	int64_t lastPong;
	int64_t nextAction = 0;
	int64_t nextPotionAction = 0;
	int64_t lastQuickLootNotification = 0;
	int64_t lastWalking = 0;
	uint64_t asyncOngoingTasks = 0;

	std::vector<Kill> unjustifiedKills;

	std::shared_ptr<BedItem> bedItem = nullptr;
	std::shared_ptr<Guild> guild = nullptr;
	GuildRank_ptr guildRank;
	Group* group = nullptr;
	std::shared_ptr<Inbox> inbox;
	std::shared_ptr<Item> imbuingItem = nullptr;
	std::shared_ptr<Item> tradeItem = nullptr;
	std::shared_ptr<Item> inventory[CONST_SLOT_LAST + 1] = {};
	std::shared_ptr<Item> writeItem = nullptr;
	std::shared_ptr<House> editHouse = nullptr;
	std::shared_ptr<Npc> shopOwner = nullptr;
	std::shared_ptr<Party> m_party = nullptr;
	std::shared_ptr<Player> tradePartner = nullptr;
	ProtocolGame_ptr client;
	std::shared_ptr<Task> walkTask;
	std::shared_ptr<Town> town;
	std::shared_ptr<Vocation> vocation = nullptr;
	std::shared_ptr<RewardChest> rewardChest = nullptr;

	uint32_t inventoryWeight = 0;
	uint32_t capacity = 40000;
	uint32_t bonusCapacity = 0;

	std::bitset<CombatType_t::COMBAT_COUNT> m_damageImmunities;
	std::bitset<ConditionType_t::CONDITION_COUNT> m_conditionImmunities;
	std::bitset<ConditionType_t::CONDITION_COUNT> m_conditionSuppressions;

	uint32_t level = 1;
	uint32_t magLevel = 0;
	uint32_t actionTaskEvent = 0;
	uint32_t actionTaskEventPush = 0;
	uint32_t actionPotionTaskEvent = 0;
	uint32_t nextStepEvent = 0;
	uint32_t walkTaskEvent = 0;
	uint32_t MessageBufferTicks = 0;
	uint32_t lastIP = 0;
	uint32_t guid = 0;
	uint32_t loyaltyPoints = 0;
	uint8_t isDailyReward = DAILY_REWARD_NOTCOLLECTED;
	uint32_t windowTextId = 0;
	uint32_t editListId = 0;
	uint32_t manaMax = 0;
	int32_t varSkills[SKILL_LAST + 1] = {};
	int32_t varStats[STAT_LAST + 1] = {};
	int32_t shopCallback = -1;
	int32_t MessageBufferCount = 0;
	int32_t bloodHitCount = 0;
	int32_t shieldBlockCount = 0;
	int8_t offlineTrainingSkill = SKILL_NONE;
	int32_t offlineTrainingTime = 0;
	int32_t idleTime = 0;
	int32_t m_deathTime = 0;
	uint32_t coinBalance = 0;
	uint32_t coinTransferableBalance = 0;
	uint16_t xpBoostTime = 0;
	uint8_t randomMount = 0;

	uint16_t lastStatsTrainingTime = 0;
	uint16_t staminaMinutes = 2520;
	std::vector<uint8_t> blessings = { 0, 0, 0, 0, 0, 0, 0, 0 };
	uint16_t maxWriteLen = 0;
	uint16_t baseXpGain = 100;
	uint16_t voucherXpBoost = 0;
	uint16_t grindingXpBoost = 0;
	uint16_t xpBoostPercent = 0;
	uint16_t staminaXpBoost = 100;
	int16_t lastDepotId = -1;
	StashItemList stashItems; // [ItemID] = amount
	uint32_t movedItems = 0;

	// Depot search system
	bool depotSearch = false;
	std::pair<uint16_t, uint8_t> depotSearchOnItem;

	// Bestiary
	bool charmExpansion = false;
	uint16_t charmRuneWound = 0;
	uint16_t charmRuneEnflame = 0;
	uint16_t charmRunePoison = 0;
	uint16_t charmRuneFreeze = 0;
	uint16_t charmRuneZap = 0;
	uint16_t charmRuneCurse = 0;
	uint16_t charmRuneCripple = 0;
	uint16_t charmRuneParry = 0;
	uint16_t charmRuneDodge = 0;
	uint16_t charmRuneAdrenaline = 0;
	uint16_t charmRuneNumb = 0;
	uint16_t charmRuneCleanse = 0;
	uint16_t charmRuneBless = 0;
	uint16_t charmRuneScavenge = 0;
	uint16_t charmRuneGut = 0;
	uint16_t charmRuneLowBlow = 0;
	uint16_t charmRuneDivine = 0;
	uint16_t charmRuneVamp = 0;
	uint16_t charmRuneVoid = 0;
	uint32_t charmPoints = 0;
	int32_t UsedRunesBit = 0;
	int32_t UnlockedRunesBit = 0;
	std::pair<ConditionType_t, uint64_t> cleanseCondition = { CONDITION_NONE, 0 };

	std::pair<ConditionType_t, uint64_t> m_fearCondition = { CONDITION_NONE, 0 };

	uint8_t soul = 0;
	uint8_t levelPercent = 0;
	uint16_t loyaltyBonusPercent = 0;
	double_t magLevelPercent = 0;

	PlayerSex_t sex = PLAYERSEX_FEMALE;
	OperatingSystem_t operatingSystem = CLIENTOS_NONE;
	BlockType_t lastAttackBlockType = BLOCK_NONE;
	TradeState_t tradeState = TRADE_NONE;
	FightMode_t fightMode = FIGHTMODE_ATTACK;
	Faction_t faction = FACTION_PLAYER;
	QuickLootFilter_t quickLootFilter;
	VipStatus_t statusVipList = VIPSTATUS_ONLINE;
	PlayerPronoun_t pronoun = PLAYERPRONOUN_THEY;

	bool chaseMode = false;
	bool secureMode = true;
	bool inMarket = false;
	bool wasMounted = false;
	bool ghostMode = false;
	bool pzLocked = false;
	bool isConnecting = false;
	bool addAttackSkillPoint = false;
	bool inventoryAbilities[CONST_SLOT_LAST + 1] = {};
	bool quickLootFallbackToMainContainer = false;
	bool logged = false;
	bool scheduledSaleUpdate = false;
	bool inEventMovePush = false;
	bool supplyStash = false; // Menu option 'stow, stow container ...'
	bool marketMenu = false; // Menu option 'show in market'
	bool exerciseTraining = false;
	bool moved = false;
	bool dead = false;
	bool imbuementTrackerWindowOpen = false;

	// Hazard system
	int64_t lastHazardSystemCriticalHit = 0;
	bool reloadHazardSystemPointsCounter = true;
	// Hazard end

	// Concoctions
	// [ConcoctionID] = time
	std::map<uint16_t, uint16_t> activeConcoctions;

	int32_t specializedMagicLevel[COMBAT_COUNT] = { 0 };
	int32_t cleavePercent = 0;
	std::map<uint8_t, int32_t> perfectShot;
	int32_t magicShieldCapacityFlat = 0;
	int32_t magicShieldCapacityPercent = 0;

	void updateItemsLight(bool internal = false);
	uint16_t getStepSpeed() const override {
		return std::max<uint16_t>(PLAYER_MIN_SPEED, std::min<uint16_t>(PLAYER_MAX_SPEED, getSpeed()));
	}
	void updateBaseSpeed() {
		if (baseSpeed >= PLAYER_MAX_SPEED) {
			return;
		}

		if (!hasFlag(PlayerFlags_t::SetMaxSpeed)) {
			baseSpeed = static_cast<uint16_t>(vocation->getBaseSpeed() + (level - 1));
		} else {
			baseSpeed = PLAYER_MAX_SPEED;
		}
	}

	bool isPromoted() const;

	bool onFistAttackSpeed = g_configManager().getBoolean(TOGGLE_ATTACK_SPEED_ONFIST, "Player.hpp::onFistAttackSpeed");
	uint32_t MAX_ATTACK_SPEED = g_configManager().getNumber(MAX_SPEED_ATTACKONFIST, "Player.hpp::MAX_ATTACK_SPEED");

	uint32_t getAttackSpeed() const {
		if (onFistAttackSpeed) {
			uint32_t baseAttackSpeed = vocation->getAttackSpeed();
			uint32_t skillLevel = getSkillLevel(SKILL_FIST);
			uint32_t attackSpeed = baseAttackSpeed - (skillLevel * g_configManager().getNumber(MULTIPLIER_ATTACKONFIST, __FUNCTION__));

			if (attackSpeed < MAX_ATTACK_SPEED) {
				attackSpeed = MAX_ATTACK_SPEED;
			}

			return static_cast<uint32_t>(attackSpeed);
		} else {
			return vocation->getAttackSpeed();
		}
	}

	static double_t getPercentLevel(uint64_t count, uint64_t nextLevelCount);
	double getLostPercent() const;
	uint64_t getLostExperience() const override {
		return skillLoss ? static_cast<uint64_t>(experience * getLostPercent()) : 0;
	}

	bool isSuppress(ConditionType_t conditionType, bool attackerPlayer) const override;
	void addConditionSuppression(const std::array<ConditionType_t, ConditionType_t::CONDITION_COUNT> &addConditions);

	uint16_t getLookCorpse() const override;
	void getPathSearchParams(const std::shared_ptr<Creature> &creature, FindPathParams &fpp) override;

	void setDead(bool isDead) {
		dead = isDead;
	}
	bool isDead() const {
		return dead;
	}

	void triggerMomentum();
	void clearCooldowns();
	void triggerTranscendance();

	friend class Game;
	friend class SaveManager;
	friend class Npc;
	friend class PlayerFunctions;
	friend class NetworkMessageFunctions;
	friend class Map;
	friend class Actions;
	friend class IOLoginData;
	friend class ProtocolGame;
	friend class MoveEvent;
	friend class BedItem;
	friend class PlayerWheel;
	friend class IOLoginDataLoad;
	friend class IOLoginDataSave;
	friend class PlayerAchievement;
	friend class PlayerBadge;

	std::unique_ptr<PlayerWheel> m_wheelPlayer;
	std::unique_ptr<PlayerAchievement> m_playerAchievement;
	std::unique_ptr<PlayerBadge> m_playerBadge;

	std::mutex quickLootMutex;

	std::shared_ptr<Account> account;
	bool online = true;

	bool hasQuiverEquipped() const;

	bool hasWeaponDistanceEquipped() const;

	std::shared_ptr<Item> getQuiverAmmoOfType(const ItemType &it) const;

	std::array<double_t, COMBAT_COUNT> getFinalDamageReduction() const;
	void calculateDamageReductionFromEquipedItems(std::array<double_t, COMBAT_COUNT> &combatReductionMap) const;
	void calculateDamageReductionFromItem(std::array<double_t, COMBAT_COUNT> &combatReductionMap, std::shared_ptr<Item> item) const;
	void updateDamageReductionFromItemImbuement(std::array<double_t, COMBAT_COUNT> &combatReductionMap, std::shared_ptr<Item> item, uint16_t combatTypeIndex) const;
	void updateDamageReductionFromItemAbility(std::array<double_t, COMBAT_COUNT> &combatReductionMap, std::shared_ptr<Item> item, uint16_t combatTypeIndex) const;
	double_t calculateDamageReduction(double_t currentTotal, int16_t resistance) const;

	void removeEmptyRewards();
	bool hasOtherRewardContainerOpen(const std::shared_ptr<Container> container) const;

	void checkAndShowBlessingMessage();
};<|MERGE_RESOLUTION|>--- conflicted
+++ resolved
@@ -2684,12 +2684,7 @@
 	size_t getLastIndex() const override;
 	uint32_t getItemTypeCount(uint16_t itemId, int32_t subType = -1) const override;
 	void stashContainer(StashContainerList itemDict);
-<<<<<<< HEAD
 	ItemsTierCountList getInventoryItemsId(bool ignoreStoreInbox = false) const;
-=======
-	ItemsTierCountList getInventoryItemsId() const;
-	// todo   ItemsTierCountList getStoreInboxItemsId() const;
->>>>>>> 9efbe4c1
 
 	// This function is a override function of base class
 	std::map<uint32_t, uint32_t> &getAllItemTypeCount(std::map<uint32_t, uint32_t> &countMap) const override;
