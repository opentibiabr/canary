--- conflicted
+++ resolved
@@ -2587,16 +2587,14 @@
 	// This get all players slot items
 	phmap::flat_hash_map<uint8_t, std::shared_ptr<Item>> getAllSlotItems() const;
 
-<<<<<<< HEAD
+	// This get all blessings
+	phmap::flat_hash_map<Blessings_t, std::string> getBlessingNames() const;
+
 	// Gets the equipped items with augment by type
 	std::vector<std::shared_ptr<Item>> getAugmentEquippedItemsByType(AugmentTypes_t augmentType) const;
 
 	// Gets the equipped items with augment
 	std::vector<std::shared_ptr<Item>> getAugmentEquippedItems() const;
-=======
-	// This get all blessings
-	phmap::flat_hash_map<Blessings_t, std::string> getBlessingNames() const;
->>>>>>> 9efbe4c1
 
 	/**
 	 * @brief Get the equipped items of the player->
