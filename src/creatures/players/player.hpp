--- conflicted
+++ resolved
@@ -1308,14 +1308,12 @@
 
 	uint16_t getPlayerVocationEnum() const;
 
-<<<<<<< HEAD
+	void sendPlayerTyping(const std::shared_ptr<Creature> &creature, uint8_t typing) const;
+
 	using ManagedContainerMap = std::map<ObjectCategory_t, std::pair<std::shared_ptr<Container>, std::shared_ptr<Container>>>;
 	const ManagedContainerMap &getManagedContainers() const {
 		return m_managedContainers;
 	}
-=======
-	void sendPlayerTyping(const std::shared_ptr<Creature> &creature, uint8_t typing) const;
->>>>>>> 19bf3e1d
 
 private:
 	friend class PlayerLock;
