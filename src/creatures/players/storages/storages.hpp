/**
 * Canary - A free and open-source MMORPG server emulator
 * Copyright (©) 2019-2022 OpenTibiaBR <opentibiabr@outlook.com>
 * Repository: https://github.com/opentibiabr/canary
 * License: https://github.com/opentibiabr/canary/blob/main/LICENSE
 * Contributors: https://github.com/opentibiabr/canary/graphs/contributors
 * Website: https://docs.opentibiabr.org/
 */

#pragma once

class Storages {
public:
	Storages() = default;

	// Singleton - ensures we don't accidentally copy it
	Storages(const Storages &) = delete;
	void operator=(const Storages &) = delete;

	static Storages &getInstance() {
		return inject<Storages>();
	}

	bool loadFromXML();

<<<<<<< HEAD
		const std::map<std::string, uint32_t> &getStorageMap() const;

	private:
		std::map<std::string, uint32_t> m_storageMap;
=======
	const phmap::btree_map<std::string, uint32_t> &getStorageMap() const;

private:
	phmap::btree_map<std::string, uint32_t> m_storageMap;
>>>>>>> 691898a8
};

constexpr auto g_storages = Storages::getInstance;<|MERGE_RESOLUTION|>--- conflicted
+++ resolved
@@ -23,17 +23,10 @@
 
 	bool loadFromXML();
 
-<<<<<<< HEAD
-		const std::map<std::string, uint32_t> &getStorageMap() const;
-
-	private:
-		std::map<std::string, uint32_t> m_storageMap;
-=======
 	const phmap::btree_map<std::string, uint32_t> &getStorageMap() const;
 
 private:
 	phmap::btree_map<std::string, uint32_t> m_storageMap;
->>>>>>> 691898a8
 };
 
 constexpr auto g_storages = Storages::getInstance;