/**
 * Canary - A free and open-source MMORPG server emulator
 * Copyright (©) 2019-2022 OpenTibiaBR <opentibiabr@outlook.com>
 * Repository: https://github.com/opentibiabr/canary
 * License: https://github.com/opentibiabr/canary/blob/main/LICENSE
 * Contributors: https://github.com/opentibiabr/canary/graphs/contributors
 * Website: https://docs.opentibiabr.org/
*/

#include "pch.hpp"

#include "creatures/players/vocations/vocation.h"

#include "utils/tools.h"

bool Vocations::loadFromXml()
{
	pugi::xml_document doc;
	auto folder = g_configManager().getString(CORE_DIRECTORY) + "/XML/vocations.xml";
	pugi::xml_parse_result result = doc.load_file(folder.c_str());
	if (!result) {
		printXMLError(__FUNCTION__, folder, result);
		return false;
	}

	for (auto vocationNode : doc.child("vocations").children()) {
		pugi::xml_attribute attr;
<<<<<<< HEAD
		if (attr = vocationNode.attribute("id");
		!attr || !isNumber(attr.as_string()))
		{
			SPDLOG_WARN("[Vocations::loadFromXml] - Missing or wrong vocation id");
=======
		if (!(attr = vocationNode.attribute("id"))) {
			SPDLOG_WARN("[{}] - Missing vocation id", __FUNCTION__);
>>>>>>> 94288cf1
			continue;
		}

		auto vocationId = static_cast<uint16_t>(attr.as_uint());

		auto [id, vocation] = vocationsMap.emplace(
			std::piecewise_construct,
			std::forward_as_tuple(vocationId),
			std::forward_as_tuple(vocationId)
		);

		Vocation& voc = id->second;
		if (attr = vocationNode.attribute("name");
		!attr || attr.empty())
		{
			SPDLOG_WARN("[Vocations::loadFromXml] - Missing or wrong vocation name for vocation id {}", vocationNode.attribute("id").as_string());
			continue;
		}
		voc.name = attr.as_string();

		if ((attr = vocationNode.attribute("clientid"))) {
			voc.clientId = static_cast<uint8_t>(attr.as_uint());
		}

		if ((attr = vocationNode.attribute("baseid"))) {
			voc.baseId = static_cast<uint8_t>(attr.as_uint());
		}
		
		if ((attr = vocationNode.attribute("description"))) {
			voc.description = attr.as_string();
		}

		if ((attr = vocationNode.attribute("magicshield"))) {
			voc.magicShield = attr.as_bool();
		}

		if ((attr = vocationNode.attribute("gaincap"))) {
			voc.gainCap = attr.as_uint() * 100;
		}

		if ((attr = vocationNode.attribute("gainhp"))) {
			voc.gainHP = attr.as_uint();
		}

		if ((attr = vocationNode.attribute("gainmana"))) {
			voc.gainMana = attr.as_uint();
		}

		if ((attr = vocationNode.attribute("gainhpticks"))) {
			voc.gainHealthTicks = attr.as_uint();
		}

		if ((attr = vocationNode.attribute("gainhpamount"))) {
			voc.gainHealthAmount = attr.as_uint();
		}

		if ((attr = vocationNode.attribute("gainmanaticks"))) {
			voc.gainManaTicks = attr.as_uint();
		}

		if ((attr = vocationNode.attribute("gainmanaamount"))) {
			voc.gainManaAmount = attr.as_uint();
		}

		if ((attr = vocationNode.attribute("manamultiplier"))) {
			voc.manaMultiplier = attr.as_float();
		}

		if ((attr = vocationNode.attribute("attackspeed"))) {
			voc.attackSpeed = attr.as_uint();
		}

		if ((attr = vocationNode.attribute("basespeed"))) {
			voc.baseSpeed = attr.as_uint();
		}

		if ((attr = vocationNode.attribute("soulmax"))) {
			voc.soulMax = static_cast<uint8_t>(attr.as_uint());
		}

		if ((attr = vocationNode.attribute("gainsoulticks"))) {
			voc.gainSoulTicks = attr.as_uint();
		}

		if ((attr = vocationNode.attribute("fromvoc"))) {
			voc.fromVocation = attr.as_uint();
		}

		if ((attr = vocationNode.attribute("canCombat"))) {
			voc.combat = attr.as_bool();
		}

		for (auto childNode : vocationNode.children()) {
			if (strcasecmp(childNode.name(), "skill") == 0) {
				pugi::xml_attribute skillIdAttribute = childNode.attribute("id");
				if (skillIdAttribute) {
					auto skill_id = static_cast<uint16_t>(skillIdAttribute.as_uint());
					if (skill_id <= SKILL_LAST) {
						voc.skillMultipliers[skill_id] = childNode.attribute("multiplier").as_float();
					} else {
						SPDLOG_WARN("[Vocations::loadFromXml] - "
                                    "No valid skill id: {} for vocation: {}",
                                    skill_id, voc.id);
					}
				} else {
					SPDLOG_WARN("[Vocations::loadFromXml] - "
                                "Missing skill id for vocation: {}", voc.id);
				}
			} else if (strcasecmp(childNode.name(), "formula") == 0) {
				pugi::xml_attribute meleeDamageAttribute = childNode.attribute("meleeDamage");
				if (meleeDamageAttribute) {
					voc.meleeDamageMultiplier = meleeDamageAttribute.as_float();
				}

				pugi::xml_attribute distDamageAttribute = childNode.attribute("distDamage");
				if (distDamageAttribute) {
					voc.distDamageMultiplier = distDamageAttribute.as_float();
				}

				pugi::xml_attribute defenseAttribute = childNode.attribute("defense");
				if (defenseAttribute) {
					voc.defenseMultiplier = defenseAttribute.as_float();
				}

				pugi::xml_attribute armorAttribute = childNode.attribute("armor");
				if (armorAttribute) {
					voc.armorMultiplier = armorAttribute.as_float();
				}
			}
		}
	}
	return true;
}

Vocation* Vocations::getVocation(uint16_t id)
{
	auto it = vocationsMap.find(id);
	if (it == vocationsMap.end()) {
		SPDLOG_WARN("[Vocations::getVocation] - "
                    "Vocation {} not found", id);
		return nullptr;
	}
	return &it->second;
}

int32_t Vocations::getVocationId(const std::string& name) const
{
	for (const auto& it : vocationsMap) {
		if (strcasecmp(it.second.name.c_str(), name.c_str()) == 0) {
			return it.first;
		}
	}
	return -1;
}

uint16_t Vocations::getPromotedVocation(uint16_t vocationId) const
{
	for (const auto& it : vocationsMap) {
		if (it.second.fromVocation == vocationId && it.first != vocationId) {
			return it.first;
		}
	}
	return VOCATION_NONE;
}

uint32_t Vocation::skillBase[SKILL_LAST + 1] = {50, 50, 50, 50, 30, 100, 20};

uint64_t Vocation::getReqSkillTries(uint8_t skill, uint16_t level)
{
	if (skill > SKILL_LAST || level <= 10) {
		return 0;
	}

	auto it = cacheSkill[skill].find(level);
	if (it != cacheSkill[skill].end()) {
		return it->second;
	}

	uint64_t tries = static_cast<uint64_t>(skillBase[skill] * std::pow(static_cast<double>(skillMultipliers[skill]), level - 11));
	cacheSkill[skill][level] = tries;
	return tries;
}

uint64_t Vocation::getReqMana(uint32_t magLevel)
{
	if (magLevel == 0) {
		return 0;
	}
	auto it = cacheMana.find(magLevel);
	if (it != cacheMana.end()) {
		return it->second;
	}

	uint64_t reqMana = std::floor<uint64_t>(1600 * std::pow<double>(manaMultiplier, static_cast<int32_t>(magLevel) - 1));
	cacheMana[magLevel] = reqMana;
	return reqMana;
}<|MERGE_RESOLUTION|>--- conflicted
+++ resolved
@@ -25,15 +25,8 @@
 
 	for (auto vocationNode : doc.child("vocations").children()) {
 		pugi::xml_attribute attr;
-<<<<<<< HEAD
-		if (attr = vocationNode.attribute("id");
-		!attr || !isNumber(attr.as_string()))
-		{
-			SPDLOG_WARN("[Vocations::loadFromXml] - Missing or wrong vocation id");
-=======
 		if (!(attr = vocationNode.attribute("id"))) {
 			SPDLOG_WARN("[{}] - Missing vocation id", __FUNCTION__);
->>>>>>> 94288cf1
 			continue;
 		}
 
