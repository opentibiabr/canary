/**
 * Canary - A free and open-source MMORPG server emulator
 * Copyright (©) 2019-2024 OpenTibiaBR <opentibiabr@outlook.com>
 * Repository: https://github.com/opentibiabr/canary
 * License: https://github.com/opentibiabr/canary/blob/main/LICENSE
 * Contributors: https://github.com/opentibiabr/canary/graphs/contributors
 * Website: https://docs.opentibiabr.com/
 */

#include "config/configmanager.hpp"
#include "creatures/players/vocations/vocation.hpp"
<<<<<<< HEAD
#include "items/item.hpp"
#include "lib/di/container.hpp"
=======

#include "config/configmanager.hpp"
#include "lib/di/container.hpp"
#include "items/item.hpp"
>>>>>>> 6c00cc04
#include "utils/pugicast.hpp"
#include "utils/tools.hpp"
#include "enums/player_wheel.hpp"

<<<<<<< HEAD
#include "enums/player_wheel.hpp"
=======
#include <creatures/players/wheel/wheel_gems.hpp>

Vocations &Vocations::getInstance() {
	return inject<Vocations>();
}
>>>>>>> 6c00cc04

bool Vocations::reload() {
	vocationsMap.clear();
	return loadFromXml();
}

Vocations &Vocations::getInstance() {
	return inject<Vocations>();
}

bool Vocations::loadFromXml() {
	pugi::xml_document doc;
	auto folder = g_configManager().getString(CORE_DIRECTORY) + "/XML/vocations.xml";
	pugi::xml_parse_result result = doc.load_file(folder.c_str());
	if (!result) {
		printXMLError(__FUNCTION__, folder, result);
		return false;
	}

	for (const auto &vocationNode : doc.child("vocations").children()) {
		pugi::xml_attribute attr;
		if (!((attr = vocationNode.attribute("id")))) {
			g_logger().warn("[{}] - Missing vocation id", __FUNCTION__);
			continue;
		}

		auto id = pugi::cast<uint16_t>(attr.value());

		auto [fst, snd] = vocationsMap.emplace(std::piecewise_construct, std::forward_as_tuple(id), std::forward_as_tuple(std::make_shared<Vocation>(id)));
		const auto voc = fst->second;

		if ((attr = vocationNode.attribute("name"))) {
			voc->name = attr.as_string();
		}

		if ((attr = vocationNode.attribute("clientid"))) {
			voc->clientId = pugi::cast<uint16_t>(attr.value());
		}

		if ((attr = vocationNode.attribute("baseid"))) {
			voc->baseId = pugi::cast<uint16_t>(attr.value());
		}

		if ((attr = vocationNode.attribute("description"))) {
			voc->description = attr.as_string();
		}

		if ((attr = vocationNode.attribute("magicshield"))) {
			voc->magicShield = attr.as_bool();
		}

		if ((attr = vocationNode.attribute("gaincap"))) {
			voc->gainCap = pugi::cast<uint32_t>(attr.value()) * 100;
		}

		if ((attr = vocationNode.attribute("gainhp"))) {
			voc->gainHP = pugi::cast<uint32_t>(attr.value());
		}

		if ((attr = vocationNode.attribute("gainmana"))) {
			voc->gainMana = pugi::cast<uint32_t>(attr.value());
		}

		if ((attr = vocationNode.attribute("gainhpticks"))) {
			voc->gainHealthTicks = pugi::cast<uint32_t>(attr.value());
		}

		if ((attr = vocationNode.attribute("gainhpamount"))) {
			voc->gainHealthAmount = pugi::cast<uint32_t>(attr.value());
		}

		if ((attr = vocationNode.attribute("gainmanaticks"))) {
			voc->gainManaTicks = pugi::cast<uint32_t>(attr.value());
		}

		if ((attr = vocationNode.attribute("gainmanaamount"))) {
			voc->gainManaAmount = pugi::cast<uint32_t>(attr.value());
		}

		if ((attr = vocationNode.attribute("manamultiplier"))) {
			voc->manaMultiplier = pugi::cast<float>(attr.value());
		}

		if ((attr = vocationNode.attribute("attackspeed"))) {
			voc->attackSpeed = pugi::cast<uint32_t>(attr.value());
		}

		if ((attr = vocationNode.attribute("basespeed"))) {
			voc->baseSpeed = pugi::cast<uint32_t>(attr.value());
		}

		if ((attr = vocationNode.attribute("soulmax"))) {
			voc->soulMax = pugi::cast<uint16_t>(attr.value());
		}

		if ((attr = vocationNode.attribute("gainsoulticks"))) {
			voc->gainSoulTicks = pugi::cast<uint32_t>(attr.value());
		}

		if ((attr = vocationNode.attribute("fromvoc"))) {
			voc->fromVocation = pugi::cast<uint32_t>(attr.value());
		}

		if ((attr = vocationNode.attribute("canCombat"))) {
			voc->combat = attr.as_bool();
		}

		if ((attr = vocationNode.attribute("avatarlooktype"))) {
			voc->avatarLookType = pugi::cast<uint16_t>(attr.value());
		}

		for (const auto &childNode : vocationNode.children()) {
			if (strcasecmp(childNode.name(), "skill") == 0) {
				pugi::xml_attribute skillIdAttribute = childNode.attribute("id");
				if (skillIdAttribute) {
					auto skill_id = pugi::cast<uint16_t>(skillIdAttribute.value());
					if (skill_id <= SKILL_LAST) {
						voc->skillMultipliers[skill_id] = pugi::cast<float>(childNode.attribute("multiplier").value());
					} else {
						g_logger().warn("[Vocations::loadFromXml] - "
						                "No valid skill id: {} for vocation: {}",
						                skill_id, voc->id);
					}
				} else {
					g_logger().warn("[Vocations::loadFromXml] - "
					                "Missing skill id for vocation: {}",
					                voc->id);
				}
			} else if (strcasecmp(childNode.name(), "mitigation") == 0) {
				pugi::xml_attribute factorAttribute = childNode.attribute("multiplier");
				if (factorAttribute) {
					voc->mitigationFactor = pugi::cast<float>(factorAttribute.value());
				}

				pugi::xml_attribute primaryShieldAttribute = childNode.attribute("primaryShield");
				if (primaryShieldAttribute) {
					voc->mitigationPrimaryShield = pugi::cast<float>(primaryShieldAttribute.value());
				}

				pugi::xml_attribute secondaryShieldAttribute = childNode.attribute("secondaryShield");
				if (secondaryShieldAttribute) {
					voc->mitigationSecondaryShield = pugi::cast<float>(secondaryShieldAttribute.value());
				}
			} else if (strcasecmp(childNode.name(), "formula") == 0) {
				pugi::xml_attribute meleeDamageAttribute = childNode.attribute("meleeDamage");
				if (meleeDamageAttribute) {
					voc->meleeDamageMultiplier = pugi::cast<float>(meleeDamageAttribute.value());
				}

				pugi::xml_attribute distDamageAttribute = childNode.attribute("distDamage");
				if (distDamageAttribute) {
					voc->distDamageMultiplier = pugi::cast<float>(distDamageAttribute.value());
				}

				pugi::xml_attribute defenseAttribute = childNode.attribute("defense");
				if (defenseAttribute) {
					voc->defenseMultiplier = pugi::cast<float>(defenseAttribute.value());
				}

				pugi::xml_attribute armorAttribute = childNode.attribute("armor");
				if (armorAttribute) {
					voc->armorMultiplier = pugi::cast<float>(armorAttribute.value());
				}
			} else if (strcasecmp(childNode.name(), "pvp") == 0) {
				pugi::xml_attribute pvpDamageReceivedMultiplier = childNode.attribute("damageReceivedMultiplier");
				if (pvpDamageReceivedMultiplier) {
					voc->pvpDamageReceivedMultiplier = pugi::cast<float>(pvpDamageReceivedMultiplier.value());
				}

				pugi::xml_attribute pvpDamageDealtMultiplier = childNode.attribute("damageDealtMultiplier");
				if (pvpDamageDealtMultiplier) {
					voc->pvpDamageDealtMultiplier = pugi::cast<float>(pvpDamageDealtMultiplier.value());
				}
			} else if (strcasecmp(childNode.name(), "gem") == 0) {
				pugi::xml_attribute qualityAttr = childNode.attribute("quality");
				pugi::xml_attribute nameAttr = childNode.attribute("name");
				auto quality = pugi::cast<uint8_t>(qualityAttr.value());
				const auto name = nameAttr.as_string();
				voc->wheelGems[static_cast<WheelGemQuality_t>(quality)] = name;
			}
		}
	}
	return true;
}

std::shared_ptr<Vocation> Vocations::getVocation(uint16_t id) {
	auto it = vocationsMap.find(id);
	if (it == vocationsMap.end()) {
		g_logger().warn("[Vocations::getVocation] - "
		                "Vocation {} not found",
		                id);
		return nullptr;
	}
	return it->second;
}
<<<<<<< HEAD

const std::map<uint16_t, std::shared_ptr<Vocation>> &Vocations::getVocations() const {
	return vocationsMap;
}

=======
>>>>>>> 6c00cc04
uint16_t Vocations::getVocationId(const std::string &name) const {
	for (const auto &[vocationId, vocationPtr] : vocationsMap) {
		if (caseInsensitiveCompare(vocationPtr->name, name)) {
			return vocationId;
		}
	}
	return VOCATION_NONE;
}

uint16_t Vocations::getPromotedVocation(uint16_t vocationId) const {
	for (const auto &[currentVocationId, vocationPtr] : vocationsMap) {
		if (vocationPtr->fromVocation == vocationId && currentVocationId != vocationId) {
			return currentVocationId;
		}
	}
	return VOCATION_NONE;
}

uint32_t Vocation::skillBase[SKILL_LAST + 1] = { 50, 50, 50, 50, 30, 100, 20 };
constexpr uint16_t minSkillLevel = 10;

const std::string &Vocation::getVocName() const {
	return name;
}

const std::string &Vocation::getVocDescription() const {
	return description;
}

absl::uint128 Vocation::getTotalSkillTries(uint8_t skill, uint16_t level) {
	if (skill > SKILL_LAST) {
		return 0;
	}

	auto it = cacheSkillTotal[skill].find(level);
	if (it != cacheSkillTotal[skill].end()) {
		return it->second;
	}

	absl::uint128 totalTries = 0;
	for (uint16_t i = minSkillLevel; i <= level; ++i) {
		totalTries += getReqSkillTries(skill, i);
	}
	cacheSkillTotal[skill][level] = totalTries;
	return totalTries;
}

uint64_t Vocation::getReqSkillTries(uint8_t skill, uint16_t level) {
	if (skill > SKILL_LAST || level <= minSkillLevel) {
		return 0;
	}

	auto it = cacheSkill[skill].find(level);
	if (it != cacheSkill[skill].end()) {
		return it->second;
	}

	const auto tries = static_cast<uint64_t>(skillBase[skill] * std::pow(static_cast<double>(skillMultipliers[skill]), level - (minSkillLevel + 1)));
	cacheSkill[skill][level] = tries;
	return tries;
}

absl::uint128 Vocation::getTotalMana(uint32_t magLevel) {
	if (magLevel == 0) {
		return 0;
	}
	auto it = cacheManaTotal.find(magLevel);
	if (it != cacheManaTotal.end()) {
		return it->second;
	}
	absl::uint128 totalMana = 0;
	for (uint32_t i = 1; i <= magLevel; ++i) {
		totalMana += getReqMana(i);
	}
	return totalMana;
}

uint64_t Vocation::getReqMana(uint32_t magLevel) {
	if (magLevel == 0) {
		return 0;
	}
	auto it = cacheMana.find(magLevel);
	if (it != cacheMana.end()) {
		return it->second;
	}

	const uint64_t reqMana = std::floor<uint64_t>(1600 * std::pow<double>(manaMultiplier, static_cast<int32_t>(magLevel) - 1));
	cacheMana[magLevel] = reqMana;
	return reqMana;
}

<<<<<<< HEAD
uint16_t Vocation::getId() const {
	return id;
}

uint8_t Vocation::getClientId() const {
	return clientId;
}

uint8_t Vocation::getBaseId() const {
	return baseId;
}

uint16_t Vocation::getAvatarLookType() const {
	return avatarLookType;
}

uint32_t Vocation::getHPGain() const {
	return gainHP;
}

uint32_t Vocation::getManaGain() const {
	return gainMana;
}

uint32_t Vocation::getCapGain() const {
	return gainCap;
}

=======
>>>>>>> 6c00cc04
uint32_t Vocation::getManaGainTicks() const {
	return gainManaTicks / g_configManager().getFloat(RATE_MANA_REGEN_SPEED);
}

uint32_t Vocation::getManaGainAmount() const {
	return gainManaAmount * g_configManager().getFloat(RATE_MANA_REGEN);
}

uint32_t Vocation::getHealthGainTicks() const {
	return gainHealthTicks / g_configManager().getFloat(RATE_HEALTH_REGEN_SPEED);
}

uint32_t Vocation::getHealthGainAmount() const {
	return gainHealthAmount * g_configManager().getFloat(RATE_HEALTH_REGEN);
}

<<<<<<< HEAD
uint8_t Vocation::getSoulMax() const {
	return soulMax;
}

=======
>>>>>>> 6c00cc04
uint32_t Vocation::getSoulGainTicks() const {
	return gainSoulTicks / g_configManager().getFloat(RATE_SOUL_REGEN_SPEED);
}

<<<<<<< HEAD
uint32_t Vocation::getBaseAttackSpeed() const {
	return attackSpeed;
}

=======
>>>>>>> 6c00cc04
uint32_t Vocation::getAttackSpeed() const {
	return attackSpeed / g_configManager().getFloat(RATE_ATTACK_SPEED);
}

<<<<<<< HEAD
uint32_t Vocation::getBaseSpeed() const {
	return baseSpeed;
}

uint32_t Vocation::getFromVocation() const {
	return fromVocation;
}

bool Vocation::getMagicShield() const {
	return magicShield;
}

bool Vocation::canCombat() const {
	return combat;
}
=======
template <>
struct magic_enum::customize::enum_range<WheelGemSupremeModifier_t> {
	static constexpr int min = 0;
	static constexpr int max = static_cast<int>(WheelGemSupremeModifier_t::Druid_RevelationMastery_TwinBursts);
};
>>>>>>> 6c00cc04

std::vector<WheelGemSupremeModifier_t> Vocation::getSupremeGemModifiers() {
	if (!m_supremeGemModifiers.empty()) {
		return m_supremeGemModifiers;
	}
	const auto baseVocation = g_vocations().getVocation(getBaseId());
	auto vocationName = asLowerCaseString(baseVocation->getVocName());
	auto allModifiers = magic_enum::enum_entries<WheelGemSupremeModifier_t>();
	g_logger().debug("Loading supreme gem modifiers for vocation: {}", vocationName);

	for (const auto &[value, modifierName] : allModifiers) {
		std::string targetVocation(modifierName.substr(0, modifierName.find('_')));
		toLowerCaseString(targetVocation);
		g_logger().debug("Checking supreme gem modifier: {}, targetVocation: {}", modifierName, targetVocation);
		if (targetVocation == "general" || targetVocation.find(vocationName) != std::string::npos) {
			m_supremeGemModifiers.emplace_back(value);
		}
	}
	return m_supremeGemModifiers;
}

uint16_t Vocation::getWheelGemId(WheelGemQuality_t quality) {
	if (!wheelGems.contains(quality)) {
		return 0;
	}
<<<<<<< HEAD
	const auto &name = wheelGems[quality];
	return Item::items.getItemIdByName(name);
=======
	const auto &gemName = wheelGems[quality];
	return Item::items.getItemIdByName(gemName);
>>>>>>> 6c00cc04
}<|MERGE_RESOLUTION|>--- conflicted
+++ resolved
@@ -7,30 +7,14 @@
  * Website: https://docs.opentibiabr.com/
  */
 
+#include "creatures/players/vocations/vocation.hpp"
+
 #include "config/configmanager.hpp"
-#include "creatures/players/vocations/vocation.hpp"
-<<<<<<< HEAD
 #include "items/item.hpp"
 #include "lib/di/container.hpp"
-=======
-
-#include "config/configmanager.hpp"
-#include "lib/di/container.hpp"
-#include "items/item.hpp"
->>>>>>> 6c00cc04
 #include "utils/pugicast.hpp"
 #include "utils/tools.hpp"
 #include "enums/player_wheel.hpp"
-
-<<<<<<< HEAD
-#include "enums/player_wheel.hpp"
-=======
-#include <creatures/players/wheel/wheel_gems.hpp>
-
-Vocations &Vocations::getInstance() {
-	return inject<Vocations>();
-}
->>>>>>> 6c00cc04
 
 bool Vocations::reload() {
 	vocationsMap.clear();
@@ -226,14 +210,11 @@
 	}
 	return it->second;
 }
-<<<<<<< HEAD
 
 const std::map<uint16_t, std::shared_ptr<Vocation>> &Vocations::getVocations() const {
 	return vocationsMap;
 }
 
-=======
->>>>>>> 6c00cc04
 uint16_t Vocations::getVocationId(const std::string &name) const {
 	for (const auto &[vocationId, vocationPtr] : vocationsMap) {
 		if (caseInsensitiveCompare(vocationPtr->name, name)) {
@@ -325,7 +306,6 @@
 	return reqMana;
 }
 
-<<<<<<< HEAD
 uint16_t Vocation::getId() const {
 	return id;
 }
@@ -354,8 +334,6 @@
 	return gainCap;
 }
 
-=======
->>>>>>> 6c00cc04
 uint32_t Vocation::getManaGainTicks() const {
 	return gainManaTicks / g_configManager().getFloat(RATE_MANA_REGEN_SPEED);
 }
@@ -372,29 +350,22 @@
 	return gainHealthAmount * g_configManager().getFloat(RATE_HEALTH_REGEN);
 }
 
-<<<<<<< HEAD
 uint8_t Vocation::getSoulMax() const {
 	return soulMax;
 }
 
-=======
->>>>>>> 6c00cc04
 uint32_t Vocation::getSoulGainTicks() const {
 	return gainSoulTicks / g_configManager().getFloat(RATE_SOUL_REGEN_SPEED);
 }
 
-<<<<<<< HEAD
 uint32_t Vocation::getBaseAttackSpeed() const {
 	return attackSpeed;
 }
 
-=======
->>>>>>> 6c00cc04
 uint32_t Vocation::getAttackSpeed() const {
 	return attackSpeed / g_configManager().getFloat(RATE_ATTACK_SPEED);
 }
 
-<<<<<<< HEAD
 uint32_t Vocation::getBaseSpeed() const {
 	return baseSpeed;
 }
@@ -410,13 +381,6 @@
 bool Vocation::canCombat() const {
 	return combat;
 }
-=======
-template <>
-struct magic_enum::customize::enum_range<WheelGemSupremeModifier_t> {
-	static constexpr int min = 0;
-	static constexpr int max = static_cast<int>(WheelGemSupremeModifier_t::Druid_RevelationMastery_TwinBursts);
-};
->>>>>>> 6c00cc04
 
 std::vector<WheelGemSupremeModifier_t> Vocation::getSupremeGemModifiers() {
 	if (!m_supremeGemModifiers.empty()) {
@@ -442,11 +406,6 @@
 	if (!wheelGems.contains(quality)) {
 		return 0;
 	}
-<<<<<<< HEAD
-	const auto &name = wheelGems[quality];
-	return Item::items.getItemIdByName(name);
-=======
 	const auto &gemName = wheelGems[quality];
 	return Item::items.getItemIdByName(gemName);
->>>>>>> 6c00cc04
 }