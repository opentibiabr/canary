/**
 * The Forgotten Server - a free and open-source MMORPG server emulator
 * Copyright (C) 2019  Mark Samman <mark.samman@gmail.com>
 *
 * This program is free software; you can redistribute it and/or modify
 * it under the terms of the GNU General Public License as published by
 * the Free Software Foundation; either version 2 of the License, or
 * (at your option) any later version.
 *
 * This program is distributed in the hope that it will be useful,
 * but WITHOUT ANY WARRANTY; without even the implied warranty of
 * MERCHANTABILITY or FITNESS FOR A PARTICULAR PURPOSE.  See the
 * GNU General Public License for more details.
 *
 * You should have received a copy of the GNU General Public License along
 * with this program; if not, write to the Free Software Foundation, Inc.,
 * 51 Franklin Street, Fifth Floor, Boston, MA 02110-1301 USA.
 */

#ifndef SRC_CREATURES_PLAYERS_VOCATIONS_VOCATION_H_
#define SRC_CREATURES_PLAYERS_VOCATIONS_VOCATION_H_

#include "declarations.hpp"
#include "items/item.h"

class Vocation
{
	public:
		explicit Vocation(uint16_t initId) : id(initId) {}

		const std::string& getVocName() const {
			return name;
		}
		const std::string& getVocDescription() const {
			return description;
		}
		uint64_t getReqSkillTries(uint8_t skill, uint16_t level);
		uint64_t getReqMana(uint32_t magLevel);

		uint16_t getId() const {
			return id;
		}

		uint8_t getClientId() const {
			return clientId;
		}

		uint8_t getBaseId() const {
			return baseId;
		}

		uint32_t getHPGain() const {
			return gainHP;
		}
		uint32_t getManaGain() const {
			return gainMana;
		}
		uint32_t getCapGain() const {
			return gainCap;
		}

		uint32_t getManaGainTicks() const {
			return gainManaTicks / g_configManager().getFloat(RATE_MANA_REGEN_SPEED);
		}

		uint32_t getManaGainAmount() const {
			return gainManaAmount * g_configManager().getFloat(RATE_MANA_REGEN);
		}

		uint32_t getHealthGainTicks() const {
			return gainHealthTicks / g_configManager().getFloat(RATE_HEALTH_REGEN_SPEED);
		}

		uint32_t getHealthGainAmount() const {
			return gainHealthAmount * g_configManager().getFloat(RATE_HEALTH_REGEN);
		}

		uint8_t getSoulMax() const {
			return soulMax;
		}

		uint32_t getSoulGainTicks() const {
			return gainSoulTicks / g_configManager().getFloat(RATE_SOUL_REGEN_SPEED);
		}

		uint32_t getBaseAttackSpeed() const {
			return attackSpeed;
		}

		uint32_t getAttackSpeed() const {
			return attackSpeed / g_configManager().getFloat(RATE_ATTACK_SPEED);
		}

		uint32_t getBaseSpeed() const {
			return baseSpeed;
		}

		uint32_t getFromVocation() const {
			return fromVocation;
		}

		bool getMagicShield() const {
		return magicShield;
		}

		float meleeDamageMultiplier = 1.0f;
		float distDamageMultiplier = 1.0f;
		float defenseMultiplier = 1.0f;
		float armorMultiplier = 1.0f;

	private:
		friend class Vocations;

		std::map<uint32_t, uint64_t> cacheMana;
		std::map<uint32_t, uint32_t> cacheSkill[SKILL_LAST + 1];

		std::string name = "none";
		std::string description;

		float skillMultipliers[SKILL_LAST + 1] = {1.5f, 2.0f, 2.0f, 2.0f, 2.0f, 1.5f, 1.1f};
		float manaMultiplier = 4.0f;

		uint32_t gainHealthTicks = 6;
		uint32_t gainHealthAmount = 1;
		uint32_t gainManaTicks = 6;
		uint32_t gainManaAmount = 1;
		uint32_t gainCap = 500;
		uint32_t gainMana = 5;
		uint32_t gainHP = 5;
		uint32_t fromVocation = VOCATION_NONE;
		uint32_t attackSpeed = 1500;
		uint32_t baseSpeed = 220;
		uint16_t id;

    	bool magicShield = false;

		uint32_t gainSoulTicks = 120000;

		uint8_t soulMax = 100;
		uint8_t clientId = 0;
		uint8_t baseId = 0;

		static uint32_t skillBase[SKILL_LAST + 1];
};

class Vocations
{
	public:
		Vocations() = default;

		Vocations(Vocations const&) = delete;
		void operator=(Vocations const&) = delete;

		static Vocations& getInstance() {
			// Guaranteed to be destroyed
			static Vocations instance;
			// Instantiated on first use
			return instance;
		}

		bool loadFromXml();

		Vocation* getVocation(uint16_t id);
<<<<<<< HEAD
		const std::map<uint16_t, Vocation>& getVocations() const {return vocationsMap;}
		int32_t getVocationId(const std::string& name) const;
=======
    	const std::map<uint16_t, Vocation>& getVocations() const {return vocationsMap;}
		uint16_t getVocationId(const std::string& name) const;
>>>>>>> e06dd7ff
		uint16_t getPromotedVocation(uint16_t vocationId) const;

	private:
		std::map<uint16_t, Vocation> vocationsMap;
};

constexpr auto g_vocations = &Vocations::getInstance;

#endif  // SRC_CREATURES_PLAYERS_VOCATIONS_VOCATION_H_<|MERGE_RESOLUTION|>--- conflicted
+++ resolved
@@ -161,13 +161,8 @@
 		bool loadFromXml();
 
 		Vocation* getVocation(uint16_t id);
-<<<<<<< HEAD
 		const std::map<uint16_t, Vocation>& getVocations() const {return vocationsMap;}
 		int32_t getVocationId(const std::string& name) const;
-=======
-    	const std::map<uint16_t, Vocation>& getVocations() const {return vocationsMap;}
-		uint16_t getVocationId(const std::string& name) const;
->>>>>>> e06dd7ff
 		uint16_t getPromotedVocation(uint16_t vocationId) const;
 
 	private:
