/**
 * Canary - A free and open-source MMORPG server emulator
 * Copyright (©) 2019-2024 OpenTibiaBR <opentibiabr@outlook.com>
 * Repository: https://github.com/opentibiabr/canary
 * License: https://github.com/opentibiabr/canary/blob/main/LICENSE
 * Contributors: https://github.com/opentibiabr/canary/graphs/contributors
 * Website: https://docs.opentibiabr.org/
 */

#include "creatures/players/wheel/player_wheel.hpp"

#include "config/configmanager.hpp"
#include "creatures/combat/condition.hpp"
#include "creatures/combat/spells.hpp"
#include "creatures/players/player.hpp"
#include "creatures/players/vocations/vocation.hpp"
#include "creatures/players/wheel/wheel_gems.hpp"
#include "enums/player_wheel.hpp"
#include "game/game.hpp"
#include "io/io_wheel.hpp"
#include "kv/kv.hpp"
#include "kv/kv_definitions.hpp"
#include "server/network/message/networkmessage.hpp"
#include "server/network/protocol/protocolgame.hpp"

std::array<int32_t, COMBAT_COUNT> m_resistance = { 0 };

const static std::vector<WheelGemBasicModifier_t> wheelGemBasicSlot1Allowed = {
	WheelGemBasicModifier_t::General_FireResistance,
	WheelGemBasicModifier_t::General_IceResistance,
	WheelGemBasicModifier_t::General_EnergyResistance,
	WheelGemBasicModifier_t::General_EarthResistance,
	WheelGemBasicModifier_t::General_MitigationMultiplier,
	WheelGemBasicModifier_t::Vocation_Health,
	WheelGemBasicModifier_t::Vocation_Mana,
	WheelGemBasicModifier_t::Vocation_Capacity,
	WheelGemBasicModifier_t::Vocation_Health_FireResistance,
	WheelGemBasicModifier_t::Vocation_Health_IceResistance,
	WheelGemBasicModifier_t::Vocation_Health_EnergyResistance,
	WheelGemBasicModifier_t::Vocation_Health_EarthResistance,
	WheelGemBasicModifier_t::Vocation_Mana_FireResistance,
	WheelGemBasicModifier_t::Vocation_Mana_EnergyResistance,
	WheelGemBasicModifier_t::Vocation_Mana_Earth_Resistance,
	WheelGemBasicModifier_t::Vocation_Mana_Ice_Resistance,
	WheelGemBasicModifier_t::Vocation_Capacity_FireResistance,
	WheelGemBasicModifier_t::Vocation_Capacity_EnergyResistance,
	WheelGemBasicModifier_t::Vocation_Capacity_EarthResistance,
	WheelGemBasicModifier_t::Vocation_Capacity_IceResistance,
};

const static std::vector<WheelGemBasicModifier_t> wheelGemBasicSlot2Allowed = {
	WheelGemBasicModifier_t::General_FireResistance,
	WheelGemBasicModifier_t::General_IceResistance,
	WheelGemBasicModifier_t::General_EnergyResistance,
	WheelGemBasicModifier_t::General_EarthResistance,
	WheelGemBasicModifier_t::General_PhysicalResistance,
	WheelGemBasicModifier_t::General_HolyResistance,
	WheelGemBasicModifier_t::General_HolyResistance_DeathWeakness,
	WheelGemBasicModifier_t::General_DeathResistance_HolyWeakness,
	WheelGemBasicModifier_t::General_FireResistance_EarthResistance,
	WheelGemBasicModifier_t::General_FireResistance_IceResistance,
	WheelGemBasicModifier_t::General_FireResistance_EnergyResistance,
	WheelGemBasicModifier_t::General_EarthResistance_IceResistance,
	WheelGemBasicModifier_t::General_EarthResistance_EnergyResistance,
	WheelGemBasicModifier_t::General_IceResistance_EnergyResistance,
	WheelGemBasicModifier_t::General_FireResistance_EarthWeakness,
	WheelGemBasicModifier_t::General_FireResistance_IceWeakness,
	WheelGemBasicModifier_t::General_FireResistance_EnergyWeakness,
	WheelGemBasicModifier_t::General_EarthResistance_FireWeakness,
	WheelGemBasicModifier_t::General_EarthResistance_IceWeakness,
	WheelGemBasicModifier_t::General_EarthResistance_EnergyWeakness,
	WheelGemBasicModifier_t::General_IceResistance_EarthWeakness,
	WheelGemBasicModifier_t::General_IceResistance_FireWeakness,
	WheelGemBasicModifier_t::General_IceResistance_EnergyWeakness,
	WheelGemBasicModifier_t::General_EnergyResistance_EarthWeakness,
	WheelGemBasicModifier_t::General_EnergyResistance_IceWeakness,
	WheelGemBasicModifier_t::General_EnergyResistance_FireWeakness,
	WheelGemBasicModifier_t::General_ManaDrainResistance,
	WheelGemBasicModifier_t::General_LifeDrainResistance,
	WheelGemBasicModifier_t::General_ManaDrainResistance_LifeDrainResistance,
	WheelGemBasicModifier_t::General_MitigationMultiplier,
};

const static std::vector<WheelGemBasicModifier_t> modsBasicPosition = {
	WheelGemBasicModifier_t::General_PhysicalResistance,
	WheelGemBasicModifier_t::General_HolyResistance,
	WheelGemBasicModifier_t::General_DeathResistance,
	WheelGemBasicModifier_t::General_FireResistance,
	WheelGemBasicModifier_t::General_EarthResistance,
	WheelGemBasicModifier_t::General_IceResistance,
	WheelGemBasicModifier_t::General_EnergyResistance,

	WheelGemBasicModifier_t::General_HolyResistance_DeathWeakness,
	WheelGemBasicModifier_t::General_DeathResistance_HolyWeakness,
	WheelGemBasicModifier_t::General_FireResistance_EarthResistance,
	WheelGemBasicModifier_t::General_FireResistance_IceResistance,
	WheelGemBasicModifier_t::General_FireResistance_EnergyResistance,
	WheelGemBasicModifier_t::General_EarthResistance_IceResistance,
	WheelGemBasicModifier_t::General_EarthResistance_EnergyResistance,
	WheelGemBasicModifier_t::General_IceResistance_EnergyResistance,

	WheelGemBasicModifier_t::General_FireResistance_EarthWeakness,
	WheelGemBasicModifier_t::General_FireResistance_IceWeakness,
	WheelGemBasicModifier_t::General_FireResistance_EnergyWeakness,
	WheelGemBasicModifier_t::General_EarthResistance_FireWeakness,
	WheelGemBasicModifier_t::General_EarthResistance_IceWeakness,
	WheelGemBasicModifier_t::General_EarthResistance_EnergyWeakness,
	WheelGemBasicModifier_t::General_IceResistance_EarthWeakness,
	WheelGemBasicModifier_t::General_IceResistance_FireWeakness,
	WheelGemBasicModifier_t::General_IceResistance_EnergyWeakness,
	WheelGemBasicModifier_t::General_EnergyResistance_EarthWeakness,
	WheelGemBasicModifier_t::General_EnergyResistance_IceWeakness,
	WheelGemBasicModifier_t::General_EnergyResistance_FireWeakness,
	WheelGemBasicModifier_t::General_ManaDrainResistance,
	WheelGemBasicModifier_t::General_LifeDrainResistance,
	WheelGemBasicModifier_t::General_ManaDrainResistance_LifeDrainResistance,
	WheelGemBasicModifier_t::General_MitigationMultiplier,

	WheelGemBasicModifier_t::Vocation_Health,
	WheelGemBasicModifier_t::Vocation_Mana_FireResistance,
	WheelGemBasicModifier_t::Vocation_Mana_EnergyResistance,
	WheelGemBasicModifier_t::Vocation_Mana_Earth_Resistance,
	WheelGemBasicModifier_t::Vocation_Mana_Ice_Resistance,
	WheelGemBasicModifier_t::Vocation_Mana,
	WheelGemBasicModifier_t::Vocation_Health_FireResistance,
	WheelGemBasicModifier_t::Vocation_Health_EnergyResistance,
	WheelGemBasicModifier_t::Vocation_Health_EarthResistance,
	WheelGemBasicModifier_t::Vocation_Health_IceResistance,

	WheelGemBasicModifier_t::Vocation_Capacity_FireResistance,
	WheelGemBasicModifier_t::Vocation_Capacity_EnergyResistance,
	WheelGemBasicModifier_t::Vocation_Capacity_EarthResistance,
	WheelGemBasicModifier_t::Vocation_Capacity_IceResistance,
	WheelGemBasicModifier_t::Vocation_Capacity,
};

const static std::vector<WheelGemSupremeModifier_t> modsSupremeKnightPosition = {
	WheelGemSupremeModifier_t::General_Dodge,
	WheelGemSupremeModifier_t::General_CriticalDamage,
	WheelGemSupremeModifier_t::General_LifeLeech,
	WheelGemSupremeModifier_t::General_ManaLeech,
	WheelGemSupremeModifier_t::General_RevelationMastery_GiftOfLife,

	WheelGemSupremeModifier_t::Knight_AvatarOfSteel_Cooldown,
	WheelGemSupremeModifier_t::Knight_ExecutionersThrow_Cooldown,
	WheelGemSupremeModifier_t::Knight_ExecutionersThrow_DamageIncrease,
	WheelGemSupremeModifier_t::Knight_ExecutionersThrow_CriticalExtraDamage,
	WheelGemSupremeModifier_t::Knight_Fierce_Berserk_DamageIncrease,
	WheelGemSupremeModifier_t::Knight_Fierce_Berserk_CriticalExtraDamage,
	WheelGemSupremeModifier_t::Knight_Berserk_DamageIncrease,
	WheelGemSupremeModifier_t::Knight_Berserk_CriticalExtraDamage,
	WheelGemSupremeModifier_t::Knight_Front_Sweep_CriticalExtraDamage,
	WheelGemSupremeModifier_t::Knight_Front_Sweep_DamageIncrease,
	WheelGemSupremeModifier_t::Knight_Groundshaker_DamageIncrease,
	WheelGemSupremeModifier_t::Knight_Groundshaker_CriticalExtraDamage,
	WheelGemSupremeModifier_t::Knight_Annihilation_CriticalExtraDamage,
	WheelGemSupremeModifier_t::Knight_Annihilation_DamageIncrease,
	WheelGemSupremeModifier_t::Knight_FairWoundCleansing_HealingIncrease,
	WheelGemSupremeModifier_t::Knight_RevelationMastery_AvatarOfSteel,
	WheelGemSupremeModifier_t::Knight_RevelationMastery_ExecutionersThrow,
	WheelGemSupremeModifier_t::Knight_RevelationMastery_CombatMastery,
};

const static std::vector<WheelGemSupremeModifier_t> modsSupremePaladinPosition = {
	WheelGemSupremeModifier_t::General_Dodge,
	WheelGemSupremeModifier_t::General_CriticalDamage,
	WheelGemSupremeModifier_t::General_LifeLeech,
	WheelGemSupremeModifier_t::General_ManaLeech,
	WheelGemSupremeModifier_t::General_RevelationMastery_GiftOfLife,

	WheelGemSupremeModifier_t::Paladin_AvatarOfLight_Cooldown,
	WheelGemSupremeModifier_t::Paladin_DivineDazzle_Cooldown,
	WheelGemSupremeModifier_t::Paladin_DivineGrenade_DamageIncrease,
	WheelGemSupremeModifier_t::Paladin_DivineGrenade_CriticalExtraDamage,
	WheelGemSupremeModifier_t::Paladin_DivineCaldera_DamageIncrease,
	WheelGemSupremeModifier_t::Paladin_DivineCaldera_CriticalExtraDamage,
	WheelGemSupremeModifier_t::Paladin_DivineMissile_DamageIncrease,
	WheelGemSupremeModifier_t::Paladin_DivineMissile_CriticalExtraDamage,
	WheelGemSupremeModifier_t::Paladin_EtherealSpear_DamageIncrease,
	WheelGemSupremeModifier_t::Paladin_EtherealSpear_CriticalExtraDamage,
	WheelGemSupremeModifier_t::Paladin_StrongEtherealSpear_DamageIncrease,
	WheelGemSupremeModifier_t::Paladin_StrongEtherealSpear_CriticalExtraDamage,
	WheelGemSupremeModifier_t::Paladin_DivineEmpowerment_Cooldown,
	WheelGemSupremeModifier_t::Paladin_DivineGrenade_Cooldown,
	WheelGemSupremeModifier_t::Paladin_Salvation_HealingIncrease,
	WheelGemSupremeModifier_t::Paladin_RevelationMastery_AvatarOfLight,
	WheelGemSupremeModifier_t::Paladin_RevelationMastery_DivineGrenade,
	WheelGemSupremeModifier_t::Paladin_RevelationMastery_DivineEmpowerment,
};

const static std::vector<WheelGemSupremeModifier_t> modsSupremeSorcererPosition = {
	WheelGemSupremeModifier_t::General_Dodge,
	WheelGemSupremeModifier_t::General_CriticalDamage,
	WheelGemSupremeModifier_t::General_LifeLeech,
	WheelGemSupremeModifier_t::General_ManaLeech,
	WheelGemSupremeModifier_t::SorcererDruid_UltimateHealing,
	WheelGemSupremeModifier_t::General_RevelationMastery_GiftOfLife,

	WheelGemSupremeModifier_t::Sorcerer_AvatarOfStorm_Cooldown,
	WheelGemSupremeModifier_t::Sorcerer_EnergyWave_Cooldown,
	WheelGemSupremeModifier_t::Sorcerer_GreatDeathBeam_DamageIncrease,
	WheelGemSupremeModifier_t::Sorcerer_GreatDeathBeam_CriticalExtraDamage,
	WheelGemSupremeModifier_t::Sorcerer_HellsCore_DamageIncrease,
	WheelGemSupremeModifier_t::Sorcerer_HellsCore_CriticalExtraDamage,
	WheelGemSupremeModifier_t::Sorcerer_EnergyWave_DamageIncrease,
	WheelGemSupremeModifier_t::Sorcerer_EnergyWave_CriticalExtraDamage,
	WheelGemSupremeModifier_t::Sorcerer_GreatFireWave_DamageIncrease,
	WheelGemSupremeModifier_t::Sorcerer_GreatFireWave_CriticalExtraDamage,
	WheelGemSupremeModifier_t::Sorcerer_RageOfTheSkies_DamageIncrease,
	WheelGemSupremeModifier_t::Sorcerer_RageOfTheSkies_CriticalExtraDamage,
	WheelGemSupremeModifier_t::Sorcerer_GreatEnergyBeam_DamageIncrease,
	WheelGemSupremeModifier_t::Sorcerer_GreatEnergyBeam_CriticalExtraDamage,
	WheelGemSupremeModifier_t::Sorcerer_RevelationMastery_AvatarOfStorm,
	WheelGemSupremeModifier_t::Sorcerer_RevelationMastery_BeamMastery,
	WheelGemSupremeModifier_t::Sorcerer_RevelationMastery_DrainBody,
};

const static std::vector<WheelGemSupremeModifier_t> modsSupremeDruidPosition = {
	WheelGemSupremeModifier_t::General_Dodge,
	WheelGemSupremeModifier_t::General_CriticalDamage,
	WheelGemSupremeModifier_t::General_LifeLeech,
	WheelGemSupremeModifier_t::General_ManaLeech,
	WheelGemSupremeModifier_t::SorcererDruid_UltimateHealing,
	WheelGemSupremeModifier_t::General_RevelationMastery_GiftOfLife,

	WheelGemSupremeModifier_t::Druid_AvatarOfNature_Cooldown,
	WheelGemSupremeModifier_t::Druid_NaturesEmbrace_Cooldown,
	WheelGemSupremeModifier_t::Druid_TerraBurst_DamageIncrease,
	WheelGemSupremeModifier_t::Druid_TerraBurst_CriticalExtraDamage,
	WheelGemSupremeModifier_t::Druid_IceBurst_DamageIncrease,
	WheelGemSupremeModifier_t::Druid_IceBurst_CriticalExtraDamage,
	WheelGemSupremeModifier_t::Druid_EternalWinter_CriticalExtraDamage,
	WheelGemSupremeModifier_t::Druid_EternalWinter_DamageIncrease,
	WheelGemSupremeModifier_t::Druid_TerraWave_DamageIncrease,
	WheelGemSupremeModifier_t::Druid_TerraWave_CriticalExtraDamage,
	WheelGemSupremeModifier_t::Druid_StrongIceWave_DamageIncrease,
	WheelGemSupremeModifier_t::Druid_StrongIceWave_CriticalExtraDamage,
	WheelGemSupremeModifier_t::Druid_HealFriend_HealingIncrease,
	WheelGemSupremeModifier_t::Druid_MassHealing_HealingIncrease,
	WheelGemSupremeModifier_t::Druid_RevelationMastery_AvatarOfNature,
	WheelGemSupremeModifier_t::Druid_RevelationMastery_BlessingOfTheGrove,
	WheelGemSupremeModifier_t::Druid_RevelationMastery_TwinBursts,
};

// Using reference wrapper to avoid copying the vector to the map
const static std::unordered_map<uint8_t, std::reference_wrapper<const std::vector<WheelGemSupremeModifier_t>>> modsSupremePositionByVocation = {
	{ 1, std::cref(modsSupremeSorcererPosition) },
	{ 2, std::cref(modsSupremeDruidPosition) },
	{ 3, std::cref(modsSupremePaladinPosition) },
	{ 4, std::cref(modsSupremeKnightPosition) }
};

// To avoid conflict in other files that might use a function with the same name
// Here are built-in helper functions
namespace {
	template <typename SpellType>
	bool checkSpellArea(const std::array<SpellType, 5> &spellsTable, const std::string &spellName, uint8_t stage) {
		for (const auto &spellTable : spellsTable) {
			auto size = std::ssize(spellTable.grade);
			g_logger().debug("spell area stage {}, grade {}", stage, size);
			if (spellTable.name == spellName && stage < static_cast<uint8_t>(size)) {
				const auto &spellData = spellTable.grade[stage];
				if (spellData.increase.area) {
					g_logger().debug("[{}] spell with name {}, and stage {} has increase area", __FUNCTION__, spellName, stage);

					return true;
				}
			}
		}

		return false;
	}

	template <typename SpellType>
	int checkSpellAdditionalTarget(const std::array<SpellType, 5> &spellsTable, std::string_view spellName, uint8_t stage) {
		for (const auto &spellTable : spellsTable) {
			auto size = std::ssize(spellTable.grade);
			g_logger().debug("spell target stage {}, grade {}", stage, size);
			if (spellTable.name == spellName && stage < static_cast<uint8_t>(size)) {
				const auto &spellData = spellTable.grade[stage];
				if (spellData.increase.aditionalTarget) {
					return spellData.increase.aditionalTarget;
				}
			}
		}

		return 0;
	}

	template <typename SpellType>
	int checkSpellAdditionalDuration(const std::array<SpellType, 5> &spellsTable, std::string_view spellName, uint8_t stage) {
		for (const auto &spellTable : spellsTable) {
			auto size = std::ssize(spellTable.grade);
			g_logger().debug("spell duration stage {}, grade {}", stage, size);
			if (spellTable.name == spellName && stage < static_cast<uint8_t>(size)) {
				const auto &spellData = spellTable.grade[stage];
				if (spellData.increase.duration > 0) {
					return spellData.increase.duration;
				}
			}
		}

		return 0;
	}

	struct PromotionScroll {
		uint16_t itemId;
		std::string name;
		uint8_t extraPoints;
	};

	std::vector<PromotionScroll> WheelOfDestinyPromotionScrolls = {
		{ 43946, "abridged", 3 },
		{ 43947, "basic", 5 },
		{ 43948, "revised", 9 },
		{ 43949, "extended", 13 },
		{ 43950, "advanced", 20 },
	};
} // namespace

PlayerWheel::PlayerWheel(Player &initPlayer) :
	m_pointsPerLevel(g_configManager().getNumber(WHEEL_POINTS_PER_LEVEL)), m_player(initPlayer) {
}

bool PlayerWheel::canPlayerSelectPointOnSlot(WheelSlots_t slot, bool recursive) const {
	const auto playerPoints = getWheelPoints();
	// Green quadrant
	if (slot == WheelSlots_t::SLOT_GREEN_200) {
		if (playerPoints < 375u) {
			g_logger().debug("Player {} trying to manipulate byte on green slot 200 {}", m_player.getName(), fmt::underlying(slot));
			return false;
		}
		if (canSelectSlotFullOrPartial(WheelSlots_t::SLOT_GREEN_TOP_150)) {
			return true;
		}
		if (canSelectSlotFullOrPartial(WheelSlots_t::SLOT_GREEN_BOTTOM_150)) {
			return true;
		}
	} else if (slot == WheelSlots_t::SLOT_GREEN_TOP_150) {
		if (playerPoints < 225u) {
			g_logger().debug("Player {} trying to manipulate byte to SLOT_GREEN_TOP_150: {}", m_player.getName(), fmt::underlying(slot));
			return false;
		}
		if (canSelectSlotFullOrPartial(WheelSlots_t::SLOT_GREEN_TOP_100)) {
			return true;
		}
		if (canSelectSlotFullOrPartial(WheelSlots_t::SLOT_GREEN_MIDDLE_100)) {
			return true;
		}
		if (canSelectSlotFullOrPartial(WheelSlots_t::SLOT_GREEN_BOTTOM_150)) {
			return true;
		}
	} else if (slot == WheelSlots_t::SLOT_GREEN_BOTTOM_150) {
		if (playerPoints < 225u) {
			g_logger().debug("Player {} trying to manipulate byte to SLOT_GREEN_BOTTOM_150: {}", m_player.getName(), fmt::underlying(slot));
			return false;
		}
		if (canSelectSlotFullOrPartial(WheelSlots_t::SLOT_GREEN_MIDDLE_100)) {
			return true;
		}
		if (canSelectSlotFullOrPartial(WheelSlots_t::SLOT_GREEN_BOTTOM_100)) {
			return true;
		}
		if (canSelectSlotFullOrPartial(WheelSlots_t::SLOT_GREEN_TOP_150)) {
			return true;
		}
	} else if (slot == WheelSlots_t::SLOT_GREEN_TOP_100) {
		if (playerPoints < 125u) {
			g_logger().debug("Player {} trying to manipulate byte to SLOT_GREEN_TOP_100: {}", m_player.getName(), fmt::underlying(slot));
			return false;
		}
		if (canSelectSlotFullOrPartial(WheelSlots_t::SLOT_RED_TOP_100)) {
			return true;
		}
		if (canSelectSlotFullOrPartial(WheelSlots_t::SLOT_GREEN_TOP_75)) {
			return true;
		}
		if (canSelectSlotFullOrPartial(WheelSlots_t::SLOT_GREEN_MIDDLE_100)) {
			return true;
		}
		if (canSelectSlotFullOrPartial(WheelSlots_t::SLOT_GREEN_MIDDLE_100)) {
			return true;
		}
	} else if (slot == WheelSlots_t::SLOT_GREEN_MIDDLE_100) {
		if (playerPoints < 125u) {
			g_logger().debug("Player {} trying to manipulate byte to SLOT_GREEN_MIDDLE_100: {}", m_player.getName(), fmt::underlying(slot));
			return false;
		}
		if (canSelectSlotFullOrPartial(WheelSlots_t::SLOT_GREEN_TOP_100)) {
			return true;
		}
		if (canSelectSlotFullOrPartial(WheelSlots_t::SLOT_GREEN_TOP_75)) {
			return true;
		}
		if (canSelectSlotFullOrPartial(WheelSlots_t::SLOT_GREEN_BOTTOM_75)) {
			return true;
		}
		if (canSelectSlotFullOrPartial(WheelSlots_t::SLOT_GREEN_BOTTOM_100)) {
			return true;
		}
	} else if (slot == WheelSlots_t::SLOT_GREEN_BOTTOM_100) {
		if (playerPoints < 125u) {
			g_logger().debug("Player {} trying to manipulate byte to SLOT_GREEN_BOTTOM_100: {}", m_player.getName(), fmt::underlying(slot));
			return false;
		}
		if (canSelectSlotFullOrPartial(WheelSlots_t::SLOT_GREEN_MIDDLE_100)) {
			return true;
		}
		if (canSelectSlotFullOrPartial(WheelSlots_t::SLOT_GREEN_BOTTOM_75)) {
			return true;
		}
		if (canSelectSlotFullOrPartial(WheelSlots_t::SLOT_BLUE_TOP_100)) {
			return true;
		}
		if (canSelectSlotFullOrPartial(WheelSlots_t::SLOT_GREEN_BOTTOM_150)) {
			return true;
		}
	} else if (slot == WheelSlots_t::SLOT_GREEN_TOP_75) {
		if (playerPoints < 50u) {
			g_logger().debug("Player {} trying to manipulate byte to SLOT_GREEN_TOP_75: {}", m_player.getName(), fmt::underlying(slot));
			return false;
		}
		if (canSelectSlotFullOrPartial(WheelSlots_t::SLOT_GREEN_50)) {
			return true;
		}
		if (canSelectSlotFullOrPartial(WheelSlots_t::SLOT_RED_TOP_75)) {
			return true;
		}
		if (canSelectSlotFullOrPartial(WheelSlots_t::SLOT_GREEN_BOTTOM_75)) {
			return true;
		}
		if (canSelectSlotFullOrPartial(WheelSlots_t::SLOT_GREEN_MIDDLE_100)) {
			return true;
		}
		if (canSelectSlotFullOrPartial(WheelSlots_t::SLOT_GREEN_TOP_100)) {
			return true;
		}
	} else if (slot == WheelSlots_t::SLOT_GREEN_BOTTOM_75) {
		if (playerPoints < 50u) {
			g_logger().debug("Player {} trying to manipulate byte to SLOT_GREEN_BOTTOM_75: {}", m_player.getName(), fmt::underlying(slot));
			return false;
		}
		if (canSelectSlotFullOrPartial(WheelSlots_t::SLOT_GREEN_50)) {
			return true;
		}
		if (canSelectSlotFullOrPartial(WheelSlots_t::SLOT_BLUE_TOP_75)) {
			return true;
		}
		if (canSelectSlotFullOrPartial(WheelSlots_t::SLOT_GREEN_MIDDLE_100)) {
			return true;
		}
		if (canSelectSlotFullOrPartial(WheelSlots_t::SLOT_GREEN_BOTTOM_100)) {
			return true;
		}
		if (canSelectSlotFullOrPartial(WheelSlots_t::SLOT_GREEN_TOP_75)) {
			return true;
		}
	} else if (slot == WheelSlots_t::SLOT_GREEN_50) {
		return (recursive && (getPointsBySlotType(slot) == getMaxPointsPerSlot(slot))) || true;
	}

	// Red quadrant
	if (slot == WheelSlots_t::SLOT_RED_200) {
		if (playerPoints < 375u) {
			return false;
		}
		if (canSelectSlotFullOrPartial(WheelSlots_t::SLOT_RED_TOP_150)) {
			return true;
		}
		if (canSelectSlotFullOrPartial(WheelSlots_t::SLOT_RED_BOTTOM_150)) {
			return true;
		}
	} else if (slot == WheelSlots_t::SLOT_RED_TOP_150) {
		if (playerPoints < 225) {
			return false;
		}
		if (canSelectSlotFullOrPartial(WheelSlots_t::SLOT_RED_TOP_100)) {
			return true;
		}
		if (canSelectSlotFullOrPartial(WheelSlots_t::SLOT_RED_MIDDLE_100)) {
			return true;
		}
		if (canSelectSlotFullOrPartial(WheelSlots_t::SLOT_RED_BOTTOM_150)) {
			return true;
		}
	} else if (slot == WheelSlots_t::SLOT_RED_BOTTOM_150) {
		if (playerPoints < 225) {
			return false;
		}
		if (canSelectSlotFullOrPartial(WheelSlots_t::SLOT_RED_MIDDLE_100)) {
			return true;
		}
		if (canSelectSlotFullOrPartial(WheelSlots_t::SLOT_RED_BOTTOM_100)) {
			return true;
		}
		if (canSelectSlotFullOrPartial(WheelSlots_t::SLOT_RED_TOP_150)) {
			return true;
		}
	} else if (slot == WheelSlots_t::SLOT_RED_TOP_100) {
		if (playerPoints < 125) {
			return false;
		}
		if (canSelectSlotFullOrPartial(WheelSlots_t::SLOT_RED_TOP_75)) {
			return true;
		}
		if (canSelectSlotFullOrPartial(WheelSlots_t::SLOT_GREEN_TOP_100)) {
			return true;
		}
		if (canSelectSlotFullOrPartial(WheelSlots_t::SLOT_RED_MIDDLE_100)) {
			return true;
		}
		if (canSelectSlotFullOrPartial(WheelSlots_t::SLOT_RED_TOP_150)) {
			return true;
		}
	} else if (slot == WheelSlots_t::SLOT_RED_MIDDLE_100) {
		if (playerPoints < 125) {
			return false;
		}
		if (canSelectSlotFullOrPartial(WheelSlots_t::SLOT_RED_TOP_75)) {
			return true;
		}
		if (canSelectSlotFullOrPartial(WheelSlots_t::SLOT_RED_BOTTOM_75)) {
			return true;
		}
		if (canSelectSlotFullOrPartial(WheelSlots_t::SLOT_RED_BOTTOM_100)) {
			return true;
		}
		if (canSelectSlotFullOrPartial(WheelSlots_t::SLOT_RED_TOP_100)) {
			return true;
		}
	} else if (slot == WheelSlots_t::SLOT_RED_BOTTOM_100) {
		if (playerPoints < 125) {
			return false;
		}
		if (canSelectSlotFullOrPartial(WheelSlots_t::SLOT_RED_BOTTOM_75)) {
			return true;
		}
		if (canSelectSlotFullOrPartial(WheelSlots_t::SLOT_PURPLE_TOP_100)) {
			return true;
		}
		if (canSelectSlotFullOrPartial(WheelSlots_t::SLOT_RED_MIDDLE_100)) {
			return true;
		}
		if (canSelectSlotFullOrPartial(WheelSlots_t::SLOT_RED_BOTTOM_150)) {
			return true;
		}
	} else if (slot == WheelSlots_t::SLOT_RED_TOP_75) {
		if (playerPoints < 50) {
			return false;
		}
		if (canSelectSlotFullOrPartial(WheelSlots_t::SLOT_RED_50)) {
			return true;
		}
		if (canSelectSlotFullOrPartial(WheelSlots_t::SLOT_GREEN_TOP_75)) {
			return true;
		}
		if (canSelectSlotFullOrPartial(WheelSlots_t::SLOT_RED_TOP_100)) {
			return true;
		}
		if (canSelectSlotFullOrPartial(WheelSlots_t::SLOT_RED_MIDDLE_100)) {
			return true;
		}
		if (canSelectSlotFullOrPartial(WheelSlots_t::SLOT_RED_BOTTOM_75)) {
			return true;
		}
	} else if (slot == WheelSlots_t::SLOT_RED_BOTTOM_75) {
		if (playerPoints < 50) {
			return false;
		}
		if (canSelectSlotFullOrPartial(WheelSlots_t::SLOT_RED_50)) {
			return true;
		}
		if (canSelectSlotFullOrPartial(WheelSlots_t::SLOT_PURPLE_TOP_75)) {
			return true;
		}
		if (canSelectSlotFullOrPartial(WheelSlots_t::SLOT_RED_BOTTOM_100)) {
			return true;
		}
		if (canSelectSlotFullOrPartial(WheelSlots_t::SLOT_RED_MIDDLE_100)) {
			return true;
		}
		if (canSelectSlotFullOrPartial(WheelSlots_t::SLOT_RED_TOP_75)) {
			return true;
		}
	} else if (slot == WheelSlots_t::SLOT_RED_50) {
		return (recursive && (getPointsBySlotType(slot) == getMaxPointsPerSlot(slot))) || true;
	}

	// Purple quadrant
	if (slot == WheelSlots_t::SLOT_PURPLE_200) {
		if (playerPoints < 375) {
			return false;
		}
		if (canSelectSlotFullOrPartial(WheelSlots_t::SLOT_PURPLE_TOP_150)) {
			return true;
		}
		if (canSelectSlotFullOrPartial(WheelSlots_t::SLOT_PURPLE_BOTTOM_150)) {
			return true;
		}
	} else if (slot == WheelSlots_t::SLOT_PURPLE_TOP_150) {
		if (playerPoints < 225) {
			return false;
		}
		if (canSelectSlotFullOrPartial(WheelSlots_t::SLOT_PURPLE_MIDDLE_100)) {
			return true;
		}
		if (canSelectSlotFullOrPartial(WheelSlots_t::SLOT_PURPLE_TOP_100)) {
			return true;
		}
		if (canSelectSlotFullOrPartial(WheelSlots_t::SLOT_PURPLE_BOTTOM_150)) {
			return true;
		}
	} else if (slot == WheelSlots_t::SLOT_PURPLE_BOTTOM_150) {
		if (playerPoints < 225) {
			return false;
		}
		if (canSelectSlotFullOrPartial(WheelSlots_t::SLOT_PURPLE_MIDDLE_100)) {
			return true;
		}
		if (canSelectSlotFullOrPartial(WheelSlots_t::SLOT_PURPLE_BOTTOM_100)) {
			return true;
		}
		if (canSelectSlotFullOrPartial(WheelSlots_t::SLOT_PURPLE_TOP_150)) {
			return true;
		}
	} else if (slot == WheelSlots_t::SLOT_PURPLE_TOP_100) {
		if (playerPoints < 125) {
			return false;
		}
		if (canSelectSlotFullOrPartial(WheelSlots_t::SLOT_PURPLE_TOP_75)) {
			return true;
		}
		if (canSelectSlotFullOrPartial(WheelSlots_t::SLOT_RED_BOTTOM_100)) {
			return true;
		}
		if (canSelectSlotFullOrPartial(WheelSlots_t::SLOT_PURPLE_MIDDLE_100)) {
			return true;
		}
		if (canSelectSlotFullOrPartial(WheelSlots_t::SLOT_PURPLE_TOP_150)) {
			return true;
		}
	} else if (slot == WheelSlots_t::SLOT_PURPLE_MIDDLE_100) {
		if (playerPoints < 125) {
			return false;
		}
		if (canSelectSlotFullOrPartial(WheelSlots_t::SLOT_PURPLE_TOP_75)) {
			return true;
		}
		if (canSelectSlotFullOrPartial(WheelSlots_t::SLOT_PURPLE_BOTTOM_75)) {
			return true;
		}
		if (canSelectSlotFullOrPartial(WheelSlots_t::SLOT_PURPLE_BOTTOM_100)) {
			return true;
		}
		if (canSelectSlotFullOrPartial(WheelSlots_t::SLOT_PURPLE_TOP_100)) {
			return true;
		}
	} else if (slot == WheelSlots_t::SLOT_PURPLE_BOTTOM_100) {
		if (playerPoints < 125) {
			return false;
		}
		if (canSelectSlotFullOrPartial(WheelSlots_t::SLOT_PURPLE_BOTTOM_75)) {
			return true;
		}
		if (canSelectSlotFullOrPartial(WheelSlots_t::SLOT_BLUE_BOTTOM_100)) {
			return true;
		}
		if (canSelectSlotFullOrPartial(WheelSlots_t::SLOT_PURPLE_MIDDLE_100)) {
			return true;
		}
		if (canSelectSlotFullOrPartial(WheelSlots_t::SLOT_PURPLE_BOTTOM_150)) {
			return true;
		}
	} else if (slot == WheelSlots_t::SLOT_PURPLE_TOP_75) {
		if (playerPoints < 50) {
			return false;
		}
		if (canSelectSlotFullOrPartial(WheelSlots_t::SLOT_PURPLE_50)) {
			return true;
		}
		if (canSelectSlotFullOrPartial(WheelSlots_t::SLOT_RED_BOTTOM_75)) {
			return true;
		}
		if (canSelectSlotFullOrPartial(WheelSlots_t::SLOT_PURPLE_BOTTOM_75)) {
			return true;
		}
		if (canSelectSlotFullOrPartial(WheelSlots_t::SLOT_PURPLE_MIDDLE_100)) {
			return true;
		}
		if (canSelectSlotFullOrPartial(WheelSlots_t::SLOT_PURPLE_TOP_100)) {
			return true;
		}
	} else if (slot == WheelSlots_t::SLOT_PURPLE_BOTTOM_75) {
		if (playerPoints < 50) {
			return false;
		}
		if (canSelectSlotFullOrPartial(WheelSlots_t::SLOT_PURPLE_50)) {
			return true;
		}
		if (canSelectSlotFullOrPartial(WheelSlots_t::SLOT_BLUE_BOTTOM_75)) {
			return true;
		}
		if (canSelectSlotFullOrPartial(WheelSlots_t::SLOT_PURPLE_TOP_75)) {
			return true;
		}
		if (canSelectSlotFullOrPartial(WheelSlots_t::SLOT_PURPLE_MIDDLE_100)) {
			return true;
		}
		if (canSelectSlotFullOrPartial(WheelSlots_t::SLOT_PURPLE_BOTTOM_100)) {
			return true;
		}
	} else if (slot == WheelSlots_t::SLOT_PURPLE_50) {
		return (recursive && (getPointsBySlotType(slot) == getMaxPointsPerSlot(slot))) || true;
	}

	// Blue quadrant
	if (slot == WheelSlots_t::SLOT_BLUE_200) {
		if (playerPoints < 375) {
			return false;
		}
		if (canSelectSlotFullOrPartial(WheelSlots_t::SLOT_BLUE_TOP_150)) {
			return true;
		}
		if (canSelectSlotFullOrPartial(WheelSlots_t::SLOT_BLUE_BOTTOM_150)) {
			return true;
		}
	} else if (slot == WheelSlots_t::SLOT_BLUE_TOP_150) {
		if (playerPoints < 225) {
			return false;
		}
		if (canSelectSlotFullOrPartial(WheelSlots_t::SLOT_BLUE_MIDDLE_100)) {
			return true;
		}
		if (canSelectSlotFullOrPartial(WheelSlots_t::SLOT_BLUE_TOP_100)) {
			return true;
		}
		if (canSelectSlotFullOrPartial(WheelSlots_t::SLOT_BLUE_BOTTOM_150)) {
			return true;
		}
	} else if (slot == WheelSlots_t::SLOT_BLUE_BOTTOM_150) {
		if (playerPoints < 225) {
			return false;
		}
		if (canSelectSlotFullOrPartial(WheelSlots_t::SLOT_BLUE_MIDDLE_100)) {
			return true;
		}
		if (canSelectSlotFullOrPartial(WheelSlots_t::SLOT_BLUE_BOTTOM_100)) {
			return true;
		}
		if (canSelectSlotFullOrPartial(WheelSlots_t::SLOT_BLUE_TOP_150)) {
			return true;
		}
	} else if (slot == WheelSlots_t::SLOT_BLUE_TOP_100) {
		if (playerPoints < 125) {
			return false;
		}
		if (canSelectSlotFullOrPartial(WheelSlots_t::SLOT_BLUE_TOP_75)) {
			return true;
		}
		if (canSelectSlotFullOrPartial(WheelSlots_t::SLOT_GREEN_BOTTOM_100)) {
			return true;
		}
		if (canSelectSlotFullOrPartial(WheelSlots_t::SLOT_BLUE_MIDDLE_100)) {
			return true;
		}
		if (canSelectSlotFullOrPartial(WheelSlots_t::SLOT_BLUE_TOP_150)) {
			return true;
		}
	} else if (slot == WheelSlots_t::SLOT_BLUE_MIDDLE_100) {
		if (playerPoints < 125) {
			return false;
		}
		if (canSelectSlotFullOrPartial(WheelSlots_t::SLOT_BLUE_TOP_75)) {
			return true;
		}
		if (canSelectSlotFullOrPartial(WheelSlots_t::SLOT_BLUE_BOTTOM_75)) {
			return true;
		}
		if (canSelectSlotFullOrPartial(WheelSlots_t::SLOT_BLUE_BOTTOM_100)) {
			return true;
		}
		if (canSelectSlotFullOrPartial(WheelSlots_t::SLOT_BLUE_TOP_100)) {
			return true;
		}
	} else if (slot == WheelSlots_t::SLOT_BLUE_BOTTOM_100) {
		if (playerPoints < 125) {
			return false;
		}
		if (canSelectSlotFullOrPartial(WheelSlots_t::SLOT_BLUE_BOTTOM_75)) {
			return true;
		}
		if (canSelectSlotFullOrPartial(WheelSlots_t::SLOT_PURPLE_BOTTOM_100)) {
			return true;
		}
		if (canSelectSlotFullOrPartial(WheelSlots_t::SLOT_BLUE_MIDDLE_100)) {
			return true;
		}
		if (canSelectSlotFullOrPartial(WheelSlots_t::SLOT_BLUE_BOTTOM_150)) {
			return true;
		}
	} else if (slot == WheelSlots_t::SLOT_BLUE_TOP_75) {
		if (playerPoints < 50) {
			return false;
		}
		if (canSelectSlotFullOrPartial(WheelSlots_t::SLOT_BLUE_50)) {
			return true;
		}
		if (canSelectSlotFullOrPartial(WheelSlots_t::SLOT_GREEN_BOTTOM_75)) {
			return true;
		}
		if (canSelectSlotFullOrPartial(WheelSlots_t::SLOT_BLUE_BOTTOM_75)) {
			return true;
		}
		if (canSelectSlotFullOrPartial(WheelSlots_t::SLOT_BLUE_MIDDLE_100)) {
			return true;
		}
		if (canSelectSlotFullOrPartial(WheelSlots_t::SLOT_BLUE_TOP_100)) {
			return true;
		}
	} else if (slot == WheelSlots_t::SLOT_BLUE_BOTTOM_75) {
		if (playerPoints < 50) {
			return false;
		}
		if (canSelectSlotFullOrPartial(WheelSlots_t::SLOT_BLUE_50)) {
			return true;
		}
		if (canSelectSlotFullOrPartial(WheelSlots_t::SLOT_PURPLE_BOTTOM_75)) {
			return true;
		}
		if (canSelectSlotFullOrPartial(WheelSlots_t::SLOT_BLUE_TOP_75)) {
			return true;
		}
		if (canSelectSlotFullOrPartial(WheelSlots_t::SLOT_BLUE_MIDDLE_100)) {
			return true;
		}
		if (canSelectSlotFullOrPartial(WheelSlots_t::SLOT_BLUE_BOTTOM_100)) {
			return true;
		}
	} else if (slot == WheelSlots_t::SLOT_BLUE_50) {
		return (recursive && (getPointsBySlotType(slot) == getMaxPointsPerSlot(slot))) || true;
	}

	return false;
}

uint16_t PlayerWheel::getUnusedPoints() const {
	auto totalPoints = getWheelPoints();

	if (totalPoints == 0) {
		return 0;
	}

	const auto vocationBaseId = m_player.getVocation()->getBaseId();
	const auto modsSupremeIt = modsSupremePositionByVocation.find(vocationBaseId);

	for (const auto &modPosition : modsBasicPosition) {
		const auto pos = static_cast<uint8_t>(modPosition);
		uint8_t grade = 0;
		auto gradeKV = gemsGradeKV(WheelFragmentType_t::Lesser, pos)->get("grade");

		if (gradeKV.has_value()) {
			grade = static_cast<uint8_t>(gradeKV->get<IntType>());
		}

		totalPoints += grade == 3 ? 1 : 0;
	}

	if (modsSupremeIt != modsSupremePositionByVocation.end()) {
		for (const auto &modPosition : modsSupremeIt->second.get()) {
			const auto pos = static_cast<uint8_t>(modPosition);
			uint8_t grade = 0;
			auto gradeKV = gemsGradeKV(WheelFragmentType_t::Greater, pos)->get("grade");

			if (gradeKV.has_value()) {
				grade = gradeKV->get<IntType>();
			}

			totalPoints += grade == 3 ? 1 : 0;
		}
	} else {
		g_logger().error("[{}] supreme modifications not found for vocation base id: {}", std::source_location::current().function_name(), vocationBaseId);
	}

	for (uint8_t i = WheelSlots_t::SLOT_FIRST; i <= WheelSlots_t::SLOT_LAST; ++i) {
		totalPoints -= getPointsBySlotType(static_cast<WheelSlots_t>(i));
	}

	return totalPoints;
}

bool PlayerWheel::getSpellAdditionalArea(const std::string &spellName) const {
	const auto stage = static_cast<uint8_t>(getSpellUpgrade(spellName));
	if (stage == 0) {
		return false;
	}

	const auto vocationEnum = m_player.getPlayerVocationEnum();
	if (vocationEnum == Vocation_t::VOCATION_KNIGHT_CIP) {
		return checkSpellArea(g_game().getIOWheel()->getWheelBonusData().spells.knight, spellName, stage);
	}
	if (vocationEnum == Vocation_t::VOCATION_PALADIN_CIP) {
		return checkSpellArea(g_game().getIOWheel()->getWheelBonusData().spells.paladin, spellName, stage);
	}
	if (vocationEnum == Vocation_t::VOCATION_DRUID_CIP) {
		return checkSpellArea(g_game().getIOWheel()->getWheelBonusData().spells.druid, spellName, stage);
	}
	if (vocationEnum == Vocation_t::VOCATION_SORCERER_CIP) {
		return checkSpellArea(g_game().getIOWheel()->getWheelBonusData().spells.sorcerer, spellName, stage);
	}

	return false;
}

int PlayerWheel::getSpellAdditionalTarget(const std::string &spellName) const {
	const auto stage = static_cast<uint8_t>(getSpellUpgrade(spellName));
	if (stage == 0) {
		return 0;
	}

	const auto vocationEnum = m_player.getPlayerVocationEnum();
	if (vocationEnum == Vocation_t::VOCATION_KNIGHT_CIP) {
		return checkSpellAdditionalTarget(g_game().getIOWheel()->getWheelBonusData().spells.knight, spellName, stage);
	}
	if (vocationEnum == Vocation_t::VOCATION_PALADIN_CIP) {
		return checkSpellAdditionalTarget(g_game().getIOWheel()->getWheelBonusData().spells.paladin, spellName, stage);
	}
	if (vocationEnum == Vocation_t::VOCATION_DRUID_CIP) {
		return checkSpellAdditionalTarget(g_game().getIOWheel()->getWheelBonusData().spells.druid, spellName, stage);
	}
	if (vocationEnum == Vocation_t::VOCATION_SORCERER_CIP) {
		return checkSpellAdditionalTarget(g_game().getIOWheel()->getWheelBonusData().spells.sorcerer, spellName, stage);
	}

	return 0;
}

int PlayerWheel::getSpellAdditionalDuration(const std::string &spellName) const {
	const auto stage = static_cast<uint8_t>(getSpellUpgrade(spellName));
	if (stage == 0) {
		return 0;
	}

	const auto vocationEnum = m_player.getPlayerVocationEnum();
	if (vocationEnum == Vocation_t::VOCATION_KNIGHT_CIP) {
		return checkSpellAdditionalDuration(g_game().getIOWheel()->getWheelBonusData().spells.knight, spellName, stage);
	}
	if (vocationEnum == Vocation_t::VOCATION_PALADIN_CIP) {
		return checkSpellAdditionalDuration(g_game().getIOWheel()->getWheelBonusData().spells.paladin, spellName, stage);
	}
	if (vocationEnum == Vocation_t::VOCATION_DRUID_CIP) {
		return checkSpellAdditionalDuration(g_game().getIOWheel()->getWheelBonusData().spells.druid, spellName, stage);
	}
	if (vocationEnum == Vocation_t::VOCATION_SORCERER_CIP) {
		return checkSpellAdditionalDuration(g_game().getIOWheel()->getWheelBonusData().spells.sorcerer, spellName, stage);
	}

	return 0;
}

void PlayerWheel::addPromotionScrolls(NetworkMessage &msg) const {
	std::vector<uint16_t> unlockedScrolls;

	for (const auto &[itemId, name, extraPoints] : WheelOfDestinyPromotionScrolls) {
		const auto &scrollKv = m_player.kv()->scoped("wheel-of-destiny")->scoped("scrolls");
		if (!scrollKv) {
			continue;
		}

		const auto scrollOpt = scrollKv->get(name);
		if (scrollOpt && scrollOpt->get<bool>()) {
			unlockedScrolls.emplace_back(itemId);
		}
	}

	msg.add<uint16_t>(unlockedScrolls.size());
	for (const auto &itemId : unlockedScrolls) {
		msg.add<uint16_t>(itemId);
	}
}

std::shared_ptr<KV> PlayerWheel::gemsKV() const {
	return m_player.kv()->scoped("wheel-of-destiny")->scoped("gems");
}

std::shared_ptr<KV> PlayerWheel::gemsGradeKV(WheelFragmentType_t type, uint8_t pos) const {
	return gemsKV()->scoped(std::string(magic_enum::enum_name(type)))->scoped(std::to_string(pos));
}

uint8_t PlayerWheel::getGemGrade(WheelFragmentType_t type, uint8_t pos) const {
	uint8_t grade = 0;
	auto gradeKV = gemsGradeKV(type, pos)->get("grade");

	if (gradeKV.has_value()) {
		grade = static_cast<uint8_t>(gradeKV->get<IntType>());
	}
	return grade;
}

std::vector<PlayerWheelGem> PlayerWheel::getRevealedGems() const {
	std::vector<PlayerWheelGem> unlockedGems;
	const auto unlockedGemUUIDs = gemsKV()->scoped("revealed")->keys();
	if (unlockedGemUUIDs.empty()) {
		return unlockedGems;
	}

	std::vector<std::string> sortedUnlockedGemGUIDs;
	for (const auto &uuid : unlockedGemUUIDs) {
		sortedUnlockedGemGUIDs.emplace_back(uuid);
	}

	std::sort(sortedUnlockedGemGUIDs.begin(), sortedUnlockedGemGUIDs.end(), [](const std::string &a, const std::string &b) {
		if (std::ranges::all_of(a, ::isdigit) && std::ranges::all_of(b, ::isdigit)) {
			return std::stoull(a) < std::stoull(b);
		} else {
			return a < b;
		}
	});

	for (const auto &uuid : sortedUnlockedGemGUIDs) {
		const auto &gem = PlayerWheelGem::load(gemsKV(), uuid);
		if (gem.uuid.empty()) {
			continue;
		}
		unlockedGems.emplace_back(gem);
	}
	return unlockedGems;
}

std::vector<PlayerWheelGem> PlayerWheel::getActiveGems() const {
	std::vector<PlayerWheelGem> activeGems;
	for (const auto &affinity : magic_enum::enum_values<WheelGemAffinity_t>()) {
		std::string key(magic_enum::enum_name(affinity));
		auto uuidKV = gemsKV()->scoped("active")->get(key);
		if (!uuidKV.has_value()) {
			continue;
		}

		auto uuid = uuidKV->get<StringType>();
		if (uuid.empty()) {
			continue;
		}
		auto gem = PlayerWheelGem::load(gemsKV(), uuid);
		if (gem.uuid.empty()) {
			continue;
		}
		activeGems.emplace_back(gem);
	}
	return activeGems;
}

uint64_t PlayerWheel::getGemRotateCost(WheelGemQuality_t quality) {
	ConfigKey_t key;
	switch (quality) {
		case WheelGemQuality_t::Lesser:
			key = WHEEL_ATELIER_ROTATE_LESSER_COST;
			break;
		case WheelGemQuality_t::Regular:
			key = WHEEL_ATELIER_ROTATE_REGULAR_COST;
			break;
		case WheelGemQuality_t::Greater:
			key = WHEEL_ATELIER_ROTATE_GREATER_COST;
			break;
		default:
			return 0;
	}
	return static_cast<uint64_t>(g_configManager().getNumber(key));
}

uint64_t PlayerWheel::getGemRevealCost(WheelGemQuality_t quality) {
	ConfigKey_t key;
	switch (quality) {
		case WheelGemQuality_t::Lesser:
			key = WHEEL_ATELIER_REVEAL_LESSER_COST;
			break;
		case WheelGemQuality_t::Regular:
			key = WHEEL_ATELIER_REVEAL_REGULAR_COST;
			break;
		case WheelGemQuality_t::Greater:
			key = WHEEL_ATELIER_REVEAL_GREATER_COST;
			break;
		default:
			return 0;
	}
	return static_cast<uint64_t>(g_configManager().getNumber(key));
}

void PlayerWheel::revealGem(WheelGemQuality_t quality) const {
	uint16_t gemId = m_player.getVocation()->getWheelGemId(quality);
	if (gemId == 0) {
		g_logger().error("[{}] Failed to get gem id for quality {} and vocation {}", __FUNCTION__, fmt::underlying(quality), m_player.getVocation()->getVocName());
		return;
	}
	if (!m_player.hasItemCountById(gemId, 1, false)) {
		g_logger().error("[{}] Player {} does not have gem with id {}", __FUNCTION__, m_player.getName(), gemId);
		return;
	}
	auto goldCost = getGemRevealCost(quality);
	if (!g_game().removeMoney(m_player.getPlayer(), goldCost, 0, true)) {
		g_logger().error("[{}] Failed to remove {} gold from player with name {}", __FUNCTION__, goldCost, m_player.getName());
		return;
	}
	if (!m_player.removeItemCountById(gemId, 1, false)) {
		g_logger().error("[{}] Failed to remove gem with id {} from player with name {}", __FUNCTION__, gemId, m_player.getName());
		return;
	}
	const auto supremeModifiers = m_player.getVocation()->getSupremeGemModifiers();
	PlayerWheelGem gem;
	gem.uuid = KV::generateUUID();
	gem.locked = false;
	gem.affinity = static_cast<WheelGemAffinity_t>(uniform_random(0, 3));
	gem.quality = quality;
	gem.basicModifier1 = wheelGemBasicSlot1Allowed[uniform_random(0, wheelGemBasicSlot1Allowed.size() - 1)];
	gem.basicModifier2 = {};
	gem.supremeModifier = {};
	if (quality >= WheelGemQuality_t::Regular) {
		gem.basicModifier2 = selectBasicModifier2(gem.basicModifier1);
	}
	if (quality >= WheelGemQuality_t::Greater && !supremeModifiers.empty()) {
		gem.supremeModifier = supremeModifiers[uniform_random(0, supremeModifiers.size() - 1)];
	}
	g_logger().debug("[{}] {}", __FUNCTION__, gem.toString());
	gem.save(gemsKV());
	sendOpenWheelWindow(m_player.getID());
}

PlayerWheelGem PlayerWheel::getGem(uint16_t index) const {
	auto gems = getRevealedGems();
	if (gems.size() <= index) {
		g_logger().error("[{}] Player {} trying to get gem with index {} but has only {} gems", __FUNCTION__, m_player.getName(), index, gems.size());
		return {};
	}
	return gems[index];
}

PlayerWheelGem PlayerWheel::getGem(const std::string &uuid) const {
	auto gem = PlayerWheelGem::load(gemsKV(), uuid);
	if (gem.uuid.empty()) {
		g_logger().error("[{}] Failed to load gem with uuid {}", __FUNCTION__, uuid);
		return {};
	}
	return gem;
}

uint16_t PlayerWheel::getGemIndex(const std::string &uuid) const {
	const auto gems = getRevealedGems();
	for (uint16_t i = 0; i < gems.size(); ++i) {
		if (gems[i].uuid == uuid) {
			return i;
		}
	}
	g_logger().error("[{}] Failed to find gem with uuid {}", __FUNCTION__, uuid);
	return 0xFF;
}

void PlayerWheel::destroyGem(uint16_t index) const {
	const auto gem = getGem(index);
	if (gem.locked) {
		g_logger().error("[{}] Player {} destroyed locked gem with index {}", std::source_location::current().function_name(), m_player.getName(), index);
		return;
	}

	const auto &backpack = m_player.getInventoryItem(CONST_SLOT_BACKPACK);
	const auto &mainBackpack = backpack ? backpack->getContainer() : nullptr;

	uint8_t lesserFragments = 0;
	uint8_t greaterFragments = 0;

	switch (gem.quality) {
		case WheelGemQuality_t::Lesser:
			lesserFragments = normal_random(1, 5);
			break;
		case WheelGemQuality_t::Regular:
			lesserFragments = normal_random(2, 10);
			break;
		case WheelGemQuality_t::Greater:
			greaterFragments = normal_random(1, 5);
			break;
	}

	if (lesserFragments > 0) {
		const auto &fragmentsItem = Item::CreateItem(ITEM_LESSER_FRAGMENT, lesserFragments);
		auto returnValue = g_game().internalPlayerAddItem(m_player.getPlayer(), fragmentsItem, false, CONST_SLOT_WHEREEVER);
		if (returnValue != RETURNVALUE_NOERROR) {
			g_logger().error("Failed to add {} lesser fragments to player with name {}", lesserFragments, m_player.getName());
			m_player.sendCancelMessage(getReturnMessage(RETURNVALUE_CONTACTADMINISTRATOR));
			return;
		}
		g_logger().debug("[{}] Player {} destroyed a gem and received {} lesser fragments", std::source_location::current().function_name(), m_player.getName(), lesserFragments);
	}

	if (greaterFragments > 0) {
		const auto &fragmentsItem = Item::CreateItem(ITEM_GREATER_FRAGMENT, greaterFragments);
		auto returnValue = g_game().internalPlayerAddItem(m_player.getPlayer(), fragmentsItem, false, CONST_SLOT_BACKPACK);
		if (returnValue != RETURNVALUE_NOERROR) {
			g_logger().error("Failed to add {} greater fragments to player with name {}", greaterFragments, m_player.getName());
			m_player.sendCancelMessage(getReturnMessage(RETURNVALUE_CONTACTADMINISTRATOR));
			return;
		}
		g_logger().debug("[{}] Player {} destroyed a gem and received {} greater fragments", std::source_location::current().function_name(), m_player.getName(), greaterFragments);
	}

	gem.remove(gemsKV());

	m_player.client->sendResourceBalance(RESOURCE_LESSER_FRAGMENT, m_player.getItemTypeCount(ITEM_LESSER_FRAGMENT));
	m_player.client->sendResourceBalance(RESOURCE_GREATER_FRAGMENT, m_player.getItemTypeCount(ITEM_GREATER_FRAGMENT));

	sendOpenWheelWindow(m_player.getID());
}

void PlayerWheel::switchGemDomain(uint16_t index) const {
	auto gem = getGem(index);
	if (gem.locked) {
		g_logger().error("[{}] Player {} trying to destroy locked gem with index {}", __FUNCTION__, m_player.getName(), index);
		return;
	}
	auto goldCost = getGemRotateCost(gem.quality);
	if (!g_game().removeMoney(m_player.getPlayer(), goldCost, 0, true)) {
		g_logger().error("[{}] Failed to remove {} gold from player with name {}", __FUNCTION__, goldCost, m_player.getName());
		return;
	}

	auto gemAffinity = convertWheelGemAffinityToDomain(static_cast<uint8_t>(gem.affinity));
	gem.affinity = static_cast<WheelGemAffinity_t>(gemAffinity);
	gem.save(gemsKV());
	sendOpenWheelWindow(m_player.getID());
}

void PlayerWheel::toggleGemLock(uint16_t index) const {
	auto gem = getGem(index);
	gem.locked = !gem.locked;
	gem.save(gemsKV());
	sendOpenWheelWindow(m_player.getID());
}

void PlayerWheel::setActiveGem(WheelGemAffinity_t affinity, uint16_t index) const {
	const auto gem = getGem(index);
	if (gem.uuid.empty()) {
		g_logger().error("[{}] Failed to load gem with index {}", __FUNCTION__, index);
		return;
	}
	if (gem.affinity != affinity) {
		g_logger().error("[{}] Gem with index {} has affinity {} but trying to set it to {}", __FUNCTION__, index, fmt::underlying(gem.affinity), fmt::underlying(affinity));
		return;
	}
	const std::string key(magic_enum::enum_name(affinity));
	gemsKV()->scoped("active")->set(key, gem.uuid);
}

void PlayerWheel::removeActiveGem(WheelGemAffinity_t affinity) const {
	const std::string key(magic_enum::enum_name(affinity));
	gemsKV()->scoped("active")->remove(key);
}

void PlayerWheel::addGems(NetworkMessage &msg) const {
	const auto activeGems = getActiveGems();
	msg.addByte(activeGems.size());
	g_logger().debug("[{}] Player {} has {} active gems", __FUNCTION__, m_player.getName(), activeGems.size());
	for (const auto &gem : activeGems) {
		auto index = getGemIndex(gem.uuid);
		g_logger().debug("[{}] Adding active gem: {} with index {}", __FUNCTION__, gem.toString(), index);
		msg.add<uint16_t>(getGemIndex(gem.uuid));
	}

	const auto revealedGems = getRevealedGems();
	msg.add<uint16_t>(revealedGems.size());
	uint16_t index = 0;
	for (const auto &gem : revealedGems) {
		g_logger().debug("[{}] Adding revealed gem: {}", __FUNCTION__, gem.toString());
		msg.add<uint16_t>(index++);
		msg.addByte(gem.locked);
		msg.addByte(static_cast<uint8_t>(gem.affinity));
		msg.addByte(static_cast<uint8_t>(gem.quality));
		msg.addByte(static_cast<uint8_t>(gem.basicModifier1));
		if (gem.quality >= WheelGemQuality_t::Regular) {
			msg.addByte(static_cast<uint8_t>(gem.basicModifier2));
		}
		if (gem.quality >= WheelGemQuality_t::Greater) {
			msg.addByte(static_cast<uint8_t>(gem.supremeModifier));
		}
	}
}

void PlayerWheel::addGradeModifiers(NetworkMessage &msg) const {
	msg.addByte(0x2E); // Modifiers for all Vocations
	for (const auto &modPosition : modsBasicPosition) {
		const auto pos = static_cast<uint8_t>(modPosition);
		msg.addByte(pos);
		uint8_t grade = 0;
		auto gradeKV = gemsGradeKV(WheelFragmentType_t::Lesser, pos)->get("grade");

		if (gradeKV.has_value()) {
			grade = static_cast<uint8_t>(gradeKV->get<IntType>());
		}
		msg.addByte(grade);
	}

	msg.addByte(0x17); // Modifiers for specific per Vocations

	const auto vocationBaseId = m_player.getVocation()->getBaseId();
	const auto modsSupremeIt = modsSupremePositionByVocation.find(vocationBaseId);

	if (modsSupremeIt != modsSupremePositionByVocation.end()) {
		for (const auto &modPosition : modsSupremeIt->second.get()) {
			const auto pos = static_cast<uint8_t>(modPosition);
			msg.addByte(pos);
			uint8_t grade = 0;
			auto gradeKV = gemsGradeKV(WheelFragmentType_t::Greater, pos)->get("grade");

			if (gradeKV.has_value()) {
				grade = gradeKV->get<IntType>();
			}
			msg.addByte(grade);
		}
	} else {
		g_logger().error("[{}] vocation base id: {}", std::source_location::current().function_name(), m_player.getVocation()->getBaseId());
	}
}

void PlayerWheel::improveGemGrade(WheelFragmentType_t fragmentType, uint8_t pos) {
	uint16_t fragmentId = 0;
	uint32_t value = 0;
	uint8_t quantity = 0;
	uint8_t grade = 0;

	auto gradeKV = gemsGradeKV(fragmentType, pos)->get("grade");
	if (gradeKV.has_value()) {
		grade = gradeKV->get<IntType>();
	}

	++grade;

	switch (fragmentType) {
		case WheelFragmentType_t::Lesser:
			fragmentId = ITEM_LESSER_FRAGMENT;
			std::tie(value, quantity) = getLesserGradeCost(grade);
			break;
		case WheelFragmentType_t::Greater:
			fragmentId = ITEM_GREATER_FRAGMENT;
			std::tie(value, quantity) = getGreaterGradeCost(grade);
			break;
		default:
			g_logger().error("[{}] Invalid Fragment Type: {}", std::source_location::current().function_name(), static_cast<uint8_t>(fragmentType));
			return;
	}

	if (!m_player.hasItemCountById(fragmentId, quantity, false)) {
		g_logger().error("[{}] Player {} does not have the required {} fragments with id {}", __FUNCTION__, m_player.getName(), quantity, fragmentId);
		return;
	}

	if (!g_game().removeMoney(m_player.getPlayer(), value, 0, true)) {
		g_logger().error("[{}] Failed to remove {} gold from player {}", std::source_location::current().function_name(), value, m_player.getName());
		return;
	}

	if (!m_player.removeItemCountById(fragmentId, quantity, false)) {
		g_logger().error("[{}] Failed to remove {} fragments with id {} from player {}", std::source_location::current().function_name(), quantity, fragmentId, m_player.getName());
		return;
	}

	gemsGradeKV(fragmentType, pos)->set("grade", grade);
	loadPlayerBonusData();
	sendOpenWheelWindow(m_player.getID());
}

std::tuple<int, int> PlayerWheel::getLesserGradeCost(uint8_t grade) const {
	switch (grade) {
		case 1:
			return std::make_tuple(2000000, 5);
		case 2:
			return std::make_tuple(5000000, 15);
		case 3:
			return std::make_tuple(30000000, 30);
		default:
			throw std::invalid_argument("Invalid level for Lesser Fragment.");
	}
}

std::tuple<int, int> PlayerWheel::getGreaterGradeCost(uint8_t grade) const {
	switch (grade) {
		case 1:
			return std::make_tuple(5000000, 5);
		case 2:
			return std::make_tuple(12000000, 15);
		case 3:
			return std::make_tuple(75000000, 30);
		default:
			throw std::invalid_argument("Invalid level for Greater Fragment.");
	}
}

void PlayerWheel::sendOpenWheelWindow(NetworkMessage &msg, uint32_t ownerId) {
	if (m_player.client && m_player.client->oldProtocol) {
		return;
	}

	msg.addByte(0x5F);
	const bool canUse = canOpenWheel();
	msg.add<uint32_t>(ownerId); // Player ID
	msg.addByte(canUse ? 1 : 0); // Can Use
	if (!canUse) {
		return;
	}

	addInitialGems();
	msg.addByte(getOptions(ownerId)); // Options
	msg.addByte(m_player.getPlayerVocationEnum()); // Vocation id

	msg.add<uint16_t>(getWheelPoints(false)); // Points (false param for not send extra points)
	msg.add<uint16_t>(getExtraPoints()); // Extra points
	for (uint8_t i = WheelSlots_t::SLOT_FIRST; i <= WheelSlots_t::SLOT_LAST; ++i) {
		msg.add<uint16_t>(getPointsBySlotType(i));
	}
	addPromotionScrolls(msg);
	addGems(msg);
	addGradeModifiers(msg);
	// TODO: read items from inventory
	const auto &voc = m_player.getVocation();
	if (!voc) {
		g_logger().error("[{}] Failed to get vocation for player {}", __FUNCTION__, m_player.getName());
		return;
	}

	m_player.client->sendResourceBalance(RESOURCE_BANK, m_player.getBankBalance());
	m_player.client->sendResourceBalance(RESOURCE_INVENTORY_MONEY, m_player.getMoney());
	m_player.client->sendResourceBalance(RESOURCE_LESSER_GEMS, m_player.getItemTypeCount(voc->getWheelGemId(WheelGemQuality_t::Lesser)));
	m_player.client->sendResourceBalance(RESOURCE_REGULAR_GEMS, m_player.getItemTypeCount(voc->getWheelGemId(WheelGemQuality_t::Regular)));
	m_player.client->sendResourceBalance(RESOURCE_GREATER_GEMS, m_player.getItemTypeCount(voc->getWheelGemId(WheelGemQuality_t::Greater)));
	m_player.client->sendResourceBalance(RESOURCE_LESSER_FRAGMENT, m_player.getItemTypeCount(ITEM_LESSER_FRAGMENT));
	m_player.client->sendResourceBalance(RESOURCE_GREATER_FRAGMENT, m_player.getItemTypeCount(ITEM_GREATER_FRAGMENT));
}

void PlayerWheel::sendGiftOfLifeCooldown() const {
	if (!m_player.client || m_player.client->oldProtocol) {
		return;
	}

	NetworkMessage msg;
	msg.addByte(0x5E);
	msg.addByte(0x01); // Gift of life ID
	msg.addByte(0x00); // Cooldown ENUM
	msg.add<uint32_t>(getGiftOfCooldown());
	msg.add<uint32_t>(getGiftOfLifeTotalCooldown());
	// Checking if the cooldown if decreasing or it's stopped
	if (m_player.getZoneType() != ZONE_PROTECTION && m_player.hasCondition(CONDITION_INFIGHT)) {
		msg.addByte(0x01);
	} else {
		msg.addByte(0x00);
	}

	m_player.client->writeToOutputBuffer(msg);
}

bool PlayerWheel::checkSavePointsBySlotType(WheelSlots_t slotType, uint16_t points) {
	if (points > 0 && !canPlayerSelectPointOnSlot(slotType, false)) {
		g_logger().debug("[{}] Failed to save points: {}, from slot {}", __FUNCTION__, points, fmt::underlying(slotType));
		return false;
	}

	setPointsBySlotType(static_cast<uint8_t>(slotType), 0);

	const auto unusedPoints = getUnusedPoints();
	if (points > unusedPoints) {
		return false;
	}

	setPointsBySlotType(static_cast<uint8_t>(slotType), points);
	return true;
}

void PlayerWheel::saveSlotPointsHandleRetryErrors(std::vector<SlotInfo> &retryTable, int &errors) {
	std::vector<SlotInfo> temporaryTable;
	for (const auto &data : retryTable) {
		const auto saved = checkSavePointsBySlotType(static_cast<WheelSlots_t>(data.slot), data.points);
		if (saved) {
			errors--;
		} else {
			temporaryTable.emplace_back(data);
		}
	}
	retryTable = temporaryTable;
}

void PlayerWheel::saveSlotPointsOnPressSaveButton(NetworkMessage &msg) {
	if (m_player.client && m_player.client->oldProtocol) {
		return;
	}

	Benchmark bm_saveSlot;

	if (!canOpenWheel()) {
		return;
	}

	// Creates a vector to store slot information in order.
	std::vector<SlotInfo> sortedTable;
	// Iterates over all slots, getting the points for each slot from the message. If the slot points exceed
	for (uint8_t slot = WheelSlots_t::SLOT_FIRST; slot <= WheelSlots_t::SLOT_LAST; ++slot) {
		auto slotPoints = msg.get<uint16_t>(); // Points per Slot
		auto maxPointsPerSlot = getMaxPointsPerSlot(static_cast<WheelSlots_t>(slot));
		if (slotPoints > maxPointsPerSlot) {
			m_player.sendTextMessage(MESSAGE_TRADE, "Something went wrong, try relogging and try again or contact and adminstrator");
			g_logger().error("[{}] possible manipulation of client package using unauthorized program", __FUNCTION__);
			g_logger().warn("Player: {}, error on slot: {}, total points: {}, max points: {}", m_player.getName(), slotPoints, slot, maxPointsPerSlot);
			return;
		}

		const auto order = g_game().getIOWheel()->getSlotPrioritaryOrder(static_cast<WheelSlots_t>(slot));
		if (order == -1) {
			continue;
		}

		// The slot information is then added to the vector in order.
		sortedTable.emplace_back(order, slot, slotPoints);
	}

	// After iterating over all slots, the vector is sorted according to the slot order.
	std::ranges::sort(sortedTable.begin(), sortedTable.end(), [](const SlotInfo &a, const SlotInfo &b) {
		return a.order < b.order;
	});

	int errors = 0;
	std::vector<SlotInfo> sortedTableRetry;

	// Processes the vector in the correct order. If it is not possible to save points for a slot,
	for (const auto &data : sortedTable) {
		const auto canSave = checkSavePointsBySlotType(static_cast<WheelSlots_t>(data.slot), data.points);
		if (!canSave) {
			sortedTableRetry.emplace_back(data);
			errors++;
		}
	}

	// The slot data is added to a retry vector and the error counter is incremented.
	if (!sortedTableRetry.empty()) {
		int maxLoop = 0;
		// The function then enters an error loop to handle possible errors in the slot tree
		while (maxLoop <= 5) {
			maxLoop++;
			saveSlotPointsHandleRetryErrors(sortedTableRetry, errors);
		}
	}

	// If there is still data in the retry vector after the error loop, an error message is sent to the player.
	if (!sortedTableRetry.empty()) {
		m_player.sendTextMessage(MESSAGE_TRADE, "Something went wrong, try relogging and try again");
		g_logger().error("[parseSaveWheel] Player '{}' tried to select a slot without the valid requirements", m_player.getName());
	}

	// Gem Vessels
	for (const auto &affinity : magic_enum::enum_values<WheelGemAffinity_t>()) {
		const bool hasGem = msg.getByte();
		if (!hasGem) {
			removeActiveGem(affinity);
			continue;
		}
		const auto gemIndex = msg.get<uint16_t>();
		setActiveGem(affinity, gemIndex);
	}

	// Player's bonus data is loaded, initialized, registered, and the function logs
	loadPlayerBonusData();

	g_logger().debug("Player: {} is saved the all slots info in: {} milliseconds", m_player.getName(), bm_saveSlot.duration());
}

/*
 * Functions for load and save player database informations
 */
void PlayerWheel::loadDBPlayerSlotPointsOnLogin() {
<<<<<<< HEAD
	const auto resultString = fmt::format("SELECT `slot` FROM `player_wheeldata` WHERE `player_id` = {}", m_player.getGUID());
	const DBResult_ptr result = Database::getInstance().storeQuery(resultString);
=======
	auto resultString = fmt::format("SELECT `slot` FROM `player_wheeldata` WHERE `player_id` = {}", m_player.getGUID());
	const DBResult_ptr &result = Database::getInstance().storeQuery(resultString);
>>>>>>> 135866a6
	// Ignore if player not have nothing inserted in the table
	if (!result) {
		return;
	}

	unsigned long size;
	const auto attribute = result->getStream("slot", size);
	PropStream propStream;
	propStream.init(attribute, size);
	for (size_t i = 0; i < size; i++) {
		uint8_t slot;
		uint16_t points;
		if (propStream.read<uint8_t>(slot) && propStream.read<uint16_t>(points)) {
			setPointsBySlotType(slot, points);
			g_logger().debug("Player: {}, loaded points {} to slot {}", m_player.getName(), points, slot);
		}
	}
}

bool PlayerWheel::saveDBPlayerSlotPointsOnLogout() const {
	const Database &db = Database::getInstance();
	std::ostringstream query;
	DBInsert insertWheelData("INSERT INTO `player_wheeldata` (`player_id`, `slot`) VALUES ");
	insertWheelData.upsert({ "slot" });
	PropWriteStream stream;
	const auto wheelSlots = getSlots();
	for (uint8_t i = 1; i < wheelSlots.size(); ++i) {
		auto value = wheelSlots[i];
		if (value == 0) {
			continue;
		}

		stream.write<uint8_t>(i);
		stream.write<uint16_t>(value);
		g_logger().debug("Player: {}, saved points {} to slot {}", m_player.getName(), value, i);
	}

	size_t attributesSize;
	const char* attributes = stream.getStream(attributesSize);
	if (attributesSize > 0) {
		query << m_player.getGUID() << ',' << db.escapeBlob(attributes, static_cast<uint32_t>(attributesSize));
		if (!insertWheelData.addRow(query)) {
			g_logger().debug("[{}] failed to insert row data", __FUNCTION__);
			return false;
		}
	}

	if (!insertWheelData.execute()) {
		g_logger().debug("[{}] failed to execute database insert", __FUNCTION__);
		return false;
	}

	return true;
}

uint16_t PlayerWheel::getExtraPoints() const {
	if (m_player.getLevel() < 51) {
		g_logger().error("Character level must be above 50.");
		return 0;
	}

	uint16_t totalBonus = 0;
	for (const auto &[itemId, name, extraPoints] : WheelOfDestinyPromotionScrolls) {
		if (itemId == 0) {
			continue;
		}

		const auto &scrollKv = m_player.kv()->scoped("wheel-of-destiny")->scoped("scrolls");
		if (!scrollKv) {
			continue;
		}

		const auto scrollKV = scrollKv->get(name);
		if (scrollKV && scrollKV->get<bool>()) {
			totalBonus += extraPoints;
		}
	}

	return totalBonus;
}

uint16_t PlayerWheel::getWheelPoints(bool includeExtraPoints /* = true*/) const {
	const uint32_t level = m_player.getLevel();
	auto totalPoints = std::max(0u, (level - m_minLevelToStartCountPoints)) * m_pointsPerLevel;

	if (includeExtraPoints) {
		const auto extraPoints = getExtraPoints();
		totalPoints += extraPoints;
	}

	return totalPoints;
}

void PlayerWheel::addInitialGems() {
	auto initialsGems = gemsKV()->get("initialGems");

	if (!initialsGems.has_value()) {
		for (auto gemAffinity : magic_enum::enum_values<WheelGemAffinity_t>()) {
			for (auto gemQuality : magic_enum::enum_values<WheelGemQuality_t>()) {
				if (gemQuality == WheelGemQuality_t::Greater) {
					continue;
				}

				PlayerWheelGem gem;
				gem.uuid = KV::generateUUID();
				gem.locked = false;
				gem.affinity = gemAffinity;
				gem.quality = gemQuality;

				gem.basicModifier1 = wheelGemBasicSlot1Allowed[uniform_random(0, wheelGemBasicSlot1Allowed.size() - 1)];
				gem.basicModifier2 = {};
				gem.supremeModifier = {};
				if (gemQuality >= WheelGemQuality_t::Regular) {
					gem.basicModifier2 = selectBasicModifier2(gem.basicModifier1);
				}
				gem.save(gemsKV());
			}
		}
		gemsKV()->set("initialGems", true);
	}
}

bool PlayerWheel::canOpenWheel() const {
	// Vocation check
	if (m_player.getPlayerVocationEnum() == Vocation_t::VOCATION_NONE) {
		return false;
	}

	// Level check, This is hardcoded on the client, cannot be changed
	if (m_player.getLevel() <= 50) {
		return false;
	}

	if (!m_player.isPremium()) {
		return false;
	}

	if (!m_player.isPromoted()) {
		return false;
	}

	return true;
}

uint8_t PlayerWheel::getOptions(uint32_t ownerId) const {
	// 0: Cannot change points.
	// 1: Can increase and decrease points.
	// 2: Can increase points but cannot decrease id.

	// Validate the owner id
	if (m_player.getID() != ownerId) {
		return 0;
	}

	// Check if is in the temple range (we assume the temple is within the range of 10 sqms)
	if (m_player.getZoneType() == ZONE_PROTECTION) {
		for (const auto &[townid, town] : g_game().map.towns.getTowns()) {
			if (Position::areInRange<1, 10>(town->getTemplePosition(), m_player.getPosition())) {
				return 1;
			}
		}
	}

	return 2;
}

bool PlayerWheel::canSelectSlotFullOrPartial(WheelSlots_t slot) const {
	if (getPointsBySlotType(slot) == getMaxPointsPerSlot(slot)) {
		g_logger().debug("[{}] points on slot {}, max points {}", __FUNCTION__, getPointsBySlotType(slot), getMaxPointsPerSlot(slot));
		return true;
	}
	g_logger().debug("[{}] slot {} is not full", __FUNCTION__, fmt::underlying(slot));
	return false;
}

uint8_t PlayerWheel::getMaxPointsPerSlot(WheelSlots_t slot) const {
	if (slot == WheelSlots_t::SLOT_BLUE_50 || slot == WheelSlots_t::SLOT_RED_50 || slot == WheelSlots_t::SLOT_PURPLE_50 || slot == WheelSlots_t::SLOT_GREEN_50) {
		return 50u;
	}

	if (slot == WheelSlots_t::SLOT_GREEN_TOP_75 || slot == WheelSlots_t::SLOT_GREEN_BOTTOM_75 || slot == WheelSlots_t::SLOT_RED_TOP_75 || slot == WheelSlots_t::SLOT_RED_BOTTOM_75 || slot == WheelSlots_t::SLOT_PURPLE_TOP_75 || slot == WheelSlots_t::SLOT_PURPLE_BOTTOM_75 || slot == WheelSlots_t::SLOT_BLUE_TOP_75 || slot == WheelSlots_t::SLOT_BLUE_BOTTOM_75) {
		return 75u;
	}

	if (slot == WheelSlots_t::SLOT_GREEN_BOTTOM_100 || slot == WheelSlots_t::SLOT_GREEN_MIDDLE_100 || slot == WheelSlots_t::SLOT_GREEN_TOP_100 || slot == WheelSlots_t::SLOT_RED_BOTTOM_100 || slot == WheelSlots_t::SLOT_RED_MIDDLE_100 || slot == WheelSlots_t::SLOT_RED_TOP_100 || slot == WheelSlots_t::SLOT_PURPLE_BOTTOM_100 || slot == WheelSlots_t::SLOT_PURPLE_MIDDLE_100 || slot == WheelSlots_t::SLOT_PURPLE_TOP_100 || slot == WheelSlots_t::SLOT_BLUE_BOTTOM_100 || slot == WheelSlots_t::SLOT_BLUE_MIDDLE_100 || slot == WheelSlots_t::SLOT_BLUE_TOP_100) {
		return 100u;
	}

	if (slot == WheelSlots_t::SLOT_GREEN_TOP_150 || slot == WheelSlots_t::SLOT_GREEN_BOTTOM_150 || slot == WheelSlots_t::SLOT_RED_TOP_150 || slot == WheelSlots_t::SLOT_RED_BOTTOM_150 || slot == WheelSlots_t::SLOT_PURPLE_TOP_150 || slot == WheelSlots_t::SLOT_PURPLE_BOTTOM_150 || slot == WheelSlots_t::SLOT_BLUE_TOP_150 || slot == WheelSlots_t::SLOT_BLUE_BOTTOM_150) {
		return 150u;
	}

	if (slot == WheelSlots_t::SLOT_GREEN_200 || slot == WheelSlots_t::SLOT_RED_200 || slot == WheelSlots_t::SLOT_PURPLE_200 || slot == WheelSlots_t::SLOT_BLUE_200) {
		return 200u;
	}

	g_logger().error("[{}] player: {}, is trying to use unknown slot: {}", __FUNCTION__, m_player.getName(), fmt::underlying(slot));
	return 0u;
}

void PlayerWheel::resetPlayerData() {
	m_playerBonusData = PlayerWheelMethodsBonusData();

	resetUpgradedSpells();
	resetResistance();
	resetStats();
	resetRevelationState();
}

void PlayerWheel::initializePlayerData() {
	if (m_player.client && m_player.client->oldProtocol) {
		return;
	}

	loadPlayerBonusData();
}

void PlayerWheel::setPlayerCombatStats(CombatType_t type, int32_t leechAmount) {
	if (type == COMBAT_LIFEDRAIN) {
		if (leechAmount > 0) {
			addStat(WheelStat_t::LIFE_LEECH, leechAmount);
		} else {
			addStat(WheelStat_t::LIFE_LEECH, 0);
		}
	} else if (type == COMBAT_MANADRAIN) {
		if (leechAmount > 0) {
			addStat(WheelStat_t::MANA_LEECH, leechAmount);
		} else {
			addStat(WheelStat_t::MANA_LEECH, 0);
		}
	}
}

void PlayerWheel::reloadPlayerData() const {
	// Maybe it's not really necessary, but it doesn't hurt to validate
	if (!m_player.getTile()) {
		return;
	}

	m_player.sendSkills();
	m_player.sendStats();
	m_player.sendBasicData();
	sendGiftOfLifeCooldown();
	g_game().reloadCreature(m_player.getPlayer());
}

void PlayerWheel::registerPlayerBonusData() {
	addStat(WheelStat_t::HEALTH, m_playerBonusData.stats.health);
	addStat(WheelStat_t::MANA, m_playerBonusData.stats.mana);
	addStat(WheelStat_t::CAPACITY, m_playerBonusData.stats.capacity * 100);
	addStat(WheelStat_t::MITIGATION, m_playerBonusData.mitigation * 100);
	addStat(WheelStat_t::DAMAGE, m_playerBonusData.stats.damage);
	addStat(WheelStat_t::HEALING, m_playerBonusData.stats.healing);

<<<<<<< HEAD
	auto activeGems = getActiveGems();
	std::string playerName = m_player.getName();
	for (const auto &[uuid, locked, affinity, quality, basicModifier1, basicModifier2, supremeModifier] : activeGems) {
		if (uuid.empty()) {
			g_logger().error("[{}] Player {} has an empty gem uuid", __FUNCTION__, playerName);
			continue;
		}

		auto count = m_playerBonusData.unlockedVesselResonances[static_cast<uint8_t>(affinity)];
		if (count >= 1) {
			std::string modifierName(magic_enum::enum_name(basicModifier1));
			g_logger().debug("[{}] Adding basic modifier 1 {} to player {} from {} gem affinity {}", __FUNCTION__, modifierName, playerName, magic_enum::enum_name(quality), magic_enum::enum_name(affinity));
			m_modifierContext->addStrategies(basicModifier1);
		}
		if (count >= 2 && quality >= WheelGemQuality_t::Regular) {
			std::string modifierName(magic_enum::enum_name(basicModifier2));
			g_logger().debug("[{}] Adding basic modifier 2 {} to player {} from {} gem affinity {}", __FUNCTION__, modifierName, playerName, magic_enum::enum_name(quality), magic_enum::enum_name(affinity));
			m_modifierContext->addStrategies(basicModifier2);
		}
		if (count >= 3 && quality >= WheelGemQuality_t::Greater) {
			std::string modifierName(magic_enum::enum_name(supremeModifier));
			g_logger().debug("[{}] Adding supreme modifier {} to player {} from {} gem affinity {}", __FUNCTION__, modifierName, playerName, magic_enum::enum_name(quality), magic_enum::enum_name(affinity));
			m_modifierContext->addStrategies(supremeModifier);
		}
	}
	m_modifierContext->executeStrategies();

=======
>>>>>>> 135866a6
	// Skills
	addStat(WheelStat_t::MELEE, m_playerBonusData.skills.melee);
	addStat(WheelStat_t::DISTANCE, m_playerBonusData.skills.distance);
	addStat(WheelStat_t::MAGIC, m_playerBonusData.skills.magic);

	// Leech
	setPlayerCombatStats(COMBAT_LIFEDRAIN, m_playerBonusData.leech.lifeLeech * 100);
	setPlayerCombatStats(COMBAT_MANADRAIN, m_playerBonusData.leech.manaLeech * 100);

	// Instant
	setSpellInstant("Battle Instinct", m_playerBonusData.instant.battleInstinct);
	setSpellInstant("Battle Healing", m_playerBonusData.instant.battleHealing);
	setSpellInstant("Positional Tatics", m_playerBonusData.instant.positionalTatics);
	setSpellInstant("Ballistic Mastery", m_playerBonusData.instant.ballisticMastery);
	setSpellInstant("Healing Link", m_playerBonusData.instant.healingLink);
	setSpellInstant("Runic Mastery", m_playerBonusData.instant.runicMastery);
	setSpellInstant("Focus Mastery", m_playerBonusData.instant.focusMastery);

	// Stages (Revelation)
	if (m_playerBonusData.stages.combatMastery > 0) {
		for (int i = 0; i < m_playerBonusData.stages.combatMastery; ++i) {
			setSpellInstant("Combat Mastery", true);
		}
	} else {
		setSpellInstant("Combat Mastery", false);
	}

	if (m_playerBonusData.stages.giftOfLife > 0) {
		for (int i = 0; i < m_playerBonusData.stages.giftOfLife; ++i) {
			setSpellInstant("Gift of Life", true);
		}
	} else {
		setSpellInstant("Gift of Life", false);
	}

	if (m_playerBonusData.stages.blessingOfTheGrove > 0) {
		for (int i = 0; i < m_playerBonusData.stages.blessingOfTheGrove; ++i) {
			setSpellInstant("Blessing of the Grove", true);
		}
	} else {
		setSpellInstant("Blessing of the Grove", false);
	}

	if (m_playerBonusData.stages.divineEmpowerment > 0) {
		for (int i = 0; i < m_playerBonusData.stages.divineEmpowerment; ++i) {
			setSpellInstant("Divine Empowerment", true);
		}
		if (m_playerBonusData.stages.divineEmpowerment >= 2) {
			WheelSpells::Bonus bonus;
			bonus.decrease.cooldown = 4000;
			addSpellBonus("Divine Empowerment", bonus);
		}
		if (m_playerBonusData.stages.divineEmpowerment >= 3) {
			WheelSpells::Bonus bonus;
			bonus.decrease.cooldown = 4000;
			addSpellBonus("Divine Empowerment", bonus);
		}
	} else {
		setSpellInstant("Divine Empowerment", false);
	}

	if (m_playerBonusData.stages.divineGrenade > 0) {
		for (int i = 0; i < m_playerBonusData.stages.divineGrenade; ++i) {
			setSpellInstant("Divine Grenade", true);
		}
		if (m_playerBonusData.stages.divineGrenade >= 2) {
			WheelSpells::Bonus bonus;
			bonus.decrease.cooldown = 4000;
			addSpellBonus("Divine Grenade", bonus);
		}
		if (m_playerBonusData.stages.divineGrenade >= 3) {
			WheelSpells::Bonus bonus;
			bonus.decrease.cooldown = 6000;
			addSpellBonus("Divine Grenade", bonus);
		}
	} else {
		setSpellInstant("Divine Grenade", false);
	}

	if (m_playerBonusData.stages.drainBody > 0) {
		for (int i = 0; i < m_playerBonusData.stages.drainBody; ++i) {
			setSpellInstant("Drain Body", true);
		}
	} else {
		setSpellInstant("Drain Body", false);
	}
	if (m_playerBonusData.stages.beamMastery > 0) {
		for (int i = 0; i < m_playerBonusData.stages.beamMastery; ++i) {
			setSpellInstant("Beam Mastery", true);
		}
	} else {
		setSpellInstant("Beam Mastery", false);
	}

	if (m_playerBonusData.stages.twinBurst > 0) {
		for (int i = 0; i < m_playerBonusData.stages.twinBurst; ++i) {
			setSpellInstant("Twin Burst", true);
		}
	} else {
		setSpellInstant("Twin Burst", false);
	}

	if (m_playerBonusData.stages.executionersThrow > 0) {
		for (int i = 0; i < m_playerBonusData.stages.executionersThrow; ++i) {
			setSpellInstant("Executioner's Throw", true);
		}
	} else {
		setSpellInstant("Executioner's Throw", false);
	}

	// Avatar
	if (m_playerBonusData.avatar.light > 0) {
		for (int i = 0; i < m_playerBonusData.avatar.light; ++i) {
			setSpellInstant("Avatar of Light", true);
		}
		if (m_playerBonusData.avatar.light >= 2) {
			WheelSpells::Bonus bonus;
			bonus.decrease.cooldown = 30 * 60 * 1000; // 30 minutes
			addSpellBonus("Avatar of Light", bonus);
		}
		if (m_playerBonusData.avatar.light >= 3) {
			WheelSpells::Bonus bonus;
			bonus.decrease.cooldown = 30 * 60 * 1000; // 30 minutes
			addSpellBonus("Avatar of Light", bonus);
		}
	} else {
		setSpellInstant("Avatar of Light", false);
	}

	if (m_playerBonusData.avatar.nature > 0) {
		for (int i = 0; i < m_playerBonusData.avatar.nature; ++i) {
			setSpellInstant("Avatar of Nature", true);
		}
		if (m_playerBonusData.avatar.nature >= 2) {
			WheelSpells::Bonus bonus;
			bonus.decrease.cooldown = 30 * 60 * 1000; // 30 minutes
			addSpellBonus("Avatar of Nature", bonus);
		}
		if (m_playerBonusData.avatar.nature >= 3) {
			WheelSpells::Bonus bonus;
			bonus.decrease.cooldown = 30 * 60 * 1000; // 30 minutes
			addSpellBonus("Avatar of Nature", bonus);
		}
	} else {
		setSpellInstant("Avatar of Nature", false);
	}

	if (m_playerBonusData.avatar.steel > 0) {
		for (int i = 0; i < m_playerBonusData.avatar.steel; ++i) {
			setSpellInstant("Avatar of Steel", true);
		}
		if (m_playerBonusData.avatar.steel >= 2) {
			WheelSpells::Bonus bonus;
			bonus.decrease.cooldown = 30 * 60 * 1000; // 30 minutes
			addSpellBonus("Avatar of Steel", bonus);
		}
		if (m_playerBonusData.avatar.steel >= 3) {
			WheelSpells::Bonus bonus;
			bonus.decrease.cooldown = 30 * 60 * 1000; // 30 minutes
			addSpellBonus("Avatar of Steel", bonus);
		}
	} else {
		setSpellInstant("Avatar of Steel", false);
	}

	if (m_playerBonusData.avatar.storm > 0) {
		for (int i = 0; i < m_playerBonusData.avatar.storm; ++i) {
			setSpellInstant("Avatar of Storm", true);
		}
		if (m_playerBonusData.avatar.storm >= 2) {
			WheelSpells::Bonus bonus;
			bonus.decrease.cooldown = 30 * 60 * 1000; // 30 minutes
			addSpellBonus("Avatar of Storm", bonus);
		}
		if (m_playerBonusData.avatar.storm >= 3) {
			WheelSpells::Bonus bonus;
			bonus.decrease.cooldown = 30 * 60 * 1000; // 30 minutes
			addSpellBonus("Avatar of Storm", bonus);
		}
	} else {
		setSpellInstant("Avatar of Storm", false);
	}

	for (const auto &spell : m_playerBonusData.spells) {
		upgradeSpell(spell);
	}

	if (m_player.getHealth() > m_player.getMaxHealth()) {
		m_player.health = std::min<int32_t>(m_player.getMaxHealth(), m_player.healthMax);
		g_game().addCreatureHealth(m_player.getPlayer());
	}

	if (m_player.getMana() > m_player.getMaxMana()) {
		int32_t difference = m_player.getMana() - m_player.getMaxMana();
		m_player.changeMana(-difference);
	}

	onThink(false); // Not forcing the reload
	reloadPlayerData();
}

void PlayerWheel::loadPlayerBonusData() {
	// Check if the player can use the wheel, otherwise we dont need to do unnecessary loops and checks
	if (!canOpenWheel()) {
		return;
	}

	// Reset data to prevent stats from accumulating
	resetPlayerData();
	// Initialize the relevant IOWheel data in the PlayerWheel
	loadDedicationAndConvictionPerks();
	loadRevelationPerks();

	registerPlayerBonusData();

	printPlayerWheelMethodsBonusData(m_playerBonusData);
}

void PlayerWheel::printPlayerWheelMethodsBonusData(const PlayerWheelMethodsBonusData &bonusData) const {
	g_logger().debug("Initializing print of WhelPlayerBonusData informations for player {}", m_player.getName());

	g_logger().debug("Stats:");
	if (bonusData.stats.health > 0) {
		g_logger().debug("  health: {}", bonusData.stats.health);
	}
	if (bonusData.stats.mana > 0) {
		g_logger().debug("  mana: {}", bonusData.stats.mana);
	}
	if (bonusData.stats.capacity > 0) {
		g_logger().debug("  capacity: {}", bonusData.stats.capacity);
	}
	if (bonusData.stats.damage > 0) {
		g_logger().debug("  damage: {}", bonusData.stats.damage);
	}
	if (bonusData.stats.healing > 0) {
		g_logger().debug("  healing: {}", bonusData.stats.healing);
	}

	g_logger().debug("Vessel Resonance:");
	for (size_t i = 0; i < bonusData.unlockedVesselResonances.size(); ++i) {
		const auto count = bonusData.unlockedVesselResonances[i];
		if (count == 0) {
			continue;
		}

		const auto affinity = static_cast<WheelGemAffinity_t>(i);
		std::string affinityName(magic_enum::enum_name(affinity));
		g_logger().debug("  Affinity: {} count: {}", affinityName, bonusData.unlockedVesselResonances[i]);
	}

	g_logger().debug("Skills:");
	if (bonusData.skills.melee > 0) {
		g_logger().debug("  melee: {}", bonusData.skills.melee);
	}
	if (bonusData.skills.distance > 0) {
		g_logger().debug("  distance: {}", bonusData.skills.distance);
	}
	if (bonusData.skills.magic > 0) {
		g_logger().debug("  magic: {}", bonusData.skills.magic);
	}

	g_logger().debug("Leech:");
	if (bonusData.leech.manaLeech > 0) {
		g_logger().debug("  manaLeech: {}", bonusData.leech.manaLeech);
	}
	if (bonusData.leech.lifeLeech > 0) {
		g_logger().debug("  lifeLeech: {}", bonusData.leech.lifeLeech);
	}

	g_logger().debug("Instant:");
	if (bonusData.instant.battleInstinct) {
		g_logger().debug("  battleInstinct: {}", bonusData.instant.battleInstinct);
	}
	if (bonusData.instant.battleHealing) {
		g_logger().debug("  battleHealing: {}", bonusData.instant.battleHealing);
	}
	if (bonusData.instant.positionalTatics) {
		g_logger().debug("  positionalTatics: {}", bonusData.instant.positionalTatics);
	}
	if (bonusData.instant.ballisticMastery) {
		g_logger().debug("  ballisticMastery: {}", bonusData.instant.ballisticMastery);
	}
	if (bonusData.instant.healingLink) {
		g_logger().debug("  healingLink: {}", bonusData.instant.healingLink);
	}
	if (bonusData.instant.runicMastery) {
		g_logger().debug("  runicMastery: {}", bonusData.instant.runicMastery);
	}
	if (bonusData.instant.focusMastery) {
		g_logger().debug("  focusMastery: {}", bonusData.instant.focusMastery);
	}

	g_logger().debug("Stages:");
	if (bonusData.stages.combatMastery > 0) {
		g_logger().debug("  combatMastery: {}", bonusData.stages.combatMastery);
	}
	if (bonusData.stages.giftOfLife > 0) {
		g_logger().debug("  giftOfLife: {}", bonusData.stages.giftOfLife);
	}
	if (bonusData.stages.divineEmpowerment > 0) {
		g_logger().debug("  divineEmpowerment: {}", bonusData.stages.divineEmpowerment);
	}
	if (bonusData.stages.divineGrenade > 0) {
		g_logger().debug("  divineGrenade: {}", bonusData.stages.divineGrenade);
	}
	if (bonusData.stages.blessingOfTheGrove > 0) {
		g_logger().debug("  blessingOfTheGrove: {}", bonusData.stages.blessingOfTheGrove);
	}
	if (bonusData.stages.drainBody > 0) {
		g_logger().debug("  drainBody: {}", bonusData.stages.drainBody);
	}
	if (bonusData.stages.beamMastery > 0) {
		g_logger().debug("  beamMastery: {}", bonusData.stages.beamMastery);
	}
	if (bonusData.stages.twinBurst > 0) {
		g_logger().debug("  twinBurst: {}", bonusData.stages.twinBurst);
	}
	if (bonusData.stages.executionersThrow > 0) {
		g_logger().debug("  executionersThrow: {}", bonusData.stages.executionersThrow);
	}

	g_logger().debug("Avatar:");
	if (bonusData.avatar.light > 0) {
		g_logger().debug("  light: {}", bonusData.avatar.light);
	}
	if (bonusData.avatar.nature > 0) {
		g_logger().debug("  nature: {}", bonusData.avatar.nature);
	}
	if (bonusData.avatar.steel > 0) {
		g_logger().debug("  steel: {}", bonusData.avatar.steel);
	}
	if (bonusData.avatar.storm > 0) {
		g_logger().debug("  storm: {}", bonusData.avatar.storm);
	}

	if (bonusData.momentum > 0) {
		g_logger().debug("bonus: {}", bonusData.momentum);
	}

	if (bonusData.mitigation > 0) {
		g_logger().debug("mitigation: {}", bonusData.mitigation);
	}

	auto &spellsVector = bonusData.spells;
	if (!spellsVector.empty()) {
		g_logger().debug("Spells:");
		for (const auto &spell : bonusData.spells) {
			g_logger().debug("  {}", spell);
		}
	}

	g_logger().debug("Print of player data finished!");
}

void PlayerWheel::loadDedicationAndConvictionPerks() {
	using VocationBonusFunction = std::function<void(const std::shared_ptr<Player> &, uint16_t, uint8_t, PlayerWheelMethodsBonusData &)>;
	auto wheelFunctions = g_game().getIOWheel()->getWheelMapFunctions();
	const auto vocationCipId = m_player.getPlayerVocationEnum();
	if (vocationCipId < VOCATION_KNIGHT_CIP || vocationCipId > VOCATION_DRUID_CIP) {
		return;
	}

	for (uint8_t i = WheelSlots_t::SLOT_FIRST; i <= WheelSlots_t::SLOT_LAST; ++i) {
		const uint16_t points = getPointsBySlotType(static_cast<WheelSlots_t>(i));
		if (points > 0) {
			VocationBonusFunction internalData = nullptr;
			auto it = wheelFunctions.find(static_cast<WheelSlots_t>(i));
			if (it != wheelFunctions.end()) {
				internalData = it->second;
			}
			if (internalData) {
				internalData(m_player.getPlayer(), points, vocationCipId, m_playerBonusData);
			}
		}
	}
}

void PlayerWheel::addSpellToVector(const std::string &spellName) {
	m_playerBonusData.spells.emplace_back(spellName);
}

void PlayerWheel::loadRevelationPerks() {
<<<<<<< HEAD
	// Stats (Damage and Healing)
	WheelStageEnum_t greenStage = getPlayerSliceStage("green");
	if (greenStage != WheelStageEnum_t::NONE) {
		auto [statsDamage, statsHealing] = g_game().getIOWheel()->getRevelationStatByStage(greenStage);
		m_playerBonusData.stats.damage += statsDamage;
		m_playerBonusData.stats.healing += statsHealing;
		m_playerBonusData.stages.giftOfLife = static_cast<int>(greenStage);
	}

	WheelStageEnum_t redStageEnum = getPlayerSliceStage("red");
	if (redStageEnum != WheelStageEnum_t::NONE) {
		auto [statsDamage, statsHealing] = g_game().getIOWheel()->getRevelationStatByStage(redStageEnum);
		m_playerBonusData.stats.damage += statsDamage;
		m_playerBonusData.stats.healing += statsHealing;

		const auto redStageValue = static_cast<uint8_t>(redStageEnum);
		const auto vocationEnum = m_player.getPlayerVocationEnum();
		if (vocationEnum == Vocation_t::VOCATION_DRUID_CIP) {
			m_playerBonusData.stages.blessingOfTheGrove = redStageValue;
		} else if (vocationEnum == Vocation_t::VOCATION_KNIGHT_CIP) {
			m_playerBonusData.stages.executionersThrow = redStageValue;
			for (uint8_t i = 0; i < redStageValue; ++i) {
				addSpellToVector("Executioner's Throw");
			}
		} else if (vocationEnum == Vocation_t::VOCATION_SORCERER_CIP) {
			m_playerBonusData.stages.beamMastery = redStageValue;
			for (uint8_t i = 0; i < redStageValue; ++i) {
				addSpellToVector("Great Death Beam");
			}
		} else if (vocationEnum == Vocation_t::VOCATION_PALADIN_CIP) {
			m_playerBonusData.stages.divineGrenade = redStageValue;
			for (uint8_t i = 0; i < redStageValue; ++i) {
				addSpellToVector("Divine Grenade");
			}
=======
	processActiveGems();
	applyStageBonuses();
}

void PlayerWheel::resetRevelationState() {
	// First we reset the information
	resetRevelationBonus();
	if (!m_modifierContext) {
		m_modifierContext = std::make_unique<WheelModifierContext>(*this, static_cast<Vocation_t>(m_player.getVocation()->getBaseId()));
	}
	m_modifierContext->resetStrategies();
	m_spellsBonuses.clear();
}

void PlayerWheel::processActiveGems() {
	auto activeGems = getActiveGems();
	std::string playerName = m_player.getName();
	for (const auto &[uuid, locked, affinity, quality, basicModifier1, basicModifier2, supremeModifier] : activeGems) {
		if (uuid.empty()) {
			g_logger().error("[{}] Player {} has an empty gem uuid", __FUNCTION__, playerName);
			continue;
		}

		auto count = m_playerBonusData.unlockedVesselResonances[static_cast<uint8_t>(affinity)];
		if (count >= 1) {
			uint8_t grade = getGemGrade(WheelFragmentType_t::Lesser, static_cast<uint8_t>(basicModifier1));
			std::string modifierName(magic_enum::enum_name(basicModifier1));
			g_logger().debug("[{}] Adding basic modifier 1 {} to player {} from {} gem affinity {}", __FUNCTION__, modifierName, playerName, magic_enum::enum_name(quality), magic_enum::enum_name(affinity));
			m_modifierContext->addStrategies(basicModifier1, grade);
		}
		if (count >= 2 && quality >= WheelGemQuality_t::Regular) {
			uint8_t grade = getGemGrade(WheelFragmentType_t::Lesser, static_cast<uint8_t>(basicModifier2));
			std::string modifierName(magic_enum::enum_name(basicModifier2));
			g_logger().debug("[{}] Adding basic modifier 2 {} to player {} from {} gem affinity {}", __FUNCTION__, modifierName, playerName, magic_enum::enum_name(quality), magic_enum::enum_name(affinity));
			m_modifierContext->addStrategies(basicModifier2, grade);
		}
		if (count >= 3 && quality >= WheelGemQuality_t::Greater) {
			uint8_t grade = getGemGrade(WheelFragmentType_t::Greater, static_cast<uint8_t>(supremeModifier));
			std::string modifierName(magic_enum::enum_name(supremeModifier));
			g_logger().info("[{}] Adding supreme modifier {} to player {} from {} gem affinity {}", __FUNCTION__, modifierName, playerName, magic_enum::enum_name(quality), magic_enum::enum_name(affinity));
			m_modifierContext->addStrategies(supremeModifier, grade);
>>>>>>> 135866a6
		}
	}

	g_logger().debug("[{}] active gems: {} ", __FUNCTION__, activeGems.size());
	m_modifierContext->executeStrategies();
}

<<<<<<< HEAD
		const auto purpleStage = static_cast<uint8_t>(purpleStageEnum);
		const auto vocationEnum = m_player.getPlayerVocationEnum();
		if (vocationEnum == Vocation_t::VOCATION_KNIGHT_CIP) {
			m_playerBonusData.avatar.steel = purpleStage;
			for (uint8_t i = 0; i < purpleStage; ++i) {
				addSpellToVector("Avatar of Steel");
			}
		} else if (vocationEnum == Vocation_t::VOCATION_PALADIN_CIP) {
			m_playerBonusData.avatar.light = purpleStage;
			for (uint8_t i = 0; i < purpleStage; ++i) {
				addSpellToVector("Avatar of Light");
			}
		} else if (vocationEnum == Vocation_t::VOCATION_DRUID_CIP) {
			m_playerBonusData.avatar.nature = purpleStage;
			for (uint8_t i = 0; i < purpleStage; ++i) {
				addSpellToVector("Avatar of Nature");
			}
		} else if (vocationEnum == Vocation_t::VOCATION_SORCERER_CIP) {
			m_playerBonusData.avatar.storm = purpleStage;
			for (uint8_t i = 0; i < purpleStage; ++i) {
				addSpellToVector("Avatar of Storm");
			}
=======
void PlayerWheel::applyStageBonuses() {
	applyStageBonusForColor("green");
	applyStageBonusForColor("red");
	applyStageBonusForColor("purple");
	applyStageBonusForColor("blue");
}

void PlayerWheel::applyStageBonusForColor(const std::string &color) {
	WheelStageEnum_t stageEnum = getPlayerSliceStage(color);
	if (stageEnum == WheelStageEnum_t::NONE) {
		return;
	}

	auto [statsDamage, statsHealing] = g_game().getIOWheel()->getRevelationStatByStage(stageEnum);
	m_playerBonusData.stats.damage += statsDamage;
	m_playerBonusData.stats.healing += statsHealing;

	auto stageValue = static_cast<uint8_t>(stageEnum);
	auto vocationEnum = static_cast<Vocation_t>(m_player.getPlayerVocationEnum());
	if (color == "green") {
		m_playerBonusData.stages.giftOfLife = stageValue;
	} else if (color == "red") {
		applyRedStageBonus(stageValue, vocationEnum);
	} else if (color == "purple") {
		applyPurpleStageBonus(stageValue, vocationEnum);
	} else if (color == "blue") {
		applyBlueStageBonus(stageValue, vocationEnum);
	}
}

void PlayerWheel::applyRedStageBonus(uint8_t stageValue, Vocation_t vocationEnum) {
	if (vocationEnum == Vocation_t::VOCATION_DRUID_CIP) {
		m_playerBonusData.stages.blessingOfTheGrove = stageValue;
	} else if (vocationEnum == Vocation_t::VOCATION_KNIGHT_CIP) {
		m_playerBonusData.stages.executionersThrow = stageValue;
		for (uint8_t i = 0; i < stageValue; ++i) {
			addSpellToVector("Executioner's Throw");
		}
	} else if (vocationEnum == Vocation_t::VOCATION_SORCERER_CIP) {
		m_playerBonusData.stages.beamMastery = stageValue;
		for (uint8_t i = 0; i < stageValue; ++i) {
			addSpellToVector("Great Death Beam");
		}
	} else if (vocationEnum == Vocation_t::VOCATION_PALADIN_CIP) {
		m_playerBonusData.stages.divineGrenade = stageValue;
		for (uint8_t i = 0; i < stageValue; ++i) {
			addSpellToVector("Divine Grenade");
>>>>>>> 135866a6
		}
	}
}

void PlayerWheel::applyPurpleStageBonus(uint8_t stageValue, Vocation_t vocationEnum) {
	if (vocationEnum == Vocation_t::VOCATION_KNIGHT_CIP) {
		m_playerBonusData.avatar.steel = stageValue;
		for (uint8_t i = 0; i < stageValue; ++i) {
			addSpellToVector("Avatar of Steel");
		}
	} else if (vocationEnum == Vocation_t::VOCATION_PALADIN_CIP) {
		m_playerBonusData.avatar.light = stageValue;
		for (uint8_t i = 0; i < stageValue; ++i) {
			addSpellToVector("Avatar of Light");
		}
	} else if (vocationEnum == Vocation_t::VOCATION_DRUID_CIP) {
		m_playerBonusData.avatar.nature = stageValue;
		for (uint8_t i = 0; i < stageValue; ++i) {
			addSpellToVector("Avatar of Nature");
		}
	} else if (vocationEnum == Vocation_t::VOCATION_SORCERER_CIP) {
		m_playerBonusData.avatar.storm = stageValue;
		for (uint8_t i = 0; i < stageValue; ++i) {
			addSpellToVector("Avatar of Storm");
		}
	}
}

<<<<<<< HEAD
		const auto blueStage = static_cast<uint8_t>(blueStageEnum);
		const auto vocationEnum = m_player.getPlayerVocationEnum();
		if (vocationEnum == Vocation_t::VOCATION_KNIGHT_CIP) {
			m_playerBonusData.stages.combatMastery = blueStage;
		} else if (vocationEnum == Vocation_t::VOCATION_SORCERER_CIP) {
			m_playerBonusData.stages.drainBody = blueStage;
			for (uint8_t i = 0; i <= blueStage; ++i) {
				addSpellToVector("Drain_Body_Spells");
			}
		} else if (vocationEnum == Vocation_t::VOCATION_PALADIN_CIP) {
			m_playerBonusData.stages.divineEmpowerment = blueStage;
			for (uint8_t i = 0; i <= blueStage; ++i) {
				addSpellToVector("Divine Empowerment");
			}
		} else if (vocationEnum == Vocation_t::VOCATION_DRUID_CIP) {
			m_playerBonusData.stages.twinBurst = blueStage;
			for (uint8_t i = 1; i <= blueStage; ++i) {
				addSpellToVector("Twin Burst");
				addSpellToVector("Terra Burst");
				addSpellToVector("Ice Burst");
			}
=======
void PlayerWheel::applyBlueStageBonus(uint8_t stageValue, Vocation_t vocationEnum) {
	if (vocationEnum == Vocation_t::VOCATION_KNIGHT_CIP) {
		m_playerBonusData.stages.combatMastery = stageValue;
	} else if (vocationEnum == Vocation_t::VOCATION_SORCERER_CIP) {
		m_playerBonusData.stages.drainBody = stageValue;
		for (uint8_t i = 0; i <= stageValue; ++i) {
			addSpellToVector("Drain_Body_Spells");
		}
	} else if (vocationEnum == Vocation_t::VOCATION_PALADIN_CIP) {
		m_playerBonusData.stages.divineEmpowerment = stageValue;
		for (uint8_t i = 0; i <= stageValue; ++i) {
			addSpellToVector("Divine Empowerment");
		}
	} else if (vocationEnum == Vocation_t::VOCATION_DRUID_CIP) {
		m_playerBonusData.stages.twinBurst = stageValue;
		for (uint8_t i = 1; i <= stageValue; ++i) {
			addSpellToVector("Twin Burst");
			addSpellToVector("Terra Burst");
			addSpellToVector("Ice Burst");
>>>>>>> 135866a6
		}
	}
}

WheelStageEnum_t PlayerWheel::getPlayerSliceStage(const std::string &color) const {
	std::vector<WheelSlots_t> slots;
	auto affinity = WheelGemAffinity_t::Green;
	if (color == "green") {
		affinity = WheelGemAffinity_t::Green;
		slots = {
			WheelSlots_t::SLOT_GREEN_50,
			WheelSlots_t::SLOT_GREEN_TOP_75,
			WheelSlots_t::SLOT_GREEN_BOTTOM_75,
			WheelSlots_t::SLOT_GREEN_TOP_100,
			WheelSlots_t::SLOT_GREEN_MIDDLE_100,
			WheelSlots_t::SLOT_GREEN_BOTTOM_100,
			WheelSlots_t::SLOT_GREEN_TOP_150,
			WheelSlots_t::SLOT_GREEN_BOTTOM_150,
			WheelSlots_t::SLOT_GREEN_200
		};
	} else if (color == "red") {
		affinity = WheelGemAffinity_t::Red;
		slots = {
			WheelSlots_t::SLOT_RED_50,
			WheelSlots_t::SLOT_RED_TOP_75,
			WheelSlots_t::SLOT_RED_BOTTOM_75,
			WheelSlots_t::SLOT_RED_TOP_100,
			WheelSlots_t::SLOT_RED_MIDDLE_100,
			WheelSlots_t::SLOT_RED_BOTTOM_100,
			WheelSlots_t::SLOT_RED_TOP_150,
			WheelSlots_t::SLOT_RED_BOTTOM_150,
			WheelSlots_t::SLOT_RED_200
		};
	} else if (color == "purple") {
		affinity = WheelGemAffinity_t::Purple;
		slots = {
			WheelSlots_t::SLOT_PURPLE_50,
			WheelSlots_t::SLOT_PURPLE_TOP_75,
			WheelSlots_t::SLOT_PURPLE_BOTTOM_75,
			WheelSlots_t::SLOT_PURPLE_TOP_100,
			WheelSlots_t::SLOT_PURPLE_MIDDLE_100,
			WheelSlots_t::SLOT_PURPLE_BOTTOM_100,
			WheelSlots_t::SLOT_PURPLE_TOP_150,
			WheelSlots_t::SLOT_PURPLE_BOTTOM_150,
			WheelSlots_t::SLOT_PURPLE_200
		};
	} else if (color == "blue") {
		affinity = WheelGemAffinity_t::Blue;
		slots = {
			WheelSlots_t::SLOT_BLUE_50,
			WheelSlots_t::SLOT_BLUE_TOP_75,
			WheelSlots_t::SLOT_BLUE_BOTTOM_75,
			WheelSlots_t::SLOT_BLUE_TOP_100,
			WheelSlots_t::SLOT_BLUE_MIDDLE_100,
			WheelSlots_t::SLOT_BLUE_BOTTOM_100,
			WheelSlots_t::SLOT_BLUE_TOP_150,
			WheelSlots_t::SLOT_BLUE_BOTTOM_150,
			WheelSlots_t::SLOT_BLUE_200
		};
	} else {
		g_logger().error("[{}] error to wheel player {} color: {}, does not match any check and was ignored", __FUNCTION__, color, m_player.getName());
	}

	int totalPoints = 0;
	for (const auto &slot : slots) {
		totalPoints += getPointsBySlotType(slot);
	}

	auto affinityNumber = static_cast<uint8_t>(affinity);
	if (affinityNumber < m_bonusRevelationPoints.size()) {
		auto bonusRevelationPoints = m_bonusRevelationPoints[affinityNumber];
		if (bonusRevelationPoints > 0) {
			totalPoints += bonusRevelationPoints;
			g_logger().debug("[{}] Player: {}, has affinity: {}, revelation points: {} total points: {}, relations: {}", __FUNCTION__, m_player.getName(), magic_enum::enum_name(affinity), bonusRevelationPoints, totalPoints, m_bonusRevelationPoints.size());
		}
	}

	const auto vocationBaseId = m_player.getVocation()->getBaseId();
	const auto modsSupremeIt = modsSupremePositionByVocation.find(vocationBaseId);

	if (modsSupremeIt != modsSupremePositionByVocation.end()) {
		for (auto modPosition : modsSupremeIt->second.get()) {
			const auto pos = static_cast<uint8_t>(modPosition);
			uint8_t grade = 0;
			auto gradeKV = gemsGradeKV(WheelFragmentType_t::Greater, pos)->get("grade");

			if (gradeKV.has_value()) {
				grade = gradeKV->get<IntType>();
			}

			totalPoints += grade == 3 ? 1 : 0;
		}
	} else {
		g_logger().error("[{}] supreme modifications not found for vocation base id: {}", std::source_location::current().function_name(), vocationBaseId);
	}

	if (totalPoints >= static_cast<int>(WheelStagePointsEnum_t::THREE)) {
		return WheelStageEnum_t::THREE;
	}
	if (totalPoints >= static_cast<int>(WheelStagePointsEnum_t::TWO)) {
		return WheelStageEnum_t::TWO;
	}
	if (totalPoints >= static_cast<uint8_t>(WheelStagePointsEnum_t::ONE)) {
		return WheelStageEnum_t::ONE;
	}

	return WheelStageEnum_t::NONE;
}

// Real player methods

void PlayerWheel::checkAbilities() {
	// Wheel of destiny
	bool reloadClient = false;
	if (getInstant("Battle Instinct") && getOnThinkTimer(WheelOnThink_t::BATTLE_INSTINCT) < OTSYS_TIME() && checkBattleInstinct()) {
		reloadClient = true;
	}
	if (getInstant("Positional Tatics") && getOnThinkTimer(WheelOnThink_t::POSITIONAL_TATICS) < OTSYS_TIME() && checkPositionalTatics()) {
		reloadClient = true;
	}
	if (getInstant("Ballistic Mastery") && getOnThinkTimer(WheelOnThink_t::BALLISTIC_MASTERY) < OTSYS_TIME() && checkBallisticMastery()) {
		reloadClient = true;
	}

	if (reloadClient) {
		m_player.sendSkills();
		m_player.sendStats();
	}
}

bool PlayerWheel::checkBattleInstinct() {
	setOnThinkTimer(WheelOnThink_t::BATTLE_INSTINCT, OTSYS_TIME() + 2000);
	bool updateClient = false;
	m_creaturesNearby = 0;
	uint16_t creaturesNearby = 0;
	for (int offsetX = -1; offsetX <= 1; offsetX++) {
		if (creaturesNearby >= 8) {
			break;
		}
		for (int offsetY = -1; offsetY <= 1; offsetY++) {
			if (creaturesNearby >= 8) {
				break;
			}

			const auto playerPositionOffSet = Position(
				m_player.getPosition().x + offsetX,
				m_player.getPosition().y + offsetY,
				m_player.getPosition().z
			);
			const auto &tile = g_game().map.getTile(playerPositionOffSet);
			if (!tile) {
				continue;
			}

			const auto &creature = tile->getTopVisibleCreature(m_player.getPlayer());
			if (!creature || creature == m_player.getPlayer() || (creature->getMaster() && creature->getMaster()->getPlayer() == m_player.getPlayer())) {
				continue;
			}

			creaturesNearby++;
		}
	}

	if (creaturesNearby >= 5) {
		m_creaturesNearby = creaturesNearby;
		creaturesNearby -= 4;
		const uint16_t meleeSkill = 1 * creaturesNearby;
		const uint16_t shieldSkill = 6 * creaturesNearby;
		if (getMajorStat(WheelMajor_t::MELEE) != meleeSkill || getMajorStat(WheelMajor_t::SHIELD) != shieldSkill) {
			setMajorStat(WheelMajor_t::MELEE, meleeSkill);
			setMajorStat(WheelMajor_t::SHIELD, shieldSkill);
			updateClient = true;
		}
	} else if (getMajorStat(WheelMajor_t::MELEE) != 0 || getMajorStat(WheelMajor_t::SHIELD) != 0) {
		setMajorStat(WheelMajor_t::MELEE, 0);
		setMajorStat(WheelMajor_t::SHIELD, 0);
		updateClient = true;
	}

	return updateClient;
}

bool PlayerWheel::checkPositionalTatics() {
	setOnThinkTimer(WheelOnThink_t::POSITIONAL_TATICS, OTSYS_TIME() + 2000);
	m_creaturesNearby = 0;
	bool updateClient = false;
	uint16_t creaturesNearby = 0;
	for (int offsetX = -1; offsetX <= 1; offsetX++) {
		if (creaturesNearby > 0) {
			break;
		}
		for (int offsetY = -1; offsetY <= 1; offsetY++) {
			const auto playerPositionOffSet = Position(
				m_player.getPosition().x + offsetX,
				m_player.getPosition().y + offsetY,
				m_player.getPosition().z
			);
			const auto &tile = g_game().map.getTile(playerPositionOffSet);
			if (!tile) {
				continue;
			}

			const auto &creature = tile->getTopVisibleCreature(m_player.getPlayer());
			if (!creature || creature == m_player.getPlayer() || !creature->getMonster() || (creature->getMaster() && creature->getMaster()->getPlayer())) {
				continue;
			}

			creaturesNearby++;
			break;
		}
	}
	constexpr uint16_t magicSkill = 3;
	constexpr uint16_t distanceSkill = 3;
	if (creaturesNearby == 0) {
		m_creaturesNearby = creaturesNearby;
		if (getMajorStat(WheelMajor_t::DISTANCE) != distanceSkill) {
			setMajorStat(WheelMajor_t::DISTANCE, distanceSkill);
			updateClient = true;
		}
		if (getMajorStat(WheelMajor_t::MAGIC) != 0) {
			setMajorStat(WheelMajor_t::MAGIC, 0);
			updateClient = true;
		}
	} else {
		if (getMajorStat(WheelMajor_t::DISTANCE) != 0) {
			setMajorStat(WheelMajor_t::DISTANCE, 0);
			updateClient = true;
		}
		if (getMajorStat(WheelMajor_t::MAGIC) != magicSkill) {
			setMajorStat(WheelMajor_t::MAGIC, magicSkill);
			updateClient = true;
		}
	}

	return updateClient;
}

bool PlayerWheel::checkBallisticMastery() {
	setOnThinkTimer(WheelOnThink_t::BALLISTIC_MASTERY, OTSYS_TIME() + 2000);
	bool updateClient = false;
	constexpr int32_t newCritical = 1000;
	constexpr uint16_t newHolyBonus = 2; // 2%
	constexpr uint16_t newPhysicalBonus = 2; // 2%

	const auto &item = m_player.getWeapon();
	if (item && item->getAmmoType() == AMMO_BOLT) {
		if (getMajorStat(WheelMajor_t::CRITICAL_DMG) != newCritical) {
			setMajorStat(WheelMajor_t::CRITICAL_DMG, newCritical);
			updateClient = true;
		}
		if (getMajorStat(WheelMajor_t::PHYSICAL_DMG) != 0 || getMajorStat(WheelMajor_t::HOLY_DMG) != 0) {
			setMajorStat(WheelMajor_t::PHYSICAL_DMG, 0);
			setMajorStat(WheelMajor_t::HOLY_DMG, 0);
			updateClient = true;
		}
	} else if (item && item->getAmmoType() == AMMO_ARROW) {
		if (getMajorStat(WheelMajor_t::CRITICAL_DMG) != 0) {
			setMajorStat(WheelMajor_t::CRITICAL_DMG, 0);
			updateClient = true;
		}
		if (getMajorStat(WheelMajor_t::PHYSICAL_DMG) != newPhysicalBonus || getMajorStat(WheelMajor_t::HOLY_DMG) != newHolyBonus) {
			setMajorStat(WheelMajor_t::PHYSICAL_DMG, newPhysicalBonus);
			setMajorStat(WheelMajor_t::HOLY_DMG, newHolyBonus);
			updateClient = true;
		}
	} else {
		if (getMajorStat(WheelMajor_t::CRITICAL_DMG) != 0) {
			setMajorStat(WheelMajor_t::CRITICAL_DMG, 0);
			updateClient = true;
		}
		if (getMajorStat(WheelMajor_t::PHYSICAL_DMG) != 0 || getMajorStat(WheelMajor_t::HOLY_DMG) != 0) {
			setMajorStat(WheelMajor_t::PHYSICAL_DMG, 0);
			setMajorStat(WheelMajor_t::HOLY_DMG, 0);
			updateClient = true;
		}
	}

	return updateClient;
}

bool PlayerWheel::checkCombatMastery() {
	setOnThinkTimer(WheelOnThink_t::COMBAT_MASTERY, OTSYS_TIME() + 2000);
	bool updateClient = false;
	const uint8_t stage = getStage(WheelStage_t::COMBAT_MASTERY);

	const auto &item = m_player.getWeapon();
	if (item && item->getSlotPosition() & SLOTP_TWO_HAND) {
		int32_t criticalSkill = 0;
		if (stage >= 3) {
			criticalSkill = 1200;
		} else if (stage >= 2) {
			criticalSkill = 800;
		} else if (stage >= 1) {
			criticalSkill = 400;
		}

		if (getMajorStat(WheelMajor_t::CRITICAL_DMG_2) != criticalSkill) {
			setMajorStat(WheelMajor_t::CRITICAL_DMG_2, criticalSkill);
			updateClient = true;
		}
		if (getMajorStat(WheelMajor_t::DEFENSE) != 0) {
			setMajorStat(WheelMajor_t::DEFENSE, 0);
			updateClient = true;
		}
	} else {
		if (getMajorStat(WheelMajor_t::CRITICAL_DMG_2) != 0) {
			setMajorStat(WheelMajor_t::CRITICAL_DMG_2, 0);
			updateClient = true;
		}
		if (getMajorStat(WheelMajor_t::DEFENSE) == 0) {
			int32_t shieldSkill = 0;
			if (stage >= 3) {
				shieldSkill = 30;
			} else if (stage >= 2) {
				shieldSkill = 20;
			} else if (stage >= 1) {
				shieldSkill = 10;
			}
			setMajorStat(WheelMajor_t::DEFENSE, shieldSkill);
			updateClient = true;
		}
	}

	return updateClient;
}

bool PlayerWheel::checkDivineEmpowerment() {
	bool updateClient = false;
	setOnThinkTimer(WheelOnThink_t::DIVINE_EMPOWERMENT, OTSYS_TIME() + 1000);

	const auto &tile = m_player.getTile();
	if (!tile) {
		return updateClient;
	}

	const auto &items = tile->getItemList();
	if (!items) {
		return updateClient;
	}

	int32_t damageBonus = 0;
	bool isOwner = false;
	for (const auto &item : *items) {
		if (item->getID() == ITEM_DIVINE_EMPOWERMENT && item->isOwner(m_player.getGUID())) {
			isOwner = true;
			break;
		}
	}

	if (isOwner) {
		const uint8_t stage = getStage(WheelStage_t::DIVINE_EMPOWERMENT);
		if (stage >= 3) {
			damageBonus = 7;
		} else if (stage >= 2) {
			damageBonus = 5;
		} else if (stage >= 1) {
			damageBonus = 3;
		}
	}

	if (damageBonus != getMajorStat(WheelMajor_t::DAMAGE)) {
		setMajorStat(WheelMajor_t::DAMAGE, damageBonus);
		updateClient = true;
	}

	return updateClient;
}

int32_t PlayerWheel::checkDivineGrenade(const std::shared_ptr<Creature> &target) const {
	if (!target || target == m_player.getPlayer()) {
		return 0;
	}

	int32_t damageBonus = 0;
	const uint8_t stage = getStage(WheelStage_t::DIVINE_GRENADE);

	if (stage >= 3) {
		damageBonus = 100;
	} else if (stage >= 2) {
		damageBonus = 60;
	} else if (stage >= 1) {
		damageBonus = 30;
	}

	return damageBonus;
}

void PlayerWheel::checkGiftOfLife() {
	// Healing
	CombatDamage giftDamage;
	giftDamage.primary.value = (m_player.getMaxHealth() * getGiftOfLifeValue()) / 100;
	giftDamage.primary.type = COMBAT_HEALING;
	m_player.sendTextMessage(MESSAGE_EVENT_ADVANCE, "That was close! Fortunately, your were saved by the Gift of Life.");
	g_game().addMagicEffect(m_player.getPosition(), CONST_ME_WATER_DROP);
	g_game().combatChangeHealth(m_player.getPlayer(), m_player.getPlayer(), giftDamage);
	// Condition cooldown reduction
	constexpr uint16_t reductionTimer = 60000;
	reduceAllSpellsCooldownTimer(reductionTimer);

	// Set cooldown
	setGiftOfCooldown(getGiftOfLifeTotalCooldown(), false);
	sendGiftOfLifeCooldown();
}

int32_t PlayerWheel::checkBlessingGroveHealingByTarget(const std::shared_ptr<Creature> &target) const {
	if (!target || target == m_player.getPlayer()) {
		return 0;
	}

	int32_t healingBonus = 0;
	const uint8_t stage = getStage(WheelStage_t::BLESSING_OF_THE_GROVE);
	const int32_t healthPercent = std::round((static_cast<double>(target->getHealth()) * 100) / static_cast<double>(target->getMaxHealth()));
	if (healthPercent <= 30) {
		if (stage >= 3) {
			healingBonus = 24;
		} else if (stage >= 2) {
			healingBonus = 18;
		} else if (stage >= 1) {
			healingBonus = 12;
		}
	} else if (healthPercent <= 60) {
		if (stage >= 3) {
			healingBonus = 12;
		} else if (stage >= 2) {
			healingBonus = 9;
		} else if (stage >= 1) {
			healingBonus = 6;
		}
	}

	return healingBonus;
}

int32_t PlayerWheel::checkTwinBurstByTarget(const std::shared_ptr<Creature> &target) const {
	if (!target || target == m_player.getPlayer()) {
		return 0;
	}

	int32_t damageBonus = 0;
	const uint8_t stage = getStage(WheelStage_t::TWIN_BURST);
	const int32_t healthPercent = std::round((static_cast<double>(target->getHealth()) * 100) / static_cast<double>(target->getMaxHealth()));
	if (healthPercent > 60) {
		if (stage >= 3) {
			damageBonus = 60;
		} else if (stage >= 2) {
			damageBonus = 40;
		} else if (stage >= 1) {
			damageBonus = 20;
		}
	}

	return damageBonus;
}

int32_t PlayerWheel::checkExecutionersThrow(const std::shared_ptr<Creature> &target) const {
	if (!target || target == m_player.getPlayer()) {
		return 0;
	}

	int32_t damageBonus = 0;
	const uint8_t stage = getStage(WheelStage_t::EXECUTIONERS_THROW);
	const int32_t healthPercent = std::round((static_cast<double>(target->getHealth()) * 100) / static_cast<double>(target->getMaxHealth()));
	if (healthPercent <= 30) {
		if (stage >= 3) {
			damageBonus = 150;
		} else if (stage >= 2) {
			damageBonus = 125;
		} else if (stage >= 1) {
			damageBonus = 100;
		}
	}

	return damageBonus;
}

int32_t PlayerWheel::checkBeamMasteryDamage() const {
	int32_t damageBoost = 0;
	const uint8_t stage = getStage(WheelStage_t::BEAM_MASTERY);
	if (stage >= 3) {
		damageBoost = 14;
	} else if (stage >= 2) {
		damageBoost = 12;
	} else if (stage >= 1) {
		damageBoost = 10;
	}

	return damageBoost;
}

int32_t PlayerWheel::checkDrainBodyLeech(const std::shared_ptr<Creature> &target, skills_t skill) const {
	if (!target || !target->getMonster() || target->getWheelOfDestinyDrainBodyDebuff() == 0) {
		return 0;
	}

	const uint8_t stage = target->getWheelOfDestinyDrainBodyDebuff();
	if (target->getBuff(BUFF_DAMAGERECEIVED) > 100 && skill == SKILL_MANA_LEECH_AMOUNT) {
		int32_t manaLeechSkill = 0;
		if (stage >= 3) {
			manaLeechSkill = 400;
		} else if (stage >= 2) {
			manaLeechSkill = 300;
		} else if (stage >= 1) {
			manaLeechSkill = 200;
		}
		return manaLeechSkill;
	}

	if (target->getBuff(BUFF_DAMAGEDEALT) < 100 && skill == SKILL_LIFE_LEECH_AMOUNT) {
		int32_t lifeLeechSkill = 0;
		if (stage >= 3) {
			lifeLeechSkill = 500;
		} else if (stage >= 2) {
			lifeLeechSkill = 400;
		} else if (stage >= 1) {
			lifeLeechSkill = 300;
		}
		return lifeLeechSkill;
	}

	return 0;
}

int32_t PlayerWheel::checkBattleHealingAmount() const {
	double amount = static_cast<double>(m_player.getSkillLevel(SKILL_SHIELD)) * 0.2;
	const uint8_t healthPercent = (m_player.getHealth() * 100) / m_player.getMaxHealth();
	if (healthPercent <= 30) {
		amount *= 3;
	} else if (healthPercent <= 60) {
		amount *= 2;
	}
	return static_cast<int32_t>(amount);
}

int32_t PlayerWheel::checkAvatarSkill(WheelAvatarSkill_t skill) const {
	if (skill == WheelAvatarSkill_t::NONE || (getOnThinkTimer(WheelOnThink_t::AVATAR_SPELL) <= OTSYS_TIME() && getOnThinkTimer(WheelOnThink_t::AVATAR_FORGE) <= OTSYS_TIME())) {
		return 0;
	}

	uint8_t stage = 0;
	if (getOnThinkTimer(WheelOnThink_t::AVATAR_SPELL) > OTSYS_TIME()) {
		if (getInstant("Avatar of Light")) {
			stage = getStage(WheelStage_t::AVATAR_OF_LIGHT);
		} else if (getInstant("Avatar of Steel")) {
			stage = getStage(WheelStage_t::AVATAR_OF_STEEL);
		} else if (getInstant("Avatar of Nature")) {
			stage = getStage(WheelStage_t::AVATAR_OF_NATURE);
		} else if (getInstant("Avatar of Storm")) {
			stage = getStage(WheelStage_t::AVATAR_OF_STORM);
		} else {
			return 0;
		}
	} else {
		stage = 3;
	}

	if (skill == WheelAvatarSkill_t::DAMAGE_REDUCTION) {
		if (stage >= 3) {
			return 15;
		}
		if (stage >= 2) {
			return 10;
		}
		if (stage >= 1) {
			return 5;
		}
	} else if (skill == WheelAvatarSkill_t::CRITICAL_CHANCE) {
		return 10000;
	} else if (skill == WheelAvatarSkill_t::CRITICAL_DAMAGE) {
		if (stage >= 3) {
			return 1500;
		}
		if (stage >= 2) {
			return 1000;
		}
		if (stage >= 1) {
			return 500;
		}
	}

	return 0;
}

int32_t PlayerWheel::checkFocusMasteryDamage() {
	if (getInstant(WheelInstant_t::FOCUS_MASTERY) && getOnThinkTimer(WheelOnThink_t::FOCUS_MASTERY) >= OTSYS_TIME()) {
		setOnThinkTimer(WheelOnThink_t::FOCUS_MASTERY, 0);
		return 35;
	}
	return 0;
}
int32_t PlayerWheel::checkElementSensitiveReduction(CombatType_t type) const {
	int32_t rt = 0;
	if (type == COMBAT_PHYSICALDAMAGE) {
		rt += getMajorStatConditional("Ballistic Mastery", WheelMajor_t::PHYSICAL_DMG);
	} else if (type == COMBAT_HOLYDAMAGE) {
		rt += getMajorStatConditional("Ballistic Mastery", WheelMajor_t::HOLY_DMG);
	}
	return rt;
}

void PlayerWheel::onThink(bool force /* = false*/) {
	bool updateClient = false;
	m_creaturesNearby = 0;
	// Gift of life (Cooldown)
	if (getGiftOfCooldown() > 0 /*getInstant("Gift of Life")*/ && getOnThinkTimer(WheelOnThink_t::GIFT_OF_LIFE) <= OTSYS_TIME()) {
		decreaseGiftOfCooldown(1);
	}
	if (!m_player.hasCondition(CONDITION_INFIGHT) || m_player.getZoneType() == ZONE_PROTECTION || (!getInstant("Battle Instinct") && !getInstant("Positional Tatics") && !getInstant("Ballistic Mastery") && !getInstant("Gift of Life") && !getInstant("Combat Mastery") && !getInstant("Divine Empowerment") && getGiftOfCooldown() == 0)) {
		bool mustReset = false;
		for (int i = 0; i < static_cast<int>(WheelMajor_t::TOTAL_COUNT); i++) {
			if (getMajorStat(static_cast<WheelMajor_t>(i)) != 0) {
				mustReset = true;
				break;
			}
		}

		if (mustReset) {
			for (int i = 0; i < static_cast<int>(WheelMajor_t::TOTAL_COUNT); i++) {
				setMajorStat(static_cast<WheelMajor_t>(i), 0);
			}
			m_player.sendSkills();
			m_player.sendStats();
			g_game().reloadCreature(m_player.getPlayer());
		}
		if (!force) {
			return;
		}
	}
	// Battle Instinct
	if (getInstant("Battle Instinct") && (force || getOnThinkTimer(WheelOnThink_t::BATTLE_INSTINCT) < OTSYS_TIME()) && checkBattleInstinct()) {
		updateClient = true;
	}
	// Positional Tatics
	if (getInstant("Positional Tatics") && (force || getOnThinkTimer(WheelOnThink_t::POSITIONAL_TATICS) < OTSYS_TIME()) && checkPositionalTatics()) {
		updateClient = true;
	}
	// Ballistic Mastery
	if (getInstant("Ballistic Mastery") && (force || getOnThinkTimer(WheelOnThink_t::BALLISTIC_MASTERY) < OTSYS_TIME()) && checkBallisticMastery()) {
		updateClient = true;
	}
	// Combat Mastery
	if (getInstant("Combat Mastery") && (force || getOnThinkTimer(WheelOnThink_t::COMBAT_MASTERY) < OTSYS_TIME()) && checkCombatMastery()) {
		updateClient = true;
	}
	// Divine Empowerment
	if (getInstant("Divine Empowerment") && (force || getOnThinkTimer(WheelOnThink_t::DIVINE_EMPOWERMENT) < OTSYS_TIME()) && checkDivineEmpowerment()) {
		updateClient = true;
	}
	if (updateClient) {
		m_player.sendSkills();
		m_player.sendStats();
	}
}

void PlayerWheel::reduceAllSpellsCooldownTimer(int32_t value) const {
	for (const auto &condition : m_player.getConditionsByType(CONDITION_SPELLCOOLDOWN)) {
		if (condition->getTicks() <= value) {
			m_player.sendSpellCooldown(condition->getSubId(), 0);
			condition->endCondition(m_player.getPlayer());
		} else {
			condition->setTicks(condition->getTicks() - value);
			m_player.sendSpellCooldown(condition->getSubId(), condition->getTicks());
		}
	}
}

void PlayerWheel::resetUpgradedSpells() {
	for (const auto &spell : m_learnedSpellsSelected) {
		if (m_player.hasLearnedInstantSpell(spell)) {
			m_player.forgetInstantSpell(spell);
		}
	}
	m_creaturesNearby = 0;
	m_spellsSelected.clear();
	m_learnedSpellsSelected.clear();
	for (int i = 0; i < static_cast<int>(WheelMajor_t::TOTAL_COUNT); i++) {
		setMajorStat(static_cast<WheelMajor_t>(i), 0);
	}
	for (int i = 0; i < static_cast<int>(WheelStage_t::STAGE_COUNT); i++) {
		setStage(static_cast<WheelStage_t>(i), 0);
	}
	setOnThinkTimer(WheelOnThink_t::FOCUS_MASTERY, 0);
}

void PlayerWheel::upgradeSpell(const std::string &name) {
	if (!m_player.hasLearnedInstantSpell(name)) {
		m_learnedSpellsSelected.emplace_back(name);
		m_player.learnInstantSpell(name);
	}
	if (m_spellsSelected[name] == WheelSpellGrade_t::NONE) {
		m_spellsSelected[name] = WheelSpellGrade_t::REGULAR;
	} else if (m_spellsSelected[name] == WheelSpellGrade_t::REGULAR) {
		m_spellsSelected[name] = WheelSpellGrade_t::UPGRADED;
	} else if (m_spellsSelected[name] == WheelSpellGrade_t::UPGRADED) {
		m_spellsSelected[name] = WheelSpellGrade_t::MAX;
	}
}

void PlayerWheel::downgradeSpell(const std::string &name) {
	if (m_spellsSelected[name] == WheelSpellGrade_t::NONE || m_spellsSelected[name] == WheelSpellGrade_t::REGULAR) {
		m_spellsSelected.erase(name);
	} else if (m_spellsSelected[name] == WheelSpellGrade_t::UPGRADED) {
		m_spellsSelected[name] = WheelSpellGrade_t::REGULAR;
	} else if (m_spellsSelected[name] == WheelSpellGrade_t::MAX) {
		m_spellsSelected[name] = WheelSpellGrade_t::UPGRADED;
	}
}

std::shared_ptr<Spell> PlayerWheel::getCombatDataSpell(CombatDamage &damage) {
	std::shared_ptr<Spell> spell = nullptr;
	auto spellGrade = WheelSpellGrade_t::NONE;
	if (!(damage.instantSpellName).empty()) {
		spellGrade = getSpellUpgrade(damage.instantSpellName);
		spell = g_spells().getInstantSpellByName(damage.instantSpellName);
	} else if (!(damage.runeSpellName).empty()) {
		spell = g_spells().getRuneSpellByName(damage.runeSpellName);
	}
	if (spell) {
		const auto &spellName = spell->getName();

		damage.damageMultiplier += checkFocusMasteryDamage();
		if (getHealingLinkUpgrade(spellName)) {
			damage.healingLink += 10;
		}
		if (spell->getSecondaryGroup() == SPELLGROUP_FOCUS && getInstant("Focus Mastery")) {
			setOnThinkTimer(WheelOnThink_t::FOCUS_MASTERY, (OTSYS_TIME() + 12000));
		}

		if (spell->getWheelOfDestinyUpgraded()) {
			damage.criticalDamage += spell->getWheelOfDestinyBoost(WheelSpellBoost_t::CRITICAL_DAMAGE, spellGrade) * 100;
			damage.criticalChance += spell->getWheelOfDestinyBoost(WheelSpellBoost_t::CRITICAL_CHANCE, spellGrade);
			damage.damageMultiplier += spell->getWheelOfDestinyBoost(WheelSpellBoost_t::DAMAGE, spellGrade);
			damage.damageReductionMultiplier += spell->getWheelOfDestinyBoost(WheelSpellBoost_t::DAMAGE_REDUCTION, spellGrade);
			damage.healingMultiplier += spell->getWheelOfDestinyBoost(WheelSpellBoost_t::HEAL, spellGrade);
			damage.manaLeech += spell->getWheelOfDestinyBoost(WheelSpellBoost_t::MANA_LEECH, spellGrade);
			damage.manaLeechChance += spell->getWheelOfDestinyBoost(WheelSpellBoost_t::MANA_LEECH_CHANCE, spellGrade);
			damage.lifeLeech += spell->getWheelOfDestinyBoost(WheelSpellBoost_t::LIFE_LEECH, spellGrade);
			damage.lifeLeechChance += spell->getWheelOfDestinyBoost(WheelSpellBoost_t::LIFE_LEECH_CHANCE, spellGrade);
		}

		if (m_spellsBonuses.contains(spellName)) {
			damage.criticalDamage += (getSpellBonus(spellName, WheelSpellBoost_t::CRITICAL_DAMAGE) * 100);
			damage.criticalChance += getSpellBonus(spellName, WheelSpellBoost_t::CRITICAL_CHANCE);
			damage.damageMultiplier += getSpellBonus(spellName, WheelSpellBoost_t::DAMAGE);
			damage.damageReductionMultiplier += getSpellBonus(spellName, WheelSpellBoost_t::DAMAGE_REDUCTION);
			damage.healingMultiplier += getSpellBonus(spellName, WheelSpellBoost_t::HEAL);
			damage.manaLeech += getSpellBonus(spellName, WheelSpellBoost_t::MANA_LEECH);
			damage.manaLeechChance += getSpellBonus(spellName, WheelSpellBoost_t::MANA_LEECH_CHANCE);
			damage.lifeLeech += getSpellBonus(spellName, WheelSpellBoost_t::LIFE_LEECH);
			damage.lifeLeechChance += getSpellBonus(spellName, WheelSpellBoost_t::LIFE_LEECH_CHANCE);
		}
	}

	return spell;
}

// Wheel of destiny - setSpellInstant helpers
void PlayerWheel::setStage(WheelStage_t type, uint8_t value) {
	auto enumValue = static_cast<uint8_t>(type);
	try {
		m_stages.at(enumValue) = value;
	} catch (const std::out_of_range &e) {
		g_logger().error("[{}]. Type {} is out of range. Error message: {}", __FUNCTION__, enumValue, e.what());
	}
}

void PlayerWheel::setOnThinkTimer(WheelOnThink_t type, int64_t time) {
	auto enumValue = static_cast<uint8_t>(type);
	try {
		m_onThink.at(enumValue) = time;
	} catch (const std::out_of_range &e) {
		g_logger().error("[{}]. Type {} is out of range, value {}. Error message: {}", __FUNCTION__, enumValue, time, e.what());
	}
}

void PlayerWheel::setMajorStat(WheelMajor_t type, int32_t value) {
	auto enumValue = static_cast<uint8_t>(type);
	try {
		m_majorStats.at(enumValue) = value;
	} catch (const std::out_of_range &e) {
		g_logger().error("[{}]. Type {} is out of range, value {}. Error message: {}", __FUNCTION__, enumValue, value, e.what());
	}
}

void PlayerWheel::setInstant(WheelInstant_t type, bool toggle) {
	auto enumValue = static_cast<uint8_t>(type);
	try {
		m_instant.at(enumValue) = toggle;
	} catch (const std::out_of_range &e) {
		g_logger().error("[{}]. Type {} is out of range. Error message: {}", __FUNCTION__, enumValue, e.what());
	}
}

void PlayerWheel::addStat(WheelStat_t type, int32_t value) {
	auto enumValue = static_cast<uint8_t>(type);
	if (enumValue >= static_cast<uint8_t>(WheelStat_t::TOTAL_COUNT)) {
		g_logger().error("[{}]. Type {} is out of range, value {}. Error message: {}", __FUNCTION__, enumValue, value, "Enum value is out of range");
		return;
	}
	m_stats[enumValue] += value;
}

void PlayerWheel::addResistance(CombatType_t type, int32_t value) {
	auto index = combatTypeToIndex(type);
	if (index >= static_cast<uint8_t>(WheelStat_t::TOTAL_COUNT)) {
		g_logger().error("[{}]. Type {} is out of range, value {}. Error message: {}", __FUNCTION__, index, value, "Enum value is out of range");
		return;
	}
	m_resistance[index] += value;
}

void PlayerWheel::setSpellInstant(const std::string &name, bool value) {
	if (name == "Battle Instinct") {
		setInstant(WheelInstant_t::BATTLE_INSTINCT, value);
		if (!getInstant(WheelInstant_t::BATTLE_INSTINCT)) {
			setMajorStat(WheelMajor_t::SHIELD, 0);
			setMajorStat(WheelMajor_t::MELEE, 0);
		}
	} else if (name == "Battle Healing") {
		setInstant(WheelInstant_t::BATTLE_HEALING, value);
	} else if (name == "Positional Tatics") {
		setInstant(WheelInstant_t::POSITIONAL_TATICS, value);
		if (!getInstant(WheelInstant_t::POSITIONAL_TATICS)) {
			setMajorStat(WheelMajor_t::MAGIC, 0);
			setMajorStat(WheelMajor_t::HOLY_RESISTANCE, 0);
		}
	} else if (name == "Ballistic Mastery") {
		setInstant(WheelInstant_t::BALLISTIC_MASTERY, value);
		if (!getInstant(WheelInstant_t::BALLISTIC_MASTERY)) {
			setMajorStat(WheelMajor_t::CRITICAL_DMG, 0);
			setMajorStat(WheelMajor_t::PHYSICAL_DMG, 0);
			setMajorStat(WheelMajor_t::HOLY_DMG, 0);
		}
	} else if (name == "Healing Link") {
		setInstant(WheelInstant_t::HEALING_LINK, value);
	} else if (name == "Runic Mastery") {
		setInstant(WheelInstant_t::RUNIC_MASTERY, value);
	} else if (name == "Focus Mastery") {
		setInstant(WheelInstant_t::FOCUS_MASTERY, value);
		if (!getInstant(WheelInstant_t::FOCUS_MASTERY)) {
			setOnThinkTimer(WheelOnThink_t::FOCUS_MASTERY, 0);
		}
	} else if (name == "Beam Mastery") {
		if (value) {
			setStage(WheelStage_t::BEAM_MASTERY, getStage(WheelStage_t::BEAM_MASTERY) + 1);
		} else {
			setStage(WheelStage_t::BEAM_MASTERY, 0);
		}
	} else if (name == "Combat Mastery") {
		if (value) {
			setStage(WheelStage_t::COMBAT_MASTERY, getStage(WheelStage_t::COMBAT_MASTERY) + 1);
		} else {
			setStage(WheelStage_t::COMBAT_MASTERY, 0);
		}
	} else if (name == "Gift of Life") {
		if (value) {
			setStage(WheelStage_t::GIFT_OF_LIFE, getStage(WheelStage_t::GIFT_OF_LIFE) + 1);
		} else {
			setStage(WheelStage_t::GIFT_OF_LIFE, 0);
		}
	} else if (name == "Blessing of the Grove") {
		if (value) {
			setStage(WheelStage_t::BLESSING_OF_THE_GROVE, getStage(WheelStage_t::BLESSING_OF_THE_GROVE) + 1);
		} else {
			setStage(WheelStage_t::BLESSING_OF_THE_GROVE, 0);
		}
	} else if (name == "Drain Body") {
		if (value) {
			setStage(WheelStage_t::DRAIN_BODY, getStage(WheelStage_t::DRAIN_BODY) + 1);
		} else {
			setStage(WheelStage_t::DRAIN_BODY, 0);
		}
	} else if (name == "Divine Empowerment") {
		if (value) {
			setStage(WheelStage_t::DIVINE_EMPOWERMENT, getStage(WheelStage_t::DIVINE_EMPOWERMENT) + 1);
		} else {
			setStage(WheelStage_t::DIVINE_EMPOWERMENT, 0);
		}
	} else if (name == "Divine Grenade") {
		if (value) {
			setStage(WheelStage_t::DIVINE_GRENADE, getStage(WheelStage_t::DIVINE_GRENADE) + 1);
		} else {
			setStage(WheelStage_t::DIVINE_GRENADE, 0);
		}
	} else if (name == "Twin Burst") {
		if (value) {
			setStage(WheelStage_t::TWIN_BURST, getStage(WheelStage_t::TWIN_BURST) + 1);
		} else {
			setStage(WheelStage_t::TWIN_BURST, 0);
		}
	} else if (name == "Executioner's Throw") {
		if (value) {
			setStage(WheelStage_t::EXECUTIONERS_THROW, getStage(WheelStage_t::EXECUTIONERS_THROW) + 1);
		} else {
			setStage(WheelStage_t::EXECUTIONERS_THROW, 0);
		}
	} else if (name == "Avatar of Light") {
		if (value) {
			setStage(WheelStage_t::AVATAR_OF_LIGHT, getStage(WheelStage_t::AVATAR_OF_LIGHT) + 1);
		} else {
			setStage(WheelStage_t::AVATAR_OF_LIGHT, 0);
		}
	} else if (name == "Avatar of Nature") {
		if (value) {
			setStage(WheelStage_t::AVATAR_OF_NATURE, getStage(WheelStage_t::AVATAR_OF_NATURE) + 1);
		} else {
			setStage(WheelStage_t::AVATAR_OF_NATURE, 0);
		}
	} else if (name == "Avatar of Steel") {
		if (value) {
			setStage(WheelStage_t::AVATAR_OF_STEEL, getStage(WheelStage_t::AVATAR_OF_STEEL) + 1);
		} else {
			setStage(WheelStage_t::AVATAR_OF_STEEL, 0);
		}
	} else if (name == "Avatar of Storm") {
		if (value) {
			setStage(WheelStage_t::AVATAR_OF_STORM, getStage(WheelStage_t::AVATAR_OF_STORM) + 1);
		} else {
			setStage(WheelStage_t::AVATAR_OF_STORM, 0);
		}
	}
}

void PlayerWheel::resetResistance() {
	for (int32_t i = 0; i < COMBAT_COUNT; i++) {
		m_resistance[i] = 0;
	}
}

void PlayerWheel::resetStats() {
	for (int32_t i = 0; i < static_cast<int>(WheelStat_t::TOTAL_COUNT); i++) {
		m_stats[i] = 0;
	}
}

// Wheel of destiny - Header get:
bool PlayerWheel::getInstant(WheelInstant_t type) const {
	auto enumValue = static_cast<uint8_t>(type);
	try {
		return m_instant.at(enumValue);
	} catch (const std::out_of_range &e) {
		g_logger().error("[{}]. Instant type {}. Error message: {}", __FUNCTION__, enumValue, e.what());
	}
	return false;
}

uint8_t PlayerWheel::getStage(std::string_view name) const {
	using enum WheelInstant_t;
	using enum WheelStage_t;
	if (name == "Battle Instinct") {
		return PlayerWheel::getInstant(BATTLE_INSTINCT);
	}
	if (name == "Battle Healing") {
		return PlayerWheel::getInstant(BATTLE_HEALING);
	}
	if (name == "Positional Tatics") {
		return PlayerWheel::getInstant(POSITIONAL_TATICS);
	}
	if (name == "Ballistic Mastery") {
		return PlayerWheel::getInstant(BALLISTIC_MASTERY);
	}
	if (name == "Healing Link") {
		return PlayerWheel::getInstant(HEALING_LINK);
	}
	if (name == "Runic Mastery") {
		return PlayerWheel::getInstant(RUNIC_MASTERY);
	}
	if (name == "Focus Mastery") {
		return PlayerWheel::getInstant(FOCUS_MASTERY);
	}
	if (name == "Beam Mastery") {
		return PlayerWheel::getStage(BEAM_MASTERY);
	}
	if (name == "Combat Mastery") {
		return PlayerWheel::getStage(COMBAT_MASTERY);
	}
	if (name == "Gift of Life") {
		return PlayerWheel::getStage(GIFT_OF_LIFE);
	}
	if (name == "Blessing of the Grove") {
		return PlayerWheel::getStage(BLESSING_OF_THE_GROVE);
	}
	if (name == "Drain Body") {
		return PlayerWheel::getStage(DRAIN_BODY);
	}
	if (name == "Divine Empowerment") {
		return PlayerWheel::getStage(DIVINE_EMPOWERMENT);
	}
	if (name == "Divine Grenade") {
		return PlayerWheel::getStage(DIVINE_GRENADE);
	}
	if (name == "Twin Burst") {
		return PlayerWheel::getStage(TWIN_BURST);
	}
	if (name == "Executioner's Throw") {
		return PlayerWheel::getStage(EXECUTIONERS_THROW);
	}
	if (name == "Avatar of Light") {
		return PlayerWheel::getStage(AVATAR_OF_LIGHT);
	}
	if (name == "Avatar of Nature") {
		return PlayerWheel::getStage(AVATAR_OF_NATURE);
	}
	if (name == "Avatar of Steel") {
		return PlayerWheel::getStage(AVATAR_OF_STEEL);
	}
	if (name == "Avatar of Storm") {
		return PlayerWheel::getStage(AVATAR_OF_STORM);
	}

	return false;
}

uint8_t PlayerWheel::getStage(WheelStage_t type) const {
	auto enumValue = static_cast<uint8_t>(type);
	try {
		return m_stages.at(enumValue);
	} catch (const std::out_of_range &e) {
		g_logger().error("[{}]. Instant type {}. Error message: {}", __FUNCTION__, enumValue, e.what());
	}
	return 0;
}

int32_t PlayerWheel::getMajorStat(WheelMajor_t type) const {
	auto enumValue = static_cast<uint8_t>(type);
	try {
		return m_majorStats.at(enumValue);
	} catch (const std::out_of_range &e) {
		g_logger().error("[{}]. Instant type {}. Error message: {}", __FUNCTION__, enumValue, e.what());
	}
	return 0;
}

int32_t PlayerWheel::getStat(WheelStat_t type) const {
	auto enumValue = static_cast<uint8_t>(type);
	try {
		return m_stats.at(enumValue);
	} catch (const std::out_of_range &e) {
		g_logger().error("[{}]. Instant type {}. Error message: {}", __FUNCTION__, enumValue, e.what());
	}
	return 0;
}

int32_t PlayerWheel::getResistance(CombatType_t type) const {
	auto index = combatTypeToIndex(type);
	try {
		return m_resistance.at(index);
	} catch (const std::out_of_range &e) {
		g_logger().error("[{}]. Instant type {}. Error message: {}", __FUNCTION__, index, e.what());
	}
	return 0;
}

WheelSpellGrade_t PlayerWheel::getSpellUpgrade(const std::string &name) const {
	for (const auto &[name_it, grade_it] : m_spellsSelected) {
		if (name_it == name) {
			return grade_it;
		}
	}
	return WheelSpellGrade_t::NONE;
}

double PlayerWheel::getMitigationMultiplier() const {
	return static_cast<double>(getStat(WheelStat_t::MITIGATION)) / 100.;
}

bool PlayerWheel::getHealingLinkUpgrade(const std::string &spell) const {
	if (!getInstant("Healing Link")) {
		return false;
	}
	if (spell == "Nature's Embrace" || spell == "Heal Friend") {
		return true;
	}
	return false;
}

int32_t PlayerWheel::getMajorStatConditional(const std::string &instant, WheelMajor_t major) const {
	return PlayerWheel::getInstant(instant) ? PlayerWheel::getMajorStat(major) : 0;
}

int64_t PlayerWheel::getOnThinkTimer(WheelOnThink_t type) const {
	auto enumValue = static_cast<uint8_t>(type);
	try {
		return m_onThink.at(enumValue);
	} catch (const std::out_of_range &e) {
		g_logger().error("[{}]. Type {} is out of range. Error message: {}", __FUNCTION__, enumValue, e.what());
	}

	return 0;
}

bool PlayerWheel::getInstant(std::string_view name) const {
	using enum WheelInstant_t;
	if (name == "Battle Instinct") {
		return PlayerWheel::getInstant(BATTLE_INSTINCT);
	}
	if (name == "Battle Healing") {
		return PlayerWheel::getInstant(BATTLE_HEALING);
	}
	if (name == "Positional Tatics") {
		return PlayerWheel::getInstant(POSITIONAL_TATICS);
	}
	if (name == "Ballistic Mastery") {
		return PlayerWheel::getInstant(BALLISTIC_MASTERY);
	}
	if (name == "Healing Link") {
		return PlayerWheel::getInstant(HEALING_LINK);
	}
	if (name == "Runic Mastery") {
		return PlayerWheel::getInstant(RUNIC_MASTERY);
	}
	if (name == "Focus Mastery") {
		return PlayerWheel::getInstant(FOCUS_MASTERY);
	}
	if (name == "Beam Mastery") {
		return PlayerWheel::getStage(WheelStage_t::BEAM_MASTERY);
	}
	if (name == "Combat Mastery") {
		return PlayerWheel::getStage(WheelStage_t::COMBAT_MASTERY);
	}
	if (name == "Gift of Life") {
		return PlayerWheel::getStage(WheelStage_t::GIFT_OF_LIFE);
	}
	if (name == "Blessing of the Grove") {
		return PlayerWheel::getStage(WheelStage_t::BLESSING_OF_THE_GROVE);
	}
	if (name == "Drain Body") {
		return PlayerWheel::getStage(WheelStage_t::DRAIN_BODY);
	}
	if (name == "Divine Empowerment") {
		return PlayerWheel::getStage(WheelStage_t::DIVINE_EMPOWERMENT);
	}
	if (name == "Divine Grenade") {
		return PlayerWheel::getStage(WheelStage_t::DIVINE_GRENADE);
	}
	if (name == "Twin Burst") {
		return PlayerWheel::getStage(WheelStage_t::TWIN_BURST);
	}
	if (name == "Executioner's Throw") {
		return PlayerWheel::getStage(WheelStage_t::EXECUTIONERS_THROW);
	}
	if (name == "Avatar of Light") {
		return PlayerWheel::getStage(WheelStage_t::AVATAR_OF_LIGHT);
	}
	if (name == "Avatar of Nature") {
		return PlayerWheel::getStage(WheelStage_t::AVATAR_OF_NATURE);
	}
	if (name == "Avatar of Steel") {
		return PlayerWheel::getStage(WheelStage_t::AVATAR_OF_STEEL);
	}
	if (name == "Avatar of Storm") {
		return PlayerWheel::getStage(WheelStage_t::AVATAR_OF_STORM);
	}

	return false;
}

// Wheel of destiny - Specific functions
uint32_t PlayerWheel::getGiftOfLifeTotalCooldown() const {
	if (getStage(WheelStage_t::GIFT_OF_LIFE) == 1) {
		return 1 * 60 * 60 * 30;
	}
	if (getStage(WheelStage_t::GIFT_OF_LIFE) == 2) {
		return 1 * 60 * 60 * 20;
	}
	if (getStage(WheelStage_t::GIFT_OF_LIFE) == 3) {
		return 1 * 60 * 60 * 10;
	}
	return 0;
}

uint8_t PlayerWheel::getGiftOfLifeValue() const {
	if (getStage(WheelStage_t::GIFT_OF_LIFE) == 1) {
		return 20;
	}
	if (getStage(WheelStage_t::GIFT_OF_LIFE) == 2) {
		return 25;
	}
	if (getStage(WheelStage_t::GIFT_OF_LIFE) == 3) {
		return 30;
	}

	return 0;
}

int32_t PlayerWheel::getGiftOfCooldown() const {
	const int32_t value = m_player.getStorageValue(STORAGEVALUE_GIFT_OF_LIFE_COOLDOWN_WOD);
	if (value <= 0) {
		return 0;
	}
	return value;
}

void PlayerWheel::setGiftOfCooldown(int32_t value, bool isOnThink) {
	m_player.addStorageValue(STORAGEVALUE_GIFT_OF_LIFE_COOLDOWN_WOD, value, true);
	if (!isOnThink) {
		setOnThinkTimer(WheelOnThink_t::GIFT_OF_LIFE, OTSYS_TIME() + 1000);
	}
}

void PlayerWheel::decreaseGiftOfCooldown(int32_t value) {
	const int32_t cooldown = getGiftOfCooldown() - value;
	if (cooldown <= 0) {
		setOnThinkTimer(WheelOnThink_t::GIFT_OF_LIFE, OTSYS_TIME() + 3600000);
		return;
	}
	setOnThinkTimer(WheelOnThink_t::GIFT_OF_LIFE, OTSYS_TIME() + (value * 1000));
	setGiftOfCooldown(cooldown, true);
}

void PlayerWheel::sendOpenWheelWindow(uint32_t ownerId) const {
	if (m_player.client) {
		m_player.client->sendOpenWheelWindow(ownerId);
	}
}

uint16_t PlayerWheel::getPointsBySlotType(uint8_t slotType) const {
	try {
		return m_wheelSlots.at(slotType);
	} catch (const std::out_of_range &e) {
		g_logger().error("[{}]. Index {} is out of range, invalid slot type. Error message: {}", __FUNCTION__, slotType, e.what());
		return 0;
	}
}

const std::array<uint16_t, 37> &PlayerWheel::getSlots() const {
	return m_wheelSlots;
}

void PlayerWheel::setPointsBySlotType(uint8_t slotType, uint16_t points) {
	try {
		m_wheelSlots.at(slotType) = points;
	} catch (const std::out_of_range &e) {
		g_logger().error("[{}]. Index {} is out of range, invalid slot type. Error message: {}", __FUNCTION__, slotType, e.what());
	}
}

const PlayerWheelMethodsBonusData &PlayerWheel::getBonusData() const {
	return m_playerBonusData;
}

PlayerWheelMethodsBonusData &PlayerWheel::getBonusData() {
	return m_playerBonusData;
}

void PlayerWheel::setWheelBonusData(const PlayerWheelMethodsBonusData &newBonusData) {
	m_playerBonusData = newBonusData;
}

// Functions used to Manage Combat
uint8_t PlayerWheel::getBeamAffectedTotal(const CombatDamage &tmpDamage) const {
	uint8_t beamAffectedTotal = 0; // Removed const
	if (tmpDamage.runeSpellName == "Beam Mastery" && getInstant("Beam Mastery")) {
		beamAffectedTotal = 3;
	}
	return beamAffectedTotal;
}

void PlayerWheel::updateBeamMasteryDamage(CombatDamage &tmpDamage, uint8_t &beamAffectedTotal, uint8_t &beamAffectedCurrent) const {
	if (beamAffectedTotal > 0) {
		tmpDamage.damageMultiplier += checkBeamMasteryDamage();
		--beamAffectedTotal;
		beamAffectedCurrent++;
	}
}

void PlayerWheel::healIfBattleHealingActive() const {
	if (getInstant("Battle Healing")) {
		CombatDamage damage;
		damage.primary.value = checkBattleHealingAmount();
		damage.primary.type = COMBAT_HEALING;
		g_game().combatChangeHealth(m_player.getPlayer(), m_player.getPlayer(), damage);
	}
}

void PlayerWheel::adjustDamageBasedOnResistanceAndSkill(int32_t &damage, CombatType_t combatType) const {
	const int32_t wheelOfDestinyElementAbsorb = getResistance(combatType);
	if (wheelOfDestinyElementAbsorb > 0) {
		damage -= std::ceil((damage * wheelOfDestinyElementAbsorb) / 10000.);
	}

	damage -= std::ceil((damage * checkAvatarSkill(WheelAvatarSkill_t::DAMAGE_REDUCTION)) / 100.);
}

float PlayerWheel::calculateMitigation() const {
	const int32_t skill = m_player.getSkillLevel(SKILL_SHIELD);
	int32_t defenseValue = 0;
	float fightFactor = 1.0f;
	float shieldFactor = 1.0f;
	float distanceFactor = 1.0f;
	switch (m_player.fightMode) {
		case FIGHTMODE_ATTACK: {
			fightFactor = 0.67f;
			break;
		}
		case FIGHTMODE_BALANCED: {
			fightFactor = 0.84f;
			break;
		}
		case FIGHTMODE_DEFENSE: {
			fightFactor = 1.0f;
			break;
		}
		default:
			break;
	}

	const auto &shield = m_player.inventory[CONST_SLOT_RIGHT];
	if (shield) {
		if (shield->isSpellBook() || shield->isQuiver()) {
			distanceFactor = m_player.vocation->mitigationSecondaryShield;
		} else {
			shieldFactor = m_player.vocation->mitigationPrimaryShield;
		}
		defenseValue = shield->getDefense();
		// Wheel of destiny
		if (shield->getDefense() > 0) {
			defenseValue += getMajorStatConditional("Combat Mastery", WheelMajor_t::DEFENSE);
		}
	}

	const auto &weapon = m_player.inventory[CONST_SLOT_LEFT];
	if (weapon) {
		if (weapon->getAmmoType() == AMMO_BOLT || weapon->getAmmoType() == AMMO_ARROW) {
			distanceFactor = m_player.vocation->mitigationSecondaryShield;
		} else if (weapon->getSlotPosition() & SLOTP_TWO_HAND) {
			defenseValue = weapon->getDefense() + weapon->getExtraDefense();
			shieldFactor = m_player.vocation->mitigationSecondaryShield;
		} else {
			defenseValue += weapon->getExtraDefense();
			shieldFactor = m_player.vocation->mitigationPrimaryShield;
		}
	}

	float mitigation = std::ceil(((((skill * m_player.vocation->mitigationFactor) + (shieldFactor * static_cast<float>(defenseValue))) / 100.0f) * fightFactor * distanceFactor) * 100.0f) / 100.0f;
	mitigation += (mitigation * static_cast<float>(getMitigationMultiplier())) / 100.f;
	return mitigation;
}

WheelGemBasicModifier_t PlayerWheel::selectBasicModifier2(WheelGemBasicModifier_t modifier1) const {
	WheelGemBasicModifier_t modifier = modifier1;
	while (modifier == modifier1) {
		modifier = wheelGemBasicSlot2Allowed[uniform_random(0, wheelGemBasicSlot2Allowed.size() - 1)];
	}
	return modifier;
}

std::string PlayerWheelGem::toString() const {
	return fmt::format("[PlayerWheelGem] uuid: {}, locked: {}, affinity: {}, quality: {}, basicModifier1: {}, basicModifier2: {}, supremeModifier: {}", uuid, locked, static_cast<IntType>(affinity), static_cast<IntType>(quality), static_cast<IntType>(basicModifier1), static_cast<IntType>(basicModifier2), static_cast<IntType>(supremeModifier));
}

void PlayerWheelGem::save(const std::shared_ptr<KV> &kv) const {
	kv->scoped("revealed")->set(uuid, serialize());
}
void PlayerWheelGem::remove(const std::shared_ptr<KV> &kv) const {
	kv->scoped("revealed")->remove(uuid);
}

PlayerWheelGem PlayerWheelGem::load(const std::shared_ptr<KV> &kv, const std::string &uuid) {
	auto val = kv->scoped("revealed")->get(uuid);
	if (!val || !val.has_value()) {
		return {};
	}
	return deserialize(uuid, val.value());
}

ValueWrapper PlayerWheelGem::serialize() const {
	return {
		{ "uuid", uuid },
		{ "locked", locked },
		{ "affinity", static_cast<IntType>(affinity) },
		{ "quality", static_cast<IntType>(quality) },
		{ "basicModifier1", static_cast<IntType>(basicModifier1) },
		{ "basicModifier2", static_cast<IntType>(basicModifier2) },
		{ "supremeModifier", static_cast<IntType>(supremeModifier) }
	};
}

PlayerWheelGem PlayerWheelGem::deserialize(const std::string &uuid, const ValueWrapper &val) {
	auto map = val.get<MapType>();
	if (map.empty()) {
		return {};
	}
	return {
		uuid,
		map["locked"]->get<BooleanType>(),
		static_cast<WheelGemAffinity_t>(map["affinity"]->get<IntType>()),
		static_cast<WheelGemQuality_t>(map["quality"]->get<IntType>()),
		static_cast<WheelGemBasicModifier_t>(map["basicModifier1"]->get<IntType>()),
		static_cast<WheelGemBasicModifier_t>(map["basicModifier2"]->get<IntType>()),
		static_cast<WheelGemSupremeModifier_t>(map["supremeModifier"]->get<IntType>())
	};
}<|MERGE_RESOLUTION|>--- conflicted
+++ resolved
@@ -1568,13 +1568,8 @@
  * Functions for load and save player database informations
  */
 void PlayerWheel::loadDBPlayerSlotPointsOnLogin() {
-<<<<<<< HEAD
-	const auto resultString = fmt::format("SELECT `slot` FROM `player_wheeldata` WHERE `player_id` = {}", m_player.getGUID());
-	const DBResult_ptr result = Database::getInstance().storeQuery(resultString);
-=======
 	auto resultString = fmt::format("SELECT `slot` FROM `player_wheeldata` WHERE `player_id` = {}", m_player.getGUID());
 	const DBResult_ptr &result = Database::getInstance().storeQuery(resultString);
->>>>>>> 135866a6
 	// Ignore if player not have nothing inserted in the table
 	if (!result) {
 		return;
@@ -1829,36 +1824,6 @@
 	addStat(WheelStat_t::DAMAGE, m_playerBonusData.stats.damage);
 	addStat(WheelStat_t::HEALING, m_playerBonusData.stats.healing);
 
-<<<<<<< HEAD
-	auto activeGems = getActiveGems();
-	std::string playerName = m_player.getName();
-	for (const auto &[uuid, locked, affinity, quality, basicModifier1, basicModifier2, supremeModifier] : activeGems) {
-		if (uuid.empty()) {
-			g_logger().error("[{}] Player {} has an empty gem uuid", __FUNCTION__, playerName);
-			continue;
-		}
-
-		auto count = m_playerBonusData.unlockedVesselResonances[static_cast<uint8_t>(affinity)];
-		if (count >= 1) {
-			std::string modifierName(magic_enum::enum_name(basicModifier1));
-			g_logger().debug("[{}] Adding basic modifier 1 {} to player {} from {} gem affinity {}", __FUNCTION__, modifierName, playerName, magic_enum::enum_name(quality), magic_enum::enum_name(affinity));
-			m_modifierContext->addStrategies(basicModifier1);
-		}
-		if (count >= 2 && quality >= WheelGemQuality_t::Regular) {
-			std::string modifierName(magic_enum::enum_name(basicModifier2));
-			g_logger().debug("[{}] Adding basic modifier 2 {} to player {} from {} gem affinity {}", __FUNCTION__, modifierName, playerName, magic_enum::enum_name(quality), magic_enum::enum_name(affinity));
-			m_modifierContext->addStrategies(basicModifier2);
-		}
-		if (count >= 3 && quality >= WheelGemQuality_t::Greater) {
-			std::string modifierName(magic_enum::enum_name(supremeModifier));
-			g_logger().debug("[{}] Adding supreme modifier {} to player {} from {} gem affinity {}", __FUNCTION__, modifierName, playerName, magic_enum::enum_name(quality), magic_enum::enum_name(affinity));
-			m_modifierContext->addStrategies(supremeModifier);
-		}
-	}
-	m_modifierContext->executeStrategies();
-
-=======
->>>>>>> 135866a6
 	// Skills
 	addStat(WheelStat_t::MELEE, m_playerBonusData.skills.melee);
 	addStat(WheelStat_t::DISTANCE, m_playerBonusData.skills.distance);
@@ -2241,42 +2206,6 @@
 }
 
 void PlayerWheel::loadRevelationPerks() {
-<<<<<<< HEAD
-	// Stats (Damage and Healing)
-	WheelStageEnum_t greenStage = getPlayerSliceStage("green");
-	if (greenStage != WheelStageEnum_t::NONE) {
-		auto [statsDamage, statsHealing] = g_game().getIOWheel()->getRevelationStatByStage(greenStage);
-		m_playerBonusData.stats.damage += statsDamage;
-		m_playerBonusData.stats.healing += statsHealing;
-		m_playerBonusData.stages.giftOfLife = static_cast<int>(greenStage);
-	}
-
-	WheelStageEnum_t redStageEnum = getPlayerSliceStage("red");
-	if (redStageEnum != WheelStageEnum_t::NONE) {
-		auto [statsDamage, statsHealing] = g_game().getIOWheel()->getRevelationStatByStage(redStageEnum);
-		m_playerBonusData.stats.damage += statsDamage;
-		m_playerBonusData.stats.healing += statsHealing;
-
-		const auto redStageValue = static_cast<uint8_t>(redStageEnum);
-		const auto vocationEnum = m_player.getPlayerVocationEnum();
-		if (vocationEnum == Vocation_t::VOCATION_DRUID_CIP) {
-			m_playerBonusData.stages.blessingOfTheGrove = redStageValue;
-		} else if (vocationEnum == Vocation_t::VOCATION_KNIGHT_CIP) {
-			m_playerBonusData.stages.executionersThrow = redStageValue;
-			for (uint8_t i = 0; i < redStageValue; ++i) {
-				addSpellToVector("Executioner's Throw");
-			}
-		} else if (vocationEnum == Vocation_t::VOCATION_SORCERER_CIP) {
-			m_playerBonusData.stages.beamMastery = redStageValue;
-			for (uint8_t i = 0; i < redStageValue; ++i) {
-				addSpellToVector("Great Death Beam");
-			}
-		} else if (vocationEnum == Vocation_t::VOCATION_PALADIN_CIP) {
-			m_playerBonusData.stages.divineGrenade = redStageValue;
-			for (uint8_t i = 0; i < redStageValue; ++i) {
-				addSpellToVector("Divine Grenade");
-			}
-=======
 	processActiveGems();
 	applyStageBonuses();
 }
@@ -2318,7 +2247,6 @@
 			std::string modifierName(magic_enum::enum_name(supremeModifier));
 			g_logger().info("[{}] Adding supreme modifier {} to player {} from {} gem affinity {}", __FUNCTION__, modifierName, playerName, magic_enum::enum_name(quality), magic_enum::enum_name(affinity));
 			m_modifierContext->addStrategies(supremeModifier, grade);
->>>>>>> 135866a6
 		}
 	}
 
@@ -2326,30 +2254,6 @@
 	m_modifierContext->executeStrategies();
 }
 
-<<<<<<< HEAD
-		const auto purpleStage = static_cast<uint8_t>(purpleStageEnum);
-		const auto vocationEnum = m_player.getPlayerVocationEnum();
-		if (vocationEnum == Vocation_t::VOCATION_KNIGHT_CIP) {
-			m_playerBonusData.avatar.steel = purpleStage;
-			for (uint8_t i = 0; i < purpleStage; ++i) {
-				addSpellToVector("Avatar of Steel");
-			}
-		} else if (vocationEnum == Vocation_t::VOCATION_PALADIN_CIP) {
-			m_playerBonusData.avatar.light = purpleStage;
-			for (uint8_t i = 0; i < purpleStage; ++i) {
-				addSpellToVector("Avatar of Light");
-			}
-		} else if (vocationEnum == Vocation_t::VOCATION_DRUID_CIP) {
-			m_playerBonusData.avatar.nature = purpleStage;
-			for (uint8_t i = 0; i < purpleStage; ++i) {
-				addSpellToVector("Avatar of Nature");
-			}
-		} else if (vocationEnum == Vocation_t::VOCATION_SORCERER_CIP) {
-			m_playerBonusData.avatar.storm = purpleStage;
-			for (uint8_t i = 0; i < purpleStage; ++i) {
-				addSpellToVector("Avatar of Storm");
-			}
-=======
 void PlayerWheel::applyStageBonuses() {
 	applyStageBonusForColor("green");
 	applyStageBonusForColor("red");
@@ -2397,7 +2301,6 @@
 		m_playerBonusData.stages.divineGrenade = stageValue;
 		for (uint8_t i = 0; i < stageValue; ++i) {
 			addSpellToVector("Divine Grenade");
->>>>>>> 135866a6
 		}
 	}
 }
@@ -2426,29 +2329,6 @@
 	}
 }
 
-<<<<<<< HEAD
-		const auto blueStage = static_cast<uint8_t>(blueStageEnum);
-		const auto vocationEnum = m_player.getPlayerVocationEnum();
-		if (vocationEnum == Vocation_t::VOCATION_KNIGHT_CIP) {
-			m_playerBonusData.stages.combatMastery = blueStage;
-		} else if (vocationEnum == Vocation_t::VOCATION_SORCERER_CIP) {
-			m_playerBonusData.stages.drainBody = blueStage;
-			for (uint8_t i = 0; i <= blueStage; ++i) {
-				addSpellToVector("Drain_Body_Spells");
-			}
-		} else if (vocationEnum == Vocation_t::VOCATION_PALADIN_CIP) {
-			m_playerBonusData.stages.divineEmpowerment = blueStage;
-			for (uint8_t i = 0; i <= blueStage; ++i) {
-				addSpellToVector("Divine Empowerment");
-			}
-		} else if (vocationEnum == Vocation_t::VOCATION_DRUID_CIP) {
-			m_playerBonusData.stages.twinBurst = blueStage;
-			for (uint8_t i = 1; i <= blueStage; ++i) {
-				addSpellToVector("Twin Burst");
-				addSpellToVector("Terra Burst");
-				addSpellToVector("Ice Burst");
-			}
-=======
 void PlayerWheel::applyBlueStageBonus(uint8_t stageValue, Vocation_t vocationEnum) {
 	if (vocationEnum == Vocation_t::VOCATION_KNIGHT_CIP) {
 		m_playerBonusData.stages.combatMastery = stageValue;
@@ -2468,7 +2348,6 @@
 			addSpellToVector("Twin Burst");
 			addSpellToVector("Terra Burst");
 			addSpellToVector("Ice Burst");
->>>>>>> 135866a6
 		}
 	}
 }
