--- conflicted
+++ resolved
@@ -18,327 +18,6 @@
 class IOWheel;
 
 class PlayerWheel {
-<<<<<<< HEAD
-	public:
-		explicit PlayerWheel(Player &initPlayer);
-
-		/*
-		 * Functions for load and save player database informations
-		 */
-		void loadDBPlayerSlotPointsOnLogin();
-		bool saveDBPlayerSlotPointsOnLogout() const;
-
-		/*
-		 * Functions for manipulate the client bytes
-		 */
-		bool checkSavePointsBySlotType(WheelSlots_t slotType, uint16_t points);
-
-		/**
-		 * @brief Handles retry errors for saving slot points.
-		 *
-		 * @details This function iterates over the retry table and attempts to save slot points for each entry.
-		 * @details If the points are successfully saved, the error counter is decremented. If the points cannot be saved,
-		 * @details the entry is added to a temporary table for further retry.
-		 *
-		 * @param retryTable The vector containing the slot information to be retried.
-		 * @param errors The error counter that keeps track of the number of errors encountered.
-		 */
-		void saveSlotPointsHandleRetryErrors(std::vector<SlotInfo> &retryTable, int &errors);
-
-		/**
-		 * @brief Saves the slot points when the save (ok) button is pressed.
-		 * @param msg Network message containing slot data.
-		 * @details If maximum number of points allowed for the slot, an error message is sent to the player and the function returns.
-		 */
-		void saveSlotPointsOnPressSaveButton(NetworkMessage &msg);
-		void addPromotionScrolls(NetworkMessage &msg) const;
-		void sendOpenWheelWindow(NetworkMessage &msg, uint32_t ownerId) const;
-		void sendGiftOfLifeCooldown() const;
-
-		/*
-		 * Functions for load relevant wheel data
-		 */
-		void initializePlayerData();
-
-		/*
-		 * Wheel Spells Methods
-		 */
-		int getSpellAdditionalTarget(const std::string &spellName) const;
-		int getSpellAdditionalDuration(const std::string &spellName) const;
-		bool getSpellAdditionalArea(const std::string &spellName) const;
-
-		/*
-		 * Functions for manage slots
-		 */
-		bool canSelectSlotFullOrPartial(WheelSlots_t slot) const;
-		bool canPlayerSelectPointOnSlot(WheelSlots_t slot, bool recursive) const;
-
-		/*
-		 * Functions for manage points
-		 */
-		/**
-		 * @brief Returns the total wheel points for the player.
-		 *
-		 * This function calculates the wheel points for the player based on their level.
-		 * Extra points can either be included or not in the calculation depending on the value of the includeExtraPoints parameter.
-		 *
-		 * @note In the sendOpenWheelWindow function, extra points are not included (false is passed) because they are already sent separately in a different byte.
-		 *
-		 * @param includeExtraPoints If true, extra points are included in the total returned. If false, only the base points are returned. Default is true.
-		 * @return The total wheel points for the player. Includes extra points if includeExtraPoints is true.
-		 */
-		uint16_t getWheelPoints(bool includeExtraPoints = true) const;
-		uint16_t getExtraPoints() const;
-		uint8_t getMaxPointsPerSlot(WheelSlots_t slot) const;
-		uint16_t getUnusedPoints() const;
-
-		void resetPlayerBonusData();
-
-		void setPlayerCombatStats(CombatType_t type, int32_t leechAmount);
-
-		void reloadPlayerData();
-
-		void registerPlayerBonusData();
-
-		void loadPlayerBonusData();
-
-		void loadDedicationAndConvictionPerks();
-
-		/**
-		 * @brief Adds a spell to the spells vector.
-		 * @details This function adds a spell to the player's spells vector, only if the spell doesn't already exist in the vector.
-		 * @param spellName The name of the spell to be added.
-		 */
-		void addSpellToVector(const std::string &spellName);
-		void loadRevelationPerks();
-
-		WheelStageEnum_t getPlayerSliceStage(const std::string &color) const;
-
-		void printPlayerWheelMethodsBonusData(const PlayerWheelMethodsBonusData &bonusData) const;
-
-	private:
-		/*
-		 * Open wheel functions helpers
-		 */
-		bool canOpenWheel() const;
-
-		/**
-		 * @brief Get the options available to the player for changing points.
-
-		 * @param ownerId The ID of the owner to check for.
-		 * @return uint8_t The option code representing what the player can do:
-		 * @return 0 for "Cannot change points",
-		 * @return  1 for "Can increase and decrease points",
-		 * @return 2 for "Can increase points but cannot decrease id".
-
-		 * @details
-		 * The function starts by checking if the player ID matches the provided owner ID.
-		 * If they do not match, the function returns 0, indicating that the player cannot change points.
-
-		 * If the player ID does match the owner ID, the function checks if the player is within the temple range,
-		 * assumed to be within 10 square meters. If the player is within the temple range,
-		 * the function returns 1, indicating that the player can increase and decrease points.
-
-		 * If the player is not within the temple range, the function returns 2,
-		 * indicating that the player can increase points but cannot decrease the ID.
-		 */
-		uint8_t getOptions(uint32_t ownerId) const;
-		uint8_t getPlayerVocationEnum() const;
-
-		// Members variables
-		const uint16_t m_minLevelToStartCountPoints = 50;
-		uint16_t m_pointsPerLevel = 1;
-
-	public:
-		// Wheel of destiny
-		void onThink(bool force = false);
-		void checkAbilities();
-		void checkGiftOfLife();
-		bool checkBattleInstinct();
-		bool checkPositionalTatics();
-		bool checkBallisticMastery();
-		bool checkCombatMastery();
-		bool checkDivineEmpowerment();
-		int32_t checkDrainBodyLeech(const Creature* target, skills_t skill) const;
-		int32_t checkBeamMasteryDamage() const;
-		int32_t checkBattleHealingAmount() const;
-		int32_t checkBlessingGroveHealingByTarget(const Creature* target) const;
-		int32_t checkTwinBurstByTarget(const Creature* target) const;
-		int32_t checkExecutionersThrow(const Creature* target) const;
-		int32_t checkAvatarSkill(WheelAvatarSkill_t skill) const;
-		int32_t checkFocusMasteryDamage();
-		int32_t checkElementSensitiveReduction(CombatType_t type) const;
-		// Wheel of destiny - General functions:
-		void reduceAllSpellsCooldownTimer(int32_t value);
-		void resetUpgradedSpells();
-		void upgradeSpell(const std::string &name);
-		void downgradeSpell(const std::string &name);
-		// Wheel of destiny - Header set:
-		/**
-		 * @brief Sets the value of a specific stage in the Wheel of Destiny.
-		 *
-		 * This function sets the value of the specified stage in the Wheel of Destiny to the provided value.
-		 *
-		 * @param type The type of the stage to set.
-		 * @param value The value to set for the stage.
-		 */
-		void setStage(WheelStage_t type, uint8_t value);
-
-		/**
-		 * @brief Sets the on-think timer value for a specific on-think type in the Wheel of Destiny.
-		 *
-		 * This function sets the on-think timer value for the specified on-think type in the Wheel of Destiny
-		 * to the provided time value.
-		 *
-		 * @param type The type of the on-think timer to set.
-		 * @param time The time value to set for the on-think timer.
-		 */
-		void setOnThinkTimer(WheelOnThink_t type, int64_t time);
-
-		/**
-		 * @brief Sets the value of a specific major stat in the Wheel of Destiny.
-		 *
-		 * This function sets the value of the specified major stat in the Wheel of Destiny to the provided value.
-		 *
-		 * @param type The type of the major stat to set.
-		 * @param value The value to set for the major stat.
-		 */
-		void setMajorStat(WheelMajor_t type, int32_t value);
-
-		/**
-		 * @brief Sets the value of a specific instant in the Wheel of Destiny.
-		 *
-		 * This function sets the value of the specified instant in the Wheel of Destiny to the provided toggle value.
-		 *
-		 * @param type The type of the instant to set.
-		 * @param toggle The toggle value to set for the instant.
-		 */
-		void setInstant(WheelInstant_t type, bool toggle);
-
-		/**
-		 * @brief Sets the value of a specific stat in the Wheel of Destiny.
-		 *
-		 * This function sets the value of the specified stat in the Wheel of Destiny to the provided value.
-		 *
-		 * @param type The type of the stat to set.
-		 * @param value The value to set for the stat.
-		 */
-		void setStat(WheelStat_t type, int32_t value);
-
-		/**
-		 * @brief Sets the value of a specific resistance in the Wheel of Destiny.
-		 *
-		 * This function sets the value of the specified resistance in the Wheel of Destiny to the provided value.
-		 *
-		 * @param type The type of the resistance to set.
-		 * @param value The value to set for the resistance.
-		 */
-		void setResistance(CombatType_t type, int32_t value);
-
-		/**
-		 * @brief Sets the value of a specific instant in the Wheel of Destiny based on its spell name.
-		 *
-		 * This function sets the value of the specified instant in the Wheel of Destiny based on its name,
-		 * toggling it on or off. It also applies additional effects based on the instant name.
-		 *
-		 * @param name The name of the instant to set.
-		 * @param value The toggle value to set for the instant.
-		 */
-		void setSpellInstant(const std::string &name, bool value);
-		void resetResistance();
-
-		// Wheel of destiny - Header get:
-		bool getInstant(WheelInstant_t type) const;
-		bool getHealingLinkUpgrade(const std::string &spell) const;
-		uint8_t getStage(const std::string name) const;
-		uint8_t getStage(WheelStage_t type) const;
-		WheelSpellGrade_t getSpellUpgrade(const std::string &name) const;
-		int32_t getMajorStat(WheelMajor_t type) const;
-		int32_t getStat(WheelStat_t type) const;
-		int32_t getResistance(CombatType_t type) const;
-		int32_t getMajorStatConditional(const std::string &instant, WheelMajor_t major) const;
-		int64_t getOnThinkTimer(WheelOnThink_t type) const;
-		bool getInstant(const std::string name) const;
-		double getMitigationMultiplier() const;
-
-		// Wheel of destiny - Specific functions
-		uint32_t getGiftOfLifeTotalCooldown() const;
-		uint8_t getGiftOfLifeValue() const;
-		int32_t getGiftOfCooldown() const;
-		void setGiftOfCooldown(int32_t value, bool isOnThink);
-		void decreaseGiftOfCooldown(int32_t value);
-
-		void sendOpenWheelWindow(uint32_t ownerId) const;
-
-		uint16_t getPointsBySlotType(uint8_t slotType) const;
-
-		const std::array<uint16_t, 37> &getSlots() const;
-
-		void setPointsBySlotType(uint8_t slotType, uint16_t points);
-
-		std::shared_ptr<Spell> getCombatDataSpell(CombatDamage &damage);
-
-		const PlayerWheelMethodsBonusData &getBonusData() const;
-
-		PlayerWheelMethodsBonusData &getBonusData();
-
-		void setWheelBonusData(const PlayerWheelMethodsBonusData &newBonusData);
-
-		// Combat functions
-		uint8_t getBeamAffectedTotal(const CombatDamage &tmpDamage) const;
-		void updateBeamMasteryDamage(CombatDamage &tmpDamage, uint8_t &beamAffectedTotal, uint8_t &beamAffectedCurrent) const;
-		/**
-		 * @brief Checks if the player has the "Battle Healing" instant active and, if so, heals the player.
-		 *
-		 * This function checks if a creature is a player and if the player is not removed from the game world.
-		 * If the player has the "Battle Healing" instant active, the player is healed by an amount defined by the
-		 * checkBattleHealingAmount() function.
-		 *
-		 * @param creature The creature to check and potentially heal.
-		 */
-		void healIfBattleHealingActive() const;
-		/**
-		 * @brief Adjusts the incoming damage based on the player's resistance and avatar skill.
-		 *
-		 * This function uses the player's Wheel of Destiny to calculate resistance to a specific type of damage.
-		 * It then applies this resistance to the incoming damage. Afterwards, it further reduces the damage
-		 * based on the player's avatar skill.
-		 *
-		 * @param damage The incoming damage, which will be adjusted within this function.
-		 * @param combatType The type of combat or damage to be resisted.
-		 */
-		void adjustDamageBasedOnResistanceAndSkill(int32_t &damage, CombatType_t combatType) const;
-
-		/**
-		 * @brief Calculate and return all values required for the mitigation calculation.
-		 * @return The calculated mitigation value.
-		 */
-		float calculateMitigation() const;
-
-	private:
-		friend class Player;
-		// Reference to the player
-		Player &m_player;
-
-		// Starting count in 1 (1-37), slot enums are from 1 to 36, but the index always starts at 0 in c++
-		std::array<uint16_t, 37> m_wheelSlots = {};
-
-		PlayerWheelMethodsBonusData m_playerBonusData;
-
-		std::array<uint8_t, static_cast<size_t>(WheelStage_t::TOTAL_COUNT)> m_stages = { 0 };
-		std::array<int64_t, static_cast<size_t>(WheelOnThink_t::TOTAL_COUNT)> m_onThink = { 0 };
-		std::array<int32_t, static_cast<size_t>(WheelStat_t::TOTAL_COUNT)> m_stats = { 0 };
-		std::array<int32_t, static_cast<size_t>(WheelMajor_t::TOTAL_COUNT)> m_majorStats = { 0 };
-		std::array<bool, static_cast<size_t>(WheelInstant_t::TOTAL_COUNT)> m_instant = { false };
-		std::array<int32_t, COMBAT_COUNT> m_resistance = { 0 };
-
-		int32_t m_creaturesNearby = 0;
-		std::map<std::string, WheelSpellGrade_t> m_spellsSelected;
-		std::vector<std::string> m_learnedSpellsSelected;
-};
-
-#endif // SRC_CREATURES_PLAYERS_WHEEL_PLAYER_WHEEL_HPP_
-=======
 public:
 	explicit PlayerWheel(Player &initPlayer);
 
@@ -655,5 +334,4 @@
 	int32_t m_creaturesNearby = 0;
 	phmap::btree_map<std::string, WheelSpellGrade_t> m_spellsSelected;
 	std::vector<std::string> m_learnedSpellsSelected;
-};
->>>>>>> 691898a8
+};