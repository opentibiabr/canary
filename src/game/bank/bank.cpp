--- conflicted
+++ resolved
@@ -8,11 +8,6 @@
  */
 
 #include "pch.hpp"
-<<<<<<< HEAD
-=======
-
-#include "bank.hpp"
->>>>>>> 6e8cc1f1
 
 #include "bank.hpp"
 #include "game/game.h"
@@ -34,7 +29,7 @@
 		return;
 	}
 	if (bankable->isGuild()) {
-		auto guild = static_self_cast<Guild>(bankable);
+		const auto &guild = static_self_cast<Guild>(bankable);
 		if (guild && !guild->isOnline()) {
 			IOGuild::saveGuild(guild);
 		}
