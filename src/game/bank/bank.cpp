/**
 * Canary - A free and open-source MMORPG server emulator
 * Copyright (©) 2019-2024 OpenTibiaBR <opentibiabr@outlook.com>
 * Repository: https://github.com/opentibiabr/canary
 * License: https://github.com/opentibiabr/canary/blob/main/LICENSE
 * Contributors: https://github.com/opentibiabr/canary/graphs/contributors
 * Website: https://docs.opentibiabr.com/
 */

#include "pch.hpp"

#include "bank.hpp"
#include "game/game.hpp"
#include "creatures/players/player.hpp"
#include "io/iologindata.hpp"
#include "game/scheduling/save_manager.hpp"
#include "lib/metrics/metrics.hpp"

Bank::Bank(const std::shared_ptr<Bankable> bankable) :
	m_bankable(bankable) {
}

Bank::~Bank() {
	auto bankable = getBankable();
	if (bankable == nullptr || bankable->isOnline()) {
		return;
	}
	std::shared_ptr<Player> player = bankable->getPlayer();
	if (player && !player->isOnline()) {
		g_saveManager().savePlayer(player);

		return;
	}
	if (bankable->isGuild()) {
		const auto guild = static_self_cast<Guild>(bankable);
		if (guild && !guild->isOnline()) {
			g_saveManager().saveGuild(guild);
		}
	}
}

bool Bank::credit(uint64_t amount) {
	return balance(balance() + amount);
}

bool Bank::debit(uint64_t amount) {
	if (!hasBalance(amount)) {
		return false;
	}
	return balance(balance() - amount);
}

bool Bank::balance(uint64_t amount) const {
	auto bankable = getBankable();
	if (!bankable) {
		return 0;
	}
	bankable->setBankBalance(amount);
	return true;
}

uint64_t Bank::balance() {
	auto bankable = getBankable();
	if (!bankable) {
		return 0;
	}
	return bankable->getBankBalance();
}

bool Bank::hasBalance(const uint64_t amount) {
	return balance() >= amount;
}

const std::set<std::string> deniedNames = {
	"accountmanager",
	"rooksample",
	"druidsample",
	"sorcerersample",
	"knightsample",
	"paladinsample"
};

bool Bank::transferTo(const std::shared_ptr<Bank> destination, uint64_t amount) {
	if (!destination) {
		g_logger().error("Bank::transferTo: destination is nullptr");
		return false;
	}

	auto bankable = getBankable();
	if (!bankable) {
		g_logger().error("Bank::transferTo: bankable is nullptr");
		return false;
	}

	auto destinationBankable = destination->getBankable();
	if (!destinationBankable) {
		g_logger().error("Bank::transferTo: destinationBankable is nullptr");
		return false;
	}

	auto destinationPlayer = destinationBankable->getPlayer();
	if (destinationPlayer != nullptr) {
		auto name = asLowerCaseString(destinationPlayer->getName());
		replaceString(name, " ", "");

		if (deniedNames.contains(name)) {
			g_logger().warn("Bank::transferTo: denied name: {}", name);
			return false;
		}
<<<<<<< HEAD
=======

>>>>>>> 6503aa45
		if (destinationPlayer->getTown()->getID() < g_configManager().getNumber(MIN_TOWN_ID_TO_BANK_TRANSFER, __FUNCTION__)) {
			g_logger().warn("Bank::transferTo: denied town: {}", destinationPlayer->getTown()->getID());
			return false;
		}
	}

	if (!(debit(amount) && destination->credit(amount))) {
		return false;
	}

	if (destinationPlayer) {
		g_metrics().addCounter("balance_increase", amount, { { "player", destinationPlayer->getName() }, { "context", "bank_transfer" } });
	}

	if (bankable->getPlayer()) {
		g_metrics().addCounter("balance_decrease", amount, { { "player", bankable->getPlayer()->getName() }, { "context", "bank_transfer" } });
	}

	return true;
}

bool Bank::withdraw(std::shared_ptr<Player> player, uint64_t amount) {
	if (!debit(amount)) {
		return false;
	}
	g_game().addMoney(player, amount);
	g_metrics().addCounter("balance_decrease", amount, { { "player", player->getName() }, { "context", "bank_withdraw" } });
	return true;
}

bool Bank::deposit(const std::shared_ptr<Bank> destination) {
	auto bankable = getBankable();
	if (!bankable) {
		return false;
	}
	if (bankable->getPlayer() == nullptr) {
		return false;
	}
	auto amount = bankable->getPlayer()->getMoney();
	return deposit(destination, amount);
}

bool Bank::deposit(const std::shared_ptr<Bank> destination, uint64_t amount) {
	if (!destination) {
		return false;
	}
	auto bankable = getBankable();
	if (!bankable) {
		return false;
	}
	if (!g_game().removeMoney(bankable->getPlayer(), amount)) {
		return false;
	}
	if (bankable->getPlayer() != nullptr) {
		g_metrics().addCounter("balance_decrease", amount, { { "player", bankable->getPlayer()->getName() }, { "context", "bank_deposit" } });
	}
	return destination->credit(amount);
}<|MERGE_RESOLUTION|>--- conflicted
+++ resolved
@@ -107,10 +107,7 @@
 			g_logger().warn("Bank::transferTo: denied name: {}", name);
 			return false;
 		}
-<<<<<<< HEAD
-=======
-
->>>>>>> 6503aa45
+    
 		if (destinationPlayer->getTown()->getID() < g_configManager().getNumber(MIN_TOWN_ID_TO_BANK_TRANSFER, __FUNCTION__)) {
 			g_logger().warn("Bank::transferTo: denied town: {}", destinationPlayer->getTown()->getID());
 			return false;
