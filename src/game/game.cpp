--- conflicted
+++ resolved
@@ -10740,7 +10740,54 @@
 	return m_hirelingOutfits;
 }
 
-<<<<<<< HEAD
+void Game::updatePlayersOnline() const {
+	// Function to be executed within the transaction
+	auto updateOperation = [this]() {
+		const auto &m_players = getPlayers();
+		bool changesMade = false;
+
+		// g_metrics().addUpDownCounter("players_online", 1);
+		// g_metrics().addUpDownCounter("players_online", -1);
+
+		if (m_players.empty()) {
+			std::string query = "SELECT COUNT(*) AS count FROM players_online;";
+			auto result = g_database().storeQuery(query);
+			int count = result->getNumber<int>("count");
+			if (count > 0) {
+				g_database().executeQuery("DELETE FROM `players_online`;");
+				changesMade = true;
+			}
+		} else {
+			// Insert the current players
+			DBInsert stmt("INSERT IGNORE INTO `players_online` (player_id) VALUES ");
+			for (const auto &[key, player] : m_players) {
+				std::ostringstream playerQuery;
+				playerQuery << "(" << player->getGUID() << ")";
+				stmt.addRow(playerQuery.str());
+			}
+			stmt.execute();
+			changesMade = true;
+
+			// Remove players who are no longer online
+			std::ostringstream cleanupQuery;
+			cleanupQuery << "DELETE FROM `players_online` WHERE `player_id` NOT IN (";
+			for (const auto &[key, player] : m_players) {
+				cleanupQuery << player->getGUID() << ",";
+			}
+			cleanupQuery.seekp(-1, std::ostringstream::cur); // Remove the last comma
+			cleanupQuery << ");";
+			g_database().executeQuery(cleanupQuery.str());
+		}
+
+		return changesMade;
+	};
+
+	const bool success = DBTransaction::executeWithinTransaction(updateOperation);
+	if (!success) {
+		g_logger().error("[Game::updatePlayersOnline] Failed to update players online.");
+	}
+}
+
 void Game::playerCyclopediaHousesByTown(uint32_t playerId, const std::string &townName) {
 	std::shared_ptr<Player> player = getPlayerByID(playerId);
 	if (!player) {
@@ -10920,52 +10967,4 @@
 	}
 
 	return true;
-=======
-void Game::updatePlayersOnline() const {
-	// Function to be executed within the transaction
-	auto updateOperation = [this]() {
-		const auto &m_players = getPlayers();
-		bool changesMade = false;
-
-		// g_metrics().addUpDownCounter("players_online", 1);
-		// g_metrics().addUpDownCounter("players_online", -1);
-
-		if (m_players.empty()) {
-			std::string query = "SELECT COUNT(*) AS count FROM players_online;";
-			auto result = g_database().storeQuery(query);
-			int count = result->getNumber<int>("count");
-			if (count > 0) {
-				g_database().executeQuery("DELETE FROM `players_online`;");
-				changesMade = true;
-			}
-		} else {
-			// Insert the current players
-			DBInsert stmt("INSERT IGNORE INTO `players_online` (player_id) VALUES ");
-			for (const auto &[key, player] : m_players) {
-				std::ostringstream playerQuery;
-				playerQuery << "(" << player->getGUID() << ")";
-				stmt.addRow(playerQuery.str());
-			}
-			stmt.execute();
-			changesMade = true;
-
-			// Remove players who are no longer online
-			std::ostringstream cleanupQuery;
-			cleanupQuery << "DELETE FROM `players_online` WHERE `player_id` NOT IN (";
-			for (const auto &[key, player] : m_players) {
-				cleanupQuery << player->getGUID() << ",";
-			}
-			cleanupQuery.seekp(-1, std::ostringstream::cur); // Remove the last comma
-			cleanupQuery << ");";
-			g_database().executeQuery(cleanupQuery.str());
-		}
-
-		return changesMade;
-	};
-
-	const bool success = DBTransaction::executeWithinTransaction(updateOperation);
-	if (!success) {
-		g_logger().error("[Game::updatePlayersOnline] Failed to update players online.");
-	}
->>>>>>> 6c00cc04
 }