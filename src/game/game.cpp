--- conflicted
+++ resolved
@@ -7609,9 +7609,6 @@
 	player->sendMarketBrowseOwnHistory(buyOffers, sellOffers);
 }
 
-<<<<<<< HEAD
-void Game::playerCreateMarketOffer(uint32_t playerId, uint8_t type, uint16_t itemId, uint16_t amount, uint64_t price, bool anonymous)
-=======
 bool canFinishOfferTransaction(Player &player, std::string &offerStatus) {
 	if (offerStatus != getReturnMessage(RETURNVALUE_NOERROR)) {
 		player.sendTextMessage(MESSAGE_MARKET, "There was an error processing your offer, please contact the administrator.");
@@ -7622,7 +7619,6 @@
 }
 
 void removeOfferItems(Player &player, DepotLocker &depotLocker, const ItemType &itemType, uint16_t amount, std::string offerStatus)
->>>>>>> 4e49d5b7
 {
 	uint16_t removeAmount = amount;
 	if (
@@ -7680,8 +7676,6 @@
 	}
 }
 
-<<<<<<< HEAD
-=======
 void Game::playerCreateMarketOffer(uint32_t playerId, uint8_t type, uint16_t itemId, uint16_t amount, uint32_t price, bool anonymous)
 {
 	// Before creating the offer we will compare it with the RETURN VALUE ERROR
@@ -7691,7 +7685,6 @@
 		return;
 	}
 
->>>>>>> 4e49d5b7
 	if (type != MARKETACTION_BUY && type != MARKETACTION_SELL) {
 		offerStatus = "Failed to process type";
 		return;
@@ -7751,16 +7744,10 @@
 		return;
 	}
 
-<<<<<<< HEAD
-	uint64_t calcFee = (static_cast<double>(price / 100.)) * amount;
+	uint64_t calcFee = (price / 100) * amount;
 	uint64_t minFee = std::min<uint64_t>(100000, calcFee);
 	uint64_t fee = std::max<uint64_t>(20, minFee);
 
-=======
-	uint64_t calcFee = (price / 100.) *amount;
-	uint32_t minFee = std::min<uint32_t> (100000, calcFee);
-	uint32_t fee = std::max<uint32_t> (20, minFee);
->>>>>>> 4e49d5b7
 	if (type == MARKETACTION_SELL) {
 		if (fee > (player->getBankBalance() + player->getMoney())) {
 			offerStatus = "Fee is greater than player money";
