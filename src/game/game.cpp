/**
 * Canary - A free and open-source MMORPG server emulator
 * Copyright (©) 2019-2024 OpenTibiaBR <opentibiabr@outlook.com>
 * Repository: https://github.com/opentibiabr/canary
 * License: https://github.com/opentibiabr/canary/blob/main/LICENSE
 * Contributors: https://github.com/opentibiabr/canary/graphs/contributors
 * Website: https://docs.opentibiabr.com/
 */

#include "pch.hpp"

#include "game/game.hpp"

#include "lua/creature/actions.hpp"
#include "items/bed.hpp"
#include "creatures/creature.hpp"
#include "database/databasetasks.hpp"
#include "lua/creature/events.hpp"
#include "lua/callbacks/event_callback.hpp"
#include "lua/callbacks/events_callbacks.hpp"
#include "creatures/players/highscore_category.hpp"
#include "game/zones/zone.hpp"
#include "lua/global/globalevent.hpp"
#include "io/iologindata.hpp"
#include "io/io_wheel.hpp"
#include "io/iomarket.hpp"
#include "items/items.hpp"
#include "lua/scripts/lua_environment.hpp"
#include "creatures/monsters/monster.hpp"
#include "lua/creature/movement.hpp"
#include "game/scheduling/dispatcher.hpp"
#include "game/scheduling/save_manager.hpp"
#include "server/server.hpp"
#include "creatures/combat/spells.hpp"
#include "lua/creature/talkaction.hpp"
#include "items/weapons/weapons.hpp"
#include "creatures/players/imbuements/imbuements.hpp"
#include "creatures/players/wheel/player_wheel.hpp"
#include "creatures/players/achievement/player_achievement.hpp"
#include "creatures/npcs/npc.hpp"
#include "server/network/webhook/webhook.hpp"
#include "server/network/protocol/protocollogin.hpp"
#include "server/network/protocol/protocolstatus.hpp"
#include "map/spectators.hpp"
#include "utils/tools.hpp"
#include "kv/kv.hpp"

#include "enums/object_category.hpp"
#include "enums/account_type.hpp"
#include "enums/account_group_type.hpp"
#include "enums/account_errors.hpp"
#include "enums/account_coins.hpp"

#include <appearances.pb.h>

enum class HighscoreCategories_t : uint8_t {
	EXPERIENCE = 0,
	FIST_FIGHTING = 1,
	CLUB_FIGHTING = 2,
	SWORD_FIGHTING = 3,
	AXE_FIGHTING = 4,
	DISTANCE_FIGHTING = 5,
	SHIELDING = 6,
	FISHING = 7,
	MAGIC_LEVEL = 8,
	LOYALTY = 9,
	ACHIEVEMENTS = 10,
	CHARMS = 11,
	DROME = 12,
	GOSHNAR = 13,
};

namespace InternalGame {
	void sendBlockEffect(BlockType_t blockType, CombatType_t combatType, const Position &targetPos, std::shared_ptr<Creature> source) {
		if (blockType == BLOCK_DEFENSE) {
			g_game().addMagicEffect(targetPos, CONST_ME_POFF);
		} else if (blockType == BLOCK_ARMOR) {
			g_game().addMagicEffect(targetPos, CONST_ME_BLOCKHIT);
		} else if (blockType == BLOCK_DODGE) {
			g_game().addMagicEffect(targetPos, CONST_ME_DODGE);
		} else if (blockType == BLOCK_IMMUNITY) {
			uint8_t hitEffect = 0;
			switch (combatType) {
				case COMBAT_UNDEFINEDDAMAGE: {
					return;
				}
				case COMBAT_ENERGYDAMAGE:
				case COMBAT_FIREDAMAGE:
				case COMBAT_PHYSICALDAMAGE:
				case COMBAT_ICEDAMAGE:
				case COMBAT_DEATHDAMAGE: {
					hitEffect = CONST_ME_BLOCKHIT;
					break;
				}
				case COMBAT_EARTHDAMAGE: {
					hitEffect = CONST_ME_GREEN_RINGS;
					break;
				}
				case COMBAT_HOLYDAMAGE: {
					hitEffect = CONST_ME_HOLYDAMAGE;
					break;
				}
				default: {
					hitEffect = CONST_ME_POFF;
					break;
				}
			}
			g_game().addMagicEffect(targetPos, hitEffect);
		}

		if (blockType != BLOCK_NONE) {
			g_game().sendSingleSoundEffect(targetPos, SoundEffect_t::NO_DAMAGE, source);
		}
	}

	bool playerCanUseItemOnHouseTile(std::shared_ptr<Player> player, std::shared_ptr<Item> item) {
		if (!player || !item) {
			return false;
		}

		auto itemTile = item->getTile();
		if (!itemTile) {
			return false;
		}

		if (std::shared_ptr<HouseTile> houseTile = std::dynamic_pointer_cast<HouseTile>(itemTile)) {
			const auto &house = houseTile->getHouse();
			if (!house || !house->isInvited(player)) {
				return false;
			}

			auto isGuest = house->getHouseAccessLevel(player) == HOUSE_GUEST;
			auto itemParentContainer = item->getParent() ? item->getParent()->getContainer() : nullptr;
			auto isItemParentContainerBrowseField = itemParentContainer && itemParentContainer->getID() == ITEM_BROWSEFIELD;
			if (isGuest && isItemParentContainerBrowseField) {
				return false;
			}

			auto realItemParent = item->getRealParent();
			auto isItemInGuestInventory = realItemParent && (realItemParent == player || realItemParent->getContainer());
			if (isGuest && !isItemInGuestInventory && !item->isLadder() && !item->canBeUsedByGuests()) {
				return false;
			}
		}

		return true;
	}

	bool playerCanUseItemWithOnHouseTile(std::shared_ptr<Player> player, std::shared_ptr<Item> item, const Position &toPos, int toStackPos, int toItemId) {
		if (!player || !item) {
			return false;
		}

		auto itemTile = item->getTile();
		if (!itemTile) {
			return false;
		}

		if (g_configManager().getBoolean(ONLY_INVITED_CAN_MOVE_HOUSE_ITEMS, __FUNCTION__)) {
			if (std::shared_ptr<HouseTile> houseTile = std::dynamic_pointer_cast<HouseTile>(itemTile)) {
				const auto &house = houseTile->getHouse();
				std::shared_ptr<Thing> targetThing = g_game().internalGetThing(player, toPos, toStackPos, toItemId, STACKPOS_FIND_THING);
				auto targetItem = targetThing ? targetThing->getItem() : nullptr;
				uint16_t targetId = targetItem ? targetItem->getID() : 0;
				auto invitedCheckUseWith = house && item->getRealParent() && item->getRealParent() != player && (!house->isInvited(player) || house->getHouseAccessLevel(player) == HOUSE_GUEST);
				if (targetId != 0 && targetItem && !targetItem->isDummy() && invitedCheckUseWith && !item->canBeUsedByGuests()) {
					player->sendCancelMessage(RETURNVALUE_CANNOTUSETHISOBJECT);
					return false;
				}
			}
		}

		return true;
	}

	template <typename T>
	T getCustomAttributeValue(std::shared_ptr<Item> item, const std::string &attributeName) {
		static_assert(std::is_integral<T>::value, "T must be an integral type");

		auto attribute = item->getCustomAttribute(attributeName);
		if (!attribute) {
			return 0;
		}

		int64_t value = attribute->getInteger();
		if (value < std::numeric_limits<T>::min() || value > std::numeric_limits<T>::max()) {
			g_logger().error("[{}] value is out of range for the specified type", __FUNCTION__);
			return 0;
		}

		return static_cast<T>(value);
	}
} // Namespace InternalGame

Game::Game() {
	offlineTrainingWindow.choices.emplace_back("Sword Fighting and Shielding", SKILL_SWORD);
	offlineTrainingWindow.choices.emplace_back("Axe Fighting and Shielding", SKILL_AXE);
	offlineTrainingWindow.choices.emplace_back("Club Fighting and Shielding", SKILL_CLUB);
	offlineTrainingWindow.choices.emplace_back("Distance Fighting and Shielding", SKILL_DISTANCE);
	offlineTrainingWindow.choices.emplace_back("Magic Level and Shielding", SKILL_MAGLEVEL);
	offlineTrainingWindow.buttons.emplace_back("Okay", 1);
	offlineTrainingWindow.buttons.emplace_back("Cancel", 0);
	offlineTrainingWindow.defaultEscapeButton = 1;
	offlineTrainingWindow.defaultEnterButton = 0;
	offlineTrainingWindow.priority = true;

	// Create instance of IOWheel to Game class
	m_IOWheel = std::make_unique<IOWheel>();

	m_highscoreCategoriesNames = {
		{ static_cast<uint8_t>(HighscoreCategories_t::ACHIEVEMENTS), "Achievement Points" },
		{ static_cast<uint8_t>(HighscoreCategories_t::AXE_FIGHTING), "Axe Fighting" },
		{ static_cast<uint8_t>(HighscoreCategories_t::CHARMS), "Charm Points" },
		{ static_cast<uint8_t>(HighscoreCategories_t::CLUB_FIGHTING), "Club Fighting" },
		{ static_cast<uint8_t>(HighscoreCategories_t::EXPERIENCE), "Experience Points" },
		{ static_cast<uint8_t>(HighscoreCategories_t::DISTANCE_FIGHTING), "Distance Fighting" },
		{ static_cast<uint8_t>(HighscoreCategories_t::DROME), "Drome Score" },
		{ static_cast<uint8_t>(HighscoreCategories_t::FISHING), "Fishing" },
		{ static_cast<uint8_t>(HighscoreCategories_t::FIST_FIGHTING), "Fist Fighting" },
		{ static_cast<uint8_t>(HighscoreCategories_t::GOSHNAR), "Goshnar's Taint" },
		{ static_cast<uint8_t>(HighscoreCategories_t::LOYALTY), "Loyalty Points" },
		{ static_cast<uint8_t>(HighscoreCategories_t::MAGIC_LEVEL), "Magic Level" },
		{ static_cast<uint8_t>(HighscoreCategories_t::SHIELDING), "Shielding" },
		{ static_cast<uint8_t>(HighscoreCategories_t::SWORD_FIGHTING), "Sword Fighting" },
	};

	m_highscoreCategories = {
		HighscoreCategory("Experience Points", static_cast<uint8_t>(HighscoreCategories_t::EXPERIENCE)),
		HighscoreCategory("Fist Fighting", static_cast<uint8_t>(HighscoreCategories_t::FIST_FIGHTING)),
		HighscoreCategory("Club Fighting", static_cast<uint8_t>(HighscoreCategories_t::CLUB_FIGHTING)),
		HighscoreCategory("Sword Fighting", static_cast<uint8_t>(HighscoreCategories_t::SWORD_FIGHTING)),
		HighscoreCategory("Axe Fighting", static_cast<uint8_t>(HighscoreCategories_t::AXE_FIGHTING)),
		HighscoreCategory("Distance Fighting", static_cast<uint8_t>(HighscoreCategories_t::DISTANCE_FIGHTING)),
		HighscoreCategory("Shielding", static_cast<uint8_t>(HighscoreCategories_t::SHIELDING)),
		HighscoreCategory("Fishing", static_cast<uint8_t>(HighscoreCategories_t::FISHING)),
		HighscoreCategory("Magic Level", static_cast<uint8_t>(HighscoreCategories_t::MAGIC_LEVEL))
	};
}

Game::~Game() = default;

void Game::resetMonsters() const {
	for (const auto &[monsterId, monster] : getMonsters()) {
		monster->clearTargetList();
		monster->clearFriendList();
	}
}

void Game::resetNpcs() const {
	// Close shop window from all npcs and reset the shopPlayerSet
	for (const auto &[npcId, npc] : getNpcs()) {
		npc->closeAllShopWindows();
		npc->resetPlayerInteractions();
	}
}

void Game::loadBoostedCreature() {
	auto &db = Database::getInstance();
	const auto result = db.storeQuery("SELECT * FROM `boosted_creature`");
	if (!result) {
		g_logger().warn("[Game::loadBoostedCreature] - "
						"Failed to detect boosted creature database. (CODE 01)");
		return;
	}

	const uint16_t date = result->getNumber<uint16_t>("date");
	const time_t now = time(0);
	tm* ltm = localtime(&now);

	if (date == ltm->tm_mday) {
		setBoostedName(result->getString("boostname"));
		return;
	}

	const uint16_t oldRace = result->getNumber<uint16_t>("raceid");
	const auto monsterlist = getBestiaryList();

	struct MonsterRace {
		uint16_t raceId { 0 };
		std::string name;
	};

	MonsterRace selectedMonster;
	if (!monsterlist.empty()) {
		std::vector<MonsterRace> monsters;
		for (const auto &[raceId, _name] : BestiaryList) {
			if (raceId != oldRace) {
				monsters.emplace_back(raceId, _name);
			}
		}

		if (!monsters.empty()) {
			selectedMonster = monsters[normal_random(0, monsters.size() - 1)];
		}
	}

	if (selectedMonster.raceId == 0) {
		g_logger().warn("[Game::loadBoostedCreature] - "
						"It was not possible to generate a new boosted creature->");
		return;
	}

	const auto monsterType = g_monsters().getMonsterType(selectedMonster.name);
	if (!monsterType) {
		g_logger().warn("[Game::loadBoostedCreature] - "
						"It was not possible to generate a new boosted creature-> Monster '{}' not found.",
						selectedMonster.name);
		return;
	}

	setBoostedName(selectedMonster.name);

	auto query = std::string("UPDATE `boosted_creature` SET ")
		+ "`date` = '" + std::to_string(ltm->tm_mday) + "',"
		+ "`boostname` = " + db.escapeString(selectedMonster.name) + ","
		+ "`looktype` = " + std::to_string(monsterType->info.outfit.lookType) + ","
		+ "`lookfeet` = " + std::to_string(monsterType->info.outfit.lookFeet) + ","
		+ "`looklegs` = " + std::to_string(monsterType->info.outfit.lookLegs) + ","
		+ "`lookhead` = " + std::to_string(monsterType->info.outfit.lookHead) + ","
		+ "`lookbody` = " + std::to_string(monsterType->info.outfit.lookBody) + ","
		+ "`lookaddons` = " + std::to_string(monsterType->info.outfit.lookAddons) + ","
		+ "`lookmount` = " + std::to_string(monsterType->info.outfit.lookMount) + ","
		+ "`raceid` = '" + std::to_string(selectedMonster.raceId) + "'";

	if (!db.executeQuery(query)) {
		g_logger().warn("[Game::loadBoostedCreature] - "
						"Failed to detect boosted creature database. (CODE 02)");
	}
}

void Game::start(ServiceManager* manager) {
	// Game client protocols
	manager->add<ProtocolGame>(static_cast<uint16_t>(g_configManager().getNumber(GAME_PORT, __FUNCTION__)));
	manager->add<ProtocolLogin>(static_cast<uint16_t>(g_configManager().getNumber(LOGIN_PORT, __FUNCTION__)));
	// OT protocols
	manager->add<ProtocolStatus>(static_cast<uint16_t>(g_configManager().getNumber(STATUS_PORT, __FUNCTION__)));

	serviceManager = manager;

	time_t now = time(0);
	const tm* tms = localtime(&now);
	int minutes = tms->tm_min;
	lightHour = (minutes * LIGHT_DAY_LENGTH) / 60;

	g_dispatcher().scheduleEvent(
		EVENT_MS + 1000, [this] { createFiendishMonsters(); }, "Game::createFiendishMonsters"
	);
	g_dispatcher().scheduleEvent(
		EVENT_MS + 1000, [this] { createInfluencedMonsters(); }, "Game::createInfluencedMonsters"
	);
	g_dispatcher().cycleEvent(
		EVENT_MS, [this] { updateForgeableMonsters(); }, "Game::updateForgeableMonsters"
	);
	g_dispatcher().cycleEvent(
		EVENT_LIGHTINTERVAL_MS, [this] { checkLight(); }, "Game::checkLight"
	);
	g_dispatcher().cycleEvent(
		EVENT_CHECK_CREATURE_INTERVAL, [this] { checkCreatures(); }, "Game::checkCreatures"
	);
	g_dispatcher().cycleEvent(
		EVENT_IMBUEMENT_INTERVAL, [this] { checkImbuements(); }, "Game::checkImbuements"
	);
	g_dispatcher().cycleEvent(
		EVENT_LUA_GARBAGE_COLLECTION, [this] { g_luaEnvironment().collectGarbage(); }, "Calling GC"
	);
	g_dispatcher().cycleEvent(
		EVENT_REFRESH_MARKET_PRICES, [this] { loadItemsPrice(); }, "Game::loadItemsPrice"
	);
}

GameState_t Game::getGameState() const {
	return gameState;
}

void Game::setWorldType(WorldType_t type) {
	worldType = type;
}

void Game::setGameState(GameState_t newState) {
	if (gameState == GAME_STATE_SHUTDOWN) {
		return; // this cannot be stopped
	}

	if (gameState == newState) {
		return;
	}

	gameState = newState;
	switch (newState) {
		case GAME_STATE_INIT: {
			loadItemsPrice();

			groups.load();
			g_chat().load();

			// Load monsters and npcs stored by the "loadFromXML" function
			map.spawnsMonster.startup();
			map.spawnsNpc.startup();

			// Load monsters and npcs custom stored by the "loadFromXML" function
			for (int i = 0; i < 50; i++) {
				map.spawnsNpcCustomMaps[i].startup();
				map.spawnsMonsterCustomMaps[i].startup();
			}

			raids.loadFromXml();
			raids.startup();

			mounts.loadFromXml();

			loadMotdNum();
			loadPlayersRecord();

			g_globalEvents().startup();

			// Initialize wheel data
			m_IOWheel->initializeGlobalData();
			break;
		}

		case GAME_STATE_SHUTDOWN: {
			g_globalEvents().execute(GLOBALEVENT_SHUTDOWN);

			// kick all players that are still online
			auto it = players.begin();
			while (it != players.end()) {
				it->second->removePlayer(true);
				it = players.begin();
			}

			saveMotdNum();
			g_saveManager().saveAll();

			g_dispatcher().addEvent([this] { shutdown(); }, "Game::shutdown");

			break;
		}

		case GAME_STATE_CLOSED: {
			/* kick all players without the CanAlwaysLogin flag */
			auto it = players.begin();
			while (it != players.end()) {
				if (!it->second->hasFlag(PlayerFlags_t::CanAlwaysLogin)) {
					it->second->removePlayer(true);
					it = players.begin();
				} else {
					++it;
				}
			}

			g_saveManager().saveAll();
			break;
		}

		default:
			break;
	}
}

bool Game::loadItemsPrice() {
	IOMarket::getInstance().updateStatistics();
	std::ostringstream query, marketQuery;
	query << "SELECT DISTINCT `itemtype` FROM `market_offers`;";

	Database &db = Database::getInstance();
	DBResult_ptr result = db.storeQuery(query.str());
	if (!result) {
		return false;
	}

	auto stats = IOMarket::getInstance().getPurchaseStatistics();
	for (const auto &[itemId, itemStats] : stats) {
		std::map<uint8_t, uint64_t> tierToPrice;
		for (const auto &[tier, tierStats] : itemStats) {
			auto averagePrice = tierStats.totalPrice / tierStats.numTransactions;
			tierToPrice[tier] = averagePrice;
		}
		itemsPriceMap[itemId] = tierToPrice;
	}
	auto offers = IOMarket::getInstance().getActiveOffers(MARKETACTION_BUY);
	for (const auto &offer : offers) {
		itemsPriceMap[offer.itemId][offer.tier] = std::max(itemsPriceMap[offer.itemId][offer.tier], offer.price);
	}

	return true;
}

void Game::loadMainMap(const std::string &filename) {
	Monster::despawnRange = g_configManager().getNumber(DEFAULT_DESPAWNRANGE, __FUNCTION__);
	Monster::despawnRadius = g_configManager().getNumber(DEFAULT_DESPAWNRADIUS, __FUNCTION__);
	map.loadMap(g_configManager().getString(DATA_DIRECTORY, __FUNCTION__) + "/world/" + filename + ".otbm", true, true, true, true, true);
}

void Game::loadCustomMaps(const std::filesystem::path &customMapPath) {
	Monster::despawnRange = g_configManager().getNumber(DEFAULT_DESPAWNRANGE, __FUNCTION__);
	Monster::despawnRadius = g_configManager().getNumber(DEFAULT_DESPAWNRADIUS, __FUNCTION__);

	namespace fs = std::filesystem;

	if (!fs::exists(customMapPath) && !fs::create_directory(customMapPath)) {
		throw std::ios_base::failure(fmt::format("Failed to create custom map directory {}", customMapPath.string()));
	}

	int customMapIndex = 0;
	for (const auto &entry : fs::directory_iterator(customMapPath)) {
		const auto realPath = entry.path();

		if (realPath.extension() != ".otbm") {
			continue;
		}

		std::string filename = realPath.stem().string();

		// Do not load more maps than possible
		if (customMapIndex >= 50) {
			g_logger().warn("Maximum number of custom maps loaded. Custom map {} [ignored]", filename);
			continue;
		}

		// Filenames that start with a # are ignored.
		if (filename.at(0) == '#') {
			g_logger().info("Custom map {} [disabled]", filename);
			continue;
		}

		// Avoid loading main map again.
		if (filename == g_configManager().getString(MAP_NAME, __FUNCTION__)) {
			g_logger().warn("Custom map {} is main map", filename);
			continue;
		}

		map.loadMapCustom(filename, true, true, true, true, customMapIndex);

		customMapIndex++;
	}

	// Must be done after all maps have been loaded
	map.loadHouseInfo();
}

void Game::loadMap(const std::string &path, const Position &pos) {
	map.loadMap(path, false, false, false, false, false, pos);
}

std::shared_ptr<Cylinder> Game::internalGetCylinder(std::shared_ptr<Player> player, const Position &pos) {
	if (pos.x != 0xFFFF) {
		return map.getTile(pos);
	}

	// container
	if (pos.y & 0x40) {
		uint8_t from_cid = pos.y & 0x0F;
		return player->getContainerByID(from_cid);
	}

	// inventory
	return player;
}

std::shared_ptr<Thing> Game::internalGetThing(std::shared_ptr<Player> player, const Position &pos, int32_t index, uint32_t itemId, StackPosType_t type) {
	if (pos.x != 0xFFFF) {
		std::shared_ptr<Tile> tile = map.getTile(pos);
		if (!tile) {
			return nullptr;
		}

		std::shared_ptr<Thing> thing;
		switch (type) {
			case STACKPOS_LOOK: {
				return tile->getTopVisibleThing(player);
			}

			case STACKPOS_MOVE: {
				std::shared_ptr<Item> item = tile->getTopDownItem();
				if (item && item->isMovable()) {
					thing = item;
				} else {
					thing = tile->getTopVisibleCreature(player);
				}
				break;
			}

			case STACKPOS_USEITEM: {
				thing = tile->getUseItem(index);
				break;
			}

			case STACKPOS_TOPDOWN_ITEM: {
				thing = tile->getTopDownItem();
				break;
			}

			case STACKPOS_USETARGET: {
				thing = tile->getTopVisibleCreature(player);
				if (!thing) {
					thing = tile->getUseItem(index);
				}
				break;
			}

			case STACKPOS_FIND_THING: {
				thing = tile->getUseItem(index);
				if (!thing) {
					thing = tile->getDoorItem();
				}

				if (!thing) {
					thing = tile->getTopDownItem();
				}

				break;
			}

			default: {
				thing = nullptr;
				break;
			}
		}

		if (player && tile->hasFlag(TILESTATE_SUPPORTS_HANGABLE)) {
			// do extra checks here if the thing is accessable
			if (thing && thing->getItem()) {
				if (tile->hasProperty(CONST_PROP_ISVERTICAL)) {
					if (player->getPosition().x + 1 == tile->getPosition().x && thing->getItem()->isHangable()) {
						thing = nullptr;
					}
				} else { // horizontal
					if (player->getPosition().y + 1 == tile->getPosition().y && thing->getItem()->isHangable()) {
						thing = nullptr;
					}
				}
			}
		}
		return thing;
	}

	// container
	if (pos.y & 0x40) {
		uint8_t fromCid = pos.y & 0x0F;

		std::shared_ptr<Container> parentContainer = player->getContainerByID(fromCid);
		if (!parentContainer) {
			return nullptr;
		}

		if (parentContainer->getID() == ITEM_BROWSEFIELD) {
			std::shared_ptr<Tile> tile = parentContainer->getTile();
			if (tile && tile->hasFlag(TILESTATE_SUPPORTS_HANGABLE)) {
				if (tile->hasProperty(CONST_PROP_ISVERTICAL)) {
					if (player->getPosition().x + 1 == tile->getPosition().x) {
						return nullptr;
					}
				} else { // horizontal
					if (player->getPosition().y + 1 == tile->getPosition().y) {
						return nullptr;
					}
				}
			}
		}

		uint8_t slot = pos.z;
		auto containerIndex = player->getContainerIndex(fromCid) + slot;
		if (parentContainer->isStoreInboxFiltered()) {
			return parentContainer->getFilteredItemByIndex(containerIndex);
		}

		return parentContainer->getItemByIndex(containerIndex);
	} else if (pos.y == 0x20 || pos.y == 0x21) {
		// '0x20' -> From depot.
		// '0x21' -> From inbox.
		// Both only when the item is from depot search window.
		if (!player->isDepotSearchOpenOnItem(static_cast<uint16_t>(itemId))) {
			player->sendCancelMessage(RETURNVALUE_NOTPOSSIBLE);
			return nullptr;
		}

		return player->getItemFromDepotSearch(static_cast<uint16_t>(itemId), pos);
	} else if (pos.y == 0 && pos.z == 0) {
		const ItemType &it = Item::items[itemId];
		if (it.id == 0) {
			return nullptr;
		}

		int32_t subType;
		if (it.isFluidContainer()) {
			subType = index;
		} else {
			subType = -1;
		}

		return findItemOfType(player, it.id, true, subType);
	}

	// inventory
	Slots_t slot = static_cast<Slots_t>(pos.y);
	return player->getInventoryItem(slot);
}

void Game::internalGetPosition(std::shared_ptr<Item> item, Position &pos, uint8_t &stackpos) {
	pos.x = 0;
	pos.y = 0;
	pos.z = 0;
	stackpos = 0;

	std::shared_ptr<Cylinder> topParent = item->getTopParent();
	if (topParent) {
		if (std::shared_ptr<Player> player = std::dynamic_pointer_cast<Player>(topParent)) {
			pos.x = 0xFFFF;

			std::shared_ptr<Container> container = std::dynamic_pointer_cast<Container>(item->getParent());
			if (container) {
				pos.y = static_cast<uint16_t>(0x40) | static_cast<uint16_t>(player->getContainerID(container));
				pos.z = container->getThingIndex(item);
				stackpos = pos.z;
			} else {
				pos.y = player->getThingIndex(item);
				stackpos = pos.y;
			}
		} else if (std::shared_ptr<Tile> tile = topParent->getTile()) {
			pos = tile->getPosition();
			stackpos = tile->getThingIndex(item);
		}
	}
}

std::shared_ptr<Creature> Game::getCreatureByID(uint32_t id) {
	if (id >= Player::getFirstID() && id <= Player::getLastID()) {
		return getPlayerByID(id);
	} else if (id <= Monster::monsterAutoID) {
		return getMonsterByID(id);
	} else if (id <= Npc::npcAutoID) {
		return getNpcByID(id);
	} else {
		g_logger().warn("Creature with id {} not exists");
	}
	return nullptr;
}

std::shared_ptr<Monster> Game::getMonsterByID(uint32_t id) {
	if (id == 0) {
		return nullptr;
	}

	auto it = monsters.find(id);
	if (it == monsters.end()) {
		return nullptr;
	}
	return it->second;
}

std::shared_ptr<Npc> Game::getNpcByID(uint32_t id) {
	if (id == 0) {
		return nullptr;
	}

	auto it = npcs.find(id);
	if (it == npcs.end()) {
		return nullptr;
	}
	return it->second;
}

std::shared_ptr<Player> Game::getPlayerByID(uint32_t id, bool allowOffline /* = false */) {
	auto playerMap = players.find(id);
	if (playerMap != players.end()) {
		return playerMap->second;
	}

	if (!allowOffline) {
		return nullptr;
	}
	std::shared_ptr<Player> tmpPlayer = std::make_shared<Player>(nullptr);
	if (!IOLoginData::loadPlayerById(tmpPlayer, id)) {
		return nullptr;
	}
	tmpPlayer->setOnline(false);
	return tmpPlayer;
}

std::shared_ptr<Creature> Game::getCreatureByName(const std::string &s) {
	if (s.empty()) {
		return nullptr;
	}

	const std::string &lowerCaseName = asLowerCaseString(s);

	auto m_it = mappedPlayerNames.find(lowerCaseName);
	if (m_it != mappedPlayerNames.end()) {
		return m_it->second.lock();
	}

	for (const auto &it : npcs) {
		if (lowerCaseName == asLowerCaseString(it.second->getName())) {
			return it.second;
		}
	}

	for (const auto &it : monsters) {
		if (lowerCaseName == asLowerCaseString(it.second->getName())) {
			return it.second;
		}
	}
	return nullptr;
}

std::shared_ptr<Npc> Game::getNpcByName(const std::string &s) {
	if (s.empty()) {
		return nullptr;
	}

	const char* npcName = s.c_str();
	for (const auto &it : npcs) {
		if (strcasecmp(npcName, it.second->getName().c_str()) == 0) {
			return it.second;
		}
	}
	return nullptr;
}

std::shared_ptr<Player> Game::getPlayerByName(const std::string &s, bool allowOffline /* = false */, bool isNewName /* = false */) {
	if (s.empty()) {
		return nullptr;
	}

	auto it = mappedPlayerNames.find(asLowerCaseString(s));
	if (it == mappedPlayerNames.end() || it->second.expired()) {
		if (!allowOffline) {
			return nullptr;
		}
		std::shared_ptr<Player> tmpPlayer = std::make_shared<Player>(nullptr);
		if (!IOLoginData::loadPlayerByName(tmpPlayer, s)) {
			if (!isNewName) {
				g_logger().error("Failed to load player {} from database", s);
			} else {
				g_logger().info("New name {} is available", s);
			}
			return nullptr;
		}
		tmpPlayer->setOnline(false);
		return tmpPlayer;
	}
	return it->second.lock();
}

std::shared_ptr<Player> Game::getPlayerByGUID(const uint32_t &guid, bool allowOffline /* = false */) {
	if (guid == 0) {
		return nullptr;
	}
	for (const auto &it : players) {
		if (guid == it.second->getGUID()) {
			return it.second;
		}
	}
	if (!allowOffline) {
		return nullptr;
	}
	std::shared_ptr<Player> tmpPlayer = std::make_shared<Player>(nullptr);
	if (!IOLoginData::loadPlayerById(tmpPlayer, guid)) {
		return nullptr;
	}
	tmpPlayer->setOnline(false);
	return tmpPlayer;
}

std::string Game::getPlayerNameByGUID(const uint32_t &guid) {
	if (guid == 0) {
		return "";
	}
	if (m_playerNameCache.contains(guid)) {
		return m_playerNameCache.at(guid);
	}
	auto player = getPlayerByGUID(guid, true);
	auto name = player ? player->getName() : "";
	if (!name.empty()) {
		m_playerNameCache[guid] = name;
	}
	return name;
}

ReturnValue Game::getPlayerByNameWildcard(const std::string &s, std::shared_ptr<Player> &player) {
	size_t strlen = s.length();
	if (strlen == 0 || strlen > 20) {
		return RETURNVALUE_PLAYERWITHTHISNAMEISNOTONLINE;
	}

	if (s.back() == '~') {
		const std::string &query = asLowerCaseString(s.substr(0, strlen - 1));
		std::string result;
		ReturnValue ret = wildcardTree.findOne(query, result);
		if (ret != RETURNVALUE_NOERROR) {
			return ret;
		}

		player = getPlayerByName(result);
	} else {
		player = getPlayerByName(s);
	}

	if (!player) {
		return RETURNVALUE_PLAYERWITHTHISNAMEISNOTONLINE;
	}

	return RETURNVALUE_NOERROR;
}

std::vector<std::shared_ptr<Player>> Game::getPlayersByAccount(std::shared_ptr<Account> acc, bool allowOffline /* = false */) {
	auto [accountPlayers, error] = acc->getAccountPlayers();
	if (error != enumToValue(AccountErrors_t::Ok)) {
		return {};
	}
	std::vector<std::shared_ptr<Player>> ret;
	for (const auto &[name, _] : accountPlayers) {
		auto player = getPlayerByName(name, allowOffline);
		if (player) {
			ret.push_back(player);
		}
	}
	return ret;
}

bool Game::internalPlaceCreature(std::shared_ptr<Creature> creature, const Position &pos, bool extendedPos /*=false*/, bool forced /*= false*/, bool creatureCheck /*= false*/) {
	if (creature->getParent() != nullptr) {
		return false;
	}
	const auto &tile = map.getTile(pos);
	if (!tile) {
		return false;
	}
	auto toZones = tile->getZones();
	if (auto ret = beforeCreatureZoneChange(creature, {}, toZones); ret != RETURNVALUE_NOERROR) {
		return false;
	}

	if (!map.placeCreature(pos, creature, extendedPos, forced)) {
		return false;
	}

	creature->setID();
	creature->addList();
	creature->updateCalculatedStepSpeed();

	if (creatureCheck) {
		addCreatureCheck(creature);
		creature->onPlacedCreature();
	}
	afterCreatureZoneChange(creature, {}, toZones);
	return true;
}

bool Game::placeCreature(std::shared_ptr<Creature> creature, const Position &pos, bool extendedPos /*=false*/, bool forced /*= false*/) {
	metrics::method_latency measure(__METHOD_NAME__);
	if (!internalPlaceCreature(creature, pos, extendedPos, forced)) {
		return false;
	}

	bool hasPlayerSpectators = false;
	for (const auto &spectator : Spectators().find<Creature>(creature->getPosition(), true)) {
		if (const auto &tmpPlayer = spectator->getPlayer()) {
			tmpPlayer->sendCreatureAppear(creature, creature->getPosition(), true);
			hasPlayerSpectators = true;
		}
		spectator->onCreatureAppear(creature, true);
	}

	if (hasPlayerSpectators) {
		addCreatureCheck(creature);
	}

	auto parent = creature->getParent();
	if (parent) {
		parent->postAddNotification(creature, nullptr, 0);
	}
	creature->onPlacedCreature();
	return true;
}

bool Game::removeCreature(std::shared_ptr<Creature> creature, bool isLogout /* = true*/) {
	metrics::method_latency measure(__METHOD_NAME__);
	if (!creature || creature->isRemoved()) {
		return false;
	}

	std::shared_ptr<Tile> tile = creature->getTile();
	if (!tile) {
		g_logger().error("[{}] tile on position '{}' for creature '{}' not exist", __FUNCTION__, creature->getPosition().toString(), creature->getName());
	}
	auto fromZones = creature->getZones();

	if (tile) {
		std::vector<int32_t> oldStackPosVector;
		auto spectators = Spectators().find<Creature>(tile->getPosition(), true);
		auto playersSpectators = spectators.filter<Player>();

		for (const auto &spectator : playersSpectators) {
			if (const auto &player = spectator->getPlayer()) {
				oldStackPosVector.push_back(player->canSeeCreature(creature) ? tile->getStackposOfCreature(player, creature) : -1);
			}
		}

		tile->removeCreature(creature);

		const Position &tilePosition = tile->getPosition();

		// Send to client
		size_t i = 0;
		for (const auto &spectator : playersSpectators) {
			if (const auto &player = spectator->getPlayer()) {
				player->sendRemoveTileThing(tilePosition, oldStackPosVector[i++]);
			}
		}

		// event method
		for (auto spectator : spectators) {
			spectator->onRemoveCreature(creature, isLogout);
		}
	}

	if (creature->getMaster() && !creature->getMaster()->isRemoved()) {
		creature->setMaster(nullptr);
	}

	creature->getParent()->postRemoveNotification(creature, nullptr, 0);
	afterCreatureZoneChange(creature, fromZones, {});

	creature->removeList();
	creature->setRemoved();

	removeCreatureCheck(creature);

	for (auto summon : creature->getSummons()) {
		summon->setSkillLoss(false);
		removeCreature(summon);
	}

	if (creature->getPlayer() && isLogout) {
		auto it = teamFinderMap.find(creature->getPlayer()->getGUID());
		if (it != teamFinderMap.end()) {
			teamFinderMap.erase(it);
		}
	}

	return true;
}

void Game::executeDeath(uint32_t creatureId) {
	metrics::method_latency measure(__METHOD_NAME__);
	std::shared_ptr<Creature> creature = getCreatureByID(creatureId);
	if (creature && !creature->isRemoved()) {
		afterCreatureZoneChange(creature, creature->getZones(), {});
		creature->onDeath();
	}
}

void Game::playerTeleport(uint32_t playerId, const Position &newPosition) {
	metrics::method_latency measure(__METHOD_NAME__);
	std::shared_ptr<Player> player = getPlayerByID(playerId);
	if (!player || !player->hasFlag(PlayerFlags_t::CanMapClickTeleport)) {
		return;
	}

	ReturnValue returnValue = g_game().internalTeleport(player, newPosition, false);
	if (returnValue != RETURNVALUE_NOERROR) {
		player->sendCancelMessage(returnValue);
	}
}

void Game::playerInspectItem(std::shared_ptr<Player> player, const Position &pos) {
	metrics::method_latency measure(__METHOD_NAME__);
	std::shared_ptr<Thing> thing = internalGetThing(player, pos, 0, 0, STACKPOS_TOPDOWN_ITEM);
	if (!thing) {
		player->sendCancelMessage(RETURNVALUE_NOTPOSSIBLE);
		return;
	}

	std::shared_ptr<Item> item = thing->getItem();
	if (!item) {
		player->sendCancelMessage(RETURNVALUE_NOTPOSSIBLE);
		return;
	}

	player->sendItemInspection(item->getID(), static_cast<uint8_t>(item->getItemCount()), item, false);
}

void Game::playerInspectItem(std::shared_ptr<Player> player, uint16_t itemId, uint8_t itemCount, bool cyclopedia) {
	metrics::method_latency measure(__METHOD_NAME__);
	player->sendItemInspection(itemId, itemCount, nullptr, cyclopedia);
}

FILELOADER_ERRORS Game::loadAppearanceProtobuf(const std::string &file) {
	using namespace Canary::protobuf::appearances;

	std::fstream fileStream(file, std::ios::in | std::ios::binary);
	if (!fileStream.is_open()) {
		g_logger().error("[Game::loadAppearanceProtobuf] - Failed to load {}, file cannot be oppened", file);
		fileStream.close();
		return ERROR_NOT_OPEN;
	}

	// Verify that the version of the library that we linked against is
	// compatible with the version of the headers we compiled against.
	GOOGLE_PROTOBUF_VERIFY_VERSION;
	m_appearancesPtr = std::make_unique<Appearances>();
	if (!m_appearancesPtr->ParseFromIstream(&fileStream)) {
		g_logger().error("[Game::loadAppearanceProtobuf] - Failed to parse binary file {}, file is invalid", file);
		fileStream.close();
		return ERROR_NOT_OPEN;
	}

	// Parsing all items into ItemType
	Item::items.loadFromProtobuf();

	// Only iterate other objects if necessary
	if (g_configManager().getBoolean(WARN_UNSAFE_SCRIPTS, __FUNCTION__)) {
		// Registering distance effects
		for (uint32_t it = 0; it < m_appearancesPtr->effect_size(); it++) {
			registeredMagicEffects.push_back(static_cast<uint16_t>(m_appearancesPtr->effect(it).id()));
		}

		// Registering missile effects
		for (uint32_t it = 0; it < m_appearancesPtr->missile_size(); it++) {
			registeredDistanceEffects.push_back(static_cast<uint16_t>(m_appearancesPtr->missile(it).id()));
		}

		// Registering outfits
		for (uint32_t it = 0; it < m_appearancesPtr->outfit_size(); it++) {
			registeredLookTypes.push_back(static_cast<uint16_t>(m_appearancesPtr->outfit(it).id()));
		}
	}

	fileStream.close();

	// Disposing allocated objects.
	google::protobuf::ShutdownProtobufLibrary();

	return ERROR_NONE;
}

void Game::playerMoveThing(uint32_t playerId, const Position &fromPos, uint16_t itemId, uint8_t fromStackPos, const Position &toPos, uint8_t count) {
	metrics::method_latency measure(__METHOD_NAME__);
	std::shared_ptr<Player> player = getPlayerByID(playerId);
	if (!player) {
		return;
	}

	// Prevent the player from being able to move the item within the imbuement window
	if (player->hasImbuingItem()) {
		return;
	}

	uint8_t fromIndex = 0;
	if (fromPos.x == 0xFFFF) {
		if (fromPos.y & 0x40) {
			fromIndex = fromPos.z;
		} else if ((fromPos.y == 0x20 || fromPos.y == 0x21) && !player->isDepotSearchOpenOnItem(itemId)) {
			// '0x20' -> From depot.
			// '0x21' -> From inbox.
			// Both only when the item is being moved from depot search window.
			player->sendCancelMessage(RETURNVALUE_NOTPOSSIBLE);
			return;
		} else {
			fromIndex = static_cast<uint8_t>(fromPos.y);
		}
	} else {
		fromIndex = fromStackPos;
	}

	std::shared_ptr<Thing> thing = internalGetThing(player, fromPos, fromIndex, itemId, STACKPOS_MOVE);
	if (!thing) {
		player->sendCancelMessage(RETURNVALUE_NOTPOSSIBLE);
		return;
	}

	if (std::shared_ptr<Creature> movingCreature = thing->getCreature()) {
		std::shared_ptr<Tile> tile = map.getTile(toPos);
		if (!tile) {
			player->sendCancelMessage(RETURNVALUE_NOTPOSSIBLE);
			return;
		}

		if (Position::areInRange<1, 1, 0>(movingCreature->getPosition(), player->getPosition())) {
			const auto &task = createPlayerTask(
				g_configManager().getNumber(PUSH_DELAY, __FUNCTION__),
				[this, player, movingCreature, tile] {
					playerMoveCreatureByID(player->getID(), movingCreature->getID(), movingCreature->getPosition(), tile->getPosition());
				},
				"Game::playerMoveCreatureByID"
			);
			player->setNextActionPushTask(task);
		} else {
			playerMoveCreature(player, movingCreature, movingCreature->getPosition(), tile);
		}
	} else if (thing->getItem()) {
		std::shared_ptr<Cylinder> toCylinder = internalGetCylinder(player, toPos);
		if (!toCylinder) {
			player->sendCancelMessage(RETURNVALUE_NOTPOSSIBLE);
			return;
		}

		playerMoveItem(player, fromPos, itemId, fromStackPos, toPos, count, thing->getItem(), toCylinder);
	}
}

void Game::playerMoveCreatureByID(uint32_t playerId, uint32_t movingCreatureId, const Position &movingCreatureOrigPos, const Position &toPos) {
	std::shared_ptr<Player> player = getPlayerByID(playerId);
	if (!player) {
		return;
	}

	std::shared_ptr<Creature> movingCreature = getCreatureByID(movingCreatureId);
	if (!movingCreature) {
		return;
	}

	std::shared_ptr<Tile> toTile = map.getTile(toPos);
	if (!toTile) {
		player->sendCancelMessage(RETURNVALUE_NOTPOSSIBLE);
		return;
	}

	playerMoveCreature(player, movingCreature, movingCreatureOrigPos, toTile);
}

void Game::playerMoveCreature(std::shared_ptr<Player> player, std::shared_ptr<Creature> movingCreature, const Position &movingCreatureOrigPos, std::shared_ptr<Tile> toTile) {
	metrics::method_latency measure(__METHOD_NAME__);
	if (!player->canDoAction()) {
		const auto &task = createPlayerTask(
			600, [this, player, movingCreature, toTile, movingCreatureOrigPos] { playerMoveCreatureByID(player->getID(), movingCreature->getID(), movingCreatureOrigPos, toTile->getPosition()); }, "Game::playerMoveCreatureByID"
		);

		player->setNextActionPushTask(task);
		return;
	}

	player->setNextActionTask(nullptr);

	if (!Position::areInRange<1, 1, 0>(movingCreatureOrigPos, player->getPosition())) {
		// need to walk to the creature first before moving it
		stdext::arraylist<Direction> listDir(128);
		if (player->getPathTo(movingCreatureOrigPos, listDir, 0, 1, true, true)) {
			g_dispatcher().addEvent([this, playerId = player->getID(), listDir = listDir.data()] { playerAutoWalk(playerId, listDir); }, "Game::playerAutoWalk");
			const auto &task = createPlayerTask(
				600, [this, player, movingCreature, toTile, movingCreatureOrigPos] { playerMoveCreatureByID(player->getID(), movingCreature->getID(), movingCreatureOrigPos, toTile->getPosition()); }, "Game::playerMoveCreatureByID"
			);
			player->pushEvent(true);
			player->setNextActionPushTask(task);
		} else {
			player->sendCancelMessage(RETURNVALUE_THEREISNOWAY);
		}
		return;
	}

	player->pushEvent(false);
	std::shared_ptr<Monster> monster = movingCreature->getMonster();
	bool isFamiliar = false;
	if (monster) {
		isFamiliar = monster->isFamiliar();
	}

	if (!isFamiliar && ((!movingCreature->isPushable() && !player->hasFlag(PlayerFlags_t::CanPushAllCreatures)) || (movingCreature->isInGhostMode() && !player->isAccessPlayer()))) {
		player->sendCancelMessage(RETURNVALUE_NOTMOVABLE);
		return;
	}

	// check throw distance
	const Position &movingCreaturePos = movingCreature->getPosition();
	const Position &toPos = toTile->getPosition();
	if ((Position::getDistanceX(movingCreaturePos, toPos) > movingCreature->getThrowRange()) || (Position::getDistanceY(movingCreaturePos, toPos) > movingCreature->getThrowRange()) || (Position::getDistanceZ(movingCreaturePos, toPos) * 4 > movingCreature->getThrowRange())) {
		player->sendCancelMessage(RETURNVALUE_DESTINATIONOUTOFREACH);
		return;
	}

	if (player != movingCreature) {
		if (toTile->hasFlag(TILESTATE_BLOCKPATH)) {
			player->sendCancelMessage(RETURNVALUE_NOTENOUGHROOM);
			return;
		} else if ((movingCreature->getZoneType() == ZONE_PROTECTION && !toTile->hasFlag(TILESTATE_PROTECTIONZONE)) || (movingCreature->getZoneType() == ZONE_NOPVP && !toTile->hasFlag(TILESTATE_NOPVPZONE))) {
			player->sendCancelMessage(RETURNVALUE_NOTPOSSIBLE);
			return;
		} else {
			if (CreatureVector* tileCreatures = toTile->getCreatures()) {
				for (auto &tileCreature : *tileCreatures) {
					if (!tileCreature->isInGhostMode()) {
						player->sendCancelMessage(RETURNVALUE_NOTENOUGHROOM);
						return;
					}
				}
			}

			auto movingNpc = movingCreature->getNpc();
			if (movingNpc && movingNpc->canInteract(toPos)) {
				player->sendCancelMessage(RETURNVALUE_NOTENOUGHROOM);
				return;
			}
		}

		movingCreature->setLastPosition(movingCreature->getPosition());
	}

	if (!g_events().eventPlayerOnMoveCreature(player, movingCreature, movingCreaturePos, toPos)) {
		return;
	}

	if (!g_callbacks().checkCallback(EventCallback_t::playerOnMoveCreature, &EventCallback::playerOnMoveCreature, player, movingCreature, movingCreaturePos, toPos)) {
		return;
	}

	ReturnValue ret = internalMoveCreature(movingCreature, toTile);
	if (ret != RETURNVALUE_NOERROR) {
		player->sendCancelMessage(ret);
	}
	player->setLastPosition(player->getPosition());
}

ReturnValue Game::internalMoveCreature(std::shared_ptr<Creature> creature, Direction direction, uint32_t flags /*= 0*/) {
	if (!creature) {
		return RETURNVALUE_NOTPOSSIBLE;
	}

	creature->setLastPosition(creature->getPosition());
	const Position &currentPos = creature->getPosition();
	Position destPos = getNextPosition(direction, currentPos);
	std::shared_ptr<Player> player = creature->getPlayer();

	bool diagonalMovement = (direction & DIRECTION_DIAGONAL_MASK) != 0;
	if (player && !diagonalMovement) {
		// try go up
		auto tile = creature->getTile();
		if (currentPos.z != 8 && tile && tile->hasHeight(3)) {
			std::shared_ptr<Tile> tmpTile = map.getTile(currentPos.x, currentPos.y, currentPos.getZ() - 1);
			if (tmpTile == nullptr || (tmpTile->getGround() == nullptr && !tmpTile->hasFlag(TILESTATE_BLOCKSOLID))) {
				tmpTile = map.getTile(destPos.x, destPos.y, destPos.getZ() - 1);
				if (tmpTile && tmpTile->getGround() && !tmpTile->hasFlag(TILESTATE_BLOCKSOLID)) {
					flags |= FLAG_IGNOREBLOCKITEM | FLAG_IGNOREBLOCKCREATURE;

					if (!tmpTile->hasFlag(TILESTATE_FLOORCHANGE)) {
						player->setDirection(direction);
						destPos.z--;
					}
				}
			}
		}

		// try go down
		if (currentPos.z != 7 && currentPos.z == destPos.z) {
			std::shared_ptr<Tile> tmpTile = map.getTile(destPos.x, destPos.y, destPos.z);
			if (tmpTile == nullptr || (tmpTile->getGround() == nullptr && !tmpTile->hasFlag(TILESTATE_BLOCKSOLID))) {
				tmpTile = map.getTile(destPos.x, destPos.y, destPos.z + 1);
				if (tmpTile && tmpTile->hasHeight(3)) {
					flags |= FLAG_IGNOREBLOCKITEM | FLAG_IGNOREBLOCKCREATURE;
					player->setDirection(direction);
					destPos.z++;
				}
			}
		}
	}

	std::shared_ptr<Tile> toTile = map.getTile(destPos);
	if (!toTile) {
		return RETURNVALUE_NOTPOSSIBLE;
	}
	return internalMoveCreature(creature, toTile, flags);
}

ReturnValue Game::internalMoveCreature(const std::shared_ptr<Creature> &creature, const std::shared_ptr<Tile> &toTile, uint32_t flags /*= 0*/) {
	metrics::method_latency measure(__METHOD_NAME__);
	if (creature->hasCondition(CONDITION_ROOTED)) {
		return RETURNVALUE_NOTPOSSIBLE;
	}

	// check if we can move the creature to the destination
	ReturnValue ret = toTile->queryAdd(0, creature, 1, flags);
	if (ret != RETURNVALUE_NOERROR) {
		return ret;
	}

	if (creature->hasCondition(CONDITION_ROOTED)) {
		return RETURNVALUE_NOTPOSSIBLE;
	}

	if (creature->hasCondition(CONDITION_FEARED)) {
		std::shared_ptr<MagicField> field = toTile->getFieldItem();
		if (field && !field->isBlocking() && field->getDamage() != 0) {
			return RETURNVALUE_NOTPOSSIBLE;
		}
	}

	map.moveCreature(creature, toTile);
	if (creature->getParent() != toTile) {
		return RETURNVALUE_NOERROR;
	}

	int32_t index = 0;
	std::shared_ptr<Item> toItem = nullptr;
	std::shared_ptr<Tile> subCylinder = nullptr;
	std::shared_ptr<Tile> toCylinder = toTile;
	std::shared_ptr<Tile> fromCylinder = nullptr;
	uint32_t n = 0;

	while ((subCylinder = toCylinder->queryDestination(index, creature, &toItem, flags)->getTile()) != toCylinder) {
		map.moveCreature(creature, subCylinder);

		if (creature->getParent() != subCylinder) {
			// could happen if a script move the creature
			fromCylinder = nullptr;
			break;
		}

		fromCylinder = toCylinder;
		toCylinder = subCylinder;
		flags = 0;

		// to prevent infinite loop
		if (++n >= MAP_MAX_LAYERS) {
			break;
		}
	}

	if (fromCylinder) {
		const Position &fromPosition = fromCylinder->getPosition();
		const Position &toPosition = toCylinder->getPosition();
		if (fromPosition.z != toPosition.z && (fromPosition.x != toPosition.x || fromPosition.y != toPosition.y)) {
			Direction dir = getDirectionTo(fromPosition, toPosition);
			if ((dir & DIRECTION_DIAGONAL_MASK) == 0) {
				internalCreatureTurn(creature, dir);
			}
		}
	}

	return RETURNVALUE_NOERROR;
}

void Game::playerMoveItemByPlayerID(uint32_t playerId, const Position &fromPos, uint16_t itemId, uint8_t fromStackPos, const Position &toPos, uint8_t count) {
	std::shared_ptr<Player> player = getPlayerByID(playerId);
	if (!player) {
		return;
	}
	playerMoveItem(player, fromPos, itemId, fromStackPos, toPos, count, nullptr, nullptr);
}

void Game::playerMoveItem(std::shared_ptr<Player> player, const Position &fromPos, uint16_t itemId, uint8_t fromStackPos, const Position &toPos, uint8_t count, std::shared_ptr<Item> item, std::shared_ptr<Cylinder> toCylinder) {
	if (!player->canDoAction()) {
		uint32_t delay = player->getNextActionTime();
		std::shared_ptr<Task> task = createPlayerTask(
			delay, [this, playerId = player->getID(), fromPos, itemId, fromStackPos, toPos, count] {
				playerMoveItemByPlayerID(playerId, fromPos, itemId, fromStackPos, toPos, count);
			},
			"Game::playerMoveItemByPlayerID"
		);
		player->setNextActionTask(task);
		return;
	}

	player->setNextActionTask(nullptr);

	if (item == nullptr) {
		uint8_t fromIndex = 0;
		if (fromPos.x == 0xFFFF) {
			if (fromPos.y & 0x40) {
				fromIndex = fromPos.z;
			} else if ((fromPos.y == 0x20 || fromPos.y == 0x21) && !player->isDepotSearchOpenOnItem(itemId)) {
				// '0x20' -> From depot.
				// '0x21' -> From inbox.
				// Both only when the item is being moved from depot search window.
				player->sendCancelMessage(RETURNVALUE_NOTPOSSIBLE);
				return;
			} else {
				fromIndex = static_cast<uint8_t>(fromPos.y);
			}
		} else {
			fromIndex = fromStackPos;
		}

		std::shared_ptr<Thing> thing = internalGetThing(player, fromPos, fromIndex, itemId, STACKPOS_MOVE);
		if (!thing || !thing->getItem()) {
			player->sendCancelMessage(RETURNVALUE_NOTPOSSIBLE);
			return;
		}

		item = thing->getItem();
	}

	if (item->getID() != itemId) {
		player->sendCancelMessage(RETURNVALUE_NOTPOSSIBLE);
		return;
	}

	std::shared_ptr<Cylinder> fromCylinder = nullptr;
	if (fromPos.x == 0xFFFF && (fromPos.y == 0x20 || fromPos.y == 0x21)) {
		// '0x20' -> From depot.
		// '0x21' -> From inbox.
		// Both only when the item is being moved from depot search window.
		if (!player->isDepotSearchOpenOnItem(itemId)) {
			player->sendCancelMessage(RETURNVALUE_NOTPOSSIBLE);
			return;
		}

		fromCylinder = item->getParent();
	} else {
		fromCylinder = internalGetCylinder(player, fromPos);
	}

	if (fromCylinder == nullptr) {
		player->sendCancelMessage(RETURNVALUE_NOTPOSSIBLE);
		return;
	}

	if (toCylinder == nullptr) {
		toCylinder = internalGetCylinder(player, toPos);
		if (toCylinder == nullptr) {
			player->sendCancelMessage(RETURNVALUE_NOTPOSSIBLE);
			return;
		}
	}

	// check if we can move this item
	if (ReturnValue ret = checkMoveItemToCylinder(player, fromCylinder, toCylinder, item, toPos); ret != RETURNVALUE_NOERROR) {
		player->sendCancelMessage(ret);
		return;
	}

	const Position &playerPos = player->getPosition();
	auto cylinderTile = fromCylinder->getTile();
	const Position &mapFromPos = cylinderTile ? cylinderTile->getPosition() : item->getPosition();
	if (playerPos.z != mapFromPos.z) {
		player->sendCancelMessage(playerPos.z > mapFromPos.z ? RETURNVALUE_FIRSTGOUPSTAIRS : RETURNVALUE_FIRSTGODOWNSTAIRS);
		return;
	}

	if (!Position::areInRange<1, 1>(playerPos, mapFromPos)) {
		// need to walk to the item first before using it
		stdext::arraylist<Direction> listDir(128);
		if (player->getPathTo(item->getPosition(), listDir, 0, 1, true, true)) {
			g_dispatcher().addEvent([this, playerId = player->getID(), listDir = listDir.data()] { playerAutoWalk(playerId, listDir); }, "Game::playerAutoWalk");

			std::shared_ptr<Task> task = createPlayerTask(
				400, [this, playerId = player->getID(), fromPos, itemId, fromStackPos, toPos, count] {
					playerMoveItemByPlayerID(playerId, fromPos, itemId, fromStackPos, toPos, count);
				},
				"Game::playerMoveItemByPlayerID"
			);
			player->setNextWalkActionTask(task);
		} else {
			player->sendCancelMessage(RETURNVALUE_THEREISNOWAY);
		}
		return;
	}

	std::shared_ptr<Tile> toCylinderTile = toCylinder->getTile();
	const Position &mapToPos = toCylinderTile->getPosition();

	// hangable item specific code
	if (item->isHangable() && toCylinderTile->hasFlag(TILESTATE_SUPPORTS_HANGABLE)) {
		// destination supports hangable objects so need to move there first
		bool vertical = toCylinderTile->hasProperty(CONST_PROP_ISVERTICAL);
		if (vertical) {
			if (playerPos.x + 1 == mapToPos.x) {
				player->sendCancelMessage(RETURNVALUE_NOTPOSSIBLE);
				return;
			}
		} else { // horizontal
			if (playerPos.y + 1 == mapToPos.y) {
				player->sendCancelMessage(RETURNVALUE_NOTPOSSIBLE);
				return;
			}
		}

		if (!Position::areInRange<1, 1, 0>(playerPos, mapToPos)) {
			Position walkPos = mapToPos;
			if (vertical) {
				walkPos.x++;
			} else {
				walkPos.y++;
			}

			Position itemPos = fromPos;
			uint8_t itemStackPos = fromStackPos;

			if (fromPos.x != 0xFFFF && Position::areInRange<1, 1>(mapFromPos, playerPos)
				&& !Position::areInRange<1, 1, 0>(mapFromPos, walkPos)) {
				// need to pickup the item first
				std::shared_ptr<Item> moveItem = nullptr;

				ReturnValue ret = internalMoveItem(fromCylinder, player, INDEX_WHEREEVER, item, count, &moveItem);
				if (ret != RETURNVALUE_NOERROR) {
					player->sendCancelMessage(ret);
					return;
				}

				// changing the position since its now in the inventory of the player
				internalGetPosition(moveItem, itemPos, itemStackPos);
			}

			stdext::arraylist<Direction> listDir(128);
			if (player->getPathTo(walkPos, listDir, 0, 0, true, true)) {
				g_dispatcher().addEvent([this, playerId = player->getID(), listDir = listDir.data()] { playerAutoWalk(playerId, listDir); }, "Game::playerAutoWalk");

				std::shared_ptr<Task> task = createPlayerTask(
					400, [this, playerId = player->getID(), itemPos, itemId, itemStackPos, toPos, count] {
						playerMoveItemByPlayerID(playerId, itemPos, itemId, itemStackPos, toPos, count);
					},
					"Game::playerMoveItemByPlayerID"
				);
				player->setNextWalkActionTask(task);
			} else {
				player->sendCancelMessage(RETURNVALUE_THEREISNOWAY);
			}
			return;
		}
	}

	auto throwRange = item->getThrowRange();
	if ((Position::getDistanceX(playerPos, mapToPos) > throwRange) || (Position::getDistanceY(playerPos, mapToPos) > throwRange) || (Position::getDistanceZ(mapFromPos, mapToPos) * 4 > throwRange)) {
		player->sendCancelMessage(RETURNVALUE_DESTINATIONOUTOFREACH);
		return;
	}

	if (!canThrowObjectTo(mapFromPos, mapToPos)) {
		player->sendCancelMessage(RETURNVALUE_CANNOTTHROW);
		return;
	}

	if (!g_callbacks().checkCallback(EventCallback_t::playerOnMoveItem, &EventCallback::playerOnMoveItem, player, item, count, fromPos, toPos, fromCylinder, toCylinder)) {
		return;
	}

	if (!g_events().eventPlayerOnMoveItem(player, item, count, fromPos, toPos, fromCylinder, toCylinder)) {
		return;
	}

	uint8_t toIndex = 0;
	if (toPos.x == 0xFFFF) {
		if (toPos.y & 0x40) {
			toIndex = toPos.z;
		} else {
			toIndex = static_cast<uint8_t>(toPos.y);
		}
	}

	if (item->isWrapable() || item->isStoreItem() || (item->hasOwner() && !item->isOwner(player))) {
		auto toHouseTile = map.getTile(mapToPos)->dynamic_self_cast<HouseTile>();
		auto fromHouseTile = map.getTile(mapFromPos)->dynamic_self_cast<HouseTile>();
		if (fromHouseTile && (!toHouseTile || toHouseTile->getHouse()->getId() != fromHouseTile->getHouse()->getId())) {
			player->sendCancelMessage("You cannot move this item out of this house.");
			return;
		}
	}

	if (isTryingToStow(toPos, toCylinder)) {
		player->stowItem(item, count, false);
		return;
	}

<<<<<<< HEAD
=======
	if (!item->isPushable() || item->hasAttribute(ItemAttribute_t::UNIQUEID)) {
		player->sendCancelMessage(RETURNVALUE_NOTMOVABLE);
		return;
	}

>>>>>>> 8dec6f96
	ReturnValue ret = internalMoveItem(fromCylinder, toCylinder, toIndex, item, count, nullptr, 0, player);
	if (ret != RETURNVALUE_NOERROR) {
		player->sendCancelMessage(ret);
	} else if (toCylinder->getContainer() && fromCylinder->getContainer() && fromCylinder->getContainer()->countsToLootAnalyzerBalance() && toCylinder->getContainer()->getTopParent() == player) {
		player->sendLootStats(item, count);
	}
	player->cancelPush();

	item->checkDecayMapItemOnMove();

	g_events().eventPlayerOnItemMoved(player, item, count, fromPos, toPos, fromCylinder, toCylinder);
	g_callbacks().executeCallback(EventCallback_t::playerOnItemMoved, &EventCallback::playerOnItemMoved, player, item, count, fromPos, toPos, fromCylinder, toCylinder);
}

bool Game::isTryingToStow(const Position &toPos, std::shared_ptr<Cylinder> toCylinder) const {
	return toCylinder->getContainer() && toCylinder->getItem()->getID() == ITEM_LOCKER && toPos.getZ() == ITEM_SUPPLY_STASH_INDEX;
}

ReturnValue Game::checkMoveItemToCylinder(std::shared_ptr<Player> player, std::shared_ptr<Cylinder> fromCylinder, std::shared_ptr<Cylinder> toCylinder, std::shared_ptr<Item> item, Position toPos) {
	if (!player || !toCylinder || !item) {
		return RETURNVALUE_NOTPOSSIBLE;
	}

	if (std::shared_ptr<Container> toCylinderContainer = toCylinder->getContainer()) {
		auto containerID = toCylinderContainer->getID();

		// check the store inbox index if gold pouch forces it as containerID
		if (containerID == ITEM_STORE_INBOX) {
			auto cylinderItem = toCylinderContainer->getItemByIndex(toPos.getZ());
			if (cylinderItem && cylinderItem->getID() == ITEM_GOLD_POUCH) {
				containerID = ITEM_GOLD_POUCH;
			}
		}

		if (containerID == ITEM_GOLD_POUCH) {
			if (g_configManager().getBoolean(TOGGLE_GOLD_POUCH_QUICKLOOT_ONLY, __FUNCTION__)) {
				return RETURNVALUE_CONTAINERNOTENOUGHROOM;
			}

			bool allowAnything = g_configManager().getBoolean(TOGGLE_GOLD_POUCH_ALLOW_ANYTHING, __FUNCTION__);

			if (!allowAnything && item->getID() != ITEM_GOLD_COIN && item->getID() != ITEM_PLATINUM_COIN && item->getID() != ITEM_CRYSTAL_COIN) {
				return RETURNVALUE_ITEMCANNOTBEMOVEDPOUCH;
			}

			// prevent move up from ponch to store inbox.
			if (!item->canBeMovedToStore() && fromCylinder->getContainer() && fromCylinder->getContainer()->getID() == ITEM_GOLD_POUCH) {
				return RETURNVALUE_NOTBOUGHTINSTORE;
			}

			return RETURNVALUE_NOERROR;
		}

		std::shared_ptr<Container> topParentContainer = toCylinderContainer->getRootContainer();
		const auto parentContainer = topParentContainer->getParent() ? topParentContainer->getParent()->getContainer() : nullptr;
		auto isStoreInbox = parentContainer && parentContainer->isStoreInbox();
		if (!item->canBeMovedToStore() && (containerID == ITEM_STORE_INBOX || isStoreInbox)) {
			return RETURNVALUE_NOTBOUGHTINSTORE;
		}

		if (item->isStoreItem()) {
			bool isValidMoveItem = false;
			auto fromHouseTile = fromCylinder->getTile();
			auto house = fromHouseTile ? fromHouseTile->getHouse() : nullptr;
			if (house && house->getHouseAccessLevel(player) < HOUSE_OWNER) {
				return RETURNVALUE_NOTPOSSIBLE;
			}

			if (containerID == ITEM_STORE_INBOX || containerID == ITEM_DEPOT || toCylinderContainer->isDepotChest()) {
				isValidMoveItem = true;
			}

			if (parentContainer && (parentContainer->isDepotChest() || isStoreInbox)) {
				isValidMoveItem = true;
			}

			if (item->getID() == ITEM_GOLD_POUCH) {
				isValidMoveItem = true;
			}

			if (!isValidMoveItem) {
				return RETURNVALUE_ITEMCANNOTBEMOVEDTHERE;
			}

			if (item->hasOwner() && !item->isOwner(player)) {
				return RETURNVALUE_ITEMISNOTYOURS;
			}
		}

		if (item->getContainer() && !item->isStoreItem()) {
			for (std::shared_ptr<Item> containerItem : item->getContainer()->getItems(true)) {
				if (containerItem->isStoreItem() && ((containerID != ITEM_GOLD_POUCH && containerID != ITEM_DEPOT && containerID != ITEM_STORE_INBOX) || (topParentContainer->getParent() && topParentContainer->getParent()->getContainer() && (!topParentContainer->getParent()->getContainer()->isDepotChest() || topParentContainer->getParent()->getContainer()->getID() != ITEM_STORE_INBOX)))) {
					return RETURNVALUE_NOTPOSSIBLE;
				}
			}
		}
	} else if (toCylinder->getTile()) {
		const auto toHouseTile = toCylinder->getTile();
		auto house = toHouseTile ? toHouseTile->getHouse() : nullptr;
		if (fromCylinder->getContainer()) {
			if (item->isStoreItem()) {
				if (house && house->getHouseAccessLevel(player) < HOUSE_OWNER) {
					return RETURNVALUE_NOTPOSSIBLE;
				}
			}
			if (item->getContainer() && !item->isStoreItem()) {
				for (std::shared_ptr<Item> containerItem : item->getContainer()->getItems(true)) {
					if (containerItem->isStoreItem()) {
						return RETURNVALUE_NOTPOSSIBLE;
					}
				}
			}

			if (item->isStoreItem() && !house) {
				return RETURNVALUE_ITEMCANNOTBEMOVEDTHERE;
			}
		}
	}

	return RETURNVALUE_NOERROR;
}

ReturnValue Game::internalMoveItem(std::shared_ptr<Cylinder> fromCylinder, std::shared_ptr<Cylinder> toCylinder, int32_t index, std::shared_ptr<Item> item, uint32_t count, std::shared_ptr<Item>* movedItem, uint32_t flags /*= 0*/, std::shared_ptr<Creature> actor /*=nullptr*/, std::shared_ptr<Item> tradeItem /* = nullptr*/, bool checkTile /* = true*/) {
	metrics::method_latency measure(__METHOD_NAME__);
	if (fromCylinder == nullptr) {
		g_logger().error("[{}] fromCylinder is nullptr", __FUNCTION__);
		return RETURNVALUE_NOTPOSSIBLE;
	}
	if (toCylinder == nullptr) {
		g_logger().error("[{}] toCylinder is nullptr", __FUNCTION__);
		return RETURNVALUE_NOTPOSSIBLE;
	}

	if (checkTile) {
		if (std::shared_ptr<Tile> fromTile = fromCylinder->getTile()) {
			if (fromTile && browseFields.contains(fromTile) && browseFields[fromTile].lock() == fromCylinder) {
				fromCylinder = fromTile;
			}
		}
	}

	std::shared_ptr<Item> toItem = nullptr;

	std::shared_ptr<Cylinder> subCylinder;
	int floorN = 0;

	while ((subCylinder = toCylinder->queryDestination(index, item, &toItem, flags)) != toCylinder) {
		toCylinder = subCylinder;
		flags = 0;

		// to prevent infinite loop
		if (++floorN >= MAP_MAX_LAYERS) {
			break;
		}
	}

	// destination is the same as the source?
	if (item == toItem) {
		return RETURNVALUE_NOERROR; // silently ignore move
	}

	// 'Move up' stackable items fix
	//  Cip's client never sends the count of stackables when using "Move up" menu option
	if (item->isStackable() && count == 255 && fromCylinder->getParent() == toCylinder) {
		count = item->getItemCount();
	}

	// check if we can remove this item (using count of 1 since we don't know how
	// much we can move yet)
	ReturnValue ret = fromCylinder->queryRemove(item, 1, flags, actor);
	if (ret != RETURNVALUE_NOERROR) {
		return ret;
	}

	// check if we can add this item
	ret = toCylinder->queryAdd(index, item, count, flags, actor);
	if (ret == RETURNVALUE_NEEDEXCHANGE) {
		// check if we can add it to source cylinder
		ret = fromCylinder->queryAdd(fromCylinder->getThingIndex(item), toItem, toItem->getItemCount(), 0);
		if (ret == RETURNVALUE_NOERROR) {
			// check how much we can move
			uint32_t maxExchangeQueryCount = 0;
			ReturnValue retExchangeMaxCount = fromCylinder->queryMaxCount(INDEX_WHEREEVER, toItem, toItem->getItemCount(), maxExchangeQueryCount, 0);

			if (retExchangeMaxCount != RETURNVALUE_NOERROR && maxExchangeQueryCount == 0) {
				return retExchangeMaxCount;
			}

			if (toCylinder->queryRemove(toItem, toItem->getItemCount(), flags, actor) == RETURNVALUE_NOERROR) {
				int32_t oldToItemIndex = toCylinder->getThingIndex(toItem);
				toCylinder->removeThing(toItem, toItem->getItemCount());
				fromCylinder->addThing(toItem);

				if (oldToItemIndex != -1) {
					toCylinder->postRemoveNotification(toItem, fromCylinder, oldToItemIndex);
				}

				int32_t newToItemIndex = fromCylinder->getThingIndex(toItem);
				if (newToItemIndex != -1) {
					fromCylinder->postAddNotification(toItem, toCylinder, newToItemIndex);
				}

				ret = toCylinder->queryAdd(index, item, count, flags);
				toItem = nullptr;
			}
		}
	}

	if (ret != RETURNVALUE_NOERROR) {
		return ret;
	}

	// check how much we can move
	uint32_t maxQueryCount = 0;
	ReturnValue retMaxCount = toCylinder->queryMaxCount(index, item, count, maxQueryCount, flags);
	if (retMaxCount != RETURNVALUE_NOERROR && maxQueryCount == 0) {
		return retMaxCount;
	}

	uint32_t m;
	if (item->isStackable()) {
		m = std::min<uint32_t>(count, maxQueryCount);
	} else {
		m = maxQueryCount;
	}

	std::shared_ptr<Item> moveItem = item;
	// check if we can remove this item
	ret = fromCylinder->queryRemove(item, m, flags, actor);
	if (ret != RETURNVALUE_NOERROR) {
		return ret;
	}

	if (tradeItem) {
		if (toCylinder->getItem() == tradeItem) {
			return RETURNVALUE_NOTENOUGHROOM;
		}

		std::shared_ptr<Cylinder> tmpCylinder = toCylinder->getParent();
		while (tmpCylinder) {
			if (tmpCylinder->getItem() == tradeItem) {
				return RETURNVALUE_NOTENOUGHROOM;
			}

			tmpCylinder = tmpCylinder->getParent();
		}
	}

	// remove the item
	int32_t itemIndex = fromCylinder->getThingIndex(item);
	std::shared_ptr<Item> updateItem = nullptr;
	fromCylinder->removeThing(item, m);

	// update item(s)
	if (item->isStackable()) {
		uint32_t n;

		if (toItem && item->equals(toItem)) {
			n = std::min<uint32_t>(toItem->getStackSize() - toItem->getItemCount(), m);
			toCylinder->updateThing(toItem, toItem->getID(), toItem->getItemCount() + n);
			updateItem = toItem;
		} else {
			n = 0;
		}

		int32_t newCount = m - n;
		if (newCount > 0) {
			moveItem = item->clone();
			moveItem->setItemCount(newCount);
		} else {
			moveItem = nullptr;
		}

		if (item->isRemoved()) {
			item->stopDecaying();
		}
	}

	// add item
	if (moveItem /*m - n > 0*/) {
		toCylinder->addThing(index, moveItem);
	}

	if (itemIndex != -1) {
		fromCylinder->postRemoveNotification(item, toCylinder, itemIndex);
	}

	if (moveItem) {
		int32_t moveItemIndex = toCylinder->getThingIndex(moveItem);
		if (moveItemIndex != -1) {
			toCylinder->postAddNotification(moveItem, fromCylinder, moveItemIndex);
		}
		moveItem->startDecaying();
	}

	if (updateItem) {
		int32_t updateItemIndex = toCylinder->getThingIndex(updateItem);
		if (updateItemIndex != -1) {
			toCylinder->postAddNotification(updateItem, fromCylinder, updateItemIndex);
		}
		updateItem->startDecaying();
	}

	if (movedItem) {
		if (moveItem) {
			*movedItem = moveItem;
		} else {
			*movedItem = item;
		}
	}

	std::shared_ptr<Item> quiver = toCylinder->getItem();
	if (quiver && quiver->isQuiver()
		&& quiver->getHoldingPlayer()
		&& quiver->getHoldingPlayer()->getThing(CONST_SLOT_RIGHT) == quiver) {
		quiver->getHoldingPlayer()->sendInventoryItem(CONST_SLOT_RIGHT, quiver);
	} else {
		quiver = fromCylinder->getItem();
		if (quiver && quiver->isQuiver()
			&& quiver->getHoldingPlayer()
			&& quiver->getHoldingPlayer()->getThing(CONST_SLOT_RIGHT) == quiver) {
			quiver->getHoldingPlayer()->sendInventoryItem(CONST_SLOT_RIGHT, quiver);
		}
	}

	if (SoundEffect_t soundEffect = item->getMovementSound(toCylinder);
		toCylinder && soundEffect != SoundEffect_t::SILENCE) {
		if (toCylinder->getContainer() && actor && actor->getPlayer() && (toCylinder->getContainer()->isInsideDepot(true) || toCylinder->getContainer()->getHoldingPlayer())) {
			actor->getPlayer()->sendSingleSoundEffect(toCylinder->getPosition(), soundEffect, SourceEffect_t::OWN);
		} else {
			sendSingleSoundEffect(toCylinder->getPosition(), soundEffect, actor);
		}
	}

	// we could not move all, inform the player
	if (item->isStackable() && maxQueryCount < count) {
		return retMaxCount;
	}

	auto fromContainer = fromCylinder ? fromCylinder->getContainer() : nullptr;
	auto toContainer = toCylinder ? toCylinder->getContainer() : nullptr;
	auto player = actor ? actor->getPlayer() : nullptr;
	if (player) {
		// Update containers
		player->onSendContainer(toContainer);
		player->onSendContainer(fromContainer);
	}

	// Actor related actions
	if (fromCylinder && actor && toCylinder) {
		if (!fromContainer || !toContainer || !player) {
			return ret;
		}

		if (std::shared_ptr<Player> player = actor->getPlayer()) {
			// Refresh depot search window if necessary
			if (player->isDepotSearchOpenOnItem(item->getID()) && ((fromCylinder->getItem() && fromCylinder->getItem()->isInsideDepot(true)) || (toCylinder->getItem() && toCylinder->getItem()->isInsideDepot(true)))) {
				player->requestDepotSearchItem(item->getID(), item->getTier());
			}

			const ItemType &it = Item::items[fromCylinder->getItem()->getID()];
			if (it.id <= 0) {
				return ret;
			}

			// Looting analyser
			if (it.isCorpse && toContainer->getTopParent() == player && item->getIsLootTrackeable()) {
				player->sendLootStats(item, static_cast<uint8_t>(item->getItemCount()));
			}
		}
	}

	return ret;
}

ReturnValue Game::internalAddItem(std::shared_ptr<Cylinder> toCylinder, std::shared_ptr<Item> item, int32_t index /*= INDEX_WHEREEVER*/, uint32_t flags /* = 0*/, bool test /* = false*/) {
	uint32_t remainderCount = 0;
	return internalAddItem(toCylinder, item, index, flags, test, remainderCount);
}

ReturnValue Game::internalAddItem(std::shared_ptr<Cylinder> toCylinder, std::shared_ptr<Item> item, int32_t index, uint32_t flags, bool test, uint32_t &remainderCount) {
	metrics::method_latency measure(__METHOD_NAME__);
	if (toCylinder == nullptr) {
		g_logger().error("[{}] fromCylinder is nullptr", __FUNCTION__);
		return RETURNVALUE_NOTPOSSIBLE;
	}
	if (item == nullptr) {
		g_logger().error("[{}] item is nullptr", __FUNCTION__);
		return RETURNVALUE_NOTPOSSIBLE;
	}

	auto addedItem = toCylinder->getItem();

	std::shared_ptr<Cylinder> destCylinder = toCylinder;
	std::shared_ptr<Item> toItem = nullptr;
	toCylinder = toCylinder->queryDestination(index, item, &toItem, flags);

	// check if we can add this item
	ReturnValue ret = toCylinder->queryAdd(index, item, item->getItemCount(), flags);
	if (ret != RETURNVALUE_NOERROR) {
		return ret;
	}

	/*
	Check if we can move add the whole amount, we do this by checking against the original cylinder,
	since the queryDestination can return a cylinder that might only hold a part of the full amount.
	*/
	uint32_t maxQueryCount = 0;
	ret = destCylinder->queryMaxCount(INDEX_WHEREEVER, item, item->getItemCount(), maxQueryCount, flags);

	if (ret != RETURNVALUE_NOERROR && addedItem && addedItem->getID() != ITEM_REWARD_CONTAINER) {
		return ret;
	}

	if (test) {
		return RETURNVALUE_NOERROR;
	}

	if (item->isStackable() && item->equals(toItem)) {
		uint32_t m = std::min<uint32_t>(item->getItemCount(), maxQueryCount);
		uint32_t n = std::min<uint32_t>(toItem->getStackSize() - toItem->getItemCount(), m);

		toCylinder->updateThing(toItem, toItem->getID(), toItem->getItemCount() + n);

		int32_t count = m - n;
		if (count > 0) {
			if (item->getItemCount() != count) {
				std::shared_ptr<Item> remainderItem = item->clone();
				remainderItem->setItemCount(count);
				if (internalAddItem(destCylinder, remainderItem, INDEX_WHEREEVER, flags, false) != RETURNVALUE_NOERROR) {
					remainderCount = count;
				}
			} else {
				toCylinder->addThing(index, item);

				int32_t itemIndex = toCylinder->getThingIndex(item);
				if (itemIndex != -1) {
					toCylinder->postAddNotification(item, nullptr, itemIndex);
				}
			}
		} else {
			// fully merged with toItem, item will be destroyed
			item->onRemoved();

			int32_t itemIndex = toCylinder->getThingIndex(toItem);
			if (itemIndex != -1) {
				toCylinder->postAddNotification(toItem, nullptr, itemIndex);
			}
		}
	} else {
		toCylinder->addThing(index, item);

		int32_t itemIndex = toCylinder->getThingIndex(item);
		if (itemIndex != -1) {
			toCylinder->postAddNotification(item, nullptr, itemIndex);
		}
	}

	if (addedItem && addedItem->isQuiver()
		&& addedItem->getHoldingPlayer()
		&& addedItem->getHoldingPlayer()->getThing(CONST_SLOT_RIGHT) == addedItem) {
		addedItem->getHoldingPlayer()->sendInventoryItem(CONST_SLOT_RIGHT, addedItem);
	}

	return RETURNVALUE_NOERROR;
}

ReturnValue Game::internalRemoveItem(std::shared_ptr<Item> item, int32_t count /*= -1*/, bool test /*= false*/, uint32_t flags /*= 0*/, bool force /*= false*/) {
	metrics::method_latency measure(__METHOD_NAME__);
	if (item == nullptr) {
		g_logger().debug("{} - Item is nullptr", __FUNCTION__);
		return RETURNVALUE_NOTPOSSIBLE;
	}
	std::shared_ptr<Cylinder> cylinder = item->getParent();
	if (cylinder == nullptr) {
		g_logger().debug("{} - Cylinder is nullptr", __FUNCTION__);
		return RETURNVALUE_NOTPOSSIBLE;
	}
	std::shared_ptr<Tile> fromTile = cylinder->getTile();
	if (fromTile) {
		if (fromTile && browseFields.contains(fromTile) && browseFields[fromTile].lock() == cylinder) {
			cylinder = fromTile;
		}
	}
	if (count == -1) {
		count = item->getItemCount();
	}

	ReturnValue ret = cylinder->queryRemove(item, count, flags | FLAG_IGNORENOTMOVABLE);
	if (!force && ret != RETURNVALUE_NOERROR) {
		g_logger().debug("{} - Failed to execute query remove", __FUNCTION__);
		return ret;
	}
	if (!force && !item->canRemove()) {
		g_logger().debug("{} - Failed to remove item", __FUNCTION__);
		return RETURNVALUE_NOTPOSSIBLE;
	}

	// Not remove item with decay loaded from map
	if (!force && item->canDecay() && cylinder->getTile() && item->isLoadedFromMap()) {
		g_logger().debug("Cannot remove item with id {}, name {}, on position {}", item->getID(), item->getName(), cylinder->getPosition().toString());
		item->stopDecaying();
		return RETURNVALUE_THISISIMPOSSIBLE;
	}

	if (!test) {
		int32_t index = cylinder->getThingIndex(item);
		// remove the item
		cylinder->removeThing(item, count);

		if (item->isRemoved()) {
			item->onRemoved();
			item->stopDecaying();
		}

		cylinder->postRemoveNotification(item, nullptr, index);
	}

	std::shared_ptr<Item> quiver = cylinder->getItem();
	if (quiver && quiver->isQuiver()
		&& quiver->getHoldingPlayer()
		&& quiver->getHoldingPlayer()->getThing(CONST_SLOT_RIGHT) == quiver) {
		quiver->getHoldingPlayer()->sendInventoryItem(CONST_SLOT_RIGHT, quiver);
	}

	return RETURNVALUE_NOERROR;
}

std::tuple<ReturnValue, uint32_t, uint32_t> Game::addItemBatch(const std::shared_ptr<Cylinder> &toCylinder, const std::vector<std::shared_ptr<Item>> &items, uint32_t flags /* = 0 */, bool dropOnMap /* = true */, uint32_t autoContainerId /* = 0 */) {
	uint32_t totalAdded = 0;
	uint32_t containersCreated = 0;
	ReturnValue ret = RETURNVALUE_NOTPOSSIBLE;
	if (dropOnMap) {
		for (const auto &item : items) {
			auto returnError = internalAddItem(toCylinder->getTile(), item, INDEX_WHEREEVER, FLAG_NOLIMIT);
			if (returnError == RETURNVALUE_NOERROR) {
				if (item->getContainer()) {
					containersCreated++;
				}
				totalAdded++;
			}

			ret = returnError;
		}

		return std::make_tuple(ret, totalAdded, containersCreated);
	}

	metrics::method_latency measure(__METHOD_NAME__);
	const auto player = toCylinder->getPlayer();
	bool dropping = false;
	auto setupDestination = [&]() -> std::shared_ptr<Cylinder> {
		if (autoContainerId == 0) {
			return toCylinder;
		}
		auto autoContainer = Item::CreateItem(autoContainerId);
		if (!autoContainer) {
			g_logger().error("[{}] Failed to create auto container", __FUNCTION__);
			return toCylinder;
		}
		if (internalAddItem(toCylinder, autoContainer, CONST_SLOT_WHEREEVER, flags) != RETURNVALUE_NOERROR) {
			if (internalAddItem(toCylinder->getTile(), autoContainer, INDEX_WHEREEVER, FLAG_NOLIMIT) != RETURNVALUE_NOERROR) {
				g_logger().error("[{}] Failed to add auto container", __FUNCTION__);
				return toCylinder;
			}
		}
		auto container = autoContainer->getContainer();
		if (!container) {
			g_logger().error("[{}] Failed to get auto container", __FUNCTION__);
			return toCylinder;
		}
		containersCreated++;
		return container;
	};
	auto destination = setupDestination();

	for (const auto &item : items) {
		auto container = destination->getContainer();
		if (container && container->getFreeSlots() == 0) {
			destination = setupDestination();
		}
		if (!dropping) {
			uint32_t remainderCount = 0;
			bool addedToAutoContainer = false;
			// First, try adding to the autoContainer, if it is set
			if (autoContainerId != 0) {
				ret = internalAddItem(destination, item, CONST_SLOT_WHEREEVER, flags, false, remainderCount);
				if (ret == RETURNVALUE_NOERROR) {
					addedToAutoContainer = true;
				}
			}
			// If it failed to add to the autoContainer, or it's not set, use the current logic
			if (!addedToAutoContainer) {
				ret = internalCollectManagedItems(player, item, g_game().getObjectCategory(item), false);
				// If it can't place in the player's backpacks, add normally
				if (ret != RETURNVALUE_NOERROR) {
					ret = internalAddItem(destination, item, CONST_SLOT_WHEREEVER, flags, false, remainderCount);
				}
			}

			if (remainderCount != 0) {
				std::shared_ptr<Item> remainderItem = Item::CreateItem(item->getID(), remainderCount);
				ReturnValue remaindRet = internalAddItem(destination->getTile(), remainderItem, INDEX_WHEREEVER, FLAG_NOLIMIT);
				if (player && remaindRet != RETURNVALUE_NOERROR) {
					player->sendLootStats(item, static_cast<uint8_t>(item->getItemCount()));
				}
			}
		}

		if (dropping || (ret != RETURNVALUE_NOERROR && dropOnMap)) {
			dropping = true;
			ret = internalAddItem(destination->getTile(), item, INDEX_WHEREEVER, FLAG_NOLIMIT);
		}

		if (player && ret == RETURNVALUE_NOERROR) {
			player->sendForgingData();
		}
		if (ret != RETURNVALUE_NOERROR) {
			break;
		} else {
			totalAdded += item->getItemCount();
		}
	}

	return std::make_tuple(ret, totalAdded, containersCreated);
}

std::tuple<ReturnValue, uint32_t, uint32_t> Game::createItemBatch(const std::shared_ptr<Cylinder> &toCylinder, const std::vector<std::tuple<uint16_t, uint32_t, uint16_t>> &itemCounts, uint32_t flags /* = 0 */, bool dropOnMap /* = true */, uint32_t autoContainerId /* = 0 */) {
	metrics::method_latency measure(__METHOD_NAME__);
	std::vector<std::shared_ptr<Item>> items;
	for (const auto &[itemId, count, subType] : itemCounts) {
		const auto &itemType = Item::items[itemId];
		if (itemType.id <= 0) {
			continue;
		}
		if (count == 0) {
			continue;
		}
		uint32_t countPerItem = itemType.stackable ? itemType.stackSize : 1;
		for (uint32_t i = 0; i < count; ++i) {
			std::shared_ptr<Item> item;
			if (itemType.isWrappable()) {
				countPerItem = 1;
				item = Item::CreateItem(ITEM_DECORATION_KIT, subType);
				item->setAttribute(ItemAttribute_t::DESCRIPTION, "Unwrap this item in your own house to create a <" + itemType.name + ">.");
				item->setCustomAttribute("unWrapId", static_cast<int64_t>(itemId));
			} else {
				item = Item::CreateItem(itemId, itemType.stackable ? std::min<uint32_t>(countPerItem, count - i) : subType);
			}
			items.push_back(item);
			i += countPerItem - 1;
		}
	}

	return addItemBatch(toCylinder, items, flags, dropOnMap, autoContainerId);
}

std::tuple<ReturnValue, uint32_t, uint32_t> Game::createItem(const std::shared_ptr<Cylinder> &toCylinder, uint16_t itemId, uint32_t count, uint16_t subType, uint32_t flags /* = 0 */, bool dropOnMap /* = true */, uint32_t autoContainerId /* = 0 */) {
	return createItemBatch(toCylinder, { std::make_tuple(itemId, count, subType) }, flags, dropOnMap, autoContainerId);
}

ReturnValue Game::internalPlayerAddItem(std::shared_ptr<Player> player, std::shared_ptr<Item> item, bool dropOnMap /*= true*/, Slots_t slot /*= CONST_SLOT_WHEREEVER*/) {
	metrics::method_latency measure(__METHOD_NAME__);
	uint32_t remainderCount = 0;
	ReturnValue ret;
	if (slot == CONST_SLOT_WHEREEVER) {
		ret = internalCollectManagedItems(player, item, getObjectCategory(item), false);
		// If cannot place it in the obtain containers, will add it normally
		if (ret != RETURNVALUE_NOERROR) {
			ret = internalAddItem(player, item, slot, 0, false, remainderCount);
		}
	} else {
		ret = internalAddItem(player, item, slot, 0, false, remainderCount);
	}
	if (remainderCount != 0) {
		std::shared_ptr<Item> remainderItem = Item::CreateItem(item->getID(), remainderCount);
		ReturnValue remaindRet = internalAddItem(player->getTile(), remainderItem, INDEX_WHEREEVER, FLAG_NOLIMIT);
		if (remaindRet != RETURNVALUE_NOERROR) {
			player->sendLootStats(item, static_cast<uint8_t>(item->getItemCount()));
		}
	}

	if (ret != RETURNVALUE_NOERROR && dropOnMap) {
		ret = internalAddItem(player->getTile(), item, INDEX_WHEREEVER, FLAG_NOLIMIT);
	}

	if (ret == RETURNVALUE_NOERROR) {
		player->sendForgingData();
	}

	return ret;
}

std::shared_ptr<Item> Game::findItemOfType(std::shared_ptr<Cylinder> cylinder, uint16_t itemId, bool depthSearch /*= true*/, int32_t subType /*= -1*/) const {
	metrics::method_latency measure(__METHOD_NAME__);
	if (cylinder == nullptr) {
		g_logger().error("[{}] Cylinder is nullptr", __FUNCTION__);
		return nullptr;
	}

	std::vector<std::shared_ptr<Container>> containers;
	for (size_t i = cylinder->getFirstIndex(), j = cylinder->getLastIndex(); i < j; ++i) {
		std::shared_ptr<Thing> thing = cylinder->getThing(i);
		if (!thing) {
			continue;
		}

		std::shared_ptr<Item> item = thing->getItem();
		if (!item) {
			continue;
		}

		if (item->getID() == itemId && (subType == -1 || subType == item->getSubType())) {
			return item;
		}

		if (depthSearch) {
			std::shared_ptr<Container> container = item->getContainer();
			if (container) {
				containers.push_back(container);
			}
		}
	}

	size_t i = 0;
	while (i < containers.size()) {
		std::shared_ptr<Container> container = containers[i++];
		for (std::shared_ptr<Item> item : container->getItemList()) {
			if (item->getID() == itemId && (subType == -1 || subType == item->getSubType())) {
				return item;
			}

			std::shared_ptr<Container> subContainer = item->getContainer();
			if (subContainer) {
				containers.push_back(subContainer);
			}
		}
	}
	return nullptr;
}

bool Game::removeMoney(std::shared_ptr<Cylinder> cylinder, uint64_t money, uint32_t flags /*= 0*/, bool useBalance /*= false*/) {
	if (cylinder == nullptr) {
		g_logger().error("[{}] cylinder is nullptr", __FUNCTION__);
		return false;
	}
	if (money == 0) {
		return true;
	}
	std::vector<std::shared_ptr<Container>> containers;
	std::multimap<uint32_t, std::shared_ptr<Item>> moneyMap;
	uint64_t moneyCount = 0;
	for (size_t i = cylinder->getFirstIndex(), j = cylinder->getLastIndex(); i < j; ++i) {
		std::shared_ptr<Thing> thing = cylinder->getThing(i);
		if (!thing) {
			continue;
		}
		std::shared_ptr<Item> item = thing->getItem();
		if (!item) {
			continue;
		}
		std::shared_ptr<Container> container = item->getContainer();
		if (container) {
			containers.push_back(container);
		} else {
			const uint32_t worth = item->getWorth();
			if (worth != 0) {
				moneyCount += worth;
				moneyMap.emplace(worth, item);
			}
		}
	}
	size_t i = 0;
	while (i < containers.size()) {
		std::shared_ptr<Container> container = containers[i++];
		for (std::shared_ptr<Item> item : container->getItemList()) {
			std::shared_ptr<Container> tmpContainer = item->getContainer();
			if (tmpContainer) {
				containers.push_back(tmpContainer);
			} else {
				const uint32_t worth = item->getWorth();
				if (worth != 0) {
					moneyCount += worth;
					moneyMap.emplace(worth, item);
				}
			}
		}
	}

	std::shared_ptr<Player> player = useBalance ? std::dynamic_pointer_cast<Player>(cylinder) : nullptr;
	uint64_t balance = 0;
	if (useBalance && player) {
		balance = player->getBankBalance();
	}

	if (moneyCount + balance < money) {
		return false;
	}

	for (const auto &moneyEntry : moneyMap) {
		std::shared_ptr<Item> item = moneyEntry.second;
		if (moneyEntry.first < money) {
			internalRemoveItem(item);
			money -= moneyEntry.first;
		} else if (moneyEntry.first > money) {
			const uint32_t worth = moneyEntry.first / item->getItemCount();
			const uint32_t removeCount = std::ceil(money / static_cast<double>(worth));
			addMoney(cylinder, (worth * removeCount) - money, flags);
			internalRemoveItem(item, removeCount);
			return true;
		} else {
			internalRemoveItem(item);
			return true;
		}
	}

	if (useBalance && player && player->getBankBalance() >= money) {
		player->setBankBalance(player->getBankBalance() - money);
	}

	return true;
}

void Game::addMoney(std::shared_ptr<Cylinder> cylinder, uint64_t money, uint32_t flags /*= 0*/) {
	if (cylinder == nullptr) {
		g_logger().error("[{}] cylinder is nullptr", __FUNCTION__);
		return;
	}
	if (money == 0) {
		return;
	}

	uint32_t crystalCoins = money / 10000;
	money -= crystalCoins * 10000;
	while (crystalCoins > 0) {
		const uint16_t count = std::min<uint32_t>(100, crystalCoins);

		std::shared_ptr<Item> remaindItem = Item::CreateItem(ITEM_CRYSTAL_COIN, count);

		ReturnValue ret = internalAddItem(cylinder, remaindItem, INDEX_WHEREEVER, flags);
		if (ret != RETURNVALUE_NOERROR) {
			internalAddItem(cylinder->getTile(), remaindItem, INDEX_WHEREEVER, FLAG_NOLIMIT);
		}

		crystalCoins -= count;
	}

	uint16_t platinumCoins = money / 100;
	if (platinumCoins != 0) {
		std::shared_ptr<Item> remaindItem = Item::CreateItem(ITEM_PLATINUM_COIN, platinumCoins);

		ReturnValue ret = internalAddItem(cylinder, remaindItem, INDEX_WHEREEVER, flags);
		if (ret != RETURNVALUE_NOERROR) {
			internalAddItem(cylinder->getTile(), remaindItem, INDEX_WHEREEVER, FLAG_NOLIMIT);
		}

		money -= platinumCoins * 100;
	}

	if (money != 0) {
		std::shared_ptr<Item> remaindItem = Item::CreateItem(ITEM_GOLD_COIN, money);

		ReturnValue ret = internalAddItem(cylinder, remaindItem, INDEX_WHEREEVER, flags);
		if (ret != RETURNVALUE_NOERROR) {
			internalAddItem(cylinder->getTile(), remaindItem, INDEX_WHEREEVER, FLAG_NOLIMIT);
		}
	}
}

std::shared_ptr<Item> Game::transformItem(std::shared_ptr<Item> item, uint16_t newId, int32_t newCount /*= -1*/) {
	metrics::method_latency measure(__METHOD_NAME__);
	if (item->getID() == newId && (newCount == -1 || (newCount == item->getSubType() && newCount != 0))) { // chargeless item placed on map = infinite
		return item;
	}

	std::shared_ptr<Cylinder> cylinder = item->getParent();
	if (cylinder == nullptr) {
		return nullptr;
	}

	std::shared_ptr<Tile> fromTile = cylinder->getTile();
	if (fromTile && browseFields.contains(fromTile) && browseFields[fromTile].lock() == cylinder) {
		cylinder = fromTile;
	}

	int32_t itemIndex = cylinder->getThingIndex(item);
	if (itemIndex == -1) {
		return item;
	}

	if (!item->canTransform()) {
		return item;
	}

	const ItemType &newType = Item::items[newId];
	if (newType.id == 0) {
		return item;
	}

	const ItemType &curType = Item::items[item->getID()];
	if (item->isAlwaysOnTop() != (newType.alwaysOnTopOrder != 0)) {
		// This only occurs when you transform items on tiles from a downItem to a topItem (or vice versa)
		// Remove the old, and add the new
		cylinder->removeThing(item, item->getItemCount());
		cylinder->postRemoveNotification(item, cylinder, itemIndex);

		item->setID(newId);
		if (newCount != -1) {
			item->setSubType(newCount);
		}
		cylinder->addThing(item);

		std::shared_ptr<Cylinder> newParent = item->getParent();
		if (newParent == nullptr) {
			item->stopDecaying();
			return nullptr;
		}

		newParent->postAddNotification(item, cylinder, newParent->getThingIndex(item));
		item->startDecaying();

		return item;
	}

	if (curType.type == newType.type) {
		// Both items has the same type so we can safely change id/subtype
		if (newCount == 0 && (item->isStackable() || item->hasAttribute(ItemAttribute_t::CHARGES))) {
			if (item->isStackable()) {
				internalRemoveItem(item);
				return nullptr;
			} else {
				int32_t newItemId = newId;
				if (curType.id == newType.id) {
					newItemId = curType.decayTo;
				}

				if (newItemId < 0) {
					internalRemoveItem(item);
					return nullptr;
				} else if (newItemId != newId) {
					// Replacing the the old item with the std::make_shared< while> maintaining the old position
					auto newItem = item->transform(newItemId);
					if (newItem == nullptr) {
						g_logger().error("[{}] new item with id {} is nullptr, (ERROR CODE: 01)", __FUNCTION__, newItemId);
						return nullptr;
					}

					return newItem;
				} else {
					return transformItem(item, newItemId);
				}
			}
		} else {
			cylinder->postRemoveNotification(item, cylinder, itemIndex);
			uint16_t itemId = item->getID();
			int32_t count = item->getSubType();

			auto decaying = item->getDecaying();
			// If the item is decaying, we need to transform it to the new item
			if (decaying > DECAYING_FALSE && item->getDuration() <= 1) {
				g_logger().debug("Decay duration old type {}, transformEquipTo {}, transformDeEquipTo {}", curType.decayTo, curType.transformEquipTo, curType.transformDeEquipTo);
				g_logger().debug("Decay duration new type, decayTo {}, transformEquipTo {}, transformDeEquipTo {}", newType.decayTo, newType.transformEquipTo, newType.transformDeEquipTo);
				if (newType.decayTo) {
					itemId = newType.decayTo;
				}
			} else if (curType.id != newType.id) {
				if (newType.group != curType.group) {
					item->setDefaultSubtype();
				}

				itemId = newId;
			}

			if (newCount != -1 && newType.hasSubType()) {
				count = newCount;
			}

			cylinder->updateThing(item, itemId, count);
			cylinder->postAddNotification(item, cylinder, itemIndex);

			std::shared_ptr<Item> quiver = cylinder->getItem();
			if (quiver && quiver->isQuiver()
				&& quiver->getHoldingPlayer()
				&& quiver->getHoldingPlayer()->getThing(CONST_SLOT_RIGHT) == quiver) {
				quiver->getHoldingPlayer()->sendInventoryItem(CONST_SLOT_RIGHT, quiver);
			}
			item->startDecaying();

			return item;
		}
	}

	std::shared_ptr<Item> quiver = cylinder->getItem();
	if (quiver && quiver->isQuiver()
		&& quiver->getHoldingPlayer()
		&& quiver->getHoldingPlayer()->getThing(CONST_SLOT_RIGHT) == quiver) {
		quiver->getHoldingPlayer()->sendInventoryItem(CONST_SLOT_RIGHT, quiver);
	}

	// Replacing the the old item with the new while maintaining the old position
	auto newItem = item->transform(newId, newCount);
	if (newItem == nullptr) {
		g_logger().error("[{}] new item with id {} is nullptr (ERROR CODE: 02)", __FUNCTION__, newId);
		return nullptr;
	}

	return newItem;
}

ReturnValue Game::internalTeleport(const std::shared_ptr<Thing> &thing, const Position &newPos, bool pushMove /* = true*/, uint32_t flags /*= 0*/) {
	metrics::method_latency measure(__METHOD_NAME__);
	if (thing == nullptr) {
		g_logger().error("[{}] thing is nullptr", __FUNCTION__);
		return RETURNVALUE_NOTPOSSIBLE;
	}

	if (newPos == thing->getPosition()) {
		return RETURNVALUE_CONTACTADMINISTRATOR;
	} else if (thing->isRemoved()) {
		return RETURNVALUE_NOTPOSSIBLE;
	}

	std::shared_ptr<Tile> toTile = map.getTile(newPos);
	if (!toTile) {
		return RETURNVALUE_NOTPOSSIBLE;
	}

	if (std::shared_ptr<Creature> creature = thing->getCreature()) {
		ReturnValue ret = toTile->queryAdd(0, creature, 1, FLAG_NOLIMIT);
		if (ret != RETURNVALUE_NOERROR) {
			return ret;
		}

		map.moveCreature(creature, toTile, !pushMove);
		return RETURNVALUE_NOERROR;
	} else if (std::shared_ptr<Item> item = thing->getItem()) {
		return internalMoveItem(item->getParent(), toTile, INDEX_WHEREEVER, item, item->getItemCount(), nullptr, flags);
	}
	return RETURNVALUE_NOTPOSSIBLE;
}

void Game::playerQuickLootCorpse(std::shared_ptr<Player> player, std::shared_ptr<Container> corpse, const Position &position) {
	if (!player || !corpse) {
		return;
	}

	std::vector<std::shared_ptr<Item>> itemList;
	bool ignoreListItems = (player->quickLootFilter == QUICKLOOTFILTER_SKIPPEDLOOT);

	bool missedAnyGold = false;
	bool missedAnyItem = false;

	for (ContainerIterator it = corpse->iterator(); it.hasNext(); it.advance()) {
		std::shared_ptr<Item> item = *it;
		bool listed = player->isQuickLootListedItem(item);
		if ((listed && ignoreListItems) || (!listed && !ignoreListItems)) {
			if (item->getWorth() != 0) {
				missedAnyGold = true;
			} else {
				missedAnyItem = true;
			}
			continue;
		}

		itemList.push_back(item);
	}

	bool shouldNotifyCapacity = false;
	ObjectCategory_t shouldNotifyNotEnoughRoom = OBJECTCATEGORY_NONE;

	uint32_t totalLootedGold = 0;
	uint32_t totalLootedItems = 0;
	for (std::shared_ptr<Item> item : itemList) {
		uint32_t worth = item->getWorth();
		uint16_t baseCount = item->getItemCount();
		ObjectCategory_t category = getObjectCategory(item);

		ReturnValue ret = internalCollectManagedItems(player, item, category);
		if (ret == RETURNVALUE_NOTENOUGHCAPACITY) {
			shouldNotifyCapacity = true;
		} else if (ret == RETURNVALUE_CONTAINERNOTENOUGHROOM) {
			shouldNotifyNotEnoughRoom = category;
		}

		bool success = ret == RETURNVALUE_NOERROR;
		if (worth != 0) {
			missedAnyGold = missedAnyGold || !success;
			if (success) {
				player->sendLootStats(item, baseCount);
				totalLootedGold += worth;
			} else {
				// item is not completely moved
				totalLootedGold += worth - item->getWorth();
			}
		} else {
			missedAnyItem = missedAnyItem || !success;
			if (success || item->getItemCount() != baseCount) {
				totalLootedItems++;
				player->sendLootStats(item, item->getItemCount());
			}
		}
	}

	std::stringstream ss;
	if (totalLootedGold != 0 || missedAnyGold || totalLootedItems != 0 || missedAnyItem) {
		bool lootedAllGold = totalLootedGold != 0 && !missedAnyGold;
		bool lootedAllItems = totalLootedItems != 0 && !missedAnyItem;
		if (lootedAllGold) {
			if (totalLootedItems != 0 || missedAnyItem) {
				ss << "You looted the complete " << totalLootedGold << " gold";

				if (lootedAllItems) {
					ss << " and all dropped items";
				} else if (totalLootedItems != 0) {
					ss << ", but you only looted some of the items";
				} else if (missedAnyItem) {
					ss << " but none of the dropped items";
				}
			} else {
				ss << "You looted " << totalLootedGold << " gold";
			}
		} else if (lootedAllItems) {
			if (totalLootedItems == 1) {
				ss << "You looted 1 item";
			} else if (totalLootedGold != 0 || missedAnyGold) {
				ss << "You looted all of the dropped items";
			} else {
				ss << "You looted all items";
			}

			if (totalLootedGold != 0) {
				ss << ", but you only looted " << totalLootedGold << " of the dropped gold";
			} else if (missedAnyGold) {
				ss << " but none of the dropped gold";
			}
		} else if (totalLootedGold != 0) {
			ss << "You only looted " << totalLootedGold << " of the dropped gold";
			if (totalLootedItems != 0) {
				ss << " and some of the dropped items";
			} else if (missedAnyItem) {
				ss << " but none of the dropped items";
			}
		} else if (totalLootedItems != 0) {
			ss << "You looted some of the dropped items";
			if (missedAnyGold) {
				ss << " but none of the dropped gold";
			}
		} else if (missedAnyGold) {
			ss << "You looted none of the dropped gold";
			if (missedAnyItem) {
				ss << " and none of the items";
			}
		} else if (missedAnyItem) {
			ss << "You looted none of the dropped items";
		}
	} else {
		ss << "No loot";
	}
	ss << ".";
	player->sendTextMessage(MESSAGE_STATUS, ss.str());

	if (shouldNotifyCapacity) {
		ss.str(std::string());
		ss << "Attention! The loot you are trying to pick up is too heavy for you to carry.";
	} else if (shouldNotifyNotEnoughRoom != OBJECTCATEGORY_NONE) {
		ss.str(std::string());
		ss << "Attention! The container assigned to category " << getObjectCategoryName(shouldNotifyNotEnoughRoom) << " is full.";
	} else {
		return;
	}

	if (player->lastQuickLootNotification + 15000 < OTSYS_TIME()) {
		player->sendTextMessage(MESSAGE_GAME_HIGHLIGHT, ss.str());
	} else {
		player->sendTextMessage(MESSAGE_EVENT_ADVANCE, ss.str());
	}

	player->lastQuickLootNotification = OTSYS_TIME();
}

std::shared_ptr<Container> Game::findManagedContainer(std::shared_ptr<Player> player, bool &fallbackConsumed, ObjectCategory_t category, bool isLootContainer) {
	auto lootContainer = player->getManagedContainer(category, isLootContainer);
	if (!lootContainer && player->quickLootFallbackToMainContainer && !fallbackConsumed) {
		auto fallbackItem = player->getInventoryItem(CONST_SLOT_BACKPACK);
		auto mainBackpack = fallbackItem ? fallbackItem->getContainer() : nullptr;

		if (mainBackpack) {
			player->refreshManagedContainer(OBJECTCATEGORY_DEFAULT, mainBackpack, isLootContainer);
			player->sendInventoryItem(CONST_SLOT_BACKPACK, player->getInventoryItem(CONST_SLOT_BACKPACK));
			lootContainer = mainBackpack;
			fallbackConsumed = true;
		}
	}

	return lootContainer;
}

std::shared_ptr<Container> Game::findNextAvailableContainer(ContainerIterator &containerIterator, std::shared_ptr<Container> &lootContainer, std::shared_ptr<Container> &lastSubContainer) {
	while (containerIterator.hasNext()) {
		std::shared_ptr<Item> cur = *containerIterator;
		std::shared_ptr<Container> subContainer = cur ? cur->getContainer() : nullptr;
		containerIterator.advance();

		if (subContainer) {
			lastSubContainer = subContainer;
			lootContainer = subContainer;
			return lootContainer;
		}
	}

	// Fix last empty sub-container
	if (lastSubContainer && !lastSubContainer->empty()) {
		auto cur = lastSubContainer->getItemByIndex(lastSubContainer->size() - 1);
		lootContainer = cur ? cur->getContainer() : nullptr;
		lastSubContainer = nullptr;
		return lootContainer;
	}

	return nullptr;
}

bool Game::handleFallbackLogic(std::shared_ptr<Player> player, std::shared_ptr<Container> &lootContainer, ContainerIterator &containerIterator, const bool &fallbackConsumed) {
	if (fallbackConsumed || !player->quickLootFallbackToMainContainer) {
		return false;
	}

	std::shared_ptr<Item> fallbackItem = player->getInventoryItem(CONST_SLOT_BACKPACK);
	if (!fallbackItem || !fallbackItem->getContainer()) {
		return false;
	}

	lootContainer = fallbackItem->getContainer();
	containerIterator = lootContainer->iterator();

	return true;
}

ReturnValue Game::processMoveOrAddItemToLootContainer(std::shared_ptr<Item> item, std::shared_ptr<Container> lootContainer, uint32_t &remainderCount, std::shared_ptr<Player> player) {
	std::shared_ptr<Item> moveItem = nullptr;
	ReturnValue ret;
	if (item->getParent()) {
		ret = internalMoveItem(item->getParent(), lootContainer, INDEX_WHEREEVER, item, item->getItemCount(), &moveItem, 0, player, nullptr, false);
	} else {
		ret = internalAddItem(lootContainer, item, INDEX_WHEREEVER);
	}
	if (moveItem) {
		remainderCount -= moveItem->getItemCount();
	}
	return ret;
}

ReturnValue Game::processLootItems(std::shared_ptr<Player> player, std::shared_ptr<Container> lootContainer, std::shared_ptr<Item> item, bool &fallbackConsumed) {
	std::shared_ptr<Container> lastSubContainer = nullptr;
	uint32_t remainderCount = item->getItemCount();
	ContainerIterator containerIterator = lootContainer->iterator();

	ReturnValue ret;
	do {
		ret = processMoveOrAddItemToLootContainer(item, lootContainer, remainderCount, player);
		if (ret != RETURNVALUE_CONTAINERNOTENOUGHROOM) {
			return ret;
		}

		std::shared_ptr<Container> nextContainer = findNextAvailableContainer(containerIterator, lootContainer, lastSubContainer);
		if (!nextContainer && !handleFallbackLogic(player, lootContainer, containerIterator, fallbackConsumed)) {
			break;
		}
		fallbackConsumed = fallbackConsumed || (nextContainer == nullptr);
	} while (remainderCount != 0);

	return ret;
}

ReturnValue Game::internalCollectManagedItems(std::shared_ptr<Player> player, std::shared_ptr<Item> item, ObjectCategory_t category /* = OBJECTCATEGORY_DEFAULT*/, bool isLootContainer /* = true*/) {
	if (!player || !item) {
		return RETURNVALUE_NOTPOSSIBLE;
	}

	// Send money to the bank
	if (g_configManager().getBoolean(AUTOBANK, __FUNCTION__)) {
		if (item->getID() == ITEM_GOLD_COIN || item->getID() == ITEM_PLATINUM_COIN || item->getID() == ITEM_CRYSTAL_COIN) {
			uint64_t money = 0;
			if (item->getID() == ITEM_PLATINUM_COIN) {
				money = item->getItemCount() * 100;
			} else if (item->getID() == ITEM_CRYSTAL_COIN) {
				money = item->getItemCount() * 10000;
			} else {
				money = item->getItemCount();
			}
			auto parent = item->getParent();
			if (parent) {
				parent->removeThing(item, item->getItemCount());
			} else {
				g_logger().debug("Item has no parent");
				return RETURNVALUE_NOTPOSSIBLE;
			}
			player->setBankBalance(player->getBankBalance() + money);
			g_metrics().addCounter("balance_increase", money, { { "player", player->getName() }, { "context", "loot" } });
			return RETURNVALUE_NOERROR;
		}
	}

	bool fallbackConsumed = false;
	std::shared_ptr<Container> lootContainer = findManagedContainer(player, fallbackConsumed, category, isLootContainer);
	if (!lootContainer) {
		return RETURNVALUE_NOTPOSSIBLE;
	}

	return processLootItems(player, lootContainer, item, fallbackConsumed);
}

ReturnValue Game::collectRewardChestItems(std::shared_ptr<Player> player, uint32_t maxMoveItems /* = 0*/) {
	// Check if have item on player reward chest
	std::shared_ptr<RewardChest> rewardChest = player->getRewardChest();
	if (rewardChest->empty()) {
		g_logger().debug("Reward chest is empty");
		return RETURNVALUE_REWARDCHESTISEMPTY;
	}

	auto rewardItemsVector = player->getRewardsFromContainer(rewardChest->getContainer());
	auto rewardCount = rewardItemsVector.size();
	uint32_t movedRewardItems = 0;
	std::string lootedItemsMessage;
	for (auto item : rewardItemsVector) {
		// Stop if player not have free capacity
		if (item && player->getCapacity() < item->getWeight()) {
			player->sendCancelMessage(RETURNVALUE_NOTENOUGHCAPACITY);
			break;
		}

		// Limit the collect count if the "maxMoveItems" is not "0"
		auto limitMove = maxMoveItems != 0 && movedRewardItems == maxMoveItems;
		if (limitMove) {
			lootedItemsMessage = fmt::format("You can only collect {} items at a time. {} of {} objects were picked up.", maxMoveItems, movedRewardItems, rewardCount);
			player->sendTextMessage(MESSAGE_EVENT_ADVANCE, lootedItemsMessage);
			return RETURNVALUE_NOERROR;
		}

		ObjectCategory_t category = getObjectCategory(item);
		if (internalCollectManagedItems(player, item, category) == RETURNVALUE_NOERROR) {
			movedRewardItems++;
		}
	}

	lootedItemsMessage = fmt::format("{} of {} objects were picked up.", movedRewardItems, rewardCount);
	player->sendTextMessage(MESSAGE_EVENT_ADVANCE, lootedItemsMessage);

	if (movedRewardItems == 0) {
		return RETURNVALUE_NOTPOSSIBLE;
	}

	return RETURNVALUE_NOERROR;
}

ObjectCategory_t Game::getObjectCategory(std::shared_ptr<Item> item) {
	ObjectCategory_t category = OBJECTCATEGORY_DEFAULT;
	if (!item) {
		return OBJECTCATEGORY_NONE;
	}

	const ItemType &it = Item::items[item->getID()];
	if (item->getWorth() != 0) {
		category = OBJECTCATEGORY_GOLD;
	} else {
		category = getObjectCategory(it);
	}

	return category;
}

ObjectCategory_t Game::getObjectCategory(const ItemType &it) {
	ObjectCategory_t category = OBJECTCATEGORY_DEFAULT;
	if (it.weaponType != WEAPON_NONE) {
		switch (it.weaponType) {
			case WEAPON_SWORD:
				category = OBJECTCATEGORY_SWORDS;
				break;
			case WEAPON_CLUB:
				category = OBJECTCATEGORY_CLUBS;
				break;
			case WEAPON_AXE:
				category = OBJECTCATEGORY_AXES;
				break;
			case WEAPON_SHIELD:
				category = OBJECTCATEGORY_SHIELDS;
				break;
			case WEAPON_MISSILE:
			case WEAPON_DISTANCE:
				category = OBJECTCATEGORY_DISTANCEWEAPONS;
				break;
			case WEAPON_WAND:
				category = OBJECTCATEGORY_WANDS;
				break;
			case WEAPON_AMMO:
				category = OBJECTCATEGORY_AMMO;
				break;
			default:
				break;
		}
	} else if (it.slotPosition != SLOTP_HAND) { // if it's a weapon/shield should have been parsed earlier
		if ((it.slotPosition & SLOTP_HEAD) != 0) {
			category = OBJECTCATEGORY_HELMETS;
		} else if ((it.slotPosition & SLOTP_NECKLACE) != 0) {
			category = OBJECTCATEGORY_NECKLACES;
		} else if ((it.slotPosition & SLOTP_BACKPACK) != 0) {
			category = OBJECTCATEGORY_CONTAINERS;
		} else if ((it.slotPosition & SLOTP_ARMOR) != 0) {
			category = OBJECTCATEGORY_ARMORS;
		} else if ((it.slotPosition & SLOTP_LEGS) != 0) {
			category = OBJECTCATEGORY_LEGS;
		} else if ((it.slotPosition & SLOTP_FEET) != 0) {
			category = OBJECTCATEGORY_BOOTS;
		} else if ((it.slotPosition & SLOTP_RING) != 0) {
			category = OBJECTCATEGORY_RINGS;
		}
	} else if (it.type == ITEM_TYPE_RUNE) {
		category = OBJECTCATEGORY_RUNES;
	} else if (it.type == ITEM_TYPE_CREATUREPRODUCT) {
		category = OBJECTCATEGORY_CREATUREPRODUCTS;
	} else if (it.type == ITEM_TYPE_FOOD) {
		category = OBJECTCATEGORY_FOOD;
	} else if (it.type == ITEM_TYPE_VALUABLE) {
		category = OBJECTCATEGORY_VALUABLES;
	} else if (it.type == ITEM_TYPE_POTION) {
		category = OBJECTCATEGORY_POTIONS;
	} else {
		category = OBJECTCATEGORY_OTHERS;
	}

	return category;
}

uint64_t Game::getItemMarketPrice(const std::map<uint16_t, uint64_t> &itemMap, bool buyPrice) const {
	uint64_t total = 0;
	for (const auto &it : itemMap) {
		if (it.first == ITEM_GOLD_COIN) {
			total += it.second;
		} else if (it.first == ITEM_PLATINUM_COIN) {
			total += 100 * it.second;
		} else if (it.first == ITEM_CRYSTAL_COIN) {
			total += 10000 * it.second;
		} else {
			auto marketIt = itemsPriceMap.find(it.first);
			if (marketIt != itemsPriceMap.end()) {
				for (auto &[tier, price] : (*marketIt).second) {
					total += price * it.second;
				}
			} else {
				const ItemType &iType = Item::items[it.first];
				total += (buyPrice ? iType.buyPrice : iType.sellPrice) * it.second;
			}
		}
	}

	return total;
}

std::shared_ptr<Item> searchForItem(std::shared_ptr<Container> container, uint16_t itemId, bool hasTier /* = false*/, uint8_t tier /* = 0*/) {
	for (ContainerIterator it = container->iterator(); it.hasNext(); it.advance()) {
		if ((*it)->getID() == itemId && (!hasTier || (*it)->getTier() == tier)) {
			return *it;
		}
	}

	return nullptr;
}

Slots_t getSlotType(const ItemType &it) {
	Slots_t slot = CONST_SLOT_RIGHT;
	if (it.weaponType != WeaponType_t::WEAPON_SHIELD) {
		int32_t slotPosition = it.slotPosition;

		if (slotPosition & SLOTP_HEAD) {
			slot = CONST_SLOT_HEAD;
		} else if (slotPosition & SLOTP_NECKLACE) {
			slot = CONST_SLOT_NECKLACE;
		} else if (slotPosition & SLOTP_ARMOR) {
			slot = CONST_SLOT_ARMOR;
		} else if (slotPosition & SLOTP_LEGS) {
			slot = CONST_SLOT_LEGS;
		} else if (slotPosition & SLOTP_FEET) {
			slot = CONST_SLOT_FEET;
		} else if (slotPosition & SLOTP_RING) {
			slot = CONST_SLOT_RING;
		} else if (slotPosition & SLOTP_AMMO) {
			slot = CONST_SLOT_AMMO;
		} else if (slotPosition & SLOTP_TWO_HAND || slotPosition & SLOTP_LEFT) {
			slot = CONST_SLOT_LEFT;
		}
	}

	return slot;
}

// Implementation of player invoked events
void Game::playerEquipItem(uint32_t playerId, uint16_t itemId, bool hasTier /* = false*/, uint8_t tier /* = 0*/) {
	std::shared_ptr<Player> player = getPlayerByID(playerId);
	if (!player) {
		return;
	}

	if (player->hasCondition(CONDITION_FEARED)) {
		/*
		 *	When player is feared the player can´t equip any items.
		 */
		player->sendTextMessage(MESSAGE_FAILURE, "You are feared.");
		return;
	}

	std::shared_ptr<Item> item = player->getInventoryItem(CONST_SLOT_BACKPACK);
	if (!item) {
		return;
	}

	std::shared_ptr<Container> backpack = item->getContainer();
	if (!backpack) {
		return;
	}

	if (player->getFreeBackpackSlots() == 0) {
		player->sendCancelMessage(RETURNVALUE_NOTENOUGHROOM);
		return;
	}

	const ItemType &it = Item::items[itemId];
	Slots_t slot = getSlotType(it);

	auto slotItem = player->getInventoryItem(slot);
	auto equipItem = searchForItem(backpack, it.id, hasTier, tier);
	ReturnValue ret = RETURNVALUE_NOERROR;
	if (slotItem && slotItem->getID() == it.id && (!it.stackable || slotItem->getItemCount() == slotItem->getStackSize() || !equipItem)) {
		ret = internalMoveItem(slotItem->getParent(), player, CONST_SLOT_WHEREEVER, slotItem, slotItem->getItemCount(), nullptr);
		g_logger().debug("Item {} was unequipped", slotItem->getName());
	} else if (equipItem) {
		// Shield slot item
		const auto &rightItem = player->getInventoryItem(CONST_SLOT_RIGHT);
		// Check Ammo item
		if (it.weaponType == WEAPON_AMMO) {
			if (rightItem && rightItem->isQuiver()) {
				ret = internalMoveItem(equipItem->getParent(), rightItem->getContainer(), 0, equipItem, equipItem->getItemCount(), nullptr);
			}
		} else {
			const int32_t &slotPosition = equipItem->getSlotPosition();
			// Checks if a two-handed item is being equipped in the left slot when the right slot is already occupied and move to backpack
			if (slotPosition & SLOTP_LEFT && rightItem && (slotPosition & SLOTP_TWO_HAND)) {
				ret = internalCollectManagedItems(player, rightItem, getObjectCategory(rightItem), false);
			}

			if (slotItem) {
				ret = internalMoveItem(slotItem->getParent(), player, INDEX_WHEREEVER, slotItem, slotItem->getItemCount(), nullptr);
				g_logger().debug("Item {} was moved back to player", slotItem->getName());
			}

			ret = internalMoveItem(equipItem->getParent(), player, slot, equipItem, equipItem->getItemCount(), nullptr);
			if (ret == RETURNVALUE_NOERROR) {
				g_logger().debug("Item {} was equipped", equipItem->getName());
			}
		}
	}

	if (ret != RETURNVALUE_NOERROR) {
		player->sendCancelMessage(ret);
	}
}

void Game::playerMove(uint32_t playerId, Direction direction) {
	std::shared_ptr<Player> player = getPlayerByID(playerId);
	if (!player) {
		return;
	}

	player->resetIdleTime();
	player->setNextWalkActionTask(nullptr);
	player->cancelPush();

	player->startAutoWalk(std::vector<Direction> { direction }, false);
}

void Game::forcePlayerMove(uint32_t playerId, Direction direction) {
	std::shared_ptr<Player> player = getPlayerByID(playerId);
	if (!player) {
		return;
	}

	player->resetIdleTime();
	player->setNextWalkActionTask(nullptr);
	player->cancelPush();

	player->startAutoWalk(std::vector<Direction> { direction }, true);
}

bool Game::playerBroadcastMessage(std::shared_ptr<Player> player, const std::string &text) const {
	if (!player->hasFlag(PlayerFlags_t::CanBroadcast)) {
		return false;
	}

	g_logger().info("{} broadcasted: {}", player->getName(), text);

	for (const auto &it : players) {
		it.second->sendPrivateMessage(player, TALKTYPE_BROADCAST, text);
	}

	return true;
}

void Game::playerCreatePrivateChannel(uint32_t playerId) {
	std::shared_ptr<Player> player = getPlayerByID(playerId);
	if (!player || !player->isPremium()) {
		return;
	}

	const auto &channel = g_chat().createChannel(player, CHANNEL_PRIVATE);
	if (!channel || !channel->addUser(player)) {
		return;
	}

	player->sendCreatePrivateChannel(channel->getId(), channel->getName());
}

void Game::playerChannelInvite(uint32_t playerId, const std::string &name) {
	std::shared_ptr<Player> player = getPlayerByID(playerId);
	if (!player) {
		return;
	}

	const auto &channel = g_chat().getPrivateChannel(player);
	if (!channel) {
		return;
	}

	std::shared_ptr<Player> invitePlayer = getPlayerByName(name);
	if (!invitePlayer) {
		return;
	}

	if (player == invitePlayer) {
		return;
	}

	channel->invitePlayer(player, invitePlayer);
}

void Game::playerChannelExclude(uint32_t playerId, const std::string &name) {
	std::shared_ptr<Player> player = getPlayerByID(playerId);
	if (!player) {
		return;
	}

	const auto &channel = g_chat().getPrivateChannel(player);
	if (!channel) {
		return;
	}

	std::shared_ptr<Player> excludePlayer = getPlayerByName(name);
	if (!excludePlayer) {
		return;
	}

	if (player == excludePlayer) {
		return;
	}

	channel->excludePlayer(player, excludePlayer);
}

void Game::playerRequestChannels(uint32_t playerId) {
	std::shared_ptr<Player> player = getPlayerByID(playerId);
	if (!player) {
		return;
	}

	player->sendChannelsDialog();
}

void Game::playerOpenChannel(uint32_t playerId, uint16_t channelId) {
	std::shared_ptr<Player> player = getPlayerByID(playerId);
	if (!player) {
		return;
	}

	const auto &channel = g_chat().addUserToChannel(player, channelId);
	if (!channel) {
		return;
	}

	const InvitedMap* invitedUsers = channel->getInvitedUsers();
	const UsersMap* users;
	if (!channel->isPublicChannel()) {
		users = &channel->getUsers();
	} else {
		users = nullptr;
	}

	player->sendChannel(channel->getId(), channel->getName(), users, invitedUsers);
}

void Game::playerCloseChannel(uint32_t playerId, uint16_t channelId) {
	std::shared_ptr<Player> player = getPlayerByID(playerId);
	if (!player) {
		return;
	}

	g_chat().removeUserFromChannel(player, channelId);
}

void Game::playerOpenPrivateChannel(uint32_t playerId, std::string &receiver) {
	std::shared_ptr<Player> player = getPlayerByID(playerId);
	if (!player) {
		return;
	}

	if (!IOLoginData::formatPlayerName(receiver)) {
		player->sendCancelMessage("A player with this name does not exist.");
		return;
	}

	if (player->getName() == receiver) {
		player->sendCancelMessage("You cannot set up a private message channel with yourself.");
		return;
	}

	player->sendOpenPrivateChannel(receiver);
}

void Game::playerCloseNpcChannel(uint32_t playerId) {
	const auto &player = getPlayerByID(playerId);
	if (!player) {
		return;
	}

	for (const auto &spectator : Spectators().find<Creature>(player->getPosition()).filter<Npc>()) {
		spectator->getNpc()->onPlayerCloseChannel(player);
	}
}

void Game::playerReceivePing(uint32_t playerId) {
	std::shared_ptr<Player> player = getPlayerByID(playerId);
	if (!player) {
		return;
	}

	player->receivePing();
}

void Game::playerReceivePingBack(uint32_t playerId) {
	std::shared_ptr<Player> player = getPlayerByID(playerId);
	if (!player) {
		return;
	}

	player->sendPingBack();
}

void Game::playerAutoWalk(uint32_t playerId, const std::vector<Direction> &listDir) {
	std::shared_ptr<Player> player = getPlayerByID(playerId);
	if (!player) {
		return;
	}

	player->resetIdleTime();
	player->setNextWalkTask(nullptr);
	player->startAutoWalk(listDir, false);
}

void Game::forcePlayerAutoWalk(uint32_t playerId, const std::vector<Direction> &listDir) {
	std::shared_ptr<Player> player = getPlayerByID(playerId);
	if (!player) {
		return;
	}

	player->stopEventWalk();

	player->sendCancelTarget();
	player->setFollowCreature(nullptr);

	player->resetIdleTime();
	player->setNextWalkTask(nullptr);

	player->startAutoWalk(listDir, true);
}

void Game::playerStopAutoWalk(uint32_t playerId) {
	std::shared_ptr<Player> player = getPlayerByID(playerId);
	if (!player) {
		return;
	}

	player->stopWalk();
}

void Game::playerUseItemEx(uint32_t playerId, const Position &fromPos, uint8_t fromStackPos, uint16_t fromItemId, const Position &toPos, uint8_t toStackPos, uint16_t toItemId) {
	metrics::method_latency measure(__METHOD_NAME__);
	std::shared_ptr<Player> player = getPlayerByID(playerId);
	if (!player) {
		return;
	}

	bool isHotkey = (fromPos.x == 0xFFFF && fromPos.y == 0 && fromPos.z == 0);
	if (isHotkey && !g_configManager().getBoolean(AIMBOT_HOTKEY_ENABLED, __FUNCTION__)) {
		return;
	}

	std::shared_ptr<Thing> thing = internalGetThing(player, fromPos, fromStackPos, fromItemId, STACKPOS_FIND_THING);
	if (!thing) {
		player->sendCancelMessage(RETURNVALUE_NOTPOSSIBLE);
		return;
	}

	std::shared_ptr<Item> item = thing->getItem();
	if (!item || !item->isMultiUse() || item->getID() != fromItemId) {
		player->sendCancelMessage(RETURNVALUE_CANNOTUSETHISOBJECT);
		return;
	}

	bool canUseHouseItem = !g_configManager().getBoolean(ONLY_INVITED_CAN_MOVE_HOUSE_ITEMS, __FUNCTION__) || InternalGame::playerCanUseItemOnHouseTile(player, item);
	if (!canUseHouseItem && item->hasOwner() && !item->isOwner(player)) {
		player->sendCancelMessage(RETURNVALUE_ITEMISNOTYOURS);
		return;
	} else if (!canUseHouseItem) {
		player->sendCancelMessage(RETURNVALUE_CANNOTUSETHISOBJECT);
		return;
	}

	Position walkToPos = fromPos;
	ReturnValue ret = g_actions().canUse(player, fromPos);
	if (ret == RETURNVALUE_NOERROR) {
		ret = g_actions().canUse(player, toPos, item);
		if (ret == RETURNVALUE_TOOFARAWAY) {
			walkToPos = toPos;
		}
	}

	const ItemType &it = Item::items[item->getID()];
	if (it.isRune() || it.type == ITEM_TYPE_POTION) {
		if (player->walkExhausted()) {
			player->sendCancelMessage(RETURNVALUE_YOUAREEXHAUSTED);
			return;
		}
	}

	if (ret != RETURNVALUE_NOERROR) {
		if (ret == RETURNVALUE_TOOFARAWAY) {
			Position itemPos = fromPos;
			uint8_t itemStackPos = fromStackPos;

			if (fromPos.x != 0xFFFF && toPos.x != 0xFFFF && Position::areInRange<1, 1, 0>(fromPos, player->getPosition()) && !Position::areInRange<1, 1, 0>(fromPos, toPos)) {
				std::shared_ptr<Item> moveItem = nullptr;

				ret = internalMoveItem(item->getParent(), player, INDEX_WHEREEVER, item, item->getItemCount(), &moveItem);
				if (ret != RETURNVALUE_NOERROR) {
					player->sendCancelMessage(ret);
					return;
				}

				// changing the position since its now in the inventory of the player
				internalGetPosition(moveItem, itemPos, itemStackPos);
			}

			stdext::arraylist<Direction> listDir(128);
			if (player->getPathTo(walkToPos, listDir, 0, 1, true, true)) {
				g_dispatcher().addEvent([this, playerId = player->getID(), listDir = listDir.data()] { playerAutoWalk(playerId, listDir); }, "Game::playerAutoWalk");

				std::shared_ptr<Task> task = createPlayerTask(
					400, [this, playerId, itemPos, itemStackPos, fromItemId, toPos, toStackPos, toItemId] { playerUseItemEx(playerId, itemPos, itemStackPos, fromItemId, toPos, toStackPos, toItemId); }, "Game::playerUseItemEx"
				);
				if (it.isRune() || it.type == ITEM_TYPE_POTION) {
					player->setNextPotionActionTask(task);
				} else {
					player->setNextWalkActionTask(task);
				}
			} else {
				player->sendCancelMessage(RETURNVALUE_THEREISNOWAY);
			}
			return;
		}

		player->sendCancelMessage(ret);
		return;
	}

	bool canDoAction = player->canDoAction();
	if (it.isRune() || it.type == ITEM_TYPE_POTION) {
		canDoAction = player->canDoPotionAction();
	}

	if (!canDoAction) {
		uint32_t delay = player->getNextActionTime();
		if (it.isRune() || it.type == ITEM_TYPE_POTION) {
			delay = player->getNextPotionActionTime();
		}
		std::shared_ptr<Task> task = createPlayerTask(
			delay, [this, playerId, fromPos, fromStackPos, fromItemId, toPos, toStackPos, toItemId] { playerUseItemEx(playerId, fromPos, fromStackPos, fromItemId, toPos, toStackPos, toItemId); }, "Game::playerUseItemEx"
		);
		if (it.isRune() || it.type == ITEM_TYPE_POTION) {
			player->setNextPotionActionTask(task);
		} else {
			player->setNextActionTask(task);
		}
		return;
	}

	player->resetIdleTime();
	if (it.isRune() || it.type == ITEM_TYPE_POTION) {
		player->setNextPotionActionTask(nullptr);
	} else {
		player->setNextActionTask(nullptr);
	}

	// Refresh depot search window if necessary
	bool mustReloadDepotSearch = false;
	if (player->isDepotSearchOpenOnItem(fromItemId)) {
		if (item->isInsideDepot(true)) {
			mustReloadDepotSearch = true;
		} else {
			if (auto targetThing = internalGetThing(player, toPos, toStackPos, toItemId, STACKPOS_FIND_THING);
				targetThing && targetThing->getItem() && targetThing->getItem()->isInsideDepot(true)) {
				mustReloadDepotSearch = true;
			}
		}
	}

	g_actions().useItemEx(player, fromPos, toPos, toStackPos, item, isHotkey);

	if (mustReloadDepotSearch) {
		player->requestDepotSearchItem(fromItemId, fromStackPos);
	}
}

void Game::playerUseItem(uint32_t playerId, const Position &pos, uint8_t stackPos, uint8_t index, uint16_t itemId) {
	metrics::method_latency measure(__METHOD_NAME__);
	std::shared_ptr<Player> player = getPlayerByID(playerId);
	if (!player) {
		return;
	}

	bool isHotkey = (pos.x == 0xFFFF && pos.y == 0 && pos.z == 0);
	if (isHotkey && !g_configManager().getBoolean(AIMBOT_HOTKEY_ENABLED, __FUNCTION__)) {
		return;
	}

	std::shared_ptr<Thing> thing = internalGetThing(player, pos, stackPos, itemId, STACKPOS_FIND_THING);
	if (!thing) {
		player->sendCancelMessage(RETURNVALUE_NOTPOSSIBLE);
		return;
	}

	std::shared_ptr<Item> item = thing->getItem();
	if (!item || item->isMultiUse() || item->getID() != itemId) {
		player->sendCancelMessage(RETURNVALUE_CANNOTUSETHISOBJECT);
		return;
	}

	bool canUseHouseItem = !g_configManager().getBoolean(ONLY_INVITED_CAN_MOVE_HOUSE_ITEMS, __FUNCTION__) || InternalGame::playerCanUseItemOnHouseTile(player, item);
	if (!canUseHouseItem && item->hasOwner() && !item->isOwner(player)) {
		player->sendCancelMessage(RETURNVALUE_ITEMISNOTYOURS);
		return;
	} else if (!canUseHouseItem) {
		player->sendCancelMessage(RETURNVALUE_CANNOTUSETHISOBJECT);
		return;
	}

	const ItemType &it = Item::items[item->getID()];
	if (it.isRune() || it.type == ITEM_TYPE_POTION) {
		if (player->walkExhausted()) {
			player->sendCancelMessage(RETURNVALUE_YOUAREEXHAUSTED);
			return;
		}
	}

	ReturnValue ret = g_actions().canUse(player, pos);
	if (ret != RETURNVALUE_NOERROR) {
		if (ret == RETURNVALUE_TOOFARAWAY) {
			stdext::arraylist<Direction> listDir(128);
			if (player->getPathTo(pos, listDir, 0, 1, true, true)) {
				g_dispatcher().addEvent([this, playerId = player->getID(), listDir = listDir.data()] { playerAutoWalk(playerId, listDir); }, "Game::playerAutoWalk");

				std::shared_ptr<Task> task = createPlayerTask(
					400, [this, playerId, pos, stackPos, index, itemId] { playerUseItem(playerId, pos, stackPos, index, itemId); }, "Game::playerUseItem"
				);
				if (it.isRune() || it.type == ITEM_TYPE_POTION) {
					player->setNextPotionActionTask(task);
				} else {
					player->setNextWalkActionTask(task);
				}
				return;
			}

			ret = RETURNVALUE_THEREISNOWAY;
		}

		player->sendCancelMessage(ret);
		return;
	}

	bool canDoAction = player->canDoAction();
	if (it.isRune() || it.type == ITEM_TYPE_POTION) {
		canDoAction = player->canDoPotionAction();
	}

	if (!canDoAction) {
		uint32_t delay = player->getNextActionTime();
		if (it.isRune() || it.type == ITEM_TYPE_POTION) {
			delay = player->getNextPotionActionTime();
		}
		std::shared_ptr<Task> task = createPlayerTask(
			delay, [this, playerId, pos, stackPos, index, itemId] { playerUseItem(playerId, pos, stackPos, index, itemId); }, "Game::playerUseItem"
		);
		if (it.isRune() || it.type == ITEM_TYPE_POTION) {
			player->setNextPotionActionTask(task);
		} else {
			player->setNextActionTask(task);
		}
		return;
	}

	player->resetIdleTime();
	player->setNextActionTask(nullptr);

	// Refresh depot search window if necessary
	bool refreshDepotSearch = false;
	if (player->isDepotSearchOpenOnItem(itemId) && item->isInsideDepot(true)) {
		refreshDepotSearch = true;
	}

	g_actions().useItem(player, pos, index, item, isHotkey);

	if (refreshDepotSearch) {
		player->requestDepotSearchItem(itemId, stackPos);
	}
}

void Game::playerUseWithCreature(uint32_t playerId, const Position &fromPos, uint8_t fromStackPos, uint32_t creatureId, uint16_t itemId) {
	metrics::method_latency measure(__METHOD_NAME__);
	std::shared_ptr<Player> player = getPlayerByID(playerId);
	if (!player) {
		return;
	}

	std::shared_ptr<Creature> creature = getCreatureByID(creatureId);
	if (!creature) {
		return;
	}

	if (!Position::areInRange<7, 5, 0>(creature->getPosition(), player->getPosition())) {
		return;
	}

	bool isHotkey = (fromPos.x == 0xFFFF && fromPos.y == 0 && fromPos.z == 0);
	if (!g_configManager().getBoolean(AIMBOT_HOTKEY_ENABLED, __FUNCTION__)) {
		if (creature->getPlayer() || isHotkey) {
			player->sendCancelMessage(RETURNVALUE_DIRECTPLAYERSHOOT);
			return;
		}
	}

	std::shared_ptr<Thing> thing = internalGetThing(player, fromPos, fromStackPos, itemId, STACKPOS_FIND_THING);
	if (!thing) {
		player->sendCancelMessage(RETURNVALUE_NOTPOSSIBLE);
		return;
	}

	std::shared_ptr<Item> item = thing->getItem();
	if (!item || !item->isMultiUse() || item->getID() != itemId) {
		player->sendCancelMessage(RETURNVALUE_CANNOTUSETHISOBJECT);
		return;
	}

	if (item->hasOwner() && !item->isOwner(player)) {
		player->sendCancelMessage(RETURNVALUE_ITEMISNOTYOURS);
		return;
	}

	if (g_configManager().getBoolean(ONLY_INVITED_CAN_MOVE_HOUSE_ITEMS, __FUNCTION__)) {
		if (std::shared_ptr<HouseTile> houseTile = std::dynamic_pointer_cast<HouseTile>(item->getTile())) {
			const auto &house = houseTile->getHouse();
			if (house && item->getRealParent() && item->getRealParent() != player && (!house->isInvited(player) || house->getHouseAccessLevel(player) == HOUSE_GUEST)) {
				player->sendCancelMessage(RETURNVALUE_CANNOTUSETHISOBJECT);
				return;
			}
		}
	}

	const ItemType &it = Item::items[item->getID()];
	if (it.isRune() || it.type == ITEM_TYPE_POTION) {
		if (player->walkExhausted()) {
			player->sendCancelMessage(RETURNVALUE_YOUAREEXHAUSTED);
			return;
		}
	}
	Position toPos = creature->getPosition();
	Position walkToPos = fromPos;
	ReturnValue ret = g_actions().canUse(player, fromPos);
	if (ret == RETURNVALUE_NOERROR) {
		ret = g_actions().canUse(player, toPos, item);
		if (ret == RETURNVALUE_TOOFARAWAY) {
			walkToPos = toPos;
		}
	}

	if (ret != RETURNVALUE_NOERROR) {
		if (ret == RETURNVALUE_TOOFARAWAY) {
			Position itemPos = fromPos;
			uint8_t itemStackPos = fromStackPos;

			if (fromPos.x != 0xFFFF && Position::areInRange<1, 1, 0>(fromPos, player->getPosition()) && !Position::areInRange<1, 1, 0>(fromPos, toPos)) {
				std::shared_ptr<Item> moveItem = nullptr;
				ret = internalMoveItem(item->getParent(), player, INDEX_WHEREEVER, item, item->getItemCount(), &moveItem);
				if (ret != RETURNVALUE_NOERROR) {
					player->sendCancelMessage(ret);
					return;
				}

				// changing the position since its now in the inventory of the player
				internalGetPosition(moveItem, itemPos, itemStackPos);
			}

			stdext::arraylist<Direction> listDir(128);
			if (player->getPathTo(walkToPos, listDir, 0, 1, true, true)) {
				g_dispatcher().addEvent([this, playerId = player->getID(), listDir = listDir.data()] { playerAutoWalk(playerId, listDir); }, "Game::playerAutoWalk");

				std::shared_ptr<Task> task = createPlayerTask(
					400, [this, playerId, itemPos, itemStackPos, creatureId, itemId] {
						playerUseWithCreature(playerId, itemPos, itemStackPos, creatureId, itemId);
					},
					"Game::playerUseWithCreature"
				);
				if (it.isRune() || it.type == ITEM_TYPE_POTION) {
					player->setNextPotionActionTask(task);
				} else {
					player->setNextWalkActionTask(task);
				}
			} else {
				player->sendCancelMessage(RETURNVALUE_THEREISNOWAY);
			}
			return;
		}

		player->sendCancelMessage(ret);
		return;
	}

	bool canDoAction = player->canDoAction();
	if (it.isRune() || it.type == ITEM_TYPE_POTION) {
		canDoAction = player->canDoPotionAction();
	}

	if (!canDoAction) {
		uint32_t delay = player->getNextActionTime();
		if (it.isRune() || it.type == ITEM_TYPE_POTION) {
			delay = player->getNextPotionActionTime();
		}
		std::shared_ptr<Task> task = createPlayerTask(
			delay, [this, playerId, fromPos, fromStackPos, creatureId, itemId] { playerUseWithCreature(playerId, fromPos, fromStackPos, creatureId, itemId); }, "Game::playerUseWithCreature"
		);

		if (it.isRune() || it.type == ITEM_TYPE_POTION) {
			player->setNextPotionActionTask(task);
		} else {
			player->setNextActionTask(task);
		}
		return;
	}

	player->resetIdleTime();
	if (it.isRune() || it.type == ITEM_TYPE_POTION) {
		player->setNextPotionActionTask(nullptr);
	} else {
		player->setNextActionTask(nullptr);
	}

	g_actions().useItemEx(player, fromPos, creature->getPosition(), creature->getParent()->getThingIndex(creature), item, isHotkey, creature);
}

void Game::playerCloseContainer(uint32_t playerId, uint8_t cid) {
	std::shared_ptr<Player> player = getPlayerByID(playerId);
	if (!player) {
		return;
	}

	player->closeContainer(cid);
	player->sendCloseContainer(cid);
}

void Game::playerMoveUpContainer(uint32_t playerId, uint8_t cid) {
	std::shared_ptr<Player> player = getPlayerByID(playerId);
	if (!player) {
		return;
	}

	std::shared_ptr<Container> container = player->getContainerByID(cid);
	if (!container) {
		return;
	}

	std::shared_ptr<Container> parentContainer = std::dynamic_pointer_cast<Container>(container->getRealParent());
	if (!parentContainer) {
		std::shared_ptr<Tile> tile = container->getTile();
		if (!tile) {
			return;
		}

		if (!g_events().eventPlayerOnBrowseField(player, tile->getPosition())) {
			return;
		}

		if (!g_callbacks().checkCallback(EventCallback_t::playerOnBrowseField, &EventCallback::playerOnBrowseField, player, tile->getPosition())) {
			return;
		}

		auto it = browseFields.find(tile);
		if (it == browseFields.end() || it->second.expired()) {
			parentContainer = Container::create(tile);
			browseFields[tile] = parentContainer;
		} else {
			parentContainer = it->second.lock();
		}
	}

	if (parentContainer->hasOwner() && !parentContainer->isOwner(player)) {
		player->sendCancelMessage(RETURNVALUE_ITEMISNOTYOURS);
		return;
	}

	if (parentContainer->hasPagination() && parentContainer->hasParent()) {
		uint16_t indexContainer = std::floor(parentContainer->getThingIndex(container) / parentContainer->capacity()) * parentContainer->capacity();
		player->addContainer(cid, parentContainer);

		player->setContainerIndex(cid, indexContainer);
		player->sendContainer(cid, parentContainer, parentContainer->hasParent(), indexContainer);
	} else {
		player->addContainer(cid, parentContainer);
		player->sendContainer(cid, parentContainer, parentContainer->hasParent(), player->getContainerIndex(cid));
	}
}

void Game::playerUpdateContainer(uint32_t playerId, uint8_t cid) {
	std::shared_ptr<Player> player = getPlayerByGUID(playerId);
	if (!player) {
		return;
	}

	std::shared_ptr<Container> container = player->getContainerByID(cid);
	if (!container) {
		return;
	}

	player->sendContainer(cid, container, container->hasParent(), player->getContainerIndex(cid));
}

void Game::playerRotateItem(uint32_t playerId, const Position &pos, uint8_t stackPos, const uint16_t itemId) {
	std::shared_ptr<Player> player = getPlayerByID(playerId);
	if (!player) {
		return;
	}

	std::shared_ptr<Thing> thing = internalGetThing(player, pos, stackPos, itemId, STACKPOS_TOPDOWN_ITEM);
	if (!thing) {
		return;
	}

	std::shared_ptr<Item> item = thing->getItem();
	if (!item || item->getID() != itemId || !item->isRotatable() || item->hasAttribute(ItemAttribute_t::UNIQUEID)) {
		player->sendCancelMessage(RETURNVALUE_NOTPOSSIBLE);
		return;
	}

	if (item->hasOwner() && !item->isOwner(player)) {
		player->sendCancelMessage(RETURNVALUE_ITEMISNOTYOURS);
		return;
	}

	if (g_configManager().getBoolean(ONLY_INVITED_CAN_MOVE_HOUSE_ITEMS, __FUNCTION__) && !InternalGame::playerCanUseItemOnHouseTile(player, item)) {
		player->sendCancelMessage(RETURNVALUE_CANNOTUSETHISOBJECT);
		return;
	}

	if (pos.x != 0xFFFF && !Position::areInRange<1, 1, 0>(pos, player->getPosition())) {
		stdext::arraylist<Direction> listDir(128);
		if (player->getPathTo(pos, listDir, 0, 1, true, true)) {
			g_dispatcher().addEvent([this, playerId = player->getID(), listDir = listDir.data()] { playerAutoWalk(playerId, listDir); }, "Game::playerAutoWalk");

			std::shared_ptr<Task> task = createPlayerTask(
				400, [this, playerId, pos, stackPos, itemId] {
					playerRotateItem(playerId, pos, stackPos, itemId);
				},
				"Game::playerRotateItem"
			);
			player->setNextWalkActionTask(task);
		} else {
			player->sendCancelMessage(RETURNVALUE_THEREISNOWAY);
		}
		return;
	}

	if (!g_callbacks().checkCallback(EventCallback_t::playerOnRotateItem, &EventCallback::playerOnRotateItem, player, item, pos)) {
		return;
	}

	uint16_t newId = Item::items[item->getID()].rotateTo;
	if (newId != 0) {
		transformItem(item, newId);
	}
}

void Game::playerConfigureShowOffSocket(uint32_t playerId, const Position &pos, uint8_t stackPos, const uint16_t itemId) {
	std::shared_ptr<Player> player = getPlayerByID(playerId);
	if (!player || pos.x == 0xFFFF) {
		return;
	}

	std::shared_ptr<Thing> thing = internalGetThing(player, pos, stackPos, itemId, STACKPOS_TOPDOWN_ITEM);
	if (!thing) {
		return;
	}

	std::shared_ptr<Item> item = thing->getItem();
	if (!item || item->getID() != itemId || !item->isPodium() || item->hasAttribute(ItemAttribute_t::UNIQUEID)) {
		player->sendCancelMessage(RETURNVALUE_NOTPOSSIBLE);
		return;
	}

	if (item->hasOwner() && !item->isOwner(player)) {
		player->sendCancelMessage(RETURNVALUE_ITEMISNOTYOURS);
		return;
	}

	if (g_configManager().getBoolean(ONLY_INVITED_CAN_MOVE_HOUSE_ITEMS, __FUNCTION__) && !InternalGame::playerCanUseItemOnHouseTile(player, item)) {
		player->sendCancelMessage(RETURNVALUE_CANNOTUSETHISOBJECT);
		return;
	}

	bool isPodiumOfRenown = itemId == ITEM_PODIUM_OF_RENOWN1 || itemId == ITEM_PODIUM_OF_RENOWN2;
	if (!Position::areInRange<1, 1, 0>(pos, player->getPosition())) {
		stdext::arraylist<Direction> listDir(128);
		if (player->getPathTo(pos, listDir, 0, 1, true, false)) {
			g_dispatcher().addEvent([this, playerId = player->getID(), listDir = listDir.data()] { playerAutoWalk(playerId, listDir); }, "Game::playerAutoWalk");
			std::shared_ptr<Task> task;
			if (isPodiumOfRenown) {
				task = createPlayerTask(
					400, [player, item, pos, itemId, stackPos] { player->sendPodiumWindow(item, pos, itemId, stackPos); }, "Game::playerConfigureShowOffSocket"
				);
			} else {
				task = createPlayerTask(
					400, [player, item, pos, itemId, stackPos] { player->sendMonsterPodiumWindow(item, pos, itemId, stackPos); }, "Game::playerConfigureShowOffSocket"
				);
			}
			player->setNextWalkActionTask(task);
		} else {
			player->sendCancelMessage(RETURNVALUE_THEREISNOWAY);
		}
		return;
	}

	if (isPodiumOfRenown) {
		player->sendPodiumWindow(item, pos, itemId, stackPos);
	} else {
		player->sendMonsterPodiumWindow(item, pos, itemId, stackPos);
	}
}

void Game::playerSetShowOffSocket(uint32_t playerId, Outfit_t &outfit, const Position &pos, uint8_t stackPos, const uint16_t itemId, uint8_t podiumVisible, uint8_t direction) {
	std::shared_ptr<Player> player = getPlayerByID(playerId);
	if (!player || pos.x == 0xFFFF) {
		return;
	}

	std::shared_ptr<Thing> thing = internalGetThing(player, pos, stackPos, itemId, STACKPOS_TOPDOWN_ITEM);
	if (!thing) {
		return;
	}

	std::shared_ptr<Item> item = thing->getItem();
	if (!item || item->getID() != itemId || !item->isPodium() || item->hasAttribute(ItemAttribute_t::UNIQUEID)) {
		player->sendCancelMessage(RETURNVALUE_NOTPOSSIBLE);
		return;
	}

	if (item->hasOwner() && !item->isOwner(player)) {
		player->sendCancelMessage(RETURNVALUE_ITEMISNOTYOURS);
		return;
	}

	if (g_configManager().getBoolean(ONLY_INVITED_CAN_MOVE_HOUSE_ITEMS, __FUNCTION__) && !InternalGame::playerCanUseItemOnHouseTile(player, item)) {
		player->sendCancelMessage(RETURNVALUE_CANNOTUSETHISOBJECT);
		return;
	}

	const auto tile = item->getParent() ? item->getParent()->getTile() : nullptr;
	if (!tile) {
		player->sendCancelMessage(RETURNVALUE_NOTPOSSIBLE);
		return;
	}

	if (!Position::areInRange<1, 1, 0>(pos, player->getPosition())) {
		stdext::arraylist<Direction> listDir(128);
		if (player->getPathTo(pos, listDir, 0, 1, true, false)) {
			g_dispatcher().addEvent([this, playerId = player->getID(), listDir = listDir.data()] { playerAutoWalk(playerId, listDir); }, "Game::playerAutoWalk");
			std::shared_ptr<Task> task = createPlayerTask(
				400, [this, playerId, pos] { playerBrowseField(playerId, pos); }, "Game::playerBrowseField"
			);
			player->setNextWalkActionTask(task);
		} else {
			player->sendCancelMessage(RETURNVALUE_THEREISNOWAY);
		}
		return;
	}

	if (g_configManager().getBoolean(ONLY_INVITED_CAN_MOVE_HOUSE_ITEMS, __FUNCTION__) && !InternalGame::playerCanUseItemOnHouseTile(player, item)) {
		player->sendCancelMessage(RETURNVALUE_NOTPOSSIBLE);
		return;
	}

	if (outfit.lookType != 0) {
		item->setCustomAttribute("PastLookType", static_cast<int64_t>(outfit.lookType));
	}

	if (outfit.lookMount != 0) {
		item->setCustomAttribute("PastLookMount", static_cast<int64_t>(outfit.lookMount));
	}

	if (!player->canWear(outfit.lookType, outfit.lookAddons)) {
		outfit.lookType = 0;
		outfit.lookAddons = 0;
	}

	const auto mount = mounts.getMountByClientID(outfit.lookMount);
	if (!mount || !player->hasMount(mount)) {
		outfit.lookMount = 0;
	}

	if (outfit.lookType != 0) {
		item->setCustomAttribute("LookType", static_cast<int64_t>(outfit.lookType));
		item->setCustomAttribute("LookHead", static_cast<int64_t>(outfit.lookHead));
		item->setCustomAttribute("LookBody", static_cast<int64_t>(outfit.lookBody));
		item->setCustomAttribute("LookLegs", static_cast<int64_t>(outfit.lookLegs));
		item->setCustomAttribute("LookFeet", static_cast<int64_t>(outfit.lookFeet));
		item->setCustomAttribute("LookAddons", static_cast<int64_t>(outfit.lookAddons));
	} else if (auto pastLookType = item->getCustomAttribute("PastLookType");
			   pastLookType && pastLookType->getInteger() > 0) {
		item->removeCustomAttribute("LookType");
		item->removeCustomAttribute("PastLookType");
	}

	if (outfit.lookMount != 0) {
		item->setCustomAttribute("LookMount", static_cast<int64_t>(outfit.lookMount));
		item->setCustomAttribute("LookMountHead", static_cast<int64_t>(outfit.lookMountHead));
		item->setCustomAttribute("LookMountBody", static_cast<int64_t>(outfit.lookMountBody));
		item->setCustomAttribute("LookMountLegs", static_cast<int64_t>(outfit.lookMountLegs));
		item->setCustomAttribute("LookMountFeet", static_cast<int64_t>(outfit.lookMountFeet));
	} else if (auto pastLookMount = item->getCustomAttribute("PastLookMount");
			   pastLookMount && pastLookMount->getInteger() > 0) {
		item->removeCustomAttribute("LookMount");
		item->removeCustomAttribute("PastLookMount");
	}

	item->setCustomAttribute("PodiumVisible", static_cast<int64_t>(podiumVisible));
	item->setCustomAttribute("LookDirection", static_cast<int64_t>(direction));

	// Change Podium name
	if (outfit.lookType != 0 || outfit.lookMount != 0) {
		std::ostringstream name;
		name << item->getName() << " displaying the ";
		bool outfited = false;
		if (outfit.lookType != 0) {
			const auto &outfitInfo = Outfits::getInstance().getOutfitByLookType(player->getSex(), outfit.lookType);
			if (!outfitInfo) {
				return;
			}

			name << outfitInfo->name << " outfit";
			outfited = true;
		}

		if (outfit.lookMount != 0) {
			if (outfited) {
				name << " on the ";
			}
			name << mount->name << " mount";
		}
		item->setAttribute(ItemAttribute_t::NAME, name.str());
	} else {
		item->removeAttribute(ItemAttribute_t::NAME);
	}

	// Send to client
	for (const auto &spectator : Spectators().find<Player>(pos, true)) {
		spectator->getPlayer()->sendUpdateTileItem(tile, pos, item);
	}
}

void Game::playerWrapableItem(uint32_t playerId, const Position &pos, uint8_t stackPos, const uint16_t itemId) {
	std::shared_ptr<Player> player = getPlayerByID(playerId);
	if (!player) {
		return;
	}

	std::shared_ptr<Thing> thing = internalGetThing(player, pos, stackPos, itemId, STACKPOS_FIND_THING);
	if (!thing) {
		return;
	}

	const auto item = thing->getItem();
	const auto tile = map.getTile(item->getPosition());
	const auto houseTile = tile->dynamic_self_cast<HouseTile>();
	if (!tile->hasFlag(TILESTATE_PROTECTIONZONE) || !houseTile) {
		player->sendCancelMessage("You may construct this only inside a house.");
		return;
	}
	const auto house = houseTile->getHouse();
	if (!house) {
		player->sendCancelMessage("You may construct this only inside a house.");
		return;
	}

	if (house->getHouseAccessLevel(player) < HOUSE_OWNER) {
		player->sendCancelMessage("You are not allowed to construct this here.");
		return;
	}

	if (!item || item->getID() != itemId || item->hasAttribute(ItemAttribute_t::UNIQUEID) || (!item->isWrapable() && item->getID() != ITEM_DECORATION_KIT)) {
		player->sendCancelMessage(RETURNVALUE_NOTPOSSIBLE);
		return;
	}

	if (item->hasOwner() && !item->isOwner(player)) {
		player->sendCancelMessage(RETURNVALUE_ITEMISNOTYOURS);
		return;
	}

	if (g_configManager().getBoolean(ONLY_INVITED_CAN_MOVE_HOUSE_ITEMS, __FUNCTION__) && !InternalGame::playerCanUseItemOnHouseTile(player, item)) {
		player->sendCancelMessage(RETURNVALUE_CANNOTUSETHISOBJECT);
		return;
	}

	if (pos.x != 0xFFFF && !Position::areInRange<1, 1, 0>(pos, player->getPosition())) {
		stdext::arraylist<Direction> listDir(128);
		if (player->getPathTo(pos, listDir, 0, 1, true, true)) {
			g_dispatcher().addEvent([this, playerId = player->getID(), listDir = listDir.data()] { playerAutoWalk(playerId, listDir); }, "Game::playerAutoWalk");

			std::shared_ptr<Task> task = createPlayerTask(
				400, [this, playerId, pos, stackPos, itemId] { playerWrapableItem(playerId, pos, stackPos, itemId); }, "Game::playerWrapableItem"
			);
			player->setNextWalkActionTask(task);
		} else {
			player->sendCancelMessage(RETURNVALUE_THEREISNOWAY);
		}
		return;
	}

	std::shared_ptr<Container> container = item->getContainer();
	if (container && container->getItemHoldingCount() > 0) {
		player->sendCancelMessage(RETURNVALUE_NOTPOSSIBLE);
		return;
	}

	auto topItem = tile->getTopTopItem();
	bool unwrappable = item->getHoldingPlayer() && item->getID() == ITEM_DECORATION_KIT;
	bool blockedUnwrap = topItem && topItem->canReceiveAutoCarpet() && !item->hasProperty(CONST_PROP_IMMOVABLEBLOCKSOLID);

	if (unwrappable || blockedUnwrap) {
		player->sendCancelMessage("You can only wrap/unwrap on the floor.");
		return;
	}

	std::string itemName = item->getName();
	auto unWrapAttribute = item->getCustomAttribute("unWrapId");
	uint16_t unWrapId = 0;
	if (unWrapAttribute != nullptr) {
		unWrapId = static_cast<uint16_t>(unWrapAttribute->getInteger());
	}

	// Prevent to wrap a filled bath tube
	if (item->getID() == ITEM_FILLED_BATH_TUBE) {
		player->sendCancelMessage(RETURNVALUE_NOTPOSSIBLE);
		return;
	}

	if (item->isWrapable() && item->getID() != ITEM_DECORATION_KIT) {
		wrapItem(item, houseTile->getHouse());
	} else if (item->getID() == ITEM_DECORATION_KIT && unWrapId != 0) {
		unwrapItem(item, unWrapId, houseTile->getHouse(), player);
	}
	addMagicEffect(pos, CONST_ME_POFF);
}

std::shared_ptr<Item> Game::wrapItem(std::shared_ptr<Item> item, std::shared_ptr<House> house) {
	uint16_t hiddenCharges = 0;
	uint16_t amount = item->getItemCount();
	if (isCaskItem(item->getID())) {
		hiddenCharges = item->getSubType();
	}
	if (house != nullptr && Item::items.getItemType(item->getID()).isBed()) {
		item->getBed()->wakeUp(nullptr);
		house->removeBed(item->getBed());
	}
	uint16_t oldItemID = item->getID();
	auto itemName = item->getName();
	std::shared_ptr<Item> newItem = transformItem(item, ITEM_DECORATION_KIT);
	newItem->setCustomAttribute("unWrapId", static_cast<int64_t>(oldItemID));
	newItem->setAttribute(ItemAttribute_t::DESCRIPTION, "Unwrap it in your own house to create a <" + itemName + ">.");
	if (hiddenCharges > 0) {
		newItem->setAttribute(DATE, hiddenCharges);
	}
	if (amount > 0) {
		newItem->setAttribute(AMOUNT, amount);
	}
	newItem->startDecaying();
	return newItem;
}

void Game::unwrapItem(std::shared_ptr<Item> item, uint16_t unWrapId, std::shared_ptr<House> house, std::shared_ptr<Player> player) {
	if (item->hasOwner() && !item->isOwner(player)) {
		player->sendCancelMessage(RETURNVALUE_ITEMISNOTYOURS);
		return;
	}
	auto hiddenCharges = item->getAttribute<uint16_t>(DATE);
	const ItemType &newiType = Item::items.getItemType(unWrapId);
	if (player != nullptr && house != nullptr && newiType.isBed() && house->getMaxBeds() > -1 && house->getBedCount() >= house->getMaxBeds()) {
		player->sendCancelMessage("You reached the maximum beds in this house");
		return;
	}
	auto amount = item->getAttribute<uint16_t>(AMOUNT);
	if (!amount) {
		amount = 1;
	}
	std::shared_ptr<Item> newItem = transformItem(item, unWrapId, amount);
	if (house && newiType.isBed()) {
		house->addBed(newItem->getBed());
	}
	if (newItem) {
		if (hiddenCharges > 0 && isCaskItem(unWrapId)) {
			newItem->setSubType(hiddenCharges);
		}
		newItem->removeCustomAttribute("unWrapId");
		newItem->removeAttribute(DESCRIPTION);
		newItem->startDecaying();
	}
}

void Game::playerWriteItem(uint32_t playerId, uint32_t windowTextId, const std::string &text) {
	std::shared_ptr<Player> player = getPlayerByID(playerId);
	if (!player) {
		return;
	}

	uint16_t maxTextLength = 0;
	uint32_t internalWindowTextId = 0;

	std::shared_ptr<Item> writeItem = player->getWriteItem(internalWindowTextId, maxTextLength);
	if (text.length() > maxTextLength || windowTextId != internalWindowTextId) {
		return;
	}

	if (!writeItem || writeItem->isRemoved()) {
		player->sendCancelMessage(RETURNVALUE_NOTPOSSIBLE);
		return;
	}

	if (writeItem->hasOwner() && !writeItem->isOwner(player)) {
		player->sendCancelMessage(RETURNVALUE_ITEMISNOTYOURS);
		return;
	}

	std::shared_ptr<Cylinder> topParent = writeItem->getTopParent();

	std::shared_ptr<Player> owner = std::dynamic_pointer_cast<Player>(topParent);
	if (owner && owner != player) {
		player->sendCancelMessage(RETURNVALUE_NOTPOSSIBLE);
		return;
	}

	if (!Position::areInRange<1, 1, 0>(writeItem->getPosition(), player->getPosition())) {
		player->sendCancelMessage(RETURNVALUE_NOTPOSSIBLE);
		return;
	}

	for (auto creatureEvent : player->getCreatureEvents(CREATURE_EVENT_TEXTEDIT)) {
		if (!creatureEvent->executeTextEdit(player, writeItem, text)) {
			player->setWriteItem(nullptr);
			return;
		}
	}

	if (!text.empty()) {
		if (writeItem->getAttribute<std::string>(ItemAttribute_t::TEXT) != text) {
			writeItem->setAttribute(ItemAttribute_t::TEXT, text);
			writeItem->setAttribute(ItemAttribute_t::WRITER, player->getName());
			writeItem->setAttribute(ItemAttribute_t::DATE, getTimeNow());
		}
	} else {
		writeItem->removeAttribute(ItemAttribute_t::TEXT);
		writeItem->removeAttribute(ItemAttribute_t::WRITER);
		writeItem->removeAttribute(ItemAttribute_t::DATE);
	}

	uint16_t newId = Item::items[writeItem->getID()].writeOnceItemId;
	if (newId != 0) {
		transformItem(writeItem, newId);
	}

	player->setWriteItem(nullptr);
}

void Game::playerBrowseField(uint32_t playerId, const Position &pos) {
	std::shared_ptr<Player> player = getPlayerByID(playerId);
	if (!player) {
		return;
	}

	const Position &playerPos = player->getPosition();
	if (playerPos.z != pos.z) {
		player->sendCancelMessage(playerPos.z > pos.z ? RETURNVALUE_FIRSTGOUPSTAIRS : RETURNVALUE_FIRSTGODOWNSTAIRS);
		return;
	}

	if (!Position::areInRange<1, 1>(playerPos, pos)) {
		stdext::arraylist<Direction> listDir(128);
		if (player->getPathTo(pos, listDir, 0, 1, true, true)) {
			g_dispatcher().addEvent([this, playerId = player->getID(), listDir = listDir.data()] { playerAutoWalk(playerId, listDir); }, "Game::playerAutoWalk");
			std::shared_ptr<Task> task = createPlayerTask(
				400, [this, playerId, pos] { playerBrowseField(playerId, pos); }, "Game::playerBrowseField"
			);
			player->setNextWalkActionTask(task);
		} else {
			player->sendCancelMessage(RETURNVALUE_THEREISNOWAY);
		}
		return;
	}

	std::shared_ptr<Tile> tile = map.getTile(pos);
	if (!tile) {
		return;
	}

	if (!g_events().eventPlayerOnBrowseField(player, pos)) {
		return;
	}

	if (!g_callbacks().checkCallback(EventCallback_t::playerOnBrowseField, &EventCallback::playerOnBrowseField, player, tile->getPosition())) {
		return;
	}

	std::shared_ptr<Container> container;

	auto it = browseFields.find(tile);
	if (it == browseFields.end() || it->second.expired()) {
		container = Container::create(tile);
		browseFields[tile] = container;
	} else {
		container = it->second.lock();
	}

	uint8_t dummyContainerId = 0xF - ((pos.x % 3) * 3 + (pos.y % 3));
	std::shared_ptr<Container> openContainer = player->getContainerByID(dummyContainerId);
	if (openContainer) {
		player->onCloseContainer(openContainer);
		player->closeContainer(dummyContainerId);
	} else {
		player->addContainer(dummyContainerId, container);
		player->sendContainer(dummyContainerId, container, false, 0);
	}
}

void Game::playerStowItem(uint32_t playerId, const Position &pos, uint16_t itemId, uint8_t stackpos, uint8_t count, bool allItems) {
	std::shared_ptr<Player> player = getPlayerByID(playerId);
	if (!player) {
		return;
	}

	if (!player->isPremium()) {
		player->sendCancelMessage(RETURNVALUE_YOUNEEDPREMIUMACCOUNT);
		return;
	}

	std::shared_ptr<Thing> thing = internalGetThing(player, pos, stackpos, itemId, STACKPOS_TOPDOWN_ITEM);
	if (!thing) {
		return;
	}

	std::shared_ptr<Item> item = thing->getItem();
	if (!item || item->getID() != itemId || item->getItemCount() < count || item->isStoreItem()) {
		player->sendCancelMessage(RETURNVALUE_NOTPOSSIBLE);
		return;
	}

	if (item->hasOwner() && !item->isOwner(player)) {
		player->sendCancelMessage(RETURNVALUE_ITEMISNOTYOURS);
		return;
	}

	if (pos.x != 0xFFFF && !Position::areInRange<1, 1, 0>(pos, player->getPosition())) {
		player->sendCancelMessage(RETURNVALUE_NOTPOSSIBLE);
		return;
	}

	player->stowItem(item, count, allItems);

	// Refresh depot search window if necessary
	if (player->isDepotSearchOpenOnItem(itemId)) {
		// Tier for item stackable is 0
		player->requestDepotSearchItem(itemId, 0);
	}
}

void Game::playerStashWithdraw(uint32_t playerId, uint16_t itemId, uint32_t count, uint8_t) {
	std::shared_ptr<Player> player = getPlayerByID(playerId);
	if (!player) {
		return;
	}

	if (player->hasFlag(PlayerFlags_t::CannotPickupItem)) {
		return;
	}

	const ItemType &it = Item::items[itemId];
	if (it.id == 0 || count == 0) {
		return;
	}

	uint16_t freeSlots = player->getFreeBackpackSlots();
	auto stashContainer = player->getManagedContainer(getObjectCategory(it), false);
	if (stashContainer && !(player->quickLootFallbackToMainContainer)) {
		freeSlots = stashContainer->getFreeSlots();
	}

	if (freeSlots == 0) {
		player->sendCancelMessage(RETURNVALUE_NOTENOUGHROOM);
		return;
	}

	if (player->getFreeCapacity() < 100) {
		player->sendCancelMessage(RETURNVALUE_NOTENOUGHCAPACITY);
		return;
	}

	int32_t NDSlots = ((freeSlots) - (count < it.stackSize ? 1 : (count / it.stackSize)));
	uint32_t SlotsWith = count;
	uint32_t noSlotsWith = 0;

	if (NDSlots <= 0) {
		SlotsWith = (freeSlots * it.stackSize);
		noSlotsWith = (count - SlotsWith);
	}

	uint32_t capWith = count;
	uint32_t noCapWith = 0;
	if (player->getFreeCapacity() < (count * it.weight)) {
		capWith = (player->getFreeCapacity() / it.weight);
		noCapWith = (count - capWith);
	}

	std::stringstream ss;
	uint32_t WithdrawCount = (SlotsWith > capWith ? capWith : SlotsWith);
	uint32_t NoWithdrawCount = (noSlotsWith < noCapWith ? noCapWith : noSlotsWith);
	const char* NoWithdrawMsg = (noSlotsWith < noCapWith ? "capacity" : "slots");

	if (WithdrawCount != count) {
		ss << "Retrieved " << WithdrawCount << "x " << it.name << ".\n";
		ss << NoWithdrawCount << "x are impossible to retrieve due to insufficient inventory " << NoWithdrawMsg << ".";
	} else {
		ss << "Retrieved " << WithdrawCount << "x " << it.name << '.';
	}

	player->sendTextMessage(MESSAGE_STATUS, ss.str());

	if (player->withdrawItem(itemId, WithdrawCount)) {
		player->addItemFromStash(it.id, WithdrawCount);
	} else {
		player->sendCancelMessage(RETURNVALUE_NOTPOSSIBLE);
	}

	// Refresh depot search window if necessary
	if (player->isDepotSearchOpenOnItem(itemId)) {
		player->requestDepotSearchItem(itemId, 0);
	}

	player->sendOpenStash(true);
}

void Game::playerSeekInContainer(uint32_t playerId, uint8_t containerId, uint16_t index, uint8_t containerCategory) {
	std::shared_ptr<Player> player = getPlayerByID(playerId);
	if (!player) {
		return;
	}

	std::shared_ptr<Container> container = player->getContainerByID(containerId);
	if (!container || !container->hasPagination()) {
		return;
	}

	if (container->isStoreInbox()) {
		auto enumName = magic_enum::enum_name(static_cast<ContainerCategory_t>(containerCategory)).data();
		container->setAttribute(ItemAttribute_t::STORE_INBOX_CATEGORY, enumName);
		g_logger().debug("Setting new container with store inbox category name {}", enumName);
	}

	if ((index % container->capacity()) != 0 || index >= container->size()) {
		return;
	}

	player->setContainerIndex(containerId, index);
	player->sendContainer(containerId, container, container->hasParent(), index);
}

void Game::playerUpdateHouseWindow(uint32_t playerId, uint8_t listId, uint32_t windowTextId, const std::string &text) {
	std::shared_ptr<Player> player = getPlayerByID(playerId);
	if (!player) {
		return;
	}

	uint32_t internalWindowTextId;
	uint32_t internalListId;

	const auto &house = player->getEditHouse(internalWindowTextId, internalListId);
	if (house && house->canEditAccessList(internalListId, player) && internalWindowTextId == windowTextId && listId == 0) {
		house->setAccessList(internalListId, text);
	}

	player->setEditHouse(nullptr);
}

void Game::playerRequestTrade(uint32_t playerId, const Position &pos, uint8_t stackPos, uint32_t tradePlayerId, uint16_t itemId) {
	std::shared_ptr<Player> player = getPlayerByID(playerId);
	if (!player) {
		return;
	}

	std::shared_ptr<Player> tradePartner = getPlayerByID(tradePlayerId);
	if (!tradePartner || tradePartner == player) {
		player->sendTextMessage(MESSAGE_FAILURE, "Sorry, not possible.");
		return;
	}

	if (!Position::areInRange<2, 2, 0>(tradePartner->getPosition(), player->getPosition())) {
		std::ostringstream ss;
		ss << tradePartner->getName() << " tells you to move closer.";
		player->sendTextMessage(MESSAGE_TRADE, ss.str());
		return;
	}

	if (!canThrowObjectTo(tradePartner->getPosition(), player->getPosition())) {
		player->sendCancelMessage(RETURNVALUE_CREATUREISNOTREACHABLE);
		return;
	}

	std::shared_ptr<Thing> tradeThing = internalGetThing(player, pos, stackPos, itemId, STACKPOS_TOPDOWN_ITEM);
	if (!tradeThing) {
		player->sendCancelMessage(RETURNVALUE_NOTPOSSIBLE);
		return;
	}

	std::shared_ptr<Item> tradeItem = tradeThing->getItem();
	if (tradeItem->getID() != itemId || !tradeItem->isPickupable() || tradeItem->hasAttribute(ItemAttribute_t::UNIQUEID)) {
		player->sendCancelMessage(RETURNVALUE_NOTPOSSIBLE);
		return;
	}
	if (tradeItem->isStoreItem() || tradeItem->hasOwner()) {
		player->sendCancelMessage(RETURNVALUE_ITEMUNTRADEABLE);
		return;
	}

	if (g_configManager().getBoolean(ONLY_INVITED_CAN_MOVE_HOUSE_ITEMS, __FUNCTION__)) {
		if (std::shared_ptr<HouseTile> houseTile = std::dynamic_pointer_cast<HouseTile>(tradeItem->getTile())) {
			const auto &house = houseTile->getHouse();
			if (house && tradeItem->getRealParent() != player && (!house->isInvited(player) || house->getHouseAccessLevel(player) == HOUSE_GUEST)) {
				player->sendCancelMessage(RETURNVALUE_NOTMOVABLE);
				return;
			}
		}
	}

	const Position &playerPosition = player->getPosition();
	const Position &tradeItemPosition = tradeItem->getPosition();
	if (playerPosition.z != tradeItemPosition.z) {
		player->sendCancelMessage(playerPosition.z > tradeItemPosition.z ? RETURNVALUE_FIRSTGOUPSTAIRS : RETURNVALUE_FIRSTGODOWNSTAIRS);
		return;
	}

	if (!Position::areInRange<1, 1>(tradeItemPosition, playerPosition)) {
		stdext::arraylist<Direction> listDir(128);
		if (player->getPathTo(pos, listDir, 0, 1, true, true)) {
			g_dispatcher().addEvent([this, playerId = player->getID(), listDir = listDir.data()] { playerAutoWalk(playerId, listDir); }, "Game::playerAutoWalk");

			std::shared_ptr<Task> task = createPlayerTask(
				400, [this, playerId, pos, stackPos, tradePlayerId, itemId] { playerRequestTrade(playerId, pos, stackPos, tradePlayerId, itemId); }, "Game::playerRequestTrade"
			);
			player->setNextWalkActionTask(task);
		} else {
			player->sendCancelMessage(RETURNVALUE_THEREISNOWAY);
		}
		return;
	}

	std::shared_ptr<Container> tradeItemContainer = tradeItem->getContainer();
	if (tradeItemContainer) {
		for (const auto &it : tradeItems) {
			std::shared_ptr<Item> item = it.first;
			if (tradeItem == item) {
				player->sendTextMessage(MESSAGE_TRADE, "This item is already being traded.");
				return;
			}

			if (tradeItemContainer->isHoldingItem(item)) {
				player->sendTextMessage(MESSAGE_TRADE, "This item is already being traded.");
				return;
			}

			std::shared_ptr<Container> container = item->getContainer();
			if (container && container->isHoldingItem(tradeItem)) {
				player->sendTextMessage(MESSAGE_TRADE, "This item is already being traded.");
				return;
			}
		}
	} else {
		for (const auto &it : tradeItems) {
			std::shared_ptr<Item> item = it.first;
			if (tradeItem == item) {
				player->sendTextMessage(MESSAGE_TRADE, "This item is already being traded.");
				return;
			}

			std::shared_ptr<Container> container = item->getContainer();
			if (container && container->isHoldingItem(tradeItem)) {
				player->sendTextMessage(MESSAGE_TRADE, "This item is already being traded.");
				return;
			}
		}
	}

	auto tradeContainer = tradeItem->getContainer();
	if (tradeContainer && tradeContainer->getItemHoldingCount() + 1 > 100) {
		player->sendTextMessage(MESSAGE_TRADE, "You can not trade more than 100 items.");
		return;
	}

	if (tradeItem->isStoreItem()) {
		player->sendTextMessage(MESSAGE_TRADE, "This item cannot be trade.");
		return;
	}

	if (tradeItemContainer) {
		for (std::shared_ptr<Item> containerItem : tradeItemContainer->getItems(true)) {
			if (containerItem->isStoreItem()) {
				player->sendTextMessage(MESSAGE_TRADE, "This item cannot be trade.");
				return;
			}
		}
	}

	if (!g_events().eventPlayerOnTradeRequest(player, tradePartner, tradeItem)) {
		return;
	}

	if (!g_callbacks().checkCallback(EventCallback_t::playerOnTradeRequest, &EventCallback::playerOnTradeRequest, player, tradePartner, tradeItem)) {
		return;
	}

	internalStartTrade(player, tradePartner, tradeItem);
}

bool Game::internalStartTrade(std::shared_ptr<Player> player, std::shared_ptr<Player> tradePartner, std::shared_ptr<Item> tradeItem) {
	if (player->tradeState != TRADE_NONE && !(player->tradeState == TRADE_ACKNOWLEDGE && player->tradePartner == tradePartner)) {
		player->sendCancelMessage(RETURNVALUE_YOUAREALREADYTRADING);
		return false;
	} else if (tradePartner->tradeState != TRADE_NONE && tradePartner->tradePartner != player) {
		player->sendCancelMessage(RETURNVALUE_THISPLAYERISALREADYTRADING);
		return false;
	}
	if (tradeItem->isStoreItem() || tradeItem->hasOwner()) {
		player->sendCancelMessage(RETURNVALUE_ITEMUNTRADEABLE);
		return false;
	}

	player->tradePartner = tradePartner;
	player->tradeItem = tradeItem;
	player->tradeState = TRADE_INITIATED;
	tradeItems[tradeItem] = player->getID();

	player->sendTradeItemRequest(player->getName(), tradeItem, true);

	if (tradePartner->tradeState == TRADE_NONE) {
		std::ostringstream ss;
		ss << player->getName() << " wants to trade with you.";
		tradePartner->sendTextMessage(MESSAGE_TRANSACTION, ss.str());
		tradePartner->tradeState = TRADE_ACKNOWLEDGE;
		tradePartner->tradePartner = player;
	} else {
		std::shared_ptr<Item> counterOfferItem = tradePartner->tradeItem;
		player->sendTradeItemRequest(tradePartner->getName(), counterOfferItem, false);
		tradePartner->sendTradeItemRequest(player->getName(), tradeItem, false);
	}

	return true;
}

void Game::playerAcceptTrade(uint32_t playerId) {
	std::shared_ptr<Player> player = getPlayerByID(playerId);
	if (!player) {
		return;
	}

	if (!(player->getTradeState() == TRADE_ACKNOWLEDGE || player->getTradeState() == TRADE_INITIATED)) {
		return;
	}

	std::shared_ptr<Player> tradePartner = player->tradePartner;
	if (!tradePartner) {
		return;
	}

	if (!canThrowObjectTo(tradePartner->getPosition(), player->getPosition())) {
		player->sendCancelMessage(RETURNVALUE_CREATUREISNOTREACHABLE);
		return;
	}

	player->setTradeState(TRADE_ACCEPT);

	if (tradePartner->getTradeState() == TRADE_ACCEPT) {
		std::shared_ptr<Item> tradeItem1 = player->tradeItem;
		std::shared_ptr<Item> tradeItem2 = tradePartner->tradeItem;
		if (!g_events().eventPlayerOnTradeAccept(player, tradePartner, tradeItem1, tradeItem2)) {
			internalCloseTrade(player);
			return;
		}

		if (!g_callbacks().checkCallback(EventCallback_t::playerOnTradeAccept, &EventCallback::playerOnTradeAccept, player, tradePartner, tradeItem1, tradeItem2)) {
			internalCloseTrade(player);
			return;
		}

		player->setTradeState(TRADE_TRANSFER);
		tradePartner->setTradeState(TRADE_TRANSFER);

		auto it = tradeItems.find(tradeItem1);
		if (it != tradeItems.end()) {
			tradeItems.erase(it);
		}

		it = tradeItems.find(tradeItem2);
		if (it != tradeItems.end()) {
			tradeItems.erase(it);
		}

		bool isSuccess = false;

		ReturnValue ret1 = internalAddItem(tradePartner, tradeItem1, INDEX_WHEREEVER, 0, true);
		ReturnValue ret2 = internalAddItem(player, tradeItem2, INDEX_WHEREEVER, 0, true);
		if (ret1 == RETURNVALUE_NOERROR && ret2 == RETURNVALUE_NOERROR) {
			ret1 = internalRemoveItem(tradeItem1, tradeItem1->getItemCount(), true);
			ret2 = internalRemoveItem(tradeItem2, tradeItem2->getItemCount(), true);
			if (ret1 == RETURNVALUE_NOERROR && ret2 == RETURNVALUE_NOERROR) {
				std::shared_ptr<Cylinder> cylinder1 = tradeItem1->getParent();
				std::shared_ptr<Cylinder> cylinder2 = tradeItem2->getParent();

				uint32_t count1 = tradeItem1->getItemCount();
				uint32_t count2 = tradeItem2->getItemCount();

				ret1 = internalMoveItem(cylinder1, tradePartner, INDEX_WHEREEVER, tradeItem1, count1, nullptr, FLAG_IGNOREAUTOSTACK, nullptr, tradeItem2);
				if (ret1 == RETURNVALUE_NOERROR) {
					internalMoveItem(cylinder2, player, INDEX_WHEREEVER, tradeItem2, count2, nullptr, FLAG_IGNOREAUTOSTACK);

					tradeItem1->onTradeEvent(ON_TRADE_TRANSFER, tradePartner);
					tradeItem2->onTradeEvent(ON_TRADE_TRANSFER, player);

					isSuccess = true;
				}
			}
		}

		if (!isSuccess) {
			std::string errorDescription;

			if (tradePartner->tradeItem) {
				errorDescription = getTradeErrorDescription(ret1, tradeItem1);
				tradePartner->sendTextMessage(MESSAGE_TRANSACTION, errorDescription);
				tradePartner->tradeItem->onTradeEvent(ON_TRADE_CANCEL, tradePartner);
			}

			if (player->tradeItem) {
				errorDescription = getTradeErrorDescription(ret2, tradeItem2);
				player->sendTextMessage(MESSAGE_TRANSACTION, errorDescription);
				player->tradeItem->onTradeEvent(ON_TRADE_CANCEL, player);
			}
		}

		player->setTradeState(TRADE_NONE);
		player->tradeItem = nullptr;
		player->tradePartner = nullptr;
		player->sendTradeClose();

		tradePartner->setTradeState(TRADE_NONE);
		tradePartner->tradeItem = nullptr;
		tradePartner->tradePartner = nullptr;
		tradePartner->sendTradeClose();
	}
}

std::string Game::getTradeErrorDescription(ReturnValue ret, std::shared_ptr<Item> item) {
	if (item) {
		if (ret == RETURNVALUE_NOTENOUGHCAPACITY) {
			std::ostringstream ss;
			ss << "You do not have enough capacity to carry";

			if (item->isStackable() && item->getItemCount() > 1) {
				ss << " these objects.";
			} else {
				ss << " this object.";
			}

			ss << std::endl
			   << ' ' << item->getWeightDescription();
			return ss.str();
		} else if (ret == RETURNVALUE_NOTENOUGHROOM || ret == RETURNVALUE_CONTAINERNOTENOUGHROOM) {
			std::ostringstream ss;
			ss << "You do not have enough room to carry";

			if (item->isStackable() && item->getItemCount() > 1) {
				ss << " these objects.";
			} else {
				ss << " this object.";
			}

			return ss.str();
		}
	}
	return "Trade could not be completed.";
}

void Game::playerLookInTrade(uint32_t playerId, bool lookAtCounterOffer, uint8_t index) {
	std::shared_ptr<Player> player = getPlayerByID(playerId);
	if (!player) {
		return;
	}

	std::shared_ptr<Player> tradePartner = player->tradePartner;
	if (!tradePartner) {
		return;
	}

	std::shared_ptr<Item> tradeItem;
	if (lookAtCounterOffer) {
		tradeItem = tradePartner->getTradeItem();
	} else {
		tradeItem = player->getTradeItem();
	}

	if (!tradeItem) {
		return;
	}

	const Position &playerPosition = player->getPosition();
	const Position &tradeItemPosition = tradeItem->getPosition();

	int32_t lookDistance = std::max<int32_t>(
		Position::getDistanceX(playerPosition, tradeItemPosition),
		Position::getDistanceY(playerPosition, tradeItemPosition)
	);
	if (index == 0) {
		g_events().eventPlayerOnLookInTrade(player, tradePartner, tradeItem, lookDistance);
		g_callbacks().executeCallback(EventCallback_t::playerOnLookInTrade, &EventCallback::playerOnLookInTrade, player, tradePartner, tradeItem, lookDistance);
		return;
	}

	std::shared_ptr<Container> tradeContainer = tradeItem->getContainer();
	if (!tradeContainer) {
		return;
	}

	std::vector<std::shared_ptr<Container>> containers { tradeContainer };
	size_t i = 0;
	while (i < containers.size()) {
		std::shared_ptr<Container> container = containers[i++];
		for (std::shared_ptr<Item> item : container->getItemList()) {
			std::shared_ptr<Container> tmpContainer = item->getContainer();
			if (tmpContainer) {
				containers.push_back(tmpContainer);
			}

			if (--index == 0) {
				g_events().eventPlayerOnLookInTrade(player, tradePartner, item, lookDistance);
				g_callbacks().executeCallback(EventCallback_t::playerOnLookInTrade, &EventCallback::playerOnLookInTrade, player, tradePartner, item, lookDistance);
				return;
			}
		}
	}
}

void Game::playerCloseTrade(uint32_t playerId) {
	std::shared_ptr<Player> player = getPlayerByID(playerId);
	if (!player) {
		return;
	}

	internalCloseTrade(player);
}

void Game::internalCloseTrade(std::shared_ptr<Player> player) {
	std::shared_ptr<Player> tradePartner = player->tradePartner;
	if ((tradePartner && tradePartner->getTradeState() == TRADE_TRANSFER) || player->getTradeState() == TRADE_TRANSFER) {
		return;
	}

	if (player->getTradeItem()) {
		auto it = tradeItems.find(player->getTradeItem());
		if (it != tradeItems.end()) {
			tradeItems.erase(it);
		}

		player->tradeItem->onTradeEvent(ON_TRADE_CANCEL, player);
		player->tradeItem = nullptr;
	}

	player->setTradeState(TRADE_NONE);
	player->tradePartner = nullptr;

	player->sendTextMessage(MESSAGE_FAILURE, "Trade cancelled.");
	player->sendTradeClose();

	if (tradePartner) {
		if (tradePartner->getTradeItem()) {
			auto it = tradeItems.find(tradePartner->getTradeItem());
			if (it != tradeItems.end()) {
				tradeItems.erase(it);
			}

			tradePartner->tradeItem->onTradeEvent(ON_TRADE_CANCEL, tradePartner);
			tradePartner->tradeItem = nullptr;
		}

		tradePartner->setTradeState(TRADE_NONE);
		tradePartner->tradePartner = nullptr;

		tradePartner->sendTextMessage(MESSAGE_FAILURE, "Trade cancelled.");
		tradePartner->sendTradeClose();
	}
}

void Game::playerBuyItem(uint32_t playerId, uint16_t itemId, uint8_t count, uint16_t amount, bool ignoreCap /* = false*/, bool inBackpacks /* = false*/) {
	metrics::method_latency measure(__METHOD_NAME__);
	if (amount == 0) {
		return;
	}

	std::shared_ptr<Player> player = getPlayerByID(playerId);
	if (!player) {
		return;
	}

	std::shared_ptr<Npc> merchant = player->getShopOwner();
	if (!merchant) {
		return;
	}

	const ItemType &it = Item::items[itemId];
	if (it.id == 0) {
		return;
	}

	if ((it.stackable && amount > 10000) || (!it.stackable && amount > 100)) {
		return;
	}

	if (!player->hasShopItemForSale(it.id, count)) {
		return;
	}

	// Check npc say exhausted
	if (player->isUIExhausted()) {
		player->sendCancelMessage(RETURNVALUE_YOUAREEXHAUSTED);
		return;
	}

	merchant->onPlayerBuyItem(player, it.id, count, amount, ignoreCap, inBackpacks);
	player->updateUIExhausted();
}

void Game::playerSellItem(uint32_t playerId, uint16_t itemId, uint8_t count, uint16_t amount, bool ignoreEquipped) {
	metrics::method_latency measure(__METHOD_NAME__);
	if (amount == 0) {
		return;
	}

	std::shared_ptr<Player> player = getPlayerByID(playerId);
	if (!player) {
		return;
	}

	std::shared_ptr<Npc> merchant = player->getShopOwner();
	if (!merchant) {
		return;
	}

	const ItemType &it = Item::items[itemId];
	if (it.id == 0) {
		return;
	}

	if ((it.stackable && amount > 10000) || (!it.stackable && amount > 100)) {
		return;
	}

	// Check npc say exhausted
	if (player->isUIExhausted()) {
		player->sendCancelMessage(RETURNVALUE_YOUAREEXHAUSTED);
		return;
	}

	merchant->onPlayerSellItem(player, it.id, count, amount, ignoreEquipped);
	player->updateUIExhausted();
}

void Game::playerCloseShop(uint32_t playerId) {
	std::shared_ptr<Player> player = getPlayerByID(playerId);
	if (!player) {
		return;
	}

	player->closeShopWindow();
}

void Game::playerLookInShop(uint32_t playerId, uint16_t itemId, uint8_t count) {
	std::shared_ptr<Player> player = getPlayerByID(playerId);
	if (!player) {
		return;
	}

	std::shared_ptr<Npc> merchant = player->getShopOwner();
	if (!merchant) {
		return;
	}

	const ItemType &it = Item::items[itemId];
	if (it.id == 0) {
		return;
	}

	if (!g_events().eventPlayerOnLookInShop(player, &it, count)) {
		return;
	}

	if (!g_callbacks().checkCallback(EventCallback_t::playerOnLookInShop, &EventCallback::playerOnLookInShop, player, &it, count)) {
		return;
	}

	std::ostringstream ss;
	ss << "You see " << Item::getDescription(it, 1, nullptr, count);
	player->sendTextMessage(MESSAGE_LOOK, ss.str());
	merchant->onPlayerCheckItem(player, it.id, count);
}

void Game::playerLookAt(uint32_t playerId, uint16_t itemId, const Position &pos, uint8_t stackPos) {
	std::shared_ptr<Player> player = getPlayerByID(playerId);
	if (!player) {
		return;
	}

	std::shared_ptr<Thing> thing = internalGetThing(player, pos, stackPos, itemId, STACKPOS_LOOK);
	if (!thing) {
		player->sendCancelMessage(RETURNVALUE_NOTPOSSIBLE);
		return;
	}

	Position thingPos = thing->getPosition();
	if (!player->canSee(thingPos)) {
		player->sendCancelMessage(RETURNVALUE_NOTPOSSIBLE);
		return;
	}

	Position playerPos = player->getPosition();

	int32_t lookDistance;
	if (thing != player) {
		lookDistance = std::max<int32_t>(Position::getDistanceX(playerPos, thingPos), Position::getDistanceY(playerPos, thingPos));
		if (playerPos.z != thingPos.z) {
			lookDistance += 15;
		}
	} else {
		lookDistance = -1;
	}

	// Parse onLook from event player
	g_events().eventPlayerOnLook(player, pos, thing, stackPos, lookDistance);
	g_callbacks().executeCallback(EventCallback_t::playerOnLook, &EventCallback::playerOnLook, player, pos, thing, stackPos, lookDistance);
}

void Game::playerLookInBattleList(uint32_t playerId, uint32_t creatureId) {
	std::shared_ptr<Player> player = getPlayerByID(playerId);
	if (!player) {
		return;
	}

	std::shared_ptr<Creature> creature = getCreatureByID(creatureId);
	if (!creature) {
		return;
	}

	if (!player->canSeeCreature(creature)) {
		return;
	}

	const Position &creaturePos = creature->getPosition();
	if (!player->canSee(creaturePos)) {
		return;
	}

	int32_t lookDistance;
	if (creature != player) {
		const Position &playerPos = player->getPosition();
		lookDistance = std::max<int32_t>(Position::getDistanceX(playerPos, creaturePos), Position::getDistanceY(playerPos, creaturePos));
		if (playerPos.z != creaturePos.z) {
			lookDistance += 15;
		}
	} else {
		lookDistance = -1;
	}

	g_events().eventPlayerOnLookInBattleList(player, creature, lookDistance);
	g_callbacks().executeCallback(EventCallback_t::playerOnLookInBattleList, &EventCallback::playerOnLookInBattleList, player, creature, lookDistance);
}

void Game::playerQuickLoot(uint32_t playerId, const Position &pos, uint16_t itemId, uint8_t stackPos, std::shared_ptr<Item> defaultItem, bool lootAllCorpses, bool autoLoot) {
	std::shared_ptr<Player> player = getPlayerByID(playerId);
	if (!player) {
		return;
	}

	if (!autoLoot && !player->canDoAction()) {
		uint32_t delay = player->getNextActionTime();
		std::shared_ptr<Task> task = createPlayerTask(
			delay, [this, playerId = player->getID(), pos, itemId, stackPos, defaultItem, lootAllCorpses, autoLoot] {
				playerQuickLoot(playerId, pos, itemId, stackPos, defaultItem, lootAllCorpses, autoLoot);
			},
			"Game::playerQuickLoot"
		);
		player->setNextActionTask(task);
		return;
	}

	if (!autoLoot && pos.x != 0xffff) {
		if (!Position::areInRange<1, 1, 0>(pos, player->getPosition())) {
			// need to walk to the corpse first before looting it
			stdext::arraylist<Direction> listDir(128);
			if (player->getPathTo(pos, listDir, 0, 1, true, true)) {
				g_dispatcher().addEvent([this, playerId = player->getID(), listDir = listDir.data()] { playerAutoWalk(playerId, listDir); }, "Game::playerAutoWalk");
				std::shared_ptr<Task> task = createPlayerTask(
					0, [this, playerId = player->getID(), pos, itemId, stackPos, defaultItem, lootAllCorpses, autoLoot] {
						playerQuickLoot(playerId, pos, itemId, stackPos, defaultItem, lootAllCorpses, autoLoot);
					},
					"Game::playerQuickLoot"
				);
				player->setNextWalkActionTask(task);
			} else {
				player->sendCancelMessage(RETURNVALUE_THEREISNOWAY);
			}

			return;
		}
	} else if (!player->isPremium()) {
		player->sendCancelMessage("You must be premium.");
		return;
	}

	Player::PlayerLock lock(player);
	if (!autoLoot) {
		player->setNextActionTask(nullptr);
	}

	std::shared_ptr<Item> item = nullptr;
	if (!defaultItem) {
		std::shared_ptr<Thing> thing = internalGetThing(player, pos, stackPos, itemId, STACKPOS_FIND_THING);
		if (!thing) {
			player->sendCancelMessage(RETURNVALUE_NOTPOSSIBLE);
			return;
		}

		item = thing->getItem();
	} else {
		item = defaultItem;
	}

	if (!item || !item->getParent()) {
		player->sendCancelMessage(RETURNVALUE_NOTPOSSIBLE);
		return;
	}

	std::shared_ptr<Container> corpse = nullptr;
	if (pos.x == 0xffff) {
		corpse = item->getParent()->getContainer();
		if (corpse && corpse->getID() == ITEM_BROWSEFIELD) {
			corpse = item->getContainer();
			browseField = true;
		}
	} else {
		corpse = item->getContainer();
	}

	if (!corpse || corpse->hasAttribute(ItemAttribute_t::UNIQUEID) || corpse->hasAttribute(ItemAttribute_t::ACTIONID)) {
		player->sendCancelMessage(RETURNVALUE_NOTPOSSIBLE);
		return;
	}

	if (!corpse->isRewardCorpse()) {
		uint32_t corpseOwner = corpse->getCorpseOwner();
		if (corpseOwner != 0 && !player->canOpenCorpse(corpseOwner)) {
			player->sendCancelMessage(RETURNVALUE_NOTPOSSIBLE);
			return;
		}
	}

	if (pos.x == 0xffff && !browseField && !corpse->isRewardCorpse()) {
		uint32_t worth = item->getWorth();
		ObjectCategory_t category = getObjectCategory(item);
		ReturnValue ret = internalCollectManagedItems(player, item, category);

		std::stringstream ss;
		if (ret == RETURNVALUE_NOTENOUGHCAPACITY) {
			ss << "Attention! The loot you are trying to pick up is too heavy for you to carry.";
		} else if (ret == RETURNVALUE_CONTAINERNOTENOUGHROOM) {
			ss << "Attention! The container for " << getObjectCategoryName(category) << " is full.";
		} else {
			if (ret == RETURNVALUE_NOERROR) {
				player->sendLootStats(item, item->getItemCount());
				ss << "You looted ";
			} else {
				ss << "You could not loot ";
			}

			if (worth != 0) {
				ss << worth << " gold.";
			} else {
				ss << "1 item.";
			}

			player->sendTextMessage(MESSAGE_LOOT, ss.str());
			return;
		}

		if (player->lastQuickLootNotification + 15000 < OTSYS_TIME()) {
			player->sendTextMessage(MESSAGE_GAME_HIGHLIGHT, ss.str());
		} else {
			player->sendTextMessage(MESSAGE_EVENT_ADVANCE, ss.str());
		}

		player->lastQuickLootNotification = OTSYS_TIME();
	} else {
		if (corpse->isRewardCorpse()) {
			auto rewardId = corpse->getAttribute<time_t>(ItemAttribute_t::DATE);
			auto reward = player->getReward(rewardId, false);
			if (reward) {
				playerQuickLootCorpse(player, reward->getContainer(), corpse->getPosition());
			}
		} else {
			if (!lootAllCorpses) {
				playerQuickLootCorpse(player, corpse, corpse->getPosition());
			} else {
				playerLootAllCorpses(player, pos, lootAllCorpses);
			}
		}
	}
}

void Game::playerLootAllCorpses(std::shared_ptr<Player> player, const Position &pos, bool lootAllCorpses) {
	if (lootAllCorpses) {
		std::shared_ptr<Tile> tile = g_game().map.getTile(pos.x, pos.y, pos.z);
		if (!tile) {
			player->sendCancelMessage(RETURNVALUE_NOTPOSSIBLE);
			return;
		}

		const TileItemVector* itemVector = tile->getItemList();
		uint16_t corpses = 0;
		for (auto &tileItem : *itemVector) {
			if (!tileItem) {
				continue;
			}

			std::shared_ptr<Container> tileCorpse = tileItem->getContainer();
			if (!tileCorpse || !tileCorpse->isCorpse() || tileCorpse->hasAttribute(ItemAttribute_t::UNIQUEID) || tileCorpse->hasAttribute(ItemAttribute_t::ACTIONID)) {
				continue;
			}

			if (!tileCorpse->isRewardCorpse()
				&& tileCorpse->getCorpseOwner() != 0
				&& !player->canOpenCorpse(tileCorpse->getCorpseOwner())) {
				player->sendCancelMessage(RETURNVALUE_NOTPOSSIBLE);
				g_logger().debug("Player {} cannot loot corpse from id {} in position {}", player->getName(), tileItem->getID(), tileItem->getPosition().toString());
				continue;
			}

			corpses++;
			playerQuickLootCorpse(player, tileCorpse, tileCorpse->getPosition());
			if (corpses >= 30) {
				break;
			}
		}

		if (corpses > 0) {
			if (corpses > 1) {
				std::stringstream string;
				string << "You looted " << corpses << " corpses.";
				player->sendTextMessage(MESSAGE_LOOT, string.str());
			}

			return;
		}
	}

	browseField = false;
}

void Game::playerSetManagedContainer(uint32_t playerId, ObjectCategory_t category, const Position &pos, uint16_t itemId, uint8_t stackPos, bool isLootContainer) {
	std::shared_ptr<Player> player = getPlayerByID(playerId);
	if (!player || pos.x != 0xffff) {
		return;
	}

	std::shared_ptr<Thing> thing = internalGetThing(player, pos, stackPos, itemId, STACKPOS_USEITEM);
	if (!thing) {
		player->sendCancelMessage(RETURNVALUE_NOTPOSSIBLE);
		return;
	}

	std::shared_ptr<Container> container = thing->getContainer();
	auto allowConfig = g_configManager().getBoolean(TOGGLE_GOLD_POUCH_ALLOW_ANYTHING, __FUNCTION__) || g_configManager().getBoolean(TOGGLE_GOLD_POUCH_QUICKLOOT_ONLY, __FUNCTION__);
	if (!container || (container->getID() == ITEM_GOLD_POUCH && category != OBJECTCATEGORY_GOLD) && !allowConfig) {
		player->sendCancelMessage(RETURNVALUE_NOTPOSSIBLE);
		return;
	}

	if (container->getHoldingPlayer() != player) {
		player->sendCancelMessage("You must be holding the container to set it as a loot container.");
		return;
	}

	std::shared_ptr<Container> previousContainer = player->refreshManagedContainer(category, container, isLootContainer);
	player->sendLootContainers();

	std::shared_ptr<Cylinder> parent = container->getParent();
	if (parent) {
		parent->updateThing(container, container->getID(), container->getItemCount());
	}

	if (previousContainer != nullptr) {
		parent = previousContainer->getParent();
		if (parent) {
			parent->updateThing(previousContainer, previousContainer->getID(), previousContainer->getItemCount());
		}
	}
}

void Game::playerClearManagedContainer(uint32_t playerId, ObjectCategory_t category, bool isLootContainer) {
	std::shared_ptr<Player> player = getPlayerByID(playerId);
	if (!player) {
		return;
	}

	std::shared_ptr<Container> previousContainer = player->refreshManagedContainer(category, nullptr, isLootContainer);
	player->sendLootContainers();

	if (previousContainer != nullptr) {
		std::shared_ptr<Cylinder> parent = previousContainer->getParent();
		if (parent) {
			parent->updateThing(previousContainer, previousContainer->getID(), previousContainer->getItemCount());
		}
	}
}

void Game::playerOpenManagedContainer(uint32_t playerId, ObjectCategory_t category, bool isLootContainer) {
	std::shared_ptr<Player> player = getPlayerByID(playerId);
	if (!player) {
		return;
	}

	std::shared_ptr<Container> container = player->getManagedContainer(category, isLootContainer);
	if (!container) {
		return;
	}

	player->sendContainer(static_cast<uint8_t>(container->getID()), container, container->hasParent(), 0);
}

void Game::playerSetQuickLootFallback(uint32_t playerId, bool fallback) {
	std::shared_ptr<Player> player = getPlayerByID(playerId);
	if (!player) {
		return;
	}

	player->quickLootFallbackToMainContainer = fallback;
}

void Game::playerQuickLootBlackWhitelist(uint32_t playerId, QuickLootFilter_t filter, const std::vector<uint16_t> itemIds) {
	std::shared_ptr<Player> player = getPlayerByID(playerId);
	if (!player) {
		return;
	}

	player->quickLootFilter = filter;
	player->quickLootListItemIds = itemIds;
}

/*******************************************************************************
 * Depot search system
 ******************************************************************************/
void Game::playerRequestDepotItems(uint32_t playerId) {
	std::shared_ptr<Player> player = getPlayerByID(playerId);
	if (!player || !player->isDepotSearchAvailable()) {
		return;
	}

	if (player->isUIExhausted(500)) {
		player->sendCancelMessage(RETURNVALUE_YOUAREEXHAUSTED);
		return;
	}

	player->requestDepotItems();
	player->updateUIExhausted();
}

void Game::playerRequestCloseDepotSearch(uint32_t playerId) {
	std::shared_ptr<Player> player = getPlayerByID(playerId);
	if (!player || !player->isDepotSearchOpen()) {
		return;
	}

	player->setDepotSearchIsOpen(0, 0);
	player->sendCloseDepotSearch();
}

void Game::playerRequestDepotSearchItem(uint32_t playerId, uint16_t itemId, uint8_t tier) {
	std::shared_ptr<Player> player = getPlayerByID(playerId);
	if (!player || !player->isDepotSearchOpen()) {
		return;
	}

	if (player->isUIExhausted(500)) {
		player->sendCancelMessage(RETURNVALUE_YOUAREEXHAUSTED);
		return;
	}

	player->requestDepotSearchItem(itemId, tier);
	player->updateUIExhausted();
}

void Game::playerRequestDepotSearchRetrieve(uint32_t playerId, uint16_t itemId, uint8_t tier, uint8_t type) {
	std::shared_ptr<Player> player = getPlayerByID(playerId);
	if (!player || !player->isDepotSearchOpenOnItem(itemId)) {
		return;
	}

	if (player->isUIExhausted(500)) {
		player->sendCancelMessage(RETURNVALUE_YOUAREEXHAUSTED);
		return;
	}

	player->retrieveAllItemsFromDepotSearch(itemId, tier, type == 1);
	player->updateUIExhausted();
}

void Game::playerRequestOpenContainerFromDepotSearch(uint32_t playerId, const Position &pos) {
	std::shared_ptr<Player> player = getPlayerByID(playerId);
	if (!player || !player->isDepotSearchOpen()) {
		return;
	}

	if (player->isUIExhausted(500)) {
		player->sendCancelMessage(RETURNVALUE_YOUAREEXHAUSTED);
		return;
	}

	player->openContainerFromDepotSearch(pos);
	player->updateUIExhausted();
}

void Game::playerCancelAttackAndFollow(uint32_t playerId) {
	std::shared_ptr<Player> player = getPlayerByID(playerId);
	if (!player) {
		return;
	}

	playerSetAttackedCreature(playerId, 0);
	playerFollowCreature(playerId, 0);
	player->stopWalk();
}

void Game::playerSetAttackedCreature(uint32_t playerId, uint32_t creatureId) {
	std::shared_ptr<Player> player = getPlayerByID(playerId);
	if (!player) {
		return;
	}

	if (player->getAttackedCreature() && creatureId == 0) {
		player->setAttackedCreature(nullptr);
		player->sendCancelTarget();
		return;
	}

	std::shared_ptr<Creature> attackCreature = getCreatureByID(creatureId);
	if (!attackCreature) {
		player->setAttackedCreature(nullptr);
		player->sendCancelTarget();
		return;
	}

	ReturnValue ret = Combat::canTargetCreature(player, attackCreature);
	if (ret != RETURNVALUE_NOERROR) {
		player->sendCancelMessage(ret);
		player->sendCancelTarget();
		player->setAttackedCreature(nullptr);
		return;
	}

	player->setAttackedCreature(attackCreature);
	g_dispatcher().addEvent([this, plyerId = player->getID()] { updateCreatureWalk(plyerId); }, "Game::updateCreatureWalk");
}

void Game::playerFollowCreature(uint32_t playerId, uint32_t creatureId) {
	std::shared_ptr<Player> player = getPlayerByID(playerId);
	if (!player) {
		return;
	}

	player->setAttackedCreature(nullptr);
	g_dispatcher().addEvent([this, plyerId = player->getID()] { updateCreatureWalk(plyerId); }, "Game::updateCreatureWalk");
	player->setFollowCreature(getCreatureByID(creatureId));
}

void Game::playerSetFightModes(uint32_t playerId, FightMode_t fightMode, bool chaseMode, bool secureMode) {
	std::shared_ptr<Player> player = getPlayerByID(playerId);
	if (!player) {
		return;
	}

	player->setFightMode(fightMode);
	player->setChaseMode(chaseMode);
	player->setSecureMode(secureMode);
}

void Game::playerRequestAddVip(uint32_t playerId, const std::string &name) {
	if (name.length() > 25) {
		return;
	}

	std::shared_ptr<Player> player = getPlayerByID(playerId);
	if (!player) {
		return;
	}

	std::shared_ptr<Player> vipPlayer = getPlayerByName(name);
	if (!vipPlayer) {
		uint32_t guid;
		bool specialVip;
		std::string formattedName = name;
		if (!IOLoginData::getGuidByNameEx(guid, specialVip, formattedName)) {
			player->sendTextMessage(MESSAGE_FAILURE, "A player with this name does not exist.");
			return;
		}

		if (specialVip && !player->hasFlag(PlayerFlags_t::SpecialVIP)) {
			player->sendTextMessage(MESSAGE_FAILURE, "You can not add this player->");
			return;
		}

		player->addVIP(guid, formattedName, VIPSTATUS_OFFLINE);
	} else {
		if (vipPlayer->hasFlag(PlayerFlags_t::SpecialVIP) && !player->hasFlag(PlayerFlags_t::SpecialVIP)) {
			player->sendTextMessage(MESSAGE_FAILURE, "You can not add this player->");
			return;
		}

		if (!vipPlayer->isInGhostMode() || player->isAccessPlayer()) {
			player->addVIP(vipPlayer->getGUID(), vipPlayer->getName(), vipPlayer->statusVipList);
		} else {
			player->addVIP(vipPlayer->getGUID(), vipPlayer->getName(), VIPSTATUS_OFFLINE);
		}
	}
}

void Game::playerRequestRemoveVip(uint32_t playerId, uint32_t guid) {
	std::shared_ptr<Player> player = getPlayerByID(playerId);
	if (!player) {
		return;
	}

	player->removeVIP(guid);
}

void Game::playerRequestEditVip(uint32_t playerId, uint32_t guid, const std::string &description, uint32_t icon, bool notify) {
	std::shared_ptr<Player> player = getPlayerByID(playerId);
	if (!player) {
		return;
	}

	player->editVIP(guid, description, icon, notify);
}

void Game::playerApplyImbuement(uint32_t playerId, uint16_t imbuementid, uint8_t slot, bool protectionCharm) {
	std::shared_ptr<Player> player = getPlayerByID(playerId);
	if (!player) {
		return;
	}

	if (!player->hasImbuingItem()) {
		return;
	}

	Imbuement* imbuement = g_imbuements().getImbuement(imbuementid);
	if (!imbuement) {
		return;
	}

	std::shared_ptr<Item> item = player->imbuingItem;
	if (!item) {
		return;
	}

	if (item->getTopParent() != player) {
		g_logger().error("[Game::playerApplyImbuement] - An error occurred while player with name {} try to apply imbuement", player->getName());
		player->sendImbuementResult("An error has occurred, reopen the imbuement window. If the problem persists, contact your administrator.");
		return;
	}

	player->onApplyImbuement(imbuement, item, slot, protectionCharm);
}

void Game::playerClearImbuement(uint32_t playerid, uint8_t slot) {
	std::shared_ptr<Player> player = getPlayerByID(playerid);
	if (!player) {
		return;
	}

	if (!player->hasImbuingItem()) {
		return;
	}

	std::shared_ptr<Item> item = player->imbuingItem;
	if (!item) {
		return;
	}

	player->onClearImbuement(item, slot);
}

void Game::playerCloseImbuementWindow(uint32_t playerid) {
	std::shared_ptr<Player> player = getPlayerByID(playerid);
	if (!player) {
		return;
	}

	player->setImbuingItem(nullptr);
	return;
}

void Game::playerTurn(uint32_t playerId, Direction dir) {
	std::shared_ptr<Player> player = getPlayerByID(playerId);
	if (!player) {
		return;
	}

	if (!g_events().eventPlayerOnTurn(player, dir)) {
		return;
	}

	if (!g_callbacks().checkCallback(EventCallback_t::playerOnTurn, &EventCallback::playerOnTurn, player, dir)) {
		return;
	}

	player->resetIdleTime();
	internalCreatureTurn(player, dir);
}

void Game::playerRequestOutfit(uint32_t playerId) {
	if (!g_configManager().getBoolean(ALLOW_CHANGEOUTFIT, __FUNCTION__)) {
		return;
	}

	std::shared_ptr<Player> player = getPlayerByID(playerId);
	if (!player) {
		return;
	}

	player->sendOutfitWindow();
}

void Game::playerToggleMount(uint32_t playerId, bool mount) {
	std::shared_ptr<Player> player = getPlayerByID(playerId);
	if (!player) {
		return;
	}

	player->toggleMount(mount);
}

void Game::playerChangeOutfit(uint32_t playerId, Outfit_t outfit, uint8_t isMountRandomized /* = 0*/) {
	if (!g_configManager().getBoolean(ALLOW_CHANGEOUTFIT, __FUNCTION__)) {
		return;
	}

	std::shared_ptr<Player> player = getPlayerByID(playerId);
	if (!player) {
		return;
	}

	player->setRandomMount(isMountRandomized);

	if (isMountRandomized && outfit.lookMount != 0 && player->hasAnyMount()) {
		auto randomMount = mounts.getMountByID(player->getRandomMountId());
		outfit.lookMount = randomMount->clientId;
	}

	const auto playerOutfit = Outfits::getInstance().getOutfitByLookType(player->getSex(), outfit.lookType);
	if (!playerOutfit) {
		outfit.lookMount = 0;
	}

	if (outfit.lookMount != 0) {
		const auto mount = mounts.getMountByClientID(outfit.lookMount);
		if (!mount) {
			return;
		}

		if (!player->hasMount(mount)) {
			return;
		}

		std::shared_ptr<Tile> playerTile = player->getTile();
		if (!playerTile) {
			return;
		}

		if (!g_configManager().getBoolean(TOGGLE_MOUNT_IN_PZ, __FUNCTION__) && playerTile->hasFlag(TILESTATE_PROTECTIONZONE)) {
			outfit.lookMount = 0;
		}

		auto deltaSpeedChange = mount->speed;
		if (player->isMounted()) {
			const auto prevMount = mounts.getMountByID(player->getLastMount());
			if (prevMount) {
				deltaSpeedChange -= prevMount->speed;
			}
		}

		player->setCurrentMount(mount->id);
		changeSpeed(player, deltaSpeedChange);
	} else if (player->isMounted()) {
		player->dismount();
	}

	if (player->canWear(outfit.lookType, outfit.lookAddons)) {
		player->defaultOutfit = outfit;

		if (player->hasCondition(CONDITION_OUTFIT)) {
			return;
		}

		internalCreatureChangeOutfit(player, outfit);
	}
}

void Game::playerShowQuestLog(uint32_t playerId) {
	std::shared_ptr<Player> player = getPlayerByID(playerId);
	if (!player) {
		return;
	}

	g_events().eventPlayerOnRequestQuestLog(player);
	g_callbacks().executeCallback(EventCallback_t::playerOnRequestQuestLog, &EventCallback::playerOnRequestQuestLog, player);
}

void Game::playerShowQuestLine(uint32_t playerId, uint16_t questId) {
	std::shared_ptr<Player> player = getPlayerByID(playerId);
	if (!player) {
		return;
	}

	g_events().eventPlayerOnRequestQuestLine(player, questId);
	g_callbacks().executeCallback(EventCallback_t::playerOnRequestQuestLine, &EventCallback::playerOnRequestQuestLine, player, questId);
}

void Game::playerSay(uint32_t playerId, uint16_t channelId, SpeakClasses type, const std::string &receiver, const std::string &text) {
	std::shared_ptr<Player> player = getPlayerByID(playerId);
	if (!player) {
		return;
	}

	player->resetIdleTime();

	if (playerSaySpell(player, type, text)) {
		return;
	}

	uint32_t muteTime = player->isMuted();
	if (muteTime > 0) {
		std::ostringstream ss;
		ss << "You are still muted for " << muteTime << " seconds.";
		player->sendTextMessage(MESSAGE_FAILURE, ss.str());
		return;
	}

	if (!text.empty() && text.front() == '/' && player->isAccessPlayer()) {
		return;
	}

	if (type != TALKTYPE_PRIVATE_PN) {
		player->removeMessageBuffer();
	}

	switch (type) {
		case TALKTYPE_SAY:
			internalCreatureSay(player, TALKTYPE_SAY, text, false);
			break;

		case TALKTYPE_WHISPER:
			playerWhisper(player, text);
			break;

		case TALKTYPE_YELL:
			playerYell(player, text);
			break;

		case TALKTYPE_PRIVATE_TO:
		case TALKTYPE_PRIVATE_RED_TO:
			playerSpeakTo(player, type, receiver, text);
			break;

		case TALKTYPE_CHANNEL_O:
		case TALKTYPE_CHANNEL_Y:
		case TALKTYPE_CHANNEL_R1:
			g_chat().talkToChannel(player, type, text, channelId);
			break;

		case TALKTYPE_PRIVATE_PN:
			playerSpeakToNpc(player, text);
			break;

		case TALKTYPE_BROADCAST:
			playerBroadcastMessage(player, text);
			break;

		default:
			break;
	}
}

bool Game::playerSaySpell(std::shared_ptr<Player> player, SpeakClasses type, const std::string &text) {
	if (player->walkExhausted()) {
		return true;
	}

	std::string words = text;
	TalkActionResult_t result = g_talkActions().checkPlayerCanSayTalkAction(player, type, words);
	if (result == TALKACTION_BREAK) {
		return true;
	}

	result = g_spells().playerSaySpell(player, words);
	if (result == TALKACTION_BREAK) {
		if (!g_configManager().getBoolean(PUSH_WHEN_ATTACKING, __FUNCTION__)) {
			player->cancelPush();
		}
		return player->saySpell(type, words, false);
	} else if (result == TALKACTION_FAILED) {
		return true;
	}

	return false;
}

void Game::playerWhisper(std::shared_ptr<Player> player, const std::string &text) {
	auto spectators = Spectators().find<Player>(player->getPosition(), false, MAP_MAX_CLIENT_VIEW_PORT_X, MAP_MAX_CLIENT_VIEW_PORT_X, MAP_MAX_CLIENT_VIEW_PORT_Y, MAP_MAX_CLIENT_VIEW_PORT_Y);

	// Send to client
	for (const auto &spectator : spectators) {
		if (const auto &spectatorPlayer = spectator->getPlayer()) {
			if (!Position::areInRange<1, 1>(player->getPosition(), spectatorPlayer->getPosition())) {
				spectatorPlayer->sendCreatureSay(player, TALKTYPE_WHISPER, "pspsps");
			} else {
				spectatorPlayer->sendCreatureSay(player, TALKTYPE_WHISPER, text);
			}
		}
	}

	// event method
	for (const auto &spectator : spectators) {
		spectator->onCreatureSay(player, TALKTYPE_WHISPER, text);
	}
}

bool Game::playerYell(std::shared_ptr<Player> player, const std::string &text) {
	if (player->getLevel() == 1) {
		player->sendTextMessage(MESSAGE_FAILURE, "You may not yell as long as you are on level 1.");
		return false;
	}

	if (player->hasCondition(CONDITION_YELLTICKS)) {
		player->sendCancelMessage(RETURNVALUE_YOUAREEXHAUSTED);
		return false;
	}

	if (player->getAccountType() < AccountType::ACCOUNT_TYPE_GAMEMASTER) {
		auto condition = Condition::createCondition(CONDITIONID_DEFAULT, CONDITION_YELLTICKS, 30000, 0);
		player->addCondition(condition);
	}

	internalCreatureSay(player, TALKTYPE_YELL, asUpperCaseString(text), false);
	return true;
}

bool Game::playerSpeakTo(std::shared_ptr<Player> player, SpeakClasses type, const std::string &receiver, const std::string &text) {
	std::shared_ptr<Player> toPlayer = getPlayerByName(receiver);
	if (!toPlayer) {
		player->sendTextMessage(MESSAGE_FAILURE, "A player with this name is not online.");
		return false;
	}

	if (type == TALKTYPE_PRIVATE_RED_TO && (player->hasFlag(PlayerFlags_t::CanTalkRedPrivate) || player->getAccountType() >= AccountType::ACCOUNT_TYPE_GAMEMASTER)) {
		type = TALKTYPE_PRIVATE_RED_FROM;
	} else {
		type = TALKTYPE_PRIVATE_FROM;
	}

	toPlayer->sendPrivateMessage(player, type, text);
	toPlayer->onCreatureSay(player, type, text);

	if (toPlayer->isInGhostMode() && !player->isAccessPlayer()) {
		player->sendTextMessage(MESSAGE_FAILURE, "A player with this name is not online.");
	} else {
		std::ostringstream ss;
		ss << "Message sent to " << toPlayer->getName() << '.';
		player->sendTextMessage(MESSAGE_FAILURE, ss.str());
	}
	return true;
}

void Game::playerSpeakToNpc(std::shared_ptr<Player> player, const std::string &text) {
	if (player == nullptr) {
		g_logger().error("[Game::playerSpeakToNpc] - Player is nullptr");
		return;
	}

	// Check npc say exhausted
	if (player->isUIExhausted()) {
		player->sendCancelMessage(RETURNVALUE_YOUAREEXHAUSTED);
		return;
	}

	for (const auto &spectator : Spectators().find<Creature>(player->getPosition()).filter<Npc>()) {
		if (!player->canSpeakWithHireling(spectator->getNpc()->getSpeechBubble())) {
			continue;
		}

		spectator->getNpc()->onCreatureSay(player, TALKTYPE_PRIVATE_PN, text);
	}

	player->updateUIExhausted();
}

std::shared_ptr<Task> Game::createPlayerTask(uint32_t delay, std::function<void(void)> f, std::string context) const {
	return Player::createPlayerTask(delay, f, context);
}

//--
bool Game::canThrowObjectTo(const Position &fromPos, const Position &toPos, bool checkLineOfSight /*= true*/, int32_t rangex /*= MAP_MAX_CLIENT_VIEW_PORT_X*/, int32_t rangey /*= MAP_MAX_CLIENT_VIEW_PORT_Y*/) {
	return map.canThrowObjectTo(fromPos, toPos, checkLineOfSight, rangex, rangey);
}

bool Game::isSightClear(const Position &fromPos, const Position &toPos, bool floorCheck) {
	return map.isSightClear(fromPos, toPos, floorCheck);
}

bool Game::internalCreatureTurn(std::shared_ptr<Creature> creature, Direction dir) {
	if (creature->getDirection() == dir) {
		return false;
	}

	if (const auto &player = creature->getPlayer()) {
		player->cancelPush();
	}

	if (!creature->isDirectionLocked()) {
		creature->setDirection(dir);
	}

	for (const auto &spectator : Spectators().find<Player>(creature->getPosition(), true)) {
		spectator->getPlayer()->sendCreatureTurn(creature);
	}
	return true;
}

bool Game::internalCreatureSay(std::shared_ptr<Creature> creature, SpeakClasses type, const std::string &text, bool ghostMode, Spectators* spectatorsPtr /* = nullptr*/, const Position* pos /* = nullptr*/) {
	if (text.empty()) {
		return false;
	}

	if (!pos) {
		pos = &creature->getPosition();
	}

	Spectators spectators;

	if (!spectatorsPtr || spectatorsPtr->empty()) {
		// This somewhat complex construct ensures that the cached Spectators
		// is used if available and if it can be used, else a local vector is
		// used (hopefully the compiler will optimize away the construction of
		// the temporary when it's not used).
		if (type != TALKTYPE_YELL && type != TALKTYPE_MONSTER_YELL) {
			spectators.find<Creature>(*pos, false, MAP_MAX_CLIENT_VIEW_PORT_X, MAP_MAX_CLIENT_VIEW_PORT_X, MAP_MAX_CLIENT_VIEW_PORT_Y, MAP_MAX_CLIENT_VIEW_PORT_Y);
		} else {
			spectators.find<Creature>(*pos, true, (MAP_MAX_CLIENT_VIEW_PORT_X + 1) * 2, (MAP_MAX_CLIENT_VIEW_PORT_X + 1) * 2, (MAP_MAX_CLIENT_VIEW_PORT_Y + 1) * 2, (MAP_MAX_CLIENT_VIEW_PORT_Y + 1) * 2);
		}
	} else {
		spectators = (*spectatorsPtr);
	}

	// Send to client
	for (const auto &spectator : spectators) {
		if (const auto &tmpPlayer = spectator->getPlayer()) {
			if (!ghostMode || tmpPlayer->canSeeCreature(creature)) {
				tmpPlayer->sendCreatureSay(creature, type, text, pos);
			}
		}
	}

	// event method
	for (const auto &spectator : spectators) {
		spectator->onCreatureSay(creature, type, text);
		if (creature != spectator) {
			g_events().eventCreatureOnHear(spectator, creature, text, type);
			g_callbacks().executeCallback(EventCallback_t::creatureOnHear, &EventCallback::creatureOnHear, spectator, creature, text, type);
		}
	}
	return true;
}

void Game::checkCreatureWalk(uint32_t creatureId) {
	const auto &creature = getCreatureByID(creatureId);
	if (creature && creature->getHealth() > 0) {
		creature->onCreatureWalk();
		cleanup();
	}
}

void Game::updateCreatureWalk(uint32_t creatureId) {
	const auto &creature = getCreatureByID(creatureId);
	if (creature && creature->getHealth() > 0) {
		creature->goToFollowCreature_async();
	}
}

void Game::checkCreatureAttack(uint32_t creatureId) {
	const auto &creature = getCreatureByID(creatureId);
	if (creature && creature->getHealth() > 0) {
		creature->onAttacking(0);
	}
}

void Game::addCreatureCheck(const std::shared_ptr<Creature> &creature) {
	creature->creatureCheck = true;

	if (creature->inCheckCreaturesVector) {
		// already in a vector
		return;
	}

	creature->inCheckCreaturesVector = true;
	checkCreatureLists[uniform_random(0, EVENT_CREATURECOUNT - 1)].emplace_back(creature);
}

void Game::removeCreatureCheck(const std::shared_ptr<Creature> &creature) {
	metrics::method_latency measure(__METHOD_NAME__);
	if (creature->inCheckCreaturesVector) {
		creature->creatureCheck = false;
	}
}

void Game::checkCreatures() {
	metrics::method_latency measure(__METHOD_NAME__);
	static size_t index = 0;

	auto &checkCreatureList = checkCreatureLists[index];
	size_t it = 0, end = checkCreatureList.size();
	while (it < end) {
		auto creature = checkCreatureList[it];
		if (creature && creature->creatureCheck) {
			if (creature->getHealth() > 0) {
				creature->onThink(EVENT_CREATURE_THINK_INTERVAL);
				creature->onAttacking(EVENT_CREATURE_THINK_INTERVAL);
				creature->executeConditions(EVENT_CREATURE_THINK_INTERVAL);
			} else {
				afterCreatureZoneChange(creature, creature->getZones(), {});
				creature->onDeath();
			}
			++it;
		} else {
			creature->inCheckCreaturesVector = false;

			checkCreatureList[it] = checkCreatureList.back();
			checkCreatureList.pop_back();
			--end;
		}
	}
	cleanup();

	index = (index + 1) % EVENT_CREATURECOUNT;
}

void Game::changeSpeed(std::shared_ptr<Creature> creature, int32_t varSpeedDelta) {
	int32_t varSpeed = creature->getSpeed() - creature->getBaseSpeed();
	varSpeed += varSpeedDelta;

	creature->setSpeed(varSpeed);

	// Send to clients
	for (const auto &spectator : Spectators().find<Player>(creature->getPosition())) {
		spectator->getPlayer()->sendChangeSpeed(creature, creature->getStepSpeed());
	}
}

void Game::setCreatureSpeed(std::shared_ptr<Creature> creature, int32_t speed) {
	creature->setBaseSpeed(static_cast<uint16_t>(speed));

	// Send creature speed to client
	for (const auto &spectator : Spectators().find<Player>(creature->getPosition())) {
		spectator->getPlayer()->sendChangeSpeed(creature, creature->getStepSpeed());
	}
}

void Game::changePlayerSpeed(const std::shared_ptr<Player> &player, int32_t varSpeedDelta) {
	int32_t varSpeed = player->getSpeed() - player->getBaseSpeed();
	varSpeed += varSpeedDelta;

	player->setSpeed(varSpeed);

	// Send new player speed to the spectators
	for (const auto &creatureSpectator : Spectators().find<Player>(player->getPosition())) {
		creatureSpectator->getPlayer()->sendChangeSpeed(player, player->getStepSpeed());
	}
}

void Game::internalCreatureChangeOutfit(std::shared_ptr<Creature> creature, const Outfit_t &outfit) {
	if (!g_events().eventCreatureOnChangeOutfit(creature, outfit)) {
		return;
	}

	if (!g_callbacks().checkCallback(EventCallback_t::creatureOnChangeOutfit, &EventCallback::creatureOnChangeOutfit, creature, outfit)) {
		return;
	}

	creature->setCurrentOutfit(outfit);

	if (creature->isInvisible()) {
		return;
	}

	// Send to clients
	for (const auto &spectator : Spectators().find<Player>(creature->getPosition(), true)) {
		spectator->getPlayer()->sendCreatureChangeOutfit(creature, outfit);
	}
}

void Game::internalCreatureChangeVisible(std::shared_ptr<Creature> creature, bool visible) {
	// Send to clients
	for (const auto &spectator : Spectators().find<Player>(creature->getPosition(), true)) {
		spectator->getPlayer()->sendCreatureChangeVisible(creature, visible);
	}
}

void Game::changeLight(std::shared_ptr<Creature> creature) {
	// Send to clients
	for (const auto &spectator : Spectators().find<Player>(creature->getPosition(), true)) {
		spectator->getPlayer()->sendCreatureLight(creature);
	}
}

void Game::updateCreatureIcon(std::shared_ptr<Creature> creature) {
	// Send to clients
	for (const auto &spectator : Spectators().find<Player>(creature->getPosition(), true)) {
		spectator->getPlayer()->sendCreatureIcon(creature);
	}
}

void Game::reloadCreature(std::shared_ptr<Creature> creature) {
	if (!creature) {
		g_logger().error("[{}] Creature is nullptr", __FUNCTION__);
		return;
	}

	for (const auto &spectator : Spectators().find<Player>(creature->getPosition())) {
		spectator->getPlayer()->reloadCreature(creature);
	}
}

void Game::sendSingleSoundEffect(const Position &pos, SoundEffect_t soundId, std::shared_ptr<Creature> actor /* = nullptr*/) {
	if (soundId == SoundEffect_t::SILENCE) {
		return;
	}

	using enum SourceEffect_t;
	for (const auto &spectator : Spectators().find<Player>(pos)) {
		SourceEffect_t source = CREATURES;
		if (!actor || actor->getNpc()) {
			source = GLOBAL;
		} else if (actor == spectator) {
			source = OWN;
		} else if (actor->getPlayer()) {
			source = OTHERS;
		}

		spectator->getPlayer()->sendSingleSoundEffect(pos, soundId, source);
	}
}

void Game::sendDoubleSoundEffect(const Position &pos, SoundEffect_t mainSoundEffect, SoundEffect_t secondarySoundEffect, std::shared_ptr<Creature> actor /* = nullptr*/) {
	if (secondarySoundEffect == SoundEffect_t::SILENCE) {
		sendSingleSoundEffect(pos, mainSoundEffect, actor);
		return;
	}

	using enum SourceEffect_t;
	for (const auto &spectator : Spectators().find<Player>(pos)) {
		SourceEffect_t source = CREATURES;
		if (!actor || actor->getNpc()) {
			source = GLOBAL;
		} else if (actor == spectator) {
			source = OWN;
		} else if (actor->getPlayer()) {
			source = OTHERS;
		}

		spectator->getPlayer()->sendDoubleSoundEffect(pos, mainSoundEffect, source, secondarySoundEffect, source);
	}
}

bool Game::combatBlockHit(CombatDamage &damage, std::shared_ptr<Creature> attacker, std::shared_ptr<Creature> target, bool checkDefense, bool checkArmor, bool field) {
	if (damage.primary.type == COMBAT_NONE && damage.secondary.type == COMBAT_NONE) {
		return true;
	}

	if (target->getPlayer() && target->isInGhostMode()) {
		return true;
	}

	if (damage.primary.value > 0 || damage.primary.type == COMBAT_AGONYDAMAGE) {
		return false;
	}

	// Skill dodge (ruse)
	if (std::shared_ptr<Player> targetPlayer = target->getPlayer()) {
		auto chance = targetPlayer->getDodgeChance();
		if (chance > 0 && uniform_random(0, 10000) < chance) {
			InternalGame::sendBlockEffect(BLOCK_DODGE, damage.primary.type, target->getPosition(), attacker);
			targetPlayer->sendTextMessage(MESSAGE_ATTENTION, "You dodged an attack.");
			return true;
		}
	}

	bool canHeal = false;
	CombatDamage damageHeal;
	damageHeal.primary.type = COMBAT_HEALING;

	bool damageAbsorbMessage = false;
	bool damageIncreaseMessage = false;

	bool canReflect = false;
	CombatDamage damageReflected;
	CombatParams damageReflectedParams;

	BlockType_t primaryBlockType, secondaryBlockType;
	std::shared_ptr<Player> targetPlayer = target->getPlayer();

	if (damage.primary.type != COMBAT_NONE) {
		damage.primary.value = -damage.primary.value;
		// Damage healing primary
		if (attacker) {
			if (target->getMonster()) {
				uint32_t primaryHealing = target->getMonster()->getHealingCombatValue(damage.primary.type);
				if (primaryHealing > 0) {
					damageHeal.primary.value = std::ceil((damage.primary.value) * (primaryHealing / 100.));
					canHeal = true;
				}
			}
			if (targetPlayer && attacker->getAbsorbPercent(damage.primary.type) != 0) {
				damageAbsorbMessage = true;
			}
			if (attacker->getPlayer() && attacker->getIncreasePercent(damage.primary.type) != 0) {
				damageIncreaseMessage = true;
			}
			damage.primary.value *= attacker->getBuff(BUFF_DAMAGEDEALT) / 100.;
		}
		damage.primary.value *= target->getBuff(BUFF_DAMAGERECEIVED) / 100.;

		primaryBlockType = target->blockHit(attacker, damage.primary.type, damage.primary.value, checkDefense, checkArmor, field);

		damage.primary.value = -damage.primary.value;
		InternalGame::sendBlockEffect(primaryBlockType, damage.primary.type, target->getPosition(), attacker);
		// Damage reflection primary
		if (!damage.extension && attacker) {
			if (targetPlayer && attacker->getMonster() && damage.primary.type != COMBAT_HEALING) {
				// Charm rune (target as player)
				const auto mType = g_monsters().getMonsterType(attacker->getName());
				if (mType) {
					charmRune_t activeCharm = g_iobestiary().getCharmFromTarget(targetPlayer, mType);
					if (activeCharm == CHARM_PARRY) {
						const auto charm = g_iobestiary().getBestiaryCharm(activeCharm);
						if (charm && charm->type == CHARM_DEFENSIVE && (charm->chance > normal_random(0, 100))) {
							g_iobestiary().parseCharmCombat(charm, targetPlayer, attacker, (damage.primary.value + damage.secondary.value));
						}
					}
				}
			}
			double_t primaryReflectPercent = target->getReflectPercent(damage.primary.type, true);
			int32_t primaryReflectFlat = target->getReflectFlat(damage.primary.type, true);
			if (primaryReflectPercent > 0 || primaryReflectFlat > 0) {
				int32_t distanceX = Position::getDistanceX(target->getPosition(), attacker->getPosition());
				int32_t distanceY = Position::getDistanceY(target->getPosition(), attacker->getPosition());
				if (target->getMonster() || damage.primary.type != COMBAT_PHYSICALDAMAGE || primaryReflectPercent > 0 || std::max(distanceX, distanceY) < 2) {
					int32_t reflectFlat = -static_cast<int32_t>(primaryReflectFlat);
					int32_t reflectPercent = std::ceil(damage.primary.value * primaryReflectPercent / 100.);
					int32_t reflectLimit = std::ceil(attacker->getMaxHealth() * 0.01);
					damageReflected.primary.value = std::max(-reflectLimit, reflectFlat + reflectPercent);
					if (targetPlayer) {
						damageReflected.primary.type = COMBAT_NEUTRALDAMAGE;
					} else {
						damageReflected.primary.type = damage.primary.type;
					}
					if (!damageReflected.exString.empty()) {
						damageReflected.exString += ", ";
					}
					damageReflected.extension = true;
					damageReflected.exString += " (damage reflection)";
					damageReflectedParams.combatType = damage.primary.type;
					damageReflectedParams.aggressive = true;
					canReflect = true;
				}
			}
		}
	} else {
		primaryBlockType = BLOCK_NONE;
	}

	if (damage.secondary.type != COMBAT_NONE) {
		damage.secondary.value = -damage.secondary.value;
		// Damage healing secondary
		if (attacker && target->getMonster()) {
			uint32_t secondaryHealing = target->getMonster()->getHealingCombatValue(damage.secondary.type);
			if (secondaryHealing > 0) {
				damageHeal.primary.value += std::ceil((damage.secondary.value) * (secondaryHealing / 100.));
				canHeal = true;
			}
			if (targetPlayer && attacker->getAbsorbPercent(damage.secondary.type) != 0) {
				damageAbsorbMessage = true;
			}
			if (attacker->getPlayer() && attacker->getIncreasePercent(damage.secondary.type) != 0) {
				damageIncreaseMessage = true;
			}
			damage.secondary.value *= attacker->getBuff(BUFF_DAMAGEDEALT) / 100.;
		}
		damage.secondary.value *= target->getBuff(BUFF_DAMAGERECEIVED) / 100.;

		secondaryBlockType = target->blockHit(attacker, damage.secondary.type, damage.secondary.value, false, false, field);

		damage.secondary.value = -damage.secondary.value;
		InternalGame::sendBlockEffect(secondaryBlockType, damage.secondary.type, target->getPosition(), attacker);

		if (!damage.extension && attacker && target->getMonster()) {
			int32_t secondaryReflectPercent = target->getReflectPercent(damage.secondary.type, true);
			int32_t secondaryReflectFlat = target->getReflectFlat(damage.secondary.type, true);
			if (secondaryReflectPercent > 0 || secondaryReflectFlat > 0) {
				if (!canReflect) {
					int32_t reflectFlat = -static_cast<int32_t>(secondaryReflectFlat);
					int32_t reflectPercent = std::ceil(damage.primary.value * secondaryReflectPercent / 100.);
					int32_t reflectLimit = std::ceil(attacker->getMaxHealth() * 0.01);
					damageReflected.primary.value = std::max(-reflectLimit, reflectFlat + reflectPercent);
					damageReflected.primary.type = damage.secondary.type;
					if (!damageReflected.exString.empty()) {
						damageReflected.exString += ", ";
					}
					damageReflected.extension = true;
					damageReflected.exString += " (damage reflection)";
					damageReflectedParams.combatType = damage.primary.type;
					damageReflectedParams.aggressive = true;
					canReflect = true;
				} else {
					damageReflected.secondary.type = damage.secondary.type;
					damageReflected.primary.value = std::ceil(damage.secondary.value * secondaryReflectPercent / 100.) + std::max(-static_cast<int32_t>(std::ceil(attacker->getMaxHealth() * 0.01)), std::max(damage.secondary.value, -(static_cast<int32_t>(secondaryReflectFlat))));
				}
			}
		}
	} else {
		secondaryBlockType = BLOCK_NONE;
	}
	// Damage reflection secondary

	if (damage.primary.type == COMBAT_HEALING) {
		damage.primary.value *= target->getBuff(BUFF_HEALINGRECEIVED) / 100.;
	}

	if (damageAbsorbMessage) {
		if (!damage.exString.empty()) {
			damage.exString += ", ";
		}
		damage.exString += "active elemental resiliance";
	}

	if (damageIncreaseMessage) {
		if (!damage.exString.empty()) {
			damage.exString += ", ";
		}
		damage.exString += "active elemental amplification";
	}

	if (canReflect) {
		Combat::doCombatHealth(target, attacker, damageReflected, damageReflectedParams);
	}
	if (canHeal) {
		combatChangeHealth(nullptr, target, damageHeal);
	}
	return (primaryBlockType != BLOCK_NONE) && (secondaryBlockType != BLOCK_NONE);
}

void Game::combatGetTypeInfo(CombatType_t combatType, std::shared_ptr<Creature> target, TextColor_t &color, uint16_t &effect) {
	switch (combatType) {
		case COMBAT_PHYSICALDAMAGE: {
			std::shared_ptr<Item> splash = nullptr;
			switch (target->getRace()) {
				case RACE_VENOM:
					color = TEXTCOLOR_LIGHTGREEN;
					effect = CONST_ME_HITBYPOISON;
					splash = Item::CreateItem(ITEM_SMALLSPLASH, FLUID_SLIME);
					break;
				case RACE_BLOOD:
					color = TEXTCOLOR_RED;
					effect = CONST_ME_DRAWBLOOD;
					if (std::shared_ptr<Tile> tile = target->getTile()) {
						if (!tile->hasFlag(TILESTATE_PROTECTIONZONE)) {
							splash = Item::CreateItem(ITEM_SMALLSPLASH, FLUID_BLOOD);
						}
					}
					break;
				case RACE_INK:
					color = TEXTCOLOR_LIGHTGREY;
					effect = CONST_ME_HITAREA;
					splash = Item::CreateItem(ITEM_SMALLSPLASH, FLUID_INK);
					break;
				case RACE_UNDEAD:
					color = TEXTCOLOR_LIGHTGREY;
					effect = CONST_ME_HITAREA;
					break;
				case RACE_FIRE:
					color = TEXTCOLOR_ORANGE;
					effect = CONST_ME_DRAWBLOOD;
					break;
				case RACE_ENERGY:
					color = TEXTCOLOR_PURPLE;
					effect = CONST_ME_ENERGYHIT;
					break;
				default:
					color = TEXTCOLOR_NONE;
					effect = CONST_ME_NONE;
					break;
			}

			if (splash) {
				internalAddItem(target->getTile(), splash, INDEX_WHEREEVER, FLAG_NOLIMIT);
				splash->startDecaying();
			}

			break;
		}

		case COMBAT_ENERGYDAMAGE: {
			color = TEXTCOLOR_PURPLE;
			effect = CONST_ME_ENERGYHIT;
			break;
		}

		case COMBAT_EARTHDAMAGE: {
			color = TEXTCOLOR_LIGHTGREEN;
			effect = CONST_ME_GREEN_RINGS;
			break;
		}

		case COMBAT_DROWNDAMAGE: {
			color = TEXTCOLOR_LIGHTBLUE;
			effect = CONST_ME_LOSEENERGY;
			break;
		}
		case COMBAT_FIREDAMAGE: {
			color = TEXTCOLOR_ORANGE;
			effect = CONST_ME_HITBYFIRE;
			break;
		}
		case COMBAT_ICEDAMAGE: {
			color = TEXTCOLOR_SKYBLUE;
			effect = CONST_ME_ICEATTACK;
			break;
		}
		case COMBAT_HOLYDAMAGE: {
			color = TEXTCOLOR_YELLOW;
			effect = CONST_ME_HOLYDAMAGE;
			break;
		}
		case COMBAT_DEATHDAMAGE: {
			color = TEXTCOLOR_DARKRED;
			effect = CONST_ME_SMALLCLOUDS;
			break;
		}
		case COMBAT_LIFEDRAIN: {
			color = TEXTCOLOR_RED;
			effect = CONST_ME_MAGIC_RED;
			break;
		}
		case COMBAT_AGONYDAMAGE: {
			color = TEXTCOLOR_DARKBROWN;
			effect = CONST_ME_AGONY;
			break;
		}
		case COMBAT_NEUTRALDAMAGE: {
			color = TEXTCOLOR_NEUTRALDAMAGE;
			effect = CONST_ME_REDSMOKE;
			break;
		}
		default: {
			color = TEXTCOLOR_NONE;
			effect = CONST_ME_NONE;
			break;
		}
	}
}

// Hazard combat helpers
void Game::handleHazardSystemAttack(CombatDamage &damage, std::shared_ptr<Player> player, std::shared_ptr<Monster> monster, bool isPlayerAttacker) {
	if (damage.primary.value != 0 && monster->getHazard()) {
		if (isPlayerAttacker) {
			player->parseAttackDealtHazardSystem(damage, monster);
		} else {
			player->parseAttackRecvHazardSystem(damage, monster);
		}
	}
}

void Game::notifySpectators(const CreatureVector &spectators, const Position &targetPos, std::shared_ptr<Player> attackerPlayer, std::shared_ptr<Monster> targetMonster) {
	if (!spectators.empty()) {
		for (auto spectator : spectators) {
			if (!spectator) {
				continue;
			}

			const auto tmpPlayer = spectator->getPlayer();
			if (!tmpPlayer || tmpPlayer->getPosition().z != targetPos.z) {
				continue;
			}

			std::stringstream ss;
			ss << ucfirst(targetMonster->getNameDescription()) << " has dodged";
			if (tmpPlayer == attackerPlayer) {
				ss << " your attack.";
				attackerPlayer->sendCancelMessage(ss.str());
				ss << " (Hazard)";
				attackerPlayer->sendTextMessage(MESSAGE_DAMAGE_OTHERS, ss.str());
			} else {
				ss << " an attack by " << attackerPlayer->getName() << ". (Hazard)";
				tmpPlayer->sendTextMessage(MESSAGE_DAMAGE_OTHERS, ss.str());
			}
		}
		addMagicEffect(targetPos, CONST_ME_DODGE);
	}
}

// Custom PvP System combat helpers
void Game::applyPvPDamage(CombatDamage &damage, std::shared_ptr<Player> attacker, std::shared_ptr<Player> target) {
	float targetDamageReceivedMultiplier = target->vocation->pvpDamageReceivedMultiplier;
	float attackerDamageDealtMultiplier = attacker->vocation->pvpDamageDealtMultiplier;
	float levelDifferenceDamageMultiplier = this->pvpLevelDifferenceDamageMultiplier(attacker, target);

	float pvpDamageMultiplier = targetDamageReceivedMultiplier * attackerDamageDealtMultiplier * levelDifferenceDamageMultiplier;

	damage.primary.value = std::round(damage.primary.value * pvpDamageMultiplier);
	damage.secondary.value = std::round(damage.secondary.value * pvpDamageMultiplier);
}

float Game::pvpLevelDifferenceDamageMultiplier(std::shared_ptr<Player> attacker, std::shared_ptr<Player> target) {
	int32_t levelDifference = target->getLevel() - attacker->getLevel();
	levelDifference = std::abs(levelDifference);
	bool isLowerLevel = target->getLevel() < attacker->getLevel();

	int32_t maxLevelDifference = g_configManager().getNumber(PVP_MAX_LEVEL_DIFFERENCE, __FUNCTION__);
	levelDifference = std::min(levelDifference, maxLevelDifference);

	float levelDiffRate = 1.0;
	if (isLowerLevel) {
		float rateDamageTakenByLevel = g_configManager().getFloat(PVP_RATE_DAMAGE_TAKEN_PER_LEVEL, __FUNCTION__) / 100;
		levelDiffRate += levelDifference * rateDamageTakenByLevel;
	} else {
		float rateDamageReductionByLevel = g_configManager().getFloat(PVP_RATE_DAMAGE_REDUCTION_PER_LEVEL, __FUNCTION__) / 100;
		levelDiffRate -= levelDifference * rateDamageReductionByLevel;
	}

	return levelDiffRate;
}

// Wheel of destiny combat helpers
void Game::applyWheelOfDestinyHealing(CombatDamage &damage, std::shared_ptr<Player> attackerPlayer, std::shared_ptr<Creature> target) {
	damage.primary.value += (damage.primary.value * damage.healingMultiplier) / 100.;

	if (attackerPlayer) {
		damage.primary.value += attackerPlayer->wheel()->getStat(WheelStat_t::HEALING);

		if (damage.secondary.value != 0) {
			damage.secondary.value += attackerPlayer->wheel()->getStat(WheelStat_t::HEALING);
		}

		if (damage.healingLink > 0) {
			CombatDamage tmpDamage;
			tmpDamage.primary.value = (damage.primary.value * damage.healingLink) / 100;
			tmpDamage.primary.type = COMBAT_HEALING;
			combatChangeHealth(attackerPlayer, attackerPlayer, tmpDamage);
		}

		if (attackerPlayer->wheel()->getInstant("Blessing of the Grove")) {
			damage.primary.value += (damage.primary.value * attackerPlayer->wheel()->checkBlessingGroveHealingByTarget(target)) / 100.;
		}
	}
}

void Game::applyWheelOfDestinyEffectsToDamage(CombatDamage &damage, std::shared_ptr<Player> attackerPlayer, std::shared_ptr<Creature> target) const {
	// If damage is 0, it means the target is immune to the damage type, or that we missed.
	if (damage.primary.value == 0 && damage.secondary.value == 0) {
		return;
	}

	if (damage.damageMultiplier > 0) {
		damage.primary.value += (damage.primary.value * (damage.damageMultiplier)) / 100.;
		damage.secondary.value += (damage.secondary.value * (damage.damageMultiplier)) / 100.;
	}

	if (attackerPlayer) {
		damage.primary.value -= attackerPlayer->wheel()->getStat(WheelStat_t::DAMAGE);
		if (damage.secondary.value != 0) {
			damage.secondary.value -= attackerPlayer->wheel()->getStat(WheelStat_t::DAMAGE);
		}
		if (damage.instantSpellName == "Twin Burst") {
			int32_t damageBonus = attackerPlayer->wheel()->checkTwinBurstByTarget(target);
			if (damageBonus != 0) {
				damage.primary.value += (damage.primary.value * damageBonus) / 100.;
				damage.secondary.value += (damage.secondary.value * damageBonus) / 100.;
			}
		}
		if (damage.instantSpellName == "Executioner's Throw") {
			int32_t damageBonus = attackerPlayer->wheel()->checkExecutionersThrow(target);
			if (damageBonus != 0) {
				damage.primary.value += (damage.primary.value * damageBonus) / 100.;
				damage.secondary.value += (damage.secondary.value * damageBonus) / 100.;
			}
		}
		if (damage.instantSpellName == "Divine Grenade") {
			int32_t damageBonus = attackerPlayer->wheel()->checkDivineGrenade(target);
			if (damageBonus != 0) {
				damage.primary.value += (damage.primary.value * damageBonus) / 100.;
				damage.secondary.value += (damage.secondary.value * damageBonus) / 100.;
			}
		}
	}
}

int32_t Game::applyHealthChange(CombatDamage &damage, std::shared_ptr<Creature> target) const {
	int32_t targetHealth = target->getHealth();

	// Wheel of destiny (Gift of Life)
	if (std::shared_ptr<Player> targetPlayer = target->getPlayer()) {
		if (targetPlayer->wheel()->getInstant("Gift of Life") && targetPlayer->wheel()->getGiftOfCooldown() == 0 && (damage.primary.value + damage.secondary.value) >= targetHealth) {
			int32_t overkillMultiplier = (damage.primary.value + damage.secondary.value) - targetHealth;
			overkillMultiplier = (overkillMultiplier * 100) / targetPlayer->getMaxHealth();
			if (overkillMultiplier <= targetPlayer->wheel()->getGiftOfLifeValue()) {
				targetPlayer->wheel()->checkGiftOfLife();
				targetHealth = target->getHealth();
			}
		}
	}

	if (damage.primary.value >= targetHealth) {
		damage.primary.value = targetHealth;
		damage.secondary.value = 0;
	} else if (damage.secondary.value) {
		damage.secondary.value = std::min<int32_t>(damage.secondary.value, targetHealth - damage.primary.value);
	}

	return targetHealth;
}

bool Game::combatChangeHealth(std::shared_ptr<Creature> attacker, std::shared_ptr<Creature> target, CombatDamage &damage, bool isEvent /*= false*/) {
	using namespace std;
	const Position &targetPos = target->getPosition();
	if (damage.primary.value > 0) {
		if (target->getHealth() <= 0) {
			return false;
		}

		std::shared_ptr<Player> attackerPlayer;
		if (attacker) {
			attackerPlayer = attacker->getPlayer();
		} else {
			attackerPlayer = nullptr;
		}

		auto targetPlayer = target->getPlayer();
		if (attackerPlayer && targetPlayer && attackerPlayer->getSkull() == SKULL_BLACK && attackerPlayer->getSkullClient(targetPlayer) == SKULL_NONE) {
			return false;
		}

		if (damage.origin != ORIGIN_NONE) {
			const auto events = target->getCreatureEvents(CREATURE_EVENT_HEALTHCHANGE);
			if (!events.empty()) {
				for (const auto creatureEvent : events) {
					creatureEvent->executeHealthChange(target, attacker, damage);
				}
				damage.origin = ORIGIN_NONE;
				return combatChangeHealth(attacker, target, damage);
			}
		}

		// Wheel of destiny combat healing
		applyWheelOfDestinyHealing(damage, attackerPlayer, target);

		auto realHealthChange = target->getHealth();
		target->gainHealth(attacker, damage.primary.value);
		realHealthChange = target->getHealth() - realHealthChange;

		if (realHealthChange > 0 && !target->isInGhostMode()) {
			if (targetPlayer) {
				targetPlayer->updateImpactTracker(COMBAT_HEALING, realHealthChange);
			}

			// Party hunt analyzer
			if (auto party = attackerPlayer ? attackerPlayer->getParty() : nullptr) {
				party->addPlayerHealing(attackerPlayer, realHealthChange);
			}

			std::stringstream ss;

			ss << realHealthChange << (realHealthChange != 1 ? " hitpoints." : " hitpoint.");
			std::string damageString = ss.str();

			std::string spectatorMessage;

			TextMessage message;
			message.position = targetPos;
			message.primary.value = realHealthChange;
			message.primary.color = TEXTCOLOR_PASTELRED;

			for (const auto &spectator : Spectators().find<Player>(targetPos)) {
				const auto &tmpPlayer = spectator->getPlayer();
				if (!tmpPlayer) {
					continue;
				}

				if (tmpPlayer == attackerPlayer && attackerPlayer != targetPlayer) {
					ss.str({});
					ss << "You heal " << target->getNameDescription() << " for " << damageString;
					message.type = MESSAGE_HEALED;
					message.text = ss.str();
				} else if (tmpPlayer == targetPlayer) {
					ss.str({});
					if (!attacker) {
						ss << "You were healed";
					} else if (targetPlayer == attackerPlayer) {
						ss << "You heal yourself";
					} else {
						ss << "You were healed by " << attacker->getNameDescription();
					}
					ss << " for " << damageString;
					message.type = MESSAGE_HEALED;
					message.text = ss.str();
				} else {
					if (spectatorMessage.empty()) {
						ss.str({});
						if (!attacker) {
							ss << ucfirst(target->getNameDescription()) << " was healed";
						} else {
							ss << ucfirst(attacker->getNameDescription()) << " healed ";
							if (attacker == target) {
								ss << (targetPlayer ? targetPlayer->getReflexivePronoun() : "itself");
							} else {
								ss << target->getNameDescription();
							}
						}
						ss << " for " << damageString;
						spectatorMessage = ss.str();
					}
					message.type = MESSAGE_HEALED_OTHERS;
					message.text = spectatorMessage;
				}
				tmpPlayer->sendTextMessage(message);
			}
		}
	} else {
		if (!target->isAttackable()) {
			if (!target->isInGhostMode()) {
				addMagicEffect(targetPos, CONST_ME_POFF);
			}
			return true;
		}

		const auto &attackerPlayer = attacker ? attacker->getPlayer() : nullptr;

		const auto &targetPlayer = target->getPlayer();
		if (attackerPlayer && targetPlayer && attackerPlayer->getSkull() == SKULL_BLACK && attackerPlayer->getSkullClient(targetPlayer) == SKULL_NONE) {
			return false;
		}

		// Wheel of destiny apply combat effects
		applyWheelOfDestinyEffectsToDamage(damage, attackerPlayer, target);

		damage.primary.value = std::abs(damage.primary.value);
		damage.secondary.value = std::abs(damage.secondary.value);

		std::shared_ptr<Monster> targetMonster;
		if (target && target->getMonster()) {
			targetMonster = target->getMonster();
		} else {
			targetMonster = nullptr;
		}

		std::shared_ptr<Monster> attackerMonster;
		if (attacker && attacker->getMonster()) {
			attackerMonster = attacker->getMonster();
		} else {
			attackerMonster = nullptr;
		}

		if (attacker && attackerPlayer && damage.extension == false && damage.origin == ORIGIN_RANGED && target == attackerPlayer->getAttackedCreature()) {
			const Position &attackerPos = attacker->getPosition();
			if (targetPos.z == attackerPos.z) {
				int32_t distanceX = Position::getDistanceX(targetPos, attackerPos);
				int32_t distanceY = Position::getDistanceY(targetPos, attackerPos);
				int32_t damageX = attackerPlayer->getPerfectShotDamage(distanceX, true);
				int32_t damageY = attackerPlayer->getPerfectShotDamage(distanceY, true);
				std::shared_ptr<Item> item = attackerPlayer->getWeapon();
				if (item && item->getWeaponType() == WEAPON_DISTANCE) {
					std::shared_ptr<Item> quiver = attackerPlayer->getInventoryItem(CONST_SLOT_RIGHT);
					if (quiver && quiver->getWeaponType()) {
						if (quiver->getPerfectShotRange() == distanceX) {
							damageX -= quiver->getPerfectShotDamage();
						} else if (quiver->getPerfectShotRange() == distanceY) {
							damageY -= quiver->getPerfectShotDamage();
						}
					}
				}
				if (damageX != 0 || damageY != 0) {
					int32_t totalDamage = damageX;
					if (distanceX != distanceY) {
						totalDamage += damageY;
					}
					damage.primary.value += totalDamage;
					if (!damage.exString.empty()) {
						damage.exString += ", ";
					}
					damage.exString += "perfect shot";
				}
			}
		}

		TextMessage message;
		message.position = targetPos;

		if (!isEvent) {
			g_events().eventCreatureOnDrainHealth(target, attacker, damage.primary.type, damage.primary.value, damage.secondary.type, damage.secondary.value, message.primary.color, message.secondary.color);
			g_callbacks().executeCallback(EventCallback_t::creatureOnDrainHealth, &EventCallback::creatureOnDrainHealth, target, attacker, damage.primary.type, damage.primary.value, damage.secondary.type, damage.secondary.value, message.primary.color, message.secondary.color);
		}
		if (damage.origin != ORIGIN_NONE && attacker && damage.primary.type != COMBAT_HEALING) {
			damage.primary.value *= attacker->getBuff(BUFF_DAMAGEDEALT) / 100.;
			damage.secondary.value *= attacker->getBuff(BUFF_DAMAGEDEALT) / 100.;
		}
		if (damage.origin != ORIGIN_NONE && target && damage.primary.type != COMBAT_HEALING) {
			damage.primary.value *= target->getBuff(BUFF_DAMAGERECEIVED) / 100.;
			damage.secondary.value *= target->getBuff(BUFF_DAMAGERECEIVED) / 100.;
		}
		auto healthChange = damage.primary.value + damage.secondary.value;
		if (healthChange == 0) {
			return true;
		}

		auto spectators = Spectators().find<Player>(targetPos, true);

		if (targetPlayer && attackerMonster) {
			handleHazardSystemAttack(damage, targetPlayer, attackerMonster, false);
		} else if (attackerPlayer && targetMonster) {
			handleHazardSystemAttack(damage, attackerPlayer, targetMonster, true);

			if (damage.primary.value == 0 && damage.secondary.value == 0) {
				notifySpectators(spectators.data(), targetPos, attackerPlayer, targetMonster);
				return true;
			}
		}

		if (damage.fatal) {
			addMagicEffect(spectators.data(), targetPos, CONST_ME_FATAL);
		} else if (damage.critical) {
			addMagicEffect(spectators.data(), targetPos, CONST_ME_CRITICAL_DAMAGE);
		}

		if (!damage.extension && attackerMonster && targetPlayer) {
			// Charm rune (target as player)
			if (charmRune_t activeCharm = g_iobestiary().getCharmFromTarget(targetPlayer, g_monsters().getMonsterTypeByRaceId(attackerMonster->getRaceId()));
				activeCharm != CHARM_NONE && activeCharm != CHARM_CLEANSE) {
				if (const auto charm = g_iobestiary().getBestiaryCharm(activeCharm);
					charm->type == CHARM_DEFENSIVE && charm->chance > normal_random(0, 100) && g_iobestiary().parseCharmCombat(charm, targetPlayer, attacker, (damage.primary.value + damage.secondary.value))) {
					return false; // Dodge charm
				}
			}
		}

		std::string attackMsg = fmt::format("{} attack", damage.critical ? "critical " : " ");
		std::stringstream ss;

		if (target->hasCondition(CONDITION_MANASHIELD) && damage.primary.type != COMBAT_UNDEFINEDDAMAGE) {
			int32_t manaDamage = std::min<int32_t>(target->getMana(), healthChange);
			uint16_t manaShield = target->getManaShield();
			if (manaShield > 0) {
				if (manaShield > manaDamage) {
					target->setManaShield(manaShield - manaDamage);
					manaShield = manaShield - manaDamage;
				} else {
					manaDamage = manaShield;
					target->removeCondition(CONDITION_MANASHIELD);
					manaShield = 0;
				}
			}
			if (manaDamage != 0) {
				if (damage.origin != ORIGIN_NONE) {
					const auto events = target->getCreatureEvents(CREATURE_EVENT_MANACHANGE);
					if (!events.empty()) {
						for (const auto creatureEvent : events) {
							creatureEvent->executeManaChange(target, attacker, damage);
						}
						healthChange = damage.primary.value + damage.secondary.value;
						if (healthChange == 0) {
							return true;
						}
						manaDamage = std::min<int32_t>(target->getMana(), healthChange);
					}
				}

				target->drainMana(attacker, manaDamage);

				if (target->getMana() == 0 && manaShield > 0) {
					target->removeCondition(CONDITION_MANASHIELD);
				}

				addMagicEffect(spectators.data(), targetPos, CONST_ME_LOSEENERGY);

				std::string damageString = std::to_string(manaDamage);

				std::string spectatorMessage;

				message.primary.value = manaDamage;
				message.primary.color = TEXTCOLOR_BLUE;

				for (const auto &spectator : spectators) {
					const auto &tmpPlayer = spectator->getPlayer();
					if (!tmpPlayer || tmpPlayer->getPosition().z != targetPos.z) {
						continue;
					}

					if (tmpPlayer == attackerPlayer && attackerPlayer != targetPlayer) {
						ss.str({});
						ss << ucfirst(target->getNameDescription()) << " loses " << damageString + " mana due to your " << attackMsg << ".";

						if (!damage.exString.empty()) {
							ss << " (" << damage.exString << ")";
						}
						message.type = MESSAGE_DAMAGE_DEALT;
						message.text = ss.str();
					} else if (tmpPlayer == targetPlayer) {
						ss.str({});
						ss << "You lose " << damageString << " mana";
						if (!attacker) {
							ss << '.';
						} else if (targetPlayer == attackerPlayer) {
							ss << " due to your own " << attackMsg << ".";
						} else {
							ss << " due to an " << attackMsg << " by " << attacker->getNameDescription() << '.';
						}
						message.type = MESSAGE_DAMAGE_RECEIVED;
						message.text = ss.str();
					} else {
						if (spectatorMessage.empty()) {
							ss.str({});
							ss << ucfirst(target->getNameDescription()) << " loses " << damageString + " mana";
							if (attacker) {
								ss << " due to ";
								if (attacker == target) {
									ss << (targetPlayer ? targetPlayer->getPossessivePronoun() : "its") << " own attack";
								} else {
									ss << "an " << attackMsg << " by " << attacker->getNameDescription();
								}
							}
							ss << '.';
							spectatorMessage = ss.str();
						}
						message.type = MESSAGE_DAMAGE_OTHERS;
						message.text = spectatorMessage;
					}
					tmpPlayer->sendTextMessage(message);
				}

				damage.primary.value -= manaDamage;
				if (damage.primary.value < 0) {
					damage.secondary.value = std::max<int32_t>(0, damage.secondary.value + damage.primary.value);
					damage.primary.value = 0;
				}

				if (attackerPlayer) {
					attackerPlayer->updateImpactTracker(damage.primary.type, damage.primary.value);
					if (damage.secondary.type != COMBAT_NONE) {
						attackerPlayer->updateImpactTracker(damage.secondary.type, damage.secondary.value);
					}
				}

				if (targetPlayer) {
					targetPlayer->updateImpactTracker(damage.primary.type, manaDamage);
					if (damage.secondary.type != COMBAT_NONE) {
						targetPlayer->updateImpactTracker(damage.secondary.type, damage.secondary.value);
					}
				}
			}
		}

		auto realDamage = damage.primary.value + damage.secondary.value;
		if (realDamage == 0) {
			return true;
		}

		if (damage.origin != ORIGIN_NONE) {
			const auto events = target->getCreatureEvents(CREATURE_EVENT_HEALTHCHANGE);
			if (!events.empty()) {
				for (const auto creatureEvent : events) {
					creatureEvent->executeHealthChange(target, attacker, damage);
				}
				damage.origin = ORIGIN_NONE;
				return combatChangeHealth(attacker, target, damage);
			}
		}

		auto targetHealth = applyHealthChange(damage, target);
		if (damage.primary.value >= targetHealth) {
			damage.primary.value = targetHealth;
			damage.secondary.value = 0;
		} else if (damage.secondary.value) {
			damage.secondary.value = std::min<int32_t>(damage.secondary.value, targetHealth - damage.primary.value);
		}

		// Apply Custom PvP Damage (must be placed here to avoid recursive calls)
		if (attackerPlayer && targetPlayer) {
			applyPvPDamage(damage, attackerPlayer, targetPlayer);
		}

		realDamage = damage.primary.value + damage.secondary.value;
		if (realDamage == 0) {
			return true;
		} else if (realDamage >= targetHealth) {
			for (const auto creatureEvent : target->getCreatureEvents(CREATURE_EVENT_PREPAREDEATH)) {
				if (!creatureEvent->executeOnPrepareDeath(target, attacker)) {
					return false;
				}
			}
		}

		target->drainHealth(attacker, realDamage);
		if (realDamage > 0 && targetMonster) {
			if (attackerPlayer && attackerPlayer->getPlayer()) {
				attackerPlayer->updateImpactTracker(damage.secondary.type, damage.secondary.value);
			}

			if (targetMonster->israndomStepping()) {
				targetMonster->setIgnoreFieldDamage(true);
				targetMonster->updateMapCache();
			}
		}

		if (spectators.empty()) {
			spectators.find<Player>(targetPos, true);
		}

		addCreatureHealth(spectators.data(), target);

		sendDamageMessageAndEffects(
			attacker,
			target,
			damage,
			targetPos,
			attackerPlayer,
			targetPlayer,
			message,
			spectators.data(),
			realDamage
		);

		if (attackerPlayer) {
			if (!damage.extension && damage.origin != ORIGIN_CONDITION) {
				applyCharmRune(targetMonster, attackerPlayer, target, realDamage);
				applyLifeLeech(attackerPlayer, targetMonster, target, damage, realDamage);
				applyManaLeech(attackerPlayer, targetMonster, target, damage, realDamage);
			}
			updatePlayerPartyHuntAnalyzer(damage, attackerPlayer);
		}
	}

	return true;
}

void Game::updatePlayerPartyHuntAnalyzer(const CombatDamage &damage, std::shared_ptr<Player> player) const {
	if (!player) {
		return;
	}

	if (auto party = player->getParty()) {
		if (damage.primary.value != 0) {
			party->addPlayerDamage(player, damage.primary.value);
		}
		if (damage.secondary.value != 0) {
			party->addPlayerDamage(player, damage.secondary.value);
		}
	}
}

void Game::sendDamageMessageAndEffects(
	std::shared_ptr<Creature> attacker, std::shared_ptr<Creature> target, const CombatDamage &damage,
	const Position &targetPos, std::shared_ptr<Player> attackerPlayer, std::shared_ptr<Player> targetPlayer,
	TextMessage &message, const CreatureVector &spectators, int32_t realDamage
) {
	message.primary.value = damage.primary.value;
	message.secondary.value = damage.secondary.value;

	sendEffects(target, damage, targetPos, message, spectators);

	if (shouldSendMessage(message)) {
		sendMessages(attacker, target, damage, targetPos, attackerPlayer, targetPlayer, message, spectators, realDamage);
	}
}

bool Game::shouldSendMessage(const TextMessage &message) const {
	return message.primary.color != TEXTCOLOR_NONE || message.secondary.color != TEXTCOLOR_NONE;
}

void Game::sendMessages(
	std::shared_ptr<Creature> attacker, std::shared_ptr<Creature> target, const CombatDamage &damage,
	const Position &targetPos, std::shared_ptr<Player> attackerPlayer, std::shared_ptr<Player> targetPlayer,
	TextMessage &message, const CreatureVector &spectators, int32_t realDamage
) const {
	if (attackerPlayer) {
		attackerPlayer->updateImpactTracker(damage.primary.type, damage.primary.value);
		if (damage.secondary.type != COMBAT_NONE) {
			attackerPlayer->updateImpactTracker(damage.secondary.type, damage.secondary.value);
		}
	}
	if (targetPlayer) {
		std::string cause = "(other)";
		if (attacker) {
			cause = attacker->getName();
		}

		targetPlayer->updateInputAnalyzer(damage.primary.type, damage.primary.value, cause);
		if (attackerPlayer) {
			if (damage.secondary.type != COMBAT_NONE) {
				attackerPlayer->updateInputAnalyzer(damage.secondary.type, damage.secondary.value, cause);
			}
		}
	}
	std::stringstream ss;

	ss << realDamage << (realDamage != 1 ? " hitpoints" : " hitpoint");
	std::string damageString = ss.str();

	std::string spectatorMessage;

	for (std::shared_ptr<Creature> spectator : spectators) {
		std::shared_ptr<Player> tmpPlayer = spectator->getPlayer();
		if (!tmpPlayer || tmpPlayer->getPosition().z != targetPos.z) {
			continue;
		}

		if (tmpPlayer == attackerPlayer && attackerPlayer != targetPlayer) {
			buildMessageAsAttacker(target, damage, message, ss, damageString);
		} else if (tmpPlayer == targetPlayer) {
			buildMessageAsTarget(attacker, damage, attackerPlayer, targetPlayer, message, ss, damageString);
		} else {
			buildMessageAsSpectator(attacker, target, damage, targetPlayer, message, ss, damageString, spectatorMessage);
		}
		tmpPlayer->sendTextMessage(message);
	}
}

void Game::buildMessageAsSpectator(
	std::shared_ptr<Creature> attacker, std::shared_ptr<Creature> target, const CombatDamage &damage,
	std::shared_ptr<Player> targetPlayer, TextMessage &message, std::stringstream &ss,
	const std::string &damageString, std::string &spectatorMessage
) const {
	if (spectatorMessage.empty()) {
		ss.str({});
		auto attackMsg = damage.critical ? "critical " : "";
		auto article = damage.critical ? "a" : "an";
		ss << ucfirst(target->getNameDescription()) << " loses " << damageString;
		if (attacker) {
			ss << " due to ";
			if (attacker == target) {
				if (targetPlayer) {
					ss << targetPlayer->getPossessivePronoun() << " own " << attackMsg << "attack";
				} else {
					ss << "its own " << attackMsg << "attack";
				}
			} else {
				ss << article << " " << attackMsg << "attack by " << attacker->getNameDescription();
			}
		}
		ss << '.';
		if (damage.extension) {
			ss << " " << damage.exString;
		}
		spectatorMessage = ss.str();
	}

	message.type = MESSAGE_DAMAGE_OTHERS;
	message.text = spectatorMessage;
}

void Game::buildMessageAsTarget(
	std::shared_ptr<Creature> attacker, const CombatDamage &damage, std::shared_ptr<Player> attackerPlayer,
	std::shared_ptr<Player> targetPlayer, TextMessage &message, std::stringstream &ss,
	const std::string &damageString
) const {
	ss.str({});
	auto attackMsg = damage.critical ? "critical " : "";
	auto article = damage.critical ? "a" : "an";
	ss << "You lose " << damageString;
	if (!attacker) {
		ss << '.';
	} else if (targetPlayer == attackerPlayer) {
		ss << " due to your own " << attackMsg << "attack.";
	} else {
		ss << " due to " << article << " " << attackMsg << "attack by " << attacker->getNameDescription() << '.';
	}
	if (damage.extension) {
		ss << " " << damage.exString;
	}
	message.type = MESSAGE_DAMAGE_RECEIVED;
	message.text = ss.str();
}

void Game::buildMessageAsAttacker(
	std::shared_ptr<Creature> target, const CombatDamage &damage, TextMessage &message,
	std::stringstream &ss, const std::string &damageString
) const {
	ss.str({});
	ss << ucfirst(target->getNameDescription()) << " loses " << damageString << " due to your " << (damage.critical ? "critical " : " ") << "attack.";
	if (damage.extension) {
		ss << " " << damage.exString;
	}
	if (damage.fatal) {
		ss << " (Onslaught)";
	}
	message.type = MESSAGE_DAMAGE_DEALT;
	message.text = ss.str();
}

void Game::sendEffects(
	std::shared_ptr<Creature> target, const CombatDamage &damage, const Position &targetPos, TextMessage &message,
	const CreatureVector &spectators
) {
	uint16_t hitEffect;
	if (message.primary.value) {
		combatGetTypeInfo(damage.primary.type, target, message.primary.color, hitEffect);
		if (hitEffect != CONST_ME_NONE) {
			addMagicEffect(spectators, targetPos, hitEffect);
		}
	}

	if (message.secondary.value) {
		combatGetTypeInfo(damage.secondary.type, target, message.secondary.color, hitEffect);
		if (hitEffect != CONST_ME_NONE) {
			addMagicEffect(spectators, targetPos, hitEffect);
		}
	}
}

void Game::applyCharmRune(
	std::shared_ptr<Monster> targetMonster, std::shared_ptr<Player> attackerPlayer, std::shared_ptr<Creature> target, const int32_t &realDamage
) const {
	if (!targetMonster || !attackerPlayer) {
		return;
	}
	if (charmRune_t activeCharm = g_iobestiary().getCharmFromTarget(attackerPlayer, g_monsters().getMonsterTypeByRaceId(targetMonster->getRaceId()));
		activeCharm != CHARM_NONE) {
		const auto charm = g_iobestiary().getBestiaryCharm(activeCharm);
		int8_t chance = charm->id == CHARM_CRIPPLE ? charm->chance : charm->chance + attackerPlayer->getCharmChanceModifier();
		g_logger().debug("charm chance: {}, base: {}, bonus: {}", chance, charm->chance, attackerPlayer->getCharmChanceModifier());
		if (charm->type == CHARM_OFFENSIVE && (chance >= normal_random(0, 100))) {
			g_iobestiary().parseCharmCombat(charm, attackerPlayer, target, realDamage);
		}
	}
}

// Mana leech
void Game::applyManaLeech(
	std::shared_ptr<Player> attackerPlayer, std::shared_ptr<Monster> targetMonster, std::shared_ptr<Creature> target, const CombatDamage &damage, const int32_t &realDamage
) const {
	// Wheel of destiny bonus - mana leech chance and amount
	auto wheelLeechChance = attackerPlayer->wheel()->checkDrainBodyLeech(target, SKILL_MANA_LEECH_CHANCE);
	auto wheelLeechAmount = attackerPlayer->wheel()->checkDrainBodyLeech(target, SKILL_MANA_LEECH_AMOUNT);

	uint16_t manaChance = attackerPlayer->getSkillLevel(SKILL_MANA_LEECH_CHANCE) + wheelLeechChance + damage.manaLeechChance;
	uint16_t manaSkill = attackerPlayer->getSkillLevel(SKILL_MANA_LEECH_AMOUNT) + wheelLeechAmount + damage.manaLeech;
	if (normal_random(0, 100) >= manaChance) {
		return;
	}
	// Void charm rune
	if (targetMonster) {
		if (uint16_t playerCharmRaceidVoid = attackerPlayer->parseRacebyCharm(CHARM_VOID, false, 0);
			playerCharmRaceidVoid != 0 && playerCharmRaceidVoid == targetMonster->getRace()) {
			if (const auto charm = g_iobestiary().getBestiaryCharm(CHARM_VOID)) {
				manaSkill += charm->percent;
			}
		}
	}
	CombatParams tmpParams;
	CombatDamage tmpDamage;

	int affected = damage.affected;
	tmpDamage.origin = ORIGIN_SPELL;
	tmpDamage.primary.type = COMBAT_MANADRAIN;
	tmpDamage.primary.value = calculateLeechAmount(realDamage, manaSkill, affected);

	Combat::doCombatMana(nullptr, attackerPlayer, tmpDamage, tmpParams);
}

// Life leech
void Game::applyLifeLeech(
	std::shared_ptr<Player> attackerPlayer, std::shared_ptr<Monster> targetMonster, std::shared_ptr<Creature> target, const CombatDamage &damage, const int32_t &realDamage
) const {
	// Wheel of destiny bonus - life leech chance and amount
	auto wheelLeechChance = attackerPlayer->wheel()->checkDrainBodyLeech(target, SKILL_LIFE_LEECH_CHANCE);
	auto wheelLeechAmount = attackerPlayer->wheel()->checkDrainBodyLeech(target, SKILL_LIFE_LEECH_AMOUNT);
	uint16_t lifeChance = attackerPlayer->getSkillLevel(SKILL_LIFE_LEECH_CHANCE) + wheelLeechChance + damage.lifeLeechChance;
	uint16_t lifeSkill = attackerPlayer->getSkillLevel(SKILL_LIFE_LEECH_AMOUNT) + wheelLeechAmount + damage.lifeLeech;
	if (normal_random(0, 100) >= lifeChance) {
		return;
	}
	if (targetMonster) {
		if (uint16_t playerCharmRaceidVamp = attackerPlayer->parseRacebyCharm(CHARM_VAMP, false, 0);
			playerCharmRaceidVamp != 0 && playerCharmRaceidVamp == targetMonster->getRaceId()) {
			if (const auto lifec = g_iobestiary().getBestiaryCharm(CHARM_VAMP)) {
				lifeSkill += lifec->percent;
			}
		}
	}
	CombatParams tmpParams;
	CombatDamage tmpDamage;

	int affected = damage.affected;
	tmpDamage.origin = ORIGIN_SPELL;
	tmpDamage.primary.type = COMBAT_HEALING;
	tmpDamage.primary.value = calculateLeechAmount(realDamage, lifeSkill, affected);

	Combat::doCombatHealth(nullptr, attackerPlayer, tmpDamage, tmpParams);
}

int32_t Game::calculateLeechAmount(const int32_t &realDamage, const uint16_t &skillAmount, int targetsAffected) const {
	auto intermediateResult = realDamage * (skillAmount / 10000.0) * (0.1 * targetsAffected + 0.9) / targetsAffected;
	return std::clamp<int32_t>(static_cast<int32_t>(std::lround(intermediateResult)), 0, realDamage);
}

bool Game::combatChangeMana(std::shared_ptr<Creature> attacker, std::shared_ptr<Creature> target, CombatDamage &damage) {
	const Position &targetPos = target->getPosition();
	auto manaChange = damage.primary.value + damage.secondary.value;
	if (manaChange > 0) {
		std::shared_ptr<Player> attackerPlayer;
		if (attacker) {
			attackerPlayer = attacker->getPlayer();
		} else {
			attackerPlayer = nullptr;
		}

		auto targetPlayer = target->getPlayer();
		if (attackerPlayer && targetPlayer && attackerPlayer->getSkull() == SKULL_BLACK && attackerPlayer->getSkullClient(targetPlayer) == SKULL_NONE) {
			return false;
		}

		if (damage.origin != ORIGIN_NONE) {
			const auto events = target->getCreatureEvents(CREATURE_EVENT_MANACHANGE);
			if (!events.empty()) {
				for (const auto creatureEvent : events) {
					creatureEvent->executeManaChange(target, attacker, damage);
				}
				damage.origin = ORIGIN_NONE;
				return combatChangeMana(attacker, target, damage);
			}
		}

		auto realManaChange = target->getMana();
		target->changeMana(manaChange);
		realManaChange = target->getMana() - realManaChange;

		if (realManaChange > 0 && !target->isInGhostMode()) {
			std::string damageString = fmt::format("{} mana", realManaChange);

			std::string spectatorMessage;
			if (!attacker) {
				spectatorMessage += ucfirst(target->getNameDescription());
				spectatorMessage += " was restored for " + damageString;
			} else {
				spectatorMessage += ucfirst(attacker->getNameDescription());
				spectatorMessage += " restored ";
				if (attacker == target) {
					spectatorMessage += (targetPlayer ? targetPlayer->getReflexivePronoun() : "itself");
				} else {
					spectatorMessage += target->getNameDescription();
				}
				spectatorMessage += " for " + damageString;
			}

			TextMessage message;
			message.position = targetPos;
			message.primary.value = realManaChange;
			message.primary.color = TEXTCOLOR_MAYABLUE;

			for (const auto &spectator : Spectators().find<Player>(targetPos)) {
				const auto &tmpPlayer = spectator->getPlayer();
				if (!tmpPlayer) {
					continue;
				}

				if (tmpPlayer == attackerPlayer && attackerPlayer != targetPlayer) {
					message.type = MESSAGE_HEALED;
					message.text = "You restored " + target->getNameDescription() + " for " + damageString;
				} else if (tmpPlayer == targetPlayer) {
					message.type = MESSAGE_HEALED;
					if (!attacker) {
						message.text = "You were restored for " + damageString;
					} else if (targetPlayer == attackerPlayer) {
						message.text = "You restore yourself for " + damageString;
					} else {
						message.text = "You were restored by " + attacker->getNameDescription() + " for " + damageString;
					}
				} else {
					message.type = MESSAGE_HEALED_OTHERS;
					message.text = spectatorMessage;
				}
				tmpPlayer->sendTextMessage(message);
			}
		}
	} else {
		if (!target->isAttackable()) {
			if (!target->isInGhostMode()) {
				addMagicEffect(targetPos, CONST_ME_POFF);
			}
			return false;
		}

		std::shared_ptr<Player> attackerPlayer;
		if (attacker) {
			attackerPlayer = attacker->getPlayer();
		} else {
			attackerPlayer = nullptr;
		}

		auto targetPlayer = target->getPlayer();
		if (attackerPlayer && targetPlayer && attackerPlayer->getSkull() == SKULL_BLACK && attackerPlayer->getSkullClient(targetPlayer) == SKULL_NONE) {
			return false;
		}

		auto manaLoss = std::min<int32_t>(target->getMana(), -manaChange);
		BlockType_t blockType = target->blockHit(attacker, COMBAT_MANADRAIN, manaLoss);
		if (blockType != BLOCK_NONE) {
			addMagicEffect(targetPos, CONST_ME_POFF);
			return false;
		}

		if (manaLoss <= 0) {
			return true;
		}

		if (damage.origin != ORIGIN_NONE) {
			const auto events = target->getCreatureEvents(CREATURE_EVENT_MANACHANGE);
			if (!events.empty()) {
				for (const auto creatureEvent : events) {
					creatureEvent->executeManaChange(target, attacker, damage);
				}
				damage.origin = ORIGIN_NONE;
				return combatChangeMana(attacker, target, damage);
			}
		}

		if (targetPlayer && attacker && attacker->getMonster()) {
			// Charm rune (target as player)
			const auto mType = g_monsters().getMonsterType(attacker->getName());
			if (mType) {
				charmRune_t activeCharm = g_iobestiary().getCharmFromTarget(targetPlayer, mType);
				if (activeCharm != CHARM_NONE && activeCharm != CHARM_CLEANSE) {
					const auto charm = g_iobestiary().getBestiaryCharm(activeCharm);
					if (charm && charm->type == CHARM_DEFENSIVE && (charm->chance > normal_random(0, 100))) {
						if (g_iobestiary().parseCharmCombat(charm, targetPlayer, attacker, manaChange)) {
							sendDoubleSoundEffect(targetPlayer->getPosition(), charm->soundCastEffect, charm->soundImpactEffect, targetPlayer);
							return false; // Dodge charm
						}
					}
				}
			}
		}

		target->drainMana(attacker, manaLoss);

		std::stringstream ss;

		std::string damageString = std::to_string(manaLoss);

		std::string spectatorMessage;

		TextMessage message;
		message.position = targetPos;
		message.primary.value = manaLoss;
		message.primary.color = TEXTCOLOR_BLUE;

		for (const auto &spectator : Spectators().find<Player>(targetPos)) {
			const auto &tmpPlayer = spectator->getPlayer();
			if (!tmpPlayer) {
				continue;
			}

			if (tmpPlayer == attackerPlayer && attackerPlayer != targetPlayer) {
				ss.str({});
				ss << ucfirst(target->getNameDescription()) << " loses " << damageString << " mana due to your attack.";
				message.type = MESSAGE_DAMAGE_DEALT;
				message.text = ss.str();
			} else if (tmpPlayer == targetPlayer) {
				ss.str({});
				ss << "You lose " << damageString << " mana";
				if (!attacker) {
					ss << '.';
				} else if (targetPlayer == attackerPlayer) {
					ss << " due to your own attack.";
				} else {
					ss << " mana due to an attack by " << attacker->getNameDescription() << '.';
				}
				message.type = MESSAGE_DAMAGE_RECEIVED;
				message.text = ss.str();
			} else {
				if (spectatorMessage.empty()) {
					ss.str({});
					ss << ucfirst(target->getNameDescription()) << " loses " << damageString << " mana";
					if (attacker) {
						ss << " due to ";
						if (attacker == target) {
							ss << (targetPlayer ? targetPlayer->getPossessivePronoun() : "its") << " own attack";
						} else {
							ss << "an attack by " << attacker->getNameDescription();
						}
					}
					ss << '.';
					spectatorMessage = ss.str();
				}
				message.type = MESSAGE_DAMAGE_OTHERS;
				message.text = spectatorMessage;
			}
			tmpPlayer->sendTextMessage(message);
		}
	}

	return true;
}

void Game::addCreatureHealth(std::shared_ptr<Creature> target) {
	auto spectators = Spectators().find<Player>(target->getPosition(), true);
	addCreatureHealth(spectators.data(), target);
}

void Game::addCreatureHealth(const CreatureVector &spectators, std::shared_ptr<Creature> target) {
	uint8_t healthPercent = std::ceil((static_cast<double>(target->getHealth()) / std::max<int32_t>(target->getMaxHealth(), 1)) * 100);
	if (const auto &targetPlayer = target->getPlayer()) {
		if (const auto &party = targetPlayer->getParty()) {
			party->updatePlayerHealth(targetPlayer, target, healthPercent);
		}
	} else if (const auto &master = target->getMaster()) {
		if (const auto &masterPlayer = master->getPlayer()) {
			if (const auto &party = masterPlayer->getParty()) {
				party->updatePlayerHealth(masterPlayer, target, healthPercent);
			}
		}
	}
	for (const auto &spectator : spectators) {
		if (const auto &tmpPlayer = spectator->getPlayer()) {
			tmpPlayer->sendCreatureHealth(target);
		}
	}
}

void Game::addPlayerMana(std::shared_ptr<Player> target) {
	if (const auto &party = target->getParty()) {
		uint8_t manaPercent = std::ceil((static_cast<double>(target->getMana()) / std::max<int32_t>(target->getMaxMana(), 1)) * 100);
		party->updatePlayerMana(target, manaPercent);
	}
}

void Game::addPlayerVocation(std::shared_ptr<Player> target) {
	if (const auto &party = target->getParty()) {
		party->updatePlayerVocation(target);
	}

	for (const auto &spectator : Spectators().find<Player>(target->getPosition(), true)) {
		spectator->getPlayer()->sendPlayerVocation(target);
	}
}

void Game::addMagicEffect(const Position &pos, uint16_t effect) {
	auto spectators = Spectators().find<Player>(pos, true);
	addMagicEffect(spectators.data(), pos, effect);
}

void Game::addMagicEffect(const CreatureVector &spectators, const Position &pos, uint16_t effect) {
	for (const auto &spectator : spectators) {
		if (const auto &tmpPlayer = spectator->getPlayer()) {
			tmpPlayer->sendMagicEffect(pos, effect);
		}
	}
}

void Game::removeMagicEffect(const Position &pos, uint16_t effect) {
	auto spectators = Spectators().find<Player>(pos, true);
	removeMagicEffect(spectators.data(), pos, effect);
}

void Game::removeMagicEffect(const CreatureVector &spectators, const Position &pos, uint16_t effect) {
	for (const auto &spectator : spectators) {
		if (const auto &tmpPlayer = spectator->getPlayer()) {
			tmpPlayer->removeMagicEffect(pos, effect);
		}
	}
}

void Game::addDistanceEffect(const Position &fromPos, const Position &toPos, uint16_t effect) {
	auto spectators = Spectators().find<Player>(fromPos).find<Player>(toPos);
	addDistanceEffect(spectators.data(), fromPos, toPos, effect);
}

void Game::addDistanceEffect(const CreatureVector &spectators, const Position &fromPos, const Position &toPos, uint16_t effect) {
	for (const auto &spectator : spectators) {
		if (const auto &tmpPlayer = spectator->getPlayer()) {
			tmpPlayer->sendDistanceShoot(fromPos, toPos, effect);
		}
	}
}

void Game::checkImbuements() {
	for (const auto &[mapPlayerId, mapPlayer] : getPlayers()) {
		if (!mapPlayer) {
			continue;
		}

		mapPlayer->updateInventoryImbuement();
	}
}

void Game::checkLight() {
	lightHour += lightHourDelta;

	if (lightHour > LIGHT_DAY_LENGTH) {
		lightHour -= LIGHT_DAY_LENGTH;
	}

	if (std::abs(lightHour - SUNRISE) < 2 * lightHourDelta) {
		lightState = LIGHT_STATE_SUNRISE;
	} else if (std::abs(lightHour - SUNSET) < 2 * lightHourDelta) {
		lightState = LIGHT_STATE_SUNSET;
	}

	int32_t newLightLevel = lightLevel;
	bool lightChange = false;

	switch (lightState) {
		case LIGHT_STATE_SUNRISE: {
			newLightLevel += (LIGHT_LEVEL_DAY - LIGHT_LEVEL_NIGHT) / 30;
			lightChange = true;
			break;
		}
		case LIGHT_STATE_SUNSET: {
			newLightLevel -= (LIGHT_LEVEL_DAY - LIGHT_LEVEL_NIGHT) / 30;
			lightChange = true;
			break;
		}
		default:
			break;
	}

	if (newLightLevel <= LIGHT_LEVEL_NIGHT) {
		lightLevel = LIGHT_LEVEL_NIGHT;
		lightState = LIGHT_STATE_NIGHT;
	} else if (newLightLevel >= LIGHT_LEVEL_DAY) {
		lightLevel = LIGHT_LEVEL_DAY;
		lightState = LIGHT_STATE_DAY;
	} else {
		lightLevel = newLightLevel;
	}

	LightInfo lightInfo = getWorldLightInfo();

	if (lightChange) {
		for ([[maybe_unused]] const auto &[mapPlayerId, mapPlayer] : getPlayers()) {
			mapPlayer->sendWorldLight(lightInfo);
			mapPlayer->sendTibiaTime(lightHour);
		}
	} else {
		for ([[maybe_unused]] const auto &[mapPlayerId, mapPlayer] : getPlayers()) {
			mapPlayer->sendTibiaTime(lightHour);
		}
	}
	if (currentLightState != lightState) {
		currentLightState = lightState;
		for (const auto &[eventName, globalEvent] : g_globalEvents().getEventMap(GLOBALEVENT_PERIODCHANGE)) {
			globalEvent->executePeriodChange(lightState, lightInfo);
		}
	}
}

LightInfo Game::getWorldLightInfo() const {
	return { lightLevel, 0xD7 };
}

bool Game::gameIsDay() {
	if (lightHour >= (6 * 60) && lightHour <= (18 * 60)) {
		isDay = true;
	} else {
		isDay = false;
	}

	return isDay;
}

void Game::dieSafely(const std::string &errorMsg /* = "" */) {
	g_logger().error(errorMsg);
	shutdown();
}

void Game::shutdown() {
	g_webhook().sendMessage(":red_circle: Server is shutting down...");

	g_logger().info("Shutting down...");
	map.spawnsMonster.clear();
	map.spawnsNpc.clear();
	raids.clear();

	cleanup();

	if (serviceManager) {
		serviceManager->stop();
	}

	ConnectionManager::getInstance().closeAll();

	g_luaEnvironment().collectGarbage();

	g_logger().info("Done!");
}

void Game::cleanup() {
	for (auto it = browseFields.begin(); it != browseFields.end();) {
		if (it->second.expired()) {
			it = browseFields.erase(it);
		} else {
			++it;
		}
	}
}

void Game::addBestiaryList(uint16_t raceid, std::string name) {
	auto it = BestiaryList.find(raceid);
	if (it != BestiaryList.end()) {
		return;
	}

	BestiaryList.insert(std::pair<uint16_t, std::string>(raceid, name));
}

void Game::broadcastMessage(const std::string &text, MessageClasses type) const {
	g_logger().info("Broadcasted message: {}", text);
	for (const auto &it : players) {
		it.second->sendTextMessage(type, text);
	}
}

void Game::updateCreatureWalkthrough(std::shared_ptr<Creature> creature) {
	// Send to clients
	for (const auto spectator : Spectators().find<Player>(creature->getPosition(), true)) {
		const auto &tmpPlayer = spectator->getPlayer();
		tmpPlayer->sendCreatureWalkthrough(creature, tmpPlayer->canWalkthroughEx(creature));
	}
}

void Game::updateCreatureSkull(std::shared_ptr<Creature> creature) {
	if (getWorldType() != WORLD_TYPE_PVP) {
		return;
	}

	for (const auto &spectator : Spectators().find<Player>(creature->getPosition(), true)) {
		spectator->getPlayer()->sendCreatureSkull(creature);
	}
}

void Game::updatePlayerShield(std::shared_ptr<Player> player) {
	for (const auto &spectator : Spectators().find<Player>(player->getPosition(), true)) {
		spectator->getPlayer()->sendCreatureShield(player);
	}
}

void Game::updateCreatureType(std::shared_ptr<Creature> creature) {
	if (!creature) {
		return;
	}

	std::shared_ptr<Player> masterPlayer = nullptr;
	CreatureType_t creatureType = creature->getType();
	if (creatureType == CREATURETYPE_MONSTER) {
		std::shared_ptr<Creature> master = creature->getMaster();
		if (master) {
			masterPlayer = master->getPlayer();
			if (masterPlayer) {
				creatureType = CREATURETYPE_SUMMON_OTHERS;
			}
		}
	}
	if (creature->isHealthHidden()) {
		creatureType = CREATURETYPE_HIDDEN;
	}

	// Send to clients
	auto spectators = Spectators().find<Player>(creature->getPosition(), true);
	if (creatureType == CREATURETYPE_SUMMON_OTHERS) {
		for (const auto &spectator : spectators) {
			spectator->getPlayer()->sendCreatureType(creature, masterPlayer == spectator ? CREATURETYPE_SUMMON_PLAYER : creatureType);
		}
	} else {
		for (const auto &spectator : spectators) {
			spectator->getPlayer()->sendCreatureType(creature, creatureType);
		}
	}
}

void Game::loadMotdNum() {
	Database &db = Database::getInstance();

	DBResult_ptr result = db.storeQuery("SELECT `value` FROM `server_config` WHERE `config` = 'motd_num'");
	if (result) {
		motdNum = result->getNumber<uint32_t>("value");
	} else {
		db.executeQuery("INSERT INTO `server_config` (`config`, `value`) VALUES ('motd_num', '0')");
	}

	result = db.storeQuery("SELECT `value` FROM `server_config` WHERE `config` = 'motd_hash'");
	if (result) {
		motdHash = result->getString("value");
		if (motdHash != transformToSHA1(g_configManager().getString(SERVER_MOTD, __FUNCTION__))) {
			++motdNum;
		}
	} else {
		db.executeQuery("INSERT INTO `server_config` (`config`, `value`) VALUES ('motd_hash', '')");
	}
}

void Game::saveMotdNum() const {
	Database &db = Database::getInstance();

	std::ostringstream query;
	query << "UPDATE `server_config` SET `value` = '" << motdNum << "' WHERE `config` = 'motd_num'";
	db.executeQuery(query.str());

	query.str(std::string());
	query << "UPDATE `server_config` SET `value` = '" << transformToSHA1(g_configManager().getString(SERVER_MOTD, __FUNCTION__)) << "' WHERE `config` = 'motd_hash'";
	db.executeQuery(query.str());
}

void Game::checkPlayersRecord() {
	const size_t playersOnline = getPlayersOnline();
	if (playersOnline > playersRecord) {
		uint32_t previousRecord = playersRecord;
		playersRecord = playersOnline;

		for (auto &[key, it] : g_globalEvents().getEventMap(GLOBALEVENT_RECORD)) {
			it->executeRecord(playersRecord, previousRecord);
		}
		updatePlayersRecord();
	}
}

void Game::updatePlayersRecord() const {
	Database &db = Database::getInstance();

	std::ostringstream query;
	query << "UPDATE `server_config` SET `value` = '" << playersRecord << "' WHERE `config` = 'players_record'";
	db.executeQuery(query.str());
}

void Game::loadPlayersRecord() {
	Database &db = Database::getInstance();

	DBResult_ptr result = db.storeQuery("SELECT `value` FROM `server_config` WHERE `config` = 'players_record'");
	if (result) {
		playersRecord = result->getNumber<uint32_t>("value");
	} else {
		db.executeQuery("INSERT INTO `server_config` (`config`, `value`) VALUES ('players_record', '0')");
	}
}

void Game::playerInviteToParty(uint32_t playerId, uint32_t invitedId) {
	// Prevent crafted packets from inviting urself to a party (using OTClient)
	if (playerId == invitedId) {
		return;
	}

	std::shared_ptr<Player> player = getPlayerByID(playerId);
	if (!player) {
		return;
	}

	std::shared_ptr<Player> invitedPlayer = getPlayerByID(invitedId);
	if (!invitedPlayer || invitedPlayer->isInviting(player)) {
		return;
	}

	if (invitedPlayer->getParty()) {
		std::ostringstream ss;
		ss << invitedPlayer->getName() << " is already in a party.";
		player->sendTextMessage(MESSAGE_PARTY_MANAGEMENT, ss.str());
		return;
	}

	std::shared_ptr<Party> party = player->getParty();
	if (!party) {
		party = Party::create(player);
	} else if (party->getLeader() != player) {
		return;
	}

	party->invitePlayer(invitedPlayer);
}

void Game::updatePlayerHelpers(std::shared_ptr<Player> player) {
	if (!player) {
		return;
	}

	const uint16_t helpers = player->getHelpers();
	for (const auto &spectator : Spectators().find<Player>(player->getPosition(), true)) {
		spectator->getPlayer()->sendCreatureHelpers(player->getID(), helpers);
	}
}

void Game::playerJoinParty(uint32_t playerId, uint32_t leaderId) {
	std::shared_ptr<Player> player = getPlayerByID(playerId);
	if (!player) {
		return;
	}

	std::shared_ptr<Player> leader = getPlayerByID(leaderId);
	if (!leader || !leader->isInviting(player)) {
		return;
	}

	auto party = leader->getParty();
	if (!party || party->getLeader() != leader) {
		return;
	}

	if (player->getParty()) {
		player->sendTextMessage(MESSAGE_PARTY_MANAGEMENT, "You are already in a party.");
		return;
	}

	party->joinParty(player);
}

void Game::playerRevokePartyInvitation(uint32_t playerId, uint32_t invitedId) {
	std::shared_ptr<Player> player = getPlayerByID(playerId);
	if (!player) {
		return;
	}

	std::shared_ptr<Party> party = player->getParty();
	if (!party || party->getLeader() != player) {
		return;
	}

	std::shared_ptr<Player> invitedPlayer = getPlayerByID(invitedId);
	if (!invitedPlayer || !player->isInviting(invitedPlayer)) {
		return;
	}

	party->revokeInvitation(invitedPlayer);
}

void Game::playerPassPartyLeadership(uint32_t playerId, uint32_t newLeaderId) {
	std::shared_ptr<Player> player = getPlayerByID(playerId);
	if (!player) {
		return;
	}

	std::shared_ptr<Party> party = player->getParty();
	if (!party || party->getLeader() != player) {
		return;
	}

	std::shared_ptr<Player> newLeader = getPlayerByID(newLeaderId);
	if (!newLeader || !player->isPartner(newLeader)) {
		return;
	}

	party->passPartyLeadership(newLeader);
}

void Game::playerLeaveParty(uint32_t playerId) {
	std::shared_ptr<Player> player = getPlayerByID(playerId);
	if (!player) {
		return;
	}

	std::shared_ptr<Party> party = player->getParty();
	if (!party || player->hasCondition(CONDITION_INFIGHT) && !player->getZoneType() == ZONE_PROTECTION) {
		player->sendTextMessage(TextMessage(MESSAGE_FAILURE, "You cannot leave party, contact the administrator."));
		return;
	}

	party->leaveParty(player);
}

void Game::playerEnableSharedPartyExperience(uint32_t playerId, bool sharedExpActive) {
	std::shared_ptr<Player> player = getPlayerByID(playerId);
	if (!player) {
		return;
	}

	auto party = player->getParty();
	auto playerTile = player->getTile();
	if (!party || (player->hasCondition(CONDITION_INFIGHT) && playerTile && !playerTile->hasFlag(TILESTATE_PROTECTIONZONE))) {
		return;
	}

	party->setSharedExperience(player, sharedExpActive);
}

void Game::sendGuildMotd(uint32_t playerId) {
	std::shared_ptr<Player> player = getPlayerByID(playerId);
	if (!player) {
		return;
	}

	const auto guild = player->getGuild();
	if (guild) {
		player->sendChannelMessage("Message of the Day", guild->getMotd(), TALKTYPE_CHANNEL_R1, CHANNEL_GUILD);
	}
}

void Game::kickPlayer(uint32_t playerId, bool displayEffect) {
	std::shared_ptr<Player> player = getPlayerByID(playerId);
	if (!player) {
		return;
	}

	player->removePlayer(displayEffect);
}

void Game::playerCyclopediaCharacterInfo(std::shared_ptr<Player> player, uint32_t characterID, CyclopediaCharacterInfoType_t characterInfoType, uint16_t entriesPerPage, uint16_t page) {
	uint32_t playerGUID = player->getGUID();
	if (characterID != playerGUID) {
		// For now allow viewing only our character since we don't have tournaments supported
		player->sendCyclopediaCharacterNoData(characterInfoType, 2);
		return;
	}

	switch (characterInfoType) {
		case CYCLOPEDIA_CHARACTERINFO_BASEINFORMATION:
			player->sendCyclopediaCharacterBaseInformation();
			break;
		case CYCLOPEDIA_CHARACTERINFO_GENERALSTATS:
			player->sendCyclopediaCharacterGeneralStats();
			break;
		case CYCLOPEDIA_CHARACTERINFO_COMBATSTATS:
			player->sendCyclopediaCharacterCombatStats();
			break;
		case CYCLOPEDIA_CHARACTERINFO_RECENTDEATHS: {
			std::ostringstream query;
			uint32_t offset = static_cast<uint32_t>(page - 1) * entriesPerPage;
			query << "SELECT `time`, `level`, `killed_by`, `mostdamage_by`, (select count(*) FROM `player_deaths` WHERE `player_id` = " << playerGUID << ") as `entries` FROM `player_deaths` WHERE `player_id` = " << playerGUID << " ORDER BY `time` DESC LIMIT " << offset << ", " << entriesPerPage;

			uint32_t playerID = player->getID();
			std::function<void(DBResult_ptr, bool)> callback = [playerID, page, entriesPerPage](DBResult_ptr result, bool) {
				std::shared_ptr<Player> player = g_game().getPlayerByID(playerID);
				if (!player) {
					return;
				}

				player->resetAsyncOngoingTask(PlayerAsyncTask_RecentDeaths);
				if (!result) {
					player->sendCyclopediaCharacterRecentDeaths(0, 0, {});
					return;
				}

				uint32_t pages = result->getNumber<uint32_t>("entries");
				pages += entriesPerPage - 1;
				pages /= entriesPerPage;

				std::vector<RecentDeathEntry> entries;
				entries.reserve(result->countResults());
				do {
					std::string cause1 = result->getString("killed_by");
					std::string cause2 = result->getString("mostdamage_by");

					std::ostringstream cause;
					cause << "Died at Level " << result->getNumber<uint32_t>("level") << " by";
					if (!cause1.empty()) {
						const char &character = cause1.front();
						if (character == 'a' || character == 'e' || character == 'i' || character == 'o' || character == 'u') {
							cause << " an ";
						} else {
							cause << " a ";
						}
						cause << cause1;
					}

					if (!cause2.empty()) {
						if (!cause1.empty()) {
							cause << " and ";
						}

						const char &character = cause2.front();
						if (character == 'a' || character == 'e' || character == 'i' || character == 'o' || character == 'u') {
							cause << " an ";
						} else {
							cause << " a ";
						}
						cause << cause2;
					}
					cause << '.';
					entries.emplace_back(std::move(cause.str()), result->getNumber<uint32_t>("time"));
				} while (result->next());
				player->sendCyclopediaCharacterRecentDeaths(page, static_cast<uint16_t>(pages), entries);
			};
			g_databaseTasks().store(query.str(), callback);
			player->addAsyncOngoingTask(PlayerAsyncTask_RecentDeaths);
			break;
		}
		case CYCLOPEDIA_CHARACTERINFO_RECENTPVPKILLS: {
			// TODO: add guildwar, assists and arena kills
			Database &db = Database::getInstance();
			const std::string &escapedName = db.escapeString(player->getName());
			std::ostringstream query;
			uint32_t offset = static_cast<uint32_t>(page - 1) * entriesPerPage;
			query << "SELECT `d`.`time`, `d`.`killed_by`, `d`.`mostdamage_by`, `d`.`unjustified`, `d`.`mostdamage_unjustified`, `p`.`name`, (select count(*) FROM `player_deaths` WHERE ((`killed_by` = " << escapedName << " AND `is_player` = 1) OR (`mostdamage_by` = " << escapedName << " AND `mostdamage_is_player` = 1))) as `entries` FROM `player_deaths` AS `d` INNER JOIN `players` AS `p` ON `d`.`player_id` = `p`.`id` WHERE ((`d`.`killed_by` = " << escapedName << " AND `d`.`is_player` = 1) OR (`d`.`mostdamage_by` = " << escapedName << " AND `d`.`mostdamage_is_player` = 1)) ORDER BY `time` DESC LIMIT " << offset << ", " << entriesPerPage;

			uint32_t playerID = player->getID();
			std::function<void(DBResult_ptr, bool)> callback = [playerID, page, entriesPerPage](DBResult_ptr result, bool) {
				std::shared_ptr<Player> player = g_game().getPlayerByID(playerID);
				if (!player) {
					return;
				}

				player->resetAsyncOngoingTask(PlayerAsyncTask_RecentPvPKills);
				if (!result) {
					player->sendCyclopediaCharacterRecentPvPKills(0, 0, {});
					return;
				}

				uint32_t pages = result->getNumber<uint32_t>("entries");
				pages += entriesPerPage - 1;
				pages /= entriesPerPage;

				std::vector<RecentPvPKillEntry> entries;
				entries.reserve(result->countResults());
				do {
					std::string cause1 = result->getString("killed_by");
					std::string cause2 = result->getString("mostdamage_by");
					std::string name = result->getString("name");

					uint8_t status = CYCLOPEDIA_CHARACTERINFO_RECENTKILLSTATUS_JUSTIFIED;
					if (player->getName() == cause1) {
						if (result->getNumber<uint32_t>("unjustified") == 1) {
							status = CYCLOPEDIA_CHARACTERINFO_RECENTKILLSTATUS_UNJUSTIFIED;
						}
					} else if (player->getName() == cause2) {
						if (result->getNumber<uint32_t>("mostdamage_unjustified") == 1) {
							status = CYCLOPEDIA_CHARACTERINFO_RECENTKILLSTATUS_UNJUSTIFIED;
						}
					}

					std::ostringstream description;
					description << "Killed " << name << '.';
					entries.emplace_back(std::move(description.str()), result->getNumber<uint32_t>("time"), status);
				} while (result->next());
				player->sendCyclopediaCharacterRecentPvPKills(page, static_cast<uint16_t>(pages), entries);
			};
			g_databaseTasks().store(query.str(), callback);
			player->addAsyncOngoingTask(PlayerAsyncTask_RecentPvPKills);
			break;
		}
		case CYCLOPEDIA_CHARACTERINFO_ACHIEVEMENTS:
			player->achiev()->sendUnlockedSecretAchievements();
			break;
		case CYCLOPEDIA_CHARACTERINFO_ITEMSUMMARY:
			player->sendCyclopediaCharacterItemSummary();
			break;
		case CYCLOPEDIA_CHARACTERINFO_OUTFITSMOUNTS:
			player->sendCyclopediaCharacterOutfitsMounts();
			break;
		case CYCLOPEDIA_CHARACTERINFO_STORESUMMARY:
			player->sendCyclopediaCharacterStoreSummary();
			break;
		case CYCLOPEDIA_CHARACTERINFO_INSPECTION:
			player->sendCyclopediaCharacterInspection();
			break;
		case CYCLOPEDIA_CHARACTERINFO_BADGES:
			player->sendCyclopediaCharacterBadges();
			break;
		case CYCLOPEDIA_CHARACTERINFO_TITLES:
			player->sendCyclopediaCharacterTitles();
			break;
		default:
			player->sendCyclopediaCharacterNoData(characterInfoType, 1);
			break;
	}
}

std::string Game::generateHighscoreQueryForEntries(const std::string &categoryName, uint32_t page, uint8_t entriesPerPage, uint32_t vocation) {
	std::ostringstream query;
	uint32_t startPage = (static_cast<uint32_t>(page - 1) * static_cast<uint32_t>(entriesPerPage));
	uint32_t endPage = startPage + static_cast<uint32_t>(entriesPerPage);

	query << "SELECT *, @row AS `entries`, " << page << " AS `page` FROM (SELECT *, (@row := @row + 1) AS `rn` FROM (SELECT `id`, `name`, `level`, `vocation`, `"
		  << categoryName << "` AS `points`, @curRank := IF(@prevRank = `" << categoryName << "`, @curRank, IF(@prevRank := `" << categoryName
		  << "`, @curRank + 1, @curRank + 1)) AS `rank` FROM `players` `p`, (SELECT @curRank := 0, @prevRank := NULL, @row := 0) `r` WHERE `group_id` < "
		  << static_cast<int>(GROUP_TYPE_GAMEMASTER) << " ORDER BY `" << categoryName << "` DESC) `t`";

	if (vocation != 0xFFFFFFFF) {
		query << generateVocationConditionHighscore(vocation);
	}
	query << ") `T` WHERE `rn` > " << startPage << " AND `rn` <= " << endPage;

	return query.str();
}

std::string Game::generateHighscoreQueryForOurRank(const std::string &categoryName, uint8_t entriesPerPage, uint32_t playerGUID, uint32_t vocation) {
	std::ostringstream query;
	std::string entriesStr = std::to_string(entriesPerPage);

	query << "SELECT *, @row AS `entries`, (@ourRow DIV " << entriesStr << ") + 1 AS `page` FROM (SELECT *, (@row := @row + 1) AS `rn`, @ourRow := IF(`id` = "
		  << playerGUID << ", @row - 1, @ourRow) AS `rw` FROM (SELECT `id`, `name`, `level`, `vocation`, `" << categoryName << "` AS `points`, @curRank := IF(@prevRank = `"
		  << categoryName << "`, @curRank, IF(@prevRank := `" << categoryName << "`, @curRank + 1, @curRank + 1)) AS `rank` FROM `players` `p`, (SELECT @curRank := 0, @prevRank := NULL, @row := 0, @ourRow := 0) `r` WHERE `group_id` < "
		  << static_cast<int>(GROUP_TYPE_GAMEMASTER) << " ORDER BY `" << categoryName << "` DESC) `t`";

	if (vocation != 0xFFFFFFFF) {
		query << generateVocationConditionHighscore(vocation);
	}
	query << ") `T` WHERE `rn` > ((@ourRow DIV " << entriesStr << ") * " << entriesStr << ") AND `rn` <= (((@ourRow DIV " << entriesStr << ") * " << entriesStr << ") + " << entriesStr << ")";

	return query.str();
}

std::string Game::generateVocationConditionHighscore(uint32_t vocation) {
	std::ostringstream queryPart;
	bool firstVocation = true;

	const auto vocationsMap = g_vocations().getVocations();
	for (const auto &it : vocationsMap) {
		const auto &voc = it.second;
		if (voc.getFromVocation() == vocation) {
			if (firstVocation) {
				queryPart << " WHERE `vocation` = " << voc.getId();
				firstVocation = false;
			} else {
				queryPart << " OR `vocation` = " << voc.getId();
			}
		}
	}

	return queryPart.str();
}

void Game::processHighscoreResults(DBResult_ptr result, uint32_t playerID, uint8_t category, uint32_t vocation, uint8_t entriesPerPage) {
	std::shared_ptr<Player> player = g_game().getPlayerByID(playerID);
	if (!player) {
		return;
	}

	player->resetAsyncOngoingTask(PlayerAsyncTask_Highscore);

	if (!result) {
		player->sendHighscoresNoData();
		return;
	}

	uint16_t page = result->getNumber<uint16_t>("page");
	uint32_t pages = result->getNumber<uint32_t>("entries");
	pages += entriesPerPage - 1;
	pages /= entriesPerPage;

	std::ostringstream cacheKeyStream;
	cacheKeyStream << "Highscore_" << static_cast<int>(category) << "_" << static_cast<int>(vocation) << "_" << static_cast<int>(entriesPerPage) << "_" << page;
	std::string cacheKey = cacheKeyStream.str();

	auto it = highscoreCache.find(cacheKey);
	auto now = std::chrono::system_clock::now();
	if (it != highscoreCache.end() && (now - it->second.timestamp < HIGHSCORE_CACHE_EXPIRATION_TIME)) {
		auto &cacheEntry = it->second;
		auto cachedTime = it->second.timestamp;
		auto durationSinceEpoch = cachedTime.time_since_epoch();
		auto secondsSinceEpoch = std::chrono::duration_cast<std::chrono::seconds>(durationSinceEpoch).count();
		auto updateTimer = static_cast<uint32_t>(secondsSinceEpoch);
		player->sendHighscores(cacheEntry.characters, category, vocation, cacheEntry.page, static_cast<uint16_t>(cacheEntry.entriesPerPage), updateTimer);
	} else {
		std::vector<HighscoreCharacter> characters;
		characters.reserve(result->countResults());
		if (result) {
			do {
				uint8_t characterVocation;
				const auto &voc = g_vocations().getVocation(result->getNumber<uint16_t>("vocation"));
				if (voc) {
					characterVocation = voc->getClientId();
				} else {
					characterVocation = 0;
				}
				characters.emplace_back(std::move(result->getString("name")), result->getNumber<uint64_t>("points"), result->getNumber<uint32_t>("id"), result->getNumber<uint32_t>("rank"), result->getNumber<uint16_t>("level"), characterVocation);
			} while (result->next());
		}

		player->sendHighscores(characters, category, vocation, page, static_cast<uint16_t>(pages), getTimeNow());
		highscoreCache[cacheKey] = { characters, page, pages, now };
	}
}

void Game::cacheQueryHighscore(const std::string &key, const std::string &query, uint32_t page, uint8_t entriesPerPage) {
	QueryHighscoreCacheEntry queryEntry { query, page, entriesPerPage, std::chrono::steady_clock::now() };
	queryCache[key] = queryEntry;
}

std::string Game::generateHighscoreOrGetCachedQueryForEntries(const std::string &categoryName, uint32_t page, uint8_t entriesPerPage, uint32_t vocation) {
	std::ostringstream cacheKeyStream;
	cacheKeyStream << "Entries_" << categoryName << "_" << page << "_" << static_cast<int>(entriesPerPage) << "_" << vocation;
	std::string cacheKey = cacheKeyStream.str();

	if (queryCache.find(cacheKey) != queryCache.end()) {
		const QueryHighscoreCacheEntry &cachedEntry = queryCache[cacheKey];
		if (cachedEntry.page == page) {
			return cachedEntry.query;
		}
	}

	std::string newQuery = generateHighscoreQueryForEntries(categoryName, page, entriesPerPage, vocation);
	cacheQueryHighscore(cacheKey, newQuery, page, entriesPerPage);

	return newQuery;
}

std::string Game::generateHighscoreOrGetCachedQueryForOurRank(const std::string &categoryName, uint8_t entriesPerPage, uint32_t playerGUID, uint32_t vocation) {
	std::ostringstream cacheKeyStream;
	cacheKeyStream << "OurRank_" << categoryName << "_" << static_cast<int>(entriesPerPage) << "_" << playerGUID << "_" << vocation;
	std::string cacheKey = cacheKeyStream.str();

	if (queryCache.find(cacheKey) != queryCache.end()) {
		const QueryHighscoreCacheEntry &cachedEntry = queryCache[cacheKey];
		if (cachedEntry.page == entriesPerPage) {
			return cachedEntry.query;
		}
	}

	std::string newQuery = generateHighscoreQueryForOurRank(categoryName, entriesPerPage, playerGUID, vocation);
	cacheQueryHighscore(cacheKey, newQuery, entriesPerPage, entriesPerPage);

	return newQuery;
}

void Game::playerHighscores(std::shared_ptr<Player> player, HighscoreType_t type, uint8_t category, uint32_t vocation, const std::string &, uint16_t page, uint8_t entriesPerPage) {
	if (player->hasAsyncOngoingTask(PlayerAsyncTask_Highscore)) {
		return;
	}

	std::string categoryName;
	const auto &categoryType = static_cast<HighscoreCategories_t>(category);
	switch (categoryType) {
		case HighscoreCategories_t::FIST_FIGHTING:
			categoryName = "skill_fist";
			break;
		case HighscoreCategories_t::CLUB_FIGHTING:
			categoryName = "skill_club";
			break;
		case HighscoreCategories_t::SWORD_FIGHTING:
			categoryName = "skill_sword";
			break;
		case HighscoreCategories_t::AXE_FIGHTING:
			categoryName = "skill_axe";
			break;
		case HighscoreCategories_t::DISTANCE_FIGHTING:
			categoryName = "skill_dist";
			break;
		case HighscoreCategories_t::SHIELDING:
			categoryName = "skill_shielding";
			break;
		case HighscoreCategories_t::FISHING:
			categoryName = "skill_fishing";
			break;
		case HighscoreCategories_t::MAGIC_LEVEL:
			categoryName = "maglevel";
			break;
		default: {
			category = static_cast<uint8_t>(HighscoreCategories_t::EXPERIENCE);
			categoryName = "experience";
			break;
		}
	}

	std::string query;
	if (type == HIGHSCORE_GETENTRIES) {
		query = generateHighscoreOrGetCachedQueryForEntries(categoryName, page, entriesPerPage, vocation);
	} else if (type == HIGHSCORE_OURRANK) {
		query = generateHighscoreOrGetCachedQueryForOurRank(categoryName, entriesPerPage, player->getGUID(), vocation);
	}

	uint32_t playerID = player->getID();
	std::function<void(DBResult_ptr, bool)> callback = [this, playerID, category, vocation, entriesPerPage](DBResult_ptr result, bool) {
		processHighscoreResults(std::move(result), playerID, category, vocation, entriesPerPage);
	};

	g_databaseTasks().store(query, callback);
	player->addAsyncOngoingTask(PlayerAsyncTask_Highscore);
}

void Game::playerReportRuleViolationReport(uint32_t playerId, const std::string &targetName, uint8_t reportType, uint8_t reportReason, const std::string &comment, const std::string &translation) {
	std::shared_ptr<Player> player = getPlayerByID(playerId);
	if (!player) {
		return;
	}

	g_events().eventPlayerOnReportRuleViolation(player, targetName, reportType, reportReason, comment, translation);
	g_callbacks().executeCallback(EventCallback_t::playerOnReportRuleViolation, &EventCallback::playerOnReportRuleViolation, player, targetName, reportType, reportReason, comment, translation);
}

void Game::playerReportBug(uint32_t playerId, const std::string &message, const Position &position, uint8_t category) {
	std::shared_ptr<Player> player = getPlayerByID(playerId);
	if (!player) {
		return;
	}

	g_events().eventPlayerOnReportBug(player, message, position, category);
	g_callbacks().executeCallback(EventCallback_t::playerOnReportBug, &EventCallback::playerOnReportBug, player, message, position, category);
}

void Game::playerDebugAssert(uint32_t playerId, const std::string &assertLine, const std::string &date, const std::string &description, const std::string &comment) {
	std::shared_ptr<Player> player = getPlayerByID(playerId);
	if (!player) {
		return;
	}

	// TODO: move debug assertions to database
	FILE* file = fopen("client_assertions.txt", "a");
	if (file) {
		fprintf(file, "----- %s - %s (%s) -----\n", formatDate(time(nullptr)).c_str(), player->getName().c_str(), convertIPToString(player->getIP()).c_str());
		fprintf(file, "%s\n%s\n%s\n%s\n", assertLine.c_str(), date.c_str(), description.c_str(), comment.c_str());
		fclose(file);
	}
}

void Game::playerPreyAction(uint32_t playerId, uint8_t slot, uint8_t action, uint8_t option, int8_t index, uint16_t raceId) {
	std::shared_ptr<Player> player = getPlayerByID(playerId);
	if (!player) {
		return;
	}

	g_ioprey().parsePreyAction(player, static_cast<PreySlot_t>(slot), static_cast<PreyAction_t>(action), static_cast<PreyOption_t>(option), index, raceId);
}

void Game::playerTaskHuntingAction(uint32_t playerId, uint8_t slot, uint8_t action, bool upgrade, uint16_t raceId) {
	std::shared_ptr<Player> player = getPlayerByID(playerId);
	if (!player) {
		return;
	}

	g_ioprey().parseTaskHuntingAction(player, static_cast<PreySlot_t>(slot), static_cast<PreyTaskAction_t>(action), upgrade, raceId);
}

void Game::playerNpcGreet(uint32_t playerId, uint32_t npcId) {
	const auto &player = getPlayerByID(playerId);
	if (!player) {
		return;
	}

	const auto &npc = getNpcByID(npcId);
	if (!npc) {
		return;
	}

	// Check npc say exhausted
	if (player->isUIExhausted()) {
		player->sendCancelMessage(RETURNVALUE_YOUAREEXHAUSTED);
		return;
	}

	if (!player->canSpeakWithHireling(npc->getSpeechBubble())) {
		return;
	}

	auto spectators = Spectators().find<Player>(player->getPosition(), true);
	spectators.insert(npc);
	internalCreatureSay(player, TALKTYPE_SAY, "hi", false, &spectators);

	auto npcsSpectators = spectators.filter<Npc>();

	if (npc->getSpeechBubble() == SPEECHBUBBLE_TRADE) {
		internalCreatureSay(player, TALKTYPE_PRIVATE_PN, "trade", false, &npcsSpectators);
	} else {
		internalCreatureSay(player, TALKTYPE_PRIVATE_PN, "sail", false, &npcsSpectators);
	}

	player->updateUIExhausted();
}

void Game::playerLeaveMarket(uint32_t playerId) {
	std::shared_ptr<Player> player = getPlayerByID(playerId);
	if (!player) {
		return;
	}

	player->setInMarket(false);
}

void Game::playerBrowseMarket(uint32_t playerId, uint16_t itemId, uint8_t tier) {
	std::shared_ptr<Player> player = getPlayerByID(playerId);
	if (!player) {
		return;
	}

	if (!player->isInMarket()) {
		return;
	}

	const ItemType &it = Item::items[itemId];
	if (it.id == 0) {
		return;
	}

	if (it.wareId == 0) {
		return;
	}

	const MarketOfferList &buyOffers = IOMarket::getActiveOffers(MARKETACTION_BUY, it.id, tier);
	const MarketOfferList &sellOffers = IOMarket::getActiveOffers(MARKETACTION_SELL, it.id, tier);
	player->sendMarketBrowseItem(it.id, buyOffers, sellOffers, tier);
	player->sendMarketDetail(it.id, tier);
}

void Game::playerBrowseMarketOwnOffers(uint32_t playerId) {
	std::shared_ptr<Player> player = getPlayerByID(playerId);
	if (!player) {
		return;
	}

	if (!player->isInMarket()) {
		return;
	}

	const MarketOfferList &buyOffers = IOMarket::getOwnOffers(MARKETACTION_BUY, player->getGUID());
	const MarketOfferList &sellOffers = IOMarket::getOwnOffers(MARKETACTION_SELL, player->getGUID());
	player->sendMarketBrowseOwnOffers(buyOffers, sellOffers);
}

void Game::playerBrowseMarketOwnHistory(uint32_t playerId) {
	std::shared_ptr<Player> player = getPlayerByID(playerId);
	if (!player) {
		return;
	}

	if (!player->isInMarket()) {
		return;
	}

	const HistoryMarketOfferList &buyOffers = IOMarket::getOwnHistory(MARKETACTION_BUY, player->getGUID());
	const HistoryMarketOfferList &sellOffers = IOMarket::getOwnHistory(MARKETACTION_SELL, player->getGUID());
	player->sendMarketBrowseOwnHistory(buyOffers, sellOffers);
}

namespace {
	bool removeOfferItems(const std::shared_ptr<Player> &player, const std::shared_ptr<DepotLocker> &depotLocker, const ItemType &itemType, uint16_t amount, uint8_t tier, std::ostringstream &offerStatus) {
		uint16_t removeAmount = amount;
		if (
			// Init-statement
			auto stashItemCount = player->getStashItemCount(itemType.wareId);
			// Condition
			stashItemCount > 0
		) {
			if (removeAmount > stashItemCount && player->withdrawItem(itemType.wareId, stashItemCount)) {
				removeAmount -= stashItemCount;
			} else if (player->withdrawItem(itemType.wareId, removeAmount)) {
				removeAmount = 0;
			} else {
				offerStatus << "Failed to remove stash items from player " << player->getName();
				return false;
			}
		}

		auto [itemVector, totalCount] = player->getLockerItemsAndCountById(depotLocker, tier, itemType.id);
		if (removeAmount > 0) {
			if (totalCount == 0 || itemVector.size() == 0) {
				offerStatus << "Player " << player->getName() << " not have item for create offer";
				return false;
			}

			uint32_t count = 0;
			for (auto item : itemVector) {
				if (!item) {
					continue;
				}

				if (itemType.stackable) {
					uint16_t removeCount = std::min<uint16_t>(removeAmount, item->getItemCount());
					removeAmount -= removeCount;
					if (
						// Init-statement
						auto ret = g_game().internalRemoveItem(item, removeCount);
						// Condition
						ret != RETURNVALUE_NOERROR
					) {
						offerStatus << "Failed to remove items from player " << player->getName() << " error: " << getReturnMessage(ret);
						return false;
					}

					if (removeAmount == 0) {
						break;
					}
				} else {
					count += Item::countByType(item, -1);
					if (count > amount) {
						break;
					}
					auto ret = g_game().internalRemoveItem(item);
					if (ret != RETURNVALUE_NOERROR) {
						offerStatus << "Failed to remove items from player " << player->getName() << " error: " << getReturnMessage(ret);
						return false;
					} else {
						removeAmount -= 1;
					}
				}
			}
		}
		if (removeAmount > 0) {
			g_logger().error("Player {} tried to sell an item {} without this item", itemType.id, player->getName());
			offerStatus << "The item you tried to market is not correct. Check the item again.";
			return false;
		}
		return true;
	}
} // namespace

bool checkCanInitCreateMarketOffer(std::shared_ptr<Player> player, uint8_t type, const ItemType &it, uint16_t amount, uint64_t price, std::ostringstream &offerStatus) {
	if (!player) {
		offerStatus << "Failed to load player";
		return false;
	}

	if (!player->getAccount()) {
		offerStatus << "Failed to load player account";
		return false;
	}

	if (!player->isInMarket()) {
		offerStatus << "Failed to load market for player " << player->getName();
		return false;
	}

	if (price == 0) {
		offerStatus << "Failed to process price for player " << player->getName();
		return false;
	}

	if (price > 999999999999) {
		offerStatus << "Player " << player->getName() << " is trying to sell an item with a higher than allowed value";
		return false;
	}

	if (type != MARKETACTION_BUY && type != MARKETACTION_SELL) {
		offerStatus << "Failed to process type " << type << "for player " << player->getName();
		return false;
	}

	if (player->isUIExhausted(1000)) {
		player->sendCancelMessage(RETURNVALUE_YOUAREEXHAUSTED);
		return false;
	}

	if (it.id == 0 || it.wareId == 0) {
		offerStatus << "Failed to load offer or item id";
		return false;
	}

	if (amount == 0 || !it.stackable && amount > 2000 || it.stackable && amount > 64000) {
		offerStatus << "Failed to load amount " << amount << " for player " << player->getName();
		return false;
	}

	g_logger().debug("{} - Offer amount: {}", __FUNCTION__, amount);

	if (g_configManager().getBoolean(MARKET_PREMIUM, __FUNCTION__) && !player->isPremium()) {
		player->sendTextMessage(MESSAGE_MARKET, "Only premium accounts may create offers for that object.");
		return false;
	}

	const uint32_t maxOfferCount = g_configManager().getNumber(MAX_MARKET_OFFERS_AT_A_TIME_PER_PLAYER, __FUNCTION__);
	if (maxOfferCount != 0 && IOMarket::getPlayerOfferCount(player->getGUID()) >= maxOfferCount) {
		offerStatus << "Player " << player->getName() << "excedeed max offer count " << maxOfferCount;
		return false;
	}

	return true;
}

void Game::playerCreateMarketOffer(uint32_t playerId, uint8_t type, uint16_t itemId, uint16_t amount, uint64_t price, uint8_t tier, bool anonymous) {
	// Initialize variables
	// Before creating the offer we will compare it with the RETURN VALUE ERROR
	std::ostringstream offerStatus;
	std::shared_ptr<Player> player = getPlayerByID(playerId);
	const ItemType &it = Item::items[itemId];

	// Make sure everything is ok before the create market offer starts
	if (!checkCanInitCreateMarketOffer(player, type, it, amount, price, offerStatus)) {
		g_logger().error("{} - Player {} had an error on init offer on the market, error code: {}", __FUNCTION__, player->getName(), offerStatus.str());
		return;
	}

	uint64_t calcFee = (price / 100) * amount;
	uint64_t minFee = std::min<uint64_t>(100000, calcFee);
	uint64_t fee = std::max<uint64_t>(20, minFee);

	if (type == MARKETACTION_SELL) {
		if (fee > (player->getBankBalance() + player->getMoney())) {
			offerStatus << "Fee is greater than player money";
			return;
		}

		std::shared_ptr<DepotLocker> depotLocker = player->getDepotLocker(player->getLastDepotId());
		if (depotLocker == nullptr) {
			offerStatus << "Depot locker is nullptr for player " << player->getName();
			return;
		}

		if (it.id == ITEM_STORE_COIN) {
			auto [transferableCoins, result] = player->getAccount()->getCoins(enumToValue(CoinType::Transferable));

			if (amount > transferableCoins) {
				offerStatus << "Amount is greater than coins for player " << player->getName();
				return;
			}

			// Do not register a transaction for coins creating an offer
			player->getAccount()->removeCoins(enumToValue(CoinType::Transferable), static_cast<uint32_t>(amount), "");
		} else {
			if (!removeOfferItems(player, depotLocker, it, amount, tier, offerStatus)) {
				g_logger().error("[{}] failed to remove item with id {}, from player {}, errorcode: {}", __FUNCTION__, it.id, player->getName(), offerStatus.str());
				return;
			}
		}

		g_game().removeMoney(player, fee, 0, true);
		g_metrics().addCounter("balance_decrease", fee, { { "player", player->getName() }, { "context", "market_fee" } });
	} else {
		uint64_t totalPrice = price * amount;
		totalPrice += fee;
		if (totalPrice > (player->getMoney() + player->getBankBalance())) {
			offerStatus << "Fee is greater than player money (buy offer)";
			return;
		}

		g_game().removeMoney(player, totalPrice, 0, true);
		g_metrics().addCounter("balance_decrease", totalPrice, { { "player", player->getName() }, { "context", "market_offer" } });
	}

	// Send market window again for update item stats and avoid item clone
	player->sendMarketEnter(player->getLastDepotId());

	// If there is any error, then we will send the log and block the creation of the offer to avoid clone of items
	// The player may lose the item as it will have already been removed, but will not clone
	if (!offerStatus.str().empty()) {
		if (offerStatus.str() == "The item you tried to market is not correct. Check the item again.") {
			player->sendTextMessage(MESSAGE_MARKET, offerStatus.str());
		} else {
			player->sendTextMessage(MESSAGE_MARKET, "There was an error processing your offer, please contact the administrator.");
		}
		g_logger().error("{} - Player {} had an error creating an offer on the market, error code: {}", __FUNCTION__, player->getName(), offerStatus.str());
		return;
	}

	IOMarket::createOffer(player->getGUID(), static_cast<MarketAction_t>(type), it.id, amount, price, tier, anonymous);

	const MarketOfferList &buyOffers = IOMarket::getActiveOffers(MARKETACTION_BUY, it.id, tier);
	const MarketOfferList &sellOffers = IOMarket::getActiveOffers(MARKETACTION_SELL, it.id, tier);
	player->sendMarketBrowseItem(it.id, buyOffers, sellOffers, tier);

	// Exhausted for create offert in the market
	player->updateUIExhausted();
	g_saveManager().savePlayer(player);
}

void Game::playerCancelMarketOffer(uint32_t playerId, uint32_t timestamp, uint16_t counter) {
	std::shared_ptr<Player> player = getPlayerByID(playerId);
	if (!player || !player->getAccount()) {
		return;
	}

	if (!player->isInMarket()) {
		return;
	}

	if (player->isUIExhausted(1000)) {
		player->sendCancelMessage(RETURNVALUE_YOUAREEXHAUSTED);
		return;
	}

	MarketOfferEx offer = IOMarket::getOfferByCounter(timestamp, counter);
	if (offer.id == 0 || offer.playerId != player->getGUID()) {
		return;
	}

	if (offer.type == MARKETACTION_BUY) {
		player->setBankBalance(player->getBankBalance() + offer.price * offer.amount);
		g_metrics().addCounter("balance_decrease", offer.price * offer.amount, { { "player", player->getName() }, { "context", "market_purchase" } });
		// Send market window again for update stats
		player->sendMarketEnter(player->getLastDepotId());
	} else {
		const ItemType &it = Item::items[offer.itemId];
		if (it.id == 0) {
			return;
		}

		if (it.id == ITEM_STORE_COIN) {
			// Do not register a transaction for coins upon cancellation
			player->getAccount()->addCoins(enumToValue(CoinType::Transferable), offer.amount, "");
		} else if (it.stackable) {
			uint16_t tmpAmount = offer.amount;
			while (tmpAmount > 0) {
				int32_t stackCount = std::min<int32_t>(it.stackSize, tmpAmount);
				std::shared_ptr<Item> item = Item::CreateItem(it.id, stackCount);
				if (internalAddItem(player->getInbox(), item, INDEX_WHEREEVER, FLAG_NOLIMIT) != RETURNVALUE_NOERROR) {
					break;
				}

				if (offer.tier > 0) {
					item->setAttribute(ItemAttribute_t::TIER, offer.tier);
				}

				tmpAmount -= stackCount;
			}
		} else {
			int32_t subType;
			if (it.charges != 0) {
				subType = it.charges;
			} else {
				subType = -1;
			}

			for (uint16_t i = 0; i < offer.amount; ++i) {
				std::shared_ptr<Item> item = Item::CreateItem(it.id, subType);
				if (internalAddItem(player->getInbox(), item, INDEX_WHEREEVER, FLAG_NOLIMIT) != RETURNVALUE_NOERROR) {
					break;
				}

				if (offer.tier > 0) {
					item->setAttribute(ItemAttribute_t::TIER, offer.tier);
				}
			}
		}
	}

	IOMarket::moveOfferToHistory(offer.id, OFFERSTATE_CANCELLED);

	offer.amount = 0;
	offer.timestamp += g_configManager().getNumber(MARKET_OFFER_DURATION, __FUNCTION__);
	player->sendMarketCancelOffer(offer);
	// Send market window again for update stats
	player->sendMarketEnter(player->getLastDepotId());
	// Exhausted for cancel offer in the market
	player->updateUIExhausted();
	g_saveManager().savePlayer(player);
}

void Game::playerAcceptMarketOffer(uint32_t playerId, uint32_t timestamp, uint16_t counter, uint16_t amount) {
	std::ostringstream offerStatus;
	std::shared_ptr<Player> player = getPlayerByID(playerId);
	if (!player || !player->getAccount()) {
		offerStatus << "Failed to load player";
		return;
	}

	if (!player->isInMarket()) {
		offerStatus << "Failed to load market";
		return;
	}

	if (player->isUIExhausted(1000)) {
		player->sendCancelMessage(RETURNVALUE_YOUAREEXHAUSTED);
		return;
	}

	MarketOfferEx offer = IOMarket::getOfferByCounter(timestamp, counter);
	if (offer.id == 0) {
		offerStatus << "Failed to load offer id";
		return;
	}

	const ItemType &it = Item::items[offer.itemId];
	if (it.id == 0) {
		offerStatus << "Failed to load item id";
		return;
	}

	if (amount == 0 || !it.stackable && amount > 2000 || it.stackable && amount > 64000 || amount > offer.amount) {
		offerStatus << "Invalid offer amount " << amount << " for player " << player->getName();
		return;
	}

	uint64_t totalPrice = offer.price * amount;

	// The player has an offer to by something and someone is going to sell to item type
	// so the market action is 'buy' as who created the offer is buying.
	if (offer.type == MARKETACTION_BUY) {
		std::shared_ptr<DepotLocker> depotLocker = player->getDepotLocker(player->getLastDepotId());
		if (depotLocker == nullptr) {
			offerStatus << "Depot locker is nullptr";
			return;
		}

		std::shared_ptr<Player> buyerPlayer = getPlayerByGUID(offer.playerId, true);
		if (!buyerPlayer) {
			offerStatus << "Failed to load buyer player " << player->getName();
			return;
		}

		if (!buyerPlayer->getAccount()) {
			player->sendTextMessage(MESSAGE_MARKET, "Cannot accept offer.");
			return;
		}

		if (player == buyerPlayer || player->getAccount() == buyerPlayer->getAccount()) {
			player->sendTextMessage(MESSAGE_MARKET, "You cannot accept your own offer.");
			return;
		}

		if (it.id == ITEM_STORE_COIN) {
			auto [transferableCoins, error] = player->getAccount()->getCoins(enumToValue(CoinType::Transferable));

			if (error != enumToValue(AccountErrors_t::Ok)) {
				offerStatus << "Failed to load transferable coins for player " << player->getName();
				return;
			}

			if (amount > transferableCoins) {
				offerStatus << "Amount is greater than coins";
				return;
			}

			player->getAccount()->removeCoins(
				enumToValue(CoinType::Transferable),
				amount,
				"Sold on Market"
			);
		} else {
			if (!removeOfferItems(player, depotLocker, it, amount, offer.tier, offerStatus)) {
				g_logger().error("[{}] failed to remove item with id {}, from player {}, errorcode: {}", __FUNCTION__, it.id, player->getName(), offerStatus.str());
				return;
			}
		}

		// If there is any error, then we will send the log and block the creation of the offer to avoid clone of items
		// The player may lose the item as it will have already been removed, but will not clone
		if (!offerStatus.str().empty()) {
			if (offerStatus.str() == "The item you tried to market is not correct. Check the item again.") {
				player->sendTextMessage(MESSAGE_MARKET, offerStatus.str());
			} else {
				player->sendTextMessage(MESSAGE_MARKET, "There was an error processing your offer, please contact the administrator.");
			}
			g_logger().error("{} - Player {} had an error creating an offer on the market, error code: {}", __FUNCTION__, player->getName(), offerStatus.str());
			player->sendMarketEnter(player->getLastDepotId());
			return;
		}

		player->setBankBalance(player->getBankBalance() + totalPrice);
		g_metrics().addCounter("balance_increase", totalPrice, { { "player", player->getName() }, { "context", "market_sale" } });

		if (it.id == ITEM_STORE_COIN) {
			buyerPlayer->getAccount()->addCoins(enumToValue(CoinType::Transferable), amount, "Purchased on Market");
		} else if (it.stackable) {
			uint16_t tmpAmount = amount;
			while (tmpAmount > 0) {
				uint16_t stackCount = std::min<uint16_t>(it.stackSize, tmpAmount);
				std::shared_ptr<Item> item = Item::CreateItem(it.id, stackCount);
				if (internalAddItem(buyerPlayer->getInbox(), item, INDEX_WHEREEVER, FLAG_NOLIMIT) != RETURNVALUE_NOERROR) {
					offerStatus << "Failed to add player inbox stackable item for buy offer for player " << player->getName();

					break;
				}

				if (offer.tier > 0) {
					item->setAttribute(ItemAttribute_t::TIER, offer.tier);
				}

				tmpAmount -= stackCount;
			}
		} else {
			int32_t subType;
			if (it.charges != 0) {
				subType = it.charges;
			} else {
				subType = -1;
			}

			for (uint16_t i = 0; i < amount; ++i) {
				std::shared_ptr<Item> item = Item::CreateItem(it.id, subType);
				if (internalAddItem(buyerPlayer->getInbox(), item, INDEX_WHEREEVER, FLAG_NOLIMIT) != RETURNVALUE_NOERROR) {
					offerStatus << "Failed to add player inbox item for buy offer for player " << player->getName();

					break;
				}

				if (offer.tier > 0) {
					item->setAttribute(ItemAttribute_t::TIER, offer.tier);
				}
			}
		}

		if (buyerPlayer->isOffline()) {
			g_saveManager().savePlayer(buyerPlayer);
		}
	} else if (offer.type == MARKETACTION_SELL) {
		std::shared_ptr<Player> sellerPlayer = getPlayerByGUID(offer.playerId, true);
		if (!sellerPlayer) {
			offerStatus << "Failed to load seller player";
			return;
		}

		if (player == sellerPlayer || player->getAccount() == sellerPlayer->getAccount()) {
			player->sendTextMessage(MESSAGE_MARKET, "You cannot accept your own offer.");
			return;
		}

		if (totalPrice > (player->getBankBalance() + player->getMoney())) {
			return;
		}

		// Have enough money on the bank
		if (totalPrice <= player->getBankBalance()) {
			player->setBankBalance(player->getBankBalance() - totalPrice);
		} else {
			uint64_t remainsPrice = 0;
			remainsPrice = totalPrice - player->getBankBalance();
			player->setBankBalance(0);
			g_game().removeMoney(player, remainsPrice);
		}
		g_metrics().addCounter("balance_decrease", totalPrice, { { "player", player->getName() }, { "context", "market_purchase" } });

		if (it.id == ITEM_STORE_COIN) {
			player->getAccount()->addCoins(enumToValue(CoinType::Transferable), amount, "Purchased on Market");
		} else if (it.stackable) {
			uint16_t tmpAmount = amount;
			while (tmpAmount > 0) {
				uint16_t stackCount = std::min<uint16_t>(it.stackSize, tmpAmount);
				std::shared_ptr<Item> item = Item::CreateItem(it.id, stackCount);
				if (
					// Init-statement
					auto ret = internalAddItem(player->getInbox(), item, INDEX_WHEREEVER, FLAG_NOLIMIT);
					// Condition
					ret != RETURNVALUE_NOERROR
				) {
					g_logger().error("{} - Create offer internal add item error code: {}", __FUNCTION__, getReturnMessage(ret));
					offerStatus << "Failed to add inbox stackable item for sell offer for player " << player->getName();

					break;
				}

				if (offer.tier > 0) {
					item->setAttribute(ItemAttribute_t::TIER, offer.tier);
				}

				tmpAmount -= stackCount;
			}
		} else {
			int32_t subType;
			if (it.charges != 0) {
				subType = it.charges;
			} else {
				subType = -1;
			}

			for (uint16_t i = 0; i < amount; ++i) {
				std::shared_ptr<Item> item = Item::CreateItem(it.id, subType);
				if (
					// Init-statement
					auto ret = internalAddItem(player->getInbox(), item, INDEX_WHEREEVER, FLAG_NOLIMIT);
					// Condition
					ret != RETURNVALUE_NOERROR
				) {
					offerStatus << "Failed to add inbox item for sell offer for player " << player->getName();

					break;
				}

				if (offer.tier > 0) {
					item->setAttribute(ItemAttribute_t::TIER, offer.tier);
				}
			}
		}

		sellerPlayer->setBankBalance(sellerPlayer->getBankBalance() + totalPrice);
		g_metrics().addCounter("balance_increase", totalPrice, { { "player", sellerPlayer->getName() }, { "context", "market_sale" } });
		if (it.id == ITEM_STORE_COIN) {
			const auto &tranferable = enumToValue(CoinType::Transferable);
			const auto &removeCoin = enumToValue(CoinTransactionType::Remove);
			sellerPlayer->getAccount()->registerCoinTransaction(removeCoin, tranferable, amount, "Sold on Market");
		}

		if (it.id != ITEM_STORE_COIN) {
			player->onReceiveMail();
		}

		if (sellerPlayer->isOffline()) {
			g_saveManager().savePlayer(sellerPlayer);
		}
	}

	// Send market window again for update item stats and avoid item clone
	player->sendMarketEnter(player->getLastDepotId());

	if (!offerStatus.str().empty()) {
		player->sendTextMessage(MESSAGE_MARKET, "There was an error processing your offer, please contact the administrator.");
		g_logger().error("{} - Player {} had an error accepting an offer on the market, error code: {}", __FUNCTION__, player->getName(), offerStatus.str());
		return;
	}

	const int32_t marketOfferDuration = g_configManager().getNumber(MARKET_OFFER_DURATION, __FUNCTION__);

	IOMarket::appendHistory(player->getGUID(), (offer.type == MARKETACTION_BUY ? MARKETACTION_SELL : MARKETACTION_BUY), offer.itemId, amount, offer.price, time(nullptr), offer.tier, OFFERSTATE_ACCEPTEDEX);

	IOMarket::appendHistory(offer.playerId, offer.type, offer.itemId, amount, offer.price, time(nullptr), offer.tier, OFFERSTATE_ACCEPTED);

	offer.amount -= amount;

	if (offer.amount == 0) {
		IOMarket::deleteOffer(offer.id);
	} else {
		IOMarket::acceptOffer(offer.id, amount);
	}

	offer.timestamp += marketOfferDuration;
	player->sendMarketAcceptOffer(offer);
	// Exhausted for accept offer in the market
	player->updateUIExhausted();
	g_saveManager().savePlayer(player);
}

void Game::parsePlayerExtendedOpcode(uint32_t playerId, uint8_t opcode, const std::string &buffer) {
	std::shared_ptr<Player> player = getPlayerByID(playerId);
	if (!player) {
		return;
	}

	for (const auto creatureEvent : player->getCreatureEvents(CREATURE_EVENT_EXTENDED_OPCODE)) {
		creatureEvent->executeExtendedOpcode(player, opcode, buffer);
	}
}

void Game::forceRemoveCondition(uint32_t creatureId, ConditionType_t conditionType, ConditionId_t conditionId) {
	std::shared_ptr<Creature> creature = getCreatureByID(creatureId);
	if (!creature) {
		return;
	}

	creature->removeCondition(conditionType, conditionId, true);
}

void Game::sendOfflineTrainingDialog(std::shared_ptr<Player> player) {
	if (!player) {
		return;
	}

	if (!player->hasModalWindowOpen(offlineTrainingWindow.id)) {
		player->sendModalWindow(offlineTrainingWindow);
	}
}

void Game::playerAnswerModalWindow(uint32_t playerId, uint32_t modalWindowId, uint8_t button, uint8_t choice) {
	std::shared_ptr<Player> player = getPlayerByID(playerId);
	if (!player) {
		return;
	}

	if (!player->hasModalWindowOpen(modalWindowId)) {
		return;
	}

	player->onModalWindowHandled(modalWindowId);

	// offline training, hardcoded
	if (modalWindowId == std::numeric_limits<uint32_t>::max()) {
		if (button == 1) {
			if (choice == SKILL_SWORD || choice == SKILL_AXE || choice == SKILL_CLUB || choice == SKILL_DISTANCE || choice == SKILL_MAGLEVEL) {
				auto bedItem = player->getBedItem();
				if (bedItem && bedItem->sleep(player)) {
					player->setOfflineTrainingSkill(static_cast<int8_t>(choice));
					return;
				}
			}
		} else {
			player->sendTextMessage(MESSAGE_EVENT_ADVANCE, "Offline training aborted.");
		}

		player->setBedItem(nullptr);
	} else {
		for (const auto creatureEvent : player->getCreatureEvents(CREATURE_EVENT_MODALWINDOW)) {
			creatureEvent->executeModalWindow(player, modalWindowId, button, choice);
		}
	}
}

void Game::playerForgeFuseItems(uint32_t playerId, ForgeAction_t actionType, uint16_t firstItemId, uint8_t tier, uint16_t secondItemId, bool usedCore, bool reduceTierLoss, bool convergence) {
	metrics::method_latency measure(__METHOD_NAME__);
	std::shared_ptr<Player> player = getPlayerByID(playerId);
	if (!player) {
		return;
	}

	if (player->isUIExhausted()) {
		player->sendCancelMessage(RETURNVALUE_YOUAREEXHAUSTED);
		return;
	}

	player->updateUIExhausted();

	uint8_t coreCount = (usedCore ? 1 : 0) + (reduceTierLoss ? 1 : 0);
	auto baseSuccess = static_cast<uint8_t>(g_configManager().getNumber(FORGE_BASE_SUCCESS_RATE, __FUNCTION__));
	auto coreSuccess = usedCore ? g_configManager().getNumber(FORGE_BONUS_SUCCESS_RATE, __FUNCTION__) : 0;
	auto finalRate = baseSuccess + coreSuccess;
	auto roll = static_cast<uint8_t>(uniform_random(1, 100)) <= finalRate;

	bool success = roll ? true : false;

	auto chance = uniform_random(0, 10000);
	uint8_t bonus = convergence ? 0 : forgeBonus(chance);

	player->forgeFuseItems(actionType, firstItemId, tier, secondItemId, success, reduceTierLoss, convergence, bonus, coreCount);
}

void Game::playerForgeTransferItemTier(uint32_t playerId, ForgeAction_t actionType, uint16_t donorItemId, uint8_t tier, uint16_t receiveItemId, bool convergence) {
	std::shared_ptr<Player> player = getPlayerByID(playerId);
	if (!player) {
		return;
	}

	if (player->isUIExhausted()) {
		player->sendCancelMessage(RETURNVALUE_YOUAREEXHAUSTED);
		return;
	}

	player->updateUIExhausted();
	player->forgeTransferItemTier(actionType, donorItemId, tier, receiveItemId, convergence);
}

void Game::playerForgeResourceConversion(uint32_t playerId, ForgeAction_t actionType) {
	std::shared_ptr<Player> player = getPlayerByID(playerId);
	if (!player) {
		return;
	}

	if (player->isUIExhausted()) {
		player->sendCancelMessage(RETURNVALUE_YOUAREEXHAUSTED);
		return;
	}

	player->updateUIExhausted();
	player->forgeResourceConversion(actionType);
}

void Game::playerBrowseForgeHistory(uint32_t playerId, uint8_t page) {
	std::shared_ptr<Player> player = getPlayerByID(playerId);
	if (!player) {
		return;
	}

	if (player->isUIExhausted()) {
		player->sendCancelMessage(RETURNVALUE_YOUAREEXHAUSTED);
		return;
	}

	player->updateUIExhausted();
	player->forgeHistory(page);
}

void Game::playerBosstiarySlot(uint32_t playerId, uint8_t slotId, uint32_t selectedBossId) {
	std::shared_ptr<Player> player = getPlayerByID(playerId);
	if (!player) {
		return;
	}

	if (player->isUIExhausted()) {
		player->sendCancelMessage(RETURNVALUE_YOUAREEXHAUSTED);
		return;
	}

	player->updateUIExhausted();

	uint32_t bossIdSlot = player->getSlotBossId(slotId);

	if (uint32_t boostedBossId = g_ioBosstiary().getBoostedBossId();
		selectedBossId == 0 && bossIdSlot != boostedBossId) {
		uint8_t removeTimes = player->getRemoveTimes();
		uint32_t removePrice = g_ioBosstiary().calculteRemoveBoss(removeTimes);
		g_game().removeMoney(player, removePrice, 0, true);
		g_metrics().addCounter("balance_decrease", removePrice, { { "player", player->getName() }, { "context", "bosstiary_remove" } });
		player->addRemoveTime();
	}

	player->setSlotBossId(slotId, selectedBossId);
}

void Game::playerSetMonsterPodium(uint32_t playerId, uint32_t monsterRaceId, const Position &pos, uint8_t stackPos, const uint16_t itemId, uint8_t direction, const std::pair<uint8_t, uint8_t> &podiumAndMonsterVisible) {
	std::shared_ptr<Player> player = getPlayerByID(playerId);
	if (!player || pos.x == 0xFFFF) {
		return;
	}

	std::shared_ptr<Thing> thing = internalGetThing(player, pos, stackPos, itemId, STACKPOS_TOPDOWN_ITEM);
	if (!thing) {
		return;
	}

	std::shared_ptr<Item> item = thing->getItem();
	if (!item || item->getID() != itemId || !item->isPodium() || item->hasAttribute(ItemAttribute_t::UNIQUEID)) {
		player->sendCancelMessage(RETURNVALUE_NOTPOSSIBLE);
		return;
	}

	const auto tile = item->getParent() ? item->getParent()->getTile() : nullptr;
	if (!tile) {
		player->sendCancelMessage(RETURNVALUE_NOTPOSSIBLE);
		return;
	}

	if (!Position::areInRange<1, 1, 0>(pos, player->getPosition())) {
		if (stdext::arraylist<Direction> listDir(128);
			player->getPathTo(pos, listDir, 0, 1, true, false)) {
			g_dispatcher().addEvent([this, playerId = player->getID(), listDir = listDir.data()] { playerAutoWalk(playerId, listDir); }, "Game::playerAutoWalk");
			std::shared_ptr<Task> task = createPlayerTask(
				400, [this, playerId, pos] { playerBrowseField(playerId, pos); }, "Game::playerBrowseField"
			);
			player->setNextWalkActionTask(task);
		} else {
			player->sendCancelMessage(RETURNVALUE_THEREISNOWAY);
		}
		return;
	}

	if (player->isUIExhausted()) {
		player->sendCancelMessage(RETURNVALUE_YOUAREEXHAUSTED);
		return;
	}

	if (g_configManager().getBoolean(ONLY_INVITED_CAN_MOVE_HOUSE_ITEMS, __FUNCTION__) && !InternalGame::playerCanUseItemOnHouseTile(player, item)) {
		player->sendCancelMessage(RETURNVALUE_NOTPOSSIBLE);
		return;
	}

	if (monsterRaceId != 0) {
		item->setCustomAttribute("PodiumMonsterRaceId", static_cast<int64_t>(monsterRaceId));
	} else if (auto podiumMonsterRace = item->getCustomAttribute("PodiumMonsterRaceId")) {
		monsterRaceId = static_cast<uint32_t>(podiumMonsterRace->getInteger());
	}

	const auto mType = g_monsters().getMonsterTypeByRaceId(static_cast<uint16_t>(monsterRaceId), itemId == ITEM_PODIUM_OF_VIGOUR);
	if (!mType) {
		player->sendCancelMessage(RETURNVALUE_NOTPOSSIBLE);
		g_logger().debug("[{}] player {} is trying to add invalid monster to podium {}", __FUNCTION__, player->getName(), item->getName());
		return;
	}

	const auto [podiumVisible, monsterVisible] = podiumAndMonsterVisible;
	bool changeTentuglyName = false;
	if (auto monsterOutfit = mType->info.outfit;
		(monsterOutfit.lookType != 0 || monsterOutfit.lookTypeEx != 0) && monsterVisible) {
		// "Tantugly's Head" boss have to send other looktype to the podium
		if (monsterOutfit.lookTypeEx == 35105) {
			monsterOutfit.lookTypeEx = 39003;
			changeTentuglyName = true;
		}
		item->setCustomAttribute("LookTypeEx", static_cast<int64_t>(monsterOutfit.lookTypeEx));
		item->setCustomAttribute("LookType", static_cast<int64_t>(monsterOutfit.lookType));
		item->setCustomAttribute("LookHead", static_cast<int64_t>(monsterOutfit.lookHead));
		item->setCustomAttribute("LookBody", static_cast<int64_t>(monsterOutfit.lookBody));
		item->setCustomAttribute("LookLegs", static_cast<int64_t>(monsterOutfit.lookLegs));
		item->setCustomAttribute("LookFeet", static_cast<int64_t>(monsterOutfit.lookFeet));
		item->setCustomAttribute("LookAddons", static_cast<int64_t>(monsterOutfit.lookAddons));
	} else {
		item->removeCustomAttribute("LookType");
	}

	item->setCustomAttribute("PodiumVisible", static_cast<int64_t>(podiumVisible));
	item->setCustomAttribute("LookDirection", static_cast<int64_t>(direction));
	item->setCustomAttribute("MonsterVisible", static_cast<int64_t>(monsterVisible));

	// Change Podium name
	if (monsterVisible) {
		std::ostringstream name;
		item->removeAttribute(ItemAttribute_t::NAME);
		name << item->getName() << " displaying ";
		if (changeTentuglyName) {
			name << "Tentugly";
		} else {
			name << mType->name;
		}
		item->setAttribute(ItemAttribute_t::NAME, name.str());
	} else {
		item->removeAttribute(ItemAttribute_t::NAME);
	}

	for (const auto &spectator : Spectators().find<Player>(pos, true)) {
		spectator->getPlayer()->sendUpdateTileItem(tile, pos, item);
	}

	player->updateUIExhausted();
}

void Game::playerRotatePodium(uint32_t playerId, const Position &pos, uint8_t stackPos, const uint16_t itemId) {
	std::shared_ptr<Player> player = getPlayerByID(playerId);
	if (!player) {
		return;
	}

	std::shared_ptr<Thing> thing = internalGetThing(player, pos, stackPos, itemId, STACKPOS_TOPDOWN_ITEM);
	if (!thing) {
		return;
	}

	std::shared_ptr<Item> item = thing->getItem();
	if (!item || item->getID() != itemId || item->hasAttribute(ItemAttribute_t::UNIQUEID)) {
		player->sendCancelMessage(RETURNVALUE_NOTPOSSIBLE);
		return;
	}

	if (pos.x != 0xFFFF && !Position::areInRange<1, 1, 0>(pos, player->getPosition())) {
		if (stdext::arraylist<Direction> listDir(128);
			player->getPathTo(pos, listDir, 0, 1, true, true)) {
			g_dispatcher().addEvent([this, playerId = player->getID(), listDir = listDir.data()] { playerAutoWalk(playerId, listDir); }, "Game::playerAutoWalk");
			std::shared_ptr<Task> task = createPlayerTask(
				400, [this, playerId, pos, stackPos, itemId] {
					playerRotatePodium(playerId, pos, stackPos, itemId);
				},
				"Game::playerRotatePodium"
			);
			player->setNextWalkActionTask(task);
		} else {
			player->sendCancelMessage(RETURNVALUE_THEREISNOWAY);
		}
		return;
	}

	if (g_configManager().getBoolean(ONLY_INVITED_CAN_MOVE_HOUSE_ITEMS, __FUNCTION__) && !InternalGame::playerCanUseItemOnHouseTile(player, item)) {
		player->sendCancelMessage(RETURNVALUE_NOTPOSSIBLE);
		return;
	}

	auto podiumRaceIdAttribute = item->getCustomAttribute("PodiumMonsterRaceId");
	auto lookDirection = item->getCustomAttribute("LookDirection");
	auto podiumVisible = item->getCustomAttribute("PodiumVisible");
	auto monsterVisible = item->getCustomAttribute("MonsterVisible");

	auto podiumRaceId = podiumRaceIdAttribute ? static_cast<uint16_t>(podiumRaceIdAttribute->getInteger()) : 0;
	uint8_t directionValue;
	if (lookDirection) {
		directionValue = static_cast<uint8_t>(lookDirection->getInteger() >= 3 ? 0 : lookDirection->getInteger() + 1);
	} else {
		directionValue = 2;
	}
	auto isPodiumVisible = podiumVisible ? static_cast<bool>(podiumVisible->getInteger()) : false;
	bool isMonsterVisible = monsterVisible ? static_cast<bool>(monsterVisible->getInteger()) : false;

	// Rotate monster podium (bestiary or bosstiary) to the new direction
	bool isPodiumOfRenown = itemId == ITEM_PODIUM_OF_RENOWN1 || itemId == ITEM_PODIUM_OF_RENOWN2;
	if (!isPodiumOfRenown) {
		auto lookTypeExAttribute = item->getCustomAttribute("LookTypeEx");
		if (!isMonsterVisible || podiumRaceId == 0 || lookTypeExAttribute && lookTypeExAttribute->getInteger() == 39003) {
			player->sendCancelMessage(RETURNVALUE_NOTPOSSIBLE);
			return;
		}

		playerSetMonsterPodium(playerId, podiumRaceId, pos, stackPos, itemId, directionValue, std::make_pair(isPodiumVisible, isMonsterVisible));
		return;
	}

	// We retrieve the outfit information to be able to rotate the podium of renown in the new direction
	Outfit_t newOutfit;
	newOutfit.lookType = InternalGame::getCustomAttributeValue<uint16_t>(item, "LookType");
	newOutfit.lookAddons = InternalGame::getCustomAttributeValue<uint8_t>(item, "LookAddons");
	newOutfit.lookHead = InternalGame::getCustomAttributeValue<uint8_t>(item, "LookHead");
	newOutfit.lookBody = InternalGame::getCustomAttributeValue<uint8_t>(item, "LookBody");
	newOutfit.lookLegs = InternalGame::getCustomAttributeValue<uint8_t>(item, "LookLegs");
	newOutfit.lookFeet = InternalGame::getCustomAttributeValue<uint8_t>(item, "LookFeet");

	newOutfit.lookMount = InternalGame::getCustomAttributeValue<uint16_t>(item, "LookMount");
	newOutfit.lookMountHead = InternalGame::getCustomAttributeValue<uint8_t>(item, "LookMountHead");
	newOutfit.lookMountBody = InternalGame::getCustomAttributeValue<uint8_t>(item, "LookMountBody");
	newOutfit.lookMountLegs = InternalGame::getCustomAttributeValue<uint8_t>(item, "LookMountLegs");
	newOutfit.lookMountFeet = InternalGame::getCustomAttributeValue<uint8_t>(item, "LookMountFeet");
	if (newOutfit.lookType == 0 && newOutfit.lookMount == 0) {
		player->sendCancelMessage(RETURNVALUE_NOTPOSSIBLE);
		return;
	}

	playerSetShowOffSocket(player->getID(), newOutfit, pos, stackPos, itemId, isPodiumVisible, directionValue);
}

void Game::playerRequestInventoryImbuements(uint32_t playerId, bool isTrackerOpen) {
	std::shared_ptr<Player> player = getPlayerByID(playerId);
	if (!player || player->isRemoved()) {
		return;
	}

	player->imbuementTrackerWindowOpen = isTrackerOpen;
	if (!player->imbuementTrackerWindowOpen) {
		return;
	}

	std::map<Slots_t, std::shared_ptr<Item>> itemsWithImbueSlotMap;
	for (uint8_t inventorySlot = CONST_SLOT_FIRST; inventorySlot <= CONST_SLOT_LAST; ++inventorySlot) {
		auto item = player->getInventoryItem(static_cast<Slots_t>(inventorySlot));
		if (!item) {
			continue;
		}

		uint8_t imbuementSlot = item->getImbuementSlot();
		for (uint8_t slot = 0; slot < imbuementSlot; slot++) {
			ImbuementInfo imbuementInfo;
			if (!item->getImbuementInfo(slot, &imbuementInfo)) {
				continue;
			}
		}

		itemsWithImbueSlotMap[static_cast<Slots_t>(inventorySlot)] = item;
	}

	player->sendInventoryImbuements(itemsWithImbueSlotMap);
}

void Game::playerOpenWheel(uint32_t playerId, uint32_t ownerId) {
	std::shared_ptr<Player> player = getPlayerByID(playerId);
	if (!player) {
		return;
	}

	if (playerId != ownerId) {
		g_logger().error("[{}] player {} is trying to open wheel of another player", __FUNCTION__, player->getName());
		return;
	}

	if (player->isUIExhausted()) {
		player->sendCancelMessage(RETURNVALUE_YOUAREEXHAUSTED);
		return;
	}

	player->wheel()->sendOpenWheelWindow(ownerId);
	player->updateUIExhausted();
}

void Game::playerSaveWheel(uint32_t playerId, NetworkMessage &msg) {
	std::shared_ptr<Player> player = getPlayerByID(playerId);
	if (!player) {
		return;
	}

	if (player->isUIExhausted()) {
		player->sendCancelMessage(RETURNVALUE_YOUAREEXHAUSTED);
		return;
	}

	player->wheel()->saveSlotPointsOnPressSaveButton(msg);
	player->updateUIExhausted();
}

void Game::playerWheelGemAction(uint32_t playerId, NetworkMessage &msg) {
	std::shared_ptr<Player> player = getPlayerByID(playerId);
	if (!player) {
		return;
	}

	if (player->isUIExhausted()) {
		player->sendCancelMessage(RETURNVALUE_YOUAREEXHAUSTED);
		return;
	}

	auto action = msg.get<uint8_t>();
	auto param = msg.get<uint8_t>();

	switch (static_cast<WheelGemAction_t>(action)) {
		case WheelGemAction_t::Destroy:
			player->wheel()->destroyGem(param);
			break;
		case WheelGemAction_t::Reveal:
			player->wheel()->revealGem(static_cast<WheelGemQuality_t>(param));
			break;
		case WheelGemAction_t::SwitchDomain:
			player->wheel()->switchGemDomain(param);
			break;
		case WheelGemAction_t::ToggleLock:
			player->wheel()->toggleGemLock(param);
			break;
		default:
			g_logger().error("[{}] player {} is trying to do invalid action {} on wheel", __FUNCTION__, player->getName(), action);
			break;
	}
	player->updateUIExhausted();
}

/* Player Methods end
********************/

void Game::updatePlayerSaleItems(uint32_t playerId) {
	std::shared_ptr<Player> player = getPlayerByID(playerId);
	if (!player) {
		return;
	}

	std::map<uint16_t, uint16_t> inventoryMap;
	player->sendSaleItemList(player->getAllSaleItemIdAndCount(inventoryMap));
	player->setScheduledSaleUpdate(false);
}

void Game::addPlayer(std::shared_ptr<Player> player) {
	const std::string &lowercase_name = asLowerCaseString(player->getName());
	mappedPlayerNames[lowercase_name] = player;
	wildcardTree.insert(lowercase_name);
	players[player->getID()] = player;
}

void Game::removePlayer(std::shared_ptr<Player> player) {
	const std::string &lowercase_name = asLowerCaseString(player->getName());
	mappedPlayerNames.erase(lowercase_name);
	wildcardTree.remove(lowercase_name);
	players.erase(player->getID());
}

void Game::addNpc(std::shared_ptr<Npc> npc) {
	npcs[npc->getID()] = npc;
}

void Game::removeNpc(std::shared_ptr<Npc> npc) {
	npcs.erase(npc->getID());
}

void Game::addMonster(std::shared_ptr<Monster> monster) {
	monsters[monster->getID()] = monster;
}

void Game::removeMonster(std::shared_ptr<Monster> monster) {
	monsters.erase(monster->getID());
}

std::shared_ptr<Guild> Game::getGuild(uint32_t id, bool allowOffline /* = flase */) const {
	auto it = guilds.find(id);
	if (it == guilds.end()) {
		if (allowOffline) {
			return IOGuild::loadGuild(id);
		}
		return nullptr;
	}
	return it->second;
}

std::shared_ptr<Guild> Game::getGuildByName(const std::string &name, bool allowOffline /* = flase */) const {
	auto id = IOGuild::getGuildIdByName(name);
	auto it = guilds.find(id);
	if (it == guilds.end()) {
		if (allowOffline) {
			return IOGuild::loadGuild(id);
		}
		return nullptr;
	}
	return it->second;
}

void Game::addGuild(const std::shared_ptr<Guild> guild) {
	if (!guild) {
		return;
	}
	guilds[guild->getId()] = guild;
}

void Game::removeGuild(uint32_t guildId) {
	auto it = guilds.find(guildId);
	if (it != guilds.end()) {
		g_saveManager().saveGuild(it->second);
	}
	guilds.erase(guildId);
}

void Game::internalRemoveItems(const std::vector<std::shared_ptr<Item>> &itemVector, uint32_t amount, bool stackable) {
	if (stackable) {
		for (std::shared_ptr<Item> item : itemVector) {
			if (item->getItemCount() > amount) {
				internalRemoveItem(item, amount);
				break;
			} else {
				amount -= item->getItemCount();
				internalRemoveItem(item);
			}
		}
	} else {
		for (std::shared_ptr<Item> item : itemVector) {
			internalRemoveItem(item);
		}
	}
}

std::shared_ptr<BedItem> Game::getBedBySleeper(uint32_t guid) const {
	auto it = bedSleepersMap.find(guid);
	if (it == bedSleepersMap.end()) {
		return nullptr;
	}
	return it->second;
}

void Game::setBedSleeper(std::shared_ptr<BedItem> bed, uint32_t guid) {
	bedSleepersMap[guid] = bed;
}

void Game::removeBedSleeper(uint32_t guid) {
	auto it = bedSleepersMap.find(guid);
	if (it != bedSleepersMap.end()) {
		bedSleepersMap.erase(it);
	}
}

std::shared_ptr<Item> Game::getUniqueItem(uint16_t uniqueId) {
	auto it = uniqueItems.find(uniqueId);
	if (it == uniqueItems.end()) {
		return nullptr;
	}
	return it->second;
}

bool Game::addUniqueItem(uint16_t uniqueId, std::shared_ptr<Item> item) {
	auto result = uniqueItems.emplace(uniqueId, item);
	if (!result.second) {
		g_logger().warn("Duplicate unique id: {}", uniqueId);
	}
	return result.second;
}

void Game::removeUniqueItem(uint16_t uniqueId) {
	auto it = uniqueItems.find(uniqueId);
	if (it != uniqueItems.end()) {
		uniqueItems.erase(it);
	}
}

bool Game::hasEffect(uint16_t effectId) {
	for (uint16_t i = CONST_ME_NONE; i < CONST_ME_LAST; i++) {
		MagicEffectClasses effect = static_cast<MagicEffectClasses>(i);
		if (effect == effectId) {
			return true;
		}
	}
	return false;
}

bool Game::hasDistanceEffect(uint16_t effectId) {
	for (uint16_t i = CONST_ANI_NONE; i <= CONST_ANI_LAST; i++) {
		ShootType_t effect = static_cast<ShootType_t>(i);
		if (effect == effectId) {
			return true;
		}
	}
	return false;
}

void Game::createLuaItemsOnMap() {
	for (const auto [position, itemId] : mapLuaItemsStored) {
		std::shared_ptr<Item> item = Item::CreateItem(itemId, 1);
		if (!item) {
			g_logger().warn("[Game::createLuaItemsOnMap] - Cannot create item with id {}", itemId);
			continue;
		}

		if (position.x != 0) {
			std::shared_ptr<Tile> tile = g_game().map.getTile(position);
			if (!tile) {
				g_logger().warn("[Game::createLuaItemsOnMap] - Tile is wrong or not found position: {}", position.toString());

				continue;
			}

			// If the item already exists on the map, then ignore it and send warning
			if (g_game().findItemOfType(tile, itemId, false, -1)) {
				g_logger().warn("[Game::createLuaItemsOnMap] - Cannot create item with id {} on position {}, item already exists", itemId, position.toString());
				continue;
			}

			g_game().internalAddItem(tile, item, INDEX_WHEREEVER, FLAG_NOLIMIT);
		}
	}
}

void Game::sendUpdateCreature(std::shared_ptr<Creature> creature) {
	if (!creature) {
		return;
	}

	for (const auto &spectator : Spectators().find<Player>(creature->getPosition(), true)) {
		spectator->getPlayer()->sendUpdateCreature(creature);
	}
}

uint32_t Game::makeInfluencedMonster() {
	if (auto influencedLimit = g_configManager().getNumber(FORGE_INFLUENCED_CREATURES_LIMIT, __FUNCTION__);
		// Condition
		forgeableMonsters.empty() || influencedMonsters.size() >= influencedLimit) {
		return 0;
	}

	if (forgeableMonsters.empty()) {
		return 0;
	}

	auto maxTries = forgeableMonsters.size();
	uint16_t tries = 0;
	std::shared_ptr<Monster> monster = nullptr;
	while (true) {
		if (tries == maxTries) {
			return 0;
		}

		tries++;

		auto random = static_cast<uint32_t>(normal_random(0, static_cast<int32_t>(forgeableMonsters.size() - 1)));
		auto monsterId = forgeableMonsters.at(random);
		monster = getMonsterByID(monsterId);
		if (monster == nullptr) {
			continue;
		}

		// Avoiding replace forgeable monster with another
		if (monster->getForgeStack() == 0) {
			auto it = std::ranges::find(forgeableMonsters.begin(), forgeableMonsters.end(), monsterId);
			if (it == forgeableMonsters.end()) {
				monster = nullptr;
				continue;
			}
			forgeableMonsters.erase(it);
			break;
		}
	}

	if (monster && monster->canBeForgeMonster()) {
		monster->setMonsterForgeClassification(ForgeClassifications_t::FORGE_INFLUENCED_MONSTER);
		monster->configureForgeSystem();
		influencedMonsters.insert(monster->getID());
		return monster->getID();
	}

	return 0;
}

uint32_t Game::makeFiendishMonster(uint32_t forgeableMonsterId /* = 0*/, bool createForgeableMonsters /* = false*/) {
	if (createForgeableMonsters) {
		forgeableMonsters.clear();
		// If the forgeable monsters haven't been created
		// Then we'll create them so they don't return in the next if (forgeableMonsters.empty())
		for (auto [monsterId, monster] : monsters) {
			auto monsterTile = monster->getTile();
			if (!monster || !monsterTile) {
				continue;
			}

			if (monster->canBeForgeMonster() && !monsterTile->hasFlag(TILESTATE_NOLOGOUT)) {
				forgeableMonsters.push_back(monster->getID());
			}
		}
		for (const auto monsterId : getFiendishMonsters()) {
			// If the fiendish is no longer on the map, we remove it from the vector
			auto monster = getMonsterByID(monsterId);
			if (!monster) {
				removeFiendishMonster(monsterId);
				continue;
			}

			// If you're trying to create a new fiendish and it's already max size, let's remove one of them
			if (getFiendishMonsters().size() >= 3) {
				monster->clearFiendishStatus();
				removeFiendishMonster(monsterId);
				break;
			}
		}
	}

	if (auto fiendishLimit = g_configManager().getNumber(FORGE_FIENDISH_CREATURES_LIMIT, __FUNCTION__);
		// Condition
		forgeableMonsters.empty() || fiendishMonsters.size() >= fiendishLimit) {
		return 0;
	}

	auto maxTries = forgeableMonsters.size();
	uint16_t tries = 0;
	std::shared_ptr<Monster> monster = nullptr;
	while (true) {
		if (tries == maxTries) {
			return 0;
		}

		tries++;

		auto random = static_cast<uint32_t>(uniform_random(0, static_cast<int32_t>(forgeableMonsters.size() - 1)));
		uint32_t fiendishMonsterId = forgeableMonsterId;
		if (fiendishMonsterId == 0) {
			fiendishMonsterId = forgeableMonsters.at(random);
		}
		monster = getMonsterByID(fiendishMonsterId);
		if (monster == nullptr) {
			continue;
		}

		// Avoiding replace forgeable monster with another
		if (monster->getForgeStack() == 0) {
			auto it = std::find(forgeableMonsters.begin(), forgeableMonsters.end(), fiendishMonsterId);
			if (it == forgeableMonsters.end()) {
				monster = nullptr;
				continue;
			}
			forgeableMonsters.erase(it);
			break;
		}
	}

	// Get interval time to fiendish
	std::string saveIntervalType = g_configManager().getString(FORGE_FIENDISH_INTERVAL_TYPE, __FUNCTION__);
	auto saveIntervalConfigTime = std::atoi(g_configManager().getString(FORGE_FIENDISH_INTERVAL_TIME, __FUNCTION__).c_str());
	int intervalTime = 0;
	time_t timeToChangeFiendish;
	if (saveIntervalType == "second") {
		intervalTime = 1000;
		timeToChangeFiendish = 1;
	} else if (saveIntervalType == "minute") {
		intervalTime = 60 * 1000;
		timeToChangeFiendish = 60;
	} else if (saveIntervalType == "hour") {
		intervalTime = 60 * 60 * 1000;
		timeToChangeFiendish = 3600;
	} else {
		timeToChangeFiendish = 3600;
	}

	uint32_t finalTime = 0;
	if (intervalTime == 0) {
		g_logger().warn("Fiendish interval type is wrong, setting default time to 1h");
		finalTime = 3600 * 1000;
	} else {
		finalTime = static_cast<uint32_t>(saveIntervalConfigTime * intervalTime);
	}

	if (monster && monster->canBeForgeMonster()) {
		monster->setMonsterForgeClassification(ForgeClassifications_t::FORGE_FIENDISH_MONSTER);
		monster->configureForgeSystem();
		monster->setTimeToChangeFiendish(timeToChangeFiendish + getTimeNow());
		fiendishMonsters.insert(monster->getID());

		auto schedulerTask = createPlayerTask(
			finalTime,
			[this, monster] { updateFiendishMonsterStatus(monster->getID(), monster->getName()); },
			"Game::updateFiendishMonsterStatus"
		);
		forgeMonsterEventIds[monster->getID()] = g_dispatcher().scheduleEvent(schedulerTask);
		return monster->getID();
	}

	return 0;
}

void Game::updateFiendishMonsterStatus(uint32_t monsterId, const std::string &monsterName) {
	std::shared_ptr<Monster> monster = getMonsterByID(monsterId);
	if (!monster) {
		g_logger().warn("[{}] Failed to update monster with id {} and name {}, monster not found", __FUNCTION__, monsterId, monsterName);
		return;
	}

	monster->clearFiendishStatus();
	removeFiendishMonster(monsterId, false);
	makeFiendishMonster();
}

bool Game::removeForgeMonster(uint32_t id, ForgeClassifications_t monsterForgeClassification, bool create) {
	if (monsterForgeClassification == ForgeClassifications_t::FORGE_FIENDISH_MONSTER) {
		removeFiendishMonster(id, create);
	} else if (monsterForgeClassification == ForgeClassifications_t::FORGE_INFLUENCED_MONSTER) {
		removeInfluencedMonster(id, create);
	}

	return true;
}

bool Game::removeInfluencedMonster(uint32_t id, bool create /* = false*/) {
	if (auto find = influencedMonsters.find(id);
		// Condition
		find != influencedMonsters.end()) {
		influencedMonsters.erase(find);

		if (create) {
			g_dispatcher().scheduleEvent(
				200 * 1000, [this] { makeInfluencedMonster(); }, "Game::makeInfluencedMonster"
			);
		}
	} else {
		g_logger().warn("[Game::removeInfluencedMonster] - Failed to remove a Influenced Monster, error code: monster id not exist in the influenced monsters map");
	}
	return false;
}

bool Game::removeFiendishMonster(uint32_t id, bool create /* = true*/) {
	if (auto find = fiendishMonsters.find(id);
		// Condition
		find != fiendishMonsters.end()) {
		fiendishMonsters.erase(find);
		checkForgeEventId(id);

		if (create) {
			g_dispatcher().scheduleEvent(
				300 * 1000, [this] { makeFiendishMonster(0, false); }, "Game::makeFiendishMonster"
			);
		}
	} else {
		g_logger().warn("[Game::removeFiendishMonster] - Failed to remove a Fiendish Monster, error code: monster id not exist in the fiendish monsters map");
	}

	return false;
}

void Game::updateForgeableMonsters() {
	forgeableMonsters.clear();
	for (auto [monsterId, monster] : monsters) {
		auto monsterTile = monster->getTile();
		if (!monsterTile) {
			continue;
		}

		if (monster->canBeForgeMonster() && !monsterTile->hasFlag(TILESTATE_NOLOGOUT)) {
			forgeableMonsters.push_back(monster->getID());
		}
	}

	for (const auto monsterId : getFiendishMonsters()) {
		if (!getMonsterByID(monsterId)) {
			removeFiendishMonster(monsterId);
		}
	}

	uint32_t fiendishLimit = g_configManager().getNumber(FORGE_FIENDISH_CREATURES_LIMIT, __FUNCTION__); // Fiendish Creatures limit
	if (fiendishMonsters.size() < fiendishLimit) {
		createFiendishMonsters();
	}
}

void Game::createFiendishMonsters() {
	uint32_t created = 0;
	uint32_t fiendishLimit = g_configManager().getNumber(FORGE_FIENDISH_CREATURES_LIMIT, __FUNCTION__); // Fiendish Creatures limit
	while (fiendishMonsters.size() < fiendishLimit) {
		if (fiendishMonsters.size() >= fiendishLimit) {
			g_logger().warn("[{}] - Returning in creation of Fiendish, size: {}, max is: {}.", __FUNCTION__, fiendishMonsters.size(), fiendishLimit);
			break;
		}

		if (auto ret = makeFiendishMonster();
			// Condition
			ret == 0) {
			return;
		}

		created++;
	}
}

void Game::createInfluencedMonsters() {
	uint32_t created = 0;
	uint32_t influencedLimit = g_configManager().getNumber(FORGE_INFLUENCED_CREATURES_LIMIT, __FUNCTION__);
	while (created < influencedLimit) {
		if (influencedMonsters.size() >= influencedLimit) {
			g_logger().warn("[{}] - Returning in creation of Influenced, size: {}, max is: {}.", __FUNCTION__, influencedMonsters.size(), influencedLimit);
			break;
		}

		if (auto ret = makeInfluencedMonster();
			// If condition
			ret == 0) {
			return;
		}

		created++;
	}
}

void Game::checkForgeEventId(uint32_t monsterId) {
	auto find = forgeMonsterEventIds.find(monsterId);
	if (find != forgeMonsterEventIds.end()) {
		g_dispatcher().stopEvent(find->second);
		forgeMonsterEventIds.erase(find);
	}
}

bool Game::addInfluencedMonster(std::shared_ptr<Monster> monster) {
	if (monster && monster->canBeForgeMonster()) {
		if (auto maxInfluencedMonsters = static_cast<uint32_t>(g_configManager().getNumber(FORGE_INFLUENCED_CREATURES_LIMIT, __FUNCTION__));
			// If condition
			(influencedMonsters.size() + 1) > maxInfluencedMonsters) {
			return false;
		}

		monster->setMonsterForgeClassification(ForgeClassifications_t::FORGE_INFLUENCED_MONSTER);
		monster->configureForgeSystem();
		influencedMonsters.insert(monster->getID());
		return true;
	}
	return false;
}

bool Game::addItemStoreInbox(std::shared_ptr<Player> player, uint32_t itemId) {
	std::shared_ptr<Item> decoKit = Item::CreateItem(ITEM_DECORATION_KIT, 1);
	if (!decoKit) {
		return false;
	}
	const ItemType &itemType = Item::items[itemId];
	std::string description = fmt::format("Unwrap it in your own house to create a <{}>.", itemType.name);
	decoKit->setAttribute(ItemAttribute_t::DESCRIPTION, description);
	decoKit->setCustomAttribute("unWrapId", static_cast<int64_t>(itemId));

	std::shared_ptr<Thing> thing = player->getThing(CONST_SLOT_STORE_INBOX);
	if (!thing) {
		return false;
	}

	std::shared_ptr<Item> inboxItem = thing->getItem();
	if (!inboxItem) {
		return false;
	}

	std::shared_ptr<Container> inboxContainer = inboxItem->getContainer();
	if (!inboxContainer) {
		return false;
	}

	if (internalAddItem(inboxContainer, decoKit) != RETURNVALUE_NOERROR) {
		inboxContainer->internalAddThing(decoKit);
	}

	return true;
}

void Game::addPlayerUniqueLogin(std::shared_ptr<Player> player) {
	if (!player) {
		g_logger().error("Attempted to add null player to unique player names list");
		return;
	}

	const std::string &lowercase_name = asLowerCaseString(player->getName());
	m_uniqueLoginPlayerNames[lowercase_name] = player;
}

std::shared_ptr<Player> Game::getPlayerUniqueLogin(const std::string &playerName) const {
	if (playerName.empty()) {
		g_logger().error("Attempted to get player with empty name string");
		return nullptr;
	}

	auto it = m_uniqueLoginPlayerNames.find(asLowerCaseString(playerName));
	return (it != m_uniqueLoginPlayerNames.end()) ? it->second.lock() : nullptr;
}

void Game::removePlayerUniqueLogin(const std::string &playerName) {
	if (playerName.empty()) {
		g_logger().error("Attempted to remove player with empty name string from unique player names list");
		return;
	}

	const std::string &lowercase_name = asLowerCaseString(playerName);
	m_uniqueLoginPlayerNames.erase(lowercase_name);
}

void Game::removePlayerUniqueLogin(std::shared_ptr<Player> player) {
	if (!player) {
		g_logger().error("Attempted to remove null player from unique player names list.");
		return;
	}

	const std::string &lowercaseName = asLowerCaseString(player->getName());
	m_uniqueLoginPlayerNames.erase(lowercaseName);
}

void Game::playerCheckActivity(const std::string &playerName, int interval) {
	std::shared_ptr<Player> player = getPlayerUniqueLogin(playerName);
	if (!player) {
		return;
	}

	if (player->getIP() == 0) {
		g_game().removePlayerUniqueLogin(playerName);
		IOLoginData::updateOnlineStatus(player->guid, false);
		g_logger().info("Player with name '{}' has logged out due to exited in death screen", player->getName());
		player->disconnect();
		return;
	}

	if (!player->isDead() || player->client == nullptr) {
		return;
	}

	if (!player->isAccessPlayer()) {
		player->m_deathTime += interval;
		const int32_t kickAfterMinutes = g_configManager().getNumber(KICK_AFTER_MINUTES, __FUNCTION__);
		if (player->m_deathTime > (kickAfterMinutes * 60000) + 60000) {
			g_logger().info("Player with name '{}' has logged out due to inactivity after death", player->getName());
			g_game().removePlayerUniqueLogin(playerName);
			IOLoginData::updateOnlineStatus(player->guid, false);
			player->disconnect();
			return;
		}
	}

	g_dispatcher().scheduleEvent(
		1000, [this, playerName, interval] { playerCheckActivity(playerName, interval); }, "Game::playerCheckActivity"
	);
}

void Game::playerRewardChestCollect(uint32_t playerId, const Position &pos, uint16_t itemId, uint8_t stackPos, uint32_t maxMoveItems /* = 0*/) {
	std::shared_ptr<Player> player = getPlayerByID(playerId);
	if (!player) {
		return;
	}

	std::shared_ptr<Thing> thing = internalGetThing(player, pos, stackPos, itemId, STACKPOS_FIND_THING);
	if (!thing) {
		player->sendCancelMessage(RETURNVALUE_NOTPOSSIBLE);
		return;
	}

	auto item = thing->getItem();
	if (!item || item->getID() != ITEM_REWARD_CHEST || !item->getContainer()) {
		player->sendCancelMessage(RETURNVALUE_NOTPOSSIBLE);
		return;
	}

	const auto &function = [this, playerId = player->getID(), pos, itemId, stackPos, maxMoveItems] {
		playerRewardChestCollect(playerId, pos, itemId, stackPos, maxMoveItems);
	};

	if (player->canAutoWalk(item->getPosition(), function)) {
		return;
	}

	// Updates the parent of the reward chest and reward containers to avoid memory usage after cleaning
	auto playerRewardChest = player->getRewardChest();
	if (playerRewardChest && playerRewardChest->empty()) {
		player->sendCancelMessage(RETURNVALUE_REWARDCHESTISEMPTY);
		return;
	}

	playerRewardChest->setParent(item->getContainer()->getParent()->getTile());
	for (const auto &[mapRewardId, reward] : player->rewardMap) {
		reward->setParent(playerRewardChest);
	}

	std::scoped_lock<std::mutex> lock(player->quickLootMutex);

	ReturnValue returnValue = collectRewardChestItems(player, maxMoveItems);
	if (returnValue != RETURNVALUE_NOERROR) {
		player->sendCancelMessage(returnValue);
	}
}

bool Game::tryRetrieveStashItems(std::shared_ptr<Player> player, std::shared_ptr<Item> item) {
	ObjectCategory_t category = getObjectCategory(item);
	return internalCollectManagedItems(player, item, category, false) == RETURNVALUE_NOERROR;
}

std::unique_ptr<IOWheel> &Game::getIOWheel() {
	return m_IOWheel;
}

const std::unique_ptr<IOWheel> &Game::getIOWheel() const {
	return m_IOWheel;
}

void Game::transferHouseItemsToDepot() {
	if (!g_configManager().getBoolean(TOGGLE_HOUSE_TRANSFER_ON_SERVER_RESTART, __FUNCTION__)) {
		return;
	}

	if (!transferHouseItemsToPlayer.empty()) {
		g_logger().info("Initializing house transfer items");
	}

	uint16_t transferSuccess = 0;
	for (const auto &[houseId, playerGuid] : transferHouseItemsToPlayer) {
		auto house = map.houses.getHouse(houseId);
		if (house) {
			auto offlinePlayer = std::make_shared<Player>(nullptr);
			if (!IOLoginData::loadPlayerById(offlinePlayer, playerGuid)) {
				continue;
			}

			if (!offlinePlayer) {
				continue;
			}

			g_logger().info("Tranfering items to the inbox from player '{}'", offlinePlayer->getName());
			if (house->tryTransferOwnership(offlinePlayer, true)) {
				transferSuccess++;
				house->setNewOwnerGuid(-1, true);
			}
		}
	}
	if (transferSuccess > 0) {
		g_logger().info("Finished house transfer items from '{}' players", transferSuccess);
		transferHouseItemsToPlayer.clear();
		Map::save();
	}
}

void Game::setTransferPlayerHouseItems(uint32_t houseId, uint32_t playerId) {
	transferHouseItemsToPlayer[houseId] = playerId;
}

template <typename T>
std::vector<T> setDifference(const std::unordered_set<T> &setA, const std::unordered_set<T> &setB) {
	std::vector<T> setResult;
	setResult.reserve(setA.size());

	for (const auto &elem : setA) {
		if (!setB.contains(elem)) {
			setResult.emplace_back(elem);
		}
	}

	return setResult;
}

ReturnValue Game::beforeCreatureZoneChange(std::shared_ptr<Creature> creature, const std::unordered_set<std::shared_ptr<Zone>> &fromZones, const std::unordered_set<std::shared_ptr<Zone>> &toZones, bool force /* = false*/) const {
	if (!creature) {
		return RETURNVALUE_NOTPOSSIBLE;
	}

	// fromZones - toZones = zones that creature left
	const auto &zonesLeaving = setDifference(fromZones, toZones);
	// toZones - fromZones = zones that creature entered
	const auto &zonesEntering = setDifference(toZones, fromZones);

	if (zonesLeaving.empty() && zonesEntering.empty()) {
		return RETURNVALUE_NOERROR;
	}

	for (const auto &zone : zonesLeaving) {
		bool allowed = g_callbacks().checkCallback(EventCallback_t::zoneBeforeCreatureLeave, &EventCallback::zoneBeforeCreatureLeave, zone, creature);
		if (!force && !allowed) {
			return RETURNVALUE_NOTPOSSIBLE;
		}
	}

	for (const auto &zone : zonesEntering) {
		bool allowed = g_callbacks().checkCallback(EventCallback_t::zoneBeforeCreatureEnter, &EventCallback::zoneBeforeCreatureEnter, zone, creature);
		if (!force && !allowed) {
			return RETURNVALUE_NOTPOSSIBLE;
		}
	}
	return RETURNVALUE_NOERROR;
}

void Game::afterCreatureZoneChange(std::shared_ptr<Creature> creature, const std::unordered_set<std::shared_ptr<Zone>> &fromZones, const std::unordered_set<std::shared_ptr<Zone>> &toZones) const {
	if (!creature) {
		return;
	}

	// fromZones - toZones = zones that creature left
	const auto &zonesLeaving = setDifference(fromZones, toZones);
	// toZones - fromZones = zones that creature entered
	const auto &zonesEntering = setDifference(toZones, fromZones);

	for (const auto &zone : zonesLeaving) {
		zone->creatureRemoved(creature);
	}
	for (const auto &zone : zonesEntering) {
		zone->creatureAdded(creature);
	}

	for (const auto &zone : zonesLeaving) {
		g_callbacks().executeCallback(EventCallback_t::zoneAfterCreatureLeave, &EventCallback::zoneAfterCreatureLeave, zone, creature);
	}
	for (const auto &zone : zonesEntering) {
		g_callbacks().executeCallback(EventCallback_t::zoneAfterCreatureEnter, &EventCallback::zoneAfterCreatureEnter, zone, creature);
	}
}

const std::unordered_map<uint8_t, std::string> &Game::getHighscoreCategoriesName() const {
	return m_highscoreCategoriesNames;
}

const std::vector<HighscoreCategory> &Game::getHighscoreCategories() const {
	return m_highscoreCategories;
}

void Game::registerAchievement(uint16_t id, std::string name, std::string description, bool secret, uint8_t grade, uint8_t points) {
	m_achievements[id] = Achievement();
	m_achievements[id].id = id;
	m_achievements[id].name = name;
	m_achievements[id].description = description;
	m_achievements[id].secret = secret;
	m_achievements[id].grade = grade;
	m_achievements[id].points = points;

	m_achievementsNameToId.emplace(name, id);
}

Achievement Game::getAchievementById(uint16_t id) {
	return m_achievements[id];
}

Achievement Game::getAchievementByName(std::string name) {
	auto it = m_achievementsNameToId.find(name);
	if (it != m_achievementsNameToId.end()) {
		return getAchievementById(it->second);
	}
	return {};
}

std::vector<Achievement> Game::getSecretAchievements() {
	std::vector<Achievement> secrets;
	for (const auto &achievement : m_achievements) {
		if (achievement.second.secret) {
			secrets.emplace_back(achievement.second);
		}
	}

	return secrets;
}

std::vector<Achievement> Game::getPublicAchievements() {
	std::vector<Achievement> publics;
	for (const auto &achievement : m_achievements) {
		if (!achievement.second.secret) {
			publics.emplace_back(achievement.second);
		}
	}

	return publics;
}

std::map<uint16_t, Achievement> Game::getAchievements() {
	return m_achievements;
}<|MERGE_RESOLUTION|>--- conflicted
+++ resolved
@@ -1650,14 +1650,11 @@
 		return;
 	}
 
-<<<<<<< HEAD
-=======
 	if (!item->isPushable() || item->hasAttribute(ItemAttribute_t::UNIQUEID)) {
 		player->sendCancelMessage(RETURNVALUE_NOTMOVABLE);
 		return;
 	}
 
->>>>>>> 8dec6f96
 	ReturnValue ret = internalMoveItem(fromCylinder, toCylinder, toIndex, item, count, nullptr, 0, player);
 	if (ret != RETURNVALUE_NOERROR) {
 		player->sendCancelMessage(ret);
