--- conflicted
+++ resolved
@@ -7,11 +7,7 @@
  * Website: https://docs.opentibiabr.org/
 */
 
-<<<<<<< HEAD
-#include "otpch.h"
-=======
 #include "pch.hpp"
->>>>>>> 94288cf1
 
 #include "lua/creature/actions.h"
 #include "items/bed.h"
@@ -156,18 +152,12 @@
 	auto minutes = getTimeMinutes();
 	lightHour = (minutes * LIGHT_DAY_LENGTH) / 60;
 
-<<<<<<< HEAD
-	g_scheduler().addEvent(createSchedulerTask(EVENT_LIGHTINTERVAL_MS, std::bind_front(&Game::checkLight, this)));
-	g_scheduler().addEvent(createSchedulerTask(EVENT_CREATURE_THINK_INTERVAL, std::bind_front(&Game::checkCreatures, this, 0)));
-	g_scheduler().addEvent(createSchedulerTask(EVENT_IMBUEMENT_INTERVAL, std::bind_front(&Game::checkImbuements, this)));
-=======
 	g_scheduler().addEvent(createSchedulerTask(EVENT_LIGHTINTERVAL_MS, std::bind(&Game::checkLight, this)));
 	g_scheduler().addEvent(createSchedulerTask(EVENT_CREATURE_THINK_INTERVAL, std::bind(&Game::checkCreatures, this, 0)));
 	g_scheduler().addEvent(createSchedulerTask(EVENT_IMBUEMENT_INTERVAL, std::bind(&Game::checkImbuements, this)));
 	g_scheduler().addEvent(createSchedulerTask(EVENT_MS, std::bind_front(&Game::updateForgeableMonsters, this)));
 	g_scheduler().addEvent(createSchedulerTask(EVENT_MS + 1000, std::bind_front(&Game::createFiendishMonsters, this)));
 	g_scheduler().addEvent(createSchedulerTask(EVENT_MS + 1000, std::bind_front(&Game::createInfluencedMonsters, this)));
->>>>>>> 94288cf1
 }
 
 GameState_t Game::getGameState() const
@@ -300,14 +290,6 @@
 	}
 
 	do {
-<<<<<<< HEAD
-		query2.str(std::string());
-		uint16_t itemId = result->getU16("itemtype");
-		query2 << "SELECT `price` FROM `market_offers` WHERE `itemtype` = " << itemId << " ORDER BY `price` DESC LIMIT 1";
-		DBResult_ptr resultQuery2 = db.storeQuery(query2.str());
-		if (resultQuery2) {
-			itemsPriceMap[itemId] = resultQuery2->getU32("price");
-=======
 		marketQuery.str(std::string());
 		uint16_t itemId = result->getNumber<uint16_t>("itemtype");
 		marketQuery << "SELECT `price`, `tier` FROM `market_offers` WHERE `itemtype` = " << itemId << " ORDER BY `price` DESC LIMIT 1";
@@ -318,7 +300,6 @@
 			auto price = marketOffersResult->getNumber<uint64_t>("price");
 			tierAndCount[tier] = price;
 			itemsPriceMap[itemId] = tierAndCount;
->>>>>>> 94288cf1
 			itemsSaleCount++;
 		}
 	} while (result->next());
@@ -331,17 +312,7 @@
 {
 	Monster::despawnRange = g_configManager().getNumber(DEFAULT_DESPAWNRANGE);
 	Monster::despawnRadius = g_configManager().getNumber(DEFAULT_DESPAWNRADIUS);
-<<<<<<< HEAD
-	std::filesystem::path filePath = "data/world/" + filename + ".kmap";
-	if (filePath.extension() != ".kmap") {
-		SPDLOG_ERROR("Unable to load {}, file have a different type of '.kmap'", filename);
-		return false;
-	}
-
-	return map.loadMap(filePath.string(), true, true, true, true);
-=======
 	return map.loadMap(g_configManager().getString(DATA_DIRECTORY) + "/world/" + filename + ".otbm", true, true, true, true);
->>>>>>> 94288cf1
 }
 
 bool Game::loadCustomMap(const std::string& filename)
@@ -3503,12 +3474,7 @@
 	const ItemAttributes::CustomAttribute* attr = item->getCustomAttribute("unWrapId");
 	uint16_t unWrapId = 0;
 	if (attr != nullptr) {
-<<<<<<< HEAD
-		auto tmp = static_cast<uint32_t>(std::get<int64_t>(attr->value));
-		unWrapId = (uint16_t)tmp;
-=======
 		unWrapId = static_cast<uint16_t>(attr->getInt());
->>>>>>> 94288cf1
 	}
 
 	// Prevent to wrap a filled bath tube
@@ -5249,15 +5215,10 @@
 			spectator->onCreatureSay(player, TALKTYPE_PRIVATE_PN, text);
 		}
 	}
-<<<<<<< HEAD
-	player->updateNpcExhausted();
-=======
 
 	player->updateUIExhausted();
->>>>>>> 94288cf1
-}
-
-//--
+}
+
 bool Game::canThrowObjectTo(const Position& fromPos, const Position& toPos, bool checkLineOfSight /*= true*/,
 							int32_t rangex /*= Map::maxClientViewportX*/, int32_t rangey /*= Map::maxClientViewportY*/) const
 {
@@ -8053,15 +8014,9 @@
 
 	const int32_t marketOfferDuration = g_configManager().getNumber(MARKET_OFFER_DURATION);
 
-<<<<<<< HEAD
-	IOMarket::appendHistory(player->getGUID(), (offer.type == MARKETACTION_BUY ? MARKETACTION_SELL : MARKETACTION_BUY), offer.itemId, amount, offer.price, getTimeNow(), OFFERSTATE_ACCEPTEDEX);
-
-	IOMarket::appendHistory(offer.playerId, offer.type, offer.itemId, amount, offer.price, getTimeNow(), OFFERSTATE_ACCEPTED);
-=======
 	IOMarket::appendHistory(player->getGUID(), (offer.type == MARKETACTION_BUY ? MARKETACTION_SELL : MARKETACTION_BUY), offer.itemId, amount, offer.price, time(nullptr), offer.tier, OFFERSTATE_ACCEPTEDEX);
 
 	IOMarket::appendHistory(offer.playerId, offer.type, offer.itemId, amount, offer.price, time(nullptr), offer.tier, OFFERSTATE_ACCEPTED);
->>>>>>> 94288cf1
 
 	offer.amount -= amount;
 
@@ -8370,76 +8325,6 @@
 	}
 }
 
-<<<<<<< HEAD
-bool Game::reload(ReloadTypes_t reloadType)
-{
-	switch (reloadType) {
-		case RELOAD_TYPE_MONSTERS: {
-			g_scripts().loadScripts("monster", false, true);
-			return true;
-		}
-		case RELOAD_TYPE_NPCS: {
-			// Reset informations from npc interface
-			g_npc().reset();
-			// Reload npc scripts
-			g_scripts().loadScripts("npc", false, true);
-			// Reload npclib
-			g_luaEnvironment.loadFile("data/npclib/load.lua");
-			return true;
-		}
-		case RELOAD_TYPE_CHAT: return g_chat().load();
-		case RELOAD_TYPE_CONFIG: return g_configManager().reload();
-		case RELOAD_TYPE_EVENTS: return g_events().loadFromXml();
-		case RELOAD_TYPE_ITEMS: return Item::items.reload();
-		case RELOAD_TYPE_MODULES: return g_modules().reload();
-		case RELOAD_TYPE_MOUNTS: return mounts.reload();
-		case RELOAD_TYPE_IMBUEMENTS: return g_imbuements().reload();
-		case RELOAD_TYPE_RAIDS: return raids.reload() && raids.startup();
-
-		case RELOAD_TYPE_SCRIPTS: {
-			// commented out stuff is TODO, once we approach further in revscriptsys
-			g_actions().clear();
-			g_creatureEvents().clear();
-			g_moveEvents().clear();
-			g_talkActions().clear();
-			g_globalEvents().clear();
-			g_weapons().clear();
-			g_spells().clear();
-			// Reset informations from npc interface
-			g_npc().reset();
-			g_scripts().loadScripts("scripts", false, true);
-			// lean up the monsters interface, ensuring that after reloading the scripts there is no use of any deallocated memory
-			g_scripts().loadScripts("monster", false, true);
-			// Reload npc scripts
-			g_scripts().loadScripts("npc", false, true);
-			// Reload npclib
-			g_luaEnvironment.loadFile("data/npclib/load.lua");
-			return true;
-		}
-
-		default: {
-
-			g_configManager().reload();
-			raids.reload() && raids.startup();
-			Item::items.reload();
-			g_weapons().clear();
-			mounts.reload();
-			g_events().loadFromXml();
-			g_chat().load();
-			g_actions().clear();
-			g_creatureEvents().clear();
-			g_moveEvents().clear();
-			g_talkActions().clear();
-			g_globalEvents().clear();
-			g_spells().clear();
-			g_scripts().loadScripts("scripts", false, true);
-		}
-	}
-	return true;
-}
-
-=======
->>>>>>> 94288cf1
 bool Game::hasEffect(uint8_t effectId) {
 	for (uint8_t i = CONST_ME_NONE; i <= CONST_ME_LAST; i++) {
 		MagicEffectClasses effect = static_cast<MagicEffectClasses>(i);
