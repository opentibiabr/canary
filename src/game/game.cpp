--- conflicted
+++ resolved
@@ -5802,82 +5802,7 @@
 	}
 }
 
-<<<<<<< HEAD
-// Wheel of destiny combat helpers
-void Game::applyWheelOfDestinyHealing(CombatDamage &damage, Player* attackerPlayer, Creature* target) {
-	damage.primary.value += (damage.primary.value * damage.healingMultiplier) / 100.;
-
-	if (attackerPlayer) {
-		damage.primary.value += attackerPlayer->wheel()->getStat(WheelStat_t::HEALING);
-
-		if (damage.secondary.value != 0) {
-			damage.secondary.value += attackerPlayer->wheel()->getStat(WheelStat_t::HEALING);
-		}
-
-		if (damage.healingLink > 0) {
-			CombatDamage tmpDamage;
-			tmpDamage.primary.value = (damage.primary.value * damage.healingLink) / 100;
-			tmpDamage.primary.type = COMBAT_HEALING;
-			combatChangeHealth(attackerPlayer, attackerPlayer, tmpDamage);
-		}
-
-		if (attackerPlayer->wheel()->getInstant("Blessing of the Grove")) {
-			damage.primary.value += (damage.primary.value * attackerPlayer->wheel()->checkBlessingGroveHealingByTarget(target)) / 100.;
-		}
-	}
-}
-
-void Game::applyWheelOfDestinyEffectsToDamage(CombatDamage &damage, Player* attackerPlayer, Creature* target) {
-	if (damage.damageMultiplier > 0) {
-		damage.primary.value += (damage.primary.value * (damage.damageMultiplier)) / 100.;
-		damage.secondary.value += (damage.secondary.value * (damage.damageMultiplier)) / 100.;
-	}
-	if (attackerPlayer) {
-		damage.primary.value -= attackerPlayer->wheel()->getStat(WheelStat_t::DAMAGE);
-		if (damage.secondary.value != 0) {
-			damage.secondary.value -= attackerPlayer->wheel()->getStat(WheelStat_t::DAMAGE);
-		}
-		if (damage.instantSpellName == "Twin Burst") {
-			int32_t damageBonus = attackerPlayer->wheel()->checkTwinBurstByTarget(target);
-			if (damageBonus != 0) {
-				damage.primary.value += (damage.primary.value * damageBonus) / 100.;
-				damage.secondary.value += (damage.secondary.value * damageBonus) / 100.;
-			}
-		}
-		if (damage.instantSpellName == "Executioner's Throw") {
-			int32_t damageBonus = attackerPlayer->wheel()->checkExecutionersThrow(target);
-			if (damageBonus != 0) {
-				damage.primary.value += (damage.primary.value * damageBonus) / 100.;
-				damage.secondary.value += (damage.secondary.value * damageBonus) / 100.;
-			}
-		}
-	}
-}
-
-int32_t Game::applyHealthChange(CombatDamage &damage, Creature* target) {
-	int32_t targetHealth = target->getHealth();
-
-	// Wheel of destiny (Gift of Life)
-	if (Player* targetPlayer = target->getPlayer()) {
-		if (targetPlayer->wheel()->getInstant("Gift of Life") && targetPlayer->wheel()->getGiftOfCooldown() == 0 && (damage.primary.value + damage.secondary.value) >= targetHealth) {
-			int32_t overkillMultiplier = (damage.primary.value + damage.secondary.value) - targetHealth;
-			overkillMultiplier = (overkillMultiplier * 100) / targetPlayer->getMaxHealth();
-			if (overkillMultiplier <= targetPlayer->wheel()->getGiftOfLifeOverkill()) {
-				targetPlayer->wheel()->checkGiftOfLife();
-				targetHealth = target->getHealth();
-			}
-		}
-	}
-
-	if (damage.primary.value >= targetHealth) {
-		damage.primary.value = targetHealth;
-		damage.secondary.value = 0;
-	} else if (damage.secondary.value) {
-		damage.secondary.value = std::min<int32_t>(damage.secondary.value, targetHealth - damage.primary.value);
-	}
-
-	return targetHealth;
-=======
+// Hazard combat helpers
 void Game::handleHazardSystemAttack(CombatDamage &damage, Player* player, const Monster* monster, bool isPlayerAttacker) {
 	if (damage.primary.value != 0 && monster->isOnHazardSystem()) {
 		if (isPlayerAttacker) {
@@ -5914,7 +5839,82 @@
 		}
 		addMagicEffect(targetPos, CONST_ME_DODGE);
 	}
->>>>>>> 1c159a6f
+}
+
+// Wheel of destiny combat helpers
+void Game::applyWheelOfDestinyHealing(CombatDamage &damage, Player* attackerPlayer, Creature* target) {
+	damage.primary.value += (damage.primary.value * damage.healingMultiplier) / 100.;
+
+	if (attackerPlayer) {
+		damage.primary.value += attackerPlayer->wheel()->getStat(WheelStat_t::HEALING);
+
+		if (damage.secondary.value != 0) {
+			damage.secondary.value += attackerPlayer->wheel()->getStat(WheelStat_t::HEALING);
+		}
+
+		if (damage.healingLink > 0) {
+			CombatDamage tmpDamage;
+			tmpDamage.primary.value = (damage.primary.value * damage.healingLink) / 100;
+			tmpDamage.primary.type = COMBAT_HEALING;
+			combatChangeHealth(attackerPlayer, attackerPlayer, tmpDamage);
+		}
+
+		if (attackerPlayer->wheel()->getInstant("Blessing of the Grove")) {
+			damage.primary.value += (damage.primary.value * attackerPlayer->wheel()->checkBlessingGroveHealingByTarget(target)) / 100.;
+		}
+	}
+}
+
+void Game::applyWheelOfDestinyEffectsToDamage(CombatDamage &damage, Player* attackerPlayer, Creature* target) {
+	if (damage.damageMultiplier > 0) {
+		damage.primary.value += (damage.primary.value * (damage.damageMultiplier)) / 100.;
+		damage.secondary.value += (damage.secondary.value * (damage.damageMultiplier)) / 100.;
+	}
+	if (attackerPlayer) {
+		damage.primary.value -= attackerPlayer->wheel()->getStat(WheelStat_t::DAMAGE);
+		if (damage.secondary.value != 0) {
+			damage.secondary.value -= attackerPlayer->wheel()->getStat(WheelStat_t::DAMAGE);
+		}
+		if (damage.instantSpellName == "Twin Burst") {
+			int32_t damageBonus = attackerPlayer->wheel()->checkTwinBurstByTarget(target);
+			if (damageBonus != 0) {
+				damage.primary.value += (damage.primary.value * damageBonus) / 100.;
+				damage.secondary.value += (damage.secondary.value * damageBonus) / 100.;
+			}
+		}
+		if (damage.instantSpellName == "Executioner's Throw") {
+			int32_t damageBonus = attackerPlayer->wheel()->checkExecutionersThrow(target);
+			if (damageBonus != 0) {
+				damage.primary.value += (damage.primary.value * damageBonus) / 100.;
+				damage.secondary.value += (damage.secondary.value * damageBonus) / 100.;
+			}
+		}
+	}
+}
+
+int32_t Game::applyHealthChange(CombatDamage &damage, Creature* target) {
+	int32_t targetHealth = target->getHealth();
+
+	// Wheel of destiny (Gift of Life)
+	if (Player* targetPlayer = target->getPlayer()) {
+		if (targetPlayer->wheel()->getInstant("Gift of Life") && targetPlayer->wheel()->getGiftOfCooldown() == 0 && (damage.primary.value + damage.secondary.value) >= targetHealth) {
+			int32_t overkillMultiplier = (damage.primary.value + damage.secondary.value) - targetHealth;
+			overkillMultiplier = (overkillMultiplier * 100) / targetPlayer->getMaxHealth();
+			if (overkillMultiplier <= targetPlayer->wheel()->getGiftOfLifeOverkill()) {
+				targetPlayer->wheel()->checkGiftOfLife();
+				targetHealth = target->getHealth();
+			}
+		}
+	}
+
+	if (damage.primary.value >= targetHealth) {
+		damage.primary.value = targetHealth;
+		damage.secondary.value = 0;
+	} else if (damage.secondary.value) {
+		damage.secondary.value = std::min<int32_t>(damage.secondary.value, targetHealth - damage.primary.value);
+	}
+
+	return targetHealth;
 }
 
 bool Game::combatChangeHealth(Creature* attacker, Creature* target, CombatDamage &damage, bool isEvent /*= false*/) {
@@ -9229,14 +9229,6 @@
 	return true;
 }
 
-<<<<<<< HEAD
-std::unique_ptr<IOWheel> &Game::getIOWheel() {
-	return m_IOWheel;
-}
-
-const std::unique_ptr<IOWheel> &Game::getIOWheel() const {
-	return m_IOWheel;
-=======
 void Game::addPlayerUniqueLogin(Player* player) {
 	if (!player) {
 		SPDLOG_ERROR("Attempted to add null player to unique player names list");
@@ -9275,5 +9267,12 @@
 
 	const std::string &lowercase_name = asLowerCaseString(player->getName());
 	m_uniqueLoginPlayerNames.erase(lowercase_name);
->>>>>>> 1c159a6f
+}
+
+std::unique_ptr<IOWheel> &Game::getIOWheel() {
+	return m_IOWheel;
+}
+
+const std::unique_ptr<IOWheel> &Game::getIOWheel() const {
+	return m_IOWheel;
 }