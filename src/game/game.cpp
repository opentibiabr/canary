--- conflicted
+++ resolved
@@ -1221,16 +1221,12 @@
 		}
 	}
 
-<<<<<<< HEAD
-	if (!item->isPushable() || item->hasAttribute(ItemAttribute_t::UNIQUEID)) {
-=======
 	if (isTryingToStow(toPos, toCylinder)) {
 		player->stowItem(item, count, false);
 		return;
 	}
 
-	if (!item->isPushable() || item->hasAttribute(ITEM_ATTRIBUTE_UNIQUEID)) {
->>>>>>> d52581f2
+	if (!item->isPushable() || item->hasAttribute(ItemAttribute_t::UNIQUEID)) {
 		player->sendCancelMessage(RETURNVALUE_NOTMOVEABLE);
 		return;
 	}
