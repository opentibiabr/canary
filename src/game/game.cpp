/**
 * Canary - A free and open-source MMORPG server emulator
 * Copyright (©) 2019-2022 OpenTibiaBR <opentibiabr@outlook.com>
 * Repository: https://github.com/opentibiabr/canary
 * License: https://github.com/opentibiabr/canary/blob/main/LICENSE
 * Contributors: https://github.com/opentibiabr/canary/graphs/contributors
 * Website: https://docs.opentibiabr.com/
 */

#include "pch.hpp"

#include "lua/creature/actions.hpp"
#include "items/bed.hpp"
#include "creatures/creature.hpp"
#include "lua/creature/creatureevent.hpp"
#include "database/databasetasks.hpp"
#include "lua/creature/events.hpp"
#include "lua/callbacks/event_callback.hpp"
#include "lua/callbacks/events_callbacks.hpp"
#include "game/game.hpp"
#include "game/functions/game_reload.hpp"
#include "game/zones/zone.hpp"
#include "lua/global/globalevent.hpp"
#include "io/iologindata.hpp"
#include "io/io_wheel.hpp"
#include "io/iomarket.hpp"
#include "items/items.hpp"
#include "lua/scripts/lua_environment.hpp"
#include "creatures/monsters/monster.hpp"
#include "lua/creature/movement.hpp"
#include "game/scheduling/dispatcher.hpp"
#include "game/scheduling/scheduler.hpp"
#include "server/server.hpp"
#include "creatures/combat/spells.hpp"
#include "lua/creature/talkaction.hpp"
#include "items/weapons/weapons.hpp"
#include "lua/scripts/scripts.hpp"
#include "lua/modules/modules.hpp"
#include "creatures/players/imbuements/imbuements.hpp"
#include "account/account.hpp"
#include "creatures/players/wheel/player_wheel.hpp"
#include "creatures/npcs/npc.hpp"
#include "creatures/npcs/npcs.hpp"
#include "server/network/webhook/webhook.hpp"
#include "protobuf/appearances.pb.h"
#include "server/network/protocol/protocollogin.hpp"
#include "server/network/protocol/protocolstatus.hpp"

#include "kv/kv.hpp"

namespace InternalGame {
	void sendBlockEffect(BlockType_t blockType, CombatType_t combatType, const Position &targetPos, std::shared_ptr<Creature> source) {
		if (blockType == BLOCK_DEFENSE) {
			g_game().addMagicEffect(targetPos, CONST_ME_POFF);
		} else if (blockType == BLOCK_ARMOR) {
			g_game().addMagicEffect(targetPos, CONST_ME_BLOCKHIT);
		} else if (blockType == BLOCK_DODGE) {
			g_game().addMagicEffect(targetPos, CONST_ME_DODGE);
		} else if (blockType == BLOCK_IMMUNITY) {
			uint8_t hitEffect = 0;
			switch (combatType) {
				case COMBAT_UNDEFINEDDAMAGE: {
					return;
				}
				case COMBAT_ENERGYDAMAGE:
				case COMBAT_FIREDAMAGE:
				case COMBAT_PHYSICALDAMAGE:
				case COMBAT_ICEDAMAGE:
				case COMBAT_DEATHDAMAGE: {
					hitEffect = CONST_ME_BLOCKHIT;
					break;
				}
				case COMBAT_EARTHDAMAGE: {
					hitEffect = CONST_ME_GREEN_RINGS;
					break;
				}
				case COMBAT_HOLYDAMAGE: {
					hitEffect = CONST_ME_HOLYDAMAGE;
					break;
				}
				default: {
					hitEffect = CONST_ME_POFF;
					break;
				}
			}
			g_game().addMagicEffect(targetPos, hitEffect);
		}

		if (blockType != BLOCK_NONE) {
			g_game().sendSingleSoundEffect(targetPos, SoundEffect_t::NO_DAMAGE, source);
		}
	}

	bool playerCanUseItemOnHouseTile(std::shared_ptr<Player> player, std::shared_ptr<Item> item) {
		if (!player || !item) {
			return false;
		}

		auto itemTile = item->getTile();
		if (!itemTile) {
			return false;
		}

		if (std::shared_ptr<HouseTile> houseTile = std::dynamic_pointer_cast<HouseTile>(itemTile)) {
<<<<<<< HEAD
			House* house = houseTile->getHouse();
=======
			const auto &house = houseTile->getHouse();
>>>>>>> e63dc63a
			if (!house || !house->isInvited(player)) {
				return false;
			}

			auto isGuest = house->getHouseAccessLevel(player) == HOUSE_GUEST;
			auto itemParentContainer = item->getParent() ? item->getParent()->getContainer() : nullptr;
			auto isItemParentContainerBrowseField = itemParentContainer && itemParentContainer->getID() == ITEM_BROWSEFIELD;
			if (isGuest && isItemParentContainerBrowseField) {
				return false;
			}

			auto realItemParent = item->getRealParent();
			auto isItemInGuestInventory = realItemParent && (realItemParent == player || realItemParent->getContainer());
			if (isGuest && !isItemInGuestInventory && !item->isLadder()) {
				return false;
			}
		}

		return true;
	}

	bool playerCanUseItemWithOnHouseTile(std::shared_ptr<Player> player, std::shared_ptr<Item> item, const Position &toPos, int toStackPos, int toItemId) {
		if (!player || !item) {
			return false;
		}

		auto itemTile = item->getTile();
		if (!itemTile) {
			return false;
		}

		if (g_configManager().getBoolean(ONLY_INVITED_CAN_MOVE_HOUSE_ITEMS)) {
			if (std::shared_ptr<HouseTile> houseTile = std::dynamic_pointer_cast<HouseTile>(itemTile)) {
<<<<<<< HEAD
				House* house = houseTile->getHouse();
=======
				const auto &house = houseTile->getHouse();
>>>>>>> e63dc63a
				std::shared_ptr<Thing> targetThing = g_game().internalGetThing(player, toPos, toStackPos, toItemId, STACKPOS_FIND_THING);
				auto targetItem = targetThing ? targetThing->getItem() : nullptr;
				uint16_t targetId = targetItem ? targetItem->getID() : 0;
				auto invitedCheckUseWith = house && item->getRealParent() && item->getRealParent() != player && (!house->isInvited(player) || house->getHouseAccessLevel(player) == HOUSE_GUEST);
				if (targetId != 0 && targetItem && !targetItem->isDummy() && invitedCheckUseWith) {
					player->sendCancelMessage(RETURNVALUE_CANNOTUSETHISOBJECT);
					return false;
				}
			}
		}

		return true;
	}

	template <typename T>
	T getCustomAttributeValue(std::shared_ptr<Item> item, const std::string &attributeName) {
		static_assert(std::is_integral<T>::value, "T must be an integral type");

		auto attribute = item->getCustomAttribute(attributeName);
		if (!attribute) {
			return 0;
		}

		int64_t value = attribute->getInteger();
		if (value < std::numeric_limits<T>::min() || value > std::numeric_limits<T>::max()) {
			g_logger().error("[{}] value is out of range for the specified type", __FUNCTION__);
			return 0;
		}

		return static_cast<T>(value);
	}
} // Namespace InternalGame

Game::Game() {
	offlineTrainingWindow.choices.emplace_back("Sword Fighting and Shielding", SKILL_SWORD);
	offlineTrainingWindow.choices.emplace_back("Axe Fighting and Shielding", SKILL_AXE);
	offlineTrainingWindow.choices.emplace_back("Club Fighting and Shielding", SKILL_CLUB);
	offlineTrainingWindow.choices.emplace_back("Distance Fighting and Shielding", SKILL_DISTANCE);
	offlineTrainingWindow.choices.emplace_back("Magic Level and Shielding", SKILL_MAGLEVEL);
	offlineTrainingWindow.buttons.emplace_back("Okay", 1);
	offlineTrainingWindow.buttons.emplace_back("Cancel", 0);
	offlineTrainingWindow.defaultEscapeButton = 1;
	offlineTrainingWindow.defaultEnterButton = 0;
	offlineTrainingWindow.priority = true;

	// Create instance of IOWheel to Game class
	m_IOWheel = std::make_unique<IOWheel>();
}

Game::~Game() = default;

void Game::resetMonsters() const {
	for (const auto &[monsterId, monster] : getMonsters()) {
		monster->clearTargetList();
		monster->clearFriendList();
	}
}

void Game::resetNpcs() const {
	// Close shop window from all npcs and reset the shopPlayerSet
	for (const auto &[npcId, npc] : getNpcs()) {
		npc->closeAllShopWindows();
		npc->resetPlayerInteractions();
	}
}

void Game::loadBoostedCreature() {
	auto &db = Database::getInstance();
	const auto result = db.storeQuery("SELECT * FROM `boosted_creature`");
	if (!result) {
		g_logger().warn("[Game::loadBoostedCreature] - "
						"Failed to detect boosted creature database. (CODE 01)");
		return;
	}

	const uint16_t date = result->getNumber<uint16_t>("date");
	const time_t now = time(0);
	tm* ltm = localtime(&now);

	if (date == ltm->tm_mday) {
		setBoostedName(result->getString("boostname"));
		return;
	}

	const uint16_t oldRace = result->getNumber<uint16_t>("raceid");
	const auto monsterlist = getBestiaryList();

	struct MonsterRace {
		uint16_t raceId { 0 };
		std::string name;
	};

	MonsterRace selectedMonster;
	if (!monsterlist.empty()) {
		std::vector<MonsterRace> monsters;
		for (const auto &[raceId, _name] : BestiaryList) {
			if (raceId != oldRace) {
				monsters.emplace_back(raceId, _name);
			}
		}

		if (!monsters.empty()) {
			selectedMonster = monsters[normal_random(0, monsters.size() - 1)];
		}
	}

	if (selectedMonster.raceId == 0) {
		g_logger().warn("[Game::loadBoostedCreature] - "
						"It was not possible to generate a new boosted creature->");
		return;
	}

	const auto monsterType = g_monsters().getMonsterType(selectedMonster.name);
	if (!monsterType) {
		g_logger().warn("[Game::loadBoostedCreature] - "
						"It was not possible to generate a new boosted creature-> Monster '"
						+ selectedMonster.name + "' not found.");
		return;
	}

	setBoostedName(selectedMonster.name);

	auto query = std::string("UPDATE `boosted_creature` SET ")
		+ "`date` = '" + std::to_string(ltm->tm_mday) + "',"
		+ "`boostname` = " + db.escapeString(selectedMonster.name) + ","
		+ "`looktype` = " + std::to_string(monsterType->info.outfit.lookType) + ","
		+ "`lookfeet` = " + std::to_string(monsterType->info.outfit.lookFeet) + ","
		+ "`looklegs` = " + std::to_string(monsterType->info.outfit.lookLegs) + ","
		+ "`lookhead` = " + std::to_string(monsterType->info.outfit.lookHead) + ","
		+ "`lookbody` = " + std::to_string(monsterType->info.outfit.lookBody) + ","
		+ "`lookaddons` = " + std::to_string(monsterType->info.outfit.lookAddons) + ","
		+ "`lookmount` = " + std::to_string(monsterType->info.outfit.lookMount) + ","
		+ "`raceid` = '" + std::to_string(selectedMonster.raceId) + "'";

	if (!db.executeQuery(query)) {
		g_logger().warn("[Game::loadBoostedCreature] - "
						"Failed to detect boosted creature database. (CODE 02)");
	}
}

void Game::start(ServiceManager* manager) {
	// Game client protocols
	manager->add<ProtocolGame>(static_cast<uint16_t>(g_configManager().getNumber(GAME_PORT)));
	manager->add<ProtocolLogin>(static_cast<uint16_t>(g_configManager().getNumber(LOGIN_PORT)));
	// OT protocols
	manager->add<ProtocolStatus>(static_cast<uint16_t>(g_configManager().getNumber(STATUS_PORT)));

	serviceManager = manager;

	time_t now = time(0);
	const tm* tms = localtime(&now);
	int minutes = tms->tm_min;
	lightHour = (minutes * LIGHT_DAY_LENGTH) / 60;

	g_scheduler().addEvent(EVENT_LIGHTINTERVAL_MS, std::bind(&Game::checkLight, this), "Game::checkLight");
	g_scheduler().addEvent(EVENT_CREATURE_THINK_INTERVAL, std::bind(&Game::checkCreatures, this, 0), "Game::checkCreatures");
	g_scheduler().addEvent(EVENT_IMBUEMENT_INTERVAL, std::bind(&Game::checkImbuements, this), "Game::checkImbuements");
	g_scheduler().addEvent(EVENT_MS, std::bind_front(&Game::updateForgeableMonsters, this), "Game::updateForgeableMonsters");
	g_scheduler().addEvent(EVENT_MS + 1000, std::bind_front(&Game::createFiendishMonsters, this), "Game::createFiendishMonsters");
	g_scheduler().addEvent(EVENT_MS + 1000, std::bind_front(&Game::createInfluencedMonsters, this), "Game::createInfluencedMonsters");

	static const std::function<void()> &LUA_GC = [] {
		g_scheduler().addEvent(EVENT_LUA_GARBAGE_COLLECTION, LUA_GC, "Calling GC");
		g_luaEnvironment().collectGarbage();
	};
	LUA_GC();
}

GameState_t Game::getGameState() const {
	return gameState;
}

void Game::setWorldType(WorldType_t type) {
	worldType = type;
}

void Game::setGameState(GameState_t newState) {
	if (gameState == GAME_STATE_SHUTDOWN) {
		return; // this cannot be stopped
	}

	if (gameState == newState) {
		return;
	}

	gameState = newState;
	switch (newState) {
		case GAME_STATE_INIT: {
			loadItemsPrice();

			groups.load();
			g_chat().load();

			// Load monsters and npcs stored by the "loadFromXML" function
			map.spawnsMonster.startup();
			map.spawnsNpc.startup();

			// Load monsters and npcs custom stored by the "loadFromXML" function
			for (int i = 0; i < 50; i++) {
				map.spawnsNpcCustomMaps[i].startup();
				map.spawnsMonsterCustomMaps[i].startup();
			}

			raids.loadFromXml();
			raids.startup();

			mounts.loadFromXml();

			loadMotdNum();
			loadPlayersRecord();

			g_globalEvents().startup();

			// Initialize wheel data
			m_IOWheel->initializeGlobalData();
			break;
		}

		case GAME_STATE_SHUTDOWN: {
			g_globalEvents().execute(GLOBALEVENT_SHUTDOWN);

			// kick all players that are still online
			auto it = players.begin();
			while (it != players.end()) {
				it->second->removePlayer(true);
				it = players.begin();
			}

			saveMotdNum();
			saveGameState();

			g_dispatcher().addTask(std::bind(&Game::shutdown, this), "Game::shutdown");

			break;
		}

		case GAME_STATE_CLOSED: {
			/* kick all players without the CanAlwaysLogin flag */
			auto it = players.begin();
			while (it != players.end()) {
				if (!it->second->hasFlag(PlayerFlags_t::CanAlwaysLogin)) {
					it->second->removePlayer(true);
					it = players.begin();
				} else {
					++it;
				}
			}

			saveGameState();
			break;
		}

		default:
			break;
	}
}

void Game::saveGameState() {
	if (gameState == GAME_STATE_NORMAL) {
		setGameState(GAME_STATE_MAINTAIN);
	}

	g_logger().info("Saving server...");

	for (const auto &it : players) {
		it.second->loginPosition = it.second->getPosition();
		IOLoginData::savePlayer(it.second);
	}

	for (const auto &it : guilds) {
		IOGuild::saveGuild(it.second);
	}

	Map::save();

	g_kv().saveAll();

	if (gameState == GAME_STATE_MAINTAIN) {
		setGameState(GAME_STATE_NORMAL);
	}
}

bool Game::loadItemsPrice() {
	itemsSaleCount = 0;
	std::ostringstream query, marketQuery;
	query << "SELECT DISTINCT `itemtype` FROM `market_offers`;";

	Database &db = Database::getInstance();
	DBResult_ptr result = db.storeQuery(query.str());
	if (!result) {
		return false;
	}

	do {
		marketQuery.str(std::string());
		uint16_t itemId = result->getNumber<uint16_t>("itemtype");
		marketQuery << "SELECT `price`, `tier` FROM `market_offers` WHERE `itemtype` = " << itemId << " ORDER BY `price` DESC LIMIT 1";
		DBResult_ptr marketOffersResult = db.storeQuery(marketQuery.str());
		if (marketOffersResult) {
			std::map<uint8_t, uint64_t> tierAndCount;
			auto tier = marketOffersResult->getNumber<uint8_t>("tier");
			auto price = marketOffersResult->getNumber<uint64_t>("price");
			tierAndCount[tier] = price;
			itemsPriceMap[itemId] = tierAndCount;
			itemsSaleCount++;
		}
	} while (result->next());

	return true;
}

void Game::loadMainMap(const std::string &filename) {
	Monster::despawnRange = g_configManager().getNumber(DEFAULT_DESPAWNRANGE);
	Monster::despawnRadius = g_configManager().getNumber(DEFAULT_DESPAWNRADIUS);
	map.loadMap(g_configManager().getString(DATA_DIRECTORY) + "/world/" + filename + ".otbm", true, true, true, true);
}

void Game::loadCustomMaps(const std::filesystem::path &customMapPath) {
	Monster::despawnRange = g_configManager().getNumber(DEFAULT_DESPAWNRANGE);
	Monster::despawnRadius = g_configManager().getNumber(DEFAULT_DESPAWNRADIUS);

	namespace fs = std::filesystem;

	if (!fs::exists(customMapPath) && !fs::create_directory(customMapPath)) {
		throw std::ios_base::failure(fmt::format("Failed to create custom map directory {}", customMapPath.string()));
	}

	int customMapIndex = 0;
	for (const auto &entry : fs::directory_iterator(customMapPath)) {
		const auto realPath = entry.path();

		if (realPath.extension() != ".otbm") {
			continue;
		}

		std::string filename = realPath.stem().string();

		// Do not load more maps than possible
		if (customMapIndex >= 50) {
			g_logger().warn("Maximum number of custom maps loaded. Custom map {} [ignored]", filename);
			continue;
		}

		// Filenames that start with a # are ignored.
		if (filename.at(0) == '#') {
			g_logger().info("Custom map {} [disabled]", filename);
			continue;
		}

		// Avoid loading main map again.
		if (filename == g_configManager().getString(MAP_NAME)) {
			g_logger().warn("Custom map {} is main map", filename);
			continue;
		}

		map.loadMapCustom(filename, true, true, true, customMapIndex);

		customMapIndex++;
	}

	// Must be done after all maps have been loaded
	map.loadHouseInfo();
}

void Game::loadMap(const std::string &path, const Position &pos) {
	map.loadMap(path, false, false, false, false, pos);
}

std::shared_ptr<Cylinder> Game::internalGetCylinder(std::shared_ptr<Player> player, const Position &pos) {
	if (pos.x != 0xFFFF) {
		return map.getTile(pos);
	}

	// container
	if (pos.y & 0x40) {
		uint8_t from_cid = pos.y & 0x0F;
		return player->getContainerByID(from_cid);
	}

	// inventory
	return player;
}

std::shared_ptr<Thing> Game::internalGetThing(std::shared_ptr<Player> player, const Position &pos, int32_t index, uint32_t itemId, StackPosType_t type) {
	if (pos.x != 0xFFFF) {
		std::shared_ptr<Tile> tile = map.getTile(pos);
		if (!tile) {
			return nullptr;
		}

		std::shared_ptr<Thing> thing;
		switch (type) {
			case STACKPOS_LOOK: {
				return tile->getTopVisibleThing(player);
			}

			case STACKPOS_MOVE: {
				std::shared_ptr<Item> item = tile->getTopDownItem();
				if (item && item->isMoveable()) {
					thing = item;
				} else {
					thing = tile->getTopVisibleCreature(player);
				}
				break;
			}

			case STACKPOS_USEITEM: {
				thing = tile->getUseItem(index);
				break;
			}

			case STACKPOS_TOPDOWN_ITEM: {
				thing = tile->getTopDownItem();
				break;
			}

			case STACKPOS_USETARGET: {
				thing = tile->getTopVisibleCreature(player);
				if (!thing) {
					thing = tile->getUseItem(index);
				}
				break;
			}

			case STACKPOS_FIND_THING: {
				thing = tile->getUseItem(index);
				if (!thing) {
					thing = tile->getDoorItem();
				}

				if (!thing) {
					thing = tile->getTopDownItem();
				}

				break;
			}

			default: {
				thing = nullptr;
				break;
			}
		}

		if (player && tile->hasFlag(TILESTATE_SUPPORTS_HANGABLE)) {
			// do extra checks here if the thing is accessable
			if (thing && thing->getItem()) {
				if (tile->hasProperty(CONST_PROP_ISVERTICAL)) {
					if (player->getPosition().x + 1 == tile->getPosition().x && thing->getItem()->isHangable()) {
						thing = nullptr;
					}
				} else { // horizontal
					if (player->getPosition().y + 1 == tile->getPosition().y && thing->getItem()->isHangable()) {
						thing = nullptr;
					}
				}
			}
		}
		return thing;
	}

	// container
	if (pos.y & 0x40) {
		uint8_t fromCid = pos.y & 0x0F;

		std::shared_ptr<Container> parentContainer = player->getContainerByID(fromCid);
		if (!parentContainer) {
			return nullptr;
		}

		if (parentContainer->getID() == ITEM_BROWSEFIELD) {
			std::shared_ptr<Tile> tile = parentContainer->getTile();
			if (tile && tile->hasFlag(TILESTATE_SUPPORTS_HANGABLE)) {
				if (tile->hasProperty(CONST_PROP_ISVERTICAL)) {
					if (player->getPosition().x + 1 == tile->getPosition().x) {
						return nullptr;
					}
				} else { // horizontal
					if (player->getPosition().y + 1 == tile->getPosition().y) {
						return nullptr;
					}
				}
			}
		}

		uint8_t slot = pos.z;
		auto containerIndex = player->getContainerIndex(fromCid) + slot;
		if (parentContainer->isStoreInboxFiltered()) {
			return parentContainer->getFilteredItemByIndex(containerIndex);
		}

		return parentContainer->getItemByIndex(containerIndex);
	} else if (pos.y == 0x20 || pos.y == 0x21) {
		// '0x20' -> From depot.
		// '0x21' -> From inbox.
		// Both only when the item is from depot search window.
		if (!player->isDepotSearchOpenOnItem(static_cast<uint16_t>(itemId))) {
			player->sendCancelMessage(RETURNVALUE_NOTPOSSIBLE);
			return nullptr;
		}

		return player->getItemFromDepotSearch(static_cast<uint16_t>(itemId), pos);
	} else if (pos.y == 0 && pos.z == 0) {
		const ItemType &it = Item::items[itemId];
		if (it.id == 0) {
			return nullptr;
		}

		int32_t subType;
		if (it.isFluidContainer()) {
			subType = index;
		} else {
			subType = -1;
		}

		return findItemOfType(player, it.id, true, subType);
	}

	// inventory
	Slots_t slot = static_cast<Slots_t>(pos.y);
	return player->getInventoryItem(slot);
}

void Game::internalGetPosition(std::shared_ptr<Item> item, Position &pos, uint8_t &stackpos) {
	pos.x = 0;
	pos.y = 0;
	pos.z = 0;
	stackpos = 0;

	std::shared_ptr<Cylinder> topParent = item->getTopParent();
	if (topParent) {
		if (std::shared_ptr<Player> player = std::dynamic_pointer_cast<Player>(topParent)) {
			pos.x = 0xFFFF;

			std::shared_ptr<Container> container = std::dynamic_pointer_cast<Container>(item->getParent());
			if (container) {
				pos.y = static_cast<uint16_t>(0x40) | static_cast<uint16_t>(player->getContainerID(container));
				pos.z = container->getThingIndex(item);
				stackpos = pos.z;
			} else {
				pos.y = player->getThingIndex(item);
				stackpos = pos.y;
			}
		} else if (std::shared_ptr<Tile> tile = topParent->getTile()) {
			pos = tile->getPosition();
			stackpos = tile->getThingIndex(item);
		}
	}
}

std::shared_ptr<Creature> Game::getCreatureByID(uint32_t id) {
	if (id >= Player::getFirstID() && id <= Player::getLastID()) {
		return getPlayerByID(id);
	} else if (id <= Monster::monsterAutoID) {
		return getMonsterByID(id);
	} else if (id <= Npc::npcAutoID) {
		return getNpcByID(id);
	} else {
		g_logger().warn("Creature with id {} not exists");
	}
	return nullptr;
}

std::shared_ptr<Monster> Game::getMonsterByID(uint32_t id) {
	if (id == 0) {
		return nullptr;
	}

	auto it = monsters.find(id);
	if (it == monsters.end()) {
		return nullptr;
	}
	return it->second;
}

std::shared_ptr<Npc> Game::getNpcByID(uint32_t id) {
	if (id == 0) {
		return nullptr;
	}

	auto it = npcs.find(id);
	if (it == npcs.end()) {
		return nullptr;
	}
	return it->second;
}

std::shared_ptr<Player> Game::getPlayerByID(uint32_t id, bool loadTmp /* = false */) {
	auto playerMap = players.find(id);
	if (playerMap != players.end()) {
		return playerMap->second;
	}

	if (!loadTmp) {
		return nullptr;
	}
	std::shared_ptr<Player> tmpPlayer(nullptr);
	if (!IOLoginData::loadPlayerById(tmpPlayer, id)) {
		return nullptr;
	}
	return tmpPlayer;
}

std::shared_ptr<Creature> Game::getCreatureByName(const std::string &s) {
	if (s.empty()) {
		return nullptr;
	}

	const std::string &lowerCaseName = asLowerCaseString(s);

	auto m_it = mappedPlayerNames.find(lowerCaseName);
	if (m_it != mappedPlayerNames.end()) {
		return m_it->second.lock();
	}

	for (const auto &it : npcs) {
		if (lowerCaseName == asLowerCaseString(it.second->getName())) {
			return it.second;
		}
	}

	for (const auto &it : monsters) {
		if (lowerCaseName == asLowerCaseString(it.second->getName())) {
			return it.second;
		}
	}
	return nullptr;
}

std::shared_ptr<Npc> Game::getNpcByName(const std::string &s) {
	if (s.empty()) {
		return nullptr;
	}

	const char* npcName = s.c_str();
	for (const auto &it : npcs) {
		if (strcasecmp(npcName, it.second->getName().c_str()) == 0) {
			return it.second;
		}
	}
	return nullptr;
}

std::shared_ptr<Player> Game::getPlayerByName(const std::string &s, bool loadTmp /* = false */) {
	if (s.empty()) {
		return nullptr;
	}

	auto it = mappedPlayerNames.find(asLowerCaseString(s));
	if (it == mappedPlayerNames.end() || it->second.expired()) {
		if (!loadTmp) {
			return nullptr;
		}
		std::shared_ptr<Player> tmpPlayer = std::make_shared<Player>(nullptr);
		if (!IOLoginData::loadPlayerByName(tmpPlayer, s)) {
			g_logger().error("Failed to load player {} from database", s);
			return nullptr;
		}
		tmpPlayer->setOnline(false);
		return tmpPlayer;
	}
	return it->second.lock();
}

std::shared_ptr<Player> Game::getPlayerByGUID(const uint32_t &guid) {
	if (guid == 0) {
		return nullptr;
	}
	for (const auto &it : players) {
		if (guid == it.second->getGUID()) {
			return it.second;
		}
	}
	return nullptr;
}

ReturnValue Game::getPlayerByNameWildcard(const std::string &s, std::shared_ptr<Player> &player) {
	size_t strlen = s.length();
	if (strlen == 0 || strlen > 20) {
		return RETURNVALUE_PLAYERWITHTHISNAMEISNOTONLINE;
	}

	if (s.back() == '~') {
		const std::string &query = asLowerCaseString(s.substr(0, strlen - 1));
		std::string result;
		ReturnValue ret = wildcardTree.findOne(query, result);
		if (ret != RETURNVALUE_NOERROR) {
			return ret;
		}

		player = getPlayerByName(result);
	} else {
		player = getPlayerByName(s);
	}

	if (!player) {
		return RETURNVALUE_PLAYERWITHTHISNAMEISNOTONLINE;
	}

	return RETURNVALUE_NOERROR;
}

std::shared_ptr<Player> Game::getPlayerByAccount(uint32_t acc) {
	for (const auto &it : players) {
		if (it.second->getAccountId() == acc) {
			return it.second;
		}
	}
	return nullptr;
}

bool Game::internalPlaceCreature(std::shared_ptr<Creature> creature, const Position &pos, bool extendedPos /*=false*/, bool forced /*= false*/, bool creatureCheck /*= false*/) {
	if (creature->getParent() != nullptr) {
		return false;
	}
	auto toZones = Zone::getZones(pos);
	if (auto ret = beforeCreatureZoneChange(creature, {}, toZones); ret != RETURNVALUE_NOERROR) {
		return false;
	}

	if (!map.placeCreature(pos, creature, extendedPos, forced)) {
		return false;
	}

	creature->setID();
	creature->addList();

	if (creatureCheck) {
		addCreatureCheck(creature);
		creature->onPlacedCreature();
	}
	afterCreatureZoneChange(creature, {}, toZones);
	return true;
}

bool Game::placeCreature(std::shared_ptr<Creature> creature, const Position &pos, bool extendedPos /*=false*/, bool forced /*= false*/) {
	if (!internalPlaceCreature(creature, pos, extendedPos, forced)) {
		return false;
	}

	bool hasPlayerSpectators = false;
	SpectatorHashSet spectators;
	map.getSpectators(spectators, creature->getPosition(), true);
	for (std::shared_ptr<Creature> spectator : spectators) {
		if (std::shared_ptr<Player> tmpPlayer = spectator->getPlayer()) {
			tmpPlayer->sendCreatureAppear(creature, creature->getPosition(), true);
			hasPlayerSpectators = true;
		}
		spectator->onCreatureAppear(creature, true);
	}

	if (hasPlayerSpectators) {
		addCreatureCheck(creature);
	}

	creature->getParent()->postAddNotification(creature, nullptr, 0);
	creature->onPlacedCreature();
	return true;
}

bool Game::removeCreature(std::shared_ptr<Creature> creature, bool isLogout /* = true*/) {
	if (creature->isRemoved()) {
		return false;
	}

	std::shared_ptr<Tile> tile = creature->getTile();

	std::vector<int32_t> oldStackPosVector;

	SpectatorHashSet spectators;
	map.getSpectators(spectators, tile->getPosition(), true);
	for (auto spectator : spectators) {
		if (auto player = spectator->getPlayer()) {
			oldStackPosVector.push_back(player->canSeeCreature(creature) ? tile->getStackposOfCreature(player, creature) : -1);
		}
	}

	tile->removeCreature(creature);

	const Position &tilePosition = tile->getPosition();

	// Send to client
	size_t i = 0;
	for (auto spectator : spectators) {
		if (auto player = spectator->getPlayer()) {
			player->sendRemoveTileThing(tilePosition, oldStackPosVector[i++]);
		}
	}

	// event method
	for (auto spectator : spectators) {
		spectator->onRemoveCreature(creature, isLogout);
	}

	if (creature->getMaster() && !creature->getMaster()->isRemoved()) {
		creature->setMaster(nullptr);
	}

	creature->getParent()->postRemoveNotification(creature, nullptr, 0);
	afterCreatureZoneChange(creature, creature->getZones(), {});

	creature->removeList();
	creature->setRemoved();

	removeCreatureCheck(creature);

	for (const auto &summon : creature->m_summons) {
		summon->setSkillLoss(false);
		removeCreature(summon);
	}

	if (creature->getPlayer() && isLogout) {
		auto it = teamFinderMap.find(creature->getPlayer()->getGUID());
		if (it != teamFinderMap.end()) {
			teamFinderMap.erase(it);
		}
	}

	return true;
}

void Game::executeDeath(uint32_t creatureId) {
	std::shared_ptr<Creature> creature = getCreatureByID(creatureId);
	if (creature && !creature->isRemoved()) {
		creature->onDeath();
		afterCreatureZoneChange(creature, creature->getZones(), {});
	}
}

void Game::playerTeleport(uint32_t playerId, const Position &newPosition) {
	std::shared_ptr<Player> player = getPlayerByID(playerId);
	if (!player || !player->hasFlag(PlayerFlags_t::CanMapClickTeleport)) {
		return;
	}

	ReturnValue returnValue = g_game().internalTeleport(player, newPosition, false);
	if (returnValue != RETURNVALUE_NOERROR) {
		player->sendCancelMessage(returnValue);
	}
}

void Game::playerInspectItem(std::shared_ptr<Player> player, const Position &pos) {
	std::shared_ptr<Thing> thing = internalGetThing(player, pos, 0, 0, STACKPOS_TOPDOWN_ITEM);
	if (!thing) {
		player->sendCancelMessage(RETURNVALUE_NOTPOSSIBLE);
		return;
	}

	std::shared_ptr<Item> item = thing->getItem();
	if (!item) {
		player->sendCancelMessage(RETURNVALUE_NOTPOSSIBLE);
		return;
	}

	player->sendItemInspection(item->getID(), static_cast<uint8_t>(item->getItemCount()), item, false);
}

void Game::playerInspectItem(std::shared_ptr<Player> player, uint16_t itemId, uint8_t itemCount, bool cyclopedia) {
	player->sendItemInspection(itemId, itemCount, nullptr, cyclopedia);
}

FILELOADER_ERRORS Game::loadAppearanceProtobuf(const std::string &file) {
	using namespace Canary::protobuf::appearances;

	std::fstream fileStream(file, std::ios::in | std::ios::binary);
	if (!fileStream.is_open()) {
		g_logger().error("[Game::loadAppearanceProtobuf] - Failed to load {}, file cannot be oppened", file);
		fileStream.close();
		return ERROR_NOT_OPEN;
	}

	// Verify that the version of the library that we linked against is
	// compatible with the version of the headers we compiled against.
	GOOGLE_PROTOBUF_VERIFY_VERSION;
	appearances = Appearances();
	if (!appearances.ParseFromIstream(&fileStream)) {
		g_logger().error("[Game::loadAppearanceProtobuf] - Failed to parse binary file {}, file is invalid", file);
		fileStream.close();
		return ERROR_NOT_OPEN;
	}

	// Parsing all items into ItemType
	Item::items.loadFromProtobuf();

	// Only iterate other objects if necessary
	if (g_configManager().getBoolean(WARN_UNSAFE_SCRIPTS)) {
		// Registering distance effects
		for (uint32_t it = 0; it < appearances.effect_size(); it++) {
			registeredMagicEffects.push_back(static_cast<uint16_t>(appearances.effect(it).id()));
		}

		// Registering missile effects
		for (uint32_t it = 0; it < appearances.missile_size(); it++) {
			registeredDistanceEffects.push_back(static_cast<uint16_t>(appearances.missile(it).id()));
		}

		// Registering outfits
		for (uint32_t it = 0; it < appearances.outfit_size(); it++) {
			registeredLookTypes.push_back(static_cast<uint16_t>(appearances.outfit(it).id()));
		}
	}

	fileStream.close();

	// Disposing allocated objects.
	google::protobuf::ShutdownProtobufLibrary();

	return ERROR_NONE;
}

void Game::playerMoveThing(uint32_t playerId, const Position &fromPos, uint16_t itemId, uint8_t fromStackPos, const Position &toPos, uint8_t count) {
	std::shared_ptr<Player> player = getPlayerByID(playerId);
	if (!player) {
		return;
	}

	// Prevent the player from being able to move the item within the imbuement window
	if (player->hasImbuingItem()) {
		return;
	}

	uint8_t fromIndex = 0;
	if (fromPos.x == 0xFFFF) {
		if (fromPos.y & 0x40) {
			fromIndex = fromPos.z;
		} else if ((fromPos.y == 0x20 || fromPos.y == 0x21) && !player->isDepotSearchOpenOnItem(itemId)) {
			// '0x20' -> From depot.
			// '0x21' -> From inbox.
			// Both only when the item is being moved from depot search window.
			player->sendCancelMessage(RETURNVALUE_NOTPOSSIBLE);
			return;
		} else {
			fromIndex = static_cast<uint8_t>(fromPos.y);
		}
	} else {
		fromIndex = fromStackPos;
	}

	std::shared_ptr<Thing> thing = internalGetThing(player, fromPos, fromIndex, itemId, STACKPOS_MOVE);
	if (!thing) {
		player->sendCancelMessage(RETURNVALUE_NOTPOSSIBLE);
		return;
	}

	if (std::shared_ptr<Creature> movingCreature = thing->getCreature()) {
		std::shared_ptr<Tile> tile = map.getTile(toPos);
		if (!tile) {
			player->sendCancelMessage(RETURNVALUE_NOTPOSSIBLE);
			return;
		}

		if (Position::areInRange<1, 1, 0>(movingCreature->getPosition(), player->getPosition())) {
			std::shared_ptr<Task> task = createPlayerTask(
				g_configManager().getNumber(PUSH_DELAY),
				std::bind(&Game::playerMoveCreatureByID, this, player->getID(), movingCreature->getID(), movingCreature->getPosition(), tile->getPosition()),
				"Game::playerMoveCreatureByID"
			);
			player->setNextActionPushTask(task);
		} else {
			playerMoveCreature(player, movingCreature, movingCreature->getPosition(), tile);
		}
	} else if (thing->getItem()) {
		std::shared_ptr<Cylinder> toCylinder = internalGetCylinder(player, toPos);
		if (!toCylinder) {
			player->sendCancelMessage(RETURNVALUE_NOTPOSSIBLE);
			return;
		}

		playerMoveItem(player, fromPos, itemId, fromStackPos, toPos, count, thing->getItem(), toCylinder);
	}
}

void Game::playerMoveCreatureByID(uint32_t playerId, uint32_t movingCreatureId, const Position &movingCreatureOrigPos, const Position &toPos) {
	std::shared_ptr<Player> player = getPlayerByID(playerId);
	if (!player) {
		return;
	}

	std::shared_ptr<Creature> movingCreature = getCreatureByID(movingCreatureId);
	if (!movingCreature) {
		return;
	}

	std::shared_ptr<Tile> toTile = map.getTile(toPos);
	if (!toTile) {
		player->sendCancelMessage(RETURNVALUE_NOTPOSSIBLE);
		return;
	}

	playerMoveCreature(player, movingCreature, movingCreatureOrigPos, toTile);
}

void Game::playerMoveCreature(std::shared_ptr<Player> player, std::shared_ptr<Creature> movingCreature, const Position &movingCreatureOrigPos, std::shared_ptr<Tile> toTile) {
	if (!player->canDoAction()) {
		uint32_t delay = 600;
		std::shared_ptr<Task> task = createPlayerTask(delay, std::bind(&Game::playerMoveCreatureByID, this, player->getID(), movingCreature->getID(), movingCreatureOrigPos, toTile->getPosition()), "Game::playerMoveCreatureByID");

		player->setNextActionPushTask(task);
		return;
	}

	player->setNextActionTask(nullptr);

	if (!Position::areInRange<1, 1, 0>(movingCreatureOrigPos, player->getPosition())) {
		// need to walk to the creature first before moving it
		std::forward_list<Direction> listDir;
		if (player->getPathTo(movingCreatureOrigPos, listDir, 0, 1, true, true)) {
			g_dispatcher().addTask(std::bind(&Game::playerAutoWalk, this, player->getID(), listDir), "Game::playerAutoWalk");

			std::shared_ptr<Task> task = createPlayerTask(600, std::bind(&Game::playerMoveCreatureByID, this, player->getID(), movingCreature->getID(), movingCreatureOrigPos, toTile->getPosition()), "Game::playerMoveCreatureByID");

			player->pushEvent(true);
			player->setNextActionPushTask(task);
		} else {
			player->sendCancelMessage(RETURNVALUE_THEREISNOWAY);
		}
		return;
	}

	player->pushEvent(false);
	std::shared_ptr<Monster> monster = movingCreature->getMonster();
	bool isFamiliar = false;
	if (monster) {
		isFamiliar = monster->isFamiliar();
	}

	if (!isFamiliar && ((!movingCreature->isPushable() && !player->hasFlag(PlayerFlags_t::CanPushAllCreatures)) || (movingCreature->isInGhostMode() && !player->isAccessPlayer()))) {
		player->sendCancelMessage(RETURNVALUE_NOTMOVEABLE);
		return;
	}

	// check throw distance
	const Position &movingCreaturePos = movingCreature->getPosition();
	const Position &toPos = toTile->getPosition();
	if ((Position::getDistanceX(movingCreaturePos, toPos) > movingCreature->getThrowRange()) || (Position::getDistanceY(movingCreaturePos, toPos) > movingCreature->getThrowRange()) || (Position::getDistanceZ(movingCreaturePos, toPos) * 4 > movingCreature->getThrowRange())) {
		player->sendCancelMessage(RETURNVALUE_DESTINATIONOUTOFREACH);
		return;
	}

	if (player != movingCreature) {
		if (toTile->hasFlag(TILESTATE_BLOCKPATH)) {
			player->sendCancelMessage(RETURNVALUE_NOTENOUGHROOM);
			return;
		} else if ((movingCreature->getZoneType() == ZONE_PROTECTION && !toTile->hasFlag(TILESTATE_PROTECTIONZONE)) || (movingCreature->getZoneType() == ZONE_NOPVP && !toTile->hasFlag(TILESTATE_NOPVPZONE))) {
			player->sendCancelMessage(RETURNVALUE_NOTPOSSIBLE);
			return;
		} else {
			if (CreatureVector* tileCreatures = toTile->getCreatures()) {
				for (auto &tileCreature : *tileCreatures) {
					if (!tileCreature->isInGhostMode()) {
						player->sendCancelMessage(RETURNVALUE_NOTENOUGHROOM);
						return;
					}
				}
			}

			auto movingNpc = movingCreature->getNpc();
			if (movingNpc && movingNpc->canInteract(toPos)) {
				player->sendCancelMessage(RETURNVALUE_NOTENOUGHROOM);
				return;
			}
		}

		movingCreature->setLastPosition(movingCreature->getPosition());
	}

	if (!g_events().eventPlayerOnMoveCreature(player, movingCreature, movingCreaturePos, toPos)) {
		return;
	}

	if (!g_callbacks().checkCallback(EventCallback_t::playerOnMoveCreature, &EventCallback::playerOnMoveCreature, player, movingCreature, movingCreaturePos, toPos)) {
		return;
	}

	ReturnValue ret = internalMoveCreature(movingCreature, toTile);
	if (ret != RETURNVALUE_NOERROR) {
		player->sendCancelMessage(ret);
	}
	player->setLastPosition(player->getPosition());
}

ReturnValue Game::internalMoveCreature(std::shared_ptr<Creature> creature, Direction direction, uint32_t flags /*= 0*/) {
	if (!creature) {
		return RETURNVALUE_NOTPOSSIBLE;
	}

	creature->setLastPosition(creature->getPosition());
	const Position &currentPos = creature->getPosition();
	Position destPos = getNextPosition(direction, currentPos);
	std::shared_ptr<Player> player = creature->getPlayer();

	bool diagonalMovement = (direction & DIRECTION_DIAGONAL_MASK) != 0;
	if (player && !diagonalMovement) {
		// try go up
		auto tile = creature->getTile();
		if (currentPos.z != 8 && tile && tile->hasHeight(3)) {
			std::shared_ptr<Tile> tmpTile = map.getTile(currentPos.x, currentPos.y, currentPos.getZ() - 1);
			if (tmpTile == nullptr || (tmpTile->getGround() == nullptr && !tmpTile->hasFlag(TILESTATE_BLOCKSOLID))) {
				tmpTile = map.getTile(destPos.x, destPos.y, destPos.getZ() - 1);
				if (tmpTile && tmpTile->getGround() && !tmpTile->hasFlag(TILESTATE_BLOCKSOLID)) {
					flags |= FLAG_IGNOREBLOCKITEM | FLAG_IGNOREBLOCKCREATURE;

					if (!tmpTile->hasFlag(TILESTATE_FLOORCHANGE)) {
						player->setDirection(direction);
						destPos.z--;
					}
				}
			}
		}

		// try go down
		if (currentPos.z != 7 && currentPos.z == destPos.z) {
			std::shared_ptr<Tile> tmpTile = map.getTile(destPos.x, destPos.y, destPos.z);
			if (tmpTile == nullptr || (tmpTile->getGround() == nullptr && !tmpTile->hasFlag(TILESTATE_BLOCKSOLID))) {
				tmpTile = map.getTile(destPos.x, destPos.y, destPos.z + 1);
				if (tmpTile && tmpTile->hasHeight(3)) {
					flags |= FLAG_IGNOREBLOCKITEM | FLAG_IGNOREBLOCKCREATURE;
					player->setDirection(direction);
					destPos.z++;
				}
			}
		}
	}

	std::shared_ptr<Tile> toTile = map.getTile(destPos);
	if (!toTile) {
		return RETURNVALUE_NOTPOSSIBLE;
	}
	return internalMoveCreature(creature, toTile, flags);
}

ReturnValue Game::internalMoveCreature(const std::shared_ptr<Creature> &creature, const std::shared_ptr<Tile> &toTile, uint32_t flags /*= 0*/) {
	if (creature->hasCondition(CONDITION_ROOTED)) {
		return RETURNVALUE_NOTPOSSIBLE;
	}

	// check if we can move the creature to the destination
	ReturnValue ret = toTile->queryAdd(0, creature, 1, flags);
	if (ret != RETURNVALUE_NOERROR) {
		return ret;
	}

	if (creature->hasCondition(CONDITION_ROOTED)) {
		return RETURNVALUE_NOTPOSSIBLE;
	}

	if (creature->hasCondition(CONDITION_FEARED)) {
		std::shared_ptr<MagicField> field = toTile->getFieldItem();
		if (field && !field->isBlocking() && field->getDamage() != 0) {
			return RETURNVALUE_NOTPOSSIBLE;
		}
	}

	map.moveCreature(creature, toTile);
	if (creature->getParent() != toTile) {
		return RETURNVALUE_NOERROR;
	}

	int32_t index = 0;
	std::shared_ptr<Item> toItem = nullptr;
	std::shared_ptr<Tile> subCylinder = nullptr;
	std::shared_ptr<Tile> toCylinder = toTile;
	std::shared_ptr<Tile> fromCylinder = nullptr;
	uint32_t n = 0;

	while ((subCylinder = toCylinder->queryDestination(index, creature, &toItem, flags)->getTile()) != toCylinder) {
		map.moveCreature(creature, subCylinder);

		if (creature->getParent() != subCylinder) {
			// could happen if a script move the creature
			fromCylinder = nullptr;
			break;
		}

		fromCylinder = toCylinder;
		toCylinder = subCylinder;
		flags = 0;

		// to prevent infinite loop
		if (++n >= MAP_MAX_LAYERS) {
			break;
		}
	}

	if (fromCylinder) {
		const Position &fromPosition = fromCylinder->getPosition();
		const Position &toPosition = toCylinder->getPosition();
		if (fromPosition.z != toPosition.z && (fromPosition.x != toPosition.x || fromPosition.y != toPosition.y)) {
			Direction dir = getDirectionTo(fromPosition, toPosition);
			if ((dir & DIRECTION_DIAGONAL_MASK) == 0) {
				internalCreatureTurn(creature, dir);
			}
		}
	}

	return RETURNVALUE_NOERROR;
}

void Game::playerMoveItemByPlayerID(uint32_t playerId, const Position &fromPos, uint16_t itemId, uint8_t fromStackPos, const Position &toPos, uint8_t count) {
	std::shared_ptr<Player> player = getPlayerByID(playerId);
	if (!player) {
		return;
	}
	playerMoveItem(player, fromPos, itemId, fromStackPos, toPos, count, nullptr, nullptr);
}

void Game::playerMoveItem(std::shared_ptr<Player> player, const Position &fromPos, uint16_t itemId, uint8_t fromStackPos, const Position &toPos, uint8_t count, std::shared_ptr<Item> item, std::shared_ptr<Cylinder> toCylinder) {
	if (!player->canDoAction()) {
		uint32_t delay = player->getNextActionTime();
		std::shared_ptr<Task> task = createPlayerTask(delay, std::bind(&Game::playerMoveItemByPlayerID, this, player->getID(), fromPos, itemId, fromStackPos, toPos, count), "Game::playerMoveItemByPlayerID");
		player->setNextActionTask(task);
		return;
	}

	player->setNextActionTask(nullptr);

	if (item == nullptr) {
		uint8_t fromIndex = 0;
		if (fromPos.x == 0xFFFF) {
			if (fromPos.y & 0x40) {
				fromIndex = fromPos.z;
			} else if ((fromPos.y == 0x20 || fromPos.y == 0x21) && !player->isDepotSearchOpenOnItem(itemId)) {
				// '0x20' -> From depot.
				// '0x21' -> From inbox.
				// Both only when the item is being moved from depot search window.
				player->sendCancelMessage(RETURNVALUE_NOTPOSSIBLE);
				return;
			} else {
				fromIndex = static_cast<uint8_t>(fromPos.y);
			}
		} else {
			fromIndex = fromStackPos;
		}

		std::shared_ptr<Thing> thing = internalGetThing(player, fromPos, fromIndex, itemId, STACKPOS_MOVE);
		if (!thing || !thing->getItem()) {
			player->sendCancelMessage(RETURNVALUE_NOTPOSSIBLE);
			return;
		}

		item = thing->getItem();
	}

	if (item->getID() != itemId) {
		player->sendCancelMessage(RETURNVALUE_NOTPOSSIBLE);
		return;
	}

	std::shared_ptr<Cylinder> fromCylinder = nullptr;
	if (fromPos.x == 0xFFFF && (fromPos.y == 0x20 || fromPos.y == 0x21)) {
		// '0x20' -> From depot.
		// '0x21' -> From inbox.
		// Both only when the item is being moved from depot search window.
		if (!player->isDepotSearchOpenOnItem(itemId)) {
			player->sendCancelMessage(RETURNVALUE_NOTPOSSIBLE);
			return;
		}

		fromCylinder = item->getParent();
	} else {
		fromCylinder = internalGetCylinder(player, fromPos);
	}

	if (fromCylinder == nullptr) {
		player->sendCancelMessage(RETURNVALUE_NOTPOSSIBLE);
		return;
	}

	if (toCylinder == nullptr) {
		toCylinder = internalGetCylinder(player, toPos);
		if (toCylinder == nullptr) {
			player->sendCancelMessage(RETURNVALUE_NOTPOSSIBLE);
			return;
		}
	}

	// check if we can move this item
	if (ReturnValue ret = checkMoveItemToCylinder(player, fromCylinder, toCylinder, item, toPos); ret != RETURNVALUE_NOERROR) {
		player->sendCancelMessage(ret);
		return;
	}

	if (isTryingToStow(toPos, toCylinder)) {
		player->stowItem(item, count, false);
		return;
	}

	if (!item->isPushable() || item->hasAttribute(ItemAttribute_t::UNIQUEID)) {
		player->sendCancelMessage(RETURNVALUE_NOTMOVEABLE);
		return;
	}

	const Position &playerPos = player->getPosition();
	auto cylinderTile = fromCylinder->getTile();
	const Position &mapFromPos = cylinderTile ? cylinderTile->getPosition() : item->getPosition();
	if (playerPos.z != mapFromPos.z) {
		player->sendCancelMessage(playerPos.z > mapFromPos.z ? RETURNVALUE_FIRSTGOUPSTAIRS : RETURNVALUE_FIRSTGODOWNSTAIRS);
		return;
	}

	if (!Position::areInRange<1, 1>(playerPos, mapFromPos)) {
		// need to walk to the item first before using it
		std::forward_list<Direction> listDir;
		if (player->getPathTo(item->getPosition(), listDir, 0, 1, true, true)) {
			g_dispatcher().addTask(std::bind(&Game::playerAutoWalk, this, player->getID(), listDir), "Game::playerAutoWalk");

			std::shared_ptr<Task> task = createPlayerTask(400, std::bind(&Game::playerMoveItemByPlayerID, this, player->getID(), fromPos, itemId, fromStackPos, toPos, count), "Game::playerMoveItemByPlayerID");
			player->setNextWalkActionTask(task);
		} else {
			player->sendCancelMessage(RETURNVALUE_THEREISNOWAY);
		}
		return;
	}

	std::shared_ptr<Tile> toCylinderTile = toCylinder->getTile();
	const Position &mapToPos = toCylinderTile->getPosition();

	// hangable item specific code
	if (item->isHangable() && toCylinderTile->hasFlag(TILESTATE_SUPPORTS_HANGABLE)) {
		// destination supports hangable objects so need to move there first
		bool vertical = toCylinderTile->hasProperty(CONST_PROP_ISVERTICAL);
		if (vertical) {
			if (playerPos.x + 1 == mapToPos.x) {
				player->sendCancelMessage(RETURNVALUE_NOTPOSSIBLE);
				return;
			}
		} else { // horizontal
			if (playerPos.y + 1 == mapToPos.y) {
				player->sendCancelMessage(RETURNVALUE_NOTPOSSIBLE);
				return;
			}
		}

		if (!Position::areInRange<1, 1, 0>(playerPos, mapToPos)) {
			Position walkPos = mapToPos;
			if (vertical) {
				walkPos.x++;
			} else {
				walkPos.y++;
			}

			Position itemPos = fromPos;
			uint8_t itemStackPos = fromStackPos;

			if (fromPos.x != 0xFFFF && Position::areInRange<1, 1>(mapFromPos, playerPos)
				&& !Position::areInRange<1, 1, 0>(mapFromPos, walkPos)) {
				// need to pickup the item first
				std::shared_ptr<Item> moveItem = nullptr;

				ReturnValue ret = internalMoveItem(fromCylinder, player, INDEX_WHEREEVER, item, count, &moveItem);
				if (ret != RETURNVALUE_NOERROR) {
					player->sendCancelMessage(ret);
					return;
				}

				// changing the position since its now in the inventory of the player
				internalGetPosition(moveItem, itemPos, itemStackPos);
			}

			std::forward_list<Direction> listDir;
			if (player->getPathTo(walkPos, listDir, 0, 0, true, true)) {
				g_dispatcher().addTask(std::bind(&Game::playerAutoWalk, this, player->getID(), listDir), "Game::playerAutoWalk");

				std::shared_ptr<Task> task = createPlayerTask(400, std::bind(&Game::playerMoveItemByPlayerID, this, player->getID(), itemPos, itemId, itemStackPos, toPos, count), "Game::playerMoveItemByPlayerID");
				player->setNextWalkActionTask(task);
			} else {
				player->sendCancelMessage(RETURNVALUE_THEREISNOWAY);
			}
			return;
		}
	}

	if ((Position::getDistanceX(playerPos, mapToPos) > item->getThrowRange()) || (Position::getDistanceY(playerPos, mapToPos) > item->getThrowRange()) || (Position::getDistanceZ(mapFromPos, mapToPos) * 4 > item->getThrowRange())) {
		player->sendCancelMessage(RETURNVALUE_DESTINATIONOUTOFREACH);
		return;
	}

	if (!canThrowObjectTo(mapFromPos, mapToPos)) {
		player->sendCancelMessage(RETURNVALUE_CANNOTTHROW);
		return;
	}

	if (!g_callbacks().checkCallback(EventCallback_t::playerOnMoveItem, &EventCallback::playerOnMoveItem, player, item, count, fromPos, toPos, fromCylinder, toCylinder)) {
		return;
	}

	if (!g_events().eventPlayerOnMoveItem(player, item, count, fromPos, toPos, fromCylinder, toCylinder)) {
		return;
	}

	uint8_t toIndex = 0;
	if (toPos.x == 0xFFFF) {
		if (toPos.y & 0x40) {
			toIndex = toPos.z;
		} else {
			toIndex = static_cast<uint8_t>(toPos.y);
		}
	}

	if (item->isWrapable()) {
		auto toHouseTile = map.getTile(mapToPos)->dynamic_self_cast<HouseTile>();
		auto fromHouseTile = map.getTile(mapFromPos)->dynamic_self_cast<HouseTile>();
		if (fromHouseTile && (!toHouseTile || toHouseTile->getHouse()->getId() != fromHouseTile->getHouse()->getId())) {
			player->sendCancelMessage("You can't move this item outside a house.");
			return;
		}
	}

	ReturnValue ret = internalMoveItem(fromCylinder, toCylinder, toIndex, item, count, nullptr, 0, player);
	if (ret != RETURNVALUE_NOERROR) {
		player->sendCancelMessage(ret);
	} else if (toCylinder->getContainer() && fromCylinder->getContainer() && fromCylinder->getContainer()->countsToLootAnalyzerBalance() && toCylinder->getContainer()->getTopParent() == player) {
		player->sendLootStats(item, count);
	}
	player->cancelPush();

	item->checkDecayMapItemOnMove();

	g_events().eventPlayerOnItemMoved(player, item, count, fromPos, toPos, fromCylinder, toCylinder);
	g_callbacks().executeCallback(EventCallback_t::playerOnItemMoved, &EventCallback::playerOnItemMoved, player, item, count, fromPos, toPos, fromCylinder, toCylinder);
}

bool Game::isTryingToStow(const Position &toPos, std::shared_ptr<Cylinder> toCylinder) const {
	return toCylinder->getContainer() && toCylinder->getItem()->getID() == ITEM_LOCKER && toPos.getZ() == ITEM_SUPPLY_STASH_INDEX;
}

ReturnValue Game::checkMoveItemToCylinder(std::shared_ptr<Player> player, std::shared_ptr<Cylinder> fromCylinder, std::shared_ptr<Cylinder> toCylinder, std::shared_ptr<Item> item, Position toPos) {
	if (!player || !toCylinder || !item) {
		return RETURNVALUE_NOTPOSSIBLE;
	}

	if (std::shared_ptr<Container> toCylinderContainer = toCylinder->getContainer()) {
		auto containerID = toCylinderContainer->getID();

		// check the store inbox index if gold pouch forces it as containerID
		if (containerID == ITEM_STORE_INBOX) {
			auto cylinderItem = toCylinderContainer->getItemByIndex(toPos.getZ());
			if (cylinderItem && cylinderItem->getID() == ITEM_GOLD_POUCH) {
				containerID = ITEM_GOLD_POUCH;
			}
		}

		if (containerID == ITEM_GOLD_POUCH) {
			if (g_configManager().getBoolean(TOGGLE_GOLD_POUCH_QUICKLOOT_ONLY)) {
				return RETURNVALUE_CONTAINERNOTENOUGHROOM;
			}

			bool allowAnything = g_configManager().getBoolean(TOGGLE_GOLD_POUCH_ALLOW_ANYTHING);

			if (!allowAnything && item->getID() != ITEM_GOLD_COIN && item->getID() != ITEM_PLATINUM_COIN && item->getID() != ITEM_CRYSTAL_COIN) {
				return RETURNVALUE_CONTAINERNOTENOUGHROOM;
			}

			// prevent move up
			if (!item->isStoreItem() && fromCylinder->getContainer() && fromCylinder->getContainer()->getID() == ITEM_GOLD_POUCH) {
				return RETURNVALUE_CONTAINERNOTENOUGHROOM;
			}

			return RETURNVALUE_NOERROR;
		}

		std::shared_ptr<Container> topParentContainer = toCylinderContainer->getRootContainer();
		const auto parentContainer = topParentContainer->getParent() ? topParentContainer->getParent()->getContainer() : nullptr;
		auto isStoreInbox = parentContainer && parentContainer->isStoreInbox();
		if (!item->isStoreItem() && (containerID == ITEM_STORE_INBOX || isStoreInbox)) {
			return RETURNVALUE_CONTAINERNOTENOUGHROOM;
		}

		if (item->isStoreItem()) {
			bool isValidMoveItem = false;
			if (auto fromHouseTile = fromCylinder->getTile()->dynamic_self_cast<HouseTile>(); fromHouseTile && fromHouseTile->getHouse()->getOwner() != player->getGUID()) {
				return RETURNVALUE_NOTPOSSIBLE;
			}

			if (containerID == ITEM_STORE_INBOX || containerID == ITEM_DEPOT || toCylinderContainer->isDepotChest()) {
				isValidMoveItem = true;
			}

			if (parentContainer && (parentContainer->isDepotChest() || isStoreInbox)) {
				isValidMoveItem = true;
			}

			if (!isValidMoveItem) {
				return RETURNVALUE_NOTPOSSIBLE;
			}
		}

		if (item->getContainer() && !item->isStoreItem()) {
			for (std::shared_ptr<Item> containerItem : item->getContainer()->getItems(true)) {
				if (containerItem->isStoreItem() && ((containerID != ITEM_GOLD_POUCH && containerID != ITEM_DEPOT && containerID != ITEM_STORE_INBOX) || (topParentContainer->getParent() && topParentContainer->getParent()->getContainer() && (!topParentContainer->getParent()->getContainer()->isDepotChest() || topParentContainer->getParent()->getContainer()->getID() != ITEM_STORE_INBOX)))) {
					return RETURNVALUE_NOTPOSSIBLE;
				}
			}
		}
	} else if (toCylinder->getTile()) {
		const auto toHouseTile = std::dynamic_pointer_cast<HouseTile>(toCylinder->getTile());
		if (fromCylinder->getContainer()) {
			if (item->isStoreItem()) {
				if (!toHouseTile || toHouseTile && toHouseTile->getHouse()->getOwner() != player->getGUID()) {
					return RETURNVALUE_NOTPOSSIBLE;
				}
			}
			if (item->getContainer() && !item->isStoreItem()) {
				for (std::shared_ptr<Item> containerItem : item->getContainer()->getItems(true)) {
					if (containerItem->isStoreItem()) {
						return RETURNVALUE_NOTPOSSIBLE;
					}
				}
			}

			return RETURNVALUE_NOERROR;
		}

		if (item->isStoreItem() && !toHouseTile) {
			return RETURNVALUE_NOTPOSSIBLE;
		}
	}

	return RETURNVALUE_NOERROR;
}

ReturnValue Game::internalMoveItem(std::shared_ptr<Cylinder> fromCylinder, std::shared_ptr<Cylinder> toCylinder, int32_t index, std::shared_ptr<Item> item, uint32_t count, std::shared_ptr<Item>* movedItem, uint32_t flags /*= 0*/, std::shared_ptr<Creature> actor /*=nullptr*/, std::shared_ptr<Item> tradeItem /* = nullptr*/, bool checkTile /* = true*/) {
	if (fromCylinder == nullptr) {
		g_logger().error("[{}] fromCylinder is nullptr", __FUNCTION__);
		return RETURNVALUE_NOTPOSSIBLE;
	}
	if (toCylinder == nullptr) {
		g_logger().error("[{}] toCylinder is nullptr", __FUNCTION__);
		return RETURNVALUE_NOTPOSSIBLE;
	}

	if (checkTile) {
		if (std::shared_ptr<Tile> fromTile = fromCylinder->getTile()) {
			if (fromTile && browseFields.contains(fromTile) && browseFields[fromTile].lock() == fromCylinder) {
				fromCylinder = fromTile;
			}
		}
	}

	std::shared_ptr<Item> toItem = nullptr;

	std::shared_ptr<Cylinder> subCylinder;
	int floorN = 0;

	while ((subCylinder = toCylinder->queryDestination(index, item, &toItem, flags)) != toCylinder) {
		toCylinder = subCylinder;
		flags = 0;

		// to prevent infinite loop
		if (++floorN >= MAP_MAX_LAYERS) {
			break;
		}
	}

	// destination is the same as the source?
	if (item == toItem) {
		return RETURNVALUE_NOERROR; // silently ignore move
	}

	// 'Move up' stackable items fix
	//  Cip's client never sends the count of stackables when using "Move up" menu option
	if (item->isStackable() && count == 255 && fromCylinder->getParent() == toCylinder) {
		count = item->getItemCount();
	}

	// check if we can add this item
	ReturnValue ret = toCylinder->queryAdd(index, item, count, flags, actor);
	if (ret == RETURNVALUE_NEEDEXCHANGE) {
		// check if we can add it to source cylinder
		ret = fromCylinder->queryAdd(fromCylinder->getThingIndex(item), toItem, toItem->getItemCount(), 0);
		if (ret == RETURNVALUE_NOERROR) {
			// check how much we can move
			uint32_t maxExchangeQueryCount = 0;
			ReturnValue retExchangeMaxCount = fromCylinder->queryMaxCount(INDEX_WHEREEVER, toItem, toItem->getItemCount(), maxExchangeQueryCount, 0);

			if (retExchangeMaxCount != RETURNVALUE_NOERROR && maxExchangeQueryCount == 0) {
				return retExchangeMaxCount;
			}

			if (toCylinder->queryRemove(toItem, toItem->getItemCount(), flags, actor) == RETURNVALUE_NOERROR) {
				int32_t oldToItemIndex = toCylinder->getThingIndex(toItem);
				toCylinder->removeThing(toItem, toItem->getItemCount());
				fromCylinder->addThing(toItem);

				if (oldToItemIndex != -1) {
					toCylinder->postRemoveNotification(toItem, fromCylinder, oldToItemIndex);
				}

				int32_t newToItemIndex = fromCylinder->getThingIndex(toItem);
				if (newToItemIndex != -1) {
					fromCylinder->postAddNotification(toItem, toCylinder, newToItemIndex);
				}

				ret = toCylinder->queryAdd(index, item, count, flags);
				toItem = nullptr;
			}
		}
	}

	if (ret != RETURNVALUE_NOERROR) {
		return ret;
	}

	// check how much we can move
	uint32_t maxQueryCount = 0;
	ReturnValue retMaxCount = toCylinder->queryMaxCount(index, item, count, maxQueryCount, flags);
	if (retMaxCount != RETURNVALUE_NOERROR && maxQueryCount == 0) {
		return retMaxCount;
	}

	uint32_t m;
	if (item->isStackable()) {
		m = std::min<uint32_t>(count, maxQueryCount);
	} else {
		m = maxQueryCount;
	}

	std::shared_ptr<Item> moveItem = item;
	// check if we can remove this item
	ret = fromCylinder->queryRemove(item, m, flags, actor);
	if (ret != RETURNVALUE_NOERROR) {
		return ret;
	}

	if (tradeItem) {
		if (toCylinder->getItem() == tradeItem) {
			return RETURNVALUE_NOTENOUGHROOM;
		}

		std::shared_ptr<Cylinder> tmpCylinder = toCylinder->getParent();
		while (tmpCylinder) {
			if (tmpCylinder->getItem() == tradeItem) {
				return RETURNVALUE_NOTENOUGHROOM;
			}

			tmpCylinder = tmpCylinder->getParent();
		}
	}

	// remove the item
	int32_t itemIndex = fromCylinder->getThingIndex(item);
	std::shared_ptr<Item> updateItem = nullptr;
	fromCylinder->removeThing(item, m);

	// update item(s)
	if (item->isStackable()) {
		uint32_t n;

		if (toItem && item->equals(toItem)) {
			n = std::min<uint32_t>(toItem->getStackSize() - toItem->getItemCount(), m);
			toCylinder->updateThing(toItem, toItem->getID(), toItem->getItemCount() + n);
			updateItem = toItem;
		} else {
			n = 0;
		}

		int32_t newCount = m - n;
		if (newCount > 0) {
			moveItem = item->clone();
			moveItem->setItemCount(newCount);
		} else {
			moveItem = nullptr;
		}

		if (item->isRemoved()) {
			item->stopDecaying();
		}
	}

	// add item
	if (moveItem /*m - n > 0*/) {
		toCylinder->addThing(index, moveItem);
	}

	if (itemIndex != -1) {
		fromCylinder->postRemoveNotification(item, toCylinder, itemIndex);
	}

	if (moveItem) {
		int32_t moveItemIndex = toCylinder->getThingIndex(moveItem);
		if (moveItemIndex != -1) {
			toCylinder->postAddNotification(moveItem, fromCylinder, moveItemIndex);
		}
		moveItem->startDecaying();
	}

	if (updateItem) {
		int32_t updateItemIndex = toCylinder->getThingIndex(updateItem);
		if (updateItemIndex != -1) {
			toCylinder->postAddNotification(updateItem, fromCylinder, updateItemIndex);
		}
		updateItem->startDecaying();
	}

	if (movedItem) {
		if (moveItem) {
			*movedItem = moveItem;
		} else {
			*movedItem = item;
		}
	}

	std::shared_ptr<Item> quiver = toCylinder->getItem();
	if (quiver && quiver->isQuiver()
		&& quiver->getHoldingPlayer()
		&& quiver->getHoldingPlayer()->getThing(CONST_SLOT_RIGHT) == quiver) {
		quiver->getHoldingPlayer()->sendInventoryItem(CONST_SLOT_RIGHT, quiver);
	} else {
		quiver = fromCylinder->getItem();
		if (quiver && quiver->isQuiver()
			&& quiver->getHoldingPlayer()
			&& quiver->getHoldingPlayer()->getThing(CONST_SLOT_RIGHT) == quiver) {
			quiver->getHoldingPlayer()->sendInventoryItem(CONST_SLOT_RIGHT, quiver);
		}
	}

	if (SoundEffect_t soundEffect = item->getMovementSound(toCylinder);
		toCylinder && soundEffect != SoundEffect_t::SILENCE) {
		if (toCylinder->getContainer() && actor && actor->getPlayer() && (toCylinder->getContainer()->isInsideDepot(true) || toCylinder->getContainer()->getHoldingPlayer())) {
			actor->getPlayer()->sendSingleSoundEffect(toCylinder->getPosition(), soundEffect, SourceEffect_t::OWN);
		} else {
			sendSingleSoundEffect(toCylinder->getPosition(), soundEffect, actor);
		}
	}

	// we could not move all, inform the player
	if (item->isStackable() && maxQueryCount < count) {
		return retMaxCount;
	}

	auto fromContainer = fromCylinder ? fromCylinder->getContainer() : nullptr;
	auto toContainer = toCylinder ? toCylinder->getContainer() : nullptr;
	auto player = actor ? actor->getPlayer() : nullptr;
	if (player) {
		// Update containers
		player->onSendContainer(toContainer);
		player->onSendContainer(fromContainer);
	}

	// Actor related actions
	if (fromCylinder && actor && toCylinder) {
		if (!fromContainer || !toContainer || !player) {
			return ret;
		}

		if (std::shared_ptr<Player> player = actor->getPlayer()) {
			// Refresh depot search window if necessary
			if (player->isDepotSearchOpenOnItem(item->getID()) && ((fromCylinder->getItem() && fromCylinder->getItem()->isInsideDepot(true)) || (toCylinder->getItem() && toCylinder->getItem()->isInsideDepot(true)))) {
				player->requestDepotSearchItem(item->getID(), item->getTier());
			}

			const ItemType &it = Item::items[fromCylinder->getItem()->getID()];
			if (it.id <= 0) {
				return ret;
			}

			// Looting analyser
			if (it.isCorpse && toContainer->getTopParent() == player && item->getIsLootTrackeable()) {
				player->sendLootStats(item, static_cast<uint8_t>(item->getItemCount()));
			}
		}
	}

	return ret;
}

ReturnValue Game::internalAddItem(std::shared_ptr<Cylinder> toCylinder, std::shared_ptr<Item> item, int32_t index /*= INDEX_WHEREEVER*/, uint32_t flags /* = 0*/, bool test /* = false*/) {
	uint32_t remainderCount = 0;
	return internalAddItem(toCylinder, item, index, flags, test, remainderCount);
}

ReturnValue Game::internalAddItem(std::shared_ptr<Cylinder> toCylinder, std::shared_ptr<Item> item, int32_t index, uint32_t flags, bool test, uint32_t &remainderCount) {
	if (toCylinder == nullptr) {
		g_logger().error("[{}] fromCylinder is nullptr", __FUNCTION__);
		return RETURNVALUE_NOTPOSSIBLE;
	}
	if (item == nullptr) {
		g_logger().error("[{}] item is nullptr", __FUNCTION__);
		return RETURNVALUE_NOTPOSSIBLE;
	}

	auto addedItem = toCylinder->getItem();

	std::shared_ptr<Cylinder> destCylinder = toCylinder;
	std::shared_ptr<Item> toItem = nullptr;
	toCylinder = toCylinder->queryDestination(index, item, &toItem, flags);

	// check if we can add this item
	ReturnValue ret = toCylinder->queryAdd(index, item, item->getItemCount(), flags);
	if (ret != RETURNVALUE_NOERROR) {
		return ret;
	}

	/*
	Check if we can move add the whole amount, we do this by checking against the original cylinder,
	since the queryDestination can return a cylinder that might only hold a part of the full amount.
	*/
	uint32_t maxQueryCount = 0;
	ret = destCylinder->queryMaxCount(INDEX_WHEREEVER, item, item->getItemCount(), maxQueryCount, flags);

	if (ret != RETURNVALUE_NOERROR && addedItem && addedItem->getID() != ITEM_REWARD_CONTAINER) {
		return ret;
	}

	if (test) {
		return RETURNVALUE_NOERROR;
	}

	if (item->isStackable() && item->equals(toItem)) {
		uint32_t m = std::min<uint32_t>(item->getItemCount(), maxQueryCount);
		uint32_t n = std::min<uint32_t>(toItem->getStackSize() - toItem->getItemCount(), m);

		toCylinder->updateThing(toItem, toItem->getID(), toItem->getItemCount() + n);

		int32_t count = m - n;
		if (count > 0) {
			if (item->getItemCount() != count) {
				std::shared_ptr<Item> remainderItem = item->clone();
				remainderItem->setItemCount(count);
				if (internalAddItem(destCylinder, remainderItem, INDEX_WHEREEVER, flags, false) != RETURNVALUE_NOERROR) {
					remainderCount = count;
				}
			} else {
				toCylinder->addThing(index, item);

				int32_t itemIndex = toCylinder->getThingIndex(item);
				if (itemIndex != -1) {
					toCylinder->postAddNotification(item, nullptr, itemIndex);
				}
			}
		} else {
			// fully merged with toItem, item will be destroyed
			item->onRemoved();

			int32_t itemIndex = toCylinder->getThingIndex(toItem);
			if (itemIndex != -1) {
				toCylinder->postAddNotification(toItem, nullptr, itemIndex);
			}
		}
	} else {
		toCylinder->addThing(index, item);

		int32_t itemIndex = toCylinder->getThingIndex(item);
		if (itemIndex != -1) {
			toCylinder->postAddNotification(item, nullptr, itemIndex);
		}
	}

	if (addedItem && addedItem->isQuiver()
		&& addedItem->getHoldingPlayer()
		&& addedItem->getHoldingPlayer()->getThing(CONST_SLOT_RIGHT) == addedItem) {
		addedItem->getHoldingPlayer()->sendInventoryItem(CONST_SLOT_RIGHT, addedItem);
	}

	return RETURNVALUE_NOERROR;
}

ReturnValue Game::internalRemoveItem(std::shared_ptr<Item> item, int32_t count /*= -1*/, bool test /*= false*/, uint32_t flags /*= 0*/, bool force /*= false*/) {
	if (item == nullptr) {
		g_logger().debug("{} - Item is nullptr", __FUNCTION__);
		return RETURNVALUE_NOTPOSSIBLE;
	}
	std::shared_ptr<Cylinder> cylinder = item->getParent();
	if (cylinder == nullptr) {
		g_logger().debug("{} - Cylinder is nullptr", __FUNCTION__);
		return RETURNVALUE_NOTPOSSIBLE;
	}
	std::shared_ptr<Tile> fromTile = cylinder->getTile();
	if (fromTile) {
		if (fromTile && browseFields.contains(fromTile) && browseFields[fromTile].lock() == cylinder) {
			cylinder = fromTile;
		}
	}
	if (count == -1) {
		count = item->getItemCount();
	}
	ReturnValue ret = cylinder->queryRemove(item, count, flags | FLAG_IGNORENOTMOVEABLE);
	if (!force && ret != RETURNVALUE_NOERROR) {
		g_logger().debug("{} - Failed to execute query remove", __FUNCTION__);
		return ret;
	}
	if (!force && !item->canRemove()) {
		g_logger().debug("{} - Failed to remove item", __FUNCTION__);
		return RETURNVALUE_NOTPOSSIBLE;
	}

	// Not remove item with decay loaded from map
	if (!force && item->canDecay() && cylinder->getTile() && item->isLoadedFromMap()) {
		g_logger().debug("Cannot remove item with id {}, name {}, on position {}", item->getID(), item->getName(), cylinder->getPosition().toString());
		item->stopDecaying();
		return RETURNVALUE_THISISIMPOSSIBLE;
	}

	if (!test) {
		int32_t index = cylinder->getThingIndex(item);
		// remove the item
		cylinder->removeThing(item, count);

		if (item->isRemoved()) {
			item->onRemoved();
			item->stopDecaying();
		}

		cylinder->postRemoveNotification(item, nullptr, index);
	}

	std::shared_ptr<Item> quiver = cylinder->getItem();
	if (quiver && quiver->isQuiver()
		&& quiver->getHoldingPlayer()
		&& quiver->getHoldingPlayer()->getThing(CONST_SLOT_RIGHT) == quiver) {
		quiver->getHoldingPlayer()->sendInventoryItem(CONST_SLOT_RIGHT, quiver);
	}

	return RETURNVALUE_NOERROR;
}

ReturnValue Game::internalPlayerAddItem(std::shared_ptr<Player> player, std::shared_ptr<Item> item, bool dropOnMap /*= true*/, Slots_t slot /*= CONST_SLOT_WHEREEVER*/) {
	uint32_t remainderCount = 0;
	ReturnValue ret = internalAddItem(player, item, static_cast<int32_t>(slot), 0, false, remainderCount);
	if (remainderCount != 0) {
		std::shared_ptr<Item> remainderItem = Item::CreateItem(item->getID(), remainderCount);
		ReturnValue remaindRet = internalAddItem(player->getTile(), remainderItem, INDEX_WHEREEVER, FLAG_NOLIMIT);
		if (remaindRet != RETURNVALUE_NOERROR) {
			player->sendLootStats(item, static_cast<uint8_t>(item->getItemCount()));
		}
	}

	if (ret != RETURNVALUE_NOERROR && dropOnMap) {
		ret = internalAddItem(player->getTile(), item, INDEX_WHEREEVER, FLAG_NOLIMIT);
	}

	if (ret == RETURNVALUE_NOERROR) {
		player->sendForgingData();
	}

	return ret;
}

std::shared_ptr<Item> Game::findItemOfType(std::shared_ptr<Cylinder> cylinder, uint16_t itemId, bool depthSearch /*= true*/, int32_t subType /*= -1*/) const {
	if (cylinder == nullptr) {
		g_logger().error("[{}] Cylinder is nullptr", __FUNCTION__);
		return nullptr;
	}

	std::vector<std::shared_ptr<Container>> containers;
	for (size_t i = cylinder->getFirstIndex(), j = cylinder->getLastIndex(); i < j; ++i) {
		std::shared_ptr<Thing> thing = cylinder->getThing(i);
		if (!thing) {
			continue;
		}

		std::shared_ptr<Item> item = thing->getItem();
		if (!item) {
			continue;
		}

		if (item->getID() == itemId && (subType == -1 || subType == item->getSubType())) {
			return item;
		}

		if (depthSearch) {
			std::shared_ptr<Container> container = item->getContainer();
			if (container) {
				containers.push_back(container);
			}
		}
	}

	size_t i = 0;
	while (i < containers.size()) {
		std::shared_ptr<Container> container = containers[i++];
		for (std::shared_ptr<Item> item : container->getItemList()) {
			if (item->getID() == itemId && (subType == -1 || subType == item->getSubType())) {
				return item;
			}

			std::shared_ptr<Container> subContainer = item->getContainer();
			if (subContainer) {
				containers.push_back(subContainer);
			}
		}
	}
	return nullptr;
}

bool Game::removeMoney(std::shared_ptr<Cylinder> cylinder, uint64_t money, uint32_t flags /*= 0*/, bool useBalance /*= false*/) {
	if (cylinder == nullptr) {
		g_logger().error("[{}] cylinder is nullptr", __FUNCTION__);
		return false;
	}
	if (money == 0) {
		return true;
	}
	std::vector<std::shared_ptr<Container>> containers;
	std::multimap<uint32_t, std::shared_ptr<Item>> moneyMap;
	uint64_t moneyCount = 0;
	for (size_t i = cylinder->getFirstIndex(), j = cylinder->getLastIndex(); i < j; ++i) {
		std::shared_ptr<Thing> thing = cylinder->getThing(i);
		if (!thing) {
			continue;
		}
		std::shared_ptr<Item> item = thing->getItem();
		if (!item) {
			continue;
		}
		std::shared_ptr<Container> container = item->getContainer();
		if (container) {
			containers.push_back(container);
		} else {
			const uint32_t worth = item->getWorth();
			if (worth != 0) {
				moneyCount += worth;
				moneyMap.emplace(worth, item);
			}
		}
	}
	size_t i = 0;
	while (i < containers.size()) {
		std::shared_ptr<Container> container = containers[i++];
		for (std::shared_ptr<Item> item : container->getItemList()) {
			std::shared_ptr<Container> tmpContainer = item->getContainer();
			if (tmpContainer) {
				containers.push_back(tmpContainer);
			} else {
				const uint32_t worth = item->getWorth();
				if (worth != 0) {
					moneyCount += worth;
					moneyMap.emplace(worth, item);
				}
			}
		}
	}

	std::shared_ptr<Player> player = useBalance ? std::dynamic_pointer_cast<Player>(cylinder) : nullptr;
	uint64_t balance = 0;
	if (useBalance && player) {
		balance = player->getBankBalance();
	}

	if (moneyCount + balance < money) {
		return false;
	}

	for (const auto &moneyEntry : moneyMap) {
		std::shared_ptr<Item> item = moneyEntry.second;
		if (moneyEntry.first < money) {
			internalRemoveItem(item);
			money -= moneyEntry.first;
		} else if (moneyEntry.first > money) {
			const uint32_t worth = moneyEntry.first / item->getItemCount();
			const uint32_t removeCount = std::ceil(money / static_cast<double>(worth));
			addMoney(cylinder, (worth * removeCount) - money, flags);
			internalRemoveItem(item, removeCount);
			return true;
		} else {
			internalRemoveItem(item);
			return true;
		}
	}

	if (useBalance && player && player->getBankBalance() >= money) {
		player->setBankBalance(player->getBankBalance() - money);
	}

	return true;
}

void Game::addMoney(std::shared_ptr<Cylinder> cylinder, uint64_t money, uint32_t flags /*= 0*/) {
	if (cylinder == nullptr) {
		g_logger().error("[{}] cylinder is nullptr", __FUNCTION__);
		return;
	}
	if (money == 0) {
		return;
	}

	uint32_t crystalCoins = money / 10000;
	money -= crystalCoins * 10000;
	while (crystalCoins > 0) {
		const uint16_t count = std::min<uint32_t>(100, crystalCoins);

		std::shared_ptr<Item> remaindItem = Item::CreateItem(ITEM_CRYSTAL_COIN, count);

		ReturnValue ret = internalAddItem(cylinder, remaindItem, INDEX_WHEREEVER, flags);
		if (ret != RETURNVALUE_NOERROR) {
			internalAddItem(cylinder->getTile(), remaindItem, INDEX_WHEREEVER, FLAG_NOLIMIT);
		}

		crystalCoins -= count;
	}

	uint16_t platinumCoins = money / 100;
	if (platinumCoins != 0) {
		std::shared_ptr<Item> remaindItem = Item::CreateItem(ITEM_PLATINUM_COIN, platinumCoins);

		ReturnValue ret = internalAddItem(cylinder, remaindItem, INDEX_WHEREEVER, flags);
		if (ret != RETURNVALUE_NOERROR) {
			internalAddItem(cylinder->getTile(), remaindItem, INDEX_WHEREEVER, FLAG_NOLIMIT);
		}

		money -= platinumCoins * 100;
	}

	if (money != 0) {
		std::shared_ptr<Item> remaindItem = Item::CreateItem(ITEM_GOLD_COIN, money);

		ReturnValue ret = internalAddItem(cylinder, remaindItem, INDEX_WHEREEVER, flags);
		if (ret != RETURNVALUE_NOERROR) {
			internalAddItem(cylinder->getTile(), remaindItem, INDEX_WHEREEVER, FLAG_NOLIMIT);
		}
	}
}

std::shared_ptr<Item> Game::transformItem(std::shared_ptr<Item> item, uint16_t newId, int32_t newCount /*= -1*/) {
	if (item->getID() == newId && (newCount == -1 || (newCount == item->getSubType() && newCount != 0))) { // chargeless item placed on map = infinite
		return item;
	}

	std::shared_ptr<Cylinder> cylinder = item->getParent();
	if (cylinder == nullptr) {
		return nullptr;
	}

	std::shared_ptr<Tile> fromTile = cylinder->getTile();
	if (fromTile && browseFields.contains(fromTile) && browseFields[fromTile].lock() == cylinder) {
		cylinder = fromTile;
	}

	int32_t itemIndex = cylinder->getThingIndex(item);
	if (itemIndex == -1) {
		return item;
	}

	if (!item->canTransform()) {
		return item;
	}

	const ItemType &newType = Item::items[newId];
	if (newType.id == 0) {
		return item;
	}

	const ItemType &curType = Item::items[item->getID()];
	if (item->isAlwaysOnTop() != (newType.alwaysOnTopOrder != 0)) {
		// This only occurs when you transform items on tiles from a downItem to a topItem (or vice versa)
		// Remove the old, and add the new
		cylinder->removeThing(item, item->getItemCount());
		cylinder->postRemoveNotification(item, cylinder, itemIndex);

		item->setID(newId);
		if (newCount != -1) {
			item->setSubType(newCount);
		}
		cylinder->addThing(item);

		std::shared_ptr<Cylinder> newParent = item->getParent();
		if (newParent == nullptr) {
			item->stopDecaying();
			return nullptr;
		}

		newParent->postAddNotification(item, cylinder, newParent->getThingIndex(item));
		item->startDecaying();

		return item;
	}

	if (curType.type == newType.type) {
		// Both items has the same type so we can safely change id/subtype
		if (newCount == 0 && (item->isStackable() || item->hasAttribute(ItemAttribute_t::CHARGES))) {
			if (item->isStackable()) {
				internalRemoveItem(item);
				return nullptr;
			} else {
				int32_t newItemId = newId;
				if (curType.id == newType.id) {
					newItemId = curType.decayTo;
				}

				if (newItemId < 0) {
					internalRemoveItem(item);
					return nullptr;
				} else if (newItemId != newId) {
					// Replacing the the old item with the std::make_shared< while> maintaining the old position
					auto newItem = item->transform(newItemId);
					if (newItem == nullptr) {
						g_logger().error("[{}] new item with id {} is nullptr, (ERROR CODE: 01)", __FUNCTION__, newItemId);
						return nullptr;
					}

					return newItem;
				} else {
					return transformItem(item, newItemId);
				}
			}
		} else {
			cylinder->postRemoveNotification(item, cylinder, itemIndex);
			uint16_t itemId = item->getID();
			int32_t count = item->getSubType();

			if (curType.id != newType.id) {
				if (newType.group != curType.group) {
					item->setDefaultSubtype();
				}

				itemId = newId;
			}

			if (newCount != -1 && newType.hasSubType()) {
				count = newCount;
			}

			cylinder->updateThing(item, itemId, count);
			cylinder->postAddNotification(item, cylinder, itemIndex);

			std::shared_ptr<Item> quiver = cylinder->getItem();
			if (quiver && quiver->isQuiver()
				&& quiver->getHoldingPlayer()
				&& quiver->getHoldingPlayer()->getThing(CONST_SLOT_RIGHT) == quiver) {
				quiver->getHoldingPlayer()->sendInventoryItem(CONST_SLOT_RIGHT, quiver);
			}
			item->startDecaying();

			return item;
		}
	}

	std::shared_ptr<Item> quiver = cylinder->getItem();
	if (quiver && quiver->isQuiver()
		&& quiver->getHoldingPlayer()
		&& quiver->getHoldingPlayer()->getThing(CONST_SLOT_RIGHT) == quiver) {
		quiver->getHoldingPlayer()->sendInventoryItem(CONST_SLOT_RIGHT, quiver);
	}

	// Replacing the the old item with the new while maintaining the old position
	auto newItem = item->transform(newId, newCount);
	if (newItem == nullptr) {
		g_logger().error("[{}] new item with id {} is nullptr (ERROR CODE: 02)", __FUNCTION__, newId);
		return nullptr;
	}

	return newItem;
}

ReturnValue Game::internalTeleport(std::shared_ptr<Thing> thing, const Position &newPos, bool pushMove /* = true*/, uint32_t flags /*= 0*/) {
	if (thing == nullptr) {
		g_logger().error("[{}] thing is nullptr", __FUNCTION__);
		return RETURNVALUE_NOTPOSSIBLE;
	}

	if (newPos == thing->getPosition()) {
		return RETURNVALUE_CONTACTADMINISTRATOR;
	} else if (thing->isRemoved()) {
		return RETURNVALUE_NOTPOSSIBLE;
	}

	std::shared_ptr<Tile> toTile = map.getTile(newPos);
	if (!toTile) {
		return RETURNVALUE_NOTPOSSIBLE;
	}

	if (std::shared_ptr<Creature> creature = thing->getCreature()) {
		ReturnValue ret = toTile->queryAdd(0, creature, 1, FLAG_NOLIMIT);
		if (ret != RETURNVALUE_NOERROR) {
			return ret;
		}

		map.moveCreature(creature, toTile, !pushMove);
		return RETURNVALUE_NOERROR;
	} else if (std::shared_ptr<Item> item = thing->getItem()) {
		return internalMoveItem(item->getParent(), toTile, INDEX_WHEREEVER, item, item->getItemCount(), nullptr, flags);
	}
	return RETURNVALUE_NOTPOSSIBLE;
}

void Game::internalQuickLootCorpse(std::shared_ptr<Player> player, std::shared_ptr<Container> corpse) {
	if (!player || !corpse) {
		return;
	}

	std::vector<std::shared_ptr<Item>> itemList;
	bool ignoreListItems = (player->quickLootFilter == QUICKLOOTFILTER_SKIPPEDLOOT);

	bool missedAnyGold = false;
	bool missedAnyItem = false;

	for (ContainerIterator it = corpse->iterator(); it.hasNext(); it.advance()) {
		std::shared_ptr<Item> item = *it;
		bool listed = player->isQuickLootListedItem(item);
		if ((listed && ignoreListItems) || (!listed && !ignoreListItems)) {
			if (item->getWorth() != 0) {
				missedAnyGold = true;
			} else {
				missedAnyItem = true;
			}
			continue;
		}

		itemList.push_back(item);
	}

	bool shouldNotifyCapacity = false;
	ObjectCategory_t shouldNotifyNotEnoughRoom = OBJECTCATEGORY_NONE;

	uint32_t totalLootedGold = 0;
	uint32_t totalLootedItems = 0;
	for (std::shared_ptr<Item> item : itemList) {
		uint32_t worth = item->getWorth();
		uint16_t baseCount = item->getItemCount();
		ObjectCategory_t category = getObjectCategory(item);

		ReturnValue ret = internalCollectLootItems(player, item, category);
		if (ret == RETURNVALUE_NOTENOUGHCAPACITY) {
			shouldNotifyCapacity = true;
		} else if (ret == RETURNVALUE_CONTAINERNOTENOUGHROOM) {
			shouldNotifyNotEnoughRoom = category;
		}

		bool success = ret == RETURNVALUE_NOERROR;
		if (worth != 0) {
			missedAnyGold = missedAnyGold || !success;
			if (success) {
				player->sendLootStats(item, baseCount);
				totalLootedGold += worth;
			} else {
				// item is not completely moved
				totalLootedGold += worth - item->getWorth();
			}
		} else {
			missedAnyItem = missedAnyItem || !success;
			if (success || item->getItemCount() != baseCount) {
				totalLootedItems++;
				player->sendLootStats(item, item->getItemCount());
			}
		}
	}

	std::stringstream ss;
	if (totalLootedGold != 0 || missedAnyGold || totalLootedItems != 0 || missedAnyItem) {
		bool lootedAllGold = totalLootedGold != 0 && !missedAnyGold;
		bool lootedAllItems = totalLootedItems != 0 && !missedAnyItem;
		if (lootedAllGold) {
			if (totalLootedItems != 0 || missedAnyItem) {
				ss << "You looted the complete " << totalLootedGold << " gold";

				if (lootedAllItems) {
					ss << " and all dropped items";
				} else if (totalLootedItems != 0) {
					ss << ", but you only looted some of the items";
				} else if (missedAnyItem) {
					ss << " but none of the dropped items";
				}
			} else {
				ss << "You looted " << totalLootedGold << " gold";
			}
		} else if (lootedAllItems) {
			if (totalLootedItems == 1) {
				ss << "You looted 1 item";
			} else if (totalLootedGold != 0 || missedAnyGold) {
				ss << "You looted all of the dropped items";
			} else {
				ss << "You looted all items";
			}

			if (totalLootedGold != 0) {
				ss << ", but you only looted " << totalLootedGold << " of the dropped gold";
			} else if (missedAnyGold) {
				ss << " but none of the dropped gold";
			}
		} else if (totalLootedGold != 0) {
			ss << "You only looted " << totalLootedGold << " of the dropped gold";
			if (totalLootedItems != 0) {
				ss << " and some of the dropped items";
			} else if (missedAnyItem) {
				ss << " but none of the dropped items";
			}
		} else if (totalLootedItems != 0) {
			ss << "You looted some of the dropped items";
			if (missedAnyGold) {
				ss << " but none of the dropped gold";
			}
		} else if (missedAnyGold) {
			ss << "You looted none of the dropped gold";
			if (missedAnyItem) {
				ss << " and none of the items";
			}
		} else if (missedAnyItem) {
			ss << "You looted none of the dropped items";
		}
	} else {
		ss << "No loot";
	}

	if (player->checkAutoLoot()) {
		ss << " (automatic looting)";
	}
	ss << ".";
	player->sendTextMessage(MESSAGE_STATUS, ss.str());

	if (shouldNotifyCapacity) {
		ss.str(std::string());
		ss << "Attention! The loot you are trying to pick up is too heavy for you to carry.";
	} else if (shouldNotifyNotEnoughRoom != OBJECTCATEGORY_NONE) {
		ss.str(std::string());
		ss << "Attention! The container assigned to category " << getObjectCategoryName(shouldNotifyNotEnoughRoom) << " is full.";
	} else {
		return;
	}

	if (player->lastQuickLootNotification + 15000 < OTSYS_TIME()) {
		player->sendTextMessage(MESSAGE_GAME_HIGHLIGHT, ss.str());
	} else {
		player->sendTextMessage(MESSAGE_EVENT_ADVANCE, ss.str());
	}

	player->lastQuickLootNotification = OTSYS_TIME();
}

std::shared_ptr<Container> Game::findLootContainer(std::shared_ptr<Player> player, bool &fallbackConsumed, ObjectCategory_t category) {
	auto lootContainer = player->getLootContainer(category);
	if (!lootContainer && player->quickLootFallbackToMainContainer && !fallbackConsumed) {
		auto fallbackItem = player->getInventoryItem(CONST_SLOT_BACKPACK);
		auto mainBackpack = fallbackItem ? fallbackItem->getContainer() : nullptr;

		if (mainBackpack) {
			player->setLootContainer(OBJECTCATEGORY_DEFAULT, mainBackpack);
			player->sendInventoryItem(CONST_SLOT_BACKPACK, player->getInventoryItem(CONST_SLOT_BACKPACK));
			lootContainer = mainBackpack;
			fallbackConsumed = true;
		}
	}

	return lootContainer;
}

std::shared_ptr<Container> Game::findNextAvailableContainer(ContainerIterator &containerIterator, std::shared_ptr<Container> &lootContainer, std::shared_ptr<Container> &lastSubContainer) {
	while (containerIterator.hasNext()) {
		std::shared_ptr<Item> cur = *containerIterator;
		std::shared_ptr<Container> subContainer = cur ? cur->getContainer() : nullptr;
		containerIterator.advance();

		if (subContainer) {
			lastSubContainer = subContainer;
			lootContainer = subContainer;
			return lootContainer;
		}
	}

	// Fix last empty sub-container
	if (lastSubContainer && !lastSubContainer->empty()) {
		auto cur = lastSubContainer->getItemByIndex(lastSubContainer->size() - 1);
		lootContainer = cur ? cur->getContainer() : nullptr;
		lastSubContainer = nullptr;
		return lootContainer;
	}

	return nullptr;
}

bool Game::handleFallbackLogic(std::shared_ptr<Player> player, std::shared_ptr<Container> &lootContainer, ContainerIterator &containerIterator, const bool &fallbackConsumed) {
	if (fallbackConsumed || !player->quickLootFallbackToMainContainer) {
		return false;
	}

	std::shared_ptr<Item> fallbackItem = player->getInventoryItem(CONST_SLOT_BACKPACK);
	if (!fallbackItem || !fallbackItem->getContainer()) {
		return false;
	}

	lootContainer = fallbackItem->getContainer();
	containerIterator = lootContainer->iterator();

	return true;
}

ReturnValue Game::processMoveOrAddItemToLootContainer(std::shared_ptr<Item> item, std::shared_ptr<Container> lootContainer, uint32_t &remainderCount, std::shared_ptr<Player> player) {
	std::shared_ptr<Item> moveItem = nullptr;
	ReturnValue ret;
	if (item->getParent()) {
		ret = internalMoveItem(item->getParent(), lootContainer, INDEX_WHEREEVER, item, item->getItemCount(), &moveItem, 0, player, nullptr, false);
	} else {
		ret = internalAddItem(lootContainer, item, INDEX_WHEREEVER);
	}
	if (moveItem) {
		remainderCount -= moveItem->getItemCount();
	}
	return ret;
}

ReturnValue Game::processLootItems(std::shared_ptr<Player> player, std::shared_ptr<Container> lootContainer, std::shared_ptr<Item> item, bool &fallbackConsumed) {
	std::shared_ptr<Container> lastSubContainer = nullptr;
	uint32_t remainderCount = item->getItemCount();
	ContainerIterator containerIterator = lootContainer->iterator();

	ReturnValue ret;
	do {
		ret = processMoveOrAddItemToLootContainer(item, lootContainer, remainderCount, player);
		if (ret != RETURNVALUE_CONTAINERNOTENOUGHROOM) {
			return ret;
		}

		std::shared_ptr<Container> nextContainer = findNextAvailableContainer(containerIterator, lootContainer, lastSubContainer);
		if (!nextContainer && !handleFallbackLogic(player, lootContainer, containerIterator, fallbackConsumed)) {
			break;
		}
		fallbackConsumed = fallbackConsumed || (nextContainer == nullptr);
	} while (remainderCount != 0);

	return ret;
}

ReturnValue Game::internalCollectLootItems(std::shared_ptr<Player> player, std::shared_ptr<Item> item, ObjectCategory_t category /* = OBJECTCATEGORY_DEFAULT*/) {
	if (!player || !item) {
		return RETURNVALUE_NOTPOSSIBLE;
	}

	// Send money to the bank
	if (g_configManager().getBoolean(AUTOBANK)) {
		if (item->getID() == ITEM_GOLD_COIN || item->getID() == ITEM_PLATINUM_COIN || item->getID() == ITEM_CRYSTAL_COIN) {
			uint64_t money = 0;
			if (item->getID() == ITEM_PLATINUM_COIN) {
				money = item->getItemCount() * 100;
			} else if (item->getID() == ITEM_CRYSTAL_COIN) {
				money = item->getItemCount() * 10000;
			} else {
				money = item->getItemCount();
			}
			auto parent = item->getParent();
			if (parent) {
				parent->removeThing(item, item->getItemCount());
			} else {
				g_logger().debug("Item has no parent");
				return RETURNVALUE_NOTPOSSIBLE;
			}
			player->setBankBalance(player->getBankBalance() + money);
			return RETURNVALUE_NOERROR;
		}
	}

	bool fallbackConsumed = false;
	std::shared_ptr<Container> lootContainer = findLootContainer(player, fallbackConsumed, category);
	if (!lootContainer) {
		return RETURNVALUE_NOTPOSSIBLE;
	}

	return processLootItems(player, lootContainer, item, fallbackConsumed);
}

ReturnValue Game::collectRewardChestItems(std::shared_ptr<Player> player, uint32_t maxMoveItems /* = 0*/) {
	// Check if have item on player reward chest
	std::shared_ptr<RewardChest> rewardChest = player->getRewardChest();
	if (rewardChest->empty()) {
		g_logger().debug("Reward chest is empty");
		return RETURNVALUE_REWARDCHESTISEMPTY;
	}

	auto rewardItemsVector = player->getRewardsFromContainer(rewardChest->getContainer());
	auto rewardCount = rewardItemsVector.size();
	uint32_t movedRewardItems = 0;
	std::string lootedItemsMessage;
	for (auto item : rewardItemsVector) {
		// Stop if player not have free capacity
		if (item && player->getCapacity() < item->getWeight()) {
			player->sendCancelMessage(RETURNVALUE_NOTENOUGHCAPACITY);
			break;
		}

		// Limit the collect count if the "maxMoveItems" is not "0"
		auto limitMove = maxMoveItems != 0 && movedRewardItems == maxMoveItems;
		if (limitMove) {
			lootedItemsMessage = fmt::format("You can only collect {} items at a time. {} of {} objects were picked up.", maxMoveItems, movedRewardItems, rewardCount);
			player->sendTextMessage(MESSAGE_EVENT_ADVANCE, lootedItemsMessage);
			return RETURNVALUE_NOERROR;
		}

		ObjectCategory_t category = getObjectCategory(item);
		if (internalCollectLootItems(player, item, category) == RETURNVALUE_NOERROR) {
			movedRewardItems++;
		}
	}

	lootedItemsMessage = fmt::format("{} of {} objects were picked up.", movedRewardItems, rewardCount);
	player->sendTextMessage(MESSAGE_EVENT_ADVANCE, lootedItemsMessage);

	if (movedRewardItems == 0) {
		return RETURNVALUE_NOTPOSSIBLE;
	}

	return RETURNVALUE_NOERROR;
}

ObjectCategory_t Game::getObjectCategory(std::shared_ptr<Item> item) {
	ObjectCategory_t category = OBJECTCATEGORY_DEFAULT;
	if (!item) {
		return OBJECTCATEGORY_NONE;
	}

	const ItemType &it = Item::items[item->getID()];
	if (item->getWorth() != 0) {
		category = OBJECTCATEGORY_GOLD;
	} else if (it.weaponType != WEAPON_NONE) {
		switch (it.weaponType) {
			case WEAPON_SWORD:
				category = OBJECTCATEGORY_SWORDS;
				break;
			case WEAPON_CLUB:
				category = OBJECTCATEGORY_CLUBS;
				break;
			case WEAPON_AXE:
				category = OBJECTCATEGORY_AXES;
				break;
			case WEAPON_SHIELD:
				category = OBJECTCATEGORY_SHIELDS;
				break;
			case WEAPON_MISSILE:
			case WEAPON_DISTANCE:
				category = OBJECTCATEGORY_DISTANCEWEAPONS;
				break;
			case WEAPON_WAND:
				category = OBJECTCATEGORY_WANDS;
				break;
			case WEAPON_AMMO:
				category = OBJECTCATEGORY_AMMO;
				break;
			default:
				break;
		}
	} else if (it.slotPosition != SLOTP_HAND) { // if it's a weapon/shield should have been parsed earlier
		if ((it.slotPosition & SLOTP_HEAD) != 0) {
			category = OBJECTCATEGORY_HELMETS;
		} else if ((it.slotPosition & SLOTP_NECKLACE) != 0) {
			category = OBJECTCATEGORY_NECKLACES;
		} else if ((it.slotPosition & SLOTP_BACKPACK) != 0) {
			category = OBJECTCATEGORY_CONTAINERS;
		} else if ((it.slotPosition & SLOTP_ARMOR) != 0) {
			category = OBJECTCATEGORY_ARMORS;
		} else if ((it.slotPosition & SLOTP_LEGS) != 0) {
			category = OBJECTCATEGORY_LEGS;
		} else if ((it.slotPosition & SLOTP_FEET) != 0) {
			category = OBJECTCATEGORY_BOOTS;
		} else if ((it.slotPosition & SLOTP_RING) != 0) {
			category = OBJECTCATEGORY_RINGS;
		}
	} else if (it.type == ITEM_TYPE_RUNE) {
		category = OBJECTCATEGORY_RUNES;
	} else if (it.type == ITEM_TYPE_CREATUREPRODUCT) {
		category = OBJECTCATEGORY_CREATUREPRODUCTS;
	} else if (it.type == ITEM_TYPE_FOOD) {
		category = OBJECTCATEGORY_FOOD;
	} else if (it.type == ITEM_TYPE_VALUABLE) {
		category = OBJECTCATEGORY_VALUABLES;
	} else if (it.type == ITEM_TYPE_POTION) {
		category = OBJECTCATEGORY_POTIONS;
	} else {
		category = OBJECTCATEGORY_OTHERS;
	}

	return category;
}

uint64_t Game::getItemMarketPrice(const std::map<uint16_t, uint64_t> &itemMap, bool buyPrice) const {
	uint64_t total = 0;
	for (const auto &it : itemMap) {
		if (it.first == ITEM_GOLD_COIN) {
			total += it.second;
		} else if (it.first == ITEM_PLATINUM_COIN) {
			total += 100 * it.second;
		} else if (it.first == ITEM_CRYSTAL_COIN) {
			total += 10000 * it.second;
		} else {
			auto marketIt = itemsPriceMap.find(it.first);
			if (marketIt != itemsPriceMap.end()) {
				for (auto &[tier, price] : (*marketIt).second) {
					total += price * it.second;
				}
			} else {
				const ItemType &iType = Item::items[it.first];
				total += (buyPrice ? iType.buyPrice : iType.sellPrice) * it.second;
			}
		}
	}

	return total;
}

std::shared_ptr<Item> searchForItem(std::shared_ptr<Container> container, uint16_t itemId, bool hasTier /* = false*/, uint8_t tier /* = 0*/) {
	for (ContainerIterator it = container->iterator(); it.hasNext(); it.advance()) {
		if ((*it)->getID() == itemId && (!hasTier || (*it)->getTier() == tier)) {
			return *it;
		}
	}

	return nullptr;
}

Slots_t getSlotType(const ItemType &it) {
	Slots_t slot = CONST_SLOT_RIGHT;
	if (it.weaponType != WeaponType_t::WEAPON_SHIELD) {
		int32_t slotPosition = it.slotPosition;

		if (slotPosition & SLOTP_HEAD) {
			slot = CONST_SLOT_HEAD;
		} else if (slotPosition & SLOTP_NECKLACE) {
			slot = CONST_SLOT_NECKLACE;
		} else if (slotPosition & SLOTP_ARMOR) {
			slot = CONST_SLOT_ARMOR;
		} else if (slotPosition & SLOTP_LEGS) {
			slot = CONST_SLOT_LEGS;
		} else if (slotPosition & SLOTP_FEET) {
			slot = CONST_SLOT_FEET;
		} else if (slotPosition & SLOTP_RING) {
			slot = CONST_SLOT_RING;
		} else if (slotPosition & SLOTP_AMMO) {
			slot = CONST_SLOT_AMMO;
		} else if (slotPosition & SLOTP_TWO_HAND || slotPosition & SLOTP_LEFT) {
			slot = CONST_SLOT_LEFT;
		}
	}

	return slot;
}

// Implementation of player invoked events
void Game::playerEquipItem(uint32_t playerId, uint16_t itemId, bool hasTier /* = false*/, uint8_t tier /* = 0*/) {
	std::shared_ptr<Player> player = getPlayerByID(playerId);
	if (!player) {
		return;
	}

	if (player->hasCondition(CONDITION_FEARED)) {
		/*
		 *	When player is feared the player can´t equip any items.
		 */
		player->sendTextMessage(MESSAGE_FAILURE, "You are feared.");
		return;
	}

	std::shared_ptr<Item> item = player->getInventoryItem(CONST_SLOT_BACKPACK);
	if (!item) {
		return;
	}

	std::shared_ptr<Container> backpack = item->getContainer();
	if (!backpack) {
		return;
	}

	const ItemType &it = Item::items[itemId];
	Slots_t slot = getSlotType(it);

	auto slotItem = player->getInventoryItem(slot);
	auto equipItem = searchForItem(backpack, it.id, hasTier, tier);
	if (slotItem && slotItem->getID() == it.id && (!it.stackable || slotItem->getItemCount() == slotItem->getStackSize() || !equipItem)) {
		internalMoveItem(slotItem->getParent(), player, CONST_SLOT_WHEREEVER, slotItem, slotItem->getItemCount(), nullptr);
	} else if (equipItem) {
		if (it.weaponType == WEAPON_AMMO) {
			auto quiver = player->getInventoryItem(CONST_SLOT_RIGHT);
			if (quiver && quiver->isQuiver()) {
				internalMoveItem(equipItem->getParent(), quiver->getContainer(), 0, equipItem, equipItem->getItemCount(), nullptr);
				return;
			}
		}

		internalMoveItem(equipItem->getParent(), player, slot, equipItem, equipItem->getItemCount(), nullptr);
	}
}

void Game::playerMove(uint32_t playerId, Direction direction) {
	std::shared_ptr<Player> player = getPlayerByID(playerId);
	if (!player) {
		return;
	}

	player->resetIdleTime();
	player->setNextWalkActionTask(nullptr);
	player->cancelPush();

	player->startAutoWalk(std::forward_list<Direction> { direction }, false);
}

void Game::forcePlayerMove(uint32_t playerId, Direction direction) {
	std::shared_ptr<Player> player = getPlayerByID(playerId);
	if (!player) {
		return;
	}

	player->resetIdleTime();
	player->setNextWalkActionTask(nullptr);
	player->cancelPush();

	player->startAutoWalk(std::forward_list<Direction> { direction }, true);
}

bool Game::playerBroadcastMessage(std::shared_ptr<Player> player, const std::string &text) const {
	if (!player->hasFlag(PlayerFlags_t::CanBroadcast)) {
		return false;
	}

	g_logger().info("{} broadcasted: {}", player->getName(), text);

	for (const auto &it : players) {
		it.second->sendPrivateMessage(player, TALKTYPE_BROADCAST, text);
	}

	return true;
}

void Game::playerCreatePrivateChannel(uint32_t playerId) {
	std::shared_ptr<Player> player = getPlayerByID(playerId);
	if (!player || !player->isPremium()) {
		return;
	}

	ChatChannel* channel = g_chat().createChannel(player, CHANNEL_PRIVATE);
	if (!channel || !channel->addUser(player)) {
		return;
	}

	player->sendCreatePrivateChannel(channel->getId(), channel->getName());
}

void Game::playerChannelInvite(uint32_t playerId, const std::string &name) {
	std::shared_ptr<Player> player = getPlayerByID(playerId);
	if (!player) {
		return;
	}

	PrivateChatChannel* channel = g_chat().getPrivateChannel(player);
	if (!channel) {
		return;
	}

	std::shared_ptr<Player> invitePlayer = getPlayerByName(name);
	if (!invitePlayer) {
		return;
	}

	if (player == invitePlayer) {
		return;
	}

	channel->invitePlayer(player, invitePlayer);
}

void Game::playerChannelExclude(uint32_t playerId, const std::string &name) {
	std::shared_ptr<Player> player = getPlayerByID(playerId);
	if (!player) {
		return;
	}

	PrivateChatChannel* channel = g_chat().getPrivateChannel(player);
	if (!channel) {
		return;
	}

	std::shared_ptr<Player> excludePlayer = getPlayerByName(name);
	if (!excludePlayer) {
		return;
	}

	if (player == excludePlayer) {
		return;
	}

	channel->excludePlayer(player, excludePlayer);
}

void Game::playerRequestChannels(uint32_t playerId) {
	std::shared_ptr<Player> player = getPlayerByID(playerId);
	if (!player) {
		return;
	}

	player->sendChannelsDialog();
}

void Game::playerOpenChannel(uint32_t playerId, uint16_t channelId) {
	std::shared_ptr<Player> player = getPlayerByID(playerId);
	if (!player) {
		return;
	}

	const ChatChannel* channel = g_chat().addUserToChannel(player, channelId);
	if (!channel) {
		return;
	}

	const InvitedMap* invitedUsers = channel->getInvitedUsers();
	const UsersMap* users;
	if (!channel->isPublicChannel()) {
		users = &channel->getUsers();
	} else {
		users = nullptr;
	}

	player->sendChannel(channel->getId(), channel->getName(), users, invitedUsers);
}

void Game::playerCloseChannel(uint32_t playerId, uint16_t channelId) {
	std::shared_ptr<Player> player = getPlayerByID(playerId);
	if (!player) {
		return;
	}

	g_chat().removeUserFromChannel(player, channelId);
}

void Game::playerOpenPrivateChannel(uint32_t playerId, std::string &receiver) {
	std::shared_ptr<Player> player = getPlayerByID(playerId);
	if (!player) {
		return;
	}

	if (!IOLoginData::formatPlayerName(receiver)) {
		player->sendCancelMessage("A player with this name does not exist.");
		return;
	}

	if (player->getName() == receiver) {
		player->sendCancelMessage("You cannot set up a private message channel with yourself.");
		return;
	}

	player->sendOpenPrivateChannel(receiver);
}

void Game::playerCloseNpcChannel(uint32_t playerId) {
	std::shared_ptr<Player> player = getPlayerByID(playerId);
	if (!player) {
		return;
	}

	SpectatorHashSet spectators;
	map.getSpectators(spectators, player->getPosition());
	for (std::shared_ptr<Creature> spectator : spectators) {
		if (auto npc = spectator->getNpc()) {
			npc->onPlayerCloseChannel(player);
		}
	}
}

void Game::playerReceivePing(uint32_t playerId) {
	std::shared_ptr<Player> player = getPlayerByID(playerId);
	if (!player) {
		return;
	}

	player->receivePing();
}

void Game::playerReceivePingBack(uint32_t playerId) {
	std::shared_ptr<Player> player = getPlayerByID(playerId);
	if (!player) {
		return;
	}

	player->sendPingBack();
}

void Game::playerAutoWalk(uint32_t playerId, const std::forward_list<Direction> &listDir) {
	std::shared_ptr<Player> player = getPlayerByID(playerId);
	if (!player) {
		return;
	}

	player->resetIdleTime();
	player->setNextWalkTask(nullptr);
	player->startAutoWalk(listDir, false);
}

void Game::forcePlayerAutoWalk(uint32_t playerId, const std::forward_list<Direction> &listDir) {
	std::shared_ptr<Player> player = getPlayerByID(playerId);
	if (!player) {
		return;
	}

	player->stopEventWalk();

	player->sendCancelTarget();
	player->setFollowCreature(nullptr);

	player->resetIdleTime();
	player->setNextWalkTask(nullptr);

	player->startAutoWalk(listDir, true);
}

void Game::playerStopAutoWalk(uint32_t playerId) {
	std::shared_ptr<Player> player = getPlayerByID(playerId);
	if (!player) {
		return;
	}

	player->stopWalk();
}

void Game::playerUseItemEx(uint32_t playerId, const Position &fromPos, uint8_t fromStackPos, uint16_t fromItemId, const Position &toPos, uint8_t toStackPos, uint16_t toItemId) {
	std::shared_ptr<Player> player = getPlayerByID(playerId);
	if (!player) {
		return;
	}

	bool isHotkey = (fromPos.x == 0xFFFF && fromPos.y == 0 && fromPos.z == 0);
	if (isHotkey && !g_configManager().getBoolean(AIMBOT_HOTKEY_ENABLED)) {
		return;
	}

	std::shared_ptr<Thing> thing = internalGetThing(player, fromPos, fromStackPos, fromItemId, STACKPOS_FIND_THING);
	if (!thing) {
		player->sendCancelMessage(RETURNVALUE_NOTPOSSIBLE);
		return;
	}

	std::shared_ptr<Item> item = thing->getItem();
	if (!item || !item->isMultiUse() || item->getID() != fromItemId) {
		player->sendCancelMessage(RETURNVALUE_CANNOTUSETHISOBJECT);
		return;
	}

	if (g_configManager().getBoolean(ONLY_INVITED_CAN_MOVE_HOUSE_ITEMS) && !InternalGame::playerCanUseItemWithOnHouseTile(player, item, toPos, toStackPos, toItemId)) {
		player->sendCancelMessage(RETURNVALUE_CANNOTUSETHISOBJECT);
		return;
	}

	Position walkToPos = fromPos;
	ReturnValue ret = g_actions().canUse(player, fromPos);
	if (ret == RETURNVALUE_NOERROR) {
		ret = g_actions().canUse(player, toPos, item);
		if (ret == RETURNVALUE_TOOFARAWAY) {
			walkToPos = toPos;
		}
	}

	const ItemType &it = Item::items[item->getID()];
	if (it.isRune() || it.type == ITEM_TYPE_POTION) {
		if (player->walkExhausted()) {
			player->sendCancelMessage(RETURNVALUE_YOUAREEXHAUSTED);
			return;
		}
	}

	if (ret != RETURNVALUE_NOERROR) {
		if (ret == RETURNVALUE_TOOFARAWAY) {
			Position itemPos = fromPos;
			uint8_t itemStackPos = fromStackPos;

			if (fromPos.x != 0xFFFF && toPos.x != 0xFFFF && Position::areInRange<1, 1, 0>(fromPos, player->getPosition()) && !Position::areInRange<1, 1, 0>(fromPos, toPos)) {
				std::shared_ptr<Item> moveItem = nullptr;

				ret = internalMoveItem(item->getParent(), player, INDEX_WHEREEVER, item, item->getItemCount(), &moveItem);
				if (ret != RETURNVALUE_NOERROR) {
					player->sendCancelMessage(ret);
					return;
				}

				// changing the position since its now in the inventory of the player
				internalGetPosition(moveItem, itemPos, itemStackPos);
			}

			std::forward_list<Direction> listDir;
			if (player->getPathTo(walkToPos, listDir, 0, 1, true, true)) {
				g_dispatcher().addTask(std::bind(&Game::playerAutoWalk, this, player->getID(), listDir), "Game::playerAutoWalk");

				std::shared_ptr<Task> task = createPlayerTask(400, std::bind(&Game::playerUseItemEx, this, playerId, itemPos, itemStackPos, fromItemId, toPos, toStackPos, toItemId), "Game::playerUseItemEx");
				if (it.isRune() || it.type == ITEM_TYPE_POTION) {
					player->setNextPotionActionTask(task);
				} else {
					player->setNextWalkActionTask(task);
				}
			} else {
				player->sendCancelMessage(RETURNVALUE_THEREISNOWAY);
			}
			return;
		}

		player->sendCancelMessage(ret);
		return;
	}

	bool canDoAction = player->canDoAction();
	if (it.isRune() || it.type == ITEM_TYPE_POTION) {
		canDoAction = player->canDoPotionAction();
	}

	if (!canDoAction) {
		uint32_t delay = player->getNextActionTime();
		if (it.isRune() || it.type == ITEM_TYPE_POTION) {
			delay = player->getNextPotionActionTime();
		}
		std::shared_ptr<Task> task = createPlayerTask(delay, std::bind(&Game::playerUseItemEx, this, playerId, fromPos, fromStackPos, fromItemId, toPos, toStackPos, toItemId), "Game::playerUseItemEx");
		if (it.isRune() || it.type == ITEM_TYPE_POTION) {
			player->setNextPotionActionTask(task);
		} else {
			player->setNextActionTask(task);
		}
		return;
	}

	player->resetIdleTime();
	if (it.isRune() || it.type == ITEM_TYPE_POTION) {
		player->setNextPotionActionTask(nullptr);
	} else {
		player->setNextActionTask(nullptr);
	}

	// Refresh depot search window if necessary
	bool mustReloadDepotSearch = false;
	if (player->isDepotSearchOpenOnItem(fromItemId)) {
		if (item->isInsideDepot(true)) {
			mustReloadDepotSearch = true;
		} else {
			if (auto targetThing = internalGetThing(player, toPos, toStackPos, toItemId, STACKPOS_FIND_THING);
				targetThing && targetThing->getItem() && targetThing->getItem()->isInsideDepot(true)) {
				mustReloadDepotSearch = true;
			}
		}
	}

	g_actions().useItemEx(player, fromPos, toPos, toStackPos, item, isHotkey);

	if (mustReloadDepotSearch) {
		player->requestDepotSearchItem(fromItemId, fromStackPos);
	}
}

void Game::playerUseItem(uint32_t playerId, const Position &pos, uint8_t stackPos, uint8_t index, uint16_t itemId) {
	std::shared_ptr<Player> player = getPlayerByID(playerId);
	if (!player) {
		return;
	}

	bool isHotkey = (pos.x == 0xFFFF && pos.y == 0 && pos.z == 0);
	if (isHotkey && !g_configManager().getBoolean(AIMBOT_HOTKEY_ENABLED)) {
		return;
	}

	std::shared_ptr<Thing> thing = internalGetThing(player, pos, stackPos, itemId, STACKPOS_FIND_THING);
	if (!thing) {
		player->sendCancelMessage(RETURNVALUE_NOTPOSSIBLE);
		return;
	}

	std::shared_ptr<Item> item = thing->getItem();
	if (!item || item->isMultiUse() || item->getID() != itemId) {
		player->sendCancelMessage(RETURNVALUE_CANNOTUSETHISOBJECT);
		return;
	}

	if (g_configManager().getBoolean(ONLY_INVITED_CAN_MOVE_HOUSE_ITEMS) && !InternalGame::playerCanUseItemOnHouseTile(player, item)) {
		player->sendCancelMessage(RETURNVALUE_CANNOTUSETHISOBJECT);
		return;
	}

	const ItemType &it = Item::items[item->getID()];
	if (it.isRune() || it.type == ITEM_TYPE_POTION) {
		if (player->walkExhausted()) {
			player->sendCancelMessage(RETURNVALUE_YOUAREEXHAUSTED);
			return;
		}
	}

	ReturnValue ret = g_actions().canUse(player, pos);
	if (ret != RETURNVALUE_NOERROR) {
		if (ret == RETURNVALUE_TOOFARAWAY) {
			std::forward_list<Direction> listDir;
			if (player->getPathTo(pos, listDir, 0, 1, true, true)) {
				g_dispatcher().addTask(std::bind(&Game::playerAutoWalk, this, player->getID(), listDir), "Game::playerAutoWalk");

				std::shared_ptr<Task> task = createPlayerTask(400, std::bind(&Game::playerUseItem, this, playerId, pos, stackPos, index, itemId), "Game::playerUseItem");
				if (it.isRune() || it.type == ITEM_TYPE_POTION) {
					player->setNextPotionActionTask(task);
				} else {
					player->setNextWalkActionTask(task);
				}
				return;
			}

			ret = RETURNVALUE_THEREISNOWAY;
		}

		player->sendCancelMessage(ret);
		return;
	}

	bool canDoAction = player->canDoAction();
	if (it.isRune() || it.type == ITEM_TYPE_POTION) {
		canDoAction = player->canDoPotionAction();
	}

	if (!canDoAction) {
		uint32_t delay = player->getNextActionTime();
		if (it.isRune() || it.type == ITEM_TYPE_POTION) {
			delay = player->getNextPotionActionTime();
		}
		std::shared_ptr<Task> task = createPlayerTask(delay, std::bind(&Game::playerUseItem, this, playerId, pos, stackPos, index, itemId), "Game::playerUseItem");
		if (it.isRune() || it.type == ITEM_TYPE_POTION) {
			player->setNextPotionActionTask(task);
		} else {
			player->setNextActionTask(task);
		}
		return;
	}

	player->resetIdleTime();
	player->setNextActionTask(nullptr);

	// Refresh depot search window if necessary
	bool refreshDepotSearch = false;
	if (player->isDepotSearchOpenOnItem(itemId) && item->isInsideDepot(true)) {
		refreshDepotSearch = true;
	}

	g_actions().useItem(player, pos, index, item, isHotkey);

	if (refreshDepotSearch) {
		player->requestDepotSearchItem(itemId, stackPos);
	}
}

void Game::playerUseWithCreature(uint32_t playerId, const Position &fromPos, uint8_t fromStackPos, uint32_t creatureId, uint16_t itemId) {
	std::shared_ptr<Player> player = getPlayerByID(playerId);
	if (!player) {
		return;
	}

	std::shared_ptr<Creature> creature = getCreatureByID(creatureId);
	if (!creature) {
		return;
	}

	if (!Position::areInRange<7, 5, 0>(creature->getPosition(), player->getPosition())) {
		return;
	}

	bool isHotkey = (fromPos.x == 0xFFFF && fromPos.y == 0 && fromPos.z == 0);
	if (!g_configManager().getBoolean(AIMBOT_HOTKEY_ENABLED)) {
		if (creature->getPlayer() || isHotkey) {
			player->sendCancelMessage(RETURNVALUE_DIRECTPLAYERSHOOT);
			return;
		}
	}

	std::shared_ptr<Thing> thing = internalGetThing(player, fromPos, fromStackPos, itemId, STACKPOS_FIND_THING);
	if (!thing) {
		player->sendCancelMessage(RETURNVALUE_NOTPOSSIBLE);
		return;
	}

	std::shared_ptr<Item> item = thing->getItem();
	if (!item || !item->isMultiUse() || item->getID() != itemId) {
		player->sendCancelMessage(RETURNVALUE_CANNOTUSETHISOBJECT);
		return;
	}

	if (g_configManager().getBoolean(ONLY_INVITED_CAN_MOVE_HOUSE_ITEMS)) {
		if (std::shared_ptr<HouseTile> houseTile = std::dynamic_pointer_cast<HouseTile>(item->getTile())) {
<<<<<<< HEAD
			House* house = houseTile->getHouse();
=======
			const auto &house = houseTile->getHouse();
>>>>>>> e63dc63a
			if (house && item->getRealParent() && item->getRealParent() != player && (!house->isInvited(player) || house->getHouseAccessLevel(player) == HOUSE_GUEST)) {
				player->sendCancelMessage(RETURNVALUE_CANNOTUSETHISOBJECT);
				return;
			}
		}
	}

	const ItemType &it = Item::items[item->getID()];
	if (it.isRune() || it.type == ITEM_TYPE_POTION) {
		if (player->walkExhausted()) {
			player->sendCancelMessage(RETURNVALUE_YOUAREEXHAUSTED);
			return;
		}
	}
	Position toPos = creature->getPosition();
	Position walkToPos = fromPos;
	ReturnValue ret = g_actions().canUse(player, fromPos);
	if (ret == RETURNVALUE_NOERROR) {
		ret = g_actions().canUse(player, toPos, item);
		if (ret == RETURNVALUE_TOOFARAWAY) {
			walkToPos = toPos;
		}
	}

	if (ret != RETURNVALUE_NOERROR) {
		if (ret == RETURNVALUE_TOOFARAWAY) {
			Position itemPos = fromPos;
			uint8_t itemStackPos = fromStackPos;

			if (fromPos.x != 0xFFFF && Position::areInRange<1, 1, 0>(fromPos, player->getPosition()) && !Position::areInRange<1, 1, 0>(fromPos, toPos)) {
				std::shared_ptr<Item> moveItem = nullptr;
				ret = internalMoveItem(item->getParent(), player, INDEX_WHEREEVER, item, item->getItemCount(), &moveItem);
				if (ret != RETURNVALUE_NOERROR) {
					player->sendCancelMessage(ret);
					return;
				}

				// changing the position since its now in the inventory of the player
				internalGetPosition(moveItem, itemPos, itemStackPos);
			}

			std::forward_list<Direction> listDir;
			if (player->getPathTo(walkToPos, listDir, 0, 1, true, true)) {
				g_dispatcher().addTask(std::bind(&Game::playerAutoWalk, this, player->getID(), listDir), "Game::playerAutoWalk");

				std::shared_ptr<Task> task = createPlayerTask(400, std::bind(&Game::playerUseWithCreature, this, playerId, itemPos, itemStackPos, creatureId, itemId), "Game::playerUseWithCreature");
				if (it.isRune() || it.type == ITEM_TYPE_POTION) {
					player->setNextPotionActionTask(task);
				} else {
					player->setNextWalkActionTask(task);
				}
			} else {
				player->sendCancelMessage(RETURNVALUE_THEREISNOWAY);
			}
			return;
		}

		player->sendCancelMessage(ret);
		return;
	}

	bool canDoAction = player->canDoAction();
	if (it.isRune() || it.type == ITEM_TYPE_POTION) {
		canDoAction = player->canDoPotionAction();
	}

	if (!canDoAction) {
		uint32_t delay = player->getNextActionTime();
		if (it.isRune() || it.type == ITEM_TYPE_POTION) {
			delay = player->getNextPotionActionTime();
		}
		std::shared_ptr<Task> task = createPlayerTask(delay, std::bind(&Game::playerUseWithCreature, this, playerId, fromPos, fromStackPos, creatureId, itemId), "Game::playerUseWithCreature");

		if (it.isRune() || it.type == ITEM_TYPE_POTION) {
			player->setNextPotionActionTask(task);
		} else {
			player->setNextActionTask(task);
		}
		return;
	}

	player->resetIdleTime();
	if (it.isRune() || it.type == ITEM_TYPE_POTION) {
		player->setNextPotionActionTask(nullptr);
	} else {
		player->setNextActionTask(nullptr);
	}

	g_actions().useItemEx(player, fromPos, creature->getPosition(), creature->getParent()->getThingIndex(creature), item, isHotkey, creature);
}

void Game::playerCloseContainer(uint32_t playerId, uint8_t cid) {
	std::shared_ptr<Player> player = getPlayerByID(playerId);
	if (!player) {
		return;
	}

	player->closeContainer(cid);
	player->sendCloseContainer(cid);
}

void Game::playerMoveUpContainer(uint32_t playerId, uint8_t cid) {
	std::shared_ptr<Player> player = getPlayerByID(playerId);
	if (!player) {
		return;
	}

	std::shared_ptr<Container> container = player->getContainerByID(cid);
	if (!container) {
		return;
	}

	std::shared_ptr<Container> parentContainer = std::dynamic_pointer_cast<Container>(container->getRealParent());
	if (!parentContainer) {
		std::shared_ptr<Tile> tile = container->getTile();
		if (!tile) {
			return;
		}

		if (!g_events().eventPlayerOnBrowseField(player, tile->getPosition())) {
			return;
		}

		if (!g_callbacks().checkCallback(EventCallback_t::playerOnBrowseField, &EventCallback::playerOnBrowseField, player, tile->getPosition())) {
			return;
		}

		auto it = browseFields.find(tile);
		if (it == browseFields.end() || it->second.expired()) {
			parentContainer = Container::create(tile);
			browseFields[tile] = parentContainer;
		} else {
			parentContainer = it->second.lock();
		}
	}

	if (parentContainer->hasPagination() && parentContainer->hasParent()) {
		uint16_t indexContainer = std::floor(parentContainer->getThingIndex(container) / parentContainer->capacity()) * parentContainer->capacity();
		player->addContainer(cid, parentContainer);

		player->setContainerIndex(cid, indexContainer);
		player->sendContainer(cid, parentContainer, parentContainer->hasParent(), indexContainer);
	} else {
		player->addContainer(cid, parentContainer);
		player->sendContainer(cid, parentContainer, parentContainer->hasParent(), player->getContainerIndex(cid));
	}
}

void Game::playerUpdateContainer(uint32_t playerId, uint8_t cid) {
	std::shared_ptr<Player> player = getPlayerByGUID(playerId);
	if (!player) {
		return;
	}

	std::shared_ptr<Container> container = player->getContainerByID(cid);
	if (!container) {
		return;
	}

	player->sendContainer(cid, container, container->hasParent(), player->getContainerIndex(cid));
}

void Game::playerRotateItem(uint32_t playerId, const Position &pos, uint8_t stackPos, const uint16_t itemId) {
	std::shared_ptr<Player> player = getPlayerByID(playerId);
	if (!player) {
		return;
	}

	std::shared_ptr<Thing> thing = internalGetThing(player, pos, stackPos, itemId, STACKPOS_TOPDOWN_ITEM);
	if (!thing) {
		return;
	}

	std::shared_ptr<Item> item = thing->getItem();
	if (!item || item->getID() != itemId || !item->isRotatable() || item->hasAttribute(ItemAttribute_t::UNIQUEID)) {
		player->sendCancelMessage(RETURNVALUE_NOTPOSSIBLE);
		return;
	}

	if (pos.x != 0xFFFF && !Position::areInRange<1, 1, 0>(pos, player->getPosition())) {
		std::forward_list<Direction> listDir;
		if (player->getPathTo(pos, listDir, 0, 1, true, true)) {
			g_dispatcher().addTask(std::bind(&Game::playerAutoWalk, this, player->getID(), listDir), "Game::playerAutoWalk");

			std::shared_ptr<Task> task = createPlayerTask(400, std::bind(&Game::playerRotateItem, this, playerId, pos, stackPos, itemId), "Game::playerRotateItem");
			player->setNextWalkActionTask(task);
		} else {
			player->sendCancelMessage(RETURNVALUE_THEREISNOWAY);
		}
		return;
	}

	if (!g_callbacks().checkCallback(EventCallback_t::playerOnRotateItem, &EventCallback::playerOnRotateItem, player, item, pos)) {
		return;
	}

	uint16_t newId = Item::items[item->getID()].rotateTo;
	if (newId != 0) {
		transformItem(item, newId);
	}
}

void Game::playerConfigureShowOffSocket(uint32_t playerId, const Position &pos, uint8_t stackPos, const uint16_t itemId) {
	std::shared_ptr<Player> player = getPlayerByID(playerId);
	if (!player || pos.x == 0xFFFF) {
		return;
	}

	std::shared_ptr<Thing> thing = internalGetThing(player, pos, stackPos, itemId, STACKPOS_TOPDOWN_ITEM);
	if (!thing) {
		return;
	}

	std::shared_ptr<Item> item = thing->getItem();
	if (!item || item->getID() != itemId || !item->isPodium() || item->hasAttribute(ItemAttribute_t::UNIQUEID)) {
		player->sendCancelMessage(RETURNVALUE_NOTPOSSIBLE);
		return;
	}

	bool isPodiumOfRenown = itemId == ITEM_PODIUM_OF_RENOWN1 || itemId == ITEM_PODIUM_OF_RENOWN2;
	if (!Position::areInRange<1, 1, 0>(pos, player->getPosition())) {
		std::forward_list<Direction> listDir;
		if (player->getPathTo(pos, listDir, 0, 1, true, false)) {
			g_dispatcher().addTask(std::bind(&Game::playerAutoWalk, this, player->getID(), listDir), "Game::playerAutoWalk");
			std::shared_ptr<Task> task;
			if (isPodiumOfRenown) {
				task = createPlayerTask(400, std::bind_front(&Player::sendPodiumWindow, player, item, pos, itemId, stackPos), "Game::playerConfigureShowOffSocket");
			} else {
				task = createPlayerTask(400, std::bind_front(&Player::sendMonsterPodiumWindow, player, item, pos, itemId, stackPos), "Game::playerConfigureShowOffSocket");
			}
			player->setNextWalkActionTask(task);
		} else {
			player->sendCancelMessage(RETURNVALUE_THEREISNOWAY);
		}
		return;
	}

	if (isPodiumOfRenown) {
		player->sendPodiumWindow(item, pos, itemId, stackPos);
	} else {
		player->sendMonsterPodiumWindow(item, pos, itemId, stackPos);
	}
}

void Game::playerSetShowOffSocket(uint32_t playerId, Outfit_t &outfit, const Position &pos, uint8_t stackPos, const uint16_t itemId, uint8_t podiumVisible, uint8_t direction) {
	std::shared_ptr<Player> player = getPlayerByID(playerId);
	if (!player || pos.x == 0xFFFF) {
		return;
	}

	std::shared_ptr<Thing> thing = internalGetThing(player, pos, stackPos, itemId, STACKPOS_TOPDOWN_ITEM);
	if (!thing) {
		return;
	}

	std::shared_ptr<Item> item = thing->getItem();
	if (!item || item->getID() != itemId || !item->isPodium() || item->hasAttribute(ItemAttribute_t::UNIQUEID)) {
		player->sendCancelMessage(RETURNVALUE_NOTPOSSIBLE);
		return;
	}

	const auto tile = item->getParent() ? item->getParent()->getTile() : nullptr;
	if (!tile) {
		player->sendCancelMessage(RETURNVALUE_NOTPOSSIBLE);
		return;
	}

	if (!Position::areInRange<1, 1, 0>(pos, player->getPosition())) {
		std::forward_list<Direction> listDir;
		if (player->getPathTo(pos, listDir, 0, 1, true, false)) {
			g_dispatcher().addTask(std::bind(&Game::playerAutoWalk, this, player->getID(), listDir), "Game::playerAutoWalk");
			std::shared_ptr<Task> task = createPlayerTask(400, std::bind(&Game::playerBrowseField, this, playerId, pos), "Game::playerBrowseField");
			player->setNextWalkActionTask(task);
		} else {
			player->sendCancelMessage(RETURNVALUE_THEREISNOWAY);
		}
		return;
	}

	if (g_configManager().getBoolean(ONLY_INVITED_CAN_MOVE_HOUSE_ITEMS) && !InternalGame::playerCanUseItemOnHouseTile(player, item)) {
		player->sendCancelMessage(RETURNVALUE_NOTPOSSIBLE);
		return;
	}

	if (outfit.lookType != 0) {
		item->setCustomAttribute("PastLookType", static_cast<int64_t>(outfit.lookType));
	}

	if (outfit.lookMount != 0) {
		item->setCustomAttribute("PastLookMount", static_cast<int64_t>(outfit.lookMount));
	}

	if (!player->canWear(outfit.lookType, outfit.lookAddons)) {
		outfit.lookType = 0;
		outfit.lookAddons = 0;
	}

	const auto mount = mounts.getMountByClientID(outfit.lookMount);
	if (!mount || !player->hasMount(mount)) {
		outfit.lookMount = 0;
	}

	if (outfit.lookType != 0) {
		item->setCustomAttribute("LookType", static_cast<int64_t>(outfit.lookType));
		item->setCustomAttribute("LookHead", static_cast<int64_t>(outfit.lookHead));
		item->setCustomAttribute("LookBody", static_cast<int64_t>(outfit.lookBody));
		item->setCustomAttribute("LookLegs", static_cast<int64_t>(outfit.lookLegs));
		item->setCustomAttribute("LookFeet", static_cast<int64_t>(outfit.lookFeet));
		item->setCustomAttribute("LookAddons", static_cast<int64_t>(outfit.lookAddons));
	} else if (auto pastLookType = item->getCustomAttribute("PastLookType");
			   pastLookType && pastLookType->getInteger() > 0) {
		item->removeCustomAttribute("LookType");
		item->removeCustomAttribute("PastLookType");
	}

	if (outfit.lookMount != 0) {
		item->setCustomAttribute("LookMount", static_cast<int64_t>(outfit.lookMount));
		item->setCustomAttribute("LookMountHead", static_cast<int64_t>(outfit.lookMountHead));
		item->setCustomAttribute("LookMountBody", static_cast<int64_t>(outfit.lookMountBody));
		item->setCustomAttribute("LookMountLegs", static_cast<int64_t>(outfit.lookMountLegs));
		item->setCustomAttribute("LookMountFeet", static_cast<int64_t>(outfit.lookMountFeet));
	} else if (auto pastLookMount = item->getCustomAttribute("PastLookMount");
			   pastLookMount && pastLookMount->getInteger() > 0) {
		item->removeCustomAttribute("LookMount");
		item->removeCustomAttribute("PastLookMount");
	}

	item->setCustomAttribute("PodiumVisible", static_cast<int64_t>(podiumVisible));
	item->setCustomAttribute("LookDirection", static_cast<int64_t>(direction));

	// Change Podium name
	if (outfit.lookType != 0 || outfit.lookMount != 0) {
		std::ostringstream name;
		name << item->getName() << " displaying the ";
		bool outfited = false;
		if (outfit.lookType != 0) {
			const auto &outfitInfo = Outfits::getInstance().getOutfitByLookType(player->getSex(), outfit.lookType);
			if (!outfitInfo) {
				return;
			}

			name << outfitInfo->name << " outfit";
			outfited = true;
		}

		if (outfit.lookMount != 0) {
			if (outfited) {
				name << " on the ";
			}
			name << mount->name << " mount";
		}
		item->setAttribute(ItemAttribute_t::NAME, name.str());
	} else {
		item->removeAttribute(ItemAttribute_t::NAME);
	}

	SpectatorHashSet spectators;
	g_game().map.getSpectators(spectators, pos, true);

	// Send to client
	for (auto spectator : spectators) {
		if (auto tmpPlayer = spectator->getPlayer()) {
			tmpPlayer->sendUpdateTileItem(tile, pos, item);
		}
	}
}

void Game::playerWrapableItem(uint32_t playerId, const Position &pos, uint8_t stackPos, const uint16_t itemId) {
	std::shared_ptr<Player> player = getPlayerByID(playerId);
	if (!player) {
		return;
	}

	const auto &house = map.houses.getHouseByPlayerId(player->getGUID());
	if (!house) {
		player->sendCancelMessage("You don't own a house, you need own a house to use this.");
		return;
	}

	std::shared_ptr<Thing> thing = internalGetThing(player, pos, stackPos, itemId, STACKPOS_FIND_THING);
	if (!thing) {
		return;
	}

	std::shared_ptr<Item> item = thing->getItem();
	std::shared_ptr<Tile> tile = map.getTile(item->getPosition());
	std::shared_ptr<HouseTile> houseTile = std::dynamic_pointer_cast<HouseTile>(tile);
	if (!tile->hasFlag(TILESTATE_PROTECTIONZONE) || !houseTile) {
		player->sendCancelMessage("You may construct this only inside a house.");
		return;
	}
	if (houseTile->getHouse() != house) {
		player->sendCancelMessage("Only owners can wrap/unwrap inside a house.");
		return;
	}

	if (!item || item->getID() != itemId || item->hasAttribute(ItemAttribute_t::UNIQUEID) || (!item->isWrapable() && item->getID() != ITEM_DECORATION_KIT)) {
		player->sendCancelMessage(RETURNVALUE_NOTPOSSIBLE);
		return;
	}

	if (pos.x != 0xFFFF && !Position::areInRange<1, 1, 0>(pos, player->getPosition())) {
		std::forward_list<Direction> listDir;
		if (player->getPathTo(pos, listDir, 0, 1, true, true)) {
			g_dispatcher().addTask(std::bind(&Game::playerAutoWalk, this, player->getID(), listDir), "Game::playerAutoWalk");

			std::shared_ptr<Task> task = createPlayerTask(400, std::bind(&Game::playerWrapableItem, this, playerId, pos, stackPos, itemId), "Game::playerWrapableItem");
			player->setNextWalkActionTask(task);
		} else {
			player->sendCancelMessage(RETURNVALUE_THEREISNOWAY);
		}
		return;
	}

	std::shared_ptr<Container> container = item->getContainer();
	if (container && container->getItemHoldingCount() > 0) {
		player->sendCancelMessage(RETURNVALUE_NOTPOSSIBLE);
		return;
	}

	auto topItem = tile->getTopTopItem();
	bool unwrappable = item->getHoldingPlayer() && item->getID() == ITEM_DECORATION_KIT;
	bool blockedUnwrap = topItem && topItem->canReceiveAutoCarpet() && !item->hasProperty(CONST_PROP_IMMOVABLEBLOCKSOLID);

	if (unwrappable || blockedUnwrap) {
		player->sendCancelMessage("You can only wrap/unwrap on the floor.");
		return;
	}

	std::string itemName = item->getName();
	auto unWrapAttribute = item->getCustomAttribute("unWrapId");
	uint16_t unWrapId = 0;
	if (unWrapAttribute != nullptr) {
		unWrapId = static_cast<uint16_t>(unWrapAttribute->getInteger());
	}

	// Prevent to wrap a filled bath tube
	if (item->getID() == ITEM_FILLED_BATH_TUBE) {
		player->sendCancelMessage(RETURNVALUE_NOTPOSSIBLE);
		return;
	}

	if (item->isWrapable() && item->getID() != ITEM_DECORATION_KIT) {
		wrapItem(item, houseTile->getHouse());
	} else if (item->getID() == ITEM_DECORATION_KIT && unWrapId != 0) {
		unwrapItem(item, unWrapId, houseTile->getHouse(), player);
	}
	addMagicEffect(pos, CONST_ME_POFF);
}

<<<<<<< HEAD
std::shared_ptr<Item> Game::wrapItem(std::shared_ptr<Item> item, House* house) {
=======
std::shared_ptr<Item> Game::wrapItem(std::shared_ptr<Item> item, std::shared_ptr<House> house) {
>>>>>>> e63dc63a
	uint16_t hiddenCharges = 0;
	uint16_t amount = item->getItemCount();
	if (isCaskItem(item->getID())) {
		hiddenCharges = item->getSubType();
	}
	if (house != nullptr && Item::items.getItemType(item->getID()).isBed()) {
		item->getBed()->wakeUp(nullptr);
		house->removeBed(item->getBed());
	}
	uint16_t oldItemID = item->getID();
	std::shared_ptr<Item> newItem = transformItem(item, ITEM_DECORATION_KIT);
	newItem->setCustomAttribute("unWrapId", static_cast<int64_t>(oldItemID));
	item->setAttribute(ItemAttribute_t::DESCRIPTION, "Unwrap it in your own house to create a <" + item->getName() + ">.");
	if (hiddenCharges > 0) {
		newItem->setAttribute(DATE, hiddenCharges);
	}
	if (amount > 0) {
		newItem->setAttribute(AMOUNT, amount);
	}
	newItem->startDecaying();
	return newItem;
}

<<<<<<< HEAD
void Game::unwrapItem(std::shared_ptr<Item> item, uint16_t unWrapId, House* house, std::shared_ptr<Player> player) {
=======
void Game::unwrapItem(std::shared_ptr<Item> item, uint16_t unWrapId, std::shared_ptr<House> house, std::shared_ptr<Player> player) {
>>>>>>> e63dc63a
	auto hiddenCharges = item->getAttribute<uint16_t>(DATE);
	const ItemType &newiType = Item::items.getItemType(unWrapId);
	if (player != nullptr && house != nullptr && newiType.isBed() && house->getMaxBeds() > -1 && house->getBedCount() >= house->getMaxBeds()) {
		player->sendCancelMessage("You reached the maximum beds in this house");
		return;
	}
	auto amount = item->getAttribute<uint16_t>(AMOUNT);
	if (!amount) {
		amount = 1;
	}
	std::shared_ptr<Item> newItem = transformItem(item, unWrapId, amount);
	if (house && newiType.isBed()) {
		house->addBed(newItem->getBed());
	}
	if (newItem) {
		if (hiddenCharges > 0 && isCaskItem(unWrapId)) {
			newItem->setSubType(hiddenCharges);
		}
		newItem->removeCustomAttribute("unWrapId");
		newItem->removeAttribute(DESCRIPTION);
		newItem->startDecaying();
	}
}

void Game::playerWriteItem(uint32_t playerId, uint32_t windowTextId, const std::string &text) {
	std::shared_ptr<Player> player = getPlayerByID(playerId);
	if (!player) {
		return;
	}

	uint16_t maxTextLength = 0;
	uint32_t internalWindowTextId = 0;

	std::shared_ptr<Item> writeItem = player->getWriteItem(internalWindowTextId, maxTextLength);
	if (text.length() > maxTextLength || windowTextId != internalWindowTextId) {
		return;
	}

	if (!writeItem || writeItem->isRemoved()) {
		player->sendCancelMessage(RETURNVALUE_NOTPOSSIBLE);
		return;
	}

	std::shared_ptr<Cylinder> topParent = writeItem->getTopParent();

	std::shared_ptr<Player> owner = std::dynamic_pointer_cast<Player>(topParent);
	if (owner && owner != player) {
		player->sendCancelMessage(RETURNVALUE_NOTPOSSIBLE);
		return;
	}

	if (!Position::areInRange<1, 1, 0>(writeItem->getPosition(), player->getPosition())) {
		player->sendCancelMessage(RETURNVALUE_NOTPOSSIBLE);
		return;
	}

	for (auto creatureEvent : player->getCreatureEvents(CREATURE_EVENT_TEXTEDIT)) {
		if (!creatureEvent->executeTextEdit(player, writeItem, text)) {
			player->setWriteItem(nullptr);
			return;
		}
	}

	if (!text.empty()) {
		if (writeItem->getAttribute<std::string>(ItemAttribute_t::TEXT) != text) {
			writeItem->setAttribute(ItemAttribute_t::TEXT, text);
			writeItem->setAttribute(ItemAttribute_t::WRITER, player->getName());
			writeItem->setAttribute(ItemAttribute_t::DATE, getTimeNow());
		}
	} else {
		writeItem->removeAttribute(ItemAttribute_t::TEXT);
		writeItem->removeAttribute(ItemAttribute_t::WRITER);
		writeItem->removeAttribute(ItemAttribute_t::DATE);
	}

	uint16_t newId = Item::items[writeItem->getID()].writeOnceItemId;
	if (newId != 0) {
		transformItem(writeItem, newId);
	}

	player->setWriteItem(nullptr);
}

void Game::playerBrowseField(uint32_t playerId, const Position &pos) {
	std::shared_ptr<Player> player = getPlayerByID(playerId);
	if (!player) {
		return;
	}

	const Position &playerPos = player->getPosition();
	if (playerPos.z != pos.z) {
		player->sendCancelMessage(playerPos.z > pos.z ? RETURNVALUE_FIRSTGOUPSTAIRS : RETURNVALUE_FIRSTGODOWNSTAIRS);
		return;
	}

	if (!Position::areInRange<1, 1>(playerPos, pos)) {
		std::forward_list<Direction> listDir;
		if (player->getPathTo(pos, listDir, 0, 1, true, true)) {
			g_dispatcher().addTask(std::bind(&Game::playerAutoWalk, this, player->getID(), listDir), "Game::playerAutoWalk");
			std::shared_ptr<Task> task = createPlayerTask(400, std::bind(&Game::playerBrowseField, this, playerId, pos), "Game::playerBrowseField");
			player->setNextWalkActionTask(task);
		} else {
			player->sendCancelMessage(RETURNVALUE_THEREISNOWAY);
		}
		return;
	}

	std::shared_ptr<Tile> tile = map.getTile(pos);
	if (!tile) {
		return;
	}

	if (!g_events().eventPlayerOnBrowseField(player, pos)) {
		return;
	}

	if (!g_callbacks().checkCallback(EventCallback_t::playerOnBrowseField, &EventCallback::playerOnBrowseField, player, tile->getPosition())) {
		return;
	}

	std::shared_ptr<Container> container;

	auto it = browseFields.find(tile);
	if (it == browseFields.end() || it->second.expired()) {
		container = Container::create(tile);
		browseFields[tile] = container;
	} else {
		container = it->second.lock();
	}

	uint8_t dummyContainerId = 0xF - ((pos.x % 3) * 3 + (pos.y % 3));
	std::shared_ptr<Container> openContainer = player->getContainerByID(dummyContainerId);
	if (openContainer) {
		player->onCloseContainer(openContainer);
		player->closeContainer(dummyContainerId);
	} else {
		player->addContainer(dummyContainerId, container);
		player->sendContainer(dummyContainerId, container, false, 0);
	}
}

void Game::playerStowItem(uint32_t playerId, const Position &pos, uint16_t itemId, uint8_t stackpos, uint8_t count, bool allItems) {
	std::shared_ptr<Player> player = getPlayerByID(playerId);
	if (!player) {
		return;
	}

	if (!player->isPremium()) {
		player->sendCancelMessage(RETURNVALUE_YOUNEEDPREMIUMACCOUNT);
		return;
	}

	std::shared_ptr<Thing> thing = internalGetThing(player, pos, stackpos, itemId, STACKPOS_TOPDOWN_ITEM);
	if (!thing) {
		return;
	}

	std::shared_ptr<Item> item = thing->getItem();
	if (!item || item->getID() != itemId || item->getItemCount() < count || item->isStoreItem()) {
		player->sendCancelMessage(RETURNVALUE_NOTPOSSIBLE);
		return;
	}

	if (pos.x != 0xFFFF && !Position::areInRange<1, 1, 0>(pos, player->getPosition())) {
		player->sendCancelMessage(RETURNVALUE_NOTPOSSIBLE);
		return;
	}

	player->stowItem(item, count, allItems);

	// Refresh depot search window if necessary
	if (player->isDepotSearchOpenOnItem(itemId)) {
		// Tier for item stackable is 0
		player->requestDepotSearchItem(itemId, 0);
	}
}

void Game::playerStashWithdraw(uint32_t playerId, uint16_t itemId, uint32_t count, uint8_t) {
	std::shared_ptr<Player> player = getPlayerByID(playerId);
	if (!player) {
		return;
	}

	if (player->hasFlag(PlayerFlags_t::CannotPickupItem)) {
		return;
	}

	const ItemType &it = Item::items[itemId];
	if (it.id == 0 || count == 0) {
		return;
	}

	uint16_t freeSlots = player->getFreeBackpackSlots();
	auto stashContainer = player->getLootContainer(OBJECTCATEGORY_STASHRETRIEVE);
	if (stashContainer && !(player->quickLootFallbackToMainContainer)) {
		freeSlots = stashContainer->getFreeSlots();
	}

	if (freeSlots == 0) {
		player->sendCancelMessage(RETURNVALUE_NOTENOUGHROOM);
		return;
	}

	if (player->getFreeCapacity() < 100) {
		player->sendCancelMessage(RETURNVALUE_NOTENOUGHCAPACITY);
		return;
	}

	int32_t NDSlots = ((freeSlots) - (count < it.stackSize ? 1 : (count / it.stackSize)));
	uint32_t SlotsWith = count;
	uint32_t noSlotsWith = 0;

	if (NDSlots <= 0) {
		SlotsWith = (freeSlots * it.stackSize);
		noSlotsWith = (count - SlotsWith);
	}

	uint32_t capWith = count;
	uint32_t noCapWith = 0;
	if (player->getFreeCapacity() < (count * it.weight)) {
		capWith = (player->getFreeCapacity() / it.weight);
		noCapWith = (count - capWith);
	}

	std::stringstream ss;
	uint32_t WithdrawCount = (SlotsWith > capWith ? capWith : SlotsWith);
	uint32_t NoWithdrawCount = (noSlotsWith < noCapWith ? noCapWith : noSlotsWith);
	const char* NoWithdrawMsg = (noSlotsWith < noCapWith ? "capacity" : "slots");

	if (WithdrawCount != count) {
		ss << "Retrieved " << WithdrawCount << "x " << it.name << ".\n";
		ss << NoWithdrawCount << "x are impossible to retrieve due to insufficient inventory " << NoWithdrawMsg << ".";
	} else {
		ss << "Retrieved " << WithdrawCount << "x " << it.name << '.';
	}

	player->sendTextMessage(MESSAGE_STATUS, ss.str());

	if (player->withdrawItem(itemId, WithdrawCount)) {
		player->addItemFromStash(it.id, WithdrawCount);
	} else {
		player->sendCancelMessage(RETURNVALUE_NOTPOSSIBLE);
	}

	// Refresh depot search window if necessary
	if (player->isDepotSearchOpenOnItem(itemId)) {
		player->requestDepotSearchItem(itemId, 0);
	}
}

void Game::playerSeekInContainer(uint32_t playerId, uint8_t containerId, uint16_t index, uint8_t containerCategory) {
	std::shared_ptr<Player> player = getPlayerByID(playerId);
	if (!player) {
		return;
	}

	std::shared_ptr<Container> container = player->getContainerByID(containerId);
	if (!container || !container->hasPagination()) {
		return;
	}

	if (container->isStoreInbox()) {
		auto enumName = magic_enum::enum_name(static_cast<ContainerCategory_t>(containerCategory)).data();
		container->setAttribute(ItemAttribute_t::STORE_INBOX_CATEGORY, enumName);
		g_logger().debug("Setting new container with store inbox category name {}", enumName);
	}

	if ((index % container->capacity()) != 0 || index >= container->size()) {
		return;
	}

	player->setContainerIndex(containerId, index);
	player->sendContainer(containerId, container, container->hasParent(), index);
}

void Game::playerUpdateHouseWindow(uint32_t playerId, uint8_t listId, uint32_t windowTextId, const std::string &text) {
	std::shared_ptr<Player> player = getPlayerByID(playerId);
	if (!player) {
		return;
	}

	uint32_t internalWindowTextId;
	uint32_t internalListId;

	const auto &house = player->getEditHouse(internalWindowTextId, internalListId);
	if (house && house->canEditAccessList(internalListId, player) && internalWindowTextId == windowTextId && listId == 0) {
		house->setAccessList(internalListId, text);
	}

	player->setEditHouse(nullptr);
}

void Game::playerRequestTrade(uint32_t playerId, const Position &pos, uint8_t stackPos, uint32_t tradePlayerId, uint16_t itemId) {
	std::shared_ptr<Player> player = getPlayerByID(playerId);
	if (!player) {
		return;
	}

	std::shared_ptr<Player> tradePartner = getPlayerByID(tradePlayerId);
	if (!tradePartner || tradePartner == player) {
		player->sendTextMessage(MESSAGE_FAILURE, "Sorry, not possible.");
		return;
	}

	if (!Position::areInRange<2, 2, 0>(tradePartner->getPosition(), player->getPosition())) {
		std::ostringstream ss;
		ss << tradePartner->getName() << " tells you to move closer.";
		player->sendTextMessage(MESSAGE_TRADE, ss.str());
		return;
	}

	if (!canThrowObjectTo(tradePartner->getPosition(), player->getPosition())) {
		player->sendCancelMessage(RETURNVALUE_CREATUREISNOTREACHABLE);
		return;
	}

	std::shared_ptr<Thing> tradeThing = internalGetThing(player, pos, stackPos, itemId, STACKPOS_TOPDOWN_ITEM);
	if (!tradeThing) {
		player->sendCancelMessage(RETURNVALUE_NOTPOSSIBLE);
		return;
	}

	std::shared_ptr<Item> tradeItem = tradeThing->getItem();
	if (tradeItem->getID() != itemId || !tradeItem->isPickupable() || tradeItem->hasAttribute(ItemAttribute_t::UNIQUEID)) {
		player->sendCancelMessage(RETURNVALUE_NOTPOSSIBLE);
		return;
	}

	if (g_configManager().getBoolean(ONLY_INVITED_CAN_MOVE_HOUSE_ITEMS)) {
		if (std::shared_ptr<HouseTile> houseTile = std::dynamic_pointer_cast<HouseTile>(tradeItem->getTile())) {
<<<<<<< HEAD
			House* house = houseTile->getHouse();
=======
			const auto &house = houseTile->getHouse();
>>>>>>> e63dc63a
			if (house && tradeItem->getRealParent() != player && (!house->isInvited(player) || house->getHouseAccessLevel(player) == HOUSE_GUEST)) {
				player->sendCancelMessage(RETURNVALUE_NOTMOVEABLE);
				return;
			}
		}
	}

	const Position &playerPosition = player->getPosition();
	const Position &tradeItemPosition = tradeItem->getPosition();
	if (playerPosition.z != tradeItemPosition.z) {
		player->sendCancelMessage(playerPosition.z > tradeItemPosition.z ? RETURNVALUE_FIRSTGOUPSTAIRS : RETURNVALUE_FIRSTGODOWNSTAIRS);
		return;
	}

	if (!Position::areInRange<1, 1>(tradeItemPosition, playerPosition)) {
		std::forward_list<Direction> listDir;
		if (player->getPathTo(pos, listDir, 0, 1, true, true)) {
			g_dispatcher().addTask(std::bind(&Game::playerAutoWalk, this, player->getID(), listDir), "Game::playerAutoWalk");

			std::shared_ptr<Task> task = createPlayerTask(400, std::bind(&Game::playerRequestTrade, this, playerId, pos, stackPos, tradePlayerId, itemId), "Game::playerRequestTrade");
			player->setNextWalkActionTask(task);
		} else {
			player->sendCancelMessage(RETURNVALUE_THEREISNOWAY);
		}
		return;
	}

	std::shared_ptr<Container> tradeItemContainer = tradeItem->getContainer();
	if (tradeItemContainer) {
		for (const auto &it : tradeItems) {
			std::shared_ptr<Item> item = it.first;
			if (tradeItem == item) {
				player->sendTextMessage(MESSAGE_TRADE, "This item is already being traded.");
				return;
			}

			if (tradeItemContainer->isHoldingItem(item)) {
				player->sendTextMessage(MESSAGE_TRADE, "This item is already being traded.");
				return;
			}

			std::shared_ptr<Container> container = item->getContainer();
			if (container && container->isHoldingItem(tradeItem)) {
				player->sendTextMessage(MESSAGE_TRADE, "This item is already being traded.");
				return;
			}
		}
	} else {
		for (const auto &it : tradeItems) {
			std::shared_ptr<Item> item = it.first;
			if (tradeItem == item) {
				player->sendTextMessage(MESSAGE_TRADE, "This item is already being traded.");
				return;
			}

			std::shared_ptr<Container> container = item->getContainer();
			if (container && container->isHoldingItem(tradeItem)) {
				player->sendTextMessage(MESSAGE_TRADE, "This item is already being traded.");
				return;
			}
		}
	}

	auto tradeContainer = tradeItem->getContainer();
	if (tradeContainer && tradeContainer->getItemHoldingCount() + 1 > 100) {
		player->sendTextMessage(MESSAGE_TRADE, "You can not trade more than 100 items.");
		return;
	}

	if (tradeItem->isStoreItem()) {
		player->sendTextMessage(MESSAGE_TRADE, "This item cannot be trade.");
		return;
	}

	if (tradeItemContainer) {
		for (std::shared_ptr<Item> containerItem : tradeItemContainer->getItems(true)) {
			if (containerItem->isStoreItem()) {
				player->sendTextMessage(MESSAGE_TRADE, "This item cannot be trade.");
				return;
			}
		}
	}

	if (!g_events().eventPlayerOnTradeRequest(player, tradePartner, tradeItem)) {
		return;
	}

	if (!g_callbacks().checkCallback(EventCallback_t::playerOnTradeRequest, &EventCallback::playerOnTradeRequest, player, tradePartner, tradeItem)) {
		return;
	}

	internalStartTrade(player, tradePartner, tradeItem);
}

bool Game::internalStartTrade(std::shared_ptr<Player> player, std::shared_ptr<Player> tradePartner, std::shared_ptr<Item> tradeItem) {
	if (player->tradeState != TRADE_NONE && !(player->tradeState == TRADE_ACKNOWLEDGE && player->tradePartner == tradePartner)) {
		player->sendCancelMessage(RETURNVALUE_YOUAREALREADYTRADING);
		return false;
	} else if (tradePartner->tradeState != TRADE_NONE && tradePartner->tradePartner != player) {
		player->sendCancelMessage(RETURNVALUE_THISPLAYERISALREADYTRADING);
		return false;
	}

	player->tradePartner = tradePartner;
	player->tradeItem = tradeItem;
	player->tradeState = TRADE_INITIATED;
	tradeItems[tradeItem] = player->getID();

	player->sendTradeItemRequest(player->getName(), tradeItem, true);

	if (tradePartner->tradeState == TRADE_NONE) {
		std::ostringstream ss;
		ss << player->getName() << " wants to trade with you.";
		tradePartner->sendTextMessage(MESSAGE_TRANSACTION, ss.str());
		tradePartner->tradeState = TRADE_ACKNOWLEDGE;
		tradePartner->tradePartner = player;
	} else {
		std::shared_ptr<Item> counterOfferItem = tradePartner->tradeItem;
		player->sendTradeItemRequest(tradePartner->getName(), counterOfferItem, false);
		tradePartner->sendTradeItemRequest(player->getName(), tradeItem, false);
	}

	return true;
}

void Game::playerAcceptTrade(uint32_t playerId) {
	std::shared_ptr<Player> player = getPlayerByID(playerId);
	if (!player) {
		return;
	}

	if (!(player->getTradeState() == TRADE_ACKNOWLEDGE || player->getTradeState() == TRADE_INITIATED)) {
		return;
	}

	std::shared_ptr<Player> tradePartner = player->tradePartner;
	if (!tradePartner) {
		return;
	}

	if (!canThrowObjectTo(tradePartner->getPosition(), player->getPosition())) {
		player->sendCancelMessage(RETURNVALUE_CREATUREISNOTREACHABLE);
		return;
	}

	player->setTradeState(TRADE_ACCEPT);

	if (tradePartner->getTradeState() == TRADE_ACCEPT) {
		std::shared_ptr<Item> tradeItem1 = player->tradeItem;
		std::shared_ptr<Item> tradeItem2 = tradePartner->tradeItem;
		if (!g_events().eventPlayerOnTradeAccept(player, tradePartner, tradeItem1, tradeItem2)) {
			internalCloseTrade(player);
			return;
		}

		if (!g_callbacks().checkCallback(EventCallback_t::playerOnTradeAccept, &EventCallback::playerOnTradeAccept, player, tradePartner, tradeItem1, tradeItem2)) {
			internalCloseTrade(player);
			return;
		}

		player->setTradeState(TRADE_TRANSFER);
		tradePartner->setTradeState(TRADE_TRANSFER);

		auto it = tradeItems.find(tradeItem1);
		if (it != tradeItems.end()) {
			tradeItems.erase(it);
		}

		it = tradeItems.find(tradeItem2);
		if (it != tradeItems.end()) {
			tradeItems.erase(it);
		}

		bool isSuccess = false;

		ReturnValue ret1 = internalAddItem(tradePartner, tradeItem1, INDEX_WHEREEVER, 0, true);
		ReturnValue ret2 = internalAddItem(player, tradeItem2, INDEX_WHEREEVER, 0, true);
		if (ret1 == RETURNVALUE_NOERROR && ret2 == RETURNVALUE_NOERROR) {
			ret1 = internalRemoveItem(tradeItem1, tradeItem1->getItemCount(), true);
			ret2 = internalRemoveItem(tradeItem2, tradeItem2->getItemCount(), true);
			if (ret1 == RETURNVALUE_NOERROR && ret2 == RETURNVALUE_NOERROR) {
				std::shared_ptr<Cylinder> cylinder1 = tradeItem1->getParent();
				std::shared_ptr<Cylinder> cylinder2 = tradeItem2->getParent();

				uint32_t count1 = tradeItem1->getItemCount();
				uint32_t count2 = tradeItem2->getItemCount();

				ret1 = internalMoveItem(cylinder1, tradePartner, INDEX_WHEREEVER, tradeItem1, count1, nullptr, FLAG_IGNOREAUTOSTACK, nullptr, tradeItem2);
				if (ret1 == RETURNVALUE_NOERROR) {
					internalMoveItem(cylinder2, player, INDEX_WHEREEVER, tradeItem2, count2, nullptr, FLAG_IGNOREAUTOSTACK);

					tradeItem1->onTradeEvent(ON_TRADE_TRANSFER, tradePartner);
					tradeItem2->onTradeEvent(ON_TRADE_TRANSFER, player);

					isSuccess = true;
				}
			}
		}

		if (!isSuccess) {
			std::string errorDescription;

			if (tradePartner->tradeItem) {
				errorDescription = getTradeErrorDescription(ret1, tradeItem1);
				tradePartner->sendTextMessage(MESSAGE_TRANSACTION, errorDescription);
				tradePartner->tradeItem->onTradeEvent(ON_TRADE_CANCEL, tradePartner);
			}

			if (player->tradeItem) {
				errorDescription = getTradeErrorDescription(ret2, tradeItem2);
				player->sendTextMessage(MESSAGE_TRANSACTION, errorDescription);
				player->tradeItem->onTradeEvent(ON_TRADE_CANCEL, player);
			}
		}

		player->setTradeState(TRADE_NONE);
		player->tradeItem = nullptr;
		player->tradePartner = nullptr;
		player->sendTradeClose();

		tradePartner->setTradeState(TRADE_NONE);
		tradePartner->tradeItem = nullptr;
		tradePartner->tradePartner = nullptr;
		tradePartner->sendTradeClose();
	}
}

std::string Game::getTradeErrorDescription(ReturnValue ret, std::shared_ptr<Item> item) {
	if (item) {
		if (ret == RETURNVALUE_NOTENOUGHCAPACITY) {
			std::ostringstream ss;
			ss << "You do not have enough capacity to carry";

			if (item->isStackable() && item->getItemCount() > 1) {
				ss << " these objects.";
			} else {
				ss << " this object.";
			}

			ss << std::endl
			   << ' ' << item->getWeightDescription();
			return ss.str();
		} else if (ret == RETURNVALUE_NOTENOUGHROOM || ret == RETURNVALUE_CONTAINERNOTENOUGHROOM) {
			std::ostringstream ss;
			ss << "You do not have enough room to carry";

			if (item->isStackable() && item->getItemCount() > 1) {
				ss << " these objects.";
			} else {
				ss << " this object.";
			}

			return ss.str();
		}
	}
	return "Trade could not be completed.";
}

void Game::playerLookInTrade(uint32_t playerId, bool lookAtCounterOffer, uint8_t index) {
	std::shared_ptr<Player> player = getPlayerByID(playerId);
	if (!player) {
		return;
	}

	std::shared_ptr<Player> tradePartner = player->tradePartner;
	if (!tradePartner) {
		return;
	}

	std::shared_ptr<Item> tradeItem;
	if (lookAtCounterOffer) {
		tradeItem = tradePartner->getTradeItem();
	} else {
		tradeItem = player->getTradeItem();
	}

	if (!tradeItem) {
		return;
	}

	const Position &playerPosition = player->getPosition();
	const Position &tradeItemPosition = tradeItem->getPosition();

	int32_t lookDistance = std::max<int32_t>(
		Position::getDistanceX(playerPosition, tradeItemPosition),
		Position::getDistanceY(playerPosition, tradeItemPosition)
	);
	if (index == 0) {
		g_events().eventPlayerOnLookInTrade(player, tradePartner, tradeItem, lookDistance);
		g_callbacks().executeCallback(EventCallback_t::playerOnLookInTrade, &EventCallback::playerOnLookInTrade, player, tradePartner, tradeItem, lookDistance);
		return;
	}

	std::shared_ptr<Container> tradeContainer = tradeItem->getContainer();
	if (!tradeContainer) {
		return;
	}

	std::vector<std::shared_ptr<Container>> containers { tradeContainer };
	size_t i = 0;
	while (i < containers.size()) {
		std::shared_ptr<Container> container = containers[i++];
		for (std::shared_ptr<Item> item : container->getItemList()) {
			std::shared_ptr<Container> tmpContainer = item->getContainer();
			if (tmpContainer) {
				containers.push_back(tmpContainer);
			}

			if (--index == 0) {
				g_events().eventPlayerOnLookInTrade(player, tradePartner, item, lookDistance);
				g_callbacks().executeCallback(EventCallback_t::playerOnLookInTrade, &EventCallback::playerOnLookInTrade, player, tradePartner, item, lookDistance);
				return;
			}
		}
	}
}

void Game::playerCloseTrade(uint32_t playerId) {
	std::shared_ptr<Player> player = getPlayerByID(playerId);
	if (!player) {
		return;
	}

	internalCloseTrade(player);
}

void Game::internalCloseTrade(std::shared_ptr<Player> player) {
	std::shared_ptr<Player> tradePartner = player->tradePartner;
	if ((tradePartner && tradePartner->getTradeState() == TRADE_TRANSFER) || player->getTradeState() == TRADE_TRANSFER) {
		return;
	}

	if (player->getTradeItem()) {
		auto it = tradeItems.find(player->getTradeItem());
		if (it != tradeItems.end()) {
			tradeItems.erase(it);
		}

		player->tradeItem->onTradeEvent(ON_TRADE_CANCEL, player);
		player->tradeItem = nullptr;
	}

	player->setTradeState(TRADE_NONE);
	player->tradePartner = nullptr;

	player->sendTextMessage(MESSAGE_FAILURE, "Trade cancelled.");
	player->sendTradeClose();

	if (tradePartner) {
		if (tradePartner->getTradeItem()) {
			auto it = tradeItems.find(tradePartner->getTradeItem());
			if (it != tradeItems.end()) {
				tradeItems.erase(it);
			}

			tradePartner->tradeItem->onTradeEvent(ON_TRADE_CANCEL, tradePartner);
			tradePartner->tradeItem = nullptr;
		}

		tradePartner->setTradeState(TRADE_NONE);
		tradePartner->tradePartner = nullptr;

		tradePartner->sendTextMessage(MESSAGE_FAILURE, "Trade cancelled.");
		tradePartner->sendTradeClose();
	}
}

void Game::playerBuyItem(uint32_t playerId, uint16_t itemId, uint8_t count, uint16_t amount, bool ignoreCap /* = false*/, bool inBackpacks /* = false*/) {
	if (amount == 0) {
		return;
	}

	std::shared_ptr<Player> player = getPlayerByID(playerId);
	if (!player) {
		return;
	}

	std::shared_ptr<Npc> merchant = player->getShopOwner();
	if (!merchant) {
		return;
	}

	const ItemType &it = Item::items[itemId];
	if (it.id == 0) {
		return;
	}

	if ((it.stackable && amount > 10000) || (!it.stackable && amount > 100)) {
		return;
	}

	if (!player->hasShopItemForSale(it.id, count)) {
		return;
	}

	// Check npc say exhausted
	if (player->isUIExhausted()) {
		player->sendCancelMessage(RETURNVALUE_YOUAREEXHAUSTED);
		return;
	}

	merchant->onPlayerBuyItem(player, it.id, count, amount, ignoreCap, inBackpacks);
	player->updateUIExhausted();
}

void Game::playerSellItem(uint32_t playerId, uint16_t itemId, uint8_t count, uint16_t amount, bool ignoreEquipped) {
	if (amount == 0) {
		return;
	}

	std::shared_ptr<Player> player = getPlayerByID(playerId);
	if (!player) {
		return;
	}

	std::shared_ptr<Npc> merchant = player->getShopOwner();
	if (!merchant) {
		return;
	}

	const ItemType &it = Item::items[itemId];
	if (it.id == 0) {
		return;
	}

	if ((it.stackable && amount > 10000) || (!it.stackable && amount > 100)) {
		return;
	}

	// Check npc say exhausted
	if (player->isUIExhausted()) {
		player->sendCancelMessage(RETURNVALUE_YOUAREEXHAUSTED);
		return;
	}

	merchant->onPlayerSellItem(player, it.id, count, amount, ignoreEquipped);
	player->updateUIExhausted();
}

void Game::playerCloseShop(uint32_t playerId) {
	std::shared_ptr<Player> player = getPlayerByID(playerId);
	if (!player) {
		return;
	}

	player->closeShopWindow();
}

void Game::playerLookInShop(uint32_t playerId, uint16_t itemId, uint8_t count) {
	std::shared_ptr<Player> player = getPlayerByID(playerId);
	if (!player) {
		return;
	}

	std::shared_ptr<Npc> merchant = player->getShopOwner();
	if (!merchant) {
		return;
	}

	const ItemType &it = Item::items[itemId];
	if (it.id == 0) {
		return;
	}

	if (!g_events().eventPlayerOnLookInShop(player, &it, count)) {
		return;
	}

	if (!g_callbacks().checkCallback(EventCallback_t::playerOnLookInShop, &EventCallback::playerOnLookInShop, player, &it, count)) {
		return;
	}

	std::ostringstream ss;
	ss << "You see " << Item::getDescription(it, 1, nullptr, count);
	player->sendTextMessage(MESSAGE_LOOK, ss.str());
	merchant->onPlayerCheckItem(player, it.id, count);
}

void Game::playerLookAt(uint32_t playerId, uint16_t itemId, const Position &pos, uint8_t stackPos) {
	std::shared_ptr<Player> player = getPlayerByID(playerId);
	if (!player) {
		return;
	}

	std::shared_ptr<Thing> thing = internalGetThing(player, pos, stackPos, itemId, STACKPOS_LOOK);
	if (!thing) {
		player->sendCancelMessage(RETURNVALUE_NOTPOSSIBLE);
		return;
	}

	Position thingPos = thing->getPosition();
	if (!player->canSee(thingPos)) {
		player->sendCancelMessage(RETURNVALUE_NOTPOSSIBLE);
		return;
	}

	Position playerPos = player->getPosition();

	int32_t lookDistance;
	if (thing != player) {
		lookDistance = std::max<int32_t>(Position::getDistanceX(playerPos, thingPos), Position::getDistanceY(playerPos, thingPos));
		if (playerPos.z != thingPos.z) {
			lookDistance += 15;
		}
	} else {
		lookDistance = -1;
	}

	// Parse onLook from event player
	g_events().eventPlayerOnLook(player, pos, thing, stackPos, lookDistance);
	g_callbacks().executeCallback(EventCallback_t::playerOnLook, &EventCallback::playerOnLook, player, pos, thing, stackPos, lookDistance);
}

void Game::playerLookInBattleList(uint32_t playerId, uint32_t creatureId) {
	std::shared_ptr<Player> player = getPlayerByID(playerId);
	if (!player) {
		return;
	}

	std::shared_ptr<Creature> creature = getCreatureByID(creatureId);
	if (!creature) {
		return;
	}

	if (!player->canSeeCreature(creature)) {
		return;
	}

	const Position &creaturePos = creature->getPosition();
	if (!player->canSee(creaturePos)) {
		return;
	}

	int32_t lookDistance;
	if (creature != player) {
		const Position &playerPos = player->getPosition();
		lookDistance = std::max<int32_t>(Position::getDistanceX(playerPos, creaturePos), Position::getDistanceY(playerPos, creaturePos));
		if (playerPos.z != creaturePos.z) {
			lookDistance += 15;
		}
	} else {
		lookDistance = -1;
	}

	g_events().eventPlayerOnLookInBattleList(player, creature, lookDistance);
	g_callbacks().executeCallback(EventCallback_t::playerOnLookInBattleList, &EventCallback::playerOnLookInBattleList, player, creature, lookDistance);
}

void Game::playerQuickLoot(uint32_t playerId, const Position &pos, uint16_t itemId, uint8_t stackPos, std::shared_ptr<Item> defaultItem, bool lootAllCorpses, bool autoLoot) {
	std::shared_ptr<Player> player = getPlayerByID(playerId);
	if (!player) {
		return;
	}

	if (!autoLoot && !player->canDoAction()) {
		uint32_t delay = player->getNextActionTime();
		std::shared_ptr<Task> task = createPlayerTask(delay, std::bind(&Game::playerQuickLoot, this, player->getID(), pos, itemId, stackPos, defaultItem, lootAllCorpses, autoLoot), "Game::playerQuickLoot");
		player->setNextActionTask(task);
		return;
	}

	if (!autoLoot && pos.x != 0xffff) {
		if (!Position::areInRange<1, 1, 0>(pos, player->getPosition())) {
			// need to walk to the corpse first before looting it
			std::forward_list<Direction> listDir;
			if (player->getPathTo(pos, listDir, 0, 1, true, true)) {
				g_dispatcher().addTask(std::bind(&Game::playerAutoWalk, this, player->getID(), listDir), "Game::playerAutoWalk");
				std::shared_ptr<Task> task = createPlayerTask(0, std::bind(&Game::playerQuickLoot, this, player->getID(), pos, itemId, stackPos, defaultItem, lootAllCorpses, autoLoot), "Game::playerQuickLoot");
				player->setNextWalkActionTask(task);
			} else {
				player->sendCancelMessage(RETURNVALUE_THEREISNOWAY);
			}

			return;
		}
	} else if (!player->isPremium()) {
		player->sendCancelMessage("You must be premium.");
		return;
	}

	std::lock_guard<std::mutex> lock(player->quickLootMutex);
	if (!autoLoot) {
		player->setNextActionTask(nullptr);
	}

	std::shared_ptr<Item> item = nullptr;
	if (!defaultItem) {
		std::shared_ptr<Thing> thing = internalGetThing(player, pos, stackPos, itemId, STACKPOS_FIND_THING);
		if (!thing) {
			player->sendCancelMessage(RETURNVALUE_NOTPOSSIBLE);
			return;
		}

		item = thing->getItem();
	} else {
		item = defaultItem;
	}

	if (!item || !item->getParent()) {
		player->sendCancelMessage(RETURNVALUE_NOTPOSSIBLE);
		return;
	}

	std::shared_ptr<Container> corpse = nullptr;
	if (pos.x == 0xffff) {
		corpse = item->getParent()->getContainer();
		if (corpse && corpse->getID() == ITEM_BROWSEFIELD) {
			corpse = item->getContainer();
			browseField = true;
		}
	} else {
		corpse = item->getContainer();
	}

	if (!corpse || corpse->hasAttribute(ItemAttribute_t::UNIQUEID) || corpse->hasAttribute(ItemAttribute_t::ACTIONID)) {
		player->sendCancelMessage(RETURNVALUE_NOTPOSSIBLE);
		return;
	}

	if (!corpse->isRewardCorpse()) {
		uint32_t corpseOwner = corpse->getCorpseOwner();
		if (corpseOwner != 0 && !player->canOpenCorpse(corpseOwner)) {
			player->sendCancelMessage(RETURNVALUE_NOTPOSSIBLE);
			return;
		}
	}

	if (pos.x == 0xffff && !browseField && !corpse->isRewardCorpse()) {
		uint32_t worth = item->getWorth();
		ObjectCategory_t category = getObjectCategory(item);
		ReturnValue ret = internalCollectLootItems(player, item, category);

		std::stringstream ss;
		if (ret == RETURNVALUE_NOTENOUGHCAPACITY) {
			ss << "Attention! The loot you are trying to pick up is too heavy for you to carry.";
		} else if (ret == RETURNVALUE_CONTAINERNOTENOUGHROOM) {
			ss << "Attention! The container for " << getObjectCategoryName(category) << " is full.";
		} else {
			if (ret == RETURNVALUE_NOERROR) {
				player->sendLootStats(item, item->getItemCount());
				ss << "You looted ";
			} else {
				ss << "You could not loot ";
			}

			if (worth != 0) {
				ss << worth << " gold.";
			} else {
				ss << "1 item.";
			}

			player->sendTextMessage(MESSAGE_LOOT, ss.str());
			return;
		}

		if (player->lastQuickLootNotification + 15000 < OTSYS_TIME()) {
			player->sendTextMessage(MESSAGE_GAME_HIGHLIGHT, ss.str());
		} else {
			player->sendTextMessage(MESSAGE_EVENT_ADVANCE, ss.str());
		}

		player->lastQuickLootNotification = OTSYS_TIME();
	} else {
		if (corpse->isRewardCorpse()) {
			auto rewardId = corpse->getAttribute<time_t>(ItemAttribute_t::DATE);
			auto reward = player->getReward(rewardId, false);
			if (reward) {
				internalQuickLootCorpse(player, reward->getContainer());
			}
		} else {
			if (!lootAllCorpses) {
				internalQuickLootCorpse(player, corpse);
			} else {
				playerLootAllCorpses(player, pos, lootAllCorpses);
			}
		}
	}
}

void Game::playerLootAllCorpses(std::shared_ptr<Player> player, const Position &pos, bool lootAllCorpses) {
	if (lootAllCorpses) {
		std::shared_ptr<Tile> tile = g_game().map.getTile(pos.x, pos.y, pos.z);
		if (!tile) {
			player->sendCancelMessage(RETURNVALUE_NOTPOSSIBLE);
			return;
		}

		const TileItemVector* itemVector = tile->getItemList();
		uint16_t corpses = 0;
		for (auto &tileItem : *itemVector) {
			if (!tileItem) {
				continue;
			}

			std::shared_ptr<Container> tileCorpse = tileItem->getContainer();
			if (!tileCorpse || !tileCorpse->isCorpse() || tileCorpse->hasAttribute(ItemAttribute_t::UNIQUEID) || tileCorpse->hasAttribute(ItemAttribute_t::ACTIONID)) {
				continue;
			}

			if (!tileCorpse->isRewardCorpse()
				&& tileCorpse->getCorpseOwner() != 0
				&& !player->canOpenCorpse(tileCorpse->getCorpseOwner())) {
				player->sendCancelMessage(RETURNVALUE_NOTPOSSIBLE);
				g_logger().debug("Player {} cannot loot corpse from id {} in position {}", player->getName(), tileItem->getID(), tileItem->getPosition().toString());
				continue;
			}

			corpses++;
			internalQuickLootCorpse(player, tileCorpse);
			if (corpses >= 30) {
				break;
			}
		}

		if (corpses > 0) {
			if (corpses > 1) {
				std::stringstream string;
				string << "You looted " << corpses << " corpses.";
				player->sendTextMessage(MESSAGE_LOOT, string.str());
			}

			return;
		}
	}

	browseField = false;
}

void Game::playerSetLootContainer(uint32_t playerId, ObjectCategory_t category, const Position &pos, uint16_t itemId, uint8_t stackPos) {
	std::shared_ptr<Player> player = getPlayerByID(playerId);
	if (!player || pos.x != 0xffff) {
		return;
	}

	std::shared_ptr<Thing> thing = internalGetThing(player, pos, stackPos, itemId, STACKPOS_USEITEM);
	if (!thing) {
		player->sendCancelMessage(RETURNVALUE_NOTPOSSIBLE);
		return;
	}

	std::shared_ptr<Container> container = thing->getContainer();
	if (!container || (container->getID() == ITEM_GOLD_POUCH && category != OBJECTCATEGORY_GOLD && !g_configManager().getBoolean(TOGGLE_GOLD_POUCH_ALLOW_ANYTHING))) {
		player->sendCancelMessage(RETURNVALUE_NOTPOSSIBLE);
		return;
	}

	if (container->getHoldingPlayer() != player) {
		player->sendCancelMessage("You must be holding the container to set it as a loot container.");
		return;
	}

	std::shared_ptr<Container> previousContainer = player->setLootContainer(category, container);
	player->sendLootContainers();

	std::shared_ptr<Cylinder> parent = container->getParent();
	if (parent) {
		parent->updateThing(container, container->getID(), container->getItemCount());
	}

	if (previousContainer != nullptr) {
		parent = previousContainer->getParent();
		if (parent) {
			parent->updateThing(previousContainer, previousContainer->getID(), previousContainer->getItemCount());
		}
	}
}

void Game::playerClearLootContainer(uint32_t playerId, ObjectCategory_t category) {
	std::shared_ptr<Player> player = getPlayerByID(playerId);
	if (!player) {
		return;
	}

	std::shared_ptr<Container> previousContainer = player->setLootContainer(category, nullptr);
	player->sendLootContainers();

	if (previousContainer != nullptr) {
		std::shared_ptr<Cylinder> parent = previousContainer->getParent();
		if (parent) {
			parent->updateThing(previousContainer, previousContainer->getID(), previousContainer->getItemCount());
		}
	}
}

void Game::playerOpenLootContainer(uint32_t playerId, ObjectCategory_t category) {
	std::shared_ptr<Player> player = getPlayerByID(playerId);
	if (!player) {
		return;
	}

	std::shared_ptr<Container> container = player->getLootContainer(category);
	if (!container) {
		return;
	}

	player->sendContainer(static_cast<uint8_t>(container->getID()), container, container->hasParent(), 0);
}

void Game::playerSetQuickLootFallback(uint32_t playerId, bool fallback) {
	std::shared_ptr<Player> player = getPlayerByID(playerId);
	if (!player) {
		return;
	}

	player->quickLootFallbackToMainContainer = fallback;
}

void Game::playerQuickLootBlackWhitelist(uint32_t playerId, QuickLootFilter_t filter, const std::vector<uint16_t> itemIds) {
	std::shared_ptr<Player> player = getPlayerByID(playerId);
	if (!player) {
		return;
	}

	player->quickLootFilter = filter;
	player->quickLootListItemIds = itemIds;
}

/*******************************************************************************
 * Depot search system
 ******************************************************************************/
void Game::playerRequestDepotItems(uint32_t playerId) {
	std::shared_ptr<Player> player = getPlayerByID(playerId);
	if (!player || !player->isDepotSearchAvailable()) {
		return;
	}

	if (player->isUIExhausted(500)) {
		player->sendCancelMessage(RETURNVALUE_YOUAREEXHAUSTED);
		return;
	}

	player->requestDepotItems();
	player->updateUIExhausted();
}

void Game::playerRequestCloseDepotSearch(uint32_t playerId) {
	std::shared_ptr<Player> player = getPlayerByID(playerId);
	if (!player || !player->isDepotSearchOpen()) {
		return;
	}

	player->setDepotSearchIsOpen(0, 0);
	player->sendCloseDepotSearch();
}

void Game::playerRequestDepotSearchItem(uint32_t playerId, uint16_t itemId, uint8_t tier) {
	std::shared_ptr<Player> player = getPlayerByID(playerId);
	if (!player || !player->isDepotSearchOpen()) {
		return;
	}

	if (player->isUIExhausted(500)) {
		player->sendCancelMessage(RETURNVALUE_YOUAREEXHAUSTED);
		return;
	}

	player->requestDepotSearchItem(itemId, tier);
	player->updateUIExhausted();
}

void Game::playerRequestDepotSearchRetrieve(uint32_t playerId, uint16_t itemId, uint8_t tier, uint8_t type) {
	std::shared_ptr<Player> player = getPlayerByID(playerId);
	if (!player || !player->isDepotSearchOpenOnItem(itemId)) {
		return;
	}

	if (player->isUIExhausted(500)) {
		player->sendCancelMessage(RETURNVALUE_YOUAREEXHAUSTED);
		return;
	}

	player->retrieveAllItemsFromDepotSearch(itemId, tier, type == 1);
	player->updateUIExhausted();
}

void Game::playerRequestOpenContainerFromDepotSearch(uint32_t playerId, const Position &pos) {
	std::shared_ptr<Player> player = getPlayerByID(playerId);
	if (!player || !player->isDepotSearchOpen()) {
		return;
	}

	if (player->isUIExhausted(500)) {
		player->sendCancelMessage(RETURNVALUE_YOUAREEXHAUSTED);
		return;
	}

	player->openContainerFromDepotSearch(pos);
	player->updateUIExhausted();
}

void Game::playerCancelAttackAndFollow(uint32_t playerId) {
	std::shared_ptr<Player> player = getPlayerByID(playerId);
	if (!player) {
		return;
	}

	playerSetAttackedCreature(playerId, 0);
	playerFollowCreature(playerId, 0);
	player->stopWalk();
}

void Game::playerSetAttackedCreature(uint32_t playerId, uint32_t creatureId) {
	std::shared_ptr<Player> player = getPlayerByID(playerId);
	if (!player) {
		return;
	}

	if (player->getAttackedCreature() && creatureId == 0) {
		player->setAttackedCreature(nullptr);
		player->sendCancelTarget();
		return;
	}

	std::shared_ptr<Creature> attackCreature = getCreatureByID(creatureId);
	if (!attackCreature) {
		player->setAttackedCreature(nullptr);
		player->sendCancelTarget();
		return;
	}

	ReturnValue ret = Combat::canTargetCreature(player, attackCreature);
	if (ret != RETURNVALUE_NOERROR) {
		player->sendCancelMessage(ret);
		player->sendCancelTarget();
		player->setAttackedCreature(nullptr);
		return;
	}

	player->setAttackedCreature(attackCreature);
	g_dispatcher().addTask(std::bind(&Game::updateCreatureWalk, this, player->getID()), "Game::updateCreatureWalk");
}

void Game::playerFollowCreature(uint32_t playerId, uint32_t creatureId) {
	std::shared_ptr<Player> player = getPlayerByID(playerId);
	if (!player) {
		return;
	}

	player->setAttackedCreature(nullptr);
	g_dispatcher().addTask(std::bind(&Game::updateCreatureWalk, this, player->getID()), "Game::updateCreatureWalk");
	player->setFollowCreature(getCreatureByID(creatureId));
}

void Game::playerSetFightModes(uint32_t playerId, FightMode_t fightMode, bool chaseMode, bool secureMode) {
	std::shared_ptr<Player> player = getPlayerByID(playerId);
	if (!player) {
		return;
	}

	player->setFightMode(fightMode);
	player->setChaseMode(chaseMode);
	player->setSecureMode(secureMode);
}

void Game::playerRequestAddVip(uint32_t playerId, const std::string &name) {
	if (name.length() > 25) {
		return;
	}

	std::shared_ptr<Player> player = getPlayerByID(playerId);
	if (!player) {
		return;
	}

	std::shared_ptr<Player> vipPlayer = getPlayerByName(name);
	if (!vipPlayer) {
		uint32_t guid;
		bool specialVip;
		std::string formattedName = name;
		if (!IOLoginData::getGuidByNameEx(guid, specialVip, formattedName)) {
			player->sendTextMessage(MESSAGE_FAILURE, "A player with this name does not exist.");
			return;
		}

		if (specialVip && !player->hasFlag(PlayerFlags_t::SpecialVIP)) {
			player->sendTextMessage(MESSAGE_FAILURE, "You can not add this player->");
			return;
		}

		player->addVIP(guid, formattedName, VIPSTATUS_OFFLINE);
	} else {
		if (vipPlayer->hasFlag(PlayerFlags_t::SpecialVIP) && !player->hasFlag(PlayerFlags_t::SpecialVIP)) {
			player->sendTextMessage(MESSAGE_FAILURE, "You can not add this player->");
			return;
		}

		if (!vipPlayer->isInGhostMode() || player->isAccessPlayer()) {
			player->addVIP(vipPlayer->getGUID(), vipPlayer->getName(), vipPlayer->statusVipList);
		} else {
			player->addVIP(vipPlayer->getGUID(), vipPlayer->getName(), VIPSTATUS_OFFLINE);
		}
	}
}

void Game::playerRequestRemoveVip(uint32_t playerId, uint32_t guid) {
	std::shared_ptr<Player> player = getPlayerByID(playerId);
	if (!player) {
		return;
	}

	player->removeVIP(guid);
}

void Game::playerRequestEditVip(uint32_t playerId, uint32_t guid, const std::string &description, uint32_t icon, bool notify) {
	std::shared_ptr<Player> player = getPlayerByID(playerId);
	if (!player) {
		return;
	}

	player->editVIP(guid, description, icon, notify);
}

void Game::playerApplyImbuement(uint32_t playerId, uint16_t imbuementid, uint8_t slot, bool protectionCharm) {
	std::shared_ptr<Player> player = getPlayerByID(playerId);
	if (!player) {
		return;
	}

	if (!player->hasImbuingItem()) {
		return;
	}

	Imbuement* imbuement = g_imbuements().getImbuement(imbuementid);
	if (!imbuement) {
		return;
	}

	std::shared_ptr<Item> item = player->imbuingItem;
	if (!item) {
		return;
	}

	if (item->getTopParent() != player) {
		g_logger().error("[Game::playerApplyImbuement] - An error occurred while player with name {} try to apply imbuement", player->getName());
		player->sendImbuementResult("An error has occurred, reopen the imbuement window. If the problem persists, contact your administrator.");
		return;
	}

	player->onApplyImbuement(imbuement, item, slot, protectionCharm);
}

void Game::playerClearImbuement(uint32_t playerid, uint8_t slot) {
	std::shared_ptr<Player> player = getPlayerByID(playerid);
	if (!player) {
		return;
	}

	if (!player->hasImbuingItem()) {
		return;
	}

	std::shared_ptr<Item> item = player->imbuingItem;
	if (!item) {
		return;
	}

	player->onClearImbuement(item, slot);
}

void Game::playerCloseImbuementWindow(uint32_t playerid) {
	std::shared_ptr<Player> player = getPlayerByID(playerid);
	if (!player) {
		return;
	}

	player->setImbuingItem(nullptr);
	return;
}

void Game::playerTurn(uint32_t playerId, Direction dir) {
	std::shared_ptr<Player> player = getPlayerByID(playerId);
	if (!player) {
		return;
	}

	if (!g_events().eventPlayerOnTurn(player, dir)) {
		return;
	}

	if (!g_callbacks().checkCallback(EventCallback_t::playerOnTurn, &EventCallback::playerOnTurn, player, dir)) {
		return;
	}

	player->resetIdleTime();
	internalCreatureTurn(player, dir);
}

void Game::playerRequestOutfit(uint32_t playerId) {
	if (!g_configManager().getBoolean(ALLOW_CHANGEOUTFIT)) {
		return;
	}

	std::shared_ptr<Player> player = getPlayerByID(playerId);
	if (!player) {
		return;
	}

	player->sendOutfitWindow();
}

void Game::playerToggleMount(uint32_t playerId, bool mount) {
	std::shared_ptr<Player> player = getPlayerByID(playerId);
	if (!player) {
		return;
	}

	player->toggleMount(mount);
}

void Game::playerChangeOutfit(uint32_t playerId, Outfit_t outfit, uint8_t isMountRandomized /* = 0*/) {
	if (!g_configManager().getBoolean(ALLOW_CHANGEOUTFIT)) {
		return;
	}

	std::shared_ptr<Player> player = getPlayerByID(playerId);
	if (!player) {
		return;
	}

	player->setRandomMount(isMountRandomized);

	if (isMountRandomized && outfit.lookMount != 0 && player->hasAnyMount()) {
		auto randomMount = mounts.getMountByID(player->getRandomMountId());
		outfit.lookMount = randomMount->clientId;
	}

	const auto playerOutfit = Outfits::getInstance().getOutfitByLookType(player->getSex(), outfit.lookType);
	if (!playerOutfit) {
		outfit.lookMount = 0;
	}

	if (outfit.lookMount != 0) {
		const auto mount = mounts.getMountByClientID(outfit.lookMount);
		if (!mount) {
			return;
		}

		if (!player->hasMount(mount)) {
			return;
		}

		std::shared_ptr<Tile> playerTile = player->getTile();
		if (!playerTile) {
			return;
		}

		if (playerTile->hasFlag(TILESTATE_PROTECTIONZONE)) {
			outfit.lookMount = 0;
		}

		auto deltaSpeedChange = mount->speed;
		if (player->isMounted()) {
			const auto prevMount = mounts.getMountByID(player->getCurrentMount());
			if (prevMount) {
				deltaSpeedChange -= prevMount->speed;
			}
		}

		player->setCurrentMount(mount->id);
		changeSpeed(player, deltaSpeedChange);
	} else if (player->isMounted()) {
		player->dismount();
	}

	if (player->canWear(outfit.lookType, outfit.lookAddons)) {
		player->defaultOutfit = outfit;

		if (player->hasCondition(CONDITION_OUTFIT)) {
			return;
		}

		internalCreatureChangeOutfit(player, outfit);
	}
}

void Game::playerShowQuestLog(uint32_t playerId) {
	std::shared_ptr<Player> player = getPlayerByID(playerId);
	if (!player) {
		return;
	}

	g_events().eventPlayerOnRequestQuestLog(player);
	g_callbacks().executeCallback(EventCallback_t::playerOnRequestQuestLog, &EventCallback::playerOnRequestQuestLog, player);
}

void Game::playerShowQuestLine(uint32_t playerId, uint16_t questId) {
	std::shared_ptr<Player> player = getPlayerByID(playerId);
	if (!player) {
		return;
	}

	g_events().eventPlayerOnRequestQuestLine(player, questId);
	g_callbacks().executeCallback(EventCallback_t::playerOnRequestQuestLine, &EventCallback::playerOnRequestQuestLine, player, questId);
}

void Game::playerSay(uint32_t playerId, uint16_t channelId, SpeakClasses type, const std::string &receiver, const std::string &text) {
	std::shared_ptr<Player> player = getPlayerByID(playerId);
	if (!player) {
		return;
	}

	player->resetIdleTime();

	if (playerSaySpell(player, type, text)) {
		return;
	}

	uint32_t muteTime = player->isMuted();
	if (muteTime > 0) {
		std::ostringstream ss;
		ss << "You are still muted for " << muteTime << " seconds.";
		player->sendTextMessage(MESSAGE_FAILURE, ss.str());
		return;
	}

	if (!text.empty() && text.front() == '/' && player->isAccessPlayer()) {
		return;
	}

	if (type != TALKTYPE_PRIVATE_PN) {
		player->removeMessageBuffer();
	}

	switch (type) {
		case TALKTYPE_SAY:
			internalCreatureSay(player, TALKTYPE_SAY, text, false);
			break;

		case TALKTYPE_WHISPER:
			playerWhisper(player, text);
			break;

		case TALKTYPE_YELL:
			playerYell(player, text);
			break;

		case TALKTYPE_PRIVATE_TO:
		case TALKTYPE_PRIVATE_RED_TO:
			playerSpeakTo(player, type, receiver, text);
			break;

		case TALKTYPE_CHANNEL_O:
		case TALKTYPE_CHANNEL_Y:
		case TALKTYPE_CHANNEL_R1:
			g_chat().talkToChannel(player, type, text, channelId);
			break;

		case TALKTYPE_PRIVATE_PN:
			playerSpeakToNpc(player, text);
			break;

		case TALKTYPE_BROADCAST:
			playerBroadcastMessage(player, text);
			break;

		default:
			break;
	}
}

bool Game::playerSaySpell(std::shared_ptr<Player> player, SpeakClasses type, const std::string &text) {
	if (player->walkExhausted()) {
		return true;
	}

	std::string words = text;
	TalkActionResult_t result = g_talkActions().checkPlayerCanSayTalkAction(player, type, words);
	if (result == TALKACTION_BREAK) {
		return true;
	}

	result = g_spells().playerSaySpell(player, words);
	if (result == TALKACTION_BREAK) {
		if (!g_configManager().getBoolean(PUSH_WHEN_ATTACKING)) {
			player->cancelPush();
		}

		if (g_configManager().getBoolean(EMOTE_SPELLS) && player->getStorageValue(STORAGEVALUE_EMOTE) == 1) {
			return internalCreatureSay(player, TALKTYPE_MONSTER_SAY, words, false);
		} else {
			return player->saySpell(type, words, false);
		}
	} else if (result == TALKACTION_FAILED) {
		return true;
	}

	return false;
}

void Game::playerWhisper(std::shared_ptr<Player> player, const std::string &text) {
	SpectatorHashSet spectators;
	map.getSpectators(spectators, player->getPosition(), false, false, MAP_MAX_CLIENT_VIEW_PORT_X, MAP_MAX_CLIENT_VIEW_PORT_X, MAP_MAX_CLIENT_VIEW_PORT_Y, MAP_MAX_CLIENT_VIEW_PORT_Y);

<<<<<<< HEAD
	// send to client
=======
	// Send to client
>>>>>>> e63dc63a
	for (auto spectator : spectators) {
		if (auto spectatorPlayer = spectator->getPlayer()) {
			if (!Position::areInRange<1, 1>(player->getPosition(), spectatorPlayer->getPosition())) {
				spectatorPlayer->sendCreatureSay(player, TALKTYPE_WHISPER, "pspsps");
			} else {
				spectatorPlayer->sendCreatureSay(player, TALKTYPE_WHISPER, text);
			}
		}
	}

	// event method
	for (auto spectator : spectators) {
		spectator->onCreatureSay(player, TALKTYPE_WHISPER, text);
	}
}

bool Game::playerYell(std::shared_ptr<Player> player, const std::string &text) {
	if (player->getLevel() == 1) {
		player->sendTextMessage(MESSAGE_FAILURE, "You may not yell as long as you are on level 1.");
		return false;
	}

	if (player->hasCondition(CONDITION_YELLTICKS)) {
		player->sendCancelMessage(RETURNVALUE_YOUAREEXHAUSTED);
		return false;
	}

	if (player->getAccountType() < account::AccountType::ACCOUNT_TYPE_GAMEMASTER) {
		auto condition = Condition::createCondition(CONDITIONID_DEFAULT, CONDITION_YELLTICKS, 30000, 0);
		player->addCondition(condition);
	}

	internalCreatureSay(player, TALKTYPE_YELL, asUpperCaseString(text), false);
	return true;
}

bool Game::playerSpeakTo(std::shared_ptr<Player> player, SpeakClasses type, const std::string &receiver, const std::string &text) {
	std::shared_ptr<Player> toPlayer = getPlayerByName(receiver);
	if (!toPlayer) {
		player->sendTextMessage(MESSAGE_FAILURE, "A player with this name is not online.");
		return false;
	}

	if (type == TALKTYPE_PRIVATE_RED_TO && (player->hasFlag(PlayerFlags_t::CanTalkRedPrivate) || player->getAccountType() >= account::AccountType::ACCOUNT_TYPE_GAMEMASTER)) {
		type = TALKTYPE_PRIVATE_RED_FROM;
	} else {
		type = TALKTYPE_PRIVATE_FROM;
	}

	toPlayer->sendPrivateMessage(player, type, text);
	toPlayer->onCreatureSay(player, type, text);

	if (toPlayer->isInGhostMode() && !player->isAccessPlayer()) {
		player->sendTextMessage(MESSAGE_FAILURE, "A player with this name is not online.");
	} else {
		std::ostringstream ss;
		ss << "Message sent to " << toPlayer->getName() << '.';
		player->sendTextMessage(MESSAGE_FAILURE, ss.str());
	}
	return true;
}

void Game::playerSpeakToNpc(std::shared_ptr<Player> player, const std::string &text) {
	if (player == nullptr) {
		g_logger().error("[Game::playerSpeakToNpc] - Player is nullptr");
		return;
	}

	// Check npc say exhausted
	if (player->isUIExhausted()) {
		player->sendCancelMessage(RETURNVALUE_YOUAREEXHAUSTED);
		return;
	}

	SpectatorHashSet spectators;
	map.getSpectators(spectators, player->getPosition());
	for (auto spectator : spectators) {
		if (spectator->getNpc()) {
			spectator->onCreatureSay(player, TALKTYPE_PRIVATE_PN, text);
		}
	}

	player->updateUIExhausted();
}

std::shared_ptr<Task> Game::createPlayerTask(uint32_t delay, std::function<void(void)> f, std::string context) const {
	return Player::createPlayerTask(delay, f, context);
}

//--
bool Game::canThrowObjectTo(const Position &fromPos, const Position &toPos, bool checkLineOfSight /*= true*/, int32_t rangex /*= MAP_MAX_CLIENT_VIEW_PORT_X*/, int32_t rangey /*= MAP_MAX_CLIENT_VIEW_PORT_Y*/) {
	return map.canThrowObjectTo(fromPos, toPos, checkLineOfSight, rangex, rangey);
}

bool Game::isSightClear(const Position &fromPos, const Position &toPos, bool floorCheck) {
	return map.isSightClear(fromPos, toPos, floorCheck);
}

bool Game::internalCreatureTurn(std::shared_ptr<Creature> creature, Direction dir) {
	if (creature->getDirection() == dir) {
		return false;
	}

	if (std::shared_ptr<Player> player = creature->getPlayer()) {
		player->cancelPush();
	}
	creature->setDirection(dir);

	// Send to client
	SpectatorHashSet spectators;
	map.getSpectators(spectators, creature->getPosition(), true, true);
	for (auto spectator : spectators) {
		auto tmpPlayer = spectator->getPlayer();
		if (!tmpPlayer) {
			continue;
		}
		tmpPlayer->sendCreatureTurn(creature);
	}
	return true;
}

bool Game::internalCreatureSay(std::shared_ptr<Creature> creature, SpeakClasses type, const std::string &text, bool ghostMode, SpectatorHashSet* spectatorsPtr /* = nullptr*/, const Position* pos /* = nullptr*/) {
	if (text.empty()) {
		return false;
	}

	if (!pos) {
		pos = &creature->getPosition();
	}

	SpectatorHashSet spectators;

	if (!spectatorsPtr || spectatorsPtr->empty()) {
		// This somewhat complex construct ensures that the cached SpectatorHashSet
		// is used if available and if it can be used, else a local vector is
		// used (hopefully the compiler will optimize away the construction of
		// the temporary when it's not used).
		if (type != TALKTYPE_YELL && type != TALKTYPE_MONSTER_YELL) {
			map.getSpectators(spectators, *pos, false, false, MAP_MAX_CLIENT_VIEW_PORT_X, MAP_MAX_CLIENT_VIEW_PORT_X, MAP_MAX_CLIENT_VIEW_PORT_Y, MAP_MAX_CLIENT_VIEW_PORT_Y);
		} else {
			map.getSpectators(spectators, *pos, true, false, (MAP_MAX_CLIENT_VIEW_PORT_X + 1) * 2, (MAP_MAX_CLIENT_VIEW_PORT_X + 1) * 2, (MAP_MAX_CLIENT_VIEW_PORT_Y + 1) * 2, (MAP_MAX_CLIENT_VIEW_PORT_Y + 1) * 2);
		}
	} else {
		spectators = (*spectatorsPtr);
	}

<<<<<<< HEAD
	// send to client
=======
	// Send to client
>>>>>>> e63dc63a
	for (auto spectator : spectators) {
		if (auto tmpPlayer = spectator->getPlayer()) {
			if (!ghostMode || tmpPlayer->canSeeCreature(creature)) {
				tmpPlayer->sendCreatureSay(creature, type, text, pos);
			}
		}
	}

	// event method
	for (auto spectator : spectators) {
		spectator->onCreatureSay(creature, type, text);
		if (creature != spectator) {
			g_events().eventCreatureOnHear(spectator, creature, text, type);
			g_callbacks().executeCallback(EventCallback_t::creatureOnHear, &EventCallback::creatureOnHear, spectator, creature, text, type);
		}
	}
	return true;
}

void Game::checkCreatureWalk(uint32_t creatureId) {
	std::shared_ptr<Creature> creature = getCreatureByID(creatureId);
	if (creature && creature->getHealth() > 0) {
		creature->onCreatureWalk();
		cleanup();
	}
}

void Game::updateCreatureWalk(uint32_t creatureId) {
	std::shared_ptr<Creature> creature = getCreatureByID(creatureId);
	if (creature && creature->getHealth() > 0) {
		creature->goToFollowCreature();
	}
}

void Game::checkCreatureAttack(uint32_t creatureId) {
	std::shared_ptr<Creature> creature = getCreatureByID(creatureId);
	if (creature && creature->getHealth() > 0) {
		creature->onAttacking(0);
	}
}

void Game::addCreatureCheck(std::shared_ptr<Creature> creature) {
	creature->creatureCheck = true;

	if (creature->inCheckCreaturesVector) {
		// already in a vector
		return;
	}

	creature->inCheckCreaturesVector = true;
	checkCreatureLists[uniform_random(0, EVENT_CREATURECOUNT - 1)].push_back(creature);
}

void Game::removeCreatureCheck(std::shared_ptr<Creature> creature) {
	if (creature->inCheckCreaturesVector) {
		creature->creatureCheck = false;
	}
}

void Game::checkCreatures(size_t index) {
	g_scheduler().addEvent(EVENT_CHECK_CREATURE_INTERVAL, std::bind(&Game::checkCreatures, this, (index + 1) % EVENT_CREATURECOUNT), "Game::checkCreatures");

	auto &checkCreatureList = checkCreatureLists[index];
	size_t it = 0, end = checkCreatureList.size();
	while (it < end) {
		std::shared_ptr<Creature> creature = checkCreatureList[it];
		if (creature && creature->creatureCheck) {
			if (creature->getHealth() > 0) {
				creature->onThink(EVENT_CREATURE_THINK_INTERVAL);
				creature->onAttacking(EVENT_CREATURE_THINK_INTERVAL);
				creature->executeConditions(EVENT_CREATURE_THINK_INTERVAL);
			} else {
				creature->onDeath();
			}
			++it;
		} else {
			creature->inCheckCreaturesVector = false;

			checkCreatureList[it] = checkCreatureList.back();
			checkCreatureList.pop_back();
			--end;
		}
	}
	cleanup();
}

void Game::changeSpeed(std::shared_ptr<Creature> creature, int32_t varSpeedDelta) {
	int32_t varSpeed = creature->getSpeed() - creature->getBaseSpeed();
	varSpeed += varSpeedDelta;

	creature->setSpeed(varSpeed);

	// Send to clients
	SpectatorHashSet spectators;
	map.getSpectators(spectators, creature->getPosition(), false, true);
	for (auto spectator : spectators) {
<<<<<<< HEAD
		spectator->getPlayer()->sendChangeSpeed(creature, creature->getStepSpeed());
=======
		auto player = spectator->getPlayer();
		if (!player) {
			continue;
		}

		player->sendChangeSpeed(creature, creature->getStepSpeed());
>>>>>>> e63dc63a
	}
}

void Game::setCreatureSpeed(std::shared_ptr<Creature> creature, int32_t speed) {
	creature->setBaseSpeed(static_cast<uint16_t>(speed));

	// Send creature speed to client
	SpectatorHashSet spectators;
	map.getSpectators(spectators, creature->getPosition(), false, true);
	for (auto spectator : spectators) {
<<<<<<< HEAD
		spectator->getPlayer()->sendChangeSpeed(creature, creature->getStepSpeed());
=======
		auto player = spectator->getPlayer();
		if (!player) {
			continue;
		}

		player->sendChangeSpeed(creature, creature->getStepSpeed());
>>>>>>> e63dc63a
	}
}

void Game::changePlayerSpeed(const std::shared_ptr<Player> &player, int32_t varSpeedDelta) {
	int32_t varSpeed = player->getSpeed() - player->getBaseSpeed();
	varSpeed += varSpeedDelta;

	player->setSpeed(varSpeed);

	// Send new player speed to the spectators
	SpectatorHashSet spectators;
	map.getSpectators(spectators, player->getPosition(), false, true);
	for (std::shared_ptr<Creature> creatureSpectator : spectators) {
		if (creatureSpectator == nullptr) {
			g_logger().error("[Game::changePlayerSpeed] - Creature spectator is nullptr");
			continue;
		}

		std::shared_ptr<Player> playerSpectator = creatureSpectator->getPlayer();
		if (playerSpectator == nullptr) {
			g_logger().error("[Game::changePlayerSpeed] - Player spectator is nullptr");
			continue;
		}

		playerSpectator->sendChangeSpeed(player, player->getStepSpeed());
	}
}

void Game::internalCreatureChangeOutfit(std::shared_ptr<Creature> creature, const Outfit_t &outfit) {
	if (!g_events().eventCreatureOnChangeOutfit(creature, outfit)) {
		return;
	}

	if (!g_callbacks().checkCallback(EventCallback_t::creatureOnChangeOutfit, &EventCallback::creatureOnChangeOutfit, creature, outfit)) {
		return;
	}

	creature->setCurrentOutfit(outfit);

	if (creature->isInvisible()) {
		return;
	}

	// Send to clients
	SpectatorHashSet spectators;
	map.getSpectators(spectators, creature->getPosition(), true, true);
	for (auto spectator : spectators) {
<<<<<<< HEAD
		spectator->getPlayer()->sendCreatureChangeOutfit(creature, outfit);
=======
		auto player = spectator->getPlayer();
		if (!player) {
			continue;
		}

		player->sendCreatureChangeOutfit(creature, outfit);
>>>>>>> e63dc63a
	}
}

void Game::internalCreatureChangeVisible(std::shared_ptr<Creature> creature, bool visible) {
<<<<<<< HEAD
	// send to clients
	SpectatorHashSet spectators;
	map.getSpectators(spectators, creature->getPosition(), true, true);
	for (auto spectator : spectators) {
		spectator->getPlayer()->sendCreatureChangeVisible(creature, visible);
=======
	// Send to clients
	SpectatorHashSet spectators;
	map.getSpectators(spectators, creature->getPosition(), true, true);
	for (auto spectator : spectators) {
		auto player = spectator->getPlayer();
		if (!player) {
			continue;
		}

		player->sendCreatureChangeVisible(creature, visible);
>>>>>>> e63dc63a
	}
}

void Game::changeLight(std::shared_ptr<Creature> creature) {
<<<<<<< HEAD
	// send to clients
	SpectatorHashSet spectators;
	map.getSpectators(spectators, creature->getPosition(), true, true);
	for (auto spectator : spectators) {
		spectator->getPlayer()->sendCreatureLight(creature);
=======
	// Send to clients
	SpectatorHashSet spectators;
	map.getSpectators(spectators, creature->getPosition(), true, true);
	for (auto spectator : spectators) {
		auto player = spectator->getPlayer();
		if (!player) {
			continue;
		}

		player->sendCreatureLight(creature);
>>>>>>> e63dc63a
	}
}

void Game::updateCreatureIcon(std::shared_ptr<Creature> creature) {
<<<<<<< HEAD
	// send to clients
	SpectatorHashSet spectators;
	map.getSpectators(spectators, creature->getPosition(), true, true);
	for (auto spectator : spectators) {
		spectator->getPlayer()->sendCreatureIcon(creature);
=======
	// Send to clients
	SpectatorHashSet spectators;
	map.getSpectators(spectators, creature->getPosition(), true, true);
	for (auto spectator : spectators) {
		auto player = spectator->getPlayer();
		if (!player) {
			continue;
		}

		player->sendCreatureIcon(creature);
>>>>>>> e63dc63a
	}
}

void Game::reloadCreature(std::shared_ptr<Creature> creature) {
	if (!creature) {
		g_logger().error("[{}] Creature is nullptr", __FUNCTION__);
		return;
	}

	SpectatorHashSet spectators;
	map.getSpectators(spectators, creature->getPosition(), false, true);
	for (auto spectator : spectators) {
		auto tmpPlayer = spectator->getPlayer();
		if (!tmpPlayer) {
			continue;
		}
		tmpPlayer->reloadCreature(creature);
	}
}

void Game::sendSingleSoundEffect(const Position &pos, SoundEffect_t soundId, std::shared_ptr<Creature> actor /* = nullptr*/) {
	if (soundId == SoundEffect_t::SILENCE) {
		return;
	}

	SpectatorHashSet spectators;
	map.getSpectators(spectators, pos, false, true);
	for (auto spectator : spectators) {
		if (auto tmpPlayer = spectator->getPlayer()) {
			SourceEffect_t source = SourceEffect_t::CREATURES;
			if (!actor || actor->getNpc()) {
				source = SourceEffect_t::GLOBAL;
			} else if (actor == spectator) {
				source = SourceEffect_t::OWN;
			} else if (actor->getPlayer()) {
				source = SourceEffect_t::OTHERS;
			}

			tmpPlayer->sendSingleSoundEffect(pos, soundId, source);
		}
	}
}

void Game::sendDoubleSoundEffect(const Position &pos, SoundEffect_t mainSoundEffect, SoundEffect_t secondarySoundEffect, std::shared_ptr<Creature> actor /* = nullptr*/) {
	if (secondarySoundEffect == SoundEffect_t::SILENCE) {
		sendSingleSoundEffect(pos, mainSoundEffect, actor);
		return;
	}

	SpectatorHashSet spectators;
	map.getSpectators(spectators, pos, false, true);
	for (auto spectator : spectators) {
		if (auto tmpPlayer = spectator->getPlayer()) {
			SourceEffect_t source = SourceEffect_t::CREATURES;
			if (!actor || actor->getNpc()) {
				source = SourceEffect_t::GLOBAL;
			} else if (actor == spectator) {
				source = SourceEffect_t::OWN;
			} else if (actor->getPlayer()) {
				source = SourceEffect_t::OTHERS;
			}

			tmpPlayer->sendDoubleSoundEffect(pos, mainSoundEffect, source, secondarySoundEffect, source);
		}
	}
}

bool Game::combatBlockHit(CombatDamage &damage, std::shared_ptr<Creature> attacker, std::shared_ptr<Creature> target, bool checkDefense, bool checkArmor, bool field) {
	if (damage.primary.type == COMBAT_NONE && damage.secondary.type == COMBAT_NONE) {
		return true;
	}

	if (target->getPlayer() && target->isInGhostMode()) {
		return true;
	}

	if (damage.primary.value > 0 || damage.primary.type == COMBAT_AGONYDAMAGE) {
		return false;
	}

	// Skill dodge (ruse)
	if (std::shared_ptr<Player> targetPlayer = target->getPlayer()) {
		if (auto playerArmor = targetPlayer->getInventoryItem(CONST_SLOT_ARMOR);
			playerArmor != nullptr && playerArmor->getTier()) {
			double_t chance = playerArmor->getDodgeChance();
			double_t randomChance = uniform_random(0, 10000) / 100;
			if (chance > 0 && randomChance < chance) {
				InternalGame::sendBlockEffect(BLOCK_DODGE, damage.primary.type, target->getPosition(), attacker);
				targetPlayer->sendTextMessage(MESSAGE_ATTENTION, "You dodged an attack. (Ruse)");
				return true;
			}
		}
	}

	bool canHeal = false;
	CombatDamage damageHeal;
	damageHeal.primary.type = COMBAT_HEALING;

	bool damageAbsorbMessage = false;
	bool damageIncreaseMessage = false;

	bool canReflect = false;
	CombatDamage damageReflected;
	CombatParams damageReflectedParams;

	BlockType_t primaryBlockType, secondaryBlockType;
	std::shared_ptr<Player> targetPlayer = target->getPlayer();

	if (damage.primary.type != COMBAT_NONE) {
		// Damage reflection primary
		if (!damage.extension && attacker) {
			if (targetPlayer && attacker->getMonster() && damage.primary.type != COMBAT_HEALING) {
				// Charm rune (target as player)
				const auto mType = g_monsters().getMonsterType(attacker->getName());
				if (mType) {
					charmRune_t activeCharm = g_iobestiary().getCharmFromTarget(targetPlayer, mType);
					if (activeCharm == CHARM_PARRY) {
						const auto charm = g_iobestiary().getBestiaryCharm(activeCharm);
						if (charm && charm->type == CHARM_DEFENSIVE && (charm->chance > normal_random(0, 100))) {
							g_iobestiary().parseCharmCombat(charm, targetPlayer, attacker, (damage.primary.value + damage.secondary.value));
						}
					}
				}
			}
			int32_t primaryReflectPercent = target->getReflectPercent(damage.primary.type, true);
			int32_t primaryReflectFlat = target->getReflectFlat(damage.primary.type, true);
			if (primaryReflectPercent > 0 || primaryReflectFlat > 0) {
				int32_t distanceX = Position::getDistanceX(target->getPosition(), attacker->getPosition());
				int32_t distanceY = Position::getDistanceY(target->getPosition(), attacker->getPosition());
				if (target->getMonster() || damage.primary.type != COMBAT_PHYSICALDAMAGE || primaryReflectPercent > 0 || std::max(distanceX, distanceY) < 2) {
					damageReflected.primary.value = std::ceil(damage.primary.value * primaryReflectPercent / 100.) + std::max(-static_cast<int32_t>(std::ceil(attacker->getMaxHealth() * 0.01)), std::max(damage.primary.value, -(static_cast<int32_t>(primaryReflectFlat))));
					if (targetPlayer) {
						damageReflected.primary.type = COMBAT_NEUTRALDAMAGE;
					} else {
						damageReflected.primary.type = damage.primary.type;
					}
					if (!damageReflected.exString.empty()) {
						damageReflected.exString += ", ";
					}
					damageReflected.extension = true;
					damageReflected.exString += "damage reflection";
					damageReflectedParams.combatType = damage.primary.type;
					damageReflectedParams.aggressive = true;
					canReflect = true;
				}
			}
		}
		damage.primary.value = -damage.primary.value;
		// Damage healing primary
		if (attacker) {
			if (target->getMonster()) {
				uint32_t primaryHealing = target->getMonster()->getHealingCombatValue(damage.primary.type);
				if (primaryHealing > 0) {
					damageHeal.primary.value = std::ceil((damage.primary.value) * (primaryHealing / 100.));
					canHeal = true;
				}
			}
			if (targetPlayer && attacker->getAbsorbPercent(damage.primary.type) != 0) {
				damageAbsorbMessage = true;
			}
			if (attacker->getPlayer() && attacker->getIncreasePercent(damage.primary.type) != 0) {
				damageIncreaseMessage = true;
			}
			damage.primary.value *= attacker->getBuff(BUFF_DAMAGEDEALT) / 100.;
		}
		damage.primary.value *= target->getBuff(BUFF_DAMAGERECEIVED) / 100.;

		primaryBlockType = target->blockHit(attacker, damage.primary.type, damage.primary.value, checkDefense, checkArmor, field);

		damage.primary.value = -damage.primary.value;
		InternalGame::sendBlockEffect(primaryBlockType, damage.primary.type, target->getPosition(), attacker);
	} else {
		primaryBlockType = BLOCK_NONE;
	}

	if (damage.secondary.type != COMBAT_NONE) {
		// Damage reflection secondary
		if (!damage.extension && attacker && target->getMonster()) {
			uint32_t secondaryReflectPercent = target->getReflectPercent(damage.secondary.type, true);
			uint32_t secondaryReflectFlat = target->getReflectFlat(damage.secondary.type, true);
			if (secondaryReflectPercent > 0 || secondaryReflectFlat > 0) {
				if (!canReflect) {
					damageReflected.primary.type = damage.secondary.type;
					damageReflected.primary.value = std::ceil(damage.secondary.value * secondaryReflectPercent / 100.) + std::max(-static_cast<int32_t>(std::ceil(attacker->getMaxHealth() * 0.01)), std::max(damage.secondary.value, -(static_cast<int32_t>(secondaryReflectFlat))));
					if (!damageReflected.exString.empty()) {
						damageReflected.exString += ", ";
					}
					damageReflected.extension = true;
					damageReflected.exString += "damage reflection";
					damageReflectedParams.combatType = damage.primary.type;
					damageReflectedParams.aggressive = true;
					canReflect = true;
				} else {
					damageReflected.secondary.type = damage.secondary.type;
					damageReflected.primary.value = std::ceil(damage.secondary.value * secondaryReflectPercent / 100.) + std::max(-static_cast<int32_t>(std::ceil(attacker->getMaxHealth() * 0.01)), std::max(damage.secondary.value, -(static_cast<int32_t>(secondaryReflectFlat))));
				}
			}
		}
		damage.secondary.value = -damage.secondary.value;
		// Damage healing secondary
		if (attacker && target->getMonster()) {
			uint32_t secondaryHealing = target->getMonster()->getHealingCombatValue(damage.secondary.type);
			if (secondaryHealing > 0) {
				;
				damageHeal.primary.value += std::ceil((damage.secondary.value) * (secondaryHealing / 100.));
				canHeal = true;
			}
			if (targetPlayer && attacker->getAbsorbPercent(damage.secondary.type) != 0) {
				damageAbsorbMessage = true;
			}
			if (attacker->getPlayer() && attacker->getIncreasePercent(damage.secondary.type) != 0) {
				damageIncreaseMessage = true;
			}
			damage.secondary.value *= attacker->getBuff(BUFF_DAMAGEDEALT) / 100.;
		}
		damage.secondary.value *= target->getBuff(BUFF_DAMAGERECEIVED) / 100.;

		secondaryBlockType = target->blockHit(attacker, damage.secondary.type, damage.secondary.value, false, false, field);

		damage.secondary.value = -damage.secondary.value;
		InternalGame::sendBlockEffect(secondaryBlockType, damage.secondary.type, target->getPosition(), attacker);
	} else {
		secondaryBlockType = BLOCK_NONE;
	}

	if (damage.primary.type == COMBAT_HEALING) {
		damage.primary.value *= target->getBuff(BUFF_HEALINGRECEIVED) / 100.;
	}

	if (damageAbsorbMessage) {
		if (!damage.exString.empty()) {
			damage.exString += ", ";
		}
		damage.exString += "active elemental resiliance";
	}

	if (damageIncreaseMessage) {
		if (!damage.exString.empty()) {
			damage.exString += ", ";
		}
		damage.exString += "active elemental amplification";
	}

	if (canReflect) {
		Combat::doCombatHealth(target, attacker, damageReflected, damageReflectedParams);
	}
	if (canHeal) {
		combatChangeHealth(nullptr, target, damageHeal);
	}
	return (primaryBlockType != BLOCK_NONE) && (secondaryBlockType != BLOCK_NONE);
}

void Game::combatGetTypeInfo(CombatType_t combatType, std::shared_ptr<Creature> target, TextColor_t &color, uint16_t &effect) {
	switch (combatType) {
		case COMBAT_PHYSICALDAMAGE: {
			std::shared_ptr<Item> splash = nullptr;
			switch (target->getRace()) {
				case RACE_VENOM:
					color = TEXTCOLOR_LIGHTGREEN;
					effect = CONST_ME_HITBYPOISON;
					splash = Item::CreateItem(ITEM_SMALLSPLASH, FLUID_SLIME);
					break;
				case RACE_BLOOD:
					color = TEXTCOLOR_RED;
					effect = CONST_ME_DRAWBLOOD;
					if (std::shared_ptr<Tile> tile = target->getTile()) {
						if (!tile->hasFlag(TILESTATE_PROTECTIONZONE)) {
							splash = Item::CreateItem(ITEM_SMALLSPLASH, FLUID_BLOOD);
						}
					}
					break;
				case RACE_INK:
					color = TEXTCOLOR_LIGHTGREY;
					effect = CONST_ME_HITAREA;
					splash = Item::CreateItem(ITEM_SMALLSPLASH, FLUID_INK);
					break;
				case RACE_UNDEAD:
					color = TEXTCOLOR_LIGHTGREY;
					effect = CONST_ME_HITAREA;
					break;
				case RACE_FIRE:
					color = TEXTCOLOR_ORANGE;
					effect = CONST_ME_DRAWBLOOD;
					break;
				case RACE_ENERGY:
					color = TEXTCOLOR_PURPLE;
					effect = CONST_ME_ENERGYHIT;
					break;
				default:
					color = TEXTCOLOR_NONE;
					effect = CONST_ME_NONE;
					break;
			}

			if (splash) {
				internalAddItem(target->getTile(), splash, INDEX_WHEREEVER, FLAG_NOLIMIT);
				splash->startDecaying();
			}

			break;
		}

		case COMBAT_ENERGYDAMAGE: {
			color = TEXTCOLOR_PURPLE;
			effect = CONST_ME_ENERGYHIT;
			break;
		}

		case COMBAT_EARTHDAMAGE: {
			color = TEXTCOLOR_LIGHTGREEN;
			effect = CONST_ME_GREEN_RINGS;
			break;
		}

		case COMBAT_DROWNDAMAGE: {
			color = TEXTCOLOR_LIGHTBLUE;
			effect = CONST_ME_LOSEENERGY;
			break;
		}
		case COMBAT_FIREDAMAGE: {
			color = TEXTCOLOR_ORANGE;
			effect = CONST_ME_HITBYFIRE;
			break;
		}
		case COMBAT_ICEDAMAGE: {
			color = TEXTCOLOR_SKYBLUE;
			effect = CONST_ME_ICEATTACK;
			break;
		}
		case COMBAT_HOLYDAMAGE: {
			color = TEXTCOLOR_YELLOW;
			effect = CONST_ME_HOLYDAMAGE;
			break;
		}
		case COMBAT_DEATHDAMAGE: {
			color = TEXTCOLOR_DARKRED;
			effect = CONST_ME_SMALLCLOUDS;
			break;
		}
		case COMBAT_LIFEDRAIN: {
			color = TEXTCOLOR_RED;
			effect = CONST_ME_MAGIC_RED;
			break;
		}
		case COMBAT_AGONYDAMAGE: {
			color = TEXTCOLOR_DARKBROWN;
			effect = CONST_ME_AGONY;
			break;
		}
		case COMBAT_NEUTRALDAMAGE: {
			color = TEXTCOLOR_NEUTRALDAMAGE;
			effect = CONST_ME_REDSMOKE;
			break;
		}
		default: {
			color = TEXTCOLOR_NONE;
			effect = CONST_ME_NONE;
			break;
		}
	}
}

// Hazard combat helpers
void Game::handleHazardSystemAttack(CombatDamage &damage, std::shared_ptr<Player> player, std::shared_ptr<Monster> monster, bool isPlayerAttacker) {
	if (damage.primary.value != 0 && monster->getHazard()) {
		if (isPlayerAttacker) {
			player->parseAttackDealtHazardSystem(damage, monster);
		} else {
			player->parseAttackRecvHazardSystem(damage, monster);
		}
	}
}

void Game::notifySpectators(const SpectatorHashSet &spectators, const Position &targetPos, std::shared_ptr<Player> attackerPlayer, std::shared_ptr<Monster> targetMonster) {
	if (!spectators.empty()) {
		for (auto spectator : spectators) {
			if (!spectator) {
				continue;
			}

			const auto tmpPlayer = spectator->getPlayer();
			if (!tmpPlayer || tmpPlayer->getPosition().z != targetPos.z) {
				continue;
			}

			std::stringstream ss;
			ss << ucfirst(targetMonster->getNameDescription()) << " has dodged";
			if (tmpPlayer == attackerPlayer) {
				ss << " your attack.";
				attackerPlayer->sendCancelMessage(ss.str());
				ss << " (Hazard)";
				attackerPlayer->sendTextMessage(MESSAGE_DAMAGE_OTHERS, ss.str());
			} else {
				ss << " an attack by " << attackerPlayer->getName() << ". (Hazard)";
				tmpPlayer->sendTextMessage(MESSAGE_DAMAGE_OTHERS, ss.str());
			}
		}
		addMagicEffect(targetPos, CONST_ME_DODGE);
	}
}

// Wheel of destiny combat helpers
void Game::applyWheelOfDestinyHealing(CombatDamage &damage, std::shared_ptr<Player> attackerPlayer, std::shared_ptr<Creature> target) {
	damage.primary.value += (damage.primary.value * damage.healingMultiplier) / 100.;

	if (attackerPlayer) {
		damage.primary.value += attackerPlayer->wheel()->getStat(WheelStat_t::HEALING);

		if (damage.secondary.value != 0) {
			damage.secondary.value += attackerPlayer->wheel()->getStat(WheelStat_t::HEALING);
		}

		if (damage.healingLink > 0) {
			CombatDamage tmpDamage;
			tmpDamage.primary.value = (damage.primary.value * damage.healingLink) / 100;
			tmpDamage.primary.type = COMBAT_HEALING;
			combatChangeHealth(attackerPlayer, attackerPlayer, tmpDamage);
		}

		if (attackerPlayer->wheel()->getInstant("Blessing of the Grove")) {
			damage.primary.value += (damage.primary.value * attackerPlayer->wheel()->checkBlessingGroveHealingByTarget(target)) / 100.;
		}
	}
}

void Game::applyWheelOfDestinyEffectsToDamage(CombatDamage &damage, std::shared_ptr<Player> attackerPlayer, std::shared_ptr<Creature> target) const {
	// If damage is 0, it means the target is immune to the damage type, or that we missed.
	if (damage.primary.value == 0 && damage.secondary.value == 0) {
		return;
	}

	if (damage.damageMultiplier > 0) {
		damage.primary.value += (damage.primary.value * (damage.damageMultiplier)) / 100.;
		damage.secondary.value += (damage.secondary.value * (damage.damageMultiplier)) / 100.;
	}

	if (attackerPlayer) {
		damage.primary.value -= attackerPlayer->wheel()->getStat(WheelStat_t::DAMAGE);
		if (damage.secondary.value != 0) {
			damage.secondary.value -= attackerPlayer->wheel()->getStat(WheelStat_t::DAMAGE);
		}
		if (damage.instantSpellName == "Twin Burst") {
			int32_t damageBonus = attackerPlayer->wheel()->checkTwinBurstByTarget(target);
			if (damageBonus != 0) {
				damage.primary.value += (damage.primary.value * damageBonus) / 100.;
				damage.secondary.value += (damage.secondary.value * damageBonus) / 100.;
			}
		}
		if (damage.instantSpellName == "Executioner's Throw") {
			int32_t damageBonus = attackerPlayer->wheel()->checkExecutionersThrow(target);
			if (damageBonus != 0) {
				damage.primary.value += (damage.primary.value * damageBonus) / 100.;
				damage.secondary.value += (damage.secondary.value * damageBonus) / 100.;
			}
		}
	}
}

int32_t Game::applyHealthChange(CombatDamage &damage, std::shared_ptr<Creature> target) const {
	int32_t targetHealth = target->getHealth();

	// Wheel of destiny (Gift of Life)
	if (std::shared_ptr<Player> targetPlayer = target->getPlayer()) {
		if (targetPlayer->wheel()->getInstant("Gift of Life") && targetPlayer->wheel()->getGiftOfCooldown() == 0 && (damage.primary.value + damage.secondary.value) >= targetHealth) {
			int32_t overkillMultiplier = (damage.primary.value + damage.secondary.value) - targetHealth;
			overkillMultiplier = (overkillMultiplier * 100) / targetPlayer->getMaxHealth();
			if (overkillMultiplier <= targetPlayer->wheel()->getGiftOfLifeValue()) {
				targetPlayer->wheel()->checkGiftOfLife();
				targetHealth = target->getHealth();
			}
		}
	}

	if (damage.primary.value >= targetHealth) {
		damage.primary.value = targetHealth;
		damage.secondary.value = 0;
	} else if (damage.secondary.value) {
		damage.secondary.value = std::min<int32_t>(damage.secondary.value, targetHealth - damage.primary.value);
	}

	return targetHealth;
}

bool Game::combatChangeHealth(std::shared_ptr<Creature> attacker, std::shared_ptr<Creature> target, CombatDamage &damage, bool isEvent /*= false*/) {
	using namespace std;
	const Position &targetPos = target->getPosition();
	if (damage.primary.value > 0) {
		if (target->getHealth() <= 0) {
			return false;
		}

		std::shared_ptr<Player> attackerPlayer;
		if (attacker) {
			attackerPlayer = attacker->getPlayer();
		} else {
			attackerPlayer = nullptr;
		}

		auto targetPlayer = target->getPlayer();
		if (attackerPlayer && targetPlayer && attackerPlayer->getSkull() == SKULL_BLACK && attackerPlayer->getSkullClient(targetPlayer) == SKULL_NONE) {
			return false;
		}

		if (damage.origin != ORIGIN_NONE) {
			const auto events = target->getCreatureEvents(CREATURE_EVENT_HEALTHCHANGE);
			if (!events.empty()) {
				for (const auto creatureEvent : events) {
					creatureEvent->executeHealthChange(target, attacker, damage);
				}
				damage.origin = ORIGIN_NONE;
				return combatChangeHealth(attacker, target, damage);
			}
		}

		// Wheel of destiny combat healing
		applyWheelOfDestinyHealing(damage, attackerPlayer, target);

		auto realHealthChange = target->getHealth();
		target->gainHealth(attacker, damage.primary.value);
		realHealthChange = target->getHealth() - realHealthChange;

		if (realHealthChange > 0 && !target->isInGhostMode()) {
			if (targetPlayer) {
				targetPlayer->updateImpactTracker(COMBAT_HEALING, realHealthChange);
			}

			// Party hunt analyzer
			if (auto party = attackerPlayer ? attackerPlayer->getParty() : nullptr) {
				party->addPlayerHealing(attackerPlayer, realHealthChange);
			}

			std::stringstream ss;

			ss << realHealthChange << (realHealthChange != 1 ? " hitpoints." : " hitpoint.");
			std::string damageString = ss.str();

			std::string spectatorMessage;

			TextMessage message;
			message.position = targetPos;
			message.primary.value = realHealthChange;
			message.primary.color = TEXTCOLOR_PASTELRED;

			SpectatorHashSet spectators;
			map.getSpectators(spectators, targetPos, false, true);
			for (auto spectator : spectators) {
				auto tmpPlayer = spectator->getPlayer();
<<<<<<< HEAD

=======
>>>>>>> e63dc63a
				if (!tmpPlayer) {
					continue;
				}

				if (tmpPlayer == attackerPlayer && attackerPlayer != targetPlayer) {
					ss.str({});
					ss << "You heal " << target->getNameDescription() << " for " << damageString;
					message.type = MESSAGE_HEALED;
					message.text = ss.str();
				} else if (tmpPlayer == targetPlayer) {
					ss.str({});
					if (!attacker) {
						ss << "You were healed";
					} else if (targetPlayer == attackerPlayer) {
						ss << "You heal yourself";
					} else {
						ss << "You were healed by " << attacker->getNameDescription();
					}
					ss << " for " << damageString;
					message.type = MESSAGE_HEALED;
					message.text = ss.str();
				} else {
					if (spectatorMessage.empty()) {
						ss.str({});
						if (!attacker) {
							ss << ucfirst(target->getNameDescription()) << " was healed";
						} else {
							ss << ucfirst(attacker->getNameDescription()) << " healed ";
							if (attacker == target) {
								ss << (targetPlayer ? targetPlayer->getReflexivePronoun() : "itself");
							} else {
								ss << target->getNameDescription();
							}
						}
						ss << " for " << damageString;
						spectatorMessage = ss.str();
					}
					message.type = MESSAGE_HEALED_OTHERS;
					message.text = spectatorMessage;
				}
				tmpPlayer->sendTextMessage(message);
			}
		}
	} else {
		if (!target->isAttackable()) {
			if (!target->isInGhostMode()) {
				addMagicEffect(targetPos, CONST_ME_POFF);
			}
			return true;
		}

		std::shared_ptr<Player> attackerPlayer;
		if (attacker) {
			attackerPlayer = attacker->getPlayer();
		} else {
			attackerPlayer = nullptr;
		}

		auto targetPlayer = target->getPlayer();
		if (attackerPlayer && targetPlayer && attackerPlayer->getSkull() == SKULL_BLACK && attackerPlayer->getSkullClient(targetPlayer) == SKULL_NONE) {
			return false;
		}

		// Wheel of destiny apply combat effects
		applyWheelOfDestinyEffectsToDamage(damage, attackerPlayer, target);

		damage.primary.value = std::abs(damage.primary.value);
		damage.secondary.value = std::abs(damage.secondary.value);

		std::shared_ptr<Monster> targetMonster;
		if (target && target->getMonster()) {
			targetMonster = target->getMonster();
		} else {
			targetMonster = nullptr;
		}

		std::shared_ptr<Monster> attackerMonster;
		if (attacker && attacker->getMonster()) {
			attackerMonster = attacker->getMonster();
		} else {
			attackerMonster = nullptr;
		}

		if (attacker && attackerPlayer && damage.extension == false && damage.origin == ORIGIN_RANGED && target == attackerPlayer->getAttackedCreature()) {
			const Position &attackerPos = attacker->getPosition();
			if (targetPos.z == attackerPos.z) {
				int32_t distanceX = Position::getDistanceX(targetPos, attackerPos);
				int32_t distanceY = Position::getDistanceY(targetPos, attackerPos);
				int32_t damageX = attackerPlayer->getPerfectShotDamage(distanceX, true);
				int32_t damageY = attackerPlayer->getPerfectShotDamage(distanceY, true);
				std::shared_ptr<Item> item = attackerPlayer->getWeapon();
				if (item && item->getWeaponType() == WEAPON_DISTANCE) {
					std::shared_ptr<Item> quiver = attackerPlayer->getInventoryItem(CONST_SLOT_RIGHT);
					if (quiver && quiver->getWeaponType()) {
						if (quiver->getPerfectShotRange() == distanceX) {
							damageX -= quiver->getPerfectShotDamage();
						} else if (quiver->getPerfectShotRange() == distanceY) {
							damageY -= quiver->getPerfectShotDamage();
						}
					}
				}
				if (damageX != 0 || damageY != 0) {
					int32_t totalDamage = damageX;
					if (distanceX != distanceY) {
						totalDamage += damageY;
					}
					damage.primary.value += totalDamage;
					if (!damage.exString.empty()) {
						damage.exString += ", ";
					}
					damage.exString += "perfect shot";
				}
			}
		}

		TextMessage message;
		message.position = targetPos;

		if (!isEvent) {
			g_events().eventCreatureOnDrainHealth(target, attacker, damage.primary.type, damage.primary.value, damage.secondary.type, damage.secondary.value, message.primary.color, message.secondary.color);
			g_callbacks().executeCallback(EventCallback_t::creatureOnDrainHealth, &EventCallback::creatureOnDrainHealth, target, attacker, damage.primary.type, damage.primary.value, damage.secondary.type, damage.secondary.value, message.primary.color, message.secondary.color);
		}
		if (damage.origin != ORIGIN_NONE && attacker && damage.primary.type != COMBAT_HEALING) {
			damage.primary.value *= attacker->getBuff(BUFF_DAMAGEDEALT) / 100.;
			damage.secondary.value *= attacker->getBuff(BUFF_DAMAGEDEALT) / 100.;
		}
		if (damage.origin != ORIGIN_NONE && target && damage.primary.type != COMBAT_HEALING) {
			damage.primary.value *= target->getBuff(BUFF_DAMAGERECEIVED) / 100.;
			damage.secondary.value *= target->getBuff(BUFF_DAMAGERECEIVED) / 100.;
		}
		auto healthChange = damage.primary.value + damage.secondary.value;
		if (healthChange == 0) {
			return true;
		}

		SpectatorHashSet spectators;
		map.getSpectators(spectators, targetPos, true, true);

		if (targetPlayer && attackerMonster) {
			handleHazardSystemAttack(damage, targetPlayer, attackerMonster, false);
		} else if (attackerPlayer && targetMonster) {
			handleHazardSystemAttack(damage, attackerPlayer, targetMonster, true);

			if (damage.primary.value == 0 && damage.secondary.value == 0) {
				notifySpectators(spectators, targetPos, attackerPlayer, targetMonster);
				return true;
			}
		}

		if (damage.fatal) {
			addMagicEffect(spectators, targetPos, CONST_ME_FATAL);
		} else if (damage.critical) {
			addMagicEffect(spectators, targetPos, CONST_ME_CRITICAL_DAMAGE);
		}

		if (!damage.extension && attackerMonster && targetPlayer) {
			// Charm rune (target as player)
			if (charmRune_t activeCharm = g_iobestiary().getCharmFromTarget(targetPlayer, g_monsters().getMonsterTypeByRaceId(attackerMonster->getRaceId()));
				activeCharm != CHARM_NONE && activeCharm != CHARM_CLEANSE) {
				if (const auto charm = g_iobestiary().getBestiaryCharm(activeCharm);
					charm->type == CHARM_DEFENSIVE && charm->chance > normal_random(0, 100) && g_iobestiary().parseCharmCombat(charm, targetPlayer, attacker, (damage.primary.value + damage.secondary.value))) {
					return false; // Dodge charm
				}
			}
		}

		std::stringstream ss;
		ss << (damage.critical ? "critical " : " ") << "attack";
		std::string attackMsg = ss.str();
		ss.str({});

		if (target->hasCondition(CONDITION_MANASHIELD) && damage.primary.type != COMBAT_UNDEFINEDDAMAGE) {
			int32_t manaDamage = std::min<int32_t>(target->getMana(), healthChange);
			uint16_t manaShield = target->getManaShield();
			if (manaShield > 0) {
				if (manaShield > manaDamage) {
					target->setManaShield(manaShield - manaDamage);
					manaShield = manaShield - manaDamage;
				} else {
					manaDamage = manaShield;
					target->removeCondition(CONDITION_MANASHIELD);
					manaShield = 0;
				}
			}
			if (manaDamage != 0) {
				if (damage.origin != ORIGIN_NONE) {
					const auto events = target->getCreatureEvents(CREATURE_EVENT_MANACHANGE);
					if (!events.empty()) {
						for (const auto creatureEvent : events) {
							creatureEvent->executeManaChange(target, attacker, damage);
						}
						healthChange = damage.primary.value + damage.secondary.value;
						if (healthChange == 0) {
							return true;
						}
						manaDamage = std::min<int32_t>(target->getMana(), healthChange);
					}
				}

				target->drainMana(attacker, manaDamage);

				if (target->getMana() == 0 && manaShield > 0) {
					target->removeCondition(CONDITION_MANASHIELD);
				}

				addMagicEffect(spectators, targetPos, CONST_ME_LOSEENERGY);

				std::string damageString = std::to_string(manaDamage);

				std::string spectatorMessage;

				message.primary.value = manaDamage;
				message.primary.color = TEXTCOLOR_BLUE;

				for (std::shared_ptr<Creature> spectator : spectators) {
					if (!spectator) {
						continue;
					}

					std::shared_ptr<Player> tmpPlayer = spectator->getPlayer();
					if (!tmpPlayer) {
						continue;
					}

					if (tmpPlayer->getPosition().z != targetPos.z) {
						continue;
					}

					if (tmpPlayer == attackerPlayer && attackerPlayer != targetPlayer) {
						ss.str({});
						ss << ucfirst(target->getNameDescription()) << " loses " << damageString + " mana due to your " << attackMsg << ".";

						if (!damage.exString.empty()) {
							ss << " (" << damage.exString << ")";
						}
						message.type = MESSAGE_DAMAGE_DEALT;
						message.text = ss.str();
					} else if (tmpPlayer == targetPlayer) {
						ss.str({});
						ss << "You lose " << damageString << " mana";
						if (!attacker) {
							ss << '.';
						} else if (targetPlayer == attackerPlayer) {
							ss << " due to your own " << attackMsg << ".";
						} else {
							ss << " due to an " << attackMsg << " by " << attacker->getNameDescription() << '.';
						}
						message.type = MESSAGE_DAMAGE_RECEIVED;
						message.text = ss.str();
					} else {
						if (spectatorMessage.empty()) {
							ss.str({});
							ss << ucfirst(target->getNameDescription()) << " loses " << damageString + " mana";
							if (attacker) {
								ss << " due to ";
								if (attacker == target) {
									ss << (targetPlayer ? targetPlayer->getPossessivePronoun() : "its") << " own attack";
								} else {
									ss << "an " << attackMsg << " by " << attacker->getNameDescription();
								}
							}
							ss << '.';
							spectatorMessage = ss.str();
						}
						message.type = MESSAGE_DAMAGE_OTHERS;
						message.text = spectatorMessage;
					}
					tmpPlayer->sendTextMessage(message);
				}

				damage.primary.value -= manaDamage;
				if (damage.primary.value < 0) {
					damage.secondary.value = std::max<int32_t>(0, damage.secondary.value + damage.primary.value);
					damage.primary.value = 0;
				}
			}
		}

		auto realDamage = damage.primary.value + damage.secondary.value;
		if (realDamage == 0) {
			return true;
		}

		if (damage.origin != ORIGIN_NONE) {
			const auto events = target->getCreatureEvents(CREATURE_EVENT_HEALTHCHANGE);
			if (!events.empty()) {
				for (const auto creatureEvent : events) {
					creatureEvent->executeHealthChange(target, attacker, damage);
				}
				damage.origin = ORIGIN_NONE;
				return combatChangeHealth(attacker, target, damage);
			}
		}

		auto targetHealth = applyHealthChange(damage, target);
		if (damage.primary.value >= targetHealth) {
			damage.primary.value = targetHealth;
			damage.secondary.value = 0;
		} else if (damage.secondary.value) {
			damage.secondary.value = std::min<int32_t>(damage.secondary.value, targetHealth - damage.primary.value);
		}

		realDamage = damage.primary.value + damage.secondary.value;
		if (realDamage == 0) {
			return true;
		} else if (realDamage >= targetHealth) {
			for (const auto creatureEvent : target->getCreatureEvents(CREATURE_EVENT_PREPAREDEATH)) {
				if (!creatureEvent->executeOnPrepareDeath(target, attacker)) {
					return false;
				}
			}
		}

		target->drainHealth(attacker, realDamage);
		if (realDamage > 0 && targetMonster) {
			if (attackerPlayer && attackerPlayer->getPlayer()) {
				attackerPlayer->updateImpactTracker(damage.secondary.type, damage.secondary.value);
			}

			if (targetMonster->israndomStepping()) {
				targetMonster->setIgnoreFieldDamage(true);
				targetMonster->updateMapCache();
			}
		}

		if (spectators.empty()) {
			map.getSpectators(spectators, targetPos, true, true);
		}

		addCreatureHealth(spectators, target);

		sendDamageMessageAndEffects(
			attacker,
			target,
			damage,
			targetPos,
			attackerPlayer,
			targetPlayer,
			message,
			spectators,
			realDamage
		);

		if (attackerPlayer) {
			if (!damage.extension && damage.origin != ORIGIN_CONDITION) {
				applyCharmRune(targetMonster, attackerPlayer, target, realDamage);
				applyLifeLeech(attackerPlayer, targetMonster, target, damage, realDamage);
				applyManaLeech(attackerPlayer, targetMonster, target, damage, realDamage);
			}
			updatePlayerPartyHuntAnalyzer(damage, attackerPlayer);
		}
	}

	return true;
}

void Game::updatePlayerPartyHuntAnalyzer(const CombatDamage &damage, std::shared_ptr<Player> player) const {
	if (!player) {
		return;
	}

	if (auto party = player->getParty()) {
		if (damage.primary.value != 0) {
			party->addPlayerDamage(player, damage.primary.value);
		}
		if (damage.secondary.value != 0) {
			party->addPlayerDamage(player, damage.secondary.value);
		}
	}
}

void Game::sendDamageMessageAndEffects(
	std::shared_ptr<Creature> attacker, std::shared_ptr<Creature> target, const CombatDamage &damage,
	const Position &targetPos, std::shared_ptr<Player> attackerPlayer, std::shared_ptr<Player> targetPlayer,
	TextMessage &message, const SpectatorHashSet &spectators, int32_t realDamage
) {
	message.primary.value = damage.primary.value;
	message.secondary.value = damage.secondary.value;

	sendEffects(target, damage, targetPos, message, spectators);

	if (shouldSendMessage(message)) {
		sendMessages(attacker, target, damage, targetPos, attackerPlayer, targetPlayer, message, spectators, realDamage);
	}
}

bool Game::shouldSendMessage(const TextMessage &message) const {
	return message.primary.color != TEXTCOLOR_NONE || message.secondary.color != TEXTCOLOR_NONE;
}

void Game::sendMessages(
	std::shared_ptr<Creature> attacker, std::shared_ptr<Creature> target, const CombatDamage &damage,
	const Position &targetPos, std::shared_ptr<Player> attackerPlayer, std::shared_ptr<Player> targetPlayer,
	TextMessage &message, const SpectatorHashSet &spectators, int32_t realDamage
) const {
	if (attackerPlayer) {
		attackerPlayer->updateImpactTracker(damage.primary.type, damage.primary.value);
		if (damage.secondary.type != COMBAT_NONE) {
			attackerPlayer->updateImpactTracker(damage.secondary.type, damage.secondary.value);
		}
	}
	if (targetPlayer) {
		std::string cause = "(other)";
		if (attacker) {
			cause = attacker->getName();
		}

		targetPlayer->updateInputAnalyzer(damage.primary.type, damage.primary.value, cause);
		if (attackerPlayer) {
			if (damage.secondary.type != COMBAT_NONE) {
				attackerPlayer->updateInputAnalyzer(damage.secondary.type, damage.secondary.value, cause);
			}
		}
	}
	std::stringstream ss;

	ss << realDamage << (realDamage != 1 ? " hitpoints" : " hitpoint");
	std::string damageString = ss.str();

	std::string spectatorMessage;

	for (std::shared_ptr<Creature> spectator : spectators) {
		std::shared_ptr<Player> tmpPlayer = spectator->getPlayer();
<<<<<<< HEAD
		if (tmpPlayer->getPosition().z != targetPos.z) {
=======
		if (!tmpPlayer || tmpPlayer->getPosition().z != targetPos.z) {
>>>>>>> e63dc63a
			continue;
		}

		if (tmpPlayer == attackerPlayer && attackerPlayer != targetPlayer) {
			buildMessageAsAttacker(target, damage, message, ss, damageString);
		} else if (tmpPlayer == targetPlayer) {
			buildMessageAsTarget(attacker, damage, attackerPlayer, targetPlayer, message, ss, damageString);
		} else {
			buildMessageAsSpectator(attacker, target, damage, targetPlayer, message, ss, damageString, spectatorMessage);
		}
		tmpPlayer->sendTextMessage(message);
	}
}

void Game::buildMessageAsSpectator(
	std::shared_ptr<Creature> attacker, std::shared_ptr<Creature> target, const CombatDamage &damage,
	std::shared_ptr<Player> targetPlayer, TextMessage &message, std::stringstream &ss,
	const std::string &damageString, std::string &spectatorMessage
) const {
	if (spectatorMessage.empty()) {
		ss.str({});
		ss << ucfirst(target->getNameDescription()) << " loses " << damageString;
		if (attacker) {
			ss << " due to ";
			if (attacker == target) {
				if (targetPlayer) {
					ss << targetPlayer->getPossessivePronoun() << " own attack";
				} else {
					ss << "its own attack";
				}
			} else {
				ss << "an attack by " << attacker->getNameDescription();
			}
		}
		ss << '.';
		if (damage.extension) {
			ss << " " << damage.exString;
		}
		spectatorMessage = ss.str();
	}

	message.type = MESSAGE_DAMAGE_OTHERS;
	message.text = spectatorMessage;
}

void Game::buildMessageAsTarget(
	std::shared_ptr<Creature> attacker, const CombatDamage &damage, std::shared_ptr<Player> attackerPlayer,
	std::shared_ptr<Player> targetPlayer, TextMessage &message, std::stringstream &ss,
	const std::string &damageString
) const {
	ss.str({});
	ss << "You lose " << damageString;
	if (!attacker) {
		ss << '.';
	} else if (targetPlayer == attackerPlayer) {
		ss << " due to your own attack.";
	} else {
		ss << " due to an attack by " << attacker->getNameDescription() << '.';
	}
	if (damage.extension) {
		ss << " " << damage.exString;
	}
	message.type = MESSAGE_DAMAGE_RECEIVED;
	message.text = ss.str();
}

void Game::buildMessageAsAttacker(
	std::shared_ptr<Creature> target, const CombatDamage &damage, TextMessage &message,
	std::stringstream &ss, const std::string &damageString
) const {
	ss.str({});
	ss << ucfirst(target->getNameDescription()) << " loses " << damageString << " due to your attack.";
	if (damage.extension) {
		ss << " " << damage.exString;
	}
	if (damage.fatal) {
		ss << " (Onslaught)";
	}
	message.type = MESSAGE_DAMAGE_DEALT;
	message.text = ss.str();
}

void Game::sendEffects(
	std::shared_ptr<Creature> target, const CombatDamage &damage, const Position &targetPos, TextMessage &message,
	const SpectatorHashSet &spectators
) {
	uint16_t hitEffect;
	if (message.primary.value) {
		combatGetTypeInfo(damage.primary.type, target, message.primary.color, hitEffect);
		if (hitEffect != CONST_ME_NONE) {
			addMagicEffect(spectators, targetPos, hitEffect);
		}
	}

	if (message.secondary.value) {
		combatGetTypeInfo(damage.secondary.type, target, message.secondary.color, hitEffect);
		if (hitEffect != CONST_ME_NONE) {
			addMagicEffect(spectators, targetPos, hitEffect);
		}
	}
}

void Game::applyCharmRune(
	std::shared_ptr<Monster> targetMonster, std::shared_ptr<Player> attackerPlayer, std::shared_ptr<Creature> target, const int32_t &realDamage
) const {
	if (!targetMonster || !attackerPlayer) {
		return;
	}
	if (charmRune_t activeCharm = g_iobestiary().getCharmFromTarget(attackerPlayer, g_monsters().getMonsterTypeByRaceId(targetMonster->getRaceId()));
		activeCharm != CHARM_NONE) {
		const auto charm = g_iobestiary().getBestiaryCharm(activeCharm);
		int8_t chance = charm->id == CHARM_CRIPPLE ? charm->chance : charm->chance + attackerPlayer->getCharmChanceModifier();
		g_logger().debug("charm chance: {}, base: {}, bonus: {}", chance, charm->chance, attackerPlayer->getCharmChanceModifier());
		if (charm->type == CHARM_OFFENSIVE && (chance >= normal_random(0, 100))) {
			g_iobestiary().parseCharmCombat(charm, attackerPlayer, target, realDamage);
		}
	}
}

// Mana leech
void Game::applyManaLeech(
	std::shared_ptr<Player> attackerPlayer, std::shared_ptr<Monster> targetMonster, std::shared_ptr<Creature> target, const CombatDamage &damage, const int32_t &realDamage
) const {
	// Wheel of destiny bonus - mana leech chance and amount
	auto wheelLeechChance = attackerPlayer->wheel()->checkDrainBodyLeech(target, SKILL_MANA_LEECH_CHANCE);
	auto wheelLeechAmount = attackerPlayer->wheel()->checkDrainBodyLeech(target, SKILL_MANA_LEECH_AMOUNT);

	uint16_t manaChance = attackerPlayer->getSkillLevel(SKILL_MANA_LEECH_CHANCE) + wheelLeechChance + damage.manaLeechChance;
	uint16_t manaSkill = attackerPlayer->getSkillLevel(SKILL_MANA_LEECH_AMOUNT) + wheelLeechAmount + damage.manaLeech;
	if (normal_random(0, 100) >= manaChance) {
		return;
	}
	// Void charm rune
	if (targetMonster) {
		if (uint16_t playerCharmRaceidVoid = attackerPlayer->parseRacebyCharm(CHARM_VOID, false, 0);
			playerCharmRaceidVoid != 0 && playerCharmRaceidVoid == targetMonster->getRace()) {
			if (const auto charm = g_iobestiary().getBestiaryCharm(CHARM_VOID)) {
				manaSkill += charm->percent;
			}
		}
	}
	CombatParams tmpParams;
	CombatDamage tmpDamage;

	int affected = damage.affected;
	tmpDamage.origin = ORIGIN_SPELL;
	tmpDamage.primary.type = COMBAT_MANADRAIN;
	tmpDamage.primary.value = calculateLeechAmount(realDamage, manaSkill, affected);

	Combat::doCombatMana(nullptr, attackerPlayer, tmpDamage, tmpParams);
}

// Life leech
void Game::applyLifeLeech(
	std::shared_ptr<Player> attackerPlayer, std::shared_ptr<Monster> targetMonster, std::shared_ptr<Creature> target, const CombatDamage &damage, const int32_t &realDamage
) const {
	// Wheel of destiny bonus - life leech chance and amount
	auto wheelLeechChance = attackerPlayer->wheel()->checkDrainBodyLeech(target, SKILL_LIFE_LEECH_CHANCE);
	auto wheelLeechAmount = attackerPlayer->wheel()->checkDrainBodyLeech(target, SKILL_LIFE_LEECH_AMOUNT);
	uint16_t lifeChance = attackerPlayer->getSkillLevel(SKILL_LIFE_LEECH_CHANCE) + wheelLeechChance + damage.lifeLeechChance;
	uint16_t lifeSkill = attackerPlayer->getSkillLevel(SKILL_LIFE_LEECH_AMOUNT) + wheelLeechAmount + damage.lifeLeech;
	if (normal_random(0, 100) >= lifeChance) {
		return;
	}
	if (targetMonster) {
		if (uint16_t playerCharmRaceidVamp = attackerPlayer->parseRacebyCharm(CHARM_VAMP, false, 0);
			playerCharmRaceidVamp != 0 && playerCharmRaceidVamp == targetMonster->getRaceId()) {
			if (const auto lifec = g_iobestiary().getBestiaryCharm(CHARM_VAMP)) {
				lifeSkill += lifec->percent;
			}
		}
	}
	CombatParams tmpParams;
	CombatDamage tmpDamage;

	int affected = damage.affected;
	tmpDamage.origin = ORIGIN_SPELL;
	tmpDamage.primary.type = COMBAT_HEALING;
	tmpDamage.primary.value = calculateLeechAmount(realDamage, lifeSkill, affected);

	Combat::doCombatHealth(nullptr, attackerPlayer, tmpDamage, tmpParams);
}

int32_t Game::calculateLeechAmount(const int32_t &realDamage, const uint16_t &skillAmount, int targetsAffected) const {
	auto intermediateResult = realDamage * (skillAmount / 10000.0) * (0.1 * targetsAffected + 0.9) / targetsAffected;
	return std::clamp<int32_t>(static_cast<int32_t>(std::lround(intermediateResult)), 0, realDamage);
}

bool Game::combatChangeMana(std::shared_ptr<Creature> attacker, std::shared_ptr<Creature> target, CombatDamage &damage) {
	const Position &targetPos = target->getPosition();
	auto manaChange = damage.primary.value + damage.secondary.value;
	if (manaChange > 0) {
		std::shared_ptr<Player> attackerPlayer;
		if (attacker) {
			attackerPlayer = attacker->getPlayer();
		} else {
			attackerPlayer = nullptr;
		}

		auto targetPlayer = target->getPlayer();
		if (attackerPlayer && targetPlayer && attackerPlayer->getSkull() == SKULL_BLACK && attackerPlayer->getSkullClient(targetPlayer) == SKULL_NONE) {
			return false;
		}

		if (damage.origin != ORIGIN_NONE) {
			const auto events = target->getCreatureEvents(CREATURE_EVENT_MANACHANGE);
			if (!events.empty()) {
				for (const auto creatureEvent : events) {
					creatureEvent->executeManaChange(target, attacker, damage);
				}
				damage.origin = ORIGIN_NONE;
				return combatChangeMana(attacker, target, damage);
			}
		}

		auto realManaChange = target->getMana();
		target->changeMana(manaChange);
		realManaChange = target->getMana() - realManaChange;

		if (realManaChange > 0 && !target->isInGhostMode()) {
			std::string damageString = fmt::format("{} mana", realManaChange);

			std::string spectatorMessage;
			if (!attacker) {
				spectatorMessage += ucfirst(target->getNameDescription());
				spectatorMessage += " was restored for " + damageString;
			} else {
				spectatorMessage += ucfirst(attacker->getNameDescription());
				spectatorMessage += " restored ";
				if (attacker == target) {
					spectatorMessage += (targetPlayer ? targetPlayer->getReflexivePronoun() : "itself");
				} else {
					spectatorMessage += target->getNameDescription();
				}
				spectatorMessage += " for " + damageString;
			}

			TextMessage message;
			message.position = targetPos;
			message.primary.value = realManaChange;
			message.primary.color = TEXTCOLOR_MAYABLUE;

			SpectatorHashSet spectators;
			map.getSpectators(spectators, targetPos, false, true);
			for (auto spectator : spectators) {
				auto tmpPlayer = spectator->getPlayer();
<<<<<<< HEAD

=======
>>>>>>> e63dc63a
				if (!tmpPlayer) {
					continue;
				}

				if (tmpPlayer == attackerPlayer && attackerPlayer != targetPlayer) {
					message.type = MESSAGE_HEALED;
					message.text = "You restored " + target->getNameDescription() + " for " + damageString;
				} else if (tmpPlayer == targetPlayer) {
					message.type = MESSAGE_HEALED;
					if (!attacker) {
						message.text = "You were restored for " + damageString;
					} else if (targetPlayer == attackerPlayer) {
						message.text = "You restore yourself for " + damageString;
					} else {
						message.text = "You were restored by " + attacker->getNameDescription() + " for " + damageString;
					}
				} else {
					message.type = MESSAGE_HEALED_OTHERS;
					message.text = spectatorMessage;
				}
				tmpPlayer->sendTextMessage(message);
			}
		}
	} else {
		if (!target->isAttackable()) {
			if (!target->isInGhostMode()) {
				addMagicEffect(targetPos, CONST_ME_POFF);
			}
			return false;
		}

		std::shared_ptr<Player> attackerPlayer;
		if (attacker) {
			attackerPlayer = attacker->getPlayer();
		} else {
			attackerPlayer = nullptr;
		}

		auto targetPlayer = target->getPlayer();
		if (attackerPlayer && targetPlayer && attackerPlayer->getSkull() == SKULL_BLACK && attackerPlayer->getSkullClient(targetPlayer) == SKULL_NONE) {
			return false;
		}

		auto manaLoss = std::min<int32_t>(target->getMana(), -manaChange);
		BlockType_t blockType = target->blockHit(attacker, COMBAT_MANADRAIN, manaLoss);
		if (blockType != BLOCK_NONE) {
			addMagicEffect(targetPos, CONST_ME_POFF);
			return false;
		}

		if (manaLoss <= 0) {
			return true;
		}

		if (damage.origin != ORIGIN_NONE) {
			const auto events = target->getCreatureEvents(CREATURE_EVENT_MANACHANGE);
			if (!events.empty()) {
				for (const auto creatureEvent : events) {
					creatureEvent->executeManaChange(target, attacker, damage);
				}
				damage.origin = ORIGIN_NONE;
				return combatChangeMana(attacker, target, damage);
			}
		}

		if (targetPlayer && attacker && attacker->getMonster()) {
			// Charm rune (target as player)
			const auto mType = g_monsters().getMonsterType(attacker->getName());
			if (mType) {
				charmRune_t activeCharm = g_iobestiary().getCharmFromTarget(targetPlayer, mType);
				if (activeCharm != CHARM_NONE && activeCharm != CHARM_CLEANSE) {
					const auto charm = g_iobestiary().getBestiaryCharm(activeCharm);
					if (charm && charm->type == CHARM_DEFENSIVE && (charm->chance > normal_random(0, 100))) {
						if (g_iobestiary().parseCharmCombat(charm, targetPlayer, attacker, manaChange)) {
							sendDoubleSoundEffect(targetPlayer->getPosition(), charm->soundCastEffect, charm->soundImpactEffect, targetPlayer);
							return false; // Dodge charm
						}
					}
				}
			}
		}

		target->drainMana(attacker, manaLoss);

		std::stringstream ss;

		std::string damageString = std::to_string(manaLoss);

		std::string spectatorMessage;

		TextMessage message;
		message.position = targetPos;
		message.primary.value = manaLoss;
		message.primary.color = TEXTCOLOR_BLUE;

		SpectatorHashSet spectators;
		map.getSpectators(spectators, targetPos, false, true);
		for (auto spectator : spectators) {
			auto tmpPlayer = spectator->getPlayer();
<<<<<<< HEAD

=======
>>>>>>> e63dc63a
			if (!tmpPlayer) {
				continue;
			}

			if (tmpPlayer == attackerPlayer && attackerPlayer != targetPlayer) {
				ss.str({});
				ss << ucfirst(target->getNameDescription()) << " loses " << damageString << " mana due to your attack.";
				message.type = MESSAGE_DAMAGE_DEALT;
				message.text = ss.str();
			} else if (tmpPlayer == targetPlayer) {
				ss.str({});
				ss << "You lose " << damageString << " mana";
				if (!attacker) {
					ss << '.';
				} else if (targetPlayer == attackerPlayer) {
					ss << " due to your own attack.";
				} else {
					ss << " mana due to an attack by " << attacker->getNameDescription() << '.';
				}
				message.type = MESSAGE_DAMAGE_RECEIVED;
				message.text = ss.str();
			} else {
				if (spectatorMessage.empty()) {
					ss.str({});
					ss << ucfirst(target->getNameDescription()) << " loses " << damageString << " mana";
					if (attacker) {
						ss << " due to ";
						if (attacker == target) {
							ss << (targetPlayer ? targetPlayer->getPossessivePronoun() : "its") << " own attack";
						} else {
							ss << "an attack by " << attacker->getNameDescription();
						}
					}
					ss << '.';
					spectatorMessage = ss.str();
				}
				message.type = MESSAGE_DAMAGE_OTHERS;
				message.text = spectatorMessage;
			}
			tmpPlayer->sendTextMessage(message);
		}
	}

	return true;
}

void Game::addCreatureHealth(std::shared_ptr<Creature> target) {
	SpectatorHashSet spectators;
	map.getSpectators(spectators, target->getPosition(), true, true);
	addCreatureHealth(spectators, target);
}

void Game::addCreatureHealth(const SpectatorHashSet &spectators, std::shared_ptr<Creature> target) {
	uint8_t healthPercent = std::ceil((static_cast<double>(target->getHealth()) / std::max<int32_t>(target->getMaxHealth(), 1)) * 100);
	if (std::shared_ptr<Player> targetPlayer = target->getPlayer()) {
		if (std::shared_ptr<Party> party = targetPlayer->getParty()) {
			party->updatePlayerHealth(targetPlayer, target, healthPercent);
		}
	} else if (std::shared_ptr<Creature> master = target->getMaster()) {
		if (std::shared_ptr<Player> masterPlayer = master->getPlayer()) {
			if (std::shared_ptr<Party> party = masterPlayer->getParty()) {
				party->updatePlayerHealth(masterPlayer, target, healthPercent);
			}
		}
	}
	for (std::shared_ptr<Creature> spectator : spectators) {
		if (std::shared_ptr<Player> tmpPlayer = spectator->getPlayer()) {
			tmpPlayer->sendCreatureHealth(target);
		}
	}
}

void Game::addPlayerMana(std::shared_ptr<Player> target) {
	if (std::shared_ptr<Party> party = target->getParty()) {
		uint8_t manaPercent = std::ceil((static_cast<double>(target->getMana()) / std::max<int32_t>(target->getMaxMana(), 1)) * 100);
		party->updatePlayerMana(target, manaPercent);
	}
}

void Game::addPlayerVocation(std::shared_ptr<Player> target) {
	if (auto party = target->getParty()) {
		party->updatePlayerVocation(target);
	}

	SpectatorHashSet spectators;
	map.getSpectators(spectators, target->getPosition(), true, true);

	for (auto spectator : spectators) {
		if (auto tmpPlayer = spectator->getPlayer()) {
			tmpPlayer->sendPlayerVocation(target);
		}
	}
}

void Game::addMagicEffect(const Position &pos, uint16_t effect) {
	SpectatorHashSet spectators;
	map.getSpectators(spectators, pos, true, true);
	addMagicEffect(spectators, pos, effect);
}

void Game::addMagicEffect(const SpectatorHashSet &spectators, const Position &pos, uint16_t effect) {
	for (auto spectator : spectators) {
		if (auto tmpPlayer = spectator->getPlayer()) {
			tmpPlayer->sendMagicEffect(pos, effect);
		}
	}
}

void Game::removeMagicEffect(const Position &pos, uint16_t effect) {
	SpectatorHashSet spectators;
	map.getSpectators(spectators, pos, true, true);
	removeMagicEffect(spectators, pos, effect);
}

void Game::removeMagicEffect(const SpectatorHashSet &spectators, const Position &pos, uint16_t effect) {
	for (auto spectator : spectators) {
		if (const auto tmpPlayer = spectator->getPlayer()) {
			tmpPlayer->removeMagicEffect(pos, effect);
		}
	}
}

void Game::addDistanceEffect(const Position &fromPos, const Position &toPos, uint16_t effect) {
	SpectatorHashSet spectators;
	map.getSpectators(spectators, fromPos, false, true);
	map.getSpectators(spectators, toPos, false, true);
	addDistanceEffect(spectators, fromPos, toPos, effect);
}

void Game::addDistanceEffect(const SpectatorHashSet &spectators, const Position &fromPos, const Position &toPos, uint16_t effect) {
	for (auto spectator : spectators) {
		if (auto tmpPlayer = spectator->getPlayer()) {
			tmpPlayer->sendDistanceShoot(fromPos, toPos, effect);
		}
	}
}

void Game::checkImbuements() {
	g_scheduler().addEvent(EVENT_IMBUEMENT_INTERVAL, std::bind(&Game::checkImbuements, this), "Game::checkImbuements");

	for (const auto &[mapPlayerId, mapPlayer] : getPlayers()) {
		if (!mapPlayer) {
			continue;
		}

		mapPlayer->updateInventoryImbuement();
	}
}

void Game::checkLight() {
	g_scheduler().addEvent(EVENT_LIGHTINTERVAL_MS, std::bind(&Game::checkLight, this), "Game::checkLight");

	lightHour += lightHourDelta;

	if (lightHour > LIGHT_DAY_LENGTH) {
		lightHour -= LIGHT_DAY_LENGTH;
	}

	if (std::abs(lightHour - SUNRISE) < 2 * lightHourDelta) {
		lightState = LIGHT_STATE_SUNRISE;
	} else if (std::abs(lightHour - SUNSET) < 2 * lightHourDelta) {
		lightState = LIGHT_STATE_SUNSET;
	}

	int32_t newLightLevel = lightLevel;
	bool lightChange = false;

	switch (lightState) {
		case LIGHT_STATE_SUNRISE: {
			newLightLevel += (LIGHT_LEVEL_DAY - LIGHT_LEVEL_NIGHT) / 30;
			lightChange = true;
			break;
		}
		case LIGHT_STATE_SUNSET: {
			newLightLevel -= (LIGHT_LEVEL_DAY - LIGHT_LEVEL_NIGHT) / 30;
			lightChange = true;
			break;
		}
		default:
			break;
	}

	if (newLightLevel <= LIGHT_LEVEL_NIGHT) {
		lightLevel = LIGHT_LEVEL_NIGHT;
		lightState = LIGHT_STATE_NIGHT;
	} else if (newLightLevel >= LIGHT_LEVEL_DAY) {
		lightLevel = LIGHT_LEVEL_DAY;
		lightState = LIGHT_STATE_DAY;
	} else {
		lightLevel = newLightLevel;
	}

	LightInfo lightInfo = getWorldLightInfo();

	if (lightChange) {
		for ([[maybe_unused]] const auto &[mapPlayerId, mapPlayer] : getPlayers()) {
			mapPlayer->sendWorldLight(lightInfo);
			mapPlayer->sendTibiaTime(lightHour);
		}
	} else {
		for ([[maybe_unused]] const auto &[mapPlayerId, mapPlayer] : getPlayers()) {
			mapPlayer->sendTibiaTime(lightHour);
		}
	}
	if (currentLightState != lightState) {
		currentLightState = lightState;
		for (const auto &[eventName, globalEvent] : g_globalEvents().getEventMap(GLOBALEVENT_PERIODCHANGE)) {
			globalEvent->executePeriodChange(lightState, lightInfo);
		}
	}
}

LightInfo Game::getWorldLightInfo() const {
	return { lightLevel, 0xD7 };
}

bool Game::gameIsDay() {
	if (lightHour >= (6 * 60) && lightHour <= (18 * 60)) {
		isDay = true;
	} else {
		isDay = false;
	}

	return isDay;
}

void Game::dieSafely(std::string errorMsg /* = "" */) {
	g_logger().error(errorMsg);
	shutdown();
}

void Game::shutdown() {
	g_webhook().sendMessage("Server is shutting down", "Shutting down...", WEBHOOK_COLOR_OFFLINE);

	g_logger().info("Shutting down...");
	map.spawnsMonster.clear();
	map.spawnsNpc.clear();
	raids.clear();

	cleanup();

	if (serviceManager) {
		serviceManager->stop();
	}

	ConnectionManager::getInstance().closeAll();

	g_luaEnvironment().collectGarbage();

	g_logger().info("Done!");
}

void Game::cleanup() {
	for (auto it = browseFields.begin(); it != browseFields.end();) {
		if (it->second.expired()) {
			it = browseFields.erase(it);
		} else {
			++it;
		}
	}
}

void Game::addBestiaryList(uint16_t raceid, std::string name) {
	auto it = BestiaryList.find(raceid);
	if (it != BestiaryList.end()) {
		return;
	}

	BestiaryList.insert(std::pair<uint16_t, std::string>(raceid, name));
}

void Game::broadcastMessage(const std::string &text, MessageClasses type) const {
	g_logger().info("Broadcasted message: {}", text);
	for (const auto &it : players) {
		it.second->sendTextMessage(type, text);
	}
}

void Game::updateCreatureWalkthrough(std::shared_ptr<Creature> creature) {
<<<<<<< HEAD
	// send to clients
=======
	// Send to clients
>>>>>>> e63dc63a
	SpectatorHashSet spectators;
	map.getSpectators(spectators, creature->getPosition(), true, true);
	for (auto spectator : spectators) {
		auto tmpPlayer = spectator->getPlayer();
<<<<<<< HEAD
=======
		if (!tmpPlayer) {
			continue;
		}

>>>>>>> e63dc63a
		tmpPlayer->sendCreatureWalkthrough(creature, tmpPlayer->canWalkthroughEx(creature));
	}
}

void Game::updateCreatureSkull(std::shared_ptr<Creature> creature) {
	if (getWorldType() != WORLD_TYPE_PVP) {
		return;
	}

	SpectatorHashSet spectators;
	map.getSpectators(spectators, creature->getPosition(), true, true);
	for (auto spectator : spectators) {
<<<<<<< HEAD
		spectator->getPlayer()->sendCreatureSkull(creature);
=======
		auto player = spectator->getPlayer();
		if (!player) {
			continue;
		}

		player->sendCreatureSkull(creature);
>>>>>>> e63dc63a
	}
}

void Game::updatePlayerShield(std::shared_ptr<Player> player) {
	SpectatorHashSet spectators;
	map.getSpectators(spectators, player->getPosition(), true, true);
	for (auto spectator : spectators) {
<<<<<<< HEAD
		spectator->getPlayer()->sendCreatureShield(player);
=======
		auto player = spectator->getPlayer();
		if (!player) {
			continue;
		}

		player->sendCreatureShield(player);
>>>>>>> e63dc63a
	}
}

void Game::updateCreatureType(std::shared_ptr<Creature> creature) {
	if (!creature) {
		return;
	}

	std::shared_ptr<Player> masterPlayer = nullptr;
	CreatureType_t creatureType = creature->getType();
	if (creatureType == CREATURETYPE_MONSTER) {
		std::shared_ptr<Creature> master = creature->getMaster();
		if (master) {
			masterPlayer = master->getPlayer();
			if (masterPlayer) {
				creatureType = CREATURETYPE_SUMMON_OTHERS;
			}
		}
	}
	if (creature->isHealthHidden()) {
		creatureType = CREATURETYPE_HIDDEN;
	}

	// Send to clients
	SpectatorHashSet spectators;
	map.getSpectators(spectators, creature->getPosition(), true, true);
	if (creatureType == CREATURETYPE_SUMMON_OTHERS) {
		for (auto spectator : spectators) {
			auto player = spectator->getPlayer();
			if (!player) {
				continue;
			}

			if (masterPlayer == player) {
				player->sendCreatureType(creature, CREATURETYPE_SUMMON_PLAYER);
			} else {
				player->sendCreatureType(creature, creatureType);
			}
		}
	} else {
		for (auto spectator : spectators) {
			if (auto player = spectator->getPlayer()) {
				player->sendCreatureType(creature, creatureType);
			}
		}
	}
}

void Game::loadMotdNum() {
	Database &db = Database::getInstance();

	DBResult_ptr result = db.storeQuery("SELECT `value` FROM `server_config` WHERE `config` = 'motd_num'");
	if (result) {
		motdNum = result->getNumber<uint32_t>("value");
	} else {
		db.executeQuery("INSERT INTO `server_config` (`config`, `value`) VALUES ('motd_num', '0')");
	}

	result = db.storeQuery("SELECT `value` FROM `server_config` WHERE `config` = 'motd_hash'");
	if (result) {
		motdHash = result->getString("value");
		if (motdHash != transformToSHA1(g_configManager().getString(SERVER_MOTD))) {
			++motdNum;
		}
	} else {
		db.executeQuery("INSERT INTO `server_config` (`config`, `value`) VALUES ('motd_hash', '')");
	}
}

void Game::saveMotdNum() const {
	Database &db = Database::getInstance();

	std::ostringstream query;
	query << "UPDATE `server_config` SET `value` = '" << motdNum << "' WHERE `config` = 'motd_num'";
	db.executeQuery(query.str());

	query.str(std::string());
	query << "UPDATE `server_config` SET `value` = '" << transformToSHA1(g_configManager().getString(SERVER_MOTD)) << "' WHERE `config` = 'motd_hash'";
	db.executeQuery(query.str());
}

void Game::checkPlayersRecord() {
	const size_t playersOnline = getPlayersOnline();
	if (playersOnline > playersRecord) {
		uint32_t previousRecord = playersRecord;
		playersRecord = playersOnline;

		for (auto &[key, it] : g_globalEvents().getEventMap(GLOBALEVENT_RECORD)) {
			it->executeRecord(playersRecord, previousRecord);
		}
		updatePlayersRecord();
	}
}

void Game::updatePlayersRecord() const {
	Database &db = Database::getInstance();

	std::ostringstream query;
	query << "UPDATE `server_config` SET `value` = '" << playersRecord << "' WHERE `config` = 'players_record'";
	db.executeQuery(query.str());
}

void Game::loadPlayersRecord() {
	Database &db = Database::getInstance();

	DBResult_ptr result = db.storeQuery("SELECT `value` FROM `server_config` WHERE `config` = 'players_record'");
	if (result) {
		playersRecord = result->getNumber<uint32_t>("value");
	} else {
		db.executeQuery("INSERT INTO `server_config` (`config`, `value`) VALUES ('players_record', '0')");
	}
}

void Game::playerInviteToParty(uint32_t playerId, uint32_t invitedId) {
	// Prevent crafted packets from inviting urself to a party (using OTClient)
	if (playerId == invitedId) {
		return;
	}

	std::shared_ptr<Player> player = getPlayerByID(playerId);
	if (!player) {
		return;
	}

	std::shared_ptr<Player> invitedPlayer = getPlayerByID(invitedId);
	if (!invitedPlayer || invitedPlayer->isInviting(player)) {
		return;
	}

	if (invitedPlayer->getParty()) {
		std::ostringstream ss;
		ss << invitedPlayer->getName() << " is already in a party.";
		player->sendTextMessage(MESSAGE_PARTY_MANAGEMENT, ss.str());
		return;
	}

	std::shared_ptr<Party> party = player->getParty();
	if (!party) {
		party = Party::create(player);
	} else if (party->getLeader() != player) {
		return;
	}

	party->invitePlayer(invitedPlayer);
}

void Game::updatePlayerHelpers(std::shared_ptr<Player> player) {
	if (!player) {
		return;
	}

	uint16_t helpers = player->getHelpers();

	SpectatorHashSet spectators;
	map.getSpectators(spectators, player->getPosition(), true, true);
	for (auto spectator : spectators) {
<<<<<<< HEAD
		if (!spectator || !spectator->getPlayer()) {
=======
		auto specPlayer = spectator->getPlayer();
		if (!specPlayer) {
>>>>>>> e63dc63a
			continue;
		}

		specPlayer->sendCreatureHelpers(player->getID(), helpers);
	}
}

void Game::playerJoinParty(uint32_t playerId, uint32_t leaderId) {
	std::shared_ptr<Player> player = getPlayerByID(playerId);
	if (!player) {
		return;
	}

	std::shared_ptr<Player> leader = getPlayerByID(leaderId);
	if (!leader || !leader->isInviting(player)) {
		return;
	}

	auto party = leader->getParty();
	if (!party || party->getLeader() != leader) {
		return;
	}

	if (player->getParty()) {
		player->sendTextMessage(MESSAGE_PARTY_MANAGEMENT, "You are already in a party.");
		return;
	}

	party->joinParty(player);
}

void Game::playerRevokePartyInvitation(uint32_t playerId, uint32_t invitedId) {
	std::shared_ptr<Player> player = getPlayerByID(playerId);
	if (!player) {
		return;
	}

	std::shared_ptr<Party> party = player->getParty();
	if (!party || party->getLeader() != player) {
		return;
	}

	std::shared_ptr<Player> invitedPlayer = getPlayerByID(invitedId);
	if (!invitedPlayer || !player->isInviting(invitedPlayer)) {
		return;
	}

	party->revokeInvitation(invitedPlayer);
}

void Game::playerPassPartyLeadership(uint32_t playerId, uint32_t newLeaderId) {
	std::shared_ptr<Player> player = getPlayerByID(playerId);
	if (!player) {
		return;
	}

	std::shared_ptr<Party> party = player->getParty();
	if (!party || party->getLeader() != player) {
		return;
	}

	std::shared_ptr<Player> newLeader = getPlayerByID(newLeaderId);
	if (!newLeader || !player->isPartner(newLeader)) {
		return;
	}

	party->passPartyLeadership(newLeader);
}

void Game::playerLeaveParty(uint32_t playerId) {
	std::shared_ptr<Player> player = getPlayerByID(playerId);
	if (!player) {
		return;
	}

	std::shared_ptr<Party> party = player->getParty();
	if (!party || player->hasCondition(CONDITION_INFIGHT)) {
		return;
	}

	party->leaveParty(player);
}

void Game::playerEnableSharedPartyExperience(uint32_t playerId, bool sharedExpActive) {
	std::shared_ptr<Player> player = getPlayerByID(playerId);
	if (!player) {
		return;
	}

	auto party = player->getParty();
	auto playerTile = player->getTile();
	if (!party || (player->hasCondition(CONDITION_INFIGHT) && playerTile && !playerTile->hasFlag(TILESTATE_PROTECTIONZONE))) {
		return;
	}

	party->setSharedExperience(player, sharedExpActive);
}

void Game::sendGuildMotd(uint32_t playerId) {
	std::shared_ptr<Player> player = getPlayerByID(playerId);
	if (!player) {
		return;
	}

	const auto guild = player->getGuild();
	if (guild) {
		player->sendChannelMessage("Message of the Day", guild->getMotd(), TALKTYPE_CHANNEL_R1, CHANNEL_GUILD);
	}
}

void Game::kickPlayer(uint32_t playerId, bool displayEffect) {
	std::shared_ptr<Player> player = getPlayerByID(playerId);
	if (!player) {
		return;
	}

	player->removePlayer(displayEffect);
}

void Game::playerCyclopediaCharacterInfo(std::shared_ptr<Player> player, uint32_t characterID, CyclopediaCharacterInfoType_t characterInfoType, uint16_t entriesPerPage, uint16_t page) {
	uint32_t playerGUID = player->getGUID();
	if (characterID != playerGUID) {
		// For now allow viewing only our character since we don't have tournaments supported
		player->sendCyclopediaCharacterNoData(characterInfoType, 2);
		return;
	}

	switch (characterInfoType) {
		case CYCLOPEDIA_CHARACTERINFO_BASEINFORMATION:
			player->sendCyclopediaCharacterBaseInformation();
			break;
		case CYCLOPEDIA_CHARACTERINFO_GENERALSTATS:
			player->sendCyclopediaCharacterGeneralStats();
			break;
		case CYCLOPEDIA_CHARACTERINFO_COMBATSTATS:
			player->sendCyclopediaCharacterCombatStats();
			break;
		case CYCLOPEDIA_CHARACTERINFO_RECENTDEATHS: {
			std::ostringstream query;
			uint32_t offset = static_cast<uint32_t>(page - 1) * entriesPerPage;
			query << "SELECT `time`, `level`, `killed_by`, `mostdamage_by`, (select count(*) FROM `player_deaths` WHERE `player_id` = " << playerGUID << ") as `entries` FROM `player_deaths` WHERE `player_id` = " << playerGUID << " ORDER BY `time` DESC LIMIT " << offset << ", " << entriesPerPage;

			uint32_t playerID = player->getID();
			std::function<void(DBResult_ptr, bool)> callback = [playerID, page, entriesPerPage](DBResult_ptr result, bool) {
				std::shared_ptr<Player> player = g_game().getPlayerByID(playerID);
				if (!player) {
					return;
				}

				player->resetAsyncOngoingTask(PlayerAsyncTask_RecentDeaths);
				if (!result) {
					player->sendCyclopediaCharacterRecentDeaths(0, 0, {});
					return;
				}

				uint32_t pages = result->getNumber<uint32_t>("entries");
				pages += entriesPerPage - 1;
				pages /= entriesPerPage;

				std::vector<RecentDeathEntry> entries;
				entries.reserve(result->countResults());
				do {
					std::string cause1 = result->getString("killed_by");
					std::string cause2 = result->getString("mostdamage_by");

					std::ostringstream cause;
					cause << "Died at Level " << result->getNumber<uint32_t>("level") << " by";
					if (!cause1.empty()) {
						const char &character = cause1.front();
						if (character == 'a' || character == 'e' || character == 'i' || character == 'o' || character == 'u') {
							cause << " an ";
						} else {
							cause << " a ";
						}
						cause << cause1;
					}

					if (!cause2.empty()) {
						if (!cause1.empty()) {
							cause << " and ";
						}

						const char &character = cause2.front();
						if (character == 'a' || character == 'e' || character == 'i' || character == 'o' || character == 'u') {
							cause << " an ";
						} else {
							cause << " a ";
						}
						cause << cause2;
					}
					cause << '.';
					entries.emplace_back(std::move(cause.str()), result->getNumber<uint32_t>("time"));
				} while (result->next());
				player->sendCyclopediaCharacterRecentDeaths(page, static_cast<uint16_t>(pages), entries);
			};
			g_databaseTasks().store(query.str(), callback);
			player->addAsyncOngoingTask(PlayerAsyncTask_RecentDeaths);
			break;
		}
		case CYCLOPEDIA_CHARACTERINFO_RECENTPVPKILLS: {
			// TODO: add guildwar, assists and arena kills
			Database &db = Database::getInstance();
			const std::string &escapedName = db.escapeString(player->getName());
			std::ostringstream query;
			uint32_t offset = static_cast<uint32_t>(page - 1) * entriesPerPage;
			query << "SELECT `d`.`time`, `d`.`killed_by`, `d`.`mostdamage_by`, `d`.`unjustified`, `d`.`mostdamage_unjustified`, `p`.`name`, (select count(*) FROM `player_deaths` WHERE ((`killed_by` = " << escapedName << " AND `is_player` = 1) OR (`mostdamage_by` = " << escapedName << " AND `mostdamage_is_player` = 1))) as `entries` FROM `player_deaths` AS `d` INNER JOIN `players` AS `p` ON `d`.`player_id` = `p`.`id` WHERE ((`d`.`killed_by` = " << escapedName << " AND `d`.`is_player` = 1) OR (`d`.`mostdamage_by` = " << escapedName << " AND `d`.`mostdamage_is_player` = 1)) ORDER BY `time` DESC LIMIT " << offset << ", " << entriesPerPage;

			uint32_t playerID = player->getID();
			std::function<void(DBResult_ptr, bool)> callback = [playerID, page, entriesPerPage](DBResult_ptr result, bool) {
				std::shared_ptr<Player> player = g_game().getPlayerByID(playerID);
				if (!player) {
					return;
				}

				player->resetAsyncOngoingTask(PlayerAsyncTask_RecentPvPKills);
				if (!result) {
					player->sendCyclopediaCharacterRecentPvPKills(0, 0, {});
					return;
				}

				uint32_t pages = result->getNumber<uint32_t>("entries");
				pages += entriesPerPage - 1;
				pages /= entriesPerPage;

				std::vector<RecentPvPKillEntry> entries;
				entries.reserve(result->countResults());
				do {
					std::string cause1 = result->getString("killed_by");
					std::string cause2 = result->getString("mostdamage_by");
					std::string name = result->getString("name");

					uint8_t status = CYCLOPEDIA_CHARACTERINFO_RECENTKILLSTATUS_JUSTIFIED;
					if (player->getName() == cause1) {
						if (result->getNumber<uint32_t>("unjustified") == 1) {
							status = CYCLOPEDIA_CHARACTERINFO_RECENTKILLSTATUS_UNJUSTIFIED;
						}
					} else if (player->getName() == cause2) {
						if (result->getNumber<uint32_t>("mostdamage_unjustified") == 1) {
							status = CYCLOPEDIA_CHARACTERINFO_RECENTKILLSTATUS_UNJUSTIFIED;
						}
					}

					std::ostringstream description;
					description << "Killed " << name << '.';
					entries.emplace_back(std::move(description.str()), result->getNumber<uint32_t>("time"), status);
				} while (result->next());
				player->sendCyclopediaCharacterRecentPvPKills(page, static_cast<uint16_t>(pages), entries);
			};
			g_databaseTasks().store(query.str(), callback);
			player->addAsyncOngoingTask(PlayerAsyncTask_RecentPvPKills);
			break;
		}
		case CYCLOPEDIA_CHARACTERINFO_ACHIEVEMENTS:
			player->sendCyclopediaCharacterAchievements();
			break;
		case CYCLOPEDIA_CHARACTERINFO_ITEMSUMMARY:
			player->sendCyclopediaCharacterItemSummary();
			break;
		case CYCLOPEDIA_CHARACTERINFO_OUTFITSMOUNTS:
			player->sendCyclopediaCharacterOutfitsMounts();
			break;
		case CYCLOPEDIA_CHARACTERINFO_STORESUMMARY:
			player->sendCyclopediaCharacterStoreSummary();
			break;
		case CYCLOPEDIA_CHARACTERINFO_INSPECTION:
			player->sendCyclopediaCharacterInspection();
			break;
		case CYCLOPEDIA_CHARACTERINFO_BADGES:
			player->sendCyclopediaCharacterBadges();
			break;
		case CYCLOPEDIA_CHARACTERINFO_TITLES:
			player->sendCyclopediaCharacterTitles();
			break;
		default:
			player->sendCyclopediaCharacterNoData(characterInfoType, 1);
			break;
	}
}

void Game::playerHighscores(std::shared_ptr<Player> player, HighscoreType_t type, uint8_t category, uint32_t vocation, const std::string &, uint16_t page, uint8_t entriesPerPage) {
	if (player->hasAsyncOngoingTask(PlayerAsyncTask_Highscore)) {
		return;
	}

	std::string categoryName;
	switch (category) {
		case HIGHSCORE_CATEGORY_FIST_FIGHTING:
			categoryName = "skill_fist";
			break;
		case HIGHSCORE_CATEGORY_CLUB_FIGHTING:
			categoryName = "skill_club";
			break;
		case HIGHSCORE_CATEGORY_SWORD_FIGHTING:
			categoryName = "skill_sword";
			break;
		case HIGHSCORE_CATEGORY_AXE_FIGHTING:
			categoryName = "skill_axe";
			break;
		case HIGHSCORE_CATEGORY_DISTANCE_FIGHTING:
			categoryName = "skill_dist";
			break;
		case HIGHSCORE_CATEGORY_SHIELDING:
			categoryName = "skill_shielding";
			break;
		case HIGHSCORE_CATEGORY_FISHING:
			categoryName = "skill_fishing";
			break;
		case HIGHSCORE_CATEGORY_MAGIC_LEVEL:
			categoryName = "maglevel";
			break;
		default: {
			category = HIGHSCORE_CATEGORY_EXPERIENCE;
			categoryName = "experience";
			break;
		}
	}

	std::ostringstream query;
	if (type == HIGHSCORE_GETENTRIES) {
		uint32_t startPage = (static_cast<uint32_t>(page - 1) * static_cast<uint32_t>(entriesPerPage));
		uint32_t endPage = startPage + static_cast<uint32_t>(entriesPerPage);
		query << "SELECT *, @row AS `entries`, " << page << " AS `page` FROM (SELECT *, (@row := @row + 1) AS `rn` FROM (SELECT `id`, `name`, `level`, `vocation`, `" << categoryName << "` AS `points`, @curRank := IF(@prevRank = `" << categoryName << "`, @curRank, IF(@prevRank := `" << categoryName << "`, @curRank + 1, @curRank + 1)) AS `rank` FROM `players` `p`, (SELECT @curRank := 0, @prevRank := NULL, @row := 0) `r` WHERE `group_id` < " << static_cast<int>(account::GROUP_TYPE_GAMEMASTER) << " ORDER BY `" << categoryName << "` DESC) `t`";
		if (vocation != 0xFFFFFFFF) {
			bool firstVocation = true;

			const auto vocationsMap = g_vocations().getVocations();
			for (const auto &it : vocationsMap) {
				const Vocation &voc = it.second;
				if (voc.getFromVocation() == vocation) {
					if (firstVocation) {
						query << " WHERE `vocation` = " << voc.getId();
						firstVocation = false;
					} else {
						query << " OR `vocation` = " << voc.getId();
					}
				}
			}
		}
		query << ") `T` WHERE `rn` > " << startPage << " AND `rn` <= " << endPage;
	} else if (type == HIGHSCORE_OURRANK) {
		std::string entriesStr = std::to_string(entriesPerPage);
		query << "SELECT *, @row AS `entries`, (@ourRow DIV " << entriesStr << ") + 1 AS `page` FROM (SELECT *, (@row := @row + 1) AS `rn`, @ourRow := IF(`id` = " << player->getGUID() << ", @row - 1, @ourRow) AS `rw` FROM (SELECT `id`, `name`, `level`, `vocation`, `" << categoryName << "` AS `points`, @curRank := IF(@prevRank = `" << categoryName << "`, @curRank, IF(@prevRank := `" << categoryName << "`, @curRank + 1, @curRank + 1)) AS `rank` FROM `players` `p`, (SELECT @curRank := 0, @prevRank := NULL, @row := 0, @ourRow := 0) `r` WHERE `group_id` < " << static_cast<int>(account::GROUP_TYPE_GAMEMASTER) << " ORDER BY `" << categoryName << "` DESC) `t`";
		if (vocation != 0xFFFFFFFF) {
			bool firstVocation = true;

			const auto vocationsMap = g_vocations().getVocations();
			for (const auto &it : vocationsMap) {
				const Vocation &voc = it.second;
				if (voc.getFromVocation() == vocation) {
					if (firstVocation) {
						query << " WHERE `vocation` = " << voc.getId();
						firstVocation = false;
					} else {
						query << " OR `vocation` = " << voc.getId();
					}
				}
			}
		}
		query << ") `T` WHERE `rn` > ((@ourRow DIV " << entriesStr << ") * " << entriesStr << ") AND `rn` <= (((@ourRow DIV " << entriesStr << ") * " << entriesStr << ") + " << entriesStr << ")";
	}

	uint32_t playerID = player->getID();
	std::function<void(DBResult_ptr, bool)> callback = [playerID, category, vocation, entriesPerPage](DBResult_ptr result, bool) {
		std::shared_ptr<Player> player = g_game().getPlayerByID(playerID);
		if (!player) {
			return;
		}

		player->resetAsyncOngoingTask(PlayerAsyncTask_Highscore);
		if (!result) {
			player->sendHighscoresNoData();
			return;
		}

		uint16_t page = result->getNumber<uint16_t>("page");
		uint32_t pages = result->getNumber<uint32_t>("entries");
		pages += entriesPerPage - 1;
		pages /= entriesPerPage;

		std::vector<HighscoreCharacter> characters;
		characters.reserve(result->countResults());
		do {
			uint8_t characterVocation;
			const Vocation* voc = g_vocations().getVocation(result->getNumber<uint16_t>("vocation"));
			if (voc) {
				characterVocation = voc->getClientId();
			} else {
				characterVocation = 0;
			}
			characters.emplace_back(std::move(result->getString("name")), result->getNumber<uint64_t>("points"), result->getNumber<uint32_t>("id"), result->getNumber<uint32_t>("rank"), result->getNumber<uint16_t>("level"), characterVocation);
		} while (result->next());
		player->sendHighscores(characters, category, vocation, page, static_cast<uint16_t>(pages));
	};
	g_databaseTasks().store(query.str(), callback);
	player->addAsyncOngoingTask(PlayerAsyncTask_Highscore);
}

void Game::playerReportRuleViolationReport(uint32_t playerId, const std::string &targetName, uint8_t reportType, uint8_t reportReason, const std::string &comment, const std::string &translation) {
	std::shared_ptr<Player> player = getPlayerByID(playerId);
	if (!player) {
		return;
	}

	g_events().eventPlayerOnReportRuleViolation(player, targetName, reportType, reportReason, comment, translation);
	g_callbacks().executeCallback(EventCallback_t::playerOnReportRuleViolation, &EventCallback::playerOnReportRuleViolation, player, targetName, reportType, reportReason, comment, translation);
}

void Game::playerReportBug(uint32_t playerId, const std::string &message, const Position &position, uint8_t category) {
	std::shared_ptr<Player> player = getPlayerByID(playerId);
	if (!player) {
		return;
	}

	g_events().eventPlayerOnReportBug(player, message, position, category);
	g_callbacks().executeCallback(EventCallback_t::playerOnReportBug, &EventCallback::playerOnReportBug, player, message, position, category);
}

void Game::playerDebugAssert(uint32_t playerId, const std::string &assertLine, const std::string &date, const std::string &description, const std::string &comment) {
	std::shared_ptr<Player> player = getPlayerByID(playerId);
	if (!player) {
		return;
	}

	// TODO: move debug assertions to database
	FILE* file = fopen("client_assertions.txt", "a");
	if (file) {
		fprintf(file, "----- %s - %s (%s) -----\n", formatDate(time(nullptr)).c_str(), player->getName().c_str(), convertIPToString(player->getIP()).c_str());
		fprintf(file, "%s\n%s\n%s\n%s\n", assertLine.c_str(), date.c_str(), description.c_str(), comment.c_str());
		fclose(file);
	}
}

void Game::playerPreyAction(uint32_t playerId, uint8_t slot, uint8_t action, uint8_t option, int8_t index, uint16_t raceId) {
	std::shared_ptr<Player> player = getPlayerByID(playerId);
	if (!player) {
		return;
	}

	g_ioprey().parsePreyAction(player, static_cast<PreySlot_t>(slot), static_cast<PreyAction_t>(action), static_cast<PreyOption_t>(option), index, raceId);
}

void Game::playerTaskHuntingAction(uint32_t playerId, uint8_t slot, uint8_t action, bool upgrade, uint16_t raceId) {
	std::shared_ptr<Player> player = getPlayerByID(playerId);
	if (!player) {
		return;
	}

	g_ioprey().parseTaskHuntingAction(player, static_cast<PreySlot_t>(slot), static_cast<PreyTaskAction_t>(action), upgrade, raceId);
}

void Game::playerNpcGreet(uint32_t playerId, uint32_t npcId) {
	std::shared_ptr<Player> player = getPlayerByID(playerId);
	if (!player) {
		return;
	}

	std::shared_ptr<Npc> npc = getNpcByID(npcId);
	if (!npc) {
		return;
	}

	SpectatorHashSet spectators;
	spectators.insert(npc);
	map.getSpectators(spectators, player->getPosition(), true, true);
	internalCreatureSay(player, TALKTYPE_SAY, "hi", false, &spectators);
	spectators.clear();
	spectators.insert(npc);
	if (npc->getSpeechBubble() == SPEECHBUBBLE_TRADE) {
		internalCreatureSay(player, TALKTYPE_PRIVATE_PN, "trade", false, &spectators);
	} else {
		internalCreatureSay(player, TALKTYPE_PRIVATE_PN, "sail", false, &spectators);
	}
}

void Game::playerLeaveMarket(uint32_t playerId) {
	std::shared_ptr<Player> player = getPlayerByID(playerId);
	if (!player) {
		return;
	}

	player->setInMarket(false);
}

void Game::playerBrowseMarket(uint32_t playerId, uint16_t itemId, uint8_t tier) {
	std::shared_ptr<Player> player = getPlayerByID(playerId);
	if (!player) {
		return;
	}

	if (!player->isInMarket()) {
		return;
	}

	const ItemType &it = Item::items[itemId];
	if (it.id == 0) {
		return;
	}

	if (it.wareId == 0) {
		return;
	}

	const MarketOfferList &buyOffers = IOMarket::getActiveOffers(MARKETACTION_BUY, it.id, tier);
	const MarketOfferList &sellOffers = IOMarket::getActiveOffers(MARKETACTION_SELL, it.id, tier);
	player->sendMarketBrowseItem(it.id, buyOffers, sellOffers, tier);
	player->sendMarketDetail(it.id, tier);
}

void Game::playerBrowseMarketOwnOffers(uint32_t playerId) {
	std::shared_ptr<Player> player = getPlayerByID(playerId);
	if (!player) {
		return;
	}

	if (!player->isInMarket()) {
		return;
	}

	const MarketOfferList &buyOffers = IOMarket::getOwnOffers(MARKETACTION_BUY, player->getGUID());
	const MarketOfferList &sellOffers = IOMarket::getOwnOffers(MARKETACTION_SELL, player->getGUID());
	player->sendMarketBrowseOwnOffers(buyOffers, sellOffers);
}

void Game::playerBrowseMarketOwnHistory(uint32_t playerId) {
	std::shared_ptr<Player> player = getPlayerByID(playerId);
	if (!player) {
		return;
	}

	if (!player->isInMarket()) {
		return;
	}

	const HistoryMarketOfferList &buyOffers = IOMarket::getOwnHistory(MARKETACTION_BUY, player->getGUID());
	const HistoryMarketOfferList &sellOffers = IOMarket::getOwnHistory(MARKETACTION_SELL, player->getGUID());
	player->sendMarketBrowseOwnHistory(buyOffers, sellOffers);
}

namespace {
	bool removeOfferItems(const std::shared_ptr<Player> &player, const std::shared_ptr<DepotLocker> &depotLocker, const ItemType &itemType, uint16_t amount, uint8_t tier, std::ostringstream &offerStatus) {
		uint16_t removeAmount = amount;
		if (
			// Init-statement
			auto stashItemCount = player->getStashItemCount(itemType.wareId);
			// Condition
			stashItemCount > 0
		) {
			if (removeAmount > stashItemCount && player->withdrawItem(itemType.wareId, stashItemCount)) {
				removeAmount -= stashItemCount;
			} else if (player->withdrawItem(itemType.wareId, removeAmount)) {
				removeAmount = 0;
			} else {
				offerStatus << "Failed to remove stash items from player " << player->getName();
				return false;
			}
		}

		auto [itemVector, totalCount] = player->getLockerItemsAndCountById(depotLocker, tier, itemType.id);
		if (removeAmount > 0) {
			if (totalCount == 0 || itemVector.size() == 0) {
				offerStatus << "Player " << player->getName() << " not have item for create offer";
				return false;
			}

			uint32_t count = 0;
			for (auto item : itemVector) {
				if (!item) {
					continue;
				}

				if (itemType.stackable) {
					uint16_t removeCount = std::min<uint16_t>(removeAmount, item->getItemCount());
					removeAmount -= removeCount;
					if (
						// Init-statement
						auto ret = g_game().internalRemoveItem(item, removeCount);
						// Condition
						ret != RETURNVALUE_NOERROR
					) {
						offerStatus << "Failed to remove items from player " << player->getName() << " error: " << getReturnMessage(ret);
						return false;
					}

					if (removeAmount == 0) {
						break;
					}
				} else {
					count += Item::countByType(item, -1);
					if (count > amount) {
						break;
					}
					auto ret = g_game().internalRemoveItem(item);
					if (ret != RETURNVALUE_NOERROR) {
						offerStatus << "Failed to remove items from player " << player->getName() << " error: " << getReturnMessage(ret);
						return false;
					} else {
						removeAmount -= 1;
					}
				}
			}
		}
		if (removeAmount > 0) {
			g_logger().error("Player {} tried to sell an item {} without this item", itemType.id, player->getName());
			offerStatus << "The item you tried to market is not correct. Check the item again.";
			return false;
		}
		return true;
	}
} // namespace

bool checkCanInitCreateMarketOffer(std::shared_ptr<Player> player, uint8_t type, const ItemType &it, uint16_t amount, uint64_t price, std::ostringstream &offerStatus) {
	if (!player) {
		offerStatus << "Failed to load player";
		return false;
	}

	if (!player->getAccount()) {
		offerStatus << "Failed to load player account";
		return false;
	}

	if (!player->isInMarket()) {
		offerStatus << "Failed to load market for player " << player->getName();
		return false;
	}

	if (price == 0) {
		offerStatus << "Failed to process price for player " << player->getName();
		return false;
	}

	if (price > 999999999999) {
		offerStatus << "Player " << player->getName() << " is trying to sell an item with a higher than allowed value";
		return false;
	}

	if (type != MARKETACTION_BUY && type != MARKETACTION_SELL) {
		offerStatus << "Failed to process type " << type << "for player " << player->getName();
		return false;
	}

	if (player->isUIExhausted(1000)) {
		player->sendCancelMessage(RETURNVALUE_YOUAREEXHAUSTED);
		return false;
	}

	if (it.id == 0 || it.wareId == 0) {
		offerStatus << "Failed to load offer or item id";
		return false;
	}

	if (amount == 0 || !it.stackable && amount > 2000 || it.stackable && amount > 64000) {
		offerStatus << "Failed to load amount " << amount << " for player " << player->getName();
		return false;
	}

	g_logger().debug("{} - Offer amount: {}", __FUNCTION__, amount);

	if (g_configManager().getBoolean(MARKET_PREMIUM) && !player->isPremium()) {
		player->sendTextMessage(MESSAGE_MARKET, "Only premium accounts may create offers for that object.");
		return false;
	}

	const uint32_t maxOfferCount = g_configManager().getNumber(MAX_MARKET_OFFERS_AT_A_TIME_PER_PLAYER);
	if (maxOfferCount != 0 && IOMarket::getPlayerOfferCount(player->getGUID()) >= maxOfferCount) {
		offerStatus << "Player " << player->getName() << "excedeed max offer count " << maxOfferCount;
		return false;
	}

	return true;
}

void Game::playerCreateMarketOffer(uint32_t playerId, uint8_t type, uint16_t itemId, uint16_t amount, uint64_t price, uint8_t tier, bool anonymous) {
	// Initialize variables
	// Before creating the offer we will compare it with the RETURN VALUE ERROR
	std::ostringstream offerStatus;
	std::shared_ptr<Player> player = getPlayerByID(playerId);
	const ItemType &it = Item::items[itemId];

	// Make sure everything is ok before the create market offer starts
	if (!checkCanInitCreateMarketOffer(player, type, it, amount, price, offerStatus)) {
		g_logger().error("{} - Player {} had an error on init offer on the market, error code: {}", __FUNCTION__, player->getName(), offerStatus.str());
		return;
	}

	uint64_t calcFee = (price / 100) * amount;
	uint64_t minFee = std::min<uint64_t>(100000, calcFee);
	uint64_t fee = std::max<uint64_t>(20, minFee);

	if (type == MARKETACTION_SELL) {
		if (fee > (player->getBankBalance() + player->getMoney())) {
			offerStatus << "Fee is greater than player money";
			return;
		}

		std::shared_ptr<DepotLocker> depotLocker = player->getDepotLocker(player->getLastDepotId());
		if (depotLocker == nullptr) {
			offerStatus << "Depot locker is nullptr for player " << player->getName();
			return;
		}

		if (it.id == ITEM_STORE_COIN) {
			auto [transferableCoins, result] = player->getAccount()->getCoins(account::CoinType::TRANSFERABLE);

			if (amount > transferableCoins) {
				offerStatus << "Amount is greater than coins for player " << player->getName();
				return;
			}

			// Do not register a transaction for coins creating an offer
			player->getAccount()->removeCoins(account::CoinType::TRANSFERABLE, static_cast<uint32_t>(amount), "");
		} else {
			if (!removeOfferItems(player, depotLocker, it, amount, tier, offerStatus)) {
				g_logger().error("[{}] failed to remove item with id {}, from player {}, errorcode: {}", __FUNCTION__, it.id, player->getName(), offerStatus.str());
				return;
			}
		}

		g_game().removeMoney(player, fee, 0, true);
	} else {
		uint64_t totalPrice = price * amount;
		totalPrice += fee;
		if (totalPrice > (player->getMoney() + player->getBankBalance())) {
			offerStatus << "Fee is greater than player money (buy offer)";
			return;
		}

		g_game().removeMoney(player, totalPrice, 0, true);
	}

	// Send market window again for update item stats and avoid item clone
	player->sendMarketEnter(player->getLastDepotId());

	// If there is any error, then we will send the log and block the creation of the offer to avoid clone of items
	// The player may lose the item as it will have already been removed, but will not clone
	if (!offerStatus.str().empty()) {
		if (offerStatus.str() == "The item you tried to market is not correct. Check the item again.") {
			player->sendTextMessage(MESSAGE_MARKET, offerStatus.str());
		} else {
			player->sendTextMessage(MESSAGE_MARKET, "There was an error processing your offer, please contact the administrator.");
		}
		g_logger().error("{} - Player {} had an error creating an offer on the market, error code: {}", __FUNCTION__, player->getName(), offerStatus.str());
		return;
	}

	IOMarket::createOffer(player->getGUID(), static_cast<MarketAction_t>(type), it.id, amount, price, tier, anonymous);

	// uint8_t = tier, uint64_t price
	std::map<uint8_t, uint64_t> tierAndPriceMap;
	tierAndPriceMap[tier] = price;
	auto ColorItem = itemsPriceMap.find(it.id);
	if (ColorItem == itemsPriceMap.end()) {
		itemsPriceMap[it.id] = tierAndPriceMap;
		itemsSaleCount++;
	} else if (auto priceIt = ColorItem->second.find(tier); priceIt->second < price) {
		itemsPriceMap[it.id] = tierAndPriceMap;
	}

	const MarketOfferList &buyOffers = IOMarket::getActiveOffers(MARKETACTION_BUY, it.id, tier);
	const MarketOfferList &sellOffers = IOMarket::getActiveOffers(MARKETACTION_SELL, it.id, tier);
	player->sendMarketBrowseItem(it.id, buyOffers, sellOffers, tier);

	// Exhausted for create offert in the market
	player->updateUIExhausted();
	IOLoginData::savePlayer(player);
}

void Game::playerCancelMarketOffer(uint32_t playerId, uint32_t timestamp, uint16_t counter) {
	std::shared_ptr<Player> player = getPlayerByID(playerId);
	if (!player || !player->getAccount()) {
		return;
	}

	if (!player->isInMarket()) {
		return;
	}

	if (player->isUIExhausted(1000)) {
		player->sendCancelMessage(RETURNVALUE_YOUAREEXHAUSTED);
		return;
	}

	MarketOfferEx offer = IOMarket::getOfferByCounter(timestamp, counter);
	if (offer.id == 0 || offer.playerId != player->getGUID()) {
		return;
	}

	if (offer.type == MARKETACTION_BUY) {
		player->setBankBalance(player->getBankBalance() + offer.price * offer.amount);
		// Send market window again for update stats
		player->sendMarketEnter(player->getLastDepotId());
	} else {
		const ItemType &it = Item::items[offer.itemId];
		if (it.id == 0) {
			return;
		}

		if (it.id == ITEM_STORE_COIN) {
			// Do not register a transaction for coins upon cancellation
			player->getAccount()->addCoins(account::CoinType::TRANSFERABLE, offer.amount, "");
		} else if (it.stackable) {
			uint16_t tmpAmount = offer.amount;
			while (tmpAmount > 0) {
				int32_t stackCount = std::min<int32_t>(it.stackSize, tmpAmount);
				std::shared_ptr<Item> item = Item::CreateItem(it.id, stackCount);
				if (internalAddItem(player->getInbox(), item, INDEX_WHEREEVER, FLAG_NOLIMIT) != RETURNVALUE_NOERROR) {
					break;
				}

				if (offer.tier > 0) {
					item->setAttribute(ItemAttribute_t::TIER, offer.tier);
				}

				tmpAmount -= stackCount;
			}
		} else {
			int32_t subType;
			if (it.charges != 0) {
				subType = it.charges;
			} else {
				subType = -1;
			}

			for (uint16_t i = 0; i < offer.amount; ++i) {
				std::shared_ptr<Item> item = Item::CreateItem(it.id, subType);
				if (internalAddItem(player->getInbox(), item, INDEX_WHEREEVER, FLAG_NOLIMIT) != RETURNVALUE_NOERROR) {
					break;
				}

				if (offer.tier > 0) {
					item->setAttribute(ItemAttribute_t::TIER, offer.tier);
				}
			}
		}
	}

	IOMarket::moveOfferToHistory(offer.id, OFFERSTATE_CANCELLED);

	offer.amount = 0;
	offer.timestamp += g_configManager().getNumber(MARKET_OFFER_DURATION);
	player->sendMarketCancelOffer(offer);
	// Send market window again for update stats
	player->sendMarketEnter(player->getLastDepotId());
	// Exhausted for cancel offer in the market
	player->updateUIExhausted();
	IOLoginData::savePlayer(player);
}

void Game::playerAcceptMarketOffer(uint32_t playerId, uint32_t timestamp, uint16_t counter, uint16_t amount) {
	std::ostringstream offerStatus;
	std::shared_ptr<Player> player = getPlayerByID(playerId);
	if (!player || !player->getAccount()) {
		offerStatus << "Failed to load player";
		return;
	}

	if (!player->isInMarket()) {
		offerStatus << "Failed to load market";
		return;
	}

	if (player->isUIExhausted(1000)) {
		player->sendCancelMessage(RETURNVALUE_YOUAREEXHAUSTED);
		return;
	}

	MarketOfferEx offer = IOMarket::getOfferByCounter(timestamp, counter);
	if (offer.id == 0) {
		offerStatus << "Failed to load offer id";
		return;
	}

	const ItemType &it = Item::items[offer.itemId];
	if (it.id == 0) {
		offerStatus << "Failed to load item id";
		return;
	}

	if (amount == 0 || !it.stackable && amount > 2000 || it.stackable && amount > 64000 || amount > offer.amount) {
		offerStatus << "Invalid offer amount " << amount << " for player " << player->getName();
		return;
	}

	uint64_t totalPrice = offer.price * amount;

	// The player has an offer to by something and someone is going to sell to item type
	// so the market action is 'buy' as who created the offer is buying.
	if (offer.type == MARKETACTION_BUY) {
		std::shared_ptr<DepotLocker> depotLocker = player->getDepotLocker(player->getLastDepotId());
		if (depotLocker == nullptr) {
			offerStatus << "Depot locker is nullptr";
			return;
		}

		std::shared_ptr<Player> buyerPlayer = getPlayerByGUID(offer.playerId);
		if (!buyerPlayer) {
			buyerPlayer = std::make_shared<Player>(nullptr);
			if (!IOLoginData::loadPlayerById(buyerPlayer, offer.playerId)) {
				offerStatus << "Failed to load buyer player " << player->getName();
				return;
			}
		}

		if (!buyerPlayer->getAccount()) {
			player->sendTextMessage(MESSAGE_MARKET, "Cannot accept offer.");
			return;
		}

		if (player == buyerPlayer || player->getAccount() == buyerPlayer->getAccount()) {
			player->sendTextMessage(MESSAGE_MARKET, "You cannot accept your own offer.");
			return;
		}

		if (it.id == ITEM_STORE_COIN) {
			auto [transferableCoins, error] = player->getAccount()->getCoins(account::CoinType::TRANSFERABLE);

			if (error != account::ERROR_NO) {
				offerStatus << "Failed to load transferable coins for player " << player->getName();
				return;
			}

			if (amount > transferableCoins) {
				offerStatus << "Amount is greater than coins";
				return;
			}

			player->getAccount()->removeCoins(
				account::CoinType::TRANSFERABLE,
				amount,
				"Sold on Market"
			);
		} else {
			if (!removeOfferItems(player, depotLocker, it, amount, offer.tier, offerStatus)) {
				g_logger().error("[{}] failed to remove item with id {}, from player {}, errorcode: {}", __FUNCTION__, it.id, player->getName(), offerStatus.str());
				return;
			}
		}

		// If there is any error, then we will send the log and block the creation of the offer to avoid clone of items
		// The player may lose the item as it will have already been removed, but will not clone
		if (!offerStatus.str().empty()) {
			if (offerStatus.str() == "The item you tried to market is not correct. Check the item again.") {
				player->sendTextMessage(MESSAGE_MARKET, offerStatus.str());
			} else {
				player->sendTextMessage(MESSAGE_MARKET, "There was an error processing your offer, please contact the administrator.");
			}
			g_logger().error("{} - Player {} had an error creating an offer on the market, error code: {}", __FUNCTION__, player->getName(), offerStatus.str());
			player->sendMarketEnter(player->getLastDepotId());
			return;
		}

		player->setBankBalance(player->getBankBalance() + totalPrice);

		if (it.id == ITEM_STORE_COIN) {
			buyerPlayer->getAccount()->addCoins(account::CoinType::TRANSFERABLE, amount, "Purchased on Market");
		} else if (it.stackable) {
			uint16_t tmpAmount = amount;
			while (tmpAmount > 0) {
				uint16_t stackCount = std::min<uint16_t>(it.stackSize, tmpAmount);
				std::shared_ptr<Item> item = Item::CreateItem(it.id, stackCount);
				if (internalAddItem(buyerPlayer->getInbox(), item, INDEX_WHEREEVER, FLAG_NOLIMIT) != RETURNVALUE_NOERROR) {
					offerStatus << "Failed to add player inbox stackable item for buy offer for player " << player->getName();

					break;
				}

				if (offer.tier > 0) {
					item->setAttribute(ItemAttribute_t::TIER, offer.tier);
				}

				tmpAmount -= stackCount;
			}
		} else {
			int32_t subType;
			if (it.charges != 0) {
				subType = it.charges;
			} else {
				subType = -1;
			}

			for (uint16_t i = 0; i < amount; ++i) {
				std::shared_ptr<Item> item = Item::CreateItem(it.id, subType);
				if (internalAddItem(buyerPlayer->getInbox(), item, INDEX_WHEREEVER, FLAG_NOLIMIT) != RETURNVALUE_NOERROR) {
					offerStatus << "Failed to add player inbox item for buy offer for player " << player->getName();

					break;
				}

				if (offer.tier > 0) {
					item->setAttribute(ItemAttribute_t::TIER, offer.tier);
				}
			}
		}

		if (buyerPlayer->isOffline()) {
			IOLoginData::savePlayer(buyerPlayer);
		}
	} else if (offer.type == MARKETACTION_SELL) {
		std::shared_ptr<Player> sellerPlayer = getPlayerByGUID(offer.playerId);
		if (!sellerPlayer) {
			sellerPlayer = std::make_shared<Player>(nullptr);
			if (!IOLoginData::loadPlayerById(sellerPlayer, offer.playerId)) {
				offerStatus << "Failed to load seller player";

				return;
			}
		}

		if (player == sellerPlayer || player->getAccount() == sellerPlayer->getAccount()) {
			player->sendTextMessage(MESSAGE_MARKET, "You cannot accept your own offer.");
			return;
		}

		if (totalPrice > (player->getBankBalance() + player->getMoney())) {
			return;
		}

		// Have enough money on the bank
		if (totalPrice <= player->getBankBalance()) {
			player->setBankBalance(player->getBankBalance() - totalPrice);
		} else {
			uint64_t remainsPrice = 0;
			remainsPrice = totalPrice - player->getBankBalance();
			player->setBankBalance(0);
			g_game().removeMoney(player, remainsPrice);
		}

		if (it.id == ITEM_STORE_COIN) {
			player->getAccount()->addCoins(account::CoinType::TRANSFERABLE, amount, "Purchased on Market");
		} else if (it.stackable) {
			uint16_t tmpAmount = amount;
			while (tmpAmount > 0) {
				uint16_t stackCount = std::min<uint16_t>(it.stackSize, tmpAmount);
				std::shared_ptr<Item> item = Item::CreateItem(it.id, stackCount);
				if (
					// Init-statement
					auto ret = internalAddItem(player->getInbox(), item, INDEX_WHEREEVER, FLAG_NOLIMIT);
					// Condition
					ret != RETURNVALUE_NOERROR
				) {
					g_logger().error("{} - Create offer internal add item error code: {}", __FUNCTION__, getReturnMessage(ret));
					offerStatus << "Failed to add inbox stackable item for sell offer for player " << player->getName();

					break;
				}

				if (offer.tier > 0) {
					item->setAttribute(ItemAttribute_t::TIER, offer.tier);
				}

				tmpAmount -= stackCount;
			}
		} else {
			int32_t subType;
			if (it.charges != 0) {
				subType = it.charges;
			} else {
				subType = -1;
			}

			for (uint16_t i = 0; i < amount; ++i) {
				std::shared_ptr<Item> item = Item::CreateItem(it.id, subType);
				if (
					// Init-statement
					auto ret = internalAddItem(player->getInbox(), item, INDEX_WHEREEVER, FLAG_NOLIMIT);
					// Condition
					ret != RETURNVALUE_NOERROR
				) {
					offerStatus << "Failed to add inbox item for sell offer for player " << player->getName();

					break;
				}

				if (offer.tier > 0) {
					item->setAttribute(ItemAttribute_t::TIER, offer.tier);
				}
			}
		}

		sellerPlayer->setBankBalance(sellerPlayer->getBankBalance() + totalPrice);
		if (it.id == ITEM_STORE_COIN) {
			sellerPlayer->getAccount()->registerCoinTransaction(account::CoinTransactionType::REMOVE, account::CoinType::TRANSFERABLE, amount, "Sold on Market");
		}

		if (it.id != ITEM_STORE_COIN) {
			player->onReceiveMail();
		}

		if (sellerPlayer->isOffline()) {
			IOLoginData::savePlayer(sellerPlayer);
		}
	}

	// Send market window again for update item stats and avoid item clone
	player->sendMarketEnter(player->getLastDepotId());

	if (!offerStatus.str().empty()) {
		player->sendTextMessage(MESSAGE_MARKET, "There was an error processing your offer, please contact the administrator.");
		g_logger().error("{} - Player {} had an error accepting an offer on the market, error code: {}", __FUNCTION__, player->getName(), offerStatus.str());
		return;
	}

	const int32_t marketOfferDuration = g_configManager().getNumber(MARKET_OFFER_DURATION);

	IOMarket::appendHistory(player->getGUID(), (offer.type == MARKETACTION_BUY ? MARKETACTION_SELL : MARKETACTION_BUY), offer.itemId, amount, offer.price, time(nullptr), offer.tier, OFFERSTATE_ACCEPTEDEX);

	IOMarket::appendHistory(offer.playerId, offer.type, offer.itemId, amount, offer.price, time(nullptr), offer.tier, OFFERSTATE_ACCEPTED);

	offer.amount -= amount;

	if (offer.amount == 0) {
		IOMarket::deleteOffer(offer.id);
	} else {
		IOMarket::acceptOffer(offer.id, amount);
	}

	offer.timestamp += marketOfferDuration;
	player->sendMarketAcceptOffer(offer);
	// Exhausted for accept offer in the market
	player->updateUIExhausted();
	IOLoginData::savePlayer(player);
}

void Game::parsePlayerExtendedOpcode(uint32_t playerId, uint8_t opcode, const std::string &buffer) {
	std::shared_ptr<Player> player = getPlayerByID(playerId);
	if (!player) {
		return;
	}

	for (const auto creatureEvent : player->getCreatureEvents(CREATURE_EVENT_EXTENDED_OPCODE)) {
		creatureEvent->executeExtendedOpcode(player, opcode, buffer);
	}
}

void Game::forceRemoveCondition(uint32_t creatureId, ConditionType_t conditionType, ConditionId_t conditionId) {
	std::shared_ptr<Creature> creature = getCreatureByID(creatureId);
	if (!creature) {
		return;
	}

	creature->removeCondition(conditionType, conditionId, true);
}

void Game::sendOfflineTrainingDialog(std::shared_ptr<Player> player) {
	if (!player) {
		return;
	}

	if (!player->hasModalWindowOpen(offlineTrainingWindow.id)) {
		player->sendModalWindow(offlineTrainingWindow);
	}
}

void Game::playerAnswerModalWindow(uint32_t playerId, uint32_t modalWindowId, uint8_t button, uint8_t choice) {
	std::shared_ptr<Player> player = getPlayerByID(playerId);
	if (!player) {
		return;
	}

	if (!player->hasModalWindowOpen(modalWindowId)) {
		return;
	}

	player->onModalWindowHandled(modalWindowId);

	// offline training, hardcoded
	if (modalWindowId == std::numeric_limits<uint32_t>::max()) {
		if (button == 1) {
			if (choice == SKILL_SWORD || choice == SKILL_AXE || choice == SKILL_CLUB || choice == SKILL_DISTANCE || choice == SKILL_MAGLEVEL) {
				auto bedItem = player->getBedItem();
				if (bedItem && bedItem->sleep(player)) {
					player->setOfflineTrainingSkill(static_cast<int8_t>(choice));
					return;
				}
			}
		} else {
			player->sendTextMessage(MESSAGE_EVENT_ADVANCE, "Offline training aborted.");
		}

		player->setBedItem(nullptr);
	} else {
		for (const auto creatureEvent : player->getCreatureEvents(CREATURE_EVENT_MODALWINDOW)) {
			creatureEvent->executeModalWindow(player, modalWindowId, button, choice);
		}
	}
}

void Game::playerForgeFuseItems(uint32_t playerId, uint16_t itemId, uint8_t tier, bool usedCore, bool reduceTierLoss) {
	std::shared_ptr<Player> player = getPlayerByID(playerId);
	if (!player) {
		return;
	}

	if (player->isUIExhausted()) {
		player->sendCancelMessage(RETURNVALUE_YOUAREEXHAUSTED);
		return;
	}

	player->updateUIExhausted();

	uint8_t coreCount = (usedCore ? 1 : 0) + (reduceTierLoss ? 1 : 0);
	auto baseSuccess = static_cast<uint8_t>(g_configManager().getNumber(FORGE_BASE_SUCCESS_RATE));
	auto bonusSuccess = static_cast<uint8_t>(g_configManager().getNumber(FORGE_BASE_SUCCESS_RATE) + g_configManager().getNumber(FORGE_BONUS_SUCCESS_RATE));
	auto roll = static_cast<uint8_t>(uniform_random(1, 100)) <= (usedCore ? bonusSuccess : baseSuccess);
	bool success = roll ? true : false;

	auto chance = uniform_random(0, 10000);
	uint8_t bonus = forgeBonus(chance);

	player->forgeFuseItems(itemId, tier, success, reduceTierLoss, bonus, coreCount);
}

void Game::playerForgeTransferItemTier(uint32_t playerId, uint16_t donorItemId, uint8_t tier, uint16_t receiveItemId) {
	std::shared_ptr<Player> player = getPlayerByID(playerId);
	if (!player) {
		return;
	}

	player->forgeTransferItemTier(donorItemId, tier, receiveItemId);
}

void Game::playerForgeResourceConversion(uint32_t playerId, uint8_t action) {
	std::shared_ptr<Player> player = getPlayerByID(playerId);
	if (!player) {
		return;
	}

	if (player->isUIExhausted()) {
		player->sendCancelMessage(RETURNVALUE_YOUAREEXHAUSTED);
		return;
	}

	player->updateUIExhausted();
	player->forgeResourceConversion(action);
}

void Game::playerBrowseForgeHistory(uint32_t playerId, uint8_t page) {
	std::shared_ptr<Player> player = getPlayerByID(playerId);
	if (!player) {
		return;
	}

	if (player->isUIExhausted()) {
		player->sendCancelMessage(RETURNVALUE_YOUAREEXHAUSTED);
		return;
	}

	player->updateUIExhausted();
	player->forgeHistory(page);
}

void Game::playerBosstiarySlot(uint32_t playerId, uint8_t slotId, uint32_t selectedBossId) {
	std::shared_ptr<Player> player = getPlayerByID(playerId);
	if (!player) {
		return;
	}

	if (player->isUIExhausted()) {
		player->sendCancelMessage(RETURNVALUE_YOUAREEXHAUSTED);
		return;
	}

	player->updateUIExhausted();

	uint32_t bossIdSlot = player->getSlotBossId(slotId);

	if (uint32_t boostedBossId = g_ioBosstiary().getBoostedBossId();
		selectedBossId == 0 && bossIdSlot != boostedBossId) {
		uint8_t removeTimes = player->getRemoveTimes();
		uint32_t removePrice = g_ioBosstiary().calculteRemoveBoss(removeTimes);
		g_game().removeMoney(player, removePrice, 0, true);
		player->addRemoveTime();
	}

	player->setSlotBossId(slotId, selectedBossId);
}

void Game::playerSetMonsterPodium(uint32_t playerId, uint32_t monsterRaceId, const Position &pos, uint8_t stackPos, const uint16_t itemId, uint8_t direction, const std::pair<uint8_t, uint8_t> &podiumAndMonsterVisible) {
	std::shared_ptr<Player> player = getPlayerByID(playerId);
	if (!player || pos.x == 0xFFFF) {
		return;
	}

	std::shared_ptr<Thing> thing = internalGetThing(player, pos, stackPos, itemId, STACKPOS_TOPDOWN_ITEM);
	if (!thing) {
		return;
	}

	std::shared_ptr<Item> item = thing->getItem();
	if (!item || item->getID() != itemId || !item->isPodium() || item->hasAttribute(ItemAttribute_t::UNIQUEID)) {
		player->sendCancelMessage(RETURNVALUE_NOTPOSSIBLE);
		return;
	}

	const auto tile = item->getParent() ? item->getParent()->getTile() : nullptr;
	if (!tile) {
		player->sendCancelMessage(RETURNVALUE_NOTPOSSIBLE);
		return;
	}

	if (!Position::areInRange<1, 1, 0>(pos, player->getPosition())) {
		if (std::forward_list<Direction> listDir;
			player->getPathTo(pos, listDir, 0, 1, true, false)) {
			g_dispatcher().addTask(std::bind_front(&Game::playerAutoWalk, this, player->getID(), listDir), "Game::playerAutoWalk");
			std::shared_ptr<Task> task = createPlayerTask(400, std::bind_front(&Game::playerBrowseField, this, playerId, pos), "Game::playerBrowseField");
			player->setNextWalkActionTask(task);
		} else {
			player->sendCancelMessage(RETURNVALUE_THEREISNOWAY);
		}
		return;
	}

	if (g_configManager().getBoolean(ONLY_INVITED_CAN_MOVE_HOUSE_ITEMS) && !InternalGame::playerCanUseItemOnHouseTile(player, item)) {
		player->sendCancelMessage(RETURNVALUE_NOTPOSSIBLE);
		return;
	}

	if (monsterRaceId != 0) {
		item->setCustomAttribute("PodiumMonsterRaceId", static_cast<int64_t>(monsterRaceId));
	} else if (auto podiumMonsterRace = item->getCustomAttribute("PodiumMonsterRaceId")) {
		monsterRaceId = static_cast<uint32_t>(podiumMonsterRace->getInteger());
	}

	const auto mType = g_monsters().getMonsterTypeByRaceId(static_cast<uint16_t>(monsterRaceId), itemId == ITEM_PODIUM_OF_VIGOUR);
	if (!mType) {
		player->sendCancelMessage(RETURNVALUE_CONTACTADMINISTRATOR);
		g_logger().error("[{}] player {} is trying to add invalid monster to podium {}", __FUNCTION__, player->getName(), item->getName());
		return;
	}

	const auto [podiumVisible, monsterVisible] = podiumAndMonsterVisible;
	bool changeTentuglyName = false;
	if (auto monsterOutfit = mType->info.outfit;
		(monsterOutfit.lookType != 0 || monsterOutfit.lookTypeEx != 0) && monsterVisible) {
		// "Tantugly's Head" boss have to send other looktype to the podium
		if (monsterOutfit.lookTypeEx == 35105) {
			monsterOutfit.lookTypeEx = 39003;
			changeTentuglyName = true;
		}
		item->setCustomAttribute("LookTypeEx", static_cast<int64_t>(monsterOutfit.lookTypeEx));
		item->setCustomAttribute("LookType", static_cast<int64_t>(monsterOutfit.lookType));
		item->setCustomAttribute("LookHead", static_cast<int64_t>(monsterOutfit.lookHead));
		item->setCustomAttribute("LookBody", static_cast<int64_t>(monsterOutfit.lookBody));
		item->setCustomAttribute("LookLegs", static_cast<int64_t>(monsterOutfit.lookLegs));
		item->setCustomAttribute("LookFeet", static_cast<int64_t>(monsterOutfit.lookFeet));
		item->setCustomAttribute("LookAddons", static_cast<int64_t>(monsterOutfit.lookAddons));
	} else {
		item->removeCustomAttribute("LookType");
	}

	item->setCustomAttribute("PodiumVisible", static_cast<int64_t>(podiumVisible));
	item->setCustomAttribute("LookDirection", static_cast<int64_t>(direction));
	item->setCustomAttribute("MonsterVisible", static_cast<int64_t>(monsterVisible));

	// Change Podium name
	if (monsterVisible) {
		std::ostringstream name;
		item->removeAttribute(ItemAttribute_t::NAME);
		name << item->getName() << " displaying ";
		if (changeTentuglyName) {
			name << "Tentugly";
		} else {
			name << mType->name;
		}
		item->setAttribute(ItemAttribute_t::NAME, name.str());
	} else {
		item->removeAttribute(ItemAttribute_t::NAME);
	}

	SpectatorHashSet spectators;
	g_game().map.getSpectators(spectators, pos, true);

	// Send to client
	for (auto spectator : spectators) {
		if (auto tmpPlayer = spectator->getPlayer()) {
			tmpPlayer->sendUpdateTileItem(tile, pos, item);
		}
	}
}

void Game::playerRotatePodium(uint32_t playerId, const Position &pos, uint8_t stackPos, const uint16_t itemId) {
	std::shared_ptr<Player> player = getPlayerByID(playerId);
	if (!player) {
		return;
	}

	std::shared_ptr<Thing> thing = internalGetThing(player, pos, stackPos, itemId, STACKPOS_TOPDOWN_ITEM);
	if (!thing) {
		return;
	}

	std::shared_ptr<Item> item = thing->getItem();
	if (!item || item->getID() != itemId || item->hasAttribute(ItemAttribute_t::UNIQUEID)) {
		player->sendCancelMessage(RETURNVALUE_NOTPOSSIBLE);
		return;
	}

	if (pos.x != 0xFFFF && !Position::areInRange<1, 1, 0>(pos, player->getPosition())) {
		if (std::forward_list<Direction> listDir;
			player->getPathTo(pos, listDir, 0, 1, true, true)) {
			g_dispatcher().addTask(std::bind_front(&Game::playerAutoWalk, this, player->getID(), listDir), "Game::playerAutoWalk");

			std::shared_ptr<Task> task = createPlayerTask(400, std::bind_front(&Game::playerRotatePodium, this, playerId, pos, stackPos, itemId), "Game::playerRotatePodium");
			player->setNextWalkActionTask(task);
		} else {
			player->sendCancelMessage(RETURNVALUE_THEREISNOWAY);
		}
		return;
	}

	if (g_configManager().getBoolean(ONLY_INVITED_CAN_MOVE_HOUSE_ITEMS) && !InternalGame::playerCanUseItemOnHouseTile(player, item)) {
		player->sendCancelMessage(RETURNVALUE_NOTPOSSIBLE);
		return;
	}

	auto podiumRaceIdAttribute = item->getCustomAttribute("PodiumMonsterRaceId");
	auto lookDirection = item->getCustomAttribute("LookDirection");
	auto podiumVisible = item->getCustomAttribute("PodiumVisible");
	auto monsterVisible = item->getCustomAttribute("MonsterVisible");

	auto podiumRaceId = podiumRaceIdAttribute ? static_cast<uint16_t>(podiumRaceIdAttribute->getInteger()) : 0;
	uint8_t directionValue;
	if (lookDirection) {
		directionValue = static_cast<uint8_t>(lookDirection->getInteger() >= 3 ? 0 : lookDirection->getInteger() + 1);
	} else {
		directionValue = 2;
	}
	auto isPodiumVisible = podiumVisible ? static_cast<bool>(podiumVisible->getInteger()) : false;
	bool isMonsterVisible = monsterVisible ? static_cast<bool>(monsterVisible->getInteger()) : false;

	// Rotate monster podium (bestiary or bosstiary) to the new direction
	bool isPodiumOfRenown = itemId == ITEM_PODIUM_OF_RENOWN1 || itemId == ITEM_PODIUM_OF_RENOWN2;
	if (!isPodiumOfRenown) {
		auto lookTypeExAttribute = item->getCustomAttribute("LookTypeEx");
		if (!isMonsterVisible || podiumRaceId == 0 || lookTypeExAttribute && lookTypeExAttribute->getInteger() == 39003) {
			player->sendCancelMessage(RETURNVALUE_NOTPOSSIBLE);
			return;
		}

		playerSetMonsterPodium(playerId, podiumRaceId, pos, stackPos, itemId, directionValue, std::make_pair(isPodiumVisible, isMonsterVisible));
		return;
	}

	// We retrieve the outfit information to be able to rotate the podium of renown in the new direction
	Outfit_t newOutfit;
	newOutfit.lookType = InternalGame::getCustomAttributeValue<uint16_t>(item, "LookType");
	newOutfit.lookAddons = InternalGame::getCustomAttributeValue<uint8_t>(item, "LookAddons");
	newOutfit.lookHead = InternalGame::getCustomAttributeValue<uint8_t>(item, "LookHead");
	newOutfit.lookBody = InternalGame::getCustomAttributeValue<uint8_t>(item, "LookBody");
	newOutfit.lookLegs = InternalGame::getCustomAttributeValue<uint8_t>(item, "LookLegs");
	newOutfit.lookFeet = InternalGame::getCustomAttributeValue<uint8_t>(item, "LookFeet");

	newOutfit.lookMount = InternalGame::getCustomAttributeValue<uint16_t>(item, "LookMount");
	newOutfit.lookMountHead = InternalGame::getCustomAttributeValue<uint8_t>(item, "LookMountHead");
	newOutfit.lookMountBody = InternalGame::getCustomAttributeValue<uint8_t>(item, "LookMountBody");
	newOutfit.lookMountLegs = InternalGame::getCustomAttributeValue<uint8_t>(item, "LookMountLegs");
	newOutfit.lookMountFeet = InternalGame::getCustomAttributeValue<uint8_t>(item, "LookMountFeet");
	if (newOutfit.lookType == 0 && newOutfit.lookMount == 0) {
		player->sendCancelMessage(RETURNVALUE_NOTPOSSIBLE);
		return;
	}

	playerSetShowOffSocket(player->getID(), newOutfit, pos, stackPos, itemId, isPodiumVisible, directionValue);
}

void Game::playerRequestInventoryImbuements(uint32_t playerId, bool isTrackerOpen) {
	std::shared_ptr<Player> player = getPlayerByID(playerId);
	if (!player || player->isRemoved()) {
		return;
	}

	player->imbuementTrackerWindowOpen = isTrackerOpen;
	if (!player->imbuementTrackerWindowOpen) {
		return;
	}

	std::map<Slots_t, std::shared_ptr<Item>> itemsWithImbueSlotMap;
	for (uint8_t inventorySlot = CONST_SLOT_FIRST; inventorySlot <= CONST_SLOT_LAST; ++inventorySlot) {
		auto item = player->getInventoryItem(static_cast<Slots_t>(inventorySlot));
		if (!item) {
			continue;
		}

		uint8_t imbuementSlot = item->getImbuementSlot();
		for (uint8_t slot = 0; slot < imbuementSlot; slot++) {
			ImbuementInfo imbuementInfo;
			if (!item->getImbuementInfo(slot, &imbuementInfo)) {
				continue;
			}
		}

		itemsWithImbueSlotMap[static_cast<Slots_t>(inventorySlot)] = item;
	}

	player->sendInventoryImbuements(itemsWithImbueSlotMap);
}

void Game::playerOpenWheel(uint32_t playerId, uint32_t ownerId) {
	std::shared_ptr<Player> player = getPlayerByID(playerId);
	if (!player) {
		return;
	}

	if (playerId != ownerId) {
		g_logger().error("[{}] player {} is trying to open wheel of another player", __FUNCTION__, player->getName());
		return;
	}

	if (player->isUIExhausted()) {
		player->sendCancelMessage(RETURNVALUE_YOUAREEXHAUSTED);
		return;
	}

	player->wheel()->sendOpenWheelWindow(ownerId);
	player->updateUIExhausted();
}

void Game::playerSaveWheel(uint32_t playerId, NetworkMessage &msg) {
	std::shared_ptr<Player> player = getPlayerByID(playerId);
	if (!player) {
		return;
	}

	if (player->isUIExhausted()) {
		player->sendCancelMessage(RETURNVALUE_YOUAREEXHAUSTED);
		return;
	}

	player->wheel()->saveSlotPointsOnPressSaveButton(msg);
	player->updateUIExhausted();
}

/* Player Methods end
********************/

void Game::updatePlayerSaleItems(uint32_t playerId) {
	std::shared_ptr<Player> player = getPlayerByID(playerId);
	if (!player) {
		return;
	}

	std::map<uint16_t, uint16_t> inventoryMap;
	player->sendSaleItemList(player->getAllSaleItemIdAndCount(inventoryMap));
	player->setScheduledSaleUpdate(false);
}

void Game::addPlayer(std::shared_ptr<Player> player) {
	const std::string &lowercase_name = asLowerCaseString(player->getName());
	mappedPlayerNames[lowercase_name] = player;
	wildcardTree.insert(lowercase_name);
	players[player->getID()] = player;
}

void Game::removePlayer(std::shared_ptr<Player> player) {
	const std::string &lowercase_name = asLowerCaseString(player->getName());
	mappedPlayerNames.erase(lowercase_name);
	wildcardTree.remove(lowercase_name);
	players.erase(player->getID());
}

void Game::addNpc(std::shared_ptr<Npc> npc) {
	npcs[npc->getID()] = npc;
}

void Game::removeNpc(std::shared_ptr<Npc> npc) {
	npcs.erase(npc->getID());
}

void Game::addMonster(std::shared_ptr<Monster> monster) {
	monsters[monster->getID()] = monster;
}

void Game::removeMonster(std::shared_ptr<Monster> monster) {
	monsters.erase(monster->getID());
}

std::shared_ptr<Guild> Game::getGuild(uint32_t id, bool allowOffline /* = flase */) const {
	auto it = guilds.find(id);
	if (it == guilds.end()) {
		if (allowOffline) {
			return IOGuild::loadGuild(id);
		}
		return nullptr;
	}
	return it->second;
}

std::shared_ptr<Guild> Game::getGuildByName(const std::string &name, bool allowOffline /* = flase */) const {
	auto id = IOGuild::getGuildIdByName(name);
	auto it = guilds.find(id);
	if (it == guilds.end()) {
		if (allowOffline) {
			return IOGuild::loadGuild(id);
		}
		return nullptr;
	}
	return it->second;
}

void Game::addGuild(const std::shared_ptr<Guild> guild) {
	if (!guild) {
		return;
	}
	guilds[guild->getId()] = guild;
}

void Game::removeGuild(uint32_t guildId) {
	auto it = guilds.find(guildId);
	if (it != guilds.end()) {
		IOGuild::saveGuild(it->second);
	}
	guilds.erase(guildId);
}

void Game::internalRemoveItems(const std::vector<std::shared_ptr<Item>> &itemVector, uint32_t amount, bool stackable) {
	if (stackable) {
		for (std::shared_ptr<Item> item : itemVector) {
			if (item->getItemCount() > amount) {
				internalRemoveItem(item, amount);
				break;
			} else {
				amount -= item->getItemCount();
				internalRemoveItem(item);
			}
		}
	} else {
		for (std::shared_ptr<Item> item : itemVector) {
			internalRemoveItem(item);
		}
	}
}

std::shared_ptr<BedItem> Game::getBedBySleeper(uint32_t guid) const {
	auto it = bedSleepersMap.find(guid);
	if (it == bedSleepersMap.end()) {
		return nullptr;
	}
	return it->second;
}

void Game::setBedSleeper(std::shared_ptr<BedItem> bed, uint32_t guid) {
	bedSleepersMap[guid] = bed;
}

void Game::removeBedSleeper(uint32_t guid) {
	auto it = bedSleepersMap.find(guid);
	if (it != bedSleepersMap.end()) {
		bedSleepersMap.erase(it);
	}
}

std::shared_ptr<Item> Game::getUniqueItem(uint16_t uniqueId) {
	auto it = uniqueItems.find(uniqueId);
	if (it == uniqueItems.end()) {
		return nullptr;
	}
	return it->second;
}

bool Game::addUniqueItem(uint16_t uniqueId, std::shared_ptr<Item> item) {
	auto result = uniqueItems.emplace(uniqueId, item);
	if (!result.second) {
		g_logger().warn("Duplicate unique id: {}", uniqueId);
	}
	return result.second;
}

void Game::removeUniqueItem(uint16_t uniqueId) {
	auto it = uniqueItems.find(uniqueId);
	if (it != uniqueItems.end()) {
		uniqueItems.erase(it);
	}
}

bool Game::hasEffect(uint16_t effectId) {
	for (uint16_t i = CONST_ME_NONE; i <= CONST_ME_LAST; i++) {
		MagicEffectClasses effect = static_cast<MagicEffectClasses>(i);
		if (effect == effectId) {
			return true;
		}
	}
	return false;
}

bool Game::hasDistanceEffect(uint16_t effectId) {
	for (uint16_t i = CONST_ANI_NONE; i <= CONST_ANI_LAST; i++) {
		ShootType_t effect = static_cast<ShootType_t>(i);
		if (effect == effectId) {
			return true;
		}
	}
	return false;
}

void Game::createLuaItemsOnMap() {
	for (const auto [position, itemId] : mapLuaItemsStored) {
		std::shared_ptr<Item> item = Item::CreateItem(itemId, 1);
		if (!item) {
			g_logger().warn("[Game::createLuaItemsOnMap] - Cannot create item with id {}", itemId);
			continue;
		}

		if (position.x != 0) {
			std::shared_ptr<Tile> tile = g_game().map.getTile(position);
			if (!tile) {
				g_logger().warn("[Game::createLuaItemsOnMap] - Tile is wrong or not found position: {}", position.toString());

				continue;
			}

			// If the item already exists on the map, then ignore it and send warning
			if (g_game().findItemOfType(tile, itemId, false, -1)) {
				g_logger().warn("[Game::createLuaItemsOnMap] - Cannot create item with id {} on position {}, item already exists", itemId, position.toString());
				continue;
			}

			g_game().internalAddItem(tile, item, INDEX_WHEREEVER, FLAG_NOLIMIT);
		}
	}
}

void Game::sendUpdateCreature(std::shared_ptr<Creature> creature) {
	if (!creature) {
		return;
	}

	SpectatorHashSet spectators;
	map.getSpectators(spectators, creature->getPosition(), true);
	for (auto spectator : spectators) {
		if (const auto tmpPlayer = spectator->getPlayer()) {
			tmpPlayer->sendUpdateCreature(creature);
		}
	}
}

uint32_t Game::makeInfluencedMonster() {
	if (auto influencedLimit = g_configManager().getNumber(FORGE_INFLUENCED_CREATURES_LIMIT);
		// Condition
		forgeableMonsters.empty() || influencedMonsters.size() >= influencedLimit) {
		return 0;
	}

	if (forgeableMonsters.empty()) {
		return 0;
	}

	auto maxTries = forgeableMonsters.size();
	uint16_t tries = 0;
	std::shared_ptr<Monster> monster = nullptr;
	while (true) {
		if (tries == maxTries) {
			return 0;
		}

		tries++;

		auto random = static_cast<uint32_t>(normal_random(0, static_cast<int32_t>(forgeableMonsters.size() - 1)));
		auto monsterId = forgeableMonsters.at(random);
		monster = getMonsterByID(monsterId);
		if (monster == nullptr) {
			continue;
		}

		// Avoiding replace forgeable monster with another
		if (monster->getForgeStack() == 0) {
			auto it = std::ranges::find(forgeableMonsters.begin(), forgeableMonsters.end(), monsterId);
			if (it == forgeableMonsters.end()) {
				monster = nullptr;
				continue;
			}
			forgeableMonsters.erase(it);
			break;
		}
	}

	if (monster && monster->canBeForgeMonster()) {
		monster->setMonsterForgeClassification(ForgeClassifications_t::FORGE_INFLUENCED_MONSTER);
		monster->configureForgeSystem();
		influencedMonsters.insert(monster->getID());
		return monster->getID();
	}

	return 0;
}

uint32_t Game::makeFiendishMonster(uint32_t forgeableMonsterId /* = 0*/, bool createForgeableMonsters /* = false*/) {
	if (createForgeableMonsters) {
		forgeableMonsters.clear();
		// If the forgeable monsters haven't been created
		// Then we'll create them so they don't return in the next if (forgeableMonsters.empty())
		for (auto [monsterId, monster] : monsters) {
			auto monsterTile = monster->getTile();
			if (!monster || !monsterTile) {
				continue;
			}

			if (monster->canBeForgeMonster() && !monsterTile->hasFlag(TILESTATE_NOLOGOUT)) {
				forgeableMonsters.push_back(monster->getID());
			}
		}
		for (const auto monsterId : getFiendishMonsters()) {
			// If the fiendish is no longer on the map, we remove it from the vector
			auto monster = getMonsterByID(monsterId);
			if (!monster) {
				removeFiendishMonster(monsterId);
				continue;
			}

			// If you're trying to create a new fiendish and it's already max size, let's remove one of them
			if (getFiendishMonsters().size() >= 3) {
				monster->clearFiendishStatus();
				removeFiendishMonster(monsterId);
				break;
			}
		}
	}

	if (auto fiendishLimit = g_configManager().getNumber(FORGE_FIENDISH_CREATURES_LIMIT);
		// Condition
		forgeableMonsters.empty() || fiendishMonsters.size() >= fiendishLimit) {
		return 0;
	}

	auto maxTries = forgeableMonsters.size();
	uint16_t tries = 0;
	std::shared_ptr<Monster> monster = nullptr;
	while (true) {
		if (tries == maxTries) {
			return 0;
		}

		tries++;

		auto random = static_cast<uint32_t>(uniform_random(0, static_cast<int32_t>(forgeableMonsters.size() - 1)));
		uint32_t fiendishMonsterId = forgeableMonsterId;
		if (fiendishMonsterId == 0) {
			fiendishMonsterId = forgeableMonsters.at(random);
		}
		monster = getMonsterByID(fiendishMonsterId);
		if (monster == nullptr) {
			continue;
		}

		// Avoiding replace forgeable monster with another
		if (monster->getForgeStack() == 0) {
			auto it = std::find(forgeableMonsters.begin(), forgeableMonsters.end(), fiendishMonsterId);
			if (it == forgeableMonsters.end()) {
				monster = nullptr;
				continue;
			}
			forgeableMonsters.erase(it);
			break;
		}
	}

	// Get interval time to fiendish
	std::string saveIntervalType = g_configManager().getString(FORGE_FIENDISH_INTERVAL_TYPE);
	auto saveIntervalConfigTime = std::atoi(g_configManager().getString(FORGE_FIENDISH_INTERVAL_TIME).c_str());
	int intervalTime = 0;
	time_t timeToChangeFiendish;
	if (saveIntervalType == "second") {
		intervalTime = 1000;
		timeToChangeFiendish = 1;
	} else if (saveIntervalType == "minute") {
		intervalTime = 60 * 1000;
		timeToChangeFiendish = 60;
	} else if (saveIntervalType == "hour") {
		intervalTime = 60 * 60 * 1000;
		timeToChangeFiendish = 3600;
	} else {
		timeToChangeFiendish = 3600;
	}

	uint32_t finalTime = 0;
	if (intervalTime == 0) {
		g_logger().warn("Fiendish interval type is wrong, setting default time to 1h");
		finalTime = 3600 * 1000;
	} else {
		finalTime = static_cast<uint32_t>(saveIntervalConfigTime * intervalTime);
	}

	if (monster && monster->canBeForgeMonster()) {
		monster->setMonsterForgeClassification(ForgeClassifications_t::FORGE_FIENDISH_MONSTER);
		monster->configureForgeSystem();
		monster->setTimeToChangeFiendish(timeToChangeFiendish + getTimeNow());
		fiendishMonsters.insert(monster->getID());

		auto schedulerTask = createPlayerTask(
			finalTime,
			std::bind_front(&Game::updateFiendishMonsterStatus, this, monster->getID(), monster->getName()),
			"Game::updateFiendishMonsterStatus"
		);
		forgeMonsterEventIds[monster->getID()] = g_scheduler().addEvent(schedulerTask);
		return monster->getID();
	}

	return 0;
}

void Game::updateFiendishMonsterStatus(uint32_t monsterId, const std::string &monsterName) {
	std::shared_ptr<Monster> monster = getMonsterByID(monsterId);
	if (!monster) {
		g_logger().warn("[{}] Failed to update monster with id {} and name {}, monster not found", __FUNCTION__, monsterId, monsterName);
		return;
	}

	monster->clearFiendishStatus();
	removeFiendishMonster(monsterId, false);
	makeFiendishMonster();
}

bool Game::removeForgeMonster(uint32_t id, ForgeClassifications_t monsterForgeClassification, bool create) {
	if (monsterForgeClassification == ForgeClassifications_t::FORGE_FIENDISH_MONSTER) {
		removeFiendishMonster(id, create);
	} else if (monsterForgeClassification == ForgeClassifications_t::FORGE_INFLUENCED_MONSTER) {
		removeInfluencedMonster(id, create);
	}

	return true;
}

bool Game::removeInfluencedMonster(uint32_t id, bool create /* = false*/) {
	if (auto find = influencedMonsters.find(id);
		// Condition
		find != influencedMonsters.end()) {
		influencedMonsters.erase(find);

		if (create) {
			g_scheduler().addEvent(200 * 1000, std::bind_front(&Game::makeInfluencedMonster, this), "Game::makeInfluencedMonster");
		}
	} else {
		g_logger().warn("[Game::removeInfluencedMonster] - Failed to remove a Influenced Monster, error code: monster id not exist in the influenced monsters map");
	}
	return false;
}

bool Game::removeFiendishMonster(uint32_t id, bool create /* = true*/) {
	if (auto find = fiendishMonsters.find(id);
		// Condition
		find != fiendishMonsters.end()) {
		fiendishMonsters.erase(find);
		checkForgeEventId(id);

		if (create) {
			g_scheduler().addEvent(300 * 1000, std::bind_front(&Game::makeFiendishMonster, this, 0, false), "Game::makeFiendishMonster");
		}
	} else {
		g_logger().warn("[Game::removeFiendishMonster] - Failed to remove a Fiendish Monster, error code: monster id not exist in the fiendish monsters map");
	}

	return false;
}

void Game::updateForgeableMonsters() {
	g_scheduler().addEvent(EVENT_FORGEABLEMONSTERCHECKINTERVAL, std::bind_front(&Game::updateForgeableMonsters, this), "Game::updateForgeableMonsters");
	forgeableMonsters.clear();
	for (auto [monsterId, monster] : monsters) {
		auto monsterTile = monster->getTile();
		if (!monsterTile) {
			continue;
		}

		if (monster->canBeForgeMonster() && !monsterTile->hasFlag(TILESTATE_NOLOGOUT)) {
			forgeableMonsters.push_back(monster->getID());
		}
	}

	for (const auto monsterId : getFiendishMonsters()) {
		if (!getMonsterByID(monsterId)) {
			removeFiendishMonster(monsterId);
		}
	}

	uint32_t fiendishLimit = g_configManager().getNumber(FORGE_FIENDISH_CREATURES_LIMIT); // Fiendish Creatures limit
	if (fiendishMonsters.size() < fiendishLimit) {
		createFiendishMonsters();
	}
}

void Game::createFiendishMonsters() {
	uint32_t created = 0;
	uint32_t fiendishLimit = g_configManager().getNumber(FORGE_FIENDISH_CREATURES_LIMIT); // Fiendish Creatures limit
	while (fiendishMonsters.size() < fiendishLimit) {
		if (fiendishMonsters.size() >= fiendishLimit) {
			g_logger().warn("[{}] - Returning in creation of Fiendish, size: {}, max is: {}.", __FUNCTION__, fiendishMonsters.size(), fiendishLimit);
			break;
		}

		if (auto ret = makeFiendishMonster();
			// Condition
			ret == 0) {
			return;
		}

		created++;
	}
}

void Game::createInfluencedMonsters() {
	uint32_t created = 0;
	uint32_t influencedLimit = g_configManager().getNumber(FORGE_INFLUENCED_CREATURES_LIMIT);
	while (created < influencedLimit) {
		if (influencedMonsters.size() >= influencedLimit) {
			g_logger().warn("[{}] - Returning in creation of Influenced, size: {}, max is: {}.", __FUNCTION__, influencedMonsters.size(), influencedLimit);
			break;
		}

		if (auto ret = makeInfluencedMonster();
			// If condition
			ret == 0) {
			return;
		}

		created++;
	}
}

void Game::checkForgeEventId(uint32_t monsterId) {
	auto find = forgeMonsterEventIds.find(monsterId);
	if (find != forgeMonsterEventIds.end()) {
		g_scheduler().stopEvent(find->second);
		forgeMonsterEventIds.erase(find);
	}
}

bool Game::addInfluencedMonster(std::shared_ptr<Monster> monster) {
	if (monster && monster->canBeForgeMonster()) {
		if (auto maxInfluencedMonsters = static_cast<uint32_t>(g_configManager().getNumber(FORGE_INFLUENCED_CREATURES_LIMIT));
			// If condition
			(influencedMonsters.size() + 1) > maxInfluencedMonsters) {
			return false;
		}

		monster->setMonsterForgeClassification(ForgeClassifications_t::FORGE_INFLUENCED_MONSTER);
		monster->configureForgeSystem();
		influencedMonsters.insert(monster->getID());
		return true;
	}
	return false;
}

bool Game::addItemStoreInbox(std::shared_ptr<Player> player, uint32_t itemId) {
	std::shared_ptr<Item> decoKit = Item::CreateItem(ITEM_DECORATION_KIT, 1);
	if (!decoKit) {
		return false;
	}
	const ItemType &itemType = Item::items[itemId];
	std::string description = fmt::format("Unwrap it in your own house to create a <{}>.", itemType.name);
	decoKit->setAttribute(ItemAttribute_t::DESCRIPTION, description);
	decoKit->setCustomAttribute("unWrapId", static_cast<int64_t>(itemId));

	std::shared_ptr<Thing> thing = player->getThing(CONST_SLOT_STORE_INBOX);
	if (!thing) {
		return false;
	}

	std::shared_ptr<Item> inboxItem = thing->getItem();
	if (!inboxItem) {
		return false;
	}

	std::shared_ptr<Container> inboxContainer = inboxItem->getContainer();
	if (!inboxContainer) {
		return false;
	}

	if (internalAddItem(inboxContainer, decoKit) != RETURNVALUE_NOERROR) {
		inboxContainer->internalAddThing(decoKit);
	}

	return true;
}

void Game::addPlayerUniqueLogin(std::shared_ptr<Player> player) {
	if (!player) {
		g_logger().error("Attempted to add null player to unique player names list");
		return;
	}

	const std::string &lowercase_name = asLowerCaseString(player->getName());
	m_uniqueLoginPlayerNames[lowercase_name] = player;
}

std::shared_ptr<Player> Game::getPlayerUniqueLogin(const std::string &playerName) const {
	if (playerName.empty()) {
		g_logger().error("Attempted to get player with empty name string");
		return nullptr;
	}

	auto it = m_uniqueLoginPlayerNames.find(asLowerCaseString(playerName));
	return (it != m_uniqueLoginPlayerNames.end()) ? it->second.lock() : nullptr;
}

void Game::removePlayerUniqueLogin(const std::string &playerName) {
	if (playerName.empty()) {
		g_logger().error("Attempted to remove player with empty name string from unique player names list");
		return;
	}

	const std::string &lowercase_name = asLowerCaseString(playerName);
	m_uniqueLoginPlayerNames.erase(lowercase_name);
}

void Game::removePlayerUniqueLogin(std::shared_ptr<Player> player) {
	if (!player) {
		g_logger().error("Attempted to remove null player from unique player names list.");
		return;
	}

	const std::string &lowercaseName = asLowerCaseString(player->getName());
	m_uniqueLoginPlayerNames.erase(lowercaseName);
}

void Game::playerCheckActivity(const std::string &playerName, int interval) {
	std::shared_ptr<Player> player = getPlayerUniqueLogin(playerName);
	if (!player) {
		return;
	}

	if (player->getIP() == 0) {
		g_game().removePlayerUniqueLogin(playerName);
		IOLoginData::updateOnlineStatus(player->guid, false);
		g_logger().info("Player with name '{}' has logged out due to exited in death screen", player->getName());
		player->disconnect();
		return;
	}

	if (!player->isDead() || player->client == nullptr) {
		return;
	}

	if (!player->isAccessPlayer()) {
		player->m_deathTime += interval;
		const int32_t kickAfterMinutes = g_configManager().getNumber(KICK_AFTER_MINUTES);
		if (player->m_deathTime > (kickAfterMinutes * 60000) + 60000) {
			g_logger().info("Player with name '{}' has logged out due to inactivity after death", player->getName());
			g_game().removePlayerUniqueLogin(playerName);
			IOLoginData::updateOnlineStatus(player->guid, false);
			player->disconnect();
			return;
		}
	}

	g_scheduler().addEvent(1000, std::bind(&Game::playerCheckActivity, this, playerName, interval), "Game::playerCheckActivity");
}

void Game::playerRewardChestCollect(uint32_t playerId, const Position &pos, uint16_t itemId, uint8_t stackPos, uint32_t maxMoveItems /* = 0*/) {
	std::shared_ptr<Player> player = getPlayerByID(playerId);
	if (!player) {
		return;
	}

	std::shared_ptr<Thing> thing = internalGetThing(player, pos, stackPos, itemId, STACKPOS_FIND_THING);
	if (!thing) {
		player->sendCancelMessage(RETURNVALUE_NOTPOSSIBLE);
		return;
	}

	auto item = thing->getItem();
	if (!item || item->getID() != ITEM_REWARD_CHEST || !item->getContainer()) {
		player->sendCancelMessage(RETURNVALUE_NOTPOSSIBLE);
		return;
	}

	if (auto function = std::bind(&Game::playerRewardChestCollect, this, player->getID(), pos, itemId, stackPos, maxMoveItems);
		player->canAutoWalk(item->getPosition(), function)) {
		return;
	}

	// Updates the parent of the reward chest and reward containers to avoid memory usage after cleaning
	auto playerRewardChest = player->getRewardChest();
	if (playerRewardChest->empty()) {
		player->sendCancelMessage(RETURNVALUE_REWARDCHESTISEMPTY);
		return;
	}

	playerRewardChest->setParent(item->getContainer()->getParent()->getTile());
	for (const auto &[mapRewardId, reward] : player->rewardMap) {
		reward->setParent(playerRewardChest);
	}

	std::lock_guard<std::mutex> lock(player->quickLootMutex);

	ReturnValue returnValue = collectRewardChestItems(player, maxMoveItems);
	if (returnValue != RETURNVALUE_NOERROR) {
		player->sendCancelMessage(returnValue);
	}
}

bool Game::tryRetrieveStashItems(std::shared_ptr<Player> player, std::shared_ptr<Item> item) {
	return internalCollectLootItems(player, item, OBJECTCATEGORY_STASHRETRIEVE) == RETURNVALUE_NOERROR;
}

std::unique_ptr<IOWheel> &Game::getIOWheel() {
	return m_IOWheel;
}

const std::unique_ptr<IOWheel> &Game::getIOWheel() const {
	return m_IOWheel;
}

template <typename T>
phmap::parallel_flat_hash_set<T> setDifference(const phmap::parallel_flat_hash_set<T> &setA, const phmap::parallel_flat_hash_set<T> &setB) {
	phmap::parallel_flat_hash_set<T> setResult;
	for (const auto &elem : setA) {
		if (setB.find(elem) == setB.end()) {
			setResult.insert(elem);
		}
	}
	return setResult;
}

ReturnValue Game::beforeCreatureZoneChange(std::shared_ptr<Creature> creature, const phmap::parallel_flat_hash_set<std::shared_ptr<Zone>> &fromZones, const phmap::parallel_flat_hash_set<std::shared_ptr<Zone>> &toZones, bool force /* = false*/) const {
	if (!creature) {
		return RETURNVALUE_NOTPOSSIBLE;
	}

	// fromZones - toZones = zones that creature left
	auto zonesLeaving = setDifference(fromZones, toZones);
	// toZones - fromZones = zones that creature entered
	auto zonesEntering = setDifference(toZones, fromZones);

	if (zonesLeaving.empty() && zonesEntering.empty()) {
		return RETURNVALUE_NOERROR;
	}

	for (const auto &zone : zonesLeaving) {
		bool allowed = g_callbacks().checkCallback(EventCallback_t::zoneBeforeCreatureLeave, &EventCallback::zoneBeforeCreatureLeave, zone, creature);
		if (!force && !allowed) {
			return RETURNVALUE_NOTPOSSIBLE;
		}
	}

	for (const auto &zone : zonesEntering) {
		bool allowed = g_callbacks().checkCallback(EventCallback_t::zoneBeforeCreatureEnter, &EventCallback::zoneBeforeCreatureEnter, zone, creature);
		if (!force && !allowed) {
			return RETURNVALUE_NOTPOSSIBLE;
		}
	}
	return RETURNVALUE_NOERROR;
}

void Game::afterCreatureZoneChange(std::shared_ptr<Creature> creature, const phmap::parallel_flat_hash_set<std::shared_ptr<Zone>> &fromZones, const phmap::parallel_flat_hash_set<std::shared_ptr<Zone>> &toZones) const {
	if (!creature) {
		return;
	}

	// fromZones - toZones = zones that creature left
	auto zonesLeaving = setDifference(fromZones, toZones);
	// toZones - fromZones = zones that creature entered
	auto zonesEntering = setDifference(toZones, fromZones);

	for (const auto &zone : zonesLeaving) {
		zone->creatureRemoved(creature);
	}
	for (const auto &zone : zonesEntering) {
		zone->creatureAdded(creature);
	}

	for (const auto &zone : zonesLeaving) {
		g_callbacks().executeCallback(EventCallback_t::zoneAfterCreatureLeave, &EventCallback::zoneAfterCreatureLeave, zone, creature);
	}
	for (const auto &zone : zonesEntering) {
		g_callbacks().executeCallback(EventCallback_t::zoneAfterCreatureEnter, &EventCallback::zoneAfterCreatureEnter, zone, creature);
	}
}<|MERGE_RESOLUTION|>--- conflicted
+++ resolved
@@ -102,11 +102,7 @@
 		}
 
 		if (std::shared_ptr<HouseTile> houseTile = std::dynamic_pointer_cast<HouseTile>(itemTile)) {
-<<<<<<< HEAD
-			House* house = houseTile->getHouse();
-=======
 			const auto &house = houseTile->getHouse();
->>>>>>> e63dc63a
 			if (!house || !house->isInvited(player)) {
 				return false;
 			}
@@ -140,11 +136,7 @@
 
 		if (g_configManager().getBoolean(ONLY_INVITED_CAN_MOVE_HOUSE_ITEMS)) {
 			if (std::shared_ptr<HouseTile> houseTile = std::dynamic_pointer_cast<HouseTile>(itemTile)) {
-<<<<<<< HEAD
-				House* house = houseTile->getHouse();
-=======
 				const auto &house = houseTile->getHouse();
->>>>>>> e63dc63a
 				std::shared_ptr<Thing> targetThing = g_game().internalGetThing(player, toPos, toStackPos, toItemId, STACKPOS_FIND_THING);
 				auto targetItem = targetThing ? targetThing->getItem() : nullptr;
 				uint16_t targetId = targetItem ? targetItem->getID() : 0;
@@ -3400,11 +3392,7 @@
 
 	if (g_configManager().getBoolean(ONLY_INVITED_CAN_MOVE_HOUSE_ITEMS)) {
 		if (std::shared_ptr<HouseTile> houseTile = std::dynamic_pointer_cast<HouseTile>(item->getTile())) {
-<<<<<<< HEAD
-			House* house = houseTile->getHouse();
-=======
 			const auto &house = houseTile->getHouse();
->>>>>>> e63dc63a
 			if (house && item->getRealParent() && item->getRealParent() != player && (!house->isInvited(player) || house->getHouseAccessLevel(player) == HOUSE_GUEST)) {
 				player->sendCancelMessage(RETURNVALUE_CANNOTUSETHISOBJECT);
 				return;
@@ -3855,11 +3843,7 @@
 	addMagicEffect(pos, CONST_ME_POFF);
 }
 
-<<<<<<< HEAD
-std::shared_ptr<Item> Game::wrapItem(std::shared_ptr<Item> item, House* house) {
-=======
 std::shared_ptr<Item> Game::wrapItem(std::shared_ptr<Item> item, std::shared_ptr<House> house) {
->>>>>>> e63dc63a
 	uint16_t hiddenCharges = 0;
 	uint16_t amount = item->getItemCount();
 	if (isCaskItem(item->getID())) {
@@ -3883,11 +3867,7 @@
 	return newItem;
 }
 
-<<<<<<< HEAD
-void Game::unwrapItem(std::shared_ptr<Item> item, uint16_t unWrapId, House* house, std::shared_ptr<Player> player) {
-=======
 void Game::unwrapItem(std::shared_ptr<Item> item, uint16_t unWrapId, std::shared_ptr<House> house, std::shared_ptr<Player> player) {
->>>>>>> e63dc63a
 	auto hiddenCharges = item->getAttribute<uint16_t>(DATE);
 	const ItemType &newiType = Item::items.getItemType(unWrapId);
 	if (player != nullptr && house != nullptr && newiType.isBed() && house->getMaxBeds() > -1 && house->getBedCount() >= house->getMaxBeds()) {
@@ -4218,11 +4198,7 @@
 
 	if (g_configManager().getBoolean(ONLY_INVITED_CAN_MOVE_HOUSE_ITEMS)) {
 		if (std::shared_ptr<HouseTile> houseTile = std::dynamic_pointer_cast<HouseTile>(tradeItem->getTile())) {
-<<<<<<< HEAD
-			House* house = houseTile->getHouse();
-=======
 			const auto &house = houseTile->getHouse();
->>>>>>> e63dc63a
 			if (house && tradeItem->getRealParent() != player && (!house->isInvited(player) || house->getHouseAccessLevel(player) == HOUSE_GUEST)) {
 				player->sendCancelMessage(RETURNVALUE_NOTMOVEABLE);
 				return;
@@ -5516,11 +5492,7 @@
 	SpectatorHashSet spectators;
 	map.getSpectators(spectators, player->getPosition(), false, false, MAP_MAX_CLIENT_VIEW_PORT_X, MAP_MAX_CLIENT_VIEW_PORT_X, MAP_MAX_CLIENT_VIEW_PORT_Y, MAP_MAX_CLIENT_VIEW_PORT_Y);
 
-<<<<<<< HEAD
-	// send to client
-=======
 	// Send to client
->>>>>>> e63dc63a
 	for (auto spectator : spectators) {
 		if (auto spectatorPlayer = spectator->getPlayer()) {
 			if (!Position::areInRange<1, 1>(player->getPosition(), spectatorPlayer->getPosition())) {
@@ -5667,11 +5639,7 @@
 		spectators = (*spectatorsPtr);
 	}
 
-<<<<<<< HEAD
-	// send to client
-=======
 	// Send to client
->>>>>>> e63dc63a
 	for (auto spectator : spectators) {
 		if (auto tmpPlayer = spectator->getPlayer()) {
 			if (!ghostMode || tmpPlayer->canSeeCreature(creature)) {
@@ -5768,16 +5736,12 @@
 	SpectatorHashSet spectators;
 	map.getSpectators(spectators, creature->getPosition(), false, true);
 	for (auto spectator : spectators) {
-<<<<<<< HEAD
-		spectator->getPlayer()->sendChangeSpeed(creature, creature->getStepSpeed());
-=======
 		auto player = spectator->getPlayer();
 		if (!player) {
 			continue;
 		}
 
 		player->sendChangeSpeed(creature, creature->getStepSpeed());
->>>>>>> e63dc63a
 	}
 }
 
@@ -5788,16 +5752,12 @@
 	SpectatorHashSet spectators;
 	map.getSpectators(spectators, creature->getPosition(), false, true);
 	for (auto spectator : spectators) {
-<<<<<<< HEAD
-		spectator->getPlayer()->sendChangeSpeed(creature, creature->getStepSpeed());
-=======
 		auto player = spectator->getPlayer();
 		if (!player) {
 			continue;
 		}
 
 		player->sendChangeSpeed(creature, creature->getStepSpeed());
->>>>>>> e63dc63a
 	}
 }
 
@@ -5845,27 +5805,16 @@
 	SpectatorHashSet spectators;
 	map.getSpectators(spectators, creature->getPosition(), true, true);
 	for (auto spectator : spectators) {
-<<<<<<< HEAD
-		spectator->getPlayer()->sendCreatureChangeOutfit(creature, outfit);
-=======
 		auto player = spectator->getPlayer();
 		if (!player) {
 			continue;
 		}
 
 		player->sendCreatureChangeOutfit(creature, outfit);
->>>>>>> e63dc63a
 	}
 }
 
 void Game::internalCreatureChangeVisible(std::shared_ptr<Creature> creature, bool visible) {
-<<<<<<< HEAD
-	// send to clients
-	SpectatorHashSet spectators;
-	map.getSpectators(spectators, creature->getPosition(), true, true);
-	for (auto spectator : spectators) {
-		spectator->getPlayer()->sendCreatureChangeVisible(creature, visible);
-=======
 	// Send to clients
 	SpectatorHashSet spectators;
 	map.getSpectators(spectators, creature->getPosition(), true, true);
@@ -5876,18 +5825,10 @@
 		}
 
 		player->sendCreatureChangeVisible(creature, visible);
->>>>>>> e63dc63a
 	}
 }
 
 void Game::changeLight(std::shared_ptr<Creature> creature) {
-<<<<<<< HEAD
-	// send to clients
-	SpectatorHashSet spectators;
-	map.getSpectators(spectators, creature->getPosition(), true, true);
-	for (auto spectator : spectators) {
-		spectator->getPlayer()->sendCreatureLight(creature);
-=======
 	// Send to clients
 	SpectatorHashSet spectators;
 	map.getSpectators(spectators, creature->getPosition(), true, true);
@@ -5898,18 +5839,10 @@
 		}
 
 		player->sendCreatureLight(creature);
->>>>>>> e63dc63a
 	}
 }
 
 void Game::updateCreatureIcon(std::shared_ptr<Creature> creature) {
-<<<<<<< HEAD
-	// send to clients
-	SpectatorHashSet spectators;
-	map.getSpectators(spectators, creature->getPosition(), true, true);
-	for (auto spectator : spectators) {
-		spectator->getPlayer()->sendCreatureIcon(creature);
-=======
 	// Send to clients
 	SpectatorHashSet spectators;
 	map.getSpectators(spectators, creature->getPosition(), true, true);
@@ -5920,7 +5853,6 @@
 		}
 
 		player->sendCreatureIcon(creature);
->>>>>>> e63dc63a
 	}
 }
 
@@ -6468,10 +6400,6 @@
 			map.getSpectators(spectators, targetPos, false, true);
 			for (auto spectator : spectators) {
 				auto tmpPlayer = spectator->getPlayer();
-<<<<<<< HEAD
-
-=======
->>>>>>> e63dc63a
 				if (!tmpPlayer) {
 					continue;
 				}
@@ -6895,11 +6823,7 @@
 
 	for (std::shared_ptr<Creature> spectator : spectators) {
 		std::shared_ptr<Player> tmpPlayer = spectator->getPlayer();
-<<<<<<< HEAD
-		if (tmpPlayer->getPosition().z != targetPos.z) {
-=======
 		if (!tmpPlayer || tmpPlayer->getPosition().z != targetPos.z) {
->>>>>>> e63dc63a
 			continue;
 		}
 
@@ -7146,10 +7070,6 @@
 			map.getSpectators(spectators, targetPos, false, true);
 			for (auto spectator : spectators) {
 				auto tmpPlayer = spectator->getPlayer();
-<<<<<<< HEAD
-
-=======
->>>>>>> e63dc63a
 				if (!tmpPlayer) {
 					continue;
 				}
@@ -7249,10 +7169,6 @@
 		map.getSpectators(spectators, targetPos, false, true);
 		for (auto spectator : spectators) {
 			auto tmpPlayer = spectator->getPlayer();
-<<<<<<< HEAD
-
-=======
->>>>>>> e63dc63a
 			if (!tmpPlayer) {
 				continue;
 			}
@@ -7532,22 +7448,15 @@
 }
 
 void Game::updateCreatureWalkthrough(std::shared_ptr<Creature> creature) {
-<<<<<<< HEAD
-	// send to clients
-=======
 	// Send to clients
->>>>>>> e63dc63a
 	SpectatorHashSet spectators;
 	map.getSpectators(spectators, creature->getPosition(), true, true);
 	for (auto spectator : spectators) {
 		auto tmpPlayer = spectator->getPlayer();
-<<<<<<< HEAD
-=======
 		if (!tmpPlayer) {
 			continue;
 		}
 
->>>>>>> e63dc63a
 		tmpPlayer->sendCreatureWalkthrough(creature, tmpPlayer->canWalkthroughEx(creature));
 	}
 }
@@ -7560,16 +7469,12 @@
 	SpectatorHashSet spectators;
 	map.getSpectators(spectators, creature->getPosition(), true, true);
 	for (auto spectator : spectators) {
-<<<<<<< HEAD
-		spectator->getPlayer()->sendCreatureSkull(creature);
-=======
 		auto player = spectator->getPlayer();
 		if (!player) {
 			continue;
 		}
 
 		player->sendCreatureSkull(creature);
->>>>>>> e63dc63a
 	}
 }
 
@@ -7577,16 +7482,12 @@
 	SpectatorHashSet spectators;
 	map.getSpectators(spectators, player->getPosition(), true, true);
 	for (auto spectator : spectators) {
-<<<<<<< HEAD
-		spectator->getPlayer()->sendCreatureShield(player);
-=======
 		auto player = spectator->getPlayer();
 		if (!player) {
 			continue;
 		}
 
 		player->sendCreatureShield(player);
->>>>>>> e63dc63a
 	}
 }
 
@@ -7743,12 +7644,8 @@
 	SpectatorHashSet spectators;
 	map.getSpectators(spectators, player->getPosition(), true, true);
 	for (auto spectator : spectators) {
-<<<<<<< HEAD
-		if (!spectator || !spectator->getPlayer()) {
-=======
 		auto specPlayer = spectator->getPlayer();
 		if (!specPlayer) {
->>>>>>> e63dc63a
 			continue;
 		}
 
