/**
 * Canary - A free and open-source MMORPG server emulator
 * Copyright (©) 2019-2024 OpenTibiaBR <opentibiabr@outlook.com>
 * Repository: https://github.com/opentibiabr/canary
 * License: https://github.com/opentibiabr/canary/blob/main/LICENSE
 * Contributors: https://github.com/opentibiabr/canary/graphs/contributors
 * Website: https://docs.opentibiabr.com/
 */

#include "game/game.hpp"

#include "config/configmanager.hpp"
#include "creatures/appearance/mounts/mounts.hpp"
#include "creatures/combat/condition.hpp"
#include "creatures/combat/spells.hpp"
#include "creatures/creature.hpp"
#include "creatures/interactions/chat.hpp"
#include "creatures/monsters/monster.hpp"
#include "creatures/monsters/monsters.hpp"
#include "creatures/npcs/npc.hpp"
#include "creatures/players/achievement/player_achievement.hpp"
#include "creatures/players/cyclopedia/player_badge.hpp"
#include "creatures/players/cyclopedia/player_cyclopedia.hpp"
#include "creatures/players/grouping/party.hpp"
#include "creatures/players/grouping/team_finder.hpp"
#include "creatures/players/highscore_category.hpp"
#include "creatures/players/imbuements/imbuements.hpp"
#include "creatures/players/player.hpp"
#include "creatures/players/vip/player_vip.hpp"
#include "creatures/players/wheel/player_wheel.hpp"
#include "enums/player_wheel.hpp"
#include "database/databasetasks.hpp"
#include "game/scheduling/dispatcher.hpp"
#include "game/scheduling/save_manager.hpp"
#include "game/zones/zone.hpp"
#include "io/io_bosstiary.hpp"
#include "io/io_wheel.hpp"
#include "io/iobestiary.hpp"
#include "io/ioguild.hpp"
#include "io/iologindata.hpp"
#include "io/iomarket.hpp"
#include "io/ioprey.hpp"
#include "items/bed.hpp"
#include "items/containers/inbox/inbox.hpp"
#include "items/containers/rewards/reward.hpp"
#include "items/containers/rewards/rewardchest.hpp"
#include "items/items.hpp"
#include "items/items_classification.hpp"
#include "lua/callbacks/event_callback.hpp"
#include "lua/callbacks/events_callbacks.hpp"
#include "lua/creature/actions.hpp"
#include "lua/creature/creatureevent.hpp"
#include "lua/creature/events.hpp"
#include "lua/creature/talkaction.hpp"
#include "lua/global/globalevent.hpp"
#include "lua/scripts/lua_environment.hpp"
#include "map/spectators.hpp"
#include "server/network/protocol/protocollogin.hpp"
#include "server/network/protocol/protocolstatus.hpp"
#include "server/network/protocol/protocolgame.hpp"
#include "server/network/webhook/webhook.hpp"
#include "server/server.hpp"
#include "utils/tools.hpp"
#include "utils/wildcardtree.hpp"
#include "creatures/players/vocations/vocation.hpp"

#include "enums/account_coins.hpp"
#include "enums/account_errors.hpp"
#include "enums/account_group_type.hpp"
#include "enums/account_type.hpp"
#include "enums/object_category.hpp"

#include <appearances.pb.h>

std::vector<std::weak_ptr<Creature>> checkCreatureLists[EVENT_CREATURECOUNT];

namespace InternalGame {
	void sendBlockEffect(BlockType_t blockType, CombatType_t combatType, const Position &targetPos, const std::shared_ptr<Creature> &source) {
		if (blockType == BLOCK_DEFENSE) {
			g_game().addMagicEffect(targetPos, CONST_ME_POFF);
		} else if (blockType == BLOCK_ARMOR) {
			g_game().addMagicEffect(targetPos, CONST_ME_BLOCKHIT);
		} else if (blockType == BLOCK_DODGE) {
			g_game().addMagicEffect(targetPos, CONST_ME_DODGE);
		} else if (blockType == BLOCK_IMMUNITY) {
			uint8_t hitEffect = 0;
			switch (combatType) {
				case COMBAT_UNDEFINEDDAMAGE: {
					return;
				}
				case COMBAT_ENERGYDAMAGE:
				case COMBAT_FIREDAMAGE:
				case COMBAT_PHYSICALDAMAGE:
				case COMBAT_ICEDAMAGE:
				case COMBAT_DEATHDAMAGE: {
					hitEffect = CONST_ME_BLOCKHIT;
					break;
				}
				case COMBAT_EARTHDAMAGE: {
					hitEffect = CONST_ME_GREEN_RINGS;
					break;
				}
				case COMBAT_HOLYDAMAGE: {
					hitEffect = CONST_ME_HOLYDAMAGE;
					break;
				}
				default: {
					hitEffect = CONST_ME_POFF;
					break;
				}
			}
			g_game().addMagicEffect(targetPos, hitEffect);
		}

		if (blockType != BLOCK_NONE) {
			g_game().sendSingleSoundEffect(targetPos, SoundEffect_t::NO_DAMAGE, source);
		}
	}

	bool playerCanUseItemOnHouseTile(const std::shared_ptr<Player> &player, const std::shared_ptr<Item> &item) {
		if (!player || !item) {
			return false;
		}

		auto itemTile = item->getTile();
		if (!itemTile) {
			return false;
		}

		if (std::shared_ptr<HouseTile> houseTile = std::dynamic_pointer_cast<HouseTile>(itemTile)) {
			const auto &house = houseTile->getHouse();
			if (!house || !house->isInvited(player)) {
				return false;
			}

			auto isGuest = house->getHouseAccessLevel(player) == HOUSE_GUEST;
			auto itemParentContainer = item->getParent() ? item->getParent()->getContainer() : nullptr;
			auto isItemParentContainerBrowseField = itemParentContainer && itemParentContainer->getID() == ITEM_BROWSEFIELD;
			if (isGuest && isItemParentContainerBrowseField) {
				return false;
			}

			auto realItemParent = item->getRealParent();
			auto isItemInGuestInventory = realItemParent && (realItemParent == player || realItemParent->getContainer());
			if (isGuest && !isItemInGuestInventory && !item->isLadder() && !item->canBeUsedByGuests()) {
				return false;
			}

			if (isGuest && item->isDummy()) {
				return false;
			}
		}

		return true;
	}

	bool playerCanUseItemWithOnHouseTile(const std::shared_ptr<Player> &player, const std::shared_ptr<Item> &item, const Position &toPos, int toStackPos, int toItemId) {
		if (!player || !item) {
			return false;
		}

		auto itemTile = item->getTile();
		if (!itemTile) {
			return false;
		}

		if (g_configManager().getBoolean(ONLY_INVITED_CAN_MOVE_HOUSE_ITEMS)) {
			if (std::shared_ptr<HouseTile> houseTile = std::dynamic_pointer_cast<HouseTile>(itemTile)) {
				const auto &house = houseTile->getHouse();
				std::shared_ptr<Thing> targetThing = g_game().internalGetThing(player, toPos, toStackPos, toItemId, STACKPOS_FIND_THING);
				auto targetItem = targetThing ? targetThing->getItem() : nullptr;
				uint16_t targetId = targetItem ? targetItem->getID() : 0;
				auto invitedCheckUseWith = house && item->getRealParent() && item->getRealParent() != player && (!house->isInvited(player) || house->getHouseAccessLevel(player) == HOUSE_GUEST);
				if (targetId != 0 && targetItem && !targetItem->isDummy() && invitedCheckUseWith && !item->canBeUsedByGuests()) {
					player->sendCancelMessage(RETURNVALUE_CANNOTUSETHISOBJECT);
					return false;
				}
			}
		}

		return true;
	}

	template <typename T>
	T getCustomAttributeValue(const auto item, const std::string &attributeName) {
		static_assert(std::is_integral<T>::value, "T must be an integral type");

		auto attribute = item->getCustomAttribute(attributeName);
		if (!attribute) {
			return 0;
		}

		int64_t value = attribute->getInteger();
		if (value < std::numeric_limits<T>::min() || value > std::numeric_limits<T>::max()) {
			g_logger().error("[{}] value is out of range for the specified type", __FUNCTION__);
			return 0;
		}

		return static_cast<T>(value);
	}
} // Namespace InternalGame

Game::Game() {
	offlineTrainingWindow.choices.emplace_back("Sword Fighting and Shielding", SKILL_SWORD);
	offlineTrainingWindow.choices.emplace_back("Axe Fighting and Shielding", SKILL_AXE);
	offlineTrainingWindow.choices.emplace_back("Club Fighting and Shielding", SKILL_CLUB);
	offlineTrainingWindow.choices.emplace_back("Distance Fighting and Shielding", SKILL_DISTANCE);
	offlineTrainingWindow.choices.emplace_back("Magic Level and Shielding", SKILL_MAGLEVEL);
	offlineTrainingWindow.buttons.emplace_back("Okay", 1);
	offlineTrainingWindow.buttons.emplace_back("Cancel", 0);
	offlineTrainingWindow.defaultEscapeButton = 1;
	offlineTrainingWindow.defaultEnterButton = 0;
	offlineTrainingWindow.priority = true;

	// Create instance of IOWheel to Game class
	m_IOWheel = std::make_unique<IOWheel>();

	wildcardTree = std::make_shared<WildcardTreeNode>(false);

	mounts = std::make_unique<Mounts>();

	using enum CyclopediaBadge_t;
	using enum CyclopediaTitle_t;
	using enum HighscoreCategories_t;
	using enum BestiaryType_t;
	m_badges = {
		Badge(1, ACCOUNT_AGE, "Fledegeling Hero", 1),
		Badge(2, ACCOUNT_AGE, "Veteran Hero", 5),
		Badge(3, ACCOUNT_AGE, "Senior Hero", 10),
		Badge(4, ACCOUNT_AGE, "Ancient Hero", 15),
		Badge(5, ACCOUNT_AGE, "Exalted Hero", 20),

		Badge(6, LOYALTY, "Tibia Loyalist (Grade 1)", 100),
		Badge(7, LOYALTY, "Tibia Loyalist (Grade 2)", 1000),
		Badge(8, LOYALTY, "Tibia Loyalist (Grade 3)", 5000),

		Badge(9, ACCOUNT_ALL_LEVEL, "Global Player (Grade 1)", 500),
		Badge(10, ACCOUNT_ALL_LEVEL, "Global Player (Grade 2)", 1000),
		Badge(11, ACCOUNT_ALL_LEVEL, "Global Player (Grade 3)", 2000),

		Badge(12, ACCOUNT_ALL_VOCATIONS, "Master Class (Grade 1)", 100),
		Badge(13, ACCOUNT_ALL_VOCATIONS, "Master Class (Grade 2)", 250),
		Badge(14, ACCOUNT_ALL_VOCATIONS, "Master Class (Grade 3)", 500),

		Badge(15, TOURNAMENT_PARTICIPATION, "Freshman of the Tournament", 1),
		Badge(16, TOURNAMENT_PARTICIPATION, "Regular of the Tournament", 5),
		Badge(17, TOURNAMENT_PARTICIPATION, "Hero of the Tournament", 10),

		Badge(18, TOURNAMENT_POINTS, "Tournament Competitor", 1000),
		Badge(19, TOURNAMENT_POINTS, "Tournament Challenger", 2500),
		Badge(20, TOURNAMENT_POINTS, "Tournament Master", 5000),
		Badge(21, TOURNAMENT_POINTS, "Tournament Champion", 10000),
	};

	m_titles = {
		Title(1, GOLD, "Gold Hoarder", "Earned at least 1,000,000 gold.", 1000000, false),
		Title(2, GOLD, "Platinum Hoarder", "Earned at least 10,000,000 gold.", 10000000, false),
		Title(3, GOLD, "Crystal Hoarder", "Earned at least 100,000,000 gold.", 100000000, false),

		Title(4, MOUNTS, "Beaststrider (Grade 1)", "Unlocked 10 or more Mounts.", 10, true),
		Title(5, MOUNTS, "Beaststrider (Grade 2)", "Unlocked 20 or more Mounts.", 20, true),
		Title(6, MOUNTS, "Beaststrider (Grade 3)", "Unlocked 30 or more Mounts.", 30, true),
		Title(7, MOUNTS, "Beaststrider (Grade 4)", "Unlocked 40 or more Mounts.", 40, true),
		Title(8, MOUNTS, "Beaststrider (Grade 5)", "Unlocked 50 or more Mounts.", 50, true),

		Title(9, OUTFITS, "Tibia's Topmodel (Grade 1)", "Unlocked 10 or more Outfits.", 10, true),
		Title(10, OUTFITS, "Tibia's Topmodel (Grade 2)", "Unlocked 20 or more Outfits.", 20, true),
		Title(11, OUTFITS, "Tibia's Topmodel (Grade 3)", "Unlocked 30 or more Outfits.", 30, true),
		Title(12, OUTFITS, "Tibia's Topmodel (Grade 4)", "Unlocked 40 or more Outfits.", 40, true),
		Title(13, OUTFITS, "Tibia's Topmodel (Grade 5)", "Unlocked 50 or more Outfits.", 50, true),

		Title(14, LEVEL, "Trolltrasher", "Reached level 50.", 50, false),
		Title(15, LEVEL, "Cyclopscamper", "Reached level 100.", 100, false),
		Title(16, LEVEL, "Dragondouser", "Reached level 200.", 200, false),
		Title(17, LEVEL, "Demondoom", "Reached level 300.", 300, false),
		Title(18, LEVEL, "Drakenbane", "Reached level 400.", 400, false),
		Title(19, LEVEL, "Silencer", "Reached level 500.", 500, false),
		Title(20, LEVEL, "Exalted", "Reached level 1000.", 1000, false),

		Title(21, HIGHSCORES, "Apex Predator", "", "Highest Level on character's world.", static_cast<uint8_t>(EXPERIENCE)),
		Title(22, HIGHSCORES, "Big Boss", "", "Highest score of accumulated boss points on character's world.", static_cast<uint8_t>(BOSS_POINTS)),
		Title(23, HIGHSCORES, "Jack of all Taints", "", "Highest score for killing Goshnar and his aspects on character's world.", static_cast<uint8_t>(GOSHNAR)),
		Title(24, HIGHSCORES, "Legend of Fishing", "", "Highest fishing level on character's world.", static_cast<uint8_t>(FISHING)),
		Title(25, HIGHSCORES, "Legend of Magic", "", "Highest magic level on character's world.", static_cast<uint8_t>(MAGIC_LEVEL)),
		Title(26, HIGHSCORES, "Legend of Marksmanship", "", "Highest distance level on character's world.", static_cast<uint8_t>(DISTANCE_FIGHTING)),
		Title(27, HIGHSCORES, "Legend of the Axe", "", "Highest axe level on character's world.", static_cast<uint8_t>(AXE_FIGHTING)),
		Title(28, HIGHSCORES, "Legend of the Club", "", "Highest club level on character's world.", static_cast<uint8_t>(CLUB_FIGHTING)),
		Title(29, HIGHSCORES, "Legend of the Fist", "", "Highest fist level on character's world.", static_cast<uint8_t>(FIST_FIGHTING)),
		Title(30, HIGHSCORES, "Legend of the Shield", "", "Highest shielding level on character's world.", static_cast<uint8_t>(SHIELDING)),
		Title(31, HIGHSCORES, "Legend of the Sword", "", "Highest sword level on character's world.", static_cast<uint8_t>(SWORD_FIGHTING)),
		Title(32, HIGHSCORES, "Prince Charming", "Princess Charming", "Highest score of accumulated charm points on character's world.", static_cast<uint8_t>(CHARMS)),
		Title(33, HIGHSCORES, "Reigning Drome Champion", "", "Finished most recent Tibiadrome rota ranked in the top 5.", static_cast<uint8_t>(DROME)),

		Title(34, BESTIARY, static_cast<uint16_t>(BESTY_RACE_HUMANOID), "Bipedantic", "", "Unlocked All Humanoid Bestiary entries."),
		Title(35, BESTIARY, static_cast<uint16_t>(BESTY_RACE_LYCANTHROPE), "Blood Moon Hunter", "Blood Moon Huntress", "Unlocked All Lycanthrope Bestiary entries."),
		Title(36, BESTIARY, static_cast<uint16_t>(BESTY_RACE_AMPHIBIC), "Coldblooded", "", "Unlocked All Amphibic Bestiary entries."),
		Title(37, BESTIARY, static_cast<uint16_t>(BESTY_RACE_BIRD), "Death from Below", "", "Unlocked all Bird Bestiary entries."),
		Title(38, BESTIARY, static_cast<uint16_t>(BESTY_RACE_DEMON), "Demonator", "", "Unlocked all Demon Bestiary entries."),
		Title(39, BESTIARY, static_cast<uint16_t>(BESTY_RACE_DRAGON), "Dragonslayer", "", "Unlocked all Dragon Bestiary entries."),
		Title(40, BESTIARY, static_cast<uint16_t>(BESTY_RACE_ELEMENTAL), "Elementalist", "", "Unlocked all Elemental Bestiary entries."),
		Title(41, BESTIARY, static_cast<uint16_t>(BESTY_RACE_VERMIN), "Exterminator", "", "Unlocked all Vermin Bestiary entries."),
		Title(42, BESTIARY, static_cast<uint16_t>(BESTY_RACE_FEY), "Fey Swatter", "", "Unlocked all Fey Bestiary entries."),
		Title(43, BESTIARY, static_cast<uint16_t>(BESTY_RACE_UNDEAD), "Ghosthunter", "Ghosthuntress", "Unlocked all Undead Bestiary entries."),
		Title(44, BESTIARY, static_cast<uint16_t>(BESTY_RACE_CONSTRUCT), "Handyman", "Handywoman", "Unlocked all Construct Bestiary entries."),
		Title(45, BESTIARY, static_cast<uint16_t>(BESTY_RACE_MAMMAL), "Huntsman", "Huntress", "Unlocked all Mammal Bestiary entries."),
		Title(46, BESTIARY, static_cast<uint16_t>(BESTY_RACE_EXTRA_DIMENSIONAL), "Interdimensional Destroyer", "", "Unlocked all Extra Dimensional Bestiary entries."),
		Title(47, BESTIARY, static_cast<uint16_t>(BESTY_RACE_HUMAN), "Manhunter", "Manhuntress", "Unlocked all Human Bestiary entries."),
		Title(48, BESTIARY, static_cast<uint16_t>(BESTY_RACE_MAGICAL), "Master of Illusion", "Mistress of Illusion", "Unlocked all Magical Bestiary entries."),
		Title(49, BESTIARY, static_cast<uint16_t>(BESTY_RACE_SLIME), "Ooze Blues", "", "Unlocked all Slime Bestiary entries."),
		Title(50, BESTIARY, static_cast<uint16_t>(BESTY_RACE_AQUATIC), "Sea Bane", "", "Unlocked all Aquatic Bestiary entries."),
		Title(51, BESTIARY, static_cast<uint16_t>(BESTY_RACE_REPTILE), "Snake Charmer", "", "Unlocked all Reptile Bestiary entries."),
		Title(52, BESTIARY, static_cast<uint16_t>(BESTY_RACE_GIANT), "Tumbler", "", "Unlocked all Giant Bestiary entries."),
		Title(53, BESTIARY, static_cast<uint16_t>(BESTY_RACE_PLANT), "Weedkiller", "", "Unlocked all Plant Bestiary entries."),
		Title(54, BESTIARY, 0, "Executioner", "", "Unlocked all Bestiary entries."),

		Title(55, BOSSTIARY, static_cast<uint16_t>(BosstiaryRarity_t::RARITY_NEMESIS), "Boss Annihilator", "", "Unlocked all Nemesis bosses.", 0, false),
		Title(56, BOSSTIARY, static_cast<uint16_t>(BosstiaryRarity_t::RARITY_ARCHFOE), "Boss Destroyer", "", "Unlocked 10 or more Archfoe bosses.", 10, true),
		Title(57, BOSSTIARY, static_cast<uint16_t>(BosstiaryRarity_t::RARITY_NEMESIS), "Boss Devastator", "", "Unlocked 10 or more Nemesis bosses.", 10, true),
		Title(58, BOSSTIARY, static_cast<uint16_t>(BosstiaryRarity_t::RARITY_ARCHFOE), "Boss Eraser", "", "Unlocked all Archfoe bosses.", 0, false),
		Title(59, BOSSTIARY, 0, "Boss Executioner", "", "Unlocked all bosses.", 0, false),
		Title(60, BOSSTIARY, static_cast<uint16_t>(BosstiaryRarity_t::RARITY_BANE), "Boss Hunter", "", "Unlocked 10 or more Bane bosses.", 10, true),
		Title(61, BOSSTIARY, static_cast<uint16_t>(BosstiaryRarity_t::RARITY_NEMESIS), "Boss Obliterator", "", "Unlocked 40 or more Nemesis bosses.", 40, true),
		Title(62, BOSSTIARY, static_cast<uint16_t>(BosstiaryRarity_t::RARITY_BANE), "Boss Slayer", "", "Unlocked all Bane bosses.", 0, false),
		Title(63, BOSSTIARY, static_cast<uint16_t>(BosstiaryRarity_t::RARITY_ARCHFOE), "Boss Smiter", "", "Unlocked 40 or more Archfoe bosses.", 40, true),
		Title(64, BOSSTIARY, static_cast<uint16_t>(BosstiaryRarity_t::RARITY_BANE), "Boss Veteran", "", "Unlocked 40 or more Bane bosses.", 40, true),

		Title(65, DAILY_REWARD, "Creature of Habit (Grade 1)", "Reward Streak of at least 7 days of consecutive logins.", 7, true),
		Title(66, DAILY_REWARD, "Creature of Habit (Grade 2)", "Reward Streak of at least 30 days of consecutive logins.", 30, true),
		Title(67, DAILY_REWARD, "Creature of Habit (Grade 3)", "Reward Streak of at least 90 days of consecutive logins.", 90, true),
		Title(68, DAILY_REWARD, "Creature of Habit (Grade 4)", "Reward Streak of at least 180 days of consecutive logins.", 180, true),
		Title(69, DAILY_REWARD, "Creature of Habit (Grade 5)", "Reward Streak of at least 365 days of consecutive logins.", 365, true),

		Title(70, TASK, "Aspiring Huntsman", "Invested 160,000 tasks points.", 160000, true, "Aspiring Huntswoman"),
		Title(71, TASK, "Competent Beastslayer", "Invested 320,000 tasks points.", 320000, true),
		Title(72, TASK, "Feared Bountyhunter", "Invested 430,000 tasks points.", 430000, true),

		Title(73, MAP, "Dedicated Entrepreneur", "Explored 50% of all the map areas.", 50, false),
		Title(74, MAP, "Globetrotter", "Explored all map areas.", 100, false),

		Title(75, OTHERS, "Guild Leader", "Leading a Guild.", false),
		Title(76, OTHERS, "Proconsul of Iksupan", "Only a true devotee to the cause of the ancient Iks and their lost legacy may step up to the rank of proconsul.", true),
		Title(77, OTHERS, "Admirer of the Crown", "Adjust your crown and handle it.", true),
		Title(78, OTHERS, "Big Spender", "Unlocked the full Golden Outfit.", true),
		Title(79, OTHERS, "Challenger of the Iks", "Challenged Ahau, guardian of Iksupan, in traditional Iks warrior attire.", true),
		Title(80, OTHERS, "Royal Bounacean Advisor", "Called to the court of Bounac by Kesar the Younger himself.", true),
		Title(81, OTHERS, "Aeternal", "Awarded exclusively to stalwart heroes keeping the faith under all circumstances.", true),
		Title(82, OTHERS, "Robinson Crusoe", "Some discoveries are reserved to only the most experienced adventurers. Until the next frontier opens on the horizon.", true),
		Title(83, OTHERS, "Chompmeister", "Awarded only to true connoisseurs undertaking even the most exotic culinary escapades.", true),
		Title(84, OTHERS, "Bringer of Rain", "Forging through battle after battle like a true gladiator.", true),
		Title(85, OTHERS, "Beastly", "Reached 2000 charm points. Quite beastly!", true),
		Title(86, OTHERS, "Midnight Hunter", "When the hunter becomes the hunted, perseverance decides the game.", true),
		Title(87, OTHERS, "Ratinator", "Killing some snarky cave rats is helpful, killing over ten thousand of them is a statement.", true),
		Title(88, OTHERS, "Doomsday Nemesis", "Awarded for great help in the battle against Gaz'haragoth.", true),
		Title(89, OTHERS, "Hero of Bounac", "You prevailed during the battle of Bounac and broke the siege that held Bounac's people in its firm grasp.", true), // Derrotar o boss Drume.
		Title(90, OTHERS, "King of Demon", "Defeat Morshabaal 5 times.", 0, true, "Queen of Demon"),
		Title(91, OTHERS, "Planegazer", "Followed the trail of the Planestrider to the end.", true), // Derrotar o boss Planestrider
		Title(92, OTHERS, "Time Traveller", "Anywhere in time or space.", true), // Derrotar o boss Lord Retro
		Title(93, OTHERS, "Truly Boss", "Reach 15,000 boss points.", true),
	};

	m_highscoreCategoriesNames = {
		{ static_cast<uint8_t>(ACHIEVEMENTS), "Achievement Points" },
		{ static_cast<uint8_t>(AXE_FIGHTING), "Axe Fighting" },
		{ static_cast<uint8_t>(BOSS_POINTS), "Boss Points" },
		{ static_cast<uint8_t>(CHARMS), "Charm Points" },
		{ static_cast<uint8_t>(CLUB_FIGHTING), "Club Fighting" },
		{ static_cast<uint8_t>(DISTANCE_FIGHTING), "Distance Fighting" },
		{ static_cast<uint8_t>(DROME), "Drome Score" },
		{ static_cast<uint8_t>(EXPERIENCE), "Experience Points" },
		{ static_cast<uint8_t>(FISHING), "Fishing" },
		{ static_cast<uint8_t>(FIST_FIGHTING), "Fist Fighting" },
		{ static_cast<uint8_t>(GOSHNAR), "Goshnar's Taint" },
		{ static_cast<uint8_t>(LOYALTY_POINTS), "Loyalty Points" },
		{ static_cast<uint8_t>(MAGIC_LEVEL), "Magic Level" },
		{ static_cast<uint8_t>(SHIELDING), "Shielding" },
		{ static_cast<uint8_t>(HighscoreCategories_t::SWORD_FIGHTING), "Sword Fighting" },
	};

	m_highscoreCategories = {
		HighscoreCategory("Experience Points", static_cast<uint8_t>(HighscoreCategories_t::EXPERIENCE)),
		HighscoreCategory("Fist Fighting", static_cast<uint8_t>(HighscoreCategories_t::FIST_FIGHTING)),
		HighscoreCategory("Club Fighting", static_cast<uint8_t>(HighscoreCategories_t::CLUB_FIGHTING)),
		HighscoreCategory("Sword Fighting", static_cast<uint8_t>(HighscoreCategories_t::SWORD_FIGHTING)),
		HighscoreCategory("Axe Fighting", static_cast<uint8_t>(HighscoreCategories_t::AXE_FIGHTING)),
		HighscoreCategory("Distance Fighting", static_cast<uint8_t>(HighscoreCategories_t::DISTANCE_FIGHTING)),
		HighscoreCategory("Shielding", static_cast<uint8_t>(HighscoreCategories_t::SHIELDING)),
		HighscoreCategory("Fishing", static_cast<uint8_t>(HighscoreCategories_t::FISHING)),
		HighscoreCategory("Magic Level", static_cast<uint8_t>(HighscoreCategories_t::MAGIC_LEVEL))
	};

	m_summaryCategories = {
		{ static_cast<uint8_t>(Summary_t::HOUSE_ITEMS), "house-items" },
		{ static_cast<uint8_t>(Summary_t::BOOSTS), "xp-boosts" },
		{ static_cast<uint8_t>(Summary_t::PREY_CARDS), "prey-cards" },
		{ static_cast<uint8_t>(Summary_t::BLESSINGS), "blessings" },
		{ static_cast<uint8_t>(Summary_t::INSTANT_REWARDS), "instant-rewards" },
		{ static_cast<uint8_t>(Summary_t::HIRELINGS), "hirelings" },
	};

	m_hirelingSkills = {
		{ 1001, "banker" },
		{ 1002, "cooker" },
		{ 1003, "steward" },
		{ 1004, "trader" }
	};

	m_hirelingOutfits = {
		{ 2001, "banker" },
		{ 2002, "cooker" },
		{ 2003, "steward" },
		{ 2004, "trader" },
		{ 2005, "servant" },
		{ 2006, "hydra" },
		{ 2007, "ferumbras" },
		{ 2008, "bonelord" },
		{ 2009, "dragon" },
	};
}

Game::~Game() = default;

Game &Game::getInstance() {
	return inject<Game>();
}

void Game::resetMonsters() const {
	for (const auto &[monsterId, monster] : getMonsters()) {
		monster->clearTargetList();
		monster->clearFriendList();
	}
}

void Game::resetNpcs() const {
	// Close shop window from all npcs and reset the shopPlayerSet
	for (const auto &[npcId, npc] : getNpcs()) {
		npc->closeAllShopWindows();
		npc->resetPlayerInteractions();
	}
}

void Game::loadBoostedCreature() {
	auto &db = Database::getInstance();
	const auto result = db.storeQuery("SELECT * FROM `boosted_creature`");
	if (!result) {
		g_logger().warn("[Game::loadBoostedCreature] - "
		                "Failed to detect boosted creature database. (CODE 01)");
		return;
	}

	const auto date = result->getNumber<uint16_t>("date");
	const auto now = getTimeNow();
	tm* ltm = localtime(&now);

	if (date == ltm->tm_mday) {
		setBoostedName(result->getString("boostname"));
		return;
	}

	const auto oldRace = result->getNumber<uint16_t>("raceid");
	const auto monsterlist = getBestiaryList();

	struct MonsterRace {
		uint16_t raceId { 0 };
		std::string name;
	};

	MonsterRace selectedMonster;
	if (!monsterlist.empty()) {
		std::vector<MonsterRace> m_monsters;
		for (const auto &[raceId, _name] : BestiaryList) {
			if (raceId != oldRace) {
				m_monsters.emplace_back(raceId, _name);
			}
		}

		if (!m_monsters.empty()) {
			selectedMonster = m_monsters[normal_random(0, m_monsters.size() - 1)];
		}
	}

	if (selectedMonster.raceId == 0) {
		g_logger().warn("[Game::loadBoostedCreature] - "
		                "It was not possible to generate a new boosted creature->");
		return;
	}

	const auto monsterType = g_monsters().getMonsterType(selectedMonster.name);
	if (!monsterType) {
		g_logger().warn("[Game::loadBoostedCreature] - "
		                "It was not possible to generate a new boosted creature-> Monster '{}' not found.",
		                selectedMonster.name);
		return;
	}

	setBoostedName(selectedMonster.name);

	auto query = std::string("UPDATE `boosted_creature` SET ")
		+ "`date` = '" + std::to_string(ltm->tm_mday) + "',"
		+ "`boostname` = " + db.escapeString(selectedMonster.name) + ","
		+ "`looktype` = " + std::to_string(monsterType->info.outfit.lookType) + ","
		+ "`lookfeet` = " + std::to_string(monsterType->info.outfit.lookFeet) + ","
		+ "`looklegs` = " + std::to_string(monsterType->info.outfit.lookLegs) + ","
		+ "`lookhead` = " + std::to_string(monsterType->info.outfit.lookHead) + ","
		+ "`lookbody` = " + std::to_string(monsterType->info.outfit.lookBody) + ","
		+ "`lookaddons` = " + std::to_string(monsterType->info.outfit.lookAddons) + ","
		+ "`lookmount` = " + std::to_string(monsterType->info.outfit.lookMount) + ","
		+ "`raceid` = '" + std::to_string(selectedMonster.raceId) + "'";

	if (!db.executeQuery(query)) {
		g_logger().warn("[Game::loadBoostedCreature] - "
		                "Failed to detect boosted creature database. (CODE 02)");
	}
}

void Game::start(ServiceManager* manager) {
	// Game client protocols
	manager->add<ProtocolGame>(static_cast<uint16_t>(g_configManager().getNumber(GAME_PORT)));
	manager->add<ProtocolLogin>(static_cast<uint16_t>(g_configManager().getNumber(LOGIN_PORT)));
	// OT protocols
	manager->add<ProtocolStatus>(static_cast<uint16_t>(g_configManager().getNumber(STATUS_PORT)));

	serviceManager = manager;

	const auto now = getTimeNow();
	const tm* tms = localtime(&now);
	int minutes = tms->tm_min;
	lightHour = (minutes * LIGHT_DAY_LENGTH) / 60;

	g_dispatcher().scheduleEvent(
		EVENT_MS + 1000, [this] { createFiendishMonsters(); }, "Game::createFiendishMonsters"
	);
	g_dispatcher().scheduleEvent(
		EVENT_MS + 1000, [this] { createInfluencedMonsters(); }, "Game::createInfluencedMonsters"
	);
	g_dispatcher().cycleEvent(
		EVENT_MS, [this] { updateForgeableMonsters(); }, "Game::updateForgeableMonsters"
	);
	g_dispatcher().cycleEvent(
		EVENT_LIGHTINTERVAL_MS, [this] { checkLight(); }, "Game::checkLight"
	);
	g_dispatcher().cycleEvent(
		EVENT_CHECK_CREATURE_INTERVAL, [this] { checkCreatures(); }, "Game::checkCreatures"
	);
	g_dispatcher().cycleEvent(
		EVENT_IMBUEMENT_INTERVAL, [this] { checkImbuements(); }, "Game::checkImbuements"
	);
	g_dispatcher().cycleEvent(
		EVENT_LUA_GARBAGE_COLLECTION, [this] { g_luaEnvironment().collectGarbage(); }, "Calling GC"
	);
	auto marketItemsPriceIntervalMinutes = g_configManager().getNumber(MARKET_REFRESH_PRICES);
	if (marketItemsPriceIntervalMinutes > 0) {
		auto marketItemsPriceIntervalMS = marketItemsPriceIntervalMinutes * 60000;
		if (marketItemsPriceIntervalMS < 60000) {
			marketItemsPriceIntervalMS = 60000;
		}
		g_dispatcher().cycleEvent(
			marketItemsPriceIntervalMS, [this] { loadItemsPrice(); }, "Game::loadItemsPrice"
		);
	}

	g_dispatcher().cycleEvent(
		UPDATE_PLAYERS_ONLINE_DB, [this] { updatePlayersOnline(); }, "Game::updatePlayersOnline"
	);
}

GameState_t Game::getGameState() const {
	return gameState;
}

void Game::setWorldType(WorldType_t type) {
	worldType = type;
}

const std::unique_ptr<TeamFinder> &Game::getTeamFinder(const std::shared_ptr<Player> &player) const {
	auto it = teamFinderMap.find(player->getGUID());
	if (it != teamFinderMap.end()) {
		return it->second;
	}

	return TeamFinderNull;
}

const std::unique_ptr<TeamFinder> &Game::getOrCreateTeamFinder(const std::shared_ptr<Player> &player) {
	auto it = teamFinderMap.find(player->getGUID());
	if (it != teamFinderMap.end()) {
		return it->second;
	}

	return teamFinderMap[player->getGUID()] = std::make_unique<TeamFinder>();
}

void Game::removeTeamFinderListed(uint32_t leaderGuid) {
	teamFinderMap.erase(leaderGuid);
}

void Game::setGameState(GameState_t newState) {
	if (gameState == GAME_STATE_SHUTDOWN) {
		return; // this cannot be stopped
	}

	if (gameState == newState) {
		return;
	}

	gameState = newState;
	switch (newState) {
		case GAME_STATE_INIT: {
			loadItemsPrice();

			groups.load();
			g_chat().load();

			// Load monsters and npcs stored by the "loadFromXML" function
			map.spawnsMonster.startup();
			map.spawnsNpc.startup();

			// Load monsters and npcs custom stored by the "loadFromXML" function
			for (int i = 0; i < 50; i++) {
				map.spawnsNpcCustomMaps[i].startup();
				map.spawnsMonsterCustomMaps[i].startup();
			}

			raids.loadFromXml();
			raids.startup();

			mounts->loadFromXml();

			loadMotdNum();
			loadPlayersRecord();

			g_globalEvents().startup();

			// Initialize wheel data
			m_IOWheel->initializeGlobalData();
			break;
		}

		case GAME_STATE_SHUTDOWN: {
			g_globalEvents().save();
			g_globalEvents().shutdown();

			// kick all players that are still online
			auto it = players.begin();
			while (it != players.end()) {
				it->second->removePlayer(true);
				it = players.begin();
			}

			saveMotdNum();
			g_saveManager().saveAll();

			g_dispatcher().addEvent([this] { shutdown(); }, __FUNCTION__);

			break;
		}

		case GAME_STATE_CLOSED: {
			g_globalEvents().save();

			/* kick all players without the CanAlwaysLogin flag */
			auto it = players.begin();
			while (it != players.end()) {
				if (!it->second->hasFlag(PlayerFlags_t::CanAlwaysLogin)) {
					it->second->removePlayer(true);
					it = players.begin();
				} else {
					++it;
				}
			}

			g_saveManager().saveAll();
			break;
		}

		default:
			break;
	}
}

void Game::loadItemsPrice() {
	IOMarket::getInstance().updateStatistics();

	// Update purchased offers (market_history)
	const auto &stats = IOMarket::getInstance().getPurchaseStatistics();
	for (const auto &[itemId, itemStats] : stats) {
		std::map<uint8_t, uint64_t> tierToPrice;
		for (const auto &[tier, tierStats] : itemStats) {
			auto averagePrice = tierStats.totalPrice / tierStats.numTransactions;
			tierToPrice[tier] = averagePrice;
		}
		itemsPriceMap[itemId] = tierToPrice;
	}

	// Update active buy offers (market_offers)
	auto offers = IOMarket::getActiveOffers(MARKETACTION_BUY);
	for (const auto &offer : offers) {
		itemsPriceMap[offer.itemId][offer.tier] = std::max(itemsPriceMap[offer.itemId][offer.tier], offer.price);
	}
}

void Game::loadMainMap(const std::string &filename) {
	Monster::despawnRange = g_configManager().getNumber(DEFAULT_DESPAWNRANGE);
	Monster::despawnRadius = g_configManager().getNumber(DEFAULT_DESPAWNRADIUS);
	map.loadMap(g_configManager().getString(DATA_DIRECTORY) + "/world/" + filename + ".otbm", true, true, true, true, true);
}

void Game::loadCustomMaps(const std::filesystem::path &customMapPath) {
	Monster::despawnRange = g_configManager().getNumber(DEFAULT_DESPAWNRANGE);
	Monster::despawnRadius = g_configManager().getNumber(DEFAULT_DESPAWNRADIUS);

	namespace fs = std::filesystem;

	if (!fs::exists(customMapPath) && !fs::create_directory(customMapPath)) {
		throw std::ios_base::failure(fmt::format("Failed to create custom map directory {}", customMapPath.string()));
	}

	int customMapIndex = 0;
	for (const auto &entry : fs::directory_iterator(customMapPath)) {
		const auto &realPath = entry.path();

		if (realPath.extension() != ".otbm") {
			continue;
		}

		std::string filename = realPath.stem().string();

		// Do not load more maps than possible
		if (customMapIndex >= 50) {
			g_logger().warn("Maximum number of custom maps loaded. Custom map {} [ignored]", filename);
			continue;
		}

		// Filenames that start with a # are ignored.
		if (filename.at(0) == '#') {
			g_logger().info("Custom map {} [disabled]", filename);
			continue;
		}

		// Avoid loading main map again.
		if (filename == g_configManager().getString(MAP_NAME)) {
			g_logger().warn("Custom map {} is main map", filename);
			continue;
		}

		map.loadMapCustom(filename, true, true, true, true, customMapIndex);

		customMapIndex++;
	}

	// Must be done after all maps have been loaded
	map.loadHouseInfo();
}

void Game::loadMap(const std::string &path, const Position &pos) {
	map.loadMap(path, false, false, false, false, false, pos);
}

std::shared_ptr<Cylinder> Game::internalGetCylinder(const std::shared_ptr<Player> &player, const Position &pos) {
	if (pos.x != 0xFFFF) {
		return map.getTile(pos);
	}

	// container
	if (pos.y & 0x40) {
		uint8_t from_cid = pos.y & 0x0F;
		return player->getContainerByID(from_cid);
	}

	// inventory
	return player;
}

std::shared_ptr<Thing> Game::internalGetThing(const std::shared_ptr<Player> &player, const Position &pos, int32_t index, uint32_t itemId, StackPosType_t type) {
	if (pos.x != 0xFFFF) {
		std::shared_ptr<Tile> tile = map.getTile(pos);
		if (!tile) {
			return nullptr;
		}

		std::shared_ptr<Thing> thing;
		switch (type) {
			case STACKPOS_LOOK: {
				return tile->getTopVisibleThing(player);
			}

			case STACKPOS_MOVE: {
				const auto &item = tile->getTopDownItem();
				if (item && item->isMovable()) {
					thing = item;
				} else {
					thing = tile->getTopVisibleCreature(player);
				}
				break;
			}

			case STACKPOS_USEITEM: {
				thing = tile->getUseItem(index);
				break;
			}

			case STACKPOS_TOPDOWN_ITEM: {
				thing = tile->getTopDownItem();
				break;
			}

			case STACKPOS_USETARGET: {
				thing = tile->getTopVisibleCreature(player);
				if (!thing) {
					thing = tile->getUseItem(index);
				}
				break;
			}

			case STACKPOS_FIND_THING: {
				thing = tile->getUseItem(index);
				if (!thing) {
					thing = tile->getDoorItem();
				}

				if (!thing) {
					thing = tile->getTopDownItem();
				}

				break;
			}

			default: {
				thing = nullptr;
				break;
			}
		}

		if (player && tile->hasFlag(TILESTATE_SUPPORTS_HANGABLE)) {
			// do extra checks here if the thing is accessable
			if (thing && thing->getItem()) {
				if (tile->hasProperty(CONST_PROP_ISVERTICAL)) {
					if (player->getPosition().x + 1 == tile->getPosition().x && thing->getItem()->isHangable()) {
						thing = nullptr;
					}
				} else { // horizontal
					if (player->getPosition().y + 1 == tile->getPosition().y && thing->getItem()->isHangable()) {
						thing = nullptr;
					}
				}
			}
		}
		return thing;
	}

	// container
	if (pos.y & 0x40) {
		uint8_t fromCid = pos.y & 0x0F;

		const std::shared_ptr<Container> &parentContainer = player->getContainerByID(fromCid);
		if (!parentContainer) {
			return nullptr;
		}

		if (parentContainer->getID() == ITEM_BROWSEFIELD) {
			const std::shared_ptr<Tile> &tile = parentContainer->getTile();
			if (tile && tile->hasFlag(TILESTATE_SUPPORTS_HANGABLE)) {
				if (tile->hasProperty(CONST_PROP_ISVERTICAL)) {
					if (player->getPosition().x + 1 == tile->getPosition().x) {
						return nullptr;
					}
				} else { // horizontal
					if (player->getPosition().y + 1 == tile->getPosition().y) {
						return nullptr;
					}
				}
			}
		}

		uint8_t slot = pos.z;
		auto containerIndex = player->getContainerIndex(fromCid) + slot;
		if (parentContainer->isStoreInboxFiltered()) {
			return parentContainer->getFilteredItemByIndex(containerIndex);
		}

		return parentContainer->getItemByIndex(containerIndex);
	} else if (pos.y == 0x20 || pos.y == 0x21) {
		// '0x20' -> From depot.
		// '0x21' -> From inbox.
		// Both only when the item is from depot search window.
		if (!player->isDepotSearchOpenOnItem(static_cast<uint16_t>(itemId))) {
			player->sendCancelMessage(RETURNVALUE_NOTPOSSIBLE);
			return nullptr;
		}

		return player->getItemFromDepotSearch(static_cast<uint16_t>(itemId), pos);
	} else if (pos.y == 0 && pos.z == 0) {
		const ItemType &it = Item::items[itemId];
		if (it.id == 0) {
			return nullptr;
		}

		int32_t subType;
		if (it.isFluidContainer()) {
			subType = index;
		} else {
			subType = -1;
		}

		return findItemOfType(player, it.id, true, subType);
	}

	// inventory
	auto slot = static_cast<Slots_t>(pos.y);
	return player->getInventoryItem(slot);
}

void Game::internalGetPosition(const std::shared_ptr<Item> &item, Position &pos, uint8_t &stackpos) {
	pos.x = 0;
	pos.y = 0;
	pos.z = 0;
	stackpos = 0;

	std::shared_ptr<Cylinder> topParent = item->getTopParent();
	if (topParent) {
		if (const auto &player = std::dynamic_pointer_cast<Player>(topParent)) {
			pos.x = 0xFFFF;

			const std::shared_ptr<Container> &container = std::dynamic_pointer_cast<Container>(item->getParent());
			if (container) {
				pos.y = static_cast<uint16_t>(0x40) | static_cast<uint16_t>(player->getContainerID(container));
				pos.z = container->getThingIndex(item);
				stackpos = pos.z;
			} else {
				pos.y = player->getThingIndex(item);
				stackpos = pos.y;
			}
		} else if (const std::shared_ptr<Tile> &tile = topParent->getTile()) {
			pos = tile->getPosition();
			stackpos = tile->getThingIndex(item);
		}
	}
}

std::shared_ptr<Creature> Game::getCreatureByID(uint32_t id) {
	if (id >= Player::getFirstID() && id <= Player::getLastID()) {
		return getPlayerByID(id);
	} else if (id <= Monster::monsterAutoID) {
		return getMonsterByID(id);
	} else if (id <= Npc::npcAutoID) {
		return getNpcByID(id);
	} else {
		g_logger().warn("Creature with id {} not exists");
	}
	return nullptr;
}

std::shared_ptr<Monster> Game::getMonsterByID(uint32_t id) {
	if (id == 0) {
		return nullptr;
	}

	auto it = monsters.find(id);
	if (it == monsters.end()) {
		return nullptr;
	}
	return it->second;
}

std::shared_ptr<Npc> Game::getNpcByID(uint32_t id) {
	if (id == 0) {
		return nullptr;
	}

	auto it = npcs.find(id);
	if (it == npcs.end()) {
		return nullptr;
	}
	return it->second;
}

std::shared_ptr<Player> Game::getPlayerByID(uint32_t id, bool allowOffline /* = false */) {
	auto playerMap = players.find(id);
	if (playerMap != players.end()) {
		return playerMap->second;
	}

	if (!allowOffline) {
		return nullptr;
	}
	std::shared_ptr<Player> tmpPlayer = std::make_shared<Player>(nullptr);
	if (!IOLoginData::loadPlayerById(tmpPlayer, id)) {
		return nullptr;
	}
	tmpPlayer->setOnline(false);
	return tmpPlayer;
}

std::shared_ptr<Creature> Game::getCreatureByName(const std::string &s) {
	if (s.empty()) {
		return nullptr;
	}

	const std::string &lowerCaseName = asLowerCaseString(s);

	auto m_it = mappedPlayerNames.find(lowerCaseName);
	if (m_it != mappedPlayerNames.end()) {
		return m_it->second.lock();
	}

	for (const auto &it : npcs) {
		if (lowerCaseName == asLowerCaseString(it.second->getName())) {
			return it.second;
		}
	}

	for (const auto &it : monsters) {
		if (lowerCaseName == asLowerCaseString(it.second->getName())) {
			return it.second;
		}
	}
	return nullptr;
}

std::shared_ptr<Npc> Game::getNpcByName(const std::string &s) {
	if (s.empty()) {
		return nullptr;
	}

	const char* npcName = s.c_str();
	for (const auto &it : npcs) {
		if (strcasecmp(npcName, it.second->getName().c_str()) == 0) {
			return it.second;
		}
	}
	return nullptr;
}

std::shared_ptr<Player> Game::getPlayerByName(const std::string &s, bool allowOffline /* = false */, bool isNewName /* = false */) {
	if (s.empty()) {
		return nullptr;
	}

	auto it = mappedPlayerNames.find(asLowerCaseString(s));
	if (it == mappedPlayerNames.end() || it->second.expired()) {
		if (!allowOffline) {
			return nullptr;
		}
		std::shared_ptr<Player> tmpPlayer = std::make_shared<Player>(nullptr);
		if (!IOLoginData::loadPlayerByName(tmpPlayer, s)) {
			if (!isNewName) {
				g_logger().error("Failed to load player {} from database", s);
			} else {
				g_logger().info("New name {} is available", s);
			}
			return nullptr;
		}
		tmpPlayer->setOnline(false);
		return tmpPlayer;
	}
	return it->second.lock();
}

std::shared_ptr<Player> Game::getPlayerByGUID(const uint32_t &guid, bool allowOffline /* = false */) {
	if (guid == 0) {
		return nullptr;
	}
	for (const auto &it : players) {
		if (guid == it.second->getGUID()) {
			return it.second;
		}
	}
	if (!allowOffline) {
		return nullptr;
	}
	std::shared_ptr<Player> tmpPlayer = std::make_shared<Player>(nullptr);
	if (!IOLoginData::loadPlayerById(tmpPlayer, guid)) {
		return nullptr;
	}
	tmpPlayer->setOnline(false);
	return tmpPlayer;
}

std::string Game::getPlayerNameByGUID(const uint32_t &guid) {
	if (guid == 0) {
		return "";
	}
	if (m_playerNameCache.contains(guid)) {
		return m_playerNameCache.at(guid);
	}
	const auto &player = getPlayerByGUID(guid, true);
	auto name = player ? player->getName() : "";
	if (!name.empty()) {
		m_playerNameCache[guid] = name;
	}
	return name;
}

ReturnValue Game::getPlayerByNameWildcard(const std::string &s, std::shared_ptr<Player> &player) {
	size_t strlen = s.length();
	if (strlen == 0 || strlen > 20) {
		return RETURNVALUE_PLAYERWITHTHISNAMEISNOTONLINE;
	}

	if (s.back() == '~') {
		const std::string &query = asLowerCaseString(s.substr(0, strlen - 1));
		std::string result;
		ReturnValue ret = wildcardTree->findOne(query, result);
		if (ret != RETURNVALUE_NOERROR) {
			return ret;
		}

		player = getPlayerByName(result);
	} else {
		player = getPlayerByName(s);
	}

	if (!player) {
		return RETURNVALUE_PLAYERWITHTHISNAMEISNOTONLINE;
	}

	return RETURNVALUE_NOERROR;
}

std::vector<std::shared_ptr<Player>> Game::getPlayersByAccount(const std::shared_ptr<Account> &acc, bool allowOffline /* = false */) {
	auto [accountPlayers, error] = acc->getAccountPlayers();
	if (error != AccountErrors_t::Ok) {
		return {};
	}
	std::vector<std::shared_ptr<Player>> ret;
	for (const auto &[name, _] : accountPlayers) {
		const auto &player = getPlayerByName(name, allowOffline);
		if (player) {
			ret.push_back(player);
		}
	}
	return ret;
}

bool Game::internalPlaceCreature(const std::shared_ptr<Creature> &creature, const Position &pos, bool extendedPos /*=false*/, bool forced /*= false*/, bool creatureCheck /*= false*/) {
	if (creature->getParent() != nullptr) {
		return false;
	}
	const auto &tile = map.getTile(pos);
	if (!tile) {
		return false;
	}
	auto toZones = tile->getZones();
	if (auto ret = beforeCreatureZoneChange(creature, {}, toZones); ret != RETURNVALUE_NOERROR) {
		return false;
	}

	if (!map.placeCreature(pos, creature, extendedPos, forced)) {
		return false;
	}

	creature->setID();
	creature->addList();
	creature->updateCalculatedStepSpeed();

	if (creatureCheck) {
		addCreatureCheck(creature);
		creature->onPlacedCreature();
	}
	afterCreatureZoneChange(creature, {}, toZones);
	return true;
}

bool Game::placeCreature(const std::shared_ptr<Creature> &creature, const Position &pos, bool extendedPos /*=false*/, bool forced /*= false*/) {
	metrics::method_latency measure(__METRICS_METHOD_NAME__);
	if (!internalPlaceCreature(creature, pos, extendedPos, forced)) {
		return false;
	}

	bool hasPlayerSpectators = false;
	for (const auto &spectator : Spectators().find<Creature>(creature->getPosition(), true)) {
		if (const auto &tmpPlayer = spectator->getPlayer()) {
			tmpPlayer->sendCreatureAppear(creature, creature->getPosition(), true);
			hasPlayerSpectators = true;
		}
		spectator->onCreatureAppear(creature, true);
	}

	if (hasPlayerSpectators) {
		addCreatureCheck(creature);
	}

	auto parent = creature->getParent();
	if (parent) {
		parent->postAddNotification(creature, nullptr, 0);
	}
	creature->onPlacedCreature();
	return true;
}

bool Game::removeCreature(const std::shared_ptr<Creature> &creature, bool isLogout /* = true*/) {
	metrics::method_latency measure(__METRICS_METHOD_NAME__);
	if (!creature || creature->isRemoved()) {
		return false;
	}

	std::shared_ptr<Tile> tile = creature->getTile();
	if (!tile) {
		g_logger().error("[{}] tile on position '{}' for creature '{}' not exist", __FUNCTION__, creature->getPosition().toString(), creature->getName());
	}
	auto fromZones = creature->getZones();

	if (tile) {
		std::vector<int32_t> oldStackPosVector;
		auto spectators = Spectators().find<Creature>(tile->getPosition(), true);
		auto playersSpectators = spectators.filter<Player>();

		for (const auto &spectator : playersSpectators) {
			if (const auto &player = spectator->getPlayer()) {
				oldStackPosVector.push_back(player->canSeeCreature(creature) ? tile->getStackposOfCreature(player, creature) : -1);
			}
		}

		tile->removeCreature(creature);

		const Position &tilePosition = tile->getPosition();

		// Send to client
		size_t i = 0;
		for (const auto &spectator : playersSpectators) {
			if (const auto &player = spectator->getPlayer()) {
				player->sendRemoveTileThing(tilePosition, oldStackPosVector[i++]);
			}
		}

		// event method
		for (const auto &spectator : spectators) {
			spectator->onRemoveCreature(creature, isLogout);
		}
	}

	if (creature->getMaster() && !creature->getMaster()->isRemoved()) {
		creature->setMaster(nullptr);
	}

	creature->getParent()->postRemoveNotification(creature, nullptr, 0);
	afterCreatureZoneChange(creature, fromZones, {});

	creature->removeList();
	creature->setRemoved();

	removeCreatureCheck(creature);

	for (const auto &summon : creature->getSummons()) {
		summon->setSkillLoss(false);
		removeCreature(summon);
	}

	if (creature->getPlayer() && isLogout) {
		auto it = teamFinderMap.find(creature->getPlayer()->getGUID());
		if (it != teamFinderMap.end()) {
			teamFinderMap.erase(it);
		}
	}

	return true;
}

void Game::executeDeath(uint32_t creatureId) {
	metrics::method_latency measure(__METRICS_METHOD_NAME__);
	std::shared_ptr<Creature> creature = getCreatureByID(creatureId);
	if (creature && !creature->isRemoved()) {
		afterCreatureZoneChange(creature, creature->getZones(), {});
		creature->onDeath();
	}
}

void Game::playerTeleport(uint32_t playerId, const Position &newPosition) {
	metrics::method_latency measure(__METRICS_METHOD_NAME__);
	const auto &player = getPlayerByID(playerId);
	if (!player || !player->hasFlag(PlayerFlags_t::CanMapClickTeleport)) {
		return;
	}

	ReturnValue returnValue = g_game().internalTeleport(player, newPosition, false);
	if (returnValue != RETURNVALUE_NOERROR) {
		player->sendCancelMessage(returnValue);
	}
}

void Game::playerInspectItem(const std::shared_ptr<Player> &player, const Position &pos) {
	metrics::method_latency measure(__METRICS_METHOD_NAME__);
	const std::shared_ptr<Thing> &thing = internalGetThing(player, pos, 0, 0, STACKPOS_TOPDOWN_ITEM);
	if (!thing) {
		player->sendCancelMessage(RETURNVALUE_NOTPOSSIBLE);
		return;
	}

	const auto &item = thing->getItem();
	if (!item) {
		player->sendCancelMessage(RETURNVALUE_NOTPOSSIBLE);
		return;
	}

	player->sendItemInspection(item->getID(), static_cast<uint8_t>(item->getItemCount()), item, false);
}

void Game::playerInspectItem(const std::shared_ptr<Player> &player, uint16_t itemId, uint8_t itemCount, bool cyclopedia) {
	metrics::method_latency measure(__METRICS_METHOD_NAME__);
	player->sendItemInspection(itemId, itemCount, nullptr, cyclopedia);
}

FILELOADER_ERRORS Game::loadAppearanceProtobuf(const std::string &file) {
	using namespace Canary::protobuf::appearances;

	std::fstream fileStream(file, std::ios::in | std::ios::binary);
	if (!fileStream.is_open()) {
		g_logger().error("[Game::loadAppearanceProtobuf] - Failed to load {}, file cannot be oppened", file);
		fileStream.close();
		return ERROR_NOT_OPEN;
	}

	// Verify that the version of the library that we linked against is
	// compatible with the version of the headers we compiled against.
	GOOGLE_PROTOBUF_VERIFY_VERSION;
	m_appearancesPtr = std::make_unique<Appearances>();
	if (!m_appearancesPtr->ParseFromIstream(&fileStream)) {
		g_logger().error("[Game::loadAppearanceProtobuf] - Failed to parse binary file {}, file is invalid", file);
		fileStream.close();
		return ERROR_NOT_OPEN;
	}

	// Parsing all items into ItemType
	Item::items.loadFromProtobuf();

	// Only iterate other objects if necessary
	if (g_configManager().getBoolean(WARN_UNSAFE_SCRIPTS)) {
		// Registering distance effects
		for (uint32_t it = 0; it < m_appearancesPtr->effect_size(); it++) {
			registeredMagicEffects.push_back(static_cast<uint16_t>(m_appearancesPtr->effect(it).id()));
		}

		// Registering missile effects
		for (uint32_t it = 0; it < m_appearancesPtr->missile_size(); it++) {
			registeredDistanceEffects.push_back(static_cast<uint16_t>(m_appearancesPtr->missile(it).id()));
		}

		// Registering outfits
		for (uint32_t it = 0; it < m_appearancesPtr->outfit_size(); it++) {
			registeredLookTypes.push_back(static_cast<uint16_t>(m_appearancesPtr->outfit(it).id()));
		}
	}

	fileStream.close();

	// Disposing allocated objects.
	google::protobuf::ShutdownProtobufLibrary();

	return ERROR_NONE;
}

void Game::playerMoveThing(uint32_t playerId, const Position &fromPos, uint16_t itemId, uint8_t fromStackPos, const Position &toPos, uint8_t count) {
	metrics::method_latency measure(__METRICS_METHOD_NAME__);
	const auto &player = getPlayerByID(playerId);
	if (!player) {
		return;
	}

	// Prevent the player from being able to move the item within the imbuement window
	if (player->hasImbuingItem()) {
		return;
	}

	uint8_t fromIndex = 0;
	if (fromPos.x == 0xFFFF) {
		if (fromPos.y & 0x40) {
			fromIndex = fromPos.z;
		} else if ((fromPos.y == 0x20 || fromPos.y == 0x21) && !player->isDepotSearchOpenOnItem(itemId)) {
			// '0x20' -> From depot.
			// '0x21' -> From inbox.
			// Both only when the item is being moved from depot search window.
			player->sendCancelMessage(RETURNVALUE_NOTPOSSIBLE);
			return;
		} else {
			fromIndex = static_cast<uint8_t>(fromPos.y);
		}
	} else {
		fromIndex = fromStackPos;
	}

	const std::shared_ptr<Thing> &thing = internalGetThing(player, fromPos, fromIndex, itemId, STACKPOS_MOVE);
	if (!thing) {
		player->sendCancelMessage(RETURNVALUE_NOTPOSSIBLE);
		return;
	}

	if (const std::shared_ptr<Creature> &movingCreature = thing->getCreature()) {
		const std::shared_ptr<Tile> &tile = map.getTile(toPos);
		if (!tile) {
			player->sendCancelMessage(RETURNVALUE_NOTPOSSIBLE);
			return;
		}

		if (Position::areInRange<1, 1, 0>(movingCreature->getPosition(), player->getPosition())) {
			const auto &task = createPlayerTask(
				g_configManager().getNumber(PUSH_DELAY),
				[this, player, movingCreature, tile] {
					playerMoveCreatureByID(player->getID(), movingCreature->getID(), movingCreature->getPosition(), tile->getPosition());
				},
				__FUNCTION__
			);
			player->setNextActionPushTask(task);
		} else {
			playerMoveCreature(player, movingCreature, movingCreature->getPosition(), tile);
		}
	} else if (thing->getItem()) {
		std::shared_ptr<Cylinder> toCylinder = internalGetCylinder(player, toPos);
		if (!toCylinder) {
			player->sendCancelMessage(RETURNVALUE_NOTPOSSIBLE);
			return;
		}

		playerMoveItem(player, fromPos, itemId, fromStackPos, toPos, count, thing->getItem(), toCylinder);
	}
}

void Game::playerMoveCreatureByID(uint32_t playerId, uint32_t movingCreatureId, const Position &movingCreatureOrigPos, const Position &toPos) {
	const auto &player = getPlayerByID(playerId);
	if (!player) {
		return;
	}

	const auto &movingCreature = getCreatureByID(movingCreatureId);
	if (!movingCreature) {
		return;
	}

	std::shared_ptr<Tile> toTile = map.getTile(toPos);
	if (!toTile) {
		player->sendCancelMessage(RETURNVALUE_NOTPOSSIBLE);
		return;
	}

	playerMoveCreature(player, movingCreature, movingCreatureOrigPos, toTile);
}

void Game::playerMoveCreature(const std::shared_ptr<Player> &player, const std::shared_ptr<Creature> &movingCreature, const Position &movingCreatureOrigPos, const std::shared_ptr<Tile> &toTile) {
	metrics::method_latency measure(__METRICS_METHOD_NAME__);

	g_dispatcher().addWalkEvent([=, this] {
		if (!player->canDoAction()) {
			const auto &task = createPlayerTask(
				600,
				[this, player, movingCreature, toTile, movingCreatureOrigPos] {
					playerMoveCreatureByID(player->getID(), movingCreature->getID(), movingCreatureOrigPos, toTile->getPosition());
				},
				__FUNCTION__
			);

			player->setNextActionPushTask(task);
			return;
		}

		player->setNextActionTask(nullptr);

		if (!Position::areInRange<1, 1, 0>(movingCreatureOrigPos, player->getPosition())) {
			// need to walk to the creature first before moving it
			std::vector<Direction> listDir;
			if (player->getPathTo(movingCreatureOrigPos, listDir, 0, 1, true, true)) {
				g_dispatcher().addEvent([this, playerId = player->getID(), listDir] { playerAutoWalk(playerId, listDir); }, __FUNCTION__);
				const auto &task = createPlayerTask(
					600,
					[this, player, movingCreature, toTile, movingCreatureOrigPos] {
						playerMoveCreatureByID(player->getID(), movingCreature->getID(), movingCreatureOrigPos, toTile->getPosition());
					},
					__FUNCTION__
				);
				player->pushEvent(true);
				player->setNextActionPushTask(task);
			} else {
				player->sendCancelMessage(RETURNVALUE_THEREISNOWAY);
			}
			return;
		}

		player->pushEvent(false);
		std::shared_ptr<Monster> monster = movingCreature->getMonster();
		bool isFamiliar = false;
		if (monster) {
			isFamiliar = monster->isFamiliar();
		}

		if (!isFamiliar && ((!movingCreature->isPushable() && !player->hasFlag(PlayerFlags_t::CanPushAllCreatures)) || (movingCreature->isInGhostMode() && !player->isAccessPlayer()))) {
			player->sendCancelMessage(RETURNVALUE_NOTMOVABLE);
			return;
		}

		// check throw distance
		const Position &movingCreaturePos = movingCreature->getPosition();
		const Position &toPos = toTile->getPosition();
		if ((Position::getDistanceX(movingCreaturePos, toPos) > movingCreature->getThrowRange()) || (Position::getDistanceY(movingCreaturePos, toPos) > movingCreature->getThrowRange()) || (Position::getDistanceZ(movingCreaturePos, toPos) * 4 > movingCreature->getThrowRange())) {
			player->sendCancelMessage(RETURNVALUE_DESTINATIONOUTOFREACH);
			return;
		}

		if (player != movingCreature) {
			if (toTile->hasFlag(TILESTATE_BLOCKPATH)) {
				player->sendCancelMessage(RETURNVALUE_NOTENOUGHROOM);
				return;
			} else if ((movingCreature->getZoneType() == ZONE_PROTECTION && !toTile->hasFlag(TILESTATE_PROTECTIONZONE)) || (movingCreature->getZoneType() == ZONE_NOPVP && !toTile->hasFlag(TILESTATE_NOPVPZONE))) {
				player->sendCancelMessage(RETURNVALUE_NOTPOSSIBLE);
				return;
			} else {
				if (CreatureVector* tileCreatures = toTile->getCreatures()) {
					for (auto &tileCreature : *tileCreatures) {
						if (!tileCreature->isInGhostMode()) {
							player->sendCancelMessage(RETURNVALUE_NOTENOUGHROOM);
							return;
						}
					}
				}

				auto movingNpc = movingCreature->getNpc();
				if (movingNpc && movingNpc->canInteract(toPos)) {
					player->sendCancelMessage(RETURNVALUE_NOTENOUGHROOM);
					return;
				}
			}

			movingCreature->setLastPosition(movingCreature->getPosition());
		}

		if (!g_events().eventPlayerOnMoveCreature(player, movingCreature, movingCreaturePos, toPos)) {
			return;
		}

		if (!g_callbacks().checkCallback(EventCallback_t::playerOnMoveCreature, &EventCallback::playerOnMoveCreature, player, movingCreature, movingCreaturePos, toPos)) {
			return;
		}

		ReturnValue ret = internalMoveCreature(movingCreature, toTile);
		if (ret != RETURNVALUE_NOERROR) {
			player->sendCancelMessage(ret);
		}
		player->setLastPosition(player->getPosition());
	});
}

ReturnValue Game::internalMoveCreature(const std::shared_ptr<Creature> &creature, Direction direction, uint32_t flags /*= 0*/) {
	if (!creature) {
		return RETURNVALUE_NOTPOSSIBLE;
	}

	if (creature->getBaseSpeed() == 0) {
		return RETURNVALUE_NOTMOVABLE;
	}

	creature->setLastPosition(creature->getPosition());
	const Position &currentPos = creature->getPosition();
	Position destPos = getNextPosition(direction, currentPos);
	const auto &player = creature->getPlayer();

	bool diagonalMovement = (direction & DIRECTION_DIAGONAL_MASK) != 0;
	if (player && !diagonalMovement) {
		// try go up
		auto tile = creature->getTile();
		if (currentPos.z != 8 && tile && tile->hasHeight(3)) {
			std::shared_ptr<Tile> tmpTile = map.getTile(currentPos.x, currentPos.y, currentPos.getZ() - 1);
			if (tmpTile == nullptr || (tmpTile->getGround() == nullptr && !tmpTile->hasFlag(TILESTATE_BLOCKSOLID))) {
				tmpTile = map.getTile(destPos.x, destPos.y, destPos.getZ() - 1);
				if (tmpTile && tmpTile->getGround() && !tmpTile->hasFlag(TILESTATE_BLOCKSOLID)) {
					flags |= FLAG_IGNOREBLOCKITEM | FLAG_IGNOREBLOCKCREATURE;

					if (!tmpTile->hasFlag(TILESTATE_FLOORCHANGE)) {
						player->setDirection(direction);
						destPos.z--;
					}
				}
			}
		}

		// try go down
		if (currentPos.z != 7 && currentPos.z == destPos.z) {
			std::shared_ptr<Tile> tmpTile = map.getTile(destPos.x, destPos.y, destPos.z);
			if (tmpTile == nullptr || (tmpTile->getGround() == nullptr && !tmpTile->hasFlag(TILESTATE_BLOCKSOLID))) {
				tmpTile = map.getTile(destPos.x, destPos.y, destPos.z + 1);
				if (tmpTile && tmpTile->hasHeight(3)) {
					flags |= FLAG_IGNOREBLOCKITEM | FLAG_IGNOREBLOCKCREATURE;
					player->setDirection(direction);
					destPos.z++;
				}
			}
		}
	}

	std::shared_ptr<Tile> toTile = map.getTile(destPos);
	if (!toTile) {
		return RETURNVALUE_NOTPOSSIBLE;
	}
	return internalMoveCreature(creature, toTile, flags);
}

ReturnValue Game::internalMoveCreature(const std::shared_ptr<Creature> &creature, const std::shared_ptr<Tile> &toTile, uint32_t flags /*= 0*/) {
	metrics::method_latency measure(__METRICS_METHOD_NAME__);
	if (creature->hasCondition(CONDITION_ROOTED)) {
		return RETURNVALUE_NOTPOSSIBLE;
	}

	// check if we can move the creature to the destination
	ReturnValue ret = toTile->queryAdd(0, creature, 1, flags);
	if (ret != RETURNVALUE_NOERROR) {
		return ret;
	}

	if (creature->hasCondition(CONDITION_FEARED)) {
		std::shared_ptr<MagicField> field = toTile->getFieldItem();
		if (field && !field->isBlocking() && field->getDamage() != 0) {
			return RETURNVALUE_NOTPOSSIBLE;
		}
	}

	map.moveCreature(creature, toTile);
	if (creature->getParent() != toTile) {
		return RETURNVALUE_NOERROR;
	}

	int32_t index = 0;
	std::shared_ptr<Item> toItem = nullptr;
	std::shared_ptr<Tile> subCylinder = nullptr;
	std::shared_ptr<Tile> toCylinder = toTile;
	std::shared_ptr<Tile> fromCylinder = nullptr;
	uint32_t n = 0;

	while ((subCylinder = toCylinder->queryDestination(index, creature, toItem, flags)->getTile()) != toCylinder) {
		if (subCylinder == nullptr) {
			break;
		}

		map.moveCreature(creature, subCylinder);

		if (creature->getParent() != subCylinder) {
			// could happen if a script move the creature
			fromCylinder = nullptr;
			break;
		}

		fromCylinder = toCylinder;
		toCylinder = subCylinder;
		flags = 0;

		// to prevent infinite loop
		if (++n >= MAP_MAX_LAYERS) {
			break;
		}
	}

	if (fromCylinder) {
		const Position &fromPosition = fromCylinder->getPosition();
		const Position &toPosition = toCylinder->getPosition();
		if (fromPosition.z != toPosition.z && (fromPosition.x != toPosition.x || fromPosition.y != toPosition.y)) {
			Direction dir = getDirectionTo(fromPosition, toPosition);
			if ((dir & DIRECTION_DIAGONAL_MASK) == 0) {
				internalCreatureTurn(creature, dir);
			}
		}
	}

	return RETURNVALUE_NOERROR;
}

void Game::playerMoveItemByPlayerID(uint32_t playerId, const Position &fromPos, uint16_t itemId, uint8_t fromStackPos, const Position &toPos, uint8_t count) {
	const auto &player = getPlayerByID(playerId);
	if (!player) {
		return;
	}
	playerMoveItem(player, fromPos, itemId, fromStackPos, toPos, count, nullptr, nullptr);
}

void Game::playerMoveItem(const std::shared_ptr<Player> &player, const Position &fromPos, uint16_t itemId, uint8_t fromStackPos, const Position &toPos, uint8_t count, std::shared_ptr<Item> item, std::shared_ptr<Cylinder> toCylinder) {
	if (!player->canDoAction()) {
		const uint32_t delay = player->getNextActionTime();
		const auto &task = createPlayerTask(
			delay,
			[this, playerId = player->getID(), fromPos, itemId, fromStackPos, toPos, count] {
				playerMoveItemByPlayerID(playerId, fromPos, itemId, fromStackPos, toPos, count);
			},
			__FUNCTION__
		);
		player->setNextActionTask(task);
		return;
	}

	player->setNextActionTask(nullptr);

	if (item == nullptr) {
		uint8_t fromIndex = 0;
		if (fromPos.x == 0xFFFF) {
			if (fromPos.y & 0x40) {
				fromIndex = fromPos.z;
			} else if ((fromPos.y == 0x20 || fromPos.y == 0x21) && !player->isDepotSearchOpenOnItem(itemId)) {
				// '0x20' -> From depot.
				// '0x21' -> From inbox.
				// Both only when the item is being moved from depot search window.
				player->sendCancelMessage(RETURNVALUE_NOTPOSSIBLE);
				return;
			} else {
				fromIndex = static_cast<uint8_t>(fromPos.y);
			}
		} else {
			fromIndex = fromStackPos;
		}

		const auto &thing = internalGetThing(player, fromPos, fromIndex, itemId, STACKPOS_MOVE);
		if (!thing || !thing->getItem()) {
			player->sendCancelMessage(RETURNVALUE_NOTPOSSIBLE);
			return;
		}

		item = thing->getItem();
	}

	if (item->getID() != itemId) {
		player->sendCancelMessage(RETURNVALUE_NOTPOSSIBLE);
		return;
	}

	std::shared_ptr<Cylinder> fromCylinder = nullptr;
	if (fromPos.x == 0xFFFF && (fromPos.y == 0x20 || fromPos.y == 0x21)) {
		// '0x20' -> From depot.
		// '0x21' -> From inbox.
		// Both only when the item is being moved from depot search window.
		if (!player->isDepotSearchOpenOnItem(itemId)) {
			player->sendCancelMessage(RETURNVALUE_NOTPOSSIBLE);
			return;
		}

		fromCylinder = item->getParent();
	} else {
		fromCylinder = internalGetCylinder(player, fromPos);
	}

	if (fromCylinder == nullptr) {
		player->sendCancelMessage(RETURNVALUE_NOTPOSSIBLE);
		return;
	}

	if (toCylinder == nullptr) {
		toCylinder = internalGetCylinder(player, toPos);
		if (toCylinder == nullptr) {
			player->sendCancelMessage(RETURNVALUE_NOTPOSSIBLE);
			return;
		}
	}

	// check if we can move this item
	if (auto ret = checkMoveItemToCylinder(player, fromCylinder, toCylinder, item, toPos); ret != RETURNVALUE_NOERROR) {
		player->sendCancelMessage(ret);
		return;
	}

	const auto &playerPos = player->getPosition();
	const auto &cylinderTile = fromCylinder->getTile();
	const auto &mapFromPos = cylinderTile ? cylinderTile->getPosition() : item->getPosition();
	if (playerPos.z != mapFromPos.z) {
		player->sendCancelMessage(playerPos.z > mapFromPos.z ? RETURNVALUE_FIRSTGOUPSTAIRS : RETURNVALUE_FIRSTGODOWNSTAIRS);
		return;
	}

	if (!Position::areInRange<1, 1>(playerPos, mapFromPos)) {
		// need to walk to the item first before using it
		std::vector<Direction> listDir;
		if (player->getPathTo(item->getPosition(), listDir, 0, 1, true, true)) {
			g_dispatcher().addEvent([this, playerId = player->getID(), listDir] { playerAutoWalk(playerId, listDir); }, __FUNCTION__);
			const auto &task = createPlayerTask(
				400,
				[this, playerId = player->getID(), fromPos, itemId, fromStackPos, toPos, count] {
					playerMoveItemByPlayerID(playerId, fromPos, itemId, fromStackPos, toPos, count);
				},
				__FUNCTION__
			);
			player->setNextWalkActionTask(task);
		} else {
			player->sendCancelMessage(RETURNVALUE_THEREISNOWAY);
		}
		return;
	}

	const auto toCylinderTile = toCylinder->getTile();
	const auto &mapToPos = toCylinderTile->getPosition();

	// hangable item specific code
	if (item->isHangable() && toCylinderTile->hasFlag(TILESTATE_SUPPORTS_HANGABLE)) {
		// destination supports hangable objects so need to move there first
		bool vertical = toCylinderTile->hasProperty(CONST_PROP_ISVERTICAL);
		if (vertical) {
			if (playerPos.x + 1 == mapToPos.x) {
				player->sendCancelMessage(RETURNVALUE_NOTPOSSIBLE);
				return;
			}
		} else { // horizontal
			if (playerPos.y + 1 == mapToPos.y) {
				player->sendCancelMessage(RETURNVALUE_NOTPOSSIBLE);
				return;
			}
		}

		if (!Position::areInRange<1, 1, 0>(playerPos, mapToPos)) {
			auto walkPos = mapToPos;
			if (vertical) {
				walkPos.x++;
			} else {
				walkPos.y++;
			}

			auto itemPos = fromPos;
			uint8_t itemStackPos = fromStackPos;

			if (fromPos.x != 0xFFFF && Position::areInRange<1, 1>(mapFromPos, playerPos)
			    && !Position::areInRange<1, 1, 0>(mapFromPos, walkPos)) {
				// need to pickup the item first
				std::shared_ptr<Item> moveItem = nullptr;

				const auto ret = internalMoveItem(fromCylinder, player, INDEX_WHEREEVER, item, count, &moveItem);
				if (ret != RETURNVALUE_NOERROR) {
					player->sendCancelMessage(ret);
					return;
				}

				// changing the position since its now in the inventory of the player
				internalGetPosition(moveItem, itemPos, itemStackPos);
			}

			std::vector<Direction> listDir;
			if (player->getPathTo(walkPos, listDir, 0, 0, true, true)) {
				g_dispatcher().addEvent([this, playerId = player->getID(), listDir] { playerAutoWalk(playerId, listDir); }, __FUNCTION__);
				const auto &task = createPlayerTask(
					400,
					[this, playerId = player->getID(), itemPos, itemId, itemStackPos, toPos, count] {
						playerMoveItemByPlayerID(playerId, itemPos, itemId, itemStackPos, toPos, count);
					},
					__FUNCTION__
				);
				player->setNextWalkActionTask(task);
			} else {
				player->sendCancelMessage(RETURNVALUE_THEREISNOWAY);
			}
			return;
		}
	}

	const auto throwRange = item->getThrowRange();
	if ((Position::getDistanceX(playerPos, mapToPos) > throwRange) || (Position::getDistanceY(playerPos, mapToPos) > throwRange) || (Position::getDistanceZ(mapFromPos, mapToPos) * 4 > throwRange)) {
		player->sendCancelMessage(RETURNVALUE_DESTINATIONOUTOFREACH);
		return;
	}

	if (!canThrowObjectTo(mapFromPos, mapToPos)) {
		player->sendCancelMessage(RETURNVALUE_CANNOTTHROW);
		return;
	}

	if (!g_callbacks().checkCallback(EventCallback_t::playerOnMoveItem, &EventCallback::playerOnMoveItem, player, item, count, fromPos, toPos, fromCylinder, toCylinder)) {
		return;
	}

	if (!g_events().eventPlayerOnMoveItem(player, item, count, fromPos, toPos, fromCylinder, toCylinder)) {
		return;
	}

	uint8_t toIndex = 0;
	if (toPos.x == 0xFFFF) {
		if (toPos.y & 0x40) {
			toIndex = toPos.z;
		} else {
			toIndex = static_cast<uint8_t>(toPos.y);
		}
	}

	if (item->isWrapable() || item->isStoreItem() || (item->hasOwner() && !item->isOwner(player))) {
		const auto toHouseTile = map.getTile(mapToPos)->dynamic_self_cast<HouseTile>();
		const auto fromHouseTile = map.getTile(mapFromPos)->dynamic_self_cast<HouseTile>();
		if (fromHouseTile && (!toHouseTile || toHouseTile->getHouse()->getId() != fromHouseTile->getHouse()->getId())) {
			player->sendCancelMessage("You cannot move this item out of this house.");
			return;
		}
	}

	if (isTryingToStow(toPos, toCylinder)) {
		player->stowItem(item, count, false);
		return;
	}
	if (!item->isPushable() || item->hasAttribute(ItemAttribute_t::UNIQUEID)) {
		player->sendCancelMessage(RETURNVALUE_NOTMOVABLE);
		return;
	}

	const auto ret = internalMoveItem(fromCylinder, toCylinder, toIndex, item, count, nullptr, 0, player);
	if (ret != RETURNVALUE_NOERROR) {
		player->sendCancelMessage(ret);
	} else if (toCylinder->getContainer() && fromCylinder->getContainer() && fromCylinder->getContainer()->countsToLootAnalyzerBalance() && toCylinder->getContainer()->getTopParent() == player) {
		player->sendLootStats(item, count);
	}

	player->cancelPush();

	item->checkDecayMapItemOnMove();

	g_events().eventPlayerOnItemMoved(player, item, count, fromPos, toPos, fromCylinder, toCylinder);
	g_callbacks().executeCallback(EventCallback_t::playerOnItemMoved, &EventCallback::playerOnItemMoved, player, item, count, fromPos, toPos, fromCylinder, toCylinder);
}

bool Game::isTryingToStow(const Position &toPos, const std::shared_ptr<Cylinder> &toCylinder) const {
	return toCylinder->getContainer() && toCylinder->getItem()->getID() == ITEM_LOCKER && toPos.getZ() == ITEM_SUPPLY_STASH_INDEX;
}

ReturnValue Game::checkMoveItemToCylinder(const std::shared_ptr<Player> &player, const std::shared_ptr<Cylinder> &fromCylinder, const std::shared_ptr<Cylinder> &toCylinder, const std::shared_ptr<Item> &item, Position toPos) {
	if (!player || !toCylinder || !item) {
		return RETURNVALUE_NOTPOSSIBLE;
	}

	if (std::shared_ptr<Container> toCylinderContainer = toCylinder->getContainer()) {
		auto containerID = toCylinderContainer->getID();

		// check the store inbox index if gold pouch forces it as containerID
		if (containerID == ITEM_STORE_INBOX) {
			auto cylinderItem = toCylinderContainer->getItemByIndex(toPos.getZ());
			if (cylinderItem && cylinderItem->getID() == ITEM_GOLD_POUCH) {
				containerID = ITEM_GOLD_POUCH;
			}
		}

		const auto containerToStow = isTryingToStow(toPos, toCylinder);

		if (containerID == ITEM_GOLD_POUCH && !containerToStow) {
			if (g_configManager().getBoolean(TOGGLE_GOLD_POUCH_QUICKLOOT_ONLY)) {
				return RETURNVALUE_CONTAINERNOTENOUGHROOM;
			}

			bool allowAnything = g_configManager().getBoolean(TOGGLE_GOLD_POUCH_ALLOW_ANYTHING);

			if (!allowAnything && item->getID() != ITEM_GOLD_COIN && item->getID() != ITEM_PLATINUM_COIN && item->getID() != ITEM_CRYSTAL_COIN) {
				return RETURNVALUE_ITEMCANNOTBEMOVEDPOUCH;
			}

			// prevent move up from ponch to store inbox.
			if (!item->canBeMovedToStore() && fromCylinder->getContainer() && fromCylinder->getContainer()->getID() == ITEM_GOLD_POUCH) {
				return RETURNVALUE_NOTBOUGHTINSTORE;
			}

			return RETURNVALUE_NOERROR;
		}

		std::shared_ptr<Container> topParentContainer = toCylinderContainer->getRootContainer();
		const auto parentContainer = topParentContainer->getParent() ? topParentContainer->getParent()->getContainer() : nullptr;
		auto isStoreInbox = parentContainer && parentContainer->isStoreInbox();
		if (!item->canBeMovedToStore() && (containerID == ITEM_STORE_INBOX || isStoreInbox)) {
			return RETURNVALUE_NOTBOUGHTINSTORE;
		}

		if (item->isStoreItem() && !containerToStow) {
			bool isValidMoveItem = false;
			auto fromHouseTile = fromCylinder->getTile();
			auto house = fromHouseTile ? fromHouseTile->getHouse() : nullptr;
			if (house && house->getHouseAccessLevel(player) < HOUSE_OWNER) {
				return RETURNVALUE_NOTPOSSIBLE;
			}

			if (containerID == ITEM_STORE_INBOX || containerID == ITEM_DEPOT || toCylinderContainer->isDepotChest()) {
				isValidMoveItem = true;
			}

			if (parentContainer && (parentContainer->isDepotChest() || isStoreInbox)) {
				isValidMoveItem = true;
			}

			if (item->getID() == ITEM_GOLD_POUCH) {
				isValidMoveItem = true;
			}

			if (!isValidMoveItem) {
				return RETURNVALUE_ITEMCANNOTBEMOVEDTHERE;
			}

			if (item->hasOwner() && !item->isOwner(player)) {
				return RETURNVALUE_ITEMISNOTYOURS;
			}
		}

		if (item->getContainer() && !item->isStoreItem()) {
			for (const std::shared_ptr<Item> &containerItem : item->getContainer()->getItems(true)) {
				if (containerItem->isStoreItem() && !containerToStow && ((containerID != ITEM_GOLD_POUCH && containerID != ITEM_DEPOT && containerID != ITEM_STORE_INBOX) || (topParentContainer->getParent() && topParentContainer->getParent()->getContainer() && (!topParentContainer->getParent()->getContainer()->isDepotChest() || topParentContainer->getParent()->getContainer()->getID() != ITEM_STORE_INBOX)))) {
					return RETURNVALUE_NOTPOSSIBLE;
				}
			}
		}
	} else if (toCylinder->getTile()) {
		const auto toHouseTile = toCylinder->getTile();
		auto house = toHouseTile ? toHouseTile->getHouse() : nullptr;
		if (fromCylinder->getContainer()) {
			if (item->isStoreItem()) {
				if (house && house->getHouseAccessLevel(player) < HOUSE_OWNER) {
					return RETURNVALUE_NOTPOSSIBLE;
				}
			}
			if (item->getContainer() && !item->isStoreItem()) {
				for (const std::shared_ptr<Item> &containerItem : item->getContainer()->getItems(true)) {
					if (containerItem->isStoreItem()) {
						return RETURNVALUE_NOTPOSSIBLE;
					}
				}
			}

			if (item->isStoreItem() && !house) {
				return RETURNVALUE_ITEMCANNOTBEMOVEDTHERE;
			}
		}
	}

	return RETURNVALUE_NOERROR;
}

ReturnValue Game::internalMoveItem(std::shared_ptr<Cylinder> fromCylinder, std::shared_ptr<Cylinder> toCylinder, int32_t index, const std::shared_ptr<Item> &item, uint32_t count, std::shared_ptr<Item>* movedItem, uint32_t flags /*= 0*/, const std::shared_ptr<Creature> &actor /*=nullptr*/, const std::shared_ptr<Item> &tradeItem /* = nullptr*/, bool checkTile /* = true*/) {
	metrics::method_latency measure(__METRICS_METHOD_NAME__);
	if (fromCylinder == nullptr) {
		g_logger().error("[{}] fromCylinder is nullptr", __FUNCTION__);
		return RETURNVALUE_NOTPOSSIBLE;
	}
	if (toCylinder == nullptr) {
		g_logger().error("[{}] toCylinder is nullptr", __FUNCTION__);
		return RETURNVALUE_NOTPOSSIBLE;
	}

	if (checkTile) {
		if (const std::shared_ptr<Tile> &fromTile = fromCylinder->getTile()) {
			if (fromTile && browseFields.contains(fromTile) && browseFields[fromTile].lock() == fromCylinder) {
				fromCylinder = fromTile;
			}
		}
	}

	std::shared_ptr<Item> toItem = nullptr;

	std::shared_ptr<Cylinder> subCylinder = nullptr;
	int floorN = 0;

	while ((subCylinder = toCylinder->queryDestination(index, item, toItem, flags)) != toCylinder) {
		if (subCylinder == nullptr) {
			break;
		}

		toCylinder = subCylinder;
		flags = 0;

		// to prevent infinite loop
		if (++floorN >= MAP_MAX_LAYERS) {
			break;
		}
	}

	// destination is the same as the source?
	if (item == toItem) {
		return RETURNVALUE_NOERROR; // silently ignore move
	}

	// 'Move up' stackable items fix
	//  Cip's client never sends the count of stackables when using "Move up" menu option
	if (item->isStackable() && count == 255 && fromCylinder->getParent() == toCylinder) {
		count = item->getItemCount();
	}

	// check if we can remove this item (using count of 1 since we don't know how
	// much we can move yet)
	ReturnValue ret = fromCylinder->queryRemove(item, 1, flags, actor);
	if (ret != RETURNVALUE_NOERROR) {
		return ret;
	}

	// check if we can add this item
	ret = toCylinder->queryAdd(index, item, count, flags, actor);
	if (ret == RETURNVALUE_NEEDEXCHANGE) {
		// check if we can add it to source cylinder
		ret = fromCylinder->queryAdd(fromCylinder->getThingIndex(item), toItem, toItem->getItemCount(), 0);
		if (ret == RETURNVALUE_NOERROR) {
			// check how much we can move
			uint32_t maxExchangeQueryCount = 0;
			ReturnValue retExchangeMaxCount = fromCylinder->queryMaxCount(INDEX_WHEREEVER, toItem, toItem->getItemCount(), maxExchangeQueryCount, 0);

			if (retExchangeMaxCount != RETURNVALUE_NOERROR && maxExchangeQueryCount == 0) {
				return retExchangeMaxCount;
			}

			if (toCylinder->queryRemove(toItem, toItem->getItemCount(), flags, actor) == RETURNVALUE_NOERROR) {
				int32_t oldToItemIndex = toCylinder->getThingIndex(toItem);
				toCylinder->removeThing(toItem, toItem->getItemCount());
				fromCylinder->addThing(toItem);

				if (oldToItemIndex != -1) {
					toCylinder->postRemoveNotification(toItem, fromCylinder, oldToItemIndex);
				}

				int32_t newToItemIndex = fromCylinder->getThingIndex(toItem);
				if (newToItemIndex != -1) {
					fromCylinder->postAddNotification(toItem, toCylinder, newToItemIndex);
				}

				ret = toCylinder->queryAdd(index, item, count, flags);
				toItem = nullptr;
			}
		}
	}

	if (ret != RETURNVALUE_NOERROR) {
		return ret;
	}

	// check how much we can move
	uint32_t maxQueryCount = 0;
	ReturnValue retMaxCount = toCylinder->queryMaxCount(index, item, count, maxQueryCount, flags);
	if (retMaxCount != RETURNVALUE_NOERROR && maxQueryCount == 0) {
		return retMaxCount;
	}

	uint32_t m;
	if (item->isStackable()) {
		m = std::min<uint32_t>(count, maxQueryCount);
	} else {
		m = maxQueryCount;
	}

	std::shared_ptr<Item> moveItem = item;
	// check if we can remove this item
	ret = fromCylinder->queryRemove(item, m, flags, actor);
	if (ret != RETURNVALUE_NOERROR) {
		return ret;
	}

	if (tradeItem) {
		if (toCylinder->getItem() == tradeItem) {
			return RETURNVALUE_NOTENOUGHROOM;
		}

		std::shared_ptr<Cylinder> tmpCylinder = toCylinder->getParent();
		while (tmpCylinder) {
			if (tmpCylinder->getItem() == tradeItem) {
				return RETURNVALUE_NOTENOUGHROOM;
			}

			tmpCylinder = tmpCylinder->getParent();
		}
	}

	// remove the item
	int32_t itemIndex = fromCylinder->getThingIndex(item);
	std::shared_ptr<Item> updateItem = nullptr;
	fromCylinder->removeThing(item, m);

	// update item(s)
	if (item->isStackable()) {
		uint32_t n;

		if (toItem && item->equals(toItem)) {
			n = std::min<uint32_t>(toItem->getStackSize() - toItem->getItemCount(), m);
			toCylinder->updateThing(toItem, toItem->getID(), toItem->getItemCount() + n);
			updateItem = toItem;
		} else {
			n = 0;
		}

		int32_t newCount = m - n;
		if (newCount > 0) {
			moveItem = item->clone();
			moveItem->setItemCount(newCount);
		} else {
			moveItem = nullptr;
		}

		if (item->isRemoved()) {
			item->stopDecaying();
		}
	}

	// add item
	if (moveItem /*m - n > 0*/) {
		toCylinder->addThing(index, moveItem);
	}

	if (itemIndex != -1) {
		fromCylinder->postRemoveNotification(item, toCylinder, itemIndex);
	}

	if (moveItem) {
		int32_t moveItemIndex = toCylinder->getThingIndex(moveItem);
		if (moveItemIndex != -1) {
			toCylinder->postAddNotification(moveItem, fromCylinder, moveItemIndex);
		}
		moveItem->startDecaying();
	}

	if (updateItem) {
		int32_t updateItemIndex = toCylinder->getThingIndex(updateItem);
		if (updateItemIndex != -1) {
			toCylinder->postAddNotification(updateItem, fromCylinder, updateItemIndex);
		}
		updateItem->startDecaying();
	}

	if (movedItem) {
		if (moveItem) {
			*movedItem = moveItem;
		} else {
			*movedItem = item;
		}
	}

	std::shared_ptr<Item> quiver = toCylinder->getItem();
	if (quiver && quiver->isQuiver()
	    && quiver->getHoldingPlayer()
	    && quiver->getHoldingPlayer()->getThing(CONST_SLOT_RIGHT) == quiver) {
		quiver->getHoldingPlayer()->sendInventoryItem(CONST_SLOT_RIGHT, quiver);
	} else {
		quiver = fromCylinder->getItem();
		if (quiver && quiver->isQuiver()
		    && quiver->getHoldingPlayer()
		    && quiver->getHoldingPlayer()->getThing(CONST_SLOT_RIGHT) == quiver) {
			quiver->getHoldingPlayer()->sendInventoryItem(CONST_SLOT_RIGHT, quiver);
		}
	}

	if (SoundEffect_t soundEffect = item->getMovementSound(toCylinder);
	    toCylinder && soundEffect != SoundEffect_t::SILENCE) {
		if (toCylinder->getContainer() && actor && actor->getPlayer() && (toCylinder->getContainer()->isInsideDepot(true) || toCylinder->getContainer()->getHoldingPlayer())) {
			actor->getPlayer()->sendSingleSoundEffect(toCylinder->getPosition(), soundEffect, SourceEffect_t::OWN);
		} else {
			sendSingleSoundEffect(toCylinder->getPosition(), soundEffect, actor);
		}
	}

	// we could not move all, inform the player
	if (item->isStackable() && maxQueryCount < count) {
		return retMaxCount;
	}

	auto fromContainer = fromCylinder ? fromCylinder->getContainer() : nullptr;
	auto toContainer = toCylinder ? toCylinder->getContainer() : nullptr;
	auto player = actor ? actor->getPlayer() : nullptr;
	if (player) {
		// Update containers
		player->onSendContainer(toContainer);
		player->onSendContainer(fromContainer);
	}

	// Actor related actions
	if (fromCylinder && actor && toCylinder) {
		if (!fromContainer || !toContainer || !player) {
			return ret;
		}

		if (const auto &playerActor = actor->getPlayer()) {
			// Refresh depot search window if necessary
			if (playerActor->isDepotSearchOpenOnItem(item->getID()) && ((fromCylinder->getItem() && fromCylinder->getItem()->isInsideDepot(true)) || (toCylinder->getItem() && toCylinder->getItem()->isInsideDepot(true)))) {
				playerActor->requestDepotSearchItem(item->getID(), item->getTier());
			}

			const ItemType &it = Item::items[fromCylinder->getItem()->getID()];
			if (it.id <= 0) {
				return ret;
			}

			// Looting analyser
			if (it.isCorpse && toContainer->getTopParent() == playerActor && item->getIsLootTrackeable()) {
				playerActor->sendLootStats(item, static_cast<uint8_t>(item->getItemCount()));
			}
		}
	}

	return ret;
}

ReturnValue Game::internalAddItem(std::shared_ptr<Cylinder> toCylinder, const std::shared_ptr<Item> &item, int32_t index /*= INDEX_WHEREEVER*/, uint32_t flags /* = 0*/, bool test /* = false*/) {
	uint32_t remainderCount = 0;
	return internalAddItem(std::move(toCylinder), item, index, flags, test, remainderCount);
}

ReturnValue Game::internalAddItem(std::shared_ptr<Cylinder> toCylinder, const std::shared_ptr<Item> &item, int32_t index, uint32_t flags, bool test, uint32_t &remainderCount) {
	metrics::method_latency measure(__METRICS_METHOD_NAME__);
	if (toCylinder == nullptr) {
		g_logger().error("[{}] fromCylinder is nullptr", __FUNCTION__);
		return RETURNVALUE_NOTPOSSIBLE;
	}
	if (item == nullptr) {
		g_logger().error("[{}] item is nullptr", __FUNCTION__);
		return RETURNVALUE_NOTPOSSIBLE;
	}

	auto addedItem = toCylinder->getItem();

	std::shared_ptr<Cylinder> destCylinder = toCylinder;
	std::shared_ptr<Item> toItem = nullptr;
	toCylinder = toCylinder->queryDestination(index, item, toItem, flags);

	// check if we can add this item
	ReturnValue ret = toCylinder->queryAdd(index, item, item->getItemCount(), flags);
	if (ret != RETURNVALUE_NOERROR) {
		return ret;
	}

	/*
	Check if we can move add the whole amount, we do this by checking against the original cylinder,
	since the queryDestination can return a cylinder that might only hold a part of the full amount.
	*/
	uint32_t maxQueryCount = 0;
	ret = destCylinder->queryMaxCount(INDEX_WHEREEVER, item, item->getItemCount(), maxQueryCount, flags);

	if (ret != RETURNVALUE_NOERROR && addedItem && addedItem->getID() != ITEM_REWARD_CONTAINER) {
		return ret;
	}

	if (test) {
		return RETURNVALUE_NOERROR;
	}

	if (item->isStackable() && item->equals(toItem)) {
		uint32_t m = std::min<uint32_t>(item->getItemCount(), maxQueryCount);
		uint32_t n = std::min<uint32_t>(toItem->getStackSize() - toItem->getItemCount(), m);

		toCylinder->updateThing(toItem, toItem->getID(), toItem->getItemCount() + n);

		int32_t count = m - n;
		if (count > 0) {
			if (item->getItemCount() != count) {
				std::shared_ptr<Item> remainderItem = item->clone();
				remainderItem->setItemCount(count);
				if (internalAddItem(destCylinder, remainderItem, INDEX_WHEREEVER, flags, false) != RETURNVALUE_NOERROR) {
					remainderCount = count;
				}
			} else {
				toCylinder->addThing(index, item);

				int32_t itemIndex = toCylinder->getThingIndex(item);
				if (itemIndex != -1) {
					toCylinder->postAddNotification(item, nullptr, itemIndex);
				}
			}
		} else {
			// fully merged with toItem, item will be destroyed
			item->onRemoved();

			int32_t itemIndex = toCylinder->getThingIndex(toItem);
			if (itemIndex != -1) {
				toCylinder->postAddNotification(toItem, nullptr, itemIndex);
			}
		}
	} else {
		toCylinder->addThing(index, item);

		int32_t itemIndex = toCylinder->getThingIndex(item);
		if (itemIndex != -1) {
			toCylinder->postAddNotification(item, nullptr, itemIndex);
		}
	}

	if (addedItem && addedItem->isQuiver()
	    && addedItem->getHoldingPlayer()
	    && addedItem->getHoldingPlayer()->getThing(CONST_SLOT_RIGHT) == addedItem) {
		addedItem->getHoldingPlayer()->sendInventoryItem(CONST_SLOT_RIGHT, addedItem);
	}

	return RETURNVALUE_NOERROR;
}

ReturnValue Game::internalRemoveItem(const std::shared_ptr<Item> &items, int32_t count /*= -1*/, bool test /*= false*/, uint32_t flags /*= 0*/, bool force /*= false*/) {
	auto item = items;
	metrics::method_latency measure(__METRICS_METHOD_NAME__);
	if (item == nullptr) {
		g_logger().debug("{} - Item is nullptr", __FUNCTION__);
		return RETURNVALUE_NOTPOSSIBLE;
	}
	std::shared_ptr<Cylinder> cylinder = item->getParent();
	if (cylinder == nullptr) {
		g_logger().debug("{} - Cylinder is nullptr", __FUNCTION__);
		return RETURNVALUE_NOTPOSSIBLE;
	}
	const auto &fromTile = cylinder->getTile();
	if (fromTile) {
		if (fromTile && browseFields.contains(fromTile) && browseFields[fromTile].lock() == cylinder) {
			cylinder = fromTile;
		}
	}
	if (count == -1) {
		count = item->getItemCount();
	}

	ReturnValue ret = cylinder->queryRemove(item, count, flags | FLAG_IGNORENOTMOVABLE);
	if (!force && ret != RETURNVALUE_NOERROR) {
		g_logger().debug("{} - Failed to execute query remove", __FUNCTION__);
		return ret;
	}
	if (!force && !item->canRemove()) {
		g_logger().debug("{} - Failed to remove item", __FUNCTION__);
		return RETURNVALUE_NOTPOSSIBLE;
	}

	// Not remove item with decay loaded from map
	if (!force && item->canDecay() && cylinder->getTile() && item->isLoadedFromMap()) {
		g_logger().debug("Cannot remove item with id {}, name {}, on position {}", item->getID(), item->getName(), cylinder->getPosition().toString());
		item->stopDecaying();
		return RETURNVALUE_THISISIMPOSSIBLE;
	}

	if (!test) {
		int32_t index = cylinder->getThingIndex(item);
		// remove the item
		cylinder->removeThing(item, count);

		if (item->isRemoved()) {
			item->onRemoved();
			item->stopDecaying();
		}

		cylinder->postRemoveNotification(item, nullptr, index);
	}

	const auto &quiver = cylinder->getItem();
	if (quiver && quiver->isQuiver()
	    && quiver->getHoldingPlayer()
	    && quiver->getHoldingPlayer()->getThing(CONST_SLOT_RIGHT) == quiver) {
		quiver->getHoldingPlayer()->sendInventoryItem(CONST_SLOT_RIGHT, quiver);
	}

	return RETURNVALUE_NOERROR;
}

std::tuple<ReturnValue, uint32_t, uint32_t> Game::addItemBatch(const std::shared_ptr<Cylinder> &toCylinder, const std::vector<std::shared_ptr<Item>> &items, uint32_t flags /* = 0 */, bool dropOnMap /* = true */, uint32_t autoContainerId /* = 0 */) {
	uint32_t totalAdded = 0;
	uint32_t containersCreated = 0;
	ReturnValue ret = RETURNVALUE_NOTPOSSIBLE;
	if (dropOnMap) {
		for (const auto &item : items) {
			auto returnError = internalAddItem(toCylinder->getTile(), item, INDEX_WHEREEVER, FLAG_NOLIMIT);
			if (returnError == RETURNVALUE_NOERROR) {
				if (item->getContainer()) {
					containersCreated++;
				}
				totalAdded += item->getItemCount();
			}

			ret = returnError;
		}

		return std::make_tuple(ret, totalAdded, containersCreated);
	}

	metrics::method_latency measure(__METRICS_METHOD_NAME__);
	const auto &player = toCylinder->getPlayer();
	bool dropping = false;
	auto setupDestination = [&]() -> std::shared_ptr<Cylinder> {
		if (autoContainerId == 0) {
			return toCylinder;
		}
		auto autoContainer = Item::CreateItem(autoContainerId);
		if (!autoContainer) {
			g_logger().error("[{}] Failed to create auto container", __FUNCTION__);
			return toCylinder;
		}
		if (internalAddItem(toCylinder, autoContainer, CONST_SLOT_WHEREEVER, flags) != RETURNVALUE_NOERROR) {
			if (internalAddItem(toCylinder->getTile(), autoContainer, INDEX_WHEREEVER, FLAG_NOLIMIT) != RETURNVALUE_NOERROR) {
				g_logger().error("[{}] Failed to add auto container", __FUNCTION__);
				return toCylinder;
			}
		}
		auto container = autoContainer->getContainer();
		if (!container) {
			g_logger().error("[{}] Failed to get auto container", __FUNCTION__);
			return toCylinder;
		}
		containersCreated++;
		return container;
	};
	auto destination = setupDestination();

	for (const auto &item : items) {
		auto container = destination->getContainer();
		if (container && container->getFreeSlots() == 0) {
			destination = setupDestination();
		}
		if (!dropping) {
			uint32_t remainderCount = 0;
			bool addedToAutoContainer = false;
			// First, try adding to the autoContainer, if it is set
			if (autoContainerId != 0) {
				ret = internalAddItem(destination, item, CONST_SLOT_WHEREEVER, flags, false, remainderCount);
				if (ret == RETURNVALUE_NOERROR) {
					addedToAutoContainer = true;
				}
			}
			// If it failed to add to the autoContainer, or it's not set, use the current logic
			if (!addedToAutoContainer) {
				ret = internalCollectManagedItems(player, item, g_game().getObjectCategory(item), false);
				// If it can't place in the player's backpacks, add normally
				if (ret != RETURNVALUE_NOERROR) {
					ret = internalAddItem(destination, item, CONST_SLOT_WHEREEVER, flags, false, remainderCount);
				}
			}

			if (remainderCount != 0) {
				std::shared_ptr<Item> remainderItem = Item::CreateItem(item->getID(), remainderCount);
				ReturnValue remaindRet = internalAddItem(destination->getTile(), remainderItem, INDEX_WHEREEVER, FLAG_NOLIMIT);
				if (player && remaindRet != RETURNVALUE_NOERROR) {
					player->sendLootStats(item, static_cast<uint8_t>(item->getItemCount()));
				}
			}
		}

		if (dropping || (ret != RETURNVALUE_NOERROR && dropOnMap)) {
			dropping = true;
			ret = internalAddItem(destination->getTile(), item, INDEX_WHEREEVER, FLAG_NOLIMIT);
		}

		if (player && ret == RETURNVALUE_NOERROR) {
			player->sendForgingData();
		}
		if (ret != RETURNVALUE_NOERROR) {
			break;
		} else {
			totalAdded += item->getItemCount();
		}
	}

	return std::make_tuple(ret, totalAdded, containersCreated);
}

std::tuple<ReturnValue, uint32_t, uint32_t> Game::createItemBatch(const std::shared_ptr<Cylinder> &toCylinder, const std::vector<std::tuple<uint16_t, uint32_t, uint16_t>> &itemCounts, uint32_t flags /* = 0 */, bool dropOnMap /* = true */, uint32_t autoContainerId /* = 0 */) {
	metrics::method_latency measure(__METRICS_METHOD_NAME__);
	std::vector<std::shared_ptr<Item>> items;
	for (const auto &[itemId, count, subType] : itemCounts) {
		const auto &itemType = Item::items[itemId];
		if (itemType.id <= 0) {
			continue;
		}
		if (count == 0) {
			continue;
		}
		uint32_t countPerItem = itemType.stackable ? itemType.stackSize : 1;
		for (uint32_t i = 0; i < count; ++i) {
			std::shared_ptr<Item> item;
			if (itemType.isWrappable()) {
				countPerItem = 1;
				item = Item::CreateItem(ITEM_DECORATION_KIT, subType);
				item->setAttribute(ItemAttribute_t::DESCRIPTION, "Unwrap this item in your own house to create a <" + itemType.name + ">.");
				item->setCustomAttribute("unWrapId", static_cast<int64_t>(itemId));
			} else {
				item = Item::CreateItem(itemId, itemType.stackable ? std::min<uint32_t>(countPerItem, count - i) : subType);
			}
			items.push_back(item);
			i += countPerItem - 1;
		}
	}

	return addItemBatch(toCylinder, items, flags, dropOnMap, autoContainerId);
}

std::tuple<ReturnValue, uint32_t, uint32_t> Game::createItem(const std::shared_ptr<Cylinder> &toCylinder, uint16_t itemId, uint32_t count, uint16_t subType, uint32_t flags /* = 0 */, bool dropOnMap /* = true */, uint32_t autoContainerId /* = 0 */) {
	return createItemBatch(toCylinder, { std::make_tuple(itemId, count, subType) }, flags, dropOnMap, autoContainerId);
}

ReturnValue Game::internalPlayerAddItem(const std::shared_ptr<Player> &player, const std::shared_ptr<Item> &item, bool dropOnMap /*= true*/, Slots_t slot /*= CONST_SLOT_WHEREEVER*/) {
	metrics::method_latency measure(__METRICS_METHOD_NAME__);
	uint32_t remainderCount = 0;
	ReturnValue ret;
	if (slot == CONST_SLOT_WHEREEVER) {
		ret = internalCollectManagedItems(player, item, getObjectCategory(item), false);
		// If cannot place it in the obtain containers, will add it normally
		if (ret != RETURNVALUE_NOERROR) {
			ret = internalAddItem(player, item, slot, 0, false, remainderCount);
		}
	} else {
		ret = internalAddItem(player, item, slot, 0, false, remainderCount);
	}
	if (remainderCount != 0) {
		std::shared_ptr<Item> remainderItem = Item::CreateItem(item->getID(), remainderCount);
		ReturnValue remaindRet = internalAddItem(player->getTile(), remainderItem, INDEX_WHEREEVER, FLAG_NOLIMIT);
		if (remaindRet != RETURNVALUE_NOERROR) {
			player->sendLootStats(item, static_cast<uint8_t>(item->getItemCount()));
		}
	}

	if (ret != RETURNVALUE_NOERROR && dropOnMap) {
		ret = internalAddItem(player->getTile(), item, INDEX_WHEREEVER, FLAG_NOLIMIT);
	}

	if (ret == RETURNVALUE_NOERROR) {
		player->sendForgingData();
	}

	return ret;
}

std::shared_ptr<Item> Game::findItemOfType(const std::shared_ptr<Cylinder> &cylinder, uint16_t itemId, bool depthSearch /*= true*/, int32_t subType /*= -1*/) const {
	metrics::method_latency measure(__METRICS_METHOD_NAME__);
	if (cylinder == nullptr) {
		g_logger().error("[{}] Cylinder is nullptr", __FUNCTION__);
		return nullptr;
	}

	std::vector<std::shared_ptr<Container>> containers;
	for (size_t i = cylinder->getFirstIndex(), j = cylinder->getLastIndex(); i < j; ++i) {
		const std::shared_ptr<Thing> &thing = cylinder->getThing(i);
		if (!thing) {
			continue;
		}

		const auto &item = thing->getItem();
		if (!item) {
			continue;
		}

		if (item->getID() == itemId && (subType == -1 || subType == item->getSubType())) {
			return item;
		}

		if (depthSearch) {
			const std::shared_ptr<Container> &container = item->getContainer();
			if (container) {
				containers.push_back(container);
			}
		}
	}

	size_t i = 0;
	while (i < containers.size()) {
		const std::shared_ptr<Container> &container = containers[i++];
		for (const auto &item : container->getItemList()) {
			if (item->getID() == itemId && (subType == -1 || subType == item->getSubType())) {
				return item;
			}

			const std::shared_ptr<Container> &subContainer = item->getContainer();
			if (subContainer) {
				containers.push_back(subContainer);
			}
		}
	}
	return nullptr;
}

bool Game::removeMoney(const std::shared_ptr<Cylinder> &cylinder, uint64_t money, uint32_t flags /*= 0*/, bool useBalance /*= false*/) {
	if (cylinder == nullptr) {
		g_logger().error("[{}] cylinder is nullptr", __FUNCTION__);
		return false;
	}
	if (money == 0) {
		return true;
	}
	std::vector<std::shared_ptr<Container>> containers;
	std::multimap<uint32_t, std::shared_ptr<Item>> moneyMap;
	uint64_t moneyCount = 0;
	for (size_t i = cylinder->getFirstIndex(), j = cylinder->getLastIndex(); i < j; ++i) {
		const std::shared_ptr<Thing> &thing = cylinder->getThing(i);
		if (!thing) {
			continue;
		}
		const auto &item = thing->getItem();
		if (!item) {
			continue;
		}
		const std::shared_ptr<Container> &container = item->getContainer();
		if (container) {
			containers.push_back(container);
		} else {
			const uint32_t worth = item->getWorth();
			if (worth != 0) {
				moneyCount += worth;
				moneyMap.emplace(worth, item);
			}
		}
	}
	size_t i = 0;
	while (i < containers.size()) {
		const std::shared_ptr<Container> &container = containers[i++];
		for (const std::shared_ptr<Item> &item : container->getItemList()) {
			const std::shared_ptr<Container> &tmpContainer = item->getContainer();
			if (tmpContainer) {
				containers.push_back(tmpContainer);
			} else {
				const uint32_t worth = item->getWorth();
				if (worth != 0) {
					moneyCount += worth;
					moneyMap.emplace(worth, item);
				}
			}
		}
	}

	const auto &player = useBalance ? std::dynamic_pointer_cast<Player>(cylinder) : nullptr;
	uint64_t balance = 0;
	if (useBalance && player) {
		balance = player->getBankBalance();
	}

	if (moneyCount + balance < money) {
		return false;
	}

	for (const auto &moneyEntry : moneyMap) {
		const std::shared_ptr<Item> &item = moneyEntry.second;
		if (moneyEntry.first < money) {
			internalRemoveItem(item);
			money -= moneyEntry.first;
		} else if (moneyEntry.first > money) {
			const uint32_t worth = moneyEntry.first / item->getItemCount();
			const uint32_t removeCount = std::ceil(money / static_cast<double>(worth));
			addMoney(cylinder, (worth * removeCount) - money, flags);
			internalRemoveItem(item, removeCount);
			return true;
		} else {
			internalRemoveItem(item);
			return true;
		}
	}

	if (useBalance && player && player->getBankBalance() >= money) {
		player->setBankBalance(player->getBankBalance() - money);
	}

	return true;
}

void Game::addMoney(const std::shared_ptr<Cylinder> &cylinder, uint64_t money, uint32_t flags /*= 0*/) {
	if (cylinder == nullptr) {
		g_logger().error("[{}] cylinder is nullptr", __FUNCTION__);
		return;
	}
	if (money == 0) {
		return;
	}

	auto addCoins = [&](uint16_t itemId, uint32_t count) {
		while (count > 0) {
			const uint16_t createCount = std::min<uint32_t>(100, count);
			const std::shared_ptr<Item> &remaindItem = Item::CreateItem(itemId, createCount);

			ReturnValue ret = internalAddItem(cylinder, remaindItem, INDEX_WHEREEVER, flags);
			if (ret != RETURNVALUE_NOERROR) {
				internalAddItem(cylinder->getTile(), remaindItem, INDEX_WHEREEVER, FLAG_NOLIMIT);
			}

			count -= createCount;
		}
	};

	uint32_t crystalCoins = money / 10000;
	money -= crystalCoins * 10000;
	addCoins(ITEM_CRYSTAL_COIN, crystalCoins);

	uint16_t platinumCoins = money / 100;
	money -= platinumCoins * 100;
	addCoins(ITEM_PLATINUM_COIN, platinumCoins);

	if (money > 0) {
		addCoins(ITEM_GOLD_COIN, money);
	}
}

std::shared_ptr<Item> Game::transformItem(std::shared_ptr<Item> item, uint16_t newId, int32_t newCount /*= -1*/) {
	metrics::method_latency measure(__METRICS_METHOD_NAME__);
	if (item->getID() == newId && (newCount == -1 || (newCount == item->getSubType() && newCount != 0))) { // chargeless item placed on map = infinite
		return item;
	}

	std::shared_ptr<Cylinder> cylinder = item->getParent();
	if (cylinder == nullptr) {
		return nullptr;
	}

	std::shared_ptr<Tile> fromTile = cylinder->getTile();
	if (fromTile && browseFields.contains(fromTile) && browseFields[fromTile].lock() == cylinder) {
		cylinder = fromTile;
	}

	int32_t itemIndex = cylinder->getThingIndex(item);
	if (itemIndex == -1) {
		return item;
	}

	if (!item->canTransform()) {
		return item;
	}

	const ItemType &newType = Item::items[newId];
	if (newType.id == 0) {
		return item;
	}

	const ItemType &curType = Item::items[item->getID()];
	if (item->isAlwaysOnTop() != (newType.alwaysOnTopOrder != 0)) {
		// This only occurs when you transform items on tiles from a downItem to a topItem (or vice versa)
		// Remove the old, and add the new
		cylinder->removeThing(item, item->getItemCount());
		cylinder->postRemoveNotification(item, cylinder, itemIndex);

		item->setID(newId);
		if (newCount != -1) {
			item->setSubType(newCount);
		}
		cylinder->addThing(item);

		std::shared_ptr<Cylinder> newParent = item->getParent();
		if (newParent == nullptr) {
			item->stopDecaying();
			return nullptr;
		}

		newParent->postAddNotification(item, cylinder, newParent->getThingIndex(item));
		item->startDecaying();

		return item;
	}

	if (curType.type == newType.type) {
		// Both items has the same type so we can safely change id/subtype
		if (newCount == 0 && (item->isStackable() || item->hasAttribute(ItemAttribute_t::CHARGES))) {
			if (item->isStackable()) {
				internalRemoveItem(item);
				return nullptr;
			} else {
				int32_t newItemId = newId;
				if (curType.id == newType.id) {
					newItemId = curType.decayTo;
				}

				if (newItemId < 0) {
					internalRemoveItem(item);
					return nullptr;
				} else if (newItemId != newId) {
					// Replacing the the old item with the std::make_shared< while> maintaining the old position
					auto newItem = item->transform(newItemId);
					if (newItem == nullptr) {
						g_logger().error("[{}] new item with id {} is nullptr, (ERROR CODE: 01)", __FUNCTION__, newItemId);
						return nullptr;
					}

					return newItem;
				} else {
					return transformItem(item, newItemId);
				}
			}
		} else {
			cylinder->postRemoveNotification(item, cylinder, itemIndex);
			uint16_t itemId = item->getID();
			int32_t count = item->getSubType();

			auto decaying = item->getDecaying();
			// If the item is decaying, we need to transform it to the new item
			if (decaying > DECAYING_FALSE && item->getDuration() <= 1 && newType.decayTo) {
				g_logger().debug("Decay duration old type {}, transformEquipTo {}, transformDeEquipTo {}", curType.decayTo, curType.transformEquipTo, curType.transformDeEquipTo);
				g_logger().debug("Decay duration new type decayTo {}, transformEquipTo {}, transformDeEquipTo {}", newType.decayTo, newType.transformEquipTo, newType.transformDeEquipTo);
				itemId = newType.decayTo;
			} else if (curType.id != newType.id) {
				if (newType.group != curType.group) {
					item->setDefaultSubtype();
				}

				itemId = newId;
			}

			if (newCount != -1 && newType.hasSubType()) {
				count = newCount;
			}

			cylinder->updateThing(item, itemId, count);
			cylinder->postAddNotification(item, cylinder, itemIndex);

			std::shared_ptr<Item> quiver = cylinder->getItem();
			if (quiver && quiver->isQuiver()
			    && quiver->getHoldingPlayer()
			    && quiver->getHoldingPlayer()->getThing(CONST_SLOT_RIGHT) == quiver) {
				quiver->getHoldingPlayer()->sendInventoryItem(CONST_SLOT_RIGHT, quiver);
			}
			item->startDecaying();

			return item;
		}
	}

	std::shared_ptr<Item> quiver = cylinder->getItem();
	if (quiver && quiver->isQuiver()
	    && quiver->getHoldingPlayer()
	    && quiver->getHoldingPlayer()->getThing(CONST_SLOT_RIGHT) == quiver) {
		quiver->getHoldingPlayer()->sendInventoryItem(CONST_SLOT_RIGHT, quiver);
	}

	// Replacing the the old item with the new while maintaining the old position
	auto newItem = item->transform(newId, newCount);
	if (newItem == nullptr) {
		g_logger().error("[{}] new item with id {} is nullptr (ERROR CODE: 02)", __FUNCTION__, newId);
		return nullptr;
	}

	return newItem;
}

ReturnValue Game::internalTeleport(const std::shared_ptr<Thing> &thing, const Position &newPos, bool pushMove /* = true*/, uint32_t flags /*= 0*/) {
	metrics::method_latency measure(__METRICS_METHOD_NAME__);
	if (thing == nullptr) {
		g_logger().error("[{}] thing is nullptr", __FUNCTION__);
		return RETURNVALUE_NOTPOSSIBLE;
	}

	if (newPos == thing->getPosition()) {
		return RETURNVALUE_CONTACTADMINISTRATOR;
	} else if (thing->isRemoved()) {
		return RETURNVALUE_NOTPOSSIBLE;
	}

	std::shared_ptr<Tile> toTile = map.getTile(newPos);
	if (!toTile) {
		return RETURNVALUE_NOTPOSSIBLE;
	}

	if (std::shared_ptr<Creature> creature = thing->getCreature()) {
		ReturnValue ret = toTile->queryAdd(0, creature, 1, FLAG_NOLIMIT);
		if (ret != RETURNVALUE_NOERROR) {
			return ret;
		}

		map.moveCreature(creature, toTile, !pushMove);

		return RETURNVALUE_NOERROR;
	} else if (const auto &item = thing->getItem()) {
		return internalMoveItem(item->getParent(), toTile, INDEX_WHEREEVER, item, item->getItemCount(), nullptr, flags);
	}
	return RETURNVALUE_NOTPOSSIBLE;
}

void Game::playerQuickLootCorpse(const std::shared_ptr<Player> &player, const std::shared_ptr<Container> &corpse, const Position &position) {
	if (!player || !corpse) {
		return;
	}

	std::vector<std::shared_ptr<Item>> itemList;
	bool ignoreListItems = (player->quickLootFilter == QUICKLOOTFILTER_SKIPPEDLOOT);

	bool missedAnyGold = false;
	bool missedAnyItem = false;

	for (ContainerIterator it = corpse->iterator(); it.hasNext(); it.advance()) {
		const auto &item = *it;
		bool listed = player->isQuickLootListedItem(item);
		if ((listed && ignoreListItems) || (!listed && !ignoreListItems)) {
			if (item->getWorth() != 0) {
				missedAnyGold = true;
			} else {
				missedAnyItem = true;
			}
			continue;
		}

		itemList.push_back(item);
	}

	bool shouldNotifyCapacity = false;
	ObjectCategory_t shouldNotifyNotEnoughRoom = OBJECTCATEGORY_NONE;

	uint32_t totalLootedGold = 0;
	uint32_t totalLootedItems = 0;
	for (const std::shared_ptr<Item> &item : itemList) {
		uint32_t worth = item->getWorth();
		uint16_t baseCount = item->getItemCount();
		ObjectCategory_t category = getObjectCategory(item);

		ReturnValue ret = internalCollectManagedItems(player, item, category);
		if (ret == RETURNVALUE_NOTENOUGHCAPACITY) {
			shouldNotifyCapacity = true;
		} else if (ret == RETURNVALUE_CONTAINERNOTENOUGHROOM) {
			shouldNotifyNotEnoughRoom = category;
		}

		bool success = ret == RETURNVALUE_NOERROR;
		if (worth != 0) {
			missedAnyGold = missedAnyGold || !success;
			if (success) {
				player->sendLootStats(item, baseCount);
				totalLootedGold += worth;
			} else {
				// item is not completely moved
				totalLootedGold += worth - item->getWorth();
			}
		} else {
			missedAnyItem = missedAnyItem || !success;
			if (success || item->getItemCount() != baseCount) {
				totalLootedItems++;
				player->sendLootStats(item, item->getItemCount());
			}
		}
	}

	std::stringstream ss;
	if (totalLootedGold != 0 || missedAnyGold || totalLootedItems != 0 || missedAnyItem) {
		bool lootedAllGold = totalLootedGold != 0 && !missedAnyGold;
		bool lootedAllItems = totalLootedItems != 0 && !missedAnyItem;
		if (lootedAllGold) {
			if (totalLootedItems != 0 || missedAnyItem) {
				ss << "You looted the complete " << totalLootedGold << " gold";

				if (lootedAllItems) {
					ss << " and all dropped items";
				} else if (totalLootedItems != 0) {
					ss << ", but you only looted some of the items";
				} else if (missedAnyItem) {
					ss << " but none of the dropped items";
				}
			} else {
				ss << "You looted " << totalLootedGold << " gold";
			}
		} else if (lootedAllItems) {
			if (totalLootedItems == 1) {
				ss << "You looted 1 item";
			} else if (totalLootedGold != 0 || missedAnyGold) {
				ss << "You looted all of the dropped items";
			} else {
				ss << "You looted all items";
			}

			if (totalLootedGold != 0) {
				ss << ", but you only looted " << totalLootedGold << " of the dropped gold";
			} else if (missedAnyGold) {
				ss << " but none of the dropped gold";
			}
		} else if (totalLootedGold != 0) {
			ss << "You only looted " << totalLootedGold << " of the dropped gold";
			if (totalLootedItems != 0) {
				ss << " and some of the dropped items";
			} else if (missedAnyItem) {
				ss << " but none of the dropped items";
			}
		} else if (totalLootedItems != 0) {
			ss << "You looted some of the dropped items";
			if (missedAnyGold) {
				ss << " but none of the dropped gold";
			}
		} else if (missedAnyGold) {
			ss << "You looted none of the dropped gold";
			if (missedAnyItem) {
				ss << " and none of the items";
			}
		} else if (missedAnyItem) {
			ss << "You looted none of the dropped items";
		}
	} else {
		ss << "No loot";
	}
	ss << ".";
	player->sendTextMessage(MESSAGE_STATUS, ss.str());

	if (shouldNotifyCapacity) {
		ss.str(std::string());
		ss << "Attention! The loot you are trying to pick up is too heavy for you to carry.";
	} else if (shouldNotifyNotEnoughRoom != OBJECTCATEGORY_NONE) {
		ss.str(std::string());
		ss << "Attention! The container assigned to category " << getObjectCategoryName(shouldNotifyNotEnoughRoom) << " is full.";
	} else {
		return;
	}

	if (player->lastQuickLootNotification + 15000 < OTSYS_TIME()) {
		player->sendTextMessage(MESSAGE_GAME_HIGHLIGHT, ss.str());
	} else {
		player->sendTextMessage(MESSAGE_EVENT_ADVANCE, ss.str());
	}

	player->lastQuickLootNotification = OTSYS_TIME();
}

std::shared_ptr<Container> Game::findManagedContainer(const std::shared_ptr<Player> &player, bool &fallbackConsumed, ObjectCategory_t category, bool isLootContainer) {
	auto lootContainer = player->getManagedContainer(category, isLootContainer);
	if (!lootContainer && player->quickLootFallbackToMainContainer && !fallbackConsumed) {
		auto fallbackItem = player->getInventoryItem(CONST_SLOT_BACKPACK);
		auto mainBackpack = fallbackItem ? fallbackItem->getContainer() : nullptr;

		if (mainBackpack) {
			player->refreshManagedContainer(OBJECTCATEGORY_DEFAULT, mainBackpack, isLootContainer);
			player->sendInventoryItem(CONST_SLOT_BACKPACK, player->getInventoryItem(CONST_SLOT_BACKPACK));
			lootContainer = mainBackpack;
			fallbackConsumed = true;
		}
	}

	return lootContainer;
}

std::shared_ptr<Container> Game::findNextAvailableContainer(ContainerIterator &containerIterator, std::shared_ptr<Container> &lootContainer, std::shared_ptr<Container> &lastSubContainer) {
	while (containerIterator.hasNext()) {
		std::shared_ptr<Item> cur = *containerIterator;
		std::shared_ptr<Container> subContainer = cur ? cur->getContainer() : nullptr;
		containerIterator.advance();

		if (subContainer) {
			lastSubContainer = subContainer;
			lootContainer = subContainer;
			return lootContainer;
		}
	}

	// Fix last empty sub-container
	if (lastSubContainer && !lastSubContainer->empty()) {
		auto cur = lastSubContainer->getItemByIndex(lastSubContainer->size() - 1);
		lootContainer = cur ? cur->getContainer() : nullptr;
		lastSubContainer = nullptr;
		return lootContainer;
	}

	return nullptr;
}

bool Game::handleFallbackLogic(const std::shared_ptr<Player> &player, std::shared_ptr<Container> &lootContainer, ContainerIterator &containerIterator, const bool &fallbackConsumed) {
	if (fallbackConsumed || !player->quickLootFallbackToMainContainer) {
		return false;
	}

	std::shared_ptr<Item> fallbackItem = player->getInventoryItem(CONST_SLOT_BACKPACK);
	if (!fallbackItem || !fallbackItem->getContainer()) {
		return false;
	}

	lootContainer = fallbackItem->getContainer();
	containerIterator = lootContainer->iterator();

	return true;
}

ReturnValue Game::processMoveOrAddItemToLootContainer(const std::shared_ptr<Item> &item, const std::shared_ptr<Container> &lootContainer, uint32_t &remainderCount, const std::shared_ptr<Player> &player) {
	std::shared_ptr<Item> moveItem = nullptr;
	ReturnValue ret;
	if (item->getParent()) {
		ret = internalMoveItem(item->getParent(), lootContainer, INDEX_WHEREEVER, item, item->getItemCount(), &moveItem, 0, player, nullptr, false);
	} else {
		ret = internalAddItem(lootContainer, item, INDEX_WHEREEVER);
	}
	if (moveItem) {
		remainderCount -= moveItem->getItemCount();
	}
	return ret;
}

ReturnValue Game::processLootItems(const std::shared_ptr<Player> &player, std::shared_ptr<Container> lootContainer, const std::shared_ptr<Item> &item, bool &fallbackConsumed) {
	std::shared_ptr<Container> lastSubContainer = nullptr;
	uint32_t remainderCount = item->getItemCount();
	ContainerIterator containerIterator = lootContainer->iterator();

	ReturnValue ret;
	do {
		ret = processMoveOrAddItemToLootContainer(item, lootContainer, remainderCount, player);
		if (ret != RETURNVALUE_CONTAINERNOTENOUGHROOM) {
			return ret;
		}

		std::shared_ptr<Container> nextContainer = findNextAvailableContainer(containerIterator, lootContainer, lastSubContainer);
		if (!nextContainer && !handleFallbackLogic(player, lootContainer, containerIterator, fallbackConsumed)) {
			break;
		}
		fallbackConsumed = fallbackConsumed || (nextContainer == nullptr);
	} while (remainderCount != 0);

	return ret;
}

ReturnValue Game::internalCollectManagedItems(const std::shared_ptr<Player> &player, const std::shared_ptr<Item> &item, ObjectCategory_t category, bool isLootContainer /* = true*/) {
	if (!player || !item) {
		return RETURNVALUE_NOTPOSSIBLE;
	}

	// Send money to the bank
	if (g_configManager().getBoolean(AUTOBANK)) {
		if (item->getID() == ITEM_GOLD_COIN || item->getID() == ITEM_PLATINUM_COIN || item->getID() == ITEM_CRYSTAL_COIN) {
			uint64_t money = 0;
			if (item->getID() == ITEM_PLATINUM_COIN) {
				money = item->getItemCount() * 100;
			} else if (item->getID() == ITEM_CRYSTAL_COIN) {
				money = item->getItemCount() * 10000;
			} else {
				money = item->getItemCount();
			}
			auto parent = item->getParent();
			if (parent) {
				parent->removeThing(item, item->getItemCount());
			} else {
				g_logger().debug("Item has no parent");
				return RETURNVALUE_NOTPOSSIBLE;
			}
			player->setBankBalance(player->getBankBalance() + money);
			g_metrics().addCounter("balance_increase", money, { { "player", player->getName() }, { "context", "loot" } });
			return RETURNVALUE_NOERROR;
		}
	}

	bool fallbackConsumed = false;
	std::shared_ptr<Container> lootContainer = findManagedContainer(player, fallbackConsumed, category, isLootContainer);
	if (!lootContainer) {
		return RETURNVALUE_NOTPOSSIBLE;
	}

	return processLootItems(player, lootContainer, item, fallbackConsumed);
}

ReturnValue Game::collectRewardChestItems(const std::shared_ptr<Player> &player, uint32_t maxMoveItems /* = 0*/) {
	// Check if have item on player reward chest
	std::shared_ptr<RewardChest> rewardChest = player->getRewardChest();
	if (rewardChest->empty()) {
		g_logger().debug("Reward chest is empty");
		return RETURNVALUE_REWARDCHESTISEMPTY;
	}

	auto rewardItemsVector = player->getRewardsFromContainer(rewardChest->getContainer());
	auto rewardCount = rewardItemsVector.size();
	uint32_t movedRewardItems = 0;
	std::string lootedItemsMessage;
	for (const auto &item : rewardItemsVector) {
		// Stop if player not have free capacity
		if (item && player->getCapacity() < item->getWeight()) {
			player->sendCancelMessage(RETURNVALUE_NOTENOUGHCAPACITY);
			break;
		}

		// Limit the collect count if the "maxMoveItems" is not "0"
		auto limitMove = maxMoveItems != 0 && movedRewardItems == maxMoveItems;
		if (limitMove) {
			lootedItemsMessage = fmt::format("You can only collect {} items at a time. {} of {} objects were picked up.", maxMoveItems, movedRewardItems, rewardCount);
			player->sendTextMessage(MESSAGE_EVENT_ADVANCE, lootedItemsMessage);
			return RETURNVALUE_NOERROR;
		}

		ObjectCategory_t category = getObjectCategory(item);
		if (internalCollectManagedItems(player, item, category) == RETURNVALUE_NOERROR) {
			movedRewardItems++;
		}
	}

	lootedItemsMessage = fmt::format("{} of {} objects were picked up.", movedRewardItems, rewardCount);
	player->sendTextMessage(MESSAGE_EVENT_ADVANCE, lootedItemsMessage);

	if (movedRewardItems == 0) {
		return RETURNVALUE_NOTPOSSIBLE;
	}

	return RETURNVALUE_NOERROR;
}

ObjectCategory_t Game::getObjectCategory(const std::shared_ptr<Item> &item) {
	ObjectCategory_t category = OBJECTCATEGORY_DEFAULT;
	if (!item) {
		return OBJECTCATEGORY_NONE;
	}

	const ItemType &it = Item::items[item->getID()];
	if (item->getWorth() != 0) {
		category = OBJECTCATEGORY_GOLD;
	} else {
		category = getObjectCategory(it);
	}

	return category;
}

ObjectCategory_t Game::getObjectCategory(const ItemType &it) {
	ObjectCategory_t category = OBJECTCATEGORY_DEFAULT;
	if (it.weaponType != WEAPON_NONE) {
		switch (it.weaponType) {
			case WEAPON_SWORD:
				category = OBJECTCATEGORY_SWORDS;
				break;
			case WEAPON_CLUB:
				category = OBJECTCATEGORY_CLUBS;
				break;
			case WEAPON_AXE:
				category = OBJECTCATEGORY_AXES;
				break;
			case WEAPON_SHIELD:
				category = OBJECTCATEGORY_SHIELDS;
				break;
			case WEAPON_MISSILE:
			case WEAPON_DISTANCE:
				category = OBJECTCATEGORY_DISTANCEWEAPONS;
				break;
			case WEAPON_WAND:
				category = OBJECTCATEGORY_WANDS;
				break;
			case WEAPON_AMMO:
				category = OBJECTCATEGORY_AMMO;
				break;
			default:
				break;
		}
	} else if (it.slotPosition != SLOTP_HAND) { // if it's a weapon/shield should have been parsed earlier
		if ((it.slotPosition & SLOTP_HEAD) != 0) {
			category = OBJECTCATEGORY_HELMETS;
		} else if ((it.slotPosition & SLOTP_NECKLACE) != 0) {
			category = OBJECTCATEGORY_NECKLACES;
		} else if ((it.slotPosition & SLOTP_BACKPACK) != 0) {
			category = OBJECTCATEGORY_CONTAINERS;
		} else if ((it.slotPosition & SLOTP_ARMOR) != 0) {
			category = OBJECTCATEGORY_ARMORS;
		} else if ((it.slotPosition & SLOTP_LEGS) != 0) {
			category = OBJECTCATEGORY_LEGS;
		} else if ((it.slotPosition & SLOTP_FEET) != 0) {
			category = OBJECTCATEGORY_BOOTS;
		} else if ((it.slotPosition & SLOTP_RING) != 0) {
			category = OBJECTCATEGORY_RINGS;
		}
	} else if (it.type == ITEM_TYPE_RUNE) {
		category = OBJECTCATEGORY_RUNES;
	} else if (it.type == ITEM_TYPE_CREATUREPRODUCT) {
		category = OBJECTCATEGORY_CREATUREPRODUCTS;
	} else if (it.type == ITEM_TYPE_FOOD) {
		category = OBJECTCATEGORY_FOOD;
	} else if (it.type == ITEM_TYPE_VALUABLE) {
		category = OBJECTCATEGORY_VALUABLES;
	} else if (it.type == ITEM_TYPE_POTION) {
		category = OBJECTCATEGORY_POTIONS;
	} else {
		category = OBJECTCATEGORY_OTHERS;
	}

	return category;
}

uint64_t Game::getItemMarketPrice(const std::map<uint16_t, uint64_t> &itemMap, bool buyPrice) const {
	uint64_t total = 0;
	for (const auto &it : itemMap) {
		if (it.first == ITEM_GOLD_COIN) {
			total += it.second;
		} else if (it.first == ITEM_PLATINUM_COIN) {
			total += 100 * it.second;
		} else if (it.first == ITEM_CRYSTAL_COIN) {
			total += 10000 * it.second;
		} else {
			auto marketIt = itemsPriceMap.find(it.first);
			if (marketIt != itemsPriceMap.end()) {
				for (auto &[tier, price] : (*marketIt).second) {
					total += price * it.second;
				}
			} else {
				const ItemType &iType = Item::items[it.first];
				total += (buyPrice ? iType.buyPrice : iType.sellPrice) * it.second;
			}
		}
	}

	return total;
}

std::shared_ptr<Item> searchForItem(const std::shared_ptr<Container> &container, uint16_t itemId, bool hasTier /* = false*/, uint8_t tier /* = 0*/) {
	for (ContainerIterator it = container->iterator(); it.hasNext(); it.advance()) {
		if ((*it)->getID() == itemId && (!hasTier || (*it)->getTier() == tier)) {
			return *it;
		}
	}

	return nullptr;
}

Slots_t getSlotType(const ItemType &it) {
	Slots_t slot = CONST_SLOT_RIGHT;
	if (it.weaponType != WeaponType_t::WEAPON_SHIELD) {
		int32_t slotPosition = it.slotPosition;

		if (slotPosition & SLOTP_HEAD) {
			slot = CONST_SLOT_HEAD;
		} else if (slotPosition & SLOTP_NECKLACE) {
			slot = CONST_SLOT_NECKLACE;
		} else if (slotPosition & SLOTP_ARMOR) {
			slot = CONST_SLOT_ARMOR;
		} else if (slotPosition & SLOTP_LEGS) {
			slot = CONST_SLOT_LEGS;
		} else if (slotPosition & SLOTP_FEET) {
			slot = CONST_SLOT_FEET;
		} else if (slotPosition & SLOTP_RING) {
			slot = CONST_SLOT_RING;
		} else if (slotPosition & SLOTP_AMMO) {
			slot = CONST_SLOT_AMMO;
		} else if (slotPosition & SLOTP_TWO_HAND || slotPosition & SLOTP_LEFT) {
			slot = CONST_SLOT_LEFT;
		}
	}

	return slot;
}

void Game::playerEquipItem(uint32_t playerId, uint16_t itemId, bool hasTier /* = false*/, uint8_t tier /* = 0*/) {
	const auto &player = getPlayerByID(playerId);
	if (!player) {
		return;
	}

	if (player->hasCondition(CONDITION_FEARED)) {
		/*
		 *	When player is feared the player can´t equip any items.
		 */
		player->sendTextMessage(MESSAGE_FAILURE, "You are feared.");
		return;
	}

	const auto &item = player->getInventoryItem(CONST_SLOT_BACKPACK);
	if (!item) {
		return;
	}

	const std::shared_ptr<Container> &backpack = item->getContainer();
	if (!backpack) {
		return;
	}

	if (player->getFreeBackpackSlots() == 0) {
		player->sendCancelMessage(RETURNVALUE_NOTENOUGHROOM);
		return;
	}

	const ItemType &it = Item::items[itemId];
	Slots_t slot = getSlotType(it);

	const auto &slotItem = player->getInventoryItem(slot);
	const auto &equipItem = searchForItem(backpack, it.id, hasTier, tier);
	ReturnValue ret = RETURNVALUE_NOERROR;

	if (slotItem && slotItem->getID() == it.id && (!it.stackable || slotItem->getItemCount() == slotItem->getStackSize() || !equipItem)) {
		ret = internalMoveItem(slotItem->getParent(), player, CONST_SLOT_WHEREEVER, slotItem, slotItem->getItemCount(), nullptr);
		g_logger().debug("Item {} was unequipped", slotItem->getName());
	} else if (equipItem) {
		// Shield slot item
		const auto &rightItem = player->getInventoryItem(CONST_SLOT_RIGHT);

		// Check Ammo item
		if (it.weaponType == WEAPON_AMMO) {
			if (rightItem && rightItem->isQuiver()) {
				ret = internalMoveItem(equipItem->getParent(), rightItem->getContainer(), 0, equipItem, equipItem->getItemCount(), nullptr);
			}
		} else {
			const auto &leftItem = player->getInventoryItem(CONST_SLOT_LEFT);

			const int32_t &slotPosition = equipItem->getSlotPosition();
			// Checks if a two-handed item is being equipped in the left slot when the right slot is already occupied and move to backpack
			if (
				(slotPosition & SLOTP_LEFT)
				&& (slotPosition & SLOTP_TWO_HAND)
				&& rightItem
				&& !(it.weaponType == WEAPON_DISTANCE)
				&& !rightItem->isQuiver()
				&& (!leftItem || leftItem->getWeaponType() != WEAPON_DISTANCE)
			) {
				ret = internalCollectManagedItems(player, rightItem, getObjectCategory(rightItem), false);
			}

			// Check if trying to equip a quiver while another quiver is already equipped in the right slot
			if (slot == CONST_SLOT_RIGHT && rightItem && rightItem->isQuiver() && it.isQuiver()) {
				// Replace the existing quiver with the new one
				ret = internalMoveItem(rightItem->getParent(), player, INDEX_WHEREEVER, rightItem, rightItem->getItemCount(), nullptr);
				if (ret == RETURNVALUE_NOERROR) {
					g_logger().debug("Quiver {} was unequipped to equip new quiver", rightItem->getName());
				} else {
					player->sendCancelMessage(ret);
					return;
				}
			} else {
				// Check if trying to equip a shield while a two-handed weapon is equipped in the left slot
				if (slot == CONST_SLOT_RIGHT && leftItem && leftItem->getSlotPosition() & SLOTP_TWO_HAND) {
					// Unequip the two-handed weapon from the left slot
					ret = internalMoveItem(leftItem->getParent(), player, INDEX_WHEREEVER, leftItem, leftItem->getItemCount(), nullptr);
					if (ret == RETURNVALUE_NOERROR) {
						g_logger().debug("Two-handed weapon {} was unequipped to equip shield", leftItem->getName());
					} else {
						player->sendCancelMessage(ret);
						return;
					}
				}
			}

			if (slotItem) {
				ret = internalMoveItem(slotItem->getParent(), player, INDEX_WHEREEVER, slotItem, slotItem->getItemCount(), nullptr);
				g_logger().debug("Item {} was moved back to player", slotItem->getName());
			}

			ret = internalMoveItem(equipItem->getParent(), player, slot, equipItem, equipItem->getItemCount(), nullptr);
			if (ret == RETURNVALUE_NOERROR) {
				g_logger().debug("Item {} was equipped", equipItem->getName());
			}
		}
	}

	if (ret != RETURNVALUE_NOERROR) {
		player->sendCancelMessage(ret);
	}
}

void Game::playerMove(uint32_t playerId, Direction direction) {
	const auto &player = getPlayerByID(playerId);
	if (!player) {
		return;
	}

	player->resetIdleTime();
	player->setNextWalkActionTask(nullptr);
	player->cancelPush();

	player->startAutoWalk(std::vector<Direction> { direction }, false);
}

void Game::forcePlayerMove(uint32_t playerId, Direction direction) {
	const auto &player = getPlayerByID(playerId);
	if (!player) {
		return;
	}

	player->resetIdleTime();
	player->setNextWalkActionTask(nullptr);
	player->cancelPush();

	player->startAutoWalk(std::vector<Direction> { direction }, true);
}

bool Game::playerBroadcastMessage(const std::shared_ptr<Player> &player, const std::string &text) const {
	if (!player->hasFlag(PlayerFlags_t::CanBroadcast)) {
		return false;
	}

	g_logger().info("{} broadcasted: {}", player->getName(), text);

	for (const auto &it : players) {
		it.second->sendPrivateMessage(player, TALKTYPE_BROADCAST, text);
	}

	return true;
}

void Game::playerCreatePrivateChannel(uint32_t playerId) {
	const auto &player = getPlayerByID(playerId);
	if (!player || !player->isPremium()) {
		return;
	}

	const auto &channel = g_chat().createChannel(player, CHANNEL_PRIVATE);
	if (!channel || !channel->addUser(player)) {
		return;
	}

	player->sendCreatePrivateChannel(channel->getId(), channel->getName());
}

void Game::playerChannelInvite(uint32_t playerId, const std::string &name) {
	const auto &player = getPlayerByID(playerId);
	if (!player) {
		return;
	}

	const auto &channel = g_chat().getPrivateChannel(player);
	if (!channel) {
		return;
	}

	std::shared_ptr<Player> invitePlayer = getPlayerByName(name);
	if (!invitePlayer) {
		return;
	}

	if (player == invitePlayer) {
		return;
	}

	channel->invitePlayer(player, invitePlayer);
}

void Game::playerChannelExclude(uint32_t playerId, const std::string &name) {
	const auto &player = getPlayerByID(playerId);
	if (!player) {
		return;
	}

	const auto &channel = g_chat().getPrivateChannel(player);
	if (!channel) {
		return;
	}

	std::shared_ptr<Player> excludePlayer = getPlayerByName(name);
	if (!excludePlayer) {
		return;
	}

	if (player == excludePlayer) {
		return;
	}

	channel->excludePlayer(player, excludePlayer);
}

void Game::playerRequestChannels(uint32_t playerId) {
	const auto &player = getPlayerByID(playerId);
	if (!player) {
		return;
	}

	player->sendChannelsDialog();
}

void Game::playerOpenChannel(uint32_t playerId, uint16_t channelId) {
	const auto &player = getPlayerByID(playerId);
	if (!player) {
		return;
	}

	const auto &channel = g_chat().addUserToChannel(player, channelId);
	if (!channel) {
		return;
	}

	const InvitedMap* invitedUsers = channel->getInvitedUsers();
	const UsersMap* users;
	if (!channel->isPublicChannel()) {
		users = &channel->getUsers();
	} else {
		users = nullptr;
	}

	player->sendChannel(channel->getId(), channel->getName(), users, invitedUsers);
}

void Game::playerCloseChannel(uint32_t playerId, uint16_t channelId) {
	const auto &player = getPlayerByID(playerId);
	if (!player) {
		return;
	}

	g_chat().removeUserFromChannel(player, channelId);
}

void Game::playerOpenPrivateChannel(uint32_t playerId, std::string &receiver) {
	const auto &player = getPlayerByID(playerId);
	if (!player) {
		return;
	}

	if (!IOLoginData::formatPlayerName(receiver)) {
		player->sendCancelMessage("A player with this name does not exist.");
		return;
	}

	if (player->getName() == receiver) {
		player->sendCancelMessage("You cannot set up a private message channel with yourself.");
		return;
	}

	player->sendOpenPrivateChannel(receiver);
}

void Game::playerCloseNpcChannel(uint32_t playerId) {
	const auto &player = getPlayerByID(playerId);
	if (!player) {
		return;
	}

	for (const auto &spectator : Spectators().find<Creature>(player->getPosition()).filter<Npc>()) {
		spectator->getNpc()->onPlayerCloseChannel(player);
	}
}

void Game::playerReceivePing(uint32_t playerId) {
	const auto &player = getPlayerByID(playerId);
	if (!player) {
		return;
	}

	player->receivePing();
}

void Game::playerReceivePingBack(uint32_t playerId) {
	const auto &player = getPlayerByID(playerId);
	if (!player) {
		return;
	}

	player->sendPingBack();
}

void Game::playerAutoWalk(uint32_t playerId, const std::vector<Direction> &listDir) {
	const auto &player = getPlayerByID(playerId);
	if (!player) {
		return;
	}

	player->resetIdleTime();
	player->setNextWalkTask(nullptr);
	player->startAutoWalk(listDir, false);
}

void Game::forcePlayerAutoWalk(uint32_t playerId, const std::vector<Direction> &listDir) {
	const auto &player = getPlayerByID(playerId);
	if (!player) {
		return;
	}

	player->stopEventWalk();

	player->sendCancelTarget();
	player->setFollowCreature(nullptr);

	player->resetIdleTime();
	player->setNextWalkTask(nullptr);

	player->startAutoWalk(listDir, true);
}

void Game::playerStopAutoWalk(uint32_t playerId) {
	const auto &player = getPlayerByID(playerId);
	if (!player) {
		return;
	}

	player->stopWalk();
}

void Game::playerUseItemEx(uint32_t playerId, const Position &fromPos, uint8_t fromStackPos, uint16_t fromItemId, const Position &toPos, uint8_t toStackPos, uint16_t toItemId) {
	metrics::method_latency measure(__METRICS_METHOD_NAME__);
	const auto &player = getPlayerByID(playerId);
	if (!player) {
		return;
	}

	bool isHotkey = (fromPos.x == 0xFFFF && fromPos.y == 0 && fromPos.z == 0);
	if (isHotkey && !g_configManager().getBoolean(AIMBOT_HOTKEY_ENABLED)) {
		return;
	}

	const std::shared_ptr<Thing> &thing = internalGetThing(player, fromPos, fromStackPos, fromItemId, STACKPOS_FIND_THING);
	if (!thing) {
		player->sendCancelMessage(RETURNVALUE_NOTPOSSIBLE);
		return;
	}

	const auto &item = thing->getItem();
	if (!item || !item->isMultiUse() || item->getID() != fromItemId) {
		player->sendCancelMessage(RETURNVALUE_CANNOTUSETHISOBJECT);
		return;
	}

	bool canUseHouseItem = !g_configManager().getBoolean(ONLY_INVITED_CAN_MOVE_HOUSE_ITEMS) || InternalGame::playerCanUseItemOnHouseTile(player, item);
	if (!canUseHouseItem && item->hasOwner() && !item->isOwner(player)) {
		player->sendCancelMessage(RETURNVALUE_ITEMISNOTYOURS);
		return;
	} else if (!canUseHouseItem) {
		player->sendCancelMessage(RETURNVALUE_CANNOTUSETHISOBJECT);
		return;
	}

	Position walkToPos = fromPos;
	ReturnValue ret = g_actions().canUse(player, fromPos);
	if (ret == RETURNVALUE_NOERROR) {
		ret = g_actions().canUse(player, toPos, item);
		if (ret == RETURNVALUE_TOOFARAWAY) {
			walkToPos = toPos;
		}
	}

	const ItemType &it = Item::items[item->getID()];
	if (it.isRune() || it.type == ITEM_TYPE_POTION) {
		if (player->walkExhausted()) {
			player->sendCancelMessage(RETURNVALUE_YOUAREEXHAUSTED);
			return;
		}
	}

	if (ret != RETURNVALUE_NOERROR) {
		if (ret == RETURNVALUE_TOOFARAWAY) {
			Position itemPos = fromPos;
			uint8_t itemStackPos = fromStackPos;

			if (fromPos.x != 0xFFFF && toPos.x != 0xFFFF && Position::areInRange<1, 1, 0>(fromPos, player->getPosition()) && !Position::areInRange<1, 1, 0>(fromPos, toPos)) {
				std::shared_ptr<Item> moveItem = nullptr;

				ret = internalMoveItem(item->getParent(), player, INDEX_WHEREEVER, item, item->getItemCount(), &moveItem);
				if (ret != RETURNVALUE_NOERROR) {
					player->sendCancelMessage(ret);
					return;
				}

				// changing the position since its now in the inventory of the player
				internalGetPosition(moveItem, itemPos, itemStackPos);
			}

			std::vector<Direction> listDir;
			if (player->getPathTo(walkToPos, listDir, 0, 1, true, true)) {
				g_dispatcher().addEvent([this, playerId = player->getID(), listDir] { playerAutoWalk(playerId, listDir); }, __FUNCTION__);
				const auto &task = createPlayerTask(
					400,
					[this, playerId, itemPos, itemStackPos, fromItemId, toPos, toStackPos, toItemId] {
						playerUseItemEx(playerId, itemPos, itemStackPos, fromItemId, toPos, toStackPos, toItemId);
					},
					__FUNCTION__
				);
				if (it.isRune() || it.type == ITEM_TYPE_POTION) {
					player->setNextPotionActionTask(task);
				} else {
					player->setNextWalkActionTask(task);
				}
			} else {
				player->sendCancelMessage(RETURNVALUE_THEREISNOWAY);
			}
			return;
		}

		player->sendCancelMessage(ret);
		return;
	}

	bool canDoAction = player->canDoAction();
	if (it.isRune() || it.type == ITEM_TYPE_POTION) {
		canDoAction = player->canDoPotionAction();
	}

	if (!canDoAction) {
		uint32_t delay = player->getNextActionTime();
		if (it.isRune() || it.type == ITEM_TYPE_POTION) {
			delay = player->getNextPotionActionTime();
		}
		const auto &task = createPlayerTask(
			delay,
			[this, playerId, fromPos, fromStackPos, fromItemId, toPos, toStackPos, toItemId] {
				playerUseItemEx(playerId, fromPos, fromStackPos, fromItemId, toPos, toStackPos, toItemId);
			},
			__FUNCTION__
		);
		if (it.isRune() || it.type == ITEM_TYPE_POTION) {
			player->setNextPotionActionTask(task);
		} else {
			player->setNextActionTask(task);
		}
		return;
	}

	player->resetIdleTime();
	if (it.isRune() || it.type == ITEM_TYPE_POTION) {
		player->setNextPotionActionTask(nullptr);
	} else {
		player->setNextActionTask(nullptr);
	}

	// Refresh depot search window if necessary
	bool mustReloadDepotSearch = false;
	if (player->isDepotSearchOpenOnItem(fromItemId)) {
		if (item->isInsideDepot(true)) {
			mustReloadDepotSearch = true;
		} else {
			if (auto targetThing = internalGetThing(player, toPos, toStackPos, toItemId, STACKPOS_FIND_THING);
			    targetThing && targetThing->getItem() && targetThing->getItem()->isInsideDepot(true)) {
				mustReloadDepotSearch = true;
			}
		}
	}

	g_actions().useItemEx(player, fromPos, toPos, toStackPos, item, isHotkey);

	if (mustReloadDepotSearch) {
		player->requestDepotSearchItem(fromItemId, fromStackPos);
	}
}

void Game::playerUseItem(uint32_t playerId, const Position &pos, uint8_t stackPos, uint8_t index, uint16_t itemId) {
	metrics::method_latency measure(__METRICS_METHOD_NAME__);
	const auto &player = getPlayerByID(playerId);
	if (!player) {
		return;
	}

	bool isHotkey = (pos.x == 0xFFFF && pos.y == 0 && pos.z == 0);
	if (isHotkey && !g_configManager().getBoolean(AIMBOT_HOTKEY_ENABLED)) {
		return;
	}

	const auto &thing = internalGetThing(player, pos, stackPos, itemId, STACKPOS_FIND_THING);
	if (!thing) {
		player->sendCancelMessage(RETURNVALUE_NOTPOSSIBLE);
		return;
	}

	const auto &item = thing->getItem();
	if (!item || item->isMultiUse() || item->getID() != itemId) {
		player->sendCancelMessage(RETURNVALUE_CANNOTUSETHISOBJECT);
		return;
	}

	bool canUseHouseItem = !g_configManager().getBoolean(ONLY_INVITED_CAN_MOVE_HOUSE_ITEMS) || InternalGame::playerCanUseItemOnHouseTile(player, item);
	if (!canUseHouseItem && item->hasOwner() && !item->isOwner(player)) {
		player->sendCancelMessage(RETURNVALUE_ITEMISNOTYOURS);
		return;
	} else if (!canUseHouseItem) {
		player->sendCancelMessage(RETURNVALUE_CANNOTUSETHISOBJECT);
		return;
	}

	const ItemType &it = Item::items[item->getID()];
	if (it.isRune() || it.type == ITEM_TYPE_POTION) {
		if (player->walkExhausted()) {
			player->sendCancelMessage(RETURNVALUE_YOUAREEXHAUSTED);
			return;
		}
	}

	ReturnValue ret = g_actions().canUse(player, pos);
	if (ret != RETURNVALUE_NOERROR) {
		if (ret == RETURNVALUE_TOOFARAWAY) {
			std::vector<Direction> listDir;
			if (player->getPathTo(pos, listDir, 0, 1, true, true)) {
				g_dispatcher().addEvent([this, playerId = player->getID(), listDir] { playerAutoWalk(playerId, listDir); }, __FUNCTION__);
				const auto &task = createPlayerTask(
					400,
					[this, playerId, pos, stackPos, index, itemId] {
						playerUseItem(playerId, pos, stackPos, index, itemId);
					},
					__FUNCTION__
				);
				if (it.isRune() || it.type == ITEM_TYPE_POTION) {
					player->setNextPotionActionTask(task);
				} else {
					player->setNextWalkActionTask(task);
				}
				return;
			}

			ret = RETURNVALUE_THEREISNOWAY;
		}

		player->sendCancelMessage(ret);
		return;
	}

	bool canDoAction = player->canDoAction();
	if (it.isRune() || it.type == ITEM_TYPE_POTION) {
		canDoAction = player->canDoPotionAction();
	}

	if (!canDoAction) {
		uint32_t delay = player->getNextActionTime();
		if (it.isRune() || it.type == ITEM_TYPE_POTION) {
			delay = player->getNextPotionActionTime();
		}
		const auto &task = createPlayerTask(
			delay,
			[this, playerId, pos, stackPos, index, itemId] {
				playerUseItem(playerId, pos, stackPos, index, itemId);
			},
			__FUNCTION__
		);
		if (it.isRune() || it.type == ITEM_TYPE_POTION) {
			player->setNextPotionActionTask(task);
		} else {
			player->setNextActionTask(task);
		}
		return;
	}

	player->resetIdleTime();
	player->setNextActionTask(nullptr);

	// Refresh depot search window if necessary
	bool refreshDepotSearch = false;
	if (player->isDepotSearchOpenOnItem(itemId) && item->isInsideDepot(true)) {
		refreshDepotSearch = true;
	}

	g_actions().useItem(player, pos, index, item, isHotkey);

	if (refreshDepotSearch) {
		player->requestDepotSearchItem(itemId, stackPos);
	}
}

void Game::playerUseWithCreature(uint32_t playerId, const Position &fromPos, uint8_t fromStackPos, uint32_t creatureId, uint16_t itemId) {
	metrics::method_latency measure(__METRICS_METHOD_NAME__);
	const auto &player = getPlayerByID(playerId);
	if (!player) {
		return;
	}

	const std::shared_ptr<Creature> &creature = getCreatureByID(creatureId);
	if (!creature) {
		return;
	}

	if (!Position::areInRange<7, 5, 0>(creature->getPosition(), player->getPosition())) {
		return;
	}

	bool isHotkey = (fromPos.x == 0xFFFF && fromPos.y == 0 && fromPos.z == 0);
	if (!g_configManager().getBoolean(AIMBOT_HOTKEY_ENABLED)) {
		if (creature->getPlayer() || isHotkey) {
			player->sendCancelMessage(RETURNVALUE_DIRECTPLAYERSHOOT);
			return;
		}
	}

	const std::shared_ptr<Thing> &thing = internalGetThing(player, fromPos, fromStackPos, itemId, STACKPOS_FIND_THING);
	if (!thing) {
		player->sendCancelMessage(RETURNVALUE_NOTPOSSIBLE);
		return;
	}

	const auto &item = thing->getItem();
	if (!item || !item->isMultiUse() || item->getID() != itemId) {
		player->sendCancelMessage(RETURNVALUE_CANNOTUSETHISOBJECT);
		return;
	}

	if (item->hasOwner() && !item->isOwner(player)) {
		player->sendCancelMessage(RETURNVALUE_ITEMISNOTYOURS);
		return;
	}

	if (g_configManager().getBoolean(ONLY_INVITED_CAN_MOVE_HOUSE_ITEMS)) {
		if (std::shared_ptr<HouseTile> houseTile = std::dynamic_pointer_cast<HouseTile>(item->getTile())) {
			const auto &house = houseTile->getHouse();
			if (house && item->getRealParent() && item->getRealParent() != player && (!house->isInvited(player) || house->getHouseAccessLevel(player) == HOUSE_GUEST)) {
				player->sendCancelMessage(RETURNVALUE_CANNOTUSETHISOBJECT);
				return;
			}
		}
	}

	const ItemType &it = Item::items[item->getID()];
	if (it.isRune() || it.type == ITEM_TYPE_POTION) {
		if (player->walkExhausted()) {
			player->sendCancelMessage(RETURNVALUE_YOUAREEXHAUSTED);
			return;
		}
	}

	const std::shared_ptr<Monster> monster = creature->getMonster();
	if (monster && monster->isFamiliar() && creature->getMaster() && creature->getMaster()->getPlayer() == player && (it.isRune() || it.type == ITEM_TYPE_POTION)) {
		player->setNextPotionAction(OTSYS_TIME() + g_configManager().getNumber(EX_ACTIONS_DELAY_INTERVAL));

		if (it.isMultiUse()) {
			player->sendUseItemCooldown(g_configManager().getNumber(EX_ACTIONS_DELAY_INTERVAL));
		}

		player->sendCancelMessage(RETURNVALUE_CANNOTUSETHISOBJECT);
		return;
	}

	Position toPos = creature->getPosition();
	Position walkToPos = fromPos;
	ReturnValue ret = g_actions().canUse(player, fromPos);
	if (ret == RETURNVALUE_NOERROR) {
		ret = g_actions().canUse(player, toPos, item);
		if (ret == RETURNVALUE_TOOFARAWAY) {
			walkToPos = toPos;
		}
	}

	if (ret != RETURNVALUE_NOERROR) {
		if (ret == RETURNVALUE_TOOFARAWAY) {
			Position itemPos = fromPos;
			uint8_t itemStackPos = fromStackPos;

			if (fromPos.x != 0xFFFF && Position::areInRange<1, 1, 0>(fromPos, player->getPosition()) && !Position::areInRange<1, 1, 0>(fromPos, toPos)) {
				std::shared_ptr<Item> moveItem = nullptr;
				ret = internalMoveItem(item->getParent(), player, INDEX_WHEREEVER, item, item->getItemCount(), &moveItem);
				if (ret != RETURNVALUE_NOERROR) {
					player->sendCancelMessage(ret);
					return;
				}

				// changing the position since its now in the inventory of the player
				internalGetPosition(moveItem, itemPos, itemStackPos);
			}

			std::vector<Direction> listDir;
			if (player->getPathTo(walkToPos, listDir, 0, 1, true, true)) {
				g_dispatcher().addEvent([this, playerId = player->getID(), listDir] { playerAutoWalk(playerId, listDir); }, __FUNCTION__);
				const auto &task = createPlayerTask(
					400,
					[this, playerId, itemPos, itemStackPos, creatureId, itemId] {
						playerUseWithCreature(playerId, itemPos, itemStackPos, creatureId, itemId);
					},
					__FUNCTION__
				);
				if (it.isRune() || it.type == ITEM_TYPE_POTION) {
					player->setNextPotionActionTask(task);
				} else {
					player->setNextWalkActionTask(task);
				}
			} else {
				player->sendCancelMessage(RETURNVALUE_THEREISNOWAY);
			}
			return;
		}

		player->sendCancelMessage(ret);
		return;
	}

	bool canDoAction = player->canDoAction();
	if (it.isRune() || it.type == ITEM_TYPE_POTION) {
		canDoAction = player->canDoPotionAction();
	}

	if (!canDoAction) {
		uint32_t delay = player->getNextActionTime();
		if (it.isRune() || it.type == ITEM_TYPE_POTION) {
			delay = player->getNextPotionActionTime();
		}
		const auto &task = createPlayerTask(
			delay,
			[this, playerId, fromPos, fromStackPos, creatureId, itemId] {
				playerUseWithCreature(playerId, fromPos, fromStackPos, creatureId, itemId);
			},
			__FUNCTION__
		);
		if (it.isRune() || it.type == ITEM_TYPE_POTION) {
			player->setNextPotionActionTask(task);
		} else {
			player->setNextActionTask(task);
		}
		return;
	}

	player->resetIdleTime();
	if (it.isRune() || it.type == ITEM_TYPE_POTION) {
		player->setNextPotionActionTask(nullptr);
	} else {
		player->setNextActionTask(nullptr);
	}

	g_actions().useItemEx(player, fromPos, creature->getPosition(), creature->getParent()->getThingIndex(creature), item, isHotkey, creature);
}

void Game::playerCloseContainer(uint32_t playerId, uint8_t cid) {
	const auto &player = getPlayerByID(playerId);
	if (!player) {
		return;
	}

	player->closeContainer(cid);
	player->sendCloseContainer(cid);
}

void Game::playerMoveUpContainer(uint32_t playerId, uint8_t cid) {
	const auto &player = getPlayerByID(playerId);
	if (!player) {
		return;
	}

	std::shared_ptr<Container> container = player->getContainerByID(cid);
	if (!container) {
		return;
	}

	std::shared_ptr<Container> parentContainer = std::dynamic_pointer_cast<Container>(container->getRealParent());
	if (!parentContainer) {
		std::shared_ptr<Tile> tile = container->getTile();
		if (!tile) {
			return;
		}

		if (!g_events().eventPlayerOnBrowseField(player, tile->getPosition())) {
			return;
		}

		if (!g_callbacks().checkCallback(EventCallback_t::playerOnBrowseField, &EventCallback::playerOnBrowseField, player, tile->getPosition())) {
			return;
		}

		auto it = browseFields.find(tile);
		if (it == browseFields.end() || it->second.expired()) {
			parentContainer = Container::createBrowseField(tile);
			browseFields[tile] = parentContainer;
		} else {
			parentContainer = it->second.lock();
		}
	}

	if (parentContainer->hasOwner() && !parentContainer->isOwner(player)) {
		player->sendCancelMessage(RETURNVALUE_ITEMISNOTYOURS);
		return;
	}

	if (parentContainer->hasPagination() && parentContainer->hasParent()) {
		uint16_t indexContainer = std::floor(parentContainer->getThingIndex(container) / parentContainer->capacity()) * parentContainer->capacity();
		player->addContainer(cid, parentContainer);

		player->setContainerIndex(cid, indexContainer);
		player->sendContainer(cid, parentContainer, parentContainer->hasParent(), indexContainer);
	} else {
		player->addContainer(cid, parentContainer);
		player->sendContainer(cid, parentContainer, parentContainer->hasParent(), player->getContainerIndex(cid));
	}
}

void Game::playerUpdateContainer(uint32_t playerId, uint8_t cid) {
	const auto &player = getPlayerByGUID(playerId);
	if (!player) {
		return;
	}

	std::shared_ptr<Container> container = player->getContainerByID(cid);
	if (!container) {
		return;
	}

	player->sendContainer(cid, container, container->hasParent(), player->getContainerIndex(cid));
}

void Game::playerRotateItem(uint32_t playerId, const Position &pos, uint8_t stackPos, const uint16_t itemId) {
	const auto &player = getPlayerByID(playerId);
	if (!player) {
		return;
	}

	const auto &thing = internalGetThing(player, pos, stackPos, itemId, STACKPOS_TOPDOWN_ITEM);
	if (!thing) {
		return;
	}

	const auto &item = thing->getItem();
	if (!item || item->getID() != itemId || !item->isRotatable() || item->hasAttribute(ItemAttribute_t::UNIQUEID)) {
		player->sendCancelMessage(RETURNVALUE_NOTPOSSIBLE);
		return;
	}

	if (item->hasOwner() && !item->isOwner(player)) {
		player->sendCancelMessage(RETURNVALUE_ITEMISNOTYOURS);
		return;
	}

	if (g_configManager().getBoolean(ONLY_INVITED_CAN_MOVE_HOUSE_ITEMS) && !InternalGame::playerCanUseItemOnHouseTile(player, item)) {
		player->sendCancelMessage(RETURNVALUE_CANNOTUSETHISOBJECT);
		return;
	}

	if (pos.x != 0xFFFF && !Position::areInRange<1, 1, 0>(pos, player->getPosition())) {
		std::vector<Direction> listDir;
		if (player->getPathTo(pos, listDir, 0, 1, true, true)) {
			g_dispatcher().addEvent([this, playerId = player->getID(), listDir] { playerAutoWalk(playerId, listDir); }, __FUNCTION__);
			const auto &task = createPlayerTask(
				400,
				[this, playerId, pos, stackPos, itemId] {
					playerRotateItem(playerId, pos, stackPos, itemId);
				},
				__FUNCTION__
			);
			player->setNextWalkActionTask(task);
		} else {
			player->sendCancelMessage(RETURNVALUE_THEREISNOWAY);
		}
		return;
	}

	if (!g_callbacks().checkCallback(EventCallback_t::playerOnRotateItem, &EventCallback::playerOnRotateItem, player, item, pos)) {
		return;
	}

	uint16_t newId = Item::items[item->getID()].rotateTo;
	if (newId != 0) {
		transformItem(item, newId);
	}
}

void Game::playerConfigureShowOffSocket(uint32_t playerId, const Position &pos, uint8_t stackPos, const uint16_t itemId) {
	const auto &player = getPlayerByID(playerId);
	if (!player || pos.x == 0xFFFF) {
		return;
	}

	const std::shared_ptr<Thing> &thing = internalGetThing(player, pos, stackPos, itemId, STACKPOS_TOPDOWN_ITEM);
	if (!thing) {
		return;
	}

	const auto &item = thing->getItem();
	if (!item || item->getID() != itemId || !item->isPodium() || item->hasAttribute(ItemAttribute_t::UNIQUEID)) {
		player->sendCancelMessage(RETURNVALUE_NOTPOSSIBLE);
		return;
	}

	if (item->hasOwner() && !item->isOwner(player)) {
		player->sendCancelMessage(RETURNVALUE_ITEMISNOTYOURS);
		return;
	}

	if (g_configManager().getBoolean(ONLY_INVITED_CAN_MOVE_HOUSE_ITEMS) && !InternalGame::playerCanUseItemOnHouseTile(player, item)) {
		player->sendCancelMessage(RETURNVALUE_CANNOTUSETHISOBJECT);
		return;
	}

	bool isPodiumOfRenown = itemId == ITEM_PODIUM_OF_RENOWN1 || itemId == ITEM_PODIUM_OF_RENOWN2;
	if (!Position::areInRange<1, 1, 0>(pos, player->getPosition())) {
		std::vector<Direction> listDir;
		if (player->getPathTo(pos, listDir, 0, 1, true, false)) {
			g_dispatcher().addEvent([this, playerId = player->getID(), listDir] { playerAutoWalk(playerId, listDir); }, __FUNCTION__);
			if (isPodiumOfRenown) {
				const auto &task = createPlayerTask(
					400,
					[player, item, pos, itemId, stackPos] {
						player->sendPodiumWindow(item, pos, itemId, stackPos);
					},
					__FUNCTION__
				);
				player->setNextWalkActionTask(task);
			} else {
				const auto &task = createPlayerTask(
					400,
					[player, item, pos, itemId, stackPos] {
						player->sendMonsterPodiumWindow(item, pos, itemId, stackPos);
					},
					__FUNCTION__
				);
				player->setNextWalkActionTask(task);
			}
		} else {
			player->sendCancelMessage(RETURNVALUE_THEREISNOWAY);
		}
		return;
	}

	if (isPodiumOfRenown) {
		player->sendPodiumWindow(item, pos, itemId, stackPos);
	} else {
		player->sendMonsterPodiumWindow(item, pos, itemId, stackPos);
	}
}

void Game::playerSetShowOffSocket(uint32_t playerId, Outfit_t &outfit, const Position &pos, uint8_t stackPos, const uint16_t itemId, uint8_t podiumVisible, uint8_t direction) {
	const auto &player = getPlayerByID(playerId);
	if (!player || pos.x == 0xFFFF) {
		return;
	}

	const std::shared_ptr<Thing> &thing = internalGetThing(player, pos, stackPos, itemId, STACKPOS_TOPDOWN_ITEM);
	if (!thing) {
		return;
	}

	const auto &item = thing->getItem();
	if (!item || item->getID() != itemId || !item->isPodium() || item->hasAttribute(ItemAttribute_t::UNIQUEID)) {
		player->sendCancelMessage(RETURNVALUE_NOTPOSSIBLE);
		return;
	}

	if (item->hasOwner() && !item->isOwner(player)) {
		player->sendCancelMessage(RETURNVALUE_ITEMISNOTYOURS);
		return;
	}

	if (g_configManager().getBoolean(ONLY_INVITED_CAN_MOVE_HOUSE_ITEMS) && !InternalGame::playerCanUseItemOnHouseTile(player, item)) {
		player->sendCancelMessage(RETURNVALUE_CANNOTUSETHISOBJECT);
		return;
	}

	const auto &tile = item->getParent() ? item->getParent()->getTile() : nullptr;
	if (!tile) {
		player->sendCancelMessage(RETURNVALUE_NOTPOSSIBLE);
		return;
	}

	if (!Position::areInRange<1, 1, 0>(pos, player->getPosition())) {
		std::vector<Direction> listDir;
		if (player->getPathTo(pos, listDir, 0, 1, true, false)) {
			g_dispatcher().addEvent([this, playerId = player->getID(), listDir] { playerAutoWalk(playerId, listDir); }, __FUNCTION__);
			const auto &task = createPlayerTask(
				400,
				[this, playerId, pos] {
					playerBrowseField(playerId, pos);
				},
				__FUNCTION__
			);
			player->setNextWalkActionTask(task);
		} else {
			player->sendCancelMessage(RETURNVALUE_THEREISNOWAY);
		}
		return;
	}

	if (g_configManager().getBoolean(ONLY_INVITED_CAN_MOVE_HOUSE_ITEMS) && !InternalGame::playerCanUseItemOnHouseTile(player, item)) {
		player->sendCancelMessage(RETURNVALUE_NOTPOSSIBLE);
		return;
	}

	if (outfit.lookType != 0) {
		item->setCustomAttribute("PastLookType", static_cast<int64_t>(outfit.lookType));
	}

	if (outfit.lookMount != 0) {
		item->setCustomAttribute("PastLookMount", static_cast<int64_t>(outfit.lookMount));
	}

	if (!player->canWear(outfit.lookType, outfit.lookAddons)) {
		outfit.lookType = 0;
		outfit.lookAddons = 0;
	}

	const auto mount = mounts->getMountByClientID(outfit.lookMount);
	if (!mount || !player->hasMount(mount) || player->isWearingSupportOutfit()) {
		outfit.lookMount = 0;
	}

	if (outfit.lookType != 0) {
		item->setCustomAttribute("LookType", static_cast<int64_t>(outfit.lookType));
		item->setCustomAttribute("LookHead", static_cast<int64_t>(outfit.lookHead));
		item->setCustomAttribute("LookBody", static_cast<int64_t>(outfit.lookBody));
		item->setCustomAttribute("LookLegs", static_cast<int64_t>(outfit.lookLegs));
		item->setCustomAttribute("LookFeet", static_cast<int64_t>(outfit.lookFeet));
		item->setCustomAttribute("LookAddons", static_cast<int64_t>(outfit.lookAddons));
	} else if (auto pastLookType = item->getCustomAttribute("PastLookType");
	           pastLookType && pastLookType->getInteger() > 0) {
		item->removeCustomAttribute("LookType");
		item->removeCustomAttribute("PastLookType");
	}

	if (outfit.lookMount != 0) {
		item->setCustomAttribute("LookMount", static_cast<int64_t>(outfit.lookMount));
		item->setCustomAttribute("LookMountHead", static_cast<int64_t>(outfit.lookMountHead));
		item->setCustomAttribute("LookMountBody", static_cast<int64_t>(outfit.lookMountBody));
		item->setCustomAttribute("LookMountLegs", static_cast<int64_t>(outfit.lookMountLegs));
		item->setCustomAttribute("LookMountFeet", static_cast<int64_t>(outfit.lookMountFeet));
	} else if (auto pastLookMount = item->getCustomAttribute("PastLookMount");
	           pastLookMount && pastLookMount->getInteger() > 0) {
		item->removeCustomAttribute("LookMount");
		item->removeCustomAttribute("PastLookMount");
	}

	item->setCustomAttribute("PodiumVisible", static_cast<int64_t>(podiumVisible));
	item->setCustomAttribute("LookDirection", static_cast<int64_t>(direction));

	// Change Podium name
	if (outfit.lookType != 0 || outfit.lookMount != 0) {
		std::ostringstream name;
		name << item->getName() << " displaying the ";
		bool outfited = false;
		if (outfit.lookType != 0) {
			const auto &outfitInfo = Outfits::getInstance().getOutfitByLookType(player, outfit.lookType);
			if (!outfitInfo) {
				return;
			}

			name << outfitInfo->name << " outfit";
			outfited = true;
		}

		if (outfit.lookMount != 0) {
			if (outfited) {
				name << " on the ";
			}
			name << mount->name << " mount";
		}
		item->setAttribute(ItemAttribute_t::NAME, name.str());
	} else {
		item->removeAttribute(ItemAttribute_t::NAME);
	}

	// Send to client
	for (const auto &spectator : Spectators().find<Player>(pos, true)) {
		spectator->getPlayer()->sendUpdateTileItem(tile, pos, item);
	}
}

void Game::playerWrapableItem(uint32_t playerId, const Position &pos, uint8_t stackPos, const uint16_t itemId) {
	const auto &player = getPlayerByID(playerId);
	if (!player) {
		return;
	}

	const auto &thing = internalGetThing(player, pos, stackPos, itemId, STACKPOS_FIND_THING);
	if (!thing) {
		return;
	}

	const auto &item = thing->getItem();
	if (!item) {
		g_logger().error("Game::playerWrapableItem: Invalid item on position: {}", pos.toString());
		player->sendCancelMessage(RETURNVALUE_NOTPOSSIBLE);
		return;
	}
	const auto &tile = map.getTile(item->getPosition());
	if (!tile) {
		g_logger().error("Game::playerWrapableItem: Invalid tile on position: {}", pos.toString());
		player->sendCancelMessage(RETURNVALUE_NOTPOSSIBLE);
		return;
	}

	const auto houseTile = tile->dynamic_self_cast<HouseTile>();
	if (!tile->hasFlag(TILESTATE_PROTECTIONZONE) || !houseTile) {
		player->sendCancelMessage("You may construct this only inside a house.");
		return;
	}
	const auto &house = houseTile->getHouse();
	if (!house) {
		player->sendCancelMessage("You may construct this only inside a house.");
		return;
	}

	if (house->getHouseAccessLevel(player) < HOUSE_OWNER) {
		player->sendCancelMessage("You are not allowed to construct this here.");
		return;
	}

	if (!item || item->getID() != itemId || item->hasAttribute(ItemAttribute_t::UNIQUEID) || (!item->isWrapable() && item->getID() != ITEM_DECORATION_KIT)) {
		player->sendCancelMessage(RETURNVALUE_NOTPOSSIBLE);
		return;
	}

	if (item->hasOwner() && !item->isOwner(player)) {
		player->sendCancelMessage(RETURNVALUE_ITEMISNOTYOURS);
		return;
	}

	if (g_configManager().getBoolean(ONLY_INVITED_CAN_MOVE_HOUSE_ITEMS) && !InternalGame::playerCanUseItemOnHouseTile(player, item)) {
		player->sendCancelMessage(RETURNVALUE_CANNOTUSETHISOBJECT);
		return;
	}

	if (pos.x != 0xFFFF && !Position::areInRange<1, 1, 0>(pos, player->getPosition())) {
		std::vector<Direction> listDir;
		if (player->getPathTo(pos, listDir, 0, 1, true, true)) {
			g_dispatcher().addEvent([this, playerId = player->getID(), listDir] { playerAutoWalk(playerId, listDir); }, __FUNCTION__);
			const auto &task = createPlayerTask(
				400,
				[this, playerId, pos, stackPos, itemId] {
					playerWrapableItem(playerId, pos, stackPos, itemId);
				},
				__FUNCTION__
			);
			player->setNextWalkActionTask(task);
		} else {
			player->sendCancelMessage(RETURNVALUE_THEREISNOWAY);
		}
		return;
	}

	std::shared_ptr<Container> container = item->getContainer();
	if (container && container->getItemHoldingCount() > 0) {
		player->sendCancelMessage(RETURNVALUE_NOTPOSSIBLE);
		return;
	}

	auto topItem = tile->getTopTopItem();
	bool unwrappable = item->getHoldingPlayer() && item->getID() == ITEM_DECORATION_KIT;
	bool blockedUnwrap = topItem && topItem->canReceiveAutoCarpet() && !item->hasProperty(CONST_PROP_IMMOVABLEBLOCKSOLID);

	if (unwrappable || blockedUnwrap) {
		player->sendCancelMessage("You can only wrap/unwrap on the floor.");
		return;
	}

	std::string itemName = item->getName();
	auto unWrapAttribute = item->getCustomAttribute("unWrapId");
	uint16_t unWrapId = 0;
	if (unWrapAttribute != nullptr) {
		unWrapId = static_cast<uint16_t>(unWrapAttribute->getInteger());
	}

	// Prevent to wrap a filled bath tube
	if (item->getID() == ITEM_FILLED_BATH_TUBE) {
		player->sendCancelMessage(RETURNVALUE_NOTPOSSIBLE);
		return;
	}

	if (item->isWrapable() && item->getID() != ITEM_DECORATION_KIT) {
		wrapItem(item, houseTile->getHouse());
	} else if (item->getID() == ITEM_DECORATION_KIT && unWrapId != 0) {
		unwrapItem(item, unWrapId, houseTile->getHouse(), player);
	}
	addMagicEffect(pos, CONST_ME_POFF);
}

std::shared_ptr<Item> Game::wrapItem(const std::shared_ptr<Item> &item, const std::shared_ptr<House> &house) {
	uint16_t hiddenCharges = 0;
	uint16_t amount = item->getItemCount();
	if (isCaskItem(item->getID())) {
		hiddenCharges = item->getSubType();
	}
	if (house != nullptr && Item::items.getItemType(item->getID()).isBed()) {
		item->getBed()->wakeUp(nullptr);
		house->removeBed(item->getBed());
	}
	uint16_t oldItemID = item->getID();
	auto itemName = item->getName();
	std::shared_ptr<Item> newItem = transformItem(item, ITEM_DECORATION_KIT);
	newItem->setCustomAttribute("unWrapId", static_cast<int64_t>(oldItemID));
	newItem->setAttribute(ItemAttribute_t::DESCRIPTION, "Unwrap it in your own house to create a <" + itemName + ">.");
	if (hiddenCharges > 0) {
		newItem->setAttribute(ItemAttribute_t::DATE, hiddenCharges);
	}
	if (amount > 0) {
		newItem->setAttribute(ItemAttribute_t::AMOUNT, amount);
	}
	newItem->startDecaying();
	return newItem;
}

void Game::unwrapItem(const std::shared_ptr<Item> &item, uint16_t unWrapId, const std::shared_ptr<House> &house, const std::shared_ptr<Player> &player) {
	if (item->hasOwner() && !item->isOwner(player)) {
		player->sendCancelMessage(RETURNVALUE_ITEMISNOTYOURS);
		return;
	}
	auto hiddenCharges = item->getAttribute<uint16_t>(ItemAttribute_t::DATE);
	const ItemType &newiType = Item::items.getItemType(unWrapId);
	if (player != nullptr && house != nullptr && newiType.isBed() && house->getMaxBeds() > -1 && house->getBedCount() >= house->getMaxBeds()) {
		player->sendCancelMessage("You reached the maximum beds in this house");
		return;
	}
	auto amount = item->getAttribute<uint16_t>(ItemAttribute_t::AMOUNT);
	if (!amount) {
		amount = 1;
	}
	std::shared_ptr<Item> newItem = transformItem(item, unWrapId, amount);
	if (house && newiType.isBed()) {
		house->addBed(newItem->getBed());
	}
	if (newItem) {
		if (hiddenCharges > 0 && isCaskItem(unWrapId)) {
			newItem->setSubType(hiddenCharges);
		}
		newItem->removeCustomAttribute("unWrapId");
		newItem->removeAttribute(ItemAttribute_t::DESCRIPTION);
		newItem->startDecaying();
	}
}

void Game::playerWriteItem(uint32_t playerId, uint32_t windowTextId, const std::string &text) {
	const auto &player = getPlayerByID(playerId);
	if (!player) {
		return;
	}

	uint16_t maxTextLength = 0;
	uint32_t internalWindowTextId = 0;

	std::shared_ptr<Item> writeItem = player->getWriteItem(internalWindowTextId, maxTextLength);
	if (text.length() > maxTextLength || windowTextId != internalWindowTextId) {
		return;
	}

	if (!writeItem || writeItem->isRemoved()) {
		player->sendCancelMessage(RETURNVALUE_NOTPOSSIBLE);
		return;
	}

	if (writeItem->hasOwner() && !writeItem->isOwner(player)) {
		player->sendCancelMessage(RETURNVALUE_ITEMISNOTYOURS);
		return;
	}

	std::shared_ptr<Cylinder> topParent = writeItem->getTopParent();

	std::shared_ptr<Player> owner = std::dynamic_pointer_cast<Player>(topParent);
	if (owner && owner != player) {
		player->sendCancelMessage(RETURNVALUE_NOTPOSSIBLE);
		return;
	}

	if (!Position::areInRange<1, 1, 0>(writeItem->getPosition(), player->getPosition())) {
		player->sendCancelMessage(RETURNVALUE_NOTPOSSIBLE);
		return;
	}

	for (const auto &creatureEvent : player->getCreatureEvents(CREATURE_EVENT_TEXTEDIT)) {
		if (!creatureEvent->executeTextEdit(player, writeItem, text)) {
			player->setWriteItem(nullptr);
			return;
		}
	}

	if (!text.empty()) {
		if (writeItem->getAttribute<std::string>(ItemAttribute_t::TEXT) != text) {
			writeItem->setAttribute(ItemAttribute_t::TEXT, text);
			writeItem->setAttribute(ItemAttribute_t::WRITER, player->getName());
			writeItem->setAttribute(ItemAttribute_t::DATE, getTimeNow());
		}
	} else {
		writeItem->removeAttribute(ItemAttribute_t::TEXT);
		writeItem->removeAttribute(ItemAttribute_t::WRITER);
		writeItem->removeAttribute(ItemAttribute_t::DATE);
	}

	uint16_t newId = Item::items[writeItem->getID()].writeOnceItemId;
	if (newId != 0) {
		transformItem(writeItem, newId);
	}

	player->setWriteItem(nullptr);
}

void Game::playerBrowseField(uint32_t playerId, const Position &pos) {
	const auto &player = getPlayerByID(playerId);
	if (!player) {
		return;
	}

	const Position &playerPos = player->getPosition();
	if (playerPos.z != pos.z) {
		player->sendCancelMessage(playerPos.z > pos.z ? RETURNVALUE_FIRSTGOUPSTAIRS : RETURNVALUE_FIRSTGODOWNSTAIRS);
		return;
	}

	if (!Position::areInRange<1, 1>(playerPos, pos)) {
		std::vector<Direction> listDir;
		if (player->getPathTo(pos, listDir, 0, 1, true, true)) {
			g_dispatcher().addEvent([this, playerId = player->getID(), listDir] { playerAutoWalk(playerId, listDir); }, __FUNCTION__);
			const auto &task = createPlayerTask(
				400,
				[this, playerId, pos] {
					playerBrowseField(playerId, pos);
				},
				__FUNCTION__
			);
			player->setNextWalkActionTask(task);
		} else {
			player->sendCancelMessage(RETURNVALUE_THEREISNOWAY);
		}
		return;
	}

	std::shared_ptr<Tile> tile = map.getTile(pos);
	if (!tile) {
		return;
	}

	if (!g_events().eventPlayerOnBrowseField(player, pos)) {
		return;
	}

	if (!g_callbacks().checkCallback(EventCallback_t::playerOnBrowseField, &EventCallback::playerOnBrowseField, player, tile->getPosition())) {
		return;
	}

	std::shared_ptr<Container> container;

	auto it = browseFields.find(tile);
	if (it == browseFields.end() || it->second.expired()) {
		container = Container::createBrowseField(tile);
		browseFields[tile] = container;
	} else {
		container = it->second.lock();
	}

	uint8_t dummyContainerId = 0xF - ((pos.x % 3) * 3 + (pos.y % 3));
	std::shared_ptr<Container> openContainer = player->getContainerByID(dummyContainerId);
	if (openContainer) {
		player->onCloseContainer(openContainer);
		player->closeContainer(dummyContainerId);
	} else {
		player->addContainer(dummyContainerId, container);
		player->sendContainer(dummyContainerId, container, false, 0);
	}
}

void Game::playerStowItem(uint32_t playerId, const Position &pos, uint16_t itemId, uint8_t stackpos, uint8_t count, bool allItems) {
	const auto &player = getPlayerByID(playerId);
	if (!player) {
		return;
	}

	if (!player->isPremium()) {
		player->sendCancelMessage(RETURNVALUE_YOUNEEDPREMIUMACCOUNT);
		return;
	}

	const std::shared_ptr<Thing> &thing = internalGetThing(player, pos, stackpos, itemId, STACKPOS_TOPDOWN_ITEM);
	if (!thing) {
		return;
	}

	const auto &item = thing->getItem();
	if (!item || item->getID() != itemId || item->getItemCount() < count || item->isStoreItem()) {
		player->sendCancelMessage(RETURNVALUE_NOTPOSSIBLE);
		return;
	}

	if (item->hasOwner() && !item->isOwner(player)) {
		player->sendCancelMessage(RETURNVALUE_ITEMISNOTYOURS);
		return;
	}

	if (pos.x != 0xFFFF && !Position::areInRange<1, 1, 0>(pos, player->getPosition())) {
		player->sendCancelMessage(RETURNVALUE_NOTPOSSIBLE);
		return;
	}

	player->stowItem(item, count, allItems);

	// Refresh depot search window if necessary
	if (player->isDepotSearchOpenOnItem(itemId)) {
		// Tier for item stackable is 0
		player->requestDepotSearchItem(itemId, 0);
	}
}

void Game::playerStashWithdraw(uint32_t playerId, uint16_t itemId, uint32_t count, uint8_t) {
	const auto &player = getPlayerByID(playerId);
	if (!player) {
		return;
	}

	if (player->hasFlag(PlayerFlags_t::CannotPickupItem)) {
		return;
	}

	const ItemType &it = Item::items[itemId];
	if (it.id == 0 || count == 0) {
		return;
	}

	uint16_t freeSlots = player->getFreeBackpackSlots();
	auto stashContainer = player->getManagedContainer(getObjectCategory(it), false);
	if (stashContainer && !(player->quickLootFallbackToMainContainer)) {
		freeSlots = stashContainer->getFreeSlots();
	}

	if (freeSlots == 0) {
		player->sendCancelMessage(RETURNVALUE_NOTENOUGHROOM);
		return;
	}

	if (player->getFreeCapacity() < 100) {
		player->sendCancelMessage(RETURNVALUE_NOTENOUGHCAPACITY);
		return;
	}

	int32_t NDSlots = ((freeSlots) - (count < it.stackSize ? 1 : (count / it.stackSize)));
	uint32_t SlotsWith = count;
	uint32_t noSlotsWith = 0;

	if (NDSlots <= 0) {
		SlotsWith = (freeSlots * it.stackSize);
		noSlotsWith = (count - SlotsWith);
	}

	uint32_t capWith = count;
	uint32_t noCapWith = 0;
	if (player->getFreeCapacity() < (count * it.weight)) {
		capWith = (player->getFreeCapacity() / it.weight);
		noCapWith = (count - capWith);
	}

	std::stringstream ss;
	uint32_t WithdrawCount = (SlotsWith > capWith ? capWith : SlotsWith);
	uint32_t NoWithdrawCount = (noSlotsWith < noCapWith ? noCapWith : noSlotsWith);
	const char* NoWithdrawMsg = (noSlotsWith < noCapWith ? "capacity" : "slots");

	if (WithdrawCount != count) {
		ss << "Retrieved " << WithdrawCount << "x " << it.name << ".\n";
		ss << NoWithdrawCount << "x are impossible to retrieve due to insufficient inventory " << NoWithdrawMsg << ".";
	} else {
		ss << "Retrieved " << WithdrawCount << "x " << it.name << '.';
	}

	player->sendTextMessage(MESSAGE_STATUS, ss.str());

	if (player->withdrawItem(itemId, WithdrawCount)) {
		player->addItemFromStash(it.id, WithdrawCount);
	} else {
		player->sendCancelMessage(RETURNVALUE_NOTPOSSIBLE);
	}

	// Refresh depot search window if necessary
	if (player->isDepotSearchOpenOnItem(itemId)) {
		player->requestDepotSearchItem(itemId, 0);
	}

	player->sendOpenStash(true);
}

void Game::playerSeekInContainer(uint32_t playerId, uint8_t containerId, uint16_t index, uint8_t containerCategory) {
	const auto &player = getPlayerByID(playerId);
	if (!player) {
		return;
	}

	std::shared_ptr<Container> container = player->getContainerByID(containerId);
	if (!container || !container->hasPagination()) {
		return;
	}

	if (container->isStoreInbox()) {
		auto enumName = magic_enum::enum_name(static_cast<ContainerCategory_t>(containerCategory)).data();
		container->setAttribute(ItemAttribute_t::STORE_INBOX_CATEGORY, enumName);
		g_logger().debug("Setting new container with store inbox category name {}", enumName);
	}

	if ((index % container->capacity()) != 0 || index >= container->size()) {
		return;
	}

	player->setContainerIndex(containerId, index);
	player->sendContainer(containerId, container, container->hasParent(), index);
}

void Game::playerUpdateHouseWindow(uint32_t playerId, uint8_t listId, uint32_t windowTextId, const std::string &text) {
	const auto &player = getPlayerByID(playerId);
	if (!player) {
		return;
	}

	uint32_t internalWindowTextId;
	uint32_t internalListId;

	const auto &house = player->getEditHouse(internalWindowTextId, internalListId);
	if (house && house->canEditAccessList(internalListId, player) && internalWindowTextId == windowTextId && listId == 0) {
		house->setAccessList(internalListId, text);
	}

	player->setEditHouse(nullptr);
}

void Game::playerRequestTrade(uint32_t playerId, const Position &pos, uint8_t stackPos, uint32_t tradePlayerId, uint16_t itemId) {
	const auto &player = getPlayerByID(playerId);
	if (!player) {
		return;
	}

	std::shared_ptr<Player> tradePartner = getPlayerByID(tradePlayerId);
	if (!tradePartner || tradePartner == player) {
		player->sendTextMessage(MESSAGE_FAILURE, "Sorry, not possible.");
		return;
	}

	if (!Position::areInRange<2, 2, 0>(tradePartner->getPosition(), player->getPosition())) {
		std::ostringstream ss;
		ss << tradePartner->getName() << " tells you to move closer.";
		player->sendTextMessage(MESSAGE_TRADE, ss.str());
		return;
	}

	if (!canThrowObjectTo(tradePartner->getPosition(), player->getPosition(), SightLine_CheckSightLineAndFloor)) {
		player->sendCancelMessage(RETURNVALUE_CREATUREISNOTREACHABLE);
		return;
	}

	std::shared_ptr<Thing> tradeThing = internalGetThing(player, pos, stackPos, itemId, STACKPOS_TOPDOWN_ITEM);
	if (!tradeThing) {
		player->sendCancelMessage(RETURNVALUE_NOTPOSSIBLE);
		return;
	}

	std::shared_ptr<Item> tradeItem = tradeThing->getItem();
	if (tradeItem->getID() != itemId || !tradeItem->isPickupable() || tradeItem->hasAttribute(ItemAttribute_t::UNIQUEID)) {
		player->sendCancelMessage(RETURNVALUE_NOTPOSSIBLE);
		return;
	}
	if (tradeItem->isStoreItem() || tradeItem->hasOwner()) {
		player->sendCancelMessage(RETURNVALUE_ITEMUNTRADEABLE);
		return;
	}

	if (g_configManager().getBoolean(ONLY_INVITED_CAN_MOVE_HOUSE_ITEMS)) {
		if (std::shared_ptr<HouseTile> houseTile = std::dynamic_pointer_cast<HouseTile>(tradeItem->getTile())) {
			const auto &house = houseTile->getHouse();
			if (house && tradeItem->getRealParent() != player && (!house->isInvited(player) || house->getHouseAccessLevel(player) == HOUSE_GUEST)) {
				player->sendCancelMessage(RETURNVALUE_NOTMOVABLE);
				return;
			}
		}
	}

	const Position &playerPosition = player->getPosition();
	const Position &tradeItemPosition = tradeItem->getPosition();
	if (playerPosition.z != tradeItemPosition.z) {
		player->sendCancelMessage(playerPosition.z > tradeItemPosition.z ? RETURNVALUE_FIRSTGOUPSTAIRS : RETURNVALUE_FIRSTGODOWNSTAIRS);
		return;
	}

	if (!Position::areInRange<1, 1>(tradeItemPosition, playerPosition)) {
		std::vector<Direction> listDir;
		if (player->getPathTo(pos, listDir, 0, 1, true, true)) {
			g_dispatcher().addEvent([this, playerId = player->getID(), listDir] { playerAutoWalk(playerId, listDir); }, __FUNCTION__);
			const auto &task = createPlayerTask(
				400,
				[this, playerId, pos, stackPos, tradePlayerId, itemId] {
					playerRequestTrade(playerId, pos, stackPos, tradePlayerId, itemId);
				},
				__FUNCTION__
			);
			player->setNextWalkActionTask(task);
		} else {
			player->sendCancelMessage(RETURNVALUE_THEREISNOWAY);
		}
		return;
	}

	const std::shared_ptr<Container> &tradeItemContainer = tradeItem->getContainer();
	if (tradeItemContainer) {
		for (const auto &it : tradeItems) {
			const auto &item = it.first;
			if (tradeItem == item) {
				player->sendTextMessage(MESSAGE_TRADE, "This item is already being traded.");
				return;
			}

			if (tradeItemContainer->isHoldingItem(item)) {
				player->sendTextMessage(MESSAGE_TRADE, "This item is already being traded.");
				return;
			}

			const std::shared_ptr<Container> &container = item->getContainer();
			if (container && container->isHoldingItem(tradeItem)) {
				player->sendTextMessage(MESSAGE_TRADE, "This item is already being traded.");
				return;
			}
		}
	} else {
		for (const auto &it : tradeItems) {
			const auto &item = it.first;
			if (tradeItem == item) {
				player->sendTextMessage(MESSAGE_TRADE, "This item is already being traded.");
				return;
			}

			const std::shared_ptr<Container> &container = item->getContainer();
			if (container && container->isHoldingItem(tradeItem)) {
				player->sendTextMessage(MESSAGE_TRADE, "This item is already being traded.");
				return;
			}
		}
	}

	if (tradeItemContainer && tradeItemContainer->getItemHoldingCount() + 1 > 100) {
		player->sendTextMessage(MESSAGE_TRADE, "You can not trade more than 100 items.");
		return;
	}

	if (tradeItem->isStoreItem()) {
		player->sendTextMessage(MESSAGE_TRADE, "This item cannot be trade.");
		return;
	}

	if (tradeItemContainer) {
		for (const std::shared_ptr<Item> &containerItem : tradeItemContainer->getItems(true)) {
			if (containerItem->isStoreItem()) {
				player->sendTextMessage(MESSAGE_TRADE, "This item cannot be trade.");
				return;
			}
		}
	}

	if (!g_events().eventPlayerOnTradeRequest(player, tradePartner, tradeItem)) {
		return;
	}

	if (!g_callbacks().checkCallback(EventCallback_t::playerOnTradeRequest, &EventCallback::playerOnTradeRequest, player, tradePartner, tradeItem)) {
		return;
	}

	internalStartTrade(player, tradePartner, tradeItem);
}

bool Game::internalStartTrade(const std::shared_ptr<Player> &player, const std::shared_ptr<Player> &tradePartner, const std::shared_ptr<Item> &tradeItem) {
	if (player->tradeState != TRADE_NONE && !(player->tradeState == TRADE_ACKNOWLEDGE && player->tradePartner == tradePartner)) {
		player->sendCancelMessage(RETURNVALUE_YOUAREALREADYTRADING);
		return false;
	} else if (tradePartner->tradeState != TRADE_NONE && tradePartner->tradePartner != player) {
		player->sendCancelMessage(RETURNVALUE_THISPLAYERISALREADYTRADING);
		return false;
	}
	if (tradeItem->isStoreItem() || tradeItem->hasOwner()) {
		player->sendCancelMessage(RETURNVALUE_ITEMUNTRADEABLE);
		return false;
	}

	player->tradePartner = tradePartner;
	player->tradeItem = tradeItem;
	player->tradeState = TRADE_INITIATED;
	tradeItems[tradeItem] = player->getID();

	player->sendTradeItemRequest(player->getName(), tradeItem, true);

	if (tradePartner->tradeState == TRADE_NONE) {
		std::ostringstream ss;
		ss << player->getName() << " wants to trade with you.";
		tradePartner->sendTextMessage(MESSAGE_TRANSACTION, ss.str());
		tradePartner->tradeState = TRADE_ACKNOWLEDGE;
		tradePartner->tradePartner = player;
	} else {
		std::shared_ptr<Item> counterOfferItem = tradePartner->tradeItem;
		player->sendTradeItemRequest(tradePartner->getName(), counterOfferItem, false);
		tradePartner->sendTradeItemRequest(player->getName(), tradeItem, false);
	}

	return true;
}

void Game::playerAcceptTrade(uint32_t playerId) {
	const auto &player = getPlayerByID(playerId);
	if (!player) {
		return;
	}

	if (!(player->getTradeState() == TRADE_ACKNOWLEDGE || player->getTradeState() == TRADE_INITIATED)) {
		return;
	}

	std::shared_ptr<Player> tradePartner = player->tradePartner;
	if (!tradePartner) {
		return;
	}

	if (!canThrowObjectTo(tradePartner->getPosition(), player->getPosition(), SightLine_CheckSightLineAndFloor)) {
		player->sendCancelMessage(RETURNVALUE_CREATUREISNOTREACHABLE);
		return;
	}

	player->setTradeState(TRADE_ACCEPT);

	if (tradePartner->getTradeState() == TRADE_ACCEPT) {
		std::shared_ptr<Item> tradeItem1 = player->tradeItem;
		std::shared_ptr<Item> tradeItem2 = tradePartner->tradeItem;
		if (!g_events().eventPlayerOnTradeAccept(player, tradePartner, tradeItem1, tradeItem2)) {
			internalCloseTrade(player);
			return;
		}

		if (!g_callbacks().checkCallback(EventCallback_t::playerOnTradeAccept, &EventCallback::playerOnTradeAccept, player, tradePartner, tradeItem1, tradeItem2)) {
			internalCloseTrade(player);
			return;
		}

		player->setTradeState(TRADE_TRANSFER);
		tradePartner->setTradeState(TRADE_TRANSFER);

		auto it = tradeItems.find(tradeItem1);
		if (it != tradeItems.end()) {
			tradeItems.erase(it);
		}

		it = tradeItems.find(tradeItem2);
		if (it != tradeItems.end()) {
			tradeItems.erase(it);
		}

		bool isSuccess = false;

		ReturnValue ret1 = internalAddItem(tradePartner, tradeItem1, INDEX_WHEREEVER, 0, true);
		ReturnValue ret2 = internalAddItem(player, tradeItem2, INDEX_WHEREEVER, 0, true);
		if (ret1 == RETURNVALUE_NOERROR && ret2 == RETURNVALUE_NOERROR) {
			ret1 = internalRemoveItem(tradeItem1, tradeItem1->getItemCount(), true);
			ret2 = internalRemoveItem(tradeItem2, tradeItem2->getItemCount(), true);
			if (ret1 == RETURNVALUE_NOERROR && ret2 == RETURNVALUE_NOERROR) {
				std::shared_ptr<Cylinder> cylinder1 = tradeItem1->getParent();
				std::shared_ptr<Cylinder> cylinder2 = tradeItem2->getParent();

				uint32_t count1 = tradeItem1->getItemCount();
				uint32_t count2 = tradeItem2->getItemCount();

				ret1 = internalMoveItem(cylinder1, tradePartner, INDEX_WHEREEVER, tradeItem1, count1, nullptr, FLAG_IGNOREAUTOSTACK, nullptr, tradeItem2);
				if (ret1 == RETURNVALUE_NOERROR) {
					internalMoveItem(cylinder2, player, INDEX_WHEREEVER, tradeItem2, count2, nullptr, FLAG_IGNOREAUTOSTACK);

					tradeItem1->onTradeEvent(ON_TRADE_TRANSFER, tradePartner);
					tradeItem2->onTradeEvent(ON_TRADE_TRANSFER, player);

					isSuccess = true;
				}
			}
		}

		if (!isSuccess) {
			std::string errorDescription;

			if (tradePartner->tradeItem) {
				errorDescription = getTradeErrorDescription(ret1, tradeItem1);
				tradePartner->sendTextMessage(MESSAGE_TRANSACTION, errorDescription);
				tradePartner->tradeItem->onTradeEvent(ON_TRADE_CANCEL, tradePartner);
			}

			if (player->tradeItem) {
				errorDescription = getTradeErrorDescription(ret2, tradeItem2);
				player->sendTextMessage(MESSAGE_TRANSACTION, errorDescription);
				player->tradeItem->onTradeEvent(ON_TRADE_CANCEL, player);
			}
		}

		player->setTradeState(TRADE_NONE);
		player->tradeItem = nullptr;
		player->tradePartner = nullptr;
		player->sendTradeClose();

		tradePartner->setTradeState(TRADE_NONE);
		tradePartner->tradeItem = nullptr;
		tradePartner->tradePartner = nullptr;
		tradePartner->sendTradeClose();
	}
}

std::string Game::getTradeErrorDescription(ReturnValue ret, const std::shared_ptr<Item> &item) {
	if (item) {
		if (ret == RETURNVALUE_NOTENOUGHCAPACITY) {
			std::ostringstream ss;
			ss << "You do not have enough capacity to carry";

			if (item->isStackable() && item->getItemCount() > 1) {
				ss << " these objects.";
			} else {
				ss << " this object.";
			}

			ss << std::endl
			   << ' ' << item->getWeightDescription();
			return ss.str();
		} else if (ret == RETURNVALUE_NOTENOUGHROOM || ret == RETURNVALUE_CONTAINERNOTENOUGHROOM) {
			std::ostringstream ss;
			ss << "You do not have enough room to carry";

			if (item->isStackable() && item->getItemCount() > 1) {
				ss << " these objects.";
			} else {
				ss << " this object.";
			}

			return ss.str();
		}
	}
	return "Trade could not be completed.";
}

void Game::playerLookInTrade(uint32_t playerId, bool lookAtCounterOffer, uint8_t index) {
	const auto &player = getPlayerByID(playerId);
	if (!player) {
		return;
	}

	std::shared_ptr<Player> tradePartner = player->tradePartner;
	if (!tradePartner) {
		return;
	}

	std::shared_ptr<Item> tradeItem;
	if (lookAtCounterOffer) {
		tradeItem = tradePartner->getTradeItem();
	} else {
		tradeItem = player->getTradeItem();
	}

	if (!tradeItem) {
		return;
	}

	const Position &playerPosition = player->getPosition();
	const Position &tradeItemPosition = tradeItem->getPosition();

	int32_t lookDistance = std::max<int32_t>(
		Position::getDistanceX(playerPosition, tradeItemPosition),
		Position::getDistanceY(playerPosition, tradeItemPosition)
	);
	if (index == 0) {
		g_events().eventPlayerOnLookInTrade(player, tradePartner, tradeItem, lookDistance);
		g_callbacks().executeCallback(EventCallback_t::playerOnLookInTrade, &EventCallback::playerOnLookInTrade, player, tradePartner, tradeItem, lookDistance);
		return;
	}

	std::shared_ptr<Container> tradeContainer = tradeItem->getContainer();
	if (!tradeContainer) {
		return;
	}

	std::vector<std::shared_ptr<Container>> containers { tradeContainer };
	size_t i = 0;
	while (i < containers.size()) {
		std::shared_ptr<Container> container = containers[i++];
		for (const std::shared_ptr<Item> &item : container->getItemList()) {
			std::shared_ptr<Container> tmpContainer = item->getContainer();
			if (tmpContainer) {
				containers.push_back(tmpContainer);
			}

			if (--index == 0) {
				g_events().eventPlayerOnLookInTrade(player, tradePartner, item, lookDistance);
				g_callbacks().executeCallback(EventCallback_t::playerOnLookInTrade, &EventCallback::playerOnLookInTrade, player, tradePartner, item, lookDistance);
				return;
			}
		}
	}
}

void Game::playerCloseTrade(uint32_t playerId) {
	const auto &player = getPlayerByID(playerId);
	if (!player) {
		return;
	}

	internalCloseTrade(player);
}

void Game::internalCloseTrade(const std::shared_ptr<Player> &player) {
	std::shared_ptr<Player> tradePartner = player->tradePartner;
	if ((tradePartner && tradePartner->getTradeState() == TRADE_TRANSFER) || player->getTradeState() == TRADE_TRANSFER) {
		return;
	}

	if (player->getTradeItem()) {
		auto it = tradeItems.find(player->getTradeItem());
		if (it != tradeItems.end()) {
			tradeItems.erase(it);
		}

		player->tradeItem->onTradeEvent(ON_TRADE_CANCEL, player);
		player->tradeItem = nullptr;
	}

	player->setTradeState(TRADE_NONE);
	player->tradePartner = nullptr;

	player->sendTextMessage(MESSAGE_FAILURE, "Trade cancelled.");
	player->sendTradeClose();

	if (tradePartner) {
		if (tradePartner->getTradeItem()) {
			auto it = tradeItems.find(tradePartner->getTradeItem());
			if (it != tradeItems.end()) {
				tradeItems.erase(it);
			}

			tradePartner->tradeItem->onTradeEvent(ON_TRADE_CANCEL, tradePartner);
			tradePartner->tradeItem = nullptr;
		}

		tradePartner->setTradeState(TRADE_NONE);
		tradePartner->tradePartner = nullptr;

		tradePartner->sendTextMessage(MESSAGE_FAILURE, "Trade cancelled.");
		tradePartner->sendTradeClose();
	}
}

void Game::playerBuyItem(uint32_t playerId, uint16_t itemId, uint8_t count, uint16_t amount, bool ignoreCap /* = false*/, bool inBackpacks /* = false*/) {
	metrics::method_latency measure(__METRICS_METHOD_NAME__);
	if (amount == 0) {
		return;
	}

	const auto &player = getPlayerByID(playerId);
	if (!player) {
		return;
	}

	std::shared_ptr<Npc> merchant = player->getShopOwner();
	if (!merchant) {
		return;
	}

	const ItemType &it = Item::items[itemId];
	if (it.id == 0) {
		return;
	}

	if ((it.stackable && amount > 10000) || (!it.stackable && amount > 100)) {
		return;
	}

	if (!player->hasShopItemForSale(it.id, count)) {
		return;
	}

	// Check npc say exhausted
	if (player->isUIExhausted()) {
		player->sendCancelMessage(RETURNVALUE_YOUAREEXHAUSTED);
		return;
	}

	if (inBackpacks || it.isContainer()) {
		uint32_t maxContainer = static_cast<uint32_t>(g_configManager().getNumber(MAX_CONTAINER));
		auto backpack = player->getInventoryItem(CONST_SLOT_BACKPACK);
		auto mainBackpack = backpack ? backpack->getContainer() : nullptr;

		if (mainBackpack && mainBackpack->getContainerHoldingCount() >= maxContainer) {
			player->sendCancelMessage(RETURNVALUE_CONTAINERISFULL);
			return;
		}

		std::shared_ptr<Tile> tile = player->getTile();
		if (tile && tile->getItemCount() >= 20) {
			player->sendCancelMessage(RETURNVALUE_CONTAINERISFULL);
			return;
		}
	}

	merchant->onPlayerBuyItem(player, it.id, count, amount, ignoreCap, inBackpacks);
	player->updateUIExhausted();
}

void Game::playerSellItem(uint32_t playerId, uint16_t itemId, uint8_t count, uint16_t amount, bool ignoreEquipped) {
	metrics::method_latency measure(__METRICS_METHOD_NAME__);
	if (amount == 0) {
		return;
	}

	const auto &player = getPlayerByID(playerId);
	if (!player) {
		return;
	}

	std::shared_ptr<Npc> merchant = player->getShopOwner();
	if (!merchant) {
		return;
	}

	const ItemType &it = Item::items[itemId];
	if (it.id == 0) {
		return;
	}

	if ((it.stackable && amount > 10000) || (!it.stackable && amount > 100)) {
		return;
	}

	// Check npc say exhausted
	if (player->isUIExhausted()) {
		player->sendCancelMessage(RETURNVALUE_YOUAREEXHAUSTED);
		return;
	}

	merchant->onPlayerSellItem(player, it.id, count, amount, ignoreEquipped);
	player->updateUIExhausted();
}

void Game::playerCloseShop(uint32_t playerId) {
	const auto &player = getPlayerByID(playerId);
	if (!player) {
		return;
	}

	player->closeShopWindow();
}

void Game::playerLookInShop(uint32_t playerId, uint16_t itemId, uint8_t count) {
	const auto &player = getPlayerByID(playerId);
	if (!player) {
		return;
	}

	std::shared_ptr<Npc> merchant = player->getShopOwner();
	if (!merchant) {
		return;
	}

	const ItemType &it = Item::items[itemId];
	if (it.id == 0) {
		return;
	}

	if (!g_events().eventPlayerOnLookInShop(player, &it, count)) {
		return;
	}

	if (!g_callbacks().checkCallback(EventCallback_t::playerOnLookInShop, &EventCallback::playerOnLookInShop, player, &it, count)) {
		return;
	}

	std::ostringstream ss;
	ss << "You see " << Item::getDescription(it, 1, nullptr, count);
	player->sendTextMessage(MESSAGE_LOOK, ss.str());
	merchant->onPlayerCheckItem(player, it.id, count);
}

void Game::playerLookAt(uint32_t playerId, uint16_t itemId, const Position &pos, uint8_t stackPos) {
	const auto &player = getPlayerByID(playerId);
	if (!player) {
		return;
	}

	const std::shared_ptr<Thing> &thing = internalGetThing(player, pos, stackPos, itemId, STACKPOS_LOOK);
	if (!thing) {
		player->sendCancelMessage(RETURNVALUE_NOTPOSSIBLE);
		return;
	}

	Position thingPos = thing->getPosition();
	if (!player->canSee(thingPos)) {
		player->sendCancelMessage(RETURNVALUE_NOTPOSSIBLE);
		return;
	}

	Position playerPos = player->getPosition();

	int32_t lookDistance;
	if (thing != player) {
		lookDistance = std::max<int32_t>(Position::getDistanceX(playerPos, thingPos), Position::getDistanceY(playerPos, thingPos));
		if (playerPos.z != thingPos.z) {
			lookDistance += 15;
		}
	} else {
		lookDistance = -1;
	}

	// Parse onLook from event player
	g_events().eventPlayerOnLook(player, pos, thing, stackPos, lookDistance);
	g_callbacks().executeCallback(EventCallback_t::playerOnLook, &EventCallback::playerOnLook, player, pos, thing, stackPos, lookDistance);
}

void Game::playerLookInBattleList(uint32_t playerId, uint32_t creatureId) {
	const auto &player = getPlayerByID(playerId);
	if (!player) {
		return;
	}

	const auto &creature = getCreatureByID(creatureId);
	if (!creature) {
		return;
	}

	if (!player->canSeeCreature(creature)) {
		return;
	}

	const Position &creaturePos = creature->getPosition();
	if (!player->canSee(creaturePos)) {
		return;
	}

	int32_t lookDistance;
	if (creature != player) {
		const Position &playerPos = player->getPosition();
		lookDistance = std::max<int32_t>(Position::getDistanceX(playerPos, creaturePos), Position::getDistanceY(playerPos, creaturePos));
		if (playerPos.z != creaturePos.z) {
			lookDistance += 15;
		}
	} else {
		lookDistance = -1;
	}

	g_events().eventPlayerOnLookInBattleList(player, creature, lookDistance);
	g_callbacks().executeCallback(EventCallback_t::playerOnLookInBattleList, &EventCallback::playerOnLookInBattleList, player, creature, lookDistance);
}

void Game::playerQuickLoot(uint32_t playerId, const Position &pos, uint16_t itemId, uint8_t stackPos, const std::shared_ptr<Item> &defaultItem, bool lootAllCorpses, bool autoLoot) {
	const auto &player = getPlayerByID(playerId);
	if (!player) {
		return;
	}

	if (!autoLoot && !player->canDoAction()) {
		const uint32_t delay = player->getNextActionTime();
		const auto &task = createPlayerTask(
			delay,
			[this, playerId = player->getID(), pos, itemId, stackPos, defaultItem, lootAllCorpses, autoLoot] {
				playerQuickLoot(playerId, pos, itemId, stackPos, defaultItem, lootAllCorpses, autoLoot);
			},
			__FUNCTION__
		);
		player->setNextActionTask(task);
		return;
	}

	if (!autoLoot && pos.x != 0xffff) {
		if (!Position::areInRange<1, 1, 0>(pos, player->getPosition())) {
			// need to walk to the corpse first before looting it
			std::vector<Direction> listDir;
			if (player->getPathTo(pos, listDir, 0, 1, true, true)) {
				g_dispatcher().addEvent([this, playerId = player->getID(), listDir] { playerAutoWalk(playerId, listDir); }, __FUNCTION__);
				const auto &task = createPlayerTask(
					300,
					[this, playerId = player->getID(), pos, itemId, stackPos, defaultItem, lootAllCorpses, autoLoot] {
						playerQuickLoot(playerId, pos, itemId, stackPos, defaultItem, lootAllCorpses, autoLoot);
					},
					__FUNCTION__
				);
				player->setNextWalkActionTask(task);
			} else {
				player->sendCancelMessage(RETURNVALUE_THEREISNOWAY);
			}

			return;
		}
	} else if (!player->isPremium()) {
		player->sendCancelMessage("You must be premium.");
		return;
	}

	Player::PlayerLock lock(player);
	if (!autoLoot) {
		player->setNextActionTask(nullptr);
	}

	std::shared_ptr<Item> item = nullptr;
	if (!defaultItem) {
		const std::shared_ptr<Thing> &thing = internalGetThing(player, pos, stackPos, itemId, STACKPOS_FIND_THING);
		if (!thing) {
			player->sendCancelMessage(RETURNVALUE_NOTPOSSIBLE);
			return;
		}

		item = thing->getItem();
	} else {
		item = defaultItem;
	}

	if (!item || !item->getParent()) {
		player->sendCancelMessage(RETURNVALUE_NOTPOSSIBLE);
		return;
	}

	std::shared_ptr<Container> corpse = nullptr;
	if (pos.x == 0xffff) {
		corpse = item->getParent()->getContainer();
		if (corpse && corpse->getID() == ITEM_BROWSEFIELD) {
			corpse = item->getContainer();
			browseField = true;
		}
	} else {
		corpse = item->getContainer();
	}

	if (!corpse || corpse->hasAttribute(ItemAttribute_t::UNIQUEID) || corpse->hasAttribute(ItemAttribute_t::ACTIONID)) {
		player->sendCancelMessage(RETURNVALUE_NOTPOSSIBLE);
		return;
	}

	if (!corpse->isRewardCorpse()) {
		uint32_t corpseOwner = corpse->getCorpseOwner();
		if (corpseOwner != 0 && !player->canOpenCorpse(corpseOwner)) {
			player->sendCancelMessage(RETURNVALUE_NOTPOSSIBLE);
			return;
		}
	}

	if (pos.x == 0xffff && !browseField && !corpse->isRewardCorpse()) {
		uint32_t worth = item->getWorth();
		ObjectCategory_t category = getObjectCategory(item);
		ReturnValue ret = internalCollectManagedItems(player, item, category);

		std::stringstream ss;
		if (ret == RETURNVALUE_NOTENOUGHCAPACITY) {
			ss << "Attention! The loot you are trying to pick up is too heavy for you to carry.";
		} else if (ret == RETURNVALUE_CONTAINERNOTENOUGHROOM) {
			ss << "Attention! The container for " << getObjectCategoryName(category) << " is full.";
		} else {
			if (ret == RETURNVALUE_NOERROR) {
				player->sendLootStats(item, item->getItemCount());
				ss << "You looted ";
			} else {
				ss << "You could not loot ";
			}

			if (worth != 0) {
				ss << worth << " gold.";
			} else {
				ss << "1 item.";
			}

			player->sendTextMessage(MESSAGE_LOOT, ss.str());
			return;
		}

		if (player->lastQuickLootNotification + 15000 < OTSYS_TIME()) {
			player->sendTextMessage(MESSAGE_GAME_HIGHLIGHT, ss.str());
		} else {
			player->sendTextMessage(MESSAGE_EVENT_ADVANCE, ss.str());
		}

		player->lastQuickLootNotification = OTSYS_TIME();
	} else {
		if (corpse->isRewardCorpse()) {
			auto rewardId = corpse->getAttribute<time_t>(ItemAttribute_t::DATE);
			auto reward = player->getReward(rewardId, false);
			if (reward) {
				playerQuickLootCorpse(player, reward->getContainer(), corpse->getPosition());
			}
		} else {
			if (!lootAllCorpses) {
				playerQuickLootCorpse(player, corpse, corpse->getPosition());
			} else {
				playerLootAllCorpses(player, pos, lootAllCorpses);
			}
		}
	}
}

void Game::playerLootAllCorpses(const std::shared_ptr<Player> &player, const Position &pos, bool lootAllCorpses) {
	if (lootAllCorpses) {
		std::shared_ptr<Tile> tile = g_game().map.getTile(pos.x, pos.y, pos.z);
		if (!tile) {
			player->sendCancelMessage(RETURNVALUE_NOTPOSSIBLE);
			return;
		}

		const TileItemVector* itemVector = tile->getItemList();
		uint16_t corpses = 0;
		for (auto &tileItem : *itemVector) {
			if (!tileItem) {
				continue;
			}

			std::shared_ptr<Container> tileCorpse = tileItem->getContainer();
			if (!tileCorpse || !tileCorpse->isCorpse() || tileCorpse->hasAttribute(ItemAttribute_t::UNIQUEID) || tileCorpse->hasAttribute(ItemAttribute_t::ACTIONID)) {
				continue;
			}

			if (!tileCorpse->isRewardCorpse()
			    && tileCorpse->getCorpseOwner() != 0
			    && !player->canOpenCorpse(tileCorpse->getCorpseOwner())) {
				player->sendCancelMessage(RETURNVALUE_NOTPOSSIBLE);
				g_logger().debug("Player {} cannot loot corpse from id {} in position {}", player->getName(), tileItem->getID(), tileItem->getPosition().toString());
				continue;
			}

			corpses++;
			playerQuickLootCorpse(player, tileCorpse, tileCorpse->getPosition());
			if (corpses >= 30) {
				break;
			}
		}

		if (corpses > 0) {
			if (corpses > 1) {
				std::stringstream string;
				string << "You looted " << corpses << " corpses.";
				player->sendTextMessage(MESSAGE_LOOT, string.str());
			}

			return;
		}
	}

	browseField = false;
}

void Game::playerSetManagedContainer(uint32_t playerId, ObjectCategory_t category, const Position &pos, uint16_t itemId, uint8_t stackPos, bool isLootContainer) {
	const auto &player = getPlayerByID(playerId);
	if (!player || pos.x != 0xffff) {
		return;
	}

	const std::shared_ptr<Thing> &thing = internalGetThing(player, pos, stackPos, itemId, STACKPOS_USEITEM);
	if (!thing) {
		player->sendCancelMessage(RETURNVALUE_NOTPOSSIBLE);
		return;
	}

	const std::shared_ptr<Container> &container = thing->getContainer();
	auto allowConfig = g_configManager().getBoolean(TOGGLE_GOLD_POUCH_ALLOW_ANYTHING) || g_configManager().getBoolean(TOGGLE_GOLD_POUCH_QUICKLOOT_ONLY);
	if (!container || ((container->getID() == ITEM_GOLD_POUCH && category != OBJECTCATEGORY_GOLD) && !allowConfig)) {
		player->sendCancelMessage(RETURNVALUE_NOTPOSSIBLE);
		return;
	}

	if (container->getID() == ITEM_GOLD_POUCH && !isLootContainer) {
		player->sendTextMessage(MESSAGE_FAILURE, "You can only set the gold pouch as a loot container.");
		return;
	}

	if (container->getHoldingPlayer() != player) {
		player->sendCancelMessage("You must be holding the container to set it as a loot container.");
		return;
	}

	std::shared_ptr<Container> previousContainer = player->refreshManagedContainer(category, container, isLootContainer);
	player->sendLootContainers();

	std::shared_ptr<Cylinder> parent = container->getParent();
	if (parent) {
		parent->updateThing(container, container->getID(), container->getItemCount());
	}

	if (previousContainer != nullptr) {
		parent = previousContainer->getParent();
		if (parent) {
			parent->updateThing(previousContainer, previousContainer->getID(), previousContainer->getItemCount());
		}
	}
}

void Game::playerClearManagedContainer(uint32_t playerId, ObjectCategory_t category, bool isLootContainer) {
	const auto &player = getPlayerByID(playerId);
	if (!player) {
		return;
	}

	std::shared_ptr<Container> previousContainer = player->refreshManagedContainer(category, nullptr, isLootContainer);
	player->sendLootContainers();

	if (previousContainer != nullptr) {
		std::shared_ptr<Cylinder> parent = previousContainer->getParent();
		if (parent) {
			parent->updateThing(previousContainer, previousContainer->getID(), previousContainer->getItemCount());
		}
	}
}

void Game::playerOpenManagedContainer(uint32_t playerId, ObjectCategory_t category, bool isLootContainer) {
	const auto &player = getPlayerByID(playerId);
	if (!player) {
		return;
	}

	std::shared_ptr<Container> container = player->getManagedContainer(category, isLootContainer);
	if (!container) {
		return;
	}

	player->sendContainer(static_cast<uint8_t>(container->getID()), container, container->hasParent(), 0);
}

void Game::playerSetQuickLootFallback(uint32_t playerId, bool fallback) {
	const auto &player = getPlayerByID(playerId);
	if (!player) {
		return;
	}

	player->quickLootFallbackToMainContainer = fallback;
}

void Game::playerQuickLootBlackWhitelist(uint32_t playerId, QuickLootFilter_t filter, const std::vector<uint16_t> &itemIds) {
	const auto &player = getPlayerByID(playerId);
	if (!player) {
		return;
	}

	player->quickLootFilter = filter;
	player->quickLootListItemIds = itemIds;
}

/*******************************************************************************
 * Depot search system
 ******************************************************************************/
void Game::playerRequestDepotItems(uint32_t playerId) {
	const auto &player = getPlayerByID(playerId);
	if (!player || !player->isDepotSearchAvailable()) {
		return;
	}

	if (player->isUIExhausted(500)) {
		player->sendCancelMessage(RETURNVALUE_YOUAREEXHAUSTED);
		return;
	}

	player->requestDepotItems();
	player->updateUIExhausted();
}

void Game::playerRequestCloseDepotSearch(uint32_t playerId) {
	const auto &player = getPlayerByID(playerId);
	if (!player || !player->isDepotSearchOpen()) {
		return;
	}

	player->setDepotSearchIsOpen(0, 0);
	player->sendCloseDepotSearch();
}

void Game::playerRequestDepotSearchItem(uint32_t playerId, uint16_t itemId, uint8_t tier) {
	const auto &player = getPlayerByID(playerId);
	if (!player || !player->isDepotSearchOpen()) {
		return;
	}

	if (player->isUIExhausted(500)) {
		player->sendCancelMessage(RETURNVALUE_YOUAREEXHAUSTED);
		return;
	}

	player->requestDepotSearchItem(itemId, tier);
	player->updateUIExhausted();
}

void Game::playerRequestDepotSearchRetrieve(uint32_t playerId, uint16_t itemId, uint8_t tier, uint8_t type) {
	const auto &player = getPlayerByID(playerId);
	if (!player || !player->isDepotSearchOpenOnItem(itemId)) {
		return;
	}

	if (player->isUIExhausted(500)) {
		player->sendCancelMessage(RETURNVALUE_YOUAREEXHAUSTED);
		return;
	}

	player->retrieveAllItemsFromDepotSearch(itemId, tier, type == 1);
	player->updateUIExhausted();
}

void Game::playerRequestOpenContainerFromDepotSearch(uint32_t playerId, const Position &pos) {
	const auto &player = getPlayerByID(playerId);
	if (!player || !player->isDepotSearchOpen()) {
		return;
	}

	if (player->isUIExhausted(500)) {
		player->sendCancelMessage(RETURNVALUE_YOUAREEXHAUSTED);
		return;
	}

	player->openContainerFromDepotSearch(pos);
	player->updateUIExhausted();
}

void Game::playerCancelAttackAndFollow(uint32_t playerId) {
	const auto &player = getPlayerByID(playerId);
	if (!player) {
		return;
	}

	playerSetAttackedCreature(playerId, 0);
	playerFollowCreature(playerId, 0);
	player->stopWalk();
}

void Game::playerSetAttackedCreature(uint32_t playerId, uint32_t creatureId) {
	const auto &player = getPlayerByID(playerId);
	if (!player) {
		return;
	}

	if (player->getAttackedCreature() && creatureId == 0) {
		player->setAttackedCreature(nullptr);
		player->sendCancelTarget();
		return;
	}

	const auto &attackCreature = getCreatureByID(creatureId);
	if (!attackCreature) {
		player->setAttackedCreature(nullptr);
		player->sendCancelTarget();
		return;
	}

	ReturnValue ret = Combat::canTargetCreature(player, attackCreature);
	if (ret != RETURNVALUE_NOERROR) {
		player->sendCancelMessage(ret);
		player->sendCancelTarget();
		player->setAttackedCreature(nullptr);
		return;
	}

	player->setAttackedCreature(attackCreature);
	updateCreatureWalk(player->getID()); // internally uses addEventWalk.
}

void Game::playerFollowCreature(uint32_t playerId, uint32_t creatureId) {
	const auto &player = getPlayerByID(playerId);
	if (!player) {
		return;
	}

	player->setAttackedCreature(nullptr);
	updateCreatureWalk(player->getID()); // internally uses addEventWalk.
	player->setFollowCreature(getCreatureByID(creatureId));
}

void Game::playerSetFightModes(uint32_t playerId, FightMode_t fightMode, bool chaseMode, bool secureMode) {
	const auto &player = getPlayerByID(playerId);
	if (!player) {
		return;
	}

	player->setFightMode(fightMode);
	player->setChaseMode(chaseMode);
	player->setSecureMode(secureMode);
}

void Game::playerRequestAddVip(uint32_t playerId, const std::string &name) {
	if (name.length() > 25) {
		return;
	}

	const auto &player = getPlayerByID(playerId);
	if (!player) {
		return;
	}

	std::shared_ptr<Player> vipPlayer = getPlayerByName(name);
	if (!vipPlayer) {
		uint32_t guid;
		bool specialVip;
		std::string formattedName = name;
		if (!IOLoginData::getGuidByNameEx(guid, specialVip, formattedName)) {
			player->sendTextMessage(MESSAGE_FAILURE, "A player with this name does not exist.");
			return;
		}

		if (specialVip && !player->hasFlag(PlayerFlags_t::SpecialVIP)) {
			player->sendTextMessage(MESSAGE_FAILURE, "You can not add this player");
			return;
		}

		player->vip()->add(guid, formattedName, VipStatus_t::Offline);
	} else {
		if (vipPlayer->hasFlag(PlayerFlags_t::SpecialVIP) && !player->hasFlag(PlayerFlags_t::SpecialVIP)) {
			player->sendTextMessage(MESSAGE_FAILURE, "You can not add this player");
			return;
		}

		if (!vipPlayer->isInGhostMode() || player->isAccessPlayer()) {
			player->vip()->add(vipPlayer->getGUID(), vipPlayer->getName(), vipPlayer->vip()->getStatus());
		} else {
			player->vip()->add(vipPlayer->getGUID(), vipPlayer->getName(), VipStatus_t::Offline);
		}
	}
}

void Game::playerRequestRemoveVip(uint32_t playerId, uint32_t guid) {
	const auto &player = getPlayerByID(playerId);
	if (!player) {
		return;
	}

	player->vip()->remove(guid);
}

void Game::playerRequestEditVip(uint32_t playerId, uint32_t guid, const std::string &description, uint32_t icon, bool notify, std::vector<uint8_t> vipGroupsId) {
	const auto &player = getPlayerByID(playerId);
	if (!player) {
		return;
	}

	player->vip()->edit(guid, description, icon, notify, std::move(vipGroupsId));
}

void Game::playerApplyImbuement(uint32_t playerId, uint16_t imbuementid, uint8_t slot, bool protectionCharm) {
	const auto &player = getPlayerByID(playerId);
	if (!player) {
		return;
	}

	if (!player->hasImbuingItem()) {
		return;
	}

	Imbuement* imbuement = g_imbuements().getImbuement(imbuementid);
	if (!imbuement) {
		return;
	}

	const auto &item = player->imbuingItem;
	if (!item) {
		return;
	}

	if (item->getTopParent() != player) {
		g_logger().error("[Game::playerApplyImbuement] - An error occurred while player with name {} try to apply imbuement", player->getName());
		player->sendImbuementResult("An error has occurred, reopen the imbuement window. If the problem persists, contact your administrator.");
		return;
	}

	player->onApplyImbuement(imbuement, item, slot, protectionCharm);
}

void Game::playerClearImbuement(uint32_t playerid, uint8_t slot) {
	const auto &player = getPlayerByID(playerid);
	if (!player) {
		return;
	}

	if (!player->hasImbuingItem()) {
		return;
	}

	const auto &item = player->imbuingItem;
	if (!item) {
		return;
	}

	player->onClearImbuement(item, slot);
}

void Game::playerCloseImbuementWindow(uint32_t playerid) {
	const auto &player = getPlayerByID(playerid);
	if (!player) {
		return;
	}

	player->setImbuingItem(nullptr);
}

void Game::playerTurn(uint32_t playerId, Direction dir) {
	const auto &player = getPlayerByID(playerId);
	if (!player) {
		return;
	}

	if (!g_events().eventPlayerOnTurn(player, dir)) {
		return;
	}

	if (!g_callbacks().checkCallback(EventCallback_t::playerOnTurn, &EventCallback::playerOnTurn, player, dir)) {
		return;
	}

	player->resetIdleTime();
	internalCreatureTurn(player, dir);
}

void Game::playerRequestOutfit(uint32_t playerId) {
	if (!g_configManager().getBoolean(ALLOW_CHANGEOUTFIT)) {
		return;
	}

	const auto &player = getPlayerByID(playerId);
	if (!player) {
		return;
	}

	player->sendOutfitWindow();
}

void Game::playerToggleMount(uint32_t playerId, bool mount) {
	const auto &player = getPlayerByID(playerId);
	if (!player) {
		return;
	}

	player->toggleMount(mount);
}

void Game::playerChangeOutfit(uint32_t playerId, Outfit_t outfit, uint8_t isMountRandomized /* = 0*/) {
	if (!g_configManager().getBoolean(ALLOW_CHANGEOUTFIT)) {
		return;
	}

	const auto &player = getPlayerByID(playerId);
	if (!player) {
		return;
	}

	if (player->isWearingSupportOutfit()) {
		outfit.lookMount = 0;
		isMountRandomized = 0;
	}

	player->setRandomMount(isMountRandomized);

	if (isMountRandomized && outfit.lookMount != 0 && player->hasAnyMount()) {
		auto randomMount = mounts->getMountByID(player->getRandomMountId());
		outfit.lookMount = randomMount->clientId;
	}

	const auto playerOutfit = Outfits::getInstance().getOutfitByLookType(player, outfit.lookType);
	if (!playerOutfit) {
		outfit.lookMount = 0;
	}

	if (outfit.lookMount != 0) {
		const auto mount = mounts->getMountByClientID(outfit.lookMount);
		if (!mount) {
			return;
		}

		if (!player->hasMount(mount)) {
			return;
		}

		std::shared_ptr<Tile> playerTile = player->getTile();
		if (!playerTile) {
			return;
		}

		if (!g_configManager().getBoolean(TOGGLE_MOUNT_IN_PZ) && playerTile->hasFlag(TILESTATE_PROTECTIONZONE)) {
			outfit.lookMount = 0;
		}

		auto deltaSpeedChange = mount->speed;
		if (player->isMounted()) {
			const auto prevMount = mounts->getMountByID(player->getLastMount());
			if (prevMount) {
				deltaSpeedChange -= prevMount->speed;
			}
		}

		player->setCurrentMount(mount->id);
		changeSpeed(player, deltaSpeedChange);
	} else if (player->isMounted()) {
		player->dismount();
	}

	if (player->canWear(outfit.lookType, outfit.lookAddons)) {
		player->defaultOutfit = outfit;

		if (player->hasCondition(CONDITION_OUTFIT)) {
			return;
		}

		internalCreatureChangeOutfit(player, outfit);
	}
}

void Game::playerShowQuestLog(uint32_t playerId) {
	const auto &player = getPlayerByID(playerId);
	if (!player) {
		return;
	}

	g_events().eventPlayerOnRequestQuestLog(player);
	g_callbacks().executeCallback(EventCallback_t::playerOnRequestQuestLog, &EventCallback::playerOnRequestQuestLog, player);
}

void Game::playerShowQuestLine(uint32_t playerId, uint16_t questId) {
	const auto &player = getPlayerByID(playerId);
	if (!player) {
		return;
	}

	g_events().eventPlayerOnRequestQuestLine(player, questId);
	g_callbacks().executeCallback(EventCallback_t::playerOnRequestQuestLine, &EventCallback::playerOnRequestQuestLine, player, questId);
}

void Game::playerSay(uint32_t playerId, uint16_t channelId, SpeakClasses type, const std::string &receiver, const std::string &text) {
	const auto &player = getPlayerByID(playerId);
	if (!player) {
		return;
	}

	player->resetIdleTime();

	if (playerSaySpell(player, type, text)) {
		return;
	}

	uint32_t muteTime = player->isMuted();
	if (muteTime > 0) {
		std::ostringstream ss;
		ss << "You are still muted for " << muteTime << " seconds.";
		player->sendTextMessage(MESSAGE_FAILURE, ss.str());
		return;
	}

	if (!text.empty() && text.front() == '/' && player->isAccessPlayer()) {
		return;
	}

	if (type != TALKTYPE_PRIVATE_PN) {
		player->removeMessageBuffer();
	}

	switch (type) {
		case TALKTYPE_SAY:
			internalCreatureSay(player, TALKTYPE_SAY, text, false);
			break;

		case TALKTYPE_WHISPER:
			playerWhisper(player, text);
			break;

		case TALKTYPE_YELL:
			playerYell(player, text);
			break;

		case TALKTYPE_PRIVATE_TO:
		case TALKTYPE_PRIVATE_RED_TO:
			playerSpeakTo(player, type, receiver, text);
			break;

		case TALKTYPE_CHANNEL_O:
		case TALKTYPE_CHANNEL_Y:
		case TALKTYPE_CHANNEL_R1:
			g_chat().talkToChannel(player, type, text, channelId);
			break;

		case TALKTYPE_PRIVATE_PN:
			playerSpeakToNpc(player, text);
			break;

		case TALKTYPE_BROADCAST:
			playerBroadcastMessage(player, text);
			break;

		default:
			break;
	}
}

bool Game::playerSaySpell(const std::shared_ptr<Player> &player, SpeakClasses type, const std::string &text) {
	if (player->walkExhausted()) {
		return true;
	}

	std::string words = text;
	TalkActionResult_t result = g_talkActions().checkPlayerCanSayTalkAction(player, type, words);
	if (result == TALKACTION_BREAK) {
		return true;
	}

	result = g_spells().playerSaySpell(player, words);
	if (result == TALKACTION_BREAK) {
		if (!g_configManager().getBoolean(PUSH_WHEN_ATTACKING)) {
			player->cancelPush();
		}
		return player->saySpell(type, words, false);
	} else if (result == TALKACTION_FAILED) {
		return true;
	}

	return false;
}

void Game::playerWhisper(const std::shared_ptr<Player> &player, const std::string &text) {
	auto spectators = Spectators().find<Player>(player->getPosition(), false, MAP_MAX_CLIENT_VIEW_PORT_X, MAP_MAX_CLIENT_VIEW_PORT_X, MAP_MAX_CLIENT_VIEW_PORT_Y, MAP_MAX_CLIENT_VIEW_PORT_Y);

	// Send to client
	for (const auto &spectator : spectators) {
		if (const auto &spectatorPlayer = spectator->getPlayer()) {
			if (!Position::areInRange<1, 1>(player->getPosition(), spectatorPlayer->getPosition())) {
				spectatorPlayer->sendCreatureSay(player, TALKTYPE_WHISPER, "pspsps");
			} else {
				spectatorPlayer->sendCreatureSay(player, TALKTYPE_WHISPER, text);
			}
		}
	}

	// event method
	for (const auto &spectator : spectators) {
		spectator->onCreatureSay(player, TALKTYPE_WHISPER, text);
	}
}

bool Game::playerYell(const std::shared_ptr<Player> &player, const std::string &text) {
	if (player->getLevel() == 1) {
		player->sendTextMessage(MESSAGE_FAILURE, "You may not yell as long as you are on level 1.");
		return false;
	}

	if (player->hasCondition(CONDITION_YELLTICKS)) {
		player->sendCancelMessage(RETURNVALUE_YOUAREEXHAUSTED);
		return false;
	}

	if (player->getAccountType() < AccountType::ACCOUNT_TYPE_GAMEMASTER) {
		auto condition = Condition::createCondition(CONDITIONID_DEFAULT, CONDITION_YELLTICKS, 30000, 0);
		player->addCondition(condition);
	}

	internalCreatureSay(player, TALKTYPE_YELL, asUpperCaseString(text), false);
	return true;
}

bool Game::playerSpeakTo(const std::shared_ptr<Player> &player, SpeakClasses type, const std::string &receiver, const std::string &text) {
	std::shared_ptr<Player> toPlayer = getPlayerByName(receiver);
	if (!toPlayer) {
		player->sendTextMessage(MESSAGE_FAILURE, "A player with this name is not online.");
		return false;
	}

	if (type == TALKTYPE_PRIVATE_RED_TO && (player->hasFlag(PlayerFlags_t::CanTalkRedPrivate) || player->getAccountType() >= AccountType::ACCOUNT_TYPE_GAMEMASTER)) {
		type = TALKTYPE_PRIVATE_RED_FROM;
	} else {
		type = TALKTYPE_PRIVATE_FROM;
	}

	toPlayer->sendPrivateMessage(player, type, text);
	toPlayer->onCreatureSay(player, type, text);

	if (toPlayer->isInGhostMode() && !player->isAccessPlayer()) {
		player->sendTextMessage(MESSAGE_FAILURE, "A player with this name is not online.");
	} else {
		std::ostringstream ss;
		ss << "Message sent to " << toPlayer->getName() << '.';
		player->sendTextMessage(MESSAGE_FAILURE, ss.str());
	}
	return true;
}

void Game::playerSpeakToNpc(const std::shared_ptr<Player> &player, const std::string &text) {
	if (player == nullptr) {
		g_logger().error("[Game::playerSpeakToNpc] - Player is nullptr");
		return;
	}

	// Check npc say exhausted
	if (player->isUIExhausted()) {
		player->sendCancelMessage(RETURNVALUE_YOUAREEXHAUSTED);
		return;
	}

	for (const auto &spectator : Spectators().find<Creature>(player->getPosition()).filter<Npc>()) {
		if (!player->canSpeakWithHireling(spectator->getNpc()->getSpeechBubble())) {
			continue;
		}

		spectator->getNpc()->onCreatureSay(player, TALKTYPE_PRIVATE_PN, text);
	}

	player->updateUIExhausted();
}

std::shared_ptr<Task> Game::createPlayerTask(uint32_t delay, std::function<void(void)> f, const std::string &context) const {
	return Player::createPlayerTask(delay, std::move(f), context);
}

//--
bool Game::canThrowObjectTo(const Position &fromPos, const Position &toPos, const SightLines_t lineOfSight /*= SightLine_CheckSightLine*/, const int32_t rangex /*= Map::maxClientViewportX*/, const int32_t rangey /*= Map::maxClientViewportY*/) {
	return map.canThrowObjectTo(fromPos, toPos, lineOfSight, rangex, rangey);
}

bool Game::isSightClear(const Position &fromPos, const Position &toPos, bool floorCheck) {
	return map.isSightClear(fromPos, toPos, floorCheck);
}

bool Game::internalCreatureTurn(const std::shared_ptr<Creature> &creature, Direction dir) {
	if (creature->getDirection() == dir) {
		return false;
	}

	if (const auto &player = creature->getPlayer()) {
		player->cancelPush();
	}

	if (!creature->isDirectionLocked()) {
		creature->setDirection(dir);
	}

	for (const auto &spectator : Spectators().find<Player>(creature->getPosition(), true)) {
		spectator->getPlayer()->sendCreatureTurn(creature);
	}
	return true;
}

bool Game::internalCreatureSay(const std::shared_ptr<Creature> &creature, SpeakClasses type, const std::string &text, bool ghostMode, Spectators* spectatorsPtr /* = nullptr*/, const Position* pos /* = nullptr*/) {
	if (text.empty()) {
		return false;
	}

	if (!pos) {
		pos = &creature->getPosition();
	}

	Spectators spectators;

	if (!spectatorsPtr || spectatorsPtr->empty()) {
		// This somewhat complex construct ensures that the cached Spectators
		// is used if available and if it can be used, else a local vector is
		// used (hopefully the compiler will optimize away the construction of
		// the temporary when it's not used).
		if (type != TALKTYPE_YELL && type != TALKTYPE_MONSTER_YELL) {
			spectators.find<Creature>(*pos, false, MAP_MAX_CLIENT_VIEW_PORT_X, MAP_MAX_CLIENT_VIEW_PORT_X, MAP_MAX_CLIENT_VIEW_PORT_Y, MAP_MAX_CLIENT_VIEW_PORT_Y);
		} else {
			spectators.find<Creature>(*pos, true, (MAP_MAX_CLIENT_VIEW_PORT_X + 1) * 2, (MAP_MAX_CLIENT_VIEW_PORT_X + 1) * 2, (MAP_MAX_CLIENT_VIEW_PORT_Y + 1) * 2, (MAP_MAX_CLIENT_VIEW_PORT_Y + 1) * 2);
		}
	} else {
		spectators = (*spectatorsPtr);
	}

	// Send to client
	for (const auto &spectator : spectators) {
		if (const auto &tmpPlayer = spectator->getPlayer()) {
			if (!ghostMode || tmpPlayer->canSeeCreature(creature)) {
				tmpPlayer->sendCreatureSay(creature, type, text, pos);
			}
		}
	}

	// event method
	for (const auto &spectator : spectators) {
		spectator->onCreatureSay(creature, type, text);
	}
	return true;
}

void Game::checkCreatureWalk(uint32_t creatureId) {
	const auto &creature = getCreatureByID(creatureId);
	if (creature && creature->getHealth() > 0) {
		creature->onCreatureWalk();
	}
}

void Game::updateCreatureWalk(uint32_t creatureId) {
	const auto &creature = getCreatureByID(creatureId);
	if (creature && creature->getHealth() > 0) {
		creature->goToFollowCreature_async();
	}
}

void Game::checkCreatureAttack(uint32_t creatureId) {
	const auto &creature = getCreatureByID(creatureId);
	if (creature && creature->getHealth() > 0) {
		creature->onAttacking(0);
	}
}

void Game::addCreatureCheck(const std::shared_ptr<Creature> &creature) {
	if (creature->isRemoved()) {
		return;
	}

	creature->creatureCheck.store(true);

	if (creature->inCheckCreaturesVector.exchange(true)) {
		// already in a vector
		return;
	}

	g_dispatcher().addEvent([this, index = uniform_random(0, EVENT_CREATURECOUNT - 1), creature] {
		checkCreatureLists[index].emplace_back(creature);
	},
	                        "Game::addCreatureCheck");
}

void Game::removeCreatureCheck(const std::shared_ptr<Creature> &creature) {
	metrics::method_latency measure(__METRICS_METHOD_NAME__);
	if (creature->inCheckCreaturesVector.load()) {
		creature->creatureCheck.store(false);
	}
}

void Game::checkCreatures() {
	metrics::method_latency measure(__METRICS_METHOD_NAME__);
	static size_t index = 0;

	std::erase_if(checkCreatureLists[index], [this](const std::weak_ptr<Creature> &weak) {
		if (const auto creature = weak.lock()) {
			if (creature->creatureCheck && creature->isAlive()) {
				creature->onThink(EVENT_CREATURE_THINK_INTERVAL);
				creature->onAttacking(EVENT_CREATURE_THINK_INTERVAL);
				creature->executeConditions(EVENT_CREATURE_THINK_INTERVAL);
				return false;
			}

			creature->inCheckCreaturesVector = false;
		}

		return true;
	});

	index = (index + 1) % EVENT_CREATURECOUNT;
}

void Game::changeSpeed(const std::shared_ptr<Creature> &creature, int32_t varSpeedDelta) {
	int32_t varSpeed = creature->getSpeed() - creature->getBaseSpeed();
	varSpeed += varSpeedDelta;

	creature->setSpeed(varSpeed);

	// Send to clients
	for (const auto &spectator : Spectators().find<Player>(creature->getPosition())) {
		spectator->getPlayer()->sendChangeSpeed(creature, creature->getStepSpeed());
	}
}

void Game::setCreatureSpeed(const std::shared_ptr<Creature> &creature, int32_t speed) {
	creature->setBaseSpeed(static_cast<uint16_t>(speed));

	// Send creature speed to client
	for (const auto &spectator : Spectators().find<Player>(creature->getPosition())) {
		spectator->getPlayer()->sendChangeSpeed(creature, creature->getStepSpeed());
	}
}

void Game::changePlayerSpeed(const std::shared_ptr<Player> &player, int32_t varSpeedDelta) {
	int32_t varSpeed = player->getSpeed() - player->getBaseSpeed();
	varSpeed += varSpeedDelta;

	player->setSpeed(varSpeed);

	// Send new player speed to the spectators
	for (const auto &creatureSpectator : Spectators().find<Player>(player->getPosition())) {
		creatureSpectator->getPlayer()->sendChangeSpeed(player, player->getStepSpeed());
	}
}

void Game::internalCreatureChangeOutfit(const std::shared_ptr<Creature> &creature, const Outfit_t &outfit) {
	if (!g_events().eventCreatureOnChangeOutfit(creature, outfit)) {
		return;
	}

	if (!g_callbacks().checkCallback(EventCallback_t::creatureOnChangeOutfit, &EventCallback::creatureOnChangeOutfit, creature, outfit)) {
		return;
	}

	creature->setCurrentOutfit(outfit);

	if (creature->isInvisible()) {
		return;
	}

	// Send to clients
	for (const auto &spectator : Spectators().find<Player>(creature->getPosition(), true)) {
		spectator->getPlayer()->sendCreatureChangeOutfit(creature, outfit);
	}
}

void Game::internalCreatureChangeVisible(const std::shared_ptr<Creature> &creature, bool visible) {
	// Send to clients
	for (const auto &spectator : Spectators().find<Player>(creature->getPosition(), true)) {
		spectator->getPlayer()->sendCreatureChangeVisible(creature, visible);
	}
}

void Game::changeLight(const std::shared_ptr<Creature> &creature) {
	// Send to clients
	for (const auto &spectator : Spectators().find<Player>(creature->getPosition(), true)) {
		spectator->getPlayer()->sendCreatureLight(creature);
	}
}

void Game::updateCreatureIcon(const std::shared_ptr<Creature> &creature) {
	// Send to clients
	for (const auto &spectator : Spectators().find<Player>(creature->getPosition(), true)) {
		spectator->getPlayer()->sendCreatureIcon(creature);
	}
}

void Game::reloadCreature(const std::shared_ptr<Creature> &creature) {
	if (!creature) {
		g_logger().error("[{}] Creature is nullptr", __FUNCTION__);
		return;
	}

	for (const auto &spectator : Spectators().find<Player>(creature->getPosition())) {
		spectator->getPlayer()->reloadCreature(creature);
	}
}

void Game::sendSingleSoundEffect(const Position &pos, SoundEffect_t soundId, const std::shared_ptr<Creature> &actor /* = nullptr*/) {
	if (soundId == SoundEffect_t::SILENCE) {
		return;
	}

	using enum SourceEffect_t;
	for (const auto &spectator : Spectators().find<Player>(pos)) {
		SourceEffect_t source = CREATURES;
		if (!actor || actor->getNpc()) {
			source = GLOBAL;
		} else if (actor == spectator) {
			source = OWN;
		} else if (actor->getPlayer()) {
			source = OTHERS;
		}

		spectator->getPlayer()->sendSingleSoundEffect(pos, soundId, source);
	}
}

void Game::sendDoubleSoundEffect(const Position &pos, SoundEffect_t mainSoundEffect, SoundEffect_t secondarySoundEffect, const std::shared_ptr<Creature> &actor /* = nullptr*/) {
	if (secondarySoundEffect == SoundEffect_t::SILENCE) {
		sendSingleSoundEffect(pos, mainSoundEffect, actor);
		return;
	}

	using enum SourceEffect_t;
	for (const auto &spectator : Spectators().find<Player>(pos)) {
		SourceEffect_t source = CREATURES;
		if (!actor || actor->getNpc()) {
			source = GLOBAL;
		} else if (actor == spectator) {
			source = OWN;
		} else if (actor->getPlayer()) {
			source = OTHERS;
		}

		spectator->getPlayer()->sendDoubleSoundEffect(pos, mainSoundEffect, source, secondarySoundEffect, source);
	}
}

bool Game::combatBlockHit(CombatDamage &damage, const std::shared_ptr<Creature> &attacker, const std::shared_ptr<Creature> &target, bool checkDefense, bool checkArmor, bool field) {
	if (damage.primary.type == COMBAT_NONE && damage.secondary.type == COMBAT_NONE) {
		return true;
	}

	if (target->getPlayer() && target->isInGhostMode()) {
		return true;
	}

	if (damage.primary.value > 0 || damage.primary.type == COMBAT_AGONYDAMAGE) {
		return false;
	}

	// Skill dodge (ruse)
	if (std::shared_ptr<Player> targetPlayer = target->getPlayer()) {
		auto chance = targetPlayer->getDodgeChance();
		if (chance > 0 && uniform_random(0, 10000) < chance) {
			InternalGame::sendBlockEffect(BLOCK_DODGE, damage.primary.type, target->getPosition(), attacker);
			targetPlayer->sendTextMessage(MESSAGE_ATTENTION, "You dodged an attack.");
			return true;
		}
	}

	bool canHeal = false;
	CombatDamage damageHeal;
	damageHeal.primary.type = COMBAT_HEALING;

	bool damageAbsorbMessage = false;
	bool damageIncreaseMessage = false;

	bool canReflect = false;
	CombatDamage damageReflected;
	CombatParams damageReflectedParams;

	BlockType_t primaryBlockType, secondaryBlockType;
	std::shared_ptr<Player> targetPlayer = target->getPlayer();

	if (damage.primary.type != COMBAT_NONE) {
		damage.primary.value = -damage.primary.value;
		// Damage healing primary
		if (attacker) {
			if (target->getMonster()) {
				uint32_t primaryHealing = target->getMonster()->getHealingCombatValue(damage.primary.type);
				if (primaryHealing > 0) {
					damageHeal.primary.value = std::ceil((damage.primary.value) * (primaryHealing / 100.));
					canHeal = true;
				}
			}
			if (targetPlayer && attacker->getAbsorbPercent(damage.primary.type) != 0) {
				damageAbsorbMessage = true;
			}
			if (attacker->getPlayer() && attacker->getIncreasePercent(damage.primary.type) != 0) {
				damageIncreaseMessage = true;
			}
			damage.primary.value *= attacker->getBuff(BUFF_DAMAGEDEALT) / 100.;
		}
		damage.primary.value *= target->getBuff(BUFF_DAMAGERECEIVED) / 100.;

		primaryBlockType = target->blockHit(attacker, damage.primary.type, damage.primary.value, checkDefense, checkArmor, field);

		damage.primary.value = -damage.primary.value;
		InternalGame::sendBlockEffect(primaryBlockType, damage.primary.type, target->getPosition(), attacker);
		// Damage reflection primary
		if (!damage.extension && attacker) {
			std::shared_ptr<Monster> attackerMonster = attacker->getMonster();
			if (attackerMonster && targetPlayer && damage.primary.type != COMBAT_HEALING) {
				// Charm rune (target as player)
				const auto &mType = attackerMonster->getMonsterType();
				if (mType) {
					charmRune_t activeCharm = g_iobestiary().getCharmFromTarget(targetPlayer, mType);
					if (activeCharm == CHARM_PARRY) {
						const auto charm = g_iobestiary().getBestiaryCharm(activeCharm);
						if (charm && charm->type == CHARM_DEFENSIVE && (charm->chance > normal_random(0, 100))) {
							g_iobestiary().parseCharmCombat(charm, targetPlayer, attacker, (damage.primary.value + damage.secondary.value));
						}
					}
				}
			}
			double_t primaryReflectPercent = target->getReflectPercent(damage.primary.type, true);
			int32_t primaryReflectFlat = target->getReflectFlat(damage.primary.type, true);
			if (primaryReflectPercent > 0 || primaryReflectFlat > 0) {
				int32_t distanceX = Position::getDistanceX(target->getPosition(), attacker->getPosition());
				int32_t distanceY = Position::getDistanceY(target->getPosition(), attacker->getPosition());
				if (target->getMonster() || damage.primary.type != COMBAT_PHYSICALDAMAGE || primaryReflectPercent > 0 || std::max(distanceX, distanceY) < 2) {
					int32_t reflectFlat = -static_cast<int32_t>(primaryReflectFlat);
					int32_t reflectPercent = std::ceil(damage.primary.value * primaryReflectPercent / 100.);
					int32_t reflectLimit = std::ceil(attacker->getMaxHealth() * 0.01);
					damageReflected.primary.value = std::max(-reflectLimit, reflectFlat + reflectPercent);
					if (targetPlayer) {
						damageReflected.primary.type = COMBAT_NEUTRALDAMAGE;
					} else {
						damageReflected.primary.type = damage.primary.type;
					}
					if (!damageReflected.exString.empty()) {
						damageReflected.exString += ", ";
					}
					damageReflected.extension = true;
					damageReflected.exString += " (damage reflection)";
					damageReflectedParams.combatType = damage.primary.type;
					damageReflectedParams.aggressive = true;
					canReflect = true;
				}
			}
		}
	} else {
		primaryBlockType = BLOCK_NONE;
	}

	if (damage.secondary.type != COMBAT_NONE) {
		damage.secondary.value = -damage.secondary.value;
		// Damage healing secondary
		if (attacker && target->getMonster()) {
			uint32_t secondaryHealing = target->getMonster()->getHealingCombatValue(damage.secondary.type);
			if (secondaryHealing > 0) {
				damageHeal.primary.value += std::ceil((damage.secondary.value) * (secondaryHealing / 100.));
				canHeal = true;
			}
			if (targetPlayer && attacker->getAbsorbPercent(damage.secondary.type) != 0) {
				damageAbsorbMessage = true;
			}
			if (attacker->getPlayer() && attacker->getIncreasePercent(damage.secondary.type) != 0) {
				damageIncreaseMessage = true;
			}
			damage.secondary.value *= attacker->getBuff(BUFF_DAMAGEDEALT) / 100.;
		}
		damage.secondary.value *= target->getBuff(BUFF_DAMAGERECEIVED) / 100.;

		secondaryBlockType = target->blockHit(attacker, damage.secondary.type, damage.secondary.value, false, false, field);

		damage.secondary.value = -damage.secondary.value;
		InternalGame::sendBlockEffect(secondaryBlockType, damage.secondary.type, target->getPosition(), attacker);

		if (!damage.extension && attacker && target->getMonster()) {
			int32_t secondaryReflectPercent = target->getReflectPercent(damage.secondary.type, true);
			int32_t secondaryReflectFlat = target->getReflectFlat(damage.secondary.type, true);
			if (secondaryReflectPercent > 0 || secondaryReflectFlat > 0) {
				if (!canReflect) {
					int32_t reflectFlat = -static_cast<int32_t>(secondaryReflectFlat);
					int32_t reflectPercent = std::ceil(damage.primary.value * secondaryReflectPercent / 100.);
					int32_t reflectLimit = std::ceil(attacker->getMaxHealth() * 0.01);
					damageReflected.primary.value = std::max(-reflectLimit, reflectFlat + reflectPercent);
					damageReflected.primary.type = damage.secondary.type;
					if (!damageReflected.exString.empty()) {
						damageReflected.exString += ", ";
					}
					damageReflected.extension = true;
					damageReflected.exString += " (damage reflection)";
					damageReflectedParams.combatType = damage.primary.type;
					damageReflectedParams.aggressive = true;
					canReflect = true;
				} else {
					damageReflected.secondary.type = damage.secondary.type;
					damageReflected.primary.value = std::ceil(damage.secondary.value * secondaryReflectPercent / 100.) + std::max(-static_cast<int32_t>(std::ceil(attacker->getMaxHealth() * 0.01)), std::max(damage.secondary.value, -(static_cast<int32_t>(secondaryReflectFlat))));
				}
			}
		}
	} else {
		secondaryBlockType = BLOCK_NONE;
	}
	// Damage reflection secondary

	if (damage.primary.type == COMBAT_HEALING) {
		damage.primary.value *= target->getBuff(BUFF_HEALINGRECEIVED) / 100.;
	}

	if (damageAbsorbMessage) {
		if (!damage.exString.empty()) {
			damage.exString += ", ";
		}
		damage.exString += "active elemental resiliance";
	}

	if (damageIncreaseMessage) {
		if (!damage.exString.empty()) {
			damage.exString += ", ";
		}
		damage.exString += "active elemental amplification";
	}

	if (canReflect) {
		Combat::doCombatHealth(target, attacker, damageReflected, damageReflectedParams);
	}
	if (canHeal) {
		combatChangeHealth(nullptr, target, damageHeal);
	}
	return (primaryBlockType != BLOCK_NONE) && (secondaryBlockType != BLOCK_NONE);
}

void Game::combatGetTypeInfo(CombatType_t combatType, const std::shared_ptr<Creature> &target, TextColor_t &color, uint16_t &effect) {
	switch (combatType) {
		case COMBAT_PHYSICALDAMAGE: {
			std::shared_ptr<Item> splash = nullptr;
			switch (target->getRace()) {
				case RACE_VENOM:
					color = TEXTCOLOR_LIGHTGREEN;
					effect = CONST_ME_HITBYPOISON;
					splash = Item::CreateItem(ITEM_SMALLSPLASH, FLUID_SLIME);
					break;
				case RACE_BLOOD:
					color = TEXTCOLOR_RED;
					effect = CONST_ME_DRAWBLOOD;
					if (std::shared_ptr<Tile> tile = target->getTile()) {
						if (!tile->hasFlag(TILESTATE_PROTECTIONZONE)) {
							splash = Item::CreateItem(ITEM_SMALLSPLASH, FLUID_BLOOD);
						}
					}
					break;
				case RACE_INK:
					color = TEXTCOLOR_LIGHTGREY;
					effect = CONST_ME_HITAREA;
					splash = Item::CreateItem(ITEM_SMALLSPLASH, FLUID_INK);
					break;
				case RACE_UNDEAD:
					color = TEXTCOLOR_LIGHTGREY;
					effect = CONST_ME_HITAREA;
					break;
				case RACE_FIRE:
					color = TEXTCOLOR_ORANGE;
					effect = CONST_ME_DRAWBLOOD;
					break;
				case RACE_ENERGY:
					color = TEXTCOLOR_PURPLE;
					effect = CONST_ME_ENERGYHIT;
					break;
				default:
					color = TEXTCOLOR_NONE;
					effect = CONST_ME_NONE;
					break;
			}

			if (splash) {
				internalAddItem(target->getTile(), splash, INDEX_WHEREEVER, FLAG_NOLIMIT);
				splash->startDecaying();
			}

			break;
		}

		case COMBAT_ENERGYDAMAGE: {
			color = TEXTCOLOR_PURPLE;
			effect = CONST_ME_ENERGYHIT;
			break;
		}

		case COMBAT_EARTHDAMAGE: {
			color = TEXTCOLOR_LIGHTGREEN;
			effect = CONST_ME_GREEN_RINGS;
			break;
		}

		case COMBAT_DROWNDAMAGE: {
			color = TEXTCOLOR_LIGHTBLUE;
			effect = CONST_ME_LOSEENERGY;
			break;
		}
		case COMBAT_FIREDAMAGE: {
			color = TEXTCOLOR_ORANGE;
			effect = CONST_ME_HITBYFIRE;
			break;
		}
		case COMBAT_ICEDAMAGE: {
			color = TEXTCOLOR_SKYBLUE;
			effect = CONST_ME_ICEATTACK;
			break;
		}
		case COMBAT_HOLYDAMAGE: {
			color = TEXTCOLOR_YELLOW;
			effect = CONST_ME_HOLYDAMAGE;
			break;
		}
		case COMBAT_DEATHDAMAGE: {
			color = TEXTCOLOR_DARKRED;
			effect = CONST_ME_SMALLCLOUDS;
			break;
		}
		case COMBAT_LIFEDRAIN: {
			color = TEXTCOLOR_RED;
			effect = CONST_ME_MAGIC_RED;
			break;
		}
		case COMBAT_AGONYDAMAGE: {
			color = TEXTCOLOR_DARKBROWN;
			effect = CONST_ME_AGONY;
			break;
		}
		case COMBAT_NEUTRALDAMAGE: {
			color = TEXTCOLOR_NEUTRALDAMAGE;
			effect = CONST_ME_REDSMOKE;
			break;
		}
		default: {
			color = TEXTCOLOR_NONE;
			effect = CONST_ME_NONE;
			break;
		}
	}
}

// Hazard combat helpers
void Game::handleHazardSystemAttack(CombatDamage &damage, const std::shared_ptr<Player> &player, const std::shared_ptr<Monster> &monster, bool isPlayerAttacker) {
	if (damage.primary.value != 0 && monster->getHazard()) {
		if (isPlayerAttacker) {
			player->parseAttackDealtHazardSystem(damage, monster);
		} else {
			player->parseAttackRecvHazardSystem(damage, monster);
		}
	}
}

void Game::notifySpectators(const CreatureVector &spectators, const Position &targetPos, const std::shared_ptr<Player> &attackerPlayer, const std::shared_ptr<Monster> &targetMonster) {
	if (!spectators.empty()) {
		for (const auto &spectator : spectators) {
			if (!spectator) {
				continue;
			}

			const auto tmpPlayer = spectator->getPlayer();
			if (!tmpPlayer || tmpPlayer->getPosition().z != targetPos.z) {
				continue;
			}

			std::stringstream ss;
			ss << ucfirst(targetMonster->getNameDescription()) << " has dodged";
			if (tmpPlayer == attackerPlayer) {
				ss << " your attack.";
				attackerPlayer->sendCancelMessage(ss.str());
				ss << " (Hazard)";
				attackerPlayer->sendTextMessage(MESSAGE_DAMAGE_OTHERS, ss.str());
			} else {
				ss << " an attack by " << attackerPlayer->getName() << ". (Hazard)";
				tmpPlayer->sendTextMessage(MESSAGE_DAMAGE_OTHERS, ss.str());
			}
		}
		addMagicEffect(targetPos, CONST_ME_DODGE);
	}
}

// Custom PvP System combat helpers
void Game::applyPvPDamage(CombatDamage &damage, const std::shared_ptr<Player> &attacker, const std::shared_ptr<Player> &target) {
	float targetDamageReceivedMultiplier = target->vocation->pvpDamageReceivedMultiplier;
	float attackerDamageDealtMultiplier = attacker->vocation->pvpDamageDealtMultiplier;
	float levelDifferenceDamageMultiplier = this->pvpLevelDifferenceDamageMultiplier(attacker, target);

	float pvpDamageMultiplier = targetDamageReceivedMultiplier * attackerDamageDealtMultiplier * levelDifferenceDamageMultiplier;

	damage.primary.value = std::round(damage.primary.value * pvpDamageMultiplier);
	damage.secondary.value = std::round(damage.secondary.value * pvpDamageMultiplier);
}

float Game::pvpLevelDifferenceDamageMultiplier(const std::shared_ptr<Player> &attacker, const std::shared_ptr<Player> &target) {
	int32_t levelDifference = target->getLevel() - attacker->getLevel();
	levelDifference = std::abs(levelDifference);
	bool isLowerLevel = target->getLevel() < attacker->getLevel();

	int32_t maxLevelDifference = g_configManager().getNumber(PVP_MAX_LEVEL_DIFFERENCE);
	levelDifference = std::min(levelDifference, maxLevelDifference);

	float levelDiffRate = 1.0;
	if (isLowerLevel) {
		float rateDamageTakenByLevel = g_configManager().getFloat(PVP_RATE_DAMAGE_TAKEN_PER_LEVEL) / 100;
		levelDiffRate += levelDifference * rateDamageTakenByLevel;
	} else {
		float rateDamageReductionByLevel = g_configManager().getFloat(PVP_RATE_DAMAGE_REDUCTION_PER_LEVEL) / 100;
		levelDiffRate -= levelDifference * rateDamageReductionByLevel;
	}

	return levelDiffRate;
}

// Wheel of destiny combat helpers
void Game::applyWheelOfDestinyHealing(CombatDamage &damage, const std::shared_ptr<Player> &attackerPlayer, std::shared_ptr<Creature> target) {
	damage.primary.value += (damage.primary.value * damage.healingMultiplier) / 100.;

	if (attackerPlayer) {
		damage.primary.value += attackerPlayer->wheel()->getStat(WheelStat_t::HEALING);

		if (damage.secondary.value != 0) {
			damage.secondary.value += attackerPlayer->wheel()->getStat(WheelStat_t::HEALING);
		}

		if (damage.healingLink > 0) {
			CombatDamage tmpDamage;
			tmpDamage.primary.value = (damage.primary.value * damage.healingLink) / 100;
			tmpDamage.primary.type = COMBAT_HEALING;
			combatChangeHealth(attackerPlayer, attackerPlayer, tmpDamage);
		}

		if (attackerPlayer->wheel()->getInstant("Blessing of the Grove")) {
			damage.primary.value += (damage.primary.value * attackerPlayer->wheel()->checkBlessingGroveHealingByTarget(std::move(target))) / 100.;
		}
	}
}

void Game::applyWheelOfDestinyEffectsToDamage(CombatDamage &damage, const std::shared_ptr<Player> &attackerPlayer, const std::shared_ptr<Creature> &target) const {
	// If damage is 0, it means the target is immune to the damage type, or that we missed.
	if (damage.primary.value == 0 && damage.secondary.value == 0) {
		return;
	}

	if (damage.damageMultiplier > 0) {
		damage.primary.value += (damage.primary.value * (damage.damageMultiplier)) / 100.;
		damage.secondary.value += (damage.secondary.value * (damage.damageMultiplier)) / 100.;
	}

	if (attackerPlayer) {
		damage.primary.value -= attackerPlayer->wheel()->getStat(WheelStat_t::DAMAGE);
		if (damage.secondary.value != 0) {
			damage.secondary.value -= attackerPlayer->wheel()->getStat(WheelStat_t::DAMAGE);
		}
		if (damage.instantSpellName == "Ice Burst" || damage.instantSpellName == "Terra Burst") {
			int32_t damageBonus = attackerPlayer->wheel()->checkTwinBurstByTarget(target);
			if (damageBonus != 0) {
				damage.primary.value += (damage.primary.value * damageBonus) / 100.;
				damage.secondary.value += (damage.secondary.value * damageBonus) / 100.;
			}
		}
		if (damage.instantSpellName == "Executioner's Throw") {
			int32_t damageBonus = attackerPlayer->wheel()->checkExecutionersThrow(target);
			if (damageBonus != 0) {
				damage.primary.value += (damage.primary.value * damageBonus) / 100.;
				damage.secondary.value += (damage.secondary.value * damageBonus) / 100.;
			}
		}
		if (damage.instantSpellName == "Divine Grenade") {
			int32_t damageBonus = attackerPlayer->wheel()->checkDivineGrenade(target);
			if (damageBonus != 0) {
				damage.primary.value += (damage.primary.value * damageBonus) / 100.;
				damage.secondary.value += (damage.secondary.value * damageBonus) / 100.;
			}
		}
	}
}

int32_t Game::applyHealthChange(const CombatDamage &damage, const std::shared_ptr<Creature> &target) const {
	int32_t targetHealth = target->getHealth();

	// Wheel of destiny (Gift of Life)
	if (std::shared_ptr<Player> targetPlayer = target->getPlayer()) {
		if (targetPlayer->wheel()->getInstant("Gift of Life") && targetPlayer->wheel()->getGiftOfCooldown() == 0 && (damage.primary.value + damage.secondary.value) >= targetHealth) {
			int32_t overkillMultiplier = (damage.primary.value + damage.secondary.value) - targetHealth;
			overkillMultiplier = (overkillMultiplier * 100) / targetPlayer->getMaxHealth();
			if (overkillMultiplier <= targetPlayer->wheel()->getGiftOfLifeValue()) {
				targetPlayer->wheel()->checkGiftOfLife();
				targetHealth = target->getHealth();
			}
		}
	}
	return targetHealth;
}

bool Game::combatChangeHealth(const std::shared_ptr<Creature> &attacker, const std::shared_ptr<Creature> &target, CombatDamage &damage, bool isEvent /*= false*/) {
	using namespace std;
	const Position &targetPos = target->getPosition();
	if (damage.primary.value > 0) {
		if (target->getHealth() <= 0) {
			return false;
		}

		std::shared_ptr<Player> attackerPlayer;
		if (attacker) {
			attackerPlayer = attacker->getPlayer();
		} else {
			attackerPlayer = nullptr;
		}

		auto targetPlayer = target->getPlayer();
		if (attackerPlayer && targetPlayer && attackerPlayer->getSkull() == SKULL_BLACK && attackerPlayer->getSkullClient(targetPlayer) == SKULL_NONE) {
			return false;
		}

		if (damage.origin != ORIGIN_NONE) {
			const auto events = target->getCreatureEvents(CREATURE_EVENT_HEALTHCHANGE);
			if (!events.empty()) {
				for (const auto &creatureEvent : events) {
					creatureEvent->executeHealthChange(target, attacker, damage);
				}
				damage.origin = ORIGIN_NONE;
				return combatChangeHealth(attacker, target, damage);
			}
		}

		// Wheel of destiny combat healing
		applyWheelOfDestinyHealing(damage, attackerPlayer, target);

		auto realHealthChange = target->getHealth();
		target->gainHealth(attacker, damage.primary.value);
		realHealthChange = target->getHealth() - realHealthChange;

		if (realHealthChange > 0 && !target->isInGhostMode()) {
			if (targetPlayer) {
				targetPlayer->updateImpactTracker(COMBAT_HEALING, realHealthChange);
			}

			// Party hunt analyzer
			if (auto party = attackerPlayer ? attackerPlayer->getParty() : nullptr) {
				party->addPlayerHealing(attackerPlayer, realHealthChange);
			}

			std::stringstream ss;

			ss << realHealthChange << (realHealthChange != 1 ? " hitpoints." : " hitpoint.");
			std::string damageString = ss.str();

			std::string spectatorMessage;

			TextMessage message;
			message.position = targetPos;
			message.primary.value = realHealthChange;
			message.primary.color = TEXTCOLOR_PASTELRED;

			for (const auto &spectator : Spectators().find<Player>(targetPos)) {
				const auto &tmpPlayer = spectator->getPlayer();
				if (!tmpPlayer) {
					continue;
				}

				if (tmpPlayer == attackerPlayer && attackerPlayer != targetPlayer) {
					ss.str({});
					ss << "You heal " << target->getNameDescription() << " for " << damageString;
					message.type = MESSAGE_HEALED;
					message.text = ss.str();
				} else if (tmpPlayer == targetPlayer) {
					ss.str({});
					if (!attacker) {
						ss << "You were healed";
					} else if (targetPlayer == attackerPlayer) {
						ss << "You heal yourself";
					} else {
						ss << "You were healed by " << attacker->getNameDescription();
					}
					ss << " for " << damageString;
					message.type = MESSAGE_HEALED;
					message.text = ss.str();
				} else {
					if (spectatorMessage.empty()) {
						ss.str({});
						if (!attacker) {
							ss << ucfirst(target->getNameDescription()) << " was healed";
						} else {
							ss << ucfirst(attacker->getNameDescription()) << " healed ";
							if (attacker == target) {
								ss << (targetPlayer ? targetPlayer->getReflexivePronoun() : "itself");
							} else {
								ss << target->getNameDescription();
							}
						}
						ss << " for " << damageString;
						spectatorMessage = ss.str();
					}
					message.type = MESSAGE_HEALED_OTHERS;
					message.text = spectatorMessage;
				}
				tmpPlayer->sendTextMessage(message);
			}
		}
	} else {
		if (!target->isAttackable()) {
			if (!target->isInGhostMode()) {
				addMagicEffect(targetPos, CONST_ME_POFF);
			}
			return true;
		}

		const auto &attackerPlayer = attacker ? attacker->getPlayer() : nullptr;

		const auto &targetPlayer = target->getPlayer();
		if (attackerPlayer && targetPlayer && attackerPlayer->getSkull() == SKULL_BLACK && attackerPlayer->getSkullClient(targetPlayer) == SKULL_NONE) {
			return false;
		}

		// Wheel of destiny apply combat effects
		applyWheelOfDestinyEffectsToDamage(damage, attackerPlayer, target);

		damage.primary.value = std::abs(damage.primary.value);
		damage.secondary.value = std::abs(damage.secondary.value);

		std::shared_ptr<Monster> targetMonster;
		if (target && target->getMonster()) {
			targetMonster = target->getMonster();
		} else {
			targetMonster = nullptr;
		}

		std::shared_ptr<Monster> attackerMonster;
		if (attacker && attacker->getMonster()) {
			attackerMonster = attacker->getMonster();
		} else {
			attackerMonster = nullptr;
		}

		if (attacker && attackerPlayer && damage.extension == false && damage.origin == ORIGIN_RANGED && target == attackerPlayer->getAttackedCreature()) {
			const Position &attackerPos = attacker->getPosition();
			if (targetPos.z == attackerPos.z) {
				int32_t distanceX = Position::getDistanceX(targetPos, attackerPos);
				int32_t distanceY = Position::getDistanceY(targetPos, attackerPos);
				int32_t damageX = attackerPlayer->getPerfectShotDamage(distanceX, true);
				int32_t damageY = attackerPlayer->getPerfectShotDamage(distanceY, true);
				const auto &item = attackerPlayer->getWeapon();
				if (item && item->getWeaponType() == WEAPON_DISTANCE) {
					std::shared_ptr<Item> quiver = attackerPlayer->getInventoryItem(CONST_SLOT_RIGHT);
					if (quiver && quiver->getWeaponType()) {
						if (quiver->getPerfectShotRange() == distanceX) {
							damageX -= quiver->getPerfectShotDamage();
						} else if (quiver->getPerfectShotRange() == distanceY) {
							damageY -= quiver->getPerfectShotDamage();
						}
					}
				}
				if (damageX != 0 || damageY != 0) {
					int32_t totalDamage = damageX;
					if (distanceX != distanceY) {
						totalDamage += damageY;
					}
					damage.primary.value += totalDamage;
					if (!damage.exString.empty()) {
						damage.exString += ", ";
					}
					damage.exString += "perfect shot";
				}
			}
		}

		TextMessage message;
		message.position = targetPos;

		if (!isEvent) {
			g_events().eventCreatureOnDrainHealth(target, attacker, damage.primary.type, damage.primary.value, damage.secondary.type, damage.secondary.value, message.primary.color, message.secondary.color);
			g_callbacks().executeCallback(EventCallback_t::creatureOnDrainHealth, &EventCallback::creatureOnDrainHealth, target, attacker, std::ref(damage.primary.type), std::ref(damage.primary.value), std::ref(damage.secondary.type), std::ref(damage.secondary.value), std::ref(message.primary.color), std::ref(message.secondary.color));
		}
		if (damage.origin != ORIGIN_NONE && attacker && damage.primary.type != COMBAT_HEALING) {
			damage.primary.value *= attacker->getBuff(BUFF_DAMAGEDEALT) / 100.;
			damage.secondary.value *= attacker->getBuff(BUFF_DAMAGEDEALT) / 100.;
		}
		if (damage.origin != ORIGIN_NONE && target && damage.primary.type != COMBAT_HEALING) {
			damage.primary.value *= target->getBuff(BUFF_DAMAGERECEIVED) / 100.;
			damage.secondary.value *= target->getBuff(BUFF_DAMAGERECEIVED) / 100.;
		}
		auto healthChange = damage.primary.value + damage.secondary.value;
		if (healthChange == 0) {
			return true;
		}

		auto spectators = Spectators().find<Player>(targetPos, true);

		if (targetPlayer && attackerMonster) {
			handleHazardSystemAttack(damage, targetPlayer, attackerMonster, false);
		} else if (attackerPlayer && targetMonster) {
			handleHazardSystemAttack(damage, attackerPlayer, targetMonster, true);

			if (damage.primary.value == 0 && damage.secondary.value == 0) {
				notifySpectators(spectators.data(), targetPos, attackerPlayer, targetMonster);
				return true;
			}
		}

		if (damage.fatal) {
			addMagicEffect(spectators.data(), targetPos, CONST_ME_FATAL);
		} else if (damage.critical) {
			addMagicEffect(spectators.data(), targetPos, CONST_ME_CRITICAL_DAMAGE);
		}

		if (!damage.extension && attackerMonster && targetPlayer) {
			// Charm rune (target as player)
			if (charmRune_t activeCharm = g_iobestiary().getCharmFromTarget(targetPlayer, g_monsters().getMonsterTypeByRaceId(attackerMonster->getRaceId()));
			    activeCharm != CHARM_NONE && activeCharm != CHARM_CLEANSE) {
				if (const auto charm = g_iobestiary().getBestiaryCharm(activeCharm);
				    charm->type == CHARM_DEFENSIVE && charm->chance > normal_random(0, 100) && g_iobestiary().parseCharmCombat(charm, targetPlayer, attacker, (damage.primary.value + damage.secondary.value))) {
					return false; // Dodge charm
				}
			}
		}

		std::string attackMsg = fmt::format("{} attack", damage.critical ? "critical " : " ");
		std::stringstream ss;

		if (target->hasCondition(CONDITION_MANASHIELD) && damage.primary.type != COMBAT_UNDEFINEDDAMAGE) {
			int32_t manaDamage = std::min<int32_t>(target->getMana(), healthChange);
			uint32_t manaShield = target->getManaShield();
			if (manaShield > 0) {
				if (manaShield > manaDamage) {
					target->setManaShield(manaShield - manaDamage);
					manaShield = manaShield - manaDamage;
				} else {
					manaDamage = manaShield;
					target->removeCondition(CONDITION_MANASHIELD);
					manaShield = 0;
				}
			}
			if (manaDamage != 0) {
				if (damage.origin != ORIGIN_NONE) {
					const auto events = target->getCreatureEvents(CREATURE_EVENT_MANACHANGE);
					if (!events.empty()) {
						for (const auto &creatureEvent : events) {
							creatureEvent->executeManaChange(target, attacker, damage);
						}
						healthChange = damage.primary.value + damage.secondary.value;
						if (healthChange == 0) {
							return true;
						}
						manaDamage = std::min<int32_t>(target->getMana(), healthChange);
					}
				}

				target->drainMana(attacker, manaDamage);

				if (target->getMana() == 0 && manaShield > 0) {
					target->removeCondition(CONDITION_MANASHIELD);
				}

				addMagicEffect(spectators.data(), targetPos, CONST_ME_LOSEENERGY);

				std::string damageString = std::to_string(manaDamage);

				std::string spectatorMessage;

				message.primary.value = manaDamage;
				message.primary.color = TEXTCOLOR_BLUE;

				for (const auto &spectator : spectators) {
					const auto &tmpPlayer = spectator->getPlayer();
					if (!tmpPlayer || tmpPlayer->getPosition().z != targetPos.z) {
						continue;
					}

					if (tmpPlayer == attackerPlayer && attackerPlayer != targetPlayer) {
						ss.str({});
						ss << ucfirst(target->getNameDescription()) << " loses " << damageString + " mana due to your " << attackMsg << ".";

						if (!damage.exString.empty()) {
							ss << " (" << damage.exString << ")";
						}
						message.type = MESSAGE_DAMAGE_DEALT;
						message.text = ss.str();
					} else if (tmpPlayer == targetPlayer) {
						ss.str({});
						ss << "You lose " << damageString << " mana";
						if (!attacker) {
							ss << '.';
						} else if (targetPlayer == attackerPlayer) {
							ss << " due to your own " << attackMsg << ".";
						} else {
							ss << " due to an " << attackMsg << " by " << attacker->getNameDescription() << '.';
						}
						message.type = MESSAGE_DAMAGE_RECEIVED;
						message.text = ss.str();
					} else {
						if (spectatorMessage.empty()) {
							ss.str({});
							ss << ucfirst(target->getNameDescription()) << " loses " << damageString + " mana";
							if (attacker) {
								ss << " due to ";
								if (attacker == target) {
									ss << (targetPlayer ? targetPlayer->getPossessivePronoun() : "its") << " own attack";
								} else {
									ss << "an " << attackMsg << " by " << attacker->getNameDescription();
								}
							}
							ss << '.';
							spectatorMessage = ss.str();
						}
						message.type = MESSAGE_DAMAGE_OTHERS;
						message.text = spectatorMessage;
					}
					tmpPlayer->sendTextMessage(message);
				}

				damage.primary.value -= manaDamage;
				if (damage.primary.value < 0) {
					damage.secondary.value = std::max<int32_t>(0, damage.secondary.value + damage.primary.value);
					damage.primary.value = 0;
				}

				if (attackerPlayer) {
					attackerPlayer->updateImpactTracker(damage.primary.type, damage.primary.value);
					if (damage.secondary.type != COMBAT_NONE) {
						attackerPlayer->updateImpactTracker(damage.secondary.type, damage.secondary.value);
					}
				}

				if (targetPlayer) {
					targetPlayer->updateImpactTracker(damage.primary.type, manaDamage);
					if (damage.secondary.type != COMBAT_NONE) {
						targetPlayer->updateImpactTracker(damage.secondary.type, damage.secondary.value);
					}
				}
			}
		}

		auto realDamage = damage.primary.value + damage.secondary.value;
		if (realDamage == 0) {
			return true;
		}

		if (damage.origin != ORIGIN_NONE) {
			const auto events = target->getCreatureEvents(CREATURE_EVENT_HEALTHCHANGE);
			if (!events.empty()) {
				for (const auto &creatureEvent : events) {
					creatureEvent->executeHealthChange(target, attacker, damage);
				}
				damage.origin = ORIGIN_NONE;
				return combatChangeHealth(attacker, target, damage);
			}
		}

		// Apply Custom PvP Damage (must be placed here to avoid recursive calls)
		if (attackerPlayer && targetPlayer) {
			applyPvPDamage(damage, attackerPlayer, targetPlayer);
		}

		auto targetHealth = target->getHealth();
		realDamage = damage.primary.value + damage.secondary.value;
		if (realDamage == 0) {
			return true;
		} else if (realDamage >= targetHealth) {
			for (const auto &creatureEvent : target->getCreatureEvents(CREATURE_EVENT_PREPAREDEATH)) {
				if (!creatureEvent->executeOnPrepareDeath(target, attacker, std::ref(realDamage))) {
					return false;
				}
			}
		}

		targetHealth = applyHealthChange(damage, target);
		if (damage.primary.value >= targetHealth) {
			damage.primary.value = targetHealth;
			damage.secondary.value = 0;
		} else if (damage.secondary.value) {
			damage.secondary.value = std::min<int32_t>(damage.secondary.value, targetHealth - damage.primary.value);
		}

		target->drainHealth(attacker, realDamage);
		if (realDamage > 0 && targetMonster) {
			if (targetMonster->israndomStepping()) {
				targetMonster->setIgnoreFieldDamage(true);
			}
		}

		if (spectators.empty()) {
			spectators.find<Player>(targetPos, true);
		}

		addCreatureHealth(spectators.data(), target);

		sendDamageMessageAndEffects(
			attacker,
			target,
			damage,
			targetPos,
			attackerPlayer,
			targetPlayer,
			message,
			spectators.data(),
			realDamage
		);

		if (attackerPlayer) {
			if (!damage.extension && damage.origin != ORIGIN_CONDITION) {
				applyCharmRune(targetMonster, attackerPlayer, target, realDamage);
				applyLifeLeech(attackerPlayer, targetMonster, target, damage, realDamage);
				applyManaLeech(attackerPlayer, targetMonster, target, damage, realDamage);
			}
			updatePlayerPartyHuntAnalyzer(damage, attackerPlayer);
		}
	}

	return true;
}

void Game::updatePlayerPartyHuntAnalyzer(const CombatDamage &damage, const std::shared_ptr<Player> &player) const {
	if (!player) {
		return;
	}

	if (auto party = player->getParty()) {
		if (damage.primary.value != 0) {
			party->addPlayerDamage(player, damage.primary.value);
		}
		if (damage.secondary.value != 0) {
			party->addPlayerDamage(player, damage.secondary.value);
		}
	}
}

void Game::sendDamageMessageAndEffects(
	const std::shared_ptr<Creature> &attacker, const std::shared_ptr<Creature> &target, const CombatDamage &damage,
	const Position &targetPos, const std::shared_ptr<Player> &attackerPlayer, const std::shared_ptr<Player> &targetPlayer,
	TextMessage &message, const CreatureVector &spectators, int32_t realDamage
) {
	message.primary.value = damage.primary.value;
	message.secondary.value = damage.secondary.value;

	sendEffects(target, damage, targetPos, message, spectators);

	if (shouldSendMessage(message)) {
		sendMessages(attacker, target, damage, targetPos, attackerPlayer, targetPlayer, message, spectators, realDamage);
	}
}

bool Game::shouldSendMessage(const TextMessage &message) const {
	return message.primary.color != TEXTCOLOR_NONE || message.secondary.color != TEXTCOLOR_NONE;
}

void Game::sendMessages(
	const std::shared_ptr<Creature> &attacker, const std::shared_ptr<Creature> &target, const CombatDamage &damage,
	const Position &targetPos, const std::shared_ptr<Player> &attackerPlayer, const std::shared_ptr<Player> &targetPlayer,
	TextMessage &message, const CreatureVector &spectators, int32_t realDamage
) const {
	if (attackerPlayer) {
		attackerPlayer->updateImpactTracker(damage.primary.type, damage.primary.value);
		if (damage.secondary.type != COMBAT_NONE) {
			attackerPlayer->updateImpactTracker(damage.secondary.type, damage.secondary.value);
		}
	}
	if (targetPlayer) {
		std::string cause = "(other)";
		if (attacker) {
			cause = attacker->getName();
		}

		targetPlayer->updateInputAnalyzer(damage.primary.type, damage.primary.value, cause);
		if (attackerPlayer) {
			if (damage.secondary.type != COMBAT_NONE) {
				attackerPlayer->updateInputAnalyzer(damage.secondary.type, damage.secondary.value, cause);
			}
		}
	}
	std::stringstream ss;

	ss << realDamage << (realDamage != 1 ? " hitpoints" : " hitpoint");
	std::string damageString = ss.str();

	std::string spectatorMessage;

	for (const std::shared_ptr<Creature> &spectator : spectators) {
		std::shared_ptr<Player> tmpPlayer = spectator->getPlayer();
		if (!tmpPlayer || tmpPlayer->getPosition().z != targetPos.z) {
			continue;
		}

		if (tmpPlayer == attackerPlayer && attackerPlayer != targetPlayer) {
			buildMessageAsAttacker(target, damage, message, ss, damageString);
		} else if (tmpPlayer == targetPlayer) {
			buildMessageAsTarget(attacker, damage, attackerPlayer, targetPlayer, message, ss, damageString);
		} else {
			buildMessageAsSpectator(attacker, target, damage, targetPlayer, message, ss, damageString, spectatorMessage);
		}
		tmpPlayer->sendTextMessage(message);
	}
}

void Game::buildMessageAsSpectator(
	const std::shared_ptr<Creature> &attacker, const std::shared_ptr<Creature> &target, const CombatDamage &damage,
	const std::shared_ptr<Player> &targetPlayer, TextMessage &message, std::stringstream &ss,
	const std::string &damageString, std::string &spectatorMessage
) const {
	if (spectatorMessage.empty()) {
		ss.str({});
		auto attackMsg = damage.critical ? "critical " : "";
		auto article = damage.critical ? "a" : "an";
		ss << ucfirst(target->getNameDescription()) << " loses " << damageString;
		if (attacker) {
			ss << " due to ";
			if (attacker == target) {
				if (targetPlayer) {
					ss << targetPlayer->getPossessivePronoun() << " own " << attackMsg << "attack";
				} else {
					ss << "its own " << attackMsg << "attack";
				}
			} else {
				ss << article << " " << attackMsg << "attack by " << attacker->getNameDescription();
			}
		}
		ss << '.';
		if (damage.extension) {
			ss << " " << damage.exString;
		}
		spectatorMessage = ss.str();
	}

	message.type = MESSAGE_DAMAGE_OTHERS;
	message.text = spectatorMessage;
}

void Game::buildMessageAsTarget(
	const std::shared_ptr<Creature> &attacker, const CombatDamage &damage, const std::shared_ptr<Player> &attackerPlayer,
	const std::shared_ptr<Player> &targetPlayer, TextMessage &message, std::stringstream &ss,
	const std::string &damageString
) const {
	ss.str({});
	auto attackMsg = damage.critical ? "critical " : "";
	auto article = damage.critical ? "a" : "an";
	ss << "You lose " << damageString;
	if (!attacker) {
		ss << '.';
	} else if (targetPlayer == attackerPlayer) {
		ss << " due to your own " << attackMsg << "attack.";
	} else {
		ss << " due to " << article << " " << attackMsg << "attack by " << attacker->getNameDescription() << '.';
	}
	if (damage.extension) {
		ss << " " << damage.exString;
	}
	message.type = MESSAGE_DAMAGE_RECEIVED;
	message.text = ss.str();
}

void Game::buildMessageAsAttacker(
	const std::shared_ptr<Creature> &target, const CombatDamage &damage, TextMessage &message,
	std::stringstream &ss, const std::string &damageString
) const {
	ss.str({});
	ss << ucfirst(target->getNameDescription()) << " loses " << damageString << " due to your " << (damage.critical ? "critical " : " ") << "attack.";
	if (damage.extension) {
		ss << " " << damage.exString;
	}
	if (damage.fatal) {
		ss << " (Onslaught)";
	}
	message.type = MESSAGE_DAMAGE_DEALT;
	message.text = ss.str();
}

void Game::sendEffects(
	const std::shared_ptr<Creature> &target, const CombatDamage &damage, const Position &targetPos, TextMessage &message,
	const CreatureVector &spectators
) {
	uint16_t hitEffect;
	if (message.primary.value) {
		combatGetTypeInfo(damage.primary.type, target, message.primary.color, hitEffect);
		if (hitEffect != CONST_ME_NONE) {
			addMagicEffect(spectators, targetPos, hitEffect);
		}
	}

	if (message.secondary.value) {
		combatGetTypeInfo(damage.secondary.type, target, message.secondary.color, hitEffect);
		if (hitEffect != CONST_ME_NONE) {
			addMagicEffect(spectators, targetPos, hitEffect);
		}
	}
}

void Game::applyCharmRune(
	const std::shared_ptr<Monster> &targetMonster, const std::shared_ptr<Player> &attackerPlayer, const std::shared_ptr<Creature> &target, const int32_t &realDamage
) const {
	if (!targetMonster || !attackerPlayer) {
		return;
	}
	if (charmRune_t activeCharm = g_iobestiary().getCharmFromTarget(attackerPlayer, g_monsters().getMonsterTypeByRaceId(targetMonster->getRaceId()));
	    activeCharm != CHARM_NONE) {
		const auto charm = g_iobestiary().getBestiaryCharm(activeCharm);
		int8_t chance = charm->id == CHARM_CRIPPLE ? charm->chance : charm->chance + attackerPlayer->getCharmChanceModifier();
		g_logger().debug("charm chance: {}, base: {}, bonus: {}", chance, charm->chance, attackerPlayer->getCharmChanceModifier());
		if (charm->type == CHARM_OFFENSIVE && (chance >= normal_random(0, 100))) {
			g_iobestiary().parseCharmCombat(charm, attackerPlayer, target, realDamage);
		}
	}
}

// Mana leech
void Game::applyManaLeech(
	const std::shared_ptr<Player> &attackerPlayer, const std::shared_ptr<Monster> &targetMonster, const std::shared_ptr<Creature> &target, const CombatDamage &damage, const int32_t &realDamage
) const {
	// Wheel of destiny bonus - mana leech chance and amount
	auto wheelLeechChance = attackerPlayer->wheel()->checkDrainBodyLeech(target, SKILL_MANA_LEECH_CHANCE);
	auto wheelLeechAmount = attackerPlayer->wheel()->checkDrainBodyLeech(target, SKILL_MANA_LEECH_AMOUNT);

	uint16_t manaChance = attackerPlayer->getSkillLevel(SKILL_MANA_LEECH_CHANCE) + wheelLeechChance + damage.manaLeechChance;
	uint16_t manaSkill = attackerPlayer->getSkillLevel(SKILL_MANA_LEECH_AMOUNT) + wheelLeechAmount + damage.manaLeech;
	if (normal_random(0, 100) >= manaChance) {
		return;
	}
	// Void charm rune
	if (targetMonster) {
		if (uint16_t playerCharmRaceidVoid = attackerPlayer->parseRacebyCharm(CHARM_VOID, false, 0);
		    playerCharmRaceidVoid != 0 && playerCharmRaceidVoid == targetMonster->getRace()) {
			if (const auto charm = g_iobestiary().getBestiaryCharm(CHARM_VOID)) {
				manaSkill += charm->percent;
			}
		}
	}
	CombatParams tmpParams;
	CombatDamage tmpDamage;

	int affected = damage.affected;
	tmpDamage.origin = ORIGIN_SPELL;
	tmpDamage.primary.type = COMBAT_MANADRAIN;
	tmpDamage.primary.value = calculateLeechAmount(realDamage, manaSkill, affected);

	Combat::doCombatMana(nullptr, attackerPlayer, tmpDamage, tmpParams);
}

// Life leech
void Game::applyLifeLeech(
	const std::shared_ptr<Player> &attackerPlayer, const std::shared_ptr<Monster> &targetMonster, const std::shared_ptr<Creature> &target, const CombatDamage &damage, const int32_t &realDamage
) const {
	// Wheel of destiny bonus - life leech chance and amount
	auto wheelLeechChance = attackerPlayer->wheel()->checkDrainBodyLeech(target, SKILL_LIFE_LEECH_CHANCE);
	auto wheelLeechAmount = attackerPlayer->wheel()->checkDrainBodyLeech(target, SKILL_LIFE_LEECH_AMOUNT);
	uint16_t lifeChance = attackerPlayer->getSkillLevel(SKILL_LIFE_LEECH_CHANCE) + wheelLeechChance + damage.lifeLeechChance;
	uint16_t lifeSkill = attackerPlayer->getSkillLevel(SKILL_LIFE_LEECH_AMOUNT) + wheelLeechAmount + damage.lifeLeech;
	if (normal_random(0, 100) >= lifeChance) {
		return;
	}
	if (targetMonster) {
		if (uint16_t playerCharmRaceidVamp = attackerPlayer->parseRacebyCharm(CHARM_VAMP, false, 0);
		    playerCharmRaceidVamp != 0 && playerCharmRaceidVamp == targetMonster->getRaceId()) {
			if (const auto lifec = g_iobestiary().getBestiaryCharm(CHARM_VAMP)) {
				lifeSkill += lifec->percent;
			}
		}
	}
	CombatParams tmpParams;
	CombatDamage tmpDamage;

	int affected = damage.affected;
	tmpDamage.origin = ORIGIN_SPELL;
	tmpDamage.primary.type = COMBAT_HEALING;
	tmpDamage.primary.value = calculateLeechAmount(realDamage, lifeSkill, affected);

	Combat::doCombatHealth(nullptr, attackerPlayer, tmpDamage, tmpParams);
}

int32_t Game::calculateLeechAmount(const int32_t &realDamage, const uint16_t &skillAmount, int targetsAffected) const {
	auto intermediateResult = realDamage * (skillAmount / 10000.0) * (0.1 * targetsAffected + 0.9) / targetsAffected;
	return std::clamp<int32_t>(static_cast<int32_t>(std::lround(intermediateResult)), 0, realDamage);
}

bool Game::combatChangeMana(const std::shared_ptr<Creature> &attacker, const std::shared_ptr<Creature> &target, CombatDamage &damage) {
	const Position &targetPos = target->getPosition();
	auto manaChange = damage.primary.value + damage.secondary.value;
	if (manaChange > 0) {
		std::shared_ptr<Player> attackerPlayer;
		if (attacker) {
			attackerPlayer = attacker->getPlayer();
		} else {
			attackerPlayer = nullptr;
		}

		auto targetPlayer = target->getPlayer();
		if (attackerPlayer && targetPlayer && attackerPlayer->getSkull() == SKULL_BLACK && attackerPlayer->getSkullClient(targetPlayer) == SKULL_NONE) {
			return false;
		}

		if (damage.origin != ORIGIN_NONE) {
			const auto events = target->getCreatureEvents(CREATURE_EVENT_MANACHANGE);
			if (!events.empty()) {
				for (const auto &creatureEvent : events) {
					creatureEvent->executeManaChange(target, attacker, damage);
				}
				damage.origin = ORIGIN_NONE;
				return combatChangeMana(attacker, target, damage);
			}
		}

		auto realManaChange = target->getMana();
		target->changeMana(manaChange);
		realManaChange = target->getMana() - realManaChange;

		if (realManaChange > 0 && !target->isInGhostMode()) {
			std::string damageString = fmt::format("{} mana", realManaChange);

			std::string spectatorMessage;
			if (!attacker) {
				spectatorMessage += ucfirst(target->getNameDescription());
				spectatorMessage += " was restored for " + damageString;
			} else {
				spectatorMessage += ucfirst(attacker->getNameDescription());
				spectatorMessage += " restored ";
				if (attacker == target) {
					spectatorMessage += (targetPlayer ? targetPlayer->getReflexivePronoun() : "itself");
				} else {
					spectatorMessage += target->getNameDescription();
				}
				spectatorMessage += " for " + damageString;
			}

			TextMessage message;
			message.position = targetPos;
			message.primary.value = realManaChange;
			message.primary.color = TEXTCOLOR_MAYABLUE;

			for (const auto &spectator : Spectators().find<Player>(targetPos)) {
				const auto &tmpPlayer = spectator->getPlayer();
				if (!tmpPlayer) {
					continue;
				}

				if (tmpPlayer == attackerPlayer && attackerPlayer != targetPlayer) {
					message.type = MESSAGE_HEALED;
					message.text = "You restored " + target->getNameDescription() + " for " + damageString;
				} else if (tmpPlayer == targetPlayer) {
					message.type = MESSAGE_HEALED;
					if (!attacker) {
						message.text = "You were restored for " + damageString;
					} else if (targetPlayer == attackerPlayer) {
						message.text = "You restore yourself for " + damageString;
					} else {
						message.text = "You were restored by " + attacker->getNameDescription() + " for " + damageString;
					}
				} else {
					message.type = MESSAGE_HEALED_OTHERS;
					message.text = spectatorMessage;
				}
				tmpPlayer->sendTextMessage(message);
			}
		}
	} else {
		if (!target->isAttackable()) {
			if (!target->isInGhostMode()) {
				addMagicEffect(targetPos, CONST_ME_POFF);
			}
			return false;
		}

		std::shared_ptr<Player> attackerPlayer;
		if (attacker) {
			attackerPlayer = attacker->getPlayer();
		} else {
			attackerPlayer = nullptr;
		}

		auto targetPlayer = target->getPlayer();
		if (attackerPlayer && targetPlayer && attackerPlayer->getSkull() == SKULL_BLACK && attackerPlayer->getSkullClient(targetPlayer) == SKULL_NONE) {
			return false;
		}

		auto manaLoss = std::min<int32_t>(target->getMana(), -manaChange);
		BlockType_t blockType = target->blockHit(attacker, COMBAT_MANADRAIN, manaLoss);
		if (blockType != BLOCK_NONE) {
			addMagicEffect(targetPos, CONST_ME_POFF);
			return false;
		}

		if (manaLoss <= 0) {
			return true;
		}

		if (damage.origin != ORIGIN_NONE) {
			const auto events = target->getCreatureEvents(CREATURE_EVENT_MANACHANGE);
			if (!events.empty()) {
				for (const auto &creatureEvent : events) {
					creatureEvent->executeManaChange(target, attacker, damage);
				}
				damage.origin = ORIGIN_NONE;
				return combatChangeMana(attacker, target, damage);
			}
		}

		if (targetPlayer && attacker && attacker->getMonster()) {
			// Charm rune (target as player)
			const auto mType = g_monsters().getMonsterType(attacker->getName());
			if (mType) {
				charmRune_t activeCharm = g_iobestiary().getCharmFromTarget(targetPlayer, mType);
				if (activeCharm != CHARM_NONE && activeCharm != CHARM_CLEANSE) {
					const auto charm = g_iobestiary().getBestiaryCharm(activeCharm);
					if (charm && charm->type == CHARM_DEFENSIVE && (charm->chance > normal_random(0, 100))) {
						if (g_iobestiary().parseCharmCombat(charm, targetPlayer, attacker, manaChange)) {
							sendDoubleSoundEffect(targetPlayer->getPosition(), charm->soundCastEffect, charm->soundImpactEffect, targetPlayer);
							return false; // Dodge charm
						}
					}
				}
			}
		}

		target->drainMana(attacker, manaLoss);

		std::stringstream ss;

		std::string damageString = std::to_string(manaLoss);

		std::string spectatorMessage;

		TextMessage message;
		message.position = targetPos;
		message.primary.value = manaLoss;
		message.primary.color = TEXTCOLOR_BLUE;

		for (const auto &spectator : Spectators().find<Player>(targetPos)) {
			const auto &tmpPlayer = spectator->getPlayer();
			if (!tmpPlayer) {
				continue;
			}

			if (tmpPlayer == attackerPlayer && attackerPlayer != targetPlayer) {
				ss.str({});
				ss << ucfirst(target->getNameDescription()) << " loses " << damageString << " mana due to your attack.";
				message.type = MESSAGE_DAMAGE_DEALT;
				message.text = ss.str();
			} else if (tmpPlayer == targetPlayer) {
				ss.str({});
				ss << "You lose " << damageString << " mana";
				if (!attacker) {
					ss << '.';
				} else if (targetPlayer == attackerPlayer) {
					ss << " due to your own attack.";
				} else {
					ss << " mana due to an attack by " << attacker->getNameDescription() << '.';
				}
				message.type = MESSAGE_DAMAGE_RECEIVED;
				message.text = ss.str();
			} else {
				if (spectatorMessage.empty()) {
					ss.str({});
					ss << ucfirst(target->getNameDescription()) << " loses " << damageString << " mana";
					if (attacker) {
						ss << " due to ";
						if (attacker == target) {
							ss << (targetPlayer ? targetPlayer->getPossessivePronoun() : "its") << " own attack";
						} else {
							ss << "an attack by " << attacker->getNameDescription();
						}
					}
					ss << '.';
					spectatorMessage = ss.str();
				}
				message.type = MESSAGE_DAMAGE_OTHERS;
				message.text = spectatorMessage;
			}
			tmpPlayer->sendTextMessage(message);
		}
	}

	return true;
}

void Game::addCreatureHealth(const std::shared_ptr<Creature> &target) {
	auto spectators = Spectators().find<Player>(target->getPosition(), true);
	addCreatureHealth(spectators.data(), target);
}

void Game::addCreatureHealth(const CreatureVector &spectators, const std::shared_ptr<Creature> &target) {
	uint8_t healthPercent = std::ceil((static_cast<double>(target->getHealth()) / std::max<int32_t>(target->getMaxHealth(), 1)) * 100);
	if (const auto &targetPlayer = target->getPlayer()) {
		if (const auto &party = targetPlayer->getParty()) {
			party->updatePlayerHealth(targetPlayer, target, healthPercent);
		}
	} else if (const auto &master = target->getMaster()) {
		if (const auto &masterPlayer = master->getPlayer()) {
			if (const auto &party = masterPlayer->getParty()) {
				party->updatePlayerHealth(masterPlayer, target, healthPercent);
			}
		}
	}
	for (const auto &spectator : spectators) {
		if (const auto &tmpPlayer = spectator->getPlayer()) {
			tmpPlayer->sendCreatureHealth(target);
		}
	}
}

void Game::addPlayerMana(const std::shared_ptr<Player> &target) {
	if (const auto &party = target->getParty()) {
		uint8_t manaPercent = std::ceil((static_cast<double>(target->getMana()) / std::max<int32_t>(target->getMaxMana(), 1)) * 100);
		party->updatePlayerMana(target, manaPercent);
	}
}

void Game::addPlayerVocation(const std::shared_ptr<Player> &target) {
	if (const auto &party = target->getParty()) {
		party->updatePlayerVocation(target);
	}

	for (const auto &spectator : Spectators().find<Player>(target->getPosition(), true)) {
		spectator->getPlayer()->sendPlayerVocation(target);
	}
}

void Game::addMagicEffect(const Position &pos, uint16_t effect) {
	auto spectators = Spectators().find<Player>(pos, true);
	addMagicEffect(spectators.data(), pos, effect);
}

void Game::addMagicEffect(const CreatureVector &spectators, const Position &pos, uint16_t effect) {
	for (const auto &spectator : spectators) {
		if (const auto &tmpPlayer = spectator->getPlayer()) {
			tmpPlayer->sendMagicEffect(pos, effect);
		}
	}
}

void Game::removeMagicEffect(const Position &pos, uint16_t effect) {
	auto spectators = Spectators().find<Player>(pos, true);
	removeMagicEffect(spectators.data(), pos, effect);
}

void Game::removeMagicEffect(const CreatureVector &spectators, const Position &pos, uint16_t effect) {
	for (const auto &spectator : spectators) {
		if (const auto &tmpPlayer = spectator->getPlayer()) {
			tmpPlayer->removeMagicEffect(pos, effect);
		}
	}
}

void Game::addDistanceEffect(const Position &fromPos, const Position &toPos, uint16_t effect) {
	auto spectators = Spectators().find<Player>(fromPos).find<Player>(toPos);
	addDistanceEffect(spectators.data(), fromPos, toPos, effect);
}

void Game::addDistanceEffect(const CreatureVector &spectators, const Position &fromPos, const Position &toPos, uint16_t effect) {
	for (const auto &spectator : spectators) {
		if (const auto &tmpPlayer = spectator->getPlayer()) {
			tmpPlayer->sendDistanceShoot(fromPos, toPos, effect);
		}
	}
}

void Game::checkImbuements() const {
	for (const auto &[mapPlayerId, mapPlayer] : getPlayers()) {
		if (!mapPlayer) {
			continue;
		}

		mapPlayer->updateInventoryImbuement();
	}
}

void Game::checkLight() {
	lightHour += lightHourDelta;

	if (lightHour > LIGHT_DAY_LENGTH) {
		lightHour -= LIGHT_DAY_LENGTH;
	}

	if (std::abs(lightHour - SUNRISE) < 2 * lightHourDelta) {
		lightState = LIGHT_STATE_SUNRISE;
	} else if (std::abs(lightHour - SUNSET) < 2 * lightHourDelta) {
		lightState = LIGHT_STATE_SUNSET;
	}

	int32_t newLightLevel = lightLevel;
	bool lightChange = false;

	switch (lightState) {
		case LIGHT_STATE_SUNRISE: {
			newLightLevel += (LIGHT_LEVEL_DAY - LIGHT_LEVEL_NIGHT) / 30;
			lightChange = true;
			break;
		}
		case LIGHT_STATE_SUNSET: {
			newLightLevel -= (LIGHT_LEVEL_DAY - LIGHT_LEVEL_NIGHT) / 30;
			lightChange = true;
			break;
		}
		default:
			break;
	}

	if (newLightLevel <= LIGHT_LEVEL_NIGHT) {
		lightLevel = LIGHT_LEVEL_NIGHT;
		lightState = LIGHT_STATE_NIGHT;
	} else if (newLightLevel >= LIGHT_LEVEL_DAY) {
		lightLevel = LIGHT_LEVEL_DAY;
		lightState = LIGHT_STATE_DAY;
	} else {
		lightLevel = newLightLevel;
	}

	LightInfo lightInfo = getWorldLightInfo();

	if (lightChange) {
		for ([[maybe_unused]] const auto &[mapPlayerId, mapPlayer] : getPlayers()) {
			mapPlayer->sendWorldLight(lightInfo);
			mapPlayer->sendTibiaTime(lightHour);
		}
	} else {
		for ([[maybe_unused]] const auto &[mapPlayerId, mapPlayer] : getPlayers()) {
			mapPlayer->sendTibiaTime(lightHour);
		}
	}
	if (currentLightState != lightState) {
		currentLightState = lightState;
		for (const auto &[eventName, globalEvent] : g_globalEvents().getEventMap(GLOBALEVENT_PERIODCHANGE)) {
			globalEvent->executePeriodChange(lightState, lightInfo);
		}
	}
}

ItemClassification* Game::getItemsClassification(uint8_t id, bool create) {
	auto it = std::ranges::find_if(itemsClassifications, [id](ItemClassification* classification) {
		return classification->id == id;
	});

	if (it != itemsClassifications.end()) {
		return *it;
	} else if (create) {
		auto itemClassification = new ItemClassification(id);
		addItemsClassification(itemClassification);
		return itemClassification;
	}

	return nullptr;
}

LightInfo Game::getWorldLightInfo() const {
	return { lightLevel, 0xD7 };
}

bool Game::gameIsDay() {
	if (lightHour >= (6 * 60) && lightHour <= (18 * 60)) {
		isDay = true;
	} else {
		isDay = false;
	}

	return isDay;
}

void Game::dieSafely(const std::string &errorMsg /* = "" */) {
	g_logger().error(errorMsg);
	shutdown();
}

void Game::shutdown() {
	g_webhook().sendMessage(":red_circle: Server is shutting down...");

	g_logger().info("Shutting down...");
	map.spawnsMonster.clear();
	map.spawnsNpc.clear();
	raids.clear();

	if (serviceManager) {
		serviceManager->stop();
	}

	ConnectionManager::getInstance().closeAll();

	g_luaEnvironment().collectGarbage();

	g_logger().info("Done!");
}

void Game::addBestiaryList(uint16_t raceid, const std::string &name) {
	auto it = BestiaryList.find(raceid);
	if (it != BestiaryList.end()) {
		return;
	}

	BestiaryList.insert(std::pair<uint16_t, std::string>(raceid, name));
}

void Game::broadcastMessage(const std::string &text, MessageClasses type) const {
	if (!text.empty()) {
		g_logger().info("Broadcasted message: {}", text);
		for (const auto &it : players) {
			it.second->sendTextMessage(type, text);
		}
	}
}

void Game::updateCreatureWalkthrough(const std::shared_ptr<Creature> &creature) {
	// Send to clients
	for (const auto &spectator : Spectators().find<Player>(creature->getPosition(), true)) {
		const auto &tmpPlayer = spectator->getPlayer();
		tmpPlayer->sendCreatureWalkthrough(creature, tmpPlayer->canWalkthroughEx(creature));
	}
}

void Game::updateCreatureSkull(const std::shared_ptr<Creature> &creature) const {
	if (getWorldType() != WORLD_TYPE_PVP) {
		return;
	}

	for (const auto &spectator : Spectators().find<Player>(creature->getPosition(), true)) {
		spectator->getPlayer()->sendCreatureSkull(creature);
	}
}

void Game::updatePlayerShield(const std::shared_ptr<Player> &player) {
	for (const auto &spectator : Spectators().find<Player>(player->getPosition(), true)) {
		spectator->getPlayer()->sendCreatureShield(player);
	}
}

void Game::updateCreatureType(const std::shared_ptr<Creature> &creature) {
	if (!creature) {
		return;
	}

	std::shared_ptr<Player> masterPlayer = nullptr;
	CreatureType_t creatureType = creature->getType();
	if (creatureType == CREATURETYPE_MONSTER) {
		std::shared_ptr<Creature> master = creature->getMaster();
		if (master) {
			masterPlayer = master->getPlayer();
			if (masterPlayer) {
				creatureType = CREATURETYPE_SUMMON_OTHERS;
			}
		}
	}
	if (creature->isHealthHidden()) {
		creatureType = CREATURETYPE_HIDDEN;
	}

	// Send to clients
	auto spectators = Spectators().find<Player>(creature->getPosition(), true);
	if (creatureType == CREATURETYPE_SUMMON_OTHERS) {
		for (const auto &spectator : spectators) {
			spectator->getPlayer()->sendCreatureType(creature, masterPlayer == spectator ? CREATURETYPE_SUMMON_PLAYER : creatureType);
		}
	} else {
		for (const auto &spectator : spectators) {
			spectator->getPlayer()->sendCreatureType(creature, creatureType);
		}
	}
}

void Game::loadMotdNum() {
	Database &db = Database::getInstance();

	DBResult_ptr result = db.storeQuery("SELECT `value` FROM `server_config` WHERE `config` = 'motd_num'");
	if (result) {
		motdNum = result->getNumber<uint32_t>("value");
	} else {
		db.executeQuery("INSERT INTO `server_config` (`config`, `value`) VALUES ('motd_num', '0')");
	}

	result = db.storeQuery("SELECT `value` FROM `server_config` WHERE `config` = 'motd_hash'");
	if (result) {
		motdHash = result->getString("value");
		if (motdHash != transformToSHA1(g_configManager().getString(SERVER_MOTD))) {
			++motdNum;
		}
	} else {
		db.executeQuery("INSERT INTO `server_config` (`config`, `value`) VALUES ('motd_hash', '')");
	}
}

void Game::saveMotdNum() const {
	Database &db = Database::getInstance();

	std::ostringstream query;
	query << "UPDATE `server_config` SET `value` = '" << motdNum << "' WHERE `config` = 'motd_num'";
	db.executeQuery(query.str());

	query.str(std::string());
	query << "UPDATE `server_config` SET `value` = '" << transformToSHA1(g_configManager().getString(SERVER_MOTD)) << "' WHERE `config` = 'motd_hash'";
	db.executeQuery(query.str());
}

void Game::checkPlayersRecord() {
	const size_t playersOnline = getPlayersOnline();
	if (playersOnline > playersRecord) {
		uint32_t previousRecord = playersRecord;
		playersRecord = playersOnline;

		for (const auto &[key, globalEvent] : g_globalEvents().getEventMap(GLOBALEVENT_RECORD)) {
			globalEvent->executeRecord(playersRecord, previousRecord);
		}
		updatePlayersRecord();
	}
}

void Game::updatePlayersRecord() const {
	Database &db = Database::getInstance();

	std::ostringstream query;
	query << "UPDATE `server_config` SET `value` = '" << playersRecord << "' WHERE `config` = 'players_record'";
	db.executeQuery(query.str());
}

void Game::loadPlayersRecord() {
	Database &db = Database::getInstance();

	DBResult_ptr result = db.storeQuery("SELECT `value` FROM `server_config` WHERE `config` = 'players_record'");
	if (result) {
		playersRecord = result->getNumber<uint32_t>("value");
	} else {
		db.executeQuery("INSERT INTO `server_config` (`config`, `value`) VALUES ('players_record', '0')");
	}
}

void Game::playerInviteToParty(uint32_t playerId, uint32_t invitedId) {
	// Prevent crafted packets from inviting urself to a party (using OTClient)
	if (playerId == invitedId) {
		return;
	}

	const auto &player = getPlayerByID(playerId);
	if (!player) {
		return;
	}

	std::shared_ptr<Player> invitedPlayer = getPlayerByID(invitedId);
	if (!invitedPlayer || invitedPlayer->isInviting(player)) {
		return;
	}

	if (invitedPlayer->getParty()) {
		std::ostringstream ss;
		ss << invitedPlayer->getName() << " is already in a party.";
		player->sendTextMessage(MESSAGE_PARTY_MANAGEMENT, ss.str());
		return;
	}

	std::shared_ptr<Party> party = player->getParty();
	if (!party) {
		party = Party::create(player);
	} else if (party->getLeader() != player) {
		return;
	}

	party->invitePlayer(invitedPlayer);
}

void Game::updatePlayerHelpers(const std::shared_ptr<Player> &player) {
	if (!player) {
		return;
	}

	const uint16_t helpers = player->getHelpers();
	for (const auto &spectator : Spectators().find<Player>(player->getPosition(), true)) {
		spectator->getPlayer()->sendCreatureHelpers(player->getID(), helpers);
	}
}

void Game::playerJoinParty(uint32_t playerId, uint32_t leaderId) {
	const auto &player = getPlayerByID(playerId);
	if (!player) {
		return;
	}

	std::shared_ptr<Player> leader = getPlayerByID(leaderId);
	if (!leader || !leader->isInviting(player)) {
		return;
	}

	auto party = leader->getParty();
	if (!party || party->getLeader() != leader) {
		return;
	}

	if (player->getParty()) {
		player->sendTextMessage(MESSAGE_PARTY_MANAGEMENT, "You are already in a party.");
		return;
	}

	party->joinParty(player);
}

void Game::playerRevokePartyInvitation(uint32_t playerId, uint32_t invitedId) {
	const auto &player = getPlayerByID(playerId);
	if (!player) {
		return;
	}

	std::shared_ptr<Party> party = player->getParty();
	if (!party || party->getLeader() != player) {
		return;
	}

	std::shared_ptr<Player> invitedPlayer = getPlayerByID(invitedId);
	if (!invitedPlayer || !player->isInviting(invitedPlayer)) {
		return;
	}

	party->revokeInvitation(invitedPlayer);
}

void Game::playerPassPartyLeadership(uint32_t playerId, uint32_t newLeaderId) {
	const auto &player = getPlayerByID(playerId);
	if (!player) {
		return;
	}

	std::shared_ptr<Party> party = player->getParty();
	if (!party || party->getLeader() != player) {
		return;
	}

	std::shared_ptr<Player> newLeader = getPlayerByID(newLeaderId);
	if (!newLeader || !player->isPartner(newLeader)) {
		return;
	}

	party->passPartyLeadership(newLeader);
}

void Game::playerLeaveParty(uint32_t playerId) {
	const auto &player = getPlayerByID(playerId);
	if (!player) {
		return;
	}

	std::shared_ptr<Party> party = player->getParty();
	if (!party || (player->hasCondition(CONDITION_INFIGHT) && !player->getZoneType() == ZONE_PROTECTION)) {
		player->sendTextMessage(TextMessage(MESSAGE_FAILURE, "You cannot leave party, contact the administrator."));
		return;
	}

	party->leaveParty(player);
}

void Game::playerEnableSharedPartyExperience(uint32_t playerId, bool sharedExpActive) {
	const auto &player = getPlayerByID(playerId);
	if (!player) {
		return;
	}

	auto party = player->getParty();
	auto playerTile = player->getTile();
	if (!party || (player->hasCondition(CONDITION_INFIGHT) && playerTile && !playerTile->hasFlag(TILESTATE_PROTECTIONZONE))) {
		return;
	}

	party->setSharedExperience(player, sharedExpActive);
}

void Game::sendGuildMotd(uint32_t playerId) {
	const auto &player = getPlayerByID(playerId);
	if (!player) {
		return;
	}

	const auto guild = player->getGuild();
	if (guild) {
		player->sendChannelMessage("Message of the Day", guild->getMotd(), TALKTYPE_CHANNEL_R1, CHANNEL_GUILD);
	}
}

void Game::kickPlayer(uint32_t playerId, bool displayEffect) {
	const auto &player = getPlayerByID(playerId);
	if (!player) {
		return;
	}

	player->removePlayer(displayEffect);
}

void Game::playerFriendSystemAction(const std::shared_ptr<Player> &player, uint8_t type, uint8_t titleId) {
	if (type == 0x0E) {
		player->title()->setCurrentTitle(titleId);
		player->sendCyclopediaCharacterBaseInformation();
		player->sendCyclopediaCharacterTitles();
		return;
	}
}

void Game::playerCyclopediaCharacterInfo(const std::shared_ptr<Player> &player, uint32_t characterID, CyclopediaCharacterInfoType_t characterInfoType, uint16_t entriesPerPage, uint16_t page) {
	uint32_t playerGUID = player->getGUID();
	if (characterID != playerGUID) {
		// For now allow viewing only our character since we don't have tournaments supported
		player->sendCyclopediaCharacterNoData(characterInfoType, 2);
		return;
	}

	switch (characterInfoType) {
		case CYCLOPEDIA_CHARACTERINFO_BASEINFORMATION:
			player->sendCyclopediaCharacterBaseInformation();
			break;
		case CYCLOPEDIA_CHARACTERINFO_GENERALSTATS:
			player->sendCyclopediaCharacterGeneralStats();
			break;
		case CYCLOPEDIA_CHARACTERINFO_COMBATSTATS:
			player->sendCyclopediaCharacterCombatStats();
			break;
		case CYCLOPEDIA_CHARACTERINFO_RECENTDEATHS:
			player->cyclopedia()->loadDeathHistory(page, entriesPerPage);
			break;
		case CYCLOPEDIA_CHARACTERINFO_RECENTPVPKILLS:
			player->cyclopedia()->loadRecentKills(page, entriesPerPage);
			break;
		case CYCLOPEDIA_CHARACTERINFO_ACHIEVEMENTS:
			player->achiev()->sendUnlockedSecretAchievements();
			break;
		case CYCLOPEDIA_CHARACTERINFO_ITEMSUMMARY: {
			const ItemsTierCountList &inventoryItems = player->getInventoryItemsId(true);
			const ItemsTierCountList &storeInboxItems = player->getStoreInboxItemsId();
			const StashItemList &supplyStashItems = player->getStashItems();
			const ItemsTierCountList &depotBoxItems = player->getDepotChestItemsId();
			const ItemsTierCountList &inboxItems = player->getDepotInboxItemsId();

			player->sendCyclopediaCharacterItemSummary(inventoryItems, storeInboxItems, supplyStashItems, depotBoxItems, inboxItems);
			break;
		}
		case CYCLOPEDIA_CHARACTERINFO_OUTFITSMOUNTS:
			player->sendCyclopediaCharacterOutfitsMounts();
			break;
		case CYCLOPEDIA_CHARACTERINFO_STORESUMMARY:
			player->sendCyclopediaCharacterStoreSummary();
			break;
		case CYCLOPEDIA_CHARACTERINFO_INSPECTION:
			player->sendCyclopediaCharacterInspection();
			break;
		case CYCLOPEDIA_CHARACTERINFO_BADGES:
			player->sendCyclopediaCharacterBadges();
			break;
		case CYCLOPEDIA_CHARACTERINFO_TITLES:
			player->sendCyclopediaCharacterTitles();
			break;
		default:
			player->sendCyclopediaCharacterNoData(characterInfoType, 1);
			break;
	}
}

std::string Game::generateHighscoreQueryForEntries(const std::string &categoryName, uint32_t page, uint8_t entriesPerPage, uint32_t vocation) {
	std::ostringstream query;
	uint32_t startPage = (static_cast<uint32_t>(page - 1) * static_cast<uint32_t>(entriesPerPage));
	uint32_t endPage = startPage + static_cast<uint32_t>(entriesPerPage);

	query << "SELECT *, @row AS `entries`, " << page << " AS `page` FROM (SELECT *, (@row := @row + 1) AS `rn` FROM (SELECT `id`, `name`, `level`, `vocation`, `"
		  << categoryName << "` AS `points`, @curRank := IF(@prevRank = `" << categoryName << "`, @curRank, IF(@prevRank := `" << categoryName
		  << "`, @curRank + 1, @curRank + 1)) AS `rank` FROM `players` `p`, (SELECT @curRank := 0, @prevRank := NULL, @row := 0) `r` WHERE `group_id` < "
		  << static_cast<int>(GROUP_TYPE_GAMEMASTER) << " ORDER BY `" << categoryName << "` DESC) `t`";

	if (vocation != 0xFFFFFFFF) {
		query << generateVocationConditionHighscore(vocation);
	}
	query << ") `T` WHERE `rn` > " << startPage << " AND `rn` <= " << endPage;

	return query.str();
}

std::string Game::generateHighscoreQueryForOurRank(const std::string &categoryName, uint8_t entriesPerPage, uint32_t playerGUID, uint32_t vocation) {
	std::ostringstream query;
	std::string entriesStr = std::to_string(entriesPerPage);

	query << "SELECT *, @row AS `entries`, (@ourRow DIV " << entriesStr << ") + 1 AS `page` FROM (SELECT *, (@row := @row + 1) AS `rn`, @ourRow := IF(`id` = "
		  << playerGUID << ", @row - 1, @ourRow) AS `rw` FROM (SELECT `id`, `name`, `level`, `vocation`, `" << categoryName << "` AS `points`, @curRank := IF(@prevRank = `"
		  << categoryName << "`, @curRank, IF(@prevRank := `" << categoryName << "`, @curRank + 1, @curRank + 1)) AS `rank` FROM `players` `p`, (SELECT @curRank := 0, @prevRank := NULL, @row := 0, @ourRow := 0) `r` WHERE `group_id` < "
		  << static_cast<int>(GROUP_TYPE_GAMEMASTER) << " ORDER BY `" << categoryName << "` DESC) `t`";

	if (vocation != 0xFFFFFFFF) {
		query << generateVocationConditionHighscore(vocation);
	}
	query << ") `T` WHERE `rn` > ((@ourRow DIV " << entriesStr << ") * " << entriesStr << ") AND `rn` <= (((@ourRow DIV " << entriesStr << ") * " << entriesStr << ") + " << entriesStr << ")";

	return query.str();
}

std::string Game::generateVocationConditionHighscore(uint32_t vocation) {
	std::ostringstream queryPart;
	bool firstVocation = true;

	const auto vocationsMap = g_vocations().getVocations();
	for (const auto &it : vocationsMap) {
		const auto &voc = it.second;
		if (voc->getFromVocation() == vocation) {
			if (firstVocation) {
				queryPart << " WHERE `vocation` = " << voc->getId();
				firstVocation = false;
			} else {
				queryPart << " OR `vocation` = " << voc->getId();
			}
		}
	}

	return queryPart.str();
}

void Game::processHighscoreResults(const DBResult_ptr &result, uint32_t playerID, uint8_t category, uint32_t vocation, uint8_t entriesPerPage) {
	const auto &player = g_game().getPlayerByID(playerID);
	if (!player) {
		return;
	}

	player->resetAsyncOngoingTask(PlayerAsyncTask_Highscore);

	if (!result) {
		player->sendHighscoresNoData();
		return;
	}

	auto page = result->getNumber<uint16_t>("page");
	auto pages = result->getNumber<uint32_t>("entries");
	pages += entriesPerPage - 1;
	pages /= entriesPerPage;

	std::ostringstream cacheKeyStream;
	cacheKeyStream << "Highscore_" << static_cast<int>(category) << "_" << static_cast<int>(vocation) << "_" << static_cast<int>(entriesPerPage) << "_" << page;
	std::string cacheKey = cacheKeyStream.str();

	auto it = highscoreCache.find(cacheKey);
	auto now = std::chrono::system_clock::now();
	if (it != highscoreCache.end() && (now - it->second.timestamp < HIGHSCORE_CACHE_EXPIRATION_TIME)) {
		auto &cacheEntry = it->second;
		auto cachedTime = it->second.timestamp;
		auto durationSinceEpoch = cachedTime.time_since_epoch();
		auto secondsSinceEpoch = std::chrono::duration_cast<std::chrono::seconds>(durationSinceEpoch).count();
		auto updateTimer = static_cast<uint32_t>(secondsSinceEpoch);
		player->sendHighscores(cacheEntry.characters, category, vocation, cacheEntry.page, static_cast<uint16_t>(cacheEntry.entriesPerPage), updateTimer);
	} else {
		std::vector<HighscoreCharacter> characters;
		characters.reserve(result->countResults());
		if (result) {
			do {
				const auto &voc = g_vocations().getVocation(result->getNumber<uint16_t>("vocation"));
				uint8_t characterVocation = voc ? voc->getClientId() : 0;
				std::string loyaltyTitle; // todo get loyalty title from player
				characters.emplace_back(std::move(result->getString("name")), result->getNumber<uint64_t>("points"), result->getNumber<uint32_t>("id"), result->getNumber<uint32_t>("rank"), result->getNumber<uint16_t>("level"), characterVocation, loyaltyTitle);
			} while (result->next());
		}

		player->sendHighscores(characters, category, vocation, page, static_cast<uint16_t>(pages), getTimeNow());
		highscoreCache[cacheKey] = { characters, page, pages, now };
	}
}

void Game::cacheQueryHighscore(const std::string &key, const std::string &query, uint32_t page, uint8_t entriesPerPage) {
	QueryHighscoreCacheEntry queryEntry { query, page, entriesPerPage, std::chrono::steady_clock::now() };
	queryCache[key] = queryEntry;
}

std::string Game::generateHighscoreOrGetCachedQueryForEntries(const std::string &categoryName, uint32_t page, uint8_t entriesPerPage, uint32_t vocation) {
	std::ostringstream cacheKeyStream;
	cacheKeyStream << "Entries_" << categoryName << "_" << page << "_" << static_cast<int>(entriesPerPage) << "_" << vocation;
	std::string cacheKey = cacheKeyStream.str();

	if (queryCache.find(cacheKey) != queryCache.end()) {
		const QueryHighscoreCacheEntry &cachedEntry = queryCache[cacheKey];
		if (cachedEntry.page == page) {
			return cachedEntry.query;
		}
	}

	std::string newQuery = generateHighscoreQueryForEntries(categoryName, page, entriesPerPage, vocation);
	cacheQueryHighscore(cacheKey, newQuery, page, entriesPerPage);

	return newQuery;
}

std::string Game::generateHighscoreOrGetCachedQueryForOurRank(const std::string &categoryName, uint8_t entriesPerPage, uint32_t playerGUID, uint32_t vocation) {
	std::ostringstream cacheKeyStream;
	cacheKeyStream << "OurRank_" << categoryName << "_" << static_cast<int>(entriesPerPage) << "_" << playerGUID << "_" << vocation;
	std::string cacheKey = cacheKeyStream.str();

	if (queryCache.find(cacheKey) != queryCache.end()) {
		const QueryHighscoreCacheEntry &cachedEntry = queryCache[cacheKey];
		if (cachedEntry.page == entriesPerPage) {
			return cachedEntry.query;
		}
	}

	std::string newQuery = generateHighscoreQueryForOurRank(categoryName, entriesPerPage, playerGUID, vocation);
	cacheQueryHighscore(cacheKey, newQuery, entriesPerPage, entriesPerPage);

	return newQuery;
}

void Game::playerHighscores(const std::shared_ptr<Player> &player, HighscoreType_t type, uint8_t category, uint32_t vocation, const std::string &, uint16_t page, uint8_t entriesPerPage) {
	if (player->hasAsyncOngoingTask(PlayerAsyncTask_Highscore)) {
		return;
	}

	std::string categoryName = getSkillNameById(category);

	std::string query;
	if (type == HIGHSCORE_GETENTRIES) {
		query = generateHighscoreOrGetCachedQueryForEntries(categoryName, page, entriesPerPage, vocation);
	} else if (type == HIGHSCORE_OURRANK) {
		query = generateHighscoreOrGetCachedQueryForOurRank(categoryName, entriesPerPage, player->getGUID(), vocation);
	}

	uint32_t playerID = player->getID();
	std::function<void(DBResult_ptr, bool)> callback = [this, playerID, category, vocation, entriesPerPage](const DBResult_ptr &result, bool) {
		processHighscoreResults(result, playerID, category, vocation, entriesPerPage);
	};

	g_databaseTasks().store(query, callback);
	player->addAsyncOngoingTask(PlayerAsyncTask_Highscore);
}

std::string Game::getSkillNameById(uint8_t &skill) {
	switch (static_cast<HighscoreCategories_t>(skill)) {
		case HighscoreCategories_t::FIST_FIGHTING:
			return "skill_fist";
		case HighscoreCategories_t::CLUB_FIGHTING:
			return "skill_club";
		case HighscoreCategories_t::SWORD_FIGHTING:
			return "skill_sword";
		case HighscoreCategories_t::AXE_FIGHTING:
			return "skill_axe";
		case HighscoreCategories_t::DISTANCE_FIGHTING:
			return "skill_dist";
		case HighscoreCategories_t::SHIELDING:
			return "skill_shielding";
		case HighscoreCategories_t::FISHING:
			return "skill_fishing";
		case HighscoreCategories_t::MAGIC_LEVEL:
			return "maglevel";
		case HighscoreCategories_t::BOSS_POINTS:
			return "boss_points";
		default:
			skill = static_cast<uint8_t>(HighscoreCategories_t::EXPERIENCE);
			return "experience";
	}
}

void Game::playerReportRuleViolationReport(uint32_t playerId, const std::string &targetName, uint8_t reportType, uint8_t reportReason, const std::string &comment, const std::string &translation) {
	const auto &player = getPlayerByID(playerId);
	if (!player) {
		return;
	}

	g_events().eventPlayerOnReportRuleViolation(player, targetName, reportType, reportReason, comment, translation);
	g_callbacks().executeCallback(EventCallback_t::playerOnReportRuleViolation, &EventCallback::playerOnReportRuleViolation, player, targetName, reportType, reportReason, comment, translation);
}

void Game::playerReportBug(uint32_t playerId, const std::string &message, const Position &position, uint8_t category) {
	const auto &player = getPlayerByID(playerId);
	if (!player) {
		return;
	}

	g_events().eventPlayerOnReportBug(player, message, position, category);
	g_callbacks().executeCallback(EventCallback_t::playerOnReportBug, &EventCallback::playerOnReportBug, player, message, position, category);
}

void Game::playerDebugAssert(uint32_t playerId, const std::string &assertLine, const std::string &date, const std::string &description, const std::string &comment) {
	const auto &player = getPlayerByID(playerId);
	if (!player) {
		return;
	}

	// TODO: move debug assertions to database
	FILE* file = fopen("client_assertions.txt", "a");
	if (file) {
		fprintf(file, "----- %s - %s (%s) -----\n", formatDate(time(nullptr)).c_str(), player->getName().c_str(), convertIPToString(player->getIP()).c_str());
		fprintf(file, "%s\n%s\n%s\n%s\n", assertLine.c_str(), date.c_str(), description.c_str(), comment.c_str());
		fclose(file);
	}
}

void Game::playerPreyAction(uint32_t playerId, uint8_t slot, uint8_t action, uint8_t option, int8_t index, uint16_t raceId) {
	const auto &player = getPlayerByID(playerId);
	if (!player) {
		return;
	}

	g_ioprey().parsePreyAction(player, static_cast<PreySlot_t>(slot), static_cast<PreyAction_t>(action), static_cast<PreyOption_t>(option), index, raceId);
}

void Game::playerTaskHuntingAction(uint32_t playerId, uint8_t slot, uint8_t action, bool upgrade, uint16_t raceId) {
	const auto &player = getPlayerByID(playerId);
	if (!player) {
		return;
	}

	g_ioprey().parseTaskHuntingAction(player, static_cast<PreySlot_t>(slot), static_cast<PreyTaskAction_t>(action), upgrade, raceId);
}

void Game::playerNpcGreet(uint32_t playerId, uint32_t npcId) {
	const auto &player = getPlayerByID(playerId);
	if (!player) {
		return;
	}

	const auto &npc = getNpcByID(npcId);
	if (!npc) {
		return;
	}

	// Check npc say exhausted
	if (player->isUIExhausted()) {
		player->sendCancelMessage(RETURNVALUE_YOUAREEXHAUSTED);
		return;
	}

	if (!player->canSpeakWithHireling(npc->getSpeechBubble())) {
		return;
	}

	auto spectators = Spectators().find<Player>(player->getPosition(), true);
	spectators.insert(npc);
	internalCreatureSay(player, TALKTYPE_SAY, "hi", false, &spectators);

	auto npcsSpectators = spectators.filter<Npc>();

	if (npc->getSpeechBubble() == SPEECHBUBBLE_TRADE) {
		internalCreatureSay(player, TALKTYPE_PRIVATE_PN, "trade", false, &npcsSpectators);
	} else {
		internalCreatureSay(player, TALKTYPE_PRIVATE_PN, "sail", false, &npcsSpectators);
	}

	player->updateUIExhausted();
}

void Game::playerLeaveMarket(uint32_t playerId) {
	const auto &player = getPlayerByID(playerId);
	if (!player) {
		return;
	}

	player->setInMarket(false);
}

void Game::playerBrowseMarket(uint32_t playerId, uint16_t itemId, uint8_t tier) {
	const auto &player = getPlayerByID(playerId);
	if (!player) {
		return;
	}

	if (!player->isInMarket()) {
		return;
	}

	const ItemType &it = Item::items[itemId];
	if (it.id == 0) {
		return;
	}

	if (it.wareId == 0) {
		return;
	}

	const MarketOfferList &buyOffers = IOMarket::getActiveOffers(MARKETACTION_BUY, it.id, tier);
	const MarketOfferList &sellOffers = IOMarket::getActiveOffers(MARKETACTION_SELL, it.id, tier);
	player->sendMarketBrowseItem(it.id, buyOffers, sellOffers, tier);
	player->sendMarketDetail(it.id, tier);
}

void Game::playerBrowseMarketOwnOffers(uint32_t playerId) {
	const auto &player = getPlayerByID(playerId);
	if (!player) {
		return;
	}

	if (!player->isInMarket()) {
		return;
	}

	const MarketOfferList &buyOffers = IOMarket::getOwnOffers(MARKETACTION_BUY, player->getGUID());
	const MarketOfferList &sellOffers = IOMarket::getOwnOffers(MARKETACTION_SELL, player->getGUID());
	player->sendMarketBrowseOwnOffers(buyOffers, sellOffers);
}

void Game::playerBrowseMarketOwnHistory(uint32_t playerId) {
	const auto &player = getPlayerByID(playerId);
	if (!player) {
		return;
	}

	if (!player->isInMarket()) {
		return;
	}

	const HistoryMarketOfferList &buyOffers = IOMarket::getOwnHistory(MARKETACTION_BUY, player->getGUID());
	const HistoryMarketOfferList &sellOffers = IOMarket::getOwnHistory(MARKETACTION_SELL, player->getGUID());
	player->sendMarketBrowseOwnHistory(buyOffers, sellOffers);
}

namespace {
	bool removeOfferItems(const std::shared_ptr<Player> &player, const std::shared_ptr<DepotLocker> &depotLocker, const ItemType &itemType, uint16_t amount, uint8_t tier, std::ostringstream &offerStatus) {
		uint16_t removeAmount = amount;
		if (
			// Init-statement
			auto stashItemCount = player->getStashItemCount(itemType.wareId);
			// Condition
			stashItemCount > 0
		) {
			if (removeAmount > stashItemCount && player->withdrawItem(itemType.wareId, stashItemCount)) {
				removeAmount -= stashItemCount;
			} else if (player->withdrawItem(itemType.wareId, removeAmount)) {
				removeAmount = 0;
			} else {
				offerStatus << "Failed to remove stash items from player " << player->getName();
				return false;
			}
		}

		auto [itemVector, totalCount] = player->getLockerItemsAndCountById(depotLocker, tier, itemType.id);
		if (removeAmount > 0) {
			if (totalCount == 0 || itemVector.empty()) {
				offerStatus << "Player " << player->getName() << " not have item for create offer";
				return false;
			}

			uint32_t count = 0;
			for (const auto &item : itemVector) {
				if (!item) {
					continue;
				}

				if (itemType.stackable) {
					uint16_t removeCount = std::min<uint16_t>(removeAmount, item->getItemCount());
					removeAmount -= removeCount;
					if (
						// Init-statement
						auto ret = g_game().internalRemoveItem(item, removeCount);
						// Condition
						ret != RETURNVALUE_NOERROR
					) {
						offerStatus << "Failed to remove items from player " << player->getName() << " error: " << getReturnMessage(ret);
						return false;
					}

					if (removeAmount == 0) {
						break;
					}
				} else {
					count += Item::countByType(item, -1);
					if (count > amount) {
						break;
					}
					auto ret = g_game().internalRemoveItem(item);
					if (ret != RETURNVALUE_NOERROR) {
						offerStatus << "Failed to remove items from player " << player->getName() << " error: " << getReturnMessage(ret);
						return false;
					} else {
						removeAmount -= 1;
					}
				}
			}
		}
		if (removeAmount > 0) {
			g_logger().error("Player {} tried to sell an item {} without this item", itemType.id, player->getName());
			offerStatus << "The item you tried to market is not correct. Check the item again.";
			return false;
		}
		return true;
	}
} // namespace

bool checkCanInitCreateMarketOffer(const std::shared_ptr<Player> &player, uint8_t type, const ItemType &it, uint16_t amount, uint64_t price, std::ostringstream &offerStatus) {
	if (!player) {
		offerStatus << "Failed to load player";
		return false;
	}

	if (!player->getAccount()) {
		offerStatus << "Failed to load player account";
		return false;
	}

	if (!player->isInMarket()) {
		offerStatus << "Failed to load market for player " << player->getName();
		return false;
	}

	if (price == 0) {
		offerStatus << "Failed to process price for player " << player->getName();
		return false;
	}

	if (price > 999999999999) {
		offerStatus << "Player " << player->getName() << " is trying to sell an item with a higher than allowed value";
		return false;
	}

	if (type != MARKETACTION_BUY && type != MARKETACTION_SELL) {
		offerStatus << "Failed to process type " << type << "for player " << player->getName();
		return false;
	}

	if (player->isUIExhausted(1000)) {
		player->sendCancelMessage(RETURNVALUE_YOUAREEXHAUSTED);
		return false;
	}

	if (it.id == 0 || it.wareId == 0) {
		offerStatus << "Failed to load offer or item id";
		return false;
	}

	if (amount == 0 || (!it.stackable && amount > 2000) || (it.stackable && amount > 64000)) {
		offerStatus << "Failed to load amount " << amount << " for player " << player->getName();
		return false;
	}

	g_logger().debug("{} - Offer amount: {}", __FUNCTION__, amount);

	if (g_configManager().getBoolean(MARKET_PREMIUM) && !player->isPremium()) {
		player->sendTextMessage(MESSAGE_MARKET, "Only premium accounts may create offers for that object.");
		return false;
	}

	const uint32_t maxOfferCount = g_configManager().getNumber(MAX_MARKET_OFFERS_AT_A_TIME_PER_PLAYER);
	if (maxOfferCount != 0 && IOMarket::getPlayerOfferCount(player->getGUID()) >= maxOfferCount) {
		offerStatus << "Player " << player->getName() << "excedeed max offer count " << maxOfferCount;
		return false;
	}

	return true;
}

void Game::playerCreateMarketOffer(uint32_t playerId, uint8_t type, uint16_t itemId, uint16_t amount, uint64_t price, uint8_t tier, bool anonymous) {
	// Initialize variables
	// Before creating the offer we will compare it with the RETURN VALUE ERROR
	std::ostringstream offerStatus;
	const auto &player = getPlayerByID(playerId);
	const ItemType &it = Item::items[itemId];

	// Make sure everything is ok before the create market offer starts
	if (!checkCanInitCreateMarketOffer(player, type, it, amount, price, offerStatus)) {
		g_logger().error("{} - Player {} had an error on init offer on the market, error code: {}", __FUNCTION__, player->getName(), offerStatus.str());
		return;
	}

	uint64_t calcFee = (price / 100) * amount;
	uint64_t minFee = std::min<uint64_t>(100000, calcFee);
	uint64_t fee = std::max<uint64_t>(20, minFee);

	if (type == MARKETACTION_SELL) {
		if (fee > (player->getBankBalance() + player->getMoney())) {
			offerStatus << "Fee is greater than player money";
			return;
		}

		const std::shared_ptr<DepotLocker> &depotLocker = player->getDepotLocker(player->getLastDepotId());
		if (depotLocker == nullptr) {
			offerStatus << "Depot locker is nullptr for player " << player->getName();
			return;
		}

		if (it.id == ITEM_STORE_COIN) {
			auto [transferableCoins, result] = player->getAccount()->getCoins(CoinType::Transferable);

			if (amount > transferableCoins) {
				offerStatus << "Amount is greater than coins for player " << player->getName();
				return;
			}

			// Do not register a transaction for coins creating an offer
			player->getAccount()->removeCoins(CoinType::Transferable, static_cast<uint32_t>(amount), "");
		} else {
			if (!removeOfferItems(player, depotLocker, it, amount, tier, offerStatus)) {
				g_logger().error("[{}] failed to remove item with id {}, from player {}, errorcode: {}", __FUNCTION__, it.id, player->getName(), offerStatus.str());
				return;
			}
		}

		g_game().removeMoney(player, fee, 0, true);
		g_metrics().addCounter("balance_decrease", fee, { { "player", player->getName() }, { "context", "market_fee" } });
	} else {
		uint64_t totalPrice = price * amount;
		totalPrice += fee;
		if (totalPrice > (player->getMoney() + player->getBankBalance())) {
			offerStatus << "Fee is greater than player money (buy offer)";
			return;
		}

		g_game().removeMoney(player, totalPrice, 0, true);
		g_metrics().addCounter("balance_decrease", totalPrice, { { "player", player->getName() }, { "context", "market_offer" } });
	}

	// Send market window again for update item stats and avoid item clone
	player->sendMarketEnter(player->getLastDepotId());

	// If there is any error, then we will send the log and block the creation of the offer to avoid clone of items
	// The player may lose the item as it will have already been removed, but will not clone
	if (!offerStatus.str().empty()) {
		if (offerStatus.str() == "The item you tried to market is not correct. Check the item again.") {
			player->sendTextMessage(MESSAGE_MARKET, offerStatus.str());
		} else {
			player->sendTextMessage(MESSAGE_MARKET, "There was an error processing your offer, please contact the administrator.");
		}
		g_logger().error("{} - Player {} had an error creating an offer on the market, error code: {}", __FUNCTION__, player->getName(), offerStatus.str());
		return;
	}

	IOMarket::createOffer(player->getGUID(), static_cast<MarketAction_t>(type), it.id, amount, price, tier, anonymous);

	const MarketOfferList &buyOffers = IOMarket::getActiveOffers(MARKETACTION_BUY, it.id, tier);
	const MarketOfferList &sellOffers = IOMarket::getActiveOffers(MARKETACTION_SELL, it.id, tier);
	player->sendMarketBrowseItem(it.id, buyOffers, sellOffers, tier);

	// Exhausted for create offert in the market
	player->updateUIExhausted();
	g_saveManager().savePlayer(player);
}

void Game::playerCancelMarketOffer(uint32_t playerId, uint32_t timestamp, uint16_t counter) {
	const auto &player = getPlayerByID(playerId);
	if (!player || !player->getAccount()) {
		return;
	}

	if (!player->isInMarket()) {
		return;
	}

	if (player->isUIExhausted(1000)) {
		player->sendCancelMessage(RETURNVALUE_YOUAREEXHAUSTED);
		return;
	}

	MarketOfferEx offer = IOMarket::getOfferByCounter(timestamp, counter);
	if (offer.id == 0 || offer.playerId != player->getGUID()) {
		return;
	}

	const auto &playerInbox = player->getInbox();
	if (offer.type == MARKETACTION_BUY) {
		player->setBankBalance(player->getBankBalance() + offer.price * offer.amount);
		g_metrics().addCounter("balance_decrease", offer.price * offer.amount, { { "player", player->getName() }, { "context", "market_purchase" } });
		// Send market window again for update stats
		player->sendMarketEnter(player->getLastDepotId());
	} else {
		const ItemType &it = Item::items[offer.itemId];
		if (it.id == 0) {
			return;
		}

		if (it.id == ITEM_STORE_COIN) {
			// Do not register a transaction for coins upon cancellation
			player->getAccount()->addCoins(CoinType::Transferable, offer.amount, "");
		} else if (it.stackable) {
			uint16_t tmpAmount = offer.amount;

			while (tmpAmount > 0) {
				int32_t stackCount = std::min<int32_t>(it.stackSize, tmpAmount);
				const auto &item = Item::CreateItem(it.id, stackCount);
				if (internalAddItem(playerInbox, item, INDEX_WHEREEVER, FLAG_NOLIMIT) != RETURNVALUE_NOERROR) {
					break;
				}

				if (offer.tier > 0) {
					item->setAttribute(ItemAttribute_t::TIER, offer.tier);
				}

				tmpAmount -= stackCount;
			}
		} else {
			int32_t subType;
			if (it.charges != 0) {
				subType = it.charges;
			} else {
				subType = -1;
			}

			for (uint16_t i = 0; i < offer.amount; ++i) {
				const auto &item = Item::CreateItem(it.id, subType);
				if (internalAddItem(playerInbox, item, INDEX_WHEREEVER, FLAG_NOLIMIT) != RETURNVALUE_NOERROR) {
					break;
				}

				if (offer.tier > 0) {
					item->setAttribute(ItemAttribute_t::TIER, offer.tier);
				}
			}
		}
	}

	IOMarket::moveOfferToHistory(offer.id, OFFERSTATE_CANCELLED);

	offer.amount = 0;
	offer.timestamp += g_configManager().getNumber(MARKET_OFFER_DURATION);
	player->sendMarketCancelOffer(offer);
	// Send market window again for update stats
	player->sendMarketEnter(player->getLastDepotId());
	// Exhausted for cancel offer in the market
	player->updateUIExhausted();
	g_saveManager().savePlayer(player);
}

void Game::playerAcceptMarketOffer(uint32_t playerId, uint32_t timestamp, uint16_t counter, uint16_t amount) {
	std::ostringstream offerStatus;
	const auto &player = getPlayerByID(playerId);
	if (!player || !player->getAccount()) {
		offerStatus << "Failed to load player";
		return;
	}

	if (!player->isInMarket()) {
		offerStatus << "Failed to load market";
		return;
	}

	if (player->isUIExhausted(1000)) {
		player->sendCancelMessage(RETURNVALUE_YOUAREEXHAUSTED);
		return;
	}

	MarketOfferEx offer = IOMarket::getOfferByCounter(timestamp, counter);
	if (offer.id == 0) {
		offerStatus << "Failed to load offer id";
		return;
	}

	const ItemType &it = Item::items[offer.itemId];
	if (it.id == 0) {
		offerStatus << "Failed to load item id";
		return;
	}

	if (amount == 0 || (!it.stackable && amount > 2000) || (it.stackable && amount > 64000) || amount > offer.amount) {
		offerStatus << "Invalid offer amount " << amount << " for player " << player->getName();
		return;
	}

	const auto &playerInbox = player->getInbox();

	uint64_t totalPrice = offer.price * amount;

	// The player has an offer to by something and someone is going to sell to item type
	// so the market action is 'buy' as who created the offer is buying.
	if (offer.type == MARKETACTION_BUY) {
		const std::shared_ptr<DepotLocker> &depotLocker = player->getDepotLocker(player->getLastDepotId());
		if (depotLocker == nullptr) {
			offerStatus << "Depot locker is nullptr";
			return;
		}

		const std::shared_ptr<Player> &buyerPlayer = getPlayerByGUID(offer.playerId, true);
		if (!buyerPlayer) {
			offerStatus << "Failed to load buyer player " << player->getName();
			return;
		}

		const auto &buyerPlayerAccount = buyerPlayer->getAccount();
		if (!buyerPlayerAccount) {
			player->sendTextMessage(MESSAGE_MARKET, "Cannot accept offer.");
			return;
		}

		const auto &playerAccount = player->getAccount();
		if (player == buyerPlayer || playerAccount == buyerPlayerAccount) {
			player->sendTextMessage(MESSAGE_MARKET, "You cannot accept your own offer.");
			return;
		}

		const auto &buyerPlayerInbox = buyerPlayer->getInbox();

		if (it.id == ITEM_STORE_COIN) {
<<<<<<< HEAD
			auto [transferableCoins, error] = player->getAccount()->getCoins(CoinType::Transferable);
=======
			auto [transferableCoins, error] = playerAccount->getCoins(CoinType::Transferable);
>>>>>>> b54a712f

			if (error != AccountErrors_t::Ok) {
				offerStatus << "Failed to load transferable coins for player " << player->getName();
				return;
			}

			if (amount > transferableCoins) {
				offerStatus << "Amount is greater than coins";
				return;
			}

<<<<<<< HEAD
			player->getAccount()->removeCoins(
=======
			playerAccount->removeCoins(
>>>>>>> b54a712f
				CoinType::Transferable,
				amount,
				"Sold on Market"
			);
		} else {
			if (!removeOfferItems(player, depotLocker, it, amount, offer.tier, offerStatus)) {
				g_logger().error("[{}] failed to remove item with id {}, from player {}, errorcode: {}", __FUNCTION__, it.id, player->getName(), offerStatus.str());
				return;
			}
		}

		// If there is any error, then we will send the log and block the creation of the offer to avoid clone of items
		// The player may lose the item as it will have already been removed, but will not clone
		if (!offerStatus.str().empty()) {
			if (offerStatus.str() == "The item you tried to market is not correct. Check the item again.") {
				player->sendTextMessage(MESSAGE_MARKET, offerStatus.str());
			} else {
				player->sendTextMessage(MESSAGE_MARKET, "There was an error processing your offer, please contact the administrator.");
			}
			g_logger().error("{} - Player {} had an error creating an offer on the market, error code: {}", __FUNCTION__, player->getName(), offerStatus.str());
			player->sendMarketEnter(player->getLastDepotId());
			return;
		}

		player->setBankBalance(player->getBankBalance() + totalPrice);
		g_metrics().addCounter("balance_increase", totalPrice, { { "player", player->getName() }, { "context", "market_sale" } });

		if (it.id == ITEM_STORE_COIN) {
			buyerPlayer->getAccount()->addCoins(CoinType::Transferable, amount, "Purchased on Market");
		} else if (it.stackable) {
			uint16_t tmpAmount = amount;
			while (tmpAmount > 0) {
				uint16_t stackCount = std::min<uint16_t>(it.stackSize, tmpAmount);
				const auto &item = Item::CreateItem(it.id, stackCount);
				if (internalAddItem(buyerPlayerInbox, item, INDEX_WHEREEVER, FLAG_NOLIMIT) != RETURNVALUE_NOERROR) {
					offerStatus << "Failed to add player inbox stackable item for buy offer for player " << player->getName();

					break;
				}

				if (offer.tier > 0) {
					item->setAttribute(ItemAttribute_t::TIER, offer.tier);
				}

				tmpAmount -= stackCount;
			}
		} else {
			int32_t subType;
			if (it.charges != 0) {
				subType = it.charges;
			} else {
				subType = -1;
			}

			for (uint16_t i = 0; i < amount; ++i) {
				const auto &item = Item::CreateItem(it.id, subType);
				if (internalAddItem(buyerPlayerInbox, item, INDEX_WHEREEVER, FLAG_NOLIMIT) != RETURNVALUE_NOERROR) {
					offerStatus << "Failed to add player inbox item for buy offer for player " << player->getName();

					break;
				}

				if (offer.tier > 0) {
					item->setAttribute(ItemAttribute_t::TIER, offer.tier);
				}
			}
		}

		if (buyerPlayer->isOffline()) {
			g_saveManager().savePlayer(buyerPlayer);
		}
	} else if (offer.type == MARKETACTION_SELL) {
		std::shared_ptr<Player> sellerPlayer = getPlayerByGUID(offer.playerId, true);
		if (!sellerPlayer) {
			offerStatus << "Failed to load seller player";
			return;
		}

		if (player == sellerPlayer || player->getAccount() == sellerPlayer->getAccount()) {
			player->sendTextMessage(MESSAGE_MARKET, "You cannot accept your own offer.");
			return;
		}

		if (totalPrice > (player->getBankBalance() + player->getMoney())) {
			return;
		}

		// Have enough money on the bank
		if (totalPrice <= player->getBankBalance()) {
			player->setBankBalance(player->getBankBalance() - totalPrice);
		} else {
			uint64_t remainsPrice = 0;
			remainsPrice = totalPrice - player->getBankBalance();
			player->setBankBalance(0);
			g_game().removeMoney(player, remainsPrice);
		}
		g_metrics().addCounter("balance_decrease", totalPrice, { { "player", player->getName() }, { "context", "market_purchase" } });

		if (it.id == ITEM_STORE_COIN) {
			player->getAccount()->addCoins(CoinType::Transferable, amount, "Purchased on Market");
		} else if (it.stackable) {
			uint16_t tmpAmount = amount;
			while (tmpAmount > 0) {
				uint16_t stackCount = std::min<uint16_t>(it.stackSize, tmpAmount);
				const auto &item = Item::CreateItem(it.id, stackCount);
				if (
					// Init-statement
					auto ret = internalAddItem(playerInbox, item, INDEX_WHEREEVER, FLAG_NOLIMIT);
					// Condition
					ret != RETURNVALUE_NOERROR
				) {
					g_logger().error("{} - Create offer internal add item error code: {}", __FUNCTION__, getReturnMessage(ret));
					offerStatus << "Failed to add inbox stackable item for sell offer for player " << player->getName();

					break;
				}

				if (offer.tier > 0) {
					item->setAttribute(ItemAttribute_t::TIER, offer.tier);
				}

				tmpAmount -= stackCount;
			}
		} else {
			int32_t subType;
			if (it.charges != 0) {
				subType = it.charges;
			} else {
				subType = -1;
			}

			for (uint16_t i = 0; i < amount; ++i) {
				const auto &item = Item::CreateItem(it.id, subType);
				if (
					// Init-statement
					auto ret = internalAddItem(playerInbox, item, INDEX_WHEREEVER, FLAG_NOLIMIT);
					// Condition
					ret != RETURNVALUE_NOERROR
				) {
					offerStatus << "Failed to add inbox item for sell offer for player " << player->getName();

					break;
				}

				if (offer.tier > 0) {
					item->setAttribute(ItemAttribute_t::TIER, offer.tier);
				}
			}
		}

		sellerPlayer->setBankBalance(sellerPlayer->getBankBalance() + totalPrice);
		g_metrics().addCounter("balance_increase", totalPrice, { { "player", sellerPlayer->getName() }, { "context", "market_sale" } });
		if (it.id == ITEM_STORE_COIN) {
			sellerPlayer->getAccount()->registerCoinTransaction(CoinTransactionType::Remove, CoinType::Transferable, amount, "Sold on Market");
		}

		if (it.id != ITEM_STORE_COIN) {
			player->onReceiveMail();
		}

		if (sellerPlayer->isOffline()) {
			g_saveManager().savePlayer(sellerPlayer);
		}
	}

	// Send market window again for update item stats and avoid item clone
	player->sendMarketEnter(player->getLastDepotId());

	if (!offerStatus.str().empty()) {
		player->sendTextMessage(MESSAGE_MARKET, "There was an error processing your offer, please contact the administrator.");
		g_logger().error("{} - Player {} had an error accepting an offer on the market, error code: {}", __FUNCTION__, player->getName(), offerStatus.str());
		return;
	}

	const int32_t marketOfferDuration = g_configManager().getNumber(MARKET_OFFER_DURATION);

	IOMarket::appendHistory(player->getGUID(), (offer.type == MARKETACTION_BUY ? MARKETACTION_SELL : MARKETACTION_BUY), offer.itemId, amount, offer.price, time(nullptr), offer.tier, OFFERSTATE_ACCEPTEDEX);

	IOMarket::appendHistory(offer.playerId, offer.type, offer.itemId, amount, offer.price, time(nullptr), offer.tier, OFFERSTATE_ACCEPTED);

	offer.amount -= amount;

	if (offer.amount == 0) {
		IOMarket::deleteOffer(offer.id);
	} else {
		IOMarket::acceptOffer(offer.id, amount);
	}

	offer.timestamp += marketOfferDuration;
	player->sendMarketAcceptOffer(offer);
	// Exhausted for accept offer in the market
	player->updateUIExhausted();
	g_saveManager().savePlayer(player);
}

void Game::parsePlayerExtendedOpcode(uint32_t playerId, uint8_t opcode, const std::string &buffer) {
	const auto &player = getPlayerByID(playerId);
	if (!player) {
		return;
	}

	for (const auto &creatureEvent : player->getCreatureEvents(CREATURE_EVENT_EXTENDED_OPCODE)) {
		creatureEvent->executeExtendedOpcode(player, opcode, buffer);
	}
}

void Game::forceRemoveCondition(uint32_t creatureId, ConditionType_t conditionType, ConditionId_t conditionId) {
	const auto &creature = getCreatureByID(creatureId);
	if (!creature) {
		return;
	}

	creature->removeCondition(conditionType, conditionId, true);
}

void Game::sendOfflineTrainingDialog(const std::shared_ptr<Player> &player) {
	if (!player) {
		return;
	}

	if (!player->hasModalWindowOpen(offlineTrainingWindow.id)) {
		player->sendModalWindow(offlineTrainingWindow);
	}
}

void Game::playerAnswerModalWindow(uint32_t playerId, uint32_t modalWindowId, uint8_t button, uint8_t choice) {
	const auto &player = getPlayerByID(playerId);
	if (!player) {
		return;
	}

	if (!player->hasModalWindowOpen(modalWindowId)) {
		return;
	}

	player->onModalWindowHandled(modalWindowId);

	// offline training, hardcoded
	if (modalWindowId == std::numeric_limits<uint32_t>::max()) {
		if (button == 1) {
			if (choice == SKILL_SWORD || choice == SKILL_AXE || choice == SKILL_CLUB || choice == SKILL_DISTANCE || choice == SKILL_MAGLEVEL) {
				auto bedItem = player->getBedItem();
				if (bedItem && bedItem->sleep(player)) {
					player->setOfflineTrainingSkill(static_cast<int8_t>(choice));
					return;
				}
			}
		} else {
			player->sendTextMessage(MESSAGE_EVENT_ADVANCE, "Offline training aborted.");
		}

		player->setBedItem(nullptr);
	} else {
		for (const auto &creatureEvent : player->getCreatureEvents(CREATURE_EVENT_MODALWINDOW)) {
			creatureEvent->executeModalWindow(player, modalWindowId, button, choice);
		}
	}
}

void Game::playerForgeFuseItems(uint32_t playerId, ForgeAction_t actionType, uint16_t firstItemId, uint8_t tier, uint16_t secondItemId, bool usedCore, bool reduceTierLoss, bool convergence) {
	metrics::method_latency measure(__METRICS_METHOD_NAME__);
	const auto &player = getPlayerByID(playerId);
	if (!player) {
		return;
	}

	if (player->isUIExhausted()) {
		player->sendCancelMessage(RETURNVALUE_YOUAREEXHAUSTED);
		return;
	}

	player->updateUIExhausted();

	uint8_t coreCount = (usedCore ? 1 : 0) + (reduceTierLoss ? 1 : 0);
	auto baseSuccess = static_cast<uint8_t>(g_configManager().getNumber(FORGE_BASE_SUCCESS_RATE));
	auto coreSuccess = usedCore ? g_configManager().getNumber(FORGE_BONUS_SUCCESS_RATE) : 0;
	auto finalRate = baseSuccess + coreSuccess;
	auto roll = static_cast<uint8_t>(uniform_random(1, 100)) <= finalRate;

	bool success = roll ? true : false;

	auto chance = uniform_random(0, 10000);
	uint8_t bonus = convergence ? 0 : forgeBonus(chance);

	player->forgeFuseItems(actionType, firstItemId, tier, secondItemId, success, reduceTierLoss, convergence, bonus, coreCount);
}

void Game::playerForgeTransferItemTier(uint32_t playerId, ForgeAction_t actionType, uint16_t donorItemId, uint8_t tier, uint16_t receiveItemId, bool convergence) {
	const auto &player = getPlayerByID(playerId);
	if (!player) {
		return;
	}

	if (player->isUIExhausted()) {
		player->sendCancelMessage(RETURNVALUE_YOUAREEXHAUSTED);
		return;
	}

	player->updateUIExhausted();
	player->forgeTransferItemTier(actionType, donorItemId, tier, receiveItemId, convergence);
}

void Game::playerForgeResourceConversion(uint32_t playerId, ForgeAction_t actionType) {
	const auto &player = getPlayerByID(playerId);
	if (!player) {
		return;
	}

	if (player->isUIExhausted()) {
		player->sendCancelMessage(RETURNVALUE_YOUAREEXHAUSTED);
		return;
	}

	player->updateUIExhausted();
	player->forgeResourceConversion(actionType);
}

void Game::playerBrowseForgeHistory(uint32_t playerId, uint8_t page) {
	const auto &player = getPlayerByID(playerId);
	if (!player) {
		return;
	}

	if (player->isUIExhausted()) {
		player->sendCancelMessage(RETURNVALUE_YOUAREEXHAUSTED);
		return;
	}

	player->updateUIExhausted();
	player->forgeHistory(page);
}

void Game::playerBosstiarySlot(uint32_t playerId, uint8_t slotId, uint32_t selectedBossId) {
	const auto &player = getPlayerByID(playerId);
	if (!player) {
		return;
	}

	if (player->isUIExhausted()) {
		player->sendCancelMessage(RETURNVALUE_YOUAREEXHAUSTED);
		return;
	}

	player->updateUIExhausted();

	uint32_t bossIdSlot = player->getSlotBossId(slotId);

	if (uint32_t boostedBossId = g_ioBosstiary().getBoostedBossId();
	    selectedBossId == 0 && bossIdSlot != boostedBossId) {
		uint8_t removeTimes = player->getRemoveTimes();
		uint32_t removePrice = g_ioBosstiary().calculteRemoveBoss(removeTimes);
		g_game().removeMoney(player, removePrice, 0, true);
		g_metrics().addCounter("balance_decrease", removePrice, { { "player", player->getName() }, { "context", "bosstiary_remove" } });
		player->addRemoveTime();
	}

	player->setSlotBossId(slotId, selectedBossId);
}

void Game::playerSetMonsterPodium(uint32_t playerId, uint32_t monsterRaceId, const Position &pos, uint8_t stackPos, const uint16_t itemId, uint8_t direction, const std::pair<uint8_t, uint8_t> &podiumAndMonsterVisible) {
	const auto &player = getPlayerByID(playerId);
	if (!player || pos.x == 0xFFFF) {
		return;
	}

	const std::shared_ptr<Thing> &thing = internalGetThing(player, pos, stackPos, itemId, STACKPOS_TOPDOWN_ITEM);
	if (!thing) {
		return;
	}

	const auto &item = thing->getItem();
	if (!item || item->getID() != itemId || !item->isPodium() || item->hasAttribute(ItemAttribute_t::UNIQUEID)) {
		player->sendCancelMessage(RETURNVALUE_NOTPOSSIBLE);
		return;
	}

	const auto &tile = item->getParent() ? item->getParent()->getTile() : nullptr;
	if (!tile) {
		player->sendCancelMessage(RETURNVALUE_NOTPOSSIBLE);
		return;
	}

	if (!Position::areInRange<1, 1, 0>(pos, player->getPosition())) {
		if (std::vector<Direction> listDir;
		    player->getPathTo(pos, listDir, 0, 1, true, false)) {
			g_dispatcher().addEvent([this, playerId = player->getID(), listDir] { playerAutoWalk(playerId, listDir); }, __FUNCTION__);
			const auto &task = createPlayerTask(
				400,
				[this, playerId, pos] {
					playerBrowseField(playerId, pos);
				},
				__FUNCTION__
			);
			player->setNextWalkActionTask(task);
		} else {
			player->sendCancelMessage(RETURNVALUE_THEREISNOWAY);
		}
		return;
	}

	if (player->isUIExhausted()) {
		player->sendCancelMessage(RETURNVALUE_YOUAREEXHAUSTED);
		return;
	}

	if (g_configManager().getBoolean(ONLY_INVITED_CAN_MOVE_HOUSE_ITEMS) && !InternalGame::playerCanUseItemOnHouseTile(player, item)) {
		player->sendCancelMessage(RETURNVALUE_NOTPOSSIBLE);
		return;
	}

	if (monsterRaceId != 0) {
		item->setCustomAttribute("PodiumMonsterRaceId", static_cast<int64_t>(monsterRaceId));
	} else if (auto podiumMonsterRace = item->getCustomAttribute("PodiumMonsterRaceId")) {
		monsterRaceId = static_cast<uint32_t>(podiumMonsterRace->getInteger());
	}

	const auto mType = g_monsters().getMonsterTypeByRaceId(static_cast<uint16_t>(monsterRaceId), itemId == ITEM_PODIUM_OF_VIGOUR);
	if (!mType) {
		player->sendCancelMessage(RETURNVALUE_NOTPOSSIBLE);
		g_logger().debug("[{}] player {} is trying to add invalid monster to podium {}", __FUNCTION__, player->getName(), item->getName());
		return;
	}

	const auto [podiumVisible, monsterVisible] = podiumAndMonsterVisible;
	bool changeTentuglyName = false;
	if (auto monsterOutfit = mType->info.outfit;
	    (monsterOutfit.lookType != 0 || monsterOutfit.lookTypeEx != 0) && monsterVisible) {
		// "Tantugly's Head" boss have to send other looktype to the podium
		if (monsterOutfit.lookTypeEx == 35105) {
			monsterOutfit.lookTypeEx = 39003;
			changeTentuglyName = true;
		}
		item->setCustomAttribute("LookTypeEx", static_cast<int64_t>(monsterOutfit.lookTypeEx));
		item->setCustomAttribute("LookType", static_cast<int64_t>(monsterOutfit.lookType));
		item->setCustomAttribute("LookHead", static_cast<int64_t>(monsterOutfit.lookHead));
		item->setCustomAttribute("LookBody", static_cast<int64_t>(monsterOutfit.lookBody));
		item->setCustomAttribute("LookLegs", static_cast<int64_t>(monsterOutfit.lookLegs));
		item->setCustomAttribute("LookFeet", static_cast<int64_t>(monsterOutfit.lookFeet));
		item->setCustomAttribute("LookAddons", static_cast<int64_t>(monsterOutfit.lookAddons));
	} else {
		item->removeCustomAttribute("LookType");
	}

	item->setCustomAttribute("PodiumVisible", static_cast<int64_t>(podiumVisible));
	item->setCustomAttribute("LookDirection", static_cast<int64_t>(direction));
	item->setCustomAttribute("MonsterVisible", static_cast<int64_t>(monsterVisible));

	// Change Podium name
	if (monsterVisible) {
		std::ostringstream name;
		item->removeAttribute(ItemAttribute_t::NAME);
		name << item->getName() << " displaying ";
		if (changeTentuglyName) {
			name << "Tentugly";
		} else {
			name << mType->name;
		}
		item->setAttribute(ItemAttribute_t::NAME, name.str());
	} else {
		item->removeAttribute(ItemAttribute_t::NAME);
	}

	for (const auto &spectator : Spectators().find<Player>(pos, true)) {
		spectator->getPlayer()->sendUpdateTileItem(tile, pos, item);
	}

	player->updateUIExhausted();
}

void Game::playerRotatePodium(uint32_t playerId, const Position &pos, uint8_t stackPos, const uint16_t itemId) {
	const auto &player = getPlayerByID(playerId);
	if (!player) {
		return;
	}

	const std::shared_ptr<Thing> &thing = internalGetThing(player, pos, stackPos, itemId, STACKPOS_TOPDOWN_ITEM);
	if (!thing) {
		return;
	}

	const auto &item = thing->getItem();
	if (!item || item->getID() != itemId || item->hasAttribute(ItemAttribute_t::UNIQUEID)) {
		player->sendCancelMessage(RETURNVALUE_NOTPOSSIBLE);
		return;
	}

	if (pos.x != 0xFFFF && !Position::areInRange<1, 1, 0>(pos, player->getPosition())) {
		if (std::vector<Direction> listDir;
		    player->getPathTo(pos, listDir, 0, 1, true, true)) {
			g_dispatcher().addEvent([this, playerId = player->getID(), listDir] { playerAutoWalk(playerId, listDir); }, __FUNCTION__);
			const auto &task = createPlayerTask(
				400,
				[this, playerId, pos, stackPos, itemId] {
					playerRotatePodium(playerId, pos, stackPos, itemId);
				},
				__FUNCTION__
			);
			player->setNextWalkActionTask(task);
		} else {
			player->sendCancelMessage(RETURNVALUE_THEREISNOWAY);
		}
		return;
	}

	if (g_configManager().getBoolean(ONLY_INVITED_CAN_MOVE_HOUSE_ITEMS) && !InternalGame::playerCanUseItemOnHouseTile(player, item)) {
		player->sendCancelMessage(RETURNVALUE_NOTPOSSIBLE);
		return;
	}

	auto podiumRaceIdAttribute = item->getCustomAttribute("PodiumMonsterRaceId");
	auto lookDirection = item->getCustomAttribute("LookDirection");
	auto podiumVisible = item->getCustomAttribute("PodiumVisible");
	auto monsterVisible = item->getCustomAttribute("MonsterVisible");

	auto podiumRaceId = podiumRaceIdAttribute ? static_cast<uint16_t>(podiumRaceIdAttribute->getInteger()) : 0;
	uint8_t directionValue;
	if (lookDirection) {
		directionValue = static_cast<uint8_t>(lookDirection->getInteger() >= 3 ? 0 : lookDirection->getInteger() + 1);
	} else {
		directionValue = 2;
	}
	auto isPodiumVisible = podiumVisible ? static_cast<bool>(podiumVisible->getInteger()) : false;
	bool isMonsterVisible = monsterVisible ? static_cast<bool>(monsterVisible->getInteger()) : false;

	// Rotate monster podium (bestiary or bosstiary) to the new direction
	bool isPodiumOfRenown = itemId == ITEM_PODIUM_OF_RENOWN1 || itemId == ITEM_PODIUM_OF_RENOWN2;
	if (!isPodiumOfRenown) {
		auto lookTypeExAttribute = item->getCustomAttribute("LookTypeEx");
		if (!isMonsterVisible || podiumRaceId == 0 || (lookTypeExAttribute && lookTypeExAttribute->getInteger() == 39003)) {
			player->sendCancelMessage(RETURNVALUE_NOTPOSSIBLE);
			return;
		}

		playerSetMonsterPodium(playerId, podiumRaceId, pos, stackPos, itemId, directionValue, std::make_pair(isPodiumVisible, isMonsterVisible));
		return;
	}

	// We retrieve the outfit information to be able to rotate the podium of renown in the new direction
	Outfit_t newOutfit;
	newOutfit.lookType = InternalGame::getCustomAttributeValue<uint16_t>(item, "LookType");
	newOutfit.lookAddons = InternalGame::getCustomAttributeValue<uint8_t>(item, "LookAddons");
	newOutfit.lookHead = InternalGame::getCustomAttributeValue<uint8_t>(item, "LookHead");
	newOutfit.lookBody = InternalGame::getCustomAttributeValue<uint8_t>(item, "LookBody");
	newOutfit.lookLegs = InternalGame::getCustomAttributeValue<uint8_t>(item, "LookLegs");
	newOutfit.lookFeet = InternalGame::getCustomAttributeValue<uint8_t>(item, "LookFeet");

	newOutfit.lookMount = InternalGame::getCustomAttributeValue<uint16_t>(item, "LookMount");
	newOutfit.lookMountHead = InternalGame::getCustomAttributeValue<uint8_t>(item, "LookMountHead");
	newOutfit.lookMountBody = InternalGame::getCustomAttributeValue<uint8_t>(item, "LookMountBody");
	newOutfit.lookMountLegs = InternalGame::getCustomAttributeValue<uint8_t>(item, "LookMountLegs");
	newOutfit.lookMountFeet = InternalGame::getCustomAttributeValue<uint8_t>(item, "LookMountFeet");
	if (newOutfit.lookType == 0 && newOutfit.lookMount == 0) {
		player->sendCancelMessage(RETURNVALUE_NOTPOSSIBLE);
		return;
	}

	playerSetShowOffSocket(player->getID(), newOutfit, pos, stackPos, itemId, isPodiumVisible, directionValue);
}

void Game::playerRequestInventoryImbuements(uint32_t playerId, bool isTrackerOpen) {
	const auto &player = getPlayerByID(playerId);
	if (!player || player->isRemoved()) {
		return;
	}

	player->imbuementTrackerWindowOpen = isTrackerOpen;
	if (!player->imbuementTrackerWindowOpen) {
		return;
	}

	std::map<Slots_t, std::shared_ptr<Item>> itemsWithImbueSlotMap;
	for (uint8_t inventorySlot = CONST_SLOT_FIRST; inventorySlot <= CONST_SLOT_LAST; ++inventorySlot) {
		const auto &item = player->getInventoryItem(static_cast<Slots_t>(inventorySlot));
		if (!item) {
			continue;
		}

		uint8_t imbuementSlot = item->getImbuementSlot();
		for (uint8_t slot = 0; slot < imbuementSlot; slot++) {
			ImbuementInfo imbuementInfo;
			if (!item->getImbuementInfo(slot, &imbuementInfo)) {
				continue;
			}
		}

		itemsWithImbueSlotMap[static_cast<Slots_t>(inventorySlot)] = item;
	}

	player->sendInventoryImbuements(itemsWithImbueSlotMap);
}

void Game::playerOpenWheel(uint32_t playerId, uint32_t ownerId) {
	const auto &player = getPlayerByID(playerId);
	if (!player) {
		return;
	}

	if (playerId != ownerId) {
		g_logger().error("[{}] player {} is trying to open wheel of another player", __FUNCTION__, player->getName());
		return;
	}

	if (player->isUIExhausted()) {
		player->sendCancelMessage(RETURNVALUE_YOUAREEXHAUSTED);
		return;
	}

	player->wheel()->sendOpenWheelWindow(ownerId);
	player->updateUIExhausted();
}

void Game::playerSaveWheel(uint32_t playerId, NetworkMessage &msg) {
	const auto &player = getPlayerByID(playerId);
	if (!player) {
		return;
	}

	if (player->isUIExhausted(1000)) {
		player->sendCancelMessage(RETURNVALUE_YOUAREEXHAUSTED);
		return;
	}

	player->wheel()->saveSlotPointsOnPressSaveButton(msg);
	player->updateUIExhausted();
}

void Game::playerWheelGemAction(uint32_t playerId, NetworkMessage &msg) {
	const auto &player = getPlayerByID(playerId);
	if (!player) {
		return;
	}

	if (player->isUIExhausted()) {
		player->sendCancelMessage(RETURNVALUE_YOUAREEXHAUSTED);
		return;
	}

	const auto action = msg.getByte();
	const auto param = msg.getByte();
	uint8_t pos = 0;

	switch (static_cast<WheelGemAction_t>(action)) {
		case WheelGemAction_t::Destroy:
			player->wheel()->destroyGem(param);
			break;
		case WheelGemAction_t::Reveal:
			player->wheel()->revealGem(static_cast<WheelGemQuality_t>(param));
			break;
		case WheelGemAction_t::SwitchDomain:
			player->wheel()->switchGemDomain(param);
			break;
		case WheelGemAction_t::ToggleLock:
			player->wheel()->toggleGemLock(param);
			break;
		case WheelGemAction_t::ImproveGrade:
			pos = msg.getByte();
			player->wheel()->improveGemGrade(static_cast<WheelFragmentType_t>(param), pos);
			break;
		default:
			g_logger().error("[{}] player {} is trying to do invalid action {} on wheel", __FUNCTION__, player->getName(), action);
			break;
	}
	player->updateUIExhausted();
}

/* Player Methods end
********************/

void Game::updatePlayerSaleItems(uint32_t playerId) {
	const auto &player = getPlayerByID(playerId);
	if (!player) {
		return;
	}

	std::map<uint16_t, uint16_t> inventoryMap;
	player->sendSaleItemList(player->getAllSaleItemIdAndCount(inventoryMap));
	player->setScheduledSaleUpdate(false);
}

void Game::addPlayer(const std::shared_ptr<Player> &player) {
	const std::string &lowercase_name = asLowerCaseString(player->getName());
	mappedPlayerNames[lowercase_name] = player;
	wildcardTree->insert(lowercase_name);
	players[player->getID()] = player;
}

void Game::removePlayer(const std::shared_ptr<Player> &player) {
	const std::string &lowercase_name = asLowerCaseString(player->getName());
	mappedPlayerNames.erase(lowercase_name);
	wildcardTree->remove(lowercase_name);
	players.erase(player->getID());
}

void Game::addNpc(const std::shared_ptr<Npc> &npc) {
	npcs[npc->getID()] = npc;
}

void Game::removeNpc(const std::shared_ptr<Npc> &npc) {
	npcs.erase(npc->getID());
}

void Game::addMonster(const std::shared_ptr<Monster> &monster) {
	monsters[monster->getID()] = monster;
}

void Game::removeMonster(const std::shared_ptr<Monster> &monster) {
	monsters.erase(monster->getID());
}

std::shared_ptr<Guild> Game::getGuild(uint32_t id, bool allowOffline /* = flase */) const {
	auto it = guilds.find(id);
	if (it == guilds.end()) {
		if (allowOffline) {
			return IOGuild::loadGuild(id);
		}
		return nullptr;
	}
	return it->second;
}

std::shared_ptr<Guild> Game::getGuildByName(const std::string &name, bool allowOffline /* = flase */) const {
	auto id = IOGuild::getGuildIdByName(name);
	auto it = guilds.find(id);
	if (it == guilds.end()) {
		if (allowOffline) {
			return IOGuild::loadGuild(id);
		}
		return nullptr;
	}
	return it->second;
}

void Game::addGuild(const std::shared_ptr<Guild> &guild) {
	if (!guild) {
		return;
	}
	guilds[guild->getId()] = guild;
}

void Game::removeGuild(uint32_t guildId) {
	auto it = guilds.find(guildId);
	if (it != guilds.end()) {
		g_saveManager().saveGuild(it->second);
	}
	guilds.erase(guildId);
}

void Game::internalRemoveItems(const std::vector<std::shared_ptr<Item>> &itemVector, uint32_t amount, bool stackable) {
	if (stackable) {
		for (const auto &item : itemVector) {
			if (item->getItemCount() > amount) {
				internalRemoveItem(item, amount);
				break;
			} else {
				amount -= item->getItemCount();
				internalRemoveItem(item);
			}
		}
	} else {
		for (const auto &item : itemVector) {
			internalRemoveItem(item);
		}
	}
}

std::shared_ptr<BedItem> Game::getBedBySleeper(uint32_t guid) const {
	auto it = bedSleepersMap.find(guid);
	if (it == bedSleepersMap.end()) {
		return nullptr;
	}
	return it->second;
}

void Game::setBedSleeper(std::shared_ptr<BedItem> bed, uint32_t guid) {
	bedSleepersMap[guid] = std::move(bed);
}

void Game::removeBedSleeper(uint32_t guid) {
	auto it = bedSleepersMap.find(guid);
	if (it != bedSleepersMap.end()) {
		bedSleepersMap.erase(it);
	}
}

std::shared_ptr<Item> Game::getUniqueItem(uint16_t uniqueId) {
	auto it = uniqueItems.find(uniqueId);
	if (it == uniqueItems.end()) {
		return nullptr;
	}
	return it->second;
}

bool Game::addUniqueItem(uint16_t uniqueId, std::shared_ptr<Item> item) {
	auto result = uniqueItems.emplace(uniqueId, item);
	if (!result.second) {
		g_logger().warn("Duplicate unique id: {}", uniqueId);
	}
	return result.second;
}

void Game::removeUniqueItem(uint16_t uniqueId) {
	auto it = uniqueItems.find(uniqueId);
	if (it != uniqueItems.end()) {
		uniqueItems.erase(it);
	}
}

bool Game::hasEffect(uint16_t effectId) {
	for (uint16_t i = CONST_ME_NONE; i < CONST_ME_LAST; i++) {
		auto effect = static_cast<MagicEffectClasses>(i);
		if (effect == effectId) {
			return true;
		}
	}
	return false;
}

bool Game::hasDistanceEffect(uint16_t effectId) {
	for (uint16_t i = CONST_ANI_NONE; i <= CONST_ANI_LAST; i++) {
		auto effect = static_cast<ShootType_t>(i);
		if (effect == effectId) {
			return true;
		}
	}
	return false;
}

void Game::createLuaItemsOnMap() {
	for (const auto [position, itemId] : mapLuaItemsStored) {
		const auto &item = Item::CreateItem(itemId, 1);
		if (!item) {
			g_logger().warn("[Game::createLuaItemsOnMap] - Cannot create item with id {}", itemId);
			continue;
		}

		if (position.x != 0) {
			const auto &tile = g_game().map.getTile(position);
			if (!tile) {
				g_logger().warn("[Game::createLuaItemsOnMap] - Tile is wrong or not found position: {}", position.toString());

				continue;
			}

			// If the item already exists on the map, then ignore it and send warning
			if (g_game().findItemOfType(tile, itemId, false, -1)) {
				g_logger().warn("[Game::createLuaItemsOnMap] - Cannot create item with id {} on position {}, item already exists", itemId, position.toString());
				continue;
			}

			g_game().internalAddItem(tile, item, INDEX_WHEREEVER, FLAG_NOLIMIT);
		}
	}
}

void Game::sendUpdateCreature(const std::shared_ptr<Creature> &creature) {
	if (!creature) {
		return;
	}

	for (const auto &spectator : Spectators().find<Player>(creature->getPosition(), true)) {
		spectator->getPlayer()->sendUpdateCreature(creature);
	}
}

uint32_t Game::makeInfluencedMonster() {
	if (auto influencedLimit = g_configManager().getNumber(FORGE_INFLUENCED_CREATURES_LIMIT);
	    // Condition
	    forgeableMonsters.empty() || influencedMonsters.size() >= influencedLimit) {
		return 0;
	}

	auto maxTries = forgeableMonsters.size();
	uint16_t tries = 0;
	std::shared_ptr<Monster> monster = nullptr;
	while (true) {
		if (tries == maxTries) {
			return 0;
		}

		tries++;

		auto random = static_cast<uint32_t>(normal_random(0, static_cast<int32_t>(forgeableMonsters.size() - 1)));
		auto monsterId = forgeableMonsters.at(random);
		monster = getMonsterByID(monsterId);
		if (monster == nullptr) {
			continue;
		}

		// Avoiding replace forgeable monster with another
		if (monster->getForgeStack() == 0) {
			auto it = std::ranges::find(forgeableMonsters.begin(), forgeableMonsters.end(), monsterId);
			if (it == forgeableMonsters.end()) {
				monster = nullptr;
				continue;
			}
			forgeableMonsters.erase(it);
			break;
		}
	}

	if (monster && monster->canBeForgeMonster()) {
		monster->setMonsterForgeClassification(ForgeClassifications_t::FORGE_INFLUENCED_MONSTER);
		monster->configureForgeSystem();
		influencedMonsters.emplace(monster->getID());
		return monster->getID();
	}

	return 0;
}

uint32_t Game::makeFiendishMonster(uint32_t forgeableMonsterId /* = 0*/, bool createForgeableMonsters /* = false*/) {
	if (createForgeableMonsters) {
		forgeableMonsters.clear();
		// If the forgeable monsters haven't been created
		// Then we'll create them so they don't return in the next if (forgeableMonsters.empty())
		for (const auto &[monsterId, monster] : monsters) {
			auto monsterTile = monster->getTile();
			if (!monster || !monsterTile) {
				continue;
			}

			if (monster->canBeForgeMonster() && !monsterTile->hasFlag(TILESTATE_NOLOGOUT)) {
				forgeableMonsters.push_back(monster->getID());
			}
		}
		for (const auto monsterId : getFiendishMonsters()) {
			// If the fiendish is no longer on the map, we remove it from the vector
			auto monster = getMonsterByID(monsterId);
			if (!monster) {
				removeFiendishMonster(monsterId);
				continue;
			}

			// If you're trying to create a new fiendish and it's already max size, let's remove one of them
			if (auto fiendishLimit = g_configManager().getNumber(FORGE_FIENDISH_CREATURES_LIMIT);
			    // Condition
			    getFiendishMonsters().size() >= fiendishLimit) {
				monster->clearFiendishStatus();
				removeFiendishMonster(monsterId);
				break;
			}
		}
	}

	if (auto fiendishLimit = g_configManager().getNumber(FORGE_FIENDISH_CREATURES_LIMIT);
	    // Condition
	    forgeableMonsters.empty() || fiendishMonsters.size() >= fiendishLimit) {
		return 0;
	}

	auto maxTries = forgeableMonsters.size();
	uint16_t tries = 0;
	std::shared_ptr<Monster> monster = nullptr;
	while (true) {
		if (tries == maxTries) {
			return 0;
		}

		tries++;

		auto random = static_cast<uint32_t>(uniform_random(0, static_cast<int32_t>(forgeableMonsters.size() - 1)));
		uint32_t fiendishMonsterId = forgeableMonsterId;
		if (fiendishMonsterId == 0) {
			fiendishMonsterId = forgeableMonsters.at(random);
		}
		monster = getMonsterByID(fiendishMonsterId);
		if (monster == nullptr) {
			continue;
		}

		// Avoiding replace forgeable monster with another
		if (monster->getForgeStack() == 0) {
			auto it = std::find(forgeableMonsters.begin(), forgeableMonsters.end(), fiendishMonsterId);
			if (it == forgeableMonsters.end()) {
				monster = nullptr;
				continue;
			}
			forgeableMonsters.erase(it);
			break;
		}
	}

	// Get interval time to fiendish
	std::string saveIntervalType = g_configManager().getString(FORGE_FIENDISH_INTERVAL_TYPE);
	auto saveIntervalConfigTime = std::atoi(g_configManager().getString(FORGE_FIENDISH_INTERVAL_TIME).c_str());
	int intervalTime = 0;
	time_t timeToChangeFiendish;
	if (saveIntervalType == "second") {
		intervalTime = 1000;
		timeToChangeFiendish = 1;
	} else if (saveIntervalType == "minute") {
		intervalTime = 60 * 1000;
		timeToChangeFiendish = 60;
	} else if (saveIntervalType == "hour") {
		intervalTime = 60 * 60 * 1000;
		timeToChangeFiendish = 3600;
	} else {
		timeToChangeFiendish = 3600;
	}

	uint32_t finalTime = 0;
	if (intervalTime == 0) {
		g_logger().warn("Fiendish interval type is wrong, setting default time to 1h");
		finalTime = 3600 * 1000;
	} else {
		finalTime = static_cast<uint32_t>(saveIntervalConfigTime * intervalTime);
	}

	if (monster && monster->canBeForgeMonster()) {
		monster->setMonsterForgeClassification(ForgeClassifications_t::FORGE_FIENDISH_MONSTER);
		monster->configureForgeSystem();
		monster->setTimeToChangeFiendish(timeToChangeFiendish + getTimeNow());
		fiendishMonsters.emplace(monster->getID());

		auto schedulerTask = createPlayerTask(
			finalTime,
			[this, monster] { updateFiendishMonsterStatus(monster->getID(), monster->getName()); },
			__FUNCTION__
		);
		forgeMonsterEventIds[monster->getID()] = g_dispatcher().scheduleEvent(schedulerTask);
		return monster->getID();
	}

	return 0;
}

void Game::updateFiendishMonsterStatus(uint32_t monsterId, const std::string &monsterName) {
	const auto &monster = getMonsterByID(monsterId);
	if (!monster) {
		g_logger().warn("[{}] Failed to update monster with id {} and name {}, monster not found", __FUNCTION__, monsterId, monsterName);
		return;
	}

	monster->clearFiendishStatus();
	removeFiendishMonster(monsterId, false);
	makeFiendishMonster();
}

bool Game::removeForgeMonster(uint32_t id, ForgeClassifications_t monsterForgeClassification, bool create) {
	if (monsterForgeClassification == ForgeClassifications_t::FORGE_FIENDISH_MONSTER) {
		removeFiendishMonster(id, create);
	} else if (monsterForgeClassification == ForgeClassifications_t::FORGE_INFLUENCED_MONSTER) {
		removeInfluencedMonster(id, create);
	}

	return true;
}

bool Game::removeInfluencedMonster(uint32_t id, bool create /* = false*/) {
	if (auto find = influencedMonsters.find(id);
	    // Condition
	    find != influencedMonsters.end()) {
		influencedMonsters.erase(find);

		if (create) {
			g_dispatcher().scheduleEvent(
				10 * 1000, [this] { makeInfluencedMonster(); }, "Game::makeInfluencedMonster"
			);
		}
	} else {
		g_logger().warn("[Game::removeInfluencedMonster] - Failed to remove a Influenced Monster, error code: monster id not exist in the influenced monsters map");
	}
	return false;
}

bool Game::removeFiendishMonster(uint32_t id, bool create /* = true*/) {
	if (auto find = fiendishMonsters.find(id);
	    // Condition
	    find != fiendishMonsters.end()) {
		fiendishMonsters.erase(find);
		checkForgeEventId(id);

		if (create) {
			g_dispatcher().scheduleEvent(
				270 * 1000, [this] { makeFiendishMonster(0, false); }, "Game::makeFiendishMonster"
			);
		}
	} else {
		g_logger().warn("[Game::removeFiendishMonster] - Failed to remove a Fiendish Monster, error code: monster id not exist in the fiendish monsters map");
	}

	return false;
}

void Game::updateForgeableMonsters() {
	if (auto influencedLimit = g_configManager().getNumber(FORGE_INFLUENCED_CREATURES_LIMIT);
	    forgeableMonsters.size() < influencedLimit) {
		forgeableMonsters.clear();
		for (const auto &[monsterId, monster] : monsters) {
			const auto &monsterTile = monster->getTile();
			if (!monsterTile) {
				continue;
			}

			if (monster->canBeForgeMonster() && !monsterTile->hasFlag(TILESTATE_NOLOGOUT)) {
				forgeableMonsters.emplace_back(monster->getID());
			}
		}
	}

	for (const auto &monsterId : getFiendishMonsters()) {
		if (!getMonsterByID(monsterId)) {
			removeFiendishMonster(monsterId);
		}
	}

	uint32_t fiendishLimit = g_configManager().getNumber(FORGE_FIENDISH_CREATURES_LIMIT); // Fiendish Creatures limit
	if (fiendishMonsters.size() < fiendishLimit) {
		createFiendishMonsters();
	}
}

void Game::createFiendishMonsters() {
	uint32_t created = 0;
	uint32_t fiendishLimit = g_configManager().getNumber(FORGE_FIENDISH_CREATURES_LIMIT); // Fiendish Creatures limit
	while (fiendishMonsters.size() < fiendishLimit) {
		if (fiendishMonsters.size() >= fiendishLimit) {
			g_logger().warn("[{}] - Returning in creation of Fiendish, size: {}, max is: {}.", __FUNCTION__, fiendishMonsters.size(), fiendishLimit);
			break;
		}

		if (auto ret = makeFiendishMonster();
		    // Condition
		    ret == 0) {
			return;
		}

		created++;
	}
}

void Game::createInfluencedMonsters() {
	uint32_t created = 0;
	uint32_t influencedLimit = g_configManager().getNumber(FORGE_INFLUENCED_CREATURES_LIMIT);
	while (created < influencedLimit) {
		if (influencedMonsters.size() >= influencedLimit) {
			g_logger().warn("[{}] - Returning in creation of Influenced, size: {}, max is: {}.", __FUNCTION__, influencedMonsters.size(), influencedLimit);
			break;
		}

		if (makeInfluencedMonster() == 0) {
			return;
		}

		created++;
	}
}

void Game::checkForgeEventId(uint32_t monsterId) {
	auto find = forgeMonsterEventIds.find(monsterId);
	if (find != forgeMonsterEventIds.end()) {
		g_dispatcher().stopEvent(find->second);
		forgeMonsterEventIds.erase(find);
	}
}

bool Game::addInfluencedMonster(const std::shared_ptr<Monster> &monster) {
	if (monster && monster->canBeForgeMonster()) {
		if (auto maxInfluencedMonsters = static_cast<uint32_t>(g_configManager().getNumber(FORGE_INFLUENCED_CREATURES_LIMIT));
		    // If condition
		    (influencedMonsters.size() + 1) > maxInfluencedMonsters) {
			return false;
		}

		monster->setMonsterForgeClassification(ForgeClassifications_t::FORGE_INFLUENCED_MONSTER);
		monster->configureForgeSystem();
		influencedMonsters.emplace(monster->getID());
		return true;
	}
	return false;
}

bool Game::addItemStoreInbox(const std::shared_ptr<Player> &player, uint32_t itemId) {
	const auto &decoKit = Item::CreateItem(ITEM_DECORATION_KIT, 1);
	if (!decoKit) {
		return false;
	}
	const ItemType &itemType = Item::items[itemId];
	std::string description = fmt::format("Unwrap it in your own house to create a <{}>.", itemType.name);
	decoKit->setAttribute(ItemAttribute_t::DESCRIPTION, description);
	decoKit->setCustomAttribute("unWrapId", static_cast<int64_t>(itemId));

	const auto &thing = player->getThing(CONST_SLOT_STORE_INBOX);
	if (!thing) {
		return false;
	}

	const auto &inboxItem = thing->getItem();
	if (!inboxItem) {
		return false;
	}

	const auto &inboxContainer = inboxItem->getContainer();
	if (!inboxContainer) {
		return false;
	}

	if (internalAddItem(inboxContainer, decoKit) != RETURNVALUE_NOERROR) {
		inboxContainer->internalAddThing(decoKit);
	}

	return true;
}

void Game::addPlayerUniqueLogin(const std::shared_ptr<Player> &player) {
	if (!player) {
		g_logger().error("Attempted to add null player to unique player names list");
		return;
	}

	const std::string &lowercase_name = asLowerCaseString(player->getName());
	m_uniqueLoginPlayerNames[lowercase_name] = player;
}

std::shared_ptr<Player> Game::getPlayerUniqueLogin(const std::string &playerName) const {
	if (playerName.empty()) {
		g_logger().error("Attempted to get player with empty name string");
		return nullptr;
	}

	auto it = m_uniqueLoginPlayerNames.find(asLowerCaseString(playerName));
	return (it != m_uniqueLoginPlayerNames.end()) ? it->second.lock() : nullptr;
}

void Game::removePlayerUniqueLogin(const std::string &playerName) {
	if (playerName.empty()) {
		g_logger().error("Attempted to remove player with empty name string from unique player names list");
		return;
	}

	const std::string &lowercase_name = asLowerCaseString(playerName);
	m_uniqueLoginPlayerNames.erase(lowercase_name);
}

void Game::removePlayerUniqueLogin(const std::shared_ptr<Player> &player) {
	if (!player) {
		g_logger().error("Attempted to remove null player from unique player names list.");
		return;
	}

	const std::string &lowercaseName = asLowerCaseString(player->getName());
	m_uniqueLoginPlayerNames.erase(lowercaseName);
}

void Game::playerCheckActivity(const std::string &playerName, int interval) {
	const auto &player = getPlayerUniqueLogin(playerName);
	if (!player) {
		return;
	}

	if (player->getIP() == 0) {
		g_game().removePlayerUniqueLogin(playerName);
		g_logger().info("Player with name '{}' has logged out due to exited in death screen", player->getName());
		player->disconnect();
		return;
	}

	if (!player->isDead() || player->client == nullptr) {
		return;
	}

	if (!player->isAccessPlayer()) {
		player->m_deathTime += interval;
		const int32_t kickAfterMinutes = g_configManager().getNumber(KICK_AFTER_MINUTES);
		if (player->m_deathTime > (kickAfterMinutes * 60000) + 60000) {
			g_logger().info("Player with name '{}' has logged out due to inactivity after death", player->getName());
			g_game().removePlayerUniqueLogin(playerName);
			player->disconnect();
			return;
		}
	}

	g_dispatcher().scheduleEvent(
		1000, [this, playerName, interval] { playerCheckActivity(playerName, interval); }, "Game::playerCheckActivity"
	);
}

void Game::playerRewardChestCollect(uint32_t playerId, const Position &pos, uint16_t itemId, uint8_t stackPos, uint32_t maxMoveItems /* = 0*/) {
	const auto &player = getPlayerByID(playerId);
	if (!player) {
		return;
	}

	const auto &thing = internalGetThing(player, pos, stackPos, itemId, STACKPOS_FIND_THING);
	if (!thing) {
		player->sendCancelMessage(RETURNVALUE_NOTPOSSIBLE);
		return;
	}

	const auto &item = thing->getItem();
	if (!item || item->getID() != ITEM_REWARD_CHEST || !item->getContainer()) {
		player->sendCancelMessage(RETURNVALUE_NOTPOSSIBLE);
		return;
	}

	const auto &function = [this, playerId = player->getID(), pos, itemId, stackPos, maxMoveItems] {
		playerRewardChestCollect(playerId, pos, itemId, stackPos, maxMoveItems);
	};

	if (player->canAutoWalk(item->getPosition(), function)) {
		return;
	}

	// Updates the parent of the reward chest and reward containers to avoid memory usage after cleaning
	auto playerRewardChest = player->getRewardChest();
	if (playerRewardChest && playerRewardChest->empty()) {
		player->sendCancelMessage(RETURNVALUE_REWARDCHESTISEMPTY);
		return;
	}

	playerRewardChest->setParent(item->getContainer()->getParent()->getTile());
	for (const auto &[mapRewardId, reward] : player->rewardMap) {
		reward->setParent(playerRewardChest);
	}

	std::scoped_lock<std::mutex> lock(player->quickLootMutex);

	ReturnValue returnValue = collectRewardChestItems(player, maxMoveItems);
	if (returnValue != RETURNVALUE_NOERROR) {
		player->sendCancelMessage(returnValue);
	}
}

bool Game::tryRetrieveStashItems(const std::shared_ptr<Player> &player, const std::shared_ptr<Item> &item) {
	ObjectCategory_t category = getObjectCategory(item);
	return internalCollectManagedItems(player, item, category, false) == RETURNVALUE_NOERROR;
}

std::unique_ptr<IOWheel> &Game::getIOWheel() {
	return m_IOWheel;
}

const std::unique_ptr<IOWheel> &Game::getIOWheel() const {
	return m_IOWheel;
}

void Game::transferHouseItemsToDepot() {
	if (!g_configManager().getBoolean(TOGGLE_HOUSE_TRANSFER_ON_SERVER_RESTART)) {
		return;
	}

	if (!transferHouseItemsToPlayer.empty()) {
		g_logger().info("Initializing house transfer items");
	}

	uint16_t transferSuccess = 0;
	for (const auto &[houseId, playerGuid] : transferHouseItemsToPlayer) {
		auto house = map.houses.getHouse(houseId);
		if (house) {
			auto offlinePlayer = std::make_shared<Player>(nullptr);
			if (!IOLoginData::loadPlayerById(offlinePlayer, playerGuid)) {
				continue;
			}

			if (!offlinePlayer) {
				continue;
			}

			g_logger().info("Tranfering items to the inbox from player '{}'", offlinePlayer->getName());
			if (house->tryTransferOwnership(offlinePlayer, true)) {
				transferSuccess++;
				house->setNewOwnerGuid(-1, true);
			}
		}
	}
	if (transferSuccess > 0) {
		g_logger().info("Finished house transfer items from '{}' players", transferSuccess);
		transferHouseItemsToPlayer.clear();
		Map::save();
	}
}

void Game::setTransferPlayerHouseItems(uint32_t houseId, uint32_t playerId) {
	transferHouseItemsToPlayer[houseId] = playerId;
}

template <typename T>
std::vector<T> setDifference(const std::unordered_set<T> &setA, const std::unordered_set<T> &setB) {
	std::vector<T> setResult;
	setResult.reserve(setA.size());

	for (const auto &elem : setA) {
		if (!setB.contains(elem)) {
			setResult.emplace_back(elem);
		}
	}

	return setResult;
}

ReturnValue Game::beforeCreatureZoneChange(const std::shared_ptr<Creature> &creature, const std::unordered_set<std::shared_ptr<Zone>> &fromZones, const std::unordered_set<std::shared_ptr<Zone>> &toZones, bool force /* = false*/) const {
	if (!creature) {
		return RETURNVALUE_NOTPOSSIBLE;
	}

	// fromZones - toZones = zones that creature left
	const auto &zonesLeaving = setDifference(fromZones, toZones);
	// toZones - fromZones = zones that creature entered
	const auto &zonesEntering = setDifference(toZones, fromZones);

	if (zonesLeaving.empty() && zonesEntering.empty()) {
		return RETURNVALUE_NOERROR;
	}

	for (const auto &zone : zonesLeaving) {
		bool allowed = g_callbacks().checkCallback(EventCallback_t::zoneBeforeCreatureLeave, &EventCallback::zoneBeforeCreatureLeave, zone, creature);
		if (!force && !allowed) {
			return RETURNVALUE_NOTPOSSIBLE;
		}
	}

	for (const auto &zone : zonesEntering) {
		bool allowed = g_callbacks().checkCallback(EventCallback_t::zoneBeforeCreatureEnter, &EventCallback::zoneBeforeCreatureEnter, zone, creature);
		if (!force && !allowed) {
			return RETURNVALUE_NOTPOSSIBLE;
		}
	}
	return RETURNVALUE_NOERROR;
}

void Game::afterCreatureZoneChange(const std::shared_ptr<Creature> &creatures, const std::unordered_set<std::shared_ptr<Zone>> &fromZones, const std::unordered_set<std::shared_ptr<Zone>> &toZones) const {
	auto creature = creatures;
	if (!creature) {
		return;
	}

	// fromZones - toZones = zones that creature left
	const auto &zonesLeaving = setDifference(fromZones, toZones);
	// toZones - fromZones = zones that creature entered
	const auto &zonesEntering = setDifference(toZones, fromZones);

	for (const auto &zone : zonesLeaving) {
		zone->creatureRemoved(creature);
	}
	for (const auto &zone : zonesEntering) {
		zone->creatureAdded(creature);
	}

	for (const auto &zone : zonesLeaving) {
		g_callbacks().executeCallback(EventCallback_t::zoneAfterCreatureLeave, &EventCallback::zoneAfterCreatureLeave, zone, creature);
	}
	for (const auto &zone : zonesEntering) {
		g_callbacks().executeCallback(EventCallback_t::zoneAfterCreatureEnter, &EventCallback::zoneAfterCreatureEnter, zone, creature);
	}
}

const std::unordered_map<uint8_t, std::string> &Game::getHighscoreCategoriesName() const {
	return m_highscoreCategoriesNames;
}

const std::vector<HighscoreCategory> &Game::getHighscoreCategories() const {
	return m_highscoreCategories;
}

void Game::registerAchievement(uint16_t id, const std::string &name, std::string description, bool secret, uint8_t grade, uint8_t points) {
	m_achievements[id] = Achievement();
	m_achievements[id].id = id;
	m_achievements[id].name = name;
	m_achievements[id].description = std::move(description);
	m_achievements[id].secret = secret;
	m_achievements[id].grade = grade;
	m_achievements[id].points = points;

	m_achievementsNameToId.emplace(name, id);
}

Achievement Game::getAchievementById(uint16_t id) {
	return m_achievements[id];
}

Achievement Game::getAchievementByName(const std::string &name) {
	auto it = m_achievementsNameToId.find(name);
	if (it != m_achievementsNameToId.end()) {
		return getAchievementById(it->second);
	}
	return {};
}

std::vector<Achievement> Game::getSecretAchievements() {
	std::vector<Achievement> secrets;
	for (const auto &achievement : m_achievements) {
		if (achievement.second.secret) {
			secrets.emplace_back(achievement.second);
		}
	}

	return secrets;
}

std::vector<Achievement> Game::getPublicAchievements() {
	std::vector<Achievement> publics;
	for (const auto &achievement : m_achievements) {
		if (!achievement.second.secret) {
			publics.emplace_back(achievement.second);
		}
	}

	return publics;
}

std::map<uint16_t, Achievement> Game::getAchievements() {
	return m_achievements;
}

void Game::logCyclopediaStats() {
	g_logger().info("Loaded {} badges from Badge System", m_badges.size());
	g_logger().info("Loaded {} titles from Title System", m_titles.size());
}

std::unordered_set<Badge> Game::getBadges() {
	return m_badges;
}

Badge Game::getBadgeById(uint8_t id) {
	if (id == 0) {
		return {};
	}
	auto it = std::find_if(m_badges.begin(), m_badges.end(), [id](const Badge &b) {
		return b.m_id == id;
	});
	if (it != m_badges.end()) {
		return *it;
	}
	return {};
}

Badge Game::getBadgeByName(const std::string &name) {
	if (name.empty()) {
		return {};
	}
	auto it = std::find_if(m_badges.begin(), m_badges.end(), [name](const Badge &b) {
		return b.m_name == name;
	});
	if (it != m_badges.end()) {
		return *it;
	}
	return {};
}

std::unordered_set<Title> Game::getTitles() {
	return m_titles;
}

Title Game::getTitleById(uint8_t id) {
	if (id == 0) {
		return {};
	}
	auto it = std::find_if(m_titles.begin(), m_titles.end(), [id](const Title &t) {
		return t.m_id == id;
	});
	if (it != m_titles.end()) {
		return *it;
	}
	return {};
}

Title Game::getTitleByName(const std::string &name) {
	if (name.empty()) {
		return {};
	}
	auto it = std::find_if(m_titles.begin(), m_titles.end(), [name](const Title &t) {
		return t.m_maleName == name;
	});
	if (it != m_titles.end()) {
		return *it;
	}
	return {};
}

const std::string &Game::getSummaryKeyByType(uint8_t type) {
	return m_summaryCategories[type];
}

const std::unordered_map<uint16_t, std::string> &Game::getHirelingSkills() {
	return m_hirelingSkills;
}

const std::unordered_map<uint16_t, std::string> &Game::getHirelingOutfits() {
	return m_hirelingOutfits;
}

void Game::updatePlayersOnline() const {
	// Function to be executed within the transaction
	auto updateOperation = [this]() {
		const auto &m_players = getPlayers();
		bool changesMade = false;

		// g_metrics().addUpDownCounter("players_online", 1);
		// g_metrics().addUpDownCounter("players_online", -1);

		if (m_players.empty()) {
			std::string query = "SELECT COUNT(*) AS count FROM players_online;";
			auto result = g_database().storeQuery(query);
			int count = result->getNumber<int>("count");
			if (count > 0) {
				g_database().executeQuery("DELETE FROM `players_online`;");
				changesMade = true;
			}
		} else {
			// Insert the current players
			DBInsert stmt("INSERT IGNORE INTO `players_online` (player_id) VALUES ");
			for (const auto &[key, player] : m_players) {
				std::ostringstream playerQuery;
				playerQuery << "(" << player->getGUID() << ")";
				stmt.addRow(playerQuery.str());
			}
			stmt.execute();
			changesMade = true;

			// Remove players who are no longer online
			std::ostringstream cleanupQuery;
			cleanupQuery << "DELETE FROM `players_online` WHERE `player_id` NOT IN (";
			for (const auto &[key, player] : m_players) {
				cleanupQuery << player->getGUID() << ",";
			}
			cleanupQuery.seekp(-1, std::ostringstream::cur); // Remove the last comma
			cleanupQuery << ");";
			g_database().executeQuery(cleanupQuery.str());
		}

		return changesMade;
	};

	const bool success = DBTransaction::executeWithinTransaction(updateOperation);
	if (!success) {
		g_logger().error("[Game::updatePlayersOnline] Failed to update players online.");
	}
}<|MERGE_RESOLUTION|>--- conflicted
+++ resolved
@@ -9243,11 +9243,7 @@
 		const auto &buyerPlayerInbox = buyerPlayer->getInbox();
 
 		if (it.id == ITEM_STORE_COIN) {
-<<<<<<< HEAD
-			auto [transferableCoins, error] = player->getAccount()->getCoins(CoinType::Transferable);
-=======
 			auto [transferableCoins, error] = playerAccount->getCoins(CoinType::Transferable);
->>>>>>> b54a712f
 
 			if (error != AccountErrors_t::Ok) {
 				offerStatus << "Failed to load transferable coins for player " << player->getName();
@@ -9259,11 +9255,7 @@
 				return;
 			}
 
-<<<<<<< HEAD
-			player->getAccount()->removeCoins(
-=======
 			playerAccount->removeCoins(
->>>>>>> b54a712f
 				CoinType::Transferable,
 				amount,
 				"Sold on Market"
