/**
 * The Forgotten Server - a free and open-source MMORPG server emulator
 * Copyright (C) 2019  Mark Samman <mark.samman@gmail.com>
 *
 * This program is free software; you can redistribute it and/or modify
 * it under the terms of the GNU General Public License as published by
 * the Free Software Foundation; either version 2 of the License, or
 * (at your option) any later version.
 *
 * This program is distributed in the hope that it will be useful,
 * but WITHOUT ANY WARRANTY; without even the implied warranty of
 * MERCHANTABILITY or FITNESS FOR A PARTICULAR PURPOSE.  See the
 * GNU General Public License for more details.
 *
 * You should have received a copy of the GNU General Public License along
 * with this program; if not, write to the Free Software Foundation, Inc.,
 * 51 Franklin Street, Fifth Floor, Boston, MA 02110-1301 USA.
 */

#include "otpch.h"

#include <fstream>
#include "utils/pugicast.h"

#include "lua/creature/actions.h"
#include "items/bed.h"
#include "creatures/creature.h"
#include "lua/creature/creatureevent.h"
#include "database/databasetasks.h"
#include "lua/creature/events.h"
#include "game/game.h"
#include "lua/global/globalevent.h"
#include "io/iologindata.h"
#include "io/iomarket.h"
#include "items/items.h"
#include "lua/scripts/lua_environment.hpp"
#include "creatures/monsters/monster.h"
#include "lua/creature/movement.h"
#include "game/scheduling/scheduler.h"
#include "server/server.h"
#include "creatures/combat/spells.h"
#include "lua/creature/talkaction.h"
#include "items/weapons/weapons.h"
#include "lua/scripts/scripts.h"
#include "lua/modules/modules.h"
#include "creatures/players/imbuements/imbuements.h"
#include "creatures/players/account/account.hpp"
#include "creatures/npcs/npc.h"
#include "creatures/npcs/npcs.h"
#include "server/network/webhook/webhook.h"
#include "protobuf/appearances.pb.h"

Game::Game()
{
	offlineTrainingWindow.choices.emplace_back("Sword Fighting and Shielding", SKILL_SWORD);
	offlineTrainingWindow.choices.emplace_back("Axe Fighting and Shielding", SKILL_AXE);
	offlineTrainingWindow.choices.emplace_back("Club Fighting and Shielding", SKILL_CLUB);
	offlineTrainingWindow.choices.emplace_back("Distance Fighting and Shielding", SKILL_DISTANCE);
	offlineTrainingWindow.choices.emplace_back("Magic Level and Shielding", SKILL_MAGLEVEL);
	offlineTrainingWindow.buttons.emplace_back("Okay", 1);
	offlineTrainingWindow.buttons.emplace_back("Cancel", 0);
	offlineTrainingWindow.defaultEscapeButton = 1;
	offlineTrainingWindow.defaultEnterButton = 0;
	offlineTrainingWindow.priority = true;
}

Game::~Game()
{
	for (const auto& it : guilds) {
		delete it.second;
	}

	for (const auto& it : CharmList) {
		delete it;
	}
}

void Game::loadBoostedCreature()
{
	Database& db = Database::getInstance();
	std::ostringstream query;
	query << "SELECT * FROM `boosted_creature`";
	DBResult_ptr result = db.storeQuery(query.str());

	if (!result) {
		SPDLOG_WARN("[Game::loadBoostedCreature] - "
                    "Failed to detect boosted creature database. (CODE 01)");
		return;
	}

	uint16_t date = result->getNumber<uint16_t>("date");
	std::string name = "";
	time_t now = time(0);
	tm *ltm = localtime(&now);
	uint8_t today = ltm->tm_mday;
	if (date == today) {
		name = result->getString("boostname");
	} else {
		uint16_t oldrace = result->getNumber<uint16_t>("raceid");
		std::map<uint16_t, std::string> monsterlist = getBestiaryList();
		uint16_t newrace = 0;
		uint8_t k = 1;
		while (newrace == 0 || newrace == oldrace) {
			uint16_t random = normal_random(0, static_cast<int64_t>(monsterlist.size()));
			for (auto it : monsterlist) {
				if (k == random) {
					newrace = it.first;
					name = it.second;
				}
				k++;
			}
		}

		const MonsterType* monsterType = g_monsters().getMonsterTypeByRaceId(newrace);

		query.str(std::string());
		query << "UPDATE `boosted_creature` SET ";
		query << "`date` = '" << ltm->tm_mday << "',";
		query << "`boostname` = " << db.escapeString(name) << ",";

		if (monsterType) {
			query << "`looktype` = " << static_cast<int>(monsterType->info.outfit.lookType) << ",";
			query << "`lookfeet` = " << static_cast<int>(monsterType->info.outfit.lookFeet) << ",";
			query << "`looklegs` = " << static_cast<int>(monsterType->info.outfit.lookLegs) << ",";
			query << "`lookhead` = " << static_cast<int>(monsterType->info.outfit.lookHead) << ",";
			query << "`lookbody` = " << static_cast<int>(monsterType->info.outfit.lookBody) << ",";
			query << "`lookaddons` = " << static_cast<int>(monsterType->info.outfit.lookAddons) << ",";
			query << "`lookmount` = " << static_cast<int>(monsterType->info.outfit.lookMount) << ",";
		}

		query << "`raceid` = '" << newrace << "'";

		if (!db.executeQuery(query.str())) {
			SPDLOG_WARN("[Game::loadBoostedCreature] - "
                        "Failed to detect boosted creature database. (CODE 02)");
			return;
		}
	}
	setBoostedName(name);
	SPDLOG_INFO("Boosted creature: {}", name);
}

void Game::start(ServiceManager* manager)
{
	serviceManager = manager;

	time_t now = time(0);
	const tm* tms = localtime(&now);
	int minutes = tms->tm_min;
	lightHour = (minutes * LIGHT_DAY_LENGTH) / 60;

	g_scheduler().addEvent(createSchedulerTask(EVENT_LIGHTINTERVAL_MS, std::bind(&Game::checkLight, this)));
	g_scheduler().addEvent(createSchedulerTask(EVENT_CREATURE_THINK_INTERVAL, std::bind(&Game::checkCreatures, this, 0)));
	g_scheduler().addEvent(createSchedulerTask(EVENT_IMBUEMENT_INTERVAL, std::bind(&Game::checkImbuements, this)));
}

GameState_t Game::getGameState() const
{
	return gameState;
}

void Game::setWorldType(WorldType_t type)
{
	worldType = type;
}

void Game::setGameState(GameState_t newState)
{
	if (gameState == GAME_STATE_SHUTDOWN) {
		return; //this cannot be stopped
	}

	if (gameState == newState) {
		return;
	}

	gameState = newState;
	switch (newState) {
		case GAME_STATE_INIT: {
			loadItemsPrice();

			groups.load();
			g_chat().load();

			// Load monsters and npcs stored by the "loadFromXML" function
			map.spawnsMonster.startup();
			map.spawnsNpc.startup();

			// Load monsters and npcs custom stored by the "loadFromXML" function
			map.spawnsMonsterCustom.startup();
			map.spawnsNpcCustom.startup();

			raids.loadFromXml();
			raids.startup();

			mounts.loadFromXml();

			loadMotdNum();
			loadPlayersRecord();

			g_globalEvents().startup();
			break;
		}

		case GAME_STATE_SHUTDOWN: {
			g_globalEvents().execute(GLOBALEVENT_SHUTDOWN);

			//kick all players that are still online
			auto it = players.begin();
			while (it != players.end()) {
				it->second->removePlayer(true);
				it = players.begin();
			}

			saveMotdNum();
			saveGameState();

			g_dispatcher().addTask(
				createTask(std::bind(&Game::shutdown, this)));

			g_scheduler().stop();
			g_databaseTasks().stop();
			g_dispatcher().stop();
			break;
		}

		case GAME_STATE_CLOSED: {
			/* kick all players without the CanAlwaysLogin flag */
			auto it = players.begin();
			while (it != players.end()) {
				if (!it->second->hasFlag(PlayerFlag_CanAlwaysLogin)) {
					it->second->removePlayer(true);
					it = players.begin();
				} else {
					++it;
				}
			}

			saveGameState();
			break;
		}

		default:
			break;
	}
}

void Game::onPressHotkeyEquip(uint32_t playerId, uint16_t itemId)
{
	Player* player = getPlayerByID(playerId);
	if (!player) {
		return;
	}

	Item* item;
	const ItemType& itemType = Item::items[itemId];

	if (itemType.id == 0) {
		return;
	}

	bool removed = false;
	ReturnValue ret = RETURNVALUE_NOERROR;

	if (itemType.weaponType == WEAPON_AMMO) {
		Thing* quiverThing = player->getThing(CONST_SLOT_RIGHT);
		Thing* backpackThing = player->getThing(CONST_SLOT_BACKPACK);
		if (quiverThing && backpackThing) {
			Item* quiver = quiverThing->getItem();
			Item* backpack = backpackThing->getItem();
			if (quiver && quiver->isQuiver() && backpack) {
				item = findItemOfType(backpack->getContainer(), itemType.id);
				if (item) {
					ret = internalMoveItem(item->getParent(), quiver->getContainer(), 0, item, item->getItemCount(), nullptr);
				}
				else {
					ret = RETURNVALUE_NOTPOSSIBLE;
				}
			}
			else {
				ret = RETURNVALUE_NOTPOSSIBLE;
			}
		}
	} else {
		item = findItemOfType(player, itemType.id);

		if (!item) {
			item = findItemOfType(player, itemType.transformEquipTo);
			if (!item) {
				item = findItemOfType(player, itemType.transformDeEquipTo);
			}
			if (!item) {
				player->sendCancelMessage(RETURNVALUE_NOTPOSSIBLE);
				return;
			}
		}

		const ItemType& newitemType = Item::items[item->getID()];

		if (newitemType.id == 0) {
			return;
		}

		int32_t slotP = newitemType.slotPosition;
		if (itemType.weaponType == WEAPON_SHIELD || itemType.type == ITEM_TYPE_QUIVER) {
			slotP = CONST_SLOT_RIGHT;
		}
		else if (hasBitSet(SLOTP_HEAD, slotP)) {
			slotP = CONST_SLOT_HEAD;
		}
		else if (hasBitSet(SLOTP_RING, slotP)) {
			slotP = CONST_SLOT_RING;
		}
		else if (hasBitSet(SLOTP_NECKLACE, slotP)) {
			slotP = CONST_SLOT_NECKLACE;
		}
		else if (hasBitSet(SLOTP_ARMOR, slotP)) {
			slotP = CONST_SLOT_ARMOR;
		}
		else if (hasBitSet(SLOTP_LEGS, slotP)) {
			slotP = CONST_SLOT_LEGS;
		}
		else if (hasBitSet(SLOTP_FEET, slotP)) {
			slotP = CONST_SLOT_FEET;
		}
		else if (hasBitSet(SLOTP_AMMO, slotP)) {
			slotP = CONST_SLOT_AMMO;
		}
		else if (hasBitSet(SLOTP_LEFT, slotP) && !hasBitSet(SLOTP_TWO_HAND, slotP)) {
			slotP = CONST_SLOT_LEFT;
		}

		if (hasBitSet(SLOTP_TWO_HAND, slotP)) {
			Thing* leftthing = player->getThing(CONST_SLOT_LEFT);
			if (leftthing) {
				Item* slotLeft_item = leftthing->getItem();
				if (slotLeft_item) {
					if (slotLeft_item->getID() == item->getID()) {
						removed = true;
					}
					ret = internalMoveItem(slotLeft_item->getParent(), player, 0, slotLeft_item, slotLeft_item->getItemCount(), nullptr);
				}
			}
			Thing* rightthing = player->getThing(CONST_SLOT_RIGHT);
			if (rightthing) {
				Item* slotRight_Item = rightthing->getItem();
				if (slotRight_Item) {
					if (newitemType.weaponType != WEAPON_DISTANCE || !slotRight_Item->isQuiver())
						ret = internalMoveItem(slotRight_Item->getParent(), player, 0, slotRight_Item, slotRight_Item->getItemCount(), nullptr);
				}
				else {
					return;
				}
			}
			if (!removed) {
				ret = internalMoveItem(item->getParent(), player, CONST_SLOT_LEFT, item, item->getItemCount(), nullptr);
			}
		}
		else if (hasBitSet(SLOTP_RING, slotP)) {
			Thing* ringthing = player->getThing(CONST_SLOT_RING);
			if (ringthing) {
				Item* slotRing_Item = ringthing->getItem();
				if (slotRing_Item) {
					ret = internalMoveItem(slotRing_Item->getParent(), player, 0, slotRing_Item, slotRing_Item->getItemCount(), nullptr);
					if (slotRing_Item->getID() == item->getID()) {
						removed = true;
					}
				}
				else {
					return;
				}
			}
			if (!removed) {
				ret = internalMoveItem(item->getParent(), player, CONST_SLOT_RING, item, item->getItemCount(), nullptr);
			}
		}
		else if (slotP == CONST_SLOT_RIGHT) {
			Thing* rightthing = player->getThing(CONST_SLOT_RIGHT);
			if (rightthing) {
				Item* slotRight_Item = rightthing->getItem();
				if (slotRight_Item) {
					if (slotRight_Item->getID() == item->getID()) {
						removed = true;
					}
					ret = internalMoveItem(slotRight_Item->getParent(), player, 0, slotRight_Item, slotRight_Item->getItemCount(), nullptr);
				}
				else {
					return;
				}
			}
			Thing* leftthing = player->getThing(CONST_SLOT_LEFT);
			if (leftthing) {
				Item* slotLeft_item = leftthing->getItem();
				if (slotLeft_item) {
					ItemType& it = Item::items.getItemType(slotLeft_item->getID());
					if (hasBitSet(SLOTP_TWO_HAND, it.slotPosition)) {
						if (newitemType.type != ITEM_TYPE_QUIVER || slotLeft_item->getWeaponType() != WEAPON_DISTANCE)
							ret = internalMoveItem(slotLeft_item->getParent(), player, 0, slotLeft_item, slotLeft_item->getItemCount(), nullptr);
					}
				}
				else {
					return;
				}
			}
			if (!removed) {
				ret = internalMoveItem(item->getParent(), player, slotP, item, item->getItemCount(), nullptr);
			}
		}
		else if (slotP) {
			if (newitemType.stackable) {
				Thing* ammothing = player->getThing(slotP);
				if (ammothing) {
					Item* ammoItem = ammothing->getItem();
					if (ammoItem == nullptr) {
						SPDLOG_DEBUG("[Game::onPressHotkeyEquip] - Player {} ammoItem is nullptr {}.", player->getName());
						return;
					}

					ObjectCategory_t category = getObjectCategory(ammoItem);
					if (ammoItem->getID() == item->getID()){
						if (item->getDuration() > 0 ||
						ammoItem->getItemCount() == 100 ||
						ammoItem->getItemCount() == player->getItemTypeCount(ammoItem->getID()))
						{
							ret = internalQuickLootItem(player, ammoItem, category);
							if (ret != RETURNVALUE_NOERROR) {
								ret = internalMoveItem(ammoItem->getParent(), player, 0, ammoItem, ammoItem->getItemCount(), nullptr);
							}
							if (ret != RETURNVALUE_NOERROR) {
								player->sendCancelMessage(ret);
							}
							return;
						}
					}
					else {
						ret = internalQuickLootItem(player, ammoItem, category);
						if (ret != RETURNVALUE_NOERROR) {
							ret = internalMoveItem(ammoItem->getParent(), player, 0, ammoItem, ammoItem->getItemCount(), nullptr);
						}
					}
				}
				if (ReturnValue returnQueryAdd = player->queryAdd(slotP, *item, item->getItemCount(), 0);
				returnQueryAdd != RETURNVALUE_NOERROR)
				{
					player->sendCancelMessage(returnQueryAdd);
					return;
				}

				if (item->getItemCount() < 100 &&
					item->getItemCount() < player->getItemTypeCount(item->getID(), -1) &&
					item->getDuration() <= 0) {
					uint16_t count = 0;
					while (player->getItemTypeCount(item->getID())) {
						if (count == 100) {
							break;
						}
						Item* playerItem = player->getInventoryItem(CONST_SLOT_BACKPACK);
						if(playerItem == nullptr) {
							SPDLOG_DEBUG("[Game::onPressHotkeyEquip] - Player {} has no backpack. Item is nullptr.", player->getName());
							break;
						}
						Container* mainBP = playerItem->getContainer();
						if(mainBP == nullptr) {
							SPDLOG_DEBUG("[Game::onPressHotkeyEquip] - Player {} backpack is not a container. Container is nullptr.", player->getName());
							break;
						}
						Item* removeItem = findItemOfType(mainBP, item->getID());
						if (removeItem == nullptr) {
							SPDLOG_DEBUG("[Game::onPressHotkeyEquip] - Player {} item is nullptr.", player->getName());
							break;
						}

						if (removeItem->getItemCount() > 100 - count) {
							internalRemoveItem(removeItem, 100 - count);
							count = 100;
						}
						else {
							count = count + removeItem->getItemCount();
							internalRemoveItem(removeItem, removeItem->getItemCount());
						}
					}
					if(Item* newSlotitem = Item::CreateItem(item->getID(), count);
					newSlotitem && count > 0)
					{
						internalAddItem(player, newSlotitem, slotP, FLAG_NOLIMIT);
					}
					return;
				}
				else {
					ret = internalMoveItem(item->getParent(), player, slotP, item, item->getItemCount(), nullptr);
				}
			}
			else {
				Thing* slotthing = player->getThing(slotP);
				if (slotthing) {
					Item* slotItem = slotthing->getItem();
					if (slotItem == nullptr) {
						SPDLOG_DEBUG("[Game::onPressHotkeyEquip] - Player {} slotitem is nullptr.", player->getName());
						return;
					}

					ret = internalMoveItem(slotItem->getParent(), player, 0, slotItem, slotItem->getItemCount(), nullptr);
					if (slotItem->getID() == item->getID()) {
						removed = true;
					}
				}
				if (!removed) {
					ret = internalMoveItem(item->getParent(), player, slotP, item, item->getItemCount(), nullptr);
				}
			}
		}
	}

	if (ret != RETURNVALUE_NOERROR) {
		player->sendCancelMessage(ret);
	}
}

void Game::saveGameState()
{
	if (gameState == GAME_STATE_NORMAL) {
		setGameState(GAME_STATE_MAINTAIN);
	}

	SPDLOG_INFO("Saving server...");

	for (const auto& it : players) {
		it.second->loginPosition = it.second->getPosition();
		IOLoginData::savePlayer(it.second);
	}

	for (const auto& it : guilds) {
		IOGuild::saveGuild(it.second);
	}

	Map::save();

	g_databaseTasks().flush();

	if (gameState == GAME_STATE_MAINTAIN) {
		setGameState(GAME_STATE_NORMAL);
	}
}

bool Game::loadItemsPrice()
{
	itemsSaleCount = 0;
	std::ostringstream query, query2;
	query << "SELECT DISTINCT `itemtype` FROM `market_offers`;";

	Database& db = Database::getInstance();
	DBResult_ptr result = db.storeQuery(query.str());
	if (!result) {
		return false;
	}

	do {
		query2.str(std::string());
		uint16_t itemId = result->getNumber<uint16_t>("itemtype");
		query2 << "SELECT `price` FROM `market_offers` WHERE `itemtype` = " << itemId << " ORDER BY `price` DESC LIMIT 1";
		DBResult_ptr resultQuery2 = db.storeQuery(query2.str());
		if (resultQuery2) {
			itemsPriceMap[itemId] = resultQuery2->getNumber<uint32_t>("price");
			itemsSaleCount++;
		}

	} while (result->next());


	return true;
}

bool Game::loadMainMap(const std::string& filename)
{
	Monster::despawnRange = g_configManager().getNumber(DEFAULT_DESPAWNRANGE);
	Monster::despawnRadius = g_configManager().getNumber(DEFAULT_DESPAWNRADIUS);
	return map.loadMap("data/world/" + filename + ".otbm", true, true, true, true);
}

bool Game::loadCustomMap(const std::string& filename)
{
	Monster::despawnRange = g_configManager().getNumber(DEFAULT_DESPAWNRANGE);
	Monster::despawnRadius = g_configManager().getNumber(DEFAULT_DESPAWNRADIUS);
	return map.loadMapCustom("data/world/custom/" + filename + ".otbm", true, true, true);
}

void Game::loadMap(const std::string& path)
{
	map.loadMap(path);
}

Cylinder* Game::internalGetCylinder(Player* player, const Position& pos) const
{
	if (pos.x != 0xFFFF) {
		return map.getTile(pos);
	}

	//container
	if (pos.y & 0x40) {
		uint8_t from_cid = pos.y & 0x0F;
		return player->getContainerByID(from_cid);
	}

	//inventory
	return player;
}

Thing* Game::internalGetThing(Player* player, const Position& pos, int32_t index, uint32_t itemId, StackPosType_t type) const
{
	if (pos.x != 0xFFFF) {
		Tile* tile = map.getTile(pos);
		if (!tile) {
			return nullptr;
		}

		Thing* thing;
		switch (type) {
			case STACKPOS_LOOK: {
				return tile->getTopVisibleThing(player);
			}

			case STACKPOS_MOVE: {
				Item* item = tile->getTopDownItem();
				if (item && item->isMoveable()) {
					thing = item;
				} else {
					thing = tile->getTopVisibleCreature(player);
				}
				break;
			}

			case STACKPOS_USEITEM: {
				thing = tile->getUseItem(index);
				break;
			}

			case STACKPOS_TOPDOWN_ITEM: {
				thing = tile->getTopDownItem();
				break;
			}

			case STACKPOS_USETARGET: {
				thing = tile->getTopVisibleCreature(player);
				if (!thing) {
					thing = tile->getUseItem(index);
				}
				break;
			}

			case STACKPOS_FIND_THING: {
				thing = tile->getUseItem(index);
				if (!thing) {
					thing = tile->getDoorItem();
				}

				if (!thing) {
					thing = tile->getTopDownItem();
				}

				break;
			}

			default: {
				thing = nullptr;
				break;
			}
		}

		if (player && tile->hasFlag(TILESTATE_SUPPORTS_HANGABLE)) {
			//do extra checks here if the thing is accessable
			if (thing && thing->getItem()) {
				if (tile->hasProperty(CONST_PROP_ISVERTICAL)) {
					if (player->getPosition().x + 1 == tile->getPosition().x && thing->getItem()->isHangable()) {
						thing = nullptr;
					}
				} else { // horizontal
					if (player->getPosition().y + 1 == tile->getPosition().y && thing->getItem()->isHangable()) {
						thing = nullptr;
					}
				}
			}
		}
		return thing;
	}

	//container
	if (pos.y & 0x40) {
		uint8_t fromCid = pos.y & 0x0F;

		Container* parentContainer = player->getContainerByID(fromCid);
		if (!parentContainer) {
			return nullptr;
		}

		if (parentContainer->getID() == ITEM_BROWSEFIELD) {
			Tile* tile = parentContainer->getTile();
			if (tile && tile->hasFlag(TILESTATE_SUPPORTS_HANGABLE)) {
				if (tile->hasProperty(CONST_PROP_ISVERTICAL)) {
					if (player->getPosition().x + 1 == tile->getPosition().x) {
						return nullptr;
					}
				} else { // horizontal
					if (player->getPosition().y + 1 == tile->getPosition().y) {
						return nullptr;
					}
				}
			}
		}

		uint8_t slot = pos.z;
		return parentContainer->getItemByIndex(player->getContainerIndex(fromCid) + slot);
	} else if (pos.y == 0x20 || pos.y == 0x21) {
		// '0x20' -> From depot.
		// '0x21' -> From inbox.
		// Both only when the item is from depot search window.
		if (!player->isDepotSearchOpenOnItem(static_cast<uint16_t>(itemId))) {
			player->sendCancelMessage(RETURNVALUE_NOTPOSSIBLE);
			return nullptr;
		}

		return player->getItemFromDepotSearch(static_cast<uint16_t>(itemId), pos);
	} else if (pos.y == 0 && pos.z == 0) {
		const ItemType& it = Item::items[itemId];
		if (it.id == 0) {
			return nullptr;
		}

		int32_t subType;
		if (it.isFluidContainer()) {
			subType = index;
		} else {
			subType = -1;
		}

		return findItemOfType(player, it.id, true, subType);
	}

	//inventory
	Slots_t slot = static_cast<Slots_t>(pos.y);
	return player->getInventoryItem(slot);
}

void Game::internalGetPosition(Item* item, Position& pos, uint8_t& stackpos)
{
	pos.x = 0;
	pos.y = 0;
	pos.z = 0;
	stackpos = 0;

	Cylinder* topParent = item->getTopParent();
	if (topParent) {
		if (Player* player = dynamic_cast<Player*>(topParent)) {
			pos.x = 0xFFFF;

			Container* container = dynamic_cast<Container*>(item->getParent());
			if (container) {
				pos.y = static_cast<uint16_t>(0x40) | static_cast<uint16_t>(player->getContainerID(container));
				pos.z = container->getThingIndex(item);
				stackpos = pos.z;
			} else {
				pos.y = player->getThingIndex(item);
				stackpos = pos.y;
			}
		} else if (Tile* tile = topParent->getTile()) {
			pos = tile->getPosition();
			stackpos = tile->getThingIndex(item);
		}
	}
}

Creature* Game::getCreatureByID(uint32_t id)
{
	if (id <= Player::playerAutoID) {
		return getPlayerByID(id);
	} else if (id <= Monster::monsterAutoID) {
		return getMonsterByID(id);
	} else if (id <= Npc::npcAutoID) {
		return getNpcByID(id);
	}
	return nullptr;
}

Monster* Game::getMonsterByID(uint32_t id)
{
	if (id == 0) {
		return nullptr;
	}

	auto it = monsters.find(id);
	if (it == monsters.end()) {
		return nullptr;
	}
	return it->second;
}

Npc* Game::getNpcByID(uint32_t id)
{
	if (id == 0) {
		return nullptr;
	}

	auto it = npcs.find(id);
	if (it == npcs.end()) {
		return nullptr;
	}
	return it->second;
}

Player* Game::getPlayerByID(uint32_t id)
{
	auto playerMap = players.find(id);
	if (playerMap != players.end()) {
		return playerMap->second;
	}

	return nullptr;
}

Creature* Game::getCreatureByName(const std::string& s)
{
	if (s.empty()) {
		return nullptr;
	}

	const std::string& lowerCaseName = asLowerCaseString(s);

	auto m_it = mappedPlayerNames.find(lowerCaseName);
	if (m_it != mappedPlayerNames.end()) {
		return m_it->second;
	}

	for (const auto& it : npcs) {
		if (lowerCaseName == asLowerCaseString(it.second->getName())) {
			return it.second;
		}
	}

	for (const auto& it : monsters) {
		if (lowerCaseName == asLowerCaseString(it.second->getName())) {
			return it.second;
		}
	}
	return nullptr;
}

Npc* Game::getNpcByName(const std::string& s)
{
	if (s.empty()) {
		return nullptr;
	}

	const char* npcName = s.c_str();
	for (const auto& it : npcs) {
		if (strcasecmp(npcName, it.second->getName().c_str()) == 0) {
			return it.second;
		}
	}
	return nullptr;
}

Player* Game::getPlayerByName(const std::string& s)
{
	if (s.empty()) {
		return nullptr;
	}

	auto it = mappedPlayerNames.find(asLowerCaseString(s));
	if (it == mappedPlayerNames.end()) {
		return nullptr;
	}
	return it->second;
}

Player* Game::getPlayerByGUID(const uint32_t& guid)
{
	if (guid == 0) {
		return nullptr;
	}

	for (const auto& it : players) {
		if (guid == it.second->getGUID()) {
			return it.second;
		}
	}
	return nullptr;
}

ReturnValue Game::getPlayerByNameWildcard(const std::string& s, Player*& player)
{
	size_t strlen = s.length();
	if (strlen == 0 || strlen > 20) {
		return RETURNVALUE_PLAYERWITHTHISNAMEISNOTONLINE;
	}

	if (s.back() == '~') {
		const std::string& query = asLowerCaseString(s.substr(0, strlen - 1));
		std::string result;
		ReturnValue ret = wildcardTree.findOne(query, result);
		if (ret != RETURNVALUE_NOERROR) {
			return ret;
		}

		player = getPlayerByName(result);
	} else {
		player = getPlayerByName(s);
	}

	if (!player) {
		return RETURNVALUE_PLAYERWITHTHISNAMEISNOTONLINE;
	}

	return RETURNVALUE_NOERROR;
}

Player* Game::getPlayerByAccount(uint32_t acc)
{
	for (const auto& it : players) {
		if (it.second->getAccount() == acc) {
			return it.second;
		}
	}
	return nullptr;
}

bool Game::internalPlaceCreature(Creature* creature, const Position& pos, bool extendedPos /*=false*/, bool forced /*= false*/, bool creatureCheck /*= false*/)
{
	if (creature->getParent() != nullptr) {
		return false;
	}

	if (!map.placeCreature(pos, creature, extendedPos, forced)) {
		return false;
	}

	creature->incrementReferenceCounter();
	creature->setID();
	creature->addList();

	if (creatureCheck) {
		addCreatureCheck(creature);
		creature->onPlacedCreature();
	}

	return true;
}

bool Game::placeCreature(Creature* creature, const Position& pos, bool extendedPos /*=false*/, bool forced /*= false*/)
{
	if (!internalPlaceCreature(creature, pos, extendedPos, forced)) {
		return false;
	}

	SpectatorHashSet spectators;
	map.getSpectators(spectators, creature->getPosition(), true);
	for (Creature* spectator : spectators) {
		if (Player* tmpPlayer = spectator->getPlayer()) {
			tmpPlayer->sendCreatureAppear(creature, creature->getPosition(), true);
		}
	}

	for (Creature* spectator : spectators) {
		spectator->onCreatureAppear(creature, true);
	}

	creature->getParent()->postAddNotification(creature, nullptr, 0);

	addCreatureCheck(creature);
	creature->onPlacedCreature();
	return true;
}

bool Game::removeCreature(Creature* creature, bool isLogout/* = true*/)
{
	if (creature->isRemoved()) {
		return false;
	}

	Tile* tile = creature->getTile();

	std::vector<int32_t> oldStackPosVector;

	SpectatorHashSet spectators;
	map.getSpectators(spectators, tile->getPosition(), true);
	for (Creature* spectator : spectators) {
		if (Player* player = spectator->getPlayer()) {
			oldStackPosVector.push_back(player->canSeeCreature(creature) ? tile->getStackposOfCreature(player, creature) : -1);
		}
	}

	tile->removeCreature(creature);

	const Position& tilePosition = tile->getPosition();

	//send to client
	size_t i = 0;
	for (Creature* spectator : spectators) {
		if (Player* player = spectator->getPlayer()) {
			player->sendRemoveTileThing(tilePosition, oldStackPosVector[i++]);
		}
	}

	//event method
	for (Creature* spectator : spectators) {
		spectator->onRemoveCreature(creature, isLogout);
	}

  if (creature->getMaster() && !creature->getMaster()->isRemoved()) {
    creature->setMaster(nullptr);
  }

	creature->getParent()->postRemoveNotification(creature, nullptr, 0);

	creature->removeList();
	creature->setRemoved();
	ReleaseCreature(creature);

	removeCreatureCheck(creature);

	for (Creature* summon : creature->summons) {
		summon->setSkillLoss(false);
		removeCreature(summon);
	}

	if (creature->getPlayer() && isLogout) {
		auto it = teamFinderMap.find(creature->getPlayer()->getGUID());
		if (it != teamFinderMap.end()) {
			teamFinderMap.erase(it);
		}
	}

	return true;
}

void Game::executeDeath(uint32_t creatureId)
{
	Creature* creature = getCreatureByID(creatureId);
	if (creature && !creature->isRemoved()) {
		creature->onDeath();
	}
}

void Game::playerTeleport(uint32_t playerId, const Position& newPosition) {
  Player* player = getPlayerByID(playerId);
  if (!player || !player->hasCustomFlag(PlayerCustomFlag_CanMapClickTeleport)) {
    return;
  }

  ReturnValue returnValue = g_game().internalTeleport(player, newPosition, false);
  if (returnValue != RETURNVALUE_NOERROR) {
    player->sendCancelMessage(returnValue);
  }
}

void Game::playerInspectItem(Player* player, const Position& pos) {
	Thing* thing = internalGetThing(player, pos, 0, 0, STACKPOS_TOPDOWN_ITEM);
	if (!thing) {
		player->sendCancelMessage(RETURNVALUE_NOTPOSSIBLE);
		return;
	}

	Item* item = thing->getItem();
	if (!item) {
		player->sendCancelMessage(RETURNVALUE_NOTPOSSIBLE);
		return;
	}

	player->sendItemInspection(item->getID(), static_cast<uint8_t>(item->getItemCount()), item, false);
}

void Game::playerInspectItem(Player* player, uint16_t itemId, uint8_t itemCount, bool cyclopedia) {
	player->sendItemInspection(itemId, itemCount, nullptr, cyclopedia);
}

FILELOADER_ERRORS Game::loadAppearanceProtobuf(const std::string& file)
{
	using namespace Canary::protobuf::appearances;

	std::fstream fileStream(file, std::ios::in | std::ios::binary);
	if (!fileStream.is_open()) {
		SPDLOG_ERROR("[Game::loadAppearanceProtobuf] - Failed to load {}, file cannot be oppened", file);
		fileStream.close();
		return ERROR_NOT_OPEN;
	}

	// Verify that the version of the library that we linked against is
	// compatible with the version of the headers we compiled against.
	GOOGLE_PROTOBUF_VERIFY_VERSION;
	appearances = Appearances();
	if (!appearances.ParseFromIstream(&fileStream)) {
		SPDLOG_ERROR("[Game::loadAppearanceProtobuf] - Failed to parse binary file {}, file is invalid", file);
		fileStream.close();
		return ERROR_NOT_OPEN;
	}

	// Parsing all items into ItemType
	Item::items.loadFromProtobuf();

	// Only iterate other objects if necessary
	if (g_configManager().getBoolean(WARN_UNSAFE_SCRIPTS)) {
		// Registering distance effects
		for (uint32_t it = 0; it < appearances.effect_size(); it++) {
			registeredMagicEffects.push_back(static_cast<uint8_t>(appearances.effect(it).id()));
		}

		// Registering missile effects
		for (uint32_t it = 0; it < appearances.missile_size(); it++) {
			registeredDistanceEffects.push_back(static_cast<uint8_t>(appearances.missile(it).id()));
		}

		// Registering outfits
		for (uint32_t it = 0; it < appearances.outfit_size(); it++) {
			registeredLookTypes.push_back(static_cast<uint16_t>(appearances.outfit(it).id()));
		}
	}

	fileStream.close();

	// Disposing allocated objects.
	google::protobuf::ShutdownProtobufLibrary();

	return ERROR_NONE;
}

void Game::playerMoveThing(uint32_t playerId, const Position& fromPos,
                           uint16_t itemId, uint8_t fromStackPos, const Position& toPos, uint8_t count)
{
	Player* player = getPlayerByID(playerId);
	if (!player) {
		return;
	}

	uint8_t fromIndex = 0;
	if (fromPos.x == 0xFFFF) {
		if (fromPos.y & 0x40) {
			fromIndex = fromPos.z;
		} else if ((fromPos.y == 0x20 || fromPos.y == 0x21) && !player->isDepotSearchOpenOnItem(itemId)) {
			// '0x20' -> From depot.
			// '0x21' -> From inbox.
			// Both only when the item is being moved from depot search window.
			player->sendCancelMessage(RETURNVALUE_NOTPOSSIBLE);
			return;
		} else {
			fromIndex = static_cast<uint8_t>(fromPos.y);
		}
	} else {
		fromIndex = fromStackPos;
	}

	Thing* thing = internalGetThing(player, fromPos, fromIndex, itemId, STACKPOS_MOVE);
	if (!thing) {
		player->sendCancelMessage(RETURNVALUE_NOTPOSSIBLE);
		return;
	}

	if (Creature* movingCreature = thing->getCreature()) {
		Tile* tile = map.getTile(toPos);
		if (!tile) {
			player->sendCancelMessage(RETURNVALUE_NOTPOSSIBLE);
			return;
		}

		if (Position::areInRange<1, 1, 0>(movingCreature->getPosition(),
                                          player->getPosition())) {
			SchedulerTask* task = createSchedulerTask(
                                  g_configManager().getNumber(PUSH_DELAY),
                                  std::bind(&Game::playerMoveCreatureByID, this,
                                  player->getID(), movingCreature->getID(),
                                  movingCreature->getPosition(), tile->getPosition()));
			player->setNextActionPushTask(task);
		} else {
			playerMoveCreature(player, movingCreature, movingCreature->getPosition(), tile);
		}
	} else if (thing->getItem()) {
		Cylinder* toCylinder = internalGetCylinder(player, toPos);
		if (!toCylinder) {
			player->sendCancelMessage(RETURNVALUE_NOTPOSSIBLE);
			return;
		}

		playerMoveItem(player, fromPos, itemId, fromStackPos, toPos, count, thing->getItem(), toCylinder);
	}
}

void Game::playerMoveCreatureByID(uint32_t playerId, uint32_t movingCreatureId, const Position& movingCreatureOrigPos, const Position& toPos)
{
	Player* player = getPlayerByID(playerId);
	if (!player) {
		return;
	}

	Creature* movingCreature = getCreatureByID(movingCreatureId);
	if (!movingCreature) {
		return;
	}

	Tile* toTile = map.getTile(toPos);
	if (!toTile) {
		player->sendCancelMessage(RETURNVALUE_NOTPOSSIBLE);
		return;
	}

	playerMoveCreature(player, movingCreature, movingCreatureOrigPos, toTile);
}

void Game::playerMoveCreature(Player* player, Creature* movingCreature, const Position& movingCreatureOrigPos, Tile* toTile)
{
	if (!player->canDoAction()) {
		uint32_t delay = 600;
		SchedulerTask* task = createSchedulerTask(delay, std::bind(&Game::playerMoveCreatureByID,
			this, player->getID(), movingCreature->getID(), movingCreatureOrigPos, toTile->getPosition()));

		player->setNextActionPushTask(task);
		return;
	}

	player->setNextActionTask(nullptr);

	if (!Position::areInRange<1, 1, 0>(movingCreatureOrigPos, player->getPosition())) {
		//need to walk to the creature first before moving it
		std::forward_list<Direction> listDir;
		if (player->getPathTo(movingCreatureOrigPos, listDir, 0, 1, true, true)) {
			g_dispatcher().addTask(createTask(std::bind(&Game::playerAutoWalk,
											this, player->getID(), listDir)));

			SchedulerTask* task = createSchedulerTask(600, std::bind(&Game::playerMoveCreatureByID, this,
				player->getID(), movingCreature->getID(), movingCreatureOrigPos, toTile->getPosition()));

			player->pushEvent(true);
			player->setNextActionPushTask(task);
		} else {
			player->sendCancelMessage(RETURNVALUE_THEREISNOWAY);
		}
		return;
	}

	player->pushEvent(false);
	const Monster* monster = movingCreature->getMonster();
	bool isFamiliar = false;
	if (monster) {
		isFamiliar = monster->isFamiliar();
	}

	if (!isFamiliar && ((!movingCreature->isPushable() && !player->hasFlag(PlayerFlag_CanPushAllCreatures)) ||
				(movingCreature->isInGhostMode() && !player->isAccessPlayer()))) {
		player->sendCancelMessage(RETURNVALUE_NOTMOVEABLE);
		return;
	}

	//check throw distance
	const Position& movingCreaturePos = movingCreature->getPosition();
	const Position& toPos = toTile->getPosition();
	if ((Position::getDistanceX(movingCreaturePos, toPos) > movingCreature->getThrowRange()) || (Position::getDistanceY(movingCreaturePos, toPos) > movingCreature->getThrowRange()) || (Position::getDistanceZ(movingCreaturePos, toPos) * 4 > movingCreature->getThrowRange())) {
		player->sendCancelMessage(RETURNVALUE_DESTINATIONOUTOFREACH);
		return;
	}

	if (player != movingCreature) {
		if (toTile->hasFlag(TILESTATE_BLOCKPATH)) {
			player->sendCancelMessage(RETURNVALUE_NOTENOUGHROOM);
			return;
		} else if ((movingCreature->getZone() == ZONE_PROTECTION && !toTile->hasFlag(TILESTATE_PROTECTIONZONE)) || (movingCreature->getZone() == ZONE_NOPVP && !toTile->hasFlag(TILESTATE_NOPVPZONE))) {
			player->sendCancelMessage(RETURNVALUE_NOTPOSSIBLE);
			return;
		} else {
			if (CreatureVector* tileCreatures = toTile->getCreatures()) {
				for (Creature* tileCreature : *tileCreatures) {
					if (!tileCreature->isInGhostMode()) {
						player->sendCancelMessage(RETURNVALUE_NOTENOUGHROOM);
						return;
					}
				}
			}

			Npc* movingNpc = movingCreature->getNpc();
			if (movingNpc && movingNpc->canSee(toPos)) {
				player->sendCancelMessage(RETURNVALUE_NOTENOUGHROOM);
				return;
			}
		}

		movingCreature->setLastPosition(movingCreature->getPosition());
	}

	if (!g_events().eventPlayerOnMoveCreature(player, movingCreature, movingCreaturePos, toPos)) {
		return;
	}

	ReturnValue ret = internalMoveCreature(*movingCreature, *toTile);
	if (ret != RETURNVALUE_NOERROR) {
		player->sendCancelMessage(ret);
	}
	player->setLastPosition(player->getPosition());
}

ReturnValue Game::internalMoveCreature(Creature* creature, Direction direction, uint32_t flags /*= 0*/)
{
	creature->setLastPosition(creature->getPosition());
	const Position& currentPos = creature->getPosition();
	Position destPos = getNextPosition(direction, currentPos);
	Player* player = creature->getPlayer();

	bool diagonalMovement = (direction & DIRECTION_DIAGONAL_MASK) != 0;
	if (player && !diagonalMovement) {
		//try go up
		if (currentPos.z != 8 && creature->getTile()->hasHeight(3)) {
			Tile* tmpTile = map.getTile(currentPos.x, currentPos.y, currentPos.getZ() - 1);
			if (tmpTile == nullptr || (tmpTile->getGround() == nullptr && !tmpTile->hasFlag(TILESTATE_BLOCKSOLID))) {
				tmpTile = map.getTile(destPos.x, destPos.y, destPos.getZ() - 1);
				if (tmpTile && tmpTile->getGround() && !tmpTile->hasFlag(TILESTATE_BLOCKSOLID)) {
					flags |= FLAG_IGNOREBLOCKITEM | FLAG_IGNOREBLOCKCREATURE;

					if (!tmpTile->hasFlag(TILESTATE_FLOORCHANGE)) {
						player->setDirection(direction);
						destPos.z--;
					}
				}
			}
		}

		//try go down
		if (currentPos.z != 7 && currentPos.z == destPos.z) {
			Tile* tmpTile = map.getTile(destPos.x, destPos.y, destPos.z);
			if (tmpTile == nullptr || (tmpTile->getGround() == nullptr && !tmpTile->hasFlag(TILESTATE_BLOCKSOLID))) {
				tmpTile = map.getTile(destPos.x, destPos.y, destPos.z + 1);
				if (tmpTile && tmpTile->hasHeight(3)) {
					flags |= FLAG_IGNOREBLOCKITEM | FLAG_IGNOREBLOCKCREATURE;
					player->setDirection(direction);
					destPos.z++;
				}
			}
		}
	}

	Tile* toTile = map.getTile(destPos);
	if (!toTile) {
		return RETURNVALUE_NOTPOSSIBLE;
	}
	return internalMoveCreature(*creature, *toTile, flags);
}

ReturnValue Game::internalMoveCreature(Creature& creature, Tile& toTile, uint32_t flags /*= 0*/)
{
	if (creature.hasCondition(CONDITION_ROOTED)) {
		return RETURNVALUE_NOTPOSSIBLE;
	}

	//check if we can move the creature to the destination
	ReturnValue ret = toTile.queryAdd(0, creature, 1, flags);
	if (ret != RETURNVALUE_NOERROR) {
		return ret;
	}

	map.moveCreature(creature, toTile);
	if (creature.getParent() != &toTile) {
		return RETURNVALUE_NOERROR;
	}

	int32_t index = 0;
	Item* toItem = nullptr;
	Tile* subCylinder = nullptr;
	Tile* toCylinder = &toTile;
	Tile* fromCylinder = nullptr;
	uint32_t n = 0;

	while ((subCylinder = toCylinder->queryDestination(index, creature, &toItem, flags)) != toCylinder) {
		map.moveCreature(creature, *subCylinder);

		if (creature.getParent() != subCylinder) {
			//could happen if a script move the creature
			fromCylinder = nullptr;
			break;
		}

		fromCylinder = toCylinder;
		toCylinder = subCylinder;
		flags = 0;

		//to prevent infinite loop
		if (++n >= MAP_MAX_LAYERS) {
			break;
		}
	}

	if (fromCylinder) {
		const Position& fromPosition = fromCylinder->getPosition();
		const Position& toPosition = toCylinder->getPosition();
		if (fromPosition.z != toPosition.z && (fromPosition.x != toPosition.x || fromPosition.y != toPosition.y)) {
			Direction dir = getDirectionTo(fromPosition, toPosition);
			if ((dir & DIRECTION_DIAGONAL_MASK) == 0) {
				internalCreatureTurn(&creature, dir);
			}
		}
	}

	return RETURNVALUE_NOERROR;
}

void Game::playerMoveItemByPlayerID(uint32_t playerId, const Position& fromPos, uint16_t itemId, uint8_t fromStackPos, const Position& toPos, uint8_t count)
{
	Player* player = getPlayerByID(playerId);
	if (!player) {
		return;
	}
	playerMoveItem(player, fromPos, itemId, fromStackPos, toPos, count, nullptr, nullptr);
}

void Game::playerMoveItem(Player* player, const Position& fromPos,
                           uint16_t itemId, uint8_t fromStackPos, const Position& toPos, uint8_t count, Item* item, Cylinder* toCylinder)
{
	if (!player->canDoAction()) {
		uint32_t delay = player->getNextActionTime();
		SchedulerTask* task = createSchedulerTask(delay, std::bind(&Game::playerMoveItemByPlayerID, this,
                              player->getID(), fromPos, itemId, fromStackPos, toPos, count));
		player->setNextActionTask(task);
		return;
	}

	player->setNextActionTask(nullptr);

	if (item == nullptr) {
		uint8_t fromIndex = 0;
		if (fromPos.x == 0xFFFF) {
			if (fromPos.y & 0x40) {
				fromIndex = fromPos.z;
			} else if ((fromPos.y == 0x20 || fromPos.y == 0x21) && !player->isDepotSearchOpenOnItem(itemId)) {
				// '0x20' -> From depot.
				// '0x21' -> From inbox.
				// Both only when the item is being moved from depot search window.
				player->sendCancelMessage(RETURNVALUE_NOTPOSSIBLE);
				return;
			} else {
				fromIndex = static_cast<uint8_t>(fromPos.y);
			}
		} else {
			fromIndex = fromStackPos;
		}

		Thing* thing = internalGetThing(player, fromPos, fromIndex, itemId, STACKPOS_MOVE);
		if (!thing || !thing->getItem()) {
			player->sendCancelMessage(RETURNVALUE_NOTPOSSIBLE);
			return;
		}

		item = thing->getItem();
	}

	if (item->getID() != itemId) {
		player->sendCancelMessage(RETURNVALUE_NOTPOSSIBLE);
		return;
	}

	Cylinder* fromCylinder = nullptr;
	if (fromPos.x == 0xFFFF &&
			(fromPos.y == 0x20 || fromPos.y == 0x21)) {
		// '0x20' -> From depot.
		// '0x21' -> From inbox.
		// Both only when the item is being moved from depot search window.
		if (!player->isDepotSearchOpenOnItem(itemId)) {
			player->sendCancelMessage(RETURNVALUE_NOTPOSSIBLE);
			return;
		}

		fromCylinder = item->getParent();
	} else {
		fromCylinder = internalGetCylinder(player, fromPos);
	}

	if (fromCylinder == nullptr) {
		player->sendCancelMessage(RETURNVALUE_NOTPOSSIBLE);
		return;
	}

	if (toCylinder == nullptr) {
		toCylinder = internalGetCylinder(player, toPos);
		if (toCylinder == nullptr) {
			player->sendCancelMessage(RETURNVALUE_NOTPOSSIBLE);
			return;
		}
	}

	if (!item->isPushable() || item->hasAttribute(ITEM_ATTRIBUTE_UNIQUEID)) {
		player->sendCancelMessage(RETURNVALUE_NOTMOVEABLE);
		return;
	}

	const Position& playerPos = player->getPosition();
	const Position& mapFromPos = fromCylinder->getTile()->getPosition();
	if (playerPos.z != mapFromPos.z) {
		player->sendCancelMessage(playerPos.z > mapFromPos.z ? RETURNVALUE_FIRSTGOUPSTAIRS : RETURNVALUE_FIRSTGODOWNSTAIRS);
		return;
	}

	if (!Position::areInRange<1, 1>(playerPos, mapFromPos)) {
		//need to walk to the item first before using it
		std::forward_list<Direction> listDir;
		if (player->getPathTo(item->getPosition(), listDir, 0, 1, true, true)) {
			g_dispatcher().addTask(createTask(std::bind(&Game::playerAutoWalk,
											this, player->getID(), listDir)));

			SchedulerTask* task = createSchedulerTask(400,
                                  std::bind(&Game::playerMoveItemByPlayerID, this,
                                  player->getID(), fromPos, itemId,
                                  fromStackPos, toPos, count));
			player->setNextWalkActionTask(task);
		} else {
			player->sendCancelMessage(RETURNVALUE_THEREISNOWAY);
		}
		return;
	}

	const Tile* toCylinderTile = toCylinder->getTile();
	const Position& mapToPos = toCylinderTile->getPosition();

	//hangable item specific code
	if (item->isHangable() && toCylinderTile->hasFlag(TILESTATE_SUPPORTS_HANGABLE)) {
		//destination supports hangable objects so need to move there first
		bool vertical = toCylinderTile->hasProperty(CONST_PROP_ISVERTICAL);
		if (vertical) {
			if (playerPos.x + 1 == mapToPos.x) {
				player->sendCancelMessage(RETURNVALUE_NOTPOSSIBLE);
				return;
			}
		} else { // horizontal
			if (playerPos.y + 1 == mapToPos.y) {
				player->sendCancelMessage(RETURNVALUE_NOTPOSSIBLE);
				return;
			}
		}

		if (!Position::areInRange<1, 1, 0>(playerPos, mapToPos)) {
			Position walkPos = mapToPos;
			if (vertical) {
				walkPos.x++;
			} else {
				walkPos.y++;
			}

			Position itemPos = fromPos;
			uint8_t itemStackPos = fromStackPos;

			if (fromPos.x != 0xFFFF && Position::areInRange<1, 1>(mapFromPos, playerPos)
					&& !Position::areInRange<1, 1, 0>(mapFromPos, walkPos)) {
				//need to pickup the item first
				Item* moveItem = nullptr;

				ReturnValue ret = internalMoveItem(fromCylinder, player, INDEX_WHEREEVER, item, count, &moveItem);
				if (ret != RETURNVALUE_NOERROR) {
					player->sendCancelMessage(ret);
					return;
				}

				//changing the position since its now in the inventory of the player
				internalGetPosition(moveItem, itemPos, itemStackPos);
			}

			std::forward_list<Direction> listDir;
			if (player->getPathTo(walkPos, listDir, 0, 0, true, true)) {
				g_dispatcher().addTask(createTask(std::bind(&Game::playerAutoWalk,
												this, player->getID(), listDir)));

				SchedulerTask* task = createSchedulerTask(400,
                                      std::bind(&Game::playerMoveItemByPlayerID,
                                      this, player->getID(), itemPos, itemId,
                                      itemStackPos, toPos, count));
				player->setNextWalkActionTask(task);
			} else {
				player->sendCancelMessage(RETURNVALUE_THEREISNOWAY);
			}
			return;
		}
	}

	if ((Position::getDistanceX(playerPos, mapToPos) > item->getThrowRange()) ||
			(Position::getDistanceY(playerPos, mapToPos) > item->getThrowRange()) ||
			(Position::getDistanceZ(mapFromPos, mapToPos) * 4 > item->getThrowRange())) {
		player->sendCancelMessage(RETURNVALUE_DESTINATIONOUTOFREACH);
		return;
	}

	if (toCylinder->getContainer() != NULL &&
		toCylinder->getItem()->getID() == ITEM_LOCKER &&
		toPos.getZ() == ITEM_SUPPLY_STASH_INDEX) {
		player->stowItem(item, count, false);
			return;
	}

	if (!canThrowObjectTo(mapFromPos, mapToPos)) {
		player->sendCancelMessage(RETURNVALUE_CANNOTTHROW);
		return;
	}

	if (!g_events().eventPlayerOnMoveItem(player, item, count, fromPos, toPos, fromCylinder, toCylinder)) {
		return;
	}

	uint8_t toIndex = 0;
	if (toPos.x == 0xFFFF) {
		if (toPos.y & 0x40) {
			toIndex = toPos.z;
		} else {
			toIndex = static_cast<uint8_t>(toPos.y);
		}
	}

	if (item->isWrapable()){
		HouseTile* toHouseTile = dynamic_cast<HouseTile*>(map.getTile(mapToPos));
		HouseTile* fromHouseTile = dynamic_cast<HouseTile*>(map.getTile(mapFromPos));
		if (fromHouseTile && (!toHouseTile || toHouseTile->getHouse()->getId() != fromHouseTile->getHouse()->getId())) {
			player->sendCancelMessage("You can't move this item outside a house.");
				return;
		}
	}
	ReturnValue ret = internalMoveItem(fromCylinder, toCylinder, toIndex, item, count, nullptr, 0, player);
	if (ret != RETURNVALUE_NOERROR) {
		player->sendCancelMessage(ret);
	}	else if (toCylinder->getContainer()
		&& fromCylinder->getContainer()
		&& fromCylinder->getContainer()->countsToLootAnalyzerBalance()
		&& toCylinder->getContainer()->getTopParent() == player) {
		player->sendLootStats(item, count);
	}
	player->cancelPush();

	g_events().eventPlayerOnItemMoved(player, item, count, fromPos, toPos, fromCylinder, toCylinder);
}

ReturnValue Game::internalMoveItem(Cylinder* fromCylinder,
                                  Cylinder* toCylinder, int32_t index,
                                  Item* item, uint32_t count, Item** internalMoveItem,
                                  uint32_t flags /*= 0*/, Creature* actor/*=nullptr*/,
                                  Item* tradeItem/* = nullptr*/)
{
	Tile* fromTile = fromCylinder->getTile();
	if (fromTile) {
		auto it = browseFields.find(fromTile);
		if (it != browseFields.end() && it->second == fromCylinder) {
			fromCylinder = fromTile;
		}
	}

	Item* toItem = nullptr;

	Cylinder* subCylinder;
	int floorN = 0;

	while ((subCylinder = toCylinder->queryDestination(index, *item, &toItem, flags)) != toCylinder) {
		toCylinder = subCylinder;
		flags = 0;

		//to prevent infinite loop
		if (++floorN >= MAP_MAX_LAYERS) {
			break;
		}
	}

	//destination is the same as the source?
	if (item == toItem) {
		return RETURNVALUE_NOERROR; //silently ignore move
	}

	// 'Move up' stackable items fix
	//  Cip's client never sends the count of stackables when using "Move up" menu option
	if (item->isStackable() && count == 255 && fromCylinder->getParent() == toCylinder) {
		count = item->getItemCount();
	}

	//check if we can add this item
	ReturnValue ret = toCylinder->queryAdd(index, *item, count, flags, actor);
	if (ret == RETURNVALUE_NEEDEXCHANGE) {
		//check if we can add it to source cylinder
		ret = fromCylinder->queryAdd(fromCylinder->getThingIndex(item), *toItem, toItem->getItemCount(), 0);
		if (ret == RETURNVALUE_NOERROR) {
			//check how much we can move
			uint32_t maxExchangeQueryCount = 0;
			ReturnValue retExchangeMaxCount = fromCylinder->queryMaxCount(INDEX_WHEREEVER, *toItem, toItem->getItemCount(), maxExchangeQueryCount, 0);

			if (retExchangeMaxCount != RETURNVALUE_NOERROR && maxExchangeQueryCount == 0) {
				return retExchangeMaxCount;
			}

			if (toCylinder->queryRemove(*toItem, toItem->getItemCount(), flags, actor) == RETURNVALUE_NOERROR) {
				int32_t oldToItemIndex = toCylinder->getThingIndex(toItem);
				toCylinder->removeThing(toItem, toItem->getItemCount());
				fromCylinder->addThing(toItem);

				if (oldToItemIndex != -1) {
					toCylinder->postRemoveNotification(toItem, fromCylinder, oldToItemIndex);
				}

				int32_t newToItemIndex = fromCylinder->getThingIndex(toItem);
				if (newToItemIndex != -1) {
					fromCylinder->postAddNotification(toItem, toCylinder, newToItemIndex);
				}

				ret = toCylinder->queryAdd(index, *item, count, flags);
				toItem = nullptr;
			}
		}
	}

	if (ret != RETURNVALUE_NOERROR) {
		return ret;
	}

	//check how much we can move
	uint32_t maxQueryCount = 0;
	ReturnValue retMaxCount = toCylinder->queryMaxCount(index, *item, count, maxQueryCount, flags);
	if (retMaxCount != RETURNVALUE_NOERROR && maxQueryCount == 0) {
		return retMaxCount;
	}

	uint32_t m;
	if (item->isStackable()) {
		m = std::min<uint32_t>(count, maxQueryCount);
	} else {
		m = maxQueryCount;
	}

	Item* moveItem = item;
	//check if we can remove this item
	ret = fromCylinder->queryRemove(*item, m, flags, actor);
	if (ret != RETURNVALUE_NOERROR) {
		return ret;
	}

	if (tradeItem) {
		if (toCylinder->getItem() == tradeItem) {
			return RETURNVALUE_NOTENOUGHROOM;
		}

		Cylinder* tmpCylinder = toCylinder->getParent();
		while (tmpCylinder) {
			if (tmpCylinder->getItem() == tradeItem) {
				return RETURNVALUE_NOTENOUGHROOM;
			}

			tmpCylinder = tmpCylinder->getParent();
		}
	}

	//remove the item
	int32_t itemIndex = fromCylinder->getThingIndex(item);
	Item* updateItem = nullptr;
	fromCylinder->removeThing(item, m);

	//update item(s)
	if (item->isStackable()) {
		uint32_t n;

		if (toItem && item->equals(toItem)) {
			n = std::min<uint32_t>(100 - toItem->getItemCount(), m);
			toCylinder->updateThing(toItem, toItem->getID(), toItem->getItemCount() + n);
			updateItem = toItem;
		} else {
			n = 0;
		}

		int32_t newCount = m - n;
		if (newCount > 0) {
			moveItem = item->clone();
			moveItem->setItemCount(newCount);
		} else {
			moveItem = nullptr;
		}

		if (item->isRemoved()) {
			item->stopDecaying();
			ReleaseItem(item);
		}
	}

	//add item
	if (moveItem /*m - n > 0*/) {
		toCylinder->addThing(index, moveItem);
	}

	if (itemIndex != -1) {
		fromCylinder->postRemoveNotification(item, toCylinder, itemIndex);
	}

	if (moveItem) {
		int32_t moveItemIndex = toCylinder->getThingIndex(moveItem);
		if (moveItemIndex != -1) {
			toCylinder->postAddNotification(moveItem, fromCylinder, moveItemIndex);
		}
		moveItem->startDecaying();
	}

	if (updateItem) {
		int32_t updateItemIndex = toCylinder->getThingIndex(updateItem);
		if (updateItemIndex != -1) {
			toCylinder->postAddNotification(updateItem, fromCylinder, updateItemIndex);
		}
		updateItem->startDecaying();
	}

	if (internalMoveItem) {
		if (moveItem) {
			*internalMoveItem = moveItem;
		} else {
			*internalMoveItem = item;
		}
	}

	Item* quiver = toCylinder->getItem();
	if (quiver && quiver->isQuiver() 
               && quiver->getHoldingPlayer()
               && quiver->getHoldingPlayer()->getThing(CONST_SLOT_RIGHT) == quiver) {
		quiver->getHoldingPlayer()->sendInventoryItem(CONST_SLOT_RIGHT, quiver);
	} else {
		quiver = fromCylinder->getItem();
		if (quiver && quiver->isQuiver()
                   && quiver->getHoldingPlayer()
                   && quiver->getHoldingPlayer()->getThing(CONST_SLOT_RIGHT) == quiver) {
			quiver->getHoldingPlayer()->sendInventoryItem(CONST_SLOT_RIGHT, quiver);
		}
	}

	SoundEffect_t soundEffect = item->getMovementSound(toCylinder);
	if (toCylinder && soundEffect != SOUND_EFFECT_TYPE_SILENCE) {
		if (toCylinder->getContainer() && actor && actor->getPlayer() && (toCylinder->getContainer()->isInsideDepot(true) || toCylinder->getContainer()->getHoldingPlayer())) {
            actor->getPlayer()->sendSingleSoundEffect(toCylinder->getPosition(), soundEffect, SOUND_SOURCE_TYPE_OWN);
		} else {
			sendSingleSoundEffect(toCylinder->getPosition(), soundEffect, actor);
		}
	}

	//we could not move all, inform the player
	if (item->isStackable() && maxQueryCount < count) {
		return retMaxCount;
	}

	// looting analyser from this point forward
	if (fromCylinder && actor && toCylinder) {
		if (!fromCylinder->getContainer() || !actor->getPlayer() || !toCylinder->getContainer()) {
			return ret;
		}

		if (Player* player = actor->getPlayer()) {

			// Refresh depot search window if necessary
			// To-Do: Set 'item->getTier()' here on the '0' values when tier system is ready.
			if (player->isDepotSearchOpenOnItem(item->getID()) &&
				((fromCylinder->getItem() && fromCylinder->getItem()->isInsideDepot(true)) ||
				(toCylinder->getItem() && toCylinder->getItem()->isInsideDepot(true)))) {
				player->requestDepotSearchItem(item->getID(), 0);
			}

			const ItemType& it = Item::items[fromCylinder->getItem()->getID()];
			if (it.id <= 0) {
				return ret;
			}

			if (it.isCorpse && toCylinder->getContainer()->getTopParent() == player && item->getIsLootTrackeable()) {
				player->sendLootStats(item, static_cast<uint8_t>(item->getItemCount()));
			}
		}
	}

	return ret;
}

ReturnValue Game::internalAddItem(Cylinder* toCylinder, Item* item,
                                  int32_t index /*= INDEX_WHEREEVER*/,
                                  uint32_t flags/* = 0*/, bool test/* = false*/)
{
	uint32_t remainderCount = 0;
	return internalAddItem(toCylinder, item, index, flags, test, remainderCount);
}

ReturnValue Game::internalAddItem(Cylinder* toCylinder, Item* item, int32_t index,
                                  uint32_t flags, bool test, uint32_t& remainderCount)
{
	if (toCylinder == nullptr || item == nullptr) {
		return RETURNVALUE_NOTPOSSIBLE;
	}

	Cylinder* destCylinder = toCylinder;
	Item* toItem = nullptr;
	toCylinder = toCylinder->queryDestination(index, *item, &toItem, flags);

	//check if we can add this item
	ReturnValue ret = toCylinder->queryAdd(index, *item, item->getItemCount(), flags);
	if (ret != RETURNVALUE_NOERROR) {
		return ret;
	}

	/*
	Check if we can move add the whole amount, we do this by checking against the original cylinder,
	since the queryDestination can return a cylinder that might only hold a part of the full amount.
	*/
	uint32_t maxQueryCount = 0;
	ret = destCylinder->queryMaxCount(INDEX_WHEREEVER, *item, item->getItemCount(), maxQueryCount, flags);

	if (ret != RETURNVALUE_NOERROR && toCylinder->getItem() && toCylinder->getItem()->getID() != ITEM_REWARD_CONTAINER) {
		return ret;
	}

	if (test) {
		return RETURNVALUE_NOERROR;
	}

	if (item->isStackable() && item->equals(toItem)) {
		uint32_t m = std::min<uint32_t>(item->getItemCount(), maxQueryCount);
		uint32_t n = std::min<uint32_t>(100 - toItem->getItemCount(), m);

		toCylinder->updateThing(toItem, toItem->getID(), toItem->getItemCount() + n);

		int32_t count = m - n;
		if (count > 0) {
			if (item->getItemCount() != count) {
				Item* remainderItem = item->clone();
				remainderItem->setItemCount(count);
				if (internalAddItem(destCylinder, remainderItem, INDEX_WHEREEVER, flags, false) != RETURNVALUE_NOERROR) {
					ReleaseItem(remainderItem);
					remainderCount = count;
				}
			} else {
				toCylinder->addThing(index, item);

				int32_t itemIndex = toCylinder->getThingIndex(item);
				if (itemIndex != -1) {
					toCylinder->postAddNotification(item, nullptr, itemIndex);
				}
			}
		} else {
			//fully merged with toItem, item will be destroyed
			item->onRemoved();
			ReleaseItem(item);

			int32_t itemIndex = toCylinder->getThingIndex(toItem);
			if (itemIndex != -1) {
				toCylinder->postAddNotification(toItem, nullptr, itemIndex);
			}
		}
	} else {
		toCylinder->addThing(index, item);

		int32_t itemIndex = toCylinder->getThingIndex(item);
		if (itemIndex != -1) {
			toCylinder->postAddNotification(item, nullptr, itemIndex);
		}
	}

	Item* quiver = toCylinder->getItem();
	if (quiver && quiver->isQuiver()
               && quiver->getHoldingPlayer()
               && quiver->getHoldingPlayer()->getThing(CONST_SLOT_RIGHT) == quiver) {
		quiver->getHoldingPlayer()->sendInventoryItem(CONST_SLOT_RIGHT, quiver);
	}

	return RETURNVALUE_NOERROR;
}

ReturnValue Game::internalRemoveItem(Item* item, int32_t count /*= -1*/, bool test /*= false*/, uint32_t flags /*= 0*/)
{
	Cylinder* cylinder = item->getParent();
	if (cylinder == nullptr) {
		SPDLOG_DEBUG("{} - Cylinder is nullptr", __FUNCTION__);
		return RETURNVALUE_NOTPOSSIBLE;
	}
	Tile* fromTile = cylinder->getTile();
	if (fromTile) {
		auto it = browseFields.find(fromTile);
		if (it != browseFields.end() && it->second == cylinder) {
			cylinder = fromTile;
		}
	}
	if (count == -1) {
		count = item->getItemCount();
	}
	//check if we can remove this item
	ReturnValue ret = cylinder->queryRemove(*item, count, flags | FLAG_IGNORENOTMOVEABLE);
	if (ret != RETURNVALUE_NOERROR) {
		SPDLOG_DEBUG("{} - Failed to execute query remove", __FUNCTION__);
		return ret;
	}
	if (!item->canRemove()) {
		SPDLOG_DEBUG("{} - Failed to remove item", __FUNCTION__);
		return RETURNVALUE_NOTPOSSIBLE;
	}
	if (!test) {
		int32_t index = cylinder->getThingIndex(item);
		//remove the item
		cylinder->removeThing(item, count);

		if (item->isRemoved()) {
			item->onRemoved();
			item->stopDecaying();
			ReleaseItem(item);
		}

		cylinder->postRemoveNotification(item, nullptr, index);
	}

	Item* quiver = cylinder->getItem();
	if (quiver && quiver->isQuiver()
               && quiver->getHoldingPlayer()
               && quiver->getHoldingPlayer()->getThing(CONST_SLOT_RIGHT) == quiver) {
		quiver->getHoldingPlayer()->sendInventoryItem(CONST_SLOT_RIGHT, quiver);
	}

	return RETURNVALUE_NOERROR;
}

ReturnValue Game::internalPlayerAddItem(Player* player, Item* item, bool dropOnMap /*= true*/, Slots_t slot /*= CONST_SLOT_WHEREEVER*/)
{
	uint32_t remainderCount = 0;
	ReturnValue ret = internalAddItem(player, item, static_cast<int32_t>(slot), 0, false, remainderCount);
	if (remainderCount != 0) {
		Item* remainderItem = Item::CreateItem(item->getID(), remainderCount);
		ReturnValue remaindRet = internalAddItem(player->getTile(), remainderItem, INDEX_WHEREEVER, FLAG_NOLIMIT);
		if (remaindRet != RETURNVALUE_NOERROR) {
			ReleaseItem(remainderItem);
			player->sendLootStats(item, static_cast<uint8_t>(item->getItemCount()));
		}
	}

	if (ret != RETURNVALUE_NOERROR && dropOnMap) {
		ret = internalAddItem(player->getTile(), item, INDEX_WHEREEVER, FLAG_NOLIMIT);
	}

	return ret;
}

Item* Game::findItemOfType(Cylinder* cylinder, uint16_t itemId,
                           bool depthSearch /*= true*/, int32_t subType /*= -1*/) const
{
	if (cylinder == nullptr) {
		return nullptr;
	}

	std::vector<Container*> containers;
	for (size_t i = cylinder->getFirstIndex(), j = cylinder->getLastIndex(); i < j; ++i) {
		Thing* thing = cylinder->getThing(i);
		if (!thing) {
			continue;
		}

		Item* item = thing->getItem();
		if (!item) {
			continue;
		}

		if (item->getID() == itemId && (subType == -1 || subType == item->getSubType())) {
			return item;
		}

		if (depthSearch) {
			Container* container = item->getContainer();
			if (container) {
				containers.push_back(container);
			}
		}
	}

	size_t i = 0;
	while (i < containers.size()) {
		Container* container = containers[i++];
		for (Item* item : container->getItemList()) {
			if (item->getID() == itemId && (subType == -1 || subType == item->getSubType())) {
				return item;
			}

			Container* subContainer = item->getContainer();
			if (subContainer) {
				containers.push_back(subContainer);
			}
		}
	}
	return nullptr;
}

bool Game::removeMoney(Cylinder* cylinder, uint64_t money, uint32_t flags /*= 0*/, bool useBalance /*= false*/)
{
	if (cylinder == nullptr) {
		return false;
	}
	if (money == 0) {
		return true;
	}
	std::vector<Container*> containers;
	std::multimap<uint32_t, Item*> moneyMap;
	uint64_t moneyCount = 0;
	for (size_t i = cylinder->getFirstIndex(), j = cylinder->getLastIndex(); i < j; ++i) {
		Thing* thing = cylinder->getThing(i);
		if (!thing) {
			continue;
		}
		Item* item = thing->getItem();
		if (!item) {
			continue;
		}
		Container* container = item->getContainer();
		if (container) {
			containers.push_back(container);
		} else {
			const uint32_t worth = item->getWorth();
			if (worth != 0) {
				moneyCount += worth;
				moneyMap.emplace(worth, item);
			}
		}
	}
	size_t i = 0;
	while (i < containers.size()) {
		Container* container = containers[i++];
		for (Item* item : container->getItemList()) {
			Container* tmpContainer = item->getContainer();
			if (tmpContainer) {
				containers.push_back(tmpContainer);
			} else {
				const uint32_t worth = item->getWorth();
				if (worth != 0) {
					moneyCount += worth;
					moneyMap.emplace(worth, item);
				}
			}
		}
	}

	Player* player = useBalance ? dynamic_cast<Player*>(cylinder) : nullptr;
	uint64_t balance = 0;
	if (useBalance && player) {
		balance = player->getBankBalance();
	}

	if (moneyCount + balance < money) {
		return false;
	}

	for (const auto& moneyEntry : moneyMap) {
		Item* item = moneyEntry.second;
		if (moneyEntry.first < money) {
			internalRemoveItem(item);
			money -= moneyEntry.first;
		} else if (moneyEntry.first > money) {
			const uint32_t worth = moneyEntry.first / item->getItemCount();
			const uint32_t removeCount = std::ceil(money / static_cast<double>(worth));
			addMoney(cylinder, (worth * removeCount) - money, flags);
			internalRemoveItem(item, removeCount);
			return true;
		} else {
			internalRemoveItem(item);
			return true;
		}
	}

	if (useBalance && player && player->getBankBalance() >= money) {
		player->setBankBalance(player->getBankBalance() - money);
	}

	return true;
}

void Game::addMoney(Cylinder* cylinder, uint64_t money, uint32_t flags /*= 0*/)
{
	if (money == 0) {
		return;
	}

	uint32_t crystalCoins = money / 10000;
	money -= crystalCoins * 10000;
	while (crystalCoins > 0) {
		const uint16_t count = std::min<uint32_t>(100, crystalCoins);

		Item* remaindItem = Item::CreateItem(ITEM_CRYSTAL_COIN, count);

		ReturnValue ret = internalAddItem(cylinder, remaindItem, INDEX_WHEREEVER, flags);
		if (ret != RETURNVALUE_NOERROR) {
			internalAddItem(cylinder->getTile(), remaindItem, INDEX_WHEREEVER, FLAG_NOLIMIT);
		}

		crystalCoins -= count;
	}

	uint16_t platinumCoins = money / 100;
	if (platinumCoins != 0) {
		Item* remaindItem = Item::CreateItem(ITEM_PLATINUM_COIN, platinumCoins);

		ReturnValue ret = internalAddItem(cylinder, remaindItem, INDEX_WHEREEVER, flags);
		if (ret != RETURNVALUE_NOERROR) {
			internalAddItem(cylinder->getTile(), remaindItem, INDEX_WHEREEVER, FLAG_NOLIMIT);
		}

		money -= platinumCoins * 100;
	}

	if (money != 0) {
		Item* remaindItem = Item::CreateItem(ITEM_GOLD_COIN, money);

		ReturnValue ret = internalAddItem(cylinder, remaindItem, INDEX_WHEREEVER, flags);
		if (ret != RETURNVALUE_NOERROR) {
			internalAddItem(cylinder->getTile(), remaindItem, INDEX_WHEREEVER, FLAG_NOLIMIT);
		}
	}
}

Item* Game::transformItem(Item* item, uint16_t newId, int32_t newCount /*= -1*/)
{
	if (item->getID() == newId && (newCount == -1 || (newCount == item->getSubType() && newCount != 0))) { //chargeless item placed on map = infinite
		return item;
	}

	Cylinder* cylinder = item->getParent();
	if (cylinder == nullptr) {
		return nullptr;
	}

	Tile* fromTile = cylinder->getTile();
	if (fromTile) {
		auto it = browseFields.find(fromTile);
		if (it != browseFields.end() && it->second == cylinder) {
			cylinder = fromTile;
		}
	}

	int32_t itemIndex = cylinder->getThingIndex(item);
	if (itemIndex == -1) {
		return item;
	}

	if (!item->canTransform()) {
		return item;
	}

	const ItemType& newType = Item::items[newId];
	if (newType.id == 0) {
		return item;
	}

	const ItemType& curType = Item::items[item->getID()];
	if (item->isAlwaysOnTop() != (newType.alwaysOnTopOrder != 0)) {
		//This only occurs when you transform items on tiles from a downItem to a topItem (or vice versa)
		//Remove the old, and add the new
		cylinder->removeThing(item, item->getItemCount());
		cylinder->postRemoveNotification(item, cylinder, itemIndex);

		item->setID(newId);
		if (newCount != -1) {
			item->setSubType(newCount);
		}
		cylinder->addThing(item);

		Cylinder* newParent = item->getParent();
		if (newParent == nullptr) {
			item->stopDecaying();
			ReleaseItem(item);
			return nullptr;
		}

		newParent->postAddNotification(item, cylinder, newParent->getThingIndex(item));
		item->startDecaying();

		return item;
	}

	if (curType.type == newType.type) {
		//Both items has the same type so we can safely change id/subtype
		if (newCount == 0 && (item->isStackable() || item->hasAttribute(ITEM_ATTRIBUTE_CHARGES))) {
			if (item->isStackable()) {
				internalRemoveItem(item);
				return nullptr;
			} else {
				int32_t newItemId = newId;
				if (curType.id == newType.id) {
					newItemId = curType.decayTo;
				}

				if (newItemId < 0) {
					internalRemoveItem(item);
					return nullptr;
				} else if (newItemId != newId) {
					// Replacing the the old item with the new while maintaining the old position
					Item* newItem = Item::CreateItem(newItemId, 1);
					if (newItem == nullptr) {
						return nullptr;
					}

					cylinder->replaceThing(itemIndex, newItem);
					cylinder->postAddNotification(newItem, cylinder, itemIndex);

					item->setParent(nullptr);
					cylinder->postRemoveNotification(item, cylinder, itemIndex);
					item->stopDecaying();
					ReleaseItem(item);
					newItem->startDecaying();

					return newItem;
				} else {
					return transformItem(item, newItemId);
				}
			}
		} else {
			cylinder->postRemoveNotification(item, cylinder, itemIndex);
			uint16_t itemId = item->getID();
			int32_t count = item->getSubType();

			if (curType.id != newType.id) {
				if (newType.group != curType.group) {
					item->setDefaultSubtype();
				}

				itemId = newId;
			}

			if (newCount != -1 && newType.hasSubType()) {
				count = newCount;
			}

			cylinder->updateThing(item, itemId, count);
			cylinder->postAddNotification(item, cylinder, itemIndex);

			Item* quiver = cylinder->getItem();
			if (quiver && quiver->isQuiver()
                       && quiver->getHoldingPlayer()
                       && quiver->getHoldingPlayer()->getThing(CONST_SLOT_RIGHT) == quiver) {
				quiver->getHoldingPlayer()->sendInventoryItem(CONST_SLOT_RIGHT, quiver);
			}
			item->startDecaying();

			return item;
		}
	}

	Item* quiver = cylinder->getItem();
	if (quiver && quiver->isQuiver()
               && quiver->getHoldingPlayer()
               && quiver->getHoldingPlayer()->getThing(CONST_SLOT_RIGHT) == quiver) {
		quiver->getHoldingPlayer()->sendInventoryItem(CONST_SLOT_RIGHT, quiver);
	}

	//Replacing the the old item with the new while maintaining the old position
	Item* newItem;
	if (newCount == -1) {
		newItem = Item::CreateItem(newId);
	} else {
		newItem = Item::CreateItem(newId, newCount);
	}

	if (newItem == nullptr) {
		return nullptr;
	}

	cylinder->replaceThing(itemIndex, newItem);
	cylinder->postAddNotification(newItem, cylinder, itemIndex);

	item->setParent(nullptr);
	cylinder->postRemoveNotification(item, cylinder, itemIndex);
	item->stopDecaying();
	ReleaseItem(item);
	newItem->startDecaying();

	return newItem;
}

ReturnValue Game::internalTeleport(Thing* thing, const Position& newPos, bool pushMove/* = true*/, uint32_t flags /*= 0*/)
{
	if (newPos == thing->getPosition()) {
		return RETURNVALUE_NOERROR;
	} else if (thing->isRemoved()) {
		return RETURNVALUE_NOTPOSSIBLE;
	}

	Tile* toTile = map.getTile(newPos);
	if (!toTile) {
		return RETURNVALUE_NOTPOSSIBLE;
	}

	if (Creature* creature = thing->getCreature()) {
		ReturnValue ret = toTile->queryAdd(0, *creature, 1, FLAG_NOLIMIT);
		if (ret != RETURNVALUE_NOERROR) {
			return ret;
		}

		map.moveCreature(*creature, *toTile, !pushMove);
		return RETURNVALUE_NOERROR;
	} else if (Item* item = thing->getItem()) {
		return internalMoveItem(item->getParent(), toTile, INDEX_WHEREEVER, item, item->getItemCount(), nullptr, flags);
	}
	return RETURNVALUE_NOTPOSSIBLE;
}

void Game::internalQuickLootCorpse(Player* player, Container* corpse)
{
	if (!player || !corpse) {
		return;
	}

	std::vector<Item*> itemList;
	bool ignoreListItems = (player->quickLootFilter == QUICKLOOTFILTER_SKIPPEDLOOT);

	bool missedAnyGold = false;
	bool missedAnyItem = false;

	for (ContainerIterator it = corpse->iterator(); it.hasNext(); it.advance()) {
		Item* item = *it;
		bool listed = player->isQuickLootListedItem(item);
		if ((listed && ignoreListItems) || (!listed && !ignoreListItems)) {
			if (item->getWorth() != 0) {
				missedAnyGold = true;
			} else {
				missedAnyItem = true;
			}
			continue;
		}

		itemList.push_back(item);
	}

	bool shouldNotifyCapacity = false;
	ObjectCategory_t shouldNotifyNotEnoughRoom = OBJECTCATEGORY_NONE;

	uint32_t totalLootedGold = 0;
	uint32_t totalLootedItems = 0;
	for (Item* item : itemList) {
		uint32_t worth = item->getWorth();
		uint16_t baseCount = item->getItemCount();
		ObjectCategory_t category = getObjectCategory(item);

		ReturnValue ret = internalQuickLootItem(player, item, category);
		if (ret == RETURNVALUE_NOTENOUGHCAPACITY) {
			shouldNotifyCapacity = true;
		} else if (ret == RETURNVALUE_CONTAINERNOTENOUGHROOM) {
			shouldNotifyNotEnoughRoom = category;
		}

		bool success = ret == RETURNVALUE_NOERROR;
		if (worth != 0) {
			missedAnyGold = missedAnyGold || !success;
			if (success) {
				player->sendLootStats(item, baseCount);
				totalLootedGold += worth;
			} else {
				// item is not completely moved
				totalLootedGold += worth - item->getWorth();
			}
		} else {
			missedAnyItem = missedAnyItem || !success;
			if (success || item->getItemCount() != baseCount) {
				totalLootedItems++;
				player->sendLootStats(item, item->getItemCount());
			}
		}
	}

	std::stringstream ss;
	if (totalLootedGold != 0 || missedAnyGold || totalLootedItems != 0 || missedAnyItem) {
		bool lootedAllGold = totalLootedGold != 0 && !missedAnyGold;
		bool lootedAllItems = totalLootedItems != 0 && !missedAnyItem;
		if (lootedAllGold) {
			if (totalLootedItems != 0 || missedAnyItem) {
				ss << "You looted the complete " << totalLootedGold << " gold";

				if (lootedAllItems) {
					ss << " and all dropped items";
				} else if (totalLootedItems != 0) {
					ss << ", but you only looted some of the items";
				} else if (missedAnyItem) {
					ss << " but none of the dropped items";
				}
			} else {
				ss << "You looted " << totalLootedGold << " gold";
			}
		} else if (lootedAllItems) {
			if (totalLootedItems == 1) {
				ss << "You looted 1 item";
			} else if (totalLootedGold != 0 || missedAnyGold) {
				ss << "You looted all of the dropped items";
			} else {
				ss << "You looted all items";
			}

			if (totalLootedGold != 0) {
				ss << ", but you only looted " << totalLootedGold << " of the dropped gold";
			} else if (missedAnyGold) {
				ss << " but none of the dropped gold";
			}
		} else if (totalLootedGold != 0) {
			ss << "You only looted " << totalLootedGold << " of the dropped gold";
			if (totalLootedItems != 0) {
				ss << " and some of the dropped items";
			} else if (missedAnyItem) {
				ss << " but none of the dropped items";
			}
		} else if (totalLootedItems != 0) {
			ss << "You looted some of the dropped items";
			if (missedAnyGold) {
				ss << " but none of the dropped gold";
			}
		} else if (missedAnyGold) {
			ss << "You looted none of the dropped gold";
			if (missedAnyItem) {
				ss << " and none of the items";
			}
		} else if (missedAnyItem) {
			ss << "You looted none of the dropped items";
		}
	} else {
		ss << "No loot";
	}

	ss << ".";
	player->sendTextMessage(MESSAGE_LOOT, ss.str());

	if (shouldNotifyCapacity) {
		ss.str(std::string());
		ss << "Attention! The loot you are trying to pick up is too heavy for you to carry.";
	} else if (shouldNotifyNotEnoughRoom != OBJECTCATEGORY_NONE) {
		ss.str(std::string());
		ss << "Attention! The container assigned to category " << getObjectCategoryName(shouldNotifyNotEnoughRoom) << " is full.";
	} else {
		return;
	}

	if (player->lastQuickLootNotification + 15000 < OTSYS_TIME()) {
		player->sendTextMessage(MESSAGE_GAME_HIGHLIGHT, ss.str());
	} else {
		player->sendTextMessage(MESSAGE_EVENT_ADVANCE, ss.str());
	}

	player->lastQuickLootNotification = OTSYS_TIME();
}

ReturnValue Game::internalQuickLootItem(Player* player, Item* item, ObjectCategory_t category /* = OBJECTCATEGORY_DEFAULT*/)
{
  if (!player || !item) {
    return RETURNVALUE_NOTPOSSIBLE;
  }

	bool fallbackConsumed = false;
	uint16_t baseId = 0;

	Container* lootContainer = player->getLootContainer(category);
	if (!lootContainer) {
    	if (player->quickLootFallbackToMainContainer) {
    		Item* fallbackItem = player->getInventoryItem(CONST_SLOT_BACKPACK);

      	if (fallbackItem) {
        	Container* mainBackpack = fallbackItem->getContainer();
        	if (mainBackpack && !fallbackConsumed) {
          		player->setLootContainer(OBJECTCATEGORY_DEFAULT, mainBackpack);
          		player->sendInventoryItem(CONST_SLOT_BACKPACK, player->getInventoryItem(CONST_SLOT_BACKPACK));
        	}
      	}

			lootContainer = fallbackItem ? fallbackItem->getContainer() : nullptr;
			fallbackConsumed = true;
		} else {
			return RETURNVALUE_NOTPOSSIBLE;
		}
	} else {
		baseId = lootContainer->getID();
	}

	if (!lootContainer) {
		return RETURNVALUE_NOTPOSSIBLE;
	}

	Container* lastSubContainer = nullptr;
	uint32_t remainderCount = item->getItemCount();
	ContainerIterator it = lootContainer->iterator();

	ReturnValue ret;
	do {
		Item* moveItem = nullptr;
		if (item->getParent()) { // Stash retrive dont have parent cylinder.
		ret = internalMoveItem(item->getParent(), lootContainer, INDEX_WHEREEVER, item, item->getItemCount(), &moveItem, 0, player);
		} else {
		ret = internalAddItem(lootContainer, item, INDEX_WHEREEVER);
		}
		if (moveItem) {
			remainderCount -= moveItem->getItemCount();
		}

		if (ret != RETURNVALUE_CONTAINERNOTENOUGHROOM) {
			break;
		}

		// search for a sub container
		bool obtainedNewContainer = false;
		while (it.hasNext()) {
			Item* cur = *it;
			Container* subContainer = cur ? cur->getContainer() : nullptr;
			it.advance();

			if (subContainer) {
				lastSubContainer = subContainer;
				lootContainer = subContainer;
				obtainedNewContainer = true;
				break;
			}
		}

		// a hack to fix last empty sub-container
		if (!obtainedNewContainer && lastSubContainer && lastSubContainer->size() > 0) {
			Item* cur = lastSubContainer->getItemByIndex(lastSubContainer->size() - 1);
			Container* subContainer = cur ? cur->getContainer() : nullptr;

			if (subContainer) {
				lootContainer = subContainer;
				obtainedNewContainer = true;
			}

			lastSubContainer = nullptr;
		}

		// consumed all sub-container & there is simply no more containers to iterate over.
		// check if fallback should be used and if not, then break
		bool quickFallback = (player->quickLootFallbackToMainContainer);
		bool noFallback = fallbackConsumed || !quickFallback;
		if (noFallback && (!lootContainer || !obtainedNewContainer)) {
			break;
		} else if (!lootContainer || !obtainedNewContainer) {
			Item* fallbackItem = player->getInventoryItem(CONST_SLOT_BACKPACK);
			if (!fallbackItem || !fallbackItem->getContainer()) {
				break;
			}

			lootContainer = fallbackItem->getContainer();
			it = lootContainer->iterator();

			fallbackConsumed = true;
		}
	} while (remainderCount != 0);
	return ret;
}

ObjectCategory_t Game::getObjectCategory(const Item* item)
{
	ObjectCategory_t category = OBJECTCATEGORY_DEFAULT;
  if (!item) {
    return OBJECTCATEGORY_NONE;
  }

	const ItemType& it = Item::items[item->getID()];
	if (item->getWorth() != 0) {
		category = OBJECTCATEGORY_GOLD;
	} else if (it.weaponType != WEAPON_NONE) {
		switch (it.weaponType) {
			case WEAPON_SWORD:
				category = OBJECTCATEGORY_SWORDS;
				break;
			case WEAPON_CLUB:
				category = OBJECTCATEGORY_CLUBS;
				break;
			case WEAPON_AXE:
				category = OBJECTCATEGORY_AXES;
				break;
			case WEAPON_SHIELD:
				category = OBJECTCATEGORY_SHIELDS;
				break;
			case WEAPON_DISTANCE:
				category = OBJECTCATEGORY_DISTANCEWEAPONS;
				break;
			case WEAPON_WAND:
				category = OBJECTCATEGORY_WANDS;
				break;
			case WEAPON_AMMO:
				category = OBJECTCATEGORY_AMMO;
				break;
			default:
				break;
		}
	} else if (it.slotPosition != SLOTP_HAND) { // if it's a weapon/shield should have been parsed earlier
		if ((it.slotPosition & SLOTP_HEAD) != 0) {
			category = OBJECTCATEGORY_HELMETS;
		} else if ((it.slotPosition & SLOTP_NECKLACE) != 0) {
			category = OBJECTCATEGORY_NECKLACES;
		} else if ((it.slotPosition & SLOTP_BACKPACK) != 0) {
			category = OBJECTCATEGORY_CONTAINERS;
		} else if ((it.slotPosition & SLOTP_ARMOR) != 0) {
			category = OBJECTCATEGORY_ARMORS;
		} else if ((it.slotPosition & SLOTP_LEGS) != 0) {
			category = OBJECTCATEGORY_LEGS;
		} else if ((it.slotPosition & SLOTP_FEET) != 0) {
			category = OBJECTCATEGORY_BOOTS;
		} else if ((it.slotPosition & SLOTP_RING) != 0) {
			category = OBJECTCATEGORY_RINGS;
		}
	} else if (it.type == ITEM_TYPE_RUNE) {
		category = OBJECTCATEGORY_RUNES;
	} else if (it.type == ITEM_TYPE_CREATUREPRODUCT) {
		category = OBJECTCATEGORY_CREATUREPRODUCTS;
	} else if (it.type == ITEM_TYPE_FOOD) {
		category = OBJECTCATEGORY_FOOD;
	} else if (it.type == ITEM_TYPE_VALUABLE) {
		category = OBJECTCATEGORY_VALUABLES;
	} else if (it.type == ITEM_TYPE_POTION) {
		category = OBJECTCATEGORY_POTIONS;
	} else {
		category = OBJECTCATEGORY_OTHERS;
	}

	return category;
}

uint64_t Game::getItemMarketPrice(std::map<uint16_t, uint32_t> const &itemMap, bool buyPrice) const
{
	uint64_t total = 0;
	for (const auto& it : itemMap) {
		if (it.first == ITEM_GOLD_COIN) {
			total += it.second;
		} else if (it.first == ITEM_PLATINUM_COIN) {
			total += 100 * it.second;
		} else if (it.first == ITEM_CRYSTAL_COIN) {
			total += 10000 * it.second;
		} else {
			auto marketIt = itemsPriceMap.find(it.first);
			if (marketIt != itemsPriceMap.end()) {
				total += (*marketIt).second * it.second;
			} else {
				const ItemType& iType = Item::items[it.first];
				total += (buyPrice ? iType.buyPrice : iType.sellPrice) * it.second;
			}
		}
	}

	return total;
}

Item* searchForItem(Container* container, uint16_t itemId)
{
	for (ContainerIterator it = container->iterator(); it.hasNext(); it.advance()) {
		if ((*it)->getID() == itemId) {
			return *it;
		}
	}

	return nullptr;
}

Slots_t getSlotType(const ItemType& it)
{
	Slots_t slot = CONST_SLOT_RIGHT;
	if (it.weaponType != WeaponType_t::WEAPON_SHIELD) {
		int32_t slotPosition = it.slotPosition;

		if (slotPosition & SLOTP_HEAD) {
			slot = CONST_SLOT_HEAD;
		} else if (slotPosition & SLOTP_NECKLACE) {
			slot = CONST_SLOT_NECKLACE;
		} else if (slotPosition & SLOTP_ARMOR) {
			slot = CONST_SLOT_ARMOR;
		} else if (slotPosition & SLOTP_LEGS) {
			slot = CONST_SLOT_LEGS;
		} else if (slotPosition & SLOTP_FEET) {
			slot = CONST_SLOT_FEET ;
		} else if (slotPosition & SLOTP_RING) {
			slot = CONST_SLOT_RING;
		} else if (slotPosition & SLOTP_AMMO) {
			slot = CONST_SLOT_AMMO;
		} else if (slotPosition & SLOTP_TWO_HAND || slotPosition & SLOTP_LEFT) {
			slot = CONST_SLOT_LEFT;
		}
	}

	return slot;
}

//Implementation of player invoked events
void Game::playerEquipItem(uint32_t playerId, uint16_t itemId)
{
	Player* player = getPlayerByID(playerId);
	if (!player) {
		return;
	}

	Item* item = player->getInventoryItem(CONST_SLOT_BACKPACK);
	if (!item) {
		return;
	}

	Container* backpack = item->getContainer();
	if (!backpack) {
		return;
	}

	const ItemType& it = Item::items[itemId];
	Slots_t slot = getSlotType(it);

	Item* slotItem = player->getInventoryItem(slot);
	Item* equipItem = searchForItem(backpack, it.id);
	if (slotItem && slotItem->getID() == it.id && (!it.stackable || slotItem->getItemCount() == 100 || !equipItem)) {
		internalMoveItem(slotItem->getParent(), player, CONST_SLOT_WHEREEVER, slotItem, slotItem->getItemCount(), nullptr);
	} else if (equipItem) {
		internalMoveItem(equipItem->getParent(), player, slot, equipItem, equipItem->getItemCount(), nullptr);
	}
}

void Game::playerMove(uint32_t playerId, Direction direction)
{
	Player* player = getPlayerByID(playerId);
	if (!player) {
		return;
	}

	player->resetIdleTime();
	player->setNextWalkActionTask(nullptr);
	player->cancelPush();

	player->startAutoWalk(std::forward_list<Direction> { direction });
}

bool Game::playerBroadcastMessage(Player* player, const std::string& text) const
{
	if (!player->hasFlag(PlayerFlag_CanBroadcast)) {
		return false;
	}

	SPDLOG_INFO("{} broadcasted: {}", player->getName(), text);

	for (const auto& it : players) {
		it.second->sendPrivateMessage(player, TALKTYPE_BROADCAST, text);
	}

	return true;
}

void Game::playerCreatePrivateChannel(uint32_t playerId)
{
	Player* player = getPlayerByID(playerId);
	if (!player || !player->isPremium()) {
		return;
	}

	ChatChannel* channel = g_chat().createChannel(*player, CHANNEL_PRIVATE);
	if (!channel || !channel->addUser(*player)) {
		return;
	}

	player->sendCreatePrivateChannel(channel->getId(), channel->getName());
}

void Game::playerChannelInvite(uint32_t playerId, const std::string& name)
{
	Player* player = getPlayerByID(playerId);
	if (!player) {
		return;
	}

	PrivateChatChannel* channel = g_chat().getPrivateChannel(*player);
	if (!channel) {
		return;
	}

	Player* invitePlayer = getPlayerByName(name);
	if (!invitePlayer) {
		return;
	}

	if (player == invitePlayer) {
		return;
	}

	channel->invitePlayer(*player, *invitePlayer);
}

void Game::playerChannelExclude(uint32_t playerId, const std::string& name)
{
	Player* player = getPlayerByID(playerId);
	if (!player) {
		return;
	}

	PrivateChatChannel* channel = g_chat().getPrivateChannel(*player);
	if (!channel) {
		return;
	}

	Player* excludePlayer = getPlayerByName(name);
	if (!excludePlayer) {
		return;
	}

	if (player == excludePlayer) {
		return;
	}

	channel->excludePlayer(*player, *excludePlayer);
}

void Game::playerRequestChannels(uint32_t playerId)
{
	Player* player = getPlayerByID(playerId);
	if (!player) {
		return;
	}

	player->sendChannelsDialog();
}

void Game::playerOpenChannel(uint32_t playerId, uint16_t channelId)
{
	Player* player = getPlayerByID(playerId);
	if (!player) {
		return;
	}

	const ChatChannel* channel = g_chat().addUserToChannel(*player, channelId);
	if (!channel) {
		return;
	}

	const InvitedMap* invitedUsers = channel->getInvitedUsers();
	const UsersMap* users;
	if (!channel->isPublicChannel()) {
		users = &channel->getUsers();
	} else {
		users = nullptr;
	}

	player->sendChannel(channel->getId(), channel->getName(), users, invitedUsers);
}

void Game::playerCloseChannel(uint32_t playerId, uint16_t channelId)
{
	Player* player = getPlayerByID(playerId);
	if (!player) {
		return;
	}

	g_chat().removeUserFromChannel(*player, channelId);
}

void Game::playerOpenPrivateChannel(uint32_t playerId, std::string& receiver)
{
	Player* player = getPlayerByID(playerId);
	if (!player) {
		return;
	}

	if (!IOLoginData::formatPlayerName(receiver)) {
		player->sendCancelMessage("A player with this name does not exist.");
		return;
	}

	if (player->getName() == receiver) {
		player->sendCancelMessage("You cannot set up a private message channel with yourself.");
		return;
	}

	player->sendOpenPrivateChannel(receiver);
}

void Game::playerCloseNpcChannel(uint32_t playerId)
{
	Player* player = getPlayerByID(playerId);
	if (!player) {
		return;
	}

	SpectatorHashSet spectators;
	map.getSpectators(spectators, player->getPosition());
	for (Creature* spectator : spectators) {
		if (Npc* npc = spectator->getNpc()) {
			npc->onPlayerCloseChannel(player);
		}
	}
}

void Game::playerReceivePing(uint32_t playerId)
{
	Player* player = getPlayerByID(playerId);
	if (!player) {
		return;
	}

	player->receivePing();
}

void Game::playerReceivePingBack(uint32_t playerId)
{
	Player* player = getPlayerByID(playerId);
	if (!player) {
		return;
	}

	player->sendPingBack();
}

void Game::playerAutoWalk(uint32_t playerId, const std::forward_list<Direction>& listDir)
{
	Player* player = getPlayerByID(playerId);
	if (!player) {
		return;
	}

	player->resetIdleTime();
	player->setNextWalkTask(nullptr);
	player->startAutoWalk(listDir);
}

void Game::playerStopAutoWalk(uint32_t playerId)
{
	Player* player = getPlayerByID(playerId);
	if (!player) {
		return;
	}

	player->stopWalk();
}

void Game::playerUseItemEx(uint32_t playerId, const Position& fromPos, uint8_t fromStackPos, uint16_t fromItemId,
                           const Position& toPos, uint8_t toStackPos, uint16_t toItemId)
{
	Player* player = getPlayerByID(playerId);
	if (!player) {
		return;
	}

	bool isHotkey = (fromPos.x == 0xFFFF && fromPos.y == 0 && fromPos.z == 0);
	if (isHotkey && !g_configManager().getBoolean(AIMBOT_HOTKEY_ENABLED)) {
		return;
	}

	Thing* thing = internalGetThing(player, fromPos, fromStackPos, fromItemId, STACKPOS_FIND_THING);
	if (!thing) {
		player->sendCancelMessage(RETURNVALUE_NOTPOSSIBLE);
		return;
	}

	Item* item = thing->getItem();
	if (!item || !item->isMultiUse() || item->getID() != fromItemId) {
		player->sendCancelMessage(RETURNVALUE_CANNOTUSETHISOBJECT);
		return;
	}

	Position walkToPos = fromPos;
	ReturnValue ret = g_actions().canUse(player, fromPos);
	if (ret == RETURNVALUE_NOERROR) {
		ret = g_actions().canUse(player, toPos, item);
		if (ret == RETURNVALUE_TOOFARAWAY) {
			walkToPos = toPos;
		}
	}

	const ItemType& it = Item::items[item->getID()];
	if (it.isRune() || it.type == ITEM_TYPE_POTION) {
		if (player->walkExhausted()) {
			player->sendCancelMessage(RETURNVALUE_YOUAREEXHAUSTED);
			return;
		}
	}

	if (ret != RETURNVALUE_NOERROR) {
		if (ret == RETURNVALUE_TOOFARAWAY) {
			Position itemPos = fromPos;
			uint8_t itemStackPos = fromStackPos;

			if (fromPos.x != 0xFFFF && toPos.x != 0xFFFF && Position::areInRange<1, 1, 0>(fromPos, player->getPosition()) &&
					!Position::areInRange<1, 1, 0>(fromPos, toPos)) {
				Item* moveItem = nullptr;

				ret = internalMoveItem(item->getParent(), player, INDEX_WHEREEVER, item, item->getItemCount(), &moveItem);
				if (ret != RETURNVALUE_NOERROR) {
					player->sendCancelMessage(ret);
					return;
				}

				//changing the position since its now in the inventory of the player
				internalGetPosition(moveItem, itemPos, itemStackPos);
			}

			std::forward_list<Direction> listDir;
			if (player->getPathTo(walkToPos, listDir, 0, 1, true, true)) {
				g_dispatcher().addTask(createTask(std::bind(&Game::playerAutoWalk, this, player->getID(), listDir)));

				SchedulerTask* task = createSchedulerTask(400,
                                      std::bind(&Game::playerUseItemEx, this,
                                      playerId, itemPos, itemStackPos, fromItemId,
                                      toPos, toStackPos, toItemId));
				if (it.isRune() || it.type == ITEM_TYPE_POTION) {
					player->setNextPotionActionTask(task);
				} else {
					player->setNextWalkActionTask(task);
				}
			} else {
				player->sendCancelMessage(RETURNVALUE_THEREISNOWAY);
			}
			return;
		}

		player->sendCancelMessage(ret);
		return;
	}

	bool canDoAction = player->canDoAction();
	if (it.isRune() || it.type == ITEM_TYPE_POTION) {
		canDoAction = player->canDoPotionAction();
	}

	if (!canDoAction) {
		uint32_t delay = player->getNextActionTime();
		if (it.isRune() || it.type == ITEM_TYPE_POTION) {
			delay = player->getNextPotionActionTime();
		}
		SchedulerTask* task = createSchedulerTask(delay, std::bind(&Game::playerUseItemEx, this,
                              playerId, fromPos, fromStackPos, fromItemId, toPos, toStackPos, toItemId));
		if (it.isRune() || it.type == ITEM_TYPE_POTION) {
			player->setNextPotionActionTask(task);
		} else {
			player->setNextActionTask(task);
		}
		return;
	}

	player->resetIdleTime();
	if (it.isRune() || it.type == ITEM_TYPE_POTION) {
		player->setNextPotionActionTask(nullptr);
	} else {
		player->setNextActionTask(nullptr);
	}

	// Refresh depot search window if necessary
	bool mustReloadDepotSearch = false;
	if (player->isDepotSearchOpenOnItem(fromItemId)) {
		if (item->isInsideDepot(true)) {
			mustReloadDepotSearch = true;
		} else {
			if (Thing* targetThing = internalGetThing(player, toPos, toStackPos, toItemId, STACKPOS_FIND_THING);
					targetThing && targetThing->getItem() && targetThing->getItem()->isInsideDepot(true)) {
				mustReloadDepotSearch = true;
			}
		}
	}

	g_actions().useItemEx(player, fromPos, toPos, toStackPos, item, isHotkey);

	if (mustReloadDepotSearch) {
		player->requestDepotSearchItem(fromItemId, fromStackPos);
	}
}

void Game::playerUseItem(uint32_t playerId, const Position& pos, uint8_t stackPos,
                         uint8_t index, uint16_t itemId)
{
	Player* player = getPlayerByID(playerId);
	if (!player) {
		return;
	}

	bool isHotkey = (pos.x == 0xFFFF && pos.y == 0 && pos.z == 0);
	if (isHotkey && !g_configManager().getBoolean(AIMBOT_HOTKEY_ENABLED)) {
		return;
	}

	Thing* thing = internalGetThing(player, pos, stackPos, itemId, STACKPOS_FIND_THING);
	if (!thing) {
		player->sendCancelMessage(RETURNVALUE_NOTPOSSIBLE);
		return;
	}

	Item* item = thing->getItem();
	if (!item || item->isMultiUse() || item->getID() != itemId) {
		player->sendCancelMessage(RETURNVALUE_CANNOTUSETHISOBJECT);
		return;
	}

	const ItemType& it = Item::items[item->getID()];
	if (it.isRune() || it.type == ITEM_TYPE_POTION) {
		if (player->walkExhausted()) {
			player->sendCancelMessage(RETURNVALUE_YOUAREEXHAUSTED);
			return;
		}
	}

	ReturnValue ret = g_actions().canUse(player, pos);
	if (ret != RETURNVALUE_NOERROR) {
		if (ret == RETURNVALUE_TOOFARAWAY) {
			std::forward_list<Direction> listDir;
			if (player->getPathTo(pos, listDir, 0, 1, true, true)) {
				g_dispatcher().addTask(createTask(std::bind(&Game::playerAutoWalk,
												this, player->getID(), listDir)));

				SchedulerTask* task = createSchedulerTask(400,
                                      std::bind(&Game::playerUseItem, this,
                                      playerId, pos, stackPos, index, itemId));
				if (it.isRune() || it.type == ITEM_TYPE_POTION) {
					player->setNextPotionActionTask(task);
				} else {
					player->setNextWalkActionTask(task);
				}
				return;
			}

			ret = RETURNVALUE_THEREISNOWAY;
		}

		player->sendCancelMessage(ret);
		return;
	}

	bool canDoAction = player->canDoAction();
	if (it.isRune() || it.type == ITEM_TYPE_POTION) {
		canDoAction = player->canDoPotionAction();
	}

	if (!canDoAction) {
		uint32_t delay = player->getNextActionTime();
		if (it.isRune() || it.type == ITEM_TYPE_POTION) {
			delay = player->getNextPotionActionTime();
		}
		SchedulerTask* task = createSchedulerTask(delay, std::bind(&Game::playerUseItem, this,
                              playerId, pos, stackPos, index, itemId));
		if (it.isRune() || it.type == ITEM_TYPE_POTION) {
			player->setNextPotionActionTask(task);
		} else {
			player->setNextActionTask(task);
		}
		return;
	}

	player->resetIdleTime();
	player->setNextActionTask(nullptr);

	// Refresh depot search window if necessary
	bool refreshDepotSearch = false;
	if (player->isDepotSearchOpenOnItem(itemId) && item->isInsideDepot(true)) {
		refreshDepotSearch = true;
	}

	g_actions().useItem(player, pos, index, item, isHotkey);

	if (refreshDepotSearch) {
		player->requestDepotSearchItem(itemId, stackPos);
	}
}

void Game::playerUseWithCreature(uint32_t playerId, const Position& fromPos, uint8_t fromStackPos, uint32_t creatureId, uint16_t itemId)
{
	Player* player = getPlayerByID(playerId);
	if (!player) {
		return;
	}

	Creature* creature = getCreatureByID(creatureId);
	if (!creature) {
		return;
	}

	if (!Position::areInRange<7, 5, 0>(creature->getPosition(), player->getPosition())) {
		return;
	}

	bool isHotkey = (fromPos.x == 0xFFFF && fromPos.y == 0 && fromPos.z == 0);
	if (!g_configManager().getBoolean(AIMBOT_HOTKEY_ENABLED)) {
		if (creature->getPlayer() || isHotkey) {
			player->sendCancelMessage(RETURNVALUE_DIRECTPLAYERSHOOT);
			return;
		}
	}

	Thing* thing = internalGetThing(player, fromPos, fromStackPos, itemId, STACKPOS_FIND_THING);
	if (!thing) {
		player->sendCancelMessage(RETURNVALUE_NOTPOSSIBLE);
		return;
	}

	Item* item = thing->getItem();
	if (!item || !item->isMultiUse() || item->getID() != itemId) {
		player->sendCancelMessage(RETURNVALUE_CANNOTUSETHISOBJECT);
		return;
	}

	const ItemType& it = Item::items[item->getID()];
	if (it.isRune() || it.type == ITEM_TYPE_POTION) {
		if (player->walkExhausted()) {
			player->sendCancelMessage(RETURNVALUE_YOUAREEXHAUSTED);
			return;
		}
	}
	Position toPos = creature->getPosition();
	Position walkToPos = fromPos;
	ReturnValue ret = g_actions().canUse(player, fromPos);
	if (ret == RETURNVALUE_NOERROR) {
		ret = g_actions().canUse(player, toPos, item);
		if (ret == RETURNVALUE_TOOFARAWAY) {
			walkToPos = toPos;
		}
	}

	if (ret != RETURNVALUE_NOERROR) {
		if (ret == RETURNVALUE_TOOFARAWAY) {
			Position itemPos = fromPos;
			uint8_t itemStackPos = fromStackPos;

			if (fromPos.x != 0xFFFF && Position::areInRange<1, 1, 0>(fromPos, player->getPosition()) && !Position::areInRange<1, 1, 0>(fromPos, toPos)) {
				Item* moveItem = nullptr;
				ret = internalMoveItem(item->getParent(), player, INDEX_WHEREEVER, item, item->getItemCount(), &moveItem);
				if (ret != RETURNVALUE_NOERROR) {
					player->sendCancelMessage(ret);
					return;
				}

				//changing the position since its now in the inventory of the player
				internalGetPosition(moveItem, itemPos, itemStackPos);
			}

			std::forward_list<Direction> listDir;
			if (player->getPathTo(walkToPos, listDir, 0, 1, true, true)) {
				g_dispatcher().addTask(createTask(std::bind(&Game::playerAutoWalk,
												this, player->getID(), listDir)));

				SchedulerTask* task = createSchedulerTask(400,
                                      std::bind(&Game::playerUseWithCreature, this,
                                      playerId, itemPos, itemStackPos,
                                      creatureId, itemId));
				if (it.isRune() || it.type == ITEM_TYPE_POTION) {
					player->setNextPotionActionTask(task);
				} else {
					player->setNextWalkActionTask(task);
				}
			} else {
				player->sendCancelMessage(RETURNVALUE_THEREISNOWAY);
			}
			return;
		}

		player->sendCancelMessage(ret);
		return;
	}

	bool canDoAction = player->canDoAction();
	if (it.isRune() || it.type == ITEM_TYPE_POTION) {
		canDoAction = player->canDoPotionAction();
	}

	if (!canDoAction) {
		uint32_t delay = player->getNextActionTime();
		if (it.isRune() || it.type == ITEM_TYPE_POTION) {
			delay = player->getNextPotionActionTime();
		}
		SchedulerTask* task = createSchedulerTask(delay, std::bind(&Game::playerUseWithCreature, this,
                              playerId, fromPos, fromStackPos, creatureId, itemId));

		if (it.isRune() || it.type == ITEM_TYPE_POTION) {
			player->setNextPotionActionTask(task);
		} else {
			player->setNextActionTask(task);
		}
		return;
	}

	player->resetIdleTime();
	if (it.isRune() || it.type == ITEM_TYPE_POTION) {
		player->setNextPotionActionTask(nullptr);
	} else {
		player->setNextActionTask(nullptr);
	}

	g_actions().useItemEx(player, fromPos, creature->getPosition(), creature->getParent()->getThingIndex(creature), item, isHotkey, creature);
}

void Game::playerCloseContainer(uint32_t playerId, uint8_t cid)
{
	Player* player = getPlayerByID(playerId);
	if (!player) {
		return;
	}

	player->closeContainer(cid);
	player->sendCloseContainer(cid);
}

void Game::playerMoveUpContainer(uint32_t playerId, uint8_t cid)
{
	Player* player = getPlayerByID(playerId);
	if (!player) {
		return;
	}

	Container* container = player->getContainerByID(cid);
	if (!container) {
		return;
	}

	Container* parentContainer = dynamic_cast<Container*>(container->getRealParent());
	if (!parentContainer) {
		Tile* tile = container->getTile();
		if (!tile) {
			return;
		}

		if (!g_events().eventPlayerOnBrowseField(player, tile->getPosition())) {
			return;
		}

		auto it = browseFields.find(tile);
		if (it == browseFields.end()) {
			parentContainer = new Container(tile);
			parentContainer->incrementReferenceCounter();
			browseFields[tile] = parentContainer;
			g_scheduler().addEvent(createSchedulerTask(30000, std::bind(&Game::decreaseBrowseFieldRef, this, tile->getPosition())));
		} else {
			parentContainer = it->second;
		}
	}

	if (parentContainer->hasPagination() && parentContainer->hasParent()) {
		uint16_t indexContainer = std::floor(parentContainer->getThingIndex(container) / parentContainer->capacity()) * parentContainer->capacity();
		player->addContainer(cid, parentContainer);

		player->setContainerIndex(cid, indexContainer);
		player->sendContainer(cid, parentContainer, parentContainer->hasParent(), indexContainer);
	} else {
		player->addContainer(cid, parentContainer);
		player->sendContainer(cid, parentContainer, parentContainer->hasParent(), player->getContainerIndex(cid));
	}
}

void Game::playerUpdateContainer(uint32_t playerId, uint8_t cid)
{
	Player* player = getPlayerByGUID(playerId);
	if (!player) {
		return;
	}

	Container* container = player->getContainerByID(cid);
	if (!container) {
		return;
	}

	player->sendContainer(cid, container, container->hasParent(), player->getContainerIndex(cid));
}

void Game::playerRotateItem(uint32_t playerId, const Position& pos, uint8_t stackPos, const uint16_t itemId)
{
	Player* player = getPlayerByID(playerId);
	if (!player) {
		return;
	}

	Thing* thing = internalGetThing(player, pos, stackPos, itemId, STACKPOS_TOPDOWN_ITEM);
	if (!thing) {
		return;
	}

	Item* item = thing->getItem();
	if (!item || item->getID() != itemId || !item->isRotatable() || item->hasAttribute(ITEM_ATTRIBUTE_UNIQUEID)) {
		player->sendCancelMessage(RETURNVALUE_NOTPOSSIBLE);
		return;
	}

	if (pos.x != 0xFFFF && !Position::areInRange<1, 1, 0>(pos, player->getPosition())) {
		std::forward_list<Direction> listDir;
		if (player->getPathTo(pos, listDir, 0, 1, true, true)) {
			g_dispatcher().addTask(createTask(std::bind(&Game::playerAutoWalk,
											this, player->getID(), listDir)));

			SchedulerTask* task = createSchedulerTask(400, std::bind(&Game::playerRotateItem, this,
                                  playerId, pos, stackPos, itemId));
			player->setNextWalkActionTask(task);
		} else {
			player->sendCancelMessage(RETURNVALUE_THEREISNOWAY);
		}
		return;
	}

	uint16_t newId = Item::items[item->getID()].rotateTo;
	if (newId != 0) {
		transformItem(item, newId);
	}
}

void Game::playerConfigureShowOffSocket(uint32_t playerId, const Position& pos, uint8_t stackPos, const uint16_t itemId)
{
	Player* player = getPlayerByID(playerId);
	if (!player || pos.x == 0xFFFF) {
		return;
	}

	Thing* thing = internalGetThing(player, pos, stackPos, itemId, STACKPOS_TOPDOWN_ITEM);
	if (!thing) {
		return;
	}

	Item* item = thing->getItem();
	if (!item || item->getID() != itemId || !item->isPodium() || item->hasAttribute(ITEM_ATTRIBUTE_UNIQUEID)) {
		player->sendCancelMessage(RETURNVALUE_NOTPOSSIBLE);
		return;
	}

	if (!Position::areInRange<1, 1, 0>(pos, player->getPosition())) {
		std::forward_list<Direction> listDir;
		if (player->getPathTo(pos, listDir, 0, 1, true, false)) {
			g_dispatcher().addTask(createTask(std::bind(&Game::playerAutoWalk, this, player->getID(), listDir)));
			SchedulerTask* task = createSchedulerTask(400,
                                  std::bind(&Game::playerBrowseField,
                                  this, playerId, pos));
			player->setNextWalkActionTask(task);

		} else {
			player->sendCancelMessage(RETURNVALUE_THEREISNOWAY);
		}
		return;
	}

	player->sendPodiumWindow(item, pos, itemId, stackPos);
}

void Game::playerSetShowOffSocket(uint32_t playerId, Outfit_t& outfit, const Position& pos, uint8_t stackPos, const uint16_t itemId, uint8_t podiumVisible, uint8_t direction)
{
	Player* player = getPlayerByID(playerId);
	if (!player || pos.x == 0xFFFF) {
		return;
	}

	Thing* thing = internalGetThing(player, pos, stackPos, itemId, STACKPOS_TOPDOWN_ITEM);
	if (!thing) {
		return;
	}

	Item* item = thing->getItem();
	if (!item || item->getID() != itemId || !item->isPodium() || item->hasAttribute(ITEM_ATTRIBUTE_UNIQUEID)) {
		player->sendCancelMessage(RETURNVALUE_NOTPOSSIBLE);
		return;
	}

	Tile* tile = dynamic_cast<Tile*>(item->getParent());
	if (!tile) {
		player->sendCancelMessage(RETURNVALUE_NOTPOSSIBLE);
		return;
	}

	if (!Position::areInRange<1, 1, 0>(pos, player->getPosition())) {
		std::forward_list<Direction> listDir;
		if (player->getPathTo(pos, listDir, 0, 1, true, false)) {
			g_dispatcher().addTask(createTask(std::bind(&Game::playerAutoWalk, this, player->getID(), listDir)));
			SchedulerTask* task = createSchedulerTask(400,
                                  std::bind(&Game::playerBrowseField,
                                  this, playerId, pos));
			player->setNextWalkActionTask(task);
		} else {
			player->sendCancelMessage(RETURNVALUE_THEREISNOWAY);
		}
		return;
	}

	if (!player->canWear(outfit.lookType, outfit.lookAddons)) {
		outfit.lookType = 0;
		outfit.lookAddons = 0;
	}

	Mount* mount = mounts.getMountByClientID(outfit.lookMount);
	if (!mount || !player->hasMount(mount)) {
		outfit.lookMount = 0;
	}

	std::string key; // Too lazy to fix it :) let's just use temporary key variable
	if (outfit.lookType != 0) {
		key = "LookType"; item->setCustomAttribute(key, static_cast<int64_t>(outfit.lookType));
		key = "LookHead"; item->setCustomAttribute(key, static_cast<int64_t>(outfit.lookHead));
		key = "LookBody"; item->setCustomAttribute(key, static_cast<int64_t>(outfit.lookBody));
		key = "LookLegs"; item->setCustomAttribute(key, static_cast<int64_t>(outfit.lookLegs));
		key = "LookFeet"; item->setCustomAttribute(key, static_cast<int64_t>(outfit.lookFeet));
		key = "LookAddons"; item->setCustomAttribute(key, static_cast<int64_t>(outfit.lookAddons));
	} else {
		item->removeCustomAttribute("LookType");
	}

	if (outfit.lookMount != 0) {
		key = "LookMount"; item->setCustomAttribute(key, static_cast<int64_t>(outfit.lookMount));
		key = "LookMountHead"; item->setCustomAttribute(key, static_cast<int64_t>(outfit.lookMountHead));
		key = "LookMountBody"; item->setCustomAttribute(key, static_cast<int64_t>(outfit.lookMountBody));
		key = "LookMountLegs"; item->setCustomAttribute(key, static_cast<int64_t>(outfit.lookMountLegs));
		key = "LookMountFeet"; item->setCustomAttribute(key, static_cast<int64_t>(outfit.lookMountFeet));
	} else {
		item->removeCustomAttribute("LookMount");
	}

	key = "PodiumVisible"; item->setCustomAttribute(key, static_cast<int64_t>(podiumVisible));
	key = "LookDirection"; item->setCustomAttribute(key, static_cast<int64_t>(direction));

	SpectatorHashSet spectators;
	g_game().map.getSpectators(spectators, pos, true);

	// send to client
	for (Creature* spectator : spectators) {
		if (Player* tmpPlayer = spectator->getPlayer()) {
			tmpPlayer->sendUpdateTileItem(tile, pos, item);
		}
	}
}

void Game::playerWrapableItem(uint32_t playerId, const Position& pos, uint8_t stackPos, const uint16_t itemId)
{
	Player* player = getPlayerByID(playerId);
	if (!player) {
		return;
	}

	House* house = map.houses.getHouseByPlayerId(player->getGUID());
	if (!house) {
		player->sendCancelMessage("You don't own a house, you need own a house to use this.");
		return;
	}

	Thing* thing = internalGetThing(player, pos, stackPos, itemId, STACKPOS_TOPDOWN_ITEM);
	if (!thing) {
		return;
	}

	Item* item = thing->getItem();
	Tile* tile = map.getTile(item->getPosition());
	HouseTile* houseTile = dynamic_cast<HouseTile*>(tile);
	if (!tile->hasFlag(TILESTATE_PROTECTIONZONE) || !houseTile) {
		player->sendCancelMessage("You may construct this only inside a house.");
		return;
	}
	if (houseTile->getHouse() != house) {
		player->sendCancelMessage("Only owners can wrap/unwrap inside a house.");
			return;
	}

	if (!item || item->getID() != itemId || item->hasAttribute(ITEM_ATTRIBUTE_UNIQUEID) || (!item->isWrapable() && item->getID() != ITEM_DECORATION_KIT)) {
		player->sendCancelMessage(RETURNVALUE_NOTPOSSIBLE);
		return;
	}

	if (pos.x != 0xFFFF && !Position::areInRange<1, 1, 0>(pos, player->getPosition())) {
		std::forward_list<Direction> listDir;
		if (player->getPathTo(pos, listDir, 0, 1, true, true)) {
			g_dispatcher().addTask(createTask(std::bind(&Game::playerAutoWalk,
				this, player->getID(), listDir)));

			SchedulerTask* task = createSchedulerTask(400, std::bind(&Game::playerWrapableItem, this,
				playerId, pos, stackPos, itemId));
			player->setNextWalkActionTask(task);
		} else {
			player->sendCancelMessage(RETURNVALUE_THEREISNOWAY);
		}
		return;
	}

	const Container* container = item->getContainer();
	if (container && container->getItemHoldingCount() > 0) {
		player->sendCancelMessage(RETURNVALUE_NOTPOSSIBLE);
		return;
	}

	if ((item->getHoldingPlayer() && item->getID() == ITEM_DECORATION_KIT) || (tile->hasFlag(TILESTATE_IMMOVABLEBLOCKSOLID) && !item->hasProperty(CONST_PROP_IMMOVABLEBLOCKSOLID))) {
		player->sendCancelMessage("You can only wrap/unwrap in the floor.");
		return;
	}

	std::string itemName = item->getName();
	const ItemAttributes::CustomAttribute* attr = item->getCustomAttribute("unWrapId");
	uint16_t unWrapId = 0;
	if (attr != nullptr) {
		uint32_t tmp = static_cast<uint32_t>(boost::get<int64_t>(attr->value));
		unWrapId = (uint16_t)tmp;
	}

	// Prevent to wrap a filled bath tube
	if (item->getID() == ITEM_FILLED_BATH_TUBE) {
		player->sendCancelMessage(RETURNVALUE_NOTPOSSIBLE);
		return;
	}

	if (item->isWrapable() && item->getID() != ITEM_DECORATION_KIT) {
		uint16_t hiddenCharges = 0;
		if (isCaskItem(item->getID())) {
			hiddenCharges = item->getSubType();
		}
		uint16_t oldItemID = item->getID();
		addMagicEffect(item->getPosition(), CONST_ME_POFF);
		Item* newItem = transformItem(item, ITEM_DECORATION_KIT);
		ItemAttributes::CustomAttribute val;
		val.set<int64_t>(oldItemID);
		std::string key = "unWrapId";
		newItem->setCustomAttribute(key, val);
		item->setSpecialDescription("Unwrap it in your own house to create a <" + itemName + ">.");
		if (hiddenCharges > 0) {
			item->setDate(hiddenCharges);
		}
		newItem->startDecaying();
	}
	else if (item->getID() == ITEM_DECORATION_KIT && unWrapId != 0) {
		uint16_t hiddenCharges = item->getDate();
		Item* newItem = transformItem(item, unWrapId);
		if (newItem) {
			if (hiddenCharges > 0 && isCaskItem(unWrapId)) {
				newItem->setSubType(hiddenCharges);
			}
			addMagicEffect(pos, CONST_ME_POFF);
			newItem->removeCustomAttribute("unWrapId");
			newItem->removeAttribute(ITEM_ATTRIBUTE_DESCRIPTION);
			newItem->startDecaying();
		}
	}
}

void Game::playerWriteItem(uint32_t playerId, uint32_t windowTextId, const std::string& text)
{
	Player* player = getPlayerByID(playerId);
	if (!player) {
		return;
	}

	uint16_t maxTextLength = 0;
	uint32_t internalWindowTextId = 0;

	Item* writeItem = player->getWriteItem(internalWindowTextId, maxTextLength);
	if (text.length() > maxTextLength || windowTextId != internalWindowTextId) {
		return;
	}

	if (!writeItem || writeItem->isRemoved()) {
		player->sendCancelMessage(RETURNVALUE_NOTPOSSIBLE);
		return;
	}

	Cylinder* topParent = writeItem->getTopParent();

	Player* owner = dynamic_cast<Player*>(topParent);
	if (owner && owner != player) {
		player->sendCancelMessage(RETURNVALUE_NOTPOSSIBLE);
		return;
	}

	if (!Position::areInRange<1, 1, 0>(writeItem->getPosition(), player->getPosition())) {
		player->sendCancelMessage(RETURNVALUE_NOTPOSSIBLE);
		return;
	}

	for (auto creatureEvent : player->getCreatureEvents(CREATURE_EVENT_TEXTEDIT)) {
		if (!creatureEvent->executeTextEdit(player, writeItem, text)) {
			player->setWriteItem(nullptr);
			return;
		}
	}

	if (!text.empty()) {
		if (writeItem->getText() != text) {
			writeItem->setText(text);
			writeItem->setWriter(player->getName());
			writeItem->setDate(time(nullptr));
		}
	} else {
		writeItem->resetText();
		writeItem->resetWriter();
		writeItem->resetDate();
	}

	uint16_t newId = Item::items[writeItem->getID()].writeOnceItemId;
	if (newId != 0) {
		transformItem(writeItem, newId);
	}

	player->setWriteItem(nullptr);
}

void Game::playerBrowseField(uint32_t playerId, const Position& pos)
{
	Player* player = getPlayerByID(playerId);
	if (!player) {
		return;
	}

	const Position& playerPos = player->getPosition();
	if (playerPos.z != pos.z) {
		player->sendCancelMessage(playerPos.z > pos.z ? RETURNVALUE_FIRSTGOUPSTAIRS : RETURNVALUE_FIRSTGODOWNSTAIRS);
		return;
	}

	if (!Position::areInRange<1, 1>(playerPos, pos)) {
		std::forward_list<Direction> listDir;
		if (player->getPathTo(pos, listDir, 0, 1, true, true)) {
			g_dispatcher().addTask(createTask(std::bind(&Game::playerAutoWalk,
											this, player->getID(), listDir)));
			SchedulerTask* task = createSchedulerTask(400,
                                  std::bind(&Game::playerBrowseField,
                                  this, playerId, pos));
			player->setNextWalkActionTask(task);
		} else {
			player->sendCancelMessage(RETURNVALUE_THEREISNOWAY);
		}
		return;
	}

	Tile* tile = map.getTile(pos);
	if (!tile) {
		return;
	}

	if (!g_events().eventPlayerOnBrowseField(player, pos)) {
		return;
	}

	Container* container;

	auto it = browseFields.find(tile);
	if (it == browseFields.end()) {
		container = new Container(tile);
		container->incrementReferenceCounter();
		browseFields[tile] = container;
		g_scheduler().addEvent(createSchedulerTask(30000, std::bind(&Game::decreaseBrowseFieldRef, this, tile->getPosition())));
	} else {
		container = it->second;
	}

	uint8_t dummyContainerId = 0xF - ((pos.x % 3) * 3 + (pos.y % 3));
	Container* openContainer = player->getContainerByID(dummyContainerId);
	if (openContainer) {
		player->onCloseContainer(openContainer);
		player->closeContainer(dummyContainerId);
	} else {
		player->addContainer(dummyContainerId, container);
		player->sendContainer(dummyContainerId, container, false, 0);
	}
}

void Game::playerStowItem(uint32_t playerId, const Position& pos, uint16_t itemId, uint8_t stackpos, uint8_t count, bool allItems)
{
	Player* player = getPlayerByID(playerId);
	if (!player) {
		return;
	}

	if (!player->isPremium()) {
		player->sendCancelMessage(RETURNVALUE_YOUNEEDPREMIUMACCOUNT);
		return;
	}

	Thing* thing = internalGetThing(player, pos, stackpos, itemId, STACKPOS_TOPDOWN_ITEM);
	if (!thing)
		return;

	Item* item = thing->getItem();
	if (!item || item->getID() != itemId || item->getItemCount() < count) {
		player->sendCancelMessage(RETURNVALUE_NOTPOSSIBLE);
		return;
	}

	if (pos.x != 0xFFFF && !Position::areInRange<1, 1, 0>(pos, player->getPosition())) {
		player->sendCancelMessage(RETURNVALUE_NOTPOSSIBLE);
		return;
	}

	player->stowItem(item, count, allItems);

	// Refresh depot search window if necessary
	// To-Do: Set 'item->getTier()' here on the '0' values when tier system is ready.
	if (player->isDepotSearchOpenOnItem(itemId)) {
		player->requestDepotSearchItem(itemId, 0);
	}
}

void Game::playerStashWithdraw(uint32_t playerId, uint16_t itemId, uint32_t count, uint8_t)
{
	Player* player = getPlayerByID(playerId);
	if (!player) {
		return;
	}

	if (player->hasFlag(PlayerFlag_CannotPickupItem)) {
		return;
	}

	const ItemType& it = Item::items[itemId];
	if (it.id == 0 || count == 0) {
		return;
	}

	uint16_t freeSlots = player->getFreeBackpackSlots();
	Container* stashContainer = player->getLootContainer(OBJECTCATEGORY_STASHRETRIEVE);
	if (stashContainer && !(player->quickLootFallbackToMainContainer)) {
		freeSlots = stashContainer->getFreeSlots();
	}

	if (freeSlots == 0) {
		player->sendCancelMessage(RETURNVALUE_NOTENOUGHROOM);
		return;
	}

	if (player->getFreeCapacity() < 100) {
		player->sendCancelMessage(RETURNVALUE_NOTENOUGHCAPACITY);
		return;
	}

	int32_t NDSlots = ((freeSlots) - (count < 100 ? 1 : (count / 100)));
	uint32_t SlotsWith = count;
	uint32_t noSlotsWith = 0;

	if (NDSlots <= 0) {
		SlotsWith = (freeSlots * 100);
		noSlotsWith = (count - SlotsWith);
	}

	uint32_t capWith = count;
	uint32_t noCapWith = 0;
	if (player->getFreeCapacity() < (count * it.weight)) {
		capWith = (player->getFreeCapacity() / it.weight);
		noCapWith = (count - capWith);
	}

	std::stringstream ss;
	uint32_t WithdrawCount = (SlotsWith > capWith ? capWith : SlotsWith);
	uint32_t NoWithdrawCount = (noSlotsWith < noCapWith ? noCapWith : noSlotsWith);
	const char * NoWithdrawMsg = (noSlotsWith < noCapWith ? "capacity" : "slots");

	if (WithdrawCount != count) {
		ss << "Retrieved " << WithdrawCount << "x " << it.name << ".\n";
		ss << NoWithdrawCount << "x are impossible to retrieve due to insufficient inventory " << NoWithdrawMsg << ".";
	} else {
		ss << "Retrieved " << WithdrawCount << "x " << it.name << '.';
	}

	player->sendTextMessage(MESSAGE_STATUS, ss.str());

	if (player->withdrawItem(itemId, WithdrawCount)) {
		player->addItemFromStash(it.id, WithdrawCount);
	} else {
		player->sendCancelMessage(RETURNVALUE_NOTPOSSIBLE);
	}

	// Refresh depot search window if necessary
	if (player->isDepotSearchOpenOnItem(itemId)) {
		player->requestDepotSearchItem(itemId, 0);
	}
}

void Game::playerSeekInContainer(uint32_t playerId, uint8_t containerId, uint16_t index)
{
	Player* player = getPlayerByID(playerId);
	if (!player) {
		return;
	}

	Container* container = player->getContainerByID(containerId);
	if (!container || !container->hasPagination()) {
		return;
	}

	if ((index % container->capacity()) != 0 || index >= container->size()) {
		return;
	}

	player->setContainerIndex(containerId, index);
	player->sendContainer(containerId, container, container->hasParent(), index);
}

void Game::playerUpdateHouseWindow(uint32_t playerId, uint8_t listId, uint32_t windowTextId, const std::string& text)
{
	Player* player = getPlayerByID(playerId);
	if (!player) {
		return;
	}

	uint32_t internalWindowTextId;
	uint32_t internalListId;

	House* house = player->getEditHouse(internalWindowTextId, internalListId);
	if (house && house->canEditAccessList(internalListId, player) && internalWindowTextId == windowTextId && listId == 0) {
		house->setAccessList(internalListId, text);
	}

	player->setEditHouse(nullptr);
}

void Game::playerRequestTrade(uint32_t playerId, const Position& pos, uint8_t stackPos,
                              uint32_t tradePlayerId, uint16_t itemId)
{
	Player* player = getPlayerByID(playerId);
	if (!player) {
		return;
	}

	Player* tradePartner = getPlayerByID(tradePlayerId);
	if (!tradePartner || tradePartner == player) {
		player->sendTextMessage(MESSAGE_FAILURE, "Sorry, not possible.");
		return;
	}

	if (!Position::areInRange<2, 2, 0>(tradePartner->getPosition(), player->getPosition())) {
		std::ostringstream ss;
		ss << tradePartner->getName() << " tells you to move closer.";
		player->sendTextMessage(MESSAGE_TRADE, ss.str());
		return;
	}

	if (!canThrowObjectTo(tradePartner->getPosition(), player->getPosition())) {
		player->sendCancelMessage(RETURNVALUE_CREATUREISNOTREACHABLE);
		return;
	}

	Thing* tradeThing = internalGetThing(player, pos, stackPos, itemId, STACKPOS_TOPDOWN_ITEM);
	if (!tradeThing) {
		player->sendCancelMessage(RETURNVALUE_NOTPOSSIBLE);
		return;
	}

	Item* tradeItem = tradeThing->getItem();
	if (tradeItem->getID() != itemId || !tradeItem->isPickupable() || tradeItem->hasAttribute(ITEM_ATTRIBUTE_UNIQUEID)) {
		player->sendCancelMessage(RETURNVALUE_NOTPOSSIBLE);
		return;
	}

  if (g_configManager().getBoolean(ONLY_INVITED_CAN_MOVE_HOUSE_ITEMS)) {
		if (HouseTile* houseTile = dynamic_cast<HouseTile*>(tradeItem->getTile())) {
			House* house = houseTile->getHouse();
			if (house && !house->isInvited(player)) {
				player->sendCancelMessage(RETURNVALUE_NOTPOSSIBLE);
				return;
			}
		}
	}

	const Position& playerPosition = player->getPosition();
	const Position& tradeItemPosition = tradeItem->getPosition();
	if (playerPosition.z != tradeItemPosition.z) {
		player->sendCancelMessage(playerPosition.z > tradeItemPosition.z ? RETURNVALUE_FIRSTGOUPSTAIRS : RETURNVALUE_FIRSTGODOWNSTAIRS);
		return;
	}

	if (!Position::areInRange<1, 1>(tradeItemPosition, playerPosition)) {
		std::forward_list<Direction> listDir;
		if (player->getPathTo(pos, listDir, 0, 1, true, true)) {
			g_dispatcher().addTask(createTask(std::bind(&Game::playerAutoWalk,
											this, player->getID(), listDir)));

			SchedulerTask* task = createSchedulerTask(400, std::bind(&Game::playerRequestTrade, this,
                                  playerId, pos, stackPos, tradePlayerId, itemId));
			player->setNextWalkActionTask(task);
		} else {
			player->sendCancelMessage(RETURNVALUE_THEREISNOWAY);
		}
		return;
	}

	Container* tradeItemContainer = tradeItem->getContainer();
	if (tradeItemContainer) {
		for (const auto& it : tradeItems) {
			Item* item = it.first;
			if (tradeItem == item) {
				player->sendTextMessage(MESSAGE_TRADE, "This item is already being traded.");
				return;
			}

			if (tradeItemContainer->isHoldingItem(item)) {
				player->sendTextMessage(MESSAGE_TRADE, "This item is already being traded.");
				return;
			}

			Container* container = item->getContainer();
			if (container && container->isHoldingItem(tradeItem)) {
				player->sendTextMessage(MESSAGE_TRADE, "This item is already being traded.");
				return;
			}
		}
	} else {
		for (const auto& it : tradeItems) {
			Item* item = it.first;
			if (tradeItem == item) {
				player->sendTextMessage(MESSAGE_TRADE, "This item is already being traded.");
				return;
			}

			Container* container = item->getContainer();
			if (container && container->isHoldingItem(tradeItem)) {
				player->sendTextMessage(MESSAGE_TRADE, "This item is already being traded.");
				return;
			}
		}
	}

	Container* tradeContainer = tradeItem->getContainer();
	if (tradeContainer && tradeContainer->getItemHoldingCount() + 1 > 100) {
		player->sendTextMessage(MESSAGE_TRADE, "You can not trade more than 100 items.");
		return;
	}

	if (!g_events().eventPlayerOnTradeRequest(player, tradePartner, tradeItem)) {
		return;
	}

	internalStartTrade(player, tradePartner, tradeItem);
}

bool Game::internalStartTrade(Player* player, Player* tradePartner, Item* tradeItem)
{
	if (player->tradeState != TRADE_NONE && !(player->tradeState == TRADE_ACKNOWLEDGE && player->tradePartner == tradePartner)) {
		player->sendCancelMessage(RETURNVALUE_YOUAREALREADYTRADING);
		return false;
	} else if (tradePartner->tradeState != TRADE_NONE && tradePartner->tradePartner != player) {
		player->sendCancelMessage(RETURNVALUE_THISPLAYERISALREADYTRADING);
		return false;
	}

	player->tradePartner = tradePartner;
	player->tradeItem = tradeItem;
	player->tradeState = TRADE_INITIATED;
	tradeItem->incrementReferenceCounter();
	tradeItems[tradeItem] = player->getID();

	player->sendTradeItemRequest(player->getName(), tradeItem, true);

	if (tradePartner->tradeState == TRADE_NONE) {
		std::ostringstream ss;
		ss << player->getName() << " wants to trade with you.";
		tradePartner->sendTextMessage(MESSAGE_TRANSACTION, ss.str());
		tradePartner->tradeState = TRADE_ACKNOWLEDGE;
		tradePartner->tradePartner = player;
	} else {
		Item* counterOfferItem = tradePartner->tradeItem;
		player->sendTradeItemRequest(tradePartner->getName(), counterOfferItem, false);
		tradePartner->sendTradeItemRequest(player->getName(), tradeItem, false);
	}

	return true;
}

void Game::playerAcceptTrade(uint32_t playerId)
{
	Player* player = getPlayerByID(playerId);
	if (!player) {
		return;
	}

	if (!(player->getTradeState() == TRADE_ACKNOWLEDGE || player->getTradeState() == TRADE_INITIATED)) {
		return;
	}

	Player* tradePartner = player->tradePartner;
	if (!tradePartner) {
		return;
	}

	if (!canThrowObjectTo(tradePartner->getPosition(), player->getPosition())) {
		player->sendCancelMessage(RETURNVALUE_CREATUREISNOTREACHABLE);
		return;
	}

	player->setTradeState(TRADE_ACCEPT);

	if (tradePartner->getTradeState() == TRADE_ACCEPT) {
		Item* tradeItem1 = player->tradeItem;
		Item* tradeItem2 = tradePartner->tradeItem;

		if (!g_events().eventPlayerOnTradeAccept(player, tradePartner, tradeItem1, tradeItem2)) {
			internalCloseTrade(player);
			return;
		}

		player->setTradeState(TRADE_TRANSFER);
		tradePartner->setTradeState(TRADE_TRANSFER);

		auto it = tradeItems.find(tradeItem1);
		if (it != tradeItems.end()) {
			ReleaseItem(it->first);
			tradeItems.erase(it);
		}

		it = tradeItems.find(tradeItem2);
		if (it != tradeItems.end()) {
			ReleaseItem(it->first);
			tradeItems.erase(it);
		}

		bool isSuccess = false;

		ReturnValue ret1 = internalAddItem(tradePartner, tradeItem1, INDEX_WHEREEVER, 0, true);
		ReturnValue ret2 = internalAddItem(player, tradeItem2, INDEX_WHEREEVER, 0, true);
		if (ret1 == RETURNVALUE_NOERROR && ret2 == RETURNVALUE_NOERROR) {
			ret1 = internalRemoveItem(tradeItem1, tradeItem1->getItemCount(), true);
			ret2 = internalRemoveItem(tradeItem2, tradeItem2->getItemCount(), true);
			if (ret1 == RETURNVALUE_NOERROR && ret2 == RETURNVALUE_NOERROR) {
				Cylinder* cylinder1 = tradeItem1->getParent();
				Cylinder* cylinder2 = tradeItem2->getParent();

				uint32_t count1 = tradeItem1->getItemCount();
				uint32_t count2 = tradeItem2->getItemCount();

				ret1 = internalMoveItem(cylinder1, tradePartner, INDEX_WHEREEVER, tradeItem1, count1, nullptr, FLAG_IGNOREAUTOSTACK, nullptr, tradeItem2);
				if (ret1 == RETURNVALUE_NOERROR) {
					internalMoveItem(cylinder2, player, INDEX_WHEREEVER, tradeItem2, count2, nullptr, FLAG_IGNOREAUTOSTACK);

					tradeItem1->onTradeEvent(ON_TRADE_TRANSFER, tradePartner);
					tradeItem2->onTradeEvent(ON_TRADE_TRANSFER, player);

					isSuccess = true;
				}
			}
		}

		if (!isSuccess) {
			std::string errorDescription;

			if (tradePartner->tradeItem) {
				errorDescription = getTradeErrorDescription(ret1, tradeItem1);
				tradePartner->sendTextMessage(MESSAGE_TRANSACTION, errorDescription);
				tradePartner->tradeItem->onTradeEvent(ON_TRADE_CANCEL, tradePartner);
			}

			if (player->tradeItem) {
				errorDescription = getTradeErrorDescription(ret2, tradeItem2);
				player->sendTextMessage(MESSAGE_TRANSACTION, errorDescription);
				player->tradeItem->onTradeEvent(ON_TRADE_CANCEL, player);
			}
		}

		player->setTradeState(TRADE_NONE);
		player->tradeItem = nullptr;
		player->tradePartner = nullptr;
		player->sendTradeClose();

		tradePartner->setTradeState(TRADE_NONE);
		tradePartner->tradeItem = nullptr;
		tradePartner->tradePartner = nullptr;
		tradePartner->sendTradeClose();
	}
}

std::string Game::getTradeErrorDescription(ReturnValue ret, Item* item)
{
	if (item) {
		if (ret == RETURNVALUE_NOTENOUGHCAPACITY) {
			std::ostringstream ss;
			ss << "You do not have enough capacity to carry";

			if (item->isStackable() && item->getItemCount() > 1) {
				ss << " these objects.";
			} else {
				ss << " this object.";
			}

			ss << std::endl << ' ' << item->getWeightDescription();
			return ss.str();
		} else if (ret == RETURNVALUE_NOTENOUGHROOM || ret == RETURNVALUE_CONTAINERNOTENOUGHROOM) {
			std::ostringstream ss;
			ss << "You do not have enough room to carry";

			if (item->isStackable() && item->getItemCount() > 1) {
				ss << " these objects.";
			} else {
				ss << " this object.";
			}

			return ss.str();
		}
	}
	return "Trade could not be completed.";
}

void Game::playerLookInTrade(uint32_t playerId, bool lookAtCounterOffer, uint8_t index)
{
	Player* player = getPlayerByID(playerId);
	if (!player) {
		return;
	}

	Player* tradePartner = player->tradePartner;
	if (!tradePartner) {
		return;
	}

	Item* tradeItem;
	if (lookAtCounterOffer) {
		tradeItem = tradePartner->getTradeItem();
	} else {
		tradeItem = player->getTradeItem();
	}

	if (!tradeItem) {
		return;
	}

	const Position& playerPosition = player->getPosition();
	const Position& tradeItemPosition = tradeItem->getPosition();

	int32_t lookDistance = std::max<int32_t>(
                            Position::getDistanceX(playerPosition, tradeItemPosition),
                            Position::getDistanceY(playerPosition, tradeItemPosition));
	if (index == 0) {
		g_events().eventPlayerOnLookInTrade(player, tradePartner, tradeItem, lookDistance);
		return;
	}

	Container* tradeContainer = tradeItem->getContainer();
	if (!tradeContainer) {
		return;
	}

	std::vector<const Container*> containers {tradeContainer};
	size_t i = 0;
	while (i < containers.size()) {
		const Container* container = containers[i++];
		for (Item* item : container->getItemList()) {
			Container* tmpContainer = item->getContainer();
			if (tmpContainer) {
				containers.push_back(tmpContainer);
			}

			if (--index == 0) {
				g_events().eventPlayerOnLookInTrade(player, tradePartner, item, lookDistance);
				return;
			}
		}
	}
}

void Game::playerCloseTrade(uint32_t playerId)
{
	Player* player = getPlayerByID(playerId);
	if (!player) {
		return;
	}

	internalCloseTrade(player);
}

void Game::internalCloseTrade(Player* player)
{
	Player* tradePartner = player->tradePartner;
	if ((tradePartner && tradePartner->getTradeState() == TRADE_TRANSFER) || player->getTradeState() == TRADE_TRANSFER) {
		return;
	}

	if (player->getTradeItem()) {
		auto it = tradeItems.find(player->getTradeItem());
		if (it != tradeItems.end()) {
			ReleaseItem(it->first);
			tradeItems.erase(it);
		}

		player->tradeItem->onTradeEvent(ON_TRADE_CANCEL, player);
		player->tradeItem = nullptr;
	}

	player->setTradeState(TRADE_NONE);
	player->tradePartner = nullptr;

	player->sendTextMessage(MESSAGE_FAILURE, "Trade cancelled.");
	player->sendTradeClose();

	if (tradePartner) {
		if (tradePartner->getTradeItem()) {
			auto it = tradeItems.find(tradePartner->getTradeItem());
			if (it != tradeItems.end()) {
				ReleaseItem(it->first);
				tradeItems.erase(it);
			}

			tradePartner->tradeItem->onTradeEvent(ON_TRADE_CANCEL, tradePartner);
			tradePartner->tradeItem = nullptr;
		}

		tradePartner->setTradeState(TRADE_NONE);
		tradePartner->tradePartner = nullptr;

		tradePartner->sendTextMessage(MESSAGE_FAILURE, "Trade cancelled.");
		tradePartner->sendTradeClose();
	}
}

void Game::playerBuyItem(uint32_t playerId, uint16_t itemId, uint8_t count, uint16_t amount,
                              bool ignoreCap/* = false*/, bool inBackpacks/* = false*/)
{
	if (amount == 0) {
		return;
	}

	Player* player = getPlayerByID(playerId);
	if (!player) {
		return;
	}

	Npc* merchant = player->getShopOwner();
	if (!merchant) {
		return;
	}

	const ItemType& it = Item::items[itemId];
	if (it.id == 0) {
		return;
	}

	if ((it.stackable && amount > 10000) || (!it.stackable && amount > 100)) {
		return;
	}

	if (!player->hasShopItemForSale(it.id, count)) {
		return;
	}

	// Check npc say exhausted
	if (player->isNpcExhausted()) {
		player->sendCancelMessage(RETURNVALUE_YOUAREEXHAUSTED);
		return;
	}

	merchant->onPlayerBuyItem(player, it.id, count, amount, ignoreCap, inBackpacks);
	player->updateNpcExhausted();
}

void Game::playerSellItem(uint32_t playerId, uint16_t itemId, uint8_t count, uint16_t amount, bool ignoreEquipped)
{
	if (amount == 0) {
		return;
	}

	Player* player = getPlayerByID(playerId);
	if (!player) {
		return;
	}

	Npc* merchant = player->getShopOwner();
	if (!merchant) {
		return;
	}

	const ItemType& it = Item::items[itemId];
	if (it.id == 0) {
		return;
	}

	if ((it.stackable && amount > 10000) || (!it.stackable && amount > 100)) {
		return;
	}

	// Check npc say exhausted
	if (player->isNpcExhausted()) {
		player->sendCancelMessage(RETURNVALUE_YOUAREEXHAUSTED);
		return;
	}

	merchant->onPlayerSellItem(player, it.id, count, amount, ignoreEquipped);
	player->updateNpcExhausted();
}

void Game::playerCloseShop(uint32_t playerId)
{
	Player* player = getPlayerByID(playerId);
	if (!player) {
		return;
	}

	player->closeShopWindow();
}

void Game::playerLookInShop(uint32_t playerId, uint16_t itemId, uint8_t count)
{
	Player* player = getPlayerByID(playerId);
	if (!player) {
		return;
	}

	Npc* merchant = player->getShopOwner();
	if (!merchant) {
		return;
	}

	const ItemType& it = Item::items[itemId];
	if (it.id == 0) {
		return;
	}

	if (!g_events().eventPlayerOnLookInShop(player, &it, count)) {
		SPDLOG_ERROR("Game::playerLookInShop - Lua event callback is wrong");
		return;
	}

	std::ostringstream ss;
	ss << "You see " << Item::getDescription(it, 1, nullptr, count);
	player->sendTextMessage(MESSAGE_LOOK, ss.str());
	merchant->onPlayerCheckItem(player, it.id, count);
}

void Game::playerLookAt(uint32_t playerId, uint16_t itemId, const Position& pos, uint8_t stackPos)
{
	Player* player = getPlayerByID(playerId);
	if (!player) {
		return;
	}

	Thing* thing = internalGetThing(player, pos, stackPos, itemId, STACKPOS_LOOK);
	if (!thing) {
		player->sendCancelMessage(RETURNVALUE_NOTPOSSIBLE);
		return;
	}

	Position thingPos = thing->getPosition();
	if (!player->canSee(thingPos)) {
		player->sendCancelMessage(RETURNVALUE_NOTPOSSIBLE);
		return;
	}

	Position playerPos = player->getPosition();

	int32_t lookDistance;
	if (thing != player) {
		lookDistance = std::max<int32_t>(Position::getDistanceX(playerPos, thingPos), Position::getDistanceY(playerPos, thingPos));
		if (playerPos.z != thingPos.z) {
			lookDistance += 15;
		}
	} else {
		lookDistance = -1;
	}

	// Parse onLook from event player
	g_events().eventPlayerOnLook(player, pos, thing, stackPos, lookDistance);
}

void Game::playerLookInBattleList(uint32_t playerId, uint32_t creatureId)
{
	Player* player = getPlayerByID(playerId);
	if (!player) {
		return;
	}

	Creature* creature = getCreatureByID(creatureId);
	if (!creature) {
		return;
	}

	if (!player->canSeeCreature(creature)) {
		return;
	}

	const Position& creaturePos = creature->getPosition();
	if (!player->canSee(creaturePos)) {
		return;
	}

	int32_t lookDistance;
	if (creature != player) {
		const Position& playerPos = player->getPosition();
		lookDistance = std::max<int32_t>(Position::getDistanceX(playerPos, creaturePos), Position::getDistanceY(playerPos, creaturePos));
		if (playerPos.z != creaturePos.z) {
			lookDistance += 15;
		}
	} else {
		lookDistance = -1;
	}

	g_events().eventPlayerOnLookInBattleList(player, creature, lookDistance);
}

void Game::playerQuickLoot(uint32_t playerId, const Position& pos, uint16_t itemId, uint8_t stackPos, Item* defaultItem, bool lootAllCorpses, bool autoLoot)
{
	Player* player = getPlayerByID(playerId);
	if (!player) {
		return;
	}

	if (!player->canDoAction()) {
		uint32_t delay = player->getNextActionTime();
		SchedulerTask* task = createSchedulerTask(delay, std::bind(
                              &Game::playerQuickLoot,
                              this, player->getID(), pos,
                              itemId, stackPos, defaultItem, lootAllCorpses, autoLoot));
		player->setNextActionTask(task);
		return;
	}

	if (!autoLoot && pos.x != 0xffff) {
		if (!Position::areInRange<1, 1, 0>(pos, player->getPosition())) {
			//need to walk to the corpse first before looting it
			std::forward_list<Direction> listDir;
			if (player->getPathTo(pos, listDir, 0, 1, true, true)) {
				g_dispatcher().addTask(createTask(std::bind(&Game::playerAutoWalk, this, player->getID(), listDir)));
				SchedulerTask* task = createSchedulerTask(0, std::bind(
                                      &Game::playerQuickLoot,
                                      this, player->getID(), pos,
                                      itemId, stackPos, defaultItem, lootAllCorpses, autoLoot));
				player->setNextWalkActionTask(task);
			} else {
				player->sendCancelMessage(RETURNVALUE_THEREISNOWAY);
			}

			return;
		}
	} else if (!player->isPremium()) {
		player->sendCancelMessage("You must be premium.");
		return;
	}

	player->setNextActionTask(nullptr);

	Item* item = nullptr;
	if (!defaultItem) {
		Thing* thing = internalGetThing(player, pos, stackPos, itemId, STACKPOS_FIND_THING);
		if (!thing) {
			player->sendCancelMessage(RETURNVALUE_NOTPOSSIBLE);
			return;
		}

		item = thing->getItem();
	} else {
		item = defaultItem;
	}

	if (!item || !item->getParent()) {
		player->sendCancelMessage(RETURNVALUE_NOTPOSSIBLE);
		return;
	}

	Container* corpse = nullptr;
	if (pos.x == 0xffff) {
		corpse = item->getParent()->getContainer();
		if (corpse && corpse->getID() == ITEM_BROWSEFIELD) {
			corpse = item->getContainer();
			browseField = true;
		}
	} else {
		corpse = item->getContainer();
	}

	if (!corpse || corpse->hasAttribute(ITEM_ATTRIBUTE_UNIQUEID) || corpse->hasAttribute(ITEM_ATTRIBUTE_ACTIONID)) {
		player->sendCancelMessage(RETURNVALUE_NOTPOSSIBLE);
		return;
	}

	if (!corpse->isRewardCorpse()) {
		uint32_t corpseOwner = corpse->getCorpseOwner();
		if (corpseOwner != 0 && !player->canOpenCorpse(corpseOwner)) {
			player->sendCancelMessage(RETURNVALUE_NOTPOSSIBLE);
			return;
		}
	}

	if (pos.x == 0xffff && !browseField) {
		uint32_t worth = item->getWorth();
		ObjectCategory_t category = getObjectCategory(item);
		ReturnValue ret = internalQuickLootItem(player, item, category);

		std::stringstream ss;
		if (ret == RETURNVALUE_NOTENOUGHCAPACITY) {
			ss << "Attention! The loot you are trying to pick up is too heavy for you to carry.";
		} else if (ret == RETURNVALUE_CONTAINERNOTENOUGHROOM) {
			ss << "Attention! The container for " << getObjectCategoryName(category) << " is full.";
		} else {
			if (ret == RETURNVALUE_NOERROR) {
				player->sendLootStats(item, item->getItemCount());
				ss << "You looted ";
			} else {
				ss << "You could not loot ";
			}

			if (worth != 0) {
				ss << worth << " gold.";
			} else {
				ss << "1 item.";
			}

			player->sendTextMessage(MESSAGE_LOOT, ss.str());
			return;
		}

		if (player->lastQuickLootNotification + 15000 < OTSYS_TIME()) {
			player->sendTextMessage(MESSAGE_GAME_HIGHLIGHT, ss.str());
		} else {
			player->sendTextMessage(MESSAGE_EVENT_ADVANCE, ss.str());
		}

		player->lastQuickLootNotification = OTSYS_TIME();
	} else {
		if (corpse->isRewardCorpse()) {
			g_actions().useItem(player, pos, 0, corpse, false);
		} else {
			if (!lootAllCorpses) {
				internalQuickLootCorpse(player, corpse);
			} else {
				playerLootAllCorpses(player, pos, lootAllCorpses);
			}
		}
	}

	return;
}

void Game::playerLootAllCorpses(Player* player, const Position& pos, bool lootAllCorpses) {
	if (lootAllCorpses) {
		Tile *tile = g_game().map.getTile(pos.x, pos.y, pos.z);
		if (!tile) {
			player->sendCancelMessage(RETURNVALUE_NOTPOSSIBLE);
			return;
		}

		const TileItemVector *itemVector = tile->getItemList();
		uint16_t corpses = 0;
		for (Item *tileItem: *itemVector) {
			if (!tileItem) {
				continue;
			}

			Container *tileCorpse = tileItem->getContainer();
			if (!tileCorpse || !tileCorpse->isCorpse() || tileCorpse->hasAttribute(ITEM_ATTRIBUTE_UNIQUEID) || tileCorpse->hasAttribute(ITEM_ATTRIBUTE_ACTIONID)) {
				continue;
			}

			if (!tileCorpse->isRewardCorpse()
			&& tileCorpse->getCorpseOwner() != 0
			&& !player->canOpenCorpse(tileCorpse->getCorpseOwner()))
			{
				player->sendCancelMessage(RETURNVALUE_NOTPOSSIBLE);
				SPDLOG_DEBUG("Player {} cannot loot corpse from id {} in position {}", player->getName(), tileItem->getID(), tileItem->getPosition());
				continue;
			}

			corpses++;
			internalQuickLootCorpse(player, tileCorpse);
			if (corpses >= 30) {
				break;
			}
		}

		if (corpses > 0) {
			if (corpses > 1) {
				std::stringstream string;
				string << "You looted " << corpses << " corpses.";
				player->sendTextMessage(MESSAGE_LOOT, string.str());
			}

			return;
		}
	}

	browseField = false;
}

void Game::playerSetLootContainer(uint32_t playerId, ObjectCategory_t category, const Position& pos, uint16_t itemId, uint8_t stackPos)
{
	Player* player = getPlayerByID(playerId);
	if (!player || pos.x != 0xffff) {
		return;
	}

	Thing* thing = internalGetThing(player, pos, stackPos, itemId, STACKPOS_USEITEM);
	if (!thing) {
		player->sendCancelMessage(RETURNVALUE_NOTPOSSIBLE);
		return;
	}

	Container* container = thing->getContainer();
	if (!container || (container->getID() == ITEM_GOLD_POUCH && category != OBJECTCATEGORY_GOLD)) {
		player->sendCancelMessage(RETURNVALUE_NOTPOSSIBLE);
		return;
	}

	if (container->getHoldingPlayer() != player) {
		player->sendCancelMessage("You must be holding the container to set it as a loot container.");
		return;
	}

	Container* previousContainer = player->setLootContainer(category, container);
	player->sendLootContainers();

	Cylinder* parent = container->getParent();
	if (parent) {
		parent->updateThing(container, container->getID(), container->getItemCount());
	}

	if (previousContainer != nullptr) {
		parent = previousContainer->getParent();
		if (parent) {
			parent->updateThing(previousContainer, previousContainer->getID(), previousContainer->getItemCount());
		}
	}
}

void Game::playerClearLootContainer(uint32_t playerId, ObjectCategory_t category)
{
	Player* player = getPlayerByID(playerId);
	if (!player) {
		return;
	}

	Container* previousContainer = player->setLootContainer(category, nullptr);
	player->sendLootContainers();

	if (previousContainer != nullptr) {
		Cylinder* parent = previousContainer->getParent();
		if (parent) {
			parent->updateThing(previousContainer, previousContainer->getID(), previousContainer->getItemCount());
		}
	}
}

void Game::playerOpenLootContainer(uint32_t playerId, ObjectCategory_t category)
{
  Player* player = getPlayerByID(playerId);
  if (!player) {
    return;
  }

  Container* container = player->getLootContainer(category);
  if (!container) {
    return;
  }

  player->sendContainer(static_cast<uint8_t>(container->getID()), container, container->hasParent(), 0);
}


void Game::playerSetQuickLootFallback(uint32_t playerId, bool fallback)
{
	Player* player = getPlayerByID(playerId);
	if (!player) {
		return;
	}

	player->quickLootFallbackToMainContainer = fallback;
}

void Game::playerQuickLootBlackWhitelist(uint32_t playerId, QuickLootFilter_t filter, const std::vector<uint16_t> itemIds)
{
	Player* player = getPlayerByID(playerId);
	if (!player) {
		return;
	}

	player->quickLootFilter = filter;
	player->quickLootListItemIds = itemIds;
}

/*******************************************************************************
 * Depot search system
 ******************************************************************************/
void Game::playerRequestDepotItems(uint32_t playerId)
{
	Player* player = getPlayerByID(playerId);
	if (!player || !player->isDepotSearchAvailable() || player->isDepotSearchExhausted()) {
		return;
	}

	player->requestDepotItems();
	player->updateDepotSearchExhausted();
}

void Game::playerRequestCloseDepotSearch(uint32_t playerId)
{
	Player* player = getPlayerByID(playerId);
	if (!player || !player->isDepotSearchOpen()) {
		return;
	}

	player->setDepotSearchIsOpen(0, 0);
	player->sendCloseDepotSearch();
}

void Game::playerRequestDepotSearchItem(uint32_t playerId, uint16_t itemId, uint8_t tier)
{
	Player* player = getPlayerByID(playerId);
	if (!player || !player->isDepotSearchOpen() || player->isDepotSearchExhausted()) {
		return;
	}

	player->requestDepotSearchItem(itemId, tier);
	player->updateDepotSearchExhausted();
}

void Game::playerRequestDepotSearchRetrieve(uint32_t playerId, uint16_t itemId, uint8_t tier, uint8_t type)
{
	Player* player = getPlayerByID(playerId);
	if (!player || !player->isDepotSearchOpenOnItem(itemId) || player->isDepotSearchExhausted()) {
		return;
	}

	player->retrieveAllItemsFromDepotSearch(itemId, tier, type == 1);
	player->updateDepotSearchExhausted();
}

void Game::playerRequestOpenContainerFromDepotSearch(uint32_t playerId, const Position& pos)
{
	Player* player = getPlayerByID(playerId);
	if (!player || !player->isDepotSearchOpen() || player->isDepotSearchExhausted()) {
		return;
	}

	player->openContainerFromDepotSearch(pos);
	player->updateDepotSearchExhausted();
}
/*******************************************************************************/

void Game::playerCancelAttackAndFollow(uint32_t playerId)
{
	Player* player = getPlayerByID(playerId);
	if (!player) {
		return;
	}

	playerSetAttackedCreature(playerId, 0);
	playerFollowCreature(playerId, 0);
	player->stopWalk();
}

void Game::playerSetAttackedCreature(uint32_t playerId, uint32_t creatureId)
{
	Player* player = getPlayerByID(playerId);
	if (!player) {
		return;
	}

	if (player->getAttackedCreature() && creatureId == 0) {
		player->setAttackedCreature(nullptr);
		player->sendCancelTarget();
		return;
	}

	Creature* attackCreature = getCreatureByID(creatureId);
	if (!attackCreature) {
		player->setAttackedCreature(nullptr);
		player->sendCancelTarget();
		return;
	}

	ReturnValue ret = Combat::canTargetCreature(player, attackCreature);
	if (ret != RETURNVALUE_NOERROR) {
		player->sendCancelMessage(ret);
		player->sendCancelTarget();
		player->setAttackedCreature(nullptr);
		return;
	}

	player->setAttackedCreature(attackCreature);
	g_dispatcher().addTask(createTask(std::bind(&Game::updateCreatureWalk, this, player->getID())));
}

void Game::playerFollowCreature(uint32_t playerId, uint32_t creatureId)
{
	Player* player = getPlayerByID(playerId);
	if (!player) {
		return;
	}

	player->setAttackedCreature(nullptr);
	g_dispatcher().addTask(createTask(std::bind(&Game::updateCreatureWalk, this, player->getID())));
	player->setFollowCreature(getCreatureByID(creatureId));
}

void Game::playerSetFightModes(uint32_t playerId, FightMode_t fightMode, bool chaseMode, bool secureMode)
{
	Player* player = getPlayerByID(playerId);
	if (!player) {
		return;
	}

	player->setFightMode(fightMode);
	player->setChaseMode(chaseMode);
	player->setSecureMode(secureMode);
}

void Game::playerRequestAddVip(uint32_t playerId, const std::string& name)
{
	if (name.length() > 25) {
		return;
	}

	Player* player = getPlayerByID(playerId);
	if (!player) {
		return;
	}

	Player* vipPlayer = getPlayerByName(name);
	if (!vipPlayer) {
		uint32_t guid;
		bool specialVip;
		std::string formattedName = name;
		if (!IOLoginData::getGuidByNameEx(guid, specialVip, formattedName)) {
			player->sendTextMessage(MESSAGE_FAILURE, "A player with this name does not exist.");
			return;
		}

		if (specialVip && !player->hasFlag(PlayerFlag_SpecialVIP)) {
			player->sendTextMessage(MESSAGE_FAILURE, "You can not add this player.");
			return;
		}

		player->addVIP(guid, formattedName, VIPSTATUS_OFFLINE);
	} else {
		if (vipPlayer->hasFlag(PlayerFlag_SpecialVIP) && !player->hasFlag(PlayerFlag_SpecialVIP)) {
			player->sendTextMessage(MESSAGE_FAILURE, "You can not add this player.");
			return;
		}

		if (!vipPlayer->isInGhostMode() || player->isAccessPlayer()) {
			player->addVIP(vipPlayer->getGUID(), vipPlayer->getName(), vipPlayer->statusVipList);
		} else {
			player->addVIP(vipPlayer->getGUID(), vipPlayer->getName(), VIPSTATUS_OFFLINE);
		}
	}
}

void Game::playerRequestRemoveVip(uint32_t playerId, uint32_t guid)
{
	Player* player = getPlayerByID(playerId);
	if (!player) {
		return;
	}

	player->removeVIP(guid);
}

void Game::playerRequestEditVip(uint32_t playerId, uint32_t guid, const std::string& description, uint32_t icon, bool notify)
{
	Player* player = getPlayerByID(playerId);
	if (!player) {
		return;
	}

	player->editVIP(guid, description, icon, notify);
}

void Game::playerApplyImbuement(uint32_t playerId, uint16_t imbuementid, uint8_t slot, bool protectionCharm)
{
	Player* player = getPlayerByID(playerId);
	if (!player) {
		return;
	}

	if (!player->hasImbuingItem()) {
		return;
	}

	Imbuement* imbuement = g_imbuements().getImbuement(imbuementid);
	if (!imbuement) {
		return;
	}

	Item* item = player->imbuingItem;
	if (!item) {
		return;
	}

	if (item->getTopParent() != player) {
		SPDLOG_ERROR("[Game::playerApplyImbuement] - An error occurred while player with name {} try to apply imbuement", player->getName());
		player->sendImbuementResult("An error has occurred, reopen the imbuement window. If the problem persists, contact your administrator.");
		return;
	}

	player->onApplyImbuement(imbuement, item, slot, protectionCharm);
}

void Game::playerClearImbuement(uint32_t playerid, uint8_t slot)
{
	Player* player = getPlayerByID(playerid);
	if (!player)
	{
		return;
	}

	if (!player->hasImbuingItem ())
	{
		return;
	}

	Item* item = player->imbuingItem;
	if (!item)
	{
		return;
	}

	player->onClearImbuement(item, slot);
}

void Game::playerCloseImbuementWindow(uint32_t playerid)
{
	Player* player = getPlayerByID(playerid);
	if (!player)
	{
		return;
	}

	player->setImbuingItem(nullptr);
	return;
}

void Game::playerTurn(uint32_t playerId, Direction dir)
{
	Player* player = getPlayerByID(playerId);
	if (!player) {
		return;
	}

	if (!g_events().eventPlayerOnTurn(player, dir)) {
		return;
	}

	player->resetIdleTime();
	internalCreatureTurn(player, dir);
}

void Game::playerRequestOutfit(uint32_t playerId)
{
	if (!g_configManager().getBoolean(ALLOW_CHANGEOUTFIT)) {
		return;
	}

	Player* player = getPlayerByID(playerId);
	if (!player) {
		return;
	}

	player->sendOutfitWindow();
}

void Game::playerToggleMount(uint32_t playerId, bool mount)
{
	Player* player = getPlayerByID(playerId);
	if (!player) {
		return;
	}

	player->toggleMount(mount);
}

void Game::playerChangeOutfit(uint32_t playerId, Outfit_t outfit)
{
	if (!g_configManager().getBoolean(ALLOW_CHANGEOUTFIT)) {
		return;
	}

	Player* player = getPlayerByID(playerId);
	if (!player) {
		return;
	}

	const Outfit* playerOutfit = Outfits::getInstance().getOutfitByLookType(player->getSex(), outfit.lookType);
	if (!playerOutfit) {
		outfit.lookMount = 0;
	}

	if (outfit.lookMount != 0) {
		Mount* mount = mounts.getMountByClientID(outfit.lookMount);
		if (!mount) {
			return;
		}

		if (!player->hasMount(mount)) {
			return;
		}

		if (player->isMounted()) {
			Mount* prevMount = mounts.getMountByID(player->getCurrentMount());
			if (prevMount) {
				changeSpeed(player, mount->speed - prevMount->speed);
			}

			player->setCurrentMount(mount->id);
		} else {
			player->setCurrentMount(mount->id);
			outfit.lookMount = 0;
		}
	} else if (player->isMounted()) {
		player->dismount();
	}

	if (player->canWear(outfit.lookType, outfit.lookAddons)) {
		player->defaultOutfit = outfit;

		if (player->hasCondition(CONDITION_OUTFIT)) {
			return;
		}

		internalCreatureChangeOutfit(player, outfit);
	}
}

void Game::playerShowQuestLog(uint32_t playerId)
{
	Player* player = getPlayerByID(playerId);
	if (!player) {
		return;
	}

	g_events().eventPlayerOnRequestQuestLog(player);
}

void Game::playerShowQuestLine(uint32_t playerId, uint16_t questId)
{
	Player* player = getPlayerByID(playerId);
	if (!player) {
		return;
	}

	g_events().eventPlayerOnRequestQuestLine(player, questId);
}

void Game::playerSay(uint32_t playerId, uint16_t channelId, SpeakClasses type,
                    const std::string& receiver, const std::string& text)
{
	Player* player = getPlayerByID(playerId);
	if (!player) {
		return;
	}

	player->resetIdleTime();

	if (playerSaySpell(player, type, text)) {
		return;
	}

	uint32_t muteTime = player->isMuted();
	if (muteTime > 0) {
		std::ostringstream ss;
		ss << "You are still muted for " << muteTime << " seconds.";
		player->sendTextMessage(MESSAGE_FAILURE, ss.str());
		return;
	}


	if (!text.empty() && text.front() == '/' && player->isAccessPlayer()) {
		return;
	}

	if (type != TALKTYPE_PRIVATE_PN) {
		player->removeMessageBuffer();
	}

	switch (type) {
		case TALKTYPE_SAY:
			internalCreatureSay(player, TALKTYPE_SAY, text, false);
			break;

		case TALKTYPE_WHISPER:
			playerWhisper(player, text);
			break;

		case TALKTYPE_YELL:
			playerYell(player, text);
			break;

		case TALKTYPE_PRIVATE_TO:
		case TALKTYPE_PRIVATE_RED_TO:
			playerSpeakTo(player, type, receiver, text);
			break;

		case TALKTYPE_CHANNEL_O:
		case TALKTYPE_CHANNEL_Y:
		case TALKTYPE_CHANNEL_R1:
			g_chat().talkToChannel(*player, type, text, channelId);
			break;

		case TALKTYPE_PRIVATE_PN:
			playerSpeakToNpc(player, text);
			break;

		case TALKTYPE_BROADCAST:
			playerBroadcastMessage(player, text);
			break;

		default:
			break;
	}
}

bool Game::playerSaySpell(Player* player, SpeakClasses type, const std::string& text)
{
	if (player->walkExhausted()) {
		return true;
	}

	std::string words = text;
	TalkActionResult_t result = g_talkActions().playerSaySpell(player, type, words);
	if (result == TALKACTION_BREAK) {
		return true;
	}

	result = g_spells().playerSaySpell(player, words);
	if (result == TALKACTION_BREAK) {
		if (!g_configManager().getBoolean(PUSH_WHEN_ATTACKING)) {
			player->cancelPush();
		}

		if (!g_configManager().getBoolean(EMOTE_SPELLS)) {
			return internalCreatureSay(player, TALKTYPE_SPELL_USE, words, false);
		} else {
			return internalCreatureSay(player, TALKTYPE_MONSTER_SAY, words, false);
		}

	} else if (result == TALKACTION_FAILED) {
		return true;
	}

	return false;
}

void Game::playerWhisper(Player* player, const std::string& text)
{
	SpectatorHashSet spectators;
	map.getSpectators(spectators, player->getPosition(), false, false,
                 Map::maxClientViewportX, Map::maxClientViewportX,
                 Map::maxClientViewportY, Map::maxClientViewportY);

	//send to client
	for (Creature* spectator : spectators) {
		if (Player* spectatorPlayer = spectator->getPlayer()) {
			if (!Position::areInRange<1, 1>(player->getPosition(), spectatorPlayer->getPosition())) {
				spectatorPlayer->sendCreatureSay(player, TALKTYPE_WHISPER, "pspsps");
			} else {
				spectatorPlayer->sendCreatureSay(player, TALKTYPE_WHISPER, text);
			}
		}
	}

	//event method
	for (Creature* spectator : spectators) {
		spectator->onCreatureSay(player, TALKTYPE_WHISPER, text);
	}
}

bool Game::playerYell(Player* player, const std::string& text)
{
	if (player->getLevel() == 1) {
		player->sendTextMessage(MESSAGE_FAILURE, "You may not yell as long as you are on level 1.");
		return false;
	}

	if (player->hasCondition(CONDITION_YELLTICKS)) {
		player->sendCancelMessage(RETURNVALUE_YOUAREEXHAUSTED);
		return false;
	}

	if (player->getAccountType() < account::AccountType::ACCOUNT_TYPE_GAMEMASTER) {
		Condition* condition = Condition::createCondition(CONDITIONID_DEFAULT, CONDITION_YELLTICKS, 30000, 0);
		player->addCondition(condition);
	}

	internalCreatureSay(player, TALKTYPE_YELL, asUpperCaseString(text), false);
	return true;
}

bool Game::playerSpeakTo(Player* player, SpeakClasses type, const std::string& receiver,
                         const std::string& text)
{
	Player* toPlayer = getPlayerByName(receiver);
	if (!toPlayer) {
		player->sendTextMessage(MESSAGE_FAILURE, "A player with this name is not online.");
		return false;
	}

	if (type == TALKTYPE_PRIVATE_RED_TO && (player->hasFlag(PlayerFlag_CanTalkRedPrivate) || player->getAccountType() >= account::AccountType::ACCOUNT_TYPE_GAMEMASTER)) {
		type = TALKTYPE_PRIVATE_RED_FROM;
	} else {
		type = TALKTYPE_PRIVATE_FROM;
	}

	toPlayer->sendPrivateMessage(player, type, text);
	toPlayer->onCreatureSay(player, type, text);

	if (toPlayer->isInGhostMode() && !player->isAccessPlayer()) {
		player->sendTextMessage(MESSAGE_FAILURE, "A player with this name is not online.");
	} else {
		std::ostringstream ss;
		ss << "Message sent to " << toPlayer->getName() << '.';
		player->sendTextMessage(MESSAGE_FAILURE, ss.str());
	}
	return true;
}

void Game::playerSpeakToNpc(Player* player, const std::string& text)
{
	if (player == nullptr) {
		SPDLOG_ERROR("[Game::playerSpeakToNpc] - Player is nullptr");
		return;
	}

	// Check npc say exhausted
	if (player->isNpcExhausted()) {
		player->sendCancelMessage(RETURNVALUE_YOUAREEXHAUSTED);
		return;
	}

	SpectatorHashSet spectators;
	map.getSpectators(spectators, player->getPosition());
	for (Creature* spectator : spectators) {
		if (spectator->getNpc()) {
			spectator->onCreatureSay(player, TALKTYPE_PRIVATE_PN, text);
		}
	}

	player->updateNpcExhausted();
}

//--
bool Game::canThrowObjectTo(const Position& fromPos, const Position& toPos, bool checkLineOfSight /*= true*/,
							int32_t rangex /*= Map::maxClientViewportX*/, int32_t rangey /*= Map::maxClientViewportY*/) const
{
	return map.canThrowObjectTo(fromPos, toPos, checkLineOfSight, rangex, rangey);
}

bool Game::isSightClear(const Position& fromPos, const Position& toPos, bool floorCheck) const
{
	return map.isSightClear(fromPos, toPos, floorCheck);
}

bool Game::internalCreatureTurn(Creature* creature, Direction dir)
{
	if (creature->getDirection() == dir) {
		return false;
	}

	if (Player* player = creature->getPlayer()) {
		player->cancelPush();
	}
	creature->setDirection(dir);

	// Send to client
	SpectatorHashSet spectators;
	map.getSpectators(spectators, creature->getPosition(), true, true);
	for (Creature* spectator : spectators) {
		Player* tmpPlayer = spectator->getPlayer();
		if(!tmpPlayer) {
			continue;
		}
		tmpPlayer->sendCreatureTurn(creature);
	}
	return true;
}

bool Game::internalCreatureSay(Creature* creature, SpeakClasses type, const std::string& text,
                               bool ghostMode, SpectatorHashSet* spectatorsPtr/* = nullptr*/, const Position* pos/* = nullptr*/)
{
	if (text.empty()) {
		return false;
	}

	if (!pos) {
		pos = &creature->getPosition();
	}

	SpectatorHashSet spectators;

	if (!spectatorsPtr || spectatorsPtr->empty()) {
		// This somewhat complex construct ensures that the cached SpectatorHashSet
		// is used if available and if it can be used, else a local vector is
		// used (hopefully the compiler will optimize away the construction of
		// the temporary when it's not used).
		if (type != TALKTYPE_YELL && type != TALKTYPE_MONSTER_YELL) {
			map.getSpectators(spectators, *pos, false, false,
                           Map::maxClientViewportX, Map::maxClientViewportX,
                           Map::maxClientViewportY, Map::maxClientViewportY);
		} else {
			map.getSpectators(spectators, *pos, true, false, 18, 18, 14, 14);
		}
	} else {
		spectators = (*spectatorsPtr);
	}

	//send to client
	for (Creature* spectator : spectators) {
		if (Player* tmpPlayer = spectator->getPlayer()) {
			if (!ghostMode || tmpPlayer->canSeeCreature(creature)) {
				tmpPlayer->sendCreatureSay(creature, type, text, pos);
			}
		}
	}

	//event method
	for (Creature* spectator : spectators) {
		spectator->onCreatureSay(creature, type, text);
		if (creature != spectator) {
			g_events().eventCreatureOnHear(spectator, creature, text, type);
		}
	}
	return true;
}

void Game::checkCreatureWalk(uint32_t creatureId)
{
	Creature* creature = getCreatureByID(creatureId);
	if (creature && creature->getHealth() > 0) {
		creature->onCreatureWalk();
		cleanup();
	}
}

void Game::updateCreatureWalk(uint32_t creatureId)
{
	Creature* creature = getCreatureByID(creatureId);
	if (creature && creature->getHealth() > 0) {
		creature->goToFollowCreature();
	}
}

void Game::checkCreatureAttack(uint32_t creatureId)
{
	Creature* creature = getCreatureByID(creatureId);
	if (creature && creature->getHealth() > 0) {
		creature->onAttacking(0);
	}
}

void Game::addCreatureCheck(Creature* creature)
{
	creature->creatureCheck = true;

	if (creature->inCheckCreaturesVector) {
		// already in a vector
		return;
	}

	creature->inCheckCreaturesVector = true;
	checkCreatureLists[uniform_random(0, static_cast<int64_t>(EVENT_CREATURECOUNT - 1))].push_back(creature);
	creature->incrementReferenceCounter();
}

void Game::removeCreatureCheck(Creature* creature)
{
	if (creature->inCheckCreaturesVector) {
		creature->creatureCheck = false;
	}
}

void Game::checkCreatures(size_t index)
{
	g_scheduler().addEvent(createSchedulerTask(EVENT_CHECK_CREATURE_INTERVAL, std::bind(&Game::checkCreatures, this, (index + 1) % EVENT_CREATURECOUNT)));

	auto& checkCreatureList = checkCreatureLists[index];
	size_t it = 0, end = checkCreatureList.size();
	while (it < end) {
		Creature* creature = checkCreatureList[it];
		if (creature && creature->creatureCheck) {
			if (creature->getHealth() > 0) {
				creature->onThink(EVENT_CREATURE_THINK_INTERVAL);
				creature->onAttacking(EVENT_CREATURE_THINK_INTERVAL);
				creature->executeConditions(EVENT_CREATURE_THINK_INTERVAL);
			} else {
				creature->onDeath();
			}
			++it;
		} else {
			creature->inCheckCreaturesVector = false;
			ReleaseCreature(creature);

			checkCreatureList[it] = checkCreatureList.back();
			checkCreatureList.pop_back();
			--end;
		}
	}
	cleanup();
}

void Game::changeSpeed(Creature* creature, int32_t varSpeedDelta)
{
	int32_t varSpeed = creature->getSpeed() - creature->getBaseSpeed();
	varSpeed += varSpeedDelta;

	creature->setSpeed(varSpeed);

	//send to clients
	SpectatorHashSet spectators;
	map.getSpectators(spectators, creature->getPosition(), false, true);
	for (Creature* spectator : spectators) {
		spectator->getPlayer()->sendChangeSpeed(creature, creature->getStepSpeed());
	}
}

void Game::changePlayerSpeed(Player& player, int32_t varSpeedDelta)
{
	int32_t varSpeed = player.getSpeed() - player.getBaseSpeed();
	varSpeed += varSpeedDelta;

	player.setSpeed(varSpeed);

	// Send new player speed to the spectators
	SpectatorHashSet spectators;
	map.getSpectators(spectators, player.getPosition(), false, true);
	for (Creature* creatureSpectator : spectators) {
		if (creatureSpectator == nullptr) {
			SPDLOG_ERROR("[Game::changePlayerSpeed] - Creature spectator is nullptr");
			continue;
		}

		const Player *playerSpectator = creatureSpectator->getPlayer();
		if (playerSpectator == nullptr) {
			SPDLOG_ERROR("[Game::changePlayerSpeed] - Player spectator is nullptr");
			continue;
		}

		playerSpectator->sendChangeSpeed(&player, player.getStepSpeed());
	}
}

void Game::internalCreatureChangeOutfit(Creature* creature, const Outfit_t& outfit)
{
	if (!g_events().eventCreatureOnChangeOutfit(creature, outfit)) {
		return;
	}

	creature->setCurrentOutfit(outfit);

	if (creature->isInvisible()) {
		return;
	}

	//send to clients
	SpectatorHashSet spectators;
	map.getSpectators(spectators, creature->getPosition(), true, true);
	for (Creature* spectator : spectators) {
		spectator->getPlayer()->sendCreatureChangeOutfit(creature, outfit);
	}
}

void Game::internalCreatureChangeVisible(Creature* creature, bool visible)
{
	//send to clients
	SpectatorHashSet spectators;
	map.getSpectators(spectators, creature->getPosition(), true, true);
	for (Creature* spectator : spectators) {
		spectator->getPlayer()->sendCreatureChangeVisible(creature, visible);
	}
}

void Game::changeLight(const Creature* creature)
{
	//send to clients
	SpectatorHashSet spectators;
	map.getSpectators(spectators, creature->getPosition(), true, true);
	for (Creature* spectator : spectators) {
		spectator->getPlayer()->sendCreatureLight(creature);
	}
}

void Game::updateCreatureIcon(const Creature* creature)
{
	//send to clients
	SpectatorHashSet spectators;
	map.getSpectators(spectators, creature->getPosition(), true, true);
	for (Creature* spectator : spectators) {
		spectator->getPlayer()->sendCreatureIcon(creature);
	}
}

void Game::reloadCreature(const Creature* creature)
{
	SpectatorHashSet spectators;
	map.getSpectators(spectators, creature->getPosition(), false, true);
	for (Creature* spectator : spectators) {
		Player* tmpPlayer = spectator->getPlayer();
		if (!tmpPlayer) {
			continue;
		}
		tmpPlayer->reloadCreature(creature);
	}
}

void Game::sendSingleSoundEffect(const Position& pos, SoundEffect_t soundId, Creature* actor/* = nullptr*/)
{
	if (soundId == SOUND_EFFECT_TYPE_SILENCE) {
		return;
	}

    SpectatorHashSet spectators;
    map.getSpectators(spectators, pos, false, true);
    for (Creature* spectator : spectators) {
        if (Player* tmpPlayer = spectator->getPlayer()) {
            SourceEffect_t source = SOUND_SOURCE_TYPE_CREATURES;
            if (!actor || actor->getNpc()) {
                source = SOUND_SOURCE_TYPE_GLOBAL;
            } else if (actor == spectator) {
                source = SOUND_SOURCE_TYPE_OWN;
            } else if (actor->getPlayer()) {
                source = SOUND_SOURCE_TYPE_OTHERS;
            }

            tmpPlayer->sendSingleSoundEffect(pos, soundId, source);
        }
    }
}

void Game::sendDoubleSoundEffect(const Position& pos, SoundEffect_t mainSoundEffect, SoundEffect_t secondarySoundEffect, Creature* actor/* = nullptr*/)
{
	if (secondarySoundEffect == SOUND_EFFECT_TYPE_SILENCE) {
		sendSingleSoundEffect(pos, mainSoundEffect, actor);
		return;
	}

    SpectatorHashSet spectators;
    map.getSpectators(spectators, pos, false, true);
    for (Creature* spectator : spectators) {
        if (Player* tmpPlayer = spectator->getPlayer()) {
            SourceEffect_t source = SOUND_SOURCE_TYPE_CREATURES;
            if (!actor || actor->getNpc()) {
                source = SOUND_SOURCE_TYPE_GLOBAL;
            } else if (actor == spectator) {
                source = SOUND_SOURCE_TYPE_OWN;
            } else if (actor->getPlayer()) {
                source = SOUND_SOURCE_TYPE_OTHERS;
            }

            tmpPlayer->sendDoubleSoundEffect(pos, mainSoundEffect, source, secondarySoundEffect, source);
        }
    }
}

bool Game::combatBlockHit(CombatDamage& damage, Creature* attacker, Creature* target, bool checkDefense, bool checkArmor, bool field)
{
	if (damage.primary.type == COMBAT_NONE && damage.secondary.type == COMBAT_NONE) {
		return true;
	}

	if (target->getPlayer() && target->isInGhostMode()) {
		return true;
	}

	if (damage.primary.value > 0) {
		return false;
	}

	static const auto sendBlockEffect = [this](BlockType_t blockType, CombatType_t combatType, const Position& targetPos, Creature* source) {
		if (blockType == BLOCK_DEFENSE) {
			addMagicEffect(targetPos, CONST_ME_POFF);
		} else if (blockType == BLOCK_ARMOR) {
			addMagicEffect(targetPos, CONST_ME_BLOCKHIT);
		} else if (blockType == BLOCK_IMMUNITY) {
			uint8_t hitEffect = 0;
			switch (combatType) {
				case COMBAT_UNDEFINEDDAMAGE: {
					return;
				}
				case COMBAT_ENERGYDAMAGE:
				case COMBAT_FIREDAMAGE:
				case COMBAT_PHYSICALDAMAGE:
				case COMBAT_ICEDAMAGE:
				case COMBAT_DEATHDAMAGE: {
					hitEffect = CONST_ME_BLOCKHIT;
					break;
				}
				case COMBAT_EARTHDAMAGE: {
					hitEffect = CONST_ME_GREEN_RINGS;
					break;
				}
				case COMBAT_HOLYDAMAGE: {
					hitEffect = CONST_ME_HOLYDAMAGE;
					break;
				}
				default: {
					hitEffect = CONST_ME_POFF;
					break;
				}
			}
			addMagicEffect(targetPos, hitEffect);
		}

		if (blockType != BLOCK_NONE) {
			sendSingleSoundEffect(targetPos, SOUND_EFFECT_TYPE_NO_DAMAGE, source);
		}
	};

	bool canHeal = false;
		CombatDamage damageHeal;
		damageHeal.primary.type = COMBAT_HEALING;

	bool canReflect = false;
		CombatDamage damageReflected;

	BlockType_t primaryBlockType, secondaryBlockType;
	if (damage.primary.type != COMBAT_NONE) {
		// Damage reflection primary
		if (attacker && target->getMonster()) {
			uint32_t primaryReflect = target->getMonster()->getReflectValue(damage.primary.type);
			if (primaryReflect > 0) {
				damageReflected.primary.type = damage.primary.type;
				damageReflected.primary.value = std::ceil((damage.primary.value) * (primaryReflect / 100.));
				damageReflected.extension = true;
				damageReflected.exString = "(damage reflection)";
				canReflect = true;
			}
		}
		damage.primary.value = -damage.primary.value;
		// Damage healing primary
		if (attacker && target->getMonster()) {
			uint32_t primaryHealing = target->getMonster()->getHealingCombatValue(damage.primary.type);
			if (primaryHealing > 0) {
				damageHeal.primary.value = std::ceil((damage.primary.value) * (primaryHealing / 100.));
				canHeal = true;
			}
		}
		primaryBlockType = target->blockHit(attacker, damage.primary.type, damage.primary.value, checkDefense, checkArmor, field);

		damage.primary.value = -damage.primary.value;
		sendBlockEffect(primaryBlockType, damage.primary.type, target->getPosition(), attacker);
	} else {
		primaryBlockType = BLOCK_NONE;
	}

	if (damage.secondary.type != COMBAT_NONE) {
		// Damage reflection secondary
		if (attacker && target->getMonster()) {
			uint32_t secondaryReflect = target->getMonster()->getReflectValue(damage.secondary.type);
			if (secondaryReflect > 0) {
				if (!canReflect) {
					damageReflected.primary.type = damage.secondary.type;
					damageReflected.primary.value = std::ceil((damage.secondary.value) * (secondaryReflect / 100.));
					damageReflected.extension = true;
					damageReflected.exString = "(damage reflection)";
					canReflect = true;
				} else {
					damageReflected.secondary.type = damage.secondary.type;
					damageReflected.secondary.value = std::ceil((damage.secondary.value) * (secondaryReflect / 100.));
				}
			}
		}
		damage.secondary.value = -damage.secondary.value;
		// Damage healing secondary
		if (attacker && target->getMonster()) {
			uint32_t secondaryHealing = target->getMonster()->getHealingCombatValue(damage.secondary.type);
			if (secondaryHealing > 0) {;
				damageHeal.primary.value += std::ceil((damage.secondary.value) * (secondaryHealing / 100.));
				canHeal = true;
			}
		}
		secondaryBlockType = target->blockHit(attacker, damage.secondary.type, damage.secondary.value, false, false, field);

		damage.secondary.value = -damage.secondary.value;
		sendBlockEffect(secondaryBlockType, damage.secondary.type, target->getPosition(), attacker);
	} else {
		secondaryBlockType = BLOCK_NONE;
	}
	if (canReflect) {
		combatChangeHealth(target, attacker, damageReflected, false);
	}
	if (canHeal) {
		combatChangeHealth(nullptr, target, damageHeal);
	}
	return (primaryBlockType != BLOCK_NONE) && (secondaryBlockType != BLOCK_NONE);
}

void Game::combatGetTypeInfo(CombatType_t combatType, Creature* target, TextColor_t& color, uint8_t& effect)
{
	switch (combatType) {
		case COMBAT_PHYSICALDAMAGE: {
			Item* splash = nullptr;
			switch (target->getRace()) {
				case RACE_VENOM:
					color = TEXTCOLOR_LIGHTGREEN;
					effect = CONST_ME_HITBYPOISON;
					splash = Item::CreateItem(ITEM_SMALLSPLASH, FLUID_SLIME);
					break;
				case RACE_BLOOD:
					color = TEXTCOLOR_RED;
					effect = CONST_ME_DRAWBLOOD;
					if (const Tile* tile = target->getTile()) {
						if (!tile->hasFlag(TILESTATE_PROTECTIONZONE)) {
							splash = Item::CreateItem(ITEM_SMALLSPLASH, FLUID_BLOOD);
						}
					}
					break;
				case RACE_INK:
					color = TEXTCOLOR_LIGHTGREY;
					effect = CONST_ME_HITAREA;
					splash = Item::CreateItem(ITEM_SMALLSPLASH, FLUID_INK);
					break;
				case RACE_UNDEAD:
					color = TEXTCOLOR_LIGHTGREY;
					effect = CONST_ME_HITAREA;
					break;
				case RACE_FIRE:
					color = TEXTCOLOR_ORANGE;
					effect = CONST_ME_DRAWBLOOD;
					break;
				case RACE_ENERGY:
					color = TEXTCOLOR_PURPLE;
					effect = CONST_ME_ENERGYHIT;
					break;
				default:
					color = TEXTCOLOR_NONE;
					effect = CONST_ME_NONE;
					break;
			}

			if (splash) {
				internalAddItem(target->getTile(), splash, INDEX_WHEREEVER, FLAG_NOLIMIT);
				splash->startDecaying();
			}

			break;
		}

		case COMBAT_ENERGYDAMAGE: {
			color = TEXTCOLOR_PURPLE;
			effect = CONST_ME_ENERGYHIT;
			break;
		}

		case COMBAT_EARTHDAMAGE: {
			color = TEXTCOLOR_LIGHTGREEN;
			effect = CONST_ME_GREEN_RINGS;
			break;
		}

		case COMBAT_DROWNDAMAGE: {
			color = TEXTCOLOR_LIGHTBLUE;
			effect = CONST_ME_LOSEENERGY;
			break;
		}
		case COMBAT_FIREDAMAGE: {
			color = TEXTCOLOR_ORANGE;
			effect = CONST_ME_HITBYFIRE;
			break;
		}
		case COMBAT_ICEDAMAGE: {
			color = TEXTCOLOR_SKYBLUE;
			effect = CONST_ME_ICEATTACK;
			break;
		}
		case COMBAT_HOLYDAMAGE: {
			color = TEXTCOLOR_YELLOW;
			effect = CONST_ME_HOLYDAMAGE;
			break;
		}
		case COMBAT_DEATHDAMAGE: {
			color = TEXTCOLOR_DARKRED;
			effect = CONST_ME_SMALLCLOUDS;
			break;
		}
		case COMBAT_LIFEDRAIN: {
			color = TEXTCOLOR_RED;
			effect = CONST_ME_MAGIC_RED;
			break;
		}
		default: {
			color = TEXTCOLOR_NONE;
			effect = CONST_ME_NONE;
			break;
		}
	}
}

bool Game::combatChangeHealth(Creature* attacker, Creature* target, CombatDamage& damage, bool isEvent /*= false*/)
{
	using namespace std;
	const Position& targetPos = target->getPosition();
	if (damage.primary.value > 0) {
		if (target->getHealth() <= 0) {
			return false;
		}

		Player* attackerPlayer;
		if (attacker) {
			attackerPlayer = attacker->getPlayer();
		} else {
			attackerPlayer = nullptr;
		}

		Player* targetPlayer = target->getPlayer();
		if (attackerPlayer && targetPlayer && attackerPlayer->getSkull() == SKULL_BLACK && attackerPlayer->getSkullClient(targetPlayer) == SKULL_NONE) {
			return false;
		}

		if (damage.origin != ORIGIN_NONE) {
			const auto& events = target->getCreatureEvents(CREATURE_EVENT_HEALTHCHANGE);
			if (!events.empty()) {
				for (CreatureEvent* creatureEvent : events) {
					creatureEvent->executeHealthChange(target, attacker, damage);
				}
				damage.origin = ORIGIN_NONE;
				return combatChangeHealth(attacker, target, damage);
			}
		}

		int64_t realHealthChange = target->getHealth();
		target->gainHealth(attacker, damage.primary.value);
		realHealthChange = target->getHealth() - realHealthChange;

		if (realHealthChange > 0 && !target->isInGhostMode()) {
			if (targetPlayer) {
				targetPlayer->updateImpactTracker(COMBAT_HEALING, realHealthChange);
			}

			// Party hunt analyzer
			if (Party* party = attackerPlayer ? attackerPlayer->getParty() : nullptr) {
				party->addPlayerHealing(attackerPlayer, realHealthChange);
			}

			std::stringstream ss;

			ss << realHealthChange << (realHealthChange != 1 ? " hitpoints." : " hitpoint.");
			std::string damageString = ss.str();

			std::string spectatorMessage;

			TextMessage message;
			message.position = targetPos;
			message.primary.value = realHealthChange;
			message.primary.color = TEXTCOLOR_PASTELRED;

			SpectatorHashSet spectators;
			map.getSpectators(spectators, targetPos, false, true);
			for (Creature* spectator : spectators) {
				Player* tmpPlayer = spectator->getPlayer();

				if(!tmpPlayer)
				{
					continue;
				}
				
				if (tmpPlayer == attackerPlayer && attackerPlayer != targetPlayer) {
					ss.str({});
					ss << "You heal " << target->getNameDescription() << " for " << damageString;
					message.type = MESSAGE_HEALED;
					message.text = ss.str();
				} else if (tmpPlayer == targetPlayer) {
					ss.str({});
					if (!attacker) {
						ss << "You were healed";
					} else if (targetPlayer == attackerPlayer) {
						ss << "You heal yourself";
					} else {
						ss << "You were healed by " << attacker->getNameDescription();
					}
					ss << " for " << damageString;
					message.type = MESSAGE_HEALED;
					message.text = ss.str();
				} else {
					if (spectatorMessage.empty()) {
						ss.str({});
						if (!attacker) {
							ss << ucfirst(target->getNameDescription()) << " was healed";
						} else {
							ss << ucfirst(attacker->getNameDescription()) << " healed ";
							if (attacker == target) {
								ss << (targetPlayer ? (targetPlayer->getSex() == PLAYERSEX_FEMALE ? "herself" : "himself") : "itself");
							} else {
								ss << target->getNameDescription();
							}
						}
						ss << " for " << damageString;
						spectatorMessage = ss.str();
					}
					message.type = MESSAGE_HEALED_OTHERS;
					message.text = spectatorMessage;
				}
				tmpPlayer->sendTextMessage(message);
			}
		}
	} else {
		if (!target->isAttackable()) {
			if (!target->isInGhostMode()) {
				addMagicEffect(targetPos, CONST_ME_POFF);
			}
			return true;
		}

		Player* attackerPlayer;
		if (attacker) {
			attackerPlayer = attacker->getPlayer();
		} else {
			attackerPlayer = nullptr;
		}

		Player* targetPlayer = target->getPlayer();
		if (attackerPlayer && targetPlayer && attackerPlayer->getSkull() == SKULL_BLACK && attackerPlayer->getSkullClient(targetPlayer) == SKULL_NONE) {
			return false;
		}

		damage.primary.value = std::abs(damage.primary.value);
		damage.secondary.value = std::abs(damage.secondary.value);

		Monster* targetMonster;
		if (target && target->getMonster()) {
			targetMonster = target->getMonster();
		} else {
			targetMonster = nullptr;
		}

		const Monster* attackerMonster;
		if (attacker && attacker->getMonster()) {
			attackerMonster = attacker->getMonster();
		} else {
			attackerMonster = nullptr;
		}

		if (attackerPlayer && targetMonster) {
			const PreySlot* slot = attackerPlayer->getPreyWithMonster(targetMonster->getRaceId());
			if (slot && slot->isOccupied() && slot->bonus == PreyBonus_Damage && slot->bonusTimeLeft > 0) {
				damage.primary.value += static_cast<int64_t>(std::ceil((damage.primary.value * slot->bonusPercentage) / 100));
				damage.secondary.value += static_cast<int64_t>(std::ceil((damage.secondary.value * slot->bonusPercentage) / 100));
			}
		} else if (attackerMonster && targetPlayer) {
			const PreySlot* slot = targetPlayer->getPreyWithMonster(attackerMonster->getRaceId());
			if (slot && slot->isOccupied() && slot->bonus == PreyBonus_Defense && slot->bonusTimeLeft > 0) {
				damage.primary.value -= static_cast<int64_t>(std::ceil((damage.primary.value * slot->bonusPercentage) / 100));
				damage.secondary.value -= static_cast<int64_t>(std::ceil((damage.secondary.value * slot->bonusPercentage) / 100));
			}
		}

		TextMessage message;
		message.position = targetPos;

		if (!isEvent) {
			g_events().eventCreatureOnDrainHealth(target, attacker, damage.primary.type, damage.primary.value, damage.secondary.type, damage.secondary.value, message.primary.color, message.secondary.color);
		}
		if (damage.origin != ORIGIN_NONE && attacker && damage.primary.type != COMBAT_HEALING) {
			damage.primary.value *= attacker->getBuff(BUFF_DAMAGEDEALT) / 100.;
			damage.secondary.value *= attacker->getBuff(BUFF_DAMAGEDEALT) / 100.;
		}
		if (damage.origin != ORIGIN_NONE && target && damage.primary.type != COMBAT_HEALING) {
			damage.primary.value *= target->getBuff(BUFF_DAMAGERECEIVED) / 100.;
			damage.secondary.value *= target->getBuff(BUFF_DAMAGERECEIVED) / 100.;
		}
		int64_t healthChange = damage.primary.value + damage.secondary.value;
		if (healthChange == 0) {
			return true;
		}

		SpectatorHashSet spectators;
		map.getSpectators(spectators, targetPos, true, true);

		if (damage.critical) {
			addMagicEffect(spectators, targetPos, CONST_ME_CRITICAL_DAMAGE);
		}

		if (!damage.extension && attackerMonster && targetPlayer) {
			// Charm rune (target as player)
			if (charmRune_t activeCharm = g_iobestiary().getCharmFromTarget(targetPlayer, g_monsters().getMonsterTypeByRaceId(attackerMonster->getRaceId()));
				activeCharm != CHARM_NONE && activeCharm != CHARM_CLEANSE) {
				if (Charm* charm = g_iobestiary().getBestiaryCharm(activeCharm);
					charm->type == CHARM_DEFENSIVE && charm->chance > normal_random(0, 100) && 
					g_iobestiary().parseCharmCombat(charm, targetPlayer, attacker, (damage.primary.value + damage.secondary.value))) {
					return false; // Dodge charm
				}
			}
		}

		if (target->hasCondition(CONDITION_MANASHIELD) && damage.primary.type != COMBAT_UNDEFINEDDAMAGE) {
			int64_t manaDamage = std::min<int64_t>(target->getMana(), healthChange);
			uint32_t manaShield = target->getManaShield();
			if (manaShield > 0) {
				if (manaShield > manaDamage) {
					target->setManaShield(manaShield - manaDamage);
					manaShield = manaShield - manaDamage;
				} else {
					manaDamage = manaShield;
					target->removeCondition(CONDITION_MANASHIELD);
					manaShield  = 0;
				}
			}
			if (manaDamage != 0) {
				if (damage.origin != ORIGIN_NONE) {
					const auto& events = target->getCreatureEvents(CREATURE_EVENT_MANACHANGE);
					if (!events.empty()) {
						for (CreatureEvent* creatureEvent : events) {
							creatureEvent->executeManaChange(target, attacker, damage);
						}
						healthChange = damage.primary.value + damage.secondary.value;
						if (healthChange == 0) {
							return true;
						}
						manaDamage = std::min<int64_t>(target->getMana(), healthChange);
					}
				}

				target->drainMana(attacker, manaDamage);

				if(target->getMana() == 0 && manaShield > 0) {
					target->removeCondition(CONDITION_MANASHIELD);
				}

				addMagicEffect(spectators, targetPos, CONST_ME_LOSEENERGY);

				std::stringstream ss;

				std::string damageString = std::to_string(manaDamage);

				std::string spectatorMessage;

				message.primary.value = manaDamage;
				message.primary.color = TEXTCOLOR_BLUE;

				for (Creature* spectator : spectators) {
					if (!spectator) {
						continue;
					}

					Player* tmpPlayer = spectator->getPlayer();
					if (!tmpPlayer) {
						continue;
					}

					if (tmpPlayer->getPosition().z != targetPos.z) {
						continue;
					}

					if (tmpPlayer == attackerPlayer && attackerPlayer != targetPlayer) {
						ss.str({});
						ss << ucfirst(target->getNameDescription()) << " loses " << damageString + " mana due to your attack.";
						message.type = MESSAGE_DAMAGE_DEALT;
						message.text = ss.str();
					} else if (tmpPlayer == targetPlayer) {
						ss.str({});
						ss << "You lose " << damageString << " mana";
						if (!attacker) {
							ss << '.';
						} else if (targetPlayer == attackerPlayer) {
							ss << " due to your own attack.";
						} else {
							ss << " due to an attack by " << attacker->getNameDescription() << '.';
						}
						message.type = MESSAGE_DAMAGE_RECEIVED;
						message.text = ss.str();
					} else {
						if (spectatorMessage.empty()) {
							ss.str({});
							ss << ucfirst(target->getNameDescription()) << " loses " << damageString + " mana";
							if (attacker) {
								ss << " due to ";
								if (attacker == target) {
									ss << (targetPlayer ? (targetPlayer->getSex() == PLAYERSEX_FEMALE ? "her own attack" : "his own attack") : "its own attack");
								} else {
									ss << "an attack by " << attacker->getNameDescription();
								}
							}
							ss << '.';
							spectatorMessage = ss.str();
						}
						message.type = MESSAGE_DAMAGE_OTHERS;
						message.text = spectatorMessage;
					}
					tmpPlayer->sendTextMessage(message);
				}

				damage.primary.value -= manaDamage;
				if (damage.primary.value < 0) {
					damage.secondary.value = std::max<int64_t>(0, damage.secondary.value + damage.primary.value);
					damage.primary.value = 0;
				}
			}
		}

		int64_t realDamage = damage.primary.value + damage.secondary.value;
		if (realDamage == 0) {
			return true;
		}

		if (damage.origin != ORIGIN_NONE) {
			const auto& events = target->getCreatureEvents(CREATURE_EVENT_HEALTHCHANGE);
			if (!events.empty()) {
				for (CreatureEvent* creatureEvent : events) {
					creatureEvent->executeHealthChange(target, attacker, damage);
				}
				damage.origin = ORIGIN_NONE;
				return combatChangeHealth(attacker, target, damage);
			}
		}

		int64_t targetHealth = target->getHealth();
		if (damage.primary.value >= targetHealth) {
			damage.primary.value = targetHealth;
			damage.secondary.value = 0;
		} else if (damage.secondary.value) {
			damage.secondary.value = std::min<int64_t>(damage.secondary.value, targetHealth - damage.primary.value);
		}

		realDamage = damage.primary.value + damage.secondary.value;
		if (realDamage == 0) {
			return true;
		} else if (realDamage >= targetHealth) {
			for (CreatureEvent* creatureEvent : target->getCreatureEvents(CREATURE_EVENT_PREPAREDEATH)) {
				if (!creatureEvent->executeOnPrepareDeath(target, attacker)) {
					return false;
				}
			}
		}

		target->drainHealth(attacker, realDamage);
		if (realDamage > 0 && targetMonster) {
			if (attackerPlayer && attackerPlayer->getPlayer()) {
				attackerPlayer->updateImpactTracker(damage.secondary.type, damage.secondary.value);
			}

			if (targetMonster->israndomStepping()) {
				targetMonster->setIgnoreFieldDamage(true);
				targetMonster->updateMapCache();
			}
		}

		// Using real damage
		if (attackerPlayer) {
			//life leech
			uint16_t lifeChance = attackerPlayer->getSkillLevel(SKILL_LIFE_LEECH_CHANCE);
			uint16_t lifeSkill = attackerPlayer->getSkillLevel(SKILL_LIFE_LEECH_AMOUNT);
			if (normal_random(0, 100) < lifeChance) {
				// Vampiric charm rune
				if (targetMonster) {
					if (uint16_t playerCharmRaceidVamp = attackerPlayer->parseRacebyCharm(CHARM_VAMP, false, 0); 
						playerCharmRaceidVamp != 0 && playerCharmRaceidVamp == targetMonster->getRaceId()) {
						if (const Charm* lifec = g_iobestiary().getBestiaryCharm(CHARM_VAMP)) {
							lifeSkill += lifec->percent;
						}
					}
				}
				CombatParams tmpParams;
				CombatDamage tmpDamage;

				int affected = damage.affected;
				tmpDamage.origin = ORIGIN_SPELL;
				tmpDamage.primary.type = COMBAT_HEALING;
				tmpDamage.primary.value = std::round(realDamage * (lifeSkill / 100.) * (0.2 * affected + 0.9)) / affected;

				Combat::doCombatHealth(nullptr, attackerPlayer, tmpDamage, tmpParams);
			}

			//mana leech
			uint16_t manaChance = attackerPlayer->getSkillLevel(SKILL_MANA_LEECH_CHANCE);
      		uint16_t manaSkill = attackerPlayer->getSkillLevel(SKILL_MANA_LEECH_AMOUNT);
			if (normal_random(0, 100) < manaChance) {
				// Void charm rune
				if (targetMonster) {
					if (uint16_t playerCharmRaceidVoid = attackerPlayer->parseRacebyCharm(CHARM_VOID, false, 0);
						playerCharmRaceidVoid != 0 && playerCharmRaceidVoid == targetMonster->getRace()) {
						if (const Charm* voidc = g_iobestiary().getBestiaryCharm(CHARM_VOID)) {
							manaSkill += voidc->percent;
						}
					}
				}
				CombatParams tmpParams;
				CombatDamage tmpDamage;

				int affected = damage.affected;
				tmpDamage.origin = ORIGIN_SPELL;
				tmpDamage.primary.type = COMBAT_MANADRAIN;
				tmpDamage.primary.value = std::round(realDamage * (manaSkill / 100.) * (0.1 * affected + 0.9)) / affected;

				Combat::doCombatMana(nullptr, attackerPlayer, tmpDamage, tmpParams);
			}

			// Charm rune (attacker as player)
			if (!damage.extension && targetMonster) {
				if (charmRune_t activeCharm = g_iobestiary().getCharmFromTarget(attackerPlayer, g_monsters().getMonsterTypeByRaceId(targetMonster->getRaceId()));
					activeCharm != CHARM_NONE) {
					if (Charm* charm = g_iobestiary().getBestiaryCharm(activeCharm);
						charm->type == CHARM_OFFENSIVE && (charm->chance >= normal_random(0, 100))) {
						g_iobestiary().parseCharmCombat(charm, attackerPlayer, target, realDamage);
					}
				}
			}

			// Party hunt analyzer
			if (Party* party = attackerPlayer->getParty()) {
				/* Damage on primary type */
				if (damage.primary.value != 0) {
					party->addPlayerDamage(attackerPlayer, damage.primary.value);
				}
				/* Damage on secondary type */
				if (damage.secondary.value != 0) {
					party->addPlayerDamage(attackerPlayer, damage.secondary.value);
				}
			}
		}

		if (spectators.empty()) {
			map.getSpectators(spectators, targetPos, true, true);
		}

		addCreatureHealth(spectators, target);

		message.primary.value = damage.primary.value;
		message.secondary.value = damage.secondary.value;

		uint8_t hitEffect;
		if (message.primary.value) {
			combatGetTypeInfo(damage.primary.type, target, message.primary.color, hitEffect);
			if (hitEffect != CONST_ME_NONE) {
				addMagicEffect(spectators, targetPos, hitEffect);
			}
		}

		if (message.secondary.value) {
			combatGetTypeInfo(damage.secondary.type, target, message.secondary.color, hitEffect);
			if (hitEffect != CONST_ME_NONE) {
				addMagicEffect(spectators, targetPos, hitEffect);
			}
		}

		if (message.primary.color != TEXTCOLOR_NONE || message.secondary.color != TEXTCOLOR_NONE) {
			if (attackerPlayer) {
				attackerPlayer->updateImpactTracker(damage.primary.type, damage.primary.value);
				if (damage.secondary.type != COMBAT_NONE) {
					attackerPlayer->updateImpactTracker(damage.secondary.type, damage.secondary.value);
				}
			}
			if (targetPlayer) {
				std::string cause = "(other)";
				if (attacker) {
					cause = attacker->getName();
				}

				targetPlayer->updateInputAnalyzer(damage.primary.type, damage.primary.value, cause);
				if (attackerPlayer) {
					if (damage.secondary.type != COMBAT_NONE) {
						attackerPlayer->updateInputAnalyzer(damage.secondary.type, damage.secondary.value, cause);
					}
				}
			}
			std::stringstream ss;

			ss << realDamage << (realDamage != 1 ? " hitpoints" : " hitpoint");
			std::string damageString = ss.str();

			std::string spectatorMessage;

			for (Creature* spectator : spectators) {
				Player* tmpPlayer = spectator->getPlayer();
				if (tmpPlayer->getPosition().z != targetPos.z) {
					continue;
				}

				if (tmpPlayer == attackerPlayer && attackerPlayer != targetPlayer) {
					ss.str({});
					ss << ucfirst(target->getNameDescription()) << " loses " << damageString << " due to your attack.";
					if (damage.extension) {
						ss << " " << damage.exString;
					}
					message.type = MESSAGE_DAMAGE_DEALT;
					message.text = ss.str();
				} else if (tmpPlayer == targetPlayer) {
					ss.str({});
					ss << "You lose " << damageString;
					if (!attacker) {
						ss << '.';
					} else if (targetPlayer == attackerPlayer) {
						ss << " due to your own attack.";
					} else {
						ss << " due to an attack by " << attacker->getNameDescription() << '.';
					}
					if (damage.extension) {
						ss << " " << damage.exString;
					}
					message.type = MESSAGE_DAMAGE_RECEIVED;
					message.text = ss.str();
				} else {
					message.type = MESSAGE_DAMAGE_OTHERS;

					if (spectatorMessage.empty()) {
						ss.str({});
						ss << ucfirst(target->getNameDescription()) << " loses " << damageString;
						if (attacker) {
							ss << " due to ";
							if (attacker == target) {
								if (targetPlayer) {
									ss << (targetPlayer->getSex() == PLAYERSEX_FEMALE ? "her own attack" : "his own attack");
								} else {
									ss << "its own attack";
								}
							} else {
								ss << "an attack by " << attacker->getNameDescription();
							}
						}
						ss << '.';
						if (damage.extension) {
							ss << " " << damage.exString;
						}
						spectatorMessage = ss.str();
					}

					message.text = spectatorMessage;
				}
				tmpPlayer->sendTextMessage(message);
			}
		}
	}

	return true;
}

bool Game::combatChangeMana(Creature* attacker, Creature* target, CombatDamage& damage)
{
	const Position& targetPos = target->getPosition();
	int64_t manaChange = damage.primary.value + damage.secondary.value;
	if (manaChange > 0) {
		Player* attackerPlayer;
		if (attacker) {
			attackerPlayer = attacker->getPlayer();
		} else {
			attackerPlayer = nullptr;
		}

		Player* targetPlayer = target->getPlayer();
		if (attackerPlayer && targetPlayer && attackerPlayer->getSkull() == SKULL_BLACK && attackerPlayer->getSkullClient(targetPlayer) == SKULL_NONE) {
			return false;
		}

		if (damage.origin != ORIGIN_NONE) {
			const auto& events = target->getCreatureEvents(CREATURE_EVENT_MANACHANGE);
			if (!events.empty()) {
				for (CreatureEvent* creatureEvent : events) {
					creatureEvent->executeManaChange(target, attacker, damage);
				}
				damage.origin = ORIGIN_NONE;
				return combatChangeMana(attacker, target, damage);
			}
		}

		int64_t realManaChange = target->getMana();
		target->changeMana(manaChange);
		realManaChange = target->getMana() - realManaChange;

		if (realManaChange > 0 && !target->isInGhostMode()) {
			std::string damageString = std::to_string(realManaChange) + " mana.";

			std::string spectatorMessage;
			if (!attacker) {
				spectatorMessage += ucfirst(target->getNameDescription());
				spectatorMessage += " was restored for " + damageString;
			} else {
				spectatorMessage += ucfirst(attacker->getNameDescription());
				spectatorMessage += " restored ";
				if (attacker == target) {
					spectatorMessage += (targetPlayer ? (targetPlayer->getSex() == PLAYERSEX_FEMALE ? "herself" : "himself") : "itself");
				} else {
					spectatorMessage += target->getNameDescription();
				}
				spectatorMessage += " for " + damageString;
			}

			TextMessage message;
			message.position = targetPos;
			message.primary.value = realManaChange;
			message.primary.color = TEXTCOLOR_MAYABLUE;

			SpectatorHashSet spectators;
			map.getSpectators(spectators, targetPos, false, true);
			for (Creature* spectator : spectators) {
				Player* tmpPlayer = spectator->getPlayer();

				if(!tmpPlayer)
				{
					continue;
				}

				if (tmpPlayer == attackerPlayer && attackerPlayer != targetPlayer) {
					message.type = MESSAGE_HEALED;
					message.text = "You restored " + target->getNameDescription() + " for " + damageString;
				} else if (tmpPlayer == targetPlayer) {
					message.type = MESSAGE_HEALED;
					if (!attacker) {
						message.text = "You were restored for " + damageString;
					} else if (targetPlayer == attackerPlayer) {
						message.text = "You restore yourself for " + damageString;
					} else {
						message.text = "You were restored by " + attacker->getNameDescription() + " for " + damageString;
					}
				} else {
					message.type = MESSAGE_HEALED_OTHERS;
					message.text = spectatorMessage;
				}
				tmpPlayer->sendTextMessage(message);
			}
		}
	} else {
		if (!target->isAttackable()) {
			if (!target->isInGhostMode()) {
				addMagicEffect(targetPos, CONST_ME_POFF);
			}
			return false;
		}

		Player* attackerPlayer;
		if (attacker) {
			attackerPlayer = attacker->getPlayer();
		} else {
			attackerPlayer = nullptr;
		}

		Player* targetPlayer = target->getPlayer();
		if (attackerPlayer && targetPlayer && attackerPlayer->getSkull() == SKULL_BLACK && attackerPlayer->getSkullClient(targetPlayer) == SKULL_NONE) {
			return false;
		}

		int64_t manaLoss = std::min<int64_t>(target->getMana(), -manaChange);
		BlockType_t blockType = target->blockHit(attacker, COMBAT_MANADRAIN, manaLoss);
		if (blockType != BLOCK_NONE) {
			addMagicEffect(targetPos, CONST_ME_POFF);
			return false;
		}

		if (manaLoss <= 0) {
			return true;
		}

		if (damage.origin != ORIGIN_NONE) {
			const auto& events = target->getCreatureEvents(CREATURE_EVENT_MANACHANGE);
			if (!events.empty()) {
				for (CreatureEvent* creatureEvent : events) {
					creatureEvent->executeManaChange(target, attacker, damage);
				}
				damage.origin = ORIGIN_NONE;
				return combatChangeMana(attacker, target, damage);
			}
		}

		if (targetPlayer && attacker && attacker->getMonster()) {
			//Charm rune (target as player)
			MonsterType* mType = g_monsters().getMonsterType(attacker->getName());
			if (mType) {
				charmRune_t activeCharm = g_iobestiary().getCharmFromTarget(targetPlayer, mType);
				if (activeCharm != CHARM_NONE && activeCharm != CHARM_CLEANSE) {
					Charm* charm = g_iobestiary().getBestiaryCharm(activeCharm);
					if (charm && charm->type == CHARM_DEFENSIVE && (charm->chance > normal_random(0, 100))) {
						if (g_iobestiary().parseCharmCombat(charm, targetPlayer, attacker, manaChange)) {
							sendDoubleSoundEffect(targetPlayer->getPosition(), charm->soundCastEffect, charm->soundImpactEffect, targetPlayer);
							return false; // Dodge charm
						}
					}
				}
			}
		}

		target->drainMana(attacker, manaLoss);

		std::stringstream ss;

		std::string damageString = std::to_string(manaLoss);

		std::string spectatorMessage;

		TextMessage message;
		message.position = targetPos;
		message.primary.value = manaLoss;
		message.primary.color = TEXTCOLOR_BLUE;

		SpectatorHashSet spectators;
		map.getSpectators(spectators, targetPos, false, true);
		for (Creature* spectator : spectators) {
			Player* tmpPlayer = spectator->getPlayer();

			if(!tmpPlayer)
			{
				continue;
			}

			if (tmpPlayer == attackerPlayer && attackerPlayer != targetPlayer) {
				ss.str({});
				ss << ucfirst(target->getNameDescription()) << " loses " << damageString << " mana due to your attack.";
				message.type = MESSAGE_DAMAGE_DEALT;
				message.text = ss.str();
			} else if (tmpPlayer == targetPlayer) {
				ss.str({});
				ss << "You lose " << damageString << " mana";
				if (!attacker) {
					ss << '.';
				} else if (targetPlayer == attackerPlayer) {
					ss << " due to your own attack.";
				} else {
					ss << " mana due to an attack by " << attacker->getNameDescription() << '.';
				}
				message.type = MESSAGE_DAMAGE_RECEIVED;
				message.text = ss.str();
			} else {
				if (spectatorMessage.empty()) {
					ss.str({});
					ss << ucfirst(target->getNameDescription()) << " loses " << damageString << " mana";
					if (attacker) {
						ss << " due to ";
						if (attacker == target) {
							ss << (targetPlayer ? (targetPlayer->getSex() == PLAYERSEX_FEMALE ? "her own attack" : "his own attack") : "its own attack");
						} else {
							ss << "an attack by " << attacker->getNameDescription();
						}
					}
					ss << '.';
					spectatorMessage = ss.str();
				}
				message.type = MESSAGE_DAMAGE_OTHERS;
				message.text = spectatorMessage;
			}
			tmpPlayer->sendTextMessage(message);
		}
	}

	return true;
}

void Game::addCreatureHealth(const Creature* target)
{
	SpectatorHashSet spectators;
	map.getSpectators(spectators, target->getPosition(), true, true);
	addCreatureHealth(spectators, target);
}

void Game::addCreatureHealth(const SpectatorHashSet& spectators, const Creature* target)
{
	uint8_t healthPercent = std::ceil((static_cast<double>(target->getHealth()) / std::max<int64_t>(target->getMaxHealth(), 1)) * 100);
	if (const Player* targetPlayer = target->getPlayer()) {
		if (Party* party = targetPlayer->getParty()) {
			party->updatePlayerHealth(targetPlayer, target, healthPercent);
		}
	} else if (const Creature* master = target->getMaster()) {
		if (const Player* masterPlayer = master->getPlayer()) {
			if (Party* party = masterPlayer->getParty()) {
				party->updatePlayerHealth(masterPlayer, target, healthPercent);
			}
		}
	}
	for (Creature* spectator : spectators) {
		if (Player* tmpPlayer = spectator->getPlayer()) {
			tmpPlayer->sendCreatureHealth(target);
		}
	}
}

void Game::addPlayerMana(const Player* target)
{
	if (Party* party = target->getParty()) {
		uint8_t manaPercent = std::ceil((static_cast<double>(target->getMana()) / std::max<int64_t>(target->getMaxMana(), 1)) * 100);
		party->updatePlayerMana(target, manaPercent);
	}
}

void Game::addPlayerVocation(const Player* target)
{
	if (Party* party = target->getParty()) {
		party->updatePlayerVocation(target);
	}

	SpectatorHashSet spectators;
	map.getSpectators(spectators, target->getPosition(), true, true);

	for (Creature* spectator : spectators) {
		if (Player* tmpPlayer = spectator->getPlayer()) {
			tmpPlayer->sendPlayerVocation(target);
		}
	}
}

void Game::addMagicEffect(const Position& pos, uint8_t effect)
{
	SpectatorHashSet spectators;
	map.getSpectators(spectators, pos, true, true);
	addMagicEffect(spectators, pos, effect);
}

void Game::addMagicEffect(const SpectatorHashSet& spectators, const Position& pos, uint8_t effect)
{
	for (Creature* spectator : spectators) {
		if (Player* tmpPlayer = spectator->getPlayer()) {
			tmpPlayer->sendMagicEffect(pos, effect);
		}
	}
}

void Game::addDistanceEffect(const Position& fromPos, const Position& toPos, uint8_t effect)
{
	SpectatorHashSet spectators;
	map.getSpectators(spectators, fromPos, false, true);
	map.getSpectators(spectators, toPos, false, true);
	addDistanceEffect(spectators, fromPos, toPos, effect);
}

void Game::addDistanceEffect(const SpectatorHashSet& spectators, const Position& fromPos, const Position& toPos, uint8_t effect)
{
	for (Creature* spectator : spectators) {
		if (Player* tmpPlayer = spectator->getPlayer()) {
			tmpPlayer->sendDistanceShoot(fromPos, toPos, effect);
		}
	}
}

void Game::checkImbuements()
{
	g_scheduler().addEvent(createSchedulerTask(EVENT_IMBUEMENT_INTERVAL, std::bind(&Game::checkImbuements, this)));

	std::vector<uint32_t> toErase;

	for (const auto& [key, value] : playersActiveImbuements) {
		Player* player = getPlayerByID(key);
		if (!player) {
			toErase.push_back(key);
			continue;
		}

		player->updateInventoryImbuement();
	}

	for (uint32_t playerId : toErase) {
		setPlayerActiveImbuements(playerId, 0);
	}

}

void Game::checkLight()
{
	g_scheduler().addEvent(createSchedulerTask(EVENT_LIGHTINTERVAL_MS, std::bind(&Game::checkLight, this)));

	lightHour += lightHourDelta;

	if (lightHour > LIGHT_DAY_LENGTH) {
		lightHour -= LIGHT_DAY_LENGTH;
	}

	if (std::abs(lightHour - SUNRISE) < 2 * lightHourDelta) {
		lightState = LIGHT_STATE_SUNRISE;
	} else if (std::abs(lightHour - SUNSET) < 2 * lightHourDelta) {
		lightState = LIGHT_STATE_SUNSET;
	}

	int32_t newLightLevel = lightLevel;
	bool lightChange = false;

	switch (lightState) {
		case LIGHT_STATE_SUNRISE: {
			newLightLevel += (LIGHT_LEVEL_DAY - LIGHT_LEVEL_NIGHT) / 30;
			lightChange = true;
			break;
		}
		case LIGHT_STATE_SUNSET: {
			newLightLevel -= (LIGHT_LEVEL_DAY - LIGHT_LEVEL_NIGHT) / 30;
			lightChange = true;
			break;
		}
		default:
			break;
	}

	if (newLightLevel <= LIGHT_LEVEL_NIGHT) {
		lightLevel = LIGHT_LEVEL_NIGHT;
		lightState = LIGHT_STATE_NIGHT;
	} else if (newLightLevel >= LIGHT_LEVEL_DAY) {
		lightLevel = LIGHT_LEVEL_DAY;
		lightState = LIGHT_STATE_DAY;
	} else {
		lightLevel = newLightLevel;
	}

	LightInfo lightInfo = getWorldLightInfo();

	if (lightChange) {
		for (const auto& it : players) {
			it.second->sendWorldLight(lightInfo);
      it.second->sendTibiaTime(lightHour);
		}
	} else {
		for (const auto& it : players) {
			it.second->sendTibiaTime(lightHour);
    }
	}
  if (currentLightState != lightState) {
		currentLightState = lightState;
		for (auto& [key, it] : g_globalEvents().getEventMap(GLOBALEVENT_PERIODCHANGE)) {
			it.executePeriodChange(lightState, lightInfo);
		}
	}
}

LightInfo Game::getWorldLightInfo() const
{
	return {lightLevel, 0xD7};
}

bool Game::gameIsDay()
{
	if (lightHour >= (6 * 60) && lightHour <= (18 * 60)) {
		isDay = true;
	} else {
		isDay = false;
	}

	return isDay;
}

void Game::dieSafely(std::string errorMsg /* = "" */)
{
	SPDLOG_ERROR(errorMsg);
	shutdown();
}

void Game::shutdown()
{
	std::string url = g_configManager().getString(DISCORD_WEBHOOK_URL);
	webhook_send_message("Server is shutting down", "Shutting down...", WEBHOOK_COLOR_OFFLINE, url);

	SPDLOG_INFO("Shutting down...");

	g_scheduler().shutdown();
	g_databaseTasks().shutdown();
	g_dispatcher().shutdown();
	map.spawnsMonster.clear();
	map.spawnsNpc.clear();
	raids.clear();

	cleanup();

	if (serviceManager) {
		serviceManager->stop();
	}

	ConnectionManager::getInstance().closeAll();

	SPDLOG_INFO("Done!");
}

void Game::cleanup()
{
	//free memory
	for (auto creature : ToReleaseCreatures) {
		creature->decrementReferenceCounter();
	}
	ToReleaseCreatures.clear();

	for (auto item : ToReleaseItems) {
		item->decrementReferenceCounter();
	}
	ToReleaseItems.clear();
}

void Game::ReleaseCreature(Creature* creature)
{
	ToReleaseCreatures.push_back(creature);
}

void Game::ReleaseItem(Item* item)
{
	if (!item) {
		return;
	}

	ToReleaseItems.push_back(item);
}

void Game::addBestiaryList(uint16_t raceid, std::string name)
{
	auto it = BestiaryList.find(raceid);
	if (it != BestiaryList.end()) {
		return;
	}

	BestiaryList.insert(std::pair<uint16_t, std::string>(raceid, name));
}

void Game::broadcastMessage(const std::string& text, MessageClasses type) const
{
	SPDLOG_INFO("Broadcasted message: {}", text);
	for (const auto& it : players) {
		it.second->sendTextMessage(type, text);
	}
}

void Game::updateCreatureWalkthrough(const Creature* creature)
{
	//send to clients
	SpectatorHashSet spectators;
	map.getSpectators(spectators, creature->getPosition(), true, true);
	for (Creature* spectator : spectators) {
		Player* tmpPlayer = spectator->getPlayer();
		tmpPlayer->sendCreatureWalkthrough(creature, tmpPlayer->canWalkthroughEx(creature));
	}
}

void Game::updateCreatureSkull(const Creature* creature)
{
	if (getWorldType() != WORLD_TYPE_PVP) {
		return;
	}

	SpectatorHashSet spectators;
	map.getSpectators(spectators, creature->getPosition(), true, true);
	for (Creature* spectator : spectators) {
		spectator->getPlayer()->sendCreatureSkull(creature);
	}
}

void Game::updatePlayerShield(Player* player)
{
	SpectatorHashSet spectators;
	map.getSpectators(spectators, player->getPosition(), true, true);
	for (Creature* spectator : spectators) {
		spectator->getPlayer()->sendCreatureShield(player);
	}
}

void Game::updateCreatureType(Creature* creature)
{
	if (!creature) {
		return;
	}

	const Player* masterPlayer = nullptr;
	CreatureType_t creatureType = creature->getType();
	if (creatureType == CREATURETYPE_MONSTER) {
		const Creature* master = creature->getMaster();
		if (master) {
			masterPlayer = master->getPlayer();
			if (masterPlayer) {
				creatureType = CREATURETYPE_SUMMON_OTHERS;
			}
		}
	}
	if (creature->isHealthHidden()) {
		creatureType = CREATURETYPE_HIDDEN;
	}

	//send to clients
	SpectatorHashSet spectators;
	map.getSpectators(spectators, creature->getPosition(), true, true);
	if (creatureType == CREATURETYPE_SUMMON_OTHERS) {
		for (Creature* spectator : spectators) {
			Player* player = spectator->getPlayer();
			if (masterPlayer == player) {
				player->sendCreatureType(creature, CREATURETYPE_SUMMON_PLAYER);
			} else {
				player->sendCreatureType(creature, creatureType);
			}
		}
	} else {
		for (Creature* spectator : spectators) {
			spectator->getPlayer()->sendCreatureType(creature, creatureType);
		}
	}
}

void Game::updatePremium(account::Account& account)
{
bool save = false;
	time_t timeNow = time(nullptr);
	uint32_t rem_days = 0;
	time_t last_day;
	account.GetPremiumRemaningDays(&rem_days);
	account.GetPremiumLastDay(&last_day);
	std::string email;
	if (rem_days != 0) {
		if (last_day == 0) {
			account.SetPremiumLastDay(timeNow);
			save = true;
		} else {
			uint32_t days = (timeNow - last_day) / 86400;
			if (days > 0) {
				if (days >= rem_days) {
					if(!account.SetPremiumRemaningDays(0) || !account.SetPremiumLastDay(0)) {
						account.GetEmail(&email);
						SPDLOG_ERROR("Failed to set account premium days, account email: {}",
							email);
					}
				} else {
					account.SetPremiumRemaningDays((rem_days - days));
					time_t remainder = (timeNow - last_day) % 86400;
					account.SetPremiumLastDay(timeNow - remainder);
				}

				save = true;
			}
		}
	}
	else if (last_day != 0) {
		account.SetPremiumLastDay(0);
		save = true;
	}

	if (save && !account.SaveAccountDB()) {
		account.GetEmail(&email);
		SPDLOG_ERROR("Failed to save account: {}", email);
	}
}

void Game::loadMotdNum()
{
	Database& db = Database::getInstance();

	DBResult_ptr result = db.storeQuery("SELECT `value` FROM `server_config` WHERE `config` = 'motd_num'");
	if (result) {
		motdNum = result->getNumber<uint32_t>("value");
	} else {
		db.executeQuery("INSERT INTO `server_config` (`config`, `value`) VALUES ('motd_num', '0')");
	}

	result = db.storeQuery("SELECT `value` FROM `server_config` WHERE `config` = 'motd_hash'");
	if (result) {
		motdHash = result->getString("value");
		if (motdHash != transformToSHA1(g_configManager().getString(MOTD))) {
			++motdNum;
		}
	} else {
		db.executeQuery("INSERT INTO `server_config` (`config`, `value`) VALUES ('motd_hash', '')");
	}
}

void Game::saveMotdNum() const
{
	Database& db = Database::getInstance();

	std::ostringstream query;
	query << "UPDATE `server_config` SET `value` = '" << motdNum << "' WHERE `config` = 'motd_num'";
	db.executeQuery(query.str());

	query.str(std::string());
	query << "UPDATE `server_config` SET `value` = '" << transformToSHA1(g_configManager().getString(MOTD)) << "' WHERE `config` = 'motd_hash'";
	db.executeQuery(query.str());
}

void Game::checkPlayersRecord()
{
	const size_t playersOnline = getPlayersOnline();
	if (playersOnline > playersRecord) {
		uint32_t previousRecord = playersRecord;
		playersRecord = playersOnline;

		for (auto& [key, it] : g_globalEvents().getEventMap(GLOBALEVENT_RECORD)) {
			it.executeRecord(playersRecord, previousRecord);
		}
		updatePlayersRecord();
	}
}

void Game::updatePlayersRecord() const
{
	Database& db = Database::getInstance();

	std::ostringstream query;
	query << "UPDATE `server_config` SET `value` = '" << playersRecord << "' WHERE `config` = 'players_record'";
	db.executeQuery(query.str());
}

void Game::loadPlayersRecord()
{
	Database& db = Database::getInstance();

	DBResult_ptr result = db.storeQuery("SELECT `value` FROM `server_config` WHERE `config` = 'players_record'");
	if (result) {
		playersRecord = result->getNumber<uint32_t>("value");
	} else {
		db.executeQuery("INSERT INTO `server_config` (`config`, `value`) VALUES ('players_record', '0')");
	}
}

void Game::playerInviteToParty(uint32_t playerId, uint32_t invitedId)
{
	//Prevent crafted packets from inviting urself to a party (using OTClient)
	if (playerId == invitedId) {
		return;
	}

	Player* player = getPlayerByID(playerId);
	if (!player) {
		return;
	}

	Player* invitedPlayer = getPlayerByID(invitedId);
	if (!invitedPlayer || invitedPlayer->isInviting(player)) {
		return;
	}

	if (invitedPlayer->getParty()) {
		std::ostringstream ss;
		ss << invitedPlayer->getName() << " is already in a party.";
		player->sendTextMessage(MESSAGE_PARTY_MANAGEMENT, ss.str());
		return;
	}

	Party* party = player->getParty();
	if (!party) {
		party = new Party(player);
	} else if (party->getLeader() != player) {
		return;
	}

	party->invitePlayer(*invitedPlayer);
}

void Game::playerJoinParty(uint32_t playerId, uint32_t leaderId)
{
	Player* player = getPlayerByID(playerId);
	if (!player) {
		return;
	}

	Player* leader = getPlayerByID(leaderId);
	if (!leader || !leader->isInviting(player)) {
		return;
	}

	Party* party = leader->getParty();
	if (!party || party->getLeader() != leader) {
		return;
	}

	if (player->getParty()) {
		player->sendTextMessage(MESSAGE_PARTY_MANAGEMENT, "You are already in a party.");
		return;
	}

	party->joinParty(*player);
}

void Game::playerRevokePartyInvitation(uint32_t playerId, uint32_t invitedId)
{
	Player* player = getPlayerByID(playerId);
	if (!player) {
		return;
	}

	Party* party = player->getParty();
	if (!party || party->getLeader() != player) {
		return;
	}

	Player* invitedPlayer = getPlayerByID(invitedId);
	if (!invitedPlayer || !player->isInviting(invitedPlayer)) {
		return;
	}

	party->revokeInvitation(*invitedPlayer);
}

void Game::playerPassPartyLeadership(uint32_t playerId, uint32_t newLeaderId)
{
	Player* player = getPlayerByID(playerId);
	if (!player) {
		return;
	}

	Party* party = player->getParty();
	if (!party || party->getLeader() != player) {
		return;
	}

	Player* newLeader = getPlayerByID(newLeaderId);
	if (!newLeader || !player->isPartner(newLeader)) {
		return;
	}

	party->passPartyLeadership(newLeader);
}

void Game::playerLeaveParty(uint32_t playerId)
{
	Player* player = getPlayerByID(playerId);
	if (!player) {
		return;
	}

	Party* party = player->getParty();
	if (!party || player->hasCondition(CONDITION_INFIGHT)) {
		return;
	}

	party->leaveParty(player);
}

void Game::playerEnableSharedPartyExperience(uint32_t playerId, bool sharedExpActive)
{
	Player* player = getPlayerByID(playerId);
	if (!player) {
		return;
	}

	Party* party = player->getParty();
	Tile* playerTile = player->getTile();
	if (!party || (player->hasCondition(CONDITION_INFIGHT) && playerTile && !playerTile->hasFlag(TILESTATE_PROTECTIONZONE))) {
		return;
	}

	party->setSharedExperience(player, sharedExpActive);
}

void Game::sendGuildMotd(uint32_t playerId)
{
	Player* player = getPlayerByID(playerId);
	if (!player) {
		return;
	}

	Guild* guild = player->getGuild();
	if (guild) {
		player->sendChannelMessage("Message of the Day", guild->getMotd(), TALKTYPE_CHANNEL_R1, CHANNEL_GUILD);
	}
}

void Game::kickPlayer(uint32_t playerId, bool displayEffect)
{
	Player* player = getPlayerByID(playerId);
	if (!player) {
		return;
	}

	player->removePlayer(displayEffect);
}

void Game::playerCyclopediaCharacterInfo(Player* player, uint32_t characterID, CyclopediaCharacterInfoType_t characterInfoType, uint16_t entriesPerPage, uint16_t page) {
	uint32_t playerGUID = player->getGUID();
  if (characterID != playerGUID) {
		//For now allow viewing only our character since we don't have tournaments supported
		player->sendCyclopediaCharacterNoData(characterInfoType, 2);
		return;
	}

	switch (characterInfoType) {
	case CYCLOPEDIA_CHARACTERINFO_BASEINFORMATION: player->sendCyclopediaCharacterBaseInformation(); break;
	case CYCLOPEDIA_CHARACTERINFO_GENERALSTATS: player->sendCyclopediaCharacterGeneralStats(); break;
	case CYCLOPEDIA_CHARACTERINFO_COMBATSTATS: player->sendCyclopediaCharacterCombatStats(); break;
  case CYCLOPEDIA_CHARACTERINFO_RECENTDEATHS: {
    std::ostringstream query;
    uint32_t offset = static_cast<uint32_t>(page - 1) * entriesPerPage;
			query << "SELECT `time`, `level`, `killed_by`, `mostdamage_by`, (select count(*) FROM `player_deaths` WHERE `player_id` = " << playerGUID << ") as `entries` FROM `player_deaths` WHERE `player_id` = " << playerGUID << " ORDER BY `time` DESC LIMIT " << offset << ", " << entriesPerPage;

			uint32_t playerID = player->getID();
			std::function<void(DBResult_ptr, bool)> callback = [playerID, page, entriesPerPage](DBResult_ptr result, bool) {
				Player* player = g_game().getPlayerByID(playerID);
				if (!player) {
					return;
				}

				player->resetAsyncOngoingTask(PlayerAsyncTask_RecentDeaths);
				if (!result) {
					player->sendCyclopediaCharacterRecentDeaths(0, 0, {});
					return;
				}

				uint32_t pages = result->getNumber<uint32_t>("entries");
				pages += entriesPerPage - 1;
				pages /= entriesPerPage;

				std::vector<RecentDeathEntry> entries;
				entries.reserve(result->countResults());
				do {
					std::string cause1 = result->getString("killed_by");
					std::string cause2 = result->getString("mostdamage_by");

					std::ostringstream cause;
					cause << "Died at Level " << result->getNumber<uint32_t>("level") << " by";
					if (!cause1.empty()) {
						const char& character = cause1.front();
						if (character == 'a' || character == 'e' || character == 'i' || character == 'o' || character == 'u') {
							cause << " an ";
						} else {
							cause << " a ";
						}
						cause << cause1;
					}

					if (!cause2.empty()) {
						if (!cause1.empty()) {
							cause << " and ";
						}

						const char& character = cause2.front();
						if (character == 'a' || character == 'e' || character == 'i' || character == 'o' || character == 'u') {
							cause << " an ";
						} else {
							cause << " a ";
						}
						cause << cause2;
					}
					cause << '.';
					entries.emplace_back(std::move(cause.str()), result->getNumber<uint32_t>("time"));
				} while (result->next());
				player->sendCyclopediaCharacterRecentDeaths(page, static_cast<uint16_t>(pages), entries);
			};
			g_databaseTasks().addTask(query.str(), callback, true);
			player->addAsyncOngoingTask(PlayerAsyncTask_RecentDeaths);
			break;
	}
	case CYCLOPEDIA_CHARACTERINFO_RECENTPVPKILLS: {
			// TODO: add guildwar, assists and arena kills
			Database& db = Database::getInstance();
			const std::string& escapedName = db.escapeString(player->getName());
			std::ostringstream query;
			uint32_t offset = static_cast<uint32_t>(page - 1) * entriesPerPage;
			query << "SELECT `d`.`time`, `d`.`killed_by`, `d`.`mostdamage_by`, `d`.`unjustified`, `d`.`mostdamage_unjustified`, `p`.`name`, (select count(*) FROM `player_deaths` WHERE ((`killed_by` = " << escapedName << " AND `is_player` = 1) OR (`mostdamage_by` = " << escapedName << " AND `mostdamage_is_player` = 1))) as `entries` FROM `player_deaths` AS `d` INNER JOIN `players` AS `p` ON `d`.`player_id` = `p`.`id` WHERE ((`d`.`killed_by` = " << escapedName << " AND `d`.`is_player` = 1) OR (`d`.`mostdamage_by` = " << escapedName << " AND `d`.`mostdamage_is_player` = 1)) ORDER BY `time` DESC LIMIT " << offset << ", " << entriesPerPage;

			uint32_t playerID = player->getID();
			std::function<void(DBResult_ptr, bool)> callback = [playerID, page, entriesPerPage](DBResult_ptr result, bool) {
				Player* player = g_game().getPlayerByID(playerID);
				if (!player) {
					return;
				}

				player->resetAsyncOngoingTask(PlayerAsyncTask_RecentPvPKills);
				if (!result) {
					player->sendCyclopediaCharacterRecentPvPKills(0, 0, {});
					return;
				}

				uint32_t pages = result->getNumber<uint32_t>("entries");
				pages += entriesPerPage - 1;
				pages /= entriesPerPage;

				std::vector<RecentPvPKillEntry> entries;
				entries.reserve(result->countResults());
				do {
					std::string cause1 = result->getString("killed_by");
					std::string cause2 = result->getString("mostdamage_by");
					std::string name = result->getString("name");

					uint8_t status = CYCLOPEDIA_CHARACTERINFO_RECENTKILLSTATUS_JUSTIFIED;
					if (player->getName() == cause1) {
						if (result->getNumber<uint32_t>("unjustified") == 1) {
							status = CYCLOPEDIA_CHARACTERINFO_RECENTKILLSTATUS_UNJUSTIFIED;
						}
					} else if (player->getName() == cause2) {
						if (result->getNumber<uint32_t>("mostdamage_unjustified") == 1) {
							status = CYCLOPEDIA_CHARACTERINFO_RECENTKILLSTATUS_UNJUSTIFIED;
						}
					}

					std::ostringstream description;
					description << "Killed " << name << '.';
					entries.emplace_back(std::move(description.str()), result->getNumber<uint32_t>("time"), status);
				} while (result->next());
				player->sendCyclopediaCharacterRecentPvPKills(page, static_cast<uint16_t>(pages), entries);
			};
			g_databaseTasks().addTask(query.str(), callback, true);
			player->addAsyncOngoingTask(PlayerAsyncTask_RecentPvPKills);
			break;
	}
	case CYCLOPEDIA_CHARACTERINFO_ACHIEVEMENTS: player->sendCyclopediaCharacterAchievements(); break;
	case CYCLOPEDIA_CHARACTERINFO_ITEMSUMMARY: player->sendCyclopediaCharacterItemSummary(); break;
	case CYCLOPEDIA_CHARACTERINFO_OUTFITSMOUNTS: player->sendCyclopediaCharacterOutfitsMounts(); break;
	case CYCLOPEDIA_CHARACTERINFO_STORESUMMARY: player->sendCyclopediaCharacterStoreSummary(); break;
	case CYCLOPEDIA_CHARACTERINFO_INSPECTION: player->sendCyclopediaCharacterInspection(); break;
	case CYCLOPEDIA_CHARACTERINFO_BADGES: player->sendCyclopediaCharacterBadges(); break;
	case CYCLOPEDIA_CHARACTERINFO_TITLES: player->sendCyclopediaCharacterTitles(); break;
  default: player->sendCyclopediaCharacterNoData(characterInfoType, 1); break;
	}
}

void Game::playerHighscores(Player* player, HighscoreType_t type, uint8_t category, uint32_t vocation, const std::string&, uint16_t page, uint8_t entriesPerPage)
{
	if (player->hasAsyncOngoingTask(PlayerAsyncTask_Highscore)) {
		return;
	}

	std::string categoryName;
	switch (category) {
		case HIGHSCORE_CATEGORY_FIST_FIGHTING: categoryName = "skill_fist"; break;
		case HIGHSCORE_CATEGORY_CLUB_FIGHTING: categoryName = "skill_club"; break;
		case HIGHSCORE_CATEGORY_SWORD_FIGHTING: categoryName = "skill_sword"; break;
		case HIGHSCORE_CATEGORY_AXE_FIGHTING: categoryName = "skill_axe"; break;
		case HIGHSCORE_CATEGORY_DISTANCE_FIGHTING: categoryName = "skill_dist"; break;
		case HIGHSCORE_CATEGORY_SHIELDING: categoryName = "skill_shielding"; break;
		case HIGHSCORE_CATEGORY_FISHING: categoryName = "skill_fishing"; break;
		case HIGHSCORE_CATEGORY_MAGIC_LEVEL: categoryName = "maglevel"; break;
		default: {
			category = HIGHSCORE_CATEGORY_EXPERIENCE;
			categoryName = "experience";
			break;
		}
	}

	std::ostringstream query;
	if (type == HIGHSCORE_GETENTRIES) {
		uint32_t startPage = (static_cast<uint32_t>(page - 1) * static_cast<uint32_t>(entriesPerPage));
		uint32_t endPage = startPage + static_cast<uint32_t>(entriesPerPage);
		query << "SELECT *, @row AS `entries`, " << page << " AS `page` FROM (SELECT *, (@row := @row + 1) AS `rn` FROM (SELECT `id`, `name`, `level`, `vocation`, `" << categoryName << "` AS `points`, @curRank := IF(@prevRank = `" << categoryName << "`, @curRank, IF(@prevRank := `" << categoryName << "`, @curRank + 1, @curRank + 1)) AS `rank` FROM `players` `p`, (SELECT @curRank := 0, @prevRank := NULL, @row := 0) `r` WHERE `group_id` < " << static_cast<int>(account::GROUP_TYPE_GAMEMASTER) << " ORDER BY `" << categoryName << "` DESC) `t`";
		if (vocation != 0xFFFFFFFF) {
			bool firstVocation = true;

			const auto& vocationsMap = g_vocations().getVocations();
			for (const auto& it : vocationsMap) {
				const Vocation& voc = it.second;
				if (voc.getFromVocation() == vocation) {
					if (firstVocation) {
						query << " WHERE `vocation` = " << voc.getId();
						firstVocation = false;
					} else {
						query << " OR `vocation` = " << voc.getId();
					}
				}
			}
		}
		query << ") `T` WHERE `rn` > " << startPage << " AND `rn` <= " << endPage;
	} else if (type == HIGHSCORE_OURRANK) {
		std::string entriesStr = std::to_string(entriesPerPage);
		query << "SELECT *, @row AS `entries`, (@ourRow DIV " << entriesStr << ") + 1 AS `page` FROM (SELECT *, (@row := @row + 1) AS `rn`, @ourRow := IF(`id` = " << player->getGUID() << ", @row - 1, @ourRow) AS `rw` FROM (SELECT `id`, `name`, `level`, `vocation`, `" << categoryName << "` AS `points`, @curRank := IF(@prevRank = `" << categoryName << "`, @curRank, IF(@prevRank := `" << categoryName << "`, @curRank + 1, @curRank + 1)) AS `rank` FROM `players` `p`, (SELECT @curRank := 0, @prevRank := NULL, @row := 0, @ourRow := 0) `r` WHERE `group_id` < " << static_cast<int>(account::GROUP_TYPE_GAMEMASTER) << " ORDER BY `" << categoryName << "` DESC) `t`";
		if (vocation != 0xFFFFFFFF) {
			bool firstVocation = true;

			const auto& vocationsMap = g_vocations().getVocations();
			for (const auto& it : vocationsMap) {
				const Vocation& voc = it.second;
				if (voc.getFromVocation() == vocation) {
					if (firstVocation) {
						query << " WHERE `vocation` = " << voc.getId();
						firstVocation = false;
					} else {
						query << " OR `vocation` = " << voc.getId();
					}
				}
			}
		}
		query << ") `T` WHERE `rn` > ((@ourRow DIV " << entriesStr << ") * " << entriesStr << ") AND `rn` <= (((@ourRow DIV " << entriesStr << ") * " << entriesStr << ") + " << entriesStr << ")";
	}

	uint32_t playerID = player->getID();
	std::function<void(DBResult_ptr, bool)> callback = [playerID, category, vocation, entriesPerPage](DBResult_ptr result, bool) {
		Player* player = g_game().getPlayerByID(playerID);
		if (!player) {
			return;
		}

		player->resetAsyncOngoingTask(PlayerAsyncTask_Highscore);
		if (!result) {
			player->sendHighscoresNoData();
			return;
		}

		uint16_t page = result->getNumber<uint16_t>("page");
		uint32_t pages = result->getNumber<uint32_t>("entries");
		pages += entriesPerPage - 1;
		pages /= entriesPerPage;

		std::vector<HighscoreCharacter> characters;
		characters.reserve(result->countResults());
		do {
			uint8_t characterVocation;
			const Vocation* voc = g_vocations().getVocation(result->getNumber<uint16_t>("vocation"));
			if (voc) {
				characterVocation = voc->getClientId();
			} else {
				characterVocation = 0;
			}
			characters.emplace_back(std::move(result->getString("name")), result->getNumber<uint64_t>("points"), result->getNumber<uint32_t>("id"), result->getNumber<uint32_t>("rank"), result->getNumber<uint16_t>("level"), characterVocation);
		} while (result->next());
		player->sendHighscores(characters, category, vocation, page, static_cast<uint16_t>(pages));
	};
	g_databaseTasks().addTask(query.str(), callback, true);
	player->addAsyncOngoingTask(PlayerAsyncTask_Highscore);
}

void Game::playerTournamentLeaderboard(uint32_t playerId, uint8_t leaderboardType) {
	Player* player = getPlayerByID(playerId);
	if (!player || leaderboardType > 1) {
		return;
	}

	player->sendTournamentLeaderboard();
}

void Game::playerReportRuleViolationReport(uint32_t playerId, const std::string& targetName, uint8_t reportType, uint8_t reportReason, const std::string& comment, const std::string& translation)
{
	Player* player = getPlayerByID(playerId);
	if (!player) {
		return;
	}

	g_events().eventPlayerOnReportRuleViolation(player, targetName, reportType, reportReason, comment, translation);
}

void Game::playerReportBug(uint32_t playerId, const std::string& message, const Position& position, uint8_t category)
{
	Player* player = getPlayerByID(playerId);
	if (!player) {
		return;
	}

	g_events().eventPlayerOnReportBug(player, message, position, category);
}

void Game::playerDebugAssert(uint32_t playerId, const std::string& assertLine, const std::string& date, const std::string& description, const std::string& comment)
{
	Player* player = getPlayerByID(playerId);
	if (!player) {
		return;
	}

	// TODO: move debug assertions to database
	FILE* file = fopen("client_assertions.txt", "a");
	if (file) {
		fprintf(file, "----- %s - %s (%s) -----\n", formatDate(time(nullptr)).c_str(), player->getName().c_str(), convertIPToString(player->getIP()).c_str());
		fprintf(file, "%s\n%s\n%s\n%s\n", assertLine.c_str(), date.c_str(), description.c_str(), comment.c_str());
		fclose(file);
	}
}

void Game::playerPreyAction(uint32_t playerId, uint8_t slot, uint8_t action, uint8_t option, int8_t index, uint16_t raceId)
{
	Player* player = getPlayerByID(playerId);
	if (!player) {
		return;
	}

	g_ioprey().ParsePreyAction(player, static_cast<PreySlot_t>(slot), static_cast<PreyAction_t>(action), static_cast<PreyOption_t>(option), index, raceId);
}

void Game::playerTaskHuntingAction(uint32_t playerId, uint8_t slot, uint8_t action, bool upgrade, uint16_t raceId)
{
	Player* player = getPlayerByID(playerId);
	if (!player) {
		return;
	}

	g_ioprey().ParseTaskHuntingAction(player, static_cast<PreySlot_t>(slot), static_cast<PreyTaskAction_t>(action), upgrade, raceId);
}

void Game::playerNpcGreet(uint32_t playerId, uint32_t npcId)
{
	Player* player = getPlayerByID(playerId);
	if (!player) {
		return;
	}

	Npc* npc = getNpcByID(npcId);
	if (!npc) {
		return;
	}

	SpectatorHashSet spectators;
	spectators.insert(npc);
	map.getSpectators(spectators, player->getPosition(), true, true);
	internalCreatureSay(player, TALKTYPE_SAY, "hi", false, &spectators);
	spectators.clear();
	spectators.insert(npc);
	if (npc->getSpeechBubble() == SPEECHBUBBLE_TRADE) {
		internalCreatureSay(player, TALKTYPE_PRIVATE_PN, "trade", false, &spectators);
	} else {
		internalCreatureSay(player, TALKTYPE_PRIVATE_PN, "sail", false, &spectators);
	}
}

void Game::playerLeaveMarket(uint32_t playerId)
{
	Player* player = getPlayerByID(playerId);
	if (!player) {
		return;
	}

	player->setInMarket(false);
}

void Game::playerBrowseMarket(uint32_t playerId, uint16_t itemId)
{
	Player* player = getPlayerByID(playerId);
	if (!player) {
		return;
	}

	if (!player->isInMarket()) {
		return;
	}

	const ItemType& it = Item::items[itemId];
	if (it.id == 0) {
		return;
	}

	if (it.wareId == 0) {
		return;
	}

	const MarketOfferList& buyOffers = IOMarket::getActiveOffers(MARKETACTION_BUY, it.id);
	const MarketOfferList& sellOffers = IOMarket::getActiveOffers(MARKETACTION_SELL, it.id);
	player->sendMarketBrowseItem(it.id, buyOffers, sellOffers);
	player->sendMarketDetail(it.id);
}

void Game::playerBrowseMarketOwnOffers(uint32_t playerId)
{
	Player* player = getPlayerByID(playerId);
	if (!player) {
		return;
	}

	if (!player->isInMarket()) {
		return;
	}

	const MarketOfferList& buyOffers = IOMarket::getOwnOffers(MARKETACTION_BUY, player->getGUID());
	const MarketOfferList& sellOffers = IOMarket::getOwnOffers(MARKETACTION_SELL, player->getGUID());
	player->sendMarketBrowseOwnOffers(buyOffers, sellOffers);
}

void Game::playerBrowseMarketOwnHistory(uint32_t playerId)
{
	Player* player = getPlayerByID(playerId);
	if (!player) {
		return;
	}

	if (!player->isInMarket()) {
		return;
	}

	const HistoryMarketOfferList& buyOffers = IOMarket::getOwnHistory(MARKETACTION_BUY, player->getGUID());
	const HistoryMarketOfferList& sellOffers = IOMarket::getOwnHistory(MARKETACTION_SELL, player->getGUID());
	player->sendMarketBrowseOwnHistory(buyOffers, sellOffers);
}

bool canFinishOfferTransaction(Player &player, std::string &offerStatus) {
	if (offerStatus != getReturnMessage(RETURNVALUE_NOERROR)) {
		player.sendTextMessage(MESSAGE_MARKET, "There was an error processing your offer, please contact the administrator.");
		return false;
	}

	return true;
}

void removeOfferItems(Player &player, DepotLocker &depotLocker, const ItemType &itemType, uint16_t amount, std::string offerStatus)
{
	uint16_t removeAmount = amount;
	if (
		// Init-statement
		auto stashItemCount = player.getStashItemCount(itemType.wareId);
		// Condition
		stashItemCount > 0
	)
	{
		if (removeAmount > stashItemCount && player.withdrawItem(itemType.wareId, stashItemCount)) {
			removeAmount -= stashItemCount;
		} else if (player.withdrawItem(itemType.wareId, removeAmount)) {
			removeAmount = 0;
		} else {
			offerStatus = "Failed to remove stash items from player";
			return;
		}
	}

	if (removeAmount > 0) {
		auto [itemVector, itemMap] = player.requestLockerItems(&depotLocker);
		uint32_t count = 0;
		for (auto item : itemVector) {
			if (itemType.id != item->getID()) {
				continue;
			}

			if (itemType.stackable) {
				uint16_t removeCount = std::min<uint16_t>(removeAmount, item->getItemCount());
				removeAmount -= removeCount;
				if (
					// Init-statement
					auto ret = g_game().internalRemoveItem(item, removeCount);
					// Condition
					ret != RETURNVALUE_NOERROR
				)
				{
					SPDLOG_ERROR("{} - Create offer internal remove item error code: {}", __FUNCTION__, ret);
					offerStatus = "Failed to remove items from player";
					break;
				}

				if (removeAmount == 0) {
					break;
				}
			} else {
				count += Item::countByType(item, -1);
				if (count > amount) {
					break;
				}
				auto ret = g_game().internalRemoveItem(item);
				if (ret != RETURNVALUE_NOERROR) {
					SPDLOG_ERROR("{} - Create offer internal remove item error code: {}", __FUNCTION__, ret);
					offerStatus = "Failed to remove items from player";
					break;
				}
			}
		}
	}
}

bool checkCanInitCreateMarketOffer(Player *player, uint8_t type, const ItemType &it, uint16_t amount, uint64_t price, std::string offerStatus)
{
	if (!player) {
		offerStatus = "Failed to load player";
		return false;
	}

	if (!player->isInMarket()) {
		offerStatus = "Failed to load market";
		return false;
	}

	if (price == 0) {
		SPDLOG_ERROR("{} - Player with name {} selling offer with a invalid price", __FUNCTION__, player->getName());
		offerStatus = "Failed to process price";
		return false;
	}

	if (price > 999999999999) {
		SPDLOG_ERROR("{} - Player with name {} is trying to sell an item with a higher than allowed value", __FUNCTION__, player->getName());
		offerStatus = "Player is trying to sell an item with a higher than allowed value";
		return false;
	}

	if (type != MARKETACTION_BUY && type != MARKETACTION_SELL) {
		offerStatus = "Failed to process type";
		return false;
	}

	// Check market exhausted
	if (player->isMarketExhausted()) {
		player->sendCancelMessage(RETURNVALUE_YOUAREEXHAUSTED);
		g_game().addMagicEffect(player->getPosition(), CONST_ME_POFF);
		offerStatus = "Market exhausted";
		return false;
	}

	if (it.id == 0 || it.wareId == 0) {
		offerStatus = "Failed to load offer or item id";
		return false;
	}

	if (amount == 0 || !it.stackable && amount > 2000 || it.stackable && amount > 64000) {
		SPDLOG_ERROR("{} - Player: {} invalid offer amount: {}", __FUNCTION__, player->getName(), amount);
		offerStatus = "Failed to load amount";
		return false;
	}
	SPDLOG_DEBUG("{} - Offer amount: {}", __FUNCTION__, amount);

	if (g_configManager().getBoolean(MARKET_PREMIUM) && !player->isPremium()) {
		player->sendTextMessage(MESSAGE_MARKET, "Only premium accounts may create offers for that object.");
		offerStatus = "Only premium can create offers";
		return false;
	}

	const uint32_t maxOfferCount = g_configManager().getNumber(MAX_MARKET_OFFERS_AT_A_TIME_PER_PLAYER);
	if (maxOfferCount != 0 && IOMarket::getPlayerOfferCount(player->getGUID()) >= maxOfferCount) {
		offerStatus = "Excedeed max offer count";
		return false;
	}

	return true;
}

void Game::playerCreateMarketOffer(uint32_t playerId, uint8_t type, uint16_t itemId, uint16_t amount, uint64_t price, bool anonymous)
{
	// Initialize variables
	// Before creating the offer we will compare it with the RETURN VALUE ERROR
	std::string offerStatus = "No error.";
	Player *player = getPlayerByID(playerId);
	const ItemType &it = Item::items[itemId];

	// Make sure everything is ok before the create market offer starts
	if (!checkCanInitCreateMarketOffer(player, type, it, amount, price, offerStatus)) {
		SPDLOG_ERROR("{} - Player {} had an error on init offer on the market, error code: {}", __FUNCTION__, player->getName(), offerStatus);
		return;
	}

	uint64_t calcFee = (price / 100) * amount;
	uint64_t minFee = std::min<uint64_t>(100000, calcFee);
	uint64_t fee = std::max<uint64_t>(20, minFee);

	if (type == MARKETACTION_SELL) {
		if (fee > (player->getBankBalance() + player->getMoney())) {
			offerStatus = "Fee is greater than player money";
			return;
		}

		DepotLocker *depotLocker = player->getDepotLocker(player->getLastDepotId());
		if (depotLocker == nullptr) {
			SPDLOG_ERROR("[Game::playerCreateMarketOffer] - Sell depot chest is nullptr for player {}", player->getName());
			offerStatus = "Depot locker is nullptr";
			return;
		}

		if (it.id == ITEM_STORE_COIN) {
			account::Account account(player->getAccount());
			account.LoadAccountDB();
			uint32_t coins;
			account.GetCoins(&coins);

			if (amount > coins) {
				offerStatus = "Amount is greater than coins";
				return;
			}

			account.RemoveCoins(static_cast<uint32_t>(amount));
		} else {
			removeOfferItems(*player, *depotLocker, it, amount, offerStatus);
		}

		g_game().removeMoney(player, fee, 0, true);
	} else {
		uint64_t totalPrice = price * amount;
		totalPrice += fee;
		if (totalPrice > (player->getMoney() + player->getBankBalance())) {
			offerStatus = "Fee is greater than player money (buy offer)";
			return;
		}

		g_game().removeMoney(player, totalPrice, 0, true);
	}

	// Send market window again for update item stats and avoid item clone
	player->sendMarketEnter(player->getLastDepotId());

	if (!canFinishOfferTransaction(*player, offerStatus)) {
		SPDLOG_ERROR("{} - Player {} had an error creating an offer on the market, error code: {}", __FUNCTION__, player->getName(), offerStatus);
		return;
	}

	IOMarket::createOffer(player->getGUID(), static_cast<MarketAction_t> (type), it.id, amount, price, anonymous);

	auto ColorItem = itemsPriceMap.find(it.id);
	if (ColorItem == itemsPriceMap.end()) {
		itemsPriceMap[it.id] = price;
		itemsSaleCount++;
	} else if (ColorItem->second < price) {
		itemsPriceMap[it.id] = price;
	}

	const MarketOfferList &buyOffers = IOMarket::getActiveOffers(MARKETACTION_BUY, it.id);
	const MarketOfferList &sellOffers = IOMarket::getActiveOffers(MARKETACTION_SELL, it.id);
	player->sendMarketBrowseItem(it.id, buyOffers, sellOffers);

	// Exhausted for create offert in the market
	player->updateMarketExhausted();
	IOLoginData::savePlayer(player);
}

void Game::playerCancelMarketOffer(uint32_t playerId, uint32_t timestamp, uint16_t counter)
{
	Player* player = getPlayerByID(playerId);
	if (!player) {
		return;
	}

	if (!player->isInMarket()) {
		return;
	}

	// Check market exhausted
	if (player->isMarketExhausted()) {
		player->sendCancelMessage(RETURNVALUE_YOUAREEXHAUSTED);
		g_game().addMagicEffect(player->getPosition(), CONST_ME_POFF);
		return;
	}

	MarketOfferEx offer = IOMarket::getOfferByCounter(timestamp, counter);
	if (offer.id == 0 || offer.playerId != player->getGUID()) {
		return;
	}

	if (offer.type == MARKETACTION_BUY) {
		player->setBankBalance( player->getBankBalance() + offer.price * offer.amount);
		// Send market window again for update stats
		player->sendMarketEnter(player->getLastDepotId());
	} else {
		const ItemType& it = Item::items[offer.itemId];
		if (it.id == 0) {
			return;
		}

		if (it.id == ITEM_STORE_COIN) {
			account::Account account;
			account.LoadAccountDB(player->getAccount());
			account.AddCoins(offer.amount);
		} else if (it.stackable) {
			uint16_t tmpAmount = offer.amount;
			while (tmpAmount > 0) {
				int32_t stackCount = std::min<int32_t>(100, tmpAmount);
				Item* item = Item::CreateItem(it.id, stackCount);
				if (internalAddItem(player->getInbox(), item, INDEX_WHEREEVER, FLAG_NOLIMIT) != RETURNVALUE_NOERROR) {
					delete item;
					break;
				}

				tmpAmount -= stackCount;
			}
		} else {
			int32_t subType;
			if (it.charges != 0) {
				subType = it.charges;
			} else {
				subType = -1;
			}

			for (uint16_t i = 0; i < offer.amount; ++i) {
				Item* item = Item::CreateItem(it.id, subType);
				if (internalAddItem(player->getInbox(), item, INDEX_WHEREEVER, FLAG_NOLIMIT) != RETURNVALUE_NOERROR) {
					delete item;
					break;
				}
			}
		}
	}

	IOMarket::moveOfferToHistory(offer.id, OFFERSTATE_CANCELLED);
	offer.amount = 0;
	offer.timestamp += g_configManager().getNumber(MARKET_OFFER_DURATION);
	player->sendMarketCancelOffer(offer);
	// Send market window again for update stats
	player->sendMarketEnter(player->getLastDepotId());
	// Exhausted for cancel offer in the market
	player->updateMarketExhausted();
	IOLoginData::savePlayer(player);
}

void Game::playerAcceptMarketOffer(uint32_t playerId, uint32_t timestamp, uint16_t counter, uint16_t amount)
{
	std::string offerStatus = "No error.";
	Player* player = getPlayerByID(playerId);
	if (!player) {
		offerStatus = "Failed to load player";
		return;
	}

	if (!player->isInMarket()) {
		offerStatus = "Failed to load market";
		return;
	}

	// Check market exhausted
	if (player->isMarketExhausted()) {
		player->sendCancelMessage(RETURNVALUE_YOUAREEXHAUSTED);
		g_game().addMagicEffect(player->getPosition(), CONST_ME_POFF);
		return;
	}

	MarketOfferEx offer = IOMarket::getOfferByCounter(timestamp, counter);
	if (offer.id == 0) {
		offerStatus = "Failed to load offer id";
		return;
	}

	const ItemType& it = Item::items[offer.itemId];
	if (it.id == 0) {
		offerStatus = "Failed to load item id";
		return;
	}

	if (amount == 0 || !it.stackable && amount > 2000 || it.stackable && amount > 64000 || amount > offer.amount)
	{
		SPDLOG_ERROR("{} - Player: {} invalid offer amount: {}", __FUNCTION__, player->getName(), amount);
		offerStatus = "Depot locker is nullptr";
		return;
	}

	uint64_t totalPrice = offer.price * amount;

	// The player has an offer to by something and someone is going to sell to item type
	// so the market action is 'buy' as who created the offer is buying.
	if (offer.type == MARKETACTION_BUY) {
		DepotLocker* depotLocker = player->getDepotLocker(player->getLastDepotId());
		if (depotLocker == nullptr) {
			SPDLOG_ERROR("{} - Buy depot chest is nullptr", __FUNCTION__);
			offerStatus = "Depot locker is nullptr";
			return;
		}

		Player* buyerPlayer = getPlayerByGUID(offer.playerId);
		if (!buyerPlayer) {
			buyerPlayer = new Player(nullptr);
			if (!IOLoginData::loadPlayerById(buyerPlayer, offer.playerId)) {
				delete buyerPlayer;
				offerStatus = "Failed to load buyer player";
				return;
			}
		}

		if (player == buyerPlayer || player->getAccount() == buyerPlayer->getAccount()) {
			player->sendTextMessage(MESSAGE_MARKET, "You cannot accept your own offer.");
			offerStatus = "Cannot accept own buy offer";
			return;
		}

		if (it.id == ITEM_STORE_COIN) {
			account::Account account;
			account.LoadAccountDB(player->getAccount());
			uint32_t coins;
			account.GetCoins(&coins);
			if (amount > coins) {
				offerStatus = "Amount is greater than coins";
				return;
			}

			account.RemoveCoins(amount);
			account.RegisterCoinsTransaction(account::COIN_REMOVE, amount,
											 "Sold on Market");
		} else {
			removeOfferItems(*player, *depotLocker, it, amount, offerStatus);
		}
		player->setBankBalance(player->getBankBalance() + totalPrice);

		if (it.id == ITEM_STORE_COIN) {
			account::Account account;
			account.LoadAccountDB(buyerPlayer->getAccount());
			account.AddCoins(amount);
			account.RegisterCoinsTransaction(account::COIN_ADD, amount,
											 "Purchased on Market");
		}
		else if (it.stackable)
		{
			uint16_t tmpAmount = amount;
			while (tmpAmount > 0) {
				uint16_t stackCount = std::min<uint16_t>(100, tmpAmount);
				Item* item = Item::CreateItem(it.id, stackCount);
				if (internalAddItem(buyerPlayer->getInbox(), item, INDEX_WHEREEVER, FLAG_NOLIMIT) != RETURNVALUE_NOERROR) {
					offerStatus = "Failed to add player inbox stackable item for buy offer";
					delete item;
					break;
				}

				tmpAmount -= stackCount;
			}
		}
		else
		{
			int32_t subType;
			if (it.charges != 0) {
				subType = it.charges;
			} else {
				subType = -1;
			}

			for (uint16_t i = 0; i < amount; ++i) {
				Item* item = Item::CreateItem(it.id, subType);
				if (internalAddItem(buyerPlayer->getInbox(), item, INDEX_WHEREEVER, FLAG_NOLIMIT) != RETURNVALUE_NOERROR) {
					offerStatus = "Failed to add player inbox item for buy offer";
					delete item;
					break;
				}
			}
		}

		if (buyerPlayer->isOffline()) {
			IOLoginData::savePlayer(buyerPlayer);
			delete buyerPlayer;
		}
	} else if (offer.type == MARKETACTION_SELL) {
		Player *sellerPlayer = getPlayerByGUID(offer.playerId);
		if (!sellerPlayer) {
			sellerPlayer = new Player(nullptr);
			if (!IOLoginData::loadPlayerById(sellerPlayer, offer.playerId)) {
				offerStatus = "Failed to load seller player";
				delete sellerPlayer;
				return;
			}
		}

		if (player == sellerPlayer || player->getAccount() == sellerPlayer->getAccount()) {
			player->sendTextMessage(MESSAGE_MARKET, "You cannot accept your own offer.");
			offerStatus = "Cannot accept own sell offer";
			return;
		}

		if (totalPrice > (player->getBankBalance() + player->getMoney())) {
			offerStatus = "Cannot accept own sell offer";
			return;
		}

		// Have enough money on the bank
		if(totalPrice <= player->getBankBalance())
		{
			player->setBankBalance(player->getBankBalance() - totalPrice);
		}
		else
		{
			uint64_t remainsPrice = 0;
			remainsPrice = totalPrice - player->getBankBalance();
			player->setBankBalance(0);
			g_game().removeMoney(player, remainsPrice);
		}

		if (it.id == ITEM_STORE_COIN) {
			account::Account account;
			account.LoadAccountDB(player->getAccount());
			account.AddCoins(amount);
			account.RegisterCoinsTransaction(account::COIN_ADD, amount,
											 "Purchased on Market");
		} else if (it.stackable) {
			uint16_t tmpAmount = amount;
			while (tmpAmount > 0) {
				uint16_t stackCount = std::min<uint16_t>(100, tmpAmount);
				Item* item = Item::CreateItem(it.id, stackCount);
				if (
					// init-statement
					auto ret = internalAddItem(player->getInbox(), item, INDEX_WHEREEVER, FLAG_NOLIMIT);
					// Condition
					ret != RETURNVALUE_NOERROR
				)
				{
					SPDLOG_ERROR("{} - Create offer internal add item error code: {}", __FUNCTION__, ret);
					offerStatus = "Failed to add inbox stackable item for sell offer";
					delete item;
					break;
				}

				tmpAmount -= stackCount;
			}
		} else {
			int32_t subType;
			if (it.charges != 0) {
				subType = it.charges;
			} else {
				subType = -1;
			}

			for (uint16_t i = 0; i < amount; ++i) {
				Item* item = Item::CreateItem(it.id, subType);
				auto ret = internalAddItem(player->getInbox(), item, INDEX_WHEREEVER, FLAG_NOLIMIT);
				if (ret != RETURNVALUE_NOERROR) {
					offerStatus = "Failed to add inbox item for sell offer";
					delete item;
					break;
				}
			}
		}

		sellerPlayer->setBankBalance(sellerPlayer->getBankBalance() + totalPrice);
		if (it.id == ITEM_STORE_COIN) {
			account::Account account;
			account.LoadAccountDB(sellerPlayer->getAccount());
			account.RegisterCoinsTransaction(account::COIN_REMOVE, amount,
											"Sold on Market");
		}

		if (it.id != ITEM_STORE_COIN) {
			player->onReceiveMail();
		}

		if (sellerPlayer->isOffline()) {
			IOLoginData::savePlayer(sellerPlayer);
			delete sellerPlayer;
		}
	}

	// Send market window again for update item stats and avoid item clone
	player->sendMarketEnter(player->getLastDepotId());

	if (!canFinishOfferTransaction(*player, offerStatus)) {
		SPDLOG_ERROR("{} - Player {} had an error creating an offer on the market, error code: {}", __FUNCTION__, player->getName(), offerStatus);
		return;
	}

	const int32_t marketOfferDuration = g_configManager().getNumber(MARKET_OFFER_DURATION);

	IOMarket::appendHistory(player->getGUID(), (offer.type == MARKETACTION_BUY ? MARKETACTION_SELL : MARKETACTION_BUY), offer.itemId, amount, offer.price, time(nullptr), OFFERSTATE_ACCEPTEDEX);

	IOMarket::appendHistory(offer.playerId, offer.type, offer.itemId, amount, offer.price, time(nullptr), OFFERSTATE_ACCEPTED);

	offer.amount -= amount;

	if (offer.amount == 0) {
		IOMarket::deleteOffer(offer.id);
	} else {
		IOMarket::acceptOffer(offer.id, amount);
	}

	offer.timestamp += marketOfferDuration;
	player->sendMarketAcceptOffer(offer);
	// Exhausted for accept offer in the market
	player->updateMarketExhausted();
	IOLoginData::savePlayer(player);
}

<<<<<<< HEAD
=======
void Game::playerStoreOpen(uint32_t playerId, uint8_t serviceType)
{
	Player* player = getPlayerByID(playerId);
	if (player) {
		player->sendOpenStore(serviceType);
	}
}

void Game::playerShowStoreCategoryOffers(uint32_t playerId, StoreCategory* category)
{
	Player* player = getPlayerByID(playerId);
	if (player) {
		player->sendShowStoreCategoryOffers(category);
	}
}

void Game::playerBuyStoreOffer(uint32_t playerId, uint32_t offerId,
                               uint8_t productType,
                               const std::string & additionalInfo /* ="" */ ) {
	Player * player = getPlayerByID(playerId);
	if (player) {
		const BaseOffer * offer = gameStore.getOfferByOfferId(offerId);

		if (offer == nullptr || offer -> type == DISABLED) {
			player -> sendStoreError(STORE_ERROR_NETWORK, "The offer is either fake or corrupt.");
			return;
		}

		account::Account account;
		account.LoadAccountDB(player -> getAccount());
		uint32_t coins;
		account.GetCoins( & coins);
		if (coins < offer -> price) // player doesnt have enough coins
		{
			player -> sendStoreError(STORE_ERROR_PURCHASE, "You don't have enough coins");
			return;
		}

		std::stringstream message;
		if (offer -> type == ITEM || offer -> type == STACKABLE_ITEM || offer -> type == WRAP_ITEM) {
			const ItemOffer * tmp = (ItemOffer * ) offer;

			message << "You have purchased " << tmp -> count << "x " << offer -> name << " for " << offer -> price << " coins.";

			Thing * thing = player -> getThing(CONST_SLOT_STORE_INBOX);
			if (thing == nullptr) {
				player -> sendStoreError(STORE_ERROR_NETWORK, "We cannot locate your store inbox, try again after relog and if this error persists, contact the system administrator.");
				return;
			}

			Container * inbox = thing -> getItem() -> getContainer(); // TODO: Not the right way to get the storeInbox
			if (!inbox) {
				player -> sendStoreError(STORE_ERROR_NETWORK, "We cannot locate your store inbox, try again after relog and if this error persists, contact the system administrator.");
				return;
			}

			uint32_t freeSlots = inbox -> capacity() - inbox -> size();
			uint32_t requiredSlots = (tmp -> type == ITEM || tmp -> type == WRAP_ITEM) ? tmp -> count : (tmp -> count % 100) ? (uint32_t)(tmp -> count / 100) + 1 : (uint32_t) tmp -> count / 100;
			uint32_t capNeeded = (tmp -> type == WRAP_ITEM) ? 0 : Item::items[tmp -> productId].weight * tmp -> count;
			if (freeSlots < requiredSlots) {
				player -> sendStoreError(STORE_ERROR_PURCHASE, "Insuficient free slots in your store inbox.");
				return;
			} else if (player -> getFreeCapacity() < capNeeded) {
				player -> sendStoreError(STORE_ERROR_PURCHASE, "Not enough cap to carry.");
				return;
			} else {
				uint16_t pendingCount = tmp -> count;
				uint8_t packSize = (offer -> type == STACKABLE_ITEM) ? 100 : 1;
				account.LoadAccountDB(player -> getAccount());
				account.RemoveCoins(offer -> price);
				account.RegisterCoinsTransaction(account::COIN_REMOVE, offer -> price,
					offer -> name);
				while (pendingCount > 0) {
					Item * item;

					if (offer -> type == WRAP_ITEM) {
						item = Item::CreateItem(ITEM_DECORATION_KIT, std::min < uint16_t > (packSize, pendingCount));
						item->setActionId(tmp->productId);
						item->setSpecialDescription("Unwrap it in your own house to create a <" + Item::items[tmp->productId].name + ">.");
					} else {
						item = Item::CreateItem(tmp -> productId, std::min < uint16_t > (packSize, pendingCount));
					}

					if (internalAddItem(inbox, item, INDEX_WHEREEVER, FLAG_NOLIMIT) != RETURNVALUE_NOERROR) {
						delete item;
						player -> sendStoreError(STORE_ERROR_PURCHASE, "We couldn't deliver all the items.\nOnly the delivered ones were charged from you account");
						account.AddCoins((offer -> price * (tmp -> count - pendingCount) / tmp -> count));
						account.RegisterCoinsTransaction(account::COIN_REMOVE,
							offer -> price + (offer -> price * (tmp -> count - pendingCount)) / tmp -> count,
							offer -> name);
						return;
					}
					pendingCount -= std::min < uint16_t > (pendingCount, packSize);
				}

				account.GetCoins( & coins);
				player -> sendStorePurchaseSuccessful(message.str(), coins);
				return;
			}
		} else if (offer -> type == OUTFIT || offer -> type == OUTFIT_ADDON) {
			const OutfitOffer * outfitOffer = (OutfitOffer * ) offer;

			uint16_t looktype = (player -> getSex() == PLAYERSEX_MALE) ? outfitOffer -> maleLookType : outfitOffer -> femaleLookType;
			uint8_t addons = outfitOffer -> addonNumber;

			if (!player -> canWear(looktype, addons)) {
				player -> addOutfit(looktype, addons);
				account.LoadAccountDB(player -> getAccount());
				account.RemoveCoins(offer -> price);
				account.RegisterCoinsTransaction(account::COIN_REMOVE, offer -> price,
					offer -> name);
				message << "You've successfully bought the " << outfitOffer -> name << ".";
				account.GetCoins( & coins);
				player -> sendStorePurchaseSuccessful(message.str(), coins);
				return;
			} else {
				player -> sendStoreError(STORE_ERROR_NETWORK, "This outfit seems not to suit you well, we are sorry for that!");
				return;
			}
		} else if (offer -> type == MOUNT) {
			const MountOffer * mntOffer = (MountOffer * ) offer;
			const Mount * mount = mounts.getMountByID(mntOffer -> mountId);
			if (player -> hasMount(mount)) {
				player -> sendStoreError(STORE_ERROR_PURCHASE, "You arealdy own this mount.");
				return;
			} else {
				account.LoadAccountDB(player -> getAccount());
				account.RemoveCoins(mntOffer -> price);
				if (!player -> tameMount(mount -> id)) {
					account.AddCoins(mntOffer -> price);
					player -> sendStoreError(STORE_ERROR_PURCHASE, "An error ocurred processing your purchase. Try again later.");
					return;
				} else {
					account.RegisterCoinsTransaction(account::COIN_REMOVE, offer -> price,
						offer -> name);
					message << "You've successfully bought the " << mount -> name << " Mount.";
					account.GetCoins( & coins);
					player -> sendStorePurchaseSuccessful(message.str(), coins);
					return;
				}
			}
		} else if (offer -> type == NAMECHANGE) {
			if (productType == SIMPLE) { // client didn't sent the new name yet, request additionalInfo
				player -> sendStoreRequestAdditionalInfo(offer -> id, ADDITIONALINFO);
				return;
			} else {
				Database & db = Database::getInstance();
				std::ostringstream query;
				std::string newName = additionalInfo;
				trimString(newName);

				query << "SELECT `id` FROM `players` WHERE `name`=" << db.escapeString(newName);
				if (db.storeQuery(query.str())) { // name already in use
					message << "This name is already in use.";
					player -> sendStoreError(STORE_ERROR_PURCHASE, message.str());
					return;
				} else {
					query.str("");
					toLowerCaseString(newName);

					std::string responseMessage;
					NameEval_t nameValidation = validateName(newName);

					switch (nameValidation) {
					case INVALID_LENGTH:
						responseMessage = "Your new name must be more than 3 and less than 14 characters long.";
						break;
					case INVALID_TOKEN_LENGTH:
						responseMessage = "Every words of your new name must be at least 2 characters long.";
						break;
					case INVALID_FORBIDDEN:
						responseMessage = "You're using forbidden words in your new name.";
						break;
					case INVALID_CHARACTER:
						responseMessage = "Your new name contains invalid characters.";
						break;
					case INVALID:
						responseMessage = "Your new name is invalid.";
						break;
					case VALID:
						responseMessage = "You have successfully changed you name, you must relog to see changes.";
						break;
					}

					if (nameValidation != VALID) { // invalid name typed
						player -> sendStoreError(STORE_ERROR_PURCHASE, responseMessage);
						return;
					} else { // valid name so far

						// check if it's an NPC or Monster name.

						if (g_monsters().getMonsterType(newName)) {
							responseMessage = "Your new name cannot be a monster's name.";
							player -> sendStoreError(STORE_ERROR_PURCHASE, responseMessage);
							return;
						} else if (g_npcs().getNpcType(newName)) {
							responseMessage = "Your new name cannot be an NPC's name.";
							player -> sendStoreError(STORE_ERROR_PURCHASE, responseMessage);
							return;
						} else {
							capitalizeWords(newName);

							query << "UPDATE `players` SET `name` = " << db.escapeString(newName) << " WHERE `id` = " <<
								player -> getGUID();
							if (db.executeQuery(query.str())) {
								account.LoadAccountDB(player -> getAccount());
								account.RemoveCoins(offer -> price);
								account.RegisterCoinsTransaction(account::COIN_REMOVE,
									offer -> price, offer -> name);
								account.GetCoins( & coins);
								message << "You have successfully changed you name, you must relog to see the changes.";
								player -> sendStorePurchaseSuccessful(message.str(), coins);
								return;
							} else {
								message << "An error ocurred processing your request, no changes were made.";
								player -> sendStoreError(STORE_ERROR_PURCHASE, message.str());
								return;
							}
						}
					}
				}
			}
		} else if (offer -> type == SEXCHANGE) {
			PlayerSex_t playerSex = player -> getSex();
			Outfit_t playerOutfit = player -> getCurrentOutfit();

			message << "Your character is now ";

			for (auto outfit: player -> outfits) { // adding all outfits of the oposite sex.
				const Outfit * opositeSexOutfit = Outfits::getInstance().getOpositeSexOutfitByLookType(playerSex, outfit.lookType);

				if (opositeSexOutfit) {
					player -> addOutfit(opositeSexOutfit -> lookType, 0); // since addons could have different recipes, we can't add automatically
				}
			}

			if (playerSex == PLAYERSEX_FEMALE) {
				player -> setSex(PLAYERSEX_MALE);
				playerOutfit.lookType = 128; // default citizen
				playerOutfit.lookAddons = 0;

				message << "male.";
			} else { //player is male
				player -> setSex(PLAYERSEX_FEMALE);
				playerOutfit.lookType = 136; // default citizen
				playerOutfit.lookAddons = 0;
				message << "female.";
			}
			playerChangeOutfit(player -> getID(), playerOutfit);
			// TODO: add the other sex equivalent outfits player already have in the current sex.
			account.LoadAccountDB(player -> getAccount());
			account.RemoveCoins(offer -> price);
			account.RegisterCoinsTransaction(account::COIN_REMOVE, offer -> price,
				offer -> name);
			account.GetCoins( & coins);
			player -> sendStorePurchaseSuccessful(message.str(), coins);
			return;
		} else if (offer -> type == PROMOTION) {
			if (player -> isPremium() && !player -> isPromoted()) {
				uint16_t promotedId = g_vocations().getPromotedVocation(player -> getVocation() -> getId());

				if (promotedId == VOCATION_NONE || promotedId == player -> getVocation() -> getId()) {
					player -> sendStoreError(STORE_ERROR_PURCHASE, "Your character cannot be promoted.");
					return;
				} else {
					account.LoadAccountDB(player -> getAccount());
					account.RemoveCoins(offer -> price);
					account.RegisterCoinsTransaction(account::COIN_REMOVE,
						offer -> price, offer -> name);
					account.GetCoins( & coins);
					player -> setVocation(promotedId);
					player -> addStorageValue(STORAGEVALUE_PROMOTION, 1);
					message << "You've been promoted! Relog to see the changes.";
					player -> sendStorePurchaseSuccessful(message.str(), coins);
					return;
				}
			} else {
				player -> sendStoreError(STORE_ERROR_PURCHASE, "Your character cannot be promoted.");
				return;
			}
		} else if (offer -> type == PREMIUM_TIME) {
			PremiumTimeOffer * premiumTimeOffer = (PremiumTimeOffer * ) offer;
			account.LoadAccountDB(player -> getAccount());
			account.RemoveCoins(offer -> price);
			account.RegisterCoinsTransaction(account::COIN_REMOVE, offer -> price,
				offer -> name);
			account.GetCoins( & coins);
			player -> setPremiumDays(player -> premiumDays + premiumTimeOffer -> days);
			IOLoginData::addPremiumDays(player -> getAccount(), premiumTimeOffer -> days);
			message << "You've successfully bought " << premiumTimeOffer -> days << " days of premium time.";
			player -> sendStorePurchaseSuccessful(message.str(), coins);
			return;
		} else if (offer -> type == TELEPORT) {
			TeleportOffer * tpOffer = (TeleportOffer * ) offer;
			if (player -> canLogout()) {
				Position toPosition;
				Position fromPosition = player -> getPosition();
				if (tpOffer -> position.x == 0 || tpOffer -> position.y == 0 || tpOffer -> position.z == 0) { //temple teleport
					toPosition = player -> getTemplePosition();
				} else {
					toPosition = tpOffer -> position;
				}

				ReturnValue returnValue = internalTeleport(player, toPosition, false);
				if (returnValue != RETURNVALUE_NOERROR) {
					player -> sendStoreError(STORE_ERROR_PURCHASE, "Your character cannot be teleported there at the moment.");
					return;
				} else {
					account.LoadAccountDB(player -> getAccount());
					account.RemoveCoins(offer -> price);
					account.RegisterCoinsTransaction(account::COIN_REMOVE, offer -> price,
						offer -> name);
					account.GetCoins( & coins);
					addMagicEffect(fromPosition, CONST_ME_POFF);
					addMagicEffect(toPosition, CONST_ME_TELEPORT);
					player -> sendStorePurchaseSuccessful("You've successfully been teleported.", coins);
					return;
				}
			} else {
				player -> sendStoreError(STORE_ERROR_PURCHASE, "Your character has some teleportation block at the moment and cannot be teleported.");
				return;
			}
		} else if (offer -> type == BLESSING) {
			BlessingOffer * blessingOffer = (BlessingOffer * ) offer;

			uint8_t blessingsToAdd = 0;
			for (uint8_t bless: blessingOffer -> blessings) {
				if (player -> hasBlessing(bless)) { // player already has this bless
					message << "Your character already has ";
					message << ((blessingOffer -> blessings.size() > 1) ? "one or more of these blessings." : "this bless.");

					player -> sendStoreError(STORE_ERROR_PURCHASE, message.str());
					return;
				}
				blessingsToAdd = bless;
			}
			account.LoadAccountDB(player -> getAccount());
			account.RemoveCoins(offer -> price);
			account.RegisterCoinsTransaction(account::COIN_REMOVE, offer -> price,
				offer -> name);
			account.GetCoins( & coins);
			player -> addBlessing(blessingsToAdd, 1);
			message << "You've successfully bought the " << offer -> name << ".";
			player -> sendStorePurchaseSuccessful(message.str(), coins);
			return;
		} else {
			// TODO: BOOST_XP and BOOST_STAMINA (the support systems are not yet implemented)
			player ->sendStoreError(STORE_ERROR_INFORMATION, "There was an error executing your request, contact the administrator");
			SPDLOG_ERROR("{} - There was an error executing request from player {}", __FUNCTION__, player->getName());
			return;
		}
	}
	IOLoginData::savePlayer(player);
}

void Game::playerCoinTransfer(uint32_t playerId,
                              const std::string & receiverName, uint32_t amount) {
	Player * sender = getPlayerByID(playerId);
	Player * receiver = getPlayerByName(receiverName);
	std::stringstream message;
	if (!sender) {
		return;
	} else if (!receiver) {
		message << "Player \"" << receiverName << "\" doesn't exist.";
		sender -> sendStoreError(STORE_ERROR_TRANSFER, message.str());
		return;
	} else {

		account::Account sender_account;
		sender_account.LoadAccountDB(sender -> getAccount());
		account::Account receiver_account;
		receiver_account.LoadAccountDB(receiver -> getAccount());
		uint32_t sender_coins;
		sender_account.GetCoins( & sender_coins);

		if (sender -> getAccount() == receiver -> getAccount()) { // sender and receiver are the same
			message << "You cannot send coins to your own account.";
			sender -> sendStoreError(STORE_ERROR_TRANSFER, message.str());
			return;
		} else if (sender_coins < amount) {
			message << "You don't have enough funds to transfer these coins.";
			sender -> sendStoreError(STORE_ERROR_TRANSFER, message.str());
			return;
		} else {

			sender_account.RemoveCoins(amount);
			receiver_account.AddCoins(amount);
			message << "Transfered to " << receiverName;
			sender_account.RegisterCoinsTransaction(account::COIN_REMOVE, amount,
				message.str());

			message.str("");
			message << "Received from" << sender -> name;
			receiver_account.RegisterCoinsTransaction(account::COIN_REMOVE,
				amount, message.str());

			sender_account.GetCoins( & sender_coins);
			message.str("");
			message << "You have successfully transfered " << amount << " coins to " << receiverName << ".";
			sender -> sendStorePurchaseSuccessful(message.str(), sender_coins);
			if (receiver && !receiver -> isOffline()) {
				receiver -> sendCoinBalance();
			}
		}
	}
}

void Game::playerStoreTransactionHistory(uint32_t playerId, uint32_t page)
{
	Player* player = getPlayerByID(playerId);
	if (player) {
		HistoryStoreOfferList list = IOGameStore::getHistoryEntries(player->getAccount(),page);
		if (!list.empty()) {
			player->sendStoreTrasactionHistory(list, page, GameStore::HISTORY_ENTRIES_PER_PAGE);
		} else {
			player->sendStoreError(STORE_ERROR_HISTORY, "You don't have any entries yet.");
		}
	}
}

>>>>>>> addbbb7c
void Game::parsePlayerExtendedOpcode(uint32_t playerId, uint8_t opcode, const std::string& buffer)
{
	Player* player = getPlayerByID(playerId);
	if (!player) {
		return;
	}

	for (CreatureEvent* creatureEvent : player->getCreatureEvents(CREATURE_EVENT_EXTENDED_OPCODE)) {
		creatureEvent->executeExtendedOpcode(player, opcode, buffer);
	}
}

void Game::forceRemoveCondition(uint32_t creatureId, ConditionType_t conditionType, ConditionId_t conditionId)
{
	Creature* creature = getCreatureByID(creatureId);
	if (!creature) {
		return;
	}

	creature->removeCondition(conditionType, conditionId, true);
}

void Game::sendOfflineTrainingDialog(Player* player)
{
	if (!player) {
		return;
	}

	if (!player->hasModalWindowOpen(offlineTrainingWindow.id)) {
		player->sendModalWindow(offlineTrainingWindow);
	}
}

void Game::playerAnswerModalWindow(uint32_t playerId, uint32_t modalWindowId, uint8_t button, uint8_t choice)
{
	Player* player = getPlayerByID(playerId);
	if (!player) {
		return;
	}

	if (!player->hasModalWindowOpen(modalWindowId)) {
		return;
	}

	player->onModalWindowHandled(modalWindowId);

	// offline training, hardcoded
	if (modalWindowId == std::numeric_limits<uint32_t>::max()) {
		if (button == 1) {
			if (choice == SKILL_SWORD || choice == SKILL_AXE || choice == SKILL_CLUB || choice == SKILL_DISTANCE || choice == SKILL_MAGLEVEL) {
				BedItem* bedItem = player->getBedItem();
				if (bedItem && bedItem->sleep(player)) {
					player->setOfflineTrainingSkill(choice);
					return;
				}
			}
		} else {
			player->sendTextMessage(MESSAGE_EVENT_ADVANCE, "Offline training aborted.");
		}

		player->setBedItem(nullptr);
	} else {
		for (auto creatureEvent : player->getCreatureEvents(CREATURE_EVENT_MODALWINDOW)) {
			creatureEvent->executeModalWindow(player, modalWindowId, button, choice);
		}
	}
}

void Game::updatePlayerSaleItems(uint32_t playerId)
{
	Player* player = getPlayerByID(playerId);
	if (!player) {
		return;
	}

	std::map<uint32_t, uint32_t> tempInventoryMap;
	player->getAllItemTypeCountAndSubtype(tempInventoryMap);

	player->sendSaleItemList(tempInventoryMap);
	player->setScheduledSaleUpdate(false);
}

void Game::addPlayer(Player* player)
{
	const std::string& lowercase_name = asLowerCaseString(player->getName());
	mappedPlayerNames[lowercase_name] = player;
	wildcardTree.insert(lowercase_name);
	players[player->getID()] = player;
}

void Game::removePlayer(Player* player)
{
	const std::string& lowercase_name = asLowerCaseString(player->getName());
	mappedPlayerNames.erase(lowercase_name);
	wildcardTree.remove(lowercase_name);
	players.erase(player->getID());
}

void Game::addNpc(Npc* npc)
{
	npcs[npc->getID()] = npc;
}

void Game::removeNpc(Npc* npc)
{
	npcs.erase(npc->getID());
}

void Game::addMonster(Monster* monster)
{
	monsters[monster->getID()] = monster;
}

void Game::removeMonster(Monster* monster)
{
	monsters.erase(monster->getID());
}

Guild* Game::getGuild(uint32_t id) const
{
	auto it = guilds.find(id);
	if (it == guilds.end()) {
		return nullptr;
	}
	return it->second;
}

void Game::addGuild(Guild* guild)
{
  if (!guild) {
    return;
  }
	guilds[guild->getId()] = guild;
}

void Game::removeGuild(uint32_t guildId)
{
  auto it = guilds.find(guildId);
  if (it != guilds.end()) {
    IOGuild::saveGuild(it->second);
  }
	guilds.erase(guildId);
}

void Game::decreaseBrowseFieldRef(const Position& pos)
{
	Tile* tile = map.getTile(pos.x, pos.y, pos.z);
	if (!tile) {
		return;
	}

	auto it = browseFields.find(tile);
	if (it != browseFields.end()) {
		it->second->decrementReferenceCounter();
	}
}

void Game::internalRemoveItems(const std::vector<Item*> itemVector, uint32_t amount, bool stackable)
{
	if (stackable) {
		for (Item* item : itemVector) {
			if (item->getItemCount() > amount) {
				internalRemoveItem(item, amount);
				break;
			} else {
				amount -= item->getItemCount();
				internalRemoveItem(item);
			}
		}
	} else {
		for (Item* item : itemVector) {
			internalRemoveItem(item);
		}
	}
}

BedItem* Game::getBedBySleeper(uint32_t guid) const
{
	auto it = bedSleepersMap.find(guid);
	if (it == bedSleepersMap.end()) {
		return nullptr;
	}
	return it->second;
}

void Game::setBedSleeper(BedItem* bed, uint32_t guid)
{
	bedSleepersMap[guid] = bed;
}

void Game::removeBedSleeper(uint32_t guid)
{
	auto it = bedSleepersMap.find(guid);
	if (it != bedSleepersMap.end()) {
		bedSleepersMap.erase(it);
	}
}

Item* Game::getUniqueItem(uint16_t uniqueId)
{
	auto it = uniqueItems.find(uniqueId);
	if (it == uniqueItems.end()) {
		return nullptr;
	}
	return it->second;
}

bool Game::addUniqueItem(uint16_t uniqueId, Item* item)
{
	auto result = uniqueItems.emplace(uniqueId, item);
	if (!result.second) {
		SPDLOG_WARN("Duplicate unique id: {}", uniqueId);
	}
	return result.second;
}

void Game::removeUniqueItem(uint16_t uniqueId)
{
	auto it = uniqueItems.find(uniqueId);
	if (it != uniqueItems.end()) {
		uniqueItems.erase(it);
	}
}

bool Game::reload(ReloadTypes_t reloadType)
{
	switch (reloadType) {
		case RELOAD_TYPE_MONSTERS: {
			g_scripts().loadScripts("monster", false, true);
			return true;
		}
		case RELOAD_TYPE_NPCS: {
			// Reset informations from npc interface
			g_npc().reset();
			// Reload npc scripts
			g_scripts().loadScripts("npc", false, true);
			// Reload npclib
			g_luaEnvironment.loadFile("data/npclib/load.lua");
			return true;
		}
		case RELOAD_TYPE_CHAT: return g_chat().load();
		case RELOAD_TYPE_CONFIG: return g_configManager().reload();
		case RELOAD_TYPE_EVENTS: return g_events().loadFromXml();
		case RELOAD_TYPE_ITEMS: return Item::items.reload();
		case RELOAD_TYPE_MODULES: return g_modules().reload();
		case RELOAD_TYPE_MOUNTS: return mounts.reload();
		case RELOAD_TYPE_IMBUEMENTS: return g_imbuements().reload();
		case RELOAD_TYPE_RAIDS: return raids.reload() && raids.startup();

		case RELOAD_TYPE_SCRIPTS: {
			// commented out stuff is TODO, once we approach further in revscriptsys
			g_actions().clear(true);
			g_creatureEvents().clear(true);
			g_moveEvents().clear();
			g_talkActions().clear(true);
			g_globalEvents().clear(true);
			g_weapons().clear(true);
			g_weapons().loadDefaults();
			g_spells().clear(true);
			// Reset informations from npc interface
			g_npc().reset();
			g_scripts().loadScripts("scripts", false, true);
			// lean up the monsters interface, ensuring that after reloading the scripts there is no use of any deallocated memory
			g_scripts().loadScripts("monster", false, true);
			// Reload npc scripts
			g_scripts().loadScripts("npc", false, true);
			// Reload npclib
			g_luaEnvironment.loadFile("data/npclib/load.lua");
			return true;
		}

		default: {

			g_configManager().reload();
			raids.reload() && raids.startup();
			Item::items.reload();
			g_weapons().clear(true);
			g_weapons().loadDefaults();
			mounts.reload();
			g_events().loadFromXml();
			g_chat().load();
			g_actions().clear(true);
			g_creatureEvents().clear(true);
			g_moveEvents().clear(true);
			g_talkActions().clear(true);
			g_globalEvents().clear(true);
			g_spells().clear(true);
			g_scripts().loadScripts("scripts", false, true);
		}
	}
	return true;
}

bool Game::hasEffect(uint8_t effectId) {
	for (uint8_t i = CONST_ME_NONE; i <= CONST_ME_LAST; i++) {
		MagicEffectClasses effect = static_cast<MagicEffectClasses>(i);
		if (effect == effectId) {
			return true;
		}
	}
	return false;
}

bool Game::hasDistanceEffect(uint8_t effectId) {
	for (uint8_t i = CONST_ANI_NONE; i <= CONST_ANI_LAST; i++) {
		ShootType_t effect = static_cast<ShootType_t>(i);
		if (effect == effectId) {
			return true;
		}
	}
	return false;
}

void Game::createLuaItemsOnMap() {
	for (auto const [position, itemId] : mapLuaItemsStored) {
		Item* item = Item::CreateItem(itemId, 1);
		if (!item) {
			SPDLOG_WARN("[Game::createLuaItemsOnMap] - Cannot create item with id {}", itemId);
			continue;
		}

		if (position.x != 0) {
			Tile* tile = g_game().map.getTile(position);
			if (!tile) {
				SPDLOG_WARN("[Game::createLuaItemsOnMap] - Tile is wrong or not found position: {}", position.toString());
				delete item;
				continue;
			}

			// If the item already exists on the map, then ignore it and send warning
			if (g_game().findItemOfType(tile, itemId, false, -1)) {
				SPDLOG_WARN("[Game::createLuaItemsOnMap] - Cannot create item with id {} on position {}, item already exists", itemId, position.toString());
				continue;
			}

			g_game().internalAddItem(tile, item, INDEX_WHEREEVER, FLAG_NOLIMIT);
		}
	}
}<|MERGE_RESOLUTION|>--- conflicted
+++ resolved
@@ -8224,429 +8224,6 @@
 	IOLoginData::savePlayer(player);
 }
 
-<<<<<<< HEAD
-=======
-void Game::playerStoreOpen(uint32_t playerId, uint8_t serviceType)
-{
-	Player* player = getPlayerByID(playerId);
-	if (player) {
-		player->sendOpenStore(serviceType);
-	}
-}
-
-void Game::playerShowStoreCategoryOffers(uint32_t playerId, StoreCategory* category)
-{
-	Player* player = getPlayerByID(playerId);
-	if (player) {
-		player->sendShowStoreCategoryOffers(category);
-	}
-}
-
-void Game::playerBuyStoreOffer(uint32_t playerId, uint32_t offerId,
-                               uint8_t productType,
-                               const std::string & additionalInfo /* ="" */ ) {
-	Player * player = getPlayerByID(playerId);
-	if (player) {
-		const BaseOffer * offer = gameStore.getOfferByOfferId(offerId);
-
-		if (offer == nullptr || offer -> type == DISABLED) {
-			player -> sendStoreError(STORE_ERROR_NETWORK, "The offer is either fake or corrupt.");
-			return;
-		}
-
-		account::Account account;
-		account.LoadAccountDB(player -> getAccount());
-		uint32_t coins;
-		account.GetCoins( & coins);
-		if (coins < offer -> price) // player doesnt have enough coins
-		{
-			player -> sendStoreError(STORE_ERROR_PURCHASE, "You don't have enough coins");
-			return;
-		}
-
-		std::stringstream message;
-		if (offer -> type == ITEM || offer -> type == STACKABLE_ITEM || offer -> type == WRAP_ITEM) {
-			const ItemOffer * tmp = (ItemOffer * ) offer;
-
-			message << "You have purchased " << tmp -> count << "x " << offer -> name << " for " << offer -> price << " coins.";
-
-			Thing * thing = player -> getThing(CONST_SLOT_STORE_INBOX);
-			if (thing == nullptr) {
-				player -> sendStoreError(STORE_ERROR_NETWORK, "We cannot locate your store inbox, try again after relog and if this error persists, contact the system administrator.");
-				return;
-			}
-
-			Container * inbox = thing -> getItem() -> getContainer(); // TODO: Not the right way to get the storeInbox
-			if (!inbox) {
-				player -> sendStoreError(STORE_ERROR_NETWORK, "We cannot locate your store inbox, try again after relog and if this error persists, contact the system administrator.");
-				return;
-			}
-
-			uint32_t freeSlots = inbox -> capacity() - inbox -> size();
-			uint32_t requiredSlots = (tmp -> type == ITEM || tmp -> type == WRAP_ITEM) ? tmp -> count : (tmp -> count % 100) ? (uint32_t)(tmp -> count / 100) + 1 : (uint32_t) tmp -> count / 100;
-			uint32_t capNeeded = (tmp -> type == WRAP_ITEM) ? 0 : Item::items[tmp -> productId].weight * tmp -> count;
-			if (freeSlots < requiredSlots) {
-				player -> sendStoreError(STORE_ERROR_PURCHASE, "Insuficient free slots in your store inbox.");
-				return;
-			} else if (player -> getFreeCapacity() < capNeeded) {
-				player -> sendStoreError(STORE_ERROR_PURCHASE, "Not enough cap to carry.");
-				return;
-			} else {
-				uint16_t pendingCount = tmp -> count;
-				uint8_t packSize = (offer -> type == STACKABLE_ITEM) ? 100 : 1;
-				account.LoadAccountDB(player -> getAccount());
-				account.RemoveCoins(offer -> price);
-				account.RegisterCoinsTransaction(account::COIN_REMOVE, offer -> price,
-					offer -> name);
-				while (pendingCount > 0) {
-					Item * item;
-
-					if (offer -> type == WRAP_ITEM) {
-						item = Item::CreateItem(ITEM_DECORATION_KIT, std::min < uint16_t > (packSize, pendingCount));
-						item->setActionId(tmp->productId);
-						item->setSpecialDescription("Unwrap it in your own house to create a <" + Item::items[tmp->productId].name + ">.");
-					} else {
-						item = Item::CreateItem(tmp -> productId, std::min < uint16_t > (packSize, pendingCount));
-					}
-
-					if (internalAddItem(inbox, item, INDEX_WHEREEVER, FLAG_NOLIMIT) != RETURNVALUE_NOERROR) {
-						delete item;
-						player -> sendStoreError(STORE_ERROR_PURCHASE, "We couldn't deliver all the items.\nOnly the delivered ones were charged from you account");
-						account.AddCoins((offer -> price * (tmp -> count - pendingCount) / tmp -> count));
-						account.RegisterCoinsTransaction(account::COIN_REMOVE,
-							offer -> price + (offer -> price * (tmp -> count - pendingCount)) / tmp -> count,
-							offer -> name);
-						return;
-					}
-					pendingCount -= std::min < uint16_t > (pendingCount, packSize);
-				}
-
-				account.GetCoins( & coins);
-				player -> sendStorePurchaseSuccessful(message.str(), coins);
-				return;
-			}
-		} else if (offer -> type == OUTFIT || offer -> type == OUTFIT_ADDON) {
-			const OutfitOffer * outfitOffer = (OutfitOffer * ) offer;
-
-			uint16_t looktype = (player -> getSex() == PLAYERSEX_MALE) ? outfitOffer -> maleLookType : outfitOffer -> femaleLookType;
-			uint8_t addons = outfitOffer -> addonNumber;
-
-			if (!player -> canWear(looktype, addons)) {
-				player -> addOutfit(looktype, addons);
-				account.LoadAccountDB(player -> getAccount());
-				account.RemoveCoins(offer -> price);
-				account.RegisterCoinsTransaction(account::COIN_REMOVE, offer -> price,
-					offer -> name);
-				message << "You've successfully bought the " << outfitOffer -> name << ".";
-				account.GetCoins( & coins);
-				player -> sendStorePurchaseSuccessful(message.str(), coins);
-				return;
-			} else {
-				player -> sendStoreError(STORE_ERROR_NETWORK, "This outfit seems not to suit you well, we are sorry for that!");
-				return;
-			}
-		} else if (offer -> type == MOUNT) {
-			const MountOffer * mntOffer = (MountOffer * ) offer;
-			const Mount * mount = mounts.getMountByID(mntOffer -> mountId);
-			if (player -> hasMount(mount)) {
-				player -> sendStoreError(STORE_ERROR_PURCHASE, "You arealdy own this mount.");
-				return;
-			} else {
-				account.LoadAccountDB(player -> getAccount());
-				account.RemoveCoins(mntOffer -> price);
-				if (!player -> tameMount(mount -> id)) {
-					account.AddCoins(mntOffer -> price);
-					player -> sendStoreError(STORE_ERROR_PURCHASE, "An error ocurred processing your purchase. Try again later.");
-					return;
-				} else {
-					account.RegisterCoinsTransaction(account::COIN_REMOVE, offer -> price,
-						offer -> name);
-					message << "You've successfully bought the " << mount -> name << " Mount.";
-					account.GetCoins( & coins);
-					player -> sendStorePurchaseSuccessful(message.str(), coins);
-					return;
-				}
-			}
-		} else if (offer -> type == NAMECHANGE) {
-			if (productType == SIMPLE) { // client didn't sent the new name yet, request additionalInfo
-				player -> sendStoreRequestAdditionalInfo(offer -> id, ADDITIONALINFO);
-				return;
-			} else {
-				Database & db = Database::getInstance();
-				std::ostringstream query;
-				std::string newName = additionalInfo;
-				trimString(newName);
-
-				query << "SELECT `id` FROM `players` WHERE `name`=" << db.escapeString(newName);
-				if (db.storeQuery(query.str())) { // name already in use
-					message << "This name is already in use.";
-					player -> sendStoreError(STORE_ERROR_PURCHASE, message.str());
-					return;
-				} else {
-					query.str("");
-					toLowerCaseString(newName);
-
-					std::string responseMessage;
-					NameEval_t nameValidation = validateName(newName);
-
-					switch (nameValidation) {
-					case INVALID_LENGTH:
-						responseMessage = "Your new name must be more than 3 and less than 14 characters long.";
-						break;
-					case INVALID_TOKEN_LENGTH:
-						responseMessage = "Every words of your new name must be at least 2 characters long.";
-						break;
-					case INVALID_FORBIDDEN:
-						responseMessage = "You're using forbidden words in your new name.";
-						break;
-					case INVALID_CHARACTER:
-						responseMessage = "Your new name contains invalid characters.";
-						break;
-					case INVALID:
-						responseMessage = "Your new name is invalid.";
-						break;
-					case VALID:
-						responseMessage = "You have successfully changed you name, you must relog to see changes.";
-						break;
-					}
-
-					if (nameValidation != VALID) { // invalid name typed
-						player -> sendStoreError(STORE_ERROR_PURCHASE, responseMessage);
-						return;
-					} else { // valid name so far
-
-						// check if it's an NPC or Monster name.
-
-						if (g_monsters().getMonsterType(newName)) {
-							responseMessage = "Your new name cannot be a monster's name.";
-							player -> sendStoreError(STORE_ERROR_PURCHASE, responseMessage);
-							return;
-						} else if (g_npcs().getNpcType(newName)) {
-							responseMessage = "Your new name cannot be an NPC's name.";
-							player -> sendStoreError(STORE_ERROR_PURCHASE, responseMessage);
-							return;
-						} else {
-							capitalizeWords(newName);
-
-							query << "UPDATE `players` SET `name` = " << db.escapeString(newName) << " WHERE `id` = " <<
-								player -> getGUID();
-							if (db.executeQuery(query.str())) {
-								account.LoadAccountDB(player -> getAccount());
-								account.RemoveCoins(offer -> price);
-								account.RegisterCoinsTransaction(account::COIN_REMOVE,
-									offer -> price, offer -> name);
-								account.GetCoins( & coins);
-								message << "You have successfully changed you name, you must relog to see the changes.";
-								player -> sendStorePurchaseSuccessful(message.str(), coins);
-								return;
-							} else {
-								message << "An error ocurred processing your request, no changes were made.";
-								player -> sendStoreError(STORE_ERROR_PURCHASE, message.str());
-								return;
-							}
-						}
-					}
-				}
-			}
-		} else if (offer -> type == SEXCHANGE) {
-			PlayerSex_t playerSex = player -> getSex();
-			Outfit_t playerOutfit = player -> getCurrentOutfit();
-
-			message << "Your character is now ";
-
-			for (auto outfit: player -> outfits) { // adding all outfits of the oposite sex.
-				const Outfit * opositeSexOutfit = Outfits::getInstance().getOpositeSexOutfitByLookType(playerSex, outfit.lookType);
-
-				if (opositeSexOutfit) {
-					player -> addOutfit(opositeSexOutfit -> lookType, 0); // since addons could have different recipes, we can't add automatically
-				}
-			}
-
-			if (playerSex == PLAYERSEX_FEMALE) {
-				player -> setSex(PLAYERSEX_MALE);
-				playerOutfit.lookType = 128; // default citizen
-				playerOutfit.lookAddons = 0;
-
-				message << "male.";
-			} else { //player is male
-				player -> setSex(PLAYERSEX_FEMALE);
-				playerOutfit.lookType = 136; // default citizen
-				playerOutfit.lookAddons = 0;
-				message << "female.";
-			}
-			playerChangeOutfit(player -> getID(), playerOutfit);
-			// TODO: add the other sex equivalent outfits player already have in the current sex.
-			account.LoadAccountDB(player -> getAccount());
-			account.RemoveCoins(offer -> price);
-			account.RegisterCoinsTransaction(account::COIN_REMOVE, offer -> price,
-				offer -> name);
-			account.GetCoins( & coins);
-			player -> sendStorePurchaseSuccessful(message.str(), coins);
-			return;
-		} else if (offer -> type == PROMOTION) {
-			if (player -> isPremium() && !player -> isPromoted()) {
-				uint16_t promotedId = g_vocations().getPromotedVocation(player -> getVocation() -> getId());
-
-				if (promotedId == VOCATION_NONE || promotedId == player -> getVocation() -> getId()) {
-					player -> sendStoreError(STORE_ERROR_PURCHASE, "Your character cannot be promoted.");
-					return;
-				} else {
-					account.LoadAccountDB(player -> getAccount());
-					account.RemoveCoins(offer -> price);
-					account.RegisterCoinsTransaction(account::COIN_REMOVE,
-						offer -> price, offer -> name);
-					account.GetCoins( & coins);
-					player -> setVocation(promotedId);
-					player -> addStorageValue(STORAGEVALUE_PROMOTION, 1);
-					message << "You've been promoted! Relog to see the changes.";
-					player -> sendStorePurchaseSuccessful(message.str(), coins);
-					return;
-				}
-			} else {
-				player -> sendStoreError(STORE_ERROR_PURCHASE, "Your character cannot be promoted.");
-				return;
-			}
-		} else if (offer -> type == PREMIUM_TIME) {
-			PremiumTimeOffer * premiumTimeOffer = (PremiumTimeOffer * ) offer;
-			account.LoadAccountDB(player -> getAccount());
-			account.RemoveCoins(offer -> price);
-			account.RegisterCoinsTransaction(account::COIN_REMOVE, offer -> price,
-				offer -> name);
-			account.GetCoins( & coins);
-			player -> setPremiumDays(player -> premiumDays + premiumTimeOffer -> days);
-			IOLoginData::addPremiumDays(player -> getAccount(), premiumTimeOffer -> days);
-			message << "You've successfully bought " << premiumTimeOffer -> days << " days of premium time.";
-			player -> sendStorePurchaseSuccessful(message.str(), coins);
-			return;
-		} else if (offer -> type == TELEPORT) {
-			TeleportOffer * tpOffer = (TeleportOffer * ) offer;
-			if (player -> canLogout()) {
-				Position toPosition;
-				Position fromPosition = player -> getPosition();
-				if (tpOffer -> position.x == 0 || tpOffer -> position.y == 0 || tpOffer -> position.z == 0) { //temple teleport
-					toPosition = player -> getTemplePosition();
-				} else {
-					toPosition = tpOffer -> position;
-				}
-
-				ReturnValue returnValue = internalTeleport(player, toPosition, false);
-				if (returnValue != RETURNVALUE_NOERROR) {
-					player -> sendStoreError(STORE_ERROR_PURCHASE, "Your character cannot be teleported there at the moment.");
-					return;
-				} else {
-					account.LoadAccountDB(player -> getAccount());
-					account.RemoveCoins(offer -> price);
-					account.RegisterCoinsTransaction(account::COIN_REMOVE, offer -> price,
-						offer -> name);
-					account.GetCoins( & coins);
-					addMagicEffect(fromPosition, CONST_ME_POFF);
-					addMagicEffect(toPosition, CONST_ME_TELEPORT);
-					player -> sendStorePurchaseSuccessful("You've successfully been teleported.", coins);
-					return;
-				}
-			} else {
-				player -> sendStoreError(STORE_ERROR_PURCHASE, "Your character has some teleportation block at the moment and cannot be teleported.");
-				return;
-			}
-		} else if (offer -> type == BLESSING) {
-			BlessingOffer * blessingOffer = (BlessingOffer * ) offer;
-
-			uint8_t blessingsToAdd = 0;
-			for (uint8_t bless: blessingOffer -> blessings) {
-				if (player -> hasBlessing(bless)) { // player already has this bless
-					message << "Your character already has ";
-					message << ((blessingOffer -> blessings.size() > 1) ? "one or more of these blessings." : "this bless.");
-
-					player -> sendStoreError(STORE_ERROR_PURCHASE, message.str());
-					return;
-				}
-				blessingsToAdd = bless;
-			}
-			account.LoadAccountDB(player -> getAccount());
-			account.RemoveCoins(offer -> price);
-			account.RegisterCoinsTransaction(account::COIN_REMOVE, offer -> price,
-				offer -> name);
-			account.GetCoins( & coins);
-			player -> addBlessing(blessingsToAdd, 1);
-			message << "You've successfully bought the " << offer -> name << ".";
-			player -> sendStorePurchaseSuccessful(message.str(), coins);
-			return;
-		} else {
-			// TODO: BOOST_XP and BOOST_STAMINA (the support systems are not yet implemented)
-			player ->sendStoreError(STORE_ERROR_INFORMATION, "There was an error executing your request, contact the administrator");
-			SPDLOG_ERROR("{} - There was an error executing request from player {}", __FUNCTION__, player->getName());
-			return;
-		}
-	}
-	IOLoginData::savePlayer(player);
-}
-
-void Game::playerCoinTransfer(uint32_t playerId,
-                              const std::string & receiverName, uint32_t amount) {
-	Player * sender = getPlayerByID(playerId);
-	Player * receiver = getPlayerByName(receiverName);
-	std::stringstream message;
-	if (!sender) {
-		return;
-	} else if (!receiver) {
-		message << "Player \"" << receiverName << "\" doesn't exist.";
-		sender -> sendStoreError(STORE_ERROR_TRANSFER, message.str());
-		return;
-	} else {
-
-		account::Account sender_account;
-		sender_account.LoadAccountDB(sender -> getAccount());
-		account::Account receiver_account;
-		receiver_account.LoadAccountDB(receiver -> getAccount());
-		uint32_t sender_coins;
-		sender_account.GetCoins( & sender_coins);
-
-		if (sender -> getAccount() == receiver -> getAccount()) { // sender and receiver are the same
-			message << "You cannot send coins to your own account.";
-			sender -> sendStoreError(STORE_ERROR_TRANSFER, message.str());
-			return;
-		} else if (sender_coins < amount) {
-			message << "You don't have enough funds to transfer these coins.";
-			sender -> sendStoreError(STORE_ERROR_TRANSFER, message.str());
-			return;
-		} else {
-
-			sender_account.RemoveCoins(amount);
-			receiver_account.AddCoins(amount);
-			message << "Transfered to " << receiverName;
-			sender_account.RegisterCoinsTransaction(account::COIN_REMOVE, amount,
-				message.str());
-
-			message.str("");
-			message << "Received from" << sender -> name;
-			receiver_account.RegisterCoinsTransaction(account::COIN_REMOVE,
-				amount, message.str());
-
-			sender_account.GetCoins( & sender_coins);
-			message.str("");
-			message << "You have successfully transfered " << amount << " coins to " << receiverName << ".";
-			sender -> sendStorePurchaseSuccessful(message.str(), sender_coins);
-			if (receiver && !receiver -> isOffline()) {
-				receiver -> sendCoinBalance();
-			}
-		}
-	}
-}
-
-void Game::playerStoreTransactionHistory(uint32_t playerId, uint32_t page)
-{
-	Player* player = getPlayerByID(playerId);
-	if (player) {
-		HistoryStoreOfferList list = IOGameStore::getHistoryEntries(player->getAccount(),page);
-		if (!list.empty()) {
-			player->sendStoreTrasactionHistory(list, page, GameStore::HISTORY_ENTRIES_PER_PAGE);
-		} else {
-			player->sendStoreError(STORE_ERROR_HISTORY, "You don't have any entries yet.");
-		}
-	}
-}
-
->>>>>>> addbbb7c
 void Game::parsePlayerExtendedOpcode(uint32_t playerId, uint8_t opcode, const std::string& buffer)
 {
 	Player* player = getPlayerByID(playerId);
