/**
 * Canary - A free and open-source MMORPG server emulator
 * Copyright (©) 2019-2022 OpenTibiaBR <opentibiabr@outlook.com>
 * Repository: https://github.com/opentibiabr/canary
 * License: https://github.com/opentibiabr/canary/blob/main/LICENSE
 * Contributors: https://github.com/opentibiabr/canary/graphs/contributors
 * Website: https://docs.opentibiabr.com/
 */

#include "pch.hpp"

#include "lua/creature/actions.hpp"
#include "items/bed.hpp"
#include "creatures/creature.hpp"
#include "lua/creature/creatureevent.hpp"
#include "database/databasetasks.hpp"
#include "lua/creature/events.hpp"
#include "lua/callbacks/event_callback.hpp"
#include "lua/callbacks/events_callbacks.hpp"
#include "game/game.hpp"
#include "game/functions/game_reload.hpp"
#include "game/zones/zone.hpp"
#include "lua/global/globalevent.hpp"
#include "io/iologindata.hpp"
#include "io/io_wheel.hpp"
#include "io/iomarket.hpp"
#include "items/items.hpp"
#include "lua/scripts/lua_environment.hpp"
#include "creatures/monsters/monster.hpp"
#include "lua/creature/movement.hpp"
#include "game/scheduling/dispatcher.hpp"
#include "game/scheduling/scheduler.hpp"
#include "server/server.hpp"
#include "creatures/combat/spells.hpp"
#include "lua/creature/talkaction.hpp"
#include "items/weapons/weapons.hpp"
#include "lua/scripts/scripts.hpp"
#include "lua/modules/modules.hpp"
#include "creatures/players/imbuements/imbuements.hpp"
#include "account/account.hpp"
#include "creatures/players/wheel/player_wheel.hpp"
#include "creatures/npcs/npc.hpp"
#include "creatures/npcs/npcs.hpp"
#include "server/network/webhook/webhook.hpp"
#include "protobuf/appearances.pb.h"
#include "server/network/protocol/protocollogin.hpp"
#include "server/network/protocol/protocolstatus.hpp"

#include "kv/kv.hpp"

namespace InternalGame {
	void sendBlockEffect(BlockType_t blockType, CombatType_t combatType, const Position &targetPos, std::shared_ptr<Creature> source) {
		if (blockType == BLOCK_DEFENSE) {
			g_game().addMagicEffect(targetPos, CONST_ME_POFF);
		} else if (blockType == BLOCK_ARMOR) {
			g_game().addMagicEffect(targetPos, CONST_ME_BLOCKHIT);
		} else if (blockType == BLOCK_DODGE) {
			g_game().addMagicEffect(targetPos, CONST_ME_DODGE);
		} else if (blockType == BLOCK_IMMUNITY) {
			uint8_t hitEffect = 0;
			switch (combatType) {
				case COMBAT_UNDEFINEDDAMAGE: {
					return;
				}
				case COMBAT_ENERGYDAMAGE:
				case COMBAT_FIREDAMAGE:
				case COMBAT_PHYSICALDAMAGE:
				case COMBAT_ICEDAMAGE:
				case COMBAT_DEATHDAMAGE: {
					hitEffect = CONST_ME_BLOCKHIT;
					break;
				}
				case COMBAT_EARTHDAMAGE: {
					hitEffect = CONST_ME_GREEN_RINGS;
					break;
				}
				case COMBAT_HOLYDAMAGE: {
					hitEffect = CONST_ME_HOLYDAMAGE;
					break;
				}
				default: {
					hitEffect = CONST_ME_POFF;
					break;
				}
			}
			g_game().addMagicEffect(targetPos, hitEffect);
		}

		if (blockType != BLOCK_NONE) {
			g_game().sendSingleSoundEffect(targetPos, SoundEffect_t::NO_DAMAGE, source);
		}
	}

	bool playerCanUseItemOnHouseTile(std::shared_ptr<Player> player, std::shared_ptr<Item> item) {
		if (!player || !item) {
			return false;
		}

		auto itemTile = item->getTile();
		if (!itemTile) {
			return false;
		}

		if (std::shared_ptr<HouseTile> houseTile = std::dynamic_pointer_cast<HouseTile>(itemTile)) {
			const auto &house = houseTile->getHouse();
			if (!house || !house->isInvited(player)) {
				return false;
			}

			auto isGuest = house->getHouseAccessLevel(player) == HOUSE_GUEST;
			auto itemParentContainer = item->getParent() ? item->getParent()->getContainer() : nullptr;
			auto isItemParentContainerBrowseField = itemParentContainer && itemParentContainer->getID() == ITEM_BROWSEFIELD;
			if (isGuest && isItemParentContainerBrowseField) {
				return false;
			}

			auto realItemParent = item->getRealParent();
			auto isItemInGuestInventory = realItemParent && (realItemParent == player || realItemParent->getContainer());
			if (isGuest && !isItemInGuestInventory && !item->isLadder()) {
				return false;
			}
		}

		return true;
	}

	bool playerCanUseItemWithOnHouseTile(std::shared_ptr<Player> player, std::shared_ptr<Item> item, const Position &toPos, int toStackPos, int toItemId) {
		if (!player || !item) {
			return false;
		}

		auto itemTile = item->getTile();
		if (!itemTile) {
			return false;
		}

		if (g_configManager().getBoolean(ONLY_INVITED_CAN_MOVE_HOUSE_ITEMS)) {
			if (std::shared_ptr<HouseTile> houseTile = std::dynamic_pointer_cast<HouseTile>(itemTile)) {
				const auto &house = houseTile->getHouse();
				std::shared_ptr<Thing> targetThing = g_game().internalGetThing(player, toPos, toStackPos, toItemId, STACKPOS_FIND_THING);
				auto targetItem = targetThing ? targetThing->getItem() : nullptr;
				uint16_t targetId = targetItem ? targetItem->getID() : 0;
				auto invitedCheckUseWith = house && item->getRealParent() && item->getRealParent() != player && (!house->isInvited(player) || house->getHouseAccessLevel(player) == HOUSE_GUEST);
				if (targetId != 0 && targetItem && !targetItem->isDummy() && invitedCheckUseWith) {
					player->sendCancelMessage(RETURNVALUE_CANNOTUSETHISOBJECT);
					return false;
				}
			}
		}

		return true;
	}

	template <typename T>
	T getCustomAttributeValue(std::shared_ptr<Item> item, const std::string &attributeName) {
		static_assert(std::is_integral<T>::value, "T must be an integral type");

		auto attribute = item->getCustomAttribute(attributeName);
		if (!attribute) {
			return 0;
		}

		int64_t value = attribute->getInteger();
		if (value < std::numeric_limits<T>::min() || value > std::numeric_limits<T>::max()) {
			g_logger().error("[{}] value is out of range for the specified type", __FUNCTION__);
			return 0;
		}

		return static_cast<T>(value);
	}
} // Namespace InternalGame

Game::Game() {
	offlineTrainingWindow.choices.emplace_back("Sword Fighting and Shielding", SKILL_SWORD);
	offlineTrainingWindow.choices.emplace_back("Axe Fighting and Shielding", SKILL_AXE);
	offlineTrainingWindow.choices.emplace_back("Club Fighting and Shielding", SKILL_CLUB);
	offlineTrainingWindow.choices.emplace_back("Distance Fighting and Shielding", SKILL_DISTANCE);
	offlineTrainingWindow.choices.emplace_back("Magic Level and Shielding", SKILL_MAGLEVEL);
	offlineTrainingWindow.buttons.emplace_back("Okay", 1);
	offlineTrainingWindow.buttons.emplace_back("Cancel", 0);
	offlineTrainingWindow.defaultEscapeButton = 1;
	offlineTrainingWindow.defaultEnterButton = 0;
	offlineTrainingWindow.priority = true;

	// Create instance of IOWheel to Game class
	m_IOWheel = std::make_unique<IOWheel>();
}

Game::~Game() = default;

void Game::resetMonsters() const {
	for (const auto &[monsterId, monster] : getMonsters()) {
		monster->clearTargetList();
		monster->clearFriendList();
	}
}

void Game::resetNpcs() const {
	// Close shop window from all npcs and reset the shopPlayerSet
	for (const auto &[npcId, npc] : getNpcs()) {
		npc->closeAllShopWindows();
		npc->resetPlayerInteractions();
	}
}

void Game::loadBoostedCreature() {
	auto &db = Database::getInstance();
	const auto result = db.storeQuery("SELECT * FROM `boosted_creature`");
	if (!result) {
		g_logger().warn("[Game::loadBoostedCreature] - "
						"Failed to detect boosted creature database. (CODE 01)");
		return;
	}

	const uint16_t date = result->getNumber<uint16_t>("date");
	const time_t now = time(0);
	tm* ltm = localtime(&now);

	if (date == ltm->tm_mday) {
		setBoostedName(result->getString("boostname"));
		return;
	}

	const uint16_t oldRace = result->getNumber<uint16_t>("raceid");
	const auto monsterlist = getBestiaryList();

	struct MonsterRace {
		uint16_t raceId { 0 };
		std::string name;
	};

	MonsterRace selectedMonster;
	if (!monsterlist.empty()) {
		std::vector<MonsterRace> monsters;
		for (const auto &[raceId, _name] : BestiaryList) {
			if (raceId != oldRace) {
				monsters.emplace_back(raceId, _name);
			}
		}

		if (!monsters.empty()) {
			selectedMonster = monsters[normal_random(0, monsters.size() - 1)];
		}
	}

	if (selectedMonster.raceId == 0) {
		g_logger().warn("[Game::loadBoostedCreature] - "
						"It was not possible to generate a new boosted creature->");
		return;
	}

	const auto monsterType = g_monsters().getMonsterType(selectedMonster.name);
	if (!monsterType) {
		g_logger().warn("[Game::loadBoostedCreature] - "
						"It was not possible to generate a new boosted creature-> Monster '"
						+ selectedMonster.name + "' not found.");
		return;
	}

	setBoostedName(selectedMonster.name);

	auto query = std::string("UPDATE `boosted_creature` SET ")
		+ "`date` = '" + std::to_string(ltm->tm_mday) + "',"
		+ "`boostname` = " + db.escapeString(selectedMonster.name) + ","
		+ "`looktype` = " + std::to_string(monsterType->info.outfit.lookType) + ","
		+ "`lookfeet` = " + std::to_string(monsterType->info.outfit.lookFeet) + ","
		+ "`looklegs` = " + std::to_string(monsterType->info.outfit.lookLegs) + ","
		+ "`lookhead` = " + std::to_string(monsterType->info.outfit.lookHead) + ","
		+ "`lookbody` = " + std::to_string(monsterType->info.outfit.lookBody) + ","
		+ "`lookaddons` = " + std::to_string(monsterType->info.outfit.lookAddons) + ","
		+ "`lookmount` = " + std::to_string(monsterType->info.outfit.lookMount) + ","
		+ "`raceid` = '" + std::to_string(selectedMonster.raceId) + "'";

	if (!db.executeQuery(query)) {
		g_logger().warn("[Game::loadBoostedCreature] - "
						"Failed to detect boosted creature database. (CODE 02)");
	}
}

void Game::start(ServiceManager* manager) {
	// Game client protocols
	manager->add<ProtocolGame>(static_cast<uint16_t>(g_configManager().getNumber(GAME_PORT)));
	manager->add<ProtocolLogin>(static_cast<uint16_t>(g_configManager().getNumber(LOGIN_PORT)));
	// OT protocols
	manager->add<ProtocolStatus>(static_cast<uint16_t>(g_configManager().getNumber(STATUS_PORT)));

	serviceManager = manager;

	time_t now = time(0);
	const tm* tms = localtime(&now);
	int minutes = tms->tm_min;
	lightHour = (minutes * LIGHT_DAY_LENGTH) / 60;

	g_scheduler().addEvent(EVENT_LIGHTINTERVAL_MS, std::bind(&Game::checkLight, this), "Game::checkLight");
	g_scheduler().addEvent(EVENT_CREATURE_THINK_INTERVAL, std::bind(&Game::checkCreatures, this, 0), "Game::checkCreatures");
	g_scheduler().addEvent(EVENT_IMBUEMENT_INTERVAL, std::bind(&Game::checkImbuements, this), "Game::checkImbuements");
	g_scheduler().addEvent(EVENT_MS, std::bind_front(&Game::updateForgeableMonsters, this), "Game::updateForgeableMonsters");
	g_scheduler().addEvent(EVENT_MS + 1000, std::bind_front(&Game::createFiendishMonsters, this), "Game::createFiendishMonsters");
	g_scheduler().addEvent(EVENT_MS + 1000, std::bind_front(&Game::createInfluencedMonsters, this), "Game::createInfluencedMonsters");

	static const std::function<void()> &LUA_GC = [] {
		g_scheduler().addEvent(EVENT_LUA_GARBAGE_COLLECTION, LUA_GC, "Calling GC");
		g_luaEnvironment().collectGarbage();
	};
	LUA_GC();
}

GameState_t Game::getGameState() const {
	return gameState;
}

void Game::setWorldType(WorldType_t type) {
	worldType = type;
}

void Game::setGameState(GameState_t newState) {
	if (gameState == GAME_STATE_SHUTDOWN) {
		return; // this cannot be stopped
	}

	if (gameState == newState) {
		return;
	}

	gameState = newState;
	switch (newState) {
		case GAME_STATE_INIT: {
			loadItemsPrice();

			groups.load();
			g_chat().load();

			// Load monsters and npcs stored by the "loadFromXML" function
			map.spawnsMonster.startup();
			map.spawnsNpc.startup();

			// Load monsters and npcs custom stored by the "loadFromXML" function
			for (int i = 0; i < 50; i++) {
				map.spawnsNpcCustomMaps[i].startup();
				map.spawnsMonsterCustomMaps[i].startup();
			}

			raids.loadFromXml();
			raids.startup();

			mounts.loadFromXml();

			loadMotdNum();
			loadPlayersRecord();

			g_globalEvents().startup();

			// Initialize wheel data
			m_IOWheel->initializeGlobalData();
			break;
		}

		case GAME_STATE_SHUTDOWN: {
			g_globalEvents().execute(GLOBALEVENT_SHUTDOWN);

			// kick all players that are still online
			auto it = players.begin();
			while (it != players.end()) {
				it->second->removePlayer(true);
				it = players.begin();
			}

			saveMotdNum();
			saveGameState();

			g_dispatcher().addTask(std::bind(&Game::shutdown, this), "Game::shutdown");

			break;
		}

		case GAME_STATE_CLOSED: {
			/* kick all players without the CanAlwaysLogin flag */
			auto it = players.begin();
			while (it != players.end()) {
				if (!it->second->hasFlag(PlayerFlags_t::CanAlwaysLogin)) {
					it->second->removePlayer(true);
					it = players.begin();
				} else {
					++it;
				}
			}

			saveGameState();
			break;
		}

		default:
			break;
	}
}

void Game::saveGameState() {
	if (gameState == GAME_STATE_NORMAL) {
		setGameState(GAME_STATE_MAINTAIN);
	}

	g_logger().info("Saving server...");

	for (const auto &it : players) {
		it.second->loginPosition = it.second->getPosition();
		IOLoginData::savePlayer(it.second);
	}

	for (const auto &it : guilds) {
		IOGuild::saveGuild(it.second);
	}

	Map::save();

	g_kv().saveAll();

	if (gameState == GAME_STATE_MAINTAIN) {
		setGameState(GAME_STATE_NORMAL);
	}
}

bool Game::loadItemsPrice() {
	itemsSaleCount = 0;
	std::ostringstream query, marketQuery;
	query << "SELECT DISTINCT `itemtype` FROM `market_offers`;";

	Database &db = Database::getInstance();
	DBResult_ptr result = db.storeQuery(query.str());
	if (!result) {
		return false;
	}

	do {
		marketQuery.str(std::string());
		uint16_t itemId = result->getNumber<uint16_t>("itemtype");
		marketQuery << "SELECT `price`, `tier` FROM `market_offers` WHERE `itemtype` = " << itemId << " ORDER BY `price` DESC LIMIT 1";
		DBResult_ptr marketOffersResult = db.storeQuery(marketQuery.str());
		if (marketOffersResult) {
			std::map<uint8_t, uint64_t> tierAndCount;
			auto tier = marketOffersResult->getNumber<uint8_t>("tier");
			auto price = marketOffersResult->getNumber<uint64_t>("price");
			tierAndCount[tier] = price;
			itemsPriceMap[itemId] = tierAndCount;
			itemsSaleCount++;
		}
	} while (result->next());

	return true;
}

void Game::loadMainMap(const std::string &filename) {
	Monster::despawnRange = g_configManager().getNumber(DEFAULT_DESPAWNRANGE);
	Monster::despawnRadius = g_configManager().getNumber(DEFAULT_DESPAWNRADIUS);
	map.loadMap(g_configManager().getString(DATA_DIRECTORY) + "/world/" + filename + ".otbm", true, true, true, true);
}

void Game::loadCustomMaps(const std::filesystem::path &customMapPath) {
	Monster::despawnRange = g_configManager().getNumber(DEFAULT_DESPAWNRANGE);
	Monster::despawnRadius = g_configManager().getNumber(DEFAULT_DESPAWNRADIUS);

	namespace fs = std::filesystem;

	if (!fs::exists(customMapPath) && !fs::create_directory(customMapPath)) {
		throw std::ios_base::failure(fmt::format("Failed to create custom map directory {}", customMapPath.string()));
	}

	int customMapIndex = 0;
	for (const auto &entry : fs::directory_iterator(customMapPath)) {
		const auto realPath = entry.path();

		if (realPath.extension() != ".otbm") {
			continue;
		}

		std::string filename = realPath.stem().string();

		// Do not load more maps than possible
		if (customMapIndex >= 50) {
			g_logger().warn("Maximum number of custom maps loaded. Custom map {} [ignored]", filename);
			continue;
		}

		// Filenames that start with a # are ignored.
		if (filename.at(0) == '#') {
			g_logger().info("Custom map {} [disabled]", filename);
			continue;
		}

		// Avoid loading main map again.
		if (filename == g_configManager().getString(MAP_NAME)) {
			g_logger().warn("Custom map {} is main map", filename);
			continue;
		}

		map.loadMapCustom(filename, true, true, true, customMapIndex);

		customMapIndex++;
	}

	// Must be done after all maps have been loaded
	map.loadHouseInfo();
}

void Game::loadMap(const std::string &path, const Position &pos) {
	map.loadMap(path, false, false, false, false, pos);
}

std::shared_ptr<Cylinder> Game::internalGetCylinder(std::shared_ptr<Player> player, const Position &pos) {
	if (pos.x != 0xFFFF) {
		return map.getTile(pos);
	}

	// container
	if (pos.y & 0x40) {
		uint8_t from_cid = pos.y & 0x0F;
		return player->getContainerByID(from_cid);
	}

	// inventory
	return player;
}

std::shared_ptr<Thing> Game::internalGetThing(std::shared_ptr<Player> player, const Position &pos, int32_t index, uint32_t itemId, StackPosType_t type) {
	if (pos.x != 0xFFFF) {
		std::shared_ptr<Tile> tile = map.getTile(pos);
		if (!tile) {
			return nullptr;
		}

		std::shared_ptr<Thing> thing;
		switch (type) {
			case STACKPOS_LOOK: {
				return tile->getTopVisibleThing(player);
			}

			case STACKPOS_MOVE: {
				std::shared_ptr<Item> item = tile->getTopDownItem();
				if (item && item->isMoveable()) {
					thing = item;
				} else {
					thing = tile->getTopVisibleCreature(player);
				}
				break;
			}

			case STACKPOS_USEITEM: {
				thing = tile->getUseItem(index);
				break;
			}

			case STACKPOS_TOPDOWN_ITEM: {
				thing = tile->getTopDownItem();
				break;
			}

			case STACKPOS_USETARGET: {
				thing = tile->getTopVisibleCreature(player);
				if (!thing) {
					thing = tile->getUseItem(index);
				}
				break;
			}

			case STACKPOS_FIND_THING: {
				thing = tile->getUseItem(index);
				if (!thing) {
					thing = tile->getDoorItem();
				}

				if (!thing) {
					thing = tile->getTopDownItem();
				}

				break;
			}

			default: {
				thing = nullptr;
				break;
			}
		}

		if (player && tile->hasFlag(TILESTATE_SUPPORTS_HANGABLE)) {
			// do extra checks here if the thing is accessable
			if (thing && thing->getItem()) {
				if (tile->hasProperty(CONST_PROP_ISVERTICAL)) {
					if (player->getPosition().x + 1 == tile->getPosition().x && thing->getItem()->isHangable()) {
						thing = nullptr;
					}
				} else { // horizontal
					if (player->getPosition().y + 1 == tile->getPosition().y && thing->getItem()->isHangable()) {
						thing = nullptr;
					}
				}
			}
		}
		return thing;
	}

	// container
	if (pos.y & 0x40) {
		uint8_t fromCid = pos.y & 0x0F;

		std::shared_ptr<Container> parentContainer = player->getContainerByID(fromCid);
		if (!parentContainer) {
			return nullptr;
		}

		if (parentContainer->getID() == ITEM_BROWSEFIELD) {
			std::shared_ptr<Tile> tile = parentContainer->getTile();
			if (tile && tile->hasFlag(TILESTATE_SUPPORTS_HANGABLE)) {
				if (tile->hasProperty(CONST_PROP_ISVERTICAL)) {
					if (player->getPosition().x + 1 == tile->getPosition().x) {
						return nullptr;
					}
				} else { // horizontal
					if (player->getPosition().y + 1 == tile->getPosition().y) {
						return nullptr;
					}
				}
			}
		}

		uint8_t slot = pos.z;
		auto containerIndex = player->getContainerIndex(fromCid) + slot;
		if (parentContainer->isStoreInboxFiltered()) {
			return parentContainer->getFilteredItemByIndex(containerIndex);
		}

		return parentContainer->getItemByIndex(containerIndex);
	} else if (pos.y == 0x20 || pos.y == 0x21) {
		// '0x20' -> From depot.
		// '0x21' -> From inbox.
		// Both only when the item is from depot search window.
		if (!player->isDepotSearchOpenOnItem(static_cast<uint16_t>(itemId))) {
			player->sendCancelMessage(RETURNVALUE_NOTPOSSIBLE);
			return nullptr;
		}

		return player->getItemFromDepotSearch(static_cast<uint16_t>(itemId), pos);
	} else if (pos.y == 0 && pos.z == 0) {
		const ItemType &it = Item::items[itemId];
		if (it.id == 0) {
			return nullptr;
		}

		int32_t subType;
		if (it.isFluidContainer()) {
			subType = index;
		} else {
			subType = -1;
		}

		return findItemOfType(player, it.id, true, subType);
	}

	// inventory
	Slots_t slot = static_cast<Slots_t>(pos.y);
	return player->getInventoryItem(slot);
}

void Game::internalGetPosition(std::shared_ptr<Item> item, Position &pos, uint8_t &stackpos) {
	pos.x = 0;
	pos.y = 0;
	pos.z = 0;
	stackpos = 0;

	std::shared_ptr<Cylinder> topParent = item->getTopParent();
	if (topParent) {
		if (std::shared_ptr<Player> player = std::dynamic_pointer_cast<Player>(topParent)) {
			pos.x = 0xFFFF;

			std::shared_ptr<Container> container = std::dynamic_pointer_cast<Container>(item->getParent());
			if (container) {
				pos.y = static_cast<uint16_t>(0x40) | static_cast<uint16_t>(player->getContainerID(container));
				pos.z = container->getThingIndex(item);
				stackpos = pos.z;
			} else {
				pos.y = player->getThingIndex(item);
				stackpos = pos.y;
			}
		} else if (std::shared_ptr<Tile> tile = topParent->getTile()) {
			pos = tile->getPosition();
			stackpos = tile->getThingIndex(item);
		}
	}
}

std::shared_ptr<Creature> Game::getCreatureByID(uint32_t id) {
	if (id >= Player::getFirstID() && id <= Player::getLastID()) {
		return getPlayerByID(id);
	} else if (id <= Monster::monsterAutoID) {
		return getMonsterByID(id);
	} else if (id <= Npc::npcAutoID) {
		return getNpcByID(id);
	} else {
		g_logger().warn("Creature with id {} not exists");
	}
	return nullptr;
}

std::shared_ptr<Monster> Game::getMonsterByID(uint32_t id) {
	if (id == 0) {
		return nullptr;
	}

	auto it = monsters.find(id);
	if (it == monsters.end()) {
		return nullptr;
	}
	return it->second;
}

std::shared_ptr<Npc> Game::getNpcByID(uint32_t id) {
	if (id == 0) {
		return nullptr;
	}

	auto it = npcs.find(id);
	if (it == npcs.end()) {
		return nullptr;
	}
	return it->second;
}

std::shared_ptr<Player> Game::getPlayerByID(uint32_t id, bool loadTmp /* = false */) {
	auto playerMap = players.find(id);
	if (playerMap != players.end()) {
		return playerMap->second;
	}

	if (!loadTmp) {
		return nullptr;
	}
	std::shared_ptr<Player> tmpPlayer(nullptr);
	if (!IOLoginData::loadPlayerById(tmpPlayer, id)) {
		return nullptr;
	}
	return tmpPlayer;
}

std::shared_ptr<Creature> Game::getCreatureByName(const std::string &s) {
	if (s.empty()) {
		return nullptr;
	}

	const std::string &lowerCaseName = asLowerCaseString(s);

	auto m_it = mappedPlayerNames.find(lowerCaseName);
	if (m_it != mappedPlayerNames.end()) {
		return m_it->second.lock();
	}

	for (const auto &it : npcs) {
		if (lowerCaseName == asLowerCaseString(it.second->getName())) {
			return it.second;
		}
	}

	for (const auto &it : monsters) {
		if (lowerCaseName == asLowerCaseString(it.second->getName())) {
			return it.second;
		}
	}
	return nullptr;
}

std::shared_ptr<Npc> Game::getNpcByName(const std::string &s) {
	if (s.empty()) {
		return nullptr;
	}

	const char* npcName = s.c_str();
	for (const auto &it : npcs) {
		if (strcasecmp(npcName, it.second->getName().c_str()) == 0) {
			return it.second;
		}
	}
	return nullptr;
}

std::shared_ptr<Player> Game::getPlayerByName(const std::string &s, bool loadTmp /* = false */) {
	if (s.empty()) {
		return nullptr;
	}

	auto it = mappedPlayerNames.find(asLowerCaseString(s));
	if (it == mappedPlayerNames.end() || it->second.expired()) {
		if (!loadTmp) {
			return nullptr;
		}
		std::shared_ptr<Player> tmpPlayer = std::make_shared<Player>(nullptr);
		if (!IOLoginData::loadPlayerByName(tmpPlayer, s)) {
			g_logger().error("Failed to load player {} from database", s);
			return nullptr;
		}
		tmpPlayer->setOnline(false);
		return tmpPlayer;
	}
	return it->second.lock();
}

std::shared_ptr<Player> Game::getPlayerByGUID(const uint32_t &guid) {
	if (guid == 0) {
		return nullptr;
	}
	for (const auto &it : players) {
		if (guid == it.second->getGUID()) {
			return it.second;
		}
	}
	return nullptr;
}

ReturnValue Game::getPlayerByNameWildcard(const std::string &s, std::shared_ptr<Player> &player) {
	size_t strlen = s.length();
	if (strlen == 0 || strlen > 20) {
		return RETURNVALUE_PLAYERWITHTHISNAMEISNOTONLINE;
	}

	if (s.back() == '~') {
		const std::string &query = asLowerCaseString(s.substr(0, strlen - 1));
		std::string result;
		ReturnValue ret = wildcardTree.findOne(query, result);
		if (ret != RETURNVALUE_NOERROR) {
			return ret;
		}

		player = getPlayerByName(result);
	} else {
		player = getPlayerByName(s);
	}

	if (!player) {
		return RETURNVALUE_PLAYERWITHTHISNAMEISNOTONLINE;
	}

	return RETURNVALUE_NOERROR;
}

std::shared_ptr<Player> Game::getPlayerByAccount(uint32_t acc) {
	for (const auto &it : players) {
		if (it.second->getAccountId() == acc) {
			return it.second;
		}
	}
	return nullptr;
}

bool Game::internalPlaceCreature(std::shared_ptr<Creature> creature, const Position &pos, bool extendedPos /*=false*/, bool forced /*= false*/, bool creatureCheck /*= false*/) {
	if (creature->getParent() != nullptr) {
		return false;
	}
	auto toZones = Zone::getZones(pos);
	if (auto ret = beforeCreatureZoneChange(creature, {}, toZones); ret != RETURNVALUE_NOERROR) {
		return false;
	}

	if (!map.placeCreature(pos, creature, extendedPos, forced)) {
		return false;
	}

	creature->setID();
	creature->addList();

	if (creatureCheck) {
		addCreatureCheck(creature);
		creature->onPlacedCreature();
	}
	afterCreatureZoneChange(creature, {}, toZones);
	return true;
}

bool Game::placeCreature(std::shared_ptr<Creature> creature, const Position &pos, bool extendedPos /*=false*/, bool forced /*= false*/) {
	if (!internalPlaceCreature(creature, pos, extendedPos, forced)) {
		return false;
	}

	bool hasPlayerSpectators = false;
	SpectatorHashSet spectators;
	map.getSpectators(spectators, creature->getPosition(), true);
	for (std::shared_ptr<Creature> spectator : spectators) {
		if (std::shared_ptr<Player> tmpPlayer = spectator->getPlayer()) {
			tmpPlayer->sendCreatureAppear(creature, creature->getPosition(), true);
			hasPlayerSpectators = true;
		}
		spectator->onCreatureAppear(creature, true);
	}

	if (hasPlayerSpectators) {
		addCreatureCheck(creature);
	}

	creature->getParent()->postAddNotification(creature, nullptr, 0);
	creature->onPlacedCreature();
	return true;
}

bool Game::removeCreature(std::shared_ptr<Creature> creature, bool isLogout /* = true*/) {
	if (creature->isRemoved()) {
		return false;
	}

	std::shared_ptr<Tile> tile = creature->getTile();

	std::vector<int32_t> oldStackPosVector;

	SpectatorHashSet spectators;
	map.getSpectators(spectators, tile->getPosition(), true);
	for (auto spectator : spectators) {
		if (auto player = spectator->getPlayer()) {
			oldStackPosVector.push_back(player->canSeeCreature(creature) ? tile->getStackposOfCreature(player, creature) : -1);
		}
	}

	tile->removeCreature(creature);

	const Position &tilePosition = tile->getPosition();

	// Send to client
	size_t i = 0;
	for (auto spectator : spectators) {
		if (auto player = spectator->getPlayer()) {
			player->sendRemoveTileThing(tilePosition, oldStackPosVector[i++]);
		}
	}

	// event method
	for (auto spectator : spectators) {
		spectator->onRemoveCreature(creature, isLogout);
	}

	if (creature->getMaster() && !creature->getMaster()->isRemoved()) {
		creature->setMaster(nullptr);
	}

	creature->getParent()->postRemoveNotification(creature, nullptr, 0);
	afterCreatureZoneChange(creature, creature->getZones(), {});

	creature->removeList();
	creature->setRemoved();

	removeCreatureCheck(creature);

	for (const auto &summon : creature->m_summons) {
		summon->setSkillLoss(false);
		removeCreature(summon);
	}

	if (creature->getPlayer() && isLogout) {
		auto it = teamFinderMap.find(creature->getPlayer()->getGUID());
		if (it != teamFinderMap.end()) {
			teamFinderMap.erase(it);
		}
	}

	return true;
}

void Game::executeDeath(uint32_t creatureId) {
	std::shared_ptr<Creature> creature = getCreatureByID(creatureId);
	if (creature && !creature->isRemoved()) {
		creature->onDeath();
		afterCreatureZoneChange(creature, creature->getZones(), {});
	}
}

void Game::playerTeleport(uint32_t playerId, const Position &newPosition) {
	std::shared_ptr<Player> player = getPlayerByID(playerId);
	if (!player || !player->hasFlag(PlayerFlags_t::CanMapClickTeleport)) {
		return;
	}

	ReturnValue returnValue = g_game().internalTeleport(player, newPosition, false);
	if (returnValue != RETURNVALUE_NOERROR) {
		player->sendCancelMessage(returnValue);
	}
}

void Game::playerInspectItem(std::shared_ptr<Player> player, const Position &pos) {
	std::shared_ptr<Thing> thing = internalGetThing(player, pos, 0, 0, STACKPOS_TOPDOWN_ITEM);
	if (!thing) {
		player->sendCancelMessage(RETURNVALUE_NOTPOSSIBLE);
		return;
	}

	std::shared_ptr<Item> item = thing->getItem();
	if (!item) {
		player->sendCancelMessage(RETURNVALUE_NOTPOSSIBLE);
		return;
	}

	player->sendItemInspection(item->getID(), static_cast<uint8_t>(item->getItemCount()), item, false);
}

void Game::playerInspectItem(std::shared_ptr<Player> player, uint16_t itemId, uint8_t itemCount, bool cyclopedia) {
	player->sendItemInspection(itemId, itemCount, nullptr, cyclopedia);
}

FILELOADER_ERRORS Game::loadAppearanceProtobuf(const std::string &file) {
	using namespace Canary::protobuf::appearances;

	std::fstream fileStream(file, std::ios::in | std::ios::binary);
	if (!fileStream.is_open()) {
		g_logger().error("[Game::loadAppearanceProtobuf] - Failed to load {}, file cannot be oppened", file);
		fileStream.close();
		return ERROR_NOT_OPEN;
	}

	// Verify that the version of the library that we linked against is
	// compatible with the version of the headers we compiled against.
	GOOGLE_PROTOBUF_VERIFY_VERSION;
	appearances = Appearances();
	if (!appearances.ParseFromIstream(&fileStream)) {
		g_logger().error("[Game::loadAppearanceProtobuf] - Failed to parse binary file {}, file is invalid", file);
		fileStream.close();
		return ERROR_NOT_OPEN;
	}

	// Parsing all items into ItemType
	Item::items.loadFromProtobuf();

	// Only iterate other objects if necessary
	if (g_configManager().getBoolean(WARN_UNSAFE_SCRIPTS)) {
		// Registering distance effects
		for (uint32_t it = 0; it < appearances.effect_size(); it++) {
			registeredMagicEffects.push_back(static_cast<uint16_t>(appearances.effect(it).id()));
		}

		// Registering missile effects
		for (uint32_t it = 0; it < appearances.missile_size(); it++) {
			registeredDistanceEffects.push_back(static_cast<uint16_t>(appearances.missile(it).id()));
		}

		// Registering outfits
		for (uint32_t it = 0; it < appearances.outfit_size(); it++) {
			registeredLookTypes.push_back(static_cast<uint16_t>(appearances.outfit(it).id()));
		}
	}

	fileStream.close();

	// Disposing allocated objects.
	google::protobuf::ShutdownProtobufLibrary();

	return ERROR_NONE;
}

void Game::playerMoveThing(uint32_t playerId, const Position &fromPos, uint16_t itemId, uint8_t fromStackPos, const Position &toPos, uint8_t count) {
	std::shared_ptr<Player> player = getPlayerByID(playerId);
	if (!player) {
		return;
	}

	// Prevent the player from being able to move the item within the imbuement window
	if (player->hasImbuingItem()) {
		return;
	}

	uint8_t fromIndex = 0;
	if (fromPos.x == 0xFFFF) {
		if (fromPos.y & 0x40) {
			fromIndex = fromPos.z;
		} else if ((fromPos.y == 0x20 || fromPos.y == 0x21) && !player->isDepotSearchOpenOnItem(itemId)) {
			// '0x20' -> From depot.
			// '0x21' -> From inbox.
			// Both only when the item is being moved from depot search window.
			player->sendCancelMessage(RETURNVALUE_NOTPOSSIBLE);
			return;
		} else {
			fromIndex = static_cast<uint8_t>(fromPos.y);
		}
	} else {
		fromIndex = fromStackPos;
	}

	std::shared_ptr<Thing> thing = internalGetThing(player, fromPos, fromIndex, itemId, STACKPOS_MOVE);
	if (!thing) {
		player->sendCancelMessage(RETURNVALUE_NOTPOSSIBLE);
		return;
	}

	if (std::shared_ptr<Creature> movingCreature = thing->getCreature()) {
		std::shared_ptr<Tile> tile = map.getTile(toPos);
		if (!tile) {
			player->sendCancelMessage(RETURNVALUE_NOTPOSSIBLE);
			return;
		}

		if (Position::areInRange<1, 1, 0>(movingCreature->getPosition(), player->getPosition())) {
			std::shared_ptr<Task> task = createPlayerTask(
				g_configManager().getNumber(PUSH_DELAY),
				std::bind(&Game::playerMoveCreatureByID, this, player->getID(), movingCreature->getID(), movingCreature->getPosition(), tile->getPosition()),
				"Game::playerMoveCreatureByID"
			);
			player->setNextActionPushTask(task);
		} else {
			playerMoveCreature(player, movingCreature, movingCreature->getPosition(), tile);
		}
	} else if (thing->getItem()) {
		std::shared_ptr<Cylinder> toCylinder = internalGetCylinder(player, toPos);
		if (!toCylinder) {
			player->sendCancelMessage(RETURNVALUE_NOTPOSSIBLE);
			return;
		}

		playerMoveItem(player, fromPos, itemId, fromStackPos, toPos, count, thing->getItem(), toCylinder);
	}
}

void Game::playerMoveCreatureByID(uint32_t playerId, uint32_t movingCreatureId, const Position &movingCreatureOrigPos, const Position &toPos) {
	std::shared_ptr<Player> player = getPlayerByID(playerId);
	if (!player) {
		return;
	}

	std::shared_ptr<Creature> movingCreature = getCreatureByID(movingCreatureId);
	if (!movingCreature) {
		return;
	}

	std::shared_ptr<Tile> toTile = map.getTile(toPos);
	if (!toTile) {
		player->sendCancelMessage(RETURNVALUE_NOTPOSSIBLE);
		return;
	}

	playerMoveCreature(player, movingCreature, movingCreatureOrigPos, toTile);
}

void Game::playerMoveCreature(std::shared_ptr<Player> player, std::shared_ptr<Creature> movingCreature, const Position &movingCreatureOrigPos, std::shared_ptr<Tile> toTile) {
	if (!player->canDoAction()) {
		uint32_t delay = 600;
		std::shared_ptr<Task> task = createPlayerTask(delay, std::bind(&Game::playerMoveCreatureByID, this, player->getID(), movingCreature->getID(), movingCreatureOrigPos, toTile->getPosition()), "Game::playerMoveCreatureByID");

		player->setNextActionPushTask(task);
		return;
	}

	player->setNextActionTask(nullptr);

	if (!Position::areInRange<1, 1, 0>(movingCreatureOrigPos, player->getPosition())) {
		// need to walk to the creature first before moving it
		std::forward_list<Direction> listDir;
		if (player->getPathTo(movingCreatureOrigPos, listDir, 0, 1, true, true)) {
			g_dispatcher().addTask(std::bind(&Game::playerAutoWalk, this, player->getID(), listDir), "Game::playerAutoWalk");

			std::shared_ptr<Task> task = createPlayerTask(600, std::bind(&Game::playerMoveCreatureByID, this, player->getID(), movingCreature->getID(), movingCreatureOrigPos, toTile->getPosition()), "Game::playerMoveCreatureByID");

			player->pushEvent(true);
			player->setNextActionPushTask(task);
		} else {
			player->sendCancelMessage(RETURNVALUE_THEREISNOWAY);
		}
		return;
	}

	player->pushEvent(false);
	std::shared_ptr<Monster> monster = movingCreature->getMonster();
	bool isFamiliar = false;
	if (monster) {
		isFamiliar = monster->isFamiliar();
	}

	if (!isFamiliar && ((!movingCreature->isPushable() && !player->hasFlag(PlayerFlags_t::CanPushAllCreatures)) || (movingCreature->isInGhostMode() && !player->isAccessPlayer()))) {
		player->sendCancelMessage(RETURNVALUE_NOTMOVEABLE);
		return;
	}

	// check throw distance
	const Position &movingCreaturePos = movingCreature->getPosition();
	const Position &toPos = toTile->getPosition();
	if ((Position::getDistanceX(movingCreaturePos, toPos) > movingCreature->getThrowRange()) || (Position::getDistanceY(movingCreaturePos, toPos) > movingCreature->getThrowRange()) || (Position::getDistanceZ(movingCreaturePos, toPos) * 4 > movingCreature->getThrowRange())) {
		player->sendCancelMessage(RETURNVALUE_DESTINATIONOUTOFREACH);
		return;
	}

	if (player != movingCreature) {
		if (toTile->hasFlag(TILESTATE_BLOCKPATH)) {
			player->sendCancelMessage(RETURNVALUE_NOTENOUGHROOM);
			return;
		} else if ((movingCreature->getZoneType() == ZONE_PROTECTION && !toTile->hasFlag(TILESTATE_PROTECTIONZONE)) || (movingCreature->getZoneType() == ZONE_NOPVP && !toTile->hasFlag(TILESTATE_NOPVPZONE))) {
			player->sendCancelMessage(RETURNVALUE_NOTPOSSIBLE);
			return;
		} else {
			if (CreatureVector* tileCreatures = toTile->getCreatures()) {
				for (auto &tileCreature : *tileCreatures) {
					if (!tileCreature->isInGhostMode()) {
						player->sendCancelMessage(RETURNVALUE_NOTENOUGHROOM);
						return;
					}
				}
			}

			auto movingNpc = movingCreature->getNpc();
			if (movingNpc && movingNpc->canInteract(toPos)) {
				player->sendCancelMessage(RETURNVALUE_NOTENOUGHROOM);
				return;
			}
		}

		movingCreature->setLastPosition(movingCreature->getPosition());
	}

	if (!g_events().eventPlayerOnMoveCreature(player, movingCreature, movingCreaturePos, toPos)) {
		return;
	}

	if (!g_callbacks().checkCallback(EventCallback_t::playerOnMoveCreature, &EventCallback::playerOnMoveCreature, player, movingCreature, movingCreaturePos, toPos)) {
		return;
	}

	ReturnValue ret = internalMoveCreature(movingCreature, toTile);
	if (ret != RETURNVALUE_NOERROR) {
		player->sendCancelMessage(ret);
	}
	player->setLastPosition(player->getPosition());
}

ReturnValue Game::internalMoveCreature(std::shared_ptr<Creature> creature, Direction direction, uint32_t flags /*= 0*/) {
	if (!creature) {
		return RETURNVALUE_NOTPOSSIBLE;
	}

	creature->setLastPosition(creature->getPosition());
	const Position &currentPos = creature->getPosition();
	Position destPos = getNextPosition(direction, currentPos);
	std::shared_ptr<Player> player = creature->getPlayer();

	bool diagonalMovement = (direction & DIRECTION_DIAGONAL_MASK) != 0;
	if (player && !diagonalMovement) {
		// try go up
		auto tile = creature->getTile();
		if (currentPos.z != 8 && tile && tile->hasHeight(3)) {
			std::shared_ptr<Tile> tmpTile = map.getTile(currentPos.x, currentPos.y, currentPos.getZ() - 1);
			if (tmpTile == nullptr || (tmpTile->getGround() == nullptr && !tmpTile->hasFlag(TILESTATE_BLOCKSOLID))) {
				tmpTile = map.getTile(destPos.x, destPos.y, destPos.getZ() - 1);
				if (tmpTile && tmpTile->getGround() && !tmpTile->hasFlag(TILESTATE_BLOCKSOLID)) {
					flags |= FLAG_IGNOREBLOCKITEM | FLAG_IGNOREBLOCKCREATURE;

					if (!tmpTile->hasFlag(TILESTATE_FLOORCHANGE)) {
						player->setDirection(direction);
						destPos.z--;
					}
				}
			}
		}

		// try go down
		if (currentPos.z != 7 && currentPos.z == destPos.z) {
			std::shared_ptr<Tile> tmpTile = map.getTile(destPos.x, destPos.y, destPos.z);
			if (tmpTile == nullptr || (tmpTile->getGround() == nullptr && !tmpTile->hasFlag(TILESTATE_BLOCKSOLID))) {
				tmpTile = map.getTile(destPos.x, destPos.y, destPos.z + 1);
				if (tmpTile && tmpTile->hasHeight(3)) {
					flags |= FLAG_IGNOREBLOCKITEM | FLAG_IGNOREBLOCKCREATURE;
					player->setDirection(direction);
					destPos.z++;
				}
			}
		}
	}

	std::shared_ptr<Tile> toTile = map.getTile(destPos);
	if (!toTile) {
		return RETURNVALUE_NOTPOSSIBLE;
	}
	return internalMoveCreature(creature, toTile, flags);
}

ReturnValue Game::internalMoveCreature(const std::shared_ptr<Creature> &creature, const std::shared_ptr<Tile> &toTile, uint32_t flags /*= 0*/) {
	if (creature->hasCondition(CONDITION_ROOTED)) {
		return RETURNVALUE_NOTPOSSIBLE;
	}

	// check if we can move the creature to the destination
	ReturnValue ret = toTile->queryAdd(0, creature, 1, flags);
	if (ret != RETURNVALUE_NOERROR) {
		return ret;
	}

	if (creature->hasCondition(CONDITION_ROOTED)) {
		return RETURNVALUE_NOTPOSSIBLE;
	}

	if (creature->hasCondition(CONDITION_FEARED)) {
		std::shared_ptr<MagicField> field = toTile->getFieldItem();
		if (field && !field->isBlocking() && field->getDamage() != 0) {
			return RETURNVALUE_NOTPOSSIBLE;
		}
	}

	map.moveCreature(creature, toTile);
	if (creature->getParent() != toTile) {
		return RETURNVALUE_NOERROR;
	}

	int32_t index = 0;
	std::shared_ptr<Item> toItem = nullptr;
	std::shared_ptr<Tile> subCylinder = nullptr;
	std::shared_ptr<Tile> toCylinder = toTile;
	std::shared_ptr<Tile> fromCylinder = nullptr;
	uint32_t n = 0;

	while ((subCylinder = toCylinder->queryDestination(index, creature, &toItem, flags)->getTile()) != toCylinder) {
		map.moveCreature(creature, subCylinder);

		if (creature->getParent() != subCylinder) {
			// could happen if a script move the creature
			fromCylinder = nullptr;
			break;
		}

		fromCylinder = toCylinder;
		toCylinder = subCylinder;
		flags = 0;

		// to prevent infinite loop
		if (++n >= MAP_MAX_LAYERS) {
			break;
		}
	}

	if (fromCylinder) {
		const Position &fromPosition = fromCylinder->getPosition();
		const Position &toPosition = toCylinder->getPosition();
		if (fromPosition.z != toPosition.z && (fromPosition.x != toPosition.x || fromPosition.y != toPosition.y)) {
			Direction dir = getDirectionTo(fromPosition, toPosition);
			if ((dir & DIRECTION_DIAGONAL_MASK) == 0) {
				internalCreatureTurn(creature, dir);
			}
		}
	}

	return RETURNVALUE_NOERROR;
}

void Game::playerMoveItemByPlayerID(uint32_t playerId, const Position &fromPos, uint16_t itemId, uint8_t fromStackPos, const Position &toPos, uint8_t count) {
	std::shared_ptr<Player> player = getPlayerByID(playerId);
	if (!player) {
		return;
	}
	playerMoveItem(player, fromPos, itemId, fromStackPos, toPos, count, nullptr, nullptr);
}

void Game::playerMoveItem(std::shared_ptr<Player> player, const Position &fromPos, uint16_t itemId, uint8_t fromStackPos, const Position &toPos, uint8_t count, std::shared_ptr<Item> item, std::shared_ptr<Cylinder> toCylinder) {
	if (!player->canDoAction()) {
		uint32_t delay = player->getNextActionTime();
		std::shared_ptr<Task> task = createPlayerTask(delay, std::bind(&Game::playerMoveItemByPlayerID, this, player->getID(), fromPos, itemId, fromStackPos, toPos, count), "Game::playerMoveItemByPlayerID");
		player->setNextActionTask(task);
		return;
	}

	player->setNextActionTask(nullptr);

	if (item == nullptr) {
		uint8_t fromIndex = 0;
		if (fromPos.x == 0xFFFF) {
			if (fromPos.y & 0x40) {
				fromIndex = fromPos.z;
			} else if ((fromPos.y == 0x20 || fromPos.y == 0x21) && !player->isDepotSearchOpenOnItem(itemId)) {
				// '0x20' -> From depot.
				// '0x21' -> From inbox.
				// Both only when the item is being moved from depot search window.
				player->sendCancelMessage(RETURNVALUE_NOTPOSSIBLE);
				return;
			} else {
				fromIndex = static_cast<uint8_t>(fromPos.y);
			}
		} else {
			fromIndex = fromStackPos;
		}

		std::shared_ptr<Thing> thing = internalGetThing(player, fromPos, fromIndex, itemId, STACKPOS_MOVE);
		if (!thing || !thing->getItem()) {
			player->sendCancelMessage(RETURNVALUE_NOTPOSSIBLE);
			return;
		}

		item = thing->getItem();
	}

	if (item->getID() != itemId) {
		player->sendCancelMessage(RETURNVALUE_NOTPOSSIBLE);
		return;
	}

	std::shared_ptr<Cylinder> fromCylinder = nullptr;
	if (fromPos.x == 0xFFFF && (fromPos.y == 0x20 || fromPos.y == 0x21)) {
		// '0x20' -> From depot.
		// '0x21' -> From inbox.
		// Both only when the item is being moved from depot search window.
		if (!player->isDepotSearchOpenOnItem(itemId)) {
			player->sendCancelMessage(RETURNVALUE_NOTPOSSIBLE);
			return;
		}

		fromCylinder = item->getParent();
	} else {
		fromCylinder = internalGetCylinder(player, fromPos);
	}

	if (fromCylinder == nullptr) {
		player->sendCancelMessage(RETURNVALUE_NOTPOSSIBLE);
		return;
	}

	if (toCylinder == nullptr) {
		toCylinder = internalGetCylinder(player, toPos);
		if (toCylinder == nullptr) {
			player->sendCancelMessage(RETURNVALUE_NOTPOSSIBLE);
			return;
		}
	}

	// check if we can move this item
	if (ReturnValue ret = checkMoveItemToCylinder(player, fromCylinder, toCylinder, item, toPos); ret != RETURNVALUE_NOERROR) {
		player->sendCancelMessage(ret);
		return;
	}

	if (isTryingToStow(toPos, toCylinder)) {
		player->stowItem(item, count, false);
		return;
	}

	if (!item->isPushable() || item->hasAttribute(ItemAttribute_t::UNIQUEID)) {
		player->sendCancelMessage(RETURNVALUE_NOTMOVEABLE);
		return;
	}

	const Position &playerPos = player->getPosition();
	auto cylinderTile = fromCylinder->getTile();
	const Position &mapFromPos = cylinderTile ? cylinderTile->getPosition() : item->getPosition();
	if (playerPos.z != mapFromPos.z) {
		player->sendCancelMessage(playerPos.z > mapFromPos.z ? RETURNVALUE_FIRSTGOUPSTAIRS : RETURNVALUE_FIRSTGODOWNSTAIRS);
		return;
	}

	if (!Position::areInRange<1, 1>(playerPos, mapFromPos)) {
		// need to walk to the item first before using it
		std::forward_list<Direction> listDir;
		if (player->getPathTo(item->getPosition(), listDir, 0, 1, true, true)) {
			g_dispatcher().addTask(std::bind(&Game::playerAutoWalk, this, player->getID(), listDir), "Game::playerAutoWalk");

			std::shared_ptr<Task> task = createPlayerTask(400, std::bind(&Game::playerMoveItemByPlayerID, this, player->getID(), fromPos, itemId, fromStackPos, toPos, count), "Game::playerMoveItemByPlayerID");
			player->setNextWalkActionTask(task);
		} else {
			player->sendCancelMessage(RETURNVALUE_THEREISNOWAY);
		}
		return;
	}

	std::shared_ptr<Tile> toCylinderTile = toCylinder->getTile();
	const Position &mapToPos = toCylinderTile->getPosition();

	// hangable item specific code
	if (item->isHangable() && toCylinderTile->hasFlag(TILESTATE_SUPPORTS_HANGABLE)) {
		// destination supports hangable objects so need to move there first
		bool vertical = toCylinderTile->hasProperty(CONST_PROP_ISVERTICAL);
		if (vertical) {
			if (playerPos.x + 1 == mapToPos.x) {
				player->sendCancelMessage(RETURNVALUE_NOTPOSSIBLE);
				return;
			}
		} else { // horizontal
			if (playerPos.y + 1 == mapToPos.y) {
				player->sendCancelMessage(RETURNVALUE_NOTPOSSIBLE);
				return;
			}
		}

		if (!Position::areInRange<1, 1, 0>(playerPos, mapToPos)) {
			Position walkPos = mapToPos;
			if (vertical) {
				walkPos.x++;
			} else {
				walkPos.y++;
			}

			Position itemPos = fromPos;
			uint8_t itemStackPos = fromStackPos;

			if (fromPos.x != 0xFFFF && Position::areInRange<1, 1>(mapFromPos, playerPos)
				&& !Position::areInRange<1, 1, 0>(mapFromPos, walkPos)) {
				// need to pickup the item first
				std::shared_ptr<Item> moveItem = nullptr;

				ReturnValue ret = internalMoveItem(fromCylinder, player, INDEX_WHEREEVER, item, count, &moveItem);
				if (ret != RETURNVALUE_NOERROR) {
					player->sendCancelMessage(ret);
					return;
				}

				// changing the position since its now in the inventory of the player
				internalGetPosition(moveItem, itemPos, itemStackPos);
			}

			std::forward_list<Direction> listDir;
			if (player->getPathTo(walkPos, listDir, 0, 0, true, true)) {
				g_dispatcher().addTask(std::bind(&Game::playerAutoWalk, this, player->getID(), listDir), "Game::playerAutoWalk");

				std::shared_ptr<Task> task = createPlayerTask(400, std::bind(&Game::playerMoveItemByPlayerID, this, player->getID(), itemPos, itemId, itemStackPos, toPos, count), "Game::playerMoveItemByPlayerID");
				player->setNextWalkActionTask(task);
			} else {
				player->sendCancelMessage(RETURNVALUE_THEREISNOWAY);
			}
			return;
		}
	}

	if ((Position::getDistanceX(playerPos, mapToPos) > item->getThrowRange()) || (Position::getDistanceY(playerPos, mapToPos) > item->getThrowRange()) || (Position::getDistanceZ(mapFromPos, mapToPos) * 4 > item->getThrowRange())) {
		player->sendCancelMessage(RETURNVALUE_DESTINATIONOUTOFREACH);
		return;
	}

	if (!canThrowObjectTo(mapFromPos, mapToPos)) {
		player->sendCancelMessage(RETURNVALUE_CANNOTTHROW);
		return;
	}

	if (!g_callbacks().checkCallback(EventCallback_t::playerOnMoveItem, &EventCallback::playerOnMoveItem, player, item, count, fromPos, toPos, fromCylinder, toCylinder)) {
		return;
	}

	if (!g_events().eventPlayerOnMoveItem(player, item, count, fromPos, toPos, fromCylinder, toCylinder)) {
		return;
	}

	uint8_t toIndex = 0;
	if (toPos.x == 0xFFFF) {
		if (toPos.y & 0x40) {
			toIndex = toPos.z;
		} else {
			toIndex = static_cast<uint8_t>(toPos.y);
		}
	}

	if (item->isWrapable()) {
		auto toHouseTile = map.getTile(mapToPos)->dynamic_self_cast<HouseTile>();
		auto fromHouseTile = map.getTile(mapFromPos)->dynamic_self_cast<HouseTile>();
		if (fromHouseTile && (!toHouseTile || toHouseTile->getHouse()->getId() != fromHouseTile->getHouse()->getId())) {
			player->sendCancelMessage("You can't move this item outside a house.");
			return;
		}
	}

	ReturnValue ret = internalMoveItem(fromCylinder, toCylinder, toIndex, item, count, nullptr, 0, player);
	if (ret != RETURNVALUE_NOERROR) {
		player->sendCancelMessage(ret);
	} else if (toCylinder->getContainer() && fromCylinder->getContainer() && fromCylinder->getContainer()->countsToLootAnalyzerBalance() && toCylinder->getContainer()->getTopParent() == player) {
		player->sendLootStats(item, count);
	}
	player->cancelPush();

	item->checkDecayMapItemOnMove();

	g_events().eventPlayerOnItemMoved(player, item, count, fromPos, toPos, fromCylinder, toCylinder);
	g_callbacks().executeCallback(EventCallback_t::playerOnItemMoved, &EventCallback::playerOnItemMoved, player, item, count, fromPos, toPos, fromCylinder, toCylinder);
}

bool Game::isTryingToStow(const Position &toPos, std::shared_ptr<Cylinder> toCylinder) const {
	return toCylinder->getContainer() && toCylinder->getItem()->getID() == ITEM_LOCKER && toPos.getZ() == ITEM_SUPPLY_STASH_INDEX;
}

ReturnValue Game::checkMoveItemToCylinder(std::shared_ptr<Player> player, std::shared_ptr<Cylinder> fromCylinder, std::shared_ptr<Cylinder> toCylinder, std::shared_ptr<Item> item, Position toPos) {
	if (!player || !toCylinder || !item) {
		return RETURNVALUE_NOTPOSSIBLE;
	}

	if (std::shared_ptr<Container> toCylinderContainer = toCylinder->getContainer()) {
		auto containerID = toCylinderContainer->getID();

		// check the store inbox index if gold pouch forces it as containerID
		if (containerID == ITEM_STORE_INBOX) {
			auto cylinderItem = toCylinderContainer->getItemByIndex(toPos.getZ());
			if (cylinderItem && cylinderItem->getID() == ITEM_GOLD_POUCH) {
				containerID = ITEM_GOLD_POUCH;
			}
		}

		if (containerID == ITEM_GOLD_POUCH) {
			if (g_configManager().getBoolean(TOGGLE_GOLD_POUCH_QUICKLOOT_ONLY)) {
				return RETURNVALUE_CONTAINERNOTENOUGHROOM;
			}

			bool allowAnything = g_configManager().getBoolean(TOGGLE_GOLD_POUCH_ALLOW_ANYTHING);

			if (!allowAnything && item->getID() != ITEM_GOLD_COIN && item->getID() != ITEM_PLATINUM_COIN && item->getID() != ITEM_CRYSTAL_COIN) {
				return RETURNVALUE_CONTAINERNOTENOUGHROOM;
			}

			// prevent move up
			if (!item->isStoreItem() && fromCylinder->getContainer() && fromCylinder->getContainer()->getID() == ITEM_GOLD_POUCH) {
				return RETURNVALUE_CONTAINERNOTENOUGHROOM;
			}

			return RETURNVALUE_NOERROR;
		}

		std::shared_ptr<Container> topParentContainer = toCylinderContainer->getRootContainer();
		const auto parentContainer = topParentContainer->getParent() ? topParentContainer->getParent()->getContainer() : nullptr;
		auto isStoreInbox = parentContainer && parentContainer->isStoreInbox();
		if (!item->isStoreItem() && (containerID == ITEM_STORE_INBOX || isStoreInbox)) {
			return RETURNVALUE_CONTAINERNOTENOUGHROOM;
		}

		if (item->isStoreItem()) {
			bool isValidMoveItem = false;
			if (auto fromHouseTile = fromCylinder->getTile()->dynamic_self_cast<HouseTile>(); fromHouseTile && fromHouseTile->getHouse()->getOwner() != player->getGUID()) {
				return RETURNVALUE_NOTPOSSIBLE;
			}

			if (containerID == ITEM_STORE_INBOX || containerID == ITEM_DEPOT || toCylinderContainer->isDepotChest()) {
				isValidMoveItem = true;
			}

			if (parentContainer && (parentContainer->isDepotChest() || isStoreInbox)) {
				isValidMoveItem = true;
			}

			if (!isValidMoveItem) {
				return RETURNVALUE_NOTPOSSIBLE;
			}
		}

		if (item->getContainer() && !item->isStoreItem()) {
			for (std::shared_ptr<Item> containerItem : item->getContainer()->getItems(true)) {
				if (containerItem->isStoreItem() && ((containerID != ITEM_GOLD_POUCH && containerID != ITEM_DEPOT && containerID != ITEM_STORE_INBOX) || (topParentContainer->getParent() && topParentContainer->getParent()->getContainer() && (!topParentContainer->getParent()->getContainer()->isDepotChest() || topParentContainer->getParent()->getContainer()->getID() != ITEM_STORE_INBOX)))) {
					return RETURNVALUE_NOTPOSSIBLE;
				}
			}
		}
	} else if (toCylinder->getTile()) {
		const auto toHouseTile = std::dynamic_pointer_cast<HouseTile>(toCylinder->getTile());
		if (fromCylinder->getContainer()) {
			if (item->isStoreItem()) {
				if (!toHouseTile || toHouseTile && toHouseTile->getHouse()->getOwner() != player->getGUID()) {
					return RETURNVALUE_NOTPOSSIBLE;
				}
			}
			if (item->getContainer() && !item->isStoreItem()) {
				for (std::shared_ptr<Item> containerItem : item->getContainer()->getItems(true)) {
					if (containerItem->isStoreItem()) {
						return RETURNVALUE_NOTPOSSIBLE;
					}
				}
			}

			return RETURNVALUE_NOERROR;
		}

		if (item->isStoreItem() && !toHouseTile) {
			return RETURNVALUE_NOTPOSSIBLE;
		}
	}

	return RETURNVALUE_NOERROR;
}

ReturnValue Game::internalMoveItem(std::shared_ptr<Cylinder> fromCylinder, std::shared_ptr<Cylinder> toCylinder, int32_t index, std::shared_ptr<Item> item, uint32_t count, std::shared_ptr<Item>* movedItem, uint32_t flags /*= 0*/, std::shared_ptr<Creature> actor /*=nullptr*/, std::shared_ptr<Item> tradeItem /* = nullptr*/, bool checkTile /* = true*/) {
	if (fromCylinder == nullptr) {
		g_logger().error("[{}] fromCylinder is nullptr", __FUNCTION__);
		return RETURNVALUE_NOTPOSSIBLE;
	}
	if (toCylinder == nullptr) {
		g_logger().error("[{}] toCylinder is nullptr", __FUNCTION__);
		return RETURNVALUE_NOTPOSSIBLE;
	}

	if (checkTile) {
		if (std::shared_ptr<Tile> fromTile = fromCylinder->getTile()) {
			if (fromTile && browseFields.contains(fromTile) && browseFields[fromTile].lock() == fromCylinder) {
				fromCylinder = fromTile;
			}
		}
	}

	std::shared_ptr<Item> toItem = nullptr;

	std::shared_ptr<Cylinder> subCylinder;
	int floorN = 0;

	while ((subCylinder = toCylinder->queryDestination(index, item, &toItem, flags)) != toCylinder) {
		toCylinder = subCylinder;
		flags = 0;

		// to prevent infinite loop
		if (++floorN >= MAP_MAX_LAYERS) {
			break;
		}
	}

	// destination is the same as the source?
	if (item == toItem) {
		return RETURNVALUE_NOERROR; // silently ignore move
	}

	// 'Move up' stackable items fix
	//  Cip's client never sends the count of stackables when using "Move up" menu option
	if (item->isStackable() && count == 255 && fromCylinder->getParent() == toCylinder) {
		count = item->getItemCount();
	}

	// check if we can add this item
	ReturnValue ret = toCylinder->queryAdd(index, item, count, flags, actor);
	if (ret == RETURNVALUE_NEEDEXCHANGE) {
		// check if we can add it to source cylinder
		ret = fromCylinder->queryAdd(fromCylinder->getThingIndex(item), toItem, toItem->getItemCount(), 0);
		if (ret == RETURNVALUE_NOERROR) {
			// check how much we can move
			uint32_t maxExchangeQueryCount = 0;
			ReturnValue retExchangeMaxCount = fromCylinder->queryMaxCount(INDEX_WHEREEVER, toItem, toItem->getItemCount(), maxExchangeQueryCount, 0);

			if (retExchangeMaxCount != RETURNVALUE_NOERROR && maxExchangeQueryCount == 0) {
				return retExchangeMaxCount;
			}

			if (toCylinder->queryRemove(toItem, toItem->getItemCount(), flags, actor) == RETURNVALUE_NOERROR) {
				int32_t oldToItemIndex = toCylinder->getThingIndex(toItem);
				toCylinder->removeThing(toItem, toItem->getItemCount());
				fromCylinder->addThing(toItem);

				if (oldToItemIndex != -1) {
					toCylinder->postRemoveNotification(toItem, fromCylinder, oldToItemIndex);
				}

				int32_t newToItemIndex = fromCylinder->getThingIndex(toItem);
				if (newToItemIndex != -1) {
					fromCylinder->postAddNotification(toItem, toCylinder, newToItemIndex);
				}

				ret = toCylinder->queryAdd(index, item, count, flags);
				toItem = nullptr;
			}
		}
	}

	if (ret != RETURNVALUE_NOERROR) {
		return ret;
	}

	// check how much we can move
	uint32_t maxQueryCount = 0;
	ReturnValue retMaxCount = toCylinder->queryMaxCount(index, item, count, maxQueryCount, flags);
	if (retMaxCount != RETURNVALUE_NOERROR && maxQueryCount == 0) {
		return retMaxCount;
	}

	uint32_t m;
	if (item->isStackable()) {
		m = std::min<uint32_t>(count, maxQueryCount);
	} else {
		m = maxQueryCount;
	}

	std::shared_ptr<Item> moveItem = item;
	// check if we can remove this item
	ret = fromCylinder->queryRemove(item, m, flags, actor);
	if (ret != RETURNVALUE_NOERROR) {
		return ret;
	}

	if (tradeItem) {
		if (toCylinder->getItem() == tradeItem) {
			return RETURNVALUE_NOTENOUGHROOM;
		}

		std::shared_ptr<Cylinder> tmpCylinder = toCylinder->getParent();
		while (tmpCylinder) {
			if (tmpCylinder->getItem() == tradeItem) {
				return RETURNVALUE_NOTENOUGHROOM;
			}

			tmpCylinder = tmpCylinder->getParent();
		}
	}

	// remove the item
	int32_t itemIndex = fromCylinder->getThingIndex(item);
	std::shared_ptr<Item> updateItem = nullptr;
	fromCylinder->removeThing(item, m);

	// update item(s)
	if (item->isStackable()) {
		uint32_t n;

		if (toItem && item->equals(toItem)) {
			n = std::min<uint32_t>(toItem->getStackSize() - toItem->getItemCount(), m);
			toCylinder->updateThing(toItem, toItem->getID(), toItem->getItemCount() + n);
			updateItem = toItem;
		} else {
			n = 0;
		}

		int32_t newCount = m - n;
		if (newCount > 0) {
			moveItem = item->clone();
			moveItem->setItemCount(newCount);
		} else {
			moveItem = nullptr;
		}

		if (item->isRemoved()) {
			item->stopDecaying();
		}
	}

	// add item
	if (moveItem /*m - n > 0*/) {
		toCylinder->addThing(index, moveItem);
	}

	if (itemIndex != -1) {
		fromCylinder->postRemoveNotification(item, toCylinder, itemIndex);
	}

	if (moveItem) {
		int32_t moveItemIndex = toCylinder->getThingIndex(moveItem);
		if (moveItemIndex != -1) {
			toCylinder->postAddNotification(moveItem, fromCylinder, moveItemIndex);
		}
		moveItem->startDecaying();
	}

	if (updateItem) {
		int32_t updateItemIndex = toCylinder->getThingIndex(updateItem);
		if (updateItemIndex != -1) {
			toCylinder->postAddNotification(updateItem, fromCylinder, updateItemIndex);
		}
		updateItem->startDecaying();
	}

	if (movedItem) {
		if (moveItem) {
			*movedItem = moveItem;
		} else {
			*movedItem = item;
		}
	}

	std::shared_ptr<Item> quiver = toCylinder->getItem();
	if (quiver && quiver->isQuiver()
		&& quiver->getHoldingPlayer()
		&& quiver->getHoldingPlayer()->getThing(CONST_SLOT_RIGHT) == quiver) {
		quiver->getHoldingPlayer()->sendInventoryItem(CONST_SLOT_RIGHT, quiver);
	} else {
		quiver = fromCylinder->getItem();
		if (quiver && quiver->isQuiver()
			&& quiver->getHoldingPlayer()
			&& quiver->getHoldingPlayer()->getThing(CONST_SLOT_RIGHT) == quiver) {
			quiver->getHoldingPlayer()->sendInventoryItem(CONST_SLOT_RIGHT, quiver);
		}
	}

	if (SoundEffect_t soundEffect = item->getMovementSound(toCylinder);
		toCylinder && soundEffect != SoundEffect_t::SILENCE) {
		if (toCylinder->getContainer() && actor && actor->getPlayer() && (toCylinder->getContainer()->isInsideDepot(true) || toCylinder->getContainer()->getHoldingPlayer())) {
			actor->getPlayer()->sendSingleSoundEffect(toCylinder->getPosition(), soundEffect, SourceEffect_t::OWN);
		} else {
			sendSingleSoundEffect(toCylinder->getPosition(), soundEffect, actor);
		}
	}

	// we could not move all, inform the player
	if (item->isStackable() && maxQueryCount < count) {
		return retMaxCount;
	}

	auto fromContainer = fromCylinder ? fromCylinder->getContainer() : nullptr;
	auto toContainer = toCylinder ? toCylinder->getContainer() : nullptr;
	auto player = actor ? actor->getPlayer() : nullptr;
	if (player) {
		// Update containers
		player->onSendContainer(toContainer);
		player->onSendContainer(fromContainer);
	}

	// Actor related actions
	if (fromCylinder && actor && toCylinder) {
		if (!fromContainer || !toContainer || !player) {
			return ret;
		}

		if (std::shared_ptr<Player> player = actor->getPlayer()) {
			// Refresh depot search window if necessary
			if (player->isDepotSearchOpenOnItem(item->getID()) && ((fromCylinder->getItem() && fromCylinder->getItem()->isInsideDepot(true)) || (toCylinder->getItem() && toCylinder->getItem()->isInsideDepot(true)))) {
				player->requestDepotSearchItem(item->getID(), item->getTier());
			}

			const ItemType &it = Item::items[fromCylinder->getItem()->getID()];
			if (it.id <= 0) {
				return ret;
			}

			// Looting analyser
			if (it.isCorpse && toContainer->getTopParent() == player && item->getIsLootTrackeable()) {
				player->sendLootStats(item, static_cast<uint8_t>(item->getItemCount()));
			}
		}
	}

	return ret;
}

ReturnValue Game::internalAddItem(std::shared_ptr<Cylinder> toCylinder, std::shared_ptr<Item> item, int32_t index /*= INDEX_WHEREEVER*/, uint32_t flags /* = 0*/, bool test /* = false*/) {
	uint32_t remainderCount = 0;
	return internalAddItem(toCylinder, item, index, flags, test, remainderCount);
}

ReturnValue Game::internalAddItem(std::shared_ptr<Cylinder> toCylinder, std::shared_ptr<Item> item, int32_t index, uint32_t flags, bool test, uint32_t &remainderCount) {
	if (toCylinder == nullptr) {
		g_logger().error("[{}] fromCylinder is nullptr", __FUNCTION__);
		return RETURNVALUE_NOTPOSSIBLE;
	}
	if (item == nullptr) {
		g_logger().error("[{}] item is nullptr", __FUNCTION__);
		return RETURNVALUE_NOTPOSSIBLE;
	}

	auto addedItem = toCylinder->getItem();

	std::shared_ptr<Cylinder> destCylinder = toCylinder;
	std::shared_ptr<Item> toItem = nullptr;
	toCylinder = toCylinder->queryDestination(index, item, &toItem, flags);

	// check if we can add this item
	ReturnValue ret = toCylinder->queryAdd(index, item, item->getItemCount(), flags);
	if (ret != RETURNVALUE_NOERROR) {
		return ret;
	}

	/*
	Check if we can move add the whole amount, we do this by checking against the original cylinder,
	since the queryDestination can return a cylinder that might only hold a part of the full amount.
	*/
	uint32_t maxQueryCount = 0;
	ret = destCylinder->queryMaxCount(INDEX_WHEREEVER, item, item->getItemCount(), maxQueryCount, flags);

	if (ret != RETURNVALUE_NOERROR && addedItem && addedItem->getID() != ITEM_REWARD_CONTAINER) {
		return ret;
	}

	if (test) {
		return RETURNVALUE_NOERROR;
	}

	if (item->isStackable() && item->equals(toItem)) {
		uint32_t m = std::min<uint32_t>(item->getItemCount(), maxQueryCount);
		uint32_t n = std::min<uint32_t>(toItem->getStackSize() - toItem->getItemCount(), m);

		toCylinder->updateThing(toItem, toItem->getID(), toItem->getItemCount() + n);

		int32_t count = m - n;
		if (count > 0) {
			if (item->getItemCount() != count) {
				std::shared_ptr<Item> remainderItem = item->clone();
				remainderItem->setItemCount(count);
				if (internalAddItem(destCylinder, remainderItem, INDEX_WHEREEVER, flags, false) != RETURNVALUE_NOERROR) {
					remainderCount = count;
				}
			} else {
				toCylinder->addThing(index, item);

				int32_t itemIndex = toCylinder->getThingIndex(item);
				if (itemIndex != -1) {
					toCylinder->postAddNotification(item, nullptr, itemIndex);
				}
			}
		} else {
			// fully merged with toItem, item will be destroyed
			item->onRemoved();

			int32_t itemIndex = toCylinder->getThingIndex(toItem);
			if (itemIndex != -1) {
				toCylinder->postAddNotification(toItem, nullptr, itemIndex);
			}
		}
	} else {
		toCylinder->addThing(index, item);

		int32_t itemIndex = toCylinder->getThingIndex(item);
		if (itemIndex != -1) {
			toCylinder->postAddNotification(item, nullptr, itemIndex);
		}
	}

	if (addedItem && addedItem->isQuiver()
		&& addedItem->getHoldingPlayer()
		&& addedItem->getHoldingPlayer()->getThing(CONST_SLOT_RIGHT) == addedItem) {
		addedItem->getHoldingPlayer()->sendInventoryItem(CONST_SLOT_RIGHT, addedItem);
	}

	return RETURNVALUE_NOERROR;
}

ReturnValue Game::internalRemoveItem(std::shared_ptr<Item> item, int32_t count /*= -1*/, bool test /*= false*/, uint32_t flags /*= 0*/, bool force /*= false*/) {
	if (item == nullptr) {
		g_logger().debug("{} - Item is nullptr", __FUNCTION__);
		return RETURNVALUE_NOTPOSSIBLE;
	}
	std::shared_ptr<Cylinder> cylinder = item->getParent();
	if (cylinder == nullptr) {
		g_logger().debug("{} - Cylinder is nullptr", __FUNCTION__);
		return RETURNVALUE_NOTPOSSIBLE;
	}
	std::shared_ptr<Tile> fromTile = cylinder->getTile();
	if (fromTile) {
		if (fromTile && browseFields.contains(fromTile) && browseFields[fromTile].lock() == cylinder) {
			cylinder = fromTile;
		}
	}
	if (count == -1) {
		count = item->getItemCount();
	}
	ReturnValue ret = cylinder->queryRemove(item, count, flags | FLAG_IGNORENOTMOVEABLE);
	if (!force && ret != RETURNVALUE_NOERROR) {
		g_logger().debug("{} - Failed to execute query remove", __FUNCTION__);
		return ret;
	}
	if (!force && !item->canRemove()) {
		g_logger().debug("{} - Failed to remove item", __FUNCTION__);
		return RETURNVALUE_NOTPOSSIBLE;
	}

	// Not remove item with decay loaded from map
	if (!force && item->canDecay() && cylinder->getTile() && item->isLoadedFromMap()) {
		g_logger().debug("Cannot remove item with id {}, name {}, on position {}", item->getID(), item->getName(), cylinder->getPosition().toString());
		item->stopDecaying();
		return RETURNVALUE_THISISIMPOSSIBLE;
	}

	if (!test) {
		int32_t index = cylinder->getThingIndex(item);
		// remove the item
		cylinder->removeThing(item, count);

		if (item->isRemoved()) {
			item->onRemoved();
			item->stopDecaying();
		}

		cylinder->postRemoveNotification(item, nullptr, index);
	}

	std::shared_ptr<Item> quiver = cylinder->getItem();
	if (quiver && quiver->isQuiver()
		&& quiver->getHoldingPlayer()
		&& quiver->getHoldingPlayer()->getThing(CONST_SLOT_RIGHT) == quiver) {
		quiver->getHoldingPlayer()->sendInventoryItem(CONST_SLOT_RIGHT, quiver);
	}

	return RETURNVALUE_NOERROR;
}

ReturnValue Game::internalPlayerAddItem(std::shared_ptr<Player> player, std::shared_ptr<Item> item, bool dropOnMap /*= true*/, Slots_t slot /*= CONST_SLOT_WHEREEVER*/) {
	uint32_t remainderCount = 0;
	ReturnValue ret = internalAddItem(player, item, static_cast<int32_t>(slot), 0, false, remainderCount);
	if (remainderCount != 0) {
		std::shared_ptr<Item> remainderItem = Item::CreateItem(item->getID(), remainderCount);
		ReturnValue remaindRet = internalAddItem(player->getTile(), remainderItem, INDEX_WHEREEVER, FLAG_NOLIMIT);
		if (remaindRet != RETURNVALUE_NOERROR) {
			player->sendLootStats(item, static_cast<uint8_t>(item->getItemCount()));
		}
	}

	if (ret != RETURNVALUE_NOERROR && dropOnMap) {
		ret = internalAddItem(player->getTile(), item, INDEX_WHEREEVER, FLAG_NOLIMIT);
	}

	if (ret == RETURNVALUE_NOERROR) {
		player->sendForgingData();
	}

	return ret;
}

std::shared_ptr<Item> Game::findItemOfType(std::shared_ptr<Cylinder> cylinder, uint16_t itemId, bool depthSearch /*= true*/, int32_t subType /*= -1*/) const {
	if (cylinder == nullptr) {
		g_logger().error("[{}] Cylinder is nullptr", __FUNCTION__);
		return nullptr;
	}

	std::vector<std::shared_ptr<Container>> containers;
	for (size_t i = cylinder->getFirstIndex(), j = cylinder->getLastIndex(); i < j; ++i) {
		std::shared_ptr<Thing> thing = cylinder->getThing(i);
		if (!thing) {
			continue;
		}

		std::shared_ptr<Item> item = thing->getItem();
		if (!item) {
			continue;
		}

		if (item->getID() == itemId && (subType == -1 || subType == item->getSubType())) {
			return item;
		}

		if (depthSearch) {
			std::shared_ptr<Container> container = item->getContainer();
			if (container) {
				containers.push_back(container);
			}
		}
	}

	size_t i = 0;
	while (i < containers.size()) {
		std::shared_ptr<Container> container = containers[i++];
		for (std::shared_ptr<Item> item : container->getItemList()) {
			if (item->getID() == itemId && (subType == -1 || subType == item->getSubType())) {
				return item;
			}

			std::shared_ptr<Container> subContainer = item->getContainer();
			if (subContainer) {
				containers.push_back(subContainer);
			}
		}
	}
	return nullptr;
}

bool Game::removeMoney(std::shared_ptr<Cylinder> cylinder, uint64_t money, uint32_t flags /*= 0*/, bool useBalance /*= false*/) {
	if (cylinder == nullptr) {
		g_logger().error("[{}] cylinder is nullptr", __FUNCTION__);
		return false;
	}
	if (money == 0) {
		return true;
	}
	std::vector<std::shared_ptr<Container>> containers;
	std::multimap<uint32_t, std::shared_ptr<Item>> moneyMap;
	uint64_t moneyCount = 0;
	for (size_t i = cylinder->getFirstIndex(), j = cylinder->getLastIndex(); i < j; ++i) {
		std::shared_ptr<Thing> thing = cylinder->getThing(i);
		if (!thing) {
			continue;
		}
		std::shared_ptr<Item> item = thing->getItem();
		if (!item) {
			continue;
		}
		std::shared_ptr<Container> container = item->getContainer();
		if (container) {
			containers.push_back(container);
		} else {
			const uint32_t worth = item->getWorth();
			if (worth != 0) {
				moneyCount += worth;
				moneyMap.emplace(worth, item);
			}
		}
	}
	size_t i = 0;
	while (i < containers.size()) {
		std::shared_ptr<Container> container = containers[i++];
		for (std::shared_ptr<Item> item : container->getItemList()) {
			std::shared_ptr<Container> tmpContainer = item->getContainer();
			if (tmpContainer) {
				containers.push_back(tmpContainer);
			} else {
				const uint32_t worth = item->getWorth();
				if (worth != 0) {
					moneyCount += worth;
					moneyMap.emplace(worth, item);
				}
			}
		}
	}

	std::shared_ptr<Player> player = useBalance ? std::dynamic_pointer_cast<Player>(cylinder) : nullptr;
	uint64_t balance = 0;
	if (useBalance && player) {
		balance = player->getBankBalance();
	}

	if (moneyCount + balance < money) {
		return false;
	}

	for (const auto &moneyEntry : moneyMap) {
		std::shared_ptr<Item> item = moneyEntry.second;
		if (moneyEntry.first < money) {
			internalRemoveItem(item);
			money -= moneyEntry.first;
		} else if (moneyEntry.first > money) {
			const uint32_t worth = moneyEntry.first / item->getItemCount();
			const uint32_t removeCount = std::ceil(money / static_cast<double>(worth));
			addMoney(cylinder, (worth * removeCount) - money, flags);
			internalRemoveItem(item, removeCount);
			return true;
		} else {
			internalRemoveItem(item);
			return true;
		}
	}

	if (useBalance && player && player->getBankBalance() >= money) {
		player->setBankBalance(player->getBankBalance() - money);
	}

	return true;
}

void Game::addMoney(std::shared_ptr<Cylinder> cylinder, uint64_t money, uint32_t flags /*= 0*/) {
	if (cylinder == nullptr) {
		g_logger().error("[{}] cylinder is nullptr", __FUNCTION__);
		return;
	}
	if (money == 0) {
		return;
	}

	uint32_t crystalCoins = money / 10000;
	money -= crystalCoins * 10000;
	while (crystalCoins > 0) {
		const uint16_t count = std::min<uint32_t>(100, crystalCoins);

		std::shared_ptr<Item> remaindItem = Item::CreateItem(ITEM_CRYSTAL_COIN, count);

		ReturnValue ret = internalAddItem(cylinder, remaindItem, INDEX_WHEREEVER, flags);
		if (ret != RETURNVALUE_NOERROR) {
			internalAddItem(cylinder->getTile(), remaindItem, INDEX_WHEREEVER, FLAG_NOLIMIT);
		}

		crystalCoins -= count;
	}

	uint16_t platinumCoins = money / 100;
	if (platinumCoins != 0) {
		std::shared_ptr<Item> remaindItem = Item::CreateItem(ITEM_PLATINUM_COIN, platinumCoins);

		ReturnValue ret = internalAddItem(cylinder, remaindItem, INDEX_WHEREEVER, flags);
		if (ret != RETURNVALUE_NOERROR) {
			internalAddItem(cylinder->getTile(), remaindItem, INDEX_WHEREEVER, FLAG_NOLIMIT);
		}

		money -= platinumCoins * 100;
	}

	if (money != 0) {
		std::shared_ptr<Item> remaindItem = Item::CreateItem(ITEM_GOLD_COIN, money);

		ReturnValue ret = internalAddItem(cylinder, remaindItem, INDEX_WHEREEVER, flags);
		if (ret != RETURNVALUE_NOERROR) {
			internalAddItem(cylinder->getTile(), remaindItem, INDEX_WHEREEVER, FLAG_NOLIMIT);
		}
	}
}

std::shared_ptr<Item> Game::transformItem(std::shared_ptr<Item> item, uint16_t newId, int32_t newCount /*= -1*/) {
	if (item->getID() == newId && (newCount == -1 || (newCount == item->getSubType() && newCount != 0))) { // chargeless item placed on map = infinite
		return item;
	}

	std::shared_ptr<Cylinder> cylinder = item->getParent();
	if (cylinder == nullptr) {
		return nullptr;
	}

	std::shared_ptr<Tile> fromTile = cylinder->getTile();
	if (fromTile && browseFields.contains(fromTile) && browseFields[fromTile].lock() == cylinder) {
		cylinder = fromTile;
	}

	int32_t itemIndex = cylinder->getThingIndex(item);
	if (itemIndex == -1) {
		return item;
	}

	if (!item->canTransform()) {
		return item;
	}

	const ItemType &newType = Item::items[newId];
	if (newType.id == 0) {
		return item;
	}

	const ItemType &curType = Item::items[item->getID()];
	if (item->isAlwaysOnTop() != (newType.alwaysOnTopOrder != 0)) {
		// This only occurs when you transform items on tiles from a downItem to a topItem (or vice versa)
		// Remove the old, and add the new
		cylinder->removeThing(item, item->getItemCount());
		cylinder->postRemoveNotification(item, cylinder, itemIndex);

		item->setID(newId);
		if (newCount != -1) {
			item->setSubType(newCount);
		}
		cylinder->addThing(item);

		std::shared_ptr<Cylinder> newParent = item->getParent();
		if (newParent == nullptr) {
			item->stopDecaying();
			return nullptr;
		}

		newParent->postAddNotification(item, cylinder, newParent->getThingIndex(item));
		item->startDecaying();

		return item;
	}

	if (curType.type == newType.type) {
		// Both items has the same type so we can safely change id/subtype
		if (newCount == 0 && (item->isStackable() || item->hasAttribute(ItemAttribute_t::CHARGES))) {
			if (item->isStackable()) {
				internalRemoveItem(item);
				return nullptr;
			} else {
				int32_t newItemId = newId;
				if (curType.id == newType.id) {
					newItemId = curType.decayTo;
				}

				if (newItemId < 0) {
					internalRemoveItem(item);
					return nullptr;
				} else if (newItemId != newId) {
					// Replacing the the old item with the std::make_shared< while> maintaining the old position
					auto newItem = item->transform(newItemId);
					if (newItem == nullptr) {
						g_logger().error("[{}] new item with id {} is nullptr, (ERROR CODE: 01)", __FUNCTION__, newItemId);
						return nullptr;
					}

					return newItem;
				} else {
					return transformItem(item, newItemId);
				}
			}
		} else {
			cylinder->postRemoveNotification(item, cylinder, itemIndex);
			uint16_t itemId = item->getID();
			int32_t count = item->getSubType();

			if (curType.id != newType.id) {
				if (newType.group != curType.group) {
					item->setDefaultSubtype();
				}

				itemId = newId;
			}

			if (newCount != -1 && newType.hasSubType()) {
				count = newCount;
			}

			cylinder->updateThing(item, itemId, count);
			cylinder->postAddNotification(item, cylinder, itemIndex);

			std::shared_ptr<Item> quiver = cylinder->getItem();
			if (quiver && quiver->isQuiver()
				&& quiver->getHoldingPlayer()
				&& quiver->getHoldingPlayer()->getThing(CONST_SLOT_RIGHT) == quiver) {
				quiver->getHoldingPlayer()->sendInventoryItem(CONST_SLOT_RIGHT, quiver);
			}
			item->startDecaying();

			return item;
		}
	}

	std::shared_ptr<Item> quiver = cylinder->getItem();
	if (quiver && quiver->isQuiver()
		&& quiver->getHoldingPlayer()
		&& quiver->getHoldingPlayer()->getThing(CONST_SLOT_RIGHT) == quiver) {
		quiver->getHoldingPlayer()->sendInventoryItem(CONST_SLOT_RIGHT, quiver);
	}

	// Replacing the the old item with the new while maintaining the old position
	auto newItem = item->transform(newId, newCount);
	if (newItem == nullptr) {
		g_logger().error("[{}] new item with id {} is nullptr (ERROR CODE: 02)", __FUNCTION__, newId);
		return nullptr;
	}

	return newItem;
}

ReturnValue Game::internalTeleport(std::shared_ptr<Thing> thing, const Position &newPos, bool pushMove /* = true*/, uint32_t flags /*= 0*/) {
	if (thing == nullptr) {
		g_logger().error("[{}] thing is nullptr", __FUNCTION__);
		return RETURNVALUE_NOTPOSSIBLE;
	}

	if (newPos == thing->getPosition()) {
		return RETURNVALUE_CONTACTADMINISTRATOR;
	} else if (thing->isRemoved()) {
		return RETURNVALUE_NOTPOSSIBLE;
	}

	std::shared_ptr<Tile> toTile = map.getTile(newPos);
	if (!toTile) {
		return RETURNVALUE_NOTPOSSIBLE;
	}

	if (std::shared_ptr<Creature> creature = thing->getCreature()) {
		ReturnValue ret = toTile->queryAdd(0, creature, 1, FLAG_NOLIMIT);
		if (ret != RETURNVALUE_NOERROR) {
			return ret;
		}

		map.moveCreature(creature, toTile, !pushMove);
		return RETURNVALUE_NOERROR;
	} else if (std::shared_ptr<Item> item = thing->getItem()) {
		return internalMoveItem(item->getParent(), toTile, INDEX_WHEREEVER, item, item->getItemCount(), nullptr, flags);
	}
	return RETURNVALUE_NOTPOSSIBLE;
}

void Game::internalQuickLootCorpse(std::shared_ptr<Player> player, std::shared_ptr<Container> corpse) {
	if (!player || !corpse) {
		return;
	}

	std::vector<std::shared_ptr<Item>> itemList;
	bool ignoreListItems = (player->quickLootFilter == QUICKLOOTFILTER_SKIPPEDLOOT);

	bool missedAnyGold = false;
	bool missedAnyItem = false;

	for (ContainerIterator it = corpse->iterator(); it.hasNext(); it.advance()) {
		std::shared_ptr<Item> item = *it;
		bool listed = player->isQuickLootListedItem(item);
		if ((listed && ignoreListItems) || (!listed && !ignoreListItems)) {
			if (item->getWorth() != 0) {
				missedAnyGold = true;
			} else {
				missedAnyItem = true;
			}
			continue;
		}

		itemList.push_back(item);
	}

	bool shouldNotifyCapacity = false;
	ObjectCategory_t shouldNotifyNotEnoughRoom = OBJECTCATEGORY_NONE;

	uint32_t totalLootedGold = 0;
	uint32_t totalLootedItems = 0;
	for (std::shared_ptr<Item> item : itemList) {
		uint32_t worth = item->getWorth();
		uint16_t baseCount = item->getItemCount();
		ObjectCategory_t category = getObjectCategory(item);

		ReturnValue ret = internalCollectLootItems(player, item, category);
		if (ret == RETURNVALUE_NOTENOUGHCAPACITY) {
			shouldNotifyCapacity = true;
		} else if (ret == RETURNVALUE_CONTAINERNOTENOUGHROOM) {
			shouldNotifyNotEnoughRoom = category;
		}

		bool success = ret == RETURNVALUE_NOERROR;
		if (worth != 0) {
			missedAnyGold = missedAnyGold || !success;
			if (success) {
				player->sendLootStats(item, baseCount);
				totalLootedGold += worth;
			} else {
				// item is not completely moved
				totalLootedGold += worth - item->getWorth();
			}
		} else {
			missedAnyItem = missedAnyItem || !success;
			if (success || item->getItemCount() != baseCount) {
				totalLootedItems++;
				player->sendLootStats(item, item->getItemCount());
			}
		}
	}

	std::stringstream ss;
	if (totalLootedGold != 0 || missedAnyGold || totalLootedItems != 0 || missedAnyItem) {
		bool lootedAllGold = totalLootedGold != 0 && !missedAnyGold;
		bool lootedAllItems = totalLootedItems != 0 && !missedAnyItem;
		if (lootedAllGold) {
			if (totalLootedItems != 0 || missedAnyItem) {
				ss << "You looted the complete " << totalLootedGold << " gold";

				if (lootedAllItems) {
					ss << " and all dropped items";
				} else if (totalLootedItems != 0) {
					ss << ", but you only looted some of the items";
				} else if (missedAnyItem) {
					ss << " but none of the dropped items";
				}
			} else {
				ss << "You looted " << totalLootedGold << " gold";
			}
		} else if (lootedAllItems) {
			if (totalLootedItems == 1) {
				ss << "You looted 1 item";
			} else if (totalLootedGold != 0 || missedAnyGold) {
				ss << "You looted all of the dropped items";
			} else {
				ss << "You looted all items";
			}

			if (totalLootedGold != 0) {
				ss << ", but you only looted " << totalLootedGold << " of the dropped gold";
			} else if (missedAnyGold) {
				ss << " but none of the dropped gold";
			}
		} else if (totalLootedGold != 0) {
			ss << "You only looted " << totalLootedGold << " of the dropped gold";
			if (totalLootedItems != 0) {
				ss << " and some of the dropped items";
			} else if (missedAnyItem) {
				ss << " but none of the dropped items";
			}
		} else if (totalLootedItems != 0) {
			ss << "You looted some of the dropped items";
			if (missedAnyGold) {
				ss << " but none of the dropped gold";
			}
		} else if (missedAnyGold) {
			ss << "You looted none of the dropped gold";
			if (missedAnyItem) {
				ss << " and none of the items";
			}
		} else if (missedAnyItem) {
			ss << "You looted none of the dropped items";
		}
	} else {
		ss << "No loot";
	}

	if (player->checkAutoLoot()) {
		ss << " (automatic looting)";
	}
	ss << ".";
	player->sendTextMessage(MESSAGE_STATUS, ss.str());

	if (shouldNotifyCapacity) {
		ss.str(std::string());
		ss << "Attention! The loot you are trying to pick up is too heavy for you to carry.";
	} else if (shouldNotifyNotEnoughRoom != OBJECTCATEGORY_NONE) {
		ss.str(std::string());
		ss << "Attention! The container assigned to category " << getObjectCategoryName(shouldNotifyNotEnoughRoom) << " is full.";
	} else {
		return;
	}

	if (player->lastQuickLootNotification + 15000 < OTSYS_TIME()) {
		player->sendTextMessage(MESSAGE_GAME_HIGHLIGHT, ss.str());
	} else {
		player->sendTextMessage(MESSAGE_EVENT_ADVANCE, ss.str());
	}

	player->lastQuickLootNotification = OTSYS_TIME();
}

std::shared_ptr<Container> Game::findLootContainer(std::shared_ptr<Player> player, bool &fallbackConsumed, ObjectCategory_t category) {
	auto lootContainer = player->getLootContainer(category);
	if (!lootContainer && player->quickLootFallbackToMainContainer && !fallbackConsumed) {
		auto fallbackItem = player->getInventoryItem(CONST_SLOT_BACKPACK);
		auto mainBackpack = fallbackItem ? fallbackItem->getContainer() : nullptr;

		if (mainBackpack) {
			player->setLootContainer(OBJECTCATEGORY_DEFAULT, mainBackpack);
			player->sendInventoryItem(CONST_SLOT_BACKPACK, player->getInventoryItem(CONST_SLOT_BACKPACK));
			lootContainer = mainBackpack;
			fallbackConsumed = true;
		}
	}

	return lootContainer;
}

std::shared_ptr<Container> Game::findNextAvailableContainer(ContainerIterator &containerIterator, std::shared_ptr<Container> &lootContainer, std::shared_ptr<Container> &lastSubContainer) {
	while (containerIterator.hasNext()) {
		std::shared_ptr<Item> cur = *containerIterator;
		std::shared_ptr<Container> subContainer = cur ? cur->getContainer() : nullptr;
		containerIterator.advance();

		if (subContainer) {
			lastSubContainer = subContainer;
			lootContainer = subContainer;
			return lootContainer;
		}
	}

	// Fix last empty sub-container
	if (lastSubContainer && !lastSubContainer->empty()) {
		auto cur = lastSubContainer->getItemByIndex(lastSubContainer->size() - 1);
		lootContainer = cur ? cur->getContainer() : nullptr;
		lastSubContainer = nullptr;
		return lootContainer;
	}

	return nullptr;
}

bool Game::handleFallbackLogic(std::shared_ptr<Player> player, std::shared_ptr<Container> &lootContainer, ContainerIterator &containerIterator, const bool &fallbackConsumed) {
	if (fallbackConsumed || !player->quickLootFallbackToMainContainer) {
		return false;
	}

	std::shared_ptr<Item> fallbackItem = player->getInventoryItem(CONST_SLOT_BACKPACK);
	if (!fallbackItem || !fallbackItem->getContainer()) {
		return false;
	}

	lootContainer = fallbackItem->getContainer();
	containerIterator = lootContainer->iterator();

	return true;
}

ReturnValue Game::processMoveOrAddItemToLootContainer(std::shared_ptr<Item> item, std::shared_ptr<Container> lootContainer, uint32_t &remainderCount, std::shared_ptr<Player> player) {
	std::shared_ptr<Item> moveItem = nullptr;
	ReturnValue ret;
	if (item->getParent()) {
		ret = internalMoveItem(item->getParent(), lootContainer, INDEX_WHEREEVER, item, item->getItemCount(), &moveItem, 0, player, nullptr, false);
	} else {
		ret = internalAddItem(lootContainer, item, INDEX_WHEREEVER);
	}
	if (moveItem) {
		remainderCount -= moveItem->getItemCount();
	}
	return ret;
}

ReturnValue Game::processLootItems(std::shared_ptr<Player> player, std::shared_ptr<Container> lootContainer, std::shared_ptr<Item> item, bool &fallbackConsumed) {
	std::shared_ptr<Container> lastSubContainer = nullptr;
	uint32_t remainderCount = item->getItemCount();
	ContainerIterator containerIterator = lootContainer->iterator();

	ReturnValue ret;
	do {
		ret = processMoveOrAddItemToLootContainer(item, lootContainer, remainderCount, player);
		if (ret != RETURNVALUE_CONTAINERNOTENOUGHROOM) {
			return ret;
		}

		std::shared_ptr<Container> nextContainer = findNextAvailableContainer(containerIterator, lootContainer, lastSubContainer);
		if (!nextContainer && !handleFallbackLogic(player, lootContainer, containerIterator, fallbackConsumed)) {
			break;
		}
		fallbackConsumed = fallbackConsumed || (nextContainer == nullptr);
	} while (remainderCount != 0);

	return ret;
}

ReturnValue Game::internalCollectLootItems(std::shared_ptr<Player> player, std::shared_ptr<Item> item, ObjectCategory_t category /* = OBJECTCATEGORY_DEFAULT*/) {
	if (!player || !item) {
		return RETURNVALUE_NOTPOSSIBLE;
	}

	// Send money to the bank
	if (g_configManager().getBoolean(AUTOBANK)) {
		if (item->getID() == ITEM_GOLD_COIN || item->getID() == ITEM_PLATINUM_COIN || item->getID() == ITEM_CRYSTAL_COIN) {
			uint64_t money = 0;
			if (item->getID() == ITEM_PLATINUM_COIN) {
				money = item->getItemCount() * 100;
			} else if (item->getID() == ITEM_CRYSTAL_COIN) {
				money = item->getItemCount() * 10000;
			} else {
				money = item->getItemCount();
			}
			auto parent = item->getParent();
			if (parent) {
				parent->removeThing(item, item->getItemCount());
			} else {
				g_logger().debug("Item has no parent");
				return RETURNVALUE_NOTPOSSIBLE;
			}
			player->setBankBalance(player->getBankBalance() + money);
			return RETURNVALUE_NOERROR;
		}
	}

	bool fallbackConsumed = false;
	std::shared_ptr<Container> lootContainer = findLootContainer(player, fallbackConsumed, category);
	if (!lootContainer) {
		return RETURNVALUE_NOTPOSSIBLE;
	}

	return processLootItems(player, lootContainer, item, fallbackConsumed);
}

ReturnValue Game::collectRewardChestItems(std::shared_ptr<Player> player, uint32_t maxMoveItems /* = 0*/) {
	// Check if have item on player reward chest
	std::shared_ptr<RewardChest> rewardChest = player->getRewardChest();
	if (rewardChest->empty()) {
		g_logger().debug("Reward chest is empty");
		return RETURNVALUE_REWARDCHESTISEMPTY;
	}

	auto rewardItemsVector = player->getRewardsFromContainer(rewardChest->getContainer());
	auto rewardCount = rewardItemsVector.size();
	uint32_t movedRewardItems = 0;
	std::string lootedItemsMessage;
	for (auto item : rewardItemsVector) {
		// Stop if player not have free capacity
		if (item && player->getCapacity() < item->getWeight()) {
			player->sendCancelMessage(RETURNVALUE_NOTENOUGHCAPACITY);
			break;
		}

		// Limit the collect count if the "maxMoveItems" is not "0"
		auto limitMove = maxMoveItems != 0 && movedRewardItems == maxMoveItems;
		if (limitMove) {
			lootedItemsMessage = fmt::format("You can only collect {} items at a time. {} of {} objects were picked up.", maxMoveItems, movedRewardItems, rewardCount);
			player->sendTextMessage(MESSAGE_EVENT_ADVANCE, lootedItemsMessage);
			return RETURNVALUE_NOERROR;
		}

		ObjectCategory_t category = getObjectCategory(item);
		if (internalCollectLootItems(player, item, category) == RETURNVALUE_NOERROR) {
			movedRewardItems++;
		}
	}

	lootedItemsMessage = fmt::format("{} of {} objects were picked up.", movedRewardItems, rewardCount);
	player->sendTextMessage(MESSAGE_EVENT_ADVANCE, lootedItemsMessage);

	if (movedRewardItems == 0) {
		return RETURNVALUE_NOTPOSSIBLE;
	}

	return RETURNVALUE_NOERROR;
}

ObjectCategory_t Game::getObjectCategory(std::shared_ptr<Item> item) {
	ObjectCategory_t category = OBJECTCATEGORY_DEFAULT;
	if (!item) {
		return OBJECTCATEGORY_NONE;
	}

	const ItemType &it = Item::items[item->getID()];
	if (item->getWorth() != 0) {
		category = OBJECTCATEGORY_GOLD;
	} else if (it.weaponType != WEAPON_NONE) {
		switch (it.weaponType) {
			case WEAPON_SWORD:
				category = OBJECTCATEGORY_SWORDS;
				break;
			case WEAPON_CLUB:
				category = OBJECTCATEGORY_CLUBS;
				break;
			case WEAPON_AXE:
				category = OBJECTCATEGORY_AXES;
				break;
			case WEAPON_SHIELD:
				category = OBJECTCATEGORY_SHIELDS;
				break;
			case WEAPON_MISSILE:
			case WEAPON_DISTANCE:
				category = OBJECTCATEGORY_DISTANCEWEAPONS;
				break;
			case WEAPON_WAND:
				category = OBJECTCATEGORY_WANDS;
				break;
			case WEAPON_AMMO:
				category = OBJECTCATEGORY_AMMO;
				break;
			default:
				break;
		}
	} else if (it.slotPosition != SLOTP_HAND) { // if it's a weapon/shield should have been parsed earlier
		if ((it.slotPosition & SLOTP_HEAD) != 0) {
			category = OBJECTCATEGORY_HELMETS;
		} else if ((it.slotPosition & SLOTP_NECKLACE) != 0) {
			category = OBJECTCATEGORY_NECKLACES;
		} else if ((it.slotPosition & SLOTP_BACKPACK) != 0) {
			category = OBJECTCATEGORY_CONTAINERS;
		} else if ((it.slotPosition & SLOTP_ARMOR) != 0) {
			category = OBJECTCATEGORY_ARMORS;
		} else if ((it.slotPosition & SLOTP_LEGS) != 0) {
			category = OBJECTCATEGORY_LEGS;
		} else if ((it.slotPosition & SLOTP_FEET) != 0) {
			category = OBJECTCATEGORY_BOOTS;
		} else if ((it.slotPosition & SLOTP_RING) != 0) {
			category = OBJECTCATEGORY_RINGS;
		}
	} else if (it.type == ITEM_TYPE_RUNE) {
		category = OBJECTCATEGORY_RUNES;
	} else if (it.type == ITEM_TYPE_CREATUREPRODUCT) {
		category = OBJECTCATEGORY_CREATUREPRODUCTS;
	} else if (it.type == ITEM_TYPE_FOOD) {
		category = OBJECTCATEGORY_FOOD;
	} else if (it.type == ITEM_TYPE_VALUABLE) {
		category = OBJECTCATEGORY_VALUABLES;
	} else if (it.type == ITEM_TYPE_POTION) {
		category = OBJECTCATEGORY_POTIONS;
	} else {
		category = OBJECTCATEGORY_OTHERS;
	}

	return category;
}

uint64_t Game::getItemMarketPrice(const std::map<uint16_t, uint64_t> &itemMap, bool buyPrice) const {
	uint64_t total = 0;
	for (const auto &it : itemMap) {
		if (it.first == ITEM_GOLD_COIN) {
			total += it.second;
		} else if (it.first == ITEM_PLATINUM_COIN) {
			total += 100 * it.second;
		} else if (it.first == ITEM_CRYSTAL_COIN) {
			total += 10000 * it.second;
		} else {
			auto marketIt = itemsPriceMap.find(it.first);
			if (marketIt != itemsPriceMap.end()) {
				for (auto &[tier, price] : (*marketIt).second) {
					total += price * it.second;
				}
			} else {
				const ItemType &iType = Item::items[it.first];
				total += (buyPrice ? iType.buyPrice : iType.sellPrice) * it.second;
			}
		}
	}

	return total;
}

std::shared_ptr<Item> searchForItem(std::shared_ptr<Container> container, uint16_t itemId, bool hasTier /* = false*/, uint8_t tier /* = 0*/) {
	for (ContainerIterator it = container->iterator(); it.hasNext(); it.advance()) {
		if ((*it)->getID() == itemId && (!hasTier || (*it)->getTier() == tier)) {
			return *it;
		}
	}

	return nullptr;
}

Slots_t getSlotType(const ItemType &it) {
	Slots_t slot = CONST_SLOT_RIGHT;
	if (it.weaponType != WeaponType_t::WEAPON_SHIELD) {
		int32_t slotPosition = it.slotPosition;

		if (slotPosition & SLOTP_HEAD) {
			slot = CONST_SLOT_HEAD;
		} else if (slotPosition & SLOTP_NECKLACE) {
			slot = CONST_SLOT_NECKLACE;
		} else if (slotPosition & SLOTP_ARMOR) {
			slot = CONST_SLOT_ARMOR;
		} else if (slotPosition & SLOTP_LEGS) {
			slot = CONST_SLOT_LEGS;
		} else if (slotPosition & SLOTP_FEET) {
			slot = CONST_SLOT_FEET;
		} else if (slotPosition & SLOTP_RING) {
			slot = CONST_SLOT_RING;
		} else if (slotPosition & SLOTP_AMMO) {
			slot = CONST_SLOT_AMMO;
		} else if (slotPosition & SLOTP_TWO_HAND || slotPosition & SLOTP_LEFT) {
			slot = CONST_SLOT_LEFT;
		}
	}

	return slot;
}

// Implementation of player invoked events
void Game::playerEquipItem(uint32_t playerId, uint16_t itemId, bool hasTier /* = false*/, uint8_t tier /* = 0*/) {
	std::shared_ptr<Player> player = getPlayerByID(playerId);
	if (!player) {
		return;
	}

	if (player->hasCondition(CONDITION_FEARED)) {
		/*
		 *	When player is feared the player can´t equip any items.
		 */
		player->sendTextMessage(MESSAGE_FAILURE, "You are feared.");
		return;
	}

	std::shared_ptr<Item> item = player->getInventoryItem(CONST_SLOT_BACKPACK);
	if (!item) {
		return;
	}

	std::shared_ptr<Container> backpack = item->getContainer();
	if (!backpack) {
		return;
	}

	const ItemType &it = Item::items[itemId];
	Slots_t slot = getSlotType(it);

	auto slotItem = player->getInventoryItem(slot);
	auto equipItem = searchForItem(backpack, it.id, hasTier, tier);
	if (slotItem && slotItem->getID() == it.id && (!it.stackable || slotItem->getItemCount() == slotItem->getStackSize() || !equipItem)) {
		internalMoveItem(slotItem->getParent(), player, CONST_SLOT_WHEREEVER, slotItem, slotItem->getItemCount(), nullptr);
	} else if (equipItem) {
		if (it.weaponType == WEAPON_AMMO) {
			auto quiver = player->getInventoryItem(CONST_SLOT_RIGHT);
			if (quiver && quiver->isQuiver()) {
				internalMoveItem(equipItem->getParent(), quiver->getContainer(), 0, equipItem, equipItem->getItemCount(), nullptr);
				return;
			}
		}

		internalMoveItem(equipItem->getParent(), player, slot, equipItem, equipItem->getItemCount(), nullptr);
	}
}

void Game::playerMove(uint32_t playerId, Direction direction) {
	std::shared_ptr<Player> player = getPlayerByID(playerId);
	if (!player) {
		return;
	}

	player->resetIdleTime();
	player->setNextWalkActionTask(nullptr);
	player->cancelPush();

	player->startAutoWalk(std::forward_list<Direction> { direction }, false);
}

void Game::forcePlayerMove(uint32_t playerId, Direction direction) {
	std::shared_ptr<Player> player = getPlayerByID(playerId);
	if (!player) {
		return;
	}

	player->resetIdleTime();
	player->setNextWalkActionTask(nullptr);
	player->cancelPush();

	player->startAutoWalk(std::forward_list<Direction> { direction }, true);
}

bool Game::playerBroadcastMessage(std::shared_ptr<Player> player, const std::string &text) const {
	if (!player->hasFlag(PlayerFlags_t::CanBroadcast)) {
		return false;
	}

	g_logger().info("{} broadcasted: {}", player->getName(), text);

	for (const auto &it : players) {
		it.second->sendPrivateMessage(player, TALKTYPE_BROADCAST, text);
	}

	return true;
}

void Game::playerCreatePrivateChannel(uint32_t playerId) {
	std::shared_ptr<Player> player = getPlayerByID(playerId);
	if (!player || !player->isPremium()) {
		return;
	}

	ChatChannel* channel = g_chat().createChannel(player, CHANNEL_PRIVATE);
	if (!channel || !channel->addUser(player)) {
		return;
	}

	player->sendCreatePrivateChannel(channel->getId(), channel->getName());
}

void Game::playerChannelInvite(uint32_t playerId, const std::string &name) {
	std::shared_ptr<Player> player = getPlayerByID(playerId);
	if (!player) {
		return;
	}

	PrivateChatChannel* channel = g_chat().getPrivateChannel(player);
	if (!channel) {
		return;
	}

	std::shared_ptr<Player> invitePlayer = getPlayerByName(name);
	if (!invitePlayer) {
		return;
	}

	if (player == invitePlayer) {
		return;
	}

	channel->invitePlayer(player, invitePlayer);
}

void Game::playerChannelExclude(uint32_t playerId, const std::string &name) {
	std::shared_ptr<Player> player = getPlayerByID(playerId);
	if (!player) {
		return;
	}

	PrivateChatChannel* channel = g_chat().getPrivateChannel(player);
	if (!channel) {
		return;
	}

	std::shared_ptr<Player> excludePlayer = getPlayerByName(name);
	if (!excludePlayer) {
		return;
	}

	if (player == excludePlayer) {
		return;
	}

	channel->excludePlayer(player, excludePlayer);
}

void Game::playerRequestChannels(uint32_t playerId) {
	std::shared_ptr<Player> player = getPlayerByID(playerId);
	if (!player) {
		return;
	}

	player->sendChannelsDialog();
}

void Game::playerOpenChannel(uint32_t playerId, uint16_t channelId) {
	std::shared_ptr<Player> player = getPlayerByID(playerId);
	if (!player) {
		return;
	}

	const ChatChannel* channel = g_chat().addUserToChannel(player, channelId);
	if (!channel) {
		return;
	}

	const InvitedMap* invitedUsers = channel->getInvitedUsers();
	const UsersMap* users;
	if (!channel->isPublicChannel()) {
		users = &channel->getUsers();
	} else {
		users = nullptr;
	}

	player->sendChannel(channel->getId(), channel->getName(), users, invitedUsers);
}

void Game::playerCloseChannel(uint32_t playerId, uint16_t channelId) {
	std::shared_ptr<Player> player = getPlayerByID(playerId);
	if (!player) {
		return;
	}

	g_chat().removeUserFromChannel(player, channelId);
}

void Game::playerOpenPrivateChannel(uint32_t playerId, std::string &receiver) {
	std::shared_ptr<Player> player = getPlayerByID(playerId);
	if (!player) {
		return;
	}

	if (!IOLoginData::formatPlayerName(receiver)) {
		player->sendCancelMessage("A player with this name does not exist.");
		return;
	}

	if (player->getName() == receiver) {
		player->sendCancelMessage("You cannot set up a private message channel with yourself.");
		return;
	}

	player->sendOpenPrivateChannel(receiver);
}

void Game::playerCloseNpcChannel(uint32_t playerId) {
	std::shared_ptr<Player> player = getPlayerByID(playerId);
	if (!player) {
		return;
	}

	SpectatorHashSet spectators;
	map.getSpectators(spectators, player->getPosition());
	for (std::shared_ptr<Creature> spectator : spectators) {
		if (auto npc = spectator->getNpc()) {
			npc->onPlayerCloseChannel(player);
		}
	}
}

void Game::playerReceivePing(uint32_t playerId) {
	std::shared_ptr<Player> player = getPlayerByID(playerId);
	if (!player) {
		return;
	}

	player->receivePing();
}

void Game::playerReceivePingBack(uint32_t playerId) {
	std::shared_ptr<Player> player = getPlayerByID(playerId);
	if (!player) {
		return;
	}

	player->sendPingBack();
}

void Game::playerAutoWalk(uint32_t playerId, const std::forward_list<Direction> &listDir) {
	std::shared_ptr<Player> player = getPlayerByID(playerId);
	if (!player) {
		return;
	}

	player->resetIdleTime();
	player->setNextWalkTask(nullptr);
	player->startAutoWalk(listDir, false);
}

void Game::forcePlayerAutoWalk(uint32_t playerId, const std::forward_list<Direction> &listDir) {
	std::shared_ptr<Player> player = getPlayerByID(playerId);
	if (!player) {
		return;
	}

	player->stopEventWalk();

	player->sendCancelTarget();
	player->setFollowCreature(nullptr);

	player->resetIdleTime();
	player->setNextWalkTask(nullptr);

	player->startAutoWalk(listDir, true);
}

void Game::playerStopAutoWalk(uint32_t playerId) {
	std::shared_ptr<Player> player = getPlayerByID(playerId);
	if (!player) {
		return;
	}

	player->stopWalk();
}

void Game::playerUseItemEx(uint32_t playerId, const Position &fromPos, uint8_t fromStackPos, uint16_t fromItemId, const Position &toPos, uint8_t toStackPos, uint16_t toItemId) {
	std::shared_ptr<Player> player = getPlayerByID(playerId);
	if (!player) {
		return;
	}

	bool isHotkey = (fromPos.x == 0xFFFF && fromPos.y == 0 && fromPos.z == 0);
	if (isHotkey && !g_configManager().getBoolean(AIMBOT_HOTKEY_ENABLED)) {
		return;
	}

	std::shared_ptr<Thing> thing = internalGetThing(player, fromPos, fromStackPos, fromItemId, STACKPOS_FIND_THING);
	if (!thing) {
		player->sendCancelMessage(RETURNVALUE_NOTPOSSIBLE);
		return;
	}

	std::shared_ptr<Item> item = thing->getItem();
	if (!item || !item->isMultiUse() || item->getID() != fromItemId) {
		player->sendCancelMessage(RETURNVALUE_CANNOTUSETHISOBJECT);
		return;
	}

	if (g_configManager().getBoolean(ONLY_INVITED_CAN_MOVE_HOUSE_ITEMS) && !InternalGame::playerCanUseItemWithOnHouseTile(player, item, toPos, toStackPos, toItemId)) {
		player->sendCancelMessage(RETURNVALUE_CANNOTUSETHISOBJECT);
		return;
	}

	Position walkToPos = fromPos;
	ReturnValue ret = g_actions().canUse(player, fromPos);
	if (ret == RETURNVALUE_NOERROR) {
		ret = g_actions().canUse(player, toPos, item);
		if (ret == RETURNVALUE_TOOFARAWAY) {
			walkToPos = toPos;
		}
	}

	const ItemType &it = Item::items[item->getID()];
	if (it.isRune() || it.type == ITEM_TYPE_POTION) {
		if (player->walkExhausted()) {
			player->sendCancelMessage(RETURNVALUE_YOUAREEXHAUSTED);
			return;
		}
	}

	if (ret != RETURNVALUE_NOERROR) {
		if (ret == RETURNVALUE_TOOFARAWAY) {
			Position itemPos = fromPos;
			uint8_t itemStackPos = fromStackPos;

			if (fromPos.x != 0xFFFF && toPos.x != 0xFFFF && Position::areInRange<1, 1, 0>(fromPos, player->getPosition()) && !Position::areInRange<1, 1, 0>(fromPos, toPos)) {
				std::shared_ptr<Item> moveItem = nullptr;

				ret = internalMoveItem(item->getParent(), player, INDEX_WHEREEVER, item, item->getItemCount(), &moveItem);
				if (ret != RETURNVALUE_NOERROR) {
					player->sendCancelMessage(ret);
					return;
				}

				// changing the position since its now in the inventory of the player
				internalGetPosition(moveItem, itemPos, itemStackPos);
			}

			std::forward_list<Direction> listDir;
			if (player->getPathTo(walkToPos, listDir, 0, 1, true, true)) {
				g_dispatcher().addTask(std::bind(&Game::playerAutoWalk, this, player->getID(), listDir), "Game::playerAutoWalk");

				std::shared_ptr<Task> task = createPlayerTask(400, std::bind(&Game::playerUseItemEx, this, playerId, itemPos, itemStackPos, fromItemId, toPos, toStackPos, toItemId), "Game::playerUseItemEx");
				if (it.isRune() || it.type == ITEM_TYPE_POTION) {
					player->setNextPotionActionTask(task);
				} else {
					player->setNextWalkActionTask(task);
				}
			} else {
				player->sendCancelMessage(RETURNVALUE_THEREISNOWAY);
			}
			return;
		}

		player->sendCancelMessage(ret);
		return;
	}

	bool canDoAction = player->canDoAction();
	if (it.isRune() || it.type == ITEM_TYPE_POTION) {
		canDoAction = player->canDoPotionAction();
	}

	if (!canDoAction) {
		uint32_t delay = player->getNextActionTime();
		if (it.isRune() || it.type == ITEM_TYPE_POTION) {
			delay = player->getNextPotionActionTime();
		}
		std::shared_ptr<Task> task = createPlayerTask(delay, std::bind(&Game::playerUseItemEx, this, playerId, fromPos, fromStackPos, fromItemId, toPos, toStackPos, toItemId), "Game::playerUseItemEx");
		if (it.isRune() || it.type == ITEM_TYPE_POTION) {
			player->setNextPotionActionTask(task);
		} else {
			player->setNextActionTask(task);
		}
		return;
	}

	player->resetIdleTime();
	if (it.isRune() || it.type == ITEM_TYPE_POTION) {
		player->setNextPotionActionTask(nullptr);
	} else {
		player->setNextActionTask(nullptr);
	}

	// Refresh depot search window if necessary
	bool mustReloadDepotSearch = false;
	if (player->isDepotSearchOpenOnItem(fromItemId)) {
		if (item->isInsideDepot(true)) {
			mustReloadDepotSearch = true;
		} else {
			if (auto targetThing = internalGetThing(player, toPos, toStackPos, toItemId, STACKPOS_FIND_THING);
				targetThing && targetThing->getItem() && targetThing->getItem()->isInsideDepot(true)) {
				mustReloadDepotSearch = true;
			}
		}
	}

	g_actions().useItemEx(player, fromPos, toPos, toStackPos, item, isHotkey);

	if (mustReloadDepotSearch) {
		player->requestDepotSearchItem(fromItemId, fromStackPos);
	}
}

void Game::playerUseItem(uint32_t playerId, const Position &pos, uint8_t stackPos, uint8_t index, uint16_t itemId) {
	std::shared_ptr<Player> player = getPlayerByID(playerId);
	if (!player) {
		return;
	}

	bool isHotkey = (pos.x == 0xFFFF && pos.y == 0 && pos.z == 0);
	if (isHotkey && !g_configManager().getBoolean(AIMBOT_HOTKEY_ENABLED)) {
		return;
	}

	std::shared_ptr<Thing> thing = internalGetThing(player, pos, stackPos, itemId, STACKPOS_FIND_THING);
	if (!thing) {
		player->sendCancelMessage(RETURNVALUE_NOTPOSSIBLE);
		return;
	}

	std::shared_ptr<Item> item = thing->getItem();
	if (!item || item->isMultiUse() || item->getID() != itemId) {
		player->sendCancelMessage(RETURNVALUE_CANNOTUSETHISOBJECT);
		return;
	}

	if (g_configManager().getBoolean(ONLY_INVITED_CAN_MOVE_HOUSE_ITEMS) && !InternalGame::playerCanUseItemOnHouseTile(player, item)) {
		player->sendCancelMessage(RETURNVALUE_CANNOTUSETHISOBJECT);
		return;
	}

	const ItemType &it = Item::items[item->getID()];
	if (it.isRune() || it.type == ITEM_TYPE_POTION) {
		if (player->walkExhausted()) {
			player->sendCancelMessage(RETURNVALUE_YOUAREEXHAUSTED);
			return;
		}
	}

	ReturnValue ret = g_actions().canUse(player, pos);
	if (ret != RETURNVALUE_NOERROR) {
		if (ret == RETURNVALUE_TOOFARAWAY) {
			std::forward_list<Direction> listDir;
			if (player->getPathTo(pos, listDir, 0, 1, true, true)) {
				g_dispatcher().addTask(std::bind(&Game::playerAutoWalk, this, player->getID(), listDir), "Game::playerAutoWalk");

				std::shared_ptr<Task> task = createPlayerTask(400, std::bind(&Game::playerUseItem, this, playerId, pos, stackPos, index, itemId), "Game::playerUseItem");
				if (it.isRune() || it.type == ITEM_TYPE_POTION) {
					player->setNextPotionActionTask(task);
				} else {
					player->setNextWalkActionTask(task);
				}
				return;
			}

			ret = RETURNVALUE_THEREISNOWAY;
		}

		player->sendCancelMessage(ret);
		return;
	}

	bool canDoAction = player->canDoAction();
	if (it.isRune() || it.type == ITEM_TYPE_POTION) {
		canDoAction = player->canDoPotionAction();
	}

	if (!canDoAction) {
		uint32_t delay = player->getNextActionTime();
		if (it.isRune() || it.type == ITEM_TYPE_POTION) {
			delay = player->getNextPotionActionTime();
		}
		std::shared_ptr<Task> task = createPlayerTask(delay, std::bind(&Game::playerUseItem, this, playerId, pos, stackPos, index, itemId), "Game::playerUseItem");
		if (it.isRune() || it.type == ITEM_TYPE_POTION) {
			player->setNextPotionActionTask(task);
		} else {
			player->setNextActionTask(task);
		}
		return;
	}

	player->resetIdleTime();
	player->setNextActionTask(nullptr);

	// Refresh depot search window if necessary
	bool refreshDepotSearch = false;
	if (player->isDepotSearchOpenOnItem(itemId) && item->isInsideDepot(true)) {
		refreshDepotSearch = true;
	}

	g_actions().useItem(player, pos, index, item, isHotkey);

	if (refreshDepotSearch) {
		player->requestDepotSearchItem(itemId, stackPos);
	}
}

void Game::playerUseWithCreature(uint32_t playerId, const Position &fromPos, uint8_t fromStackPos, uint32_t creatureId, uint16_t itemId) {
	std::shared_ptr<Player> player = getPlayerByID(playerId);
	if (!player) {
		return;
	}

	std::shared_ptr<Creature> creature = getCreatureByID(creatureId);
	if (!creature) {
		return;
	}

	if (!Position::areInRange<7, 5, 0>(creature->getPosition(), player->getPosition())) {
		return;
	}

	bool isHotkey = (fromPos.x == 0xFFFF && fromPos.y == 0 && fromPos.z == 0);
	if (!g_configManager().getBoolean(AIMBOT_HOTKEY_ENABLED)) {
		if (creature->getPlayer() || isHotkey) {
			player->sendCancelMessage(RETURNVALUE_DIRECTPLAYERSHOOT);
			return;
		}
	}

	std::shared_ptr<Thing> thing = internalGetThing(player, fromPos, fromStackPos, itemId, STACKPOS_FIND_THING);
	if (!thing) {
		player->sendCancelMessage(RETURNVALUE_NOTPOSSIBLE);
		return;
	}

	std::shared_ptr<Item> item = thing->getItem();
	if (!item || !item->isMultiUse() || item->getID() != itemId) {
		player->sendCancelMessage(RETURNVALUE_CANNOTUSETHISOBJECT);
		return;
	}

	if (g_configManager().getBoolean(ONLY_INVITED_CAN_MOVE_HOUSE_ITEMS)) {
		if (std::shared_ptr<HouseTile> houseTile = std::dynamic_pointer_cast<HouseTile>(item->getTile())) {
			const auto &house = houseTile->getHouse();
			if (house && item->getRealParent() && item->getRealParent() != player && (!house->isInvited(player) || house->getHouseAccessLevel(player) == HOUSE_GUEST)) {
				player->sendCancelMessage(RETURNVALUE_CANNOTUSETHISOBJECT);
				return;
			}
		}
	}

	const ItemType &it = Item::items[item->getID()];
	if (it.isRune() || it.type == ITEM_TYPE_POTION) {
		if (player->walkExhausted()) {
			player->sendCancelMessage(RETURNVALUE_YOUAREEXHAUSTED);
			return;
		}
	}
	Position toPos = creature->getPosition();
	Position walkToPos = fromPos;
	ReturnValue ret = g_actions().canUse(player, fromPos);
	if (ret == RETURNVALUE_NOERROR) {
		ret = g_actions().canUse(player, toPos, item);
		if (ret == RETURNVALUE_TOOFARAWAY) {
			walkToPos = toPos;
		}
	}

	if (ret != RETURNVALUE_NOERROR) {
		if (ret == RETURNVALUE_TOOFARAWAY) {
			Position itemPos = fromPos;
			uint8_t itemStackPos = fromStackPos;

			if (fromPos.x != 0xFFFF && Position::areInRange<1, 1, 0>(fromPos, player->getPosition()) && !Position::areInRange<1, 1, 0>(fromPos, toPos)) {
				std::shared_ptr<Item> moveItem = nullptr;
				ret = internalMoveItem(item->getParent(), player, INDEX_WHEREEVER, item, item->getItemCount(), &moveItem);
				if (ret != RETURNVALUE_NOERROR) {
					player->sendCancelMessage(ret);
					return;
				}

				// changing the position since its now in the inventory of the player
				internalGetPosition(moveItem, itemPos, itemStackPos);
			}

			std::forward_list<Direction> listDir;
			if (player->getPathTo(walkToPos, listDir, 0, 1, true, true)) {
				g_dispatcher().addTask(std::bind(&Game::playerAutoWalk, this, player->getID(), listDir), "Game::playerAutoWalk");

				std::shared_ptr<Task> task = createPlayerTask(400, std::bind(&Game::playerUseWithCreature, this, playerId, itemPos, itemStackPos, creatureId, itemId), "Game::playerUseWithCreature");
				if (it.isRune() || it.type == ITEM_TYPE_POTION) {
					player->setNextPotionActionTask(task);
				} else {
					player->setNextWalkActionTask(task);
				}
			} else {
				player->sendCancelMessage(RETURNVALUE_THEREISNOWAY);
			}
			return;
		}

		player->sendCancelMessage(ret);
		return;
	}

	bool canDoAction = player->canDoAction();
	if (it.isRune() || it.type == ITEM_TYPE_POTION) {
		canDoAction = player->canDoPotionAction();
	}

	if (!canDoAction) {
		uint32_t delay = player->getNextActionTime();
		if (it.isRune() || it.type == ITEM_TYPE_POTION) {
			delay = player->getNextPotionActionTime();
		}
		std::shared_ptr<Task> task = createPlayerTask(delay, std::bind(&Game::playerUseWithCreature, this, playerId, fromPos, fromStackPos, creatureId, itemId), "Game::playerUseWithCreature");

		if (it.isRune() || it.type == ITEM_TYPE_POTION) {
			player->setNextPotionActionTask(task);
		} else {
			player->setNextActionTask(task);
		}
		return;
	}

	player->resetIdleTime();
	if (it.isRune() || it.type == ITEM_TYPE_POTION) {
		player->setNextPotionActionTask(nullptr);
	} else {
		player->setNextActionTask(nullptr);
	}

	g_actions().useItemEx(player, fromPos, creature->getPosition(), creature->getParent()->getThingIndex(creature), item, isHotkey, creature);
}

void Game::playerCloseContainer(uint32_t playerId, uint8_t cid) {
	std::shared_ptr<Player> player = getPlayerByID(playerId);
	if (!player) {
		return;
	}

	player->closeContainer(cid);
	player->sendCloseContainer(cid);
}

void Game::playerMoveUpContainer(uint32_t playerId, uint8_t cid) {
	std::shared_ptr<Player> player = getPlayerByID(playerId);
	if (!player) {
		return;
	}

	std::shared_ptr<Container> container = player->getContainerByID(cid);
	if (!container) {
		return;
	}

	std::shared_ptr<Container> parentContainer = std::dynamic_pointer_cast<Container>(container->getRealParent());
	if (!parentContainer) {
		std::shared_ptr<Tile> tile = container->getTile();
		if (!tile) {
			return;
		}

		if (!g_events().eventPlayerOnBrowseField(player, tile->getPosition())) {
			return;
		}

		if (!g_callbacks().checkCallback(EventCallback_t::playerOnBrowseField, &EventCallback::playerOnBrowseField, player, tile->getPosition())) {
			return;
		}

		auto it = browseFields.find(tile);
		if (it == browseFields.end() || it->second.expired()) {
			parentContainer = Container::create(tile);
			browseFields[tile] = parentContainer;
		} else {
			parentContainer = it->second.lock();
		}
	}

	if (parentContainer->hasPagination() && parentContainer->hasParent()) {
		uint16_t indexContainer = std::floor(parentContainer->getThingIndex(container) / parentContainer->capacity()) * parentContainer->capacity();
		player->addContainer(cid, parentContainer);

		player->setContainerIndex(cid, indexContainer);
		player->sendContainer(cid, parentContainer, parentContainer->hasParent(), indexContainer);
	} else {
		player->addContainer(cid, parentContainer);
		player->sendContainer(cid, parentContainer, parentContainer->hasParent(), player->getContainerIndex(cid));
	}
}

void Game::playerUpdateContainer(uint32_t playerId, uint8_t cid) {
	std::shared_ptr<Player> player = getPlayerByGUID(playerId);
	if (!player) {
		return;
	}

	std::shared_ptr<Container> container = player->getContainerByID(cid);
	if (!container) {
		return;
	}

	player->sendContainer(cid, container, container->hasParent(), player->getContainerIndex(cid));
}

void Game::playerRotateItem(uint32_t playerId, const Position &pos, uint8_t stackPos, const uint16_t itemId) {
	std::shared_ptr<Player> player = getPlayerByID(playerId);
	if (!player) {
		return;
	}

	std::shared_ptr<Thing> thing = internalGetThing(player, pos, stackPos, itemId, STACKPOS_TOPDOWN_ITEM);
	if (!thing) {
		return;
	}

	std::shared_ptr<Item> item = thing->getItem();
	if (!item || item->getID() != itemId || !item->isRotatable() || item->hasAttribute(ItemAttribute_t::UNIQUEID)) {
		player->sendCancelMessage(RETURNVALUE_NOTPOSSIBLE);
		return;
	}

	if (pos.x != 0xFFFF && !Position::areInRange<1, 1, 0>(pos, player->getPosition())) {
		std::forward_list<Direction> listDir;
		if (player->getPathTo(pos, listDir, 0, 1, true, true)) {
			g_dispatcher().addTask(std::bind(&Game::playerAutoWalk, this, player->getID(), listDir), "Game::playerAutoWalk");

			std::shared_ptr<Task> task = createPlayerTask(400, std::bind(&Game::playerRotateItem, this, playerId, pos, stackPos, itemId), "Game::playerRotateItem");
			player->setNextWalkActionTask(task);
		} else {
			player->sendCancelMessage(RETURNVALUE_THEREISNOWAY);
		}
		return;
	}

	if (!g_callbacks().checkCallback(EventCallback_t::playerOnRotateItem, &EventCallback::playerOnRotateItem, player, item, pos)) {
		return;
	}

	uint16_t newId = Item::items[item->getID()].rotateTo;
	if (newId != 0) {
		transformItem(item, newId);
	}
}

void Game::playerConfigureShowOffSocket(uint32_t playerId, const Position &pos, uint8_t stackPos, const uint16_t itemId) {
	std::shared_ptr<Player> player = getPlayerByID(playerId);
	if (!player || pos.x == 0xFFFF) {
		return;
	}

	std::shared_ptr<Thing> thing = internalGetThing(player, pos, stackPos, itemId, STACKPOS_TOPDOWN_ITEM);
	if (!thing) {
		return;
	}

	std::shared_ptr<Item> item = thing->getItem();
	if (!item || item->getID() != itemId || !item->isPodium() || item->hasAttribute(ItemAttribute_t::UNIQUEID)) {
		player->sendCancelMessage(RETURNVALUE_NOTPOSSIBLE);
		return;
	}

	bool isPodiumOfRenown = itemId == ITEM_PODIUM_OF_RENOWN1 || itemId == ITEM_PODIUM_OF_RENOWN2;
	if (!Position::areInRange<1, 1, 0>(pos, player->getPosition())) {
		std::forward_list<Direction> listDir;
		if (player->getPathTo(pos, listDir, 0, 1, true, false)) {
			g_dispatcher().addTask(std::bind(&Game::playerAutoWalk, this, player->getID(), listDir), "Game::playerAutoWalk");
			std::shared_ptr<Task> task;
			if (isPodiumOfRenown) {
				task = createPlayerTask(400, std::bind_front(&Player::sendPodiumWindow, player, item, pos, itemId, stackPos), "Game::playerConfigureShowOffSocket");
			} else {
				task = createPlayerTask(400, std::bind_front(&Player::sendMonsterPodiumWindow, player, item, pos, itemId, stackPos), "Game::playerConfigureShowOffSocket");
			}
			player->setNextWalkActionTask(task);
		} else {
			player->sendCancelMessage(RETURNVALUE_THEREISNOWAY);
		}
		return;
	}

	if (isPodiumOfRenown) {
		player->sendPodiumWindow(item, pos, itemId, stackPos);
	} else {
		player->sendMonsterPodiumWindow(item, pos, itemId, stackPos);
	}
}

void Game::playerSetShowOffSocket(uint32_t playerId, Outfit_t &outfit, const Position &pos, uint8_t stackPos, const uint16_t itemId, uint8_t podiumVisible, uint8_t direction) {
	std::shared_ptr<Player> player = getPlayerByID(playerId);
	if (!player || pos.x == 0xFFFF) {
		return;
	}

	std::shared_ptr<Thing> thing = internalGetThing(player, pos, stackPos, itemId, STACKPOS_TOPDOWN_ITEM);
	if (!thing) {
		return;
	}

	std::shared_ptr<Item> item = thing->getItem();
	if (!item || item->getID() != itemId || !item->isPodium() || item->hasAttribute(ItemAttribute_t::UNIQUEID)) {
		player->sendCancelMessage(RETURNVALUE_NOTPOSSIBLE);
		return;
	}

	const auto tile = item->getParent() ? item->getParent()->getTile() : nullptr;
	if (!tile) {
		player->sendCancelMessage(RETURNVALUE_NOTPOSSIBLE);
		return;
	}

	if (!Position::areInRange<1, 1, 0>(pos, player->getPosition())) {
		std::forward_list<Direction> listDir;
		if (player->getPathTo(pos, listDir, 0, 1, true, false)) {
			g_dispatcher().addTask(std::bind(&Game::playerAutoWalk, this, player->getID(), listDir), "Game::playerAutoWalk");
			std::shared_ptr<Task> task = createPlayerTask(400, std::bind(&Game::playerBrowseField, this, playerId, pos), "Game::playerBrowseField");
			player->setNextWalkActionTask(task);
		} else {
			player->sendCancelMessage(RETURNVALUE_THEREISNOWAY);
		}
		return;
	}

	if (g_configManager().getBoolean(ONLY_INVITED_CAN_MOVE_HOUSE_ITEMS) && !InternalGame::playerCanUseItemOnHouseTile(player, item)) {
		player->sendCancelMessage(RETURNVALUE_NOTPOSSIBLE);
		return;
	}

	if (outfit.lookType != 0) {
		item->setCustomAttribute("PastLookType", static_cast<int64_t>(outfit.lookType));
	}

	if (outfit.lookMount != 0) {
		item->setCustomAttribute("PastLookMount", static_cast<int64_t>(outfit.lookMount));
	}

	if (!player->canWear(outfit.lookType, outfit.lookAddons)) {
		outfit.lookType = 0;
		outfit.lookAddons = 0;
	}

	const auto mount = mounts.getMountByClientID(outfit.lookMount);
	if (!mount || !player->hasMount(mount)) {
		outfit.lookMount = 0;
	}

	if (outfit.lookType != 0) {
		item->setCustomAttribute("LookType", static_cast<int64_t>(outfit.lookType));
		item->setCustomAttribute("LookHead", static_cast<int64_t>(outfit.lookHead));
		item->setCustomAttribute("LookBody", static_cast<int64_t>(outfit.lookBody));
		item->setCustomAttribute("LookLegs", static_cast<int64_t>(outfit.lookLegs));
		item->setCustomAttribute("LookFeet", static_cast<int64_t>(outfit.lookFeet));
		item->setCustomAttribute("LookAddons", static_cast<int64_t>(outfit.lookAddons));
	} else if (auto pastLookType = item->getCustomAttribute("PastLookType");
			   pastLookType && pastLookType->getInteger() > 0) {
		item->removeCustomAttribute("LookType");
		item->removeCustomAttribute("PastLookType");
	}

	if (outfit.lookMount != 0) {
		item->setCustomAttribute("LookMount", static_cast<int64_t>(outfit.lookMount));
		item->setCustomAttribute("LookMountHead", static_cast<int64_t>(outfit.lookMountHead));
		item->setCustomAttribute("LookMountBody", static_cast<int64_t>(outfit.lookMountBody));
		item->setCustomAttribute("LookMountLegs", static_cast<int64_t>(outfit.lookMountLegs));
		item->setCustomAttribute("LookMountFeet", static_cast<int64_t>(outfit.lookMountFeet));
	} else if (auto pastLookMount = item->getCustomAttribute("PastLookMount");
			   pastLookMount && pastLookMount->getInteger() > 0) {
		item->removeCustomAttribute("LookMount");
		item->removeCustomAttribute("PastLookMount");
	}

	item->setCustomAttribute("PodiumVisible", static_cast<int64_t>(podiumVisible));
	item->setCustomAttribute("LookDirection", static_cast<int64_t>(direction));

	// Change Podium name
	if (outfit.lookType != 0 || outfit.lookMount != 0) {
		std::ostringstream name;
		name << item->getName() << " displaying the ";
		bool outfited = false;
		if (outfit.lookType != 0) {
			const auto &outfitInfo = Outfits::getInstance().getOutfitByLookType(player->getSex(), outfit.lookType);
			if (!outfitInfo) {
				return;
			}

			name << outfitInfo->name << " outfit";
			outfited = true;
		}

		if (outfit.lookMount != 0) {
			if (outfited) {
				name << " on the ";
			}
			name << mount->name << " mount";
		}
		item->setAttribute(ItemAttribute_t::NAME, name.str());
	} else {
		item->removeAttribute(ItemAttribute_t::NAME);
	}

	SpectatorHashSet spectators;
	g_game().map.getSpectators(spectators, pos, true);

	// Send to client
	for (auto spectator : spectators) {
		if (auto tmpPlayer = spectator->getPlayer()) {
			tmpPlayer->sendUpdateTileItem(tile, pos, item);
		}
	}
}

void Game::playerWrapableItem(uint32_t playerId, const Position &pos, uint8_t stackPos, const uint16_t itemId) {
	std::shared_ptr<Player> player = getPlayerByID(playerId);
	if (!player) {
		return;
	}

	const auto &house = map.houses.getHouseByPlayerId(player->getGUID());
	if (!house) {
		player->sendCancelMessage("You don't own a house, you need own a house to use this.");
		return;
	}

	std::shared_ptr<Thing> thing = internalGetThing(player, pos, stackPos, itemId, STACKPOS_FIND_THING);
	if (!thing) {
		return;
	}

	std::shared_ptr<Item> item = thing->getItem();
	std::shared_ptr<Tile> tile = map.getTile(item->getPosition());
	std::shared_ptr<HouseTile> houseTile = std::dynamic_pointer_cast<HouseTile>(tile);
	if (!tile->hasFlag(TILESTATE_PROTECTIONZONE) || !houseTile) {
		player->sendCancelMessage("You may construct this only inside a house.");
		return;
	}
	if (houseTile->getHouse() != house) {
		player->sendCancelMessage("Only owners can wrap/unwrap inside a house.");
		return;
	}

	if (!item || item->getID() != itemId || item->hasAttribute(ItemAttribute_t::UNIQUEID) || (!item->isWrapable() && item->getID() != ITEM_DECORATION_KIT)) {
		player->sendCancelMessage(RETURNVALUE_NOTPOSSIBLE);
		return;
	}

	if (pos.x != 0xFFFF && !Position::areInRange<1, 1, 0>(pos, player->getPosition())) {
		std::forward_list<Direction> listDir;
		if (player->getPathTo(pos, listDir, 0, 1, true, true)) {
			g_dispatcher().addTask(std::bind(&Game::playerAutoWalk, this, player->getID(), listDir), "Game::playerAutoWalk");

			std::shared_ptr<Task> task = createPlayerTask(400, std::bind(&Game::playerWrapableItem, this, playerId, pos, stackPos, itemId), "Game::playerWrapableItem");
			player->setNextWalkActionTask(task);
		} else {
			player->sendCancelMessage(RETURNVALUE_THEREISNOWAY);
		}
		return;
	}

	std::shared_ptr<Container> container = item->getContainer();
	if (container && container->getItemHoldingCount() > 0) {
		player->sendCancelMessage(RETURNVALUE_NOTPOSSIBLE);
		return;
	}

	auto topItem = tile->getTopTopItem();
	bool unwrappable = item->getHoldingPlayer() && item->getID() == ITEM_DECORATION_KIT;
	bool blockedUnwrap = topItem && topItem->canReceiveAutoCarpet() && !item->hasProperty(CONST_PROP_IMMOVABLEBLOCKSOLID);

	if (unwrappable || blockedUnwrap) {
		player->sendCancelMessage("You can only wrap/unwrap on the floor.");
		return;
	}

	std::string itemName = item->getName();
	auto unWrapAttribute = item->getCustomAttribute("unWrapId");
	uint16_t unWrapId = 0;
	if (unWrapAttribute != nullptr) {
		unWrapId = static_cast<uint16_t>(unWrapAttribute->getInteger());
	}

	// Prevent to wrap a filled bath tube
	if (item->getID() == ITEM_FILLED_BATH_TUBE) {
		player->sendCancelMessage(RETURNVALUE_NOTPOSSIBLE);
		return;
	}

	if (item->isWrapable() && item->getID() != ITEM_DECORATION_KIT) {
		wrapItem(item, houseTile->getHouse());
	} else if (item->getID() == ITEM_DECORATION_KIT && unWrapId != 0) {
		unwrapItem(item, unWrapId, houseTile->getHouse(), player);
	}
	addMagicEffect(pos, CONST_ME_POFF);
}

std::shared_ptr<Item> Game::wrapItem(std::shared_ptr<Item> item, std::shared_ptr<House> house) {
	uint16_t hiddenCharges = 0;
	uint16_t amount = item->getItemCount();
	if (isCaskItem(item->getID())) {
		hiddenCharges = item->getSubType();
	}
	if (house != nullptr && Item::items.getItemType(item->getID()).isBed()) {
		item->getBed()->wakeUp(nullptr);
		house->removeBed(item->getBed());
	}
	uint16_t oldItemID = item->getID();
	std::shared_ptr<Item> newItem = transformItem(item, ITEM_DECORATION_KIT);
	newItem->setCustomAttribute("unWrapId", static_cast<int64_t>(oldItemID));
	item->setAttribute(ItemAttribute_t::DESCRIPTION, "Unwrap it in your own house to create a <" + item->getName() + ">.");
	if (hiddenCharges > 0) {
		newItem->setAttribute(DATE, hiddenCharges);
	}
	if (amount > 0) {
		newItem->setAttribute(AMOUNT, amount);
	}
	newItem->startDecaying();
	return newItem;
}

void Game::unwrapItem(std::shared_ptr<Item> item, uint16_t unWrapId, std::shared_ptr<House> house, std::shared_ptr<Player> player) {
	auto hiddenCharges = item->getAttribute<uint16_t>(DATE);
	const ItemType &newiType = Item::items.getItemType(unWrapId);
	if (player != nullptr && house != nullptr && newiType.isBed() && house->getMaxBeds() > -1 && house->getBedCount() >= house->getMaxBeds()) {
		player->sendCancelMessage("You reached the maximum beds in this house");
		return;
	}
	auto amount = item->getAttribute<uint16_t>(AMOUNT);
	if (!amount) {
		amount = 1;
	}
	std::shared_ptr<Item> newItem = transformItem(item, unWrapId, amount);
	if (house && newiType.isBed()) {
		house->addBed(newItem->getBed());
	}
	if (newItem) {
		if (hiddenCharges > 0 && isCaskItem(unWrapId)) {
			newItem->setSubType(hiddenCharges);
		}
		newItem->removeCustomAttribute("unWrapId");
		newItem->removeAttribute(DESCRIPTION);
		newItem->startDecaying();
	}
}

void Game::playerWriteItem(uint32_t playerId, uint32_t windowTextId, const std::string &text) {
	std::shared_ptr<Player> player = getPlayerByID(playerId);
	if (!player) {
		return;
	}

	uint16_t maxTextLength = 0;
	uint32_t internalWindowTextId = 0;

	std::shared_ptr<Item> writeItem = player->getWriteItem(internalWindowTextId, maxTextLength);
	if (text.length() > maxTextLength || windowTextId != internalWindowTextId) {
		return;
	}

	if (!writeItem || writeItem->isRemoved()) {
		player->sendCancelMessage(RETURNVALUE_NOTPOSSIBLE);
		return;
	}

	std::shared_ptr<Cylinder> topParent = writeItem->getTopParent();

	std::shared_ptr<Player> owner = std::dynamic_pointer_cast<Player>(topParent);
	if (owner && owner != player) {
		player->sendCancelMessage(RETURNVALUE_NOTPOSSIBLE);
		return;
	}

	if (!Position::areInRange<1, 1, 0>(writeItem->getPosition(), player->getPosition())) {
		player->sendCancelMessage(RETURNVALUE_NOTPOSSIBLE);
		return;
	}

	for (auto creatureEvent : player->getCreatureEvents(CREATURE_EVENT_TEXTEDIT)) {
		if (!creatureEvent->executeTextEdit(player, writeItem, text)) {
			player->setWriteItem(nullptr);
			return;
		}
	}

	if (!text.empty()) {
		if (writeItem->getAttribute<std::string>(ItemAttribute_t::TEXT) != text) {
			writeItem->setAttribute(ItemAttribute_t::TEXT, text);
			writeItem->setAttribute(ItemAttribute_t::WRITER, player->getName());
			writeItem->setAttribute(ItemAttribute_t::DATE, getTimeNow());
		}
	} else {
		writeItem->removeAttribute(ItemAttribute_t::TEXT);
		writeItem->removeAttribute(ItemAttribute_t::WRITER);
		writeItem->removeAttribute(ItemAttribute_t::DATE);
	}

	uint16_t newId = Item::items[writeItem->getID()].writeOnceItemId;
	if (newId != 0) {
		transformItem(writeItem, newId);
	}

	player->setWriteItem(nullptr);
}

void Game::playerBrowseField(uint32_t playerId, const Position &pos) {
	std::shared_ptr<Player> player = getPlayerByID(playerId);
	if (!player) {
		return;
	}

	const Position &playerPos = player->getPosition();
	if (playerPos.z != pos.z) {
		player->sendCancelMessage(playerPos.z > pos.z ? RETURNVALUE_FIRSTGOUPSTAIRS : RETURNVALUE_FIRSTGODOWNSTAIRS);
		return;
	}

	if (!Position::areInRange<1, 1>(playerPos, pos)) {
		std::forward_list<Direction> listDir;
		if (player->getPathTo(pos, listDir, 0, 1, true, true)) {
			g_dispatcher().addTask(std::bind(&Game::playerAutoWalk, this, player->getID(), listDir), "Game::playerAutoWalk");
			std::shared_ptr<Task> task = createPlayerTask(400, std::bind(&Game::playerBrowseField, this, playerId, pos), "Game::playerBrowseField");
			player->setNextWalkActionTask(task);
		} else {
			player->sendCancelMessage(RETURNVALUE_THEREISNOWAY);
		}
		return;
	}

	std::shared_ptr<Tile> tile = map.getTile(pos);
	if (!tile) {
		return;
	}

	if (!g_events().eventPlayerOnBrowseField(player, pos)) {
		return;
	}

	if (!g_callbacks().checkCallback(EventCallback_t::playerOnBrowseField, &EventCallback::playerOnBrowseField, player, tile->getPosition())) {
		return;
	}

	std::shared_ptr<Container> container;

	auto it = browseFields.find(tile);
	if (it == browseFields.end() || it->second.expired()) {
		container = Container::create(tile);
		browseFields[tile] = container;
	} else {
		container = it->second.lock();
	}

	uint8_t dummyContainerId = 0xF - ((pos.x % 3) * 3 + (pos.y % 3));
	std::shared_ptr<Container> openContainer = player->getContainerByID(dummyContainerId);
	if (openContainer) {
		player->onCloseContainer(openContainer);
		player->closeContainer(dummyContainerId);
	} else {
		player->addContainer(dummyContainerId, container);
		player->sendContainer(dummyContainerId, container, false, 0);
	}
}

void Game::playerStowItem(uint32_t playerId, const Position &pos, uint16_t itemId, uint8_t stackpos, uint8_t count, bool allItems) {
	std::shared_ptr<Player> player = getPlayerByID(playerId);
	if (!player) {
		return;
	}

	if (!player->isPremium()) {
		player->sendCancelMessage(RETURNVALUE_YOUNEEDPREMIUMACCOUNT);
		return;
	}

	std::shared_ptr<Thing> thing = internalGetThing(player, pos, stackpos, itemId, STACKPOS_TOPDOWN_ITEM);
	if (!thing) {
		return;
	}

	std::shared_ptr<Item> item = thing->getItem();
	if (!item || item->getID() != itemId || item->getItemCount() < count || item->isStoreItem()) {
		player->sendCancelMessage(RETURNVALUE_NOTPOSSIBLE);
		return;
	}

	if (pos.x != 0xFFFF && !Position::areInRange<1, 1, 0>(pos, player->getPosition())) {
		player->sendCancelMessage(RETURNVALUE_NOTPOSSIBLE);
		return;
	}

	player->stowItem(item, count, allItems);

	// Refresh depot search window if necessary
	if (player->isDepotSearchOpenOnItem(itemId)) {
		// Tier for item stackable is 0
		player->requestDepotSearchItem(itemId, 0);
	}
}

void Game::playerStashWithdraw(uint32_t playerId, uint16_t itemId, uint32_t count, uint8_t) {
	std::shared_ptr<Player> player = getPlayerByID(playerId);
	if (!player) {
		return;
	}

	if (player->hasFlag(PlayerFlags_t::CannotPickupItem)) {
		return;
	}

	const ItemType &it = Item::items[itemId];
	if (it.id == 0 || count == 0) {
		return;
	}

	uint16_t freeSlots = player->getFreeBackpackSlots();
	auto stashContainer = player->getLootContainer(OBJECTCATEGORY_STASHRETRIEVE);
	if (stashContainer && !(player->quickLootFallbackToMainContainer)) {
		freeSlots = stashContainer->getFreeSlots();
	}

	if (freeSlots == 0) {
		player->sendCancelMessage(RETURNVALUE_NOTENOUGHROOM);
		return;
	}

	if (player->getFreeCapacity() < 100) {
		player->sendCancelMessage(RETURNVALUE_NOTENOUGHCAPACITY);
		return;
	}

	int32_t NDSlots = ((freeSlots) - (count < it.stackSize ? 1 : (count / it.stackSize)));
	uint32_t SlotsWith = count;
	uint32_t noSlotsWith = 0;

	if (NDSlots <= 0) {
		SlotsWith = (freeSlots * it.stackSize);
		noSlotsWith = (count - SlotsWith);
	}

	uint32_t capWith = count;
	uint32_t noCapWith = 0;
	if (player->getFreeCapacity() < (count * it.weight)) {
		capWith = (player->getFreeCapacity() / it.weight);
		noCapWith = (count - capWith);
	}

	std::stringstream ss;
	uint32_t WithdrawCount = (SlotsWith > capWith ? capWith : SlotsWith);
	uint32_t NoWithdrawCount = (noSlotsWith < noCapWith ? noCapWith : noSlotsWith);
	const char* NoWithdrawMsg = (noSlotsWith < noCapWith ? "capacity" : "slots");

	if (WithdrawCount != count) {
		ss << "Retrieved " << WithdrawCount << "x " << it.name << ".\n";
		ss << NoWithdrawCount << "x are impossible to retrieve due to insufficient inventory " << NoWithdrawMsg << ".";
	} else {
		ss << "Retrieved " << WithdrawCount << "x " << it.name << '.';
	}

	player->sendTextMessage(MESSAGE_STATUS, ss.str());

	if (player->withdrawItem(itemId, WithdrawCount)) {
		player->addItemFromStash(it.id, WithdrawCount);
	} else {
		player->sendCancelMessage(RETURNVALUE_NOTPOSSIBLE);
	}

	// Refresh depot search window if necessary
	if (player->isDepotSearchOpenOnItem(itemId)) {
		player->requestDepotSearchItem(itemId, 0);
	}
}

void Game::playerSeekInContainer(uint32_t playerId, uint8_t containerId, uint16_t index, uint8_t containerCategory) {
	std::shared_ptr<Player> player = getPlayerByID(playerId);
	if (!player) {
		return;
	}

	std::shared_ptr<Container> container = player->getContainerByID(containerId);
	if (!container || !container->hasPagination()) {
		return;
	}

	if (container->isStoreInbox()) {
		auto enumName = magic_enum::enum_name(static_cast<ContainerCategory_t>(containerCategory)).data();
		container->setAttribute(ItemAttribute_t::STORE_INBOX_CATEGORY, enumName);
		g_logger().debug("Setting new container with store inbox category name {}", enumName);
	}

	if ((index % container->capacity()) != 0 || index >= container->size()) {
		return;
	}

	player->setContainerIndex(containerId, index);
	player->sendContainer(containerId, container, container->hasParent(), index);
}

void Game::playerUpdateHouseWindow(uint32_t playerId, uint8_t listId, uint32_t windowTextId, const std::string &text) {
	std::shared_ptr<Player> player = getPlayerByID(playerId);
	if (!player) {
		return;
	}

	uint32_t internalWindowTextId;
	uint32_t internalListId;

	const auto &house = player->getEditHouse(internalWindowTextId, internalListId);
	if (house && house->canEditAccessList(internalListId, player) && internalWindowTextId == windowTextId && listId == 0) {
		house->setAccessList(internalListId, text);
	}

	player->setEditHouse(nullptr);
}

void Game::playerRequestTrade(uint32_t playerId, const Position &pos, uint8_t stackPos, uint32_t tradePlayerId, uint16_t itemId) {
	std::shared_ptr<Player> player = getPlayerByID(playerId);
	if (!player) {
		return;
	}

	std::shared_ptr<Player> tradePartner = getPlayerByID(tradePlayerId);
	if (!tradePartner || tradePartner == player) {
		player->sendTextMessage(MESSAGE_FAILURE, "Sorry, not possible.");
		return;
	}

	if (!Position::areInRange<2, 2, 0>(tradePartner->getPosition(), player->getPosition())) {
		std::ostringstream ss;
		ss << tradePartner->getName() << " tells you to move closer.";
		player->sendTextMessage(MESSAGE_TRADE, ss.str());
		return;
	}

	if (!canThrowObjectTo(tradePartner->getPosition(), player->getPosition())) {
		player->sendCancelMessage(RETURNVALUE_CREATUREISNOTREACHABLE);
		return;
	}

	std::shared_ptr<Thing> tradeThing = internalGetThing(player, pos, stackPos, itemId, STACKPOS_TOPDOWN_ITEM);
	if (!tradeThing) {
		player->sendCancelMessage(RETURNVALUE_NOTPOSSIBLE);
		return;
	}

	std::shared_ptr<Item> tradeItem = tradeThing->getItem();
	if (tradeItem->getID() != itemId || !tradeItem->isPickupable() || tradeItem->hasAttribute(ItemAttribute_t::UNIQUEID)) {
		player->sendCancelMessage(RETURNVALUE_NOTPOSSIBLE);
		return;
	}

	if (g_configManager().getBoolean(ONLY_INVITED_CAN_MOVE_HOUSE_ITEMS)) {
		if (std::shared_ptr<HouseTile> houseTile = std::dynamic_pointer_cast<HouseTile>(tradeItem->getTile())) {
			const auto &house = houseTile->getHouse();
			if (house && tradeItem->getRealParent() != player && (!house->isInvited(player) || house->getHouseAccessLevel(player) == HOUSE_GUEST)) {
				player->sendCancelMessage(RETURNVALUE_NOTMOVEABLE);
				return;
			}
		}
	}

	const Position &playerPosition = player->getPosition();
	const Position &tradeItemPosition = tradeItem->getPosition();
	if (playerPosition.z != tradeItemPosition.z) {
		player->sendCancelMessage(playerPosition.z > tradeItemPosition.z ? RETURNVALUE_FIRSTGOUPSTAIRS : RETURNVALUE_FIRSTGODOWNSTAIRS);
		return;
	}

	if (!Position::areInRange<1, 1>(tradeItemPosition, playerPosition)) {
		std::forward_list<Direction> listDir;
		if (player->getPathTo(pos, listDir, 0, 1, true, true)) {
			g_dispatcher().addTask(std::bind(&Game::playerAutoWalk, this, player->getID(), listDir), "Game::playerAutoWalk");

			std::shared_ptr<Task> task = createPlayerTask(400, std::bind(&Game::playerRequestTrade, this, playerId, pos, stackPos, tradePlayerId, itemId), "Game::playerRequestTrade");
			player->setNextWalkActionTask(task);
		} else {
			player->sendCancelMessage(RETURNVALUE_THEREISNOWAY);
		}
		return;
	}

	std::shared_ptr<Container> tradeItemContainer = tradeItem->getContainer();
	if (tradeItemContainer) {
		for (const auto &it : tradeItems) {
			std::shared_ptr<Item> item = it.first;
			if (tradeItem == item) {
				player->sendTextMessage(MESSAGE_TRADE, "This item is already being traded.");
				return;
			}

			if (tradeItemContainer->isHoldingItem(item)) {
				player->sendTextMessage(MESSAGE_TRADE, "This item is already being traded.");
				return;
			}

			std::shared_ptr<Container> container = item->getContainer();
			if (container && container->isHoldingItem(tradeItem)) {
				player->sendTextMessage(MESSAGE_TRADE, "This item is already being traded.");
				return;
			}
		}
	} else {
		for (const auto &it : tradeItems) {
			std::shared_ptr<Item> item = it.first;
			if (tradeItem == item) {
				player->sendTextMessage(MESSAGE_TRADE, "This item is already being traded.");
				return;
			}

			std::shared_ptr<Container> container = item->getContainer();
			if (container && container->isHoldingItem(tradeItem)) {
				player->sendTextMessage(MESSAGE_TRADE, "This item is already being traded.");
				return;
			}
		}
	}

	auto tradeContainer = tradeItem->getContainer();
	if (tradeContainer && tradeContainer->getItemHoldingCount() + 1 > 100) {
		player->sendTextMessage(MESSAGE_TRADE, "You can not trade more than 100 items.");
		return;
	}

	if (tradeItem->isStoreItem()) {
		player->sendTextMessage(MESSAGE_TRADE, "This item cannot be trade.");
		return;
	}

	if (tradeItemContainer) {
		for (std::shared_ptr<Item> containerItem : tradeItemContainer->getItems(true)) {
			if (containerItem->isStoreItem()) {
				player->sendTextMessage(MESSAGE_TRADE, "This item cannot be trade.");
				return;
			}
		}
	}

	if (!g_events().eventPlayerOnTradeRequest(player, tradePartner, tradeItem)) {
		return;
	}

	if (!g_callbacks().checkCallback(EventCallback_t::playerOnTradeRequest, &EventCallback::playerOnTradeRequest, player, tradePartner, tradeItem)) {
		return;
	}

	internalStartTrade(player, tradePartner, tradeItem);
}

bool Game::internalStartTrade(std::shared_ptr<Player> player, std::shared_ptr<Player> tradePartner, std::shared_ptr<Item> tradeItem) {
	if (player->tradeState != TRADE_NONE && !(player->tradeState == TRADE_ACKNOWLEDGE && player->tradePartner == tradePartner)) {
		player->sendCancelMessage(RETURNVALUE_YOUAREALREADYTRADING);
		return false;
	} else if (tradePartner->tradeState != TRADE_NONE && tradePartner->tradePartner != player) {
		player->sendCancelMessage(RETURNVALUE_THISPLAYERISALREADYTRADING);
		return false;
	}

	player->tradePartner = tradePartner;
	player->tradeItem = tradeItem;
	player->tradeState = TRADE_INITIATED;
	tradeItems[tradeItem] = player->getID();

	player->sendTradeItemRequest(player->getName(), tradeItem, true);

	if (tradePartner->tradeState == TRADE_NONE) {
		std::ostringstream ss;
		ss << player->getName() << " wants to trade with you.";
		tradePartner->sendTextMessage(MESSAGE_TRANSACTION, ss.str());
		tradePartner->tradeState = TRADE_ACKNOWLEDGE;
		tradePartner->tradePartner = player;
	} else {
		std::shared_ptr<Item> counterOfferItem = tradePartner->tradeItem;
		player->sendTradeItemRequest(tradePartner->getName(), counterOfferItem, false);
		tradePartner->sendTradeItemRequest(player->getName(), tradeItem, false);
	}

	return true;
}

void Game::playerAcceptTrade(uint32_t playerId) {
	std::shared_ptr<Player> player = getPlayerByID(playerId);
	if (!player) {
		return;
	}

	if (!(player->getTradeState() == TRADE_ACKNOWLEDGE || player->getTradeState() == TRADE_INITIATED)) {
		return;
	}

	std::shared_ptr<Player> tradePartner = player->tradePartner;
	if (!tradePartner) {
		return;
	}

	if (!canThrowObjectTo(tradePartner->getPosition(), player->getPosition())) {
		player->sendCancelMessage(RETURNVALUE_CREATUREISNOTREACHABLE);
		return;
	}

	player->setTradeState(TRADE_ACCEPT);

	if (tradePartner->getTradeState() == TRADE_ACCEPT) {
		std::shared_ptr<Item> tradeItem1 = player->tradeItem;
		std::shared_ptr<Item> tradeItem2 = tradePartner->tradeItem;
		if (!g_events().eventPlayerOnTradeAccept(player, tradePartner, tradeItem1, tradeItem2)) {
			internalCloseTrade(player);
			return;
		}

		if (!g_callbacks().checkCallback(EventCallback_t::playerOnTradeAccept, &EventCallback::playerOnTradeAccept, player, tradePartner, tradeItem1, tradeItem2)) {
			internalCloseTrade(player);
			return;
		}

		player->setTradeState(TRADE_TRANSFER);
		tradePartner->setTradeState(TRADE_TRANSFER);

		auto it = tradeItems.find(tradeItem1);
		if (it != tradeItems.end()) {
			tradeItems.erase(it);
		}

		it = tradeItems.find(tradeItem2);
		if (it != tradeItems.end()) {
			tradeItems.erase(it);
		}

		bool isSuccess = false;

		ReturnValue ret1 = internalAddItem(tradePartner, tradeItem1, INDEX_WHEREEVER, 0, true);
		ReturnValue ret2 = internalAddItem(player, tradeItem2, INDEX_WHEREEVER, 0, true);
		if (ret1 == RETURNVALUE_NOERROR && ret2 == RETURNVALUE_NOERROR) {
			ret1 = internalRemoveItem(tradeItem1, tradeItem1->getItemCount(), true);
			ret2 = internalRemoveItem(tradeItem2, tradeItem2->getItemCount(), true);
			if (ret1 == RETURNVALUE_NOERROR && ret2 == RETURNVALUE_NOERROR) {
				std::shared_ptr<Cylinder> cylinder1 = tradeItem1->getParent();
				std::shared_ptr<Cylinder> cylinder2 = tradeItem2->getParent();

				uint32_t count1 = tradeItem1->getItemCount();
				uint32_t count2 = tradeItem2->getItemCount();

				ret1 = internalMoveItem(cylinder1, tradePartner, INDEX_WHEREEVER, tradeItem1, count1, nullptr, FLAG_IGNOREAUTOSTACK, nullptr, tradeItem2);
				if (ret1 == RETURNVALUE_NOERROR) {
					internalMoveItem(cylinder2, player, INDEX_WHEREEVER, tradeItem2, count2, nullptr, FLAG_IGNOREAUTOSTACK);

					tradeItem1->onTradeEvent(ON_TRADE_TRANSFER, tradePartner);
					tradeItem2->onTradeEvent(ON_TRADE_TRANSFER, player);

					isSuccess = true;
				}
			}
		}

		if (!isSuccess) {
			std::string errorDescription;

			if (tradePartner->tradeItem) {
				errorDescription = getTradeErrorDescription(ret1, tradeItem1);
				tradePartner->sendTextMessage(MESSAGE_TRANSACTION, errorDescription);
				tradePartner->tradeItem->onTradeEvent(ON_TRADE_CANCEL, tradePartner);
			}

			if (player->tradeItem) {
				errorDescription = getTradeErrorDescription(ret2, tradeItem2);
				player->sendTextMessage(MESSAGE_TRANSACTION, errorDescription);
				player->tradeItem->onTradeEvent(ON_TRADE_CANCEL, player);
			}
		}

		player->setTradeState(TRADE_NONE);
		player->tradeItem = nullptr;
		player->tradePartner = nullptr;
		player->sendTradeClose();

		tradePartner->setTradeState(TRADE_NONE);
		tradePartner->tradeItem = nullptr;
		tradePartner->tradePartner = nullptr;
		tradePartner->sendTradeClose();
	}
}

std::string Game::getTradeErrorDescription(ReturnValue ret, std::shared_ptr<Item> item) {
	if (item) {
		if (ret == RETURNVALUE_NOTENOUGHCAPACITY) {
			std::ostringstream ss;
			ss << "You do not have enough capacity to carry";

			if (item->isStackable() && item->getItemCount() > 1) {
				ss << " these objects.";
			} else {
				ss << " this object.";
			}

			ss << std::endl
			   << ' ' << item->getWeightDescription();
			return ss.str();
		} else if (ret == RETURNVALUE_NOTENOUGHROOM || ret == RETURNVALUE_CONTAINERNOTENOUGHROOM) {
			std::ostringstream ss;
			ss << "You do not have enough room to carry";

			if (item->isStackable() && item->getItemCount() > 1) {
				ss << " these objects.";
			} else {
				ss << " this object.";
			}

			return ss.str();
		}
	}
	return "Trade could not be completed.";
}

void Game::playerLookInTrade(uint32_t playerId, bool lookAtCounterOffer, uint8_t index) {
	std::shared_ptr<Player> player = getPlayerByID(playerId);
	if (!player) {
		return;
	}

	std::shared_ptr<Player> tradePartner = player->tradePartner;
	if (!tradePartner) {
		return;
	}

	std::shared_ptr<Item> tradeItem;
	if (lookAtCounterOffer) {
		tradeItem = tradePartner->getTradeItem();
	} else {
		tradeItem = player->getTradeItem();
	}

	if (!tradeItem) {
		return;
	}

	const Position &playerPosition = player->getPosition();
	const Position &tradeItemPosition = tradeItem->getPosition();

	int32_t lookDistance = std::max<int32_t>(
		Position::getDistanceX(playerPosition, tradeItemPosition),
		Position::getDistanceY(playerPosition, tradeItemPosition)
	);
	if (index == 0) {
		g_events().eventPlayerOnLookInTrade(player, tradePartner, tradeItem, lookDistance);
		g_callbacks().executeCallback(EventCallback_t::playerOnLookInTrade, &EventCallback::playerOnLookInTrade, player, tradePartner, tradeItem, lookDistance);
		return;
	}

	std::shared_ptr<Container> tradeContainer = tradeItem->getContainer();
	if (!tradeContainer) {
		return;
	}

	std::vector<std::shared_ptr<Container>> containers { tradeContainer };
	size_t i = 0;
	while (i < containers.size()) {
		std::shared_ptr<Container> container = containers[i++];
		for (std::shared_ptr<Item> item : container->getItemList()) {
			std::shared_ptr<Container> tmpContainer = item->getContainer();
			if (tmpContainer) {
				containers.push_back(tmpContainer);
			}

			if (--index == 0) {
				g_events().eventPlayerOnLookInTrade(player, tradePartner, item, lookDistance);
				g_callbacks().executeCallback(EventCallback_t::playerOnLookInTrade, &EventCallback::playerOnLookInTrade, player, tradePartner, item, lookDistance);
				return;
			}
		}
	}
}

void Game::playerCloseTrade(uint32_t playerId) {
	std::shared_ptr<Player> player = getPlayerByID(playerId);
	if (!player) {
		return;
	}

	internalCloseTrade(player);
}

void Game::internalCloseTrade(std::shared_ptr<Player> player) {
	std::shared_ptr<Player> tradePartner = player->tradePartner;
	if ((tradePartner && tradePartner->getTradeState() == TRADE_TRANSFER) || player->getTradeState() == TRADE_TRANSFER) {
		return;
	}

	if (player->getTradeItem()) {
		auto it = tradeItems.find(player->getTradeItem());
		if (it != tradeItems.end()) {
			tradeItems.erase(it);
		}

		player->tradeItem->onTradeEvent(ON_TRADE_CANCEL, player);
		player->tradeItem = nullptr;
	}

	player->setTradeState(TRADE_NONE);
	player->tradePartner = nullptr;

	player->sendTextMessage(MESSAGE_FAILURE, "Trade cancelled.");
	player->sendTradeClose();

	if (tradePartner) {
		if (tradePartner->getTradeItem()) {
			auto it = tradeItems.find(tradePartner->getTradeItem());
			if (it != tradeItems.end()) {
				tradeItems.erase(it);
			}

			tradePartner->tradeItem->onTradeEvent(ON_TRADE_CANCEL, tradePartner);
			tradePartner->tradeItem = nullptr;
		}

		tradePartner->setTradeState(TRADE_NONE);
		tradePartner->tradePartner = nullptr;

		tradePartner->sendTextMessage(MESSAGE_FAILURE, "Trade cancelled.");
		tradePartner->sendTradeClose();
	}
}

void Game::playerBuyItem(uint32_t playerId, uint16_t itemId, uint8_t count, uint16_t amount, bool ignoreCap /* = false*/, bool inBackpacks /* = false*/) {
	if (amount == 0) {
		return;
	}

	std::shared_ptr<Player> player = getPlayerByID(playerId);
	if (!player) {
		return;
	}

	std::shared_ptr<Npc> merchant = player->getShopOwner();
	if (!merchant) {
		return;
	}

	const ItemType &it = Item::items[itemId];
	if (it.id == 0) {
		return;
	}

	if ((it.stackable && amount > 10000) || (!it.stackable && amount > 100)) {
		return;
	}

	if (!player->hasShopItemForSale(it.id, count)) {
		return;
	}

	// Check npc say exhausted
	if (player->isUIExhausted()) {
		player->sendCancelMessage(RETURNVALUE_YOUAREEXHAUSTED);
		return;
	}

	merchant->onPlayerBuyItem(player, it.id, count, amount, ignoreCap, inBackpacks);
	player->updateUIExhausted();
}

void Game::playerSellItem(uint32_t playerId, uint16_t itemId, uint8_t count, uint16_t amount, bool ignoreEquipped) {
	if (amount == 0) {
		return;
	}

	std::shared_ptr<Player> player = getPlayerByID(playerId);
	if (!player) {
		return;
	}

	std::shared_ptr<Npc> merchant = player->getShopOwner();
	if (!merchant) {
		return;
	}

	const ItemType &it = Item::items[itemId];
	if (it.id == 0) {
		return;
	}

	if ((it.stackable && amount > 10000) || (!it.stackable && amount > 100)) {
		return;
	}

	// Check npc say exhausted
	if (player->isUIExhausted()) {
		player->sendCancelMessage(RETURNVALUE_YOUAREEXHAUSTED);
		return;
	}

	merchant->onPlayerSellItem(player, it.id, count, amount, ignoreEquipped);
	player->updateUIExhausted();
}

void Game::playerCloseShop(uint32_t playerId) {
	std::shared_ptr<Player> player = getPlayerByID(playerId);
	if (!player) {
		return;
	}

	player->closeShopWindow();
}

void Game::playerLookInShop(uint32_t playerId, uint16_t itemId, uint8_t count) {
	std::shared_ptr<Player> player = getPlayerByID(playerId);
	if (!player) {
		return;
	}

	std::shared_ptr<Npc> merchant = player->getShopOwner();
	if (!merchant) {
		return;
	}

	const ItemType &it = Item::items[itemId];
	if (it.id == 0) {
		return;
	}

	if (!g_events().eventPlayerOnLookInShop(player, &it, count)) {
		return;
	}

	if (!g_callbacks().checkCallback(EventCallback_t::playerOnLookInShop, &EventCallback::playerOnLookInShop, player, &it, count)) {
		return;
	}

	std::ostringstream ss;
	ss << "You see " << Item::getDescription(it, 1, nullptr, count);
	player->sendTextMessage(MESSAGE_LOOK, ss.str());
	merchant->onPlayerCheckItem(player, it.id, count);
}

void Game::playerLookAt(uint32_t playerId, uint16_t itemId, const Position &pos, uint8_t stackPos) {
	std::shared_ptr<Player> player = getPlayerByID(playerId);
	if (!player) {
		return;
	}

	std::shared_ptr<Thing> thing = internalGetThing(player, pos, stackPos, itemId, STACKPOS_LOOK);
	if (!thing) {
		player->sendCancelMessage(RETURNVALUE_NOTPOSSIBLE);
		return;
	}

	Position thingPos = thing->getPosition();
	if (!player->canSee(thingPos)) {
		player->sendCancelMessage(RETURNVALUE_NOTPOSSIBLE);
		return;
	}

	Position playerPos = player->getPosition();

	int32_t lookDistance;
	if (thing != player) {
		lookDistance = std::max<int32_t>(Position::getDistanceX(playerPos, thingPos), Position::getDistanceY(playerPos, thingPos));
		if (playerPos.z != thingPos.z) {
			lookDistance += 15;
		}
	} else {
		lookDistance = -1;
	}

	// Parse onLook from event player
	g_events().eventPlayerOnLook(player, pos, thing, stackPos, lookDistance);
	g_callbacks().executeCallback(EventCallback_t::playerOnLook, &EventCallback::playerOnLook, player, pos, thing, stackPos, lookDistance);
}

void Game::playerLookInBattleList(uint32_t playerId, uint32_t creatureId) {
	std::shared_ptr<Player> player = getPlayerByID(playerId);
	if (!player) {
		return;
	}

	std::shared_ptr<Creature> creature = getCreatureByID(creatureId);
	if (!creature) {
		return;
	}

	if (!player->canSeeCreature(creature)) {
		return;
	}

	const Position &creaturePos = creature->getPosition();
	if (!player->canSee(creaturePos)) {
		return;
	}

	int32_t lookDistance;
	if (creature != player) {
		const Position &playerPos = player->getPosition();
		lookDistance = std::max<int32_t>(Position::getDistanceX(playerPos, creaturePos), Position::getDistanceY(playerPos, creaturePos));
		if (playerPos.z != creaturePos.z) {
			lookDistance += 15;
		}
	} else {
		lookDistance = -1;
	}

	g_events().eventPlayerOnLookInBattleList(player, creature, lookDistance);
	g_callbacks().executeCallback(EventCallback_t::playerOnLookInBattleList, &EventCallback::playerOnLookInBattleList, player, creature, lookDistance);
}

void Game::playerQuickLoot(uint32_t playerId, const Position &pos, uint16_t itemId, uint8_t stackPos, std::shared_ptr<Item> defaultItem, bool lootAllCorpses, bool autoLoot) {
	std::shared_ptr<Player> player = getPlayerByID(playerId);
	if (!player) {
		return;
	}

	if (!autoLoot && !player->canDoAction()) {
		uint32_t delay = player->getNextActionTime();
		std::shared_ptr<Task> task = createPlayerTask(delay, std::bind(&Game::playerQuickLoot, this, player->getID(), pos, itemId, stackPos, defaultItem, lootAllCorpses, autoLoot), "Game::playerQuickLoot");
		player->setNextActionTask(task);
		return;
	}

	if (!autoLoot && pos.x != 0xffff) {
		if (!Position::areInRange<1, 1, 0>(pos, player->getPosition())) {
			// need to walk to the corpse first before looting it
			std::forward_list<Direction> listDir;
			if (player->getPathTo(pos, listDir, 0, 1, true, true)) {
				g_dispatcher().addTask(std::bind(&Game::playerAutoWalk, this, player->getID(), listDir), "Game::playerAutoWalk");
				std::shared_ptr<Task> task = createPlayerTask(0, std::bind(&Game::playerQuickLoot, this, player->getID(), pos, itemId, stackPos, defaultItem, lootAllCorpses, autoLoot), "Game::playerQuickLoot");
				player->setNextWalkActionTask(task);
			} else {
				player->sendCancelMessage(RETURNVALUE_THEREISNOWAY);
			}

			return;
		}
	} else if (!player->isPremium()) {
		player->sendCancelMessage("You must be premium.");
		return;
	}

	std::lock_guard<std::mutex> lock(player->quickLootMutex);
	if (!autoLoot) {
		player->setNextActionTask(nullptr);
	}

	std::shared_ptr<Item> item = nullptr;
	if (!defaultItem) {
		std::shared_ptr<Thing> thing = internalGetThing(player, pos, stackPos, itemId, STACKPOS_FIND_THING);
		if (!thing) {
			player->sendCancelMessage(RETURNVALUE_NOTPOSSIBLE);
			return;
		}

		item = thing->getItem();
	} else {
		item = defaultItem;
	}

	if (!item || !item->getParent()) {
		player->sendCancelMessage(RETURNVALUE_NOTPOSSIBLE);
		return;
	}

	std::shared_ptr<Container> corpse = nullptr;
	if (pos.x == 0xffff) {
		corpse = item->getParent()->getContainer();
		if (corpse && corpse->getID() == ITEM_BROWSEFIELD) {
			corpse = item->getContainer();
			browseField = true;
		}
	} else {
		corpse = item->getContainer();
	}

	if (!corpse || corpse->hasAttribute(ItemAttribute_t::UNIQUEID) || corpse->hasAttribute(ItemAttribute_t::ACTIONID)) {
		player->sendCancelMessage(RETURNVALUE_NOTPOSSIBLE);
		return;
	}

	if (!corpse->isRewardCorpse()) {
		uint32_t corpseOwner = corpse->getCorpseOwner();
		if (corpseOwner != 0 && !player->canOpenCorpse(corpseOwner)) {
			player->sendCancelMessage(RETURNVALUE_NOTPOSSIBLE);
			return;
		}
	}

	if (pos.x == 0xffff && !browseField && !corpse->isRewardCorpse()) {
		uint32_t worth = item->getWorth();
		ObjectCategory_t category = getObjectCategory(item);
		ReturnValue ret = internalCollectLootItems(player, item, category);

		std::stringstream ss;
		if (ret == RETURNVALUE_NOTENOUGHCAPACITY) {
			ss << "Attention! The loot you are trying to pick up is too heavy for you to carry.";
		} else if (ret == RETURNVALUE_CONTAINERNOTENOUGHROOM) {
			ss << "Attention! The container for " << getObjectCategoryName(category) << " is full.";
		} else {
			if (ret == RETURNVALUE_NOERROR) {
				player->sendLootStats(item, item->getItemCount());
				ss << "You looted ";
			} else {
				ss << "You could not loot ";
			}

			if (worth != 0) {
				ss << worth << " gold.";
			} else {
				ss << "1 item.";
			}

			player->sendTextMessage(MESSAGE_LOOT, ss.str());
			return;
		}

		if (player->lastQuickLootNotification + 15000 < OTSYS_TIME()) {
			player->sendTextMessage(MESSAGE_GAME_HIGHLIGHT, ss.str());
		} else {
			player->sendTextMessage(MESSAGE_EVENT_ADVANCE, ss.str());
		}

		player->lastQuickLootNotification = OTSYS_TIME();
	} else {
		if (corpse->isRewardCorpse()) {
			auto rewardId = corpse->getAttribute<time_t>(ItemAttribute_t::DATE);
			auto reward = player->getReward(rewardId, false);
			if (reward) {
				internalQuickLootCorpse(player, reward->getContainer());
			}
		} else {
			if (!lootAllCorpses) {
				internalQuickLootCorpse(player, corpse);
			} else {
				playerLootAllCorpses(player, pos, lootAllCorpses);
			}
		}
	}
}

void Game::playerLootAllCorpses(std::shared_ptr<Player> player, const Position &pos, bool lootAllCorpses) {
	if (lootAllCorpses) {
		std::shared_ptr<Tile> tile = g_game().map.getTile(pos.x, pos.y, pos.z);
		if (!tile) {
			player->sendCancelMessage(RETURNVALUE_NOTPOSSIBLE);
			return;
		}

		const TileItemVector* itemVector = tile->getItemList();
		uint16_t corpses = 0;
		for (auto &tileItem : *itemVector) {
			if (!tileItem) {
				continue;
			}

			std::shared_ptr<Container> tileCorpse = tileItem->getContainer();
			if (!tileCorpse || !tileCorpse->isCorpse() || tileCorpse->hasAttribute(ItemAttribute_t::UNIQUEID) || tileCorpse->hasAttribute(ItemAttribute_t::ACTIONID)) {
				continue;
			}

			if (!tileCorpse->isRewardCorpse()
				&& tileCorpse->getCorpseOwner() != 0
				&& !player->canOpenCorpse(tileCorpse->getCorpseOwner())) {
				player->sendCancelMessage(RETURNVALUE_NOTPOSSIBLE);
				g_logger().debug("Player {} cannot loot corpse from id {} in position {}", player->getName(), tileItem->getID(), tileItem->getPosition().toString());
				continue;
			}

			corpses++;
			internalQuickLootCorpse(player, tileCorpse);
			if (corpses >= 30) {
				break;
			}
		}

		if (corpses > 0) {
			if (corpses > 1) {
				std::stringstream string;
				string << "You looted " << corpses << " corpses.";
				player->sendTextMessage(MESSAGE_LOOT, string.str());
			}

			return;
		}
	}

	browseField = false;
}

void Game::playerSetLootContainer(uint32_t playerId, ObjectCategory_t category, const Position &pos, uint16_t itemId, uint8_t stackPos) {
	std::shared_ptr<Player> player = getPlayerByID(playerId);
	if (!player || pos.x != 0xffff) {
		return;
	}

	std::shared_ptr<Thing> thing = internalGetThing(player, pos, stackPos, itemId, STACKPOS_USEITEM);
	if (!thing) {
		player->sendCancelMessage(RETURNVALUE_NOTPOSSIBLE);
		return;
	}

	std::shared_ptr<Container> container = thing->getContainer();
	if (!container || (container->getID() == ITEM_GOLD_POUCH && category != OBJECTCATEGORY_GOLD && !g_configManager().getBoolean(TOGGLE_GOLD_POUCH_ALLOW_ANYTHING))) {
		player->sendCancelMessage(RETURNVALUE_NOTPOSSIBLE);
		return;
	}

	if (container->getHoldingPlayer() != player) {
		player->sendCancelMessage("You must be holding the container to set it as a loot container.");
		return;
	}

	std::shared_ptr<Container> previousContainer = player->setLootContainer(category, container);
	player->sendLootContainers();

	std::shared_ptr<Cylinder> parent = container->getParent();
	if (parent) {
		parent->updateThing(container, container->getID(), container->getItemCount());
	}

	if (previousContainer != nullptr) {
		parent = previousContainer->getParent();
		if (parent) {
			parent->updateThing(previousContainer, previousContainer->getID(), previousContainer->getItemCount());
		}
	}
}

void Game::playerClearLootContainer(uint32_t playerId, ObjectCategory_t category) {
	std::shared_ptr<Player> player = getPlayerByID(playerId);
	if (!player) {
		return;
	}

	std::shared_ptr<Container> previousContainer = player->setLootContainer(category, nullptr);
	player->sendLootContainers();

	if (previousContainer != nullptr) {
		std::shared_ptr<Cylinder> parent = previousContainer->getParent();
		if (parent) {
			parent->updateThing(previousContainer, previousContainer->getID(), previousContainer->getItemCount());
		}
	}
}

void Game::playerOpenLootContainer(uint32_t playerId, ObjectCategory_t category) {
	std::shared_ptr<Player> player = getPlayerByID(playerId);
	if (!player) {
		return;
	}

	std::shared_ptr<Container> container = player->getLootContainer(category);
	if (!container) {
		return;
	}

	player->sendContainer(static_cast<uint8_t>(container->getID()), container, container->hasParent(), 0);
}

void Game::playerSetQuickLootFallback(uint32_t playerId, bool fallback) {
	std::shared_ptr<Player> player = getPlayerByID(playerId);
	if (!player) {
		return;
	}

	player->quickLootFallbackToMainContainer = fallback;
}

void Game::playerQuickLootBlackWhitelist(uint32_t playerId, QuickLootFilter_t filter, const std::vector<uint16_t> itemIds) {
	std::shared_ptr<Player> player = getPlayerByID(playerId);
	if (!player) {
		return;
	}

	player->quickLootFilter = filter;
	player->quickLootListItemIds = itemIds;
}

/*******************************************************************************
 * Depot search system
 ******************************************************************************/
void Game::playerRequestDepotItems(uint32_t playerId) {
	std::shared_ptr<Player> player = getPlayerByID(playerId);
	if (!player || !player->isDepotSearchAvailable()) {
		return;
	}

	if (player->isUIExhausted(500)) {
		player->sendCancelMessage(RETURNVALUE_YOUAREEXHAUSTED);
		return;
	}

	player->requestDepotItems();
	player->updateUIExhausted();
}

void Game::playerRequestCloseDepotSearch(uint32_t playerId) {
	std::shared_ptr<Player> player = getPlayerByID(playerId);
	if (!player || !player->isDepotSearchOpen()) {
		return;
	}

	player->setDepotSearchIsOpen(0, 0);
	player->sendCloseDepotSearch();
}

void Game::playerRequestDepotSearchItem(uint32_t playerId, uint16_t itemId, uint8_t tier) {
	std::shared_ptr<Player> player = getPlayerByID(playerId);
	if (!player || !player->isDepotSearchOpen()) {
		return;
	}

	if (player->isUIExhausted(500)) {
		player->sendCancelMessage(RETURNVALUE_YOUAREEXHAUSTED);
		return;
	}

	player->requestDepotSearchItem(itemId, tier);
	player->updateUIExhausted();
}

void Game::playerRequestDepotSearchRetrieve(uint32_t playerId, uint16_t itemId, uint8_t tier, uint8_t type) {
	std::shared_ptr<Player> player = getPlayerByID(playerId);
	if (!player || !player->isDepotSearchOpenOnItem(itemId)) {
		return;
	}

	if (player->isUIExhausted(500)) {
		player->sendCancelMessage(RETURNVALUE_YOUAREEXHAUSTED);
		return;
	}

	player->retrieveAllItemsFromDepotSearch(itemId, tier, type == 1);
	player->updateUIExhausted();
}

void Game::playerRequestOpenContainerFromDepotSearch(uint32_t playerId, const Position &pos) {
	std::shared_ptr<Player> player = getPlayerByID(playerId);
	if (!player || !player->isDepotSearchOpen()) {
		return;
	}

	if (player->isUIExhausted(500)) {
		player->sendCancelMessage(RETURNVALUE_YOUAREEXHAUSTED);
		return;
	}

	player->openContainerFromDepotSearch(pos);
	player->updateUIExhausted();
}

void Game::playerCancelAttackAndFollow(uint32_t playerId) {
	std::shared_ptr<Player> player = getPlayerByID(playerId);
	if (!player) {
		return;
	}

	playerSetAttackedCreature(playerId, 0);
	playerFollowCreature(playerId, 0);
	player->stopWalk();
}

void Game::playerSetAttackedCreature(uint32_t playerId, uint32_t creatureId) {
	std::shared_ptr<Player> player = getPlayerByID(playerId);
	if (!player) {
		return;
	}

	if (player->getAttackedCreature() && creatureId == 0) {
		player->setAttackedCreature(nullptr);
		player->sendCancelTarget();
		return;
	}

	std::shared_ptr<Creature> attackCreature = getCreatureByID(creatureId);
	if (!attackCreature) {
		player->setAttackedCreature(nullptr);
		player->sendCancelTarget();
		return;
	}

	ReturnValue ret = Combat::canTargetCreature(player, attackCreature);
	if (ret != RETURNVALUE_NOERROR) {
		player->sendCancelMessage(ret);
		player->sendCancelTarget();
		player->setAttackedCreature(nullptr);
		return;
	}

	player->setAttackedCreature(attackCreature);
	g_dispatcher().addTask(std::bind(&Game::updateCreatureWalk, this, player->getID()), "Game::updateCreatureWalk");
}

void Game::playerFollowCreature(uint32_t playerId, uint32_t creatureId) {
	std::shared_ptr<Player> player = getPlayerByID(playerId);
	if (!player) {
		return;
	}

	player->setAttackedCreature(nullptr);
	g_dispatcher().addTask(std::bind(&Game::updateCreatureWalk, this, player->getID()), "Game::updateCreatureWalk");
	player->setFollowCreature(getCreatureByID(creatureId));
}

void Game::playerSetFightModes(uint32_t playerId, FightMode_t fightMode, bool chaseMode, bool secureMode) {
	std::shared_ptr<Player> player = getPlayerByID(playerId);
	if (!player) {
		return;
	}

	player->setFightMode(fightMode);
	player->setChaseMode(chaseMode);
	player->setSecureMode(secureMode);
}

void Game::playerRequestAddVip(uint32_t playerId, const std::string &name) {
	if (name.length() > 25) {
		return;
	}

	std::shared_ptr<Player> player = getPlayerByID(playerId);
	if (!player) {
		return;
	}

	std::shared_ptr<Player> vipPlayer = getPlayerByName(name);
	if (!vipPlayer) {
		uint32_t guid;
		bool specialVip;
		std::string formattedName = name;
		if (!IOLoginData::getGuidByNameEx(guid, specialVip, formattedName)) {
			player->sendTextMessage(MESSAGE_FAILURE, "A player with this name does not exist.");
			return;
		}

		if (specialVip && !player->hasFlag(PlayerFlags_t::SpecialVIP)) {
			player->sendTextMessage(MESSAGE_FAILURE, "You can not add this player->");
			return;
		}

		player->addVIP(guid, formattedName, VIPSTATUS_OFFLINE);
	} else {
		if (vipPlayer->hasFlag(PlayerFlags_t::SpecialVIP) && !player->hasFlag(PlayerFlags_t::SpecialVIP)) {
			player->sendTextMessage(MESSAGE_FAILURE, "You can not add this player->");
			return;
		}

		if (!vipPlayer->isInGhostMode() || player->isAccessPlayer()) {
			player->addVIP(vipPlayer->getGUID(), vipPlayer->getName(), vipPlayer->statusVipList);
		} else {
			player->addVIP(vipPlayer->getGUID(), vipPlayer->getName(), VIPSTATUS_OFFLINE);
		}
	}
}

void Game::playerRequestRemoveVip(uint32_t playerId, uint32_t guid) {
	std::shared_ptr<Player> player = getPlayerByID(playerId);
	if (!player) {
		return;
	}

	player->removeVIP(guid);
}

void Game::playerRequestEditVip(uint32_t playerId, uint32_t guid, const std::string &description, uint32_t icon, bool notify) {
	std::shared_ptr<Player> player = getPlayerByID(playerId);
	if (!player) {
		return;
	}

	player->editVIP(guid, description, icon, notify);
}

void Game::playerApplyImbuement(uint32_t playerId, uint16_t imbuementid, uint8_t slot, bool protectionCharm) {
	std::shared_ptr<Player> player = getPlayerByID(playerId);
	if (!player) {
		return;
	}

	if (!player->hasImbuingItem()) {
		return;
	}

	Imbuement* imbuement = g_imbuements().getImbuement(imbuementid);
	if (!imbuement) {
		return;
	}

	std::shared_ptr<Item> item = player->imbuingItem;
	if (!item) {
		return;
	}

	if (item->getTopParent() != player) {
		g_logger().error("[Game::playerApplyImbuement] - An error occurred while player with name {} try to apply imbuement", player->getName());
		player->sendImbuementResult("An error has occurred, reopen the imbuement window. If the problem persists, contact your administrator.");
		return;
	}

	player->onApplyImbuement(imbuement, item, slot, protectionCharm);
}

void Game::playerClearImbuement(uint32_t playerid, uint8_t slot) {
	std::shared_ptr<Player> player = getPlayerByID(playerid);
	if (!player) {
		return;
	}

	if (!player->hasImbuingItem()) {
		return;
	}

	std::shared_ptr<Item> item = player->imbuingItem;
	if (!item) {
		return;
	}

	player->onClearImbuement(item, slot);
}

void Game::playerCloseImbuementWindow(uint32_t playerid) {
	std::shared_ptr<Player> player = getPlayerByID(playerid);
	if (!player) {
		return;
	}

	player->setImbuingItem(nullptr);
	return;
}

void Game::playerTurn(uint32_t playerId, Direction dir) {
	std::shared_ptr<Player> player = getPlayerByID(playerId);
	if (!player) {
		return;
	}

	if (!g_events().eventPlayerOnTurn(player, dir)) {
		return;
	}

	if (!g_callbacks().checkCallback(EventCallback_t::playerOnTurn, &EventCallback::playerOnTurn, player, dir)) {
		return;
	}

	player->resetIdleTime();
	internalCreatureTurn(player, dir);
}

void Game::playerRequestOutfit(uint32_t playerId) {
	if (!g_configManager().getBoolean(ALLOW_CHANGEOUTFIT)) {
		return;
	}

	std::shared_ptr<Player> player = getPlayerByID(playerId);
	if (!player) {
		return;
	}

	player->sendOutfitWindow();
}

void Game::playerToggleMount(uint32_t playerId, bool mount) {
	std::shared_ptr<Player> player = getPlayerByID(playerId);
	if (!player) {
		return;
	}

	player->toggleMount(mount);
}

void Game::playerChangeOutfit(uint32_t playerId, Outfit_t outfit, uint8_t isMountRandomized /* = 0*/) {
	if (!g_configManager().getBoolean(ALLOW_CHANGEOUTFIT)) {
		return;
	}

	std::shared_ptr<Player> player = getPlayerByID(playerId);
	if (!player) {
		return;
	}

	player->setRandomMount(isMountRandomized);

	if (isMountRandomized && outfit.lookMount != 0 && player->hasAnyMount()) {
		auto randomMount = mounts.getMountByID(player->getRandomMountId());
		outfit.lookMount = randomMount->clientId;
	}

	const auto playerOutfit = Outfits::getInstance().getOutfitByLookType(player->getSex(), outfit.lookType);
	if (!playerOutfit) {
		outfit.lookMount = 0;
	}

	if (outfit.lookMount != 0) {
		const auto mount = mounts.getMountByClientID(outfit.lookMount);
		if (!mount) {
			return;
		}

		if (!player->hasMount(mount)) {
			return;
		}

		std::shared_ptr<Tile> playerTile = player->getTile();
		if (!playerTile) {
			return;
		}

		if (playerTile->hasFlag(TILESTATE_PROTECTIONZONE)) {
			outfit.lookMount = 0;
		}

		auto deltaSpeedChange = mount->speed;
		if (player->isMounted()) {
			const auto prevMount = mounts.getMountByID(player->getCurrentMount());
			if (prevMount) {
				deltaSpeedChange -= prevMount->speed;
			}
		}

		player->setCurrentMount(mount->id);
		changeSpeed(player, deltaSpeedChange);
	} else if (player->isMounted()) {
		player->dismount();
	}

	if (player->canWear(outfit.lookType, outfit.lookAddons)) {
		player->defaultOutfit = outfit;

		if (player->hasCondition(CONDITION_OUTFIT)) {
			return;
		}

		internalCreatureChangeOutfit(player, outfit);
	}
}

void Game::playerShowQuestLog(uint32_t playerId) {
	std::shared_ptr<Player> player = getPlayerByID(playerId);
	if (!player) {
		return;
	}

	g_events().eventPlayerOnRequestQuestLog(player);
	g_callbacks().executeCallback(EventCallback_t::playerOnRequestQuestLog, &EventCallback::playerOnRequestQuestLog, player);
}

void Game::playerShowQuestLine(uint32_t playerId, uint16_t questId) {
	std::shared_ptr<Player> player = getPlayerByID(playerId);
	if (!player) {
		return;
	}

	g_events().eventPlayerOnRequestQuestLine(player, questId);
	g_callbacks().executeCallback(EventCallback_t::playerOnRequestQuestLine, &EventCallback::playerOnRequestQuestLine, player, questId);
}

void Game::playerSay(uint32_t playerId, uint16_t channelId, SpeakClasses type, const std::string &receiver, const std::string &text) {
	std::shared_ptr<Player> player = getPlayerByID(playerId);
	if (!player) {
		return;
	}

	player->resetIdleTime();

	if (playerSaySpell(player, type, text)) {
		return;
	}

	uint32_t muteTime = player->isMuted();
	if (muteTime > 0) {
		std::ostringstream ss;
		ss << "You are still muted for " << muteTime << " seconds.";
		player->sendTextMessage(MESSAGE_FAILURE, ss.str());
		return;
	}

	if (!text.empty() && text.front() == '/' && player->isAccessPlayer()) {
		return;
	}

	if (type != TALKTYPE_PRIVATE_PN) {
		player->removeMessageBuffer();
	}

	switch (type) {
		case TALKTYPE_SAY:
			internalCreatureSay(player, TALKTYPE_SAY, text, false);
			break;

		case TALKTYPE_WHISPER:
			playerWhisper(player, text);
			break;

		case TALKTYPE_YELL:
			playerYell(player, text);
			break;

		case TALKTYPE_PRIVATE_TO:
		case TALKTYPE_PRIVATE_RED_TO:
			playerSpeakTo(player, type, receiver, text);
			break;

		case TALKTYPE_CHANNEL_O:
		case TALKTYPE_CHANNEL_Y:
		case TALKTYPE_CHANNEL_R1:
			g_chat().talkToChannel(player, type, text, channelId);
			break;

		case TALKTYPE_PRIVATE_PN:
			playerSpeakToNpc(player, text);
			break;

		case TALKTYPE_BROADCAST:
			playerBroadcastMessage(player, text);
			break;

		default:
			break;
	}
}

bool Game::playerSaySpell(std::shared_ptr<Player> player, SpeakClasses type, const std::string &text) {
	if (player->walkExhausted()) {
		return true;
	}

	std::string words = text;
	TalkActionResult_t result = g_talkActions().checkPlayerCanSayTalkAction(player, type, words);
	if (result == TALKACTION_BREAK) {
		return true;
	}

	result = g_spells().playerSaySpell(player, words);
	if (result == TALKACTION_BREAK) {
		if (!g_configManager().getBoolean(PUSH_WHEN_ATTACKING)) {
			player->cancelPush();
		}

		if (g_configManager().getBoolean(EMOTE_SPELLS) && player->getStorageValue(STORAGEVALUE_EMOTE) == 1) {
			return internalCreatureSay(player, TALKTYPE_MONSTER_SAY, words, false);
		} else {
			return player->saySpell(type, words, false);
		}
	} else if (result == TALKACTION_FAILED) {
		return true;
	}

	return false;
}

void Game::playerWhisper(std::shared_ptr<Player> player, const std::string &text) {
	SpectatorHashSet spectators;
	map.getSpectators(spectators, player->getPosition(), false, false, MAP_MAX_CLIENT_VIEW_PORT_X, MAP_MAX_CLIENT_VIEW_PORT_X, MAP_MAX_CLIENT_VIEW_PORT_Y, MAP_MAX_CLIENT_VIEW_PORT_Y);

<<<<<<< HEAD
	// send to client
=======
	// Send to client
>>>>>>> e63dc63a
	for (auto spectator : spectators) {
		if (auto spectatorPlayer = spectator->getPlayer()) {
			if (!Position::areInRange<1, 1>(player->getPosition(), spectatorPlayer->getPosition())) {
				spectatorPlayer->sendCreatureSay(player, TALKTYPE_WHISPER, "pspsps");
			} else {
				spectatorPlayer->sendCreatureSay(player, TALKTYPE_WHISPER, text);
			}
		}
	}

	// event method
	for (auto spectator : spectators) {
		spectator->onCreatureSay(player, TALKTYPE_WHISPER, text);
	}
}

bool Game::playerYell(std::shared_ptr<Player> player, const std::string &text) {
	if (player->getLevel() == 1) {
		player->sendTextMessage(MESSAGE_FAILURE, "You may not yell as long as you are on level 1.");
		return false;
	}

	if (player->hasCondition(CONDITION_YELLTICKS)) {
		player->sendCancelMessage(RETURNVALUE_YOUAREEXHAUSTED);
		return false;
	}

	if (player->getAccountType() < account::AccountType::ACCOUNT_TYPE_GAMEMASTER) {
		auto condition = Condition::createCondition(CONDITIONID_DEFAULT, CONDITION_YELLTICKS, 30000, 0);
		player->addCondition(condition);
	}

	internalCreatureSay(player, TALKTYPE_YELL, asUpperCaseString(text), false);
	return true;
}

bool Game::playerSpeakTo(std::shared_ptr<Player> player, SpeakClasses type, const std::string &receiver, const std::string &text) {
	std::shared_ptr<Player> toPlayer = getPlayerByName(receiver);
	if (!toPlayer) {
		player->sendTextMessage(MESSAGE_FAILURE, "A player with this name is not online.");
		return false;
	}

	if (type == TALKTYPE_PRIVATE_RED_TO && (player->hasFlag(PlayerFlags_t::CanTalkRedPrivate) || player->getAccountType() >= account::AccountType::ACCOUNT_TYPE_GAMEMASTER)) {
		type = TALKTYPE_PRIVATE_RED_FROM;
	} else {
		type = TALKTYPE_PRIVATE_FROM;
	}

	toPlayer->sendPrivateMessage(player, type, text);
	toPlayer->onCreatureSay(player, type, text);

	if (toPlayer->isInGhostMode() && !player->isAccessPlayer()) {
		player->sendTextMessage(MESSAGE_FAILURE, "A player with this name is not online.");
	} else {
		std::ostringstream ss;
		ss << "Message sent to " << toPlayer->getName() << '.';
		player->sendTextMessage(MESSAGE_FAILURE, ss.str());
	}
	return true;
}

void Game::playerSpeakToNpc(std::shared_ptr<Player> player, const std::string &text) {
	if (player == nullptr) {
		g_logger().error("[Game::playerSpeakToNpc] - Player is nullptr");
		return;
	}

	// Check npc say exhausted
	if (player->isUIExhausted()) {
		player->sendCancelMessage(RETURNVALUE_YOUAREEXHAUSTED);
		return;
	}

	SpectatorHashSet spectators;
	map.getSpectators(spectators, player->getPosition());
	for (auto spectator : spectators) {
		if (spectator->getNpc()) {
			spectator->onCreatureSay(player, TALKTYPE_PRIVATE_PN, text);
		}
	}

	player->updateUIExhausted();
}

std::shared_ptr<Task> Game::createPlayerTask(uint32_t delay, std::function<void(void)> f, std::string context) const {
	return Player::createPlayerTask(delay, f, context);
}

//--
bool Game::canThrowObjectTo(const Position &fromPos, const Position &toPos, bool checkLineOfSight /*= true*/, int32_t rangex /*= MAP_MAX_CLIENT_VIEW_PORT_X*/, int32_t rangey /*= MAP_MAX_CLIENT_VIEW_PORT_Y*/) {
	return map.canThrowObjectTo(fromPos, toPos, checkLineOfSight, rangex, rangey);
}

bool Game::isSightClear(const Position &fromPos, const Position &toPos, bool floorCheck) {
	return map.isSightClear(fromPos, toPos, floorCheck);
}

bool Game::internalCreatureTurn(std::shared_ptr<Creature> creature, Direction dir) {
	if (creature->getDirection() == dir) {
		return false;
	}

	if (std::shared_ptr<Player> player = creature->getPlayer()) {
		player->cancelPush();
	}
	creature->setDirection(dir);

	// Send to client
	SpectatorHashSet spectators;
	map.getSpectators(spectators, creature->getPosition(), true, true);
	for (auto spectator : spectators) {
		auto tmpPlayer = spectator->getPlayer();
		if (!tmpPlayer) {
			continue;
		}
		tmpPlayer->sendCreatureTurn(creature);
	}
	return true;
}

bool Game::internalCreatureSay(std::shared_ptr<Creature> creature, SpeakClasses type, const std::string &text, bool ghostMode, SpectatorHashSet* spectatorsPtr /* = nullptr*/, const Position* pos /* = nullptr*/) {
	if (text.empty()) {
		return false;
	}

	if (!pos) {
		pos = &creature->getPosition();
	}

	SpectatorHashSet spectators;

	if (!spectatorsPtr || spectatorsPtr->empty()) {
		// This somewhat complex construct ensures that the cached SpectatorHashSet
		// is used if available and if it can be used, else a local vector is
		// used (hopefully the compiler will optimize away the construction of
		// the temporary when it's not used).
		if (type != TALKTYPE_YELL && type != TALKTYPE_MONSTER_YELL) {
			map.getSpectators(spectators, *pos, false, false, MAP_MAX_CLIENT_VIEW_PORT_X, MAP_MAX_CLIENT_VIEW_PORT_X, MAP_MAX_CLIENT_VIEW_PORT_Y, MAP_MAX_CLIENT_VIEW_PORT_Y);
		} else {
			map.getSpectators(spectators, *pos, true, false, (MAP_MAX_CLIENT_VIEW_PORT_X + 1) * 2, (MAP_MAX_CLIENT_VIEW_PORT_X + 1) * 2, (MAP_MAX_CLIENT_VIEW_PORT_Y + 1) * 2, (MAP_MAX_CLIENT_VIEW_PORT_Y + 1) * 2);
		}
	} else {
		spectators = (*spectatorsPtr);
	}

<<<<<<< HEAD
	// send to client
=======
	// Send to client
>>>>>>> e63dc63a
	for (auto spectator : spectators) {
		if (auto tmpPlayer = spectator->getPlayer()) {
			if (!ghostMode || tmpPlayer->canSeeCreature(creature)) {
				tmpPlayer->sendCreatureSay(creature, type, text, pos);
			}
		}
	}

	// event method
	for (auto spectator : spectators) {
		spectator->onCreatureSay(creature, type, text);
		if (creature != spectator) {
			g_events().eventCreatureOnHear(spectator, creature, text, type);
			g_callbacks().executeCallback(EventCallback_t::creatureOnHear, &EventCallback::creatureOnHear, spectator, creature, text, type);
		}
	}
	return true;
}

void Game::checkCreatureWalk(uint32_t creatureId) {
	std::shared_ptr<Creature> creature = getCreatureByID(creatureId);
	if (creature && creature->getHealth() > 0) {
		creature->onCreatureWalk();
		cleanup();
	}
}

void Game::updateCreatureWalk(uint32_t creatureId) {
	std::shared_ptr<Creature> creature = getCreatureByID(creatureId);
	if (creature && creature->getHealth() > 0) {
		creature->goToFollowCreature();
	}
}

void Game::checkCreatureAttack(uint32_t creatureId) {
	std::shared_ptr<Creature> creature = getCreatureByID(creatureId);
	if (creature && creature->getHealth() > 0) {
		creature->onAttacking(0);
	}
}

void Game::addCreatureCheck(std::shared_ptr<Creature> creature) {
	creature->creatureCheck = true;

	if (creature->inCheckCreaturesVector) {
		// already in a vector
		return;
	}

	creature->inCheckCreaturesVector = true;
	checkCreatureLists[uniform_random(0, EVENT_CREATURECOUNT - 1)].push_back(creature);
}

void Game::removeCreatureCheck(std::shared_ptr<Creature> creature) {
	if (creature->inCheckCreaturesVector) {
		creature->creatureCheck = false;
	}
}

void Game::checkCreatures(size_t index) {
	g_scheduler().addEvent(EVENT_CHECK_CREATURE_INTERVAL, std::bind(&Game::checkCreatures, this, (index + 1) % EVENT_CREATURECOUNT), "Game::checkCreatures");

	auto &checkCreatureList = checkCreatureLists[index];
	size_t it = 0, end = checkCreatureList.size();
	while (it < end) {
		std::shared_ptr<Creature> creature = checkCreatureList[it];
		if (creature && creature->creatureCheck) {
			if (creature->getHealth() > 0) {
				creature->onThink(EVENT_CREATURE_THINK_INTERVAL);
				creature->onAttacking(EVENT_CREATURE_THINK_INTERVAL);
				creature->executeConditions(EVENT_CREATURE_THINK_INTERVAL);
			} else {
				creature->onDeath();
			}
			++it;
		} else {
			creature->inCheckCreaturesVector = false;

			checkCreatureList[it] = checkCreatureList.back();
			checkCreatureList.pop_back();
			--end;
		}
	}
	cleanup();
}

void Game::changeSpeed(std::shared_ptr<Creature> creature, int32_t varSpeedDelta) {
	int32_t varSpeed = creature->getSpeed() - creature->getBaseSpeed();
	varSpeed += varSpeedDelta;

	creature->setSpeed(varSpeed);

	// Send to clients
	SpectatorHashSet spectators;
	map.getSpectators(spectators, creature->getPosition(), false, true);
	for (auto spectator : spectators) {
		auto player = spectator->getPlayer();
		if (!player) {
			continue;
		}

		player->sendChangeSpeed(creature, creature->getStepSpeed());
	}
}

void Game::setCreatureSpeed(std::shared_ptr<Creature> creature, int32_t speed) {
	creature->setBaseSpeed(static_cast<uint16_t>(speed));

	// Send creature speed to client
	SpectatorHashSet spectators;
	map.getSpectators(spectators, creature->getPosition(), false, true);
	for (auto spectator : spectators) {
		auto player = spectator->getPlayer();
		if (!player) {
			continue;
		}

		player->sendChangeSpeed(creature, creature->getStepSpeed());
	}
}

void Game::changePlayerSpeed(const std::shared_ptr<Player> &player, int32_t varSpeedDelta) {
	int32_t varSpeed = player->getSpeed() - player->getBaseSpeed();
	varSpeed += varSpeedDelta;

	player->setSpeed(varSpeed);

	// Send new player speed to the spectators
	SpectatorHashSet spectators;
	map.getSpectators(spectators, player->getPosition(), false, true);
	for (std::shared_ptr<Creature> creatureSpectator : spectators) {
		if (creatureSpectator == nullptr) {
			g_logger().error("[Game::changePlayerSpeed] - Creature spectator is nullptr");
			continue;
		}

		std::shared_ptr<Player> playerSpectator = creatureSpectator->getPlayer();
		if (playerSpectator == nullptr) {
			g_logger().error("[Game::changePlayerSpeed] - Player spectator is nullptr");
			continue;
		}

		playerSpectator->sendChangeSpeed(player, player->getStepSpeed());
	}
}

void Game::internalCreatureChangeOutfit(std::shared_ptr<Creature> creature, const Outfit_t &outfit) {
	if (!g_events().eventCreatureOnChangeOutfit(creature, outfit)) {
		return;
	}

	if (!g_callbacks().checkCallback(EventCallback_t::creatureOnChangeOutfit, &EventCallback::creatureOnChangeOutfit, creature, outfit)) {
		return;
	}

	creature->setCurrentOutfit(outfit);

	if (creature->isInvisible()) {
		return;
	}

	// Send to clients
	SpectatorHashSet spectators;
	map.getSpectators(spectators, creature->getPosition(), true, true);
	for (auto spectator : spectators) {
		auto player = spectator->getPlayer();
		if (!player) {
			continue;
		}

		player->sendCreatureChangeOutfit(creature, outfit);
	}
}

void Game::internalCreatureChangeVisible(std::shared_ptr<Creature> creature, bool visible) {
<<<<<<< HEAD
	// send to clients
=======
	// Send to clients
>>>>>>> e63dc63a
	SpectatorHashSet spectators;
	map.getSpectators(spectators, creature->getPosition(), true, true);
	for (auto spectator : spectators) {
		auto player = spectator->getPlayer();
		if (!player) {
			continue;
		}

		player->sendCreatureChangeVisible(creature, visible);
	}
}

void Game::changeLight(std::shared_ptr<Creature> creature) {
<<<<<<< HEAD
	// send to clients
=======
	// Send to clients
>>>>>>> e63dc63a
	SpectatorHashSet spectators;
	map.getSpectators(spectators, creature->getPosition(), true, true);
	for (auto spectator : spectators) {
		auto player = spectator->getPlayer();
		if (!player) {
			continue;
		}

		player->sendCreatureLight(creature);
	}
}

void Game::updateCreatureIcon(std::shared_ptr<Creature> creature) {
<<<<<<< HEAD
	// send to clients
=======
	// Send to clients
>>>>>>> e63dc63a
	SpectatorHashSet spectators;
	map.getSpectators(spectators, creature->getPosition(), true, true);
	for (auto spectator : spectators) {
		auto player = spectator->getPlayer();
		if (!player) {
			continue;
		}

		player->sendCreatureIcon(creature);
	}
}

void Game::reloadCreature(std::shared_ptr<Creature> creature) {
	if (!creature) {
		g_logger().error("[{}] Creature is nullptr", __FUNCTION__);
		return;
	}

	SpectatorHashSet spectators;
	map.getSpectators(spectators, creature->getPosition(), false, true);
	for (auto spectator : spectators) {
		auto tmpPlayer = spectator->getPlayer();
		if (!tmpPlayer) {
			continue;
		}
		tmpPlayer->reloadCreature(creature);
	}
}

void Game::sendSingleSoundEffect(const Position &pos, SoundEffect_t soundId, std::shared_ptr<Creature> actor /* = nullptr*/) {
	if (soundId == SoundEffect_t::SILENCE) {
		return;
	}

	SpectatorHashSet spectators;
	map.getSpectators(spectators, pos, false, true);
	for (auto spectator : spectators) {
		if (auto tmpPlayer = spectator->getPlayer()) {
			SourceEffect_t source = SourceEffect_t::CREATURES;
			if (!actor || actor->getNpc()) {
				source = SourceEffect_t::GLOBAL;
			} else if (actor == spectator) {
				source = SourceEffect_t::OWN;
			} else if (actor->getPlayer()) {
				source = SourceEffect_t::OTHERS;
			}

			tmpPlayer->sendSingleSoundEffect(pos, soundId, source);
		}
	}
}

void Game::sendDoubleSoundEffect(const Position &pos, SoundEffect_t mainSoundEffect, SoundEffect_t secondarySoundEffect, std::shared_ptr<Creature> actor /* = nullptr*/) {
	if (secondarySoundEffect == SoundEffect_t::SILENCE) {
		sendSingleSoundEffect(pos, mainSoundEffect, actor);
		return;
	}

	SpectatorHashSet spectators;
	map.getSpectators(spectators, pos, false, true);
	for (auto spectator : spectators) {
		if (auto tmpPlayer = spectator->getPlayer()) {
			SourceEffect_t source = SourceEffect_t::CREATURES;
			if (!actor || actor->getNpc()) {
				source = SourceEffect_t::GLOBAL;
			} else if (actor == spectator) {
				source = SourceEffect_t::OWN;
			} else if (actor->getPlayer()) {
				source = SourceEffect_t::OTHERS;
			}

			tmpPlayer->sendDoubleSoundEffect(pos, mainSoundEffect, source, secondarySoundEffect, source);
		}
	}
}

bool Game::combatBlockHit(CombatDamage &damage, std::shared_ptr<Creature> attacker, std::shared_ptr<Creature> target, bool checkDefense, bool checkArmor, bool field) {
	if (damage.primary.type == COMBAT_NONE && damage.secondary.type == COMBAT_NONE) {
		return true;
	}

	if (target->getPlayer() && target->isInGhostMode()) {
		return true;
	}

	if (damage.primary.value > 0 || damage.primary.type == COMBAT_AGONYDAMAGE) {
		return false;
	}

	// Skill dodge (ruse)
	if (std::shared_ptr<Player> targetPlayer = target->getPlayer()) {
		if (auto playerArmor = targetPlayer->getInventoryItem(CONST_SLOT_ARMOR);
			playerArmor != nullptr && playerArmor->getTier()) {
			double_t chance = playerArmor->getDodgeChance();
			double_t randomChance = uniform_random(0, 10000) / 100;
			if (chance > 0 && randomChance < chance) {
				InternalGame::sendBlockEffect(BLOCK_DODGE, damage.primary.type, target->getPosition(), attacker);
				targetPlayer->sendTextMessage(MESSAGE_ATTENTION, "You dodged an attack. (Ruse)");
				return true;
			}
		}
	}

	bool canHeal = false;
	CombatDamage damageHeal;
	damageHeal.primary.type = COMBAT_HEALING;

	bool damageAbsorbMessage = false;
	bool damageIncreaseMessage = false;

	bool canReflect = false;
	CombatDamage damageReflected;
	CombatParams damageReflectedParams;

	BlockType_t primaryBlockType, secondaryBlockType;
	std::shared_ptr<Player> targetPlayer = target->getPlayer();

	if (damage.primary.type != COMBAT_NONE) {
		// Damage reflection primary
		if (!damage.extension && attacker) {
			if (targetPlayer && attacker->getMonster() && damage.primary.type != COMBAT_HEALING) {
				// Charm rune (target as player)
				const auto mType = g_monsters().getMonsterType(attacker->getName());
				if (mType) {
					charmRune_t activeCharm = g_iobestiary().getCharmFromTarget(targetPlayer, mType);
					if (activeCharm == CHARM_PARRY) {
						const auto charm = g_iobestiary().getBestiaryCharm(activeCharm);
						if (charm && charm->type == CHARM_DEFENSIVE && (charm->chance > normal_random(0, 100))) {
							g_iobestiary().parseCharmCombat(charm, targetPlayer, attacker, (damage.primary.value + damage.secondary.value));
						}
					}
				}
			}
			int32_t primaryReflectPercent = target->getReflectPercent(damage.primary.type, true);
			int32_t primaryReflectFlat = target->getReflectFlat(damage.primary.type, true);
			if (primaryReflectPercent > 0 || primaryReflectFlat > 0) {
				int32_t distanceX = Position::getDistanceX(target->getPosition(), attacker->getPosition());
				int32_t distanceY = Position::getDistanceY(target->getPosition(), attacker->getPosition());
				if (target->getMonster() || damage.primary.type != COMBAT_PHYSICALDAMAGE || primaryReflectPercent > 0 || std::max(distanceX, distanceY) < 2) {
					damageReflected.primary.value = std::ceil(damage.primary.value * primaryReflectPercent / 100.) + std::max(-static_cast<int32_t>(std::ceil(attacker->getMaxHealth() * 0.01)), std::max(damage.primary.value, -(static_cast<int32_t>(primaryReflectFlat))));
					if (targetPlayer) {
						damageReflected.primary.type = COMBAT_NEUTRALDAMAGE;
					} else {
						damageReflected.primary.type = damage.primary.type;
					}
					if (!damageReflected.exString.empty()) {
						damageReflected.exString += ", ";
					}
					damageReflected.extension = true;
					damageReflected.exString += "damage reflection";
					damageReflectedParams.combatType = damage.primary.type;
					damageReflectedParams.aggressive = true;
					canReflect = true;
				}
			}
		}
		damage.primary.value = -damage.primary.value;
		// Damage healing primary
		if (attacker) {
			if (target->getMonster()) {
				uint32_t primaryHealing = target->getMonster()->getHealingCombatValue(damage.primary.type);
				if (primaryHealing > 0) {
					damageHeal.primary.value = std::ceil((damage.primary.value) * (primaryHealing / 100.));
					canHeal = true;
				}
			}
			if (targetPlayer && attacker->getAbsorbPercent(damage.primary.type) != 0) {
				damageAbsorbMessage = true;
			}
			if (attacker->getPlayer() && attacker->getIncreasePercent(damage.primary.type) != 0) {
				damageIncreaseMessage = true;
			}
			damage.primary.value *= attacker->getBuff(BUFF_DAMAGEDEALT) / 100.;
		}
		damage.primary.value *= target->getBuff(BUFF_DAMAGERECEIVED) / 100.;

		primaryBlockType = target->blockHit(attacker, damage.primary.type, damage.primary.value, checkDefense, checkArmor, field);

		damage.primary.value = -damage.primary.value;
		InternalGame::sendBlockEffect(primaryBlockType, damage.primary.type, target->getPosition(), attacker);
	} else {
		primaryBlockType = BLOCK_NONE;
	}

	if (damage.secondary.type != COMBAT_NONE) {
		// Damage reflection secondary
		if (!damage.extension && attacker && target->getMonster()) {
			uint32_t secondaryReflectPercent = target->getReflectPercent(damage.secondary.type, true);
			uint32_t secondaryReflectFlat = target->getReflectFlat(damage.secondary.type, true);
			if (secondaryReflectPercent > 0 || secondaryReflectFlat > 0) {
				if (!canReflect) {
					damageReflected.primary.type = damage.secondary.type;
					damageReflected.primary.value = std::ceil(damage.secondary.value * secondaryReflectPercent / 100.) + std::max(-static_cast<int32_t>(std::ceil(attacker->getMaxHealth() * 0.01)), std::max(damage.secondary.value, -(static_cast<int32_t>(secondaryReflectFlat))));
					if (!damageReflected.exString.empty()) {
						damageReflected.exString += ", ";
					}
					damageReflected.extension = true;
					damageReflected.exString += "damage reflection";
					damageReflectedParams.combatType = damage.primary.type;
					damageReflectedParams.aggressive = true;
					canReflect = true;
				} else {
					damageReflected.secondary.type = damage.secondary.type;
					damageReflected.primary.value = std::ceil(damage.secondary.value * secondaryReflectPercent / 100.) + std::max(-static_cast<int32_t>(std::ceil(attacker->getMaxHealth() * 0.01)), std::max(damage.secondary.value, -(static_cast<int32_t>(secondaryReflectFlat))));
				}
			}
		}
		damage.secondary.value = -damage.secondary.value;
		// Damage healing secondary
		if (attacker && target->getMonster()) {
			uint32_t secondaryHealing = target->getMonster()->getHealingCombatValue(damage.secondary.type);
			if (secondaryHealing > 0) {
				;
				damageHeal.primary.value += std::ceil((damage.secondary.value) * (secondaryHealing / 100.));
				canHeal = true;
			}
			if (targetPlayer && attacker->getAbsorbPercent(damage.secondary.type) != 0) {
				damageAbsorbMessage = true;
			}
			if (attacker->getPlayer() && attacker->getIncreasePercent(damage.secondary.type) != 0) {
				damageIncreaseMessage = true;
			}
			damage.secondary.value *= attacker->getBuff(BUFF_DAMAGEDEALT) / 100.;
		}
		damage.secondary.value *= target->getBuff(BUFF_DAMAGERECEIVED) / 100.;

		secondaryBlockType = target->blockHit(attacker, damage.secondary.type, damage.secondary.value, false, false, field);

		damage.secondary.value = -damage.secondary.value;
		InternalGame::sendBlockEffect(secondaryBlockType, damage.secondary.type, target->getPosition(), attacker);
	} else {
		secondaryBlockType = BLOCK_NONE;
	}

	if (damage.primary.type == COMBAT_HEALING) {
		damage.primary.value *= target->getBuff(BUFF_HEALINGRECEIVED) / 100.;
	}

	if (damageAbsorbMessage) {
		if (!damage.exString.empty()) {
			damage.exString += ", ";
		}
		damage.exString += "active elemental resiliance";
	}

	if (damageIncreaseMessage) {
		if (!damage.exString.empty()) {
			damage.exString += ", ";
		}
		damage.exString += "active elemental amplification";
	}

	if (canReflect) {
		Combat::doCombatHealth(target, attacker, damageReflected, damageReflectedParams);
	}
	if (canHeal) {
		combatChangeHealth(nullptr, target, damageHeal);
	}
	return (primaryBlockType != BLOCK_NONE) && (secondaryBlockType != BLOCK_NONE);
}

void Game::combatGetTypeInfo(CombatType_t combatType, std::shared_ptr<Creature> target, TextColor_t &color, uint16_t &effect) {
	switch (combatType) {
		case COMBAT_PHYSICALDAMAGE: {
			std::shared_ptr<Item> splash = nullptr;
			switch (target->getRace()) {
				case RACE_VENOM:
					color = TEXTCOLOR_LIGHTGREEN;
					effect = CONST_ME_HITBYPOISON;
					splash = Item::CreateItem(ITEM_SMALLSPLASH, FLUID_SLIME);
					break;
				case RACE_BLOOD:
					color = TEXTCOLOR_RED;
					effect = CONST_ME_DRAWBLOOD;
					if (std::shared_ptr<Tile> tile = target->getTile()) {
						if (!tile->hasFlag(TILESTATE_PROTECTIONZONE)) {
							splash = Item::CreateItem(ITEM_SMALLSPLASH, FLUID_BLOOD);
						}
					}
					break;
				case RACE_INK:
					color = TEXTCOLOR_LIGHTGREY;
					effect = CONST_ME_HITAREA;
					splash = Item::CreateItem(ITEM_SMALLSPLASH, FLUID_INK);
					break;
				case RACE_UNDEAD:
					color = TEXTCOLOR_LIGHTGREY;
					effect = CONST_ME_HITAREA;
					break;
				case RACE_FIRE:
					color = TEXTCOLOR_ORANGE;
					effect = CONST_ME_DRAWBLOOD;
					break;
				case RACE_ENERGY:
					color = TEXTCOLOR_PURPLE;
					effect = CONST_ME_ENERGYHIT;
					break;
				default:
					color = TEXTCOLOR_NONE;
					effect = CONST_ME_NONE;
					break;
			}

			if (splash) {
				internalAddItem(target->getTile(), splash, INDEX_WHEREEVER, FLAG_NOLIMIT);
				splash->startDecaying();
			}

			break;
		}

		case COMBAT_ENERGYDAMAGE: {
			color = TEXTCOLOR_PURPLE;
			effect = CONST_ME_ENERGYHIT;
			break;
		}

		case COMBAT_EARTHDAMAGE: {
			color = TEXTCOLOR_LIGHTGREEN;
			effect = CONST_ME_GREEN_RINGS;
			break;
		}

		case COMBAT_DROWNDAMAGE: {
			color = TEXTCOLOR_LIGHTBLUE;
			effect = CONST_ME_LOSEENERGY;
			break;
		}
		case COMBAT_FIREDAMAGE: {
			color = TEXTCOLOR_ORANGE;
			effect = CONST_ME_HITBYFIRE;
			break;
		}
		case COMBAT_ICEDAMAGE: {
			color = TEXTCOLOR_SKYBLUE;
			effect = CONST_ME_ICEATTACK;
			break;
		}
		case COMBAT_HOLYDAMAGE: {
			color = TEXTCOLOR_YELLOW;
			effect = CONST_ME_HOLYDAMAGE;
			break;
		}
		case COMBAT_DEATHDAMAGE: {
			color = TEXTCOLOR_DARKRED;
			effect = CONST_ME_SMALLCLOUDS;
			break;
		}
		case COMBAT_LIFEDRAIN: {
			color = TEXTCOLOR_RED;
			effect = CONST_ME_MAGIC_RED;
			break;
		}
		case COMBAT_AGONYDAMAGE: {
			color = TEXTCOLOR_DARKBROWN;
			effect = CONST_ME_AGONY;
			break;
		}
		case COMBAT_NEUTRALDAMAGE: {
			color = TEXTCOLOR_NEUTRALDAMAGE;
			effect = CONST_ME_REDSMOKE;
			break;
		}
		default: {
			color = TEXTCOLOR_NONE;
			effect = CONST_ME_NONE;
			break;
		}
	}
}

// Hazard combat helpers
void Game::handleHazardSystemAttack(CombatDamage &damage, std::shared_ptr<Player> player, std::shared_ptr<Monster> monster, bool isPlayerAttacker) {
	if (damage.primary.value != 0 && monster->getHazard()) {
		if (isPlayerAttacker) {
			player->parseAttackDealtHazardSystem(damage, monster);
		} else {
			player->parseAttackRecvHazardSystem(damage, monster);
		}
	}
}

void Game::notifySpectators(const SpectatorHashSet &spectators, const Position &targetPos, std::shared_ptr<Player> attackerPlayer, std::shared_ptr<Monster> targetMonster) {
	if (!spectators.empty()) {
		for (auto spectator : spectators) {
			if (!spectator) {
				continue;
			}

			const auto tmpPlayer = spectator->getPlayer();
			if (!tmpPlayer || tmpPlayer->getPosition().z != targetPos.z) {
				continue;
			}

			std::stringstream ss;
			ss << ucfirst(targetMonster->getNameDescription()) << " has dodged";
			if (tmpPlayer == attackerPlayer) {
				ss << " your attack.";
				attackerPlayer->sendCancelMessage(ss.str());
				ss << " (Hazard)";
				attackerPlayer->sendTextMessage(MESSAGE_DAMAGE_OTHERS, ss.str());
			} else {
				ss << " an attack by " << attackerPlayer->getName() << ". (Hazard)";
				tmpPlayer->sendTextMessage(MESSAGE_DAMAGE_OTHERS, ss.str());
			}
		}
		addMagicEffect(targetPos, CONST_ME_DODGE);
	}
}

// Wheel of destiny combat helpers
void Game::applyWheelOfDestinyHealing(CombatDamage &damage, std::shared_ptr<Player> attackerPlayer, std::shared_ptr<Creature> target) {
	damage.primary.value += (damage.primary.value * damage.healingMultiplier) / 100.;

	if (attackerPlayer) {
		damage.primary.value += attackerPlayer->wheel()->getStat(WheelStat_t::HEALING);

		if (damage.secondary.value != 0) {
			damage.secondary.value += attackerPlayer->wheel()->getStat(WheelStat_t::HEALING);
		}

		if (damage.healingLink > 0) {
			CombatDamage tmpDamage;
			tmpDamage.primary.value = (damage.primary.value * damage.healingLink) / 100;
			tmpDamage.primary.type = COMBAT_HEALING;
			combatChangeHealth(attackerPlayer, attackerPlayer, tmpDamage);
		}

		if (attackerPlayer->wheel()->getInstant("Blessing of the Grove")) {
			damage.primary.value += (damage.primary.value * attackerPlayer->wheel()->checkBlessingGroveHealingByTarget(target)) / 100.;
		}
	}
}

void Game::applyWheelOfDestinyEffectsToDamage(CombatDamage &damage, std::shared_ptr<Player> attackerPlayer, std::shared_ptr<Creature> target) const {
	// If damage is 0, it means the target is immune to the damage type, or that we missed.
	if (damage.primary.value == 0 && damage.secondary.value == 0) {
		return;
	}

	if (damage.damageMultiplier > 0) {
		damage.primary.value += (damage.primary.value * (damage.damageMultiplier)) / 100.;
		damage.secondary.value += (damage.secondary.value * (damage.damageMultiplier)) / 100.;
	}

	if (attackerPlayer) {
		damage.primary.value -= attackerPlayer->wheel()->getStat(WheelStat_t::DAMAGE);
		if (damage.secondary.value != 0) {
			damage.secondary.value -= attackerPlayer->wheel()->getStat(WheelStat_t::DAMAGE);
		}
		if (damage.instantSpellName == "Twin Burst") {
			int32_t damageBonus = attackerPlayer->wheel()->checkTwinBurstByTarget(target);
			if (damageBonus != 0) {
				damage.primary.value += (damage.primary.value * damageBonus) / 100.;
				damage.secondary.value += (damage.secondary.value * damageBonus) / 100.;
			}
		}
		if (damage.instantSpellName == "Executioner's Throw") {
			int32_t damageBonus = attackerPlayer->wheel()->checkExecutionersThrow(target);
			if (damageBonus != 0) {
				damage.primary.value += (damage.primary.value * damageBonus) / 100.;
				damage.secondary.value += (damage.secondary.value * damageBonus) / 100.;
			}
		}
	}
}

int32_t Game::applyHealthChange(CombatDamage &damage, std::shared_ptr<Creature> target) const {
	int32_t targetHealth = target->getHealth();

	// Wheel of destiny (Gift of Life)
	if (std::shared_ptr<Player> targetPlayer = target->getPlayer()) {
		if (targetPlayer->wheel()->getInstant("Gift of Life") && targetPlayer->wheel()->getGiftOfCooldown() == 0 && (damage.primary.value + damage.secondary.value) >= targetHealth) {
			int32_t overkillMultiplier = (damage.primary.value + damage.secondary.value) - targetHealth;
			overkillMultiplier = (overkillMultiplier * 100) / targetPlayer->getMaxHealth();
			if (overkillMultiplier <= targetPlayer->wheel()->getGiftOfLifeValue()) {
				targetPlayer->wheel()->checkGiftOfLife();
				targetHealth = target->getHealth();
			}
		}
	}

	if (damage.primary.value >= targetHealth) {
		damage.primary.value = targetHealth;
		damage.secondary.value = 0;
	} else if (damage.secondary.value) {
		damage.secondary.value = std::min<int32_t>(damage.secondary.value, targetHealth - damage.primary.value);
	}

	return targetHealth;
}

bool Game::combatChangeHealth(std::shared_ptr<Creature> attacker, std::shared_ptr<Creature> target, CombatDamage &damage, bool isEvent /*= false*/) {
	using namespace std;
	const Position &targetPos = target->getPosition();
	if (damage.primary.value > 0) {
		if (target->getHealth() <= 0) {
			return false;
		}

		std::shared_ptr<Player> attackerPlayer;
		if (attacker) {
			attackerPlayer = attacker->getPlayer();
		} else {
			attackerPlayer = nullptr;
		}

		auto targetPlayer = target->getPlayer();
		if (attackerPlayer && targetPlayer && attackerPlayer->getSkull() == SKULL_BLACK && attackerPlayer->getSkullClient(targetPlayer) == SKULL_NONE) {
			return false;
		}

		if (damage.origin != ORIGIN_NONE) {
			const auto events = target->getCreatureEvents(CREATURE_EVENT_HEALTHCHANGE);
			if (!events.empty()) {
				for (const auto creatureEvent : events) {
					creatureEvent->executeHealthChange(target, attacker, damage);
				}
				damage.origin = ORIGIN_NONE;
				return combatChangeHealth(attacker, target, damage);
			}
		}

		// Wheel of destiny combat healing
		applyWheelOfDestinyHealing(damage, attackerPlayer, target);

		auto realHealthChange = target->getHealth();
		target->gainHealth(attacker, damage.primary.value);
		realHealthChange = target->getHealth() - realHealthChange;

		if (realHealthChange > 0 && !target->isInGhostMode()) {
			if (targetPlayer) {
				targetPlayer->updateImpactTracker(COMBAT_HEALING, realHealthChange);
			}

			// Party hunt analyzer
			if (auto party = attackerPlayer ? attackerPlayer->getParty() : nullptr) {
				party->addPlayerHealing(attackerPlayer, realHealthChange);
			}

			std::stringstream ss;

			ss << realHealthChange << (realHealthChange != 1 ? " hitpoints." : " hitpoint.");
			std::string damageString = ss.str();

			std::string spectatorMessage;

			TextMessage message;
			message.position = targetPos;
			message.primary.value = realHealthChange;
			message.primary.color = TEXTCOLOR_PASTELRED;

			SpectatorHashSet spectators;
			map.getSpectators(spectators, targetPos, false, true);
			for (auto spectator : spectators) {
				auto tmpPlayer = spectator->getPlayer();
				if (!tmpPlayer) {
					continue;
				}

				if (tmpPlayer == attackerPlayer && attackerPlayer != targetPlayer) {
					ss.str({});
					ss << "You heal " << target->getNameDescription() << " for " << damageString;
					message.type = MESSAGE_HEALED;
					message.text = ss.str();
				} else if (tmpPlayer == targetPlayer) {
					ss.str({});
					if (!attacker) {
						ss << "You were healed";
					} else if (targetPlayer == attackerPlayer) {
						ss << "You heal yourself";
					} else {
						ss << "You were healed by " << attacker->getNameDescription();
					}
					ss << " for " << damageString;
					message.type = MESSAGE_HEALED;
					message.text = ss.str();
				} else {
					if (spectatorMessage.empty()) {
						ss.str({});
						if (!attacker) {
							ss << ucfirst(target->getNameDescription()) << " was healed";
						} else {
							ss << ucfirst(attacker->getNameDescription()) << " healed ";
							if (attacker == target) {
								ss << (targetPlayer ? targetPlayer->getReflexivePronoun() : "itself");
							} else {
								ss << target->getNameDescription();
							}
						}
						ss << " for " << damageString;
						spectatorMessage = ss.str();
					}
					message.type = MESSAGE_HEALED_OTHERS;
					message.text = spectatorMessage;
				}
				tmpPlayer->sendTextMessage(message);
			}
		}
	} else {
		if (!target->isAttackable()) {
			if (!target->isInGhostMode()) {
				addMagicEffect(targetPos, CONST_ME_POFF);
			}
			return true;
		}

		std::shared_ptr<Player> attackerPlayer;
		if (attacker) {
			attackerPlayer = attacker->getPlayer();
		} else {
			attackerPlayer = nullptr;
		}

		auto targetPlayer = target->getPlayer();
		if (attackerPlayer && targetPlayer && attackerPlayer->getSkull() == SKULL_BLACK && attackerPlayer->getSkullClient(targetPlayer) == SKULL_NONE) {
			return false;
		}

		// Wheel of destiny apply combat effects
		applyWheelOfDestinyEffectsToDamage(damage, attackerPlayer, target);

		damage.primary.value = std::abs(damage.primary.value);
		damage.secondary.value = std::abs(damage.secondary.value);

		std::shared_ptr<Monster> targetMonster;
		if (target && target->getMonster()) {
			targetMonster = target->getMonster();
		} else {
			targetMonster = nullptr;
		}

		std::shared_ptr<Monster> attackerMonster;
		if (attacker && attacker->getMonster()) {
			attackerMonster = attacker->getMonster();
		} else {
			attackerMonster = nullptr;
		}

		if (attacker && attackerPlayer && damage.extension == false && damage.origin == ORIGIN_RANGED && target == attackerPlayer->getAttackedCreature()) {
			const Position &attackerPos = attacker->getPosition();
			if (targetPos.z == attackerPos.z) {
				int32_t distanceX = Position::getDistanceX(targetPos, attackerPos);
				int32_t distanceY = Position::getDistanceY(targetPos, attackerPos);
				int32_t damageX = attackerPlayer->getPerfectShotDamage(distanceX, true);
				int32_t damageY = attackerPlayer->getPerfectShotDamage(distanceY, true);
				std::shared_ptr<Item> item = attackerPlayer->getWeapon();
				if (item && item->getWeaponType() == WEAPON_DISTANCE) {
					std::shared_ptr<Item> quiver = attackerPlayer->getInventoryItem(CONST_SLOT_RIGHT);
					if (quiver && quiver->getWeaponType()) {
						if (quiver->getPerfectShotRange() == distanceX) {
							damageX -= quiver->getPerfectShotDamage();
						} else if (quiver->getPerfectShotRange() == distanceY) {
							damageY -= quiver->getPerfectShotDamage();
						}
					}
				}
				if (damageX != 0 || damageY != 0) {
					int32_t totalDamage = damageX;
					if (distanceX != distanceY) {
						totalDamage += damageY;
					}
					damage.primary.value += totalDamage;
					if (!damage.exString.empty()) {
						damage.exString += ", ";
					}
					damage.exString += "perfect shot";
				}
			}
		}

		TextMessage message;
		message.position = targetPos;

		if (!isEvent) {
			g_events().eventCreatureOnDrainHealth(target, attacker, damage.primary.type, damage.primary.value, damage.secondary.type, damage.secondary.value, message.primary.color, message.secondary.color);
			g_callbacks().executeCallback(EventCallback_t::creatureOnDrainHealth, &EventCallback::creatureOnDrainHealth, target, attacker, damage.primary.type, damage.primary.value, damage.secondary.type, damage.secondary.value, message.primary.color, message.secondary.color);
		}
		if (damage.origin != ORIGIN_NONE && attacker && damage.primary.type != COMBAT_HEALING) {
			damage.primary.value *= attacker->getBuff(BUFF_DAMAGEDEALT) / 100.;
			damage.secondary.value *= attacker->getBuff(BUFF_DAMAGEDEALT) / 100.;
		}
		if (damage.origin != ORIGIN_NONE && target && damage.primary.type != COMBAT_HEALING) {
			damage.primary.value *= target->getBuff(BUFF_DAMAGERECEIVED) / 100.;
			damage.secondary.value *= target->getBuff(BUFF_DAMAGERECEIVED) / 100.;
		}
		auto healthChange = damage.primary.value + damage.secondary.value;
		if (healthChange == 0) {
			return true;
		}

		SpectatorHashSet spectators;
		map.getSpectators(spectators, targetPos, true, true);

		if (targetPlayer && attackerMonster) {
			handleHazardSystemAttack(damage, targetPlayer, attackerMonster, false);
		} else if (attackerPlayer && targetMonster) {
			handleHazardSystemAttack(damage, attackerPlayer, targetMonster, true);

			if (damage.primary.value == 0 && damage.secondary.value == 0) {
				notifySpectators(spectators, targetPos, attackerPlayer, targetMonster);
				return true;
			}
		}

		if (damage.fatal) {
			addMagicEffect(spectators, targetPos, CONST_ME_FATAL);
		} else if (damage.critical) {
			addMagicEffect(spectators, targetPos, CONST_ME_CRITICAL_DAMAGE);
		}

		if (!damage.extension && attackerMonster && targetPlayer) {
			// Charm rune (target as player)
			if (charmRune_t activeCharm = g_iobestiary().getCharmFromTarget(targetPlayer, g_monsters().getMonsterTypeByRaceId(attackerMonster->getRaceId()));
				activeCharm != CHARM_NONE && activeCharm != CHARM_CLEANSE) {
				if (const auto charm = g_iobestiary().getBestiaryCharm(activeCharm);
					charm->type == CHARM_DEFENSIVE && charm->chance > normal_random(0, 100) && g_iobestiary().parseCharmCombat(charm, targetPlayer, attacker, (damage.primary.value + damage.secondary.value))) {
					return false; // Dodge charm
				}
			}
		}

		std::stringstream ss;
		ss << (damage.critical ? "critical " : " ") << "attack";
		std::string attackMsg = ss.str();
		ss.str({});

		if (target->hasCondition(CONDITION_MANASHIELD) && damage.primary.type != COMBAT_UNDEFINEDDAMAGE) {
			int32_t manaDamage = std::min<int32_t>(target->getMana(), healthChange);
			uint16_t manaShield = target->getManaShield();
			if (manaShield > 0) {
				if (manaShield > manaDamage) {
					target->setManaShield(manaShield - manaDamage);
					manaShield = manaShield - manaDamage;
				} else {
					manaDamage = manaShield;
					target->removeCondition(CONDITION_MANASHIELD);
					manaShield = 0;
				}
			}
			if (manaDamage != 0) {
				if (damage.origin != ORIGIN_NONE) {
					const auto events = target->getCreatureEvents(CREATURE_EVENT_MANACHANGE);
					if (!events.empty()) {
						for (const auto creatureEvent : events) {
							creatureEvent->executeManaChange(target, attacker, damage);
						}
						healthChange = damage.primary.value + damage.secondary.value;
						if (healthChange == 0) {
							return true;
						}
						manaDamage = std::min<int32_t>(target->getMana(), healthChange);
					}
				}

				target->drainMana(attacker, manaDamage);

				if (target->getMana() == 0 && manaShield > 0) {
					target->removeCondition(CONDITION_MANASHIELD);
				}

				addMagicEffect(spectators, targetPos, CONST_ME_LOSEENERGY);

				std::string damageString = std::to_string(manaDamage);

				std::string spectatorMessage;

				message.primary.value = manaDamage;
				message.primary.color = TEXTCOLOR_BLUE;

				for (std::shared_ptr<Creature> spectator : spectators) {
					if (!spectator) {
						continue;
					}

					std::shared_ptr<Player> tmpPlayer = spectator->getPlayer();
					if (!tmpPlayer) {
						continue;
					}

					if (tmpPlayer->getPosition().z != targetPos.z) {
						continue;
					}

					if (tmpPlayer == attackerPlayer && attackerPlayer != targetPlayer) {
						ss.str({});
						ss << ucfirst(target->getNameDescription()) << " loses " << damageString + " mana due to your " << attackMsg << ".";

						if (!damage.exString.empty()) {
							ss << " (" << damage.exString << ")";
						}
						message.type = MESSAGE_DAMAGE_DEALT;
						message.text = ss.str();
					} else if (tmpPlayer == targetPlayer) {
						ss.str({});
						ss << "You lose " << damageString << " mana";
						if (!attacker) {
							ss << '.';
						} else if (targetPlayer == attackerPlayer) {
							ss << " due to your own " << attackMsg << ".";
						} else {
							ss << " due to an " << attackMsg << " by " << attacker->getNameDescription() << '.';
						}
						message.type = MESSAGE_DAMAGE_RECEIVED;
						message.text = ss.str();
					} else {
						if (spectatorMessage.empty()) {
							ss.str({});
							ss << ucfirst(target->getNameDescription()) << " loses " << damageString + " mana";
							if (attacker) {
								ss << " due to ";
								if (attacker == target) {
									ss << (targetPlayer ? targetPlayer->getPossessivePronoun() : "its") << " own attack";
								} else {
									ss << "an " << attackMsg << " by " << attacker->getNameDescription();
								}
							}
							ss << '.';
							spectatorMessage = ss.str();
						}
						message.type = MESSAGE_DAMAGE_OTHERS;
						message.text = spectatorMessage;
					}
					tmpPlayer->sendTextMessage(message);
				}

				damage.primary.value -= manaDamage;
				if (damage.primary.value < 0) {
					damage.secondary.value = std::max<int32_t>(0, damage.secondary.value + damage.primary.value);
					damage.primary.value = 0;
				}
			}
		}

		auto realDamage = damage.primary.value + damage.secondary.value;
		if (realDamage == 0) {
			return true;
		}

		if (damage.origin != ORIGIN_NONE) {
			const auto events = target->getCreatureEvents(CREATURE_EVENT_HEALTHCHANGE);
			if (!events.empty()) {
				for (const auto creatureEvent : events) {
					creatureEvent->executeHealthChange(target, attacker, damage);
				}
				damage.origin = ORIGIN_NONE;
				return combatChangeHealth(attacker, target, damage);
			}
		}

		auto targetHealth = applyHealthChange(damage, target);
		if (damage.primary.value >= targetHealth) {
			damage.primary.value = targetHealth;
			damage.secondary.value = 0;
		} else if (damage.secondary.value) {
			damage.secondary.value = std::min<int32_t>(damage.secondary.value, targetHealth - damage.primary.value);
		}

		realDamage = damage.primary.value + damage.secondary.value;
		if (realDamage == 0) {
			return true;
		} else if (realDamage >= targetHealth) {
			for (const auto creatureEvent : target->getCreatureEvents(CREATURE_EVENT_PREPAREDEATH)) {
				if (!creatureEvent->executeOnPrepareDeath(target, attacker)) {
					return false;
				}
			}
		}

		target->drainHealth(attacker, realDamage);
		if (realDamage > 0 && targetMonster) {
			if (attackerPlayer && attackerPlayer->getPlayer()) {
				attackerPlayer->updateImpactTracker(damage.secondary.type, damage.secondary.value);
			}

			if (targetMonster->israndomStepping()) {
				targetMonster->setIgnoreFieldDamage(true);
				targetMonster->updateMapCache();
			}
		}

		if (spectators.empty()) {
			map.getSpectators(spectators, targetPos, true, true);
		}

		addCreatureHealth(spectators, target);

		sendDamageMessageAndEffects(
			attacker,
			target,
			damage,
			targetPos,
			attackerPlayer,
			targetPlayer,
			message,
			spectators,
			realDamage
		);

		if (attackerPlayer) {
			if (!damage.extension && damage.origin != ORIGIN_CONDITION) {
				applyCharmRune(targetMonster, attackerPlayer, target, realDamage);
				applyLifeLeech(attackerPlayer, targetMonster, target, damage, realDamage);
				applyManaLeech(attackerPlayer, targetMonster, target, damage, realDamage);
			}
			updatePlayerPartyHuntAnalyzer(damage, attackerPlayer);
		}
	}

	return true;
}

void Game::updatePlayerPartyHuntAnalyzer(const CombatDamage &damage, std::shared_ptr<Player> player) const {
	if (!player) {
		return;
	}

	if (auto party = player->getParty()) {
		if (damage.primary.value != 0) {
			party->addPlayerDamage(player, damage.primary.value);
		}
		if (damage.secondary.value != 0) {
			party->addPlayerDamage(player, damage.secondary.value);
		}
	}
}

void Game::sendDamageMessageAndEffects(
	std::shared_ptr<Creature> attacker, std::shared_ptr<Creature> target, const CombatDamage &damage,
	const Position &targetPos, std::shared_ptr<Player> attackerPlayer, std::shared_ptr<Player> targetPlayer,
	TextMessage &message, const SpectatorHashSet &spectators, int32_t realDamage
) {
	message.primary.value = damage.primary.value;
	message.secondary.value = damage.secondary.value;

	sendEffects(target, damage, targetPos, message, spectators);

	if (shouldSendMessage(message)) {
		sendMessages(attacker, target, damage, targetPos, attackerPlayer, targetPlayer, message, spectators, realDamage);
	}
}

bool Game::shouldSendMessage(const TextMessage &message) const {
	return message.primary.color != TEXTCOLOR_NONE || message.secondary.color != TEXTCOLOR_NONE;
}

void Game::sendMessages(
	std::shared_ptr<Creature> attacker, std::shared_ptr<Creature> target, const CombatDamage &damage,
	const Position &targetPos, std::shared_ptr<Player> attackerPlayer, std::shared_ptr<Player> targetPlayer,
	TextMessage &message, const SpectatorHashSet &spectators, int32_t realDamage
) const {
	if (attackerPlayer) {
		attackerPlayer->updateImpactTracker(damage.primary.type, damage.primary.value);
		if (damage.secondary.type != COMBAT_NONE) {
			attackerPlayer->updateImpactTracker(damage.secondary.type, damage.secondary.value);
		}
	}
	if (targetPlayer) {
		std::string cause = "(other)";
		if (attacker) {
			cause = attacker->getName();
		}

		targetPlayer->updateInputAnalyzer(damage.primary.type, damage.primary.value, cause);
		if (attackerPlayer) {
			if (damage.secondary.type != COMBAT_NONE) {
				attackerPlayer->updateInputAnalyzer(damage.secondary.type, damage.secondary.value, cause);
			}
		}
	}
	std::stringstream ss;

	ss << realDamage << (realDamage != 1 ? " hitpoints" : " hitpoint");
	std::string damageString = ss.str();

	std::string spectatorMessage;

	for (std::shared_ptr<Creature> spectator : spectators) {
		std::shared_ptr<Player> tmpPlayer = spectator->getPlayer();
		if (!tmpPlayer || tmpPlayer->getPosition().z != targetPos.z) {
			continue;
		}

		if (tmpPlayer == attackerPlayer && attackerPlayer != targetPlayer) {
			buildMessageAsAttacker(target, damage, message, ss, damageString);
		} else if (tmpPlayer == targetPlayer) {
			buildMessageAsTarget(attacker, damage, attackerPlayer, targetPlayer, message, ss, damageString);
		} else {
			buildMessageAsSpectator(attacker, target, damage, targetPlayer, message, ss, damageString, spectatorMessage);
		}
		tmpPlayer->sendTextMessage(message);
	}
}

void Game::buildMessageAsSpectator(
	std::shared_ptr<Creature> attacker, std::shared_ptr<Creature> target, const CombatDamage &damage,
	std::shared_ptr<Player> targetPlayer, TextMessage &message, std::stringstream &ss,
	const std::string &damageString, std::string &spectatorMessage
) const {
	if (spectatorMessage.empty()) {
		ss.str({});
		ss << ucfirst(target->getNameDescription()) << " loses " << damageString;
		if (attacker) {
			ss << " due to ";
			if (attacker == target) {
				if (targetPlayer) {
					ss << targetPlayer->getPossessivePronoun() << " own attack";
				} else {
					ss << "its own attack";
				}
			} else {
				ss << "an attack by " << attacker->getNameDescription();
			}
		}
		ss << '.';
		if (damage.extension) {
			ss << " " << damage.exString;
		}
		spectatorMessage = ss.str();
	}

	message.type = MESSAGE_DAMAGE_OTHERS;
	message.text = spectatorMessage;
}

void Game::buildMessageAsTarget(
	std::shared_ptr<Creature> attacker, const CombatDamage &damage, std::shared_ptr<Player> attackerPlayer,
	std::shared_ptr<Player> targetPlayer, TextMessage &message, std::stringstream &ss,
	const std::string &damageString
) const {
	ss.str({});
	ss << "You lose " << damageString;
	if (!attacker) {
		ss << '.';
	} else if (targetPlayer == attackerPlayer) {
		ss << " due to your own attack.";
	} else {
		ss << " due to an attack by " << attacker->getNameDescription() << '.';
	}
	if (damage.extension) {
		ss << " " << damage.exString;
	}
	message.type = MESSAGE_DAMAGE_RECEIVED;
	message.text = ss.str();
}

void Game::buildMessageAsAttacker(
	std::shared_ptr<Creature> target, const CombatDamage &damage, TextMessage &message,
	std::stringstream &ss, const std::string &damageString
) const {
	ss.str({});
	ss << ucfirst(target->getNameDescription()) << " loses " << damageString << " due to your attack.";
	if (damage.extension) {
		ss << " " << damage.exString;
	}
	if (damage.fatal) {
		ss << " (Onslaught)";
	}
	message.type = MESSAGE_DAMAGE_DEALT;
	message.text = ss.str();
}

void Game::sendEffects(
	std::shared_ptr<Creature> target, const CombatDamage &damage, const Position &targetPos, TextMessage &message,
	const SpectatorHashSet &spectators
) {
	uint16_t hitEffect;
	if (message.primary.value) {
		combatGetTypeInfo(damage.primary.type, target, message.primary.color, hitEffect);
		if (hitEffect != CONST_ME_NONE) {
			addMagicEffect(spectators, targetPos, hitEffect);
		}
	}

	if (message.secondary.value) {
		combatGetTypeInfo(damage.secondary.type, target, message.secondary.color, hitEffect);
		if (hitEffect != CONST_ME_NONE) {
			addMagicEffect(spectators, targetPos, hitEffect);
		}
	}
}

void Game::applyCharmRune(
	std::shared_ptr<Monster> targetMonster, std::shared_ptr<Player> attackerPlayer, std::shared_ptr<Creature> target, const int32_t &realDamage
) const {
	if (!targetMonster || !attackerPlayer) {
		return;
	}
	if (charmRune_t activeCharm = g_iobestiary().getCharmFromTarget(attackerPlayer, g_monsters().getMonsterTypeByRaceId(targetMonster->getRaceId()));
		activeCharm != CHARM_NONE) {
		const auto charm = g_iobestiary().getBestiaryCharm(activeCharm);
		int8_t chance = charm->id == CHARM_CRIPPLE ? charm->chance : charm->chance + attackerPlayer->getCharmChanceModifier();
		g_logger().debug("charm chance: {}, base: {}, bonus: {}", chance, charm->chance, attackerPlayer->getCharmChanceModifier());
		if (charm->type == CHARM_OFFENSIVE && (chance >= normal_random(0, 100))) {
			g_iobestiary().parseCharmCombat(charm, attackerPlayer, target, realDamage);
		}
	}
}

// Mana leech
void Game::applyManaLeech(
	std::shared_ptr<Player> attackerPlayer, std::shared_ptr<Monster> targetMonster, std::shared_ptr<Creature> target, const CombatDamage &damage, const int32_t &realDamage
) const {
	// Wheel of destiny bonus - mana leech chance and amount
	auto wheelLeechChance = attackerPlayer->wheel()->checkDrainBodyLeech(target, SKILL_MANA_LEECH_CHANCE);
	auto wheelLeechAmount = attackerPlayer->wheel()->checkDrainBodyLeech(target, SKILL_MANA_LEECH_AMOUNT);

	uint16_t manaChance = attackerPlayer->getSkillLevel(SKILL_MANA_LEECH_CHANCE) + wheelLeechChance + damage.manaLeechChance;
	uint16_t manaSkill = attackerPlayer->getSkillLevel(SKILL_MANA_LEECH_AMOUNT) + wheelLeechAmount + damage.manaLeech;
	if (normal_random(0, 100) >= manaChance) {
		return;
	}
	// Void charm rune
	if (targetMonster) {
		if (uint16_t playerCharmRaceidVoid = attackerPlayer->parseRacebyCharm(CHARM_VOID, false, 0);
			playerCharmRaceidVoid != 0 && playerCharmRaceidVoid == targetMonster->getRace()) {
			if (const auto charm = g_iobestiary().getBestiaryCharm(CHARM_VOID)) {
				manaSkill += charm->percent;
			}
		}
	}
	CombatParams tmpParams;
	CombatDamage tmpDamage;

	int affected = damage.affected;
	tmpDamage.origin = ORIGIN_SPELL;
	tmpDamage.primary.type = COMBAT_MANADRAIN;
	tmpDamage.primary.value = calculateLeechAmount(realDamage, manaSkill, affected);

	Combat::doCombatMana(nullptr, attackerPlayer, tmpDamage, tmpParams);
}

// Life leech
void Game::applyLifeLeech(
	std::shared_ptr<Player> attackerPlayer, std::shared_ptr<Monster> targetMonster, std::shared_ptr<Creature> target, const CombatDamage &damage, const int32_t &realDamage
) const {
	// Wheel of destiny bonus - life leech chance and amount
	auto wheelLeechChance = attackerPlayer->wheel()->checkDrainBodyLeech(target, SKILL_LIFE_LEECH_CHANCE);
	auto wheelLeechAmount = attackerPlayer->wheel()->checkDrainBodyLeech(target, SKILL_LIFE_LEECH_AMOUNT);
	uint16_t lifeChance = attackerPlayer->getSkillLevel(SKILL_LIFE_LEECH_CHANCE) + wheelLeechChance + damage.lifeLeechChance;
	uint16_t lifeSkill = attackerPlayer->getSkillLevel(SKILL_LIFE_LEECH_AMOUNT) + wheelLeechAmount + damage.lifeLeech;
	if (normal_random(0, 100) >= lifeChance) {
		return;
	}
	if (targetMonster) {
		if (uint16_t playerCharmRaceidVamp = attackerPlayer->parseRacebyCharm(CHARM_VAMP, false, 0);
			playerCharmRaceidVamp != 0 && playerCharmRaceidVamp == targetMonster->getRaceId()) {
			if (const auto lifec = g_iobestiary().getBestiaryCharm(CHARM_VAMP)) {
				lifeSkill += lifec->percent;
			}
		}
	}
	CombatParams tmpParams;
	CombatDamage tmpDamage;

	int affected = damage.affected;
	tmpDamage.origin = ORIGIN_SPELL;
	tmpDamage.primary.type = COMBAT_HEALING;
	tmpDamage.primary.value = calculateLeechAmount(realDamage, lifeSkill, affected);

	Combat::doCombatHealth(nullptr, attackerPlayer, tmpDamage, tmpParams);
}

int32_t Game::calculateLeechAmount(const int32_t &realDamage, const uint16_t &skillAmount, int targetsAffected) const {
	auto intermediateResult = realDamage * (skillAmount / 10000.0) * (0.1 * targetsAffected + 0.9) / targetsAffected;
	return std::clamp<int32_t>(static_cast<int32_t>(std::lround(intermediateResult)), 0, realDamage);
}

bool Game::combatChangeMana(std::shared_ptr<Creature> attacker, std::shared_ptr<Creature> target, CombatDamage &damage) {
	const Position &targetPos = target->getPosition();
	auto manaChange = damage.primary.value + damage.secondary.value;
	if (manaChange > 0) {
		std::shared_ptr<Player> attackerPlayer;
		if (attacker) {
			attackerPlayer = attacker->getPlayer();
		} else {
			attackerPlayer = nullptr;
		}

		auto targetPlayer = target->getPlayer();
		if (attackerPlayer && targetPlayer && attackerPlayer->getSkull() == SKULL_BLACK && attackerPlayer->getSkullClient(targetPlayer) == SKULL_NONE) {
			return false;
		}

		if (damage.origin != ORIGIN_NONE) {
			const auto events = target->getCreatureEvents(CREATURE_EVENT_MANACHANGE);
			if (!events.empty()) {
				for (const auto creatureEvent : events) {
					creatureEvent->executeManaChange(target, attacker, damage);
				}
				damage.origin = ORIGIN_NONE;
				return combatChangeMana(attacker, target, damage);
			}
		}

		auto realManaChange = target->getMana();
		target->changeMana(manaChange);
		realManaChange = target->getMana() - realManaChange;

		if (realManaChange > 0 && !target->isInGhostMode()) {
			std::string damageString = fmt::format("{} mana", realManaChange);

			std::string spectatorMessage;
			if (!attacker) {
				spectatorMessage += ucfirst(target->getNameDescription());
				spectatorMessage += " was restored for " + damageString;
			} else {
				spectatorMessage += ucfirst(attacker->getNameDescription());
				spectatorMessage += " restored ";
				if (attacker == target) {
					spectatorMessage += (targetPlayer ? targetPlayer->getReflexivePronoun() : "itself");
				} else {
					spectatorMessage += target->getNameDescription();
				}
				spectatorMessage += " for " + damageString;
			}

			TextMessage message;
			message.position = targetPos;
			message.primary.value = realManaChange;
			message.primary.color = TEXTCOLOR_MAYABLUE;

			SpectatorHashSet spectators;
			map.getSpectators(spectators, targetPos, false, true);
			for (auto spectator : spectators) {
				auto tmpPlayer = spectator->getPlayer();
				if (!tmpPlayer) {
					continue;
				}

				if (tmpPlayer == attackerPlayer && attackerPlayer != targetPlayer) {
					message.type = MESSAGE_HEALED;
					message.text = "You restored " + target->getNameDescription() + " for " + damageString;
				} else if (tmpPlayer == targetPlayer) {
					message.type = MESSAGE_HEALED;
					if (!attacker) {
						message.text = "You were restored for " + damageString;
					} else if (targetPlayer == attackerPlayer) {
						message.text = "You restore yourself for " + damageString;
					} else {
						message.text = "You were restored by " + attacker->getNameDescription() + " for " + damageString;
					}
				} else {
					message.type = MESSAGE_HEALED_OTHERS;
					message.text = spectatorMessage;
				}
				tmpPlayer->sendTextMessage(message);
			}
		}
	} else {
		if (!target->isAttackable()) {
			if (!target->isInGhostMode()) {
				addMagicEffect(targetPos, CONST_ME_POFF);
			}
			return false;
		}

		std::shared_ptr<Player> attackerPlayer;
		if (attacker) {
			attackerPlayer = attacker->getPlayer();
		} else {
			attackerPlayer = nullptr;
		}

		auto targetPlayer = target->getPlayer();
		if (attackerPlayer && targetPlayer && attackerPlayer->getSkull() == SKULL_BLACK && attackerPlayer->getSkullClient(targetPlayer) == SKULL_NONE) {
			return false;
		}

		auto manaLoss = std::min<int32_t>(target->getMana(), -manaChange);
		BlockType_t blockType = target->blockHit(attacker, COMBAT_MANADRAIN, manaLoss);
		if (blockType != BLOCK_NONE) {
			addMagicEffect(targetPos, CONST_ME_POFF);
			return false;
		}

		if (manaLoss <= 0) {
			return true;
		}

		if (damage.origin != ORIGIN_NONE) {
			const auto events = target->getCreatureEvents(CREATURE_EVENT_MANACHANGE);
			if (!events.empty()) {
				for (const auto creatureEvent : events) {
					creatureEvent->executeManaChange(target, attacker, damage);
				}
				damage.origin = ORIGIN_NONE;
				return combatChangeMana(attacker, target, damage);
			}
		}

		if (targetPlayer && attacker && attacker->getMonster()) {
			// Charm rune (target as player)
			const auto mType = g_monsters().getMonsterType(attacker->getName());
			if (mType) {
				charmRune_t activeCharm = g_iobestiary().getCharmFromTarget(targetPlayer, mType);
				if (activeCharm != CHARM_NONE && activeCharm != CHARM_CLEANSE) {
					const auto charm = g_iobestiary().getBestiaryCharm(activeCharm);
					if (charm && charm->type == CHARM_DEFENSIVE && (charm->chance > normal_random(0, 100))) {
						if (g_iobestiary().parseCharmCombat(charm, targetPlayer, attacker, manaChange)) {
							sendDoubleSoundEffect(targetPlayer->getPosition(), charm->soundCastEffect, charm->soundImpactEffect, targetPlayer);
							return false; // Dodge charm
						}
					}
				}
			}
		}

		target->drainMana(attacker, manaLoss);

		std::stringstream ss;

		std::string damageString = std::to_string(manaLoss);

		std::string spectatorMessage;

		TextMessage message;
		message.position = targetPos;
		message.primary.value = manaLoss;
		message.primary.color = TEXTCOLOR_BLUE;

		SpectatorHashSet spectators;
		map.getSpectators(spectators, targetPos, false, true);
		for (auto spectator : spectators) {
			auto tmpPlayer = spectator->getPlayer();
			if (!tmpPlayer) {
				continue;
			}

			if (tmpPlayer == attackerPlayer && attackerPlayer != targetPlayer) {
				ss.str({});
				ss << ucfirst(target->getNameDescription()) << " loses " << damageString << " mana due to your attack.";
				message.type = MESSAGE_DAMAGE_DEALT;
				message.text = ss.str();
			} else if (tmpPlayer == targetPlayer) {
				ss.str({});
				ss << "You lose " << damageString << " mana";
				if (!attacker) {
					ss << '.';
				} else if (targetPlayer == attackerPlayer) {
					ss << " due to your own attack.";
				} else {
					ss << " mana due to an attack by " << attacker->getNameDescription() << '.';
				}
				message.type = MESSAGE_DAMAGE_RECEIVED;
				message.text = ss.str();
			} else {
				if (spectatorMessage.empty()) {
					ss.str({});
					ss << ucfirst(target->getNameDescription()) << " loses " << damageString << " mana";
					if (attacker) {
						ss << " due to ";
						if (attacker == target) {
							ss << (targetPlayer ? targetPlayer->getPossessivePronoun() : "its") << " own attack";
						} else {
							ss << "an attack by " << attacker->getNameDescription();
						}
					}
					ss << '.';
					spectatorMessage = ss.str();
				}
				message.type = MESSAGE_DAMAGE_OTHERS;
				message.text = spectatorMessage;
			}
			tmpPlayer->sendTextMessage(message);
		}
	}

	return true;
}

void Game::addCreatureHealth(std::shared_ptr<Creature> target) {
	SpectatorHashSet spectators;
	map.getSpectators(spectators, target->getPosition(), true, true);
	addCreatureHealth(spectators, target);
}

void Game::addCreatureHealth(const SpectatorHashSet &spectators, std::shared_ptr<Creature> target) {
	uint8_t healthPercent = std::ceil((static_cast<double>(target->getHealth()) / std::max<int32_t>(target->getMaxHealth(), 1)) * 100);
	if (std::shared_ptr<Player> targetPlayer = target->getPlayer()) {
		if (std::shared_ptr<Party> party = targetPlayer->getParty()) {
			party->updatePlayerHealth(targetPlayer, target, healthPercent);
		}
	} else if (std::shared_ptr<Creature> master = target->getMaster()) {
		if (std::shared_ptr<Player> masterPlayer = master->getPlayer()) {
			if (std::shared_ptr<Party> party = masterPlayer->getParty()) {
				party->updatePlayerHealth(masterPlayer, target, healthPercent);
			}
		}
	}
	for (std::shared_ptr<Creature> spectator : spectators) {
		if (std::shared_ptr<Player> tmpPlayer = spectator->getPlayer()) {
			tmpPlayer->sendCreatureHealth(target);
		}
	}
}

void Game::addPlayerMana(std::shared_ptr<Player> target) {
	if (std::shared_ptr<Party> party = target->getParty()) {
		uint8_t manaPercent = std::ceil((static_cast<double>(target->getMana()) / std::max<int32_t>(target->getMaxMana(), 1)) * 100);
		party->updatePlayerMana(target, manaPercent);
	}
}

void Game::addPlayerVocation(std::shared_ptr<Player> target) {
	if (auto party = target->getParty()) {
		party->updatePlayerVocation(target);
	}

	SpectatorHashSet spectators;
	map.getSpectators(spectators, target->getPosition(), true, true);

	for (auto spectator : spectators) {
		if (auto tmpPlayer = spectator->getPlayer()) {
			tmpPlayer->sendPlayerVocation(target);
		}
	}
}

void Game::addMagicEffect(const Position &pos, uint16_t effect) {
	SpectatorHashSet spectators;
	map.getSpectators(spectators, pos, true, true);
	addMagicEffect(spectators, pos, effect);
}

void Game::addMagicEffect(const SpectatorHashSet &spectators, const Position &pos, uint16_t effect) {
	for (auto spectator : spectators) {
		if (auto tmpPlayer = spectator->getPlayer()) {
			tmpPlayer->sendMagicEffect(pos, effect);
		}
	}
}

void Game::removeMagicEffect(const Position &pos, uint16_t effect) {
	SpectatorHashSet spectators;
	map.getSpectators(spectators, pos, true, true);
	removeMagicEffect(spectators, pos, effect);
}

void Game::removeMagicEffect(const SpectatorHashSet &spectators, const Position &pos, uint16_t effect) {
	for (auto spectator : spectators) {
		if (const auto tmpPlayer = spectator->getPlayer()) {
			tmpPlayer->removeMagicEffect(pos, effect);
		}
	}
}

void Game::addDistanceEffect(const Position &fromPos, const Position &toPos, uint16_t effect) {
	SpectatorHashSet spectators;
	map.getSpectators(spectators, fromPos, false, true);
	map.getSpectators(spectators, toPos, false, true);
	addDistanceEffect(spectators, fromPos, toPos, effect);
}

void Game::addDistanceEffect(const SpectatorHashSet &spectators, const Position &fromPos, const Position &toPos, uint16_t effect) {
	for (auto spectator : spectators) {
		if (auto tmpPlayer = spectator->getPlayer()) {
			tmpPlayer->sendDistanceShoot(fromPos, toPos, effect);
		}
	}
}

void Game::checkImbuements() {
	g_scheduler().addEvent(EVENT_IMBUEMENT_INTERVAL, std::bind(&Game::checkImbuements, this), "Game::checkImbuements");

	for (const auto &[mapPlayerId, mapPlayer] : getPlayers()) {
		if (!mapPlayer) {
			continue;
		}

		mapPlayer->updateInventoryImbuement();
	}
}

void Game::checkLight() {
	g_scheduler().addEvent(EVENT_LIGHTINTERVAL_MS, std::bind(&Game::checkLight, this), "Game::checkLight");

	lightHour += lightHourDelta;

	if (lightHour > LIGHT_DAY_LENGTH) {
		lightHour -= LIGHT_DAY_LENGTH;
	}

	if (std::abs(lightHour - SUNRISE) < 2 * lightHourDelta) {
		lightState = LIGHT_STATE_SUNRISE;
	} else if (std::abs(lightHour - SUNSET) < 2 * lightHourDelta) {
		lightState = LIGHT_STATE_SUNSET;
	}

	int32_t newLightLevel = lightLevel;
	bool lightChange = false;

	switch (lightState) {
		case LIGHT_STATE_SUNRISE: {
			newLightLevel += (LIGHT_LEVEL_DAY - LIGHT_LEVEL_NIGHT) / 30;
			lightChange = true;
			break;
		}
		case LIGHT_STATE_SUNSET: {
			newLightLevel -= (LIGHT_LEVEL_DAY - LIGHT_LEVEL_NIGHT) / 30;
			lightChange = true;
			break;
		}
		default:
			break;
	}

	if (newLightLevel <= LIGHT_LEVEL_NIGHT) {
		lightLevel = LIGHT_LEVEL_NIGHT;
		lightState = LIGHT_STATE_NIGHT;
	} else if (newLightLevel >= LIGHT_LEVEL_DAY) {
		lightLevel = LIGHT_LEVEL_DAY;
		lightState = LIGHT_STATE_DAY;
	} else {
		lightLevel = newLightLevel;
	}

	LightInfo lightInfo = getWorldLightInfo();

	if (lightChange) {
		for ([[maybe_unused]] const auto &[mapPlayerId, mapPlayer] : getPlayers()) {
			mapPlayer->sendWorldLight(lightInfo);
			mapPlayer->sendTibiaTime(lightHour);
		}
	} else {
		for ([[maybe_unused]] const auto &[mapPlayerId, mapPlayer] : getPlayers()) {
			mapPlayer->sendTibiaTime(lightHour);
		}
	}
	if (currentLightState != lightState) {
		currentLightState = lightState;
		for (const auto &[eventName, globalEvent] : g_globalEvents().getEventMap(GLOBALEVENT_PERIODCHANGE)) {
			globalEvent->executePeriodChange(lightState, lightInfo);
		}
	}
}

LightInfo Game::getWorldLightInfo() const {
	return { lightLevel, 0xD7 };
}

bool Game::gameIsDay() {
	if (lightHour >= (6 * 60) && lightHour <= (18 * 60)) {
		isDay = true;
	} else {
		isDay = false;
	}

	return isDay;
}

void Game::dieSafely(std::string errorMsg /* = "" */) {
	g_logger().error(errorMsg);
	shutdown();
}

void Game::shutdown() {
	g_webhook().sendMessage("Server is shutting down", "Shutting down...", WEBHOOK_COLOR_OFFLINE);

	g_logger().info("Shutting down...");
	map.spawnsMonster.clear();
	map.spawnsNpc.clear();
	raids.clear();

	cleanup();

	if (serviceManager) {
		serviceManager->stop();
	}

	ConnectionManager::getInstance().closeAll();

	g_luaEnvironment().collectGarbage();

	g_logger().info("Done!");
}

void Game::cleanup() {
	for (auto it = browseFields.begin(); it != browseFields.end();) {
		if (it->second.expired()) {
			it = browseFields.erase(it);
		} else {
			++it;
		}
	}
}

void Game::addBestiaryList(uint16_t raceid, std::string name) {
	auto it = BestiaryList.find(raceid);
	if (it != BestiaryList.end()) {
		return;
	}

	BestiaryList.insert(std::pair<uint16_t, std::string>(raceid, name));
}

void Game::broadcastMessage(const std::string &text, MessageClasses type) const {
	g_logger().info("Broadcasted message: {}", text);
	for (const auto &it : players) {
		it.second->sendTextMessage(type, text);
	}
}

void Game::updateCreatureWalkthrough(std::shared_ptr<Creature> creature) {
<<<<<<< HEAD
	// send to clients
=======
	// Send to clients
>>>>>>> e63dc63a
	SpectatorHashSet spectators;
	map.getSpectators(spectators, creature->getPosition(), true, true);
	for (auto spectator : spectators) {
		auto tmpPlayer = spectator->getPlayer();
		if (!tmpPlayer) {
			continue;
		}

		tmpPlayer->sendCreatureWalkthrough(creature, tmpPlayer->canWalkthroughEx(creature));
	}
}

void Game::updateCreatureSkull(std::shared_ptr<Creature> creature) {
	if (getWorldType() != WORLD_TYPE_PVP) {
		return;
	}

	SpectatorHashSet spectators;
	map.getSpectators(spectators, creature->getPosition(), true, true);
	for (auto spectator : spectators) {
		auto player = spectator->getPlayer();
		if (!player) {
			continue;
		}

		player->sendCreatureSkull(creature);
	}
}

void Game::updatePlayerShield(std::shared_ptr<Player> player) {
	SpectatorHashSet spectators;
	map.getSpectators(spectators, player->getPosition(), true, true);
	for (auto spectator : spectators) {
		auto player = spectator->getPlayer();
		if (!player) {
			continue;
		}

		player->sendCreatureShield(player);
	}
}

void Game::updateCreatureType(std::shared_ptr<Creature> creature) {
	if (!creature) {
		return;
	}

	std::shared_ptr<Player> masterPlayer = nullptr;
	CreatureType_t creatureType = creature->getType();
	if (creatureType == CREATURETYPE_MONSTER) {
		std::shared_ptr<Creature> master = creature->getMaster();
		if (master) {
			masterPlayer = master->getPlayer();
			if (masterPlayer) {
				creatureType = CREATURETYPE_SUMMON_OTHERS;
			}
		}
	}
	if (creature->isHealthHidden()) {
		creatureType = CREATURETYPE_HIDDEN;
	}

	// Send to clients
	SpectatorHashSet spectators;
	map.getSpectators(spectators, creature->getPosition(), true, true);
	if (creatureType == CREATURETYPE_SUMMON_OTHERS) {
		for (auto spectator : spectators) {
			auto player = spectator->getPlayer();
			if (!player) {
				continue;
			}

			if (masterPlayer == player) {
				player->sendCreatureType(creature, CREATURETYPE_SUMMON_PLAYER);
			} else {
				player->sendCreatureType(creature, creatureType);
			}
		}
	} else {
		for (auto spectator : spectators) {
			if (auto player = spectator->getPlayer()) {
				player->sendCreatureType(creature, creatureType);
			}
		}
	}
}

void Game::loadMotdNum() {
	Database &db = Database::getInstance();

	DBResult_ptr result = db.storeQuery("SELECT `value` FROM `server_config` WHERE `config` = 'motd_num'");
	if (result) {
		motdNum = result->getNumber<uint32_t>("value");
	} else {
		db.executeQuery("INSERT INTO `server_config` (`config`, `value`) VALUES ('motd_num', '0')");
	}

	result = db.storeQuery("SELECT `value` FROM `server_config` WHERE `config` = 'motd_hash'");
	if (result) {
		motdHash = result->getString("value");
		if (motdHash != transformToSHA1(g_configManager().getString(SERVER_MOTD))) {
			++motdNum;
		}
	} else {
		db.executeQuery("INSERT INTO `server_config` (`config`, `value`) VALUES ('motd_hash', '')");
	}
}

void Game::saveMotdNum() const {
	Database &db = Database::getInstance();

	std::ostringstream query;
	query << "UPDATE `server_config` SET `value` = '" << motdNum << "' WHERE `config` = 'motd_num'";
	db.executeQuery(query.str());

	query.str(std::string());
	query << "UPDATE `server_config` SET `value` = '" << transformToSHA1(g_configManager().getString(SERVER_MOTD)) << "' WHERE `config` = 'motd_hash'";
	db.executeQuery(query.str());
}

void Game::checkPlayersRecord() {
	const size_t playersOnline = getPlayersOnline();
	if (playersOnline > playersRecord) {
		uint32_t previousRecord = playersRecord;
		playersRecord = playersOnline;

		for (auto &[key, it] : g_globalEvents().getEventMap(GLOBALEVENT_RECORD)) {
			it->executeRecord(playersRecord, previousRecord);
		}
		updatePlayersRecord();
	}
}

void Game::updatePlayersRecord() const {
	Database &db = Database::getInstance();

	std::ostringstream query;
	query << "UPDATE `server_config` SET `value` = '" << playersRecord << "' WHERE `config` = 'players_record'";
	db.executeQuery(query.str());
}

void Game::loadPlayersRecord() {
	Database &db = Database::getInstance();

	DBResult_ptr result = db.storeQuery("SELECT `value` FROM `server_config` WHERE `config` = 'players_record'");
	if (result) {
		playersRecord = result->getNumber<uint32_t>("value");
	} else {
		db.executeQuery("INSERT INTO `server_config` (`config`, `value`) VALUES ('players_record', '0')");
	}
}

void Game::playerInviteToParty(uint32_t playerId, uint32_t invitedId) {
	// Prevent crafted packets from inviting urself to a party (using OTClient)
	if (playerId == invitedId) {
		return;
	}

	std::shared_ptr<Player> player = getPlayerByID(playerId);
	if (!player) {
		return;
	}

	std::shared_ptr<Player> invitedPlayer = getPlayerByID(invitedId);
	if (!invitedPlayer || invitedPlayer->isInviting(player)) {
		return;
	}

	if (invitedPlayer->getParty()) {
		std::ostringstream ss;
		ss << invitedPlayer->getName() << " is already in a party.";
		player->sendTextMessage(MESSAGE_PARTY_MANAGEMENT, ss.str());
		return;
	}

	std::shared_ptr<Party> party = player->getParty();
	if (!party) {
		party = Party::create(player);
	} else if (party->getLeader() != player) {
		return;
	}

	party->invitePlayer(invitedPlayer);
}

void Game::updatePlayerHelpers(std::shared_ptr<Player> player) {
	if (!player) {
		return;
	}

	uint16_t helpers = player->getHelpers();

	SpectatorHashSet spectators;
	map.getSpectators(spectators, player->getPosition(), true, true);
	for (auto spectator : spectators) {
		auto specPlayer = spectator->getPlayer();
		if (!specPlayer) {
			continue;
		}

		specPlayer->sendCreatureHelpers(player->getID(), helpers);
	}
}

void Game::playerJoinParty(uint32_t playerId, uint32_t leaderId) {
	std::shared_ptr<Player> player = getPlayerByID(playerId);
	if (!player) {
		return;
	}

	std::shared_ptr<Player> leader = getPlayerByID(leaderId);
	if (!leader || !leader->isInviting(player)) {
		return;
	}

	auto party = leader->getParty();
	if (!party || party->getLeader() != leader) {
		return;
	}

	if (player->getParty()) {
		player->sendTextMessage(MESSAGE_PARTY_MANAGEMENT, "You are already in a party.");
		return;
	}

	party->joinParty(player);
}

void Game::playerRevokePartyInvitation(uint32_t playerId, uint32_t invitedId) {
	std::shared_ptr<Player> player = getPlayerByID(playerId);
	if (!player) {
		return;
	}

	std::shared_ptr<Party> party = player->getParty();
	if (!party || party->getLeader() != player) {
		return;
	}

	std::shared_ptr<Player> invitedPlayer = getPlayerByID(invitedId);
	if (!invitedPlayer || !player->isInviting(invitedPlayer)) {
		return;
	}

	party->revokeInvitation(invitedPlayer);
}

void Game::playerPassPartyLeadership(uint32_t playerId, uint32_t newLeaderId) {
	std::shared_ptr<Player> player = getPlayerByID(playerId);
	if (!player) {
		return;
	}

	std::shared_ptr<Party> party = player->getParty();
	if (!party || party->getLeader() != player) {
		return;
	}

	std::shared_ptr<Player> newLeader = getPlayerByID(newLeaderId);
	if (!newLeader || !player->isPartner(newLeader)) {
		return;
	}

	party->passPartyLeadership(newLeader);
}

void Game::playerLeaveParty(uint32_t playerId) {
	std::shared_ptr<Player> player = getPlayerByID(playerId);
	if (!player) {
		return;
	}

	std::shared_ptr<Party> party = player->getParty();
	if (!party || player->hasCondition(CONDITION_INFIGHT)) {
		return;
	}

	party->leaveParty(player);
}

void Game::playerEnableSharedPartyExperience(uint32_t playerId, bool sharedExpActive) {
	std::shared_ptr<Player> player = getPlayerByID(playerId);
	if (!player) {
		return;
	}

	auto party = player->getParty();
	auto playerTile = player->getTile();
	if (!party || (player->hasCondition(CONDITION_INFIGHT) && playerTile && !playerTile->hasFlag(TILESTATE_PROTECTIONZONE))) {
		return;
	}

	party->setSharedExperience(player, sharedExpActive);
}

void Game::sendGuildMotd(uint32_t playerId) {
	std::shared_ptr<Player> player = getPlayerByID(playerId);
	if (!player) {
		return;
	}

	const auto guild = player->getGuild();
	if (guild) {
		player->sendChannelMessage("Message of the Day", guild->getMotd(), TALKTYPE_CHANNEL_R1, CHANNEL_GUILD);
	}
}

void Game::kickPlayer(uint32_t playerId, bool displayEffect) {
	std::shared_ptr<Player> player = getPlayerByID(playerId);
	if (!player) {
		return;
	}

	player->removePlayer(displayEffect);
}

void Game::playerCyclopediaCharacterInfo(std::shared_ptr<Player> player, uint32_t characterID, CyclopediaCharacterInfoType_t characterInfoType, uint16_t entriesPerPage, uint16_t page) {
	uint32_t playerGUID = player->getGUID();
	if (characterID != playerGUID) {
		// For now allow viewing only our character since we don't have tournaments supported
		player->sendCyclopediaCharacterNoData(characterInfoType, 2);
		return;
	}

	switch (characterInfoType) {
		case CYCLOPEDIA_CHARACTERINFO_BASEINFORMATION:
			player->sendCyclopediaCharacterBaseInformation();
			break;
		case CYCLOPEDIA_CHARACTERINFO_GENERALSTATS:
			player->sendCyclopediaCharacterGeneralStats();
			break;
		case CYCLOPEDIA_CHARACTERINFO_COMBATSTATS:
			player->sendCyclopediaCharacterCombatStats();
			break;
		case CYCLOPEDIA_CHARACTERINFO_RECENTDEATHS: {
			std::ostringstream query;
			uint32_t offset = static_cast<uint32_t>(page - 1) * entriesPerPage;
			query << "SELECT `time`, `level`, `killed_by`, `mostdamage_by`, (select count(*) FROM `player_deaths` WHERE `player_id` = " << playerGUID << ") as `entries` FROM `player_deaths` WHERE `player_id` = " << playerGUID << " ORDER BY `time` DESC LIMIT " << offset << ", " << entriesPerPage;

			uint32_t playerID = player->getID();
			std::function<void(DBResult_ptr, bool)> callback = [playerID, page, entriesPerPage](DBResult_ptr result, bool) {
				std::shared_ptr<Player> player = g_game().getPlayerByID(playerID);
				if (!player) {
					return;
				}

				player->resetAsyncOngoingTask(PlayerAsyncTask_RecentDeaths);
				if (!result) {
					player->sendCyclopediaCharacterRecentDeaths(0, 0, {});
					return;
				}

				uint32_t pages = result->getNumber<uint32_t>("entries");
				pages += entriesPerPage - 1;
				pages /= entriesPerPage;

				std::vector<RecentDeathEntry> entries;
				entries.reserve(result->countResults());
				do {
					std::string cause1 = result->getString("killed_by");
					std::string cause2 = result->getString("mostdamage_by");

					std::ostringstream cause;
					cause << "Died at Level " << result->getNumber<uint32_t>("level") << " by";
					if (!cause1.empty()) {
						const char &character = cause1.front();
						if (character == 'a' || character == 'e' || character == 'i' || character == 'o' || character == 'u') {
							cause << " an ";
						} else {
							cause << " a ";
						}
						cause << cause1;
					}

					if (!cause2.empty()) {
						if (!cause1.empty()) {
							cause << " and ";
						}

						const char &character = cause2.front();
						if (character == 'a' || character == 'e' || character == 'i' || character == 'o' || character == 'u') {
							cause << " an ";
						} else {
							cause << " a ";
						}
						cause << cause2;
					}
					cause << '.';
					entries.emplace_back(std::move(cause.str()), result->getNumber<uint32_t>("time"));
				} while (result->next());
				player->sendCyclopediaCharacterRecentDeaths(page, static_cast<uint16_t>(pages), entries);
			};
			g_databaseTasks().store(query.str(), callback);
			player->addAsyncOngoingTask(PlayerAsyncTask_RecentDeaths);
			break;
		}
		case CYCLOPEDIA_CHARACTERINFO_RECENTPVPKILLS: {
			// TODO: add guildwar, assists and arena kills
			Database &db = Database::getInstance();
			const std::string &escapedName = db.escapeString(player->getName());
			std::ostringstream query;
			uint32_t offset = static_cast<uint32_t>(page - 1) * entriesPerPage;
			query << "SELECT `d`.`time`, `d`.`killed_by`, `d`.`mostdamage_by`, `d`.`unjustified`, `d`.`mostdamage_unjustified`, `p`.`name`, (select count(*) FROM `player_deaths` WHERE ((`killed_by` = " << escapedName << " AND `is_player` = 1) OR (`mostdamage_by` = " << escapedName << " AND `mostdamage_is_player` = 1))) as `entries` FROM `player_deaths` AS `d` INNER JOIN `players` AS `p` ON `d`.`player_id` = `p`.`id` WHERE ((`d`.`killed_by` = " << escapedName << " AND `d`.`is_player` = 1) OR (`d`.`mostdamage_by` = " << escapedName << " AND `d`.`mostdamage_is_player` = 1)) ORDER BY `time` DESC LIMIT " << offset << ", " << entriesPerPage;

			uint32_t playerID = player->getID();
			std::function<void(DBResult_ptr, bool)> callback = [playerID, page, entriesPerPage](DBResult_ptr result, bool) {
				std::shared_ptr<Player> player = g_game().getPlayerByID(playerID);
				if (!player) {
					return;
				}

				player->resetAsyncOngoingTask(PlayerAsyncTask_RecentPvPKills);
				if (!result) {
					player->sendCyclopediaCharacterRecentPvPKills(0, 0, {});
					return;
				}

				uint32_t pages = result->getNumber<uint32_t>("entries");
				pages += entriesPerPage - 1;
				pages /= entriesPerPage;

				std::vector<RecentPvPKillEntry> entries;
				entries.reserve(result->countResults());
				do {
					std::string cause1 = result->getString("killed_by");
					std::string cause2 = result->getString("mostdamage_by");
					std::string name = result->getString("name");

					uint8_t status = CYCLOPEDIA_CHARACTERINFO_RECENTKILLSTATUS_JUSTIFIED;
					if (player->getName() == cause1) {
						if (result->getNumber<uint32_t>("unjustified") == 1) {
							status = CYCLOPEDIA_CHARACTERINFO_RECENTKILLSTATUS_UNJUSTIFIED;
						}
					} else if (player->getName() == cause2) {
						if (result->getNumber<uint32_t>("mostdamage_unjustified") == 1) {
							status = CYCLOPEDIA_CHARACTERINFO_RECENTKILLSTATUS_UNJUSTIFIED;
						}
					}

					std::ostringstream description;
					description << "Killed " << name << '.';
					entries.emplace_back(std::move(description.str()), result->getNumber<uint32_t>("time"), status);
				} while (result->next());
				player->sendCyclopediaCharacterRecentPvPKills(page, static_cast<uint16_t>(pages), entries);
			};
			g_databaseTasks().store(query.str(), callback);
			player->addAsyncOngoingTask(PlayerAsyncTask_RecentPvPKills);
			break;
		}
		case CYCLOPEDIA_CHARACTERINFO_ACHIEVEMENTS:
			player->sendCyclopediaCharacterAchievements();
			break;
		case CYCLOPEDIA_CHARACTERINFO_ITEMSUMMARY:
			player->sendCyclopediaCharacterItemSummary();
			break;
		case CYCLOPEDIA_CHARACTERINFO_OUTFITSMOUNTS:
			player->sendCyclopediaCharacterOutfitsMounts();
			break;
		case CYCLOPEDIA_CHARACTERINFO_STORESUMMARY:
			player->sendCyclopediaCharacterStoreSummary();
			break;
		case CYCLOPEDIA_CHARACTERINFO_INSPECTION:
			player->sendCyclopediaCharacterInspection();
			break;
		case CYCLOPEDIA_CHARACTERINFO_BADGES:
			player->sendCyclopediaCharacterBadges();
			break;
		case CYCLOPEDIA_CHARACTERINFO_TITLES:
			player->sendCyclopediaCharacterTitles();
			break;
		default:
			player->sendCyclopediaCharacterNoData(characterInfoType, 1);
			break;
	}
}

void Game::playerHighscores(std::shared_ptr<Player> player, HighscoreType_t type, uint8_t category, uint32_t vocation, const std::string &, uint16_t page, uint8_t entriesPerPage) {
	if (player->hasAsyncOngoingTask(PlayerAsyncTask_Highscore)) {
		return;
	}

	std::string categoryName;
	switch (category) {
		case HIGHSCORE_CATEGORY_FIST_FIGHTING:
			categoryName = "skill_fist";
			break;
		case HIGHSCORE_CATEGORY_CLUB_FIGHTING:
			categoryName = "skill_club";
			break;
		case HIGHSCORE_CATEGORY_SWORD_FIGHTING:
			categoryName = "skill_sword";
			break;
		case HIGHSCORE_CATEGORY_AXE_FIGHTING:
			categoryName = "skill_axe";
			break;
		case HIGHSCORE_CATEGORY_DISTANCE_FIGHTING:
			categoryName = "skill_dist";
			break;
		case HIGHSCORE_CATEGORY_SHIELDING:
			categoryName = "skill_shielding";
			break;
		case HIGHSCORE_CATEGORY_FISHING:
			categoryName = "skill_fishing";
			break;
		case HIGHSCORE_CATEGORY_MAGIC_LEVEL:
			categoryName = "maglevel";
			break;
		default: {
			category = HIGHSCORE_CATEGORY_EXPERIENCE;
			categoryName = "experience";
			break;
		}
	}

	std::ostringstream query;
	if (type == HIGHSCORE_GETENTRIES) {
		uint32_t startPage = (static_cast<uint32_t>(page - 1) * static_cast<uint32_t>(entriesPerPage));
		uint32_t endPage = startPage + static_cast<uint32_t>(entriesPerPage);
		query << "SELECT *, @row AS `entries`, " << page << " AS `page` FROM (SELECT *, (@row := @row + 1) AS `rn` FROM (SELECT `id`, `name`, `level`, `vocation`, `" << categoryName << "` AS `points`, @curRank := IF(@prevRank = `" << categoryName << "`, @curRank, IF(@prevRank := `" << categoryName << "`, @curRank + 1, @curRank + 1)) AS `rank` FROM `players` `p`, (SELECT @curRank := 0, @prevRank := NULL, @row := 0) `r` WHERE `group_id` < " << static_cast<int>(account::GROUP_TYPE_GAMEMASTER) << " ORDER BY `" << categoryName << "` DESC) `t`";
		if (vocation != 0xFFFFFFFF) {
			bool firstVocation = true;

			const auto vocationsMap = g_vocations().getVocations();
			for (const auto &it : vocationsMap) {
				const Vocation &voc = it.second;
				if (voc.getFromVocation() == vocation) {
					if (firstVocation) {
						query << " WHERE `vocation` = " << voc.getId();
						firstVocation = false;
					} else {
						query << " OR `vocation` = " << voc.getId();
					}
				}
			}
		}
		query << ") `T` WHERE `rn` > " << startPage << " AND `rn` <= " << endPage;
	} else if (type == HIGHSCORE_OURRANK) {
		std::string entriesStr = std::to_string(entriesPerPage);
		query << "SELECT *, @row AS `entries`, (@ourRow DIV " << entriesStr << ") + 1 AS `page` FROM (SELECT *, (@row := @row + 1) AS `rn`, @ourRow := IF(`id` = " << player->getGUID() << ", @row - 1, @ourRow) AS `rw` FROM (SELECT `id`, `name`, `level`, `vocation`, `" << categoryName << "` AS `points`, @curRank := IF(@prevRank = `" << categoryName << "`, @curRank, IF(@prevRank := `" << categoryName << "`, @curRank + 1, @curRank + 1)) AS `rank` FROM `players` `p`, (SELECT @curRank := 0, @prevRank := NULL, @row := 0, @ourRow := 0) `r` WHERE `group_id` < " << static_cast<int>(account::GROUP_TYPE_GAMEMASTER) << " ORDER BY `" << categoryName << "` DESC) `t`";
		if (vocation != 0xFFFFFFFF) {
			bool firstVocation = true;

			const auto vocationsMap = g_vocations().getVocations();
			for (const auto &it : vocationsMap) {
				const Vocation &voc = it.second;
				if (voc.getFromVocation() == vocation) {
					if (firstVocation) {
						query << " WHERE `vocation` = " << voc.getId();
						firstVocation = false;
					} else {
						query << " OR `vocation` = " << voc.getId();
					}
				}
			}
		}
		query << ") `T` WHERE `rn` > ((@ourRow DIV " << entriesStr << ") * " << entriesStr << ") AND `rn` <= (((@ourRow DIV " << entriesStr << ") * " << entriesStr << ") + " << entriesStr << ")";
	}

	uint32_t playerID = player->getID();
	std::function<void(DBResult_ptr, bool)> callback = [playerID, category, vocation, entriesPerPage](DBResult_ptr result, bool) {
		std::shared_ptr<Player> player = g_game().getPlayerByID(playerID);
		if (!player) {
			return;
		}

		player->resetAsyncOngoingTask(PlayerAsyncTask_Highscore);
		if (!result) {
			player->sendHighscoresNoData();
			return;
		}

		uint16_t page = result->getNumber<uint16_t>("page");
		uint32_t pages = result->getNumber<uint32_t>("entries");
		pages += entriesPerPage - 1;
		pages /= entriesPerPage;

		std::vector<HighscoreCharacter> characters;
		characters.reserve(result->countResults());
		do {
			uint8_t characterVocation;
			const Vocation* voc = g_vocations().getVocation(result->getNumber<uint16_t>("vocation"));
			if (voc) {
				characterVocation = voc->getClientId();
			} else {
				characterVocation = 0;
			}
			characters.emplace_back(std::move(result->getString("name")), result->getNumber<uint64_t>("points"), result->getNumber<uint32_t>("id"), result->getNumber<uint32_t>("rank"), result->getNumber<uint16_t>("level"), characterVocation);
		} while (result->next());
		player->sendHighscores(characters, category, vocation, page, static_cast<uint16_t>(pages));
	};
	g_databaseTasks().store(query.str(), callback);
	player->addAsyncOngoingTask(PlayerAsyncTask_Highscore);
}

void Game::playerReportRuleViolationReport(uint32_t playerId, const std::string &targetName, uint8_t reportType, uint8_t reportReason, const std::string &comment, const std::string &translation) {
	std::shared_ptr<Player> player = getPlayerByID(playerId);
	if (!player) {
		return;
	}

	g_events().eventPlayerOnReportRuleViolation(player, targetName, reportType, reportReason, comment, translation);
	g_callbacks().executeCallback(EventCallback_t::playerOnReportRuleViolation, &EventCallback::playerOnReportRuleViolation, player, targetName, reportType, reportReason, comment, translation);
}

void Game::playerReportBug(uint32_t playerId, const std::string &message, const Position &position, uint8_t category) {
	std::shared_ptr<Player> player = getPlayerByID(playerId);
	if (!player) {
		return;
	}

	g_events().eventPlayerOnReportBug(player, message, position, category);
	g_callbacks().executeCallback(EventCallback_t::playerOnReportBug, &EventCallback::playerOnReportBug, player, message, position, category);
}

void Game::playerDebugAssert(uint32_t playerId, const std::string &assertLine, const std::string &date, const std::string &description, const std::string &comment) {
	std::shared_ptr<Player> player = getPlayerByID(playerId);
	if (!player) {
		return;
	}

	// TODO: move debug assertions to database
	FILE* file = fopen("client_assertions.txt", "a");
	if (file) {
		fprintf(file, "----- %s - %s (%s) -----\n", formatDate(time(nullptr)).c_str(), player->getName().c_str(), convertIPToString(player->getIP()).c_str());
		fprintf(file, "%s\n%s\n%s\n%s\n", assertLine.c_str(), date.c_str(), description.c_str(), comment.c_str());
		fclose(file);
	}
}

void Game::playerPreyAction(uint32_t playerId, uint8_t slot, uint8_t action, uint8_t option, int8_t index, uint16_t raceId) {
	std::shared_ptr<Player> player = getPlayerByID(playerId);
	if (!player) {
		return;
	}

	g_ioprey().parsePreyAction(player, static_cast<PreySlot_t>(slot), static_cast<PreyAction_t>(action), static_cast<PreyOption_t>(option), index, raceId);
}

void Game::playerTaskHuntingAction(uint32_t playerId, uint8_t slot, uint8_t action, bool upgrade, uint16_t raceId) {
	std::shared_ptr<Player> player = getPlayerByID(playerId);
	if (!player) {
		return;
	}

	g_ioprey().parseTaskHuntingAction(player, static_cast<PreySlot_t>(slot), static_cast<PreyTaskAction_t>(action), upgrade, raceId);
}

void Game::playerNpcGreet(uint32_t playerId, uint32_t npcId) {
	std::shared_ptr<Player> player = getPlayerByID(playerId);
	if (!player) {
		return;
	}

	std::shared_ptr<Npc> npc = getNpcByID(npcId);
	if (!npc) {
		return;
	}

	SpectatorHashSet spectators;
	spectators.insert(npc);
	map.getSpectators(spectators, player->getPosition(), true, true);
	internalCreatureSay(player, TALKTYPE_SAY, "hi", false, &spectators);
	spectators.clear();
	spectators.insert(npc);
	if (npc->getSpeechBubble() == SPEECHBUBBLE_TRADE) {
		internalCreatureSay(player, TALKTYPE_PRIVATE_PN, "trade", false, &spectators);
	} else {
		internalCreatureSay(player, TALKTYPE_PRIVATE_PN, "sail", false, &spectators);
	}
}

void Game::playerLeaveMarket(uint32_t playerId) {
	std::shared_ptr<Player> player = getPlayerByID(playerId);
	if (!player) {
		return;
	}

	player->setInMarket(false);
}

void Game::playerBrowseMarket(uint32_t playerId, uint16_t itemId, uint8_t tier) {
	std::shared_ptr<Player> player = getPlayerByID(playerId);
	if (!player) {
		return;
	}

	if (!player->isInMarket()) {
		return;
	}

	const ItemType &it = Item::items[itemId];
	if (it.id == 0) {
		return;
	}

	if (it.wareId == 0) {
		return;
	}

	const MarketOfferList &buyOffers = IOMarket::getActiveOffers(MARKETACTION_BUY, it.id, tier);
	const MarketOfferList &sellOffers = IOMarket::getActiveOffers(MARKETACTION_SELL, it.id, tier);
	player->sendMarketBrowseItem(it.id, buyOffers, sellOffers, tier);
	player->sendMarketDetail(it.id, tier);
}

void Game::playerBrowseMarketOwnOffers(uint32_t playerId) {
	std::shared_ptr<Player> player = getPlayerByID(playerId);
	if (!player) {
		return;
	}

	if (!player->isInMarket()) {
		return;
	}

	const MarketOfferList &buyOffers = IOMarket::getOwnOffers(MARKETACTION_BUY, player->getGUID());
	const MarketOfferList &sellOffers = IOMarket::getOwnOffers(MARKETACTION_SELL, player->getGUID());
	player->sendMarketBrowseOwnOffers(buyOffers, sellOffers);
}

void Game::playerBrowseMarketOwnHistory(uint32_t playerId) {
	std::shared_ptr<Player> player = getPlayerByID(playerId);
	if (!player) {
		return;
	}

	if (!player->isInMarket()) {
		return;
	}

	const HistoryMarketOfferList &buyOffers = IOMarket::getOwnHistory(MARKETACTION_BUY, player->getGUID());
	const HistoryMarketOfferList &sellOffers = IOMarket::getOwnHistory(MARKETACTION_SELL, player->getGUID());
	player->sendMarketBrowseOwnHistory(buyOffers, sellOffers);
}

namespace {
	bool removeOfferItems(const std::shared_ptr<Player> &player, const std::shared_ptr<DepotLocker> &depotLocker, const ItemType &itemType, uint16_t amount, uint8_t tier, std::ostringstream &offerStatus) {
		uint16_t removeAmount = amount;
		if (
			// Init-statement
			auto stashItemCount = player->getStashItemCount(itemType.wareId);
			// Condition
			stashItemCount > 0
		) {
			if (removeAmount > stashItemCount && player->withdrawItem(itemType.wareId, stashItemCount)) {
				removeAmount -= stashItemCount;
			} else if (player->withdrawItem(itemType.wareId, removeAmount)) {
				removeAmount = 0;
			} else {
				offerStatus << "Failed to remove stash items from player " << player->getName();
				return false;
			}
		}

		auto [itemVector, totalCount] = player->getLockerItemsAndCountById(depotLocker, tier, itemType.id);
		if (removeAmount > 0) {
			if (totalCount == 0 || itemVector.size() == 0) {
				offerStatus << "Player " << player->getName() << " not have item for create offer";
				return false;
			}

			uint32_t count = 0;
			for (auto item : itemVector) {
				if (!item) {
					continue;
				}

				if (itemType.stackable) {
					uint16_t removeCount = std::min<uint16_t>(removeAmount, item->getItemCount());
					removeAmount -= removeCount;
					if (
						// Init-statement
						auto ret = g_game().internalRemoveItem(item, removeCount);
						// Condition
						ret != RETURNVALUE_NOERROR
					) {
						offerStatus << "Failed to remove items from player " << player->getName() << " error: " << getReturnMessage(ret);
						return false;
					}

					if (removeAmount == 0) {
						break;
					}
				} else {
					count += Item::countByType(item, -1);
					if (count > amount) {
						break;
					}
					auto ret = g_game().internalRemoveItem(item);
					if (ret != RETURNVALUE_NOERROR) {
						offerStatus << "Failed to remove items from player " << player->getName() << " error: " << getReturnMessage(ret);
						return false;
					} else {
						removeAmount -= 1;
					}
				}
			}
		}
		if (removeAmount > 0) {
			g_logger().error("Player {} tried to sell an item {} without this item", itemType.id, player->getName());
			offerStatus << "The item you tried to market is not correct. Check the item again.";
			return false;
		}
		return true;
	}
} // namespace

bool checkCanInitCreateMarketOffer(std::shared_ptr<Player> player, uint8_t type, const ItemType &it, uint16_t amount, uint64_t price, std::ostringstream &offerStatus) {
	if (!player) {
		offerStatus << "Failed to load player";
		return false;
	}

	if (!player->getAccount()) {
		offerStatus << "Failed to load player account";
		return false;
	}

	if (!player->isInMarket()) {
		offerStatus << "Failed to load market for player " << player->getName();
		return false;
	}

	if (price == 0) {
		offerStatus << "Failed to process price for player " << player->getName();
		return false;
	}

	if (price > 999999999999) {
		offerStatus << "Player " << player->getName() << " is trying to sell an item with a higher than allowed value";
		return false;
	}

	if (type != MARKETACTION_BUY && type != MARKETACTION_SELL) {
		offerStatus << "Failed to process type " << type << "for player " << player->getName();
		return false;
	}

	if (player->isUIExhausted(1000)) {
		player->sendCancelMessage(RETURNVALUE_YOUAREEXHAUSTED);
		return false;
	}

	if (it.id == 0 || it.wareId == 0) {
		offerStatus << "Failed to load offer or item id";
		return false;
	}

	if (amount == 0 || !it.stackable && amount > 2000 || it.stackable && amount > 64000) {
		offerStatus << "Failed to load amount " << amount << " for player " << player->getName();
		return false;
	}

	g_logger().debug("{} - Offer amount: {}", __FUNCTION__, amount);

	if (g_configManager().getBoolean(MARKET_PREMIUM) && !player->isPremium()) {
		player->sendTextMessage(MESSAGE_MARKET, "Only premium accounts may create offers for that object.");
		return false;
	}

	const uint32_t maxOfferCount = g_configManager().getNumber(MAX_MARKET_OFFERS_AT_A_TIME_PER_PLAYER);
	if (maxOfferCount != 0 && IOMarket::getPlayerOfferCount(player->getGUID()) >= maxOfferCount) {
		offerStatus << "Player " << player->getName() << "excedeed max offer count " << maxOfferCount;
		return false;
	}

	return true;
}

void Game::playerCreateMarketOffer(uint32_t playerId, uint8_t type, uint16_t itemId, uint16_t amount, uint64_t price, uint8_t tier, bool anonymous) {
	// Initialize variables
	// Before creating the offer we will compare it with the RETURN VALUE ERROR
	std::ostringstream offerStatus;
	std::shared_ptr<Player> player = getPlayerByID(playerId);
	const ItemType &it = Item::items[itemId];

	// Make sure everything is ok before the create market offer starts
	if (!checkCanInitCreateMarketOffer(player, type, it, amount, price, offerStatus)) {
		g_logger().error("{} - Player {} had an error on init offer on the market, error code: {}", __FUNCTION__, player->getName(), offerStatus.str());
		return;
	}

	uint64_t calcFee = (price / 100) * amount;
	uint64_t minFee = std::min<uint64_t>(100000, calcFee);
	uint64_t fee = std::max<uint64_t>(20, minFee);

	if (type == MARKETACTION_SELL) {
		if (fee > (player->getBankBalance() + player->getMoney())) {
			offerStatus << "Fee is greater than player money";
			return;
		}

		std::shared_ptr<DepotLocker> depotLocker = player->getDepotLocker(player->getLastDepotId());
		if (depotLocker == nullptr) {
			offerStatus << "Depot locker is nullptr for player " << player->getName();
			return;
		}

		if (it.id == ITEM_STORE_COIN) {
			auto [transferableCoins, result] = player->getAccount()->getCoins(account::CoinType::TRANSFERABLE);

			if (amount > transferableCoins) {
				offerStatus << "Amount is greater than coins for player " << player->getName();
				return;
			}

			// Do not register a transaction for coins creating an offer
			player->getAccount()->removeCoins(account::CoinType::TRANSFERABLE, static_cast<uint32_t>(amount), "");
		} else {
			if (!removeOfferItems(player, depotLocker, it, amount, tier, offerStatus)) {
				g_logger().error("[{}] failed to remove item with id {}, from player {}, errorcode: {}", __FUNCTION__, it.id, player->getName(), offerStatus.str());
				return;
			}
		}

		g_game().removeMoney(player, fee, 0, true);
	} else {
		uint64_t totalPrice = price * amount;
		totalPrice += fee;
		if (totalPrice > (player->getMoney() + player->getBankBalance())) {
			offerStatus << "Fee is greater than player money (buy offer)";
			return;
		}

		g_game().removeMoney(player, totalPrice, 0, true);
	}

	// Send market window again for update item stats and avoid item clone
	player->sendMarketEnter(player->getLastDepotId());

	// If there is any error, then we will send the log and block the creation of the offer to avoid clone of items
	// The player may lose the item as it will have already been removed, but will not clone
	if (!offerStatus.str().empty()) {
		if (offerStatus.str() == "The item you tried to market is not correct. Check the item again.") {
			player->sendTextMessage(MESSAGE_MARKET, offerStatus.str());
		} else {
			player->sendTextMessage(MESSAGE_MARKET, "There was an error processing your offer, please contact the administrator.");
		}
		g_logger().error("{} - Player {} had an error creating an offer on the market, error code: {}", __FUNCTION__, player->getName(), offerStatus.str());
		return;
	}

	IOMarket::createOffer(player->getGUID(), static_cast<MarketAction_t>(type), it.id, amount, price, tier, anonymous);

	// uint8_t = tier, uint64_t price
	std::map<uint8_t, uint64_t> tierAndPriceMap;
	tierAndPriceMap[tier] = price;
	auto ColorItem = itemsPriceMap.find(it.id);
	if (ColorItem == itemsPriceMap.end()) {
		itemsPriceMap[it.id] = tierAndPriceMap;
		itemsSaleCount++;
	} else if (auto priceIt = ColorItem->second.find(tier); priceIt->second < price) {
		itemsPriceMap[it.id] = tierAndPriceMap;
	}

	const MarketOfferList &buyOffers = IOMarket::getActiveOffers(MARKETACTION_BUY, it.id, tier);
	const MarketOfferList &sellOffers = IOMarket::getActiveOffers(MARKETACTION_SELL, it.id, tier);
	player->sendMarketBrowseItem(it.id, buyOffers, sellOffers, tier);

	// Exhausted for create offert in the market
	player->updateUIExhausted();
	IOLoginData::savePlayer(player);
}

void Game::playerCancelMarketOffer(uint32_t playerId, uint32_t timestamp, uint16_t counter) {
	std::shared_ptr<Player> player = getPlayerByID(playerId);
	if (!player || !player->getAccount()) {
		return;
	}

	if (!player->isInMarket()) {
		return;
	}

	if (player->isUIExhausted(1000)) {
		player->sendCancelMessage(RETURNVALUE_YOUAREEXHAUSTED);
		return;
	}

	MarketOfferEx offer = IOMarket::getOfferByCounter(timestamp, counter);
	if (offer.id == 0 || offer.playerId != player->getGUID()) {
		return;
	}

	if (offer.type == MARKETACTION_BUY) {
		player->setBankBalance(player->getBankBalance() + offer.price * offer.amount);
		// Send market window again for update stats
		player->sendMarketEnter(player->getLastDepotId());
	} else {
		const ItemType &it = Item::items[offer.itemId];
		if (it.id == 0) {
			return;
		}

		if (it.id == ITEM_STORE_COIN) {
			// Do not register a transaction for coins upon cancellation
			player->getAccount()->addCoins(account::CoinType::TRANSFERABLE, offer.amount, "");
		} else if (it.stackable) {
			uint16_t tmpAmount = offer.amount;
			while (tmpAmount > 0) {
				int32_t stackCount = std::min<int32_t>(it.stackSize, tmpAmount);
				std::shared_ptr<Item> item = Item::CreateItem(it.id, stackCount);
				if (internalAddItem(player->getInbox(), item, INDEX_WHEREEVER, FLAG_NOLIMIT) != RETURNVALUE_NOERROR) {
					break;
				}

				if (offer.tier > 0) {
					item->setAttribute(ItemAttribute_t::TIER, offer.tier);
				}

				tmpAmount -= stackCount;
			}
		} else {
			int32_t subType;
			if (it.charges != 0) {
				subType = it.charges;
			} else {
				subType = -1;
			}

			for (uint16_t i = 0; i < offer.amount; ++i) {
				std::shared_ptr<Item> item = Item::CreateItem(it.id, subType);
				if (internalAddItem(player->getInbox(), item, INDEX_WHEREEVER, FLAG_NOLIMIT) != RETURNVALUE_NOERROR) {
					break;
				}

				if (offer.tier > 0) {
					item->setAttribute(ItemAttribute_t::TIER, offer.tier);
				}
			}
		}
	}

	IOMarket::moveOfferToHistory(offer.id, OFFERSTATE_CANCELLED);

	offer.amount = 0;
	offer.timestamp += g_configManager().getNumber(MARKET_OFFER_DURATION);
	player->sendMarketCancelOffer(offer);
	// Send market window again for update stats
	player->sendMarketEnter(player->getLastDepotId());
	// Exhausted for cancel offer in the market
	player->updateUIExhausted();
	IOLoginData::savePlayer(player);
}

void Game::playerAcceptMarketOffer(uint32_t playerId, uint32_t timestamp, uint16_t counter, uint16_t amount) {
	std::ostringstream offerStatus;
	std::shared_ptr<Player> player = getPlayerByID(playerId);
	if (!player || !player->getAccount()) {
		offerStatus << "Failed to load player";
		return;
	}

	if (!player->isInMarket()) {
		offerStatus << "Failed to load market";
		return;
	}

	if (player->isUIExhausted(1000)) {
		player->sendCancelMessage(RETURNVALUE_YOUAREEXHAUSTED);
		return;
	}

	MarketOfferEx offer = IOMarket::getOfferByCounter(timestamp, counter);
	if (offer.id == 0) {
		offerStatus << "Failed to load offer id";
		return;
	}

	const ItemType &it = Item::items[offer.itemId];
	if (it.id == 0) {
		offerStatus << "Failed to load item id";
		return;
	}

	if (amount == 0 || !it.stackable && amount > 2000 || it.stackable && amount > 64000 || amount > offer.amount) {
		offerStatus << "Invalid offer amount " << amount << " for player " << player->getName();
		return;
	}

	uint64_t totalPrice = offer.price * amount;

	// The player has an offer to by something and someone is going to sell to item type
	// so the market action is 'buy' as who created the offer is buying.
	if (offer.type == MARKETACTION_BUY) {
		std::shared_ptr<DepotLocker> depotLocker = player->getDepotLocker(player->getLastDepotId());
		if (depotLocker == nullptr) {
			offerStatus << "Depot locker is nullptr";
			return;
		}

		std::shared_ptr<Player> buyerPlayer = getPlayerByGUID(offer.playerId);
		if (!buyerPlayer) {
			buyerPlayer = std::make_shared<Player>(nullptr);
			if (!IOLoginData::loadPlayerById(buyerPlayer, offer.playerId)) {
				offerStatus << "Failed to load buyer player " << player->getName();
				return;
			}
		}

		if (!buyerPlayer->getAccount()) {
			player->sendTextMessage(MESSAGE_MARKET, "Cannot accept offer.");
			return;
		}

		if (player == buyerPlayer || player->getAccount() == buyerPlayer->getAccount()) {
			player->sendTextMessage(MESSAGE_MARKET, "You cannot accept your own offer.");
			return;
		}

		if (it.id == ITEM_STORE_COIN) {
			auto [transferableCoins, error] = player->getAccount()->getCoins(account::CoinType::TRANSFERABLE);

			if (error != account::ERROR_NO) {
				offerStatus << "Failed to load transferable coins for player " << player->getName();
				return;
			}

			if (amount > transferableCoins) {
				offerStatus << "Amount is greater than coins";
				return;
			}

			player->getAccount()->removeCoins(
				account::CoinType::TRANSFERABLE,
				amount,
				"Sold on Market"
			);
		} else {
			if (!removeOfferItems(player, depotLocker, it, amount, offer.tier, offerStatus)) {
				g_logger().error("[{}] failed to remove item with id {}, from player {}, errorcode: {}", __FUNCTION__, it.id, player->getName(), offerStatus.str());
				return;
			}
		}

		// If there is any error, then we will send the log and block the creation of the offer to avoid clone of items
		// The player may lose the item as it will have already been removed, but will not clone
		if (!offerStatus.str().empty()) {
			if (offerStatus.str() == "The item you tried to market is not correct. Check the item again.") {
				player->sendTextMessage(MESSAGE_MARKET, offerStatus.str());
			} else {
				player->sendTextMessage(MESSAGE_MARKET, "There was an error processing your offer, please contact the administrator.");
			}
			g_logger().error("{} - Player {} had an error creating an offer on the market, error code: {}", __FUNCTION__, player->getName(), offerStatus.str());
			player->sendMarketEnter(player->getLastDepotId());
			return;
		}

		player->setBankBalance(player->getBankBalance() + totalPrice);

		if (it.id == ITEM_STORE_COIN) {
			buyerPlayer->getAccount()->addCoins(account::CoinType::TRANSFERABLE, amount, "Purchased on Market");
		} else if (it.stackable) {
			uint16_t tmpAmount = amount;
			while (tmpAmount > 0) {
				uint16_t stackCount = std::min<uint16_t>(it.stackSize, tmpAmount);
				std::shared_ptr<Item> item = Item::CreateItem(it.id, stackCount);
				if (internalAddItem(buyerPlayer->getInbox(), item, INDEX_WHEREEVER, FLAG_NOLIMIT) != RETURNVALUE_NOERROR) {
					offerStatus << "Failed to add player inbox stackable item for buy offer for player " << player->getName();

					break;
				}

				if (offer.tier > 0) {
					item->setAttribute(ItemAttribute_t::TIER, offer.tier);
				}

				tmpAmount -= stackCount;
			}
		} else {
			int32_t subType;
			if (it.charges != 0) {
				subType = it.charges;
			} else {
				subType = -1;
			}

			for (uint16_t i = 0; i < amount; ++i) {
				std::shared_ptr<Item> item = Item::CreateItem(it.id, subType);
				if (internalAddItem(buyerPlayer->getInbox(), item, INDEX_WHEREEVER, FLAG_NOLIMIT) != RETURNVALUE_NOERROR) {
					offerStatus << "Failed to add player inbox item for buy offer for player " << player->getName();

					break;
				}

				if (offer.tier > 0) {
					item->setAttribute(ItemAttribute_t::TIER, offer.tier);
				}
			}
		}

		if (buyerPlayer->isOffline()) {
			IOLoginData::savePlayer(buyerPlayer);
		}
	} else if (offer.type == MARKETACTION_SELL) {
		std::shared_ptr<Player> sellerPlayer = getPlayerByGUID(offer.playerId);
		if (!sellerPlayer) {
			sellerPlayer = std::make_shared<Player>(nullptr);
			if (!IOLoginData::loadPlayerById(sellerPlayer, offer.playerId)) {
				offerStatus << "Failed to load seller player";

				return;
			}
		}

		if (player == sellerPlayer || player->getAccount() == sellerPlayer->getAccount()) {
			player->sendTextMessage(MESSAGE_MARKET, "You cannot accept your own offer.");
			return;
		}

		if (totalPrice > (player->getBankBalance() + player->getMoney())) {
			return;
		}

		// Have enough money on the bank
		if (totalPrice <= player->getBankBalance()) {
			player->setBankBalance(player->getBankBalance() - totalPrice);
		} else {
			uint64_t remainsPrice = 0;
			remainsPrice = totalPrice - player->getBankBalance();
			player->setBankBalance(0);
			g_game().removeMoney(player, remainsPrice);
		}

		if (it.id == ITEM_STORE_COIN) {
			player->getAccount()->addCoins(account::CoinType::TRANSFERABLE, amount, "Purchased on Market");
		} else if (it.stackable) {
			uint16_t tmpAmount = amount;
			while (tmpAmount > 0) {
				uint16_t stackCount = std::min<uint16_t>(it.stackSize, tmpAmount);
				std::shared_ptr<Item> item = Item::CreateItem(it.id, stackCount);
				if (
					// Init-statement
					auto ret = internalAddItem(player->getInbox(), item, INDEX_WHEREEVER, FLAG_NOLIMIT);
					// Condition
					ret != RETURNVALUE_NOERROR
				) {
					g_logger().error("{} - Create offer internal add item error code: {}", __FUNCTION__, getReturnMessage(ret));
					offerStatus << "Failed to add inbox stackable item for sell offer for player " << player->getName();

					break;
				}

				if (offer.tier > 0) {
					item->setAttribute(ItemAttribute_t::TIER, offer.tier);
				}

				tmpAmount -= stackCount;
			}
		} else {
			int32_t subType;
			if (it.charges != 0) {
				subType = it.charges;
			} else {
				subType = -1;
			}

			for (uint16_t i = 0; i < amount; ++i) {
				std::shared_ptr<Item> item = Item::CreateItem(it.id, subType);
				if (
					// Init-statement
					auto ret = internalAddItem(player->getInbox(), item, INDEX_WHEREEVER, FLAG_NOLIMIT);
					// Condition
					ret != RETURNVALUE_NOERROR
				) {
					offerStatus << "Failed to add inbox item for sell offer for player " << player->getName();

					break;
				}

				if (offer.tier > 0) {
					item->setAttribute(ItemAttribute_t::TIER, offer.tier);
				}
			}
		}

		sellerPlayer->setBankBalance(sellerPlayer->getBankBalance() + totalPrice);
		if (it.id == ITEM_STORE_COIN) {
			sellerPlayer->getAccount()->registerCoinTransaction(account::CoinTransactionType::REMOVE, account::CoinType::TRANSFERABLE, amount, "Sold on Market");
		}

		if (it.id != ITEM_STORE_COIN) {
			player->onReceiveMail();
		}

		if (sellerPlayer->isOffline()) {
			IOLoginData::savePlayer(sellerPlayer);
		}
	}

	// Send market window again for update item stats and avoid item clone
	player->sendMarketEnter(player->getLastDepotId());

	if (!offerStatus.str().empty()) {
		player->sendTextMessage(MESSAGE_MARKET, "There was an error processing your offer, please contact the administrator.");
		g_logger().error("{} - Player {} had an error accepting an offer on the market, error code: {}", __FUNCTION__, player->getName(), offerStatus.str());
		return;
	}

	const int32_t marketOfferDuration = g_configManager().getNumber(MARKET_OFFER_DURATION);

	IOMarket::appendHistory(player->getGUID(), (offer.type == MARKETACTION_BUY ? MARKETACTION_SELL : MARKETACTION_BUY), offer.itemId, amount, offer.price, time(nullptr), offer.tier, OFFERSTATE_ACCEPTEDEX);

	IOMarket::appendHistory(offer.playerId, offer.type, offer.itemId, amount, offer.price, time(nullptr), offer.tier, OFFERSTATE_ACCEPTED);

	offer.amount -= amount;

	if (offer.amount == 0) {
		IOMarket::deleteOffer(offer.id);
	} else {
		IOMarket::acceptOffer(offer.id, amount);
	}

	offer.timestamp += marketOfferDuration;
	player->sendMarketAcceptOffer(offer);
	// Exhausted for accept offer in the market
	player->updateUIExhausted();
	IOLoginData::savePlayer(player);
}

void Game::parsePlayerExtendedOpcode(uint32_t playerId, uint8_t opcode, const std::string &buffer) {
	std::shared_ptr<Player> player = getPlayerByID(playerId);
	if (!player) {
		return;
	}

	for (const auto creatureEvent : player->getCreatureEvents(CREATURE_EVENT_EXTENDED_OPCODE)) {
		creatureEvent->executeExtendedOpcode(player, opcode, buffer);
	}
}

void Game::forceRemoveCondition(uint32_t creatureId, ConditionType_t conditionType, ConditionId_t conditionId) {
	std::shared_ptr<Creature> creature = getCreatureByID(creatureId);
	if (!creature) {
		return;
	}

	creature->removeCondition(conditionType, conditionId, true);
}

void Game::sendOfflineTrainingDialog(std::shared_ptr<Player> player) {
	if (!player) {
		return;
	}

	if (!player->hasModalWindowOpen(offlineTrainingWindow.id)) {
		player->sendModalWindow(offlineTrainingWindow);
	}
}

void Game::playerAnswerModalWindow(uint32_t playerId, uint32_t modalWindowId, uint8_t button, uint8_t choice) {
	std::shared_ptr<Player> player = getPlayerByID(playerId);
	if (!player) {
		return;
	}

	if (!player->hasModalWindowOpen(modalWindowId)) {
		return;
	}

	player->onModalWindowHandled(modalWindowId);

	// offline training, hardcoded
	if (modalWindowId == std::numeric_limits<uint32_t>::max()) {
		if (button == 1) {
			if (choice == SKILL_SWORD || choice == SKILL_AXE || choice == SKILL_CLUB || choice == SKILL_DISTANCE || choice == SKILL_MAGLEVEL) {
				auto bedItem = player->getBedItem();
				if (bedItem && bedItem->sleep(player)) {
					player->setOfflineTrainingSkill(static_cast<int8_t>(choice));
					return;
				}
			}
		} else {
			player->sendTextMessage(MESSAGE_EVENT_ADVANCE, "Offline training aborted.");
		}

		player->setBedItem(nullptr);
	} else {
		for (const auto creatureEvent : player->getCreatureEvents(CREATURE_EVENT_MODALWINDOW)) {
			creatureEvent->executeModalWindow(player, modalWindowId, button, choice);
		}
	}
}

void Game::playerForgeFuseItems(uint32_t playerId, uint16_t itemId, uint8_t tier, bool usedCore, bool reduceTierLoss) {
	std::shared_ptr<Player> player = getPlayerByID(playerId);
	if (!player) {
		return;
	}

	if (player->isUIExhausted()) {
		player->sendCancelMessage(RETURNVALUE_YOUAREEXHAUSTED);
		return;
	}

	player->updateUIExhausted();

	uint8_t coreCount = (usedCore ? 1 : 0) + (reduceTierLoss ? 1 : 0);
	auto baseSuccess = static_cast<uint8_t>(g_configManager().getNumber(FORGE_BASE_SUCCESS_RATE));
	auto bonusSuccess = static_cast<uint8_t>(g_configManager().getNumber(FORGE_BASE_SUCCESS_RATE) + g_configManager().getNumber(FORGE_BONUS_SUCCESS_RATE));
	auto roll = static_cast<uint8_t>(uniform_random(1, 100)) <= (usedCore ? bonusSuccess : baseSuccess);
	bool success = roll ? true : false;

	auto chance = uniform_random(0, 10000);
	uint8_t bonus = forgeBonus(chance);

	player->forgeFuseItems(itemId, tier, success, reduceTierLoss, bonus, coreCount);
}

void Game::playerForgeTransferItemTier(uint32_t playerId, uint16_t donorItemId, uint8_t tier, uint16_t receiveItemId) {
	std::shared_ptr<Player> player = getPlayerByID(playerId);
	if (!player) {
		return;
	}

	player->forgeTransferItemTier(donorItemId, tier, receiveItemId);
}

void Game::playerForgeResourceConversion(uint32_t playerId, uint8_t action) {
	std::shared_ptr<Player> player = getPlayerByID(playerId);
	if (!player) {
		return;
	}

	if (player->isUIExhausted()) {
		player->sendCancelMessage(RETURNVALUE_YOUAREEXHAUSTED);
		return;
	}

	player->updateUIExhausted();
	player->forgeResourceConversion(action);
}

void Game::playerBrowseForgeHistory(uint32_t playerId, uint8_t page) {
	std::shared_ptr<Player> player = getPlayerByID(playerId);
	if (!player) {
		return;
	}

	if (player->isUIExhausted()) {
		player->sendCancelMessage(RETURNVALUE_YOUAREEXHAUSTED);
		return;
	}

	player->updateUIExhausted();
	player->forgeHistory(page);
}

void Game::playerBosstiarySlot(uint32_t playerId, uint8_t slotId, uint32_t selectedBossId) {
	std::shared_ptr<Player> player = getPlayerByID(playerId);
	if (!player) {
		return;
	}

	if (player->isUIExhausted()) {
		player->sendCancelMessage(RETURNVALUE_YOUAREEXHAUSTED);
		return;
	}

	player->updateUIExhausted();

	uint32_t bossIdSlot = player->getSlotBossId(slotId);

	if (uint32_t boostedBossId = g_ioBosstiary().getBoostedBossId();
		selectedBossId == 0 && bossIdSlot != boostedBossId) {
		uint8_t removeTimes = player->getRemoveTimes();
		uint32_t removePrice = g_ioBosstiary().calculteRemoveBoss(removeTimes);
		g_game().removeMoney(player, removePrice, 0, true);
		player->addRemoveTime();
	}

	player->setSlotBossId(slotId, selectedBossId);
}

void Game::playerSetMonsterPodium(uint32_t playerId, uint32_t monsterRaceId, const Position &pos, uint8_t stackPos, const uint16_t itemId, uint8_t direction, const std::pair<uint8_t, uint8_t> &podiumAndMonsterVisible) {
	std::shared_ptr<Player> player = getPlayerByID(playerId);
	if (!player || pos.x == 0xFFFF) {
		return;
	}

	std::shared_ptr<Thing> thing = internalGetThing(player, pos, stackPos, itemId, STACKPOS_TOPDOWN_ITEM);
	if (!thing) {
		return;
	}

	std::shared_ptr<Item> item = thing->getItem();
	if (!item || item->getID() != itemId || !item->isPodium() || item->hasAttribute(ItemAttribute_t::UNIQUEID)) {
		player->sendCancelMessage(RETURNVALUE_NOTPOSSIBLE);
		return;
	}

	const auto tile = item->getParent() ? item->getParent()->getTile() : nullptr;
	if (!tile) {
		player->sendCancelMessage(RETURNVALUE_NOTPOSSIBLE);
		return;
	}

	if (!Position::areInRange<1, 1, 0>(pos, player->getPosition())) {
		if (std::forward_list<Direction> listDir;
			player->getPathTo(pos, listDir, 0, 1, true, false)) {
			g_dispatcher().addTask(std::bind_front(&Game::playerAutoWalk, this, player->getID(), listDir), "Game::playerAutoWalk");
			std::shared_ptr<Task> task = createPlayerTask(400, std::bind_front(&Game::playerBrowseField, this, playerId, pos), "Game::playerBrowseField");
			player->setNextWalkActionTask(task);
		} else {
			player->sendCancelMessage(RETURNVALUE_THEREISNOWAY);
		}
		return;
	}

	if (g_configManager().getBoolean(ONLY_INVITED_CAN_MOVE_HOUSE_ITEMS) && !InternalGame::playerCanUseItemOnHouseTile(player, item)) {
		player->sendCancelMessage(RETURNVALUE_NOTPOSSIBLE);
		return;
	}

	if (monsterRaceId != 0) {
		item->setCustomAttribute("PodiumMonsterRaceId", static_cast<int64_t>(monsterRaceId));
	} else if (auto podiumMonsterRace = item->getCustomAttribute("PodiumMonsterRaceId")) {
		monsterRaceId = static_cast<uint32_t>(podiumMonsterRace->getInteger());
	}

	const auto mType = g_monsters().getMonsterTypeByRaceId(static_cast<uint16_t>(monsterRaceId), itemId == ITEM_PODIUM_OF_VIGOUR);
	if (!mType) {
		player->sendCancelMessage(RETURNVALUE_CONTACTADMINISTRATOR);
		g_logger().error("[{}] player {} is trying to add invalid monster to podium {}", __FUNCTION__, player->getName(), item->getName());
		return;
	}

	const auto [podiumVisible, monsterVisible] = podiumAndMonsterVisible;
	bool changeTentuglyName = false;
	if (auto monsterOutfit = mType->info.outfit;
		(monsterOutfit.lookType != 0 || monsterOutfit.lookTypeEx != 0) && monsterVisible) {
		// "Tantugly's Head" boss have to send other looktype to the podium
		if (monsterOutfit.lookTypeEx == 35105) {
			monsterOutfit.lookTypeEx = 39003;
			changeTentuglyName = true;
		}
		item->setCustomAttribute("LookTypeEx", static_cast<int64_t>(monsterOutfit.lookTypeEx));
		item->setCustomAttribute("LookType", static_cast<int64_t>(monsterOutfit.lookType));
		item->setCustomAttribute("LookHead", static_cast<int64_t>(monsterOutfit.lookHead));
		item->setCustomAttribute("LookBody", static_cast<int64_t>(monsterOutfit.lookBody));
		item->setCustomAttribute("LookLegs", static_cast<int64_t>(monsterOutfit.lookLegs));
		item->setCustomAttribute("LookFeet", static_cast<int64_t>(monsterOutfit.lookFeet));
		item->setCustomAttribute("LookAddons", static_cast<int64_t>(monsterOutfit.lookAddons));
	} else {
		item->removeCustomAttribute("LookType");
	}

	item->setCustomAttribute("PodiumVisible", static_cast<int64_t>(podiumVisible));
	item->setCustomAttribute("LookDirection", static_cast<int64_t>(direction));
	item->setCustomAttribute("MonsterVisible", static_cast<int64_t>(monsterVisible));

	// Change Podium name
	if (monsterVisible) {
		std::ostringstream name;
		item->removeAttribute(ItemAttribute_t::NAME);
		name << item->getName() << " displaying ";
		if (changeTentuglyName) {
			name << "Tentugly";
		} else {
			name << mType->name;
		}
		item->setAttribute(ItemAttribute_t::NAME, name.str());
	} else {
		item->removeAttribute(ItemAttribute_t::NAME);
	}

	SpectatorHashSet spectators;
	g_game().map.getSpectators(spectators, pos, true);

	// Send to client
	for (auto spectator : spectators) {
		if (auto tmpPlayer = spectator->getPlayer()) {
			tmpPlayer->sendUpdateTileItem(tile, pos, item);
		}
	}
}

void Game::playerRotatePodium(uint32_t playerId, const Position &pos, uint8_t stackPos, const uint16_t itemId) {
	std::shared_ptr<Player> player = getPlayerByID(playerId);
	if (!player) {
		return;
	}

	std::shared_ptr<Thing> thing = internalGetThing(player, pos, stackPos, itemId, STACKPOS_TOPDOWN_ITEM);
	if (!thing) {
		return;
	}

	std::shared_ptr<Item> item = thing->getItem();
	if (!item || item->getID() != itemId || item->hasAttribute(ItemAttribute_t::UNIQUEID)) {
		player->sendCancelMessage(RETURNVALUE_NOTPOSSIBLE);
		return;
	}

	if (pos.x != 0xFFFF && !Position::areInRange<1, 1, 0>(pos, player->getPosition())) {
		if (std::forward_list<Direction> listDir;
			player->getPathTo(pos, listDir, 0, 1, true, true)) {
			g_dispatcher().addTask(std::bind_front(&Game::playerAutoWalk, this, player->getID(), listDir), "Game::playerAutoWalk");

			std::shared_ptr<Task> task = createPlayerTask(400, std::bind_front(&Game::playerRotatePodium, this, playerId, pos, stackPos, itemId), "Game::playerRotatePodium");
			player->setNextWalkActionTask(task);
		} else {
			player->sendCancelMessage(RETURNVALUE_THEREISNOWAY);
		}
		return;
	}

	if (g_configManager().getBoolean(ONLY_INVITED_CAN_MOVE_HOUSE_ITEMS) && !InternalGame::playerCanUseItemOnHouseTile(player, item)) {
		player->sendCancelMessage(RETURNVALUE_NOTPOSSIBLE);
		return;
	}

	auto podiumRaceIdAttribute = item->getCustomAttribute("PodiumMonsterRaceId");
	auto lookDirection = item->getCustomAttribute("LookDirection");
	auto podiumVisible = item->getCustomAttribute("PodiumVisible");
	auto monsterVisible = item->getCustomAttribute("MonsterVisible");

	auto podiumRaceId = podiumRaceIdAttribute ? static_cast<uint16_t>(podiumRaceIdAttribute->getInteger()) : 0;
	uint8_t directionValue;
	if (lookDirection) {
		directionValue = static_cast<uint8_t>(lookDirection->getInteger() >= 3 ? 0 : lookDirection->getInteger() + 1);
	} else {
		directionValue = 2;
	}
	auto isPodiumVisible = podiumVisible ? static_cast<bool>(podiumVisible->getInteger()) : false;
	bool isMonsterVisible = monsterVisible ? static_cast<bool>(monsterVisible->getInteger()) : false;

	// Rotate monster podium (bestiary or bosstiary) to the new direction
	bool isPodiumOfRenown = itemId == ITEM_PODIUM_OF_RENOWN1 || itemId == ITEM_PODIUM_OF_RENOWN2;
	if (!isPodiumOfRenown) {
		auto lookTypeExAttribute = item->getCustomAttribute("LookTypeEx");
		if (!isMonsterVisible || podiumRaceId == 0 || lookTypeExAttribute && lookTypeExAttribute->getInteger() == 39003) {
			player->sendCancelMessage(RETURNVALUE_NOTPOSSIBLE);
			return;
		}

		playerSetMonsterPodium(playerId, podiumRaceId, pos, stackPos, itemId, directionValue, std::make_pair(isPodiumVisible, isMonsterVisible));
		return;
	}

	// We retrieve the outfit information to be able to rotate the podium of renown in the new direction
	Outfit_t newOutfit;
	newOutfit.lookType = InternalGame::getCustomAttributeValue<uint16_t>(item, "LookType");
	newOutfit.lookAddons = InternalGame::getCustomAttributeValue<uint8_t>(item, "LookAddons");
	newOutfit.lookHead = InternalGame::getCustomAttributeValue<uint8_t>(item, "LookHead");
	newOutfit.lookBody = InternalGame::getCustomAttributeValue<uint8_t>(item, "LookBody");
	newOutfit.lookLegs = InternalGame::getCustomAttributeValue<uint8_t>(item, "LookLegs");
	newOutfit.lookFeet = InternalGame::getCustomAttributeValue<uint8_t>(item, "LookFeet");

	newOutfit.lookMount = InternalGame::getCustomAttributeValue<uint16_t>(item, "LookMount");
	newOutfit.lookMountHead = InternalGame::getCustomAttributeValue<uint8_t>(item, "LookMountHead");
	newOutfit.lookMountBody = InternalGame::getCustomAttributeValue<uint8_t>(item, "LookMountBody");
	newOutfit.lookMountLegs = InternalGame::getCustomAttributeValue<uint8_t>(item, "LookMountLegs");
	newOutfit.lookMountFeet = InternalGame::getCustomAttributeValue<uint8_t>(item, "LookMountFeet");
	if (newOutfit.lookType == 0 && newOutfit.lookMount == 0) {
		player->sendCancelMessage(RETURNVALUE_NOTPOSSIBLE);
		return;
	}

	playerSetShowOffSocket(player->getID(), newOutfit, pos, stackPos, itemId, isPodiumVisible, directionValue);
}

void Game::playerRequestInventoryImbuements(uint32_t playerId, bool isTrackerOpen) {
	std::shared_ptr<Player> player = getPlayerByID(playerId);
	if (!player || player->isRemoved()) {
		return;
	}

	player->imbuementTrackerWindowOpen = isTrackerOpen;
	if (!player->imbuementTrackerWindowOpen) {
		return;
	}

	std::map<Slots_t, std::shared_ptr<Item>> itemsWithImbueSlotMap;
	for (uint8_t inventorySlot = CONST_SLOT_FIRST; inventorySlot <= CONST_SLOT_LAST; ++inventorySlot) {
		auto item = player->getInventoryItem(static_cast<Slots_t>(inventorySlot));
		if (!item) {
			continue;
		}

		uint8_t imbuementSlot = item->getImbuementSlot();
		for (uint8_t slot = 0; slot < imbuementSlot; slot++) {
			ImbuementInfo imbuementInfo;
			if (!item->getImbuementInfo(slot, &imbuementInfo)) {
				continue;
			}
		}

		itemsWithImbueSlotMap[static_cast<Slots_t>(inventorySlot)] = item;
	}

	player->sendInventoryImbuements(itemsWithImbueSlotMap);
}

void Game::playerOpenWheel(uint32_t playerId, uint32_t ownerId) {
	std::shared_ptr<Player> player = getPlayerByID(playerId);
	if (!player) {
		return;
	}

	if (playerId != ownerId) {
		g_logger().error("[{}] player {} is trying to open wheel of another player", __FUNCTION__, player->getName());
		return;
	}

	if (player->isUIExhausted()) {
		player->sendCancelMessage(RETURNVALUE_YOUAREEXHAUSTED);
		return;
	}

	player->wheel()->sendOpenWheelWindow(ownerId);
	player->updateUIExhausted();
}

void Game::playerSaveWheel(uint32_t playerId, NetworkMessage &msg) {
	std::shared_ptr<Player> player = getPlayerByID(playerId);
	if (!player) {
		return;
	}

	if (player->isUIExhausted()) {
		player->sendCancelMessage(RETURNVALUE_YOUAREEXHAUSTED);
		return;
	}

	player->wheel()->saveSlotPointsOnPressSaveButton(msg);
	player->updateUIExhausted();
}

/* Player Methods end
********************/

void Game::updatePlayerSaleItems(uint32_t playerId) {
	std::shared_ptr<Player> player = getPlayerByID(playerId);
	if (!player) {
		return;
	}

	std::map<uint16_t, uint16_t> inventoryMap;
	player->sendSaleItemList(player->getAllSaleItemIdAndCount(inventoryMap));
	player->setScheduledSaleUpdate(false);
}

void Game::addPlayer(std::shared_ptr<Player> player) {
	const std::string &lowercase_name = asLowerCaseString(player->getName());
	mappedPlayerNames[lowercase_name] = player;
	wildcardTree.insert(lowercase_name);
	players[player->getID()] = player;
}

void Game::removePlayer(std::shared_ptr<Player> player) {
	const std::string &lowercase_name = asLowerCaseString(player->getName());
	mappedPlayerNames.erase(lowercase_name);
	wildcardTree.remove(lowercase_name);
	players.erase(player->getID());
}

void Game::addNpc(std::shared_ptr<Npc> npc) {
	npcs[npc->getID()] = npc;
}

void Game::removeNpc(std::shared_ptr<Npc> npc) {
	npcs.erase(npc->getID());
}

void Game::addMonster(std::shared_ptr<Monster> monster) {
	monsters[monster->getID()] = monster;
}

void Game::removeMonster(std::shared_ptr<Monster> monster) {
	monsters.erase(monster->getID());
}

std::shared_ptr<Guild> Game::getGuild(uint32_t id, bool allowOffline /* = flase */) const {
	auto it = guilds.find(id);
	if (it == guilds.end()) {
		if (allowOffline) {
			return IOGuild::loadGuild(id);
		}
		return nullptr;
	}
	return it->second;
}

std::shared_ptr<Guild> Game::getGuildByName(const std::string &name, bool allowOffline /* = flase */) const {
	auto id = IOGuild::getGuildIdByName(name);
	auto it = guilds.find(id);
	if (it == guilds.end()) {
		if (allowOffline) {
			return IOGuild::loadGuild(id);
		}
		return nullptr;
	}
	return it->second;
}

void Game::addGuild(const std::shared_ptr<Guild> guild) {
	if (!guild) {
		return;
	}
	guilds[guild->getId()] = guild;
}

void Game::removeGuild(uint32_t guildId) {
	auto it = guilds.find(guildId);
	if (it != guilds.end()) {
		IOGuild::saveGuild(it->second);
	}
	guilds.erase(guildId);
}

void Game::internalRemoveItems(const std::vector<std::shared_ptr<Item>> &itemVector, uint32_t amount, bool stackable) {
	if (stackable) {
		for (std::shared_ptr<Item> item : itemVector) {
			if (item->getItemCount() > amount) {
				internalRemoveItem(item, amount);
				break;
			} else {
				amount -= item->getItemCount();
				internalRemoveItem(item);
			}
		}
	} else {
		for (std::shared_ptr<Item> item : itemVector) {
			internalRemoveItem(item);
		}
	}
}

std::shared_ptr<BedItem> Game::getBedBySleeper(uint32_t guid) const {
	auto it = bedSleepersMap.find(guid);
	if (it == bedSleepersMap.end()) {
		return nullptr;
	}
	return it->second;
}

void Game::setBedSleeper(std::shared_ptr<BedItem> bed, uint32_t guid) {
	bedSleepersMap[guid] = bed;
}

void Game::removeBedSleeper(uint32_t guid) {
	auto it = bedSleepersMap.find(guid);
	if (it != bedSleepersMap.end()) {
		bedSleepersMap.erase(it);
	}
}

std::shared_ptr<Item> Game::getUniqueItem(uint16_t uniqueId) {
	auto it = uniqueItems.find(uniqueId);
	if (it == uniqueItems.end()) {
		return nullptr;
	}
	return it->second;
}

bool Game::addUniqueItem(uint16_t uniqueId, std::shared_ptr<Item> item) {
	auto result = uniqueItems.emplace(uniqueId, item);
	if (!result.second) {
		g_logger().warn("Duplicate unique id: {}", uniqueId);
	}
	return result.second;
}

void Game::removeUniqueItem(uint16_t uniqueId) {
	auto it = uniqueItems.find(uniqueId);
	if (it != uniqueItems.end()) {
		uniqueItems.erase(it);
	}
}

bool Game::hasEffect(uint16_t effectId) {
	for (uint16_t i = CONST_ME_NONE; i <= CONST_ME_LAST; i++) {
		MagicEffectClasses effect = static_cast<MagicEffectClasses>(i);
		if (effect == effectId) {
			return true;
		}
	}
	return false;
}

bool Game::hasDistanceEffect(uint16_t effectId) {
	for (uint16_t i = CONST_ANI_NONE; i <= CONST_ANI_LAST; i++) {
		ShootType_t effect = static_cast<ShootType_t>(i);
		if (effect == effectId) {
			return true;
		}
	}
	return false;
}

void Game::createLuaItemsOnMap() {
	for (const auto [position, itemId] : mapLuaItemsStored) {
		std::shared_ptr<Item> item = Item::CreateItem(itemId, 1);
		if (!item) {
			g_logger().warn("[Game::createLuaItemsOnMap] - Cannot create item with id {}", itemId);
			continue;
		}

		if (position.x != 0) {
			std::shared_ptr<Tile> tile = g_game().map.getTile(position);
			if (!tile) {
				g_logger().warn("[Game::createLuaItemsOnMap] - Tile is wrong or not found position: {}", position.toString());

				continue;
			}

			// If the item already exists on the map, then ignore it and send warning
			if (g_game().findItemOfType(tile, itemId, false, -1)) {
				g_logger().warn("[Game::createLuaItemsOnMap] - Cannot create item with id {} on position {}, item already exists", itemId, position.toString());
				continue;
			}

			g_game().internalAddItem(tile, item, INDEX_WHEREEVER, FLAG_NOLIMIT);
		}
	}
}

void Game::sendUpdateCreature(std::shared_ptr<Creature> creature) {
	if (!creature) {
		return;
	}

	SpectatorHashSet spectators;
	map.getSpectators(spectators, creature->getPosition(), true);
	for (auto spectator : spectators) {
		if (const auto tmpPlayer = spectator->getPlayer()) {
			tmpPlayer->sendUpdateCreature(creature);
		}
	}
}

uint32_t Game::makeInfluencedMonster() {
	if (auto influencedLimit = g_configManager().getNumber(FORGE_INFLUENCED_CREATURES_LIMIT);
		// Condition
		forgeableMonsters.empty() || influencedMonsters.size() >= influencedLimit) {
		return 0;
	}

	if (forgeableMonsters.empty()) {
		return 0;
	}

	auto maxTries = forgeableMonsters.size();
	uint16_t tries = 0;
	std::shared_ptr<Monster> monster = nullptr;
	while (true) {
		if (tries == maxTries) {
			return 0;
		}

		tries++;

		auto random = static_cast<uint32_t>(normal_random(0, static_cast<int32_t>(forgeableMonsters.size() - 1)));
		auto monsterId = forgeableMonsters.at(random);
		monster = getMonsterByID(monsterId);
		if (monster == nullptr) {
			continue;
		}

		// Avoiding replace forgeable monster with another
		if (monster->getForgeStack() == 0) {
			auto it = std::ranges::find(forgeableMonsters.begin(), forgeableMonsters.end(), monsterId);
			if (it == forgeableMonsters.end()) {
				monster = nullptr;
				continue;
			}
			forgeableMonsters.erase(it);
			break;
		}
	}

	if (monster && monster->canBeForgeMonster()) {
		monster->setMonsterForgeClassification(ForgeClassifications_t::FORGE_INFLUENCED_MONSTER);
		monster->configureForgeSystem();
		influencedMonsters.insert(monster->getID());
		return monster->getID();
	}

	return 0;
}

uint32_t Game::makeFiendishMonster(uint32_t forgeableMonsterId /* = 0*/, bool createForgeableMonsters /* = false*/) {
	if (createForgeableMonsters) {
		forgeableMonsters.clear();
		// If the forgeable monsters haven't been created
		// Then we'll create them so they don't return in the next if (forgeableMonsters.empty())
		for (auto [monsterId, monster] : monsters) {
			auto monsterTile = monster->getTile();
			if (!monster || !monsterTile) {
				continue;
			}

			if (monster->canBeForgeMonster() && !monsterTile->hasFlag(TILESTATE_NOLOGOUT)) {
				forgeableMonsters.push_back(monster->getID());
			}
		}
		for (const auto monsterId : getFiendishMonsters()) {
			// If the fiendish is no longer on the map, we remove it from the vector
			auto monster = getMonsterByID(monsterId);
			if (!monster) {
				removeFiendishMonster(monsterId);
				continue;
			}

			// If you're trying to create a new fiendish and it's already max size, let's remove one of them
			if (getFiendishMonsters().size() >= 3) {
				monster->clearFiendishStatus();
				removeFiendishMonster(monsterId);
				break;
			}
		}
	}

	if (auto fiendishLimit = g_configManager().getNumber(FORGE_FIENDISH_CREATURES_LIMIT);
		// Condition
		forgeableMonsters.empty() || fiendishMonsters.size() >= fiendishLimit) {
		return 0;
	}

	auto maxTries = forgeableMonsters.size();
	uint16_t tries = 0;
	std::shared_ptr<Monster> monster = nullptr;
	while (true) {
		if (tries == maxTries) {
			return 0;
		}

		tries++;

		auto random = static_cast<uint32_t>(uniform_random(0, static_cast<int32_t>(forgeableMonsters.size() - 1)));
		uint32_t fiendishMonsterId = forgeableMonsterId;
		if (fiendishMonsterId == 0) {
			fiendishMonsterId = forgeableMonsters.at(random);
		}
		monster = getMonsterByID(fiendishMonsterId);
		if (monster == nullptr) {
			continue;
		}

		// Avoiding replace forgeable monster with another
		if (monster->getForgeStack() == 0) {
			auto it = std::find(forgeableMonsters.begin(), forgeableMonsters.end(), fiendishMonsterId);
			if (it == forgeableMonsters.end()) {
				monster = nullptr;
				continue;
			}
			forgeableMonsters.erase(it);
			break;
		}
	}

	// Get interval time to fiendish
	std::string saveIntervalType = g_configManager().getString(FORGE_FIENDISH_INTERVAL_TYPE);
	auto saveIntervalConfigTime = std::atoi(g_configManager().getString(FORGE_FIENDISH_INTERVAL_TIME).c_str());
	int intervalTime = 0;
	time_t timeToChangeFiendish;
	if (saveIntervalType == "second") {
		intervalTime = 1000;
		timeToChangeFiendish = 1;
	} else if (saveIntervalType == "minute") {
		intervalTime = 60 * 1000;
		timeToChangeFiendish = 60;
	} else if (saveIntervalType == "hour") {
		intervalTime = 60 * 60 * 1000;
		timeToChangeFiendish = 3600;
	} else {
		timeToChangeFiendish = 3600;
	}

	uint32_t finalTime = 0;
	if (intervalTime == 0) {
		g_logger().warn("Fiendish interval type is wrong, setting default time to 1h");
		finalTime = 3600 * 1000;
	} else {
		finalTime = static_cast<uint32_t>(saveIntervalConfigTime * intervalTime);
	}

	if (monster && monster->canBeForgeMonster()) {
		monster->setMonsterForgeClassification(ForgeClassifications_t::FORGE_FIENDISH_MONSTER);
		monster->configureForgeSystem();
		monster->setTimeToChangeFiendish(timeToChangeFiendish + getTimeNow());
		fiendishMonsters.insert(monster->getID());

		auto schedulerTask = createPlayerTask(
			finalTime,
			std::bind_front(&Game::updateFiendishMonsterStatus, this, monster->getID(), monster->getName()),
			"Game::updateFiendishMonsterStatus"
		);
		forgeMonsterEventIds[monster->getID()] = g_scheduler().addEvent(schedulerTask);
		return monster->getID();
	}

	return 0;
}

void Game::updateFiendishMonsterStatus(uint32_t monsterId, const std::string &monsterName) {
	std::shared_ptr<Monster> monster = getMonsterByID(monsterId);
	if (!monster) {
		g_logger().warn("[{}] Failed to update monster with id {} and name {}, monster not found", __FUNCTION__, monsterId, monsterName);
		return;
	}

	monster->clearFiendishStatus();
	removeFiendishMonster(monsterId, false);
	makeFiendishMonster();
}

bool Game::removeForgeMonster(uint32_t id, ForgeClassifications_t monsterForgeClassification, bool create) {
	if (monsterForgeClassification == ForgeClassifications_t::FORGE_FIENDISH_MONSTER) {
		removeFiendishMonster(id, create);
	} else if (monsterForgeClassification == ForgeClassifications_t::FORGE_INFLUENCED_MONSTER) {
		removeInfluencedMonster(id, create);
	}

	return true;
}

bool Game::removeInfluencedMonster(uint32_t id, bool create /* = false*/) {
	if (auto find = influencedMonsters.find(id);
		// Condition
		find != influencedMonsters.end()) {
		influencedMonsters.erase(find);

		if (create) {
			g_scheduler().addEvent(200 * 1000, std::bind_front(&Game::makeInfluencedMonster, this), "Game::makeInfluencedMonster");
		}
	} else {
		g_logger().warn("[Game::removeInfluencedMonster] - Failed to remove a Influenced Monster, error code: monster id not exist in the influenced monsters map");
	}
	return false;
}

bool Game::removeFiendishMonster(uint32_t id, bool create /* = true*/) {
	if (auto find = fiendishMonsters.find(id);
		// Condition
		find != fiendishMonsters.end()) {
		fiendishMonsters.erase(find);
		checkForgeEventId(id);

		if (create) {
			g_scheduler().addEvent(300 * 1000, std::bind_front(&Game::makeFiendishMonster, this, 0, false), "Game::makeFiendishMonster");
		}
	} else {
		g_logger().warn("[Game::removeFiendishMonster] - Failed to remove a Fiendish Monster, error code: monster id not exist in the fiendish monsters map");
	}

	return false;
}

void Game::updateForgeableMonsters() {
	g_scheduler().addEvent(EVENT_FORGEABLEMONSTERCHECKINTERVAL, std::bind_front(&Game::updateForgeableMonsters, this), "Game::updateForgeableMonsters");
	forgeableMonsters.clear();
	for (auto [monsterId, monster] : monsters) {
		auto monsterTile = monster->getTile();
		if (!monsterTile) {
			continue;
		}

		if (monster->canBeForgeMonster() && !monsterTile->hasFlag(TILESTATE_NOLOGOUT)) {
			forgeableMonsters.push_back(monster->getID());
		}
	}

	for (const auto monsterId : getFiendishMonsters()) {
		if (!getMonsterByID(monsterId)) {
			removeFiendishMonster(monsterId);
		}
	}

	uint32_t fiendishLimit = g_configManager().getNumber(FORGE_FIENDISH_CREATURES_LIMIT); // Fiendish Creatures limit
	if (fiendishMonsters.size() < fiendishLimit) {
		createFiendishMonsters();
	}
}

void Game::createFiendishMonsters() {
	uint32_t created = 0;
	uint32_t fiendishLimit = g_configManager().getNumber(FORGE_FIENDISH_CREATURES_LIMIT); // Fiendish Creatures limit
	while (fiendishMonsters.size() < fiendishLimit) {
		if (fiendishMonsters.size() >= fiendishLimit) {
			g_logger().warn("[{}] - Returning in creation of Fiendish, size: {}, max is: {}.", __FUNCTION__, fiendishMonsters.size(), fiendishLimit);
			break;
		}

		if (auto ret = makeFiendishMonster();
			// Condition
			ret == 0) {
			return;
		}

		created++;
	}
}

void Game::createInfluencedMonsters() {
	uint32_t created = 0;
	uint32_t influencedLimit = g_configManager().getNumber(FORGE_INFLUENCED_CREATURES_LIMIT);
	while (created < influencedLimit) {
		if (influencedMonsters.size() >= influencedLimit) {
			g_logger().warn("[{}] - Returning in creation of Influenced, size: {}, max is: {}.", __FUNCTION__, influencedMonsters.size(), influencedLimit);
			break;
		}

		if (auto ret = makeInfluencedMonster();
			// If condition
			ret == 0) {
			return;
		}

		created++;
	}
}

void Game::checkForgeEventId(uint32_t monsterId) {
	auto find = forgeMonsterEventIds.find(monsterId);
	if (find != forgeMonsterEventIds.end()) {
		g_scheduler().stopEvent(find->second);
		forgeMonsterEventIds.erase(find);
	}
}

bool Game::addInfluencedMonster(std::shared_ptr<Monster> monster) {
	if (monster && monster->canBeForgeMonster()) {
		if (auto maxInfluencedMonsters = static_cast<uint32_t>(g_configManager().getNumber(FORGE_INFLUENCED_CREATURES_LIMIT));
			// If condition
			(influencedMonsters.size() + 1) > maxInfluencedMonsters) {
			return false;
		}

		monster->setMonsterForgeClassification(ForgeClassifications_t::FORGE_INFLUENCED_MONSTER);
		monster->configureForgeSystem();
		influencedMonsters.insert(monster->getID());
		return true;
	}
	return false;
}

bool Game::addItemStoreInbox(std::shared_ptr<Player> player, uint32_t itemId) {
	std::shared_ptr<Item> decoKit = Item::CreateItem(ITEM_DECORATION_KIT, 1);
	if (!decoKit) {
		return false;
	}
	const ItemType &itemType = Item::items[itemId];
	std::string description = fmt::format("Unwrap it in your own house to create a <{}>.", itemType.name);
	decoKit->setAttribute(ItemAttribute_t::DESCRIPTION, description);
	decoKit->setCustomAttribute("unWrapId", static_cast<int64_t>(itemId));

	std::shared_ptr<Thing> thing = player->getThing(CONST_SLOT_STORE_INBOX);
	if (!thing) {
		return false;
	}

	std::shared_ptr<Item> inboxItem = thing->getItem();
	if (!inboxItem) {
		return false;
	}

	std::shared_ptr<Container> inboxContainer = inboxItem->getContainer();
	if (!inboxContainer) {
		return false;
	}

	if (internalAddItem(inboxContainer, decoKit) != RETURNVALUE_NOERROR) {
		inboxContainer->internalAddThing(decoKit);
	}

	return true;
}

void Game::addPlayerUniqueLogin(std::shared_ptr<Player> player) {
	if (!player) {
		g_logger().error("Attempted to add null player to unique player names list");
		return;
	}

	const std::string &lowercase_name = asLowerCaseString(player->getName());
	m_uniqueLoginPlayerNames[lowercase_name] = player;
}

std::shared_ptr<Player> Game::getPlayerUniqueLogin(const std::string &playerName) const {
	if (playerName.empty()) {
		g_logger().error("Attempted to get player with empty name string");
		return nullptr;
	}

	auto it = m_uniqueLoginPlayerNames.find(asLowerCaseString(playerName));
	return (it != m_uniqueLoginPlayerNames.end()) ? it->second.lock() : nullptr;
}

void Game::removePlayerUniqueLogin(const std::string &playerName) {
	if (playerName.empty()) {
		g_logger().error("Attempted to remove player with empty name string from unique player names list");
		return;
	}

	const std::string &lowercase_name = asLowerCaseString(playerName);
	m_uniqueLoginPlayerNames.erase(lowercase_name);
}

void Game::removePlayerUniqueLogin(std::shared_ptr<Player> player) {
	if (!player) {
		g_logger().error("Attempted to remove null player from unique player names list.");
		return;
	}

	const std::string &lowercaseName = asLowerCaseString(player->getName());
	m_uniqueLoginPlayerNames.erase(lowercaseName);
}

void Game::playerCheckActivity(const std::string &playerName, int interval) {
	std::shared_ptr<Player> player = getPlayerUniqueLogin(playerName);
	if (!player) {
		return;
	}

	if (player->getIP() == 0) {
		g_game().removePlayerUniqueLogin(playerName);
		IOLoginData::updateOnlineStatus(player->guid, false);
		g_logger().info("Player with name '{}' has logged out due to exited in death screen", player->getName());
		player->disconnect();
		return;
	}

	if (!player->isDead() || player->client == nullptr) {
		return;
	}

	if (!player->isAccessPlayer()) {
		player->m_deathTime += interval;
		const int32_t kickAfterMinutes = g_configManager().getNumber(KICK_AFTER_MINUTES);
		if (player->m_deathTime > (kickAfterMinutes * 60000) + 60000) {
			g_logger().info("Player with name '{}' has logged out due to inactivity after death", player->getName());
			g_game().removePlayerUniqueLogin(playerName);
			IOLoginData::updateOnlineStatus(player->guid, false);
			player->disconnect();
			return;
		}
	}

	g_scheduler().addEvent(1000, std::bind(&Game::playerCheckActivity, this, playerName, interval), "Game::playerCheckActivity");
}

void Game::playerRewardChestCollect(uint32_t playerId, const Position &pos, uint16_t itemId, uint8_t stackPos, uint32_t maxMoveItems /* = 0*/) {
	std::shared_ptr<Player> player = getPlayerByID(playerId);
	if (!player) {
		return;
	}

	std::shared_ptr<Thing> thing = internalGetThing(player, pos, stackPos, itemId, STACKPOS_FIND_THING);
	if (!thing) {
		player->sendCancelMessage(RETURNVALUE_NOTPOSSIBLE);
		return;
	}

	auto item = thing->getItem();
	if (!item || item->getID() != ITEM_REWARD_CHEST || !item->getContainer()) {
		player->sendCancelMessage(RETURNVALUE_NOTPOSSIBLE);
		return;
	}

	if (auto function = std::bind(&Game::playerRewardChestCollect, this, player->getID(), pos, itemId, stackPos, maxMoveItems);
		player->canAutoWalk(item->getPosition(), function)) {
		return;
	}

	// Updates the parent of the reward chest and reward containers to avoid memory usage after cleaning
	auto playerRewardChest = player->getRewardChest();
	if (playerRewardChest->empty()) {
		player->sendCancelMessage(RETURNVALUE_REWARDCHESTISEMPTY);
		return;
	}

	playerRewardChest->setParent(item->getContainer()->getParent()->getTile());
	for (const auto &[mapRewardId, reward] : player->rewardMap) {
		reward->setParent(playerRewardChest);
	}

	std::lock_guard<std::mutex> lock(player->quickLootMutex);

	ReturnValue returnValue = collectRewardChestItems(player, maxMoveItems);
	if (returnValue != RETURNVALUE_NOERROR) {
		player->sendCancelMessage(returnValue);
	}
}

bool Game::tryRetrieveStashItems(std::shared_ptr<Player> player, std::shared_ptr<Item> item) {
	return internalCollectLootItems(player, item, OBJECTCATEGORY_STASHRETRIEVE) == RETURNVALUE_NOERROR;
}

std::unique_ptr<IOWheel> &Game::getIOWheel() {
	return m_IOWheel;
}

const std::unique_ptr<IOWheel> &Game::getIOWheel() const {
	return m_IOWheel;
}

template <typename T>
phmap::parallel_flat_hash_set<T> setDifference(const phmap::parallel_flat_hash_set<T> &setA, const phmap::parallel_flat_hash_set<T> &setB) {
	phmap::parallel_flat_hash_set<T> setResult;
	for (const auto &elem : setA) {
		if (setB.find(elem) == setB.end()) {
			setResult.insert(elem);
		}
	}
	return setResult;
}

ReturnValue Game::beforeCreatureZoneChange(std::shared_ptr<Creature> creature, const phmap::parallel_flat_hash_set<std::shared_ptr<Zone>> &fromZones, const phmap::parallel_flat_hash_set<std::shared_ptr<Zone>> &toZones, bool force /* = false*/) const {
	if (!creature) {
		return RETURNVALUE_NOTPOSSIBLE;
	}

	// fromZones - toZones = zones that creature left
	auto zonesLeaving = setDifference(fromZones, toZones);
	// toZones - fromZones = zones that creature entered
	auto zonesEntering = setDifference(toZones, fromZones);

	if (zonesLeaving.empty() && zonesEntering.empty()) {
		return RETURNVALUE_NOERROR;
	}

	for (const auto &zone : zonesLeaving) {
		bool allowed = g_callbacks().checkCallback(EventCallback_t::zoneBeforeCreatureLeave, &EventCallback::zoneBeforeCreatureLeave, zone, creature);
		if (!force && !allowed) {
			return RETURNVALUE_NOTPOSSIBLE;
		}
	}

	for (const auto &zone : zonesEntering) {
		bool allowed = g_callbacks().checkCallback(EventCallback_t::zoneBeforeCreatureEnter, &EventCallback::zoneBeforeCreatureEnter, zone, creature);
		if (!force && !allowed) {
			return RETURNVALUE_NOTPOSSIBLE;
		}
	}
	return RETURNVALUE_NOERROR;
}

void Game::afterCreatureZoneChange(std::shared_ptr<Creature> creature, const phmap::parallel_flat_hash_set<std::shared_ptr<Zone>> &fromZones, const phmap::parallel_flat_hash_set<std::shared_ptr<Zone>> &toZones) const {
	if (!creature) {
		return;
	}

	// fromZones - toZones = zones that creature left
	auto zonesLeaving = setDifference(fromZones, toZones);
	// toZones - fromZones = zones that creature entered
	auto zonesEntering = setDifference(toZones, fromZones);

	for (const auto &zone : zonesLeaving) {
		zone->creatureRemoved(creature);
	}
	for (const auto &zone : zonesEntering) {
		zone->creatureAdded(creature);
	}

	for (const auto &zone : zonesLeaving) {
		g_callbacks().executeCallback(EventCallback_t::zoneAfterCreatureLeave, &EventCallback::zoneAfterCreatureLeave, zone, creature);
	}
	for (const auto &zone : zonesEntering) {
		g_callbacks().executeCallback(EventCallback_t::zoneAfterCreatureEnter, &EventCallback::zoneAfterCreatureEnter, zone, creature);
	}
}<|MERGE_RESOLUTION|>--- conflicted
+++ resolved
@@ -5492,11 +5492,7 @@
 	SpectatorHashSet spectators;
 	map.getSpectators(spectators, player->getPosition(), false, false, MAP_MAX_CLIENT_VIEW_PORT_X, MAP_MAX_CLIENT_VIEW_PORT_X, MAP_MAX_CLIENT_VIEW_PORT_Y, MAP_MAX_CLIENT_VIEW_PORT_Y);
 
-<<<<<<< HEAD
-	// send to client
-=======
 	// Send to client
->>>>>>> e63dc63a
 	for (auto spectator : spectators) {
 		if (auto spectatorPlayer = spectator->getPlayer()) {
 			if (!Position::areInRange<1, 1>(player->getPosition(), spectatorPlayer->getPosition())) {
@@ -5643,11 +5639,7 @@
 		spectators = (*spectatorsPtr);
 	}
 
-<<<<<<< HEAD
-	// send to client
-=======
 	// Send to client
->>>>>>> e63dc63a
 	for (auto spectator : spectators) {
 		if (auto tmpPlayer = spectator->getPlayer()) {
 			if (!ghostMode || tmpPlayer->canSeeCreature(creature)) {
@@ -5823,11 +5815,7 @@
 }
 
 void Game::internalCreatureChangeVisible(std::shared_ptr<Creature> creature, bool visible) {
-<<<<<<< HEAD
-	// send to clients
-=======
 	// Send to clients
->>>>>>> e63dc63a
 	SpectatorHashSet spectators;
 	map.getSpectators(spectators, creature->getPosition(), true, true);
 	for (auto spectator : spectators) {
@@ -5841,11 +5829,7 @@
 }
 
 void Game::changeLight(std::shared_ptr<Creature> creature) {
-<<<<<<< HEAD
-	// send to clients
-=======
 	// Send to clients
->>>>>>> e63dc63a
 	SpectatorHashSet spectators;
 	map.getSpectators(spectators, creature->getPosition(), true, true);
 	for (auto spectator : spectators) {
@@ -5859,11 +5843,7 @@
 }
 
 void Game::updateCreatureIcon(std::shared_ptr<Creature> creature) {
-<<<<<<< HEAD
-	// send to clients
-=======
 	// Send to clients
->>>>>>> e63dc63a
 	SpectatorHashSet spectators;
 	map.getSpectators(spectators, creature->getPosition(), true, true);
 	for (auto spectator : spectators) {
@@ -7468,11 +7448,7 @@
 }
 
 void Game::updateCreatureWalkthrough(std::shared_ptr<Creature> creature) {
-<<<<<<< HEAD
-	// send to clients
-=======
 	// Send to clients
->>>>>>> e63dc63a
 	SpectatorHashSet spectators;
 	map.getSpectators(spectators, creature->getPosition(), true, true);
 	for (auto spectator : spectators) {
