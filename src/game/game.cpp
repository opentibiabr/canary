/**
 * The Forgotten Server - a free and open-source MMORPG server emulator
 * Copyright (C) 2019  Mark Samman <mark.samman@gmail.com>
 *
 * This program is free software; you can redistribute it and/or modify
 * it under the terms of the GNU General Public License as published by
 * the Free Software Foundation; either version 2 of the License, or
 * (at your option) any later version.
 *
 * This program is distributed in the hope that it will be useful,
 * but WITHOUT ANY WARRANTY; without even the implied warranty of
 * MERCHANTABILITY or FITNESS FOR A PARTICULAR PURPOSE.  See the
 * GNU General Public License for more details.
 *
 * You should have received a copy of the GNU General Public License along
 * with this program; if not, write to the Free Software Foundation, Inc.,
 * 51 Franklin Street, Fifth Floor, Boston, MA 02110-1301 USA.
 */

#include "otpch.h"

<<<<<<< HEAD
=======
#include <fstream>
#include "utils/pugicast.h"
>>>>>>> e06dd7ff

#include "lua/creature/actions.h"
#include "items/bed.h"
#include "creatures/creature.h"
#include "lua/creature/creatureevent.h"
#include "database/databasetasks.h"
#include "lua/creature/events.h"
#include "game/game.h"
#include "lua/global/globalevent.h"
#include "io/iologindata.h"
#include "io/iomarket.h"
#include "items/items.h"
#include "lua/scripts/lua_environment.hpp"
#include "creatures/monsters/monster.h"
#include "lua/creature/movement.h"
#include "game/scheduling/scheduler.h"
#include "server/server.h"
#include "creatures/combat/spells.h"
#include "lua/creature/talkaction.h"
#include "items/weapons/weapons.h"
#include "lua/scripts/scripts.h"
#include "lua/modules/modules.h"
#include "creatures/players/imbuements/imbuements.h"
#include "creatures/players/account/account.hpp"
#include "creatures/npcs/npc.h"
#include "creatures/npcs/npcs.h"
#include "server/network/webhook/webhook.h"
#include "protobuf/appearances.pb.h"

Game::Game()
{
	offlineTrainingWindow.choices.emplace_back("Sword Fighting and Shielding", SKILL_SWORD);
	offlineTrainingWindow.choices.emplace_back("Axe Fighting and Shielding", SKILL_AXE);
	offlineTrainingWindow.choices.emplace_back("Club Fighting and Shielding", SKILL_CLUB);
	offlineTrainingWindow.choices.emplace_back("Distance Fighting and Shielding", SKILL_DISTANCE);
	offlineTrainingWindow.choices.emplace_back("Magic Level and Shielding", SKILL_MAGLEVEL);
	offlineTrainingWindow.buttons.emplace_back("Okay", 1);
	offlineTrainingWindow.buttons.emplace_back("Cancel", 0);
	offlineTrainingWindow.defaultEscapeButton = 1;
	offlineTrainingWindow.defaultEnterButton = 0;
	offlineTrainingWindow.priority = true;
}

Game::~Game()
{
	for (const auto& it : guilds) {
		delete it.second;
	}

	for (const auto& it : CharmList) {
		delete it;
	}
}

void Game::loadBoostedCreature()
{
	Database& db = Database::getInstance();
	std::ostringstream query;
	query << "SELECT * FROM `boosted_creature`";
	DBResult_ptr result = db.storeQuery(query.str());

	if (!result) {
		SPDLOG_WARN("[Game::loadBoostedCreature] - "
                    "Failed to detect boosted creature database. (CODE 01)");
		return;
	}

	uint16_t date = result->getNumber<uint16_t>("date");
	std::string name = "";
	time_t now = std::time(0);
	tm *ltm = localtime(&now);
	uint8_t today = ltm->tm_mday;
	if (date == today) {
		name = result->getString("boostname");
	} else {
		uint16_t oldrace = result->getNumber<uint16_t>("raceid");
		std::map<uint16_t, std::string> monsterlist = getBestiaryList();
		uint16_t newrace = 0;
		uint8_t k = 1;
		while (newrace == 0 || newrace == oldrace) {
			uint16_t random = normal_random(0, monsterlist.size());
			for (auto it : monsterlist) {
				if (k == random) {
					newrace = it.first;
					name = it.second;
				}
				k++;
			}
		}

		const MonsterType* monsterType = g_monsters().getMonsterTypeByRaceId(newrace);

		query.str(std::string());
		query << "UPDATE `boosted_creature` SET ";
		query << "`date` = '" << ltm->tm_mday << "',";
		query << "`boostname` = " << db.escapeString(name) << ",";

		if (monsterType) {
			query << "`looktype` = " << static_cast<int>(monsterType->info.outfit.lookType) << ",";
			query << "`lookfeet` = " << static_cast<int>(monsterType->info.outfit.lookFeet) << ",";
			query << "`looklegs` = " << static_cast<int>(monsterType->info.outfit.lookLegs) << ",";
			query << "`lookhead` = " << static_cast<int>(monsterType->info.outfit.lookHead) << ",";
			query << "`lookbody` = " << static_cast<int>(monsterType->info.outfit.lookBody) << ",";
			query << "`lookaddons` = " << static_cast<int>(monsterType->info.outfit.lookAddons) << ",";
			query << "`lookmount` = " << static_cast<int>(monsterType->info.outfit.lookMount) << ",";
		}

		query << "`raceid` = '" << newrace << "'";

		if (!db.executeQuery(query.str())) {
			SPDLOG_WARN("[Game::loadBoostedCreature] - "
                        "Failed to detect boosted creature database. (CODE 02)");
			return;
		}
	}
	setBoostedName(name);
	SPDLOG_INFO("Boosted creature: {}", name);
}

void Game::start(ServiceManager* manager)
{
	serviceManager = manager;

	time_t now = std::time(0);
	const tm* tms = localtime(&now);
	int minutes = tms->tm_min;
	lightHour = (minutes * LIGHT_DAY_LENGTH) / 60;

<<<<<<< HEAD
	g_scheduler.addEvent(createSchedulerTask(EVENT_LIGHTINTERVAL_MS, std::bind_front(&Game::checkLight, this)));
	g_scheduler.addEvent(createSchedulerTask(EVENT_CREATURE_THINK_INTERVAL, std::bind_front(&Game::checkCreatures, this, 0)));
	g_scheduler.addEvent(createSchedulerTask(EVENT_IMBUEMENT_INTERVAL, std::bind_front(&Game::checkImbuements, this)));
=======
	g_scheduler().addEvent(createSchedulerTask(EVENT_LIGHTINTERVAL_MS, std::bind(&Game::checkLight, this)));
	g_scheduler().addEvent(createSchedulerTask(EVENT_CREATURE_THINK_INTERVAL, std::bind(&Game::checkCreatures, this, 0)));
	g_scheduler().addEvent(createSchedulerTask(EVENT_IMBUEMENT_INTERVAL, std::bind(&Game::checkImbuements, this)));
>>>>>>> e06dd7ff
}

GameState_t Game::getGameState() const
{
	return gameState;
}

void Game::setWorldType(WorldType_t type)
{
	worldType = type;
}

bool Game::loadScheduleEventFromXml()
{
	pugi::xml_document doc;
	pugi::xml_parse_result result = doc.load_file("data/XML/events.xml");
	if (!result) {
		printXMLError("Error - Game::loadScheduleEventFromXml", "data/XML/events.xml", result);
		return false;
	}

		int16_t daysNow;
		time_t t = std::time(NULL);
		tm* timePtr = localtime(&t);
		int16_t daysMath = ((timePtr->tm_year + 1900) * 365) + ((timePtr->tm_mon + 1) * 30) + (timePtr->tm_mday);

	for (auto schedNode : doc.child("events").children()) {
		std::string ss_d;
		std::stringstream ss;

		pugi::xml_attribute attr;
		if ((attr = schedNode.attribute("name"))) {
			ss_d = attr.as_string();
			ss << "> " << ss_d << " event";
		}

		int year;
		int day;
		int month;

		if (!(attr = schedNode.attribute("enddate"))) {
			continue;
		} else {
			ss_d = attr.as_string();
			sscanf(ss_d.c_str(), "%d/%d/%d", &month, &day, &year);
			daysNow = ((year * 365) + (month * 30) + day);
			if (daysMath > daysNow) {
				continue;
			}
		}

		if (!(attr = schedNode.attribute("startdate"))) {
			continue;
		} else {
			ss_d = attr.as_string();
			sscanf(ss_d.c_str(), "%d/%d/%d", &month, &day, &year);
			daysNow = ((year * 365) + (month * 30) + day);
			if (daysMath < daysNow) {
				continue;
			}
		}

		if ((attr = schedNode.attribute("script")) && !(g_scripts().loadEventSchedulerScripts(attr.as_string()))) {
			SPDLOG_WARN("Can not load the file '{}' on '/events/scripts/scheduler/'",
			attr.as_string());
			return false;
		}

		for (auto schedENode : schedNode.children()) {
			if ((schedENode.attribute("exprate"))) {
				auto exprate = static_cast<uint16_t>(schedENode.attribute("exprate").as_uint());
				g_game().setExpSchedule(exprate);
				ss << " exp: " << (exprate - 100) << "%";
			}

			if ((schedENode.attribute("lootrate"))) {
				auto lootrate = static_cast<uint16_t>(schedENode.attribute("lootrate").as_uint());
				g_game().setLootSchedule(lootrate);
				ss << ", loot: " << (lootrate - 100) << "%";
			}

			if ((schedENode.attribute("spawnrate"))) {
				uint32_t spawnrate = schedENode.attribute("spawnrate").as_uint();
				g_game().setSpawnMonsterSchedule(spawnrate);
				ss << ", spawn: "  << (spawnrate - 100) << "%";
			}

			if ((schedENode.attribute("skillrate"))) {
				uint16_t skillrate = static_cast<uint16_t>(schedENode.attribute("skillrate").as_uint());
				g_game().setSkillSchedule(skillrate);
				ss << ", skill: " << (skillrate - 100) << "%";
			}
		}
		SPDLOG_INFO(ss.str());
	}
	return true;
}

void Game::setGameState(GameState_t newState)
{
	if (gameState == GAME_STATE_SHUTDOWN) {
		return; //this cannot be stopped
	}

	if (gameState == newState) {
		return;
	}

	gameState = newState;
	switch (newState) {
		case GAME_STATE_INIT: {
			loadItemsPrice();

			groups.load();
			g_chat().load();

			// Load monsters and npcs stored by the "loadFromXML" function
			map.spawnsMonster.startup();
			map.spawnsNpc.startup();

			// Load monsters and npcs custom stored by the "loadFromXML" function
			map.spawnsMonsterCustom.startup();
			map.spawnsNpcCustom.startup();

			raids.loadFromXml();
			raids.startup();

			mounts.loadFromXml();

			if (!g_configManager().getBoolean(STOREMODULES)) {
				gameStore.loadFromXml();
				gameStore.startup();
			}

			loadMotdNum();
			loadPlayersRecord();

			g_globalEvents().startup();
			break;
		}

		case GAME_STATE_SHUTDOWN: {
			g_globalEvents().execute(GLOBALEVENT_SHUTDOWN);

			//kick all players that are still online
			auto it = players.begin();
			while (it != players.end()) {
				it->second->removePlayer(true);
				it = players.begin();
			}

			saveMotdNum();
			saveGameState();

<<<<<<< HEAD
			g_dispatcher.addTask(
				createTask(std::bind_front(&Game::shutdown, this)));
=======
			g_dispatcher().addTask(
				createTask(std::bind(&Game::shutdown, this)));
>>>>>>> e06dd7ff

			g_scheduler().stop();
			g_databaseTasks().stop();
			g_dispatcher().stop();
			break;
		}

		case GAME_STATE_CLOSED: {
			/* kick all players without the CanAlwaysLogin flag */
			auto it = players.begin();
			while (it != players.end()) {
				if (!it->second->hasFlag(PlayerFlag_CanAlwaysLogin)) {
					it->second->removePlayer(true);
					it = players.begin();
				} else {
					++it;
				}
			}

			saveGameState();
			break;
		}

		default:
			break;
	}
}

void Game::onPressHotkeyEquip(uint32_t playerId, uint16_t itemId)
{
	Player* player = getPlayerByID(playerId);
	if (!player) {
		return;
	}

	Item* item;
	const ItemType& itemType = Item::items[itemId];

	if (itemType.id == 0) {
		return;
	}

	bool removed = false;
	ReturnValue ret = RETURNVALUE_NOERROR;

	if (itemType.weaponType == WEAPON_AMMO) {
		Thing* quiverThing = player->getThing(CONST_SLOT_RIGHT);
		Thing* backpackThing = player->getThing(CONST_SLOT_BACKPACK);
		if (quiverThing && backpackThing) {
			Item* quiver = quiverThing->getItem();
			Item* backpack = backpackThing->getItem();
			if (quiver && quiver->isQuiver() && backpack) {
				item = findItemOfType(backpack->getContainer(), itemType.id);
				if (item) {
					ret = internalMoveItem(item->getParent(), quiver->getContainer(), 0, item, item->getItemCount(), nullptr);
				}
				else {
					ret = RETURNVALUE_NOTPOSSIBLE;
				}
			}
			else {
				ret = RETURNVALUE_NOTPOSSIBLE;
			}
		}
	} else {
		item = findItemOfType(player, itemType.id);

		if (!item) {
			item = findItemOfType(player, itemType.transformEquipTo);
			if (!item) {
				item = findItemOfType(player, itemType.transformDeEquipTo);
			}
			if (!item) {
				player->sendCancelMessage(RETURNVALUE_NOTPOSSIBLE);
				return;
			}
		}

		const ItemType& newitemType = Item::items[item->getID()];

		if (newitemType.id == 0) {
			return;
		}

		int32_t slotP = newitemType.slotPosition;
		if (itemType.weaponType == WEAPON_SHIELD || itemType.type == ITEM_TYPE_QUIVER) {
			slotP = CONST_SLOT_RIGHT;
		}
		else if (hasBitSet(SLOTP_HEAD, slotP)) {
			slotP = CONST_SLOT_HEAD;
		}
		else if (hasBitSet(SLOTP_RING, slotP)) {
			slotP = CONST_SLOT_RING;
		}
		else if (hasBitSet(SLOTP_NECKLACE, slotP)) {
			slotP = CONST_SLOT_NECKLACE;
		}
		else if (hasBitSet(SLOTP_ARMOR, slotP)) {
			slotP = CONST_SLOT_ARMOR;
		}
		else if (hasBitSet(SLOTP_LEGS, slotP)) {
			slotP = CONST_SLOT_LEGS;
		}
		else if (hasBitSet(SLOTP_FEET, slotP)) {
			slotP = CONST_SLOT_FEET;
		}
		else if (hasBitSet(SLOTP_AMMO, slotP)) {
			slotP = CONST_SLOT_AMMO;
		}
		else if (hasBitSet(SLOTP_LEFT, slotP) && !hasBitSet(SLOTP_TWO_HAND, slotP)) {
			slotP = CONST_SLOT_LEFT;
		}

		if (hasBitSet(SLOTP_TWO_HAND, slotP)) {
			Thing* leftthing = player->getThing(CONST_SLOT_LEFT);
			if (leftthing) {
				Item* slotLeft_item = leftthing->getItem();
				if (slotLeft_item) {
					if (slotLeft_item->getID() == item->getID()) {
						removed = true;
					}
					ret = internalMoveItem(slotLeft_item->getParent(), player, 0, slotLeft_item, slotLeft_item->getItemCount(), nullptr);
				}
			}
			Thing* rightthing = player->getThing(CONST_SLOT_RIGHT);
			if (rightthing) {
				Item* slotRight_Item = rightthing->getItem();
				if (slotRight_Item) {
					if (newitemType.weaponType != WEAPON_DISTANCE || !slotRight_Item->isQuiver())
						ret = internalMoveItem(slotRight_Item->getParent(), player, 0, slotRight_Item, slotRight_Item->getItemCount(), nullptr);
				}
				else {
					return;
				}
			}
			if (!removed) {
				ret = internalMoveItem(item->getParent(), player, CONST_SLOT_LEFT, item, item->getItemCount(), nullptr);
			}
		}
		else if (hasBitSet(SLOTP_RING, slotP)) {
			Thing* ringthing = player->getThing(CONST_SLOT_RING);
			if (ringthing) {
				Item* slotRing_Item = ringthing->getItem();
				if (slotRing_Item) {
					ret = internalMoveItem(slotRing_Item->getParent(), player, 0, slotRing_Item, slotRing_Item->getItemCount(), nullptr);
					if (slotRing_Item->getID() == item->getID()) {
						removed = true;
					}
				}
				else {
					return;
				}
			}
			if (!removed) {
				ret = internalMoveItem(item->getParent(), player, CONST_SLOT_RING, item, item->getItemCount(), nullptr);
			}
		}
		else if (slotP == CONST_SLOT_RIGHT) {
			Thing* rightthing = player->getThing(CONST_SLOT_RIGHT);
			if (rightthing) {
				Item* slotRight_Item = rightthing->getItem();
				if (slotRight_Item) {
					if (slotRight_Item->getID() == item->getID()) {
						removed = true;
					}
					ret = internalMoveItem(slotRight_Item->getParent(), player, 0, slotRight_Item, slotRight_Item->getItemCount(), nullptr);
				}
				else {
					return;
				}
			}
			Thing* leftthing = player->getThing(CONST_SLOT_LEFT);
			if (leftthing) {
				Item* slotLeft_item = leftthing->getItem();
				if (slotLeft_item) {
					ItemType& it = Item::items.getItemType(slotLeft_item->getID());
					if (hasBitSet(SLOTP_TWO_HAND, it.slotPosition)) {
						if (newitemType.type != ITEM_TYPE_QUIVER || slotLeft_item->getWeaponType() != WEAPON_DISTANCE)
							ret = internalMoveItem(slotLeft_item->getParent(), player, 0, slotLeft_item, slotLeft_item->getItemCount(), nullptr);
					}
				}
				else {
					return;
				}
			}
			if (!removed) {
				ret = internalMoveItem(item->getParent(), player, slotP, item, item->getItemCount(), nullptr);
			}
		}
		else if (slotP) {
			if (newitemType.stackable) {
				Thing* ammothing = player->getThing(slotP);
				if (ammothing) {
					Item* ammoItem = ammothing->getItem();
					if (ammoItem) {
						ObjectCategory_t category = getObjectCategory(ammoItem);
						if (ammoItem->getID() == item->getID()) {
							if (item->getDuration() > 0 ||
								ammoItem->getItemCount() == 100 ||
								ammoItem->getItemCount() == player->getItemTypeCount(ammoItem->getID())) {
								ret = internalQuickLootItem(player, ammoItem, category);
								if (ret != RETURNVALUE_NOERROR) {
									ret = internalMoveItem(ammoItem->getParent(), player, 0, ammoItem, ammoItem->getItemCount(), nullptr);
								}
								if (ret != RETURNVALUE_NOERROR) {
									player->sendCancelMessage(ret);
								}
								return;
							}
						}
						else {
							ret = internalQuickLootItem(player, ammoItem, category);
							if (ret != RETURNVALUE_NOERROR) {
								ret = internalMoveItem(ammoItem->getParent(), player, 0, ammoItem, ammoItem->getItemCount(), nullptr);
							}
						}
					}
					else {
						return;
					}
				}
				ReturnValue ret2 = player->queryAdd(slotP, *item, item->getItemCount(), 0);
				if (ret2 != RETURNVALUE_NOERROR) {
					player->sendCancelMessage(ret2);
					return;
				}
				if (item->getItemCount() < 100 &&
					item->getItemCount() < player->getItemTypeCount(item->getID(), -1) &&
					item->getDuration() <= 0) {
					uint16_t count = 0;
					while (player->getItemTypeCount(item->getID())) {
						if (count == 100) {
							break;
						}
						Container* mainBP = player->getInventoryItem(CONST_SLOT_BACKPACK)->getContainer();
						Item* _item = findItemOfType(mainBP, item->getID());

						if (!_item) {
							break;
						}

						if (_item->getItemCount() > 100 - count) {
							internalRemoveItem(_item, 100 - count);
							count = 100;
						}
						else {
							count = count + _item->getItemCount();
							internalRemoveItem(_item, _item->getItemCount());
						}
					}
					Item* newSlotitem = Item::CreateItem(item->getID(), count);
					internalAddItem(player, newSlotitem, slotP, FLAG_NOLIMIT);
					return;
				}
				else {
					ret = internalMoveItem(item->getParent(), player, slotP, item, item->getItemCount(), nullptr);
				}
			}
			else {
				Thing* slotthing = player->getThing(slotP);
				if (slotthing) {
					Item* slotItem = slotthing->getItem();
					if (slotItem) {
						ret = internalMoveItem(slotItem->getParent(), player, 0, slotItem, slotItem->getItemCount(), nullptr);
						if (slotItem->getID() == item->getID()) {
							removed = true;
						}
					}
					else {
						return;
					}
				}
				if (!removed) {
					ret = internalMoveItem(item->getParent(), player, slotP, item, item->getItemCount(), nullptr);
				}
			}
		}
	}

	if (ret != RETURNVALUE_NOERROR) {
		player->sendCancelMessage(ret);
	}
	return;
}

void Game::saveGameState()
{
	if (gameState == GAME_STATE_NORMAL) {
		setGameState(GAME_STATE_MAINTAIN);
	}

	SPDLOG_INFO("Saving server...");

	for (const auto& it : players) {
		it.second->loginPosition = it.second->getPosition();
		IOLoginData::savePlayer(it.second);
	}

	for (const auto& it : guilds) {
		IOGuild::saveGuild(it.second);
	}

	Map::save();

	g_databaseTasks().flush();

	if (gameState == GAME_STATE_MAINTAIN) {
		setGameState(GAME_STATE_NORMAL);
	}
}

bool Game::loadItemsPrice()
{
	itemsSaleCount = 0;
	std::ostringstream query, query2;
	query << "SELECT DISTINCT `itemtype` FROM `market_offers`;";

	Database& db = Database::getInstance();
	DBResult_ptr result = db.storeQuery(query.str());
	if (!result) {
		return false;
	}

	do {
		query2.str(std::string());
		uint16_t itemId = result->getNumber<uint16_t>("itemtype");
		query2 << "SELECT `price` FROM `market_offers` WHERE `itemtype` = " << itemId << " ORDER BY `price` DESC LIMIT 1";
		DBResult_ptr resultQuery2 = db.storeQuery(query2.str());
		if (resultQuery2) {
			itemsPriceMap[itemId] = resultQuery2->getNumber<uint32_t>("price");
			itemsSaleCount++;
		}

	} while (result->next());


	return true;
}

bool Game::loadMainMap(const std::string& filename)
{
	Monster::despawnRange = g_configManager().getNumber(DEFAULT_DESPAWNRANGE);
	Monster::despawnRadius = g_configManager().getNumber(DEFAULT_DESPAWNRADIUS);
	return map.loadMap("data/world/" + filename + ".otbm", true, true, true, true);
}

bool Game::loadCustomMap(const std::string& filename)
{
	Monster::despawnRange = g_configManager().getNumber(DEFAULT_DESPAWNRANGE);
	Monster::despawnRadius = g_configManager().getNumber(DEFAULT_DESPAWNRADIUS);
	return map.loadMapCustom("data/world/custom/" + filename + ".otbm", true, true, true);
}

void Game::loadMap(const std::string& path)
{
	map.loadMap(path);
}

Cylinder* Game::internalGetCylinder(Player* player, const Position& pos) const
{
	if (pos.x != 0xFFFF) {
		return map.getTile(pos);
	}

	//container
	if (pos.y & 0x40) {
		uint8_t from_cid = pos.y & 0x0F;
		return player->getContainerByID(from_cid);
	}

	//inventory
	return player;
}

Thing* Game::internalGetThing(Player* player, const Position& pos, int32_t index, uint32_t itemId, StackPosType_t type) const
{
	if (pos.x != 0xFFFF) {
		Tile* tile = map.getTile(pos);
		if (!tile) {
			return nullptr;
		}

		Thing* thing;
		switch (type) {
			case STACKPOS_LOOK: {
				return tile->getTopVisibleThing(player);
			}

			case STACKPOS_MOVE: {
				Item* item = tile->getTopDownItem();
				if (item && item->isMoveable()) {
					thing = item;
				} else {
					thing = tile->getTopVisibleCreature(player);
				}
				break;
			}

			case STACKPOS_USEITEM: {
				thing = tile->getUseItem(index);
				break;
			}

			case STACKPOS_TOPDOWN_ITEM: {
				thing = tile->getTopDownItem();
				break;
			}

			case STACKPOS_USETARGET: {
				thing = tile->getTopVisibleCreature(player);
				if (!thing) {
					thing = tile->getUseItem(index);
				}
				break;
			}

			case STACKPOS_FIND_THING: {
				thing = tile->getUseItem(index);
				if (!thing) {
					thing = tile->getDoorItem();
				}

				if (!thing) {
					thing = tile->getTopDownItem();
				}

				break;
			}

			default: {
				thing = nullptr;
				break;
			}
		}

		if (player && tile->hasFlag(TILESTATE_SUPPORTS_HANGABLE)) {
			//do extra checks here if the thing is accessable
			if (thing && thing->getItem()) {
				if (tile->hasProperty(CONST_PROP_ISVERTICAL)) {
					if (player->getPosition().x + 1 == tile->getPosition().x && thing->getItem()->isHangable()) {
						thing = nullptr;
					}
				} else { // horizontal
					if (player->getPosition().y + 1 == tile->getPosition().y && thing->getItem()->isHangable()) {
						thing = nullptr;
					}
				}
			}
		}
		return thing;
	}

	//container
	if (pos.y & 0x40) {
		uint8_t fromCid = pos.y & 0x0F;

		Container* parentContainer = player->getContainerByID(fromCid);
		if (!parentContainer) {
			return nullptr;
		}

		if (parentContainer->getID() == ITEM_BROWSEFIELD) {
			Tile* tile = parentContainer->getTile();
			if (tile && tile->hasFlag(TILESTATE_SUPPORTS_HANGABLE)) {
				if (tile->hasProperty(CONST_PROP_ISVERTICAL)) {
					if (player->getPosition().x + 1 == tile->getPosition().x) {
						return nullptr;
					}
				} else { // horizontal
					if (player->getPosition().y + 1 == tile->getPosition().y) {
						return nullptr;
					}
				}
			}
		}

		uint8_t slot = pos.z;
		return parentContainer->getItemByIndex(player->getContainerIndex(fromCid) + slot);
	} else if (pos.y == 0 && pos.z == 0) {
		const ItemType& it = Item::items[itemId];
		if (it.id == 0) {
			return nullptr;
		}

		int32_t subType;
		if (it.isFluidContainer()) {
			subType = index;
		} else {
			subType = -1;
		}

		return findItemOfType(player, it.id, true, subType);
	}

	//inventory
	Slots_t slot = static_cast<Slots_t>(pos.y);
	return player->getInventoryItem(slot);
}

void Game::internalGetPosition(Item* item, Position& pos, uint8_t& stackpos)
{
	pos.x = 0;
	pos.y = 0;
	pos.z = 0;
	stackpos = 0;

	Cylinder* topParent = item->getTopParent();
	if (topParent) {
		if (Player* player = dynamic_cast<Player*>(topParent)) {
			pos.x = 0xFFFF;

			Container* container = dynamic_cast<Container*>(item->getParent());
			if (container) {
				pos.y = static_cast<uint16_t>(0x40) | static_cast<uint16_t>(player->getContainerID(container));
				pos.z = container->getThingIndex(item);
				stackpos = pos.z;
			} else {
				pos.y = player->getThingIndex(item);
				stackpos = pos.y;
			}
		} else if (Tile* tile = topParent->getTile()) {
			pos = tile->getPosition();
			stackpos = tile->getThingIndex(item);
		}
	}
}

Creature* Game::getCreatureByID(uint32_t id)
{
	if (id <= Player::playerAutoID) {
		return getPlayerByID(id);
	} else if (id <= Monster::monsterAutoID) {
		return getMonsterByID(id);
	} else if (id <= Npc::npcAutoID) {
		return getNpcByID(id);
	}
	return nullptr;
}

Monster* Game::getMonsterByID(uint32_t id)
{
	if (id == 0) {
		return nullptr;
	}

	auto it = monsters.find(id);
	if (it == monsters.end()) {
		return nullptr;
	}
	return it->second;
}

Npc* Game::getNpcByID(uint32_t id)
{
	if (id == 0) {
		return nullptr;
	}

	auto it = npcs.find(id);
	if (it == npcs.end()) {
		return nullptr;
	}
	return it->second;
}

Player* Game::getPlayerByID(uint32_t id)
{
	auto playerMap = players.find(id);
	if (playerMap != players.end()) {
		return playerMap->second;
	}

	return nullptr;
}

Creature* Game::getCreatureByName(const std::string& s)
{
	if (s.empty()) {
		return nullptr;
	}

	const std::string& lowerCaseName = asLowerCaseString(s);

	auto m_it = mappedPlayerNames.find(lowerCaseName);
	if (m_it != mappedPlayerNames.end()) {
		return m_it->second;
	}

	for (const auto& it : npcs) {
		if (lowerCaseName == asLowerCaseString(it.second->getName())) {
			return it.second;
		}
	}

	for (const auto& it : monsters) {
		if (lowerCaseName == asLowerCaseString(it.second->getName())) {
			return it.second;
		}
	}
	return nullptr;
}

Npc* Game::getNpcByName(const std::string& s)
{
	if (s.empty()) {
		return nullptr;
	}

	const char* npcName = s.c_str();
	for (const auto& it : npcs) {
		if (strcasecmp(npcName, it.second->getName().c_str()) == 0) {
			return it.second;
		}
	}
	return nullptr;
}

Player* Game::getPlayerByName(const std::string& s)
{
	if (s.empty()) {
		return nullptr;
	}

	auto it = mappedPlayerNames.find(asLowerCaseString(s));
	if (it == mappedPlayerNames.end()) {
		return nullptr;
	}
	return it->second;
}

Player* Game::getPlayerByGUID(const uint32_t& guid)
{
	if (guid == 0) {
		return nullptr;
	}

	for (const auto& it : players) {
		if (guid == it.second->getGUID()) {
			return it.second;
		}
	}
	return nullptr;
}

ReturnValue Game::getPlayerByNameWildcard(const std::string& s, Player*& player)
{
	size_t strlen = s.length();
	if (strlen == 0 || strlen > 20) {
		return RETURNVALUE_PLAYERWITHTHISNAMEISNOTONLINE;
	}

	if (s.back() == '~') {
		const std::string& query = asLowerCaseString(s.substr(0, strlen - 1));
		std::string result;
		ReturnValue ret = wildcardTree.findOne(query, result);
		if (ret != RETURNVALUE_NOERROR) {
			return ret;
		}

		player = getPlayerByName(result);
	} else {
		player = getPlayerByName(s);
	}

	if (!player) {
		return RETURNVALUE_PLAYERWITHTHISNAMEISNOTONLINE;
	}

	return RETURNVALUE_NOERROR;
}

Player* Game::getPlayerByAccount(uint32_t acc)
{
	for (const auto& it : players) {
		if (it.second->getAccount() == acc) {
			return it.second;
		}
	}
	return nullptr;
}

bool Game::internalPlaceCreature(Creature* creature, const Position& pos, bool extendedPos /*=false*/, bool forced /*= false*/, bool creatureCheck /*= false*/)
{
	if (creature->getParent() != nullptr) {
		return false;
	}

	if (!map.placeCreature(pos, creature, extendedPos, forced)) {
		return false;
	}

	creature->incrementReferenceCounter();
	creature->setID();
	creature->addList();

	if (creatureCheck) {
		addCreatureCheck(creature);
		creature->onPlacedCreature();
	}

	return true;
}

bool Game::placeCreature(Creature* creature, const Position& pos, bool extendedPos /*=false*/, bool forced /*= false*/)
{
	if (!internalPlaceCreature(creature, pos, extendedPos, forced)) {
		return false;
	}

	SpectatorHashSet spectators;
	map.getSpectators(spectators, creature->getPosition(), true);
	for (Creature* spectator : spectators) {
		if (Player* tmpPlayer = spectator->getPlayer()) {
			tmpPlayer->sendCreatureAppear(creature, creature->getPosition(), true);
		}
	}

	for (Creature* spectator : spectators) {
		spectator->onCreatureAppear(creature, true);
	}

	creature->getParent()->postAddNotification(creature, nullptr, 0);

	addCreatureCheck(creature);
	creature->onPlacedCreature();
	return true;
}

bool Game::removeCreature(Creature* creature, bool isLogout/* = true*/)
{
	if (creature->isRemoved()) {
		return false;
	}

	Tile* tile = creature->getTile();

	std::vector<int32_t> oldStackPosVector;

	SpectatorHashSet spectators;
	map.getSpectators(spectators, tile->getPosition(), true);
	for (Creature* spectator : spectators) {
		if (Player* player = spectator->getPlayer()) {
			oldStackPosVector.push_back(player->canSeeCreature(creature) ? tile->getStackposOfCreature(player, creature) : -1);
		}
	}

	tile->removeCreature(creature);

	const Position& tilePosition = tile->getPosition();

	//send to client
	size_t i = 0;
	for (Creature* spectator : spectators) {
		if (Player* player = spectator->getPlayer()) {
			player->sendRemoveTileThing(tilePosition, oldStackPosVector[i++]);
		}
	}

	//event method
	for (Creature* spectator : spectators) {
		spectator->onRemoveCreature(creature, isLogout);
	}

	if (creature->getMaster() && !creature->getMaster()->isRemoved()) {
		creature->setMaster(nullptr);
	}

	creature->getParent()->postRemoveNotification(creature, nullptr, 0);

	creature->removeList();
	creature->setRemoved();
	ReleaseCreature(creature);

	removeCreatureCheck(creature);

	for (Creature* summon : creature->summons) {
		summon->setSkillLoss(false);
		removeCreature(summon);
	}

	if (creature->getPlayer() && isLogout) {
		auto it = teamFinderMap.find(creature->getPlayer()->getGUID());
		if (it != teamFinderMap.end()) {
			teamFinderMap.erase(it);
		}
	}

	return true;
}

void Game::executeDeath(uint32_t creatureId)
{
	Creature* creature = getCreatureByID(creatureId);
	if (creature && !creature->isRemoved()) {
		creature->onDeath();
	}
}

void Game::playerTeleport(uint32_t playerId, const Position& newPosition) {
  Player* player = getPlayerByID(playerId);
  if (!player || !player->hasCustomFlag(PlayerCustomFlag_CanMapClickTeleport)) {
    return;
  }

  ReturnValue returnValue = g_game().internalTeleport(player, newPosition, false);
  if (returnValue != RETURNVALUE_NOERROR) {
    player->sendCancelMessage(returnValue);
  }
}

void Game::playerInspectItem(Player* player, const Position& pos) {
	Thing* thing = internalGetThing(player, pos, 0, 0, STACKPOS_TOPDOWN_ITEM);
	if (!thing) {
		player->sendCancelMessage(RETURNVALUE_NOTPOSSIBLE);
		return;
	}

	Item* item = thing->getItem();
	if (!item) {
		player->sendCancelMessage(RETURNVALUE_NOTPOSSIBLE);
		return;
	}

	player->sendItemInspection(item->getID(), static_cast<uint8_t>(item->getItemCount()), item, false);
}

void Game::playerInspectItem(Player* player, uint16_t itemId, uint8_t itemCount, bool cyclopedia) {
	player->sendItemInspection(itemId, itemCount, nullptr, cyclopedia);
}

FILELOADER_ERRORS Game::loadAppearanceProtobuf(const std::string& file)
{
	using namespace Canary::protobuf::appearances;

	std::fstream fileStream(file, std::ios::in | std::ios::binary);
	if (!fileStream.is_open()) {
		SPDLOG_ERROR("[Game::loadAppearanceProtobuf] - Failed to load {}, file cannot be oppened", file);
		fileStream.close();
		return ERROR_NOT_OPEN;
	}

	// Verify that the version of the library that we linked against is
	// compatible with the version of the headers we compiled against.
	GOOGLE_PROTOBUF_VERIFY_VERSION;
	appearances = Appearances();
	if (!appearances.ParseFromIstream(&fileStream)) {
		SPDLOG_ERROR("[Game::loadAppearanceProtobuf] - Failed to parse binary file {}, file is invalid", file);
		fileStream.close();
		return ERROR_NOT_OPEN;
	}

	// Parsing all items into ItemType
	Item::items.loadFromProtobuf();

	// Only iterate other objects if necessary
	if (g_configManager().getBoolean(WARN_UNSAFE_SCRIPTS)) {
		// Registering distance effects
		for (uint32_t it = 0; it < appearances.effect_size(); it++) {
			registeredMagicEffects.push_back(static_cast<uint8_t>(appearances.effect(it).id()));
		}

		// Registering missile effects
		for (uint32_t it = 0; it < appearances.missile_size(); it++) {
			registeredDistanceEffects.push_back(static_cast<uint8_t>(appearances.missile(it).id()));
		}

		// Registering outfits
		for (uint32_t it = 0; it < appearances.outfit_size(); it++) {
			registeredLookTypes.push_back(static_cast<uint16_t>(appearances.outfit(it).id()));
		}
	}

	fileStream.close();

	// Disposing allocated objects.
	google::protobuf::ShutdownProtobufLibrary();

	return ERROR_NONE;
}

void Game::playerMoveThing(uint32_t playerId, const Position& fromPos,
                           uint16_t itemId, uint8_t fromStackPos, const Position& toPos, uint8_t count)
{
	Player* player = getPlayerByID(playerId);
	if (!player) {
		return;
	}

	uint8_t fromIndex = 0;
	if (fromPos.x == 0xFFFF) {
		if (fromPos.y & 0x40) {
			fromIndex = fromPos.z;
		} else {
			fromIndex = static_cast<uint8_t>(fromPos.y);
		}
	} else {
		fromIndex = fromStackPos;
	}

	Thing* thing = internalGetThing(player, fromPos, fromIndex, 0, STACKPOS_MOVE);
	if (!thing) {
		player->sendCancelMessage(RETURNVALUE_NOTPOSSIBLE);
		return;
	}

	if (Creature* movingCreature = thing->getCreature()) {
		Tile* tile = map.getTile(toPos);
		if (!tile) {
			player->sendCancelMessage(RETURNVALUE_NOTPOSSIBLE);
			return;
		}

		if (Position::areInRange<1, 1, 0>(movingCreature->getPosition(),
                                          player->getPosition())) {
			SchedulerTask* task = createSchedulerTask(
                                  g_configManager().getNumber(PUSH_DELAY),
                                  std::bind_front(&Game::playerMoveCreatureByID, this,
                                  player->getID(), movingCreature->getID(),
                                  movingCreature->getPosition(), tile->getPosition()));
			player->setNextActionPushTask(task);
		} else {
			playerMoveCreature(player, movingCreature, movingCreature->getPosition(), tile);
		}
	} else if (thing->getItem()) {
		Cylinder* toCylinder = internalGetCylinder(player, toPos);
		if (!toCylinder) {
			player->sendCancelMessage(RETURNVALUE_NOTPOSSIBLE);
			return;
		}

		playerMoveItem(player, fromPos, itemId, fromStackPos, toPos, count, thing->getItem(), toCylinder);
	}
}

void Game::playerMoveCreatureByID(uint32_t playerId, uint32_t movingCreatureId, const Position& movingCreatureOrigPos, const Position& toPos)
{
	Player* player = getPlayerByID(playerId);
	if (!player) {
		return;
	}

	Creature* movingCreature = getCreatureByID(movingCreatureId);
	if (!movingCreature) {
		return;
	}

	Tile* toTile = map.getTile(toPos);
	if (!toTile) {
		player->sendCancelMessage(RETURNVALUE_NOTPOSSIBLE);
		return;
	}

	playerMoveCreature(player, movingCreature, movingCreatureOrigPos, toTile);
}

void Game::playerMoveCreature(Player* player, Creature* movingCreature, const Position& movingCreatureOrigPos, Tile* toTile)
{
	if (!player->canDoAction()) {
		uint32_t delay = 600;
		SchedulerTask* task = createSchedulerTask(delay, std::bind_front(&Game::playerMoveCreatureByID,
			this, player->getID(), movingCreature->getID(), movingCreatureOrigPos, toTile->getPosition()));

		player->setNextActionPushTask(task);
		return;
	}

	player->setNextActionTask(nullptr);

	if (!Position::areInRange<1, 1, 0>(movingCreatureOrigPos, player->getPosition())) {
		//need to walk to the creature first before moving it
		std::forward_list<Direction> listDir;
		if (player->getPathTo(movingCreatureOrigPos, listDir, 0, 1, true, true)) {
<<<<<<< HEAD
			g_dispatcher.addTask(createTask(std::bind_front(&Game::playerAutoWalk,
=======
			g_dispatcher().addTask(createTask(std::bind(&Game::playerAutoWalk,
>>>>>>> e06dd7ff
											this, player->getID(), listDir)));

			SchedulerTask* task = createSchedulerTask(600, std::bind_front(&Game::playerMoveCreatureByID, this,
				player->getID(), movingCreature->getID(), movingCreatureOrigPos, toTile->getPosition()));

			player->pushEvent(true);
			player->setNextActionPushTask(task);
		} else {
			player->sendCancelMessage(RETURNVALUE_THEREISNOWAY);
		}
		return;
	}

	player->pushEvent(false);
	const Monster* monster = movingCreature->getMonster();
	bool isFamiliar = false;
	if (monster) {
		isFamiliar = monster->isFamiliar();
	}

	if (!isFamiliar && ((!movingCreature->isPushable() && !player->hasFlag(PlayerFlag_CanPushAllCreatures)) ||
				(movingCreature->isInGhostMode() && !player->isAccessPlayer()))) {
		player->sendCancelMessage(RETURNVALUE_NOTMOVEABLE);
		return;
	}

	//check throw distance
	const Position& movingCreaturePos = movingCreature->getPosition();
	const Position& toPos = toTile->getPosition();
	if ((Position::getDistanceX(movingCreaturePos, toPos) > movingCreature->getThrowRange()) || (Position::getDistanceY(movingCreaturePos, toPos) > movingCreature->getThrowRange()) || (Position::getDistanceZ(movingCreaturePos, toPos) * 4 > movingCreature->getThrowRange())) {
		player->sendCancelMessage(RETURNVALUE_DESTINATIONOUTOFREACH);
		return;
	}

	if (player != movingCreature) {
		if (toTile->hasFlag(TILESTATE_BLOCKPATH)) {
			player->sendCancelMessage(RETURNVALUE_NOTENOUGHROOM);
			return;
		} else if ((movingCreature->getZone() == ZONE_PROTECTION && !toTile->hasFlag(TILESTATE_PROTECTIONZONE)) || (movingCreature->getZone() == ZONE_NOPVP && !toTile->hasFlag(TILESTATE_NOPVPZONE))) {
			player->sendCancelMessage(RETURNVALUE_NOTPOSSIBLE);
			return;
		} else {
			if (CreatureVector* tileCreatures = toTile->getCreatures()) {
				for (Creature* tileCreature : *tileCreatures) {
					if (!tileCreature->isInGhostMode()) {
						player->sendCancelMessage(RETURNVALUE_NOTENOUGHROOM);
						return;
					}
				}
			}

			Npc* movingNpc = movingCreature->getNpc();
			if (movingNpc && movingNpc->canSee(toPos)) {
				player->sendCancelMessage(RETURNVALUE_NOTENOUGHROOM);
				return;
			}
		}

		movingCreature->setLastPosition(movingCreature->getPosition());
	}

	if (!g_events().eventPlayerOnMoveCreature(player, movingCreature, movingCreaturePos, toPos)) {
		return;
	}

	ReturnValue ret = internalMoveCreature(*movingCreature, *toTile);
	if (ret != RETURNVALUE_NOERROR) {
		player->sendCancelMessage(ret);
	}
	player->setLastPosition(player->getPosition());
}

ReturnValue Game::internalMoveCreature(Creature* creature, Direction direction, uint32_t flags /*= 0*/)
{
	creature->setLastPosition(creature->getPosition());
	const Position& currentPos = creature->getPosition();
	Position destPos = getNextPosition(direction, currentPos);
	Player* player = creature->getPlayer();

	bool diagonalMovement = (direction & DIRECTION_DIAGONAL_MASK) != 0;
	if (player && !diagonalMovement) {
		//try go up
		if (currentPos.z != 8 && creature->getTile()->hasHeight(3)) {
			Tile* tmpTile = map.getTile(currentPos.x, currentPos.y, currentPos.getZ() - 1);
			if (tmpTile == nullptr || (tmpTile->getGround() == nullptr && !tmpTile->hasFlag(TILESTATE_BLOCKSOLID))) {
				tmpTile = map.getTile(destPos.x, destPos.y, destPos.getZ() - 1);
				if (tmpTile && tmpTile->getGround() && !tmpTile->hasFlag(TILESTATE_BLOCKSOLID)) {
					flags |= FLAG_IGNOREBLOCKITEM | FLAG_IGNOREBLOCKCREATURE;

					if (!tmpTile->hasFlag(TILESTATE_FLOORCHANGE)) {
						player->setDirection(direction);
						destPos.z--;
					}
				}
			}
		}

		//try go down
		if (currentPos.z != 7 && currentPos.z == destPos.z) {
			Tile* tmpTile = map.getTile(destPos.x, destPos.y, destPos.z);
			if (tmpTile == nullptr || (tmpTile->getGround() == nullptr && !tmpTile->hasFlag(TILESTATE_BLOCKSOLID))) {
				tmpTile = map.getTile(destPos.x, destPos.y, destPos.z + 1);
				if (tmpTile && tmpTile->hasHeight(3)) {
					flags |= FLAG_IGNOREBLOCKITEM | FLAG_IGNOREBLOCKCREATURE;
					player->setDirection(direction);
					destPos.z++;
				}
			}
		}
	}

	Tile* toTile = map.getTile(destPos);
	if (!toTile) {
		return RETURNVALUE_NOTPOSSIBLE;
	}
	return internalMoveCreature(*creature, *toTile, flags);
}

ReturnValue Game::internalMoveCreature(Creature& creature, Tile& toTile, uint32_t flags /*= 0*/)
{
	if (creature.hasCondition(CONDITION_ROOTED)) {
		return RETURNVALUE_NOTPOSSIBLE;
	}

	//check if we can move the creature to the destination
	ReturnValue ret = toTile.queryAdd(0, creature, 1, flags);
	if (ret != RETURNVALUE_NOERROR) {
		return ret;
	}

	map.moveCreature(creature, toTile);
	if (creature.getParent() != &toTile) {
		return RETURNVALUE_NOERROR;
	}

	int32_t index = 0;
	Item* toItem = nullptr;
	Tile* subCylinder = nullptr;
	Tile* toCylinder = &toTile;
	Tile* fromCylinder = nullptr;
	uint32_t n = 0;

	while ((subCylinder = toCylinder->queryDestination(index, creature, &toItem, flags)) != toCylinder) {
		map.moveCreature(creature, *subCylinder);

		if (creature.getParent() != subCylinder) {
			//could happen if a script move the creature
			fromCylinder = nullptr;
			break;
		}

		fromCylinder = toCylinder;
		toCylinder = subCylinder;
		flags = 0;

		//to prevent infinite loop
		if (++n >= MAP_MAX_LAYERS) {
			break;
		}
	}

	if (fromCylinder) {
		const Position& fromPosition = fromCylinder->getPosition();
		const Position& toPosition = toCylinder->getPosition();
		if (fromPosition.z != toPosition.z && (fromPosition.x != toPosition.x || fromPosition.y != toPosition.y)) {
			Direction dir = getDirectionTo(fromPosition, toPosition);
			if ((dir & DIRECTION_DIAGONAL_MASK) == 0) {
				internalCreatureTurn(&creature, dir);
			}
		}
	}

	return RETURNVALUE_NOERROR;
}

void Game::playerMoveItemByPlayerID(uint32_t playerId, const Position& fromPos, uint16_t itemId, uint8_t fromStackPos, const Position& toPos, uint8_t count)
{
	Player* player = getPlayerByID(playerId);
	if (!player) {
		return;
	}
	playerMoveItem(player, fromPos, itemId, fromStackPos, toPos, count, nullptr, nullptr);
}

void Game::playerMoveItem(Player* player, const Position& fromPos,
                           uint16_t itemId, uint8_t fromStackPos, const Position& toPos, uint8_t count, Item* item, Cylinder* toCylinder)
{
	if (!player->canDoAction()) {
		uint32_t delay = player->getNextActionTime();
<<<<<<< HEAD
		SchedulerTask* task = createSchedulerTask(delay, std::bind_front(&Game::playerMoveItemByPlayerID, this,
                              player->getID(), fromPos, spriteId, fromStackPos, toPos, count));
=======
		SchedulerTask* task = createSchedulerTask(delay, std::bind(&Game::playerMoveItemByPlayerID, this,
                              player->getID(), fromPos, itemId, fromStackPos, toPos, count));
>>>>>>> e06dd7ff
		player->setNextActionTask(task);
		return;
	}

	player->setNextActionTask(nullptr);

	if (item == nullptr) {
		uint8_t fromIndex = 0;
		if (fromPos.x == 0xFFFF) {
			if (fromPos.y & 0x40) {
				fromIndex = fromPos.z;
			} else {
				fromIndex = static_cast<uint8_t>(fromPos.y);
			}
		} else {
			fromIndex = fromStackPos;
		}

		Thing* thing = internalGetThing(player, fromPos, fromIndex, 0, STACKPOS_MOVE);
		if (!thing || !thing->getItem()) {
			player->sendCancelMessage(RETURNVALUE_NOTPOSSIBLE);
			return;
		}

		item = thing->getItem();
	}

	if (item->getID() != itemId) {
		player->sendCancelMessage(RETURNVALUE_NOTPOSSIBLE);
		return;
	}

	Cylinder* fromCylinder = internalGetCylinder(player, fromPos);
	if (fromCylinder == nullptr) {
		player->sendCancelMessage(RETURNVALUE_NOTPOSSIBLE);
		return;
	}

	if (toCylinder == nullptr) {
		toCylinder = internalGetCylinder(player, toPos);
		if (toCylinder == nullptr) {
			player->sendCancelMessage(RETURNVALUE_NOTPOSSIBLE);
			return;
		}
	}

	if (!item->isPushable() || item->hasAttribute(ITEM_ATTRIBUTE_UNIQUEID)) {
		player->sendCancelMessage(RETURNVALUE_NOTMOVEABLE);
		return;
	}

	const Position& playerPos = player->getPosition();
	const Position& mapFromPos = fromCylinder->getTile()->getPosition();
	if (playerPos.z != mapFromPos.z) {
		player->sendCancelMessage(playerPos.z > mapFromPos.z ? RETURNVALUE_FIRSTGOUPSTAIRS : RETURNVALUE_FIRSTGODOWNSTAIRS);
		return;
	}

	if (!Position::areInRange<1, 1>(playerPos, mapFromPos)) {
		//need to walk to the item first before using it
		std::forward_list<Direction> listDir;
		if (player->getPathTo(item->getPosition(), listDir, 0, 1, true, true)) {
<<<<<<< HEAD
			g_dispatcher.addTask(createTask(std::bind_front(&Game::playerAutoWalk,
											this, player->getID(), listDir)));

			SchedulerTask* task = createSchedulerTask(400,
                                  std::bind_front(&Game::playerMoveItemByPlayerID, this,
                                  player->getID(), fromPos, spriteId,
=======
			g_dispatcher().addTask(createTask(std::bind(&Game::playerAutoWalk,
											this, player->getID(), listDir)));

			SchedulerTask* task = createSchedulerTask(400,
                                  std::bind(&Game::playerMoveItemByPlayerID, this,
                                  player->getID(), fromPos, itemId,
>>>>>>> e06dd7ff
                                  fromStackPos, toPos, count));
			player->setNextWalkActionTask(task);
		} else {
			player->sendCancelMessage(RETURNVALUE_THEREISNOWAY);
		}
		return;
	}

	const Tile* toCylinderTile = toCylinder->getTile();
	const Position& mapToPos = toCylinderTile->getPosition();

	//hangable item specific code
	if (item->isHangable() && toCylinderTile->hasFlag(TILESTATE_SUPPORTS_HANGABLE)) {
		//destination supports hangable objects so need to move there first
		bool vertical = toCylinderTile->hasProperty(CONST_PROP_ISVERTICAL);
		if (vertical) {
			if (playerPos.x + 1 == mapToPos.x) {
				player->sendCancelMessage(RETURNVALUE_NOTPOSSIBLE);
				return;
			}
		} else { // horizontal
			if (playerPos.y + 1 == mapToPos.y) {
				player->sendCancelMessage(RETURNVALUE_NOTPOSSIBLE);
				return;
			}
		}

		if (!Position::areInRange<1, 1, 0>(playerPos, mapToPos)) {
			Position walkPos = mapToPos;
			if (vertical) {
				walkPos.x++;
			} else {
				walkPos.y++;
			}

			Position itemPos = fromPos;
			uint8_t itemStackPos = fromStackPos;

			if (fromPos.x != 0xFFFF && Position::areInRange<1, 1>(mapFromPos, playerPos)
					&& !Position::areInRange<1, 1, 0>(mapFromPos, walkPos)) {
				//need to pickup the item first
				Item* moveItem = nullptr;

				ReturnValue ret = internalMoveItem(fromCylinder, player, INDEX_WHEREEVER, item, count, &moveItem);
				if (ret != RETURNVALUE_NOERROR) {
					player->sendCancelMessage(ret);
					return;
				}

				//changing the position since its now in the inventory of the player
				internalGetPosition(moveItem, itemPos, itemStackPos);
			}

			std::forward_list<Direction> listDir;
			if (player->getPathTo(walkPos, listDir, 0, 0, true, true)) {
<<<<<<< HEAD
				g_dispatcher.addTask(createTask(std::bind_front(&Game::playerAutoWalk,
												this, player->getID(), listDir)));

				SchedulerTask* task = createSchedulerTask(400,
                                      std::bind_front(&Game::playerMoveItemByPlayerID,
                                      this, player->getID(), itemPos, spriteId,
=======
				g_dispatcher().addTask(createTask(std::bind(&Game::playerAutoWalk,
												this, player->getID(), listDir)));

				SchedulerTask* task = createSchedulerTask(400,
                                      std::bind(&Game::playerMoveItemByPlayerID,
                                      this, player->getID(), itemPos, itemId,
>>>>>>> e06dd7ff
                                      itemStackPos, toPos, count));
				player->setNextWalkActionTask(task);
			} else {
				player->sendCancelMessage(RETURNVALUE_THEREISNOWAY);
			}
			return;
		}
	}

	if ((Position::getDistanceX(playerPos, mapToPos) > item->getThrowRange()) ||
			(Position::getDistanceY(playerPos, mapToPos) > item->getThrowRange()) ||
			(Position::getDistanceZ(mapFromPos, mapToPos) * 4 > item->getThrowRange())) {
		player->sendCancelMessage(RETURNVALUE_DESTINATIONOUTOFREACH);
		return;
	}

	if (toCylinder->getContainer() != NULL &&
		toCylinder->getItem()->getID() == ITEM_LOCKER &&
		toPos.getZ() == ITEM_SUPPLY_STASH_INDEX) {
		player->stowItem(item, count, false);
			return;
	}

	if (!canThrowObjectTo(mapFromPos, mapToPos)) {
		player->sendCancelMessage(RETURNVALUE_CANNOTTHROW);
		return;
	}

	if (!g_events().eventPlayerOnMoveItem(player, item, count, fromPos, toPos, fromCylinder, toCylinder)) {
		return;
	}

	uint8_t toIndex = 0;
	if (toPos.x == 0xFFFF) {
		if (toPos.y & 0x40) {
			toIndex = toPos.z;
		} else {
			toIndex = static_cast<uint8_t>(toPos.y);
		}
	}

	if (item->isWrapable()){
		HouseTile* toHouseTile = dynamic_cast<HouseTile*>(map.getTile(mapToPos));
		HouseTile* fromHouseTile = dynamic_cast<HouseTile*>(map.getTile(mapFromPos));
		if (fromHouseTile && (!toHouseTile || toHouseTile->getHouse()->getId() != fromHouseTile->getHouse()->getId())) {
			player->sendCancelMessage("You can't move this item outside a house.");
				return;
		}
	}
	ReturnValue ret = internalMoveItem(fromCylinder, toCylinder, toIndex, item, count, nullptr, 0, player);
	if (ret != RETURNVALUE_NOERROR) {
		player->sendCancelMessage(ret);
	}	else if (toCylinder->getContainer()
		&& fromCylinder->getContainer()
		&& fromCylinder->getContainer()->countsToLootAnalyzerBalance()
		&& toCylinder->getContainer()->getTopParent() == player) {
		player->sendLootStats(item, count);
	}
	player->cancelPush();

	g_events().eventPlayerOnItemMoved(player, item, count, fromPos, toPos, fromCylinder, toCylinder);
}

ReturnValue Game::internalMoveItem(Cylinder* fromCylinder,
                                  Cylinder* toCylinder, int32_t index,
                                  Item* item, uint32_t count, Item** internalMoveItem,
                                  uint32_t flags /*= 0*/, Creature* actor/*=nullptr*/,
                                  Item* tradeItem/* = nullptr*/)
{
	Tile* fromTile = fromCylinder->getTile();
	if (fromTile) {
		auto it = browseFields.find(fromTile);
		if (it != browseFields.end() && it->second == fromCylinder) {
			fromCylinder = fromTile;
		}
	}

	Item* toItem = nullptr;

	Cylinder* subCylinder;
	int floorN = 0;

	while ((subCylinder = toCylinder->queryDestination(index, *item, &toItem, flags)) != toCylinder) {
		toCylinder = subCylinder;
		flags = 0;

		//to prevent infinite loop
		if (++floorN >= MAP_MAX_LAYERS) {
			break;
		}
	}

	//destination is the same as the source?
	if (item == toItem) {
		return RETURNVALUE_NOERROR; //silently ignore move
	}

	// 'Move up' stackable items fix
	//  Cip's client never sends the count of stackables when using "Move up" menu option
	if (item->isStackable() && count == 255 && fromCylinder->getParent() == toCylinder) {
		count = item->getItemCount();
	}

	//check if we can add this item
	ReturnValue ret = toCylinder->queryAdd(index, *item, count, flags, actor);
	if (ret == RETURNVALUE_NEEDEXCHANGE) {
		//check if we can add it to source cylinder
		ret = fromCylinder->queryAdd(fromCylinder->getThingIndex(item), *toItem, toItem->getItemCount(), 0);
		if (ret == RETURNVALUE_NOERROR) {
			//check how much we can move
			uint32_t maxExchangeQueryCount = 0;
			ReturnValue retExchangeMaxCount = fromCylinder->queryMaxCount(INDEX_WHEREEVER, *toItem, toItem->getItemCount(), maxExchangeQueryCount, 0);

			if (retExchangeMaxCount != RETURNVALUE_NOERROR && maxExchangeQueryCount == 0) {
				return retExchangeMaxCount;
			}

			if (toCylinder->queryRemove(*toItem, toItem->getItemCount(), flags, actor) == RETURNVALUE_NOERROR) {
				int32_t oldToItemIndex = toCylinder->getThingIndex(toItem);
				toCylinder->removeThing(toItem, toItem->getItemCount());
				fromCylinder->addThing(toItem);

				if (oldToItemIndex != -1) {
					toCylinder->postRemoveNotification(toItem, fromCylinder, oldToItemIndex);
				}

				int32_t newToItemIndex = fromCylinder->getThingIndex(toItem);
				if (newToItemIndex != -1) {
					fromCylinder->postAddNotification(toItem, toCylinder, newToItemIndex);
				}

				ret = toCylinder->queryAdd(index, *item, count, flags);
				toItem = nullptr;
			}
		}
	}

	if (ret != RETURNVALUE_NOERROR) {
		return ret;
	}

	//check how much we can move
	uint32_t maxQueryCount = 0;
	ReturnValue retMaxCount = toCylinder->queryMaxCount(index, *item, count, maxQueryCount, flags);
	if (retMaxCount != RETURNVALUE_NOERROR && maxQueryCount == 0) {
		return retMaxCount;
	}

	uint32_t m;
	if (item->isStackable()) {
		m = std::min<uint32_t>(count, maxQueryCount);
	} else {
		m = maxQueryCount;
	}

	Item* moveItem = item;
	//check if we can remove this item
	ret = fromCylinder->queryRemove(*item, m, flags, actor);
	if (ret != RETURNVALUE_NOERROR) {
		return ret;
	}

	if (tradeItem) {
		if (toCylinder->getItem() == tradeItem) {
			return RETURNVALUE_NOTENOUGHROOM;
		}

		Cylinder* tmpCylinder = toCylinder->getParent();
		while (tmpCylinder) {
			if (tmpCylinder->getItem() == tradeItem) {
				return RETURNVALUE_NOTENOUGHROOM;
			}

			tmpCylinder = tmpCylinder->getParent();
		}
	}

	//remove the item
	int32_t itemIndex = fromCylinder->getThingIndex(item);
	Item* updateItem = nullptr;
	fromCylinder->removeThing(item, m);

	//update item(s)
	if (item->isStackable()) {
		uint32_t n;

		if (toItem && item->equals(toItem)) {
			n = std::min<uint32_t>(100 - toItem->getItemCount(), m);
			toCylinder->updateThing(toItem, toItem->getID(), toItem->getItemCount() + n);
			updateItem = toItem;
		} else {
			n = 0;
		}

		int32_t newCount = m - n;
		if (newCount > 0) {
			moveItem = item->clone();
			moveItem->setItemCount(newCount);
		} else {
			moveItem = nullptr;
		}

		if (item->isRemoved()) {
			item->stopDecaying();
			ReleaseItem(item);
		}
	}

	//add item
	if (moveItem /*m - n > 0*/) {
		toCylinder->addThing(index, moveItem);
	}

	if (itemIndex != -1) {
		fromCylinder->postRemoveNotification(item, toCylinder, itemIndex);
	}

	if (moveItem) {
		int32_t moveItemIndex = toCylinder->getThingIndex(moveItem);
		if (moveItemIndex != -1) {
			toCylinder->postAddNotification(moveItem, fromCylinder, moveItemIndex);
		}
		moveItem->startDecaying();
	}

	if (updateItem) {
		int32_t updateItemIndex = toCylinder->getThingIndex(updateItem);
		if (updateItemIndex != -1) {
			toCylinder->postAddNotification(updateItem, fromCylinder, updateItemIndex);
		}
		updateItem->startDecaying();
	}

	if (internalMoveItem) {
		if (moveItem) {
			*internalMoveItem = moveItem;
		} else {
			*internalMoveItem = item;
		}
	}

	Item* quiver = toCylinder->getItem();
	if (quiver && quiver->isQuiver() 
               && quiver->getHoldingPlayer()
               && quiver->getHoldingPlayer()->getThing(CONST_SLOT_RIGHT) == quiver) {
		quiver->getHoldingPlayer()->sendInventoryItem(CONST_SLOT_RIGHT, quiver);
	} else {
		quiver = fromCylinder->getItem();
		if (quiver && quiver->isQuiver()
                   && quiver->getHoldingPlayer()
                   && quiver->getHoldingPlayer()->getThing(CONST_SLOT_RIGHT) == quiver) {
			quiver->getHoldingPlayer()->sendInventoryItem(CONST_SLOT_RIGHT, quiver);
		}
	}

	//we could not move all, inform the player
	if (item->isStackable() && maxQueryCount < count) {
		return retMaxCount;
	}

	// looting analyser from this point forward
	if (fromCylinder && actor && toCylinder) {
		if (!fromCylinder->getContainer() || !actor->getPlayer() || !toCylinder->getContainer()) {
			return ret;
		}

		if (const Player* player = actor->getPlayer()) {
			const ItemType& it = Item::items[fromCylinder->getItem()->getID()];
			if (it.id <= 0) {
				return ret;
			}

			if (it.isCorpse && toCylinder->getContainer()->getTopParent() == player && item->getIsLootTrackeable()) {
				player->sendLootStats(item, static_cast<uint8_t>(item->getItemCount()));
			}
		}
	}

	return ret;
}

ReturnValue Game::internalAddItem(Cylinder* toCylinder, Item* item,
                                  int32_t index /*= INDEX_WHEREEVER*/,
                                  uint32_t flags/* = 0*/, bool test/* = false*/)
{
	uint32_t remainderCount = 0;
	return internalAddItem(toCylinder, item, index, flags, test, remainderCount);
}

ReturnValue Game::internalAddItem(Cylinder* toCylinder, Item* item, int32_t index,
                                  uint32_t flags, bool test, uint32_t& remainderCount)
{
	if (toCylinder == nullptr || item == nullptr) {
		return RETURNVALUE_NOTPOSSIBLE;
	}

	Cylinder* destCylinder = toCylinder;
	Item* toItem = nullptr;
	toCylinder = toCylinder->queryDestination(index, *item, &toItem, flags);

	//check if we can add this item
	ReturnValue ret = toCylinder->queryAdd(index, *item, item->getItemCount(), flags);
	if (ret != RETURNVALUE_NOERROR) {
		return ret;
	}

	/*
	Check if we can move add the whole amount, we do this by checking against the original cylinder,
	since the queryDestination can return a cylinder that might only hold a part of the full amount.
	*/
	uint32_t maxQueryCount = 0;
	ret = destCylinder->queryMaxCount(INDEX_WHEREEVER, *item, item->getItemCount(), maxQueryCount, flags);

	if (ret != RETURNVALUE_NOERROR && toCylinder->getItem() && toCylinder->getItem()->getID() != ITEM_REWARD_CONTAINER) {
		return ret;
	}

	if (test) {
		return RETURNVALUE_NOERROR;
	}

	if (item->isStackable() && item->equals(toItem)) {
		uint32_t m = std::min<uint32_t>(item->getItemCount(), maxQueryCount);
		uint32_t n = std::min<uint32_t>(100 - toItem->getItemCount(), m);

		toCylinder->updateThing(toItem, toItem->getID(), toItem->getItemCount() + n);

		int32_t count = m - n;
		if (count > 0) {
			if (item->getItemCount() != count) {
				Item* remainderItem = item->clone();
				remainderItem->setItemCount(count);
				if (internalAddItem(destCylinder, remainderItem, INDEX_WHEREEVER, flags, false) != RETURNVALUE_NOERROR) {
					ReleaseItem(remainderItem);
					remainderCount = count;
				}
			} else {
				toCylinder->addThing(index, item);

				int32_t itemIndex = toCylinder->getThingIndex(item);
				if (itemIndex != -1) {
					toCylinder->postAddNotification(item, nullptr, itemIndex);
				}
			}
		} else {
			//fully merged with toItem, item will be destroyed
			item->onRemoved();
			ReleaseItem(item);

			int32_t itemIndex = toCylinder->getThingIndex(toItem);
			if (itemIndex != -1) {
				toCylinder->postAddNotification(toItem, nullptr, itemIndex);
			}
		}
	} else {
		toCylinder->addThing(index, item);

		int32_t itemIndex = toCylinder->getThingIndex(item);
		if (itemIndex != -1) {
			toCylinder->postAddNotification(item, nullptr, itemIndex);
		}
	}

	Item* quiver = toCylinder->getItem();
	if (quiver && quiver->isQuiver()
               && quiver->getHoldingPlayer()
               && quiver->getHoldingPlayer()->getThing(CONST_SLOT_RIGHT) == quiver) {
		quiver->getHoldingPlayer()->sendInventoryItem(CONST_SLOT_RIGHT, quiver);
	}

	return RETURNVALUE_NOERROR;
}

ReturnValue Game::internalRemoveItem(Item* item, int32_t count /*= -1*/, bool test /*= false*/, uint32_t flags /*= 0*/)
{
	Cylinder* cylinder = item->getParent();
	if (cylinder == nullptr) {
		return RETURNVALUE_NOTPOSSIBLE;
	}
	Tile* fromTile = cylinder->getTile();
	if (fromTile) {
		auto it = browseFields.find(fromTile);
		if (it != browseFields.end() && it->second == cylinder) {
			cylinder = fromTile;
		}
	}
	if (count == -1) {
		count = item->getItemCount();
	}
	//check if we can remove this item
	ReturnValue ret = cylinder->queryRemove(*item, count, flags | FLAG_IGNORENOTMOVEABLE);
	if (ret != RETURNVALUE_NOERROR) {
		return ret;
	}
	if (!item->canRemove()) {
		return RETURNVALUE_NOTPOSSIBLE;
	}
	if (!test) {
		int32_t index = cylinder->getThingIndex(item);
		//remove the item
		cylinder->removeThing(item, count);

		if (item->isRemoved()) {
			item->onRemoved();
			item->stopDecaying();
			ReleaseItem(item);
		}

		cylinder->postRemoveNotification(item, nullptr, index);
	}

	Item* quiver = cylinder->getItem();
	if (quiver && quiver->isQuiver()
               && quiver->getHoldingPlayer()
               && quiver->getHoldingPlayer()->getThing(CONST_SLOT_RIGHT) == quiver) {
		quiver->getHoldingPlayer()->sendInventoryItem(CONST_SLOT_RIGHT, quiver);
	}

	return RETURNVALUE_NOERROR;
}

ReturnValue Game::internalPlayerAddItem(Player* player, Item* item, bool dropOnMap /*= true*/, Slots_t slot /*= CONST_SLOT_WHEREEVER*/)
{
	uint32_t remainderCount = 0;
	ReturnValue ret = internalAddItem(player, item, static_cast<int32_t>(slot), 0, false, remainderCount);
	if (remainderCount != 0) {
		Item* remainderItem = Item::CreateItem(item->getID(), remainderCount);
		ReturnValue remaindRet = internalAddItem(player->getTile(), remainderItem, INDEX_WHEREEVER, FLAG_NOLIMIT);
		if (remaindRet != RETURNVALUE_NOERROR) {
			ReleaseItem(remainderItem);
			player->sendLootStats(item, static_cast<uint8_t>(item->getItemCount()));
		}
	}

	if (ret != RETURNVALUE_NOERROR && dropOnMap) {
		ret = internalAddItem(player->getTile(), item, INDEX_WHEREEVER, FLAG_NOLIMIT);
	}

	return ret;
}

Item* Game::findItemOfType(Cylinder* cylinder, uint16_t itemId,
                           bool depthSearch /*= true*/, int32_t subType /*= -1*/) const
{
	if (cylinder == nullptr) {
		return nullptr;
	}

	std::vector<Container*> containers;
	for (size_t i = cylinder->getFirstIndex(), j = cylinder->getLastIndex(); i < j; ++i) {
		Thing* thing = cylinder->getThing(i);
		if (!thing) {
			continue;
		}

		Item* item = thing->getItem();
		if (!item) {
			continue;
		}

		if (item->getID() == itemId && (subType == -1 || subType == item->getSubType())) {
			return item;
		}

		if (depthSearch) {
			Container* container = item->getContainer();
			if (container) {
				containers.push_back(container);
			}
		}
	}

	size_t i = 0;
	while (i < containers.size()) {
		Container* container = containers[i++];
		for (Item* item : container->getItemList()) {
			if (item->getID() == itemId && (subType == -1 || subType == item->getSubType())) {
				return item;
			}

			Container* subContainer = item->getContainer();
			if (subContainer) {
				containers.push_back(subContainer);
			}
		}
	}
	return nullptr;
}

bool Game::removeMoney(Cylinder* cylinder, uint64_t money, uint32_t flags /*= 0*/, bool useBalance /*= false*/)
{
	if (cylinder == nullptr) {
		return false;
	}
	if (money == 0) {
		return true;
	}
	std::vector<Container*> containers;
	std::multimap<uint32_t, Item*> moneyMap;
	uint64_t moneyCount = 0;
	for (size_t i = cylinder->getFirstIndex(), j = cylinder->getLastIndex(); i < j; ++i) {
		Thing* thing = cylinder->getThing(i);
		if (!thing) {
			continue;
		}
		Item* item = thing->getItem();
		if (!item) {
			continue;
		}
		Container* container = item->getContainer();
		if (container) {
			containers.push_back(container);
		} else {
			const uint32_t worth = item->getWorth();
			if (worth != 0) {
				moneyCount += worth;
				moneyMap.emplace(worth, item);
			}
		}
	}
	size_t i = 0;
	while (i < containers.size()) {
		Container* container = containers[i++];
		for (Item* item : container->getItemList()) {
			Container* tmpContainer = item->getContainer();
			if (tmpContainer) {
				containers.push_back(tmpContainer);
			} else {
				const uint32_t worth = item->getWorth();
				if (worth != 0) {
					moneyCount += worth;
					moneyMap.emplace(worth, item);
				}
			}
		}
	}

	Player* player = useBalance ? dynamic_cast<Player*>(cylinder) : nullptr;
	uint64_t balance = 0;
	if (useBalance && player) {
		balance = player->getBankBalance();
	}

	if (moneyCount + balance < money) {
		return false;
	}

	for (const auto& moneyEntry : moneyMap) {
		Item* item = moneyEntry.second;
		if (moneyEntry.first < money) {
			internalRemoveItem(item);
			money -= moneyEntry.first;
		} else if (moneyEntry.first > money) {
			const uint32_t worth = moneyEntry.first / item->getItemCount();
			const uint32_t removeCount = std::ceil(money / static_cast<double>(worth));
			addMoney(cylinder, (worth * removeCount) - money, flags);
			internalRemoveItem(item, removeCount);
			return true;
		} else {
			internalRemoveItem(item);
			return true;
		}
	}

	if (useBalance && player && player->getBankBalance() >= money) {
		player->setBankBalance(player->getBankBalance() - money);
	}

	return true;
}

void Game::addMoney(Cylinder* cylinder, uint64_t money, uint32_t flags /*= 0*/)
{
	if (money == 0) {
		return;
	}

	uint32_t crystalCoins = money / 10000;
	money -= crystalCoins * 10000;
	while (crystalCoins > 0) {
		const uint16_t count = std::min<uint32_t>(100, crystalCoins);

		Item* remaindItem = Item::CreateItem(ITEM_CRYSTAL_COIN, count);

		ReturnValue ret = internalAddItem(cylinder, remaindItem, INDEX_WHEREEVER, flags);
		if (ret != RETURNVALUE_NOERROR) {
			internalAddItem(cylinder->getTile(), remaindItem, INDEX_WHEREEVER, FLAG_NOLIMIT);
		}

		crystalCoins -= count;
	}

	uint16_t platinumCoins = money / 100;
	if (platinumCoins != 0) {
		Item* remaindItem = Item::CreateItem(ITEM_PLATINUM_COIN, platinumCoins);

		ReturnValue ret = internalAddItem(cylinder, remaindItem, INDEX_WHEREEVER, flags);
		if (ret != RETURNVALUE_NOERROR) {
			internalAddItem(cylinder->getTile(), remaindItem, INDEX_WHEREEVER, FLAG_NOLIMIT);
		}

		money -= platinumCoins * 100;
	}

	if (money != 0) {
		Item* remaindItem = Item::CreateItem(ITEM_GOLD_COIN, money);

		ReturnValue ret = internalAddItem(cylinder, remaindItem, INDEX_WHEREEVER, flags);
		if (ret != RETURNVALUE_NOERROR) {
			internalAddItem(cylinder->getTile(), remaindItem, INDEX_WHEREEVER, FLAG_NOLIMIT);
		}
	}
}

Item* Game::transformItem(Item* item, uint16_t newId, int32_t newCount /*= -1*/)
{
	if (item->getID() == newId && (newCount == -1 || (newCount == item->getSubType() && newCount != 0))) { //chargeless item placed on map = infinite
		return item;
	}

	Cylinder* cylinder = item->getParent();
	if (cylinder == nullptr) {
		return nullptr;
	}

	Tile* fromTile = cylinder->getTile();
	if (fromTile) {
		auto it = browseFields.find(fromTile);
		if (it != browseFields.end() && it->second == cylinder) {
			cylinder = fromTile;
		}
	}

	int32_t itemIndex = cylinder->getThingIndex(item);
	if (itemIndex == -1) {
		return item;
	}

	if (!item->canTransform()) {
		return item;
	}

	const ItemType& newType = Item::items[newId];
	if (newType.id == 0) {
		return item;
	}

	const ItemType& curType = Item::items[item->getID()];
	if (item->isAlwaysOnTop() != (newType.alwaysOnTopOrder != 0)) {
		//This only occurs when you transform items on tiles from a downItem to a topItem (or vice versa)
		//Remove the old, and add the new
		cylinder->removeThing(item, item->getItemCount());
		cylinder->postRemoveNotification(item, cylinder, itemIndex);

		item->setID(newId);
		if (newCount != -1) {
			item->setSubType(newCount);
		}
		cylinder->addThing(item);

		Cylinder* newParent = item->getParent();
		if (newParent == nullptr) {
			item->stopDecaying();
			ReleaseItem(item);
			return nullptr;
		}

		newParent->postAddNotification(item, cylinder, newParent->getThingIndex(item));
		item->startDecaying();

		return item;
	}

	if (curType.type == newType.type) {
		//Both items has the same type so we can safely change id/subtype
		if (newCount == 0 && (item->isStackable() || item->hasAttribute(ITEM_ATTRIBUTE_CHARGES))) {
			if (item->isStackable()) {
				internalRemoveItem(item);
				return nullptr;
			} else {
				int32_t newItemId = newId;
				if (curType.id == newType.id) {
					newItemId = curType.decayTo;
				}

				if (newItemId < 0) {
					internalRemoveItem(item);
					return nullptr;
				} else if (newItemId != newId) {
					//Replacing the the old item with the new while maintaining the old position
					Item* newItem = Item::CreateItem(newItemId, 1);
					if (newItem == nullptr) {
						return nullptr;
					}

					cylinder->replaceThing(itemIndex, newItem);
					cylinder->postAddNotification(newItem, cylinder, itemIndex);

					item->setParent(nullptr);
					cylinder->postRemoveNotification(item, cylinder, itemIndex);
					item->stopDecaying();
					ReleaseItem(item);
					newItem->startDecaying();

					return newItem;
				} else {
					return transformItem(item, newItemId);
				}
			}
		} else {
			cylinder->postRemoveNotification(item, cylinder, itemIndex);
			uint16_t itemId = item->getID();
			int32_t count = item->getSubType();

			if (curType.id != newType.id) {
				if (newType.group != curType.group) {
					item->setDefaultSubtype();
				}

				itemId = newId;
			}

			if (newCount != -1 && newType.hasSubType()) {
				count = newCount;
			}

			cylinder->updateThing(item, itemId, count);
			cylinder->postAddNotification(item, cylinder, itemIndex);

			Item* quiver = cylinder->getItem();
			if (quiver && quiver->isQuiver()
                       && quiver->getHoldingPlayer()
                       && quiver->getHoldingPlayer()->getThing(CONST_SLOT_RIGHT) == quiver) {
				quiver->getHoldingPlayer()->sendInventoryItem(CONST_SLOT_RIGHT, quiver);
			}
			item->startDecaying();

			return item;
		}
	}

	Item* quiver = cylinder->getItem();
	if (quiver && quiver->isQuiver()
               && quiver->getHoldingPlayer()
               && quiver->getHoldingPlayer()->getThing(CONST_SLOT_RIGHT) == quiver) {
		quiver->getHoldingPlayer()->sendInventoryItem(CONST_SLOT_RIGHT, quiver);
	}

	//Replacing the the old item with the new while maintaining the old position
	Item* newItem;
	if (newCount == -1) {
		newItem = Item::CreateItem(newId);
	} else {
		newItem = Item::CreateItem(newId, newCount);
	}

	if (newItem == nullptr) {
		return nullptr;
	}

	cylinder->replaceThing(itemIndex, newItem);
	cylinder->postAddNotification(newItem, cylinder, itemIndex);

	item->setParent(nullptr);
	cylinder->postRemoveNotification(item, cylinder, itemIndex);
	item->stopDecaying();
	ReleaseItem(item);
	newItem->startDecaying();

	return newItem;
}

ReturnValue Game::internalTeleport(Thing* thing, const Position& newPos, bool pushMove/* = true*/, uint32_t flags /*= 0*/)
{
	if (newPos == thing->getPosition()) {
		return RETURNVALUE_NOERROR;
	} else if (thing->isRemoved()) {
		return RETURNVALUE_NOTPOSSIBLE;
	}

	Tile* toTile = map.getTile(newPos);
	if (!toTile) {
		return RETURNVALUE_NOTPOSSIBLE;
	}

	if (Creature* creature = thing->getCreature()) {
		ReturnValue ret = toTile->queryAdd(0, *creature, 1, FLAG_NOLIMIT);
		if (ret != RETURNVALUE_NOERROR) {
			return ret;
		}

		map.moveCreature(*creature, *toTile, !pushMove);
		return RETURNVALUE_NOERROR;
	} else if (Item* item = thing->getItem()) {
		return internalMoveItem(item->getParent(), toTile, INDEX_WHEREEVER, item, item->getItemCount(), nullptr, flags);
	}
	return RETURNVALUE_NOTPOSSIBLE;
}

void Game::internalQuickLootCorpse(Player* player, Container* corpse)
{
	if (!player || !corpse) {
		return;
	}

	std::vector<Item*> itemList;
	bool ignoreListItems = (player->quickLootFilter == QUICKLOOTFILTER_SKIPPEDLOOT);

	bool missedAnyGold = false;
	bool missedAnyItem = false;

	for (ContainerIterator it = corpse->iterator(); it.hasNext(); it.advance()) {
		Item* item = *it;
		bool listed = player->isQuickLootListedItem(item);
		if ((listed && ignoreListItems) || (!listed && !ignoreListItems)) {
			if (item->getWorth() != 0) {
				missedAnyGold = true;
			} else {
				missedAnyItem = true;
			}
			continue;
		}

		itemList.push_back(item);
	}

	bool shouldNotifyCapacity = false;
	ObjectCategory_t shouldNotifyNotEnoughRoom = OBJECTCATEGORY_NONE;

	uint32_t totalLootedGold = 0;
	uint32_t totalLootedItems = 0;
	for (Item* item : itemList) {
		uint32_t worth = item->getWorth();
		uint16_t baseCount = item->getItemCount();
		ObjectCategory_t category = getObjectCategory(item);

		ReturnValue ret = internalQuickLootItem(player, item, category);
		if (ret == RETURNVALUE_NOTENOUGHCAPACITY) {
			shouldNotifyCapacity = true;
		} else if (ret == RETURNVALUE_CONTAINERNOTENOUGHROOM) {
			shouldNotifyNotEnoughRoom = category;
		}

		bool success = ret == RETURNVALUE_NOERROR;
		if (worth != 0) {
			missedAnyGold = missedAnyGold || !success;
			if (success) {
				player->sendLootStats(item, baseCount);
				totalLootedGold += worth;
			} else {
				// item is not completely moved
				totalLootedGold += worth - item->getWorth();
			}
		} else {
			missedAnyItem = missedAnyItem || !success;
			if (success || item->getItemCount() != baseCount) {
				totalLootedItems++;
				player->sendLootStats(item, item->getItemCount());
			}
		}
	}

	std::stringstream ss;
	if (totalLootedGold != 0 || missedAnyGold || totalLootedItems != 0 || missedAnyItem) {
		bool lootedAllGold = totalLootedGold != 0 && !missedAnyGold;
		bool lootedAllItems = totalLootedItems != 0 && !missedAnyItem;
		if (lootedAllGold) {
			if (totalLootedItems != 0 || missedAnyItem) {
				ss << "You looted the complete " << totalLootedGold << " gold";

				if (lootedAllItems) {
					ss << " and all dropped items";
				} else if (totalLootedItems != 0) {
					ss << ", but you only looted some of the items";
				} else if (missedAnyItem) {
					ss << " but none of the dropped items";
				}
			} else {
				ss << "You looted " << totalLootedGold << " gold";
			}
		} else if (lootedAllItems) {
			if (totalLootedItems == 1) {
				ss << "You looted 1 item";
			} else if (totalLootedGold != 0 || missedAnyGold) {
				ss << "You looted all of the dropped items";
			} else {
				ss << "You looted all items";
			}

			if (totalLootedGold != 0) {
				ss << ", but you only looted " << totalLootedGold << " of the dropped gold";
			} else if (missedAnyGold) {
				ss << " but none of the dropped gold";
			}
		} else if (totalLootedGold != 0) {
			ss << "You only looted " << totalLootedGold << " of the dropped gold";
			if (totalLootedItems != 0) {
				ss << " and some of the dropped items";
			} else if (missedAnyItem) {
				ss << " but none of the dropped items";
			}
		} else if (totalLootedItems != 0) {
			ss << "You looted some of the dropped items";
			if (missedAnyGold) {
				ss << " but none of the dropped gold";
			}
		} else if (missedAnyGold) {
			ss << "You looted none of the dropped gold";
			if (missedAnyItem) {
				ss << " and none of the items";
			}
		} else if (missedAnyItem) {
			ss << "You looted none of the dropped items";
		}
	} else {
		ss << "No loot";
	}

	ss << ".";
	player->sendTextMessage(MESSAGE_LOOT, ss.str());

	if (shouldNotifyCapacity) {
		ss.str(std::string());
		ss << "Attention! The loot you are trying to pick up is too heavy for you to carry.";
	} else if (shouldNotifyNotEnoughRoom != OBJECTCATEGORY_NONE) {
		ss.str(std::string());
		ss << "Attention! The container assigned to category " << getObjectCategoryName(shouldNotifyNotEnoughRoom) << " is full.";
	} else {
		return;
	}

	if (player->lastQuickLootNotification + 15000 < OTSYS_TIME()) {
		player->sendTextMessage(MESSAGE_GAME_HIGHLIGHT, ss.str());
	} else {
		player->sendTextMessage(MESSAGE_EVENT_ADVANCE, ss.str());
	}

	player->lastQuickLootNotification = OTSYS_TIME();
}

ReturnValue Game::internalQuickLootItem(Player* player, Item* item, ObjectCategory_t category /* = OBJECTCATEGORY_DEFAULT*/)
{
  if (!player || !item) {
    return RETURNVALUE_NOTPOSSIBLE;
  }

	bool fallbackConsumed = false;
	uint16_t baseId = 0;

	Container* lootContainer = player->getLootContainer(category);
	if (!lootContainer) {
    	if (player->quickLootFallbackToMainContainer) {
    		Item* fallbackItem = player->getInventoryItem(CONST_SLOT_BACKPACK);

      	if (fallbackItem) {
        	Container* mainBackpack = fallbackItem->getContainer();
        	if (mainBackpack && !fallbackConsumed) {
          		player->setLootContainer(OBJECTCATEGORY_DEFAULT, mainBackpack);
          		player->sendInventoryItem(CONST_SLOT_BACKPACK, player->getInventoryItem(CONST_SLOT_BACKPACK));
        	}
      	}

			lootContainer = fallbackItem ? fallbackItem->getContainer() : nullptr;
			fallbackConsumed = true;
		} else {
			return RETURNVALUE_NOTPOSSIBLE;
		}
	} else {
		baseId = lootContainer->getID();
	}

	if (!lootContainer) {
		return RETURNVALUE_NOTPOSSIBLE;
	}

	Container* lastSubContainer = nullptr;
	uint32_t remainderCount = item->getItemCount();
	ContainerIterator it = lootContainer->iterator();

	ReturnValue ret;
	do {
		Item* moveItem = nullptr;
		if (item->getParent()) { // Stash retrive dont have parent cylinder.
		ret = internalMoveItem(item->getParent(), lootContainer, INDEX_WHEREEVER, item, item->getItemCount(), &moveItem, 0, player);
		} else {
		ret = internalAddItem(lootContainer, item, INDEX_WHEREEVER);
		}
		if (moveItem) {
			remainderCount -= moveItem->getItemCount();
		}

		if (ret != RETURNVALUE_CONTAINERNOTENOUGHROOM) {
			break;
		}

		// search for a sub container
		bool obtainedNewContainer = false;
		while (it.hasNext()) {
			Item* cur = *it;
			Container* subContainer = cur ? cur->getContainer() : nullptr;
			it.advance();

			if (subContainer) {
				lastSubContainer = subContainer;
				lootContainer = subContainer;
				obtainedNewContainer = true;
				break;
			}
		}

		// a hack to fix last empty sub-container
		if (!obtainedNewContainer && lastSubContainer && lastSubContainer->size() > 0) {
			Item* cur = lastSubContainer->getItemByIndex(lastSubContainer->size() - 1);
			Container* subContainer = cur ? cur->getContainer() : nullptr;

			if (subContainer) {
				lootContainer = subContainer;
				obtainedNewContainer = true;
			}

			lastSubContainer = nullptr;
		}

		// consumed all sub-container & there is simply no more containers to iterate over.
		// check if fallback should be used and if not, then break
		bool quickFallback = (player->quickLootFallbackToMainContainer);
		bool noFallback = fallbackConsumed || !quickFallback;
		if (noFallback && (!lootContainer || !obtainedNewContainer)) {
			break;
		} else if (!lootContainer || !obtainedNewContainer) {
			Item* fallbackItem = player->getInventoryItem(CONST_SLOT_BACKPACK);
			if (!fallbackItem || !fallbackItem->getContainer()) {
				break;
			}

			lootContainer = fallbackItem->getContainer();
			it = lootContainer->iterator();

			fallbackConsumed = true;
		}
	} while (remainderCount != 0);
	return ret;
}

ObjectCategory_t Game::getObjectCategory(const Item* item)
{
	ObjectCategory_t category = OBJECTCATEGORY_DEFAULT;
  if (!item) {
    return OBJECTCATEGORY_NONE;
  }

	const ItemType& it = Item::items[item->getID()];
	if (item->getWorth() != 0) {
		category = OBJECTCATEGORY_GOLD;
	} else if (it.weaponType != WEAPON_NONE) {
		switch (it.weaponType) {
			case WEAPON_SWORD:
				category = OBJECTCATEGORY_SWORDS;
				break;
			case WEAPON_CLUB:
				category = OBJECTCATEGORY_CLUBS;
				break;
			case WEAPON_AXE:
				category = OBJECTCATEGORY_AXES;
				break;
			case WEAPON_SHIELD:
				category = OBJECTCATEGORY_SHIELDS;
				break;
			case WEAPON_DISTANCE:
				category = OBJECTCATEGORY_DISTANCEWEAPONS;
				break;
			case WEAPON_WAND:
				category = OBJECTCATEGORY_WANDS;
				break;
			case WEAPON_AMMO:
				category = OBJECTCATEGORY_AMMO;
				break;
			default:
				break;
		}
	} else if (it.slotPosition != SLOTP_HAND) { // if it's a weapon/shield should have been parsed earlier
		if ((it.slotPosition & SLOTP_HEAD) != 0) {
			category = OBJECTCATEGORY_HELMETS;
		} else if ((it.slotPosition & SLOTP_NECKLACE) != 0) {
			category = OBJECTCATEGORY_NECKLACES;
		} else if ((it.slotPosition & SLOTP_BACKPACK) != 0) {
			category = OBJECTCATEGORY_CONTAINERS;
		} else if ((it.slotPosition & SLOTP_ARMOR) != 0) {
			category = OBJECTCATEGORY_ARMORS;
		} else if ((it.slotPosition & SLOTP_LEGS) != 0) {
			category = OBJECTCATEGORY_LEGS;
		} else if ((it.slotPosition & SLOTP_FEET) != 0) {
			category = OBJECTCATEGORY_BOOTS;
		} else if ((it.slotPosition & SLOTP_RING) != 0) {
			category = OBJECTCATEGORY_RINGS;
		}
	} else if (it.type == ITEM_TYPE_RUNE) {
		category = OBJECTCATEGORY_RUNES;
	} else if (it.type == ITEM_TYPE_CREATUREPRODUCT) {
		category = OBJECTCATEGORY_CREATUREPRODUCTS;
	} else if (it.type == ITEM_TYPE_FOOD) {
		category = OBJECTCATEGORY_FOOD;
	} else if (it.type == ITEM_TYPE_VALUABLE) {
		category = OBJECTCATEGORY_VALUABLES;
	} else if (it.type == ITEM_TYPE_POTION) {
		category = OBJECTCATEGORY_POTIONS;
	} else {
		category = OBJECTCATEGORY_OTHERS;
	}

	return category;
}

uint64_t Game::getItemMarketPrice(std::map<uint16_t, uint32_t> const &itemMap, bool buyPrice) const
{
	uint64_t total = 0;
	for (const auto& it : itemMap) {
		if (it.first == ITEM_GOLD_COIN) {
			total += it.second;
		} else if (it.first == ITEM_PLATINUM_COIN) {
			total += 100 * it.second;
		} else if (it.first == ITEM_CRYSTAL_COIN) {
			total += 10000 * it.second;
		} else {
			auto marketIt = itemsPriceMap.find(it.first);
			if (marketIt != itemsPriceMap.end()) {
				total += (*marketIt).second * it.second;
			} else {
				const ItemType& iType = Item::items[it.first];
				total += (buyPrice ? iType.buyPrice : iType.sellPrice) * it.second;
			}
		}
	}

	return total;
}

Item* searchForItem(Container* container, uint16_t itemId)
{
	for (ContainerIterator it = container->iterator(); it.hasNext(); it.advance()) {
		if ((*it)->getID() == itemId) {
			return *it;
		}
	}

	return nullptr;
}

Slots_t getSlotType(const ItemType& it)
{
	Slots_t slot = CONST_SLOT_RIGHT;
	if (it.weaponType != WeaponType_t::WEAPON_SHIELD) {
		int32_t slotPosition = it.slotPosition;

		if (slotPosition & SLOTP_HEAD) {
			slot = CONST_SLOT_HEAD;
		} else if (slotPosition & SLOTP_NECKLACE) {
			slot = CONST_SLOT_NECKLACE;
		} else if (slotPosition & SLOTP_ARMOR) {
			slot = CONST_SLOT_ARMOR;
		} else if (slotPosition & SLOTP_LEGS) {
			slot = CONST_SLOT_LEGS;
		} else if (slotPosition & SLOTP_FEET) {
			slot = CONST_SLOT_FEET ;
		} else if (slotPosition & SLOTP_RING) {
			slot = CONST_SLOT_RING;
		} else if (slotPosition & SLOTP_AMMO) {
			slot = CONST_SLOT_AMMO;
		} else if (slotPosition & SLOTP_TWO_HAND || slotPosition & SLOTP_LEFT) {
			slot = CONST_SLOT_LEFT;
		}
	}

	return slot;
}

//Implementation of player invoked events
void Game::playerEquipItem(uint32_t playerId, uint16_t itemId)
{
	Player* player = getPlayerByID(playerId);
	if (!player) {
		return;
	}

	Item* item = player->getInventoryItem(CONST_SLOT_BACKPACK);
	if (!item) {
		return;
	}

	Container* backpack = item->getContainer();
	if (!backpack) {
		return;
	}

	const ItemType& it = Item::items[itemId];
	Slots_t slot = getSlotType(it);

	Item* slotItem = player->getInventoryItem(slot);
	Item* equipItem = searchForItem(backpack, it.id);
	if (slotItem && slotItem->getID() == it.id && (!it.stackable || slotItem->getItemCount() == 100 || !equipItem)) {
		internalMoveItem(slotItem->getParent(), player, CONST_SLOT_WHEREEVER, slotItem, slotItem->getItemCount(), nullptr);
	} else if (equipItem) {
		internalMoveItem(equipItem->getParent(), player, slot, equipItem, equipItem->getItemCount(), nullptr);
	}
}

void Game::playerMove(uint32_t playerId, Direction direction)
{
	Player* player = getPlayerByID(playerId);
	if (!player) {
		return;
	}

	player->resetIdleTime();
	player->setNextWalkActionTask(nullptr);
	player->cancelPush();

	player->startAutoWalk(std::forward_list<Direction> { direction });
}

bool Game::playerBroadcastMessage(Player* player, const std::string& text) const
{
	if (!player->hasFlag(PlayerFlag_CanBroadcast)) {
		return false;
	}

	SPDLOG_INFO("{} broadcasted: {}", player->getName(), text);

	for (const auto& it : players) {
		it.second->sendPrivateMessage(player, TALKTYPE_BROADCAST, text);
	}

	return true;
}

void Game::playerCreatePrivateChannel(uint32_t playerId)
{
	Player* player = getPlayerByID(playerId);
	if (!player || !player->isPremium()) {
		return;
	}

	ChatChannel* channel = g_chat().createChannel(*player, CHANNEL_PRIVATE);
	if (!channel || !channel->addUser(*player)) {
		return;
	}

	player->sendCreatePrivateChannel(channel->getId(), channel->getName());
}

void Game::playerChannelInvite(uint32_t playerId, const std::string& name)
{
	Player* player = getPlayerByID(playerId);
	if (!player) {
		return;
	}

	PrivateChatChannel* channel = g_chat().getPrivateChannel(*player);
	if (!channel) {
		return;
	}

	Player* invitePlayer = getPlayerByName(name);
	if (!invitePlayer) {
		return;
	}

	if (player == invitePlayer) {
		return;
	}

	channel->invitePlayer(*player, *invitePlayer);
}

void Game::playerChannelExclude(uint32_t playerId, const std::string& name)
{
	Player* player = getPlayerByID(playerId);
	if (!player) {
		return;
	}

	PrivateChatChannel* channel = g_chat().getPrivateChannel(*player);
	if (!channel) {
		return;
	}

	Player* excludePlayer = getPlayerByName(name);
	if (!excludePlayer) {
		return;
	}

	if (player == excludePlayer) {
		return;
	}

	channel->excludePlayer(*player, *excludePlayer);
}

void Game::playerRequestChannels(uint32_t playerId)
{
	Player* player = getPlayerByID(playerId);
	if (!player) {
		return;
	}

	player->sendChannelsDialog();
}

void Game::playerOpenChannel(uint32_t playerId, uint16_t channelId)
{
	Player* player = getPlayerByID(playerId);
	if (!player) {
		return;
	}

	const ChatChannel* channel = g_chat().addUserToChannel(*player, channelId);
	if (!channel) {
		return;
	}

	const InvitedMap* invitedUsers = channel->getInvitedUsers();
	const UsersMap* users;
	if (!channel->isPublicChannel()) {
		users = &channel->getUsers();
	} else {
		users = nullptr;
	}

	player->sendChannel(channel->getId(), channel->getName(), users, invitedUsers);
}

void Game::playerCloseChannel(uint32_t playerId, uint16_t channelId)
{
	Player* player = getPlayerByID(playerId);
	if (!player) {
		return;
	}

	g_chat().removeUserFromChannel(*player, channelId);
}

void Game::playerOpenPrivateChannel(uint32_t playerId, std::string& receiver)
{
	Player* player = getPlayerByID(playerId);
	if (!player) {
		return;
	}

	if (!IOLoginData::formatPlayerName(receiver)) {
		player->sendCancelMessage("A player with this name does not exist.");
		return;
	}

	if (player->getName() == receiver) {
		player->sendCancelMessage("You cannot set up a private message channel with yourself.");
		return;
	}

	player->sendOpenPrivateChannel(receiver);
}

void Game::playerCloseNpcChannel(uint32_t playerId)
{
	Player* player = getPlayerByID(playerId);
	if (!player) {
		return;
	}

	SpectatorHashSet spectators;
	map.getSpectators(spectators, player->getPosition());
	for (Creature* spectator : spectators) {
		if (Npc* npc = spectator->getNpc()) {
			npc->onPlayerCloseChannel(player);
		}
	}
}

void Game::playerReceivePing(uint32_t playerId)
{
	Player* player = getPlayerByID(playerId);
	if (!player) {
		return;
	}

	player->receivePing();
}

void Game::playerReceivePingBack(uint32_t playerId)
{
	Player* player = getPlayerByID(playerId);
	if (!player) {
		return;
	}

	player->sendPingBack();
}

void Game::playerAutoWalk(uint32_t playerId, const std::forward_list<Direction>& listDir)
{
	Player* player = getPlayerByID(playerId);
	if (!player) {
		return;
	}

	player->resetIdleTime();
	player->setNextWalkTask(nullptr);
	player->startAutoWalk(listDir);
}

void Game::playerStopAutoWalk(uint32_t playerId)
{
	Player* player = getPlayerByID(playerId);
	if (!player) {
		return;
	}

	player->stopWalk();
}

void Game::playerUseItemEx(uint32_t playerId, const Position& fromPos, uint8_t fromStackPos, uint16_t fromItemId,
                           const Position& toPos, uint8_t toStackPos, uint16_t toItemId)
{
	Player* player = getPlayerByID(playerId);
	if (!player) {
		return;
	}

	bool isHotkey = (fromPos.x == 0xFFFF && fromPos.y == 0 && fromPos.z == 0);
	if (isHotkey && !g_configManager().getBoolean(AIMBOT_HOTKEY_ENABLED)) {
		return;
	}

	Thing* thing = internalGetThing(player, fromPos, fromStackPos, fromItemId, STACKPOS_FIND_THING);
	if (!thing) {
		player->sendCancelMessage(RETURNVALUE_NOTPOSSIBLE);
		return;
	}

	Item* item = thing->getItem();
	if (!item || !item->isMultiUse() || item->getID() != fromItemId) {
		player->sendCancelMessage(RETURNVALUE_CANNOTUSETHISOBJECT);
		return;
	}

	Position walkToPos = fromPos;
	ReturnValue ret = g_actions().canUse(player, fromPos);
	if (ret == RETURNVALUE_NOERROR) {
		ret = g_actions().canUse(player, toPos, item);
		if (ret == RETURNVALUE_TOOFARAWAY) {
			walkToPos = toPos;
		}
	}

	const ItemType& it = Item::items[item->getID()];
	if (it.isRune() || it.type == ITEM_TYPE_POTION) {
		if (player->walkExhausted()) {
			player->sendCancelMessage(RETURNVALUE_YOUAREEXHAUSTED);
			return;
		}
	}

	if (ret != RETURNVALUE_NOERROR) {
		if (ret == RETURNVALUE_TOOFARAWAY) {
			Position itemPos = fromPos;
			uint8_t itemStackPos = fromStackPos;

			if (fromPos.x != 0xFFFF && toPos.x != 0xFFFF && Position::areInRange<1, 1, 0>(fromPos, player->getPosition()) &&
					!Position::areInRange<1, 1, 0>(fromPos, toPos)) {
				Item* moveItem = nullptr;

				ret = internalMoveItem(item->getParent(), player, INDEX_WHEREEVER, item, item->getItemCount(), &moveItem);
				if (ret != RETURNVALUE_NOERROR) {
					player->sendCancelMessage(ret);
					return;
				}

				//changing the position since its now in the inventory of the player
				internalGetPosition(moveItem, itemPos, itemStackPos);
			}

			std::forward_list<Direction> listDir;
			if (player->getPathTo(walkToPos, listDir, 0, 1, true, true)) {
<<<<<<< HEAD
				g_dispatcher.addTask(createTask(std::bind_front(&Game::playerAutoWalk, this, player->getID(), listDir)));

				SchedulerTask* task = createSchedulerTask(400,
                                      std::bind_front(&Game::playerUseItemEx, this,
                                      playerId, itemPos, itemStackPos, fromSpriteId,
                                      toPos, toStackPos, toSpriteId));
=======
				g_dispatcher().addTask(createTask(std::bind(&Game::playerAutoWalk, this, player->getID(), listDir)));

				SchedulerTask* task = createSchedulerTask(400,
                                      std::bind(&Game::playerUseItemEx, this,
                                      playerId, itemPos, itemStackPos, fromItemId,
                                      toPos, toStackPos, toItemId));
>>>>>>> e06dd7ff
				if (it.isRune() || it.type == ITEM_TYPE_POTION) {
					player->setNextPotionActionTask(task);
				} else {
					player->setNextWalkActionTask(task);
				}
			} else {
				player->sendCancelMessage(RETURNVALUE_THEREISNOWAY);
			}
			return;
		}

		player->sendCancelMessage(ret);
		return;
	}

	bool canDoAction = player->canDoAction();
	if (it.isRune() || it.type == ITEM_TYPE_POTION) {
		canDoAction = player->canDoPotionAction();
	}

	if (!canDoAction) {
		uint32_t delay = player->getNextActionTime();
		if (it.isRune() || it.type == ITEM_TYPE_POTION) {
			delay = player->getNextPotionActionTime();
		}
<<<<<<< HEAD
		SchedulerTask* task = createSchedulerTask(delay, std::bind_front(&Game::playerUseItemEx, this,
                              playerId, fromPos, fromStackPos, fromSpriteId, toPos, toStackPos, toSpriteId));
=======
		SchedulerTask* task = createSchedulerTask(delay, std::bind(&Game::playerUseItemEx, this,
                              playerId, fromPos, fromStackPos, fromItemId, toPos, toStackPos, toItemId));
>>>>>>> e06dd7ff
		if (it.isRune() || it.type == ITEM_TYPE_POTION) {
			player->setNextPotionActionTask(task);
		} else {
			player->setNextActionTask(task);
		}
		return;
	}

	player->resetIdleTime();
	if (it.isRune() || it.type == ITEM_TYPE_POTION) {
		player->setNextPotionActionTask(nullptr);
	} else {
		player->setNextActionTask(nullptr);
	}

	g_actions().useItemEx(player, fromPos, toPos, toStackPos, item, isHotkey);
}

void Game::playerUseItem(uint32_t playerId, const Position& pos, uint8_t stackPos,
                         uint8_t index, uint16_t itemId)
{
	Player* player = getPlayerByID(playerId);
	if (!player) {
		return;
	}

	bool isHotkey = (pos.x == 0xFFFF && pos.y == 0 && pos.z == 0);
	if (isHotkey && !g_configManager().getBoolean(AIMBOT_HOTKEY_ENABLED)) {
		return;
	}

	Thing* thing = internalGetThing(player, pos, stackPos, itemId, STACKPOS_FIND_THING);
	if (!thing) {
		player->sendCancelMessage(RETURNVALUE_NOTPOSSIBLE);
		return;
	}

	Item* item = thing->getItem();
	if (!item || item->isMultiUse() || item->getID() != itemId) {
		player->sendCancelMessage(RETURNVALUE_CANNOTUSETHISOBJECT);
		return;
	}

	const ItemType& it = Item::items[item->getID()];
	if (it.isRune() || it.type == ITEM_TYPE_POTION) {
		if (player->walkExhausted()) {
			player->sendCancelMessage(RETURNVALUE_YOUAREEXHAUSTED);
			return;
		}
	}

	ReturnValue ret = g_actions().canUse(player, pos);
	if (ret != RETURNVALUE_NOERROR) {
		if (ret == RETURNVALUE_TOOFARAWAY) {
			std::forward_list<Direction> listDir;
			if (player->getPathTo(pos, listDir, 0, 1, true, true)) {
<<<<<<< HEAD
				g_dispatcher.addTask(createTask(std::bind_front(&Game::playerAutoWalk,
												this, player->getID(), listDir)));

				SchedulerTask* task = createSchedulerTask(400,
                                      std::bind_front(&Game::playerUseItem, this,
                                      playerId, pos, stackPos, index, spriteId));
=======
				g_dispatcher().addTask(createTask(std::bind(&Game::playerAutoWalk,
												this, player->getID(), listDir)));

				SchedulerTask* task = createSchedulerTask(400,
                                      std::bind(&Game::playerUseItem, this,
                                      playerId, pos, stackPos, index, itemId));
>>>>>>> e06dd7ff
				if (it.isRune() || it.type == ITEM_TYPE_POTION) {
					player->setNextPotionActionTask(task);
				} else {
					player->setNextWalkActionTask(task);
				}
				return;
			}

			ret = RETURNVALUE_THEREISNOWAY;
		}

		player->sendCancelMessage(ret);
		return;
	}

	bool canDoAction = player->canDoAction();
	if (it.isRune() || it.type == ITEM_TYPE_POTION) {
		canDoAction = player->canDoPotionAction();
	}

	if (!canDoAction) {
		uint32_t delay = player->getNextActionTime();
		if (it.isRune() || it.type == ITEM_TYPE_POTION) {
			delay = player->getNextPotionActionTime();
		}
<<<<<<< HEAD
		SchedulerTask* task = createSchedulerTask(delay, std::bind_front(&Game::playerUseItem, this,
                              playerId, pos, stackPos, index, spriteId));
=======
		SchedulerTask* task = createSchedulerTask(delay, std::bind(&Game::playerUseItem, this,
                              playerId, pos, stackPos, index, itemId));
>>>>>>> e06dd7ff
		if (it.isRune() || it.type == ITEM_TYPE_POTION) {
			player->setNextPotionActionTask(task);
		} else {
			player->setNextActionTask(task);
		}
		return;
	}

	player->resetIdleTime();
	player->setNextActionTask(nullptr);

	g_actions().useItem(player, pos, index, item, isHotkey);
}

void Game::playerUseWithCreature(uint32_t playerId, const Position& fromPos, uint8_t fromStackPos, uint32_t creatureId, uint16_t itemId)
{
	Player* player = getPlayerByID(playerId);
	if (!player) {
		return;
	}

	Creature* creature = getCreatureByID(creatureId);
	if (!creature) {
		return;
	}

	if (!Position::areInRange<7, 5, 0>(creature->getPosition(), player->getPosition())) {
		return;
	}

	bool isHotkey = (fromPos.x == 0xFFFF && fromPos.y == 0 && fromPos.z == 0);
	if (!g_configManager().getBoolean(AIMBOT_HOTKEY_ENABLED)) {
		if (creature->getPlayer() || isHotkey) {
			player->sendCancelMessage(RETURNVALUE_DIRECTPLAYERSHOOT);
			return;
		}
	}

	Thing* thing = internalGetThing(player, fromPos, fromStackPos, itemId, STACKPOS_FIND_THING);
	if (!thing) {
		player->sendCancelMessage(RETURNVALUE_NOTPOSSIBLE);
		return;
	}

	Item* item = thing->getItem();
	if (!item || !item->isMultiUse() || item->getID() != itemId) {
		player->sendCancelMessage(RETURNVALUE_CANNOTUSETHISOBJECT);
		return;
	}

	const ItemType& it = Item::items[item->getID()];
	if (it.isRune() || it.type == ITEM_TYPE_POTION) {
		if (player->walkExhausted()) {
			player->sendCancelMessage(RETURNVALUE_YOUAREEXHAUSTED);
			return;
		}
	}
	Position toPos = creature->getPosition();
	Position walkToPos = fromPos;
	ReturnValue ret = g_actions().canUse(player, fromPos);
	if (ret == RETURNVALUE_NOERROR) {
		ret = g_actions().canUse(player, toPos, item);
		if (ret == RETURNVALUE_TOOFARAWAY) {
			walkToPos = toPos;
		}
	}

	if (ret != RETURNVALUE_NOERROR) {
		if (ret == RETURNVALUE_TOOFARAWAY) {
			Position itemPos = fromPos;
			uint8_t itemStackPos = fromStackPos;

			if (fromPos.x != 0xFFFF && Position::areInRange<1, 1, 0>(fromPos, player->getPosition()) && !Position::areInRange<1, 1, 0>(fromPos, toPos)) {
				Item* moveItem = nullptr;
				ret = internalMoveItem(item->getParent(), player, INDEX_WHEREEVER, item, item->getItemCount(), &moveItem);
				if (ret != RETURNVALUE_NOERROR) {
					player->sendCancelMessage(ret);
					return;
				}

				//changing the position since its now in the inventory of the player
				internalGetPosition(moveItem, itemPos, itemStackPos);
			}

			std::forward_list<Direction> listDir;
			if (player->getPathTo(walkToPos, listDir, 0, 1, true, true)) {
<<<<<<< HEAD
				g_dispatcher.addTask(createTask(std::bind_front(&Game::playerAutoWalk,
=======
				g_dispatcher().addTask(createTask(std::bind(&Game::playerAutoWalk,
>>>>>>> e06dd7ff
												this, player->getID(), listDir)));

				SchedulerTask* task = createSchedulerTask(400,
                                      std::bind_front(&Game::playerUseWithCreature, this,
                                      playerId, itemPos, itemStackPos,
                                      creatureId, itemId));
				if (it.isRune() || it.type == ITEM_TYPE_POTION) {
					player->setNextPotionActionTask(task);
				} else {
					player->setNextWalkActionTask(task);
				}
			} else {
				player->sendCancelMessage(RETURNVALUE_THEREISNOWAY);
			}
			return;
		}

		player->sendCancelMessage(ret);
		return;
	}

	bool canDoAction = player->canDoAction();
	if (it.isRune() || it.type == ITEM_TYPE_POTION) {
		canDoAction = player->canDoPotionAction();
	}

	if (!canDoAction) {
		uint32_t delay = player->getNextActionTime();
		if (it.isRune() || it.type == ITEM_TYPE_POTION) {
			delay = player->getNextPotionActionTime();
		}
<<<<<<< HEAD
		SchedulerTask* task = createSchedulerTask(delay, std::bind_front(&Game::playerUseWithCreature, this,
                              playerId, fromPos, fromStackPos, creatureId, spriteId));
=======
		SchedulerTask* task = createSchedulerTask(delay, std::bind(&Game::playerUseWithCreature, this,
                              playerId, fromPos, fromStackPos, creatureId, itemId));
>>>>>>> e06dd7ff

		if (it.isRune() || it.type == ITEM_TYPE_POTION) {
			player->setNextPotionActionTask(task);
		} else {
			player->setNextActionTask(task);
		}
		return;
	}

	player->resetIdleTime();
	if (it.isRune() || it.type == ITEM_TYPE_POTION) {
		player->setNextPotionActionTask(nullptr);
	} else {
		player->setNextActionTask(nullptr);
	}

	g_actions().useItemEx(player, fromPos, creature->getPosition(), creature->getParent()->getThingIndex(creature), item, isHotkey, creature);
}

void Game::playerCloseContainer(uint32_t playerId, uint8_t cid)
{
	Player* player = getPlayerByID(playerId);
	if (!player) {
		return;
	}

	player->closeContainer(cid);
	player->sendCloseContainer(cid);
}

void Game::playerMoveUpContainer(uint32_t playerId, uint8_t cid)
{
	Player* player = getPlayerByID(playerId);
	if (!player) {
		return;
	}

	Container* container = player->getContainerByID(cid);
	if (!container) {
		return;
	}

	Container* parentContainer = dynamic_cast<Container*>(container->getRealParent());
	if (!parentContainer) {
		Tile* tile = container->getTile();
		if (!tile) {
			return;
		}

		if (!g_events().eventPlayerOnBrowseField(player, tile->getPosition())) {
			return;
		}

		auto it = browseFields.find(tile);
		if (it == browseFields.end()) {
			parentContainer = new Container(tile);
			parentContainer->incrementReferenceCounter();
			browseFields[tile] = parentContainer;
<<<<<<< HEAD
			g_scheduler.addEvent(createSchedulerTask(30000, std::bind_front(&Game::decreaseBrowseFieldRef, this, tile->getPosition())));
=======
			g_scheduler().addEvent(createSchedulerTask(30000, std::bind(&Game::decreaseBrowseFieldRef, this, tile->getPosition())));
>>>>>>> e06dd7ff
		} else {
			parentContainer = it->second;
		}
	}

	if (parentContainer->hasPagination() && parentContainer->hasParent()) {
		uint16_t indexContainer = std::floor(parentContainer->getThingIndex(container) / parentContainer->capacity()) * parentContainer->capacity();
		player->addContainer(cid, parentContainer);

		player->setContainerIndex(cid, indexContainer);
		player->sendContainer(cid, parentContainer, parentContainer->hasParent(), indexContainer);
	} else {
		player->addContainer(cid, parentContainer);
		player->sendContainer(cid, parentContainer, parentContainer->hasParent(), player->getContainerIndex(cid));
	}
}

void Game::playerUpdateContainer(uint32_t playerId, uint8_t cid)
{
	Player* player = getPlayerByGUID(playerId);
	if (!player) {
		return;
	}

	Container* container = player->getContainerByID(cid);
	if (!container) {
		return;
	}

	player->sendContainer(cid, container, container->hasParent(), player->getContainerIndex(cid));
}

void Game::playerRotateItem(uint32_t playerId, const Position& pos, uint8_t stackPos, const uint16_t itemId)
{
	Player* player = getPlayerByID(playerId);
	if (!player) {
		return;
	}

	Thing* thing = internalGetThing(player, pos, stackPos, 0, STACKPOS_TOPDOWN_ITEM);
	if (!thing) {
		return;
	}

	Item* item = thing->getItem();
	if (!item || item->getID() != itemId || !item->isRotatable() || item->hasAttribute(ITEM_ATTRIBUTE_UNIQUEID)) {
		player->sendCancelMessage(RETURNVALUE_NOTPOSSIBLE);
		return;
	}

	if (pos.x != 0xFFFF && !Position::areInRange<1, 1, 0>(pos, player->getPosition())) {
		std::forward_list<Direction> listDir;
		if (player->getPathTo(pos, listDir, 0, 1, true, true)) {
<<<<<<< HEAD
			g_dispatcher.addTask(createTask(std::bind_front(&Game::playerAutoWalk,
											this, player->getID(), listDir)));

			SchedulerTask* task = createSchedulerTask(400, std::bind_front(&Game::playerRotateItem, this,
                                  playerId, pos, stackPos, spriteId));
=======
			g_dispatcher().addTask(createTask(std::bind(&Game::playerAutoWalk,
											this, player->getID(), listDir)));

			SchedulerTask* task = createSchedulerTask(400, std::bind(&Game::playerRotateItem, this,
                                  playerId, pos, stackPos, itemId));
>>>>>>> e06dd7ff
			player->setNextWalkActionTask(task);
		} else {
			player->sendCancelMessage(RETURNVALUE_THEREISNOWAY);
		}
		return;
	}

	uint16_t newId = Item::items[item->getID()].rotateTo;
	if (newId != 0) {
		transformItem(item, newId);
	}
}

void Game::playerConfigureShowOffSocket(uint32_t playerId, const Position& pos, uint8_t stackPos, const uint16_t itemId)
{
	Player* player = getPlayerByID(playerId);
	if (!player || pos.x == 0xFFFF) {
		return;
	}

	Thing* thing = internalGetThing(player, pos, stackPos, 0, STACKPOS_TOPDOWN_ITEM);
	if (!thing) {
		return;
	}

	Item* item = thing->getItem();
	if (!item || item->getID() != itemId || !item->isPodium() || item->hasAttribute(ITEM_ATTRIBUTE_UNIQUEID)) {
		player->sendCancelMessage(RETURNVALUE_NOTPOSSIBLE);
		return;
	}

	if (!Position::areInRange<1, 1, 0>(pos, player->getPosition())) {
		std::forward_list<Direction> listDir;
		if (player->getPathTo(pos, listDir, 0, 1, true, false)) {
<<<<<<< HEAD
			g_dispatcher.addTask(createTask(std::bind_front(&Game::playerAutoWalk, this, player->getID(), listDir)));
=======
			g_dispatcher().addTask(createTask(std::bind(&Game::playerAutoWalk, this, player->getID(), listDir)));
>>>>>>> e06dd7ff
			SchedulerTask* task = createSchedulerTask(400,
                                  std::bind_front(&Game::playerBrowseField,
                                  this, playerId, pos));
			player->setNextWalkActionTask(task);

		} else {
			player->sendCancelMessage(RETURNVALUE_THEREISNOWAY);
		}
		return;
	}

	player->sendPodiumWindow(item, pos, itemId, stackPos);
}

void Game::playerSetShowOffSocket(uint32_t playerId, Outfit_t& outfit, const Position& pos, uint8_t stackPos, const uint16_t itemId, uint8_t podiumVisible, uint8_t direction)
{
	Player* player = getPlayerByID(playerId);
	if (!player || pos.x == 0xFFFF) {
		return;
	}

	Thing* thing = internalGetThing(player, pos, stackPos, 0, STACKPOS_TOPDOWN_ITEM);
	if (!thing) {
		return;
	}

	Item* item = thing->getItem();
	if (!item || item->getID() != itemId || !item->isPodium() || item->hasAttribute(ITEM_ATTRIBUTE_UNIQUEID)) {
		player->sendCancelMessage(RETURNVALUE_NOTPOSSIBLE);
		return;
	}

	Tile* tile = dynamic_cast<Tile*>(item->getParent());
	if (!tile) {
		player->sendCancelMessage(RETURNVALUE_NOTPOSSIBLE);
		return;
	}

	if (!Position::areInRange<1, 1, 0>(pos, player->getPosition())) {
		std::forward_list<Direction> listDir;
		if (player->getPathTo(pos, listDir, 0, 1, true, false)) {
<<<<<<< HEAD
			g_dispatcher.addTask(createTask(std::bind_front(&Game::playerAutoWalk, this, player->getID(), listDir)));
=======
			g_dispatcher().addTask(createTask(std::bind(&Game::playerAutoWalk, this, player->getID(), listDir)));
>>>>>>> e06dd7ff
			SchedulerTask* task = createSchedulerTask(400,
                                  std::bind_front(&Game::playerBrowseField,
                                  this, playerId, pos));
			player->setNextWalkActionTask(task);
		} else {
			player->sendCancelMessage(RETURNVALUE_THEREISNOWAY);
		}
		return;
	}

	if (!player->canWear(outfit.lookType, outfit.lookAddons)) {
		outfit.lookType = 0;
		outfit.lookAddons = 0;
	}

	Mount* mount = mounts.getMountByClientID(outfit.lookMount);
	if (!mount || !player->hasMount(mount)) {
		outfit.lookMount = 0;
	}

	std::string key; // Too lazy to fix it :) let's just use temporary key variable
	if (outfit.lookType != 0) {
		key = "LookType"; item->setCustomAttribute(key, static_cast<int64_t>(outfit.lookType));
		key = "LookHead"; item->setCustomAttribute(key, static_cast<int64_t>(outfit.lookHead));
		key = "LookBody"; item->setCustomAttribute(key, static_cast<int64_t>(outfit.lookBody));
		key = "LookLegs"; item->setCustomAttribute(key, static_cast<int64_t>(outfit.lookLegs));
		key = "LookFeet"; item->setCustomAttribute(key, static_cast<int64_t>(outfit.lookFeet));
		key = "LookAddons"; item->setCustomAttribute(key, static_cast<int64_t>(outfit.lookAddons));
	} else {
		item->removeCustomAttribute("LookType");
	}

	if (outfit.lookMount != 0) {
		key = "LookMount"; item->setCustomAttribute(key, static_cast<int64_t>(outfit.lookMount));
		key = "LookMountHead"; item->setCustomAttribute(key, static_cast<int64_t>(outfit.lookMountHead));
		key = "LookMountBody"; item->setCustomAttribute(key, static_cast<int64_t>(outfit.lookMountBody));
		key = "LookMountLegs"; item->setCustomAttribute(key, static_cast<int64_t>(outfit.lookMountLegs));
		key = "LookMountFeet"; item->setCustomAttribute(key, static_cast<int64_t>(outfit.lookMountFeet));
	} else {
		item->removeCustomAttribute("LookMount");
	}

	key = "PodiumVisible"; item->setCustomAttribute(key, static_cast<int64_t>(podiumVisible));
	key = "LookDirection"; item->setCustomAttribute(key, static_cast<int64_t>(direction));

	SpectatorHashSet spectators;
	g_game().map.getSpectators(spectators, pos, true);

	// send to client
	for (Creature* spectator : spectators) {
		if (Player* tmpPlayer = spectator->getPlayer()) {
			tmpPlayer->sendUpdateTileItem(tile, pos, item);
		}
	}
}

void Game::playerWrapableItem(uint32_t playerId, const Position& pos, uint8_t stackPos, const uint16_t itemId)
{
	Player* player = getPlayerByID(playerId);
	if (!player) {
		return;
	}

	House* house = map.houses.getHouseByPlayerId(player->getGUID());
	if (!house) {
		player->sendCancelMessage("You don't own a house, you need own a house to use this.");
		return;
	}

	Thing* thing = internalGetThing(player, pos, stackPos, 0, STACKPOS_TOPDOWN_ITEM);
	if (!thing) {
		return;
	}

	Item* item = thing->getItem();
	Tile* tile = map.getTile(item->getPosition());
	HouseTile* houseTile = dynamic_cast<HouseTile*>(tile);
	if (!tile->hasFlag(TILESTATE_PROTECTIONZONE) || !houseTile) {
		player->sendCancelMessage("You may construct this only inside a house.");
		return;
	}
	if (houseTile->getHouse() != house) {
		player->sendCancelMessage("Only owners can wrap/unwrap inside a house.");
			return;
	}

	if (!item || item->getID() != itemId || item->hasAttribute(ITEM_ATTRIBUTE_UNIQUEID) || (!item->isWrapable() && item->getID() != ITEM_DECORATION_KIT)) {
		player->sendCancelMessage(RETURNVALUE_NOTPOSSIBLE);
		return;
	}

	if (pos.x != 0xFFFF && !Position::areInRange<1, 1, 0>(pos, player->getPosition())) {
		std::forward_list<Direction> listDir;
		if (player->getPathTo(pos, listDir, 0, 1, true, true)) {
<<<<<<< HEAD
			g_dispatcher.addTask(createTask(std::bind_front(&Game::playerAutoWalk,
				this, player->getID(), listDir)));

			SchedulerTask* task = createSchedulerTask(400, std::bind_front(&Game::playerWrapableItem, this,
				playerId, pos, stackPos, spriteId));
=======
			g_dispatcher().addTask(createTask(std::bind(&Game::playerAutoWalk,
				this, player->getID(), listDir)));

			SchedulerTask* task = createSchedulerTask(400, std::bind(&Game::playerWrapableItem, this,
				playerId, pos, stackPos, itemId));
>>>>>>> e06dd7ff
			player->setNextWalkActionTask(task);
		} else {
			player->sendCancelMessage(RETURNVALUE_THEREISNOWAY);
		}
		return;
	}

	const Container* container = item->getContainer();
	if (container && container->getItemHoldingCount() > 0) {
		player->sendCancelMessage(RETURNVALUE_NOTPOSSIBLE);
		return;
	}

	if ((item->getHoldingPlayer() && item->getID() == ITEM_DECORATION_KIT) || (tile->hasFlag(TILESTATE_IMMOVABLEBLOCKSOLID) && !item->hasProperty(CONST_PROP_IMMOVABLEBLOCKSOLID))) {
		player->sendCancelMessage("You can only wrap/unwrap in the floor.");
		return;
	}

	std::string itemName = item->getName();
	const ItemAttributes::CustomAttribute* attr = item->getCustomAttribute("unWrapId");
	uint16_t unWrapId = 0;
	if (attr != nullptr) {
		auto tmp = static_cast<uint32_t>(std::get<int64_t>(attr->value));
		unWrapId = (uint16_t)tmp;
	}

	// Prevent to wrap a filled bath tube
	if (item->getID() == ITEM_FILLED_BATH_TUBE) {
		player->sendCancelMessage(RETURNVALUE_NOTPOSSIBLE);
		return;
	}

	if (item->isWrapable() && item->getID() != ITEM_DECORATION_KIT) {
		uint16_t hiddenCharges = 0;
		if (isCaskItem(item->getID())) {
			hiddenCharges = item->getSubType();
		}
		uint16_t oldItemID = item->getID();
		addMagicEffect(item->getPosition(), CONST_ME_POFF);
		Item* newItem = transformItem(item, ITEM_DECORATION_KIT);
		ItemAttributes::CustomAttribute val;
		val.set<int64_t>(oldItemID);
		std::string key = "unWrapId";
		newItem->setCustomAttribute(key, val);
		item->setSpecialDescription("Unwrap it in your own house to create a <" + itemName + ">.");
		if (hiddenCharges > 0) {
			item->setDate(hiddenCharges);
		}
		newItem->startDecaying();
	}
	else if (item->getID() == ITEM_DECORATION_KIT && unWrapId != 0) {
		uint16_t hiddenCharges = item->getDate();
		Item* newItem = transformItem(item, unWrapId);
		if (newItem) {
			if (hiddenCharges > 0 && isCaskItem(unWrapId)) {
				newItem->setSubType(hiddenCharges);
			}
			addMagicEffect(pos, CONST_ME_POFF);
			newItem->removeCustomAttribute("unWrapId");
			newItem->removeAttribute(ITEM_ATTRIBUTE_DESCRIPTION);
			newItem->startDecaying();
		}
	}
}

void Game::playerWriteItem(uint32_t playerId, uint32_t windowTextId, const std::string& text)
{
	Player* player = getPlayerByID(playerId);
	if (!player) {
		return;
	}

	uint16_t maxTextLength = 0;
	uint32_t internalWindowTextId = 0;

	Item* writeItem = player->getWriteItem(internalWindowTextId, maxTextLength);
	if (text.length() > maxTextLength || windowTextId != internalWindowTextId) {
		return;
	}

	if (!writeItem || writeItem->isRemoved()) {
		player->sendCancelMessage(RETURNVALUE_NOTPOSSIBLE);
		return;
	}

	Cylinder* topParent = writeItem->getTopParent();

	Player* owner = dynamic_cast<Player*>(topParent);
	if (owner && owner != player) {
		player->sendCancelMessage(RETURNVALUE_NOTPOSSIBLE);
		return;
	}

	if (!Position::areInRange<1, 1, 0>(writeItem->getPosition(), player->getPosition())) {
		player->sendCancelMessage(RETURNVALUE_NOTPOSSIBLE);
		return;
	}

	for (auto creatureEvent : player->getCreatureEvents(CREATURE_EVENT_TEXTEDIT)) {
		if (!creatureEvent->executeTextEdit(player, writeItem, text)) {
			player->setWriteItem(nullptr);
			return;
		}
	}

	if (!text.empty()) {
		if (writeItem->getText() != text) {
			writeItem->setText(text);
			writeItem->setWriter(player->getName());
			writeItem->setDate(std::time(nullptr));
		}
	} else {
		writeItem->resetText();
		writeItem->resetWriter();
		writeItem->resetDate();
	}

	uint16_t newId = Item::items[writeItem->getID()].writeOnceItemId;
	if (newId != 0) {
		transformItem(writeItem, newId);
	}

	player->setWriteItem(nullptr);
}

void Game::playerBrowseField(uint32_t playerId, const Position& pos)
{
	Player* player = getPlayerByID(playerId);
	if (!player) {
		return;
	}

	const Position& playerPos = player->getPosition();
	if (playerPos.z != pos.z) {
		player->sendCancelMessage(playerPos.z > pos.z ? RETURNVALUE_FIRSTGOUPSTAIRS : RETURNVALUE_FIRSTGODOWNSTAIRS);
		return;
	}

	if (!Position::areInRange<1, 1>(playerPos, pos)) {
		std::forward_list<Direction> listDir;
		if (player->getPathTo(pos, listDir, 0, 1, true, true)) {
<<<<<<< HEAD
			g_dispatcher.addTask(createTask(std::bind_front(&Game::playerAutoWalk,
=======
			g_dispatcher().addTask(createTask(std::bind(&Game::playerAutoWalk,
>>>>>>> e06dd7ff
											this, player->getID(), listDir)));
			SchedulerTask* task = createSchedulerTask(400,
                                  std::bind_front(&Game::playerBrowseField,
                                  this, playerId, pos));
			player->setNextWalkActionTask(task);
		} else {
			player->sendCancelMessage(RETURNVALUE_THEREISNOWAY);
		}
		return;
	}

	Tile* tile = map.getTile(pos);
	if (!tile) {
		return;
	}

	if (!g_events().eventPlayerOnBrowseField(player, pos)) {
		return;
	}

	Container* container;

	auto it = browseFields.find(tile);
	if (it == browseFields.end()) {
		container = new Container(tile);
		container->incrementReferenceCounter();
		browseFields[tile] = container;
<<<<<<< HEAD
		g_scheduler.addEvent(createSchedulerTask(30000, std::bind_front(&Game::decreaseBrowseFieldRef, this, tile->getPosition())));
=======
		g_scheduler().addEvent(createSchedulerTask(30000, std::bind(&Game::decreaseBrowseFieldRef, this, tile->getPosition())));
>>>>>>> e06dd7ff
	} else {
		container = it->second;
	}

	uint8_t dummyContainerId = 0xF - ((pos.x % 3) * 3 + (pos.y % 3));
	Container* openContainer = player->getContainerByID(dummyContainerId);
	if (openContainer) {
		player->onCloseContainer(openContainer);
		player->closeContainer(dummyContainerId);
	} else {
		player->addContainer(dummyContainerId, container);
		player->sendContainer(dummyContainerId, container, false, 0);
	}
}

void Game::playerStowItem(uint32_t playerId, const Position& pos, uint16_t itemId, uint8_t stackpos, uint8_t count, bool allItems)
{
	Player* player = getPlayerByID(playerId);
	if (!player) {
		return;
	}

	if (!player->isPremium()) {
		player->sendCancelMessage(RETURNVALUE_YOUNEEDPREMIUMACCOUNT);
		return;
	}

	Thing* thing = internalGetThing(player, pos, stackpos, 0, STACKPOS_TOPDOWN_ITEM);
	if (!thing)
		return;

	Item* item = thing->getItem();
	if (!item || item->getID() != itemId || item->getItemCount() < count) {
		player->sendCancelMessage(RETURNVALUE_NOTPOSSIBLE);
		return;
	}

	if (pos.x != 0xFFFF && !Position::areInRange<1, 1, 0>(pos, player->getPosition())) {
		player->sendCancelMessage(RETURNVALUE_NOTPOSSIBLE);
		return;
	}
	player->stowItem(item, count, allItems);
}

void Game::playerStashWithdraw(uint32_t playerId, uint16_t itemId, uint32_t count, uint8_t)
{
	Player* player = getPlayerByID(playerId);
	if (!player) {
		return;
	}

	if (player->hasFlag(PlayerFlag_CannotPickupItem)) {
		return;
	}

	const ItemType& it = Item::items[itemId];
	if (it.id == 0 || count == 0) {
		return;
	}

	uint16_t freeSlots = player->getFreeBackpackSlots();
	Container* stashContainer = player->getLootContainer(OBJECTCATEGORY_STASHRETRIEVE);
	if (stashContainer && !(player->quickLootFallbackToMainContainer)) {
		freeSlots = stashContainer->getFreeSlots();
	}

	if (freeSlots == 0) {
		player->sendCancelMessage(RETURNVALUE_NOTENOUGHROOM);
		return;
	}

	if (player->getFreeCapacity() < 100) {
		player->sendCancelMessage(RETURNVALUE_NOTENOUGHCAPACITY);
		return;
	}

	int32_t NDSlots = ((freeSlots) - (count < 100 ? 1 : (count / 100)));
	uint32_t SlotsWith = count;
	uint32_t noSlotsWith = 0;

	if (NDSlots <= 0) {
		SlotsWith = (freeSlots * 100);
		noSlotsWith = (count - SlotsWith);
	}

	uint32_t capWith = count;
	uint32_t noCapWith = 0;
	if (player->getFreeCapacity() < (count * it.weight)) {
		capWith = (player->getFreeCapacity() / it.weight);
		noCapWith = (count - capWith);
	}

	std::stringstream ss;
	uint32_t WithdrawCount = (SlotsWith > capWith ? capWith : SlotsWith);
	uint32_t NoWithdrawCount = (noSlotsWith < noCapWith ? noCapWith : noSlotsWith);
	const char * NoWithdrawMsg = (noSlotsWith < noCapWith ? "capacity" : "slots");

	if (WithdrawCount != count) {
		ss << "Retrieved " << WithdrawCount << "x " << it.name << ".\n";
		ss << NoWithdrawCount << "x are impossible to retrieve due to insufficient inventory " << NoWithdrawMsg << ".";
	} else {
		ss << "Retrieved " << WithdrawCount << "x " << it.name << '.';
	}

	player->sendTextMessage(MESSAGE_STATUS, ss.str());

	if (player->withdrawItem(itemId, WithdrawCount)) {
		player->addItemFromStash(it.id, WithdrawCount);
	} else {
		player->sendCancelMessage(RETURNVALUE_NOTPOSSIBLE);
	}
}

void Game::playerSeekInContainer(uint32_t playerId, uint8_t containerId, uint16_t index)
{
	Player* player = getPlayerByID(playerId);
	if (!player) {
		return;
	}

	Container* container = player->getContainerByID(containerId);
	if (!container || !container->hasPagination()) {
		return;
	}

	if ((index % container->capacity()) != 0 || index >= container->size()) {
		return;
	}

	player->setContainerIndex(containerId, index);
	player->sendContainer(containerId, container, container->hasParent(), index);
}

void Game::playerUpdateHouseWindow(uint32_t playerId, uint8_t listId, uint32_t windowTextId, const std::string& text)
{
	Player* player = getPlayerByID(playerId);
	if (!player) {
		return;
	}

	uint32_t internalWindowTextId;
	uint32_t internalListId;

	House* house = player->getEditHouse(internalWindowTextId, internalListId);
	if (house && house->canEditAccessList(internalListId, player) && internalWindowTextId == windowTextId && listId == 0) {
		house->setAccessList(internalListId, text);
	}

	player->setEditHouse(nullptr);
}

void Game::playerRequestTrade(uint32_t playerId, const Position& pos, uint8_t stackPos,
                              uint32_t tradePlayerId, uint16_t itemId)
{
	Player* player = getPlayerByID(playerId);
	if (!player) {
		return;
	}

	Player* tradePartner = getPlayerByID(tradePlayerId);
	if (!tradePartner || tradePartner == player) {
		player->sendTextMessage(MESSAGE_FAILURE, "Sorry, not possible.");
		return;
	}

	if (!Position::areInRange<2, 2, 0>(tradePartner->getPosition(), player->getPosition())) {
		std::ostringstream ss;
		ss << tradePartner->getName() << " tells you to move closer.";
		player->sendTextMessage(MESSAGE_TRADE, ss.str());
		return;
	}

	if (!canThrowObjectTo(tradePartner->getPosition(), player->getPosition())) {
		player->sendCancelMessage(RETURNVALUE_CREATUREISNOTREACHABLE);
		return;
	}

	Thing* tradeThing = internalGetThing(player, pos, stackPos, 0, STACKPOS_TOPDOWN_ITEM);
	if (!tradeThing) {
		player->sendCancelMessage(RETURNVALUE_NOTPOSSIBLE);
		return;
	}

	Item* tradeItem = tradeThing->getItem();
	if (tradeItem->getID() != itemId || !tradeItem->isPickupable() || tradeItem->hasAttribute(ITEM_ATTRIBUTE_UNIQUEID)) {
		player->sendCancelMessage(RETURNVALUE_NOTPOSSIBLE);
		return;
	}

  if (g_configManager().getBoolean(ONLY_INVITED_CAN_MOVE_HOUSE_ITEMS)) {
		if (HouseTile* houseTile = dynamic_cast<HouseTile*>(tradeItem->getTile())) {
			House* house = houseTile->getHouse();
			if (house && !house->isInvited(player)) {
				player->sendCancelMessage(RETURNVALUE_NOTPOSSIBLE);
				return;
			}
		}
	}

	const Position& playerPosition = player->getPosition();
	const Position& tradeItemPosition = tradeItem->getPosition();
	if (playerPosition.z != tradeItemPosition.z) {
		player->sendCancelMessage(playerPosition.z > tradeItemPosition.z ? RETURNVALUE_FIRSTGOUPSTAIRS : RETURNVALUE_FIRSTGODOWNSTAIRS);
		return;
	}

	if (!Position::areInRange<1, 1>(tradeItemPosition, playerPosition)) {
		std::forward_list<Direction> listDir;
		if (player->getPathTo(pos, listDir, 0, 1, true, true)) {
<<<<<<< HEAD
			g_dispatcher.addTask(createTask(std::bind_front(&Game::playerAutoWalk,
											this, player->getID(), listDir)));

			SchedulerTask* task = createSchedulerTask(400, std::bind_front(&Game::playerRequestTrade, this,
                                  playerId, pos, stackPos, tradePlayerId, spriteId));
=======
			g_dispatcher().addTask(createTask(std::bind(&Game::playerAutoWalk,
											this, player->getID(), listDir)));

			SchedulerTask* task = createSchedulerTask(400, std::bind(&Game::playerRequestTrade, this,
                                  playerId, pos, stackPos, tradePlayerId, itemId));
>>>>>>> e06dd7ff
			player->setNextWalkActionTask(task);
		} else {
			player->sendCancelMessage(RETURNVALUE_THEREISNOWAY);
		}
		return;
	}

	Container* tradeItemContainer = tradeItem->getContainer();
	if (tradeItemContainer) {
		for (const auto& it : tradeItems) {
			Item* item = it.first;
			if (tradeItem == item) {
				player->sendTextMessage(MESSAGE_TRADE, "This item is already being traded.");
				return;
			}

			if (tradeItemContainer->isHoldingItem(item)) {
				player->sendTextMessage(MESSAGE_TRADE, "This item is already being traded.");
				return;
			}

			Container* container = item->getContainer();
			if (container && container->isHoldingItem(tradeItem)) {
				player->sendTextMessage(MESSAGE_TRADE, "This item is already being traded.");
				return;
			}
		}
	} else {
		for (const auto& it : tradeItems) {
			Item* item = it.first;
			if (tradeItem == item) {
				player->sendTextMessage(MESSAGE_TRADE, "This item is already being traded.");
				return;
			}

			Container* container = item->getContainer();
			if (container && container->isHoldingItem(tradeItem)) {
				player->sendTextMessage(MESSAGE_TRADE, "This item is already being traded.");
				return;
			}
		}
	}

	Container* tradeContainer = tradeItem->getContainer();
	if (tradeContainer && tradeContainer->getItemHoldingCount() + 1 > 100) {
		player->sendTextMessage(MESSAGE_TRADE, "You can not trade more than 100 items.");
		return;
	}

	if (!g_events().eventPlayerOnTradeRequest(player, tradePartner, tradeItem)) {
		return;
	}

	internalStartTrade(player, tradePartner, tradeItem);
}

bool Game::internalStartTrade(Player* player, Player* tradePartner, Item* tradeItem)
{
	if (player->tradeState != TRADE_NONE && !(player->tradeState == TRADE_ACKNOWLEDGE && player->tradePartner == tradePartner)) {
		player->sendCancelMessage(RETURNVALUE_YOUAREALREADYTRADING);
		return false;
	} else if (tradePartner->tradeState != TRADE_NONE && tradePartner->tradePartner != player) {
		player->sendCancelMessage(RETURNVALUE_THISPLAYERISALREADYTRADING);
		return false;
	}

	player->tradePartner = tradePartner;
	player->tradeItem = tradeItem;
	player->tradeState = TRADE_INITIATED;
	tradeItem->incrementReferenceCounter();
	tradeItems[tradeItem] = player->getID();

	player->sendTradeItemRequest(player->getName(), tradeItem, true);

	if (tradePartner->tradeState == TRADE_NONE) {
		std::ostringstream ss;
		ss << player->getName() << " wants to trade with you.";
		tradePartner->sendTextMessage(MESSAGE_TRANSACTION, ss.str());
		tradePartner->tradeState = TRADE_ACKNOWLEDGE;
		tradePartner->tradePartner = player;
	} else {
		Item* counterOfferItem = tradePartner->tradeItem;
		player->sendTradeItemRequest(tradePartner->getName(), counterOfferItem, false);
		tradePartner->sendTradeItemRequest(player->getName(), tradeItem, false);
	}

	return true;
}

void Game::playerAcceptTrade(uint32_t playerId)
{
	Player* player = getPlayerByID(playerId);
	if (!player) {
		return;
	}

	if (!(player->getTradeState() == TRADE_ACKNOWLEDGE || player->getTradeState() == TRADE_INITIATED)) {
		return;
	}

	Player* tradePartner = player->tradePartner;
	if (!tradePartner) {
		return;
	}

	if (!canThrowObjectTo(tradePartner->getPosition(), player->getPosition())) {
		player->sendCancelMessage(RETURNVALUE_CREATUREISNOTREACHABLE);
		return;
	}

	player->setTradeState(TRADE_ACCEPT);

	if (tradePartner->getTradeState() == TRADE_ACCEPT) {
		Item* tradeItem1 = player->tradeItem;
		Item* tradeItem2 = tradePartner->tradeItem;

		if (!g_events().eventPlayerOnTradeAccept(player, tradePartner, tradeItem1, tradeItem2)) {
			internalCloseTrade(player);
			return;
		}

		player->setTradeState(TRADE_TRANSFER);
		tradePartner->setTradeState(TRADE_TRANSFER);

		auto it = tradeItems.find(tradeItem1);
		if (it != tradeItems.end()) {
			ReleaseItem(it->first);
			tradeItems.erase(it);
		}

		it = tradeItems.find(tradeItem2);
		if (it != tradeItems.end()) {
			ReleaseItem(it->first);
			tradeItems.erase(it);
		}

		bool isSuccess = false;

		ReturnValue ret1 = internalAddItem(tradePartner, tradeItem1, INDEX_WHEREEVER, 0, true);
		ReturnValue ret2 = internalAddItem(player, tradeItem2, INDEX_WHEREEVER, 0, true);
		if (ret1 == RETURNVALUE_NOERROR && ret2 == RETURNVALUE_NOERROR) {
			ret1 = internalRemoveItem(tradeItem1, tradeItem1->getItemCount(), true);
			ret2 = internalRemoveItem(tradeItem2, tradeItem2->getItemCount(), true);
			if (ret1 == RETURNVALUE_NOERROR && ret2 == RETURNVALUE_NOERROR) {
				Cylinder* cylinder1 = tradeItem1->getParent();
				Cylinder* cylinder2 = tradeItem2->getParent();

				uint32_t count1 = tradeItem1->getItemCount();
				uint32_t count2 = tradeItem2->getItemCount();

				ret1 = internalMoveItem(cylinder1, tradePartner, INDEX_WHEREEVER, tradeItem1, count1, nullptr, FLAG_IGNOREAUTOSTACK, nullptr, tradeItem2);
				if (ret1 == RETURNVALUE_NOERROR) {
					internalMoveItem(cylinder2, player, INDEX_WHEREEVER, tradeItem2, count2, nullptr, FLAG_IGNOREAUTOSTACK);

					tradeItem1->onTradeEvent(ON_TRADE_TRANSFER, tradePartner);
					tradeItem2->onTradeEvent(ON_TRADE_TRANSFER, player);

					isSuccess = true;
				}
			}
		}

		if (!isSuccess) {
			std::string errorDescription;

			if (tradePartner->tradeItem) {
				errorDescription = getTradeErrorDescription(ret1, tradeItem1);
				tradePartner->sendTextMessage(MESSAGE_TRANSACTION, errorDescription);
				tradePartner->tradeItem->onTradeEvent(ON_TRADE_CANCEL, tradePartner);
			}

			if (player->tradeItem) {
				errorDescription = getTradeErrorDescription(ret2, tradeItem2);
				player->sendTextMessage(MESSAGE_TRANSACTION, errorDescription);
				player->tradeItem->onTradeEvent(ON_TRADE_CANCEL, player);
			}
		}

		player->setTradeState(TRADE_NONE);
		player->tradeItem = nullptr;
		player->tradePartner = nullptr;
		player->sendTradeClose();

		tradePartner->setTradeState(TRADE_NONE);
		tradePartner->tradeItem = nullptr;
		tradePartner->tradePartner = nullptr;
		tradePartner->sendTradeClose();
	}
}

std::string Game::getTradeErrorDescription(ReturnValue ret, Item* item)
{
	if (item) {
		if (ret == RETURNVALUE_NOTENOUGHCAPACITY) {
			std::ostringstream ss;
			ss << "You do not have enough capacity to carry";

			if (item->isStackable() && item->getItemCount() > 1) {
				ss << " these objects.";
			} else {
				ss << " this object.";
			}

			ss << std::endl << ' ' << item->getWeightDescription();
			return ss.str();
		} else if (ret == RETURNVALUE_NOTENOUGHROOM || ret == RETURNVALUE_CONTAINERNOTENOUGHROOM) {
			std::ostringstream ss;
			ss << "You do not have enough room to carry";

			if (item->isStackable() && item->getItemCount() > 1) {
				ss << " these objects.";
			} else {
				ss << " this object.";
			}

			return ss.str();
		}
	}
	return "Trade could not be completed.";
}

void Game::playerLookInTrade(uint32_t playerId, bool lookAtCounterOffer, uint8_t index)
{
	Player* player = getPlayerByID(playerId);
	if (!player) {
		return;
	}

	Player* tradePartner = player->tradePartner;
	if (!tradePartner) {
		return;
	}

	Item* tradeItem;
	if (lookAtCounterOffer) {
		tradeItem = tradePartner->getTradeItem();
	} else {
		tradeItem = player->getTradeItem();
	}

	if (!tradeItem) {
		return;
	}

	const Position& playerPosition = player->getPosition();
	const Position& tradeItemPosition = tradeItem->getPosition();

	int32_t lookDistance = std::max<int32_t>(
                            Position::getDistanceX(playerPosition, tradeItemPosition),
                            Position::getDistanceY(playerPosition, tradeItemPosition));
	if (index == 0) {
		g_events().eventPlayerOnLookInTrade(player, tradePartner, tradeItem, lookDistance);
		return;
	}

	Container* tradeContainer = tradeItem->getContainer();
	if (!tradeContainer) {
		return;
	}

	std::vector<const Container*> containers {tradeContainer};
	size_t i = 0;
	while (i < containers.size()) {
		const Container* container = containers[i++];
		for (Item* item : container->getItemList()) {
			Container* tmpContainer = item->getContainer();
			if (tmpContainer) {
				containers.push_back(tmpContainer);
			}

			if (--index == 0) {
				g_events().eventPlayerOnLookInTrade(player, tradePartner, item, lookDistance);
				return;
			}
		}
	}
}

void Game::playerCloseTrade(uint32_t playerId)
{
	Player* player = getPlayerByID(playerId);
	if (!player) {
		return;
	}

	internalCloseTrade(player);
}

void Game::internalCloseTrade(Player* player)
{
	Player* tradePartner = player->tradePartner;
	if ((tradePartner && tradePartner->getTradeState() == TRADE_TRANSFER) || player->getTradeState() == TRADE_TRANSFER) {
		return;
	}

	if (player->getTradeItem()) {
		auto it = tradeItems.find(player->getTradeItem());
		if (it != tradeItems.end()) {
			ReleaseItem(it->first);
			tradeItems.erase(it);
		}

		player->tradeItem->onTradeEvent(ON_TRADE_CANCEL, player);
		player->tradeItem = nullptr;
	}

	player->setTradeState(TRADE_NONE);
	player->tradePartner = nullptr;

	player->sendTextMessage(MESSAGE_FAILURE, "Trade cancelled.");
	player->sendTradeClose();

	if (tradePartner) {
		if (tradePartner->getTradeItem()) {
			auto it = tradeItems.find(tradePartner->getTradeItem());
			if (it != tradeItems.end()) {
				ReleaseItem(it->first);
				tradeItems.erase(it);
			}

			tradePartner->tradeItem->onTradeEvent(ON_TRADE_CANCEL, tradePartner);
			tradePartner->tradeItem = nullptr;
		}

		tradePartner->setTradeState(TRADE_NONE);
		tradePartner->tradePartner = nullptr;

		tradePartner->sendTextMessage(MESSAGE_FAILURE, "Trade cancelled.");
		tradePartner->sendTradeClose();
	}
}

void Game::playerBuyItem(uint32_t playerId, uint16_t itemId, uint8_t count, uint8_t amount,
                              bool ignoreCap/* = false*/, bool inBackpacks/* = false*/)
{
	if (amount == 0 || amount > 100) {
		return;
	}

	Player* player = getPlayerByID(playerId);
	if (!player) {
		return;
	}

	Npc* merchant = player->getShopOwner();
	if (!merchant) {
		return;
	}

	const ItemType& it = Item::items[itemId];
	if (it.id == 0) {
		return;
	}

	if (!player->hasShopItemForSale(it.id, count)) {
		return;
	}

	merchant->onPlayerBuyItem(player, it.id, count, amount, ignoreCap, inBackpacks);
}

void Game::playerSellItem(uint32_t playerId, uint16_t itemId, uint8_t count, uint8_t amount, bool ignoreEquipped)
{
	if (amount == 0 || amount > 100) {
		return;
	}

	Player* player = getPlayerByID(playerId);
	if (!player) {
		return;
	}

	Npc* merchant = player->getShopOwner();
	if (!merchant) {
		return;
	}

	const ItemType& it = Item::items[itemId];
	if (it.id == 0) {
		return;
	}

	merchant->onPlayerSellItem(player, it.id, count, amount, ignoreEquipped);
}

void Game::playerCloseShop(uint32_t playerId)
{
	Player* player = getPlayerByID(playerId);
	if (!player) {
		return;
	}

	player->closeShopWindow();
}

void Game::playerLookInShop(uint32_t playerId, uint16_t itemId, uint8_t count)
{
	Player* player = getPlayerByID(playerId);
	if (!player) {
		return;
	}

	Npc* merchant = player->getShopOwner();
	if (!merchant) {
		return;
	}

	const ItemType& it = Item::items[itemId];
	if (it.id == 0) {
		return;
	}

	if (!g_events().eventPlayerOnLookInShop(player, &it, count)) {
		SPDLOG_ERROR("Game::playerLookInShop - Lua event callback is wrong");
		return;
	}

	std::ostringstream ss;
	ss << "You see " << Item::getDescription(it, 1, nullptr, count);
	player->sendTextMessage(MESSAGE_LOOK, ss.str());
	merchant->onPlayerCheckItem(player, it.id, count);
}

void Game::playerLookAt(uint32_t playerId, const Position& pos, uint8_t stackPos)
{
	Player* player = getPlayerByID(playerId);
	if (!player) {
		return;
	}

	Thing* thing = internalGetThing(player, pos, stackPos, 0, STACKPOS_LOOK);
	if (!thing) {
		player->sendCancelMessage(RETURNVALUE_NOTPOSSIBLE);
		return;
	}

	Position thingPos = thing->getPosition();
	if (!player->canSee(thingPos)) {
		player->sendCancelMessage(RETURNVALUE_NOTPOSSIBLE);
		return;
	}

	Position playerPos = player->getPosition();

	int32_t lookDistance;
	if (thing != player) {
		lookDistance = std::max<int32_t>(Position::getDistanceX(playerPos, thingPos), Position::getDistanceY(playerPos, thingPos));
		if (playerPos.z != thingPos.z) {
			lookDistance += 15;
		}
	} else {
		lookDistance = -1;
	}

	// Parse onLook from event player
	g_events().eventPlayerOnLook(player, pos, thing, stackPos, lookDistance);
}

void Game::playerLookInBattleList(uint32_t playerId, uint32_t creatureId)
{
	Player* player = getPlayerByID(playerId);
	if (!player) {
		return;
	}

	Creature* creature = getCreatureByID(creatureId);
	if (!creature) {
		return;
	}

	if (!player->canSeeCreature(creature)) {
		return;
	}

	const Position& creaturePos = creature->getPosition();
	if (!player->canSee(creaturePos)) {
		return;
	}

	int32_t lookDistance;
	if (creature != player) {
		const Position& playerPos = player->getPosition();
		lookDistance = std::max<int32_t>(Position::getDistanceX(playerPos, creaturePos), Position::getDistanceY(playerPos, creaturePos));
		if (playerPos.z != creaturePos.z) {
			lookDistance += 15;
		}
	} else {
		lookDistance = -1;
	}

	g_events().eventPlayerOnLookInBattleList(player, creature, lookDistance);
}

void Game::playerQuickLoot(uint32_t playerId, const Position& pos, uint16_t itemId, uint8_t stackPos, Item* defaultItem, bool lootAllCorpses, bool autoLoot)
{
	Player* player = getPlayerByID(playerId);
	if (!player) {
		return;
	}

	if (!player->canDoAction()) {
		uint32_t delay = player->getNextActionTime();
		SchedulerTask* task = createSchedulerTask(delay, std::bind_front(
                              &Game::playerQuickLoot,
                              this, player->getID(), pos,
                              itemId, stackPos, defaultItem, lootAllCorpses, autoLoot));
		player->setNextActionTask(task);
		return;
	}

	if (!autoLoot && pos.x != 0xffff) {
		if (!Position::areInRange<1, 1, 0>(pos, player->getPosition())) {
			//need to walk to the corpse first before looting it
			std::forward_list<Direction> listDir;
			if (player->getPathTo(pos, listDir, 0, 1, true, true)) {
<<<<<<< HEAD
				g_dispatcher.addTask(createTask(std::bind_front(&Game::playerAutoWalk, this, player->getID(), listDir)));
				SchedulerTask* task = createSchedulerTask(0, std::bind_front(
=======
				g_dispatcher().addTask(createTask(std::bind(&Game::playerAutoWalk, this, player->getID(), listDir)));
				SchedulerTask* task = createSchedulerTask(0, std::bind(
>>>>>>> e06dd7ff
                                      &Game::playerQuickLoot,
                                      this, player->getID(), pos,
                                      itemId, stackPos, defaultItem, lootAllCorpses, autoLoot));
				player->setNextWalkActionTask(task);
			} else {
				player->sendCancelMessage(RETURNVALUE_THEREISNOWAY);
			}

			return;
		}
	} else if (!player->isPremium()) {
		player->sendCancelMessage("You must be premium.");
		return;
	}

	player->setNextActionTask(nullptr);

	Item* item = nullptr;
	if (!defaultItem) {
		Thing* thing = internalGetThing(player, pos, stackPos, itemId, STACKPOS_FIND_THING);
		if (!thing) {
			player->sendCancelMessage(RETURNVALUE_NOTPOSSIBLE);
			return;
		}

		item = thing->getItem();
	} else {
		item = defaultItem;
	}

	if (!item || !item->getParent()) {
		player->sendCancelMessage(RETURNVALUE_NOTPOSSIBLE);
		return;
	}

	Container* corpse = nullptr;
	if (pos.x == 0xffff) {
		corpse = item->getParent()->getContainer();
		if (corpse && corpse->getID() == ITEM_BROWSEFIELD) {
			corpse = item->getContainer();
			browseField = true;
		}
	} else {
		corpse = item->getContainer();
	}

	if (!corpse || corpse->hasAttribute(ITEM_ATTRIBUTE_UNIQUEID) || corpse->hasAttribute(ITEM_ATTRIBUTE_ACTIONID)) {
		player->sendCancelMessage(RETURNVALUE_NOTPOSSIBLE);
		return;
	}

	if (!corpse->isRewardCorpse()) {
		uint32_t corpseOwner = corpse->getCorpseOwner();
		if (corpseOwner != 0 && !player->canOpenCorpse(corpseOwner)) {
			player->sendCancelMessage(RETURNVALUE_NOTPOSSIBLE);
			return;
		}
	}

	if (pos.x == 0xffff && !browseField) {
		uint32_t worth = item->getWorth();
		ObjectCategory_t category = getObjectCategory(item);
		ReturnValue ret = internalQuickLootItem(player, item, category);

		std::stringstream ss;
		if (ret == RETURNVALUE_NOTENOUGHCAPACITY) {
			ss << "Attention! The loot you are trying to pick up is too heavy for you to carry.";
		} else if (ret == RETURNVALUE_CONTAINERNOTENOUGHROOM) {
			ss << "Attention! The container for " << getObjectCategoryName(category) << " is full.";
		} else {
			if (ret == RETURNVALUE_NOERROR) {
				player->sendLootStats(item, item->getItemCount());
				ss << "You looted ";
			} else {
				ss << "You could not loot ";
			}

			if (worth != 0) {
				ss << worth << " gold.";
			} else {
				ss << "1 item.";
			}

			player->sendTextMessage(MESSAGE_LOOT, ss.str());
			return;
		}

		if (player->lastQuickLootNotification + 15000 < OTSYS_TIME()) {
			player->sendTextMessage(MESSAGE_GAME_HIGHLIGHT, ss.str());
		} else {
			player->sendTextMessage(MESSAGE_EVENT_ADVANCE, ss.str());
		}

		player->lastQuickLootNotification = OTSYS_TIME();
	} else {
		if (corpse->isRewardCorpse()) {
			g_actions().useItem(player, pos, 0, corpse, false);
		} else {
			if (!lootAllCorpses) {
				internalQuickLootCorpse(player, corpse);
			} else {
				playerLootAllCorpses(player, pos, lootAllCorpses);
			}
		}
	}

	return;
}

void Game::playerLootAllCorpses(Player* player, const Position& pos, bool lootAllCorpses) {
	if (lootAllCorpses) {
		Tile *tile = g_game().map.getTile(pos.x, pos.y, pos.z);
		if (!tile) {
			player->sendCancelMessage(RETURNVALUE_NOTPOSSIBLE);
			return;
		}

		const TileItemVector *itemVector = tile->getItemList();
		uint16_t corpses = 0;
		for (Item *tileItem: *itemVector) {
			if (!tileItem) {
				continue;
			}

			Container *tileCorpse = tileItem->getContainer();
			if (!tileCorpse || !tileCorpse->isCorpse() || tileCorpse->hasAttribute(ITEM_ATTRIBUTE_UNIQUEID) || tileCorpse->hasAttribute(ITEM_ATTRIBUTE_ACTIONID)) {
				continue;
			}

			if (!tileCorpse->isRewardCorpse()
			&& tileCorpse->getCorpseOwner() != 0
			&& !player->canOpenCorpse(tileCorpse->getCorpseOwner()))
			{
				player->sendCancelMessage(RETURNVALUE_NOTPOSSIBLE);
				SPDLOG_DEBUG("Player {} cannot loot corpse from id {} in position {}", player->getName(), tileItem->getID(), tileItem->getPosition());
				continue;
			}

			corpses++;
			internalQuickLootCorpse(player, tileCorpse);
			if (corpses >= 30) {
				break;
			}
		}

		if (corpses > 0) {
			if (corpses > 1) {
				std::stringstream string;
				string << "You looted " << corpses << " corpses.";
				player->sendTextMessage(MESSAGE_LOOT, string.str());
			}

			return;
		}
	}

	browseField = false;
}

void Game::playerSetLootContainer(uint32_t playerId, ObjectCategory_t category, const Position& pos, uint16_t itemId, uint8_t stackPos)
{
	Player* player = getPlayerByID(playerId);
	if (!player || pos.x != 0xffff) {
		return;
	}

	Thing* thing = internalGetThing(player, pos, stackPos, itemId, STACKPOS_USEITEM);
	if (!thing) {
		player->sendCancelMessage(RETURNVALUE_NOTPOSSIBLE);
		return;
	}

	Container* container = thing->getContainer();
	if (!container || (container->getID() == ITEM_GOLD_POUCH && category != OBJECTCATEGORY_GOLD)) {
		player->sendCancelMessage(RETURNVALUE_NOTPOSSIBLE);
		return;
	}

	if (container->getHoldingPlayer() != player) {
		player->sendCancelMessage("You must be holding the container to set it as a loot container.");
		return;
	}

	Container* previousContainer = player->setLootContainer(category, container);
	player->sendLootContainers();

	Cylinder* parent = container->getParent();
	if (parent) {
		parent->updateThing(container, container->getID(), container->getItemCount());
	}

	if (previousContainer != nullptr) {
		parent = previousContainer->getParent();
		if (parent) {
			parent->updateThing(previousContainer, previousContainer->getID(), previousContainer->getItemCount());
		}
	}
}

void Game::playerClearLootContainer(uint32_t playerId, ObjectCategory_t category)
{
	Player* player = getPlayerByID(playerId);
	if (!player) {
		return;
	}

	Container* previousContainer = player->setLootContainer(category, nullptr);
	player->sendLootContainers();

	if (previousContainer != nullptr) {
		Cylinder* parent = previousContainer->getParent();
		if (parent) {
			parent->updateThing(previousContainer, previousContainer->getID(), previousContainer->getItemCount());
		}
	}
}

void Game::playerOpenLootContainer(uint32_t playerId, ObjectCategory_t category)
{
  Player* player = getPlayerByID(playerId);
  if (!player) {
    return;
  }

  Container* container = player->getLootContainer(category);
  if (!container) {
    return;
  }

  player->sendContainer(static_cast<uint8_t>(container->getID()), container, container->hasParent(), 0);
}


void Game::playerSetQuickLootFallback(uint32_t playerId, bool fallback)
{
	Player* player = getPlayerByID(playerId);
	if (!player) {
		return;
	}

	player->quickLootFallbackToMainContainer = fallback;
}

void Game::playerQuickLootBlackWhitelist(uint32_t playerId, QuickLootFilter_t filter, const std::vector<uint16_t> itemIds)
{
	Player* player = getPlayerByID(playerId);
	if (!player) {
		return;
	}

	player->quickLootFilter = filter;
	player->quickLootListItemIds = itemIds;
}

void Game::playerRequestLockFind(uint32_t playerId)
{
	Player* player = getPlayerByID(playerId);
	if (!player) {
		return;
	}

	std::map<uint16_t, uint16_t> itemMap;
	uint16_t count = 0;
	DepotLocker* depotLocker = player->getDepotLocker(player->getLastDepotId());
	if (!depotLocker) {
		return;
	}

	for (Item* locker : depotLocker->getItemList()) {
		Container* c = locker->getContainer();
		if (c && c->empty()) {
			continue;
		}

		if (c) {
			for (ContainerIterator it = c->iterator(); it.hasNext(); it.advance()) {
				auto itt = itemMap.find((*it)->getID());
				if (itt == itemMap.end()) {
					itemMap[(*it)->getID()] = Item::countByType((*it), -1);
					count++;
				} else {
					itemMap[(*it)->getID()] += Item::countByType((*it), -1);
				}
			}
		}
	}

	player->sendLockerItems(itemMap, count);
	return;
}

void Game::playerCancelAttackAndFollow(uint32_t playerId)
{
	Player* player = getPlayerByID(playerId);
	if (!player) {
		return;
	}

	playerSetAttackedCreature(playerId, 0);
	playerFollowCreature(playerId, 0);
	player->stopWalk();
}

void Game::playerSetAttackedCreature(uint32_t playerId, uint32_t creatureId)
{
	Player* player = getPlayerByID(playerId);
	if (!player) {
		return;
	}

	if (player->getAttackedCreature() && creatureId == 0) {
		player->setAttackedCreature(nullptr);
		player->sendCancelTarget();
		return;
	}

	Creature* attackCreature = getCreatureByID(creatureId);
	if (!attackCreature) {
		player->setAttackedCreature(nullptr);
		player->sendCancelTarget();
		return;
	}

	ReturnValue ret = Combat::canTargetCreature(player, attackCreature);
	if (ret != RETURNVALUE_NOERROR) {
		player->sendCancelMessage(ret);
		player->sendCancelTarget();
		player->setAttackedCreature(nullptr);
		return;
	}

	player->setAttackedCreature(attackCreature);
<<<<<<< HEAD
	g_dispatcher.addTask(createTask(std::bind_front(&Game::updateCreatureWalk, this, player->getID())));
=======
	g_dispatcher().addTask(createTask(std::bind(&Game::updateCreatureWalk, this, player->getID())));
>>>>>>> e06dd7ff
}

void Game::playerFollowCreature(uint32_t playerId, uint32_t creatureId)
{
	Player* player = getPlayerByID(playerId);
	if (!player) {
		return;
	}

	player->setAttackedCreature(nullptr);
<<<<<<< HEAD
	g_dispatcher.addTask(createTask(std::bind_front(&Game::updateCreatureWalk, this, player->getID())));
=======
	g_dispatcher().addTask(createTask(std::bind(&Game::updateCreatureWalk, this, player->getID())));
>>>>>>> e06dd7ff
	player->setFollowCreature(getCreatureByID(creatureId));
}

void Game::playerSetFightModes(uint32_t playerId, FightMode_t fightMode, bool chaseMode, bool secureMode)
{
	Player* player = getPlayerByID(playerId);
	if (!player) {
		return;
	}

	player->setFightMode(fightMode);
	player->setChaseMode(chaseMode);
	player->setSecureMode(secureMode);
}

void Game::playerRequestAddVip(uint32_t playerId, const std::string& name)
{
	if (name.length() > 25) {
		return;
	}

	Player* player = getPlayerByID(playerId);
	if (!player) {
		return;
	}

	Player* vipPlayer = getPlayerByName(name);
	if (!vipPlayer) {
		uint32_t guid;
		bool specialVip;
		std::string formattedName = name;
		if (!IOLoginData::getGuidByNameEx(guid, specialVip, formattedName)) {
			player->sendTextMessage(MESSAGE_FAILURE, "A player with this name does not exist.");
			return;
		}

		if (specialVip && !player->hasFlag(PlayerFlag_SpecialVIP)) {
			player->sendTextMessage(MESSAGE_FAILURE, "You can not add this player.");
			return;
		}

		player->addVIP(guid, formattedName, VIPSTATUS_OFFLINE);
	} else {
		if (vipPlayer->hasFlag(PlayerFlag_SpecialVIP) && !player->hasFlag(PlayerFlag_SpecialVIP)) {
			player->sendTextMessage(MESSAGE_FAILURE, "You can not add this player.");
			return;
		}

		if (!vipPlayer->isInGhostMode() || player->isAccessPlayer()) {
			player->addVIP(vipPlayer->getGUID(), vipPlayer->getName(), vipPlayer->statusVipList);
		} else {
			player->addVIP(vipPlayer->getGUID(), vipPlayer->getName(), VIPSTATUS_OFFLINE);
		}
	}
}

void Game::playerRequestRemoveVip(uint32_t playerId, uint32_t guid)
{
	Player* player = getPlayerByID(playerId);
	if (!player) {
		return;
	}

	player->removeVIP(guid);
}

void Game::playerRequestEditVip(uint32_t playerId, uint32_t guid, const std::string& description, uint32_t icon, bool notify)
{
	Player* player = getPlayerByID(playerId);
	if (!player) {
		return;
	}

	player->editVIP(guid, description, icon, notify);
}

void Game::playerApplyImbuement(uint32_t playerId, uint16_t imbuementid, uint8_t slot, bool protectionCharm)
{
	Player* player = getPlayerByID(playerId);
	if (!player) {
		return;
	}

	if (!player->hasImbuingItem()) {
		return;
	}

	Imbuement* imbuement = g_imbuements().getImbuement(imbuementid);
	if (!imbuement) {
		return;
	}

	Item* item = player->imbuingItem;
	if (!item) {
		return;
	}

	if (item->getTopParent() != player) {
		SPDLOG_ERROR("[Game::playerApplyImbuement] - An error occurred while player with name {} try to apply imbuement", player->getName());
		player->sendImbuementResult("An error has occurred, reopen the imbuement window. If the problem persists, contact your administrator.");
		return;
	}

	player->onApplyImbuement(imbuement, item, slot, protectionCharm);
}

void Game::playerClearImbuement(uint32_t playerid, uint8_t slot)
{
	Player* player = getPlayerByID(playerid);
	if (!player)
	{
		return;
	}

	if (!player->hasImbuingItem ())
	{
		return;
	}

	Item* item = player->imbuingItem;
	if (!item)
	{
		return;
	}

	player->onClearImbuement(item, slot);
}

void Game::playerCloseImbuementWindow(uint32_t playerid)
{
	Player* player = getPlayerByID(playerid);
	if (!player)
	{
		return;
	}

	player->setImbuingItem(nullptr);
	return;
}

void Game::playerTurn(uint32_t playerId, Direction dir)
{
	Player* player = getPlayerByID(playerId);
	if (!player) {
		return;
	}

	if (!g_events().eventPlayerOnTurn(player, dir)) {
		return;
	}

	player->resetIdleTime();
	internalCreatureTurn(player, dir);
}

void Game::playerRequestOutfit(uint32_t playerId)
{
	if (!g_configManager().getBoolean(ALLOW_CHANGEOUTFIT)) {
		return;
	}

	Player* player = getPlayerByID(playerId);
	if (!player) {
		return;
	}

	player->sendOutfitWindow();
}

void Game::playerToggleMount(uint32_t playerId, bool mount)
{
	Player* player = getPlayerByID(playerId);
	if (!player) {
		return;
	}

	player->toggleMount(mount);
}

void Game::playerChangeOutfit(uint32_t playerId, Outfit_t outfit)
{
	if (!g_configManager().getBoolean(ALLOW_CHANGEOUTFIT)) {
		return;
	}

	Player* player = getPlayerByID(playerId);
	if (!player) {
		return;
	}

	const Outfit* playerOutfit = Outfits::getInstance().getOutfitByLookType(player->getSex(), outfit.lookType);
	if (!playerOutfit) {
		outfit.lookMount = 0;
	}

	if (outfit.lookMount != 0) {
		Mount* mount = mounts.getMountByClientID(outfit.lookMount);
		if (!mount) {
			return;
		}

		if (!player->hasMount(mount)) {
			return;
		}

		if (player->isMounted()) {
			Mount* prevMount = mounts.getMountByID(player->getCurrentMount());
			if (prevMount) {
				changeSpeed(player, mount->speed - prevMount->speed);
			}

			player->setCurrentMount(mount->id);
		} else {
			player->setCurrentMount(mount->id);
			outfit.lookMount = 0;
		}
	} else if (player->isMounted()) {
		player->dismount();
	}

	if (player->canWear(outfit.lookType, outfit.lookAddons)) {
		player->defaultOutfit = outfit;

		if (player->hasCondition(CONDITION_OUTFIT)) {
			return;
		}

		internalCreatureChangeOutfit(player, outfit);
	}
}

void Game::playerShowQuestLog(uint32_t playerId)
{
	Player* player = getPlayerByID(playerId);
	if (!player) {
		return;
	}

	g_events().eventPlayerOnRequestQuestLog(player);
}

void Game::playerShowQuestLine(uint32_t playerId, uint16_t questId)
{
	Player* player = getPlayerByID(playerId);
	if (!player) {
		return;
	}

	g_events().eventPlayerOnRequestQuestLine(player, questId);
}

void Game::playerSay(uint32_t playerId, uint16_t channelId, SpeakClasses type,
                    const std::string& receiver, const std::string& text)
{
	Player* player = getPlayerByID(playerId);
	if (!player) {
		return;
	}

	player->resetIdleTime();

	if (playerSaySpell(player, type, text)) {
		return;
	}

	uint32_t muteTime = player->isMuted();
	if (muteTime > 0) {
		std::ostringstream ss;
		ss << "You are still muted for " << muteTime << " seconds.";
		player->sendTextMessage(MESSAGE_FAILURE, ss.str());
		return;
	}


	if (!text.empty() && text.front() == '/' && player->isAccessPlayer()) {
		return;
	}

	if (type != TALKTYPE_PRIVATE_PN) {
		player->removeMessageBuffer();
	}

	switch (type) {
		case TALKTYPE_SAY:
			internalCreatureSay(player, TALKTYPE_SAY, text, false);
			break;

		case TALKTYPE_WHISPER:
			playerWhisper(player, text);
			break;

		case TALKTYPE_YELL:
			playerYell(player, text);
			break;

		case TALKTYPE_PRIVATE_TO:
		case TALKTYPE_PRIVATE_RED_TO:
			playerSpeakTo(player, type, receiver, text);
			break;

		case TALKTYPE_CHANNEL_O:
		case TALKTYPE_CHANNEL_Y:
		case TALKTYPE_CHANNEL_R1:
			g_chat().talkToChannel(*player, type, text, channelId);
			break;

		case TALKTYPE_PRIVATE_PN:
			playerSpeakToNpc(player, text);
			break;

		case TALKTYPE_BROADCAST:
			playerBroadcastMessage(player, text);
			break;

		default:
			break;
	}
}

bool Game::playerSaySpell(Player* player, SpeakClasses type, const std::string& text)
{
	if (player->walkExhausted()) {
		return true;
	}

	std::string words = text;
	TalkActionResult_t result = g_talkActions().playerSaySpell(player, type, words);
	if (result == TALKACTION_BREAK) {
		return true;
	}

	result = g_spells().playerSaySpell(player, words);
	if (result == TALKACTION_BREAK) {
		if (!g_configManager().getBoolean(PUSH_WHEN_ATTACKING)) {
			player->cancelPush();
		}

		if (!g_configManager().getBoolean(EMOTE_SPELLS)) {
			return internalCreatureSay(player, TALKTYPE_SPELL_USE, words, false);
		} else {
			return internalCreatureSay(player, TALKTYPE_MONSTER_SAY, words, false);
		}

	} else if (result == TALKACTION_FAILED) {
		return true;
	}

	return false;
}

void Game::playerWhisper(Player* player, const std::string& text)
{
	SpectatorHashSet spectators;
	map.getSpectators(spectators, player->getPosition(), false, false,
                 Map::maxClientViewportX, Map::maxClientViewportX,
                 Map::maxClientViewportY, Map::maxClientViewportY);

	//send to client
	for (Creature* spectator : spectators) {
		if (Player* spectatorPlayer = spectator->getPlayer()) {
			if (!Position::areInRange<1, 1>(player->getPosition(), spectatorPlayer->getPosition())) {
				spectatorPlayer->sendCreatureSay(player, TALKTYPE_WHISPER, "pspsps");
			} else {
				spectatorPlayer->sendCreatureSay(player, TALKTYPE_WHISPER, text);
			}
		}
	}

	//event method
	for (Creature* spectator : spectators) {
		spectator->onCreatureSay(player, TALKTYPE_WHISPER, text);
	}
}

bool Game::playerYell(Player* player, const std::string& text)
{
	if (player->getLevel() == 1) {
		player->sendTextMessage(MESSAGE_FAILURE, "You may not yell as long as you are on level 1.");
		return false;
	}

	if (player->hasCondition(CONDITION_YELLTICKS)) {
		player->sendCancelMessage(RETURNVALUE_YOUAREEXHAUSTED);
		return false;
	}

	if (player->getAccountType() < account::AccountType::ACCOUNT_TYPE_GAMEMASTER) {
		Condition* condition = Condition::createCondition(CONDITIONID_DEFAULT, CONDITION_YELLTICKS, 30000, 0);
		player->addCondition(condition);
	}

	internalCreatureSay(player, TALKTYPE_YELL, asUpperCaseString(text), false);
	return true;
}

bool Game::playerSpeakTo(Player* player, SpeakClasses type, const std::string& receiver,
                         const std::string& text)
{
	Player* toPlayer = getPlayerByName(receiver);
	if (!toPlayer) {
		player->sendTextMessage(MESSAGE_FAILURE, "A player with this name is not online.");
		return false;
	}

	if (type == TALKTYPE_PRIVATE_RED_TO && (player->hasFlag(PlayerFlag_CanTalkRedPrivate) || player->getAccountType() >= account::AccountType::ACCOUNT_TYPE_GAMEMASTER)) {
		type = TALKTYPE_PRIVATE_RED_FROM;
	} else {
		type = TALKTYPE_PRIVATE_FROM;
	}

	toPlayer->sendPrivateMessage(player, type, text);
	toPlayer->onCreatureSay(player, type, text);

	if (toPlayer->isInGhostMode() && !player->isAccessPlayer()) {
		player->sendTextMessage(MESSAGE_FAILURE, "A player with this name is not online.");
	} else {
		std::ostringstream ss;
		ss << "Message sent to " << toPlayer->getName() << '.';
		player->sendTextMessage(MESSAGE_FAILURE, ss.str());
	}
	return true;
}

void Game::playerSpeakToNpc(Player* player, const std::string& text)
{
	SpectatorHashSet spectators;
	map.getSpectators(spectators, player->getPosition());
	for (Creature* spectator : spectators) {
		if (spectator->getNpc()) {
			spectator->onCreatureSay(player, TALKTYPE_PRIVATE_PN, text);
		}
	}
}

//--
bool Game::canThrowObjectTo(const Position& fromPos, const Position& toPos, bool checkLineOfSight /*= true*/,
							int32_t rangex /*= Map::maxClientViewportX*/, int32_t rangey /*= Map::maxClientViewportY*/) const
{
	return map.canThrowObjectTo(fromPos, toPos, checkLineOfSight, rangex, rangey);
}

bool Game::isSightClear(const Position& fromPos, const Position& toPos, bool floorCheck) const
{
	return map.isSightClear(fromPos, toPos, floorCheck);
}

bool Game::internalCreatureTurn(Creature* creature, Direction dir)
{
	if (creature->getDirection() == dir) {
		return false;
	}

	if (Player* player = creature->getPlayer()) {
		player->cancelPush();
	}
	creature->setDirection(dir);

	// Send to client
	SpectatorHashSet spectators;
	map.getSpectators(spectators, creature->getPosition(), true, true);
	for (Creature* spectator : spectators) {
		Player* tmpPlayer = spectator->getPlayer();
		if(!tmpPlayer) {
			continue;
		}
		tmpPlayer->sendCreatureTurn(creature);
	}
	return true;
}

bool Game::internalCreatureSay(Creature* creature, SpeakClasses type, const std::string& text,
                               bool ghostMode, SpectatorHashSet* spectatorsPtr/* = nullptr*/, const Position* pos/* = nullptr*/)
{
	if (text.empty()) {
		return false;
	}

	if (!pos) {
		pos = &creature->getPosition();
	}

	SpectatorHashSet spectators;

	if (!spectatorsPtr || spectatorsPtr->empty()) {
		// This somewhat complex construct ensures that the cached SpectatorHashSet
		// is used if available and if it can be used, else a local vector is
		// used (hopefully the compiler will optimize away the construction of
		// the temporary when it's not used).
		if (type != TALKTYPE_YELL && type != TALKTYPE_MONSTER_YELL) {
			map.getSpectators(spectators, *pos, false, false,
                           Map::maxClientViewportX, Map::maxClientViewportX,
                           Map::maxClientViewportY, Map::maxClientViewportY);
		} else {
			map.getSpectators(spectators, *pos, true, false, 18, 18, 14, 14);
		}
	} else {
		spectators = (*spectatorsPtr);
	}

	//send to client
	for (Creature* spectator : spectators) {
		if (Player* tmpPlayer = spectator->getPlayer()) {
			if (!ghostMode || tmpPlayer->canSeeCreature(creature)) {
				tmpPlayer->sendCreatureSay(creature, type, text, pos);
			}
		}
	}

	//event method
	for (Creature* spectator : spectators) {
		spectator->onCreatureSay(creature, type, text);
		if (creature != spectator) {
			g_events().eventCreatureOnHear(spectator, creature, text, type);
		}
	}
	return true;
}

void Game::checkCreatureWalk(uint32_t creatureId)
{
	Creature* creature = getCreatureByID(creatureId);
	if (creature && creature->getHealth() > 0) {
		creature->onCreatureWalk();
		cleanup();
	}
}

void Game::updateCreatureWalk(uint32_t creatureId)
{
	Creature* creature = getCreatureByID(creatureId);
	if (creature && creature->getHealth() > 0) {
		creature->goToFollowCreature();
	}
}

void Game::checkCreatureAttack(uint32_t creatureId)
{
	Creature* creature = getCreatureByID(creatureId);
	if (creature && creature->getHealth() > 0) {
		creature->onAttacking(0);
	}
}

void Game::addCreatureCheck(Creature* creature)
{
	creature->creatureCheck = true;

	if (creature->inCheckCreaturesVector) {
		// already in a vector
		return;
	}

	creature->inCheckCreaturesVector = true;
	checkCreatureLists[uniform_random(0, EVENT_CREATURECOUNT - 1)].push_back(creature);
	creature->incrementReferenceCounter();
}

void Game::removeCreatureCheck(Creature* creature)
{
	if (creature->inCheckCreaturesVector) {
		creature->creatureCheck = false;
	}
}

void Game::checkCreatures(size_t index)
{
<<<<<<< HEAD
	g_scheduler.addEvent(createSchedulerTask(EVENT_CHECK_CREATURE_INTERVAL, std::bind_front(&Game::checkCreatures, this, (index + 1) % EVENT_CREATURECOUNT)));
=======
	g_scheduler().addEvent(createSchedulerTask(EVENT_CHECK_CREATURE_INTERVAL, std::bind(&Game::checkCreatures, this, (index + 1) % EVENT_CREATURECOUNT)));
>>>>>>> e06dd7ff

	auto& checkCreatureList = checkCreatureLists[index];
	size_t it = 0, end = checkCreatureList.size();
	while (it < end) {
		Creature* creature = checkCreatureList[it];
		if (creature && creature->creatureCheck) {
			if (creature->getHealth() > 0) {
				creature->onThink(EVENT_CREATURE_THINK_INTERVAL);
				creature->onAttacking(EVENT_CREATURE_THINK_INTERVAL);
				creature->executeConditions(EVENT_CREATURE_THINK_INTERVAL);
			} else {
				creature->onDeath();
			}
			++it;
		} else {
			creature->inCheckCreaturesVector = false;
			ReleaseCreature(creature);

			checkCreatureList[it] = checkCreatureList.back();
			checkCreatureList.pop_back();
			--end;
		}
	}
	cleanup();
}

void Game::changeSpeed(Creature* creature, int32_t varSpeedDelta)
{
	int32_t varSpeed = creature->getSpeed() - creature->getBaseSpeed();
	varSpeed += varSpeedDelta;

	creature->setSpeed(varSpeed);

	//send to clients
	SpectatorHashSet spectators;
	map.getSpectators(spectators, creature->getPosition(), false, true);
	for (Creature* spectator : spectators) {
		spectator->getPlayer()->sendChangeSpeed(creature, creature->getStepSpeed());
	}
}

void Game::internalCreatureChangeOutfit(Creature* creature, const Outfit_t& outfit)
{
	if (!g_events().eventCreatureOnChangeOutfit(creature, outfit)) {
		return;
	}

	creature->setCurrentOutfit(outfit);

	if (creature->isInvisible()) {
		return;
	}

	//send to clients
	SpectatorHashSet spectators;
	map.getSpectators(spectators, creature->getPosition(), true, true);
	for (Creature* spectator : spectators) {
		spectator->getPlayer()->sendCreatureChangeOutfit(creature, outfit);
	}
}

void Game::internalCreatureChangeVisible(Creature* creature, bool visible)
{
	//send to clients
	SpectatorHashSet spectators;
	map.getSpectators(spectators, creature->getPosition(), true, true);
	for (Creature* spectator : spectators) {
		spectator->getPlayer()->sendCreatureChangeVisible(creature, visible);
	}
}

void Game::changeLight(const Creature* creature)
{
	//send to clients
	SpectatorHashSet spectators;
	map.getSpectators(spectators, creature->getPosition(), true, true);
	for (Creature* spectator : spectators) {
		spectator->getPlayer()->sendCreatureLight(creature);
	}
}

void Game::updateCreatureIcon(const Creature* creature)
{
	//send to clients
	SpectatorHashSet spectators;
	map.getSpectators(spectators, creature->getPosition(), true, true);
	for (Creature* spectator : spectators) {
		spectator->getPlayer()->sendCreatureIcon(creature);
	}
}

bool Game::combatBlockHit(CombatDamage& damage, Creature* attacker, Creature* target, bool checkDefense, bool checkArmor, bool field)
{
	if (damage.primary.type == COMBAT_NONE && damage.secondary.type == COMBAT_NONE) {
		return true;
	}

	if (target->getPlayer() && target->isInGhostMode()) {
		return true;
	}

	if (damage.primary.value > 0) {
		return false;
	}

	static const auto sendBlockEffect = [this](BlockType_t blockType, CombatType_t combatType, const Position& targetPos) {
		if (blockType == BLOCK_DEFENSE) {
			addMagicEffect(targetPos, CONST_ME_POFF);
		} else if (blockType == BLOCK_ARMOR) {
			addMagicEffect(targetPos, CONST_ME_BLOCKHIT);
		} else if (blockType == BLOCK_IMMUNITY) {
			uint8_t hitEffect = 0;
			switch (combatType) {
				case COMBAT_UNDEFINEDDAMAGE: {
					return;
				}
				case COMBAT_ENERGYDAMAGE:
				case COMBAT_FIREDAMAGE:
				case COMBAT_PHYSICALDAMAGE:
				case COMBAT_ICEDAMAGE:
				case COMBAT_DEATHDAMAGE: {
					hitEffect = CONST_ME_BLOCKHIT;
					break;
				}
				case COMBAT_EARTHDAMAGE: {
					hitEffect = CONST_ME_GREEN_RINGS;
					break;
				}
				case COMBAT_HOLYDAMAGE: {
					hitEffect = CONST_ME_HOLYDAMAGE;
					break;
				}
				default: {
					hitEffect = CONST_ME_POFF;
					break;
				}
			}
			addMagicEffect(targetPos, hitEffect);
		}
	};

	bool canHeal = false;
		CombatDamage damageHeal;
		damageHeal.primary.type = COMBAT_HEALING;

	bool canReflect = false;
		CombatDamage damageReflected;

	BlockType_t primaryBlockType, secondaryBlockType;
	if (damage.primary.type != COMBAT_NONE) {
		// Damage reflection primary
		if (attacker && target->getMonster()) {
			uint32_t primaryReflect = target->getMonster()->getReflectValue(damage.primary.type);
			if (primaryReflect > 0) {
				damageReflected.primary.type = damage.primary.type;
				damageReflected.primary.value = std::ceil((damage.primary.value) * (primaryReflect / 100.));
				damageReflected.extension = true;
				damageReflected.exString = "(damage reflection)";
				canReflect = true;
			}
		}
		damage.primary.value = -damage.primary.value;
		// Damage healing primary
		if (attacker && target->getMonster()) {
			uint32_t primaryHealing = target->getMonster()->getHealingCombatValue(damage.primary.type);
			if (primaryHealing > 0) {
				damageHeal.primary.value = std::ceil((damage.primary.value) * (primaryHealing / 100.));
				canHeal = true;
			}
		}
		primaryBlockType = target->blockHit(attacker, damage.primary.type, damage.primary.value, checkDefense, checkArmor, field);

		damage.primary.value = -damage.primary.value;
		sendBlockEffect(primaryBlockType, damage.primary.type, target->getPosition());
	} else {
		primaryBlockType = BLOCK_NONE;
	}

	if (damage.secondary.type != COMBAT_NONE) {
		// Damage reflection secondary
		if (attacker && target->getMonster()) {
			uint32_t secondaryReflect = target->getMonster()->getReflectValue(damage.secondary.type);
			if (secondaryReflect > 0) {
				if (!canReflect) {
					damageReflected.primary.type = damage.secondary.type;
					damageReflected.primary.value = std::ceil((damage.secondary.value) * (secondaryReflect / 100.));
					damageReflected.extension = true;
					damageReflected.exString = "(damage reflection)";
					canReflect = true;
				} else {
					damageReflected.secondary.type = damage.secondary.type;
					damageReflected.secondary.value = std::ceil((damage.secondary.value) * (secondaryReflect / 100.));
				}
			}
		}
		damage.secondary.value = -damage.secondary.value;
		// Damage healing secondary
		if (attacker && target->getMonster()) {
			uint32_t secondaryHealing = target->getMonster()->getHealingCombatValue(damage.secondary.type);
			if (secondaryHealing > 0) {;
				damageHeal.primary.value += std::ceil((damage.secondary.value) * (secondaryHealing / 100.));
				canHeal = true;
			}
		}
		secondaryBlockType = target->blockHit(attacker, damage.secondary.type, damage.secondary.value, false, false, field);

		damage.secondary.value = -damage.secondary.value;
		sendBlockEffect(secondaryBlockType, damage.secondary.type, target->getPosition());
	} else {
		secondaryBlockType = BLOCK_NONE;
	}
	if (canReflect) {
		combatChangeHealth(target, attacker, damageReflected, false);
	}
	if (canHeal) {
		combatChangeHealth(nullptr, target, damageHeal);
	}
	return (primaryBlockType != BLOCK_NONE) && (secondaryBlockType != BLOCK_NONE);
}

void Game::combatGetTypeInfo(CombatType_t combatType, Creature* target, TextColor_t& color, uint8_t& effect)
{
	switch (combatType) {
		case COMBAT_PHYSICALDAMAGE: {
			Item* splash = nullptr;
			switch (target->getRace()) {
				case RACE_VENOM:
					color = TEXTCOLOR_LIGHTGREEN;
					effect = CONST_ME_HITBYPOISON;
					splash = Item::CreateItem(ITEM_SMALLSPLASH, FLUID_SLIME);
					break;
				case RACE_BLOOD:
					color = TEXTCOLOR_RED;
					effect = CONST_ME_DRAWBLOOD;
					if (const Tile* tile = target->getTile()) {
						if (!tile->hasFlag(TILESTATE_PROTECTIONZONE)) {
							splash = Item::CreateItem(ITEM_SMALLSPLASH, FLUID_BLOOD);
						}
					}
					break;
				case RACE_INK:
					color = TEXTCOLOR_LIGHTGREY;
					effect = CONST_ME_HITAREA;
					splash = Item::CreateItem(ITEM_SMALLSPLASH, FLUID_INK);
					break;
				case RACE_UNDEAD:
					color = TEXTCOLOR_LIGHTGREY;
					effect = CONST_ME_HITAREA;
					break;
				case RACE_FIRE:
					color = TEXTCOLOR_ORANGE;
					effect = CONST_ME_DRAWBLOOD;
					break;
				case RACE_ENERGY:
					color = TEXTCOLOR_PURPLE;
					effect = CONST_ME_ENERGYHIT;
					break;
				default:
					color = TEXTCOLOR_NONE;
					effect = CONST_ME_NONE;
					break;
			}

			if (splash) {
				internalAddItem(target->getTile(), splash, INDEX_WHEREEVER, FLAG_NOLIMIT);
				splash->startDecaying();
			}

			break;
		}

		case COMBAT_ENERGYDAMAGE: {
			color = TEXTCOLOR_PURPLE;
			effect = CONST_ME_ENERGYHIT;
			break;
		}

		case COMBAT_EARTHDAMAGE: {
			color = TEXTCOLOR_LIGHTGREEN;
			effect = CONST_ME_GREEN_RINGS;
			break;
		}

		case COMBAT_DROWNDAMAGE: {
			color = TEXTCOLOR_LIGHTBLUE;
			effect = CONST_ME_LOSEENERGY;
			break;
		}
		case COMBAT_FIREDAMAGE: {
			color = TEXTCOLOR_ORANGE;
			effect = CONST_ME_HITBYFIRE;
			break;
		}
		case COMBAT_ICEDAMAGE: {
			color = TEXTCOLOR_SKYBLUE;
			effect = CONST_ME_ICEATTACK;
			break;
		}
		case COMBAT_HOLYDAMAGE: {
			color = TEXTCOLOR_YELLOW;
			effect = CONST_ME_HOLYDAMAGE;
			break;
		}
		case COMBAT_DEATHDAMAGE: {
			color = TEXTCOLOR_DARKRED;
			effect = CONST_ME_SMALLCLOUDS;
			break;
		}
		case COMBAT_LIFEDRAIN: {
			color = TEXTCOLOR_RED;
			effect = CONST_ME_MAGIC_RED;
			break;
		}
		default: {
			color = TEXTCOLOR_NONE;
			effect = CONST_ME_NONE;
			break;
		}
	}
}

bool Game::combatChangeHealth(Creature* attacker, Creature* target, CombatDamage& damage, bool isEvent /*= false*/)
{
	using namespace std;
	const Position& targetPos = target->getPosition();
	if (damage.primary.value > 0) {
		if (target->getHealth() <= 0) {
			return false;
		}

		Player* attackerPlayer;
		if (attacker) {
			attackerPlayer = attacker->getPlayer();
		} else {
			attackerPlayer = nullptr;
		}

		Player* targetPlayer = target->getPlayer();
		if (attackerPlayer && targetPlayer && attackerPlayer->getSkull() == SKULL_BLACK && attackerPlayer->getSkullClient(targetPlayer) == SKULL_NONE) {
			return false;
		}

		if (damage.origin != ORIGIN_NONE) {
			const auto& events = target->getCreatureEvents(CREATURE_EVENT_HEALTHCHANGE);
			if (!events.empty()) {
				for (CreatureEvent* creatureEvent : events) {
					creatureEvent->executeHealthChange(target, attacker, damage);
				}
				damage.origin = ORIGIN_NONE;
				return combatChangeHealth(attacker, target, damage);
			}
		}

		int32_t realHealthChange = target->getHealth();
		target->gainHealth(attacker, damage.primary.value);
		realHealthChange = target->getHealth() - realHealthChange;

		if (realHealthChange > 0 && !target->isInGhostMode()) {
			if (targetPlayer) {
				targetPlayer->updateImpactTracker(COMBAT_HEALING, realHealthChange);
			}

			// Party hunt analyzer
			if (Party* party = attackerPlayer ? attackerPlayer->getParty() : nullptr) {
				party->addPlayerHealing(attackerPlayer, realHealthChange);
			}

			std::stringstream ss;

			ss << realHealthChange << (realHealthChange != 1 ? " hitpoints." : " hitpoint.");
			std::string damageString = ss.str();

			std::string spectatorMessage;

			TextMessage message;
			message.position = targetPos;
			message.primary.value = realHealthChange;
			message.primary.color = TEXTCOLOR_PASTELRED;

			SpectatorHashSet spectators;
			map.getSpectators(spectators, targetPos, false, true);
			for (Creature* spectator : spectators) {
				Player* tmpPlayer = spectator->getPlayer();

				if(!tmpPlayer)
				{
					continue;
				}
				
				if (tmpPlayer == attackerPlayer && attackerPlayer != targetPlayer) {
					ss.str({});
					ss << "You heal " << target->getNameDescription() << " for " << damageString;
					message.type = MESSAGE_HEALED;
					message.text = ss.str();
				} else if (tmpPlayer == targetPlayer) {
					ss.str({});
					if (!attacker) {
						ss << "You were healed";
					} else if (targetPlayer == attackerPlayer) {
						ss << "You heal yourself";
					} else {
						ss << "You were healed by " << attacker->getNameDescription();
					}
					ss << " for " << damageString;
					message.type = MESSAGE_HEALED;
					message.text = ss.str();
				} else {
					if (spectatorMessage.empty()) {
						ss.str({});
						if (!attacker) {
							ss << ucfirst(target->getNameDescription()) << " was healed";
						} else {
							ss << ucfirst(attacker->getNameDescription()) << " healed ";
							if (attacker == target) {
								ss << (targetPlayer ? (targetPlayer->getSex() == PLAYERSEX_FEMALE ? "herself" : "himself") : "itself");
							} else {
								ss << target->getNameDescription();
							}
						}
						ss << " for " << damageString;
						spectatorMessage = ss.str();
					}
					message.type = MESSAGE_HEALED_OTHERS;
					message.text = spectatorMessage;
				}
				tmpPlayer->sendTextMessage(message);
			}
		}
	} else {
		if (!target->isAttackable()) {
			if (!target->isInGhostMode()) {
				addMagicEffect(targetPos, CONST_ME_POFF);
			}
			return true;
		}

		Player* attackerPlayer;
		if (attacker) {
			attackerPlayer = attacker->getPlayer();
		} else {
			attackerPlayer = nullptr;
		}

		Player* targetPlayer = target->getPlayer();
		if (attackerPlayer && targetPlayer && attackerPlayer->getSkull() == SKULL_BLACK && attackerPlayer->getSkullClient(targetPlayer) == SKULL_NONE) {
			return false;
		}

		damage.primary.value = std::abs(damage.primary.value);
		damage.secondary.value = std::abs(damage.secondary.value);

		Monster* targetMonster;
		if (target && target->getMonster()) {
			targetMonster = target->getMonster();
		} else {
			targetMonster = nullptr;
		}

		const Monster* attackerMonster;
		if (attacker && attacker->getMonster()) {
			attackerMonster = attacker->getMonster();
		} else {
			attackerMonster = nullptr;
		}

		if (attackerPlayer && targetMonster) {
			const PreySlot* slot = attackerPlayer->getPreyWithMonster(targetMonster->getRaceId());
			if (slot && slot->isOccupied() && slot->bonus == PreyBonus_Damage && slot->bonusTimeLeft > 0) {
				damage.primary.value += static_cast<int32_t>(std::ceil((damage.primary.value * slot->bonusPercentage) / 100));
				damage.secondary.value += static_cast<int32_t>(std::ceil((damage.secondary.value * slot->bonusPercentage) / 100));
			}
		} else if (attackerMonster && targetPlayer) {
			const PreySlot* slot = targetPlayer->getPreyWithMonster(attackerMonster->getRaceId());
			if (slot && slot->isOccupied() && slot->bonus == PreyBonus_Defense && slot->bonusTimeLeft > 0) {
				damage.primary.value -= static_cast<int32_t>(std::ceil((damage.primary.value * slot->bonusPercentage) / 100));
				damage.secondary.value -= static_cast<int32_t>(std::ceil((damage.secondary.value * slot->bonusPercentage) / 100));
			}
		}

		TextMessage message;
		message.position = targetPos;

		if (!isEvent) {
			g_events().eventCreatureOnDrainHealth(target, attacker, damage.primary.type, damage.primary.value, damage.secondary.type, damage.secondary.value, message.primary.color, message.secondary.color);
		}
		if (damage.origin != ORIGIN_NONE && attacker && damage.primary.type != COMBAT_HEALING) {
			damage.primary.value *= attacker->getBuff(BUFF_DAMAGEDEALT) / 100.;
			damage.secondary.value *= attacker->getBuff(BUFF_DAMAGEDEALT) / 100.;
		}
		if (damage.origin != ORIGIN_NONE && target && damage.primary.type != COMBAT_HEALING) {
			damage.primary.value *= target->getBuff(BUFF_DAMAGERECEIVED) / 100.;
			damage.secondary.value *= target->getBuff(BUFF_DAMAGERECEIVED) / 100.;
		}
		int32_t healthChange = damage.primary.value + damage.secondary.value;
		if (healthChange == 0) {
			return true;
		}

		SpectatorHashSet spectators;
		map.getSpectators(spectators, targetPos, true, true);

		if (damage.critical) {
			addMagicEffect(spectators, targetPos, CONST_ME_CRITICAL_DAMAGE);
		}

		if (!damage.extension && attackerMonster && targetPlayer) {
			// Charm rune (target as player)
			if (charmRune_t activeCharm = g_iobestiary().getCharmFromTarget(targetPlayer, g_monsters().getMonsterTypeByRaceId(attackerMonster->getRaceId()));
				activeCharm != CHARM_NONE && activeCharm != CHARM_CLEANSE) {
				if (Charm* charm = g_iobestiary().getBestiaryCharm(activeCharm);
					charm->type == CHARM_DEFENSIVE && charm->chance > normal_random(0, 100) && 
					g_iobestiary().parseCharmCombat(charm, targetPlayer, attacker, (damage.primary.value + damage.secondary.value))) {
					return false; // Dodge charm
				}
			}
		}

		if (target->hasCondition(CONDITION_MANASHIELD) && damage.primary.type != COMBAT_UNDEFINEDDAMAGE) {
			int32_t manaDamage = std::min<int32_t>(target->getMana(), healthChange);
			uint16_t manaShield = target->getManaShield();
			if (manaShield > 0) {
				if (manaShield > manaDamage) {
					target->setManaShield(manaShield - manaDamage);
					manaShield = manaShield - manaDamage;
				} else {
					manaDamage = manaShield;
					target->removeCondition(CONDITION_MANASHIELD);
					manaShield  = 0;
				}
			}
			if (manaDamage != 0) {
				if (damage.origin != ORIGIN_NONE) {
					const auto& events = target->getCreatureEvents(CREATURE_EVENT_MANACHANGE);
					if (!events.empty()) {
						for (CreatureEvent* creatureEvent : events) {
							creatureEvent->executeManaChange(target, attacker, damage);
						}
						healthChange = damage.primary.value + damage.secondary.value;
						if (healthChange == 0) {
							return true;
						}
						manaDamage = std::min<int32_t>(target->getMana(), healthChange);
					}
				}

				target->drainMana(attacker, manaDamage);

				if(target->getMana() == 0 && manaShield > 0) {
					target->removeCondition(CONDITION_MANASHIELD);
				}

				addMagicEffect(spectators, targetPos, CONST_ME_LOSEENERGY);

				std::stringstream ss;

				std::string damageString = std::to_string(manaDamage);

				std::string spectatorMessage;

				message.primary.value = manaDamage;
				message.primary.color = TEXTCOLOR_BLUE;

				for (Creature* spectator : spectators) {
					if (!spectator) {
						continue;
					}

					Player* tmpPlayer = spectator->getPlayer();
					if (!tmpPlayer) {
						continue;
					}

					if (tmpPlayer->getPosition().z != targetPos.z) {
						continue;
					}

					if (tmpPlayer == attackerPlayer && attackerPlayer != targetPlayer) {
						ss.str({});
						ss << ucfirst(target->getNameDescription()) << " loses " << damageString + " mana due to your attack.";
						message.type = MESSAGE_DAMAGE_DEALT;
						message.text = ss.str();
					} else if (tmpPlayer == targetPlayer) {
						ss.str({});
						ss << "You lose " << damageString << " mana";
						if (!attacker) {
							ss << '.';
						} else if (targetPlayer == attackerPlayer) {
							ss << " due to your own attack.";
						} else {
							ss << " due to an attack by " << attacker->getNameDescription() << '.';
						}
						message.type = MESSAGE_DAMAGE_RECEIVED;
						message.text = ss.str();
					} else {
						if (spectatorMessage.empty()) {
							ss.str({});
							ss << ucfirst(target->getNameDescription()) << " loses " << damageString + " mana";
							if (attacker) {
								ss << " due to ";
								if (attacker == target) {
									ss << (targetPlayer ? (targetPlayer->getSex() == PLAYERSEX_FEMALE ? "her own attack" : "his own attack") : "its own attack");
								} else {
									ss << "an attack by " << attacker->getNameDescription();
								}
							}
							ss << '.';
							spectatorMessage = ss.str();
						}
						message.type = MESSAGE_DAMAGE_OTHERS;
						message.text = spectatorMessage;
					}
					tmpPlayer->sendTextMessage(message);
				}

				damage.primary.value -= manaDamage;
				if (damage.primary.value < 0) {
					damage.secondary.value = std::max<int32_t>(0, damage.secondary.value + damage.primary.value);
					damage.primary.value = 0;
				}
			}
		}

		int32_t realDamage = damage.primary.value + damage.secondary.value;
		if (realDamage == 0) {
			return true;
		}

		if (damage.origin != ORIGIN_NONE) {
			const auto& events = target->getCreatureEvents(CREATURE_EVENT_HEALTHCHANGE);
			if (!events.empty()) {
				for (CreatureEvent* creatureEvent : events) {
					creatureEvent->executeHealthChange(target, attacker, damage);
				}
				damage.origin = ORIGIN_NONE;
				return combatChangeHealth(attacker, target, damage);
			}
		}

		int32_t targetHealth = target->getHealth();
		if (damage.primary.value >= targetHealth) {
			damage.primary.value = targetHealth;
			damage.secondary.value = 0;
		} else if (damage.secondary.value) {
			damage.secondary.value = std::min<int32_t>(damage.secondary.value, targetHealth - damage.primary.value);
		}

		realDamage = damage.primary.value + damage.secondary.value;
		if (realDamage == 0) {
			return true;
		} else if (realDamage >= targetHealth) {
			for (CreatureEvent* creatureEvent : target->getCreatureEvents(CREATURE_EVENT_PREPAREDEATH)) {
				if (!creatureEvent->executeOnPrepareDeath(target, attacker)) {
					return false;
				}
			}
		}

		target->drainHealth(attacker, realDamage);
		if (realDamage > 0 && targetMonster) {
			if (attackerPlayer && attackerPlayer->getPlayer()) {
				attackerPlayer->updateImpactTracker(damage.secondary.type, damage.secondary.value);
			}

			if (targetMonster->israndomStepping()) {
				targetMonster->setIgnoreFieldDamage(true);
				targetMonster->updateMapCache();
			}
		}

		// Using real damage
		if (attackerPlayer) {
			//life leech
			uint16_t lifeChance = attackerPlayer->getSkillLevel(SKILL_LIFE_LEECH_CHANCE);
			uint16_t lifeSkill = attackerPlayer->getSkillLevel(SKILL_LIFE_LEECH_AMOUNT);
			if (normal_random(0, 100) < lifeChance) {
				// Vampiric charm rune
				if (targetMonster) {
					if (uint16_t playerCharmRaceidVamp = attackerPlayer->parseRacebyCharm(CHARM_VAMP, false, 0); 
						playerCharmRaceidVamp != 0 && playerCharmRaceidVamp == targetMonster->getRaceId()) {
						if (const Charm* lifec = g_iobestiary().getBestiaryCharm(CHARM_VAMP)) {
							lifeSkill += lifec->percent;
						}
					}
				}
				CombatParams tmpParams;
				CombatDamage tmpDamage;

				int affected = damage.affected;
				tmpDamage.origin = ORIGIN_SPELL;
				tmpDamage.primary.type = COMBAT_HEALING;
				tmpDamage.primary.value = std::round(realDamage * (lifeSkill / 100.) * (0.2 * affected + 0.9)) / affected;

				Combat::doCombatHealth(nullptr, attackerPlayer, tmpDamage, tmpParams);
			}

			//mana leech
			uint16_t manaChance = attackerPlayer->getSkillLevel(SKILL_MANA_LEECH_CHANCE);
      		uint16_t manaSkill = attackerPlayer->getSkillLevel(SKILL_MANA_LEECH_AMOUNT);
			if (normal_random(0, 100) < manaChance) {
				// Void charm rune
				if (targetMonster) {
					if (uint16_t playerCharmRaceidVoid = attackerPlayer->parseRacebyCharm(CHARM_VOID, false, 0);
						playerCharmRaceidVoid != 0 && playerCharmRaceidVoid == targetMonster->getRace()) {
						if (const Charm* voidc = g_iobestiary().getBestiaryCharm(CHARM_VOID)) {
							manaSkill += voidc->percent;
						}
					}
				}
				CombatParams tmpParams;
				CombatDamage tmpDamage;

				int affected = damage.affected;
				tmpDamage.origin = ORIGIN_SPELL;
				tmpDamage.primary.type = COMBAT_MANADRAIN;
				tmpDamage.primary.value = std::round(realDamage * (manaSkill / 100.) * (0.1 * affected + 0.9)) / affected;

				Combat::doCombatMana(nullptr, attackerPlayer, tmpDamage, tmpParams);
			}

			// Charm rune (attacker as player)
			if (!damage.extension && targetMonster) {
				if (charmRune_t activeCharm = g_iobestiary().getCharmFromTarget(attackerPlayer, g_monsters().getMonsterTypeByRaceId(targetMonster->getRaceId()));
					activeCharm != CHARM_NONE) {
					if (Charm* charm = g_iobestiary().getBestiaryCharm(activeCharm);
						charm->type == CHARM_OFFENSIVE && (charm->chance >= normal_random(0, 100))) {
						g_iobestiary().parseCharmCombat(charm, attackerPlayer, target, realDamage);
					}
				}
			}

			// Party hunt analyzer
			if (Party* party = attackerPlayer->getParty()) {
				/* Damage on primary type */
				if (damage.primary.value != 0) {
					party->addPlayerDamage(attackerPlayer, damage.primary.value);
				}
				/* Damage on secondary type */
				if (damage.secondary.value != 0) {
					party->addPlayerDamage(attackerPlayer, damage.secondary.value);
				}
			}
		}

		if (spectators.empty()) {
			map.getSpectators(spectators, targetPos, true, true);
		}

		addCreatureHealth(spectators, target);

		message.primary.value = damage.primary.value;
		message.secondary.value = damage.secondary.value;

		uint8_t hitEffect;
		if (message.primary.value) {
			combatGetTypeInfo(damage.primary.type, target, message.primary.color, hitEffect);
			if (hitEffect != CONST_ME_NONE) {
				addMagicEffect(spectators, targetPos, hitEffect);
			}
		}

		if (message.secondary.value) {
			combatGetTypeInfo(damage.secondary.type, target, message.secondary.color, hitEffect);
			if (hitEffect != CONST_ME_NONE) {
				addMagicEffect(spectators, targetPos, hitEffect);
			}
		}

		if (message.primary.color != TEXTCOLOR_NONE || message.secondary.color != TEXTCOLOR_NONE) {
			if (attackerPlayer) {
				attackerPlayer->updateImpactTracker(damage.primary.type, damage.primary.value);
				if (damage.secondary.type != COMBAT_NONE) {
					attackerPlayer->updateImpactTracker(damage.secondary.type, damage.secondary.value);
				}
			}
			if (targetPlayer) {
				std::string cause = "(other)";
				if (attacker) {
					cause = attacker->getName();
				}

				targetPlayer->updateInputAnalyzer(damage.primary.type, damage.primary.value, cause);
				if (attackerPlayer) {
					if (damage.secondary.type != COMBAT_NONE) {
						attackerPlayer->updateInputAnalyzer(damage.secondary.type, damage.secondary.value, cause);
					}
				}
			}
			std::stringstream ss;

			ss << realDamage << (realDamage != 1 ? " hitpoints" : " hitpoint");
			std::string damageString = ss.str();

			std::string spectatorMessage;

			for (Creature* spectator : spectators) {
				Player* tmpPlayer = spectator->getPlayer();
				if (tmpPlayer->getPosition().z != targetPos.z) {
					continue;
				}

				if (tmpPlayer == attackerPlayer && attackerPlayer != targetPlayer) {
					ss.str({});
					ss << ucfirst(target->getNameDescription()) << " loses " << damageString << " due to your attack.";
					if (damage.extension) {
						ss << " " << damage.exString;
					}
					message.type = MESSAGE_DAMAGE_DEALT;
					message.text = ss.str();
				} else if (tmpPlayer == targetPlayer) {
					ss.str({});
					ss << "You lose " << damageString;
					if (!attacker) {
						ss << '.';
					} else if (targetPlayer == attackerPlayer) {
						ss << " due to your own attack.";
					} else {
						ss << " due to an attack by " << attacker->getNameDescription() << '.';
					}
					if (damage.extension) {
						ss << " " << damage.exString;
					}
					message.type = MESSAGE_DAMAGE_RECEIVED;
					message.text = ss.str();
				} else {
					message.type = MESSAGE_DAMAGE_OTHERS;

					if (spectatorMessage.empty()) {
						ss.str({});
						ss << ucfirst(target->getNameDescription()) << " loses " << damageString;
						if (attacker) {
							ss << " due to ";
							if (attacker == target) {
								if (targetPlayer) {
									ss << (targetPlayer->getSex() == PLAYERSEX_FEMALE ? "her own attack" : "his own attack");
								} else {
									ss << "its own attack";
								}
							} else {
								ss << "an attack by " << attacker->getNameDescription();
							}
						}
						ss << '.';
						if (damage.extension) {
							ss << " " << damage.exString;
						}
						spectatorMessage = ss.str();
					}

					message.text = spectatorMessage;
				}
				tmpPlayer->sendTextMessage(message);
			}
		}
	}

	return true;
}

bool Game::combatChangeMana(Creature* attacker, Creature* target, CombatDamage& damage)
{
	const Position& targetPos = target->getPosition();
	int32_t manaChange = damage.primary.value + damage.secondary.value;
	if (manaChange > 0) {
		Player* attackerPlayer;
		if (attacker) {
			attackerPlayer = attacker->getPlayer();
		} else {
			attackerPlayer = nullptr;
		}

		Player* targetPlayer = target->getPlayer();
		if (attackerPlayer && targetPlayer && attackerPlayer->getSkull() == SKULL_BLACK && attackerPlayer->getSkullClient(targetPlayer) == SKULL_NONE) {
			return false;
		}

		if (damage.origin != ORIGIN_NONE) {
			const auto& events = target->getCreatureEvents(CREATURE_EVENT_MANACHANGE);
			if (!events.empty()) {
				for (CreatureEvent* creatureEvent : events) {
					creatureEvent->executeManaChange(target, attacker, damage);
				}
				damage.origin = ORIGIN_NONE;
				return combatChangeMana(attacker, target, damage);
			}
		}

		int32_t realManaChange = target->getMana();
		target->changeMana(manaChange);
		realManaChange = target->getMana() - realManaChange;

		if (realManaChange > 0 && !target->isInGhostMode()) {
			std::string damageString = std::to_string(realManaChange) + " mana.";

			std::string spectatorMessage;
			if (!attacker) {
				spectatorMessage += ucfirst(target->getNameDescription());
				spectatorMessage += " was restored for " + damageString;
			} else {
				spectatorMessage += ucfirst(attacker->getNameDescription());
				spectatorMessage += " restored ";
				if (attacker == target) {
					spectatorMessage += (targetPlayer ? (targetPlayer->getSex() == PLAYERSEX_FEMALE ? "herself" : "himself") : "itself");
				} else {
					spectatorMessage += target->getNameDescription();
				}
				spectatorMessage += " for " + damageString;
			}

			TextMessage message;
			message.position = targetPos;
			message.primary.value = realManaChange;
			message.primary.color = TEXTCOLOR_MAYABLUE;

			SpectatorHashSet spectators;
			map.getSpectators(spectators, targetPos, false, true);
			for (Creature* spectator : spectators) {
				Player* tmpPlayer = spectator->getPlayer();

				if(!tmpPlayer)
				{
					continue;
				}

				if (tmpPlayer == attackerPlayer && attackerPlayer != targetPlayer) {
					message.type = MESSAGE_HEALED;
					message.text = "You restored " + target->getNameDescription() + " for " + damageString;
				} else if (tmpPlayer == targetPlayer) {
					message.type = MESSAGE_HEALED;
					if (!attacker) {
						message.text = "You were restored for " + damageString;
					} else if (targetPlayer == attackerPlayer) {
						message.text = "You restore yourself for " + damageString;
					} else {
						message.text = "You were restored by " + attacker->getNameDescription() + " for " + damageString;
					}
				} else {
					message.type = MESSAGE_HEALED_OTHERS;
					message.text = spectatorMessage;
				}
				tmpPlayer->sendTextMessage(message);
			}
		}
	} else {
		if (!target->isAttackable()) {
			if (!target->isInGhostMode()) {
				addMagicEffect(targetPos, CONST_ME_POFF);
			}
			return false;
		}

		Player* attackerPlayer;
		if (attacker) {
			attackerPlayer = attacker->getPlayer();
		} else {
			attackerPlayer = nullptr;
		}

		Player* targetPlayer = target->getPlayer();
		if (attackerPlayer && targetPlayer && attackerPlayer->getSkull() == SKULL_BLACK && attackerPlayer->getSkullClient(targetPlayer) == SKULL_NONE) {
			return false;
		}

		int32_t manaLoss = std::min<int32_t>(target->getMana(), -manaChange);
		BlockType_t blockType = target->blockHit(attacker, COMBAT_MANADRAIN, manaLoss);
		if (blockType != BLOCK_NONE) {
			addMagicEffect(targetPos, CONST_ME_POFF);
			return false;
		}

		if (manaLoss <= 0) {
			return true;
		}

		if (damage.origin != ORIGIN_NONE) {
			const auto& events = target->getCreatureEvents(CREATURE_EVENT_MANACHANGE);
			if (!events.empty()) {
				for (CreatureEvent* creatureEvent : events) {
					creatureEvent->executeManaChange(target, attacker, damage);
				}
				damage.origin = ORIGIN_NONE;
				return combatChangeMana(attacker, target, damage);
			}
		}

		if (targetPlayer && attacker && attacker->getMonster()) {
			//Charm rune (target as player)
			MonsterType* mType = g_monsters().getMonsterType(attacker->getName());
			if (mType) {
				charmRune_t activeCharm = g_iobestiary().getCharmFromTarget(targetPlayer, mType);
				if (activeCharm != CHARM_NONE && activeCharm != CHARM_CLEANSE) {
					Charm* charm = g_iobestiary().getBestiaryCharm(activeCharm);
					if (charm && charm->type == CHARM_DEFENSIVE && (charm->chance > normal_random(0, 100))) {
						if (g_iobestiary().parseCharmCombat(charm, targetPlayer, attacker, manaChange)) {
							return false; // Dodge charm
						}
					}
				}
			}
		}

		target->drainMana(attacker, manaLoss);

		std::stringstream ss;

		std::string damageString = std::to_string(manaLoss);

		std::string spectatorMessage;

		TextMessage message;
		message.position = targetPos;
		message.primary.value = manaLoss;
		message.primary.color = TEXTCOLOR_BLUE;

		SpectatorHashSet spectators;
		map.getSpectators(spectators, targetPos, false, true);
		for (Creature* spectator : spectators) {
			Player* tmpPlayer = spectator->getPlayer();

			if(!tmpPlayer)
			{
				continue;
			}

			if (tmpPlayer == attackerPlayer && attackerPlayer != targetPlayer) {
				ss.str({});
				ss << ucfirst(target->getNameDescription()) << " loses " << damageString << " mana due to your attack.";
				message.type = MESSAGE_DAMAGE_DEALT;
				message.text = ss.str();
			} else if (tmpPlayer == targetPlayer) {
				ss.str({});
				ss << "You lose " << damageString << " mana";
				if (!attacker) {
					ss << '.';
				} else if (targetPlayer == attackerPlayer) {
					ss << " due to your own attack.";
				} else {
					ss << " mana due to an attack by " << attacker->getNameDescription() << '.';
				}
				message.type = MESSAGE_DAMAGE_RECEIVED;
				message.text = ss.str();
			} else {
				if (spectatorMessage.empty()) {
					ss.str({});
					ss << ucfirst(target->getNameDescription()) << " loses " << damageString << " mana";
					if (attacker) {
						ss << " due to ";
						if (attacker == target) {
							ss << (targetPlayer ? (targetPlayer->getSex() == PLAYERSEX_FEMALE ? "her own attack" : "his own attack") : "its own attack");
						} else {
							ss << "an attack by " << attacker->getNameDescription();
						}
					}
					ss << '.';
					spectatorMessage = ss.str();
				}
				message.type = MESSAGE_DAMAGE_OTHERS;
				message.text = spectatorMessage;
			}
			tmpPlayer->sendTextMessage(message);
		}
	}

	return true;
}

void Game::addCreatureHealth(const Creature* target)
{
	SpectatorHashSet spectators;
	map.getSpectators(spectators, target->getPosition(), true, true);
	addCreatureHealth(spectators, target);
}

void Game::addCreatureHealth(const SpectatorHashSet& spectators, const Creature* target)
{
	uint8_t healthPercent = std::ceil((static_cast<double>(target->getHealth()) / std::max<int32_t>(target->getMaxHealth(), 1)) * 100);
	if (const Player* targetPlayer = target->getPlayer()) {
		if (Party* party = targetPlayer->getParty()) {
			party->updatePlayerHealth(targetPlayer, target, healthPercent);
		}
	} else if (const Creature* master = target->getMaster()) {
		if (const Player* masterPlayer = master->getPlayer()) {
			if (Party* party = masterPlayer->getParty()) {
				party->updatePlayerHealth(masterPlayer, target, healthPercent);
			}
		}
	}
	for (Creature* spectator : spectators) {
		if (Player* tmpPlayer = spectator->getPlayer()) {
			tmpPlayer->sendCreatureHealth(target);
		}
	}
}

void Game::addPlayerMana(const Player* target)
{
	if (Party* party = target->getParty()) {
		uint8_t manaPercent = std::ceil((static_cast<double>(target->getMana()) / std::max<int32_t>(target->getMaxMana(), 1)) * 100);
		party->updatePlayerMana(target, manaPercent);
	}
}

void Game::addPlayerVocation(const Player* target)
{
	if (Party* party = target->getParty()) {
		party->updatePlayerVocation(target);
	}

	SpectatorHashSet spectators;
	map.getSpectators(spectators, target->getPosition(), true, true);

	for (Creature* spectator : spectators) {
		if (Player* tmpPlayer = spectator->getPlayer()) {
			tmpPlayer->sendPlayerVocation(target);
		}
	}
}

void Game::addMagicEffect(const Position& pos, uint8_t effect)
{
	SpectatorHashSet spectators;
	map.getSpectators(spectators, pos, true, true);
	addMagicEffect(spectators, pos, effect);
}

void Game::addMagicEffect(const SpectatorHashSet& spectators, const Position& pos, uint8_t effect)
{
	for (Creature* spectator : spectators) {
		if (Player* tmpPlayer = spectator->getPlayer()) {
			tmpPlayer->sendMagicEffect(pos, effect);
		}
	}
}

void Game::addDistanceEffect(const Position& fromPos, const Position& toPos, uint8_t effect)
{
	SpectatorHashSet spectators;
	map.getSpectators(spectators, fromPos, false, true);
	map.getSpectators(spectators, toPos, false, true);
	addDistanceEffect(spectators, fromPos, toPos, effect);
}

void Game::addDistanceEffect(const SpectatorHashSet& spectators, const Position& fromPos, const Position& toPos, uint8_t effect)
{
	for (Creature* spectator : spectators) {
		if (Player* tmpPlayer = spectator->getPlayer()) {
			tmpPlayer->sendDistanceShoot(fromPos, toPos, effect);
		}
	}
}

void Game::checkImbuements()
{
<<<<<<< HEAD
	g_scheduler.addEvent(createSchedulerTask(EVENT_IMBUEMENT_INTERVAL, std::bind_front(&Game::checkImbuements, this)));
=======
	g_scheduler().addEvent(createSchedulerTask(EVENT_IMBUEMENT_INTERVAL, std::bind(&Game::checkImbuements, this)));
>>>>>>> e06dd7ff

	std::vector<uint32_t> toErase;

	for (const auto& [key, value] : playersActiveImbuements) {
		Player* player = getPlayerByID(key);
		if (!player) {
			toErase.push_back(key);
			continue;
		}

		player->updateInventoryImbuement();
	}

	for (uint32_t playerId : toErase) {
		setPlayerActiveImbuements(playerId, 0);
	}

}

void Game::checkLight()
{
<<<<<<< HEAD
	g_scheduler.addEvent(createSchedulerTask(EVENT_LIGHTINTERVAL_MS, std::bind_front(&Game::checkLight, this)));
=======
	g_scheduler().addEvent(createSchedulerTask(EVENT_LIGHTINTERVAL_MS, std::bind(&Game::checkLight, this)));
>>>>>>> e06dd7ff

	lightHour += lightHourDelta;

	if (lightHour > LIGHT_DAY_LENGTH) {
		lightHour -= LIGHT_DAY_LENGTH;
	}

	if (std::abs(lightHour - SUNRISE) < 2 * lightHourDelta) {
		lightState = LIGHT_STATE_SUNRISE;
	} else if (std::abs(lightHour - SUNSET) < 2 * lightHourDelta) {
		lightState = LIGHT_STATE_SUNSET;
	}

	int32_t newLightLevel = lightLevel;
	bool lightChange = false;

	switch (lightState) {
		case LIGHT_STATE_SUNRISE: {
			newLightLevel += (LIGHT_LEVEL_DAY - LIGHT_LEVEL_NIGHT) / 30;
			lightChange = true;
			break;
		}
		case LIGHT_STATE_SUNSET: {
			newLightLevel -= (LIGHT_LEVEL_DAY - LIGHT_LEVEL_NIGHT) / 30;
			lightChange = true;
			break;
		}
		default:
			break;
	}

	if (newLightLevel <= LIGHT_LEVEL_NIGHT) {
		lightLevel = LIGHT_LEVEL_NIGHT;
		lightState = LIGHT_STATE_NIGHT;
	} else if (newLightLevel >= LIGHT_LEVEL_DAY) {
		lightLevel = LIGHT_LEVEL_DAY;
		lightState = LIGHT_STATE_DAY;
	} else {
		lightLevel = newLightLevel;
	}

	LightInfo lightInfo = getWorldLightInfo();

	if (lightChange) {
		for (const auto& it : players) {
			it.second->sendWorldLight(lightInfo);
      it.second->sendTibiaTime(lightHour);
		}
	} else {
		for (const auto& it : players) {
			it.second->sendTibiaTime(lightHour);
    }
	}
  if (currentLightState != lightState) {
		currentLightState = lightState;
		for (auto& [key, it] : g_globalEvents().getEventMap(GLOBALEVENT_PERIODCHANGE)) {
			it.executePeriodChange(lightState, lightInfo);
		}
	}
}

LightInfo Game::getWorldLightInfo() const
{
	return {lightLevel, 0xD7};
}

bool Game::gameIsDay()
{
	if (lightHour >= (6 * 60) && lightHour <= (18 * 60)) {
		isDay = true;
	} else {
		isDay = false;
	}

	return isDay;
}

void Game::dieSafely(std::string errorMsg /* = "" */)
{
	SPDLOG_ERROR(errorMsg);
	shutdown();
}

void Game::shutdown()
{
	std::string url = g_configManager().getString(DISCORD_WEBHOOK_URL);
	webhook_send_message("Server is shutting down", "Shutting down...", WEBHOOK_COLOR_OFFLINE, url);

	SPDLOG_INFO("Shutting down...");

	g_scheduler().shutdown();
	g_databaseTasks().shutdown();
	g_dispatcher().shutdown();
	map.spawnsMonster.clear();
	map.spawnsNpc.clear();
	raids.clear();

	cleanup();

	if (serviceManager) {
		serviceManager->stop();
	}

	ConnectionManager::getInstance().closeAll();

	SPDLOG_INFO("Done!");
}

void Game::cleanup()
{
	//free memory
	for (auto creature : ToReleaseCreatures) {
		creature->decrementReferenceCounter();
	}
	ToReleaseCreatures.clear();

	for (auto item : ToReleaseItems) {
		item->decrementReferenceCounter();
	}
	ToReleaseItems.clear();
}

void Game::ReleaseCreature(Creature* creature)
{
	ToReleaseCreatures.push_back(creature);
}

void Game::ReleaseItem(Item* item)
{
	ToReleaseItems.push_back(item);
}

void Game::addBestiaryList(uint16_t raceid, std::string name)
{
	auto it = BestiaryList.find(raceid);
	if (it != BestiaryList.end()) {
		return;
	}

	BestiaryList.insert(std::pair<uint16_t, std::string>(raceid, name));
}

void Game::broadcastMessage(const std::string& text, MessageClasses type) const
{
	SPDLOG_INFO("Broadcasted message: {}", text);
	for (const auto& it : players) {
		it.second->sendTextMessage(type, text);
	}
}

void Game::updateCreatureWalkthrough(const Creature* creature)
{
	//send to clients
	SpectatorHashSet spectators;
	map.getSpectators(spectators, creature->getPosition(), true, true);
	for (Creature* spectator : spectators) {
		Player* tmpPlayer = spectator->getPlayer();
		tmpPlayer->sendCreatureWalkthrough(creature, tmpPlayer->canWalkthroughEx(creature));
	}
}

void Game::updateCreatureSkull(const Creature* creature)
{
	if (getWorldType() != WORLD_TYPE_PVP) {
		return;
	}

	SpectatorHashSet spectators;
	map.getSpectators(spectators, creature->getPosition(), true, true);
	for (Creature* spectator : spectators) {
		spectator->getPlayer()->sendCreatureSkull(creature);
	}
}

void Game::updatePlayerShield(Player* player)
{
	SpectatorHashSet spectators;
	map.getSpectators(spectators, player->getPosition(), true, true);
	for (Creature* spectator : spectators) {
		spectator->getPlayer()->sendCreatureShield(player);
	}
}

void Game::updateCreatureType(Creature* creature)
{
	if (!creature) {
		return;
	}

	const Player* masterPlayer = nullptr;
	CreatureType_t creatureType = creature->getType();
	if (creatureType == CREATURETYPE_MONSTER) {
		const Creature* master = creature->getMaster();
		if (master) {
			masterPlayer = master->getPlayer();
			if (masterPlayer) {
				creatureType = CREATURETYPE_SUMMON_OTHERS;
			}
		}
	}
	if (creature->isHealthHidden()) {
		creatureType = CREATURETYPE_HIDDEN;
	}

	//send to clients
	SpectatorHashSet spectators;
	map.getSpectators(spectators, creature->getPosition(), true, true);
	if (creatureType == CREATURETYPE_SUMMON_OTHERS) {
		for (Creature* spectator : spectators) {
			Player* player = spectator->getPlayer();
			if (masterPlayer == player) {
				player->sendCreatureType(creature, CREATURETYPE_SUMMON_PLAYER);
			} else {
				player->sendCreatureType(creature, creatureType);
			}
		}
	} else {
		for (Creature* spectator : spectators) {
			spectator->getPlayer()->sendCreatureType(creature, creatureType);
		}
	}
}

void Game::updatePremium(account::Account& account)
{
bool save = false;
	time_t timeNow = std::time(nullptr);
	uint32_t rem_days = 0;
	time_t last_day;
	account.GetPremiumRemaningDays(&rem_days);
	account.GetPremiumLastDay(&last_day);
	std::string email;
	if (rem_days != 0) {
		if (last_day == 0) {
			account.SetPremiumLastDay(timeNow);
			save = true;
		} else {
			uint32_t days = (timeNow - last_day) / 86400;
			if (days > 0) {
				if (days >= rem_days) {
					if(!account.SetPremiumRemaningDays(0) || !account.SetPremiumLastDay(0)) {
						account.GetEmail(&email);
						SPDLOG_ERROR("Failed to set account premium days, account email: {}",
							email);
					}
				} else {
					account.SetPremiumRemaningDays((rem_days - days));
					time_t remainder = (timeNow - last_day) % 86400;
					account.SetPremiumLastDay(timeNow - remainder);
				}

				save = true;
			}
		}
	}
	else if (last_day != 0) {
		account.SetPremiumLastDay(0);
		save = true;
	}

	if (save && !account.SaveAccountDB()) {
		account.GetEmail(&email);
		SPDLOG_ERROR("Failed to save account: {}", email);
	}
}

void Game::loadMotdNum()
{
	Database& db = Database::getInstance();

	DBResult_ptr result = db.storeQuery("SELECT `value` FROM `server_config` WHERE `config` = 'motd_num'");
	if (result) {
		motdNum = result->getNumber<uint32_t>("value");
	} else {
		db.executeQuery("INSERT INTO `server_config` (`config`, `value`) VALUES ('motd_num', '0')");
	}

	result = db.storeQuery("SELECT `value` FROM `server_config` WHERE `config` = 'motd_hash'");
	if (result) {
		motdHash = result->getString("value");
		if (motdHash != transformToSHA1(g_configManager().getString(MOTD))) {
			++motdNum;
		}
	} else {
		db.executeQuery("INSERT INTO `server_config` (`config`, `value`) VALUES ('motd_hash', '')");
	}
}

void Game::saveMotdNum() const
{
	Database& db = Database::getInstance();

	std::ostringstream query;
	query << "UPDATE `server_config` SET `value` = '" << motdNum << "' WHERE `config` = 'motd_num'";
	db.executeQuery(query.str());

	query.str(std::string());
	query << "UPDATE `server_config` SET `value` = '" << transformToSHA1(g_configManager().getString(MOTD)) << "' WHERE `config` = 'motd_hash'";
	db.executeQuery(query.str());
}

void Game::checkPlayersRecord()
{
	const size_t playersOnline = getPlayersOnline();
	if (playersOnline > playersRecord) {
		uint32_t previousRecord = playersRecord;
		playersRecord = playersOnline;

		for (auto& [key, it] : g_globalEvents().getEventMap(GLOBALEVENT_RECORD)) {
			it.executeRecord(playersRecord, previousRecord);
		}
		updatePlayersRecord();
	}
}

void Game::updatePlayersRecord() const
{
	Database& db = Database::getInstance();

	std::ostringstream query;
	query << "UPDATE `server_config` SET `value` = '" << playersRecord << "' WHERE `config` = 'players_record'";
	db.executeQuery(query.str());
}

void Game::loadPlayersRecord()
{
	Database& db = Database::getInstance();

	DBResult_ptr result = db.storeQuery("SELECT `value` FROM `server_config` WHERE `config` = 'players_record'");
	if (result) {
		playersRecord = result->getNumber<uint32_t>("value");
	} else {
		db.executeQuery("INSERT INTO `server_config` (`config`, `value`) VALUES ('players_record', '0')");
	}
}

void Game::playerInviteToParty(uint32_t playerId, uint32_t invitedId)
{
	//Prevent crafted packets from inviting urself to a party (using OTClient)
	if (playerId == invitedId) {
		return;
	}

	Player* player = getPlayerByID(playerId);
	if (!player) {
		return;
	}

	Player* invitedPlayer = getPlayerByID(invitedId);
	if (!invitedPlayer || invitedPlayer->isInviting(player)) {
		return;
	}

	if (invitedPlayer->getParty()) {
		std::ostringstream ss;
		ss << invitedPlayer->getName() << " is already in a party.";
		player->sendTextMessage(MESSAGE_PARTY_MANAGEMENT, ss.str());
		return;
	}

	Party* party = player->getParty();
	if (!party) {
		party = new Party(player);
	} else if (party->getLeader() != player) {
		return;
	}

	party->invitePlayer(*invitedPlayer);
}

void Game::playerJoinParty(uint32_t playerId, uint32_t leaderId)
{
	Player* player = getPlayerByID(playerId);
	if (!player) {
		return;
	}

	Player* leader = getPlayerByID(leaderId);
	if (!leader || !leader->isInviting(player)) {
		return;
	}

	Party* party = leader->getParty();
	if (!party || party->getLeader() != leader) {
		return;
	}

	if (player->getParty()) {
		player->sendTextMessage(MESSAGE_PARTY_MANAGEMENT, "You are already in a party.");
		return;
	}

	party->joinParty(*player);
}

void Game::playerRevokePartyInvitation(uint32_t playerId, uint32_t invitedId)
{
	Player* player = getPlayerByID(playerId);
	if (!player) {
		return;
	}

	Party* party = player->getParty();
	if (!party || party->getLeader() != player) {
		return;
	}

	Player* invitedPlayer = getPlayerByID(invitedId);
	if (!invitedPlayer || !player->isInviting(invitedPlayer)) {
		return;
	}

	party->revokeInvitation(*invitedPlayer);
}

void Game::playerPassPartyLeadership(uint32_t playerId, uint32_t newLeaderId)
{
	Player* player = getPlayerByID(playerId);
	if (!player) {
		return;
	}

	Party* party = player->getParty();
	if (!party || party->getLeader() != player) {
		return;
	}

	Player* newLeader = getPlayerByID(newLeaderId);
	if (!newLeader || !player->isPartner(newLeader)) {
		return;
	}

	party->passPartyLeadership(newLeader);
}

void Game::playerLeaveParty(uint32_t playerId)
{
	Player* player = getPlayerByID(playerId);
	if (!player) {
		return;
	}

	Party* party = player->getParty();
	if (!party || player->hasCondition(CONDITION_INFIGHT)) {
		return;
	}

	party->leaveParty(player);
}

void Game::playerEnableSharedPartyExperience(uint32_t playerId, bool sharedExpActive)
{
	Player* player = getPlayerByID(playerId);
	if (!player) {
		return;
	}

	Party* party = player->getParty();
	Tile* playerTile = player->getTile();
	if (!party || (player->hasCondition(CONDITION_INFIGHT) && playerTile && !playerTile->hasFlag(TILESTATE_PROTECTIONZONE))) {
		return;
	}

	party->setSharedExperience(player, sharedExpActive);
}

void Game::sendGuildMotd(uint32_t playerId)
{
	Player* player = getPlayerByID(playerId);
	if (!player) {
		return;
	}

	Guild* guild = player->getGuild();
	if (guild) {
		player->sendChannelMessage("Message of the Day", guild->getMotd(), TALKTYPE_CHANNEL_R1, CHANNEL_GUILD);
	}
}

void Game::kickPlayer(uint32_t playerId, bool displayEffect)
{
	Player* player = getPlayerByID(playerId);
	if (!player) {
		return;
	}

	player->removePlayer(displayEffect);
}

void Game::playerCyclopediaCharacterInfo(Player* player, uint32_t characterID, CyclopediaCharacterInfoType_t characterInfoType, uint16_t entriesPerPage, uint16_t page) {
	uint32_t playerGUID = player->getGUID();
  if (characterID != playerGUID) {
		//For now allow viewing only our character since we don't have tournaments supported
		player->sendCyclopediaCharacterNoData(characterInfoType, 2);
		return;
	}

	switch (characterInfoType) {
	case CYCLOPEDIA_CHARACTERINFO_BASEINFORMATION: player->sendCyclopediaCharacterBaseInformation(); break;
	case CYCLOPEDIA_CHARACTERINFO_GENERALSTATS: player->sendCyclopediaCharacterGeneralStats(); break;
	case CYCLOPEDIA_CHARACTERINFO_COMBATSTATS: player->sendCyclopediaCharacterCombatStats(); break;
  case CYCLOPEDIA_CHARACTERINFO_RECENTDEATHS: {
    std::ostringstream query;
    uint32_t offset = static_cast<uint32_t>(page - 1) * entriesPerPage;
			query << "SELECT `time`, `level`, `killed_by`, `mostdamage_by`, (select count(*) FROM `player_deaths` WHERE `player_id` = " << playerGUID << ") as `entries` FROM `player_deaths` WHERE `player_id` = " << playerGUID << " ORDER BY `time` DESC LIMIT " << offset << ", " << entriesPerPage;

			uint32_t playerID = player->getID();
			std::function<void(DBResult_ptr, bool)> callback = [playerID, page, entriesPerPage](DBResult_ptr result, bool) {
				Player* player = g_game().getPlayerByID(playerID);
				if (!player) {
					return;
				}

				player->resetAsyncOngoingTask(PlayerAsyncTask_RecentDeaths);
				if (!result) {
					player->sendCyclopediaCharacterRecentDeaths(0, 0, {});
					return;
				}

				uint32_t pages = result->getNumber<uint32_t>("entries");
				pages += entriesPerPage - 1;
				pages /= entriesPerPage;

				std::vector<RecentDeathEntry> entries;
				entries.reserve(result->countResults());
				do {
					std::string cause1 = result->getString("killed_by");
					std::string cause2 = result->getString("mostdamage_by");

					std::ostringstream cause;
					cause << "Died at Level " << result->getNumber<uint32_t>("level") << " by";
					if (!cause1.empty()) {
						const char& character = cause1.front();
						if (character == 'a' || character == 'e' || character == 'i' || character == 'o' || character == 'u') {
							cause << " an ";
						} else {
							cause << " a ";
						}
						cause << cause1;
					}

					if (!cause2.empty()) {
						if (!cause1.empty()) {
							cause << " and ";
						}

						const char& character = cause2.front();
						if (character == 'a' || character == 'e' || character == 'i' || character == 'o' || character == 'u') {
							cause << " an ";
						} else {
							cause << " a ";
						}
						cause << cause2;
					}
					cause << '.';
					entries.emplace_back(std::move(cause.str()), result->getNumber<uint32_t>("time"));
				} while (result->next());
				player->sendCyclopediaCharacterRecentDeaths(page, static_cast<uint16_t>(pages), entries);
			};
			g_databaseTasks().addTask(query.str(), callback, true);
			player->addAsyncOngoingTask(PlayerAsyncTask_RecentDeaths);
			break;
	}
	case CYCLOPEDIA_CHARACTERINFO_RECENTPVPKILLS: {
			// TODO: add guildwar, assists and arena kills
			Database& db = Database::getInstance();
			const std::string& escapedName = db.escapeString(player->getName());
			std::ostringstream query;
			uint32_t offset = static_cast<uint32_t>(page - 1) * entriesPerPage;
			query << "SELECT `d`.`time`, `d`.`killed_by`, `d`.`mostdamage_by`, `d`.`unjustified`, `d`.`mostdamage_unjustified`, `p`.`name`, (select count(*) FROM `player_deaths` WHERE ((`killed_by` = " << escapedName << " AND `is_player` = 1) OR (`mostdamage_by` = " << escapedName << " AND `mostdamage_is_player` = 1))) as `entries` FROM `player_deaths` AS `d` INNER JOIN `players` AS `p` ON `d`.`player_id` = `p`.`id` WHERE ((`d`.`killed_by` = " << escapedName << " AND `d`.`is_player` = 1) OR (`d`.`mostdamage_by` = " << escapedName << " AND `d`.`mostdamage_is_player` = 1)) ORDER BY `time` DESC LIMIT " << offset << ", " << entriesPerPage;

			uint32_t playerID = player->getID();
			std::function<void(DBResult_ptr, bool)> callback = [playerID, page, entriesPerPage](DBResult_ptr result, bool) {
				Player* player = g_game().getPlayerByID(playerID);
				if (!player) {
					return;
				}

				player->resetAsyncOngoingTask(PlayerAsyncTask_RecentPvPKills);
				if (!result) {
					player->sendCyclopediaCharacterRecentPvPKills(0, 0, {});
					return;
				}

				uint32_t pages = result->getNumber<uint32_t>("entries");
				pages += entriesPerPage - 1;
				pages /= entriesPerPage;

				std::vector<RecentPvPKillEntry> entries;
				entries.reserve(result->countResults());
				do {
					std::string cause1 = result->getString("killed_by");
					std::string cause2 = result->getString("mostdamage_by");
					std::string name = result->getString("name");

					uint8_t status = CYCLOPEDIA_CHARACTERINFO_RECENTKILLSTATUS_JUSTIFIED;
					if (player->getName() == cause1) {
						if (result->getNumber<uint32_t>("unjustified") == 1) {
							status = CYCLOPEDIA_CHARACTERINFO_RECENTKILLSTATUS_UNJUSTIFIED;
						}
					} else if (player->getName() == cause2) {
						if (result->getNumber<uint32_t>("mostdamage_unjustified") == 1) {
							status = CYCLOPEDIA_CHARACTERINFO_RECENTKILLSTATUS_UNJUSTIFIED;
						}
					}

					std::ostringstream description;
					description << "Killed " << name << '.';
					entries.emplace_back(std::move(description.str()), result->getNumber<uint32_t>("time"), status);
				} while (result->next());
				player->sendCyclopediaCharacterRecentPvPKills(page, static_cast<uint16_t>(pages), entries);
			};
			g_databaseTasks().addTask(query.str(), callback, true);
			player->addAsyncOngoingTask(PlayerAsyncTask_RecentPvPKills);
			break;
	}
	case CYCLOPEDIA_CHARACTERINFO_ACHIEVEMENTS: player->sendCyclopediaCharacterAchievements(); break;
	case CYCLOPEDIA_CHARACTERINFO_ITEMSUMMARY: player->sendCyclopediaCharacterItemSummary(); break;
	case CYCLOPEDIA_CHARACTERINFO_OUTFITSMOUNTS: player->sendCyclopediaCharacterOutfitsMounts(); break;
	case CYCLOPEDIA_CHARACTERINFO_STORESUMMARY: player->sendCyclopediaCharacterStoreSummary(); break;
	case CYCLOPEDIA_CHARACTERINFO_INSPECTION: player->sendCyclopediaCharacterInspection(); break;
	case CYCLOPEDIA_CHARACTERINFO_BADGES: player->sendCyclopediaCharacterBadges(); break;
	case CYCLOPEDIA_CHARACTERINFO_TITLES: player->sendCyclopediaCharacterTitles(); break;
  default: player->sendCyclopediaCharacterNoData(characterInfoType, 1); break;
	}
}

void Game::playerHighscores(Player* player, HighscoreType_t type, uint8_t category, uint32_t vocation, const std::string&, uint16_t page, uint8_t entriesPerPage)
{
	if (player->hasAsyncOngoingTask(PlayerAsyncTask_Highscore)) {
		return;
	}

	std::string categoryName;
	switch (category) {
		case HIGHSCORE_CATEGORY_FIST_FIGHTING: categoryName = "skill_fist"; break;
		case HIGHSCORE_CATEGORY_CLUB_FIGHTING: categoryName = "skill_club"; break;
		case HIGHSCORE_CATEGORY_SWORD_FIGHTING: categoryName = "skill_sword"; break;
		case HIGHSCORE_CATEGORY_AXE_FIGHTING: categoryName = "skill_axe"; break;
		case HIGHSCORE_CATEGORY_DISTANCE_FIGHTING: categoryName = "skill_dist"; break;
		case HIGHSCORE_CATEGORY_SHIELDING: categoryName = "skill_shielding"; break;
		case HIGHSCORE_CATEGORY_FISHING: categoryName = "skill_fishing"; break;
		case HIGHSCORE_CATEGORY_MAGIC_LEVEL: categoryName = "maglevel"; break;
		default: {
			category = HIGHSCORE_CATEGORY_EXPERIENCE;
			categoryName = "experience";
			break;
		}
	}

	std::ostringstream query;
	if (type == HIGHSCORE_GETENTRIES) {
		uint32_t startPage = (static_cast<uint32_t>(page - 1) * static_cast<uint32_t>(entriesPerPage));
		uint32_t endPage = startPage + static_cast<uint32_t>(entriesPerPage);
		query << "SELECT *, @row AS `entries`, " << page << " AS `page` FROM (SELECT *, (@row := @row + 1) AS `rn` FROM (SELECT `id`, `name`, `level`, `vocation`, `" << categoryName << "` AS `points`, @curRank := IF(@prevRank = `" << categoryName << "`, @curRank, IF(@prevRank := `" << categoryName << "`, @curRank + 1, @curRank + 1)) AS `rank` FROM `players` `p`, (SELECT @curRank := 0, @prevRank := NULL, @row := 0) `r` WHERE `group_id` < " << static_cast<int>(account::GROUP_TYPE_GAMEMASTER) << " ORDER BY `" << categoryName << "` DESC) `t`";
		if (vocation != 0xFFFFFFFF) {
			bool firstVocation = true;

			const auto& vocationsMap = g_vocations().getVocations();
			for (const auto& it : vocationsMap) {
				const Vocation& voc = it.second;
				if (voc.getFromVocation() == vocation) {
					if (firstVocation) {
						query << " WHERE `vocation` = " << voc.getId();
						firstVocation = false;
					} else {
						query << " OR `vocation` = " << voc.getId();
					}
				}
			}
		}
		query << ") `T` WHERE `rn` > " << startPage << " AND `rn` <= " << endPage;
	} else if (type == HIGHSCORE_OURRANK) {
		std::string entriesStr = std::to_string(entriesPerPage);
		query << "SELECT *, @row AS `entries`, (@ourRow DIV " << entriesStr << ") + 1 AS `page` FROM (SELECT *, (@row := @row + 1) AS `rn`, @ourRow := IF(`id` = " << player->getGUID() << ", @row - 1, @ourRow) AS `rw` FROM (SELECT `id`, `name`, `level`, `vocation`, `" << categoryName << "` AS `points`, @curRank := IF(@prevRank = `" << categoryName << "`, @curRank, IF(@prevRank := `" << categoryName << "`, @curRank + 1, @curRank + 1)) AS `rank` FROM `players` `p`, (SELECT @curRank := 0, @prevRank := NULL, @row := 0, @ourRow := 0) `r` WHERE `group_id` < " << static_cast<int>(account::GROUP_TYPE_GAMEMASTER) << " ORDER BY `" << categoryName << "` DESC) `t`";
		if (vocation != 0xFFFFFFFF) {
			bool firstVocation = true;

			const auto& vocationsMap = g_vocations().getVocations();
			for (const auto& it : vocationsMap) {
				const Vocation& voc = it.second;
				if (voc.getFromVocation() == vocation) {
					if (firstVocation) {
						query << " WHERE `vocation` = " << voc.getId();
						firstVocation = false;
					} else {
						query << " OR `vocation` = " << voc.getId();
					}
				}
			}
		}
		query << ") `T` WHERE `rn` > ((@ourRow DIV " << entriesStr << ") * " << entriesStr << ") AND `rn` <= (((@ourRow DIV " << entriesStr << ") * " << entriesStr << ") + " << entriesStr << ")";
	}

	uint32_t playerID = player->getID();
	std::function<void(DBResult_ptr, bool)> callback = [playerID, category, vocation, entriesPerPage](DBResult_ptr result, bool) {
		Player* player = g_game().getPlayerByID(playerID);
		if (!player) {
			return;
		}

		player->resetAsyncOngoingTask(PlayerAsyncTask_Highscore);
		if (!result) {
			player->sendHighscoresNoData();
			return;
		}

		uint16_t page = result->getNumber<uint16_t>("page");
		uint32_t pages = result->getNumber<uint32_t>("entries");
		pages += entriesPerPage - 1;
		pages /= entriesPerPage;

		std::vector<HighscoreCharacter> characters;
		characters.reserve(result->countResults());
		do {
			uint8_t characterVocation;
			const Vocation* voc = g_vocations().getVocation(result->getNumber<uint16_t>("vocation"));
			if (voc) {
				characterVocation = voc->getClientId();
			} else {
				characterVocation = 0;
			}
			characters.emplace_back(std::move(result->getString("name")), result->getNumber<uint64_t>("points"), result->getNumber<uint32_t>("id"), result->getNumber<uint32_t>("rank"), result->getNumber<uint16_t>("level"), characterVocation);
		} while (result->next());
		player->sendHighscores(characters, category, vocation, page, static_cast<uint16_t>(pages));
	};
	g_databaseTasks().addTask(query.str(), callback, true);
	player->addAsyncOngoingTask(PlayerAsyncTask_Highscore);
}

void Game::playerTournamentLeaderboard(uint32_t playerId, uint8_t leaderboardType) {
	Player* player = getPlayerByID(playerId);
	if (!player || leaderboardType > 1) {
		return;
	}

	player->sendTournamentLeaderboard();
}

void Game::playerReportRuleViolationReport(uint32_t playerId, const std::string& targetName, uint8_t reportType, uint8_t reportReason, const std::string& comment, const std::string& translation)
{
	Player* player = getPlayerByID(playerId);
	if (!player) {
		return;
	}

	g_events().eventPlayerOnReportRuleViolation(player, targetName, reportType, reportReason, comment, translation);
}

void Game::playerReportBug(uint32_t playerId, const std::string& message, const Position& position, uint8_t category)
{
	Player* player = getPlayerByID(playerId);
	if (!player) {
		return;
	}

	g_events().eventPlayerOnReportBug(player, message, position, category);
}

void Game::playerDebugAssert(uint32_t playerId, const std::string& assertLine, const std::string& date, const std::string& description, const std::string& comment)
{
	Player* player = getPlayerByID(playerId);
	if (!player) {
		return;
	}

	// TODO: move debug assertions to database
	FILE* file = fopen("client_assertions.txt", "a");
	if (file) {
		fprintf(file, "----- %s - %s (%s) -----\n", formatDate(std::time(nullptr)).c_str(), player->getName().c_str(), convertIPToString(player->getIP()).c_str());
		fprintf(file, "%s\n%s\n%s\n%s\n", assertLine.c_str(), date.c_str(), description.c_str(), comment.c_str());
		fclose(file);
	}
}

void Game::playerPreyAction(uint32_t playerId, uint8_t slot, uint8_t action, uint8_t option, int8_t index, uint16_t raceId)
{
	Player* player = getPlayerByID(playerId);
	if (!player) {
		return;
	}

	g_ioprey().ParsePreyAction(player, static_cast<PreySlot_t>(slot), static_cast<PreyAction_t>(action), static_cast<PreyOption_t>(option), index, raceId);
}

void Game::playerTaskHuntingAction(uint32_t playerId, uint8_t slot, uint8_t action, bool upgrade, uint16_t raceId)
{
	Player* player = getPlayerByID(playerId);
	if (!player) {
		return;
	}

	g_ioprey().ParseTaskHuntingAction(player, static_cast<PreySlot_t>(slot), static_cast<PreyTaskAction_t>(action), upgrade, raceId);
}

void Game::playerNpcGreet(uint32_t playerId, uint32_t npcId)
{
	Player* player = getPlayerByID(playerId);
	if (!player) {
		return;
	}

	Npc* npc = getNpcByID(npcId);
	if (!npc) {
		return;
	}

	SpectatorHashSet spectators;
	spectators.insert(npc);
	map.getSpectators(spectators, player->getPosition(), true, true);
	internalCreatureSay(player, TALKTYPE_SAY, "hi", false, &spectators);
	spectators.clear();
	spectators.insert(npc);
	if (npc->getSpeechBubble() == SPEECHBUBBLE_TRADE) {
		internalCreatureSay(player, TALKTYPE_PRIVATE_PN, "trade", false, &spectators);
	} else {
		internalCreatureSay(player, TALKTYPE_PRIVATE_PN, "sail", false, &spectators);
	}
}

void Game::playerLeaveMarket(uint32_t playerId)
{
	Player* player = getPlayerByID(playerId);
	if (!player) {
		return;
	}

	player->setInMarket(false);
}

void Game::playerBrowseMarket(uint32_t playerId, uint16_t itemId)
{
	Player* player = getPlayerByID(playerId);
	if (!player) {
		return;
	}

	if (!player->isInMarket()) {
		return;
	}

	const ItemType& it = Item::items[itemId];
	if (it.id == 0) {
		return;
	}

	if (it.wareId == 0) {
		return;
	}

	const MarketOfferList& buyOffers = IOMarket::getActiveOffers(MARKETACTION_BUY, it.id);
	const MarketOfferList& sellOffers = IOMarket::getActiveOffers(MARKETACTION_SELL, it.id);
	player->sendMarketBrowseItem(it.id, buyOffers, sellOffers);
	player->sendMarketDetail(it.id);
}

void Game::playerBrowseMarketOwnOffers(uint32_t playerId)
{
	Player* player = getPlayerByID(playerId);
	if (!player) {
		return;
	}

	if (!player->isInMarket()) {
		return;
	}

	const MarketOfferList& buyOffers = IOMarket::getOwnOffers(MARKETACTION_BUY, player->getGUID());
	const MarketOfferList& sellOffers = IOMarket::getOwnOffers(MARKETACTION_SELL, player->getGUID());
	player->sendMarketBrowseOwnOffers(buyOffers, sellOffers);
}

void Game::playerBrowseMarketOwnHistory(uint32_t playerId)
{
	Player* player = getPlayerByID(playerId);
	if (!player) {
		return;
	}

	if (!player->isInMarket()) {
		return;
	}

	const HistoryMarketOfferList& buyOffers = IOMarket::getOwnHistory(MARKETACTION_BUY, player->getGUID());
	const HistoryMarketOfferList& sellOffers = IOMarket::getOwnHistory(MARKETACTION_SELL, player->getGUID());
	player->sendMarketBrowseOwnHistory(buyOffers, sellOffers);
}

void Game::playerCreateMarketOffer(uint32_t playerId, uint8_t type, uint16_t itemId, uint16_t amount, uint32_t price, bool anonymous)
{
	// 64000 is size of the client limitation (uint16_t)
	if (amount == 0 || amount > 64000) {
		return;
	}

	if (price == 0 || price > 999999999) {
		return;
	}

	if (type != MARKETACTION_BUY && type != MARKETACTION_SELL) {
		return;
	}

	Player* player = getPlayerByID(playerId);
	if (!player) {
		return;
	}

	if (!player->isInMarket()) {
		return;
	}

	// Check market exhausted
	if (player->isMarketExhausted()) {
		player->sendCancelMessage(RETURNVALUE_YOUAREEXHAUSTED);
		g_game().addMagicEffect(player->getPosition(), CONST_ME_POFF);
		return;
	}

	if (g_configManager().getBoolean(MARKET_PREMIUM) && !player->isPremium()) {
		player->sendTextMessage(MESSAGE_MARKET, "Only premium accounts may create offers for that object.");
		return;
	}

	const ItemType& itt = Item::items[itemId];
	if (itt.id == 0 || itt.wareId == 0) {
		return;
	}

	const ItemType& it = Item::items[itt.wareId];
	if (it.id == 0 || it.wareId == 0) {
		return;
	}

	if (!it.stackable && amount > 2000) {
		return;
	}

	const uint32_t maxOfferCount = g_configManager().getNumber(MAX_MARKET_OFFERS_AT_A_TIME_PER_PLAYER);
	if (maxOfferCount != 0 && IOMarket::getPlayerOfferCount(player->getGUID()) >= maxOfferCount) {
		return;
	}

	uint64_t calcFee = (price / 100.) * amount;
	uint32_t minFee = std::min<uint32_t>(100000, calcFee);
	uint32_t fee = std::max<uint32_t>(20, minFee);

	if (type == MARKETACTION_SELL) {

		if (fee > (player->getBankBalance() + player->getMoney())) {
			return;
		}

		DepotLocker* depotLocker = player->getDepotLocker(player->getLastDepotId());
		if (!depotLocker) {
			return;
		}

		if (it.id == ITEM_STORE_COIN) {
			account::Account account(player->getAccount());
			account.LoadAccountDB();
			uint32_t coins;
			account.GetCoins(&coins);

			if (amount > coins) {
				return;
			}

			account.RemoveCoins(static_cast<uint32_t>(amount));
		} else {
			uint16_t stashminus = player->getStashItemCount(it.wareId);
			amount = (amount - (amount > stashminus ? stashminus : amount));

			std::forward_list<Item *> itemList = getMarketItemList(it.wareId, amount, depotLocker);
			if (itemList.empty() && amount > 0) {
				return;
			}

			if (stashminus > 0) {
				player->withdrawItem(it.wareId, (amount > stashminus ? stashminus : amount));
			}

			uint16_t tmpAmount = amount;
			for (Item *item : itemList) {
				if (!it.stackable) {
					internalRemoveItem(item);
					continue;
				}

				uint16_t removeCount = std::min<uint16_t>(tmpAmount, item->getItemCount());
				tmpAmount -= removeCount;
				internalRemoveItem(item, removeCount);
			}
		}

		g_game().removeMoney(player, fee, 0, true);
	} else {

		uint64_t totalPrice = price * amount;
		totalPrice += fee;
		if (totalPrice > (player->getMoney() + player->getBankBalance())) {
			return;
		}

		g_game().removeMoney(player, totalPrice, 0, true);
	}

	IOMarket::createOffer(player->getGUID(), static_cast<MarketAction_t>(type), it.id, amount, price, anonymous);

	auto ColorItem = itemsPriceMap.find(it.id);
	if (ColorItem == itemsPriceMap.end()) {
		itemsPriceMap[it.id] = price;
		itemsSaleCount++;
	} else if (ColorItem->second < price) {
		itemsPriceMap[it.id] = price;
	}

	// Send market window again for update stats
	player->sendMarketEnter(player->getLastDepotId());
	const MarketOfferList& buyOffers = IOMarket::getActiveOffers(MARKETACTION_BUY, it.id);
	const MarketOfferList& sellOffers = IOMarket::getActiveOffers(MARKETACTION_SELL, it.id);
	player->sendMarketBrowseItem(it.id, buyOffers, sellOffers);

	// Exhausted for create offert in the market
	player->updateMarketExhausted();
}

void Game::playerCancelMarketOffer(uint32_t playerId, uint32_t timestamp, uint16_t counter)
{
	Player* player = getPlayerByID(playerId);
	if (!player) {
		return;
	}

	if (!player->isInMarket()) {
		return;
	}

	// Check market exhausted
	if (player->isMarketExhausted()) {
		player->sendCancelMessage(RETURNVALUE_YOUAREEXHAUSTED);
		g_game().addMagicEffect(player->getPosition(), CONST_ME_POFF);
		return;
	}

	MarketOfferEx offer = IOMarket::getOfferByCounter(timestamp, counter);
	if (offer.id == 0 || offer.playerId != player->getGUID()) {
		return;
	}

	if (offer.type == MARKETACTION_BUY) {
		player->setBankBalance( player->getBankBalance() + static_cast<uint64_t>(offer.price) * offer.amount);
		// Send market window again for update stats
		player->sendMarketEnter(player->getLastDepotId());
	} else {
		const ItemType& it = Item::items[offer.itemId];
		if (it.id == 0) {
			return;
		}

		if (it.id == ITEM_STORE_COIN) {
			account::Account account;
			account.LoadAccountDB(player->getAccount());
			account.AddCoins(offer.amount);
		} else if (it.stackable) {
			uint16_t tmpAmount = offer.amount;
			while (tmpAmount > 0) {
				int32_t stackCount = std::min<int32_t>(100, tmpAmount);
				Item* item = Item::CreateItem(it.id, stackCount);
				if (internalAddItem(player->getInbox(), item, INDEX_WHEREEVER, FLAG_NOLIMIT) != RETURNVALUE_NOERROR) {
					delete item;
					break;
				}

				tmpAmount -= stackCount;
			}
		} else {
			int32_t subType;
			if (it.charges != 0) {
				subType = it.charges;
			} else {
				subType = -1;
			}

			for (uint16_t i = 0; i < offer.amount; ++i) {
				Item* item = Item::CreateItem(it.id, subType);
				if (internalAddItem(player->getInbox(), item, INDEX_WHEREEVER, FLAG_NOLIMIT) != RETURNVALUE_NOERROR) {
					delete item;
					break;
				}
			}
		}
	}

	IOMarket::moveOfferToHistory(offer.id, OFFERSTATE_CANCELLED);
	offer.amount = 0;
	offer.timestamp += g_configManager().getNumber(MARKET_OFFER_DURATION);
	player->sendMarketCancelOffer(offer);
	// Send market window again for update stats
	player->sendMarketEnter(player->getLastDepotId());
	// Exhausted for cancel offer in the market
	player->updateMarketExhausted();
}

void Game::playerAcceptMarketOffer(uint32_t playerId, uint32_t timestamp, uint16_t counter, uint16_t amount)
{
	// Limit of 64k of items to create offer
	if (amount == 0 || amount > 64000) {
		return;
	}

	Player* player = getPlayerByID(playerId);
	if (!player) {
		return;
	}

	if (!player->isInMarket()) {
		return;
	}

	// Check market exhausted
	if (player->isMarketExhausted()) {
		player->sendCancelMessage(RETURNVALUE_YOUAREEXHAUSTED);
		g_game().addMagicEffect(player->getPosition(), CONST_ME_POFF);
		return;
	}

	MarketOfferEx offer = IOMarket::getOfferByCounter(timestamp, counter);
	if (offer.id == 0) {
		return;
	}

	if (amount > offer.amount) {
		return;
	}

	const ItemType& it = Item::items[offer.itemId];
	if (it.id == 0) {
		return;
	}

	uint64_t totalPrice = offer.price * amount;

	// The player has an offer to by something and someone is going to sell to item type
	// so the market action is 'buy' as who created the offer is buying.
	if (offer.type == MARKETACTION_BUY) {
		DepotLocker* depotLocker = player->getDepotLocker(player->getLastDepotId());
		if (!depotLocker) {
			return;
		}

		Player* buyerPlayer = getPlayerByGUID(offer.playerId);
		if (!buyerPlayer) {
			buyerPlayer = new Player(nullptr);
			if (!IOLoginData::loadPlayerById(buyerPlayer, offer.playerId)) {
				delete buyerPlayer;
				return;
			}
		}

		if (player == buyerPlayer || player->getAccount() == buyerPlayer->getAccount()) {
			player->sendTextMessage(MESSAGE_MARKET, "You cannot accept your own offer.");
			return;
		}

		if (it.id == ITEM_STORE_COIN) {
			account::Account account;
			account.LoadAccountDB(player->getAccount());
			uint32_t coins;
			account.GetCoins(&coins);
			if (amount > coins) {
				return;
			}

			account.RemoveCoins(amount);
			account.RegisterCoinsTransaction(account::COIN_REMOVE, amount,
											 "Sold on Market");
		} else {
			uint16_t removeAmount = amount;
			uint16_t stashCount = player->getStashItemCount(it.wareId);
			if (stashCount > 0) {
				if (removeAmount > stashCount && player->withdrawItem(it.wareId, stashCount)) {
					removeAmount -= stashCount;
				} else if (player->withdrawItem(it.wareId, removeAmount)) {
					removeAmount = 0;
				} else {
					return;
				}
			}

			if (removeAmount > 0) {
				std::forward_list<Item*> itemList = getMarketItemList(it.wareId, removeAmount, depotLocker);
				if (itemList.empty() && removeAmount > 0) {
					return;
				}
	
				if (it.stackable) {
					uint16_t tmpAmount = removeAmount;
					for (Item* item : itemList) {
						if (!item) {
							continue;
						}
						uint16_t removeCount = std::min<uint16_t>(tmpAmount, item->getItemCount());
						tmpAmount -= removeCount;
						internalRemoveItem(item, removeCount);

						if (tmpAmount == 0) {
							break;
						}
					}
				} else {
					for (Item* item : itemList) {
						if (!item) {
							continue;
						}
						internalRemoveItem(item);
					}
				}
			}
		}
		player->setBankBalance(player->getBankBalance() + totalPrice);

		if (it.id == ITEM_STORE_COIN) {
			account::Account account;
			account.LoadAccountDB(buyerPlayer->getAccount());
			account.AddCoins(amount);
			account.RegisterCoinsTransaction(account::COIN_ADD, amount,
											 "Purchased on Market");
		}
		else if (it.stackable)
		{
			uint16_t tmpAmount = amount;
			while (tmpAmount > 0) {
				uint16_t stackCount = std::min<uint16_t>(100, tmpAmount);
				Item* item = Item::CreateItem(it.id, stackCount);
				if (internalAddItem(buyerPlayer->getInbox(), item, INDEX_WHEREEVER, FLAG_NOLIMIT) != RETURNVALUE_NOERROR) {
					delete item;
					break;
				}

				tmpAmount -= stackCount;
			}
		}
		else
		{
			int32_t subType;
			if (it.charges != 0) {
				subType = it.charges;
			} else {
				subType = -1;
			}

			for (uint16_t i = 0; i < amount; ++i) {
				Item* item = Item::CreateItem(it.id, subType);
				if (internalAddItem(buyerPlayer->getInbox(), item, INDEX_WHEREEVER, FLAG_NOLIMIT) != RETURNVALUE_NOERROR) {
					delete item;
					break;
				}
			}
		}

		if (buyerPlayer->isOffline()) {
			IOLoginData::savePlayer(buyerPlayer);
			delete buyerPlayer;
		}
	} else if (offer.type == MARKETACTION_SELL) {

		Player *sellerPlayer = getPlayerByGUID(offer.playerId);
		if (!sellerPlayer) {
			sellerPlayer = new Player(nullptr);
			if (!IOLoginData::loadPlayerById(sellerPlayer, offer.playerId)) {
				delete sellerPlayer;
				return;
			}
		}

		if (player == sellerPlayer || player->getAccount() == sellerPlayer->getAccount()) {
			player->sendTextMessage(MESSAGE_MARKET, "You cannot accept your own offer.");
			return;
		}

		if (totalPrice > (player->getBankBalance() + player->getMoney())) {
			return;
		}

		// Have enough money on the bank
		if(totalPrice <= player->getBankBalance())
		{
			player->setBankBalance(player->getBankBalance() - totalPrice);
		}
		else
		{
			uint64_t remainsPrice = 0;
			remainsPrice = totalPrice - player->getBankBalance();
			player->setBankBalance(0);
			g_game().removeMoney(player, remainsPrice);
		}

		if (it.id == ITEM_STORE_COIN) {
			account::Account account;
			account.LoadAccountDB(player->getAccount());
			account.AddCoins(amount);
			account.RegisterCoinsTransaction(account::COIN_ADD, amount,
											 "Purchased on Market");
		} else if (it.stackable) {
			uint16_t tmpAmount = amount;
			while (tmpAmount > 0) {
				uint16_t stackCount = std::min<uint16_t>(100, tmpAmount);
				Item* item = Item::CreateItem(it.id, stackCount);
				if (internalAddItem(player->getInbox(), item, INDEX_WHEREEVER, FLAG_NOLIMIT) != RETURNVALUE_NOERROR) {
					delete item;
					break;
				}

				tmpAmount -= stackCount;
			}
		} else {
			int32_t subType;
			if (it.charges != 0) {
				subType = it.charges;
			} else {
				subType = -1;
			}

			for (uint16_t i = 0; i < amount; ++i) {
				Item* item = Item::CreateItem(it.id, subType);
				if (internalAddItem(player->getInbox(), item, INDEX_WHEREEVER, FLAG_NOLIMIT) != RETURNVALUE_NOERROR) {
					delete item;
					break;
				}
			}
		}

		sellerPlayer->setBankBalance(sellerPlayer->getBankBalance() + totalPrice);
		if (it.id == ITEM_STORE_COIN) {
			account::Account account;
			account.LoadAccountDB(sellerPlayer->getAccount());
			account.RegisterCoinsTransaction(account::COIN_REMOVE, amount,
											"Sold on Market");
		}

		if (it.id != ITEM_STORE_COIN) {
			player->onReceiveMail();
		}

		if (sellerPlayer->isOffline()) {
			IOLoginData::savePlayer(sellerPlayer);
			delete sellerPlayer;
		}
	}

	const int32_t marketOfferDuration = g_configManager().getNumber(MARKET_OFFER_DURATION);

	IOMarket::appendHistory(player->getGUID(), (offer.type == MARKETACTION_BUY ? MARKETACTION_SELL : MARKETACTION_BUY), offer.itemId, amount, offer.price, std::time(nullptr), OFFERSTATE_ACCEPTEDEX);

	IOMarket::appendHistory(offer.playerId, offer.type, offer.itemId, amount, offer.price, std::time(nullptr), OFFERSTATE_ACCEPTED);

	offer.amount -= amount;

	if (offer.amount == 0) {
		IOMarket::deleteOffer(offer.id);
	} else {
		IOMarket::acceptOffer(offer.id, amount);
	}

	// Send market window again for update stats
	player->sendMarketEnter(player->getLastDepotId());
	offer.timestamp += marketOfferDuration;
	player->sendMarketAcceptOffer(offer);
	// Exhausted for accept offer in the market
	player->updateMarketExhausted();
}

void Game::playerStoreOpen(uint32_t playerId, uint8_t serviceType)
{
	Player* player = getPlayerByID(playerId);
	if (player) {
		player->sendOpenStore(serviceType);
	}
}

void Game::playerShowStoreCategoryOffers(uint32_t playerId, StoreCategory* category)
{
	Player* player = getPlayerByID(playerId);
	if (player) {
		player->sendShowStoreCategoryOffers(category);
	}
}

void Game::playerBuyStoreOffer(uint32_t playerId, uint32_t offerId,
                               uint8_t productType,
                               const std::string & additionalInfo /* ="" */ ) {
	Player * player = getPlayerByID(playerId);
	if (player) {
		const BaseOffer * offer = gameStore.getOfferByOfferId(offerId);

		if (offer == nullptr || offer -> type == DISABLED) {
			player -> sendStoreError(STORE_ERROR_NETWORK, "The offer is either fake or corrupt.");
			return;
		}

		account::Account account;
		account.LoadAccountDB(player -> getAccount());
		uint32_t coins;
		account.GetCoins( & coins);
		if (coins < offer -> price) // player doesnt have enough coins
		{
			player -> sendStoreError(STORE_ERROR_PURCHASE, "You don't have enough coins");
			return;
		}

		std::stringstream message;
		if (offer -> type == ITEM || offer -> type == STACKABLE_ITEM || offer -> type == WRAP_ITEM) {
			const ItemOffer * tmp = (ItemOffer * ) offer;

			message << "You have purchased " << tmp -> count << "x " << offer -> name << " for " << offer -> price << " coins.";

			Thing * thing = player -> getThing(CONST_SLOT_STORE_INBOX);
			if (thing == nullptr) {
				player -> sendStoreError(STORE_ERROR_NETWORK, "We cannot locate your store inbox, try again after relog and if this error persists, contact the system administrator.");
				return;
			}

			Container * inbox = thing -> getItem() -> getContainer(); // TODO: Not the right way to get the storeInbox
			if (!inbox) {
				player -> sendStoreError(STORE_ERROR_NETWORK, "We cannot locate your store inbox, try again after relog and if this error persists, contact the system administrator.");
				return;
			}

			uint32_t freeSlots = inbox -> capacity() - inbox -> size();
			uint32_t requiredSlots = (tmp -> type == ITEM || tmp -> type == WRAP_ITEM) ? tmp -> count : (tmp -> count % 100) ? (uint32_t)(tmp -> count / 100) + 1 : (uint32_t) tmp -> count / 100;
			uint32_t capNeeded = (tmp -> type == WRAP_ITEM) ? 0 : Item::items[tmp -> productId].weight * tmp -> count;
			if (freeSlots < requiredSlots) {
				player -> sendStoreError(STORE_ERROR_PURCHASE, "Insuficient free slots in your store inbox.");
				return;
			} else if (player -> getFreeCapacity() < capNeeded) {
				player -> sendStoreError(STORE_ERROR_PURCHASE, "Not enough cap to carry.");
				return;
			} else {
				uint16_t pendingCount = tmp -> count;
				uint8_t packSize = (offer -> type == STACKABLE_ITEM) ? 100 : 1;
				account.LoadAccountDB(player -> getAccount());
				account.RemoveCoins(offer -> price);
				account.RegisterCoinsTransaction(account::COIN_REMOVE, offer -> price,
					offer -> name);
				while (pendingCount > 0) {
					Item * item;

					if (offer -> type == WRAP_ITEM) {
						item = Item::CreateItem(ITEM_DECORATION_KIT, std::min < uint16_t > (packSize, pendingCount));
						item->setActionId(tmp->productId);
						item->setSpecialDescription("Unwrap it in your own house to create a <" + Item::items[tmp->productId].name + ">.");
					} else {
						item = Item::CreateItem(tmp -> productId, std::min < uint16_t > (packSize, pendingCount));
					}

					if (internalAddItem(inbox, item, INDEX_WHEREEVER, FLAG_NOLIMIT) != RETURNVALUE_NOERROR) {
						delete item;
						player -> sendStoreError(STORE_ERROR_PURCHASE, "We couldn't deliver all the items.\nOnly the delivered ones were charged from you account");
						account.AddCoins((offer -> price * (tmp -> count - pendingCount) / tmp -> count));
						account.RegisterCoinsTransaction(account::COIN_REMOVE,
							offer -> price + (offer -> price * (tmp -> count - pendingCount)) / tmp -> count,
							offer -> name);
						return;
					}
					pendingCount -= std::min < uint16_t > (pendingCount, packSize);
				}

				account.GetCoins( & coins);
				player -> sendStorePurchaseSuccessful(message.str(), coins);
				return;
			}
		} else if (offer -> type == OUTFIT || offer -> type == OUTFIT_ADDON) {
			const OutfitOffer * outfitOffer = (OutfitOffer * ) offer;

			uint16_t looktype = (player -> getSex() == PLAYERSEX_MALE) ? outfitOffer -> maleLookType : outfitOffer -> femaleLookType;
			uint8_t addons = outfitOffer -> addonNumber;

			if (!player -> canWear(looktype, addons)) {
				player -> addOutfit(looktype, addons);
				account.LoadAccountDB(player -> getAccount());
				account.RemoveCoins(offer -> price);
				account.RegisterCoinsTransaction(account::COIN_REMOVE, offer -> price,
					offer -> name);
				message << "You've successfully bought the " << outfitOffer -> name << ".";
				account.GetCoins( & coins);
				player -> sendStorePurchaseSuccessful(message.str(), coins);
				return;
			} else {
				player -> sendStoreError(STORE_ERROR_NETWORK, "This outfit seems not to suit you well, we are sorry for that!");
				return;
			}
		} else if (offer -> type == MOUNT) {
			const MountOffer * mntOffer = (MountOffer * ) offer;
			const Mount * mount = mounts.getMountByID(mntOffer -> mountId);
			if (player -> hasMount(mount)) {
				player -> sendStoreError(STORE_ERROR_PURCHASE, "You arealdy own this mount.");
				return;
			} else {
				account.LoadAccountDB(player -> getAccount());
				account.RemoveCoins(mntOffer -> price);
				if (!player -> tameMount(mount -> id)) {
					account.AddCoins(mntOffer -> price);
					player -> sendStoreError(STORE_ERROR_PURCHASE, "An error ocurred processing your purchase. Try again later.");
					return;
				} else {
					account.RegisterCoinsTransaction(account::COIN_REMOVE, offer -> price,
						offer -> name);
					message << "You've successfully bought the " << mount -> name << " Mount.";
					account.GetCoins( & coins);
					player -> sendStorePurchaseSuccessful(message.str(), coins);
					return;
				}
			}
		} else if (offer -> type == NAMECHANGE) {
			if (productType == SIMPLE) { // client didn't sent the new name yet, request additionalInfo
				player -> sendStoreRequestAdditionalInfo(offer -> id, ADDITIONALINFO);
				return;
			} else {
				Database & db = Database::getInstance();
				std::ostringstream query;
				std::string newName = additionalInfo;
				trimString(newName);

				query << "SELECT `id` FROM `players` WHERE `name`=" << db.escapeString(newName);
				if (db.storeQuery(query.str())) { // name already in use
					message << "This name is already in use.";
					player -> sendStoreError(STORE_ERROR_PURCHASE, message.str());
					return;
				} else {
					query.str("");
					toLowerCaseString(newName);

					std::string responseMessage;
					NameEval_t nameValidation = validateName(newName);

					switch (nameValidation) {
					case INVALID_LENGTH:
						responseMessage = "Your new name must be more than 3 and less than 14 characters long.";
						break;
					case INVALID_TOKEN_LENGTH:
						responseMessage = "Every words of your new name must be at least 2 characters long.";
						break;
					case INVALID_FORBIDDEN:
						responseMessage = "You're using forbidden words in your new name.";
						break;
					case INVALID_CHARACTER:
						responseMessage = "Your new name contains invalid characters.";
						break;
					case INVALID:
						responseMessage = "Your new name is invalid.";
						break;
					case VALID:
						responseMessage = "You have successfully changed you name, you must relog to see changes.";
						break;
					}

					if (nameValidation != VALID) { // invalid name typed
						player -> sendStoreError(STORE_ERROR_PURCHASE, responseMessage);
						return;
					} else { // valid name so far

						// check if it's an NPC or Monster name.

						if (g_monsters().getMonsterType(newName)) {
							responseMessage = "Your new name cannot be a monster's name.";
							player -> sendStoreError(STORE_ERROR_PURCHASE, responseMessage);
							return;
						} else if (g_npcs().getNpcType(newName)) {
							responseMessage = "Your new name cannot be an NPC's name.";
							player -> sendStoreError(STORE_ERROR_PURCHASE, responseMessage);
							return;
						} else {
							capitalizeWords(newName);

							query << "UPDATE `players` SET `name` = " << db.escapeString(newName) << " WHERE `id` = " <<
								player -> getGUID();
							if (db.executeQuery(query.str())) {
								account.LoadAccountDB(player -> getAccount());
								account.RemoveCoins(offer -> price);
								account.RegisterCoinsTransaction(account::COIN_REMOVE,
									offer -> price, offer -> name);
								account.GetCoins( & coins);
								message << "You have successfully changed you name, you must relog to see the changes.";
								player -> sendStorePurchaseSuccessful(message.str(), coins);
								return;
							} else {
								message << "An error ocurred processing your request, no changes were made.";
								player -> sendStoreError(STORE_ERROR_PURCHASE, message.str());
								return;
							}
						}
					}
				}
			}
		} else if (offer -> type == SEXCHANGE) {
			PlayerSex_t playerSex = player -> getSex();
			Outfit_t playerOutfit = player -> getCurrentOutfit();

			message << "Your character is now ";

			for (auto outfit: player -> outfits) { // adding all outfits of the oposite sex.
				const Outfit * opositeSexOutfit = Outfits::getInstance().getOpositeSexOutfitByLookType(playerSex, outfit.lookType);

				if (opositeSexOutfit) {
					player -> addOutfit(opositeSexOutfit -> lookType, 0); // since addons could have different recipes, we can't add automatically
				}
			}

			if (playerSex == PLAYERSEX_FEMALE) {
				player -> setSex(PLAYERSEX_MALE);
				playerOutfit.lookType = 128; // default citizen
				playerOutfit.lookAddons = 0;

				message << "male.";
			} else { //player is male
				player -> setSex(PLAYERSEX_FEMALE);
				playerOutfit.lookType = 136; // default citizen
				playerOutfit.lookAddons = 0;
				message << "female.";
			}
			playerChangeOutfit(player -> getID(), playerOutfit);
			// TODO: add the other sex equivalent outfits player already have in the current sex.
			account.LoadAccountDB(player -> getAccount());
			account.RemoveCoins(offer -> price);
			account.RegisterCoinsTransaction(account::COIN_REMOVE, offer -> price,
				offer -> name);
			account.GetCoins( & coins);
			player -> sendStorePurchaseSuccessful(message.str(), coins);
			return;
		} else if (offer -> type == PROMOTION) {
			if (player -> isPremium() && !player -> isPromoted()) {
				uint16_t promotedId = g_vocations().getPromotedVocation(player -> getVocation() -> getId());

				if (promotedId == VOCATION_NONE || promotedId == player -> getVocation() -> getId()) {
					player -> sendStoreError(STORE_ERROR_PURCHASE, "Your character cannot be promoted.");
					return;
				} else {
					account.LoadAccountDB(player -> getAccount());
					account.RemoveCoins(offer -> price);
					account.RegisterCoinsTransaction(account::COIN_REMOVE,
						offer -> price, offer -> name);
					account.GetCoins( & coins);
					player -> setVocation(promotedId);
					player -> addStorageValue(STORAGEVALUE_PROMOTION, 1);
					message << "You've been promoted! Relog to see the changes.";
					player -> sendStorePurchaseSuccessful(message.str(), coins);
					return;
				}
			} else {
				player -> sendStoreError(STORE_ERROR_PURCHASE, "Your character cannot be promoted.");
				return;
			}
		} else if (offer -> type == PREMIUM_TIME) {
			PremiumTimeOffer * premiumTimeOffer = (PremiumTimeOffer * ) offer;
			account.LoadAccountDB(player -> getAccount());
			account.RemoveCoins(offer -> price);
			account.RegisterCoinsTransaction(account::COIN_REMOVE, offer -> price,
				offer -> name);
			account.GetCoins( & coins);
			player -> setPremiumDays(player -> premiumDays + premiumTimeOffer -> days);
			IOLoginData::addPremiumDays(player -> getAccount(), premiumTimeOffer -> days);
			message << "You've successfully bought " << premiumTimeOffer -> days << " days of premium time.";
			player -> sendStorePurchaseSuccessful(message.str(), coins);
			return;
		} else if (offer -> type == TELEPORT) {
			TeleportOffer * tpOffer = (TeleportOffer * ) offer;
			if (player -> canLogout()) {
				Position toPosition;
				Position fromPosition = player -> getPosition();
				if (tpOffer -> position.x == 0 || tpOffer -> position.y == 0 || tpOffer -> position.z == 0) { //temple teleport
					toPosition = player -> getTemplePosition();
				} else {
					toPosition = tpOffer -> position;
				}

				ReturnValue returnValue = internalTeleport(player, toPosition, false);
				if (returnValue != RETURNVALUE_NOERROR) {
					player -> sendStoreError(STORE_ERROR_PURCHASE, "Your character cannot be teleported there at the moment.");
					return;
				} else {
					account.LoadAccountDB(player -> getAccount());
					account.RemoveCoins(offer -> price);
					account.RegisterCoinsTransaction(account::COIN_REMOVE, offer -> price,
						offer -> name);
					account.GetCoins( & coins);
					addMagicEffect(fromPosition, CONST_ME_POFF);
					addMagicEffect(toPosition, CONST_ME_TELEPORT);
					player -> sendStorePurchaseSuccessful("You've successfully been teleported.", coins);
					return;
				}
			} else {
				player -> sendStoreError(STORE_ERROR_PURCHASE, "Your character has some teleportation block at the moment and cannot be teleported.");
				return;
			}
		} else if (offer -> type == BLESSING) {
			BlessingOffer * blessingOffer = (BlessingOffer * ) offer;

			uint8_t blessingsToAdd = 0;
			for (uint8_t bless: blessingOffer -> blessings) {
				if (player -> hasBlessing(bless)) { // player already has this bless
					message << "Your character already has ";
					message << ((blessingOffer -> blessings.size() > 1) ? "one or more of these blessings." : "this bless.");

					player -> sendStoreError(STORE_ERROR_PURCHASE, message.str());
					return;
				}
				blessingsToAdd = bless;
			}
			account.LoadAccountDB(player -> getAccount());
			account.RemoveCoins(offer -> price);
			account.RegisterCoinsTransaction(account::COIN_REMOVE, offer -> price,
				offer -> name);
			account.GetCoins( & coins);
			player -> addBlessing(blessingsToAdd, 1);
			message << "You've successfully bought the " << offer -> name << ".";
			player -> sendStorePurchaseSuccessful(message.str(), coins);
			return;
		} else {
			// TODO: BOOST_XP and BOOST_STAMINA (the support systems are not yet implemented)
			player -> sendStoreError(STORE_ERROR_INFORMATION, "JLCVP: NOT YET IMPLEMENTED!");
			return;
		}
	}
}

void Game::playerCoinTransfer(uint32_t playerId,
                              const std::string & receiverName, uint32_t amount) {
	Player * sender = getPlayerByID(playerId);
	Player * receiver = getPlayerByName(receiverName);
	std::stringstream message;
	if (!sender) {
		return;
	} else if (!receiver) {
		message << "Player \"" << receiverName << "\" doesn't exist.";
		sender -> sendStoreError(STORE_ERROR_TRANSFER, message.str());
		return;
	} else {

		account::Account sender_account;
		sender_account.LoadAccountDB(sender -> getAccount());
		account::Account receiver_account;
		receiver_account.LoadAccountDB(receiver -> getAccount());
		uint32_t sender_coins;
		sender_account.GetCoins( & sender_coins);

		if (sender -> getAccount() == receiver -> getAccount()) { // sender and receiver are the same
			message << "You cannot send coins to your own account.";
			sender -> sendStoreError(STORE_ERROR_TRANSFER, message.str());
			return;
		} else if (sender_coins < amount) {
			message << "You don't have enough funds to transfer these coins.";
			sender -> sendStoreError(STORE_ERROR_TRANSFER, message.str());
			return;
		} else {

			sender_account.RemoveCoins(amount);
			receiver_account.AddCoins(amount);
			message << "Transfered to " << receiverName;
			sender_account.RegisterCoinsTransaction(account::COIN_REMOVE, amount,
				message.str());

			message.str("");
			message << "Received from" << sender -> name;
			receiver_account.RegisterCoinsTransaction(account::COIN_REMOVE,
				amount, message.str());

			sender_account.GetCoins( & sender_coins);
			message.str("");
			message << "You have successfully transfered " << amount << " coins to " << receiverName << ".";
			sender -> sendStorePurchaseSuccessful(message.str(), sender_coins);
			if (receiver && !receiver -> isOffline()) {
				receiver -> sendCoinBalance();
			}
		}
	}
}

void Game::playerStoreTransactionHistory(uint32_t playerId, uint32_t page)
{
	Player* player = getPlayerByID(playerId);
	if (player) {
		HistoryStoreOfferList list = IOGameStore::getHistoryEntries(player->getAccount(),page);
		if (!list.empty()) {
			player->sendStoreTrasactionHistory(list, page, GameStore::HISTORY_ENTRIES_PER_PAGE);
		} else {
			player->sendStoreError(STORE_ERROR_HISTORY, "You don't have any entries yet.");
		}
	}
}

void Game::parsePlayerExtendedOpcode(uint32_t playerId, uint8_t opcode, const std::string& buffer)
{
	Player* player = getPlayerByID(playerId);
	if (!player) {
		return;
	}

	for (CreatureEvent* creatureEvent : player->getCreatureEvents(CREATURE_EVENT_EXTENDED_OPCODE)) {
		creatureEvent->executeExtendedOpcode(player, opcode, buffer);
	}
}

std::forward_list<Item*> Game::getMarketItemList(uint16_t wareId, uint16_t sufficientCount, DepotLocker* depotLocker)
{
	std::forward_list<Item*> itemList;
	uint16_t count = 0;

	std::list<Container*> containers {depotLocker};
	do {
		Container* container = containers.front();
		containers.pop_front();

		for (Item* item : container->getItemList()) {
			Container* c = item->getContainer();
			if (c && !c->empty()) {
				containers.push_back(c);
				continue;
			}

			const ItemType& itemType = Item::items[item->getID()];
			if (itemType.wareId != wareId) {
				continue;
			}

			if (c && (!itemType.isContainer() || c->capacity() != itemType.maxItems)) {
				continue;
			}

			if (!item->hasMarketAttributes()) {
				continue;
			}

			itemList.push_front(item);

			count += Item::countByType(item, -1);
			if (count >= sufficientCount) {
				return itemList;
			}
		}
	} while (!containers.empty());
	return std::forward_list<Item*>();
}

void Game::forceRemoveCondition(uint32_t creatureId, ConditionType_t conditionType, ConditionId_t conditionId)
{
	Creature* creature = getCreatureByID(creatureId);
	if (!creature) {
		return;
	}

	creature->removeCondition(conditionType, conditionId, true);
}

void Game::sendOfflineTrainingDialog(Player* player)
{
	if (!player) {
		return;
	}

	if (!player->hasModalWindowOpen(offlineTrainingWindow.id)) {
		player->sendModalWindow(offlineTrainingWindow);
	}
}

void Game::playerAnswerModalWindow(uint32_t playerId, uint32_t modalWindowId, uint8_t button, uint8_t choice)
{
	Player* player = getPlayerByID(playerId);
	if (!player) {
		return;
	}

	if (!player->hasModalWindowOpen(modalWindowId)) {
		return;
	}

	player->onModalWindowHandled(modalWindowId);

	// offline training, hardcoded
	if (modalWindowId == std::numeric_limits<uint32_t>::max()) {
		if (button == 1) {
			if (choice == SKILL_SWORD || choice == SKILL_AXE || choice == SKILL_CLUB || choice == SKILL_DISTANCE || choice == SKILL_MAGLEVEL) {
				BedItem* bedItem = player->getBedItem();
				if (bedItem && bedItem->sleep(player)) {
					player->setOfflineTrainingSkill(choice);
					return;
				}
			}
		} else {
			player->sendTextMessage(MESSAGE_EVENT_ADVANCE, "Offline training aborted.");
		}

		player->setBedItem(nullptr);
	} else {
		for (auto creatureEvent : player->getCreatureEvents(CREATURE_EVENT_MODALWINDOW)) {
			creatureEvent->executeModalWindow(player, modalWindowId, button, choice);
		}
	}
}

void Game::updatePlayerSaleItems(uint32_t playerId)
{
	Player* player = getPlayerByID(playerId);
	if (!player) {
		return;
	}

	std::map<uint32_t, uint32_t> tempInventoryMap;
	player->getAllItemTypeCountAndSubtype(tempInventoryMap);

	player->sendSaleItemList(tempInventoryMap);
	player->setScheduledSaleUpdate(false);
}

void Game::addPlayer(Player* player)
{
	const std::string& lowercase_name = asLowerCaseString(player->getName());
	mappedPlayerNames[lowercase_name] = player;
	wildcardTree.insert(lowercase_name);
	players[player->getID()] = player;
}

void Game::removePlayer(Player* player)
{
	const std::string& lowercase_name = asLowerCaseString(player->getName());
	mappedPlayerNames.erase(lowercase_name);
	wildcardTree.remove(lowercase_name);
	players.erase(player->getID());
}

void Game::addNpc(Npc* npc)
{
	npcs[npc->getID()] = npc;
}

void Game::removeNpc(Npc* npc)
{
	npcs.erase(npc->getID());
}

void Game::addMonster(Monster* monster)
{
	monsters[monster->getID()] = monster;
}

void Game::removeMonster(Monster* monster)
{
	monsters.erase(monster->getID());
}

Guild* Game::getGuild(uint32_t id) const
{
	auto it = guilds.find(id);
	if (it == guilds.end()) {
		return nullptr;
	}
	return it->second;
}

void Game::addGuild(Guild* guild)
{
  if (!guild) {
    return;
  }
	guilds[guild->getId()] = guild;
}

void Game::removeGuild(uint32_t guildId)
{
  auto it = guilds.find(guildId);
  if (it != guilds.end()) {
    IOGuild::saveGuild(it->second);
  }
	guilds.erase(guildId);
}

void Game::decreaseBrowseFieldRef(const Position& pos)
{
	Tile* tile = map.getTile(pos.x, pos.y, pos.z);
	if (!tile) {
		return;
	}

	auto it = browseFields.find(tile);
	if (it != browseFields.end()) {
		it->second->decrementReferenceCounter();
	}
}

void Game::internalRemoveItems(std::vector<Item*> itemList, uint32_t amount, bool stackable)
{
	if (stackable) {
		for (Item* item : itemList) {
			if (item->getItemCount() > amount) {
				internalRemoveItem(item, amount);
				break;
			} else {
				amount -= item->getItemCount();
				internalRemoveItem(item);
			}
		}
	} else {
		for (Item* item : itemList) {
			internalRemoveItem(item);
		}
	}
}

BedItem* Game::getBedBySleeper(uint32_t guid) const
{
	auto it = bedSleepersMap.find(guid);
	if (it == bedSleepersMap.end()) {
		return nullptr;
	}
	return it->second;
}

void Game::setBedSleeper(BedItem* bed, uint32_t guid)
{
	bedSleepersMap[guid] = bed;
}

void Game::removeBedSleeper(uint32_t guid)
{
	auto it = bedSleepersMap.find(guid);
	if (it != bedSleepersMap.end()) {
		bedSleepersMap.erase(it);
	}
}

Item* Game::getUniqueItem(uint16_t uniqueId)
{
	auto it = uniqueItems.find(uniqueId);
	if (it == uniqueItems.end()) {
		return nullptr;
	}
	return it->second;
}

bool Game::addUniqueItem(uint16_t uniqueId, Item* item)
{
	auto result = uniqueItems.emplace(uniqueId, item);
	if (!result.second) {
		SPDLOG_WARN("Duplicate unique id: {}", uniqueId);
	}
	return result.second;
}

void Game::removeUniqueItem(uint16_t uniqueId)
{
	auto it = uniqueItems.find(uniqueId);
	if (it != uniqueItems.end()) {
		uniqueItems.erase(it);
	}
}

bool Game::reload(ReloadTypes_t reloadType)
{
	switch (reloadType) {
		case RELOAD_TYPE_MONSTERS: {
			g_scripts().loadScripts("monster", false, true);
			return true;
		}
		case RELOAD_TYPE_NPCS: {
			// Reset informations from npc interface
			g_npc().reset();
			// Reload npc scripts
			g_scripts().loadScripts("npc", false, true);
			// Reload npclib
			g_luaEnvironment.loadFile("data/npclib/load.lua");
			return true;
		}
		case RELOAD_TYPE_CHAT: return g_chat().load();
		case RELOAD_TYPE_CONFIG: return g_configManager().reload();
		case RELOAD_TYPE_EVENTS: return g_events().loadFromXml();
		case RELOAD_TYPE_ITEMS: return Item::items.reload();
		case RELOAD_TYPE_MODULES: return g_modules().reload();
		case RELOAD_TYPE_MOUNTS: return mounts.reload();
		case RELOAD_TYPE_IMBUEMENTS: return g_imbuements().reload();
		case RELOAD_TYPE_RAIDS: return raids.reload() && raids.startup();

		case RELOAD_TYPE_SCRIPTS: {
			// commented out stuff is TODO, once we approach further in revscriptsys
			g_actions().clear(true);
			g_creatureEvents().clear(true);
			g_moveEvents().clear(true);
			g_talkActions().clear(true);
			g_globalEvents().clear(true);
			g_weapons().clear(true);
			g_weapons().loadDefaults();
			g_spells().clear(true);
			// Reset informations from npc interface
			g_npc().reset();
			g_scripts().loadScripts("scripts", false, true);
			// lean up the monsters interface, ensuring that after reloading the scripts there is no use of any deallocated memory
			g_scripts().loadScripts("monster", false, true);
			// Reload npc scripts
			g_scripts().loadScripts("npc", false, true);
			// Reload npclib
			g_luaEnvironment.loadFile("data/npclib/load.lua");
			return true;
		}

		default: {

			g_configManager().reload();
			raids.reload() && raids.startup();
			Item::items.reload();
			g_weapons().clear(true);
			g_weapons().loadDefaults();
			mounts.reload();
			g_events().loadFromXml();
			g_chat().load();
			g_actions().clear(true);
			g_creatureEvents().clear(true);
			g_moveEvents().clear(true);
			g_talkActions().clear(true);
			g_globalEvents().clear(true);
			g_spells().clear(true);
			g_scripts().loadScripts("scripts", false, true);
		}
	}
	return true;
}

bool Game::itemidHasMoveevent(uint32_t itemid)
{
	return g_moveEvents().isRegistered(itemid);
}

bool Game::hasEffect(uint8_t effectId) {
	for (uint8_t i = CONST_ME_NONE; i <= CONST_ME_LAST; i++) {
		MagicEffectClasses effect = static_cast<MagicEffectClasses>(i);
		if (effect == effectId) {
			return true;
		}
	}
	return false;
}

bool Game::hasDistanceEffect(uint8_t effectId) {
	for (uint8_t i = CONST_ANI_NONE; i <= CONST_ANI_LAST; i++) {
		ShootType_t effect = static_cast<ShootType_t>(i);
		if (effect == effectId) {
			return true;
		}
	}
	return false;
}

void Game::createLuaItemsOnMap() {
	for (auto const [position, itemId] : mapLuaItemsStored) {
		Item* item = Item::CreateItem(itemId, 1);
		if (!item) {
			SPDLOG_WARN("[Game::createLuaItemsOnMap] - Cannot create item with id {}", itemId);
			continue;
		}

		if (position.x != 0) {
			Tile* tile = g_game().map.getTile(position);
			if (!tile) {
				SPDLOG_WARN("[Game::createLuaItemsOnMap] - Tile is wrong or not found position: {}", position.toString());
				delete item;
				continue;
			}

			// If the item already exists on the map, then ignore it and send warning
			if (g_game().findItemOfType(tile, itemId, false, -1)) {
				SPDLOG_WARN("[Game::createLuaItemsOnMap] - Cannot create item with id {} on position {}, item already exists", itemId, position.toString());
				continue;
			}

			g_game().internalAddItem(tile, item, INDEX_WHEREEVER, FLAG_NOLIMIT);
		}
	}
}<|MERGE_RESOLUTION|>--- conflicted
+++ resolved
@@ -18,12 +18,6 @@
  */
 
 #include "otpch.h"
-
-<<<<<<< HEAD
-=======
-#include <fstream>
-#include "utils/pugicast.h"
->>>>>>> e06dd7ff
 
 #include "lua/creature/actions.h"
 #include "items/bed.h"
@@ -53,6 +47,8 @@
 #include "server/network/webhook/webhook.h"
 #include "protobuf/appearances.pb.h"
 
+#include <fstream>
+
 Game::Game()
 {
 	offlineTrainingWindow.choices.emplace_back("Sword Fighting and Shielding", SKILL_SWORD);
@@ -152,15 +148,9 @@
 	int minutes = tms->tm_min;
 	lightHour = (minutes * LIGHT_DAY_LENGTH) / 60;
 
-<<<<<<< HEAD
-	g_scheduler.addEvent(createSchedulerTask(EVENT_LIGHTINTERVAL_MS, std::bind_front(&Game::checkLight, this)));
-	g_scheduler.addEvent(createSchedulerTask(EVENT_CREATURE_THINK_INTERVAL, std::bind_front(&Game::checkCreatures, this, 0)));
-	g_scheduler.addEvent(createSchedulerTask(EVENT_IMBUEMENT_INTERVAL, std::bind_front(&Game::checkImbuements, this)));
-=======
-	g_scheduler().addEvent(createSchedulerTask(EVENT_LIGHTINTERVAL_MS, std::bind(&Game::checkLight, this)));
-	g_scheduler().addEvent(createSchedulerTask(EVENT_CREATURE_THINK_INTERVAL, std::bind(&Game::checkCreatures, this, 0)));
-	g_scheduler().addEvent(createSchedulerTask(EVENT_IMBUEMENT_INTERVAL, std::bind(&Game::checkImbuements, this)));
->>>>>>> e06dd7ff
+	g_scheduler().addEvent(createSchedulerTask(EVENT_LIGHTINTERVAL_MS, std::bind_front(&Game::checkLight, this)));
+	g_scheduler().addEvent(createSchedulerTask(EVENT_CREATURE_THINK_INTERVAL, std::bind_front(&Game::checkCreatures, this, 0)));
+	g_scheduler().addEvent(createSchedulerTask(EVENT_IMBUEMENT_INTERVAL, std::bind_front(&Game::checkImbuements, this)));
 }
 
 GameState_t Game::getGameState() const
@@ -315,13 +305,8 @@
 			saveMotdNum();
 			saveGameState();
 
-<<<<<<< HEAD
-			g_dispatcher.addTask(
+			g_dispatcher().addTask(
 				createTask(std::bind_front(&Game::shutdown, this)));
-=======
-			g_dispatcher().addTask(
-				createTask(std::bind(&Game::shutdown, this)));
->>>>>>> e06dd7ff
 
 			g_scheduler().stop();
 			g_databaseTasks().stop();
@@ -1294,11 +1279,7 @@
 		//need to walk to the creature first before moving it
 		std::forward_list<Direction> listDir;
 		if (player->getPathTo(movingCreatureOrigPos, listDir, 0, 1, true, true)) {
-<<<<<<< HEAD
-			g_dispatcher.addTask(createTask(std::bind_front(&Game::playerAutoWalk,
-=======
-			g_dispatcher().addTask(createTask(std::bind(&Game::playerAutoWalk,
->>>>>>> e06dd7ff
+			g_dispatcher().addTask(createTask(std::bind_front(&Game::playerAutoWalk,
 											this, player->getID(), listDir)));
 
 			SchedulerTask* task = createSchedulerTask(600, std::bind_front(&Game::playerMoveCreatureByID, this,
@@ -1488,13 +1469,8 @@
 {
 	if (!player->canDoAction()) {
 		uint32_t delay = player->getNextActionTime();
-<<<<<<< HEAD
 		SchedulerTask* task = createSchedulerTask(delay, std::bind_front(&Game::playerMoveItemByPlayerID, this,
-                              player->getID(), fromPos, spriteId, fromStackPos, toPos, count));
-=======
-		SchedulerTask* task = createSchedulerTask(delay, std::bind(&Game::playerMoveItemByPlayerID, this,
                               player->getID(), fromPos, itemId, fromStackPos, toPos, count));
->>>>>>> e06dd7ff
 		player->setNextActionTask(task);
 		return;
 	}
@@ -1557,21 +1533,12 @@
 		//need to walk to the item first before using it
 		std::forward_list<Direction> listDir;
 		if (player->getPathTo(item->getPosition(), listDir, 0, 1, true, true)) {
-<<<<<<< HEAD
-			g_dispatcher.addTask(createTask(std::bind_front(&Game::playerAutoWalk,
+			g_dispatcher().addTask(createTask(std::bind_front(&Game::playerAutoWalk,
 											this, player->getID(), listDir)));
 
 			SchedulerTask* task = createSchedulerTask(400,
                                   std::bind_front(&Game::playerMoveItemByPlayerID, this,
-                                  player->getID(), fromPos, spriteId,
-=======
-			g_dispatcher().addTask(createTask(std::bind(&Game::playerAutoWalk,
-											this, player->getID(), listDir)));
-
-			SchedulerTask* task = createSchedulerTask(400,
-                                  std::bind(&Game::playerMoveItemByPlayerID, this,
                                   player->getID(), fromPos, itemId,
->>>>>>> e06dd7ff
                                   fromStackPos, toPos, count));
 			player->setNextWalkActionTask(task);
 		} else {
@@ -1627,21 +1594,12 @@
 
 			std::forward_list<Direction> listDir;
 			if (player->getPathTo(walkPos, listDir, 0, 0, true, true)) {
-<<<<<<< HEAD
-				g_dispatcher.addTask(createTask(std::bind_front(&Game::playerAutoWalk,
+				g_dispatcher().addTask(createTask(std::bind_front(&Game::playerAutoWalk,
 												this, player->getID(), listDir)));
 
 				SchedulerTask* task = createSchedulerTask(400,
                                       std::bind_front(&Game::playerMoveItemByPlayerID,
-                                      this, player->getID(), itemPos, spriteId,
-=======
-				g_dispatcher().addTask(createTask(std::bind(&Game::playerAutoWalk,
-												this, player->getID(), listDir)));
-
-				SchedulerTask* task = createSchedulerTask(400,
-                                      std::bind(&Game::playerMoveItemByPlayerID,
                                       this, player->getID(), itemPos, itemId,
->>>>>>> e06dd7ff
                                       itemStackPos, toPos, count));
 				player->setNextWalkActionTask(task);
 			} else {
@@ -3124,21 +3082,12 @@
 
 			std::forward_list<Direction> listDir;
 			if (player->getPathTo(walkToPos, listDir, 0, 1, true, true)) {
-<<<<<<< HEAD
-				g_dispatcher.addTask(createTask(std::bind_front(&Game::playerAutoWalk, this, player->getID(), listDir)));
+				g_dispatcher().addTask(createTask(std::bind_front(&Game::playerAutoWalk, this, player->getID(), listDir)));
 
 				SchedulerTask* task = createSchedulerTask(400,
                                       std::bind_front(&Game::playerUseItemEx, this,
-                                      playerId, itemPos, itemStackPos, fromSpriteId,
-                                      toPos, toStackPos, toSpriteId));
-=======
-				g_dispatcher().addTask(createTask(std::bind(&Game::playerAutoWalk, this, player->getID(), listDir)));
-
-				SchedulerTask* task = createSchedulerTask(400,
-                                      std::bind(&Game::playerUseItemEx, this,
                                       playerId, itemPos, itemStackPos, fromItemId,
                                       toPos, toStackPos, toItemId));
->>>>>>> e06dd7ff
 				if (it.isRune() || it.type == ITEM_TYPE_POTION) {
 					player->setNextPotionActionTask(task);
 				} else {
@@ -3164,13 +3113,8 @@
 		if (it.isRune() || it.type == ITEM_TYPE_POTION) {
 			delay = player->getNextPotionActionTime();
 		}
-<<<<<<< HEAD
 		SchedulerTask* task = createSchedulerTask(delay, std::bind_front(&Game::playerUseItemEx, this,
-                              playerId, fromPos, fromStackPos, fromSpriteId, toPos, toStackPos, toSpriteId));
-=======
-		SchedulerTask* task = createSchedulerTask(delay, std::bind(&Game::playerUseItemEx, this,
                               playerId, fromPos, fromStackPos, fromItemId, toPos, toStackPos, toItemId));
->>>>>>> e06dd7ff
 		if (it.isRune() || it.type == ITEM_TYPE_POTION) {
 			player->setNextPotionActionTask(task);
 		} else {
@@ -3227,21 +3171,12 @@
 		if (ret == RETURNVALUE_TOOFARAWAY) {
 			std::forward_list<Direction> listDir;
 			if (player->getPathTo(pos, listDir, 0, 1, true, true)) {
-<<<<<<< HEAD
-				g_dispatcher.addTask(createTask(std::bind_front(&Game::playerAutoWalk,
+				g_dispatcher().addTask(createTask(std::bind_front(&Game::playerAutoWalk,
 												this, player->getID(), listDir)));
 
 				SchedulerTask* task = createSchedulerTask(400,
                                       std::bind_front(&Game::playerUseItem, this,
-                                      playerId, pos, stackPos, index, spriteId));
-=======
-				g_dispatcher().addTask(createTask(std::bind(&Game::playerAutoWalk,
-												this, player->getID(), listDir)));
-
-				SchedulerTask* task = createSchedulerTask(400,
-                                      std::bind(&Game::playerUseItem, this,
                                       playerId, pos, stackPos, index, itemId));
->>>>>>> e06dd7ff
 				if (it.isRune() || it.type == ITEM_TYPE_POTION) {
 					player->setNextPotionActionTask(task);
 				} else {
@@ -3267,13 +3202,8 @@
 		if (it.isRune() || it.type == ITEM_TYPE_POTION) {
 			delay = player->getNextPotionActionTime();
 		}
-<<<<<<< HEAD
 		SchedulerTask* task = createSchedulerTask(delay, std::bind_front(&Game::playerUseItem, this,
-                              playerId, pos, stackPos, index, spriteId));
-=======
-		SchedulerTask* task = createSchedulerTask(delay, std::bind(&Game::playerUseItem, this,
                               playerId, pos, stackPos, index, itemId));
->>>>>>> e06dd7ff
 		if (it.isRune() || it.type == ITEM_TYPE_POTION) {
 			player->setNextPotionActionTask(task);
 		} else {
@@ -3360,11 +3290,7 @@
 
 			std::forward_list<Direction> listDir;
 			if (player->getPathTo(walkToPos, listDir, 0, 1, true, true)) {
-<<<<<<< HEAD
-				g_dispatcher.addTask(createTask(std::bind_front(&Game::playerAutoWalk,
-=======
-				g_dispatcher().addTask(createTask(std::bind(&Game::playerAutoWalk,
->>>>>>> e06dd7ff
+				g_dispatcher().addTask(createTask(std::bind_front(&Game::playerAutoWalk,
 												this, player->getID(), listDir)));
 
 				SchedulerTask* task = createSchedulerTask(400,
@@ -3396,13 +3322,8 @@
 		if (it.isRune() || it.type == ITEM_TYPE_POTION) {
 			delay = player->getNextPotionActionTime();
 		}
-<<<<<<< HEAD
 		SchedulerTask* task = createSchedulerTask(delay, std::bind_front(&Game::playerUseWithCreature, this,
-                              playerId, fromPos, fromStackPos, creatureId, spriteId));
-=======
-		SchedulerTask* task = createSchedulerTask(delay, std::bind(&Game::playerUseWithCreature, this,
                               playerId, fromPos, fromStackPos, creatureId, itemId));
->>>>>>> e06dd7ff
 
 		if (it.isRune() || it.type == ITEM_TYPE_POTION) {
 			player->setNextPotionActionTask(task);
@@ -3461,11 +3382,7 @@
 			parentContainer = new Container(tile);
 			parentContainer->incrementReferenceCounter();
 			browseFields[tile] = parentContainer;
-<<<<<<< HEAD
-			g_scheduler.addEvent(createSchedulerTask(30000, std::bind_front(&Game::decreaseBrowseFieldRef, this, tile->getPosition())));
-=======
-			g_scheduler().addEvent(createSchedulerTask(30000, std::bind(&Game::decreaseBrowseFieldRef, this, tile->getPosition())));
->>>>>>> e06dd7ff
+			g_scheduler().addEvent(createSchedulerTask(30000, std::bind_front(&Game::decreaseBrowseFieldRef, this, tile->getPosition())));
 		} else {
 			parentContainer = it->second;
 		}
@@ -3519,19 +3436,11 @@
 	if (pos.x != 0xFFFF && !Position::areInRange<1, 1, 0>(pos, player->getPosition())) {
 		std::forward_list<Direction> listDir;
 		if (player->getPathTo(pos, listDir, 0, 1, true, true)) {
-<<<<<<< HEAD
-			g_dispatcher.addTask(createTask(std::bind_front(&Game::playerAutoWalk,
+			g_dispatcher().addTask(createTask(std::bind_front(&Game::playerAutoWalk,
 											this, player->getID(), listDir)));
 
 			SchedulerTask* task = createSchedulerTask(400, std::bind_front(&Game::playerRotateItem, this,
-                                  playerId, pos, stackPos, spriteId));
-=======
-			g_dispatcher().addTask(createTask(std::bind(&Game::playerAutoWalk,
-											this, player->getID(), listDir)));
-
-			SchedulerTask* task = createSchedulerTask(400, std::bind(&Game::playerRotateItem, this,
                                   playerId, pos, stackPos, itemId));
->>>>>>> e06dd7ff
 			player->setNextWalkActionTask(task);
 		} else {
 			player->sendCancelMessage(RETURNVALUE_THEREISNOWAY);
@@ -3566,11 +3475,7 @@
 	if (!Position::areInRange<1, 1, 0>(pos, player->getPosition())) {
 		std::forward_list<Direction> listDir;
 		if (player->getPathTo(pos, listDir, 0, 1, true, false)) {
-<<<<<<< HEAD
-			g_dispatcher.addTask(createTask(std::bind_front(&Game::playerAutoWalk, this, player->getID(), listDir)));
-=======
-			g_dispatcher().addTask(createTask(std::bind(&Game::playerAutoWalk, this, player->getID(), listDir)));
->>>>>>> e06dd7ff
+			g_dispatcher().addTask(createTask(std::bind_front(&Game::playerAutoWalk, this, player->getID(), listDir)));
 			SchedulerTask* task = createSchedulerTask(400,
                                   std::bind_front(&Game::playerBrowseField,
                                   this, playerId, pos));
@@ -3612,11 +3517,7 @@
 	if (!Position::areInRange<1, 1, 0>(pos, player->getPosition())) {
 		std::forward_list<Direction> listDir;
 		if (player->getPathTo(pos, listDir, 0, 1, true, false)) {
-<<<<<<< HEAD
-			g_dispatcher.addTask(createTask(std::bind_front(&Game::playerAutoWalk, this, player->getID(), listDir)));
-=======
-			g_dispatcher().addTask(createTask(std::bind(&Game::playerAutoWalk, this, player->getID(), listDir)));
->>>>>>> e06dd7ff
+			g_dispatcher().addTask(createTask(std::bind_front(&Game::playerAutoWalk, this, player->getID(), listDir)));
 			SchedulerTask* task = createSchedulerTask(400,
                                   std::bind_front(&Game::playerBrowseField,
                                   this, playerId, pos));
@@ -3711,19 +3612,11 @@
 	if (pos.x != 0xFFFF && !Position::areInRange<1, 1, 0>(pos, player->getPosition())) {
 		std::forward_list<Direction> listDir;
 		if (player->getPathTo(pos, listDir, 0, 1, true, true)) {
-<<<<<<< HEAD
-			g_dispatcher.addTask(createTask(std::bind_front(&Game::playerAutoWalk,
+			g_dispatcher().addTask(createTask(std::bind_front(&Game::playerAutoWalk,
 				this, player->getID(), listDir)));
 
 			SchedulerTask* task = createSchedulerTask(400, std::bind_front(&Game::playerWrapableItem, this,
-				playerId, pos, stackPos, spriteId));
-=======
-			g_dispatcher().addTask(createTask(std::bind(&Game::playerAutoWalk,
-				this, player->getID(), listDir)));
-
-			SchedulerTask* task = createSchedulerTask(400, std::bind(&Game::playerWrapableItem, this,
 				playerId, pos, stackPos, itemId));
->>>>>>> e06dd7ff
 			player->setNextWalkActionTask(task);
 		} else {
 			player->sendCancelMessage(RETURNVALUE_THEREISNOWAY);
@@ -3865,11 +3758,7 @@
 	if (!Position::areInRange<1, 1>(playerPos, pos)) {
 		std::forward_list<Direction> listDir;
 		if (player->getPathTo(pos, listDir, 0, 1, true, true)) {
-<<<<<<< HEAD
-			g_dispatcher.addTask(createTask(std::bind_front(&Game::playerAutoWalk,
-=======
-			g_dispatcher().addTask(createTask(std::bind(&Game::playerAutoWalk,
->>>>>>> e06dd7ff
+			g_dispatcher().addTask(createTask(std::bind_front(&Game::playerAutoWalk,
 											this, player->getID(), listDir)));
 			SchedulerTask* task = createSchedulerTask(400,
                                   std::bind_front(&Game::playerBrowseField,
@@ -3897,11 +3786,7 @@
 		container = new Container(tile);
 		container->incrementReferenceCounter();
 		browseFields[tile] = container;
-<<<<<<< HEAD
-		g_scheduler.addEvent(createSchedulerTask(30000, std::bind_front(&Game::decreaseBrowseFieldRef, this, tile->getPosition())));
-=======
-		g_scheduler().addEvent(createSchedulerTask(30000, std::bind(&Game::decreaseBrowseFieldRef, this, tile->getPosition())));
->>>>>>> e06dd7ff
+		g_scheduler().addEvent(createSchedulerTask(30000, std::bind_front(&Game::decreaseBrowseFieldRef, this, tile->getPosition())));
 	} else {
 		container = it->second;
 	}
@@ -4111,19 +3996,11 @@
 	if (!Position::areInRange<1, 1>(tradeItemPosition, playerPosition)) {
 		std::forward_list<Direction> listDir;
 		if (player->getPathTo(pos, listDir, 0, 1, true, true)) {
-<<<<<<< HEAD
-			g_dispatcher.addTask(createTask(std::bind_front(&Game::playerAutoWalk,
+			g_dispatcher().addTask(createTask(std::bind_front(&Game::playerAutoWalk,
 											this, player->getID(), listDir)));
 
 			SchedulerTask* task = createSchedulerTask(400, std::bind_front(&Game::playerRequestTrade, this,
-                                  playerId, pos, stackPos, tradePlayerId, spriteId));
-=======
-			g_dispatcher().addTask(createTask(std::bind(&Game::playerAutoWalk,
-											this, player->getID(), listDir)));
-
-			SchedulerTask* task = createSchedulerTask(400, std::bind(&Game::playerRequestTrade, this,
                                   playerId, pos, stackPos, tradePlayerId, itemId));
->>>>>>> e06dd7ff
 			player->setNextWalkActionTask(task);
 		} else {
 			player->sendCancelMessage(RETURNVALUE_THEREISNOWAY);
@@ -4639,13 +4516,8 @@
 			//need to walk to the corpse first before looting it
 			std::forward_list<Direction> listDir;
 			if (player->getPathTo(pos, listDir, 0, 1, true, true)) {
-<<<<<<< HEAD
-				g_dispatcher.addTask(createTask(std::bind_front(&Game::playerAutoWalk, this, player->getID(), listDir)));
+				g_dispatcher().addTask(createTask(std::bind_front(&Game::playerAutoWalk, this, player->getID(), listDir)));
 				SchedulerTask* task = createSchedulerTask(0, std::bind_front(
-=======
-				g_dispatcher().addTask(createTask(std::bind(&Game::playerAutoWalk, this, player->getID(), listDir)));
-				SchedulerTask* task = createSchedulerTask(0, std::bind(
->>>>>>> e06dd7ff
                                       &Game::playerQuickLoot,
                                       this, player->getID(), pos,
                                       itemId, stackPos, defaultItem, lootAllCorpses, autoLoot));
@@ -4978,11 +4850,7 @@
 	}
 
 	player->setAttackedCreature(attackCreature);
-<<<<<<< HEAD
-	g_dispatcher.addTask(createTask(std::bind_front(&Game::updateCreatureWalk, this, player->getID())));
-=======
-	g_dispatcher().addTask(createTask(std::bind(&Game::updateCreatureWalk, this, player->getID())));
->>>>>>> e06dd7ff
+	g_dispatcher().addTask(createTask(std::bind_front(&Game::updateCreatureWalk, this, player->getID())));
 }
 
 void Game::playerFollowCreature(uint32_t playerId, uint32_t creatureId)
@@ -4993,11 +4861,7 @@
 	}
 
 	player->setAttackedCreature(nullptr);
-<<<<<<< HEAD
-	g_dispatcher.addTask(createTask(std::bind_front(&Game::updateCreatureWalk, this, player->getID())));
-=======
-	g_dispatcher().addTask(createTask(std::bind(&Game::updateCreatureWalk, this, player->getID())));
->>>>>>> e06dd7ff
+	g_dispatcher().addTask(createTask(std::bind_front(&Game::updateCreatureWalk, this, player->getID())));
 	player->setFollowCreature(getCreatureByID(creatureId));
 }
 
@@ -5564,11 +5428,7 @@
 
 void Game::checkCreatures(size_t index)
 {
-<<<<<<< HEAD
-	g_scheduler.addEvent(createSchedulerTask(EVENT_CHECK_CREATURE_INTERVAL, std::bind_front(&Game::checkCreatures, this, (index + 1) % EVENT_CREATURECOUNT)));
-=======
-	g_scheduler().addEvent(createSchedulerTask(EVENT_CHECK_CREATURE_INTERVAL, std::bind(&Game::checkCreatures, this, (index + 1) % EVENT_CREATURECOUNT)));
->>>>>>> e06dd7ff
+	g_scheduler().addEvent(createSchedulerTask(EVENT_CHECK_CREATURE_INTERVAL, std::bind_front(&Game::checkCreatures, this, (index + 1) % EVENT_CREATURECOUNT)));
 
 	auto& checkCreatureList = checkCreatureLists[index];
 	size_t it = 0, end = checkCreatureList.size();
@@ -6721,11 +6581,7 @@
 
 void Game::checkImbuements()
 {
-<<<<<<< HEAD
-	g_scheduler.addEvent(createSchedulerTask(EVENT_IMBUEMENT_INTERVAL, std::bind_front(&Game::checkImbuements, this)));
-=======
-	g_scheduler().addEvent(createSchedulerTask(EVENT_IMBUEMENT_INTERVAL, std::bind(&Game::checkImbuements, this)));
->>>>>>> e06dd7ff
+	g_scheduler().addEvent(createSchedulerTask(EVENT_IMBUEMENT_INTERVAL, std::bind_front(&Game::checkImbuements, this)));
 
 	std::vector<uint32_t> toErase;
 
@@ -6747,11 +6603,7 @@
 
 void Game::checkLight()
 {
-<<<<<<< HEAD
-	g_scheduler.addEvent(createSchedulerTask(EVENT_LIGHTINTERVAL_MS, std::bind_front(&Game::checkLight, this)));
-=======
-	g_scheduler().addEvent(createSchedulerTask(EVENT_LIGHTINTERVAL_MS, std::bind(&Game::checkLight, this)));
->>>>>>> e06dd7ff
+	g_scheduler().addEvent(createSchedulerTask(EVENT_LIGHTINTERVAL_MS, std::bind_front(&Game::checkLight, this)));
 
 	lightHour += lightHourDelta;
 
