/**
 * Canary - A free and open-source MMORPG server emulator
 * Copyright (©) 2019-2022 OpenTibiaBR <opentibiabr@outlook.com>
 * Repository: https://github.com/opentibiabr/canary
 * License: https://github.com/opentibiabr/canary/blob/main/LICENSE
 * Contributors: https://github.com/opentibiabr/canary/graphs/contributors
 * Website: https://docs.opentibiabr.org/
 */

#include "pch.hpp"

#include "lua/creature/actions.h"
#include "items/bed.h"
#include "creatures/creature.h"
#include "lua/creature/creatureevent.h"
#include "database/databasetasks.h"
#include "lua/creature/events.h"
#include "game/game.h"
#include "game/functions/game_reload.hpp"
#include "lua/global/globalevent.h"
#include "io/iologindata.h"
#include "io/iomarket.h"
#include "items/items.h"
#include "lua/scripts/lua_environment.hpp"
#include "creatures/monsters/monster.h"
#include "lua/creature/movement.h"
#include "game/scheduling/scheduler.h"
#include "server/server.h"
#include "creatures/combat/spells.h"
#include "lua/creature/talkaction.h"
#include "items/weapons/weapons.h"
#include "lua/scripts/scripts.h"
#include "lua/modules/modules.h"
#include "creatures/players/imbuements/imbuements.h"
#include "creatures/players/account/account.hpp"
#include "creatures/npcs/npc.h"
#include "creatures/npcs/npcs.h"
#include "server/network/webhook/webhook.h"
#include "protobuf/appearances.pb.h"

Game::Game() {
	offlineTrainingWindow.choices.emplace_back("Sword Fighting and Shielding", SKILL_SWORD);
	offlineTrainingWindow.choices.emplace_back("Axe Fighting and Shielding", SKILL_AXE);
	offlineTrainingWindow.choices.emplace_back("Club Fighting and Shielding", SKILL_CLUB);
	offlineTrainingWindow.choices.emplace_back("Distance Fighting and Shielding", SKILL_DISTANCE);
	offlineTrainingWindow.choices.emplace_back("Magic Level and Shielding", SKILL_MAGLEVEL);
	offlineTrainingWindow.buttons.emplace_back("Okay", 1);
	offlineTrainingWindow.buttons.emplace_back("Cancel", 0);
	offlineTrainingWindow.defaultEscapeButton = 1;
	offlineTrainingWindow.defaultEnterButton = 0;
	offlineTrainingWindow.priority = true;
}

Game::~Game() {
	for (const auto &it : guilds) {
		delete it.second;
	}

	for (const auto &it : CharmList) {
		delete it;
	}
}

void Game::resetMonsters() const {
	for (const auto &[monsterId, monster] : getMonsters()) {
		monster->clearTargetList();
		monster->clearFriendList();
	}
}

void Game::resetNpcs() const {
	// Close shop window from all npcs and reset the shopPlayerSet
	for (const auto &[npcId, npc] : getNpcs()) {
		npc->closeAllShopWindows();
		npc->resetPlayerInteractions();
	}
}

void Game::loadBoostedCreature() {
	Database &db = Database::getInstance();
	std::ostringstream query;
	query << "SELECT * FROM `boosted_creature`";
	DBResult_ptr result = db.storeQuery(query.str());

	if (!result) {
		SPDLOG_WARN("[Game::loadBoostedCreature] - "
					"Failed to detect boosted creature database. (CODE 01)");
		return;
	}

	uint16_t date = result->getNumber<uint16_t>("date");
	std::string name = "";
	time_t now = time(0);
	tm* ltm = localtime(&now);
	uint8_t today = ltm->tm_mday;
	if (date == today) {
		name = result->getString("boostname");
	} else {
		uint16_t oldrace = result->getNumber<uint16_t>("raceid");
		std::map<uint16_t, std::string> monsterlist = getBestiaryList();
		uint16_t newrace = 0;
		uint8_t k = 1;
		while (newrace == 0 || newrace == oldrace) {
			uint16_t random = normal_random(0, monsterlist.size());
			for (auto it : monsterlist) {
				if (k == random) {
					newrace = it.first;
					name = it.second;
				}
				k++;
			}
		}

		const MonsterType* monsterType = g_monsters().getMonsterTypeByRaceId(newrace);

		query.str(std::string());
		query << "UPDATE `boosted_creature` SET ";
		query << "`date` = '" << ltm->tm_mday << "',";
		query << "`boostname` = " << db.escapeString(name) << ",";

		if (monsterType) {
			query << "`looktype` = " << static_cast<int>(monsterType->info.outfit.lookType) << ",";
			query << "`lookfeet` = " << static_cast<int>(monsterType->info.outfit.lookFeet) << ",";
			query << "`looklegs` = " << static_cast<int>(monsterType->info.outfit.lookLegs) << ",";
			query << "`lookhead` = " << static_cast<int>(monsterType->info.outfit.lookHead) << ",";
			query << "`lookbody` = " << static_cast<int>(monsterType->info.outfit.lookBody) << ",";
			query << "`lookaddons` = " << static_cast<int>(monsterType->info.outfit.lookAddons) << ",";
			query << "`lookmount` = " << static_cast<int>(monsterType->info.outfit.lookMount) << ",";
		}

		query << "`raceid` = '" << newrace << "'";

		if (!db.executeQuery(query.str())) {
			SPDLOG_WARN("[Game::loadBoostedCreature] - "
						"Failed to detect boosted creature database. (CODE 02)");
			return;
		}
	}
	setBoostedName(name);
	SPDLOG_INFO("Boosted creature: {}", name);
}

void Game::start(ServiceManager* manager) {
	serviceManager = manager;

	time_t now = time(0);
	const tm* tms = localtime(&now);
	int minutes = tms->tm_min;
	lightHour = (minutes * LIGHT_DAY_LENGTH) / 60;

	g_scheduler().addEvent(createSchedulerTask(EVENT_LIGHTINTERVAL_MS, std::bind(&Game::checkLight, this)));
	g_scheduler().addEvent(createSchedulerTask(EVENT_CREATURE_THINK_INTERVAL, std::bind(&Game::checkCreatures, this, 0)));
	g_scheduler().addEvent(createSchedulerTask(EVENT_IMBUEMENT_INTERVAL, std::bind(&Game::checkImbuements, this)));
	g_scheduler().addEvent(createSchedulerTask(EVENT_MS, std::bind_front(&Game::updateForgeableMonsters, this)));
	g_scheduler().addEvent(createSchedulerTask(EVENT_MS + 1000, std::bind_front(&Game::createFiendishMonsters, this)));
	g_scheduler().addEvent(createSchedulerTask(EVENT_MS + 1000, std::bind_front(&Game::createInfluencedMonsters, this)));
}

GameState_t Game::getGameState() const {
	return gameState;
}

void Game::setWorldType(WorldType_t type) {
	worldType = type;
}

void Game::setGameState(GameState_t newState) {
	if (gameState == GAME_STATE_SHUTDOWN) {
		return; // this cannot be stopped
	}

	if (gameState == newState) {
		return;
	}

	gameState = newState;
	switch (newState) {
		case GAME_STATE_INIT: {
			loadItemsPrice();

			groups.load();
			g_chat().load();

			// Load monsters and npcs stored by the "loadFromXML" function
			map.spawnsMonster.startup();
			map.spawnsNpc.startup();

			// Load monsters and npcs custom stored by the "loadFromXML" function
			map.spawnsMonsterCustom.startup();
			map.spawnsNpcCustom.startup();

			raids.loadFromXml();
			raids.startup();

			mounts.loadFromXml();

			loadMotdNum();
			loadPlayersRecord();

			g_globalEvents().startup();
			break;
		}

		case GAME_STATE_SHUTDOWN: {
			g_globalEvents().execute(GLOBALEVENT_SHUTDOWN);

			// kick all players that are still online
			auto it = players.begin();
			while (it != players.end()) {
				it->second->removePlayer(true);
				it = players.begin();
			}

			saveMotdNum();
			saveGameState();

			g_dispatcher().addTask(
				createTask(std::bind(&Game::shutdown, this))
			);

			g_scheduler().stop();
			g_databaseTasks().stop();
			g_dispatcher().stop();
			break;
		}

		case GAME_STATE_CLOSED: {
			/* kick all players without the CanAlwaysLogin flag */
			auto it = players.begin();
			while (it != players.end()) {
				if (!it->second->hasFlag(PlayerFlags_t::CanAlwaysLogin)) {
					it->second->removePlayer(true);
					it = players.begin();
				} else {
					++it;
				}
			}

			saveGameState();
			break;
		}

		default:
			break;
	}
}

void Game::saveGameState() {
	if (gameState == GAME_STATE_NORMAL) {
		setGameState(GAME_STATE_MAINTAIN);
	}

	SPDLOG_INFO("Saving server...");

	for (const auto &it : players) {
		it.second->loginPosition = it.second->getPosition();
		IOLoginData::savePlayer(it.second);
	}

	for (const auto &it : guilds) {
		IOGuild::saveGuild(it.second);
	}

	Map::save();

	g_databaseTasks().flush();

	if (gameState == GAME_STATE_MAINTAIN) {
		setGameState(GAME_STATE_NORMAL);
	}
}

bool Game::loadItemsPrice() {
	itemsSaleCount = 0;
	std::ostringstream query, marketQuery;
	query << "SELECT DISTINCT `itemtype` FROM `market_offers`;";

	Database &db = Database::getInstance();
	DBResult_ptr result = db.storeQuery(query.str());
	if (!result) {
		return false;
	}

	do {
		marketQuery.str(std::string());
		uint16_t itemId = result->getNumber<uint16_t>("itemtype");
		marketQuery << "SELECT `price`, `tier` FROM `market_offers` WHERE `itemtype` = " << itemId << " ORDER BY `price` DESC LIMIT 1";
		DBResult_ptr marketOffersResult = db.storeQuery(marketQuery.str());
		if (marketOffersResult) {
			std::map<uint8_t, uint64_t> tierAndCount;
			auto tier = marketOffersResult->getNumber<uint8_t>("tier");
			auto price = marketOffersResult->getNumber<uint64_t>("price");
			tierAndCount[tier] = price;
			itemsPriceMap[itemId] = tierAndCount;
			itemsSaleCount++;
		}
	} while (result->next());

	return true;
}

bool Game::loadMainMap(const std::string &filename) {
	Monster::despawnRange = g_configManager().getNumber(DEFAULT_DESPAWNRANGE);
	Monster::despawnRadius = g_configManager().getNumber(DEFAULT_DESPAWNRADIUS);
	return map.loadMap(g_configManager().getString(DATA_DIRECTORY) + "/world/" + filename + ".otbm", true, true, true, true);
}

bool Game::loadCustomMap(const std::string &filename) {
	Monster::despawnRange = g_configManager().getNumber(DEFAULT_DESPAWNRANGE);
	Monster::despawnRadius = g_configManager().getNumber(DEFAULT_DESPAWNRADIUS);
	return map.loadMapCustom(g_configManager().getString(DATA_DIRECTORY) + "/world/custom/" + filename + ".otbm", true, true, true);
}

void Game::loadMap(const std::string &path, const Position &pos, bool unload) {
	map.loadMap(path, false, false, false, false, pos, unload);
}

Cylinder* Game::internalGetCylinder(Player* player, const Position &pos) const {
	if (pos.x != 0xFFFF) {
		return map.getTile(pos);
	}

	// container
	if (pos.y & 0x40) {
		uint8_t from_cid = pos.y & 0x0F;
		return player->getContainerByID(from_cid);
	}

	// inventory
	return player;
}

Thing* Game::internalGetThing(Player* player, const Position &pos, int32_t index, uint32_t itemId, StackPosType_t type) const {
	if (pos.x != 0xFFFF) {
		Tile* tile = map.getTile(pos);
		if (!tile) {
			return nullptr;
		}

		Thing* thing;
		switch (type) {
			case STACKPOS_LOOK: {
				return tile->getTopVisibleThing(player);
			}

			case STACKPOS_MOVE: {
				Item* item = tile->getTopDownItem();
				if (item && item->isMoveable()) {
					thing = item;
				} else {
					thing = tile->getTopVisibleCreature(player);
				}
				break;
			}

			case STACKPOS_USEITEM: {
				thing = tile->getUseItem(index);
				break;
			}

			case STACKPOS_TOPDOWN_ITEM: {
				thing = tile->getTopDownItem();
				break;
			}

			case STACKPOS_USETARGET: {
				thing = tile->getTopVisibleCreature(player);
				if (!thing) {
					thing = tile->getUseItem(index);
				}
				break;
			}

			case STACKPOS_FIND_THING: {
				thing = tile->getUseItem(index);
				if (!thing) {
					thing = tile->getDoorItem();
				}

				if (!thing) {
					thing = tile->getTopDownItem();
				}

				break;
			}

			default: {
				thing = nullptr;
				break;
			}
		}

		if (player && tile->hasFlag(TILESTATE_SUPPORTS_HANGABLE)) {
			// do extra checks here if the thing is accessable
			if (thing && thing->getItem()) {
				if (tile->hasProperty(CONST_PROP_ISVERTICAL)) {
					if (player->getPosition().x + 1 == tile->getPosition().x && thing->getItem()->isHangable()) {
						thing = nullptr;
					}
				} else { // horizontal
					if (player->getPosition().y + 1 == tile->getPosition().y && thing->getItem()->isHangable()) {
						thing = nullptr;
					}
				}
			}
		}
		return thing;
	}

	// container
	if (pos.y & 0x40) {
		uint8_t fromCid = pos.y & 0x0F;

		Container* parentContainer = player->getContainerByID(fromCid);
		if (!parentContainer) {
			return nullptr;
		}

		if (parentContainer->getID() == ITEM_BROWSEFIELD) {
			Tile* tile = parentContainer->getTile();
			if (tile && tile->hasFlag(TILESTATE_SUPPORTS_HANGABLE)) {
				if (tile->hasProperty(CONST_PROP_ISVERTICAL)) {
					if (player->getPosition().x + 1 == tile->getPosition().x) {
						return nullptr;
					}
				} else { // horizontal
					if (player->getPosition().y + 1 == tile->getPosition().y) {
						return nullptr;
					}
				}
			}
		}

		uint8_t slot = pos.z;
		return parentContainer->getItemByIndex(player->getContainerIndex(fromCid) + slot);
	} else if (pos.y == 0x20 || pos.y == 0x21) {
		// '0x20' -> From depot.
		// '0x21' -> From inbox.
		// Both only when the item is from depot search window.
		if (!player->isDepotSearchOpenOnItem(static_cast<uint16_t>(itemId))) {
			player->sendCancelMessage(RETURNVALUE_NOTPOSSIBLE);
			return nullptr;
		}

		return player->getItemFromDepotSearch(static_cast<uint16_t>(itemId), pos);
	} else if (pos.y == 0 && pos.z == 0) {
		const ItemType &it = Item::items[itemId];
		if (it.id == 0) {
			return nullptr;
		}

		int32_t subType;
		if (it.isFluidContainer()) {
			subType = index;
		} else {
			subType = -1;
		}

		return findItemOfType(player, it.id, true, subType);
	}

	// inventory
	Slots_t slot = static_cast<Slots_t>(pos.y);
	return player->getInventoryItem(slot);
}

void Game::internalGetPosition(Item* item, Position &pos, uint8_t &stackpos) {
	pos.x = 0;
	pos.y = 0;
	pos.z = 0;
	stackpos = 0;

	Cylinder* topParent = item->getTopParent();
	if (topParent) {
		if (Player* player = dynamic_cast<Player*>(topParent)) {
			pos.x = 0xFFFF;

			Container* container = dynamic_cast<Container*>(item->getParent());
			if (container) {
				pos.y = static_cast<uint16_t>(0x40) | static_cast<uint16_t>(player->getContainerID(container));
				pos.z = container->getThingIndex(item);
				stackpos = pos.z;
			} else {
				pos.y = player->getThingIndex(item);
				stackpos = pos.y;
			}
		} else if (Tile* tile = topParent->getTile()) {
			pos = tile->getPosition();
			stackpos = tile->getThingIndex(item);
		}
	}
}

Creature* Game::getCreatureByID(uint32_t id) {
	if (id >= Player::getFirstID() && id <= Player::getLastID()) {
		return getPlayerByID(id);
	} else if (id <= Monster::monsterAutoID) {
		return getMonsterByID(id);
	} else if (id <= Npc::npcAutoID) {
		return getNpcByID(id);
	} else {
		SPDLOG_WARN("Creature with id {} not exists");
	}
	return nullptr;
}

Monster* Game::getMonsterByID(uint32_t id) {
	if (id == 0) {
		return nullptr;
	}

	auto it = monsters.find(id);
	if (it == monsters.end()) {
		return nullptr;
	}
	return it->second;
}

Npc* Game::getNpcByID(uint32_t id) {
	if (id == 0) {
		return nullptr;
	}

	auto it = npcs.find(id);
	if (it == npcs.end()) {
		return nullptr;
	}
	return it->second;
}

Player* Game::getPlayerByID(uint32_t id) {
	auto playerMap = players.find(id);
	if (playerMap != players.end()) {
		return playerMap->second;
	}

	return nullptr;
}

Creature* Game::getCreatureByName(const std::string &s) {
	if (s.empty()) {
		return nullptr;
	}

	const std::string &lowerCaseName = asLowerCaseString(s);

	auto m_it = mappedPlayerNames.find(lowerCaseName);
	if (m_it != mappedPlayerNames.end()) {
		return m_it->second;
	}

	for (const auto &it : npcs) {
		if (lowerCaseName == asLowerCaseString(it.second->getName())) {
			return it.second;
		}
	}

	for (const auto &it : monsters) {
		if (lowerCaseName == asLowerCaseString(it.second->getName())) {
			return it.second;
		}
	}
	return nullptr;
}

Npc* Game::getNpcByName(const std::string &s) {
	if (s.empty()) {
		return nullptr;
	}

	const char* npcName = s.c_str();
	for (const auto &it : npcs) {
		if (strcasecmp(npcName, it.second->getName().c_str()) == 0) {
			return it.second;
		}
	}
	return nullptr;
}

Player* Game::getPlayerByName(const std::string &s) {
	if (s.empty()) {
		return nullptr;
	}

	auto it = mappedPlayerNames.find(asLowerCaseString(s));
	if (it == mappedPlayerNames.end()) {
		return nullptr;
	}
	return it->second;
}

Player* Game::getPlayerByGUID(const uint32_t &guid) {
	if (guid == 0) {
		return nullptr;
	}

	for (const auto &it : players) {
		if (guid == it.second->getGUID()) {
			return it.second;
		}
	}
	return nullptr;
}

ReturnValue Game::getPlayerByNameWildcard(const std::string &s, Player*&player) {
	size_t strlen = s.length();
	if (strlen == 0 || strlen > 20) {
		return RETURNVALUE_PLAYERWITHTHISNAMEISNOTONLINE;
	}

	if (s.back() == '~') {
		const std::string &query = asLowerCaseString(s.substr(0, strlen - 1));
		std::string result;
		ReturnValue ret = wildcardTree.findOne(query, result);
		if (ret != RETURNVALUE_NOERROR) {
			return ret;
		}

		player = getPlayerByName(result);
	} else {
		player = getPlayerByName(s);
	}

	if (!player) {
		return RETURNVALUE_PLAYERWITHTHISNAMEISNOTONLINE;
	}

	return RETURNVALUE_NOERROR;
}

Player* Game::getPlayerByAccount(uint32_t acc) {
	for (const auto &it : players) {
		if (it.second->getAccount() == acc) {
			return it.second;
		}
	}
	return nullptr;
}

bool Game::internalPlaceCreature(Creature* creature, const Position &pos, bool extendedPos /*=false*/, bool forced /*= false*/, bool creatureCheck /*= false*/) {
	if (creature->getParent() != nullptr) {
		return false;
	}

	if (!map.placeCreature(pos, creature, extendedPos, forced)) {
		return false;
	}

	creature->incrementReferenceCounter();
	creature->setID();
	creature->addList();

	if (creatureCheck) {
		addCreatureCheck(creature);
		creature->onPlacedCreature();
	}

	return true;
}

bool Game::placeCreature(Creature* creature, const Position &pos, bool extendedPos /*=false*/, bool forced /*= false*/) {
	if (!internalPlaceCreature(creature, pos, extendedPos, forced)) {
		return false;
	}

	SpectatorHashSet spectators;
	map.getSpectators(spectators, creature->getPosition(), true);
	for (Creature* spectator : spectators) {
		if (Player* tmpPlayer = spectator->getPlayer()) {
			tmpPlayer->sendCreatureAppear(creature, creature->getPosition(), true);
		}
	}

	for (Creature* spectator : spectators) {
		spectator->onCreatureAppear(creature, true);
	}

	creature->getParent()->postAddNotification(creature, nullptr, 0);

	addCreatureCheck(creature);
	creature->onPlacedCreature();
	return true;
}

bool Game::removeCreature(Creature* creature, bool isLogout /* = true*/) {
	if (creature->isRemoved()) {
		return false;
	}

	Tile* tile = creature->getTile();

	std::vector<int32_t> oldStackPosVector;

	SpectatorHashSet spectators;
	map.getSpectators(spectators, tile->getPosition(), true);
	for (Creature* spectator : spectators) {
		if (Player* player = spectator->getPlayer()) {
			oldStackPosVector.push_back(player->canSeeCreature(creature) ? tile->getStackposOfCreature(player, creature) : -1);
		}
	}

	tile->removeCreature(creature);

	const Position &tilePosition = tile->getPosition();

	// send to client
	size_t i = 0;
	for (Creature* spectator : spectators) {
		if (Player* player = spectator->getPlayer()) {
			player->sendRemoveTileThing(tilePosition, oldStackPosVector[i++]);
		}
	}

	// event method
	for (Creature* spectator : spectators) {
		spectator->onRemoveCreature(creature, isLogout);
	}

	if (creature->getMaster() && !creature->getMaster()->isRemoved()) {
		creature->setMaster(nullptr);
	}

	creature->getParent()->postRemoveNotification(creature, nullptr, 0);

	creature->removeList();
	creature->setRemoved();
	ReleaseCreature(creature);

	removeCreatureCheck(creature);

	for (Creature* summon : creature->summons) {
		summon->setSkillLoss(false);
		removeCreature(summon);
	}

	if (creature->getPlayer() && isLogout) {
		auto it = teamFinderMap.find(creature->getPlayer()->getGUID());
		if (it != teamFinderMap.end()) {
			teamFinderMap.erase(it);
		}
	}

	return true;
}

void Game::executeDeath(uint32_t creatureId) {
	Creature* creature = getCreatureByID(creatureId);
	if (creature && !creature->isRemoved()) {
		creature->onDeath();
	}
}

void Game::playerTeleport(uint32_t playerId, const Position &newPosition) {
	Player* player = getPlayerByID(playerId);
	if (!player || !player->hasFlag(PlayerFlags_t::CanMapClickTeleport)) {
		return;
	}

	ReturnValue returnValue = g_game().internalTeleport(player, newPosition, false);
	if (returnValue != RETURNVALUE_NOERROR) {
		player->sendCancelMessage(returnValue);
	}
}

void Game::playerInspectItem(Player* player, const Position &pos) {
	Thing* thing = internalGetThing(player, pos, 0, 0, STACKPOS_TOPDOWN_ITEM);
	if (!thing) {
		player->sendCancelMessage(RETURNVALUE_NOTPOSSIBLE);
		return;
	}

	Item* item = thing->getItem();
	if (!item) {
		player->sendCancelMessage(RETURNVALUE_NOTPOSSIBLE);
		return;
	}

	player->sendItemInspection(item->getID(), static_cast<uint8_t>(item->getItemCount()), item, false);
}

void Game::playerInspectItem(Player* player, uint16_t itemId, uint8_t itemCount, bool cyclopedia) {
	player->sendItemInspection(itemId, itemCount, nullptr, cyclopedia);
}

FILELOADER_ERRORS Game::loadAppearanceProtobuf(const std::string &file) {
	using namespace Canary::protobuf::appearances;

	std::fstream fileStream(file, std::ios::in | std::ios::binary);
	if (!fileStream.is_open()) {
		SPDLOG_ERROR("[Game::loadAppearanceProtobuf] - Failed to load {}, file cannot be oppened", file);
		fileStream.close();
		return ERROR_NOT_OPEN;
	}

	// Verify that the version of the library that we linked against is
	// compatible with the version of the headers we compiled against.
	GOOGLE_PROTOBUF_VERIFY_VERSION;
	appearances = Appearances();
	if (!appearances.ParseFromIstream(&fileStream)) {
		SPDLOG_ERROR("[Game::loadAppearanceProtobuf] - Failed to parse binary file {}, file is invalid", file);
		fileStream.close();
		return ERROR_NOT_OPEN;
	}

	// Parsing all items into ItemType
	Item::items.loadFromProtobuf();

	// Only iterate other objects if necessary
	if (g_configManager().getBoolean(WARN_UNSAFE_SCRIPTS)) {
		// Registering distance effects
		for (uint32_t it = 0; it < appearances.effect_size(); it++) {
			registeredMagicEffects.push_back(static_cast<uint8_t>(appearances.effect(it).id()));
		}

		// Registering missile effects
		for (uint32_t it = 0; it < appearances.missile_size(); it++) {
			registeredDistanceEffects.push_back(static_cast<uint8_t>(appearances.missile(it).id()));
		}

		// Registering outfits
		for (uint32_t it = 0; it < appearances.outfit_size(); it++) {
			registeredLookTypes.push_back(static_cast<uint16_t>(appearances.outfit(it).id()));
		}
	}

	fileStream.close();

	// Disposing allocated objects.
	google::protobuf::ShutdownProtobufLibrary();

	return ERROR_NONE;
}

void Game::playerMoveThing(uint32_t playerId, const Position &fromPos, uint16_t itemId, uint8_t fromStackPos, const Position &toPos, uint8_t count) {
	Player* player = getPlayerByID(playerId);
	if (!player) {
		return;
	}

	// Prevent the player from being able to move the item within the imbuement window
	if (player->hasImbuingItem()) {
		return;
	}

	uint8_t fromIndex = 0;
	if (fromPos.x == 0xFFFF) {
		if (fromPos.y & 0x40) {
			fromIndex = fromPos.z;
		} else if ((fromPos.y == 0x20 || fromPos.y == 0x21) && !player->isDepotSearchOpenOnItem(itemId)) {
			// '0x20' -> From depot.
			// '0x21' -> From inbox.
			// Both only when the item is being moved from depot search window.
			player->sendCancelMessage(RETURNVALUE_NOTPOSSIBLE);
			return;
		} else {
			fromIndex = static_cast<uint8_t>(fromPos.y);
		}
	} else {
		fromIndex = fromStackPos;
	}

	Thing* thing = internalGetThing(player, fromPos, fromIndex, itemId, STACKPOS_MOVE);
	if (!thing) {
		player->sendCancelMessage(RETURNVALUE_NOTPOSSIBLE);
		return;
	}

	if (Creature* movingCreature = thing->getCreature()) {
		Tile* tile = map.getTile(toPos);
		if (!tile) {
			player->sendCancelMessage(RETURNVALUE_NOTPOSSIBLE);
			return;
		}

		if (Position::areInRange<1, 1, 0>(movingCreature->getPosition(), player->getPosition())) {
			SchedulerTask* task = createSchedulerTask(
				g_configManager().getNumber(PUSH_DELAY),
				std::bind(&Game::playerMoveCreatureByID, this, player->getID(), movingCreature->getID(), movingCreature->getPosition(), tile->getPosition())
			);
			player->setNextActionPushTask(task);
		} else {
			playerMoveCreature(player, movingCreature, movingCreature->getPosition(), tile);
		}
	} else if (thing->getItem()) {
		Cylinder* toCylinder = internalGetCylinder(player, toPos);
		if (!toCylinder) {
			player->sendCancelMessage(RETURNVALUE_NOTPOSSIBLE);
			return;
		}

		playerMoveItem(player, fromPos, itemId, fromStackPos, toPos, count, thing->getItem(), toCylinder);
	}
}

void Game::playerMoveCreatureByID(uint32_t playerId, uint32_t movingCreatureId, const Position &movingCreatureOrigPos, const Position &toPos) {
	Player* player = getPlayerByID(playerId);
	if (!player) {
		return;
	}

	Creature* movingCreature = getCreatureByID(movingCreatureId);
	if (!movingCreature) {
		return;
	}

	Tile* toTile = map.getTile(toPos);
	if (!toTile) {
		player->sendCancelMessage(RETURNVALUE_NOTPOSSIBLE);
		return;
	}

	playerMoveCreature(player, movingCreature, movingCreatureOrigPos, toTile);
}

void Game::playerMoveCreature(Player* player, Creature* movingCreature, const Position &movingCreatureOrigPos, Tile* toTile) {
	if (!player->canDoAction()) {
		uint32_t delay = 600;
		SchedulerTask* task = createSchedulerTask(delay, std::bind(&Game::playerMoveCreatureByID, this, player->getID(), movingCreature->getID(), movingCreatureOrigPos, toTile->getPosition()));

		player->setNextActionPushTask(task);
		return;
	}

	player->setNextActionTask(nullptr);

	if (!Position::areInRange<1, 1, 0>(movingCreatureOrigPos, player->getPosition())) {
		// need to walk to the creature first before moving it
		std::forward_list<Direction> listDir;
		if (player->getPathTo(movingCreatureOrigPos, listDir, 0, 1, true, true)) {
			g_dispatcher().addTask(createTask(std::bind(&Game::playerAutoWalk, this, player->getID(), listDir)));

			SchedulerTask* task = createSchedulerTask(600, std::bind(&Game::playerMoveCreatureByID, this, player->getID(), movingCreature->getID(), movingCreatureOrigPos, toTile->getPosition()));

			player->pushEvent(true);
			player->setNextActionPushTask(task);
		} else {
			player->sendCancelMessage(RETURNVALUE_THEREISNOWAY);
		}
		return;
	}

	player->pushEvent(false);
	const Monster* monster = movingCreature->getMonster();
	bool isFamiliar = false;
	if (monster) {
		isFamiliar = monster->isFamiliar();
	}

	if (!isFamiliar && ((!movingCreature->isPushable() && !player->hasFlag(PlayerFlags_t::CanPushAllCreatures)) || (movingCreature->isInGhostMode() && !player->isAccessPlayer()))) {
		player->sendCancelMessage(RETURNVALUE_NOTMOVEABLE);
		return;
	}

	// check throw distance
	const Position &movingCreaturePos = movingCreature->getPosition();
	const Position &toPos = toTile->getPosition();
	if ((Position::getDistanceX(movingCreaturePos, toPos) > movingCreature->getThrowRange()) || (Position::getDistanceY(movingCreaturePos, toPos) > movingCreature->getThrowRange()) || (Position::getDistanceZ(movingCreaturePos, toPos) * 4 > movingCreature->getThrowRange())) {
		player->sendCancelMessage(RETURNVALUE_DESTINATIONOUTOFREACH);
		return;
	}

	if (player != movingCreature) {
		if (toTile->hasFlag(TILESTATE_BLOCKPATH)) {
			player->sendCancelMessage(RETURNVALUE_NOTENOUGHROOM);
			return;
		} else if ((movingCreature->getZone() == ZONE_PROTECTION && !toTile->hasFlag(TILESTATE_PROTECTIONZONE)) || (movingCreature->getZone() == ZONE_NOPVP && !toTile->hasFlag(TILESTATE_NOPVPZONE))) {
			player->sendCancelMessage(RETURNVALUE_NOTPOSSIBLE);
			return;
		} else {
			if (CreatureVector* tileCreatures = toTile->getCreatures()) {
				for (Creature* tileCreature : *tileCreatures) {
					if (!tileCreature->isInGhostMode()) {
						player->sendCancelMessage(RETURNVALUE_NOTENOUGHROOM);
						return;
					}
				}
			}

			Npc* movingNpc = movingCreature->getNpc();
			if (movingNpc && movingNpc->canSee(toPos)) {
				player->sendCancelMessage(RETURNVALUE_NOTENOUGHROOM);
				return;
			}
		}

		movingCreature->setLastPosition(movingCreature->getPosition());
	}

	if (!g_events().eventPlayerOnMoveCreature(player, movingCreature, movingCreaturePos, toPos)) {
		return;
	}

	ReturnValue ret = internalMoveCreature(*movingCreature, *toTile);
	if (ret != RETURNVALUE_NOERROR) {
		player->sendCancelMessage(ret);
	}
	player->setLastPosition(player->getPosition());
}

ReturnValue Game::internalMoveCreature(Creature* creature, Direction direction, uint32_t flags /*= 0*/) {
	creature->setLastPosition(creature->getPosition());
	const Position &currentPos = creature->getPosition();
	Position destPos = getNextPosition(direction, currentPos);
	Player* player = creature->getPlayer();

	bool diagonalMovement = (direction & DIRECTION_DIAGONAL_MASK) != 0;
	if (player && !diagonalMovement) {
		// try go up
		if (currentPos.z != 8 && creature->getTile()->hasHeight(3)) {
			Tile* tmpTile = map.getTile(currentPos.x, currentPos.y, currentPos.getZ() - 1);
			if (tmpTile == nullptr || (tmpTile->getGround() == nullptr && !tmpTile->hasFlag(TILESTATE_BLOCKSOLID))) {
				tmpTile = map.getTile(destPos.x, destPos.y, destPos.getZ() - 1);
				if (tmpTile && tmpTile->getGround() && !tmpTile->hasFlag(TILESTATE_BLOCKSOLID)) {
					flags |= FLAG_IGNOREBLOCKITEM | FLAG_IGNOREBLOCKCREATURE;

					if (!tmpTile->hasFlag(TILESTATE_FLOORCHANGE)) {
						player->setDirection(direction);
						destPos.z--;
					}
				}
			}
		}

		// try go down
		if (currentPos.z != 7 && currentPos.z == destPos.z) {
			Tile* tmpTile = map.getTile(destPos.x, destPos.y, destPos.z);
			if (tmpTile == nullptr || (tmpTile->getGround() == nullptr && !tmpTile->hasFlag(TILESTATE_BLOCKSOLID))) {
				tmpTile = map.getTile(destPos.x, destPos.y, destPos.z + 1);
				if (tmpTile && tmpTile->hasHeight(3)) {
					flags |= FLAG_IGNOREBLOCKITEM | FLAG_IGNOREBLOCKCREATURE;
					player->setDirection(direction);
					destPos.z++;
				}
			}
		}
	}

	Tile* toTile = map.getTile(destPos);
	if (!toTile) {
		return RETURNVALUE_NOTPOSSIBLE;
	}
	return internalMoveCreature(*creature, *toTile, flags);
}

<<<<<<< HEAD
ReturnValue Game::internalMoveCreature(Creature& creature, Tile& toTile, uint32_t flags /*= 0*/)
{
	//check if we can move the creature to the destination
=======
ReturnValue Game::internalMoveCreature(Creature &creature, Tile &toTile, uint32_t flags /*= 0*/) {
	if (creature.hasCondition(CONDITION_ROOTED)) {
		return RETURNVALUE_NOTPOSSIBLE;
	}

	// check if we can move the creature to the destination
>>>>>>> f7fef7cd
	ReturnValue ret = toTile.queryAdd(0, creature, 1, flags);
	if (ret != RETURNVALUE_NOERROR) {
		return ret;
	}

	if (creature.hasCondition(CONDITION_ROOTED)) {
		return RETURNVALUE_NOTPOSSIBLE;
	}

	if(creature.hasCondition(CONDITION_FEARED)) {
		const MagicField* field = toTile.getFieldItem();
		if (field && !field->isBlocking() && field->getDamage() != 0) {
			return RETURNVALUE_NOTPOSSIBLE;
		}
	}

	map.moveCreature(creature, toTile);
	if (creature.getParent() != &toTile) {
		return RETURNVALUE_NOERROR;
	}

	int32_t index = 0;
	Item* toItem = nullptr;
	Tile* subCylinder = nullptr;
	Tile* toCylinder = &toTile;
	Tile* fromCylinder = nullptr;
	uint32_t n = 0;

	while ((subCylinder = toCylinder->queryDestination(index, creature, &toItem, flags)) != toCylinder) {
		map.moveCreature(creature, *subCylinder);

		if (creature.getParent() != subCylinder) {
			// could happen if a script move the creature
			fromCylinder = nullptr;
			break;
		}

		fromCylinder = toCylinder;
		toCylinder = subCylinder;
		flags = 0;

		// to prevent infinite loop
		if (++n >= MAP_MAX_LAYERS) {
			break;
		}
	}

	if (fromCylinder) {
		const Position &fromPosition = fromCylinder->getPosition();
		const Position &toPosition = toCylinder->getPosition();
		if (fromPosition.z != toPosition.z && (fromPosition.x != toPosition.x || fromPosition.y != toPosition.y)) {
			Direction dir = getDirectionTo(fromPosition, toPosition);
			if ((dir & DIRECTION_DIAGONAL_MASK) == 0) {
				internalCreatureTurn(&creature, dir);
			}
		}
	}

	return RETURNVALUE_NOERROR;
}

void Game::playerMoveItemByPlayerID(uint32_t playerId, const Position &fromPos, uint16_t itemId, uint8_t fromStackPos, const Position &toPos, uint8_t count) {
	Player* player = getPlayerByID(playerId);
	if (!player) {
		return;
	}
	playerMoveItem(player, fromPos, itemId, fromStackPos, toPos, count, nullptr, nullptr);
}

void Game::playerMoveItem(Player* player, const Position &fromPos, uint16_t itemId, uint8_t fromStackPos, const Position &toPos, uint8_t count, Item* item, Cylinder* toCylinder) {
	if (!player->canDoAction()) {
		uint32_t delay = player->getNextActionTime();
		SchedulerTask* task = createSchedulerTask(delay, std::bind(&Game::playerMoveItemByPlayerID, this, player->getID(), fromPos, itemId, fromStackPos, toPos, count));
		player->setNextActionTask(task);
		return;
	}

	player->setNextActionTask(nullptr);

	if (item == nullptr) {
		uint8_t fromIndex = 0;
		if (fromPos.x == 0xFFFF) {
			if (fromPos.y & 0x40) {
				fromIndex = fromPos.z;
			} else if ((fromPos.y == 0x20 || fromPos.y == 0x21) && !player->isDepotSearchOpenOnItem(itemId)) {
				// '0x20' -> From depot.
				// '0x21' -> From inbox.
				// Both only when the item is being moved from depot search window.
				player->sendCancelMessage(RETURNVALUE_NOTPOSSIBLE);
				return;
			} else {
				fromIndex = static_cast<uint8_t>(fromPos.y);
			}
		} else {
			fromIndex = fromStackPos;
		}

		Thing* thing = internalGetThing(player, fromPos, fromIndex, itemId, STACKPOS_MOVE);
		if (!thing || !thing->getItem()) {
			player->sendCancelMessage(RETURNVALUE_NOTPOSSIBLE);
			return;
		}

		item = thing->getItem();
	}

	if (item->getID() != itemId) {
		player->sendCancelMessage(RETURNVALUE_NOTPOSSIBLE);
		return;
	}

	Cylinder* fromCylinder = nullptr;
	if (fromPos.x == 0xFFFF && (fromPos.y == 0x20 || fromPos.y == 0x21)) {
		// '0x20' -> From depot.
		// '0x21' -> From inbox.
		// Both only when the item is being moved from depot search window.
		if (!player->isDepotSearchOpenOnItem(itemId)) {
			player->sendCancelMessage(RETURNVALUE_NOTPOSSIBLE);
			return;
		}

		fromCylinder = item->getParent();
	} else {
		fromCylinder = internalGetCylinder(player, fromPos);
	}

	if (fromCylinder == nullptr) {
		player->sendCancelMessage(RETURNVALUE_NOTPOSSIBLE);
		return;
	}

	if (toCylinder == nullptr) {
		toCylinder = internalGetCylinder(player, toPos);
		if (toCylinder == nullptr) {
			player->sendCancelMessage(RETURNVALUE_NOTPOSSIBLE);
			return;
		}
	}

	if (isTryingToStow(toPos, toCylinder)) {
		player->stowItem(item, count, false);
		return;
	}

	if (!item->isPushable() || item->hasAttribute(ItemAttribute_t::UNIQUEID)) {
		player->sendCancelMessage(RETURNVALUE_NOTMOVEABLE);
		return;
	}

	const Position &playerPos = player->getPosition();
	const Position &mapFromPos = fromCylinder->getTile()->getPosition();
	if (playerPos.z != mapFromPos.z) {
		player->sendCancelMessage(playerPos.z > mapFromPos.z ? RETURNVALUE_FIRSTGOUPSTAIRS : RETURNVALUE_FIRSTGODOWNSTAIRS);
		return;
	}

	if (!Position::areInRange<1, 1>(playerPos, mapFromPos)) {
		// need to walk to the item first before using it
		std::forward_list<Direction> listDir;
		if (player->getPathTo(item->getPosition(), listDir, 0, 1, true, true)) {
			g_dispatcher().addTask(createTask(std::bind(&Game::playerAutoWalk, this, player->getID(), listDir)));

			SchedulerTask* task = createSchedulerTask(400, std::bind(&Game::playerMoveItemByPlayerID, this, player->getID(), fromPos, itemId, fromStackPos, toPos, count));
			player->setNextWalkActionTask(task);
		} else {
			player->sendCancelMessage(RETURNVALUE_THEREISNOWAY);
		}
		return;
	}

	const Tile* toCylinderTile = toCylinder->getTile();
	const Position &mapToPos = toCylinderTile->getPosition();

	// hangable item specific code
	if (item->isHangable() && toCylinderTile->hasFlag(TILESTATE_SUPPORTS_HANGABLE)) {
		// destination supports hangable objects so need to move there first
		bool vertical = toCylinderTile->hasProperty(CONST_PROP_ISVERTICAL);
		if (vertical) {
			if (playerPos.x + 1 == mapToPos.x) {
				player->sendCancelMessage(RETURNVALUE_NOTPOSSIBLE);
				return;
			}
		} else { // horizontal
			if (playerPos.y + 1 == mapToPos.y) {
				player->sendCancelMessage(RETURNVALUE_NOTPOSSIBLE);
				return;
			}
		}

		if (!Position::areInRange<1, 1, 0>(playerPos, mapToPos)) {
			Position walkPos = mapToPos;
			if (vertical) {
				walkPos.x++;
			} else {
				walkPos.y++;
			}

			Position itemPos = fromPos;
			uint8_t itemStackPos = fromStackPos;

			if (fromPos.x != 0xFFFF && Position::areInRange<1, 1>(mapFromPos, playerPos)
				&& !Position::areInRange<1, 1, 0>(mapFromPos, walkPos)) {
				// need to pickup the item first
				Item* moveItem = nullptr;

				ReturnValue ret = internalMoveItem(fromCylinder, player, INDEX_WHEREEVER, item, count, &moveItem);
				if (ret != RETURNVALUE_NOERROR) {
					player->sendCancelMessage(ret);
					return;
				}

				// changing the position since its now in the inventory of the player
				internalGetPosition(moveItem, itemPos, itemStackPos);
			}

			std::forward_list<Direction> listDir;
			if (player->getPathTo(walkPos, listDir, 0, 0, true, true)) {
				g_dispatcher().addTask(createTask(std::bind(&Game::playerAutoWalk, this, player->getID(), listDir)));

				SchedulerTask* task = createSchedulerTask(400, std::bind(&Game::playerMoveItemByPlayerID, this, player->getID(), itemPos, itemId, itemStackPos, toPos, count));
				player->setNextWalkActionTask(task);
			} else {
				player->sendCancelMessage(RETURNVALUE_THEREISNOWAY);
			}
			return;
		}
	}

	if ((Position::getDistanceX(playerPos, mapToPos) > item->getThrowRange()) || (Position::getDistanceY(playerPos, mapToPos) > item->getThrowRange()) || (Position::getDistanceZ(mapFromPos, mapToPos) * 4 > item->getThrowRange())) {
		player->sendCancelMessage(RETURNVALUE_DESTINATIONOUTOFREACH);
		return;
	}

	if (!canThrowObjectTo(mapFromPos, mapToPos)) {
		player->sendCancelMessage(RETURNVALUE_CANNOTTHROW);
		return;
	}

	if (!g_events().eventPlayerOnMoveItem(player, item, count, fromPos, toPos, fromCylinder, toCylinder)) {
		return;
	}

	uint8_t toIndex = 0;
	if (toPos.x == 0xFFFF) {
		if (toPos.y & 0x40) {
			toIndex = toPos.z;
		} else {
			toIndex = static_cast<uint8_t>(toPos.y);
		}
	}

	if (item->isWrapable()) {
		HouseTile* toHouseTile = dynamic_cast<HouseTile*>(map.getTile(mapToPos));
		HouseTile* fromHouseTile = dynamic_cast<HouseTile*>(map.getTile(mapFromPos));
		if (fromHouseTile && (!toHouseTile || toHouseTile->getHouse()->getId() != fromHouseTile->getHouse()->getId())) {
			player->sendCancelMessage("You can't move this item outside a house.");
			return;
		}
	}

	ReturnValue ret = internalMoveItem(fromCylinder, toCylinder, toIndex, item, count, nullptr, 0, player);
	if (ret != RETURNVALUE_NOERROR) {
		player->sendCancelMessage(ret);
	} else if (toCylinder->getContainer() && fromCylinder->getContainer() && fromCylinder->getContainer()->countsToLootAnalyzerBalance() && toCylinder->getContainer()->getTopParent() == player) {
		player->sendLootStats(item, count);
	}
	player->cancelPush();

	g_events().eventPlayerOnItemMoved(player, item, count, fromPos, toPos, fromCylinder, toCylinder);
}

bool Game::isTryingToStow(const Position &toPos, Cylinder* toCylinder) const {
	return toCylinder->getContainer() && toCylinder->getItem()->getID() == ITEM_LOCKER && toPos.getZ() == ITEM_SUPPLY_STASH_INDEX;
}

ReturnValue Game::internalMoveItem(Cylinder* fromCylinder, Cylinder* toCylinder, int32_t index, Item* item, uint32_t count, Item** internalMoveItem, uint32_t flags /*= 0*/, Creature* actor /*=nullptr*/, Item* tradeItem /* = nullptr*/) {
	if (fromCylinder == nullptr) {
		SPDLOG_ERROR("[{}] fromCylinder is nullptr", __FUNCTION__);
		return RETURNVALUE_NOTPOSSIBLE;
	}
	if (toCylinder == nullptr) {
		SPDLOG_ERROR("[{}] toCylinder is nullptr", __FUNCTION__);
		return RETURNVALUE_NOTPOSSIBLE;
	}

	Tile* fromTile = fromCylinder->getTile();
	if (fromTile) {
		auto it = browseFields.find(fromTile);
		if (it != browseFields.end() && it->second == fromCylinder) {
			fromCylinder = fromTile;
		}
	}

	Item* toItem = nullptr;

	Cylinder* subCylinder;
	int floorN = 0;

	while ((subCylinder = toCylinder->queryDestination(index, *item, &toItem, flags)) != toCylinder) {
		toCylinder = subCylinder;
		flags = 0;

		// to prevent infinite loop
		if (++floorN >= MAP_MAX_LAYERS) {
			break;
		}
	}

	// destination is the same as the source?
	if (item == toItem) {
		return RETURNVALUE_NOERROR; // silently ignore move
	}

	// 'Move up' stackable items fix
	//  Cip's client never sends the count of stackables when using "Move up" menu option
	if (item->isStackable() && count == 255 && fromCylinder->getParent() == toCylinder) {
		count = item->getItemCount();
	}

	// check if we can add this item
	ReturnValue ret = toCylinder->queryAdd(index, *item, count, flags, actor);
	if (ret == RETURNVALUE_NEEDEXCHANGE) {
		// check if we can add it to source cylinder
		ret = fromCylinder->queryAdd(fromCylinder->getThingIndex(item), *toItem, toItem->getItemCount(), 0);
		if (ret == RETURNVALUE_NOERROR) {
			// check how much we can move
			uint32_t maxExchangeQueryCount = 0;
			ReturnValue retExchangeMaxCount = fromCylinder->queryMaxCount(INDEX_WHEREEVER, *toItem, toItem->getItemCount(), maxExchangeQueryCount, 0);

			if (retExchangeMaxCount != RETURNVALUE_NOERROR && maxExchangeQueryCount == 0) {
				return retExchangeMaxCount;
			}

			if (toCylinder->queryRemove(*toItem, toItem->getItemCount(), flags, actor) == RETURNVALUE_NOERROR) {
				int32_t oldToItemIndex = toCylinder->getThingIndex(toItem);
				toCylinder->removeThing(toItem, toItem->getItemCount());
				fromCylinder->addThing(toItem);

				if (oldToItemIndex != -1) {
					toCylinder->postRemoveNotification(toItem, fromCylinder, oldToItemIndex);
				}

				int32_t newToItemIndex = fromCylinder->getThingIndex(toItem);
				if (newToItemIndex != -1) {
					fromCylinder->postAddNotification(toItem, toCylinder, newToItemIndex);
				}

				ret = toCylinder->queryAdd(index, *item, count, flags);
				toItem = nullptr;
			}
		}
	}

	if (ret != RETURNVALUE_NOERROR) {
		return ret;
	}

	// check how much we can move
	uint32_t maxQueryCount = 0;
	ReturnValue retMaxCount = toCylinder->queryMaxCount(index, *item, count, maxQueryCount, flags);
	if (retMaxCount != RETURNVALUE_NOERROR && maxQueryCount == 0) {
		return retMaxCount;
	}

	uint32_t m;
	if (item->isStackable()) {
		m = std::min<uint32_t>(count, maxQueryCount);
	} else {
		m = maxQueryCount;
	}

	Item* moveItem = item;
	// check if we can remove this item
	ret = fromCylinder->queryRemove(*item, m, flags, actor);
	if (ret != RETURNVALUE_NOERROR) {
		return ret;
	}

	if (tradeItem) {
		if (toCylinder->getItem() == tradeItem) {
			return RETURNVALUE_NOTENOUGHROOM;
		}

		Cylinder* tmpCylinder = toCylinder->getParent();
		while (tmpCylinder) {
			if (tmpCylinder->getItem() == tradeItem) {
				return RETURNVALUE_NOTENOUGHROOM;
			}

			tmpCylinder = tmpCylinder->getParent();
		}
	}

	// remove the item
	int32_t itemIndex = fromCylinder->getThingIndex(item);
	Item* updateItem = nullptr;
	fromCylinder->removeThing(item, m);

	// update item(s)
	if (item->isStackable()) {
		uint32_t n;

		if (toItem && item->equals(toItem)) {
			n = std::min<uint32_t>(100 - toItem->getItemCount(), m);
			toCylinder->updateThing(toItem, toItem->getID(), toItem->getItemCount() + n);
			updateItem = toItem;
		} else {
			n = 0;
		}

		int32_t newCount = m - n;
		if (newCount > 0) {
			moveItem = item->clone();
			moveItem->setItemCount(newCount);
		} else {
			moveItem = nullptr;
		}

		if (item->isRemoved()) {
			item->stopDecaying();
			ReleaseItem(item);
		}
	}

	// add item
	if (moveItem /*m - n > 0*/) {
		toCylinder->addThing(index, moveItem);
	}

	if (itemIndex != -1) {
		fromCylinder->postRemoveNotification(item, toCylinder, itemIndex);
	}

	if (moveItem) {
		int32_t moveItemIndex = toCylinder->getThingIndex(moveItem);
		if (moveItemIndex != -1) {
			toCylinder->postAddNotification(moveItem, fromCylinder, moveItemIndex);
		}
		moveItem->startDecaying();
	}

	if (updateItem) {
		int32_t updateItemIndex = toCylinder->getThingIndex(updateItem);
		if (updateItemIndex != -1) {
			toCylinder->postAddNotification(updateItem, fromCylinder, updateItemIndex);
		}
		updateItem->startDecaying();
	}

	if (internalMoveItem) {
		if (moveItem) {
			*internalMoveItem = moveItem;
		} else {
			*internalMoveItem = item;
		}
	}

	Item* quiver = toCylinder->getItem();
	if (quiver && quiver->isQuiver()
		&& quiver->getHoldingPlayer()
		&& quiver->getHoldingPlayer()->getThing(CONST_SLOT_RIGHT) == quiver) {
		quiver->getHoldingPlayer()->sendInventoryItem(CONST_SLOT_RIGHT, quiver);
	} else {
		quiver = fromCylinder->getItem();
		if (quiver && quiver->isQuiver()
			&& quiver->getHoldingPlayer()
			&& quiver->getHoldingPlayer()->getThing(CONST_SLOT_RIGHT) == quiver) {
			quiver->getHoldingPlayer()->sendInventoryItem(CONST_SLOT_RIGHT, quiver);
		}
	}

	// we could not move all, inform the player
	if (item->isStackable() && maxQueryCount < count) {
		return retMaxCount;
	}

	// looting analyser from this point forward
	if (fromCylinder && actor && toCylinder) {
		if (!fromCylinder->getContainer() || !actor->getPlayer() || !toCylinder->getContainer()) {
			return ret;
		}

		if (Player* player = actor->getPlayer()) {

			// Refresh depot search window if necessary
			if (player->isDepotSearchOpenOnItem(item->getID()) && ((fromCylinder->getItem() && fromCylinder->getItem()->isInsideDepot(true)) || (toCylinder->getItem() && toCylinder->getItem()->isInsideDepot(true)))) {
				player->requestDepotSearchItem(item->getID(), item->getTier());
			}

			const ItemType &it = Item::items[fromCylinder->getItem()->getID()];
			if (it.id <= 0) {
				return ret;
			}

			if (it.isCorpse && toCylinder->getContainer()->getTopParent() == player && item->getIsLootTrackeable()) {
				player->sendLootStats(item, static_cast<uint8_t>(item->getItemCount()));
			}
		}
	}

	return ret;
}

ReturnValue Game::internalAddItem(Cylinder* toCylinder, Item* item, int32_t index /*= INDEX_WHEREEVER*/, uint32_t flags /* = 0*/, bool test /* = false*/) {
	uint32_t remainderCount = 0;
	return internalAddItem(toCylinder, item, index, flags, test, remainderCount);
}

ReturnValue Game::internalAddItem(Cylinder* toCylinder, Item* item, int32_t index, uint32_t flags, bool test, uint32_t &remainderCount) {
	if (toCylinder == nullptr) {
		SPDLOG_ERROR("[{}] fromCylinder is nullptr", __FUNCTION__);
		return RETURNVALUE_NOTPOSSIBLE;
	}
	if (item == nullptr) {
		SPDLOG_ERROR("[{}] item is nullptr", __FUNCTION__);
		return RETURNVALUE_NOTPOSSIBLE;
	}

	Cylinder* destCylinder = toCylinder;
	Item* toItem = nullptr;
	toCylinder = toCylinder->queryDestination(index, *item, &toItem, flags);

	// check if we can add this item
	ReturnValue ret = toCylinder->queryAdd(index, *item, item->getItemCount(), flags);
	if (ret != RETURNVALUE_NOERROR) {
		return ret;
	}

	/*
	Check if we can move add the whole amount, we do this by checking against the original cylinder,
	since the queryDestination can return a cylinder that might only hold a part of the full amount.
	*/
	uint32_t maxQueryCount = 0;
	ret = destCylinder->queryMaxCount(INDEX_WHEREEVER, *item, item->getItemCount(), maxQueryCount, flags);

	if (ret != RETURNVALUE_NOERROR && toCylinder->getItem() && toCylinder->getItem()->getID() != ITEM_REWARD_CONTAINER) {
		return ret;
	}

	if (test) {
		return RETURNVALUE_NOERROR;
	}

	if (item->isStackable() && item->equals(toItem)) {
		uint32_t m = std::min<uint32_t>(item->getItemCount(), maxQueryCount);
		uint32_t n = std::min<uint32_t>(100 - toItem->getItemCount(), m);

		toCylinder->updateThing(toItem, toItem->getID(), toItem->getItemCount() + n);

		int32_t count = m - n;
		if (count > 0) {
			if (item->getItemCount() != count) {
				Item* remainderItem = item->clone();
				remainderItem->setItemCount(count);
				if (internalAddItem(destCylinder, remainderItem, INDEX_WHEREEVER, flags, false) != RETURNVALUE_NOERROR) {
					ReleaseItem(remainderItem);
					remainderCount = count;
				}
			} else {
				toCylinder->addThing(index, item);

				int32_t itemIndex = toCylinder->getThingIndex(item);
				if (itemIndex != -1) {
					toCylinder->postAddNotification(item, nullptr, itemIndex);
				}
			}
		} else {
			// fully merged with toItem, item will be destroyed
			item->onRemoved();
			ReleaseItem(item);

			int32_t itemIndex = toCylinder->getThingIndex(toItem);
			if (itemIndex != -1) {
				toCylinder->postAddNotification(toItem, nullptr, itemIndex);
			}
		}
	} else {
		toCylinder->addThing(index, item);

		int32_t itemIndex = toCylinder->getThingIndex(item);
		if (itemIndex != -1) {
			toCylinder->postAddNotification(item, nullptr, itemIndex);
		}
	}

	Item* quiver = toCylinder->getItem();
	if (quiver && quiver->isQuiver()
		&& quiver->getHoldingPlayer()
		&& quiver->getHoldingPlayer()->getThing(CONST_SLOT_RIGHT) == quiver) {
		quiver->getHoldingPlayer()->sendInventoryItem(CONST_SLOT_RIGHT, quiver);
	}

	return RETURNVALUE_NOERROR;
}

ReturnValue Game::internalRemoveItem(Item* item, int32_t count /*= -1*/, bool test /*= false*/, uint32_t flags /*= 0*/) {
	if (item == nullptr) {
		SPDLOG_DEBUG("{} - Item is nullptr", __FUNCTION__);
		return RETURNVALUE_NOTPOSSIBLE;
	}
	Cylinder* cylinder = item->getParent();
	if (cylinder == nullptr) {
		SPDLOG_DEBUG("{} - Cylinder is nullptr", __FUNCTION__);
		return RETURNVALUE_NOTPOSSIBLE;
	}
	Tile* fromTile = cylinder->getTile();
	if (fromTile) {
		auto it = browseFields.find(fromTile);
		if (it != browseFields.end() && it->second == cylinder) {
			cylinder = fromTile;
		}
	}
	if (count == -1) {
		count = item->getItemCount();
	}
	// check if we can remove this item
	ReturnValue ret = cylinder->queryRemove(*item, count, flags | FLAG_IGNORENOTMOVEABLE);
	if (ret != RETURNVALUE_NOERROR) {
		SPDLOG_DEBUG("{} - Failed to execute query remove", __FUNCTION__);
		return ret;
	}
	if (!item->canRemove()) {
		SPDLOG_DEBUG("{} - Failed to remove item", __FUNCTION__);
		return RETURNVALUE_NOTPOSSIBLE;
	}

	// Not remove item with decay loaded from map
	if (item->canDecay() && cylinder->getTile() && item->getLoadedFromMap()) {
		SPDLOG_DEBUG("Cannot remove item with id {}, name {}, on position {}", item->getID(), item->getName(), cylinder->getPosition().toString());
		item->stopDecaying();
		return RETURNVALUE_THISISIMPOSSIBLE;
	}

	if (!test) {
		int32_t index = cylinder->getThingIndex(item);
		// remove the item
		cylinder->removeThing(item, count);

		if (item->isRemoved()) {
			item->onRemoved();
			item->stopDecaying();
			ReleaseItem(item);
		}

		cylinder->postRemoveNotification(item, nullptr, index);
	}

	Item* quiver = cylinder->getItem();
	if (quiver && quiver->isQuiver()
		&& quiver->getHoldingPlayer()
		&& quiver->getHoldingPlayer()->getThing(CONST_SLOT_RIGHT) == quiver) {
		quiver->getHoldingPlayer()->sendInventoryItem(CONST_SLOT_RIGHT, quiver);
	}

	return RETURNVALUE_NOERROR;
}

ReturnValue Game::internalPlayerAddItem(Player* player, Item* item, bool dropOnMap /*= true*/, Slots_t slot /*= CONST_SLOT_WHEREEVER*/) {
	uint32_t remainderCount = 0;
	ReturnValue ret = internalAddItem(player, item, static_cast<int32_t>(slot), 0, false, remainderCount);
	if (remainderCount != 0) {
		Item* remainderItem = Item::CreateItem(item->getID(), remainderCount);
		ReturnValue remaindRet = internalAddItem(player->getTile(), remainderItem, INDEX_WHEREEVER, FLAG_NOLIMIT);
		if (remaindRet != RETURNVALUE_NOERROR) {
			ReleaseItem(remainderItem);
			player->sendLootStats(item, static_cast<uint8_t>(item->getItemCount()));
		}
	}

	if (ret != RETURNVALUE_NOERROR && dropOnMap) {
		ret = internalAddItem(player->getTile(), item, INDEX_WHEREEVER, FLAG_NOLIMIT);
	}

	if (ret == RETURNVALUE_NOERROR) {
		player->sendForgingData();
	}

	return ret;
}

Item* Game::findItemOfType(const Cylinder* cylinder, uint16_t itemId, bool depthSearch /*= true*/, int32_t subType /*= -1*/) const {
	if (cylinder == nullptr) {
		SPDLOG_ERROR("[{}] Cylinder is nullptr", __FUNCTION__);
		return nullptr;
	}

	std::vector<Container*> containers;
	for (size_t i = cylinder->getFirstIndex(), j = cylinder->getLastIndex(); i < j; ++i) {
		Thing* thing = cylinder->getThing(i);
		if (!thing) {
			continue;
		}

		Item* item = thing->getItem();
		if (!item) {
			continue;
		}

		if (item->getID() == itemId && (subType == -1 || subType == item->getSubType())) {
			return item;
		}

		if (depthSearch) {
			Container* container = item->getContainer();
			if (container) {
				containers.push_back(container);
			}
		}
	}

	size_t i = 0;
	while (i < containers.size()) {
		Container* container = containers[i++];
		for (Item* item : container->getItemList()) {
			if (item->getID() == itemId && (subType == -1 || subType == item->getSubType())) {
				return item;
			}

			Container* subContainer = item->getContainer();
			if (subContainer) {
				containers.push_back(subContainer);
			}
		}
	}
	return nullptr;
}

bool Game::removeMoney(Cylinder* cylinder, uint64_t money, uint32_t flags /*= 0*/, bool useBalance /*= false*/) {
	if (cylinder == nullptr) {
		SPDLOG_ERROR("[{}] cylinder is nullptr", __FUNCTION__);
		return false;
	}
	if (money == 0) {
		return true;
	}
	std::vector<Container*> containers;
	std::multimap<uint32_t, Item*> moneyMap;
	uint64_t moneyCount = 0;
	for (size_t i = cylinder->getFirstIndex(), j = cylinder->getLastIndex(); i < j; ++i) {
		Thing* thing = cylinder->getThing(i);
		if (!thing) {
			continue;
		}
		Item* item = thing->getItem();
		if (!item) {
			continue;
		}
		Container* container = item->getContainer();
		if (container) {
			containers.push_back(container);
		} else {
			const uint32_t worth = item->getWorth();
			if (worth != 0) {
				moneyCount += worth;
				moneyMap.emplace(worth, item);
			}
		}
	}
	size_t i = 0;
	while (i < containers.size()) {
		Container* container = containers[i++];
		for (Item* item : container->getItemList()) {
			Container* tmpContainer = item->getContainer();
			if (tmpContainer) {
				containers.push_back(tmpContainer);
			} else {
				const uint32_t worth = item->getWorth();
				if (worth != 0) {
					moneyCount += worth;
					moneyMap.emplace(worth, item);
				}
			}
		}
	}

	Player* player = useBalance ? dynamic_cast<Player*>(cylinder) : nullptr;
	uint64_t balance = 0;
	if (useBalance && player) {
		balance = player->getBankBalance();
	}

	if (moneyCount + balance < money) {
		return false;
	}

	for (const auto &moneyEntry : moneyMap) {
		Item* item = moneyEntry.second;
		if (moneyEntry.first < money) {
			internalRemoveItem(item);
			money -= moneyEntry.first;
		} else if (moneyEntry.first > money) {
			const uint32_t worth = moneyEntry.first / item->getItemCount();
			const uint32_t removeCount = std::ceil(money / static_cast<double>(worth));
			addMoney(cylinder, (worth * removeCount) - money, flags);
			internalRemoveItem(item, removeCount);
			return true;
		} else {
			internalRemoveItem(item);
			return true;
		}
	}

	if (useBalance && player && player->getBankBalance() >= money) {
		player->setBankBalance(player->getBankBalance() - money);
	}

	return true;
}

void Game::addMoney(Cylinder* cylinder, uint64_t money, uint32_t flags /*= 0*/) {
	if (cylinder == nullptr) {
		SPDLOG_ERROR("[{}] cylinder is nullptr", __FUNCTION__);
		return;
	}
	if (money == 0) {
		return;
	}

	uint32_t crystalCoins = money / 10000;
	money -= crystalCoins * 10000;
	while (crystalCoins > 0) {
		const uint16_t count = std::min<uint32_t>(100, crystalCoins);

		Item* remaindItem = Item::CreateItem(ITEM_CRYSTAL_COIN, count);

		ReturnValue ret = internalAddItem(cylinder, remaindItem, INDEX_WHEREEVER, flags);
		if (ret != RETURNVALUE_NOERROR) {
			internalAddItem(cylinder->getTile(), remaindItem, INDEX_WHEREEVER, FLAG_NOLIMIT);
		}

		crystalCoins -= count;
	}

	uint16_t platinumCoins = money / 100;
	if (platinumCoins != 0) {
		Item* remaindItem = Item::CreateItem(ITEM_PLATINUM_COIN, platinumCoins);

		ReturnValue ret = internalAddItem(cylinder, remaindItem, INDEX_WHEREEVER, flags);
		if (ret != RETURNVALUE_NOERROR) {
			internalAddItem(cylinder->getTile(), remaindItem, INDEX_WHEREEVER, FLAG_NOLIMIT);
		}

		money -= platinumCoins * 100;
	}

	if (money != 0) {
		Item* remaindItem = Item::CreateItem(ITEM_GOLD_COIN, money);

		ReturnValue ret = internalAddItem(cylinder, remaindItem, INDEX_WHEREEVER, flags);
		if (ret != RETURNVALUE_NOERROR) {
			internalAddItem(cylinder->getTile(), remaindItem, INDEX_WHEREEVER, FLAG_NOLIMIT);
		}
	}
}

Item* Game::transformItem(Item* item, uint16_t newId, int32_t newCount /*= -1*/) {
	if (item->getID() == newId && (newCount == -1 || (newCount == item->getSubType() && newCount != 0))) { // chargeless item placed on map = infinite
		return item;
	}

	Cylinder* cylinder = item->getParent();
	if (cylinder == nullptr) {
		return nullptr;
	}

	Tile* fromTile = cylinder->getTile();
	if (fromTile) {
		auto it = browseFields.find(fromTile);
		if (it != browseFields.end() && it->second == cylinder) {
			cylinder = fromTile;
		}
	}

	int32_t itemIndex = cylinder->getThingIndex(item);
	if (itemIndex == -1) {
		return item;
	}

	if (!item->canTransform()) {
		return item;
	}

	const ItemType &newType = Item::items[newId];
	if (newType.id == 0) {
		return item;
	}

	const ItemType &curType = Item::items[item->getID()];
	if (item->isAlwaysOnTop() != (newType.alwaysOnTopOrder != 0)) {
		// This only occurs when you transform items on tiles from a downItem to a topItem (or vice versa)
		// Remove the old, and add the new
		cylinder->removeThing(item, item->getItemCount());
		cylinder->postRemoveNotification(item, cylinder, itemIndex);

		item->setID(newId);
		if (newCount != -1) {
			item->setSubType(newCount);
		}
		cylinder->addThing(item);

		Cylinder* newParent = item->getParent();
		if (newParent == nullptr) {
			item->stopDecaying();
			ReleaseItem(item);
			return nullptr;
		}

		newParent->postAddNotification(item, cylinder, newParent->getThingIndex(item));
		item->startDecaying();

		return item;
	}

	if (curType.type == newType.type) {
		// Both items has the same type so we can safely change id/subtype
		if (newCount == 0 && (item->isStackable() || item->hasAttribute(ItemAttribute_t::CHARGES))) {
			if (item->isStackable()) {
				internalRemoveItem(item);
				return nullptr;
			} else {
				int32_t newItemId = newId;
				if (curType.id == newType.id) {
					newItemId = curType.decayTo;
				}

				if (newItemId < 0) {
					internalRemoveItem(item);
					return nullptr;
				} else if (newItemId != newId) {
					// Replacing the the old item with the new while maintaining the old position
					Item* newItem = Item::CreateItem(newItemId, 1);
					if (newItem == nullptr) {
						return nullptr;
					}

					cylinder->replaceThing(itemIndex, newItem);
					cylinder->postAddNotification(newItem, cylinder, itemIndex);

					item->setParent(nullptr);
					cylinder->postRemoveNotification(item, cylinder, itemIndex);
					item->stopDecaying();
					ReleaseItem(item);
					newItem->startDecaying();

					return newItem;
				} else {
					return transformItem(item, newItemId);
				}
			}
		} else {
			cylinder->postRemoveNotification(item, cylinder, itemIndex);
			uint16_t itemId = item->getID();
			int32_t count = item->getSubType();

			if (curType.id != newType.id) {
				if (newType.group != curType.group) {
					item->setDefaultSubtype();
				}

				itemId = newId;
			}

			if (newCount != -1 && newType.hasSubType()) {
				count = newCount;
			}

			cylinder->updateThing(item, itemId, count);
			cylinder->postAddNotification(item, cylinder, itemIndex);

			Item* quiver = cylinder->getItem();
			if (quiver && quiver->isQuiver()
				&& quiver->getHoldingPlayer()
				&& quiver->getHoldingPlayer()->getThing(CONST_SLOT_RIGHT) == quiver) {
				quiver->getHoldingPlayer()->sendInventoryItem(CONST_SLOT_RIGHT, quiver);
			}
			item->startDecaying();

			return item;
		}
	}

	Item* quiver = cylinder->getItem();
	if (quiver && quiver->isQuiver()
		&& quiver->getHoldingPlayer()
		&& quiver->getHoldingPlayer()->getThing(CONST_SLOT_RIGHT) == quiver) {
		quiver->getHoldingPlayer()->sendInventoryItem(CONST_SLOT_RIGHT, quiver);
	}

	// Replacing the the old item with the new while maintaining the old position
	Item* newItem;
	if (newCount == -1) {
		newItem = Item::CreateItem(newId);
	} else {
		newItem = Item::CreateItem(newId, newCount);
	}

	if (newItem == nullptr) {
		return nullptr;
	}

	cylinder->replaceThing(itemIndex, newItem);
	cylinder->postAddNotification(newItem, cylinder, itemIndex);

	item->setParent(nullptr);
	cylinder->postRemoveNotification(item, cylinder, itemIndex);
	item->stopDecaying();
	ReleaseItem(item);
	newItem->startDecaying();

	return newItem;
}

ReturnValue Game::internalTeleport(Thing* thing, const Position &newPos, bool pushMove /* = true*/, uint32_t flags /*= 0*/) {
	if (thing == nullptr) {
		SPDLOG_ERROR("[{}] thing is nullptr", __FUNCTION__);
		return RETURNVALUE_NOTPOSSIBLE;
	}

	if (newPos == thing->getPosition()) {
		return RETURNVALUE_CONTACTADMINISTRATOR;
	} else if (thing->isRemoved()) {
		return RETURNVALUE_NOTPOSSIBLE;
	}

	Tile* toTile = map.getTile(newPos);
	if (!toTile) {
		return RETURNVALUE_NOTPOSSIBLE;
	}

	if (Creature* creature = thing->getCreature()) {
		ReturnValue ret = toTile->queryAdd(0, *creature, 1, FLAG_NOLIMIT);
		if (ret != RETURNVALUE_NOERROR) {
			return ret;
		}

		map.moveCreature(*creature, *toTile, !pushMove);
		return RETURNVALUE_NOERROR;
	} else if (Item* item = thing->getItem()) {
		return internalMoveItem(item->getParent(), toTile, INDEX_WHEREEVER, item, item->getItemCount(), nullptr, flags);
	}
	return RETURNVALUE_NOTPOSSIBLE;
}

void Game::internalQuickLootCorpse(Player* player, Container* corpse) {
	if (!player || !corpse) {
		return;
	}

	std::vector<Item*> itemList;
	bool ignoreListItems = (player->quickLootFilter == QUICKLOOTFILTER_SKIPPEDLOOT);

	bool missedAnyGold = false;
	bool missedAnyItem = false;

	for (ContainerIterator it = corpse->iterator(); it.hasNext(); it.advance()) {
		Item* item = *it;
		bool listed = player->isQuickLootListedItem(item);
		if ((listed && ignoreListItems) || (!listed && !ignoreListItems)) {
			if (item->getWorth() != 0) {
				missedAnyGold = true;
			} else {
				missedAnyItem = true;
			}
			continue;
		}

		itemList.push_back(item);
	}

	bool shouldNotifyCapacity = false;
	ObjectCategory_t shouldNotifyNotEnoughRoom = OBJECTCATEGORY_NONE;

	uint32_t totalLootedGold = 0;
	uint32_t totalLootedItems = 0;
	for (Item* item : itemList) {
		uint32_t worth = item->getWorth();
		uint16_t baseCount = item->getItemCount();
		ObjectCategory_t category = getObjectCategory(item);

		ReturnValue ret = internalQuickLootItem(player, item, category);
		if (ret == RETURNVALUE_NOTENOUGHCAPACITY) {
			shouldNotifyCapacity = true;
		} else if (ret == RETURNVALUE_CONTAINERNOTENOUGHROOM) {
			shouldNotifyNotEnoughRoom = category;
		}

		bool success = ret == RETURNVALUE_NOERROR;
		if (worth != 0) {
			missedAnyGold = missedAnyGold || !success;
			if (success) {
				player->sendLootStats(item, baseCount);
				totalLootedGold += worth;
			} else {
				// item is not completely moved
				totalLootedGold += worth - item->getWorth();
			}
		} else {
			missedAnyItem = missedAnyItem || !success;
			if (success || item->getItemCount() != baseCount) {
				totalLootedItems++;
				player->sendLootStats(item, item->getItemCount());
			}
		}
	}

	std::stringstream ss;
	if (totalLootedGold != 0 || missedAnyGold || totalLootedItems != 0 || missedAnyItem) {
		bool lootedAllGold = totalLootedGold != 0 && !missedAnyGold;
		bool lootedAllItems = totalLootedItems != 0 && !missedAnyItem;
		if (lootedAllGold) {
			if (totalLootedItems != 0 || missedAnyItem) {
				ss << "You looted the complete " << totalLootedGold << " gold";

				if (lootedAllItems) {
					ss << " and all dropped items";
				} else if (totalLootedItems != 0) {
					ss << ", but you only looted some of the items";
				} else if (missedAnyItem) {
					ss << " but none of the dropped items";
				}
			} else {
				ss << "You looted " << totalLootedGold << " gold";
			}
		} else if (lootedAllItems) {
			if (totalLootedItems == 1) {
				ss << "You looted 1 item";
			} else if (totalLootedGold != 0 || missedAnyGold) {
				ss << "You looted all of the dropped items";
			} else {
				ss << "You looted all items";
			}

			if (totalLootedGold != 0) {
				ss << ", but you only looted " << totalLootedGold << " of the dropped gold";
			} else if (missedAnyGold) {
				ss << " but none of the dropped gold";
			}
		} else if (totalLootedGold != 0) {
			ss << "You only looted " << totalLootedGold << " of the dropped gold";
			if (totalLootedItems != 0) {
				ss << " and some of the dropped items";
			} else if (missedAnyItem) {
				ss << " but none of the dropped items";
			}
		} else if (totalLootedItems != 0) {
			ss << "You looted some of the dropped items";
			if (missedAnyGold) {
				ss << " but none of the dropped gold";
			}
		} else if (missedAnyGold) {
			ss << "You looted none of the dropped gold";
			if (missedAnyItem) {
				ss << " and none of the items";
			}
		} else if (missedAnyItem) {
			ss << "You looted none of the dropped items";
		}
	} else {
		ss << "No loot";
	}

	ss << ".";
	player->sendTextMessage(MESSAGE_LOOT, ss.str());

	if (shouldNotifyCapacity) {
		ss.str(std::string());
		ss << "Attention! The loot you are trying to pick up is too heavy for you to carry.";
	} else if (shouldNotifyNotEnoughRoom != OBJECTCATEGORY_NONE) {
		ss.str(std::string());
		ss << "Attention! The container assigned to category " << getObjectCategoryName(shouldNotifyNotEnoughRoom) << " is full.";
	} else {
		return;
	}

	if (player->lastQuickLootNotification + 15000 < OTSYS_TIME()) {
		player->sendTextMessage(MESSAGE_GAME_HIGHLIGHT, ss.str());
	} else {
		player->sendTextMessage(MESSAGE_EVENT_ADVANCE, ss.str());
	}

	player->lastQuickLootNotification = OTSYS_TIME();
}

ReturnValue Game::internalQuickLootItem(Player* player, Item* item, ObjectCategory_t category /* = OBJECTCATEGORY_DEFAULT*/) {
	if (!player || !item) {
		return RETURNVALUE_NOTPOSSIBLE;
	}

	bool fallbackConsumed = false;
	uint16_t baseId = 0;

	Container* lootContainer = player->getLootContainer(category);
	if (!lootContainer) {
		if (player->quickLootFallbackToMainContainer) {
			Item* fallbackItem = player->getInventoryItem(CONST_SLOT_BACKPACK);

			if (fallbackItem) {
				Container* mainBackpack = fallbackItem->getContainer();
				if (mainBackpack && !fallbackConsumed) {
					player->setLootContainer(OBJECTCATEGORY_DEFAULT, mainBackpack);
					player->sendInventoryItem(CONST_SLOT_BACKPACK, player->getInventoryItem(CONST_SLOT_BACKPACK));
				}
			}

			lootContainer = fallbackItem ? fallbackItem->getContainer() : nullptr;
			fallbackConsumed = true;
		} else {
			return RETURNVALUE_NOTPOSSIBLE;
		}
	} else {
		baseId = lootContainer->getID();
	}

	if (!lootContainer) {
		return RETURNVALUE_NOTPOSSIBLE;
	}

	Container* lastSubContainer = nullptr;
	uint32_t remainderCount = item->getItemCount();
	ContainerIterator it = lootContainer->iterator();

	ReturnValue ret;
	do {
		Item* moveItem = nullptr;
		if (item->getParent()) { // Stash retrive dont have parent cylinder.
			ret = internalMoveItem(item->getParent(), lootContainer, INDEX_WHEREEVER, item, item->getItemCount(), &moveItem, 0, player);
		} else {
			ret = internalAddItem(lootContainer, item, INDEX_WHEREEVER);
		}
		if (moveItem) {
			remainderCount -= moveItem->getItemCount();
		}

		if (ret != RETURNVALUE_CONTAINERNOTENOUGHROOM) {
			break;
		}

		// search for a sub container
		bool obtainedNewContainer = false;
		while (it.hasNext()) {
			Item* cur = *it;
			Container* subContainer = cur ? cur->getContainer() : nullptr;
			it.advance();

			if (subContainer) {
				lastSubContainer = subContainer;
				lootContainer = subContainer;
				obtainedNewContainer = true;
				break;
			}
		}

		// a hack to fix last empty sub-container
		if (!obtainedNewContainer && lastSubContainer && lastSubContainer->size() > 0) {
			Item* cur = lastSubContainer->getItemByIndex(lastSubContainer->size() - 1);
			Container* subContainer = cur ? cur->getContainer() : nullptr;

			if (subContainer) {
				lootContainer = subContainer;
				obtainedNewContainer = true;
			}

			lastSubContainer = nullptr;
		}

		// consumed all sub-container & there is simply no more containers to iterate over.
		// check if fallback should be used and if not, then break
		bool quickFallback = (player->quickLootFallbackToMainContainer);
		bool noFallback = fallbackConsumed || !quickFallback;
		if (noFallback && (!lootContainer || !obtainedNewContainer)) {
			break;
		} else if (!lootContainer || !obtainedNewContainer) {
			Item* fallbackItem = player->getInventoryItem(CONST_SLOT_BACKPACK);
			if (!fallbackItem || !fallbackItem->getContainer()) {
				break;
			}

			lootContainer = fallbackItem->getContainer();
			it = lootContainer->iterator();

			fallbackConsumed = true;
		}
	} while (remainderCount != 0);
	return ret;
}

ObjectCategory_t Game::getObjectCategory(const Item* item) {
	ObjectCategory_t category = OBJECTCATEGORY_DEFAULT;
	if (!item) {
		return OBJECTCATEGORY_NONE;
	}

	const ItemType &it = Item::items[item->getID()];
	if (item->getWorth() != 0) {
		category = OBJECTCATEGORY_GOLD;
	} else if (it.weaponType != WEAPON_NONE) {
		switch (it.weaponType) {
			case WEAPON_SWORD:
				category = OBJECTCATEGORY_SWORDS;
				break;
			case WEAPON_CLUB:
				category = OBJECTCATEGORY_CLUBS;
				break;
			case WEAPON_AXE:
				category = OBJECTCATEGORY_AXES;
				break;
			case WEAPON_SHIELD:
				category = OBJECTCATEGORY_SHIELDS;
				break;
			case WEAPON_DISTANCE:
				category = OBJECTCATEGORY_DISTANCEWEAPONS;
				break;
			case WEAPON_WAND:
				category = OBJECTCATEGORY_WANDS;
				break;
			case WEAPON_AMMO:
				category = OBJECTCATEGORY_AMMO;
				break;
			default:
				break;
		}
	} else if (it.slotPosition != SLOTP_HAND) { // if it's a weapon/shield should have been parsed earlier
		if ((it.slotPosition & SLOTP_HEAD) != 0) {
			category = OBJECTCATEGORY_HELMETS;
		} else if ((it.slotPosition & SLOTP_NECKLACE) != 0) {
			category = OBJECTCATEGORY_NECKLACES;
		} else if ((it.slotPosition & SLOTP_BACKPACK) != 0) {
			category = OBJECTCATEGORY_CONTAINERS;
		} else if ((it.slotPosition & SLOTP_ARMOR) != 0) {
			category = OBJECTCATEGORY_ARMORS;
		} else if ((it.slotPosition & SLOTP_LEGS) != 0) {
			category = OBJECTCATEGORY_LEGS;
		} else if ((it.slotPosition & SLOTP_FEET) != 0) {
			category = OBJECTCATEGORY_BOOTS;
		} else if ((it.slotPosition & SLOTP_RING) != 0) {
			category = OBJECTCATEGORY_RINGS;
		}
	} else if (it.type == ITEM_TYPE_RUNE) {
		category = OBJECTCATEGORY_RUNES;
	} else if (it.type == ITEM_TYPE_CREATUREPRODUCT) {
		category = OBJECTCATEGORY_CREATUREPRODUCTS;
	} else if (it.type == ITEM_TYPE_FOOD) {
		category = OBJECTCATEGORY_FOOD;
	} else if (it.type == ITEM_TYPE_VALUABLE) {
		category = OBJECTCATEGORY_VALUABLES;
	} else if (it.type == ITEM_TYPE_POTION) {
		category = OBJECTCATEGORY_POTIONS;
	} else {
		category = OBJECTCATEGORY_OTHERS;
	}

	return category;
}

uint64_t Game::getItemMarketPrice(const std::map<uint16_t, uint64_t> &itemMap, bool buyPrice) const {
	uint64_t total = 0;
	for (const auto &it : itemMap) {
		if (it.first == ITEM_GOLD_COIN) {
			total += it.second;
		} else if (it.first == ITEM_PLATINUM_COIN) {
			total += 100 * it.second;
		} else if (it.first == ITEM_CRYSTAL_COIN) {
			total += 10000 * it.second;
		} else {
			auto marketIt = itemsPriceMap.find(it.first);
			if (marketIt != itemsPriceMap.end()) {
				for (auto &[tier, price] : (*marketIt).second) {
					total += price * it.second;
				}
			} else {
				const ItemType &iType = Item::items[it.first];
				total += (buyPrice ? iType.buyPrice : iType.sellPrice) * it.second;
			}
		}
	}

	return total;
}

Item* searchForItem(const Container* container, uint16_t itemId, bool hasTier /* = false*/, uint8_t tier /* = 0*/) {
	for (ContainerIterator it = container->iterator(); it.hasNext(); it.advance()) {
		if ((*it)->getID() == itemId && (!hasTier || (*it)->getTier() == tier)) {
			return *it;
		}
	}

	return nullptr;
}

Slots_t getSlotType(const ItemType &it) {
	Slots_t slot = CONST_SLOT_RIGHT;
	if (it.weaponType != WeaponType_t::WEAPON_SHIELD) {
		int32_t slotPosition = it.slotPosition;

		if (slotPosition & SLOTP_HEAD) {
			slot = CONST_SLOT_HEAD;
		} else if (slotPosition & SLOTP_NECKLACE) {
			slot = CONST_SLOT_NECKLACE;
		} else if (slotPosition & SLOTP_ARMOR) {
			slot = CONST_SLOT_ARMOR;
		} else if (slotPosition & SLOTP_LEGS) {
			slot = CONST_SLOT_LEGS;
		} else if (slotPosition & SLOTP_FEET) {
			slot = CONST_SLOT_FEET;
		} else if (slotPosition & SLOTP_RING) {
			slot = CONST_SLOT_RING;
		} else if (slotPosition & SLOTP_AMMO) {
			slot = CONST_SLOT_AMMO;
		} else if (slotPosition & SLOTP_TWO_HAND || slotPosition & SLOTP_LEFT) {
			slot = CONST_SLOT_LEFT;
		}
	}

	return slot;
}

// Implementation of player invoked events
void Game::playerEquipItem(uint32_t playerId, uint16_t itemId, bool hasTier /* = false*/, uint8_t tier /* = 0*/) {
	Player* player = getPlayerByID(playerId);
	if (!player) {
		return;
	}

	if (player->hasCondition(CONDITION_FEARED)) {
		/*
		*	When player is feared the player can´t equip any items.
		*/
		player->sendTextMessage(MESSAGE_FAILURE, "You are feared.");
		return;
	}

	Item* item = player->getInventoryItem(CONST_SLOT_BACKPACK);
	if (!item) {
		return;
	}

	const Container* backpack = item->getContainer();
	if (!backpack) {
		return;
	}

	const ItemType &it = Item::items[itemId];
	Slots_t slot = getSlotType(it);

	Item* slotItem = player->getInventoryItem(slot);
	Item* equipItem = searchForItem(backpack, it.id, hasTier, tier);
	if (slotItem && slotItem->getID() == it.id && (!it.stackable || slotItem->getItemCount() == 100 || !equipItem)) {
		internalMoveItem(slotItem->getParent(), player, CONST_SLOT_WHEREEVER, slotItem, slotItem->getItemCount(), nullptr);
	} else if (equipItem) {
		if (it.weaponType == WEAPON_AMMO) {
			Item* quiver = player->getInventoryItem(CONST_SLOT_RIGHT);
			if (quiver && quiver->isQuiver()) {
				internalMoveItem(equipItem->getParent(), quiver->getContainer(), 0, equipItem, equipItem->getItemCount(), nullptr);
				return;
			}
		}

		internalMoveItem(equipItem->getParent(), player, slot, equipItem, equipItem->getItemCount(), nullptr);
	}
}

void Game::playerMove(uint32_t playerId, Direction direction) {
	Player* player = getPlayerByID(playerId);
	if (!player) {
		return;
	}

	player->resetIdleTime();
	player->setNextWalkActionTask(nullptr);
	player->cancelPush();

	player->startAutoWalk(std::forward_list<Direction> { direction }, false);
}

void Game::forcePlayerMove(uint32_t playerId, Direction direction) {
	Player* player = getPlayerByID(playerId);
	if (!player) {
		return;
	}

	player->resetIdleTime();
	player->setNextWalkActionTask(nullptr);
	player->cancelPush();

	player->startAutoWalk(std::forward_list<Direction> { direction }, true); 
}

bool Game::playerBroadcastMessage(Player* player, const std::string &text) const {
	if (!player->hasFlag(PlayerFlags_t::CanBroadcast)) {
		return false;
	}

	SPDLOG_INFO("{} broadcasted: {}", player->getName(), text);

	for (const auto &it : players) {
		it.second->sendPrivateMessage(player, TALKTYPE_BROADCAST, text);
	}

	return true;
}

void Game::playerCreatePrivateChannel(uint32_t playerId) {
	Player* player = getPlayerByID(playerId);
	if (!player || !player->isPremium()) {
		return;
	}

	ChatChannel* channel = g_chat().createChannel(*player, CHANNEL_PRIVATE);
	if (!channel || !channel->addUser(*player)) {
		return;
	}

	player->sendCreatePrivateChannel(channel->getId(), channel->getName());
}

void Game::playerChannelInvite(uint32_t playerId, const std::string &name) {
	Player* player = getPlayerByID(playerId);
	if (!player) {
		return;
	}

	PrivateChatChannel* channel = g_chat().getPrivateChannel(*player);
	if (!channel) {
		return;
	}

	Player* invitePlayer = getPlayerByName(name);
	if (!invitePlayer) {
		return;
	}

	if (player == invitePlayer) {
		return;
	}

	channel->invitePlayer(*player, *invitePlayer);
}

void Game::playerChannelExclude(uint32_t playerId, const std::string &name) {
	Player* player = getPlayerByID(playerId);
	if (!player) {
		return;
	}

	PrivateChatChannel* channel = g_chat().getPrivateChannel(*player);
	if (!channel) {
		return;
	}

	Player* excludePlayer = getPlayerByName(name);
	if (!excludePlayer) {
		return;
	}

	if (player == excludePlayer) {
		return;
	}

	channel->excludePlayer(*player, *excludePlayer);
}

void Game::playerRequestChannels(uint32_t playerId) {
	Player* player = getPlayerByID(playerId);
	if (!player) {
		return;
	}

	player->sendChannelsDialog();
}

void Game::playerOpenChannel(uint32_t playerId, uint16_t channelId) {
	Player* player = getPlayerByID(playerId);
	if (!player) {
		return;
	}

	const ChatChannel* channel = g_chat().addUserToChannel(*player, channelId);
	if (!channel) {
		return;
	}

	const InvitedMap* invitedUsers = channel->getInvitedUsers();
	const UsersMap* users;
	if (!channel->isPublicChannel()) {
		users = &channel->getUsers();
	} else {
		users = nullptr;
	}

	player->sendChannel(channel->getId(), channel->getName(), users, invitedUsers);
}

void Game::playerCloseChannel(uint32_t playerId, uint16_t channelId) {
	Player* player = getPlayerByID(playerId);
	if (!player) {
		return;
	}

	g_chat().removeUserFromChannel(*player, channelId);
}

void Game::playerOpenPrivateChannel(uint32_t playerId, std::string &receiver) {
	Player* player = getPlayerByID(playerId);
	if (!player) {
		return;
	}

	if (!IOLoginData::formatPlayerName(receiver)) {
		player->sendCancelMessage("A player with this name does not exist.");
		return;
	}

	if (player->getName() == receiver) {
		player->sendCancelMessage("You cannot set up a private message channel with yourself.");
		return;
	}

	player->sendOpenPrivateChannel(receiver);
}

void Game::playerCloseNpcChannel(uint32_t playerId) {
	Player* player = getPlayerByID(playerId);
	if (!player) {
		return;
	}

	SpectatorHashSet spectators;
	map.getSpectators(spectators, player->getPosition());
	for (Creature* spectator : spectators) {
		if (Npc* npc = spectator->getNpc()) {
			npc->onPlayerCloseChannel(player);
		}
	}
}

void Game::playerReceivePing(uint32_t playerId) {
	Player* player = getPlayerByID(playerId);
	if (!player) {
		return;
	}

	player->receivePing();
}

void Game::playerReceivePingBack(uint32_t playerId) {
	Player* player = getPlayerByID(playerId);
	if (!player) {
		return;
	}

	player->sendPingBack();
}

void Game::playerAutoWalk(uint32_t playerId, const std::forward_list<Direction> &listDir) {
	Player* player = getPlayerByID(playerId);
	if (!player) {
		return;
	}

	player->resetIdleTime();
	player->setNextWalkTask(nullptr);
	player->startAutoWalk(listDir, false);
}

void Game::forcePlayerAutoWalk(uint32_t playerId, const std::forward_list<Direction>& listDir) {
	Player* player = getPlayerByID(playerId);
	if (!player) {
		return;
	}

	player->stopEventWalk();
	
	player->sendCancelTarget();
	player->setFollowCreature(nullptr);

	player->resetIdleTime();
	player->setNextWalkTask(nullptr);
	
	player->startAutoWalk(listDir, true);
}

void Game::playerStopAutoWalk(uint32_t playerId) {
	Player* player = getPlayerByID(playerId);
	if (!player) {
		return;
	}

	player->stopWalk();
}

void Game::playerUseItemEx(uint32_t playerId, const Position &fromPos, uint8_t fromStackPos, uint16_t fromItemId, const Position &toPos, uint8_t toStackPos, uint16_t toItemId) {
	Player* player = getPlayerByID(playerId);
	if (!player) {
		return;
	}

	bool isHotkey = (fromPos.x == 0xFFFF && fromPos.y == 0 && fromPos.z == 0);
	if (isHotkey && !g_configManager().getBoolean(AIMBOT_HOTKEY_ENABLED)) {
		return;
	}

	Thing* thing = internalGetThing(player, fromPos, fromStackPos, fromItemId, STACKPOS_FIND_THING);
	if (!thing) {
		player->sendCancelMessage(RETURNVALUE_NOTPOSSIBLE);
		return;
	}

	Item* item = thing->getItem();
	if (!item || !item->isMultiUse() || item->getID() != fromItemId) {
		player->sendCancelMessage(RETURNVALUE_CANNOTUSETHISOBJECT);
		return;
	}

	Position walkToPos = fromPos;
	ReturnValue ret = g_actions().canUse(player, fromPos);
	if (ret == RETURNVALUE_NOERROR) {
		ret = g_actions().canUse(player, toPos, item);
		if (ret == RETURNVALUE_TOOFARAWAY) {
			walkToPos = toPos;
		}
	}

	const ItemType &it = Item::items[item->getID()];
	if (it.isRune() || it.type == ITEM_TYPE_POTION) {
		if (player->walkExhausted()) {
			player->sendCancelMessage(RETURNVALUE_YOUAREEXHAUSTED);
			return;
		}
	}

	if (ret != RETURNVALUE_NOERROR) {
		if (ret == RETURNVALUE_TOOFARAWAY) {
			Position itemPos = fromPos;
			uint8_t itemStackPos = fromStackPos;

			if (fromPos.x != 0xFFFF && toPos.x != 0xFFFF && Position::areInRange<1, 1, 0>(fromPos, player->getPosition()) && !Position::areInRange<1, 1, 0>(fromPos, toPos)) {
				Item* moveItem = nullptr;

				ret = internalMoveItem(item->getParent(), player, INDEX_WHEREEVER, item, item->getItemCount(), &moveItem);
				if (ret != RETURNVALUE_NOERROR) {
					player->sendCancelMessage(ret);
					return;
				}

				// changing the position since its now in the inventory of the player
				internalGetPosition(moveItem, itemPos, itemStackPos);
			}

			std::forward_list<Direction> listDir;
			if (player->getPathTo(walkToPos, listDir, 0, 1, true, true)) {
				g_dispatcher().addTask(createTask(std::bind(&Game::playerAutoWalk, this, player->getID(), listDir)));

				SchedulerTask* task = createSchedulerTask(400, std::bind(&Game::playerUseItemEx, this, playerId, itemPos, itemStackPos, fromItemId, toPos, toStackPos, toItemId));
				if (it.isRune() || it.type == ITEM_TYPE_POTION) {
					player->setNextPotionActionTask(task);
				} else {
					player->setNextWalkActionTask(task);
				}
			} else {
				player->sendCancelMessage(RETURNVALUE_THEREISNOWAY);
			}
			return;
		}

		player->sendCancelMessage(ret);
		return;
	}

	bool canDoAction = player->canDoAction();
	if (it.isRune() || it.type == ITEM_TYPE_POTION) {
		canDoAction = player->canDoPotionAction();
	}

	if (!canDoAction) {
		uint32_t delay = player->getNextActionTime();
		if (it.isRune() || it.type == ITEM_TYPE_POTION) {
			delay = player->getNextPotionActionTime();
		}
		SchedulerTask* task = createSchedulerTask(delay, std::bind(&Game::playerUseItemEx, this, playerId, fromPos, fromStackPos, fromItemId, toPos, toStackPos, toItemId));
		if (it.isRune() || it.type == ITEM_TYPE_POTION) {
			player->setNextPotionActionTask(task);
		} else {
			player->setNextActionTask(task);
		}
		return;
	}

	player->resetIdleTime();
	if (it.isRune() || it.type == ITEM_TYPE_POTION) {
		player->setNextPotionActionTask(nullptr);
	} else {
		player->setNextActionTask(nullptr);
	}

	// Refresh depot search window if necessary
	bool mustReloadDepotSearch = false;
	if (player->isDepotSearchOpenOnItem(fromItemId)) {
		if (item->isInsideDepot(true)) {
			mustReloadDepotSearch = true;
		} else {
			if (Thing* targetThing = internalGetThing(player, toPos, toStackPos, toItemId, STACKPOS_FIND_THING);
				targetThing && targetThing->getItem() && targetThing->getItem()->isInsideDepot(true)) {
				mustReloadDepotSearch = true;
			}
		}
	}

	g_actions().useItemEx(player, fromPos, toPos, toStackPos, item, isHotkey);

	if (mustReloadDepotSearch) {
		player->requestDepotSearchItem(fromItemId, fromStackPos);
	}
}

void Game::playerUseItem(uint32_t playerId, const Position &pos, uint8_t stackPos, uint8_t index, uint16_t itemId) {
	Player* player = getPlayerByID(playerId);
	if (!player) {
		return;
	}

	bool isHotkey = (pos.x == 0xFFFF && pos.y == 0 && pos.z == 0);
	if (isHotkey && !g_configManager().getBoolean(AIMBOT_HOTKEY_ENABLED)) {
		return;
	}

	Thing* thing = internalGetThing(player, pos, stackPos, itemId, STACKPOS_FIND_THING);
	if (!thing) {
		player->sendCancelMessage(RETURNVALUE_NOTPOSSIBLE);
		return;
	}

	Item* item = thing->getItem();
	if (!item || item->isMultiUse() || item->getID() != itemId) {
		player->sendCancelMessage(RETURNVALUE_CANNOTUSETHISOBJECT);
		return;
	}

	const ItemType &it = Item::items[item->getID()];
	if (it.isRune() || it.type == ITEM_TYPE_POTION) {
		if (player->walkExhausted()) {
			player->sendCancelMessage(RETURNVALUE_YOUAREEXHAUSTED);
			return;
		}
	}

	ReturnValue ret = g_actions().canUse(player, pos);
	if (ret != RETURNVALUE_NOERROR) {
		if (ret == RETURNVALUE_TOOFARAWAY) {
			std::forward_list<Direction> listDir;
			if (player->getPathTo(pos, listDir, 0, 1, true, true)) {
				g_dispatcher().addTask(createTask(std::bind(&Game::playerAutoWalk, this, player->getID(), listDir)));

				SchedulerTask* task = createSchedulerTask(400, std::bind(&Game::playerUseItem, this, playerId, pos, stackPos, index, itemId));
				if (it.isRune() || it.type == ITEM_TYPE_POTION) {
					player->setNextPotionActionTask(task);
				} else {
					player->setNextWalkActionTask(task);
				}
				return;
			}

			ret = RETURNVALUE_THEREISNOWAY;
		}

		player->sendCancelMessage(ret);
		return;
	}

	bool canDoAction = player->canDoAction();
	if (it.isRune() || it.type == ITEM_TYPE_POTION) {
		canDoAction = player->canDoPotionAction();
	}

	if (!canDoAction) {
		uint32_t delay = player->getNextActionTime();
		if (it.isRune() || it.type == ITEM_TYPE_POTION) {
			delay = player->getNextPotionActionTime();
		}
		SchedulerTask* task = createSchedulerTask(delay, std::bind(&Game::playerUseItem, this, playerId, pos, stackPos, index, itemId));
		if (it.isRune() || it.type == ITEM_TYPE_POTION) {
			player->setNextPotionActionTask(task);
		} else {
			player->setNextActionTask(task);
		}
		return;
	}

	player->resetIdleTime();
	player->setNextActionTask(nullptr);

	// Refresh depot search window if necessary
	bool refreshDepotSearch = false;
	if (player->isDepotSearchOpenOnItem(itemId) && item->isInsideDepot(true)) {
		refreshDepotSearch = true;
	}

	g_actions().useItem(player, pos, index, item, isHotkey);

	if (refreshDepotSearch) {
		player->requestDepotSearchItem(itemId, stackPos);
	}
}

void Game::playerUseWithCreature(uint32_t playerId, const Position &fromPos, uint8_t fromStackPos, uint32_t creatureId, uint16_t itemId) {
	Player* player = getPlayerByID(playerId);
	if (!player) {
		return;
	}

	Creature* creature = getCreatureByID(creatureId);
	if (!creature) {
		return;
	}

	if (!Position::areInRange<7, 5, 0>(creature->getPosition(), player->getPosition())) {
		return;
	}

	bool isHotkey = (fromPos.x == 0xFFFF && fromPos.y == 0 && fromPos.z == 0);
	if (!g_configManager().getBoolean(AIMBOT_HOTKEY_ENABLED)) {
		if (creature->getPlayer() || isHotkey) {
			player->sendCancelMessage(RETURNVALUE_DIRECTPLAYERSHOOT);
			return;
		}
	}

	Thing* thing = internalGetThing(player, fromPos, fromStackPos, itemId, STACKPOS_FIND_THING);
	if (!thing) {
		player->sendCancelMessage(RETURNVALUE_NOTPOSSIBLE);
		return;
	}

	Item* item = thing->getItem();
	if (!item || !item->isMultiUse() || item->getID() != itemId) {
		player->sendCancelMessage(RETURNVALUE_CANNOTUSETHISOBJECT);
		return;
	}

	const ItemType &it = Item::items[item->getID()];
	if (it.isRune() || it.type == ITEM_TYPE_POTION) {
		if (player->walkExhausted()) {
			player->sendCancelMessage(RETURNVALUE_YOUAREEXHAUSTED);
			return;
		}
	}
	Position toPos = creature->getPosition();
	Position walkToPos = fromPos;
	ReturnValue ret = g_actions().canUse(player, fromPos);
	if (ret == RETURNVALUE_NOERROR) {
		ret = g_actions().canUse(player, toPos, item);
		if (ret == RETURNVALUE_TOOFARAWAY) {
			walkToPos = toPos;
		}
	}

	if (ret != RETURNVALUE_NOERROR) {
		if (ret == RETURNVALUE_TOOFARAWAY) {
			Position itemPos = fromPos;
			uint8_t itemStackPos = fromStackPos;

			if (fromPos.x != 0xFFFF && Position::areInRange<1, 1, 0>(fromPos, player->getPosition()) && !Position::areInRange<1, 1, 0>(fromPos, toPos)) {
				Item* moveItem = nullptr;
				ret = internalMoveItem(item->getParent(), player, INDEX_WHEREEVER, item, item->getItemCount(), &moveItem);
				if (ret != RETURNVALUE_NOERROR) {
					player->sendCancelMessage(ret);
					return;
				}

				// changing the position since its now in the inventory of the player
				internalGetPosition(moveItem, itemPos, itemStackPos);
			}

			std::forward_list<Direction> listDir;
			if (player->getPathTo(walkToPos, listDir, 0, 1, true, true)) {
				g_dispatcher().addTask(createTask(std::bind(&Game::playerAutoWalk, this, player->getID(), listDir)));

				SchedulerTask* task = createSchedulerTask(400, std::bind(&Game::playerUseWithCreature, this, playerId, itemPos, itemStackPos, creatureId, itemId));
				if (it.isRune() || it.type == ITEM_TYPE_POTION) {
					player->setNextPotionActionTask(task);
				} else {
					player->setNextWalkActionTask(task);
				}
			} else {
				player->sendCancelMessage(RETURNVALUE_THEREISNOWAY);
			}
			return;
		}

		player->sendCancelMessage(ret);
		return;
	}

	bool canDoAction = player->canDoAction();
	if (it.isRune() || it.type == ITEM_TYPE_POTION) {
		canDoAction = player->canDoPotionAction();
	}

	if (!canDoAction) {
		uint32_t delay = player->getNextActionTime();
		if (it.isRune() || it.type == ITEM_TYPE_POTION) {
			delay = player->getNextPotionActionTime();
		}
		SchedulerTask* task = createSchedulerTask(delay, std::bind(&Game::playerUseWithCreature, this, playerId, fromPos, fromStackPos, creatureId, itemId));

		if (it.isRune() || it.type == ITEM_TYPE_POTION) {
			player->setNextPotionActionTask(task);
		} else {
			player->setNextActionTask(task);
		}
		return;
	}

	player->resetIdleTime();
	if (it.isRune() || it.type == ITEM_TYPE_POTION) {
		player->setNextPotionActionTask(nullptr);
	} else {
		player->setNextActionTask(nullptr);
	}

	g_actions().useItemEx(player, fromPos, creature->getPosition(), creature->getParent()->getThingIndex(creature), item, isHotkey, creature);
}

void Game::playerCloseContainer(uint32_t playerId, uint8_t cid) {
	Player* player = getPlayerByID(playerId);
	if (!player) {
		return;
	}

	player->closeContainer(cid);
	player->sendCloseContainer(cid);
}

void Game::playerMoveUpContainer(uint32_t playerId, uint8_t cid) {
	Player* player = getPlayerByID(playerId);
	if (!player) {
		return;
	}

	Container* container = player->getContainerByID(cid);
	if (!container) {
		return;
	}

	Container* parentContainer = dynamic_cast<Container*>(container->getRealParent());
	if (!parentContainer) {
		Tile* tile = container->getTile();
		if (!tile) {
			return;
		}

		if (!g_events().eventPlayerOnBrowseField(player, tile->getPosition())) {
			return;
		}

		auto it = browseFields.find(tile);
		if (it == browseFields.end()) {
			parentContainer = new Container(tile);
			parentContainer->incrementReferenceCounter();
			browseFields[tile] = parentContainer;
			g_scheduler().addEvent(createSchedulerTask(30000, std::bind(&Game::decreaseBrowseFieldRef, this, tile->getPosition())));
		} else {
			parentContainer = it->second;
		}
	}

	if (parentContainer->hasPagination() && parentContainer->hasParent()) {
		uint16_t indexContainer = std::floor(parentContainer->getThingIndex(container) / parentContainer->capacity()) * parentContainer->capacity();
		player->addContainer(cid, parentContainer);

		player->setContainerIndex(cid, indexContainer);
		player->sendContainer(cid, parentContainer, parentContainer->hasParent(), indexContainer);
	} else {
		player->addContainer(cid, parentContainer);
		player->sendContainer(cid, parentContainer, parentContainer->hasParent(), player->getContainerIndex(cid));
	}
}

void Game::playerUpdateContainer(uint32_t playerId, uint8_t cid) {
	Player* player = getPlayerByGUID(playerId);
	if (!player) {
		return;
	}

	Container* container = player->getContainerByID(cid);
	if (!container) {
		return;
	}

	player->sendContainer(cid, container, container->hasParent(), player->getContainerIndex(cid));
}

void Game::playerRotateItem(uint32_t playerId, const Position &pos, uint8_t stackPos, const uint16_t itemId) {
	Player* player = getPlayerByID(playerId);
	if (!player) {
		return;
	}

	Thing* thing = internalGetThing(player, pos, stackPos, itemId, STACKPOS_TOPDOWN_ITEM);
	if (!thing) {
		return;
	}

	Item* item = thing->getItem();
	if (!item || item->getID() != itemId || !item->isRotatable() || item->hasAttribute(ItemAttribute_t::UNIQUEID)) {
		player->sendCancelMessage(RETURNVALUE_NOTPOSSIBLE);
		return;
	}

	if (pos.x != 0xFFFF && !Position::areInRange<1, 1, 0>(pos, player->getPosition())) {
		std::forward_list<Direction> listDir;
		if (player->getPathTo(pos, listDir, 0, 1, true, true)) {
			g_dispatcher().addTask(createTask(std::bind(&Game::playerAutoWalk, this, player->getID(), listDir)));

			SchedulerTask* task = createSchedulerTask(400, std::bind(&Game::playerRotateItem, this, playerId, pos, stackPos, itemId));
			player->setNextWalkActionTask(task);
		} else {
			player->sendCancelMessage(RETURNVALUE_THEREISNOWAY);
		}
		return;
	}

	uint16_t newId = Item::items[item->getID()].rotateTo;
	if (newId != 0) {
		transformItem(item, newId);
	}
}

void Game::playerConfigureShowOffSocket(uint32_t playerId, const Position &pos, uint8_t stackPos, const uint16_t itemId) {
	Player* player = getPlayerByID(playerId);
	if (!player || pos.x == 0xFFFF) {
		return;
	}

	Thing* thing = internalGetThing(player, pos, stackPos, itemId, STACKPOS_TOPDOWN_ITEM);
	if (!thing) {
		return;
	}

	Item* item = thing->getItem();
	if (!item || item->getID() != itemId || !item->isPodium() || item->hasAttribute(ItemAttribute_t::UNIQUEID)) {
		player->sendCancelMessage(RETURNVALUE_NOTPOSSIBLE);
		return;
	}

	if (!Position::areInRange<1, 1, 0>(pos, player->getPosition())) {
		std::forward_list<Direction> listDir;
		if (player->getPathTo(pos, listDir, 0, 1, true, false)) {
			g_dispatcher().addTask(createTask(std::bind(&Game::playerAutoWalk, this, player->getID(), listDir)));
			SchedulerTask* task;
			if (itemId != ITEM_PODIUM_OF_VIGOUR) {
				task = createSchedulerTask(400, std::bind_front(&Player::sendPodiumWindow, player, item, pos, itemId, stackPos));
			} else {
				task = createSchedulerTask(400, std::bind_front(&Player::sendBossPodiumWindow, player, item, pos, itemId, stackPos));
			}
			player->setNextWalkActionTask(task);
		} else {
			player->sendCancelMessage(RETURNVALUE_THEREISNOWAY);
		}
		return;
	}

	if (itemId != ITEM_PODIUM_OF_VIGOUR) {
		player->sendPodiumWindow(item, pos, itemId, stackPos);
	} else {
		player->sendBossPodiumWindow(item, pos, itemId, stackPos);
	}
}

void Game::playerSetShowOffSocket(uint32_t playerId, Outfit_t &outfit, const Position &pos, uint8_t stackPos, const uint16_t itemId, uint8_t podiumVisible, uint8_t direction) {
	Player* player = getPlayerByID(playerId);
	if (!player || pos.x == 0xFFFF) {
		return;
	}

	Thing* thing = internalGetThing(player, pos, stackPos, itemId, STACKPOS_TOPDOWN_ITEM);
	if (!thing) {
		return;
	}

	Item* item = thing->getItem();
	if (!item || item->getID() != itemId || !item->isPodium() || item->hasAttribute(ItemAttribute_t::UNIQUEID)) {
		player->sendCancelMessage(RETURNVALUE_NOTPOSSIBLE);
		return;
	}

	Tile* tile = dynamic_cast<Tile*>(item->getParent());
	if (!tile) {
		player->sendCancelMessage(RETURNVALUE_NOTPOSSIBLE);
		return;
	}

	if (outfit.lookType != 0) {
		item->setCustomAttribute("PastLookType", static_cast<int64_t>(outfit.lookType));
	}

	if (outfit.lookMount != 0) {
		item->setCustomAttribute("PastLookMount", static_cast<int64_t>(outfit.lookMount));
	}

	if (!Position::areInRange<1, 1, 0>(pos, player->getPosition())) {
		std::forward_list<Direction> listDir;
		if (player->getPathTo(pos, listDir, 0, 1, true, false)) {
			g_dispatcher().addTask(createTask(std::bind(&Game::playerAutoWalk, this, player->getID(), listDir)));
			SchedulerTask* task = createSchedulerTask(400, std::bind(&Game::playerBrowseField, this, playerId, pos));
			player->setNextWalkActionTask(task);
		} else {
			player->sendCancelMessage(RETURNVALUE_THEREISNOWAY);
		}
		return;
	}

	if (!player->canWear(outfit.lookType, outfit.lookAddons)) {
		outfit.lookType = 0;
		outfit.lookAddons = 0;
	}

	Mount* mount = mounts.getMountByClientID(outfit.lookMount);
	if (!mount || !player->hasMount(mount)) {
		outfit.lookMount = 0;
	}

	if (outfit.lookType != 0) {
		item->setCustomAttribute("LookType", static_cast<int64_t>(outfit.lookType));
		item->setCustomAttribute("LookHead", static_cast<int64_t>(outfit.lookHead));
		item->setCustomAttribute("LookBody", static_cast<int64_t>(outfit.lookBody));
		item->setCustomAttribute("LookLegs", static_cast<int64_t>(outfit.lookLegs));
		item->setCustomAttribute("LookFeet", static_cast<int64_t>(outfit.lookFeet));
		item->setCustomAttribute("LookAddons", static_cast<int64_t>(outfit.lookAddons));
	} else if (auto pastLookType = item->getCustomAttribute("PastLookType");
			   pastLookType && pastLookType->getInteger() > 0) {
		item->removeCustomAttribute("LookType");
		item->removeCustomAttribute("PastLookType");
	}

	if (outfit.lookMount != 0) {
		item->setCustomAttribute("LookMount", static_cast<int64_t>(outfit.lookMount));
		item->setCustomAttribute("LookMountHead", static_cast<int64_t>(outfit.lookMountHead));
		item->setCustomAttribute("LookMountBody", static_cast<int64_t>(outfit.lookMountBody));
		item->setCustomAttribute("LookMountLegs", static_cast<int64_t>(outfit.lookMountLegs));
		item->setCustomAttribute("LookMountFeet", static_cast<int64_t>(outfit.lookMountFeet));
	} else if (auto pastLookMount = item->getCustomAttribute("PastLookMount");
			   pastLookMount && pastLookMount->getInteger() > 0) {
		item->removeCustomAttribute("LookMount");
		item->removeCustomAttribute("PastLookMount");
	}

	item->setCustomAttribute("PodiumVisible", static_cast<int64_t>(podiumVisible));
	item->setCustomAttribute("LookDirection", static_cast<int64_t>(direction));

	// Change Podium name
	if (outfit.lookType != 0 || outfit.lookMount != 0) {
		std::ostringstream name;
		name << "podium of renown displaying the ";
		bool outfited = false;
		if (outfit.lookType != 0) {
			const Outfit* outfitInfo = Outfits::getInstance().getOutfitByLookType(player->getSex(), outfit.lookType);
			if (!outfitInfo) {
				return;
			}

			name << outfitInfo->name << " outfit";
			outfited = true;
		}

		if (outfit.lookMount != 0) {
			if (outfited) {
				name << " on the ";
			}
			name << mount->name << " mount";
		}
		item->setAttribute(ItemAttribute_t::NAME, name.str());

	} else {
		item->removeAttribute(ItemAttribute_t::NAME);
	}

	SpectatorHashSet spectators;
	g_game().map.getSpectators(spectators, pos, true);

	// Send to client
	for (Creature* spectator : spectators) {
		if (Player* tmpPlayer = spectator->getPlayer()) {
			tmpPlayer->sendUpdateTileItem(tile, pos, item);
		}
	}
}

void Game::playerWrapableItem(uint32_t playerId, const Position &pos, uint8_t stackPos, const uint16_t itemId) {
	Player* player = getPlayerByID(playerId);
	if (!player) {
		return;
	}

	House* house = map.houses.getHouseByPlayerId(player->getGUID());
	if (!house) {
		player->sendCancelMessage("You don't own a house, you need own a house to use this.");
		return;
	}

	Thing* thing = internalGetThing(player, pos, stackPos, itemId, STACKPOS_FIND_THING);
	if (!thing) {
		return;
	}

	Item* item = thing->getItem();
	Tile* tile = map.getTile(item->getPosition());
	HouseTile* houseTile = dynamic_cast<HouseTile*>(tile);
	if (!tile->hasFlag(TILESTATE_PROTECTIONZONE) || !houseTile) {
		player->sendCancelMessage("You may construct this only inside a house.");
		return;
	}
	if (houseTile->getHouse() != house) {
		player->sendCancelMessage("Only owners can wrap/unwrap inside a house.");
		return;
	}

	if (!item || item->getID() != itemId || item->hasAttribute(ItemAttribute_t::UNIQUEID) || (!item->isWrapable() && item->getID() != ITEM_DECORATION_KIT)) {
		player->sendCancelMessage(RETURNVALUE_NOTPOSSIBLE);
		return;
	}

	if (pos.x != 0xFFFF && !Position::areInRange<1, 1, 0>(pos, player->getPosition())) {
		std::forward_list<Direction> listDir;
		if (player->getPathTo(pos, listDir, 0, 1, true, true)) {
			g_dispatcher().addTask(createTask(std::bind(&Game::playerAutoWalk, this, player->getID(), listDir)));

			SchedulerTask* task = createSchedulerTask(400, std::bind(&Game::playerWrapableItem, this, playerId, pos, stackPos, itemId));
			player->setNextWalkActionTask(task);
		} else {
			player->sendCancelMessage(RETURNVALUE_THEREISNOWAY);
		}
		return;
	}

	const Container* container = item->getContainer();
	if (container && container->getItemHoldingCount() > 0) {
		player->sendCancelMessage(RETURNVALUE_NOTPOSSIBLE);
		return;
	}

	if ((item->getHoldingPlayer() && item->getID() == ITEM_DECORATION_KIT) || (tile->hasFlag(TILESTATE_IMMOVABLEBLOCKSOLID) && !item->hasProperty(CONST_PROP_IMMOVABLEBLOCKSOLID))) {
		player->sendCancelMessage("You can only wrap/unwrap in the floor.");
		return;
	}

	std::string itemName = item->getName();
	auto unWrapAttribute = item->getCustomAttribute("unWrapId");
	uint16_t unWrapId = 0;
	if (unWrapAttribute != nullptr) {
		unWrapId = static_cast<uint16_t>(unWrapAttribute->getInteger());
	}

	// Prevent to wrap a filled bath tube
	if (item->getID() == ITEM_FILLED_BATH_TUBE) {
		player->sendCancelMessage(RETURNVALUE_NOTPOSSIBLE);
		return;
	}

	if (item->isWrapable() && item->getID() != ITEM_DECORATION_KIT) {
		wrapItem(item);
	} else if (item->getID() == ITEM_DECORATION_KIT && unWrapId != 0) {
		auto hiddenCharges = item->getAttribute<uint16_t>(ItemAttribute_t::DATE);
		Item* newItem = transformItem(item, unWrapId);
		if (newItem) {
			if (hiddenCharges > 0 && isCaskItem(unWrapId)) {
				newItem->setSubType(hiddenCharges);
			}
			newItem->removeCustomAttribute("unWrapId");
			newItem->removeAttribute(ItemAttribute_t::DESCRIPTION);
			newItem->startDecaying();
		}
	}
	addMagicEffect(pos, CONST_ME_POFF);
}

Item* Game::wrapItem(Item* item) {
	uint16_t oldItemID = item->getID();
	Item* newItem = transformItem(item, ITEM_DECORATION_KIT);
	newItem->setCustomAttribute("unWrapId", static_cast<int64_t>(oldItemID));
	item->setAttribute(ItemAttribute_t::DESCRIPTION, "Unwrap it in your own house to create a <" + item->getName() + ">.");
	if (isCaskItem(item->getID())) {
		auto hiddenCharges = item->getSubType();
		if (hiddenCharges > 0) {
			item->setAttribute(ItemAttribute_t::DATE, hiddenCharges);
		}
	}
	newItem->startDecaying();
	return newItem;
}

void Game::playerWriteItem(uint32_t playerId, uint32_t windowTextId, const std::string &text) {
	Player* player = getPlayerByID(playerId);
	if (!player) {
		return;
	}

	uint16_t maxTextLength = 0;
	uint32_t internalWindowTextId = 0;

	Item* writeItem = player->getWriteItem(internalWindowTextId, maxTextLength);
	if (text.length() > maxTextLength || windowTextId != internalWindowTextId) {
		return;
	}

	if (!writeItem || writeItem->isRemoved()) {
		player->sendCancelMessage(RETURNVALUE_NOTPOSSIBLE);
		return;
	}

	Cylinder* topParent = writeItem->getTopParent();

	Player* owner = dynamic_cast<Player*>(topParent);
	if (owner && owner != player) {
		player->sendCancelMessage(RETURNVALUE_NOTPOSSIBLE);
		return;
	}

	if (!Position::areInRange<1, 1, 0>(writeItem->getPosition(), player->getPosition())) {
		player->sendCancelMessage(RETURNVALUE_NOTPOSSIBLE);
		return;
	}

	for (auto creatureEvent : player->getCreatureEvents(CREATURE_EVENT_TEXTEDIT)) {
		if (!creatureEvent->executeTextEdit(player, writeItem, text)) {
			player->setWriteItem(nullptr);
			return;
		}
	}

	if (!text.empty()) {
		if (writeItem->getAttribute<std::string>(ItemAttribute_t::TEXT) != text) {
			writeItem->setAttribute(ItemAttribute_t::TEXT, text);
			writeItem->setAttribute(ItemAttribute_t::WRITER, player->getName());
			writeItem->setAttribute(ItemAttribute_t::DATE, getTimeNow());
		}
	} else {
		writeItem->removeAttribute(ItemAttribute_t::TEXT);
		writeItem->removeAttribute(ItemAttribute_t::WRITER);
		writeItem->removeAttribute(ItemAttribute_t::DATE);
	}

	uint16_t newId = Item::items[writeItem->getID()].writeOnceItemId;
	if (newId != 0) {
		transformItem(writeItem, newId);
	}

	player->setWriteItem(nullptr);
}

void Game::playerBrowseField(uint32_t playerId, const Position &pos) {
	Player* player = getPlayerByID(playerId);
	if (!player) {
		return;
	}

	const Position &playerPos = player->getPosition();
	if (playerPos.z != pos.z) {
		player->sendCancelMessage(playerPos.z > pos.z ? RETURNVALUE_FIRSTGOUPSTAIRS : RETURNVALUE_FIRSTGODOWNSTAIRS);
		return;
	}

	if (!Position::areInRange<1, 1>(playerPos, pos)) {
		std::forward_list<Direction> listDir;
		if (player->getPathTo(pos, listDir, 0, 1, true, true)) {
			g_dispatcher().addTask(createTask(std::bind(&Game::playerAutoWalk, this, player->getID(), listDir)));
			SchedulerTask* task = createSchedulerTask(400, std::bind(&Game::playerBrowseField, this, playerId, pos));
			player->setNextWalkActionTask(task);
		} else {
			player->sendCancelMessage(RETURNVALUE_THEREISNOWAY);
		}
		return;
	}

	Tile* tile = map.getTile(pos);
	if (!tile) {
		return;
	}

	if (!g_events().eventPlayerOnBrowseField(player, pos)) {
		return;
	}

	Container* container;

	auto it = browseFields.find(tile);
	if (it == browseFields.end()) {
		container = new Container(tile);
		container->incrementReferenceCounter();
		browseFields[tile] = container;
		g_scheduler().addEvent(createSchedulerTask(30000, std::bind(&Game::decreaseBrowseFieldRef, this, tile->getPosition())));
	} else {
		container = it->second;
	}

	uint8_t dummyContainerId = 0xF - ((pos.x % 3) * 3 + (pos.y % 3));
	Container* openContainer = player->getContainerByID(dummyContainerId);
	if (openContainer) {
		player->onCloseContainer(openContainer);
		player->closeContainer(dummyContainerId);
	} else {
		player->addContainer(dummyContainerId, container);
		player->sendContainer(dummyContainerId, container, false, 0);
	}
}

void Game::playerStowItem(uint32_t playerId, const Position &pos, uint16_t itemId, uint8_t stackpos, uint8_t count, bool allItems) {
	Player* player = getPlayerByID(playerId);
	if (!player) {
		return;
	}

	if (!player->isPremium()) {
		player->sendCancelMessage(RETURNVALUE_YOUNEEDPREMIUMACCOUNT);
		return;
	}

	Thing* thing = internalGetThing(player, pos, stackpos, itemId, STACKPOS_TOPDOWN_ITEM);
	if (!thing)
		return;

	Item* item = thing->getItem();
	if (!item || item->getID() != itemId || item->getItemCount() < count) {
		player->sendCancelMessage(RETURNVALUE_NOTPOSSIBLE);
		return;
	}

	if (pos.x != 0xFFFF && !Position::areInRange<1, 1, 0>(pos, player->getPosition())) {
		player->sendCancelMessage(RETURNVALUE_NOTPOSSIBLE);
		return;
	}

	player->stowItem(item, count, allItems);

	// Refresh depot search window if necessary
	if (player->isDepotSearchOpenOnItem(itemId)) {
		// Tier for item stackable is 0
		player->requestDepotSearchItem(itemId, 0);
	}
}

void Game::playerStashWithdraw(uint32_t playerId, uint16_t itemId, uint32_t count, uint8_t) {
	Player* player = getPlayerByID(playerId);
	if (!player) {
		return;
	}

	if (player->hasFlag(PlayerFlags_t::CannotPickupItem)) {
		return;
	}

	const ItemType &it = Item::items[itemId];
	if (it.id == 0 || count == 0) {
		return;
	}

	uint16_t freeSlots = player->getFreeBackpackSlots();
	Container* stashContainer = player->getLootContainer(OBJECTCATEGORY_STASHRETRIEVE);
	if (stashContainer && !(player->quickLootFallbackToMainContainer)) {
		freeSlots = stashContainer->getFreeSlots();
	}

	if (freeSlots == 0) {
		player->sendCancelMessage(RETURNVALUE_NOTENOUGHROOM);
		return;
	}

	if (player->getFreeCapacity() < 100) {
		player->sendCancelMessage(RETURNVALUE_NOTENOUGHCAPACITY);
		return;
	}

	int32_t NDSlots = ((freeSlots) - (count < 100 ? 1 : (count / 100)));
	uint32_t SlotsWith = count;
	uint32_t noSlotsWith = 0;

	if (NDSlots <= 0) {
		SlotsWith = (freeSlots * 100);
		noSlotsWith = (count - SlotsWith);
	}

	uint32_t capWith = count;
	uint32_t noCapWith = 0;
	if (player->getFreeCapacity() < (count * it.weight)) {
		capWith = (player->getFreeCapacity() / it.weight);
		noCapWith = (count - capWith);
	}

	std::stringstream ss;
	uint32_t WithdrawCount = (SlotsWith > capWith ? capWith : SlotsWith);
	uint32_t NoWithdrawCount = (noSlotsWith < noCapWith ? noCapWith : noSlotsWith);
	const char* NoWithdrawMsg = (noSlotsWith < noCapWith ? "capacity" : "slots");

	if (WithdrawCount != count) {
		ss << "Retrieved " << WithdrawCount << "x " << it.name << ".\n";
		ss << NoWithdrawCount << "x are impossible to retrieve due to insufficient inventory " << NoWithdrawMsg << ".";
	} else {
		ss << "Retrieved " << WithdrawCount << "x " << it.name << '.';
	}

	player->sendTextMessage(MESSAGE_STATUS, ss.str());

	if (player->withdrawItem(itemId, WithdrawCount)) {
		player->addItemFromStash(it.id, WithdrawCount);
	} else {
		player->sendCancelMessage(RETURNVALUE_NOTPOSSIBLE);
	}

	// Refresh depot search window if necessary
	if (player->isDepotSearchOpenOnItem(itemId)) {
		player->requestDepotSearchItem(itemId, 0);
	}
}

void Game::playerSeekInContainer(uint32_t playerId, uint8_t containerId, uint16_t index) {
	Player* player = getPlayerByID(playerId);
	if (!player) {
		return;
	}

	Container* container = player->getContainerByID(containerId);
	if (!container || !container->hasPagination()) {
		return;
	}

	if ((index % container->capacity()) != 0 || index >= container->size()) {
		return;
	}

	player->setContainerIndex(containerId, index);
	player->sendContainer(containerId, container, container->hasParent(), index);
}

void Game::playerUpdateHouseWindow(uint32_t playerId, uint8_t listId, uint32_t windowTextId, const std::string &text) {
	Player* player = getPlayerByID(playerId);
	if (!player) {
		return;
	}

	uint32_t internalWindowTextId;
	uint32_t internalListId;

	House* house = player->getEditHouse(internalWindowTextId, internalListId);
	if (house && house->canEditAccessList(internalListId, player) && internalWindowTextId == windowTextId && listId == 0) {
		house->setAccessList(internalListId, text);
	}

	player->setEditHouse(nullptr);
}

void Game::playerRequestTrade(uint32_t playerId, const Position &pos, uint8_t stackPos, uint32_t tradePlayerId, uint16_t itemId) {
	Player* player = getPlayerByID(playerId);
	if (!player) {
		return;
	}

	Player* tradePartner = getPlayerByID(tradePlayerId);
	if (!tradePartner || tradePartner == player) {
		player->sendTextMessage(MESSAGE_FAILURE, "Sorry, not possible.");
		return;
	}

	if (!Position::areInRange<2, 2, 0>(tradePartner->getPosition(), player->getPosition())) {
		std::ostringstream ss;
		ss << tradePartner->getName() << " tells you to move closer.";
		player->sendTextMessage(MESSAGE_TRADE, ss.str());
		return;
	}

	if (!canThrowObjectTo(tradePartner->getPosition(), player->getPosition())) {
		player->sendCancelMessage(RETURNVALUE_CREATUREISNOTREACHABLE);
		return;
	}

	Thing* tradeThing = internalGetThing(player, pos, stackPos, itemId, STACKPOS_TOPDOWN_ITEM);
	if (!tradeThing) {
		player->sendCancelMessage(RETURNVALUE_NOTPOSSIBLE);
		return;
	}

	Item* tradeItem = tradeThing->getItem();
	if (tradeItem->getID() != itemId || !tradeItem->isPickupable() || tradeItem->hasAttribute(ItemAttribute_t::UNIQUEID)) {
		player->sendCancelMessage(RETURNVALUE_NOTPOSSIBLE);
		return;
	}

	if (g_configManager().getBoolean(ONLY_INVITED_CAN_MOVE_HOUSE_ITEMS)) {
		if (HouseTile* houseTile = dynamic_cast<HouseTile*>(tradeItem->getTile())) {
			House* house = houseTile->getHouse();
			if (house && !house->isInvited(player)) {
				player->sendCancelMessage(RETURNVALUE_PLAYERISNOTINVITED);
				return;
			}
		}
	}

	const Position &playerPosition = player->getPosition();
	const Position &tradeItemPosition = tradeItem->getPosition();
	if (playerPosition.z != tradeItemPosition.z) {
		player->sendCancelMessage(playerPosition.z > tradeItemPosition.z ? RETURNVALUE_FIRSTGOUPSTAIRS : RETURNVALUE_FIRSTGODOWNSTAIRS);
		return;
	}

	if (!Position::areInRange<1, 1>(tradeItemPosition, playerPosition)) {
		std::forward_list<Direction> listDir;
		if (player->getPathTo(pos, listDir, 0, 1, true, true)) {
			g_dispatcher().addTask(createTask(std::bind(&Game::playerAutoWalk, this, player->getID(), listDir)));

			SchedulerTask* task = createSchedulerTask(400, std::bind(&Game::playerRequestTrade, this, playerId, pos, stackPos, tradePlayerId, itemId));
			player->setNextWalkActionTask(task);
		} else {
			player->sendCancelMessage(RETURNVALUE_THEREISNOWAY);
		}
		return;
	}

	Container* tradeItemContainer = tradeItem->getContainer();
	if (tradeItemContainer) {
		for (const auto &it : tradeItems) {
			Item* item = it.first;
			if (tradeItem == item) {
				player->sendTextMessage(MESSAGE_TRADE, "This item is already being traded.");
				return;
			}

			if (tradeItemContainer->isHoldingItem(item)) {
				player->sendTextMessage(MESSAGE_TRADE, "This item is already being traded.");
				return;
			}

			Container* container = item->getContainer();
			if (container && container->isHoldingItem(tradeItem)) {
				player->sendTextMessage(MESSAGE_TRADE, "This item is already being traded.");
				return;
			}
		}
	} else {
		for (const auto &it : tradeItems) {
			Item* item = it.first;
			if (tradeItem == item) {
				player->sendTextMessage(MESSAGE_TRADE, "This item is already being traded.");
				return;
			}

			Container* container = item->getContainer();
			if (container && container->isHoldingItem(tradeItem)) {
				player->sendTextMessage(MESSAGE_TRADE, "This item is already being traded.");
				return;
			}
		}
	}

	Container* tradeContainer = tradeItem->getContainer();
	if (tradeContainer && tradeContainer->getItemHoldingCount() + 1 > 100) {
		player->sendTextMessage(MESSAGE_TRADE, "You can not trade more than 100 items.");
		return;
	}

	if (!g_events().eventPlayerOnTradeRequest(player, tradePartner, tradeItem)) {
		return;
	}

	internalStartTrade(player, tradePartner, tradeItem);
}

bool Game::internalStartTrade(Player* player, Player* tradePartner, Item* tradeItem) {
	if (player->tradeState != TRADE_NONE && !(player->tradeState == TRADE_ACKNOWLEDGE && player->tradePartner == tradePartner)) {
		player->sendCancelMessage(RETURNVALUE_YOUAREALREADYTRADING);
		return false;
	} else if (tradePartner->tradeState != TRADE_NONE && tradePartner->tradePartner != player) {
		player->sendCancelMessage(RETURNVALUE_THISPLAYERISALREADYTRADING);
		return false;
	}

	player->tradePartner = tradePartner;
	player->tradeItem = tradeItem;
	player->tradeState = TRADE_INITIATED;
	tradeItem->incrementReferenceCounter();
	tradeItems[tradeItem] = player->getID();

	player->sendTradeItemRequest(player->getName(), tradeItem, true);

	if (tradePartner->tradeState == TRADE_NONE) {
		std::ostringstream ss;
		ss << player->getName() << " wants to trade with you.";
		tradePartner->sendTextMessage(MESSAGE_TRANSACTION, ss.str());
		tradePartner->tradeState = TRADE_ACKNOWLEDGE;
		tradePartner->tradePartner = player;
	} else {
		Item* counterOfferItem = tradePartner->tradeItem;
		player->sendTradeItemRequest(tradePartner->getName(), counterOfferItem, false);
		tradePartner->sendTradeItemRequest(player->getName(), tradeItem, false);
	}

	return true;
}

void Game::playerAcceptTrade(uint32_t playerId) {
	Player* player = getPlayerByID(playerId);
	if (!player) {
		return;
	}

	if (!(player->getTradeState() == TRADE_ACKNOWLEDGE || player->getTradeState() == TRADE_INITIATED)) {
		return;
	}

	Player* tradePartner = player->tradePartner;
	if (!tradePartner) {
		return;
	}

	if (!canThrowObjectTo(tradePartner->getPosition(), player->getPosition())) {
		player->sendCancelMessage(RETURNVALUE_CREATUREISNOTREACHABLE);
		return;
	}

	player->setTradeState(TRADE_ACCEPT);

	if (tradePartner->getTradeState() == TRADE_ACCEPT) {
		Item* tradeItem1 = player->tradeItem;
		Item* tradeItem2 = tradePartner->tradeItem;

		if (!g_events().eventPlayerOnTradeAccept(player, tradePartner, tradeItem1, tradeItem2)) {
			internalCloseTrade(player);
			return;
		}

		player->setTradeState(TRADE_TRANSFER);
		tradePartner->setTradeState(TRADE_TRANSFER);

		auto it = tradeItems.find(tradeItem1);
		if (it != tradeItems.end()) {
			ReleaseItem(it->first);
			tradeItems.erase(it);
		}

		it = tradeItems.find(tradeItem2);
		if (it != tradeItems.end()) {
			ReleaseItem(it->first);
			tradeItems.erase(it);
		}

		bool isSuccess = false;

		ReturnValue ret1 = internalAddItem(tradePartner, tradeItem1, INDEX_WHEREEVER, 0, true);
		ReturnValue ret2 = internalAddItem(player, tradeItem2, INDEX_WHEREEVER, 0, true);
		if (ret1 == RETURNVALUE_NOERROR && ret2 == RETURNVALUE_NOERROR) {
			ret1 = internalRemoveItem(tradeItem1, tradeItem1->getItemCount(), true);
			ret2 = internalRemoveItem(tradeItem2, tradeItem2->getItemCount(), true);
			if (ret1 == RETURNVALUE_NOERROR && ret2 == RETURNVALUE_NOERROR) {
				Cylinder* cylinder1 = tradeItem1->getParent();
				Cylinder* cylinder2 = tradeItem2->getParent();

				uint32_t count1 = tradeItem1->getItemCount();
				uint32_t count2 = tradeItem2->getItemCount();

				ret1 = internalMoveItem(cylinder1, tradePartner, INDEX_WHEREEVER, tradeItem1, count1, nullptr, FLAG_IGNOREAUTOSTACK, nullptr, tradeItem2);
				if (ret1 == RETURNVALUE_NOERROR) {
					internalMoveItem(cylinder2, player, INDEX_WHEREEVER, tradeItem2, count2, nullptr, FLAG_IGNOREAUTOSTACK);

					tradeItem1->onTradeEvent(ON_TRADE_TRANSFER, tradePartner);
					tradeItem2->onTradeEvent(ON_TRADE_TRANSFER, player);

					isSuccess = true;
				}
			}
		}

		if (!isSuccess) {
			std::string errorDescription;

			if (tradePartner->tradeItem) {
				errorDescription = getTradeErrorDescription(ret1, tradeItem1);
				tradePartner->sendTextMessage(MESSAGE_TRANSACTION, errorDescription);
				tradePartner->tradeItem->onTradeEvent(ON_TRADE_CANCEL, tradePartner);
			}

			if (player->tradeItem) {
				errorDescription = getTradeErrorDescription(ret2, tradeItem2);
				player->sendTextMessage(MESSAGE_TRANSACTION, errorDescription);
				player->tradeItem->onTradeEvent(ON_TRADE_CANCEL, player);
			}
		}

		player->setTradeState(TRADE_NONE);
		player->tradeItem = nullptr;
		player->tradePartner = nullptr;
		player->sendTradeClose();

		tradePartner->setTradeState(TRADE_NONE);
		tradePartner->tradeItem = nullptr;
		tradePartner->tradePartner = nullptr;
		tradePartner->sendTradeClose();
	}
}

std::string Game::getTradeErrorDescription(ReturnValue ret, Item* item) {
	if (item) {
		if (ret == RETURNVALUE_NOTENOUGHCAPACITY) {
			std::ostringstream ss;
			ss << "You do not have enough capacity to carry";

			if (item->isStackable() && item->getItemCount() > 1) {
				ss << " these objects.";
			} else {
				ss << " this object.";
			}

			ss << std::endl
			   << ' ' << item->getWeightDescription();
			return ss.str();
		} else if (ret == RETURNVALUE_NOTENOUGHROOM || ret == RETURNVALUE_CONTAINERNOTENOUGHROOM) {
			std::ostringstream ss;
			ss << "You do not have enough room to carry";

			if (item->isStackable() && item->getItemCount() > 1) {
				ss << " these objects.";
			} else {
				ss << " this object.";
			}

			return ss.str();
		}
	}
	return "Trade could not be completed.";
}

void Game::playerLookInTrade(uint32_t playerId, bool lookAtCounterOffer, uint8_t index) {
	Player* player = getPlayerByID(playerId);
	if (!player) {
		return;
	}

	Player* tradePartner = player->tradePartner;
	if (!tradePartner) {
		return;
	}

	Item* tradeItem;
	if (lookAtCounterOffer) {
		tradeItem = tradePartner->getTradeItem();
	} else {
		tradeItem = player->getTradeItem();
	}

	if (!tradeItem) {
		return;
	}

	const Position &playerPosition = player->getPosition();
	const Position &tradeItemPosition = tradeItem->getPosition();

	int32_t lookDistance = std::max<int32_t>(
		Position::getDistanceX(playerPosition, tradeItemPosition),
		Position::getDistanceY(playerPosition, tradeItemPosition)
	);
	if (index == 0) {
		g_events().eventPlayerOnLookInTrade(player, tradePartner, tradeItem, lookDistance);
		return;
	}

	Container* tradeContainer = tradeItem->getContainer();
	if (!tradeContainer) {
		return;
	}

	std::vector<const Container*> containers { tradeContainer };
	size_t i = 0;
	while (i < containers.size()) {
		const Container* container = containers[i++];
		for (Item* item : container->getItemList()) {
			Container* tmpContainer = item->getContainer();
			if (tmpContainer) {
				containers.push_back(tmpContainer);
			}

			if (--index == 0) {
				g_events().eventPlayerOnLookInTrade(player, tradePartner, item, lookDistance);
				return;
			}
		}
	}
}

void Game::playerCloseTrade(uint32_t playerId) {
	Player* player = getPlayerByID(playerId);
	if (!player) {
		return;
	}

	internalCloseTrade(player);
}

void Game::internalCloseTrade(Player* player) {
	Player* tradePartner = player->tradePartner;
	if ((tradePartner && tradePartner->getTradeState() == TRADE_TRANSFER) || player->getTradeState() == TRADE_TRANSFER) {
		return;
	}

	if (player->getTradeItem()) {
		auto it = tradeItems.find(player->getTradeItem());
		if (it != tradeItems.end()) {
			ReleaseItem(it->first);
			tradeItems.erase(it);
		}

		player->tradeItem->onTradeEvent(ON_TRADE_CANCEL, player);
		player->tradeItem = nullptr;
	}

	player->setTradeState(TRADE_NONE);
	player->tradePartner = nullptr;

	player->sendTextMessage(MESSAGE_FAILURE, "Trade cancelled.");
	player->sendTradeClose();

	if (tradePartner) {
		if (tradePartner->getTradeItem()) {
			auto it = tradeItems.find(tradePartner->getTradeItem());
			if (it != tradeItems.end()) {
				ReleaseItem(it->first);
				tradeItems.erase(it);
			}

			tradePartner->tradeItem->onTradeEvent(ON_TRADE_CANCEL, tradePartner);
			tradePartner->tradeItem = nullptr;
		}

		tradePartner->setTradeState(TRADE_NONE);
		tradePartner->tradePartner = nullptr;

		tradePartner->sendTextMessage(MESSAGE_FAILURE, "Trade cancelled.");
		tradePartner->sendTradeClose();
	}
}

void Game::playerBuyItem(uint32_t playerId, uint16_t itemId, uint8_t count, uint16_t amount, bool ignoreCap /* = false*/, bool inBackpacks /* = false*/) {
	if (amount == 0) {
		return;
	}

	Player* player = getPlayerByID(playerId);
	if (!player) {
		return;
	}

	Npc* merchant = player->getShopOwner();
	if (!merchant) {
		return;
	}

	const ItemType &it = Item::items[itemId];
	if (it.id == 0) {
		return;
	}

	if ((it.stackable && amount > 10000) || (!it.stackable && amount > 100)) {
		return;
	}

	if (!player->hasShopItemForSale(it.id, count)) {
		return;
	}

	// Check npc say exhausted
	if (player->isUIExhausted()) {
		player->sendCancelMessage(RETURNVALUE_YOUAREEXHAUSTED);
		return;
	}

	merchant->onPlayerBuyItem(player, it.id, count, amount, ignoreCap, inBackpacks);
	player->updateUIExhausted();
}

void Game::playerSellItem(uint32_t playerId, uint16_t itemId, uint8_t count, uint16_t amount, bool ignoreEquipped) {
	if (amount == 0) {
		return;
	}

	Player* player = getPlayerByID(playerId);
	if (!player) {
		return;
	}

	Npc* merchant = player->getShopOwner();
	if (!merchant) {
		return;
	}

	const ItemType &it = Item::items[itemId];
	if (it.id == 0) {
		return;
	}

	if ((it.stackable && amount > 10000) || (!it.stackable && amount > 100)) {
		return;
	}

	// Check npc say exhausted
	if (player->isUIExhausted()) {
		player->sendCancelMessage(RETURNVALUE_YOUAREEXHAUSTED);
		return;
	}

	merchant->onPlayerSellItem(player, it.id, count, amount, ignoreEquipped);
	player->updateUIExhausted();
}

void Game::playerCloseShop(uint32_t playerId) {
	Player* player = getPlayerByID(playerId);
	if (!player) {
		return;
	}

	player->closeShopWindow();
}

void Game::playerLookInShop(uint32_t playerId, uint16_t itemId, uint8_t count) {
	Player* player = getPlayerByID(playerId);
	if (!player) {
		return;
	}

	Npc* merchant = player->getShopOwner();
	if (!merchant) {
		return;
	}

	const ItemType &it = Item::items[itemId];
	if (it.id == 0) {
		return;
	}

	if (!g_events().eventPlayerOnLookInShop(player, &it, count)) {
		SPDLOG_ERROR("Game::playerLookInShop - Lua event callback is wrong");
		return;
	}

	std::ostringstream ss;
	ss << "You see " << Item::getDescription(it, 1, nullptr, count);
	player->sendTextMessage(MESSAGE_LOOK, ss.str());
	merchant->onPlayerCheckItem(player, it.id, count);
}

void Game::playerLookAt(uint32_t playerId, uint16_t itemId, const Position &pos, uint8_t stackPos) {
	Player* player = getPlayerByID(playerId);
	if (!player) {
		return;
	}

	Thing* thing = internalGetThing(player, pos, stackPos, itemId, STACKPOS_LOOK);
	if (!thing) {
		player->sendCancelMessage(RETURNVALUE_NOTPOSSIBLE);
		return;
	}

	Position thingPos = thing->getPosition();
	if (!player->canSee(thingPos)) {
		player->sendCancelMessage(RETURNVALUE_NOTPOSSIBLE);
		return;
	}

	Position playerPos = player->getPosition();

	int32_t lookDistance;
	if (thing != player) {
		lookDistance = std::max<int32_t>(Position::getDistanceX(playerPos, thingPos), Position::getDistanceY(playerPos, thingPos));
		if (playerPos.z != thingPos.z) {
			lookDistance += 15;
		}
	} else {
		lookDistance = -1;
	}

	// Parse onLook from event player
	g_events().eventPlayerOnLook(player, pos, thing, stackPos, lookDistance);
}

void Game::playerLookInBattleList(uint32_t playerId, uint32_t creatureId) {
	Player* player = getPlayerByID(playerId);
	if (!player) {
		return;
	}

	Creature* creature = getCreatureByID(creatureId);
	if (!creature) {
		return;
	}

	if (!player->canSeeCreature(creature)) {
		return;
	}

	const Position &creaturePos = creature->getPosition();
	if (!player->canSee(creaturePos)) {
		return;
	}

	int32_t lookDistance;
	if (creature != player) {
		const Position &playerPos = player->getPosition();
		lookDistance = std::max<int32_t>(Position::getDistanceX(playerPos, creaturePos), Position::getDistanceY(playerPos, creaturePos));
		if (playerPos.z != creaturePos.z) {
			lookDistance += 15;
		}
	} else {
		lookDistance = -1;
	}

	g_events().eventPlayerOnLookInBattleList(player, creature, lookDistance);
}

void Game::playerQuickLoot(uint32_t playerId, const Position &pos, uint16_t itemId, uint8_t stackPos, Item* defaultItem, bool lootAllCorpses, bool autoLoot) {
	Player* player = getPlayerByID(playerId);
	if (!player) {
		return;
	}

	if (!player->canDoAction()) {
		uint32_t delay = player->getNextActionTime();
		SchedulerTask* task = createSchedulerTask(delay, std::bind(&Game::playerQuickLoot, this, player->getID(), pos, itemId, stackPos, defaultItem, lootAllCorpses, autoLoot));
		player->setNextActionTask(task);
		return;
	}

	if (!autoLoot && pos.x != 0xffff) {
		if (!Position::areInRange<1, 1, 0>(pos, player->getPosition())) {
			// need to walk to the corpse first before looting it
			std::forward_list<Direction> listDir;
			if (player->getPathTo(pos, listDir, 0, 1, true, true)) {
				g_dispatcher().addTask(createTask(std::bind(&Game::playerAutoWalk, this, player->getID(), listDir)));
				SchedulerTask* task = createSchedulerTask(0, std::bind(&Game::playerQuickLoot, this, player->getID(), pos, itemId, stackPos, defaultItem, lootAllCorpses, autoLoot));
				player->setNextWalkActionTask(task);
			} else {
				player->sendCancelMessage(RETURNVALUE_THEREISNOWAY);
			}

			return;
		}
	} else if (!player->isPremium()) {
		player->sendCancelMessage("You must be premium.");
		return;
	}

	player->setNextActionTask(nullptr);

	Item* item = nullptr;
	if (!defaultItem) {
		Thing* thing = internalGetThing(player, pos, stackPos, itemId, STACKPOS_FIND_THING);
		if (!thing) {
			player->sendCancelMessage(RETURNVALUE_NOTPOSSIBLE);
			return;
		}

		item = thing->getItem();
	} else {
		item = defaultItem;
	}

	if (!item || !item->getParent()) {
		player->sendCancelMessage(RETURNVALUE_NOTPOSSIBLE);
		return;
	}

	Container* corpse = nullptr;
	if (pos.x == 0xffff) {
		corpse = item->getParent()->getContainer();
		if (corpse && corpse->getID() == ITEM_BROWSEFIELD) {
			corpse = item->getContainer();
			browseField = true;
		}
	} else {
		corpse = item->getContainer();
	}

	if (!corpse || corpse->hasAttribute(ItemAttribute_t::UNIQUEID) || corpse->hasAttribute(ItemAttribute_t::ACTIONID)) {
		player->sendCancelMessage(RETURNVALUE_NOTPOSSIBLE);
		return;
	}

	if (!corpse->isRewardCorpse()) {
		uint32_t corpseOwner = corpse->getCorpseOwner();
		if (corpseOwner != 0 && !player->canOpenCorpse(corpseOwner)) {
			player->sendCancelMessage(RETURNVALUE_NOTPOSSIBLE);
			return;
		}
	}

	if (pos.x == 0xffff && !browseField) {
		uint32_t worth = item->getWorth();
		ObjectCategory_t category = getObjectCategory(item);
		ReturnValue ret = internalQuickLootItem(player, item, category);

		std::stringstream ss;
		if (ret == RETURNVALUE_NOTENOUGHCAPACITY) {
			ss << "Attention! The loot you are trying to pick up is too heavy for you to carry.";
		} else if (ret == RETURNVALUE_CONTAINERNOTENOUGHROOM) {
			ss << "Attention! The container for " << getObjectCategoryName(category) << " is full.";
		} else {
			if (ret == RETURNVALUE_NOERROR) {
				player->sendLootStats(item, item->getItemCount());
				ss << "You looted ";
			} else {
				ss << "You could not loot ";
			}

			if (worth != 0) {
				ss << worth << " gold.";
			} else {
				ss << "1 item.";
			}

			player->sendTextMessage(MESSAGE_LOOT, ss.str());
			return;
		}

		if (player->lastQuickLootNotification + 15000 < OTSYS_TIME()) {
			player->sendTextMessage(MESSAGE_GAME_HIGHLIGHT, ss.str());
		} else {
			player->sendTextMessage(MESSAGE_EVENT_ADVANCE, ss.str());
		}

		player->lastQuickLootNotification = OTSYS_TIME();
	} else {
		if (corpse->isRewardCorpse()) {
			g_actions().useItem(player, pos, 0, corpse, false);
		} else {
			if (!lootAllCorpses) {
				internalQuickLootCorpse(player, corpse);
			} else {
				playerLootAllCorpses(player, pos, lootAllCorpses);
			}
		}
	}

	return;
}

void Game::playerLootAllCorpses(Player* player, const Position &pos, bool lootAllCorpses) {
	if (lootAllCorpses) {
		Tile* tile = g_game().map.getTile(pos.x, pos.y, pos.z);
		if (!tile) {
			player->sendCancelMessage(RETURNVALUE_NOTPOSSIBLE);
			return;
		}

		const TileItemVector* itemVector = tile->getItemList();
		uint16_t corpses = 0;
		for (Item* tileItem : *itemVector) {
			if (!tileItem) {
				continue;
			}

			Container* tileCorpse = tileItem->getContainer();
			if (!tileCorpse || !tileCorpse->isCorpse() || tileCorpse->hasAttribute(ItemAttribute_t::UNIQUEID) || tileCorpse->hasAttribute(ItemAttribute_t::ACTIONID)) {
				continue;
			}

			if (!tileCorpse->isRewardCorpse()
				&& tileCorpse->getCorpseOwner() != 0
				&& !player->canOpenCorpse(tileCorpse->getCorpseOwner())) {
				player->sendCancelMessage(RETURNVALUE_NOTPOSSIBLE);
				SPDLOG_DEBUG("Player {} cannot loot corpse from id {} in position {}", player->getName(), tileItem->getID(), tileItem->getPosition());
				continue;
			}

			corpses++;
			internalQuickLootCorpse(player, tileCorpse);
			if (corpses >= 30) {
				break;
			}
		}

		if (corpses > 0) {
			if (corpses > 1) {
				std::stringstream string;
				string << "You looted " << corpses << " corpses.";
				player->sendTextMessage(MESSAGE_LOOT, string.str());
			}

			return;
		}
	}

	browseField = false;
}

void Game::playerSetLootContainer(uint32_t playerId, ObjectCategory_t category, const Position &pos, uint16_t itemId, uint8_t stackPos) {
	Player* player = getPlayerByID(playerId);
	if (!player || pos.x != 0xffff) {
		return;
	}

	Thing* thing = internalGetThing(player, pos, stackPos, itemId, STACKPOS_USEITEM);
	if (!thing) {
		player->sendCancelMessage(RETURNVALUE_NOTPOSSIBLE);
		return;
	}

	Container* container = thing->getContainer();
	if (!container || (container->getID() == ITEM_GOLD_POUCH && category != OBJECTCATEGORY_GOLD)) {
		player->sendCancelMessage(RETURNVALUE_NOTPOSSIBLE);
		return;
	}

	if (container->getHoldingPlayer() != player) {
		player->sendCancelMessage("You must be holding the container to set it as a loot container.");
		return;
	}

	Container* previousContainer = player->setLootContainer(category, container);
	player->sendLootContainers();

	Cylinder* parent = container->getParent();
	if (parent) {
		parent->updateThing(container, container->getID(), container->getItemCount());
	}

	if (previousContainer != nullptr) {
		parent = previousContainer->getParent();
		if (parent) {
			parent->updateThing(previousContainer, previousContainer->getID(), previousContainer->getItemCount());
		}
	}
}

void Game::playerClearLootContainer(uint32_t playerId, ObjectCategory_t category) {
	Player* player = getPlayerByID(playerId);
	if (!player) {
		return;
	}

	Container* previousContainer = player->setLootContainer(category, nullptr);
	player->sendLootContainers();

	if (previousContainer != nullptr) {
		Cylinder* parent = previousContainer->getParent();
		if (parent) {
			parent->updateThing(previousContainer, previousContainer->getID(), previousContainer->getItemCount());
		}
	}
}

void Game::playerOpenLootContainer(uint32_t playerId, ObjectCategory_t category) {
	Player* player = getPlayerByID(playerId);
	if (!player) {
		return;
	}

	Container* container = player->getLootContainer(category);
	if (!container) {
		return;
	}

	player->sendContainer(static_cast<uint8_t>(container->getID()), container, container->hasParent(), 0);
}

void Game::playerSetQuickLootFallback(uint32_t playerId, bool fallback) {
	Player* player = getPlayerByID(playerId);
	if (!player) {
		return;
	}

	player->quickLootFallbackToMainContainer = fallback;
}

void Game::playerQuickLootBlackWhitelist(uint32_t playerId, QuickLootFilter_t filter, const std::vector<uint16_t> itemIds) {
	Player* player = getPlayerByID(playerId);
	if (!player) {
		return;
	}

	player->quickLootFilter = filter;
	player->quickLootListItemIds = itemIds;
}

/*******************************************************************************
 * Depot search system
 ******************************************************************************/
void Game::playerRequestDepotItems(uint32_t playerId) {
	Player* player = getPlayerByID(playerId);
	if (!player || !player->isDepotSearchAvailable()) {
		return;
	}

	if (player->isUIExhausted(500)) {
		player->sendCancelMessage(RETURNVALUE_YOUAREEXHAUSTED);
		return;
	}

	player->requestDepotItems();
	player->updateUIExhausted();
}

void Game::playerRequestCloseDepotSearch(uint32_t playerId) {
	Player* player = getPlayerByID(playerId);
	if (!player || !player->isDepotSearchOpen()) {
		return;
	}

	player->setDepotSearchIsOpen(0, 0);
	player->sendCloseDepotSearch();
}

void Game::playerRequestDepotSearchItem(uint32_t playerId, uint16_t itemId, uint8_t tier) {
	Player* player = getPlayerByID(playerId);
	if (!player || !player->isDepotSearchOpen()) {
		return;
	}

	if (player->isUIExhausted(500)) {
		player->sendCancelMessage(RETURNVALUE_YOUAREEXHAUSTED);
		return;
	}

	player->requestDepotSearchItem(itemId, tier);
	player->updateUIExhausted();
}

void Game::playerRequestDepotSearchRetrieve(uint32_t playerId, uint16_t itemId, uint8_t tier, uint8_t type) {
	Player* player = getPlayerByID(playerId);
	if (!player || !player->isDepotSearchOpenOnItem(itemId)) {
		return;
	}

	if (player->isUIExhausted(500)) {
		player->sendCancelMessage(RETURNVALUE_YOUAREEXHAUSTED);
		return;
	}

	player->retrieveAllItemsFromDepotSearch(itemId, tier, type == 1);
	player->updateUIExhausted();
}

void Game::playerRequestOpenContainerFromDepotSearch(uint32_t playerId, const Position &pos) {
	Player* player = getPlayerByID(playerId);
	if (!player || !player->isDepotSearchOpen()) {
		return;
	}

	if (player->isUIExhausted(500)) {
		player->sendCancelMessage(RETURNVALUE_YOUAREEXHAUSTED);
		return;
	}

	player->openContainerFromDepotSearch(pos);
	player->updateUIExhausted();
}
/*******************************************************************************/

void Game::playerCancelAttackAndFollow(uint32_t playerId) {
	Player* player = getPlayerByID(playerId);
	if (!player) {
		return;
	}

	playerSetAttackedCreature(playerId, 0);
	playerFollowCreature(playerId, 0);
	player->stopWalk();
}

void Game::playerSetAttackedCreature(uint32_t playerId, uint32_t creatureId) {
	Player* player = getPlayerByID(playerId);
	if (!player) {
		return;
	}

	if (player->getAttackedCreature() && creatureId == 0) {
		player->setAttackedCreature(nullptr);
		player->sendCancelTarget();
		return;
	}

	Creature* attackCreature = getCreatureByID(creatureId);
	if (!attackCreature) {
		player->setAttackedCreature(nullptr);
		player->sendCancelTarget();
		return;
	}

	ReturnValue ret = Combat::canTargetCreature(player, attackCreature);
	if (ret != RETURNVALUE_NOERROR) {
		player->sendCancelMessage(ret);
		player->sendCancelTarget();
		player->setAttackedCreature(nullptr);
		return;
	}

	player->setAttackedCreature(attackCreature);
	g_dispatcher().addTask(createTask(std::bind(&Game::updateCreatureWalk, this, player->getID())));
}

void Game::playerFollowCreature(uint32_t playerId, uint32_t creatureId) {
	Player* player = getPlayerByID(playerId);
	if (!player) {
		return;
	}

	player->setAttackedCreature(nullptr);
	g_dispatcher().addTask(createTask(std::bind(&Game::updateCreatureWalk, this, player->getID())));
	player->setFollowCreature(getCreatureByID(creatureId));
}

void Game::playerSetFightModes(uint32_t playerId, FightMode_t fightMode, bool chaseMode, bool secureMode) {
	Player* player = getPlayerByID(playerId);
	if (!player) {
		return;
	}

	player->setFightMode(fightMode);
	player->setChaseMode(chaseMode);
	player->setSecureMode(secureMode);
}

void Game::playerRequestAddVip(uint32_t playerId, const std::string &name) {
	if (name.length() > 25) {
		return;
	}

	Player* player = getPlayerByID(playerId);
	if (!player) {
		return;
	}

	Player* vipPlayer = getPlayerByName(name);
	if (!vipPlayer) {
		uint32_t guid;
		bool specialVip;
		std::string formattedName = name;
		if (!IOLoginData::getGuidByNameEx(guid, specialVip, formattedName)) {
			player->sendTextMessage(MESSAGE_FAILURE, "A player with this name does not exist.");
			return;
		}

		if (specialVip && !player->hasFlag(PlayerFlags_t::SpecialVIP)) {
			player->sendTextMessage(MESSAGE_FAILURE, "You can not add this player.");
			return;
		}

		player->addVIP(guid, formattedName, VIPSTATUS_OFFLINE);
	} else {
		if (vipPlayer->hasFlag(PlayerFlags_t::SpecialVIP) && !player->hasFlag(PlayerFlags_t::SpecialVIP)) {
			player->sendTextMessage(MESSAGE_FAILURE, "You can not add this player.");
			return;
		}

		if (!vipPlayer->isInGhostMode() || player->isAccessPlayer()) {
			player->addVIP(vipPlayer->getGUID(), vipPlayer->getName(), vipPlayer->statusVipList);
		} else {
			player->addVIP(vipPlayer->getGUID(), vipPlayer->getName(), VIPSTATUS_OFFLINE);
		}
	}
}

void Game::playerRequestRemoveVip(uint32_t playerId, uint32_t guid) {
	Player* player = getPlayerByID(playerId);
	if (!player) {
		return;
	}

	player->removeVIP(guid);
}

void Game::playerRequestEditVip(uint32_t playerId, uint32_t guid, const std::string &description, uint32_t icon, bool notify) {
	Player* player = getPlayerByID(playerId);
	if (!player) {
		return;
	}

	player->editVIP(guid, description, icon, notify);
}

void Game::playerApplyImbuement(uint32_t playerId, uint16_t imbuementid, uint8_t slot, bool protectionCharm) {
	Player* player = getPlayerByID(playerId);
	if (!player) {
		return;
	}

	if (!player->hasImbuingItem()) {
		return;
	}

	Imbuement* imbuement = g_imbuements().getImbuement(imbuementid);
	if (!imbuement) {
		return;
	}

	Item* item = player->imbuingItem;
	if (!item) {
		return;
	}

	if (item->getTopParent() != player) {
		SPDLOG_ERROR("[Game::playerApplyImbuement] - An error occurred while player with name {} try to apply imbuement", player->getName());
		player->sendImbuementResult("An error has occurred, reopen the imbuement window. If the problem persists, contact your administrator.");
		return;
	}

	player->onApplyImbuement(imbuement, item, slot, protectionCharm);
}

void Game::playerClearImbuement(uint32_t playerid, uint8_t slot) {
	Player* player = getPlayerByID(playerid);
	if (!player) {
		return;
	}

	if (!player->hasImbuingItem()) {
		return;
	}

	Item* item = player->imbuingItem;
	if (!item) {
		return;
	}

	player->onClearImbuement(item, slot);
}

void Game::playerCloseImbuementWindow(uint32_t playerid) {
	Player* player = getPlayerByID(playerid);
	if (!player) {
		return;
	}

	player->setImbuingItem(nullptr);
	return;
}

void Game::playerTurn(uint32_t playerId, Direction dir) {
	Player* player = getPlayerByID(playerId);
	if (!player) {
		return;
	}

	if (!g_events().eventPlayerOnTurn(player, dir)) {
		return;
	}

	player->resetIdleTime();
	internalCreatureTurn(player, dir);
}

void Game::playerRequestOutfit(uint32_t playerId) {
	if (!g_configManager().getBoolean(ALLOW_CHANGEOUTFIT)) {
		return;
	}

	Player* player = getPlayerByID(playerId);
	if (!player) {
		return;
	}

	player->sendOutfitWindow();
}

void Game::playerToggleMount(uint32_t playerId, bool mount) {
	Player* player = getPlayerByID(playerId);
	if (!player) {
		return;
	}

	player->toggleMount(mount);
}

void Game::playerChangeOutfit(uint32_t playerId, Outfit_t outfit, uint8_t isMountRandomized /* = 0*/) {
	if (!g_configManager().getBoolean(ALLOW_CHANGEOUTFIT)) {
		return;
	}

	Player* player = getPlayerByID(playerId);
	if (!player) {
		return;
	}

	player->setRandomMount(isMountRandomized);

	if (isMountRandomized && outfit.lookMount != 0 && player->hasAnyMount()) {
		auto randomMount = mounts.getMountByID(player->getRandomMountId());
		outfit.lookMount = randomMount->clientId;
	}

	const Outfit* playerOutfit = Outfits::getInstance().getOutfitByLookType(player->getSex(), outfit.lookType);
	if (!playerOutfit) {
		outfit.lookMount = 0;
	}

	if (outfit.lookMount != 0) {
		Mount* mount = mounts.getMountByClientID(outfit.lookMount);
		if (!mount) {
			return;
		}

		if (!player->hasMount(mount)) {
			return;
		}

		const Tile* playerTile = player->getTile();
		if (!playerTile) {
			return;
		}

		if (playerTile->hasFlag(TILESTATE_PROTECTIONZONE)) {
			outfit.lookMount = 0;
		}

		if (player->isMounted()) {
			Mount* prevMount = mounts.getMountByID(player->getCurrentMount());
			if (prevMount) {
				changeSpeed(player, mount->speed - prevMount->speed);
			}
		}

		player->setCurrentMount(mount->id);
	} else if (player->isMounted()) {
		player->dismount();
	}

	if (player->canWear(outfit.lookType, outfit.lookAddons)) {
		player->defaultOutfit = outfit;

		if (player->hasCondition(CONDITION_OUTFIT)) {
			return;
		}

		internalCreatureChangeOutfit(player, outfit);
	}
}

void Game::playerShowQuestLog(uint32_t playerId) {
	Player* player = getPlayerByID(playerId);
	if (!player) {
		return;
	}

	g_events().eventPlayerOnRequestQuestLog(player);
}

void Game::playerShowQuestLine(uint32_t playerId, uint16_t questId) {
	Player* player = getPlayerByID(playerId);
	if (!player) {
		return;
	}

	g_events().eventPlayerOnRequestQuestLine(player, questId);
}

void Game::playerSay(uint32_t playerId, uint16_t channelId, SpeakClasses type, const std::string &receiver, const std::string &text) {
	Player* player = getPlayerByID(playerId);
	if (!player) {
		return;
	}

	player->resetIdleTime();

	if (playerSaySpell(player, type, text)) {
		return;
	}

	uint32_t muteTime = player->isMuted();
	if (muteTime > 0) {
		std::ostringstream ss;
		ss << "You are still muted for " << muteTime << " seconds.";
		player->sendTextMessage(MESSAGE_FAILURE, ss.str());
		return;
	}

	if (!text.empty() && text.front() == '/' && player->isAccessPlayer()) {
		return;
	}

	if (type != TALKTYPE_PRIVATE_PN) {
		player->removeMessageBuffer();
	}

	switch (type) {
		case TALKTYPE_SAY:
			internalCreatureSay(player, TALKTYPE_SAY, text, false);
			break;

		case TALKTYPE_WHISPER:
			playerWhisper(player, text);
			break;

		case TALKTYPE_YELL:
			playerYell(player, text);
			break;

		case TALKTYPE_PRIVATE_TO:
		case TALKTYPE_PRIVATE_RED_TO:
			playerSpeakTo(player, type, receiver, text);
			break;

		case TALKTYPE_CHANNEL_O:
		case TALKTYPE_CHANNEL_Y:
		case TALKTYPE_CHANNEL_R1:
			g_chat().talkToChannel(*player, type, text, channelId);
			break;

		case TALKTYPE_PRIVATE_PN:
			playerSpeakToNpc(player, text);
			break;

		case TALKTYPE_BROADCAST:
			playerBroadcastMessage(player, text);
			break;

		default:
			break;
	}
}

bool Game::playerSaySpell(Player* player, SpeakClasses type, const std::string &text) {
	if (player->walkExhausted()) {
		return true;
	}

	std::string words = text;
	TalkActionResult_t result = g_talkActions().playerSaySpell(player, type, words);
	if (result == TALKACTION_BREAK) {
		return true;
	}

	result = g_spells().playerSaySpell(player, words);
	if (result == TALKACTION_BREAK) {
		if (!g_configManager().getBoolean(PUSH_WHEN_ATTACKING)) {
			player->cancelPush();
		}

		if (g_configManager().getBoolean(EMOTE_SPELLS)) {
			return internalCreatureSay(player, TALKTYPE_MONSTER_SAY, words, false);
		} else {
			return player->saySpell(type, words, false);
		}

	} else if (result == TALKACTION_FAILED) {
		return true;
	}

	return false;
}

void Game::playerWhisper(Player* player, const std::string &text) {
	SpectatorHashSet spectators;
	map.getSpectators(spectators, player->getPosition(), false, false, Map::maxClientViewportX, Map::maxClientViewportX, Map::maxClientViewportY, Map::maxClientViewportY);

	// send to client
	for (Creature* spectator : spectators) {
		if (Player* spectatorPlayer = spectator->getPlayer()) {
			if (!Position::areInRange<1, 1>(player->getPosition(), spectatorPlayer->getPosition())) {
				spectatorPlayer->sendCreatureSay(player, TALKTYPE_WHISPER, "pspsps");
			} else {
				spectatorPlayer->sendCreatureSay(player, TALKTYPE_WHISPER, text);
			}
		}
	}

	// event method
	for (Creature* spectator : spectators) {
		spectator->onCreatureSay(player, TALKTYPE_WHISPER, text);
	}
}

bool Game::playerYell(Player* player, const std::string &text) {
	if (player->getLevel() == 1) {
		player->sendTextMessage(MESSAGE_FAILURE, "You may not yell as long as you are on level 1.");
		return false;
	}

	if (player->hasCondition(CONDITION_YELLTICKS)) {
		player->sendCancelMessage(RETURNVALUE_YOUAREEXHAUSTED);
		return false;
	}

	if (player->getAccountType() < account::AccountType::ACCOUNT_TYPE_GAMEMASTER) {
		Condition* condition = Condition::createCondition(CONDITIONID_DEFAULT, CONDITION_YELLTICKS, 30000, 0);
		player->addCondition(condition);
	}

	internalCreatureSay(player, TALKTYPE_YELL, asUpperCaseString(text), false);
	return true;
}

bool Game::playerSpeakTo(Player* player, SpeakClasses type, const std::string &receiver, const std::string &text) {
	Player* toPlayer = getPlayerByName(receiver);
	if (!toPlayer) {
		player->sendTextMessage(MESSAGE_FAILURE, "A player with this name is not online.");
		return false;
	}

	if (type == TALKTYPE_PRIVATE_RED_TO && (player->hasFlag(PlayerFlags_t::CanTalkRedPrivate) || player->getAccountType() >= account::AccountType::ACCOUNT_TYPE_GAMEMASTER)) {
		type = TALKTYPE_PRIVATE_RED_FROM;
	} else {
		type = TALKTYPE_PRIVATE_FROM;
	}

	toPlayer->sendPrivateMessage(player, type, text);
	toPlayer->onCreatureSay(player, type, text);

	if (toPlayer->isInGhostMode() && !player->isAccessPlayer()) {
		player->sendTextMessage(MESSAGE_FAILURE, "A player with this name is not online.");
	} else {
		std::ostringstream ss;
		ss << "Message sent to " << toPlayer->getName() << '.';
		player->sendTextMessage(MESSAGE_FAILURE, ss.str());
	}
	return true;
}

void Game::playerSpeakToNpc(Player* player, const std::string &text) {
	if (player == nullptr) {
		SPDLOG_ERROR("[Game::playerSpeakToNpc] - Player is nullptr");
		return;
	}

	// Check npc say exhausted
	if (player->isUIExhausted()) {
		player->sendCancelMessage(RETURNVALUE_YOUAREEXHAUSTED);
		return;
	}

	SpectatorHashSet spectators;
	map.getSpectators(spectators, player->getPosition());
	for (Creature* spectator : spectators) {
		if (spectator->getNpc()) {
			spectator->onCreatureSay(player, TALKTYPE_PRIVATE_PN, text);
		}
	}

	player->updateUIExhausted();
}

//--
bool Game::canThrowObjectTo(const Position &fromPos, const Position &toPos, bool checkLineOfSight /*= true*/, int32_t rangex /*= Map::maxClientViewportX*/, int32_t rangey /*= Map::maxClientViewportY*/) const {
	return map.canThrowObjectTo(fromPos, toPos, checkLineOfSight, rangex, rangey);
}

bool Game::isSightClear(const Position &fromPos, const Position &toPos, bool floorCheck) const {
	return map.isSightClear(fromPos, toPos, floorCheck);
}

bool Game::internalCreatureTurn(Creature* creature, Direction dir) {
	if (creature->getDirection() == dir) {
		return false;
	}

	if (Player* player = creature->getPlayer()) {
		player->cancelPush();
	}
	creature->setDirection(dir);

	// Send to client
	SpectatorHashSet spectators;
	map.getSpectators(spectators, creature->getPosition(), true, true);
	for (Creature* spectator : spectators) {
		Player* tmpPlayer = spectator->getPlayer();
		if (!tmpPlayer) {
			continue;
		}
		tmpPlayer->sendCreatureTurn(creature);
	}
	return true;
}

bool Game::internalCreatureSay(Creature* creature, SpeakClasses type, const std::string &text, bool ghostMode, SpectatorHashSet* spectatorsPtr /* = nullptr*/, const Position* pos /* = nullptr*/) {
	if (text.empty()) {
		return false;
	}

	if (!pos) {
		pos = &creature->getPosition();
	}

	SpectatorHashSet spectators;

	if (!spectatorsPtr || spectatorsPtr->empty()) {
		// This somewhat complex construct ensures that the cached SpectatorHashSet
		// is used if available and if it can be used, else a local vector is
		// used (hopefully the compiler will optimize away the construction of
		// the temporary when it's not used).
		if (type != TALKTYPE_YELL && type != TALKTYPE_MONSTER_YELL) {
			map.getSpectators(spectators, *pos, false, false, Map::maxClientViewportX, Map::maxClientViewportX, Map::maxClientViewportY, Map::maxClientViewportY);
		} else {
			map.getSpectators(spectators, *pos, true, false, (Map::maxClientViewportX + 1) * 2, (Map::maxClientViewportX + 1) * 2, (Map::maxClientViewportY + 1) * 2, (Map::maxClientViewportY + 1) * 2);
		}
	} else {
		spectators = (*spectatorsPtr);
	}

	// send to client
	for (Creature* spectator : spectators) {
		if (Player* tmpPlayer = spectator->getPlayer()) {
			if (!ghostMode || tmpPlayer->canSeeCreature(creature)) {
				tmpPlayer->sendCreatureSay(creature, type, text, pos);
			}
		}
	}

	// event method
	for (Creature* spectator : spectators) {
		spectator->onCreatureSay(creature, type, text);
		if (creature != spectator) {
			g_events().eventCreatureOnHear(spectator, creature, text, type);
		}
	}
	return true;
}

void Game::checkCreatureWalk(uint32_t creatureId) {
	Creature* creature = getCreatureByID(creatureId);
	if (creature && creature->getHealth() > 0) {
		creature->onCreatureWalk();
		cleanup();
	}
}

void Game::updateCreatureWalk(uint32_t creatureId) {
	Creature* creature = getCreatureByID(creatureId);
	if (creature && creature->getHealth() > 0) {
		creature->goToFollowCreature();
	}
}

void Game::checkCreatureAttack(uint32_t creatureId) {
	Creature* creature = getCreatureByID(creatureId);
	if (creature && creature->getHealth() > 0) {
		creature->onAttacking(0);
	}
}

void Game::addCreatureCheck(Creature* creature) {
	creature->creatureCheck = true;

	if (creature->inCheckCreaturesVector) {
		// already in a vector
		return;
	}

	creature->inCheckCreaturesVector = true;
	checkCreatureLists[uniform_random(0, EVENT_CREATURECOUNT - 1)].push_back(creature);
	creature->incrementReferenceCounter();
}

void Game::removeCreatureCheck(Creature* creature) {
	if (creature->inCheckCreaturesVector) {
		creature->creatureCheck = false;
	}
}

void Game::checkCreatures(size_t index) {
	g_scheduler().addEvent(createSchedulerTask(EVENT_CHECK_CREATURE_INTERVAL, std::bind(&Game::checkCreatures, this, (index + 1) % EVENT_CREATURECOUNT)));

	auto &checkCreatureList = checkCreatureLists[index];
	size_t it = 0, end = checkCreatureList.size();
	while (it < end) {
		Creature* creature = checkCreatureList[it];
		if (creature && creature->creatureCheck) {
			if (creature->getHealth() > 0) {
				creature->onThink(EVENT_CREATURE_THINK_INTERVAL);
				creature->onAttacking(EVENT_CREATURE_THINK_INTERVAL);
				creature->executeConditions(EVENT_CREATURE_THINK_INTERVAL);
			} else {
				creature->onDeath();
			}
			++it;
		} else {
			creature->inCheckCreaturesVector = false;
			ReleaseCreature(creature);

			checkCreatureList[it] = checkCreatureList.back();
			checkCreatureList.pop_back();
			--end;
		}
	}
	cleanup();
}

void Game::changeSpeed(Creature* creature, int32_t varSpeedDelta) {
	int32_t varSpeed = creature->getSpeed() - creature->getBaseSpeed();
	varSpeed += varSpeedDelta;

	creature->setSpeed(varSpeed);

	// send to clients
	SpectatorHashSet spectators;
	map.getSpectators(spectators, creature->getPosition(), false, true);
	for (Creature* spectator : spectators) {
		spectator->getPlayer()->sendChangeSpeed(creature, creature->getStepSpeed());
	}
}

void Game::changePlayerSpeed(Player &player, int32_t varSpeedDelta) {
	int32_t varSpeed = player.getSpeed() - player.getBaseSpeed();
	varSpeed += varSpeedDelta;

	player.setSpeed(varSpeed);

	// Send new player speed to the spectators
	SpectatorHashSet spectators;
	map.getSpectators(spectators, player.getPosition(), false, true);
	for (Creature* creatureSpectator : spectators) {
		if (creatureSpectator == nullptr) {
			SPDLOG_ERROR("[Game::changePlayerSpeed] - Creature spectator is nullptr");
			continue;
		}

		const Player* playerSpectator = creatureSpectator->getPlayer();
		if (playerSpectator == nullptr) {
			SPDLOG_ERROR("[Game::changePlayerSpeed] - Player spectator is nullptr");
			continue;
		}

		playerSpectator->sendChangeSpeed(&player, player.getStepSpeed());
	}
}

void Game::internalCreatureChangeOutfit(Creature* creature, const Outfit_t &outfit) {
	if (!g_events().eventCreatureOnChangeOutfit(creature, outfit)) {
		return;
	}

	creature->setCurrentOutfit(outfit);

	if (creature->isInvisible()) {
		return;
	}

	// send to clients
	SpectatorHashSet spectators;
	map.getSpectators(spectators, creature->getPosition(), true, true);
	for (Creature* spectator : spectators) {
		spectator->getPlayer()->sendCreatureChangeOutfit(creature, outfit);
	}
}

void Game::internalCreatureChangeVisible(Creature* creature, bool visible) {
	// send to clients
	SpectatorHashSet spectators;
	map.getSpectators(spectators, creature->getPosition(), true, true);
	for (Creature* spectator : spectators) {
		spectator->getPlayer()->sendCreatureChangeVisible(creature, visible);
	}
}

void Game::changeLight(const Creature* creature) {
	// send to clients
	SpectatorHashSet spectators;
	map.getSpectators(spectators, creature->getPosition(), true, true);
	for (Creature* spectator : spectators) {
		spectator->getPlayer()->sendCreatureLight(creature);
	}
}

void Game::updateCreatureIcon(const Creature* creature) {
	// send to clients
	SpectatorHashSet spectators;
	map.getSpectators(spectators, creature->getPosition(), true, true);
	for (Creature* spectator : spectators) {
		spectator->getPlayer()->sendCreatureIcon(creature);
	}
}

void Game::reloadCreature(const Creature* creature) {
	SpectatorHashSet spectators;
	map.getSpectators(spectators, creature->getPosition(), false, true);
	for (Creature* spectator : spectators) {
		Player* tmpPlayer = spectator->getPlayer();
		if (!tmpPlayer) {
			continue;
		}
		tmpPlayer->reloadCreature(creature);
	}
}

bool Game::combatBlockHit(CombatDamage &damage, Creature* attacker, Creature* target, bool checkDefense, bool checkArmor, bool field) {
	if (damage.primary.type == COMBAT_NONE && damage.secondary.type == COMBAT_NONE) {
		return true;
	}

	if (target->getPlayer() && target->isInGhostMode()) {
		return true;
	}

	if (damage.primary.value > 0) {
		return false;
	}

	static const auto sendBlockEffect = [this](BlockType_t blockType, CombatType_t combatType, const Position &targetPos) {
		if (blockType == BLOCK_DEFENSE) {
			addMagicEffect(targetPos, CONST_ME_POFF);
		} else if (blockType == BLOCK_ARMOR) {
			addMagicEffect(targetPos, CONST_ME_BLOCKHIT);
		} else if (blockType == BLOCK_DODGE) {
			addMagicEffect(targetPos, CONST_ME_DODGE);
		} else if (blockType == BLOCK_IMMUNITY) {
			uint8_t hitEffect = 0;
			switch (combatType) {
				case COMBAT_UNDEFINEDDAMAGE: {
					return;
				}
				case COMBAT_ENERGYDAMAGE:
				case COMBAT_FIREDAMAGE:
				case COMBAT_PHYSICALDAMAGE:
				case COMBAT_ICEDAMAGE:
				case COMBAT_DEATHDAMAGE: {
					hitEffect = CONST_ME_BLOCKHIT;
					break;
				}
				case COMBAT_EARTHDAMAGE: {
					hitEffect = CONST_ME_GREEN_RINGS;
					break;
				}
				case COMBAT_HOLYDAMAGE: {
					hitEffect = CONST_ME_HOLYDAMAGE;
					break;
				}
				default: {
					hitEffect = CONST_ME_POFF;
					break;
				}
			}
			addMagicEffect(targetPos, hitEffect);
		}
	};

	// Skill dodge (ruse)
	if (const Player* targetPlayer = target->getPlayer()) {
		if (auto playerArmor = targetPlayer->getInventoryItem(CONST_SLOT_ARMOR);
			playerArmor != nullptr && playerArmor->getTier()) {
			double_t chance = playerArmor->getDodgeChance();
			double_t randomChance = uniform_random(0, 10000) / 100;
			if (chance > 0 && randomChance < chance) {
				sendBlockEffect(BLOCK_DODGE, damage.primary.type, target->getPosition());
				targetPlayer->sendTextMessage(MESSAGE_ATTENTION, "You dodged an attack. (Ruse)");
				return true;
			}
		}
	}

	bool canHeal = false;
	CombatDamage damageHeal;
	damageHeal.primary.type = COMBAT_HEALING;

	bool canReflect = false;
	CombatDamage damageReflected;

	BlockType_t primaryBlockType, secondaryBlockType;
	if (damage.primary.type != COMBAT_NONE) {
		// Damage reflection primary
		if (attacker && target->getMonster()) {
			uint32_t primaryReflect = target->getMonster()->getReflectValue(damage.primary.type);
			if (primaryReflect > 0) {
				damageReflected.primary.type = damage.primary.type;
				damageReflected.primary.value = std::ceil((damage.primary.value) * (primaryReflect / 100.));
				damageReflected.extension = true;
				damageReflected.exString = "(damage reflection)";
				canReflect = true;
			}
		}
		damage.primary.value = -damage.primary.value;
		// Damage healing primary
		if (attacker && target->getMonster()) {
			uint32_t primaryHealing = target->getMonster()->getHealingCombatValue(damage.primary.type);
			if (primaryHealing > 0) {
				damageHeal.primary.value = std::ceil((damage.primary.value) * (primaryHealing / 100.));
				canHeal = true;
			}
		}
		primaryBlockType = target->blockHit(attacker, damage.primary.type, damage.primary.value, checkDefense, checkArmor, field);

		damage.primary.value = -damage.primary.value;
		sendBlockEffect(primaryBlockType, damage.primary.type, target->getPosition());
	} else {
		primaryBlockType = BLOCK_NONE;
	}

	if (damage.secondary.type != COMBAT_NONE) {
		// Damage reflection secondary
		if (attacker && target->getMonster()) {
			uint32_t secondaryReflect = target->getMonster()->getReflectValue(damage.secondary.type);
			if (secondaryReflect > 0) {
				if (!canReflect) {
					damageReflected.primary.type = damage.secondary.type;
					damageReflected.primary.value = std::ceil((damage.secondary.value) * (secondaryReflect / 100.));
					damageReflected.extension = true;
					damageReflected.exString = "(damage reflection)";
					canReflect = true;
				} else {
					damageReflected.secondary.type = damage.secondary.type;
					damageReflected.secondary.value = std::ceil((damage.secondary.value) * (secondaryReflect / 100.));
				}
			}
		}
		damage.secondary.value = -damage.secondary.value;
		// Damage healing secondary
		if (attacker && target->getMonster()) {
			uint32_t secondaryHealing = target->getMonster()->getHealingCombatValue(damage.secondary.type);
			if (secondaryHealing > 0) {
				;
				damageHeal.primary.value += std::ceil((damage.secondary.value) * (secondaryHealing / 100.));
				canHeal = true;
			}
		}
		secondaryBlockType = target->blockHit(attacker, damage.secondary.type, damage.secondary.value, false, false, field);

		damage.secondary.value = -damage.secondary.value;
		sendBlockEffect(secondaryBlockType, damage.secondary.type, target->getPosition());
	} else {
		secondaryBlockType = BLOCK_NONE;
	}
	if (canReflect) {
		combatChangeHealth(target, attacker, damageReflected, false);
	}
	if (canHeal) {
		combatChangeHealth(nullptr, target, damageHeal);
	}
	return (primaryBlockType != BLOCK_NONE) && (secondaryBlockType != BLOCK_NONE);
}

void Game::combatGetTypeInfo(CombatType_t combatType, Creature* target, TextColor_t &color, uint8_t &effect) {
	switch (combatType) {
		case COMBAT_PHYSICALDAMAGE: {
			Item* splash = nullptr;
			switch (target->getRace()) {
				case RACE_VENOM:
					color = TEXTCOLOR_LIGHTGREEN;
					effect = CONST_ME_HITBYPOISON;
					splash = Item::CreateItem(ITEM_SMALLSPLASH, FLUID_SLIME);
					break;
				case RACE_BLOOD:
					color = TEXTCOLOR_RED;
					effect = CONST_ME_DRAWBLOOD;
					if (const Tile* tile = target->getTile()) {
						if (!tile->hasFlag(TILESTATE_PROTECTIONZONE)) {
							splash = Item::CreateItem(ITEM_SMALLSPLASH, FLUID_BLOOD);
						}
					}
					break;
				case RACE_INK:
					color = TEXTCOLOR_LIGHTGREY;
					effect = CONST_ME_HITAREA;
					splash = Item::CreateItem(ITEM_SMALLSPLASH, FLUID_INK);
					break;
				case RACE_UNDEAD:
					color = TEXTCOLOR_LIGHTGREY;
					effect = CONST_ME_HITAREA;
					break;
				case RACE_FIRE:
					color = TEXTCOLOR_ORANGE;
					effect = CONST_ME_DRAWBLOOD;
					break;
				case RACE_ENERGY:
					color = TEXTCOLOR_PURPLE;
					effect = CONST_ME_ENERGYHIT;
					break;
				default:
					color = TEXTCOLOR_NONE;
					effect = CONST_ME_NONE;
					break;
			}

			if (splash) {
				internalAddItem(target->getTile(), splash, INDEX_WHEREEVER, FLAG_NOLIMIT);
				splash->startDecaying();
			}

			break;
		}

		case COMBAT_ENERGYDAMAGE: {
			color = TEXTCOLOR_PURPLE;
			effect = CONST_ME_ENERGYHIT;
			break;
		}

		case COMBAT_EARTHDAMAGE: {
			color = TEXTCOLOR_LIGHTGREEN;
			effect = CONST_ME_GREEN_RINGS;
			break;
		}

		case COMBAT_DROWNDAMAGE: {
			color = TEXTCOLOR_LIGHTBLUE;
			effect = CONST_ME_LOSEENERGY;
			break;
		}
		case COMBAT_FIREDAMAGE: {
			color = TEXTCOLOR_ORANGE;
			effect = CONST_ME_HITBYFIRE;
			break;
		}
		case COMBAT_ICEDAMAGE: {
			color = TEXTCOLOR_SKYBLUE;
			effect = CONST_ME_ICEATTACK;
			break;
		}
		case COMBAT_HOLYDAMAGE: {
			color = TEXTCOLOR_YELLOW;
			effect = CONST_ME_HOLYDAMAGE;
			break;
		}
		case COMBAT_DEATHDAMAGE: {
			color = TEXTCOLOR_DARKRED;
			effect = CONST_ME_SMALLCLOUDS;
			break;
		}
		case COMBAT_LIFEDRAIN: {
			color = TEXTCOLOR_RED;
			effect = CONST_ME_MAGIC_RED;
			break;
		}
		default: {
			color = TEXTCOLOR_NONE;
			effect = CONST_ME_NONE;
			break;
		}
	}
}

bool Game::combatChangeHealth(Creature* attacker, Creature* target, CombatDamage &damage, bool isEvent /*= false*/) {
	using namespace std;
	const Position &targetPos = target->getPosition();
	if (damage.primary.value > 0) {
		if (target->getHealth() <= 0) {
			return false;
		}

		Player* attackerPlayer;
		if (attacker) {
			attackerPlayer = attacker->getPlayer();
		} else {
			attackerPlayer = nullptr;
		}

		Player* targetPlayer = target->getPlayer();
		if (attackerPlayer && targetPlayer && attackerPlayer->getSkull() == SKULL_BLACK && attackerPlayer->getSkullClient(targetPlayer) == SKULL_NONE) {
			return false;
		}

		if (damage.origin != ORIGIN_NONE) {
			const auto &events = target->getCreatureEvents(CREATURE_EVENT_HEALTHCHANGE);
			if (!events.empty()) {
				for (CreatureEvent* creatureEvent : events) {
					creatureEvent->executeHealthChange(target, attacker, damage);
				}
				damage.origin = ORIGIN_NONE;
				return combatChangeHealth(attacker, target, damage);
			}
		}

		int32_t realHealthChange = target->getHealth();
		target->gainHealth(attacker, damage.primary.value);
		realHealthChange = target->getHealth() - realHealthChange;

		if (realHealthChange > 0 && !target->isInGhostMode()) {
			if (targetPlayer) {
				targetPlayer->updateImpactTracker(COMBAT_HEALING, realHealthChange);
			}

			// Party hunt analyzer
			if (Party* party = attackerPlayer ? attackerPlayer->getParty() : nullptr) {
				party->addPlayerHealing(attackerPlayer, realHealthChange);
			}

			std::stringstream ss;

			ss << realHealthChange << (realHealthChange != 1 ? " hitpoints." : " hitpoint.");
			std::string damageString = ss.str();

			std::string spectatorMessage;

			TextMessage message;
			message.position = targetPos;
			message.primary.value = realHealthChange;
			message.primary.color = TEXTCOLOR_PASTELRED;

			SpectatorHashSet spectators;
			map.getSpectators(spectators, targetPos, false, true);
			for (Creature* spectator : spectators) {
				Player* tmpPlayer = spectator->getPlayer();

				if (!tmpPlayer) {
					continue;
				}

				if (tmpPlayer == attackerPlayer && attackerPlayer != targetPlayer) {
					ss.str({});
					ss << "You heal " << target->getNameDescription() << " for " << damageString;
					message.type = MESSAGE_HEALED;
					message.text = ss.str();
				} else if (tmpPlayer == targetPlayer) {
					ss.str({});
					if (!attacker) {
						ss << "You were healed";
					} else if (targetPlayer == attackerPlayer) {
						ss << "You heal yourself";
					} else {
						ss << "You were healed by " << attacker->getNameDescription();
					}
					ss << " for " << damageString;
					message.type = MESSAGE_HEALED;
					message.text = ss.str();
				} else {
					if (spectatorMessage.empty()) {
						ss.str({});
						if (!attacker) {
							ss << ucfirst(target->getNameDescription()) << " was healed";
						} else {
							ss << ucfirst(attacker->getNameDescription()) << " healed ";
							if (attacker == target) {
								ss << (targetPlayer ? (targetPlayer->getSex() == PLAYERSEX_FEMALE ? "herself" : "himself") : "itself");
							} else {
								ss << target->getNameDescription();
							}
						}
						ss << " for " << damageString;
						spectatorMessage = ss.str();
					}
					message.type = MESSAGE_HEALED_OTHERS;
					message.text = spectatorMessage;
				}
				tmpPlayer->sendTextMessage(message);
			}
		}
	} else {
		if (!target->isAttackable()) {
			if (!target->isInGhostMode()) {
				addMagicEffect(targetPos, CONST_ME_POFF);
			}
			return true;
		}

		Player* attackerPlayer;
		if (attacker) {
			attackerPlayer = attacker->getPlayer();
		} else {
			attackerPlayer = nullptr;
		}

		Player* targetPlayer = target->getPlayer();
		if (attackerPlayer && targetPlayer && attackerPlayer->getSkull() == SKULL_BLACK && attackerPlayer->getSkullClient(targetPlayer) == SKULL_NONE) {
			return false;
		}

		damage.primary.value = std::abs(damage.primary.value);
		damage.secondary.value = std::abs(damage.secondary.value);

		Monster* targetMonster;
		if (target && target->getMonster()) {
			targetMonster = target->getMonster();
		} else {
			targetMonster = nullptr;
		}

		const Monster* attackerMonster;
		if (attacker && attacker->getMonster()) {
			attackerMonster = attacker->getMonster();
		} else {
			attackerMonster = nullptr;
		}

		TextMessage message;
		message.position = targetPos;

		if (!isEvent) {
			g_events().eventCreatureOnDrainHealth(target, attacker, damage.primary.type, damage.primary.value, damage.secondary.type, damage.secondary.value, message.primary.color, message.secondary.color);
		}
		if (damage.origin != ORIGIN_NONE && attacker && damage.primary.type != COMBAT_HEALING) {
			damage.primary.value *= attacker->getBuff(BUFF_DAMAGEDEALT) / 100.;
			damage.secondary.value *= attacker->getBuff(BUFF_DAMAGEDEALT) / 100.;
		}
		if (damage.origin != ORIGIN_NONE && target && damage.primary.type != COMBAT_HEALING) {
			damage.primary.value *= target->getBuff(BUFF_DAMAGERECEIVED) / 100.;
			damage.secondary.value *= target->getBuff(BUFF_DAMAGERECEIVED) / 100.;
		}
		int32_t healthChange = damage.primary.value + damage.secondary.value;
		if (healthChange == 0) {
			return true;
		}

		SpectatorHashSet spectators;
		map.getSpectators(spectators, targetPos, true, true);

		if (damage.fatal) {
			addMagicEffect(spectators, targetPos, CONST_ME_FATAL);
		} else if (damage.critical) {
			addMagicEffect(spectators, targetPos, CONST_ME_CRITICAL_DAMAGE);
		}

		if (!damage.extension && attackerMonster && targetPlayer) {
			// Charm rune (target as player)
			if (charmRune_t activeCharm = g_iobestiary().getCharmFromTarget(targetPlayer, g_monsters().getMonsterTypeByRaceId(attackerMonster->getRaceId()));
				activeCharm != CHARM_NONE && activeCharm != CHARM_CLEANSE) {
				if (Charm* charm = g_iobestiary().getBestiaryCharm(activeCharm);
					charm->type == CHARM_DEFENSIVE && charm->chance > normal_random(0, 100) && g_iobestiary().parseCharmCombat(charm, targetPlayer, attacker, (damage.primary.value + damage.secondary.value))) {
					return false; // Dodge charm
				}
			}
		}

		if (target->hasCondition(CONDITION_MANASHIELD) && damage.primary.type != COMBAT_UNDEFINEDDAMAGE) {
			int32_t manaDamage = std::min<int32_t>(target->getMana(), healthChange);
			uint16_t manaShield = target->getManaShield();
			if (manaShield > 0) {
				if (manaShield > manaDamage) {
					target->setManaShield(manaShield - manaDamage);
					manaShield = manaShield - manaDamage;
				} else {
					manaDamage = manaShield;
					target->removeCondition(CONDITION_MANASHIELD);
					manaShield = 0;
				}
			}
			if (manaDamage != 0) {
				if (damage.origin != ORIGIN_NONE) {
					const auto &events = target->getCreatureEvents(CREATURE_EVENT_MANACHANGE);
					if (!events.empty()) {
						for (CreatureEvent* creatureEvent : events) {
							creatureEvent->executeManaChange(target, attacker, damage);
						}
						healthChange = damage.primary.value + damage.secondary.value;
						if (healthChange == 0) {
							return true;
						}
						manaDamage = std::min<int32_t>(target->getMana(), healthChange);
					}
				}

				target->drainMana(attacker, manaDamage);

				if (target->getMana() == 0 && manaShield > 0) {
					target->removeCondition(CONDITION_MANASHIELD);
				}

				addMagicEffect(spectators, targetPos, CONST_ME_LOSEENERGY);

				std::stringstream ss;

				std::string damageString = std::to_string(manaDamage);

				std::string spectatorMessage;

				message.primary.value = manaDamage;
				message.primary.color = TEXTCOLOR_BLUE;

				for (Creature* spectator : spectators) {
					if (!spectator) {
						continue;
					}

					Player* tmpPlayer = spectator->getPlayer();
					if (!tmpPlayer) {
						continue;
					}

					if (tmpPlayer->getPosition().z != targetPos.z) {
						continue;
					}

					if (tmpPlayer == attackerPlayer && attackerPlayer != targetPlayer) {
						ss.str({});
						ss << ucfirst(target->getNameDescription()) << " loses " << damageString + " mana due to your attack.";
						message.type = MESSAGE_DAMAGE_DEALT;
						message.text = ss.str();
					} else if (tmpPlayer == targetPlayer) {
						ss.str({});
						ss << "You lose " << damageString << " mana";
						if (!attacker) {
							ss << '.';
						} else if (targetPlayer == attackerPlayer) {
							ss << " due to your own attack.";
						} else {
							ss << " due to an attack by " << attacker->getNameDescription() << '.';
						}
						message.type = MESSAGE_DAMAGE_RECEIVED;
						message.text = ss.str();
					} else {
						if (spectatorMessage.empty()) {
							ss.str({});
							ss << ucfirst(target->getNameDescription()) << " loses " << damageString + " mana";
							if (attacker) {
								ss << " due to ";
								if (attacker == target) {
									ss << (targetPlayer ? (targetPlayer->getSex() == PLAYERSEX_FEMALE ? "her own attack" : "his own attack") : "its own attack");
								} else {
									ss << "an attack by " << attacker->getNameDescription();
								}
							}
							ss << '.';
							spectatorMessage = ss.str();
						}
						message.type = MESSAGE_DAMAGE_OTHERS;
						message.text = spectatorMessage;
					}
					tmpPlayer->sendTextMessage(message);
				}

				damage.primary.value -= manaDamage;
				if (damage.primary.value < 0) {
					damage.secondary.value = std::max<int32_t>(0, damage.secondary.value + damage.primary.value);
					damage.primary.value = 0;
				}
			}
		}

		int32_t realDamage = damage.primary.value + damage.secondary.value;
		if (realDamage == 0) {
			return true;
		}

		if (damage.origin != ORIGIN_NONE) {
			const auto &events = target->getCreatureEvents(CREATURE_EVENT_HEALTHCHANGE);
			if (!events.empty()) {
				for (CreatureEvent* creatureEvent : events) {
					creatureEvent->executeHealthChange(target, attacker, damage);
				}
				damage.origin = ORIGIN_NONE;
				return combatChangeHealth(attacker, target, damage);
			}
		}

		int32_t targetHealth = target->getHealth();
		if (damage.primary.value >= targetHealth) {
			damage.primary.value = targetHealth;
			damage.secondary.value = 0;
		} else if (damage.secondary.value) {
			damage.secondary.value = std::min<int32_t>(damage.secondary.value, targetHealth - damage.primary.value);
		}

		realDamage = damage.primary.value + damage.secondary.value;
		if (realDamage == 0) {
			return true;
		} else if (realDamage >= targetHealth) {
			for (CreatureEvent* creatureEvent : target->getCreatureEvents(CREATURE_EVENT_PREPAREDEATH)) {
				if (!creatureEvent->executeOnPrepareDeath(target, attacker)) {
					return false;
				}
			}
		}

		target->drainHealth(attacker, realDamage);
		if (realDamage > 0 && targetMonster) {
			if (attackerPlayer && attackerPlayer->getPlayer()) {
				attackerPlayer->updateImpactTracker(damage.secondary.type, damage.secondary.value);
			}

			if (targetMonster->israndomStepping()) {
				targetMonster->setIgnoreFieldDamage(true);
				targetMonster->updateMapCache();
			}
		}

		if (spectators.empty()) {
			map.getSpectators(spectators, targetPos, true, true);
		}

		addCreatureHealth(spectators, target);

		sendDamageMessageAndEffects(
			attacker,
			target,
			damage,
			targetPos,
			attackerPlayer,
			targetPlayer,
			message,
			spectators,
			realDamage
		);

		if (attackerPlayer) {
			if (!damage.extension && damage.origin != ORIGIN_CONDITION) {
				applyCharmRune(targetMonster, attackerPlayer, target, realDamage);
				applyLifeLeech(attackerPlayer, targetMonster, damage, realDamage);
				applyManaLeech(attackerPlayer, targetMonster, damage, realDamage);
			}
			updatePlayerPartyHuntAnalyzer(damage, attackerPlayer);
		}
	}

	return true;
}

void Game::updatePlayerPartyHuntAnalyzer(const CombatDamage &damage, const Player* player) const {
	if (!player) {
		return;
	}

	if (Party* party = player->getParty()) {
		if (damage.primary.value != 0) {
			party->addPlayerDamage(player, damage.primary.value);
		}
		if (damage.secondary.value != 0) {
			party->addPlayerDamage(player, damage.secondary.value);
		}
	}
}

void Game::sendDamageMessageAndEffects(
	const Creature* attacker, Creature* target, const CombatDamage &damage,
	const Position &targetPos, Player* attackerPlayer, Player* targetPlayer,
	TextMessage &message, const SpectatorHashSet &spectators, int32_t realDamage
) {
	message.primary.value = damage.primary.value;
	message.secondary.value = damage.secondary.value;

	sendEffects(target, damage, targetPos, message, spectators);

	if (shouldSendMessage(message)) {
		sendMessages(attacker, target, damage, targetPos, attackerPlayer, targetPlayer, message, spectators, realDamage);
	}
}

bool Game::shouldSendMessage(const TextMessage &message) const {
	return message.primary.color != TEXTCOLOR_NONE || message.secondary.color != TEXTCOLOR_NONE;
}

void Game::sendMessages(
	const Creature* attacker, const Creature* target, const CombatDamage &damage,
	const Position &targetPos, Player* attackerPlayer, Player* targetPlayer,
	TextMessage &message, const SpectatorHashSet &spectators, int32_t realDamage
) const {
	if (attackerPlayer) {
		attackerPlayer->updateImpactTracker(damage.primary.type, damage.primary.value);
		if (damage.secondary.type != COMBAT_NONE) {
			attackerPlayer->updateImpactTracker(damage.secondary.type, damage.secondary.value);
		}
	}
	if (targetPlayer) {
		std::string cause = "(other)";
		if (attacker) {
			cause = attacker->getName();
		}

		targetPlayer->updateInputAnalyzer(damage.primary.type, damage.primary.value, cause);
		if (attackerPlayer) {
			if (damage.secondary.type != COMBAT_NONE) {
				attackerPlayer->updateInputAnalyzer(damage.secondary.type, damage.secondary.value, cause);
			}
		}
	}
	std::stringstream ss;

	ss << realDamage << (realDamage != 1 ? " hitpoints" : " hitpoint");
	std::string damageString = ss.str();

	std::string spectatorMessage;

	for (Creature* spectator : spectators) {
		Player* tmpPlayer = spectator->getPlayer();
		if (tmpPlayer->getPosition().z != targetPos.z) {
			continue;
		}

		if (tmpPlayer == attackerPlayer && attackerPlayer != targetPlayer) {
			buildMessageAsAttacker(target, damage, message, ss, damageString);
		} else if (tmpPlayer == targetPlayer) {
			buildMessageAsTarget(attacker, damage, attackerPlayer, targetPlayer, message, ss, damageString);
		} else {
			buildMessageAsSpectator(attacker, target, damage, targetPlayer, message, ss, damageString, spectatorMessage);
		}
		tmpPlayer->sendTextMessage(message);
	}
}

void Game::buildMessageAsSpectator(
	const Creature* attacker, const Creature* target, const CombatDamage &damage,
	const Player* targetPlayer, TextMessage &message, std::stringstream &ss,
	const std::string &damageString, std::string &spectatorMessage
) const {
	if (spectatorMessage.empty()) {
		ss.str({});
		ss << ucfirst(target->getNameDescription()) << " loses " << damageString;
		if (attacker) {
			ss << " due to ";
			if (attacker == target) {
				if (targetPlayer) {
					ss << (targetPlayer->getSex() == PLAYERSEX_FEMALE ? "her own attack" : "his own attack");
				} else {
					ss << "its own attack";
				}
			} else {
				ss << "an attack by " << attacker->getNameDescription();
			}
		}
		ss << '.';
		if (damage.extension) {
			ss << " " << damage.exString;
		}
		spectatorMessage = ss.str();
	}

	message.type = MESSAGE_DAMAGE_OTHERS;
	message.text = spectatorMessage;
}

void Game::buildMessageAsTarget(
	const Creature* attacker, const CombatDamage &damage, const Player* attackerPlayer,
	const Player* targetPlayer, TextMessage &message, std::stringstream &ss,
	const std::string &damageString
) const {
	ss.str({});
	ss << "You lose " << damageString;
	if (!attacker) {
		ss << '.';
	} else if (targetPlayer == attackerPlayer) {
		ss << " due to your own attack.";
	} else {
		ss << " due to an attack by " << attacker->getNameDescription() << '.';
	}
	if (damage.extension) {
		ss << " " << damage.exString;
	}
	message.type = MESSAGE_DAMAGE_RECEIVED;
	message.text = ss.str();
}

void Game::buildMessageAsAttacker(
	const Creature* target, const CombatDamage &damage, TextMessage &message,
	std::stringstream &ss, const std::string &damageString
) const {
	ss.str({});
	ss << ucfirst(target->getNameDescription()) << " loses " << damageString << " due to your attack.";
	if (damage.extension) {
		ss << " " << damage.exString;
	}
	if (damage.fatal) {
		ss << " (Onslaught)";
	}
	message.type = MESSAGE_DAMAGE_DEALT;
	message.text = ss.str();
}

void Game::sendEffects(
	Creature* target, const CombatDamage &damage, const Position &targetPos, TextMessage &message,
	const SpectatorHashSet &spectators
) {
	uint8_t hitEffect;
	if (message.primary.value) {
		combatGetTypeInfo(damage.primary.type, target, message.primary.color, hitEffect);
		if (hitEffect != CONST_ME_NONE) {
			addMagicEffect(spectators, targetPos, hitEffect);
		}
	}

	if (message.secondary.value) {
		combatGetTypeInfo(damage.secondary.type, target, message.secondary.color, hitEffect);
		if (hitEffect != CONST_ME_NONE) {
			addMagicEffect(spectators, targetPos, hitEffect);
		}
	}
}

void Game::applyCharmRune(
	const Monster* targetMonster, Player* attackerPlayer, Creature* target, const int32_t &realDamage
) const {
	if (!targetMonster) {
		return;
	}
	if (charmRune_t activeCharm = g_iobestiary().getCharmFromTarget(attackerPlayer, g_monsters().getMonsterTypeByRaceId(targetMonster->getRaceId()));
		activeCharm != CHARM_NONE) {
		if (Charm* charm = g_iobestiary().getBestiaryCharm(activeCharm);
			charm->type == CHARM_OFFENSIVE && (charm->chance >= normal_random(0, 100))) {
			g_iobestiary().parseCharmCombat(charm, attackerPlayer, target, realDamage);
		}
	}
}

void Game::applyManaLeech(
	Player* attackerPlayer, const Monster* targetMonster, const CombatDamage &damage, const int32_t &realDamage
) const {
	uint16_t manaChance = attackerPlayer->getSkillLevel(SKILL_MANA_LEECH_CHANCE);
	uint16_t manaSkill = attackerPlayer->getSkillLevel(SKILL_MANA_LEECH_AMOUNT);
	if (normal_random(0, 100) >= manaChance) {
		return;
	}
	// Void charm rune
	if (targetMonster) {
		if (uint16_t playerCharmRaceidVoid = attackerPlayer->parseRacebyCharm(CHARM_VOID, false, 0);
			playerCharmRaceidVoid != 0 && playerCharmRaceidVoid == targetMonster->getRace()) {
			if (const Charm* voidc = g_iobestiary().getBestiaryCharm(CHARM_VOID)) {
				manaSkill += voidc->percent;
			}
		}
	}
	CombatParams tmpParams;
	CombatDamage tmpDamage;

	int affected = damage.affected;
	tmpDamage.origin = ORIGIN_SPELL;
	tmpDamage.primary.type = COMBAT_MANADRAIN;
	tmpDamage.primary.value = calculateLeechAmount(realDamage, manaSkill, affected);

	Combat::doCombatMana(nullptr, attackerPlayer, tmpDamage, tmpParams);
}

void Game::applyLifeLeech(
	Player* attackerPlayer, const Monster* targetMonster, const CombatDamage &damage, const int32_t &realDamage
) const {
	uint16_t lifeChance = attackerPlayer->getSkillLevel(SKILL_LIFE_LEECH_CHANCE);
	uint16_t lifeSkill = attackerPlayer->getSkillLevel(SKILL_LIFE_LEECH_AMOUNT);
	if (normal_random(0, 100) >= lifeChance) {
		return;
	}
	if (targetMonster) {
		if (uint16_t playerCharmRaceidVamp = attackerPlayer->parseRacebyCharm(CHARM_VAMP, false, 0);
			playerCharmRaceidVamp != 0 && playerCharmRaceidVamp == targetMonster->getRaceId()) {
			if (const Charm* lifec = g_iobestiary().getBestiaryCharm(CHARM_VAMP)) {
				lifeSkill += lifec->percent;
			}
		}
	}
	CombatParams tmpParams;
	CombatDamage tmpDamage;

	int affected = damage.affected;
	tmpDamage.origin = ORIGIN_SPELL;
	tmpDamage.primary.type = COMBAT_HEALING;
	tmpDamage.primary.value = calculateLeechAmount(realDamage, lifeSkill, affected);

	Combat::doCombatHealth(nullptr, attackerPlayer, tmpDamage, tmpParams);
}

int32_t Game::calculateLeechAmount(const int32_t &realDamage, const uint16_t &skillAmount, int targetsAffected) const {
	auto intermediateResult = realDamage * (skillAmount / 100.0) * (0.1 * targetsAffected + 0.9) / targetsAffected;
	return std::clamp<int32_t>(static_cast<int32_t>(std::lround(intermediateResult)), 0, realDamage);
}

bool Game::combatChangeMana(Creature* attacker, Creature* target, CombatDamage &damage) {
	const Position &targetPos = target->getPosition();
	int32_t manaChange = damage.primary.value + damage.secondary.value;
	if (manaChange > 0) {
		Player* attackerPlayer;
		if (attacker) {
			attackerPlayer = attacker->getPlayer();
		} else {
			attackerPlayer = nullptr;
		}

		Player* targetPlayer = target->getPlayer();
		if (attackerPlayer && targetPlayer && attackerPlayer->getSkull() == SKULL_BLACK && attackerPlayer->getSkullClient(targetPlayer) == SKULL_NONE) {
			return false;
		}

		if (damage.origin != ORIGIN_NONE) {
			const auto &events = target->getCreatureEvents(CREATURE_EVENT_MANACHANGE);
			if (!events.empty()) {
				for (CreatureEvent* creatureEvent : events) {
					creatureEvent->executeManaChange(target, attacker, damage);
				}
				damage.origin = ORIGIN_NONE;
				return combatChangeMana(attacker, target, damage);
			}
		}

		int32_t realManaChange = target->getMana();
		target->changeMana(manaChange);
		realManaChange = target->getMana() - realManaChange;

		if (realManaChange > 0 && !target->isInGhostMode()) {
			std::string damageString = fmt::format("{} mana", realManaChange);

			std::string spectatorMessage;
			if (!attacker) {
				spectatorMessage += ucfirst(target->getNameDescription());
				spectatorMessage += " was restored for " + damageString;
			} else {
				spectatorMessage += ucfirst(attacker->getNameDescription());
				spectatorMessage += " restored ";
				if (attacker == target) {
					spectatorMessage += (targetPlayer ? (targetPlayer->getSex() == PLAYERSEX_FEMALE ? "herself" : "himself") : "itself");
				} else {
					spectatorMessage += target->getNameDescription();
				}
				spectatorMessage += " for " + damageString;
			}

			TextMessage message;
			message.position = targetPos;
			message.primary.value = realManaChange;
			message.primary.color = TEXTCOLOR_MAYABLUE;

			SpectatorHashSet spectators;
			map.getSpectators(spectators, targetPos, false, true);
			for (Creature* spectator : spectators) {
				Player* tmpPlayer = spectator->getPlayer();

				if (!tmpPlayer) {
					continue;
				}

				if (tmpPlayer == attackerPlayer && attackerPlayer != targetPlayer) {
					message.type = MESSAGE_HEALED;
					message.text = "You restored " + target->getNameDescription() + " for " + damageString;
				} else if (tmpPlayer == targetPlayer) {
					message.type = MESSAGE_HEALED;
					if (!attacker) {
						message.text = "You were restored for " + damageString;
					} else if (targetPlayer == attackerPlayer) {
						message.text = "You restore yourself for " + damageString;
					} else {
						message.text = "You were restored by " + attacker->getNameDescription() + " for " + damageString;
					}
				} else {
					message.type = MESSAGE_HEALED_OTHERS;
					message.text = spectatorMessage;
				}
				tmpPlayer->sendTextMessage(message);
			}
		}
	} else {
		if (!target->isAttackable()) {
			if (!target->isInGhostMode()) {
				addMagicEffect(targetPos, CONST_ME_POFF);
			}
			return false;
		}

		Player* attackerPlayer;
		if (attacker) {
			attackerPlayer = attacker->getPlayer();
		} else {
			attackerPlayer = nullptr;
		}

		Player* targetPlayer = target->getPlayer();
		if (attackerPlayer && targetPlayer && attackerPlayer->getSkull() == SKULL_BLACK && attackerPlayer->getSkullClient(targetPlayer) == SKULL_NONE) {
			return false;
		}

		int32_t manaLoss = std::min<int32_t>(target->getMana(), -manaChange);
		BlockType_t blockType = target->blockHit(attacker, COMBAT_MANADRAIN, manaLoss);
		if (blockType != BLOCK_NONE) {
			addMagicEffect(targetPos, CONST_ME_POFF);
			return false;
		}

		if (manaLoss <= 0) {
			return true;
		}

		if (damage.origin != ORIGIN_NONE) {
			const auto &events = target->getCreatureEvents(CREATURE_EVENT_MANACHANGE);
			if (!events.empty()) {
				for (CreatureEvent* creatureEvent : events) {
					creatureEvent->executeManaChange(target, attacker, damage);
				}
				damage.origin = ORIGIN_NONE;
				return combatChangeMana(attacker, target, damage);
			}
		}

		if (targetPlayer && attacker && attacker->getMonster()) {
			// Charm rune (target as player)
			MonsterType* mType = g_monsters().getMonsterType(attacker->getName());
			if (mType) {
				charmRune_t activeCharm = g_iobestiary().getCharmFromTarget(targetPlayer, mType);
				if (activeCharm != CHARM_NONE && activeCharm != CHARM_CLEANSE) {
					Charm* charm = g_iobestiary().getBestiaryCharm(activeCharm);
					if (charm && charm->type == CHARM_DEFENSIVE && (charm->chance > normal_random(0, 100))) {
						if (g_iobestiary().parseCharmCombat(charm, targetPlayer, attacker, manaChange)) {
							return false; // Dodge charm
						}
					}
				}
			}
		}

		target->drainMana(attacker, manaLoss);

		std::stringstream ss;

		std::string damageString = std::to_string(manaLoss);

		std::string spectatorMessage;

		TextMessage message;
		message.position = targetPos;
		message.primary.value = manaLoss;
		message.primary.color = TEXTCOLOR_BLUE;

		SpectatorHashSet spectators;
		map.getSpectators(spectators, targetPos, false, true);
		for (Creature* spectator : spectators) {
			Player* tmpPlayer = spectator->getPlayer();

			if (!tmpPlayer) {
				continue;
			}

			if (tmpPlayer == attackerPlayer && attackerPlayer != targetPlayer) {
				ss.str({});
				ss << ucfirst(target->getNameDescription()) << " loses " << damageString << " mana due to your attack.";
				message.type = MESSAGE_DAMAGE_DEALT;
				message.text = ss.str();
			} else if (tmpPlayer == targetPlayer) {
				ss.str({});
				ss << "You lose " << damageString << " mana";
				if (!attacker) {
					ss << '.';
				} else if (targetPlayer == attackerPlayer) {
					ss << " due to your own attack.";
				} else {
					ss << " mana due to an attack by " << attacker->getNameDescription() << '.';
				}
				message.type = MESSAGE_DAMAGE_RECEIVED;
				message.text = ss.str();
			} else {
				if (spectatorMessage.empty()) {
					ss.str({});
					ss << ucfirst(target->getNameDescription()) << " loses " << damageString << " mana";
					if (attacker) {
						ss << " due to ";
						if (attacker == target) {
							ss << (targetPlayer ? (targetPlayer->getSex() == PLAYERSEX_FEMALE ? "her own attack" : "his own attack") : "its own attack");
						} else {
							ss << "an attack by " << attacker->getNameDescription();
						}
					}
					ss << '.';
					spectatorMessage = ss.str();
				}
				message.type = MESSAGE_DAMAGE_OTHERS;
				message.text = spectatorMessage;
			}
			tmpPlayer->sendTextMessage(message);
		}
	}

	return true;
}

void Game::addCreatureHealth(const Creature* target) {
	SpectatorHashSet spectators;
	map.getSpectators(spectators, target->getPosition(), true, true);
	addCreatureHealth(spectators, target);
}

void Game::addCreatureHealth(const SpectatorHashSet &spectators, const Creature* target) {
	uint8_t healthPercent = std::ceil((static_cast<double>(target->getHealth()) / std::max<int32_t>(target->getMaxHealth(), 1)) * 100);
	if (const Player* targetPlayer = target->getPlayer()) {
		if (Party* party = targetPlayer->getParty()) {
			party->updatePlayerHealth(targetPlayer, target, healthPercent);
		}
	} else if (const Creature* master = target->getMaster()) {
		if (const Player* masterPlayer = master->getPlayer()) {
			if (Party* party = masterPlayer->getParty()) {
				party->updatePlayerHealth(masterPlayer, target, healthPercent);
			}
		}
	}
	for (Creature* spectator : spectators) {
		if (Player* tmpPlayer = spectator->getPlayer()) {
			tmpPlayer->sendCreatureHealth(target);
		}
	}
}

void Game::addPlayerMana(const Player* target) {
	if (Party* party = target->getParty()) {
		uint8_t manaPercent = std::ceil((static_cast<double>(target->getMana()) / std::max<int32_t>(target->getMaxMana(), 1)) * 100);
		party->updatePlayerMana(target, manaPercent);
	}
}

void Game::addPlayerVocation(const Player* target) {
	if (Party* party = target->getParty()) {
		party->updatePlayerVocation(target);
	}

	SpectatorHashSet spectators;
	map.getSpectators(spectators, target->getPosition(), true, true);

	for (Creature* spectator : spectators) {
		if (Player* tmpPlayer = spectator->getPlayer()) {
			tmpPlayer->sendPlayerVocation(target);
		}
	}
}

void Game::addMagicEffect(const Position &pos, uint8_t effect) {
	SpectatorHashSet spectators;
	map.getSpectators(spectators, pos, true, true);
	addMagicEffect(spectators, pos, effect);
}

void Game::addMagicEffect(const SpectatorHashSet &spectators, const Position &pos, uint8_t effect) {
	for (Creature* spectator : spectators) {
		if (Player* tmpPlayer = spectator->getPlayer()) {
			tmpPlayer->sendMagicEffect(pos, effect);
		}
	}
}

void Game::addDistanceEffect(const Position &fromPos, const Position &toPos, uint8_t effect) {
	SpectatorHashSet spectators;
	map.getSpectators(spectators, fromPos, false, true);
	map.getSpectators(spectators, toPos, false, true);
	addDistanceEffect(spectators, fromPos, toPos, effect);
}

void Game::addDistanceEffect(const SpectatorHashSet &spectators, const Position &fromPos, const Position &toPos, uint8_t effect) {
	for (Creature* spectator : spectators) {
		if (Player* tmpPlayer = spectator->getPlayer()) {
			tmpPlayer->sendDistanceShoot(fromPos, toPos, effect);
		}
	}
}

void Game::checkImbuements() {
	g_scheduler().addEvent(createSchedulerTask(EVENT_IMBUEMENT_INTERVAL, std::bind(&Game::checkImbuements, this)));

	std::vector<uint32_t> toErase;

	for (const auto &[mapPlayerId, mapPlayer] : getPlayers()) {
		if (!mapPlayer) {
			continue;
		}

		mapPlayer->updateInventoryImbuement();
	}
}

void Game::checkLight() {
	g_scheduler().addEvent(createSchedulerTask(EVENT_LIGHTINTERVAL_MS, std::bind(&Game::checkLight, this)));

	lightHour += lightHourDelta;

	if (lightHour > LIGHT_DAY_LENGTH) {
		lightHour -= LIGHT_DAY_LENGTH;
	}

	if (std::abs(lightHour - SUNRISE) < 2 * lightHourDelta) {
		lightState = LIGHT_STATE_SUNRISE;
	} else if (std::abs(lightHour - SUNSET) < 2 * lightHourDelta) {
		lightState = LIGHT_STATE_SUNSET;
	}

	int32_t newLightLevel = lightLevel;
	bool lightChange = false;

	switch (lightState) {
		case LIGHT_STATE_SUNRISE: {
			newLightLevel += (LIGHT_LEVEL_DAY - LIGHT_LEVEL_NIGHT) / 30;
			lightChange = true;
			break;
		}
		case LIGHT_STATE_SUNSET: {
			newLightLevel -= (LIGHT_LEVEL_DAY - LIGHT_LEVEL_NIGHT) / 30;
			lightChange = true;
			break;
		}
		default:
			break;
	}

	if (newLightLevel <= LIGHT_LEVEL_NIGHT) {
		lightLevel = LIGHT_LEVEL_NIGHT;
		lightState = LIGHT_STATE_NIGHT;
	} else if (newLightLevel >= LIGHT_LEVEL_DAY) {
		lightLevel = LIGHT_LEVEL_DAY;
		lightState = LIGHT_STATE_DAY;
	} else {
		lightLevel = newLightLevel;
	}

	LightInfo lightInfo = getWorldLightInfo();

	if (lightChange) {
		for ([[maybe_unused]] const auto &[mapPlayerId, mapPlayer] : getPlayers()) {
			mapPlayer->sendWorldLight(lightInfo);
			mapPlayer->sendTibiaTime(lightHour);
		}
	} else {
		for ([[maybe_unused]] const auto &[mapPlayerId, mapPlayer] : getPlayers()) {
			mapPlayer->sendTibiaTime(lightHour);
		}
	}
	if (currentLightState != lightState) {
		currentLightState = lightState;
		for (const auto &[eventName, globalEvent] : g_globalEvents().getEventMap(GLOBALEVENT_PERIODCHANGE)) {
			globalEvent.executePeriodChange(lightState, lightInfo);
		}
	}
}

LightInfo Game::getWorldLightInfo() const {
	return { lightLevel, 0xD7 };
}

bool Game::gameIsDay() {
	if (lightHour >= (6 * 60) && lightHour <= (18 * 60)) {
		isDay = true;
	} else {
		isDay = false;
	}

	return isDay;
}

void Game::dieSafely(std::string errorMsg /* = "" */) {
	SPDLOG_ERROR(errorMsg);
	shutdown();
}

void Game::shutdown() {
	std::string url = g_configManager().getString(DISCORD_WEBHOOK_URL);
	webhook_send_message("Server is shutting down", "Shutting down...", WEBHOOK_COLOR_OFFLINE, url);

	SPDLOG_INFO("Shutting down...");

	g_scheduler().shutdown();
	g_databaseTasks().shutdown();
	g_dispatcher().shutdown();
	map.spawnsMonster.clear();
	map.spawnsNpc.clear();
	raids.clear();

	cleanup();

	if (serviceManager) {
		serviceManager->stop();
	}

	ConnectionManager::getInstance().closeAll();

	SPDLOG_INFO("Done!");
	exit(0);
}

void Game::cleanup() {
	// free memory
	for (auto creature : ToReleaseCreatures) {
		creature->decrementReferenceCounter();
	}
	ToReleaseCreatures.clear();

	for (auto item : ToReleaseItems) {
		item->decrementReferenceCounter();
	}
	ToReleaseItems.clear();
}

void Game::ReleaseCreature(Creature* creature) {
	ToReleaseCreatures.push_back(creature);
}

void Game::ReleaseItem(Item* item) {
	if (!item) {
		return;
	}

	ToReleaseItems.push_back(item);
}

void Game::addBestiaryList(uint16_t raceid, std::string name) {
	auto it = BestiaryList.find(raceid);
	if (it != BestiaryList.end()) {
		return;
	}

	BestiaryList.insert(std::pair<uint16_t, std::string>(raceid, name));
}

void Game::broadcastMessage(const std::string &text, MessageClasses type) const {
	SPDLOG_INFO("Broadcasted message: {}", text);
	for (const auto &it : players) {
		it.second->sendTextMessage(type, text);
	}
}

void Game::updateCreatureWalkthrough(const Creature* creature) {
	// send to clients
	SpectatorHashSet spectators;
	map.getSpectators(spectators, creature->getPosition(), true, true);
	for (Creature* spectator : spectators) {
		Player* tmpPlayer = spectator->getPlayer();
		tmpPlayer->sendCreatureWalkthrough(creature, tmpPlayer->canWalkthroughEx(creature));
	}
}

void Game::updateCreatureSkull(const Creature* creature) {
	if (getWorldType() != WORLD_TYPE_PVP) {
		return;
	}

	SpectatorHashSet spectators;
	map.getSpectators(spectators, creature->getPosition(), true, true);
	for (Creature* spectator : spectators) {
		spectator->getPlayer()->sendCreatureSkull(creature);
	}
}

void Game::updatePlayerShield(Player* player) {
	SpectatorHashSet spectators;
	map.getSpectators(spectators, player->getPosition(), true, true);
	for (Creature* spectator : spectators) {
		spectator->getPlayer()->sendCreatureShield(player);
	}
}

void Game::updateCreatureType(Creature* creature) {
	if (!creature) {
		return;
	}

	const Player* masterPlayer = nullptr;
	CreatureType_t creatureType = creature->getType();
	if (creatureType == CREATURETYPE_MONSTER) {
		const Creature* master = creature->getMaster();
		if (master) {
			masterPlayer = master->getPlayer();
			if (masterPlayer) {
				creatureType = CREATURETYPE_SUMMON_OTHERS;
			}
		}
	}
	if (creature->isHealthHidden()) {
		creatureType = CREATURETYPE_HIDDEN;
	}

	// send to clients
	SpectatorHashSet spectators;
	map.getSpectators(spectators, creature->getPosition(), true, true);
	if (creatureType == CREATURETYPE_SUMMON_OTHERS) {
		for (Creature* spectator : spectators) {
			Player* player = spectator->getPlayer();
			if (!player) {
				continue;
			}

			if (masterPlayer == player) {
				player->sendCreatureType(creature, CREATURETYPE_SUMMON_PLAYER);
			} else {
				player->sendCreatureType(creature, creatureType);
			}
		}
	} else {
		for (Creature* spectator : spectators) {
			spectator->getPlayer()->sendCreatureType(creature, creatureType);
		}
	}
}

void Game::updatePremium(account::Account &account) {
	bool save = false;
	time_t timeNow = time(nullptr);
	uint32_t rem_days = 0;
	time_t last_day;
	account.GetPremiumRemaningDays(&rem_days);
	account.GetPremiumLastDay(&last_day);
	std::string email;
	if (rem_days != 0) {
		if (last_day == 0) {
			account.SetPremiumLastDay(timeNow);
			save = true;
		} else {
			uint32_t days = (timeNow - last_day) / 86400;
			if (days > 0) {
				if (days >= rem_days) {
					if (!account.SetPremiumRemaningDays(0) || !account.SetPremiumLastDay(0)) {
						account.GetEmail(&email);
						SPDLOG_ERROR("Failed to set account premium days, account email: {}", email);
					}
				} else {
					account.SetPremiumRemaningDays((rem_days - days));
					time_t remainder = (timeNow - last_day) % 86400;
					account.SetPremiumLastDay(timeNow - remainder);
				}

				save = true;
			}
		}
	} else if (last_day != 0) {
		account.SetPremiumLastDay(0);
		save = true;
	}

	if (save && !account.SaveAccountDB()) {
		account.GetEmail(&email);
		SPDLOG_ERROR("Failed to save account: {}", email);
	}
}

void Game::loadMotdNum() {
	Database &db = Database::getInstance();

	DBResult_ptr result = db.storeQuery("SELECT `value` FROM `server_config` WHERE `config` = 'motd_num'");
	if (result) {
		motdNum = result->getNumber<uint32_t>("value");
	} else {
		db.executeQuery("INSERT INTO `server_config` (`config`, `value`) VALUES ('motd_num', '0')");
	}

	result = db.storeQuery("SELECT `value` FROM `server_config` WHERE `config` = 'motd_hash'");
	if (result) {
		motdHash = result->getString("value");
		if (motdHash != transformToSHA1(g_configManager().getString(MOTD))) {
			++motdNum;
		}
	} else {
		db.executeQuery("INSERT INTO `server_config` (`config`, `value`) VALUES ('motd_hash', '')");
	}
}

void Game::saveMotdNum() const {
	Database &db = Database::getInstance();

	std::ostringstream query;
	query << "UPDATE `server_config` SET `value` = '" << motdNum << "' WHERE `config` = 'motd_num'";
	db.executeQuery(query.str());

	query.str(std::string());
	query << "UPDATE `server_config` SET `value` = '" << transformToSHA1(g_configManager().getString(MOTD)) << "' WHERE `config` = 'motd_hash'";
	db.executeQuery(query.str());
}

void Game::checkPlayersRecord() {
	const size_t playersOnline = getPlayersOnline();
	if (playersOnline > playersRecord) {
		uint32_t previousRecord = playersRecord;
		playersRecord = playersOnline;

		for (auto &[key, it] : g_globalEvents().getEventMap(GLOBALEVENT_RECORD)) {
			it.executeRecord(playersRecord, previousRecord);
		}
		updatePlayersRecord();
	}
}

void Game::updatePlayersRecord() const {
	Database &db = Database::getInstance();

	std::ostringstream query;
	query << "UPDATE `server_config` SET `value` = '" << playersRecord << "' WHERE `config` = 'players_record'";
	db.executeQuery(query.str());
}

void Game::loadPlayersRecord() {
	Database &db = Database::getInstance();

	DBResult_ptr result = db.storeQuery("SELECT `value` FROM `server_config` WHERE `config` = 'players_record'");
	if (result) {
		playersRecord = result->getNumber<uint32_t>("value");
	} else {
		db.executeQuery("INSERT INTO `server_config` (`config`, `value`) VALUES ('players_record', '0')");
	}
}

void Game::playerInviteToParty(uint32_t playerId, uint32_t invitedId) {
	// Prevent crafted packets from inviting urself to a party (using OTClient)
	if (playerId == invitedId) {
		return;
	}

	Player* player = getPlayerByID(playerId);
	if (!player) {
		return;
	}

	Player* invitedPlayer = getPlayerByID(invitedId);
	if (!invitedPlayer || invitedPlayer->isInviting(player)) {
		return;
	}

	if (invitedPlayer->getParty()) {
		std::ostringstream ss;
		ss << invitedPlayer->getName() << " is already in a party.";
		player->sendTextMessage(MESSAGE_PARTY_MANAGEMENT, ss.str());
		return;
	}

	Party* party = player->getParty();
	if (!party) {
		party = new Party(player);
	} else if (party->getLeader() != player) {
		return;
	}

	party->invitePlayer(*invitedPlayer);
}

void Game::playerJoinParty(uint32_t playerId, uint32_t leaderId) {
	Player* player = getPlayerByID(playerId);
	if (!player) {
		return;
	}

	Player* leader = getPlayerByID(leaderId);
	if (!leader || !leader->isInviting(player)) {
		return;
	}

	Party* party = leader->getParty();
	if (!party || party->getLeader() != leader) {
		return;
	}

	if (player->getParty()) {
		player->sendTextMessage(MESSAGE_PARTY_MANAGEMENT, "You are already in a party.");
		return;
	}

	party->joinParty(*player);
}

void Game::playerRevokePartyInvitation(uint32_t playerId, uint32_t invitedId) {
	Player* player = getPlayerByID(playerId);
	if (!player) {
		return;
	}

	Party* party = player->getParty();
	if (!party || party->getLeader() != player) {
		return;
	}

	Player* invitedPlayer = getPlayerByID(invitedId);
	if (!invitedPlayer || !player->isInviting(invitedPlayer)) {
		return;
	}

	party->revokeInvitation(*invitedPlayer);
}

void Game::playerPassPartyLeadership(uint32_t playerId, uint32_t newLeaderId) {
	Player* player = getPlayerByID(playerId);
	if (!player) {
		return;
	}

	Party* party = player->getParty();
	if (!party || party->getLeader() != player) {
		return;
	}

	Player* newLeader = getPlayerByID(newLeaderId);
	if (!newLeader || !player->isPartner(newLeader)) {
		return;
	}

	party->passPartyLeadership(newLeader);
}

void Game::playerLeaveParty(uint32_t playerId) {
	Player* player = getPlayerByID(playerId);
	if (!player) {
		return;
	}

	Party* party = player->getParty();
	if (!party || player->hasCondition(CONDITION_INFIGHT)) {
		return;
	}

	party->leaveParty(player);
}

void Game::playerEnableSharedPartyExperience(uint32_t playerId, bool sharedExpActive) {
	Player* player = getPlayerByID(playerId);
	if (!player) {
		return;
	}

	Party* party = player->getParty();
	Tile* playerTile = player->getTile();
	if (!party || (player->hasCondition(CONDITION_INFIGHT) && playerTile && !playerTile->hasFlag(TILESTATE_PROTECTIONZONE))) {
		return;
	}

	party->setSharedExperience(player, sharedExpActive);
}

void Game::sendGuildMotd(uint32_t playerId) {
	Player* player = getPlayerByID(playerId);
	if (!player) {
		return;
	}

	Guild* guild = player->getGuild();
	if (guild) {
		player->sendChannelMessage("Message of the Day", guild->getMotd(), TALKTYPE_CHANNEL_R1, CHANNEL_GUILD);
	}
}

void Game::kickPlayer(uint32_t playerId, bool displayEffect) {
	Player* player = getPlayerByID(playerId);
	if (!player) {
		return;
	}

	player->removePlayer(displayEffect);
}

void Game::playerCyclopediaCharacterInfo(Player* player, uint32_t characterID, CyclopediaCharacterInfoType_t characterInfoType, uint16_t entriesPerPage, uint16_t page) {
	uint32_t playerGUID = player->getGUID();
	if (characterID != playerGUID) {
		// For now allow viewing only our character since we don't have tournaments supported
		player->sendCyclopediaCharacterNoData(characterInfoType, 2);
		return;
	}

	switch (characterInfoType) {
		case CYCLOPEDIA_CHARACTERINFO_BASEINFORMATION:
			player->sendCyclopediaCharacterBaseInformation();
			break;
		case CYCLOPEDIA_CHARACTERINFO_GENERALSTATS:
			player->sendCyclopediaCharacterGeneralStats();
			break;
		case CYCLOPEDIA_CHARACTERINFO_COMBATSTATS:
			player->sendCyclopediaCharacterCombatStats();
			break;
		case CYCLOPEDIA_CHARACTERINFO_RECENTDEATHS: {
			std::ostringstream query;
			uint32_t offset = static_cast<uint32_t>(page - 1) * entriesPerPage;
			query << "SELECT `time`, `level`, `killed_by`, `mostdamage_by`, (select count(*) FROM `player_deaths` WHERE `player_id` = " << playerGUID << ") as `entries` FROM `player_deaths` WHERE `player_id` = " << playerGUID << " ORDER BY `time` DESC LIMIT " << offset << ", " << entriesPerPage;

			uint32_t playerID = player->getID();
			std::function<void(DBResult_ptr, bool)> callback = [playerID, page, entriesPerPage](DBResult_ptr result, bool) {
				Player* player = g_game().getPlayerByID(playerID);
				if (!player) {
					return;
				}

				player->resetAsyncOngoingTask(PlayerAsyncTask_RecentDeaths);
				if (!result) {
					player->sendCyclopediaCharacterRecentDeaths(0, 0, {});
					return;
				}

				uint32_t pages = result->getNumber<uint32_t>("entries");
				pages += entriesPerPage - 1;
				pages /= entriesPerPage;

				std::vector<RecentDeathEntry> entries;
				entries.reserve(result->countResults());
				do {
					std::string cause1 = result->getString("killed_by");
					std::string cause2 = result->getString("mostdamage_by");

					std::ostringstream cause;
					cause << "Died at Level " << result->getNumber<uint32_t>("level") << " by";
					if (!cause1.empty()) {
						const char &character = cause1.front();
						if (character == 'a' || character == 'e' || character == 'i' || character == 'o' || character == 'u') {
							cause << " an ";
						} else {
							cause << " a ";
						}
						cause << cause1;
					}

					if (!cause2.empty()) {
						if (!cause1.empty()) {
							cause << " and ";
						}

						const char &character = cause2.front();
						if (character == 'a' || character == 'e' || character == 'i' || character == 'o' || character == 'u') {
							cause << " an ";
						} else {
							cause << " a ";
						}
						cause << cause2;
					}
					cause << '.';
					entries.emplace_back(std::move(cause.str()), result->getNumber<uint32_t>("time"));
				} while (result->next());
				player->sendCyclopediaCharacterRecentDeaths(page, static_cast<uint16_t>(pages), entries);
			};
			g_databaseTasks().addTask(query.str(), callback, true);
			player->addAsyncOngoingTask(PlayerAsyncTask_RecentDeaths);
			break;
		}
		case CYCLOPEDIA_CHARACTERINFO_RECENTPVPKILLS: {
			// TODO: add guildwar, assists and arena kills
			Database &db = Database::getInstance();
			const std::string &escapedName = db.escapeString(player->getName());
			std::ostringstream query;
			uint32_t offset = static_cast<uint32_t>(page - 1) * entriesPerPage;
			query << "SELECT `d`.`time`, `d`.`killed_by`, `d`.`mostdamage_by`, `d`.`unjustified`, `d`.`mostdamage_unjustified`, `p`.`name`, (select count(*) FROM `player_deaths` WHERE ((`killed_by` = " << escapedName << " AND `is_player` = 1) OR (`mostdamage_by` = " << escapedName << " AND `mostdamage_is_player` = 1))) as `entries` FROM `player_deaths` AS `d` INNER JOIN `players` AS `p` ON `d`.`player_id` = `p`.`id` WHERE ((`d`.`killed_by` = " << escapedName << " AND `d`.`is_player` = 1) OR (`d`.`mostdamage_by` = " << escapedName << " AND `d`.`mostdamage_is_player` = 1)) ORDER BY `time` DESC LIMIT " << offset << ", " << entriesPerPage;

			uint32_t playerID = player->getID();
			std::function<void(DBResult_ptr, bool)> callback = [playerID, page, entriesPerPage](DBResult_ptr result, bool) {
				Player* player = g_game().getPlayerByID(playerID);
				if (!player) {
					return;
				}

				player->resetAsyncOngoingTask(PlayerAsyncTask_RecentPvPKills);
				if (!result) {
					player->sendCyclopediaCharacterRecentPvPKills(0, 0, {});
					return;
				}

				uint32_t pages = result->getNumber<uint32_t>("entries");
				pages += entriesPerPage - 1;
				pages /= entriesPerPage;

				std::vector<RecentPvPKillEntry> entries;
				entries.reserve(result->countResults());
				do {
					std::string cause1 = result->getString("killed_by");
					std::string cause2 = result->getString("mostdamage_by");
					std::string name = result->getString("name");

					uint8_t status = CYCLOPEDIA_CHARACTERINFO_RECENTKILLSTATUS_JUSTIFIED;
					if (player->getName() == cause1) {
						if (result->getNumber<uint32_t>("unjustified") == 1) {
							status = CYCLOPEDIA_CHARACTERINFO_RECENTKILLSTATUS_UNJUSTIFIED;
						}
					} else if (player->getName() == cause2) {
						if (result->getNumber<uint32_t>("mostdamage_unjustified") == 1) {
							status = CYCLOPEDIA_CHARACTERINFO_RECENTKILLSTATUS_UNJUSTIFIED;
						}
					}

					std::ostringstream description;
					description << "Killed " << name << '.';
					entries.emplace_back(std::move(description.str()), result->getNumber<uint32_t>("time"), status);
				} while (result->next());
				player->sendCyclopediaCharacterRecentPvPKills(page, static_cast<uint16_t>(pages), entries);
			};
			g_databaseTasks().addTask(query.str(), callback, true);
			player->addAsyncOngoingTask(PlayerAsyncTask_RecentPvPKills);
			break;
		}
		case CYCLOPEDIA_CHARACTERINFO_ACHIEVEMENTS:
			player->sendCyclopediaCharacterAchievements();
			break;
		case CYCLOPEDIA_CHARACTERINFO_ITEMSUMMARY:
			player->sendCyclopediaCharacterItemSummary();
			break;
		case CYCLOPEDIA_CHARACTERINFO_OUTFITSMOUNTS:
			player->sendCyclopediaCharacterOutfitsMounts();
			break;
		case CYCLOPEDIA_CHARACTERINFO_STORESUMMARY:
			player->sendCyclopediaCharacterStoreSummary();
			break;
		case CYCLOPEDIA_CHARACTERINFO_INSPECTION:
			player->sendCyclopediaCharacterInspection();
			break;
		case CYCLOPEDIA_CHARACTERINFO_BADGES:
			player->sendCyclopediaCharacterBadges();
			break;
		case CYCLOPEDIA_CHARACTERINFO_TITLES:
			player->sendCyclopediaCharacterTitles();
			break;
		default:
			player->sendCyclopediaCharacterNoData(characterInfoType, 1);
			break;
	}
}

void Game::playerHighscores(Player* player, HighscoreType_t type, uint8_t category, uint32_t vocation, const std::string &, uint16_t page, uint8_t entriesPerPage) {
	if (player->hasAsyncOngoingTask(PlayerAsyncTask_Highscore)) {
		return;
	}

	std::string categoryName;
	switch (category) {
		case HIGHSCORE_CATEGORY_FIST_FIGHTING:
			categoryName = "skill_fist";
			break;
		case HIGHSCORE_CATEGORY_CLUB_FIGHTING:
			categoryName = "skill_club";
			break;
		case HIGHSCORE_CATEGORY_SWORD_FIGHTING:
			categoryName = "skill_sword";
			break;
		case HIGHSCORE_CATEGORY_AXE_FIGHTING:
			categoryName = "skill_axe";
			break;
		case HIGHSCORE_CATEGORY_DISTANCE_FIGHTING:
			categoryName = "skill_dist";
			break;
		case HIGHSCORE_CATEGORY_SHIELDING:
			categoryName = "skill_shielding";
			break;
		case HIGHSCORE_CATEGORY_FISHING:
			categoryName = "skill_fishing";
			break;
		case HIGHSCORE_CATEGORY_MAGIC_LEVEL:
			categoryName = "maglevel";
			break;
		default: {
			category = HIGHSCORE_CATEGORY_EXPERIENCE;
			categoryName = "experience";
			break;
		}
	}

	std::ostringstream query;
	if (type == HIGHSCORE_GETENTRIES) {
		uint32_t startPage = (static_cast<uint32_t>(page - 1) * static_cast<uint32_t>(entriesPerPage));
		uint32_t endPage = startPage + static_cast<uint32_t>(entriesPerPage);
		query << "SELECT *, @row AS `entries`, " << page << " AS `page` FROM (SELECT *, (@row := @row + 1) AS `rn` FROM (SELECT `id`, `name`, `level`, `vocation`, `" << categoryName << "` AS `points`, @curRank := IF(@prevRank = `" << categoryName << "`, @curRank, IF(@prevRank := `" << categoryName << "`, @curRank + 1, @curRank + 1)) AS `rank` FROM `players` `p`, (SELECT @curRank := 0, @prevRank := NULL, @row := 0) `r` WHERE `group_id` < " << static_cast<int>(account::GROUP_TYPE_GAMEMASTER) << " ORDER BY `" << categoryName << "` DESC) `t`";
		if (vocation != 0xFFFFFFFF) {
			bool firstVocation = true;

			const auto &vocationsMap = g_vocations().getVocations();
			for (const auto &it : vocationsMap) {
				const Vocation &voc = it.second;
				if (voc.getFromVocation() == vocation) {
					if (firstVocation) {
						query << " WHERE `vocation` = " << voc.getId();
						firstVocation = false;
					} else {
						query << " OR `vocation` = " << voc.getId();
					}
				}
			}
		}
		query << ") `T` WHERE `rn` > " << startPage << " AND `rn` <= " << endPage;
	} else if (type == HIGHSCORE_OURRANK) {
		std::string entriesStr = std::to_string(entriesPerPage);
		query << "SELECT *, @row AS `entries`, (@ourRow DIV " << entriesStr << ") + 1 AS `page` FROM (SELECT *, (@row := @row + 1) AS `rn`, @ourRow := IF(`id` = " << player->getGUID() << ", @row - 1, @ourRow) AS `rw` FROM (SELECT `id`, `name`, `level`, `vocation`, `" << categoryName << "` AS `points`, @curRank := IF(@prevRank = `" << categoryName << "`, @curRank, IF(@prevRank := `" << categoryName << "`, @curRank + 1, @curRank + 1)) AS `rank` FROM `players` `p`, (SELECT @curRank := 0, @prevRank := NULL, @row := 0, @ourRow := 0) `r` WHERE `group_id` < " << static_cast<int>(account::GROUP_TYPE_GAMEMASTER) << " ORDER BY `" << categoryName << "` DESC) `t`";
		if (vocation != 0xFFFFFFFF) {
			bool firstVocation = true;

			const auto &vocationsMap = g_vocations().getVocations();
			for (const auto &it : vocationsMap) {
				const Vocation &voc = it.second;
				if (voc.getFromVocation() == vocation) {
					if (firstVocation) {
						query << " WHERE `vocation` = " << voc.getId();
						firstVocation = false;
					} else {
						query << " OR `vocation` = " << voc.getId();
					}
				}
			}
		}
		query << ") `T` WHERE `rn` > ((@ourRow DIV " << entriesStr << ") * " << entriesStr << ") AND `rn` <= (((@ourRow DIV " << entriesStr << ") * " << entriesStr << ") + " << entriesStr << ")";
	}

	uint32_t playerID = player->getID();
	std::function<void(DBResult_ptr, bool)> callback = [playerID, category, vocation, entriesPerPage](DBResult_ptr result, bool) {
		Player* player = g_game().getPlayerByID(playerID);
		if (!player) {
			return;
		}

		player->resetAsyncOngoingTask(PlayerAsyncTask_Highscore);
		if (!result) {
			player->sendHighscoresNoData();
			return;
		}

		uint16_t page = result->getNumber<uint16_t>("page");
		uint32_t pages = result->getNumber<uint32_t>("entries");
		pages += entriesPerPage - 1;
		pages /= entriesPerPage;

		std::vector<HighscoreCharacter> characters;
		characters.reserve(result->countResults());
		do {
			uint8_t characterVocation;
			const Vocation* voc = g_vocations().getVocation(result->getNumber<uint16_t>("vocation"));
			if (voc) {
				characterVocation = voc->getClientId();
			} else {
				characterVocation = 0;
			}
			characters.emplace_back(std::move(result->getString("name")), result->getNumber<uint64_t>("points"), result->getNumber<uint32_t>("id"), result->getNumber<uint32_t>("rank"), result->getNumber<uint16_t>("level"), characterVocation);
		} while (result->next());
		player->sendHighscores(characters, category, vocation, page, static_cast<uint16_t>(pages));
	};
	g_databaseTasks().addTask(query.str(), callback, true);
	player->addAsyncOngoingTask(PlayerAsyncTask_Highscore);
}

void Game::playerTournamentLeaderboard(uint32_t playerId, uint8_t leaderboardType) {
	Player* player = getPlayerByID(playerId);
	if (!player || leaderboardType > 1) {
		return;
	}

	player->sendTournamentLeaderboard();
}

void Game::playerReportRuleViolationReport(uint32_t playerId, const std::string &targetName, uint8_t reportType, uint8_t reportReason, const std::string &comment, const std::string &translation) {
	Player* player = getPlayerByID(playerId);
	if (!player) {
		return;
	}

	g_events().eventPlayerOnReportRuleViolation(player, targetName, reportType, reportReason, comment, translation);
}

void Game::playerReportBug(uint32_t playerId, const std::string &message, const Position &position, uint8_t category) {
	Player* player = getPlayerByID(playerId);
	if (!player) {
		return;
	}

	g_events().eventPlayerOnReportBug(player, message, position, category);
}

void Game::playerDebugAssert(uint32_t playerId, const std::string &assertLine, const std::string &date, const std::string &description, const std::string &comment) {
	Player* player = getPlayerByID(playerId);
	if (!player) {
		return;
	}

	// TODO: move debug assertions to database
	FILE* file = fopen("client_assertions.txt", "a");
	if (file) {
		fprintf(file, "----- %s - %s (%s) -----\n", formatDate(time(nullptr)).c_str(), player->getName().c_str(), convertIPToString(player->getIP()).c_str());
		fprintf(file, "%s\n%s\n%s\n%s\n", assertLine.c_str(), date.c_str(), description.c_str(), comment.c_str());
		fclose(file);
	}
}

void Game::playerPreyAction(uint32_t playerId, uint8_t slot, uint8_t action, uint8_t option, int8_t index, uint16_t raceId) {
	Player* player = getPlayerByID(playerId);
	if (!player) {
		return;
	}

	g_ioprey().ParsePreyAction(player, static_cast<PreySlot_t>(slot), static_cast<PreyAction_t>(action), static_cast<PreyOption_t>(option), index, raceId);
}

void Game::playerTaskHuntingAction(uint32_t playerId, uint8_t slot, uint8_t action, bool upgrade, uint16_t raceId) {
	Player* player = getPlayerByID(playerId);
	if (!player) {
		return;
	}

	g_ioprey().ParseTaskHuntingAction(player, static_cast<PreySlot_t>(slot), static_cast<PreyTaskAction_t>(action), upgrade, raceId);
}

void Game::playerNpcGreet(uint32_t playerId, uint32_t npcId) {
	Player* player = getPlayerByID(playerId);
	if (!player) {
		return;
	}

	Npc* npc = getNpcByID(npcId);
	if (!npc) {
		return;
	}

	SpectatorHashSet spectators;
	spectators.insert(npc);
	map.getSpectators(spectators, player->getPosition(), true, true);
	internalCreatureSay(player, TALKTYPE_SAY, "hi", false, &spectators);
	spectators.clear();
	spectators.insert(npc);
	if (npc->getSpeechBubble() == SPEECHBUBBLE_TRADE) {
		internalCreatureSay(player, TALKTYPE_PRIVATE_PN, "trade", false, &spectators);
	} else {
		internalCreatureSay(player, TALKTYPE_PRIVATE_PN, "sail", false, &spectators);
	}
}

void Game::playerLeaveMarket(uint32_t playerId) {
	Player* player = getPlayerByID(playerId);
	if (!player) {
		return;
	}

	player->setInMarket(false);
}

void Game::playerBrowseMarket(uint32_t playerId, uint16_t itemId, uint8_t tier) {
	Player* player = getPlayerByID(playerId);
	if (!player) {
		return;
	}

	if (!player->isInMarket()) {
		return;
	}

	const ItemType &it = Item::items[itemId];
	if (it.id == 0) {
		return;
	}

	if (it.wareId == 0) {
		return;
	}

	const MarketOfferList &buyOffers = IOMarket::getActiveOffers(MARKETACTION_BUY, it.id, tier);
	const MarketOfferList &sellOffers = IOMarket::getActiveOffers(MARKETACTION_SELL, it.id, tier);
	player->sendMarketBrowseItem(it.id, buyOffers, sellOffers, tier);
	player->sendMarketDetail(it.id, tier);
}

void Game::playerBrowseMarketOwnOffers(uint32_t playerId) {
	Player* player = getPlayerByID(playerId);
	if (!player) {
		return;
	}

	if (!player->isInMarket()) {
		return;
	}

	const MarketOfferList &buyOffers = IOMarket::getOwnOffers(MARKETACTION_BUY, player->getGUID());
	const MarketOfferList &sellOffers = IOMarket::getOwnOffers(MARKETACTION_SELL, player->getGUID());
	player->sendMarketBrowseOwnOffers(buyOffers, sellOffers);
}

void Game::playerBrowseMarketOwnHistory(uint32_t playerId) {
	Player* player = getPlayerByID(playerId);
	if (!player) {
		return;
	}

	if (!player->isInMarket()) {
		return;
	}

	const HistoryMarketOfferList &buyOffers = IOMarket::getOwnHistory(MARKETACTION_BUY, player->getGUID());
	const HistoryMarketOfferList &sellOffers = IOMarket::getOwnHistory(MARKETACTION_SELL, player->getGUID());
	player->sendMarketBrowseOwnHistory(buyOffers, sellOffers);
}

namespace {
	bool removeOfferItems(Player &player, DepotLocker &depotLocker, const ItemType &itemType, uint16_t amount, uint8_t tier, std::ostringstream &offerStatus) {
		uint16_t removeAmount = amount;
		if (
			// Init-statement
			auto stashItemCount = player.getStashItemCount(itemType.wareId);
			// Condition
			stashItemCount > 0
		) {
			if (removeAmount > stashItemCount && player.withdrawItem(itemType.wareId, stashItemCount)) {
				removeAmount -= stashItemCount;
			} else if (player.withdrawItem(itemType.wareId, removeAmount)) {
				removeAmount = 0;
			} else {
				offerStatus << "Failed to remove stash items from player " << player.getName();
				return false;
			}
		}

		auto [itemVector, totalCount] = player.getLockerItemsAndCountById(depotLocker, tier, itemType.id);
		if (removeAmount > 0) {
			if (totalCount == 0 || itemVector.size() == 0) {
				offerStatus << "Player " << player.getName() << " not have item for create offer";
				return false;
			}

			uint32_t count = 0;
			for (auto item : itemVector) {
				if (!item) {
					continue;
				}

				if (itemType.stackable) {
					uint16_t removeCount = std::min<uint16_t>(removeAmount, item->getItemCount());
					removeAmount -= removeCount;
					if (
						// Init-statement
						auto ret = g_game().internalRemoveItem(item, removeCount);
						// Condition
						ret != RETURNVALUE_NOERROR
					) {
						offerStatus << "Failed to remove items from player " << player.getName() << " error: " << getReturnMessage(ret);
						return false;
					}

					if (removeAmount == 0) {
						break;
					}
				} else {
					count += Item::countByType(item, -1);
					if (count > amount) {
						break;
					}
					auto ret = g_game().internalRemoveItem(item);
					if (ret != RETURNVALUE_NOERROR) {
						offerStatus << "Failed to remove items from player " << player.getName() << " error: " << getReturnMessage(ret);
						return false;
					}
				}
			}
		}
		return true;
	}
} // namespace

bool checkCanInitCreateMarketOffer(const Player* player, uint8_t type, const ItemType &it, uint16_t amount, uint64_t price, std::ostringstream &offerStatus) {
	if (!player) {
		offerStatus << "Failed to load player";
		return false;
	}

	if (!player->isInMarket()) {
		offerStatus << "Failed to load market for player " << player->getName();
		return false;
	}

	if (price == 0) {
		offerStatus << "Failed to process price for player " << player->getName();
		return false;
	}

	if (price > 999999999999) {
		offerStatus << "Player " << player->getName() << " is trying to sell an item with a higher than allowed value";
		return false;
	}

	if (type != MARKETACTION_BUY && type != MARKETACTION_SELL) {
		offerStatus << "Failed to process type " << type << "for player " << player->getName();
		return false;
	}

	if (player->isUIExhausted(1000)) {
		player->sendCancelMessage(RETURNVALUE_YOUAREEXHAUSTED);
		return false;
	}

	if (it.id == 0 || it.wareId == 0) {
		offerStatus << "Failed to load offer or item id";
		return false;
	}

	if (amount == 0 || !it.stackable && amount > 2000 || it.stackable && amount > 64000) {
		offerStatus << "Failed to load amount " << amount << " for player " << player->getName();
		return false;
	}

	SPDLOG_DEBUG("{} - Offer amount: {}", __FUNCTION__, amount);

	if (g_configManager().getBoolean(MARKET_PREMIUM) && !player->isPremium()) {
		player->sendTextMessage(MESSAGE_MARKET, "Only premium accounts may create offers for that object.");
		return false;
	}

	const uint32_t maxOfferCount = g_configManager().getNumber(MAX_MARKET_OFFERS_AT_A_TIME_PER_PLAYER);
	if (maxOfferCount != 0 && IOMarket::getPlayerOfferCount(player->getGUID()) >= maxOfferCount) {
		offerStatus << "Player " << player->getName() << "excedeed max offer count " << maxOfferCount;
		return false;
	}

	return true;
}

void Game::playerCreateMarketOffer(uint32_t playerId, uint8_t type, uint16_t itemId, uint16_t amount, uint64_t price, uint8_t tier, bool anonymous) {
	// Initialize variables
	// Before creating the offer we will compare it with the RETURN VALUE ERROR
	std::ostringstream offerStatus;
	Player* player = getPlayerByID(playerId);
	const ItemType &it = Item::items[itemId];

	// Make sure everything is ok before the create market offer starts
	if (!checkCanInitCreateMarketOffer(player, type, it, amount, price, offerStatus)) {
		SPDLOG_ERROR("{} - Player {} had an error on init offer on the market, error code: {}", __FUNCTION__, player->getName(), offerStatus.str());
		return;
	}

	uint64_t calcFee = (price / 100) * amount;
	uint64_t minFee = std::min<uint64_t>(100000, calcFee);
	uint64_t fee = std::max<uint64_t>(20, minFee);

	if (type == MARKETACTION_SELL) {
		if (fee > (player->getBankBalance() + player->getMoney())) {
			offerStatus << "Fee is greater than player money";
			return;
		}

		DepotLocker* depotLocker = player->getDepotLocker(player->getLastDepotId());
		if (depotLocker == nullptr) {
			offerStatus << "Depot locker is nullptr for player " << player->getName();
			return;
		}

		if (it.id == ITEM_STORE_COIN) {
			account::Account account(player->getAccount());
			account.LoadAccountDB();
			uint32_t coins;
			account.GetCoins(&coins);

			if (amount > coins) {
				offerStatus << "Amount is greater than coins for player " << player->getName();
				return;
			}

			account.RemoveCoins(static_cast<uint32_t>(amount));
		} else {
			if (!removeOfferItems(*player, *depotLocker, it, amount, tier, offerStatus)) {
				SPDLOG_ERROR("[{}] failed to remove item with id {}, from player {}, errorcode: {}", __FUNCTION__, it.id, player->getName(), offerStatus.str());
				return;
			}
		}

		g_game().removeMoney(player, fee, 0, true);
	} else {
		uint64_t totalPrice = price * amount;
		totalPrice += fee;
		if (totalPrice > (player->getMoney() + player->getBankBalance())) {
			offerStatus << "Fee is greater than player money (buy offer)";
			return;
		}

		g_game().removeMoney(player, totalPrice, 0, true);
	}

	// Send market window again for update item stats and avoid item clone
	player->sendMarketEnter(player->getLastDepotId());

	// If there is any error, then we will send the log and block the creation of the offer to avoid clone of items
	// The player may lose the item as it will have already been removed, but will not clone
	if (!offerStatus.str().empty()) {
		player->sendTextMessage(MESSAGE_MARKET, "There was an error processing your offer, please contact the administrator.");
		SPDLOG_ERROR("{} - Player {} had an error creating an offer on the market, error code: {}", __FUNCTION__, player->getName(), offerStatus.str());
		return;
	}

	IOMarket::createOffer(player->getGUID(), static_cast<MarketAction_t>(type), it.id, amount, price, tier, anonymous);

	// uint8_t = tier, uint64_t price
	std::map<uint8_t, uint64_t> tierAndPriceMap;
	tierAndPriceMap[tier] = price;
	auto ColorItem = itemsPriceMap.find(it.id);
	if (ColorItem == itemsPriceMap.end()) {
		itemsPriceMap[it.id] = tierAndPriceMap;
		itemsSaleCount++;
	} else if (auto priceIt = ColorItem->second.find(tier); priceIt->second < price) {
		itemsPriceMap[it.id] = tierAndPriceMap;
	}

	const MarketOfferList &buyOffers = IOMarket::getActiveOffers(MARKETACTION_BUY, it.id, tier);
	const MarketOfferList &sellOffers = IOMarket::getActiveOffers(MARKETACTION_SELL, it.id, tier);
	player->sendMarketBrowseItem(it.id, buyOffers, sellOffers, tier);

	// Exhausted for create offert in the market
	player->updateUIExhausted();
	IOLoginData::savePlayer(player);
}

void Game::playerCancelMarketOffer(uint32_t playerId, uint32_t timestamp, uint16_t counter) {
	Player* player = getPlayerByID(playerId);
	if (!player) {
		return;
	}

	if (!player->isInMarket()) {
		return;
	}

	if (player->isUIExhausted(1000)) {
		player->sendCancelMessage(RETURNVALUE_YOUAREEXHAUSTED);
		return;
	}

	MarketOfferEx offer = IOMarket::getOfferByCounter(timestamp, counter);
	if (offer.id == 0 || offer.playerId != player->getGUID()) {
		return;
	}

	if (offer.type == MARKETACTION_BUY) {
		player->setBankBalance(player->getBankBalance() + offer.price * offer.amount);
		// Send market window again for update stats
		player->sendMarketEnter(player->getLastDepotId());
	} else {
		const ItemType &it = Item::items[offer.itemId];
		if (it.id == 0) {
			return;
		}

		if (it.id == ITEM_STORE_COIN) {
			account::Account account;
			account.LoadAccountDB(player->getAccount());
			account.AddCoins(offer.amount);
		} else if (it.stackable) {
			uint16_t tmpAmount = offer.amount;
			while (tmpAmount > 0) {
				int32_t stackCount = std::min<int32_t>(100, tmpAmount);
				Item* item = Item::CreateItem(it.id, stackCount);
				if (internalAddItem(player->getInbox(), item, INDEX_WHEREEVER, FLAG_NOLIMIT) != RETURNVALUE_NOERROR) {
					delete item;
					break;
				}

				if (offer.tier > 0) {
					item->setAttribute(ItemAttribute_t::TIER, offer.tier);
				}

				tmpAmount -= stackCount;
			}
		} else {
			int32_t subType;
			if (it.charges != 0) {
				subType = it.charges;
			} else {
				subType = -1;
			}

			for (uint16_t i = 0; i < offer.amount; ++i) {
				Item* item = Item::CreateItem(it.id, subType);
				if (internalAddItem(player->getInbox(), item, INDEX_WHEREEVER, FLAG_NOLIMIT) != RETURNVALUE_NOERROR) {
					delete item;
					break;
				}

				if (offer.tier > 0) {
					item->setAttribute(ItemAttribute_t::TIER, offer.tier);
				}
			}
		}
	}

	IOMarket::moveOfferToHistory(offer.id, OFFERSTATE_CANCELLED);

	offer.amount = 0;
	offer.timestamp += g_configManager().getNumber(MARKET_OFFER_DURATION);
	player->sendMarketCancelOffer(offer);
	// Send market window again for update stats
	player->sendMarketEnter(player->getLastDepotId());
	// Exhausted for cancel offer in the market
	player->updateUIExhausted();
	IOLoginData::savePlayer(player);
}

void Game::playerAcceptMarketOffer(uint32_t playerId, uint32_t timestamp, uint16_t counter, uint16_t amount) {
	std::ostringstream offerStatus;
	Player* player = getPlayerByID(playerId);
	if (!player) {
		offerStatus << "Failed to load player";
		return;
	}

	if (!player->isInMarket()) {
		offerStatus << "Failed to load market";
		return;
	}

	if (player->isUIExhausted(1000)) {
		player->sendCancelMessage(RETURNVALUE_YOUAREEXHAUSTED);
		return;
	}

	MarketOfferEx offer = IOMarket::getOfferByCounter(timestamp, counter);
	if (offer.id == 0) {
		offerStatus << "Failed to load offer id";
		return;
	}

	const ItemType &it = Item::items[offer.itemId];
	if (it.id == 0) {
		offerStatus << "Failed to load item id";
		return;
	}

	if (amount == 0 || !it.stackable && amount > 2000 || it.stackable && amount > 64000 || amount > offer.amount) {
		offerStatus << "Invalid offer amount " << amount << " for player " << player->getName();
		return;
	}

	uint64_t totalPrice = offer.price * amount;

	// The player has an offer to by something and someone is going to sell to item type
	// so the market action is 'buy' as who created the offer is buying.
	if (offer.type == MARKETACTION_BUY) {
		DepotLocker* depotLocker = player->getDepotLocker(player->getLastDepotId());
		if (depotLocker == nullptr) {
			offerStatus << "Depot locker is nullptr";
			return;
		}

		Player* buyerPlayer = getPlayerByGUID(offer.playerId);
		if (!buyerPlayer) {
			buyerPlayer = new Player(nullptr);
			if (!IOLoginData::loadPlayerById(buyerPlayer, offer.playerId)) {
				delete buyerPlayer;
				offerStatus << "Failed to load buyer player " << player->getName();
				return;
			}
		}

		if (player == buyerPlayer || player->getAccount() == buyerPlayer->getAccount()) {
			player->sendTextMessage(MESSAGE_MARKET, "You cannot accept your own offer.");
			return;
		}

		if (it.id == ITEM_STORE_COIN) {
			account::Account account;
			account.LoadAccountDB(player->getAccount());
			uint32_t coins;
			account.GetCoins(&coins);
			if (amount > coins) {
				offerStatus << "Amount is greater than coins";
				return;
			}

			account.RemoveCoins(amount);
			account.RegisterCoinsTransaction(account::COIN_REMOVE, amount, "Sold on Market");
		} else {
			if (!removeOfferItems(*player, *depotLocker, it, amount, offer.tier, offerStatus)) {
				SPDLOG_ERROR("[{}] failed to remove item with id {}, from player {}, errorcode: {}", __FUNCTION__, it.id, player->getName(), offerStatus.str());
				return;
			}
		}
		player->setBankBalance(player->getBankBalance() + totalPrice);

		if (it.id == ITEM_STORE_COIN) {
			account::Account account;
			account.LoadAccountDB(buyerPlayer->getAccount());
			account.AddCoins(amount);
			account.RegisterCoinsTransaction(account::COIN_ADD, amount, "Purchased on Market");
		} else if (it.stackable) {
			uint16_t tmpAmount = amount;
			while (tmpAmount > 0) {
				uint16_t stackCount = std::min<uint16_t>(100, tmpAmount);
				Item* item = Item::CreateItem(it.id, stackCount);
				if (internalAddItem(buyerPlayer->getInbox(), item, INDEX_WHEREEVER, FLAG_NOLIMIT) != RETURNVALUE_NOERROR) {
					offerStatus << "Failed to add player inbox stackable item for buy offer for player " << player->getName();
					delete item;
					break;
				}

				if (offer.tier > 0) {
					item->setAttribute(ItemAttribute_t::TIER, offer.tier);
				}

				tmpAmount -= stackCount;
			}
		} else {
			int32_t subType;
			if (it.charges != 0) {
				subType = it.charges;
			} else {
				subType = -1;
			}

			for (uint16_t i = 0; i < amount; ++i) {
				Item* item = Item::CreateItem(it.id, subType);
				if (internalAddItem(buyerPlayer->getInbox(), item, INDEX_WHEREEVER, FLAG_NOLIMIT) != RETURNVALUE_NOERROR) {
					offerStatus << "Failed to add player inbox item for buy offer for player " << player->getName();
					delete item;
					break;
				}

				if (offer.tier > 0) {
					item->setAttribute(ItemAttribute_t::TIER, offer.tier);
				}
			}
		}

		if (buyerPlayer->isOffline()) {
			IOLoginData::savePlayer(buyerPlayer);
			delete buyerPlayer;
		}
	} else if (offer.type == MARKETACTION_SELL) {
		Player* sellerPlayer = getPlayerByGUID(offer.playerId);
		if (!sellerPlayer) {
			sellerPlayer = new Player(nullptr);
			if (!IOLoginData::loadPlayerById(sellerPlayer, offer.playerId)) {
				offerStatus << "Failed to load seller player";
				delete sellerPlayer;
				return;
			}
		}

		if (player == sellerPlayer || player->getAccount() == sellerPlayer->getAccount()) {
			player->sendTextMessage(MESSAGE_MARKET, "You cannot accept your own offer.");
			return;
		}

		if (totalPrice > (player->getBankBalance() + player->getMoney())) {
			return;
		}

		// Have enough money on the bank
		if (totalPrice <= player->getBankBalance()) {
			player->setBankBalance(player->getBankBalance() - totalPrice);
		} else {
			uint64_t remainsPrice = 0;
			remainsPrice = totalPrice - player->getBankBalance();
			player->setBankBalance(0);
			g_game().removeMoney(player, remainsPrice);
		}

		if (it.id == ITEM_STORE_COIN) {
			account::Account account;
			account.LoadAccountDB(player->getAccount());
			account.AddCoins(amount);
			account.RegisterCoinsTransaction(account::COIN_ADD, amount, "Purchased on Market");
		} else if (it.stackable) {
			uint16_t tmpAmount = amount;
			while (tmpAmount > 0) {
				uint16_t stackCount = std::min<uint16_t>(100, tmpAmount);
				Item* item = Item::CreateItem(it.id, stackCount);
				if (
					// Init-statement
					auto ret = internalAddItem(player->getInbox(), item, INDEX_WHEREEVER, FLAG_NOLIMIT);
					// Condition
					ret != RETURNVALUE_NOERROR
				) {
					SPDLOG_ERROR("{} - Create offer internal add item error code: {}", __FUNCTION__, ret);
					offerStatus << "Failed to add inbox stackable item for sell offer for player " << player->getName();
					delete item;
					break;
				}

				if (offer.tier > 0) {
					item->setAttribute(ItemAttribute_t::TIER, offer.tier);
				}

				tmpAmount -= stackCount;
			}
		} else {
			int32_t subType;
			if (it.charges != 0) {
				subType = it.charges;
			} else {
				subType = -1;
			}

			for (uint16_t i = 0; i < amount; ++i) {
				Item* item = Item::CreateItem(it.id, subType);
				if (
					// Init-statement
					auto ret = internalAddItem(player->getInbox(), item, INDEX_WHEREEVER, FLAG_NOLIMIT);
					// Condition
					ret != RETURNVALUE_NOERROR
				) {
					offerStatus << "Failed to add inbox item for sell offer for player " << player->getName();
					delete item;
					break;
				}

				if (offer.tier > 0) {
					item->setAttribute(ItemAttribute_t::TIER, offer.tier);
				}
			}
		}

		sellerPlayer->setBankBalance(sellerPlayer->getBankBalance() + totalPrice);
		if (it.id == ITEM_STORE_COIN) {
			account::Account account;
			account.LoadAccountDB(sellerPlayer->getAccount());
			account.RegisterCoinsTransaction(account::COIN_REMOVE, amount, "Sold on Market");
		}

		if (it.id != ITEM_STORE_COIN) {
			player->onReceiveMail();
		}

		if (sellerPlayer->isOffline()) {
			IOLoginData::savePlayer(sellerPlayer);
			delete sellerPlayer;
		}
	}

	// Send market window again for update item stats and avoid item clone
	player->sendMarketEnter(player->getLastDepotId());

	if (!offerStatus.str().empty()) {
		player->sendTextMessage(MESSAGE_MARKET, "There was an error processing your offer, please contact the administrator.");
		SPDLOG_ERROR("{} - Player {} had an error accepting an offer on the market, error code: {}", __FUNCTION__, player->getName(), offerStatus.str());
		return;
	}

	const int32_t marketOfferDuration = g_configManager().getNumber(MARKET_OFFER_DURATION);

	IOMarket::appendHistory(player->getGUID(), (offer.type == MARKETACTION_BUY ? MARKETACTION_SELL : MARKETACTION_BUY), offer.itemId, amount, offer.price, time(nullptr), offer.tier, OFFERSTATE_ACCEPTEDEX);

	IOMarket::appendHistory(offer.playerId, offer.type, offer.itemId, amount, offer.price, time(nullptr), offer.tier, OFFERSTATE_ACCEPTED);

	offer.amount -= amount;

	if (offer.amount == 0) {
		IOMarket::deleteOffer(offer.id);
	} else {
		IOMarket::acceptOffer(offer.id, amount);
	}

	offer.timestamp += marketOfferDuration;
	player->sendMarketAcceptOffer(offer);
	// Exhausted for accept offer in the market
	player->updateUIExhausted();
	IOLoginData::savePlayer(player);
}

void Game::parsePlayerExtendedOpcode(uint32_t playerId, uint8_t opcode, const std::string &buffer) {
	Player* player = getPlayerByID(playerId);
	if (!player) {
		return;
	}

	for (const CreatureEvent* creatureEvent : player->getCreatureEvents(CREATURE_EVENT_EXTENDED_OPCODE)) {
		creatureEvent->executeExtendedOpcode(player, opcode, buffer);
	}
}

void Game::forceRemoveCondition(uint32_t creatureId, ConditionType_t conditionType, ConditionId_t conditionId) {
	Creature* creature = getCreatureByID(creatureId);
	if (!creature) {
		return;
	}

	creature->removeCondition(conditionType, conditionId, true);
}

void Game::sendOfflineTrainingDialog(Player* player) {
	if (!player) {
		return;
	}

	if (!player->hasModalWindowOpen(offlineTrainingWindow.id)) {
		player->sendModalWindow(offlineTrainingWindow);
	}
}

void Game::playerAnswerModalWindow(uint32_t playerId, uint32_t modalWindowId, uint8_t button, uint8_t choice) {
	Player* player = getPlayerByID(playerId);
	if (!player) {
		return;
	}

	if (!player->hasModalWindowOpen(modalWindowId)) {
		return;
	}

	player->onModalWindowHandled(modalWindowId);

	// offline training, hardcoded
	if (modalWindowId == std::numeric_limits<uint32_t>::max()) {
		if (button == 1) {
			if (choice == SKILL_SWORD || choice == SKILL_AXE || choice == SKILL_CLUB || choice == SKILL_DISTANCE || choice == SKILL_MAGLEVEL) {
				BedItem* bedItem = player->getBedItem();
				if (bedItem && bedItem->sleep(player)) {
					player->setOfflineTrainingSkill(static_cast<int8_t>(choice));
					return;
				}
			}
		} else {
			player->sendTextMessage(MESSAGE_EVENT_ADVANCE, "Offline training aborted.");
		}

		player->setBedItem(nullptr);
	} else {
		for (const auto creatureEvent : player->getCreatureEvents(CREATURE_EVENT_MODALWINDOW)) {
			creatureEvent->executeModalWindow(player, modalWindowId, button, choice);
		}
	}
}

void Game::playerForgeFuseItems(uint32_t playerId, uint16_t itemId, uint8_t tier, bool usedCore, bool reduceTierLoss) {
	Player* player = getPlayerByID(playerId);
	if (!player) {
		return;
	}

	if (player->isUIExhausted()) {
		player->sendCancelMessage(RETURNVALUE_YOUAREEXHAUSTED);
		return;
	}

	player->updateUIExhausted();

	uint8_t coreCount = (usedCore ? 1 : 0) + (reduceTierLoss ? 1 : 0);
	auto baseSuccess = static_cast<uint8_t>(g_configManager().getNumber(FORGE_BASE_SUCCESS_RATE));
	auto bonusSuccess = static_cast<uint8_t>(g_configManager().getNumber(FORGE_BASE_SUCCESS_RATE) + g_configManager().getNumber(FORGE_BONUS_SUCCESS_RATE));
	auto roll = static_cast<uint8_t>(uniform_random(1, 100)) <= (usedCore ? bonusSuccess : baseSuccess);
	bool success = roll ? true : false;

	uint32_t chance = uniform_random(0, 10000);
	uint8_t bonus = forgeBonus(chance);

	player->forgeFuseItems(itemId, tier, success, reduceTierLoss, bonus, coreCount);
}

void Game::playerForgeTransferItemTier(uint32_t playerId, uint16_t donorItemId, uint8_t tier, uint16_t receiveItemId) {
	Player* player = getPlayerByID(playerId);
	if (!player) {
		return;
	}

	player->forgeTransferItemTier(donorItemId, tier, receiveItemId);
}

void Game::playerForgeResourceConversion(uint32_t playerId, uint8_t action) {
	Player* player = getPlayerByID(playerId);
	if (!player) {
		return;
	}

	if (player->isUIExhausted()) {
		player->sendCancelMessage(RETURNVALUE_YOUAREEXHAUSTED);
		return;
	}

	player->updateUIExhausted();
	player->forgeResourceConversion(action);
}

void Game::playerBrowseForgeHistory(uint32_t playerId, uint8_t page) {
	Player* player = getPlayerByID(playerId);
	if (!player) {
		return;
	}

	if (player->isUIExhausted()) {
		player->sendCancelMessage(RETURNVALUE_YOUAREEXHAUSTED);
		return;
	}

	player->updateUIExhausted();
	player->forgeHistory(page);
}

void Game::playerBosstiarySlot(uint32_t playerId, uint8_t slotId, uint32_t selectedBossId) {
	Player* player = getPlayerByID(playerId);
	if (!player) {
		return;
	}

	if (player->isUIExhausted()) {
		player->sendCancelMessage(RETURNVALUE_YOUAREEXHAUSTED);
		return;
	}

	player->updateUIExhausted();

	uint32_t bossIdSlot = player->getSlotBossId(slotId);

	if (uint32_t boostedBossId = g_ioBosstiary().getBoostedBossId();
		selectedBossId == 0 && bossIdSlot != boostedBossId) {
		uint8_t removeTimes = player->getRemoveTimes();
		uint32_t removePrice = g_ioBosstiary().calculteRemoveBoss(removeTimes);
		g_game().removeMoney(player, removePrice, 0, true);
		player->addRemoveTime();
	}

	player->setSlotBossId(slotId, selectedBossId);
}

void Game::playerSetBossPodium(uint32_t playerId, uint32_t bossRaceId, const Position &pos, uint8_t stackPos, const uint16_t itemId, uint8_t direction, uint8_t podiumVisible, uint8_t bossVisible) {
	Player* player = getPlayerByID(playerId);
	if (!player || pos.x == 0xFFFF) {
		return;
	}

	Thing* thing = internalGetThing(player, pos, stackPos, itemId, STACKPOS_TOPDOWN_ITEM);
	if (!thing) {
		return;
	}

	Item* item = thing->getItem();
	if (!item || item->getID() != itemId || !item->isPodium() || item->hasAttribute(ItemAttribute_t::UNIQUEID)) {
		player->sendCancelMessage(RETURNVALUE_NOTPOSSIBLE);
		return;
	}

	if (bossRaceId != 0) {
		item->setCustomAttribute("PodiumBossId", static_cast<int64_t>(bossRaceId));
	} else {
		auto podiumBoss = item->getCustomAttribute("PodiumBossId");
		if (podiumBoss) {
			bossRaceId = static_cast<uint32_t>(podiumBoss->getInteger());
		}
	}

	const MonsterType* mType = g_ioBosstiary().getMonsterTypeByBossRaceId(bossRaceId);
	if (!mType) {
		return;
	}

	const auto tile = dynamic_cast<Tile*>(item->getParent());
	if (!tile) {
		player->sendCancelMessage(RETURNVALUE_NOTPOSSIBLE);
		return;
	}

	if (!Position::areInRange<1, 1, 0>(pos, player->getPosition())) {
		if (std::forward_list<Direction> listDir;
			player->getPathTo(pos, listDir, 0, 1, true, false)) {
			g_dispatcher().addTask(createTask(std::bind_front(&Game::playerAutoWalk, this, player->getID(), listDir)));
			SchedulerTask* task = createSchedulerTask(400, std::bind_front(&Game::playerBrowseField, this, playerId, pos));
			player->setNextWalkActionTask(task);
		} else {
			player->sendCancelMessage(RETURNVALUE_THEREISNOWAY);
		}
		return;
	}

	if (auto bossOutfit = mType->info.outfit;
		bossOutfit.lookType != 0 && bossVisible) {
		item->setCustomAttribute("LookType", static_cast<int64_t>(bossOutfit.lookType));
		item->setCustomAttribute("LookHead", static_cast<int64_t>(bossOutfit.lookHead));
		item->setCustomAttribute("LookBody", static_cast<int64_t>(bossOutfit.lookBody));
		item->setCustomAttribute("LookLegs", static_cast<int64_t>(bossOutfit.lookLegs));
		item->setCustomAttribute("LookFeet", static_cast<int64_t>(bossOutfit.lookFeet));
		item->setCustomAttribute("LookAddons", static_cast<int64_t>(bossOutfit.lookAddons));
	} else {
		item->removeCustomAttribute("LookType");
	}

	item->setCustomAttribute("PodiumVisible", static_cast<int64_t>(podiumVisible));
	item->setCustomAttribute("LookDirection", static_cast<int64_t>(direction));
	item->setCustomAttribute("BossVisible", static_cast<int64_t>(bossVisible));

	// Change Podium name
	if (bossVisible) {
		std::ostringstream name;
		name << "podium of vigour displaying " << mType->name;
		item->setAttribute(ItemAttribute_t::NAME, name.str());
	} else {
		item->removeAttribute(ItemAttribute_t::NAME);
	}

	SpectatorHashSet spectators;
	g_game().map.getSpectators(spectators, pos, true);

	// Send to client
	for (Creature* spectator : spectators) {
		if (Player* tmpPlayer = spectator->getPlayer()) {
			tmpPlayer->sendUpdateTileItem(tile, pos, item);
		}
	}
}

void Game::playerRotatePodium(uint32_t playerId, const Position &pos, uint8_t stackPos, const uint16_t itemId) {
	Player* player = getPlayerByID(playerId);
	if (!player) {
		return;
	}

	Thing* thing = internalGetThing(player, pos, stackPos, itemId, STACKPOS_TOPDOWN_ITEM);
	if (!thing) {
		return;
	}

	Item* item = thing->getItem();
	if (!item || item->getID() != itemId || item->hasAttribute(ItemAttribute_t::UNIQUEID)) {
		player->sendCancelMessage(RETURNVALUE_NOTPOSSIBLE);
		return;
	}

	if (pos.x != 0xFFFF && !Position::areInRange<1, 1, 0>(pos, player->getPosition())) {
		if (std::forward_list<Direction> listDir;
			player->getPathTo(pos, listDir, 0, 1, true, true)) {
			g_dispatcher().addTask(createTask(std::bind_front(&Game::playerAutoWalk, this, player->getID(), listDir)));

			SchedulerTask* task = createSchedulerTask(400, std::bind_front(&Game::playerRotatePodium, this, playerId, pos, stackPos, itemId));
			player->setNextWalkActionTask(task);
		} else {
			player->sendCancelMessage(RETURNVALUE_THEREISNOWAY);
		}
		return;
	}

	auto podiumBoss = item->getCustomAttribute("PodiumBossId");
	auto lookDirection = item->getCustomAttribute("LookDirection");
	auto podiumVisible = item->getCustomAttribute("PodiumVisible");
	auto bossVisible = item->getCustomAttribute("BossVisible");

	auto podiumBossId = static_cast<uint8_t>(podiumBoss ? podiumBoss->getInteger() : 0);
	uint8_t directionValue;
	if (lookDirection) {
		directionValue = static_cast<uint8_t>(lookDirection->getInteger() >= 3 ? 0 : lookDirection->getInteger() + 1);
	} else {
		directionValue = 2;
	}
	auto isPodiumVisible = static_cast<uint8_t>(podiumVisible ? podiumVisible->getInteger() : 1);
	bool isBossVisible = bossVisible ? bossVisible->getInteger() : false;

	if (!isBossVisible || podiumBossId == 0) {
		player->sendCancelMessage(RETURNVALUE_NOTPOSSIBLE);
		return;
	}

	playerSetBossPodium(playerId, podiumBossId, pos, stackPos, itemId, directionValue, isPodiumVisible, isBossVisible);
}

void Game::updatePlayerSaleItems(uint32_t playerId) {
	Player* player = getPlayerByID(playerId);
	if (!player) {
		return;
	}

	std::map<uint16_t, uint16_t> inventoryMap;
	player->sendSaleItemList(player->getAllSaleItemIdAndCount(inventoryMap));
	player->setScheduledSaleUpdate(false);
}

void Game::addPlayer(Player* player) {
	const std::string &lowercase_name = asLowerCaseString(player->getName());
	mappedPlayerNames[lowercase_name] = player;
	wildcardTree.insert(lowercase_name);
	players[player->getID()] = player;
}

void Game::removePlayer(Player* player) {
	const std::string &lowercase_name = asLowerCaseString(player->getName());
	mappedPlayerNames.erase(lowercase_name);
	wildcardTree.remove(lowercase_name);
	players.erase(player->getID());
}

void Game::addNpc(Npc* npc) {
	npcs[npc->getID()] = npc;
}

void Game::removeNpc(Npc* npc) {
	npcs.erase(npc->getID());
}

void Game::addMonster(Monster* monster) {
	monsters[monster->getID()] = monster;
}

void Game::removeMonster(Monster* monster) {
	monsters.erase(monster->getID());
}

Guild* Game::getGuild(uint32_t id) const {
	auto it = guilds.find(id);
	if (it == guilds.end()) {
		return nullptr;
	}
	return it->second;
}

void Game::addGuild(Guild* guild) {
	if (!guild) {
		return;
	}
	guilds[guild->getId()] = guild;
}

void Game::removeGuild(uint32_t guildId) {
	auto it = guilds.find(guildId);
	if (it != guilds.end()) {
		IOGuild::saveGuild(it->second);
	}
	guilds.erase(guildId);
}

void Game::decreaseBrowseFieldRef(const Position &pos) {
	Tile* tile = map.getTile(pos.x, pos.y, pos.z);
	if (!tile) {
		return;
	}

	auto it = browseFields.find(tile);
	if (it != browseFields.end()) {
		it->second->decrementReferenceCounter();
	}
}

void Game::internalRemoveItems(const std::vector<Item*> itemVector, uint32_t amount, bool stackable) {
	if (stackable) {
		for (Item* item : itemVector) {
			if (item->getItemCount() > amount) {
				internalRemoveItem(item, amount);
				break;
			} else {
				amount -= item->getItemCount();
				internalRemoveItem(item);
			}
		}
	} else {
		for (Item* item : itemVector) {
			internalRemoveItem(item);
		}
	}
}

BedItem* Game::getBedBySleeper(uint32_t guid) const {
	auto it = bedSleepersMap.find(guid);
	if (it == bedSleepersMap.end()) {
		return nullptr;
	}
	return it->second;
}

void Game::setBedSleeper(BedItem* bed, uint32_t guid) {
	bedSleepersMap[guid] = bed;
}

void Game::removeBedSleeper(uint32_t guid) {
	auto it = bedSleepersMap.find(guid);
	if (it != bedSleepersMap.end()) {
		bedSleepersMap.erase(it);
	}
}

Item* Game::getUniqueItem(uint16_t uniqueId) {
	auto it = uniqueItems.find(uniqueId);
	if (it == uniqueItems.end()) {
		return nullptr;
	}
	return it->second;
}

bool Game::addUniqueItem(uint16_t uniqueId, Item* item) {
	auto result = uniqueItems.emplace(uniqueId, item);
	if (!result.second) {
		SPDLOG_WARN("Duplicate unique id: {}", uniqueId);
	}
	return result.second;
}

void Game::removeUniqueItem(uint16_t uniqueId) {
	auto it = uniqueItems.find(uniqueId);
	if (it != uniqueItems.end()) {
		uniqueItems.erase(it);
	}
}

bool Game::hasEffect(uint8_t effectId) {
	for (uint8_t i = CONST_ME_NONE; i <= CONST_ME_LAST; i++) {
		MagicEffectClasses effect = static_cast<MagicEffectClasses>(i);
		if (effect == effectId) {
			return true;
		}
	}
	return false;
}

bool Game::hasDistanceEffect(uint8_t effectId) {
	for (uint8_t i = CONST_ANI_NONE; i <= CONST_ANI_LAST; i++) {
		ShootType_t effect = static_cast<ShootType_t>(i);
		if (effect == effectId) {
			return true;
		}
	}
	return false;
}

void Game::createLuaItemsOnMap() {
	for (const auto [position, itemId] : mapLuaItemsStored) {
		Item* item = Item::CreateItem(itemId, 1);
		if (!item) {
			SPDLOG_WARN("[Game::createLuaItemsOnMap] - Cannot create item with id {}", itemId);
			continue;
		}

		if (position.x != 0) {
			Tile* tile = g_game().map.getTile(position);
			if (!tile) {
				SPDLOG_WARN("[Game::createLuaItemsOnMap] - Tile is wrong or not found position: {}", position.toString());
				delete item;
				continue;
			}

			// If the item already exists on the map, then ignore it and send warning
			if (g_game().findItemOfType(tile, itemId, false, -1)) {
				SPDLOG_WARN("[Game::createLuaItemsOnMap] - Cannot create item with id {} on position {}, item already exists", itemId, position.toString());
				continue;
			}

			g_game().internalAddItem(tile, item, INDEX_WHEREEVER, FLAG_NOLIMIT);
		}
	}
}

void Game::sendUpdateCreature(const Creature* creature) {
	if (!creature) {
		return;
	}

	SpectatorHashSet spectators;
	map.getSpectators(spectators, creature->getPosition(), true);
	for (Creature* spectator : spectators) {
		if (const Player* tmpPlayer = spectator->getPlayer()) {
			tmpPlayer->sendUpdateCreature(creature);
		}
	}
}

uint32_t Game::makeInfluencedMonster() {
	if (auto influencedLimit = g_configManager().getNumber(FORGE_INFLUENCED_CREATURES_LIMIT);
		// Condition
		forgeableMonsters.empty() || influencedMonsters.size() >= influencedLimit) {
		return 0;
	}

	if (forgeableMonsters.empty())
		return 0;

	auto maxTries = forgeableMonsters.size();
	uint16_t tries = 0;
	Monster* monster = nullptr;
	while (true) {
		if (tries == maxTries) {
			return 0;
		}

		tries++;

		auto random = static_cast<uint32_t>(normal_random(0, static_cast<int32_t>(forgeableMonsters.size() - 1)));
		auto monsterId = forgeableMonsters.at(random);
		monster = getMonsterByID(monsterId);
		if (monster == nullptr) {
			continue;
		}

		// Avoiding replace forgeable monster with another
		if (monster->getForgeStack() == 0) {
			auto it = std::ranges::find(forgeableMonsters.begin(), forgeableMonsters.end(), monsterId);
			if (it == forgeableMonsters.end()) {
				monster = nullptr;
				continue;
			}
			forgeableMonsters.erase(it);
			break;
		}
	}

	if (monster && monster->canBeForgeMonster()) {
		monster->setMonsterForgeClassification(ForgeClassifications_t::FORGE_INFLUENCED_MONSTER);
		monster->configureForgeSystem();
		influencedMonsters.insert(monster->getID());
		return monster->getID();
	}

	return 0;
}

uint32_t Game::makeFiendishMonster(uint32_t forgeableMonsterId /* = 0*/, bool createForgeableMonsters /* = false*/) {
	if (createForgeableMonsters) {
		forgeableMonsters.clear();
		// If the forgeable monsters haven't been created
		// Then we'll create them so they don't return in the next if (forgeableMonsters.empty())
		for (auto [monsterId, monster] : monsters) {
			auto monsterTile = monster->getTile();
			if (!monster || !monsterTile) {
				continue;
			}

			if (monster->canBeForgeMonster() && !monsterTile->hasFlag(TILESTATE_NOLOGOUT)) {
				forgeableMonsters.push_back(monster->getID());
			}
		}
		for (const auto monsterId : getFiendishMonsters()) {
			// If the fiendish is no longer on the map, we remove it from the vector
			auto monster = getMonsterByID(monsterId);
			if (!monster) {
				removeFiendishMonster(monsterId);
				continue;
			}

			// If you're trying to create a new fiendish and it's already max size, let's remove one of them
			if (getFiendishMonsters().size() >= 3) {
				monster->clearFiendishStatus();
				removeFiendishMonster(monsterId);
				break;
			}
		}
	}

	if (auto fiendishLimit = g_configManager().getNumber(FORGE_FIENDISH_CREATURES_LIMIT);
		// Condition
		forgeableMonsters.empty() || fiendishMonsters.size() >= fiendishLimit) {
		return 0;
	}

	auto maxTries = forgeableMonsters.size();
	uint16_t tries = 0;
	Monster* monster = nullptr;
	while (true) {
		if (tries == maxTries) {
			return 0;
		}

		tries++;

		auto random = static_cast<uint32_t>(uniform_random(0, static_cast<int32_t>(forgeableMonsters.size() - 1)));
		uint32_t fiendishMonsterId = forgeableMonsterId;
		if (fiendishMonsterId == 0) {
			fiendishMonsterId = forgeableMonsters.at(random);
		}
		monster = getMonsterByID(fiendishMonsterId);
		if (monster == nullptr) {
			continue;
		}

		// Avoiding replace forgeable monster with another
		if (monster->getForgeStack() == 0) {
			auto it = std::find(forgeableMonsters.begin(), forgeableMonsters.end(), fiendishMonsterId);
			if (it == forgeableMonsters.end()) {
				monster = nullptr;
				continue;
			}
			forgeableMonsters.erase(it);
			break;
		}
	}

	// Get interval time to fiendish
	std::string saveIntervalType = g_configManager().getString(FORGE_FIENDISH_INTERVAL_TYPE);
	auto saveIntervalConfigTime = std::atoi(g_configManager().getString(FORGE_FIENDISH_INTERVAL_TIME).c_str());
	int intervalTime = 0;
	time_t timeToChangeFiendish;
	if (saveIntervalType == "second") {
		intervalTime = 1000;
		timeToChangeFiendish = 1;
	} else if (saveIntervalType == "minute") {
		intervalTime = 60 * 1000;
		timeToChangeFiendish = 60;
	} else if (saveIntervalType == "hour") {
		intervalTime = 60 * 60 * 1000;
		timeToChangeFiendish = 3600;
	} else {
		timeToChangeFiendish = 3600;
	}

	uint32_t finalTime = 0;
	if (intervalTime == 0) {
		SPDLOG_WARN("Fiendish interval type is wrong, setting default time to 1h");
		finalTime = 3600 * 1000;
	} else {
		finalTime = static_cast<uint32_t>(saveIntervalConfigTime * intervalTime);
	}

	if (monster && monster->canBeForgeMonster()) {
		monster->setMonsterForgeClassification(ForgeClassifications_t::FORGE_FIENDISH_MONSTER);
		monster->configureForgeSystem();
		monster->setTimeToChangeFiendish(timeToChangeFiendish + getTimeNow());
		fiendishMonsters.insert(monster->getID());

		auto schedulerTask = createSchedulerTask(
			finalTime,
			std::bind_front(&Game::updateFiendishMonsterStatus, this, monster->getID(), monster->getName())
		);
		forgeMonsterEventIds[monster->getID()] = g_scheduler().addEvent(schedulerTask);
		return monster->getID();
	}

	return 0;
}

void Game::updateFiendishMonsterStatus(uint32_t monsterId, const std::string &monsterName) {
	Monster* monster = getMonsterByID(monsterId);
	if (!monster) {
		SPDLOG_WARN("[{}] Failed to update monster with id {} and name {}, monster not found", __FUNCTION__, monsterId, monsterName);
		return;
	}

	monster->clearFiendishStatus();
	removeFiendishMonster(monsterId, false);
	makeFiendishMonster();
}

bool Game::removeForgeMonster(uint32_t id, ForgeClassifications_t monsterForgeClassification, bool create) {
	if (monsterForgeClassification == ForgeClassifications_t::FORGE_FIENDISH_MONSTER)
		removeFiendishMonster(id, create);
	else if (monsterForgeClassification == ForgeClassifications_t::FORGE_INFLUENCED_MONSTER)
		removeInfluencedMonster(id, create);

	return true;
}

bool Game::removeInfluencedMonster(uint32_t id, bool create /* = false*/) {
	if (auto find = influencedMonsters.find(id);
		// Condition
		find != influencedMonsters.end()) {
		influencedMonsters.erase(find);

		if (create) {
			g_scheduler().addEvent(createSchedulerTask(200 * 1000, std::bind_front(&Game::makeInfluencedMonster, this)));
		}
	} else {
		SPDLOG_WARN("[Game::removeInfluencedMonster] - Failed to remove a Influenced Monster, error code: monster id not exist in the influenced monsters map");
	}
	return false;
}

bool Game::removeFiendishMonster(uint32_t id, bool create /* = true*/) {
	if (auto find = fiendishMonsters.find(id);
		// Condition
		find != fiendishMonsters.end()) {
		fiendishMonsters.erase(find);
		checkForgeEventId(id);

		if (create) {
			g_scheduler().addEvent(createSchedulerTask(300 * 1000, std::bind_front(&Game::makeFiendishMonster, this, 0, false)));
		}
	} else {
		SPDLOG_WARN("[Game::removeFiendishMonster] - Failed to remove a Fiendish Monster, error code: monster id not exist in the fiendish monsters map");
	}

	return false;
}

void Game::updateForgeableMonsters() {
	g_scheduler().addEvent(createSchedulerTask(EVENT_FORGEABLEMONSTERCHECKINTERVAL, std::bind_front(&Game::updateForgeableMonsters, this)));
	forgeableMonsters.clear();
	for (auto [monsterId, monster] : monsters) {
		auto monsterTile = monster->getTile();
		if (!monsterTile) {
			continue;
		}

		if (monster->canBeForgeMonster() && !monsterTile->hasFlag(TILESTATE_NOLOGOUT))
			forgeableMonsters.push_back(monster->getID());
	}

	for (const auto monsterId : getFiendishMonsters()) {
		if (!getMonsterByID(monsterId)) {
			removeFiendishMonster(monsterId);
		}
	}

	uint32_t fiendishLimit = g_configManager().getNumber(FORGE_FIENDISH_CREATURES_LIMIT); // Fiendish Creatures limit
	if (fiendishMonsters.size() < fiendishLimit)
		createFiendishMonsters();
}

void Game::createFiendishMonsters() {
	uint32_t created = 0;
	uint32_t fiendishLimit = g_configManager().getNumber(FORGE_FIENDISH_CREATURES_LIMIT); // Fiendish Creatures limit
	while (fiendishMonsters.size() < fiendishLimit) {
		if (fiendishMonsters.size() >= fiendishLimit) {
			SPDLOG_WARN("[{}] - Returning in creation of Fiendish, size: {}, max is: {}.", __FUNCTION__, fiendishMonsters.size(), fiendishLimit);
			break;
		}

		if (auto ret = makeFiendishMonster();
			// Condition
			ret == 0) {
			return;
		}

		created++;
	}
}

void Game::createInfluencedMonsters() {
	uint32_t created = 0;
	uint32_t influencedLimit = g_configManager().getNumber(FORGE_INFLUENCED_CREATURES_LIMIT);
	while (created < influencedLimit) {
		if (influencedMonsters.size() >= influencedLimit) {
			SPDLOG_WARN("[{}] - Returning in creation of Influenced, size: {}, max is: {}.", __FUNCTION__, influencedMonsters.size(), influencedLimit);
			break;
		}

		if (auto ret = makeInfluencedMonster();
			// If condition
			ret == 0) {
			return;
		}

		created++;
	}
}

void Game::checkForgeEventId(uint32_t monsterId) {
	auto find = forgeMonsterEventIds.find(monsterId);
	if (find != forgeMonsterEventIds.end()) {
		g_scheduler().stopEvent(find->second);
		forgeMonsterEventIds.erase(find);
	}
}

bool Game::addInfluencedMonster(Monster* monster) {
	if (monster && monster->canBeForgeMonster()) {
		if (auto maxInfluencedMonsters = static_cast<uint32_t>(g_configManager().getNumber(FORGE_INFLUENCED_CREATURES_LIMIT));
			// If condition
			(influencedMonsters.size() + 1) > maxInfluencedMonsters) {
			return false;
		}

		monster->setMonsterForgeClassification(ForgeClassifications_t::FORGE_INFLUENCED_MONSTER);
		monster->configureForgeSystem();
		influencedMonsters.insert(monster->getID());
		return true;
	}
	return false;
}

bool Game::addItemStoreInbox(const Player* player, uint32_t itemId) {
	Item* decoKit = Item::CreateItem(ITEM_DECORATION_KIT, 1);
	if (!decoKit) {
		return false;
	}
	const ItemType &itemType = Item::items[itemId];
	std::string description = fmt::format("Unwrap it in your own house to create a <{}>.", itemType.name);
	decoKit->setAttribute(ItemAttribute_t::DESCRIPTION, description);
	decoKit->setCustomAttribute("unWrapId", static_cast<int64_t>(itemId));

	Thing* thing = player->getThing(CONST_SLOT_STORE_INBOX);
	if (!thing) {
		return false;
	}

	Item* inboxItem = thing->getItem();
	if (!inboxItem) {
		return false;
	}

	Container* inboxContainer = inboxItem->getContainer();
	if (!inboxContainer) {
		return false;
	}

	if (internalAddItem(inboxContainer, decoKit) != RETURNVALUE_NOERROR) {
		inboxContainer->internalAddThing(decoKit);
	}

	return true;
}<|MERGE_RESOLUTION|>--- conflicted
+++ resolved
@@ -1042,18 +1042,12 @@
 	return internalMoveCreature(*creature, *toTile, flags);
 }
 
-<<<<<<< HEAD
-ReturnValue Game::internalMoveCreature(Creature& creature, Tile& toTile, uint32_t flags /*= 0*/)
-{
-	//check if we can move the creature to the destination
-=======
 ReturnValue Game::internalMoveCreature(Creature &creature, Tile &toTile, uint32_t flags /*= 0*/) {
 	if (creature.hasCondition(CONDITION_ROOTED)) {
 		return RETURNVALUE_NOTPOSSIBLE;
 	}
 
 	// check if we can move the creature to the destination
->>>>>>> f7fef7cd
 	ReturnValue ret = toTile.queryAdd(0, creature, 1, flags);
 	if (ret != RETURNVALUE_NOERROR) {
 		return ret;
