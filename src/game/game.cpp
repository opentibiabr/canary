--- conflicted
+++ resolved
@@ -4530,59 +4530,7 @@
 	g_events().eventPlayerOnLookInBattleList(player, creature, lookDistance);
 }
 
-<<<<<<< HEAD
-void Game::playerLootAllCorpses(Player* player, const Position& pos, bool lootAllCorpses) {
-	if (lootAllCorpses) {
-		Tile *tile = g_game.map.getTile(pos.x, pos.y, pos.z);
-		if (!tile) {
-			player->sendCancelMessage(RETURNVALUE_NOTPOSSIBLE);
-			return;
-		}
-
-		TileItemVector *itemVector = tile->getItemList();
-		uint16_t corpses = 0;
-		for (Item *tileItem: *itemVector) {
-			if (!tileItem) {
-				continue;
-			}
-
-			Container *tileCorpse = tileItem->getContainer();
-			if (!tileCorpse || !tileCorpse->isCorpse() || tileCorpse->hasAttribute(ITEM_ATTRIBUTE_UNIQUEID) || tileCorpse->hasAttribute(ITEM_ATTRIBUTE_ACTIONID)) {
-				continue;
-			}
-
-			if (!tileCorpse->isRewardCorpse()) {
-				uint32_t corpseOwner = tileCorpse->getCorpseOwner();
-				if (corpseOwner != 0 && !player->canOpenCorpse(corpseOwner)) {
-					continue;
-				}
-			}
-
-			corpses++;
-			internalQuickLootCorpse(player, tileCorpse);
-			if (corpses >= 10) {
-				break;
-			}
-		}
-
-		if (corpses > 0) {
-			if (corpses > 1) {
-				std::stringstream string;
-				string << "You looted " << corpses << " corpses.";
-				player->sendTextMessage(MESSAGE_LOOT, string.str());
-			}
-
-			return;
-		}
-	}
-
-	browseField = false;
-}
-
-void Game::playerQuickLoot(uint32_t playerId, const Position& pos, uint16_t spriteId, uint8_t stackPos, Item* defaultItem, bool lootAllCorpses)
-=======
 void Game::playerQuickLoot(uint32_t playerId, const Position& pos, uint16_t itemId, uint8_t stackPos, Item* defaultItem, bool lootAllCorpses, bool autoLoot)
->>>>>>> 0e43691c
 {
 	Player* player = getPlayerByID(playerId);
 	if (!player) {
@@ -4594,11 +4542,7 @@
 		SchedulerTask* task = createSchedulerTask(delay, std::bind(
                               &Game::playerQuickLoot,
                               this, player->getID(), pos,
-<<<<<<< HEAD
-                              spriteId, stackPos, defaultItem, lootAllCorpses));
-=======
                               itemId, stackPos, defaultItem, lootAllCorpses, autoLoot));
->>>>>>> 0e43691c
 		player->setNextActionTask(task);
 		return;
 	}
@@ -4612,11 +4556,7 @@
 				SchedulerTask* task = createSchedulerTask(0, std::bind(
                                       &Game::playerQuickLoot,
                                       this, player->getID(), pos,
-<<<<<<< HEAD
-                                      spriteId, stackPos, defaultItem, lootAllCorpses));
-=======
                                       itemId, stackPos, defaultItem, lootAllCorpses, autoLoot));
->>>>>>> 0e43691c
 				player->setNextWalkActionTask(task);
 			} else {
 				player->sendCancelMessage(RETURNVALUE_THEREISNOWAY);
@@ -4655,11 +4595,7 @@
 	if (pos.x == 0xffff) {
 		corpse = item->getParent()->getContainer();
 		if (corpse && corpse->getID() == ITEM_BROWSEFIELD) {
-<<<<<<< HEAD
-		 	corpse = item->getContainer();
-=======
 			corpse = item->getContainer();
->>>>>>> 0e43691c
 			browseField = true;
 		}
 	} else {
@@ -6077,11 +6013,7 @@
 				{
 					continue;
 				}
-<<<<<<< HEAD
-
-=======
-				
->>>>>>> 0e43691c
+
 				if (tmpPlayer == attackerPlayer && attackerPlayer != targetPlayer) {
 					ss.str({});
 					ss << "You heal " << target->getNameDescription() << " for " << damageString;
@@ -6144,7 +6076,6 @@
 		damage.primary.value = std::abs(damage.primary.value);
 		damage.secondary.value = std::abs(damage.secondary.value);
 
-<<<<<<< HEAD
 		if (attacker && attackerPlayer && damage.extension == false && damage.origin == ORIGIN_RANGED && target == attackerPlayer->getAttackedCreature()) {
 			const Position& targetPos = target->getPosition();
 			const Position& attackerPos = attacker->getPosition();
@@ -6173,33 +6104,6 @@
 					}
 					damage.exString += "perfect shot";
 				}
-=======
-		Monster* targetMonster;
-		if (target && target->getMonster()) {
-			targetMonster = target->getMonster();
-		} else {
-			targetMonster = nullptr;
-		}
-
-		const Monster* attackerMonster;
-		if (attacker && attacker->getMonster()) {
-			attackerMonster = attacker->getMonster();
-		} else {
-			attackerMonster = nullptr;
-		}
-
-		if (attackerPlayer && targetMonster) {
-			const PreySlot* slot = attackerPlayer->getPreyWithMonster(targetMonster->getRaceId());
-			if (slot && slot->isOccupied() && slot->bonus == PreyBonus_Damage && slot->bonusTimeLeft > 0) {
-				damage.primary.value += static_cast<int32_t>(std::ceil((damage.primary.value * slot->bonusPercentage) / 100));
-				damage.secondary.value += static_cast<int32_t>(std::ceil((damage.secondary.value * slot->bonusPercentage) / 100));
-			}
-		} else if (attackerMonster && targetPlayer) {
-			const PreySlot* slot = targetPlayer->getPreyWithMonster(attackerMonster->getRaceId());
-			if (slot && slot->isOccupied() && slot->bonus == PreyBonus_Defense && slot->bonusTimeLeft > 0) {
-				damage.primary.value -= static_cast<int32_t>(std::ceil((damage.primary.value * slot->bonusPercentage) / 100));
-				damage.secondary.value -= static_cast<int32_t>(std::ceil((damage.secondary.value * slot->bonusPercentage) / 100));
->>>>>>> 0e43691c
 			}
 		}
 
@@ -6224,7 +6128,6 @@
 
 		if (!damage.extension && attackerMonster && targetPlayer) {
 			// Charm rune (target as player)
-<<<<<<< HEAD
 			MonsterType* mType = g_monsters.getMonsterType(attacker->getName());
 			if (mType) {
 				IOBestiary g_bestiary;
@@ -6232,18 +6135,12 @@
 				if (activeCharm != CHARM_NONE && activeCharm != CHARM_CLEANSE && activeCharm != CHARM_PARRY) {
 					Charm* charm = g_bestiary.getBestiaryCharm(activeCharm);
 					if (charm && charm->type == CHARM_DEFENSIVE && (charm->chance > normal_random(0, 100))) {
-						if (g_bestiary.parseCharmCombat(charm, targetPlayer, attacker, (damage.primary.value + damage.secondary.value))) {
-							return false; // Dodge charm
+						// Dodge charm
+						if (g_bestiary.parseCharmCombat(charm, targetPlayer, attacker, (damage.primary.value + damage.secondary.value)))
+						{
+							return false;
 						}
 					}
-=======
-			if (charmRune_t activeCharm = g_iobestiary().getCharmFromTarget(targetPlayer, g_monsters().getMonsterTypeByRaceId(attackerMonster->getRaceId()));
-				activeCharm != CHARM_NONE && activeCharm != CHARM_CLEANSE) {
-				if (Charm* charm = g_iobestiary().getBestiaryCharm(activeCharm);
-					charm->type == CHARM_DEFENSIVE && charm->chance > normal_random(0, 100) && 
-					g_iobestiary().parseCharmCombat(charm, targetPlayer, attacker, (damage.primary.value + damage.secondary.value))) {
-					return false; // Dodge charm
->>>>>>> 0e43691c
 				}
 			}
 		}
@@ -6397,15 +6294,10 @@
 		}
 
 		target->drainHealth(attacker, realDamage);
-<<<<<<< HEAD
-		if (realDamage > 0) {
-			if (Monster* targetMonster = target->getMonster()) {
-=======
 		if (realDamage > 0 && targetMonster) {
 			if (attackerPlayer && attackerPlayer->getPlayer()) {
 				attackerPlayer->updateImpactTracker(damage.secondary.type, damage.secondary.value);
 			}
->>>>>>> 0e43691c
 
 			if (targetMonster->israndomStepping()) {
 				targetMonster->setIgnoreFieldDamage(true);
@@ -6462,7 +6354,6 @@
 
 				Combat::doCombatMana(nullptr, attackerPlayer, tmpDamage, tmpParams);
 			}
-<<<<<<< HEAD
 			//Charm rune (attacker as player)
 			if (target && target->getMonster()) {
 				MonsterType* mType = g_monsters.getMonsterType(target->getName());
@@ -6471,23 +6362,16 @@
 					charmRune_t activeCharm = g_bestiary.getCharmFromTarget(attackerPlayer, mType);
 					if (activeCharm != CHARM_NONE) {
 						Charm* charm = g_bestiary.getBestiaryCharm(activeCharm);
-						if (charm && charm->type == CHARM_OFFENSIVE) {
+						if (charm && charm->type == CHARM_OFFENSIVE)
+						{
 							int8_t extraChance = (charm->id != CHARM_CRIPPLE ? (attackerPlayer->hasCondition(CONDITION_TIBIADROMEPOTIONS, ITEM_TIBIADROME_POTION_CHARM) ? 5 : 0) : 0);
 							int32_t randomChance = normal_random(0, 100);
 
 							if (charm->chance + extraChance >= randomChance)
+							{
 								g_bestiary.parseCharmCombat(charm, attackerPlayer, target, realDamage, (extraChance > 0 && randomChance > charm->chance));
+							}
 						}
-=======
-
-			// Charm rune (attacker as player)
-			if (!damage.extension && targetMonster) {
-				if (charmRune_t activeCharm = g_iobestiary().getCharmFromTarget(attackerPlayer, g_monsters().getMonsterTypeByRaceId(targetMonster->getRaceId()));
-					activeCharm != CHARM_NONE) {
-					if (Charm* charm = g_iobestiary().getBestiaryCharm(activeCharm);
-						charm->type == CHARM_OFFENSIVE && (charm->chance >= normal_random(0, 100))) {
-						g_iobestiary().parseCharmCombat(charm, attackerPlayer, target, realDamage);
->>>>>>> 0e43691c
 					}
 				}
 			}
@@ -6924,49 +6808,6 @@
 			toErase.push_back(key);
 			continue;
 		}
-<<<<<<< HEAD
-		
-		const ItemType& itemType = Item::items[item->getID()];
-		if (!player || !player->hasCondition(CONDITION_INFIGHT) && !itemType.isContainer()) {
-			it++;
-			continue;
-		}
-
-		bool hasImbue = false;
-		uint8_t slots = Item::items[item->getID()].imbuingSlots;
-		int32_t index = player ? player->getThingIndex(item) : -1;
-		for (uint8_t slot = 0; slot < slots; slot++) {
-			uint32_t info = item->getImbuement(slot);
-			uint16_t id = info & 0xFF;
-			if (id == 0) {
-				continue;
-			}
-
-			int32_t duration = info >> 8;
-			int32_t newDuration = std::max(0, (duration - (EVENT_IMBUEMENTINTERVAL * EVENT_IMBUEMENT_BUCKETS) / 690));
-			if (newDuration > 0) {
-				hasImbue = true;
-			}
-
-			Imbuement* imbuement = g_imbuements->getImbuement(id);
-			if(!imbuement) {
-				continue;
-			}
-
-			Category* category = g_imbuements->getCategoryByID(imbuement->getCategory());
-			if (category->agressive && !player->hasCondition(CONDITION_INFIGHT)) {
-				continue;
-			}
-
-			if (duration > 0 && newDuration == 0) {
-				item->setImbuement(slot, 0);
-				player->onDeEquipImbueItem(imbuement);
-			} else {
-				item->setImbuement(slot, ((newDuration << 8) | id));
-			}
-		}
-=======
->>>>>>> 0e43691c
 
 		player->updateInventoryImbuement();
 	}
