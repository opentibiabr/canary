/**
 * Canary - A free and open-source MMORPG server emulator
 * Copyright (©) 2019-2022 OpenTibiaBR <opentibiabr@outlook.com>
 * Repository: https://github.com/opentibiabr/canary
 * License: https://github.com/opentibiabr/canary/blob/main/LICENSE
 * Contributors: https://github.com/opentibiabr/canary/graphs/contributors
 * Website: https://docs.opentibiabr.com/
 */

#include "pch.hpp"

#include "lua/creature/actions.h"
#include "items/bed.h"
#include "creatures/creature.h"
#include "lua/creature/creatureevent.h"
#include "database/databasetasks.h"
#include "lua/creature/events.h"
#include "lua/callbacks/event_callback.hpp"
#include "lua/callbacks/events_callbacks.hpp"
#include "game/game.h"
#include "game/functions/game_reload.hpp"
#include "lua/global/globalevent.h"
#include "io/iologindata.h"
#include "io/io_wheel.hpp"
#include "io/iomarket.h"
#include "items/items.h"
#include "lua/scripts/lua_environment.hpp"
#include "creatures/monsters/monster.h"
#include "lua/creature/movement.h"
#include "game/scheduling/dispatcher.hpp"
#include "game/scheduling/scheduler.h"
#include "server/server.h"
#include "creatures/combat/spells.h"
#include "lua/creature/talkaction.h"
#include "items/weapons/weapons.h"
#include "lua/scripts/scripts.h"
#include "lua/modules/modules.h"
#include "creatures/players/imbuements/imbuements.h"
#include "creatures/players/account/account.hpp"
#include "creatures/players/wheel/player_wheel.hpp"
#include "creatures/npcs/npc.h"
#include "creatures/npcs/npcs.h"
#include "server/network/webhook/webhook.h"
#include "protobuf/appearances.pb.h"
#include "server/network/protocol/protocollogin.h"
#include "server/network/protocol/protocolstatus.h"

namespace InternalGame {
	void sendBlockEffect(BlockType_t blockType, CombatType_t combatType, const Position &targetPos, Creature* source) {
		if (blockType == BLOCK_DEFENSE) {
			g_game().addMagicEffect(targetPos, CONST_ME_POFF);
		} else if (blockType == BLOCK_ARMOR) {
			g_game().addMagicEffect(targetPos, CONST_ME_BLOCKHIT);
		} else if (blockType == BLOCK_DODGE) {
			g_game().addMagicEffect(targetPos, CONST_ME_DODGE);
		} else if (blockType == BLOCK_IMMUNITY) {
			uint8_t hitEffect = 0;
			switch (combatType) {
				case COMBAT_UNDEFINEDDAMAGE: {
					return;
				}
				case COMBAT_ENERGYDAMAGE:
				case COMBAT_FIREDAMAGE:
				case COMBAT_PHYSICALDAMAGE:
				case COMBAT_ICEDAMAGE:
				case COMBAT_DEATHDAMAGE: {
					hitEffect = CONST_ME_BLOCKHIT;
					break;
				}
				case COMBAT_EARTHDAMAGE: {
					hitEffect = CONST_ME_GREEN_RINGS;
					break;
				}
				case COMBAT_HOLYDAMAGE: {
					hitEffect = CONST_ME_HOLYDAMAGE;
					break;
				}
				default: {
					hitEffect = CONST_ME_POFF;
					break;
				}
			}
			g_game().addMagicEffect(targetPos, hitEffect);
		}

		if (blockType != BLOCK_NONE) {
			g_game().sendSingleSoundEffect(targetPos, SoundEffect_t::NO_DAMAGE, source);
		}
	}

	bool playerCanUseItemOnHouseTile(Player* player, Item* item) {
		if (!player || !item) {
			return false;
		}

		auto itemTile = item->getTile();
		if (!itemTile) {
			return false;
		}

		if (HouseTile* houseTile = dynamic_cast<HouseTile*>(itemTile)) {
			House* house = houseTile->getHouse();
			if (!house || !house->isInvited(player)) {
				return false;
			}

			auto isGuest = house->getHouseAccessLevel(player) == HOUSE_GUEST;
			auto itemParentContainer = item->getParent() ? item->getParent()->getContainer() : nullptr;
			auto isItemParentContainerBrowseField = itemParentContainer && itemParentContainer->getID() == ITEM_BROWSEFIELD;
			if (isGuest && isItemParentContainerBrowseField) {
				return false;
			}

			auto realItemParent = item->getRealParent();
			auto isItemInGuestInventory = realItemParent && (realItemParent == player || realItemParent->getContainer());
			if (isGuest && !isItemInGuestInventory && !item->isLadder()) {
				return false;
			}
		}

		return true;
	}

	bool playerCanUseItemWithOnHouseTile(Player* player, Item* item, const Position &toPos, int toStackPos, int toItemId) {
		if (!player || !item) {
			return false;
		}

		auto itemTile = item->getTile();
		if (!itemTile) {
			return false;
		}

		if (g_configManager().getBoolean(ONLY_INVITED_CAN_MOVE_HOUSE_ITEMS)) {
			if (HouseTile* houseTile = dynamic_cast<HouseTile*>(itemTile)) {
				House* house = houseTile->getHouse();
				Thing* targetThing = g_game().internalGetThing(player, toPos, toStackPos, toItemId, STACKPOS_FIND_THING);
				auto targetItem = targetThing ? targetThing->getItem() : nullptr;
				uint16_t targetId = targetItem ? targetItem->getID() : 0;
				auto invitedCheckUseWith = house && item->getRealParent() && item->getRealParent() != player && (!house->isInvited(player) || house->getHouseAccessLevel(player) == HOUSE_GUEST);
				if (targetId != 0 && targetItem && !targetItem->isDummy() && invitedCheckUseWith) {
					player->sendCancelMessage(RETURNVALUE_CANNOTUSETHISOBJECT);
					return false;
				}
			}
		}

		return true;
	}

	template <typename T>
	T getCustomAttributeValue(const Item* item, const std::string &attributeName) {
		static_assert(std::is_integral<T>::value, "T must be an integral type");

		auto attribute = item->getCustomAttribute(attributeName);
		if (!attribute) {
			return 0;
		}

		int64_t value = attribute->getInteger();
		if (value < std::numeric_limits<T>::min() || value > std::numeric_limits<T>::max()) {
			g_logger().error("[{}] value is out of range for the specified type", __FUNCTION__);
			return 0;
		}

		return static_cast<T>(value);
	}

} // Namespace InternalGame

Game::Game() {
	offlineTrainingWindow.choices.emplace_back("Sword Fighting and Shielding", SKILL_SWORD);
	offlineTrainingWindow.choices.emplace_back("Axe Fighting and Shielding", SKILL_AXE);
	offlineTrainingWindow.choices.emplace_back("Club Fighting and Shielding", SKILL_CLUB);
	offlineTrainingWindow.choices.emplace_back("Distance Fighting and Shielding", SKILL_DISTANCE);
	offlineTrainingWindow.choices.emplace_back("Magic Level and Shielding", SKILL_MAGLEVEL);
	offlineTrainingWindow.buttons.emplace_back("Okay", 1);
	offlineTrainingWindow.buttons.emplace_back("Cancel", 0);
	offlineTrainingWindow.defaultEscapeButton = 1;
	offlineTrainingWindow.defaultEnterButton = 0;
	offlineTrainingWindow.priority = true;

	// Create instance of IOWheel to Game class
	m_IOWheel = std::make_unique<IOWheel>();
}

Game::~Game() = default;

void Game::resetMonsters() const {
	for (const auto &[monsterId, monster] : getMonsters()) {
		monster->clearTargetList();
		monster->clearFriendList();
	}
}

void Game::resetNpcs() const {
	// Close shop window from all npcs and reset the shopPlayerSet
	for (const auto &[npcId, npc] : getNpcs()) {
		npc->closeAllShopWindows();
		npc->resetPlayerInteractions();
	}
}

void Game::loadBoostedCreature() {
	auto &db = Database::getInstance();
	const auto &result = db.storeQuery("SELECT * FROM `boosted_creature`");
	if (!result) {
		g_logger().warn("[Game::loadBoostedCreature] - "
						"Failed to detect boosted creature database. (CODE 01)");
		return;
	}

	const uint16_t date = result->getNumber<uint16_t>("date");
	const time_t now = time(0);
	tm* ltm = localtime(&now);

	if (date == ltm->tm_mday) {
		setBoostedName(result->getString("boostname"));
		return;
	}

	const uint16_t oldRace = result->getNumber<uint16_t>("raceid");
	const auto &monsterlist = getBestiaryList();

	struct MonsterRace {
			uint16_t raceId { 0 };
			std::string name;
	};

	MonsterRace selectedMonster;
	if (!monsterlist.empty()) {
		std::vector<MonsterRace> monsters;
		for (const auto &[raceId, _name] : BestiaryList) {
			if (raceId != oldRace)
				monsters.emplace_back(raceId, _name);
		}

		if (!monsters.empty())
			selectedMonster = monsters[normal_random(0, monsters.size() - 1)];
	}

	if (selectedMonster.raceId == 0) {
		g_logger().warn("[Game::loadBoostedCreature] - "
						"It was not possible to generate a new boosted creature.");
		return;
	}

	const auto monsterType = g_monsters().getMonsterType(selectedMonster.name);
	if (!monsterType) {
		g_logger().warn("[Game::loadBoostedCreature] - "
						"It was not possible to generate a new boosted creature. Monster '"
						+ selectedMonster.name + "' not found.");
		return;
	}

	setBoostedName(selectedMonster.name);

	auto query = std::string("UPDATE `boosted_creature` SET ")
		+ "`date` = '" + std::to_string(ltm->tm_mday) + "',"
		+ "`boostname` = " + db.escapeString(selectedMonster.name) + ","
		+ "`looktype` = " + std::to_string(monsterType->info.outfit.lookType) + ","
		+ "`lookfeet` = " + std::to_string(monsterType->info.outfit.lookFeet) + ","
		+ "`looklegs` = " + std::to_string(monsterType->info.outfit.lookLegs) + ","
		+ "`lookhead` = " + std::to_string(monsterType->info.outfit.lookHead) + ","
		+ "`lookbody` = " + std::to_string(monsterType->info.outfit.lookBody) + ","
		+ "`lookaddons` = " + std::to_string(monsterType->info.outfit.lookAddons) + ","
		+ "`lookmount` = " + std::to_string(monsterType->info.outfit.lookMount) + ","
		+ "`raceid` = '" + std::to_string(selectedMonster.raceId) + "'";

	if (!db.executeQuery(query)) {
		g_logger().warn("[Game::loadBoostedCreature] - "
						"Failed to detect boosted creature database. (CODE 02)");
	}
}

void Game::start(ServiceManager* manager) {
	// Game client protocols
	manager->add<ProtocolGame>(static_cast<uint16_t>(g_configManager().getNumber(GAME_PORT)));
	manager->add<ProtocolLogin>(static_cast<uint16_t>(g_configManager().getNumber(LOGIN_PORT)));
	// OT protocols
	manager->add<ProtocolStatus>(static_cast<uint16_t>(g_configManager().getNumber(STATUS_PORT)));

	serviceManager = manager;

	time_t now = time(0);
	const tm* tms = localtime(&now);
	int minutes = tms->tm_min;
	lightHour = (minutes * LIGHT_DAY_LENGTH) / 60;

	g_scheduler().addEvent(EVENT_LIGHTINTERVAL_MS, std::bind(&Game::checkLight, this));
	g_scheduler().addEvent(EVENT_CREATURE_THINK_INTERVAL, std::bind(&Game::checkCreatures, this, 0));
	g_scheduler().addEvent(EVENT_IMBUEMENT_INTERVAL, std::bind(&Game::checkImbuements, this));
	g_scheduler().addEvent(EVENT_MS, std::bind_front(&Game::updateForgeableMonsters, this));
	g_scheduler().addEvent(EVENT_MS + 1000, std::bind_front(&Game::createFiendishMonsters, this));
	g_scheduler().addEvent(EVENT_MS + 1000, std::bind_front(&Game::createInfluencedMonsters, this));
}

GameState_t Game::getGameState() const {
	return gameState;
}

void Game::setWorldType(WorldType_t type) {
	worldType = type;
}

void Game::setGameState(GameState_t newState) {
	if (gameState == GAME_STATE_SHUTDOWN) {
		return; // this cannot be stopped
	}

	if (gameState == newState) {
		return;
	}

	gameState = newState;
	switch (newState) {
		case GAME_STATE_INIT: {
			loadItemsPrice();

			groups.load();
			g_chat().load();

			// Load monsters and npcs stored by the "loadFromXML" function
			map.spawnsMonster.startup();
			map.spawnsNpc.startup();

			// Load monsters and npcs custom stored by the "loadFromXML" function
			for (int i = 0; i < 50; i++) {
				map.spawnsNpcCustomMaps[i].startup();
				map.spawnsMonsterCustomMaps[i].startup();
			}

			raids.loadFromXml();
			raids.startup();

			mounts.loadFromXml();

			loadMotdNum();
			loadPlayersRecord();

			g_globalEvents().startup();

			// Initialize wheel data
			m_IOWheel->initializeGlobalData();
			break;
		}

		case GAME_STATE_SHUTDOWN: {
			g_globalEvents().execute(GLOBALEVENT_SHUTDOWN);

			// kick all players that are still online
			auto it = players.begin();
			while (it != players.end()) {
				it->second->removePlayer(true);
				it = players.begin();
			}

			saveMotdNum();
			saveGameState();

			g_dispatcher().addTask(std::bind(&Game::shutdown, this));

			break;
		}

		case GAME_STATE_CLOSED: {
			/* kick all players without the CanAlwaysLogin flag */
			auto it = players.begin();
			while (it != players.end()) {
				if (!it->second->hasFlag(PlayerFlags_t::CanAlwaysLogin)) {
					it->second->removePlayer(true);
					it = players.begin();
				} else {
					++it;
				}
			}

			saveGameState();
			break;
		}

		default:
			break;
	}
}

void Game::saveGameState() {
	if (gameState == GAME_STATE_NORMAL) {
		setGameState(GAME_STATE_MAINTAIN);
	}

	g_logger().info("Saving server...");

	for (const auto &it : players) {
		it.second->loginPosition = it.second->getPosition();
		IOLoginData::savePlayer(it.second);
	}

	for (const auto &it : guilds) {
		IOGuild::saveGuild(it.second);
	}

	Map::save();

	if (gameState == GAME_STATE_MAINTAIN) {
		setGameState(GAME_STATE_NORMAL);
	}
}

bool Game::loadItemsPrice() {
	itemsSaleCount = 0;
	std::ostringstream query, marketQuery;
	query << "SELECT DISTINCT `itemtype` FROM `market_offers`;";

	Database &db = Database::getInstance();
	DBResult_ptr result = db.storeQuery(query.str());
	if (!result) {
		return false;
	}

	do {
		marketQuery.str(std::string());
		uint16_t itemId = result->getNumber<uint16_t>("itemtype");
		marketQuery << "SELECT `price`, `tier` FROM `market_offers` WHERE `itemtype` = " << itemId << " ORDER BY `price` DESC LIMIT 1";
		DBResult_ptr marketOffersResult = db.storeQuery(marketQuery.str());
		if (marketOffersResult) {
			phmap::btree_map<uint8_t, uint64_t> tierAndCount;
			auto tier = marketOffersResult->getNumber<uint8_t>("tier");
			auto price = marketOffersResult->getNumber<uint64_t>("price");
			tierAndCount[tier] = price;
			itemsPriceMap[itemId] = tierAndCount;
			itemsSaleCount++;
		}
	} while (result->next());

	return true;
}

bool Game::loadMainMap(const std::string &filename) {
	Monster::despawnRange = g_configManager().getNumber(DEFAULT_DESPAWNRANGE);
	Monster::despawnRadius = g_configManager().getNumber(DEFAULT_DESPAWNRADIUS);
	return map.loadMap(g_configManager().getString(DATA_DIRECTORY) + "/world/" + filename + ".otbm", true, true, true, true);
}

bool Game::loadCustomMaps(const std::string &customMapPath) {
	Monster::despawnRange = g_configManager().getNumber(DEFAULT_DESPAWNRANGE);
	Monster::despawnRadius = g_configManager().getNumber(DEFAULT_DESPAWNRADIUS);

	namespace fs = std::filesystem;

	if (!fs::exists(customMapPath)) {
		if (!fs::create_directory(customMapPath)) {
			g_logger().error("Failed to create custom map directory {}", customMapPath);
			return false;
		}
	}

	int customMapIndex = 0;
	for (const auto &entry : fs::directory_iterator(customMapPath)) {
		const auto &realPath = entry.path();

		if (realPath.extension() != ".otbm") {
			continue;
		}

		std::string filename = realPath.stem().string();

		// Do not load more maps than possible
		if (customMapIndex >= 50) {
			g_logger().warn("Maximum number of custom maps loaded. Custom map {} [ignored]", filename);
			continue;
		}

		// Filenames that start with a # are ignored.
		if (filename.at(0) == '#') {
			g_logger().info("Custom map {} [disabled]", filename);
			continue;
		}

		// Avoid loading main map again.
		if (filename == g_configManager().getString(MAP_NAME)) {
			g_logger().warn("Custom map {} is main map", filename);
			continue;
		}

		g_logger().info("Loading custom map {}", filename);
		if (!map.loadMapCustom(filename, true, true, true, customMapIndex)) {
			g_logger().error("Failed to load custom map {}", filename);
			return false;
		}
		customMapIndex++;
	}

	// Must be done after all maps have been loaded
	map.loadHouseInfo();

	return true;
}

void Game::loadMap(const std::string &path, const Position &pos, bool unload) {
	map.loadMap(path, false, false, false, false, pos, unload);
}

Cylinder* Game::internalGetCylinder(Player* player, const Position &pos) {
	if (pos.x != 0xFFFF) {
		return map.getTile(pos);
	}

	// container
	if (pos.y & 0x40) {
		uint8_t from_cid = pos.y & 0x0F;
		return player->getContainerByID(from_cid);
	}

	// inventory
	return player;
}

Thing* Game::internalGetThing(Player* player, const Position &pos, int32_t index, uint32_t itemId, StackPosType_t type) {
	if (pos.x != 0xFFFF) {
		Tile* tile = map.getTile(pos);
		if (!tile) {
			return nullptr;
		}

		Thing* thing;
		switch (type) {
			case STACKPOS_LOOK: {
				return tile->getTopVisibleThing(player);
			}

			case STACKPOS_MOVE: {
				Item* item = tile->getTopDownItem();
				if (item && item->isMoveable()) {
					thing = item;
				} else {
					thing = tile->getTopVisibleCreature(player);
				}
				break;
			}

			case STACKPOS_USEITEM: {
				thing = tile->getUseItem(index);
				break;
			}

			case STACKPOS_TOPDOWN_ITEM: {
				thing = tile->getTopDownItem();
				break;
			}

			case STACKPOS_USETARGET: {
				thing = tile->getTopVisibleCreature(player);
				if (!thing) {
					thing = tile->getUseItem(index);
				}
				break;
			}

			case STACKPOS_FIND_THING: {
				thing = tile->getUseItem(index);
				if (!thing) {
					thing = tile->getDoorItem();
				}

				if (!thing) {
					thing = tile->getTopDownItem();
				}

				break;
			}

			default: {
				thing = nullptr;
				break;
			}
		}

		if (player && tile->hasFlag(TILESTATE_SUPPORTS_HANGABLE)) {
			// do extra checks here if the thing is accessable
			if (thing && thing->getItem()) {
				if (tile->hasProperty(CONST_PROP_ISVERTICAL)) {
					if (player->getPosition().x + 1 == tile->getPosition().x && thing->getItem()->isHangable()) {
						thing = nullptr;
					}
				} else { // horizontal
					if (player->getPosition().y + 1 == tile->getPosition().y && thing->getItem()->isHangable()) {
						thing = nullptr;
					}
				}
			}
		}
		return thing;
	}

	// container
	if (pos.y & 0x40) {
		uint8_t fromCid = pos.y & 0x0F;

		Container* parentContainer = player->getContainerByID(fromCid);
		if (!parentContainer) {
			return nullptr;
		}

		if (parentContainer->getID() == ITEM_BROWSEFIELD) {
			Tile* tile = parentContainer->getTile();
			if (tile && tile->hasFlag(TILESTATE_SUPPORTS_HANGABLE)) {
				if (tile->hasProperty(CONST_PROP_ISVERTICAL)) {
					if (player->getPosition().x + 1 == tile->getPosition().x) {
						return nullptr;
					}
				} else { // horizontal
					if (player->getPosition().y + 1 == tile->getPosition().y) {
						return nullptr;
					}
				}
			}
		}

		uint8_t slot = pos.z;
		return parentContainer->getItemByIndex(player->getContainerIndex(fromCid) + slot);
	} else if (pos.y == 0x20 || pos.y == 0x21) {
		// '0x20' -> From depot.
		// '0x21' -> From inbox.
		// Both only when the item is from depot search window.
		if (!player->isDepotSearchOpenOnItem(static_cast<uint16_t>(itemId))) {
			player->sendCancelMessage(RETURNVALUE_NOTPOSSIBLE);
			return nullptr;
		}

		return player->getItemFromDepotSearch(static_cast<uint16_t>(itemId), pos);
	} else if (pos.y == 0 && pos.z == 0) {
		const ItemType &it = Item::items[itemId];
		if (it.id == 0) {
			return nullptr;
		}

		int32_t subType;
		if (it.isFluidContainer()) {
			subType = index;
		} else {
			subType = -1;
		}

		return findItemOfType(player, it.id, true, subType);
	}

	// inventory
	Slots_t slot = static_cast<Slots_t>(pos.y);
	return player->getInventoryItem(slot);
}

void Game::internalGetPosition(Item* item, Position &pos, uint8_t &stackpos) {
	pos.x = 0;
	pos.y = 0;
	pos.z = 0;
	stackpos = 0;

	Cylinder* topParent = item->getTopParent();
	if (topParent) {
		if (Player* player = dynamic_cast<Player*>(topParent)) {
			pos.x = 0xFFFF;

			Container* container = dynamic_cast<Container*>(item->getParent());
			if (container) {
				pos.y = static_cast<uint16_t>(0x40) | static_cast<uint16_t>(player->getContainerID(container));
				pos.z = container->getThingIndex(item);
				stackpos = pos.z;
			} else {
				pos.y = player->getThingIndex(item);
				stackpos = pos.y;
			}
		} else if (Tile* tile = topParent->getTile()) {
			pos = tile->getPosition();
			stackpos = tile->getThingIndex(item);
		}
	}
}

Creature* Game::getCreatureByID(uint32_t id) {
	if (id >= Player::getFirstID() && id <= Player::getLastID()) {
		return getPlayerByID(id);
	} else if (id <= Monster::monsterAutoID) {
		return getMonsterByID(id);
	} else if (id <= Npc::npcAutoID) {
		return getNpcByID(id);
	} else {
		g_logger().warn("Creature with id {} not exists");
	}
	return nullptr;
}

Monster* Game::getMonsterByID(uint32_t id) {
	if (id == 0) {
		return nullptr;
	}

	auto it = monsters.find(id);
	if (it == monsters.end()) {
		return nullptr;
	}
	return it->second;
}

Npc* Game::getNpcByID(uint32_t id) {
	if (id == 0) {
		return nullptr;
	}

	auto it = npcs.find(id);
	if (it == npcs.end()) {
		return nullptr;
	}
	return it->second;
}

Player* Game::getPlayerByID(uint32_t id, bool loadTmp /* = false */) {
	auto playerMap = players.find(id);
	if (playerMap != players.end()) {
		return playerMap->second;
	}

	if (!loadTmp) {
		return nullptr;
	}
	Player* tmpPlayer(nullptr);
	if (!IOLoginData::loadPlayerById(tmpPlayer, id)) {
		return nullptr;
	}
	return tmpPlayer;
}

Creature* Game::getCreatureByName(const std::string &s) {
	if (s.empty()) {
		return nullptr;
	}

	const std::string &lowerCaseName = asLowerCaseString(s);

	auto m_it = mappedPlayerNames.find(lowerCaseName);
	if (m_it != mappedPlayerNames.end()) {
		return m_it->second;
	}

	for (const auto &it : npcs) {
		if (lowerCaseName == asLowerCaseString(it.second->getName())) {
			return it.second;
		}
	}

	for (const auto &it : monsters) {
		if (lowerCaseName == asLowerCaseString(it.second->getName())) {
			return it.second;
		}
	}
	return nullptr;
}

Npc* Game::getNpcByName(const std::string &s) {
	if (s.empty()) {
		return nullptr;
	}

	const char* npcName = s.c_str();
	for (const auto &it : npcs) {
		if (strcasecmp(npcName, it.second->getName().c_str()) == 0) {
			return it.second;
		}
	}
	return nullptr;
}

Player* Game::getPlayerByName(const std::string &s, bool loadTmp /* = false */) {
	if (s.empty()) {
		return nullptr;
	}

	auto it = mappedPlayerNames.find(asLowerCaseString(s));
	if (it == mappedPlayerNames.end()) {
		if (!loadTmp) {
			return nullptr;
		}
		Player* tmpPlayer = new Player(nullptr);
		if (!IOLoginData::loadPlayerByName(tmpPlayer, s)) {
			delete tmpPlayer;
			return nullptr;
		}
		tmpPlayer->setOnline(false);
		return tmpPlayer;
	}
	return it->second;
}

Player* Game::getPlayerByGUID(const uint32_t &guid) {
	if (guid == 0) {
		return nullptr;
	}
	for (const auto &it : players) {
		if (guid == it.second->getGUID()) {
			return it.second;
		}
	}
	return nullptr;
}

ReturnValue Game::getPlayerByNameWildcard(const std::string &s, Player*&player) {
	size_t strlen = s.length();
	if (strlen == 0 || strlen > 20) {
		return RETURNVALUE_PLAYERWITHTHISNAMEISNOTONLINE;
	}

	if (s.back() == '~') {
		const std::string &query = asLowerCaseString(s.substr(0, strlen - 1));
		std::string result;
		ReturnValue ret = wildcardTree.findOne(query, result);
		if (ret != RETURNVALUE_NOERROR) {
			return ret;
		}

		player = getPlayerByName(result);
	} else {
		player = getPlayerByName(s);
	}

	if (!player) {
		return RETURNVALUE_PLAYERWITHTHISNAMEISNOTONLINE;
	}

	return RETURNVALUE_NOERROR;
}

Player* Game::getPlayerByAccount(uint32_t acc) {
	for (const auto &it : players) {
		if (it.second->getAccount() == acc) {
			return it.second;
		}
	}
	return nullptr;
}

bool Game::internalPlaceCreature(Creature* creature, const Position &pos, bool extendedPos /*=false*/, bool forced /*= false*/, bool creatureCheck /*= false*/) {
	if (creature->getParent() != nullptr) {
		return false;
	}

	if (!map.placeCreature(pos, creature, extendedPos, forced)) {
		return false;
	}

	creature->incrementReferenceCounter();
	creature->setID();
	creature->addList();

	if (creatureCheck) {
		addCreatureCheck(creature);
		creature->onPlacedCreature();
	}

	return true;
}

bool Game::placeCreature(Creature* creature, const Position &pos, bool extendedPos /*=false*/, bool forced /*= false*/) {
	if (!internalPlaceCreature(creature, pos, extendedPos, forced)) {
		return false;
	}

	bool hasPlayerSpectators = false;
	SpectatorHashSet spectators;
	map.getSpectators(spectators, creature->getPosition(), true);
	for (Creature* spectator : spectators) {
		if (Player* tmpPlayer = spectator->getPlayer()) {
			tmpPlayer->sendCreatureAppear(creature, creature->getPosition(), true);
			hasPlayerSpectators = true;
		}
		spectator->onCreatureAppear(creature, true);
	}

	if (hasPlayerSpectators) {
		addCreatureCheck(creature);
	}

	creature->getParent()->postAddNotification(creature, nullptr, 0);
	creature->onPlacedCreature();
	return true;
}

bool Game::removeCreature(Creature* creature, bool isLogout /* = true*/) {
	if (creature->isRemoved()) {
		return false;
	}

	Tile* tile = creature->getTile();

	std::vector<int32_t> oldStackPosVector;

	SpectatorHashSet spectators;
	map.getSpectators(spectators, tile->getPosition(), true);
	for (Creature* spectator : spectators) {
		if (Player* player = spectator->getPlayer()) {
			oldStackPosVector.push_back(player->canSeeCreature(creature) ? tile->getStackposOfCreature(player, creature) : -1);
		}
	}

	tile->removeCreature(creature);

	const Position &tilePosition = tile->getPosition();

	// send to client
	size_t i = 0;
	for (Creature* spectator : spectators) {
		if (Player* player = spectator->getPlayer()) {
			player->sendRemoveTileThing(tilePosition, oldStackPosVector[i++]);
		}
	}

	// event method
	for (Creature* spectator : spectators) {
		spectator->onRemoveCreature(creature, isLogout);
	}

	if (creature->getMaster() && !creature->getMaster()->isRemoved()) {
		creature->setMaster(nullptr);
	}

	creature->getParent()->postRemoveNotification(creature, nullptr, 0);

	creature->removeList();
	creature->setRemoved();
	ReleaseCreature(creature);

	removeCreatureCheck(creature);

	for (Creature* summon : creature->summons) {
		summon->setSkillLoss(false);
		removeCreature(summon);
	}

	if (creature->getPlayer() && isLogout) {
		auto it = teamFinderMap.find(creature->getPlayer()->getGUID());
		if (it != teamFinderMap.end()) {
			teamFinderMap.erase(it);
		}
	}

	return true;
}

void Game::executeDeath(uint32_t creatureId) {
	Creature* creature = getCreatureByID(creatureId);
	if (creature && !creature->isRemoved()) {
		creature->onDeath();
	}
}

void Game::playerTeleport(uint32_t playerId, const Position &newPosition) {
	Player* player = getPlayerByID(playerId);
	if (!player || !player->hasFlag(PlayerFlags_t::CanMapClickTeleport)) {
		return;
	}

	ReturnValue returnValue = g_game().internalTeleport(player, newPosition, false);
	if (returnValue != RETURNVALUE_NOERROR) {
		player->sendCancelMessage(returnValue);
	}
}

void Game::playerInspectItem(Player* player, const Position &pos) {
	Thing* thing = internalGetThing(player, pos, 0, 0, STACKPOS_TOPDOWN_ITEM);
	if (!thing) {
		player->sendCancelMessage(RETURNVALUE_NOTPOSSIBLE);
		return;
	}

	Item* item = thing->getItem();
	if (!item) {
		player->sendCancelMessage(RETURNVALUE_NOTPOSSIBLE);
		return;
	}

	player->sendItemInspection(item->getID(), static_cast<uint8_t>(item->getItemCount()), item, false);
}

void Game::playerInspectItem(Player* player, uint16_t itemId, uint8_t itemCount, bool cyclopedia) {
	player->sendItemInspection(itemId, itemCount, nullptr, cyclopedia);
}

FILELOADER_ERRORS Game::loadAppearanceProtobuf(const std::string &file) {
	using namespace Canary::protobuf::appearances;

	std::fstream fileStream(file, std::ios::in | std::ios::binary);
	if (!fileStream.is_open()) {
		g_logger().error("[Game::loadAppearanceProtobuf] - Failed to load {}, file cannot be oppened", file);
		fileStream.close();
		return ERROR_NOT_OPEN;
	}

	// Verify that the version of the library that we linked against is
	// compatible with the version of the headers we compiled against.
	GOOGLE_PROTOBUF_VERIFY_VERSION;
	appearances = Appearances();
	if (!appearances.ParseFromIstream(&fileStream)) {
		g_logger().error("[Game::loadAppearanceProtobuf] - Failed to parse binary file {}, file is invalid", file);
		fileStream.close();
		return ERROR_NOT_OPEN;
	}

	// Parsing all items into ItemType
	Item::items.loadFromProtobuf();

	// Only iterate other objects if necessary
	if (g_configManager().getBoolean(WARN_UNSAFE_SCRIPTS)) {
		// Registering distance effects
		for (uint32_t it = 0; it < appearances.effect_size(); it++) {
			registeredMagicEffects.push_back(static_cast<uint16_t>(appearances.effect(it).id()));
		}

		// Registering missile effects
		for (uint32_t it = 0; it < appearances.missile_size(); it++) {
			registeredDistanceEffects.push_back(static_cast<uint16_t>(appearances.missile(it).id()));
		}

		// Registering outfits
		for (uint32_t it = 0; it < appearances.outfit_size(); it++) {
			registeredLookTypes.push_back(static_cast<uint16_t>(appearances.outfit(it).id()));
		}
	}

	fileStream.close();

	// Disposing allocated objects.
	google::protobuf::ShutdownProtobufLibrary();

	return ERROR_NONE;
}

void Game::playerMoveThing(uint32_t playerId, const Position &fromPos, uint16_t itemId, uint8_t fromStackPos, const Position &toPos, uint8_t count) {
	Player* player = getPlayerByID(playerId);
	if (!player) {
		return;
	}

	// Prevent the player from being able to move the item within the imbuement window
	if (player->hasImbuingItem()) {
		return;
	}

	uint8_t fromIndex = 0;
	if (fromPos.x == 0xFFFF) {
		if (fromPos.y & 0x40) {
			fromIndex = fromPos.z;
		} else if ((fromPos.y == 0x20 || fromPos.y == 0x21) && !player->isDepotSearchOpenOnItem(itemId)) {
			// '0x20' -> From depot.
			// '0x21' -> From inbox.
			// Both only when the item is being moved from depot search window.
			player->sendCancelMessage(RETURNVALUE_NOTPOSSIBLE);
			return;
		} else {
			fromIndex = static_cast<uint8_t>(fromPos.y);
		}
	} else {
		fromIndex = fromStackPos;
	}

	Thing* thing = internalGetThing(player, fromPos, fromIndex, itemId, STACKPOS_MOVE);
	if (!thing) {
		player->sendCancelMessage(RETURNVALUE_NOTPOSSIBLE);
		return;
	}

	if (Creature* movingCreature = thing->getCreature()) {
		Tile* tile = map.getTile(toPos);
		if (!tile) {
			player->sendCancelMessage(RETURNVALUE_NOTPOSSIBLE);
			return;
		}

		if (Position::areInRange<1, 1, 0>(movingCreature->getPosition(), player->getPosition())) {
			std::shared_ptr<Task> task = createPlayerTask(
				g_configManager().getNumber(PUSH_DELAY),
				std::bind(&Game::playerMoveCreatureByID, this, player->getID(), movingCreature->getID(), movingCreature->getPosition(), tile->getPosition())
			);
			player->setNextActionPushTask(task);
		} else {
			playerMoveCreature(player, movingCreature, movingCreature->getPosition(), tile);
		}
	} else if (thing->getItem()) {
		Cylinder* toCylinder = internalGetCylinder(player, toPos);
		if (!toCylinder) {
			player->sendCancelMessage(RETURNVALUE_NOTPOSSIBLE);
			return;
		}

		playerMoveItem(player, fromPos, itemId, fromStackPos, toPos, count, thing->getItem(), toCylinder);
	}
}

void Game::playerMoveCreatureByID(uint32_t playerId, uint32_t movingCreatureId, const Position &movingCreatureOrigPos, const Position &toPos) {
	Player* player = getPlayerByID(playerId);
	if (!player) {
		return;
	}

	Creature* movingCreature = getCreatureByID(movingCreatureId);
	if (!movingCreature) {
		return;
	}

	Tile* toTile = map.getTile(toPos);
	if (!toTile) {
		player->sendCancelMessage(RETURNVALUE_NOTPOSSIBLE);
		return;
	}

	playerMoveCreature(player, movingCreature, movingCreatureOrigPos, toTile);
}

void Game::playerMoveCreature(Player* player, Creature* movingCreature, const Position &movingCreatureOrigPos, Tile* toTile) {
	if (!player->canDoAction()) {
		uint32_t delay = 600;
		std::shared_ptr<Task> task = createPlayerTask(delay, std::bind(&Game::playerMoveCreatureByID, this, player->getID(), movingCreature->getID(), movingCreatureOrigPos, toTile->getPosition()));

		player->setNextActionPushTask(task);
		return;
	}

	player->setNextActionTask(nullptr);

	if (!Position::areInRange<1, 1, 0>(movingCreatureOrigPos, player->getPosition())) {
		// need to walk to the creature first before moving it
		std::forward_list<Direction> listDir;
		if (player->getPathTo(movingCreatureOrigPos, listDir, 0, 1, true, true)) {
			g_dispatcher().addTask(std::bind(&Game::playerAutoWalk, this, player->getID(), listDir));

			std::shared_ptr<Task> task = createPlayerTask(600, std::bind(&Game::playerMoveCreatureByID, this, player->getID(), movingCreature->getID(), movingCreatureOrigPos, toTile->getPosition()));

			player->pushEvent(true);
			player->setNextActionPushTask(task);
		} else {
			player->sendCancelMessage(RETURNVALUE_THEREISNOWAY);
		}
		return;
	}

	player->pushEvent(false);
	const Monster* monster = movingCreature->getMonster();
	bool isFamiliar = false;
	if (monster) {
		isFamiliar = monster->isFamiliar();
	}

	if (!isFamiliar && ((!movingCreature->isPushable() && !player->hasFlag(PlayerFlags_t::CanPushAllCreatures)) || (movingCreature->isInGhostMode() && !player->isAccessPlayer()))) {
		player->sendCancelMessage(RETURNVALUE_NOTMOVEABLE);
		return;
	}

	// check throw distance
	const Position &movingCreaturePos = movingCreature->getPosition();
	const Position &toPos = toTile->getPosition();
	if ((Position::getDistanceX(movingCreaturePos, toPos) > movingCreature->getThrowRange()) || (Position::getDistanceY(movingCreaturePos, toPos) > movingCreature->getThrowRange()) || (Position::getDistanceZ(movingCreaturePos, toPos) * 4 > movingCreature->getThrowRange())) {
		player->sendCancelMessage(RETURNVALUE_DESTINATIONOUTOFREACH);
		return;
	}

	if (player != movingCreature) {
		if (toTile->hasFlag(TILESTATE_BLOCKPATH)) {
			player->sendCancelMessage(RETURNVALUE_NOTENOUGHROOM);
			return;
		} else if ((movingCreature->getZone() == ZONE_PROTECTION && !toTile->hasFlag(TILESTATE_PROTECTIONZONE)) || (movingCreature->getZone() == ZONE_NOPVP && !toTile->hasFlag(TILESTATE_NOPVPZONE))) {
			player->sendCancelMessage(RETURNVALUE_NOTPOSSIBLE);
			return;
		} else {
			if (CreatureVector* tileCreatures = toTile->getCreatures()) {
				for (Creature* tileCreature : *tileCreatures) {
					if (!tileCreature->isInGhostMode()) {
						player->sendCancelMessage(RETURNVALUE_NOTENOUGHROOM);
						return;
					}
				}
			}

			Npc* movingNpc = movingCreature->getNpc();
			if (movingNpc && movingNpc->canInteract(toPos)) {
				player->sendCancelMessage(RETURNVALUE_NOTENOUGHROOM);
				return;
			}
		}

		movingCreature->setLastPosition(movingCreature->getPosition());
	}

	if (!g_events().eventPlayerOnMoveCreature(player, movingCreature, movingCreaturePos, toPos)) {
		return;
	}

	if (!g_callbacks().checkCallback(EventCallback_t::playerOnMoveCreature, &EventCallback::playerOnMoveCreature, player, movingCreature, movingCreaturePos, toPos)) {
		return;
	}

	ReturnValue ret = internalMoveCreature(*movingCreature, *toTile);
	if (ret != RETURNVALUE_NOERROR) {
		player->sendCancelMessage(ret);
	}
	player->setLastPosition(player->getPosition());
}

ReturnValue Game::internalMoveCreature(Creature* creature, Direction direction, uint32_t flags /*= 0*/) {
	if (!creature) {
		return RETURNVALUE_NOTPOSSIBLE;
	}

	creature->setLastPosition(creature->getPosition());
	const Position &currentPos = creature->getPosition();
	Position destPos = getNextPosition(direction, currentPos);
	Player* player = creature->getPlayer();

	bool diagonalMovement = (direction & DIRECTION_DIAGONAL_MASK) != 0;
	if (player && !diagonalMovement) {
		// try go up
		auto tile = creature->getTile();
		if (currentPos.z != 8 && tile && tile->hasHeight(3)) {
			Tile* tmpTile = map.getTile(currentPos.x, currentPos.y, currentPos.getZ() - 1);
			if (tmpTile == nullptr || (tmpTile->getGround() == nullptr && !tmpTile->hasFlag(TILESTATE_BLOCKSOLID))) {
				tmpTile = map.getTile(destPos.x, destPos.y, destPos.getZ() - 1);
				if (tmpTile && tmpTile->getGround() && !tmpTile->hasFlag(TILESTATE_BLOCKSOLID)) {
					flags |= FLAG_IGNOREBLOCKITEM | FLAG_IGNOREBLOCKCREATURE;

					if (!tmpTile->hasFlag(TILESTATE_FLOORCHANGE)) {
						player->setDirection(direction);
						destPos.z--;
					}
				}
			}
		}

		// try go down
		if (currentPos.z != 7 && currentPos.z == destPos.z) {
			Tile* tmpTile = map.getTile(destPos.x, destPos.y, destPos.z);
			if (tmpTile == nullptr || (tmpTile->getGround() == nullptr && !tmpTile->hasFlag(TILESTATE_BLOCKSOLID))) {
				tmpTile = map.getTile(destPos.x, destPos.y, destPos.z + 1);
				if (tmpTile && tmpTile->hasHeight(3)) {
					flags |= FLAG_IGNOREBLOCKITEM | FLAG_IGNOREBLOCKCREATURE;
					player->setDirection(direction);
					destPos.z++;
				}
			}
		}
	}

	Tile* toTile = map.getTile(destPos);
	if (!toTile) {
		return RETURNVALUE_NOTPOSSIBLE;
	}
	return internalMoveCreature(*creature, *toTile, flags);
}

ReturnValue Game::internalMoveCreature(Creature &creature, Tile &toTile, uint32_t flags /*= 0*/) {
	if (creature.hasCondition(CONDITION_ROOTED)) {
		return RETURNVALUE_NOTPOSSIBLE;
	}

	// check if we can move the creature to the destination
	ReturnValue ret = toTile.queryAdd(0, creature, 1, flags);
	if (ret != RETURNVALUE_NOERROR) {
		return ret;
	}

	if (creature.hasCondition(CONDITION_ROOTED)) {
		return RETURNVALUE_NOTPOSSIBLE;
	}

	if (creature.hasCondition(CONDITION_FEARED)) {
		const MagicField* field = toTile.getFieldItem();
		if (field && !field->isBlocking() && field->getDamage() != 0) {
			return RETURNVALUE_NOTPOSSIBLE;
		}
	}

	map.moveCreature(creature, toTile);
	if (creature.getParent() != &toTile) {
		return RETURNVALUE_NOERROR;
	}

	int32_t index = 0;
	Item* toItem = nullptr;
	Tile* subCylinder = nullptr;
	Tile* toCylinder = &toTile;
	Tile* fromCylinder = nullptr;
	uint32_t n = 0;

	while ((subCylinder = toCylinder->queryDestination(index, creature, &toItem, flags)) != toCylinder) {
		map.moveCreature(creature, *subCylinder);

		if (creature.getParent() != subCylinder) {
			// could happen if a script move the creature
			fromCylinder = nullptr;
			break;
		}

		fromCylinder = toCylinder;
		toCylinder = subCylinder;
		flags = 0;

		// to prevent infinite loop
		if (++n >= MAP_MAX_LAYERS) {
			break;
		}
	}

	if (fromCylinder) {
		const Position &fromPosition = fromCylinder->getPosition();
		const Position &toPosition = toCylinder->getPosition();
		if (fromPosition.z != toPosition.z && (fromPosition.x != toPosition.x || fromPosition.y != toPosition.y)) {
			Direction dir = getDirectionTo(fromPosition, toPosition);
			if ((dir & DIRECTION_DIAGONAL_MASK) == 0) {
				internalCreatureTurn(&creature, dir);
			}
		}
	}

	return RETURNVALUE_NOERROR;
}

void Game::playerMoveItemByPlayerID(uint32_t playerId, const Position &fromPos, uint16_t itemId, uint8_t fromStackPos, const Position &toPos, uint8_t count) {
	Player* player = getPlayerByID(playerId);
	if (!player) {
		return;
	}
	playerMoveItem(player, fromPos, itemId, fromStackPos, toPos, count, nullptr, nullptr);
}

void Game::playerMoveItem(Player* player, const Position &fromPos, uint16_t itemId, uint8_t fromStackPos, const Position &toPos, uint8_t count, Item* item, Cylinder* toCylinder) {
	if (!player->canDoAction()) {
		uint32_t delay = player->getNextActionTime();
		std::shared_ptr<Task> task = createPlayerTask(delay, std::bind(&Game::playerMoveItemByPlayerID, this, player->getID(), fromPos, itemId, fromStackPos, toPos, count));
		player->setNextActionTask(task);
		return;
	}

	player->setNextActionTask(nullptr);

	if (item == nullptr) {
		uint8_t fromIndex = 0;
		if (fromPos.x == 0xFFFF) {
			if (fromPos.y & 0x40) {
				fromIndex = fromPos.z;
			} else if ((fromPos.y == 0x20 || fromPos.y == 0x21) && !player->isDepotSearchOpenOnItem(itemId)) {
				// '0x20' -> From depot.
				// '0x21' -> From inbox.
				// Both only when the item is being moved from depot search window.
				player->sendCancelMessage(RETURNVALUE_NOTPOSSIBLE);
				return;
			} else {
				fromIndex = static_cast<uint8_t>(fromPos.y);
			}
		} else {
			fromIndex = fromStackPos;
		}

		Thing* thing = internalGetThing(player, fromPos, fromIndex, itemId, STACKPOS_MOVE);
		if (!thing || !thing->getItem()) {
			player->sendCancelMessage(RETURNVALUE_NOTPOSSIBLE);
			return;
		}

		item = thing->getItem();
	}

	if (item->getID() != itemId) {
		player->sendCancelMessage(RETURNVALUE_NOTPOSSIBLE);
		return;
	}

	Cylinder* fromCylinder = nullptr;
	if (fromPos.x == 0xFFFF && (fromPos.y == 0x20 || fromPos.y == 0x21)) {
		// '0x20' -> From depot.
		// '0x21' -> From inbox.
		// Both only when the item is being moved from depot search window.
		if (!player->isDepotSearchOpenOnItem(itemId)) {
			player->sendCancelMessage(RETURNVALUE_NOTPOSSIBLE);
			return;
		}

		fromCylinder = item->getParent();
	} else {
		fromCylinder = internalGetCylinder(player, fromPos);
	}

	if (fromCylinder == nullptr) {
		player->sendCancelMessage(RETURNVALUE_NOTPOSSIBLE);
		return;
	}

	if (toCylinder == nullptr) {
		toCylinder = internalGetCylinder(player, toPos);
		if (toCylinder == nullptr) {
			player->sendCancelMessage(RETURNVALUE_NOTPOSSIBLE);
			return;
		}
	}

	// check if we can move this item
	if (ReturnValue ret = checkMoveItemToCylinder(player, fromCylinder, toCylinder, item, toPos); ret != RETURNVALUE_NOERROR) {
		player->sendCancelMessage(ret);
		return;
	}

	if (isTryingToStow(toPos, toCylinder)) {
		player->stowItem(item, count, false);
		return;
	}

	if (!item->isPushable() || item->hasAttribute(ItemAttribute_t::UNIQUEID)) {
		player->sendCancelMessage(RETURNVALUE_NOTMOVEABLE);
		return;
	}

	const Position &playerPos = player->getPosition();
	auto cylinderTile = fromCylinder->getTile();
	const Position &mapFromPos = cylinderTile ? cylinderTile->getPosition() : item->getPosition();
	if (playerPos.z != mapFromPos.z) {
		player->sendCancelMessage(playerPos.z > mapFromPos.z ? RETURNVALUE_FIRSTGOUPSTAIRS : RETURNVALUE_FIRSTGODOWNSTAIRS);
		return;
	}

	if (!Position::areInRange<1, 1>(playerPos, mapFromPos)) {
		// need to walk to the item first before using it
		std::forward_list<Direction> listDir;
		if (player->getPathTo(item->getPosition(), listDir, 0, 1, true, true)) {
			g_dispatcher().addTask(std::bind(&Game::playerAutoWalk, this, player->getID(), listDir));

			std::shared_ptr<Task> task = createPlayerTask(400, std::bind(&Game::playerMoveItemByPlayerID, this, player->getID(), fromPos, itemId, fromStackPos, toPos, count));
			player->setNextWalkActionTask(task);
		} else {
			player->sendCancelMessage(RETURNVALUE_THEREISNOWAY);
		}
		return;
	}

	const Tile* toCylinderTile = toCylinder->getTile();
	const Position &mapToPos = toCylinderTile->getPosition();

	// hangable item specific code
	if (item->isHangable() && toCylinderTile->hasFlag(TILESTATE_SUPPORTS_HANGABLE)) {
		// destination supports hangable objects so need to move there first
		bool vertical = toCylinderTile->hasProperty(CONST_PROP_ISVERTICAL);
		if (vertical) {
			if (playerPos.x + 1 == mapToPos.x) {
				player->sendCancelMessage(RETURNVALUE_NOTPOSSIBLE);
				return;
			}
		} else { // horizontal
			if (playerPos.y + 1 == mapToPos.y) {
				player->sendCancelMessage(RETURNVALUE_NOTPOSSIBLE);
				return;
			}
		}

		if (!Position::areInRange<1, 1, 0>(playerPos, mapToPos)) {
			Position walkPos = mapToPos;
			if (vertical) {
				walkPos.x++;
			} else {
				walkPos.y++;
			}

			Position itemPos = fromPos;
			uint8_t itemStackPos = fromStackPos;

			if (fromPos.x != 0xFFFF && Position::areInRange<1, 1>(mapFromPos, playerPos)
				&& !Position::areInRange<1, 1, 0>(mapFromPos, walkPos)) {
				// need to pickup the item first
				Item* moveItem = nullptr;

				ReturnValue ret = internalMoveItem(fromCylinder, player, INDEX_WHEREEVER, item, count, &moveItem);
				if (ret != RETURNVALUE_NOERROR) {
					player->sendCancelMessage(ret);
					return;
				}

				// changing the position since its now in the inventory of the player
				internalGetPosition(moveItem, itemPos, itemStackPos);
			}

			std::forward_list<Direction> listDir;
			if (player->getPathTo(walkPos, listDir, 0, 0, true, true)) {
				g_dispatcher().addTask(std::bind(&Game::playerAutoWalk, this, player->getID(), listDir));

				std::shared_ptr<Task> task = createPlayerTask(400, std::bind(&Game::playerMoveItemByPlayerID, this, player->getID(), itemPos, itemId, itemStackPos, toPos, count));
				player->setNextWalkActionTask(task);
			} else {
				player->sendCancelMessage(RETURNVALUE_THEREISNOWAY);
			}
			return;
		}
	}

	if ((Position::getDistanceX(playerPos, mapToPos) > item->getThrowRange()) || (Position::getDistanceY(playerPos, mapToPos) > item->getThrowRange()) || (Position::getDistanceZ(mapFromPos, mapToPos) * 4 > item->getThrowRange())) {
		player->sendCancelMessage(RETURNVALUE_DESTINATIONOUTOFREACH);
		return;
	}

	if (!canThrowObjectTo(mapFromPos, mapToPos)) {
		player->sendCancelMessage(RETURNVALUE_CANNOTTHROW);
		return;
	}

	if (!g_callbacks().checkCallback(EventCallback_t::playerOnMoveItem, &EventCallback::playerOnMoveItem, player, item, count, fromPos, toPos, fromCylinder, toCylinder)) {
		return;
	}

	if (!g_events().eventPlayerOnMoveItem(player, item, count, fromPos, toPos, fromCylinder, toCylinder)) {
		return;
	}

	uint8_t toIndex = 0;
	if (toPos.x == 0xFFFF) {
		if (toPos.y & 0x40) {
			toIndex = toPos.z;
		} else {
			toIndex = static_cast<uint8_t>(toPos.y);
		}
	}

	if (item->isWrapable()) {
		HouseTile* toHouseTile = dynamic_cast<HouseTile*>(map.getTile(mapToPos));
		HouseTile* fromHouseTile = dynamic_cast<HouseTile*>(map.getTile(mapFromPos));
		if (fromHouseTile && (!toHouseTile || toHouseTile->getHouse()->getId() != fromHouseTile->getHouse()->getId())) {
			player->sendCancelMessage("You can't move this item outside a house.");
			return;
		}
	}

	ReturnValue ret = internalMoveItem(fromCylinder, toCylinder, toIndex, item, count, nullptr, 0, player);
	if (ret != RETURNVALUE_NOERROR) {
		player->sendCancelMessage(ret);
	} else if (toCylinder->getContainer() && fromCylinder->getContainer() && fromCylinder->getContainer()->countsToLootAnalyzerBalance() && toCylinder->getContainer()->getTopParent() == player) {
		player->sendLootStats(item, count);
	}
	player->cancelPush();

	item->checkDecayMapItemOnMove();

	g_events().eventPlayerOnItemMoved(player, item, count, fromPos, toPos, fromCylinder, toCylinder);
	g_callbacks().executeCallback(EventCallback_t::playerOnItemMoved, &EventCallback::playerOnItemMoved, player, item, count, fromPos, toPos, fromCylinder, toCylinder);
}

bool Game::isTryingToStow(const Position &toPos, Cylinder* toCylinder) const {
	return toCylinder->getContainer() && toCylinder->getItem()->getID() == ITEM_LOCKER && toPos.getZ() == ITEM_SUPPLY_STASH_INDEX;
}

ReturnValue Game::checkMoveItemToCylinder(Player* player, Cylinder* fromCylinder, Cylinder* toCylinder, Item* item, Position toPos) {
	if (!player || !toCylinder || !item) {
		return RETURNVALUE_NOTPOSSIBLE;
	}

	if (Container* toCylinderContainer = toCylinder->getContainer()) {
		auto containerID = toCylinderContainer->getID();

		// check the store inbox index if gold pouch forces it as containerID
		if (containerID == ITEM_STORE_INBOX) {
			Item* cylinderItem = toCylinderContainer->getItemByIndex(toPos.getZ());

			if (cylinderItem && cylinderItem->getID() == ITEM_GOLD_POUCH) {
				containerID = ITEM_GOLD_POUCH;
			}
		}

		if (containerID == ITEM_GOLD_POUCH) {
			if (g_configManager().getBoolean(TOGGLE_GOLD_POUCH_QUICKLOOT_ONLY)) {
				return RETURNVALUE_CONTAINERNOTENOUGHROOM;
			}

			bool allowAnything = g_configManager().getBoolean(TOGGLE_GOLD_POUCH_ALLOW_ANYTHING);

			if (!allowAnything && item->getID() != ITEM_GOLD_COIN && item->getID() != ITEM_PLATINUM_COIN && item->getID() != ITEM_CRYSTAL_COIN) {
				return RETURNVALUE_CONTAINERNOTENOUGHROOM;
			}

			// prevent move up
			if (!item->isStoreItem() && fromCylinder->getContainer() && fromCylinder->getContainer()->getID() == ITEM_GOLD_POUCH) {
				return RETURNVALUE_CONTAINERNOTENOUGHROOM;
			}

			return RETURNVALUE_NOERROR;
		}

		const Container* topParentContainer = toCylinderContainer->getRootContainer();

		if (!item->isStoreItem() && (containerID == ITEM_STORE_INBOX || topParentContainer->getParent() && topParentContainer->getParent()->getContainer() && topParentContainer->getParent()->getContainer()->getID() == ITEM_STORE_INBOX)) {
			return RETURNVALUE_CONTAINERNOTENOUGHROOM;
		}

		if (item->isStoreItem()) {
			bool isValidMoveItem = false;
			if (HouseTile* fromHouseTile = dynamic_cast<HouseTile*>(fromCylinder->getTile()); fromHouseTile && fromHouseTile->getHouse()->getOwner() != player->getGUID()) {
				return RETURNVALUE_NOTPOSSIBLE;
			}

			if (containerID == ITEM_STORE_INBOX || containerID == ITEM_DEPOT || toCylinderContainer->isDepotChest()) {
				isValidMoveItem = true;
			}

			if (topParentContainer->getParent() && topParentContainer->getParent()->getContainer() && (topParentContainer->getParent()->getContainer()->isDepotChest() || topParentContainer->getParent()->getContainer()->getID() == ITEM_STORE_INBOX)) {
				isValidMoveItem = true;
			}

			if (!isValidMoveItem) {
				return RETURNVALUE_NOTPOSSIBLE;
			}
		}

		if (item->getContainer() && !item->isStoreItem()) {
			for (Item* containerItem : item->getContainer()->getItems(true)) {
				if (containerItem->isStoreItem() && ((containerID != ITEM_GOLD_POUCH && containerID != ITEM_DEPOT && containerID != ITEM_STORE_INBOX) || (topParentContainer->getParent() && topParentContainer->getParent()->getContainer() && (!topParentContainer->getParent()->getContainer()->isDepotChest() || topParentContainer->getParent()->getContainer()->getID() != ITEM_STORE_INBOX)))) {
					return RETURNVALUE_NOTPOSSIBLE;
				}
			}
		}
	} else if (toCylinder->getTile()) {
		HouseTile* toHouseTile = dynamic_cast<HouseTile*>(toCylinder->getTile());
		if (fromCylinder->getContainer()) {
			if (item->isStoreItem()) {
				if (!toHouseTile || toHouseTile && toHouseTile->getHouse()->getOwner() != player->getGUID()) {
					return RETURNVALUE_NOTPOSSIBLE;
				}
			}
			if (item->getContainer() && !item->isStoreItem()) {
				for (Item* containerItem : item->getContainer()->getItems(true)) {
					if (containerItem->isStoreItem()) {
						return RETURNVALUE_NOTPOSSIBLE;
					}
				}
			}

			return RETURNVALUE_NOERROR;
		}

		if (item->isStoreItem() && !toHouseTile) {
			return RETURNVALUE_NOTPOSSIBLE;
		}
	}

	return RETURNVALUE_NOERROR;
}

ReturnValue Game::internalMoveItem(Cylinder* fromCylinder, Cylinder* toCylinder, int32_t index, Item* item, uint32_t count, Item** internalMoveItem, uint32_t flags /*= 0*/, Creature* actor /*=nullptr*/, Item* tradeItem /* = nullptr*/) {
	if (fromCylinder == nullptr) {
		g_logger().error("[{}] fromCylinder is nullptr", __FUNCTION__);
		return RETURNVALUE_NOTPOSSIBLE;
	}
	if (toCylinder == nullptr) {
		g_logger().error("[{}] toCylinder is nullptr", __FUNCTION__);
		return RETURNVALUE_NOTPOSSIBLE;
	}

	Tile* fromTile = fromCylinder->getTile();
	if (fromTile) {
		auto it = browseFields.find(fromTile);
		if (it != browseFields.end() && it->second == fromCylinder) {
			fromCylinder = fromTile;
		}
	}

	Item* toItem = nullptr;

	Cylinder* subCylinder;
	int floorN = 0;

	while ((subCylinder = toCylinder->queryDestination(index, *item, &toItem, flags)) != toCylinder) {
		toCylinder = subCylinder;
		flags = 0;

		// to prevent infinite loop
		if (++floorN >= MAP_MAX_LAYERS) {
			break;
		}
	}

	// destination is the same as the source?
	if (item == toItem) {
		return RETURNVALUE_NOERROR; // silently ignore move
	}

	// 'Move up' stackable items fix
	//  Cip's client never sends the count of stackables when using "Move up" menu option
	if (item->isStackable() && count == 255 && fromCylinder->getParent() == toCylinder) {
		count = item->getItemCount();
	}

	// check if we can add this item
	ReturnValue ret = toCylinder->queryAdd(index, *item, count, flags, actor);
	if (ret == RETURNVALUE_NEEDEXCHANGE) {
		// check if we can add it to source cylinder
		ret = fromCylinder->queryAdd(fromCylinder->getThingIndex(item), *toItem, toItem->getItemCount(), 0);
		if (ret == RETURNVALUE_NOERROR) {
			// check how much we can move
			uint32_t maxExchangeQueryCount = 0;
			ReturnValue retExchangeMaxCount = fromCylinder->queryMaxCount(INDEX_WHEREEVER, *toItem, toItem->getItemCount(), maxExchangeQueryCount, 0);

			if (retExchangeMaxCount != RETURNVALUE_NOERROR && maxExchangeQueryCount == 0) {
				return retExchangeMaxCount;
			}

			if (toCylinder->queryRemove(*toItem, toItem->getItemCount(), flags, actor) == RETURNVALUE_NOERROR) {
				int32_t oldToItemIndex = toCylinder->getThingIndex(toItem);
				toCylinder->removeThing(toItem, toItem->getItemCount());
				fromCylinder->addThing(toItem);

				if (oldToItemIndex != -1) {
					toCylinder->postRemoveNotification(toItem, fromCylinder, oldToItemIndex);
				}

				int32_t newToItemIndex = fromCylinder->getThingIndex(toItem);
				if (newToItemIndex != -1) {
					fromCylinder->postAddNotification(toItem, toCylinder, newToItemIndex);
				}

				ret = toCylinder->queryAdd(index, *item, count, flags);
				toItem = nullptr;
			}
		}
	}

	if (ret != RETURNVALUE_NOERROR) {
		return ret;
	}

	// check how much we can move
	uint32_t maxQueryCount = 0;
	ReturnValue retMaxCount = toCylinder->queryMaxCount(index, *item, count, maxQueryCount, flags);
	if (retMaxCount != RETURNVALUE_NOERROR && maxQueryCount == 0) {
		return retMaxCount;
	}

	uint32_t m;
	if (item->isStackable()) {
		m = std::min<uint32_t>(count, maxQueryCount);
	} else {
		m = maxQueryCount;
	}

	Item* moveItem = item;
	// check if we can remove this item
	ret = fromCylinder->queryRemove(*item, m, flags, actor);
	if (ret != RETURNVALUE_NOERROR) {
		return ret;
	}

	if (tradeItem) {
		if (toCylinder->getItem() == tradeItem) {
			return RETURNVALUE_NOTENOUGHROOM;
		}

		Cylinder* tmpCylinder = toCylinder->getParent();
		while (tmpCylinder) {
			if (tmpCylinder->getItem() == tradeItem) {
				return RETURNVALUE_NOTENOUGHROOM;
			}

			tmpCylinder = tmpCylinder->getParent();
		}
	}

	// remove the item
	int32_t itemIndex = fromCylinder->getThingIndex(item);
	Item* updateItem = nullptr;
	fromCylinder->removeThing(item, m);

	// update item(s)
	if (item->isStackable()) {
		uint32_t n;

		if (toItem && item->equals(toItem)) {
			n = std::min<uint32_t>(toItem->getStackSize() - toItem->getItemCount(), m);
			toCylinder->updateThing(toItem, toItem->getID(), toItem->getItemCount() + n);
			updateItem = toItem;
		} else {
			n = 0;
		}

		int32_t newCount = m - n;
		if (newCount > 0) {
			moveItem = item->clone();
			moveItem->setItemCount(newCount);
		} else {
			moveItem = nullptr;
		}

		if (item->isRemoved()) {
			item->stopDecaying();
			ReleaseItem(item);
		}
	}

	// add item
	if (moveItem /*m - n > 0*/) {
		toCylinder->addThing(index, moveItem);
	}

	if (itemIndex != -1) {
		fromCylinder->postRemoveNotification(item, toCylinder, itemIndex);
	}

	if (moveItem) {
		int32_t moveItemIndex = toCylinder->getThingIndex(moveItem);
		if (moveItemIndex != -1) {
			toCylinder->postAddNotification(moveItem, fromCylinder, moveItemIndex);
		}
		moveItem->startDecaying();
	}

	if (updateItem) {
		int32_t updateItemIndex = toCylinder->getThingIndex(updateItem);
		if (updateItemIndex != -1) {
			toCylinder->postAddNotification(updateItem, fromCylinder, updateItemIndex);
		}
		updateItem->startDecaying();
	}

	if (internalMoveItem) {
		if (moveItem) {
			*internalMoveItem = moveItem;
		} else {
			*internalMoveItem = item;
		}
	}

	Item* quiver = toCylinder->getItem();
	if (quiver && quiver->isQuiver()
		&& quiver->getHoldingPlayer()
		&& quiver->getHoldingPlayer()->getThing(CONST_SLOT_RIGHT) == quiver) {
		quiver->getHoldingPlayer()->sendInventoryItem(CONST_SLOT_RIGHT, quiver);
	} else {
		quiver = fromCylinder->getItem();
		if (quiver && quiver->isQuiver()
			&& quiver->getHoldingPlayer()
			&& quiver->getHoldingPlayer()->getThing(CONST_SLOT_RIGHT) == quiver) {
			quiver->getHoldingPlayer()->sendInventoryItem(CONST_SLOT_RIGHT, quiver);
		}
	}

	if (SoundEffect_t soundEffect = item->getMovementSound(toCylinder);
		toCylinder && soundEffect != SoundEffect_t::SILENCE) {
		if (toCylinder->getContainer() && actor && actor->getPlayer() && (toCylinder->getContainer()->isInsideDepot(true) || toCylinder->getContainer()->getHoldingPlayer())) {
			actor->getPlayer()->sendSingleSoundEffect(toCylinder->getPosition(), soundEffect, SourceEffect_t::OWN);
		} else {
			sendSingleSoundEffect(toCylinder->getPosition(), soundEffect, actor);
		}
	}

	// we could not move all, inform the player
	if (item->isStackable() && maxQueryCount < count) {
		return retMaxCount;
	}

	// looting analyser from this point forward
	if (fromCylinder && actor && toCylinder) {
		if (!fromCylinder->getContainer() || !actor->getPlayer() || !toCylinder->getContainer()) {
			return ret;
		}

		if (Player* player = actor->getPlayer()) {
			// Refresh depot search window if necessary
			if (player->isDepotSearchOpenOnItem(item->getID()) && ((fromCylinder->getItem() && fromCylinder->getItem()->isInsideDepot(true)) || (toCylinder->getItem() && toCylinder->getItem()->isInsideDepot(true)))) {
				player->requestDepotSearchItem(item->getID(), item->getTier());
			}

			const ItemType &it = Item::items[fromCylinder->getItem()->getID()];
			if (it.id <= 0) {
				return ret;
			}

			if (it.isCorpse && toCylinder->getContainer()->getTopParent() == player && item->getIsLootTrackeable()) {
				player->sendLootStats(item, static_cast<uint8_t>(item->getItemCount()));
			}
		}
	}

	return ret;
}

ReturnValue Game::internalAddItem(Cylinder* toCylinder, Item* item, int32_t index /*= INDEX_WHEREEVER*/, uint32_t flags /* = 0*/, bool test /* = false*/) {
	uint32_t remainderCount = 0;
	return internalAddItem(toCylinder, item, index, flags, test, remainderCount);
}

ReturnValue Game::internalAddItem(Cylinder* toCylinder, Item* item, int32_t index, uint32_t flags, bool test, uint32_t &remainderCount) {
	if (toCylinder == nullptr) {
		g_logger().error("[{}] fromCylinder is nullptr", __FUNCTION__);
		return RETURNVALUE_NOTPOSSIBLE;
	}
	if (item == nullptr) {
		g_logger().error("[{}] item is nullptr", __FUNCTION__);
		return RETURNVALUE_NOTPOSSIBLE;
	}

	auto addedItem = toCylinder->getItem();

	Cylinder* destCylinder = toCylinder;
	Item* toItem = nullptr;
	toCylinder = toCylinder->queryDestination(index, *item, &toItem, flags);

	// check if we can add this item
	ReturnValue ret = toCylinder->queryAdd(index, *item, item->getItemCount(), flags);
	if (ret != RETURNVALUE_NOERROR) {
		return ret;
	}

	/*
	Check if we can move add the whole amount, we do this by checking against the original cylinder,
	since the queryDestination can return a cylinder that might only hold a part of the full amount.
	*/
	uint32_t maxQueryCount = 0;
	ret = destCylinder->queryMaxCount(INDEX_WHEREEVER, *item, item->getItemCount(), maxQueryCount, flags);

	if (ret != RETURNVALUE_NOERROR && addedItem && addedItem->getID() != ITEM_REWARD_CONTAINER) {
		return ret;
	}

	if (test) {
		return RETURNVALUE_NOERROR;
	}

	if (item->isStackable() && item->equals(toItem)) {
		uint32_t m = std::min<uint32_t>(item->getItemCount(), maxQueryCount);
		uint32_t n = std::min<uint32_t>(toItem->getStackSize() - toItem->getItemCount(), m);

		toCylinder->updateThing(toItem, toItem->getID(), toItem->getItemCount() + n);

		int32_t count = m - n;
		if (count > 0) {
			if (item->getItemCount() != count) {
				Item* remainderItem = item->clone();
				remainderItem->setItemCount(count);
				if (internalAddItem(destCylinder, remainderItem, INDEX_WHEREEVER, flags, false) != RETURNVALUE_NOERROR) {
					ReleaseItem(remainderItem);
					remainderCount = count;
				}
			} else {
				toCylinder->addThing(index, item);

				int32_t itemIndex = toCylinder->getThingIndex(item);
				if (itemIndex != -1) {
					toCylinder->postAddNotification(item, nullptr, itemIndex);
				}
			}
		} else {
			// fully merged with toItem, item will be destroyed
			item->onRemoved();
			ReleaseItem(item);

			int32_t itemIndex = toCylinder->getThingIndex(toItem);
			if (itemIndex != -1) {
				toCylinder->postAddNotification(toItem, nullptr, itemIndex);
			}
		}
	} else {
		toCylinder->addThing(index, item);

		int32_t itemIndex = toCylinder->getThingIndex(item);
		if (itemIndex != -1) {
			toCylinder->postAddNotification(item, nullptr, itemIndex);
		}
	}

	if (addedItem && addedItem->isQuiver()
		&& addedItem->getHoldingPlayer()
		&& addedItem->getHoldingPlayer()->getThing(CONST_SLOT_RIGHT) == addedItem) {
		addedItem->getHoldingPlayer()->sendInventoryItem(CONST_SLOT_RIGHT, addedItem);
	}

	return RETURNVALUE_NOERROR;
}

ReturnValue Game::internalRemoveItem(Item* item, int32_t count /*= -1*/, bool test /*= false*/, uint32_t flags /*= 0*/, bool force /*= false*/) {
	if (item == nullptr) {
		g_logger().debug("{} - Item is nullptr", __FUNCTION__);
		return RETURNVALUE_NOTPOSSIBLE;
	}
	Cylinder* cylinder = item->getParent();
	if (cylinder == nullptr) {
		g_logger().debug("{} - Cylinder is nullptr", __FUNCTION__);
		return RETURNVALUE_NOTPOSSIBLE;
	}
	Tile* fromTile = cylinder->getTile();
	if (fromTile) {
		auto it = browseFields.find(fromTile);
		if (it != browseFields.end() && it->second == cylinder) {
			cylinder = fromTile;
		}
	}
	if (count == -1) {
		count = item->getItemCount();
	}
	ReturnValue ret = cylinder->queryRemove(*item, count, flags | FLAG_IGNORENOTMOVEABLE);
	if (!force && ret != RETURNVALUE_NOERROR) {
		g_logger().debug("{} - Failed to execute query remove", __FUNCTION__);
		return ret;
	}
	if (!force && !item->canRemove()) {
		g_logger().debug("{} - Failed to remove item", __FUNCTION__);
		return RETURNVALUE_NOTPOSSIBLE;
	}

	// Not remove item with decay loaded from map
	if (!force && item->canDecay() && cylinder->getTile() && item->getLoadedFromMap()) {
		g_logger().debug("Cannot remove item with id {}, name {}, on position {}", item->getID(), item->getName(), cylinder->getPosition().toString());
		item->stopDecaying();
		return RETURNVALUE_THISISIMPOSSIBLE;
	}

	if (!test) {
		int32_t index = cylinder->getThingIndex(item);
		// remove the item
		cylinder->removeThing(item, count);

		if (item->isRemoved()) {
			item->onRemoved();
			item->stopDecaying();
			ReleaseItem(item);
		}

		cylinder->postRemoveNotification(item, nullptr, index);
	}

	Item* quiver = cylinder->getItem();
	if (quiver && quiver->isQuiver()
		&& quiver->getHoldingPlayer()
		&& quiver->getHoldingPlayer()->getThing(CONST_SLOT_RIGHT) == quiver) {
		quiver->getHoldingPlayer()->sendInventoryItem(CONST_SLOT_RIGHT, quiver);
	}

	return RETURNVALUE_NOERROR;
}

ReturnValue Game::internalPlayerAddItem(Player* player, Item* item, bool dropOnMap /*= true*/, Slots_t slot /*= CONST_SLOT_WHEREEVER*/) {
	uint32_t remainderCount = 0;
	ReturnValue ret = internalAddItem(player, item, static_cast<int32_t>(slot), 0, false, remainderCount);
	if (remainderCount != 0) {
		Item* remainderItem = Item::CreateItem(item->getID(), remainderCount);
		ReturnValue remaindRet = internalAddItem(player->getTile(), remainderItem, INDEX_WHEREEVER, FLAG_NOLIMIT);
		if (remaindRet != RETURNVALUE_NOERROR) {
			ReleaseItem(remainderItem);
			player->sendLootStats(item, static_cast<uint8_t>(item->getItemCount()));
		}
	}

	if (ret != RETURNVALUE_NOERROR && dropOnMap) {
		ret = internalAddItem(player->getTile(), item, INDEX_WHEREEVER, FLAG_NOLIMIT);
	}

	if (ret == RETURNVALUE_NOERROR) {
		player->sendForgingData();
	}

	return ret;
}

Item* Game::findItemOfType(const Cylinder* cylinder, uint16_t itemId, bool depthSearch /*= true*/, int32_t subType /*= -1*/) const {
	if (cylinder == nullptr) {
		g_logger().error("[{}] Cylinder is nullptr", __FUNCTION__);
		return nullptr;
	}

	std::vector<Container*> containers;
	for (size_t i = cylinder->getFirstIndex(), j = cylinder->getLastIndex(); i < j; ++i) {
		Thing* thing = cylinder->getThing(i);
		if (!thing) {
			continue;
		}

		Item* item = thing->getItem();
		if (!item) {
			continue;
		}

		if (item->getID() == itemId && (subType == -1 || subType == item->getSubType())) {
			return item;
		}

		if (depthSearch) {
			Container* container = item->getContainer();
			if (container) {
				containers.push_back(container);
			}
		}
	}

	size_t i = 0;
	while (i < containers.size()) {
		Container* container = containers[i++];
		for (Item* item : container->getItemList()) {
			if (item->getID() == itemId && (subType == -1 || subType == item->getSubType())) {
				return item;
			}

			Container* subContainer = item->getContainer();
			if (subContainer) {
				containers.push_back(subContainer);
			}
		}
	}
	return nullptr;
}

bool Game::removeMoney(Cylinder* cylinder, uint64_t money, uint32_t flags /*= 0*/, bool useBalance /*= false*/) {
	if (cylinder == nullptr) {
		g_logger().error("[{}] cylinder is nullptr", __FUNCTION__);
		return false;
	}
	if (money == 0) {
		return true;
	}
	std::vector<Container*> containers;
	std::multimap<uint32_t, Item*> moneyMap;
	uint64_t moneyCount = 0;
	for (size_t i = cylinder->getFirstIndex(), j = cylinder->getLastIndex(); i < j; ++i) {
		Thing* thing = cylinder->getThing(i);
		if (!thing) {
			continue;
		}
		Item* item = thing->getItem();
		if (!item) {
			continue;
		}
		Container* container = item->getContainer();
		if (container) {
			containers.push_back(container);
		} else {
			const uint32_t worth = item->getWorth();
			if (worth != 0) {
				moneyCount += worth;
				moneyMap.emplace(worth, item);
			}
		}
	}
	size_t i = 0;
	while (i < containers.size()) {
		Container* container = containers[i++];
		for (Item* item : container->getItemList()) {
			Container* tmpContainer = item->getContainer();
			if (tmpContainer) {
				containers.push_back(tmpContainer);
			} else {
				const uint32_t worth = item->getWorth();
				if (worth != 0) {
					moneyCount += worth;
					moneyMap.emplace(worth, item);
				}
			}
		}
	}

	Player* player = useBalance ? dynamic_cast<Player*>(cylinder) : nullptr;
	uint64_t balance = 0;
	if (useBalance && player) {
		balance = player->getBankBalance();
	}

	if (moneyCount + balance < money) {
		return false;
	}

	for (const auto &moneyEntry : moneyMap) {
		Item* item = moneyEntry.second;
		if (moneyEntry.first < money) {
			internalRemoveItem(item);
			money -= moneyEntry.first;
		} else if (moneyEntry.first > money) {
			const uint32_t worth = moneyEntry.first / item->getItemCount();
			const uint32_t removeCount = std::ceil(money / static_cast<double>(worth));
			addMoney(cylinder, (worth * removeCount) - money, flags);
			internalRemoveItem(item, removeCount);
			return true;
		} else {
			internalRemoveItem(item);
			return true;
		}
	}

	if (useBalance && player && player->getBankBalance() >= money) {
		player->setBankBalance(player->getBankBalance() - money);
	}

	return true;
}

void Game::addMoney(Cylinder* cylinder, uint64_t money, uint32_t flags /*= 0*/) {
	if (cylinder == nullptr) {
		g_logger().error("[{}] cylinder is nullptr", __FUNCTION__);
		return;
	}
	if (money == 0) {
		return;
	}

	uint32_t crystalCoins = money / 10000;
	money -= crystalCoins * 10000;
	while (crystalCoins > 0) {
		const uint16_t count = std::min<uint32_t>(100, crystalCoins);

		Item* remaindItem = Item::CreateItem(ITEM_CRYSTAL_COIN, count);

		ReturnValue ret = internalAddItem(cylinder, remaindItem, INDEX_WHEREEVER, flags);
		if (ret != RETURNVALUE_NOERROR) {
			internalAddItem(cylinder->getTile(), remaindItem, INDEX_WHEREEVER, FLAG_NOLIMIT);
		}

		crystalCoins -= count;
	}

	uint16_t platinumCoins = money / 100;
	if (platinumCoins != 0) {
		Item* remaindItem = Item::CreateItem(ITEM_PLATINUM_COIN, platinumCoins);

		ReturnValue ret = internalAddItem(cylinder, remaindItem, INDEX_WHEREEVER, flags);
		if (ret != RETURNVALUE_NOERROR) {
			internalAddItem(cylinder->getTile(), remaindItem, INDEX_WHEREEVER, FLAG_NOLIMIT);
		}

		money -= platinumCoins * 100;
	}

	if (money != 0) {
		Item* remaindItem = Item::CreateItem(ITEM_GOLD_COIN, money);

		ReturnValue ret = internalAddItem(cylinder, remaindItem, INDEX_WHEREEVER, flags);
		if (ret != RETURNVALUE_NOERROR) {
			internalAddItem(cylinder->getTile(), remaindItem, INDEX_WHEREEVER, FLAG_NOLIMIT);
		}
	}
}

Item* Game::transformItem(Item* item, uint16_t newId, int32_t newCount /*= -1*/) {
	if (item->getID() == newId && (newCount == -1 || (newCount == item->getSubType() && newCount != 0))) { // chargeless item placed on map = infinite
		return item;
	}

	Cylinder* cylinder = item->getParent();
	if (cylinder == nullptr) {
		return nullptr;
	}

	Tile* fromTile = cylinder->getTile();
	if (fromTile) {
		auto it = browseFields.find(fromTile);
		if (it != browseFields.end() && it->second == cylinder) {
			cylinder = fromTile;
		}
	}

	int32_t itemIndex = cylinder->getThingIndex(item);
	if (itemIndex == -1) {
		return item;
	}

	if (!item->canTransform()) {
		return item;
	}

	const ItemType &newType = Item::items[newId];
	if (newType.id == 0) {
		return item;
	}

	const ItemType &curType = Item::items[item->getID()];
	if (item->isAlwaysOnTop() != (newType.alwaysOnTopOrder != 0)) {
		// This only occurs when you transform items on tiles from a downItem to a topItem (or vice versa)
		// Remove the old, and add the new
		cylinder->removeThing(item, item->getItemCount());
		cylinder->postRemoveNotification(item, cylinder, itemIndex);

		item->setID(newId);
		if (newCount != -1) {
			item->setSubType(newCount);
		}
		cylinder->addThing(item);

		Cylinder* newParent = item->getParent();
		if (newParent == nullptr) {
			item->stopDecaying();
			ReleaseItem(item);
			return nullptr;
		}

		newParent->postAddNotification(item, cylinder, newParent->getThingIndex(item));
		item->startDecaying();

		return item;
	}

	if (curType.type == newType.type) {
		// Both items has the same type so we can safely change id/subtype
		if (newCount == 0 && (item->isStackable() || item->hasAttribute(ItemAttribute_t::CHARGES))) {
			if (item->isStackable()) {
				internalRemoveItem(item);
				return nullptr;
			} else {
				int32_t newItemId = newId;
				if (curType.id == newType.id) {
					newItemId = curType.decayTo;
				}

				if (newItemId < 0) {
					internalRemoveItem(item);
					return nullptr;
				} else if (newItemId != newId) {
					// Replacing the the old item with the new while maintaining the old position
					auto newItem = item->transform(newItemId);
					if (newItem == nullptr) {
						g_logger().error("[{}] new item with id {} is nullptr, (ERROR CODE: 01)", __FUNCTION__, newItemId);
						return nullptr;
					}

					return newItem;
				} else {
					return transformItem(item, newItemId);
				}
			}
		} else {
			cylinder->postRemoveNotification(item, cylinder, itemIndex);
			uint16_t itemId = item->getID();
			int32_t count = item->getSubType();

			if (curType.id != newType.id) {
				if (newType.group != curType.group) {
					item->setDefaultSubtype();
				}

				itemId = newId;
			}

			if (newCount != -1 && newType.hasSubType()) {
				count = newCount;
			}

			cylinder->updateThing(item, itemId, count);
			cylinder->postAddNotification(item, cylinder, itemIndex);

			Item* quiver = cylinder->getItem();
			if (quiver && quiver->isQuiver()
				&& quiver->getHoldingPlayer()
				&& quiver->getHoldingPlayer()->getThing(CONST_SLOT_RIGHT) == quiver) {
				quiver->getHoldingPlayer()->sendInventoryItem(CONST_SLOT_RIGHT, quiver);
			}
			item->startDecaying();

			return item;
		}
	}

	Item* quiver = cylinder->getItem();
	if (quiver && quiver->isQuiver()
		&& quiver->getHoldingPlayer()
		&& quiver->getHoldingPlayer()->getThing(CONST_SLOT_RIGHT) == quiver) {
		quiver->getHoldingPlayer()->sendInventoryItem(CONST_SLOT_RIGHT, quiver);
	}

	// Replacing the the old item with the new while maintaining the old position
	auto newItem = item->transform(newId, newCount);
	if (newItem == nullptr) {
		g_logger().error("[{}] new item with id {} is nullptr (ERROR CODE: 02)", __FUNCTION__, newId);
		return nullptr;
	}

	return newItem;
}

ReturnValue Game::internalTeleport(Thing* thing, const Position &newPos, bool pushMove /* = true*/, uint32_t flags /*= 0*/) {
	if (thing == nullptr) {
		g_logger().error("[{}] thing is nullptr", __FUNCTION__);
		return RETURNVALUE_NOTPOSSIBLE;
	}

	if (newPos == thing->getPosition()) {
		return RETURNVALUE_CONTACTADMINISTRATOR;
	} else if (thing->isRemoved()) {
		return RETURNVALUE_NOTPOSSIBLE;
	}

	Tile* toTile = map.getTile(newPos);
	if (!toTile) {
		return RETURNVALUE_NOTPOSSIBLE;
	}

	if (Creature* creature = thing->getCreature()) {
		ReturnValue ret = toTile->queryAdd(0, *creature, 1, FLAG_NOLIMIT);
		if (ret != RETURNVALUE_NOERROR) {
			return ret;
		}

		map.moveCreature(*creature, *toTile, !pushMove);
		return RETURNVALUE_NOERROR;
	} else if (Item* item = thing->getItem()) {
		return internalMoveItem(item->getParent(), toTile, INDEX_WHEREEVER, item, item->getItemCount(), nullptr, flags);
	}
	return RETURNVALUE_NOTPOSSIBLE;
}

void Game::internalQuickLootCorpse(Player* player, Container* corpse) {
	if (!player || !corpse) {
		return;
	}

	std::vector<Item*> itemList;
	bool ignoreListItems = (player->quickLootFilter == QUICKLOOTFILTER_SKIPPEDLOOT);

	bool missedAnyGold = false;
	bool missedAnyItem = false;

	for (ContainerIterator it = corpse->iterator(); it.hasNext(); it.advance()) {
		Item* item = *it;
		bool listed = player->isQuickLootListedItem(item);
		if ((listed && ignoreListItems) || (!listed && !ignoreListItems)) {
			if (item->getWorth() != 0) {
				missedAnyGold = true;
			} else {
				missedAnyItem = true;
			}
			continue;
		}

		itemList.push_back(item);
	}

	bool shouldNotifyCapacity = false;
	ObjectCategory_t shouldNotifyNotEnoughRoom = OBJECTCATEGORY_NONE;

	uint32_t totalLootedGold = 0;
	uint32_t totalLootedItems = 0;
	for (Item* item : itemList) {
		uint32_t worth = item->getWorth();
		uint16_t baseCount = item->getItemCount();
		ObjectCategory_t category = getObjectCategory(item);

		ReturnValue ret = internalCollectLootItems(player, item, category);
		if (ret == RETURNVALUE_NOTENOUGHCAPACITY) {
			shouldNotifyCapacity = true;
		} else if (ret == RETURNVALUE_CONTAINERNOTENOUGHROOM) {
			shouldNotifyNotEnoughRoom = category;
		}

		bool success = ret == RETURNVALUE_NOERROR;
		if (worth != 0) {
			missedAnyGold = missedAnyGold || !success;
			if (success) {
				player->sendLootStats(item, baseCount);
				totalLootedGold += worth;
			} else {
				// item is not completely moved
				totalLootedGold += worth - item->getWorth();
			}
		} else {
			missedAnyItem = missedAnyItem || !success;
			if (success || item->getItemCount() != baseCount) {
				totalLootedItems++;
				player->sendLootStats(item, item->getItemCount());
			}
		}
	}

	std::stringstream ss;
	if (totalLootedGold != 0 || missedAnyGold || totalLootedItems != 0 || missedAnyItem) {
		bool lootedAllGold = totalLootedGold != 0 && !missedAnyGold;
		bool lootedAllItems = totalLootedItems != 0 && !missedAnyItem;
		if (lootedAllGold) {
			if (totalLootedItems != 0 || missedAnyItem) {
				ss << "You looted the complete " << totalLootedGold << " gold";

				if (lootedAllItems) {
					ss << " and all dropped items";
				} else if (totalLootedItems != 0) {
					ss << ", but you only looted some of the items";
				} else if (missedAnyItem) {
					ss << " but none of the dropped items";
				}
			} else {
				ss << "You looted " << totalLootedGold << " gold";
			}
		} else if (lootedAllItems) {
			if (totalLootedItems == 1) {
				ss << "You looted 1 item";
			} else if (totalLootedGold != 0 || missedAnyGold) {
				ss << "You looted all of the dropped items";
			} else {
				ss << "You looted all items";
			}

			if (totalLootedGold != 0) {
				ss << ", but you only looted " << totalLootedGold << " of the dropped gold";
			} else if (missedAnyGold) {
				ss << " but none of the dropped gold";
			}
		} else if (totalLootedGold != 0) {
			ss << "You only looted " << totalLootedGold << " of the dropped gold";
			if (totalLootedItems != 0) {
				ss << " and some of the dropped items";
			} else if (missedAnyItem) {
				ss << " but none of the dropped items";
			}
		} else if (totalLootedItems != 0) {
			ss << "You looted some of the dropped items";
			if (missedAnyGold) {
				ss << " but none of the dropped gold";
			}
		} else if (missedAnyGold) {
			ss << "You looted none of the dropped gold";
			if (missedAnyItem) {
				ss << " and none of the items";
			}
		} else if (missedAnyItem) {
			ss << "You looted none of the dropped items";
		}
	} else {
		ss << "No loot";
	}

	if (player->checkAutoLoot()) {
		ss << " (automatic looting)";
	}
	ss << ".";
	player->sendTextMessage(MESSAGE_LOOT, ss.str());

	if (shouldNotifyCapacity) {
		ss.str(std::string());
		ss << "Attention! The loot you are trying to pick up is too heavy for you to carry.";
	} else if (shouldNotifyNotEnoughRoom != OBJECTCATEGORY_NONE) {
		ss.str(std::string());
		ss << "Attention! The container assigned to category " << getObjectCategoryName(shouldNotifyNotEnoughRoom) << " is full.";
	} else {
		return;
	}

	if (player->lastQuickLootNotification + 15000 < OTSYS_TIME()) {
		player->sendTextMessage(MESSAGE_GAME_HIGHLIGHT, ss.str());
	} else {
		player->sendTextMessage(MESSAGE_EVENT_ADVANCE, ss.str());
	}

	player->lastQuickLootNotification = OTSYS_TIME();
}

Container* Game::findLootContainer(Player* player, bool &fallbackConsumed, ObjectCategory_t category) {
	Container* lootContainer = player->getLootContainer(category);
	if (!lootContainer && player->quickLootFallbackToMainContainer && !fallbackConsumed) {
		Item* fallbackItem = player->getInventoryItem(CONST_SLOT_BACKPACK);
		Container* mainBackpack = fallbackItem ? fallbackItem->getContainer() : nullptr;

		if (mainBackpack) {
			player->setLootContainer(OBJECTCATEGORY_DEFAULT, mainBackpack);
			player->sendInventoryItem(CONST_SLOT_BACKPACK, player->getInventoryItem(CONST_SLOT_BACKPACK));
			lootContainer = mainBackpack;
			fallbackConsumed = true;
		}
	}

	return lootContainer;
}

Container* Game::findNextAvailableContainer(ContainerIterator &containerIterator, Container*&lootContainer, Container*&lastSubContainer) {
	while (containerIterator.hasNext()) {
		Item* cur = *containerIterator;
		Container* subContainer = cur ? cur->getContainer() : nullptr;
		containerIterator.advance();

		if (subContainer) {
			lastSubContainer = subContainer;
			lootContainer = subContainer;
			return lootContainer;
		}
	}

	// Fix last empty sub-container
	if (lastSubContainer && !lastSubContainer->empty()) {
		Item* cur = lastSubContainer->getItemByIndex(lastSubContainer->size() - 1);
		lootContainer = cur ? cur->getContainer() : nullptr;
		lastSubContainer = nullptr;
		return lootContainer;
	}

	return nullptr;
}

bool Game::handleFallbackLogic(const Player* player, Container*&lootContainer, ContainerIterator &containerIterator, const bool &fallbackConsumed) {
	if (fallbackConsumed || !player->quickLootFallbackToMainContainer) {
		return false;
	}

	Item* fallbackItem = player->getInventoryItem(CONST_SLOT_BACKPACK);
	if (!fallbackItem || !fallbackItem->getContainer())
		return false;

	lootContainer = fallbackItem->getContainer();
	containerIterator = lootContainer->iterator();

	return true;
}

ReturnValue Game::processMoveOrAddItemToLootContainer(Item* item, Container* lootContainer, uint32_t &remainderCount, Player* player) {
	Item* moveItem = nullptr;
	ReturnValue ret;
	if (item->getParent()) {
		ret = internalMoveItem(item->getParent(), lootContainer, INDEX_WHEREEVER, item, item->getItemCount(), &moveItem, 0, player);
	} else {
		ret = internalAddItem(lootContainer, item, INDEX_WHEREEVER);
	}
	if (moveItem) {
		remainderCount -= moveItem->getItemCount();
	}
	return ret;
}

ReturnValue Game::processLootItems(Player* player, Container* lootContainer, Item* item, bool &fallbackConsumed) {
	Container* lastSubContainer = nullptr;
	uint32_t remainderCount = item->getItemCount();
	ContainerIterator containerIterator = lootContainer->iterator();

	ReturnValue ret;
	do {
		ret = processMoveOrAddItemToLootContainer(item, lootContainer, remainderCount, player);
		if (ret != RETURNVALUE_CONTAINERNOTENOUGHROOM) {
			return ret;
		}

		const Container* nextContainer = findNextAvailableContainer(containerIterator, lootContainer, lastSubContainer);
		if (!nextContainer && !handleFallbackLogic(player, lootContainer, containerIterator, fallbackConsumed)) {
			break;
		}
		fallbackConsumed = fallbackConsumed || (nextContainer == nullptr);
	} while (remainderCount != 0);

	return ret;
}

ReturnValue Game::internalCollectLootItems(Player* player, Item* item, ObjectCategory_t category /* = OBJECTCATEGORY_DEFAULT*/) {
	if (!player || !item) {
		return RETURNVALUE_NOTPOSSIBLE;
	}

	// Send money to the bank
	if (g_configManager().getBoolean(AUTOBANK)) {
		if (item->getID() == ITEM_GOLD_COIN || item->getID() == ITEM_PLATINUM_COIN || item->getID() == ITEM_CRYSTAL_COIN) {
			uint64_t money = 0;
			if (item->getID() == ITEM_PLATINUM_COIN) {
				money = item->getItemCount() * 100;
			} else if (item->getID() == ITEM_CRYSTAL_COIN) {
				money = item->getItemCount() * 10000;
			} else {
				money = item->getItemCount();
			}
			auto parent = item->getParent();
			if (parent) {
				parent->removeThing(item, item->getItemCount());
			} else {
				g_logger().debug("Item has no parent");
				return RETURNVALUE_NOTPOSSIBLE;
			}
			player->setBankBalance(player->getBankBalance() + money);
			return RETURNVALUE_NOERROR;
		}
	}

	bool fallbackConsumed = false;
	Container* lootContainer = findLootContainer(player, fallbackConsumed, category);
	if (!lootContainer) {
		return RETURNVALUE_NOTPOSSIBLE;
	}

	return processLootItems(player, lootContainer, item, fallbackConsumed);
}

ReturnValue Game::collectRewardChestItems(Player* player, uint32_t maxMoveItems /* = 0*/) {
	// Check if have item on player reward chest
	RewardChest* rewardChest = player->getRewardChest();
	if (!rewardChest || rewardChest->empty()) {
		g_logger().debug("Reward chest is wrong or empty");
		return RETURNVALUE_NOTPOSSIBLE;
	}

	auto rewardItemsVector = player->getRewardsFromContainer(rewardChest->getContainer());
	auto rewardCount = rewardItemsVector.size();
	uint32_t movedRewardItems = 0;
	std::string lootedItemsMessage;
	for (auto item : rewardItemsVector) {
		// Stop if player not have free capacity
		if (item && player->getCapacity() < item->getWeight()) {
			player->sendCancelMessage(RETURNVALUE_NOTENOUGHCAPACITY);
			break;
		}

		// Limit the collect count if the "maxMoveItems" is not "0"
		auto limitMove = maxMoveItems != 0 && movedRewardItems == maxMoveItems;
		if (limitMove) {
			lootedItemsMessage = fmt::format("You can only collect {} items at a time. {} of {} objects were picked up.", maxMoveItems, movedRewardItems, rewardCount);
			player->sendTextMessage(MESSAGE_EVENT_ADVANCE, lootedItemsMessage);
			return RETURNVALUE_NOERROR;
		}

		ObjectCategory_t category = getObjectCategory(item);
		if (internalCollectLootItems(player, item, category) == RETURNVALUE_NOERROR) {
			movedRewardItems++;
		}
	}

	lootedItemsMessage = fmt::format("{} of {} objects were picked up.", movedRewardItems, rewardCount);
	player->sendTextMessage(MESSAGE_EVENT_ADVANCE, lootedItemsMessage);

	if (movedRewardItems == 0) {
		return RETURNVALUE_NOTPOSSIBLE;
	}

	return RETURNVALUE_NOERROR;
}

ObjectCategory_t Game::getObjectCategory(const Item* item) {
	ObjectCategory_t category = OBJECTCATEGORY_DEFAULT;
	if (!item) {
		return OBJECTCATEGORY_NONE;
	}

	const ItemType &it = Item::items[item->getID()];
	if (item->getWorth() != 0) {
		category = OBJECTCATEGORY_GOLD;
	} else if (it.weaponType != WEAPON_NONE) {
		switch (it.weaponType) {
			case WEAPON_SWORD:
				category = OBJECTCATEGORY_SWORDS;
				break;
			case WEAPON_CLUB:
				category = OBJECTCATEGORY_CLUBS;
				break;
			case WEAPON_AXE:
				category = OBJECTCATEGORY_AXES;
				break;
			case WEAPON_SHIELD:
				category = OBJECTCATEGORY_SHIELDS;
				break;
			case WEAPON_MISSILE:
			case WEAPON_DISTANCE:
				category = OBJECTCATEGORY_DISTANCEWEAPONS;
				break;
			case WEAPON_WAND:
				category = OBJECTCATEGORY_WANDS;
				break;
			case WEAPON_AMMO:
				category = OBJECTCATEGORY_AMMO;
				break;
			default:
				break;
		}
	} else if (it.slotPosition != SLOTP_HAND) { // if it's a weapon/shield should have been parsed earlier
		if ((it.slotPosition & SLOTP_HEAD) != 0) {
			category = OBJECTCATEGORY_HELMETS;
		} else if ((it.slotPosition & SLOTP_NECKLACE) != 0) {
			category = OBJECTCATEGORY_NECKLACES;
		} else if ((it.slotPosition & SLOTP_BACKPACK) != 0) {
			category = OBJECTCATEGORY_CONTAINERS;
		} else if ((it.slotPosition & SLOTP_ARMOR) != 0) {
			category = OBJECTCATEGORY_ARMORS;
		} else if ((it.slotPosition & SLOTP_LEGS) != 0) {
			category = OBJECTCATEGORY_LEGS;
		} else if ((it.slotPosition & SLOTP_FEET) != 0) {
			category = OBJECTCATEGORY_BOOTS;
		} else if ((it.slotPosition & SLOTP_RING) != 0) {
			category = OBJECTCATEGORY_RINGS;
		}
	} else if (it.type == ITEM_TYPE_RUNE) {
		category = OBJECTCATEGORY_RUNES;
	} else if (it.type == ITEM_TYPE_CREATUREPRODUCT) {
		category = OBJECTCATEGORY_CREATUREPRODUCTS;
	} else if (it.type == ITEM_TYPE_FOOD) {
		category = OBJECTCATEGORY_FOOD;
	} else if (it.type == ITEM_TYPE_VALUABLE) {
		category = OBJECTCATEGORY_VALUABLES;
	} else if (it.type == ITEM_TYPE_POTION) {
		category = OBJECTCATEGORY_POTIONS;
	} else {
		category = OBJECTCATEGORY_OTHERS;
	}

	return category;
}

uint64_t Game::getItemMarketPrice(const phmap::btree_map<uint16_t, uint64_t> &itemMap, bool buyPrice) const {
	uint64_t total = 0;
	for (const auto &it : itemMap) {
		if (it.first == ITEM_GOLD_COIN) {
			total += it.second;
		} else if (it.first == ITEM_PLATINUM_COIN) {
			total += 100 * it.second;
		} else if (it.first == ITEM_CRYSTAL_COIN) {
			total += 10000 * it.second;
		} else {
			auto marketIt = itemsPriceMap.find(it.first);
			if (marketIt != itemsPriceMap.end()) {
				for (auto &[tier, price] : (*marketIt).second) {
					total += price * it.second;
				}
			} else {
				const ItemType &iType = Item::items[it.first];
				total += (buyPrice ? iType.buyPrice : iType.sellPrice) * it.second;
			}
		}
	}

	return total;
}

Item* searchForItem(const Container* container, uint16_t itemId, bool hasTier /* = false*/, uint8_t tier /* = 0*/) {
	for (ContainerIterator it = container->iterator(); it.hasNext(); it.advance()) {
		if ((*it)->getID() == itemId && (!hasTier || (*it)->getTier() == tier)) {
			return *it;
		}
	}

	return nullptr;
}

Slots_t getSlotType(const ItemType &it) {
	Slots_t slot = CONST_SLOT_RIGHT;
	if (it.weaponType != WeaponType_t::WEAPON_SHIELD) {
		int32_t slotPosition = it.slotPosition;

		if (slotPosition & SLOTP_HEAD) {
			slot = CONST_SLOT_HEAD;
		} else if (slotPosition & SLOTP_NECKLACE) {
			slot = CONST_SLOT_NECKLACE;
		} else if (slotPosition & SLOTP_ARMOR) {
			slot = CONST_SLOT_ARMOR;
		} else if (slotPosition & SLOTP_LEGS) {
			slot = CONST_SLOT_LEGS;
		} else if (slotPosition & SLOTP_FEET) {
			slot = CONST_SLOT_FEET;
		} else if (slotPosition & SLOTP_RING) {
			slot = CONST_SLOT_RING;
		} else if (slotPosition & SLOTP_AMMO) {
			slot = CONST_SLOT_AMMO;
		} else if (slotPosition & SLOTP_TWO_HAND || slotPosition & SLOTP_LEFT) {
			slot = CONST_SLOT_LEFT;
		}
	}

	return slot;
}

// Implementation of player invoked events
void Game::playerEquipItem(uint32_t playerId, uint16_t itemId, bool hasTier /* = false*/, uint8_t tier /* = 0*/) {
	Player* player = getPlayerByID(playerId);
	if (!player) {
		return;
	}

	if (player->hasCondition(CONDITION_FEARED)) {
		/*
		 *	When player is feared the player can´t equip any items.
		 */
		player->sendTextMessage(MESSAGE_FAILURE, "You are feared.");
		return;
	}

	Item* item = player->getInventoryItem(CONST_SLOT_BACKPACK);
	if (!item) {
		return;
	}

	const Container* backpack = item->getContainer();
	if (!backpack) {
		return;
	}

	const ItemType &it = Item::items[itemId];
	Slots_t slot = getSlotType(it);

	Item* slotItem = player->getInventoryItem(slot);
	Item* equipItem = searchForItem(backpack, it.id, hasTier, tier);
	if (slotItem && slotItem->getID() == it.id && (!it.stackable || slotItem->getItemCount() == slotItem->getStackSize() || !equipItem)) {
		internalMoveItem(slotItem->getParent(), player, CONST_SLOT_WHEREEVER, slotItem, slotItem->getItemCount(), nullptr);
	} else if (equipItem) {
		if (it.weaponType == WEAPON_AMMO) {
			Item* quiver = player->getInventoryItem(CONST_SLOT_RIGHT);
			if (quiver && quiver->isQuiver()) {
				internalMoveItem(equipItem->getParent(), quiver->getContainer(), 0, equipItem, equipItem->getItemCount(), nullptr);
				return;
			}
		}

		internalMoveItem(equipItem->getParent(), player, slot, equipItem, equipItem->getItemCount(), nullptr);
	}
}

void Game::playerMove(uint32_t playerId, Direction direction) {
	Player* player = getPlayerByID(playerId);
	if (!player) {
		return;
	}

	player->resetIdleTime();
	player->setNextWalkActionTask(nullptr);
	player->cancelPush();

	player->startAutoWalk(std::forward_list<Direction> { direction }, false);
}

void Game::forcePlayerMove(uint32_t playerId, Direction direction) {
	Player* player = getPlayerByID(playerId);
	if (!player) {
		return;
	}

	player->resetIdleTime();
	player->setNextWalkActionTask(nullptr);
	player->cancelPush();

	player->startAutoWalk(std::forward_list<Direction> { direction }, true);
}

bool Game::playerBroadcastMessage(Player* player, const std::string &text) const {
	if (!player->hasFlag(PlayerFlags_t::CanBroadcast)) {
		return false;
	}

	g_logger().info("{} broadcasted: {}", player->getName(), text);

	for (const auto &it : players) {
		it.second->sendPrivateMessage(player, TALKTYPE_BROADCAST, text);
	}

	return true;
}

void Game::playerCreatePrivateChannel(uint32_t playerId) {
	Player* player = getPlayerByID(playerId);
	if (!player || !player->isPremium()) {
		return;
	}

	ChatChannel* channel = g_chat().createChannel(*player, CHANNEL_PRIVATE);
	if (!channel || !channel->addUser(*player)) {
		return;
	}

	player->sendCreatePrivateChannel(channel->getId(), channel->getName());
}

void Game::playerChannelInvite(uint32_t playerId, const std::string &name) {
	Player* player = getPlayerByID(playerId);
	if (!player) {
		return;
	}

	PrivateChatChannel* channel = g_chat().getPrivateChannel(*player);
	if (!channel) {
		return;
	}

	Player* invitePlayer = getPlayerByName(name);
	if (!invitePlayer) {
		return;
	}

	if (player == invitePlayer) {
		return;
	}

	channel->invitePlayer(*player, *invitePlayer);
}

void Game::playerChannelExclude(uint32_t playerId, const std::string &name) {
	Player* player = getPlayerByID(playerId);
	if (!player) {
		return;
	}

	PrivateChatChannel* channel = g_chat().getPrivateChannel(*player);
	if (!channel) {
		return;
	}

	Player* excludePlayer = getPlayerByName(name);
	if (!excludePlayer) {
		return;
	}

	if (player == excludePlayer) {
		return;
	}

	channel->excludePlayer(*player, *excludePlayer);
}

void Game::playerRequestChannels(uint32_t playerId) {
	Player* player = getPlayerByID(playerId);
	if (!player) {
		return;
	}

	player->sendChannelsDialog();
}

void Game::playerOpenChannel(uint32_t playerId, uint16_t channelId) {
	Player* player = getPlayerByID(playerId);
	if (!player) {
		return;
	}

	const ChatChannel* channel = g_chat().addUserToChannel(*player, channelId);
	if (!channel) {
		return;
	}

	const InvitedMap* invitedUsers = channel->getInvitedUsers();
	const UsersMap* users;
	if (!channel->isPublicChannel()) {
		users = &channel->getUsers();
	} else {
		users = nullptr;
	}

	player->sendChannel(channel->getId(), channel->getName(), users, invitedUsers);
}

void Game::playerCloseChannel(uint32_t playerId, uint16_t channelId) {
	Player* player = getPlayerByID(playerId);
	if (!player) {
		return;
	}

	g_chat().removeUserFromChannel(*player, channelId);
}

void Game::playerOpenPrivateChannel(uint32_t playerId, std::string &receiver) {
	Player* player = getPlayerByID(playerId);
	if (!player) {
		return;
	}

	if (!IOLoginData::formatPlayerName(receiver)) {
		player->sendCancelMessage("A player with this name does not exist.");
		return;
	}

	if (player->getName() == receiver) {
		player->sendCancelMessage("You cannot set up a private message channel with yourself.");
		return;
	}

	player->sendOpenPrivateChannel(receiver);
}

void Game::playerCloseNpcChannel(uint32_t playerId) {
	Player* player = getPlayerByID(playerId);
	if (!player) {
		return;
	}

	SpectatorHashSet spectators;
	map.getSpectators(spectators, player->getPosition());
	for (Creature* spectator : spectators) {
		if (Npc* npc = spectator->getNpc()) {
			npc->onPlayerCloseChannel(player);
		}
	}
}

void Game::playerReceivePing(uint32_t playerId) {
	Player* player = getPlayerByID(playerId);
	if (!player) {
		return;
	}

	player->receivePing();
}

void Game::playerReceivePingBack(uint32_t playerId) {
	Player* player = getPlayerByID(playerId);
	if (!player) {
		return;
	}

	player->sendPingBack();
}

void Game::playerAutoWalk(uint32_t playerId, const std::forward_list<Direction> &listDir) {
	Player* player = getPlayerByID(playerId);
	if (!player) {
		return;
	}

	player->resetIdleTime();
	player->setNextWalkTask(nullptr);
	player->startAutoWalk(listDir, false);
}

void Game::forcePlayerAutoWalk(uint32_t playerId, const std::forward_list<Direction> &listDir) {
	Player* player = getPlayerByID(playerId);
	if (!player) {
		return;
	}

	player->stopEventWalk();

	player->sendCancelTarget();
	player->setFollowCreature(nullptr);

	player->resetIdleTime();
	player->setNextWalkTask(nullptr);

	player->startAutoWalk(listDir, true);
}

void Game::playerStopAutoWalk(uint32_t playerId) {
	Player* player = getPlayerByID(playerId);
	if (!player) {
		return;
	}

	player->stopWalk();
}

void Game::playerUseItemEx(uint32_t playerId, const Position &fromPos, uint8_t fromStackPos, uint16_t fromItemId, const Position &toPos, uint8_t toStackPos, uint16_t toItemId) {
	Player* player = getPlayerByID(playerId);
	if (!player) {
		return;
	}

	bool isHotkey = (fromPos.x == 0xFFFF && fromPos.y == 0 && fromPos.z == 0);
	if (isHotkey && !g_configManager().getBoolean(AIMBOT_HOTKEY_ENABLED)) {
		return;
	}

	Thing* thing = internalGetThing(player, fromPos, fromStackPos, fromItemId, STACKPOS_FIND_THING);
	if (!thing) {
		player->sendCancelMessage(RETURNVALUE_NOTPOSSIBLE);
		return;
	}

	Item* item = thing->getItem();
	if (!item || !item->isMultiUse() || item->getID() != fromItemId) {
		player->sendCancelMessage(RETURNVALUE_CANNOTUSETHISOBJECT);
		return;
	}

	if (g_configManager().getBoolean(ONLY_INVITED_CAN_MOVE_HOUSE_ITEMS) && !InternalGame::playerCanUseItemWithOnHouseTile(player, item, toPos, toStackPos, toItemId)) {
		player->sendCancelMessage(RETURNVALUE_CANNOTUSETHISOBJECT);
		return;
	}

	Position walkToPos = fromPos;
	ReturnValue ret = g_actions().canUse(player, fromPos);
	if (ret == RETURNVALUE_NOERROR) {
		ret = g_actions().canUse(player, toPos, item);
		if (ret == RETURNVALUE_TOOFARAWAY) {
			walkToPos = toPos;
		}
	}

	const ItemType &it = Item::items[item->getID()];
	if (it.isRune() || it.type == ITEM_TYPE_POTION) {
		if (player->walkExhausted()) {
			player->sendCancelMessage(RETURNVALUE_YOUAREEXHAUSTED);
			return;
		}
	}

	if (ret != RETURNVALUE_NOERROR) {
		if (ret == RETURNVALUE_TOOFARAWAY) {
			Position itemPos = fromPos;
			uint8_t itemStackPos = fromStackPos;

			if (fromPos.x != 0xFFFF && toPos.x != 0xFFFF && Position::areInRange<1, 1, 0>(fromPos, player->getPosition()) && !Position::areInRange<1, 1, 0>(fromPos, toPos)) {
				Item* moveItem = nullptr;

				ret = internalMoveItem(item->getParent(), player, INDEX_WHEREEVER, item, item->getItemCount(), &moveItem);
				if (ret != RETURNVALUE_NOERROR) {
					player->sendCancelMessage(ret);
					return;
				}

				// changing the position since its now in the inventory of the player
				internalGetPosition(moveItem, itemPos, itemStackPos);
			}

			std::forward_list<Direction> listDir;
			if (player->getPathTo(walkToPos, listDir, 0, 1, true, true)) {
				g_dispatcher().addTask(std::bind(&Game::playerAutoWalk, this, player->getID(), listDir));

				std::shared_ptr<Task> task = createPlayerTask(400, std::bind(&Game::playerUseItemEx, this, playerId, itemPos, itemStackPos, fromItemId, toPos, toStackPos, toItemId));
				if (it.isRune() || it.type == ITEM_TYPE_POTION) {
					player->setNextPotionActionTask(task);
				} else {
					player->setNextWalkActionTask(task);
				}
			} else {
				player->sendCancelMessage(RETURNVALUE_THEREISNOWAY);
			}
			return;
		}

		player->sendCancelMessage(ret);
		return;
	}

	bool canDoAction = player->canDoAction();
	if (it.isRune() || it.type == ITEM_TYPE_POTION) {
		canDoAction = player->canDoPotionAction();
	}

	if (!canDoAction) {
		uint32_t delay = player->getNextActionTime();
		if (it.isRune() || it.type == ITEM_TYPE_POTION) {
			delay = player->getNextPotionActionTime();
		}
		std::shared_ptr<Task> task = createPlayerTask(delay, std::bind(&Game::playerUseItemEx, this, playerId, fromPos, fromStackPos, fromItemId, toPos, toStackPos, toItemId));
		if (it.isRune() || it.type == ITEM_TYPE_POTION) {
			player->setNextPotionActionTask(task);
		} else {
			player->setNextActionTask(task);
		}
		return;
	}

	player->resetIdleTime();
	if (it.isRune() || it.type == ITEM_TYPE_POTION) {
		player->setNextPotionActionTask(nullptr);
	} else {
		player->setNextActionTask(nullptr);
	}

	// Refresh depot search window if necessary
	bool mustReloadDepotSearch = false;
	if (player->isDepotSearchOpenOnItem(fromItemId)) {
		if (item->isInsideDepot(true)) {
			mustReloadDepotSearch = true;
		} else {
			if (Thing* targetThing = internalGetThing(player, toPos, toStackPos, toItemId, STACKPOS_FIND_THING);
				targetThing && targetThing->getItem() && targetThing->getItem()->isInsideDepot(true)) {
				mustReloadDepotSearch = true;
			}
		}
	}

	g_actions().useItemEx(player, fromPos, toPos, toStackPos, item, isHotkey);

	if (mustReloadDepotSearch) {
		player->requestDepotSearchItem(fromItemId, fromStackPos);
	}
}

void Game::playerUseItem(uint32_t playerId, const Position &pos, uint8_t stackPos, uint8_t index, uint16_t itemId) {
	Player* player = getPlayerByID(playerId);
	if (!player) {
		return;
	}

	bool isHotkey = (pos.x == 0xFFFF && pos.y == 0 && pos.z == 0);
	if (isHotkey && !g_configManager().getBoolean(AIMBOT_HOTKEY_ENABLED)) {
		return;
	}

	Thing* thing = internalGetThing(player, pos, stackPos, itemId, STACKPOS_FIND_THING);
	if (!thing) {
		player->sendCancelMessage(RETURNVALUE_NOTPOSSIBLE);
		return;
	}

	Item* item = thing->getItem();
	if (!item || item->isMultiUse() || item->getID() != itemId) {
		player->sendCancelMessage(RETURNVALUE_CANNOTUSETHISOBJECT);
		return;
	}

	if (g_configManager().getBoolean(ONLY_INVITED_CAN_MOVE_HOUSE_ITEMS) && !InternalGame::playerCanUseItemOnHouseTile(player, item)) {
		player->sendCancelMessage(RETURNVALUE_CANNOTUSETHISOBJECT);
		return;
	}

	const ItemType &it = Item::items[item->getID()];
	if (it.isRune() || it.type == ITEM_TYPE_POTION) {
		if (player->walkExhausted()) {
			player->sendCancelMessage(RETURNVALUE_YOUAREEXHAUSTED);
			return;
		}
	}

	ReturnValue ret = g_actions().canUse(player, pos);
	if (ret != RETURNVALUE_NOERROR) {
		if (ret == RETURNVALUE_TOOFARAWAY) {
			std::forward_list<Direction> listDir;
			if (player->getPathTo(pos, listDir, 0, 1, true, true)) {
				g_dispatcher().addTask(std::bind(&Game::playerAutoWalk, this, player->getID(), listDir));

				std::shared_ptr<Task> task = createPlayerTask(400, std::bind(&Game::playerUseItem, this, playerId, pos, stackPos, index, itemId));
				if (it.isRune() || it.type == ITEM_TYPE_POTION) {
					player->setNextPotionActionTask(task);
				} else {
					player->setNextWalkActionTask(task);
				}
				return;
			}

			ret = RETURNVALUE_THEREISNOWAY;
		}

		player->sendCancelMessage(ret);
		return;
	}

	bool canDoAction = player->canDoAction();
	if (it.isRune() || it.type == ITEM_TYPE_POTION) {
		canDoAction = player->canDoPotionAction();
	}

	if (!canDoAction) {
		uint32_t delay = player->getNextActionTime();
		if (it.isRune() || it.type == ITEM_TYPE_POTION) {
			delay = player->getNextPotionActionTime();
		}
		std::shared_ptr<Task> task = createPlayerTask(delay, std::bind(&Game::playerUseItem, this, playerId, pos, stackPos, index, itemId));
		if (it.isRune() || it.type == ITEM_TYPE_POTION) {
			player->setNextPotionActionTask(task);
		} else {
			player->setNextActionTask(task);
		}
		return;
	}

	player->resetIdleTime();
	player->setNextActionTask(nullptr);

	// Refresh depot search window if necessary
	bool refreshDepotSearch = false;
	if (player->isDepotSearchOpenOnItem(itemId) && item->isInsideDepot(true)) {
		refreshDepotSearch = true;
	}

	g_actions().useItem(player, pos, index, item, isHotkey);

	if (refreshDepotSearch) {
		player->requestDepotSearchItem(itemId, stackPos);
	}
}

void Game::playerUseWithCreature(uint32_t playerId, const Position &fromPos, uint8_t fromStackPos, uint32_t creatureId, uint16_t itemId) {
	Player* player = getPlayerByID(playerId);
	if (!player) {
		return;
	}

	Creature* creature = getCreatureByID(creatureId);
	if (!creature) {
		return;
	}

	if (!Position::areInRange<7, 5, 0>(creature->getPosition(), player->getPosition())) {
		return;
	}

	bool isHotkey = (fromPos.x == 0xFFFF && fromPos.y == 0 && fromPos.z == 0);
	if (!g_configManager().getBoolean(AIMBOT_HOTKEY_ENABLED)) {
		if (creature->getPlayer() || isHotkey) {
			player->sendCancelMessage(RETURNVALUE_DIRECTPLAYERSHOOT);
			return;
		}
	}

	Thing* thing = internalGetThing(player, fromPos, fromStackPos, itemId, STACKPOS_FIND_THING);
	if (!thing) {
		player->sendCancelMessage(RETURNVALUE_NOTPOSSIBLE);
		return;
	}

	Item* item = thing->getItem();
	if (!item || !item->isMultiUse() || item->getID() != itemId) {
		player->sendCancelMessage(RETURNVALUE_CANNOTUSETHISOBJECT);
		return;
	}

	if (g_configManager().getBoolean(ONLY_INVITED_CAN_MOVE_HOUSE_ITEMS)) {
		if (HouseTile* houseTile = dynamic_cast<HouseTile*>(item->getTile())) {
			House* house = houseTile->getHouse();
			if (house && item->getRealParent() && item->getRealParent() != player && (!house->isInvited(player) || house->getHouseAccessLevel(player) == HOUSE_GUEST)) {
				player->sendCancelMessage(RETURNVALUE_CANNOTUSETHISOBJECT);
				return;
			}
		}
	}

	const ItemType &it = Item::items[item->getID()];
	if (it.isRune() || it.type == ITEM_TYPE_POTION) {
		if (player->walkExhausted()) {
			player->sendCancelMessage(RETURNVALUE_YOUAREEXHAUSTED);
			return;
		}
	}
	Position toPos = creature->getPosition();
	Position walkToPos = fromPos;
	ReturnValue ret = g_actions().canUse(player, fromPos);
	if (ret == RETURNVALUE_NOERROR) {
		ret = g_actions().canUse(player, toPos, item);
		if (ret == RETURNVALUE_TOOFARAWAY) {
			walkToPos = toPos;
		}
	}

	if (ret != RETURNVALUE_NOERROR) {
		if (ret == RETURNVALUE_TOOFARAWAY) {
			Position itemPos = fromPos;
			uint8_t itemStackPos = fromStackPos;

			if (fromPos.x != 0xFFFF && Position::areInRange<1, 1, 0>(fromPos, player->getPosition()) && !Position::areInRange<1, 1, 0>(fromPos, toPos)) {
				Item* moveItem = nullptr;
				ret = internalMoveItem(item->getParent(), player, INDEX_WHEREEVER, item, item->getItemCount(), &moveItem);
				if (ret != RETURNVALUE_NOERROR) {
					player->sendCancelMessage(ret);
					return;
				}

				// changing the position since its now in the inventory of the player
				internalGetPosition(moveItem, itemPos, itemStackPos);
			}

			std::forward_list<Direction> listDir;
			if (player->getPathTo(walkToPos, listDir, 0, 1, true, true)) {
				g_dispatcher().addTask(std::bind(&Game::playerAutoWalk, this, player->getID(), listDir));

				std::shared_ptr<Task> task = createPlayerTask(400, std::bind(&Game::playerUseWithCreature, this, playerId, itemPos, itemStackPos, creatureId, itemId));
				if (it.isRune() || it.type == ITEM_TYPE_POTION) {
					player->setNextPotionActionTask(task);
				} else {
					player->setNextWalkActionTask(task);
				}
			} else {
				player->sendCancelMessage(RETURNVALUE_THEREISNOWAY);
			}
			return;
		}

		player->sendCancelMessage(ret);
		return;
	}

	bool canDoAction = player->canDoAction();
	if (it.isRune() || it.type == ITEM_TYPE_POTION) {
		canDoAction = player->canDoPotionAction();
	}

	if (!canDoAction) {
		uint32_t delay = player->getNextActionTime();
		if (it.isRune() || it.type == ITEM_TYPE_POTION) {
			delay = player->getNextPotionActionTime();
		}
		std::shared_ptr<Task> task = createPlayerTask(delay, std::bind(&Game::playerUseWithCreature, this, playerId, fromPos, fromStackPos, creatureId, itemId));

		if (it.isRune() || it.type == ITEM_TYPE_POTION) {
			player->setNextPotionActionTask(task);
		} else {
			player->setNextActionTask(task);
		}
		return;
	}

	player->resetIdleTime();
	if (it.isRune() || it.type == ITEM_TYPE_POTION) {
		player->setNextPotionActionTask(nullptr);
	} else {
		player->setNextActionTask(nullptr);
	}

	g_actions().useItemEx(player, fromPos, creature->getPosition(), creature->getParent()->getThingIndex(creature), item, isHotkey, creature);
}

void Game::playerCloseContainer(uint32_t playerId, uint8_t cid) {
	Player* player = getPlayerByID(playerId);
	if (!player) {
		return;
	}

	player->closeContainer(cid);
	player->sendCloseContainer(cid);
}

void Game::playerMoveUpContainer(uint32_t playerId, uint8_t cid) {
	Player* player = getPlayerByID(playerId);
	if (!player) {
		return;
	}

	Container* container = player->getContainerByID(cid);
	if (!container) {
		return;
	}

	Container* parentContainer = dynamic_cast<Container*>(container->getRealParent());
	if (!parentContainer) {
		Tile* tile = container->getTile();
		if (!tile) {
			return;
		}

		if (!g_events().eventPlayerOnBrowseField(player, tile->getPosition())) {
			return;
		}

		if (!g_callbacks().checkCallback(EventCallback_t::playerOnBrowseField, &EventCallback::playerOnBrowseField, player, tile->getPosition())) {
			return;
		}

		auto it = browseFields.find(tile);
		if (it == browseFields.end()) {
			parentContainer = new Container(tile);
			parentContainer->incrementReferenceCounter();
			browseFields[tile] = parentContainer;
			g_scheduler().addEvent(30000, std::bind(&Game::decreaseBrowseFieldRef, this, tile->getPosition()));
		} else {
			parentContainer = it->second;
		}
	}

	if (parentContainer->hasPagination() && parentContainer->hasParent()) {
		uint16_t indexContainer = std::floor(parentContainer->getThingIndex(container) / parentContainer->capacity()) * parentContainer->capacity();
		player->addContainer(cid, parentContainer);

		player->setContainerIndex(cid, indexContainer);
		player->sendContainer(cid, parentContainer, parentContainer->hasParent(), indexContainer);
	} else {
		player->addContainer(cid, parentContainer);
		player->sendContainer(cid, parentContainer, parentContainer->hasParent(), player->getContainerIndex(cid));
	}
}

void Game::playerUpdateContainer(uint32_t playerId, uint8_t cid) {
	Player* player = getPlayerByGUID(playerId);
	if (!player) {
		return;
	}

	Container* container = player->getContainerByID(cid);
	if (!container) {
		return;
	}

	player->sendContainer(cid, container, container->hasParent(), player->getContainerIndex(cid));
}

void Game::playerRotateItem(uint32_t playerId, const Position &pos, uint8_t stackPos, const uint16_t itemId) {
	Player* player = getPlayerByID(playerId);
	if (!player) {
		return;
	}

	Thing* thing = internalGetThing(player, pos, stackPos, itemId, STACKPOS_TOPDOWN_ITEM);
	if (!thing) {
		return;
	}

	Item* item = thing->getItem();
	if (!item || item->getID() != itemId || !item->isRotatable() || item->hasAttribute(ItemAttribute_t::UNIQUEID)) {
		player->sendCancelMessage(RETURNVALUE_NOTPOSSIBLE);
		return;
	}

	if (pos.x != 0xFFFF && !Position::areInRange<1, 1, 0>(pos, player->getPosition())) {
		std::forward_list<Direction> listDir;
		if (player->getPathTo(pos, listDir, 0, 1, true, true)) {
			g_dispatcher().addTask(std::bind(&Game::playerAutoWalk, this, player->getID(), listDir));

			std::shared_ptr<Task> task = createPlayerTask(400, std::bind(&Game::playerRotateItem, this, playerId, pos, stackPos, itemId));
			player->setNextWalkActionTask(task);
		} else {
			player->sendCancelMessage(RETURNVALUE_THEREISNOWAY);
		}
		return;
	}

	if (!g_callbacks().checkCallback(EventCallback_t::playerOnRotateItem, &EventCallback::playerOnRotateItem, player, item, pos)) {
		return;
	}

	uint16_t newId = Item::items[item->getID()].rotateTo;
	if (newId != 0) {
		transformItem(item, newId);
	}
}

void Game::playerConfigureShowOffSocket(uint32_t playerId, const Position &pos, uint8_t stackPos, const uint16_t itemId) {
	Player* player = getPlayerByID(playerId);
	if (!player || pos.x == 0xFFFF) {
		return;
	}

	Thing* thing = internalGetThing(player, pos, stackPos, itemId, STACKPOS_TOPDOWN_ITEM);
	if (!thing) {
		return;
	}

	Item* item = thing->getItem();
	if (!item || item->getID() != itemId || !item->isPodium() || item->hasAttribute(ItemAttribute_t::UNIQUEID)) {
		player->sendCancelMessage(RETURNVALUE_NOTPOSSIBLE);
		return;
	}

	bool isPodiumOfRenown = itemId == ITEM_PODIUM_OF_RENOWN1 || itemId == ITEM_PODIUM_OF_RENOWN2;
	if (!Position::areInRange<1, 1, 0>(pos, player->getPosition())) {
		std::forward_list<Direction> listDir;
		if (player->getPathTo(pos, listDir, 0, 1, true, false)) {
			g_dispatcher().addTask(std::bind(&Game::playerAutoWalk, this, player->getID(), listDir));
			std::shared_ptr<Task> task;
			if (isPodiumOfRenown) {
				task = createPlayerTask(400, std::bind_front(&Player::sendPodiumWindow, player, item, pos, itemId, stackPos));
			} else {
				task = createPlayerTask(400, std::bind_front(&Player::sendMonsterPodiumWindow, player, item, pos, itemId, stackPos));
			}
			player->setNextWalkActionTask(task);
		} else {
			player->sendCancelMessage(RETURNVALUE_THEREISNOWAY);
		}
		return;
	}

	if (isPodiumOfRenown) {
		player->sendPodiumWindow(item, pos, itemId, stackPos);
	} else {
		player->sendMonsterPodiumWindow(item, pos, itemId, stackPos);
	}
}

void Game::playerSetShowOffSocket(uint32_t playerId, Outfit_t &outfit, const Position &pos, uint8_t stackPos, const uint16_t itemId, uint8_t podiumVisible, uint8_t direction) {
	Player* player = getPlayerByID(playerId);
	if (!player || pos.x == 0xFFFF) {
		return;
	}

	Thing* thing = internalGetThing(player, pos, stackPos, itemId, STACKPOS_TOPDOWN_ITEM);
	if (!thing) {
		return;
	}

	Item* item = thing->getItem();
	if (!item || item->getID() != itemId || !item->isPodium() || item->hasAttribute(ItemAttribute_t::UNIQUEID)) {
		player->sendCancelMessage(RETURNVALUE_NOTPOSSIBLE);
		return;
	}

	const auto tile = item->getParent() ? item->getParent()->getTile() : nullptr;
	if (!tile) {
		player->sendCancelMessage(RETURNVALUE_NOTPOSSIBLE);
		return;
	}

	if (!Position::areInRange<1, 1, 0>(pos, player->getPosition())) {
		std::forward_list<Direction> listDir;
		if (player->getPathTo(pos, listDir, 0, 1, true, false)) {
			g_dispatcher().addTask(std::bind(&Game::playerAutoWalk, this, player->getID(), listDir));
			std::shared_ptr<Task> task = createPlayerTask(400, std::bind(&Game::playerBrowseField, this, playerId, pos));
			player->setNextWalkActionTask(task);
		} else {
			player->sendCancelMessage(RETURNVALUE_THEREISNOWAY);
		}
		return;
	}

	if (g_configManager().getBoolean(ONLY_INVITED_CAN_MOVE_HOUSE_ITEMS) && !InternalGame::playerCanUseItemOnHouseTile(player, item)) {
		player->sendCancelMessage(RETURNVALUE_NOTPOSSIBLE);
		return;
	}

	if (outfit.lookType != 0) {
		item->setCustomAttribute("PastLookType", static_cast<int64_t>(outfit.lookType));
	}

	if (outfit.lookMount != 0) {
		item->setCustomAttribute("PastLookMount", static_cast<int64_t>(outfit.lookMount));
	}

	if (!player->canWear(outfit.lookType, outfit.lookAddons)) {
		outfit.lookType = 0;
		outfit.lookAddons = 0;
	}

	Mount* mount = mounts.getMountByClientID(outfit.lookMount);
	if (!mount || !player->hasMount(mount)) {
		outfit.lookMount = 0;
	}

	if (outfit.lookType != 0) {
		item->setCustomAttribute("LookType", static_cast<int64_t>(outfit.lookType));
		item->setCustomAttribute("LookHead", static_cast<int64_t>(outfit.lookHead));
		item->setCustomAttribute("LookBody", static_cast<int64_t>(outfit.lookBody));
		item->setCustomAttribute("LookLegs", static_cast<int64_t>(outfit.lookLegs));
		item->setCustomAttribute("LookFeet", static_cast<int64_t>(outfit.lookFeet));
		item->setCustomAttribute("LookAddons", static_cast<int64_t>(outfit.lookAddons));
	} else if (auto pastLookType = item->getCustomAttribute("PastLookType");
			   pastLookType && pastLookType->getInteger() > 0) {
		item->removeCustomAttribute("LookType");
		item->removeCustomAttribute("PastLookType");
	}

	if (outfit.lookMount != 0) {
		item->setCustomAttribute("LookMount", static_cast<int64_t>(outfit.lookMount));
		item->setCustomAttribute("LookMountHead", static_cast<int64_t>(outfit.lookMountHead));
		item->setCustomAttribute("LookMountBody", static_cast<int64_t>(outfit.lookMountBody));
		item->setCustomAttribute("LookMountLegs", static_cast<int64_t>(outfit.lookMountLegs));
		item->setCustomAttribute("LookMountFeet", static_cast<int64_t>(outfit.lookMountFeet));
	} else if (auto pastLookMount = item->getCustomAttribute("PastLookMount");
			   pastLookMount && pastLookMount->getInteger() > 0) {
		item->removeCustomAttribute("LookMount");
		item->removeCustomAttribute("PastLookMount");
	}

	item->setCustomAttribute("PodiumVisible", static_cast<int64_t>(podiumVisible));
	item->setCustomAttribute("LookDirection", static_cast<int64_t>(direction));

	// Change Podium name
	if (outfit.lookType != 0 || outfit.lookMount != 0) {
		std::ostringstream name;
		name << item->getName() << " displaying the ";
		bool outfited = false;
		if (outfit.lookType != 0) {
			const Outfit* outfitInfo = Outfits::getInstance().getOutfitByLookType(player->getSex(), outfit.lookType);
			if (!outfitInfo) {
				return;
			}

			name << outfitInfo->name << " outfit";
			outfited = true;
		}

		if (outfit.lookMount != 0) {
			if (outfited) {
				name << " on the ";
			}
			name << mount->name << " mount";
		}
		item->setAttribute(ItemAttribute_t::NAME, name.str());
	} else {
		item->removeAttribute(ItemAttribute_t::NAME);
	}

	SpectatorHashSet spectators;
	g_game().map.getSpectators(spectators, pos, true);

	// Send to client
	for (Creature* spectator : spectators) {
		if (Player* tmpPlayer = spectator->getPlayer()) {
			tmpPlayer->sendUpdateTileItem(tile, pos, item);
		}
	}
}

void Game::playerWrapableItem(uint32_t playerId, const Position &pos, uint8_t stackPos, const uint16_t itemId) {
	Player* player = getPlayerByID(playerId);
	if (!player) {
		return;
	}

	House* house = map.houses.getHouseByPlayerId(player->getGUID());
	if (!house) {
		player->sendCancelMessage("You don't own a house, you need own a house to use this.");
		return;
	}

	Thing* thing = internalGetThing(player, pos, stackPos, itemId, STACKPOS_FIND_THING);
	if (!thing) {
		return;
	}

	Item* item = thing->getItem();
	Tile* tile = map.getTile(item->getPosition());
	HouseTile* houseTile = dynamic_cast<HouseTile*>(tile);
	if (!tile->hasFlag(TILESTATE_PROTECTIONZONE) || !houseTile) {
		player->sendCancelMessage("You may construct this only inside a house.");
		return;
	}
	if (houseTile->getHouse() != house) {
		player->sendCancelMessage("Only owners can wrap/unwrap inside a house.");
		return;
	}

	if (!item || item->getID() != itemId || item->hasAttribute(ItemAttribute_t::UNIQUEID) || (!item->isWrapable() && item->getID() != ITEM_DECORATION_KIT)) {
		player->sendCancelMessage(RETURNVALUE_NOTPOSSIBLE);
		return;
	}

	if (pos.x != 0xFFFF && !Position::areInRange<1, 1, 0>(pos, player->getPosition())) {
		std::forward_list<Direction> listDir;
		if (player->getPathTo(pos, listDir, 0, 1, true, true)) {
			g_dispatcher().addTask(std::bind(&Game::playerAutoWalk, this, player->getID(), listDir));

			std::shared_ptr<Task> task = createPlayerTask(400, std::bind(&Game::playerWrapableItem, this, playerId, pos, stackPos, itemId));
			player->setNextWalkActionTask(task);
		} else {
			player->sendCancelMessage(RETURNVALUE_THEREISNOWAY);
		}
		return;
	}

	const Container* container = item->getContainer();
	if (container && container->getItemHoldingCount() > 0) {
		player->sendCancelMessage(RETURNVALUE_NOTPOSSIBLE);
		return;
	}

	if ((item->getHoldingPlayer() && item->getID() == ITEM_DECORATION_KIT) || (tile->hasFlag(TILESTATE_IMMOVABLEBLOCKSOLID) && !item->hasProperty(CONST_PROP_IMMOVABLEBLOCKSOLID))) {
		player->sendCancelMessage("You can only wrap/unwrap in the floor.");
		return;
	}

	std::string itemName = item->getName();
	auto unWrapAttribute = item->getCustomAttribute("unWrapId");
	uint16_t unWrapId = 0;
	if (unWrapAttribute != nullptr) {
		unWrapId = static_cast<uint16_t>(unWrapAttribute->getInteger());
	}

	// Prevent to wrap a filled bath tube
	if (item->getID() == ITEM_FILLED_BATH_TUBE) {
		player->sendCancelMessage(RETURNVALUE_NOTPOSSIBLE);
		return;
	}

	if (item->isWrapable() && item->getID() != ITEM_DECORATION_KIT) {
		wrapItem(item, houseTile->getHouse());
	} else if (item->getID() == ITEM_DECORATION_KIT && unWrapId != 0) {
		unwrapItem(item, unWrapId, houseTile->getHouse(), player);
	}
	addMagicEffect(pos, CONST_ME_POFF);
}

Item* Game::wrapItem(Item* item, House* house) {
	uint16_t hiddenCharges = 0;
	uint16_t amount = item->getItemCount();
	if (isCaskItem(item->getID())) {
		hiddenCharges = item->getSubType();
	}
	if (house != nullptr && Item::items.getItemType(item->getID()).isBed()) {
		item->getBed()->wakeUp(nullptr);
		house->removeBed(item->getBed());
	}
	uint16_t oldItemID = item->getID();
	Item* newItem = transformItem(item, ITEM_DECORATION_KIT);
	newItem->setCustomAttribute("unWrapId", static_cast<int64_t>(oldItemID));
	item->setAttribute(ItemAttribute_t::DESCRIPTION, "Unwrap it in your own house to create a <" + item->getName() + ">.");
	if (hiddenCharges > 0) {
		newItem->setAttribute(DATE, hiddenCharges);
	}
	if (amount > 0) {
		newItem->setAttribute(AMOUNT, amount);
	}
	newItem->startDecaying();
	return newItem;
}

void Game::unwrapItem(Item* item, uint16_t unWrapId, House* house, Player* player) {
	auto hiddenCharges = item->getAttribute<uint16_t>(DATE);
	const ItemType &newiType = Item::items.getItemType(unWrapId);
	if (player != nullptr && house != nullptr && newiType.isBed() && house->getMaxBeds() > -1 && house->getBedCount() >= house->getMaxBeds()) {
		player->sendCancelMessage("You reached the maximum beds in this house");
		return;
	}
	auto amount = item->getAttribute<uint16_t>(AMOUNT);
	if (!amount) {
		amount = 1;
	}
	Item* newItem = transformItem(item, unWrapId, amount);
	if (house && newiType.isBed()) {
		house->addBed(newItem->getBed());
	}
	if (newItem) {
		if (hiddenCharges > 0 && isCaskItem(unWrapId)) {
			newItem->setSubType(hiddenCharges);
		}
		newItem->removeCustomAttribute("unWrapId");
		newItem->removeAttribute(DESCRIPTION);
		newItem->startDecaying();
	}
}

void Game::playerWriteItem(uint32_t playerId, uint32_t windowTextId, const std::string &text) {
	Player* player = getPlayerByID(playerId);
	if (!player) {
		return;
	}

	uint16_t maxTextLength = 0;
	uint32_t internalWindowTextId = 0;

	Item* writeItem = player->getWriteItem(internalWindowTextId, maxTextLength);
	if (text.length() > maxTextLength || windowTextId != internalWindowTextId) {
		return;
	}

	if (!writeItem || writeItem->isRemoved()) {
		player->sendCancelMessage(RETURNVALUE_NOTPOSSIBLE);
		return;
	}

	Cylinder* topParent = writeItem->getTopParent();

	Player* owner = dynamic_cast<Player*>(topParent);
	if (owner && owner != player) {
		player->sendCancelMessage(RETURNVALUE_NOTPOSSIBLE);
		return;
	}

	if (!Position::areInRange<1, 1, 0>(writeItem->getPosition(), player->getPosition())) {
		player->sendCancelMessage(RETURNVALUE_NOTPOSSIBLE);
		return;
	}

	for (auto creatureEvent : player->getCreatureEvents(CREATURE_EVENT_TEXTEDIT)) {
		if (!creatureEvent->executeTextEdit(player, writeItem, text)) {
			player->setWriteItem(nullptr);
			return;
		}
	}

	if (!text.empty()) {
		if (writeItem->getAttribute<std::string>(ItemAttribute_t::TEXT) != text) {
			writeItem->setAttribute(ItemAttribute_t::TEXT, text);
			writeItem->setAttribute(ItemAttribute_t::WRITER, player->getName());
			writeItem->setAttribute(ItemAttribute_t::DATE, getTimeNow());
		}
	} else {
		writeItem->removeAttribute(ItemAttribute_t::TEXT);
		writeItem->removeAttribute(ItemAttribute_t::WRITER);
		writeItem->removeAttribute(ItemAttribute_t::DATE);
	}

	uint16_t newId = Item::items[writeItem->getID()].writeOnceItemId;
	if (newId != 0) {
		transformItem(writeItem, newId);
	}

	player->setWriteItem(nullptr);
}

void Game::playerBrowseField(uint32_t playerId, const Position &pos) {
	Player* player = getPlayerByID(playerId);
	if (!player) {
		return;
	}

	const Position &playerPos = player->getPosition();
	if (playerPos.z != pos.z) {
		player->sendCancelMessage(playerPos.z > pos.z ? RETURNVALUE_FIRSTGOUPSTAIRS : RETURNVALUE_FIRSTGODOWNSTAIRS);
		return;
	}

	if (!Position::areInRange<1, 1>(playerPos, pos)) {
		std::forward_list<Direction> listDir;
		if (player->getPathTo(pos, listDir, 0, 1, true, true)) {
			g_dispatcher().addTask(std::bind(&Game::playerAutoWalk, this, player->getID(), listDir));
			std::shared_ptr<Task> task = createPlayerTask(400, std::bind(&Game::playerBrowseField, this, playerId, pos));
			player->setNextWalkActionTask(task);
		} else {
			player->sendCancelMessage(RETURNVALUE_THEREISNOWAY);
		}
		return;
	}

	Tile* tile = map.getTile(pos);
	if (!tile) {
		return;
	}

	if (!g_events().eventPlayerOnBrowseField(player, pos)) {
		return;
	}

	if (!g_callbacks().checkCallback(EventCallback_t::playerOnBrowseField, &EventCallback::playerOnBrowseField, player, tile->getPosition())) {
		return;
	}

	Container* container;

	auto it = browseFields.find(tile);
	if (it == browseFields.end()) {
		container = new Container(tile);
		container->incrementReferenceCounter();
		browseFields[tile] = container;
		g_scheduler().addEvent(30000, std::bind(&Game::decreaseBrowseFieldRef, this, tile->getPosition()));
	} else {
		container = it->second;
	}

	uint8_t dummyContainerId = 0xF - ((pos.x % 3) * 3 + (pos.y % 3));
	Container* openContainer = player->getContainerByID(dummyContainerId);
	if (openContainer) {
		player->onCloseContainer(openContainer);
		player->closeContainer(dummyContainerId);
	} else {
		player->addContainer(dummyContainerId, container);
		player->sendContainer(dummyContainerId, container, false, 0);
	}
}

void Game::playerStowItem(uint32_t playerId, const Position &pos, uint16_t itemId, uint8_t stackpos, uint8_t count, bool allItems) {
	Player* player = getPlayerByID(playerId);
	if (!player) {
		return;
	}

	if (!player->isPremium()) {
		player->sendCancelMessage(RETURNVALUE_YOUNEEDPREMIUMACCOUNT);
		return;
	}

	Thing* thing = internalGetThing(player, pos, stackpos, itemId, STACKPOS_TOPDOWN_ITEM);
	if (!thing)
		return;

	Item* item = thing->getItem();
	if (!item || item->getID() != itemId || item->getItemCount() < count || item->isStoreItem()) {
		player->sendCancelMessage(RETURNVALUE_NOTPOSSIBLE);
		return;
	}

	if (pos.x != 0xFFFF && !Position::areInRange<1, 1, 0>(pos, player->getPosition())) {
		player->sendCancelMessage(RETURNVALUE_NOTPOSSIBLE);
		return;
	}

	player->stowItem(item, count, allItems);

	// Refresh depot search window if necessary
	if (player->isDepotSearchOpenOnItem(itemId)) {
		// Tier for item stackable is 0
		player->requestDepotSearchItem(itemId, 0);
	}
}

void Game::playerStashWithdraw(uint32_t playerId, uint16_t itemId, uint32_t count, uint8_t) {
	Player* player = getPlayerByID(playerId);
	if (!player) {
		return;
	}

	if (player->hasFlag(PlayerFlags_t::CannotPickupItem)) {
		return;
	}

	const ItemType &it = Item::items[itemId];
	if (it.id == 0 || count == 0) {
		return;
	}

	uint16_t freeSlots = player->getFreeBackpackSlots();
	Container* stashContainer = player->getLootContainer(OBJECTCATEGORY_STASHRETRIEVE);
	if (stashContainer && !(player->quickLootFallbackToMainContainer)) {
		freeSlots = stashContainer->getFreeSlots();
	}

	if (freeSlots == 0) {
		player->sendCancelMessage(RETURNVALUE_NOTENOUGHROOM);
		return;
	}

	if (player->getFreeCapacity() < 100) {
		player->sendCancelMessage(RETURNVALUE_NOTENOUGHCAPACITY);
		return;
	}

	int32_t NDSlots = ((freeSlots) - (count < it.stackSize ? 1 : (count / it.stackSize)));
	uint32_t SlotsWith = count;
	uint32_t noSlotsWith = 0;

	if (NDSlots <= 0) {
		SlotsWith = (freeSlots * it.stackSize);
		noSlotsWith = (count - SlotsWith);
	}

	uint32_t capWith = count;
	uint32_t noCapWith = 0;
	if (player->getFreeCapacity() < (count * it.weight)) {
		capWith = (player->getFreeCapacity() / it.weight);
		noCapWith = (count - capWith);
	}

	std::stringstream ss;
	uint32_t WithdrawCount = (SlotsWith > capWith ? capWith : SlotsWith);
	uint32_t NoWithdrawCount = (noSlotsWith < noCapWith ? noCapWith : noSlotsWith);
	const char* NoWithdrawMsg = (noSlotsWith < noCapWith ? "capacity" : "slots");

	if (WithdrawCount != count) {
		ss << "Retrieved " << WithdrawCount << "x " << it.name << ".\n";
		ss << NoWithdrawCount << "x are impossible to retrieve due to insufficient inventory " << NoWithdrawMsg << ".";
	} else {
		ss << "Retrieved " << WithdrawCount << "x " << it.name << '.';
	}

	player->sendTextMessage(MESSAGE_STATUS, ss.str());

	if (player->withdrawItem(itemId, WithdrawCount)) {
		player->addItemFromStash(it.id, WithdrawCount);
	} else {
		player->sendCancelMessage(RETURNVALUE_NOTPOSSIBLE);
	}

	// Refresh depot search window if necessary
	if (player->isDepotSearchOpenOnItem(itemId)) {
		player->requestDepotSearchItem(itemId, 0);
	}
}

void Game::playerSeekInContainer(uint32_t playerId, uint8_t containerId, uint16_t index) {
	Player* player = getPlayerByID(playerId);
	if (!player) {
		return;
	}

	Container* container = player->getContainerByID(containerId);
	if (!container || !container->hasPagination()) {
		return;
	}

	if ((index % container->capacity()) != 0 || index >= container->size()) {
		return;
	}

	player->setContainerIndex(containerId, index);
	player->sendContainer(containerId, container, container->hasParent(), index);
}

void Game::playerUpdateHouseWindow(uint32_t playerId, uint8_t listId, uint32_t windowTextId, const std::string &text) {
	Player* player = getPlayerByID(playerId);
	if (!player) {
		return;
	}

	uint32_t internalWindowTextId;
	uint32_t internalListId;

	House* house = player->getEditHouse(internalWindowTextId, internalListId);
	if (house && house->canEditAccessList(internalListId, player) && internalWindowTextId == windowTextId && listId == 0) {
		house->setAccessList(internalListId, text);
	}

	player->setEditHouse(nullptr);
}

void Game::playerRequestTrade(uint32_t playerId, const Position &pos, uint8_t stackPos, uint32_t tradePlayerId, uint16_t itemId) {
	Player* player = getPlayerByID(playerId);
	if (!player) {
		return;
	}

	Player* tradePartner = getPlayerByID(tradePlayerId);
	if (!tradePartner || tradePartner == player) {
		player->sendTextMessage(MESSAGE_FAILURE, "Sorry, not possible.");
		return;
	}

	if (!Position::areInRange<2, 2, 0>(tradePartner->getPosition(), player->getPosition())) {
		std::ostringstream ss;
		ss << tradePartner->getName() << " tells you to move closer.";
		player->sendTextMessage(MESSAGE_TRADE, ss.str());
		return;
	}

	if (!canThrowObjectTo(tradePartner->getPosition(), player->getPosition())) {
		player->sendCancelMessage(RETURNVALUE_CREATUREISNOTREACHABLE);
		return;
	}

	Thing* tradeThing = internalGetThing(player, pos, stackPos, itemId, STACKPOS_TOPDOWN_ITEM);
	if (!tradeThing) {
		player->sendCancelMessage(RETURNVALUE_NOTPOSSIBLE);
		return;
	}

	Item* tradeItem = tradeThing->getItem();
	if (tradeItem->getID() != itemId || !tradeItem->isPickupable() || tradeItem->hasAttribute(ItemAttribute_t::UNIQUEID)) {
		player->sendCancelMessage(RETURNVALUE_NOTPOSSIBLE);
		return;
	}

	if (g_configManager().getBoolean(ONLY_INVITED_CAN_MOVE_HOUSE_ITEMS)) {
		if (HouseTile* houseTile = dynamic_cast<HouseTile*>(tradeItem->getTile())) {
			House* house = houseTile->getHouse();
			if (house && tradeItem->getRealParent() != player && (!house->isInvited(player) || house->getHouseAccessLevel(player) == HOUSE_GUEST)) {
				player->sendCancelMessage(RETURNVALUE_NOTMOVEABLE);
				return;
			}
		}
	}

	const Position &playerPosition = player->getPosition();
	const Position &tradeItemPosition = tradeItem->getPosition();
	if (playerPosition.z != tradeItemPosition.z) {
		player->sendCancelMessage(playerPosition.z > tradeItemPosition.z ? RETURNVALUE_FIRSTGOUPSTAIRS : RETURNVALUE_FIRSTGODOWNSTAIRS);
		return;
	}

	if (!Position::areInRange<1, 1>(tradeItemPosition, playerPosition)) {
		std::forward_list<Direction> listDir;
		if (player->getPathTo(pos, listDir, 0, 1, true, true)) {
			g_dispatcher().addTask(std::bind(&Game::playerAutoWalk, this, player->getID(), listDir));

			std::shared_ptr<Task> task = createPlayerTask(400, std::bind(&Game::playerRequestTrade, this, playerId, pos, stackPos, tradePlayerId, itemId));
			player->setNextWalkActionTask(task);
		} else {
			player->sendCancelMessage(RETURNVALUE_THEREISNOWAY);
		}
		return;
	}

	Container* tradeItemContainer = tradeItem->getContainer();
	if (tradeItemContainer) {
		for (const auto &it : tradeItems) {
			Item* item = it.first;
			if (tradeItem == item) {
				player->sendTextMessage(MESSAGE_TRADE, "This item is already being traded.");
				return;
			}

			if (tradeItemContainer->isHoldingItem(item)) {
				player->sendTextMessage(MESSAGE_TRADE, "This item is already being traded.");
				return;
			}

			Container* container = item->getContainer();
			if (container && container->isHoldingItem(tradeItem)) {
				player->sendTextMessage(MESSAGE_TRADE, "This item is already being traded.");
				return;
			}
		}
	} else {
		for (const auto &it : tradeItems) {
			Item* item = it.first;
			if (tradeItem == item) {
				player->sendTextMessage(MESSAGE_TRADE, "This item is already being traded.");
				return;
			}

			Container* container = item->getContainer();
			if (container && container->isHoldingItem(tradeItem)) {
				player->sendTextMessage(MESSAGE_TRADE, "This item is already being traded.");
				return;
			}
		}
	}

	Container* tradeContainer = tradeItem->getContainer();
	if (tradeContainer && tradeContainer->getItemHoldingCount() + 1 > 100) {
		player->sendTextMessage(MESSAGE_TRADE, "You can not trade more than 100 items.");
		return;
	}

	if (tradeItem->isStoreItem()) {
		player->sendTextMessage(MESSAGE_TRADE, "This item cannot be trade.");
		return;
	}

	if (tradeItemContainer) {
		for (Item* containerItem : tradeItemContainer->getItems(true)) {
			if (containerItem->isStoreItem()) {
				player->sendTextMessage(MESSAGE_TRADE, "This item cannot be trade.");
				return;
			}
		}
	}

	if (!g_events().eventPlayerOnTradeRequest(player, tradePartner, tradeItem)) {
		return;
	}

	if (!g_callbacks().checkCallback(EventCallback_t::playerOnTradeRequest, &EventCallback::playerOnTradeRequest, player, tradePartner, tradeItem)) {
		return;
	}

	internalStartTrade(player, tradePartner, tradeItem);
}

bool Game::internalStartTrade(Player* player, Player* tradePartner, Item* tradeItem) {
	if (player->tradeState != TRADE_NONE && !(player->tradeState == TRADE_ACKNOWLEDGE && player->tradePartner == tradePartner)) {
		player->sendCancelMessage(RETURNVALUE_YOUAREALREADYTRADING);
		return false;
	} else if (tradePartner->tradeState != TRADE_NONE && tradePartner->tradePartner != player) {
		player->sendCancelMessage(RETURNVALUE_THISPLAYERISALREADYTRADING);
		return false;
	}

	player->tradePartner = tradePartner;
	player->tradeItem = tradeItem;
	player->tradeState = TRADE_INITIATED;
	tradeItem->incrementReferenceCounter();
	tradeItems[tradeItem] = player->getID();

	player->sendTradeItemRequest(player->getName(), tradeItem, true);

	if (tradePartner->tradeState == TRADE_NONE) {
		std::ostringstream ss;
		ss << player->getName() << " wants to trade with you.";
		tradePartner->sendTextMessage(MESSAGE_TRANSACTION, ss.str());
		tradePartner->tradeState = TRADE_ACKNOWLEDGE;
		tradePartner->tradePartner = player;
	} else {
		Item* counterOfferItem = tradePartner->tradeItem;
		player->sendTradeItemRequest(tradePartner->getName(), counterOfferItem, false);
		tradePartner->sendTradeItemRequest(player->getName(), tradeItem, false);
	}

	return true;
}

void Game::playerAcceptTrade(uint32_t playerId) {
	Player* player = getPlayerByID(playerId);
	if (!player) {
		return;
	}

	if (!(player->getTradeState() == TRADE_ACKNOWLEDGE || player->getTradeState() == TRADE_INITIATED)) {
		return;
	}

	Player* tradePartner = player->tradePartner;
	if (!tradePartner) {
		return;
	}

	if (!canThrowObjectTo(tradePartner->getPosition(), player->getPosition())) {
		player->sendCancelMessage(RETURNVALUE_CREATUREISNOTREACHABLE);
		return;
	}

	player->setTradeState(TRADE_ACCEPT);

	if (tradePartner->getTradeState() == TRADE_ACCEPT) {
		Item* tradeItem1 = player->tradeItem;
		Item* tradeItem2 = tradePartner->tradeItem;
		if (!g_events().eventPlayerOnTradeAccept(player, tradePartner, tradeItem1, tradeItem2)) {
			internalCloseTrade(player);
			return;
		}

		if (!g_callbacks().checkCallback(EventCallback_t::playerOnTradeAccept, &EventCallback::playerOnTradeAccept, player, tradePartner, tradeItem1, tradeItem2)) {
			internalCloseTrade(player);
			return;
		}

		player->setTradeState(TRADE_TRANSFER);
		tradePartner->setTradeState(TRADE_TRANSFER);

		auto it = tradeItems.find(tradeItem1);
		if (it != tradeItems.end()) {
			ReleaseItem(it->first);
			tradeItems.erase(it);
		}

		it = tradeItems.find(tradeItem2);
		if (it != tradeItems.end()) {
			ReleaseItem(it->first);
			tradeItems.erase(it);
		}

		bool isSuccess = false;

		ReturnValue ret1 = internalAddItem(tradePartner, tradeItem1, INDEX_WHEREEVER, 0, true);
		ReturnValue ret2 = internalAddItem(player, tradeItem2, INDEX_WHEREEVER, 0, true);
		if (ret1 == RETURNVALUE_NOERROR && ret2 == RETURNVALUE_NOERROR) {
			ret1 = internalRemoveItem(tradeItem1, tradeItem1->getItemCount(), true);
			ret2 = internalRemoveItem(tradeItem2, tradeItem2->getItemCount(), true);
			if (ret1 == RETURNVALUE_NOERROR && ret2 == RETURNVALUE_NOERROR) {
				Cylinder* cylinder1 = tradeItem1->getParent();
				Cylinder* cylinder2 = tradeItem2->getParent();

				uint32_t count1 = tradeItem1->getItemCount();
				uint32_t count2 = tradeItem2->getItemCount();

				ret1 = internalMoveItem(cylinder1, tradePartner, INDEX_WHEREEVER, tradeItem1, count1, nullptr, FLAG_IGNOREAUTOSTACK, nullptr, tradeItem2);
				if (ret1 == RETURNVALUE_NOERROR) {
					internalMoveItem(cylinder2, player, INDEX_WHEREEVER, tradeItem2, count2, nullptr, FLAG_IGNOREAUTOSTACK);

					tradeItem1->onTradeEvent(ON_TRADE_TRANSFER, tradePartner);
					tradeItem2->onTradeEvent(ON_TRADE_TRANSFER, player);

					isSuccess = true;
				}
			}
		}

		if (!isSuccess) {
			std::string errorDescription;

			if (tradePartner->tradeItem) {
				errorDescription = getTradeErrorDescription(ret1, tradeItem1);
				tradePartner->sendTextMessage(MESSAGE_TRANSACTION, errorDescription);
				tradePartner->tradeItem->onTradeEvent(ON_TRADE_CANCEL, tradePartner);
			}

			if (player->tradeItem) {
				errorDescription = getTradeErrorDescription(ret2, tradeItem2);
				player->sendTextMessage(MESSAGE_TRANSACTION, errorDescription);
				player->tradeItem->onTradeEvent(ON_TRADE_CANCEL, player);
			}
		}

		player->setTradeState(TRADE_NONE);
		player->tradeItem = nullptr;
		player->tradePartner = nullptr;
		player->sendTradeClose();

		tradePartner->setTradeState(TRADE_NONE);
		tradePartner->tradeItem = nullptr;
		tradePartner->tradePartner = nullptr;
		tradePartner->sendTradeClose();
	}
}

std::string Game::getTradeErrorDescription(ReturnValue ret, Item* item) {
	if (item) {
		if (ret == RETURNVALUE_NOTENOUGHCAPACITY) {
			std::ostringstream ss;
			ss << "You do not have enough capacity to carry";

			if (item->isStackable() && item->getItemCount() > 1) {
				ss << " these objects.";
			} else {
				ss << " this object.";
			}

			ss << std::endl
			   << ' ' << item->getWeightDescription();
			return ss.str();
		} else if (ret == RETURNVALUE_NOTENOUGHROOM || ret == RETURNVALUE_CONTAINERNOTENOUGHROOM) {
			std::ostringstream ss;
			ss << "You do not have enough room to carry";

			if (item->isStackable() && item->getItemCount() > 1) {
				ss << " these objects.";
			} else {
				ss << " this object.";
			}

			return ss.str();
		}
	}
	return "Trade could not be completed.";
}

void Game::playerLookInTrade(uint32_t playerId, bool lookAtCounterOffer, uint8_t index) {
	Player* player = getPlayerByID(playerId);
	if (!player) {
		return;
	}

	Player* tradePartner = player->tradePartner;
	if (!tradePartner) {
		return;
	}

	Item* tradeItem;
	if (lookAtCounterOffer) {
		tradeItem = tradePartner->getTradeItem();
	} else {
		tradeItem = player->getTradeItem();
	}

	if (!tradeItem) {
		return;
	}

	const Position &playerPosition = player->getPosition();
	const Position &tradeItemPosition = tradeItem->getPosition();

	int32_t lookDistance = std::max<int32_t>(
		Position::getDistanceX(playerPosition, tradeItemPosition),
		Position::getDistanceY(playerPosition, tradeItemPosition)
	);
	if (index == 0) {
		g_events().eventPlayerOnLookInTrade(player, tradePartner, tradeItem, lookDistance);
		g_callbacks().executeCallback(EventCallback_t::playerOnLookInTrade, &EventCallback::playerOnLookInTrade, player, tradePartner, tradeItem, lookDistance);
		return;
	}

	Container* tradeContainer = tradeItem->getContainer();
	if (!tradeContainer) {
		return;
	}

	std::vector<const Container*> containers { tradeContainer };
	size_t i = 0;
	while (i < containers.size()) {
		const Container* container = containers[i++];
		for (Item* item : container->getItemList()) {
			Container* tmpContainer = item->getContainer();
			if (tmpContainer) {
				containers.push_back(tmpContainer);
			}

			if (--index == 0) {
				g_events().eventPlayerOnLookInTrade(player, tradePartner, item, lookDistance);
				g_callbacks().executeCallback(EventCallback_t::playerOnLookInTrade, &EventCallback::playerOnLookInTrade, player, tradePartner, item, lookDistance);
				return;
			}
		}
	}
}

void Game::playerCloseTrade(uint32_t playerId) {
	Player* player = getPlayerByID(playerId);
	if (!player) {
		return;
	}

	internalCloseTrade(player);
}

void Game::internalCloseTrade(Player* player) {
	Player* tradePartner = player->tradePartner;
	if ((tradePartner && tradePartner->getTradeState() == TRADE_TRANSFER) || player->getTradeState() == TRADE_TRANSFER) {
		return;
	}

	if (player->getTradeItem()) {
		auto it = tradeItems.find(player->getTradeItem());
		if (it != tradeItems.end()) {
			ReleaseItem(it->first);
			tradeItems.erase(it);
		}

		player->tradeItem->onTradeEvent(ON_TRADE_CANCEL, player);
		player->tradeItem = nullptr;
	}

	player->setTradeState(TRADE_NONE);
	player->tradePartner = nullptr;

	player->sendTextMessage(MESSAGE_FAILURE, "Trade cancelled.");
	player->sendTradeClose();

	if (tradePartner) {
		if (tradePartner->getTradeItem()) {
			auto it = tradeItems.find(tradePartner->getTradeItem());
			if (it != tradeItems.end()) {
				ReleaseItem(it->first);
				tradeItems.erase(it);
			}

			tradePartner->tradeItem->onTradeEvent(ON_TRADE_CANCEL, tradePartner);
			tradePartner->tradeItem = nullptr;
		}

		tradePartner->setTradeState(TRADE_NONE);
		tradePartner->tradePartner = nullptr;

		tradePartner->sendTextMessage(MESSAGE_FAILURE, "Trade cancelled.");
		tradePartner->sendTradeClose();
	}
}

void Game::playerBuyItem(uint32_t playerId, uint16_t itemId, uint8_t count, uint16_t amount, bool ignoreCap /* = false*/, bool inBackpacks /* = false*/) {
	if (amount == 0) {
		return;
	}

	Player* player = getPlayerByID(playerId);
	if (!player) {
		return;
	}

	Npc* merchant = player->getShopOwner();
	if (!merchant) {
		return;
	}

	const ItemType &it = Item::items[itemId];
	if (it.id == 0) {
		return;
	}

	if ((it.stackable && amount > 10000) || (!it.stackable && amount > 100)) {
		return;
	}

	if (!player->hasShopItemForSale(it.id, count)) {
		return;
	}

	// Check npc say exhausted
	if (player->isUIExhausted()) {
		player->sendCancelMessage(RETURNVALUE_YOUAREEXHAUSTED);
		return;
	}

	merchant->onPlayerBuyItem(player, it.id, count, amount, ignoreCap, inBackpacks);
	player->updateUIExhausted();
}

void Game::playerSellItem(uint32_t playerId, uint16_t itemId, uint8_t count, uint16_t amount, bool ignoreEquipped) {
	if (amount == 0) {
		return;
	}

	Player* player = getPlayerByID(playerId);
	if (!player) {
		return;
	}

	Npc* merchant = player->getShopOwner();
	if (!merchant) {
		return;
	}

	const ItemType &it = Item::items[itemId];
	if (it.id == 0) {
		return;
	}

	if ((it.stackable && amount > 10000) || (!it.stackable && amount > 100)) {
		return;
	}

	// Check npc say exhausted
	if (player->isUIExhausted()) {
		player->sendCancelMessage(RETURNVALUE_YOUAREEXHAUSTED);
		return;
	}

	merchant->onPlayerSellItem(player, it.id, count, amount, ignoreEquipped);
	player->updateUIExhausted();
}

void Game::playerCloseShop(uint32_t playerId) {
	Player* player = getPlayerByID(playerId);
	if (!player) {
		return;
	}

	player->closeShopWindow();
}

void Game::playerLookInShop(uint32_t playerId, uint16_t itemId, uint8_t count) {
	Player* player = getPlayerByID(playerId);
	if (!player) {
		return;
	}

	Npc* merchant = player->getShopOwner();
	if (!merchant) {
		return;
	}

	const ItemType &it = Item::items[itemId];
	if (it.id == 0) {
		return;
	}

	if (!g_events().eventPlayerOnLookInShop(player, &it, count)) {
		return;
	}

	if (!g_callbacks().checkCallback(EventCallback_t::playerOnLookInShop, &EventCallback::playerOnLookInShop, player, &it, count)) {
		return;
	}

	std::ostringstream ss;
	ss << "You see " << Item::getDescription(it, 1, nullptr, count);
	player->sendTextMessage(MESSAGE_LOOK, ss.str());
	merchant->onPlayerCheckItem(player, it.id, count);
}

void Game::playerLookAt(uint32_t playerId, uint16_t itemId, const Position &pos, uint8_t stackPos) {
	Player* player = getPlayerByID(playerId);
	if (!player) {
		return;
	}

	Thing* thing = internalGetThing(player, pos, stackPos, itemId, STACKPOS_LOOK);
	if (!thing) {
		player->sendCancelMessage(RETURNVALUE_NOTPOSSIBLE);
		return;
	}

	Position thingPos = thing->getPosition();
	if (!player->canSee(thingPos)) {
		player->sendCancelMessage(RETURNVALUE_NOTPOSSIBLE);
		return;
	}

	Position playerPos = player->getPosition();

	int32_t lookDistance;
	if (thing != player) {
		lookDistance = std::max<int32_t>(Position::getDistanceX(playerPos, thingPos), Position::getDistanceY(playerPos, thingPos));
		if (playerPos.z != thingPos.z) {
			lookDistance += 15;
		}
	} else {
		lookDistance = -1;
	}

	// Parse onLook from event player
	g_events().eventPlayerOnLook(player, pos, thing, stackPos, lookDistance);
	g_callbacks().executeCallback(EventCallback_t::playerOnLook, &EventCallback::playerOnLook, player, pos, thing, stackPos, lookDistance);
}

void Game::playerLookInBattleList(uint32_t playerId, uint32_t creatureId) {
	Player* player = getPlayerByID(playerId);
	if (!player) {
		return;
	}

	Creature* creature = getCreatureByID(creatureId);
	if (!creature) {
		return;
	}

	if (!player->canSeeCreature(creature)) {
		return;
	}

	const Position &creaturePos = creature->getPosition();
	if (!player->canSee(creaturePos)) {
		return;
	}

	int32_t lookDistance;
	if (creature != player) {
		const Position &playerPos = player->getPosition();
		lookDistance = std::max<int32_t>(Position::getDistanceX(playerPos, creaturePos), Position::getDistanceY(playerPos, creaturePos));
		if (playerPos.z != creaturePos.z) {
			lookDistance += 15;
		}
	} else {
		lookDistance = -1;
	}

	g_events().eventPlayerOnLookInBattleList(player, creature, lookDistance);
	g_callbacks().executeCallback(EventCallback_t::playerOnLookInBattleList, &EventCallback::playerOnLookInBattleList, player, creature, lookDistance);
}

void Game::playerQuickLoot(uint32_t playerId, const Position &pos, uint16_t itemId, uint8_t stackPos, Item* defaultItem, bool lootAllCorpses, bool autoLoot) {
	Player* player = getPlayerByID(playerId);
	if (!player) {
		return;
	}

	if (!autoLoot && !player->canDoAction()) {
		uint32_t delay = player->getNextActionTime();
		std::shared_ptr<Task> task = createPlayerTask(delay, std::bind(&Game::playerQuickLoot, this, player->getID(), pos, itemId, stackPos, defaultItem, lootAllCorpses, autoLoot));
		player->setNextActionTask(task);
		return;
	}

	if (!autoLoot && pos.x != 0xffff) {
		if (!Position::areInRange<1, 1, 0>(pos, player->getPosition())) {
			// need to walk to the corpse first before looting it
			std::forward_list<Direction> listDir;
			if (player->getPathTo(pos, listDir, 0, 1, true, true)) {
				g_dispatcher().addTask(std::bind(&Game::playerAutoWalk, this, player->getID(), listDir));
				std::shared_ptr<Task> task = createPlayerTask(0, std::bind(&Game::playerQuickLoot, this, player->getID(), pos, itemId, stackPos, defaultItem, lootAllCorpses, autoLoot));
				player->setNextWalkActionTask(task);
			} else {
				player->sendCancelMessage(RETURNVALUE_THEREISNOWAY);
			}

			return;
		}
	} else if (!player->isPremium()) {
		player->sendCancelMessage("You must be premium.");
		return;
	}

	std::lock_guard<std::mutex> lock(player->quickLootMutex);
	if (!autoLoot) {
		player->setNextActionTask(nullptr);
	}

	Item* item = nullptr;
	if (!defaultItem) {
		Thing* thing = internalGetThing(player, pos, stackPos, itemId, STACKPOS_FIND_THING);
		if (!thing) {
			player->sendCancelMessage(RETURNVALUE_NOTPOSSIBLE);
			return;
		}

		item = thing->getItem();
	} else {
		item = defaultItem;
	}

	if (!item || !item->getParent()) {
		player->sendCancelMessage(RETURNVALUE_NOTPOSSIBLE);
		return;
	}

	Container* corpse = nullptr;
	if (pos.x == 0xffff) {
		corpse = item->getParent()->getContainer();
		if (corpse && corpse->getID() == ITEM_BROWSEFIELD) {
			corpse = item->getContainer();
			browseField = true;
		}
	} else {
		corpse = item->getContainer();
	}

	if (!corpse || corpse->hasAttribute(ItemAttribute_t::UNIQUEID) || corpse->hasAttribute(ItemAttribute_t::ACTIONID)) {
		player->sendCancelMessage(RETURNVALUE_NOTPOSSIBLE);
		return;
	}

	if (!corpse->isRewardCorpse()) {
		uint32_t corpseOwner = corpse->getCorpseOwner();
		if (corpseOwner != 0 && !player->canOpenCorpse(corpseOwner)) {
			player->sendCancelMessage(RETURNVALUE_NOTPOSSIBLE);
			return;
		}
	}

	if (pos.x == 0xffff && !browseField && !corpse->isRewardCorpse()) {
		uint32_t worth = item->getWorth();
		ObjectCategory_t category = getObjectCategory(item);
		ReturnValue ret = internalCollectLootItems(player, item, category);

		std::stringstream ss;
		if (ret == RETURNVALUE_NOTENOUGHCAPACITY) {
			ss << "Attention! The loot you are trying to pick up is too heavy for you to carry.";
		} else if (ret == RETURNVALUE_CONTAINERNOTENOUGHROOM) {
			ss << "Attention! The container for " << getObjectCategoryName(category) << " is full.";
		} else {
			if (ret == RETURNVALUE_NOERROR) {
				player->sendLootStats(item, item->getItemCount());
				ss << "You looted ";
			} else {
				ss << "You could not loot ";
			}

			if (worth != 0) {
				ss << worth << " gold.";
			} else {
				ss << "1 item.";
			}

			player->sendTextMessage(MESSAGE_LOOT, ss.str());
			return;
		}

		if (player->lastQuickLootNotification + 15000 < OTSYS_TIME()) {
			player->sendTextMessage(MESSAGE_GAME_HIGHLIGHT, ss.str());
		} else {
			player->sendTextMessage(MESSAGE_EVENT_ADVANCE, ss.str());
		}

		player->lastQuickLootNotification = OTSYS_TIME();
	} else {
		if (corpse->isRewardCorpse()) {
			auto rewardId = corpse->getAttribute<time_t>(ItemAttribute_t::DATE);
			auto reward = player->getReward(rewardId, false);
			if (reward) {
				internalQuickLootCorpse(player, reward->getContainer());
			}
		} else {
			if (!lootAllCorpses) {
				internalQuickLootCorpse(player, corpse);
			} else {
				playerLootAllCorpses(player, pos, lootAllCorpses);
			}
		}
	}
}

void Game::playerLootAllCorpses(Player* player, const Position &pos, bool lootAllCorpses) {
	if (lootAllCorpses) {
		Tile* tile = g_game().map.getTile(pos.x, pos.y, pos.z);
		if (!tile) {
			player->sendCancelMessage(RETURNVALUE_NOTPOSSIBLE);
			return;
		}

		const TileItemVector* itemVector = tile->getItemList();
		uint16_t corpses = 0;
		for (Item* tileItem : *itemVector) {
			if (!tileItem) {
				continue;
			}

			Container* tileCorpse = tileItem->getContainer();
			if (!tileCorpse || !tileCorpse->isCorpse() || tileCorpse->hasAttribute(ItemAttribute_t::UNIQUEID) || tileCorpse->hasAttribute(ItemAttribute_t::ACTIONID)) {
				continue;
			}

			if (!tileCorpse->isRewardCorpse()
				&& tileCorpse->getCorpseOwner() != 0
				&& !player->canOpenCorpse(tileCorpse->getCorpseOwner())) {
				player->sendCancelMessage(RETURNVALUE_NOTPOSSIBLE);
				g_logger().debug("Player {} cannot loot corpse from id {} in position {}", player->getName(), tileItem->getID(), tileItem->getPosition().toString());
				continue;
			}

			corpses++;
			internalQuickLootCorpse(player, tileCorpse);
			if (corpses >= 30) {
				break;
			}
		}

		if (corpses > 0) {
			if (corpses > 1) {
				std::stringstream string;
				string << "You looted " << corpses << " corpses.";
				player->sendTextMessage(MESSAGE_LOOT, string.str());
			}

			return;
		}
	}

	browseField = false;
}

void Game::playerSetLootContainer(uint32_t playerId, ObjectCategory_t category, const Position &pos, uint16_t itemId, uint8_t stackPos) {
	Player* player = getPlayerByID(playerId);
	if (!player || pos.x != 0xffff) {
		return;
	}

	Thing* thing = internalGetThing(player, pos, stackPos, itemId, STACKPOS_USEITEM);
	if (!thing) {
		player->sendCancelMessage(RETURNVALUE_NOTPOSSIBLE);
		return;
	}

	Container* container = thing->getContainer();
	if (!container || (container->getID() == ITEM_GOLD_POUCH && category != OBJECTCATEGORY_GOLD && !g_configManager().getBoolean(TOGGLE_GOLD_POUCH_ALLOW_ANYTHING))) {
		player->sendCancelMessage(RETURNVALUE_NOTPOSSIBLE);
		return;
	}

	if (container->getHoldingPlayer() != player) {
		player->sendCancelMessage("You must be holding the container to set it as a loot container.");
		return;
	}

	Container* previousContainer = player->setLootContainer(category, container);
	player->sendLootContainers();

	Cylinder* parent = container->getParent();
	if (parent) {
		parent->updateThing(container, container->getID(), container->getItemCount());
	}

	if (previousContainer != nullptr) {
		parent = previousContainer->getParent();
		if (parent) {
			parent->updateThing(previousContainer, previousContainer->getID(), previousContainer->getItemCount());
		}
	}
}

void Game::playerClearLootContainer(uint32_t playerId, ObjectCategory_t category) {
	Player* player = getPlayerByID(playerId);
	if (!player) {
		return;
	}

	Container* previousContainer = player->setLootContainer(category, nullptr);
	player->sendLootContainers();

	if (previousContainer != nullptr) {
		Cylinder* parent = previousContainer->getParent();
		if (parent) {
			parent->updateThing(previousContainer, previousContainer->getID(), previousContainer->getItemCount());
		}
	}
}

void Game::playerOpenLootContainer(uint32_t playerId, ObjectCategory_t category) {
	Player* player = getPlayerByID(playerId);
	if (!player) {
		return;
	}

	Container* container = player->getLootContainer(category);
	if (!container) {
		return;
	}

	player->sendContainer(static_cast<uint8_t>(container->getID()), container, container->hasParent(), 0);
}

void Game::playerSetQuickLootFallback(uint32_t playerId, bool fallback) {
	Player* player = getPlayerByID(playerId);
	if (!player) {
		return;
	}

	player->quickLootFallbackToMainContainer = fallback;
}

void Game::playerQuickLootBlackWhitelist(uint32_t playerId, QuickLootFilter_t filter, const std::vector<uint16_t> itemIds) {
	Player* player = getPlayerByID(playerId);
	if (!player) {
		return;
	}

	player->quickLootFilter = filter;
	player->quickLootListItemIds = itemIds;
}

/*******************************************************************************
 * Depot search system
 ******************************************************************************/
void Game::playerRequestDepotItems(uint32_t playerId) {
	Player* player = getPlayerByID(playerId);
	if (!player || !player->isDepotSearchAvailable()) {
		return;
	}

	if (player->isUIExhausted(500)) {
		player->sendCancelMessage(RETURNVALUE_YOUAREEXHAUSTED);
		return;
	}

	player->requestDepotItems();
	player->updateUIExhausted();
}

void Game::playerRequestCloseDepotSearch(uint32_t playerId) {
	Player* player = getPlayerByID(playerId);
	if (!player || !player->isDepotSearchOpen()) {
		return;
	}

	player->setDepotSearchIsOpen(0, 0);
	player->sendCloseDepotSearch();
}

void Game::playerRequestDepotSearchItem(uint32_t playerId, uint16_t itemId, uint8_t tier) {
	Player* player = getPlayerByID(playerId);
	if (!player || !player->isDepotSearchOpen()) {
		return;
	}

	if (player->isUIExhausted(500)) {
		player->sendCancelMessage(RETURNVALUE_YOUAREEXHAUSTED);
		return;
	}

	player->requestDepotSearchItem(itemId, tier);
	player->updateUIExhausted();
}

void Game::playerRequestDepotSearchRetrieve(uint32_t playerId, uint16_t itemId, uint8_t tier, uint8_t type) {
	Player* player = getPlayerByID(playerId);
	if (!player || !player->isDepotSearchOpenOnItem(itemId)) {
		return;
	}

	if (player->isUIExhausted(500)) {
		player->sendCancelMessage(RETURNVALUE_YOUAREEXHAUSTED);
		return;
	}

	player->retrieveAllItemsFromDepotSearch(itemId, tier, type == 1);
	player->updateUIExhausted();
}

void Game::playerRequestOpenContainerFromDepotSearch(uint32_t playerId, const Position &pos) {
	Player* player = getPlayerByID(playerId);
	if (!player || !player->isDepotSearchOpen()) {
		return;
	}

	if (player->isUIExhausted(500)) {
		player->sendCancelMessage(RETURNVALUE_YOUAREEXHAUSTED);
		return;
	}

	player->openContainerFromDepotSearch(pos);
	player->updateUIExhausted();
}

void Game::playerCancelAttackAndFollow(uint32_t playerId) {
	Player* player = getPlayerByID(playerId);
	if (!player) {
		return;
	}

	playerSetAttackedCreature(playerId, 0);
	playerFollowCreature(playerId, 0);
	player->stopWalk();
}

void Game::playerSetAttackedCreature(uint32_t playerId, uint32_t creatureId) {
	Player* player = getPlayerByID(playerId);
	if (!player) {
		return;
	}

	if (player->getAttackedCreature() && creatureId == 0) {
		player->setAttackedCreature(nullptr);
		player->sendCancelTarget();
		return;
	}

	Creature* attackCreature = getCreatureByID(creatureId);
	if (!attackCreature) {
		player->setAttackedCreature(nullptr);
		player->sendCancelTarget();
		return;
	}

	ReturnValue ret = Combat::canTargetCreature(player, attackCreature);
	if (ret != RETURNVALUE_NOERROR) {
		player->sendCancelMessage(ret);
		player->sendCancelTarget();
		player->setAttackedCreature(nullptr);
		return;
	}

	player->setAttackedCreature(attackCreature);
	g_dispatcher().addTask(std::bind(&Game::updateCreatureWalk, this, player->getID()));
}

void Game::playerFollowCreature(uint32_t playerId, uint32_t creatureId) {
	Player* player = getPlayerByID(playerId);
	if (!player) {
		return;
	}

	player->setAttackedCreature(nullptr);
	g_dispatcher().addTask(std::bind(&Game::updateCreatureWalk, this, player->getID()));
	player->setFollowCreature(getCreatureByID(creatureId));
}

void Game::playerSetFightModes(uint32_t playerId, FightMode_t fightMode, bool chaseMode, bool secureMode) {
	Player* player = getPlayerByID(playerId);
	if (!player) {
		return;
	}

	player->setFightMode(fightMode);
	player->setChaseMode(chaseMode);
	player->setSecureMode(secureMode);
}

void Game::playerRequestAddVip(uint32_t playerId, const std::string &name) {
	if (name.length() > 25) {
		return;
	}

	Player* player = getPlayerByID(playerId);
	if (!player) {
		return;
	}

	Player* vipPlayer = getPlayerByName(name);
	if (!vipPlayer) {
		uint32_t guid;
		bool specialVip;
		std::string formattedName = name;
		if (!IOLoginData::getGuidByNameEx(guid, specialVip, formattedName)) {
			player->sendTextMessage(MESSAGE_FAILURE, "A player with this name does not exist.");
			return;
		}

		if (specialVip && !player->hasFlag(PlayerFlags_t::SpecialVIP)) {
			player->sendTextMessage(MESSAGE_FAILURE, "You can not add this player.");
			return;
		}

		player->addVIP(guid, formattedName, VIPSTATUS_OFFLINE);
	} else {
		if (vipPlayer->hasFlag(PlayerFlags_t::SpecialVIP) && !player->hasFlag(PlayerFlags_t::SpecialVIP)) {
			player->sendTextMessage(MESSAGE_FAILURE, "You can not add this player.");
			return;
		}

		if (!vipPlayer->isInGhostMode() || player->isAccessPlayer()) {
			player->addVIP(vipPlayer->getGUID(), vipPlayer->getName(), vipPlayer->statusVipList);
		} else {
			player->addVIP(vipPlayer->getGUID(), vipPlayer->getName(), VIPSTATUS_OFFLINE);
		}
	}
}

void Game::playerRequestRemoveVip(uint32_t playerId, uint32_t guid) {
	Player* player = getPlayerByID(playerId);
	if (!player) {
		return;
	}

	player->removeVIP(guid);
}

void Game::playerRequestEditVip(uint32_t playerId, uint32_t guid, const std::string &description, uint32_t icon, bool notify) {
	Player* player = getPlayerByID(playerId);
	if (!player) {
		return;
	}

	player->editVIP(guid, description, icon, notify);
}

void Game::playerApplyImbuement(uint32_t playerId, uint16_t imbuementid, uint8_t slot, bool protectionCharm) {
	Player* player = getPlayerByID(playerId);
	if (!player) {
		return;
	}

	if (!player->hasImbuingItem()) {
		return;
	}

	Imbuement* imbuement = g_imbuements().getImbuement(imbuementid);
	if (!imbuement) {
		return;
	}

	Item* item = player->imbuingItem;
	if (!item) {
		return;
	}

	if (item->getTopParent() != player) {
		g_logger().error("[Game::playerApplyImbuement] - An error occurred while player with name {} try to apply imbuement", player->getName());
		player->sendImbuementResult("An error has occurred, reopen the imbuement window. If the problem persists, contact your administrator.");
		return;
	}

	player->onApplyImbuement(imbuement, item, slot, protectionCharm);
}

void Game::playerClearImbuement(uint32_t playerid, uint8_t slot) {
	Player* player = getPlayerByID(playerid);
	if (!player) {
		return;
	}

	if (!player->hasImbuingItem()) {
		return;
	}

	Item* item = player->imbuingItem;
	if (!item) {
		return;
	}

	player->onClearImbuement(item, slot);
}

void Game::playerCloseImbuementWindow(uint32_t playerid) {
	Player* player = getPlayerByID(playerid);
	if (!player) {
		return;
	}

	player->setImbuingItem(nullptr);
	return;
}

void Game::playerTurn(uint32_t playerId, Direction dir) {
	Player* player = getPlayerByID(playerId);
	if (!player) {
		return;
	}

	if (!g_events().eventPlayerOnTurn(player, dir)) {
		return;
	}

	if (!g_callbacks().checkCallback(EventCallback_t::playerOnTurn, &EventCallback::playerOnTurn, player, dir)) {
		return;
	}

	player->resetIdleTime();
	internalCreatureTurn(player, dir);
}

void Game::playerRequestOutfit(uint32_t playerId) {
	if (!g_configManager().getBoolean(ALLOW_CHANGEOUTFIT)) {
		return;
	}

	Player* player = getPlayerByID(playerId);
	if (!player) {
		return;
	}

	player->sendOutfitWindow();
}

void Game::playerToggleMount(uint32_t playerId, bool mount) {
	Player* player = getPlayerByID(playerId);
	if (!player) {
		return;
	}

	player->toggleMount(mount);
}

void Game::playerChangeOutfit(uint32_t playerId, Outfit_t outfit, uint8_t isMountRandomized /* = 0*/) {
	if (!g_configManager().getBoolean(ALLOW_CHANGEOUTFIT)) {
		return;
	}

	Player* player = getPlayerByID(playerId);
	if (!player) {
		return;
	}

	player->setRandomMount(isMountRandomized);

	if (isMountRandomized && outfit.lookMount != 0 && player->hasAnyMount()) {
		auto randomMount = mounts.getMountByID(player->getRandomMountId());
		outfit.lookMount = randomMount->clientId;
	}

	const Outfit* playerOutfit = Outfits::getInstance().getOutfitByLookType(player->getSex(), outfit.lookType);
	if (!playerOutfit) {
		outfit.lookMount = 0;
	}

	if (outfit.lookMount != 0) {
		Mount* mount = mounts.getMountByClientID(outfit.lookMount);
		if (!mount) {
			return;
		}

		if (!player->hasMount(mount)) {
			return;
		}

		const Tile* playerTile = player->getTile();
		if (!playerTile) {
			return;
		}

		if (playerTile->hasFlag(TILESTATE_PROTECTIONZONE)) {
			outfit.lookMount = 0;
		}

		auto deltaSpeedChange = mount->speed;
		if (player->isMounted()) {
			Mount* prevMount = mounts.getMountByID(player->getCurrentMount());
			if (prevMount) {
				deltaSpeedChange -= prevMount->speed;
			}
		}

		player->setCurrentMount(mount->id);
		changeSpeed(player, deltaSpeedChange);
	} else if (player->isMounted()) {
		player->dismount();
	}

	if (player->canWear(outfit.lookType, outfit.lookAddons)) {
		player->defaultOutfit = outfit;

		if (player->hasCondition(CONDITION_OUTFIT)) {
			return;
		}

		internalCreatureChangeOutfit(player, outfit);
	}
}

void Game::playerShowQuestLog(uint32_t playerId) {
	Player* player = getPlayerByID(playerId);
	if (!player) {
		return;
	}

	g_events().eventPlayerOnRequestQuestLog(player);
	g_callbacks().executeCallback(EventCallback_t::playerOnRequestQuestLog, &EventCallback::playerOnRequestQuestLog, player);
}

void Game::playerShowQuestLine(uint32_t playerId, uint16_t questId) {
	Player* player = getPlayerByID(playerId);
	if (!player) {
		return;
	}

	g_events().eventPlayerOnRequestQuestLine(player, questId);
	g_callbacks().executeCallback(EventCallback_t::playerOnRequestQuestLine, &EventCallback::playerOnRequestQuestLine, player, questId);
}

void Game::playerSay(uint32_t playerId, uint16_t channelId, SpeakClasses type, const std::string &receiver, const std::string &text) {
	Player* player = getPlayerByID(playerId);
	if (!player) {
		return;
	}

	player->resetIdleTime();

	if (playerSaySpell(player, type, text)) {
		return;
	}

	uint32_t muteTime = player->isMuted();
	if (muteTime > 0) {
		std::ostringstream ss;
		ss << "You are still muted for " << muteTime << " seconds.";
		player->sendTextMessage(MESSAGE_FAILURE, ss.str());
		return;
	}

	if (!text.empty() && text.front() == '/' && player->isAccessPlayer()) {
		return;
	}

	if (type != TALKTYPE_PRIVATE_PN) {
		player->removeMessageBuffer();
	}

	switch (type) {
		case TALKTYPE_SAY:
			internalCreatureSay(player, TALKTYPE_SAY, text, false);
			break;

		case TALKTYPE_WHISPER:
			playerWhisper(player, text);
			break;

		case TALKTYPE_YELL:
			playerYell(player, text);
			break;

		case TALKTYPE_PRIVATE_TO:
		case TALKTYPE_PRIVATE_RED_TO:
			playerSpeakTo(player, type, receiver, text);
			break;

		case TALKTYPE_CHANNEL_O:
		case TALKTYPE_CHANNEL_Y:
		case TALKTYPE_CHANNEL_R1:
			g_chat().talkToChannel(*player, type, text, channelId);
			break;

		case TALKTYPE_PRIVATE_PN:
			playerSpeakToNpc(player, text);
			break;

		case TALKTYPE_BROADCAST:
			playerBroadcastMessage(player, text);
			break;

		default:
			break;
	}
}

bool Game::playerSaySpell(Player* player, SpeakClasses type, const std::string &text) {
	if (player->walkExhausted()) {
		return true;
	}

	std::string words = text;
	TalkActionResult_t result = g_talkActions().checkPlayerCanSayTalkAction(player, type, words);
	if (result == TALKACTION_BREAK) {
		return true;
	}

	result = g_spells().playerSaySpell(player, words);
	if (result == TALKACTION_BREAK) {
		if (!g_configManager().getBoolean(PUSH_WHEN_ATTACKING)) {
			player->cancelPush();
		}

		if (g_configManager().getBoolean(EMOTE_SPELLS) && player->getStorageValue(STORAGEVALUE_EMOTE) == 1) {
			return internalCreatureSay(player, TALKTYPE_MONSTER_SAY, words, false);
		} else {
			return player->saySpell(type, words, false);
		}
	} else if (result == TALKACTION_FAILED) {
		return true;
	}

	return false;
}

void Game::playerWhisper(Player* player, const std::string &text) {
	SpectatorHashSet spectators;
	map.getSpectators(spectators, player->getPosition(), false, false, MAP_MAX_CLIENT_VIEW_PORT_X, MAP_MAX_CLIENT_VIEW_PORT_X, MAP_MAX_CLIENT_VIEW_PORT_Y, MAP_MAX_CLIENT_VIEW_PORT_Y);

	// send to client
	for (Creature* spectator : spectators) {
		if (Player* spectatorPlayer = spectator->getPlayer()) {
			if (!Position::areInRange<1, 1>(player->getPosition(), spectatorPlayer->getPosition())) {
				spectatorPlayer->sendCreatureSay(player, TALKTYPE_WHISPER, "pspsps");
			} else {
				spectatorPlayer->sendCreatureSay(player, TALKTYPE_WHISPER, text);
			}
		}
	}

	// event method
	for (Creature* spectator : spectators) {
		spectator->onCreatureSay(player, TALKTYPE_WHISPER, text);
	}
}

bool Game::playerYell(Player* player, const std::string &text) {
	if (player->getLevel() == 1) {
		player->sendTextMessage(MESSAGE_FAILURE, "You may not yell as long as you are on level 1.");
		return false;
	}

	if (player->hasCondition(CONDITION_YELLTICKS)) {
		player->sendCancelMessage(RETURNVALUE_YOUAREEXHAUSTED);
		return false;
	}

	if (player->getAccountType() < account::AccountType::ACCOUNT_TYPE_GAMEMASTER) {
		Condition* condition = Condition::createCondition(CONDITIONID_DEFAULT, CONDITION_YELLTICKS, 30000, 0);
		player->addCondition(condition);
	}

	internalCreatureSay(player, TALKTYPE_YELL, asUpperCaseString(text), false);
	return true;
}

bool Game::playerSpeakTo(Player* player, SpeakClasses type, const std::string &receiver, const std::string &text) {
	Player* toPlayer = getPlayerByName(receiver);
	if (!toPlayer) {
		player->sendTextMessage(MESSAGE_FAILURE, "A player with this name is not online.");
		return false;
	}

	if (type == TALKTYPE_PRIVATE_RED_TO && (player->hasFlag(PlayerFlags_t::CanTalkRedPrivate) || player->getAccountType() >= account::AccountType::ACCOUNT_TYPE_GAMEMASTER)) {
		type = TALKTYPE_PRIVATE_RED_FROM;
	} else {
		type = TALKTYPE_PRIVATE_FROM;
	}

	toPlayer->sendPrivateMessage(player, type, text);
	toPlayer->onCreatureSay(player, type, text);

	if (toPlayer->isInGhostMode() && !player->isAccessPlayer()) {
		player->sendTextMessage(MESSAGE_FAILURE, "A player with this name is not online.");
	} else {
		std::ostringstream ss;
		ss << "Message sent to " << toPlayer->getName() << '.';
		player->sendTextMessage(MESSAGE_FAILURE, ss.str());
	}
	return true;
}

void Game::playerSpeakToNpc(Player* player, const std::string &text) {
	if (player == nullptr) {
		g_logger().error("[Game::playerSpeakToNpc] - Player is nullptr");
		return;
	}

	// Check npc say exhausted
	if (player->isUIExhausted()) {
		player->sendCancelMessage(RETURNVALUE_YOUAREEXHAUSTED);
		return;
	}

	SpectatorHashSet spectators;
	map.getSpectators(spectators, player->getPosition());
	for (Creature* spectator : spectators) {
		if (spectator->getNpc()) {
			spectator->onCreatureSay(player, TALKTYPE_PRIVATE_PN, text);
		}
	}

	player->updateUIExhausted();
}

std::shared_ptr<Task> Game::createPlayerTask(uint32_t delay, std::function<void(void)> f) {
	return Player::createPlayerTask(delay, f);
}

//--
bool Game::canThrowObjectTo(const Position &fromPos, const Position &toPos, bool checkLineOfSight /*= true*/, int32_t rangex /*= MAP_MAX_CLIENT_VIEW_PORT_X*/, int32_t rangey /*= MAP_MAX_CLIENT_VIEW_PORT_Y*/) {
	return map.canThrowObjectTo(fromPos, toPos, checkLineOfSight, rangex, rangey);
}

bool Game::isSightClear(const Position &fromPos, const Position &toPos, bool floorCheck) {
	return map.isSightClear(fromPos, toPos, floorCheck);
}

bool Game::internalCreatureTurn(Creature* creature, Direction dir) {
	if (creature->getDirection() == dir) {
		return false;
	}

	if (Player* player = creature->getPlayer()) {
		player->cancelPush();
	}
	creature->setDirection(dir);

	// Send to client
	SpectatorHashSet spectators;
	map.getSpectators(spectators, creature->getPosition(), true, true);
	for (Creature* spectator : spectators) {
		Player* tmpPlayer = spectator->getPlayer();
		if (!tmpPlayer) {
			continue;
		}
		tmpPlayer->sendCreatureTurn(creature);
	}
	return true;
}

bool Game::internalCreatureSay(Creature* creature, SpeakClasses type, const std::string &text, bool ghostMode, SpectatorHashSet* spectatorsPtr /* = nullptr*/, const Position* pos /* = nullptr*/) {
	if (text.empty()) {
		return false;
	}

	if (!pos) {
		pos = &creature->getPosition();
	}

	SpectatorHashSet spectators;

	if (!spectatorsPtr || spectatorsPtr->empty()) {
		// This somewhat complex construct ensures that the cached SpectatorHashSet
		// is used if available and if it can be used, else a local vector is
		// used (hopefully the compiler will optimize away the construction of
		// the temporary when it's not used).
		if (type != TALKTYPE_YELL && type != TALKTYPE_MONSTER_YELL) {
			map.getSpectators(spectators, *pos, false, false, MAP_MAX_CLIENT_VIEW_PORT_X, MAP_MAX_CLIENT_VIEW_PORT_X, MAP_MAX_CLIENT_VIEW_PORT_Y, MAP_MAX_CLIENT_VIEW_PORT_Y);
		} else {
			map.getSpectators(spectators, *pos, true, false, (MAP_MAX_CLIENT_VIEW_PORT_X + 1) * 2, (MAP_MAX_CLIENT_VIEW_PORT_X + 1) * 2, (MAP_MAX_CLIENT_VIEW_PORT_Y + 1) * 2, (MAP_MAX_CLIENT_VIEW_PORT_Y + 1) * 2);
		}
	} else {
		spectators = (*spectatorsPtr);
	}

	// send to client
	for (Creature* spectator : spectators) {
		if (Player* tmpPlayer = spectator->getPlayer()) {
			if (!ghostMode || tmpPlayer->canSeeCreature(creature)) {
				tmpPlayer->sendCreatureSay(creature, type, text, pos);
			}
		}
	}

	// event method
	for (Creature* spectator : spectators) {
		spectator->onCreatureSay(creature, type, text);
		if (creature != spectator) {
			g_events().eventCreatureOnHear(spectator, creature, text, type);
			g_callbacks().executeCallback(EventCallback_t::creatureOnHear, &EventCallback::creatureOnHear, spectator, creature, text, type);
		}
	}
	return true;
}

void Game::checkCreatureWalk(uint32_t creatureId) {
	Creature* creature = getCreatureByID(creatureId);
	if (creature && creature->getHealth() > 0) {
		creature->onCreatureWalk();
		cleanup();
	}
}

void Game::updateCreatureWalk(uint32_t creatureId) {
	Creature* creature = getCreatureByID(creatureId);
	if (creature && creature->getHealth() > 0) {
		creature->goToFollowCreature();
	}
}

void Game::checkCreatureAttack(uint32_t creatureId) {
	Creature* creature = getCreatureByID(creatureId);
	if (creature && creature->getHealth() > 0) {
		creature->onAttacking(0);
	}
}

void Game::addCreatureCheck(Creature* creature) {
	creature->creatureCheck = true;

	if (creature->inCheckCreaturesVector) {
		// already in a vector
		return;
	}

	creature->inCheckCreaturesVector = true;
	checkCreatureLists[uniform_random(0, EVENT_CREATURECOUNT - 1)].push_back(creature);
	creature->incrementReferenceCounter();
}

void Game::removeCreatureCheck(Creature* creature) {
	if (creature->inCheckCreaturesVector) {
		creature->creatureCheck = false;
	}
}

void Game::checkCreatures(size_t index) {
	g_scheduler().addEvent(EVENT_CHECK_CREATURE_INTERVAL, std::bind(&Game::checkCreatures, this, (index + 1) % EVENT_CREATURECOUNT));

	auto &checkCreatureList = checkCreatureLists[index];
	size_t it = 0, end = checkCreatureList.size();
	while (it < end) {
		Creature* creature = checkCreatureList[it];
		if (creature && creature->creatureCheck) {
			if (creature->getHealth() > 0) {
				creature->onThink(EVENT_CREATURE_THINK_INTERVAL);
				creature->onAttacking(EVENT_CREATURE_THINK_INTERVAL);
				creature->executeConditions(EVENT_CREATURE_THINK_INTERVAL);
			} else {
				creature->onDeath();
			}
			++it;
		} else {
			creature->inCheckCreaturesVector = false;
			ReleaseCreature(creature);

			checkCreatureList[it] = checkCreatureList.back();
			checkCreatureList.pop_back();
			--end;
		}
	}
	cleanup();
}

void Game::changeSpeed(Creature* creature, int32_t varSpeedDelta) {
	int32_t varSpeed = creature->getSpeed() - creature->getBaseSpeed();
	varSpeed += varSpeedDelta;

	creature->setSpeed(varSpeed);

	// send to clients
	SpectatorHashSet spectators;
	map.getSpectators(spectators, creature->getPosition(), false, true);
	for (Creature* spectator : spectators) {
		spectator->getPlayer()->sendChangeSpeed(creature, creature->getStepSpeed());
	}
}

void Game::setCreatureSpeed(Creature* creature, int32_t speed) {
	creature->setBaseSpeed(static_cast<uint16_t>(speed));

	// send creature speed to client
	SpectatorHashSet spectators;
	map.getSpectators(spectators, creature->getPosition(), false, true);
	for (Creature* spectator : spectators) {
		spectator->getPlayer()->sendChangeSpeed(creature, creature->getStepSpeed());
	}
}

void Game::changePlayerSpeed(Player &player, int32_t varSpeedDelta) {
	int32_t varSpeed = player.getSpeed() - player.getBaseSpeed();
	varSpeed += varSpeedDelta;

	player.setSpeed(varSpeed);

	// Send new player speed to the spectators
	SpectatorHashSet spectators;
	map.getSpectators(spectators, player.getPosition(), false, true);
	for (Creature* creatureSpectator : spectators) {
		if (creatureSpectator == nullptr) {
			g_logger().error("[Game::changePlayerSpeed] - Creature spectator is nullptr");
			continue;
		}

		const Player* playerSpectator = creatureSpectator->getPlayer();
		if (playerSpectator == nullptr) {
			g_logger().error("[Game::changePlayerSpeed] - Player spectator is nullptr");
			continue;
		}

		playerSpectator->sendChangeSpeed(&player, player.getStepSpeed());
	}
}

void Game::internalCreatureChangeOutfit(Creature* creature, const Outfit_t &outfit) {
	if (!g_events().eventCreatureOnChangeOutfit(creature, outfit)) {
		return;
	}

	if (!g_callbacks().checkCallback(EventCallback_t::creatureOnChangeOutfit, &EventCallback::creatureOnChangeOutfit, creature, outfit)) {
		return;
	}

	creature->setCurrentOutfit(outfit);

	if (creature->isInvisible()) {
		return;
	}

	// send to clients
	SpectatorHashSet spectators;
	map.getSpectators(spectators, creature->getPosition(), true, true);
	for (Creature* spectator : spectators) {
		spectator->getPlayer()->sendCreatureChangeOutfit(creature, outfit);
	}
}

void Game::internalCreatureChangeVisible(Creature* creature, bool visible) {
	// send to clients
	SpectatorHashSet spectators;
	map.getSpectators(spectators, creature->getPosition(), true, true);
	for (Creature* spectator : spectators) {
		spectator->getPlayer()->sendCreatureChangeVisible(creature, visible);
	}
}

void Game::changeLight(const Creature* creature) {
	// send to clients
	SpectatorHashSet spectators;
	map.getSpectators(spectators, creature->getPosition(), true, true);
	for (Creature* spectator : spectators) {
		spectator->getPlayer()->sendCreatureLight(creature);
	}
}

void Game::updateCreatureIcon(const Creature* creature) {
	// send to clients
	SpectatorHashSet spectators;
	map.getSpectators(spectators, creature->getPosition(), true, true);
	for (Creature* spectator : spectators) {
		spectator->getPlayer()->sendCreatureIcon(creature);
	}
}

void Game::reloadCreature(const Creature* creature) {
	if (!creature) {
		g_logger().error("[{}] Creature is nullptr", __FUNCTION__);
		return;
	}

	SpectatorHashSet spectators;
	map.getSpectators(spectators, creature->getPosition(), false, true);
	for (Creature* spectator : spectators) {
		Player* tmpPlayer = spectator->getPlayer();
		if (!tmpPlayer) {
			continue;
		}
		tmpPlayer->reloadCreature(creature);
	}
}

void Game::sendSingleSoundEffect(const Position &pos, SoundEffect_t soundId, Creature* actor /* = nullptr*/) {
	if (soundId == SoundEffect_t::SILENCE) {
		return;
	}

	SpectatorHashSet spectators;
	map.getSpectators(spectators, pos, false, true);
	for (Creature* spectator : spectators) {
		if (Player* tmpPlayer = spectator->getPlayer()) {
			SourceEffect_t source = SourceEffect_t::CREATURES;
			if (!actor || actor->getNpc()) {
				source = SourceEffect_t::GLOBAL;
			} else if (actor == spectator) {
				source = SourceEffect_t::OWN;
			} else if (actor->getPlayer()) {
				source = SourceEffect_t::OTHERS;
			}

			tmpPlayer->sendSingleSoundEffect(pos, soundId, source);
		}
	}
}

void Game::sendDoubleSoundEffect(const Position &pos, SoundEffect_t mainSoundEffect, SoundEffect_t secondarySoundEffect, Creature* actor /* = nullptr*/) {
	if (secondarySoundEffect == SoundEffect_t::SILENCE) {
		sendSingleSoundEffect(pos, mainSoundEffect, actor);
		return;
	}

	SpectatorHashSet spectators;
	map.getSpectators(spectators, pos, false, true);
	for (Creature* spectator : spectators) {
		if (Player* tmpPlayer = spectator->getPlayer()) {
			SourceEffect_t source = SourceEffect_t::CREATURES;
			if (!actor || actor->getNpc()) {
				source = SourceEffect_t::GLOBAL;
			} else if (actor == spectator) {
				source = SourceEffect_t::OWN;
			} else if (actor->getPlayer()) {
				source = SourceEffect_t::OTHERS;
			}

			tmpPlayer->sendDoubleSoundEffect(pos, mainSoundEffect, source, secondarySoundEffect, source);
		}
	}
}

bool Game::combatBlockHit(CombatDamage &damage, Creature* attacker, Creature* target, bool checkDefense, bool checkArmor, bool field) {
	if (damage.primary.type == COMBAT_NONE && damage.secondary.type == COMBAT_NONE) {
		return true;
	}

	if (target->getPlayer() && target->isInGhostMode()) {
		return true;
	}

	if (damage.primary.value > 0) {
		return false;
	}

	// Skill dodge (ruse)
	if (const Player* targetPlayer = target->getPlayer()) {
		if (auto playerArmor = targetPlayer->getInventoryItem(CONST_SLOT_ARMOR);
			playerArmor != nullptr && playerArmor->getTier()) {
			double_t chance = playerArmor->getDodgeChance();
			double_t randomChance = uniform_random(0, 10000) / 100;
			if (chance > 0 && randomChance < chance) {
				InternalGame::sendBlockEffect(BLOCK_DODGE, damage.primary.type, target->getPosition(), attacker);
				targetPlayer->sendTextMessage(MESSAGE_ATTENTION, "You dodged an attack. (Ruse)");
				return true;
			}
		}
	}

	bool canHeal = false;
	CombatDamage damageHeal;
	damageHeal.primary.type = COMBAT_HEALING;

	bool damageAbsorbMessage = false;
	bool damageIncreaseMessage = false;

	bool canReflect = false;
	CombatDamage damageReflected;
	CombatParams damageReflectedParams;

	BlockType_t primaryBlockType, secondaryBlockType;
	Player* targetPlayer = target->getPlayer();

	if (damage.primary.type != COMBAT_NONE) {
		// Damage reflection primary
		if (!damage.extension && attacker) {
			if (targetPlayer && attacker->getMonster() && damage.primary.type != COMBAT_HEALING) {
				// Charm rune (target as player)
				const auto &mType = g_monsters().getMonsterType(attacker->getName());
				if (mType) {
					charmRune_t activeCharm = g_iobestiary().getCharmFromTarget(targetPlayer, mType);
					if (activeCharm == CHARM_PARRY) {
						const auto &charm = g_iobestiary().getBestiaryCharm(activeCharm);
						if (charm && charm->type == CHARM_DEFENSIVE && (charm->chance > normal_random(0, 100))) {
							g_iobestiary().parseCharmCombat(charm, targetPlayer, attacker, (damage.primary.value + damage.secondary.value));
						}
					}
				}
			}
			int32_t primaryReflectPercent = target->getReflectPercent(damage.primary.type, true);
			int32_t primaryReflectFlat = target->getReflectFlat(damage.primary.type, true);
			if (primaryReflectPercent > 0 || primaryReflectFlat > 0) {
				int32_t distanceX = Position::getDistanceX(target->getPosition(), attacker->getPosition());
				int32_t distanceY = Position::getDistanceY(target->getPosition(), attacker->getPosition());
				if (target->getMonster() || damage.primary.type != COMBAT_PHYSICALDAMAGE || primaryReflectPercent > 0 || std::max(distanceX, distanceY) < 2) {
					damageReflected.primary.value = std::ceil(damage.primary.value * primaryReflectPercent / 100.) + std::max(-static_cast<int32_t>(std::ceil(attacker->getMaxHealth() * 0.01)), std::max(damage.primary.value, -(static_cast<int32_t>(primaryReflectFlat))));
					if (targetPlayer)
						damageReflected.primary.type = COMBAT_NEUTRALDAMAGE;
					else
						damageReflected.primary.type = damage.primary.type;
					if (!damageReflected.exString.empty()) {
						damageReflected.exString += ", ";
					}
					damageReflected.extension = true;
					damageReflected.exString += "damage reflection";
					damageReflectedParams.combatType = damage.primary.type;
					damageReflectedParams.aggressive = true;
					canReflect = true;
				}
			}
		}
		damage.primary.value = -damage.primary.value;
		// Damage healing primary
		if (attacker) {
			if (target->getMonster()) {
				uint32_t primaryHealing = target->getMonster()->getHealingCombatValue(damage.primary.type);
				if (primaryHealing > 0) {
					damageHeal.primary.value = std::ceil((damage.primary.value) * (primaryHealing / 100.));
					canHeal = true;
				}
			}
			if (targetPlayer && attacker->getAbsorbPercent(damage.primary.type) != 0)
				damageAbsorbMessage = true;
			if (attacker->getPlayer() && attacker->getIncreasePercent(damage.primary.type) != 0)
				damageIncreaseMessage = true;
			damage.primary.value *= attacker->getBuff(BUFF_DAMAGEDEALT) / 100.;
		}
		damage.primary.value *= target->getBuff(BUFF_DAMAGERECEIVED) / 100.;

		primaryBlockType = target->blockHit(attacker, damage.primary.type, damage.primary.value, checkDefense, checkArmor, field);

		damage.primary.value = -damage.primary.value;
		InternalGame::sendBlockEffect(primaryBlockType, damage.primary.type, target->getPosition(), attacker);
	} else {
		primaryBlockType = BLOCK_NONE;
	}

	if (damage.secondary.type != COMBAT_NONE) {
		// Damage reflection secondary
		if (!damage.extension && attacker && target->getMonster()) {
			uint32_t secondaryReflectPercent = target->getReflectPercent(damage.secondary.type, true);
			uint32_t secondaryReflectFlat = target->getReflectFlat(damage.secondary.type, true);
			if (secondaryReflectPercent > 0 || secondaryReflectFlat > 0) {
				if (!canReflect) {
					damageReflected.primary.type = damage.secondary.type;
					damageReflected.primary.value = std::ceil(damage.secondary.value * secondaryReflectPercent / 100.) + std::max(-static_cast<int32_t>(std::ceil(attacker->getMaxHealth() * 0.01)), std::max(damage.secondary.value, -(static_cast<int32_t>(secondaryReflectFlat))));
					if (!damageReflected.exString.empty()) {
						damageReflected.exString += ", ";
					}
					damageReflected.extension = true;
					damageReflected.exString += "damage reflection";
					damageReflectedParams.combatType = damage.primary.type;
					damageReflectedParams.aggressive = true;
					canReflect = true;
				} else {
					damageReflected.secondary.type = damage.secondary.type;
					damageReflected.primary.value = std::ceil(damage.secondary.value * secondaryReflectPercent / 100.) + std::max(-static_cast<int32_t>(std::ceil(attacker->getMaxHealth() * 0.01)), std::max(damage.secondary.value, -(static_cast<int32_t>(secondaryReflectFlat))));
				}
			}
		}
		damage.secondary.value = -damage.secondary.value;
		// Damage healing secondary
		if (attacker && target->getMonster()) {
			uint32_t secondaryHealing = target->getMonster()->getHealingCombatValue(damage.secondary.type);
			if (secondaryHealing > 0) {
				;
				damageHeal.primary.value += std::ceil((damage.secondary.value) * (secondaryHealing / 100.));
				canHeal = true;
			}
			if (targetPlayer && attacker->getAbsorbPercent(damage.secondary.type) != 0)
				damageAbsorbMessage = true;
			if (attacker->getPlayer() && attacker->getIncreasePercent(damage.secondary.type) != 0)
				damageIncreaseMessage = true;
			damage.secondary.value *= attacker->getBuff(BUFF_DAMAGEDEALT) / 100.;
		}
		damage.secondary.value *= target->getBuff(BUFF_DAMAGERECEIVED) / 100.;

		secondaryBlockType = target->blockHit(attacker, damage.secondary.type, damage.secondary.value, false, false, field);

		damage.secondary.value = -damage.secondary.value;
		InternalGame::sendBlockEffect(secondaryBlockType, damage.secondary.type, target->getPosition(), attacker);
	} else {
		secondaryBlockType = BLOCK_NONE;
	}

	if (damage.primary.type == COMBAT_HEALING)
		damage.primary.value *= target->getBuff(BUFF_HEALINGRECEIVED) / 100.;

	if (damageAbsorbMessage) {
		if (!damage.exString.empty()) {
			damage.exString += ", ";
		}
		damage.exString += "active elemental resiliance";
	}

	if (damageIncreaseMessage) {
		if (!damage.exString.empty()) {
			damage.exString += ", ";
		}
		damage.exString += "active elemental amplification";
	}

	if (canReflect) {
		Combat::doCombatHealth(target, attacker, damageReflected, damageReflectedParams);
	}
	if (canHeal) {
		combatChangeHealth(nullptr, target, damageHeal);
	}
	return (primaryBlockType != BLOCK_NONE) && (secondaryBlockType != BLOCK_NONE);
}

void Game::combatGetTypeInfo(CombatType_t combatType, Creature* target, TextColor_t &color, uint16_t &effect) {
	switch (combatType) {
		case COMBAT_PHYSICALDAMAGE: {
			Item* splash = nullptr;
			switch (target->getRace()) {
				case RACE_VENOM:
					color = TEXTCOLOR_LIGHTGREEN;
					effect = CONST_ME_HITBYPOISON;
					splash = Item::CreateItem(ITEM_SMALLSPLASH, FLUID_SLIME);
					break;
				case RACE_BLOOD:
					color = TEXTCOLOR_RED;
					effect = CONST_ME_DRAWBLOOD;
					if (const Tile* tile = target->getTile()) {
						if (!tile->hasFlag(TILESTATE_PROTECTIONZONE)) {
							splash = Item::CreateItem(ITEM_SMALLSPLASH, FLUID_BLOOD);
						}
					}
					break;
				case RACE_INK:
					color = TEXTCOLOR_LIGHTGREY;
					effect = CONST_ME_HITAREA;
					splash = Item::CreateItem(ITEM_SMALLSPLASH, FLUID_INK);
					break;
				case RACE_UNDEAD:
					color = TEXTCOLOR_LIGHTGREY;
					effect = CONST_ME_HITAREA;
					break;
				case RACE_FIRE:
					color = TEXTCOLOR_ORANGE;
					effect = CONST_ME_DRAWBLOOD;
					break;
				case RACE_ENERGY:
					color = TEXTCOLOR_PURPLE;
					effect = CONST_ME_ENERGYHIT;
					break;
				default:
					color = TEXTCOLOR_NONE;
					effect = CONST_ME_NONE;
					break;
			}

			if (splash) {
				internalAddItem(target->getTile(), splash, INDEX_WHEREEVER, FLAG_NOLIMIT);
				splash->startDecaying();
			}

			break;
		}

		case COMBAT_ENERGYDAMAGE: {
			color = TEXTCOLOR_PURPLE;
			effect = CONST_ME_ENERGYHIT;
			break;
		}

		case COMBAT_EARTHDAMAGE: {
			color = TEXTCOLOR_LIGHTGREEN;
			effect = CONST_ME_GREEN_RINGS;
			break;
		}

		case COMBAT_DROWNDAMAGE: {
			color = TEXTCOLOR_LIGHTBLUE;
			effect = CONST_ME_LOSEENERGY;
			break;
		}
		case COMBAT_FIREDAMAGE: {
			color = TEXTCOLOR_ORANGE;
			effect = CONST_ME_HITBYFIRE;
			break;
		}
		case COMBAT_ICEDAMAGE: {
			color = TEXTCOLOR_SKYBLUE;
			effect = CONST_ME_ICEATTACK;
			break;
		}
		case COMBAT_HOLYDAMAGE: {
			color = TEXTCOLOR_YELLOW;
			effect = CONST_ME_HOLYDAMAGE;
			break;
		}
		case COMBAT_DEATHDAMAGE: {
			color = TEXTCOLOR_DARKRED;
			effect = CONST_ME_SMALLCLOUDS;
			break;
		}
		case COMBAT_LIFEDRAIN: {
			color = TEXTCOLOR_RED;
			effect = CONST_ME_MAGIC_RED;
			break;
		}
		case COMBAT_NEUTRALDAMAGE: {
			color = TEXTCOLOR_NEUTRALDAMAGE;
			effect = CONST_ME_REDSMOKE;
			break;
		}
		default: {
			color = TEXTCOLOR_NONE;
			effect = CONST_ME_NONE;
			break;
		}
	}
}

// Hazard combat helpers
void Game::handleHazardSystemAttack(CombatDamage &damage, Player* player, const Monster* monster, bool isPlayerAttacker) {
	if (damage.primary.value != 0 && monster->getHazard()) {
		if (isPlayerAttacker) {
			player->parseAttackDealtHazardSystem(damage, monster);
		} else {
			player->parseAttackRecvHazardSystem(damage, monster);
		}
	}
}

void Game::notifySpectators(const SpectatorHashSet &spectators, const Position &targetPos, Player* attackerPlayer, Monster* targetMonster) {
	if (!spectators.empty()) {
		for (Creature* spectator : spectators) {
			if (!spectator) {
				continue;
			}

			const auto tmpPlayer = spectator->getPlayer();
			if (!tmpPlayer || tmpPlayer->getPosition().z != targetPos.z) {
				continue;
			}

			std::stringstream ss;
			ss << ucfirst(targetMonster->getNameDescription()) << " has dodged";
			if (tmpPlayer == attackerPlayer) {
				ss << " your attack.";
				attackerPlayer->sendCancelMessage(ss.str());
				ss << " (Hazard)";
				attackerPlayer->sendTextMessage(MESSAGE_DAMAGE_OTHERS, ss.str());
			} else {
				ss << " an attack by " << attackerPlayer->getName() << ". (Hazard)";
				tmpPlayer->sendTextMessage(MESSAGE_DAMAGE_OTHERS, ss.str());
			}
		}
		addMagicEffect(targetPos, CONST_ME_DODGE);
	}
}

// Wheel of destiny combat helpers
void Game::applyWheelOfDestinyHealing(CombatDamage &damage, Player* attackerPlayer, const Creature* target) {
	damage.primary.value += (damage.primary.value * damage.healingMultiplier) / 100.;

	if (attackerPlayer) {
		damage.primary.value += attackerPlayer->wheel()->getStat(WheelStat_t::HEALING);

		if (damage.secondary.value != 0) {
			damage.secondary.value += attackerPlayer->wheel()->getStat(WheelStat_t::HEALING);
		}

		if (damage.healingLink > 0) {
			CombatDamage tmpDamage;
			tmpDamage.primary.value = (damage.primary.value * damage.healingLink) / 100;
			tmpDamage.primary.type = COMBAT_HEALING;
			combatChangeHealth(attackerPlayer, attackerPlayer, tmpDamage);
		}

		if (attackerPlayer->wheel()->getInstant("Blessing of the Grove")) {
			damage.primary.value += (damage.primary.value * attackerPlayer->wheel()->checkBlessingGroveHealingByTarget(target)) / 100.;
		}
	}
}

void Game::applyWheelOfDestinyEffectsToDamage(CombatDamage &damage, const Player* attackerPlayer, const Creature* target) const {
	// If damage is 0, it means the target is immune to the damage type, or that we missed.
	if (damage.primary.value == 0 && damage.secondary.value == 0) {
		return;
	}

	if (damage.damageMultiplier > 0) {
		damage.primary.value += (damage.primary.value * (damage.damageMultiplier)) / 100.;
		damage.secondary.value += (damage.secondary.value * (damage.damageMultiplier)) / 100.;
	}

	if (attackerPlayer) {
		damage.primary.value -= attackerPlayer->wheel()->getStat(WheelStat_t::DAMAGE);
		if (damage.secondary.value != 0) {
			damage.secondary.value -= attackerPlayer->wheel()->getStat(WheelStat_t::DAMAGE);
		}
		if (damage.instantSpellName == "Twin Burst") {
			int32_t damageBonus = attackerPlayer->wheel()->checkTwinBurstByTarget(target);
			if (damageBonus != 0) {
				damage.primary.value += (damage.primary.value * damageBonus) / 100.;
				damage.secondary.value += (damage.secondary.value * damageBonus) / 100.;
			}
		}
		if (damage.instantSpellName == "Executioner's Throw") {
			int32_t damageBonus = attackerPlayer->wheel()->checkExecutionersThrow(target);
			if (damageBonus != 0) {
				damage.primary.value += (damage.primary.value * damageBonus) / 100.;
				damage.secondary.value += (damage.secondary.value * damageBonus) / 100.;
			}
		}
	}
}

int32_t Game::applyHealthChange(CombatDamage &damage, const Creature* target) const {
	int32_t targetHealth = target->getHealth();

	// Wheel of destiny (Gift of Life)
	if (const Player* targetPlayer = target->getPlayer()) {
		if (targetPlayer->wheel()->getInstant("Gift of Life") && targetPlayer->wheel()->getGiftOfCooldown() == 0 && (damage.primary.value + damage.secondary.value) >= targetHealth) {
			int32_t overkillMultiplier = (damage.primary.value + damage.secondary.value) - targetHealth;
			overkillMultiplier = (overkillMultiplier * 100) / targetPlayer->getMaxHealth();
			if (overkillMultiplier <= targetPlayer->wheel()->getGiftOfLifeValue()) {
				targetPlayer->wheel()->checkGiftOfLife();
				targetHealth = target->getHealth();
			}
		}
	}

	if (damage.primary.value >= targetHealth) {
		damage.primary.value = targetHealth;
		damage.secondary.value = 0;
	} else if (damage.secondary.value) {
		damage.secondary.value = std::min<int32_t>(damage.secondary.value, targetHealth - damage.primary.value);
	}

	return targetHealth;
}

bool Game::combatChangeHealth(Creature* attacker, Creature* target, CombatDamage &damage, bool isEvent /*= false*/) {
	using namespace std;
	const Position &targetPos = target->getPosition();
	if (damage.primary.value > 0) {
		if (target->getHealth() <= 0) {
			return false;
		}

		Player* attackerPlayer;
		if (attacker) {
			attackerPlayer = attacker->getPlayer();
		} else {
			attackerPlayer = nullptr;
		}

		Player* targetPlayer = target->getPlayer();
		if (attackerPlayer && targetPlayer && attackerPlayer->getSkull() == SKULL_BLACK && attackerPlayer->getSkullClient(targetPlayer) == SKULL_NONE) {
			return false;
		}

		if (damage.origin != ORIGIN_NONE) {
			const auto &events = target->getCreatureEvents(CREATURE_EVENT_HEALTHCHANGE);
			if (!events.empty()) {
				for (CreatureEvent* creatureEvent : events) {
					creatureEvent->executeHealthChange(target, attacker, damage);
				}
				damage.origin = ORIGIN_NONE;
				return combatChangeHealth(attacker, target, damage);
			}
		}

		// Wheel of destiny combat healing
		applyWheelOfDestinyHealing(damage, attackerPlayer, target);

		auto realHealthChange = target->getHealth();
		target->gainHealth(attacker, damage.primary.value);
		realHealthChange = target->getHealth() - realHealthChange;

		if (realHealthChange > 0 && !target->isInGhostMode()) {
			if (targetPlayer) {
				targetPlayer->updateImpactTracker(COMBAT_HEALING, realHealthChange);
			}

			// Party hunt analyzer
			if (Party* party = attackerPlayer ? attackerPlayer->getParty() : nullptr) {
				party->addPlayerHealing(attackerPlayer, realHealthChange);
			}

			std::stringstream ss;

			ss << realHealthChange << (realHealthChange != 1 ? " hitpoints." : " hitpoint.");
			std::string damageString = ss.str();

			std::string spectatorMessage;

			TextMessage message;
			message.position = targetPos;
			message.primary.value = realHealthChange;
			message.primary.color = TEXTCOLOR_PASTELRED;

			SpectatorHashSet spectators;
			map.getSpectators(spectators, targetPos, false, true);
			for (Creature* spectator : spectators) {
				Player* tmpPlayer = spectator->getPlayer();

				if (!tmpPlayer) {
					continue;
				}

				if (tmpPlayer == attackerPlayer && attackerPlayer != targetPlayer) {
					ss.str({});
					ss << "You heal " << target->getNameDescription() << " for " << damageString;
					message.type = MESSAGE_HEALED;
					message.text = ss.str();
				} else if (tmpPlayer == targetPlayer) {
					ss.str({});
					if (!attacker) {
						ss << "You were healed";
					} else if (targetPlayer == attackerPlayer) {
						ss << "You heal yourself";
					} else {
						ss << "You were healed by " << attacker->getNameDescription();
					}
					ss << " for " << damageString;
					message.type = MESSAGE_HEALED;
					message.text = ss.str();
				} else {
					if (spectatorMessage.empty()) {
						ss.str({});
						if (!attacker) {
							ss << ucfirst(target->getNameDescription()) << " was healed";
						} else {
							ss << ucfirst(attacker->getNameDescription()) << " healed ";
							if (attacker == target) {
								ss << (targetPlayer ? (targetPlayer->getSex() == PLAYERSEX_FEMALE ? "herself" : "himself") : "itself");
							} else {
								ss << target->getNameDescription();
							}
						}
						ss << " for " << damageString;
						spectatorMessage = ss.str();
					}
					message.type = MESSAGE_HEALED_OTHERS;
					message.text = spectatorMessage;
				}
				tmpPlayer->sendTextMessage(message);
			}
		}
	} else {
		if (!target->isAttackable()) {
			if (!target->isInGhostMode()) {
				addMagicEffect(targetPos, CONST_ME_POFF);
			}
			return true;
		}

		Player* attackerPlayer;
		if (attacker) {
			attackerPlayer = attacker->getPlayer();
		} else {
			attackerPlayer = nullptr;
		}

		Player* targetPlayer = target->getPlayer();
		if (attackerPlayer && targetPlayer && attackerPlayer->getSkull() == SKULL_BLACK && attackerPlayer->getSkullClient(targetPlayer) == SKULL_NONE) {
			return false;
		}

		// Wheel of destiny apply combat effects
		applyWheelOfDestinyEffectsToDamage(damage, attackerPlayer, target);

		damage.primary.value = std::abs(damage.primary.value);
		damage.secondary.value = std::abs(damage.secondary.value);

		Monster* targetMonster;
		if (target && target->getMonster()) {
			targetMonster = target->getMonster();
		} else {
			targetMonster = nullptr;
		}

		const Monster* attackerMonster;
		if (attacker && attacker->getMonster()) {
			attackerMonster = attacker->getMonster();
		} else {
			attackerMonster = nullptr;
		}

		if (attacker && attackerPlayer && damage.extension == false && damage.origin == ORIGIN_RANGED && target == attackerPlayer->getAttackedCreature()) {
			const Position &attackerPos = attacker->getPosition();
			if (targetPos.z == attackerPos.z) {
				int32_t distanceX = Position::getDistanceX(targetPos, attackerPos);
				int32_t distanceY = Position::getDistanceY(targetPos, attackerPos);
				int32_t damageX = attackerPlayer->getPerfectShotDamage(distanceX, true);
				int32_t damageY = attackerPlayer->getPerfectShotDamage(distanceY, true);
				Item* item = attackerPlayer->getWeapon();
				if (item && item->getWeaponType() == WEAPON_DISTANCE) {
					Item* quiver = attackerPlayer->getInventoryItem(CONST_SLOT_RIGHT);
					if (quiver && quiver->getWeaponType()) {
						if (quiver->getPerfectShotRange() == distanceX) {
							damageX -= quiver->getPerfectShotDamage();
						} else if (quiver->getPerfectShotRange() == distanceY) {
							damageY -= quiver->getPerfectShotDamage();
						}
					}
				}
				if (damageX != 0 || damageY != 0) {
					int32_t totalDamage = damageX;
					if (distanceX != distanceY)
						totalDamage += damageY;
					damage.primary.value += totalDamage;
					if (!damage.exString.empty()) {
						damage.exString += ", ";
					}
					damage.exString += "perfect shot";
				}
			}
		}

		TextMessage message;
		message.position = targetPos;

		if (!isEvent) {
			g_events().eventCreatureOnDrainHealth(target, attacker, damage.primary.type, damage.primary.value, damage.secondary.type, damage.secondary.value, message.primary.color, message.secondary.color);
			g_callbacks().executeCallback(EventCallback_t::creatureOnDrainHealth, &EventCallback::creatureOnDrainHealth, target, attacker, damage.primary.type, damage.primary.value, damage.secondary.type, damage.secondary.value, message.primary.color, message.secondary.color);
		}
		if (damage.origin != ORIGIN_NONE && attacker && damage.primary.type != COMBAT_HEALING) {
			damage.primary.value *= attacker->getBuff(BUFF_DAMAGEDEALT) / 100.;
			damage.secondary.value *= attacker->getBuff(BUFF_DAMAGEDEALT) / 100.;
		}
		if (damage.origin != ORIGIN_NONE && target && damage.primary.type != COMBAT_HEALING) {
			damage.primary.value *= target->getBuff(BUFF_DAMAGERECEIVED) / 100.;
			damage.secondary.value *= target->getBuff(BUFF_DAMAGERECEIVED) / 100.;
		}
		auto healthChange = damage.primary.value + damage.secondary.value;
		if (healthChange == 0) {
			return true;
		}

		SpectatorHashSet spectators;
		map.getSpectators(spectators, targetPos, true, true);

		if (targetPlayer && attackerMonster) {
			handleHazardSystemAttack(damage, targetPlayer, attackerMonster, false);
		} else if (attackerPlayer && targetMonster) {
			handleHazardSystemAttack(damage, attackerPlayer, targetMonster, true);

			if (damage.primary.value == 0 && damage.secondary.value == 0) {
				notifySpectators(spectators, targetPos, attackerPlayer, targetMonster);
				return true;
			}
		}

		if (damage.fatal) {
			addMagicEffect(spectators, targetPos, CONST_ME_FATAL);
		} else if (damage.critical) {
			addMagicEffect(spectators, targetPos, CONST_ME_CRITICAL_DAMAGE);
		}

		if (!damage.extension && attackerMonster && targetPlayer) {
			// Charm rune (target as player)
			if (charmRune_t activeCharm = g_iobestiary().getCharmFromTarget(targetPlayer, g_monsters().getMonsterTypeByRaceId(attackerMonster->getRaceId()));
				activeCharm != CHARM_NONE && activeCharm != CHARM_CLEANSE) {
				if (const auto &charm = g_iobestiary().getBestiaryCharm(activeCharm);
					charm->type == CHARM_DEFENSIVE && charm->chance > normal_random(0, 100) && g_iobestiary().parseCharmCombat(charm, targetPlayer, attacker, (damage.primary.value + damage.secondary.value))) {
					return false; // Dodge charm
				}
			}
		}

		std::stringstream ss;
		ss << (damage.critical ? "critical " : " ") << "attack";
		std::string attackMsg = ss.str();
		ss.str({});

		if (target->hasCondition(CONDITION_MANASHIELD) && damage.primary.type != COMBAT_UNDEFINEDDAMAGE) {
			int32_t manaDamage = std::min<int32_t>(target->getMana(), healthChange);
			uint16_t manaShield = target->getManaShield();
			if (manaShield > 0) {
				if (manaShield > manaDamage) {
					target->setManaShield(manaShield - manaDamage);
					manaShield = manaShield - manaDamage;
				} else {
					manaDamage = manaShield;
					target->removeCondition(CONDITION_MANASHIELD);
					manaShield = 0;
				}
			}
			if (manaDamage != 0) {
				if (damage.origin != ORIGIN_NONE) {
					const auto &events = target->getCreatureEvents(CREATURE_EVENT_MANACHANGE);
					if (!events.empty()) {
						for (CreatureEvent* creatureEvent : events) {
							creatureEvent->executeManaChange(target, attacker, damage);
						}
						healthChange = damage.primary.value + damage.secondary.value;
						if (healthChange == 0) {
							return true;
						}
						manaDamage = std::min<int32_t>(target->getMana(), healthChange);
					}
				}

				target->drainMana(attacker, manaDamage);

				if (target->getMana() == 0 && manaShield > 0) {
					target->removeCondition(CONDITION_MANASHIELD);
				}

				addMagicEffect(spectators, targetPos, CONST_ME_LOSEENERGY);

				std::string damageString = std::to_string(manaDamage);

				std::string spectatorMessage;

				message.primary.value = manaDamage;
				message.primary.color = TEXTCOLOR_BLUE;

				for (Creature* spectator : spectators) {
					if (!spectator) {
						continue;
					}

					Player* tmpPlayer = spectator->getPlayer();
					if (!tmpPlayer) {
						continue;
					}

					if (tmpPlayer->getPosition().z != targetPos.z) {
						continue;
					}

					if (tmpPlayer == attackerPlayer && attackerPlayer != targetPlayer) {
						ss.str({});
						ss << ucfirst(target->getNameDescription()) << " loses " << damageString + " mana due to your " << attackMsg << ".";

						if (!damage.exString.empty()) {
							ss << " (" << damage.exString << ")";
						}
						message.type = MESSAGE_DAMAGE_DEALT;
						message.text = ss.str();
					} else if (tmpPlayer == targetPlayer) {
						ss.str({});
						ss << "You lose " << damageString << " mana";
						if (!attacker) {
							ss << '.';
						} else if (targetPlayer == attackerPlayer) {
							ss << " due to your own " << attackMsg << ".";
						} else {
							ss << " due to an " << attackMsg << " by " << attacker->getNameDescription() << '.';
						}
						message.type = MESSAGE_DAMAGE_RECEIVED;
						message.text = ss.str();
					} else {
						if (spectatorMessage.empty()) {
							ss.str({});
							ss << ucfirst(target->getNameDescription()) << " loses " << damageString + " mana";
							if (attacker) {
								ss << " due to ";
								if (attacker == target) {
									ss << (targetPlayer ? (targetPlayer->getSex() == PLAYERSEX_FEMALE ? "her own " : "his own ") : "its own ");
									ss << attackMsg;
								} else {
									ss << "an " << attackMsg << " by " << attacker->getNameDescription();
								}
							}
							ss << '.';
							spectatorMessage = ss.str();
						}
						message.type = MESSAGE_DAMAGE_OTHERS;
						message.text = spectatorMessage;
					}
					tmpPlayer->sendTextMessage(message);
				}

				damage.primary.value -= manaDamage;
				if (damage.primary.value < 0) {
					damage.secondary.value = std::max<int32_t>(0, damage.secondary.value + damage.primary.value);
					damage.primary.value = 0;
				}
			}
		}

		auto realDamage = damage.primary.value + damage.secondary.value;
		if (realDamage == 0) {
			return true;
		}

		if (damage.origin != ORIGIN_NONE) {
			const auto &events = target->getCreatureEvents(CREATURE_EVENT_HEALTHCHANGE);
			if (!events.empty()) {
				for (CreatureEvent* creatureEvent : events) {
					creatureEvent->executeHealthChange(target, attacker, damage);
				}
				damage.origin = ORIGIN_NONE;
				return combatChangeHealth(attacker, target, damage);
			}
		}

		auto targetHealth = applyHealthChange(damage, target);
		if (damage.primary.value >= targetHealth) {
			damage.primary.value = targetHealth;
			damage.secondary.value = 0;
		} else if (damage.secondary.value) {
			damage.secondary.value = std::min<int32_t>(damage.secondary.value, targetHealth - damage.primary.value);
		}

		realDamage = damage.primary.value + damage.secondary.value;
		if (realDamage == 0) {
			return true;
		} else if (realDamage >= targetHealth) {
			for (CreatureEvent* creatureEvent : target->getCreatureEvents(CREATURE_EVENT_PREPAREDEATH)) {
				if (!creatureEvent->executeOnPrepareDeath(target, attacker)) {
					return false;
				}
			}
		}

		target->drainHealth(attacker, realDamage);
		if (realDamage > 0 && targetMonster) {
			if (attackerPlayer && attackerPlayer->getPlayer()) {
				attackerPlayer->updateImpactTracker(damage.secondary.type, damage.secondary.value);
			}

			if (targetMonster->israndomStepping()) {
				targetMonster->setIgnoreFieldDamage(true);
				targetMonster->updateMapCache();
			}
		}

		if (spectators.empty()) {
			map.getSpectators(spectators, targetPos, true, true);
		}

		addCreatureHealth(spectators, target);

		sendDamageMessageAndEffects(
			attacker,
			target,
			damage,
			targetPos,
			attackerPlayer,
			targetPlayer,
			message,
			spectators,
			realDamage
		);

		if (attackerPlayer) {
			if (!damage.extension && damage.origin != ORIGIN_CONDITION) {
				applyCharmRune(targetMonster, attackerPlayer, target, realDamage);
				applyLifeLeech(attackerPlayer, targetMonster, target, damage, realDamage);
				applyManaLeech(attackerPlayer, targetMonster, target, damage, realDamage);
			}
			updatePlayerPartyHuntAnalyzer(damage, attackerPlayer);
		}
	}

	return true;
}

void Game::updatePlayerPartyHuntAnalyzer(const CombatDamage &damage, const Player* player) const {
	if (!player) {
		return;
	}

	if (Party* party = player->getParty()) {
		if (damage.primary.value != 0) {
			party->addPlayerDamage(player, damage.primary.value);
		}
		if (damage.secondary.value != 0) {
			party->addPlayerDamage(player, damage.secondary.value);
		}
	}
}

void Game::sendDamageMessageAndEffects(
	const Creature* attacker, Creature* target, const CombatDamage &damage,
	const Position &targetPos, Player* attackerPlayer, Player* targetPlayer,
	TextMessage &message, const SpectatorHashSet &spectators, int32_t realDamage
) {
	message.primary.value = damage.primary.value;
	message.secondary.value = damage.secondary.value;

	sendEffects(target, damage, targetPos, message, spectators);

	if (shouldSendMessage(message)) {
		sendMessages(attacker, target, damage, targetPos, attackerPlayer, targetPlayer, message, spectators, realDamage);
	}
}

bool Game::shouldSendMessage(const TextMessage &message) const {
	return message.primary.color != TEXTCOLOR_NONE || message.secondary.color != TEXTCOLOR_NONE;
}

void Game::sendMessages(
	const Creature* attacker, const Creature* target, const CombatDamage &damage,
	const Position &targetPos, Player* attackerPlayer, Player* targetPlayer,
	TextMessage &message, const SpectatorHashSet &spectators, int32_t realDamage
) const {
	if (attackerPlayer) {
		attackerPlayer->updateImpactTracker(damage.primary.type, damage.primary.value);
		if (damage.secondary.type != COMBAT_NONE) {
			attackerPlayer->updateImpactTracker(damage.secondary.type, damage.secondary.value);
		}
	}
	if (targetPlayer) {
		std::string cause = "(other)";
		if (attacker) {
			cause = attacker->getName();
		}

		targetPlayer->updateInputAnalyzer(damage.primary.type, damage.primary.value, cause);
		if (attackerPlayer) {
			if (damage.secondary.type != COMBAT_NONE) {
				attackerPlayer->updateInputAnalyzer(damage.secondary.type, damage.secondary.value, cause);
			}
		}
	}
	std::stringstream ss;

	ss << realDamage << (realDamage != 1 ? " hitpoints" : " hitpoint");
	std::string damageString = ss.str();

	std::string spectatorMessage;

	for (Creature* spectator : spectators) {
		Player* tmpPlayer = spectator->getPlayer();
		if (tmpPlayer->getPosition().z != targetPos.z) {
			continue;
		}

		if (tmpPlayer == attackerPlayer && attackerPlayer != targetPlayer) {
			buildMessageAsAttacker(target, damage, message, ss, damageString);
		} else if (tmpPlayer == targetPlayer) {
			buildMessageAsTarget(attacker, damage, attackerPlayer, targetPlayer, message, ss, damageString);
		} else {
			buildMessageAsSpectator(attacker, target, damage, targetPlayer, message, ss, damageString, spectatorMessage);
		}
		tmpPlayer->sendTextMessage(message);
	}
}

void Game::buildMessageAsSpectator(
	const Creature* attacker, const Creature* target, const CombatDamage &damage,
	const Player* targetPlayer, TextMessage &message, std::stringstream &ss,
	const std::string &damageString, std::string &spectatorMessage
) const {
	if (spectatorMessage.empty()) {
		ss.str({});
		ss << ucfirst(target->getNameDescription()) << " loses " << damageString;
		if (attacker) {
			ss << " due to ";
			if (attacker == target) {
				if (targetPlayer) {
					ss << (targetPlayer->getSex() == PLAYERSEX_FEMALE ? "her own attack" : "his own attack");
				} else {
					ss << "its own attack";
				}
			} else {
				ss << "an attack by " << attacker->getNameDescription();
			}
		}
		ss << '.';
		if (damage.extension) {
			ss << " " << damage.exString;
		}
		spectatorMessage = ss.str();
	}

	message.type = MESSAGE_DAMAGE_OTHERS;
	message.text = spectatorMessage;
}

void Game::buildMessageAsTarget(
	const Creature* attacker, const CombatDamage &damage, const Player* attackerPlayer,
	const Player* targetPlayer, TextMessage &message, std::stringstream &ss,
	const std::string &damageString
) const {
	ss.str({});
	ss << "You lose " << damageString;
	if (!attacker) {
		ss << '.';
	} else if (targetPlayer == attackerPlayer) {
		ss << " due to your own attack.";
	} else {
		ss << " due to an attack by " << attacker->getNameDescription() << '.';
	}
	if (damage.extension) {
		ss << " " << damage.exString;
	}
	message.type = MESSAGE_DAMAGE_RECEIVED;
	message.text = ss.str();
}

void Game::buildMessageAsAttacker(
	const Creature* target, const CombatDamage &damage, TextMessage &message,
	std::stringstream &ss, const std::string &damageString
) const {
	ss.str({});
	ss << ucfirst(target->getNameDescription()) << " loses " << damageString << " due to your attack.";
	if (damage.extension) {
		ss << " " << damage.exString;
	}
	if (damage.fatal) {
		ss << " (Onslaught)";
	}
	message.type = MESSAGE_DAMAGE_DEALT;
	message.text = ss.str();
}

void Game::sendEffects(
	Creature* target, const CombatDamage &damage, const Position &targetPos, TextMessage &message,
	const SpectatorHashSet &spectators
) {
	uint16_t hitEffect;
	if (message.primary.value) {
		combatGetTypeInfo(damage.primary.type, target, message.primary.color, hitEffect);
		if (hitEffect != CONST_ME_NONE) {
			addMagicEffect(spectators, targetPos, hitEffect);
		}
	}

	if (message.secondary.value) {
		combatGetTypeInfo(damage.secondary.type, target, message.secondary.color, hitEffect);
		if (hitEffect != CONST_ME_NONE) {
			addMagicEffect(spectators, targetPos, hitEffect);
		}
	}
}

void Game::applyCharmRune(
	const Monster* targetMonster, Player* attackerPlayer, Creature* target, const int32_t &realDamage
) const {
	if (!targetMonster || !attackerPlayer) {
		return;
	}
	if (charmRune_t activeCharm = g_iobestiary().getCharmFromTarget(attackerPlayer, g_monsters().getMonsterTypeByRaceId(targetMonster->getRaceId()));
		activeCharm != CHARM_NONE) {
		const auto &charm = g_iobestiary().getBestiaryCharm(activeCharm);
		int8_t chance = charm->id == CHARM_CRIPPLE ? charm->chance : charm->chance + attackerPlayer->getCharmChanceModifier();
		g_logger().debug("charm chance: {}, base: {}, bonus: {}", chance, charm->chance, attackerPlayer->getCharmChanceModifier());
		if (charm->type == CHARM_OFFENSIVE && (chance >= normal_random(0, 100))) {
			g_iobestiary().parseCharmCombat(charm, attackerPlayer, target, realDamage);
		}
	}
}

// Mana leech
void Game::applyManaLeech(
	Player* attackerPlayer, const Monster* targetMonster, Creature* target, const CombatDamage &damage, const int32_t &realDamage
) const {
	// Wheel of destiny bonus - mana leech chance and amount
	auto wheelLeechChance = attackerPlayer->wheel()->checkDrainBodyLeech(target, SKILL_MANA_LEECH_CHANCE);
	auto wheelLeechAmount = attackerPlayer->wheel()->checkDrainBodyLeech(target, SKILL_MANA_LEECH_AMOUNT);

	uint16_t manaChance = attackerPlayer->getSkillLevel(SKILL_MANA_LEECH_CHANCE) + wheelLeechChance + damage.manaLeechChance;
	uint16_t manaSkill = attackerPlayer->getSkillLevel(SKILL_MANA_LEECH_AMOUNT) + wheelLeechAmount + damage.manaLeech;
	if (normal_random(0, 100) >= manaChance) {
		return;
	}
	// Void charm rune
	if (targetMonster) {
		if (uint16_t playerCharmRaceidVoid = attackerPlayer->parseRacebyCharm(CHARM_VOID, false, 0);
			playerCharmRaceidVoid != 0 && playerCharmRaceidVoid == targetMonster->getRace()) {
			if (const auto &voidc = g_iobestiary().getBestiaryCharm(CHARM_VOID)) {
				manaSkill += voidc->percent;
			}
		}
	}
	CombatParams tmpParams;
	CombatDamage tmpDamage;

	int affected = damage.affected;
	tmpDamage.origin = ORIGIN_SPELL;
	tmpDamage.primary.type = COMBAT_MANADRAIN;
	tmpDamage.primary.value = calculateLeechAmount(realDamage, manaSkill, affected);

	Combat::doCombatMana(nullptr, attackerPlayer, tmpDamage, tmpParams);
}

// Life leech
void Game::applyLifeLeech(
	Player* attackerPlayer, const Monster* targetMonster, Creature* target, const CombatDamage &damage, const int32_t &realDamage
) const {
	// Wheel of destiny bonus - life leech chance and amount
	auto wheelLeechChance = attackerPlayer->wheel()->checkDrainBodyLeech(target, SKILL_LIFE_LEECH_CHANCE);
	auto wheelLeechAmount = attackerPlayer->wheel()->checkDrainBodyLeech(target, SKILL_LIFE_LEECH_AMOUNT);
	uint16_t lifeChance = attackerPlayer->getSkillLevel(SKILL_LIFE_LEECH_CHANCE) + wheelLeechChance + damage.lifeLeechChance;
	uint16_t lifeSkill = attackerPlayer->getSkillLevel(SKILL_LIFE_LEECH_AMOUNT) + wheelLeechAmount + damage.lifeLeech;
	if (normal_random(0, 100) >= lifeChance) {
		return;
	}
	if (targetMonster) {
		if (uint16_t playerCharmRaceidVamp = attackerPlayer->parseRacebyCharm(CHARM_VAMP, false, 0);
			playerCharmRaceidVamp != 0 && playerCharmRaceidVamp == targetMonster->getRaceId()) {
			if (const auto &lifec = g_iobestiary().getBestiaryCharm(CHARM_VAMP)) {
				lifeSkill += lifec->percent;
			}
		}
	}
	CombatParams tmpParams;
	CombatDamage tmpDamage;

	int affected = damage.affected;
	tmpDamage.origin = ORIGIN_SPELL;
	tmpDamage.primary.type = COMBAT_HEALING;
	tmpDamage.primary.value = calculateLeechAmount(realDamage, lifeSkill, affected);

	Combat::doCombatHealth(nullptr, attackerPlayer, tmpDamage, tmpParams);
}

int32_t Game::calculateLeechAmount(const int32_t &realDamage, const uint16_t &skillAmount, int targetsAffected) const {
	auto intermediateResult = realDamage * (skillAmount / 10000.0) * (0.1 * targetsAffected + 0.9) / targetsAffected;
	return std::clamp<int32_t>(static_cast<int32_t>(std::lround(intermediateResult)), 0, realDamage);
}

bool Game::combatChangeMana(Creature* attacker, Creature* target, CombatDamage &damage) {
	const Position &targetPos = target->getPosition();
	auto manaChange = damage.primary.value + damage.secondary.value;
	if (manaChange > 0) {
		Player* attackerPlayer;
		if (attacker) {
			attackerPlayer = attacker->getPlayer();
		} else {
			attackerPlayer = nullptr;
		}

		Player* targetPlayer = target->getPlayer();
		if (attackerPlayer && targetPlayer && attackerPlayer->getSkull() == SKULL_BLACK && attackerPlayer->getSkullClient(targetPlayer) == SKULL_NONE) {
			return false;
		}

		if (damage.origin != ORIGIN_NONE) {
			const auto &events = target->getCreatureEvents(CREATURE_EVENT_MANACHANGE);
			if (!events.empty()) {
				for (CreatureEvent* creatureEvent : events) {
					creatureEvent->executeManaChange(target, attacker, damage);
				}
				damage.origin = ORIGIN_NONE;
				return combatChangeMana(attacker, target, damage);
			}
		}

		auto realManaChange = target->getMana();
		target->changeMana(manaChange);
		realManaChange = target->getMana() - realManaChange;

		if (realManaChange > 0 && !target->isInGhostMode()) {
			std::string damageString = fmt::format("{} mana", realManaChange);

			std::string spectatorMessage;
			if (!attacker) {
				spectatorMessage += ucfirst(target->getNameDescription());
				spectatorMessage += " was restored for " + damageString;
			} else {
				spectatorMessage += ucfirst(attacker->getNameDescription());
				spectatorMessage += " restored ";
				if (attacker == target) {
					spectatorMessage += (targetPlayer ? (targetPlayer->getSex() == PLAYERSEX_FEMALE ? "herself" : "himself") : "itself");
				} else {
					spectatorMessage += target->getNameDescription();
				}
				spectatorMessage += " for " + damageString;
			}

			TextMessage message;
			message.position = targetPos;
			message.primary.value = realManaChange;
			message.primary.color = TEXTCOLOR_MAYABLUE;

			SpectatorHashSet spectators;
			map.getSpectators(spectators, targetPos, false, true);
			for (Creature* spectator : spectators) {
				Player* tmpPlayer = spectator->getPlayer();

				if (!tmpPlayer) {
					continue;
				}

				if (tmpPlayer == attackerPlayer && attackerPlayer != targetPlayer) {
					message.type = MESSAGE_HEALED;
					message.text = "You restored " + target->getNameDescription() + " for " + damageString;
				} else if (tmpPlayer == targetPlayer) {
					message.type = MESSAGE_HEALED;
					if (!attacker) {
						message.text = "You were restored for " + damageString;
					} else if (targetPlayer == attackerPlayer) {
						message.text = "You restore yourself for " + damageString;
					} else {
						message.text = "You were restored by " + attacker->getNameDescription() + " for " + damageString;
					}
				} else {
					message.type = MESSAGE_HEALED_OTHERS;
					message.text = spectatorMessage;
				}
				tmpPlayer->sendTextMessage(message);
			}
		}
	} else {
		if (!target->isAttackable()) {
			if (!target->isInGhostMode()) {
				addMagicEffect(targetPos, CONST_ME_POFF);
			}
			return false;
		}

		Player* attackerPlayer;
		if (attacker) {
			attackerPlayer = attacker->getPlayer();
		} else {
			attackerPlayer = nullptr;
		}

		Player* targetPlayer = target->getPlayer();
		if (attackerPlayer && targetPlayer && attackerPlayer->getSkull() == SKULL_BLACK && attackerPlayer->getSkullClient(targetPlayer) == SKULL_NONE) {
			return false;
		}

		auto manaLoss = std::min<int32_t>(target->getMana(), -manaChange);
		BlockType_t blockType = target->blockHit(attacker, COMBAT_MANADRAIN, manaLoss);
		if (blockType != BLOCK_NONE) {
			addMagicEffect(targetPos, CONST_ME_POFF);
			return false;
		}

		if (manaLoss <= 0) {
			return true;
		}

		if (damage.origin != ORIGIN_NONE) {
			const auto &events = target->getCreatureEvents(CREATURE_EVENT_MANACHANGE);
			if (!events.empty()) {
				for (CreatureEvent* creatureEvent : events) {
					creatureEvent->executeManaChange(target, attacker, damage);
				}
				damage.origin = ORIGIN_NONE;
				return combatChangeMana(attacker, target, damage);
			}
		}

		if (targetPlayer && attacker && attacker->getMonster()) {
			// Charm rune (target as player)
			const auto &mType = g_monsters().getMonsterType(attacker->getName());
			if (mType) {
				charmRune_t activeCharm = g_iobestiary().getCharmFromTarget(targetPlayer, mType);
				if (activeCharm != CHARM_NONE && activeCharm != CHARM_CLEANSE) {
					const auto &charm = g_iobestiary().getBestiaryCharm(activeCharm);
					if (charm && charm->type == CHARM_DEFENSIVE && (charm->chance > normal_random(0, 100))) {
						if (g_iobestiary().parseCharmCombat(charm, targetPlayer, attacker, manaChange)) {
							sendDoubleSoundEffect(targetPlayer->getPosition(), charm->soundCastEffect, charm->soundImpactEffect, targetPlayer);
							return false; // Dodge charm
						}
					}
				}
			}
		}

		target->drainMana(attacker, manaLoss);

		std::stringstream ss;

		std::string damageString = std::to_string(manaLoss);

		std::string spectatorMessage;

		TextMessage message;
		message.position = targetPos;
		message.primary.value = manaLoss;
		message.primary.color = TEXTCOLOR_BLUE;

		SpectatorHashSet spectators;
		map.getSpectators(spectators, targetPos, false, true);
		for (Creature* spectator : spectators) {
			Player* tmpPlayer = spectator->getPlayer();

			if (!tmpPlayer) {
				continue;
			}

			if (tmpPlayer == attackerPlayer && attackerPlayer != targetPlayer) {
				ss.str({});
				ss << ucfirst(target->getNameDescription()) << " loses " << damageString << " mana due to your attack.";
				message.type = MESSAGE_DAMAGE_DEALT;
				message.text = ss.str();
			} else if (tmpPlayer == targetPlayer) {
				ss.str({});
				ss << "You lose " << damageString << " mana";
				if (!attacker) {
					ss << '.';
				} else if (targetPlayer == attackerPlayer) {
					ss << " due to your own attack.";
				} else {
					ss << " mana due to an attack by " << attacker->getNameDescription() << '.';
				}
				message.type = MESSAGE_DAMAGE_RECEIVED;
				message.text = ss.str();
			} else {
				if (spectatorMessage.empty()) {
					ss.str({});
					ss << ucfirst(target->getNameDescription()) << " loses " << damageString << " mana";
					if (attacker) {
						ss << " due to ";
						if (attacker == target) {
							ss << (targetPlayer ? (targetPlayer->getSex() == PLAYERSEX_FEMALE ? "her own attack" : "his own attack") : "its own attack");
						} else {
							ss << "an attack by " << attacker->getNameDescription();
						}
					}
					ss << '.';
					spectatorMessage = ss.str();
				}
				message.type = MESSAGE_DAMAGE_OTHERS;
				message.text = spectatorMessage;
			}
			tmpPlayer->sendTextMessage(message);
		}
	}

	return true;
}

void Game::addCreatureHealth(const Creature* target) {
	SpectatorHashSet spectators;
	map.getSpectators(spectators, target->getPosition(), true, true);
	addCreatureHealth(spectators, target);
}

void Game::addCreatureHealth(const SpectatorHashSet &spectators, const Creature* target) {
	uint8_t healthPercent = std::ceil((static_cast<double>(target->getHealth()) / std::max<int32_t>(target->getMaxHealth(), 1)) * 100);
	if (const Player* targetPlayer = target->getPlayer()) {
		if (Party* party = targetPlayer->getParty()) {
			party->updatePlayerHealth(targetPlayer, target, healthPercent);
		}
	} else if (const Creature* master = target->getMaster()) {
		if (const Player* masterPlayer = master->getPlayer()) {
			if (Party* party = masterPlayer->getParty()) {
				party->updatePlayerHealth(masterPlayer, target, healthPercent);
			}
		}
	}
	for (Creature* spectator : spectators) {
		if (Player* tmpPlayer = spectator->getPlayer()) {
			tmpPlayer->sendCreatureHealth(target);
		}
	}
}

void Game::addPlayerMana(const Player* target) {
	if (Party* party = target->getParty()) {
		uint8_t manaPercent = std::ceil((static_cast<double>(target->getMana()) / std::max<int32_t>(target->getMaxMana(), 1)) * 100);
		party->updatePlayerMana(target, manaPercent);
	}
}

void Game::addPlayerVocation(const Player* target) {
	if (Party* party = target->getParty()) {
		party->updatePlayerVocation(target);
	}

	SpectatorHashSet spectators;
	map.getSpectators(spectators, target->getPosition(), true, true);

	for (Creature* spectator : spectators) {
		if (Player* tmpPlayer = spectator->getPlayer()) {
			tmpPlayer->sendPlayerVocation(target);
		}
	}
}

void Game::addMagicEffect(const Position &pos, uint16_t effect) {
	SpectatorHashSet spectators;
	map.getSpectators(spectators, pos, true, true);
	addMagicEffect(spectators, pos, effect);
}

void Game::addMagicEffect(const SpectatorHashSet &spectators, const Position &pos, uint16_t effect) {
	for (Creature* spectator : spectators) {
		if (Player* tmpPlayer = spectator->getPlayer()) {
			tmpPlayer->sendMagicEffect(pos, effect);
		}
	}
}

void Game::removeMagicEffect(const Position &pos, uint16_t effect) {
	SpectatorHashSet spectators;
	map.getSpectators(spectators, pos, true, true);
	removeMagicEffect(spectators, pos, effect);
}

void Game::removeMagicEffect(const SpectatorHashSet &spectators, const Position &pos, uint16_t effect) {
	for (Creature* spectator : spectators) {
		if (const Player* tmpPlayer = spectator->getPlayer()) {
			tmpPlayer->removeMagicEffect(pos, effect);
		}
	}
}

void Game::addDistanceEffect(const Position &fromPos, const Position &toPos, uint16_t effect) {
	SpectatorHashSet spectators;
	map.getSpectators(spectators, fromPos, false, true);
	map.getSpectators(spectators, toPos, false, true);
	addDistanceEffect(spectators, fromPos, toPos, effect);
}

void Game::addDistanceEffect(const SpectatorHashSet &spectators, const Position &fromPos, const Position &toPos, uint16_t effect) {
	for (Creature* spectator : spectators) {
		if (Player* tmpPlayer = spectator->getPlayer()) {
			tmpPlayer->sendDistanceShoot(fromPos, toPos, effect);
		}
	}
}

void Game::checkImbuements() {
	g_scheduler().addEvent(EVENT_IMBUEMENT_INTERVAL, std::bind(&Game::checkImbuements, this));

	for (const auto &[mapPlayerId, mapPlayer] : getPlayers()) {
		if (!mapPlayer) {
			continue;
		}

		mapPlayer->updateInventoryImbuement();
	}
}

void Game::checkLight() {
	g_scheduler().addEvent(EVENT_LIGHTINTERVAL_MS, std::bind(&Game::checkLight, this));

	lightHour += lightHourDelta;

	if (lightHour > LIGHT_DAY_LENGTH) {
		lightHour -= LIGHT_DAY_LENGTH;
	}

	if (std::abs(lightHour - SUNRISE) < 2 * lightHourDelta) {
		lightState = LIGHT_STATE_SUNRISE;
	} else if (std::abs(lightHour - SUNSET) < 2 * lightHourDelta) {
		lightState = LIGHT_STATE_SUNSET;
	}

	int32_t newLightLevel = lightLevel;
	bool lightChange = false;

	switch (lightState) {
		case LIGHT_STATE_SUNRISE: {
			newLightLevel += (LIGHT_LEVEL_DAY - LIGHT_LEVEL_NIGHT) / 30;
			lightChange = true;
			break;
		}
		case LIGHT_STATE_SUNSET: {
			newLightLevel -= (LIGHT_LEVEL_DAY - LIGHT_LEVEL_NIGHT) / 30;
			lightChange = true;
			break;
		}
		default:
			break;
	}

	if (newLightLevel <= LIGHT_LEVEL_NIGHT) {
		lightLevel = LIGHT_LEVEL_NIGHT;
		lightState = LIGHT_STATE_NIGHT;
	} else if (newLightLevel >= LIGHT_LEVEL_DAY) {
		lightLevel = LIGHT_LEVEL_DAY;
		lightState = LIGHT_STATE_DAY;
	} else {
		lightLevel = newLightLevel;
	}

	LightInfo lightInfo = getWorldLightInfo();

	if (lightChange) {
		for ([[maybe_unused]] const auto &[mapPlayerId, mapPlayer] : getPlayers()) {
			mapPlayer->sendWorldLight(lightInfo);
			mapPlayer->sendTibiaTime(lightHour);
		}
	} else {
		for ([[maybe_unused]] const auto &[mapPlayerId, mapPlayer] : getPlayers()) {
			mapPlayer->sendTibiaTime(lightHour);
		}
	}
	if (currentLightState != lightState) {
		currentLightState = lightState;
		for (const auto &[eventName, globalEvent] : g_globalEvents().getEventMap(GLOBALEVENT_PERIODCHANGE)) {
			globalEvent.executePeriodChange(lightState, lightInfo);
		}
	}
}

LightInfo Game::getWorldLightInfo() const {
	return { lightLevel, 0xD7 };
}

bool Game::gameIsDay() {
	if (lightHour >= (6 * 60) && lightHour <= (18 * 60)) {
		isDay = true;
	} else {
		isDay = false;
	}

	return isDay;
}

void Game::dieSafely(std::string errorMsg /* = "" */) {
	g_logger().error(errorMsg);
	shutdown();
}

void Game::shutdown() {
	g_webhook().sendMessage("Server is shutting down", "Shutting down...", WEBHOOK_COLOR_OFFLINE);

	g_logger().info("Shutting down...");
	map.spawnsMonster.clear();
	map.spawnsNpc.clear();
	raids.clear();

	cleanup();

	if (serviceManager) {
		serviceManager->stop();
	}

	ConnectionManager::getInstance().closeAll();

	g_logger().info("Done!");
}

void Game::cleanup() {
	// free memory
	for (auto creature : ToReleaseCreatures) {
		creature->decrementReferenceCounter();
	}
	ToReleaseCreatures.clear();

	for (auto item : ToReleaseItems) {
		item->decrementReferenceCounter();
	}
	ToReleaseItems.clear();
}

void Game::ReleaseCreature(Creature* creature) {
	ToReleaseCreatures.push_back(creature);
}

void Game::ReleaseItem(Item* item) {
	if (!item) {
		return;
	}

	ToReleaseItems.push_back(item);
}

void Game::addBestiaryList(uint16_t raceid, std::string name) {
	auto it = BestiaryList.find(raceid);
	if (it != BestiaryList.end()) {
		return;
	}

	BestiaryList.insert(std::pair<uint16_t, std::string>(raceid, name));
}

void Game::broadcastMessage(const std::string &text, MessageClasses type) const {
	g_logger().info("Broadcasted message: {}", text);
	for (const auto &it : players) {
		it.second->sendTextMessage(type, text);
	}
}

void Game::updateCreatureWalkthrough(const Creature* creature) {
	// send to clients
	SpectatorHashSet spectators;
	map.getSpectators(spectators, creature->getPosition(), true, true);
	for (Creature* spectator : spectators) {
		Player* tmpPlayer = spectator->getPlayer();
		tmpPlayer->sendCreatureWalkthrough(creature, tmpPlayer->canWalkthroughEx(creature));
	}
}

void Game::updateCreatureSkull(const Creature* creature) {
	if (getWorldType() != WORLD_TYPE_PVP) {
		return;
	}

	SpectatorHashSet spectators;
	map.getSpectators(spectators, creature->getPosition(), true, true);
	for (Creature* spectator : spectators) {
		spectator->getPlayer()->sendCreatureSkull(creature);
	}
}

void Game::updatePlayerShield(Player* player) {
	SpectatorHashSet spectators;
	map.getSpectators(spectators, player->getPosition(), true, true);
	for (Creature* spectator : spectators) {
		spectator->getPlayer()->sendCreatureShield(player);
	}
}

void Game::updateCreatureType(Creature* creature) {
	if (!creature) {
		return;
	}

	const Player* masterPlayer = nullptr;
	CreatureType_t creatureType = creature->getType();
	if (creatureType == CREATURETYPE_MONSTER) {
		const Creature* master = creature->getMaster();
		if (master) {
			masterPlayer = master->getPlayer();
			if (masterPlayer) {
				creatureType = CREATURETYPE_SUMMON_OTHERS;
			}
		}
	}
	if (creature->isHealthHidden()) {
		creatureType = CREATURETYPE_HIDDEN;
	}

	// send to clients
	SpectatorHashSet spectators;
	map.getSpectators(spectators, creature->getPosition(), true, true);
	if (creatureType == CREATURETYPE_SUMMON_OTHERS) {
		for (Creature* spectator : spectators) {
			Player* player = spectator->getPlayer();
			if (!player) {
				continue;
			}

			if (masterPlayer == player) {
				player->sendCreatureType(creature, CREATURETYPE_SUMMON_PLAYER);
			} else {
				player->sendCreatureType(creature, creatureType);
			}
		}
	} else {
		for (Creature* spectator : spectators) {
			if (Player* player = spectator->getPlayer()) {
				player->sendCreatureType(creature, creatureType);
			}
		}
	}
}

void Game::updatePremium(account::Account &account) {
	bool save = false;
	time_t timeNow = time(nullptr);
	uint32_t rem_days = 0;
	time_t last_day;
	account.GetPremiumRemaningDays(&rem_days);
	account.GetPremiumLastDay(&last_day);
	std::string accountIdentifier;
	if (rem_days != 0) {
		if (last_day == 0) {
			account.SetPremiumLastDay(timeNow);
			save = true;
		} else {
			uint32_t days = (timeNow - last_day) / 86400;
			if (days > 0) {
				if (days >= rem_days) {
					if (!account.SetPremiumRemaningDays(0) || !account.SetPremiumLastDay(0)) {
						account.GetAccountIdentifier(&accountIdentifier);
						g_logger().error("Failed to set account premium days, account {}: {}", account.getProtocolCompat() ? "name" : " email", accountIdentifier);
					}
				} else {
					account.SetPremiumRemaningDays((rem_days - days));
					time_t remainder = (timeNow - last_day) % 86400;
					account.SetPremiumLastDay(timeNow - remainder);
				}

				save = true;
			}
		}
	} else if (last_day != 0) {
		account.SetPremiumLastDay(0);
		save = true;
	}

	if (save && account.SaveAccountDB() != 0) {
		account.GetAccountIdentifier(&accountIdentifier);
		g_logger().error("Failed to save account: {}", accountIdentifier);
	}
}

void Game::loadMotdNum() {
	Database &db = Database::getInstance();

	DBResult_ptr result = db.storeQuery("SELECT `value` FROM `server_config` WHERE `config` = 'motd_num'");
	if (result) {
		motdNum = result->getNumber<uint32_t>("value");
	} else {
		db.executeQuery("INSERT INTO `server_config` (`config`, `value`) VALUES ('motd_num', '0')");
	}

	result = db.storeQuery("SELECT `value` FROM `server_config` WHERE `config` = 'motd_hash'");
	if (result) {
		motdHash = result->getString("value");
		if (motdHash != transformToSHA1(g_configManager().getString(SERVER_MOTD))) {
			++motdNum;
		}
	} else {
		db.executeQuery("INSERT INTO `server_config` (`config`, `value`) VALUES ('motd_hash', '')");
	}
}

void Game::saveMotdNum() const {
	Database &db = Database::getInstance();

	std::ostringstream query;
	query << "UPDATE `server_config` SET `value` = '" << motdNum << "' WHERE `config` = 'motd_num'";
	db.executeQuery(query.str());

	query.str(std::string());
	query << "UPDATE `server_config` SET `value` = '" << transformToSHA1(g_configManager().getString(SERVER_MOTD)) << "' WHERE `config` = 'motd_hash'";
	db.executeQuery(query.str());
}

void Game::checkPlayersRecord() {
	const size_t playersOnline = getPlayersOnline();
	if (playersOnline > playersRecord) {
		uint32_t previousRecord = playersRecord;
		playersRecord = playersOnline;

		for (auto &[key, it] : g_globalEvents().getEventMap(GLOBALEVENT_RECORD)) {
			it.executeRecord(playersRecord, previousRecord);
		}
		updatePlayersRecord();
	}
}

void Game::updatePlayersRecord() const {
	Database &db = Database::getInstance();

	std::ostringstream query;
	query << "UPDATE `server_config` SET `value` = '" << playersRecord << "' WHERE `config` = 'players_record'";
	db.executeQuery(query.str());
}

void Game::loadPlayersRecord() {
	Database &db = Database::getInstance();

	DBResult_ptr result = db.storeQuery("SELECT `value` FROM `server_config` WHERE `config` = 'players_record'");
	if (result) {
		playersRecord = result->getNumber<uint32_t>("value");
	} else {
		db.executeQuery("INSERT INTO `server_config` (`config`, `value`) VALUES ('players_record', '0')");
	}
}

void Game::playerInviteToParty(uint32_t playerId, uint32_t invitedId) {
	// Prevent crafted packets from inviting urself to a party (using OTClient)
	if (playerId == invitedId) {
		return;
	}

	Player* player = getPlayerByID(playerId);
	if (!player) {
		return;
	}

	Player* invitedPlayer = getPlayerByID(invitedId);
	if (!invitedPlayer || invitedPlayer->isInviting(player)) {
		return;
	}

	if (invitedPlayer->getParty()) {
		std::ostringstream ss;
		ss << invitedPlayer->getName() << " is already in a party.";
		player->sendTextMessage(MESSAGE_PARTY_MANAGEMENT, ss.str());
		return;
	}

	Party* party = player->getParty();
	if (!party) {
		party = new Party(player);
	} else if (party->getLeader() != player) {
		return;
	}

	party->invitePlayer(*invitedPlayer);
}

void Game::updatePlayerHelpers(Player* player) {
	if (!player) {
		return;
	}

	uint16_t helpers = player->getHelpers();

	SpectatorHashSet spectators;
	map.getSpectators(spectators, player->getPosition(), true, true);
	for (Creature* spectator : spectators) {
		if (!spectator || !spectator->getPlayer()) {
			continue;
		}

		spectator->getPlayer()->sendCreatureHelpers(player->getID(), helpers);
	}
}

void Game::playerJoinParty(uint32_t playerId, uint32_t leaderId) {
	Player* player = getPlayerByID(playerId);
	if (!player) {
		return;
	}

	Player* leader = getPlayerByID(leaderId);
	if (!leader || !leader->isInviting(player)) {
		return;
	}

	Party* party = leader->getParty();
	if (!party || party->getLeader() != leader) {
		return;
	}

	if (player->getParty()) {
		player->sendTextMessage(MESSAGE_PARTY_MANAGEMENT, "You are already in a party.");
		return;
	}

	party->joinParty(*player);
}

void Game::playerRevokePartyInvitation(uint32_t playerId, uint32_t invitedId) {
	Player* player = getPlayerByID(playerId);
	if (!player) {
		return;
	}

	Party* party = player->getParty();
	if (!party || party->getLeader() != player) {
		return;
	}

	Player* invitedPlayer = getPlayerByID(invitedId);
	if (!invitedPlayer || !player->isInviting(invitedPlayer)) {
		return;
	}

	party->revokeInvitation(*invitedPlayer);
}

void Game::playerPassPartyLeadership(uint32_t playerId, uint32_t newLeaderId) {
	Player* player = getPlayerByID(playerId);
	if (!player) {
		return;
	}

	Party* party = player->getParty();
	if (!party || party->getLeader() != player) {
		return;
	}

	Player* newLeader = getPlayerByID(newLeaderId);
	if (!newLeader || !player->isPartner(newLeader)) {
		return;
	}

	party->passPartyLeadership(newLeader);
}

void Game::playerLeaveParty(uint32_t playerId) {
	Player* player = getPlayerByID(playerId);
	if (!player) {
		return;
	}

	Party* party = player->getParty();
	if (!party || player->hasCondition(CONDITION_INFIGHT)) {
		return;
	}

	party->leaveParty(player);
}

void Game::playerEnableSharedPartyExperience(uint32_t playerId, bool sharedExpActive) {
	Player* player = getPlayerByID(playerId);
	if (!player) {
		return;
	}

	Party* party = player->getParty();
	Tile* playerTile = player->getTile();
	if (!party || (player->hasCondition(CONDITION_INFIGHT) && playerTile && !playerTile->hasFlag(TILESTATE_PROTECTIONZONE))) {
		return;
	}

	party->setSharedExperience(player, sharedExpActive);
}

void Game::sendGuildMotd(uint32_t playerId) {
	Player* player = getPlayerByID(playerId);
	if (!player) {
		return;
	}

	const auto &guild = player->getGuild();
	if (guild) {
		player->sendChannelMessage("Message of the Day", guild->getMotd(), TALKTYPE_CHANNEL_R1, CHANNEL_GUILD);
	}
}

void Game::kickPlayer(uint32_t playerId, bool displayEffect) {
	Player* player = getPlayerByID(playerId);
	if (!player) {
		return;
	}

	player->removePlayer(displayEffect);
}

void Game::playerCyclopediaCharacterInfo(Player* player, uint32_t characterID, CyclopediaCharacterInfoType_t characterInfoType, uint16_t entriesPerPage, uint16_t page) {
	uint32_t playerGUID = player->getGUID();
	if (characterID != playerGUID) {
		// For now allow viewing only our character since we don't have tournaments supported
		player->sendCyclopediaCharacterNoData(characterInfoType, 2);
		return;
	}

	switch (characterInfoType) {
		case CYCLOPEDIA_CHARACTERINFO_BASEINFORMATION:
			player->sendCyclopediaCharacterBaseInformation();
			break;
		case CYCLOPEDIA_CHARACTERINFO_GENERALSTATS:
			player->sendCyclopediaCharacterGeneralStats();
			break;
		case CYCLOPEDIA_CHARACTERINFO_COMBATSTATS:
			player->sendCyclopediaCharacterCombatStats();
			break;
		case CYCLOPEDIA_CHARACTERINFO_RECENTDEATHS: {
			std::ostringstream query;
			uint32_t offset = static_cast<uint32_t>(page - 1) * entriesPerPage;
			query << "SELECT `time`, `level`, `killed_by`, `mostdamage_by`, (select count(*) FROM `player_deaths` WHERE `player_id` = " << playerGUID << ") as `entries` FROM `player_deaths` WHERE `player_id` = " << playerGUID << " ORDER BY `time` DESC LIMIT " << offset << ", " << entriesPerPage;

			uint32_t playerID = player->getID();
			std::function<void(DBResult_ptr, bool)> callback = [playerID, page, entriesPerPage](DBResult_ptr result, bool) {
				Player* player = g_game().getPlayerByID(playerID);
				if (!player) {
					return;
				}

				player->resetAsyncOngoingTask(PlayerAsyncTask_RecentDeaths);
				if (!result) {
					player->sendCyclopediaCharacterRecentDeaths(0, 0, {});
					return;
				}

				uint32_t pages = result->getNumber<uint32_t>("entries");
				pages += entriesPerPage - 1;
				pages /= entriesPerPage;

				std::vector<RecentDeathEntry> entries;
				entries.reserve(result->countResults());
				do {
					std::string cause1 = result->getString("killed_by");
					std::string cause2 = result->getString("mostdamage_by");

					std::ostringstream cause;
					cause << "Died at Level " << result->getNumber<uint32_t>("level") << " by";
					if (!cause1.empty()) {
						const char &character = cause1.front();
						if (character == 'a' || character == 'e' || character == 'i' || character == 'o' || character == 'u') {
							cause << " an ";
						} else {
							cause << " a ";
						}
						cause << cause1;
					}

					if (!cause2.empty()) {
						if (!cause1.empty()) {
							cause << " and ";
						}

						const char &character = cause2.front();
						if (character == 'a' || character == 'e' || character == 'i' || character == 'o' || character == 'u') {
							cause << " an ";
						} else {
							cause << " a ";
						}
						cause << cause2;
					}
					cause << '.';
					entries.emplace_back(std::move(cause.str()), result->getNumber<uint32_t>("time"));
				} while (result->next());
				player->sendCyclopediaCharacterRecentDeaths(page, static_cast<uint16_t>(pages), entries);
			};
			g_databaseTasks().addTask(query.str(), callback, true);
			player->addAsyncOngoingTask(PlayerAsyncTask_RecentDeaths);
			break;
		}
		case CYCLOPEDIA_CHARACTERINFO_RECENTPVPKILLS: {
			// TODO: add guildwar, assists and arena kills
			Database &db = Database::getInstance();
			const std::string &escapedName = db.escapeString(player->getName());
			std::ostringstream query;
			uint32_t offset = static_cast<uint32_t>(page - 1) * entriesPerPage;
			query << "SELECT `d`.`time`, `d`.`killed_by`, `d`.`mostdamage_by`, `d`.`unjustified`, `d`.`mostdamage_unjustified`, `p`.`name`, (select count(*) FROM `player_deaths` WHERE ((`killed_by` = " << escapedName << " AND `is_player` = 1) OR (`mostdamage_by` = " << escapedName << " AND `mostdamage_is_player` = 1))) as `entries` FROM `player_deaths` AS `d` INNER JOIN `players` AS `p` ON `d`.`player_id` = `p`.`id` WHERE ((`d`.`killed_by` = " << escapedName << " AND `d`.`is_player` = 1) OR (`d`.`mostdamage_by` = " << escapedName << " AND `d`.`mostdamage_is_player` = 1)) ORDER BY `time` DESC LIMIT " << offset << ", " << entriesPerPage;

			uint32_t playerID = player->getID();
			std::function<void(DBResult_ptr, bool)> callback = [playerID, page, entriesPerPage](DBResult_ptr result, bool) {
				Player* player = g_game().getPlayerByID(playerID);
				if (!player) {
					return;
				}

				player->resetAsyncOngoingTask(PlayerAsyncTask_RecentPvPKills);
				if (!result) {
					player->sendCyclopediaCharacterRecentPvPKills(0, 0, {});
					return;
				}

				uint32_t pages = result->getNumber<uint32_t>("entries");
				pages += entriesPerPage - 1;
				pages /= entriesPerPage;

				std::vector<RecentPvPKillEntry> entries;
				entries.reserve(result->countResults());
				do {
					std::string cause1 = result->getString("killed_by");
					std::string cause2 = result->getString("mostdamage_by");
					std::string name = result->getString("name");

					uint8_t status = CYCLOPEDIA_CHARACTERINFO_RECENTKILLSTATUS_JUSTIFIED;
					if (player->getName() == cause1) {
						if (result->getNumber<uint32_t>("unjustified") == 1) {
							status = CYCLOPEDIA_CHARACTERINFO_RECENTKILLSTATUS_UNJUSTIFIED;
						}
					} else if (player->getName() == cause2) {
						if (result->getNumber<uint32_t>("mostdamage_unjustified") == 1) {
							status = CYCLOPEDIA_CHARACTERINFO_RECENTKILLSTATUS_UNJUSTIFIED;
						}
					}

					std::ostringstream description;
					description << "Killed " << name << '.';
					entries.emplace_back(std::move(description.str()), result->getNumber<uint32_t>("time"), status);
				} while (result->next());
				player->sendCyclopediaCharacterRecentPvPKills(page, static_cast<uint16_t>(pages), entries);
			};
			g_databaseTasks().addTask(query.str(), callback, true);
			player->addAsyncOngoingTask(PlayerAsyncTask_RecentPvPKills);
			break;
		}
		case CYCLOPEDIA_CHARACTERINFO_ACHIEVEMENTS:
			player->sendCyclopediaCharacterAchievements();
			break;
		case CYCLOPEDIA_CHARACTERINFO_ITEMSUMMARY:
			player->sendCyclopediaCharacterItemSummary();
			break;
		case CYCLOPEDIA_CHARACTERINFO_OUTFITSMOUNTS:
			player->sendCyclopediaCharacterOutfitsMounts();
			break;
		case CYCLOPEDIA_CHARACTERINFO_STORESUMMARY:
			player->sendCyclopediaCharacterStoreSummary();
			break;
		case CYCLOPEDIA_CHARACTERINFO_INSPECTION:
			player->sendCyclopediaCharacterInspection();
			break;
		case CYCLOPEDIA_CHARACTERINFO_BADGES:
			player->sendCyclopediaCharacterBadges();
			break;
		case CYCLOPEDIA_CHARACTERINFO_TITLES:
			player->sendCyclopediaCharacterTitles();
			break;
		default:
			player->sendCyclopediaCharacterNoData(characterInfoType, 1);
			break;
	}
}

void Game::playerHighscores(Player* player, HighscoreType_t type, uint8_t category, uint32_t vocation, const std::string &, uint16_t page, uint8_t entriesPerPage) {
	if (player->hasAsyncOngoingTask(PlayerAsyncTask_Highscore)) {
		return;
	}

	std::string categoryName;
	switch (category) {
		case HIGHSCORE_CATEGORY_FIST_FIGHTING:
			categoryName = "skill_fist";
			break;
		case HIGHSCORE_CATEGORY_CLUB_FIGHTING:
			categoryName = "skill_club";
			break;
		case HIGHSCORE_CATEGORY_SWORD_FIGHTING:
			categoryName = "skill_sword";
			break;
		case HIGHSCORE_CATEGORY_AXE_FIGHTING:
			categoryName = "skill_axe";
			break;
		case HIGHSCORE_CATEGORY_DISTANCE_FIGHTING:
			categoryName = "skill_dist";
			break;
		case HIGHSCORE_CATEGORY_SHIELDING:
			categoryName = "skill_shielding";
			break;
		case HIGHSCORE_CATEGORY_FISHING:
			categoryName = "skill_fishing";
			break;
		case HIGHSCORE_CATEGORY_MAGIC_LEVEL:
			categoryName = "maglevel";
			break;
		default: {
			category = HIGHSCORE_CATEGORY_EXPERIENCE;
			categoryName = "experience";
			break;
		}
	}

	std::ostringstream query;
	if (type == HIGHSCORE_GETENTRIES) {
		uint32_t startPage = (static_cast<uint32_t>(page - 1) * static_cast<uint32_t>(entriesPerPage));
		uint32_t endPage = startPage + static_cast<uint32_t>(entriesPerPage);
		query << "SELECT *, @row AS `entries`, " << page << " AS `page` FROM (SELECT *, (@row := @row + 1) AS `rn` FROM (SELECT `id`, `name`, `level`, `vocation`, `" << categoryName << "` AS `points`, @curRank := IF(@prevRank = `" << categoryName << "`, @curRank, IF(@prevRank := `" << categoryName << "`, @curRank + 1, @curRank + 1)) AS `rank` FROM `players` `p`, (SELECT @curRank := 0, @prevRank := NULL, @row := 0) `r` WHERE `group_id` < " << static_cast<int>(account::GROUP_TYPE_GAMEMASTER) << " ORDER BY `" << categoryName << "` DESC) `t`";
		if (vocation != 0xFFFFFFFF) {
			bool firstVocation = true;

			const auto &vocationsMap = g_vocations().getVocations();
			for (const auto &it : vocationsMap) {
				const Vocation &voc = it.second;
				if (voc.getFromVocation() == vocation) {
					if (firstVocation) {
						query << " WHERE `vocation` = " << voc.getId();
						firstVocation = false;
					} else {
						query << " OR `vocation` = " << voc.getId();
					}
				}
			}
		}
		query << ") `T` WHERE `rn` > " << startPage << " AND `rn` <= " << endPage;
	} else if (type == HIGHSCORE_OURRANK) {
		std::string entriesStr = std::to_string(entriesPerPage);
		query << "SELECT *, @row AS `entries`, (@ourRow DIV " << entriesStr << ") + 1 AS `page` FROM (SELECT *, (@row := @row + 1) AS `rn`, @ourRow := IF(`id` = " << player->getGUID() << ", @row - 1, @ourRow) AS `rw` FROM (SELECT `id`, `name`, `level`, `vocation`, `" << categoryName << "` AS `points`, @curRank := IF(@prevRank = `" << categoryName << "`, @curRank, IF(@prevRank := `" << categoryName << "`, @curRank + 1, @curRank + 1)) AS `rank` FROM `players` `p`, (SELECT @curRank := 0, @prevRank := NULL, @row := 0, @ourRow := 0) `r` WHERE `group_id` < " << static_cast<int>(account::GROUP_TYPE_GAMEMASTER) << " ORDER BY `" << categoryName << "` DESC) `t`";
		if (vocation != 0xFFFFFFFF) {
			bool firstVocation = true;

			const auto &vocationsMap = g_vocations().getVocations();
			for (const auto &it : vocationsMap) {
				const Vocation &voc = it.second;
				if (voc.getFromVocation() == vocation) {
					if (firstVocation) {
						query << " WHERE `vocation` = " << voc.getId();
						firstVocation = false;
					} else {
						query << " OR `vocation` = " << voc.getId();
					}
				}
			}
		}
		query << ") `T` WHERE `rn` > ((@ourRow DIV " << entriesStr << ") * " << entriesStr << ") AND `rn` <= (((@ourRow DIV " << entriesStr << ") * " << entriesStr << ") + " << entriesStr << ")";
	}

	uint32_t playerID = player->getID();
	std::function<void(DBResult_ptr, bool)> callback = [playerID, category, vocation, entriesPerPage](DBResult_ptr result, bool) {
		Player* player = g_game().getPlayerByID(playerID);
		if (!player) {
			return;
		}

		player->resetAsyncOngoingTask(PlayerAsyncTask_Highscore);
		if (!result) {
			player->sendHighscoresNoData();
			return;
		}

		uint16_t page = result->getNumber<uint16_t>("page");
		uint32_t pages = result->getNumber<uint32_t>("entries");
		pages += entriesPerPage - 1;
		pages /= entriesPerPage;

		std::vector<HighscoreCharacter> characters;
		characters.reserve(result->countResults());
		do {
			uint8_t characterVocation;
			const Vocation* voc = g_vocations().getVocation(result->getNumber<uint16_t>("vocation"));
			if (voc) {
				characterVocation = voc->getClientId();
			} else {
				characterVocation = 0;
			}
			characters.emplace_back(std::move(result->getString("name")), result->getNumber<uint64_t>("points"), result->getNumber<uint32_t>("id"), result->getNumber<uint32_t>("rank"), result->getNumber<uint16_t>("level"), characterVocation);
		} while (result->next());
		player->sendHighscores(characters, category, vocation, page, static_cast<uint16_t>(pages));
	};
	g_databaseTasks().addTask(query.str(), callback, true);
	player->addAsyncOngoingTask(PlayerAsyncTask_Highscore);
}

void Game::playerReportRuleViolationReport(uint32_t playerId, const std::string &targetName, uint8_t reportType, uint8_t reportReason, const std::string &comment, const std::string &translation) {
	Player* player = getPlayerByID(playerId);
	if (!player) {
		return;
	}

	g_events().eventPlayerOnReportRuleViolation(player, targetName, reportType, reportReason, comment, translation);
	g_callbacks().executeCallback(EventCallback_t::playerOnReportRuleViolation, &EventCallback::playerOnReportRuleViolation, player, targetName, reportType, reportReason, comment, translation);
}

void Game::playerReportBug(uint32_t playerId, const std::string &message, const Position &position, uint8_t category) {
	Player* player = getPlayerByID(playerId);
	if (!player) {
		return;
	}

	g_events().eventPlayerOnReportBug(player, message, position, category);
	g_callbacks().executeCallback(EventCallback_t::playerOnReportBug, &EventCallback::playerOnReportBug, player, message, position, category);
}

void Game::playerDebugAssert(uint32_t playerId, const std::string &assertLine, const std::string &date, const std::string &description, const std::string &comment) {
	Player* player = getPlayerByID(playerId);
	if (!player) {
		return;
	}

	// TODO: move debug assertions to database
	FILE* file = fopen("client_assertions.txt", "a");
	if (file) {
		fprintf(file, "----- %s - %s (%s) -----\n", formatDate(time(nullptr)).c_str(), player->getName().c_str(), convertIPToString(player->getIP()).c_str());
		fprintf(file, "%s\n%s\n%s\n%s\n", assertLine.c_str(), date.c_str(), description.c_str(), comment.c_str());
		fclose(file);
	}
}

void Game::playerPreyAction(uint32_t playerId, uint8_t slot, uint8_t action, uint8_t option, int8_t index, uint16_t raceId) {
	Player* player = getPlayerByID(playerId);
	if (!player) {
		return;
	}

	g_ioprey().ParsePreyAction(player, static_cast<PreySlot_t>(slot), static_cast<PreyAction_t>(action), static_cast<PreyOption_t>(option), index, raceId);
}

void Game::playerTaskHuntingAction(uint32_t playerId, uint8_t slot, uint8_t action, bool upgrade, uint16_t raceId) {
	Player* player = getPlayerByID(playerId);
	if (!player) {
		return;
	}

	g_ioprey().ParseTaskHuntingAction(player, static_cast<PreySlot_t>(slot), static_cast<PreyTaskAction_t>(action), upgrade, raceId);
}

void Game::playerNpcGreet(uint32_t playerId, uint32_t npcId) {
	Player* player = getPlayerByID(playerId);
	if (!player) {
		return;
	}

	Npc* npc = getNpcByID(npcId);
	if (!npc) {
		return;
	}

	SpectatorHashSet spectators;
	spectators.insert(npc);
	map.getSpectators(spectators, player->getPosition(), true, true);
	internalCreatureSay(player, TALKTYPE_SAY, "hi", false, &spectators);
	spectators.clear();
	spectators.insert(npc);
	if (npc->getSpeechBubble() == SPEECHBUBBLE_TRADE) {
		internalCreatureSay(player, TALKTYPE_PRIVATE_PN, "trade", false, &spectators);
	} else {
		internalCreatureSay(player, TALKTYPE_PRIVATE_PN, "sail", false, &spectators);
	}
}

void Game::playerLeaveMarket(uint32_t playerId) {
	Player* player = getPlayerByID(playerId);
	if (!player) {
		return;
	}

	player->setInMarket(false);
}

void Game::playerBrowseMarket(uint32_t playerId, uint16_t itemId, uint8_t tier) {
	Player* player = getPlayerByID(playerId);
	if (!player) {
		return;
	}

	if (!player->isInMarket()) {
		return;
	}

	const ItemType &it = Item::items[itemId];
	if (it.id == 0) {
		return;
	}

	if (it.wareId == 0) {
		return;
	}

	const MarketOfferList &buyOffers = IOMarket::getActiveOffers(MARKETACTION_BUY, it.id, tier);
	const MarketOfferList &sellOffers = IOMarket::getActiveOffers(MARKETACTION_SELL, it.id, tier);
	player->sendMarketBrowseItem(it.id, buyOffers, sellOffers, tier);
	player->sendMarketDetail(it.id, tier);
}

void Game::playerBrowseMarketOwnOffers(uint32_t playerId) {
	Player* player = getPlayerByID(playerId);
	if (!player) {
		return;
	}

	if (!player->isInMarket()) {
		return;
	}

	const MarketOfferList &buyOffers = IOMarket::getOwnOffers(MARKETACTION_BUY, player->getGUID());
	const MarketOfferList &sellOffers = IOMarket::getOwnOffers(MARKETACTION_SELL, player->getGUID());
	player->sendMarketBrowseOwnOffers(buyOffers, sellOffers);
}

void Game::playerBrowseMarketOwnHistory(uint32_t playerId) {
	Player* player = getPlayerByID(playerId);
	if (!player) {
		return;
	}

	if (!player->isInMarket()) {
		return;
	}

	const HistoryMarketOfferList &buyOffers = IOMarket::getOwnHistory(MARKETACTION_BUY, player->getGUID());
	const HistoryMarketOfferList &sellOffers = IOMarket::getOwnHistory(MARKETACTION_SELL, player->getGUID());
	player->sendMarketBrowseOwnHistory(buyOffers, sellOffers);
}

namespace {
	bool removeOfferItems(Player &player, DepotLocker &depotLocker, const ItemType &itemType, uint16_t amount, uint8_t tier, std::ostringstream &offerStatus) {
		uint16_t removeAmount = amount;
		if (
			// Init-statement
			auto stashItemCount = player.getStashItemCount(itemType.wareId);
			// Condition
			stashItemCount > 0
		) {
			if (removeAmount > stashItemCount && player.withdrawItem(itemType.wareId, stashItemCount)) {
				removeAmount -= stashItemCount;
			} else if (player.withdrawItem(itemType.wareId, removeAmount)) {
				removeAmount = 0;
			} else {
				offerStatus << "Failed to remove stash items from player " << player.getName();
				return false;
			}
		}

		auto [itemVector, totalCount] = player.getLockerItemsAndCountById(depotLocker, tier, itemType.id);
		if (removeAmount > 0) {
			if (totalCount == 0 || itemVector.size() == 0) {
				offerStatus << "Player " << player.getName() << " not have item for create offer";
				return false;
			}

			uint32_t count = 0;
			for (auto item : itemVector) {
				if (!item) {
					continue;
				}

				if (itemType.stackable) {
					uint16_t removeCount = std::min<uint16_t>(removeAmount, item->getItemCount());
					removeAmount -= removeCount;
					if (
						// Init-statement
						auto ret = g_game().internalRemoveItem(item, removeCount);
						// Condition
						ret != RETURNVALUE_NOERROR
					) {
						offerStatus << "Failed to remove items from player " << player.getName() << " error: " << getReturnMessage(ret);
						return false;
					}

					if (removeAmount == 0) {
						break;
					}
				} else {
					count += Item::countByType(item, -1);
					if (count > amount) {
						break;
					}
					auto ret = g_game().internalRemoveItem(item);
					if (ret != RETURNVALUE_NOERROR) {
						offerStatus << "Failed to remove items from player " << player.getName() << " error: " << getReturnMessage(ret);
						return false;
					} else {
						removeAmount -= 1;
					}
				}
			}
		}
		if (removeAmount > 0) {
			g_logger().error("Player {} tried to sell an item {} without this item", itemType.id, player.getName());
			offerStatus << "The item you tried to market is not correct. Check the item again.";
			return false;
		}
		return true;
	}
} // namespace

bool checkCanInitCreateMarketOffer(const Player* player, uint8_t type, const ItemType &it, uint16_t amount, uint64_t price, std::ostringstream &offerStatus) {
	if (!player) {
		offerStatus << "Failed to load player";
		return false;
	}

	if (!player->isInMarket()) {
		offerStatus << "Failed to load market for player " << player->getName();
		return false;
	}

	if (price == 0) {
		offerStatus << "Failed to process price for player " << player->getName();
		return false;
	}

	if (price > 999999999999) {
		offerStatus << "Player " << player->getName() << " is trying to sell an item with a higher than allowed value";
		return false;
	}

	if (type != MARKETACTION_BUY && type != MARKETACTION_SELL) {
		offerStatus << "Failed to process type " << type << "for player " << player->getName();
		return false;
	}

	if (player->isUIExhausted(1000)) {
		player->sendCancelMessage(RETURNVALUE_YOUAREEXHAUSTED);
		return false;
	}

	if (it.id == 0 || it.wareId == 0) {
		offerStatus << "Failed to load offer or item id";
		return false;
	}

	if (amount == 0 || !it.stackable && amount > 2000 || it.stackable && amount > 64000) {
		offerStatus << "Failed to load amount " << amount << " for player " << player->getName();
		return false;
	}

	g_logger().debug("{} - Offer amount: {}", __FUNCTION__, amount);

	if (g_configManager().getBoolean(MARKET_PREMIUM) && !player->isPremium()) {
		player->sendTextMessage(MESSAGE_MARKET, "Only premium accounts may create offers for that object.");
		return false;
	}

	const uint32_t maxOfferCount = g_configManager().getNumber(MAX_MARKET_OFFERS_AT_A_TIME_PER_PLAYER);
	if (maxOfferCount != 0 && IOMarket::getPlayerOfferCount(player->getGUID()) >= maxOfferCount) {
		offerStatus << "Player " << player->getName() << "excedeed max offer count " << maxOfferCount;
		return false;
	}

	return true;
}

void Game::playerCreateMarketOffer(uint32_t playerId, uint8_t type, uint16_t itemId, uint16_t amount, uint64_t price, uint8_t tier, bool anonymous) {
	// Initialize variables
	// Before creating the offer we will compare it with the RETURN VALUE ERROR
	std::ostringstream offerStatus;
	Player* player = getPlayerByID(playerId);
	const ItemType &it = Item::items[itemId];

	// Make sure everything is ok before the create market offer starts
	if (!checkCanInitCreateMarketOffer(player, type, it, amount, price, offerStatus)) {
		g_logger().error("{} - Player {} had an error on init offer on the market, error code: {}", __FUNCTION__, player->getName(), offerStatus.str());
		return;
	}

	uint64_t calcFee = (price / 100) * amount;
	uint64_t minFee = std::min<uint64_t>(100000, calcFee);
	uint64_t fee = std::max<uint64_t>(20, minFee);

	if (type == MARKETACTION_SELL) {
		if (fee > (player->getBankBalance() + player->getMoney())) {
			offerStatus << "Fee is greater than player money";
			return;
		}

		DepotLocker* depotLocker = player->getDepotLocker(player->getLastDepotId());
		if (depotLocker == nullptr) {
			offerStatus << "Depot locker is nullptr for player " << player->getName();
			return;
		}

		if (it.id == ITEM_STORE_COIN) {
			account::Account account(player->getAccount());
			account.LoadAccountDB();
			uint32_t transferableCoins;
			account.GetTransferableCoins(&transferableCoins);

			if (amount > transferableCoins) {
				offerStatus << "Amount is greater than coins for player " << player->getName();
				return;
			}

			account.RemoveTransferableCoins(static_cast<uint32_t>(amount));
		} else {
			if (!removeOfferItems(*player, *depotLocker, it, amount, tier, offerStatus)) {
				g_logger().error("[{}] failed to remove item with id {}, from player {}, errorcode: {}", __FUNCTION__, it.id, player->getName(), offerStatus.str());
				return;
			}
		}

		g_game().removeMoney(player, fee, 0, true);
	} else {
		uint64_t totalPrice = price * amount;
		totalPrice += fee;
		if (totalPrice > (player->getMoney() + player->getBankBalance())) {
			offerStatus << "Fee is greater than player money (buy offer)";
			return;
		}

		g_game().removeMoney(player, totalPrice, 0, true);
	}

	// Send market window again for update item stats and avoid item clone
	player->sendMarketEnter(player->getLastDepotId());

	// If there is any error, then we will send the log and block the creation of the offer to avoid clone of items
	// The player may lose the item as it will have already been removed, but will not clone
	if (!offerStatus.str().empty()) {
		if (offerStatus.str() == "The item you tried to market is not correct. Check the item again.") {
			player->sendTextMessage(MESSAGE_MARKET, offerStatus.str());
		} else {
			player->sendTextMessage(MESSAGE_MARKET, "There was an error processing your offer, please contact the administrator.");
		}
		g_logger().error("{} - Player {} had an error creating an offer on the market, error code: {}", __FUNCTION__, player->getName(), offerStatus.str());
		return;
	}

	IOMarket::createOffer(player->getGUID(), static_cast<MarketAction_t>(type), it.id, amount, price, tier, anonymous);

	// uint8_t = tier, uint64_t price
	phmap::btree_map<uint8_t, uint64_t> tierAndPriceMap;
	tierAndPriceMap[tier] = price;
	auto ColorItem = itemsPriceMap.find(it.id);
	if (ColorItem == itemsPriceMap.end()) {
		itemsPriceMap[it.id] = tierAndPriceMap;
		itemsSaleCount++;
	} else if (auto priceIt = ColorItem->second.find(tier); priceIt->second < price) {
		itemsPriceMap[it.id] = tierAndPriceMap;
	}

	const MarketOfferList &buyOffers = IOMarket::getActiveOffers(MARKETACTION_BUY, it.id, tier);
	const MarketOfferList &sellOffers = IOMarket::getActiveOffers(MARKETACTION_SELL, it.id, tier);
	player->sendMarketBrowseItem(it.id, buyOffers, sellOffers, tier);

	// Exhausted for create offert in the market
	player->updateUIExhausted();
	IOLoginData::savePlayer(player);
}

void Game::playerCancelMarketOffer(uint32_t playerId, uint32_t timestamp, uint16_t counter) {
	Player* player = getPlayerByID(playerId);
	if (!player) {
		return;
	}

	if (!player->isInMarket()) {
		return;
	}

	if (player->isUIExhausted(1000)) {
		player->sendCancelMessage(RETURNVALUE_YOUAREEXHAUSTED);
		return;
	}

	MarketOfferEx offer = IOMarket::getOfferByCounter(timestamp, counter);
	if (offer.id == 0 || offer.playerId != player->getGUID()) {
		return;
	}

	if (offer.type == MARKETACTION_BUY) {
		player->setBankBalance(player->getBankBalance() + offer.price * offer.amount);
		// Send market window again for update stats
		player->sendMarketEnter(player->getLastDepotId());
	} else {
		const ItemType &it = Item::items[offer.itemId];
		if (it.id == 0) {
			return;
		}

		if (it.id == ITEM_STORE_COIN) {
			account::Account account;
			account.LoadAccountDB(player->getAccount());
			account.AddTransferableCoins(offer.amount);
		} else if (it.stackable) {
			uint16_t tmpAmount = offer.amount;
			while (tmpAmount > 0) {
				int32_t stackCount = std::min<int32_t>(it.stackSize, tmpAmount);
				Item* item = Item::CreateItem(it.id, stackCount);
				if (internalAddItem(player->getInbox(), item, INDEX_WHEREEVER, FLAG_NOLIMIT) != RETURNVALUE_NOERROR) {
					delete item;
					break;
				}

				if (offer.tier > 0) {
					item->setAttribute(ItemAttribute_t::TIER, offer.tier);
				}

				tmpAmount -= stackCount;
			}
		} else {
			int32_t subType;
			if (it.charges != 0) {
				subType = it.charges;
			} else {
				subType = -1;
			}

			for (uint16_t i = 0; i < offer.amount; ++i) {
				Item* item = Item::CreateItem(it.id, subType);
				if (internalAddItem(player->getInbox(), item, INDEX_WHEREEVER, FLAG_NOLIMIT) != RETURNVALUE_NOERROR) {
					delete item;
					break;
				}

				if (offer.tier > 0) {
					item->setAttribute(ItemAttribute_t::TIER, offer.tier);
				}
			}
		}
	}

	IOMarket::moveOfferToHistory(offer.id, OFFERSTATE_CANCELLED);

	offer.amount = 0;
	offer.timestamp += g_configManager().getNumber(MARKET_OFFER_DURATION);
	player->sendMarketCancelOffer(offer);
	// Send market window again for update stats
	player->sendMarketEnter(player->getLastDepotId());
	// Exhausted for cancel offer in the market
	player->updateUIExhausted();
	IOLoginData::savePlayer(player);
}

void Game::playerAcceptMarketOffer(uint32_t playerId, uint32_t timestamp, uint16_t counter, uint16_t amount) {
	std::ostringstream offerStatus;
	Player* player = getPlayerByID(playerId);
	if (!player) {
		offerStatus << "Failed to load player";
		return;
	}

	if (!player->isInMarket()) {
		offerStatus << "Failed to load market";
		return;
	}

	if (player->isUIExhausted(1000)) {
		player->sendCancelMessage(RETURNVALUE_YOUAREEXHAUSTED);
		return;
	}

	MarketOfferEx offer = IOMarket::getOfferByCounter(timestamp, counter);
	if (offer.id == 0) {
		offerStatus << "Failed to load offer id";
		return;
	}

	const ItemType &it = Item::items[offer.itemId];
	if (it.id == 0) {
		offerStatus << "Failed to load item id";
		return;
	}

	if (amount == 0 || !it.stackable && amount > 2000 || it.stackable && amount > 64000 || amount > offer.amount) {
		offerStatus << "Invalid offer amount " << amount << " for player " << player->getName();
		return;
	}

	uint64_t totalPrice = offer.price * amount;

	// The player has an offer to by something and someone is going to sell to item type
	// so the market action is 'buy' as who created the offer is buying.
	if (offer.type == MARKETACTION_BUY) {
		DepotLocker* depotLocker = player->getDepotLocker(player->getLastDepotId());
		if (depotLocker == nullptr) {
			offerStatus << "Depot locker is nullptr";
			return;
		}

		Player* buyerPlayer = getPlayerByGUID(offer.playerId);
		if (!buyerPlayer) {
			buyerPlayer = new Player(nullptr);
			if (!IOLoginData::loadPlayerById(buyerPlayer, offer.playerId)) {
				delete buyerPlayer;
				offerStatus << "Failed to load buyer player " << player->getName();
				return;
			}
		}

		if (player == buyerPlayer || player->getAccount() == buyerPlayer->getAccount()) {
			player->sendTextMessage(MESSAGE_MARKET, "You cannot accept your own offer.");
			return;
		}

		if (it.id == ITEM_STORE_COIN) {
			account::Account account;
			account.LoadAccountDB(player->getAccount());
			uint32_t transferableCoins;
			account.GetTransferableCoins(&transferableCoins);
			if (amount > transferableCoins) {
				offerStatus << "Amount is greater than coins";
				return;
			}

			account.RemoveTransferableCoins(amount);
			account.RegisterCoinsTransaction(account::COIN_REMOVE, amount, "Sold on Market");
		} else {
			if (!removeOfferItems(*player, *depotLocker, it, amount, offer.tier, offerStatus)) {
				g_logger().error("[{}] failed to remove item with id {}, from player {}, errorcode: {}", __FUNCTION__, it.id, player->getName(), offerStatus.str());
				return;
			}
		}

		// If there is any error, then we will send the log and block the creation of the offer to avoid clone of items
		// The player may lose the item as it will have already been removed, but will not clone
		if (!offerStatus.str().empty()) {
			if (offerStatus.str() == "The item you tried to market is not correct. Check the item again.") {
				player->sendTextMessage(MESSAGE_MARKET, offerStatus.str());
			} else {
				player->sendTextMessage(MESSAGE_MARKET, "There was an error processing your offer, please contact the administrator.");
			}
			g_logger().error("{} - Player {} had an error creating an offer on the market, error code: {}", __FUNCTION__, player->getName(), offerStatus.str());
			player->sendMarketEnter(player->getLastDepotId());
			return;
		}

		player->setBankBalance(player->getBankBalance() + totalPrice);

		if (it.id == ITEM_STORE_COIN) {
			account::Account account;
			account.LoadAccountDB(buyerPlayer->getAccount());
			account.AddTransferableCoins(amount);
			account.RegisterCoinsTransaction(account::COIN_ADD, amount, "Purchased on Market");
		} else if (it.stackable) {
			uint16_t tmpAmount = amount;
			while (tmpAmount > 0) {
				uint16_t stackCount = std::min<uint16_t>(it.stackSize, tmpAmount);
				Item* item = Item::CreateItem(it.id, stackCount);
				if (internalAddItem(buyerPlayer->getInbox(), item, INDEX_WHEREEVER, FLAG_NOLIMIT) != RETURNVALUE_NOERROR) {
					offerStatus << "Failed to add player inbox stackable item for buy offer for player " << player->getName();
					delete item;
					break;
				}

				if (offer.tier > 0) {
					item->setAttribute(ItemAttribute_t::TIER, offer.tier);
				}

				tmpAmount -= stackCount;
			}
		} else {
			int32_t subType;
			if (it.charges != 0) {
				subType = it.charges;
			} else {
				subType = -1;
			}

			for (uint16_t i = 0; i < amount; ++i) {
				Item* item = Item::CreateItem(it.id, subType);
				if (internalAddItem(buyerPlayer->getInbox(), item, INDEX_WHEREEVER, FLAG_NOLIMIT) != RETURNVALUE_NOERROR) {
					offerStatus << "Failed to add player inbox item for buy offer for player " << player->getName();
					delete item;
					break;
				}

				if (offer.tier > 0) {
					item->setAttribute(ItemAttribute_t::TIER, offer.tier);
				}
			}
		}

		if (buyerPlayer->isOffline()) {
			IOLoginData::savePlayer(buyerPlayer);
			delete buyerPlayer;
		}
	} else if (offer.type == MARKETACTION_SELL) {
		Player* sellerPlayer = getPlayerByGUID(offer.playerId);
		if (!sellerPlayer) {
			sellerPlayer = new Player(nullptr);
			if (!IOLoginData::loadPlayerById(sellerPlayer, offer.playerId)) {
				offerStatus << "Failed to load seller player";
				delete sellerPlayer;
				return;
			}
		}

		if (player == sellerPlayer || player->getAccount() == sellerPlayer->getAccount()) {
			player->sendTextMessage(MESSAGE_MARKET, "You cannot accept your own offer.");
			return;
		}

		if (totalPrice > (player->getBankBalance() + player->getMoney())) {
			return;
		}

		// Have enough money on the bank
		if (totalPrice <= player->getBankBalance()) {
			player->setBankBalance(player->getBankBalance() - totalPrice);
		} else {
			uint64_t remainsPrice = 0;
			remainsPrice = totalPrice - player->getBankBalance();
			player->setBankBalance(0);
			g_game().removeMoney(player, remainsPrice);
		}

		if (it.id == ITEM_STORE_COIN) {
			account::Account account;
			account.LoadAccountDB(player->getAccount());
			account.AddTransferableCoins(amount);
			account.RegisterCoinsTransaction(account::COIN_ADD, amount, "Purchased on Market");
		} else if (it.stackable) {
			uint16_t tmpAmount = amount;
			while (tmpAmount > 0) {
				uint16_t stackCount = std::min<uint16_t>(it.stackSize, tmpAmount);
				Item* item = Item::CreateItem(it.id, stackCount);
				if (
					// Init-statement
					auto ret = internalAddItem(player->getInbox(), item, INDEX_WHEREEVER, FLAG_NOLIMIT);
					// Condition
					ret != RETURNVALUE_NOERROR
				) {
					g_logger().error("{} - Create offer internal add item error code: {}", __FUNCTION__, getReturnMessage(ret));
					offerStatus << "Failed to add inbox stackable item for sell offer for player " << player->getName();
					delete item;
					break;
				}

				if (offer.tier > 0) {
					item->setAttribute(ItemAttribute_t::TIER, offer.tier);
				}

				tmpAmount -= stackCount;
			}
		} else {
			int32_t subType;
			if (it.charges != 0) {
				subType = it.charges;
			} else {
				subType = -1;
			}

			for (uint16_t i = 0; i < amount; ++i) {
				Item* item = Item::CreateItem(it.id, subType);
				if (
					// Init-statement
					auto ret = internalAddItem(player->getInbox(), item, INDEX_WHEREEVER, FLAG_NOLIMIT);
					// Condition
					ret != RETURNVALUE_NOERROR
				) {
					offerStatus << "Failed to add inbox item for sell offer for player " << player->getName();
					delete item;
					break;
				}

				if (offer.tier > 0) {
					item->setAttribute(ItemAttribute_t::TIER, offer.tier);
				}
			}
		}

		sellerPlayer->setBankBalance(sellerPlayer->getBankBalance() + totalPrice);
		if (it.id == ITEM_STORE_COIN) {
			account::Account account;
			account.LoadAccountDB(sellerPlayer->getAccount());
			account.RegisterCoinsTransaction(account::COIN_REMOVE, amount, "Sold on Market");
		}

		if (it.id != ITEM_STORE_COIN) {
			player->onReceiveMail();
		}

		if (sellerPlayer->isOffline()) {
			IOLoginData::savePlayer(sellerPlayer);
			delete sellerPlayer;
		}
	}

	// Send market window again for update item stats and avoid item clone
	player->sendMarketEnter(player->getLastDepotId());

	if (!offerStatus.str().empty()) {
		player->sendTextMessage(MESSAGE_MARKET, "There was an error processing your offer, please contact the administrator.");
		g_logger().error("{} - Player {} had an error accepting an offer on the market, error code: {}", __FUNCTION__, player->getName(), offerStatus.str());
		return;
	}

	const int32_t marketOfferDuration = g_configManager().getNumber(MARKET_OFFER_DURATION);

	IOMarket::appendHistory(player->getGUID(), (offer.type == MARKETACTION_BUY ? MARKETACTION_SELL : MARKETACTION_BUY), offer.itemId, amount, offer.price, time(nullptr), offer.tier, OFFERSTATE_ACCEPTEDEX);

	IOMarket::appendHistory(offer.playerId, offer.type, offer.itemId, amount, offer.price, time(nullptr), offer.tier, OFFERSTATE_ACCEPTED);

	offer.amount -= amount;

	if (offer.amount == 0) {
		IOMarket::deleteOffer(offer.id);
	} else {
		IOMarket::acceptOffer(offer.id, amount);
	}

	offer.timestamp += marketOfferDuration;
	player->sendMarketAcceptOffer(offer);
	// Exhausted for accept offer in the market
	player->updateUIExhausted();
	IOLoginData::savePlayer(player);
}

void Game::parsePlayerExtendedOpcode(uint32_t playerId, uint8_t opcode, const std::string &buffer) {
	Player* player = getPlayerByID(playerId);
	if (!player) {
		return;
	}

	for (const CreatureEvent* creatureEvent : player->getCreatureEvents(CREATURE_EVENT_EXTENDED_OPCODE)) {
		creatureEvent->executeExtendedOpcode(player, opcode, buffer);
	}
}

void Game::forceRemoveCondition(uint32_t creatureId, ConditionType_t conditionType, ConditionId_t conditionId) {
	Creature* creature = getCreatureByID(creatureId);
	if (!creature) {
		return;
	}

	creature->removeCondition(conditionType, conditionId, true);
}

void Game::sendOfflineTrainingDialog(Player* player) {
	if (!player) {
		return;
	}

	if (!player->hasModalWindowOpen(offlineTrainingWindow.id)) {
		player->sendModalWindow(offlineTrainingWindow);
	}
}

void Game::playerAnswerModalWindow(uint32_t playerId, uint32_t modalWindowId, uint8_t button, uint8_t choice) {
	Player* player = getPlayerByID(playerId);
	if (!player) {
		return;
	}

	if (!player->hasModalWindowOpen(modalWindowId)) {
		return;
	}

	player->onModalWindowHandled(modalWindowId);

	// offline training, hardcoded
	if (modalWindowId == std::numeric_limits<uint32_t>::max()) {
		if (button == 1) {
			if (choice == SKILL_SWORD || choice == SKILL_AXE || choice == SKILL_CLUB || choice == SKILL_DISTANCE || choice == SKILL_MAGLEVEL) {
				BedItem* bedItem = player->getBedItem();
				if (bedItem && bedItem->sleep(player)) {
					player->setOfflineTrainingSkill(static_cast<int8_t>(choice));
					return;
				}
			}
		} else {
			player->sendTextMessage(MESSAGE_EVENT_ADVANCE, "Offline training aborted.");
		}

		player->setBedItem(nullptr);
	} else {
		for (const auto creatureEvent : player->getCreatureEvents(CREATURE_EVENT_MODALWINDOW)) {
			creatureEvent->executeModalWindow(player, modalWindowId, button, choice);
		}
	}
}

void Game::playerForgeFuseItems(uint32_t playerId, uint16_t itemId, uint8_t tier, bool usedCore, bool reduceTierLoss) {
	Player* player = getPlayerByID(playerId);
	if (!player) {
		return;
	}

	if (player->isUIExhausted()) {
		player->sendCancelMessage(RETURNVALUE_YOUAREEXHAUSTED);
		return;
	}

	player->updateUIExhausted();

	uint8_t coreCount = (usedCore ? 1 : 0) + (reduceTierLoss ? 1 : 0);
	auto baseSuccess = static_cast<uint8_t>(g_configManager().getNumber(FORGE_BASE_SUCCESS_RATE));
	auto bonusSuccess = static_cast<uint8_t>(g_configManager().getNumber(FORGE_BASE_SUCCESS_RATE) + g_configManager().getNumber(FORGE_BONUS_SUCCESS_RATE));
	auto roll = static_cast<uint8_t>(uniform_random(1, 100)) <= (usedCore ? bonusSuccess : baseSuccess);
	bool success = roll ? true : false;

	auto chance = uniform_random(0, 10000);
	uint8_t bonus = forgeBonus(chance);

	player->forgeFuseItems(itemId, tier, success, reduceTierLoss, bonus, coreCount);
}

void Game::playerForgeTransferItemTier(uint32_t playerId, uint16_t donorItemId, uint8_t tier, uint16_t receiveItemId) {
	Player* player = getPlayerByID(playerId);
	if (!player) {
		return;
	}

	player->forgeTransferItemTier(donorItemId, tier, receiveItemId);
}

void Game::playerForgeResourceConversion(uint32_t playerId, uint8_t action) {
	Player* player = getPlayerByID(playerId);
	if (!player) {
		return;
	}

	if (player->isUIExhausted()) {
		player->sendCancelMessage(RETURNVALUE_YOUAREEXHAUSTED);
		return;
	}

	player->updateUIExhausted();
	player->forgeResourceConversion(action);
}

void Game::playerBrowseForgeHistory(uint32_t playerId, uint8_t page) {
	Player* player = getPlayerByID(playerId);
	if (!player) {
		return;
	}

	if (player->isUIExhausted()) {
		player->sendCancelMessage(RETURNVALUE_YOUAREEXHAUSTED);
		return;
	}

	player->updateUIExhausted();
	player->forgeHistory(page);
}

void Game::playerBosstiarySlot(uint32_t playerId, uint8_t slotId, uint32_t selectedBossId) {
	Player* player = getPlayerByID(playerId);
	if (!player) {
		return;
	}

	if (player->isUIExhausted()) {
		player->sendCancelMessage(RETURNVALUE_YOUAREEXHAUSTED);
		return;
	}

	player->updateUIExhausted();

	uint32_t bossIdSlot = player->getSlotBossId(slotId);

	if (uint32_t boostedBossId = g_ioBosstiary().getBoostedBossId();
		selectedBossId == 0 && bossIdSlot != boostedBossId) {
		uint8_t removeTimes = player->getRemoveTimes();
		uint32_t removePrice = g_ioBosstiary().calculteRemoveBoss(removeTimes);
		g_game().removeMoney(player, removePrice, 0, true);
		player->addRemoveTime();
	}

	player->setSlotBossId(slotId, selectedBossId);
}

void Game::playerSetMonsterPodium(uint32_t playerId, uint32_t monsterRaceId, const Position &pos, uint8_t stackPos, const uint16_t itemId, uint8_t direction, const std::pair<uint8_t, uint8_t> &podiumAndMonsterVisible) {
	Player* player = getPlayerByID(playerId);
	if (!player || pos.x == 0xFFFF) {
		return;
	}

	Thing* thing = internalGetThing(player, pos, stackPos, itemId, STACKPOS_TOPDOWN_ITEM);
	if (!thing) {
		return;
	}

	Item* item = thing->getItem();
	if (!item || item->getID() != itemId || !item->isPodium() || item->hasAttribute(ItemAttribute_t::UNIQUEID)) {
		player->sendCancelMessage(RETURNVALUE_NOTPOSSIBLE);
		return;
	}

<<<<<<< HEAD
=======
	if (monsterRaceId != 0) {
		item->setCustomAttribute("PodiumMonsterRaceId", static_cast<int64_t>(monsterRaceId));
	} else if (auto podiumMonsterRace = item->getCustomAttribute("PodiumMonsterRaceId")) {
		monsterRaceId = static_cast<uint32_t>(podiumMonsterRace->getInteger());
	}

	const auto &mType = g_monsters().getMonsterTypeByRaceId(static_cast<uint16_t>(monsterRaceId), itemId == ITEM_PODIUM_OF_VIGOUR);
	if (!mType) {
		player->sendCancelMessage(RETURNVALUE_CONTACTADMINISTRATOR);
		g_logger().error("[{}] player {} is trying to add invalid monster to podium {}", __FUNCTION__, player->getName(), item->getName());
		return;
	}

>>>>>>> d76b85ed
	const auto tile = item->getParent() ? item->getParent()->getTile() : nullptr;
	if (!tile) {
		player->sendCancelMessage(RETURNVALUE_NOTPOSSIBLE);
		return;
	}

	if (!Position::areInRange<1, 1, 0>(pos, player->getPosition())) {
		if (std::forward_list<Direction> listDir;
			player->getPathTo(pos, listDir, 0, 1, true, false)) {
			g_dispatcher().addTask(std::bind_front(&Game::playerAutoWalk, this, player->getID(), listDir));
			std::shared_ptr<Task> task = createPlayerTask(400, std::bind_front(&Game::playerBrowseField, this, playerId, pos));
			player->setNextWalkActionTask(task);
		} else {
			player->sendCancelMessage(RETURNVALUE_THEREISNOWAY);
		}
		return;
	}

	if (g_configManager().getBoolean(ONLY_INVITED_CAN_MOVE_HOUSE_ITEMS) && !InternalGame::playerCanUseItemOnHouseTile(player, item)) {
		player->sendCancelMessage(RETURNVALUE_NOTPOSSIBLE);
		return;
	}

	if (monsterRaceId != 0) {
		item->setCustomAttribute("PodiumMonsterRaceId", static_cast<int64_t>(monsterRaceId));
	} else if (auto podiumMonsterRace = item->getCustomAttribute("PodiumMonsterRaceId")) {
		monsterRaceId = static_cast<uint32_t>(podiumMonsterRace->getInteger());
	}

	const MonsterType* mType = g_monsters().getMonsterTypeByRaceId(monsterRaceId, itemId == ITEM_PODIUM_OF_VIGOUR);
	if (!mType) {
		player->sendCancelMessage(RETURNVALUE_CONTACTADMINISTRATOR);
		g_logger().error("[{}] player {} is trying to add invalid monster to podium {}", __FUNCTION__, player->getName(), item->getName());
		return;
	}

	const auto &[podiumVisible, monsterVisible] = podiumAndMonsterVisible;
	bool changeTentuglyName = false;
	if (auto monsterOutfit = mType->info.outfit;
		(monsterOutfit.lookType != 0 || monsterOutfit.lookTypeEx != 0) && monsterVisible) {
		// "Tantugly's Head" boss have to send other looktype to the podium
		if (monsterOutfit.lookTypeEx == 35105) {
			monsterOutfit.lookTypeEx = 39003;
			changeTentuglyName = true;
		}
		item->setCustomAttribute("LookTypeEx", static_cast<int64_t>(monsterOutfit.lookTypeEx));
		item->setCustomAttribute("LookType", static_cast<int64_t>(monsterOutfit.lookType));
		item->setCustomAttribute("LookHead", static_cast<int64_t>(monsterOutfit.lookHead));
		item->setCustomAttribute("LookBody", static_cast<int64_t>(monsterOutfit.lookBody));
		item->setCustomAttribute("LookLegs", static_cast<int64_t>(monsterOutfit.lookLegs));
		item->setCustomAttribute("LookFeet", static_cast<int64_t>(monsterOutfit.lookFeet));
		item->setCustomAttribute("LookAddons", static_cast<int64_t>(monsterOutfit.lookAddons));
	} else {
		item->removeCustomAttribute("LookType");
	}

	item->setCustomAttribute("PodiumVisible", static_cast<int64_t>(podiumVisible));
	item->setCustomAttribute("LookDirection", static_cast<int64_t>(direction));
	item->setCustomAttribute("MonsterVisible", static_cast<int64_t>(monsterVisible));

	// Change Podium name
	if (monsterVisible) {
		std::ostringstream name;
		item->removeAttribute(ItemAttribute_t::NAME);
		name << item->getName() << " displaying ";
		if (changeTentuglyName) {
			name << "Tentugly";
		} else {
			name << mType->name;
		}
		item->setAttribute(ItemAttribute_t::NAME, name.str());
	} else {
		item->removeAttribute(ItemAttribute_t::NAME);
	}

	SpectatorHashSet spectators;
	g_game().map.getSpectators(spectators, pos, true);

	// Send to client
	for (Creature* spectator : spectators) {
		if (Player* tmpPlayer = spectator->getPlayer()) {
			tmpPlayer->sendUpdateTileItem(tile, pos, item);
		}
	}
}

void Game::playerRotatePodium(uint32_t playerId, const Position &pos, uint8_t stackPos, const uint16_t itemId) {
	Player* player = getPlayerByID(playerId);
	if (!player) {
		return;
	}

	Thing* thing = internalGetThing(player, pos, stackPos, itemId, STACKPOS_TOPDOWN_ITEM);
	if (!thing) {
		return;
	}

	Item* item = thing->getItem();
	if (!item || item->getID() != itemId || item->hasAttribute(ItemAttribute_t::UNIQUEID)) {
		player->sendCancelMessage(RETURNVALUE_NOTPOSSIBLE);
		return;
	}

	if (pos.x != 0xFFFF && !Position::areInRange<1, 1, 0>(pos, player->getPosition())) {
		if (std::forward_list<Direction> listDir;
			player->getPathTo(pos, listDir, 0, 1, true, true)) {
			g_dispatcher().addTask(std::bind_front(&Game::playerAutoWalk, this, player->getID(), listDir));

			std::shared_ptr<Task> task = createPlayerTask(400, std::bind_front(&Game::playerRotatePodium, this, playerId, pos, stackPos, itemId));
			player->setNextWalkActionTask(task);
		} else {
			player->sendCancelMessage(RETURNVALUE_THEREISNOWAY);
		}
		return;
	}

	if (g_configManager().getBoolean(ONLY_INVITED_CAN_MOVE_HOUSE_ITEMS) && !InternalGame::playerCanUseItemOnHouseTile(player, item)) {
		player->sendCancelMessage(RETURNVALUE_NOTPOSSIBLE);
		return;
	}

	auto podiumRaceIdAttribute = item->getCustomAttribute("PodiumMonsterRaceId");
	auto lookDirection = item->getCustomAttribute("LookDirection");
	auto podiumVisible = item->getCustomAttribute("PodiumVisible");
	auto monsterVisible = item->getCustomAttribute("MonsterVisible");

	auto podiumRaceId = podiumRaceIdAttribute ? static_cast<uint16_t>(podiumRaceIdAttribute->getInteger()) : 0;
	uint8_t directionValue;
	if (lookDirection) {
		directionValue = static_cast<uint8_t>(lookDirection->getInteger() >= 3 ? 0 : lookDirection->getInteger() + 1);
	} else {
		directionValue = 2;
	}
	auto isPodiumVisible = podiumVisible ? static_cast<bool>(podiumVisible->getInteger()) : false;
	bool isMonsterVisible = monsterVisible ? static_cast<bool>(monsterVisible->getInteger()) : false;

	// Rotate monster podium (bestiary or bosstiary) to the new direction
	bool isPodiumOfRenown = itemId == ITEM_PODIUM_OF_RENOWN1 || itemId == ITEM_PODIUM_OF_RENOWN2;
	if (!isPodiumOfRenown) {
		auto lookTypeExAttribute = item->getCustomAttribute("LookTypeEx");
		if (!isMonsterVisible || podiumRaceId == 0 || lookTypeExAttribute && lookTypeExAttribute->getInteger() == 39003) {
			player->sendCancelMessage(RETURNVALUE_NOTPOSSIBLE);
			return;
		}

		playerSetMonsterPodium(playerId, podiumRaceId, pos, stackPos, itemId, directionValue, std::make_pair(isPodiumVisible, isMonsterVisible));
		return;
	}

	// We retrieve the outfit information to be able to rotate the podium of renown in the new direction
	Outfit_t newOutfit;
	newOutfit.lookType = InternalGame::getCustomAttributeValue<uint16_t>(item, "LookType");
	newOutfit.lookHead = InternalGame::getCustomAttributeValue<uint8_t>(item, "LookHead");
	newOutfit.lookBody = InternalGame::getCustomAttributeValue<uint8_t>(item, "LookBody");
	newOutfit.lookLegs = InternalGame::getCustomAttributeValue<uint8_t>(item, "LookLegs");
	newOutfit.lookFeet = InternalGame::getCustomAttributeValue<uint8_t>(item, "LookFeet");

	newOutfit.lookMount = InternalGame::getCustomAttributeValue<uint16_t>(item, "LookMount");
	newOutfit.lookMountHead = InternalGame::getCustomAttributeValue<uint8_t>(item, "LookMountHead");
	newOutfit.lookMountBody = InternalGame::getCustomAttributeValue<uint8_t>(item, "LookMountBody");
	newOutfit.lookMountLegs = InternalGame::getCustomAttributeValue<uint8_t>(item, "LookMountLegs");
	newOutfit.lookMountFeet = InternalGame::getCustomAttributeValue<uint8_t>(item, "LookMountFeet");
	if (newOutfit.lookType == 0 && newOutfit.lookMount == 0) {
		player->sendCancelMessage(RETURNVALUE_NOTPOSSIBLE);
		return;
	}

	playerSetShowOffSocket(player->getID(), newOutfit, pos, stackPos, itemId, isPodiumVisible, directionValue);
}

void Game::playerRequestInventoryImbuements(uint32_t playerId, bool isTrackerOpen) {
	Player* player = getPlayerByID(playerId);
	if (!player || player->isRemoved()) {
		return;
	}

	player->imbuementTrackerWindowOpen = isTrackerOpen;
	if (!player->imbuementTrackerWindowOpen) {
		return;
	}

	phmap::btree_map<Slots_t, Item*> itemsWithImbueSlotMap;
	for (uint8_t inventorySlot = CONST_SLOT_FIRST; inventorySlot <= CONST_SLOT_LAST; ++inventorySlot) {
		auto item = player->getInventoryItem(static_cast<Slots_t>(inventorySlot));
		if (!item) {
			continue;
		}

		uint8_t imbuementSlot = item->getImbuementSlot();
		for (uint8_t slot = 0; slot < imbuementSlot; slot++) {
			ImbuementInfo imbuementInfo;
			if (!item->getImbuementInfo(slot, &imbuementInfo)) {
				continue;
			}
		}

		itemsWithImbueSlotMap[static_cast<Slots_t>(inventorySlot)] = item;
	}

	player->sendInventoryImbuements(itemsWithImbueSlotMap);
}

void Game::playerOpenWheel(uint32_t playerId, uint32_t ownerId) {
	Player* player = getPlayerByID(playerId);
	if (!player) {
		return;
	}

	if (playerId != ownerId) {
		g_logger().error("[{}] player {} is trying to open wheel of another player", __FUNCTION__, player->getName());
		return;
	}

	if (player->isUIExhausted()) {
		player->sendCancelMessage(RETURNVALUE_YOUAREEXHAUSTED);
		return;
	}

	player->wheel()->sendOpenWheelWindow(ownerId);
	player->updateUIExhausted();
}

void Game::playerSaveWheel(uint32_t playerId, NetworkMessage &msg) {
	Player* player = getPlayerByID(playerId);
	if (!player) {
		return;
	}

	if (player->isUIExhausted()) {
		player->sendCancelMessage(RETURNVALUE_YOUAREEXHAUSTED);
		return;
	}

	player->wheel()->saveSlotPointsOnPressSaveButton(msg);
	player->updateUIExhausted();
}

/* Player Methods end
********************/

void Game::updatePlayerSaleItems(uint32_t playerId) {
	Player* player = getPlayerByID(playerId);
	if (!player) {
		return;
	}

	phmap::btree_map<uint16_t, uint16_t> inventoryMap;
	player->sendSaleItemList(player->getAllSaleItemIdAndCount(inventoryMap));
	player->setScheduledSaleUpdate(false);
}

void Game::addPlayer(Player* player) {
	const std::string &lowercase_name = asLowerCaseString(player->getName());
	mappedPlayerNames[lowercase_name] = player;
	wildcardTree.insert(lowercase_name);
	players[player->getID()] = player;
}

void Game::removePlayer(Player* player) {
	const std::string &lowercase_name = asLowerCaseString(player->getName());
	mappedPlayerNames.erase(lowercase_name);
	wildcardTree.remove(lowercase_name);
	players.erase(player->getID());
}

void Game::addNpc(Npc* npc) {
	npcs[npc->getID()] = npc;
}

void Game::removeNpc(Npc* npc) {
	npcs.erase(npc->getID());
}

void Game::addMonster(Monster* monster) {
	monsters[monster->getID()] = monster;
}

void Game::removeMonster(Monster* monster) {
	monsters.erase(monster->getID());
}

std::shared_ptr<Guild> Game::getGuild(uint32_t id, bool allowOffline /* = flase */) const {
	auto it = guilds.find(id);
	if (it == guilds.end()) {
		if (allowOffline) {
			return IOGuild::loadGuild(id);
		}
		return nullptr;
	}
	return it->second;
}

std::shared_ptr<Guild> Game::getGuildByName(const std::string &name, bool allowOffline /* = flase */) const {
	auto id = IOGuild::getGuildIdByName(name);
	auto it = guilds.find(id);
	if (it == guilds.end()) {
		if (allowOffline) {
			return IOGuild::loadGuild(id);
		}
		return nullptr;
	}
	return it->second;
}

void Game::addGuild(const std::shared_ptr<Guild> &guild) {
	if (!guild) {
		return;
	}
	guilds[guild->getId()] = guild;
}

void Game::removeGuild(uint32_t guildId) {
	auto it = guilds.find(guildId);
	if (it != guilds.end()) {
		IOGuild::saveGuild(it->second);
	}
	guilds.erase(guildId);
}

void Game::decreaseBrowseFieldRef(const Position &pos) {
	Tile* tile = map.getTile(pos.x, pos.y, pos.z);
	if (!tile) {
		return;
	}

	auto it = browseFields.find(tile);
	if (it != browseFields.end()) {
		it->second->decrementReferenceCounter();
	}
}

void Game::internalRemoveItems(const std::vector<Item*> itemVector, uint32_t amount, bool stackable) {
	if (stackable) {
		for (Item* item : itemVector) {
			if (item->getItemCount() > amount) {
				internalRemoveItem(item, amount);
				break;
			} else {
				amount -= item->getItemCount();
				internalRemoveItem(item);
			}
		}
	} else {
		for (Item* item : itemVector) {
			internalRemoveItem(item);
		}
	}
}

BedItem* Game::getBedBySleeper(uint32_t guid) const {
	auto it = bedSleepersMap.find(guid);
	if (it == bedSleepersMap.end()) {
		return nullptr;
	}
	return it->second;
}

void Game::setBedSleeper(BedItem* bed, uint32_t guid) {
	bedSleepersMap[guid] = bed;
}

void Game::removeBedSleeper(uint32_t guid) {
	auto it = bedSleepersMap.find(guid);
	if (it != bedSleepersMap.end()) {
		bedSleepersMap.erase(it);
	}
}

Item* Game::getUniqueItem(uint16_t uniqueId) {
	auto it = uniqueItems.find(uniqueId);
	if (it == uniqueItems.end()) {
		return nullptr;
	}
	return it->second;
}

bool Game::addUniqueItem(uint16_t uniqueId, Item* item) {
	auto result = uniqueItems.emplace(uniqueId, item);
	if (!result.second) {
		g_logger().warn("Duplicate unique id: {}", uniqueId);
	}
	return result.second;
}

void Game::removeUniqueItem(uint16_t uniqueId) {
	auto it = uniqueItems.find(uniqueId);
	if (it != uniqueItems.end()) {
		uniqueItems.erase(it);
	}
}

bool Game::hasEffect(uint16_t effectId) {
	for (uint16_t i = CONST_ME_NONE; i <= CONST_ME_LAST; i++) {
		MagicEffectClasses effect = static_cast<MagicEffectClasses>(i);
		if (effect == effectId) {
			return true;
		}
	}
	return false;
}

bool Game::hasDistanceEffect(uint16_t effectId) {
	for (uint16_t i = CONST_ANI_NONE; i <= CONST_ANI_LAST; i++) {
		ShootType_t effect = static_cast<ShootType_t>(i);
		if (effect == effectId) {
			return true;
		}
	}
	return false;
}

void Game::createLuaItemsOnMap() {
	for (const auto [position, itemId] : mapLuaItemsStored) {
		Item* item = Item::CreateItem(itemId, 1);
		if (!item) {
			g_logger().warn("[Game::createLuaItemsOnMap] - Cannot create item with id {}", itemId);
			continue;
		}

		if (position.x != 0) {
			Tile* tile = g_game().map.getTile(position);
			if (!tile) {
				g_logger().warn("[Game::createLuaItemsOnMap] - Tile is wrong or not found position: {}", position.toString());
				delete item;
				continue;
			}

			// If the item already exists on the map, then ignore it and send warning
			if (g_game().findItemOfType(tile, itemId, false, -1)) {
				g_logger().warn("[Game::createLuaItemsOnMap] - Cannot create item with id {} on position {}, item already exists", itemId, position.toString());
				continue;
			}

			g_game().internalAddItem(tile, item, INDEX_WHEREEVER, FLAG_NOLIMIT);
		}
	}
}

void Game::sendUpdateCreature(const Creature* creature) {
	if (!creature) {
		return;
	}

	SpectatorHashSet spectators;
	map.getSpectators(spectators, creature->getPosition(), true);
	for (Creature* spectator : spectators) {
		if (const Player* tmpPlayer = spectator->getPlayer()) {
			tmpPlayer->sendUpdateCreature(creature);
		}
	}
}

uint32_t Game::makeInfluencedMonster() {
	if (auto influencedLimit = g_configManager().getNumber(FORGE_INFLUENCED_CREATURES_LIMIT);
		// Condition
		forgeableMonsters.empty() || influencedMonsters.size() >= influencedLimit) {
		return 0;
	}

	if (forgeableMonsters.empty())
		return 0;

	auto maxTries = forgeableMonsters.size();
	uint16_t tries = 0;
	Monster* monster = nullptr;
	while (true) {
		if (tries == maxTries) {
			return 0;
		}

		tries++;

		auto random = static_cast<uint32_t>(normal_random(0, static_cast<int32_t>(forgeableMonsters.size() - 1)));
		auto monsterId = forgeableMonsters.at(random);
		monster = getMonsterByID(monsterId);
		if (monster == nullptr) {
			continue;
		}

		// Avoiding replace forgeable monster with another
		if (monster->getForgeStack() == 0) {
			auto it = std::ranges::find(forgeableMonsters.begin(), forgeableMonsters.end(), monsterId);
			if (it == forgeableMonsters.end()) {
				monster = nullptr;
				continue;
			}
			forgeableMonsters.erase(it);
			break;
		}
	}

	if (monster && monster->canBeForgeMonster()) {
		monster->setMonsterForgeClassification(ForgeClassifications_t::FORGE_INFLUENCED_MONSTER);
		monster->configureForgeSystem();
		influencedMonsters.insert(monster->getID());
		return monster->getID();
	}

	return 0;
}

uint32_t Game::makeFiendishMonster(uint32_t forgeableMonsterId /* = 0*/, bool createForgeableMonsters /* = false*/) {
	if (createForgeableMonsters) {
		forgeableMonsters.clear();
		// If the forgeable monsters haven't been created
		// Then we'll create them so they don't return in the next if (forgeableMonsters.empty())
		for (auto [monsterId, monster] : monsters) {
			auto monsterTile = monster->getTile();
			if (!monster || !monsterTile) {
				continue;
			}

			if (monster->canBeForgeMonster() && !monsterTile->hasFlag(TILESTATE_NOLOGOUT)) {
				forgeableMonsters.push_back(monster->getID());
			}
		}
		for (const auto monsterId : getFiendishMonsters()) {
			// If the fiendish is no longer on the map, we remove it from the vector
			auto monster = getMonsterByID(monsterId);
			if (!monster) {
				removeFiendishMonster(monsterId);
				continue;
			}

			// If you're trying to create a new fiendish and it's already max size, let's remove one of them
			if (getFiendishMonsters().size() >= 3) {
				monster->clearFiendishStatus();
				removeFiendishMonster(monsterId);
				break;
			}
		}
	}

	if (auto fiendishLimit = g_configManager().getNumber(FORGE_FIENDISH_CREATURES_LIMIT);
		// Condition
		forgeableMonsters.empty() || fiendishMonsters.size() >= fiendishLimit) {
		return 0;
	}

	auto maxTries = forgeableMonsters.size();
	uint16_t tries = 0;
	Monster* monster = nullptr;
	while (true) {
		if (tries == maxTries) {
			return 0;
		}

		tries++;

		auto random = static_cast<uint32_t>(uniform_random(0, static_cast<int32_t>(forgeableMonsters.size() - 1)));
		uint32_t fiendishMonsterId = forgeableMonsterId;
		if (fiendishMonsterId == 0) {
			fiendishMonsterId = forgeableMonsters.at(random);
		}
		monster = getMonsterByID(fiendishMonsterId);
		if (monster == nullptr) {
			continue;
		}

		// Avoiding replace forgeable monster with another
		if (monster->getForgeStack() == 0) {
			auto it = std::find(forgeableMonsters.begin(), forgeableMonsters.end(), fiendishMonsterId);
			if (it == forgeableMonsters.end()) {
				monster = nullptr;
				continue;
			}
			forgeableMonsters.erase(it);
			break;
		}
	}

	// Get interval time to fiendish
	std::string saveIntervalType = g_configManager().getString(FORGE_FIENDISH_INTERVAL_TYPE);
	auto saveIntervalConfigTime = std::atoi(g_configManager().getString(FORGE_FIENDISH_INTERVAL_TIME).c_str());
	int intervalTime = 0;
	time_t timeToChangeFiendish;
	if (saveIntervalType == "second") {
		intervalTime = 1000;
		timeToChangeFiendish = 1;
	} else if (saveIntervalType == "minute") {
		intervalTime = 60 * 1000;
		timeToChangeFiendish = 60;
	} else if (saveIntervalType == "hour") {
		intervalTime = 60 * 60 * 1000;
		timeToChangeFiendish = 3600;
	} else {
		timeToChangeFiendish = 3600;
	}

	uint32_t finalTime = 0;
	if (intervalTime == 0) {
		g_logger().warn("Fiendish interval type is wrong, setting default time to 1h");
		finalTime = 3600 * 1000;
	} else {
		finalTime = static_cast<uint32_t>(saveIntervalConfigTime * intervalTime);
	}

	if (monster && monster->canBeForgeMonster()) {
		monster->setMonsterForgeClassification(ForgeClassifications_t::FORGE_FIENDISH_MONSTER);
		monster->configureForgeSystem();
		monster->setTimeToChangeFiendish(timeToChangeFiendish + getTimeNow());
		fiendishMonsters.insert(monster->getID());

		auto schedulerTask = createPlayerTask(
			finalTime,
			std::bind_front(&Game::updateFiendishMonsterStatus, this, monster->getID(), monster->getName())
		);
		forgeMonsterEventIds[monster->getID()] = g_scheduler().addEvent(schedulerTask);
		return monster->getID();
	}

	return 0;
}

void Game::updateFiendishMonsterStatus(uint32_t monsterId, const std::string &monsterName) {
	Monster* monster = getMonsterByID(monsterId);
	if (!monster) {
		g_logger().warn("[{}] Failed to update monster with id {} and name {}, monster not found", __FUNCTION__, monsterId, monsterName);
		return;
	}

	monster->clearFiendishStatus();
	removeFiendishMonster(monsterId, false);
	makeFiendishMonster();
}

bool Game::removeForgeMonster(uint32_t id, ForgeClassifications_t monsterForgeClassification, bool create) {
	if (monsterForgeClassification == ForgeClassifications_t::FORGE_FIENDISH_MONSTER)
		removeFiendishMonster(id, create);
	else if (monsterForgeClassification == ForgeClassifications_t::FORGE_INFLUENCED_MONSTER)
		removeInfluencedMonster(id, create);

	return true;
}

bool Game::removeInfluencedMonster(uint32_t id, bool create /* = false*/) {
	if (auto find = influencedMonsters.find(id);
		// Condition
		find != influencedMonsters.end()) {
		influencedMonsters.erase(find);

		if (create) {
			g_scheduler().addEvent(200 * 1000, std::bind_front(&Game::makeInfluencedMonster, this));
		}
	} else {
		g_logger().warn("[Game::removeInfluencedMonster] - Failed to remove a Influenced Monster, error code: monster id not exist in the influenced monsters map");
	}
	return false;
}

bool Game::removeFiendishMonster(uint32_t id, bool create /* = true*/) {
	if (auto find = fiendishMonsters.find(id);
		// Condition
		find != fiendishMonsters.end()) {
		fiendishMonsters.erase(find);
		checkForgeEventId(id);

		if (create) {
			g_scheduler().addEvent(300 * 1000, std::bind_front(&Game::makeFiendishMonster, this, 0, false));
		}
	} else {
		g_logger().warn("[Game::removeFiendishMonster] - Failed to remove a Fiendish Monster, error code: monster id not exist in the fiendish monsters map");
	}

	return false;
}

void Game::updateForgeableMonsters() {
	g_scheduler().addEvent(EVENT_FORGEABLEMONSTERCHECKINTERVAL, std::bind_front(&Game::updateForgeableMonsters, this));
	forgeableMonsters.clear();
	for (auto [monsterId, monster] : monsters) {
		auto monsterTile = monster->getTile();
		if (!monsterTile) {
			continue;
		}

		if (monster->canBeForgeMonster() && !monsterTile->hasFlag(TILESTATE_NOLOGOUT))
			forgeableMonsters.push_back(monster->getID());
	}

	for (const auto monsterId : getFiendishMonsters()) {
		if (!getMonsterByID(monsterId)) {
			removeFiendishMonster(monsterId);
		}
	}

	uint32_t fiendishLimit = g_configManager().getNumber(FORGE_FIENDISH_CREATURES_LIMIT); // Fiendish Creatures limit
	if (fiendishMonsters.size() < fiendishLimit)
		createFiendishMonsters();
}

void Game::createFiendishMonsters() {
	uint32_t created = 0;
	uint32_t fiendishLimit = g_configManager().getNumber(FORGE_FIENDISH_CREATURES_LIMIT); // Fiendish Creatures limit
	while (fiendishMonsters.size() < fiendishLimit) {
		if (fiendishMonsters.size() >= fiendishLimit) {
			g_logger().warn("[{}] - Returning in creation of Fiendish, size: {}, max is: {}.", __FUNCTION__, fiendishMonsters.size(), fiendishLimit);
			break;
		}

		if (auto ret = makeFiendishMonster();
			// Condition
			ret == 0) {
			return;
		}

		created++;
	}
}

void Game::createInfluencedMonsters() {
	uint32_t created = 0;
	uint32_t influencedLimit = g_configManager().getNumber(FORGE_INFLUENCED_CREATURES_LIMIT);
	while (created < influencedLimit) {
		if (influencedMonsters.size() >= influencedLimit) {
			g_logger().warn("[{}] - Returning in creation of Influenced, size: {}, max is: {}.", __FUNCTION__, influencedMonsters.size(), influencedLimit);
			break;
		}

		if (auto ret = makeInfluencedMonster();
			// If condition
			ret == 0) {
			return;
		}

		created++;
	}
}

void Game::checkForgeEventId(uint32_t monsterId) {
	auto find = forgeMonsterEventIds.find(monsterId);
	if (find != forgeMonsterEventIds.end()) {
		g_scheduler().stopEvent(find->second);
		forgeMonsterEventIds.erase(find);
	}
}

bool Game::addInfluencedMonster(Monster* monster) {
	if (monster && monster->canBeForgeMonster()) {
		if (auto maxInfluencedMonsters = static_cast<uint32_t>(g_configManager().getNumber(FORGE_INFLUENCED_CREATURES_LIMIT));
			// If condition
			(influencedMonsters.size() + 1) > maxInfluencedMonsters) {
			return false;
		}

		monster->setMonsterForgeClassification(ForgeClassifications_t::FORGE_INFLUENCED_MONSTER);
		monster->configureForgeSystem();
		influencedMonsters.insert(monster->getID());
		return true;
	}
	return false;
}

bool Game::addItemStoreInbox(const Player* player, uint32_t itemId) {
	Item* decoKit = Item::CreateItem(ITEM_DECORATION_KIT, 1);
	if (!decoKit) {
		return false;
	}
	const ItemType &itemType = Item::items[itemId];
	std::string description = fmt::format("Unwrap it in your own house to create a <{}>.", itemType.name);
	decoKit->setAttribute(ItemAttribute_t::DESCRIPTION, description);
	decoKit->setCustomAttribute("unWrapId", static_cast<int64_t>(itemId));

	Thing* thing = player->getThing(CONST_SLOT_STORE_INBOX);
	if (!thing) {
		return false;
	}

	Item* inboxItem = thing->getItem();
	if (!inboxItem) {
		return false;
	}

	Container* inboxContainer = inboxItem->getContainer();
	if (!inboxContainer) {
		return false;
	}

	if (internalAddItem(inboxContainer, decoKit) != RETURNVALUE_NOERROR) {
		inboxContainer->internalAddThing(decoKit);
	}

	return true;
}

void Game::addPlayerUniqueLogin(Player* player) {
	if (!player) {
		g_logger().error("Attempted to add null player to unique player names list");
		return;
	}

	const std::string &lowercase_name = asLowerCaseString(player->getName());
	m_uniqueLoginPlayerNames[lowercase_name] = player;
}

Player* Game::getPlayerUniqueLogin(const std::string &playerName) const {
	if (playerName.empty()) {
		g_logger().error("Attempted to get player with empty name string");
		return nullptr;
	}

	auto it = m_uniqueLoginPlayerNames.find(asLowerCaseString(playerName));
	return (it != m_uniqueLoginPlayerNames.end()) ? it->second : nullptr;
}

void Game::removePlayerUniqueLogin(const std::string &playerName) {
	if (playerName.empty()) {
		g_logger().error("Attempted to remove player with empty name string from unique player names list");
		return;
	}

	const std::string &lowercase_name = asLowerCaseString(playerName);
	m_uniqueLoginPlayerNames.erase(lowercase_name);
}

void Game::removePlayerUniqueLogin(Player* player) {
	if (!player) {
		g_logger().error("Attempted to remove null player from unique player names list.");
		return;
	}

	const std::string &lowercase_name = asLowerCaseString(player->getName());
	m_uniqueLoginPlayerNames.erase(lowercase_name);
}

void Game::playerCheckActivity(const std::string &playerName, int interval) {
	Player* player = getPlayerUniqueLogin(playerName);
	if (!player) {
		return;
	}

	if (player->getIP() == 0) {
		g_game().removePlayerUniqueLogin(playerName);
		IOLoginData::updateOnlineStatus(player->guid, false);
		g_logger().info("Player with name '{}' has logged out due to exited in death screen", player->getName());
		player->disconnect();
		return;
	}

	if (!player->isDead() || player->client == nullptr) {
		return;
	}

	if (!player->isAccessPlayer()) {
		player->m_deathTime += interval;
		const int32_t kickAfterMinutes = g_configManager().getNumber(KICK_AFTER_MINUTES);
		if (player->m_deathTime > (kickAfterMinutes * 60000) + 60000) {
			g_logger().info("Player with name '{}' has logged out due to inactivity after death", player->getName());
			g_game().removePlayerUniqueLogin(playerName);
			IOLoginData::updateOnlineStatus(player->guid, false);
			player->disconnect();
			return;
		}
	}

	g_scheduler().addEvent(1000, std::bind(&Game::playerCheckActivity, this, playerName, interval));
}

void Game::playerRewardChestCollect(uint32_t playerId, const Position &pos, uint16_t itemId, uint8_t stackPos, uint32_t maxMoveItems /* = 0*/) {
	Player* player = getPlayerByID(playerId);
	if (!player) {
		return;
	}

	Thing* thing = internalGetThing(player, pos, stackPos, itemId, STACKPOS_FIND_THING);
	if (!thing) {
		player->sendCancelMessage(RETURNVALUE_NOTPOSSIBLE);
		return;
	}

	auto item = thing->getItem();
	if (!item || item->getID() != ITEM_REWARD_CHEST || !item->getContainer()) {
		player->sendCancelMessage(RETURNVALUE_NOTPOSSIBLE);
		return;
	}

	if (auto function = std::bind(&Game::playerRewardChestCollect, this, player->getID(), pos, itemId, stackPos, maxMoveItems);
		player->canAutoWalk(item->getPosition(), function)) {
		return;
	}

	std::lock_guard<std::mutex> lock(player->quickLootMutex);

	ReturnValue returnValue = collectRewardChestItems(player, maxMoveItems);
	if (returnValue != RETURNVALUE_NOERROR) {
		player->sendCancelMessage(returnValue);
	}
}

bool Game::createHazardArea(const Position &positionFrom, const Position &positionTo) {
	for (int32_t x = positionFrom.x; x <= positionTo.x; ++x) {
		for (int32_t y = positionFrom.y; y <= positionTo.y; ++y) {
			for (int32_t z = positionFrom.z; z <= positionTo.z; ++z) {
				Tile* tile = map.getTile(Position(x, y, z));
				if (tile) {
					tile->setHazard(true);
				}
			}
		}
	}
	return true;
}

bool Game::tryRetrieveStashItems(Player* player, Item* item) {
	return internalCollectLootItems(player, item, OBJECTCATEGORY_STASHRETRIEVE) == RETURNVALUE_NOERROR;
}

std::unique_ptr<IOWheel> &Game::getIOWheel() {
	return m_IOWheel;
}

const std::unique_ptr<IOWheel> &Game::getIOWheel() const {
	return m_IOWheel;
}<|MERGE_RESOLUTION|>--- conflicted
+++ resolved
@@ -8925,22 +8925,6 @@
 		return;
 	}
 
-<<<<<<< HEAD
-=======
-	if (monsterRaceId != 0) {
-		item->setCustomAttribute("PodiumMonsterRaceId", static_cast<int64_t>(monsterRaceId));
-	} else if (auto podiumMonsterRace = item->getCustomAttribute("PodiumMonsterRaceId")) {
-		monsterRaceId = static_cast<uint32_t>(podiumMonsterRace->getInteger());
-	}
-
-	const auto &mType = g_monsters().getMonsterTypeByRaceId(static_cast<uint16_t>(monsterRaceId), itemId == ITEM_PODIUM_OF_VIGOUR);
-	if (!mType) {
-		player->sendCancelMessage(RETURNVALUE_CONTACTADMINISTRATOR);
-		g_logger().error("[{}] player {} is trying to add invalid monster to podium {}", __FUNCTION__, player->getName(), item->getName());
-		return;
-	}
-
->>>>>>> d76b85ed
 	const auto tile = item->getParent() ? item->getParent()->getTile() : nullptr;
 	if (!tile) {
 		player->sendCancelMessage(RETURNVALUE_NOTPOSSIBLE);
@@ -8970,7 +8954,7 @@
 		monsterRaceId = static_cast<uint32_t>(podiumMonsterRace->getInteger());
 	}
 
-	const MonsterType* mType = g_monsters().getMonsterTypeByRaceId(monsterRaceId, itemId == ITEM_PODIUM_OF_VIGOUR);
+	const auto &mType = g_monsters().getMonsterTypeByRaceId(static_cast<uint16_t>(monsterRaceId), itemId == ITEM_PODIUM_OF_VIGOUR);
 	if (!mType) {
 		player->sendCancelMessage(RETURNVALUE_CONTACTADMINISTRATOR);
 		g_logger().error("[{}] player {} is trying to add invalid monster to podium {}", __FUNCTION__, player->getName(), item->getName());
