/**
 * The Forgotten Server - a free and open-source MMORPG server emulator
 * Copyright (C) 2019  Mark Samman <mark.samman@gmail.com>
 *
 * This program is free software; you can redistribute it and/or modify
 * it under the terms of the GNU General Public License as published by
 * the Free Software Foundation; either version 2 of the License, or
 * (at your option) any later version.
 *
 * This program is distributed in the hope that it will be useful,
 * but WITHOUT ANY WARRANTY; without even the implied warranty of
 * MERCHANTABILITY or FITNESS FOR A PARTICULAR PURPOSE.  See the
 * GNU General Public License for more details.
 *
 * You should have received a copy of the GNU General Public License along
 * with this program; if not, write to the Free Software Foundation, Inc.,
 * 51 Franklin Street, Fifth Floor, Boston, MA 02110-1301 USA.
 */

#include "otpch.h"

#include "utils/pugicast.h"

#include "lua/creature/actions.h"
#include "items/bed.h"
#include "config/configmanager.h"
#include "creatures/creature.h"
#include "lua/creature/creatureevent.h"
#include "database/databasetasks.h"
#include "lua/creature/events.h"
#include "game/game.h"
#include "lua/global/globalevent.h"
#include "io/iologindata.h"
#include "io/iomarket.h"
#include "items/items.h"
#include "creatures/monsters/monster.h"
#include "lua/creature/movement.h"
#include "game/scheduling/scheduler.h"
#include "server/server.h"
#include "creatures/combat/spells.h"
#include "lua/creature/talkaction.h"
#include "items/weapons/weapons.h"
#include "lua/scripts/scripts.h"
#include "lua/modules/modules.h"
#include "creatures/players/imbuements/imbuements.h"
#include "creatures/players/account/account.hpp"
#include "creatures/npcs/npc.h"
#include "creatures/npcs/npcs.h"
#include "server/network/webhook/webhook.h"

extern ConfigManager g_config;
extern Actions* g_actions;
extern Chat* g_chat;
extern TalkActions* g_talkActions;
extern Spells* g_spells;
extern Vocations g_vocations;
extern GlobalEvents* g_globalEvents;
extern CreatureEvents* g_creatureEvents;
extern Events* g_events;
extern Monsters g_monsters;
extern Npcs g_npcs;
extern MoveEvents* g_moveEvents;
extern Weapons* g_weapons;
extern Scripts* g_scripts;
extern Modules* g_modules;
extern Imbuements* g_imbuements;

Game::Game()
{
	offlineTrainingWindow.choices.emplace_back("Sword Fighting and Shielding", SKILL_SWORD);
	offlineTrainingWindow.choices.emplace_back("Axe Fighting and Shielding", SKILL_AXE);
	offlineTrainingWindow.choices.emplace_back("Club Fighting and Shielding", SKILL_CLUB);
	offlineTrainingWindow.choices.emplace_back("Distance Fighting and Shielding", SKILL_DISTANCE);
	offlineTrainingWindow.choices.emplace_back("Magic Level and Shielding", SKILL_MAGLEVEL);
	offlineTrainingWindow.buttons.emplace_back("Okay", 1);
	offlineTrainingWindow.buttons.emplace_back("Cancel", 0);
	offlineTrainingWindow.defaultEscapeButton = 1;
	offlineTrainingWindow.defaultEnterButton = 0;
	offlineTrainingWindow.priority = true;
}

Game::~Game()
{
	for (const auto& it : guilds) {
		delete it.second;
	}
}

void Game::loadBoostedCreature()
{
	Database& db = Database::getInstance();
	std::ostringstream query;
	query << "SELECT * FROM `boosted_creature`";
	DBResult_ptr result = db.storeQuery(query.str());

	if (!result) {
		SPDLOG_WARN("[Game::loadBoostedCreature] - "
                    "Failed to detect boosted creature database. (CODE 01)");
		return;
	}

	uint16_t date = result->getNumber<uint16_t>("date");
	std::string name = "";
	time_t now = time(0);
	tm *ltm = localtime(&now);
	uint8_t today = ltm->tm_mday;
	if (date == today) {
		name = result->getString("boostname");
	} else {
		uint16_t oldrace = result->getNumber<uint16_t>("raceid");
		std::map<uint16_t, std::string> monsterlist = getBestiaryList();
		uint16_t newrace = 0;
		uint8_t k = 1;
		while (newrace == 0 || newrace == oldrace) {
			uint16_t random = normal_random(0, monsterlist.size());
			for (auto it : monsterlist) {
				if (k == random) {
					newrace = it.first;
					name = it.second;
				}
				k++;
			}
		}

		MonsterType* monsterType = g_monsters.getMonsterTypeByRaceId(newrace);

		query.str(std::string());
		query << "UPDATE `boosted_creature` SET ";
		query << "`date` = '" << ltm->tm_mday << "',";
		query << "`boostname` = " << db.escapeString(name) << ",";

		if (monsterType) {
			query << "`looktype` = " << static_cast<int>(monsterType->info.outfit.lookType) << ",";
			query << "`lookfeet` = " << static_cast<int>(monsterType->info.outfit.lookFeet) << ",";
			query << "`looklegs` = " << static_cast<int>(monsterType->info.outfit.lookLegs) << ",";
			query << "`lookhead` = " << static_cast<int>(monsterType->info.outfit.lookHead) << ",";
			query << "`lookbody` = " << static_cast<int>(monsterType->info.outfit.lookBody) << ",";
			query << "`lookaddons` = " << static_cast<int>(monsterType->info.outfit.lookAddons) << ",";
			query << "`lookmount` = " << static_cast<int>(monsterType->info.outfit.lookMount) << ",";
		}

		query << "`raceid` = '" << newrace << "'";

		if (!db.executeQuery(query.str())) {
			SPDLOG_WARN("[Game::loadBoostedCreature] - "
                        "Failed to detect boosted creature database. (CODE 02)");
			return;
		}
	}
	setBoostedName(name);
	SPDLOG_INFO("Boosted creature: {}", name);
}

void Game::start(ServiceManager* manager)
{
	serviceManager = manager;

	time_t now = time(0);
	const tm* tms = localtime(&now);
	int minutes = tms->tm_min;
	lightHour = (minutes * LIGHT_DAY_LENGTH) / 60;

	g_scheduler.addEvent(createSchedulerTask(EVENT_LIGHTINTERVAL_MS, std::bind(&Game::checkLight, this)));
	g_scheduler.addEvent(createSchedulerTask(EVENT_CREATURE_THINK_INTERVAL, std::bind(&Game::checkCreatures, this, 0)));
	g_scheduler.addEvent(createSchedulerTask(EVENT_DECAYINTERVAL, std::bind(&Game::checkDecay, this)));
	g_scheduler.addEvent(createSchedulerTask(EVENT_IMBUEMENT_INTERVAL, std::bind(&Game::checkImbuements, this)));
}

GameState_t Game::getGameState() const
{
	return gameState;
}

void Game::setWorldType(WorldType_t type)
{
	worldType = type;
}

bool Game::loadScheduleEventFromXml()
{
	pugi::xml_document doc;
	pugi::xml_parse_result result = doc.load_file("data/XML/events.xml");
	if (!result) {
		printXMLError("Error - Game::loadScheduleEventFromXml", "data/XML/events.xml", result);
		return false;
	}

		int16_t daysNow;
		time_t t = time(NULL);
		tm* timePtr = localtime(&t);
		int16_t daysMath = ((timePtr->tm_year + 1900) * 365) + ((timePtr->tm_mon + 1) * 30) + (timePtr->tm_mday);

	for (auto schedNode : doc.child("events").children()) {
		std::string ss_d;
		std::stringstream ss;

		pugi::xml_attribute attr;
		if ((attr = schedNode.attribute("name"))) {
			ss_d = attr.as_string();
			ss << "> " << ss_d << " event";
		}

		int year;
		int day;
		int month;

		if (!(attr = schedNode.attribute("enddate"))) {
			continue;
		} else {
			ss_d = attr.as_string();
			sscanf(ss_d.c_str(), "%d/%d/%d", &month, &day, &year);
			daysNow = ((year * 365) + (month * 30) + day);
			if (daysMath > daysNow) {
				continue;
			}
		}

		if (!(attr = schedNode.attribute("startdate"))) {
			continue;
		} else {
			ss_d = attr.as_string();
			sscanf(ss_d.c_str(), "%d/%d/%d", &month, &day, &year);
			daysNow = ((year * 365) + (month * 30) + day);
			if (daysMath < daysNow) {
				continue;
			}
		}

		if ((attr = schedNode.attribute("script"))) {
			if (!(g_scripts->loadEventSchedulerScripts(attr.as_string()))) {
				SPDLOG_WARN("Can not load the file '{}' on '/events/scripts/scheduler/'",
					attr.as_string());
				return false;
			}
		}

		for (auto schedENode : schedNode.children()) {
			if ((schedENode.attribute("exprate"))) {
				uint16_t exprate = pugi::cast<uint16_t>(schedENode.attribute("exprate").value());
				g_game.setExpSchedule(exprate);
				ss << " exp: " << (exprate - 100) << "%";
			}

			if ((schedENode.attribute("lootrate"))) {
				uint16_t lootrate = pugi::cast<uint16_t>(schedENode.attribute("lootrate").value());
				g_game.setLootSchedule(lootrate);
				ss << ", loot: " << (lootrate - 100) << "%";
			}

			if ((schedENode.attribute("spawnrate"))) {
				uint32_t spawnrate = pugi::cast<uint32_t>(schedENode.attribute("spawnrate").value());
				g_game.setSpawnMonsterSchedule(spawnrate);
				ss << ", spawn: "  << (spawnrate - 100) << "%";
			}

			if ((schedENode.attribute("skillrate"))) {
				uint16_t skillrate = pugi::cast<uint16_t>(schedENode.attribute("skillrate").value());
				g_game.setSkillSchedule(skillrate);
				ss << ", skill: " << (skillrate - 100) << "%";
			}
		}
		SPDLOG_INFO(ss.str());
	}
	return true;
}

void Game::setGameState(GameState_t newState)
{
	if (gameState == GAME_STATE_SHUTDOWN) {
		return; //this cannot be stopped
	}

	if (gameState == newState) {
		return;
	}

	gameState = newState;
	switch (newState) {
		case GAME_STATE_INIT: {
			loadItemsPrice();

			groups.load();
			g_chat->load();

			map.spawnsMonster.startup();
			map.spawnsNpc.startup();

			raids.loadFromXml();
			raids.startup();

			mounts.loadFromXml();

			if (!g_config.getBoolean(STOREMODULES)) {
				gameStore.loadFromXml();
				gameStore.startup();
			}

			loadMotdNum();
			loadPlayersRecord();

			g_globalEvents->startup();
			break;
		}

		case GAME_STATE_SHUTDOWN: {
			g_globalEvents->execute(GLOBALEVENT_SHUTDOWN);

			//kick all players that are still online
			auto it = players.begin();
			while (it != players.end()) {
				it->second->kickPlayer(true);
				it = players.begin();
			}

			saveMotdNum();
			saveGameState();

			g_dispatcher.addTask(
				createTask(std::bind(&Game::shutdown, this)));

			g_scheduler.stop();
			g_databaseTasks.stop();
			g_dispatcher.stop();
			break;
		}

		case GAME_STATE_CLOSED: {
			/* kick all players without the CanAlwaysLogin flag */
			auto it = players.begin();
			while (it != players.end()) {
				if (!it->second->hasFlag(PlayerFlag_CanAlwaysLogin)) {
					it->second->kickPlayer(true);
					it = players.begin();
				} else {
					++it;
				}
			}

			saveGameState();
			break;
		}

		default:
			break;
	}
}

void Game::onPressHotkeyEquip(uint32_t playerId, uint16_t spriteid)
{
	Player* player = getPlayerByID(playerId);
	if (!player) {
		return;
	}

	Item* item;
	const ItemType& itemType = Item::items.getItemIdByClientId(spriteid);

	if (itemType.id == 0) {
		return;
	}

	bool removed = false;
	ReturnValue ret = RETURNVALUE_NOERROR;

	if (itemType.weaponType == WEAPON_AMMO) {
		Thing* quiverThing = player->getThing(CONST_SLOT_RIGHT);
		Thing* backpackThing = player->getThing(CONST_SLOT_BACKPACK);
		if (quiverThing && backpackThing) {
			Item* quiver = quiverThing->getItem();
			Item* backpack = backpackThing->getItem();
			if (quiver && quiver->getWeaponType() == WEAPON_QUIVER && backpack) {
				item = findItemOfType(backpack->getContainer(), itemType.id);
				if (item) {
					ret = internalMoveItem(item->getParent(), quiver->getContainer(), 0, item, item->getItemCount(), nullptr);
				}
				else {
					ret = RETURNVALUE_NOTPOSSIBLE;
				}
			}
			else {
				ret = RETURNVALUE_NOTPOSSIBLE;
			}
		}
	} else {
		item = findItemOfType(player, itemType.id);

		if (!item) {
			item = findItemOfType(player, itemType.transformEquipTo);
			if (!item) {
				item = findItemOfType(player, itemType.transformDeEquipTo);
			}
			if (!item) {
				player->sendCancelMessage(RETURNVALUE_NOTPOSSIBLE);
				return;
			}
		}

		const ItemType& newitemType = Item::items[item->getID()];

		if (newitemType.id == 0) {
			return;
		}

		int32_t slotP = newitemType.slotPosition;
		if (itemType.weaponType == WEAPON_SHIELD || itemType.weaponType == WEAPON_QUIVER) {
			slotP = CONST_SLOT_RIGHT;
		}
		else if (hasBitSet(SLOTP_HEAD, slotP)) {
			slotP = CONST_SLOT_HEAD;
		}
		else if (hasBitSet(SLOTP_RING, slotP)) {
			slotP = CONST_SLOT_RING;
		}
		else if (hasBitSet(SLOTP_NECKLACE, slotP)) {
			slotP = CONST_SLOT_NECKLACE;
		}
		else if (hasBitSet(SLOTP_ARMOR, slotP)) {
			slotP = CONST_SLOT_ARMOR;
		}
		else if (hasBitSet(SLOTP_LEGS, slotP)) {
			slotP = CONST_SLOT_LEGS;
		}
		else if (hasBitSet(SLOTP_FEET, slotP)) {
			slotP = CONST_SLOT_FEET;
		}
		else if (hasBitSet(SLOTP_AMMO, slotP)) {
			slotP = CONST_SLOT_AMMO;
		}
		else if (hasBitSet(SLOTP_LEFT, slotP) && !hasBitSet(SLOTP_TWO_HAND, slotP)) {
			slotP = CONST_SLOT_LEFT;
		}

		if (hasBitSet(SLOTP_TWO_HAND, slotP)) {
			Thing* leftthing = player->getThing(CONST_SLOT_LEFT);
			if (leftthing) {
				Item* slotLeft_item = leftthing->getItem();
				if (slotLeft_item) {
					if (slotLeft_item->getID() == item->getID()) {
						removed = true;
					}
					ret = internalMoveItem(slotLeft_item->getParent(), player, 0, slotLeft_item, slotLeft_item->getItemCount(), nullptr);
				}
			}
			Thing* rightthing = player->getThing(CONST_SLOT_RIGHT);
			if (rightthing) {
				Item* slotRight_Item = rightthing->getItem();
				if (slotRight_Item) {
					if (newitemType.weaponType != WEAPON_DISTANCE || slotRight_Item->getWeaponType() != WEAPON_QUIVER)
						ret = internalMoveItem(slotRight_Item->getParent(), player, 0, slotRight_Item, slotRight_Item->getItemCount(), nullptr);
				}
				else {
					return;
				}
			}
			if (!removed) {
				ret = internalMoveItem(item->getParent(), player, CONST_SLOT_LEFT, item, item->getItemCount(), nullptr);
			}
		}
		else if (hasBitSet(SLOTP_RING, slotP)) {
			Thing* ringthing = player->getThing(CONST_SLOT_RING);
			if (ringthing) {
				Item* slotRing_Item = ringthing->getItem();
				if (slotRing_Item) {
					ret = internalMoveItem(slotRing_Item->getParent(), player, 0, slotRing_Item, slotRing_Item->getItemCount(), nullptr);
					if (slotRing_Item->getID() == item->getID()) {
						removed = true;
					}
				}
				else {
					return;
				}
			}
			if (!removed) {
				ret = internalMoveItem(item->getParent(), player, CONST_SLOT_RING, item, item->getItemCount(), nullptr);
			}
		}
		else if (slotP == CONST_SLOT_RIGHT) {
			Thing* rightthing = player->getThing(CONST_SLOT_RIGHT);
			if (rightthing) {
				Item* slotRight_Item = rightthing->getItem();
				if (slotRight_Item) {
					if (slotRight_Item->getID() == item->getID()) {
						removed = true;
					}
					ret = internalMoveItem(slotRight_Item->getParent(), player, 0, slotRight_Item, slotRight_Item->getItemCount(), nullptr);
				}
				else {
					return;
				}
			}
			Thing* leftthing = player->getThing(CONST_SLOT_LEFT);
			if (leftthing) {
				Item* slotLeft_item = leftthing->getItem();
				if (slotLeft_item) {
					ItemType& it = Item::items.getItemType(slotLeft_item->getID());
					if (hasBitSet(SLOTP_TWO_HAND, it.slotPosition)) {
						if (newitemType.weaponType != WEAPON_QUIVER || slotLeft_item->getWeaponType() != WEAPON_DISTANCE)
							ret = internalMoveItem(slotLeft_item->getParent(), player, 0, slotLeft_item, slotLeft_item->getItemCount(), nullptr);
					}
				}
				else {
					return;
				}
			}
			if (!removed) {
				ret = internalMoveItem(item->getParent(), player, slotP, item, item->getItemCount(), nullptr);
			}
		}
		else if (slotP) {
			if (newitemType.stackable) {
				Thing* ammothing = player->getThing(slotP);
				if (ammothing) {
					Item* ammoItem = ammothing->getItem();
					if (ammoItem) {
						ObjectCategory_t category = getObjectCategory(ammoItem);
						if (ammoItem->getID() == item->getID()) {
							if (item->getDuration() > 0 ||
								ammoItem->getItemCount() == 100 ||
								ammoItem->getItemCount() == player->getItemTypeCount(ammoItem->getID())) {
								ret = internalQuickLootItem(player, ammoItem, category);
								if (ret != RETURNVALUE_NOERROR) {
									ret = internalMoveItem(ammoItem->getParent(), player, 0, ammoItem, ammoItem->getItemCount(), nullptr);
								}
								if (ret != RETURNVALUE_NOERROR) {
									player->sendCancelMessage(ret);
								}
								return;
							}
						}
						else {
							ret = internalQuickLootItem(player, ammoItem, category);
							if (ret != RETURNVALUE_NOERROR) {
								ret = internalMoveItem(ammoItem->getParent(), player, 0, ammoItem, ammoItem->getItemCount(), nullptr);
							}
						}
					}
					else {
						return;
					}
				}
				ReturnValue ret2 = player->queryAdd(slotP, *item, item->getItemCount(), 0);
				if (ret2 != RETURNVALUE_NOERROR) {
					player->sendCancelMessage(ret2);
					return;
				}
				if (item->getItemCount() < 100 &&
					item->getItemCount() < player->getItemTypeCount(item->getID(), -1) &&
					item->getDuration() <= 0) {
					uint16_t itemId = item->getID();
					uint16_t count = 0;
					while (player->getItemTypeCount(item->getID())) {
						if (count == 100) {
							break;
						}
						Container* mainBP = player->getInventoryItem(CONST_SLOT_BACKPACK)->getContainer();
						Item* _item = findItemOfType(mainBP, itemId);

						if (!_item) {
							break;
						}

						if (_item->getItemCount() > 100 - count) {
							internalRemoveItem(_item, 100 - count);
							count = 100;
						}
						else {
							count = count + _item->getItemCount();
							internalRemoveItem(_item, _item->getItemCount());
						}
					}
					Item* newSlotitem = Item::CreateItem(itemId, count);
					internalAddItem(player, newSlotitem, slotP, FLAG_NOLIMIT);
					return;
				}
				else {
					ret = internalMoveItem(item->getParent(), player, slotP, item, item->getItemCount(), nullptr);
				}
			}
			else {
				Thing* slotthing = player->getThing(slotP);
				if (slotthing) {
					Item* slotItem = slotthing->getItem();
					if (slotItem) {
						ret = internalMoveItem(slotItem->getParent(), player, 0, slotItem, slotItem->getItemCount(), nullptr);
						if (slotItem->getID() == item->getID()) {
							removed = true;
						}
					}
					else {
						return;
					}
				}
				if (!removed) {
					ret = internalMoveItem(item->getParent(), player, slotP, item, item->getItemCount(), nullptr);
				}
			}
		}
	}

	if (ret != RETURNVALUE_NOERROR) {
		player->sendCancelMessage(ret);
	}
	return;
}

void Game::saveGameState()
{
	if (gameState == GAME_STATE_NORMAL) {
		setGameState(GAME_STATE_MAINTAIN);
	}

	SPDLOG_INFO("Saving server...");

	for (const auto& it : players) {
		it.second->loginPosition = it.second->getPosition();
		IOLoginData::savePlayer(it.second);
	}

  for (const auto& it : guilds) {
    IOGuild::saveGuild(it.second);
  }

	Map::save();

	g_databaseTasks.flush();

	if (gameState == GAME_STATE_MAINTAIN) {
		setGameState(GAME_STATE_NORMAL);
	}
}

bool Game::loadItemsPrice()
{
	itemsSaleCount = 0;
	std::ostringstream query, query2;
	query << "SELECT DISTINCT `itemtype` FROM `market_offers`;";

	Database& db = Database::getInstance();
	DBResult_ptr result = db.storeQuery(query.str());
	if (!result) {
		return false;
	}

	do {
		query2.str(std::string());
		uint16_t itemId = result->getNumber<uint16_t>("itemtype");
		query2 << "SELECT `price` FROM `market_offers` WHERE `itemtype` = " << itemId << " ORDER BY `price` DESC LIMIT 1";
		DBResult_ptr resultQuery2 = db.storeQuery(query2.str());
		if (resultQuery2) {
			itemsPriceMap[itemId] = resultQuery2->getNumber<uint32_t>("price");
			itemsSaleCount++;
		}

	} while (result->next());


	return true;
}

bool Game::loadMainMap(const std::string& filename)
{
	Monster::despawnRange = g_config.getNumber(DEFAULT_DESPAWNRANGE);
	Monster::despawnRadius = g_config.getNumber(DEFAULT_DESPAWNRADIUS);
	return map.loadMap("data/world/" + filename + ".otbm", true, true, true);
}

void Game::loadMap(const std::string& path)
{
	map.loadMap(path, false, false, false);
}

Cylinder* Game::internalGetCylinder(Player* player, const Position& pos) const
{
	if (pos.x != 0xFFFF) {
		return map.getTile(pos);
	}

	//container
	if (pos.y & 0x40) {
		uint8_t from_cid = pos.y & 0x0F;
		return player->getContainerByID(from_cid);
	}

	//inventory
	return player;
}

Thing* Game::internalGetThing(Player* player, const Position& pos, int32_t index, uint32_t spriteId, StackPosType_t type) const
{
	if (pos.x != 0xFFFF) {
		Tile* tile = map.getTile(pos);
		if (!tile) {
			return nullptr;
		}

		Thing* thing;
		switch (type) {
			case STACKPOS_LOOK: {
				return tile->getTopVisibleThing(player);
			}

			case STACKPOS_MOVE: {
				Item* item = tile->getTopDownItem();
				if (item && item->isMoveable()) {
					thing = item;
				} else {
					thing = tile->getTopVisibleCreature(player);
				}
				break;
			}

			case STACKPOS_USEITEM: {
				thing = tile->getUseItem(index);
				break;
			}

			case STACKPOS_TOPDOWN_ITEM: {
				thing = tile->getTopDownItem();
				break;
			}

			case STACKPOS_USETARGET: {
				thing = tile->getTopVisibleCreature(player);
				if (!thing) {
					thing = tile->getUseItem(index);
				}
				break;
			}

			case STACKPOS_FIND_THING: {
				thing = tile->getUseItem(index);
				if (!thing) {
					thing = tile->getDoorItem();
				}

				if (!thing) {
					thing = tile->getTopDownItem();
				}

				break;
			}

			default: {
				thing = nullptr;
				break;
			}
		}

		if (player && tile->hasFlag(TILESTATE_SUPPORTS_HANGABLE)) {
			//do extra checks here if the thing is accessable
			if (thing && thing->getItem()) {
				if (tile->hasProperty(CONST_PROP_ISVERTICAL)) {
					if (player->getPosition().x + 1 == tile->getPosition().x && thing->getItem()->isHangable()) {
						thing = nullptr;
					}
				} else { // horizontal
					if (player->getPosition().y + 1 == tile->getPosition().y && thing->getItem()->isHangable()) {
						thing = nullptr;
					}
				}
			}
		}
		return thing;
	}

	//container
	if (pos.y & 0x40) {
		uint8_t fromCid = pos.y & 0x0F;

		Container* parentContainer = player->getContainerByID(fromCid);
		if (!parentContainer) {
			return nullptr;
		}

		if (parentContainer->getID() == ITEM_BROWSEFIELD) {
			Tile* tile = parentContainer->getTile();
			if (tile && tile->hasFlag(TILESTATE_SUPPORTS_HANGABLE)) {
				if (tile->hasProperty(CONST_PROP_ISVERTICAL)) {
					if (player->getPosition().x + 1 == tile->getPosition().x) {
						return nullptr;
					}
				} else { // horizontal
					if (player->getPosition().y + 1 == tile->getPosition().y) {
						return nullptr;
					}
				}
			}
		}

		uint8_t slot = pos.z;
		return parentContainer->getItemByIndex(player->getContainerIndex(fromCid) + slot);
	} else if (pos.y == 0 && pos.z == 0) {
		const ItemType& it = Item::items.getItemIdByClientId(spriteId);
		if (it.id == 0) {
			return nullptr;
		}

		int32_t subType;
		if (it.isFluidContainer() && index < static_cast<int32_t>(sizeof(reverseFluidMap) / sizeof(uint8_t))) {
			subType = reverseFluidMap[index];
		} else {
			subType = -1;
		}

		return findItemOfType(player, it.id, true, subType);
	}

	//inventory
	Slots_t slot = static_cast<Slots_t>(pos.y);
	return player->getInventoryItem(slot);
}

void Game::internalGetPosition(Item* item, Position& pos, uint8_t& stackpos)
{
	pos.x = 0;
	pos.y = 0;
	pos.z = 0;
	stackpos = 0;

	Cylinder* topParent = item->getTopParent();
	if (topParent) {
		if (Player* player = dynamic_cast<Player*>(topParent)) {
			pos.x = 0xFFFF;

			Container* container = dynamic_cast<Container*>(item->getParent());
			if (container) {
				pos.y = static_cast<uint16_t>(0x40) | static_cast<uint16_t>(player->getContainerID(container));
				pos.z = container->getThingIndex(item);
				stackpos = pos.z;
			} else {
				pos.y = player->getThingIndex(item);
				stackpos = pos.y;
			}
		} else if (Tile* tile = topParent->getTile()) {
			pos = tile->getPosition();
			stackpos = tile->getThingIndex(item);
		}
	}
}

Creature* Game::getCreatureByID(uint32_t id)
{
	if (id <= Player::playerAutoID) {
		return getPlayerByID(id);
	} else if (id <= Monster::monsterAutoID) {
		return getMonsterByID(id);
	} else if (id <= Npc::npcAutoID) {
		return getNpcByID(id);
	}
	return nullptr;
}

Monster* Game::getMonsterByID(uint32_t id)
{
	if (id == 0) {
		return nullptr;
	}

	auto it = monsters.find(id);
	if (it == monsters.end()) {
		return nullptr;
	}
	return it->second;
}

Npc* Game::getNpcByID(uint32_t id)
{
	if (id == 0) {
		return nullptr;
	}

	auto it = npcs.find(id);
	if (it == npcs.end()) {
		return nullptr;
	}
	return it->second;
}

Player* Game::getPlayerByID(uint32_t id)
{
	auto it = players.find(id);
	if (it != players.end()) {
		return it->second;
	}

	return nullptr;
}

Creature* Game::getCreatureByName(const std::string& s)
{
	if (s.empty()) {
		return nullptr;
	}

	const std::string& lowerCaseName = asLowerCaseString(s);

	auto m_it = mappedPlayerNames.find(lowerCaseName);
	if (m_it != mappedPlayerNames.end()) {
		return m_it->second;
	}

	for (const auto& it : npcs) {
		if (lowerCaseName == asLowerCaseString(it.second->getName())) {
			return it.second;
		}
	}

	for (const auto& it : monsters) {
		if (lowerCaseName == asLowerCaseString(it.second->getName())) {
			return it.second;
		}
	}
	return nullptr;
}

Npc* Game::getNpcByName(const std::string& s)
{
	if (s.empty()) {
		return nullptr;
	}

	const char* npcName = s.c_str();
	for (const auto& it : npcs) {
		if (strcasecmp(npcName, it.second->getName().c_str()) == 0) {
			return it.second;
		}
	}
	return nullptr;
}

Player* Game::getPlayerByName(const std::string& s)
{
	if (s.empty()) {
		return nullptr;
	}

	auto it = mappedPlayerNames.find(asLowerCaseString(s));
	if (it == mappedPlayerNames.end()) {
		return nullptr;
	}
	return it->second;
}

Player* Game::getPlayerByGUID(const uint32_t& guid)
{
	if (guid == 0) {
		return nullptr;
	}

	for (const auto& it : players) {
		if (guid == it.second->getGUID()) {
			return it.second;
		}
	}
	return nullptr;
}

ReturnValue Game::getPlayerByNameWildcard(const std::string& s, Player*& player)
{
	size_t strlen = s.length();
	if (strlen == 0 || strlen > 20) {
		return RETURNVALUE_PLAYERWITHTHISNAMEISNOTONLINE;
	}

	if (s.back() == '~') {
		const std::string& query = asLowerCaseString(s.substr(0, strlen - 1));
		std::string result;
		ReturnValue ret = wildcardTree.findOne(query, result);
		if (ret != RETURNVALUE_NOERROR) {
			return ret;
		}

		player = getPlayerByName(result);
	} else {
		player = getPlayerByName(s);
	}

	if (!player) {
		return RETURNVALUE_PLAYERWITHTHISNAMEISNOTONLINE;
	}

	return RETURNVALUE_NOERROR;
}

Player* Game::getPlayerByAccount(uint32_t acc)
{
	for (const auto& it : players) {
		if (it.second->getAccount() == acc) {
			return it.second;
		}
	}
	return nullptr;
}

bool Game::internalPlaceCreature(Creature* creature, const Position& pos, bool extendedPos /*=false*/, bool forced /*= false*/, bool creatureCheck /*= false*/)
{
	if (creature->getParent() != nullptr) {
		return false;
	}

	if (!map.placeCreature(pos, creature, extendedPos, forced)) {
		return false;
	}

	creature->incrementReferenceCounter();
	creature->setID();
	creature->addList();

	if (creatureCheck) {
		addCreatureCheck(creature);
		creature->onPlacedCreature();
	}

	return true;
}

bool Game::placeCreature(Creature* creature, const Position& pos, bool extendedPos /*=false*/, bool forced /*= false*/)
{
	if (!internalPlaceCreature(creature, pos, extendedPos, forced)) {
		return false;
	}

	SpectatorHashSet spectators;
	map.getSpectators(spectators, creature->getPosition(), true);
	for (Creature* spectator : spectators) {
		if (Player* tmpPlayer = spectator->getPlayer()) {
			tmpPlayer->sendCreatureAppear(creature, creature->getPosition(), true);
		}
	}

	for (Creature* spectator : spectators) {
		spectator->onCreatureAppear(creature, true);
	}

	creature->getParent()->postAddNotification(creature, nullptr, 0);

	addCreatureCheck(creature);
	creature->onPlacedCreature();
	return true;
}

bool Game::removeCreature(Creature* creature, bool isLogout/* = true*/)
{
	if (creature->isRemoved()) {
		return false;
	}

	Tile* tile = creature->getTile();

	std::vector<int32_t> oldStackPosVector;

	SpectatorHashSet spectators;
	map.getSpectators(spectators, tile->getPosition(), true);
	for (Creature* spectator : spectators) {
		if (Player* player = spectator->getPlayer()) {
			oldStackPosVector.push_back(player->canSeeCreature(creature) ? tile->getStackposOfCreature(player, creature) : -1);
		}
	}

	tile->removeCreature(creature);

	const Position& tilePosition = tile->getPosition();

	//send to client
	size_t i = 0;
	for (Creature* spectator : spectators) {
		if (Player* player = spectator->getPlayer()) {
			player->sendRemoveTileThing(tilePosition, oldStackPosVector[i++]);
		}
	}

	//event method
	for (Creature* spectator : spectators) {
		spectator->onRemoveCreature(creature, isLogout);
	}

  if (creature->getMaster() && !creature->getMaster()->isRemoved()) {
    creature->setMaster(nullptr);
  }

	creature->getParent()->postRemoveNotification(creature, nullptr, 0);

	creature->removeList();
	creature->setRemoved();
	ReleaseCreature(creature);

	removeCreatureCheck(creature);

	for (Creature* summon : creature->summons) {
		summon->setSkillLoss(false);
		removeCreature(summon);
	}

	if (creature->getPlayer() && isLogout) {
		auto it = teamFinderMap.find(creature->getPlayer()->getGUID());
		if (it != teamFinderMap.end()) {
			teamFinderMap.erase(it);
		}
	}

	return true;
}

void Game::executeDeath(uint32_t creatureId)
{
	Creature* creature = getCreatureByID(creatureId);
	if (creature && !creature->isRemoved()) {
		creature->onDeath();
	}
}

void Game::playerTeleport(uint32_t playerId, const Position& newPosition) {
  Player* player = getPlayerByID(playerId);
  if (!player || !player->hasCustomFlag(PlayerCustomFlag_CanMapClickTeleport)) {
    return;
  }

  ReturnValue returnValue = g_game.internalTeleport(player, newPosition, false);
  if (returnValue != RETURNVALUE_NOERROR) {
    player->sendCancelMessage(returnValue);
  }
}

void Game::playerInspectItem(Player* player, const Position& pos) {
	Thing* thing = internalGetThing(player, pos, 0, 0, STACKPOS_TOPDOWN_ITEM);
	if (!thing) {
		player->sendCancelMessage(RETURNVALUE_NOTPOSSIBLE);
		return;
	}

	Item* item = thing->getItem();
	if (!item) {
		player->sendCancelMessage(RETURNVALUE_NOTPOSSIBLE);
		return;
	}

	player->sendItemInspection(item->getClientID(), item->getItemCount(), item, false);
}

void Game::playerInspectItem(Player* player, uint16_t itemId, uint8_t itemCount, bool cyclopedia) {
	player->sendItemInspection(itemId, itemCount, nullptr, cyclopedia);
}

void Game::playerMoveThing(uint32_t playerId, const Position& fromPos,
                           uint16_t spriteId, uint8_t fromStackPos, const Position& toPos, uint8_t count)
{
	Player* player = getPlayerByID(playerId);
	if (!player) {
		return;
	}

	uint8_t fromIndex = 0;
	if (fromPos.x == 0xFFFF) {
		if (fromPos.y & 0x40) {
			fromIndex = fromPos.z;
		} else {
			fromIndex = static_cast<uint8_t>(fromPos.y);
		}
	} else {
		fromIndex = fromStackPos;
	}

	Thing* thing = internalGetThing(player, fromPos, fromIndex, 0, STACKPOS_MOVE);
	if (!thing) {
		player->sendCancelMessage(RETURNVALUE_NOTPOSSIBLE);
		return;
	}

	if (Creature* movingCreature = thing->getCreature()) {
		Tile* tile = map.getTile(toPos);
		if (!tile) {
			player->sendCancelMessage(RETURNVALUE_NOTPOSSIBLE);
			return;
		}

		if (Position::areInRange<1, 1, 0>(movingCreature->getPosition(),
                                          player->getPosition())) {
			SchedulerTask* task = createSchedulerTask(
                                  g_config.getNumber(PUSH_DELAY),
                                  std::bind(&Game::playerMoveCreatureByID, this,
                                  player->getID(), movingCreature->getID(),
                                  movingCreature->getPosition(), tile->getPosition()));
			player->setNextActionPushTask(task);
		} else {
			playerMoveCreature(player, movingCreature, movingCreature->getPosition(), tile);
		}
	} else if (thing->getItem()) {
		Cylinder* toCylinder = internalGetCylinder(player, toPos);
		if (!toCylinder) {
			player->sendCancelMessage(RETURNVALUE_NOTPOSSIBLE);
			return;
		}

		playerMoveItem(player, fromPos, spriteId, fromStackPos, toPos, count, thing->getItem(), toCylinder);
	}
}

void Game::playerMoveCreatureByID(uint32_t playerId, uint32_t movingCreatureId, const Position& movingCreatureOrigPos, const Position& toPos)
{
	Player* player = getPlayerByID(playerId);
	if (!player) {
		return;
	}

	Creature* movingCreature = getCreatureByID(movingCreatureId);
	if (!movingCreature) {
		return;
	}

	Tile* toTile = map.getTile(toPos);
	if (!toTile) {
		player->sendCancelMessage(RETURNVALUE_NOTPOSSIBLE);
		return;
	}

	playerMoveCreature(player, movingCreature, movingCreatureOrigPos, toTile);
}

void Game::playerMoveCreature(Player* player, Creature* movingCreature, const Position& movingCreatureOrigPos, Tile* toTile)
{
	if (!player->canDoAction()) {
		uint32_t delay = 600;
		SchedulerTask* task = createSchedulerTask(delay, std::bind(&Game::playerMoveCreatureByID,
			this, player->getID(), movingCreature->getID(), movingCreatureOrigPos, toTile->getPosition()));

		player->setNextActionPushTask(task);
		return;
	}

	player->setNextActionTask(nullptr);

	if (!Position::areInRange<1, 1, 0>(movingCreatureOrigPos, player->getPosition())) {
		//need to walk to the creature first before moving it
		std::forward_list<Direction> listDir;
		if (player->getPathTo(movingCreatureOrigPos, listDir, 0, 1, true, true)) {
			g_dispatcher.addTask(createTask(std::bind(&Game::playerAutoWalk,
											this, player->getID(), listDir)));

			SchedulerTask* task = createSchedulerTask(600, std::bind(&Game::playerMoveCreatureByID, this,
				player->getID(), movingCreature->getID(), movingCreatureOrigPos, toTile->getPosition()));

			player->pushEvent(true);
			player->setNextActionPushTask(task);
		} else {
			player->sendCancelMessage(RETURNVALUE_THEREISNOWAY);
		}
		return;
	}

	player->pushEvent(false);
	const Monster* monster = movingCreature->getMonster();
	bool isPet = false;
	if (monster) {
		isPet = monster->isPet();
	}

	if (!isPet && ((!movingCreature->isPushable() && !player->hasFlag(PlayerFlag_CanPushAllCreatures)) ||
				(movingCreature->isInGhostMode() && !player->isAccessPlayer()))) {
		player->sendCancelMessage(RETURNVALUE_NOTMOVEABLE);
		return;
	}

	//check throw distance
	const Position& movingCreaturePos = movingCreature->getPosition();
	const Position& toPos = toTile->getPosition();
	if ((Position::getDistanceX(movingCreaturePos, toPos) > movingCreature->getThrowRange()) || (Position::getDistanceY(movingCreaturePos, toPos) > movingCreature->getThrowRange()) || (Position::getDistanceZ(movingCreaturePos, toPos) * 4 > movingCreature->getThrowRange())) {
		player->sendCancelMessage(RETURNVALUE_DESTINATIONOUTOFREACH);
		return;
	}

	if (player != movingCreature) {
		if (toTile->hasFlag(TILESTATE_BLOCKPATH)) {
			player->sendCancelMessage(RETURNVALUE_NOTENOUGHROOM);
			return;
		} else if ((movingCreature->getZone() == ZONE_PROTECTION && !toTile->hasFlag(TILESTATE_PROTECTIONZONE)) || (movingCreature->getZone() == ZONE_NOPVP && !toTile->hasFlag(TILESTATE_NOPVPZONE))) {
			player->sendCancelMessage(RETURNVALUE_NOTPOSSIBLE);
			return;
		} else {
			if (CreatureVector* tileCreatures = toTile->getCreatures()) {
				for (Creature* tileCreature : *tileCreatures) {
					if (!tileCreature->isInGhostMode()) {
						player->sendCancelMessage(RETURNVALUE_NOTENOUGHROOM);
						return;
					}
				}
			}

			Npc* movingNpc = movingCreature->getNpc();
			if (movingNpc && movingNpc->canSee(toPos)) {
				player->sendCancelMessage(RETURNVALUE_NOTENOUGHROOM);
				return;
			}
		}

		movingCreature->setLastPosition(movingCreature->getPosition());
	}

	if (!g_events->eventPlayerOnMoveCreature(player, movingCreature, movingCreaturePos, toPos)) {
		return;
	}

	ReturnValue ret = internalMoveCreature(*movingCreature, *toTile);
	if (ret != RETURNVALUE_NOERROR) {
		player->sendCancelMessage(ret);
	}
	player->setLastPosition(player->getPosition());
}

ReturnValue Game::internalMoveCreature(Creature* creature, Direction direction, uint32_t flags /*= 0*/)
{
	creature->setLastPosition(creature->getPosition());
	const Position& currentPos = creature->getPosition();
	Position destPos = getNextPosition(direction, currentPos);
	Player* player = creature->getPlayer();

	bool diagonalMovement = (direction & DIRECTION_DIAGONAL_MASK) != 0;
	if (player && !diagonalMovement) {
		//try go up
		if (currentPos.z != 8 && creature->getTile()->hasHeight(3)) {
			Tile* tmpTile = map.getTile(currentPos.x, currentPos.y, currentPos.getZ() - 1);
			if (tmpTile == nullptr || (tmpTile->getGround() == nullptr && !tmpTile->hasFlag(TILESTATE_BLOCKSOLID))) {
				tmpTile = map.getTile(destPos.x, destPos.y, destPos.getZ() - 1);
				if (tmpTile && tmpTile->getGround() && !tmpTile->hasFlag(TILESTATE_BLOCKSOLID)) {
					flags |= FLAG_IGNOREBLOCKITEM | FLAG_IGNOREBLOCKCREATURE;

					if (!tmpTile->hasFlag(TILESTATE_FLOORCHANGE)) {
						player->setDirection(direction);
						destPos.z--;
					}
				}
			}
		}

		//try go down
		if (currentPos.z != 7 && currentPos.z == destPos.z) {
			Tile* tmpTile = map.getTile(destPos.x, destPos.y, destPos.z);
			if (tmpTile == nullptr || (tmpTile->getGround() == nullptr && !tmpTile->hasFlag(TILESTATE_BLOCKSOLID))) {
				tmpTile = map.getTile(destPos.x, destPos.y, destPos.z + 1);
				if (tmpTile && tmpTile->hasHeight(3)) {
					flags |= FLAG_IGNOREBLOCKITEM | FLAG_IGNOREBLOCKCREATURE;
					player->setDirection(direction);
					destPos.z++;
				}
			}
		}
	}

	Tile* toTile = map.getTile(destPos);
	if (!toTile) {
		return RETURNVALUE_NOTPOSSIBLE;
	}
	return internalMoveCreature(*creature, *toTile, flags);
}

ReturnValue Game::internalMoveCreature(Creature& creature, Tile& toTile, uint32_t flags /*= 0*/)
{
	if (creature.hasCondition(CONDITION_ROOTED)) {
		return RETURNVALUE_NOTPOSSIBLE;
	}

	//check if we can move the creature to the destination
	ReturnValue ret = toTile.queryAdd(0, creature, 1, flags);
	if (ret != RETURNVALUE_NOERROR) {
		return ret;
	}

	map.moveCreature(creature, toTile);
	if (creature.getParent() != &toTile) {
		return RETURNVALUE_NOERROR;
	}

	int32_t index = 0;
	Item* toItem = nullptr;
	Tile* subCylinder = nullptr;
	Tile* toCylinder = &toTile;
	Tile* fromCylinder = nullptr;
	uint32_t n = 0;

	while ((subCylinder = toCylinder->queryDestination(index, creature, &toItem, flags)) != toCylinder) {
		map.moveCreature(creature, *subCylinder);

		if (creature.getParent() != subCylinder) {
			//could happen if a script move the creature
			fromCylinder = nullptr;
			break;
		}

		fromCylinder = toCylinder;
		toCylinder = subCylinder;
		flags = 0;

		//to prevent infinite loop
		if (++n >= MAP_MAX_LAYERS) {
			break;
		}
	}

	if (fromCylinder) {
		const Position& fromPosition = fromCylinder->getPosition();
		const Position& toPosition = toCylinder->getPosition();
		if (fromPosition.z != toPosition.z && (fromPosition.x != toPosition.x || fromPosition.y != toPosition.y)) {
			Direction dir = getDirectionTo(fromPosition, toPosition);
			if ((dir & DIRECTION_DIAGONAL_MASK) == 0) {
				internalCreatureTurn(&creature, dir);
			}
		}
	}

	return RETURNVALUE_NOERROR;
}

void Game::playerMoveItemByPlayerID(uint32_t playerId, const Position& fromPos, uint16_t spriteId, uint8_t fromStackPos, const Position& toPos, uint8_t count)
{
	Player* player = getPlayerByID(playerId);
	if (!player) {
		return;
	}
	playerMoveItem(player, fromPos, spriteId, fromStackPos, toPos, count, nullptr, nullptr);
}

void Game::playerMoveItem(Player* player, const Position& fromPos,
                           uint16_t spriteId, uint8_t fromStackPos, const Position& toPos, uint8_t count, Item* item, Cylinder* toCylinder)
{
	if (!player->canDoAction()) {
		uint32_t delay = player->getNextActionTime();
		SchedulerTask* task = createSchedulerTask(delay, std::bind(&Game::playerMoveItemByPlayerID, this,
                              player->getID(), fromPos, spriteId, fromStackPos, toPos, count));
		player->setNextActionTask(task);
		return;
	}

	player->setNextActionTask(nullptr);

	if (item == nullptr) {
		uint8_t fromIndex = 0;
		if (fromPos.x == 0xFFFF) {
			if (fromPos.y & 0x40) {
				fromIndex = fromPos.z;
			} else {
				fromIndex = static_cast<uint8_t>(fromPos.y);
			}
		} else {
			fromIndex = fromStackPos;
		}

		Thing* thing = internalGetThing(player, fromPos, fromIndex, 0, STACKPOS_MOVE);
		if (!thing || !thing->getItem()) {
			player->sendCancelMessage(RETURNVALUE_NOTPOSSIBLE);
			return;
		}

		item = thing->getItem();
	}

	if (item->getClientID() != spriteId) {
		player->sendCancelMessage(RETURNVALUE_NOTPOSSIBLE);
		return;
	}

	Cylinder* fromCylinder = internalGetCylinder(player, fromPos);
	if (fromCylinder == nullptr) {
		player->sendCancelMessage(RETURNVALUE_NOTPOSSIBLE);
		return;
	}

	if (toCylinder == nullptr) {
		toCylinder = internalGetCylinder(player, toPos);
		if (toCylinder == nullptr) {
			player->sendCancelMessage(RETURNVALUE_NOTPOSSIBLE);
			return;
		}
	}

	if (!item->isPushable() || item->hasAttribute(ITEM_ATTRIBUTE_UNIQUEID)) {
		player->sendCancelMessage(RETURNVALUE_NOTMOVEABLE);
		return;
	}

	const Position& playerPos = player->getPosition();
	const Position& mapFromPos = fromCylinder->getTile()->getPosition();
	if (playerPos.z != mapFromPos.z) {
		player->sendCancelMessage(playerPos.z > mapFromPos.z ? RETURNVALUE_FIRSTGOUPSTAIRS : RETURNVALUE_FIRSTGODOWNSTAIRS);
		return;
	}

	if (!Position::areInRange<1, 1>(playerPos, mapFromPos)) {
		//need to walk to the item first before using it
		std::forward_list<Direction> listDir;
		if (player->getPathTo(item->getPosition(), listDir, 0, 1, true, true)) {
			g_dispatcher.addTask(createTask(std::bind(&Game::playerAutoWalk,
											this, player->getID(), listDir)));

			SchedulerTask* task = createSchedulerTask(400,
                                  std::bind(&Game::playerMoveItemByPlayerID, this,
                                  player->getID(), fromPos, spriteId,
                                  fromStackPos, toPos, count));
			player->setNextWalkActionTask(task);
		} else {
			player->sendCancelMessage(RETURNVALUE_THEREISNOWAY);
		}
		return;
	}

	const Tile* toCylinderTile = toCylinder->getTile();
	const Position& mapToPos = toCylinderTile->getPosition();

	//hangable item specific code
	if (item->isHangable() && toCylinderTile->hasFlag(TILESTATE_SUPPORTS_HANGABLE)) {
		//destination supports hangable objects so need to move there first
		bool vertical = toCylinderTile->hasProperty(CONST_PROP_ISVERTICAL);
		if (vertical) {
			if (playerPos.x + 1 == mapToPos.x) {
				player->sendCancelMessage(RETURNVALUE_NOTPOSSIBLE);
				return;
			}
		} else { // horizontal
			if (playerPos.y + 1 == mapToPos.y) {
				player->sendCancelMessage(RETURNVALUE_NOTPOSSIBLE);
				return;
			}
		}

		if (!Position::areInRange<1, 1, 0>(playerPos, mapToPos)) {
			Position walkPos = mapToPos;
			if (vertical) {
				walkPos.x++;
			} else {
				walkPos.y++;
			}

			Position itemPos = fromPos;
			uint8_t itemStackPos = fromStackPos;

			if (fromPos.x != 0xFFFF && Position::areInRange<1, 1>(mapFromPos, playerPos)
					&& !Position::areInRange<1, 1, 0>(mapFromPos, walkPos)) {
				//need to pickup the item first
				Item* moveItem = nullptr;

				ReturnValue ret = internalMoveItem(fromCylinder, player, INDEX_WHEREEVER, item, count, &moveItem);
				if (ret != RETURNVALUE_NOERROR) {
					player->sendCancelMessage(ret);
					return;
				}

				//changing the position since its now in the inventory of the player
				internalGetPosition(moveItem, itemPos, itemStackPos);
			}

			std::forward_list<Direction> listDir;
			if (player->getPathTo(walkPos, listDir, 0, 0, true, true)) {
				g_dispatcher.addTask(createTask(std::bind(&Game::playerAutoWalk,
												this, player->getID(), listDir)));

				SchedulerTask* task = createSchedulerTask(400,
                                      std::bind(&Game::playerMoveItemByPlayerID,
                                      this, player->getID(), itemPos, spriteId,
                                      itemStackPos, toPos, count));
				player->setNextWalkActionTask(task);
			} else {
				player->sendCancelMessage(RETURNVALUE_THEREISNOWAY);
			}
			return;
		}
	}

	if ((Position::getDistanceX(playerPos, mapToPos) > item->getThrowRange()) ||
			(Position::getDistanceY(playerPos, mapToPos) > item->getThrowRange()) ||
			(Position::getDistanceZ(mapFromPos, mapToPos) * 4 > item->getThrowRange())) {
		player->sendCancelMessage(RETURNVALUE_DESTINATIONOUTOFREACH);
		return;
	}

	if (toCylinder->getContainer() != NULL &&
		toCylinder->getItem()->getID() == ITEM_LOCKER &&
		toPos.getZ() == ITEM_SUPPLY_STASH_INDEX) {
		player->stowItem(item, count, false);
			return;
	}

	if (!canThrowObjectTo(mapFromPos, mapToPos)) {
		player->sendCancelMessage(RETURNVALUE_CANNOTTHROW);
		return;
	}

	if (!g_events->eventPlayerOnMoveItem(player, item, count, fromPos, toPos, fromCylinder, toCylinder)) {
		return;
	}

	uint8_t toIndex = 0;
	if (toPos.x == 0xFFFF) {
		if (toPos.y & 0x40) {
			toIndex = toPos.z;
		} else {
			toIndex = static_cast<uint8_t>(toPos.y);
		}
	}

	if (item->isWrapable()){
		HouseTile* toHouseTile = dynamic_cast<HouseTile*>(map.getTile(mapToPos));
		HouseTile* fromHouseTile = dynamic_cast<HouseTile*>(map.getTile(mapFromPos));
		if (fromHouseTile && (!toHouseTile || toHouseTile->getHouse()->getId() != fromHouseTile->getHouse()->getId())) {
			player->sendCancelMessage("You can't move this item outside a house.");
				return;
		}
	}
	ReturnValue ret = internalMoveItem(fromCylinder, toCylinder, toIndex, item, count, nullptr, 0, player);
	if (ret != RETURNVALUE_NOERROR) {
		player->sendCancelMessage(ret);
	}	else if (toCylinder->getContainer()
		&& fromCylinder->getContainer()
		&& fromCylinder->getContainer()->countsToLootAnalyzerBalance()
		&& toCylinder->getContainer()->getTopParent() == player) {
		player->sendLootStats(item, count);
	}
	player->cancelPush();

	g_events->eventPlayerOnItemMoved(player, item, count, fromPos, toPos, fromCylinder, toCylinder);
}

ReturnValue Game::internalMoveItem(Cylinder* fromCylinder,
                                  Cylinder* toCylinder, int32_t index,
                                  Item* item, uint32_t count, Item** internalMoveItem,
                                  uint32_t flags /*= 0*/, Creature* actor/*=nullptr*/,
                                  Item* tradeItem/* = nullptr*/)
{
	Tile* fromTile = fromCylinder->getTile();
	if (fromTile) {
		auto it = browseFields.find(fromTile);
		if (it != browseFields.end() && it->second == fromCylinder) {
			fromCylinder = fromTile;
		}
	}

	Item* toItem = nullptr;

	Cylinder* subCylinder;
	int floorN = 0;

	while ((subCylinder = toCylinder->queryDestination(index, *item, &toItem, flags)) != toCylinder) {
		toCylinder = subCylinder;
		flags = 0;

		//to prevent infinite loop
		if (++floorN >= MAP_MAX_LAYERS) {
			break;
		}
	}

	//destination is the same as the source?
	if (item == toItem) {
		return RETURNVALUE_NOERROR; //silently ignore move
	}

	// 'Move up' stackable items fix
	//  Cip's client never sends the count of stackables when using "Move up" menu option
	if (item->isStackable() && count == 255 && fromCylinder->getParent() == toCylinder) {
		count = item->getItemCount();
	}

	//check if we can add this item
	ReturnValue ret = toCylinder->queryAdd(index, *item, count, flags, actor);
	if (ret == RETURNVALUE_NEEDEXCHANGE) {
		//check if we can add it to source cylinder
		ret = fromCylinder->queryAdd(fromCylinder->getThingIndex(item), *toItem, toItem->getItemCount(), 0);
		if (ret == RETURNVALUE_NOERROR) {
			//check how much we can move
			uint32_t maxExchangeQueryCount = 0;
			ReturnValue retExchangeMaxCount = fromCylinder->queryMaxCount(INDEX_WHEREEVER, *toItem, toItem->getItemCount(), maxExchangeQueryCount, 0);

			if (retExchangeMaxCount != RETURNVALUE_NOERROR && maxExchangeQueryCount == 0) {
				return retExchangeMaxCount;
			}

			if (toCylinder->queryRemove(*toItem, toItem->getItemCount(), flags, actor) == RETURNVALUE_NOERROR) {
				int32_t oldToItemIndex = toCylinder->getThingIndex(toItem);
				toCylinder->removeThing(toItem, toItem->getItemCount());
				fromCylinder->addThing(toItem);

				if (oldToItemIndex != -1) {
					toCylinder->postRemoveNotification(toItem, fromCylinder, oldToItemIndex);
				}

				int32_t newToItemIndex = fromCylinder->getThingIndex(toItem);
				if (newToItemIndex != -1) {
					fromCylinder->postAddNotification(toItem, toCylinder, newToItemIndex);
				}

				ret = toCylinder->queryAdd(index, *item, count, flags);
				toItem = nullptr;
			}
		}
	}

	if (ret != RETURNVALUE_NOERROR) {
		return ret;
	}

	//check how much we can move
	uint32_t maxQueryCount = 0;
	ReturnValue retMaxCount = toCylinder->queryMaxCount(index, *item, count, maxQueryCount, flags);
	if (retMaxCount != RETURNVALUE_NOERROR && maxQueryCount == 0) {
		return retMaxCount;
	}

	uint32_t m;
	if (item->isStackable()) {
		m = std::min<uint32_t>(count, maxQueryCount);
	} else {
		m = maxQueryCount;
	}

	Item* moveItem = item;
	//check if we can remove this item
	ret = fromCylinder->queryRemove(*item, m, flags, actor);
	if (ret != RETURNVALUE_NOERROR) {
		return ret;
	}

	if (tradeItem) {
		if (toCylinder->getItem() == tradeItem) {
			return RETURNVALUE_NOTENOUGHROOM;
		}

		Cylinder* tmpCylinder = toCylinder->getParent();
		while (tmpCylinder) {
			if (tmpCylinder->getItem() == tradeItem) {
				return RETURNVALUE_NOTENOUGHROOM;
			}

			tmpCylinder = tmpCylinder->getParent();
		}
	}

	//remove the item
	int32_t itemIndex = fromCylinder->getThingIndex(item);
	Item* updateItem = nullptr;
	fromCylinder->removeThing(item, m);

	//update item(s)
	if (item->isStackable()) {
		uint32_t n;
		if (toItem && item->equals(toItem)) {
			n = std::min<uint32_t>(100 - toItem->getItemCount(), m);
			// Update same decay item count
			if (item->getDuration() > 0) {
				updateItem = toItem->clone();
				updateItem->setItemCount(toItem->getItemCount() + n);
				toCylinder->removeThing(toItem, toItem->getItemCount());
				toCylinder->addThing(index, updateItem);
			} else {
				toCylinder->updateThing(toItem, toItem->getID(), toItem->getItemCount() + n);
				updateItem = toItem;
			}
		} else {
			n = 0;
		}

		int32_t newCount = m - n;
		if (newCount > 0) {
			moveItem = item->clone();
			moveItem->setItemCount(newCount);
		} else {
			moveItem = nullptr;
		}

		if (item->isRemoved()) {
			ReleaseItem(item);
		}
	}

	//add item
	if (moveItem /*m - n > 0*/) {
		toCylinder->addThing(index, moveItem);
	}

	if (itemIndex != -1) {
		fromCylinder->postRemoveNotification(item, toCylinder, itemIndex);
	}

	if (moveItem) {
		int32_t moveItemIndex = toCylinder->getThingIndex(moveItem);
		if (moveItemIndex != -1) {
			toCylinder->postAddNotification(moveItem, fromCylinder, moveItemIndex);
		}
	}

	if (updateItem) {
		int32_t updateItemIndex = toCylinder->getThingIndex(updateItem);
		if (updateItemIndex != -1) {
			toCylinder->postAddNotification(updateItem, fromCylinder, updateItemIndex);
		}
	}

	if (internalMoveItem) {
		if (moveItem) {
			*internalMoveItem = moveItem;
		} else {
			*internalMoveItem = item;
		}
	}

  Item* quiver = toCylinder->getItem();
  if (quiver && quiver->getWeaponType() == WEAPON_QUIVER && quiver->getHoldingPlayer() && quiver->getHoldingPlayer()->getThing(CONST_SLOT_RIGHT) == quiver) {
    quiver->getHoldingPlayer()->sendInventoryItem(CONST_SLOT_RIGHT, quiver);
  }
  else {
    quiver = fromCylinder->getItem();
    if (quiver && quiver->getWeaponType() == WEAPON_QUIVER && quiver->getHoldingPlayer() && quiver->getHoldingPlayer()->getThing(CONST_SLOT_RIGHT) == quiver) {
      quiver->getHoldingPlayer()->sendInventoryItem(CONST_SLOT_RIGHT, quiver);
    }
  }
	//we could not move all, inform the player
	if (item->isStackable() && maxQueryCount < count) {
		return retMaxCount;
	}

	// looting analyser from this point forward
	if (fromCylinder && actor && toCylinder) {
		if (!fromCylinder->getContainer() || !actor->getPlayer() || !toCylinder->getContainer()) {
			return ret;
		}

     	if (Player* player = actor->getPlayer()) {
			const ItemType& it = Item::items[fromCylinder->getItem()->getID()];
			if (it.id <= 0) {
				return ret;
			}

			if (it.corpseType != RACE_NONE && toCylinder->getContainer()->getTopParent() == player && item->getIsLootTrackeable()) {
				player->updateLootTracker(item);
			}
		}
	}

	if (moveItem && moveItem->getDuration() > 0) {
		if (moveItem->getDecaying() != DECAYING_TRUE) {
			moveItem->incrementReferenceCounter();
			moveItem->setDecaying(DECAYING_TRUE);
			g_game.toDecayItems.push_front(moveItem);
		}
	}

	return ret;
}

ReturnValue Game::internalAddItem(Cylinder* toCylinder, Item* item,
                                  int32_t index /*= INDEX_WHEREEVER*/,
                                  uint32_t flags/* = 0*/, bool test/* = false*/)
{
	uint32_t remainderCount = 0;
	return internalAddItem(toCylinder, item, index, flags, test, remainderCount);
}

ReturnValue Game::internalAddItem(Cylinder* toCylinder, Item* item, int32_t index,
                                  uint32_t flags, bool test, uint32_t& remainderCount)
{
	if (toCylinder == nullptr || item == nullptr) {
		return RETURNVALUE_NOTPOSSIBLE;
	}

	Cylinder* destCylinder = toCylinder;
	Item* toItem = nullptr;
	toCylinder = toCylinder->queryDestination(index, *item, &toItem, flags);

	//check if we can add this item
	ReturnValue ret = toCylinder->queryAdd(index, *item, item->getItemCount(), flags);
	if (ret != RETURNVALUE_NOERROR) {
		return ret;
	}

	/*
	Check if we can move add the whole amount, we do this by checking against the original cylinder,
	since the queryDestination can return a cylinder that might only hold a part of the full amount.
	*/
	uint32_t maxQueryCount = 0;
	ret = destCylinder->queryMaxCount(INDEX_WHEREEVER, *item, item->getItemCount(), maxQueryCount, flags);

	if (ret != RETURNVALUE_NOERROR && toCylinder->getItem() && toCylinder->getItem()->getID() != ITEM_REWARD_CONTAINER) {
		return ret;
	}

	if (test) {
		return RETURNVALUE_NOERROR;
	}

	if (item->isStackable() && item->equals(toItem)) {
		uint32_t m = std::min<uint32_t>(item->getItemCount(), maxQueryCount);
		uint32_t n = std::min<uint32_t>(100 - toItem->getItemCount(), m);

		toCylinder->updateThing(toItem, toItem->getID(), toItem->getItemCount() + n);

		int32_t count = m - n;
		if (count > 0) {
			if (item->getItemCount() != count) {
				Item* remainderItem = item->clone();
				remainderItem->setItemCount(count);
				if (internalAddItem(destCylinder, remainderItem, INDEX_WHEREEVER, flags, false) != RETURNVALUE_NOERROR) {
					ReleaseItem(remainderItem);
					remainderCount = count;
				}
			} else {
				toCylinder->addThing(index, item);

				int32_t itemIndex = toCylinder->getThingIndex(item);
				if (itemIndex != -1) {
					toCylinder->postAddNotification(item, nullptr, itemIndex);
				}
			}
		} else {
			//fully merged with toItem, item will be destroyed
			item->onRemoved();
			ReleaseItem(item);

			int32_t itemIndex = toCylinder->getThingIndex(toItem);
			if (itemIndex != -1) {
				toCylinder->postAddNotification(toItem, nullptr, itemIndex);
			}
		}
	} else {
		toCylinder->addThing(index, item);

		int32_t itemIndex = toCylinder->getThingIndex(item);
		if (itemIndex != -1) {
			toCylinder->postAddNotification(item, nullptr, itemIndex);
		}
	}

	if (item->getDuration() > 0) {
		item->incrementReferenceCounter();
		item->setDecaying(DECAYING_TRUE);
		g_game.toDecayItems.push_front(item);
	}

  Item* quiver = toCylinder->getItem();
  if (quiver && quiver->getWeaponType() == WEAPON_QUIVER && quiver->getHoldingPlayer() && quiver->getHoldingPlayer()->getThing(CONST_SLOT_RIGHT) == quiver) {
    quiver->getHoldingPlayer()->sendInventoryItem(CONST_SLOT_RIGHT, quiver);
  }
	return RETURNVALUE_NOERROR;
}

ReturnValue Game::internalRemoveItem(Item* item, int32_t count /*= -1*/, bool test /*= false*/, uint32_t flags /*= 0*/)
{
	Cylinder* cylinder = item->getParent();
	if (cylinder == nullptr) {
		return RETURNVALUE_NOTPOSSIBLE;
	}
	Tile* fromTile = cylinder->getTile();
	if (fromTile) {
		auto it = browseFields.find(fromTile);
		if (it != browseFields.end() && it->second == cylinder) {
			cylinder = fromTile;
		}
	}
	if (count == -1) {
		count = item->getItemCount();
	}
	//check if we can remove this item
	ReturnValue ret = cylinder->queryRemove(*item, count, flags | FLAG_IGNORENOTMOVEABLE);
	if (ret != RETURNVALUE_NOERROR) {
		return ret;
	}
	if (!item->canRemove()) {
		return RETURNVALUE_NOTPOSSIBLE;
	}
	if (!test) {
		int32_t index = cylinder->getThingIndex(item);
		//remove the item
		cylinder->removeThing(item, count);

		if (item->isRemoved()) {
			item->onRemoved();
			if (item->canDecay()) {
				decayItems->remove(item);
			}
			ReleaseItem(item);
		}

		cylinder->postRemoveNotification(item, nullptr, index);
	}
  Item* quiver = cylinder->getItem();
  if (quiver && quiver->getWeaponType() == WEAPON_QUIVER && quiver->getHoldingPlayer() && quiver->getHoldingPlayer()->getThing(CONST_SLOT_RIGHT) == quiver) {
    quiver->getHoldingPlayer()->sendInventoryItem(CONST_SLOT_RIGHT, quiver);
  }
	return RETURNVALUE_NOERROR;
}

ReturnValue Game::internalPlayerAddItem(Player* player, Item* item, bool dropOnMap /*= true*/, Slots_t slot /*= CONST_SLOT_WHEREEVER*/)
{
	uint32_t remainderCount = 0;
	ReturnValue ret = internalAddItem(player, item, static_cast<int32_t>(slot), 0, false, remainderCount);
	if (remainderCount != 0) {
		Item* remainderItem = Item::CreateItem(item->getID(), remainderCount);
		ReturnValue remaindRet = internalAddItem(player->getTile(), remainderItem, INDEX_WHEREEVER, FLAG_NOLIMIT);
		if (remaindRet != RETURNVALUE_NOERROR) {
			ReleaseItem(remainderItem);
			player->updateLootTracker(item);
		}
	}

	if (ret != RETURNVALUE_NOERROR && dropOnMap) {
		ret = internalAddItem(player->getTile(), item, INDEX_WHEREEVER, FLAG_NOLIMIT);
	}

	return ret;
}

Item* Game::findItemOfType(Cylinder* cylinder, uint16_t itemId,
                           bool depthSearch /*= true*/, int32_t subType /*= -1*/) const
{
	if (cylinder == nullptr) {
		return nullptr;
	}

	std::vector<Container*> containers;
	for (size_t i = cylinder->getFirstIndex(), j = cylinder->getLastIndex(); i < j; ++i) {
		Thing* thing = cylinder->getThing(i);
		if (!thing) {
			continue;
		}

		Item* item = thing->getItem();
		if (!item) {
			continue;
		}

		if (item->getID() == itemId && (subType == -1 || subType == item->getSubType())) {
			return item;
		}

		if (depthSearch) {
			Container* container = item->getContainer();
			if (container) {
				containers.push_back(container);
			}
		}
	}

	size_t i = 0;
	while (i < containers.size()) {
		Container* container = containers[i++];
		for (Item* item : container->getItemList()) {
			if (item->getID() == itemId && (subType == -1 || subType == item->getSubType())) {
				return item;
			}

			Container* subContainer = item->getContainer();
			if (subContainer) {
				containers.push_back(subContainer);
			}
		}
	}
	return nullptr;
}

bool Game::removeMoney(Cylinder* cylinder, uint64_t money, uint32_t flags /*= 0*/, bool useBalance /*= false*/)
{
	if (cylinder == nullptr) {
		return false;
	}
	if (money == 0) {
		return true;
	}
	std::vector<Container*> containers;
	std::multimap<uint32_t, Item*> moneyMap;
	uint64_t moneyCount = 0;
	for (size_t i = cylinder->getFirstIndex(), j = cylinder->getLastIndex(); i < j; ++i) {
		Thing* thing = cylinder->getThing(i);
		if (!thing) {
			continue;
		}
		Item* item = thing->getItem();
		if (!item) {
			continue;
		}
		Container* container = item->getContainer();
		if (container) {
			containers.push_back(container);
		} else {
			const uint32_t worth = item->getWorth();
			if (worth != 0) {
				moneyCount += worth;
				moneyMap.emplace(worth, item);
			}
		}
	}
	size_t i = 0;
	while (i < containers.size()) {
		Container* container = containers[i++];
		for (Item* item : container->getItemList()) {
			Container* tmpContainer = item->getContainer();
			if (tmpContainer) {
				containers.push_back(tmpContainer);
			} else {
				const uint32_t worth = item->getWorth();
				if (worth != 0) {
					moneyCount += worth;
					moneyMap.emplace(worth, item);
				}
			}
		}
	}

	Player* player = useBalance ? dynamic_cast<Player*>(cylinder) : nullptr;
	uint64_t balance = 0;
	if (useBalance && player) {
		balance = player->getBankBalance();
	}

	if (moneyCount + balance < money) {
		return false;
	}

	for (const auto& moneyEntry : moneyMap) {
		Item* item = moneyEntry.second;
		if (moneyEntry.first < money) {
			internalRemoveItem(item);
			money -= moneyEntry.first;
		} else if (moneyEntry.first > money) {
			const uint32_t worth = moneyEntry.first / item->getItemCount();
			const uint32_t removeCount = std::ceil(money / static_cast<double>(worth));
			addMoney(cylinder, (worth * removeCount) - money, flags);
			internalRemoveItem(item, removeCount);
			break;
		} else {
			internalRemoveItem(item);
			break;
		}
	}

	if (useBalance && player && player->getBankBalance() >= money) {
		player->setBankBalance(player->getBankBalance() - money);
	}

	return true;
}

void Game::addMoney(Cylinder* cylinder, uint64_t money, uint32_t flags /*= 0*/)
{
	if (money == 0) {
		return;
	}

	uint32_t crystalCoins = money / 10000;
	money -= crystalCoins * 10000;
	while (crystalCoins > 0) {
		const uint16_t count = std::min<uint32_t>(100, crystalCoins);

		Item* remaindItem = Item::CreateItem(ITEM_CRYSTAL_COIN, count);

		ReturnValue ret = internalAddItem(cylinder, remaindItem, INDEX_WHEREEVER, flags);
		if (ret != RETURNVALUE_NOERROR) {
			internalAddItem(cylinder->getTile(), remaindItem, INDEX_WHEREEVER, FLAG_NOLIMIT);
		}

		crystalCoins -= count;
	}

	uint16_t platinumCoins = money / 100;
	if (platinumCoins != 0) {
		Item* remaindItem = Item::CreateItem(ITEM_PLATINUM_COIN, platinumCoins);

		ReturnValue ret = internalAddItem(cylinder, remaindItem, INDEX_WHEREEVER, flags);
		if (ret != RETURNVALUE_NOERROR) {
			internalAddItem(cylinder->getTile(), remaindItem, INDEX_WHEREEVER, FLAG_NOLIMIT);
		}

		money -= platinumCoins * 100;
	}

	if (money != 0) {
		Item* remaindItem = Item::CreateItem(ITEM_GOLD_COIN, money);

		ReturnValue ret = internalAddItem(cylinder, remaindItem, INDEX_WHEREEVER, flags);
		if (ret != RETURNVALUE_NOERROR) {
			internalAddItem(cylinder->getTile(), remaindItem, INDEX_WHEREEVER, FLAG_NOLIMIT);
		}
	}
}

Item* Game::transformItem(Item* item, uint16_t newId, int32_t newCount /*= -1*/)
{
	if (item->getID() == newId && (newCount == -1 || (newCount == item->getSubType() && newCount != 0))) { //chargeless item placed on map = infinite
		return item;
	}

	Cylinder* cylinder = item->getParent();
	if (cylinder == nullptr) {
		return nullptr;
	}

	Tile* fromTile = cylinder->getTile();
	if (fromTile) {
		auto it = browseFields.find(fromTile);
		if (it != browseFields.end() && it->second == cylinder) {
			cylinder = fromTile;
		}
	}

	int32_t itemIndex = cylinder->getThingIndex(item);
	if (itemIndex == -1) {
		return item;
	}

	if (!item->canTransform()) {
		return item;
	}

	const ItemType& newType = Item::items[newId];
	if (newType.id == 0) {
		return item;
	}

	const ItemType& curType = Item::items[item->getID()];
	if (curType.alwaysOnTop != newType.alwaysOnTop) {
		//This only occurs when you transform items on tiles from a downItem to a topItem (or vice versa)
		//Remove the old, and add the new
		cylinder->removeThing(item, item->getItemCount());
		cylinder->postRemoveNotification(item, cylinder, itemIndex);

		item->setID(newId);
		if (newCount != -1) {
			item->setSubType(newCount);
		}
		cylinder->addThing(item);

		Cylinder* newParent = item->getParent();
		if (newParent == nullptr) {
			ReleaseItem(item);
			return nullptr;
		}

		newParent->postAddNotification(item, cylinder, newParent->getThingIndex(item));
		return item;
	}

	if (curType.type == newType.type) {
		//Both items has the same type so we can safely change id/subtype
		if (newCount == 0 && (item->isStackable() || item->hasAttribute(ITEM_ATTRIBUTE_CHARGES))) {
			if (item->isStackable()) {
				internalRemoveItem(item);
				return nullptr;
			} else {
				int32_t newItemId = newId;
				if (curType.id == newType.id) {
					newItemId = curType.decayTo;
				}

				if (newItemId <= 0) {
					internalRemoveItem(item);
					return nullptr;
				} else if (newItemId != newId) {
					//Replacing the the old item with the new while maintaining the old position
					Item* newItem = Item::CreateItem(newItemId, 1);
					if (newItem == nullptr) {
						return nullptr;
					}

					cylinder->replaceThing(itemIndex, newItem);
					cylinder->postAddNotification(newItem, cylinder, itemIndex);

					item->setParent(nullptr);
					cylinder->postRemoveNotification(item, cylinder, itemIndex);
					ReleaseItem(item);
					return newItem;
				} else {
					return transformItem(item, newItemId);
				}
			}
		} else {
			uint32_t currentDuration = item->getDuration();

			cylinder->postRemoveNotification(item, cylinder, itemIndex);
			uint16_t itemId = item->getID();
			int32_t count = item->getSubType();

			if (curType.id != newType.id) {
				if (newType.group != curType.group) {
					item->setDefaultSubtype();
				}

				itemId = newId;
			}

			if (newCount != -1 && newType.hasSubType()) {
				count = newCount;
			}

			cylinder->updateThing(item, itemId, count);
			if (currentDuration) {
				item->setDuration(currentDuration);
			}
			cylinder->postAddNotification(item, cylinder, itemIndex);
      Item* quiver = cylinder->getItem();
      if (quiver && quiver->getWeaponType() == WEAPON_QUIVER && quiver->getHoldingPlayer() && quiver->getHoldingPlayer()->getThing(CONST_SLOT_RIGHT) == quiver) {
        quiver->getHoldingPlayer()->sendInventoryItem(CONST_SLOT_RIGHT, quiver);
      }
			return item;
		}
	}

	//Replacing the the old item with the new while maintaining the old position
	Item* newItem;
	if (newCount == -1) {
		newItem = Item::CreateItem(newId);
	} else {
		newItem = Item::CreateItem(newId, newCount);
	}

	if (newItem == nullptr) {
		return nullptr;
	}

	cylinder->replaceThing(itemIndex, newItem);
	cylinder->postAddNotification(newItem, cylinder, itemIndex);

	item->setParent(nullptr);
	cylinder->postRemoveNotification(item, cylinder, itemIndex);
	ReleaseItem(item);

	if (newItem->getDuration() > 0) {
		if (newItem->getDecaying() != DECAYING_TRUE) {
			newItem->incrementReferenceCounter();
			newItem->setDecaying(DECAYING_TRUE);
			g_game.toDecayItems.push_front(newItem);
		}
	}

  Item* quiver = cylinder->getItem();
  if (quiver && quiver->getWeaponType() == WEAPON_QUIVER && quiver->getHoldingPlayer() && quiver->getHoldingPlayer()->getThing(CONST_SLOT_RIGHT) == quiver) {
    quiver->getHoldingPlayer()->sendInventoryItem(CONST_SLOT_RIGHT, quiver);
  }
	return newItem;
}

ReturnValue Game::internalTeleport(Thing* thing, const Position& newPos, bool pushMove/* = true*/, uint32_t flags /*= 0*/)
{
	if (newPos == thing->getPosition()) {
		return RETURNVALUE_NOERROR;
	} else if (thing->isRemoved()) {
		return RETURNVALUE_NOTPOSSIBLE;
	}

	Tile* toTile = map.getTile(newPos);
	if (!toTile) {
		return RETURNVALUE_NOTPOSSIBLE;
	}

	if (Creature* creature = thing->getCreature()) {
		ReturnValue ret = toTile->queryAdd(0, *creature, 1, FLAG_NOLIMIT);
		if (ret != RETURNVALUE_NOERROR) {
			return ret;
		}

		map.moveCreature(*creature, *toTile, !pushMove);
		return RETURNVALUE_NOERROR;
	} else if (Item* item = thing->getItem()) {
		return internalMoveItem(item->getParent(), toTile, INDEX_WHEREEVER, item, item->getItemCount(), nullptr, flags);
	}
	return RETURNVALUE_NOTPOSSIBLE;
}

void Game::internalQuickLootCorpse(Player* player, Container* corpse)
{
	if (!player || !corpse) {
		return;
	}

	std::vector<Item*> itemList;
	bool ignoreListItems = (player->quickLootFilter == QUICKLOOTFILTER_SKIPPEDLOOT);

	bool missedAnyGold = false;
	bool missedAnyItem = false;

	for (ContainerIterator it = corpse->iterator(); it.hasNext(); it.advance()) {
		Item* item = *it;
		bool listed = player->isQuickLootListedItem(item);
		if ((listed && ignoreListItems) || (!listed && !ignoreListItems)) {
			if (item->getWorth() != 0) {
				missedAnyGold = true;
			} else {
				missedAnyItem = true;
			}
			continue;
		}

		itemList.push_back(item);
	}

	bool shouldNotifyCapacity = false;
	ObjectCategory_t shouldNotifyNotEnoughRoom = OBJECTCATEGORY_NONE;

	uint32_t totalLootedGold = 0;
	uint32_t totalLootedItems = 0;
	for (Item* item : itemList) {
		uint32_t worth = item->getWorth();
		uint16_t baseCount = item->getItemCount();
		ObjectCategory_t category = getObjectCategory(item);

		ReturnValue ret = internalQuickLootItem(player, item, category);
		if (ret == RETURNVALUE_NOTENOUGHCAPACITY) {
			shouldNotifyCapacity = true;
		} else if (ret == RETURNVALUE_CONTAINERNOTENOUGHROOM) {
			shouldNotifyNotEnoughRoom = category;
		}

		bool success = ret == RETURNVALUE_NOERROR;
		if (worth != 0) {
			missedAnyGold = missedAnyGold || !success;
			if (success) {
				player->sendLootStats(item, baseCount);
				totalLootedGold += worth;
			} else {
				// item is not completely moved
				totalLootedGold += worth - item->getWorth();
			}
		} else {
			missedAnyItem = missedAnyItem || !success;
			if (success || item->getItemCount() != baseCount) {
				totalLootedItems++;
				player->sendLootStats(item, item->getItemCount());
			}
		}
	}

	std::stringstream ss;
	if (totalLootedGold != 0 || missedAnyGold || totalLootedItems != 0 || missedAnyItem) {
		bool lootedAllGold = totalLootedGold != 0 && !missedAnyGold;
		bool lootedAllItems = totalLootedItems != 0 && !missedAnyItem;
		if (lootedAllGold) {
			if (totalLootedItems != 0 || missedAnyItem) {
				ss << "You looted the complete " << totalLootedGold << " gold";

				if (lootedAllItems) {
					ss << " and all dropped items";
				} else if (totalLootedItems != 0) {
					ss << ", but you only looted some of the items";
				} else if (missedAnyItem) {
					ss << " but none of the dropped items";
				}
			} else {
				ss << "You looted " << totalLootedGold << " gold";
			}
		} else if (lootedAllItems) {
			if (totalLootedItems == 1) {
				ss << "You looted 1 item";
			} else if (totalLootedGold != 0 || missedAnyGold) {
				ss << "You looted all of the dropped items";
			} else {
				ss << "You looted all items";
			}

			if (totalLootedGold != 0) {
				ss << ", but you only looted " << totalLootedGold << " of the dropped gold";
			} else if (missedAnyGold) {
				ss << " but none of the dropped gold";
			}
		} else if (totalLootedGold != 0) {
			ss << "You only looted " << totalLootedGold << " of the dropped gold";
			if (totalLootedItems != 0) {
				ss << " and some of the dropped items";
			} else if (missedAnyItem) {
				ss << " but none of the dropped items";
			}
		} else if (totalLootedItems != 0) {
			ss << "You looted some of the dropped items";
			if (missedAnyGold) {
				ss << " but none of the dropped gold";
			}
		} else if (missedAnyGold) {
			ss << "You looted none of the dropped gold";
			if (missedAnyItem) {
				ss << " and none of the items";
			}
		} else if (missedAnyItem) {
			ss << "You looted none of the dropped items";
		}
	} else {
		ss << "No loot";
	}

	ss << ".";
	player->sendTextMessage(MESSAGE_LOOT, ss.str());

	if (shouldNotifyCapacity) {
		ss.str(std::string());
		ss << "Attention! The loot you are trying to pick up is too heavy for you to carry.";
	} else if (shouldNotifyNotEnoughRoom != OBJECTCATEGORY_NONE) {
		ss.str(std::string());
		ss << "Attention! The container assigned to category " << getObjectCategoryName(shouldNotifyNotEnoughRoom) << " is full.";
	} else {
		return;
	}

	if (player->lastQuickLootNotification + 15000 < OTSYS_TIME()) {
		player->sendTextMessage(MESSAGE_GAME_HIGHLIGHT, ss.str());
	} else {
		player->sendTextMessage(MESSAGE_EVENT_ADVANCE, ss.str());
	}

	player->lastQuickLootNotification = OTSYS_TIME();
}

ReturnValue Game::internalQuickLootItem(Player* player, Item* item, ObjectCategory_t category /* = OBJECTCATEGORY_DEFAULT*/)
{
  if (!player || !item) {
    return RETURNVALUE_NOTPOSSIBLE;
  }

	bool fallbackConsumed = false;
	uint16_t baseId = 0;

	Container* lootContainer = player->getLootContainer(category);
	if (!lootContainer) {
    	if (player->quickLootFallbackToMainContainer) {
    		Item* fallbackItem = player->getInventoryItem(CONST_SLOT_BACKPACK);

      	if (fallbackItem) {
        	Container* mainBackpack = fallbackItem->getContainer();
        	if (mainBackpack && !fallbackConsumed) {
          		player->setLootContainer(OBJECTCATEGORY_DEFAULT, mainBackpack);
          		player->sendInventoryItem(CONST_SLOT_BACKPACK, player->getInventoryItem(CONST_SLOT_BACKPACK));
        	}
      	}

			lootContainer = fallbackItem ? fallbackItem->getContainer() : nullptr;
			fallbackConsumed = true;
		} else {
			return RETURNVALUE_NOTPOSSIBLE;
		}
	} else {
		baseId = lootContainer->getID();
	}

	if (!lootContainer) {
		return RETURNVALUE_NOTPOSSIBLE;
	}

	Container* lastSubContainer = nullptr;
	uint32_t remainderCount = item->getItemCount();
	ContainerIterator it = lootContainer->iterator();

	ReturnValue ret;
	do {
		Item* moveItem = nullptr;
		if (item->getParent()) { // Stash retrive dont have parent cylinder.
		ret = internalMoveItem(item->getParent(), lootContainer, INDEX_WHEREEVER, item, item->getItemCount(), &moveItem, 0, player);
		} else {
		ret = internalAddItem(lootContainer, item, INDEX_WHEREEVER);
		}
		if (moveItem) {
			remainderCount -= moveItem->getItemCount();
		}

		if (ret != RETURNVALUE_CONTAINERNOTENOUGHROOM) {
			break;
		}

		// search for a sub container
		bool obtainedNewContainer = false;
		while (it.hasNext()) {
			Item* cur = *it;
			Container* subContainer = cur ? cur->getContainer() : nullptr;
			it.advance();

			if (subContainer) {
				lastSubContainer = subContainer;
				lootContainer = subContainer;
				obtainedNewContainer = true;
				break;
			}
		}

		// a hack to fix last empty sub-container
		if (!obtainedNewContainer && lastSubContainer && lastSubContainer->size() > 0) {
			Item* cur = lastSubContainer->getItemByIndex(lastSubContainer->size() - 1);
			Container* subContainer = cur ? cur->getContainer() : nullptr;

			if (subContainer) {
				lootContainer = subContainer;
				obtainedNewContainer = true;
			}

			lastSubContainer = nullptr;
		}

		// consumed all sub-container & there is simply no more containers to iterate over.
		// check if fallback should be used and if not, then break
		bool quickFallback = (player->quickLootFallbackToMainContainer);
		bool noFallback = fallbackConsumed || !quickFallback;
		if (noFallback && (!lootContainer || !obtainedNewContainer)) {
			break;
		} else if (!lootContainer || !obtainedNewContainer) {
			Item* fallbackItem = player->getInventoryItem(CONST_SLOT_BACKPACK);
			if (!fallbackItem || !fallbackItem->getContainer()) {
				break;
			}

			lootContainer = fallbackItem->getContainer();
			it = lootContainer->iterator();

			fallbackConsumed = true;
		}
	} while (remainderCount != 0);
	return ret;
}

ObjectCategory_t Game::getObjectCategory(const Item* item)
{
	ObjectCategory_t category = OBJECTCATEGORY_DEFAULT;
  if (!item) {
    return OBJECTCATEGORY_NONE;
  }

	const ItemType& it = Item::items[item->getID()];
	if (item->getWorth() != 0) {
		category = OBJECTCATEGORY_GOLD;
	} else if (it.weaponType != WEAPON_NONE) {
		switch (it.weaponType) {
			case WEAPON_SWORD:
				category = OBJECTCATEGORY_SWORDS;
				break;
			case WEAPON_CLUB:
				category = OBJECTCATEGORY_CLUBS;
				break;
			case WEAPON_AXE:
				category = OBJECTCATEGORY_AXES;
				break;
			case WEAPON_SHIELD:
				category = OBJECTCATEGORY_SHIELDS;
				break;
			case WEAPON_DISTANCE:
				category = OBJECTCATEGORY_DISTANCEWEAPONS;
				break;
			case WEAPON_WAND:
				category = OBJECTCATEGORY_WANDS;
				break;
			case WEAPON_AMMO:
				category = OBJECTCATEGORY_AMMO;
				break;
			default:
				break;
		}
	} else if (it.slotPosition != SLOTP_HAND) { // if it's a weapon/shield should have been parsed earlier
		if ((it.slotPosition & SLOTP_HEAD) != 0) {
			category = OBJECTCATEGORY_HELMETS;
		} else if ((it.slotPosition & SLOTP_NECKLACE) != 0) {
			category = OBJECTCATEGORY_NECKLACES;
		} else if ((it.slotPosition & SLOTP_BACKPACK) != 0) {
			category = OBJECTCATEGORY_CONTAINERS;
		} else if ((it.slotPosition & SLOTP_ARMOR) != 0) {
			category = OBJECTCATEGORY_ARMORS;
		} else if ((it.slotPosition & SLOTP_LEGS) != 0) {
			category = OBJECTCATEGORY_LEGS;
		} else if ((it.slotPosition & SLOTP_FEET) != 0) {
			category = OBJECTCATEGORY_BOOTS;
		} else if ((it.slotPosition & SLOTP_RING) != 0) {
			category = OBJECTCATEGORY_RINGS;
		}
	} else if (it.type == ITEM_TYPE_RUNE) {
		category = OBJECTCATEGORY_RUNES;
	} else if (it.type == ITEM_TYPE_CREATUREPRODUCT) {
		category = OBJECTCATEGORY_CREATUREPRODUCTS;
	} else if (it.type == ITEM_TYPE_FOOD) {
		category = OBJECTCATEGORY_FOOD;
	} else if (it.type == ITEM_TYPE_VALUABLE) {
		category = OBJECTCATEGORY_VALUABLES;
	} else if (it.type == ITEM_TYPE_POTION) {
		category = OBJECTCATEGORY_POTIONS;
	} else {
		category = OBJECTCATEGORY_OTHERS;
	}

	return category;
}

Item* searchForItem(Container* container, uint16_t itemId)
{
	for (ContainerIterator it = container->iterator(); it.hasNext(); it.advance()) {
		if ((*it)->getID() == itemId) {
			return *it;
		}
	}

	return nullptr;
}

Slots_t getSlotType(const ItemType& it)
{
	Slots_t slot = CONST_SLOT_RIGHT;
	if (it.weaponType != WeaponType_t::WEAPON_SHIELD) {
		int32_t slotPosition = it.slotPosition;

		if (slotPosition & SLOTP_HEAD) {
			slot = CONST_SLOT_HEAD;
		} else if (slotPosition & SLOTP_NECKLACE) {
			slot = CONST_SLOT_NECKLACE;
		} else if (slotPosition & SLOTP_ARMOR) {
			slot = CONST_SLOT_ARMOR;
		} else if (slotPosition & SLOTP_LEGS) {
			slot = CONST_SLOT_LEGS;
		} else if (slotPosition & SLOTP_FEET) {
			slot = CONST_SLOT_FEET ;
		} else if (slotPosition & SLOTP_RING) {
			slot = CONST_SLOT_RING;
		} else if (slotPosition & SLOTP_AMMO) {
			slot = CONST_SLOT_AMMO;
		} else if (slotPosition & SLOTP_TWO_HAND || slotPosition & SLOTP_LEFT) {
			slot = CONST_SLOT_LEFT;
		}
	}

	return slot;
}

//Implementation of player invoked events
void Game::playerEquipItem(uint32_t playerId, uint16_t spriteId)
{
	Player* player = getPlayerByID(playerId);
	if (!player) {
		return;
	}

	Item* item = player->getInventoryItem(CONST_SLOT_BACKPACK);
	if (!item) {
		return;
	}

	Container* backpack = item->getContainer();
	if (!backpack) {
		return;
	}

	const ItemType& it = Item::items.getItemIdByClientId(spriteId);
	Slots_t slot = getSlotType(it);

	Item* slotItem = player->getInventoryItem(slot);
	Item* equipItem = searchForItem(backpack, it.id);
	if (slotItem && slotItem->getID() == it.id && (!it.stackable || slotItem->getItemCount() == 100 || !equipItem)) {
		internalMoveItem(slotItem->getParent(), player, CONST_SLOT_WHEREEVER, slotItem, slotItem->getItemCount(), nullptr);
	} else if (equipItem) {
		internalMoveItem(equipItem->getParent(), player, slot, equipItem, equipItem->getItemCount(), nullptr);
	}
}

void Game::playerMove(uint32_t playerId, Direction direction)
{
	Player* player = getPlayerByID(playerId);
	if (!player) {
		return;
	}

	player->resetIdleTime();
	player->setNextWalkActionTask(nullptr);
	player->cancelPush();

	player->startAutoWalk(std::forward_list<Direction> { direction });
}

bool Game::playerBroadcastMessage(Player* player, const std::string& text) const
{
	if (!player->hasFlag(PlayerFlag_CanBroadcast)) {
		return false;
	}

	SPDLOG_INFO("{} broadcasted: {}", player->getName(), text);

	for (const auto& it : players) {
		it.second->sendPrivateMessage(player, TALKTYPE_BROADCAST, text);
	}

	return true;
}

void Game::playerCreatePrivateChannel(uint32_t playerId)
{
	Player* player = getPlayerByID(playerId);
	if (!player || !player->isPremium()) {
		return;
	}

	ChatChannel* channel = g_chat->createChannel(*player, CHANNEL_PRIVATE);
	if (!channel || !channel->addUser(*player)) {
		return;
	}

	player->sendCreatePrivateChannel(channel->getId(), channel->getName());
}

void Game::playerChannelInvite(uint32_t playerId, const std::string& name)
{
	Player* player = getPlayerByID(playerId);
	if (!player) {
		return;
	}

	PrivateChatChannel* channel = g_chat->getPrivateChannel(*player);
	if (!channel) {
		return;
	}

	Player* invitePlayer = getPlayerByName(name);
	if (!invitePlayer) {
		return;
	}

	if (player == invitePlayer) {
		return;
	}

	channel->invitePlayer(*player, *invitePlayer);
}

void Game::playerChannelExclude(uint32_t playerId, const std::string& name)
{
	Player* player = getPlayerByID(playerId);
	if (!player) {
		return;
	}

	PrivateChatChannel* channel = g_chat->getPrivateChannel(*player);
	if (!channel) {
		return;
	}

	Player* excludePlayer = getPlayerByName(name);
	if (!excludePlayer) {
		return;
	}

	if (player == excludePlayer) {
		return;
	}

	channel->excludePlayer(*player, *excludePlayer);
}

void Game::playerRequestChannels(uint32_t playerId)
{
	Player* player = getPlayerByID(playerId);
	if (!player) {
		return;
	}

	player->sendChannelsDialog();
}

void Game::playerOpenChannel(uint32_t playerId, uint16_t channelId)
{
	Player* player = getPlayerByID(playerId);
	if (!player) {
		return;
	}

	ChatChannel* channel = g_chat->addUserToChannel(*player, channelId);
	if (!channel) {
		return;
	}

	const InvitedMap* invitedUsers = channel->getInvitedUsers();
	const UsersMap* users;
	if (!channel->isPublicChannel()) {
		users = &channel->getUsers();
	} else {
		users = nullptr;
	}

	player->sendChannel(channel->getId(), channel->getName(), users, invitedUsers);
}

void Game::playerCloseChannel(uint32_t playerId, uint16_t channelId)
{
	Player* player = getPlayerByID(playerId);
	if (!player) {
		return;
	}

	g_chat->removeUserFromChannel(*player, channelId);
}

void Game::playerOpenPrivateChannel(uint32_t playerId, std::string& receiver)
{
	Player* player = getPlayerByID(playerId);
	if (!player) {
		return;
	}

	if (!IOLoginData::formatPlayerName(receiver)) {
		player->sendCancelMessage("A player with this name does not exist.");
		return;
	}

	if (player->getName() == receiver) {
		player->sendCancelMessage("You cannot set up a private message channel with yourself.");
		return;
	}

	player->sendOpenPrivateChannel(receiver);
}

void Game::playerCloseNpcChannel(uint32_t playerId)
{
	Player* player = getPlayerByID(playerId);
	if (!player) {
		return;
	}

	SpectatorHashSet spectators;
	map.getSpectators(spectators, player->getPosition());
	for (Creature* spectator : spectators) {
		if (Npc* npc = spectator->getNpc()) {
			npc->onPlayerCloseChannel(player);
		}
	}
}

void Game::playerReceivePing(uint32_t playerId)
{
	Player* player = getPlayerByID(playerId);
	if (!player) {
		return;
	}

	player->receivePing();
}

void Game::playerReceivePingBack(uint32_t playerId)
{
	Player* player = getPlayerByID(playerId);
	if (!player) {
		return;
	}

	player->sendPingBack();
}

void Game::playerAutoWalk(uint32_t playerId, const std::forward_list<Direction>& listDir)
{
	Player* player = getPlayerByID(playerId);
	if (!player) {
		return;
	}

	player->resetIdleTime();
	player->setNextWalkTask(nullptr);
	player->startAutoWalk(listDir);
}

void Game::playerStopAutoWalk(uint32_t playerId)
{
	Player* player = getPlayerByID(playerId);
	if (!player) {
		return;
	}

	player->stopWalk();
}

void Game::playerUseItemEx(uint32_t playerId, const Position& fromPos, uint8_t fromStackPos, uint16_t fromSpriteId,
                           const Position& toPos, uint8_t toStackPos, uint16_t toSpriteId)
{
	Player* player = getPlayerByID(playerId);
	if (!player) {
		return;
	}

	bool isHotkey = (fromPos.x == 0xFFFF && fromPos.y == 0 && fromPos.z == 0);
	if (isHotkey && !g_config.getBoolean(AIMBOT_HOTKEY_ENABLED)) {
		return;
	}

	Thing* thing = internalGetThing(player, fromPos, fromStackPos, fromSpriteId, STACKPOS_FIND_THING);
	if (!thing) {
		player->sendCancelMessage(RETURNVALUE_NOTPOSSIBLE);
		return;
	}

	Item* item = thing->getItem();
	if (!item || !item->isUseable() || item->getClientID() != fromSpriteId) {
		player->sendCancelMessage(RETURNVALUE_CANNOTUSETHISOBJECT);
		return;
	}

	Position walkToPos = fromPos;
	ReturnValue ret = g_actions->canUse(player, fromPos);
	if (ret == RETURNVALUE_NOERROR) {
		ret = g_actions->canUse(player, toPos, item);
		if (ret == RETURNVALUE_TOOFARAWAY) {
			walkToPos = toPos;
		}
	}

	const ItemType& it = Item::items[item->getID()];
	if (it.isRune() || it.type == ITEM_TYPE_POTION) {
		if (player->walkExhausted()) {
			player->sendCancelMessage(RETURNVALUE_YOUAREEXHAUSTED);
			return;
		}
	}

	if (ret != RETURNVALUE_NOERROR) {
		if (ret == RETURNVALUE_TOOFARAWAY) {
			Position itemPos = fromPos;
			uint8_t itemStackPos = fromStackPos;

			if (fromPos.x != 0xFFFF && toPos.x != 0xFFFF && Position::areInRange<1, 1, 0>(fromPos, player->getPosition()) &&
					!Position::areInRange<1, 1, 0>(fromPos, toPos)) {
				Item* moveItem = nullptr;

				ret = internalMoveItem(item->getParent(), player, INDEX_WHEREEVER, item, item->getItemCount(), &moveItem);
				if (ret != RETURNVALUE_NOERROR) {
					player->sendCancelMessage(ret);
					return;
				}

				//changing the position since its now in the inventory of the player
				internalGetPosition(moveItem, itemPos, itemStackPos);
			}

			std::forward_list<Direction> listDir;
			if (player->getPathTo(walkToPos, listDir, 0, 1, true, true)) {
				g_dispatcher.addTask(createTask(std::bind(&Game::playerAutoWalk, this, player->getID(), listDir)));

				SchedulerTask* task = createSchedulerTask(400,
                                      std::bind(&Game::playerUseItemEx, this,
                                      playerId, itemPos, itemStackPos, fromSpriteId,
                                      toPos, toStackPos, toSpriteId));
				if (it.isRune() || it.type == ITEM_TYPE_POTION) {
					player->setNextPotionActionTask(task);
				} else {
					player->setNextWalkActionTask(task);
				}
			} else {
				player->sendCancelMessage(RETURNVALUE_THEREISNOWAY);
			}
			return;
		}

		player->sendCancelMessage(ret);
		return;
	}

	bool canDoAction = player->canDoAction();
	if (it.isRune() || it.type == ITEM_TYPE_POTION) {
		canDoAction = player->canDoPotionAction();
	}

	if (!canDoAction) {
		uint32_t delay = player->getNextActionTime();
		if (it.isRune() || it.type == ITEM_TYPE_POTION) {
			delay = player->getNextPotionActionTime();
		}
		SchedulerTask* task = createSchedulerTask(delay, std::bind(&Game::playerUseItemEx, this,
                              playerId, fromPos, fromStackPos, fromSpriteId, toPos, toStackPos, toSpriteId));
		if (it.isRune() || it.type == ITEM_TYPE_POTION) {
			player->setNextPotionActionTask(task);
		} else {
			player->setNextActionTask(task);
		}
		return;
	}

	player->resetIdleTime();
	if (it.isRune() || it.type == ITEM_TYPE_POTION) {
		player->setNextPotionActionTask(nullptr);
	} else {
		player->setNextActionTask(nullptr);
	}

	g_actions->useItemEx(player, fromPos, toPos, toStackPos, item, isHotkey);
}

void Game::playerUseItem(uint32_t playerId, const Position& pos, uint8_t stackPos,
                         uint8_t index, uint16_t spriteId)
{
	Player* player = getPlayerByID(playerId);
	if (!player) {
		return;
	}

	bool isHotkey = (pos.x == 0xFFFF && pos.y == 0 && pos.z == 0);
	if (isHotkey && !g_config.getBoolean(AIMBOT_HOTKEY_ENABLED)) {
		return;
	}

	Thing* thing = internalGetThing(player, pos, stackPos, spriteId, STACKPOS_FIND_THING);
	if (!thing) {
		player->sendCancelMessage(RETURNVALUE_NOTPOSSIBLE);
		return;
	}

	Item* item = thing->getItem();
	if (!item || item->isUseable() || item->getClientID() != spriteId) {
		player->sendCancelMessage(RETURNVALUE_CANNOTUSETHISOBJECT);
		return;
	}

	const ItemType& it = Item::items[item->getID()];
	if (it.isRune() || it.type == ITEM_TYPE_POTION) {
		if (player->walkExhausted()) {
			player->sendCancelMessage(RETURNVALUE_YOUAREEXHAUSTED);
			return;
		}
	}

	ReturnValue ret = g_actions->canUse(player, pos);
	if (ret != RETURNVALUE_NOERROR) {
		if (ret == RETURNVALUE_TOOFARAWAY) {
			std::forward_list<Direction> listDir;
			if (player->getPathTo(pos, listDir, 0, 1, true, true)) {
				g_dispatcher.addTask(createTask(std::bind(&Game::playerAutoWalk,
												this, player->getID(), listDir)));

				SchedulerTask* task = createSchedulerTask(400,
                                      std::bind(&Game::playerUseItem, this,
                                      playerId, pos, stackPos, index, spriteId));
				if (it.isRune() || it.type == ITEM_TYPE_POTION) {
					player->setNextPotionActionTask(task);
				} else {
					player->setNextWalkActionTask(task);
				}
				return;
			}

			ret = RETURNVALUE_THEREISNOWAY;
		}

		player->sendCancelMessage(ret);
		return;
	}

	bool canDoAction = player->canDoAction();
	if (it.isRune() || it.type == ITEM_TYPE_POTION) {
		canDoAction = player->canDoPotionAction();
	}

	if (!canDoAction) {
		uint32_t delay = player->getNextActionTime();
		if (it.isRune() || it.type == ITEM_TYPE_POTION) {
			delay = player->getNextPotionActionTime();
		}
		SchedulerTask* task = createSchedulerTask(delay, std::bind(&Game::playerUseItem, this,
                              playerId, pos, stackPos, index, spriteId));
		if (it.isRune() || it.type == ITEM_TYPE_POTION) {
			player->setNextPotionActionTask(task);
		} else {
			player->setNextActionTask(task);
		}
		return;
	}

	player->resetIdleTime();
	player->setNextActionTask(nullptr);

	g_actions->useItem(player, pos, index, item, isHotkey);
}

void Game::playerUseWithCreature(uint32_t playerId, const Position& fromPos, uint8_t fromStackPos, uint32_t creatureId, uint16_t spriteId)
{
	Player* player = getPlayerByID(playerId);
	if (!player) {
		return;
	}

	Creature* creature = getCreatureByID(creatureId);
	if (!creature) {
		return;
	}

	if (!Position::areInRange<7, 5, 0>(creature->getPosition(), player->getPosition())) {
		return;
	}

	bool isHotkey = (fromPos.x == 0xFFFF && fromPos.y == 0 && fromPos.z == 0);
	if (!g_config.getBoolean(AIMBOT_HOTKEY_ENABLED)) {
		if (creature->getPlayer() || isHotkey) {
			player->sendCancelMessage(RETURNVALUE_DIRECTPLAYERSHOOT);
			return;
		}
	}

	Thing* thing = internalGetThing(player, fromPos, fromStackPos, spriteId, STACKPOS_FIND_THING);
	if (!thing) {
		player->sendCancelMessage(RETURNVALUE_NOTPOSSIBLE);
		return;
	}

	Item* item = thing->getItem();
	if (!item || !item->isUseable() || item->getClientID() != spriteId) {
		player->sendCancelMessage(RETURNVALUE_CANNOTUSETHISOBJECT);
		return;
	}

	const ItemType& it = Item::items[item->getID()];
	if (it.isRune() || it.type == ITEM_TYPE_POTION) {
		if (player->walkExhausted()) {
			player->sendCancelMessage(RETURNVALUE_YOUAREEXHAUSTED);
			return;
		}
	}
	Position toPos = creature->getPosition();
	Position walkToPos = fromPos;
	ReturnValue ret = g_actions->canUse(player, fromPos);
	if (ret == RETURNVALUE_NOERROR) {
		ret = g_actions->canUse(player, toPos, item);
		if (ret == RETURNVALUE_TOOFARAWAY) {
			walkToPos = toPos;
		}
	}

	if (ret != RETURNVALUE_NOERROR) {
		if (ret == RETURNVALUE_TOOFARAWAY) {
			Position itemPos = fromPos;
			uint8_t itemStackPos = fromStackPos;

			if (fromPos.x != 0xFFFF && Position::areInRange<1, 1, 0>(fromPos, player->getPosition()) && !Position::areInRange<1, 1, 0>(fromPos, toPos)) {
				Item* moveItem = nullptr;
				ret = internalMoveItem(item->getParent(), player, INDEX_WHEREEVER, item, item->getItemCount(), &moveItem);
				if (ret != RETURNVALUE_NOERROR) {
					player->sendCancelMessage(ret);
					return;
				}

				//changing the position since its now in the inventory of the player
				internalGetPosition(moveItem, itemPos, itemStackPos);
			}

			std::forward_list<Direction> listDir;
			if (player->getPathTo(walkToPos, listDir, 0, 1, true, true)) {
				g_dispatcher.addTask(createTask(std::bind(&Game::playerAutoWalk,
												this, player->getID(), listDir)));

				SchedulerTask* task = createSchedulerTask(400,
                                      std::bind(&Game::playerUseWithCreature, this,
                                      playerId, itemPos, itemStackPos,
                                      creatureId, spriteId));
				if (it.isRune() || it.type == ITEM_TYPE_POTION) {
					player->setNextPotionActionTask(task);
				} else {
					player->setNextWalkActionTask(task);
				}
			} else {
				player->sendCancelMessage(RETURNVALUE_THEREISNOWAY);
			}
			return;
		}

		player->sendCancelMessage(ret);
		return;
	}

	bool canDoAction = player->canDoAction();
	if (it.isRune() || it.type == ITEM_TYPE_POTION) {
		canDoAction = player->canDoPotionAction();
	}

	if (!canDoAction) {
		uint32_t delay = player->getNextActionTime();
		if (it.isRune() || it.type == ITEM_TYPE_POTION) {
			delay = player->getNextPotionActionTime();
		}
		SchedulerTask* task = createSchedulerTask(delay, std::bind(&Game::playerUseWithCreature, this,
                              playerId, fromPos, fromStackPos, creatureId, spriteId));

		if (it.isRune() || it.type == ITEM_TYPE_POTION) {
			player->setNextPotionActionTask(task);
		} else {
			player->setNextActionTask(task);
		}
		return;
	}

	player->resetIdleTime();
	if (it.isRune() || it.type == ITEM_TYPE_POTION) {
		player->setNextPotionActionTask(nullptr);
	} else {
		player->setNextActionTask(nullptr);
	}

	g_actions->useItemEx(player, fromPos, creature->getPosition(), creature->getParent()->getThingIndex(creature), item, isHotkey, creature);
}

void Game::playerCloseContainer(uint32_t playerId, uint8_t cid)
{
	Player* player = getPlayerByID(playerId);
	if (!player) {
		return;
	}

	player->closeContainer(cid);
	player->sendCloseContainer(cid);
}

void Game::playerMoveUpContainer(uint32_t playerId, uint8_t cid)
{
	Player* player = getPlayerByID(playerId);
	if (!player) {
		return;
	}

	Container* container = player->getContainerByID(cid);
	if (!container) {
		return;
	}

	Container* parentContainer = dynamic_cast<Container*>(container->getRealParent());
	if (!parentContainer) {
		Tile* tile = container->getTile();
		if (!tile) {
			return;
		}

		if (!g_events->eventPlayerOnBrowseField(player, tile->getPosition())) {
			return;
		}

		auto it = browseFields.find(tile);
		if (it == browseFields.end()) {
			parentContainer = new Container(tile);
			parentContainer->incrementReferenceCounter();
			browseFields[tile] = parentContainer;
			g_scheduler.addEvent(createSchedulerTask(30000, std::bind(&Game::decreaseBrowseFieldRef, this, tile->getPosition())));
		} else {
			parentContainer = it->second;
		}
	}

	if (parentContainer->hasPagination() && parentContainer->hasParent()) {
		uint16_t indexContainer = std::floor(parentContainer->getThingIndex(container) / parentContainer->capacity()) * parentContainer->capacity();
		player->addContainer(cid, parentContainer);

		player->setContainerIndex(cid, indexContainer);
		player->sendContainer(cid, parentContainer, parentContainer->hasParent(), indexContainer);
	} else {
		player->addContainer(cid, parentContainer);
		player->sendContainer(cid, parentContainer, parentContainer->hasParent(), player->getContainerIndex(cid));
	}
}

void Game::playerUpdateContainer(uint32_t playerId, uint8_t cid)
{
	Player* player = getPlayerByGUID(playerId);
	if (!player) {
		return;
	}

	Container* container = player->getContainerByID(cid);
	if (!container) {
		return;
	}

	player->sendContainer(cid, container, container->hasParent(), player->getContainerIndex(cid));
}

void Game::playerRotateItem(uint32_t playerId, const Position& pos, uint8_t stackPos, const uint16_t spriteId)
{
	Player* player = getPlayerByID(playerId);
	if (!player) {
		return;
	}

	Thing* thing = internalGetThing(player, pos, stackPos, 0, STACKPOS_TOPDOWN_ITEM);
	if (!thing) {
		return;
	}

	Item* item = thing->getItem();
	if (!item || item->getClientID() != spriteId || !item->isRotatable() || item->hasAttribute(ITEM_ATTRIBUTE_UNIQUEID)) {
		player->sendCancelMessage(RETURNVALUE_NOTPOSSIBLE);
		return;
	}

	if (pos.x != 0xFFFF && !Position::areInRange<1, 1, 0>(pos, player->getPosition())) {
		std::forward_list<Direction> listDir;
		if (player->getPathTo(pos, listDir, 0, 1, true, true)) {
			g_dispatcher.addTask(createTask(std::bind(&Game::playerAutoWalk,
											this, player->getID(), listDir)));

			SchedulerTask* task = createSchedulerTask(400, std::bind(&Game::playerRotateItem, this,
                                  playerId, pos, stackPos, spriteId));
			player->setNextWalkActionTask(task);
		} else {
			player->sendCancelMessage(RETURNVALUE_THEREISNOWAY);
		}
		return;
	}

	uint16_t newId = Item::items[item->getID()].rotateTo;
	if (newId != 0) {
		transformItem(item, newId);
	}
}

void Game::playerConfigureShowOffSocket(uint32_t playerId, const Position& pos, uint8_t stackPos, const uint16_t spriteId)
{
	Player* player = getPlayerByID(playerId);
	if (!player || pos.x == 0xFFFF) {
		return;
	}

	Thing* thing = internalGetThing(player, pos, stackPos, 0, STACKPOS_TOPDOWN_ITEM);
	if (!thing) {
		return;
	}

	Item* item = thing->getItem();
	if (!item || item->getClientID() != spriteId || !item->isPodium() || item->hasAttribute(ITEM_ATTRIBUTE_UNIQUEID)) {
		player->sendCancelMessage(RETURNVALUE_NOTPOSSIBLE);
		return;
	}

	if (!Position::areInRange<1, 1, 0>(pos, player->getPosition())) {
		std::forward_list<Direction> listDir;
		if (player->getPathTo(pos, listDir, 0, 1, true, false)) {
			g_dispatcher.addTask(createTask(std::bind(&Game::playerAutoWalk, this, player->getID(), listDir)));
			SchedulerTask* task = createSchedulerTask(400,
                                  std::bind(&Game::playerBrowseField,
                                  this, playerId, pos));
			player->setNextWalkActionTask(task);

		} else {
			player->sendCancelMessage(RETURNVALUE_THEREISNOWAY);
		}
		return;
	}

	player->sendPodiumWindow(item, pos, spriteId, stackPos);
}

void Game::playerSetShowOffSocket(uint32_t playerId, Outfit_t& outfit, const Position& pos, uint8_t stackPos, const uint16_t spriteId, uint8_t podiumVisible, uint8_t direction)
{
	Player* player = getPlayerByID(playerId);
	if (!player || pos.x == 0xFFFF) {
		return;
	}

	Thing* thing = internalGetThing(player, pos, stackPos, 0, STACKPOS_TOPDOWN_ITEM);
	if (!thing) {
		return;
	}

	Item* item = thing->getItem();
	if (!item || item->getClientID() != spriteId || !item->isPodium() || item->hasAttribute(ITEM_ATTRIBUTE_UNIQUEID)) {
		player->sendCancelMessage(RETURNVALUE_NOTPOSSIBLE);
		return;
	}

	Tile* tile = dynamic_cast<Tile*>(item->getParent());
	if (!tile) {
		player->sendCancelMessage(RETURNVALUE_NOTPOSSIBLE);
		return;
	}

	if (!Position::areInRange<1, 1, 0>(pos, player->getPosition())) {
		std::forward_list<Direction> listDir;
		if (player->getPathTo(pos, listDir, 0, 1, true, false)) {
			g_dispatcher.addTask(createTask(std::bind(&Game::playerAutoWalk, this, player->getID(), listDir)));
			SchedulerTask* task = createSchedulerTask(400,
                                  std::bind(&Game::playerBrowseField,
                                  this, playerId, pos));
			player->setNextWalkActionTask(task);
		} else {
			player->sendCancelMessage(RETURNVALUE_THEREISNOWAY);
		}
		return;
	}

	if (!player->canWear(outfit.lookType, outfit.lookAddons)) {
		outfit.lookType = 0;
		outfit.lookAddons = 0;
	}

	Mount* mount = mounts.getMountByClientID(outfit.lookMount);
	if (!mount || !player->hasMount(mount)) {
		outfit.lookMount = 0;
	}

	std::string key; // Too lazy to fix it :) let's just use temporary key variable
	if (outfit.lookType != 0) {
		key = "LookType"; item->setCustomAttribute(key, static_cast<int64_t>(outfit.lookType));
		key = "LookHead"; item->setCustomAttribute(key, static_cast<int64_t>(outfit.lookHead));
		key = "LookBody"; item->setCustomAttribute(key, static_cast<int64_t>(outfit.lookBody));
		key = "LookLegs"; item->setCustomAttribute(key, static_cast<int64_t>(outfit.lookLegs));
		key = "LookFeet"; item->setCustomAttribute(key, static_cast<int64_t>(outfit.lookFeet));
		key = "LookAddons"; item->setCustomAttribute(key, static_cast<int64_t>(outfit.lookAddons));
	} else {
		item->removeCustomAttribute("LookType");
	}

	if (outfit.lookMount != 0) {
		key = "LookMount"; item->setCustomAttribute(key, static_cast<int64_t>(outfit.lookMount));
		key = "LookMountHead"; item->setCustomAttribute(key, static_cast<int64_t>(outfit.lookMountHead));
		key = "LookMountBody"; item->setCustomAttribute(key, static_cast<int64_t>(outfit.lookMountBody));
		key = "LookMountLegs"; item->setCustomAttribute(key, static_cast<int64_t>(outfit.lookMountLegs));
		key = "LookMountFeet"; item->setCustomAttribute(key, static_cast<int64_t>(outfit.lookMountFeet));
	} else {
		item->removeCustomAttribute("LookMount");
	}

	key = "PodiumVisible"; item->setCustomAttribute(key, static_cast<int64_t>(podiumVisible));
	key = "LookDirection"; item->setCustomAttribute(key, static_cast<int64_t>(direction));

	SpectatorHashSet spectators;
	g_game.map.getSpectators(spectators, pos, true);

	// send to client
	for (Creature* spectator : spectators) {
		if (Player* tmpPlayer = spectator->getPlayer()) {
			tmpPlayer->sendUpdateTileItem(tile, pos, item);
		}
	}
}

void Game::playerWrapableItem(uint32_t playerId, const Position& pos, uint8_t stackPos, const uint16_t spriteId)
{
	Player* player = getPlayerByID(playerId);
	if (!player) {
		return;
	}

	House* house = map.houses.getHouseByPlayerId(player->getGUID());
	if (!house) {
		player->sendCancelMessage("You don't own a house, you need own a house to use this.");
		return;
	}

	Thing* thing = internalGetThing(player, pos, stackPos, 0, STACKPOS_TOPDOWN_ITEM);
	if (!thing) {
		return;
	}

	Item* item = thing->getItem();
	Tile* tile = map.getTile(item->getPosition());
	HouseTile* houseTile = dynamic_cast<HouseTile*>(tile);
	if (!tile->hasFlag(TILESTATE_PROTECTIONZONE) || !houseTile) {
		player->sendCancelMessage("You may construct this only inside a house.");
		return;
	}
	if (houseTile->getHouse() != house) {
		player->sendCancelMessage("Only owners can wrap/unwrap inside a house.");
			return;
	}

	if (!item || item->getClientID() != spriteId || item->hasAttribute(ITEM_ATTRIBUTE_UNIQUEID) || (!item->isWrapable() && item->getID() != 26054)) {
		player->sendCancelMessage(RETURNVALUE_NOTPOSSIBLE);
		return;
	}

	if (pos.x != 0xFFFF && !Position::areInRange<1, 1, 0>(pos, player->getPosition())) {
		std::forward_list<Direction> listDir;
		if (player->getPathTo(pos, listDir, 0, 1, true, true)) {
			g_dispatcher.addTask(createTask(std::bind(&Game::playerAutoWalk,
				this, player->getID(), listDir)));

			SchedulerTask* task = createSchedulerTask(400, std::bind(&Game::playerWrapableItem, this,
				playerId, pos, stackPos, spriteId));
			player->setNextWalkActionTask(task);
		} else {
			player->sendCancelMessage(RETURNVALUE_THEREISNOWAY);
		}
		return;
	}

	const Container* container = item->getContainer();
	if (container && container->getItemHoldingCount() > 0) {
		player->sendCancelMessage(RETURNVALUE_NOTPOSSIBLE);
		return;
	}

	if ((item->getHoldingPlayer() && item->getID() == 26054) || (tile->hasFlag(TILESTATE_IMMOVABLEBLOCKSOLID) && !item->hasProperty(CONST_PROP_IMMOVABLEBLOCKSOLID))) {
		player->sendCancelMessage("You can only wrap/unwrap in the floor.");
		return;
	}

	std::string itemName = item->getName();
	const ItemAttributes::CustomAttribute* attr = item->getCustomAttribute("unWrapId");
	uint16_t unWrapId = 0;
	if (attr != nullptr) {
		uint32_t tmp = static_cast<uint32_t>(boost::get<int64_t>(attr->value));
		unWrapId = (uint16_t)tmp;
	}

  // prevent to wrap a filled bath tube
  if (item->getID() == 29313) {
    player->sendCancelMessage(RETURNVALUE_NOTPOSSIBLE);
    return;
  }

	if (item->isWrapable() && item->getID() != TRANSFORM_BOX_ID) {
		uint16_t hiddenCharges = 0;
		if (isCaskItem(item->getID())) {
			hiddenCharges = item->getSubType();
		}
		uint16_t oldItemID = item->getID();
		addMagicEffect(item->getPosition(), CONST_ME_POFF);
		Item* newItem = transformItem(item, 26054);
		ItemAttributes::CustomAttribute val;
		val.set<int64_t>(oldItemID);
		std::string key = "unWrapId";
		newItem->setCustomAttribute(key, val);
		item->setSpecialDescription("Unwrap it in your own house to create a <" + itemName + ">.");
		if (hiddenCharges > 0) {
			item->setDate(hiddenCharges);
		}
		startDecay(item);
	}
	else if (item->getID() == TRANSFORM_BOX_ID && unWrapId != 0) {
		uint16_t hiddenCharges = item->getDate();
		item->removeAttribute(ITEM_ATTRIBUTE_DESCRIPTION);
		addMagicEffect(item->getPosition(), CONST_ME_POFF);
		transformItem(item, unWrapId);
		if (hiddenCharges > 0 && isCaskItem(unWrapId)) {
			item->setSubType(hiddenCharges);
		}
		item->removeCustomAttribute("unWrapId");
		startDecay(item);
	}
}

void Game::playerWriteItem(uint32_t playerId, uint32_t windowTextId, const std::string& text)
{
	Player* player = getPlayerByID(playerId);
	if (!player) {
		return;
	}

	uint16_t maxTextLength = 0;
	uint32_t internalWindowTextId = 0;

	Item* writeItem = player->getWriteItem(internalWindowTextId, maxTextLength);
	if (text.length() > maxTextLength || windowTextId != internalWindowTextId) {
		return;
	}

	if (!writeItem || writeItem->isRemoved()) {
		player->sendCancelMessage(RETURNVALUE_NOTPOSSIBLE);
		return;
	}

	Cylinder* topParent = writeItem->getTopParent();

	Player* owner = dynamic_cast<Player*>(topParent);
	if (owner && owner != player) {
		player->sendCancelMessage(RETURNVALUE_NOTPOSSIBLE);
		return;
	}

	if (!Position::areInRange<1, 1, 0>(writeItem->getPosition(), player->getPosition())) {
		player->sendCancelMessage(RETURNVALUE_NOTPOSSIBLE);
		return;
	}

	for (auto creatureEvent : player->getCreatureEvents(CREATURE_EVENT_TEXTEDIT)) {
		if (!creatureEvent->executeTextEdit(player, writeItem, text)) {
			player->setWriteItem(nullptr);
			return;
		}
	}

	if (!text.empty()) {
		if (writeItem->getText() != text) {
			writeItem->setText(text);
			writeItem->setWriter(player->getName());
			writeItem->setDate(time(nullptr));
		}
	} else {
		writeItem->resetText();
		writeItem->resetWriter();
		writeItem->resetDate();
	}

	uint16_t newId = Item::items[writeItem->getID()].writeOnceItemId;
	if (newId != 0) {
		transformItem(writeItem, newId);
	}

	player->setWriteItem(nullptr);
}

void Game::playerBrowseField(uint32_t playerId, const Position& pos)
{
	Player* player = getPlayerByID(playerId);
	if (!player) {
		return;
	}

	const Position& playerPos = player->getPosition();
	if (playerPos.z != pos.z) {
		player->sendCancelMessage(playerPos.z > pos.z ? RETURNVALUE_FIRSTGOUPSTAIRS : RETURNVALUE_FIRSTGODOWNSTAIRS);
		return;
	}

	if (!Position::areInRange<1, 1>(playerPos, pos)) {
		std::forward_list<Direction> listDir;
		if (player->getPathTo(pos, listDir, 0, 1, true, true)) {
			g_dispatcher.addTask(createTask(std::bind(&Game::playerAutoWalk,
											this, player->getID(), listDir)));
			SchedulerTask* task = createSchedulerTask(400,
                                  std::bind(&Game::playerBrowseField,
                                  this, playerId, pos));
			player->setNextWalkActionTask(task);
		} else {
			player->sendCancelMessage(RETURNVALUE_THEREISNOWAY);
		}
		return;
	}

	Tile* tile = map.getTile(pos);
	if (!tile) {
		return;
	}

	if (!g_events->eventPlayerOnBrowseField(player, pos)) {
		return;
	}

	Container* container;

	auto it = browseFields.find(tile);
	if (it == browseFields.end()) {
		container = new Container(tile);
		container->incrementReferenceCounter();
		browseFields[tile] = container;
		g_scheduler.addEvent(createSchedulerTask(30000, std::bind(&Game::decreaseBrowseFieldRef, this, tile->getPosition())));
	} else {
		container = it->second;
	}

	uint8_t dummyContainerId = 0xF - ((pos.x % 3) * 3 + (pos.y % 3));
	Container* openContainer = player->getContainerByID(dummyContainerId);
	if (openContainer) {
		player->onCloseContainer(openContainer);
		player->closeContainer(dummyContainerId);
	} else {
		player->addContainer(dummyContainerId, container);
		player->sendContainer(dummyContainerId, container, false, 0);
	}
}

void Game::playerStowItem(uint32_t playerId, const Position& pos, uint16_t spriteId, uint8_t stackpos, uint8_t count, bool allItems)
{
	Player* player = getPlayerByID(playerId);
	if (!player) {
		return;
	}

	if (!player->isPremium()) {
		player->sendCancelMessage(RETURNVALUE_YOUNEEDPREMIUMACCOUNT);
		return;
	}

	Thing* thing = internalGetThing(player, pos, stackpos, 0, STACKPOS_TOPDOWN_ITEM);
	if (!thing)
		return;

	Item* item = thing->getItem();
	if (!item || item->getClientID() != spriteId || item->getItemCount() < count) {
		player->sendCancelMessage(RETURNVALUE_NOTPOSSIBLE);
		return;
	}

	if (pos.x != 0xFFFF && !Position::areInRange<1, 1, 0>(pos, player->getPosition())) {
		player->sendCancelMessage(RETURNVALUE_NOTPOSSIBLE);
		return;
	}
	player->stowItem(item, count, allItems);
}

void Game::playerStashWithdraw(uint32_t playerId, uint16_t spriteId, uint32_t count, uint8_t)
{
	Player* player = getPlayerByID(playerId);
	if (!player) {
		return;
	}

	if (player->hasFlag(PlayerFlag_CannotPickupItem)) {
		return;
	}

	const ItemType& it = Item::items.getItemIdByClientId(spriteId);
	if (it.id == 0 || count == 0) {
		return;
	}

	uint16_t freeSlots = player->getFreeBackpackSlots();
	Container* stashContainer = player->getLootContainer(OBJECTCATEGORY_STASHRETRIEVE);
	if (stashContainer && !(player->quickLootFallbackToMainContainer)) {
		freeSlots = stashContainer->getFreeSlots();
	}

	if (freeSlots == 0) {
		player->sendCancelMessage(RETURNVALUE_NOTENOUGHROOM);
		return;
	}

	if (player->getFreeCapacity() < 100) {
		player->sendCancelMessage(RETURNVALUE_NOTENOUGHCAPACITY);
		return;
	}

	int32_t NDSlots = ((freeSlots) - (count < 100 ? 1 : (count / 100)));
	uint32_t SlotsWith = count;
	uint32_t noSlotsWith = 0;

	if (NDSlots <= 0) {
		SlotsWith = (freeSlots * 100);
		noSlotsWith = (count - SlotsWith);
	}

	uint32_t capWith = count;
	uint32_t noCapWith = 0;
	if (player->getFreeCapacity() < (count * it.weight)) {
		capWith = (player->getFreeCapacity() / it.weight);
		noCapWith = (count - capWith);
	}

	std::stringstream ss;
	uint32_t WithdrawCount = (SlotsWith > capWith ? capWith : SlotsWith);
	uint32_t NoWithdrawCount = (noSlotsWith < noCapWith ? noCapWith : noSlotsWith);
	const char * NoWithdrawMsg = (noSlotsWith < noCapWith ? "capacity" : "slots");

	if (WithdrawCount != count) {
		ss << "Retrieved " << WithdrawCount << "x " << it.name << ".\n";
		ss << NoWithdrawCount << "x are impossible to retrieve due to insufficient inventory " << NoWithdrawMsg << ".";
	} else {
		ss << "Retrieved " << WithdrawCount << "x " << it.name << '.';
	}

	player->sendTextMessage(MESSAGE_STATUS, ss.str());

	if (player->withdrawItem(spriteId, WithdrawCount)) {
		player->addItemFromStash(it.id, WithdrawCount);
	} else {
		player->sendCancelMessage(RETURNVALUE_NOTPOSSIBLE);
	}
}

void Game::playerSeekInContainer(uint32_t playerId, uint8_t containerId, uint16_t index)
{
	Player* player = getPlayerByID(playerId);
	if (!player) {
		return;
	}

	Container* container = player->getContainerByID(containerId);
	if (!container || !container->hasPagination()) {
		return;
	}

	if ((index % container->capacity()) != 0 || index >= container->size()) {
		return;
	}

	player->setContainerIndex(containerId, index);
	player->sendContainer(containerId, container, container->hasParent(), index);
}

void Game::playerUpdateHouseWindow(uint32_t playerId, uint8_t listId, uint32_t windowTextId, const std::string& text)
{
	Player* player = getPlayerByID(playerId);
	if (!player) {
		return;
	}

	uint32_t internalWindowTextId;
	uint32_t internalListId;

	House* house = player->getEditHouse(internalWindowTextId, internalListId);
	if (house && house->canEditAccessList(internalListId, player) && internalWindowTextId == windowTextId && listId == 0) {
		house->setAccessList(internalListId, text);
	}

	player->setEditHouse(nullptr);
}

void Game::playerRequestTrade(uint32_t playerId, const Position& pos, uint8_t stackPos,
                              uint32_t tradePlayerId, uint16_t spriteId)
{
	Player* player = getPlayerByID(playerId);
	if (!player) {
		return;
	}

	Player* tradePartner = getPlayerByID(tradePlayerId);
	if (!tradePartner || tradePartner == player) {
		player->sendTextMessage(MESSAGE_FAILURE, "Sorry, not possible.");
		return;
	}

	if (!Position::areInRange<2, 2, 0>(tradePartner->getPosition(), player->getPosition())) {
		std::ostringstream ss;
		ss << tradePartner->getName() << " tells you to move closer.";
		player->sendTextMessage(MESSAGE_TRADE, ss.str());
		return;
	}

	if (!canThrowObjectTo(tradePartner->getPosition(), player->getPosition())) {
		player->sendCancelMessage(RETURNVALUE_CREATUREISNOTREACHABLE);
		return;
	}

	Thing* tradeThing = internalGetThing(player, pos, stackPos, 0, STACKPOS_TOPDOWN_ITEM);
	if (!tradeThing) {
		player->sendCancelMessage(RETURNVALUE_NOTPOSSIBLE);
		return;
	}

	Item* tradeItem = tradeThing->getItem();
	if (tradeItem->getClientID() != spriteId || !tradeItem->isPickupable() || tradeItem->hasAttribute(ITEM_ATTRIBUTE_UNIQUEID)) {
		player->sendCancelMessage(RETURNVALUE_NOTPOSSIBLE);
		return;
	}

  if (g_config.getBoolean(ONLY_INVITED_CAN_MOVE_HOUSE_ITEMS)) {
		if (HouseTile* houseTile = dynamic_cast<HouseTile*>(tradeItem->getTile())) {
			House* house = houseTile->getHouse();
			if (house && !house->isInvited(player)) {
				player->sendCancelMessage(RETURNVALUE_NOTPOSSIBLE);
				return;
			}
		}
	}

	const Position& playerPosition = player->getPosition();
	const Position& tradeItemPosition = tradeItem->getPosition();
	if (playerPosition.z != tradeItemPosition.z) {
		player->sendCancelMessage(playerPosition.z > tradeItemPosition.z ? RETURNVALUE_FIRSTGOUPSTAIRS : RETURNVALUE_FIRSTGODOWNSTAIRS);
		return;
	}

	if (!Position::areInRange<1, 1>(tradeItemPosition, playerPosition)) {
		std::forward_list<Direction> listDir;
		if (player->getPathTo(pos, listDir, 0, 1, true, true)) {
			g_dispatcher.addTask(createTask(std::bind(&Game::playerAutoWalk,
											this, player->getID(), listDir)));

			SchedulerTask* task = createSchedulerTask(400, std::bind(&Game::playerRequestTrade, this,
                                  playerId, pos, stackPos, tradePlayerId, spriteId));
			player->setNextWalkActionTask(task);
		} else {
			player->sendCancelMessage(RETURNVALUE_THEREISNOWAY);
		}
		return;
	}

	Container* tradeItemContainer = tradeItem->getContainer();
	if (tradeItemContainer) {
		for (const auto& it : tradeItems) {
			Item* item = it.first;
			if (tradeItem == item) {
				player->sendTextMessage(MESSAGE_TRADE, "This item is already being traded.");
				return;
			}

			if (tradeItemContainer->isHoldingItem(item)) {
				player->sendTextMessage(MESSAGE_TRADE, "This item is already being traded.");
				return;
			}

			Container* container = item->getContainer();
			if (container && container->isHoldingItem(tradeItem)) {
				player->sendTextMessage(MESSAGE_TRADE, "This item is already being traded.");
				return;
			}
		}
	} else {
		for (const auto& it : tradeItems) {
			Item* item = it.first;
			if (tradeItem == item) {
				player->sendTextMessage(MESSAGE_TRADE, "This item is already being traded.");
				return;
			}

			Container* container = item->getContainer();
			if (container && container->isHoldingItem(tradeItem)) {
				player->sendTextMessage(MESSAGE_TRADE, "This item is already being traded.");
				return;
			}
		}
	}

	Container* tradeContainer = tradeItem->getContainer();
	if (tradeContainer && tradeContainer->getItemHoldingCount() + 1 > 100) {
		player->sendTextMessage(MESSAGE_TRADE, "You can not trade more than 100 items.");
		return;
	}

	if (!g_events->eventPlayerOnTradeRequest(player, tradePartner, tradeItem)) {
		return;
	}

	internalStartTrade(player, tradePartner, tradeItem);
}

bool Game::internalStartTrade(Player* player, Player* tradePartner, Item* tradeItem)
{
	if (player->tradeState != TRADE_NONE && !(player->tradeState == TRADE_ACKNOWLEDGE && player->tradePartner == tradePartner)) {
		player->sendCancelMessage(RETURNVALUE_YOUAREALREADYTRADING);
		return false;
	} else if (tradePartner->tradeState != TRADE_NONE && tradePartner->tradePartner != player) {
		player->sendCancelMessage(RETURNVALUE_THISPLAYERISALREADYTRADING);
		return false;
	}

	player->tradePartner = tradePartner;
	player->tradeItem = tradeItem;
	player->tradeState = TRADE_INITIATED;
	tradeItem->incrementReferenceCounter();
	tradeItems[tradeItem] = player->getID();

	player->sendTradeItemRequest(player->getName(), tradeItem, true);

	if (tradePartner->tradeState == TRADE_NONE) {
		std::ostringstream ss;
		ss << player->getName() << " wants to trade with you.";
		tradePartner->sendTextMessage(MESSAGE_TRANSACTION, ss.str());
		tradePartner->tradeState = TRADE_ACKNOWLEDGE;
		tradePartner->tradePartner = player;
	} else {
		Item* counterOfferItem = tradePartner->tradeItem;
		player->sendTradeItemRequest(tradePartner->getName(), counterOfferItem, false);
		tradePartner->sendTradeItemRequest(player->getName(), tradeItem, false);
	}

	return true;
}

void Game::playerAcceptTrade(uint32_t playerId)
{
	Player* player = getPlayerByID(playerId);
	if (!player) {
		return;
	}

	if (!(player->getTradeState() == TRADE_ACKNOWLEDGE || player->getTradeState() == TRADE_INITIATED)) {
		return;
	}

	Player* tradePartner = player->tradePartner;
	if (!tradePartner) {
		return;
	}

	if (!canThrowObjectTo(tradePartner->getPosition(), player->getPosition())) {
		player->sendCancelMessage(RETURNVALUE_CREATUREISNOTREACHABLE);
		return;
	}

	player->setTradeState(TRADE_ACCEPT);

	if (tradePartner->getTradeState() == TRADE_ACCEPT) {
		Item* tradeItem1 = player->tradeItem;
		Item* tradeItem2 = tradePartner->tradeItem;

		if (!g_events->eventPlayerOnTradeAccept(player, tradePartner, tradeItem1, tradeItem2)) {
			internalCloseTrade(player);
			return;
		}

		player->setTradeState(TRADE_TRANSFER);
		tradePartner->setTradeState(TRADE_TRANSFER);

		auto it = tradeItems.find(tradeItem1);
		if (it != tradeItems.end()) {
			ReleaseItem(it->first);
			tradeItems.erase(it);
		}

		it = tradeItems.find(tradeItem2);
		if (it != tradeItems.end()) {
			ReleaseItem(it->first);
			tradeItems.erase(it);
		}

		bool isSuccess = false;

		ReturnValue ret1 = internalAddItem(tradePartner, tradeItem1, INDEX_WHEREEVER, 0, true);
		ReturnValue ret2 = internalAddItem(player, tradeItem2, INDEX_WHEREEVER, 0, true);
		if (ret1 == RETURNVALUE_NOERROR && ret2 == RETURNVALUE_NOERROR) {
			ret1 = internalRemoveItem(tradeItem1, tradeItem1->getItemCount(), true);
			ret2 = internalRemoveItem(tradeItem2, tradeItem2->getItemCount(), true);
			if (ret1 == RETURNVALUE_NOERROR && ret2 == RETURNVALUE_NOERROR) {
				Cylinder* cylinder1 = tradeItem1->getParent();
				Cylinder* cylinder2 = tradeItem2->getParent();

				uint32_t count1 = tradeItem1->getItemCount();
				uint32_t count2 = tradeItem2->getItemCount();

				ret1 = internalMoveItem(cylinder1, tradePartner, INDEX_WHEREEVER, tradeItem1, count1, nullptr, FLAG_IGNOREAUTOSTACK, nullptr, tradeItem2);
				if (ret1 == RETURNVALUE_NOERROR) {
					internalMoveItem(cylinder2, player, INDEX_WHEREEVER, tradeItem2, count2, nullptr, FLAG_IGNOREAUTOSTACK);

					tradeItem1->onTradeEvent(ON_TRADE_TRANSFER, tradePartner);
					tradeItem2->onTradeEvent(ON_TRADE_TRANSFER, player);

					isSuccess = true;
				}
			}
		}

		if (!isSuccess) {
			std::string errorDescription;

			if (tradePartner->tradeItem) {
				errorDescription = getTradeErrorDescription(ret1, tradeItem1);
				tradePartner->sendTextMessage(MESSAGE_TRANSACTION, errorDescription);
				tradePartner->tradeItem->onTradeEvent(ON_TRADE_CANCEL, tradePartner);
			}

			if (player->tradeItem) {
				errorDescription = getTradeErrorDescription(ret2, tradeItem2);
				player->sendTextMessage(MESSAGE_TRANSACTION, errorDescription);
				player->tradeItem->onTradeEvent(ON_TRADE_CANCEL, player);
			}
		}

		player->setTradeState(TRADE_NONE);
		player->tradeItem = nullptr;
		player->tradePartner = nullptr;
		player->sendTradeClose();

		tradePartner->setTradeState(TRADE_NONE);
		tradePartner->tradeItem = nullptr;
		tradePartner->tradePartner = nullptr;
		tradePartner->sendTradeClose();
	}
}

std::string Game::getTradeErrorDescription(ReturnValue ret, Item* item)
{
	if (item) {
		if (ret == RETURNVALUE_NOTENOUGHCAPACITY) {
			std::ostringstream ss;
			ss << "You do not have enough capacity to carry";

			if (item->isStackable() && item->getItemCount() > 1) {
				ss << " these objects.";
			} else {
				ss << " this object.";
			}

			ss << std::endl << ' ' << item->getWeightDescription();
			return ss.str();
		} else if (ret == RETURNVALUE_NOTENOUGHROOM || ret == RETURNVALUE_CONTAINERNOTENOUGHROOM) {
			std::ostringstream ss;
			ss << "You do not have enough room to carry";

			if (item->isStackable() && item->getItemCount() > 1) {
				ss << " these objects.";
			} else {
				ss << " this object.";
			}

			return ss.str();
		}
	}
	return "Trade could not be completed.";
}

void Game::playerLookInTrade(uint32_t playerId, bool lookAtCounterOffer, uint8_t index)
{
	Player* player = getPlayerByID(playerId);
	if (!player) {
		return;
	}

	Player* tradePartner = player->tradePartner;
	if (!tradePartner) {
		return;
	}

	Item* tradeItem;
	if (lookAtCounterOffer) {
		tradeItem = tradePartner->getTradeItem();
	} else {
		tradeItem = player->getTradeItem();
	}

	if (!tradeItem) {
		return;
	}

	const Position& playerPosition = player->getPosition();
	const Position& tradeItemPosition = tradeItem->getPosition();

	int32_t lookDistance = std::max<int32_t>(
                            Position::getDistanceX(playerPosition, tradeItemPosition),
                            Position::getDistanceY(playerPosition, tradeItemPosition));
	if (index == 0) {
		g_events->eventPlayerOnLookInTrade(player, tradePartner, tradeItem, lookDistance);
		return;
	}

	Container* tradeContainer = tradeItem->getContainer();
	if (!tradeContainer) {
		return;
	}

	std::vector<const Container*> containers {tradeContainer};
	size_t i = 0;
	while (i < containers.size()) {
		const Container* container = containers[i++];
		for (Item* item : container->getItemList()) {
			Container* tmpContainer = item->getContainer();
			if (tmpContainer) {
				containers.push_back(tmpContainer);
			}

			if (--index == 0) {
				g_events->eventPlayerOnLookInTrade(player, tradePartner, item, lookDistance);
				return;
			}
		}
	}
}

void Game::playerCloseTrade(uint32_t playerId)
{
	Player* player = getPlayerByID(playerId);
	if (!player) {
		return;
	}

	internalCloseTrade(player);
}

void Game::internalCloseTrade(Player* player)
{
	Player* tradePartner = player->tradePartner;
	if ((tradePartner && tradePartner->getTradeState() == TRADE_TRANSFER) || player->getTradeState() == TRADE_TRANSFER) {
		return;
	}

	if (player->getTradeItem()) {
		auto it = tradeItems.find(player->getTradeItem());
		if (it != tradeItems.end()) {
			ReleaseItem(it->first);
			tradeItems.erase(it);
		}

		player->tradeItem->onTradeEvent(ON_TRADE_CANCEL, player);
		player->tradeItem = nullptr;
	}

	player->setTradeState(TRADE_NONE);
	player->tradePartner = nullptr;

	player->sendTextMessage(MESSAGE_FAILURE, "Trade cancelled.");
	player->sendTradeClose();

	if (tradePartner) {
		if (tradePartner->getTradeItem()) {
			auto it = tradeItems.find(tradePartner->getTradeItem());
			if (it != tradeItems.end()) {
				ReleaseItem(it->first);
				tradeItems.erase(it);
			}

			tradePartner->tradeItem->onTradeEvent(ON_TRADE_CANCEL, tradePartner);
			tradePartner->tradeItem = nullptr;
		}

		tradePartner->setTradeState(TRADE_NONE);
		tradePartner->tradePartner = nullptr;

		tradePartner->sendTextMessage(MESSAGE_FAILURE, "Trade cancelled.");
		tradePartner->sendTradeClose();
	}
}

void Game::playerBuyItem(uint32_t playerId, uint16_t spriteId, uint8_t count, uint8_t amount,
                              bool ignoreCap/* = false*/, bool inBackpacks/* = false*/)
{
	if (amount == 0 || amount > 100) {
		return;
	}

	Player* player = getPlayerByID(playerId);
	if (!player) {
		return;
	}

	Npc* merchant = player->getShopOwner();
	if (!merchant) {
		return;
	}

	const ItemType& it = Item::items.getItemIdByClientId(spriteId);
	if (it.id == 0) {
		return;
	}

	uint8_t subType;
	if (it.isSplash() || it.isFluidContainer()) {
		subType = clientFluidToServer(count);
	} else {
		subType = count;
	}

	if (!player->hasShopItemForSale(it.id, subType)) {
		return;
	}

	merchant->onPlayerBuyItem(player, it.id, subType, amount, ignoreCap, inBackpacks);
}

void Game::playerSellItem(uint32_t playerId, uint16_t spriteId, uint8_t count, uint8_t amount, bool ignoreEquipped)
{
	if (amount == 0 || amount > 100) {
		return;
	}

	Player* player = getPlayerByID(playerId);
	if (!player) {
		return;
	}

	Npc* merchant = player->getShopOwner();
	if (!merchant) {
		return;
	}

	const ItemType& it = Item::items.getItemIdByClientId(spriteId);
	if (it.id == 0) {
		return;
	}

	uint8_t subType;
	if (it.isSplash() || it.isFluidContainer()) {
		subType = clientFluidToServer(count);
	} else {
		subType = count;
	}

	merchant->onPlayerSellItem(player, it.id, subType, amount, ignoreEquipped);
}

void Game::playerCloseShop(uint32_t playerId)
{
	Player* player = getPlayerByID(playerId);
	if (!player) {
		return;
	}

	player->closeShopWindow();
}

void Game::playerLookInShop(uint32_t playerId, uint16_t spriteId, uint8_t count)
{
	Player* player = getPlayerByID(playerId);
	if (!player) {
		return;
	}

	Npc* merchant = player->getShopOwner();
	if (!merchant) {
		return;
	}

	const ItemType& it = Item::items.getItemIdByClientId(spriteId);
	if (it.id == 0) {
		return;
	}

	int32_t subType;
	if (it.isFluidContainer() || it.isSplash()) {
		subType = clientFluidToServer(count);
	} else {
		subType = count;
	}

	if (!player->hasShopItemForSale(it.id, subType)) {
		return;
	}

	if (!g_events->eventPlayerOnLookInShop(player, &it, subType)) {
		return;
	}

	std::ostringstream ss;
	ss << "You see " << Item::getDescription(it, 1, nullptr, subType);
	player->sendTextMessage(MESSAGE_LOOK, ss.str());
	merchant->onPlayerCheckItem(player, it.id, subType);
}

void Game::playerLookAt(uint32_t playerId, const Position& pos, uint8_t stackPos)
{
	Player* player = getPlayerByID(playerId);
	if (!player) {
		return;
	}

	Thing* thing = internalGetThing(player, pos, stackPos, 0, STACKPOS_LOOK);
	if (!thing) {
		player->sendCancelMessage(RETURNVALUE_NOTPOSSIBLE);
		return;
	}

	Position thingPos = thing->getPosition();
	if (!player->canSee(thingPos)) {
		player->sendCancelMessage(RETURNVALUE_NOTPOSSIBLE);
		return;
	}

	Position playerPos = player->getPosition();

	int32_t lookDistance;
	if (thing != player) {
		lookDistance = std::max<int32_t>(Position::getDistanceX(playerPos, thingPos), Position::getDistanceY(playerPos, thingPos));
		if (playerPos.z != thingPos.z) {
			lookDistance += 15;
		}
	} else {
		lookDistance = -1;
	}

	// Parse onLook from event player
	g_events->eventPlayerOnLook(player, pos, thing, stackPos, lookDistance);
}

void Game::playerLookInBattleList(uint32_t playerId, uint32_t creatureId)
{
	Player* player = getPlayerByID(playerId);
	if (!player) {
		return;
	}

	Creature* creature = getCreatureByID(creatureId);
	if (!creature) {
		return;
	}

	if (!player->canSeeCreature(creature)) {
		return;
	}

	const Position& creaturePos = creature->getPosition();
	if (!player->canSee(creaturePos)) {
		return;
	}

	int32_t lookDistance;
	if (creature != player) {
		const Position& playerPos = player->getPosition();
		lookDistance = std::max<int32_t>(Position::getDistanceX(playerPos, creaturePos), Position::getDistanceY(playerPos, creaturePos));
		if (playerPos.z != creaturePos.z) {
			lookDistance += 15;
		}
	} else {
		lookDistance = -1;
	}

	g_events->eventPlayerOnLookInBattleList(player, creature, lookDistance);
}

void Game::playerQuickLoot(uint32_t playerId, const Position& pos, uint16_t spriteId, uint8_t stackPos, Item* defaultItem)
{
	Player* player = getPlayerByID(playerId);
	if (!player) {
		return;
	}

	if (!player->canDoAction()) {
		uint32_t delay = player->getNextActionTime();
		SchedulerTask* task = createSchedulerTask(delay, std::bind(
                              &Game::playerQuickLoot,
                              this, player->getID(), pos,
                              spriteId, stackPos, defaultItem));
		player->setNextActionTask(task);
		return;
	}

	if (pos.x != 0xffff) {
		if (!Position::areInRange<1, 1, 0>(pos, player->getPosition())) {
			//need to walk to the corpse first before looting it
			std::forward_list<Direction> listDir;
			if (player->getPathTo(pos, listDir, 0, 1, true, true)) {
				g_dispatcher.addTask(createTask(std::bind(&Game::playerAutoWalk, this, player->getID(), listDir)));
				SchedulerTask* task = createSchedulerTask(0, std::bind(
                                      &Game::playerQuickLoot,
                                      this, player->getID(), pos,
                                      spriteId, stackPos, defaultItem));
				player->setNextWalkActionTask(task);
			} else {
				player->sendCancelMessage(RETURNVALUE_THEREISNOWAY);
			}

			return;
		}
	} else if (!player->isPremium()) {
		player->sendCancelMessage("You must be premium.");
		return;
	}

	player->setNextActionTask(nullptr);

	Item* item = nullptr;
	if (!defaultItem) {
		Thing* thing = internalGetThing(player, pos, stackPos, spriteId, STACKPOS_FIND_THING);
		if (!thing) {
			player->sendCancelMessage(RETURNVALUE_NOTPOSSIBLE);
			return;
		}

		item = thing->getItem();
	} else {
		item = defaultItem;
	}

	if (!item || !item->getParent()) {
		player->sendCancelMessage(RETURNVALUE_NOTPOSSIBLE);
		return;
	}

	Container* corpse = nullptr;
	if (pos.x == 0xffff) {
		corpse = item->getParent()->getContainer();
	} else {
		corpse = item->getContainer();
	}

	if (!corpse || corpse->hasAttribute(ITEM_ATTRIBUTE_UNIQUEID) || corpse->hasAttribute(ITEM_ATTRIBUTE_ACTIONID)) {
		player->sendCancelMessage(RETURNVALUE_NOTPOSSIBLE);
		return;
	}

	if (!corpse->isRewardCorpse()) {
		uint32_t corpseOwner = corpse->getCorpseOwner();
		if (corpseOwner != 0 && !player->canOpenCorpse(corpseOwner)) {
			player->sendCancelMessage(RETURNVALUE_NOTPOSSIBLE);
			return;
		}
	}

	if (pos.x == 0xffff) {
		uint32_t worth = item->getWorth();
		ObjectCategory_t category = getObjectCategory(item);
		ReturnValue ret = internalQuickLootItem(player, item, category);

		std::stringstream ss;
		if (ret == RETURNVALUE_NOTENOUGHCAPACITY) {
			ss << "Attention! The loot you are trying to pick up is too heavy for you to carry.";
		} else if (ret == RETURNVALUE_CONTAINERNOTENOUGHROOM) {
			ss << "Attention! The container for " << getObjectCategoryName(category) << " is full.";
		} else {
			if (ret == RETURNVALUE_NOERROR) {
				player->sendLootStats(item, item->getItemCount());
				ss << "You looted ";
			} else {
				ss << "You could not loot ";
			}

			if (worth != 0) {
				ss << worth << " gold.";
			} else {
				ss << "1 item.";
			}

			player->sendTextMessage(MESSAGE_LOOT, ss.str());
			return;
		}

		if (player->lastQuickLootNotification + 15000 < OTSYS_TIME()) {
			player->sendTextMessage(MESSAGE_GAME_HIGHLIGHT, ss.str());
		} else {
			player->sendTextMessage(MESSAGE_EVENT_ADVANCE, ss.str());
		}

		player->lastQuickLootNotification = OTSYS_TIME();
	} else {
		if (corpse->isRewardCorpse()) {
			g_actions->useItem(player, pos, 0, corpse, false);
		} else {
			internalQuickLootCorpse(player, corpse);
		}
	}

	return;
}

void Game::playerSetLootContainer(uint32_t playerId, ObjectCategory_t category, const Position& pos, uint16_t spriteId, uint8_t stackPos)
{
	Player* player = getPlayerByID(playerId);
	if (!player || pos.x != 0xffff) {
		return;
	}

	Thing* thing = internalGetThing(player, pos, stackPos, spriteId, STACKPOS_USEITEM);
	if (!thing) {
		player->sendCancelMessage(RETURNVALUE_NOTPOSSIBLE);
		return;
	}

	Container* container = thing->getContainer();
	if (!container || (container->getID() == ITEM_GOLD_POUCH && category != OBJECTCATEGORY_GOLD)) {
		player->sendCancelMessage(RETURNVALUE_NOTPOSSIBLE);
		return;
	}

	if (container->getHoldingPlayer() != player) {
		player->sendCancelMessage("You must be holding the container to set it as a loot container.");
		return;
	}

	Container* previousContainer = player->setLootContainer(category, container);
	player->sendLootContainers();

	Cylinder* parent = container->getParent();
	if (parent) {
		parent->updateThing(container, container->getID(), container->getItemCount());
	}

	if (previousContainer != nullptr) {
		parent = previousContainer->getParent();
		if (parent) {
			parent->updateThing(previousContainer, previousContainer->getID(), previousContainer->getItemCount());
		}
	}
}

void Game::playerClearLootContainer(uint32_t playerId, ObjectCategory_t category)
{
	Player* player = getPlayerByID(playerId);
	if (!player) {
		return;
	}

	Container* previousContainer = player->setLootContainer(category, nullptr);
	player->sendLootContainers();

	if (previousContainer != nullptr) {
		Cylinder* parent = previousContainer->getParent();
		if (parent) {
			parent->updateThing(previousContainer, previousContainer->getID(), previousContainer->getItemCount());
		}
	}
}

void Game::playerOpenLootContainer(uint32_t playerId, ObjectCategory_t category)
{
  Player* player = getPlayerByID(playerId);
  if (!player) {
    return;
  }

  Container* container = player->getLootContainer(category);
  if (!container) {
    return;
  }

  player->sendContainer(container->getClientID(), container, container->hasParent(), 0);
}


void Game::playerSetQuickLootFallback(uint32_t playerId, bool fallback)
{
	Player* player = getPlayerByID(playerId);
	if (!player) {
		return;
	}

	player->quickLootFallbackToMainContainer = fallback;
}

void Game::playerQuickLootBlackWhitelist(uint32_t playerId, QuickLootFilter_t filter, std::vector<uint16_t> clientIds)
{
	Player* player = getPlayerByID(playerId);
	if (!player) {
		return;
	}

	player->quickLootFilter = filter;
	player->quickLootListClientIds = clientIds;
}

void Game::playerRequestLockFind(uint32_t playerId)
{
	Player* player = getPlayerByID(playerId);
	if (!player) {
		return;
	}

	std::map<uint16_t, uint16_t> itemMap;
	uint16_t count = 0;
	DepotLocker* depotLocker = player->getDepotLocker(player->getLastDepotId());
	if (!depotLocker) {
		return;
	}

	for (Item* locker : depotLocker->getItemList()) {
		Container* c = locker->getContainer();
		if (c && c->empty()) {
			continue;
		}

		if (c) {
			for (ContainerIterator it = c->iterator(); it.hasNext(); it.advance()) {
				auto itt = itemMap.find((*it)->getID());
				if (itt == itemMap.end()) {
					itemMap[(*it)->getID()] = Item::countByType((*it), -1);
					count++;
				} else {
					itemMap[(*it)->getID()] += Item::countByType((*it), -1);
				}
			}
		}
	}

	player->sendLockerItems(itemMap, count);
	return;
}

void Game::playerCancelAttackAndFollow(uint32_t playerId)
{
	Player* player = getPlayerByID(playerId);
	if (!player) {
		return;
	}

	playerSetAttackedCreature(playerId, 0);
	playerFollowCreature(playerId, 0);
	player->stopWalk();
}

void Game::playerSetAttackedCreature(uint32_t playerId, uint32_t creatureId)
{
	Player* player = getPlayerByID(playerId);
	if (!player) {
		return;
	}

	if (player->getAttackedCreature() && creatureId == 0) {
		player->setAttackedCreature(nullptr);
		player->sendCancelTarget();
		return;
	}

	Creature* attackCreature = getCreatureByID(creatureId);
	if (!attackCreature) {
		player->setAttackedCreature(nullptr);
		player->sendCancelTarget();
		return;
	}

	ReturnValue ret = Combat::canTargetCreature(player, attackCreature);
	if (ret != RETURNVALUE_NOERROR) {
		player->sendCancelMessage(ret);
		player->sendCancelTarget();
		player->setAttackedCreature(nullptr);
		return;
	}

	player->setAttackedCreature(attackCreature);
	g_dispatcher.addTask(createTask(std::bind(&Game::updateCreatureWalk, this, player->getID())));
}

void Game::playerFollowCreature(uint32_t playerId, uint32_t creatureId)
{
	Player* player = getPlayerByID(playerId);
	if (!player) {
		return;
	}

	player->setAttackedCreature(nullptr);
	g_dispatcher.addTask(createTask(std::bind(&Game::updateCreatureWalk, this, player->getID())));
	player->setFollowCreature(getCreatureByID(creatureId));
}

void Game::playerSetFightModes(uint32_t playerId, FightMode_t fightMode, bool chaseMode, bool secureMode)
{
	Player* player = getPlayerByID(playerId);
	if (!player) {
		return;
	}

	player->setFightMode(fightMode);
	player->setChaseMode(chaseMode);
	player->setSecureMode(secureMode);
}

void Game::playerRequestAddVip(uint32_t playerId, const std::string& name)
{
	if (name.length() > 25) {
		return;
	}

	Player* player = getPlayerByID(playerId);
	if (!player) {
		return;
	}

	Player* vipPlayer = getPlayerByName(name);
	if (!vipPlayer) {
		uint32_t guid;
		bool specialVip;
		std::string formattedName = name;
		if (!IOLoginData::getGuidByNameEx(guid, specialVip, formattedName)) {
			player->sendTextMessage(MESSAGE_FAILURE, "A player with this name does not exist.");
			return;
		}

		if (specialVip && !player->hasFlag(PlayerFlag_SpecialVIP)) {
			player->sendTextMessage(MESSAGE_FAILURE, "You can not add this player.");
			return;
		}

		player->addVIP(guid, formattedName, VIPSTATUS_OFFLINE);
	} else {
		if (vipPlayer->hasFlag(PlayerFlag_SpecialVIP) && !player->hasFlag(PlayerFlag_SpecialVIP)) {
			player->sendTextMessage(MESSAGE_FAILURE, "You can not add this player.");
			return;
		}

		if (!vipPlayer->isInGhostMode() || player->isAccessPlayer()) {
			player->addVIP(vipPlayer->getGUID(), vipPlayer->getName(), VIPSTATUS_ONLINE);
		} else {
			player->addVIP(vipPlayer->getGUID(), vipPlayer->getName(), VIPSTATUS_OFFLINE);
		}
	}
}

void Game::playerRequestRemoveVip(uint32_t playerId, uint32_t guid)
{
	Player* player = getPlayerByID(playerId);
	if (!player) {
		return;
	}

	player->removeVIP(guid);
}

void Game::playerRequestEditVip(uint32_t playerId, uint32_t guid, const std::string& description, uint32_t icon, bool notify)
{
	Player* player = getPlayerByID(playerId);
	if (!player) {
		return;
	}

	player->editVIP(guid, description, icon, notify);
}

void Game::playerApplyImbuement(uint32_t playerId, uint32_t imbuementid, uint8_t slot, bool protectionCharm)
{
	Player* player = getPlayerByID(playerId);
	if (!player) {
		return;
	}

	if (!player->hasImbuingItem ()) {
		return;
	}

	Imbuement* imbuement = g_imbuements->getImbuement(imbuementid);
	if (!imbuement) {
		return;
	}

	Item* item = player->imbuingItem;
	if (!item) {
		return;
	}

	if (item->getTopParent() != player) {
		SPDLOG_ERROR("[Game::playerApplyImbuement] - An error occurred while player with name {} try to apply imbuement", player->getName());
		player->sendImbuementResult("An error has occurred, reopen the imbuement window. If the problem persists, contact your administrator.");
		return;
	}

	player->onApplyImbuement(imbuement, item, slot, protectionCharm);
}

void Game::playerClearImbuement(uint32_t playerid, uint8_t slot)
{
	Player* player = getPlayerByID(playerid);
	if (!player)
	{
		return;
	}

	if (!player->hasImbuingItem ())
	{
		return;
	}

	Item* item = player->imbuingItem;
	if (!item)
	{
		return;
	}

	player->onClearImbuement(item, slot);
}

void Game::playerCloseImbuementWindow(uint32_t playerid)
{
	Player* player = getPlayerByID(playerid);
	if (!player)
	{
		return;
	}

	player->setImbuingItem(nullptr);
	return;
}

void Game::playerTurn(uint32_t playerId, Direction dir)
{
	Player* player = getPlayerByID(playerId);
	if (!player) {
		return;
	}

	if (!g_events->eventPlayerOnTurn(player, dir)) {
		return;
	}

	player->resetIdleTime();
	internalCreatureTurn(player, dir);
}

void Game::playerRequestOutfit(uint32_t playerId)
{
	if (!g_config.getBoolean(ALLOW_CHANGEOUTFIT)) {
		return;
	}

	Player* player = getPlayerByID(playerId);
	if (!player) {
		return;
	}

	player->sendOutfitWindow();
}

void Game::playerToggleMount(uint32_t playerId, bool mount)
{
	Player* player = getPlayerByID(playerId);
	if (!player) {
		return;
	}

	player->toggleMount(mount);
}

void Game::playerChangeOutfit(uint32_t playerId, Outfit_t outfit)
{
	if (!g_config.getBoolean(ALLOW_CHANGEOUTFIT)) {
		return;
	}

	Player* player = getPlayerByID(playerId);
	if (!player) {
		return;
	}

	const Outfit* playerOutfit = Outfits::getInstance().getOutfitByLookType(player->getSex(), outfit.lookType);
	if (!playerOutfit) {
		outfit.lookMount = 0;
	}

	if (outfit.lookMount != 0) {
		Mount* mount = mounts.getMountByClientID(outfit.lookMount);
		if (!mount) {
			return;
		}

		if (!player->hasMount(mount)) {
			return;
		}

		if (player->isMounted()) {
			Mount* prevMount = mounts.getMountByID(player->getCurrentMount());
			if (prevMount) {
				changeSpeed(player, mount->speed - prevMount->speed);
			}

			player->setCurrentMount(mount->id);
		} else {
			player->setCurrentMount(mount->id);
			outfit.lookMount = 0;
		}
	} else if (player->isMounted()) {
		player->dismount();
	}

	if (player->canWear(outfit.lookType, outfit.lookAddons)) {
		player->defaultOutfit = outfit;

		if (player->hasCondition(CONDITION_OUTFIT)) {
			return;
		}

		internalCreatureChangeOutfit(player, outfit);
	}
}

void Game::playerShowQuestLog(uint32_t playerId)
{
	Player* player = getPlayerByID(playerId);
	if (!player) {
		return;
	}

	g_events->eventPlayerOnRequestQuestLog(player);
}

void Game::playerShowQuestLine(uint32_t playerId, uint16_t questId)
{
	Player* player = getPlayerByID(playerId);
	if (!player) {
		return;
	}

	g_events->eventPlayerOnRequestQuestLine(player, questId);
}

void Game::playerSay(uint32_t playerId, uint16_t channelId, SpeakClasses type,
                    const std::string& receiver, const std::string& text)
{
	Player* player = getPlayerByID(playerId);
	if (!player) {
		return;
	}

	player->resetIdleTime();

	if (playerSaySpell(player, type, text)) {
		return;
	}

	uint32_t muteTime = player->isMuted();
	if (muteTime > 0) {
		std::ostringstream ss;
		ss << "You are still muted for " << muteTime << " seconds.";
		player->sendTextMessage(MESSAGE_FAILURE, ss.str());
		return;
	}


	if (!text.empty() && text.front() == '/' && player->isAccessPlayer()) {
		return;
	}

	if (type != TALKTYPE_PRIVATE_PN) {
		player->removeMessageBuffer();
	}

	switch (type) {
		case TALKTYPE_SAY:
			internalCreatureSay(player, TALKTYPE_SAY, text, false);
			break;

		case TALKTYPE_WHISPER:
			playerWhisper(player, text);
			break;

		case TALKTYPE_YELL:
			playerYell(player, text);
			break;

		case TALKTYPE_PRIVATE_TO:
		case TALKTYPE_PRIVATE_RED_TO:
			playerSpeakTo(player, type, receiver, text);
			break;

		case TALKTYPE_CHANNEL_O:
		case TALKTYPE_CHANNEL_Y:
		case TALKTYPE_CHANNEL_R1:
			g_chat->talkToChannel(*player, type, text, channelId);
			break;

		case TALKTYPE_PRIVATE_PN:
			playerSpeakToNpc(player, text);
			break;

		case TALKTYPE_BROADCAST:
			playerBroadcastMessage(player, text);
			break;

		default:
			break;
	}
}

bool Game::playerSaySpell(Player* player, SpeakClasses type, const std::string& text)
{
	if (player->walkExhausted()) {
		return true;
	}

	std::string words = text;
	TalkActionResult_t result = g_talkActions->playerSaySpell(player, type, words);
	if (result == TALKACTION_BREAK) {
		return true;
	}

	result = g_spells->playerSaySpell(player, words);
	if (result == TALKACTION_BREAK) {
		if (!g_config.getBoolean(PUSH_WHEN_ATTACKING)) {
			player->cancelPush();
		}

		if (!g_config.getBoolean(EMOTE_SPELLS)) {
			return internalCreatureSay(player, TALKTYPE_SPELL_USE, words, false);
		} else {
			return internalCreatureSay(player, TALKTYPE_MONSTER_SAY, words, false);
		}

	} else if (result == TALKACTION_FAILED) {
		return true;
	}

	return false;
}

void Game::playerWhisper(Player* player, const std::string& text)
{
	SpectatorHashSet spectators;
	map.getSpectators(spectators, player->getPosition(), false, false,
                 Map::maxClientViewportX, Map::maxClientViewportX,
                 Map::maxClientViewportY, Map::maxClientViewportY);

	//send to client
	for (Creature* spectator : spectators) {
		if (Player* spectatorPlayer = spectator->getPlayer()) {
			if (!Position::areInRange<1, 1>(player->getPosition(), spectatorPlayer->getPosition())) {
				spectatorPlayer->sendCreatureSay(player, TALKTYPE_WHISPER, "pspsps");
			} else {
				spectatorPlayer->sendCreatureSay(player, TALKTYPE_WHISPER, text);
			}
		}
	}

	//event method
	for (Creature* spectator : spectators) {
		spectator->onCreatureSay(player, TALKTYPE_WHISPER, text);
	}
}

bool Game::playerYell(Player* player, const std::string& text)
{
	if (player->getLevel() == 1) {
		player->sendTextMessage(MESSAGE_FAILURE, "You may not yell as long as you are on level 1.");
		return false;
	}

	if (player->hasCondition(CONDITION_YELLTICKS)) {
		player->sendCancelMessage(RETURNVALUE_YOUAREEXHAUSTED);
		return false;
	}

	if (player->getAccountType() < account::AccountType::ACCOUNT_TYPE_GAMEMASTER) {
		Condition* condition = Condition::createCondition(CONDITIONID_DEFAULT, CONDITION_YELLTICKS, 30000, 0);
		player->addCondition(condition);
	}

	internalCreatureSay(player, TALKTYPE_YELL, asUpperCaseString(text), false);
	return true;
}

bool Game::playerSpeakTo(Player* player, SpeakClasses type, const std::string& receiver,
                         const std::string& text)
{
	Player* toPlayer = getPlayerByName(receiver);
	if (!toPlayer) {
		player->sendTextMessage(MESSAGE_FAILURE, "A player with this name is not online.");
		return false;
	}

	if (type == TALKTYPE_PRIVATE_RED_TO && (player->hasFlag(PlayerFlag_CanTalkRedPrivate) || player->getAccountType() >= account::AccountType::ACCOUNT_TYPE_GAMEMASTER)) {
		type = TALKTYPE_PRIVATE_RED_FROM;
	} else {
		type = TALKTYPE_PRIVATE_FROM;
	}

	toPlayer->sendPrivateMessage(player, type, text);
	toPlayer->onCreatureSay(player, type, text);

	if (toPlayer->isInGhostMode() && !player->isAccessPlayer()) {
		player->sendTextMessage(MESSAGE_FAILURE, "A player with this name is not online.");
	} else {
		std::ostringstream ss;
		ss << "Message sent to " << toPlayer->getName() << '.';
		player->sendTextMessage(MESSAGE_FAILURE, ss.str());
	}
	return true;
}

void Game::playerSpeakToNpc(Player* player, const std::string& text)
{
	SpectatorHashSet spectators;
	map.getSpectators(spectators, player->getPosition());
	for (Creature* spectator : spectators) {
		if (spectator->getNpc()) {
			spectator->onCreatureSay(player, TALKTYPE_PRIVATE_PN, text);
		}
	}
}

//--
bool Game::canThrowObjectTo(const Position& fromPos, const Position& toPos, bool checkLineOfSight /*= true*/,
							int32_t rangex /*= Map::maxClientViewportX*/, int32_t rangey /*= Map::maxClientViewportY*/) const
{
	return map.canThrowObjectTo(fromPos, toPos, checkLineOfSight, rangex, rangey);
}

bool Game::isSightClear(const Position& fromPos, const Position& toPos, bool floorCheck) const
{
	return map.isSightClear(fromPos, toPos, floorCheck);
}

bool Game::internalCreatureTurn(Creature* creature, Direction dir)
{
	if (creature->getDirection() == dir) {
		return false;
	}

	if (Player* player = creature->getPlayer()) {
		player->cancelPush();
	}
	creature->setDirection(dir);

	// Send to client
	SpectatorHashSet spectators;
	map.getSpectators(spectators, creature->getPosition(), true, true);
	for (Creature* spectator : spectators) {
		Player* tmpPlayer = spectator->getPlayer();
		if(!tmpPlayer) {
			continue;
		}
		tmpPlayer->sendCreatureTurn(creature);
	}
	return true;
}

bool Game::internalCreatureSay(Creature* creature, SpeakClasses type, const std::string& text,
                               bool ghostMode, SpectatorHashSet* spectatorsPtr/* = nullptr*/, const Position* pos/* = nullptr*/)
{
	if (text.empty()) {
		return false;
	}

	if (!pos) {
		pos = &creature->getPosition();
	}

	SpectatorHashSet spectators;

	if (!spectatorsPtr || spectatorsPtr->empty()) {
		// This somewhat complex construct ensures that the cached SpectatorHashSet
		// is used if available and if it can be used, else a local vector is
		// used (hopefully the compiler will optimize away the construction of
		// the temporary when it's not used).
		if (type != TALKTYPE_YELL && type != TALKTYPE_MONSTER_YELL) {
			map.getSpectators(spectators, *pos, false, false,
                           Map::maxClientViewportX, Map::maxClientViewportX,
                           Map::maxClientViewportY, Map::maxClientViewportY);
		} else {
			map.getSpectators(spectators, *pos, true, false, 18, 18, 14, 14);
		}
	} else {
		spectators = (*spectatorsPtr);
	}

	//send to client
	for (Creature* spectator : spectators) {
		if (Player* tmpPlayer = spectator->getPlayer()) {
			if (!ghostMode || tmpPlayer->canSeeCreature(creature)) {
				tmpPlayer->sendCreatureSay(creature, type, text, pos);
			}
		}
	}

	//event method
	for (Creature* spectator : spectators) {
		spectator->onCreatureSay(creature, type, text);
		if (creature != spectator) {
			g_events->eventCreatureOnHear(spectator, creature, text, type);
		}
	}
	return true;
}

void Game::checkCreatureWalk(uint32_t creatureId)
{
	Creature* creature = getCreatureByID(creatureId);
	if (creature && creature->getHealth() > 0) {
		creature->onCreatureWalk();
		cleanup();
	}
}

void Game::updateCreatureWalk(uint32_t creatureId)
{
	Creature* creature = getCreatureByID(creatureId);
	if (creature && creature->getHealth() > 0) {
		creature->goToFollowCreature();
	}
}

void Game::checkCreatureAttack(uint32_t creatureId)
{
	Creature* creature = getCreatureByID(creatureId);
	if (creature && creature->getHealth() > 0) {
		creature->onAttacking(0);
	}
}

void Game::addCreatureCheck(Creature* creature)
{
	creature->creatureCheck = true;

	if (creature->inCheckCreaturesVector) {
		// already in a vector
		return;
	}

	creature->inCheckCreaturesVector = true;
	checkCreatureLists[uniform_random(0, EVENT_CREATURECOUNT - 1)].push_back(creature);
	creature->incrementReferenceCounter();
}

void Game::removeCreatureCheck(Creature* creature)
{
	if (creature->inCheckCreaturesVector) {
		creature->creatureCheck = false;
	}
}

void Game::checkCreatures(size_t index)
{
	g_scheduler.addEvent(createSchedulerTask(EVENT_CHECK_CREATURE_INTERVAL, std::bind(&Game::checkCreatures, this, (index + 1) % EVENT_CREATURECOUNT)));

	auto& checkCreatureList = checkCreatureLists[index];
	size_t it = 0, end = checkCreatureList.size();
	while (it < end) {
		Creature* creature = checkCreatureList[it];
		if (creature && creature->creatureCheck) {
			if (creature->getHealth() > 0) {
				creature->onThink(EVENT_CREATURE_THINK_INTERVAL);
				creature->onAttacking(EVENT_CREATURE_THINK_INTERVAL);
				creature->executeConditions(EVENT_CREATURE_THINK_INTERVAL);
			} else {
				creature->onDeath();
			}
			++it;
		} else {
			creature->inCheckCreaturesVector = false;
			ReleaseCreature(creature);

			checkCreatureList[it] = checkCreatureList.back();
			checkCreatureList.pop_back();
			--end;
		}
	}
	cleanup();
}

void Game::changeSpeed(Creature* creature, int32_t varSpeedDelta)
{
	int32_t varSpeed = creature->getSpeed() - creature->getBaseSpeed();
	varSpeed += varSpeedDelta;

	creature->setSpeed(varSpeed);

	//send to clients
	SpectatorHashSet spectators;
	map.getSpectators(spectators, creature->getPosition(), false, true);
	for (Creature* spectator : spectators) {
		spectator->getPlayer()->sendChangeSpeed(creature, creature->getStepSpeed());
	}
}

void Game::internalCreatureChangeOutfit(Creature* creature, const Outfit_t& outfit)
{
	if (!g_events->eventCreatureOnChangeOutfit(creature, outfit)) {
		return;
	}

	creature->setCurrentOutfit(outfit);

	if (creature->isInvisible()) {
		return;
	}

	//send to clients
	SpectatorHashSet spectators;
	map.getSpectators(spectators, creature->getPosition(), true, true);
	for (Creature* spectator : spectators) {
		spectator->getPlayer()->sendCreatureChangeOutfit(creature, outfit);
	}
}

void Game::internalCreatureChangeVisible(Creature* creature, bool visible)
{
	//send to clients
	SpectatorHashSet spectators;
	map.getSpectators(spectators, creature->getPosition(), true, true);
	for (Creature* spectator : spectators) {
		spectator->getPlayer()->sendCreatureChangeVisible(creature, visible);
	}
}

void Game::changeLight(const Creature* creature)
{
	//send to clients
	SpectatorHashSet spectators;
	map.getSpectators(spectators, creature->getPosition(), true, true);
	for (Creature* spectator : spectators) {
		spectator->getPlayer()->sendCreatureLight(creature);
	}
}

void Game::updateCreatureIcon(const Creature* creature)
{
	//send to clients
	SpectatorHashSet spectators;
	map.getSpectators(spectators, creature->getPosition(), true, true);
	for (Creature* spectator : spectators) {
		spectator->getPlayer()->sendCreatureIcon(creature);
	}
}

bool Game::combatBlockHit(CombatDamage& damage, Creature* attacker, Creature* target, bool checkDefense, bool checkArmor, bool field)
{
	if (damage.primary.type == COMBAT_NONE && damage.secondary.type == COMBAT_NONE) {
		return true;
	}

	if (target->getPlayer() && target->isInGhostMode()) {
		return true;
	}

	if (damage.primary.value > 0) {
		return false;
	}

	static const auto sendBlockEffect = [this](BlockType_t blockType, CombatType_t combatType, const Position& targetPos) {
		if (blockType == BLOCK_DEFENSE) {
			addMagicEffect(targetPos, CONST_ME_POFF);
		} else if (blockType == BLOCK_ARMOR) {
			addMagicEffect(targetPos, CONST_ME_BLOCKHIT);
		} else if (blockType == BLOCK_IMMUNITY) {
			uint8_t hitEffect = 0;
			switch (combatType) {
				case COMBAT_UNDEFINEDDAMAGE: {
					return;
				}
				case COMBAT_ENERGYDAMAGE:
				case COMBAT_FIREDAMAGE:
				case COMBAT_PHYSICALDAMAGE:
				case COMBAT_ICEDAMAGE:
				case COMBAT_DEATHDAMAGE: {
					hitEffect = CONST_ME_BLOCKHIT;
					break;
				}
				case COMBAT_EARTHDAMAGE: {
					hitEffect = CONST_ME_GREEN_RINGS;
					break;
				}
				case COMBAT_HOLYDAMAGE: {
					hitEffect = CONST_ME_HOLYDAMAGE;
					break;
				}
				default: {
					hitEffect = CONST_ME_POFF;
					break;
				}
			}
			addMagicEffect(targetPos, hitEffect);
		}
	};

	bool canHeal = false;
		CombatDamage damageHeal;
		damageHeal.primary.type = COMBAT_HEALING;

	bool canReflect = false;
		CombatDamage damageReflected;

	BlockType_t primaryBlockType, secondaryBlockType;
	if (damage.primary.type != COMBAT_NONE) {
		// Damage reflection primary
		if (attacker && target->getMonster()) {
			uint32_t primaryReflect = target->getMonster()->getReflectValue(damage.primary.type);
			if (primaryReflect > 0) {
				damageReflected.primary.type = damage.primary.type;
				damageReflected.primary.value = std::ceil((damage.primary.value) * (primaryReflect / 100.));
				damageReflected.extension = true;
				damageReflected.exString = "(damage reflection)";
				canReflect = true;
			}
		}
		damage.primary.value = -damage.primary.value;
		// Damage healing primary
		if (attacker && target->getMonster()) {
			uint32_t primaryHealing = target->getMonster()->getHealingCombatValue(damage.primary.type);
			if (primaryHealing > 0) {
				damageHeal.primary.value = std::ceil((damage.primary.value) * (primaryHealing / 100.));
				canHeal = true;
			}
		}
		primaryBlockType = target->blockHit(attacker, damage.primary.type, damage.primary.value, checkDefense, checkArmor, field);

		damage.primary.value = -damage.primary.value;
		sendBlockEffect(primaryBlockType, damage.primary.type, target->getPosition());
	} else {
		primaryBlockType = BLOCK_NONE;
	}

	if (damage.secondary.type != COMBAT_NONE) {
		// Damage reflection secondary
		if (attacker && target->getMonster()) {
			uint32_t secondaryReflect = target->getMonster()->getReflectValue(damage.secondary.type);
			if (secondaryReflect > 0) {
				if (!canReflect) {
					damageReflected.primary.type = damage.secondary.type;
					damageReflected.primary.value = std::ceil((damage.secondary.value) * (secondaryReflect / 100.));
					damageReflected.extension = true;
					damageReflected.exString = "(damage reflection)";
					canReflect = true;
				} else {
					damageReflected.secondary.type = damage.secondary.type;
					damageReflected.secondary.value = std::ceil((damage.secondary.value) * (secondaryReflect / 100.));
				}
			}
		}
		damage.secondary.value = -damage.secondary.value;
		// Damage healing secondary
		if (attacker && target->getMonster()) {
			uint32_t secondaryHealing = target->getMonster()->getHealingCombatValue(damage.secondary.type);
			if (secondaryHealing > 0) {;
				damageHeal.primary.value += std::ceil((damage.secondary.value) * (secondaryHealing / 100.));
				canHeal = true;
			}
		}
		secondaryBlockType = target->blockHit(attacker, damage.secondary.type, damage.secondary.value, false, false, field);

		damage.secondary.value = -damage.secondary.value;
		sendBlockEffect(secondaryBlockType, damage.secondary.type, target->getPosition());
	} else {
		secondaryBlockType = BLOCK_NONE;
	}
	if (canReflect) {
		combatChangeHealth(target, attacker, damageReflected, false);
	}
	if (canHeal) {
		combatChangeHealth(nullptr, target, damageHeal);
	}
	return (primaryBlockType != BLOCK_NONE) && (secondaryBlockType != BLOCK_NONE);
}

void Game::combatGetTypeInfo(CombatType_t combatType, Creature* target, TextColor_t& color, uint8_t& effect)
{
	switch (combatType) {
		case COMBAT_PHYSICALDAMAGE: {
			Item* splash = nullptr;
			switch (target->getRace()) {
				case RACE_VENOM:
					color = TEXTCOLOR_LIGHTGREEN;
					effect = CONST_ME_HITBYPOISON;
					splash = Item::CreateItem(ITEM_SMALLSPLASH, FLUID_SLIME);
					break;
				case RACE_BLOOD:
					color = TEXTCOLOR_RED;
					effect = CONST_ME_DRAWBLOOD;
					if (const Tile* tile = target->getTile()) {
						if (!tile->hasFlag(TILESTATE_PROTECTIONZONE)) {
							splash = Item::CreateItem(ITEM_SMALLSPLASH, FLUID_BLOOD);
						}
					}
					break;
				case RACE_UNDEAD:
					color = TEXTCOLOR_LIGHTGREY;
					effect = CONST_ME_HITAREA;
					break;
				case RACE_FIRE:
					color = TEXTCOLOR_ORANGE;
					effect = CONST_ME_DRAWBLOOD;
					break;
				case RACE_ENERGY:
					color = TEXTCOLOR_PURPLE;
					effect = CONST_ME_ENERGYHIT;
					break;
				default:
					color = TEXTCOLOR_NONE;
					effect = CONST_ME_NONE;
					break;
			}

			if (splash) {
				internalAddItem(target->getTile(), splash, INDEX_WHEREEVER, FLAG_NOLIMIT);
				startDecay(splash);
			}

			break;
		}

		case COMBAT_ENERGYDAMAGE: {
			color = TEXTCOLOR_PURPLE;
			effect = CONST_ME_ENERGYHIT;
			break;
		}

		case COMBAT_EARTHDAMAGE: {
			color = TEXTCOLOR_LIGHTGREEN;
			effect = CONST_ME_GREEN_RINGS;
			break;
		}

		case COMBAT_DROWNDAMAGE: {
			color = TEXTCOLOR_LIGHTBLUE;
			effect = CONST_ME_LOSEENERGY;
			break;
		}
		case COMBAT_FIREDAMAGE: {
			color = TEXTCOLOR_ORANGE;
			effect = CONST_ME_HITBYFIRE;
			break;
		}
		case COMBAT_ICEDAMAGE: {
			color = TEXTCOLOR_SKYBLUE;
			effect = CONST_ME_ICEATTACK;
			break;
		}
		case COMBAT_HOLYDAMAGE: {
			color = TEXTCOLOR_YELLOW;
			effect = CONST_ME_HOLYDAMAGE;
			break;
		}
		case COMBAT_DEATHDAMAGE: {
			color = TEXTCOLOR_DARKRED;
			effect = CONST_ME_SMALLCLOUDS;
			break;
		}
		case COMBAT_LIFEDRAIN: {
			color = TEXTCOLOR_RED;
			effect = CONST_ME_MAGIC_RED;
			break;
		}
		default: {
			color = TEXTCOLOR_NONE;
			effect = CONST_ME_NONE;
			break;
		}
	}
}

bool Game::combatChangeHealth(Creature* attacker, Creature* target, CombatDamage& damage, bool isEvent /*= false*/)
{
	using namespace std;
	const Position& targetPos = target->getPosition();
	if (damage.primary.value > 0) {
		if (target->getHealth() <= 0) {
			return false;
		}

		Player* attackerPlayer;
		if (attacker) {
			attackerPlayer = attacker->getPlayer();
		} else {
			attackerPlayer = nullptr;
		}

		Player* targetPlayer = target->getPlayer();
		if (attackerPlayer && targetPlayer && attackerPlayer->getSkull() == SKULL_BLACK && attackerPlayer->getSkullClient(targetPlayer) == SKULL_NONE) {
			return false;
		}

		if (damage.origin != ORIGIN_NONE) {
			const auto& events = target->getCreatureEvents(CREATURE_EVENT_HEALTHCHANGE);
			if (!events.empty()) {
				for (CreatureEvent* creatureEvent : events) {
					creatureEvent->executeHealthChange(target, attacker, damage);
				}
				damage.origin = ORIGIN_NONE;
				return combatChangeHealth(attacker, target, damage);
			}
		}

		int32_t realHealthChange = target->getHealth();
		target->gainHealth(attacker, damage.primary.value);
		realHealthChange = target->getHealth() - realHealthChange;

		if (realHealthChange > 0 && !target->isInGhostMode()) {
			if (targetPlayer) {
				targetPlayer->updateImpactTracker(COMBAT_HEALING, realHealthChange);
			}
			std::stringstream ss;

			ss << realHealthChange << (realHealthChange != 1 ? " hitpoints." : " hitpoint.");
			std::string damageString = ss.str();

			std::string spectatorMessage;

			TextMessage message;
			message.position = targetPos;
			message.primary.value = realHealthChange;
			message.primary.color = TEXTCOLOR_PASTELRED;

			SpectatorHashSet spectators;
			map.getSpectators(spectators, targetPos, false, true);
			for (Creature* spectator : spectators) {
				Player* tmpPlayer = spectator->getPlayer();

				if(!tmpPlayer)
				{
					continue;
				}

				if (damage.primary.type == COMBAT_HEALING && target && target->getMonster()) {
					if (target != attacker) {
						return false;
					}
				}

				if (tmpPlayer == attackerPlayer && attackerPlayer != targetPlayer) {
					ss.str({});
					ss << "You heal " << target->getNameDescription() << " for " << damageString;
					message.type = MESSAGE_HEALED;
					message.text = ss.str();
				} else if (tmpPlayer == targetPlayer) {
					ss.str({});
					if (!attacker) {
						ss << "You were healed";
					} else if (targetPlayer == attackerPlayer) {
						ss << "You heal yourself";
					} else {
						ss << "You were healed by " << attacker->getNameDescription();
					}
					ss << " for " << damageString;
					message.type = MESSAGE_HEALED;
					message.text = ss.str();
				} else {
					if (spectatorMessage.empty()) {
						ss.str({});
						if (!attacker) {
							ss << ucfirst(target->getNameDescription()) << " was healed";
						} else {
							ss << ucfirst(attacker->getNameDescription()) << " healed ";
							if (attacker == target) {
								ss << (targetPlayer ? (targetPlayer->getSex() == PLAYERSEX_FEMALE ? "herself" : "himself") : "itself");
							} else {
								ss << target->getNameDescription();
							}
						}
						ss << " for " << damageString;
						spectatorMessage = ss.str();
					}
					message.type = MESSAGE_HEALED_OTHERS;
					message.text = spectatorMessage;
				}
				tmpPlayer->sendTextMessage(message);
			}
		}
	} else {
		if (!target->isAttackable()) {
			if (!target->isInGhostMode()) {
				addMagicEffect(targetPos, CONST_ME_POFF);
			}
			return true;
		}

		Player* attackerPlayer;
		if (attacker) {
			attackerPlayer = attacker->getPlayer();
		} else {
			attackerPlayer = nullptr;
		}

		Player* targetPlayer = target->getPlayer();
		if (attackerPlayer && targetPlayer && attackerPlayer->getSkull() == SKULL_BLACK && attackerPlayer->getSkullClient(targetPlayer) == SKULL_NONE) {
			return false;
		}

		damage.primary.value = std::abs(damage.primary.value);
		damage.secondary.value = std::abs(damage.secondary.value);

		TextMessage message;
		message.position = targetPos;

		if (!isEvent) {
			g_events->eventCreatureOnDrainHealth(target, attacker, damage.primary.type, damage.primary.value, damage.secondary.type, damage.secondary.value, message.primary.color, message.secondary.color);
		}
		if (damage.origin != ORIGIN_NONE && attacker && damage.primary.type != COMBAT_HEALING) {
			damage.primary.value *= attacker->getBuff(BUFF_DAMAGEDEALT) / 100.;
			damage.secondary.value *= attacker->getBuff(BUFF_DAMAGEDEALT) / 100.;
		}
		if (damage.origin != ORIGIN_NONE && target && damage.primary.type != COMBAT_HEALING) {
			damage.primary.value *= target->getBuff(BUFF_DAMAGERECEIVED) / 100.;
			damage.secondary.value *= target->getBuff(BUFF_DAMAGERECEIVED) / 100.;
		}
		int32_t healthChange = damage.primary.value + damage.secondary.value;
		if (healthChange == 0) {
			return true;
		}

		SpectatorHashSet spectators;
		map.getSpectators(spectators, targetPos, true, true);

		if (damage.critical) {
			addMagicEffect(spectators, targetPos, CONST_ME_CRITICAL_DAMAGE);
		}

		if (!damage.extension && attacker && attacker->getMonster() && targetPlayer) {
			// Charm rune (target as player)
			MonsterType* mType = g_monsters.getMonsterType(attacker->getName());
			if (mType) {
				IOBestiary g_bestiary;
				charmRune_t activeCharm = g_bestiary.getCharmFromTarget(targetPlayer, mType);
				if (activeCharm != CHARM_NONE && activeCharm != CHARM_CLEANSE) {
					Charm* charm = g_bestiary.getBestiaryCharm(activeCharm);
					if (charm && charm->type == CHARM_DEFENSIVE &&(charm->chance > normal_random(0, 100))) {
						if (g_bestiary.parseCharmCombat(charm, targetPlayer, attacker, (damage.primary.value + damage.secondary.value))) {
							return false; // Dodge charm
						}
					}
				}
			}
		}

		if (target->hasCondition(CONDITION_MANASHIELD) && damage.primary.type != COMBAT_UNDEFINEDDAMAGE) {
      		int32_t manaDamage = std::min<int32_t>(target->getMana(), healthChange);
			uint16_t manaShield = target->getManaShield();
			if (manaShield > 0) {
				if (manaShield > manaDamage) {
					target->setManaShield(manaShield - manaDamage);
					manaShield = manaShield - manaDamage;
				} else {
					manaDamage = manaShield;
					target->removeCondition(CONDITION_MANASHIELD);
					manaShield  = 0;
				}
			}
			if (manaDamage != 0) {
				if (damage.origin != ORIGIN_NONE) {
					const auto& events = target->getCreatureEvents(CREATURE_EVENT_MANACHANGE);
					if (!events.empty()) {
						for (CreatureEvent* creatureEvent : events) {
							creatureEvent->executeManaChange(target, attacker, damage);
						}
						healthChange = damage.primary.value + damage.secondary.value;
						if (healthChange == 0) {
							return true;
						}
						manaDamage = std::min<int32_t>(target->getMana(), healthChange);
					}
				}

				target->drainMana(attacker, manaDamage);

				if(target->getMana() == 0 && manaShield > 0) {
					target->removeCondition(CONDITION_MANASHIELD);
				}

				addMagicEffect(spectators, targetPos, CONST_ME_LOSEENERGY);

				std::stringstream ss;

				std::string damageString = std::to_string(manaDamage);

				std::string spectatorMessage;

				message.primary.value = manaDamage;
				message.primary.color = TEXTCOLOR_BLUE;

				for (Creature* spectator : spectators) {
					if (!spectator) {
						continue;
					}

					Player* tmpPlayer = spectator->getPlayer();
					if (!tmpPlayer) {
						continue;
					}

					if (tmpPlayer->getPosition().z != targetPos.z) {
						continue;
					}

					if (tmpPlayer == attackerPlayer && attackerPlayer != targetPlayer) {
						ss.str({});
						ss << ucfirst(target->getNameDescription()) << " loses " << damageString + " mana due to your attack.";
						message.type = MESSAGE_DAMAGE_DEALT;
						message.text = ss.str();
					} else if (tmpPlayer == targetPlayer) {
						ss.str({});
						ss << "You lose " << damageString << " mana";
						if (!attacker) {
							ss << '.';
						} else if (targetPlayer == attackerPlayer) {
							ss << " due to your own attack.";
						} else {
							ss << " due to an attack by " << attacker->getNameDescription() << '.';
						}
						message.type = MESSAGE_DAMAGE_RECEIVED;
						message.text = ss.str();
					} else {
						if (spectatorMessage.empty()) {
							ss.str({});
							ss << ucfirst(target->getNameDescription()) << " loses " << damageString + " mana";
							if (attacker) {
								ss << " due to ";
								if (attacker == target) {
									ss << (targetPlayer ? (targetPlayer->getSex() == PLAYERSEX_FEMALE ? "her own attack" : "his own attack") : "its own attack");
								} else {
									ss << "an attack by " << attacker->getNameDescription();
								}
							}
							ss << '.';
							spectatorMessage = ss.str();
						}
						message.type = MESSAGE_DAMAGE_OTHERS;
						message.text = spectatorMessage;
					}
					tmpPlayer->sendTextMessage(message);
				}

				damage.primary.value -= manaDamage;
				if (damage.primary.value < 0) {
					damage.secondary.value = std::max<int32_t>(0, damage.secondary.value + damage.primary.value);
					damage.primary.value = 0;
				}
			}
		}

		int32_t realDamage = damage.primary.value + damage.secondary.value;
		if (realDamage == 0) {
			return true;
		}

		if (damage.origin != ORIGIN_NONE) {
			const auto& events = target->getCreatureEvents(CREATURE_EVENT_HEALTHCHANGE);
			if (!events.empty()) {
				for (CreatureEvent* creatureEvent : events) {
					creatureEvent->executeHealthChange(target, attacker, damage);
				}
				damage.origin = ORIGIN_NONE;
				return combatChangeHealth(attacker, target, damage);
			}
		}

		int32_t targetHealth = target->getHealth();
		if (damage.primary.value >= targetHealth) {
			damage.primary.value = targetHealth;
			damage.secondary.value = 0;
		} else if (damage.secondary.value) {
			damage.secondary.value = std::min<int32_t>(damage.secondary.value, targetHealth - damage.primary.value);
		}

		realDamage = damage.primary.value + damage.secondary.value;
		if (realDamage == 0) {
			return true;
		} else if (realDamage >= targetHealth) {
			for (CreatureEvent* creatureEvent : target->getCreatureEvents(CREATURE_EVENT_PREPAREDEATH)) {
				if (!creatureEvent->executeOnPrepareDeath(target, attacker)) {
					return false;
				}
			}
		}

		target->drainHealth(attacker, realDamage);
		if (realDamage > 0) {
			if (Monster* targetMonster = target->getMonster()) {
				if (attackerPlayer && attackerPlayer->getPlayer()) {
					attackerPlayer->updateImpactTracker(damage.secondary.type, damage.secondary.value);
				}

				if (targetMonster->israndomStepping()) {
					targetMonster->setIgnoreFieldDamage(true);
					targetMonster->updateMapCache();
				}
			}
		}

		// Using real damage
		if (attackerPlayer) {
			//life leech
			uint16_t lifeChance = attackerPlayer->getSkillLevel(SKILL_LIFE_LEECH_CHANCE);
      		uint16_t lifeSkill = attackerPlayer->getSkillLevel(SKILL_LIFE_LEECH_AMOUNT);
			if (normal_random(0, 100) < lifeChance) {
				// Vampiric charm rune
				if (target && target->getMonster()) {
					uint16_t playerCharmRaceidVamp = attackerPlayer->parseRacebyCharm(CHARM_VAMP, false, 0);
					if (playerCharmRaceidVamp != 0) {
						MonsterType* mType = g_monsters.getMonsterType(target->getName());
						if (mType && playerCharmRaceidVamp == mType->info.raceid) {
							IOBestiary g_bestiary;
							Charm* lifec = g_bestiary.getBestiaryCharm(CHARM_VAMP);
							if (lifec) {
								lifeSkill += lifec->percent;
							}
						}
					}
				}
				CombatParams tmpParams;
				CombatDamage tmpDamage;

				int affected = damage.affected;
				tmpDamage.origin = ORIGIN_SPELL;
				tmpDamage.primary.type = COMBAT_HEALING;
				tmpDamage.primary.value = std::round(realDamage * (lifeSkill / 100.) * (0.2 * affected + 0.9)) / affected;

				Combat::doCombatHealth(nullptr, attackerPlayer, tmpDamage, tmpParams);
			}

			//mana leech
			uint16_t manaChance = attackerPlayer->getSkillLevel(SKILL_MANA_LEECH_CHANCE);
      		uint16_t manaSkill = attackerPlayer->getSkillLevel(SKILL_MANA_LEECH_AMOUNT);
			if (normal_random(0, 100) < manaChance) {
				// Void charm rune
				if (target && target->getMonster()) {
					uint16_t playerCharmRaceidVoid = attackerPlayer->parseRacebyCharm(CHARM_VOID, false, 0);
					if (playerCharmRaceidVoid != 0) {
						MonsterType* mType = g_monsters.getMonsterType(target->getName());
						if (mType && playerCharmRaceidVoid == mType->info.raceid) {
							IOBestiary g_bestiary;
							Charm* voidc = g_bestiary.getBestiaryCharm(CHARM_VOID);
							if (voidc) {
								manaSkill += voidc->percent;
							}
						}
					}
				}
				CombatParams tmpParams;
				CombatDamage tmpDamage;

				int affected = damage.affected;
				tmpDamage.origin = ORIGIN_SPELL;
				tmpDamage.primary.type = COMBAT_MANADRAIN;
				tmpDamage.primary.value = std::round(realDamage * (manaSkill / 100.) * (0.1 * affected + 0.9)) / affected;

				Combat::doCombatMana(nullptr, attackerPlayer, tmpDamage, tmpParams);
			}

			//Charm rune (attacker as player)
			if (!damage.extension && target && target->getMonster()) {
				MonsterType* mType = g_monsters.getMonsterType(target->getName());
				if (mType) {
					IOBestiary g_bestiary;
					charmRune_t activeCharm = g_bestiary.getCharmFromTarget(attackerPlayer, mType);
					if (activeCharm != CHARM_NONE) {
						Charm* charm = g_bestiary.getBestiaryCharm(activeCharm);
						if (charm && charm->type == CHARM_OFFENSIVE && (charm->chance >= normal_random(0, 100))) {
							g_bestiary.parseCharmCombat(charm, attackerPlayer, target, realDamage);
						}
					}
				}
			}
		}

		if (spectators.empty()) {
			map.getSpectators(spectators, targetPos, true, true);
		}

		addCreatureHealth(spectators, target);

		message.primary.value = damage.primary.value;
		message.secondary.value = damage.secondary.value;

		uint8_t hitEffect;
		if (message.primary.value) {
			combatGetTypeInfo(damage.primary.type, target, message.primary.color, hitEffect);
			if (hitEffect != CONST_ME_NONE) {
				addMagicEffect(spectators, targetPos, hitEffect);
			}
		}

		if (message.secondary.value) {
			combatGetTypeInfo(damage.secondary.type, target, message.secondary.color, hitEffect);
			if (hitEffect != CONST_ME_NONE) {
				addMagicEffect(spectators, targetPos, hitEffect);
			}
		}

		if (message.primary.color != TEXTCOLOR_NONE || message.secondary.color != TEXTCOLOR_NONE) {
			if (attackerPlayer) {
				attackerPlayer->updateImpactTracker(damage.primary.type, damage.primary.value);
				if (damage.secondary.type != COMBAT_NONE) {
					attackerPlayer->updateImpactTracker(damage.secondary.type, damage.secondary.value);
				}
			}
			if (targetPlayer) {
				std::string cause = "(other)";
				if (attacker) {
					cause = attacker->getName();
				}

				targetPlayer->updateInputAnalyzer(damage.primary.type, damage.primary.value, cause);
				if (attackerPlayer) {
					if (damage.secondary.type != COMBAT_NONE) {
						attackerPlayer->updateInputAnalyzer(damage.secondary.type, damage.secondary.value, cause);
					}
				}
			}
			std::stringstream ss;

			ss << realDamage << (realDamage != 1 ? " hitpoints" : " hitpoint");
			std::string damageString = ss.str();

			std::string spectatorMessage;

			for (Creature* spectator : spectators) {
				Player* tmpPlayer = spectator->getPlayer();
				if (tmpPlayer->getPosition().z != targetPos.z) {
					continue;
				}

				if (tmpPlayer == attackerPlayer && attackerPlayer != targetPlayer) {
					ss.str({});
					ss << ucfirst(target->getNameDescription()) << " loses " << damageString << " due to your attack.";
					if (damage.extension) {
						ss << " " << damage.exString;
					}
					message.type = MESSAGE_DAMAGE_DEALT;
					message.text = ss.str();
				} else if (tmpPlayer == targetPlayer) {
					ss.str({});
					ss << "You lose " << damageString;
					if (!attacker) {
						ss << '.';
					} else if (targetPlayer == attackerPlayer) {
						ss << " due to your own attack.";
					} else {
						ss << " due to an attack by " << attacker->getNameDescription() << '.';
					}
					if (damage.extension) {
						ss << " " << damage.exString;
					}
					message.type = MESSAGE_DAMAGE_RECEIVED;
					message.text = ss.str();
				} else {
					message.type = MESSAGE_DAMAGE_OTHERS;

					if (spectatorMessage.empty()) {
						ss.str({});
						ss << ucfirst(target->getNameDescription()) << " loses " << damageString;
						if (attacker) {
							ss << " due to ";
							if (attacker == target) {
								if (targetPlayer) {
									ss << (targetPlayer->getSex() == PLAYERSEX_FEMALE ? "her own attack" : "his own attack");
								} else {
									ss << "its own attack";
								}
							} else {
								ss << "an attack by " << attacker->getNameDescription();
							}
						}
						ss << '.';
						if (damage.extension) {
							ss << " " << damage.exString;
						}
						spectatorMessage = ss.str();
					}

					message.text = spectatorMessage;
				}
				tmpPlayer->sendTextMessage(message);
			}
		}
	}

	return true;
}

bool Game::combatChangeMana(Creature* attacker, Creature* target, CombatDamage& damage)
{
	const Position& targetPos = target->getPosition();
	int32_t manaChange = damage.primary.value + damage.secondary.value;
	if (manaChange > 0) {
		Player* attackerPlayer;
		if (attacker) {
			attackerPlayer = attacker->getPlayer();
		} else {
			attackerPlayer = nullptr;
		}

		Player* targetPlayer = target->getPlayer();
		if (attackerPlayer && targetPlayer && attackerPlayer->getSkull() == SKULL_BLACK && attackerPlayer->getSkullClient(targetPlayer) == SKULL_NONE) {
			return false;
		}

		if (damage.origin != ORIGIN_NONE) {
			const auto& events = target->getCreatureEvents(CREATURE_EVENT_MANACHANGE);
			if (!events.empty()) {
				for (CreatureEvent* creatureEvent : events) {
					creatureEvent->executeManaChange(target, attacker, damage);
				}
				damage.origin = ORIGIN_NONE;
				return combatChangeMana(attacker, target, damage);
			}
		}

		int32_t realManaChange = target->getMana();
		target->changeMana(manaChange);
		realManaChange = target->getMana() - realManaChange;

		if (realManaChange > 0 && !target->isInGhostMode()) {
			std::string damageString = std::to_string(realManaChange) + " mana.";

			std::string spectatorMessage;
			if (!attacker) {
				spectatorMessage += ucfirst(target->getNameDescription());
				spectatorMessage += " was restored for " + damageString;
			} else {
				spectatorMessage += ucfirst(attacker->getNameDescription());
				spectatorMessage += " restored ";
				if (attacker == target) {
					spectatorMessage += (targetPlayer ? (targetPlayer->getSex() == PLAYERSEX_FEMALE ? "herself" : "himself") : "itself");
				} else {
					spectatorMessage += target->getNameDescription();
				}
				spectatorMessage += " for " + damageString;
			}

			TextMessage message;
			message.position = targetPos;
			message.primary.value = realManaChange;
			message.primary.color = TEXTCOLOR_MAYABLUE;

			SpectatorHashSet spectators;
			map.getSpectators(spectators, targetPos, false, true);
			for (Creature* spectator : spectators) {
				Player* tmpPlayer = spectator->getPlayer();

				if(!tmpPlayer)
				{
					continue;
				}

				if (tmpPlayer == attackerPlayer && attackerPlayer != targetPlayer) {
					message.type = MESSAGE_HEALED;
					message.text = "You restored " + target->getNameDescription() + " for " + damageString;
				} else if (tmpPlayer == targetPlayer) {
					message.type = MESSAGE_HEALED;
					if (!attacker) {
						message.text = "You were restored for " + damageString;
					} else if (targetPlayer == attackerPlayer) {
						message.text = "You restore yourself for " + damageString;
					} else {
						message.text = "You were restored by " + attacker->getNameDescription() + " for " + damageString;
					}
				} else {
					message.type = MESSAGE_HEALED_OTHERS;
					message.text = spectatorMessage;
				}
				tmpPlayer->sendTextMessage(message);
			}
		}
	} else {
		if (!target->isAttackable()) {
			if (!target->isInGhostMode()) {
				addMagicEffect(targetPos, CONST_ME_POFF);
			}
			return false;
		}

		Player* attackerPlayer;
		if (attacker) {
			attackerPlayer = attacker->getPlayer();
		} else {
			attackerPlayer = nullptr;
		}

		Player* targetPlayer = target->getPlayer();
		if (attackerPlayer && targetPlayer && attackerPlayer->getSkull() == SKULL_BLACK && attackerPlayer->getSkullClient(targetPlayer) == SKULL_NONE) {
			return false;
		}

		int32_t manaLoss = std::min<int32_t>(target->getMana(), -manaChange);
		BlockType_t blockType = target->blockHit(attacker, COMBAT_MANADRAIN, manaLoss);
		if (blockType != BLOCK_NONE) {
			addMagicEffect(targetPos, CONST_ME_POFF);
			return false;
		}

		if (manaLoss <= 0) {
			return true;
		}

		if (damage.origin != ORIGIN_NONE) {
			const auto& events = target->getCreatureEvents(CREATURE_EVENT_MANACHANGE);
			if (!events.empty()) {
				for (CreatureEvent* creatureEvent : events) {
					creatureEvent->executeManaChange(target, attacker, damage);
				}
				damage.origin = ORIGIN_NONE;
				return combatChangeMana(attacker, target, damage);
			}
		}

		if (targetPlayer && attacker && attacker->getMonster()) {
			//Charm rune (target as player)
			MonsterType* mType = g_monsters.getMonsterType(attacker->getName());
			if (mType) {
				IOBestiary g_bestiary;
				charmRune_t activeCharm = g_bestiary.getCharmFromTarget(targetPlayer, mType);
				if (activeCharm != CHARM_NONE && activeCharm != CHARM_CLEANSE) {
					Charm* charm = g_bestiary.getBestiaryCharm(activeCharm);
					if (charm && charm->type == CHARM_DEFENSIVE && (charm->chance > normal_random(0, 100))) {
						if (g_bestiary.parseCharmCombat(charm, targetPlayer, attacker, manaChange)) {
							return false; // Dodge charm
						}
					}
				}
			}
		}

		target->drainMana(attacker, manaLoss);

		std::stringstream ss;

		std::string damageString = std::to_string(manaLoss);

		std::string spectatorMessage;

		TextMessage message;
		message.position = targetPos;
		message.primary.value = manaLoss;
		message.primary.color = TEXTCOLOR_BLUE;

		SpectatorHashSet spectators;
		map.getSpectators(spectators, targetPos, false, true);
		for (Creature* spectator : spectators) {
			Player* tmpPlayer = spectator->getPlayer();

			if(!tmpPlayer)
			{
				continue;
			}

			if (tmpPlayer == attackerPlayer && attackerPlayer != targetPlayer) {
				ss.str({});
				ss << ucfirst(target->getNameDescription()) << " loses " << damageString << " mana due to your attack.";
				message.type = MESSAGE_DAMAGE_DEALT;
				message.text = ss.str();
			} else if (tmpPlayer == targetPlayer) {
				ss.str({});
				ss << "You lose " << damageString << " mana";
				if (!attacker) {
					ss << '.';
				} else if (targetPlayer == attackerPlayer) {
					ss << " due to your own attack.";
				} else {
					ss << " mana due to an attack by " << attacker->getNameDescription() << '.';
				}
				message.type = MESSAGE_DAMAGE_RECEIVED;
				message.text = ss.str();
			} else {
				if (spectatorMessage.empty()) {
					ss.str({});
					ss << ucfirst(target->getNameDescription()) << " loses " << damageString << " mana";
					if (attacker) {
						ss << " due to ";
						if (attacker == target) {
							ss << (targetPlayer ? (targetPlayer->getSex() == PLAYERSEX_FEMALE ? "her own attack" : "his own attack") : "its own attack");
						} else {
							ss << "an attack by " << attacker->getNameDescription();
						}
					}
					ss << '.';
					spectatorMessage = ss.str();
				}
				message.type = MESSAGE_DAMAGE_OTHERS;
				message.text = spectatorMessage;
			}
			tmpPlayer->sendTextMessage(message);
		}
	}

	return true;
}

void Game::addCreatureHealth(const Creature* target)
{
	SpectatorHashSet spectators;
	map.getSpectators(spectators, target->getPosition(), true, true);
	addCreatureHealth(spectators, target);
}

void Game::addCreatureHealth(const SpectatorHashSet& spectators, const Creature* target)
{
	uint8_t healthPercent = std::ceil((static_cast<double>(target->getHealth()) / std::max<int32_t>(target->getMaxHealth(), 1)) * 100);
	if (const Player* targetPlayer = target->getPlayer()) {
		if (Party* party = targetPlayer->getParty()) {
			party->updatePlayerHealth(targetPlayer, target, healthPercent);
		}
	} else if (const Creature* master = target->getMaster()) {
		if (const Player* masterPlayer = master->getPlayer()) {
			if (Party* party = masterPlayer->getParty()) {
				party->updatePlayerHealth(masterPlayer, target, healthPercent);
			}
		}
	}
	for (Creature* spectator : spectators) {
		if (Player* tmpPlayer = spectator->getPlayer()) {
			tmpPlayer->sendCreatureHealth(target);
		}
	}
}

void Game::addPlayerMana(const Player* target)
{
	if (Party* party = target->getParty()) {
		uint8_t manaPercent = std::ceil((static_cast<double>(target->getMana()) / std::max<int32_t>(target->getMaxMana(), 1)) * 100);
		party->updatePlayerMana(target, manaPercent);
	}
}

void Game::addPlayerVocation(const Player* target)
{
	if (Party* party = target->getParty()) {
		party->updatePlayerVocation(target);
	}

	SpectatorHashSet spectators;
	map.getSpectators(spectators, target->getPosition(), true, true);

	for (Creature* spectator : spectators) {
		if (Player* tmpPlayer = spectator->getPlayer()) {
			tmpPlayer->sendPlayerVocation(target);
		}
	}
}

void Game::addMagicEffect(const Position& pos, uint8_t effect)
{
	SpectatorHashSet spectators;
	map.getSpectators(spectators, pos, true, true);
	addMagicEffect(spectators, pos, effect);
}

void Game::addMagicEffect(const SpectatorHashSet& spectators, const Position& pos, uint8_t effect)
{
	for (Creature* spectator : spectators) {
		if (Player* tmpPlayer = spectator->getPlayer()) {
			tmpPlayer->sendMagicEffect(pos, effect);
		}
	}
}

void Game::addDistanceEffect(const Position& fromPos, const Position& toPos, uint8_t effect)
{
	SpectatorHashSet spectators;
	map.getSpectators(spectators, fromPos, false, true);
	map.getSpectators(spectators, toPos, false, true);
	addDistanceEffect(spectators, fromPos, toPos, effect);
}

void Game::addDistanceEffect(const SpectatorHashSet& spectators, const Position& fromPos, const Position& toPos, uint8_t effect)
{
	for (Creature* spectator : spectators) {
		if (Player* tmpPlayer = spectator->getPlayer()) {
			tmpPlayer->sendDistanceShoot(fromPos, toPos, effect);
		}
	}
}

void Game::startDecay(Item* item)
{
	if (!item || !item->canDecay()) {
		return;
	}

	ItemDecayState_t decayState = item->getDecaying();
	if (decayState == DECAYING_TRUE) {
		return;
	}

	if (item->getDuration() > 0) {
		item->incrementReferenceCounter();
		item->setDecaying(DECAYING_TRUE);
		toDecayItems.push_front(item);
	} else {
		internalDecayItem(item);
	}
}

void Game::internalDecayItem(Item* item)
{
	const ItemType& it = Item::items[item->getID()];
	if (it.decayTo != 0) {
		Player* player = item->getHoldingPlayer();
		if (player) {
			bool needUpdateSkills = false;
			for (int32_t i = SKILL_FIRST; i <= SKILL_LAST; ++i) {
				if (it.abilities && it.abilities->skills[i] != 0) {
					needUpdateSkills = true;
					player->setVarSkill(static_cast<skills_t>(i), -it.abilities->skills[i]);
				}
			}

			if (needUpdateSkills) {
				player->sendSkills();
			}

			bool needUpdateStats = false;
			for (int32_t s = STAT_FIRST; s <= STAT_LAST; ++s) {
				if (it.abilities && it.abilities->stats[s] != 0) {
					needUpdateStats = true;
					needUpdateSkills = true;
					player->setVarStats(static_cast<stats_t>(s), -it.abilities->stats[s]);
				}
				if (it.abilities && it.abilities->statsPercent[s] != 0) {
					needUpdateStats = true;
					player->setVarStats(static_cast<stats_t>(s), -static_cast<int32_t>(player->getDefaultStats(static_cast<stats_t>(s)) * ((it.abilities->statsPercent[s] - 100) / 100.f)));
				}
			}

			if (needUpdateStats) {
				player->sendStats();
			}

			if (needUpdateSkills) {
				player->sendSkills();
			}
		}
		Item* newItem = transformItem(item, it.decayTo);
		startDecay(newItem);
	} else {
		ReturnValue ret = internalRemoveItem(item);
		if (ret != RETURNVALUE_NOERROR) {
			SPDLOG_DEBUG("Game::internalDecayItem] internalDecayItem failed, "
                         "error code: {}, item id: {}",
                         static_cast<uint32_t>(ret), item->getID());
		}
	}
}

void Game::checkDecay()
{
	g_scheduler.addEvent(createSchedulerTask(EVENT_DECAYINTERVAL, std::bind(&Game::checkDecay, this)));

	size_t bucket = (lastBucket + 1) % EVENT_DECAY_BUCKETS;

	auto it = decayItems[bucket].begin(), end = decayItems[bucket].end();
	while (it != end) {
		Item* item = *it;
		if (!item->canDecay()) {
			item->setDecaying(DECAYING_FALSE);
			ReleaseItem(item);
			it = decayItems[bucket].erase(it);
			continue;
		}

		int32_t duration = item->getDuration();
		int32_t decreaseTime = std::min<int32_t>(EVENT_DECAYINTERVAL * EVENT_DECAY_BUCKETS, duration);

		duration -= decreaseTime;
		item->decreaseDuration(decreaseTime);

		if (duration <= 0) {
			it = decayItems[bucket].erase(it);
			internalDecayItem(item);
			ReleaseItem(item);
		} else if (duration < EVENT_DECAYINTERVAL * EVENT_DECAY_BUCKETS) {
			it = decayItems[bucket].erase(it);
			size_t newBucket = (bucket + ((duration + EVENT_DECAYINTERVAL / 2) / 1000)) % EVENT_DECAY_BUCKETS;
			if (newBucket == bucket) {
				internalDecayItem(item);
				ReleaseItem(item);
			} else {
				decayItems[newBucket].push_back(item);
			}
		} else {
			++it;
		}
	}

	lastBucket = bucket;
	cleanup();
}

void Game::checkImbuements()
{
	g_scheduler.addEvent(createSchedulerTask(EVENT_IMBUEMENT_INTERVAL, std::bind(&Game::checkImbuements, this)));

	for (auto& it : playersActiveImbuements) {
		Player* player = getPlayerByID(it.first);
		if (!player) {
			setPlayerActiveImbuements(it.first, 0);
			continue;
		}

		player->updateInventoryImbuement();
	}
}

void Game::checkLight()
{
	g_scheduler.addEvent(createSchedulerTask(EVENT_LIGHTINTERVAL_MS, std::bind(&Game::checkLight, this)));

	lightHour += lightHourDelta;

	if (lightHour > LIGHT_DAY_LENGTH) {
		lightHour -= LIGHT_DAY_LENGTH;
	}

	if (std::abs(lightHour - SUNRISE) < 2 * lightHourDelta) {
		lightState = LIGHT_STATE_SUNRISE;
	} else if (std::abs(lightHour - SUNSET) < 2 * lightHourDelta) {
		lightState = LIGHT_STATE_SUNSET;
	}

	int32_t newLightLevel = lightLevel;
	bool lightChange = false;

	switch (lightState) {
		case LIGHT_STATE_SUNRISE: {
			newLightLevel += (LIGHT_LEVEL_DAY - LIGHT_LEVEL_NIGHT) / 30;
			lightChange = true;
			break;
		}
		case LIGHT_STATE_SUNSET: {
			newLightLevel -= (LIGHT_LEVEL_DAY - LIGHT_LEVEL_NIGHT) / 30;
			lightChange = true;
			break;
		}
		default:
			break;
	}

	if (newLightLevel <= LIGHT_LEVEL_NIGHT) {
		lightLevel = LIGHT_LEVEL_NIGHT;
		lightState = LIGHT_STATE_NIGHT;
	} else if (newLightLevel >= LIGHT_LEVEL_DAY) {
		lightLevel = LIGHT_LEVEL_DAY;
		lightState = LIGHT_STATE_DAY;
	} else {
		lightLevel = newLightLevel;
	}

	LightInfo lightInfo = getWorldLightInfo();

	if (lightChange) {
		for (const auto& it : players) {
			it.second->sendWorldLight(lightInfo);
      it.second->sendTibiaTime(lightHour);
		}
	} else {
		for (const auto& it : players) {
			it.second->sendTibiaTime(lightHour);
    }
	}
  if (currentLightState != lightState) {
		currentLightState = lightState;
		for (auto& it : g_globalEvents->getEventMap(GLOBALEVENT_PERIODCHANGE)) {
			it.second.executePeriodChange(lightState, lightInfo);
		}
	}
}

LightInfo Game::getWorldLightInfo() const
{
	return {lightLevel, 0xD7};
}

bool Game::gameIsDay()
{
	if (lightHour >= (6 * 60) && lightHour <= (18 * 60)) {
		isDay = true;
	} else {
		isDay = false;
	}

	return isDay;
}

void Game::dieSafely(std::string errorMsg /* = "" */)
{
	SPDLOG_ERROR(errorMsg);
	shutdown();
}

void Game::shutdown()
{
  webhook_send_message("Server is shutting down", "Shutting down...", WEBHOOK_COLOR_OFFLINE);

	SPDLOG_INFO("Shutting down...");

	g_scheduler.shutdown();
	g_databaseTasks.shutdown();
	g_dispatcher.shutdown();
	map.spawnsMonster.clear();
	map.spawnsNpc.clear();
	raids.clear();

	cleanup();

	if (serviceManager) {
		serviceManager->stop();
	}

	ConnectionManager::getInstance().closeAll();

	SPDLOG_INFO("Done!");
}

void Game::cleanup()
{
	//free memory
	for (auto creature : ToReleaseCreatures) {
		creature->decrementReferenceCounter();
	}
	ToReleaseCreatures.clear();

	for (auto item : ToReleaseItems) {
		item->decrementReferenceCounter();
	}
	ToReleaseItems.clear();

	for (Item* item : toDecayItems) {
		const uint32_t dur = item->getDuration();
		if (dur >= EVENT_DECAYINTERVAL * EVENT_DECAY_BUCKETS) {
			decayItems[lastBucket].push_back(item);
		} else {
			decayItems[(lastBucket + 1 + dur / 1000) % EVENT_DECAY_BUCKETS].push_back(item);
		}
	}
	toDecayItems.clear();
}

void Game::ReleaseCreature(Creature* creature)
{
	ToReleaseCreatures.push_back(creature);
}

void Game::ReleaseItem(Item* item)
{
	ToReleaseItems.push_back(item);
}

void Game::addBestiaryList(uint16_t raceid, std::string name)
{
	auto it = BestiaryList.find(raceid);
	if (it != BestiaryList.end()) {
		return;
	}
	BestiaryList.insert(std::pair<uint16_t, std::string>(raceid, name));
}

void Game::broadcastMessage(const std::string& text, MessageClasses type) const
{
	SPDLOG_INFO("Broadcasted message: {}", text);
	for (const auto& it : players) {
		it.second->sendTextMessage(type, text);
	}
}

void Game::updateCreatureWalkthrough(const Creature* creature)
{
	//send to clients
	SpectatorHashSet spectators;
	map.getSpectators(spectators, creature->getPosition(), true, true);
	for (Creature* spectator : spectators) {
		Player* tmpPlayer = spectator->getPlayer();
		tmpPlayer->sendCreatureWalkthrough(creature, tmpPlayer->canWalkthroughEx(creature));
	}
}

void Game::updateCreatureSkull(const Creature* creature)
{
	if (getWorldType() != WORLD_TYPE_PVP) {
		return;
	}

	SpectatorHashSet spectators;
	map.getSpectators(spectators, creature->getPosition(), true, true);
	for (Creature* spectator : spectators) {
		spectator->getPlayer()->sendCreatureSkull(creature);
	}
}

void Game::updatePlayerShield(Player* player)
{
	SpectatorHashSet spectators;
	map.getSpectators(spectators, player->getPosition(), true, true);
	for (Creature* spectator : spectators) {
		spectator->getPlayer()->sendCreatureShield(player);
	}
}

void Game::updateCreatureType(Creature* creature)
{
	if (!creature) {
		return;
	}

	const Player* masterPlayer = nullptr;
	CreatureType_t creatureType = creature->getType();
	if (creatureType == CREATURETYPE_MONSTER) {
		const Creature* master = creature->getMaster();
		if (master) {
			masterPlayer = master->getPlayer();
			if (masterPlayer) {
				creatureType = CREATURETYPE_SUMMON_OTHERS;
			}
		}
	}
	if (creature->isHealthHidden()) {
		creatureType = CREATURETYPE_HIDDEN;
	}

	//send to clients
	SpectatorHashSet spectators;
	map.getSpectators(spectators, creature->getPosition(), true, true);
	if (creatureType == CREATURETYPE_SUMMON_OTHERS) {
		for (Creature* spectator : spectators) {
			Player* player = spectator->getPlayer();
			if (masterPlayer == player) {
				player->sendCreatureType(creature, CREATURETYPE_SUMMON_PLAYER);
			} else {
				player->sendCreatureType(creature, creatureType);
			}
		}
	} else {
		for (Creature* spectator : spectators) {
			spectator->getPlayer()->sendCreatureType(creature, creatureType);
		}
	}
}

void Game::updatePremium(account::Account& account)
{
bool save = false;
	time_t timeNow = time(nullptr);
	uint32_t rem_days = 0;
	time_t last_day;
	account.GetPremiumRemaningDays(&rem_days);
	account.GetPremiumLastDay(&last_day);
	std::string email;
	if (rem_days != 0) {
		if (last_day == 0) {
			account.SetPremiumLastDay(timeNow);
			save = true;
		} else {
			uint32_t days = (timeNow - last_day) / 86400;
			if (days > 0) {
				if (days >= rem_days) {
					if(!account.SetPremiumRemaningDays(0) || !account.SetPremiumLastDay(0)) {
						account.GetEmail(&email);
						SPDLOG_ERROR("Failed to set account premium days, account email: {}",
							email);
					}
				} else {
					account.SetPremiumRemaningDays((rem_days - days));
					time_t remainder = (timeNow - last_day) % 86400;
					account.SetPremiumLastDay(timeNow - remainder);
				}

				save = true;
			}
		}
	}
	else if (last_day != 0) {
		account.SetPremiumLastDay(0);
		save = true;
	}

	if (save && !account.SaveAccountDB()) {
		account.GetEmail(&email);
		SPDLOG_ERROR("Failed to save account: {}", email);
	}
}

void Game::loadMotdNum()
{
	Database& db = Database::getInstance();

	DBResult_ptr result = db.storeQuery("SELECT `value` FROM `server_config` WHERE `config` = 'motd_num'");
	if (result) {
		motdNum = result->getNumber<uint32_t>("value");
	} else {
		db.executeQuery("INSERT INTO `server_config` (`config`, `value`) VALUES ('motd_num', '0')");
	}

	result = db.storeQuery("SELECT `value` FROM `server_config` WHERE `config` = 'motd_hash'");
	if (result) {
		motdHash = result->getString("value");
		if (motdHash != transformToSHA1(g_config.getString(MOTD))) {
			++motdNum;
		}
	} else {
		db.executeQuery("INSERT INTO `server_config` (`config`, `value`) VALUES ('motd_hash', '')");
	}
}

void Game::saveMotdNum() const
{
	Database& db = Database::getInstance();

	std::ostringstream query;
	query << "UPDATE `server_config` SET `value` = '" << motdNum << "' WHERE `config` = 'motd_num'";
	db.executeQuery(query.str());

	query.str(std::string());
	query << "UPDATE `server_config` SET `value` = '" << transformToSHA1(g_config.getString(MOTD)) << "' WHERE `config` = 'motd_hash'";
	db.executeQuery(query.str());
}

void Game::checkPlayersRecord()
{
	const size_t playersOnline = getPlayersOnline();
	if (playersOnline > playersRecord) {
		uint32_t previousRecord = playersRecord;
		playersRecord = playersOnline;

		for (auto& it : g_globalEvents->getEventMap(GLOBALEVENT_RECORD)) {
			it.second.executeRecord(playersRecord, previousRecord);
		}
		updatePlayersRecord();
	}
}

void Game::updatePlayersRecord() const
{
	Database& db = Database::getInstance();

	std::ostringstream query;
	query << "UPDATE `server_config` SET `value` = '" << playersRecord << "' WHERE `config` = 'players_record'";
	db.executeQuery(query.str());
}

void Game::loadPlayersRecord()
{
	Database& db = Database::getInstance();

	DBResult_ptr result = db.storeQuery("SELECT `value` FROM `server_config` WHERE `config` = 'players_record'");
	if (result) {
		playersRecord = result->getNumber<uint32_t>("value");
	} else {
		db.executeQuery("INSERT INTO `server_config` (`config`, `value`) VALUES ('players_record', '0')");
	}
}

void Game::playerInviteToParty(uint32_t playerId, uint32_t invitedId)
{
	//Prevent crafted packets from inviting urself to a party (using OTClient)
	if (playerId == invitedId) {
		return;
	}

	Player* player = getPlayerByID(playerId);
	if (!player) {
		return;
	}

	Player* invitedPlayer = getPlayerByID(invitedId);
	if (!invitedPlayer || invitedPlayer->isInviting(player)) {
		return;
	}

	if (invitedPlayer->getParty()) {
		std::ostringstream ss;
		ss << invitedPlayer->getName() << " is already in a party.";
		player->sendTextMessage(MESSAGE_PARTY_MANAGEMENT, ss.str());
		return;
	}

	Party* party = player->getParty();
	if (!party) {
		party = new Party(player);
	} else if (party->getLeader() != player) {
		return;
	}

	party->invitePlayer(*invitedPlayer);
}

void Game::playerJoinParty(uint32_t playerId, uint32_t leaderId)
{
	Player* player = getPlayerByID(playerId);
	if (!player) {
		return;
	}

	Player* leader = getPlayerByID(leaderId);
	if (!leader || !leader->isInviting(player)) {
		return;
	}

	Party* party = leader->getParty();
	if (!party || party->getLeader() != leader) {
		return;
	}

	if (player->getParty()) {
		player->sendTextMessage(MESSAGE_PARTY_MANAGEMENT, "You are already in a party.");
		return;
	}

	party->joinParty(*player);
}

void Game::playerRevokePartyInvitation(uint32_t playerId, uint32_t invitedId)
{
	Player* player = getPlayerByID(playerId);
	if (!player) {
		return;
	}

	Party* party = player->getParty();
	if (!party || party->getLeader() != player) {
		return;
	}

	Player* invitedPlayer = getPlayerByID(invitedId);
	if (!invitedPlayer || !player->isInviting(invitedPlayer)) {
		return;
	}

	party->revokeInvitation(*invitedPlayer);
}

void Game::playerPassPartyLeadership(uint32_t playerId, uint32_t newLeaderId)
{
	Player* player = getPlayerByID(playerId);
	if (!player) {
		return;
	}

	Party* party = player->getParty();
	if (!party || party->getLeader() != player) {
		return;
	}

	Player* newLeader = getPlayerByID(newLeaderId);
	if (!newLeader || !player->isPartner(newLeader)) {
		return;
	}

	party->passPartyLeadership(newLeader);
}

void Game::playerLeaveParty(uint32_t playerId)
{
	Player* player = getPlayerByID(playerId);
	if (!player) {
		return;
	}

	Party* party = player->getParty();
	if (!party || player->hasCondition(CONDITION_INFIGHT)) {
		return;
	}

	party->leaveParty(player);
}

void Game::playerEnableSharedPartyExperience(uint32_t playerId, bool sharedExpActive)
{
	Player* player = getPlayerByID(playerId);
	if (!player) {
		return;
	}

	Party* party = player->getParty();
	Tile* playerTile = player->getTile();
	if (!party || (player->hasCondition(CONDITION_INFIGHT) && playerTile && !playerTile->hasFlag(TILESTATE_PROTECTIONZONE))) {
		return;
	}

	party->setSharedExperience(player, sharedExpActive);
}

void Game::sendGuildMotd(uint32_t playerId)
{
	Player* player = getPlayerByID(playerId);
	if (!player) {
		return;
	}

	Guild* guild = player->getGuild();
	if (guild) {
		player->sendChannelMessage("Message of the Day", guild->getMotd(), TALKTYPE_CHANNEL_R1, CHANNEL_GUILD);
	}
}

void Game::kickPlayer(uint32_t playerId, bool displayEffect)
{
	Player* player = getPlayerByID(playerId);
	if (!player) {
		return;
	}

	player->kickPlayer(displayEffect);
}

void Game::playerCyclopediaCharacterInfo(Player* player, uint32_t characterID, CyclopediaCharacterInfoType_t characterInfoType, uint16_t entriesPerPage, uint16_t page) {
	uint32_t playerGUID = player->getGUID();
  if (characterID != playerGUID) {
		//For now allow viewing only our character since we don't have tournaments supported
		player->sendCyclopediaCharacterNoData(characterInfoType, 2);
		return;
	}

	switch (characterInfoType) {
	case CYCLOPEDIA_CHARACTERINFO_BASEINFORMATION: player->sendCyclopediaCharacterBaseInformation(); break;
	case CYCLOPEDIA_CHARACTERINFO_GENERALSTATS: player->sendCyclopediaCharacterGeneralStats(); break;
	case CYCLOPEDIA_CHARACTERINFO_COMBATSTATS: player->sendCyclopediaCharacterCombatStats(); break;
  case CYCLOPEDIA_CHARACTERINFO_RECENTDEATHS: {
    std::ostringstream query;
    uint32_t offset = static_cast<uint32_t>(page - 1) * entriesPerPage;
			query << "SELECT `time`, `level`, `killed_by`, `mostdamage_by`, (select count(*) FROM `player_deaths` WHERE `player_id` = " << playerGUID << ") as `entries` FROM `player_deaths` WHERE `player_id` = " << playerGUID << " ORDER BY `time` DESC LIMIT " << offset << ", " << entriesPerPage;

			uint32_t playerID = player->getID();
			std::function<void(DBResult_ptr, bool)> callback = [playerID, page, entriesPerPage](DBResult_ptr result, bool) {
				Player* player = g_game.getPlayerByID(playerID);
				if (!player) {
					return;
				}

				player->resetAsyncOngoingTask(PlayerAsyncTask_RecentDeaths);
				if (!result) {
					player->sendCyclopediaCharacterRecentDeaths(0, 0, {});
					return;
				}

				uint32_t pages = result->getNumber<uint32_t>("entries");
				pages += entriesPerPage - 1;
				pages /= entriesPerPage;

				std::vector<RecentDeathEntry> entries;
				entries.reserve(result->countResults());
				do {
					std::string cause1 = result->getString("killed_by");
					std::string cause2 = result->getString("mostdamage_by");

					std::ostringstream cause;
					cause << "Died at Level " << result->getNumber<uint32_t>("level") << " by";
					if (!cause1.empty()) {
						const char& character = cause1.front();
						if (character == 'a' || character == 'e' || character == 'i' || character == 'o' || character == 'u') {
							cause << " an ";
						} else {
							cause << " a ";
						}
						cause << cause1;
					}

					if (!cause2.empty()) {
						if (!cause1.empty()) {
							cause << " and ";
						}

						const char& character = cause2.front();
						if (character == 'a' || character == 'e' || character == 'i' || character == 'o' || character == 'u') {
							cause << " an ";
						} else {
							cause << " a ";
						}
						cause << cause2;
					}
					cause << '.';
					entries.emplace_back(std::move(cause.str()), result->getNumber<uint32_t>("time"));
				} while (result->next());
				player->sendCyclopediaCharacterRecentDeaths(page, static_cast<uint16_t>(pages), entries);
			};
			g_databaseTasks.addTask(std::move(query.str()), callback, true);
			player->addAsyncOngoingTask(PlayerAsyncTask_RecentDeaths);
			break;
	}
	case CYCLOPEDIA_CHARACTERINFO_RECENTPVPKILLS: {
			// TODO: add guildwar, assists and arena kills
			Database& db = Database::getInstance();
			const std::string& escapedName = db.escapeString(player->getName());
			std::ostringstream query;
			uint32_t offset = static_cast<uint32_t>(page - 1) * entriesPerPage;
			query << "SELECT `d`.`time`, `d`.`killed_by`, `d`.`mostdamage_by`, `d`.`unjustified`, `d`.`mostdamage_unjustified`, `p`.`name`, (select count(*) FROM `player_deaths` WHERE ((`killed_by` = " << escapedName << " AND `is_player` = 1) OR (`mostdamage_by` = " << escapedName << " AND `mostdamage_is_player` = 1))) as `entries` FROM `player_deaths` AS `d` INNER JOIN `players` AS `p` ON `d`.`player_id` = `p`.`id` WHERE ((`d`.`killed_by` = " << escapedName << " AND `d`.`is_player` = 1) OR (`d`.`mostdamage_by` = " << escapedName << " AND `d`.`mostdamage_is_player` = 1)) ORDER BY `time` DESC LIMIT " << offset << ", " << entriesPerPage;

			uint32_t playerID = player->getID();
			std::function<void(DBResult_ptr, bool)> callback = [playerID, page, entriesPerPage](DBResult_ptr result, bool) {
				Player* player = g_game.getPlayerByID(playerID);
				if (!player) {
					return;
				}

				player->resetAsyncOngoingTask(PlayerAsyncTask_RecentPvPKills);
				if (!result) {
					player->sendCyclopediaCharacterRecentPvPKills(0, 0, {});
					return;
				}

				uint32_t pages = result->getNumber<uint32_t>("entries");
				pages += entriesPerPage - 1;
				pages /= entriesPerPage;

				std::vector<RecentPvPKillEntry> entries;
				entries.reserve(result->countResults());
				do {
					std::string cause1 = result->getString("killed_by");
					std::string cause2 = result->getString("mostdamage_by");
					std::string name = result->getString("name");

					uint8_t status = CYCLOPEDIA_CHARACTERINFO_RECENTKILLSTATUS_JUSTIFIED;
					if (player->getName() == cause1) {
						if (result->getNumber<uint32_t>("unjustified") == 1) {
							status = CYCLOPEDIA_CHARACTERINFO_RECENTKILLSTATUS_UNJUSTIFIED;
						}
					} else if (player->getName() == cause2) {
						if (result->getNumber<uint32_t>("mostdamage_unjustified") == 1) {
							status = CYCLOPEDIA_CHARACTERINFO_RECENTKILLSTATUS_UNJUSTIFIED;
						}
					}

					std::ostringstream description;
					description << "Killed " << name << '.';
					entries.emplace_back(std::move(description.str()), result->getNumber<uint32_t>("time"), status);
				} while (result->next());
				player->sendCyclopediaCharacterRecentPvPKills(page, static_cast<uint16_t>(pages), entries);
			};
			g_databaseTasks.addTask(std::move(query.str()), callback, true);
			player->addAsyncOngoingTask(PlayerAsyncTask_RecentPvPKills);
			break;
	}
	case CYCLOPEDIA_CHARACTERINFO_ACHIEVEMENTS: player->sendCyclopediaCharacterAchievements(); break;
	case CYCLOPEDIA_CHARACTERINFO_ITEMSUMMARY: player->sendCyclopediaCharacterItemSummary(); break;
	case CYCLOPEDIA_CHARACTERINFO_OUTFITSMOUNTS: player->sendCyclopediaCharacterOutfitsMounts(); break;
	case CYCLOPEDIA_CHARACTERINFO_STORESUMMARY: player->sendCyclopediaCharacterStoreSummary(); break;
	case CYCLOPEDIA_CHARACTERINFO_INSPECTION: player->sendCyclopediaCharacterInspection(); break;
	case CYCLOPEDIA_CHARACTERINFO_BADGES: player->sendCyclopediaCharacterBadges(); break;
	case CYCLOPEDIA_CHARACTERINFO_TITLES: player->sendCyclopediaCharacterTitles(); break;
  default: player->sendCyclopediaCharacterNoData(characterInfoType, 1); break;
	}
}

void Game::playerHighscores(Player* player, HighscoreType_t type, uint8_t category, uint32_t vocation, const std::string&, uint16_t page, uint8_t entriesPerPage)
{
	if (player->hasAsyncOngoingTask(PlayerAsyncTask_Highscore)) {
		return;
	}

	std::string categoryName;
	switch (category) {
		case HIGHSCORE_CATEGORY_FIST_FIGHTING: categoryName = "skill_fist"; break;
		case HIGHSCORE_CATEGORY_CLUB_FIGHTING: categoryName = "skill_club"; break;
		case HIGHSCORE_CATEGORY_SWORD_FIGHTING: categoryName = "skill_sword"; break;
		case HIGHSCORE_CATEGORY_AXE_FIGHTING: categoryName = "skill_axe"; break;
		case HIGHSCORE_CATEGORY_DISTANCE_FIGHTING: categoryName = "skill_dist"; break;
		case HIGHSCORE_CATEGORY_SHIELDING: categoryName = "skill_shielding"; break;
		case HIGHSCORE_CATEGORY_FISHING: categoryName = "skill_fishing"; break;
		case HIGHSCORE_CATEGORY_MAGIC_LEVEL: categoryName = "maglevel"; break;
		default: {
			category = HIGHSCORE_CATEGORY_EXPERIENCE;
			categoryName = "experience";
			break;
		}
	}

	std::ostringstream query;
	if (type == HIGHSCORE_GETENTRIES) {
		uint32_t startPage = (static_cast<uint32_t>(page - 1) * static_cast<uint32_t>(entriesPerPage));
		uint32_t endPage = startPage + static_cast<uint32_t>(entriesPerPage);
		query << "SELECT *, @row AS `entries`, " << page << " AS `page` FROM (SELECT *, (@row := @row + 1) AS `rn` FROM (SELECT `id`, `name`, `level`, `vocation`, `" << categoryName << "` AS `points`, @curRank := IF(@prevRank = `" << categoryName << "`, @curRank, IF(@prevRank := `" << categoryName << "`, @curRank + 1, @curRank + 1)) AS `rank` FROM `players` `p`, (SELECT @curRank := 0, @prevRank := NULL, @row := 0) `r` WHERE `group_id` < " << static_cast<int>(account::GROUP_TYPE_GAMEMASTER) << " ORDER BY `" << categoryName << "` DESC) `t`";
		if (vocation != 0xFFFFFFFF) {
			bool firstVocation = true;

			const auto& vocationsMap = g_vocations.getVocations();
			for (const auto& it : vocationsMap) {
				const Vocation& voc = it.second;
				if (voc.getFromVocation() == vocation) {
					if (firstVocation) {
						query << " WHERE `vocation` = " << voc.getId();
						firstVocation = false;
					} else {
						query << " OR `vocation` = " << voc.getId();
					}
				}
			}
		}
		query << ") `T` WHERE `rn` > " << startPage << " AND `rn` <= " << endPage;
	} else if (type == HIGHSCORE_OURRANK) {
		std::string entriesStr = std::to_string(entriesPerPage);
		query << "SELECT *, @row AS `entries`, (@ourRow DIV " << entriesStr << ") + 1 AS `page` FROM (SELECT *, (@row := @row + 1) AS `rn`, @ourRow := IF(`id` = " << player->getGUID() << ", @row - 1, @ourRow) AS `rw` FROM (SELECT `id`, `name`, `level`, `vocation`, `" << categoryName << "` AS `points`, @curRank := IF(@prevRank = `" << categoryName << "`, @curRank, IF(@prevRank := `" << categoryName << "`, @curRank + 1, @curRank + 1)) AS `rank` FROM `players` `p`, (SELECT @curRank := 0, @prevRank := NULL, @row := 0, @ourRow := 0) `r` WHERE `group_id` < " << static_cast<int>(account::GROUP_TYPE_GAMEMASTER) << " ORDER BY `" << categoryName << "` DESC) `t`";
		if (vocation != 0xFFFFFFFF) {
			bool firstVocation = true;

			const auto& vocationsMap = g_vocations.getVocations();
			for (const auto& it : vocationsMap) {
				const Vocation& voc = it.second;
				if (voc.getFromVocation() == vocation) {
					if (firstVocation) {
						query << " WHERE `vocation` = " << voc.getId();
						firstVocation = false;
					} else {
						query << " OR `vocation` = " << voc.getId();
					}
				}
			}
		}
		query << ") `T` WHERE `rn` > ((@ourRow DIV " << entriesStr << ") * " << entriesStr << ") AND `rn` <= (((@ourRow DIV " << entriesStr << ") * " << entriesStr << ") + " << entriesStr << ")";
	}

	uint32_t playerID = player->getID();
	std::function<void(DBResult_ptr, bool)> callback = [playerID, category, vocation, entriesPerPage](DBResult_ptr result, bool) {
		Player* player = g_game.getPlayerByID(playerID);
		if (!player) {
			return;
		}

		player->resetAsyncOngoingTask(PlayerAsyncTask_Highscore);
		if (!result) {
			player->sendHighscoresNoData();
			return;
		}

		uint16_t page = result->getNumber<uint16_t>("page");
		uint32_t pages = result->getNumber<uint32_t>("entries");
		pages += entriesPerPage - 1;
		pages /= entriesPerPage;

		std::vector<HighscoreCharacter> characters;
		characters.reserve(result->countResults());
		do {
			uint8_t characterVocation;
			Vocation* voc = g_vocations.getVocation(result->getNumber<uint16_t>("vocation"));
			if (voc) {
				characterVocation = voc->getClientId();
			} else {
				characterVocation = 0;
			}
			characters.emplace_back(std::move(result->getString("name")), result->getNumber<uint64_t>("points"), result->getNumber<uint32_t>("id"), result->getNumber<uint32_t>("rank"), result->getNumber<uint16_t>("level"), characterVocation);
		} while (result->next());
		player->sendHighscores(characters, category, vocation, page, static_cast<uint16_t>(pages));
	};
	g_databaseTasks.addTask(std::move(query.str()), callback, true);
	player->addAsyncOngoingTask(PlayerAsyncTask_Highscore);
}

void Game::playerTournamentLeaderboard(uint32_t playerId, uint8_t leaderboardType) {
	Player* player = getPlayerByID(playerId);
	if (!player || leaderboardType > 1) {
		return;
	}

	player->sendTournamentLeaderboard();
}

void Game::playerReportRuleViolationReport(uint32_t playerId, const std::string& targetName, uint8_t reportType, uint8_t reportReason, const std::string& comment, const std::string& translation)
{
	Player* player = getPlayerByID(playerId);
	if (!player) {
		return;
	}

	g_events->eventPlayerOnReportRuleViolation(player, targetName, reportType, reportReason, comment, translation);
}

void Game::playerReportBug(uint32_t playerId, const std::string& message, const Position& position, uint8_t category)
{
	Player* player = getPlayerByID(playerId);
	if (!player) {
		return;
	}

	g_events->eventPlayerOnReportBug(player, message, position, category);
}

void Game::playerDebugAssert(uint32_t playerId, const std::string& assertLine, const std::string& date, const std::string& description, const std::string& comment)
{
	Player* player = getPlayerByID(playerId);
	if (!player) {
		return;
	}

	// TODO: move debug assertions to database
	FILE* file = fopen("client_assertions.txt", "a");
	if (file) {
		fprintf(file, "----- %s - %s (%s) -----\n", formatDate(time(nullptr)).c_str(), player->getName().c_str(), convertIPToString(player->getIP()).c_str());
		fprintf(file, "%s\n%s\n%s\n%s\n", assertLine.c_str(), date.c_str(), description.c_str(), comment.c_str());
		fclose(file);
	}
}

void Game::playerNpcGreet(uint32_t playerId, uint32_t npcId)
{
	Player* player = getPlayerByID(playerId);
	if (!player) {
		return;
	}

	Npc* npc = getNpcByID(npcId);
	if (!npc) {
		return;
	}

	SpectatorHashSet spectators;
	spectators.insert(npc);
	map.getSpectators(spectators, player->getPosition(), true, true);
	internalCreatureSay(player, TALKTYPE_SAY, "hi", false, &spectators);
	spectators.clear();
	spectators.insert(npc);
	if (npc->getSpeechBubble() == SPEECHBUBBLE_TRADE) {
		internalCreatureSay(player, TALKTYPE_PRIVATE_PN, "trade", false, &spectators);
	} else {
		internalCreatureSay(player, TALKTYPE_PRIVATE_PN, "sail", false, &spectators);
	}
}

void Game::playerLeaveMarket(uint32_t playerId)
{
	Player* player = getPlayerByID(playerId);
	if (!player) {
		return;
	}

	player->setInMarket(false);
}

void Game::playerBrowseMarket(uint32_t playerId, uint16_t spriteId)
{
	Player* player = getPlayerByID(playerId);
	if (!player) {
		return;
	}

	if (!player->isInMarket()) {
		return;
	}

	const ItemType& it = Item::items.getItemIdByClientId(spriteId);
	if (it.id == 0) {
		return;
	}

	if (it.wareId == 0) {
		return;
	}

	const MarketOfferList& buyOffers = IOMarket::getActiveOffers(MARKETACTION_BUY, it.id);
	const MarketOfferList& sellOffers = IOMarket::getActiveOffers(MARKETACTION_SELL, it.id);
	player->sendMarketBrowseItem(it.id, buyOffers, sellOffers);
	player->sendMarketDetail(it.id);
}

void Game::playerBrowseMarketOwnOffers(uint32_t playerId)
{
	Player* player = getPlayerByID(playerId);
	if (!player) {
		return;
	}

	if (!player->isInMarket()) {
		return;
	}

	const MarketOfferList& buyOffers = IOMarket::getOwnOffers(MARKETACTION_BUY, player->getGUID());
	const MarketOfferList& sellOffers = IOMarket::getOwnOffers(MARKETACTION_SELL, player->getGUID());
	player->sendMarketBrowseOwnOffers(buyOffers, sellOffers);
}

void Game::playerBrowseMarketOwnHistory(uint32_t playerId)
{
	Player* player = getPlayerByID(playerId);
	if (!player) {
		return;
	}

	if (!player->isInMarket()) {
		return;
	}

	const HistoryMarketOfferList& buyOffers = IOMarket::getOwnHistory(MARKETACTION_BUY, player->getGUID());
	const HistoryMarketOfferList& sellOffers = IOMarket::getOwnHistory(MARKETACTION_SELL, player->getGUID());
	player->sendMarketBrowseOwnHistory(buyOffers, sellOffers);
}

void Game::playerCreateMarketOffer(uint32_t playerId, uint8_t type, uint16_t spriteId, uint16_t amount, uint32_t price, bool anonymous)
{
	// 64000 is size of the client limitation (uint16_t)
	if (amount == 0 || amount > 64000) {
		return;
	}

	if (price == 0 || price > 999999999) {
		return;
	}

	if (type != MARKETACTION_BUY && type != MARKETACTION_SELL) {
		return;
	}

	Player* player = getPlayerByID(playerId);
	if (!player) {
		return;
	}

	if (!player->isInMarket()) {
		return;
	}

	// Check market exhausted
	if (player->isMarketExhausted()) {
		player->sendCancelMessage(RETURNVALUE_YOUAREEXHAUSTED);
		g_game.addMagicEffect(player->getPosition(), CONST_ME_POFF);
		return;
	}

	if (g_config.getBoolean(MARKET_PREMIUM) && !player->isPremium()) {
		player->sendMarketLeave();
		return;
	}

	const ItemType& itt = Item::items.getItemIdByClientId(spriteId);
	if (itt.id == 0 || itt.wareId == 0) {
		return;
	}

	const ItemType& it = Item::items.getItemIdByClientId(itt.wareId);
	if (it.id == 0 || it.wareId == 0) {
		return;
	}

	if (!it.stackable && amount > 2000) {
		return;
	}

	const uint32_t maxOfferCount = g_config.getNumber(MAX_MARKET_OFFERS_AT_A_TIME_PER_PLAYER);
	if (maxOfferCount != 0 && IOMarket::getPlayerOfferCount(player->getGUID()) >= maxOfferCount) {
		return;
	}

	uint64_t calcFee = (price / 100.) * amount;
	uint32_t minFee = std::min<uint32_t>(100000, calcFee);
	uint32_t fee = std::max<uint32_t>(20, minFee);

	if (type == MARKETACTION_SELL) {

		if (fee > (player->getBankBalance() + player->getMoney())) {
			return;
		}

		DepotLocker* depotLocker = player->getDepotLocker(player->getLastDepotId());
		if (!depotLocker) {
			return;
		}

		if (it.id == ITEM_STORE_COIN) {
			account::Account account(player->getAccount());
			account.LoadAccountDB();
			uint32_t coins;
			account.GetCoins(&coins);

			if (amount > coins) {
				return;
			}

			account.RemoveCoins(static_cast<uint32_t>(amount));
		} else {
<<<<<<< HEAD
			uint16_t stashmath = amount;
			uint16_t stashminus = player->getStashItemCount(it.wareId);
			if (stashminus > 0) {
				stashmath = (amount - (amount > stashminus ? stashminus : amount));
				player->withdrawItem(it.wareId, (amount > stashminus ? stashminus : amount));
			}

			std::forward_list<Item *> itemList = getMarketItemList(it.wareId, stashmath, depotLocker);
			if (itemList.empty()) {
				return;
			}

			uint16_t tmpAmount = stashmath;
=======
			uint16_t stashminus = player->getStashItemCount(it.wareId);
			amount = (amount - (amount > stashminus ? stashminus : amount));

			std::forward_list<Item *> itemList = getMarketItemList(it.wareId, amount, depotLocker);
			if (itemList.empty() && amount > 0) {
				return;
			}

			if (stashminus > 0) {
				player->withdrawItem(it.wareId, (amount > stashminus ? stashminus : amount));
			}

			uint16_t tmpAmount = amount;
>>>>>>> a3e1d9ed
			for (Item *item : itemList) {
				if (!it.stackable) {
					internalRemoveItem(item);
					continue;
				}

				uint16_t removeCount = std::min<uint16_t>(tmpAmount, item->getItemCount());
				tmpAmount -= removeCount;
				internalRemoveItem(item, removeCount);
			}
		}

		g_game.removeMoney(player, fee, 0, true);
	} else {

		uint64_t totalPrice = price * amount;
		totalPrice += fee;
		if (totalPrice > (player->getMoney() + player->getBankBalance())) {
			return;
		}

		g_game.removeMoney(player, totalPrice, 0, true);
	}

	IOMarket::createOffer(player->getGUID(), static_cast<MarketAction_t>(type), it.id, amount, price, anonymous);

	auto ColorItem = itemsPriceMap.find(it.id);
	if (ColorItem == itemsPriceMap.end()) {
		itemsPriceMap[it.id] = price;
		itemsSaleCount++;
	} else if (ColorItem->second < price) {
		itemsPriceMap[it.id] = price;
	}

	player->sendMarketEnter(player->getLastDepotId());
	const MarketOfferList& buyOffers = IOMarket::getActiveOffers(MARKETACTION_BUY, it.id);
	const MarketOfferList& sellOffers = IOMarket::getActiveOffers(MARKETACTION_SELL, it.id);
	player->sendMarketBrowseItem(it.id, buyOffers, sellOffers);

	// Exhausted for create offert in the market
	player->updateMarketExhausted();
}

void Game::playerCancelMarketOffer(uint32_t playerId, uint32_t timestamp, uint16_t counter)
{
	Player* player = getPlayerByID(playerId);
	if (!player) {
		return;
	}

	if (!player->isInMarket()) {
		return;
	}

	// Check market exhausted
	if (player->isMarketExhausted()) {
		player->sendCancelMessage(RETURNVALUE_YOUAREEXHAUSTED);
		g_game.addMagicEffect(player->getPosition(), CONST_ME_POFF);
		return;
	}

	MarketOfferEx offer = IOMarket::getOfferByCounter(timestamp, counter);
	if (offer.id == 0 || offer.playerId != player->getGUID()) {
		return;
	}

	if (offer.type == MARKETACTION_BUY) {
		player->setBankBalance( player->getBankBalance() + static_cast<uint64_t>(offer.price) * offer.amount);
		player->sendMarketEnter(player->getLastDepotId());
	} else {
		const ItemType& it = Item::items[offer.itemId];
		if (it.id == 0) {
			return;
		}

		if (it.id == ITEM_STORE_COIN) {
			account::Account account;
			account.LoadAccountDB(player->getAccount());
			account.AddCoins(offer.amount);
		} else if (it.stackable) {
			uint16_t tmpAmount = offer.amount;
			while (tmpAmount > 0) {
				int32_t stackCount = std::min<int32_t>(100, tmpAmount);
				Item* item = Item::CreateItem(it.id, stackCount);
				if (internalAddItem(player->getInbox(), item, INDEX_WHEREEVER, FLAG_NOLIMIT) != RETURNVALUE_NOERROR) {
					delete item;
					break;
				}

				tmpAmount -= stackCount;
			}
		} else {
			int32_t subType;
			if (it.charges != 0) {
				subType = it.charges;
			} else {
				subType = -1;
			}

			for (uint16_t i = 0; i < offer.amount; ++i) {
				Item* item = Item::CreateItem(it.id, subType);
				if (internalAddItem(player->getInbox(), item, INDEX_WHEREEVER, FLAG_NOLIMIT) != RETURNVALUE_NOERROR) {
					delete item;
					break;
				}
			}
		}
	}

	IOMarket::moveOfferToHistory(offer.id, OFFERSTATE_CANCELLED);
	offer.amount = 0;
	offer.timestamp += g_config.getNumber(MARKET_OFFER_DURATION);
	player->sendMarketCancelOffer(offer);
	player->sendMarketEnter(player->getLastDepotId());
	// Exhausted for cancel offer in the market
	player->updateMarketExhausted();
}

void Game::playerAcceptMarketOffer(uint32_t playerId, uint32_t timestamp, uint16_t counter, uint16_t amount)
{
	// Limit of 64k of items to create offer
	if (amount == 0 || amount > 64000) {
		return;
	}

	Player* player = getPlayerByID(playerId);
	if (!player) {
		return;
	}

	if (!player->isInMarket()) {
		return;
	}

	// Check market exhausted
	if (player->isMarketExhausted()) {
		player->sendCancelMessage(RETURNVALUE_YOUAREEXHAUSTED);
		g_game.addMagicEffect(player->getPosition(), CONST_ME_POFF);
		return;
	}

	MarketOfferEx offer = IOMarket::getOfferByCounter(timestamp, counter);
	if (offer.id == 0) {
		return;
	}

	if (amount > offer.amount) {
		return;
	}

	const ItemType& it = Item::items[offer.itemId];
	if (it.id == 0) {
		return;
	}

	uint64_t totalPrice = offer.price * amount;

	// The player has an offer to by something and someone is going to sell to it
	// so the market action is 'buy' as who created the offer is buying.
	if (offer.type == MARKETACTION_BUY) {
		DepotLocker* depotLocker = player->getDepotLocker(player->getLastDepotId());
		if (!depotLocker) {
			return;
		}

		Player* buyerPlayer = getPlayerByGUID(offer.playerId);
		if (player == buyerPlayer) {
			player->sendFYIBox("You cannot accept your own offer.");
			return;
		}

		if (!buyerPlayer) {
			buyerPlayer = new Player(nullptr);
			if (!IOLoginData::loadPlayerById(buyerPlayer, offer.playerId)) {
				delete buyerPlayer;
				return;
			}
		}

		if (it.id == ITEM_STORE_COIN) {
			account::Account account;
			account.LoadAccountDB(player->getAccount());
			uint32_t coins;
			account.GetCoins(&coins);
			if (amount > coins)
			{
				return;
			}

			account.RemoveCoins(amount);
			account.RegisterCoinsTransaction(account::COIN_REMOVE, amount,
											 "Sold on Market");
		} else {
			uint16_t stashminus = player->getStashItemCount(it.wareId);
			amount = (amount - (amount > stashminus ? stashminus : amount));
			std::forward_list<Item*> itemList = getMarketItemList(it.wareId, amount, depotLocker);
			if (itemList.empty() && amount > 0) {
				return;
			}

			if (stashminus > 0) {
				player->withdrawItem(it.wareId, (amount > stashminus ? stashminus : amount));
			}

			if (it.stackable) {
				uint16_t tmpAmount = amount;
				for (Item* item : itemList) {
					uint16_t removeCount = std::min<uint16_t>(tmpAmount, item->getItemCount());
					tmpAmount -= removeCount;
					internalRemoveItem(item, removeCount);

					if (tmpAmount == 0) {
						break;
					}
				}
			} else {
				for (Item* item : itemList) {
					internalRemoveItem(item);
				}
			}
		}
		player->setBankBalance(player->getBankBalance() + totalPrice);

		if (it.id == ITEM_STORE_COIN) {
			account::Account account;
			account.LoadAccountDB(buyerPlayer->getAccount());
			account.AddCoins(amount);
			account.RegisterCoinsTransaction(account::COIN_ADD, amount,
											 "Purchased on Market");
		}
		else if (it.stackable)
		{
			uint16_t tmpAmount = amount;
			while (tmpAmount > 0) {
				uint16_t stackCount = std::min<uint16_t>(100, tmpAmount);
				Item* item = Item::CreateItem(it.id, stackCount);
				if (internalAddItem(buyerPlayer->getInbox(), item, INDEX_WHEREEVER, FLAG_NOLIMIT) != RETURNVALUE_NOERROR) {
					delete item;
					break;
				}

				tmpAmount -= stackCount;
			}
		}
		else
		{
			int32_t subType;
			if (it.charges != 0) {
				subType = it.charges;
			} else {
				subType = -1;
			}

			for (uint16_t i = 0; i < amount; ++i) {
				Item* item = Item::CreateItem(it.id, subType);
				if (internalAddItem(buyerPlayer->getInbox(), item, INDEX_WHEREEVER, FLAG_NOLIMIT) != RETURNVALUE_NOERROR) {
					delete item;
					break;
				}
			}
		}

		if (buyerPlayer->isOffline()) {
			IOLoginData::savePlayer(buyerPlayer);
			delete buyerPlayer;
		}
	} else if (offer.type == MARKETACTION_SELL) {
		Player* sellerPlayer = getPlayerByGUID(offer.playerId);
		if (player == sellerPlayer) {
			player->sendFYIBox("You cannot accept your own offer.");
			return;
		}

		if (totalPrice > (player->getBankBalance() + player->getMoney())) {
			return;
		}

		// Have enough money on the bank
		if(totalPrice <= player->getBankBalance())
		{
			player->setBankBalance(player->getBankBalance() - totalPrice);
		}
		else
		{
			uint64_t remainsPrice = 0;
			remainsPrice = totalPrice - player->getBankBalance();
			player->setBankBalance(0);
			g_game.removeMoney(player, remainsPrice);
		}

		if (it.id == ITEM_STORE_COIN) {
			account::Account account;
			account.LoadAccountDB(player->getAccount());
			account.AddCoins(amount);
			account.RegisterCoinsTransaction(account::COIN_ADD, amount,
											 "Purchased on Market");
		} else if (it.stackable) {
			uint16_t tmpAmount = amount;
			while (tmpAmount > 0) {
				uint16_t stackCount = std::min<uint16_t>(100, tmpAmount);
				Item* item = Item::CreateItem(it.id, stackCount);
				if (internalAddItem(player->getInbox(), item, INDEX_WHEREEVER, FLAG_NOLIMIT) != RETURNVALUE_NOERROR) {
					delete item;
					break;
				}

				tmpAmount -= stackCount;
			}
		} else {
			int32_t subType;
			if (it.charges != 0) {
				subType = it.charges;
			} else {
				subType = -1;
			}

			for (uint16_t i = 0; i < amount; ++i) {
				Item* item = Item::CreateItem(it.id, subType);
				if (internalAddItem(player->getInbox(), item, INDEX_WHEREEVER, FLAG_NOLIMIT) != RETURNVALUE_NOERROR) {
					delete item;
					break;
				}
			}
		}

		if (sellerPlayer) {
			sellerPlayer->setBankBalance(sellerPlayer->getBankBalance() + totalPrice);
			if (it.id == ITEM_STORE_COIN) {
				account::Account account;
				account.LoadAccountDB(sellerPlayer->getAccount());
				account.RegisterCoinsTransaction(account::COIN_REMOVE, amount,
												 "Sold on Market");
			}
		} else {
			IOLoginData::increaseBankBalance(offer.playerId, totalPrice);
			if (it.id == ITEM_STORE_COIN) {
				sellerPlayer = new Player(nullptr);

				if (IOLoginData::loadPlayerById(sellerPlayer, offer.playerId)) {
					account::Account account;
					account.LoadAccountDB(sellerPlayer->getAccount());
					account.RegisterCoinsTransaction(account::COIN_REMOVE, amount,
													 "Sold on Market");
				}

				delete sellerPlayer;
			}
		}

		if (it.id != ITEM_STORE_COIN) {
			player->onReceiveMail();
		}
	}

	const int32_t marketOfferDuration = g_config.getNumber(MARKET_OFFER_DURATION);

	IOMarket::appendHistory(player->getGUID(), (offer.type == MARKETACTION_BUY ? MARKETACTION_SELL : MARKETACTION_BUY), offer.itemId, amount, offer.price, time(nullptr), OFFERSTATE_ACCEPTEDEX);

	IOMarket::appendHistory(offer.playerId, offer.type, offer.itemId, amount, offer.price, time(nullptr), OFFERSTATE_ACCEPTED);

	offer.amount -= amount;

	if (offer.amount == 0) {
		IOMarket::deleteOffer(offer.id);
	} else {
		IOMarket::acceptOffer(offer.id, amount);
	}

	player->sendMarketEnter(player->getLastDepotId());
	offer.timestamp += marketOfferDuration;
	player->sendMarketAcceptOffer(offer);

	player->updateMarketExhausted(); // Exhausted for accept offer in the market
}

void Game::playerStoreOpen(uint32_t playerId, uint8_t serviceType)
{
	Player* player = getPlayerByID(playerId);
	if (player) {
		player->sendOpenStore(serviceType);
	}
}

void Game::playerShowStoreCategoryOffers(uint32_t playerId, StoreCategory* category)
{
	Player* player = getPlayerByID(playerId);
	if (player) {
		player->sendShowStoreCategoryOffers(category);
	}
}

void Game::playerBuyStoreOffer(uint32_t playerId, uint32_t offerId,
                               uint8_t productType,
                               const std::string & additionalInfo /* ="" */ ) {
	Player * player = getPlayerByID(playerId);
	if (player) {
		const BaseOffer * offer = gameStore.getOfferByOfferId(offerId);

		if (offer == nullptr || offer -> type == DISABLED) {
			player -> sendStoreError(STORE_ERROR_NETWORK, "The offer is either fake or corrupt.");
			return;
		}

		account::Account account;
		account.LoadAccountDB(player -> getAccount());
		uint32_t coins;
		account.GetCoins( & coins);
		if (coins < offer -> price) // player doesnt have enough coins
		{
			player -> sendStoreError(STORE_ERROR_PURCHASE, "You don't have enough coins");
			return;
		}

		std::stringstream message;
		if (offer -> type == ITEM || offer -> type == STACKABLE_ITEM || offer -> type == WRAP_ITEM) {
			const ItemOffer * tmp = (ItemOffer * ) offer;

			message << "You have purchased " << tmp -> count << "x " << offer -> name << " for " << offer -> price << " coins.";

			Thing * thing = player -> getThing(CONST_SLOT_STORE_INBOX);
			if (thing == nullptr) {
				player -> sendStoreError(STORE_ERROR_NETWORK, "We cannot locate your store inbox, try again after relog and if this error persists, contact the system administrator.");
				return;
			}

			Container * inbox = thing -> getItem() -> getContainer(); // TODO: Not the right way to get the storeInbox
			if (!inbox) {
				player -> sendStoreError(STORE_ERROR_NETWORK, "We cannot locate your store inbox, try again after relog and if this error persists, contact the system administrator.");
				return;
			}

			uint32_t freeSlots = inbox -> capacity() - inbox -> size();
			uint32_t requiredSlots = (tmp -> type == ITEM || tmp -> type == WRAP_ITEM) ? tmp -> count : (tmp -> count % 100) ? (uint32_t)(tmp -> count / 100) + 1 : (uint32_t) tmp -> count / 100;
			uint32_t capNeeded = (tmp -> type == WRAP_ITEM) ? 0 : Item::items[tmp -> productId].weight * tmp -> count;
			if (freeSlots < requiredSlots) {
				player -> sendStoreError(STORE_ERROR_PURCHASE, "Insuficient free slots in your store inbox.");
				return;
			} else if (player -> getFreeCapacity() < capNeeded) {
				player -> sendStoreError(STORE_ERROR_PURCHASE, "Not enough cap to carry.");
				return;
			} else {
				uint16_t pendingCount = tmp -> count;
				uint8_t packSize = (offer -> type == STACKABLE_ITEM) ? 100 : 1;
				account.LoadAccountDB(player -> getAccount());
				account.RemoveCoins(offer -> price);
				account.RegisterCoinsTransaction(account::COIN_REMOVE, offer -> price,
					offer -> name);
				while (pendingCount > 0) {
					Item * item;

					if (offer -> type == WRAP_ITEM) {
						item = Item::CreateItem(TRANSFORM_BOX_ID, std::min < uint16_t > (packSize, pendingCount));
						item -> setActionId(tmp -> productId);
						item -> setSpecialDescription("Unwrap it in your own house to create a <" + Item::items[tmp -> productId].name + ">.");
					} else {
						item = Item::CreateItem(tmp -> productId, std::min < uint16_t > (packSize, pendingCount));
					}

					if (internalAddItem(inbox, item, INDEX_WHEREEVER, FLAG_NOLIMIT) != RETURNVALUE_NOERROR) {
						delete item;
						player -> sendStoreError(STORE_ERROR_PURCHASE, "We couldn't deliver all the items.\nOnly the delivered ones were charged from you account");
						account.AddCoins((offer -> price * (tmp -> count - pendingCount) / tmp -> count));
						account.RegisterCoinsTransaction(account::COIN_REMOVE,
							offer -> price + (offer -> price * (tmp -> count - pendingCount)) / tmp -> count,
							offer -> name);
						return;
					}
					pendingCount -= std::min < uint16_t > (pendingCount, packSize);
				}

				account.GetCoins( & coins);
				player -> sendStorePurchaseSuccessful(message.str(), coins);
				return;
			}
		} else if (offer -> type == OUTFIT || offer -> type == OUTFIT_ADDON) {
			const OutfitOffer * outfitOffer = (OutfitOffer * ) offer;

			uint16_t looktype = (player -> getSex() == PLAYERSEX_MALE) ? outfitOffer -> maleLookType : outfitOffer -> femaleLookType;
			uint8_t addons = outfitOffer -> addonNumber;

			if (!player -> canWear(looktype, addons)) {
				player -> addOutfit(looktype, addons);
				account.LoadAccountDB(player -> getAccount());
				account.RemoveCoins(offer -> price);
				account.RegisterCoinsTransaction(account::COIN_REMOVE, offer -> price,
					offer -> name);
				message << "You've successfully bought the " << outfitOffer -> name << ".";
				account.GetCoins( & coins);
				player -> sendStorePurchaseSuccessful(message.str(), coins);
				return;
			} else {
				player -> sendStoreError(STORE_ERROR_NETWORK, "This outfit seems not to suit you well, we are sorry for that!");
				return;
			}
		} else if (offer -> type == MOUNT) {
			const MountOffer * mntOffer = (MountOffer * ) offer;
			const Mount * mount = mounts.getMountByID(mntOffer -> mountId);
			if (player -> hasMount(mount)) {
				player -> sendStoreError(STORE_ERROR_PURCHASE, "You arealdy own this mount.");
				return;
			} else {
				account.LoadAccountDB(player -> getAccount());
				account.RemoveCoins(mntOffer -> price);
				if (!player -> tameMount(mount -> id)) {
					account.AddCoins(mntOffer -> price);
					player -> sendStoreError(STORE_ERROR_PURCHASE, "An error ocurred processing your purchase. Try again later.");
					return;
				} else {
					account.RegisterCoinsTransaction(account::COIN_REMOVE, offer -> price,
						offer -> name);
					message << "You've successfully bought the " << mount -> name << " Mount.";
					account.GetCoins( & coins);
					player -> sendStorePurchaseSuccessful(message.str(), coins);
					return;
				}
			}
		} else if (offer -> type == NAMECHANGE) {
			if (productType == SIMPLE) { // client didn't sent the new name yet, request additionalInfo
				player -> sendStoreRequestAdditionalInfo(offer -> id, ADDITIONALINFO);
				return;
			} else {
				Database & db = Database::getInstance();
				std::ostringstream query;
				std::string newName = additionalInfo;
				trimString(newName);

				query << "SELECT `id` FROM `players` WHERE `name`=" << db.escapeString(newName);
				if (db.storeQuery(query.str())) { // name already in use
					message << "This name is already in use.";
					player -> sendStoreError(STORE_ERROR_PURCHASE, message.str());
					return;
				} else {
					query.str("");
					toLowerCaseString(newName);

					std::string responseMessage;
					NameEval_t nameValidation = validateName(newName);

					switch (nameValidation) {
					case INVALID_LENGTH:
						responseMessage = "Your new name must be more than 3 and less than 14 characters long.";
						break;
					case INVALID_TOKEN_LENGTH:
						responseMessage = "Every words of your new name must be at least 2 characters long.";
						break;
					case INVALID_FORBIDDEN:
						responseMessage = "You're using forbidden words in your new name.";
						break;
					case INVALID_CHARACTER:
						responseMessage = "Your new name contains invalid characters.";
						break;
					case INVALID:
						responseMessage = "Your new name is invalid.";
						break;
					case VALID:
						responseMessage = "You have successfully changed you name, you must relog to see changes.";
						break;
					}

					if (nameValidation != VALID) { // invalid name typed
						player -> sendStoreError(STORE_ERROR_PURCHASE, responseMessage);
						return;
					} else { // valid name so far

						// check if it's an NPC or Monster name.

						if (g_monsters.getMonsterType(newName)) {
							responseMessage = "Your new name cannot be a monster's name.";
							player -> sendStoreError(STORE_ERROR_PURCHASE, responseMessage);
							return;
						} else if (g_npcs.getNpcType(newName)) {
							responseMessage = "Your new name cannot be an NPC's name.";
							player -> sendStoreError(STORE_ERROR_PURCHASE, responseMessage);
							return;
						} else {
							capitalizeWords(newName);

							query << "UPDATE `players` SET `name` = " << db.escapeString(newName) << " WHERE `id` = " <<
								player -> getGUID();
							if (db.executeQuery(query.str())) {
								account.LoadAccountDB(player -> getAccount());
								account.RemoveCoins(offer -> price);
								account.RegisterCoinsTransaction(account::COIN_REMOVE,
									offer -> price, offer -> name);
								account.GetCoins( & coins);
								message << "You have successfully changed you name, you must relog to see the changes.";
								player -> sendStorePurchaseSuccessful(message.str(), coins);
								return;
							} else {
								message << "An error ocurred processing your request, no changes were made.";
								player -> sendStoreError(STORE_ERROR_PURCHASE, message.str());
								return;
							}
						}
					}
				}
			}
		} else if (offer -> type == SEXCHANGE) {
			PlayerSex_t playerSex = player -> getSex();
			Outfit_t playerOutfit = player -> getCurrentOutfit();

			message << "Your character is now ";

			for (auto outfit: player -> outfits) { // adding all outfits of the oposite sex.
				const Outfit * opositeSexOutfit = Outfits::getInstance().getOpositeSexOutfitByLookType(playerSex, outfit.lookType);

				if (opositeSexOutfit) {
					player -> addOutfit(opositeSexOutfit -> lookType, 0); // since addons could have different recipes, we can't add automatically
				}
			}

			if (playerSex == PLAYERSEX_FEMALE) {
				player -> setSex(PLAYERSEX_MALE);
				playerOutfit.lookType = 128; // default citizen
				playerOutfit.lookAddons = 0;

				message << "male.";
			} else { //player is male
				player -> setSex(PLAYERSEX_FEMALE);
				playerOutfit.lookType = 136; // default citizen
				playerOutfit.lookAddons = 0;
				message << "female.";
			}
			playerChangeOutfit(player -> getID(), playerOutfit);
			// TODO: add the other sex equivalent outfits player already have in the current sex.
			account.LoadAccountDB(player -> getAccount());
			account.RemoveCoins(offer -> price);
			account.RegisterCoinsTransaction(account::COIN_REMOVE, offer -> price,
				offer -> name);
			account.GetCoins( & coins);
			player -> sendStorePurchaseSuccessful(message.str(), coins);
			return;
		} else if (offer -> type == PROMOTION) {
			if (player -> isPremium() && !player -> isPromoted()) {
				uint16_t promotedId = g_vocations.getPromotedVocation(player -> getVocation() -> getId());

				if (promotedId == VOCATION_NONE || promotedId == player -> getVocation() -> getId()) {
					player -> sendStoreError(STORE_ERROR_PURCHASE, "Your character cannot be promoted.");
					return;
				} else {
					account.LoadAccountDB(player -> getAccount());
					account.RemoveCoins(offer -> price);
					account.RegisterCoinsTransaction(account::COIN_REMOVE,
						offer -> price, offer -> name);
					account.GetCoins( & coins);
					player -> setVocation(promotedId);
					player -> addStorageValue(STORAGEVALUE_PROMOTION, 1);
					message << "You've been promoted! Relog to see the changes.";
					player -> sendStorePurchaseSuccessful(message.str(), coins);
					return;
				}
			} else {
				player -> sendStoreError(STORE_ERROR_PURCHASE, "Your character cannot be promoted.");
				return;
			}
		} else if (offer -> type == PREMIUM_TIME) {
			PremiumTimeOffer * premiumTimeOffer = (PremiumTimeOffer * ) offer;
			account.LoadAccountDB(player -> getAccount());
			account.RemoveCoins(offer -> price);
			account.RegisterCoinsTransaction(account::COIN_REMOVE, offer -> price,
				offer -> name);
			account.GetCoins( & coins);
			player -> setPremiumDays(player -> premiumDays + premiumTimeOffer -> days);
			IOLoginData::addPremiumDays(player -> getAccount(), premiumTimeOffer -> days);
			message << "You've successfully bought " << premiumTimeOffer -> days << " days of premium time.";
			player -> sendStorePurchaseSuccessful(message.str(), coins);
			return;
		} else if (offer -> type == TELEPORT) {
			TeleportOffer * tpOffer = (TeleportOffer * ) offer;
			if (player -> canLogout()) {
				Position toPosition;
				Position fromPosition = player -> getPosition();
				if (tpOffer -> position.x == 0 || tpOffer -> position.y == 0 || tpOffer -> position.z == 0) { //temple teleport
					toPosition = player -> getTemplePosition();
				} else {
					toPosition = tpOffer -> position;
				}

				ReturnValue returnValue = internalTeleport(player, toPosition, false);
				if (returnValue != RETURNVALUE_NOERROR) {
					player -> sendStoreError(STORE_ERROR_PURCHASE, "Your character cannot be teleported there at the moment.");
					return;
				} else {
					account.LoadAccountDB(player -> getAccount());
					account.RemoveCoins(offer -> price);
					account.RegisterCoinsTransaction(account::COIN_REMOVE, offer -> price,
						offer -> name);
					account.GetCoins( & coins);
					addMagicEffect(fromPosition, CONST_ME_POFF);
					addMagicEffect(toPosition, CONST_ME_TELEPORT);
					player -> sendStorePurchaseSuccessful("You've successfully been teleported.", coins);
					return;
				}
			} else {
				player -> sendStoreError(STORE_ERROR_PURCHASE, "Your character has some teleportation block at the moment and cannot be teleported.");
				return;
			}
		} else if (offer -> type == BLESSING) {
			BlessingOffer * blessingOffer = (BlessingOffer * ) offer;

			uint8_t blessingsToAdd = 0;
			for (uint8_t bless: blessingOffer -> blessings) {
				if (player -> hasBlessing(bless)) { // player already has this bless
					message << "Your character already has ";
					message << ((blessingOffer -> blessings.size() > 1) ? "one or more of these blessings." : "this bless.");

					player -> sendStoreError(STORE_ERROR_PURCHASE, message.str());
					return;
				}
				blessingsToAdd = bless;
			}
			account.LoadAccountDB(player -> getAccount());
			account.RemoveCoins(offer -> price);
			account.RegisterCoinsTransaction(account::COIN_REMOVE, offer -> price,
				offer -> name);
			account.GetCoins( & coins);
			player -> addBlessing(blessingsToAdd, 1);
			message << "You've successfully bought the " << offer -> name << ".";
			player -> sendStorePurchaseSuccessful(message.str(), coins);
			return;
		} else {
			// TODO: BOOST_XP and BOOST_STAMINA (the support systems are not yet implemented)
			player -> sendStoreError(STORE_ERROR_INFORMATION, "JLCVP: NOT YET IMPLEMENTED!");
			return;
		}
	}
}

void Game::playerCoinTransfer(uint32_t playerId,
                              const std::string & receiverName, uint32_t amount) {
	Player * sender = getPlayerByID(playerId);
	Player * receiver = getPlayerByName(receiverName);
	std::stringstream message;
	if (!sender) {
		return;
	} else if (!receiver) {
		message << "Player \"" << receiverName << "\" doesn't exist.";
		sender -> sendStoreError(STORE_ERROR_TRANSFER, message.str());
		return;
	} else {

		account::Account sender_account;
		sender_account.LoadAccountDB(sender -> getAccount());
		account::Account receiver_account;
		receiver_account.LoadAccountDB(receiver -> getAccount());
		uint32_t sender_coins;
		sender_account.GetCoins( & sender_coins);

		if (sender -> getAccount() == receiver -> getAccount()) { // sender and receiver are the same
			message << "You cannot send coins to your own account.";
			sender -> sendStoreError(STORE_ERROR_TRANSFER, message.str());
			return;
		} else if (sender_coins < amount) {
			message << "You don't have enough funds to transfer these coins.";
			sender -> sendStoreError(STORE_ERROR_TRANSFER, message.str());
			return;
		} else {

			sender_account.RemoveCoins(amount);
			receiver_account.AddCoins(amount);
			message << "Transfered to " << receiverName;
			sender_account.RegisterCoinsTransaction(account::COIN_REMOVE, amount,
				message.str());

			message.str("");
			message << "Received from" << sender -> name;
			receiver_account.RegisterCoinsTransaction(account::COIN_REMOVE,
				amount, message.str());

			sender_account.GetCoins( & sender_coins);
			message.str("");
			message << "You have successfully transfered " << amount << " coins to " << receiverName << ".";
			sender -> sendStorePurchaseSuccessful(message.str(), sender_coins);
			if (receiver && !receiver -> isOffline()) {
				receiver -> sendCoinBalance();
			}
		}
	}
}

void Game::playerStoreTransactionHistory(uint32_t playerId, uint32_t page)
{
	Player* player = getPlayerByID(playerId);
	if (player) {
		HistoryStoreOfferList list = IOGameStore::getHistoryEntries(player->getAccount(),page);
		if (!list.empty()) {
			player->sendStoreTrasactionHistory(list, page, GameStore::HISTORY_ENTRIES_PER_PAGE);
		} else {
			player->sendStoreError(STORE_ERROR_HISTORY, "You don't have any entries yet.");
		}
	}
}

void Game::parsePlayerExtendedOpcode(uint32_t playerId, uint8_t opcode, const std::string& buffer)
{
	Player* player = getPlayerByID(playerId);
	if (!player) {
		return;
	}

	for (CreatureEvent* creatureEvent : player->getCreatureEvents(CREATURE_EVENT_EXTENDED_OPCODE)) {
		creatureEvent->executeExtendedOpcode(player, opcode, buffer);
	}
}

std::forward_list<Item*> Game::getMarketItemList(uint16_t wareId, uint16_t sufficientCount, DepotLocker* depotLocker)
{
	std::forward_list<Item*> itemList;
	uint16_t count = 0;

	std::list<Container*> containers {depotLocker};
	do {
		Container* container = containers.front();
		containers.pop_front();

		for (Item* item : container->getItemList()) {
			Container* c = item->getContainer();
			if (c && !c->empty()) {
				containers.push_back(c);
				continue;
			}

			const ItemType& itemType = Item::items[item->getID()];
			if (itemType.wareId != wareId) {
				continue;
			}

			if (c && (!itemType.isContainer() || c->capacity() != itemType.maxItems)) {
				continue;
			}

			if (!item->hasMarketAttributes()) {
				continue;
			}

			itemList.push_front(item);

			count += Item::countByType(item, -1);
			if (count >= sufficientCount) {
				return itemList;
			}
		}
	} while (!containers.empty());
	return std::forward_list<Item*>();
}

void Game::forceAddCondition(uint32_t creatureId, Condition* condition)
{
	Creature* creature = getCreatureByID(creatureId);
	if (!creature) {
		delete condition;
		return;
	}

	creature->addCondition(condition, true);
}

void Game::forceRemoveCondition(uint32_t creatureId, ConditionType_t type)
{
	Creature* creature = getCreatureByID(creatureId);
	if (!creature) {
		return;
	}

	creature->removeCondition(type, true);
}

void Game::sendOfflineTrainingDialog(Player* player)
{
	if (!player) {
		return;
	}

	if (!player->hasModalWindowOpen(offlineTrainingWindow.id)) {
		player->sendModalWindow(offlineTrainingWindow);
	}
}

void Game::playerAnswerModalWindow(uint32_t playerId, uint32_t modalWindowId, uint8_t button, uint8_t choice)
{
	Player* player = getPlayerByID(playerId);
	if (!player) {
		return;
	}

	if (!player->hasModalWindowOpen(modalWindowId)) {
		return;
	}

	player->onModalWindowHandled(modalWindowId);

	// offline training, hardcoded
	if (modalWindowId == std::numeric_limits<uint32_t>::max()) {
		if (button == 1) {
			if (choice == SKILL_SWORD || choice == SKILL_AXE || choice == SKILL_CLUB || choice == SKILL_DISTANCE || choice == SKILL_MAGLEVEL) {
				BedItem* bedItem = player->getBedItem();
				if (bedItem && bedItem->sleep(player)) {
					player->setOfflineTrainingSkill(choice);
					return;
				}
			}
		} else {
			player->sendTextMessage(MESSAGE_EVENT_ADVANCE, "Offline training aborted.");
		}

		player->setBedItem(nullptr);
	} else {
		for (auto creatureEvent : player->getCreatureEvents(CREATURE_EVENT_MODALWINDOW)) {
			creatureEvent->executeModalWindow(player, modalWindowId, button, choice);
		}
	}
}

void Game::updatePlayerSaleItems(uint32_t playerId)
{
	Player* player = getPlayerByID(playerId);
	if (!player) {
		return;
	}

	std::map<uint32_t, uint32_t> tempInventoryMap;
	player->getAllItemTypeCountAndSubtype(tempInventoryMap);

	player->sendSaleItemList(tempInventoryMap);
	player->setScheduledSaleUpdate(false);
}

void Game::addPlayer(Player* player)
{
	const std::string& lowercase_name = asLowerCaseString(player->getName());
	mappedPlayerNames[lowercase_name] = player;
	wildcardTree.insert(lowercase_name);
	players[player->getID()] = player;
}

void Game::removePlayer(Player* player)
{
	const std::string& lowercase_name = asLowerCaseString(player->getName());
	mappedPlayerNames.erase(lowercase_name);
	wildcardTree.remove(lowercase_name);
	players.erase(player->getID());
}

void Game::addNpc(Npc* npc)
{
	npcs[npc->getID()] = npc;
}

void Game::removeNpc(Npc* npc)
{
	npcs.erase(npc->getID());
}

void Game::addMonster(Monster* monster)
{
	monsters[monster->getID()] = monster;
}

void Game::removeMonster(Monster* monster)
{
	monsters.erase(monster->getID());
}

Guild* Game::getGuild(uint32_t id) const
{
	auto it = guilds.find(id);
	if (it == guilds.end()) {
		return nullptr;
	}
	return it->second;
}

void Game::addGuild(Guild* guild)
{
  if (!guild) {
    return;
  }
	guilds[guild->getId()] = guild;
}

void Game::removeGuild(uint32_t guildId)
{
  auto it = guilds.find(guildId);
  if (it != guilds.end()) {
    IOGuild::saveGuild(it->second);
  }
	guilds.erase(guildId);
}

void Game::decreaseBrowseFieldRef(const Position& pos)
{
	Tile* tile = map.getTile(pos.x, pos.y, pos.z);
	if (!tile) {
		return;
	}

	auto it = browseFields.find(tile);
	if (it != browseFields.end()) {
		it->second->decrementReferenceCounter();
	}
}

void Game::internalRemoveItems(std::vector<Item*> itemList, uint32_t amount, bool stackable)
{
	if (stackable) {
		for (Item* item : itemList) {
			if (item->getItemCount() > amount) {
				internalRemoveItem(item, amount);
				break;
			} else {
				amount -= item->getItemCount();
				internalRemoveItem(item);
			}
		}
	} else {
		for (Item* item : itemList) {
			internalRemoveItem(item);
		}
	}
}

BedItem* Game::getBedBySleeper(uint32_t guid) const
{
	auto it = bedSleepersMap.find(guid);
	if (it == bedSleepersMap.end()) {
		return nullptr;
	}
	return it->second;
}

void Game::setBedSleeper(BedItem* bed, uint32_t guid)
{
	bedSleepersMap[guid] = bed;
}

void Game::removeBedSleeper(uint32_t guid)
{
	auto it = bedSleepersMap.find(guid);
	if (it != bedSleepersMap.end()) {
		bedSleepersMap.erase(it);
	}
}

Item* Game::getUniqueItem(uint16_t uniqueId)
{
	auto it = uniqueItems.find(uniqueId);
	if (it == uniqueItems.end()) {
		return nullptr;
	}
	return it->second;
}

bool Game::addUniqueItem(uint16_t uniqueId, Item* item)
{
	auto result = uniqueItems.emplace(uniqueId, item);
	if (!result.second) {
		SPDLOG_WARN("Duplicate unique id: {}", uniqueId);
	}
	return result.second;
}

void Game::removeUniqueItem(uint16_t uniqueId)
{
	auto it = uniqueItems.find(uniqueId);
	if (it != uniqueItems.end()) {
		uniqueItems.erase(it);
	}
}

bool Game::reload(ReloadTypes_t reloadType)
{
	switch (reloadType) {
		case RELOAD_TYPE_MONSTERS: {
			g_scripts->loadScripts("monster", false, true);
			return true;
		}
		case RELOAD_TYPE_NPCS: {
			g_npcs.reset();
			g_scripts->loadScripts("npclua", false, true);
			return true;
		}
		case RELOAD_TYPE_CHAT: return g_chat->load();
		case RELOAD_TYPE_CONFIG: return g_config.reload();
		case RELOAD_TYPE_EVENTS: return g_events->loadFromXml();
		case RELOAD_TYPE_ITEMS: return Item::items.reload();
		case RELOAD_TYPE_MODULES: return g_modules->reload();
		case RELOAD_TYPE_MOUNTS: return mounts.reload();
		case RELOAD_TYPE_IMBUEMENTS: return g_imbuements->reload();
		case RELOAD_TYPE_RAIDS: return raids.reload() && raids.startup();

		case RELOAD_TYPE_SCRIPTS: {
			// commented out stuff is TODO, once we approach further in revscriptsys
			g_actions->clear(true);
			g_creatureEvents->clear(true);
			g_moveEvents->clear(true);
			g_talkActions->clear(true);
			g_globalEvents->clear(true);
			g_weapons->clear(true);
			g_weapons->loadDefaults();
			g_spells->clear(true);
			g_scripts->loadScripts("scripts", false, true);
			return true;
		}

		default: {

			g_config.reload();
			raids.reload() && raids.startup();
			Item::items.reload();
			g_weapons->clear(true);
			g_weapons->loadDefaults();
			mounts.reload();
			g_events->loadFromXml();
			g_chat->load();
			g_actions->clear(true);
			g_creatureEvents->clear(true);
			g_moveEvents->clear(true);
			g_talkActions->clear(true);
			g_globalEvents->clear(true);
			g_spells->clear(true);
			g_scripts->loadScripts("scripts", false, true);
		}
	}
	return true;
}

bool Game::itemidHasMoveevent(uint32_t itemid)
{
	return g_moveEvents->isRegistered(itemid);
}

bool Game::hasEffect(uint8_t effectId) {
	for (uint8_t i = CONST_ME_NONE; i <= CONST_ME_LAST; i++) {
		MagicEffectClasses effect = static_cast<MagicEffectClasses>(i);
		if (effect == effectId) {
			return true;
		}
	}
	return false;
}

bool Game::hasDistanceEffect(uint8_t effectId) {
	for (uint8_t i = CONST_ANI_NONE; i <= CONST_ANI_LAST; i++) {
		ShootType_t effect = static_cast<ShootType_t>(i);
		if (effect == effectId) {
			return true;
		}
	}
	return false;
}<|MERGE_RESOLUTION|>--- conflicted
+++ resolved
@@ -7547,21 +7547,6 @@
 
 			account.RemoveCoins(static_cast<uint32_t>(amount));
 		} else {
-<<<<<<< HEAD
-			uint16_t stashmath = amount;
-			uint16_t stashminus = player->getStashItemCount(it.wareId);
-			if (stashminus > 0) {
-				stashmath = (amount - (amount > stashminus ? stashminus : amount));
-				player->withdrawItem(it.wareId, (amount > stashminus ? stashminus : amount));
-			}
-
-			std::forward_list<Item *> itemList = getMarketItemList(it.wareId, stashmath, depotLocker);
-			if (itemList.empty()) {
-				return;
-			}
-
-			uint16_t tmpAmount = stashmath;
-=======
 			uint16_t stashminus = player->getStashItemCount(it.wareId);
 			amount = (amount - (amount > stashminus ? stashminus : amount));
 
@@ -7575,7 +7560,6 @@
 			}
 
 			uint16_t tmpAmount = amount;
->>>>>>> a3e1d9ed
 			for (Item *item : itemList) {
 				if (!it.stackable) {
 					internalRemoveItem(item);
