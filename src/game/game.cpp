/**
 * Canary - A free and open-source MMORPG server emulator
 * Copyright (©) 2019-2022 OpenTibiaBR <opentibiabr@outlook.com>
 * Repository: https://github.com/opentibiabr/canary
 * License: https://github.com/opentibiabr/canary/blob/main/LICENSE
 * Contributors: https://github.com/opentibiabr/canary/graphs/contributors
 * Website: https://docs.opentibiabr.org/
*/

#include "pch.hpp"

#include "lua/creature/actions.h"
#include "items/bed.h"
#include "creatures/creature.h"
#include "lua/creature/creatureevent.h"
#include "database/databasetasks.h"
#include "lua/creature/events.h"
#include "game/game.h"
#include "game/functions/game_reload.hpp"
#include "lua/global/globalevent.h"
#include "io/iologindata.h"
#include "io/iomarket.h"
#include "items/items.h"
#include "lua/scripts/lua_environment.hpp"
#include "creatures/monsters/monster.h"
#include "lua/creature/movement.h"
#include "game/scheduling/scheduler.h"
#include "server/server.h"
#include "creatures/combat/spells.h"
#include "lua/creature/talkaction.h"
#include "items/weapons/weapons.h"
#include "lua/scripts/scripts.h"
#include "lua/modules/modules.h"
#include "creatures/players/imbuements/imbuements.h"
#include "creatures/players/account/account.hpp"
#include "creatures/npcs/npc.h"
#include "creatures/npcs/npcs.h"
#include "server/network/webhook/webhook.h"
#include "protobuf/appearances.pb.h"

Game::Game()
{
	offlineTrainingWindow.choices.emplace_back("Sword Fighting and Shielding", SKILL_SWORD);
	offlineTrainingWindow.choices.emplace_back("Axe Fighting and Shielding", SKILL_AXE);
	offlineTrainingWindow.choices.emplace_back("Club Fighting and Shielding", SKILL_CLUB);
	offlineTrainingWindow.choices.emplace_back("Distance Fighting and Shielding", SKILL_DISTANCE);
	offlineTrainingWindow.choices.emplace_back("Magic Level and Shielding", SKILL_MAGLEVEL);
	offlineTrainingWindow.buttons.emplace_back("Okay", 1);
	offlineTrainingWindow.buttons.emplace_back("Cancel", 0);
	offlineTrainingWindow.defaultEscapeButton = 1;
	offlineTrainingWindow.defaultEnterButton = 0;
	offlineTrainingWindow.priority = true;
}

Game::~Game()
{
	for (const auto& it : guilds) {
		delete it.second;
	}

	for (const auto& it : CharmList) {
		delete it;
	}
}

void Game::resetMonsters() const{
	for (const auto& [monsterId, monster] : getMonsters()) {
		monster->clearTargetList();
		monster->clearFriendList();
	}
}

void Game::resetNpcs() const {
	// Close shop window from all npcs and reset the shopPlayerSet
	for (const auto& [npcId, npc] : getNpcs()) {
		npc->closeAllShopWindows();
		npc->resetPlayerInteractions();
	}
}

void Game::loadBoostedCreature()
{
	Database& db = Database::getInstance();
	std::ostringstream query;
	query << "SELECT * FROM `boosted_creature`";
	DBResult_ptr result = db.storeQuery(query.str());

	if (!result) {
		SPDLOG_WARN("[Game::loadBoostedCreature] - "
                    "Failed to detect boosted creature database. (CODE 01)");
		return;
	}

	uint16_t date = result->getNumber<uint16_t>("date");
	std::string name = "";
	time_t now = time(0);
	tm *ltm = localtime(&now);
	uint8_t today = ltm->tm_mday;
	if (date == today) {
		name = result->getString("boostname");
	} else {
		uint16_t oldrace = result->getNumber<uint16_t>("raceid");
		std::map<uint16_t, std::string> monsterlist = getBestiaryList();
		uint16_t newrace = 0;
		uint8_t k = 1;
		while (newrace == 0 || newrace == oldrace) {
			uint16_t random = normal_random(0, monsterlist.size());
			for (auto it : monsterlist) {
				if (k == random) {
					newrace = it.first;
					name = it.second;
				}
				k++;
			}
		}

		const MonsterType* monsterType = g_monsters().getMonsterTypeByRaceId(newrace);

		query.str(std::string());
		query << "UPDATE `boosted_creature` SET ";
		query << "`date` = '" << ltm->tm_mday << "',";
		query << "`boostname` = " << db.escapeString(name) << ",";

		if (monsterType) {
			query << "`looktype` = " << static_cast<int>(monsterType->info.outfit.lookType) << ",";
			query << "`lookfeet` = " << static_cast<int>(monsterType->info.outfit.lookFeet) << ",";
			query << "`looklegs` = " << static_cast<int>(monsterType->info.outfit.lookLegs) << ",";
			query << "`lookhead` = " << static_cast<int>(monsterType->info.outfit.lookHead) << ",";
			query << "`lookbody` = " << static_cast<int>(monsterType->info.outfit.lookBody) << ",";
			query << "`lookaddons` = " << static_cast<int>(monsterType->info.outfit.lookAddons) << ",";
			query << "`lookmount` = " << static_cast<int>(monsterType->info.outfit.lookMount) << ",";
		}

		query << "`raceid` = '" << newrace << "'";

		if (!db.executeQuery(query.str())) {
			SPDLOG_WARN("[Game::loadBoostedCreature] - "
                        "Failed to detect boosted creature database. (CODE 02)");
			return;
		}
	}
	setBoostedName(name);
	SPDLOG_INFO("Boosted creature: {}", name);
}

void Game::start(ServiceManager* manager)
{
	serviceManager = manager;

	time_t now = time(0);
	const tm* tms = localtime(&now);
	int minutes = tms->tm_min;
	lightHour = (minutes * LIGHT_DAY_LENGTH) / 60;

	g_scheduler().addEvent(createSchedulerTask(EVENT_LIGHTINTERVAL_MS, std::bind(&Game::checkLight, this)));
	g_scheduler().addEvent(createSchedulerTask(EVENT_CREATURE_THINK_INTERVAL, std::bind(&Game::checkCreatures, this, 0)));
	g_scheduler().addEvent(createSchedulerTask(EVENT_IMBUEMENT_INTERVAL, std::bind(&Game::checkImbuements, this)));
	g_scheduler().addEvent(createSchedulerTask(EVENT_MS, std::bind_front(&Game::updateForgeableMonsters, this)));
	g_scheduler().addEvent(createSchedulerTask(EVENT_MS + 1000, std::bind_front(&Game::createFiendishMonsters, this)));
	g_scheduler().addEvent(createSchedulerTask(EVENT_MS + 1000, std::bind_front(&Game::createInfluencedMonsters, this)));
}

GameState_t Game::getGameState() const
{
	return gameState;
}

void Game::setWorldType(WorldType_t type)
{
	worldType = type;
}

void Game::setGameState(GameState_t newState)
{
	if (gameState == GAME_STATE_SHUTDOWN) {
		return; //this cannot be stopped
	}

	if (gameState == newState) {
		return;
	}

	gameState = newState;
	switch (newState) {
		case GAME_STATE_INIT: {
			loadItemsPrice();

			groups.load();
			g_chat().load();

			// Load monsters and npcs stored by the "loadFromXML" function
			map.spawnsMonster.startup();
			map.spawnsNpc.startup();

			// Load monsters and npcs custom stored by the "loadFromXML" function
			map.spawnsMonsterCustom.startup();
			map.spawnsNpcCustom.startup();

			raids.loadFromXml();
			raids.startup();

			mounts.loadFromXml();

			loadMotdNum();
			loadPlayersRecord();

			g_globalEvents().startup();
			break;
		}

		case GAME_STATE_SHUTDOWN: {
			g_globalEvents().execute(GLOBALEVENT_SHUTDOWN);

			//kick all players that are still online
			auto it = players.begin();
			while (it != players.end()) {
				it->second->removePlayer(true);
				it = players.begin();
			}

			saveMotdNum();
			saveGameState();

			g_dispatcher().addTask(
				createTask(std::bind(&Game::shutdown, this)));

			g_scheduler().stop();
			g_databaseTasks().stop();
			g_dispatcher().stop();
			break;
		}

		case GAME_STATE_CLOSED: {
			/* kick all players without the CanAlwaysLogin flag */
			auto it = players.begin();
			while (it != players.end()) {
				if (!it->second->hasFlag(PlayerFlags_t::CanAlwaysLogin)) {
					it->second->removePlayer(true);
					it = players.begin();
				} else {
					++it;
				}
			}

			saveGameState();
			break;
		}

		default:
			break;
	}
}

void Game::saveGameState()
{
	if (gameState == GAME_STATE_NORMAL) {
		setGameState(GAME_STATE_MAINTAIN);
	}

	SPDLOG_INFO("Saving server...");

	for (const auto& it : players) {
		it.second->loginPosition = it.second->getPosition();
		IOLoginData::savePlayer(it.second);
	}

	for (const auto& it : guilds) {
		IOGuild::saveGuild(it.second);
	}

	Map::save();

	g_databaseTasks().flush();

	if (gameState == GAME_STATE_MAINTAIN) {
		setGameState(GAME_STATE_NORMAL);
	}
}

bool Game::loadItemsPrice()
{
	itemsSaleCount = 0;
	std::ostringstream query, marketQuery;
	query << "SELECT DISTINCT `itemtype` FROM `market_offers`;";

	Database& db = Database::getInstance();
	DBResult_ptr result = db.storeQuery(query.str());
	if (!result) {
		return false;
	}

	do {
		marketQuery.str(std::string());
		uint16_t itemId = result->getNumber<uint16_t>("itemtype");
		marketQuery << "SELECT `price`, `tier` FROM `market_offers` WHERE `itemtype` = " << itemId << " ORDER BY `price` DESC LIMIT 1";
		DBResult_ptr marketOffersResult = db.storeQuery(marketQuery.str());
		if (marketOffersResult) {
			std::map<uint8_t, uint64_t> tierAndCount;
			auto tier = marketOffersResult->getNumber<uint8_t>("tier");
			auto price = marketOffersResult->getNumber<uint64_t>("price");
			tierAndCount[tier] = price;
			itemsPriceMap[itemId] = tierAndCount;
			itemsSaleCount++;
		}
	} while (result->next());


	return true;
}

bool Game::loadMainMap(const std::string& filename)
{
	Monster::despawnRange = g_configManager().getNumber(DEFAULT_DESPAWNRANGE);
	Monster::despawnRadius = g_configManager().getNumber(DEFAULT_DESPAWNRADIUS);
	return map.loadMap(g_configManager().getString(DATA_DIRECTORY) + "/world/" + filename + ".otbm", true, true, true, true);
}

bool Game::loadCustomMap(const std::string& filename)
{
	Monster::despawnRange = g_configManager().getNumber(DEFAULT_DESPAWNRANGE);
	Monster::despawnRadius = g_configManager().getNumber(DEFAULT_DESPAWNRADIUS);
	return map.loadMapCustom(g_configManager().getString(DATA_DIRECTORY) + "/world/custom/" + filename + ".otbm", true, true, true);
}

void Game::loadMap(const std::string& path)
{
	map.loadMap(path);
}

Cylinder* Game::internalGetCylinder(Player* player, const Position& pos) const
{
	if (pos.x != 0xFFFF) {
		return map.getTile(pos);
	}

	//container
	if (pos.y & 0x40) {
		uint8_t from_cid = pos.y & 0x0F;
		return player->getContainerByID(from_cid);
	}

	//inventory
	return player;
}

Thing* Game::internalGetThing(Player* player, const Position& pos, int32_t index, uint32_t itemId, StackPosType_t type) const
{
	if (pos.x != 0xFFFF) {
		Tile* tile = map.getTile(pos);
		if (!tile) {
			return nullptr;
		}

		Thing* thing;
		switch (type) {
			case STACKPOS_LOOK: {
				return tile->getTopVisibleThing(player);
			}

			case STACKPOS_MOVE: {
				Item* item = tile->getTopDownItem();
				if (item && item->isMoveable()) {
					thing = item;
				} else {
					thing = tile->getTopVisibleCreature(player);
				}
				break;
			}

			case STACKPOS_USEITEM: {
				thing = tile->getUseItem(index);
				break;
			}

			case STACKPOS_TOPDOWN_ITEM: {
				thing = tile->getTopDownItem();
				break;
			}

			case STACKPOS_USETARGET: {
				thing = tile->getTopVisibleCreature(player);
				if (!thing) {
					thing = tile->getUseItem(index);
				}
				break;
			}

			case STACKPOS_FIND_THING: {
				thing = tile->getUseItem(index);
				if (!thing) {
					thing = tile->getDoorItem();
				}

				if (!thing) {
					thing = tile->getTopDownItem();
				}

				break;
			}

			default: {
				thing = nullptr;
				break;
			}
		}

		if (player && tile->hasFlag(TILESTATE_SUPPORTS_HANGABLE)) {
			//do extra checks here if the thing is accessable
			if (thing && thing->getItem()) {
				if (tile->hasProperty(CONST_PROP_ISVERTICAL)) {
					if (player->getPosition().x + 1 == tile->getPosition().x && thing->getItem()->isHangable()) {
						thing = nullptr;
					}
				} else { // horizontal
					if (player->getPosition().y + 1 == tile->getPosition().y && thing->getItem()->isHangable()) {
						thing = nullptr;
					}
				}
			}
		}
		return thing;
	}

	//container
	if (pos.y & 0x40) {
		uint8_t fromCid = pos.y & 0x0F;

		Container* parentContainer = player->getContainerByID(fromCid);
		if (!parentContainer) {
			return nullptr;
		}

		if (parentContainer->getID() == ITEM_BROWSEFIELD) {
			Tile* tile = parentContainer->getTile();
			if (tile && tile->hasFlag(TILESTATE_SUPPORTS_HANGABLE)) {
				if (tile->hasProperty(CONST_PROP_ISVERTICAL)) {
					if (player->getPosition().x + 1 == tile->getPosition().x) {
						return nullptr;
					}
				} else { // horizontal
					if (player->getPosition().y + 1 == tile->getPosition().y) {
						return nullptr;
					}
				}
			}
		}

		uint8_t slot = pos.z;
		return parentContainer->getItemByIndex(player->getContainerIndex(fromCid) + slot);
	} else if (pos.y == 0x20 || pos.y == 0x21) {
		// '0x20' -> From depot.
		// '0x21' -> From inbox.
		// Both only when the item is from depot search window.
		if (!player->isDepotSearchOpenOnItem(static_cast<uint16_t>(itemId))) {
			player->sendCancelMessage(RETURNVALUE_NOTPOSSIBLE);
			return nullptr;
		}

		return player->getItemFromDepotSearch(static_cast<uint16_t>(itemId), pos);
	} else if (pos.y == 0 && pos.z == 0) {
		const ItemType& it = Item::items[itemId];
		if (it.id == 0) {
			return nullptr;
		}

		int32_t subType;
		if (it.isFluidContainer()) {
			subType = index;
		} else {
			subType = -1;
		}

		return findItemOfType(player, it.id, true, subType);
	}

	//inventory
	Slots_t slot = static_cast<Slots_t>(pos.y);
	return player->getInventoryItem(slot);
}

void Game::internalGetPosition(Item* item, Position& pos, uint8_t& stackpos)
{
	pos.x = 0;
	pos.y = 0;
	pos.z = 0;
	stackpos = 0;

	Cylinder* topParent = item->getTopParent();
	if (topParent) {
		if (Player* player = dynamic_cast<Player*>(topParent)) {
			pos.x = 0xFFFF;

			Container* container = dynamic_cast<Container*>(item->getParent());
			if (container) {
				pos.y = static_cast<uint16_t>(0x40) | static_cast<uint16_t>(player->getContainerID(container));
				pos.z = container->getThingIndex(item);
				stackpos = pos.z;
			} else {
				pos.y = player->getThingIndex(item);
				stackpos = pos.y;
			}
		} else if (Tile* tile = topParent->getTile()) {
			pos = tile->getPosition();
			stackpos = tile->getThingIndex(item);
		}
	}
}

Creature* Game::getCreatureByID(uint32_t id)
{
	if (id <= Player::playerAutoID) {
		return getPlayerByID(id);
	} else if (id <= Monster::monsterAutoID) {
		return getMonsterByID(id);
	} else if (id <= Npc::npcAutoID) {
		return getNpcByID(id);
	}
	return nullptr;
}

Monster* Game::getMonsterByID(uint32_t id)
{
	if (id == 0) {
		return nullptr;
	}

	auto it = monsters.find(id);
	if (it == monsters.end()) {
		return nullptr;
	}
	return it->second;
}

Npc* Game::getNpcByID(uint32_t id)
{
	if (id == 0) {
		return nullptr;
	}

	auto it = npcs.find(id);
	if (it == npcs.end()) {
		return nullptr;
	}
	return it->second;
}

Player* Game::getPlayerByID(uint32_t id)
{
	auto playerMap = players.find(id);
	if (playerMap != players.end()) {
		return playerMap->second;
	}

	return nullptr;
}

Creature* Game::getCreatureByName(const std::string& s)
{
	if (s.empty()) {
		return nullptr;
	}

	const std::string& lowerCaseName = asLowerCaseString(s);

	auto m_it = mappedPlayerNames.find(lowerCaseName);
	if (m_it != mappedPlayerNames.end()) {
		return m_it->second;
	}

	for (const auto& it : npcs) {
		if (lowerCaseName == asLowerCaseString(it.second->getName())) {
			return it.second;
		}
	}

	for (const auto& it : monsters) {
		if (lowerCaseName == asLowerCaseString(it.second->getName())) {
			return it.second;
		}
	}
	return nullptr;
}

Npc* Game::getNpcByName(const std::string& s)
{
	if (s.empty()) {
		return nullptr;
	}

	const char* npcName = s.c_str();
	for (const auto& it : npcs) {
		if (strcasecmp(npcName, it.second->getName().c_str()) == 0) {
			return it.second;
		}
	}
	return nullptr;
}

Player* Game::getPlayerByName(const std::string& s)
{
	if (s.empty()) {
		return nullptr;
	}

	auto it = mappedPlayerNames.find(asLowerCaseString(s));
	if (it == mappedPlayerNames.end()) {
		return nullptr;
	}
	return it->second;
}

Player* Game::getPlayerByGUID(const uint32_t& guid)
{
	if (guid == 0) {
		return nullptr;
	}

	for (const auto& it : players) {
		if (guid == it.second->getGUID()) {
			return it.second;
		}
	}
	return nullptr;
}

ReturnValue Game::getPlayerByNameWildcard(const std::string& s, Player*& player)
{
	size_t strlen = s.length();
	if (strlen == 0 || strlen > 20) {
		return RETURNVALUE_PLAYERWITHTHISNAMEISNOTONLINE;
	}

	if (s.back() == '~') {
		const std::string& query = asLowerCaseString(s.substr(0, strlen - 1));
		std::string result;
		ReturnValue ret = wildcardTree.findOne(query, result);
		if (ret != RETURNVALUE_NOERROR) {
			return ret;
		}

		player = getPlayerByName(result);
	} else {
		player = getPlayerByName(s);
	}

	if (!player) {
		return RETURNVALUE_PLAYERWITHTHISNAMEISNOTONLINE;
	}

	return RETURNVALUE_NOERROR;
}

Player* Game::getPlayerByAccount(uint32_t acc)
{
	for (const auto& it : players) {
		if (it.second->getAccount() == acc) {
			return it.second;
		}
	}
	return nullptr;
}

bool Game::internalPlaceCreature(Creature* creature, const Position& pos, bool extendedPos /*=false*/, bool forced /*= false*/, bool creatureCheck /*= false*/)
{
	if (creature->getParent() != nullptr) {
		return false;
	}

	if (!map.placeCreature(pos, creature, extendedPos, forced)) {
		return false;
	}

	creature->incrementReferenceCounter();
	creature->setID();
	creature->addList();

	if (creatureCheck) {
		addCreatureCheck(creature);
		creature->onPlacedCreature();
	}

	return true;
}

bool Game::placeCreature(Creature* creature, const Position& pos, bool extendedPos /*=false*/, bool forced /*= false*/)
{
	if (!internalPlaceCreature(creature, pos, extendedPos, forced)) {
		return false;
	}

	SpectatorHashSet spectators;
	map.getSpectators(spectators, creature->getPosition(), true);
	for (Creature* spectator : spectators) {
		if (Player* tmpPlayer = spectator->getPlayer()) {
			tmpPlayer->sendCreatureAppear(creature, creature->getPosition(), true);
		}
	}

	for (Creature* spectator : spectators) {
		spectator->onCreatureAppear(creature, true);
	}

	creature->getParent()->postAddNotification(creature, nullptr, 0);

	addCreatureCheck(creature);
	creature->onPlacedCreature();
	return true;
}

bool Game::removeCreature(Creature* creature, bool isLogout/* = true*/)
{
	if (creature->isRemoved()) {
		return false;
	}

	Tile* tile = creature->getTile();

	std::vector<int32_t> oldStackPosVector;

	SpectatorHashSet spectators;
	map.getSpectators(spectators, tile->getPosition(), true);
	for (Creature* spectator : spectators) {
		if (Player* player = spectator->getPlayer()) {
			oldStackPosVector.push_back(player->canSeeCreature(creature) ? tile->getStackposOfCreature(player, creature) : -1);
		}
	}

	tile->removeCreature(creature);

	const Position& tilePosition = tile->getPosition();

	//send to client
	size_t i = 0;
	for (Creature* spectator : spectators) {
		if (Player* player = spectator->getPlayer()) {
			player->sendRemoveTileThing(tilePosition, oldStackPosVector[i++]);
		}
	}

	//event method
	for (Creature* spectator : spectators) {
		spectator->onRemoveCreature(creature, isLogout);
	}

  if (creature->getMaster() && !creature->getMaster()->isRemoved()) {
    creature->setMaster(nullptr);
  }

	creature->getParent()->postRemoveNotification(creature, nullptr, 0);

	creature->removeList();
	creature->setRemoved();
	ReleaseCreature(creature);

	removeCreatureCheck(creature);

	for (Creature* summon : creature->summons) {
		summon->setSkillLoss(false);
		removeCreature(summon);
	}

	if (creature->getPlayer() && isLogout) {
		auto it = teamFinderMap.find(creature->getPlayer()->getGUID());
		if (it != teamFinderMap.end()) {
			teamFinderMap.erase(it);
		}
	}

	return true;
}

void Game::executeDeath(uint32_t creatureId)
{
	Creature* creature = getCreatureByID(creatureId);
	if (creature && !creature->isRemoved()) {
		creature->onDeath();
	}
}

void Game::playerTeleport(uint32_t playerId, const Position& newPosition) {
  Player* player = getPlayerByID(playerId);
  if (!player || !player->hasFlag(PlayerFlags_t::CanMapClickTeleport)) {
    return;
  }

  ReturnValue returnValue = g_game().internalTeleport(player, newPosition, false);
  if (returnValue != RETURNVALUE_NOERROR) {
    player->sendCancelMessage(returnValue);
  }
}

void Game::playerInspectItem(Player* player, const Position& pos) {
	Thing* thing = internalGetThing(player, pos, 0, 0, STACKPOS_TOPDOWN_ITEM);
	if (!thing) {
		player->sendCancelMessage(RETURNVALUE_NOTPOSSIBLE);
		return;
	}

	Item* item = thing->getItem();
	if (!item) {
		player->sendCancelMessage(RETURNVALUE_NOTPOSSIBLE);
		return;
	}

	player->sendItemInspection(item->getID(), static_cast<uint8_t>(item->getItemCount()), item, false);
}

void Game::playerInspectItem(Player* player, uint16_t itemId, uint8_t itemCount, bool cyclopedia) {
	player->sendItemInspection(itemId, itemCount, nullptr, cyclopedia);
}

FILELOADER_ERRORS Game::loadAppearanceProtobuf(const std::string& file)
{
	using namespace Canary::protobuf::appearances;

	std::fstream fileStream(file, std::ios::in | std::ios::binary);
	if (!fileStream.is_open()) {
		SPDLOG_ERROR("[Game::loadAppearanceProtobuf] - Failed to load {}, file cannot be oppened", file);
		fileStream.close();
		return ERROR_NOT_OPEN;
	}

	// Verify that the version of the library that we linked against is
	// compatible with the version of the headers we compiled against.
	GOOGLE_PROTOBUF_VERIFY_VERSION;
	appearances = Appearances();
	if (!appearances.ParseFromIstream(&fileStream)) {
		SPDLOG_ERROR("[Game::loadAppearanceProtobuf] - Failed to parse binary file {}, file is invalid", file);
		fileStream.close();
		return ERROR_NOT_OPEN;
	}

	// Parsing all items into ItemType
	Item::items.loadFromProtobuf();

	// Only iterate other objects if necessary
	if (g_configManager().getBoolean(WARN_UNSAFE_SCRIPTS)) {
		// Registering distance effects
		for (uint32_t it = 0; it < appearances.effect_size(); it++) {
			registeredMagicEffects.push_back(static_cast<uint8_t>(appearances.effect(it).id()));
		}

		// Registering missile effects
		for (uint32_t it = 0; it < appearances.missile_size(); it++) {
			registeredDistanceEffects.push_back(static_cast<uint8_t>(appearances.missile(it).id()));
		}

		// Registering outfits
		for (uint32_t it = 0; it < appearances.outfit_size(); it++) {
			registeredLookTypes.push_back(static_cast<uint16_t>(appearances.outfit(it).id()));
		}
	}

	fileStream.close();

	// Disposing allocated objects.
	google::protobuf::ShutdownProtobufLibrary();

	return ERROR_NONE;
}

void Game::playerMoveThing(uint32_t playerId, const Position& fromPos,
                           uint16_t itemId, uint8_t fromStackPos, const Position& toPos, uint8_t count)
{
	Player* player = getPlayerByID(playerId);
	if (!player) {
		return;
	}
	
	// Prevent the player from being able to move the item within the imbuement window
	if (player->hasImbuingItem()) {
        return;
	}

	uint8_t fromIndex = 0;
	if (fromPos.x == 0xFFFF) {
		if (fromPos.y & 0x40) {
			fromIndex = fromPos.z;
		} else if ((fromPos.y == 0x20 || fromPos.y == 0x21) && !player->isDepotSearchOpenOnItem(itemId)) {
			// '0x20' -> From depot.
			// '0x21' -> From inbox.
			// Both only when the item is being moved from depot search window.
			player->sendCancelMessage(RETURNVALUE_NOTPOSSIBLE);
			return;
		} else {
			fromIndex = static_cast<uint8_t>(fromPos.y);
		}
	} else {
		fromIndex = fromStackPos;
	}

	Thing* thing = internalGetThing(player, fromPos, fromIndex, itemId, STACKPOS_MOVE);
	if (!thing) {
		player->sendCancelMessage(RETURNVALUE_NOTPOSSIBLE);
		return;
	}

	if (Creature* movingCreature = thing->getCreature()) {
		Tile* tile = map.getTile(toPos);
		if (!tile) {
			player->sendCancelMessage(RETURNVALUE_NOTPOSSIBLE);
			return;
		}

		if (Position::areInRange<1, 1, 0>(movingCreature->getPosition(),
                                          player->getPosition())) {
			SchedulerTask* task = createSchedulerTask(
                                  g_configManager().getNumber(PUSH_DELAY),
                                  std::bind(&Game::playerMoveCreatureByID, this,
                                  player->getID(), movingCreature->getID(),
                                  movingCreature->getPosition(), tile->getPosition()));
			player->setNextActionPushTask(task);
		} else {
			playerMoveCreature(player, movingCreature, movingCreature->getPosition(), tile);
		}
	} else if (thing->getItem()) {
		Cylinder* toCylinder = internalGetCylinder(player, toPos);
		if (!toCylinder) {
			player->sendCancelMessage(RETURNVALUE_NOTPOSSIBLE);
			return;
		}

		playerMoveItem(player, fromPos, itemId, fromStackPos, toPos, count, thing->getItem(), toCylinder);
	}
}

void Game::playerMoveCreatureByID(uint32_t playerId, uint32_t movingCreatureId, const Position& movingCreatureOrigPos, const Position& toPos)
{
	Player* player = getPlayerByID(playerId);
	if (!player) {
		return;
	}

	Creature* movingCreature = getCreatureByID(movingCreatureId);
	if (!movingCreature) {
		return;
	}

	Tile* toTile = map.getTile(toPos);
	if (!toTile) {
		player->sendCancelMessage(RETURNVALUE_NOTPOSSIBLE);
		return;
	}

	playerMoveCreature(player, movingCreature, movingCreatureOrigPos, toTile);
}

void Game::playerMoveCreature(Player* player, Creature* movingCreature, const Position& movingCreatureOrigPos, Tile* toTile)
{
	if (!player->canDoAction()) {
		uint32_t delay = 600;
		SchedulerTask* task = createSchedulerTask(delay, std::bind(&Game::playerMoveCreatureByID,
			this, player->getID(), movingCreature->getID(), movingCreatureOrigPos, toTile->getPosition()));

		player->setNextActionPushTask(task);
		return;
	}

	player->setNextActionTask(nullptr);

	if (!Position::areInRange<1, 1, 0>(movingCreatureOrigPos, player->getPosition())) {
		//need to walk to the creature first before moving it
		std::forward_list<Direction> listDir;
		if (player->getPathTo(movingCreatureOrigPos, listDir, 0, 1, true, true)) {
			g_dispatcher().addTask(createTask(std::bind(&Game::playerAutoWalk,
											this, player->getID(), listDir)));

			SchedulerTask* task = createSchedulerTask(600, std::bind(&Game::playerMoveCreatureByID, this,
				player->getID(), movingCreature->getID(), movingCreatureOrigPos, toTile->getPosition()));

			player->pushEvent(true);
			player->setNextActionPushTask(task);
		} else {
			player->sendCancelMessage(RETURNVALUE_THEREISNOWAY);
		}
		return;
	}

	player->pushEvent(false);
	const Monster* monster = movingCreature->getMonster();
	bool isFamiliar = false;
	if (monster) {
		isFamiliar = monster->isFamiliar();
	}

	if (!isFamiliar && ((!movingCreature->isPushable() && !player->hasFlag(PlayerFlags_t::CanPushAllCreatures)) ||
				(movingCreature->isInGhostMode() && !player->isAccessPlayer()))) {
		player->sendCancelMessage(RETURNVALUE_NOTMOVEABLE);
		return;
	}

	//check throw distance
	const Position& movingCreaturePos = movingCreature->getPosition();
	const Position& toPos = toTile->getPosition();
	if ((Position::getDistanceX(movingCreaturePos, toPos) > movingCreature->getThrowRange()) || (Position::getDistanceY(movingCreaturePos, toPos) > movingCreature->getThrowRange()) || (Position::getDistanceZ(movingCreaturePos, toPos) * 4 > movingCreature->getThrowRange())) {
		player->sendCancelMessage(RETURNVALUE_DESTINATIONOUTOFREACH);
		return;
	}

	if (player != movingCreature) {
		if (toTile->hasFlag(TILESTATE_BLOCKPATH)) {
			player->sendCancelMessage(RETURNVALUE_NOTENOUGHROOM);
			return;
		} else if ((movingCreature->getZone() == ZONE_PROTECTION && !toTile->hasFlag(TILESTATE_PROTECTIONZONE)) || (movingCreature->getZone() == ZONE_NOPVP && !toTile->hasFlag(TILESTATE_NOPVPZONE))) {
			player->sendCancelMessage(RETURNVALUE_NOTPOSSIBLE);
			return;
		} else {
			if (CreatureVector* tileCreatures = toTile->getCreatures()) {
				for (Creature* tileCreature : *tileCreatures) {
					if (!tileCreature->isInGhostMode()) {
						player->sendCancelMessage(RETURNVALUE_NOTENOUGHROOM);
						return;
					}
				}
			}

			Npc* movingNpc = movingCreature->getNpc();
			if (movingNpc && movingNpc->canSee(toPos)) {
				player->sendCancelMessage(RETURNVALUE_NOTENOUGHROOM);
				return;
			}
		}

		movingCreature->setLastPosition(movingCreature->getPosition());
	}

	if (!g_events().eventPlayerOnMoveCreature(player, movingCreature, movingCreaturePos, toPos)) {
		return;
	}

	ReturnValue ret = internalMoveCreature(*movingCreature, *toTile);
	if (ret != RETURNVALUE_NOERROR) {
		player->sendCancelMessage(ret);
	}
	player->setLastPosition(player->getPosition());
}

ReturnValue Game::internalMoveCreature(Creature* creature, Direction direction, uint32_t flags /*= 0*/)
{
	creature->setLastPosition(creature->getPosition());
	const Position& currentPos = creature->getPosition();
	Position destPos = getNextPosition(direction, currentPos);
	Player* player = creature->getPlayer();

	bool diagonalMovement = (direction & DIRECTION_DIAGONAL_MASK) != 0;
	if (player && !diagonalMovement) {
		//try go up
		if (currentPos.z != 8 && creature->getTile()->hasHeight(3)) {
			Tile* tmpTile = map.getTile(currentPos.x, currentPos.y, currentPos.getZ() - 1);
			if (tmpTile == nullptr || (tmpTile->getGround() == nullptr && !tmpTile->hasFlag(TILESTATE_BLOCKSOLID))) {
				tmpTile = map.getTile(destPos.x, destPos.y, destPos.getZ() - 1);
				if (tmpTile && tmpTile->getGround() && !tmpTile->hasFlag(TILESTATE_BLOCKSOLID)) {
					flags |= FLAG_IGNOREBLOCKITEM | FLAG_IGNOREBLOCKCREATURE;

					if (!tmpTile->hasFlag(TILESTATE_FLOORCHANGE)) {
						player->setDirection(direction);
						destPos.z--;
					}
				}
			}
		}

		//try go down
		if (currentPos.z != 7 && currentPos.z == destPos.z) {
			Tile* tmpTile = map.getTile(destPos.x, destPos.y, destPos.z);
			if (tmpTile == nullptr || (tmpTile->getGround() == nullptr && !tmpTile->hasFlag(TILESTATE_BLOCKSOLID))) {
				tmpTile = map.getTile(destPos.x, destPos.y, destPos.z + 1);
				if (tmpTile && tmpTile->hasHeight(3)) {
					flags |= FLAG_IGNOREBLOCKITEM | FLAG_IGNOREBLOCKCREATURE;
					player->setDirection(direction);
					destPos.z++;
				}
			}
		}
	}

	Tile* toTile = map.getTile(destPos);
	if (!toTile) {
		return RETURNVALUE_NOTPOSSIBLE;
	}
	return internalMoveCreature(*creature, *toTile, flags);
}

ReturnValue Game::internalMoveCreature(Creature& creature, Tile& toTile, uint32_t flags /*= 0*/)
{
	if (creature.hasCondition(CONDITION_ROOTED)) {
		return RETURNVALUE_NOTPOSSIBLE;
	}

	//check if we can move the creature to the destination
	ReturnValue ret = toTile.queryAdd(0, creature, 1, flags);
	if (ret != RETURNVALUE_NOERROR) {
		return ret;
	}

	map.moveCreature(creature, toTile);
	if (creature.getParent() != &toTile) {
		return RETURNVALUE_NOERROR;
	}

	int32_t index = 0;
	Item* toItem = nullptr;
	Tile* subCylinder = nullptr;
	Tile* toCylinder = &toTile;
	Tile* fromCylinder = nullptr;
	uint32_t n = 0;

	while ((subCylinder = toCylinder->queryDestination(index, creature, &toItem, flags)) != toCylinder) {
		map.moveCreature(creature, *subCylinder);

		if (creature.getParent() != subCylinder) {
			//could happen if a script move the creature
			fromCylinder = nullptr;
			break;
		}

		fromCylinder = toCylinder;
		toCylinder = subCylinder;
		flags = 0;

		//to prevent infinite loop
		if (++n >= MAP_MAX_LAYERS) {
			break;
		}
	}

	if (fromCylinder) {
		const Position& fromPosition = fromCylinder->getPosition();
		const Position& toPosition = toCylinder->getPosition();
		if (fromPosition.z != toPosition.z && (fromPosition.x != toPosition.x || fromPosition.y != toPosition.y)) {
			Direction dir = getDirectionTo(fromPosition, toPosition);
			if ((dir & DIRECTION_DIAGONAL_MASK) == 0) {
				internalCreatureTurn(&creature, dir);
			}
		}
	}

	return RETURNVALUE_NOERROR;
}

void Game::playerMoveItemByPlayerID(uint32_t playerId, const Position& fromPos, uint16_t itemId, uint8_t fromStackPos, const Position& toPos, uint8_t count)
{
	Player* player = getPlayerByID(playerId);
	if (!player) {
		return;
	}
	playerMoveItem(player, fromPos, itemId, fromStackPos, toPos, count, nullptr, nullptr);
}

void Game::playerMoveItem(Player* player, const Position& fromPos,
                           uint16_t itemId, uint8_t fromStackPos, const Position& toPos, uint8_t count, Item* item, Cylinder* toCylinder)
{
	if (!player->canDoAction()) {
		uint32_t delay = player->getNextActionTime();
		SchedulerTask* task = createSchedulerTask(delay, std::bind(&Game::playerMoveItemByPlayerID, this,
                              player->getID(), fromPos, itemId, fromStackPos, toPos, count));
		player->setNextActionTask(task);
		return;
	}

	player->setNextActionTask(nullptr);

	if (item == nullptr) {
		uint8_t fromIndex = 0;
		if (fromPos.x == 0xFFFF) {
			if (fromPos.y & 0x40) {
				fromIndex = fromPos.z;
			} else if ((fromPos.y == 0x20 || fromPos.y == 0x21) && !player->isDepotSearchOpenOnItem(itemId)) {
				// '0x20' -> From depot.
				// '0x21' -> From inbox.
				// Both only when the item is being moved from depot search window.
				player->sendCancelMessage(RETURNVALUE_NOTPOSSIBLE);
				return;
			} else {
				fromIndex = static_cast<uint8_t>(fromPos.y);
			}
		} else {
			fromIndex = fromStackPos;
		}

		Thing* thing = internalGetThing(player, fromPos, fromIndex, itemId, STACKPOS_MOVE);
		if (!thing || !thing->getItem()) {
			player->sendCancelMessage(RETURNVALUE_NOTPOSSIBLE);
			return;
		}

		item = thing->getItem();
	}

	if (item->getID() != itemId) {
		player->sendCancelMessage(RETURNVALUE_NOTPOSSIBLE);
		return;
	}

	Cylinder* fromCylinder = nullptr;
	if (fromPos.x == 0xFFFF &&
			(fromPos.y == 0x20 || fromPos.y == 0x21)) {
		// '0x20' -> From depot.
		// '0x21' -> From inbox.
		// Both only when the item is being moved from depot search window.
		if (!player->isDepotSearchOpenOnItem(itemId)) {
			player->sendCancelMessage(RETURNVALUE_NOTPOSSIBLE);
			return;
		}

		fromCylinder = item->getParent();
	} else {
		fromCylinder = internalGetCylinder(player, fromPos);
	}

	if (fromCylinder == nullptr) {
		player->sendCancelMessage(RETURNVALUE_NOTPOSSIBLE);
		return;
	}

	if (toCylinder == nullptr) {
		toCylinder = internalGetCylinder(player, toPos);
		if (toCylinder == nullptr) {
			player->sendCancelMessage(RETURNVALUE_NOTPOSSIBLE);
			return;
		}
	}

	if (!item->isPushable() || item->hasAttribute(ITEM_ATTRIBUTE_UNIQUEID)) {
		player->sendCancelMessage(RETURNVALUE_NOTMOVEABLE);
		return;
	}

	const Position& playerPos = player->getPosition();
	const Position& mapFromPos = fromCylinder->getTile()->getPosition();
	if (playerPos.z != mapFromPos.z) {
		player->sendCancelMessage(playerPos.z > mapFromPos.z ? RETURNVALUE_FIRSTGOUPSTAIRS : RETURNVALUE_FIRSTGODOWNSTAIRS);
		return;
	}

	if (!Position::areInRange<1, 1>(playerPos, mapFromPos)) {
		//need to walk to the item first before using it
		std::forward_list<Direction> listDir;
		if (player->getPathTo(item->getPosition(), listDir, 0, 1, true, true)) {
			g_dispatcher().addTask(createTask(std::bind(&Game::playerAutoWalk,
											this, player->getID(), listDir)));

			SchedulerTask* task = createSchedulerTask(400,
                                  std::bind(&Game::playerMoveItemByPlayerID, this,
                                  player->getID(), fromPos, itemId,
                                  fromStackPos, toPos, count));
			player->setNextWalkActionTask(task);
		} else {
			player->sendCancelMessage(RETURNVALUE_THEREISNOWAY);
		}
		return;
	}

	const Tile* toCylinderTile = toCylinder->getTile();
	const Position& mapToPos = toCylinderTile->getPosition();

	//hangable item specific code
	if (item->isHangable() && toCylinderTile->hasFlag(TILESTATE_SUPPORTS_HANGABLE)) {
		//destination supports hangable objects so need to move there first
		bool vertical = toCylinderTile->hasProperty(CONST_PROP_ISVERTICAL);
		if (vertical) {
			if (playerPos.x + 1 == mapToPos.x) {
				player->sendCancelMessage(RETURNVALUE_NOTPOSSIBLE);
				return;
			}
		} else { // horizontal
			if (playerPos.y + 1 == mapToPos.y) {
				player->sendCancelMessage(RETURNVALUE_NOTPOSSIBLE);
				return;
			}
		}

		if (!Position::areInRange<1, 1, 0>(playerPos, mapToPos)) {
			Position walkPos = mapToPos;
			if (vertical) {
				walkPos.x++;
			} else {
				walkPos.y++;
			}

			Position itemPos = fromPos;
			uint8_t itemStackPos = fromStackPos;

			if (fromPos.x != 0xFFFF && Position::areInRange<1, 1>(mapFromPos, playerPos)
					&& !Position::areInRange<1, 1, 0>(mapFromPos, walkPos)) {
				//need to pickup the item first
				Item* moveItem = nullptr;

				ReturnValue ret = internalMoveItem(fromCylinder, player, INDEX_WHEREEVER, item, count, &moveItem);
				if (ret != RETURNVALUE_NOERROR) {
					player->sendCancelMessage(ret);
					return;
				}

				//changing the position since its now in the inventory of the player
				internalGetPosition(moveItem, itemPos, itemStackPos);
			}

			std::forward_list<Direction> listDir;
			if (player->getPathTo(walkPos, listDir, 0, 0, true, true)) {
				g_dispatcher().addTask(createTask(std::bind(&Game::playerAutoWalk,
												this, player->getID(), listDir)));

				SchedulerTask* task = createSchedulerTask(400,
                                      std::bind(&Game::playerMoveItemByPlayerID,
                                      this, player->getID(), itemPos, itemId,
                                      itemStackPos, toPos, count));
				player->setNextWalkActionTask(task);
			} else {
				player->sendCancelMessage(RETURNVALUE_THEREISNOWAY);
			}
			return;
		}
	}

	if ((Position::getDistanceX(playerPos, mapToPos) > item->getThrowRange()) ||
			(Position::getDistanceY(playerPos, mapToPos) > item->getThrowRange()) ||
			(Position::getDistanceZ(mapFromPos, mapToPos) * 4 > item->getThrowRange())) {
		player->sendCancelMessage(RETURNVALUE_DESTINATIONOUTOFREACH);
		return;
	}

	if (toCylinder->getContainer() != NULL &&
		toCylinder->getItem()->getID() == ITEM_LOCKER &&
		toPos.getZ() == ITEM_SUPPLY_STASH_INDEX) {
		player->stowItem(item, count, false);
			return;
	}

	if (!canThrowObjectTo(mapFromPos, mapToPos)) {
		player->sendCancelMessage(RETURNVALUE_CANNOTTHROW);
		return;
	}

	if (!g_events().eventPlayerOnMoveItem(player, item, count, fromPos, toPos, fromCylinder, toCylinder)) {
		return;
	}

	uint8_t toIndex = 0;
	if (toPos.x == 0xFFFF) {
		if (toPos.y & 0x40) {
			toIndex = toPos.z;
		} else {
			toIndex = static_cast<uint8_t>(toPos.y);
		}
	}

	if (item->isWrapable()){
		HouseTile* toHouseTile = dynamic_cast<HouseTile*>(map.getTile(mapToPos));
		HouseTile* fromHouseTile = dynamic_cast<HouseTile*>(map.getTile(mapFromPos));
		if (fromHouseTile && (!toHouseTile || toHouseTile->getHouse()->getId() != fromHouseTile->getHouse()->getId())) {
			player->sendCancelMessage("You can't move this item outside a house.");
				return;
		}
	}

	ReturnValue ret = internalMoveItem(fromCylinder, toCylinder, toIndex, item, count, nullptr, 0, player);
	if (ret != RETURNVALUE_NOERROR) {
		player->sendCancelMessage(ret);
	}	else if (toCylinder->getContainer()
		&& fromCylinder->getContainer()
		&& fromCylinder->getContainer()->countsToLootAnalyzerBalance()
		&& toCylinder->getContainer()->getTopParent() == player) {
		player->sendLootStats(item, count);
	}
	player->cancelPush();

	g_events().eventPlayerOnItemMoved(player, item, count, fromPos, toPos, fromCylinder, toCylinder);
}

ReturnValue Game::internalMoveItem(Cylinder* fromCylinder,
                                  Cylinder* toCylinder, int32_t index,
                                  Item* item, uint32_t count, Item** internalMoveItem,
                                  uint32_t flags /*= 0*/, Creature* actor/*=nullptr*/,
                                  Item* tradeItem/* = nullptr*/)
{
	if (fromCylinder == nullptr) {
		SPDLOG_ERROR("[{}] fromCylinder is nullptr", __FUNCTION__);
		return RETURNVALUE_NOTPOSSIBLE;
	}
	if (toCylinder == nullptr) {
		SPDLOG_ERROR("[{}] toCylinder is nullptr", __FUNCTION__);
		return RETURNVALUE_NOTPOSSIBLE;
	}

	Tile* fromTile = fromCylinder->getTile();
	if (fromTile) {
		auto it = browseFields.find(fromTile);
		if (it != browseFields.end() && it->second == fromCylinder) {
			fromCylinder = fromTile;
		}
	}

	Item* toItem = nullptr;

	Cylinder* subCylinder;
	int floorN = 0;

	while ((subCylinder = toCylinder->queryDestination(index, *item, &toItem, flags)) != toCylinder) {
		toCylinder = subCylinder;
		flags = 0;

		//to prevent infinite loop
		if (++floorN >= MAP_MAX_LAYERS) {
			break;
		}
	}

	//destination is the same as the source?
	if (item == toItem) {
		return RETURNVALUE_NOERROR; //silently ignore move
	}

	// 'Move up' stackable items fix
	//  Cip's client never sends the count of stackables when using "Move up" menu option
	if (item->isStackable() && count == 255 && fromCylinder->getParent() == toCylinder) {
		count = item->getItemCount();
	}

	//check if we can add this item
	ReturnValue ret = toCylinder->queryAdd(index, *item, count, flags, actor);
	if (ret == RETURNVALUE_NEEDEXCHANGE) {
		//check if we can add it to source cylinder
		ret = fromCylinder->queryAdd(fromCylinder->getThingIndex(item), *toItem, toItem->getItemCount(), 0);
		if (ret == RETURNVALUE_NOERROR) {
			//check how much we can move
			uint32_t maxExchangeQueryCount = 0;
			ReturnValue retExchangeMaxCount = fromCylinder->queryMaxCount(INDEX_WHEREEVER, *toItem, toItem->getItemCount(), maxExchangeQueryCount, 0);

			if (retExchangeMaxCount != RETURNVALUE_NOERROR && maxExchangeQueryCount == 0) {
				return retExchangeMaxCount;
			}

			if (toCylinder->queryRemove(*toItem, toItem->getItemCount(), flags, actor) == RETURNVALUE_NOERROR) {
				int32_t oldToItemIndex = toCylinder->getThingIndex(toItem);
				toCylinder->removeThing(toItem, toItem->getItemCount());
				fromCylinder->addThing(toItem);

				if (oldToItemIndex != -1) {
					toCylinder->postRemoveNotification(toItem, fromCylinder, oldToItemIndex);
				}

				int32_t newToItemIndex = fromCylinder->getThingIndex(toItem);
				if (newToItemIndex != -1) {
					fromCylinder->postAddNotification(toItem, toCylinder, newToItemIndex);
				}

				ret = toCylinder->queryAdd(index, *item, count, flags);
				toItem = nullptr;
			}
		}
	}

	if (ret != RETURNVALUE_NOERROR) {
		return ret;
	}

	//check how much we can move
	uint32_t maxQueryCount = 0;
	ReturnValue retMaxCount = toCylinder->queryMaxCount(index, *item, count, maxQueryCount, flags);
	if (retMaxCount != RETURNVALUE_NOERROR && maxQueryCount == 0) {
		return retMaxCount;
	}

	uint32_t m;
	if (item->isStackable()) {
		m = std::min<uint32_t>(count, maxQueryCount);
	} else {
		m = maxQueryCount;
	}

	Item* moveItem = item;
	//check if we can remove this item
	ret = fromCylinder->queryRemove(*item, m, flags, actor);
	if (ret != RETURNVALUE_NOERROR) {
		return ret;
	}

	if (tradeItem) {
		if (toCylinder->getItem() == tradeItem) {
			return RETURNVALUE_NOTENOUGHROOM;
		}

		Cylinder* tmpCylinder = toCylinder->getParent();
		while (tmpCylinder) {
			if (tmpCylinder->getItem() == tradeItem) {
				return RETURNVALUE_NOTENOUGHROOM;
			}

			tmpCylinder = tmpCylinder->getParent();
		}
	}

	//remove the item
	int32_t itemIndex = fromCylinder->getThingIndex(item);
	Item* updateItem = nullptr;
	fromCylinder->removeThing(item, m);

	//update item(s)
	if (item->isStackable()) {
		uint32_t n;

		if (toItem && item->equals(toItem)) {
			n = std::min<uint32_t>(100 - toItem->getItemCount(), m);
			toCylinder->updateThing(toItem, toItem->getID(), toItem->getItemCount() + n);
			updateItem = toItem;
		} else {
			n = 0;
		}

		int32_t newCount = m - n;
		if (newCount > 0) {
			moveItem = item->clone();
			moveItem->setItemCount(newCount);
		} else {
			moveItem = nullptr;
		}

		if (item->isRemoved()) {
			item->stopDecaying();
			ReleaseItem(item);
		}
	}

	//add item
	if (moveItem /*m - n > 0*/) {
		toCylinder->addThing(index, moveItem);
	}

	if (itemIndex != -1) {
		fromCylinder->postRemoveNotification(item, toCylinder, itemIndex);
	}

	if (moveItem) {
		int32_t moveItemIndex = toCylinder->getThingIndex(moveItem);
		if (moveItemIndex != -1) {
			toCylinder->postAddNotification(moveItem, fromCylinder, moveItemIndex);
		}
		moveItem->startDecaying();
	}

	if (updateItem) {
		int32_t updateItemIndex = toCylinder->getThingIndex(updateItem);
		if (updateItemIndex != -1) {
			toCylinder->postAddNotification(updateItem, fromCylinder, updateItemIndex);
		}
		updateItem->startDecaying();
	}

	if (internalMoveItem) {
		if (moveItem) {
			*internalMoveItem = moveItem;
		} else {
			*internalMoveItem = item;
		}
	}

	Item* quiver = toCylinder->getItem();
	if (quiver && quiver->isQuiver() 
               && quiver->getHoldingPlayer()
               && quiver->getHoldingPlayer()->getThing(CONST_SLOT_RIGHT) == quiver) {
		quiver->getHoldingPlayer()->sendInventoryItem(CONST_SLOT_RIGHT, quiver);
	} else {
		quiver = fromCylinder->getItem();
		if (quiver && quiver->isQuiver()
                   && quiver->getHoldingPlayer()
                   && quiver->getHoldingPlayer()->getThing(CONST_SLOT_RIGHT) == quiver) {
			quiver->getHoldingPlayer()->sendInventoryItem(CONST_SLOT_RIGHT, quiver);
		}
	}

	//we could not move all, inform the player
	if (item->isStackable() && maxQueryCount < count) {
		return retMaxCount;
	}

	// looting analyser from this point forward
	if (fromCylinder && actor && toCylinder) {
		if (!fromCylinder->getContainer() || !actor->getPlayer() || !toCylinder->getContainer()) {
			return ret;
		}

		if (Player* player = actor->getPlayer()) {

			// Refresh depot search window if necessary
			if (player->isDepotSearchOpenOnItem(item->getID()) &&
				((fromCylinder->getItem() && fromCylinder->getItem()->isInsideDepot(true)) ||
				(toCylinder->getItem() && toCylinder->getItem()->isInsideDepot(true)))) {
				player->requestDepotSearchItem(item->getID(), item->getTier());
			}

			const ItemType& it = Item::items[fromCylinder->getItem()->getID()];
			if (it.id <= 0) {
				return ret;
			}

			if (it.isCorpse && toCylinder->getContainer()->getTopParent() == player && item->getIsLootTrackeable()) {
				player->sendLootStats(item, static_cast<uint8_t>(item->getItemCount()));
			}
		}
	}

	return ret;
}

ReturnValue Game::internalAddItem(Cylinder* toCylinder, Item* item,
                                  int32_t index /*= INDEX_WHEREEVER*/,
                                  uint32_t flags/* = 0*/, bool test/* = false*/)
{
	uint32_t remainderCount = 0;
	return internalAddItem(toCylinder, item, index, flags, test, remainderCount);
}

ReturnValue Game::internalAddItem(Cylinder* toCylinder, Item* item, int32_t index,
                                  uint32_t flags, bool test, uint32_t& remainderCount)
{
	if (toCylinder == nullptr) {
		SPDLOG_ERROR("[{}] fromCylinder is nullptr", __FUNCTION__);
		return RETURNVALUE_NOTPOSSIBLE;
	}
	if (item == nullptr) {
		SPDLOG_ERROR("[{}] item is nullptr", __FUNCTION__);
		return RETURNVALUE_NOTPOSSIBLE;
	}

	Cylinder* destCylinder = toCylinder;
	Item* toItem = nullptr;
	toCylinder = toCylinder->queryDestination(index, *item, &toItem, flags);

	//check if we can add this item
	ReturnValue ret = toCylinder->queryAdd(index, *item, item->getItemCount(), flags);
	if (ret != RETURNVALUE_NOERROR) {
		return ret;
	}

	/*
	Check if we can move add the whole amount, we do this by checking against the original cylinder,
	since the queryDestination can return a cylinder that might only hold a part of the full amount.
	*/
	uint32_t maxQueryCount = 0;
	ret = destCylinder->queryMaxCount(INDEX_WHEREEVER, *item, item->getItemCount(), maxQueryCount, flags);

	if (ret != RETURNVALUE_NOERROR && toCylinder->getItem() && toCylinder->getItem()->getID() != ITEM_REWARD_CONTAINER) {
		return ret;
	}

	if (test) {
		return RETURNVALUE_NOERROR;
	}

	if (item->isStackable() && item->equals(toItem)) {
		uint32_t m = std::min<uint32_t>(item->getItemCount(), maxQueryCount);
		uint32_t n = std::min<uint32_t>(100 - toItem->getItemCount(), m);

		toCylinder->updateThing(toItem, toItem->getID(), toItem->getItemCount() + n);

		int32_t count = m - n;
		if (count > 0) {
			if (item->getItemCount() != count) {
				Item* remainderItem = item->clone();
				remainderItem->setItemCount(count);
				if (internalAddItem(destCylinder, remainderItem, INDEX_WHEREEVER, flags, false) != RETURNVALUE_NOERROR) {
					ReleaseItem(remainderItem);
					remainderCount = count;
				}
			} else {
				toCylinder->addThing(index, item);

				int32_t itemIndex = toCylinder->getThingIndex(item);
				if (itemIndex != -1) {
					toCylinder->postAddNotification(item, nullptr, itemIndex);
				}
			}
		} else {
			//fully merged with toItem, item will be destroyed
			item->onRemoved();
			ReleaseItem(item);

			int32_t itemIndex = toCylinder->getThingIndex(toItem);
			if (itemIndex != -1) {
				toCylinder->postAddNotification(toItem, nullptr, itemIndex);
			}
		}
	} else {
		toCylinder->addThing(index, item);

		int32_t itemIndex = toCylinder->getThingIndex(item);
		if (itemIndex != -1) {
			toCylinder->postAddNotification(item, nullptr, itemIndex);
		}
	}

	Item* quiver = toCylinder->getItem();
	if (quiver && quiver->isQuiver()
               && quiver->getHoldingPlayer()
               && quiver->getHoldingPlayer()->getThing(CONST_SLOT_RIGHT) == quiver) {
		quiver->getHoldingPlayer()->sendInventoryItem(CONST_SLOT_RIGHT, quiver);
	}

	return RETURNVALUE_NOERROR;
}

ReturnValue Game::internalRemoveItem(Item* item, int32_t count /*= -1*/, bool test /*= false*/, uint32_t flags /*= 0*/)
{
	if (item == nullptr) {
		SPDLOG_DEBUG("{} - Item is nullptr", __FUNCTION__);
		return RETURNVALUE_NOTPOSSIBLE;
	}
	Cylinder* cylinder = item->getParent();
	if (cylinder == nullptr) {
		SPDLOG_DEBUG("{} - Cylinder is nullptr", __FUNCTION__);
		return RETURNVALUE_NOTPOSSIBLE;
	}
	Tile* fromTile = cylinder->getTile();
	if (fromTile) {
		auto it = browseFields.find(fromTile);
		if (it != browseFields.end() && it->second == cylinder) {
			cylinder = fromTile;
		}
	}
	if (count == -1) {
		count = item->getItemCount();
	}
	//check if we can remove this item
	ReturnValue ret = cylinder->queryRemove(*item, count, flags | FLAG_IGNORENOTMOVEABLE);
	if (ret != RETURNVALUE_NOERROR) {
		SPDLOG_DEBUG("{} - Failed to execute query remove", __FUNCTION__);
		return ret;
	}
	if (!item->canRemove()) {
		SPDLOG_DEBUG("{} - Failed to remove item", __FUNCTION__);
		return RETURNVALUE_NOTPOSSIBLE;
	}

	// Not remove item with decay loaded from map
	if (item->canDecay() && cylinder->getTile() && item->getLoadedFromMap()) {
		SPDLOG_DEBUG("Cannot remove item with id {}, name {}, on position {}", item->getID(), item->getName(), cylinder->getPosition().toString());
		item->stopDecaying();
		return RETURNVALUE_THISISIMPOSSIBLE;
	}

	if (!test) {
		int32_t index = cylinder->getThingIndex(item);
		//remove the item
		cylinder->removeThing(item, count);

		if (item->isRemoved()) {
			item->onRemoved();
			item->stopDecaying();
			ReleaseItem(item);
		}

		cylinder->postRemoveNotification(item, nullptr, index);
	}

	Item* quiver = cylinder->getItem();
	if (quiver && quiver->isQuiver()
               && quiver->getHoldingPlayer()
               && quiver->getHoldingPlayer()->getThing(CONST_SLOT_RIGHT) == quiver) {
		quiver->getHoldingPlayer()->sendInventoryItem(CONST_SLOT_RIGHT, quiver);
	}

	return RETURNVALUE_NOERROR;
}

ReturnValue Game::internalPlayerAddItem(Player* player, Item* item, bool dropOnMap /*= true*/, Slots_t slot /*= CONST_SLOT_WHEREEVER*/)
{
	uint32_t remainderCount = 0;
	ReturnValue ret = internalAddItem(player, item, static_cast<int32_t>(slot), 0, false, remainderCount);
	if (remainderCount != 0) {
		Item* remainderItem = Item::CreateItem(item->getID(), remainderCount);
		ReturnValue remaindRet = internalAddItem(player->getTile(), remainderItem, INDEX_WHEREEVER, FLAG_NOLIMIT);
		if (remaindRet != RETURNVALUE_NOERROR) {
			ReleaseItem(remainderItem);
			player->sendLootStats(item, static_cast<uint8_t>(item->getItemCount()));
		}
	}

	if (ret != RETURNVALUE_NOERROR && dropOnMap) {
		ret = internalAddItem(player->getTile(), item, INDEX_WHEREEVER, FLAG_NOLIMIT);
	}

	if (ret == RETURNVALUE_NOERROR)
	{
		player->sendForgingData();
	}

	return ret;
}

Item* Game::findItemOfType(const Cylinder* cylinder, uint16_t itemId, bool depthSearch /*= true*/, int32_t subType /*= -1*/) const
{
	if (cylinder == nullptr) {
		SPDLOG_ERROR("[{}] Cylinder is nullptr", __FUNCTION__);
		return nullptr;
	}

	std::vector<Container*> containers;
	for (size_t i = cylinder->getFirstIndex(), j = cylinder->getLastIndex(); i < j; ++i) {
		Thing* thing = cylinder->getThing(i);
		if (!thing) {
			continue;
		}

		Item* item = thing->getItem();
		if (!item) {
			continue;
		}

		if (item->getID() == itemId && (subType == -1 || subType == item->getSubType())) {
			return item;
		}

		if (depthSearch) {
			Container* container = item->getContainer();
			if (container) {
				containers.push_back(container);
			}
		}
	}

	size_t i = 0;
	while (i < containers.size()) {
		Container* container = containers[i++];
		for (Item* item : container->getItemList()) {
			if (item->getID() == itemId && (subType == -1 || subType == item->getSubType())) {
				return item;
			}

			Container* subContainer = item->getContainer();
			if (subContainer) {
				containers.push_back(subContainer);
			}
		}
	}
	return nullptr;
}

bool Game::removeMoney(Cylinder* cylinder, uint64_t money, uint32_t flags /*= 0*/, bool useBalance /*= false*/)
{
	if (cylinder == nullptr) {
		SPDLOG_ERROR("[{}] cylinder is nullptr", __FUNCTION__);
		return false;
	}
	if (money == 0) {
		return true;
	}
	std::vector<Container*> containers;
	std::multimap<uint32_t, Item*> moneyMap;
	uint64_t moneyCount = 0;
	for (size_t i = cylinder->getFirstIndex(), j = cylinder->getLastIndex(); i < j; ++i) {
		Thing* thing = cylinder->getThing(i);
		if (!thing) {
			continue;
		}
		Item* item = thing->getItem();
		if (!item) {
			continue;
		}
		Container* container = item->getContainer();
		if (container) {
			containers.push_back(container);
		} else {
			const uint32_t worth = item->getWorth();
			if (worth != 0) {
				moneyCount += worth;
				moneyMap.emplace(worth, item);
			}
		}
	}
	size_t i = 0;
	while (i < containers.size()) {
		Container* container = containers[i++];
		for (Item* item : container->getItemList()) {
			Container* tmpContainer = item->getContainer();
			if (tmpContainer) {
				containers.push_back(tmpContainer);
			} else {
				const uint32_t worth = item->getWorth();
				if (worth != 0) {
					moneyCount += worth;
					moneyMap.emplace(worth, item);
				}
			}
		}
	}

	Player* player = useBalance ? dynamic_cast<Player*>(cylinder) : nullptr;
	uint64_t balance = 0;
	if (useBalance && player) {
		balance = player->getBankBalance();
	}

	if (moneyCount + balance < money) {
		return false;
	}

	for (const auto& moneyEntry : moneyMap) {
		Item* item = moneyEntry.second;
		if (moneyEntry.first < money) {
			internalRemoveItem(item);
			money -= moneyEntry.first;
		} else if (moneyEntry.first > money) {
			const uint32_t worth = moneyEntry.first / item->getItemCount();
			const uint32_t removeCount = std::ceil(money / static_cast<double>(worth));
			addMoney(cylinder, (worth * removeCount) - money, flags);
			internalRemoveItem(item, removeCount);
			return true;
		} else {
			internalRemoveItem(item);
			return true;
		}
	}

	if (useBalance && player && player->getBankBalance() >= money) {
		player->setBankBalance(player->getBankBalance() - money);
	}

	return true;
}

void Game::addMoney(Cylinder* cylinder, uint64_t money, uint32_t flags /*= 0*/)
{
	if (cylinder == nullptr) {
		SPDLOG_ERROR("[{}] cylinder is nullptr", __FUNCTION__);
		return;
	}
	if (money == 0) {
		return;
	}

	uint32_t crystalCoins = money / 10000;
	money -= crystalCoins * 10000;
	while (crystalCoins > 0) {
		const uint16_t count = std::min<uint32_t>(100, crystalCoins);

		Item* remaindItem = Item::CreateItem(ITEM_CRYSTAL_COIN, count);

		ReturnValue ret = internalAddItem(cylinder, remaindItem, INDEX_WHEREEVER, flags);
		if (ret != RETURNVALUE_NOERROR) {
			internalAddItem(cylinder->getTile(), remaindItem, INDEX_WHEREEVER, FLAG_NOLIMIT);
		}

		crystalCoins -= count;
	}

	uint16_t platinumCoins = money / 100;
	if (platinumCoins != 0) {
		Item* remaindItem = Item::CreateItem(ITEM_PLATINUM_COIN, platinumCoins);

		ReturnValue ret = internalAddItem(cylinder, remaindItem, INDEX_WHEREEVER, flags);
		if (ret != RETURNVALUE_NOERROR) {
			internalAddItem(cylinder->getTile(), remaindItem, INDEX_WHEREEVER, FLAG_NOLIMIT);
		}

		money -= platinumCoins * 100;
	}

	if (money != 0) {
		Item* remaindItem = Item::CreateItem(ITEM_GOLD_COIN, money);

		ReturnValue ret = internalAddItem(cylinder, remaindItem, INDEX_WHEREEVER, flags);
		if (ret != RETURNVALUE_NOERROR) {
			internalAddItem(cylinder->getTile(), remaindItem, INDEX_WHEREEVER, FLAG_NOLIMIT);
		}
	}
}

Item* Game::transformItem(Item* item, uint16_t newId, int32_t newCount /*= -1*/)
{
	if (item->getID() == newId && (newCount == -1 || (newCount == item->getSubType() && newCount != 0))) { //chargeless item placed on map = infinite
		return item;
	}

	Cylinder* cylinder = item->getParent();
	if (cylinder == nullptr) {
		return nullptr;
	}

	Tile* fromTile = cylinder->getTile();
	if (fromTile) {
		auto it = browseFields.find(fromTile);
		if (it != browseFields.end() && it->second == cylinder) {
			cylinder = fromTile;
		}
	}

	int32_t itemIndex = cylinder->getThingIndex(item);
	if (itemIndex == -1) {
		return item;
	}

	if (!item->canTransform()) {
		return item;
	}

	const ItemType& newType = Item::items[newId];
	if (newType.id == 0) {
		return item;
	}

	const ItemType& curType = Item::items[item->getID()];
	if (item->isAlwaysOnTop() != (newType.alwaysOnTopOrder != 0)) {
		//This only occurs when you transform items on tiles from a downItem to a topItem (or vice versa)
		//Remove the old, and add the new
		cylinder->removeThing(item, item->getItemCount());
		cylinder->postRemoveNotification(item, cylinder, itemIndex);

		item->setID(newId);
		if (newCount != -1) {
			item->setSubType(newCount);
		}
		cylinder->addThing(item);

		Cylinder* newParent = item->getParent();
		if (newParent == nullptr) {
			item->stopDecaying();
			ReleaseItem(item);
			return nullptr;
		}

		newParent->postAddNotification(item, cylinder, newParent->getThingIndex(item));
		item->startDecaying();

		return item;
	}

	if (curType.type == newType.type) {
		//Both items has the same type so we can safely change id/subtype
		if (newCount == 0 && (item->isStackable() || item->hasAttribute(ITEM_ATTRIBUTE_CHARGES))) {
			if (item->isStackable()) {
				internalRemoveItem(item);
				return nullptr;
			} else {
				int32_t newItemId = newId;
				if (curType.id == newType.id) {
					newItemId = curType.decayTo;
				}

				if (newItemId < 0) {
					internalRemoveItem(item);
					return nullptr;
				} else if (newItemId != newId) {
					// Replacing the the old item with the new while maintaining the old position
					Item* newItem = Item::CreateItem(newItemId, 1);
					if (newItem == nullptr) {
						return nullptr;
					}

					cylinder->replaceThing(itemIndex, newItem);
					cylinder->postAddNotification(newItem, cylinder, itemIndex);

					item->setParent(nullptr);
					cylinder->postRemoveNotification(item, cylinder, itemIndex);
					item->stopDecaying();
					ReleaseItem(item);
					newItem->startDecaying();

					return newItem;
				} else {
					return transformItem(item, newItemId);
				}
			}
		} else {
			cylinder->postRemoveNotification(item, cylinder, itemIndex);
			uint16_t itemId = item->getID();
			int32_t count = item->getSubType();

			if (curType.id != newType.id) {
				if (newType.group != curType.group) {
					item->setDefaultSubtype();
				}

				itemId = newId;
			}

			if (newCount != -1 && newType.hasSubType()) {
				count = newCount;
			}

			cylinder->updateThing(item, itemId, count);
			cylinder->postAddNotification(item, cylinder, itemIndex);

			Item* quiver = cylinder->getItem();
			if (quiver && quiver->isQuiver()
                       && quiver->getHoldingPlayer()
                       && quiver->getHoldingPlayer()->getThing(CONST_SLOT_RIGHT) == quiver) {
				quiver->getHoldingPlayer()->sendInventoryItem(CONST_SLOT_RIGHT, quiver);
			}
			item->startDecaying();

			return item;
		}
	}

	Item* quiver = cylinder->getItem();
	if (quiver && quiver->isQuiver()
               && quiver->getHoldingPlayer()
               && quiver->getHoldingPlayer()->getThing(CONST_SLOT_RIGHT) == quiver) {
		quiver->getHoldingPlayer()->sendInventoryItem(CONST_SLOT_RIGHT, quiver);
	}

	//Replacing the the old item with the new while maintaining the old position
	Item* newItem;
	if (newCount == -1) {
		newItem = Item::CreateItem(newId);
	} else {
		newItem = Item::CreateItem(newId, newCount);
	}

	if (newItem == nullptr) {
		return nullptr;
	}

	cylinder->replaceThing(itemIndex, newItem);
	cylinder->postAddNotification(newItem, cylinder, itemIndex);

	item->setParent(nullptr);
	cylinder->postRemoveNotification(item, cylinder, itemIndex);
	item->stopDecaying();
	ReleaseItem(item);
	newItem->startDecaying();

	return newItem;
}

ReturnValue Game::internalTeleport(Thing* thing, const Position& newPos, bool pushMove/* = true*/, uint32_t flags /*= 0*/)
{
<<<<<<< HEAD
	if (newPos == thing->getPosition()) {
		return RETURNVALUE_CONTACTADMINISTRATOR;
	} else if (thing->isRemoved()) {
=======
	if (thing == nullptr) {
		SPDLOG_ERROR("[{}] thing is nullptr", __FUNCTION__);
		return RETURNVALUE_NOTPOSSIBLE;
	}

	if (thing->isRemoved()) {
>>>>>>> dd9a4bd4
		return RETURNVALUE_NOTPOSSIBLE;
	}

	Tile* toTile = map.getTile(newPos);
	if (!toTile) {
		return RETURNVALUE_NOTPOSSIBLE;
	}

	if (Creature* creature = thing->getCreature()) {
		ReturnValue ret = toTile->queryAdd(0, *creature, 1, FLAG_NOLIMIT);
		if (ret != RETURNVALUE_NOERROR) {
			return ret;
		}

		map.moveCreature(*creature, *toTile, !pushMove);
		return RETURNVALUE_NOERROR;
	} else if (Item* item = thing->getItem()) {
		return internalMoveItem(item->getParent(), toTile, INDEX_WHEREEVER, item, item->getItemCount(), nullptr, flags);
	}
	return RETURNVALUE_NOTPOSSIBLE;
}

void Game::internalQuickLootCorpse(Player* player, Container* corpse)
{
	if (!player || !corpse) {
		return;
	}

	std::vector<Item*> itemList;
	bool ignoreListItems = (player->quickLootFilter == QUICKLOOTFILTER_SKIPPEDLOOT);

	bool missedAnyGold = false;
	bool missedAnyItem = false;

	for (ContainerIterator it = corpse->iterator(); it.hasNext(); it.advance()) {
		Item* item = *it;
		bool listed = player->isQuickLootListedItem(item);
		if ((listed && ignoreListItems) || (!listed && !ignoreListItems)) {
			if (item->getWorth() != 0) {
				missedAnyGold = true;
			} else {
				missedAnyItem = true;
			}
			continue;
		}

		itemList.push_back(item);
	}

	bool shouldNotifyCapacity = false;
	ObjectCategory_t shouldNotifyNotEnoughRoom = OBJECTCATEGORY_NONE;

	uint32_t totalLootedGold = 0;
	uint32_t totalLootedItems = 0;
	for (Item* item : itemList) {
		uint32_t worth = item->getWorth();
		uint16_t baseCount = item->getItemCount();
		ObjectCategory_t category = getObjectCategory(item);

		ReturnValue ret = internalQuickLootItem(player, item, category);
		if (ret == RETURNVALUE_NOTENOUGHCAPACITY) {
			shouldNotifyCapacity = true;
		} else if (ret == RETURNVALUE_CONTAINERNOTENOUGHROOM) {
			shouldNotifyNotEnoughRoom = category;
		}

		bool success = ret == RETURNVALUE_NOERROR;
		if (worth != 0) {
			missedAnyGold = missedAnyGold || !success;
			if (success) {
				player->sendLootStats(item, baseCount);
				totalLootedGold += worth;
			} else {
				// item is not completely moved
				totalLootedGold += worth - item->getWorth();
			}
		} else {
			missedAnyItem = missedAnyItem || !success;
			if (success || item->getItemCount() != baseCount) {
				totalLootedItems++;
				player->sendLootStats(item, item->getItemCount());
			}
		}
	}

	std::stringstream ss;
	if (totalLootedGold != 0 || missedAnyGold || totalLootedItems != 0 || missedAnyItem) {
		bool lootedAllGold = totalLootedGold != 0 && !missedAnyGold;
		bool lootedAllItems = totalLootedItems != 0 && !missedAnyItem;
		if (lootedAllGold) {
			if (totalLootedItems != 0 || missedAnyItem) {
				ss << "You looted the complete " << totalLootedGold << " gold";

				if (lootedAllItems) {
					ss << " and all dropped items";
				} else if (totalLootedItems != 0) {
					ss << ", but you only looted some of the items";
				} else if (missedAnyItem) {
					ss << " but none of the dropped items";
				}
			} else {
				ss << "You looted " << totalLootedGold << " gold";
			}
		} else if (lootedAllItems) {
			if (totalLootedItems == 1) {
				ss << "You looted 1 item";
			} else if (totalLootedGold != 0 || missedAnyGold) {
				ss << "You looted all of the dropped items";
			} else {
				ss << "You looted all items";
			}

			if (totalLootedGold != 0) {
				ss << ", but you only looted " << totalLootedGold << " of the dropped gold";
			} else if (missedAnyGold) {
				ss << " but none of the dropped gold";
			}
		} else if (totalLootedGold != 0) {
			ss << "You only looted " << totalLootedGold << " of the dropped gold";
			if (totalLootedItems != 0) {
				ss << " and some of the dropped items";
			} else if (missedAnyItem) {
				ss << " but none of the dropped items";
			}
		} else if (totalLootedItems != 0) {
			ss << "You looted some of the dropped items";
			if (missedAnyGold) {
				ss << " but none of the dropped gold";
			}
		} else if (missedAnyGold) {
			ss << "You looted none of the dropped gold";
			if (missedAnyItem) {
				ss << " and none of the items";
			}
		} else if (missedAnyItem) {
			ss << "You looted none of the dropped items";
		}
	} else {
		ss << "No loot";
	}

	ss << ".";
	player->sendTextMessage(MESSAGE_LOOT, ss.str());

	if (shouldNotifyCapacity) {
		ss.str(std::string());
		ss << "Attention! The loot you are trying to pick up is too heavy for you to carry.";
	} else if (shouldNotifyNotEnoughRoom != OBJECTCATEGORY_NONE) {
		ss.str(std::string());
		ss << "Attention! The container assigned to category " << getObjectCategoryName(shouldNotifyNotEnoughRoom) << " is full.";
	} else {
		return;
	}

	if (player->lastQuickLootNotification + 15000 < OTSYS_TIME()) {
		player->sendTextMessage(MESSAGE_GAME_HIGHLIGHT, ss.str());
	} else {
		player->sendTextMessage(MESSAGE_EVENT_ADVANCE, ss.str());
	}

	player->lastQuickLootNotification = OTSYS_TIME();
}

ReturnValue Game::internalQuickLootItem(Player* player, Item* item, ObjectCategory_t category /* = OBJECTCATEGORY_DEFAULT*/)
{
  if (!player || !item) {
    return RETURNVALUE_NOTPOSSIBLE;
  }

	bool fallbackConsumed = false;
	uint16_t baseId = 0;

	Container* lootContainer = player->getLootContainer(category);
	if (!lootContainer) {
    	if (player->quickLootFallbackToMainContainer) {
    		Item* fallbackItem = player->getInventoryItem(CONST_SLOT_BACKPACK);

      	if (fallbackItem) {
        	Container* mainBackpack = fallbackItem->getContainer();
        	if (mainBackpack && !fallbackConsumed) {
          		player->setLootContainer(OBJECTCATEGORY_DEFAULT, mainBackpack);
          		player->sendInventoryItem(CONST_SLOT_BACKPACK, player->getInventoryItem(CONST_SLOT_BACKPACK));
        	}
      	}

			lootContainer = fallbackItem ? fallbackItem->getContainer() : nullptr;
			fallbackConsumed = true;
		} else {
			return RETURNVALUE_NOTPOSSIBLE;
		}
	} else {
		baseId = lootContainer->getID();
	}

	if (!lootContainer) {
		return RETURNVALUE_NOTPOSSIBLE;
	}

	Container* lastSubContainer = nullptr;
	uint32_t remainderCount = item->getItemCount();
	ContainerIterator it = lootContainer->iterator();

	ReturnValue ret;
	do {
		Item* moveItem = nullptr;
		if (item->getParent()) { // Stash retrive dont have parent cylinder.
		ret = internalMoveItem(item->getParent(), lootContainer, INDEX_WHEREEVER, item, item->getItemCount(), &moveItem, 0, player);
		} else {
		ret = internalAddItem(lootContainer, item, INDEX_WHEREEVER);
		}
		if (moveItem) {
			remainderCount -= moveItem->getItemCount();
		}

		if (ret != RETURNVALUE_CONTAINERNOTENOUGHROOM) {
			break;
		}

		// search for a sub container
		bool obtainedNewContainer = false;
		while (it.hasNext()) {
			Item* cur = *it;
			Container* subContainer = cur ? cur->getContainer() : nullptr;
			it.advance();

			if (subContainer) {
				lastSubContainer = subContainer;
				lootContainer = subContainer;
				obtainedNewContainer = true;
				break;
			}
		}

		// a hack to fix last empty sub-container
		if (!obtainedNewContainer && lastSubContainer && lastSubContainer->size() > 0) {
			Item* cur = lastSubContainer->getItemByIndex(lastSubContainer->size() - 1);
			Container* subContainer = cur ? cur->getContainer() : nullptr;

			if (subContainer) {
				lootContainer = subContainer;
				obtainedNewContainer = true;
			}

			lastSubContainer = nullptr;
		}

		// consumed all sub-container & there is simply no more containers to iterate over.
		// check if fallback should be used and if not, then break
		bool quickFallback = (player->quickLootFallbackToMainContainer);
		bool noFallback = fallbackConsumed || !quickFallback;
		if (noFallback && (!lootContainer || !obtainedNewContainer)) {
			break;
		} else if (!lootContainer || !obtainedNewContainer) {
			Item* fallbackItem = player->getInventoryItem(CONST_SLOT_BACKPACK);
			if (!fallbackItem || !fallbackItem->getContainer()) {
				break;
			}

			lootContainer = fallbackItem->getContainer();
			it = lootContainer->iterator();

			fallbackConsumed = true;
		}
	} while (remainderCount != 0);
	return ret;
}

ObjectCategory_t Game::getObjectCategory(const Item* item)
{
	ObjectCategory_t category = OBJECTCATEGORY_DEFAULT;
  if (!item) {
    return OBJECTCATEGORY_NONE;
  }

	const ItemType& it = Item::items[item->getID()];
	if (item->getWorth() != 0) {
		category = OBJECTCATEGORY_GOLD;
	} else if (it.weaponType != WEAPON_NONE) {
		switch (it.weaponType) {
			case WEAPON_SWORD:
				category = OBJECTCATEGORY_SWORDS;
				break;
			case WEAPON_CLUB:
				category = OBJECTCATEGORY_CLUBS;
				break;
			case WEAPON_AXE:
				category = OBJECTCATEGORY_AXES;
				break;
			case WEAPON_SHIELD:
				category = OBJECTCATEGORY_SHIELDS;
				break;
			case WEAPON_DISTANCE:
				category = OBJECTCATEGORY_DISTANCEWEAPONS;
				break;
			case WEAPON_WAND:
				category = OBJECTCATEGORY_WANDS;
				break;
			case WEAPON_AMMO:
				category = OBJECTCATEGORY_AMMO;
				break;
			default:
				break;
		}
	} else if (it.slotPosition != SLOTP_HAND) { // if it's a weapon/shield should have been parsed earlier
		if ((it.slotPosition & SLOTP_HEAD) != 0) {
			category = OBJECTCATEGORY_HELMETS;
		} else if ((it.slotPosition & SLOTP_NECKLACE) != 0) {
			category = OBJECTCATEGORY_NECKLACES;
		} else if ((it.slotPosition & SLOTP_BACKPACK) != 0) {
			category = OBJECTCATEGORY_CONTAINERS;
		} else if ((it.slotPosition & SLOTP_ARMOR) != 0) {
			category = OBJECTCATEGORY_ARMORS;
		} else if ((it.slotPosition & SLOTP_LEGS) != 0) {
			category = OBJECTCATEGORY_LEGS;
		} else if ((it.slotPosition & SLOTP_FEET) != 0) {
			category = OBJECTCATEGORY_BOOTS;
		} else if ((it.slotPosition & SLOTP_RING) != 0) {
			category = OBJECTCATEGORY_RINGS;
		}
	} else if (it.type == ITEM_TYPE_RUNE) {
		category = OBJECTCATEGORY_RUNES;
	} else if (it.type == ITEM_TYPE_CREATUREPRODUCT) {
		category = OBJECTCATEGORY_CREATUREPRODUCTS;
	} else if (it.type == ITEM_TYPE_FOOD) {
		category = OBJECTCATEGORY_FOOD;
	} else if (it.type == ITEM_TYPE_VALUABLE) {
		category = OBJECTCATEGORY_VALUABLES;
	} else if (it.type == ITEM_TYPE_POTION) {
		category = OBJECTCATEGORY_POTIONS;
	} else {
		category = OBJECTCATEGORY_OTHERS;
	}

	return category;
}

uint64_t Game::getItemMarketPrice(std::map<uint16_t, uint64_t> const &itemMap, bool buyPrice) const
{
	uint64_t total = 0;
	for (const auto& it : itemMap) {
		if (it.first == ITEM_GOLD_COIN) {
			total += it.second;
		} else if (it.first == ITEM_PLATINUM_COIN) {
			total += 100 * it.second;
		} else if (it.first == ITEM_CRYSTAL_COIN) {
			total += 10000 * it.second;
		} else {
			auto marketIt = itemsPriceMap.find(it.first);
			if (marketIt != itemsPriceMap.end()) {
				for (auto &[tier, price] : (*marketIt).second) {
					total += price * it.second;
				}
			} else {
				const ItemType& iType = Item::items[it.first];
				total += (buyPrice ? iType.buyPrice : iType.sellPrice) * it.second;
			}
		}
	}

	return total;
}

Item* searchForItem(const Container* container, uint16_t itemId, bool hasTier /* = false*/, uint8_t tier /* = 0*/)
{
	for (ContainerIterator it = container->iterator(); it.hasNext(); it.advance()) {
		if ((*it)->getID() == itemId && (!hasTier || (*it)->getTier() == tier)) {
			return *it;
		}
	}

	return nullptr;
}

Slots_t getSlotType(const ItemType& it)
{
	Slots_t slot = CONST_SLOT_RIGHT;
	if (it.weaponType != WeaponType_t::WEAPON_SHIELD) {
		int32_t slotPosition = it.slotPosition;

		if (slotPosition & SLOTP_HEAD) {
			slot = CONST_SLOT_HEAD;
		} else if (slotPosition & SLOTP_NECKLACE) {
			slot = CONST_SLOT_NECKLACE;
		} else if (slotPosition & SLOTP_ARMOR) {
			slot = CONST_SLOT_ARMOR;
		} else if (slotPosition & SLOTP_LEGS) {
			slot = CONST_SLOT_LEGS;
		} else if (slotPosition & SLOTP_FEET) {
			slot = CONST_SLOT_FEET ;
		} else if (slotPosition & SLOTP_RING) {
			slot = CONST_SLOT_RING;
		} else if (slotPosition & SLOTP_AMMO) {
			slot = CONST_SLOT_AMMO;
		} else if (slotPosition & SLOTP_TWO_HAND || slotPosition & SLOTP_LEFT) {
			slot = CONST_SLOT_LEFT;
		}
	}

	return slot;
}

//Implementation of player invoked events
void Game::playerEquipItem(uint32_t playerId, uint16_t itemId, bool hasTier /* = false*/, uint8_t tier /* = 0*/)
{
	Player* player = getPlayerByID(playerId);
	if (!player) {
		return;
	}

	Item* item = player->getInventoryItem(CONST_SLOT_BACKPACK);
	if (!item) {
		return;
	}

	const Container* backpack = item->getContainer();
	if (!backpack) {
		return;
	}

	const ItemType& it = Item::items[itemId];
	Slots_t slot = getSlotType(it);

	Item* slotItem = player->getInventoryItem(slot);
	Item* equipItem = searchForItem(backpack, it.id, hasTier, tier);
	if (slotItem && slotItem->getID() == it.id && (!it.stackable || slotItem->getItemCount() == 100 || !equipItem)) {
		internalMoveItem(slotItem->getParent(), player, CONST_SLOT_WHEREEVER, slotItem, slotItem->getItemCount(), nullptr);
	} else if (equipItem) {
		if (it.weaponType == WEAPON_AMMO) {
			Item* quiver = player->getInventoryItem(CONST_SLOT_RIGHT);
			if (quiver && quiver->isQuiver()) {
				internalMoveItem(equipItem->getParent(), quiver->getContainer(), 0, equipItem, equipItem->getItemCount(), nullptr);
				return;
			}
		}

		internalMoveItem(equipItem->getParent(), player, slot, equipItem, equipItem->getItemCount(), nullptr);
	}
}

void Game::playerMove(uint32_t playerId, Direction direction)
{
	Player* player = getPlayerByID(playerId);
	if (!player) {
		return;
	}

	player->resetIdleTime();
	player->setNextWalkActionTask(nullptr);
	player->cancelPush();

	player->startAutoWalk(std::forward_list<Direction> { direction });
}

bool Game::playerBroadcastMessage(Player* player, const std::string& text) const
{
	if (!player->hasFlag(PlayerFlags_t::CanBroadcast)) {
		return false;
	}

	SPDLOG_INFO("{} broadcasted: {}", player->getName(), text);

	for (const auto& it : players) {
		it.second->sendPrivateMessage(player, TALKTYPE_BROADCAST, text);
	}

	return true;
}

void Game::playerCreatePrivateChannel(uint32_t playerId)
{
	Player* player = getPlayerByID(playerId);
	if (!player || !player->isPremium()) {
		return;
	}

	ChatChannel* channel = g_chat().createChannel(*player, CHANNEL_PRIVATE);
	if (!channel || !channel->addUser(*player)) {
		return;
	}

	player->sendCreatePrivateChannel(channel->getId(), channel->getName());
}

void Game::playerChannelInvite(uint32_t playerId, const std::string& name)
{
	Player* player = getPlayerByID(playerId);
	if (!player) {
		return;
	}

	PrivateChatChannel* channel = g_chat().getPrivateChannel(*player);
	if (!channel) {
		return;
	}

	Player* invitePlayer = getPlayerByName(name);
	if (!invitePlayer) {
		return;
	}

	if (player == invitePlayer) {
		return;
	}

	channel->invitePlayer(*player, *invitePlayer);
}

void Game::playerChannelExclude(uint32_t playerId, const std::string& name)
{
	Player* player = getPlayerByID(playerId);
	if (!player) {
		return;
	}

	PrivateChatChannel* channel = g_chat().getPrivateChannel(*player);
	if (!channel) {
		return;
	}

	Player* excludePlayer = getPlayerByName(name);
	if (!excludePlayer) {
		return;
	}

	if (player == excludePlayer) {
		return;
	}

	channel->excludePlayer(*player, *excludePlayer);
}

void Game::playerRequestChannels(uint32_t playerId)
{
	Player* player = getPlayerByID(playerId);
	if (!player) {
		return;
	}

	player->sendChannelsDialog();
}

void Game::playerOpenChannel(uint32_t playerId, uint16_t channelId)
{
	Player* player = getPlayerByID(playerId);
	if (!player) {
		return;
	}

	const ChatChannel* channel = g_chat().addUserToChannel(*player, channelId);
	if (!channel) {
		return;
	}

	const InvitedMap* invitedUsers = channel->getInvitedUsers();
	const UsersMap* users;
	if (!channel->isPublicChannel()) {
		users = &channel->getUsers();
	} else {
		users = nullptr;
	}

	player->sendChannel(channel->getId(), channel->getName(), users, invitedUsers);
}

void Game::playerCloseChannel(uint32_t playerId, uint16_t channelId)
{
	Player* player = getPlayerByID(playerId);
	if (!player) {
		return;
	}

	g_chat().removeUserFromChannel(*player, channelId);
}

void Game::playerOpenPrivateChannel(uint32_t playerId, std::string& receiver)
{
	Player* player = getPlayerByID(playerId);
	if (!player) {
		return;
	}

	if (!IOLoginData::formatPlayerName(receiver)) {
		player->sendCancelMessage("A player with this name does not exist.");
		return;
	}

	if (player->getName() == receiver) {
		player->sendCancelMessage("You cannot set up a private message channel with yourself.");
		return;
	}

	player->sendOpenPrivateChannel(receiver);
}

void Game::playerCloseNpcChannel(uint32_t playerId)
{
	Player* player = getPlayerByID(playerId);
	if (!player) {
		return;
	}

	SpectatorHashSet spectators;
	map.getSpectators(spectators, player->getPosition());
	for (Creature* spectator : spectators) {
		if (Npc* npc = spectator->getNpc()) {
			npc->onPlayerCloseChannel(player);
		}
	}
}

void Game::playerReceivePing(uint32_t playerId)
{
	Player* player = getPlayerByID(playerId);
	if (!player) {
		return;
	}

	player->receivePing();
}

void Game::playerReceivePingBack(uint32_t playerId)
{
	Player* player = getPlayerByID(playerId);
	if (!player) {
		return;
	}

	player->sendPingBack();
}

void Game::playerAutoWalk(uint32_t playerId, const std::forward_list<Direction>& listDir)
{
	Player* player = getPlayerByID(playerId);
	if (!player) {
		return;
	}

	player->resetIdleTime();
	player->setNextWalkTask(nullptr);
	player->startAutoWalk(listDir);
}

void Game::playerStopAutoWalk(uint32_t playerId)
{
	Player* player = getPlayerByID(playerId);
	if (!player) {
		return;
	}

	player->stopWalk();
}

void Game::playerUseItemEx(uint32_t playerId, const Position& fromPos, uint8_t fromStackPos, uint16_t fromItemId,
                           const Position& toPos, uint8_t toStackPos, uint16_t toItemId)
{
	Player* player = getPlayerByID(playerId);
	if (!player) {
		return;
	}

	bool isHotkey = (fromPos.x == 0xFFFF && fromPos.y == 0 && fromPos.z == 0);
	if (isHotkey && !g_configManager().getBoolean(AIMBOT_HOTKEY_ENABLED)) {
		return;
	}

	Thing* thing = internalGetThing(player, fromPos, fromStackPos, fromItemId, STACKPOS_FIND_THING);
	if (!thing) {
		player->sendCancelMessage(RETURNVALUE_NOTPOSSIBLE);
		return;
	}

	Item* item = thing->getItem();
	if (!item || !item->isMultiUse() || item->getID() != fromItemId) {
		player->sendCancelMessage(RETURNVALUE_CANNOTUSETHISOBJECT);
		return;
	}

	Position walkToPos = fromPos;
	ReturnValue ret = g_actions().canUse(player, fromPos);
	if (ret == RETURNVALUE_NOERROR) {
		ret = g_actions().canUse(player, toPos, item);
		if (ret == RETURNVALUE_TOOFARAWAY) {
			walkToPos = toPos;
		}
	}

	const ItemType& it = Item::items[item->getID()];
	if (it.isRune() || it.type == ITEM_TYPE_POTION) {
		if (player->walkExhausted()) {
			player->sendCancelMessage(RETURNVALUE_YOUAREEXHAUSTED);
			return;
		}
	}

	if (ret != RETURNVALUE_NOERROR) {
		if (ret == RETURNVALUE_TOOFARAWAY) {
			Position itemPos = fromPos;
			uint8_t itemStackPos = fromStackPos;

			if (fromPos.x != 0xFFFF && toPos.x != 0xFFFF && Position::areInRange<1, 1, 0>(fromPos, player->getPosition()) &&
					!Position::areInRange<1, 1, 0>(fromPos, toPos)) {
				Item* moveItem = nullptr;

				ret = internalMoveItem(item->getParent(), player, INDEX_WHEREEVER, item, item->getItemCount(), &moveItem);
				if (ret != RETURNVALUE_NOERROR) {
					player->sendCancelMessage(ret);
					return;
				}

				//changing the position since its now in the inventory of the player
				internalGetPosition(moveItem, itemPos, itemStackPos);
			}

			std::forward_list<Direction> listDir;
			if (player->getPathTo(walkToPos, listDir, 0, 1, true, true)) {
				g_dispatcher().addTask(createTask(std::bind(&Game::playerAutoWalk, this, player->getID(), listDir)));

				SchedulerTask* task = createSchedulerTask(400,
                                      std::bind(&Game::playerUseItemEx, this,
                                      playerId, itemPos, itemStackPos, fromItemId,
                                      toPos, toStackPos, toItemId));
				if (it.isRune() || it.type == ITEM_TYPE_POTION) {
					player->setNextPotionActionTask(task);
				} else {
					player->setNextWalkActionTask(task);
				}
			} else {
				player->sendCancelMessage(RETURNVALUE_THEREISNOWAY);
			}
			return;
		}

		player->sendCancelMessage(ret);
		return;
	}

	bool canDoAction = player->canDoAction();
	if (it.isRune() || it.type == ITEM_TYPE_POTION) {
		canDoAction = player->canDoPotionAction();
	}

	if (!canDoAction) {
		uint32_t delay = player->getNextActionTime();
		if (it.isRune() || it.type == ITEM_TYPE_POTION) {
			delay = player->getNextPotionActionTime();
		}
		SchedulerTask* task = createSchedulerTask(delay, std::bind(&Game::playerUseItemEx, this,
                              playerId, fromPos, fromStackPos, fromItemId, toPos, toStackPos, toItemId));
		if (it.isRune() || it.type == ITEM_TYPE_POTION) {
			player->setNextPotionActionTask(task);
		} else {
			player->setNextActionTask(task);
		}
		return;
	}

	player->resetIdleTime();
	if (it.isRune() || it.type == ITEM_TYPE_POTION) {
		player->setNextPotionActionTask(nullptr);
	} else {
		player->setNextActionTask(nullptr);
	}

	// Refresh depot search window if necessary
	bool mustReloadDepotSearch = false;
	if (player->isDepotSearchOpenOnItem(fromItemId)) {
		if (item->isInsideDepot(true)) {
			mustReloadDepotSearch = true;
		} else {
			if (Thing* targetThing = internalGetThing(player, toPos, toStackPos, toItemId, STACKPOS_FIND_THING);
					targetThing && targetThing->getItem() && targetThing->getItem()->isInsideDepot(true)) {
				mustReloadDepotSearch = true;
			}
		}
	}

	g_actions().useItemEx(player, fromPos, toPos, toStackPos, item, isHotkey);

	if (mustReloadDepotSearch) {
		player->requestDepotSearchItem(fromItemId, fromStackPos);
	}
}

void Game::playerUseItem(uint32_t playerId, const Position& pos, uint8_t stackPos,
                         uint8_t index, uint16_t itemId)
{
	Player* player = getPlayerByID(playerId);
	if (!player) {
		return;
	}

	bool isHotkey = (pos.x == 0xFFFF && pos.y == 0 && pos.z == 0);
	if (isHotkey && !g_configManager().getBoolean(AIMBOT_HOTKEY_ENABLED)) {
		return;
	}

	Thing* thing = internalGetThing(player, pos, stackPos, itemId, STACKPOS_FIND_THING);
	if (!thing) {
		player->sendCancelMessage(RETURNVALUE_NOTPOSSIBLE);
		return;
	}

	Item* item = thing->getItem();
	if (!item || item->isMultiUse() || item->getID() != itemId) {
		player->sendCancelMessage(RETURNVALUE_CANNOTUSETHISOBJECT);
		return;
	}

	const ItemType& it = Item::items[item->getID()];
	if (it.isRune() || it.type == ITEM_TYPE_POTION) {
		if (player->walkExhausted()) {
			player->sendCancelMessage(RETURNVALUE_YOUAREEXHAUSTED);
			return;
		}
	}

	ReturnValue ret = g_actions().canUse(player, pos);
	if (ret != RETURNVALUE_NOERROR) {
		if (ret == RETURNVALUE_TOOFARAWAY) {
			std::forward_list<Direction> listDir;
			if (player->getPathTo(pos, listDir, 0, 1, true, true)) {
				g_dispatcher().addTask(createTask(std::bind(&Game::playerAutoWalk,
												this, player->getID(), listDir)));

				SchedulerTask* task = createSchedulerTask(400,
                                      std::bind(&Game::playerUseItem, this,
                                      playerId, pos, stackPos, index, itemId));
				if (it.isRune() || it.type == ITEM_TYPE_POTION) {
					player->setNextPotionActionTask(task);
				} else {
					player->setNextWalkActionTask(task);
				}
				return;
			}

			ret = RETURNVALUE_THEREISNOWAY;
		}

		player->sendCancelMessage(ret);
		return;
	}

	bool canDoAction = player->canDoAction();
	if (it.isRune() || it.type == ITEM_TYPE_POTION) {
		canDoAction = player->canDoPotionAction();
	}

	if (!canDoAction) {
		uint32_t delay = player->getNextActionTime();
		if (it.isRune() || it.type == ITEM_TYPE_POTION) {
			delay = player->getNextPotionActionTime();
		}
		SchedulerTask* task = createSchedulerTask(delay, std::bind(&Game::playerUseItem, this,
                              playerId, pos, stackPos, index, itemId));
		if (it.isRune() || it.type == ITEM_TYPE_POTION) {
			player->setNextPotionActionTask(task);
		} else {
			player->setNextActionTask(task);
		}
		return;
	}

	player->resetIdleTime();
	player->setNextActionTask(nullptr);

	// Refresh depot search window if necessary
	bool refreshDepotSearch = false;
	if (player->isDepotSearchOpenOnItem(itemId) && item->isInsideDepot(true)) {
		refreshDepotSearch = true;
	}

	g_actions().useItem(player, pos, index, item, isHotkey);

	if (refreshDepotSearch) {
		player->requestDepotSearchItem(itemId, stackPos);
	}
}

void Game::playerUseWithCreature(uint32_t playerId, const Position& fromPos, uint8_t fromStackPos, uint32_t creatureId, uint16_t itemId)
{
	Player* player = getPlayerByID(playerId);
	if (!player) {
		return;
	}

	Creature* creature = getCreatureByID(creatureId);
	if (!creature) {
		return;
	}

	if (!Position::areInRange<7, 5, 0>(creature->getPosition(), player->getPosition())) {
		return;
	}

	bool isHotkey = (fromPos.x == 0xFFFF && fromPos.y == 0 && fromPos.z == 0);
	if (!g_configManager().getBoolean(AIMBOT_HOTKEY_ENABLED)) {
		if (creature->getPlayer() || isHotkey) {
			player->sendCancelMessage(RETURNVALUE_DIRECTPLAYERSHOOT);
			return;
		}
	}

	Thing* thing = internalGetThing(player, fromPos, fromStackPos, itemId, STACKPOS_FIND_THING);
	if (!thing) {
		player->sendCancelMessage(RETURNVALUE_NOTPOSSIBLE);
		return;
	}

	Item* item = thing->getItem();
	if (!item || !item->isMultiUse() || item->getID() != itemId) {
		player->sendCancelMessage(RETURNVALUE_CANNOTUSETHISOBJECT);
		return;
	}

	const ItemType& it = Item::items[item->getID()];
	if (it.isRune() || it.type == ITEM_TYPE_POTION) {
		if (player->walkExhausted()) {
			player->sendCancelMessage(RETURNVALUE_YOUAREEXHAUSTED);
			return;
		}
	}
	Position toPos = creature->getPosition();
	Position walkToPos = fromPos;
	ReturnValue ret = g_actions().canUse(player, fromPos);
	if (ret == RETURNVALUE_NOERROR) {
		ret = g_actions().canUse(player, toPos, item);
		if (ret == RETURNVALUE_TOOFARAWAY) {
			walkToPos = toPos;
		}
	}

	if (ret != RETURNVALUE_NOERROR) {
		if (ret == RETURNVALUE_TOOFARAWAY) {
			Position itemPos = fromPos;
			uint8_t itemStackPos = fromStackPos;

			if (fromPos.x != 0xFFFF && Position::areInRange<1, 1, 0>(fromPos, player->getPosition()) && !Position::areInRange<1, 1, 0>(fromPos, toPos)) {
				Item* moveItem = nullptr;
				ret = internalMoveItem(item->getParent(), player, INDEX_WHEREEVER, item, item->getItemCount(), &moveItem);
				if (ret != RETURNVALUE_NOERROR) {
					player->sendCancelMessage(ret);
					return;
				}

				//changing the position since its now in the inventory of the player
				internalGetPosition(moveItem, itemPos, itemStackPos);
			}

			std::forward_list<Direction> listDir;
			if (player->getPathTo(walkToPos, listDir, 0, 1, true, true)) {
				g_dispatcher().addTask(createTask(std::bind(&Game::playerAutoWalk,
												this, player->getID(), listDir)));

				SchedulerTask* task = createSchedulerTask(400,
                                      std::bind(&Game::playerUseWithCreature, this,
                                      playerId, itemPos, itemStackPos,
                                      creatureId, itemId));
				if (it.isRune() || it.type == ITEM_TYPE_POTION) {
					player->setNextPotionActionTask(task);
				} else {
					player->setNextWalkActionTask(task);
				}
			} else {
				player->sendCancelMessage(RETURNVALUE_THEREISNOWAY);
			}
			return;
		}

		player->sendCancelMessage(ret);
		return;
	}

	bool canDoAction = player->canDoAction();
	if (it.isRune() || it.type == ITEM_TYPE_POTION) {
		canDoAction = player->canDoPotionAction();
	}

	if (!canDoAction) {
		uint32_t delay = player->getNextActionTime();
		if (it.isRune() || it.type == ITEM_TYPE_POTION) {
			delay = player->getNextPotionActionTime();
		}
		SchedulerTask* task = createSchedulerTask(delay, std::bind(&Game::playerUseWithCreature, this,
                              playerId, fromPos, fromStackPos, creatureId, itemId));

		if (it.isRune() || it.type == ITEM_TYPE_POTION) {
			player->setNextPotionActionTask(task);
		} else {
			player->setNextActionTask(task);
		}
		return;
	}

	player->resetIdleTime();
	if (it.isRune() || it.type == ITEM_TYPE_POTION) {
		player->setNextPotionActionTask(nullptr);
	} else {
		player->setNextActionTask(nullptr);
	}

	g_actions().useItemEx(player, fromPos, creature->getPosition(), creature->getParent()->getThingIndex(creature), item, isHotkey, creature);
}

void Game::playerCloseContainer(uint32_t playerId, uint8_t cid)
{
	Player* player = getPlayerByID(playerId);
	if (!player) {
		return;
	}

	player->closeContainer(cid);
	player->sendCloseContainer(cid);
}

void Game::playerMoveUpContainer(uint32_t playerId, uint8_t cid)
{
	Player* player = getPlayerByID(playerId);
	if (!player) {
		return;
	}

	Container* container = player->getContainerByID(cid);
	if (!container) {
		return;
	}

	Container* parentContainer = dynamic_cast<Container*>(container->getRealParent());
	if (!parentContainer) {
		Tile* tile = container->getTile();
		if (!tile) {
			return;
		}

		if (!g_events().eventPlayerOnBrowseField(player, tile->getPosition())) {
			return;
		}

		auto it = browseFields.find(tile);
		if (it == browseFields.end()) {
			parentContainer = new Container(tile);
			parentContainer->incrementReferenceCounter();
			browseFields[tile] = parentContainer;
			g_scheduler().addEvent(createSchedulerTask(30000, std::bind(&Game::decreaseBrowseFieldRef, this, tile->getPosition())));
		} else {
			parentContainer = it->second;
		}
	}

	if (parentContainer->hasPagination() && parentContainer->hasParent()) {
		uint16_t indexContainer = std::floor(parentContainer->getThingIndex(container) / parentContainer->capacity()) * parentContainer->capacity();
		player->addContainer(cid, parentContainer);

		player->setContainerIndex(cid, indexContainer);
		player->sendContainer(cid, parentContainer, parentContainer->hasParent(), indexContainer);
	} else {
		player->addContainer(cid, parentContainer);
		player->sendContainer(cid, parentContainer, parentContainer->hasParent(), player->getContainerIndex(cid));
	}
}

void Game::playerUpdateContainer(uint32_t playerId, uint8_t cid)
{
	Player* player = getPlayerByGUID(playerId);
	if (!player) {
		return;
	}

	Container* container = player->getContainerByID(cid);
	if (!container) {
		return;
	}

	player->sendContainer(cid, container, container->hasParent(), player->getContainerIndex(cid));
}

void Game::playerRotateItem(uint32_t playerId, const Position& pos, uint8_t stackPos, const uint16_t itemId)
{
	Player* player = getPlayerByID(playerId);
	if (!player) {
		return;
	}

	Thing* thing = internalGetThing(player, pos, stackPos, itemId, STACKPOS_TOPDOWN_ITEM);
	if (!thing) {
		return;
	}

	Item* item = thing->getItem();
	if (!item || item->getID() != itemId || !item->isRotatable() || item->hasAttribute(ITEM_ATTRIBUTE_UNIQUEID)) {
		player->sendCancelMessage(RETURNVALUE_NOTPOSSIBLE);
		return;
	}

	if (pos.x != 0xFFFF && !Position::areInRange<1, 1, 0>(pos, player->getPosition())) {
		std::forward_list<Direction> listDir;
		if (player->getPathTo(pos, listDir, 0, 1, true, true)) {
			g_dispatcher().addTask(createTask(std::bind(&Game::playerAutoWalk,
											this, player->getID(), listDir)));

			SchedulerTask* task = createSchedulerTask(400, std::bind(&Game::playerRotateItem, this,
                                  playerId, pos, stackPos, itemId));
			player->setNextWalkActionTask(task);
		} else {
			player->sendCancelMessage(RETURNVALUE_THEREISNOWAY);
		}
		return;
	}

	uint16_t newId = Item::items[item->getID()].rotateTo;
	if (newId != 0) {
		transformItem(item, newId);
	}
}

void Game::playerConfigureShowOffSocket(uint32_t playerId, const Position& pos, uint8_t stackPos, const uint16_t itemId)
{
	Player* player = getPlayerByID(playerId);
	if (!player || pos.x == 0xFFFF) {
		return;
	}

	Thing* thing = internalGetThing(player, pos, stackPos, itemId, STACKPOS_TOPDOWN_ITEM);
	if (!thing) {
		return;
	}

	Item* item = thing->getItem();
	if (!item || item->getID() != itemId || !item->isPodium() || item->hasAttribute(ITEM_ATTRIBUTE_UNIQUEID)) {
		player->sendCancelMessage(RETURNVALUE_NOTPOSSIBLE);
		return;
	}

	if (!Position::areInRange<1, 1, 0>(pos, player->getPosition())) {
		std::forward_list<Direction> listDir;
		if (player->getPathTo(pos, listDir, 0, 1, true, false)) {
			g_dispatcher().addTask(createTask(std::bind(&Game::playerAutoWalk, this, player->getID(), listDir)));
			SchedulerTask* task = createSchedulerTask(400,
                                  std::bind(&Game::playerBrowseField,
                                  this, playerId, pos));
			player->setNextWalkActionTask(task);

		} else {
			player->sendCancelMessage(RETURNVALUE_THEREISNOWAY);
		}
		return;
	}

	player->sendPodiumWindow(item, pos, itemId, stackPos);
}

void Game::playerSetShowOffSocket(uint32_t playerId, Outfit_t& outfit, const Position& pos, uint8_t stackPos, const uint16_t itemId, uint8_t podiumVisible, uint8_t direction)
{
	Player* player = getPlayerByID(playerId);
	if (!player || pos.x == 0xFFFF) {
		return;
	}

	Thing* thing = internalGetThing(player, pos, stackPos, itemId, STACKPOS_TOPDOWN_ITEM);
	if (!thing) {
		return;
	}

	Item* item = thing->getItem();
	if (!item || item->getID() != itemId || !item->isPodium() || item->hasAttribute(ITEM_ATTRIBUTE_UNIQUEID)) {
		player->sendCancelMessage(RETURNVALUE_NOTPOSSIBLE);
		return;
	}

	Tile* tile = dynamic_cast<Tile*>(item->getParent());
	if (!tile) {
		player->sendCancelMessage(RETURNVALUE_NOTPOSSIBLE);
		return;
	}

	if (!Position::areInRange<1, 1, 0>(pos, player->getPosition())) {
		std::forward_list<Direction> listDir;
		if (player->getPathTo(pos, listDir, 0, 1, true, false)) {
			g_dispatcher().addTask(createTask(std::bind(&Game::playerAutoWalk, this, player->getID(), listDir)));
			SchedulerTask* task = createSchedulerTask(400,
                                  std::bind(&Game::playerBrowseField,
                                  this, playerId, pos));
			player->setNextWalkActionTask(task);
		} else {
			player->sendCancelMessage(RETURNVALUE_THEREISNOWAY);
		}
		return;
	}

	if (!player->canWear(outfit.lookType, outfit.lookAddons)) {
		outfit.lookType = 0;
		outfit.lookAddons = 0;
	}

	Mount* mount = mounts.getMountByClientID(outfit.lookMount);
	if (!mount || !player->hasMount(mount)) {
		outfit.lookMount = 0;
	}

	std::string key; // Too lazy to fix it :) let's just use temporary key variable
	if (outfit.lookType != 0) {
		key = "LookType"; item->setCustomAttribute(key, static_cast<int64_t>(outfit.lookType));
		key = "LookHead"; item->setCustomAttribute(key, static_cast<int64_t>(outfit.lookHead));
		key = "LookBody"; item->setCustomAttribute(key, static_cast<int64_t>(outfit.lookBody));
		key = "LookLegs"; item->setCustomAttribute(key, static_cast<int64_t>(outfit.lookLegs));
		key = "LookFeet"; item->setCustomAttribute(key, static_cast<int64_t>(outfit.lookFeet));
		key = "LookAddons"; item->setCustomAttribute(key, static_cast<int64_t>(outfit.lookAddons));
	} else {
		item->removeCustomAttribute("LookType");
	}

	if (outfit.lookMount != 0) {
		key = "LookMount"; item->setCustomAttribute(key, static_cast<int64_t>(outfit.lookMount));
		key = "LookMountHead"; item->setCustomAttribute(key, static_cast<int64_t>(outfit.lookMountHead));
		key = "LookMountBody"; item->setCustomAttribute(key, static_cast<int64_t>(outfit.lookMountBody));
		key = "LookMountLegs"; item->setCustomAttribute(key, static_cast<int64_t>(outfit.lookMountLegs));
		key = "LookMountFeet"; item->setCustomAttribute(key, static_cast<int64_t>(outfit.lookMountFeet));
	} else {
		item->removeCustomAttribute("LookMount");
	}

	key = "PodiumVisible"; item->setCustomAttribute(key, static_cast<int64_t>(podiumVisible));
	key = "LookDirection"; item->setCustomAttribute(key, static_cast<int64_t>(direction));

	SpectatorHashSet spectators;
	g_game().map.getSpectators(spectators, pos, true);

	// send to client
	for (Creature* spectator : spectators) {
		if (Player* tmpPlayer = spectator->getPlayer()) {
			tmpPlayer->sendUpdateTileItem(tile, pos, item);
		}
	}
}

void Game::playerWrapableItem(uint32_t playerId, const Position& pos, uint8_t stackPos, const uint16_t itemId)
{
	Player* player = getPlayerByID(playerId);
	if (!player) {
		return;
	}

	House* house = map.houses.getHouseByPlayerId(player->getGUID());
	if (!house) {
		player->sendCancelMessage("You don't own a house, you need own a house to use this.");
		return;
	}

	Thing* thing = internalGetThing(player, pos, stackPos, itemId, STACKPOS_TOPDOWN_ITEM);
	if (!thing) {
		return;
	}

	Item* item = thing->getItem();
	Tile* tile = map.getTile(item->getPosition());
	HouseTile* houseTile = dynamic_cast<HouseTile*>(tile);
	if (!tile->hasFlag(TILESTATE_PROTECTIONZONE) || !houseTile) {
		player->sendCancelMessage("You may construct this only inside a house.");
		return;
	}
	if (houseTile->getHouse() != house) {
		player->sendCancelMessage("Only owners can wrap/unwrap inside a house.");
			return;
	}

	if (!item || item->getID() != itemId || item->hasAttribute(ITEM_ATTRIBUTE_UNIQUEID) || (!item->isWrapable() && item->getID() != ITEM_DECORATION_KIT)) {
		player->sendCancelMessage(RETURNVALUE_NOTPOSSIBLE);
		return;
	}

	if (pos.x != 0xFFFF && !Position::areInRange<1, 1, 0>(pos, player->getPosition())) {
		std::forward_list<Direction> listDir;
		if (player->getPathTo(pos, listDir, 0, 1, true, true)) {
			g_dispatcher().addTask(createTask(std::bind(&Game::playerAutoWalk,
				this, player->getID(), listDir)));

			SchedulerTask* task = createSchedulerTask(400, std::bind(&Game::playerWrapableItem, this,
				playerId, pos, stackPos, itemId));
			player->setNextWalkActionTask(task);
		} else {
			player->sendCancelMessage(RETURNVALUE_THEREISNOWAY);
		}
		return;
	}

	const Container* container = item->getContainer();
	if (container && container->getItemHoldingCount() > 0) {
		player->sendCancelMessage(RETURNVALUE_NOTPOSSIBLE);
		return;
	}

	if ((item->getHoldingPlayer() && item->getID() == ITEM_DECORATION_KIT) || (tile->hasFlag(TILESTATE_IMMOVABLEBLOCKSOLID) && !item->hasProperty(CONST_PROP_IMMOVABLEBLOCKSOLID))) {
		player->sendCancelMessage("You can only wrap/unwrap in the floor.");
		return;
	}

	std::string itemName = item->getName();
	const ItemAttributes::CustomAttribute* attr = item->getCustomAttribute("unWrapId");
	uint16_t unWrapId = 0;
	if (attr != nullptr) {
		unWrapId = static_cast<uint16_t>(attr->getInt());
	}

	// Prevent to wrap a filled bath tube
	if (item->getID() == ITEM_FILLED_BATH_TUBE) {
		player->sendCancelMessage(RETURNVALUE_NOTPOSSIBLE);
		return;
	}

	if (item->isWrapable() && item->getID() != ITEM_DECORATION_KIT) {
		uint16_t hiddenCharges = 0;
		if (isCaskItem(item->getID())) {
			hiddenCharges = item->getSubType();
		}
		uint16_t oldItemID = item->getID();
		addMagicEffect(item->getPosition(), CONST_ME_POFF);
		Item* newItem = transformItem(item, ITEM_DECORATION_KIT);
		ItemAttributes::CustomAttribute customAttribute;
		customAttribute.setInt64(oldItemID);
		std::string key = "unWrapId";
		newItem->setCustomAttribute(key, customAttribute);
		item->setSpecialDescription("Unwrap it in your own house to create a <" + itemName + ">.");
		if (hiddenCharges > 0) {
			item->setDate(hiddenCharges);
		}
		newItem->startDecaying();
	}
	else if (item->getID() == ITEM_DECORATION_KIT && unWrapId != 0) {
		uint16_t hiddenCharges = item->getDate();
		Item* newItem = transformItem(item, unWrapId);
		if (newItem) {
			if (hiddenCharges > 0 && isCaskItem(unWrapId)) {
				newItem->setSubType(hiddenCharges);
			}
			addMagicEffect(pos, CONST_ME_POFF);
			newItem->removeCustomAttribute("unWrapId");
			newItem->removeAttribute(ITEM_ATTRIBUTE_DESCRIPTION);
			newItem->startDecaying();
		}
	}
}

void Game::playerWriteItem(uint32_t playerId, uint32_t windowTextId, const std::string& text)
{
	Player* player = getPlayerByID(playerId);
	if (!player) {
		return;
	}

	uint16_t maxTextLength = 0;
	uint32_t internalWindowTextId = 0;

	Item* writeItem = player->getWriteItem(internalWindowTextId, maxTextLength);
	if (text.length() > maxTextLength || windowTextId != internalWindowTextId) {
		return;
	}

	if (!writeItem || writeItem->isRemoved()) {
		player->sendCancelMessage(RETURNVALUE_NOTPOSSIBLE);
		return;
	}

	Cylinder* topParent = writeItem->getTopParent();

	Player* owner = dynamic_cast<Player*>(topParent);
	if (owner && owner != player) {
		player->sendCancelMessage(RETURNVALUE_NOTPOSSIBLE);
		return;
	}

	if (!Position::areInRange<1, 1, 0>(writeItem->getPosition(), player->getPosition())) {
		player->sendCancelMessage(RETURNVALUE_NOTPOSSIBLE);
		return;
	}

	for (auto creatureEvent : player->getCreatureEvents(CREATURE_EVENT_TEXTEDIT)) {
		if (!creatureEvent->executeTextEdit(player, writeItem, text)) {
			player->setWriteItem(nullptr);
			return;
		}
	}

	if (!text.empty()) {
		if (writeItem->getText() != text) {
			writeItem->setText(text);
			writeItem->setWriter(player->getName());
			writeItem->setDate(time(nullptr));
		}
	} else {
		writeItem->resetText();
		writeItem->resetWriter();
		writeItem->resetDate();
	}

	uint16_t newId = Item::items[writeItem->getID()].writeOnceItemId;
	if (newId != 0) {
		transformItem(writeItem, newId);
	}

	player->setWriteItem(nullptr);
}

void Game::playerBrowseField(uint32_t playerId, const Position& pos)
{
	Player* player = getPlayerByID(playerId);
	if (!player) {
		return;
	}

	const Position& playerPos = player->getPosition();
	if (playerPos.z != pos.z) {
		player->sendCancelMessage(playerPos.z > pos.z ? RETURNVALUE_FIRSTGOUPSTAIRS : RETURNVALUE_FIRSTGODOWNSTAIRS);
		return;
	}

	if (!Position::areInRange<1, 1>(playerPos, pos)) {
		std::forward_list<Direction> listDir;
		if (player->getPathTo(pos, listDir, 0, 1, true, true)) {
			g_dispatcher().addTask(createTask(std::bind(&Game::playerAutoWalk,
											this, player->getID(), listDir)));
			SchedulerTask* task = createSchedulerTask(400,
                                  std::bind(&Game::playerBrowseField,
                                  this, playerId, pos));
			player->setNextWalkActionTask(task);
		} else {
			player->sendCancelMessage(RETURNVALUE_THEREISNOWAY);
		}
		return;
	}

	Tile* tile = map.getTile(pos);
	if (!tile) {
		return;
	}

	if (!g_events().eventPlayerOnBrowseField(player, pos)) {
		return;
	}

	Container* container;

	auto it = browseFields.find(tile);
	if (it == browseFields.end()) {
		container = new Container(tile);
		container->incrementReferenceCounter();
		browseFields[tile] = container;
		g_scheduler().addEvent(createSchedulerTask(30000, std::bind(&Game::decreaseBrowseFieldRef, this, tile->getPosition())));
	} else {
		container = it->second;
	}

	uint8_t dummyContainerId = 0xF - ((pos.x % 3) * 3 + (pos.y % 3));
	Container* openContainer = player->getContainerByID(dummyContainerId);
	if (openContainer) {
		player->onCloseContainer(openContainer);
		player->closeContainer(dummyContainerId);
	} else {
		player->addContainer(dummyContainerId, container);
		player->sendContainer(dummyContainerId, container, false, 0);
	}
}

void Game::playerStowItem(uint32_t playerId, const Position& pos, uint16_t itemId, uint8_t stackpos, uint8_t count, bool allItems)
{
	Player* player = getPlayerByID(playerId);
	if (!player) {
		return;
	}

	if (!player->isPremium()) {
		player->sendCancelMessage(RETURNVALUE_YOUNEEDPREMIUMACCOUNT);
		return;
	}

	Thing* thing = internalGetThing(player, pos, stackpos, itemId, STACKPOS_TOPDOWN_ITEM);
	if (!thing)
		return;

	Item* item = thing->getItem();
	if (!item || item->getID() != itemId || item->getItemCount() < count) {
		player->sendCancelMessage(RETURNVALUE_NOTPOSSIBLE);
		return;
	}

	if (pos.x != 0xFFFF && !Position::areInRange<1, 1, 0>(pos, player->getPosition())) {
		player->sendCancelMessage(RETURNVALUE_NOTPOSSIBLE);
		return;
	}

	player->stowItem(item, count, allItems);

	// Refresh depot search window if necessary
	if (player->isDepotSearchOpenOnItem(itemId)) {
		// Tier for item stackable is 0
		player->requestDepotSearchItem(itemId, 0);
	}
}

void Game::playerStashWithdraw(uint32_t playerId, uint16_t itemId, uint32_t count, uint8_t)
{
	Player* player = getPlayerByID(playerId);
	if (!player) {
		return;
	}

	if (player->hasFlag(PlayerFlags_t::CannotPickupItem)) {
		return;
	}

	const ItemType& it = Item::items[itemId];
	if (it.id == 0 || count == 0) {
		return;
	}

	uint16_t freeSlots = player->getFreeBackpackSlots();
	Container* stashContainer = player->getLootContainer(OBJECTCATEGORY_STASHRETRIEVE);
	if (stashContainer && !(player->quickLootFallbackToMainContainer)) {
		freeSlots = stashContainer->getFreeSlots();
	}

	if (freeSlots == 0) {
		player->sendCancelMessage(RETURNVALUE_NOTENOUGHROOM);
		return;
	}

	if (player->getFreeCapacity() < 100) {
		player->sendCancelMessage(RETURNVALUE_NOTENOUGHCAPACITY);
		return;
	}

	int32_t NDSlots = ((freeSlots) - (count < 100 ? 1 : (count / 100)));
	uint32_t SlotsWith = count;
	uint32_t noSlotsWith = 0;

	if (NDSlots <= 0) {
		SlotsWith = (freeSlots * 100);
		noSlotsWith = (count - SlotsWith);
	}

	uint32_t capWith = count;
	uint32_t noCapWith = 0;
	if (player->getFreeCapacity() < (count * it.weight)) {
		capWith = (player->getFreeCapacity() / it.weight);
		noCapWith = (count - capWith);
	}

	std::stringstream ss;
	uint32_t WithdrawCount = (SlotsWith > capWith ? capWith : SlotsWith);
	uint32_t NoWithdrawCount = (noSlotsWith < noCapWith ? noCapWith : noSlotsWith);
	const char * NoWithdrawMsg = (noSlotsWith < noCapWith ? "capacity" : "slots");

	if (WithdrawCount != count) {
		ss << "Retrieved " << WithdrawCount << "x " << it.name << ".\n";
		ss << NoWithdrawCount << "x are impossible to retrieve due to insufficient inventory " << NoWithdrawMsg << ".";
	} else {
		ss << "Retrieved " << WithdrawCount << "x " << it.name << '.';
	}

	player->sendTextMessage(MESSAGE_STATUS, ss.str());

	if (player->withdrawItem(itemId, WithdrawCount)) {
		player->addItemFromStash(it.id, WithdrawCount);
	} else {
		player->sendCancelMessage(RETURNVALUE_NOTPOSSIBLE);
	}

	// Refresh depot search window if necessary
	if (player->isDepotSearchOpenOnItem(itemId)) {
		player->requestDepotSearchItem(itemId, 0);
	}
}

void Game::playerSeekInContainer(uint32_t playerId, uint8_t containerId, uint16_t index)
{
	Player* player = getPlayerByID(playerId);
	if (!player) {
		return;
	}

	Container* container = player->getContainerByID(containerId);
	if (!container || !container->hasPagination()) {
		return;
	}

	if ((index % container->capacity()) != 0 || index >= container->size()) {
		return;
	}

	player->setContainerIndex(containerId, index);
	player->sendContainer(containerId, container, container->hasParent(), index);
}

void Game::playerUpdateHouseWindow(uint32_t playerId, uint8_t listId, uint32_t windowTextId, const std::string& text)
{
	Player* player = getPlayerByID(playerId);
	if (!player) {
		return;
	}

	uint32_t internalWindowTextId;
	uint32_t internalListId;

	House* house = player->getEditHouse(internalWindowTextId, internalListId);
	if (house && house->canEditAccessList(internalListId, player) && internalWindowTextId == windowTextId && listId == 0) {
		house->setAccessList(internalListId, text);
	}

	player->setEditHouse(nullptr);
}

void Game::playerRequestTrade(uint32_t playerId, const Position& pos, uint8_t stackPos,
                              uint32_t tradePlayerId, uint16_t itemId)
{
	Player* player = getPlayerByID(playerId);
	if (!player) {
		return;
	}

	Player* tradePartner = getPlayerByID(tradePlayerId);
	if (!tradePartner || tradePartner == player) {
		player->sendTextMessage(MESSAGE_FAILURE, "Sorry, not possible.");
		return;
	}

	if (!Position::areInRange<2, 2, 0>(tradePartner->getPosition(), player->getPosition())) {
		std::ostringstream ss;
		ss << tradePartner->getName() << " tells you to move closer.";
		player->sendTextMessage(MESSAGE_TRADE, ss.str());
		return;
	}

	if (!canThrowObjectTo(tradePartner->getPosition(), player->getPosition())) {
		player->sendCancelMessage(RETURNVALUE_CREATUREISNOTREACHABLE);
		return;
	}

	Thing* tradeThing = internalGetThing(player, pos, stackPos, itemId, STACKPOS_TOPDOWN_ITEM);
	if (!tradeThing) {
		player->sendCancelMessage(RETURNVALUE_NOTPOSSIBLE);
		return;
	}

	Item* tradeItem = tradeThing->getItem();
	if (tradeItem->getID() != itemId || !tradeItem->isPickupable() || tradeItem->hasAttribute(ITEM_ATTRIBUTE_UNIQUEID)) {
		player->sendCancelMessage(RETURNVALUE_NOTPOSSIBLE);
		return;
	}

	if (g_configManager().getBoolean(ONLY_INVITED_CAN_MOVE_HOUSE_ITEMS)) {
		if (HouseTile* houseTile = dynamic_cast<HouseTile*>(tradeItem->getTile())) {
			House* house = houseTile->getHouse();
			if (house && !house->isInvited(player)) {
				player->sendCancelMessage(RETURNVALUE_PLAYERISNOTINVITED);
				return;
			}
		}
	}

	const Position& playerPosition = player->getPosition();
	const Position& tradeItemPosition = tradeItem->getPosition();
	if (playerPosition.z != tradeItemPosition.z) {
		player->sendCancelMessage(playerPosition.z > tradeItemPosition.z ? RETURNVALUE_FIRSTGOUPSTAIRS : RETURNVALUE_FIRSTGODOWNSTAIRS);
		return;
	}

	if (!Position::areInRange<1, 1>(tradeItemPosition, playerPosition)) {
		std::forward_list<Direction> listDir;
		if (player->getPathTo(pos, listDir, 0, 1, true, true)) {
			g_dispatcher().addTask(createTask(std::bind(&Game::playerAutoWalk,
											this, player->getID(), listDir)));

			SchedulerTask* task = createSchedulerTask(400, std::bind(&Game::playerRequestTrade, this,
                                  playerId, pos, stackPos, tradePlayerId, itemId));
			player->setNextWalkActionTask(task);
		} else {
			player->sendCancelMessage(RETURNVALUE_THEREISNOWAY);
		}
		return;
	}

	Container* tradeItemContainer = tradeItem->getContainer();
	if (tradeItemContainer) {
		for (const auto& it : tradeItems) {
			Item* item = it.first;
			if (tradeItem == item) {
				player->sendTextMessage(MESSAGE_TRADE, "This item is already being traded.");
				return;
			}

			if (tradeItemContainer->isHoldingItem(item)) {
				player->sendTextMessage(MESSAGE_TRADE, "This item is already being traded.");
				return;
			}

			Container* container = item->getContainer();
			if (container && container->isHoldingItem(tradeItem)) {
				player->sendTextMessage(MESSAGE_TRADE, "This item is already being traded.");
				return;
			}
		}
	} else {
		for (const auto& it : tradeItems) {
			Item* item = it.first;
			if (tradeItem == item) {
				player->sendTextMessage(MESSAGE_TRADE, "This item is already being traded.");
				return;
			}

			Container* container = item->getContainer();
			if (container && container->isHoldingItem(tradeItem)) {
				player->sendTextMessage(MESSAGE_TRADE, "This item is already being traded.");
				return;
			}
		}
	}

	Container* tradeContainer = tradeItem->getContainer();
	if (tradeContainer && tradeContainer->getItemHoldingCount() + 1 > 100) {
		player->sendTextMessage(MESSAGE_TRADE, "You can not trade more than 100 items.");
		return;
	}

	if (!g_events().eventPlayerOnTradeRequest(player, tradePartner, tradeItem)) {
		return;
	}

	internalStartTrade(player, tradePartner, tradeItem);
}

bool Game::internalStartTrade(Player* player, Player* tradePartner, Item* tradeItem)
{
	if (player->tradeState != TRADE_NONE && !(player->tradeState == TRADE_ACKNOWLEDGE && player->tradePartner == tradePartner)) {
		player->sendCancelMessage(RETURNVALUE_YOUAREALREADYTRADING);
		return false;
	} else if (tradePartner->tradeState != TRADE_NONE && tradePartner->tradePartner != player) {
		player->sendCancelMessage(RETURNVALUE_THISPLAYERISALREADYTRADING);
		return false;
	}

	player->tradePartner = tradePartner;
	player->tradeItem = tradeItem;
	player->tradeState = TRADE_INITIATED;
	tradeItem->incrementReferenceCounter();
	tradeItems[tradeItem] = player->getID();

	player->sendTradeItemRequest(player->getName(), tradeItem, true);

	if (tradePartner->tradeState == TRADE_NONE) {
		std::ostringstream ss;
		ss << player->getName() << " wants to trade with you.";
		tradePartner->sendTextMessage(MESSAGE_TRANSACTION, ss.str());
		tradePartner->tradeState = TRADE_ACKNOWLEDGE;
		tradePartner->tradePartner = player;
	} else {
		Item* counterOfferItem = tradePartner->tradeItem;
		player->sendTradeItemRequest(tradePartner->getName(), counterOfferItem, false);
		tradePartner->sendTradeItemRequest(player->getName(), tradeItem, false);
	}

	return true;
}

void Game::playerAcceptTrade(uint32_t playerId)
{
	Player* player = getPlayerByID(playerId);
	if (!player) {
		return;
	}

	if (!(player->getTradeState() == TRADE_ACKNOWLEDGE || player->getTradeState() == TRADE_INITIATED)) {
		return;
	}

	Player* tradePartner = player->tradePartner;
	if (!tradePartner) {
		return;
	}

	if (!canThrowObjectTo(tradePartner->getPosition(), player->getPosition())) {
		player->sendCancelMessage(RETURNVALUE_CREATUREISNOTREACHABLE);
		return;
	}

	player->setTradeState(TRADE_ACCEPT);

	if (tradePartner->getTradeState() == TRADE_ACCEPT) {
		Item* tradeItem1 = player->tradeItem;
		Item* tradeItem2 = tradePartner->tradeItem;

		if (!g_events().eventPlayerOnTradeAccept(player, tradePartner, tradeItem1, tradeItem2)) {
			internalCloseTrade(player);
			return;
		}

		player->setTradeState(TRADE_TRANSFER);
		tradePartner->setTradeState(TRADE_TRANSFER);

		auto it = tradeItems.find(tradeItem1);
		if (it != tradeItems.end()) {
			ReleaseItem(it->first);
			tradeItems.erase(it);
		}

		it = tradeItems.find(tradeItem2);
		if (it != tradeItems.end()) {
			ReleaseItem(it->first);
			tradeItems.erase(it);
		}

		bool isSuccess = false;

		ReturnValue ret1 = internalAddItem(tradePartner, tradeItem1, INDEX_WHEREEVER, 0, true);
		ReturnValue ret2 = internalAddItem(player, tradeItem2, INDEX_WHEREEVER, 0, true);
		if (ret1 == RETURNVALUE_NOERROR && ret2 == RETURNVALUE_NOERROR) {
			ret1 = internalRemoveItem(tradeItem1, tradeItem1->getItemCount(), true);
			ret2 = internalRemoveItem(tradeItem2, tradeItem2->getItemCount(), true);
			if (ret1 == RETURNVALUE_NOERROR && ret2 == RETURNVALUE_NOERROR) {
				Cylinder* cylinder1 = tradeItem1->getParent();
				Cylinder* cylinder2 = tradeItem2->getParent();

				uint32_t count1 = tradeItem1->getItemCount();
				uint32_t count2 = tradeItem2->getItemCount();

				ret1 = internalMoveItem(cylinder1, tradePartner, INDEX_WHEREEVER, tradeItem1, count1, nullptr, FLAG_IGNOREAUTOSTACK, nullptr, tradeItem2);
				if (ret1 == RETURNVALUE_NOERROR) {
					internalMoveItem(cylinder2, player, INDEX_WHEREEVER, tradeItem2, count2, nullptr, FLAG_IGNOREAUTOSTACK);

					tradeItem1->onTradeEvent(ON_TRADE_TRANSFER, tradePartner);
					tradeItem2->onTradeEvent(ON_TRADE_TRANSFER, player);

					isSuccess = true;
				}
			}
		}

		if (!isSuccess) {
			std::string errorDescription;

			if (tradePartner->tradeItem) {
				errorDescription = getTradeErrorDescription(ret1, tradeItem1);
				tradePartner->sendTextMessage(MESSAGE_TRANSACTION, errorDescription);
				tradePartner->tradeItem->onTradeEvent(ON_TRADE_CANCEL, tradePartner);
			}

			if (player->tradeItem) {
				errorDescription = getTradeErrorDescription(ret2, tradeItem2);
				player->sendTextMessage(MESSAGE_TRANSACTION, errorDescription);
				player->tradeItem->onTradeEvent(ON_TRADE_CANCEL, player);
			}
		}

		player->setTradeState(TRADE_NONE);
		player->tradeItem = nullptr;
		player->tradePartner = nullptr;
		player->sendTradeClose();

		tradePartner->setTradeState(TRADE_NONE);
		tradePartner->tradeItem = nullptr;
		tradePartner->tradePartner = nullptr;
		tradePartner->sendTradeClose();
	}
}

std::string Game::getTradeErrorDescription(ReturnValue ret, Item* item)
{
	if (item) {
		if (ret == RETURNVALUE_NOTENOUGHCAPACITY) {
			std::ostringstream ss;
			ss << "You do not have enough capacity to carry";

			if (item->isStackable() && item->getItemCount() > 1) {
				ss << " these objects.";
			} else {
				ss << " this object.";
			}

			ss << std::endl << ' ' << item->getWeightDescription();
			return ss.str();
		} else if (ret == RETURNVALUE_NOTENOUGHROOM || ret == RETURNVALUE_CONTAINERNOTENOUGHROOM) {
			std::ostringstream ss;
			ss << "You do not have enough room to carry";

			if (item->isStackable() && item->getItemCount() > 1) {
				ss << " these objects.";
			} else {
				ss << " this object.";
			}

			return ss.str();
		}
	}
	return "Trade could not be completed.";
}

void Game::playerLookInTrade(uint32_t playerId, bool lookAtCounterOffer, uint8_t index)
{
	Player* player = getPlayerByID(playerId);
	if (!player) {
		return;
	}

	Player* tradePartner = player->tradePartner;
	if (!tradePartner) {
		return;
	}

	Item* tradeItem;
	if (lookAtCounterOffer) {
		tradeItem = tradePartner->getTradeItem();
	} else {
		tradeItem = player->getTradeItem();
	}

	if (!tradeItem) {
		return;
	}

	const Position& playerPosition = player->getPosition();
	const Position& tradeItemPosition = tradeItem->getPosition();

	int32_t lookDistance = std::max<int32_t>(
                            Position::getDistanceX(playerPosition, tradeItemPosition),
                            Position::getDistanceY(playerPosition, tradeItemPosition));
	if (index == 0) {
		g_events().eventPlayerOnLookInTrade(player, tradePartner, tradeItem, lookDistance);
		return;
	}

	Container* tradeContainer = tradeItem->getContainer();
	if (!tradeContainer) {
		return;
	}

	std::vector<const Container*> containers {tradeContainer};
	size_t i = 0;
	while (i < containers.size()) {
		const Container* container = containers[i++];
		for (Item* item : container->getItemList()) {
			Container* tmpContainer = item->getContainer();
			if (tmpContainer) {
				containers.push_back(tmpContainer);
			}

			if (--index == 0) {
				g_events().eventPlayerOnLookInTrade(player, tradePartner, item, lookDistance);
				return;
			}
		}
	}
}

void Game::playerCloseTrade(uint32_t playerId)
{
	Player* player = getPlayerByID(playerId);
	if (!player) {
		return;
	}

	internalCloseTrade(player);
}

void Game::internalCloseTrade(Player* player)
{
	Player* tradePartner = player->tradePartner;
	if ((tradePartner && tradePartner->getTradeState() == TRADE_TRANSFER) || player->getTradeState() == TRADE_TRANSFER) {
		return;
	}

	if (player->getTradeItem()) {
		auto it = tradeItems.find(player->getTradeItem());
		if (it != tradeItems.end()) {
			ReleaseItem(it->first);
			tradeItems.erase(it);
		}

		player->tradeItem->onTradeEvent(ON_TRADE_CANCEL, player);
		player->tradeItem = nullptr;
	}

	player->setTradeState(TRADE_NONE);
	player->tradePartner = nullptr;

	player->sendTextMessage(MESSAGE_FAILURE, "Trade cancelled.");
	player->sendTradeClose();

	if (tradePartner) {
		if (tradePartner->getTradeItem()) {
			auto it = tradeItems.find(tradePartner->getTradeItem());
			if (it != tradeItems.end()) {
				ReleaseItem(it->first);
				tradeItems.erase(it);
			}

			tradePartner->tradeItem->onTradeEvent(ON_TRADE_CANCEL, tradePartner);
			tradePartner->tradeItem = nullptr;
		}

		tradePartner->setTradeState(TRADE_NONE);
		tradePartner->tradePartner = nullptr;

		tradePartner->sendTextMessage(MESSAGE_FAILURE, "Trade cancelled.");
		tradePartner->sendTradeClose();
	}
}

void Game::playerBuyItem(uint32_t playerId, uint16_t itemId, uint8_t count, uint16_t amount,
                              bool ignoreCap/* = false*/, bool inBackpacks/* = false*/)
{
	if (amount == 0) {
		return;
	}

	Player* player = getPlayerByID(playerId);
	if (!player) {
		return;
	}

	Npc* merchant = player->getShopOwner();
	if (!merchant) {
		return;
	}

	const ItemType& it = Item::items[itemId];
	if (it.id == 0) {
		return;
	}

	if ((it.stackable && amount > 10000) || (!it.stackable && amount > 100)) {
		return;
	}

	if (!player->hasShopItemForSale(it.id, count)) {
		return;
	}

	// Check npc say exhausted
	if (player->isUIExhausted()) {
		player->sendCancelMessage(RETURNVALUE_YOUAREEXHAUSTED);
		return;
	}

	merchant->onPlayerBuyItem(player, it.id, count, amount, ignoreCap, inBackpacks);
	player->updateUIExhausted();
}

void Game::playerSellItem(uint32_t playerId, uint16_t itemId, uint8_t count, uint16_t amount, bool ignoreEquipped)
{
	if (amount == 0) {
		return;
	}

	Player* player = getPlayerByID(playerId);
	if (!player) {
		return;
	}

	Npc* merchant = player->getShopOwner();
	if (!merchant) {
		return;
	}

	const ItemType& it = Item::items[itemId];
	if (it.id == 0) {
		return;
	}

	if ((it.stackable && amount > 10000) || (!it.stackable && amount > 100)) {
		return;
	}

	// Check npc say exhausted
	if (player->isUIExhausted()) {
		player->sendCancelMessage(RETURNVALUE_YOUAREEXHAUSTED);
		return;
	}

	merchant->onPlayerSellItem(player, it.id, count, amount, ignoreEquipped);
	player->updateUIExhausted();
}

void Game::playerCloseShop(uint32_t playerId)
{
	Player* player = getPlayerByID(playerId);
	if (!player) {
		return;
	}

	player->closeShopWindow();
}

void Game::playerLookInShop(uint32_t playerId, uint16_t itemId, uint8_t count)
{
	Player* player = getPlayerByID(playerId);
	if (!player) {
		return;
	}

	Npc* merchant = player->getShopOwner();
	if (!merchant) {
		return;
	}

	const ItemType& it = Item::items[itemId];
	if (it.id == 0) {
		return;
	}

	if (!g_events().eventPlayerOnLookInShop(player, &it, count)) {
		SPDLOG_ERROR("Game::playerLookInShop - Lua event callback is wrong");
		return;
	}

	std::ostringstream ss;
	ss << "You see " << Item::getDescription(it, 1, nullptr, count);
	player->sendTextMessage(MESSAGE_LOOK, ss.str());
	merchant->onPlayerCheckItem(player, it.id, count);
}

void Game::playerLookAt(uint32_t playerId, uint16_t itemId, const Position& pos, uint8_t stackPos)
{
	Player* player = getPlayerByID(playerId);
	if (!player) {
		return;
	}

	Thing* thing = internalGetThing(player, pos, stackPos, itemId, STACKPOS_LOOK);
	if (!thing) {
		player->sendCancelMessage(RETURNVALUE_NOTPOSSIBLE);
		return;
	}

	Position thingPos = thing->getPosition();
	if (!player->canSee(thingPos)) {
		player->sendCancelMessage(RETURNVALUE_NOTPOSSIBLE);
		return;
	}

	Position playerPos = player->getPosition();

	int32_t lookDistance;
	if (thing != player) {
		lookDistance = std::max<int32_t>(Position::getDistanceX(playerPos, thingPos), Position::getDistanceY(playerPos, thingPos));
		if (playerPos.z != thingPos.z) {
			lookDistance += 15;
		}
	} else {
		lookDistance = -1;
	}

	// Parse onLook from event player
	g_events().eventPlayerOnLook(player, pos, thing, stackPos, lookDistance);
}

void Game::playerLookInBattleList(uint32_t playerId, uint32_t creatureId)
{
	Player* player = getPlayerByID(playerId);
	if (!player) {
		return;
	}

	Creature* creature = getCreatureByID(creatureId);
	if (!creature) {
		return;
	}

	if (!player->canSeeCreature(creature)) {
		return;
	}

	const Position& creaturePos = creature->getPosition();
	if (!player->canSee(creaturePos)) {
		return;
	}

	int32_t lookDistance;
	if (creature != player) {
		const Position& playerPos = player->getPosition();
		lookDistance = std::max<int32_t>(Position::getDistanceX(playerPos, creaturePos), Position::getDistanceY(playerPos, creaturePos));
		if (playerPos.z != creaturePos.z) {
			lookDistance += 15;
		}
	} else {
		lookDistance = -1;
	}

	g_events().eventPlayerOnLookInBattleList(player, creature, lookDistance);
}

void Game::playerQuickLoot(uint32_t playerId, const Position& pos, uint16_t itemId, uint8_t stackPos, Item* defaultItem, bool lootAllCorpses, bool autoLoot)
{
	Player* player = getPlayerByID(playerId);
	if (!player) {
		return;
	}

	if (!player->canDoAction()) {
		uint32_t delay = player->getNextActionTime();
		SchedulerTask* task = createSchedulerTask(delay, std::bind(
                              &Game::playerQuickLoot,
                              this, player->getID(), pos,
                              itemId, stackPos, defaultItem, lootAllCorpses, autoLoot));
		player->setNextActionTask(task);
		return;
	}

	if (!autoLoot && pos.x != 0xffff) {
		if (!Position::areInRange<1, 1, 0>(pos, player->getPosition())) {
			//need to walk to the corpse first before looting it
			std::forward_list<Direction> listDir;
			if (player->getPathTo(pos, listDir, 0, 1, true, true)) {
				g_dispatcher().addTask(createTask(std::bind(&Game::playerAutoWalk, this, player->getID(), listDir)));
				SchedulerTask* task = createSchedulerTask(0, std::bind(
                                      &Game::playerQuickLoot,
                                      this, player->getID(), pos,
                                      itemId, stackPos, defaultItem, lootAllCorpses, autoLoot));
				player->setNextWalkActionTask(task);
			} else {
				player->sendCancelMessage(RETURNVALUE_THEREISNOWAY);
			}

			return;
		}
	} else if (!player->isPremium()) {
		player->sendCancelMessage("You must be premium.");
		return;
	}

	player->setNextActionTask(nullptr);

	Item* item = nullptr;
	if (!defaultItem) {
		Thing* thing = internalGetThing(player, pos, stackPos, itemId, STACKPOS_FIND_THING);
		if (!thing) {
			player->sendCancelMessage(RETURNVALUE_NOTPOSSIBLE);
			return;
		}

		item = thing->getItem();
	} else {
		item = defaultItem;
	}

	if (!item || !item->getParent()) {
		player->sendCancelMessage(RETURNVALUE_NOTPOSSIBLE);
		return;
	}

	Container* corpse = nullptr;
	if (pos.x == 0xffff) {
		corpse = item->getParent()->getContainer();
		if (corpse && corpse->getID() == ITEM_BROWSEFIELD) {
			corpse = item->getContainer();
			browseField = true;
		}
	} else {
		corpse = item->getContainer();
	}

	if (!corpse || corpse->hasAttribute(ITEM_ATTRIBUTE_UNIQUEID) || corpse->hasAttribute(ITEM_ATTRIBUTE_ACTIONID)) {
		player->sendCancelMessage(RETURNVALUE_NOTPOSSIBLE);
		return;
	}

	if (!corpse->isRewardCorpse()) {
		uint32_t corpseOwner = corpse->getCorpseOwner();
		if (corpseOwner != 0 && !player->canOpenCorpse(corpseOwner)) {
			player->sendCancelMessage(RETURNVALUE_NOTPOSSIBLE);
			return;
		}
	}

	if (pos.x == 0xffff && !browseField) {
		uint32_t worth = item->getWorth();
		ObjectCategory_t category = getObjectCategory(item);
		ReturnValue ret = internalQuickLootItem(player, item, category);

		std::stringstream ss;
		if (ret == RETURNVALUE_NOTENOUGHCAPACITY) {
			ss << "Attention! The loot you are trying to pick up is too heavy for you to carry.";
		} else if (ret == RETURNVALUE_CONTAINERNOTENOUGHROOM) {
			ss << "Attention! The container for " << getObjectCategoryName(category) << " is full.";
		} else {
			if (ret == RETURNVALUE_NOERROR) {
				player->sendLootStats(item, item->getItemCount());
				ss << "You looted ";
			} else {
				ss << "You could not loot ";
			}

			if (worth != 0) {
				ss << worth << " gold.";
			} else {
				ss << "1 item.";
			}

			player->sendTextMessage(MESSAGE_LOOT, ss.str());
			return;
		}

		if (player->lastQuickLootNotification + 15000 < OTSYS_TIME()) {
			player->sendTextMessage(MESSAGE_GAME_HIGHLIGHT, ss.str());
		} else {
			player->sendTextMessage(MESSAGE_EVENT_ADVANCE, ss.str());
		}

		player->lastQuickLootNotification = OTSYS_TIME();
	} else {
		if (corpse->isRewardCorpse()) {
			g_actions().useItem(player, pos, 0, corpse, false);
		} else {
			if (!lootAllCorpses) {
				internalQuickLootCorpse(player, corpse);
			} else {
				playerLootAllCorpses(player, pos, lootAllCorpses);
			}
		}
	}

	return;
}

void Game::playerLootAllCorpses(Player* player, const Position& pos, bool lootAllCorpses) {
	if (lootAllCorpses) {
		Tile *tile = g_game().map.getTile(pos.x, pos.y, pos.z);
		if (!tile) {
			player->sendCancelMessage(RETURNVALUE_NOTPOSSIBLE);
			return;
		}

		const TileItemVector *itemVector = tile->getItemList();
		uint16_t corpses = 0;
		for (Item *tileItem: *itemVector) {
			if (!tileItem) {
				continue;
			}

			Container *tileCorpse = tileItem->getContainer();
			if (!tileCorpse || !tileCorpse->isCorpse() || tileCorpse->hasAttribute(ITEM_ATTRIBUTE_UNIQUEID) || tileCorpse->hasAttribute(ITEM_ATTRIBUTE_ACTIONID)) {
				continue;
			}

			if (!tileCorpse->isRewardCorpse()
			&& tileCorpse->getCorpseOwner() != 0
			&& !player->canOpenCorpse(tileCorpse->getCorpseOwner()))
			{
				player->sendCancelMessage(RETURNVALUE_NOTPOSSIBLE);
				SPDLOG_DEBUG("Player {} cannot loot corpse from id {} in position {}", player->getName(), tileItem->getID(), tileItem->getPosition());
				continue;
			}

			corpses++;
			internalQuickLootCorpse(player, tileCorpse);
			if (corpses >= 30) {
				break;
			}
		}

		if (corpses > 0) {
			if (corpses > 1) {
				std::stringstream string;
				string << "You looted " << corpses << " corpses.";
				player->sendTextMessage(MESSAGE_LOOT, string.str());
			}

			return;
		}
	}

	browseField = false;
}

void Game::playerSetLootContainer(uint32_t playerId, ObjectCategory_t category, const Position& pos, uint16_t itemId, uint8_t stackPos)
{
	Player* player = getPlayerByID(playerId);
	if (!player || pos.x != 0xffff) {
		return;
	}

	Thing* thing = internalGetThing(player, pos, stackPos, itemId, STACKPOS_USEITEM);
	if (!thing) {
		player->sendCancelMessage(RETURNVALUE_NOTPOSSIBLE);
		return;
	}

	Container* container = thing->getContainer();
	if (!container || (container->getID() == ITEM_GOLD_POUCH && category != OBJECTCATEGORY_GOLD)) {
		player->sendCancelMessage(RETURNVALUE_NOTPOSSIBLE);
		return;
	}

	if (container->getHoldingPlayer() != player) {
		player->sendCancelMessage("You must be holding the container to set it as a loot container.");
		return;
	}

	Container* previousContainer = player->setLootContainer(category, container);
	player->sendLootContainers();

	Cylinder* parent = container->getParent();
	if (parent) {
		parent->updateThing(container, container->getID(), container->getItemCount());
	}

	if (previousContainer != nullptr) {
		parent = previousContainer->getParent();
		if (parent) {
			parent->updateThing(previousContainer, previousContainer->getID(), previousContainer->getItemCount());
		}
	}
}

void Game::playerClearLootContainer(uint32_t playerId, ObjectCategory_t category)
{
	Player* player = getPlayerByID(playerId);
	if (!player) {
		return;
	}

	Container* previousContainer = player->setLootContainer(category, nullptr);
	player->sendLootContainers();

	if (previousContainer != nullptr) {
		Cylinder* parent = previousContainer->getParent();
		if (parent) {
			parent->updateThing(previousContainer, previousContainer->getID(), previousContainer->getItemCount());
		}
	}
}

void Game::playerOpenLootContainer(uint32_t playerId, ObjectCategory_t category)
{
  Player* player = getPlayerByID(playerId);
  if (!player) {
    return;
  }

  Container* container = player->getLootContainer(category);
  if (!container) {
    return;
  }

  player->sendContainer(static_cast<uint8_t>(container->getID()), container, container->hasParent(), 0);
}


void Game::playerSetQuickLootFallback(uint32_t playerId, bool fallback)
{
	Player* player = getPlayerByID(playerId);
	if (!player) {
		return;
	}

	player->quickLootFallbackToMainContainer = fallback;
}

void Game::playerQuickLootBlackWhitelist(uint32_t playerId, QuickLootFilter_t filter, const std::vector<uint16_t> itemIds)
{
	Player* player = getPlayerByID(playerId);
	if (!player) {
		return;
	}

	player->quickLootFilter = filter;
	player->quickLootListItemIds = itemIds;
}

/*******************************************************************************
 * Depot search system
 ******************************************************************************/
void Game::playerRequestDepotItems(uint32_t playerId)
{
	Player* player = getPlayerByID(playerId);
	if (!player || !player->isDepotSearchAvailable()) {
		return;
	}

	if (player->isUIExhausted(500)) {
		player->sendCancelMessage(RETURNVALUE_YOUAREEXHAUSTED);
		return;
	}

	player->requestDepotItems();
	player->updateUIExhausted();
}

void Game::playerRequestCloseDepotSearch(uint32_t playerId)
{
	Player* player = getPlayerByID(playerId);
	if (!player || !player->isDepotSearchOpen()) {
		return;
	}

	player->setDepotSearchIsOpen(0, 0);
	player->sendCloseDepotSearch();
}

void Game::playerRequestDepotSearchItem(uint32_t playerId, uint16_t itemId, uint8_t tier)
{
	Player* player = getPlayerByID(playerId);
	if (!player || !player->isDepotSearchOpen()) {
		return;
	}

	if (player->isUIExhausted(500)) {
		player->sendCancelMessage(RETURNVALUE_YOUAREEXHAUSTED);
		return;
	}

	player->requestDepotSearchItem(itemId, tier);
	player->updateUIExhausted();
}

void Game::playerRequestDepotSearchRetrieve(uint32_t playerId, uint16_t itemId, uint8_t tier, uint8_t type)
{
	Player* player = getPlayerByID(playerId);
	if (!player || !player->isDepotSearchOpenOnItem(itemId)) {
		return;
	}

	if (player->isUIExhausted(500)) {
		player->sendCancelMessage(RETURNVALUE_YOUAREEXHAUSTED);
		return;
	}

	player->retrieveAllItemsFromDepotSearch(itemId, tier, type == 1);
	player->updateUIExhausted();
}

void Game::playerRequestOpenContainerFromDepotSearch(uint32_t playerId, const Position& pos)
{
	Player* player = getPlayerByID(playerId);
	if (!player || !player->isDepotSearchOpen()) {
		return;
	}

	if (player->isUIExhausted(500)) {
		player->sendCancelMessage(RETURNVALUE_YOUAREEXHAUSTED);
		return;
	}

	player->openContainerFromDepotSearch(pos);
	player->updateUIExhausted();
}
/*******************************************************************************/

void Game::playerCancelAttackAndFollow(uint32_t playerId)
{
	Player* player = getPlayerByID(playerId);
	if (!player) {
		return;
	}

	playerSetAttackedCreature(playerId, 0);
	playerFollowCreature(playerId, 0);
	player->stopWalk();
}

void Game::playerSetAttackedCreature(uint32_t playerId, uint32_t creatureId)
{
	Player* player = getPlayerByID(playerId);
	if (!player) {
		return;
	}

	if (player->getAttackedCreature() && creatureId == 0) {
		player->setAttackedCreature(nullptr);
		player->sendCancelTarget();
		return;
	}

	Creature* attackCreature = getCreatureByID(creatureId);
	if (!attackCreature) {
		player->setAttackedCreature(nullptr);
		player->sendCancelTarget();
		return;
	}

	ReturnValue ret = Combat::canTargetCreature(player, attackCreature);
	if (ret != RETURNVALUE_NOERROR) {
		player->sendCancelMessage(ret);
		player->sendCancelTarget();
		player->setAttackedCreature(nullptr);
		return;
	}

	player->setAttackedCreature(attackCreature);
	g_dispatcher().addTask(createTask(std::bind(&Game::updateCreatureWalk, this, player->getID())));
}

void Game::playerFollowCreature(uint32_t playerId, uint32_t creatureId)
{
	Player* player = getPlayerByID(playerId);
	if (!player) {
		return;
	}

	player->setAttackedCreature(nullptr);
	g_dispatcher().addTask(createTask(std::bind(&Game::updateCreatureWalk, this, player->getID())));
	player->setFollowCreature(getCreatureByID(creatureId));
}

void Game::playerSetFightModes(uint32_t playerId, FightMode_t fightMode, bool chaseMode, bool secureMode)
{
	Player* player = getPlayerByID(playerId);
	if (!player) {
		return;
	}

	player->setFightMode(fightMode);
	player->setChaseMode(chaseMode);
	player->setSecureMode(secureMode);
}

void Game::playerRequestAddVip(uint32_t playerId, const std::string& name)
{
	if (name.length() > 25) {
		return;
	}

	Player* player = getPlayerByID(playerId);
	if (!player) {
		return;
	}

	Player* vipPlayer = getPlayerByName(name);
	if (!vipPlayer) {
		uint32_t guid;
		bool specialVip;
		std::string formattedName = name;
		if (!IOLoginData::getGuidByNameEx(guid, specialVip, formattedName)) {
			player->sendTextMessage(MESSAGE_FAILURE, "A player with this name does not exist.");
			return;
		}

		if (specialVip && !player->hasFlag(PlayerFlags_t::SpecialVIP)) {
			player->sendTextMessage(MESSAGE_FAILURE, "You can not add this player.");
			return;
		}

		player->addVIP(guid, formattedName, VIPSTATUS_OFFLINE);
	} else {
		if (vipPlayer->hasFlag(PlayerFlags_t::SpecialVIP) && !player->hasFlag(PlayerFlags_t::SpecialVIP)) {
			player->sendTextMessage(MESSAGE_FAILURE, "You can not add this player.");
			return;
		}

		if (!vipPlayer->isInGhostMode() || player->isAccessPlayer()) {
			player->addVIP(vipPlayer->getGUID(), vipPlayer->getName(), vipPlayer->statusVipList);
		} else {
			player->addVIP(vipPlayer->getGUID(), vipPlayer->getName(), VIPSTATUS_OFFLINE);
		}
	}
}

void Game::playerRequestRemoveVip(uint32_t playerId, uint32_t guid)
{
	Player* player = getPlayerByID(playerId);
	if (!player) {
		return;
	}

	player->removeVIP(guid);
}

void Game::playerRequestEditVip(uint32_t playerId, uint32_t guid, const std::string& description, uint32_t icon, bool notify)
{
	Player* player = getPlayerByID(playerId);
	if (!player) {
		return;
	}

	player->editVIP(guid, description, icon, notify);
}

void Game::playerApplyImbuement(uint32_t playerId, uint16_t imbuementid, uint8_t slot, bool protectionCharm)
{
	Player* player = getPlayerByID(playerId);
	if (!player) {
		return;
	}

	if (!player->hasImbuingItem()) {
		return;
	}

	Imbuement* imbuement = g_imbuements().getImbuement(imbuementid);
	if (!imbuement) {
		return;
	}

	Item* item = player->imbuingItem;
	if (!item) {
		return;
	}

	if (item->getTopParent() != player) {
		SPDLOG_ERROR("[Game::playerApplyImbuement] - An error occurred while player with name {} try to apply imbuement", player->getName());
		player->sendImbuementResult("An error has occurred, reopen the imbuement window. If the problem persists, contact your administrator.");
		return;
	}

	player->onApplyImbuement(imbuement, item, slot, protectionCharm);
}

void Game::playerClearImbuement(uint32_t playerid, uint8_t slot)
{
	Player* player = getPlayerByID(playerid);
	if (!player)
	{
		return;
	}

	if (!player->hasImbuingItem ())
	{
		return;
	}

	Item* item = player->imbuingItem;
	if (!item)
	{
		return;
	}

	player->onClearImbuement(item, slot);
}

void Game::playerCloseImbuementWindow(uint32_t playerid)
{
	Player* player = getPlayerByID(playerid);
	if (!player)
	{
		return;
	}

	player->setImbuingItem(nullptr);
	return;
}

void Game::playerTurn(uint32_t playerId, Direction dir)
{
	Player* player = getPlayerByID(playerId);
	if (!player) {
		return;
	}

	if (!g_events().eventPlayerOnTurn(player, dir)) {
		return;
	}

	player->resetIdleTime();
	internalCreatureTurn(player, dir);
}

void Game::playerRequestOutfit(uint32_t playerId)
{
	if (!g_configManager().getBoolean(ALLOW_CHANGEOUTFIT)) {
		return;
	}

	Player* player = getPlayerByID(playerId);
	if (!player) {
		return;
	}

	player->sendOutfitWindow();
}

void Game::playerToggleMount(uint32_t playerId, bool mount)
{
	Player* player = getPlayerByID(playerId);
	if (!player) {
		return;
	}

	player->toggleMount(mount);
}

void Game::playerChangeOutfit(uint32_t playerId, Outfit_t outfit)
{
	if (!g_configManager().getBoolean(ALLOW_CHANGEOUTFIT)) {
		return;
	}

	Player* player = getPlayerByID(playerId);
	if (!player) {
		return;
	}

	const Outfit* playerOutfit = Outfits::getInstance().getOutfitByLookType(player->getSex(), outfit.lookType);
	if (!playerOutfit) {
		outfit.lookMount = 0;
	}

	if (outfit.lookMount != 0) {
		Mount* mount = mounts.getMountByClientID(outfit.lookMount);
		if (!mount) {
			return;
		}

		if (!player->hasMount(mount)) {
			return;
		}

		if (player->isMounted()) {
			Mount* prevMount = mounts.getMountByID(player->getCurrentMount());
			if (prevMount) {
				changeSpeed(player, mount->speed - prevMount->speed);
			}

			player->setCurrentMount(mount->id);
		} else {
			player->setCurrentMount(mount->id);
			outfit.lookMount = 0;
		}
	} else if (player->isMounted()) {
		player->dismount();
	}

	if (player->canWear(outfit.lookType, outfit.lookAddons)) {
		player->defaultOutfit = outfit;

		if (player->hasCondition(CONDITION_OUTFIT)) {
			return;
		}

		internalCreatureChangeOutfit(player, outfit);
	}
}

void Game::playerShowQuestLog(uint32_t playerId)
{
	Player* player = getPlayerByID(playerId);
	if (!player) {
		return;
	}

	g_events().eventPlayerOnRequestQuestLog(player);
}

void Game::playerShowQuestLine(uint32_t playerId, uint16_t questId)
{
	Player* player = getPlayerByID(playerId);
	if (!player) {
		return;
	}

	g_events().eventPlayerOnRequestQuestLine(player, questId);
}

void Game::playerSay(uint32_t playerId, uint16_t channelId, SpeakClasses type,
                    const std::string& receiver, const std::string& text)
{
	Player* player = getPlayerByID(playerId);
	if (!player) {
		return;
	}

	player->resetIdleTime();

	if (playerSaySpell(player, type, text)) {
		return;
	}

	uint32_t muteTime = player->isMuted();
	if (muteTime > 0) {
		std::ostringstream ss;
		ss << "You are still muted for " << muteTime << " seconds.";
		player->sendTextMessage(MESSAGE_FAILURE, ss.str());
		return;
	}


	if (!text.empty() && text.front() == '/' && player->isAccessPlayer()) {
		return;
	}

	if (type != TALKTYPE_PRIVATE_PN) {
		player->removeMessageBuffer();
	}

	switch (type) {
		case TALKTYPE_SAY:
			internalCreatureSay(player, TALKTYPE_SAY, text, false);
			break;

		case TALKTYPE_WHISPER:
			playerWhisper(player, text);
			break;

		case TALKTYPE_YELL:
			playerYell(player, text);
			break;

		case TALKTYPE_PRIVATE_TO:
		case TALKTYPE_PRIVATE_RED_TO:
			playerSpeakTo(player, type, receiver, text);
			break;

		case TALKTYPE_CHANNEL_O:
		case TALKTYPE_CHANNEL_Y:
		case TALKTYPE_CHANNEL_R1:
			g_chat().talkToChannel(*player, type, text, channelId);
			break;

		case TALKTYPE_PRIVATE_PN:
			playerSpeakToNpc(player, text);
			break;

		case TALKTYPE_BROADCAST:
			playerBroadcastMessage(player, text);
			break;

		default:
			break;
	}
}

bool Game::playerSaySpell(Player* player, SpeakClasses type, const std::string& text)
{
	if (player->walkExhausted()) {
		return true;
	}

	std::string words = text;
	TalkActionResult_t result = g_talkActions().playerSaySpell(player, type, words);
	if (result == TALKACTION_BREAK) {
		return true;
	}

	result = g_spells().playerSaySpell(player, words);
	if (result == TALKACTION_BREAK) {
		if (!g_configManager().getBoolean(PUSH_WHEN_ATTACKING)) {
			player->cancelPush();
		}

		if (g_configManager().getBoolean(EMOTE_SPELLS)) {
			return internalCreatureSay(player, TALKTYPE_MONSTER_SAY, words, false);
		} else {
			return player->saySpell(type, words, false);
		}

	} else if (result == TALKACTION_FAILED) {
		return true;
	}

	return false;
}

void Game::playerWhisper(Player* player, const std::string& text)
{
	SpectatorHashSet spectators;
	map.getSpectators(spectators, player->getPosition(), false, false,
                 Map::maxClientViewportX, Map::maxClientViewportX,
                 Map::maxClientViewportY, Map::maxClientViewportY);

	//send to client
	for (Creature* spectator : spectators) {
		if (Player* spectatorPlayer = spectator->getPlayer()) {
			if (!Position::areInRange<1, 1>(player->getPosition(), spectatorPlayer->getPosition())) {
				spectatorPlayer->sendCreatureSay(player, TALKTYPE_WHISPER, "pspsps");
			} else {
				spectatorPlayer->sendCreatureSay(player, TALKTYPE_WHISPER, text);
			}
		}
	}

	//event method
	for (Creature* spectator : spectators) {
		spectator->onCreatureSay(player, TALKTYPE_WHISPER, text);
	}
}

bool Game::playerYell(Player* player, const std::string& text)
{
	if (player->getLevel() == 1) {
		player->sendTextMessage(MESSAGE_FAILURE, "You may not yell as long as you are on level 1.");
		return false;
	}

	if (player->hasCondition(CONDITION_YELLTICKS)) {
		player->sendCancelMessage(RETURNVALUE_YOUAREEXHAUSTED);
		return false;
	}

	if (player->getAccountType() < account::AccountType::ACCOUNT_TYPE_GAMEMASTER) {
		Condition* condition = Condition::createCondition(CONDITIONID_DEFAULT, CONDITION_YELLTICKS, 30000, 0);
		player->addCondition(condition);
	}

	internalCreatureSay(player, TALKTYPE_YELL, asUpperCaseString(text), false);
	return true;
}

bool Game::playerSpeakTo(Player* player, SpeakClasses type, const std::string& receiver,
                         const std::string& text)
{
	Player* toPlayer = getPlayerByName(receiver);
	if (!toPlayer) {
		player->sendTextMessage(MESSAGE_FAILURE, "A player with this name is not online.");
		return false;
	}

	if (type == TALKTYPE_PRIVATE_RED_TO && (player->hasFlag(PlayerFlags_t::CanTalkRedPrivate) || player->getAccountType() >= account::AccountType::ACCOUNT_TYPE_GAMEMASTER)) {
		type = TALKTYPE_PRIVATE_RED_FROM;
	} else {
		type = TALKTYPE_PRIVATE_FROM;
	}

	toPlayer->sendPrivateMessage(player, type, text);
	toPlayer->onCreatureSay(player, type, text);

	if (toPlayer->isInGhostMode() && !player->isAccessPlayer()) {
		player->sendTextMessage(MESSAGE_FAILURE, "A player with this name is not online.");
	} else {
		std::ostringstream ss;
		ss << "Message sent to " << toPlayer->getName() << '.';
		player->sendTextMessage(MESSAGE_FAILURE, ss.str());
	}
	return true;
}

void Game::playerSpeakToNpc(Player* player, const std::string& text)
{
	if (player == nullptr) {
		SPDLOG_ERROR("[Game::playerSpeakToNpc] - Player is nullptr");
		return;
	}

	// Check npc say exhausted
	if (player->isUIExhausted()) {
		player->sendCancelMessage(RETURNVALUE_YOUAREEXHAUSTED);
		return;
	}

	SpectatorHashSet spectators;
	map.getSpectators(spectators, player->getPosition());
	for (Creature* spectator : spectators) {
		if (spectator->getNpc()) {
			spectator->onCreatureSay(player, TALKTYPE_PRIVATE_PN, text);
		}
	}

	player->updateUIExhausted();
}

//--
bool Game::canThrowObjectTo(const Position& fromPos, const Position& toPos, bool checkLineOfSight /*= true*/,
							int32_t rangex /*= Map::maxClientViewportX*/, int32_t rangey /*= Map::maxClientViewportY*/) const
{
	return map.canThrowObjectTo(fromPos, toPos, checkLineOfSight, rangex, rangey);
}

bool Game::isSightClear(const Position& fromPos, const Position& toPos, bool floorCheck) const
{
	return map.isSightClear(fromPos, toPos, floorCheck);
}

bool Game::internalCreatureTurn(Creature* creature, Direction dir)
{
	if (creature->getDirection() == dir) {
		return false;
	}

	if (Player* player = creature->getPlayer()) {
		player->cancelPush();
	}
	creature->setDirection(dir);

	// Send to client
	SpectatorHashSet spectators;
	map.getSpectators(spectators, creature->getPosition(), true, true);
	for (Creature* spectator : spectators) {
		Player* tmpPlayer = spectator->getPlayer();
		if(!tmpPlayer) {
			continue;
		}
		tmpPlayer->sendCreatureTurn(creature);
	}
	return true;
}

bool Game::internalCreatureSay(Creature* creature, SpeakClasses type, const std::string& text,
                               bool ghostMode, SpectatorHashSet* spectatorsPtr/* = nullptr*/, const Position* pos/* = nullptr*/)
{
	if (text.empty()) {
		return false;
	}

	if (!pos) {
		pos = &creature->getPosition();
	}

	SpectatorHashSet spectators;

	if (!spectatorsPtr || spectatorsPtr->empty()) {
		// This somewhat complex construct ensures that the cached SpectatorHashSet
		// is used if available and if it can be used, else a local vector is
		// used (hopefully the compiler will optimize away the construction of
		// the temporary when it's not used).
		if (type != TALKTYPE_YELL && type != TALKTYPE_MONSTER_YELL) {
			map.getSpectators(spectators, *pos, false, false,
                           Map::maxClientViewportX, Map::maxClientViewportX,
                           Map::maxClientViewportY, Map::maxClientViewportY);
		} else {
			map.getSpectators(spectators, *pos, true, false,
				          (Map::maxClientViewportX + 1) * 2, (Map::maxClientViewportX + 1) * 2,
				          (Map::maxClientViewportY + 1) * 2, (Map::maxClientViewportY + 1) * 2);
		}
	} else {
		spectators = (*spectatorsPtr);
	}

	//send to client
	for (Creature* spectator : spectators) {
		if (Player* tmpPlayer = spectator->getPlayer()) {
			if (!ghostMode || tmpPlayer->canSeeCreature(creature)) {
				tmpPlayer->sendCreatureSay(creature, type, text, pos);
			}
		}
	}

	//event method
	for (Creature* spectator : spectators) {
		spectator->onCreatureSay(creature, type, text);
		if (creature != spectator) {
			g_events().eventCreatureOnHear(spectator, creature, text, type);
		}
	}
	return true;
}

void Game::checkCreatureWalk(uint32_t creatureId)
{
	Creature* creature = getCreatureByID(creatureId);
	if (creature && creature->getHealth() > 0) {
		creature->onCreatureWalk();
		cleanup();
	}
}

void Game::updateCreatureWalk(uint32_t creatureId)
{
	Creature* creature = getCreatureByID(creatureId);
	if (creature && creature->getHealth() > 0) {
		creature->goToFollowCreature();
	}
}

void Game::checkCreatureAttack(uint32_t creatureId)
{
	Creature* creature = getCreatureByID(creatureId);
	if (creature && creature->getHealth() > 0) {
		creature->onAttacking(0);
	}
}

void Game::addCreatureCheck(Creature* creature)
{
	creature->creatureCheck = true;

	if (creature->inCheckCreaturesVector) {
		// already in a vector
		return;
	}

	creature->inCheckCreaturesVector = true;
	checkCreatureLists[uniform_random(0, EVENT_CREATURECOUNT - 1)].push_back(creature);
	creature->incrementReferenceCounter();
}

void Game::removeCreatureCheck(Creature* creature)
{
	if (creature->inCheckCreaturesVector) {
		creature->creatureCheck = false;
	}
}

void Game::checkCreatures(size_t index)
{
	g_scheduler().addEvent(createSchedulerTask(EVENT_CHECK_CREATURE_INTERVAL, std::bind(&Game::checkCreatures, this, (index + 1) % EVENT_CREATURECOUNT)));

	auto& checkCreatureList = checkCreatureLists[index];
	size_t it = 0, end = checkCreatureList.size();
	while (it < end) {
		Creature* creature = checkCreatureList[it];
		if (creature && creature->creatureCheck) {
			if (creature->getHealth() > 0) {
				creature->onThink(EVENT_CREATURE_THINK_INTERVAL);
				creature->onAttacking(EVENT_CREATURE_THINK_INTERVAL);
				creature->executeConditions(EVENT_CREATURE_THINK_INTERVAL);
			} else {
				creature->onDeath();
			}
			++it;
		} else {
			creature->inCheckCreaturesVector = false;
			ReleaseCreature(creature);

			checkCreatureList[it] = checkCreatureList.back();
			checkCreatureList.pop_back();
			--end;
		}
	}
	cleanup();
}

void Game::changeSpeed(Creature* creature, int32_t varSpeedDelta)
{
	int32_t varSpeed = creature->getSpeed() - creature->getBaseSpeed();
	varSpeed += varSpeedDelta;

	creature->setSpeed(varSpeed);

	//send to clients
	SpectatorHashSet spectators;
	map.getSpectators(spectators, creature->getPosition(), false, true);
	for (Creature* spectator : spectators) {
		spectator->getPlayer()->sendChangeSpeed(creature, creature->getStepSpeed());
	}
}

void Game::changePlayerSpeed(Player& player, int32_t varSpeedDelta)
{
	int32_t varSpeed = player.getSpeed() - player.getBaseSpeed();
	varSpeed += varSpeedDelta;

	player.setSpeed(varSpeed);

	// Send new player speed to the spectators
	SpectatorHashSet spectators;
	map.getSpectators(spectators, player.getPosition(), false, true);
	for (Creature* creatureSpectator : spectators) {
		if (creatureSpectator == nullptr) {
			SPDLOG_ERROR("[Game::changePlayerSpeed] - Creature spectator is nullptr");
			continue;
		}

		const Player *playerSpectator = creatureSpectator->getPlayer();
		if (playerSpectator == nullptr) {
			SPDLOG_ERROR("[Game::changePlayerSpeed] - Player spectator is nullptr");
			continue;
		}

		playerSpectator->sendChangeSpeed(&player, player.getStepSpeed());
	}
}

void Game::internalCreatureChangeOutfit(Creature* creature, const Outfit_t& outfit)
{
	if (!g_events().eventCreatureOnChangeOutfit(creature, outfit)) {
		return;
	}

	creature->setCurrentOutfit(outfit);

	if (creature->isInvisible()) {
		return;
	}

	//send to clients
	SpectatorHashSet spectators;
	map.getSpectators(spectators, creature->getPosition(), true, true);
	for (Creature* spectator : spectators) {
		spectator->getPlayer()->sendCreatureChangeOutfit(creature, outfit);
	}
}

void Game::internalCreatureChangeVisible(Creature* creature, bool visible)
{
	//send to clients
	SpectatorHashSet spectators;
	map.getSpectators(spectators, creature->getPosition(), true, true);
	for (Creature* spectator : spectators) {
		spectator->getPlayer()->sendCreatureChangeVisible(creature, visible);
	}
}

void Game::changeLight(const Creature* creature)
{
	//send to clients
	SpectatorHashSet spectators;
	map.getSpectators(spectators, creature->getPosition(), true, true);
	for (Creature* spectator : spectators) {
		spectator->getPlayer()->sendCreatureLight(creature);
	}
}

void Game::updateCreatureIcon(const Creature* creature)
{
	//send to clients
	SpectatorHashSet spectators;
	map.getSpectators(spectators, creature->getPosition(), true, true);
	for (Creature* spectator : spectators) {
		spectator->getPlayer()->sendCreatureIcon(creature);
	}
}

void Game::reloadCreature(const Creature* creature)
{
	SpectatorHashSet spectators;
	map.getSpectators(spectators, creature->getPosition(), false, true);
	for (Creature* spectator : spectators) {
		Player* tmpPlayer = spectator->getPlayer();
		if (!tmpPlayer) {
			continue;
		}
		tmpPlayer->reloadCreature(creature);
	}
}

bool Game::combatBlockHit(CombatDamage& damage, Creature* attacker, Creature* target, bool checkDefense, bool checkArmor, bool field)
{
	if (damage.primary.type == COMBAT_NONE && damage.secondary.type == COMBAT_NONE) {
		return true;
	}

	if (target->getPlayer() && target->isInGhostMode()) {
		return true;
	}

	if (damage.primary.value > 0) {
		return false;
	}

	static const auto sendBlockEffect = [this](BlockType_t blockType, CombatType_t combatType, const Position& targetPos) {
		if (blockType == BLOCK_DEFENSE) {
			addMagicEffect(targetPos, CONST_ME_POFF);
		} else if (blockType == BLOCK_ARMOR) {
			addMagicEffect(targetPos, CONST_ME_BLOCKHIT);
		} else if (blockType == BLOCK_DODGE) {
			addMagicEffect(targetPos, CONST_ME_DODGE);
		} else if (blockType == BLOCK_IMMUNITY) {
			uint8_t hitEffect = 0;
			switch (combatType) {
				case COMBAT_UNDEFINEDDAMAGE: {
					return;
				}
				case COMBAT_ENERGYDAMAGE:
				case COMBAT_FIREDAMAGE:
				case COMBAT_PHYSICALDAMAGE:
				case COMBAT_ICEDAMAGE:
				case COMBAT_DEATHDAMAGE: {
					hitEffect = CONST_ME_BLOCKHIT;
					break;
				}
				case COMBAT_EARTHDAMAGE: {
					hitEffect = CONST_ME_GREEN_RINGS;
					break;
				}
				case COMBAT_HOLYDAMAGE: {
					hitEffect = CONST_ME_HOLYDAMAGE;
					break;
				}
				default: {
					hitEffect = CONST_ME_POFF;
					break;
				}
			}
			addMagicEffect(targetPos, hitEffect);
		}
	};

	// Skill dodge (ruse)
	if (const Player* targetPlayer = target->getPlayer()) {
		if (targetPlayer->getInventoryItem(CONST_SLOT_ARMOR) != nullptr) {
			double_t chance = targetPlayer->getInventoryItem(CONST_SLOT_ARMOR)->getDodgeChance();
			if (chance > 0 && uniform_random(1, 100) <= chance) {
				sendBlockEffect(BLOCK_DODGE, damage.primary.type, target->getPosition());
				targetPlayer->sendTextMessage(MESSAGE_ATTENTION, "You dodged an attack. (Ruse)");
				return true;
			}
		}
	}

	bool canHeal = false;
		CombatDamage damageHeal;
		damageHeal.primary.type = COMBAT_HEALING;

	bool canReflect = false;
		CombatDamage damageReflected;

	BlockType_t primaryBlockType, secondaryBlockType;
	if (damage.primary.type != COMBAT_NONE) {
		// Damage reflection primary
		if (attacker && target->getMonster()) {
			uint32_t primaryReflect = target->getMonster()->getReflectValue(damage.primary.type);
			if (primaryReflect > 0) {
				damageReflected.primary.type = damage.primary.type;
				damageReflected.primary.value = std::ceil((damage.primary.value) * (primaryReflect / 100.));
				damageReflected.extension = true;
				damageReflected.exString = "(damage reflection)";
				canReflect = true;
			}
		}
		damage.primary.value = -damage.primary.value;
		// Damage healing primary
		if (attacker && target->getMonster()) {
			uint32_t primaryHealing = target->getMonster()->getHealingCombatValue(damage.primary.type);
			if (primaryHealing > 0) {
				damageHeal.primary.value = std::ceil((damage.primary.value) * (primaryHealing / 100.));
				canHeal = true;
			}
		}
		primaryBlockType = target->blockHit(attacker, damage.primary.type, damage.primary.value, checkDefense, checkArmor, field);

		damage.primary.value = -damage.primary.value;
		sendBlockEffect(primaryBlockType, damage.primary.type, target->getPosition());
	} else {
		primaryBlockType = BLOCK_NONE;
	}

	if (damage.secondary.type != COMBAT_NONE) {
		// Damage reflection secondary
		if (attacker && target->getMonster()) {
			uint32_t secondaryReflect = target->getMonster()->getReflectValue(damage.secondary.type);
			if (secondaryReflect > 0) {
				if (!canReflect) {
					damageReflected.primary.type = damage.secondary.type;
					damageReflected.primary.value = std::ceil((damage.secondary.value) * (secondaryReflect / 100.));
					damageReflected.extension = true;
					damageReflected.exString = "(damage reflection)";
					canReflect = true;
				} else {
					damageReflected.secondary.type = damage.secondary.type;
					damageReflected.secondary.value = std::ceil((damage.secondary.value) * (secondaryReflect / 100.));
				}
			}
		}
		damage.secondary.value = -damage.secondary.value;
		// Damage healing secondary
		if (attacker && target->getMonster()) {
			uint32_t secondaryHealing = target->getMonster()->getHealingCombatValue(damage.secondary.type);
			if (secondaryHealing > 0) {;
				damageHeal.primary.value += std::ceil((damage.secondary.value) * (secondaryHealing / 100.));
				canHeal = true;
			}
		}
		secondaryBlockType = target->blockHit(attacker, damage.secondary.type, damage.secondary.value, false, false, field);

		damage.secondary.value = -damage.secondary.value;
		sendBlockEffect(secondaryBlockType, damage.secondary.type, target->getPosition());
	} else {
		secondaryBlockType = BLOCK_NONE;
	}
	if (canReflect) {
		combatChangeHealth(target, attacker, damageReflected, false);
	}
	if (canHeal) {
		combatChangeHealth(nullptr, target, damageHeal);
	}
	return (primaryBlockType != BLOCK_NONE) && (secondaryBlockType != BLOCK_NONE);
}

void Game::combatGetTypeInfo(CombatType_t combatType, Creature* target, TextColor_t& color, uint8_t& effect)
{
	switch (combatType) {
		case COMBAT_PHYSICALDAMAGE: {
			Item* splash = nullptr;
			switch (target->getRace()) {
				case RACE_VENOM:
					color = TEXTCOLOR_LIGHTGREEN;
					effect = CONST_ME_HITBYPOISON;
					splash = Item::CreateItem(ITEM_SMALLSPLASH, FLUID_SLIME);
					break;
				case RACE_BLOOD:
					color = TEXTCOLOR_RED;
					effect = CONST_ME_DRAWBLOOD;
					if (const Tile* tile = target->getTile()) {
						if (!tile->hasFlag(TILESTATE_PROTECTIONZONE)) {
							splash = Item::CreateItem(ITEM_SMALLSPLASH, FLUID_BLOOD);
						}
					}
					break;
				case RACE_INK:
					color = TEXTCOLOR_LIGHTGREY;
					effect = CONST_ME_HITAREA;
					splash = Item::CreateItem(ITEM_SMALLSPLASH, FLUID_INK);
					break;
				case RACE_UNDEAD:
					color = TEXTCOLOR_LIGHTGREY;
					effect = CONST_ME_HITAREA;
					break;
				case RACE_FIRE:
					color = TEXTCOLOR_ORANGE;
					effect = CONST_ME_DRAWBLOOD;
					break;
				case RACE_ENERGY:
					color = TEXTCOLOR_PURPLE;
					effect = CONST_ME_ENERGYHIT;
					break;
				default:
					color = TEXTCOLOR_NONE;
					effect = CONST_ME_NONE;
					break;
			}

			if (splash) {
				internalAddItem(target->getTile(), splash, INDEX_WHEREEVER, FLAG_NOLIMIT);
				splash->startDecaying();
			}

			break;
		}

		case COMBAT_ENERGYDAMAGE: {
			color = TEXTCOLOR_PURPLE;
			effect = CONST_ME_ENERGYHIT;
			break;
		}

		case COMBAT_EARTHDAMAGE: {
			color = TEXTCOLOR_LIGHTGREEN;
			effect = CONST_ME_GREEN_RINGS;
			break;
		}

		case COMBAT_DROWNDAMAGE: {
			color = TEXTCOLOR_LIGHTBLUE;
			effect = CONST_ME_LOSEENERGY;
			break;
		}
		case COMBAT_FIREDAMAGE: {
			color = TEXTCOLOR_ORANGE;
			effect = CONST_ME_HITBYFIRE;
			break;
		}
		case COMBAT_ICEDAMAGE: {
			color = TEXTCOLOR_SKYBLUE;
			effect = CONST_ME_ICEATTACK;
			break;
		}
		case COMBAT_HOLYDAMAGE: {
			color = TEXTCOLOR_YELLOW;
			effect = CONST_ME_HOLYDAMAGE;
			break;
		}
		case COMBAT_DEATHDAMAGE: {
			color = TEXTCOLOR_DARKRED;
			effect = CONST_ME_SMALLCLOUDS;
			break;
		}
		case COMBAT_LIFEDRAIN: {
			color = TEXTCOLOR_RED;
			effect = CONST_ME_MAGIC_RED;
			break;
		}
		default: {
			color = TEXTCOLOR_NONE;
			effect = CONST_ME_NONE;
			break;
		}
	}
}

bool Game::combatChangeHealth(Creature* attacker, Creature* target, CombatDamage& damage, bool isEvent /*= false*/)
{
	using namespace std;
	const Position& targetPos = target->getPosition();
	if (damage.primary.value > 0) {
		if (target->getHealth() <= 0) {
			return false;
		}

		Player* attackerPlayer;
		if (attacker) {
			attackerPlayer = attacker->getPlayer();
		} else {
			attackerPlayer = nullptr;
		}

		Player* targetPlayer = target->getPlayer();
		if (attackerPlayer && targetPlayer && attackerPlayer->getSkull() == SKULL_BLACK && attackerPlayer->getSkullClient(targetPlayer) == SKULL_NONE) {
			return false;
		}

		if (damage.origin != ORIGIN_NONE) {
			const auto& events = target->getCreatureEvents(CREATURE_EVENT_HEALTHCHANGE);
			if (!events.empty()) {
				for (CreatureEvent* creatureEvent : events) {
					creatureEvent->executeHealthChange(target, attacker, damage);
				}
				damage.origin = ORIGIN_NONE;
				return combatChangeHealth(attacker, target, damage);
			}
		}

		int32_t realHealthChange = target->getHealth();
		target->gainHealth(attacker, damage.primary.value);
		realHealthChange = target->getHealth() - realHealthChange;

		if (realHealthChange > 0 && !target->isInGhostMode()) {
			if (targetPlayer) {
				targetPlayer->updateImpactTracker(COMBAT_HEALING, realHealthChange);
			}

			// Party hunt analyzer
			if (Party* party = attackerPlayer ? attackerPlayer->getParty() : nullptr) {
				party->addPlayerHealing(attackerPlayer, realHealthChange);
			}

			std::stringstream ss;

			ss << realHealthChange << (realHealthChange != 1 ? " hitpoints." : " hitpoint.");
			std::string damageString = ss.str();

			std::string spectatorMessage;

			TextMessage message;
			message.position = targetPos;
			message.primary.value = realHealthChange;
			message.primary.color = TEXTCOLOR_PASTELRED;

			SpectatorHashSet spectators;
			map.getSpectators(spectators, targetPos, false, true);
			for (Creature* spectator : spectators) {
				Player* tmpPlayer = spectator->getPlayer();

				if(!tmpPlayer)
				{
					continue;
				}
				
				if (tmpPlayer == attackerPlayer && attackerPlayer != targetPlayer) {
					ss.str({});
					ss << "You heal " << target->getNameDescription() << " for " << damageString;
					message.type = MESSAGE_HEALED;
					message.text = ss.str();
				} else if (tmpPlayer == targetPlayer) {
					ss.str({});
					if (!attacker) {
						ss << "You were healed";
					} else if (targetPlayer == attackerPlayer) {
						ss << "You heal yourself";
					} else {
						ss << "You were healed by " << attacker->getNameDescription();
					}
					ss << " for " << damageString;
					message.type = MESSAGE_HEALED;
					message.text = ss.str();
				} else {
					if (spectatorMessage.empty()) {
						ss.str({});
						if (!attacker) {
							ss << ucfirst(target->getNameDescription()) << " was healed";
						} else {
							ss << ucfirst(attacker->getNameDescription()) << " healed ";
							if (attacker == target) {
								ss << (targetPlayer ? (targetPlayer->getSex() == PLAYERSEX_FEMALE ? "herself" : "himself") : "itself");
							} else {
								ss << target->getNameDescription();
							}
						}
						ss << " for " << damageString;
						spectatorMessage = ss.str();
					}
					message.type = MESSAGE_HEALED_OTHERS;
					message.text = spectatorMessage;
				}
				tmpPlayer->sendTextMessage(message);
			}
		}
	} else {
		if (!target->isAttackable()) {
			if (!target->isInGhostMode()) {
				addMagicEffect(targetPos, CONST_ME_POFF);
			}
			return true;
		}

		Player* attackerPlayer;
		if (attacker) {
			attackerPlayer = attacker->getPlayer();
		} else {
			attackerPlayer = nullptr;
		}

		Player* targetPlayer = target->getPlayer();
		if (attackerPlayer && targetPlayer && attackerPlayer->getSkull() == SKULL_BLACK && attackerPlayer->getSkullClient(targetPlayer) == SKULL_NONE) {
			return false;
		}

		damage.primary.value = std::abs(damage.primary.value);
		damage.secondary.value = std::abs(damage.secondary.value);

		Monster* targetMonster;
		if (target && target->getMonster()) {
			targetMonster = target->getMonster();
		} else {
			targetMonster = nullptr;
		}

		const Monster* attackerMonster;
		if (attacker && attacker->getMonster()) {
			attackerMonster = attacker->getMonster();
		} else {
			attackerMonster = nullptr;
		}

		TextMessage message;
		message.position = targetPos;

		if (!isEvent) {
			g_events().eventCreatureOnDrainHealth(target, attacker, damage.primary.type, damage.primary.value, damage.secondary.type, damage.secondary.value, message.primary.color, message.secondary.color);
		}
		if (damage.origin != ORIGIN_NONE && attacker && damage.primary.type != COMBAT_HEALING) {
			damage.primary.value *= attacker->getBuff(BUFF_DAMAGEDEALT) / 100.;
			damage.secondary.value *= attacker->getBuff(BUFF_DAMAGEDEALT) / 100.;
		}
		if (damage.origin != ORIGIN_NONE && target && damage.primary.type != COMBAT_HEALING) {
			damage.primary.value *= target->getBuff(BUFF_DAMAGERECEIVED) / 100.;
			damage.secondary.value *= target->getBuff(BUFF_DAMAGERECEIVED) / 100.;
		}
		int32_t healthChange = damage.primary.value + damage.secondary.value;
		if (healthChange == 0) {
			return true;
		}

		SpectatorHashSet spectators;
		map.getSpectators(spectators, targetPos, true, true);

		if (damage.fatal) {
			addMagicEffect(spectators, targetPos, CONST_ME_FATAL);
		} else if (damage.critical) {
			addMagicEffect(spectators, targetPos, CONST_ME_CRITICAL_DAMAGE);
		}

		if (!damage.extension && attackerMonster && targetPlayer) {
			// Charm rune (target as player)
			if (charmRune_t activeCharm = g_iobestiary().getCharmFromTarget(targetPlayer, g_monsters().getMonsterTypeByRaceId(attackerMonster->getRaceId()));
				activeCharm != CHARM_NONE && activeCharm != CHARM_CLEANSE) {
				if (Charm* charm = g_iobestiary().getBestiaryCharm(activeCharm);
					charm->type == CHARM_DEFENSIVE && charm->chance > normal_random(0, 100) && 
					g_iobestiary().parseCharmCombat(charm, targetPlayer, attacker, (damage.primary.value + damage.secondary.value))) {
					return false; // Dodge charm
				}
			}
		}

		if (target->hasCondition(CONDITION_MANASHIELD) && damage.primary.type != COMBAT_UNDEFINEDDAMAGE) {
			int32_t manaDamage = std::min<int32_t>(target->getMana(), healthChange);
			uint16_t manaShield = target->getManaShield();
			if (manaShield > 0) {
				if (manaShield > manaDamage) {
					target->setManaShield(manaShield - manaDamage);
					manaShield = manaShield - manaDamage;
				} else {
					manaDamage = manaShield;
					target->removeCondition(CONDITION_MANASHIELD);
					manaShield  = 0;
				}
			}
			if (manaDamage != 0) {
				if (damage.origin != ORIGIN_NONE) {
					const auto& events = target->getCreatureEvents(CREATURE_EVENT_MANACHANGE);
					if (!events.empty()) {
						for (CreatureEvent* creatureEvent : events) {
							creatureEvent->executeManaChange(target, attacker, damage);
						}
						healthChange = damage.primary.value + damage.secondary.value;
						if (healthChange == 0) {
							return true;
						}
						manaDamage = std::min<int32_t>(target->getMana(), healthChange);
					}
				}

				target->drainMana(attacker, manaDamage);

				if(target->getMana() == 0 && manaShield > 0) {
					target->removeCondition(CONDITION_MANASHIELD);
				}

				addMagicEffect(spectators, targetPos, CONST_ME_LOSEENERGY);

				std::stringstream ss;

				std::string damageString = std::to_string(manaDamage);

				std::string spectatorMessage;

				message.primary.value = manaDamage;
				message.primary.color = TEXTCOLOR_BLUE;

				for (Creature* spectator : spectators) {
					if (!spectator) {
						continue;
					}

					Player* tmpPlayer = spectator->getPlayer();
					if (!tmpPlayer) {
						continue;
					}

					if (tmpPlayer->getPosition().z != targetPos.z) {
						continue;
					}

					if (tmpPlayer == attackerPlayer && attackerPlayer != targetPlayer) {
						ss.str({});
						ss << ucfirst(target->getNameDescription()) << " loses " << damageString + " mana due to your attack.";
						message.type = MESSAGE_DAMAGE_DEALT;
						message.text = ss.str();
					} else if (tmpPlayer == targetPlayer) {
						ss.str({});
						ss << "You lose " << damageString << " mana";
						if (!attacker) {
							ss << '.';
						} else if (targetPlayer == attackerPlayer) {
							ss << " due to your own attack.";
						} else {
							ss << " due to an attack by " << attacker->getNameDescription() << '.';
						}
						message.type = MESSAGE_DAMAGE_RECEIVED;
						message.text = ss.str();
					} else {
						if (spectatorMessage.empty()) {
							ss.str({});
							ss << ucfirst(target->getNameDescription()) << " loses " << damageString + " mana";
							if (attacker) {
								ss << " due to ";
								if (attacker == target) {
									ss << (targetPlayer ? (targetPlayer->getSex() == PLAYERSEX_FEMALE ? "her own attack" : "his own attack") : "its own attack");
								} else {
									ss << "an attack by " << attacker->getNameDescription();
								}
							}
							ss << '.';
							spectatorMessage = ss.str();
						}
						message.type = MESSAGE_DAMAGE_OTHERS;
						message.text = spectatorMessage;
					}
					tmpPlayer->sendTextMessage(message);
				}

				damage.primary.value -= manaDamage;
				if (damage.primary.value < 0) {
					damage.secondary.value = std::max<int32_t>(0, damage.secondary.value + damage.primary.value);
					damage.primary.value = 0;
				}
			}
		}

		int32_t realDamage = damage.primary.value + damage.secondary.value;
		if (realDamage == 0) {
			return true;
		}

		if (damage.origin != ORIGIN_NONE) {
			const auto& events = target->getCreatureEvents(CREATURE_EVENT_HEALTHCHANGE);
			if (!events.empty()) {
				for (CreatureEvent* creatureEvent : events) {
					creatureEvent->executeHealthChange(target, attacker, damage);
				}
				damage.origin = ORIGIN_NONE;
				return combatChangeHealth(attacker, target, damage);
			}
		}

		int32_t targetHealth = target->getHealth();
		if (damage.primary.value >= targetHealth) {
			damage.primary.value = targetHealth;
			damage.secondary.value = 0;
		} else if (damage.secondary.value) {
			damage.secondary.value = std::min<int32_t>(damage.secondary.value, targetHealth - damage.primary.value);
		}

		realDamage = damage.primary.value + damage.secondary.value;
		if (realDamage == 0) {
			return true;
		} else if (realDamage >= targetHealth) {
			for (CreatureEvent* creatureEvent : target->getCreatureEvents(CREATURE_EVENT_PREPAREDEATH)) {
				if (!creatureEvent->executeOnPrepareDeath(target, attacker)) {
					return false;
				}
			}
		}

		target->drainHealth(attacker, realDamage);
		if (realDamage > 0 && targetMonster) {
			if (attackerPlayer && attackerPlayer->getPlayer()) {
				attackerPlayer->updateImpactTracker(damage.secondary.type, damage.secondary.value);
			}

			if (targetMonster->israndomStepping()) {
				targetMonster->setIgnoreFieldDamage(true);
				targetMonster->updateMapCache();
			}
		}

		// Using real damage
		if (attackerPlayer) {
			//life leech
			uint16_t lifeChance = attackerPlayer->getSkillLevel(SKILL_LIFE_LEECH_CHANCE);
			uint16_t lifeSkill = attackerPlayer->getSkillLevel(SKILL_LIFE_LEECH_AMOUNT);
			if (normal_random(0, 100) < lifeChance) {
				// Vampiric charm rune
				if (targetMonster) {
					if (uint16_t playerCharmRaceidVamp = attackerPlayer->parseRacebyCharm(CHARM_VAMP, false, 0); 
						playerCharmRaceidVamp != 0 && playerCharmRaceidVamp == targetMonster->getRaceId()) {
						if (const Charm* lifec = g_iobestiary().getBestiaryCharm(CHARM_VAMP)) {
							lifeSkill += lifec->percent;
						}
					}
				}
				CombatParams tmpParams;
				CombatDamage tmpDamage;

				int affected = damage.affected;
				tmpDamage.origin = ORIGIN_SPELL;
				tmpDamage.primary.type = COMBAT_HEALING;
				tmpDamage.primary.value = std::round(realDamage * (lifeSkill / 100.) * (0.2 * affected + 0.9)) / affected;

				Combat::doCombatHealth(nullptr, attackerPlayer, tmpDamage, tmpParams);
			}

			//mana leech
			uint16_t manaChance = attackerPlayer->getSkillLevel(SKILL_MANA_LEECH_CHANCE);
      		uint16_t manaSkill = attackerPlayer->getSkillLevel(SKILL_MANA_LEECH_AMOUNT);
			if (normal_random(0, 100) < manaChance) {
				// Void charm rune
				if (targetMonster) {
					if (uint16_t playerCharmRaceidVoid = attackerPlayer->parseRacebyCharm(CHARM_VOID, false, 0);
						playerCharmRaceidVoid != 0 && playerCharmRaceidVoid == targetMonster->getRace()) {
						if (const Charm* voidc = g_iobestiary().getBestiaryCharm(CHARM_VOID)) {
							manaSkill += voidc->percent;
						}
					}
				}
				CombatParams tmpParams;
				CombatDamage tmpDamage;

				int affected = damage.affected;
				tmpDamage.origin = ORIGIN_SPELL;
				tmpDamage.primary.type = COMBAT_MANADRAIN;
				tmpDamage.primary.value = std::round(realDamage * (manaSkill / 100.) * (0.1 * affected + 0.9)) / affected;

				Combat::doCombatMana(nullptr, attackerPlayer, tmpDamage, tmpParams);
			}

			// Charm rune (attacker as player)
			if (!damage.extension && targetMonster) {
				if (charmRune_t activeCharm = g_iobestiary().getCharmFromTarget(attackerPlayer, g_monsters().getMonsterTypeByRaceId(targetMonster->getRaceId()));
					activeCharm != CHARM_NONE) {
					if (Charm* charm = g_iobestiary().getBestiaryCharm(activeCharm);
						charm->type == CHARM_OFFENSIVE && (charm->chance >= normal_random(0, 100))) {
						g_iobestiary().parseCharmCombat(charm, attackerPlayer, target, realDamage);
					}
				}
			}

			// Party hunt analyzer
			if (Party* party = attackerPlayer->getParty()) {
				/* Damage on primary type */
				if (damage.primary.value != 0) {
					party->addPlayerDamage(attackerPlayer, damage.primary.value);
				}
				/* Damage on secondary type */
				if (damage.secondary.value != 0) {
					party->addPlayerDamage(attackerPlayer, damage.secondary.value);
				}
			}
		}

		if (spectators.empty()) {
			map.getSpectators(spectators, targetPos, true, true);
		}

		addCreatureHealth(spectators, target);

		message.primary.value = damage.primary.value;
		message.secondary.value = damage.secondary.value;

		uint8_t hitEffect;
		if (message.primary.value) {
			combatGetTypeInfo(damage.primary.type, target, message.primary.color, hitEffect);
			if (hitEffect != CONST_ME_NONE) {
				addMagicEffect(spectators, targetPos, hitEffect);
			}
		}

		if (message.secondary.value) {
			combatGetTypeInfo(damage.secondary.type, target, message.secondary.color, hitEffect);
			if (hitEffect != CONST_ME_NONE) {
				addMagicEffect(spectators, targetPos, hitEffect);
			}
		}

		if (message.primary.color != TEXTCOLOR_NONE || message.secondary.color != TEXTCOLOR_NONE) {
			if (attackerPlayer) {
				attackerPlayer->updateImpactTracker(damage.primary.type, damage.primary.value);
				if (damage.secondary.type != COMBAT_NONE) {
					attackerPlayer->updateImpactTracker(damage.secondary.type, damage.secondary.value);
				}
			}
			if (targetPlayer) {
				std::string cause = "(other)";
				if (attacker) {
					cause = attacker->getName();
				}

				targetPlayer->updateInputAnalyzer(damage.primary.type, damage.primary.value, cause);
				if (attackerPlayer) {
					if (damage.secondary.type != COMBAT_NONE) {
						attackerPlayer->updateInputAnalyzer(damage.secondary.type, damage.secondary.value, cause);
					}
				}
			}
			std::stringstream ss;

			ss << realDamage << (realDamage != 1 ? " hitpoints" : " hitpoint");
			std::string damageString = ss.str();

			std::string spectatorMessage;

			for (Creature* spectator : spectators) {
				Player* tmpPlayer = spectator->getPlayer();
				if (tmpPlayer->getPosition().z != targetPos.z) {
					continue;
				}

				if (tmpPlayer == attackerPlayer && attackerPlayer != targetPlayer) {
					ss.str({});
					ss << ucfirst(target->getNameDescription()) << " loses " << damageString << " due to your attack.";
					if (damage.extension) {
						ss << " " << damage.exString;
					}
					if (damage.fatal) {
						ss << " (Onslaught)";
					}
					message.type = MESSAGE_DAMAGE_DEALT;
					message.text = ss.str();
				} else if (tmpPlayer == targetPlayer) {
					ss.str({});
					ss << "You lose " << damageString;
					if (!attacker) {
						ss << '.';
					} else if (targetPlayer == attackerPlayer) {
						ss << " due to your own attack.";
					} else {
						ss << " due to an attack by " << attacker->getNameDescription() << '.';
					}
					if (damage.extension) {
						ss << " " << damage.exString;
					}
					message.type = MESSAGE_DAMAGE_RECEIVED;
					message.text = ss.str();
				} else {
					message.type = MESSAGE_DAMAGE_OTHERS;

					if (spectatorMessage.empty()) {
						ss.str({});
						ss << ucfirst(target->getNameDescription()) << " loses " << damageString;
						if (attacker) {
							ss << " due to ";
							if (attacker == target) {
								if (targetPlayer) {
									ss << (targetPlayer->getSex() == PLAYERSEX_FEMALE ? "her own attack" : "his own attack");
								} else {
									ss << "its own attack";
								}
							} else {
								ss << "an attack by " << attacker->getNameDescription();
							}
						}
						ss << '.';
						if (damage.extension) {
							ss << " " << damage.exString;
						}
						spectatorMessage = ss.str();
					}

					message.text = spectatorMessage;
				}
				tmpPlayer->sendTextMessage(message);
			}
		}
	}

	return true;
}

bool Game::combatChangeMana(Creature* attacker, Creature* target, CombatDamage& damage)
{
	const Position& targetPos = target->getPosition();
	int32_t manaChange = damage.primary.value + damage.secondary.value;
	if (manaChange > 0) {
		Player* attackerPlayer;
		if (attacker) {
			attackerPlayer = attacker->getPlayer();
		} else {
			attackerPlayer = nullptr;
		}

		Player* targetPlayer = target->getPlayer();
		if (attackerPlayer && targetPlayer && attackerPlayer->getSkull() == SKULL_BLACK && attackerPlayer->getSkullClient(targetPlayer) == SKULL_NONE) {
			return false;
		}

		if (damage.origin != ORIGIN_NONE) {
			const auto& events = target->getCreatureEvents(CREATURE_EVENT_MANACHANGE);
			if (!events.empty()) {
				for (CreatureEvent* creatureEvent : events) {
					creatureEvent->executeManaChange(target, attacker, damage);
				}
				damage.origin = ORIGIN_NONE;
				return combatChangeMana(attacker, target, damage);
			}
		}

		int32_t realManaChange = target->getMana();
		target->changeMana(manaChange);
		realManaChange = target->getMana() - realManaChange;

		if (realManaChange > 0 && !target->isInGhostMode()) {
			std::string damageString = std::to_string(realManaChange) + " mana.";

			std::string spectatorMessage;
			if (!attacker) {
				spectatorMessage += ucfirst(target->getNameDescription());
				spectatorMessage += " was restored for " + damageString;
			} else {
				spectatorMessage += ucfirst(attacker->getNameDescription());
				spectatorMessage += " restored ";
				if (attacker == target) {
					spectatorMessage += (targetPlayer ? (targetPlayer->getSex() == PLAYERSEX_FEMALE ? "herself" : "himself") : "itself");
				} else {
					spectatorMessage += target->getNameDescription();
				}
				spectatorMessage += " for " + damageString;
			}

			TextMessage message;
			message.position = targetPos;
			message.primary.value = realManaChange;
			message.primary.color = TEXTCOLOR_MAYABLUE;

			SpectatorHashSet spectators;
			map.getSpectators(spectators, targetPos, false, true);
			for (Creature* spectator : spectators) {
				Player* tmpPlayer = spectator->getPlayer();

				if(!tmpPlayer)
				{
					continue;
				}

				if (tmpPlayer == attackerPlayer && attackerPlayer != targetPlayer) {
					message.type = MESSAGE_HEALED;
					message.text = "You restored " + target->getNameDescription() + " for " + damageString;
				} else if (tmpPlayer == targetPlayer) {
					message.type = MESSAGE_HEALED;
					if (!attacker) {
						message.text = "You were restored for " + damageString;
					} else if (targetPlayer == attackerPlayer) {
						message.text = "You restore yourself for " + damageString;
					} else {
						message.text = "You were restored by " + attacker->getNameDescription() + " for " + damageString;
					}
				} else {
					message.type = MESSAGE_HEALED_OTHERS;
					message.text = spectatorMessage;
				}
				tmpPlayer->sendTextMessage(message);
			}
		}
	} else {
		if (!target->isAttackable()) {
			if (!target->isInGhostMode()) {
				addMagicEffect(targetPos, CONST_ME_POFF);
			}
			return false;
		}

		Player* attackerPlayer;
		if (attacker) {
			attackerPlayer = attacker->getPlayer();
		} else {
			attackerPlayer = nullptr;
		}

		Player* targetPlayer = target->getPlayer();
		if (attackerPlayer && targetPlayer && attackerPlayer->getSkull() == SKULL_BLACK && attackerPlayer->getSkullClient(targetPlayer) == SKULL_NONE) {
			return false;
		}

		int32_t manaLoss = std::min<int32_t>(target->getMana(), -manaChange);
		BlockType_t blockType = target->blockHit(attacker, COMBAT_MANADRAIN, manaLoss);
		if (blockType != BLOCK_NONE) {
			addMagicEffect(targetPos, CONST_ME_POFF);
			return false;
		}

		if (manaLoss <= 0) {
			return true;
		}

		if (damage.origin != ORIGIN_NONE) {
			const auto& events = target->getCreatureEvents(CREATURE_EVENT_MANACHANGE);
			if (!events.empty()) {
				for (CreatureEvent* creatureEvent : events) {
					creatureEvent->executeManaChange(target, attacker, damage);
				}
				damage.origin = ORIGIN_NONE;
				return combatChangeMana(attacker, target, damage);
			}
		}

		if (targetPlayer && attacker && attacker->getMonster()) {
			//Charm rune (target as player)
			MonsterType* mType = g_monsters().getMonsterType(attacker->getName());
			if (mType) {
				charmRune_t activeCharm = g_iobestiary().getCharmFromTarget(targetPlayer, mType);
				if (activeCharm != CHARM_NONE && activeCharm != CHARM_CLEANSE) {
					Charm* charm = g_iobestiary().getBestiaryCharm(activeCharm);
					if (charm && charm->type == CHARM_DEFENSIVE && (charm->chance > normal_random(0, 100))) {
						if (g_iobestiary().parseCharmCombat(charm, targetPlayer, attacker, manaChange)) {
							return false; // Dodge charm
						}
					}
				}
			}
		}

		target->drainMana(attacker, manaLoss);

		std::stringstream ss;

		std::string damageString = std::to_string(manaLoss);

		std::string spectatorMessage;

		TextMessage message;
		message.position = targetPos;
		message.primary.value = manaLoss;
		message.primary.color = TEXTCOLOR_BLUE;

		SpectatorHashSet spectators;
		map.getSpectators(spectators, targetPos, false, true);
		for (Creature* spectator : spectators) {
			Player* tmpPlayer = spectator->getPlayer();

			if(!tmpPlayer)
			{
				continue;
			}

			if (tmpPlayer == attackerPlayer && attackerPlayer != targetPlayer) {
				ss.str({});
				ss << ucfirst(target->getNameDescription()) << " loses " << damageString << " mana due to your attack.";
				message.type = MESSAGE_DAMAGE_DEALT;
				message.text = ss.str();
			} else if (tmpPlayer == targetPlayer) {
				ss.str({});
				ss << "You lose " << damageString << " mana";
				if (!attacker) {
					ss << '.';
				} else if (targetPlayer == attackerPlayer) {
					ss << " due to your own attack.";
				} else {
					ss << " mana due to an attack by " << attacker->getNameDescription() << '.';
				}
				message.type = MESSAGE_DAMAGE_RECEIVED;
				message.text = ss.str();
			} else {
				if (spectatorMessage.empty()) {
					ss.str({});
					ss << ucfirst(target->getNameDescription()) << " loses " << damageString << " mana";
					if (attacker) {
						ss << " due to ";
						if (attacker == target) {
							ss << (targetPlayer ? (targetPlayer->getSex() == PLAYERSEX_FEMALE ? "her own attack" : "his own attack") : "its own attack");
						} else {
							ss << "an attack by " << attacker->getNameDescription();
						}
					}
					ss << '.';
					spectatorMessage = ss.str();
				}
				message.type = MESSAGE_DAMAGE_OTHERS;
				message.text = spectatorMessage;
			}
			tmpPlayer->sendTextMessage(message);
		}
	}

	return true;
}

void Game::addCreatureHealth(const Creature* target)
{
	SpectatorHashSet spectators;
	map.getSpectators(spectators, target->getPosition(), true, true);
	addCreatureHealth(spectators, target);
}

void Game::addCreatureHealth(const SpectatorHashSet& spectators, const Creature* target)
{
	uint8_t healthPercent = std::ceil((static_cast<double>(target->getHealth()) / std::max<int32_t>(target->getMaxHealth(), 1)) * 100);
	if (const Player* targetPlayer = target->getPlayer()) {
		if (Party* party = targetPlayer->getParty()) {
			party->updatePlayerHealth(targetPlayer, target, healthPercent);
		}
	} else if (const Creature* master = target->getMaster()) {
		if (const Player* masterPlayer = master->getPlayer()) {
			if (Party* party = masterPlayer->getParty()) {
				party->updatePlayerHealth(masterPlayer, target, healthPercent);
			}
		}
	}
	for (Creature* spectator : spectators) {
		if (Player* tmpPlayer = spectator->getPlayer()) {
			tmpPlayer->sendCreatureHealth(target);
		}
	}
}

void Game::addPlayerMana(const Player* target)
{
	if (Party* party = target->getParty()) {
		uint8_t manaPercent = std::ceil((static_cast<double>(target->getMana()) / std::max<int32_t>(target->getMaxMana(), 1)) * 100);
		party->updatePlayerMana(target, manaPercent);
	}
}

void Game::addPlayerVocation(const Player* target)
{
	if (Party* party = target->getParty()) {
		party->updatePlayerVocation(target);
	}

	SpectatorHashSet spectators;
	map.getSpectators(spectators, target->getPosition(), true, true);

	for (Creature* spectator : spectators) {
		if (Player* tmpPlayer = spectator->getPlayer()) {
			tmpPlayer->sendPlayerVocation(target);
		}
	}
}

void Game::addMagicEffect(const Position& pos, uint8_t effect)
{
	SpectatorHashSet spectators;
	map.getSpectators(spectators, pos, true, true);
	addMagicEffect(spectators, pos, effect);
}

void Game::addMagicEffect(const SpectatorHashSet& spectators, const Position& pos, uint8_t effect)
{
	for (Creature* spectator : spectators) {
		if (Player* tmpPlayer = spectator->getPlayer()) {
			tmpPlayer->sendMagicEffect(pos, effect);
		}
	}
}

void Game::addDistanceEffect(const Position& fromPos, const Position& toPos, uint8_t effect)
{
	SpectatorHashSet spectators;
	map.getSpectators(spectators, fromPos, false, true);
	map.getSpectators(spectators, toPos, false, true);
	addDistanceEffect(spectators, fromPos, toPos, effect);
}

void Game::addDistanceEffect(const SpectatorHashSet& spectators, const Position& fromPos, const Position& toPos, uint8_t effect)
{
	for (Creature* spectator : spectators) {
		if (Player* tmpPlayer = spectator->getPlayer()) {
			tmpPlayer->sendDistanceShoot(fromPos, toPos, effect);
		}
	}
}

void Game::checkImbuements()
{
	g_scheduler().addEvent(createSchedulerTask(EVENT_IMBUEMENT_INTERVAL, std::bind(&Game::checkImbuements, this)));

	std::vector<uint32_t> toErase;

	for (const auto& [key, value] : playersActiveImbuements) {
		Player* player = getPlayerByID(key);
		if (!player) {
			toErase.push_back(key);
			continue;
		}

		player->updateInventoryImbuement();
	}

	for (uint32_t playerId : toErase) {
		setPlayerActiveImbuements(playerId, 0);
	}

}

void Game::checkLight()
{
	g_scheduler().addEvent(createSchedulerTask(EVENT_LIGHTINTERVAL_MS, std::bind(&Game::checkLight, this)));

	lightHour += lightHourDelta;

	if (lightHour > LIGHT_DAY_LENGTH) {
		lightHour -= LIGHT_DAY_LENGTH;
	}

	if (std::abs(lightHour - SUNRISE) < 2 * lightHourDelta) {
		lightState = LIGHT_STATE_SUNRISE;
	} else if (std::abs(lightHour - SUNSET) < 2 * lightHourDelta) {
		lightState = LIGHT_STATE_SUNSET;
	}

	int32_t newLightLevel = lightLevel;
	bool lightChange = false;

	switch (lightState) {
		case LIGHT_STATE_SUNRISE: {
			newLightLevel += (LIGHT_LEVEL_DAY - LIGHT_LEVEL_NIGHT) / 30;
			lightChange = true;
			break;
		}
		case LIGHT_STATE_SUNSET: {
			newLightLevel -= (LIGHT_LEVEL_DAY - LIGHT_LEVEL_NIGHT) / 30;
			lightChange = true;
			break;
		}
		default:
			break;
	}

	if (newLightLevel <= LIGHT_LEVEL_NIGHT) {
		lightLevel = LIGHT_LEVEL_NIGHT;
		lightState = LIGHT_STATE_NIGHT;
	} else if (newLightLevel >= LIGHT_LEVEL_DAY) {
		lightLevel = LIGHT_LEVEL_DAY;
		lightState = LIGHT_STATE_DAY;
	} else {
		lightLevel = newLightLevel;
	}

	LightInfo lightInfo = getWorldLightInfo();

	if (lightChange) {
		for (const auto& it : players) {
			it.second->sendWorldLight(lightInfo);
      it.second->sendTibiaTime(lightHour);
		}
	} else {
		for (const auto& it : players) {
			it.second->sendTibiaTime(lightHour);
    }
	}
  if (currentLightState != lightState) {
		currentLightState = lightState;
		for (auto& [key, it] : g_globalEvents().getEventMap(GLOBALEVENT_PERIODCHANGE)) {
			it.executePeriodChange(lightState, lightInfo);
		}
	}
}

LightInfo Game::getWorldLightInfo() const
{
	return {lightLevel, 0xD7};
}

bool Game::gameIsDay()
{
	if (lightHour >= (6 * 60) && lightHour <= (18 * 60)) {
		isDay = true;
	} else {
		isDay = false;
	}

	return isDay;
}

void Game::dieSafely(std::string errorMsg /* = "" */)
{
	SPDLOG_ERROR(errorMsg);
	shutdown();
}

void Game::shutdown()
{
	std::string url = g_configManager().getString(DISCORD_WEBHOOK_URL);
	webhook_send_message("Server is shutting down", "Shutting down...", WEBHOOK_COLOR_OFFLINE, url);

	SPDLOG_INFO("Shutting down...");

	g_scheduler().shutdown();
	g_databaseTasks().shutdown();
	g_dispatcher().shutdown();
	map.spawnsMonster.clear();
	map.spawnsNpc.clear();
	raids.clear();

	cleanup();

	if (serviceManager) {
		serviceManager->stop();
	}

	ConnectionManager::getInstance().closeAll();

	SPDLOG_INFO("Done!");
}

void Game::cleanup()
{
	//free memory
	for (auto creature : ToReleaseCreatures) {
		creature->decrementReferenceCounter();
	}
	ToReleaseCreatures.clear();

	for (auto item : ToReleaseItems) {
		item->decrementReferenceCounter();
	}
	ToReleaseItems.clear();
}

void Game::ReleaseCreature(Creature* creature)
{
	ToReleaseCreatures.push_back(creature);
}

void Game::ReleaseItem(Item* item)
{
	if (!item) {
		return;
	}

	ToReleaseItems.push_back(item);
}

void Game::addBestiaryList(uint16_t raceid, std::string name)
{
	auto it = BestiaryList.find(raceid);
	if (it != BestiaryList.end()) {
		return;
	}

	BestiaryList.insert(std::pair<uint16_t, std::string>(raceid, name));
}

void Game::broadcastMessage(const std::string& text, MessageClasses type) const
{
	SPDLOG_INFO("Broadcasted message: {}", text);
	for (const auto& it : players) {
		it.second->sendTextMessage(type, text);
	}
}

void Game::updateCreatureWalkthrough(const Creature* creature)
{
	//send to clients
	SpectatorHashSet spectators;
	map.getSpectators(spectators, creature->getPosition(), true, true);
	for (Creature* spectator : spectators) {
		Player* tmpPlayer = spectator->getPlayer();
		tmpPlayer->sendCreatureWalkthrough(creature, tmpPlayer->canWalkthroughEx(creature));
	}
}

void Game::updateCreatureSkull(const Creature* creature)
{
	if (getWorldType() != WORLD_TYPE_PVP) {
		return;
	}

	SpectatorHashSet spectators;
	map.getSpectators(spectators, creature->getPosition(), true, true);
	for (Creature* spectator : spectators) {
		spectator->getPlayer()->sendCreatureSkull(creature);
	}
}

void Game::updatePlayerShield(Player* player)
{
	SpectatorHashSet spectators;
	map.getSpectators(spectators, player->getPosition(), true, true);
	for (Creature* spectator : spectators) {
		spectator->getPlayer()->sendCreatureShield(player);
	}
}

void Game::updateCreatureType(Creature* creature)
{
	if (!creature) {
		return;
	}

	const Player* masterPlayer = nullptr;
	CreatureType_t creatureType = creature->getType();
	if (creatureType == CREATURETYPE_MONSTER) {
		const Creature* master = creature->getMaster();
		if (master) {
			masterPlayer = master->getPlayer();
			if (masterPlayer) {
				creatureType = CREATURETYPE_SUMMON_OTHERS;
			}
		}
	}
	if (creature->isHealthHidden()) {
		creatureType = CREATURETYPE_HIDDEN;
	}

	//send to clients
	SpectatorHashSet spectators;
	map.getSpectators(spectators, creature->getPosition(), true, true);
	if (creatureType == CREATURETYPE_SUMMON_OTHERS) {
		for (Creature* spectator : spectators) {
			Player* player = spectator->getPlayer();
			if (masterPlayer == player) {
				player->sendCreatureType(creature, CREATURETYPE_SUMMON_PLAYER);
			} else {
				player->sendCreatureType(creature, creatureType);
			}
		}
	} else {
		for (Creature* spectator : spectators) {
			spectator->getPlayer()->sendCreatureType(creature, creatureType);
		}
	}
}

void Game::updatePremium(account::Account& account)
{
bool save = false;
	time_t timeNow = time(nullptr);
	uint32_t rem_days = 0;
	time_t last_day;
	account.GetPremiumRemaningDays(&rem_days);
	account.GetPremiumLastDay(&last_day);
	std::string email;
	if (rem_days != 0) {
		if (last_day == 0) {
			account.SetPremiumLastDay(timeNow);
			save = true;
		} else {
			uint32_t days = (timeNow - last_day) / 86400;
			if (days > 0) {
				if (days >= rem_days) {
					if(!account.SetPremiumRemaningDays(0) || !account.SetPremiumLastDay(0)) {
						account.GetEmail(&email);
						SPDLOG_ERROR("Failed to set account premium days, account email: {}",
							email);
					}
				} else {
					account.SetPremiumRemaningDays((rem_days - days));
					time_t remainder = (timeNow - last_day) % 86400;
					account.SetPremiumLastDay(timeNow - remainder);
				}

				save = true;
			}
		}
	}
	else if (last_day != 0) {
		account.SetPremiumLastDay(0);
		save = true;
	}

	if (save && !account.SaveAccountDB()) {
		account.GetEmail(&email);
		SPDLOG_ERROR("Failed to save account: {}", email);
	}
}

void Game::loadMotdNum()
{
	Database& db = Database::getInstance();

	DBResult_ptr result = db.storeQuery("SELECT `value` FROM `server_config` WHERE `config` = 'motd_num'");
	if (result) {
		motdNum = result->getNumber<uint32_t>("value");
	} else {
		db.executeQuery("INSERT INTO `server_config` (`config`, `value`) VALUES ('motd_num', '0')");
	}

	result = db.storeQuery("SELECT `value` FROM `server_config` WHERE `config` = 'motd_hash'");
	if (result) {
		motdHash = result->getString("value");
		if (motdHash != transformToSHA1(g_configManager().getString(MOTD))) {
			++motdNum;
		}
	} else {
		db.executeQuery("INSERT INTO `server_config` (`config`, `value`) VALUES ('motd_hash', '')");
	}
}

void Game::saveMotdNum() const
{
	Database& db = Database::getInstance();

	std::ostringstream query;
	query << "UPDATE `server_config` SET `value` = '" << motdNum << "' WHERE `config` = 'motd_num'";
	db.executeQuery(query.str());

	query.str(std::string());
	query << "UPDATE `server_config` SET `value` = '" << transformToSHA1(g_configManager().getString(MOTD)) << "' WHERE `config` = 'motd_hash'";
	db.executeQuery(query.str());
}

void Game::checkPlayersRecord()
{
	const size_t playersOnline = getPlayersOnline();
	if (playersOnline > playersRecord) {
		uint32_t previousRecord = playersRecord;
		playersRecord = playersOnline;

		for (auto& [key, it] : g_globalEvents().getEventMap(GLOBALEVENT_RECORD)) {
			it.executeRecord(playersRecord, previousRecord);
		}
		updatePlayersRecord();
	}
}

void Game::updatePlayersRecord() const
{
	Database& db = Database::getInstance();

	std::ostringstream query;
	query << "UPDATE `server_config` SET `value` = '" << playersRecord << "' WHERE `config` = 'players_record'";
	db.executeQuery(query.str());
}

void Game::loadPlayersRecord()
{
	Database& db = Database::getInstance();

	DBResult_ptr result = db.storeQuery("SELECT `value` FROM `server_config` WHERE `config` = 'players_record'");
	if (result) {
		playersRecord = result->getNumber<uint32_t>("value");
	} else {
		db.executeQuery("INSERT INTO `server_config` (`config`, `value`) VALUES ('players_record', '0')");
	}
}

void Game::playerInviteToParty(uint32_t playerId, uint32_t invitedId)
{
	//Prevent crafted packets from inviting urself to a party (using OTClient)
	if (playerId == invitedId) {
		return;
	}

	Player* player = getPlayerByID(playerId);
	if (!player) {
		return;
	}

	Player* invitedPlayer = getPlayerByID(invitedId);
	if (!invitedPlayer || invitedPlayer->isInviting(player)) {
		return;
	}

	if (invitedPlayer->getParty()) {
		std::ostringstream ss;
		ss << invitedPlayer->getName() << " is already in a party.";
		player->sendTextMessage(MESSAGE_PARTY_MANAGEMENT, ss.str());
		return;
	}

	Party* party = player->getParty();
	if (!party) {
		party = new Party(player);
	} else if (party->getLeader() != player) {
		return;
	}

	party->invitePlayer(*invitedPlayer);
}

void Game::playerJoinParty(uint32_t playerId, uint32_t leaderId)
{
	Player* player = getPlayerByID(playerId);
	if (!player) {
		return;
	}

	Player* leader = getPlayerByID(leaderId);
	if (!leader || !leader->isInviting(player)) {
		return;
	}

	Party* party = leader->getParty();
	if (!party || party->getLeader() != leader) {
		return;
	}

	if (player->getParty()) {
		player->sendTextMessage(MESSAGE_PARTY_MANAGEMENT, "You are already in a party.");
		return;
	}

	party->joinParty(*player);
}

void Game::playerRevokePartyInvitation(uint32_t playerId, uint32_t invitedId)
{
	Player* player = getPlayerByID(playerId);
	if (!player) {
		return;
	}

	Party* party = player->getParty();
	if (!party || party->getLeader() != player) {
		return;
	}

	Player* invitedPlayer = getPlayerByID(invitedId);
	if (!invitedPlayer || !player->isInviting(invitedPlayer)) {
		return;
	}

	party->revokeInvitation(*invitedPlayer);
}

void Game::playerPassPartyLeadership(uint32_t playerId, uint32_t newLeaderId)
{
	Player* player = getPlayerByID(playerId);
	if (!player) {
		return;
	}

	Party* party = player->getParty();
	if (!party || party->getLeader() != player) {
		return;
	}

	Player* newLeader = getPlayerByID(newLeaderId);
	if (!newLeader || !player->isPartner(newLeader)) {
		return;
	}

	party->passPartyLeadership(newLeader);
}

void Game::playerLeaveParty(uint32_t playerId)
{
	Player* player = getPlayerByID(playerId);
	if (!player) {
		return;
	}

	Party* party = player->getParty();
	if (!party || player->hasCondition(CONDITION_INFIGHT)) {
		return;
	}

	party->leaveParty(player);
}

void Game::playerEnableSharedPartyExperience(uint32_t playerId, bool sharedExpActive)
{
	Player* player = getPlayerByID(playerId);
	if (!player) {
		return;
	}

	Party* party = player->getParty();
	Tile* playerTile = player->getTile();
	if (!party || (player->hasCondition(CONDITION_INFIGHT) && playerTile && !playerTile->hasFlag(TILESTATE_PROTECTIONZONE))) {
		return;
	}

	party->setSharedExperience(player, sharedExpActive);
}

void Game::sendGuildMotd(uint32_t playerId)
{
	Player* player = getPlayerByID(playerId);
	if (!player) {
		return;
	}

	Guild* guild = player->getGuild();
	if (guild) {
		player->sendChannelMessage("Message of the Day", guild->getMotd(), TALKTYPE_CHANNEL_R1, CHANNEL_GUILD);
	}
}

void Game::kickPlayer(uint32_t playerId, bool displayEffect)
{
	Player* player = getPlayerByID(playerId);
	if (!player) {
		return;
	}

	player->removePlayer(displayEffect);
}

void Game::playerCyclopediaCharacterInfo(Player* player, uint32_t characterID, CyclopediaCharacterInfoType_t characterInfoType, uint16_t entriesPerPage, uint16_t page) {
	uint32_t playerGUID = player->getGUID();
  if (characterID != playerGUID) {
		//For now allow viewing only our character since we don't have tournaments supported
		player->sendCyclopediaCharacterNoData(characterInfoType, 2);
		return;
	}

	switch (characterInfoType) {
	case CYCLOPEDIA_CHARACTERINFO_BASEINFORMATION: player->sendCyclopediaCharacterBaseInformation(); break;
	case CYCLOPEDIA_CHARACTERINFO_GENERALSTATS: player->sendCyclopediaCharacterGeneralStats(); break;
	case CYCLOPEDIA_CHARACTERINFO_COMBATSTATS: player->sendCyclopediaCharacterCombatStats(); break;
  case CYCLOPEDIA_CHARACTERINFO_RECENTDEATHS: {
    std::ostringstream query;
    uint32_t offset = static_cast<uint32_t>(page - 1) * entriesPerPage;
			query << "SELECT `time`, `level`, `killed_by`, `mostdamage_by`, (select count(*) FROM `player_deaths` WHERE `player_id` = " << playerGUID << ") as `entries` FROM `player_deaths` WHERE `player_id` = " << playerGUID << " ORDER BY `time` DESC LIMIT " << offset << ", " << entriesPerPage;

			uint32_t playerID = player->getID();
			std::function<void(DBResult_ptr, bool)> callback = [playerID, page, entriesPerPage](DBResult_ptr result, bool) {
				Player* player = g_game().getPlayerByID(playerID);
				if (!player) {
					return;
				}

				player->resetAsyncOngoingTask(PlayerAsyncTask_RecentDeaths);
				if (!result) {
					player->sendCyclopediaCharacterRecentDeaths(0, 0, {});
					return;
				}

				uint32_t pages = result->getNumber<uint32_t>("entries");
				pages += entriesPerPage - 1;
				pages /= entriesPerPage;

				std::vector<RecentDeathEntry> entries;
				entries.reserve(result->countResults());
				do {
					std::string cause1 = result->getString("killed_by");
					std::string cause2 = result->getString("mostdamage_by");

					std::ostringstream cause;
					cause << "Died at Level " << result->getNumber<uint32_t>("level") << " by";
					if (!cause1.empty()) {
						const char& character = cause1.front();
						if (character == 'a' || character == 'e' || character == 'i' || character == 'o' || character == 'u') {
							cause << " an ";
						} else {
							cause << " a ";
						}
						cause << cause1;
					}

					if (!cause2.empty()) {
						if (!cause1.empty()) {
							cause << " and ";
						}

						const char& character = cause2.front();
						if (character == 'a' || character == 'e' || character == 'i' || character == 'o' || character == 'u') {
							cause << " an ";
						} else {
							cause << " a ";
						}
						cause << cause2;
					}
					cause << '.';
					entries.emplace_back(std::move(cause.str()), result->getNumber<uint32_t>("time"));
				} while (result->next());
				player->sendCyclopediaCharacterRecentDeaths(page, static_cast<uint16_t>(pages), entries);
			};
			g_databaseTasks().addTask(query.str(), callback, true);
			player->addAsyncOngoingTask(PlayerAsyncTask_RecentDeaths);
			break;
	}
	case CYCLOPEDIA_CHARACTERINFO_RECENTPVPKILLS: {
			// TODO: add guildwar, assists and arena kills
			Database& db = Database::getInstance();
			const std::string& escapedName = db.escapeString(player->getName());
			std::ostringstream query;
			uint32_t offset = static_cast<uint32_t>(page - 1) * entriesPerPage;
			query << "SELECT `d`.`time`, `d`.`killed_by`, `d`.`mostdamage_by`, `d`.`unjustified`, `d`.`mostdamage_unjustified`, `p`.`name`, (select count(*) FROM `player_deaths` WHERE ((`killed_by` = " << escapedName << " AND `is_player` = 1) OR (`mostdamage_by` = " << escapedName << " AND `mostdamage_is_player` = 1))) as `entries` FROM `player_deaths` AS `d` INNER JOIN `players` AS `p` ON `d`.`player_id` = `p`.`id` WHERE ((`d`.`killed_by` = " << escapedName << " AND `d`.`is_player` = 1) OR (`d`.`mostdamage_by` = " << escapedName << " AND `d`.`mostdamage_is_player` = 1)) ORDER BY `time` DESC LIMIT " << offset << ", " << entriesPerPage;

			uint32_t playerID = player->getID();
			std::function<void(DBResult_ptr, bool)> callback = [playerID, page, entriesPerPage](DBResult_ptr result, bool) {
				Player* player = g_game().getPlayerByID(playerID);
				if (!player) {
					return;
				}

				player->resetAsyncOngoingTask(PlayerAsyncTask_RecentPvPKills);
				if (!result) {
					player->sendCyclopediaCharacterRecentPvPKills(0, 0, {});
					return;
				}

				uint32_t pages = result->getNumber<uint32_t>("entries");
				pages += entriesPerPage - 1;
				pages /= entriesPerPage;

				std::vector<RecentPvPKillEntry> entries;
				entries.reserve(result->countResults());
				do {
					std::string cause1 = result->getString("killed_by");
					std::string cause2 = result->getString("mostdamage_by");
					std::string name = result->getString("name");

					uint8_t status = CYCLOPEDIA_CHARACTERINFO_RECENTKILLSTATUS_JUSTIFIED;
					if (player->getName() == cause1) {
						if (result->getNumber<uint32_t>("unjustified") == 1) {
							status = CYCLOPEDIA_CHARACTERINFO_RECENTKILLSTATUS_UNJUSTIFIED;
						}
					} else if (player->getName() == cause2) {
						if (result->getNumber<uint32_t>("mostdamage_unjustified") == 1) {
							status = CYCLOPEDIA_CHARACTERINFO_RECENTKILLSTATUS_UNJUSTIFIED;
						}
					}

					std::ostringstream description;
					description << "Killed " << name << '.';
					entries.emplace_back(std::move(description.str()), result->getNumber<uint32_t>("time"), status);
				} while (result->next());
				player->sendCyclopediaCharacterRecentPvPKills(page, static_cast<uint16_t>(pages), entries);
			};
			g_databaseTasks().addTask(query.str(), callback, true);
			player->addAsyncOngoingTask(PlayerAsyncTask_RecentPvPKills);
			break;
	}
	case CYCLOPEDIA_CHARACTERINFO_ACHIEVEMENTS: player->sendCyclopediaCharacterAchievements(); break;
	case CYCLOPEDIA_CHARACTERINFO_ITEMSUMMARY: player->sendCyclopediaCharacterItemSummary(); break;
	case CYCLOPEDIA_CHARACTERINFO_OUTFITSMOUNTS: player->sendCyclopediaCharacterOutfitsMounts(); break;
	case CYCLOPEDIA_CHARACTERINFO_STORESUMMARY: player->sendCyclopediaCharacterStoreSummary(); break;
	case CYCLOPEDIA_CHARACTERINFO_INSPECTION: player->sendCyclopediaCharacterInspection(); break;
	case CYCLOPEDIA_CHARACTERINFO_BADGES: player->sendCyclopediaCharacterBadges(); break;
	case CYCLOPEDIA_CHARACTERINFO_TITLES: player->sendCyclopediaCharacterTitles(); break;
  default: player->sendCyclopediaCharacterNoData(characterInfoType, 1); break;
	}
}

void Game::playerHighscores(Player* player, HighscoreType_t type, uint8_t category, uint32_t vocation, const std::string&, uint16_t page, uint8_t entriesPerPage)
{
	if (player->hasAsyncOngoingTask(PlayerAsyncTask_Highscore)) {
		return;
	}

	std::string categoryName;
	switch (category) {
		case HIGHSCORE_CATEGORY_FIST_FIGHTING: categoryName = "skill_fist"; break;
		case HIGHSCORE_CATEGORY_CLUB_FIGHTING: categoryName = "skill_club"; break;
		case HIGHSCORE_CATEGORY_SWORD_FIGHTING: categoryName = "skill_sword"; break;
		case HIGHSCORE_CATEGORY_AXE_FIGHTING: categoryName = "skill_axe"; break;
		case HIGHSCORE_CATEGORY_DISTANCE_FIGHTING: categoryName = "skill_dist"; break;
		case HIGHSCORE_CATEGORY_SHIELDING: categoryName = "skill_shielding"; break;
		case HIGHSCORE_CATEGORY_FISHING: categoryName = "skill_fishing"; break;
		case HIGHSCORE_CATEGORY_MAGIC_LEVEL: categoryName = "maglevel"; break;
		default: {
			category = HIGHSCORE_CATEGORY_EXPERIENCE;
			categoryName = "experience";
			break;
		}
	}

	std::ostringstream query;
	if (type == HIGHSCORE_GETENTRIES) {
		uint32_t startPage = (static_cast<uint32_t>(page - 1) * static_cast<uint32_t>(entriesPerPage));
		uint32_t endPage = startPage + static_cast<uint32_t>(entriesPerPage);
		query << "SELECT *, @row AS `entries`, " << page << " AS `page` FROM (SELECT *, (@row := @row + 1) AS `rn` FROM (SELECT `id`, `name`, `level`, `vocation`, `" << categoryName << "` AS `points`, @curRank := IF(@prevRank = `" << categoryName << "`, @curRank, IF(@prevRank := `" << categoryName << "`, @curRank + 1, @curRank + 1)) AS `rank` FROM `players` `p`, (SELECT @curRank := 0, @prevRank := NULL, @row := 0) `r` WHERE `group_id` < " << static_cast<int>(account::GROUP_TYPE_GAMEMASTER) << " ORDER BY `" << categoryName << "` DESC) `t`";
		if (vocation != 0xFFFFFFFF) {
			bool firstVocation = true;

			const auto& vocationsMap = g_vocations().getVocations();
			for (const auto& it : vocationsMap) {
				const Vocation& voc = it.second;
				if (voc.getFromVocation() == vocation) {
					if (firstVocation) {
						query << " WHERE `vocation` = " << voc.getId();
						firstVocation = false;
					} else {
						query << " OR `vocation` = " << voc.getId();
					}
				}
			}
		}
		query << ") `T` WHERE `rn` > " << startPage << " AND `rn` <= " << endPage;
	} else if (type == HIGHSCORE_OURRANK) {
		std::string entriesStr = std::to_string(entriesPerPage);
		query << "SELECT *, @row AS `entries`, (@ourRow DIV " << entriesStr << ") + 1 AS `page` FROM (SELECT *, (@row := @row + 1) AS `rn`, @ourRow := IF(`id` = " << player->getGUID() << ", @row - 1, @ourRow) AS `rw` FROM (SELECT `id`, `name`, `level`, `vocation`, `" << categoryName << "` AS `points`, @curRank := IF(@prevRank = `" << categoryName << "`, @curRank, IF(@prevRank := `" << categoryName << "`, @curRank + 1, @curRank + 1)) AS `rank` FROM `players` `p`, (SELECT @curRank := 0, @prevRank := NULL, @row := 0, @ourRow := 0) `r` WHERE `group_id` < " << static_cast<int>(account::GROUP_TYPE_GAMEMASTER) << " ORDER BY `" << categoryName << "` DESC) `t`";
		if (vocation != 0xFFFFFFFF) {
			bool firstVocation = true;

			const auto& vocationsMap = g_vocations().getVocations();
			for (const auto& it : vocationsMap) {
				const Vocation& voc = it.second;
				if (voc.getFromVocation() == vocation) {
					if (firstVocation) {
						query << " WHERE `vocation` = " << voc.getId();
						firstVocation = false;
					} else {
						query << " OR `vocation` = " << voc.getId();
					}
				}
			}
		}
		query << ") `T` WHERE `rn` > ((@ourRow DIV " << entriesStr << ") * " << entriesStr << ") AND `rn` <= (((@ourRow DIV " << entriesStr << ") * " << entriesStr << ") + " << entriesStr << ")";
	}

	uint32_t playerID = player->getID();
	std::function<void(DBResult_ptr, bool)> callback = [playerID, category, vocation, entriesPerPage](DBResult_ptr result, bool) {
		Player* player = g_game().getPlayerByID(playerID);
		if (!player) {
			return;
		}

		player->resetAsyncOngoingTask(PlayerAsyncTask_Highscore);
		if (!result) {
			player->sendHighscoresNoData();
			return;
		}

		uint16_t page = result->getNumber<uint16_t>("page");
		uint32_t pages = result->getNumber<uint32_t>("entries");
		pages += entriesPerPage - 1;
		pages /= entriesPerPage;

		std::vector<HighscoreCharacter> characters;
		characters.reserve(result->countResults());
		do {
			uint8_t characterVocation;
			const Vocation* voc = g_vocations().getVocation(result->getNumber<uint16_t>("vocation"));
			if (voc) {
				characterVocation = voc->getClientId();
			} else {
				characterVocation = 0;
			}
			characters.emplace_back(std::move(result->getString("name")), result->getNumber<uint64_t>("points"), result->getNumber<uint32_t>("id"), result->getNumber<uint32_t>("rank"), result->getNumber<uint16_t>("level"), characterVocation);
		} while (result->next());
		player->sendHighscores(characters, category, vocation, page, static_cast<uint16_t>(pages));
	};
	g_databaseTasks().addTask(query.str(), callback, true);
	player->addAsyncOngoingTask(PlayerAsyncTask_Highscore);
}

void Game::playerTournamentLeaderboard(uint32_t playerId, uint8_t leaderboardType) {
	Player* player = getPlayerByID(playerId);
	if (!player || leaderboardType > 1) {
		return;
	}

	player->sendTournamentLeaderboard();
}

void Game::playerReportRuleViolationReport(uint32_t playerId, const std::string& targetName, uint8_t reportType, uint8_t reportReason, const std::string& comment, const std::string& translation)
{
	Player* player = getPlayerByID(playerId);
	if (!player) {
		return;
	}

	g_events().eventPlayerOnReportRuleViolation(player, targetName, reportType, reportReason, comment, translation);
}

void Game::playerReportBug(uint32_t playerId, const std::string& message, const Position& position, uint8_t category)
{
	Player* player = getPlayerByID(playerId);
	if (!player) {
		return;
	}

	g_events().eventPlayerOnReportBug(player, message, position, category);
}

void Game::playerDebugAssert(uint32_t playerId, const std::string& assertLine, const std::string& date, const std::string& description, const std::string& comment)
{
	Player* player = getPlayerByID(playerId);
	if (!player) {
		return;
	}

	// TODO: move debug assertions to database
	FILE* file = fopen("client_assertions.txt", "a");
	if (file) {
		fprintf(file, "----- %s - %s (%s) -----\n", formatDate(time(nullptr)).c_str(), player->getName().c_str(), convertIPToString(player->getIP()).c_str());
		fprintf(file, "%s\n%s\n%s\n%s\n", assertLine.c_str(), date.c_str(), description.c_str(), comment.c_str());
		fclose(file);
	}
}

void Game::playerPreyAction(uint32_t playerId, uint8_t slot, uint8_t action, uint8_t option, int8_t index, uint16_t raceId)
{
	Player* player = getPlayerByID(playerId);
	if (!player) {
		return;
	}

	g_ioprey().ParsePreyAction(player, static_cast<PreySlot_t>(slot), static_cast<PreyAction_t>(action), static_cast<PreyOption_t>(option), index, raceId);
}

void Game::playerTaskHuntingAction(uint32_t playerId, uint8_t slot, uint8_t action, bool upgrade, uint16_t raceId)
{
	Player* player = getPlayerByID(playerId);
	if (!player) {
		return;
	}

	g_ioprey().ParseTaskHuntingAction(player, static_cast<PreySlot_t>(slot), static_cast<PreyTaskAction_t>(action), upgrade, raceId);
}

void Game::playerNpcGreet(uint32_t playerId, uint32_t npcId)
{
	Player* player = getPlayerByID(playerId);
	if (!player) {
		return;
	}

	Npc* npc = getNpcByID(npcId);
	if (!npc) {
		return;
	}

	SpectatorHashSet spectators;
	spectators.insert(npc);
	map.getSpectators(spectators, player->getPosition(), true, true);
	internalCreatureSay(player, TALKTYPE_SAY, "hi", false, &spectators);
	spectators.clear();
	spectators.insert(npc);
	if (npc->getSpeechBubble() == SPEECHBUBBLE_TRADE) {
		internalCreatureSay(player, TALKTYPE_PRIVATE_PN, "trade", false, &spectators);
	} else {
		internalCreatureSay(player, TALKTYPE_PRIVATE_PN, "sail", false, &spectators);
	}
}

void Game::playerLeaveMarket(uint32_t playerId)
{
	Player* player = getPlayerByID(playerId);
	if (!player) {
		return;
	}

	player->setInMarket(false);
}

void Game::playerBrowseMarket(uint32_t playerId, uint16_t itemId, uint8_t tier)
{
	Player* player = getPlayerByID(playerId);
	if (!player) {
		return;
	}

	if (!player->isInMarket()) {
		return;
	}

	const ItemType& it = Item::items[itemId];
	if (it.id == 0) {
		return;
	}

	if (it.wareId == 0) {
		return;
	}

	const MarketOfferList& buyOffers = IOMarket::getActiveOffers(MARKETACTION_BUY, it.id, tier);
	const MarketOfferList& sellOffers = IOMarket::getActiveOffers(MARKETACTION_SELL, it.id, tier);
	player->sendMarketBrowseItem(it.id, buyOffers, sellOffers, tier);
	player->sendMarketDetail(it.id, tier);
}

void Game::playerBrowseMarketOwnOffers(uint32_t playerId)
{
	Player* player = getPlayerByID(playerId);
	if (!player) {
		return;
	}

	if (!player->isInMarket()) {
		return;
	}

	const MarketOfferList& buyOffers = IOMarket::getOwnOffers(MARKETACTION_BUY, player->getGUID());
	const MarketOfferList& sellOffers = IOMarket::getOwnOffers(MARKETACTION_SELL, player->getGUID());
	player->sendMarketBrowseOwnOffers(buyOffers, sellOffers);
}

void Game::playerBrowseMarketOwnHistory(uint32_t playerId)
{
	Player* player = getPlayerByID(playerId);
	if (!player) {
		return;
	}

	if (!player->isInMarket()) {
		return;
	}

	const HistoryMarketOfferList& buyOffers = IOMarket::getOwnHistory(MARKETACTION_BUY, player->getGUID());
	const HistoryMarketOfferList& sellOffers = IOMarket::getOwnHistory(MARKETACTION_SELL, player->getGUID());
	player->sendMarketBrowseOwnHistory(buyOffers, sellOffers);
}

namespace {
bool removeOfferItems(Player &player, DepotLocker &depotLocker, const ItemType &itemType, uint16_t amount, uint8_t tier, std::ostringstream &offerStatus)
{
	uint16_t removeAmount = amount;
	if (
		// Init-statement
		auto stashItemCount = player.getStashItemCount(itemType.wareId);
		// Condition
		stashItemCount > 0
	)
	{
		if (removeAmount > stashItemCount && player.withdrawItem(itemType.wareId, stashItemCount)) {
			removeAmount -= stashItemCount;
		} else if (player.withdrawItem(itemType.wareId, removeAmount)) {
			removeAmount = 0;
		} else {
			offerStatus << "Failed to remove stash items from player " << player.getName();
			return false;
		}
	}

	auto [itemVector, totalCount] = player.getLockerItemsAndCountById(depotLocker, tier, itemType.id);
	if (removeAmount > 0) {
		if (totalCount == 0 || itemVector.size() == 0) {
			offerStatus << "Player " << player.getName() << " not have item for create offer";
			return false;
		}

		uint32_t count = 0;
		for (auto item : itemVector) {
			if (!item) {
				continue;
			}

			if (itemType.stackable) {
				uint16_t removeCount = std::min<uint16_t>(removeAmount, item->getItemCount());
				removeAmount -= removeCount;
				if (
					// Init-statement
					auto ret = g_game().internalRemoveItem(item, removeCount);
					// Condition
					ret != RETURNVALUE_NOERROR
				)
				{
					offerStatus << "Failed to remove items from player " << player.getName() << " error: " << getReturnMessage(ret);
					return false;
				}

				if (removeAmount == 0) {
					return false;
				}
			} else {
				count += Item::countByType(item, -1);
				if (count > amount) {
					offerStatus << "Current count value " << count << " is greater than expected amount value " << amount;
					return false;
				}
				auto ret = g_game().internalRemoveItem(item);
				if (ret != RETURNVALUE_NOERROR) {
					offerStatus << "Failed to remove items from player " << player.getName() << " error: " << getReturnMessage(ret);
					return false;
				}
			}
		}
	}
	return true;
}
} // namespace

bool checkCanInitCreateMarketOffer(const Player *player, uint8_t type, const ItemType &it, uint16_t amount, uint64_t price, std::ostringstream &offerStatus)
{
	if (!player) {
		offerStatus << "Failed to load player";
		return false;
	}

	if (!player->isInMarket()) {
		offerStatus << "Failed to load market for player " << player->getName();
		return false;
	}

	if (price == 0) {
		offerStatus << "Failed to process price for player " << player->getName();
		return false;
	}

	if (price > 999999999999) {
		offerStatus << "Player " << player->getName() << " is trying to sell an item with a higher than allowed value";
		return false;
	}

	if (type != MARKETACTION_BUY && type != MARKETACTION_SELL) {
		offerStatus << "Failed to process type " << type << "for player " << player->getName();
		return false;
	}

	if (player->isUIExhausted(1000)) {
		player->sendCancelMessage(RETURNVALUE_YOUAREEXHAUSTED);
		return false;
	}

	if (it.id == 0 || it.wareId == 0) {
		offerStatus << "Failed to load offer or item id";
		return false;
	}

	if (amount == 0 || !it.stackable && amount > 2000 || it.stackable && amount > 64000) {
		offerStatus << "Failed to load amount " << amount << " for player " << player->getName();
		return false;
	}

	SPDLOG_DEBUG("{} - Offer amount: {}", __FUNCTION__, amount);

	if (g_configManager().getBoolean(MARKET_PREMIUM) && !player->isPremium()) {
		player->sendTextMessage(MESSAGE_MARKET, "Only premium accounts may create offers for that object.");
		return false;
	}

	const uint32_t maxOfferCount = g_configManager().getNumber(MAX_MARKET_OFFERS_AT_A_TIME_PER_PLAYER);
	if (maxOfferCount != 0 && IOMarket::getPlayerOfferCount(player->getGUID()) >= maxOfferCount) {
		offerStatus << "Player " << player->getName() << "excedeed max offer count " << maxOfferCount;
		return false;
	}

	return true;
}

void Game::playerCreateMarketOffer(uint32_t playerId, uint8_t type, uint16_t itemId, uint16_t amount, uint64_t price, uint8_t tier, bool anonymous)
{
	// Initialize variables
	// Before creating the offer we will compare it with the RETURN VALUE ERROR
	std::ostringstream offerStatus;
	Player *player = getPlayerByID(playerId);
	const ItemType &it = Item::items[itemId];

	// Make sure everything is ok before the create market offer starts
	if (!checkCanInitCreateMarketOffer(player, type, it, amount, price, offerStatus)) {
		SPDLOG_ERROR("{} - Player {} had an error on init offer on the market, error code: {}", __FUNCTION__, player->getName(), offerStatus.str());
		return;
	}

	uint64_t calcFee = (price / 100) * amount;
	uint64_t minFee = std::min<uint64_t>(100000, calcFee);
	uint64_t fee = std::max<uint64_t>(20, minFee);

	if (type == MARKETACTION_SELL) {
		if (fee > (player->getBankBalance() + player->getMoney())) {
			offerStatus << "Fee is greater than player money";
			return;
		}

		DepotLocker *depotLocker = player->getDepotLocker(player->getLastDepotId());
		if (depotLocker == nullptr) {
			offerStatus << "Depot locker is nullptr for player " << player->getName();
			return;
		}

		if (it.id == ITEM_STORE_COIN) {
			account::Account account(player->getAccount());
			account.LoadAccountDB();
			uint32_t coins;
			account.GetCoins(&coins);

			if (amount > coins) {
				offerStatus << "Amount is greater than coins for player " << player->getName();
				return;
			}

			account.RemoveCoins(static_cast<uint32_t>(amount));
		} else {
			if (!removeOfferItems(*player, *depotLocker, it, amount, tier, offerStatus)) {
				SPDLOG_ERROR("[{}] failed to remove item with id {}, from player {}, errorcode: {}", __FUNCTION__, it.id, player->getName(), offerStatus.str());
				return;
			}
		}

		g_game().removeMoney(player, fee, 0, true);
	} else {
		uint64_t totalPrice = price * amount;
		totalPrice += fee;
		if (totalPrice > (player->getMoney() + player->getBankBalance())) {
			offerStatus << "Fee is greater than player money (buy offer)";
			return;
		}

		g_game().removeMoney(player, totalPrice, 0, true);
	}

	// Send market window again for update item stats and avoid item clone
	player->sendMarketEnter(player->getLastDepotId());

	// If there is any error, then we will send the log and block the creation of the offer to avoid clone of items
	// The player may lose the item as it will have already been removed, but will not clone
	if (!offerStatus.str().empty()) {
		player->sendTextMessage(MESSAGE_MARKET, "There was an error processing your offer, please contact the administrator.");
		SPDLOG_ERROR("{} - Player {} had an error creating an offer on the market, error code: {}", __FUNCTION__, player->getName(), offerStatus.str());
		return;
	}

	IOMarket::createOffer(player->getGUID(), static_cast<MarketAction_t> (type), it.id, amount, price, tier, anonymous);

	// uint8_t = tier, uint64_t price
	std::map<uint8_t, uint64_t> tierAndPriceMap;
	tierAndPriceMap[tier] = price;
	auto ColorItem = itemsPriceMap.find(it.id);
	if (ColorItem == itemsPriceMap.end()) {
		itemsPriceMap[it.id] = tierAndPriceMap;
		itemsSaleCount++;
	} else if (auto priceIt = ColorItem->second.find(tier); priceIt->second < price) {
		itemsPriceMap[it.id] = tierAndPriceMap;
	}

	const MarketOfferList &buyOffers = IOMarket::getActiveOffers(MARKETACTION_BUY, it.id, tier);
	const MarketOfferList &sellOffers = IOMarket::getActiveOffers(MARKETACTION_SELL, it.id, tier);
	player->sendMarketBrowseItem(it.id, buyOffers, sellOffers, tier);

	// Exhausted for create offert in the market
	player->updateUIExhausted();
	IOLoginData::savePlayer(player);
}

void Game::playerCancelMarketOffer(uint32_t playerId, uint32_t timestamp, uint16_t counter)
{
	Player* player = getPlayerByID(playerId);
	if (!player) {
		return;
	}

	if (!player->isInMarket()) {
		return;
	}

	if (player->isUIExhausted(1000)) {
		player->sendCancelMessage(RETURNVALUE_YOUAREEXHAUSTED);
		return;
	}

	MarketOfferEx offer = IOMarket::getOfferByCounter(timestamp, counter);
	if (offer.id == 0 || offer.playerId != player->getGUID()) {
		return;
	}

	if (offer.type == MARKETACTION_BUY) {
		player->setBankBalance( player->getBankBalance() + offer.price * offer.amount);
		// Send market window again for update stats
		player->sendMarketEnter(player->getLastDepotId());
	} else {
		const ItemType& it = Item::items[offer.itemId];
		if (it.id == 0) {
			return;
		}

		if (it.id == ITEM_STORE_COIN) {
			account::Account account;
			account.LoadAccountDB(player->getAccount());
			account.AddCoins(offer.amount);
		} else if (it.stackable) {
			uint16_t tmpAmount = offer.amount;
			while (tmpAmount > 0) {
				int32_t stackCount = std::min<int32_t>(100, tmpAmount);
				Item* item = Item::CreateItem(it.id, stackCount);
				if (internalAddItem(player->getInbox(), item, INDEX_WHEREEVER, FLAG_NOLIMIT) != RETURNVALUE_NOERROR) {
					delete item;
					break;
				}

				if (offer.tier > 0) {
					item->setIntAttr(ITEM_ATTRIBUTE_TIER, offer.tier);
				}

				tmpAmount -= stackCount;
			}
		} else {
			int32_t subType;
			if (it.charges != 0) {
				subType = it.charges;
			} else {
				subType = -1;
			}

			for (uint16_t i = 0; i < offer.amount; ++i) {
				Item* item = Item::CreateItem(it.id, subType);
				if (internalAddItem(player->getInbox(), item, INDEX_WHEREEVER, FLAG_NOLIMIT) != RETURNVALUE_NOERROR) {
					delete item;
					break;
				}

				if (offer.tier > 0) {
					item->setIntAttr(ITEM_ATTRIBUTE_TIER, offer.tier);
				}
			}
		}
	}

	IOMarket::moveOfferToHistory(offer.id, OFFERSTATE_CANCELLED);

	offer.amount = 0;
	offer.timestamp += g_configManager().getNumber(MARKET_OFFER_DURATION);
	player->sendMarketCancelOffer(offer);
	// Send market window again for update stats
	player->sendMarketEnter(player->getLastDepotId());
	// Exhausted for cancel offer in the market
	player->updateUIExhausted();
	IOLoginData::savePlayer(player);
}

void Game::playerAcceptMarketOffer(uint32_t playerId, uint32_t timestamp, uint16_t counter, uint16_t amount)
{
	std::ostringstream offerStatus;
	Player* player = getPlayerByID(playerId);
	if (!player) {
		offerStatus << "Failed to load player";
		return;
	}

	if (!player->isInMarket()) {
		offerStatus << "Failed to load market";
		return;
	}

	if (player->isUIExhausted(1000)) {
		player->sendCancelMessage(RETURNVALUE_YOUAREEXHAUSTED);
		return;
	}

	MarketOfferEx offer = IOMarket::getOfferByCounter(timestamp, counter);
	if (offer.id == 0) {
		offerStatus << "Failed to load offer id";
		return;
	}

	const ItemType& it = Item::items[offer.itemId];
	if (it.id == 0) {
		offerStatus << "Failed to load item id";
		return;
	}

	if (amount == 0 || !it.stackable && amount > 2000 || it.stackable && amount > 64000 || amount > offer.amount)
	{
		offerStatus << "Invalid offer amount " << amount << " for player " << player->getName();
		return;
	}

	uint64_t totalPrice = offer.price * amount;

	// The player has an offer to by something and someone is going to sell to item type
	// so the market action is 'buy' as who created the offer is buying.
	if (offer.type == MARKETACTION_BUY) {
		DepotLocker* depotLocker = player->getDepotLocker(player->getLastDepotId());
		if (depotLocker == nullptr) {
			offerStatus << "Depot locker is nullptr";
			return;
		}

		Player* buyerPlayer = getPlayerByGUID(offer.playerId);
		if (!buyerPlayer) {
			buyerPlayer = new Player(nullptr);
			if (!IOLoginData::loadPlayerById(buyerPlayer, offer.playerId)) {
				delete buyerPlayer;
				offerStatus << "Failed to load buyer player " << player->getName();
				return;
			}
		}

		if (player == buyerPlayer || player->getAccount() == buyerPlayer->getAccount()) {
			player->sendTextMessage(MESSAGE_MARKET, "You cannot accept your own offer.");
			return;
		}

		if (it.id == ITEM_STORE_COIN) {
			account::Account account;
			account.LoadAccountDB(player->getAccount());
			uint32_t coins;
			account.GetCoins(&coins);
			if (amount > coins) {
				offerStatus << "Amount is greater than coins";
				return;
			}

			account.RemoveCoins(amount);
			account.RegisterCoinsTransaction(account::COIN_REMOVE, amount,
											 "Sold on Market");
		} else {
				if (!removeOfferItems(*player, *depotLocker, it, amount, offer.tier, offerStatus)) {
					SPDLOG_ERROR("[{}] failed to remove item with id {}, from player {}, errorcode: {}", __FUNCTION__, it.id, player->getName(), offerStatus.str());
					return;
				}
		}
		player->setBankBalance(player->getBankBalance() + totalPrice);

		if (it.id == ITEM_STORE_COIN) {
			account::Account account;
			account.LoadAccountDB(buyerPlayer->getAccount());
			account.AddCoins(amount);
			account.RegisterCoinsTransaction(account::COIN_ADD, amount,
											 "Purchased on Market");
		}
		else if (it.stackable)
		{
			uint16_t tmpAmount = amount;
			while (tmpAmount > 0) {
				uint16_t stackCount = std::min<uint16_t>(100, tmpAmount);
				Item* item = Item::CreateItem(it.id, stackCount);
				if (internalAddItem(buyerPlayer->getInbox(), item, INDEX_WHEREEVER, FLAG_NOLIMIT) != RETURNVALUE_NOERROR) {
					offerStatus << "Failed to add player inbox stackable item for buy offer for player " << player->getName();
					delete item;
					break;
				}

				if (offer.tier > 0) {
					item->setIntAttr(ITEM_ATTRIBUTE_TIER, offer.tier);
				}

				tmpAmount -= stackCount;
			}
		}
		else
		{
			int32_t subType;
			if (it.charges != 0) {
				subType = it.charges;
			} else {
				subType = -1;
			}

			for (uint16_t i = 0; i < amount; ++i) {
				Item* item = Item::CreateItem(it.id, subType);
				if (internalAddItem(buyerPlayer->getInbox(), item, INDEX_WHEREEVER, FLAG_NOLIMIT) != RETURNVALUE_NOERROR) {
					offerStatus << "Failed to add player inbox item for buy offer for player " << player->getName();
					delete item;
					break;
				}

				if (offer.tier > 0) {
					item->setIntAttr(ITEM_ATTRIBUTE_TIER, offer.tier);
				}
			}
		}

		if (buyerPlayer->isOffline()) {
			IOLoginData::savePlayer(buyerPlayer);
			delete buyerPlayer;
		}
	} else if (offer.type == MARKETACTION_SELL) {
		Player *sellerPlayer = getPlayerByGUID(offer.playerId);
		if (!sellerPlayer) {
			sellerPlayer = new Player(nullptr);
			if (!IOLoginData::loadPlayerById(sellerPlayer, offer.playerId)) {
				offerStatus << "Failed to load seller player";
				delete sellerPlayer;
				return;
			}
		}

		if (player == sellerPlayer || player->getAccount() == sellerPlayer->getAccount()) {
			player->sendTextMessage(MESSAGE_MARKET, "You cannot accept your own offer.");
			return;
		}

		if (totalPrice > (player->getBankBalance() + player->getMoney())) {
			return;
		}

		// Have enough money on the bank
		if(totalPrice <= player->getBankBalance())
		{
			player->setBankBalance(player->getBankBalance() - totalPrice);
		}
		else
		{
			uint64_t remainsPrice = 0;
			remainsPrice = totalPrice - player->getBankBalance();
			player->setBankBalance(0);
			g_game().removeMoney(player, remainsPrice);
		}

		if (it.id == ITEM_STORE_COIN) {
			account::Account account;
			account.LoadAccountDB(player->getAccount());
			account.AddCoins(amount);
			account.RegisterCoinsTransaction(account::COIN_ADD, amount,
											 "Purchased on Market");
		} else if (it.stackable) {
			uint16_t tmpAmount = amount;
			while (tmpAmount > 0) {
				uint16_t stackCount = std::min<uint16_t>(100, tmpAmount);
				Item* item = Item::CreateItem(it.id, stackCount);
				if (
					// Init-statement
					auto ret = internalAddItem(player->getInbox(), item, INDEX_WHEREEVER, FLAG_NOLIMIT);
					// Condition
					ret != RETURNVALUE_NOERROR
				)
				{
					SPDLOG_ERROR("{} - Create offer internal add item error code: {}", __FUNCTION__, ret);
					offerStatus << "Failed to add inbox stackable item for sell offer for player " << player->getName();
					delete item;
					break;
				}

				if (offer.tier > 0) {
					item->setIntAttr(ITEM_ATTRIBUTE_TIER, offer.tier);
				}

				tmpAmount -= stackCount;
			}
		} else {
			int32_t subType;
			if (it.charges != 0) {
				subType = it.charges;
			} else {
				subType = -1;
			}

			for (uint16_t i = 0; i < amount; ++i) {
				Item* item = Item::CreateItem(it.id, subType);
				if (
					// Init-statement
					auto ret = internalAddItem(player->getInbox(), item, INDEX_WHEREEVER, FLAG_NOLIMIT);
					// Condition
					ret != RETURNVALUE_NOERROR)
				{
					offerStatus << "Failed to add inbox item for sell offer for player " << player->getName();
					delete item;
					break;
				}

				if (offer.tier > 0) {
					item->setIntAttr(ITEM_ATTRIBUTE_TIER, offer.tier);
				}
			}
		}

		sellerPlayer->setBankBalance(sellerPlayer->getBankBalance() + totalPrice);
		if (it.id == ITEM_STORE_COIN) {
			account::Account account;
			account.LoadAccountDB(sellerPlayer->getAccount());
			account.RegisterCoinsTransaction(account::COIN_REMOVE, amount,
											"Sold on Market");
		}

		if (it.id != ITEM_STORE_COIN) {
			player->onReceiveMail();
		}

		if (sellerPlayer->isOffline()) {
			IOLoginData::savePlayer(sellerPlayer);
			delete sellerPlayer;
		}
	}

	// Send market window again for update item stats and avoid item clone
	player->sendMarketEnter(player->getLastDepotId());

	if (!offerStatus.str().empty()) {
		player->sendTextMessage(MESSAGE_MARKET, "There was an error processing your offer, please contact the administrator.");
		SPDLOG_ERROR("{} - Player {} had an error accepting an offer on the market, error code: {}", __FUNCTION__, player->getName(), offerStatus.str());
		return;
	}

	const int32_t marketOfferDuration = g_configManager().getNumber(MARKET_OFFER_DURATION);

	IOMarket::appendHistory(player->getGUID(), (offer.type == MARKETACTION_BUY ? MARKETACTION_SELL : MARKETACTION_BUY), offer.itemId, amount, offer.price, time(nullptr), offer.tier, OFFERSTATE_ACCEPTEDEX);

	IOMarket::appendHistory(offer.playerId, offer.type, offer.itemId, amount, offer.price, time(nullptr), offer.tier, OFFERSTATE_ACCEPTED);

	offer.amount -= amount;

	if (offer.amount == 0) {
		IOMarket::deleteOffer(offer.id);
	} else {
		IOMarket::acceptOffer(offer.id, amount);
	}

	offer.timestamp += marketOfferDuration;
	player->sendMarketAcceptOffer(offer);
	// Exhausted for accept offer in the market
	player->updateUIExhausted();
	IOLoginData::savePlayer(player);
}

void Game::parsePlayerExtendedOpcode(uint32_t playerId, uint8_t opcode, const std::string& buffer)
{
	Player* player = getPlayerByID(playerId);
	if (!player) {
		return;
	}

	for (CreatureEvent* creatureEvent : player->getCreatureEvents(CREATURE_EVENT_EXTENDED_OPCODE)) {
		creatureEvent->executeExtendedOpcode(player, opcode, buffer);
	}
}

void Game::forceRemoveCondition(uint32_t creatureId, ConditionType_t conditionType, ConditionId_t conditionId)
{
	Creature* creature = getCreatureByID(creatureId);
	if (!creature) {
		return;
	}

	creature->removeCondition(conditionType, conditionId, true);
}

void Game::sendOfflineTrainingDialog(Player* player)
{
	if (!player) {
		return;
	}

	if (!player->hasModalWindowOpen(offlineTrainingWindow.id)) {
		player->sendModalWindow(offlineTrainingWindow);
	}
}

void Game::playerAnswerModalWindow(uint32_t playerId, uint32_t modalWindowId, uint8_t button, uint8_t choice)
{
	Player* player = getPlayerByID(playerId);
	if (!player) {
		return;
	}

	if (!player->hasModalWindowOpen(modalWindowId)) {
		return;
	}

	player->onModalWindowHandled(modalWindowId);

	// offline training, hardcoded
	if (modalWindowId == std::numeric_limits<uint32_t>::max()) {
		if (button == 1) {
			if (choice == SKILL_SWORD || choice == SKILL_AXE || choice == SKILL_CLUB || choice == SKILL_DISTANCE || choice == SKILL_MAGLEVEL) {
				BedItem* bedItem = player->getBedItem();
				if (bedItem && bedItem->sleep(player)) {
					player->setOfflineTrainingSkill(static_cast<int8_t>(choice));
					return;
				}
			}
		} else {
			player->sendTextMessage(MESSAGE_EVENT_ADVANCE, "Offline training aborted.");
		}

		player->setBedItem(nullptr);
	} else {
		for (auto creatureEvent : player->getCreatureEvents(CREATURE_EVENT_MODALWINDOW)) {
			creatureEvent->executeModalWindow(player, modalWindowId, button, choice);
		}
	}
}

void Game::playerForgeFuseItems(uint32_t playerId, uint16_t itemId, uint8_t tier, bool usedCore, bool reduceTierLoss)
{
	Player* player = getPlayerByID(playerId);
	if (!player) {
		return;
	}

	if (player->isUIExhausted()) {
		player->sendCancelMessage(RETURNVALUE_YOUAREEXHAUSTED);
		return;
	}

	player->updateUIExhausted();

	uint8_t coreCount = (usedCore ? 1 : 0) + (reduceTierLoss ? 1 : 0);
	auto baseSuccess = static_cast<uint8_t>(g_configManager().getNumber(FORGE_BASE_SUCCESS_RATE));
	auto bonusSuccess = static_cast<uint8_t>(g_configManager().getNumber(
		FORGE_BASE_SUCCESS_RATE) + g_configManager().getNumber(FORGE_BONUS_SUCCESS_RATE)
	);
	auto roll = static_cast<uint8_t>(uniform_random(1, 100)) <= (usedCore ? bonusSuccess : baseSuccess);
	bool success = roll ? true : false;

	uint32_t chance = uniform_random(0, 10000);
	uint8_t bonus = forgeBonus(chance);

	player->forgeFuseItems(itemId, tier, success, reduceTierLoss, bonus, coreCount);
}

void Game::playerForgeTransferItemTier(uint32_t playerId, uint16_t donorItemId, uint8_t tier, uint16_t receiveItemId)
{
	Player* player = getPlayerByID(playerId);
	if (!player) {
		return;
	}

	player->forgeTransferItemTier(donorItemId, tier, receiveItemId);
}

void Game::playerForgeResourceConversion(uint32_t playerId, uint8_t action)
{
	Player* player = getPlayerByID(playerId);
	if (!player) {
		return;
	}

	if (player->isUIExhausted()) {
		player->sendCancelMessage(RETURNVALUE_YOUAREEXHAUSTED);
		return;
	}

	player->updateUIExhausted();
	player->forgeResourceConversion(action);
}

void Game::playerBrowseForgeHistory(uint32_t playerId, uint8_t page)
{
	Player* player = getPlayerByID(playerId);
	if (!player) {
		return;
	}

	if (player->isUIExhausted()) {
		player->sendCancelMessage(RETURNVALUE_YOUAREEXHAUSTED);
		return;
	}

	player->updateUIExhausted();
	player->forgeHistory(page);
}

void Game::updatePlayerSaleItems(uint32_t playerId)
{
	Player* player = getPlayerByID(playerId);
	if (!player) {
		return;
	}

	std::map<uint16_t, uint16_t> inventoryMap;
	player->sendSaleItemList(player->getAllSaleItemIdAndCount(inventoryMap));
	player->setScheduledSaleUpdate(false);
}

void Game::addPlayer(Player* player)
{
	const std::string& lowercase_name = asLowerCaseString(player->getName());
	mappedPlayerNames[lowercase_name] = player;
	wildcardTree.insert(lowercase_name);
	players[player->getID()] = player;
}

void Game::removePlayer(Player* player)
{
	const std::string& lowercase_name = asLowerCaseString(player->getName());
	mappedPlayerNames.erase(lowercase_name);
	wildcardTree.remove(lowercase_name);
	players.erase(player->getID());
}

void Game::addNpc(Npc* npc)
{
	npcs[npc->getID()] = npc;
}

void Game::removeNpc(Npc* npc)
{
	npcs.erase(npc->getID());
}

void Game::addMonster(Monster* monster)
{
	monsters[monster->getID()] = monster;
}

void Game::removeMonster(Monster* monster)
{
	monsters.erase(monster->getID());
}

Guild* Game::getGuild(uint32_t id) const
{
	auto it = guilds.find(id);
	if (it == guilds.end()) {
		return nullptr;
	}
	return it->second;
}

void Game::addGuild(Guild* guild)
{
  if (!guild) {
    return;
  }
	guilds[guild->getId()] = guild;
}

void Game::removeGuild(uint32_t guildId)
{
  auto it = guilds.find(guildId);
  if (it != guilds.end()) {
    IOGuild::saveGuild(it->second);
  }
	guilds.erase(guildId);
}

void Game::decreaseBrowseFieldRef(const Position& pos)
{
	Tile* tile = map.getTile(pos.x, pos.y, pos.z);
	if (!tile) {
		return;
	}

	auto it = browseFields.find(tile);
	if (it != browseFields.end()) {
		it->second->decrementReferenceCounter();
	}
}

void Game::internalRemoveItems(const std::vector<Item*> itemVector, uint32_t amount, bool stackable)
{
	if (stackable) {
		for (Item* item : itemVector) {
			if (item->getItemCount() > amount) {
				internalRemoveItem(item, amount);
				break;
			} else {
				amount -= item->getItemCount();
				internalRemoveItem(item);
			}
		}
	} else {
		for (Item* item : itemVector) {
			internalRemoveItem(item);
		}
	}
}

BedItem* Game::getBedBySleeper(uint32_t guid) const
{
	auto it = bedSleepersMap.find(guid);
	if (it == bedSleepersMap.end()) {
		return nullptr;
	}
	return it->second;
}

void Game::setBedSleeper(BedItem* bed, uint32_t guid)
{
	bedSleepersMap[guid] = bed;
}

void Game::removeBedSleeper(uint32_t guid)
{
	auto it = bedSleepersMap.find(guid);
	if (it != bedSleepersMap.end()) {
		bedSleepersMap.erase(it);
	}
}

Item* Game::getUniqueItem(uint16_t uniqueId)
{
	auto it = uniqueItems.find(uniqueId);
	if (it == uniqueItems.end()) {
		return nullptr;
	}
	return it->second;
}

bool Game::addUniqueItem(uint16_t uniqueId, Item* item)
{
	auto result = uniqueItems.emplace(uniqueId, item);
	if (!result.second) {
		SPDLOG_WARN("Duplicate unique id: {}", uniqueId);
	}
	return result.second;
}

void Game::removeUniqueItem(uint16_t uniqueId)
{
	auto it = uniqueItems.find(uniqueId);
	if (it != uniqueItems.end()) {
		uniqueItems.erase(it);
	}
}

bool Game::hasEffect(uint8_t effectId) {
	for (uint8_t i = CONST_ME_NONE; i <= CONST_ME_LAST; i++) {
		MagicEffectClasses effect = static_cast<MagicEffectClasses>(i);
		if (effect == effectId) {
			return true;
		}
	}
	return false;
}

bool Game::hasDistanceEffect(uint8_t effectId) {
	for (uint8_t i = CONST_ANI_NONE; i <= CONST_ANI_LAST; i++) {
		ShootType_t effect = static_cast<ShootType_t>(i);
		if (effect == effectId) {
			return true;
		}
	}
	return false;
}

void Game::createLuaItemsOnMap() {
	for (auto const [position, itemId] : mapLuaItemsStored) {
		Item* item = Item::CreateItem(itemId, 1);
		if (!item) {
			SPDLOG_WARN("[Game::createLuaItemsOnMap] - Cannot create item with id {}", itemId);
			continue;
		}

		if (position.x != 0) {
			Tile* tile = g_game().map.getTile(position);
			if (!tile) {
				SPDLOG_WARN("[Game::createLuaItemsOnMap] - Tile is wrong or not found position: {}", position.toString());
				delete item;
				continue;
			}

			// If the item already exists on the map, then ignore it and send warning
			if (g_game().findItemOfType(tile, itemId, false, -1)) {
				SPDLOG_WARN("[Game::createLuaItemsOnMap] - Cannot create item with id {} on position {}, item already exists", itemId, position.toString());
				continue;
			}

			g_game().internalAddItem(tile, item, INDEX_WHEREEVER, FLAG_NOLIMIT);
		}
	}
}

void Game::sendUpdateCreature(const Creature* creature) {
	if (!creature) {
		return;
	}

	SpectatorHashSet spectators;
	map.getSpectators(spectators, creature->getPosition(), true);
	for (Creature *spectator : spectators) {
		if (const Player *tmpPlayer = spectator->getPlayer()) {
			tmpPlayer->sendUpdateCreature(creature);
		}
	}
}

uint32_t Game::makeInfluencedMonster() {
	if (auto influencedLimit = g_configManager().getNumber(FORGE_INFLUENCED_CREATURES_LIMIT);
		// Condition
		forgeableMonsters.empty() || influencedMonsters.size() >= influencedLimit)
	{
		return 0;
	}

	if (forgeableMonsters.empty())
		return 0;

	auto maxTries = forgeableMonsters.size();
	uint16_t tries = 0;
	Monster* monster = nullptr;
	while (true)
	{
		if (tries == maxTries) {
			return 0;
		}

		tries++;

		auto random = static_cast<uint32_t>(normal_random(0, static_cast<int32_t>(forgeableMonsters.size() - 1)));
		auto monsterId = forgeableMonsters.at(random);
		monster = getMonsterByID(monsterId);
		if (monster == nullptr) {
			continue;
		}

		// Avoiding replace forgeable monster with another
		if (monster->getForgeStack() == 0) {
			auto it = std::ranges::find(forgeableMonsters.begin(), forgeableMonsters.end(), monsterId);
			if (it == forgeableMonsters.end()) {
				monster = nullptr;
				continue;
			}
			forgeableMonsters.erase(it);
			break;
		}
	}

	if (monster && monster->canBeForgeMonster()) {
		monster->setMonsterForgeClassification(ForgeClassifications_t::FORGE_INFLUENCED_MONSTER);
		monster->configureForgeSystem();
		influencedMonsters.insert(monster->getID());
		return monster->getID();
	}

	return 0;
}

uint32_t Game::makeFiendishMonster(uint32_t forgeableMonsterId/* = 0*/, bool createForgeableMonsters/* = false*/) {
	if (createForgeableMonsters) {
		forgeableMonsters.clear();
		// If the forgeable monsters haven't been created
		// Then we'll create them so they don't return in the next if (forgeableMonsters.empty())
		for (auto [monsterId, monster] : monsters) {
			auto monsterTile = monster->getTile();
			if (!monster || !monsterTile) {
				continue;
			}

			if (monster->canBeForgeMonster() && !monsterTile->hasFlag(TILESTATE_NOLOGOUT)) {
				forgeableMonsters.push_back(monster->getID());
			}
		}
		for (const auto monsterId : getFiendishMonsters()) {
			// If the fiendish is no longer on the map, we remove it from the vector
			auto monster = getMonsterByID(monsterId);
			if (!monster) {
				removeFiendishMonster(monsterId);
				continue;
			}

			// If you're trying to create a new fiendish and it's already max size, let's remove one of them
			if (getFiendishMonsters().size() >= 3) {
				monster->clearFiendishStatus();
				removeFiendishMonster(monsterId);
				break;
			}
		}
	}

	if (auto fiendishLimit = g_configManager().getNumber(FORGE_FIENDISH_CREATURES_LIMIT);
		//Condition
		forgeableMonsters.empty() || fiendishMonsters.size() >= fiendishLimit)
	{
		return 0;
	}

	auto maxTries = forgeableMonsters.size();
	uint16_t tries = 0;
	Monster *monster = nullptr;
	while (true)
	{
		if (tries == maxTries) {
			return 0;
		}

		tries++;

		auto random = static_cast<uint32_t>(uniform_random(0, static_cast<int32_t>(forgeableMonsters.size() - 1)));
		uint32_t fiendishMonsterId = forgeableMonsterId;
		if (fiendishMonsterId == 0) {
			fiendishMonsterId = forgeableMonsters.at(random);
		}
		monster = getMonsterByID(fiendishMonsterId);
		if (monster == nullptr) {
			continue;
		}

		// Avoiding replace forgeable monster with another
		if (monster->getForgeStack() == 0) {
			auto it = std::find(forgeableMonsters.begin(), forgeableMonsters.end(), fiendishMonsterId);
			if (it == forgeableMonsters.end()) {
				monster = nullptr;
				continue;
			}
			forgeableMonsters.erase(it);
			break;
		}
	}

	// Get interval time to fiendish
	std::string saveIntervalType = g_configManager().getString(FORGE_FIENDISH_INTERVAL_TYPE);
	auto saveIntervalConfigTime = std::atoi(g_configManager().getString(FORGE_FIENDISH_INTERVAL_TIME).c_str());
	int intervalTime = 0;
	time_t timeToChangeFiendish;
	if (saveIntervalType == "second") {
		intervalTime = 1000;
		timeToChangeFiendish = 1;
	} else if (saveIntervalType == "minute") {
		intervalTime = 60 * 1000;
		timeToChangeFiendish = 60;
	} else if (saveIntervalType == "hour") {
		intervalTime = 60 * 60 * 1000;
		timeToChangeFiendish = 3600;
	} else {
		timeToChangeFiendish = 3600;
	}

	uint32_t finalTime = 0;
	if (intervalTime == 0) {
		SPDLOG_WARN("Fiendish interval type is wrong, setting default time to 1h");
		finalTime = 3600 * 1000;
	} else {
		finalTime = static_cast<uint32_t>(saveIntervalConfigTime * intervalTime);
	}

	if (monster && monster->canBeForgeMonster()) {
		monster->setMonsterForgeClassification(ForgeClassifications_t::FORGE_FIENDISH_MONSTER);
		monster->configureForgeSystem();
		monster->setTimeToChangeFiendish(timeToChangeFiendish + getTimeNow());
		fiendishMonsters.insert(monster->getID());

		auto schedulerTask = createSchedulerTask(
				finalTime,
				std::bind_front(&Game::updateFiendishMonsterStatus, this, monster->getID(), monster->getName())
		);
		forgeMonsterEventIds[monster->getID()] = g_scheduler().addEvent(schedulerTask);
		return monster->getID();
	}

	return 0;
}

void Game::updateFiendishMonsterStatus(uint32_t monsterId, const std::string &monsterName) {
	Monster *monster = getMonsterByID(monsterId);
	if (!monster) {
		SPDLOG_WARN("[{}] Failed to update monster with id {} and name {}, monster not found", __FUNCTION__, monsterId, monsterName);
		return;
	}

	monster->clearFiendishStatus();
	removeFiendishMonster(monsterId, false);
	makeFiendishMonster();
}

bool Game::removeForgeMonster(uint32_t id, ForgeClassifications_t monsterForgeClassification, bool create) {
	if (monsterForgeClassification == ForgeClassifications_t::FORGE_FIENDISH_MONSTER)
		removeFiendishMonster(id, create);
	else if (monsterForgeClassification == ForgeClassifications_t::FORGE_INFLUENCED_MONSTER)
		removeInfluencedMonster(id, create);

	return true;
}

bool Game::removeInfluencedMonster(uint32_t id, bool create/* = false*/) {
	if (auto find = influencedMonsters.find(id);
		// Condition
		find != influencedMonsters.end())
	{
		influencedMonsters.erase(find);

		if (create) {
			g_scheduler().addEvent(createSchedulerTask(200 * 1000, std::bind_front(&Game::makeInfluencedMonster, this)));
		}
	} else {
		SPDLOG_WARN("[Game::removeInfluencedMonster] - Failed to remove a Influenced Monster, error code: monster id not exist in the influenced monsters map");
	}
	return false;
}

bool Game::removeFiendishMonster(uint32_t id, bool create/* = true*/)
{
	if (auto find = fiendishMonsters.find(id);
		// Condition
		find != fiendishMonsters.end())
	{
		fiendishMonsters.erase(find);
		checkForgeEventId(id);

		if (create) {
			g_scheduler().addEvent(createSchedulerTask(300 * 1000, std::bind_front(&Game::makeFiendishMonster, this, 0, false)));
		}
	} else {
		SPDLOG_WARN("[Game::removeFiendishMonster] - Failed to remove a Fiendish Monster, error code: monster id not exist in the fiendish monsters map");
	}

	return false;
}

void Game::updateForgeableMonsters()
{
	g_scheduler().addEvent(createSchedulerTask(EVENT_FORGEABLEMONSTERCHECKINTERVAL, std::bind_front(&Game::updateForgeableMonsters, this)));
	forgeableMonsters.clear();
	for (auto [monsterId, monster] : monsters) {
		auto monsterTile = monster->getTile();
		if (!monsterTile) {
			continue;
		}

		if (monster->canBeForgeMonster() && !monsterTile->hasFlag(TILESTATE_NOLOGOUT))
			forgeableMonsters.push_back(monster->getID());
	}

	for (const auto monsterId : getFiendishMonsters()) {
		if (!getMonsterByID(monsterId)) {
			removeFiendishMonster(monsterId);
		}
	}
	
	uint32_t fiendishLimit = g_configManager().getNumber(FORGE_FIENDISH_CREATURES_LIMIT); // Fiendish Creatures limit
	if (fiendishMonsters.size() < fiendishLimit)
		createFiendishMonsters();
}

void Game::createFiendishMonsters()
{
	uint32_t created = 0;
	uint32_t fiendishLimit = g_configManager().getNumber(FORGE_FIENDISH_CREATURES_LIMIT); // Fiendish Creatures limit
	while (fiendishMonsters.size() < fiendishLimit)
	{
		if (fiendishMonsters.size() >= fiendishLimit) {
			SPDLOG_WARN("[{}] - Returning in creation of Fiendish, size: {}, max is: {}.",
				__FUNCTION__, fiendishMonsters.size(), fiendishLimit);
			break;
		}

		if (auto ret = makeFiendishMonster();
			// Condition
			ret == 0)
		{
			return;
		}

		created++;
	}
}

void Game::createInfluencedMonsters()
{
	uint32_t created = 0;
	uint32_t influencedLimit = g_configManager().getNumber(FORGE_INFLUENCED_CREATURES_LIMIT);
	while (created < influencedLimit)
	{
		if (influencedMonsters.size() >= influencedLimit) {
			SPDLOG_WARN("[{}] - Returning in creation of Influenced, size: {}, max is: {}.",
				__FUNCTION__, influencedMonsters.size(), influencedLimit);
			break;
		}

		if (auto ret = makeInfluencedMonster();
			//If condition
			ret == 0)
		{
			return;
		}

		created++;
	}
}

void Game::checkForgeEventId(uint32_t monsterId)
{
	auto find = forgeMonsterEventIds.find(monsterId);
	if (find != forgeMonsterEventIds.end()) {
		g_scheduler().stopEvent(find->second);
		forgeMonsterEventIds.erase(find);
	}
}

bool Game::addInfluencedMonster(Monster *monster)
{
	if (monster && monster->canBeForgeMonster())
	{
		if (auto maxInfluencedMonsters = static_cast<uint32_t>(g_configManager().getNumber(FORGE_INFLUENCED_CREATURES_LIMIT));
			// If condition
			(influencedMonsters.size() + 1) > maxInfluencedMonsters)
		{
			return false;
		}

		monster->setMonsterForgeClassification(ForgeClassifications_t::FORGE_INFLUENCED_MONSTER);
		monster->configureForgeSystem();
		influencedMonsters.insert(monster->getID());
		return true;
	}
	return false;
}<|MERGE_RESOLUTION|>--- conflicted
+++ resolved
@@ -2126,18 +2126,14 @@
 
 ReturnValue Game::internalTeleport(Thing* thing, const Position& newPos, bool pushMove/* = true*/, uint32_t flags /*= 0*/)
 {
-<<<<<<< HEAD
+	if (thing == nullptr) {
+		SPDLOG_ERROR("[{}] thing is nullptr", __FUNCTION__);
+		return RETURNVALUE_NOTPOSSIBLE;
+	}
+
 	if (newPos == thing->getPosition()) {
 		return RETURNVALUE_CONTACTADMINISTRATOR;
 	} else if (thing->isRemoved()) {
-=======
-	if (thing == nullptr) {
-		SPDLOG_ERROR("[{}] thing is nullptr", __FUNCTION__);
-		return RETURNVALUE_NOTPOSSIBLE;
-	}
-
-	if (thing->isRemoved()) {
->>>>>>> dd9a4bd4
 		return RETURNVALUE_NOTPOSSIBLE;
 	}
 
