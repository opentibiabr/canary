/**
 * The Forgotten Server - a free and open-source MMORPG server emulator
 * Copyright (C) 2019  Mark Samman <mark.samman@gmail.com>
 *
 * This program is free software; you can redistribute it and/or modify
 * it under the terms of the GNU General Public License as published by
 * the Free Software Foundation; either version 2 of the License, or
 * (at your option) any later version.
 *
 * This program is distributed in the hope that it will be useful,
 * but WITHOUT ANY WARRANTY; without even the implied warranty of
 * MERCHANTABILITY or FITNESS FOR A PARTICULAR PURPOSE.  See the
 * GNU General Public License for more details.
 *
 * You should have received a copy of the GNU General Public License along
 * with this program; if not, write to the Free Software Foundation, Inc.,
 * 51 Franklin Street, Fifth Floor, Boston, MA 02110-1301 USA.
 */

#include "otpch.h"

#include <fstream>
#include "utils/pugicast.h"

#include "lua/creature/actions.h"
#include "items/bed.h"
#include "creatures/creature.h"
#include "lua/creature/creatureevent.h"
#include "database/databasetasks.h"
#include "lua/creature/events.h"
#include "game/game.h"
#include "lua/global/globalevent.h"
#include "io/iologindata.h"
#include "io/iomarket.h"
#include "items/items.h"
#include "lua/scripts/lua_environment.hpp"
#include "creatures/monsters/monster.h"
#include "lua/creature/movement.h"
#include "game/scheduling/scheduler.h"
#include "server/server.h"
#include "creatures/combat/spells.h"
#include "lua/creature/talkaction.h"
#include "items/weapons/weapons.h"
#include "lua/scripts/scripts.h"
#include "lua/modules/modules.h"
#include "creatures/players/imbuements/imbuements.h"
#include "creatures/players/account/account.hpp"
#include "creatures/npcs/npc.h"
#include "creatures/npcs/npcs.h"
#include "server/network/webhook/webhook.h"
#include "protobuf/appearances.pb.h"

Game::Game()
{
	offlineTrainingWindow.choices.emplace_back("Sword Fighting and Shielding", SKILL_SWORD);
	offlineTrainingWindow.choices.emplace_back("Axe Fighting and Shielding", SKILL_AXE);
	offlineTrainingWindow.choices.emplace_back("Club Fighting and Shielding", SKILL_CLUB);
	offlineTrainingWindow.choices.emplace_back("Distance Fighting and Shielding", SKILL_DISTANCE);
	offlineTrainingWindow.choices.emplace_back("Magic Level and Shielding", SKILL_MAGLEVEL);
	offlineTrainingWindow.buttons.emplace_back("Okay", 1);
	offlineTrainingWindow.buttons.emplace_back("Cancel", 0);
	offlineTrainingWindow.defaultEscapeButton = 1;
	offlineTrainingWindow.defaultEnterButton = 0;
	offlineTrainingWindow.priority = true;
}

Game::~Game()
{
	for (const auto& it : guilds) {
		delete it.second;
	}

	for (const auto& it : CharmList) {
		delete it;
	}
}

void Game::loadBoostedCreature()
{
	Database& db = Database::getInstance();
	std::ostringstream query;
	query << "SELECT * FROM `boosted_creature`";
	DBResult_ptr result = db.storeQuery(query.str());

	if (!result) {
		SPDLOG_WARN("[Game::loadBoostedCreature] - "
                    "Failed to detect boosted creature database. (CODE 01)");
		return;
	}

	uint16_t date = result->getNumber<uint16_t>("date");
	std::string name = "";
	time_t now = time(0);
	tm *ltm = localtime(&now);
	uint8_t today = ltm->tm_mday;
	if (date == today) {
		name = result->getString("boostname");
	} else {
		uint16_t oldrace = result->getNumber<uint16_t>("raceid");
		std::map<uint16_t, std::string> monsterlist = getBestiaryList();
		uint16_t newrace = 0;
		uint8_t k = 1;
		while (newrace == 0 || newrace == oldrace) {
			uint16_t random = normal_random(0, monsterlist.size());
			for (auto it : monsterlist) {
				if (k == random) {
					newrace = it.first;
					name = it.second;
				}
				k++;
			}
		}

		const MonsterType* monsterType = g_monsters().getMonsterTypeByRaceId(newrace);

		query.str(std::string());
		query << "UPDATE `boosted_creature` SET ";
		query << "`date` = '" << ltm->tm_mday << "',";
		query << "`boostname` = " << db.escapeString(name) << ",";

		if (monsterType) {
			query << "`looktype` = " << static_cast<int>(monsterType->info.outfit.lookType) << ",";
			query << "`lookfeet` = " << static_cast<int>(monsterType->info.outfit.lookFeet) << ",";
			query << "`looklegs` = " << static_cast<int>(monsterType->info.outfit.lookLegs) << ",";
			query << "`lookhead` = " << static_cast<int>(monsterType->info.outfit.lookHead) << ",";
			query << "`lookbody` = " << static_cast<int>(monsterType->info.outfit.lookBody) << ",";
			query << "`lookaddons` = " << static_cast<int>(monsterType->info.outfit.lookAddons) << ",";
			query << "`lookmount` = " << static_cast<int>(monsterType->info.outfit.lookMount) << ",";
		}

		query << "`raceid` = '" << newrace << "'";

		if (!db.executeQuery(query.str())) {
			SPDLOG_WARN("[Game::loadBoostedCreature] - "
                        "Failed to detect boosted creature database. (CODE 02)");
			return;
		}
	}
	setBoostedName(name);
	SPDLOG_INFO("Boosted creature: {}", name);
}

void Game::start(ServiceManager* manager)
{
	serviceManager = manager;

	time_t now = time(0);
	const tm* tms = localtime(&now);
	int minutes = tms->tm_min;
	lightHour = (minutes * LIGHT_DAY_LENGTH) / 60;

	g_scheduler().addEvent(createSchedulerTask(EVENT_LIGHTINTERVAL_MS, std::bind(&Game::checkLight, this)));
	g_scheduler().addEvent(createSchedulerTask(EVENT_CREATURE_THINK_INTERVAL, std::bind(&Game::checkCreatures, this, 0)));
	g_scheduler().addEvent(createSchedulerTask(EVENT_IMBUEMENT_INTERVAL, std::bind(&Game::checkImbuements, this)));
}

GameState_t Game::getGameState() const
{
	return gameState;
}

void Game::setWorldType(WorldType_t type)
{
	worldType = type;
}

void Game::setGameState(GameState_t newState)
{
	if (gameState == GAME_STATE_SHUTDOWN) {
		return; //this cannot be stopped
	}

	if (gameState == newState) {
		return;
	}

	gameState = newState;
	switch (newState) {
		case GAME_STATE_INIT: {
			loadItemsPrice();

			groups.load();
			g_chat().load();

			// Load monsters and npcs stored by the "loadFromXML" function
			map.spawnsMonster.startup();
			map.spawnsNpc.startup();

			// Load monsters and npcs custom stored by the "loadFromXML" function
			map.spawnsMonsterCustom.startup();
			map.spawnsNpcCustom.startup();

			raids.loadFromXml();
			raids.startup();

			mounts.loadFromXml();

			if (!g_configManager().getBoolean(STOREMODULES)) {
				gameStore.loadFromXml();
				gameStore.startup();
			}

			loadMotdNum();
			loadPlayersRecord();

			g_globalEvents().startup();
			break;
		}

		case GAME_STATE_SHUTDOWN: {
			g_globalEvents().execute(GLOBALEVENT_SHUTDOWN);

			//kick all players that are still online
			auto it = players.begin();
			while (it != players.end()) {
				it->second->removePlayer(true);
				it = players.begin();
			}

			saveMotdNum();
			saveGameState();

			g_dispatcher().addTask(
				createTask(std::bind(&Game::shutdown, this)));

			g_scheduler().stop();
			g_databaseTasks().stop();
			g_dispatcher().stop();
			break;
		}

		case GAME_STATE_CLOSED: {
			/* kick all players without the CanAlwaysLogin flag */
			auto it = players.begin();
			while (it != players.end()) {
				if (!it->second->hasFlag(PlayerFlag_CanAlwaysLogin)) {
					it->second->removePlayer(true);
					it = players.begin();
				} else {
					++it;
				}
			}

			saveGameState();
			break;
		}

		default:
			break;
	}
}

void Game::saveGameState()
{
	if (gameState == GAME_STATE_NORMAL) {
		setGameState(GAME_STATE_MAINTAIN);
	}

	SPDLOG_INFO("Saving server...");

	for (const auto& it : players) {
		it.second->loginPosition = it.second->getPosition();
		IOLoginData::savePlayer(it.second);
	}

	for (const auto& it : guilds) {
		IOGuild::saveGuild(it.second);
	}

	Map::save();

	g_databaseTasks().flush();

	if (gameState == GAME_STATE_MAINTAIN) {
		setGameState(GAME_STATE_NORMAL);
	}
}

bool Game::loadItemsPrice()
{
	itemsSaleCount = 0;
	std::ostringstream query, query2;
	query << "SELECT DISTINCT `itemtype` FROM `market_offers`;";

	Database& db = Database::getInstance();
	DBResult_ptr result = db.storeQuery(query.str());
	if (!result) {
		return false;
	}

	do {
		query2.str(std::string());
		uint16_t itemId = result->getNumber<uint16_t>("itemtype");
		query2 << "SELECT `price` FROM `market_offers` WHERE `itemtype` = " << itemId << " ORDER BY `price` DESC LIMIT 1";
		DBResult_ptr resultQuery2 = db.storeQuery(query2.str());
		if (resultQuery2) {
			itemsPriceMap[itemId] = resultQuery2->getNumber<uint32_t>("price");
			itemsSaleCount++;
		}

	} while (result->next());


	return true;
}

bool Game::loadMainMap(const std::string& filename)
{
	Monster::despawnRange = g_configManager().getNumber(DEFAULT_DESPAWNRANGE);
	Monster::despawnRadius = g_configManager().getNumber(DEFAULT_DESPAWNRADIUS);
	return map.loadMap("data/world/" + filename + ".otbm", true, true, true, true);
}

bool Game::loadCustomMap(const std::string& filename)
{
	Monster::despawnRange = g_configManager().getNumber(DEFAULT_DESPAWNRANGE);
	Monster::despawnRadius = g_configManager().getNumber(DEFAULT_DESPAWNRADIUS);
	return map.loadMapCustom("data/world/custom/" + filename + ".otbm", true, true, true);
}

void Game::loadMap(const std::string& path)
{
	map.loadMap(path);
}

Cylinder* Game::internalGetCylinder(Player* player, const Position& pos) const
{
	if (pos.x != 0xFFFF) {
		return map.getTile(pos);
	}

	//container
	if (pos.y & 0x40) {
		uint8_t from_cid = pos.y & 0x0F;
		return player->getContainerByID(from_cid);
	}

	//inventory
	return player;
}

Thing* Game::internalGetThing(Player* player, const Position& pos, int32_t index, uint32_t itemId, StackPosType_t type) const
{
	if (pos.x != 0xFFFF) {
		Tile* tile = map.getTile(pos);
		if (!tile) {
			return nullptr;
		}

		Thing* thing;
		switch (type) {
			case STACKPOS_LOOK: {
				return tile->getTopVisibleThing(player);
			}

			case STACKPOS_MOVE: {
				Item* item = tile->getTopDownItem();
				if (item && item->isMoveable()) {
					thing = item;
				} else {
					thing = tile->getTopVisibleCreature(player);
				}
				break;
			}

			case STACKPOS_USEITEM: {
				thing = tile->getUseItem(index);
				break;
			}

			case STACKPOS_TOPDOWN_ITEM: {
				thing = tile->getTopDownItem();
				break;
			}

			case STACKPOS_USETARGET: {
				thing = tile->getTopVisibleCreature(player);
				if (!thing) {
					thing = tile->getUseItem(index);
				}
				break;
			}

			case STACKPOS_FIND_THING: {
				thing = tile->getUseItem(index);
				if (!thing) {
					thing = tile->getDoorItem();
				}

				if (!thing) {
					thing = tile->getTopDownItem();
				}

				break;
			}

			default: {
				thing = nullptr;
				break;
			}
		}

		if (player && tile->hasFlag(TILESTATE_SUPPORTS_HANGABLE)) {
			//do extra checks here if the thing is accessable
			if (thing && thing->getItem()) {
				if (tile->hasProperty(CONST_PROP_ISVERTICAL)) {
					if (player->getPosition().x + 1 == tile->getPosition().x && thing->getItem()->isHangable()) {
						thing = nullptr;
					}
				} else { // horizontal
					if (player->getPosition().y + 1 == tile->getPosition().y && thing->getItem()->isHangable()) {
						thing = nullptr;
					}
				}
			}
		}
		return thing;
	}

	//container
	if (pos.y & 0x40) {
		uint8_t fromCid = pos.y & 0x0F;

		Container* parentContainer = player->getContainerByID(fromCid);
		if (!parentContainer) {
			return nullptr;
		}

		if (parentContainer->getID() == ITEM_BROWSEFIELD) {
			Tile* tile = parentContainer->getTile();
			if (tile && tile->hasFlag(TILESTATE_SUPPORTS_HANGABLE)) {
				if (tile->hasProperty(CONST_PROP_ISVERTICAL)) {
					if (player->getPosition().x + 1 == tile->getPosition().x) {
						return nullptr;
					}
				} else { // horizontal
					if (player->getPosition().y + 1 == tile->getPosition().y) {
						return nullptr;
					}
				}
			}
		}

		uint8_t slot = pos.z;
		return parentContainer->getItemByIndex(player->getContainerIndex(fromCid) + slot);
	} else if (pos.y == 0x20 || pos.y == 0x21) {
		// '0x20' -> From depot.
		// '0x21' -> From inbox.
		// Both only when the item is from depot search window.
		if (!player->isDepotSearchOpenOnItem(static_cast<uint16_t>(itemId))) {
			player->sendCancelMessage(RETURNVALUE_NOTPOSSIBLE);
			return nullptr;
		}

		return player->getItemFromDepotSearch(static_cast<uint16_t>(itemId), pos);
	} else if (pos.y == 0 && pos.z == 0) {
		const ItemType& it = Item::items[itemId];
		if (it.id == 0) {
			return nullptr;
		}

		int32_t subType;
		if (it.isFluidContainer()) {
			subType = index;
		} else {
			subType = -1;
		}

		return findItemOfType(player, it.id, true, subType);
	}

	//inventory
	Slots_t slot = static_cast<Slots_t>(pos.y);
	return player->getInventoryItem(slot);
}

void Game::internalGetPosition(Item* item, Position& pos, uint8_t& stackpos)
{
	pos.x = 0;
	pos.y = 0;
	pos.z = 0;
	stackpos = 0;

	Cylinder* topParent = item->getTopParent();
	if (topParent) {
		if (Player* player = dynamic_cast<Player*>(topParent)) {
			pos.x = 0xFFFF;

			Container* container = dynamic_cast<Container*>(item->getParent());
			if (container) {
				pos.y = static_cast<uint16_t>(0x40) | static_cast<uint16_t>(player->getContainerID(container));
				pos.z = container->getThingIndex(item);
				stackpos = pos.z;
			} else {
				pos.y = player->getThingIndex(item);
				stackpos = pos.y;
			}
		} else if (Tile* tile = topParent->getTile()) {
			pos = tile->getPosition();
			stackpos = tile->getThingIndex(item);
		}
	}
}

Creature* Game::getCreatureByID(uint32_t id)
{
	if (id <= Player::playerAutoID) {
		return getPlayerByID(id);
	} else if (id <= Monster::monsterAutoID) {
		return getMonsterByID(id);
	} else if (id <= Npc::npcAutoID) {
		return getNpcByID(id);
	}
	return nullptr;
}

Monster* Game::getMonsterByID(uint32_t id)
{
	if (id == 0) {
		return nullptr;
	}

	auto it = monsters.find(id);
	if (it == monsters.end()) {
		return nullptr;
	}
	return it->second;
}

Npc* Game::getNpcByID(uint32_t id)
{
	if (id == 0) {
		return nullptr;
	}

	auto it = npcs.find(id);
	if (it == npcs.end()) {
		return nullptr;
	}
	return it->second;
}

Player* Game::getPlayerByID(uint32_t id)
{
	auto playerMap = players.find(id);
	if (playerMap != players.end()) {
		return playerMap->second;
	}

	return nullptr;
}

Creature* Game::getCreatureByName(const std::string& s)
{
	if (s.empty()) {
		return nullptr;
	}

	const std::string& lowerCaseName = asLowerCaseString(s);

	auto m_it = mappedPlayerNames.find(lowerCaseName);
	if (m_it != mappedPlayerNames.end()) {
		return m_it->second;
	}

	for (const auto& it : npcs) {
		if (lowerCaseName == asLowerCaseString(it.second->getName())) {
			return it.second;
		}
	}

	for (const auto& it : monsters) {
		if (lowerCaseName == asLowerCaseString(it.second->getName())) {
			return it.second;
		}
	}
	return nullptr;
}

Npc* Game::getNpcByName(const std::string& s)
{
	if (s.empty()) {
		return nullptr;
	}

	const char* npcName = s.c_str();
	for (const auto& it : npcs) {
		if (strcasecmp(npcName, it.second->getName().c_str()) == 0) {
			return it.second;
		}
	}
	return nullptr;
}

Player* Game::getPlayerByName(const std::string& s)
{
	if (s.empty()) {
		return nullptr;
	}

	auto it = mappedPlayerNames.find(asLowerCaseString(s));
	if (it == mappedPlayerNames.end()) {
		return nullptr;
	}
	return it->second;
}

Player* Game::getPlayerByGUID(const uint32_t& guid)
{
	if (guid == 0) {
		return nullptr;
	}

	for (const auto& it : players) {
		if (guid == it.second->getGUID()) {
			return it.second;
		}
	}
	return nullptr;
}

ReturnValue Game::getPlayerByNameWildcard(const std::string& s, Player*& player)
{
	size_t strlen = s.length();
	if (strlen == 0 || strlen > 20) {
		return RETURNVALUE_PLAYERWITHTHISNAMEISNOTONLINE;
	}

	if (s.back() == '~') {
		const std::string& query = asLowerCaseString(s.substr(0, strlen - 1));
		std::string result;
		ReturnValue ret = wildcardTree.findOne(query, result);
		if (ret != RETURNVALUE_NOERROR) {
			return ret;
		}

		player = getPlayerByName(result);
	} else {
		player = getPlayerByName(s);
	}

	if (!player) {
		return RETURNVALUE_PLAYERWITHTHISNAMEISNOTONLINE;
	}

	return RETURNVALUE_NOERROR;
}

Player* Game::getPlayerByAccount(uint32_t acc)
{
	for (const auto& it : players) {
		if (it.second->getAccount() == acc) {
			return it.second;
		}
	}
	return nullptr;
}

bool Game::internalPlaceCreature(Creature* creature, const Position& pos, bool extendedPos /*=false*/, bool forced /*= false*/, bool creatureCheck /*= false*/)
{
	if (creature->getParent() != nullptr) {
		return false;
	}

	if (!map.placeCreature(pos, creature, extendedPos, forced)) {
		return false;
	}

	creature->incrementReferenceCounter();
	creature->setID();
	creature->addList();

	if (creatureCheck) {
		addCreatureCheck(creature);
		creature->onPlacedCreature();
	}

	return true;
}

bool Game::placeCreature(Creature* creature, const Position& pos, bool extendedPos /*=false*/, bool forced /*= false*/)
{
	if (!internalPlaceCreature(creature, pos, extendedPos, forced)) {
		return false;
	}

	SpectatorHashSet spectators;
	map.getSpectators(spectators, creature->getPosition(), true);
	for (Creature* spectator : spectators) {
		if (Player* tmpPlayer = spectator->getPlayer()) {
			tmpPlayer->sendCreatureAppear(creature, creature->getPosition(), true);
		}
	}

	for (Creature* spectator : spectators) {
		spectator->onCreatureAppear(creature, true);
	}

	creature->getParent()->postAddNotification(creature, nullptr, 0);

	addCreatureCheck(creature);
	creature->onPlacedCreature();
	return true;
}

bool Game::removeCreature(Creature* creature, bool isLogout/* = true*/)
{
	if (creature->isRemoved()) {
		return false;
	}

	Tile* tile = creature->getTile();

	std::vector<int32_t> oldStackPosVector;

	SpectatorHashSet spectators;
	map.getSpectators(spectators, tile->getPosition(), true);
	for (Creature* spectator : spectators) {
		if (Player* player = spectator->getPlayer()) {
			oldStackPosVector.push_back(player->canSeeCreature(creature) ? tile->getStackposOfCreature(player, creature) : -1);
		}
	}

	tile->removeCreature(creature);

	const Position& tilePosition = tile->getPosition();

	//send to client
	size_t i = 0;
	for (Creature* spectator : spectators) {
		if (Player* player = spectator->getPlayer()) {
			player->sendRemoveTileThing(tilePosition, oldStackPosVector[i++]);
		}
	}

	//event method
	for (Creature* spectator : spectators) {
		spectator->onRemoveCreature(creature, isLogout);
	}

  if (creature->getMaster() && !creature->getMaster()->isRemoved()) {
    creature->setMaster(nullptr);
  }

	creature->getParent()->postRemoveNotification(creature, nullptr, 0);

	creature->removeList();
	creature->setRemoved();
	ReleaseCreature(creature);

	removeCreatureCheck(creature);

	for (Creature* summon : creature->summons) {
		summon->setSkillLoss(false);
		removeCreature(summon);
	}

	if (creature->getPlayer() && isLogout) {
		auto it = teamFinderMap.find(creature->getPlayer()->getGUID());
		if (it != teamFinderMap.end()) {
			teamFinderMap.erase(it);
		}
	}

	return true;
}

void Game::executeDeath(uint32_t creatureId)
{
	Creature* creature = getCreatureByID(creatureId);
	if (creature && !creature->isRemoved()) {
		creature->onDeath();
	}
}

void Game::playerTeleport(uint32_t playerId, const Position& newPosition) {
  Player* player = getPlayerByID(playerId);
  if (!player || !player->hasCustomFlag(PlayerCustomFlag_CanMapClickTeleport)) {
    return;
  }

  ReturnValue returnValue = g_game().internalTeleport(player, newPosition, false);
  if (returnValue != RETURNVALUE_NOERROR) {
    player->sendCancelMessage(returnValue);
  }
}

void Game::playerInspectItem(Player* player, const Position& pos) {
	Thing* thing = internalGetThing(player, pos, 0, 0, STACKPOS_TOPDOWN_ITEM);
	if (!thing) {
		player->sendCancelMessage(RETURNVALUE_NOTPOSSIBLE);
		return;
	}

	Item* item = thing->getItem();
	if (!item) {
		player->sendCancelMessage(RETURNVALUE_NOTPOSSIBLE);
		return;
	}

	player->sendItemInspection(item->getID(), static_cast<uint8_t>(item->getItemCount()), item, false);
}

void Game::playerInspectItem(Player* player, uint16_t itemId, uint8_t itemCount, bool cyclopedia) {
	player->sendItemInspection(itemId, itemCount, nullptr, cyclopedia);
}

FILELOADER_ERRORS Game::loadAppearanceProtobuf(const std::string& file)
{
	using namespace Canary::protobuf::appearances;

	std::fstream fileStream(file, std::ios::in | std::ios::binary);
	if (!fileStream.is_open()) {
		SPDLOG_ERROR("[Game::loadAppearanceProtobuf] - Failed to load {}, file cannot be oppened", file);
		fileStream.close();
		return ERROR_NOT_OPEN;
	}

	// Verify that the version of the library that we linked against is
	// compatible with the version of the headers we compiled against.
	GOOGLE_PROTOBUF_VERIFY_VERSION;
	appearances = Appearances();
	if (!appearances.ParseFromIstream(&fileStream)) {
		SPDLOG_ERROR("[Game::loadAppearanceProtobuf] - Failed to parse binary file {}, file is invalid", file);
		fileStream.close();
		return ERROR_NOT_OPEN;
	}

	// Parsing all items into ItemType
	Item::items.loadFromProtobuf();

	// Only iterate other objects if necessary
	if (g_configManager().getBoolean(WARN_UNSAFE_SCRIPTS)) {
		// Registering distance effects
		for (uint32_t it = 0; it < appearances.effect_size(); it++) {
			registeredMagicEffects.push_back(static_cast<uint8_t>(appearances.effect(it).id()));
		}

		// Registering missile effects
		for (uint32_t it = 0; it < appearances.missile_size(); it++) {
			registeredDistanceEffects.push_back(static_cast<uint8_t>(appearances.missile(it).id()));
		}

		// Registering outfits
		for (uint32_t it = 0; it < appearances.outfit_size(); it++) {
			registeredLookTypes.push_back(static_cast<uint16_t>(appearances.outfit(it).id()));
		}
	}

	fileStream.close();

	// Disposing allocated objects.
	google::protobuf::ShutdownProtobufLibrary();

	return ERROR_NONE;
}

void Game::playerMoveThing(uint32_t playerId, const Position& fromPos,
                           uint16_t itemId, uint8_t fromStackPos, const Position& toPos, uint8_t count)
{
	Player* player = getPlayerByID(playerId);
	if (!player) {
		return;
	}

	uint8_t fromIndex = 0;
	if (fromPos.x == 0xFFFF) {
		if (fromPos.y & 0x40) {
			fromIndex = fromPos.z;
		} else if ((fromPos.y == 0x20 || fromPos.y == 0x21) && !player->isDepotSearchOpenOnItem(itemId)) {
			// '0x20' -> From depot.
			// '0x21' -> From inbox.
			// Both only when the item is being moved from depot search window.
			player->sendCancelMessage(RETURNVALUE_NOTPOSSIBLE);
			return;
		} else {
			fromIndex = static_cast<uint8_t>(fromPos.y);
		}
	} else {
		fromIndex = fromStackPos;
	}

	Thing* thing = internalGetThing(player, fromPos, fromIndex, itemId, STACKPOS_MOVE);
	if (!thing) {
		player->sendCancelMessage(RETURNVALUE_NOTPOSSIBLE);
		return;
	}

	if (Creature* movingCreature = thing->getCreature()) {
		Tile* tile = map.getTile(toPos);
		if (!tile) {
			player->sendCancelMessage(RETURNVALUE_NOTPOSSIBLE);
			return;
		}

		if (Position::areInRange<1, 1, 0>(movingCreature->getPosition(),
                                          player->getPosition())) {
			SchedulerTask* task = createSchedulerTask(
                                  g_configManager().getNumber(PUSH_DELAY),
                                  std::bind(&Game::playerMoveCreatureByID, this,
                                  player->getID(), movingCreature->getID(),
                                  movingCreature->getPosition(), tile->getPosition()));
			player->setNextActionPushTask(task);
		} else {
			playerMoveCreature(player, movingCreature, movingCreature->getPosition(), tile);
		}
	} else if (thing->getItem()) {
		Cylinder* toCylinder = internalGetCylinder(player, toPos);
		if (!toCylinder) {
			player->sendCancelMessage(RETURNVALUE_NOTPOSSIBLE);
			return;
		}

		playerMoveItem(player, fromPos, itemId, fromStackPos, toPos, count, thing->getItem(), toCylinder);
	}
}

void Game::playerMoveCreatureByID(uint32_t playerId, uint32_t movingCreatureId, const Position& movingCreatureOrigPos, const Position& toPos)
{
	Player* player = getPlayerByID(playerId);
	if (!player) {
		return;
	}

	Creature* movingCreature = getCreatureByID(movingCreatureId);
	if (!movingCreature) {
		return;
	}

	Tile* toTile = map.getTile(toPos);
	if (!toTile) {
		player->sendCancelMessage(RETURNVALUE_NOTPOSSIBLE);
		return;
	}

	playerMoveCreature(player, movingCreature, movingCreatureOrigPos, toTile);
}

void Game::playerMoveCreature(Player* player, Creature* movingCreature, const Position& movingCreatureOrigPos, Tile* toTile)
{
	if (!player->canDoAction()) {
		uint32_t delay = 600;
		SchedulerTask* task = createSchedulerTask(delay, std::bind(&Game::playerMoveCreatureByID,
			this, player->getID(), movingCreature->getID(), movingCreatureOrigPos, toTile->getPosition()));

		player->setNextActionPushTask(task);
		return;
	}

	player->setNextActionTask(nullptr);

	if (!Position::areInRange<1, 1, 0>(movingCreatureOrigPos, player->getPosition())) {
		//need to walk to the creature first before moving it
		std::forward_list<Direction> listDir;
		if (player->getPathTo(movingCreatureOrigPos, listDir, 0, 1, true, true)) {
			g_dispatcher().addTask(createTask(std::bind(&Game::playerAutoWalk,
											this, player->getID(), listDir)));

			SchedulerTask* task = createSchedulerTask(600, std::bind(&Game::playerMoveCreatureByID, this,
				player->getID(), movingCreature->getID(), movingCreatureOrigPos, toTile->getPosition()));

			player->pushEvent(true);
			player->setNextActionPushTask(task);
		} else {
			player->sendCancelMessage(RETURNVALUE_THEREISNOWAY);
		}
		return;
	}

	player->pushEvent(false);
	const Monster* monster = movingCreature->getMonster();
	bool isFamiliar = false;
	if (monster) {
		isFamiliar = monster->isFamiliar();
	}

	if (!isFamiliar && ((!movingCreature->isPushable() && !player->hasFlag(PlayerFlag_CanPushAllCreatures)) ||
				(movingCreature->isInGhostMode() && !player->isAccessPlayer()))) {
		player->sendCancelMessage(RETURNVALUE_NOTMOVEABLE);
		return;
	}

	//check throw distance
	const Position& movingCreaturePos = movingCreature->getPosition();
	const Position& toPos = toTile->getPosition();
	if ((Position::getDistanceX(movingCreaturePos, toPos) > movingCreature->getThrowRange()) || (Position::getDistanceY(movingCreaturePos, toPos) > movingCreature->getThrowRange()) || (Position::getDistanceZ(movingCreaturePos, toPos) * 4 > movingCreature->getThrowRange())) {
		player->sendCancelMessage(RETURNVALUE_DESTINATIONOUTOFREACH);
		return;
	}

	if (player != movingCreature) {
		if (toTile->hasFlag(TILESTATE_BLOCKPATH)) {
			player->sendCancelMessage(RETURNVALUE_NOTENOUGHROOM);
			return;
		} else if ((movingCreature->getZone() == ZONE_PROTECTION && !toTile->hasFlag(TILESTATE_PROTECTIONZONE)) || (movingCreature->getZone() == ZONE_NOPVP && !toTile->hasFlag(TILESTATE_NOPVPZONE))) {
			player->sendCancelMessage(RETURNVALUE_NOTPOSSIBLE);
			return;
		} else {
			if (CreatureVector* tileCreatures = toTile->getCreatures()) {
				for (Creature* tileCreature : *tileCreatures) {
					if (!tileCreature->isInGhostMode()) {
						player->sendCancelMessage(RETURNVALUE_NOTENOUGHROOM);
						return;
					}
				}
			}

			Npc* movingNpc = movingCreature->getNpc();
			if (movingNpc && movingNpc->canSee(toPos)) {
				player->sendCancelMessage(RETURNVALUE_NOTENOUGHROOM);
				return;
			}
		}

		movingCreature->setLastPosition(movingCreature->getPosition());
	}

	if (!g_events().eventPlayerOnMoveCreature(player, movingCreature, movingCreaturePos, toPos)) {
		return;
	}

	ReturnValue ret = internalMoveCreature(*movingCreature, *toTile);
	if (ret != RETURNVALUE_NOERROR) {
		player->sendCancelMessage(ret);
	}
	player->setLastPosition(player->getPosition());
}

ReturnValue Game::internalMoveCreature(Creature* creature, Direction direction, uint32_t flags /*= 0*/)
{
	creature->setLastPosition(creature->getPosition());
	const Position& currentPos = creature->getPosition();
	Position destPos = getNextPosition(direction, currentPos);
	Player* player = creature->getPlayer();

	bool diagonalMovement = (direction & DIRECTION_DIAGONAL_MASK) != 0;
	if (player && !diagonalMovement) {
		//try go up
		if (currentPos.z != 8 && creature->getTile()->hasHeight(3)) {
			Tile* tmpTile = map.getTile(currentPos.x, currentPos.y, currentPos.getZ() - 1);
			if (tmpTile == nullptr || (tmpTile->getGround() == nullptr && !tmpTile->hasFlag(TILESTATE_BLOCKSOLID))) {
				tmpTile = map.getTile(destPos.x, destPos.y, destPos.getZ() - 1);
				if (tmpTile && tmpTile->getGround() && !tmpTile->hasFlag(TILESTATE_BLOCKSOLID)) {
					flags |= FLAG_IGNOREBLOCKITEM | FLAG_IGNOREBLOCKCREATURE;

					if (!tmpTile->hasFlag(TILESTATE_FLOORCHANGE)) {
						player->setDirection(direction);
						destPos.z--;
					}
				}
			}
		}

		//try go down
		if (currentPos.z != 7 && currentPos.z == destPos.z) {
			Tile* tmpTile = map.getTile(destPos.x, destPos.y, destPos.z);
			if (tmpTile == nullptr || (tmpTile->getGround() == nullptr && !tmpTile->hasFlag(TILESTATE_BLOCKSOLID))) {
				tmpTile = map.getTile(destPos.x, destPos.y, destPos.z + 1);
				if (tmpTile && tmpTile->hasHeight(3)) {
					flags |= FLAG_IGNOREBLOCKITEM | FLAG_IGNOREBLOCKCREATURE;
					player->setDirection(direction);
					destPos.z++;
				}
			}
		}
	}

	Tile* toTile = map.getTile(destPos);
	if (!toTile) {
		return RETURNVALUE_NOTPOSSIBLE;
	}
	return internalMoveCreature(*creature, *toTile, flags);
}

ReturnValue Game::internalMoveCreature(Creature& creature, Tile& toTile, uint32_t flags /*= 0*/)
{
	if (creature.hasCondition(CONDITION_ROOTED)) {
		return RETURNVALUE_NOTPOSSIBLE;
	}

	//check if we can move the creature to the destination
	ReturnValue ret = toTile.queryAdd(0, creature, 1, flags);
	if (ret != RETURNVALUE_NOERROR) {
		return ret;
	}

	map.moveCreature(creature, toTile);
	if (creature.getParent() != &toTile) {
		return RETURNVALUE_NOERROR;
	}

	int32_t index = 0;
	Item* toItem = nullptr;
	Tile* subCylinder = nullptr;
	Tile* toCylinder = &toTile;
	Tile* fromCylinder = nullptr;
	uint32_t n = 0;

	while ((subCylinder = toCylinder->queryDestination(index, creature, &toItem, flags)) != toCylinder) {
		map.moveCreature(creature, *subCylinder);

		if (creature.getParent() != subCylinder) {
			//could happen if a script move the creature
			fromCylinder = nullptr;
			break;
		}

		fromCylinder = toCylinder;
		toCylinder = subCylinder;
		flags = 0;

		//to prevent infinite loop
		if (++n >= MAP_MAX_LAYERS) {
			break;
		}
	}

	if (fromCylinder) {
		const Position& fromPosition = fromCylinder->getPosition();
		const Position& toPosition = toCylinder->getPosition();
		if (fromPosition.z != toPosition.z && (fromPosition.x != toPosition.x || fromPosition.y != toPosition.y)) {
			Direction dir = getDirectionTo(fromPosition, toPosition);
			if ((dir & DIRECTION_DIAGONAL_MASK) == 0) {
				internalCreatureTurn(&creature, dir);
			}
		}
	}

	return RETURNVALUE_NOERROR;
}

void Game::playerMoveItemByPlayerID(uint32_t playerId, const Position& fromPos, uint16_t itemId, uint8_t fromStackPos, const Position& toPos, uint8_t count)
{
	Player* player = getPlayerByID(playerId);
	if (!player) {
		return;
	}
	playerMoveItem(player, fromPos, itemId, fromStackPos, toPos, count, nullptr, nullptr);
}

void Game::playerMoveItem(Player* player, const Position& fromPos,
                           uint16_t itemId, uint8_t fromStackPos, const Position& toPos, uint8_t count, Item* item, Cylinder* toCylinder)
{
	if (!player->canDoAction()) {
		uint32_t delay = player->getNextActionTime();
		SchedulerTask* task = createSchedulerTask(delay, std::bind(&Game::playerMoveItemByPlayerID, this,
                              player->getID(), fromPos, itemId, fromStackPos, toPos, count));
		player->setNextActionTask(task);
		return;
	}

	player->setNextActionTask(nullptr);

	if (item == nullptr) {
		uint8_t fromIndex = 0;
		if (fromPos.x == 0xFFFF) {
			if (fromPos.y & 0x40) {
				fromIndex = fromPos.z;
			} else if ((fromPos.y == 0x20 || fromPos.y == 0x21) && !player->isDepotSearchOpenOnItem(itemId)) {
				// '0x20' -> From depot.
				// '0x21' -> From inbox.
				// Both only when the item is being moved from depot search window.
				player->sendCancelMessage(RETURNVALUE_NOTPOSSIBLE);
				return;
			} else {
				fromIndex = static_cast<uint8_t>(fromPos.y);
			}
		} else {
			fromIndex = fromStackPos;
		}

		Thing* thing = internalGetThing(player, fromPos, fromIndex, itemId, STACKPOS_MOVE);
		if (!thing || !thing->getItem()) {
			player->sendCancelMessage(RETURNVALUE_NOTPOSSIBLE);
			return;
		}

		item = thing->getItem();
	}

	if (item->getID() != itemId) {
		player->sendCancelMessage(RETURNVALUE_NOTPOSSIBLE);
		return;
	}

	Cylinder* fromCylinder = nullptr;
	if (fromPos.x == 0xFFFF &&
			(fromPos.y == 0x20 || fromPos.y == 0x21)) {
		// '0x20' -> From depot.
		// '0x21' -> From inbox.
		// Both only when the item is being moved from depot search window.
		if (!player->isDepotSearchOpenOnItem(itemId)) {
			player->sendCancelMessage(RETURNVALUE_NOTPOSSIBLE);
			return;
		}

		fromCylinder = item->getParent();
	} else {
		fromCylinder = internalGetCylinder(player, fromPos);
	}

	if (fromCylinder == nullptr) {
		player->sendCancelMessage(RETURNVALUE_NOTPOSSIBLE);
		return;
	}

	if (toCylinder == nullptr) {
		toCylinder = internalGetCylinder(player, toPos);
		if (toCylinder == nullptr) {
			player->sendCancelMessage(RETURNVALUE_NOTPOSSIBLE);
			return;
		}
	}

	if (!item->isPushable() || item->hasAttribute(ITEM_ATTRIBUTE_UNIQUEID)) {
		player->sendCancelMessage(RETURNVALUE_NOTMOVEABLE);
		return;
	}

	const Position& playerPos = player->getPosition();
	const Position& mapFromPos = fromCylinder->getTile()->getPosition();
	if (playerPos.z != mapFromPos.z) {
		player->sendCancelMessage(playerPos.z > mapFromPos.z ? RETURNVALUE_FIRSTGOUPSTAIRS : RETURNVALUE_FIRSTGODOWNSTAIRS);
		return;
	}

	if (!Position::areInRange<1, 1>(playerPos, mapFromPos)) {
		//need to walk to the item first before using it
		std::forward_list<Direction> listDir;
		if (player->getPathTo(item->getPosition(), listDir, 0, 1, true, true)) {
			g_dispatcher().addTask(createTask(std::bind(&Game::playerAutoWalk,
											this, player->getID(), listDir)));

			SchedulerTask* task = createSchedulerTask(400,
                                  std::bind(&Game::playerMoveItemByPlayerID, this,
                                  player->getID(), fromPos, itemId,
                                  fromStackPos, toPos, count));
			player->setNextWalkActionTask(task);
		} else {
			player->sendCancelMessage(RETURNVALUE_THEREISNOWAY);
		}
		return;
	}

	const Tile* toCylinderTile = toCylinder->getTile();
	const Position& mapToPos = toCylinderTile->getPosition();

	//hangable item specific code
	if (item->isHangable() && toCylinderTile->hasFlag(TILESTATE_SUPPORTS_HANGABLE)) {
		//destination supports hangable objects so need to move there first
		bool vertical = toCylinderTile->hasProperty(CONST_PROP_ISVERTICAL);
		if (vertical) {
			if (playerPos.x + 1 == mapToPos.x) {
				player->sendCancelMessage(RETURNVALUE_NOTPOSSIBLE);
				return;
			}
		} else { // horizontal
			if (playerPos.y + 1 == mapToPos.y) {
				player->sendCancelMessage(RETURNVALUE_NOTPOSSIBLE);
				return;
			}
		}

		if (!Position::areInRange<1, 1, 0>(playerPos, mapToPos)) {
			Position walkPos = mapToPos;
			if (vertical) {
				walkPos.x++;
			} else {
				walkPos.y++;
			}

			Position itemPos = fromPos;
			uint8_t itemStackPos = fromStackPos;

			if (fromPos.x != 0xFFFF && Position::areInRange<1, 1>(mapFromPos, playerPos)
					&& !Position::areInRange<1, 1, 0>(mapFromPos, walkPos)) {
				//need to pickup the item first
				Item* moveItem = nullptr;

				ReturnValue ret = internalMoveItem(fromCylinder, player, INDEX_WHEREEVER, item, count, &moveItem);
				if (ret != RETURNVALUE_NOERROR) {
					player->sendCancelMessage(ret);
					return;
				}

				//changing the position since its now in the inventory of the player
				internalGetPosition(moveItem, itemPos, itemStackPos);
			}

			std::forward_list<Direction> listDir;
			if (player->getPathTo(walkPos, listDir, 0, 0, true, true)) {
				g_dispatcher().addTask(createTask(std::bind(&Game::playerAutoWalk,
												this, player->getID(), listDir)));

				SchedulerTask* task = createSchedulerTask(400,
                                      std::bind(&Game::playerMoveItemByPlayerID,
                                      this, player->getID(), itemPos, itemId,
                                      itemStackPos, toPos, count));
				player->setNextWalkActionTask(task);
			} else {
				player->sendCancelMessage(RETURNVALUE_THEREISNOWAY);
			}
			return;
		}
	}

	if ((Position::getDistanceX(playerPos, mapToPos) > item->getThrowRange()) ||
			(Position::getDistanceY(playerPos, mapToPos) > item->getThrowRange()) ||
			(Position::getDistanceZ(mapFromPos, mapToPos) * 4 > item->getThrowRange())) {
		player->sendCancelMessage(RETURNVALUE_DESTINATIONOUTOFREACH);
		return;
	}

	if (toCylinder->getContainer() != NULL &&
		toCylinder->getItem()->getID() == ITEM_LOCKER &&
		toPos.getZ() == ITEM_SUPPLY_STASH_INDEX) {
		player->stowItem(item, count, false);
			return;
	}

	if (!canThrowObjectTo(mapFromPos, mapToPos)) {
		player->sendCancelMessage(RETURNVALUE_CANNOTTHROW);
		return;
	}

	if (!g_events().eventPlayerOnMoveItem(player, item, count, fromPos, toPos, fromCylinder, toCylinder)) {
		return;
	}

	uint8_t toIndex = 0;
	if (toPos.x == 0xFFFF) {
		if (toPos.y & 0x40) {
			toIndex = toPos.z;
		} else {
			toIndex = static_cast<uint8_t>(toPos.y);
		}
	}

	if (item->isWrapable()){
		HouseTile* toHouseTile = dynamic_cast<HouseTile*>(map.getTile(mapToPos));
		HouseTile* fromHouseTile = dynamic_cast<HouseTile*>(map.getTile(mapFromPos));
		if (fromHouseTile && (!toHouseTile || toHouseTile->getHouse()->getId() != fromHouseTile->getHouse()->getId())) {
			player->sendCancelMessage("You can't move this item outside a house.");
				return;
		}
	}
	ReturnValue ret = internalMoveItem(fromCylinder, toCylinder, toIndex, item, count, nullptr, 0, player);
	if (ret != RETURNVALUE_NOERROR) {
		player->sendCancelMessage(ret);
	}	else if (toCylinder->getContainer()
		&& fromCylinder->getContainer()
		&& fromCylinder->getContainer()->countsToLootAnalyzerBalance()
		&& toCylinder->getContainer()->getTopParent() == player) {
		player->sendLootStats(item, count);
	}
	player->cancelPush();

	g_events().eventPlayerOnItemMoved(player, item, count, fromPos, toPos, fromCylinder, toCylinder);
}

ReturnValue Game::internalMoveItem(Cylinder* fromCylinder,
                                  Cylinder* toCylinder, int32_t index,
                                  Item* item, uint32_t count, Item** internalMoveItem,
                                  uint32_t flags /*= 0*/, Creature* actor/*=nullptr*/,
                                  Item* tradeItem/* = nullptr*/)
{
	Tile* fromTile = fromCylinder->getTile();
	if (fromTile) {
		auto it = browseFields.find(fromTile);
		if (it != browseFields.end() && it->second == fromCylinder) {
			fromCylinder = fromTile;
		}
	}

	Item* toItem = nullptr;

	Cylinder* subCylinder;
	int floorN = 0;

	while ((subCylinder = toCylinder->queryDestination(index, *item, &toItem, flags)) != toCylinder) {
		toCylinder = subCylinder;
		flags = 0;

		//to prevent infinite loop
		if (++floorN >= MAP_MAX_LAYERS) {
			break;
		}
	}

	//destination is the same as the source?
	if (item == toItem) {
		return RETURNVALUE_NOERROR; //silently ignore move
	}

	// 'Move up' stackable items fix
	//  Cip's client never sends the count of stackables when using "Move up" menu option
	if (item->isStackable() && count == 255 && fromCylinder->getParent() == toCylinder) {
		count = item->getItemCount();
	}

	//check if we can add this item
	ReturnValue ret = toCylinder->queryAdd(index, *item, count, flags, actor);
	if (ret == RETURNVALUE_NEEDEXCHANGE) {
		//check if we can add it to source cylinder
		ret = fromCylinder->queryAdd(fromCylinder->getThingIndex(item), *toItem, toItem->getItemCount(), 0);
		if (ret == RETURNVALUE_NOERROR) {
			//check how much we can move
			uint32_t maxExchangeQueryCount = 0;
			ReturnValue retExchangeMaxCount = fromCylinder->queryMaxCount(INDEX_WHEREEVER, *toItem, toItem->getItemCount(), maxExchangeQueryCount, 0);

			if (retExchangeMaxCount != RETURNVALUE_NOERROR && maxExchangeQueryCount == 0) {
				return retExchangeMaxCount;
			}

			if (toCylinder->queryRemove(*toItem, toItem->getItemCount(), flags, actor) == RETURNVALUE_NOERROR) {
				int32_t oldToItemIndex = toCylinder->getThingIndex(toItem);
				toCylinder->removeThing(toItem, toItem->getItemCount());
				fromCylinder->addThing(toItem);

				if (oldToItemIndex != -1) {
					toCylinder->postRemoveNotification(toItem, fromCylinder, oldToItemIndex);
				}

				int32_t newToItemIndex = fromCylinder->getThingIndex(toItem);
				if (newToItemIndex != -1) {
					fromCylinder->postAddNotification(toItem, toCylinder, newToItemIndex);
				}

				ret = toCylinder->queryAdd(index, *item, count, flags);
				toItem = nullptr;
			}
		}
	}

	if (ret != RETURNVALUE_NOERROR) {
		return ret;
	}

	//check how much we can move
	uint32_t maxQueryCount = 0;
	ReturnValue retMaxCount = toCylinder->queryMaxCount(index, *item, count, maxQueryCount, flags);
	if (retMaxCount != RETURNVALUE_NOERROR && maxQueryCount == 0) {
		return retMaxCount;
	}

	uint32_t m;
	if (item->isStackable()) {
		m = std::min<uint32_t>(count, maxQueryCount);
	} else {
		m = maxQueryCount;
	}

	Item* moveItem = item;
	//check if we can remove this item
	ret = fromCylinder->queryRemove(*item, m, flags, actor);
	if (ret != RETURNVALUE_NOERROR) {
		return ret;
	}

	if (tradeItem) {
		if (toCylinder->getItem() == tradeItem) {
			return RETURNVALUE_NOTENOUGHROOM;
		}

		Cylinder* tmpCylinder = toCylinder->getParent();
		while (tmpCylinder) {
			if (tmpCylinder->getItem() == tradeItem) {
				return RETURNVALUE_NOTENOUGHROOM;
			}

			tmpCylinder = tmpCylinder->getParent();
		}
	}

	//remove the item
	int32_t itemIndex = fromCylinder->getThingIndex(item);
	Item* updateItem = nullptr;
	fromCylinder->removeThing(item, m);

	//update item(s)
	if (item->isStackable()) {
		uint32_t n;

		if (toItem && item->equals(toItem)) {
			n = std::min<uint32_t>(100 - toItem->getItemCount(), m);
			toCylinder->updateThing(toItem, toItem->getID(), toItem->getItemCount() + n);
			updateItem = toItem;
		} else {
			n = 0;
		}

		int32_t newCount = m - n;
		if (newCount > 0) {
			moveItem = item->clone();
			moveItem->setItemCount(newCount);
		} else {
			moveItem = nullptr;
		}

		if (item->isRemoved()) {
			item->stopDecaying();
			ReleaseItem(item);
		}
	}

	//add item
	if (moveItem /*m - n > 0*/) {
		toCylinder->addThing(index, moveItem);
	}

	if (itemIndex != -1) {
		fromCylinder->postRemoveNotification(item, toCylinder, itemIndex);
	}

	if (moveItem) {
		int32_t moveItemIndex = toCylinder->getThingIndex(moveItem);
		if (moveItemIndex != -1) {
			toCylinder->postAddNotification(moveItem, fromCylinder, moveItemIndex);
		}
		moveItem->startDecaying();
	}

	if (updateItem) {
		int32_t updateItemIndex = toCylinder->getThingIndex(updateItem);
		if (updateItemIndex != -1) {
			toCylinder->postAddNotification(updateItem, fromCylinder, updateItemIndex);
		}
		updateItem->startDecaying();
	}

	if (internalMoveItem) {
		if (moveItem) {
			*internalMoveItem = moveItem;
		} else {
			*internalMoveItem = item;
		}
	}

	Item* quiver = toCylinder->getItem();
	if (quiver && quiver->isQuiver() 
               && quiver->getHoldingPlayer()
               && quiver->getHoldingPlayer()->getThing(CONST_SLOT_RIGHT) == quiver) {
		quiver->getHoldingPlayer()->sendInventoryItem(CONST_SLOT_RIGHT, quiver);
	} else {
		quiver = fromCylinder->getItem();
		if (quiver && quiver->isQuiver()
                   && quiver->getHoldingPlayer()
                   && quiver->getHoldingPlayer()->getThing(CONST_SLOT_RIGHT) == quiver) {
			quiver->getHoldingPlayer()->sendInventoryItem(CONST_SLOT_RIGHT, quiver);
		}
	}

	//we could not move all, inform the player
	if (item->isStackable() && maxQueryCount < count) {
		return retMaxCount;
	}

	// looting analyser from this point forward
	if (fromCylinder && actor && toCylinder) {
		if (!fromCylinder->getContainer() || !actor->getPlayer() || !toCylinder->getContainer()) {
			return ret;
		}

		if (Player* player = actor->getPlayer()) {

			// Refresh depot search window if necessary
			// To-Do: Set 'item->getTier()' here on the '0' values when tier system is ready.
			if (player->isDepotSearchOpenOnItem(item->getID()) &&
				((fromCylinder->getItem() && fromCylinder->getItem()->isInsideDepot(true)) ||
				(toCylinder->getItem() && toCylinder->getItem()->isInsideDepot(true)))) {
				player->requestDepotSearchItem(item->getID(), 0);
			}

			const ItemType& it = Item::items[fromCylinder->getItem()->getID()];
			if (it.id <= 0) {
				return ret;
			}

			if (it.isCorpse && toCylinder->getContainer()->getTopParent() == player && item->getIsLootTrackeable()) {
				player->sendLootStats(item, static_cast<uint8_t>(item->getItemCount()));
			}
		}
	}

	return ret;
}

ReturnValue Game::internalAddItem(Cylinder* toCylinder, Item* item,
                                  int32_t index /*= INDEX_WHEREEVER*/,
                                  uint32_t flags/* = 0*/, bool test/* = false*/)
{
	uint32_t remainderCount = 0;
	return internalAddItem(toCylinder, item, index, flags, test, remainderCount);
}

ReturnValue Game::internalAddItem(Cylinder* toCylinder, Item* item, int32_t index,
                                  uint32_t flags, bool test, uint32_t& remainderCount)
{
	if (toCylinder == nullptr || item == nullptr) {
		return RETURNVALUE_NOTPOSSIBLE;
	}

	Cylinder* destCylinder = toCylinder;
	Item* toItem = nullptr;
	toCylinder = toCylinder->queryDestination(index, *item, &toItem, flags);

	//check if we can add this item
	ReturnValue ret = toCylinder->queryAdd(index, *item, item->getItemCount(), flags);
	if (ret != RETURNVALUE_NOERROR) {
		return ret;
	}

	/*
	Check if we can move add the whole amount, we do this by checking against the original cylinder,
	since the queryDestination can return a cylinder that might only hold a part of the full amount.
	*/
	uint32_t maxQueryCount = 0;
	ret = destCylinder->queryMaxCount(INDEX_WHEREEVER, *item, item->getItemCount(), maxQueryCount, flags);

	if (ret != RETURNVALUE_NOERROR && toCylinder->getItem() && toCylinder->getItem()->getID() != ITEM_REWARD_CONTAINER) {
		return ret;
	}

	if (test) {
		return RETURNVALUE_NOERROR;
	}

	if (item->isStackable() && item->equals(toItem)) {
		uint32_t m = std::min<uint32_t>(item->getItemCount(), maxQueryCount);
		uint32_t n = std::min<uint32_t>(100 - toItem->getItemCount(), m);

		toCylinder->updateThing(toItem, toItem->getID(), toItem->getItemCount() + n);

		int32_t count = m - n;
		if (count > 0) {
			if (item->getItemCount() != count) {
				Item* remainderItem = item->clone();
				remainderItem->setItemCount(count);
				if (internalAddItem(destCylinder, remainderItem, INDEX_WHEREEVER, flags, false) != RETURNVALUE_NOERROR) {
					ReleaseItem(remainderItem);
					remainderCount = count;
				}
			} else {
				toCylinder->addThing(index, item);

				int32_t itemIndex = toCylinder->getThingIndex(item);
				if (itemIndex != -1) {
					toCylinder->postAddNotification(item, nullptr, itemIndex);
				}
			}
		} else {
			//fully merged with toItem, item will be destroyed
			item->onRemoved();
			ReleaseItem(item);

			int32_t itemIndex = toCylinder->getThingIndex(toItem);
			if (itemIndex != -1) {
				toCylinder->postAddNotification(toItem, nullptr, itemIndex);
			}
		}
	} else {
		toCylinder->addThing(index, item);

		int32_t itemIndex = toCylinder->getThingIndex(item);
		if (itemIndex != -1) {
			toCylinder->postAddNotification(item, nullptr, itemIndex);
		}
	}

	Item* quiver = toCylinder->getItem();
	if (quiver && quiver->isQuiver()
               && quiver->getHoldingPlayer()
               && quiver->getHoldingPlayer()->getThing(CONST_SLOT_RIGHT) == quiver) {
		quiver->getHoldingPlayer()->sendInventoryItem(CONST_SLOT_RIGHT, quiver);
	}

	return RETURNVALUE_NOERROR;
}

ReturnValue Game::internalRemoveItem(Item* item, int32_t count /*= -1*/, bool test /*= false*/, uint32_t flags /*= 0*/)
{
	Cylinder* cylinder = item->getParent();
	if (cylinder == nullptr) {
		SPDLOG_DEBUG("{} - Cylinder is nullptr", __FUNCTION__);
		return RETURNVALUE_NOTPOSSIBLE;
	}
	Tile* fromTile = cylinder->getTile();
	if (fromTile) {
		auto it = browseFields.find(fromTile);
		if (it != browseFields.end() && it->second == cylinder) {
			cylinder = fromTile;
		}
	}
	if (count == -1) {
		count = item->getItemCount();
	}
	//check if we can remove this item
	ReturnValue ret = cylinder->queryRemove(*item, count, flags | FLAG_IGNORENOTMOVEABLE);
	if (ret != RETURNVALUE_NOERROR) {
		SPDLOG_DEBUG("{} - Failed to execute query remove", __FUNCTION__);
		return ret;
	}
	if (!item->canRemove()) {
		SPDLOG_DEBUG("{} - Failed to remove item", __FUNCTION__);
		return RETURNVALUE_NOTPOSSIBLE;
	}
	if (!test) {
		int32_t index = cylinder->getThingIndex(item);
		//remove the item
		cylinder->removeThing(item, count);

		if (item->isRemoved()) {
			item->onRemoved();
			item->stopDecaying();
			ReleaseItem(item);
		}

		cylinder->postRemoveNotification(item, nullptr, index);
	}

	Item* quiver = cylinder->getItem();
	if (quiver && quiver->isQuiver()
               && quiver->getHoldingPlayer()
               && quiver->getHoldingPlayer()->getThing(CONST_SLOT_RIGHT) == quiver) {
		quiver->getHoldingPlayer()->sendInventoryItem(CONST_SLOT_RIGHT, quiver);
	}

	return RETURNVALUE_NOERROR;
}

ReturnValue Game::internalPlayerAddItem(Player* player, Item* item, bool dropOnMap /*= true*/, Slots_t slot /*= CONST_SLOT_WHEREEVER*/)
{
	uint32_t remainderCount = 0;
	ReturnValue ret = internalAddItem(player, item, static_cast<int32_t>(slot), 0, false, remainderCount);
	if (remainderCount != 0) {
		Item* remainderItem = Item::CreateItem(item->getID(), remainderCount);
		ReturnValue remaindRet = internalAddItem(player->getTile(), remainderItem, INDEX_WHEREEVER, FLAG_NOLIMIT);
		if (remaindRet != RETURNVALUE_NOERROR) {
			ReleaseItem(remainderItem);
			player->sendLootStats(item, static_cast<uint8_t>(item->getItemCount()));
		}
	}

	if (ret != RETURNVALUE_NOERROR && dropOnMap) {
		ret = internalAddItem(player->getTile(), item, INDEX_WHEREEVER, FLAG_NOLIMIT);
	}

	return ret;
}

Item* Game::findItemOfType(const Cylinder* cylinder, uint16_t itemId, bool depthSearch /*= true*/, int32_t subType /*= -1*/, bool hasTier /*= false*/, uint8_t tier /*= 0*/) const
{
	if (cylinder == nullptr) {
		return nullptr;
	}

	std::vector<Container*> containers;
	for (size_t i = cylinder->getFirstIndex(), j = cylinder->getLastIndex(); i < j; ++i) {
		Thing* thing = cylinder->getThing(i);
		if (!thing) {
			continue;
		}

		Item* item = thing->getItem();
		if (!item) {
			continue;
		}

		if (item->getID() == itemId && (subType == -1 || subType == item->getSubType()) && (!hasTier || item->getTier() == tier)) {
			return item;
		}

		if (depthSearch) {
			Container* container = item->getContainer();
			if (container) {
				containers.push_back(container);
			}
		}
	}

	size_t i = 0;
	while (i < containers.size()) {
		Container* container = containers[i++];
		for (Item* item : container->getItemList()) {
			if (item->getID() == itemId && (subType == -1 || subType == item->getSubType()) && (!hasTier || item->getTier() == tier)) {
				return item;
			}

			Container* subContainer = item->getContainer();
			if (subContainer) {
				containers.push_back(subContainer);
			}
		}
	}
	return nullptr;
}

bool Game::removeMoney(Cylinder* cylinder, uint64_t money, uint32_t flags /*= 0*/, bool useBalance /*= false*/)
{
	if (cylinder == nullptr) {
		return false;
	}
	if (money == 0) {
		return true;
	}
	std::vector<Container*> containers;
	std::multimap<uint32_t, Item*> moneyMap;
	uint64_t moneyCount = 0;
	for (size_t i = cylinder->getFirstIndex(), j = cylinder->getLastIndex(); i < j; ++i) {
		Thing* thing = cylinder->getThing(i);
		if (!thing) {
			continue;
		}
		Item* item = thing->getItem();
		if (!item) {
			continue;
		}
		Container* container = item->getContainer();
		if (container) {
			containers.push_back(container);
		} else {
			const uint32_t worth = item->getWorth();
			if (worth != 0) {
				moneyCount += worth;
				moneyMap.emplace(worth, item);
			}
		}
	}
	size_t i = 0;
	while (i < containers.size()) {
		Container* container = containers[i++];
		for (Item* item : container->getItemList()) {
			Container* tmpContainer = item->getContainer();
			if (tmpContainer) {
				containers.push_back(tmpContainer);
			} else {
				const uint32_t worth = item->getWorth();
				if (worth != 0) {
					moneyCount += worth;
					moneyMap.emplace(worth, item);
				}
			}
		}
	}

	Player* player = useBalance ? dynamic_cast<Player*>(cylinder) : nullptr;
	uint64_t balance = 0;
	if (useBalance && player) {
		balance = player->getBankBalance();
	}

	if (moneyCount + balance < money) {
		return false;
	}

	for (const auto& moneyEntry : moneyMap) {
		Item* item = moneyEntry.second;
		if (moneyEntry.first < money) {
			internalRemoveItem(item);
			money -= moneyEntry.first;
		} else if (moneyEntry.first > money) {
			const uint32_t worth = moneyEntry.first / item->getItemCount();
			const uint32_t removeCount = std::ceil(money / static_cast<double>(worth));
			addMoney(cylinder, (worth * removeCount) - money, flags);
			internalRemoveItem(item, removeCount);
			return true;
		} else {
			internalRemoveItem(item);
			return true;
		}
	}

	if (useBalance && player && player->getBankBalance() >= money) {
		player->setBankBalance(player->getBankBalance() - money);
	}

	return true;
}

void Game::addMoney(Cylinder* cylinder, uint64_t money, uint32_t flags /*= 0*/)
{
	if (money == 0) {
		return;
	}

	uint32_t crystalCoins = money / 10000;
	money -= crystalCoins * 10000;
	while (crystalCoins > 0) {
		const uint16_t count = std::min<uint32_t>(100, crystalCoins);

		Item* remaindItem = Item::CreateItem(ITEM_CRYSTAL_COIN, count);

		ReturnValue ret = internalAddItem(cylinder, remaindItem, INDEX_WHEREEVER, flags);
		if (ret != RETURNVALUE_NOERROR) {
			internalAddItem(cylinder->getTile(), remaindItem, INDEX_WHEREEVER, FLAG_NOLIMIT);
		}

		crystalCoins -= count;
	}

	uint16_t platinumCoins = money / 100;
	if (platinumCoins != 0) {
		Item* remaindItem = Item::CreateItem(ITEM_PLATINUM_COIN, platinumCoins);

		ReturnValue ret = internalAddItem(cylinder, remaindItem, INDEX_WHEREEVER, flags);
		if (ret != RETURNVALUE_NOERROR) {
			internalAddItem(cylinder->getTile(), remaindItem, INDEX_WHEREEVER, FLAG_NOLIMIT);
		}

		money -= platinumCoins * 100;
	}

	if (money != 0) {
		Item* remaindItem = Item::CreateItem(ITEM_GOLD_COIN, money);

		ReturnValue ret = internalAddItem(cylinder, remaindItem, INDEX_WHEREEVER, flags);
		if (ret != RETURNVALUE_NOERROR) {
			internalAddItem(cylinder->getTile(), remaindItem, INDEX_WHEREEVER, FLAG_NOLIMIT);
		}
	}
}

Item* Game::transformItem(Item* item, uint16_t newId, int32_t newCount /*= -1*/)
{
	if (item->getID() == newId && (newCount == -1 || (newCount == item->getSubType() && newCount != 0))) { //chargeless item placed on map = infinite
		return item;
	}

	Cylinder* cylinder = item->getParent();
	if (cylinder == nullptr) {
		return nullptr;
	}

	Tile* fromTile = cylinder->getTile();
	if (fromTile) {
		auto it = browseFields.find(fromTile);
		if (it != browseFields.end() && it->second == cylinder) {
			cylinder = fromTile;
		}
	}

	int32_t itemIndex = cylinder->getThingIndex(item);
	if (itemIndex == -1) {
		return item;
	}

	if (!item->canTransform()) {
		return item;
	}

	const ItemType& newType = Item::items[newId];
	if (newType.id == 0) {
		return item;
	}

	const ItemType& curType = Item::items[item->getID()];
	if (item->isAlwaysOnTop() != (newType.alwaysOnTopOrder != 0)) {
		//This only occurs when you transform items on tiles from a downItem to a topItem (or vice versa)
		//Remove the old, and add the new
		cylinder->removeThing(item, item->getItemCount());
		cylinder->postRemoveNotification(item, cylinder, itemIndex);

		item->setID(newId);
		if (newCount != -1) {
			item->setSubType(newCount);
		}
		cylinder->addThing(item);

		Cylinder* newParent = item->getParent();
		if (newParent == nullptr) {
			item->stopDecaying();
			ReleaseItem(item);
			return nullptr;
		}

		newParent->postAddNotification(item, cylinder, newParent->getThingIndex(item));
		item->startDecaying();

		return item;
	}

	if (curType.type == newType.type) {
		//Both items has the same type so we can safely change id/subtype
		if (newCount == 0 && (item->isStackable() || item->hasAttribute(ITEM_ATTRIBUTE_CHARGES))) {
			if (item->isStackable()) {
				internalRemoveItem(item);
				return nullptr;
			} else {
				int32_t newItemId = newId;
				if (curType.id == newType.id) {
					newItemId = curType.decayTo;
				}

				if (newItemId < 0) {
					internalRemoveItem(item);
					return nullptr;
				} else if (newItemId != newId) {
					// Replacing the the old item with the new while maintaining the old position
					Item* newItem = Item::CreateItem(newItemId, 1);
					if (newItem == nullptr) {
						return nullptr;
					}

					cylinder->replaceThing(itemIndex, newItem);
					cylinder->postAddNotification(newItem, cylinder, itemIndex);

					item->setParent(nullptr);
					cylinder->postRemoveNotification(item, cylinder, itemIndex);
					item->stopDecaying();
					ReleaseItem(item);
					newItem->startDecaying();

					return newItem;
				} else {
					return transformItem(item, newItemId);
				}
			}
		} else {
			cylinder->postRemoveNotification(item, cylinder, itemIndex);
			uint16_t itemId = item->getID();
			int32_t count = item->getSubType();

			if (curType.id != newType.id) {
				if (newType.group != curType.group) {
					item->setDefaultSubtype();
				}

				itemId = newId;
			}

			if (newCount != -1 && newType.hasSubType()) {
				count = newCount;
			}

			cylinder->updateThing(item, itemId, count);
			cylinder->postAddNotification(item, cylinder, itemIndex);

			Item* quiver = cylinder->getItem();
			if (quiver && quiver->isQuiver()
                       && quiver->getHoldingPlayer()
                       && quiver->getHoldingPlayer()->getThing(CONST_SLOT_RIGHT) == quiver) {
				quiver->getHoldingPlayer()->sendInventoryItem(CONST_SLOT_RIGHT, quiver);
			}
			item->startDecaying();

			return item;
		}
	}

	Item* quiver = cylinder->getItem();
	if (quiver && quiver->isQuiver()
               && quiver->getHoldingPlayer()
               && quiver->getHoldingPlayer()->getThing(CONST_SLOT_RIGHT) == quiver) {
		quiver->getHoldingPlayer()->sendInventoryItem(CONST_SLOT_RIGHT, quiver);
	}

	//Replacing the the old item with the new while maintaining the old position
	Item* newItem;
	if (newCount == -1) {
		newItem = Item::CreateItem(newId);
	} else {
		newItem = Item::CreateItem(newId, newCount);
	}

	if (newItem == nullptr) {
		return nullptr;
	}

	cylinder->replaceThing(itemIndex, newItem);
	cylinder->postAddNotification(newItem, cylinder, itemIndex);

	item->setParent(nullptr);
	cylinder->postRemoveNotification(item, cylinder, itemIndex);
	item->stopDecaying();
	ReleaseItem(item);
	newItem->startDecaying();

	return newItem;
}

ReturnValue Game::internalTeleport(Thing* thing, const Position& newPos, bool pushMove/* = true*/, uint32_t flags /*= 0*/)
{
	if (newPos == thing->getPosition()) {
		return RETURNVALUE_NOERROR;
	} else if (thing->isRemoved()) {
		return RETURNVALUE_NOTPOSSIBLE;
	}

	Tile* toTile = map.getTile(newPos);
	if (!toTile) {
		return RETURNVALUE_NOTPOSSIBLE;
	}

	if (Creature* creature = thing->getCreature()) {
		ReturnValue ret = toTile->queryAdd(0, *creature, 1, FLAG_NOLIMIT);
		if (ret != RETURNVALUE_NOERROR) {
			return ret;
		}

		map.moveCreature(*creature, *toTile, !pushMove);
		return RETURNVALUE_NOERROR;
	} else if (Item* item = thing->getItem()) {
		return internalMoveItem(item->getParent(), toTile, INDEX_WHEREEVER, item, item->getItemCount(), nullptr, flags);
	}
	return RETURNVALUE_NOTPOSSIBLE;
}

void Game::internalQuickLootCorpse(Player* player, Container* corpse)
{
	if (!player || !corpse) {
		return;
	}

	std::vector<Item*> itemList;
	bool ignoreListItems = (player->quickLootFilter == QUICKLOOTFILTER_SKIPPEDLOOT);

	bool missedAnyGold = false;
	bool missedAnyItem = false;

	for (ContainerIterator it = corpse->iterator(); it.hasNext(); it.advance()) {
		Item* item = *it;
		bool listed = player->isQuickLootListedItem(item);
		if ((listed && ignoreListItems) || (!listed && !ignoreListItems)) {
			if (item->getWorth() != 0) {
				missedAnyGold = true;
			} else {
				missedAnyItem = true;
			}
			continue;
		}

		itemList.push_back(item);
	}

	bool shouldNotifyCapacity = false;
	ObjectCategory_t shouldNotifyNotEnoughRoom = OBJECTCATEGORY_NONE;

	uint32_t totalLootedGold = 0;
	uint32_t totalLootedItems = 0;
	for (Item* item : itemList) {
		uint32_t worth = item->getWorth();
		uint16_t baseCount = item->getItemCount();
		ObjectCategory_t category = getObjectCategory(item);

		ReturnValue ret = internalQuickLootItem(player, item, category);
		if (ret == RETURNVALUE_NOTENOUGHCAPACITY) {
			shouldNotifyCapacity = true;
		} else if (ret == RETURNVALUE_CONTAINERNOTENOUGHROOM) {
			shouldNotifyNotEnoughRoom = category;
		}

		bool success = ret == RETURNVALUE_NOERROR;
		if (worth != 0) {
			missedAnyGold = missedAnyGold || !success;
			if (success) {
				player->sendLootStats(item, baseCount);
				totalLootedGold += worth;
			} else {
				// item is not completely moved
				totalLootedGold += worth - item->getWorth();
			}
		} else {
			missedAnyItem = missedAnyItem || !success;
			if (success || item->getItemCount() != baseCount) {
				totalLootedItems++;
				player->sendLootStats(item, item->getItemCount());
			}
		}
	}

	std::stringstream ss;
	if (totalLootedGold != 0 || missedAnyGold || totalLootedItems != 0 || missedAnyItem) {
		bool lootedAllGold = totalLootedGold != 0 && !missedAnyGold;
		bool lootedAllItems = totalLootedItems != 0 && !missedAnyItem;
		if (lootedAllGold) {
			if (totalLootedItems != 0 || missedAnyItem) {
				ss << "You looted the complete " << totalLootedGold << " gold";

				if (lootedAllItems) {
					ss << " and all dropped items";
				} else if (totalLootedItems != 0) {
					ss << ", but you only looted some of the items";
				} else if (missedAnyItem) {
					ss << " but none of the dropped items";
				}
			} else {
				ss << "You looted " << totalLootedGold << " gold";
			}
		} else if (lootedAllItems) {
			if (totalLootedItems == 1) {
				ss << "You looted 1 item";
			} else if (totalLootedGold != 0 || missedAnyGold) {
				ss << "You looted all of the dropped items";
			} else {
				ss << "You looted all items";
			}

			if (totalLootedGold != 0) {
				ss << ", but you only looted " << totalLootedGold << " of the dropped gold";
			} else if (missedAnyGold) {
				ss << " but none of the dropped gold";
			}
		} else if (totalLootedGold != 0) {
			ss << "You only looted " << totalLootedGold << " of the dropped gold";
			if (totalLootedItems != 0) {
				ss << " and some of the dropped items";
			} else if (missedAnyItem) {
				ss << " but none of the dropped items";
			}
		} else if (totalLootedItems != 0) {
			ss << "You looted some of the dropped items";
			if (missedAnyGold) {
				ss << " but none of the dropped gold";
			}
		} else if (missedAnyGold) {
			ss << "You looted none of the dropped gold";
			if (missedAnyItem) {
				ss << " and none of the items";
			}
		} else if (missedAnyItem) {
			ss << "You looted none of the dropped items";
		}
	} else {
		ss << "No loot";
	}

	ss << ".";
	player->sendTextMessage(MESSAGE_LOOT, ss.str());

	if (shouldNotifyCapacity) {
		ss.str(std::string());
		ss << "Attention! The loot you are trying to pick up is too heavy for you to carry.";
	} else if (shouldNotifyNotEnoughRoom != OBJECTCATEGORY_NONE) {
		ss.str(std::string());
		ss << "Attention! The container assigned to category " << getObjectCategoryName(shouldNotifyNotEnoughRoom) << " is full.";
	} else {
		return;
	}

	if (player->lastQuickLootNotification + 15000 < OTSYS_TIME()) {
		player->sendTextMessage(MESSAGE_GAME_HIGHLIGHT, ss.str());
	} else {
		player->sendTextMessage(MESSAGE_EVENT_ADVANCE, ss.str());
	}

	player->lastQuickLootNotification = OTSYS_TIME();
}

ReturnValue Game::internalQuickLootItem(Player* player, Item* item, ObjectCategory_t category /* = OBJECTCATEGORY_DEFAULT*/)
{
  if (!player || !item) {
    return RETURNVALUE_NOTPOSSIBLE;
  }

	bool fallbackConsumed = false;
	uint16_t baseId = 0;

	Container* lootContainer = player->getLootContainer(category);
	if (!lootContainer) {
    	if (player->quickLootFallbackToMainContainer) {
    		Item* fallbackItem = player->getInventoryItem(CONST_SLOT_BACKPACK);

      	if (fallbackItem) {
        	Container* mainBackpack = fallbackItem->getContainer();
        	if (mainBackpack && !fallbackConsumed) {
          		player->setLootContainer(OBJECTCATEGORY_DEFAULT, mainBackpack);
          		player->sendInventoryItem(CONST_SLOT_BACKPACK, player->getInventoryItem(CONST_SLOT_BACKPACK));
        	}
      	}

			lootContainer = fallbackItem ? fallbackItem->getContainer() : nullptr;
			fallbackConsumed = true;
		} else {
			return RETURNVALUE_NOTPOSSIBLE;
		}
	} else {
		baseId = lootContainer->getID();
	}

	if (!lootContainer) {
		return RETURNVALUE_NOTPOSSIBLE;
	}

	Container* lastSubContainer = nullptr;
	uint32_t remainderCount = item->getItemCount();
	ContainerIterator it = lootContainer->iterator();

	ReturnValue ret;
	do {
		Item* moveItem = nullptr;
		if (item->getParent()) { // Stash retrive dont have parent cylinder.
		ret = internalMoveItem(item->getParent(), lootContainer, INDEX_WHEREEVER, item, item->getItemCount(), &moveItem, 0, player);
		} else {
		ret = internalAddItem(lootContainer, item, INDEX_WHEREEVER);
		}
		if (moveItem) {
			remainderCount -= moveItem->getItemCount();
		}

		if (ret != RETURNVALUE_CONTAINERNOTENOUGHROOM) {
			break;
		}

		// search for a sub container
		bool obtainedNewContainer = false;
		while (it.hasNext()) {
			Item* cur = *it;
			Container* subContainer = cur ? cur->getContainer() : nullptr;
			it.advance();

			if (subContainer) {
				lastSubContainer = subContainer;
				lootContainer = subContainer;
				obtainedNewContainer = true;
				break;
			}
		}

		// a hack to fix last empty sub-container
		if (!obtainedNewContainer && lastSubContainer && lastSubContainer->size() > 0) {
			Item* cur = lastSubContainer->getItemByIndex(lastSubContainer->size() - 1);
			Container* subContainer = cur ? cur->getContainer() : nullptr;

			if (subContainer) {
				lootContainer = subContainer;
				obtainedNewContainer = true;
			}

			lastSubContainer = nullptr;
		}

		// consumed all sub-container & there is simply no more containers to iterate over.
		// check if fallback should be used and if not, then break
		bool quickFallback = (player->quickLootFallbackToMainContainer);
		bool noFallback = fallbackConsumed || !quickFallback;
		if (noFallback && (!lootContainer || !obtainedNewContainer)) {
			break;
		} else if (!lootContainer || !obtainedNewContainer) {
			Item* fallbackItem = player->getInventoryItem(CONST_SLOT_BACKPACK);
			if (!fallbackItem || !fallbackItem->getContainer()) {
				break;
			}

			lootContainer = fallbackItem->getContainer();
			it = lootContainer->iterator();

			fallbackConsumed = true;
		}
	} while (remainderCount != 0);
	return ret;
}

ObjectCategory_t Game::getObjectCategory(const Item* item)
{
	ObjectCategory_t category = OBJECTCATEGORY_DEFAULT;
  if (!item) {
    return OBJECTCATEGORY_NONE;
  }

	const ItemType& it = Item::items[item->getID()];
	if (item->getWorth() != 0) {
		category = OBJECTCATEGORY_GOLD;
	} else if (it.weaponType != WEAPON_NONE) {
		switch (it.weaponType) {
			case WEAPON_SWORD:
				category = OBJECTCATEGORY_SWORDS;
				break;
			case WEAPON_CLUB:
				category = OBJECTCATEGORY_CLUBS;
				break;
			case WEAPON_AXE:
				category = OBJECTCATEGORY_AXES;
				break;
			case WEAPON_SHIELD:
				category = OBJECTCATEGORY_SHIELDS;
				break;
			case WEAPON_DISTANCE:
				category = OBJECTCATEGORY_DISTANCEWEAPONS;
				break;
			case WEAPON_WAND:
				category = OBJECTCATEGORY_WANDS;
				break;
			case WEAPON_AMMO:
				category = OBJECTCATEGORY_AMMO;
				break;
			default:
				break;
		}
	} else if (it.slotPosition != SLOTP_HAND) { // if it's a weapon/shield should have been parsed earlier
		if ((it.slotPosition & SLOTP_HEAD) != 0) {
			category = OBJECTCATEGORY_HELMETS;
		} else if ((it.slotPosition & SLOTP_NECKLACE) != 0) {
			category = OBJECTCATEGORY_NECKLACES;
		} else if ((it.slotPosition & SLOTP_BACKPACK) != 0) {
			category = OBJECTCATEGORY_CONTAINERS;
		} else if ((it.slotPosition & SLOTP_ARMOR) != 0) {
			category = OBJECTCATEGORY_ARMORS;
		} else if ((it.slotPosition & SLOTP_LEGS) != 0) {
			category = OBJECTCATEGORY_LEGS;
		} else if ((it.slotPosition & SLOTP_FEET) != 0) {
			category = OBJECTCATEGORY_BOOTS;
		} else if ((it.slotPosition & SLOTP_RING) != 0) {
			category = OBJECTCATEGORY_RINGS;
		}
	} else if (it.type == ITEM_TYPE_RUNE) {
		category = OBJECTCATEGORY_RUNES;
	} else if (it.type == ITEM_TYPE_CREATUREPRODUCT) {
		category = OBJECTCATEGORY_CREATUREPRODUCTS;
	} else if (it.type == ITEM_TYPE_FOOD) {
		category = OBJECTCATEGORY_FOOD;
	} else if (it.type == ITEM_TYPE_VALUABLE) {
		category = OBJECTCATEGORY_VALUABLES;
	} else if (it.type == ITEM_TYPE_POTION) {
		category = OBJECTCATEGORY_POTIONS;
	} else {
		category = OBJECTCATEGORY_OTHERS;
	}

	return category;
}

uint64_t Game::getItemMarketPrice(std::map<uint16_t, uint32_t> const &itemMap, bool buyPrice) const
{
	uint64_t total = 0;
	for (const auto& it : itemMap) {
		if (it.first == ITEM_GOLD_COIN) {
			total += it.second;
		} else if (it.first == ITEM_PLATINUM_COIN) {
			total += 100 * it.second;
		} else if (it.first == ITEM_CRYSTAL_COIN) {
			total += 10000 * it.second;
		} else {
			auto marketIt = itemsPriceMap.find(it.first);
			if (marketIt != itemsPriceMap.end()) {
				total += (*marketIt).second * it.second;
			} else {
				const ItemType& iType = Item::items[it.first];
				total += (buyPrice ? iType.buyPrice : iType.sellPrice) * it.second;
			}
		}
	}

	return total;
}

Item* searchForItem(const Container* container, uint16_t itemId, bool hasTier /* = false*/, uint8_t tier /* = 0*/)
{
	for (ContainerIterator it = container->iterator(); it.hasNext(); it.advance()) {
		if ((*it)->getID() == itemId && (!hasTier || (*it)->getTier() == tier)) {
			return *it;
		}
	}

	return nullptr;
}

Slots_t getSlotType(const ItemType& it)
{
	Slots_t slot = CONST_SLOT_RIGHT;
	if (it.weaponType != WeaponType_t::WEAPON_SHIELD) {
		int32_t slotPosition = it.slotPosition;

		if (slotPosition & SLOTP_HEAD) {
			slot = CONST_SLOT_HEAD;
		} else if (slotPosition & SLOTP_NECKLACE) {
			slot = CONST_SLOT_NECKLACE;
		} else if (slotPosition & SLOTP_ARMOR) {
			slot = CONST_SLOT_ARMOR;
		} else if (slotPosition & SLOTP_LEGS) {
			slot = CONST_SLOT_LEGS;
		} else if (slotPosition & SLOTP_FEET) {
			slot = CONST_SLOT_FEET ;
		} else if (slotPosition & SLOTP_RING) {
			slot = CONST_SLOT_RING;
		} else if (slotPosition & SLOTP_AMMO) {
			slot = CONST_SLOT_AMMO;
		} else if (slotPosition & SLOTP_TWO_HAND || slotPosition & SLOTP_LEFT) {
			slot = CONST_SLOT_LEFT;
		}
	}

	return slot;
}

//Implementation of player invoked events
void Game::playerEquipItem(uint32_t playerId, uint16_t itemId, bool hasTier /* = false*/, uint8_t tier /* = 0*/)
{
	Player* player = getPlayerByID(playerId);
	if (!player) {
		return;
	}

	Item* item = player->getInventoryItem(CONST_SLOT_BACKPACK);
	if (!item) {
		return;
	}

	const Container* backpack = item->getContainer();
	if (!backpack) {
		return;
	}

	const ItemType& it = Item::items[itemId];
	Slots_t slot = getSlotType(it);

	Item* slotItem = player->getInventoryItem(slot);
	Item* equipItem = searchForItem(backpack, it.id, hasTier, tier);
	if (slotItem && slotItem->getID() == it.id && (!it.stackable || slotItem->getItemCount() == 100 || !equipItem)) {
		internalMoveItem(slotItem->getParent(), player, CONST_SLOT_WHEREEVER, slotItem, slotItem->getItemCount(), nullptr);
	} else if (equipItem) {
		if (it.weaponType == WEAPON_AMMO) {
			Item* quiver = player->getInventoryItem(CONST_SLOT_RIGHT);
			if (quiver && quiver->isQuiver()) {
				internalMoveItem(equipItem->getParent(), quiver->getContainer(), 0, equipItem, equipItem->getItemCount(), nullptr);
				return;
			}
		}

		internalMoveItem(equipItem->getParent(), player, slot, equipItem, equipItem->getItemCount(), nullptr);
	}
}

void Game::playerMove(uint32_t playerId, Direction direction)
{
	Player* player = getPlayerByID(playerId);
	if (!player) {
		return;
	}

	player->resetIdleTime();
	player->setNextWalkActionTask(nullptr);
	player->cancelPush();

	player->startAutoWalk(std::forward_list<Direction> { direction });
}

bool Game::playerBroadcastMessage(Player* player, const std::string& text) const
{
	if (!player->hasFlag(PlayerFlag_CanBroadcast)) {
		return false;
	}

	SPDLOG_INFO("{} broadcasted: {}", player->getName(), text);

	for (const auto& it : players) {
		it.second->sendPrivateMessage(player, TALKTYPE_BROADCAST, text);
	}

	return true;
}

void Game::playerCreatePrivateChannel(uint32_t playerId)
{
	Player* player = getPlayerByID(playerId);
	if (!player || !player->isPremium()) {
		return;
	}

	ChatChannel* channel = g_chat().createChannel(*player, CHANNEL_PRIVATE);
	if (!channel || !channel->addUser(*player)) {
		return;
	}

	player->sendCreatePrivateChannel(channel->getId(), channel->getName());
}

void Game::playerChannelInvite(uint32_t playerId, const std::string& name)
{
	Player* player = getPlayerByID(playerId);
	if (!player) {
		return;
	}

	PrivateChatChannel* channel = g_chat().getPrivateChannel(*player);
	if (!channel) {
		return;
	}

	Player* invitePlayer = getPlayerByName(name);
	if (!invitePlayer) {
		return;
	}

	if (player == invitePlayer) {
		return;
	}

	channel->invitePlayer(*player, *invitePlayer);
}

void Game::playerChannelExclude(uint32_t playerId, const std::string& name)
{
	Player* player = getPlayerByID(playerId);
	if (!player) {
		return;
	}

	PrivateChatChannel* channel = g_chat().getPrivateChannel(*player);
	if (!channel) {
		return;
	}

	Player* excludePlayer = getPlayerByName(name);
	if (!excludePlayer) {
		return;
	}

	if (player == excludePlayer) {
		return;
	}

	channel->excludePlayer(*player, *excludePlayer);
}

void Game::playerRequestChannels(uint32_t playerId)
{
	Player* player = getPlayerByID(playerId);
	if (!player) {
		return;
	}

	player->sendChannelsDialog();
}

void Game::playerOpenChannel(uint32_t playerId, uint16_t channelId)
{
	Player* player = getPlayerByID(playerId);
	if (!player) {
		return;
	}

	const ChatChannel* channel = g_chat().addUserToChannel(*player, channelId);
	if (!channel) {
		return;
	}

	const InvitedMap* invitedUsers = channel->getInvitedUsers();
	const UsersMap* users;
	if (!channel->isPublicChannel()) {
		users = &channel->getUsers();
	} else {
		users = nullptr;
	}

	player->sendChannel(channel->getId(), channel->getName(), users, invitedUsers);
}

void Game::playerCloseChannel(uint32_t playerId, uint16_t channelId)
{
	Player* player = getPlayerByID(playerId);
	if (!player) {
		return;
	}

	g_chat().removeUserFromChannel(*player, channelId);
}

void Game::playerOpenPrivateChannel(uint32_t playerId, std::string& receiver)
{
	Player* player = getPlayerByID(playerId);
	if (!player) {
		return;
	}

	if (!IOLoginData::formatPlayerName(receiver)) {
		player->sendCancelMessage("A player with this name does not exist.");
		return;
	}

	if (player->getName() == receiver) {
		player->sendCancelMessage("You cannot set up a private message channel with yourself.");
		return;
	}

	player->sendOpenPrivateChannel(receiver);
}

void Game::playerCloseNpcChannel(uint32_t playerId)
{
	Player* player = getPlayerByID(playerId);
	if (!player) {
		return;
	}

	SpectatorHashSet spectators;
	map.getSpectators(spectators, player->getPosition());
	for (Creature* spectator : spectators) {
		if (Npc* npc = spectator->getNpc()) {
			npc->onPlayerCloseChannel(player);
		}
	}
}

void Game::playerReceivePing(uint32_t playerId)
{
	Player* player = getPlayerByID(playerId);
	if (!player) {
		return;
	}

	player->receivePing();
}

void Game::playerReceivePingBack(uint32_t playerId)
{
	Player* player = getPlayerByID(playerId);
	if (!player) {
		return;
	}

	player->sendPingBack();
}

void Game::playerAutoWalk(uint32_t playerId, const std::forward_list<Direction>& listDir)
{
	Player* player = getPlayerByID(playerId);
	if (!player) {
		return;
	}

	player->resetIdleTime();
	player->setNextWalkTask(nullptr);
	player->startAutoWalk(listDir);
}

void Game::playerStopAutoWalk(uint32_t playerId)
{
	Player* player = getPlayerByID(playerId);
	if (!player) {
		return;
	}

	player->stopWalk();
}

void Game::playerUseItemEx(uint32_t playerId, const Position& fromPos, uint8_t fromStackPos, uint16_t fromItemId,
                           const Position& toPos, uint8_t toStackPos, uint16_t toItemId)
{
	Player* player = getPlayerByID(playerId);
	if (!player) {
		return;
	}

	bool isHotkey = (fromPos.x == 0xFFFF && fromPos.y == 0 && fromPos.z == 0);
	if (isHotkey && !g_configManager().getBoolean(AIMBOT_HOTKEY_ENABLED)) {
		return;
	}

	Thing* thing = internalGetThing(player, fromPos, fromStackPos, fromItemId, STACKPOS_FIND_THING);
	if (!thing) {
		player->sendCancelMessage(RETURNVALUE_NOTPOSSIBLE);
		return;
	}

	Item* item = thing->getItem();
	if (!item || !item->isMultiUse() || item->getID() != fromItemId) {
		player->sendCancelMessage(RETURNVALUE_CANNOTUSETHISOBJECT);
		return;
	}

	Position walkToPos = fromPos;
	ReturnValue ret = g_actions().canUse(player, fromPos);
	if (ret == RETURNVALUE_NOERROR) {
		ret = g_actions().canUse(player, toPos, item);
		if (ret == RETURNVALUE_TOOFARAWAY) {
			walkToPos = toPos;
		}
	}

	const ItemType& it = Item::items[item->getID()];
	if (it.isRune() || it.type == ITEM_TYPE_POTION) {
		if (player->walkExhausted()) {
			player->sendCancelMessage(RETURNVALUE_YOUAREEXHAUSTED);
			return;
		}
	}

	if (ret != RETURNVALUE_NOERROR) {
		if (ret == RETURNVALUE_TOOFARAWAY) {
			Position itemPos = fromPos;
			uint8_t itemStackPos = fromStackPos;

			if (fromPos.x != 0xFFFF && toPos.x != 0xFFFF && Position::areInRange<1, 1, 0>(fromPos, player->getPosition()) &&
					!Position::areInRange<1, 1, 0>(fromPos, toPos)) {
				Item* moveItem = nullptr;

				ret = internalMoveItem(item->getParent(), player, INDEX_WHEREEVER, item, item->getItemCount(), &moveItem);
				if (ret != RETURNVALUE_NOERROR) {
					player->sendCancelMessage(ret);
					return;
				}

				//changing the position since its now in the inventory of the player
				internalGetPosition(moveItem, itemPos, itemStackPos);
			}

			std::forward_list<Direction> listDir;
			if (player->getPathTo(walkToPos, listDir, 0, 1, true, true)) {
				g_dispatcher().addTask(createTask(std::bind(&Game::playerAutoWalk, this, player->getID(), listDir)));

				SchedulerTask* task = createSchedulerTask(400,
                                      std::bind(&Game::playerUseItemEx, this,
                                      playerId, itemPos, itemStackPos, fromItemId,
                                      toPos, toStackPos, toItemId));
				if (it.isRune() || it.type == ITEM_TYPE_POTION) {
					player->setNextPotionActionTask(task);
				} else {
					player->setNextWalkActionTask(task);
				}
			} else {
				player->sendCancelMessage(RETURNVALUE_THEREISNOWAY);
			}
			return;
		}

		player->sendCancelMessage(ret);
		return;
	}

	bool canDoAction = player->canDoAction();
	if (it.isRune() || it.type == ITEM_TYPE_POTION) {
		canDoAction = player->canDoPotionAction();
	}

	if (!canDoAction) {
		uint32_t delay = player->getNextActionTime();
		if (it.isRune() || it.type == ITEM_TYPE_POTION) {
			delay = player->getNextPotionActionTime();
		}
		SchedulerTask* task = createSchedulerTask(delay, std::bind(&Game::playerUseItemEx, this,
                              playerId, fromPos, fromStackPos, fromItemId, toPos, toStackPos, toItemId));
		if (it.isRune() || it.type == ITEM_TYPE_POTION) {
			player->setNextPotionActionTask(task);
		} else {
			player->setNextActionTask(task);
		}
		return;
	}

	player->resetIdleTime();
	if (it.isRune() || it.type == ITEM_TYPE_POTION) {
		player->setNextPotionActionTask(nullptr);
	} else {
		player->setNextActionTask(nullptr);
	}

	// Refresh depot search window if necessary
	bool mustReloadDepotSearch = false;
	if (player->isDepotSearchOpenOnItem(fromItemId)) {
		if (item->isInsideDepot(true)) {
			mustReloadDepotSearch = true;
		} else {
			if (Thing* targetThing = internalGetThing(player, toPos, toStackPos, toItemId, STACKPOS_FIND_THING);
					targetThing && targetThing->getItem() && targetThing->getItem()->isInsideDepot(true)) {
				mustReloadDepotSearch = true;
			}
		}
	}

	g_actions().useItemEx(player, fromPos, toPos, toStackPos, item, isHotkey);

	if (mustReloadDepotSearch) {
		player->requestDepotSearchItem(fromItemId, fromStackPos);
	}
}

void Game::playerUseItem(uint32_t playerId, const Position& pos, uint8_t stackPos,
                         uint8_t index, uint16_t itemId)
{
	Player* player = getPlayerByID(playerId);
	if (!player) {
		return;
	}

	bool isHotkey = (pos.x == 0xFFFF && pos.y == 0 && pos.z == 0);
	if (isHotkey && !g_configManager().getBoolean(AIMBOT_HOTKEY_ENABLED)) {
		return;
	}

	Thing* thing = internalGetThing(player, pos, stackPos, itemId, STACKPOS_FIND_THING);
	if (!thing) {
		player->sendCancelMessage(RETURNVALUE_NOTPOSSIBLE);
		return;
	}

	Item* item = thing->getItem();
	if (!item || item->isMultiUse() || item->getID() != itemId) {
		player->sendCancelMessage(RETURNVALUE_CANNOTUSETHISOBJECT);
		return;
	}

	const ItemType& it = Item::items[item->getID()];
	if (it.isRune() || it.type == ITEM_TYPE_POTION) {
		if (player->walkExhausted()) {
			player->sendCancelMessage(RETURNVALUE_YOUAREEXHAUSTED);
			return;
		}
	}

	ReturnValue ret = g_actions().canUse(player, pos);
	if (ret != RETURNVALUE_NOERROR) {
		if (ret == RETURNVALUE_TOOFARAWAY) {
			std::forward_list<Direction> listDir;
			if (player->getPathTo(pos, listDir, 0, 1, true, true)) {
				g_dispatcher().addTask(createTask(std::bind(&Game::playerAutoWalk,
												this, player->getID(), listDir)));

				SchedulerTask* task = createSchedulerTask(400,
                                      std::bind(&Game::playerUseItem, this,
                                      playerId, pos, stackPos, index, itemId));
				if (it.isRune() || it.type == ITEM_TYPE_POTION) {
					player->setNextPotionActionTask(task);
				} else {
					player->setNextWalkActionTask(task);
				}
				return;
			}

			ret = RETURNVALUE_THEREISNOWAY;
		}

		player->sendCancelMessage(ret);
		return;
	}

	bool canDoAction = player->canDoAction();
	if (it.isRune() || it.type == ITEM_TYPE_POTION) {
		canDoAction = player->canDoPotionAction();
	}

	if (!canDoAction) {
		uint32_t delay = player->getNextActionTime();
		if (it.isRune() || it.type == ITEM_TYPE_POTION) {
			delay = player->getNextPotionActionTime();
		}
		SchedulerTask* task = createSchedulerTask(delay, std::bind(&Game::playerUseItem, this,
                              playerId, pos, stackPos, index, itemId));
		if (it.isRune() || it.type == ITEM_TYPE_POTION) {
			player->setNextPotionActionTask(task);
		} else {
			player->setNextActionTask(task);
		}
		return;
	}

	player->resetIdleTime();
	player->setNextActionTask(nullptr);

	// Refresh depot search window if necessary
	bool refreshDepotSearch = false;
	if (player->isDepotSearchOpenOnItem(itemId) && item->isInsideDepot(true)) {
		refreshDepotSearch = true;
	}

	g_actions().useItem(player, pos, index, item, isHotkey);

	if (refreshDepotSearch) {
		player->requestDepotSearchItem(itemId, stackPos);
	}
}

void Game::playerUseWithCreature(uint32_t playerId, const Position& fromPos, uint8_t fromStackPos, uint32_t creatureId, uint16_t itemId)
{
	Player* player = getPlayerByID(playerId);
	if (!player) {
		return;
	}

	Creature* creature = getCreatureByID(creatureId);
	if (!creature) {
		return;
	}

	if (!Position::areInRange<7, 5, 0>(creature->getPosition(), player->getPosition())) {
		return;
	}

	bool isHotkey = (fromPos.x == 0xFFFF && fromPos.y == 0 && fromPos.z == 0);
	if (!g_configManager().getBoolean(AIMBOT_HOTKEY_ENABLED)) {
		if (creature->getPlayer() || isHotkey) {
			player->sendCancelMessage(RETURNVALUE_DIRECTPLAYERSHOOT);
			return;
		}
	}

	Thing* thing = internalGetThing(player, fromPos, fromStackPos, itemId, STACKPOS_FIND_THING);
	if (!thing) {
		player->sendCancelMessage(RETURNVALUE_NOTPOSSIBLE);
		return;
	}

	Item* item = thing->getItem();
	if (!item || !item->isMultiUse() || item->getID() != itemId) {
		player->sendCancelMessage(RETURNVALUE_CANNOTUSETHISOBJECT);
		return;
	}

	const ItemType& it = Item::items[item->getID()];
	if (it.isRune() || it.type == ITEM_TYPE_POTION) {
		if (player->walkExhausted()) {
			player->sendCancelMessage(RETURNVALUE_YOUAREEXHAUSTED);
			return;
		}
	}
	Position toPos = creature->getPosition();
	Position walkToPos = fromPos;
	ReturnValue ret = g_actions().canUse(player, fromPos);
	if (ret == RETURNVALUE_NOERROR) {
		ret = g_actions().canUse(player, toPos, item);
		if (ret == RETURNVALUE_TOOFARAWAY) {
			walkToPos = toPos;
		}
	}

	if (ret != RETURNVALUE_NOERROR) {
		if (ret == RETURNVALUE_TOOFARAWAY) {
			Position itemPos = fromPos;
			uint8_t itemStackPos = fromStackPos;

			if (fromPos.x != 0xFFFF && Position::areInRange<1, 1, 0>(fromPos, player->getPosition()) && !Position::areInRange<1, 1, 0>(fromPos, toPos)) {
				Item* moveItem = nullptr;
				ret = internalMoveItem(item->getParent(), player, INDEX_WHEREEVER, item, item->getItemCount(), &moveItem);
				if (ret != RETURNVALUE_NOERROR) {
					player->sendCancelMessage(ret);
					return;
				}

				//changing the position since its now in the inventory of the player
				internalGetPosition(moveItem, itemPos, itemStackPos);
			}

			std::forward_list<Direction> listDir;
			if (player->getPathTo(walkToPos, listDir, 0, 1, true, true)) {
				g_dispatcher().addTask(createTask(std::bind(&Game::playerAutoWalk,
												this, player->getID(), listDir)));

				SchedulerTask* task = createSchedulerTask(400,
                                      std::bind(&Game::playerUseWithCreature, this,
                                      playerId, itemPos, itemStackPos,
                                      creatureId, itemId));
				if (it.isRune() || it.type == ITEM_TYPE_POTION) {
					player->setNextPotionActionTask(task);
				} else {
					player->setNextWalkActionTask(task);
				}
			} else {
				player->sendCancelMessage(RETURNVALUE_THEREISNOWAY);
			}
			return;
		}

		player->sendCancelMessage(ret);
		return;
	}

	bool canDoAction = player->canDoAction();
	if (it.isRune() || it.type == ITEM_TYPE_POTION) {
		canDoAction = player->canDoPotionAction();
	}

	if (!canDoAction) {
		uint32_t delay = player->getNextActionTime();
		if (it.isRune() || it.type == ITEM_TYPE_POTION) {
			delay = player->getNextPotionActionTime();
		}
		SchedulerTask* task = createSchedulerTask(delay, std::bind(&Game::playerUseWithCreature, this,
                              playerId, fromPos, fromStackPos, creatureId, itemId));

		if (it.isRune() || it.type == ITEM_TYPE_POTION) {
			player->setNextPotionActionTask(task);
		} else {
			player->setNextActionTask(task);
		}
		return;
	}

	player->resetIdleTime();
	if (it.isRune() || it.type == ITEM_TYPE_POTION) {
		player->setNextPotionActionTask(nullptr);
	} else {
		player->setNextActionTask(nullptr);
	}

	g_actions().useItemEx(player, fromPos, creature->getPosition(), creature->getParent()->getThingIndex(creature), item, isHotkey, creature);
}

void Game::playerCloseContainer(uint32_t playerId, uint8_t cid)
{
	Player* player = getPlayerByID(playerId);
	if (!player) {
		return;
	}

	player->closeContainer(cid);
	player->sendCloseContainer(cid);
}

void Game::playerMoveUpContainer(uint32_t playerId, uint8_t cid)
{
	Player* player = getPlayerByID(playerId);
	if (!player) {
		return;
	}

	Container* container = player->getContainerByID(cid);
	if (!container) {
		return;
	}

	Container* parentContainer = dynamic_cast<Container*>(container->getRealParent());
	if (!parentContainer) {
		Tile* tile = container->getTile();
		if (!tile) {
			return;
		}

		if (!g_events().eventPlayerOnBrowseField(player, tile->getPosition())) {
			return;
		}

		auto it = browseFields.find(tile);
		if (it == browseFields.end()) {
			parentContainer = new Container(tile);
			parentContainer->incrementReferenceCounter();
			browseFields[tile] = parentContainer;
			g_scheduler().addEvent(createSchedulerTask(30000, std::bind(&Game::decreaseBrowseFieldRef, this, tile->getPosition())));
		} else {
			parentContainer = it->second;
		}
	}

	if (parentContainer->hasPagination() && parentContainer->hasParent()) {
		uint16_t indexContainer = std::floor(parentContainer->getThingIndex(container) / parentContainer->capacity()) * parentContainer->capacity();
		player->addContainer(cid, parentContainer);

		player->setContainerIndex(cid, indexContainer);
		player->sendContainer(cid, parentContainer, parentContainer->hasParent(), indexContainer);
	} else {
		player->addContainer(cid, parentContainer);
		player->sendContainer(cid, parentContainer, parentContainer->hasParent(), player->getContainerIndex(cid));
	}
}

void Game::playerUpdateContainer(uint32_t playerId, uint8_t cid)
{
	Player* player = getPlayerByGUID(playerId);
	if (!player) {
		return;
	}

	Container* container = player->getContainerByID(cid);
	if (!container) {
		return;
	}

	player->sendContainer(cid, container, container->hasParent(), player->getContainerIndex(cid));
}

void Game::playerRotateItem(uint32_t playerId, const Position& pos, uint8_t stackPos, const uint16_t itemId)
{
	Player* player = getPlayerByID(playerId);
	if (!player) {
		return;
	}

	Thing* thing = internalGetThing(player, pos, stackPos, itemId, STACKPOS_TOPDOWN_ITEM);
	if (!thing) {
		return;
	}

	Item* item = thing->getItem();
	if (!item || item->getID() != itemId || !item->isRotatable() || item->hasAttribute(ITEM_ATTRIBUTE_UNIQUEID)) {
		player->sendCancelMessage(RETURNVALUE_NOTPOSSIBLE);
		return;
	}

	if (pos.x != 0xFFFF && !Position::areInRange<1, 1, 0>(pos, player->getPosition())) {
		std::forward_list<Direction> listDir;
		if (player->getPathTo(pos, listDir, 0, 1, true, true)) {
			g_dispatcher().addTask(createTask(std::bind(&Game::playerAutoWalk,
											this, player->getID(), listDir)));

			SchedulerTask* task = createSchedulerTask(400, std::bind(&Game::playerRotateItem, this,
                                  playerId, pos, stackPos, itemId));
			player->setNextWalkActionTask(task);
		} else {
			player->sendCancelMessage(RETURNVALUE_THEREISNOWAY);
		}
		return;
	}

	uint16_t newId = Item::items[item->getID()].rotateTo;
	if (newId != 0) {
		transformItem(item, newId);
	}
}

void Game::playerConfigureShowOffSocket(uint32_t playerId, const Position& pos, uint8_t stackPos, const uint16_t itemId)
{
	Player* player = getPlayerByID(playerId);
	if (!player || pos.x == 0xFFFF) {
		return;
	}

	Thing* thing = internalGetThing(player, pos, stackPos, itemId, STACKPOS_TOPDOWN_ITEM);
	if (!thing) {
		return;
	}

	Item* item = thing->getItem();
	if (!item || item->getID() != itemId || !item->isPodium() || item->hasAttribute(ITEM_ATTRIBUTE_UNIQUEID)) {
		player->sendCancelMessage(RETURNVALUE_NOTPOSSIBLE);
		return;
	}

	if (!Position::areInRange<1, 1, 0>(pos, player->getPosition())) {
		std::forward_list<Direction> listDir;
		if (player->getPathTo(pos, listDir, 0, 1, true, false)) {
			g_dispatcher().addTask(createTask(std::bind(&Game::playerAutoWalk, this, player->getID(), listDir)));
			SchedulerTask* task = createSchedulerTask(400,
                                  std::bind(&Game::playerBrowseField,
                                  this, playerId, pos));
			player->setNextWalkActionTask(task);

		} else {
			player->sendCancelMessage(RETURNVALUE_THEREISNOWAY);
		}
		return;
	}

	player->sendPodiumWindow(item, pos, itemId, stackPos);
}

void Game::playerSetShowOffSocket(uint32_t playerId, Outfit_t& outfit, const Position& pos, uint8_t stackPos, const uint16_t itemId, uint8_t podiumVisible, uint8_t direction)
{
	Player* player = getPlayerByID(playerId);
	if (!player || pos.x == 0xFFFF) {
		return;
	}

	Thing* thing = internalGetThing(player, pos, stackPos, itemId, STACKPOS_TOPDOWN_ITEM);
	if (!thing) {
		return;
	}

	Item* item = thing->getItem();
	if (!item || item->getID() != itemId || !item->isPodium() || item->hasAttribute(ITEM_ATTRIBUTE_UNIQUEID)) {
		player->sendCancelMessage(RETURNVALUE_NOTPOSSIBLE);
		return;
	}

	Tile* tile = dynamic_cast<Tile*>(item->getParent());
	if (!tile) {
		player->sendCancelMessage(RETURNVALUE_NOTPOSSIBLE);
		return;
	}

	if (!Position::areInRange<1, 1, 0>(pos, player->getPosition())) {
		std::forward_list<Direction> listDir;
		if (player->getPathTo(pos, listDir, 0, 1, true, false)) {
			g_dispatcher().addTask(createTask(std::bind(&Game::playerAutoWalk, this, player->getID(), listDir)));
			SchedulerTask* task = createSchedulerTask(400,
                                  std::bind(&Game::playerBrowseField,
                                  this, playerId, pos));
			player->setNextWalkActionTask(task);
		} else {
			player->sendCancelMessage(RETURNVALUE_THEREISNOWAY);
		}
		return;
	}

	if (!player->canWear(outfit.lookType, outfit.lookAddons)) {
		outfit.lookType = 0;
		outfit.lookAddons = 0;
	}

	Mount* mount = mounts.getMountByClientID(outfit.lookMount);
	if (!mount || !player->hasMount(mount)) {
		outfit.lookMount = 0;
	}

	std::string key; // Too lazy to fix it :) let's just use temporary key variable
	if (outfit.lookType != 0) {
		key = "LookType"; item->setCustomAttribute(key, static_cast<int64_t>(outfit.lookType));
		key = "LookHead"; item->setCustomAttribute(key, static_cast<int64_t>(outfit.lookHead));
		key = "LookBody"; item->setCustomAttribute(key, static_cast<int64_t>(outfit.lookBody));
		key = "LookLegs"; item->setCustomAttribute(key, static_cast<int64_t>(outfit.lookLegs));
		key = "LookFeet"; item->setCustomAttribute(key, static_cast<int64_t>(outfit.lookFeet));
		key = "LookAddons"; item->setCustomAttribute(key, static_cast<int64_t>(outfit.lookAddons));
	} else {
		item->removeCustomAttribute("LookType");
	}

	if (outfit.lookMount != 0) {
		key = "LookMount"; item->setCustomAttribute(key, static_cast<int64_t>(outfit.lookMount));
		key = "LookMountHead"; item->setCustomAttribute(key, static_cast<int64_t>(outfit.lookMountHead));
		key = "LookMountBody"; item->setCustomAttribute(key, static_cast<int64_t>(outfit.lookMountBody));
		key = "LookMountLegs"; item->setCustomAttribute(key, static_cast<int64_t>(outfit.lookMountLegs));
		key = "LookMountFeet"; item->setCustomAttribute(key, static_cast<int64_t>(outfit.lookMountFeet));
	} else {
		item->removeCustomAttribute("LookMount");
	}

	key = "PodiumVisible"; item->setCustomAttribute(key, static_cast<int64_t>(podiumVisible));
	key = "LookDirection"; item->setCustomAttribute(key, static_cast<int64_t>(direction));

	SpectatorHashSet spectators;
	g_game().map.getSpectators(spectators, pos, true);

	// send to client
	for (Creature* spectator : spectators) {
		if (Player* tmpPlayer = spectator->getPlayer()) {
			tmpPlayer->sendUpdateTileItem(tile, pos, item);
		}
	}
}

void Game::playerWrapableItem(uint32_t playerId, const Position& pos, uint8_t stackPos, const uint16_t itemId)
{
	Player* player = getPlayerByID(playerId);
	if (!player) {
		return;
	}

	House* house = map.houses.getHouseByPlayerId(player->getGUID());
	if (!house) {
		player->sendCancelMessage("You don't own a house, you need own a house to use this.");
		return;
	}

	Thing* thing = internalGetThing(player, pos, stackPos, itemId, STACKPOS_TOPDOWN_ITEM);
	if (!thing) {
		return;
	}

	Item* item = thing->getItem();
	Tile* tile = map.getTile(item->getPosition());
	HouseTile* houseTile = dynamic_cast<HouseTile*>(tile);
	if (!tile->hasFlag(TILESTATE_PROTECTIONZONE) || !houseTile) {
		player->sendCancelMessage("You may construct this only inside a house.");
		return;
	}
	if (houseTile->getHouse() != house) {
		player->sendCancelMessage("Only owners can wrap/unwrap inside a house.");
			return;
	}

	if (!item || item->getID() != itemId || item->hasAttribute(ITEM_ATTRIBUTE_UNIQUEID) || (!item->isWrapable() && item->getID() != ITEM_DECORATION_KIT)) {
		player->sendCancelMessage(RETURNVALUE_NOTPOSSIBLE);
		return;
	}

	if (pos.x != 0xFFFF && !Position::areInRange<1, 1, 0>(pos, player->getPosition())) {
		std::forward_list<Direction> listDir;
		if (player->getPathTo(pos, listDir, 0, 1, true, true)) {
			g_dispatcher().addTask(createTask(std::bind(&Game::playerAutoWalk,
				this, player->getID(), listDir)));

			SchedulerTask* task = createSchedulerTask(400, std::bind(&Game::playerWrapableItem, this,
				playerId, pos, stackPos, itemId));
			player->setNextWalkActionTask(task);
		} else {
			player->sendCancelMessage(RETURNVALUE_THEREISNOWAY);
		}
		return;
	}

	const Container* container = item->getContainer();
	if (container && container->getItemHoldingCount() > 0) {
		player->sendCancelMessage(RETURNVALUE_NOTPOSSIBLE);
		return;
	}

	if ((item->getHoldingPlayer() && item->getID() == ITEM_DECORATION_KIT) || (tile->hasFlag(TILESTATE_IMMOVABLEBLOCKSOLID) && !item->hasProperty(CONST_PROP_IMMOVABLEBLOCKSOLID))) {
		player->sendCancelMessage("You can only wrap/unwrap in the floor.");
		return;
	}

	std::string itemName = item->getName();
	const ItemAttributes::CustomAttribute* attr = item->getCustomAttribute("unWrapId");
	uint16_t unWrapId = 0;
	if (attr != nullptr) {
		uint32_t tmp = static_cast<uint32_t>(boost::get<int64_t>(attr->value));
		unWrapId = (uint16_t)tmp;
	}

	// Prevent to wrap a filled bath tube
	if (item->getID() == ITEM_FILLED_BATH_TUBE) {
		player->sendCancelMessage(RETURNVALUE_NOTPOSSIBLE);
		return;
	}

	if (item->isWrapable() && item->getID() != ITEM_DECORATION_KIT) {
		uint16_t hiddenCharges = 0;
		if (isCaskItem(item->getID())) {
			hiddenCharges = item->getSubType();
		}
		uint16_t oldItemID = item->getID();
		addMagicEffect(item->getPosition(), CONST_ME_POFF);
		Item* newItem = transformItem(item, ITEM_DECORATION_KIT);
		ItemAttributes::CustomAttribute val;
		val.set<int64_t>(oldItemID);
		std::string key = "unWrapId";
		newItem->setCustomAttribute(key, val);
		item->setSpecialDescription("Unwrap it in your own house to create a <" + itemName + ">.");
		if (hiddenCharges > 0) {
			item->setDate(hiddenCharges);
		}
		newItem->startDecaying();
	}
	else if (item->getID() == ITEM_DECORATION_KIT && unWrapId != 0) {
		uint16_t hiddenCharges = item->getDate();
		Item* newItem = transformItem(item, unWrapId);
		if (newItem) {
			if (hiddenCharges > 0 && isCaskItem(unWrapId)) {
				newItem->setSubType(hiddenCharges);
			}
			addMagicEffect(pos, CONST_ME_POFF);
			newItem->removeCustomAttribute("unWrapId");
			newItem->removeAttribute(ITEM_ATTRIBUTE_DESCRIPTION);
			newItem->startDecaying();
		}
	}
}

void Game::playerWriteItem(uint32_t playerId, uint32_t windowTextId, const std::string& text)
{
	Player* player = getPlayerByID(playerId);
	if (!player) {
		return;
	}

	uint16_t maxTextLength = 0;
	uint32_t internalWindowTextId = 0;

	Item* writeItem = player->getWriteItem(internalWindowTextId, maxTextLength);
	if (text.length() > maxTextLength || windowTextId != internalWindowTextId) {
		return;
	}

	if (!writeItem || writeItem->isRemoved()) {
		player->sendCancelMessage(RETURNVALUE_NOTPOSSIBLE);
		return;
	}

	Cylinder* topParent = writeItem->getTopParent();

	Player* owner = dynamic_cast<Player*>(topParent);
	if (owner && owner != player) {
		player->sendCancelMessage(RETURNVALUE_NOTPOSSIBLE);
		return;
	}

	if (!Position::areInRange<1, 1, 0>(writeItem->getPosition(), player->getPosition())) {
		player->sendCancelMessage(RETURNVALUE_NOTPOSSIBLE);
		return;
	}

	for (auto creatureEvent : player->getCreatureEvents(CREATURE_EVENT_TEXTEDIT)) {
		if (!creatureEvent->executeTextEdit(player, writeItem, text)) {
			player->setWriteItem(nullptr);
			return;
		}
	}

	if (!text.empty()) {
		if (writeItem->getText() != text) {
			writeItem->setText(text);
			writeItem->setWriter(player->getName());
			writeItem->setDate(time(nullptr));
		}
	} else {
		writeItem->resetText();
		writeItem->resetWriter();
		writeItem->resetDate();
	}

	uint16_t newId = Item::items[writeItem->getID()].writeOnceItemId;
	if (newId != 0) {
		transformItem(writeItem, newId);
	}

	player->setWriteItem(nullptr);
}

void Game::playerBrowseField(uint32_t playerId, const Position& pos)
{
	Player* player = getPlayerByID(playerId);
	if (!player) {
		return;
	}

	const Position& playerPos = player->getPosition();
	if (playerPos.z != pos.z) {
		player->sendCancelMessage(playerPos.z > pos.z ? RETURNVALUE_FIRSTGOUPSTAIRS : RETURNVALUE_FIRSTGODOWNSTAIRS);
		return;
	}

	if (!Position::areInRange<1, 1>(playerPos, pos)) {
		std::forward_list<Direction> listDir;
		if (player->getPathTo(pos, listDir, 0, 1, true, true)) {
			g_dispatcher().addTask(createTask(std::bind(&Game::playerAutoWalk,
											this, player->getID(), listDir)));
			SchedulerTask* task = createSchedulerTask(400,
                                  std::bind(&Game::playerBrowseField,
                                  this, playerId, pos));
			player->setNextWalkActionTask(task);
		} else {
			player->sendCancelMessage(RETURNVALUE_THEREISNOWAY);
		}
		return;
	}

	Tile* tile = map.getTile(pos);
	if (!tile) {
		return;
	}

	if (!g_events().eventPlayerOnBrowseField(player, pos)) {
		return;
	}

	Container* container;

	auto it = browseFields.find(tile);
	if (it == browseFields.end()) {
		container = new Container(tile);
		container->incrementReferenceCounter();
		browseFields[tile] = container;
		g_scheduler().addEvent(createSchedulerTask(30000, std::bind(&Game::decreaseBrowseFieldRef, this, tile->getPosition())));
	} else {
		container = it->second;
	}

	uint8_t dummyContainerId = 0xF - ((pos.x % 3) * 3 + (pos.y % 3));
	Container* openContainer = player->getContainerByID(dummyContainerId);
	if (openContainer) {
		player->onCloseContainer(openContainer);
		player->closeContainer(dummyContainerId);
	} else {
		player->addContainer(dummyContainerId, container);
		player->sendContainer(dummyContainerId, container, false, 0);
	}
}

void Game::playerStowItem(uint32_t playerId, const Position& pos, uint16_t itemId, uint8_t stackpos, uint8_t count, bool allItems)
{
	Player* player = getPlayerByID(playerId);
	if (!player) {
		return;
	}

	if (!player->isPremium()) {
		player->sendCancelMessage(RETURNVALUE_YOUNEEDPREMIUMACCOUNT);
		return;
	}

	Thing* thing = internalGetThing(player, pos, stackpos, itemId, STACKPOS_TOPDOWN_ITEM);
	if (!thing)
		return;

	Item* item = thing->getItem();
	if (!item || item->getID() != itemId || item->getItemCount() < count) {
		player->sendCancelMessage(RETURNVALUE_NOTPOSSIBLE);
		return;
	}

	if (pos.x != 0xFFFF && !Position::areInRange<1, 1, 0>(pos, player->getPosition())) {
		player->sendCancelMessage(RETURNVALUE_NOTPOSSIBLE);
		return;
	}

	player->stowItem(item, count, allItems);

	// Refresh depot search window if necessary
	// To-Do: Set 'item->getTier()' here on the '0' values when tier system is ready.
	if (player->isDepotSearchOpenOnItem(itemId)) {
		player->requestDepotSearchItem(itemId, 0);
	}
}

void Game::playerStashWithdraw(uint32_t playerId, uint16_t itemId, uint32_t count, uint8_t)
{
	Player* player = getPlayerByID(playerId);
	if (!player) {
		return;
	}

	if (player->hasFlag(PlayerFlag_CannotPickupItem)) {
		return;
	}

	const ItemType& it = Item::items[itemId];
	if (it.id == 0 || count == 0) {
		return;
	}

	uint16_t freeSlots = player->getFreeBackpackSlots();
	Container* stashContainer = player->getLootContainer(OBJECTCATEGORY_STASHRETRIEVE);
	if (stashContainer && !(player->quickLootFallbackToMainContainer)) {
		freeSlots = stashContainer->getFreeSlots();
	}

	if (freeSlots == 0) {
		player->sendCancelMessage(RETURNVALUE_NOTENOUGHROOM);
		return;
	}

	if (player->getFreeCapacity() < 100) {
		player->sendCancelMessage(RETURNVALUE_NOTENOUGHCAPACITY);
		return;
	}

	int32_t NDSlots = ((freeSlots) - (count < 100 ? 1 : (count / 100)));
	uint32_t SlotsWith = count;
	uint32_t noSlotsWith = 0;

	if (NDSlots <= 0) {
		SlotsWith = (freeSlots * 100);
		noSlotsWith = (count - SlotsWith);
	}

	uint32_t capWith = count;
	uint32_t noCapWith = 0;
	if (player->getFreeCapacity() < (count * it.weight)) {
		capWith = (player->getFreeCapacity() / it.weight);
		noCapWith = (count - capWith);
	}

	std::stringstream ss;
	uint32_t WithdrawCount = (SlotsWith > capWith ? capWith : SlotsWith);
	uint32_t NoWithdrawCount = (noSlotsWith < noCapWith ? noCapWith : noSlotsWith);
	const char * NoWithdrawMsg = (noSlotsWith < noCapWith ? "capacity" : "slots");

	if (WithdrawCount != count) {
		ss << "Retrieved " << WithdrawCount << "x " << it.name << ".\n";
		ss << NoWithdrawCount << "x are impossible to retrieve due to insufficient inventory " << NoWithdrawMsg << ".";
	} else {
		ss << "Retrieved " << WithdrawCount << "x " << it.name << '.';
	}

	player->sendTextMessage(MESSAGE_STATUS, ss.str());

	if (player->withdrawItem(itemId, WithdrawCount)) {
		player->addItemFromStash(it.id, WithdrawCount);
	} else {
		player->sendCancelMessage(RETURNVALUE_NOTPOSSIBLE);
	}

	// Refresh depot search window if necessary
	if (player->isDepotSearchOpenOnItem(itemId)) {
		player->requestDepotSearchItem(itemId, 0);
	}
}

void Game::playerSeekInContainer(uint32_t playerId, uint8_t containerId, uint16_t index)
{
	Player* player = getPlayerByID(playerId);
	if (!player) {
		return;
	}

	Container* container = player->getContainerByID(containerId);
	if (!container || !container->hasPagination()) {
		return;
	}

	if ((index % container->capacity()) != 0 || index >= container->size()) {
		return;
	}

	player->setContainerIndex(containerId, index);
	player->sendContainer(containerId, container, container->hasParent(), index);
}

void Game::playerUpdateHouseWindow(uint32_t playerId, uint8_t listId, uint32_t windowTextId, const std::string& text)
{
	Player* player = getPlayerByID(playerId);
	if (!player) {
		return;
	}

	uint32_t internalWindowTextId;
	uint32_t internalListId;

	House* house = player->getEditHouse(internalWindowTextId, internalListId);
	if (house && house->canEditAccessList(internalListId, player) && internalWindowTextId == windowTextId && listId == 0) {
		house->setAccessList(internalListId, text);
	}

	player->setEditHouse(nullptr);
}

void Game::playerRequestTrade(uint32_t playerId, const Position& pos, uint8_t stackPos,
                              uint32_t tradePlayerId, uint16_t itemId)
{
	Player* player = getPlayerByID(playerId);
	if (!player) {
		return;
	}

	Player* tradePartner = getPlayerByID(tradePlayerId);
	if (!tradePartner || tradePartner == player) {
		player->sendTextMessage(MESSAGE_FAILURE, "Sorry, not possible.");
		return;
	}

	if (!Position::areInRange<2, 2, 0>(tradePartner->getPosition(), player->getPosition())) {
		std::ostringstream ss;
		ss << tradePartner->getName() << " tells you to move closer.";
		player->sendTextMessage(MESSAGE_TRADE, ss.str());
		return;
	}

	if (!canThrowObjectTo(tradePartner->getPosition(), player->getPosition())) {
		player->sendCancelMessage(RETURNVALUE_CREATUREISNOTREACHABLE);
		return;
	}

	Thing* tradeThing = internalGetThing(player, pos, stackPos, itemId, STACKPOS_TOPDOWN_ITEM);
	if (!tradeThing) {
		player->sendCancelMessage(RETURNVALUE_NOTPOSSIBLE);
		return;
	}

	Item* tradeItem = tradeThing->getItem();
	if (tradeItem->getID() != itemId || !tradeItem->isPickupable() || tradeItem->hasAttribute(ITEM_ATTRIBUTE_UNIQUEID)) {
		player->sendCancelMessage(RETURNVALUE_NOTPOSSIBLE);
		return;
	}

  if (g_configManager().getBoolean(ONLY_INVITED_CAN_MOVE_HOUSE_ITEMS)) {
		if (HouseTile* houseTile = dynamic_cast<HouseTile*>(tradeItem->getTile())) {
			House* house = houseTile->getHouse();
			if (house && !house->isInvited(player)) {
				player->sendCancelMessage(RETURNVALUE_NOTPOSSIBLE);
				return;
			}
		}
	}

	const Position& playerPosition = player->getPosition();
	const Position& tradeItemPosition = tradeItem->getPosition();
	if (playerPosition.z != tradeItemPosition.z) {
		player->sendCancelMessage(playerPosition.z > tradeItemPosition.z ? RETURNVALUE_FIRSTGOUPSTAIRS : RETURNVALUE_FIRSTGODOWNSTAIRS);
		return;
	}

	if (!Position::areInRange<1, 1>(tradeItemPosition, playerPosition)) {
		std::forward_list<Direction> listDir;
		if (player->getPathTo(pos, listDir, 0, 1, true, true)) {
			g_dispatcher().addTask(createTask(std::bind(&Game::playerAutoWalk,
											this, player->getID(), listDir)));

			SchedulerTask* task = createSchedulerTask(400, std::bind(&Game::playerRequestTrade, this,
                                  playerId, pos, stackPos, tradePlayerId, itemId));
			player->setNextWalkActionTask(task);
		} else {
			player->sendCancelMessage(RETURNVALUE_THEREISNOWAY);
		}
		return;
	}

	Container* tradeItemContainer = tradeItem->getContainer();
	if (tradeItemContainer) {
		for (const auto& it : tradeItems) {
			Item* item = it.first;
			if (tradeItem == item) {
				player->sendTextMessage(MESSAGE_TRADE, "This item is already being traded.");
				return;
			}

			if (tradeItemContainer->isHoldingItem(item)) {
				player->sendTextMessage(MESSAGE_TRADE, "This item is already being traded.");
				return;
			}

			Container* container = item->getContainer();
			if (container && container->isHoldingItem(tradeItem)) {
				player->sendTextMessage(MESSAGE_TRADE, "This item is already being traded.");
				return;
			}
		}
	} else {
		for (const auto& it : tradeItems) {
			Item* item = it.first;
			if (tradeItem == item) {
				player->sendTextMessage(MESSAGE_TRADE, "This item is already being traded.");
				return;
			}

			Container* container = item->getContainer();
			if (container && container->isHoldingItem(tradeItem)) {
				player->sendTextMessage(MESSAGE_TRADE, "This item is already being traded.");
				return;
			}
		}
	}

	Container* tradeContainer = tradeItem->getContainer();
	if (tradeContainer && tradeContainer->getItemHoldingCount() + 1 > 100) {
		player->sendTextMessage(MESSAGE_TRADE, "You can not trade more than 100 items.");
		return;
	}

	if (!g_events().eventPlayerOnTradeRequest(player, tradePartner, tradeItem)) {
		return;
	}

	internalStartTrade(player, tradePartner, tradeItem);
}

bool Game::internalStartTrade(Player* player, Player* tradePartner, Item* tradeItem)
{
	if (player->tradeState != TRADE_NONE && !(player->tradeState == TRADE_ACKNOWLEDGE && player->tradePartner == tradePartner)) {
		player->sendCancelMessage(RETURNVALUE_YOUAREALREADYTRADING);
		return false;
	} else if (tradePartner->tradeState != TRADE_NONE && tradePartner->tradePartner != player) {
		player->sendCancelMessage(RETURNVALUE_THISPLAYERISALREADYTRADING);
		return false;
	}

	player->tradePartner = tradePartner;
	player->tradeItem = tradeItem;
	player->tradeState = TRADE_INITIATED;
	tradeItem->incrementReferenceCounter();
	tradeItems[tradeItem] = player->getID();

	player->sendTradeItemRequest(player->getName(), tradeItem, true);

	if (tradePartner->tradeState == TRADE_NONE) {
		std::ostringstream ss;
		ss << player->getName() << " wants to trade with you.";
		tradePartner->sendTextMessage(MESSAGE_TRANSACTION, ss.str());
		tradePartner->tradeState = TRADE_ACKNOWLEDGE;
		tradePartner->tradePartner = player;
	} else {
		Item* counterOfferItem = tradePartner->tradeItem;
		player->sendTradeItemRequest(tradePartner->getName(), counterOfferItem, false);
		tradePartner->sendTradeItemRequest(player->getName(), tradeItem, false);
	}

	return true;
}

void Game::playerAcceptTrade(uint32_t playerId)
{
	Player* player = getPlayerByID(playerId);
	if (!player) {
		return;
	}

	if (!(player->getTradeState() == TRADE_ACKNOWLEDGE || player->getTradeState() == TRADE_INITIATED)) {
		return;
	}

	Player* tradePartner = player->tradePartner;
	if (!tradePartner) {
		return;
	}

	if (!canThrowObjectTo(tradePartner->getPosition(), player->getPosition())) {
		player->sendCancelMessage(RETURNVALUE_CREATUREISNOTREACHABLE);
		return;
	}

	player->setTradeState(TRADE_ACCEPT);

	if (tradePartner->getTradeState() == TRADE_ACCEPT) {
		Item* tradeItem1 = player->tradeItem;
		Item* tradeItem2 = tradePartner->tradeItem;

		if (!g_events().eventPlayerOnTradeAccept(player, tradePartner, tradeItem1, tradeItem2)) {
			internalCloseTrade(player);
			return;
		}

		player->setTradeState(TRADE_TRANSFER);
		tradePartner->setTradeState(TRADE_TRANSFER);

		auto it = tradeItems.find(tradeItem1);
		if (it != tradeItems.end()) {
			ReleaseItem(it->first);
			tradeItems.erase(it);
		}

		it = tradeItems.find(tradeItem2);
		if (it != tradeItems.end()) {
			ReleaseItem(it->first);
			tradeItems.erase(it);
		}

		bool isSuccess = false;

		ReturnValue ret1 = internalAddItem(tradePartner, tradeItem1, INDEX_WHEREEVER, 0, true);
		ReturnValue ret2 = internalAddItem(player, tradeItem2, INDEX_WHEREEVER, 0, true);
		if (ret1 == RETURNVALUE_NOERROR && ret2 == RETURNVALUE_NOERROR) {
			ret1 = internalRemoveItem(tradeItem1, tradeItem1->getItemCount(), true);
			ret2 = internalRemoveItem(tradeItem2, tradeItem2->getItemCount(), true);
			if (ret1 == RETURNVALUE_NOERROR && ret2 == RETURNVALUE_NOERROR) {
				Cylinder* cylinder1 = tradeItem1->getParent();
				Cylinder* cylinder2 = tradeItem2->getParent();

				uint32_t count1 = tradeItem1->getItemCount();
				uint32_t count2 = tradeItem2->getItemCount();

				ret1 = internalMoveItem(cylinder1, tradePartner, INDEX_WHEREEVER, tradeItem1, count1, nullptr, FLAG_IGNOREAUTOSTACK, nullptr, tradeItem2);
				if (ret1 == RETURNVALUE_NOERROR) {
					internalMoveItem(cylinder2, player, INDEX_WHEREEVER, tradeItem2, count2, nullptr, FLAG_IGNOREAUTOSTACK);

					tradeItem1->onTradeEvent(ON_TRADE_TRANSFER, tradePartner);
					tradeItem2->onTradeEvent(ON_TRADE_TRANSFER, player);

					isSuccess = true;
				}
			}
		}

		if (!isSuccess) {
			std::string errorDescription;

			if (tradePartner->tradeItem) {
				errorDescription = getTradeErrorDescription(ret1, tradeItem1);
				tradePartner->sendTextMessage(MESSAGE_TRANSACTION, errorDescription);
				tradePartner->tradeItem->onTradeEvent(ON_TRADE_CANCEL, tradePartner);
			}

			if (player->tradeItem) {
				errorDescription = getTradeErrorDescription(ret2, tradeItem2);
				player->sendTextMessage(MESSAGE_TRANSACTION, errorDescription);
				player->tradeItem->onTradeEvent(ON_TRADE_CANCEL, player);
			}
		}

		player->setTradeState(TRADE_NONE);
		player->tradeItem = nullptr;
		player->tradePartner = nullptr;
		player->sendTradeClose();

		tradePartner->setTradeState(TRADE_NONE);
		tradePartner->tradeItem = nullptr;
		tradePartner->tradePartner = nullptr;
		tradePartner->sendTradeClose();
	}
}

std::string Game::getTradeErrorDescription(ReturnValue ret, Item* item)
{
	if (item) {
		if (ret == RETURNVALUE_NOTENOUGHCAPACITY) {
			std::ostringstream ss;
			ss << "You do not have enough capacity to carry";

			if (item->isStackable() && item->getItemCount() > 1) {
				ss << " these objects.";
			} else {
				ss << " this object.";
			}

			ss << std::endl << ' ' << item->getWeightDescription();
			return ss.str();
		} else if (ret == RETURNVALUE_NOTENOUGHROOM || ret == RETURNVALUE_CONTAINERNOTENOUGHROOM) {
			std::ostringstream ss;
			ss << "You do not have enough room to carry";

			if (item->isStackable() && item->getItemCount() > 1) {
				ss << " these objects.";
			} else {
				ss << " this object.";
			}

			return ss.str();
		}
	}
	return "Trade could not be completed.";
}

void Game::playerLookInTrade(uint32_t playerId, bool lookAtCounterOffer, uint8_t index)
{
	Player* player = getPlayerByID(playerId);
	if (!player) {
		return;
	}

	Player* tradePartner = player->tradePartner;
	if (!tradePartner) {
		return;
	}

	Item* tradeItem;
	if (lookAtCounterOffer) {
		tradeItem = tradePartner->getTradeItem();
	} else {
		tradeItem = player->getTradeItem();
	}

	if (!tradeItem) {
		return;
	}

	const Position& playerPosition = player->getPosition();
	const Position& tradeItemPosition = tradeItem->getPosition();

	int32_t lookDistance = std::max<int32_t>(
                            Position::getDistanceX(playerPosition, tradeItemPosition),
                            Position::getDistanceY(playerPosition, tradeItemPosition));
	if (index == 0) {
		g_events().eventPlayerOnLookInTrade(player, tradePartner, tradeItem, lookDistance);
		return;
	}

	Container* tradeContainer = tradeItem->getContainer();
	if (!tradeContainer) {
		return;
	}

	std::vector<const Container*> containers {tradeContainer};
	size_t i = 0;
	while (i < containers.size()) {
		const Container* container = containers[i++];
		for (Item* item : container->getItemList()) {
			Container* tmpContainer = item->getContainer();
			if (tmpContainer) {
				containers.push_back(tmpContainer);
			}

			if (--index == 0) {
				g_events().eventPlayerOnLookInTrade(player, tradePartner, item, lookDistance);
				return;
			}
		}
	}
}

void Game::playerCloseTrade(uint32_t playerId)
{
	Player* player = getPlayerByID(playerId);
	if (!player) {
		return;
	}

	internalCloseTrade(player);
}

void Game::internalCloseTrade(Player* player)
{
	Player* tradePartner = player->tradePartner;
	if ((tradePartner && tradePartner->getTradeState() == TRADE_TRANSFER) || player->getTradeState() == TRADE_TRANSFER) {
		return;
	}

	if (player->getTradeItem()) {
		auto it = tradeItems.find(player->getTradeItem());
		if (it != tradeItems.end()) {
			ReleaseItem(it->first);
			tradeItems.erase(it);
		}

		player->tradeItem->onTradeEvent(ON_TRADE_CANCEL, player);
		player->tradeItem = nullptr;
	}

	player->setTradeState(TRADE_NONE);
	player->tradePartner = nullptr;

	player->sendTextMessage(MESSAGE_FAILURE, "Trade cancelled.");
	player->sendTradeClose();

	if (tradePartner) {
		if (tradePartner->getTradeItem()) {
			auto it = tradeItems.find(tradePartner->getTradeItem());
			if (it != tradeItems.end()) {
				ReleaseItem(it->first);
				tradeItems.erase(it);
			}

			tradePartner->tradeItem->onTradeEvent(ON_TRADE_CANCEL, tradePartner);
			tradePartner->tradeItem = nullptr;
		}

		tradePartner->setTradeState(TRADE_NONE);
		tradePartner->tradePartner = nullptr;

		tradePartner->sendTextMessage(MESSAGE_FAILURE, "Trade cancelled.");
		tradePartner->sendTradeClose();
	}
}

void Game::playerBuyItem(uint32_t playerId, uint16_t itemId, uint8_t count, uint16_t amount,
                              bool ignoreCap/* = false*/, bool inBackpacks/* = false*/)
{
	if (amount == 0) {
		return;
	}

	Player* player = getPlayerByID(playerId);
	if (!player) {
		return;
	}

	Npc* merchant = player->getShopOwner();
	if (!merchant) {
		return;
	}

	const ItemType& it = Item::items[itemId];
	if (it.id == 0) {
		return;
	}

	if ((it.stackable && amount > 10000) || (!it.stackable && amount > 100)) {
		return;
	}

	if (!player->hasShopItemForSale(it.id, count)) {
		return;
	}

	// Check npc say exhausted
	if (player->isNpcExhausted()) {
		player->sendCancelMessage(RETURNVALUE_YOUAREEXHAUSTED);
		return;
	}

	merchant->onPlayerBuyItem(player, it.id, count, amount, ignoreCap, inBackpacks);
	player->updateNpcExhausted();
}

void Game::playerSellItem(uint32_t playerId, uint16_t itemId, uint8_t count, uint16_t amount, bool ignoreEquipped)
{
	if (amount == 0) {
		return;
	}

	Player* player = getPlayerByID(playerId);
	if (!player) {
		return;
	}

	Npc* merchant = player->getShopOwner();
	if (!merchant) {
		return;
	}

	const ItemType& it = Item::items[itemId];
	if (it.id == 0) {
		return;
	}

	if ((it.stackable && amount > 10000) || (!it.stackable && amount > 100)) {
		return;
	}

	// Check npc say exhausted
	if (player->isNpcExhausted()) {
		player->sendCancelMessage(RETURNVALUE_YOUAREEXHAUSTED);
		return;
	}

	merchant->onPlayerSellItem(player, it.id, count, amount, ignoreEquipped);
	player->updateNpcExhausted();
}

void Game::playerCloseShop(uint32_t playerId)
{
	Player* player = getPlayerByID(playerId);
	if (!player) {
		return;
	}

	player->closeShopWindow();
}

void Game::playerLookInShop(uint32_t playerId, uint16_t itemId, uint8_t count)
{
	Player* player = getPlayerByID(playerId);
	if (!player) {
		return;
	}

	Npc* merchant = player->getShopOwner();
	if (!merchant) {
		return;
	}

	const ItemType& it = Item::items[itemId];
	if (it.id == 0) {
		return;
	}

	if (!g_events().eventPlayerOnLookInShop(player, &it, count)) {
		SPDLOG_ERROR("Game::playerLookInShop - Lua event callback is wrong");
		return;
	}

	std::ostringstream ss;
	ss << "You see " << Item::getDescription(it, 1, nullptr, count);
	player->sendTextMessage(MESSAGE_LOOK, ss.str());
	merchant->onPlayerCheckItem(player, it.id, count);
}

void Game::playerLookAt(uint32_t playerId, uint16_t itemId, const Position& pos, uint8_t stackPos)
{
	Player* player = getPlayerByID(playerId);
	if (!player) {
		return;
	}

	Thing* thing = internalGetThing(player, pos, stackPos, itemId, STACKPOS_LOOK);
	if (!thing) {
		player->sendCancelMessage(RETURNVALUE_NOTPOSSIBLE);
		return;
	}

	Position thingPos = thing->getPosition();
	if (!player->canSee(thingPos)) {
		player->sendCancelMessage(RETURNVALUE_NOTPOSSIBLE);
		return;
	}

	Position playerPos = player->getPosition();

	int32_t lookDistance;
	if (thing != player) {
		lookDistance = std::max<int32_t>(Position::getDistanceX(playerPos, thingPos), Position::getDistanceY(playerPos, thingPos));
		if (playerPos.z != thingPos.z) {
			lookDistance += 15;
		}
	} else {
		lookDistance = -1;
	}

	// Parse onLook from event player
	g_events().eventPlayerOnLook(player, pos, thing, stackPos, lookDistance);
}

void Game::playerLookInBattleList(uint32_t playerId, uint32_t creatureId)
{
	Player* player = getPlayerByID(playerId);
	if (!player) {
		return;
	}

	Creature* creature = getCreatureByID(creatureId);
	if (!creature) {
		return;
	}

	if (!player->canSeeCreature(creature)) {
		return;
	}

	const Position& creaturePos = creature->getPosition();
	if (!player->canSee(creaturePos)) {
		return;
	}

	int32_t lookDistance;
	if (creature != player) {
		const Position& playerPos = player->getPosition();
		lookDistance = std::max<int32_t>(Position::getDistanceX(playerPos, creaturePos), Position::getDistanceY(playerPos, creaturePos));
		if (playerPos.z != creaturePos.z) {
			lookDistance += 15;
		}
	} else {
		lookDistance = -1;
	}

	g_events().eventPlayerOnLookInBattleList(player, creature, lookDistance);
}

void Game::playerQuickLoot(uint32_t playerId, const Position& pos, uint16_t itemId, uint8_t stackPos, Item* defaultItem, bool lootAllCorpses, bool autoLoot)
{
	Player* player = getPlayerByID(playerId);
	if (!player) {
		return;
	}

	if (!player->canDoAction()) {
		uint32_t delay = player->getNextActionTime();
		SchedulerTask* task = createSchedulerTask(delay, std::bind(
                              &Game::playerQuickLoot,
                              this, player->getID(), pos,
                              itemId, stackPos, defaultItem, lootAllCorpses, autoLoot));
		player->setNextActionTask(task);
		return;
	}

	if (!autoLoot && pos.x != 0xffff) {
		if (!Position::areInRange<1, 1, 0>(pos, player->getPosition())) {
			//need to walk to the corpse first before looting it
			std::forward_list<Direction> listDir;
			if (player->getPathTo(pos, listDir, 0, 1, true, true)) {
				g_dispatcher().addTask(createTask(std::bind(&Game::playerAutoWalk, this, player->getID(), listDir)));
				SchedulerTask* task = createSchedulerTask(0, std::bind(
                                      &Game::playerQuickLoot,
                                      this, player->getID(), pos,
                                      itemId, stackPos, defaultItem, lootAllCorpses, autoLoot));
				player->setNextWalkActionTask(task);
			} else {
				player->sendCancelMessage(RETURNVALUE_THEREISNOWAY);
			}

			return;
		}
	} else if (!player->isPremium()) {
		player->sendCancelMessage("You must be premium.");
		return;
	}

	player->setNextActionTask(nullptr);

	Item* item = nullptr;
	if (!defaultItem) {
		Thing* thing = internalGetThing(player, pos, stackPos, itemId, STACKPOS_FIND_THING);
		if (!thing) {
			player->sendCancelMessage(RETURNVALUE_NOTPOSSIBLE);
			return;
		}

		item = thing->getItem();
	} else {
		item = defaultItem;
	}

	if (!item || !item->getParent()) {
		player->sendCancelMessage(RETURNVALUE_NOTPOSSIBLE);
		return;
	}

	Container* corpse = nullptr;
	if (pos.x == 0xffff) {
		corpse = item->getParent()->getContainer();
		if (corpse && corpse->getID() == ITEM_BROWSEFIELD) {
			corpse = item->getContainer();
			browseField = true;
		}
	} else {
		corpse = item->getContainer();
	}

	if (!corpse || corpse->hasAttribute(ITEM_ATTRIBUTE_UNIQUEID) || corpse->hasAttribute(ITEM_ATTRIBUTE_ACTIONID)) {
		player->sendCancelMessage(RETURNVALUE_NOTPOSSIBLE);
		return;
	}

	if (!corpse->isRewardCorpse()) {
		uint32_t corpseOwner = corpse->getCorpseOwner();
		if (corpseOwner != 0 && !player->canOpenCorpse(corpseOwner)) {
			player->sendCancelMessage(RETURNVALUE_NOTPOSSIBLE);
			return;
		}
	}

	if (pos.x == 0xffff && !browseField) {
		uint32_t worth = item->getWorth();
		ObjectCategory_t category = getObjectCategory(item);
		ReturnValue ret = internalQuickLootItem(player, item, category);

		std::stringstream ss;
		if (ret == RETURNVALUE_NOTENOUGHCAPACITY) {
			ss << "Attention! The loot you are trying to pick up is too heavy for you to carry.";
		} else if (ret == RETURNVALUE_CONTAINERNOTENOUGHROOM) {
			ss << "Attention! The container for " << getObjectCategoryName(category) << " is full.";
		} else {
			if (ret == RETURNVALUE_NOERROR) {
				player->sendLootStats(item, item->getItemCount());
				ss << "You looted ";
			} else {
				ss << "You could not loot ";
			}

			if (worth != 0) {
				ss << worth << " gold.";
			} else {
				ss << "1 item.";
			}

			player->sendTextMessage(MESSAGE_LOOT, ss.str());
			return;
		}

		if (player->lastQuickLootNotification + 15000 < OTSYS_TIME()) {
			player->sendTextMessage(MESSAGE_GAME_HIGHLIGHT, ss.str());
		} else {
			player->sendTextMessage(MESSAGE_EVENT_ADVANCE, ss.str());
		}

		player->lastQuickLootNotification = OTSYS_TIME();
	} else {
		if (corpse->isRewardCorpse()) {
			g_actions().useItem(player, pos, 0, corpse, false);
		} else {
			if (!lootAllCorpses) {
				internalQuickLootCorpse(player, corpse);
			} else {
				playerLootAllCorpses(player, pos, lootAllCorpses);
			}
		}
	}

	return;
}

void Game::playerLootAllCorpses(Player* player, const Position& pos, bool lootAllCorpses) {
	if (lootAllCorpses) {
		Tile *tile = g_game().map.getTile(pos.x, pos.y, pos.z);
		if (!tile) {
			player->sendCancelMessage(RETURNVALUE_NOTPOSSIBLE);
			return;
		}

		const TileItemVector *itemVector = tile->getItemList();
		uint16_t corpses = 0;
		for (Item *tileItem: *itemVector) {
			if (!tileItem) {
				continue;
			}

			Container *tileCorpse = tileItem->getContainer();
			if (!tileCorpse || !tileCorpse->isCorpse() || tileCorpse->hasAttribute(ITEM_ATTRIBUTE_UNIQUEID) || tileCorpse->hasAttribute(ITEM_ATTRIBUTE_ACTIONID)) {
				continue;
			}

			if (!tileCorpse->isRewardCorpse()
			&& tileCorpse->getCorpseOwner() != 0
			&& !player->canOpenCorpse(tileCorpse->getCorpseOwner()))
			{
				player->sendCancelMessage(RETURNVALUE_NOTPOSSIBLE);
				SPDLOG_DEBUG("Player {} cannot loot corpse from id {} in position {}", player->getName(), tileItem->getID(), tileItem->getPosition());
				continue;
			}

			corpses++;
			internalQuickLootCorpse(player, tileCorpse);
			if (corpses >= 30) {
				break;
			}
		}

		if (corpses > 0) {
			if (corpses > 1) {
				std::stringstream string;
				string << "You looted " << corpses << " corpses.";
				player->sendTextMessage(MESSAGE_LOOT, string.str());
			}

			return;
		}
	}

	browseField = false;
}

void Game::playerSetLootContainer(uint32_t playerId, ObjectCategory_t category, const Position& pos, uint16_t itemId, uint8_t stackPos)
{
	Player* player = getPlayerByID(playerId);
	if (!player || pos.x != 0xffff) {
		return;
	}

	Thing* thing = internalGetThing(player, pos, stackPos, itemId, STACKPOS_USEITEM);
	if (!thing) {
		player->sendCancelMessage(RETURNVALUE_NOTPOSSIBLE);
		return;
	}

	Container* container = thing->getContainer();
	if (!container || (container->getID() == ITEM_GOLD_POUCH && category != OBJECTCATEGORY_GOLD)) {
		player->sendCancelMessage(RETURNVALUE_NOTPOSSIBLE);
		return;
	}

	if (container->getHoldingPlayer() != player) {
		player->sendCancelMessage("You must be holding the container to set it as a loot container.");
		return;
	}

	Container* previousContainer = player->setLootContainer(category, container);
	player->sendLootContainers();

	Cylinder* parent = container->getParent();
	if (parent) {
		parent->updateThing(container, container->getID(), container->getItemCount());
	}

	if (previousContainer != nullptr) {
		parent = previousContainer->getParent();
		if (parent) {
			parent->updateThing(previousContainer, previousContainer->getID(), previousContainer->getItemCount());
		}
	}
}

void Game::playerClearLootContainer(uint32_t playerId, ObjectCategory_t category)
{
	Player* player = getPlayerByID(playerId);
	if (!player) {
		return;
	}

	Container* previousContainer = player->setLootContainer(category, nullptr);
	player->sendLootContainers();

	if (previousContainer != nullptr) {
		Cylinder* parent = previousContainer->getParent();
		if (parent) {
			parent->updateThing(previousContainer, previousContainer->getID(), previousContainer->getItemCount());
		}
	}
}

void Game::playerOpenLootContainer(uint32_t playerId, ObjectCategory_t category)
{
  Player* player = getPlayerByID(playerId);
  if (!player) {
    return;
  }

  Container* container = player->getLootContainer(category);
  if (!container) {
    return;
  }

  player->sendContainer(static_cast<uint8_t>(container->getID()), container, container->hasParent(), 0);
}


void Game::playerSetQuickLootFallback(uint32_t playerId, bool fallback)
{
	Player* player = getPlayerByID(playerId);
	if (!player) {
		return;
	}

	player->quickLootFallbackToMainContainer = fallback;
}

void Game::playerQuickLootBlackWhitelist(uint32_t playerId, QuickLootFilter_t filter, const std::vector<uint16_t> itemIds)
{
	Player* player = getPlayerByID(playerId);
	if (!player) {
		return;
	}

	player->quickLootFilter = filter;
	player->quickLootListItemIds = itemIds;
}

/*******************************************************************************
 * Depot search system
 ******************************************************************************/
void Game::playerRequestDepotItems(uint32_t playerId)
{
	Player* player = getPlayerByID(playerId);
	if (!player || !player->isDepotSearchAvailable() || player->isDepotSearchExhausted()) {
		return;
	}

	player->requestDepotItems();
	player->updateDepotSearchExhausted();
}

void Game::playerRequestCloseDepotSearch(uint32_t playerId)
{
	Player* player = getPlayerByID(playerId);
	if (!player || !player->isDepotSearchOpen()) {
		return;
	}

	player->setDepotSearchIsOpen(0, 0);
	player->sendCloseDepotSearch();
}

void Game::playerRequestDepotSearchItem(uint32_t playerId, uint16_t itemId, uint8_t tier)
{
	Player* player = getPlayerByID(playerId);
	if (!player || !player->isDepotSearchOpen() || player->isDepotSearchExhausted()) {
		return;
	}

	player->requestDepotSearchItem(itemId, tier);
	player->updateDepotSearchExhausted();
}

void Game::playerRequestDepotSearchRetrieve(uint32_t playerId, uint16_t itemId, uint8_t tier, uint8_t type)
{
	Player* player = getPlayerByID(playerId);
	if (!player || !player->isDepotSearchOpenOnItem(itemId) || player->isDepotSearchExhausted()) {
		return;
	}

	player->retrieveAllItemsFromDepotSearch(itemId, tier, type == 1);
	player->updateDepotSearchExhausted();
}

void Game::playerRequestOpenContainerFromDepotSearch(uint32_t playerId, const Position& pos)
{
	Player* player = getPlayerByID(playerId);
	if (!player || !player->isDepotSearchOpen() || player->isDepotSearchExhausted()) {
		return;
	}

	player->openContainerFromDepotSearch(pos);
	player->updateDepotSearchExhausted();
}
/*******************************************************************************/

void Game::playerCancelAttackAndFollow(uint32_t playerId)
{
	Player* player = getPlayerByID(playerId);
	if (!player) {
		return;
	}

	playerSetAttackedCreature(playerId, 0);
	playerFollowCreature(playerId, 0);
	player->stopWalk();
}

void Game::playerSetAttackedCreature(uint32_t playerId, uint32_t creatureId)
{
	Player* player = getPlayerByID(playerId);
	if (!player) {
		return;
	}

	if (player->getAttackedCreature() && creatureId == 0) {
		player->setAttackedCreature(nullptr);
		player->sendCancelTarget();
		return;
	}

	Creature* attackCreature = getCreatureByID(creatureId);
	if (!attackCreature) {
		player->setAttackedCreature(nullptr);
		player->sendCancelTarget();
		return;
	}

	ReturnValue ret = Combat::canTargetCreature(player, attackCreature);
	if (ret != RETURNVALUE_NOERROR) {
		player->sendCancelMessage(ret);
		player->sendCancelTarget();
		player->setAttackedCreature(nullptr);
		return;
	}

	player->setAttackedCreature(attackCreature);
	g_dispatcher().addTask(createTask(std::bind(&Game::updateCreatureWalk, this, player->getID())));
}

void Game::playerFollowCreature(uint32_t playerId, uint32_t creatureId)
{
	Player* player = getPlayerByID(playerId);
	if (!player) {
		return;
	}

	player->setAttackedCreature(nullptr);
	g_dispatcher().addTask(createTask(std::bind(&Game::updateCreatureWalk, this, player->getID())));
	player->setFollowCreature(getCreatureByID(creatureId));
}

void Game::playerSetFightModes(uint32_t playerId, FightMode_t fightMode, bool chaseMode, bool secureMode)
{
	Player* player = getPlayerByID(playerId);
	if (!player) {
		return;
	}

	player->setFightMode(fightMode);
	player->setChaseMode(chaseMode);
	player->setSecureMode(secureMode);
}

void Game::playerRequestAddVip(uint32_t playerId, const std::string& name)
{
	if (name.length() > 25) {
		return;
	}

	Player* player = getPlayerByID(playerId);
	if (!player) {
		return;
	}

	Player* vipPlayer = getPlayerByName(name);
	if (!vipPlayer) {
		uint32_t guid;
		bool specialVip;
		std::string formattedName = name;
		if (!IOLoginData::getGuidByNameEx(guid, specialVip, formattedName)) {
			player->sendTextMessage(MESSAGE_FAILURE, "A player with this name does not exist.");
			return;
		}

		if (specialVip && !player->hasFlag(PlayerFlag_SpecialVIP)) {
			player->sendTextMessage(MESSAGE_FAILURE, "You can not add this player.");
			return;
		}

		player->addVIP(guid, formattedName, VIPSTATUS_OFFLINE);
	} else {
		if (vipPlayer->hasFlag(PlayerFlag_SpecialVIP) && !player->hasFlag(PlayerFlag_SpecialVIP)) {
			player->sendTextMessage(MESSAGE_FAILURE, "You can not add this player.");
			return;
		}

		if (!vipPlayer->isInGhostMode() || player->isAccessPlayer()) {
			player->addVIP(vipPlayer->getGUID(), vipPlayer->getName(), vipPlayer->statusVipList);
		} else {
			player->addVIP(vipPlayer->getGUID(), vipPlayer->getName(), VIPSTATUS_OFFLINE);
		}
	}
}

void Game::playerRequestRemoveVip(uint32_t playerId, uint32_t guid)
{
	Player* player = getPlayerByID(playerId);
	if (!player) {
		return;
	}

	player->removeVIP(guid);
}

void Game::playerRequestEditVip(uint32_t playerId, uint32_t guid, const std::string& description, uint32_t icon, bool notify)
{
	Player* player = getPlayerByID(playerId);
	if (!player) {
		return;
	}

	player->editVIP(guid, description, icon, notify);
}

void Game::playerApplyImbuement(uint32_t playerId, uint16_t imbuementid, uint8_t slot, bool protectionCharm)
{
	Player* player = getPlayerByID(playerId);
	if (!player) {
		return;
	}

	if (!player->hasImbuingItem()) {
		return;
	}

	Imbuement* imbuement = g_imbuements().getImbuement(imbuementid);
	if (!imbuement) {
		return;
	}

	Item* item = player->imbuingItem;
	if (!item) {
		return;
	}

	if (item->getTopParent() != player) {
		SPDLOG_ERROR("[Game::playerApplyImbuement] - An error occurred while player with name {} try to apply imbuement", player->getName());
		player->sendImbuementResult("An error has occurred, reopen the imbuement window. If the problem persists, contact your administrator.");
		return;
	}

	player->onApplyImbuement(imbuement, item, slot, protectionCharm);
}

void Game::playerClearImbuement(uint32_t playerid, uint8_t slot)
{
	Player* player = getPlayerByID(playerid);
	if (!player)
	{
		return;
	}

	if (!player->hasImbuingItem ())
	{
		return;
	}

	Item* item = player->imbuingItem;
	if (!item)
	{
		return;
	}

	player->onClearImbuement(item, slot);
}

void Game::playerCloseImbuementWindow(uint32_t playerid)
{
	Player* player = getPlayerByID(playerid);
	if (!player)
	{
		return;
	}

	player->setImbuingItem(nullptr);
	return;
}

void Game::playerTurn(uint32_t playerId, Direction dir)
{
	Player* player = getPlayerByID(playerId);
	if (!player) {
		return;
	}

	if (!g_events().eventPlayerOnTurn(player, dir)) {
		return;
	}

	player->resetIdleTime();
	internalCreatureTurn(player, dir);
}

void Game::playerRequestOutfit(uint32_t playerId)
{
	if (!g_configManager().getBoolean(ALLOW_CHANGEOUTFIT)) {
		return;
	}

	Player* player = getPlayerByID(playerId);
	if (!player) {
		return;
	}

	player->sendOutfitWindow();
}

void Game::playerToggleMount(uint32_t playerId, bool mount)
{
	Player* player = getPlayerByID(playerId);
	if (!player) {
		return;
	}

	player->toggleMount(mount);
}

void Game::playerChangeOutfit(uint32_t playerId, Outfit_t outfit)
{
	if (!g_configManager().getBoolean(ALLOW_CHANGEOUTFIT)) {
		return;
	}

	Player* player = getPlayerByID(playerId);
	if (!player) {
		return;
	}

	const Outfit* playerOutfit = Outfits::getInstance().getOutfitByLookType(player->getSex(), outfit.lookType);
	if (!playerOutfit) {
		outfit.lookMount = 0;
	}

	if (outfit.lookMount != 0) {
		Mount* mount = mounts.getMountByClientID(outfit.lookMount);
		if (!mount) {
			return;
		}

		if (!player->hasMount(mount)) {
			return;
		}

		if (player->isMounted()) {
			Mount* prevMount = mounts.getMountByID(player->getCurrentMount());
			if (prevMount) {
				changeSpeed(player, mount->speed - prevMount->speed);
			}

			player->setCurrentMount(mount->id);
		} else {
			player->setCurrentMount(mount->id);
			outfit.lookMount = 0;
		}
	} else if (player->isMounted()) {
		player->dismount();
	}

	if (player->canWear(outfit.lookType, outfit.lookAddons)) {
		player->defaultOutfit = outfit;

		if (player->hasCondition(CONDITION_OUTFIT)) {
			return;
		}

		internalCreatureChangeOutfit(player, outfit);
	}
}

void Game::playerShowQuestLog(uint32_t playerId)
{
	Player* player = getPlayerByID(playerId);
	if (!player) {
		return;
	}

	g_events().eventPlayerOnRequestQuestLog(player);
}

void Game::playerShowQuestLine(uint32_t playerId, uint16_t questId)
{
	Player* player = getPlayerByID(playerId);
	if (!player) {
		return;
	}

	g_events().eventPlayerOnRequestQuestLine(player, questId);
}

void Game::playerSay(uint32_t playerId, uint16_t channelId, SpeakClasses type,
                    const std::string& receiver, const std::string& text)
{
	Player* player = getPlayerByID(playerId);
	if (!player) {
		return;
	}

	player->resetIdleTime();

	if (playerSaySpell(player, type, text)) {
		return;
	}

	uint32_t muteTime = player->isMuted();
	if (muteTime > 0) {
		std::ostringstream ss;
		ss << "You are still muted for " << muteTime << " seconds.";
		player->sendTextMessage(MESSAGE_FAILURE, ss.str());
		return;
	}


	if (!text.empty() && text.front() == '/' && player->isAccessPlayer()) {
		return;
	}

	if (type != TALKTYPE_PRIVATE_PN) {
		player->removeMessageBuffer();
	}

	switch (type) {
		case TALKTYPE_SAY:
			internalCreatureSay(player, TALKTYPE_SAY, text, false);
			break;

		case TALKTYPE_WHISPER:
			playerWhisper(player, text);
			break;

		case TALKTYPE_YELL:
			playerYell(player, text);
			break;

		case TALKTYPE_PRIVATE_TO:
		case TALKTYPE_PRIVATE_RED_TO:
			playerSpeakTo(player, type, receiver, text);
			break;

		case TALKTYPE_CHANNEL_O:
		case TALKTYPE_CHANNEL_Y:
		case TALKTYPE_CHANNEL_R1:
			g_chat().talkToChannel(*player, type, text, channelId);
			break;

		case TALKTYPE_PRIVATE_PN:
			playerSpeakToNpc(player, text);
			break;

		case TALKTYPE_BROADCAST:
			playerBroadcastMessage(player, text);
			break;

		default:
			break;
	}
}

bool Game::playerSaySpell(Player* player, SpeakClasses type, const std::string& text)
{
	if (player->walkExhausted()) {
		return true;
	}

	std::string words = text;
	TalkActionResult_t result = g_talkActions().playerSaySpell(player, type, words);
	if (result == TALKACTION_BREAK) {
		return true;
	}

	result = g_spells().playerSaySpell(player, words);
	if (result == TALKACTION_BREAK) {
		if (!g_configManager().getBoolean(PUSH_WHEN_ATTACKING)) {
			player->cancelPush();
		}

		if (!g_configManager().getBoolean(EMOTE_SPELLS)) {
			return internalCreatureSay(player, TALKTYPE_SPELL_USE, words, false);
		} else {
			return internalCreatureSay(player, TALKTYPE_MONSTER_SAY, words, false);
		}

	} else if (result == TALKACTION_FAILED) {
		return true;
	}

	return false;
}

void Game::playerWhisper(Player* player, const std::string& text)
{
	SpectatorHashSet spectators;
	map.getSpectators(spectators, player->getPosition(), false, false,
                 Map::maxClientViewportX, Map::maxClientViewportX,
                 Map::maxClientViewportY, Map::maxClientViewportY);

	//send to client
	for (Creature* spectator : spectators) {
		if (Player* spectatorPlayer = spectator->getPlayer()) {
			if (!Position::areInRange<1, 1>(player->getPosition(), spectatorPlayer->getPosition())) {
				spectatorPlayer->sendCreatureSay(player, TALKTYPE_WHISPER, "pspsps");
			} else {
				spectatorPlayer->sendCreatureSay(player, TALKTYPE_WHISPER, text);
			}
		}
	}

	//event method
	for (Creature* spectator : spectators) {
		spectator->onCreatureSay(player, TALKTYPE_WHISPER, text);
	}
}

bool Game::playerYell(Player* player, const std::string& text)
{
	if (player->getLevel() == 1) {
		player->sendTextMessage(MESSAGE_FAILURE, "You may not yell as long as you are on level 1.");
		return false;
	}

	if (player->hasCondition(CONDITION_YELLTICKS)) {
		player->sendCancelMessage(RETURNVALUE_YOUAREEXHAUSTED);
		return false;
	}

	if (player->getAccountType() < account::AccountType::ACCOUNT_TYPE_GAMEMASTER) {
		Condition* condition = Condition::createCondition(CONDITIONID_DEFAULT, CONDITION_YELLTICKS, 30000, 0);
		player->addCondition(condition);
	}

	internalCreatureSay(player, TALKTYPE_YELL, asUpperCaseString(text), false);
	return true;
}

bool Game::playerSpeakTo(Player* player, SpeakClasses type, const std::string& receiver,
                         const std::string& text)
{
	Player* toPlayer = getPlayerByName(receiver);
	if (!toPlayer) {
		player->sendTextMessage(MESSAGE_FAILURE, "A player with this name is not online.");
		return false;
	}

	if (type == TALKTYPE_PRIVATE_RED_TO && (player->hasFlag(PlayerFlag_CanTalkRedPrivate) || player->getAccountType() >= account::AccountType::ACCOUNT_TYPE_GAMEMASTER)) {
		type = TALKTYPE_PRIVATE_RED_FROM;
	} else {
		type = TALKTYPE_PRIVATE_FROM;
	}

	toPlayer->sendPrivateMessage(player, type, text);
	toPlayer->onCreatureSay(player, type, text);

	if (toPlayer->isInGhostMode() && !player->isAccessPlayer()) {
		player->sendTextMessage(MESSAGE_FAILURE, "A player with this name is not online.");
	} else {
		std::ostringstream ss;
		ss << "Message sent to " << toPlayer->getName() << '.';
		player->sendTextMessage(MESSAGE_FAILURE, ss.str());
	}
	return true;
}

void Game::playerSpeakToNpc(Player* player, const std::string& text)
{
	if (player == nullptr) {
		SPDLOG_ERROR("[Game::playerSpeakToNpc] - Player is nullptr");
		return;
	}

	// Check npc say exhausted
	if (player->isNpcExhausted()) {
		player->sendCancelMessage(RETURNVALUE_YOUAREEXHAUSTED);
		return;
	}

	SpectatorHashSet spectators;
	map.getSpectators(spectators, player->getPosition());
	for (Creature* spectator : spectators) {
		if (spectator->getNpc()) {
			spectator->onCreatureSay(player, TALKTYPE_PRIVATE_PN, text);
		}
	}

	player->updateNpcExhausted();
}

//--
bool Game::canThrowObjectTo(const Position& fromPos, const Position& toPos, bool checkLineOfSight /*= true*/,
							int32_t rangex /*= Map::maxClientViewportX*/, int32_t rangey /*= Map::maxClientViewportY*/) const
{
	return map.canThrowObjectTo(fromPos, toPos, checkLineOfSight, rangex, rangey);
}

bool Game::isSightClear(const Position& fromPos, const Position& toPos, bool floorCheck) const
{
	return map.isSightClear(fromPos, toPos, floorCheck);
}

bool Game::internalCreatureTurn(Creature* creature, Direction dir)
{
	if (creature->getDirection() == dir) {
		return false;
	}

	if (Player* player = creature->getPlayer()) {
		player->cancelPush();
	}
	creature->setDirection(dir);

	// Send to client
	SpectatorHashSet spectators;
	map.getSpectators(spectators, creature->getPosition(), true, true);
	for (Creature* spectator : spectators) {
		Player* tmpPlayer = spectator->getPlayer();
		if(!tmpPlayer) {
			continue;
		}
		tmpPlayer->sendCreatureTurn(creature);
	}
	return true;
}

bool Game::internalCreatureSay(Creature* creature, SpeakClasses type, const std::string& text,
                               bool ghostMode, SpectatorHashSet* spectatorsPtr/* = nullptr*/, const Position* pos/* = nullptr*/)
{
	if (text.empty()) {
		return false;
	}

	if (!pos) {
		pos = &creature->getPosition();
	}

	SpectatorHashSet spectators;

	if (!spectatorsPtr || spectatorsPtr->empty()) {
		// This somewhat complex construct ensures that the cached SpectatorHashSet
		// is used if available and if it can be used, else a local vector is
		// used (hopefully the compiler will optimize away the construction of
		// the temporary when it's not used).
		if (type != TALKTYPE_YELL && type != TALKTYPE_MONSTER_YELL) {
			map.getSpectators(spectators, *pos, false, false,
                           Map::maxClientViewportX, Map::maxClientViewportX,
                           Map::maxClientViewportY, Map::maxClientViewportY);
		} else {
			map.getSpectators(spectators, *pos, true, false, 18, 18, 14, 14);
		}
	} else {
		spectators = (*spectatorsPtr);
	}

	//send to client
	for (Creature* spectator : spectators) {
		if (Player* tmpPlayer = spectator->getPlayer()) {
			if (!ghostMode || tmpPlayer->canSeeCreature(creature)) {
				tmpPlayer->sendCreatureSay(creature, type, text, pos);
			}
		}
	}

	//event method
	for (Creature* spectator : spectators) {
		spectator->onCreatureSay(creature, type, text);
		if (creature != spectator) {
			g_events().eventCreatureOnHear(spectator, creature, text, type);
		}
	}
	return true;
}

void Game::checkCreatureWalk(uint32_t creatureId)
{
	Creature* creature = getCreatureByID(creatureId);
	if (creature && creature->getHealth() > 0) {
		creature->onCreatureWalk();
		cleanup();
	}
}

void Game::updateCreatureWalk(uint32_t creatureId)
{
	Creature* creature = getCreatureByID(creatureId);
	if (creature && creature->getHealth() > 0) {
		creature->goToFollowCreature();
	}
}

void Game::checkCreatureAttack(uint32_t creatureId)
{
	Creature* creature = getCreatureByID(creatureId);
	if (creature && creature->getHealth() > 0) {
		creature->onAttacking(0);
	}
}

void Game::addCreatureCheck(Creature* creature)
{
	creature->creatureCheck = true;

	if (creature->inCheckCreaturesVector) {
		// already in a vector
		return;
	}

	creature->inCheckCreaturesVector = true;
	checkCreatureLists[uniform_random(0, EVENT_CREATURECOUNT - 1)].push_back(creature);
	creature->incrementReferenceCounter();
}

void Game::removeCreatureCheck(Creature* creature)
{
	if (creature->inCheckCreaturesVector) {
		creature->creatureCheck = false;
	}
}

void Game::checkCreatures(size_t index)
{
	g_scheduler().addEvent(createSchedulerTask(EVENT_CHECK_CREATURE_INTERVAL, std::bind(&Game::checkCreatures, this, (index + 1) % EVENT_CREATURECOUNT)));

	auto& checkCreatureList = checkCreatureLists[index];
	size_t it = 0, end = checkCreatureList.size();
	while (it < end) {
		Creature* creature = checkCreatureList[it];
		if (creature && creature->creatureCheck) {
			if (creature->getHealth() > 0) {
				creature->onThink(EVENT_CREATURE_THINK_INTERVAL);
				creature->onAttacking(EVENT_CREATURE_THINK_INTERVAL);
				creature->executeConditions(EVENT_CREATURE_THINK_INTERVAL);
			} else {
				creature->onDeath();
			}
			++it;
		} else {
			creature->inCheckCreaturesVector = false;
			ReleaseCreature(creature);

			checkCreatureList[it] = checkCreatureList.back();
			checkCreatureList.pop_back();
			--end;
		}
	}
	cleanup();
}

void Game::changeSpeed(Creature* creature, int32_t varSpeedDelta)
{
	int32_t varSpeed = creature->getSpeed() - creature->getBaseSpeed();
	varSpeed += varSpeedDelta;

	creature->setSpeed(varSpeed);

	//send to clients
	SpectatorHashSet spectators;
	map.getSpectators(spectators, creature->getPosition(), false, true);
	for (Creature* spectator : spectators) {
		spectator->getPlayer()->sendChangeSpeed(creature, creature->getStepSpeed());
	}
}

void Game::changePlayerSpeed(Player& player, int32_t varSpeedDelta)
{
	int32_t varSpeed = player.getSpeed() - player.getBaseSpeed();
	varSpeed += varSpeedDelta;

	player.setSpeed(varSpeed);

	// Send new player speed to the spectators
	SpectatorHashSet spectators;
	map.getSpectators(spectators, player.getPosition(), false, true);
	for (Creature* creatureSpectator : spectators) {
		if (creatureSpectator == nullptr) {
			SPDLOG_ERROR("[Game::changePlayerSpeed] - Creature spectator is nullptr");
			continue;
		}

		const Player *playerSpectator = creatureSpectator->getPlayer();
		if (playerSpectator == nullptr) {
			SPDLOG_ERROR("[Game::changePlayerSpeed] - Player spectator is nullptr");
			continue;
		}

		playerSpectator->sendChangeSpeed(&player, player.getStepSpeed());
	}
}

void Game::internalCreatureChangeOutfit(Creature* creature, const Outfit_t& outfit)
{
	if (!g_events().eventCreatureOnChangeOutfit(creature, outfit)) {
		return;
	}

	creature->setCurrentOutfit(outfit);

	if (creature->isInvisible()) {
		return;
	}

	//send to clients
	SpectatorHashSet spectators;
	map.getSpectators(spectators, creature->getPosition(), true, true);
	for (Creature* spectator : spectators) {
		spectator->getPlayer()->sendCreatureChangeOutfit(creature, outfit);
	}
}

void Game::internalCreatureChangeVisible(Creature* creature, bool visible)
{
	//send to clients
	SpectatorHashSet spectators;
	map.getSpectators(spectators, creature->getPosition(), true, true);
	for (Creature* spectator : spectators) {
		spectator->getPlayer()->sendCreatureChangeVisible(creature, visible);
	}
}

void Game::changeLight(const Creature* creature)
{
	//send to clients
	SpectatorHashSet spectators;
	map.getSpectators(spectators, creature->getPosition(), true, true);
	for (Creature* spectator : spectators) {
		spectator->getPlayer()->sendCreatureLight(creature);
	}
}

void Game::updateCreatureIcon(const Creature* creature)
{
	//send to clients
	SpectatorHashSet spectators;
	map.getSpectators(spectators, creature->getPosition(), true, true);
	for (Creature* spectator : spectators) {
		spectator->getPlayer()->sendCreatureIcon(creature);
	}
}

void Game::reloadCreature(const Creature* creature)
{
	SpectatorHashSet spectators;
	map.getSpectators(spectators, creature->getPosition(), false, true);
	for (Creature* spectator : spectators) {
		Player* tmpPlayer = spectator->getPlayer();
		if (!tmpPlayer) {
			continue;
		}
		tmpPlayer->reloadCreature(creature);
	}
}

bool Game::combatBlockHit(CombatDamage& damage, Creature* attacker, Creature* target, bool checkDefense, bool checkArmor, bool field)
{
	if (damage.primary.type == COMBAT_NONE && damage.secondary.type == COMBAT_NONE) {
		return true;
	}

	if (target->getPlayer() && target->isInGhostMode()) {
		return true;
	}

	if (damage.primary.value > 0) {
		return false;
	}

	static const auto sendBlockEffect = [this](BlockType_t blockType, CombatType_t combatType, const Position& targetPos) {
		if (blockType == BLOCK_DEFENSE) {
			addMagicEffect(targetPos, CONST_ME_POFF);
		} else if (blockType == BLOCK_ARMOR) {
			addMagicEffect(targetPos, CONST_ME_BLOCKHIT);
		} else if (blockType == BLOCK_DODGE) {
			addMagicEffect(targetPos, CONST_ME_DODGE);
		} else if (blockType == BLOCK_IMMUNITY) {
			uint8_t hitEffect = 0;
			switch (combatType) {
				case COMBAT_UNDEFINEDDAMAGE: {
					return;
				}
				case COMBAT_ENERGYDAMAGE:
				case COMBAT_FIREDAMAGE:
				case COMBAT_PHYSICALDAMAGE:
				case COMBAT_ICEDAMAGE:
				case COMBAT_DEATHDAMAGE: {
					hitEffect = CONST_ME_BLOCKHIT;
					break;
				}
				case COMBAT_EARTHDAMAGE: {
					hitEffect = CONST_ME_GREEN_RINGS;
					break;
				}
				case COMBAT_HOLYDAMAGE: {
					hitEffect = CONST_ME_HOLYDAMAGE;
					break;
				}
				default: {
					hitEffect = CONST_ME_POFF;
					break;
				}
			}
			addMagicEffect(targetPos, hitEffect);
		}
	};

	// dodge (ruse)
	if (const Player* targetPlayer = target->getPlayer()) {
		if (targetPlayer->getInventoryItem(CONST_SLOT_ARMOR) != nullptr) {
			double_t chance = targetPlayer->getInventoryItem(CONST_SLOT_ARMOR)->getDodgeChance();
			if (chance > 0 && uniform_random(1, 100) <= chance) {
				sendBlockEffect(BLOCK_DODGE, damage.primary.type, target->getPosition());
				targetPlayer->sendTextMessage(MESSAGE_ATTENTION, "You dodged an attack. (Ruse)");
				return true;
			}
		}
	}

	bool canHeal = false;
		CombatDamage damageHeal;
		damageHeal.primary.type = COMBAT_HEALING;

	bool canReflect = false;
		CombatDamage damageReflected;

	BlockType_t primaryBlockType, secondaryBlockType;
	if (damage.primary.type != COMBAT_NONE) {
		// Damage reflection primary
		if (attacker && target->getMonster()) {
			uint32_t primaryReflect = target->getMonster()->getReflectValue(damage.primary.type);
			if (primaryReflect > 0) {
				damageReflected.primary.type = damage.primary.type;
				damageReflected.primary.value = std::ceil((damage.primary.value) * (primaryReflect / 100.));
				damageReflected.extension = true;
				damageReflected.exString = "(damage reflection)";
				canReflect = true;
			}
		}
		damage.primary.value = -damage.primary.value;
		// Damage healing primary
		if (attacker && target->getMonster()) {
			uint32_t primaryHealing = target->getMonster()->getHealingCombatValue(damage.primary.type);
			if (primaryHealing > 0) {
				damageHeal.primary.value = std::ceil((damage.primary.value) * (primaryHealing / 100.));
				canHeal = true;
			}
		}
		primaryBlockType = target->blockHit(attacker, damage.primary.type, damage.primary.value, checkDefense, checkArmor, field);

		damage.primary.value = -damage.primary.value;
		sendBlockEffect(primaryBlockType, damage.primary.type, target->getPosition());
	} else {
		primaryBlockType = BLOCK_NONE;
	}

	if (damage.secondary.type != COMBAT_NONE) {
		// Damage reflection secondary
		if (attacker && target->getMonster()) {
			uint32_t secondaryReflect = target->getMonster()->getReflectValue(damage.secondary.type);
			if (secondaryReflect > 0) {
				if (!canReflect) {
					damageReflected.primary.type = damage.secondary.type;
					damageReflected.primary.value = std::ceil((damage.secondary.value) * (secondaryReflect / 100.));
					damageReflected.extension = true;
					damageReflected.exString = "(damage reflection)";
					canReflect = true;
				} else {
					damageReflected.secondary.type = damage.secondary.type;
					damageReflected.secondary.value = std::ceil((damage.secondary.value) * (secondaryReflect / 100.));
				}
			}
		}
		damage.secondary.value = -damage.secondary.value;
		// Damage healing secondary
		if (attacker && target->getMonster()) {
			uint32_t secondaryHealing = target->getMonster()->getHealingCombatValue(damage.secondary.type);
			if (secondaryHealing > 0) {;
				damageHeal.primary.value += std::ceil((damage.secondary.value) * (secondaryHealing / 100.));
				canHeal = true;
			}
		}
		secondaryBlockType = target->blockHit(attacker, damage.secondary.type, damage.secondary.value, false, false, field);

		damage.secondary.value = -damage.secondary.value;
		sendBlockEffect(secondaryBlockType, damage.secondary.type, target->getPosition());
	} else {
		secondaryBlockType = BLOCK_NONE;
	}
	if (canReflect) {
		combatChangeHealth(target, attacker, damageReflected, false);
	}
	if (canHeal) {
		combatChangeHealth(nullptr, target, damageHeal);
	}
	return (primaryBlockType != BLOCK_NONE) && (secondaryBlockType != BLOCK_NONE);
}

void Game::combatGetTypeInfo(CombatType_t combatType, Creature* target, TextColor_t& color, uint8_t& effect)
{
	switch (combatType) {
		case COMBAT_PHYSICALDAMAGE: {
			Item* splash = nullptr;
			switch (target->getRace()) {
				case RACE_VENOM:
					color = TEXTCOLOR_LIGHTGREEN;
					effect = CONST_ME_HITBYPOISON;
					splash = Item::CreateItem(ITEM_SMALLSPLASH, FLUID_SLIME);
					break;
				case RACE_BLOOD:
					color = TEXTCOLOR_RED;
					effect = CONST_ME_DRAWBLOOD;
					if (const Tile* tile = target->getTile()) {
						if (!tile->hasFlag(TILESTATE_PROTECTIONZONE)) {
							splash = Item::CreateItem(ITEM_SMALLSPLASH, FLUID_BLOOD);
						}
					}
					break;
				case RACE_INK:
					color = TEXTCOLOR_LIGHTGREY;
					effect = CONST_ME_HITAREA;
					splash = Item::CreateItem(ITEM_SMALLSPLASH, FLUID_INK);
					break;
				case RACE_UNDEAD:
					color = TEXTCOLOR_LIGHTGREY;
					effect = CONST_ME_HITAREA;
					break;
				case RACE_FIRE:
					color = TEXTCOLOR_ORANGE;
					effect = CONST_ME_DRAWBLOOD;
					break;
				case RACE_ENERGY:
					color = TEXTCOLOR_PURPLE;
					effect = CONST_ME_ENERGYHIT;
					break;
				default:
					color = TEXTCOLOR_NONE;
					effect = CONST_ME_NONE;
					break;
			}

			if (splash) {
				internalAddItem(target->getTile(), splash, INDEX_WHEREEVER, FLAG_NOLIMIT);
				splash->startDecaying();
			}

			break;
		}

		case COMBAT_ENERGYDAMAGE: {
			color = TEXTCOLOR_PURPLE;
			effect = CONST_ME_ENERGYHIT;
			break;
		}

		case COMBAT_EARTHDAMAGE: {
			color = TEXTCOLOR_LIGHTGREEN;
			effect = CONST_ME_GREEN_RINGS;
			break;
		}

		case COMBAT_DROWNDAMAGE: {
			color = TEXTCOLOR_LIGHTBLUE;
			effect = CONST_ME_LOSEENERGY;
			break;
		}
		case COMBAT_FIREDAMAGE: {
			color = TEXTCOLOR_ORANGE;
			effect = CONST_ME_HITBYFIRE;
			break;
		}
		case COMBAT_ICEDAMAGE: {
			color = TEXTCOLOR_SKYBLUE;
			effect = CONST_ME_ICEATTACK;
			break;
		}
		case COMBAT_HOLYDAMAGE: {
			color = TEXTCOLOR_YELLOW;
			effect = CONST_ME_HOLYDAMAGE;
			break;
		}
		case COMBAT_DEATHDAMAGE: {
			color = TEXTCOLOR_DARKRED;
			effect = CONST_ME_SMALLCLOUDS;
			break;
		}
		case COMBAT_LIFEDRAIN: {
			color = TEXTCOLOR_RED;
			effect = CONST_ME_MAGIC_RED;
			break;
		}
		default: {
			color = TEXTCOLOR_NONE;
			effect = CONST_ME_NONE;
			break;
		}
	}
}

bool Game::combatChangeHealth(Creature* attacker, Creature* target, CombatDamage& damage, bool isEvent /*= false*/)
{
	using namespace std;
	const Position& targetPos = target->getPosition();
	if (damage.primary.value > 0) {
		if (target->getHealth() <= 0) {
			return false;
		}

		Player* attackerPlayer;
		if (attacker) {
			attackerPlayer = attacker->getPlayer();
		} else {
			attackerPlayer = nullptr;
		}

		Player* targetPlayer = target->getPlayer();
		if (attackerPlayer && targetPlayer && attackerPlayer->getSkull() == SKULL_BLACK && attackerPlayer->getSkullClient(targetPlayer) == SKULL_NONE) {
			return false;
		}

		if (damage.origin != ORIGIN_NONE) {
			const auto& events = target->getCreatureEvents(CREATURE_EVENT_HEALTHCHANGE);
			if (!events.empty()) {
				for (CreatureEvent* creatureEvent : events) {
					creatureEvent->executeHealthChange(target, attacker, damage);
				}
				damage.origin = ORIGIN_NONE;
				return combatChangeHealth(attacker, target, damage);
			}
		}

		int32_t realHealthChange = target->getHealth();
		target->gainHealth(attacker, damage.primary.value);
		realHealthChange = target->getHealth() - realHealthChange;

		if (realHealthChange > 0 && !target->isInGhostMode()) {
			if (targetPlayer) {
				targetPlayer->updateImpactTracker(COMBAT_HEALING, realHealthChange);
			}

			// Party hunt analyzer
			if (Party* party = attackerPlayer ? attackerPlayer->getParty() : nullptr) {
				party->addPlayerHealing(attackerPlayer, realHealthChange);
			}

			std::stringstream ss;

			ss << realHealthChange << (realHealthChange != 1 ? " hitpoints." : " hitpoint.");
			std::string damageString = ss.str();

			std::string spectatorMessage;

			TextMessage message;
			message.position = targetPos;
			message.primary.value = realHealthChange;
			message.primary.color = TEXTCOLOR_PASTELRED;

			SpectatorHashSet spectators;
			map.getSpectators(spectators, targetPos, false, true);
			for (Creature* spectator : spectators) {
				Player* tmpPlayer = spectator->getPlayer();

				if(!tmpPlayer)
				{
					continue;
				}
				
				if (tmpPlayer == attackerPlayer && attackerPlayer != targetPlayer) {
					ss.str({});
					ss << "You heal " << target->getNameDescription() << " for " << damageString;
					message.type = MESSAGE_HEALED;
					message.text = ss.str();
				} else if (tmpPlayer == targetPlayer) {
					ss.str({});
					if (!attacker) {
						ss << "You were healed";
					} else if (targetPlayer == attackerPlayer) {
						ss << "You heal yourself";
					} else {
						ss << "You were healed by " << attacker->getNameDescription();
					}
					ss << " for " << damageString;
					message.type = MESSAGE_HEALED;
					message.text = ss.str();
				} else {
					if (spectatorMessage.empty()) {
						ss.str({});
						if (!attacker) {
							ss << ucfirst(target->getNameDescription()) << " was healed";
						} else {
							ss << ucfirst(attacker->getNameDescription()) << " healed ";
							if (attacker == target) {
								ss << (targetPlayer ? (targetPlayer->getSex() == PLAYERSEX_FEMALE ? "herself" : "himself") : "itself");
							} else {
								ss << target->getNameDescription();
							}
						}
						ss << " for " << damageString;
						spectatorMessage = ss.str();
					}
					message.type = MESSAGE_HEALED_OTHERS;
					message.text = spectatorMessage;
				}
				tmpPlayer->sendTextMessage(message);
			}
		}
	} else {
		if (!target->isAttackable()) {
			if (!target->isInGhostMode()) {
				addMagicEffect(targetPos, CONST_ME_POFF);
			}
			return true;
		}

		Player* attackerPlayer;
		if (attacker) {
			attackerPlayer = attacker->getPlayer();
		} else {
			attackerPlayer = nullptr;
		}

		Player* targetPlayer = target->getPlayer();
		if (attackerPlayer && targetPlayer && attackerPlayer->getSkull() == SKULL_BLACK && attackerPlayer->getSkullClient(targetPlayer) == SKULL_NONE) {
			return false;
		}

		damage.primary.value = std::abs(damage.primary.value);
		damage.secondary.value = std::abs(damage.secondary.value);

		Monster* targetMonster;
		if (target && target->getMonster()) {
			targetMonster = target->getMonster();
		} else {
			targetMonster = nullptr;
		}

		const Monster* attackerMonster;
		if (attacker && attacker->getMonster()) {
			attackerMonster = attacker->getMonster();
		} else {
			attackerMonster = nullptr;
		}

		if (attackerPlayer && targetMonster) {
			const PreySlot* slot = attackerPlayer->getPreyWithMonster(targetMonster->getRaceId());
			if (slot && slot->isOccupied() && slot->bonus == PreyBonus_Damage && slot->bonusTimeLeft > 0) {
				damage.primary.value += static_cast<int32_t>(std::ceil((damage.primary.value * slot->bonusPercentage) / 100));
				damage.secondary.value += static_cast<int32_t>(std::ceil((damage.secondary.value * slot->bonusPercentage) / 100));
			}
		} else if (attackerMonster && targetPlayer) {
			const PreySlot* slot = targetPlayer->getPreyWithMonster(attackerMonster->getRaceId());
			if (slot && slot->isOccupied() && slot->bonus == PreyBonus_Defense && slot->bonusTimeLeft > 0) {
				damage.primary.value -= static_cast<int32_t>(std::ceil((damage.primary.value * slot->bonusPercentage) / 100));
				damage.secondary.value -= static_cast<int32_t>(std::ceil((damage.secondary.value * slot->bonusPercentage) / 100));
			}
		}

		TextMessage message;
		message.position = targetPos;

		if (!isEvent) {
			g_events().eventCreatureOnDrainHealth(target, attacker, damage.primary.type, damage.primary.value, damage.secondary.type, damage.secondary.value, message.primary.color, message.secondary.color);
		}
		if (damage.origin != ORIGIN_NONE && attacker && damage.primary.type != COMBAT_HEALING) {
			damage.primary.value *= attacker->getBuff(BUFF_DAMAGEDEALT) / 100.;
			damage.secondary.value *= attacker->getBuff(BUFF_DAMAGEDEALT) / 100.;
		}
		if (damage.origin != ORIGIN_NONE && target && damage.primary.type != COMBAT_HEALING) {
			damage.primary.value *= target->getBuff(BUFF_DAMAGERECEIVED) / 100.;
			damage.secondary.value *= target->getBuff(BUFF_DAMAGERECEIVED) / 100.;
		}
		int32_t healthChange = damage.primary.value + damage.secondary.value;
		if (healthChange == 0) {
			return true;
		}

		SpectatorHashSet spectators;
		map.getSpectators(spectators, targetPos, true, true);

		if (damage.fatal) {
			addMagicEffect(spectators, targetPos, CONST_ME_FATAL);
		} else if (damage.critical) {
			addMagicEffect(spectators, targetPos, CONST_ME_CRITICAL_DAMAGE);
		}

		if (!damage.extension && attackerMonster && targetPlayer) {
			// Charm rune (target as player)
			if (charmRune_t activeCharm = g_iobestiary().getCharmFromTarget(targetPlayer, g_monsters().getMonsterTypeByRaceId(attackerMonster->getRaceId()));
				activeCharm != CHARM_NONE && activeCharm != CHARM_CLEANSE) {
				if (Charm* charm = g_iobestiary().getBestiaryCharm(activeCharm);
					charm->type == CHARM_DEFENSIVE && charm->chance > normal_random(0, 100) && 
					g_iobestiary().parseCharmCombat(charm, targetPlayer, attacker, (damage.primary.value + damage.secondary.value))) {
					return false; // Dodge charm
				}
			}
		}

		if (target->hasCondition(CONDITION_MANASHIELD) && damage.primary.type != COMBAT_UNDEFINEDDAMAGE) {
			int32_t manaDamage = std::min<int32_t>(target->getMana(), healthChange);
			uint16_t manaShield = target->getManaShield();
			if (manaShield > 0) {
				if (manaShield > manaDamage) {
					target->setManaShield(manaShield - manaDamage);
					manaShield = manaShield - manaDamage;
				} else {
					manaDamage = manaShield;
					target->removeCondition(CONDITION_MANASHIELD);
					manaShield  = 0;
				}
			}
			if (manaDamage != 0) {
				if (damage.origin != ORIGIN_NONE) {
					const auto& events = target->getCreatureEvents(CREATURE_EVENT_MANACHANGE);
					if (!events.empty()) {
						for (CreatureEvent* creatureEvent : events) {
							creatureEvent->executeManaChange(target, attacker, damage);
						}
						healthChange = damage.primary.value + damage.secondary.value;
						if (healthChange == 0) {
							return true;
						}
						manaDamage = std::min<int32_t>(target->getMana(), healthChange);
					}
				}

				target->drainMana(attacker, manaDamage);

				if(target->getMana() == 0 && manaShield > 0) {
					target->removeCondition(CONDITION_MANASHIELD);
				}

				addMagicEffect(spectators, targetPos, CONST_ME_LOSEENERGY);

				std::stringstream ss;

				std::string damageString = std::to_string(manaDamage);

				std::string spectatorMessage;

				message.primary.value = manaDamage;
				message.primary.color = TEXTCOLOR_BLUE;

				for (Creature* spectator : spectators) {
					if (!spectator) {
						continue;
					}

					Player* tmpPlayer = spectator->getPlayer();
					if (!tmpPlayer) {
						continue;
					}

					if (tmpPlayer->getPosition().z != targetPos.z) {
						continue;
					}

					if (tmpPlayer == attackerPlayer && attackerPlayer != targetPlayer) {
						ss.str({});
						ss << ucfirst(target->getNameDescription()) << " loses " << damageString + " mana due to your attack.";
						message.type = MESSAGE_DAMAGE_DEALT;
						message.text = ss.str();
					} else if (tmpPlayer == targetPlayer) {
						ss.str({});
						ss << "You lose " << damageString << " mana";
						if (!attacker) {
							ss << '.';
						} else if (targetPlayer == attackerPlayer) {
							ss << " due to your own attack.";
						} else {
							ss << " due to an attack by " << attacker->getNameDescription() << '.';
						}
						message.type = MESSAGE_DAMAGE_RECEIVED;
						message.text = ss.str();
					} else {
						if (spectatorMessage.empty()) {
							ss.str({});
							ss << ucfirst(target->getNameDescription()) << " loses " << damageString + " mana";
							if (attacker) {
								ss << " due to ";
								if (attacker == target) {
									ss << (targetPlayer ? (targetPlayer->getSex() == PLAYERSEX_FEMALE ? "her own attack" : "his own attack") : "its own attack");
								} else {
									ss << "an attack by " << attacker->getNameDescription();
								}
							}
							ss << '.';
							spectatorMessage = ss.str();
						}
						message.type = MESSAGE_DAMAGE_OTHERS;
						message.text = spectatorMessage;
					}
					tmpPlayer->sendTextMessage(message);
				}

				damage.primary.value -= manaDamage;
				if (damage.primary.value < 0) {
					damage.secondary.value = std::max<int32_t>(0, damage.secondary.value + damage.primary.value);
					damage.primary.value = 0;
				}
			}
		}

		int32_t realDamage = damage.primary.value + damage.secondary.value;
		if (realDamage == 0) {
			return true;
		}

		if (damage.origin != ORIGIN_NONE) {
			const auto& events = target->getCreatureEvents(CREATURE_EVENT_HEALTHCHANGE);
			if (!events.empty()) {
				for (CreatureEvent* creatureEvent : events) {
					creatureEvent->executeHealthChange(target, attacker, damage);
				}
				damage.origin = ORIGIN_NONE;
				return combatChangeHealth(attacker, target, damage);
			}
		}

		int32_t targetHealth = target->getHealth();
		if (damage.primary.value >= targetHealth) {
			damage.primary.value = targetHealth;
			damage.secondary.value = 0;
		} else if (damage.secondary.value) {
			damage.secondary.value = std::min<int32_t>(damage.secondary.value, targetHealth - damage.primary.value);
		}

		realDamage = damage.primary.value + damage.secondary.value;
		if (realDamage == 0) {
			return true;
		} else if (realDamage >= targetHealth) {
			for (CreatureEvent* creatureEvent : target->getCreatureEvents(CREATURE_EVENT_PREPAREDEATH)) {
				if (!creatureEvent->executeOnPrepareDeath(target, attacker)) {
					return false;
				}
			}
		}

		target->drainHealth(attacker, realDamage);
		if (realDamage > 0 && targetMonster) {
			if (attackerPlayer && attackerPlayer->getPlayer()) {
				attackerPlayer->updateImpactTracker(damage.secondary.type, damage.secondary.value);
			}

			if (targetMonster->israndomStepping()) {
				targetMonster->setIgnoreFieldDamage(true);
				targetMonster->updateMapCache();
			}
		}

		// Using real damage
		if (attackerPlayer) {
			//life leech
			uint16_t lifeChance = attackerPlayer->getSkillLevel(SKILL_LIFE_LEECH_CHANCE);
			uint16_t lifeSkill = attackerPlayer->getSkillLevel(SKILL_LIFE_LEECH_AMOUNT);
			if (normal_random(0, 100) < lifeChance) {
				// Vampiric charm rune
				if (targetMonster) {
					if (uint16_t playerCharmRaceidVamp = attackerPlayer->parseRacebyCharm(CHARM_VAMP, false, 0); 
						playerCharmRaceidVamp != 0 && playerCharmRaceidVamp == targetMonster->getRaceId()) {
						if (const Charm* lifec = g_iobestiary().getBestiaryCharm(CHARM_VAMP)) {
							lifeSkill += lifec->percent;
						}
					}
				}
				CombatParams tmpParams;
				CombatDamage tmpDamage;

				int affected = damage.affected;
				tmpDamage.origin = ORIGIN_SPELL;
				tmpDamage.primary.type = COMBAT_HEALING;
				tmpDamage.primary.value = std::round(realDamage * (lifeSkill / 100.) * (0.2 * affected + 0.9)) / affected;

				Combat::doCombatHealth(nullptr, attackerPlayer, tmpDamage, tmpParams);
			}

			//mana leech
			uint16_t manaChance = attackerPlayer->getSkillLevel(SKILL_MANA_LEECH_CHANCE);
      		uint16_t manaSkill = attackerPlayer->getSkillLevel(SKILL_MANA_LEECH_AMOUNT);
			if (normal_random(0, 100) < manaChance) {
				// Void charm rune
				if (targetMonster) {
					if (uint16_t playerCharmRaceidVoid = attackerPlayer->parseRacebyCharm(CHARM_VOID, false, 0);
						playerCharmRaceidVoid != 0 && playerCharmRaceidVoid == targetMonster->getRace()) {
						if (const Charm* voidc = g_iobestiary().getBestiaryCharm(CHARM_VOID)) {
							manaSkill += voidc->percent;
						}
					}
				}
				CombatParams tmpParams;
				CombatDamage tmpDamage;

				int affected = damage.affected;
				tmpDamage.origin = ORIGIN_SPELL;
				tmpDamage.primary.type = COMBAT_MANADRAIN;
				tmpDamage.primary.value = std::round(realDamage * (manaSkill / 100.) * (0.1 * affected + 0.9)) / affected;

				Combat::doCombatMana(nullptr, attackerPlayer, tmpDamage, tmpParams);
			}

			// Charm rune (attacker as player)
			if (!damage.extension && targetMonster) {
				if (charmRune_t activeCharm = g_iobestiary().getCharmFromTarget(attackerPlayer, g_monsters().getMonsterTypeByRaceId(targetMonster->getRaceId()));
					activeCharm != CHARM_NONE) {
					if (Charm* charm = g_iobestiary().getBestiaryCharm(activeCharm);
						charm->type == CHARM_OFFENSIVE && (charm->chance >= normal_random(0, 100))) {
						g_iobestiary().parseCharmCombat(charm, attackerPlayer, target, realDamage);
					}
				}
			}

			// Party hunt analyzer
			if (Party* party = attackerPlayer->getParty()) {
				/* Damage on primary type */
				if (damage.primary.value != 0) {
					party->addPlayerDamage(attackerPlayer, damage.primary.value);
				}
				/* Damage on secondary type */
				if (damage.secondary.value != 0) {
					party->addPlayerDamage(attackerPlayer, damage.secondary.value);
				}
			}
		}

		if (spectators.empty()) {
			map.getSpectators(spectators, targetPos, true, true);
		}

		addCreatureHealth(spectators, target);

		message.primary.value = damage.primary.value;
		message.secondary.value = damage.secondary.value;

		uint8_t hitEffect;
		if (message.primary.value) {
			combatGetTypeInfo(damage.primary.type, target, message.primary.color, hitEffect);
			if (hitEffect != CONST_ME_NONE) {
				addMagicEffect(spectators, targetPos, hitEffect);
			}
		}

		if (message.secondary.value) {
			combatGetTypeInfo(damage.secondary.type, target, message.secondary.color, hitEffect);
			if (hitEffect != CONST_ME_NONE) {
				addMagicEffect(spectators, targetPos, hitEffect);
			}
		}

		if (message.primary.color != TEXTCOLOR_NONE || message.secondary.color != TEXTCOLOR_NONE) {
			if (attackerPlayer) {
				attackerPlayer->updateImpactTracker(damage.primary.type, damage.primary.value);
				if (damage.secondary.type != COMBAT_NONE) {
					attackerPlayer->updateImpactTracker(damage.secondary.type, damage.secondary.value);
				}
			}
			if (targetPlayer) {
				std::string cause = "(other)";
				if (attacker) {
					cause = attacker->getName();
				}

				targetPlayer->updateInputAnalyzer(damage.primary.type, damage.primary.value, cause);
				if (attackerPlayer) {
					if (damage.secondary.type != COMBAT_NONE) {
						attackerPlayer->updateInputAnalyzer(damage.secondary.type, damage.secondary.value, cause);
					}
				}
			}
			std::stringstream ss;

			ss << realDamage << (realDamage != 1 ? " hitpoints" : " hitpoint");
			std::string damageString = ss.str();

			std::string spectatorMessage;

			for (Creature* spectator : spectators) {
				Player* tmpPlayer = spectator->getPlayer();
				if (tmpPlayer->getPosition().z != targetPos.z) {
					continue;
				}

				if (tmpPlayer == attackerPlayer && attackerPlayer != targetPlayer) {
					ss.str({});
					ss << ucfirst(target->getNameDescription()) << " loses " << damageString << " due to your attack.";
					if (damage.extension) {
						ss << " " << damage.exString;
					}
					if (damage.fatal) {
						ss << " (Onslaught)";
					}
					message.type = MESSAGE_DAMAGE_DEALT;
					message.text = ss.str();
				} else if (tmpPlayer == targetPlayer) {
					ss.str({});
					ss << "You lose " << damageString;
					if (!attacker) {
						ss << '.';
					} else if (targetPlayer == attackerPlayer) {
						ss << " due to your own attack.";
					} else {
						ss << " due to an attack by " << attacker->getNameDescription() << '.';
					}
					if (damage.extension) {
						ss << " " << damage.exString;
					}
					message.type = MESSAGE_DAMAGE_RECEIVED;
					message.text = ss.str();
				} else {
					message.type = MESSAGE_DAMAGE_OTHERS;

					if (spectatorMessage.empty()) {
						ss.str({});
						ss << ucfirst(target->getNameDescription()) << " loses " << damageString;
						if (attacker) {
							ss << " due to ";
							if (attacker == target) {
								if (targetPlayer) {
									ss << (targetPlayer->getSex() == PLAYERSEX_FEMALE ? "her own attack" : "his own attack");
								} else {
									ss << "its own attack";
								}
							} else {
								ss << "an attack by " << attacker->getNameDescription();
							}
						}
						ss << '.';
						if (damage.extension) {
							ss << " " << damage.exString;
						}
						spectatorMessage = ss.str();
					}

					message.text = spectatorMessage;
				}
				tmpPlayer->sendTextMessage(message);
			}
		}
	}

	return true;
}

bool Game::combatChangeMana(Creature* attacker, Creature* target, CombatDamage& damage)
{
	const Position& targetPos = target->getPosition();
	int32_t manaChange = damage.primary.value + damage.secondary.value;
	if (manaChange > 0) {
		Player* attackerPlayer;
		if (attacker) {
			attackerPlayer = attacker->getPlayer();
		} else {
			attackerPlayer = nullptr;
		}

		Player* targetPlayer = target->getPlayer();
		if (attackerPlayer && targetPlayer && attackerPlayer->getSkull() == SKULL_BLACK && attackerPlayer->getSkullClient(targetPlayer) == SKULL_NONE) {
			return false;
		}

		if (damage.origin != ORIGIN_NONE) {
			const auto& events = target->getCreatureEvents(CREATURE_EVENT_MANACHANGE);
			if (!events.empty()) {
				for (CreatureEvent* creatureEvent : events) {
					creatureEvent->executeManaChange(target, attacker, damage);
				}
				damage.origin = ORIGIN_NONE;
				return combatChangeMana(attacker, target, damage);
			}
		}

		int32_t realManaChange = target->getMana();
		target->changeMana(manaChange);
		realManaChange = target->getMana() - realManaChange;

		if (realManaChange > 0 && !target->isInGhostMode()) {
			std::string damageString = std::to_string(realManaChange) + " mana.";

			std::string spectatorMessage;
			if (!attacker) {
				spectatorMessage += ucfirst(target->getNameDescription());
				spectatorMessage += " was restored for " + damageString;
			} else {
				spectatorMessage += ucfirst(attacker->getNameDescription());
				spectatorMessage += " restored ";
				if (attacker == target) {
					spectatorMessage += (targetPlayer ? (targetPlayer->getSex() == PLAYERSEX_FEMALE ? "herself" : "himself") : "itself");
				} else {
					spectatorMessage += target->getNameDescription();
				}
				spectatorMessage += " for " + damageString;
			}

			TextMessage message;
			message.position = targetPos;
			message.primary.value = realManaChange;
			message.primary.color = TEXTCOLOR_MAYABLUE;

			SpectatorHashSet spectators;
			map.getSpectators(spectators, targetPos, false, true);
			for (Creature* spectator : spectators) {
				Player* tmpPlayer = spectator->getPlayer();

				if(!tmpPlayer)
				{
					continue;
				}

				if (tmpPlayer == attackerPlayer && attackerPlayer != targetPlayer) {
					message.type = MESSAGE_HEALED;
					message.text = "You restored " + target->getNameDescription() + " for " + damageString;
				} else if (tmpPlayer == targetPlayer) {
					message.type = MESSAGE_HEALED;
					if (!attacker) {
						message.text = "You were restored for " + damageString;
					} else if (targetPlayer == attackerPlayer) {
						message.text = "You restore yourself for " + damageString;
					} else {
						message.text = "You were restored by " + attacker->getNameDescription() + " for " + damageString;
					}
				} else {
					message.type = MESSAGE_HEALED_OTHERS;
					message.text = spectatorMessage;
				}
				tmpPlayer->sendTextMessage(message);
			}
		}
	} else {
		if (!target->isAttackable()) {
			if (!target->isInGhostMode()) {
				addMagicEffect(targetPos, CONST_ME_POFF);
			}
			return false;
		}

		Player* attackerPlayer;
		if (attacker) {
			attackerPlayer = attacker->getPlayer();
		} else {
			attackerPlayer = nullptr;
		}

		Player* targetPlayer = target->getPlayer();
		if (attackerPlayer && targetPlayer && attackerPlayer->getSkull() == SKULL_BLACK && attackerPlayer->getSkullClient(targetPlayer) == SKULL_NONE) {
			return false;
		}

		int32_t manaLoss = std::min<int32_t>(target->getMana(), -manaChange);
		BlockType_t blockType = target->blockHit(attacker, COMBAT_MANADRAIN, manaLoss);
		if (blockType != BLOCK_NONE) {
			addMagicEffect(targetPos, CONST_ME_POFF);
			return false;
		}

		if (manaLoss <= 0) {
			return true;
		}

		if (damage.origin != ORIGIN_NONE) {
			const auto& events = target->getCreatureEvents(CREATURE_EVENT_MANACHANGE);
			if (!events.empty()) {
				for (CreatureEvent* creatureEvent : events) {
					creatureEvent->executeManaChange(target, attacker, damage);
				}
				damage.origin = ORIGIN_NONE;
				return combatChangeMana(attacker, target, damage);
			}
		}

		if (targetPlayer && attacker && attacker->getMonster()) {
			//Charm rune (target as player)
			MonsterType* mType = g_monsters().getMonsterType(attacker->getName());
			if (mType) {
				charmRune_t activeCharm = g_iobestiary().getCharmFromTarget(targetPlayer, mType);
				if (activeCharm != CHARM_NONE && activeCharm != CHARM_CLEANSE) {
					Charm* charm = g_iobestiary().getBestiaryCharm(activeCharm);
					if (charm && charm->type == CHARM_DEFENSIVE && (charm->chance > normal_random(0, 100))) {
						if (g_iobestiary().parseCharmCombat(charm, targetPlayer, attacker, manaChange)) {
							return false; // Dodge charm
						}
					}
				}
			}
		}

		target->drainMana(attacker, manaLoss);

		std::stringstream ss;

		std::string damageString = std::to_string(manaLoss);

		std::string spectatorMessage;

		TextMessage message;
		message.position = targetPos;
		message.primary.value = manaLoss;
		message.primary.color = TEXTCOLOR_BLUE;

		SpectatorHashSet spectators;
		map.getSpectators(spectators, targetPos, false, true);
		for (Creature* spectator : spectators) {
			Player* tmpPlayer = spectator->getPlayer();

			if(!tmpPlayer)
			{
				continue;
			}

			if (tmpPlayer == attackerPlayer && attackerPlayer != targetPlayer) {
				ss.str({});
				ss << ucfirst(target->getNameDescription()) << " loses " << damageString << " mana due to your attack.";
				message.type = MESSAGE_DAMAGE_DEALT;
				message.text = ss.str();
			} else if (tmpPlayer == targetPlayer) {
				ss.str({});
				ss << "You lose " << damageString << " mana";
				if (!attacker) {
					ss << '.';
				} else if (targetPlayer == attackerPlayer) {
					ss << " due to your own attack.";
				} else {
					ss << " mana due to an attack by " << attacker->getNameDescription() << '.';
				}
				message.type = MESSAGE_DAMAGE_RECEIVED;
				message.text = ss.str();
			} else {
				if (spectatorMessage.empty()) {
					ss.str({});
					ss << ucfirst(target->getNameDescription()) << " loses " << damageString << " mana";
					if (attacker) {
						ss << " due to ";
						if (attacker == target) {
							ss << (targetPlayer ? (targetPlayer->getSex() == PLAYERSEX_FEMALE ? "her own attack" : "his own attack") : "its own attack");
						} else {
							ss << "an attack by " << attacker->getNameDescription();
						}
					}
					ss << '.';
					spectatorMessage = ss.str();
				}
				message.type = MESSAGE_DAMAGE_OTHERS;
				message.text = spectatorMessage;
			}
			tmpPlayer->sendTextMessage(message);
		}
	}

	return true;
}

void Game::addCreatureHealth(const Creature* target)
{
	SpectatorHashSet spectators;
	map.getSpectators(spectators, target->getPosition(), true, true);
	addCreatureHealth(spectators, target);
}

void Game::addCreatureHealth(const SpectatorHashSet& spectators, const Creature* target)
{
	uint8_t healthPercent = std::ceil((static_cast<double>(target->getHealth()) / std::max<int32_t>(target->getMaxHealth(), 1)) * 100);
	if (const Player* targetPlayer = target->getPlayer()) {
		if (Party* party = targetPlayer->getParty()) {
			party->updatePlayerHealth(targetPlayer, target, healthPercent);
		}
	} else if (const Creature* master = target->getMaster()) {
		if (const Player* masterPlayer = master->getPlayer()) {
			if (Party* party = masterPlayer->getParty()) {
				party->updatePlayerHealth(masterPlayer, target, healthPercent);
			}
		}
	}
	for (Creature* spectator : spectators) {
		if (Player* tmpPlayer = spectator->getPlayer()) {
			tmpPlayer->sendCreatureHealth(target);
		}
	}
}

void Game::addPlayerMana(const Player* target)
{
	if (Party* party = target->getParty()) {
		uint8_t manaPercent = std::ceil((static_cast<double>(target->getMana()) / std::max<int32_t>(target->getMaxMana(), 1)) * 100);
		party->updatePlayerMana(target, manaPercent);
	}
}

void Game::addPlayerVocation(const Player* target)
{
	if (Party* party = target->getParty()) {
		party->updatePlayerVocation(target);
	}

	SpectatorHashSet spectators;
	map.getSpectators(spectators, target->getPosition(), true, true);

	for (Creature* spectator : spectators) {
		if (Player* tmpPlayer = spectator->getPlayer()) {
			tmpPlayer->sendPlayerVocation(target);
		}
	}
}

void Game::addMagicEffect(const Position& pos, uint8_t effect)
{
	SpectatorHashSet spectators;
	map.getSpectators(spectators, pos, true, true);
	addMagicEffect(spectators, pos, effect);
}

void Game::addMagicEffect(const SpectatorHashSet& spectators, const Position& pos, uint8_t effect)
{
	for (Creature* spectator : spectators) {
		if (Player* tmpPlayer = spectator->getPlayer()) {
			tmpPlayer->sendMagicEffect(pos, effect);
		}
	}
}

void Game::addDistanceEffect(const Position& fromPos, const Position& toPos, uint8_t effect)
{
	SpectatorHashSet spectators;
	map.getSpectators(spectators, fromPos, false, true);
	map.getSpectators(spectators, toPos, false, true);
	addDistanceEffect(spectators, fromPos, toPos, effect);
}

void Game::addDistanceEffect(const SpectatorHashSet& spectators, const Position& fromPos, const Position& toPos, uint8_t effect)
{
	for (Creature* spectator : spectators) {
		if (Player* tmpPlayer = spectator->getPlayer()) {
			tmpPlayer->sendDistanceShoot(fromPos, toPos, effect);
		}
	}
}

void Game::checkImbuements()
{
	g_scheduler().addEvent(createSchedulerTask(EVENT_IMBUEMENT_INTERVAL, std::bind(&Game::checkImbuements, this)));

	std::vector<uint32_t> toErase;

	for (const auto& [key, value] : playersActiveImbuements) {
		Player* player = getPlayerByID(key);
		if (!player) {
			toErase.push_back(key);
			continue;
		}

		player->updateInventoryImbuement();
	}

	for (uint32_t playerId : toErase) {
		setPlayerActiveImbuements(playerId, 0);
	}

}

void Game::checkLight()
{
	g_scheduler().addEvent(createSchedulerTask(EVENT_LIGHTINTERVAL_MS, std::bind(&Game::checkLight, this)));

	lightHour += lightHourDelta;

	if (lightHour > LIGHT_DAY_LENGTH) {
		lightHour -= LIGHT_DAY_LENGTH;
	}

	if (std::abs(lightHour - SUNRISE) < 2 * lightHourDelta) {
		lightState = LIGHT_STATE_SUNRISE;
	} else if (std::abs(lightHour - SUNSET) < 2 * lightHourDelta) {
		lightState = LIGHT_STATE_SUNSET;
	}

	int32_t newLightLevel = lightLevel;
	bool lightChange = false;

	switch (lightState) {
		case LIGHT_STATE_SUNRISE: {
			newLightLevel += (LIGHT_LEVEL_DAY - LIGHT_LEVEL_NIGHT) / 30;
			lightChange = true;
			break;
		}
		case LIGHT_STATE_SUNSET: {
			newLightLevel -= (LIGHT_LEVEL_DAY - LIGHT_LEVEL_NIGHT) / 30;
			lightChange = true;
			break;
		}
		default:
			break;
	}

	if (newLightLevel <= LIGHT_LEVEL_NIGHT) {
		lightLevel = LIGHT_LEVEL_NIGHT;
		lightState = LIGHT_STATE_NIGHT;
	} else if (newLightLevel >= LIGHT_LEVEL_DAY) {
		lightLevel = LIGHT_LEVEL_DAY;
		lightState = LIGHT_STATE_DAY;
	} else {
		lightLevel = newLightLevel;
	}

	LightInfo lightInfo = getWorldLightInfo();

	if (lightChange) {
		for (const auto& it : players) {
			it.second->sendWorldLight(lightInfo);
      it.second->sendTibiaTime(lightHour);
		}
	} else {
		for (const auto& it : players) {
			it.second->sendTibiaTime(lightHour);
    }
	}
  if (currentLightState != lightState) {
		currentLightState = lightState;
		for (auto& [key, it] : g_globalEvents().getEventMap(GLOBALEVENT_PERIODCHANGE)) {
			it.executePeriodChange(lightState, lightInfo);
		}
	}
}

LightInfo Game::getWorldLightInfo() const
{
	return {lightLevel, 0xD7};
}

bool Game::gameIsDay()
{
	if (lightHour >= (6 * 60) && lightHour <= (18 * 60)) {
		isDay = true;
	} else {
		isDay = false;
	}

	return isDay;
}

void Game::dieSafely(std::string errorMsg /* = "" */)
{
	SPDLOG_ERROR(errorMsg);
	shutdown();
}

void Game::shutdown()
{
	std::string url = g_configManager().getString(DISCORD_WEBHOOK_URL);
	webhook_send_message("Server is shutting down", "Shutting down...", WEBHOOK_COLOR_OFFLINE, url);

	SPDLOG_INFO("Shutting down...");

	g_scheduler().shutdown();
	g_databaseTasks().shutdown();
	g_dispatcher().shutdown();
	map.spawnsMonster.clear();
	map.spawnsNpc.clear();
	raids.clear();

	cleanup();

	if (serviceManager) {
		serviceManager->stop();
	}

	ConnectionManager::getInstance().closeAll();

	SPDLOG_INFO("Done!");
}

void Game::cleanup()
{
	//free memory
	for (auto creature : ToReleaseCreatures) {
		creature->decrementReferenceCounter();
	}
	ToReleaseCreatures.clear();

	for (auto item : ToReleaseItems) {
		item->decrementReferenceCounter();
	}
	ToReleaseItems.clear();
}

void Game::ReleaseCreature(Creature* creature)
{
	ToReleaseCreatures.push_back(creature);
}

void Game::ReleaseItem(Item* item)
{
	if (!item) {
		return;
	}

	ToReleaseItems.push_back(item);
}

void Game::addBestiaryList(uint16_t raceid, std::string name)
{
	auto it = BestiaryList.find(raceid);
	if (it != BestiaryList.end()) {
		return;
	}

	BestiaryList.insert(std::pair<uint16_t, std::string>(raceid, name));
}

void Game::broadcastMessage(const std::string& text, MessageClasses type) const
{
	SPDLOG_INFO("Broadcasted message: {}", text);
	for (const auto& it : players) {
		it.second->sendTextMessage(type, text);
	}
}

void Game::updateCreatureWalkthrough(const Creature* creature)
{
	//send to clients
	SpectatorHashSet spectators;
	map.getSpectators(spectators, creature->getPosition(), true, true);
	for (Creature* spectator : spectators) {
		Player* tmpPlayer = spectator->getPlayer();
		tmpPlayer->sendCreatureWalkthrough(creature, tmpPlayer->canWalkthroughEx(creature));
	}
}

void Game::updateCreatureSkull(const Creature* creature)
{
	if (getWorldType() != WORLD_TYPE_PVP) {
		return;
	}

	SpectatorHashSet spectators;
	map.getSpectators(spectators, creature->getPosition(), true, true);
	for (Creature* spectator : spectators) {
		spectator->getPlayer()->sendCreatureSkull(creature);
	}
}

void Game::updatePlayerShield(Player* player)
{
	SpectatorHashSet spectators;
	map.getSpectators(spectators, player->getPosition(), true, true);
	for (Creature* spectator : spectators) {
		spectator->getPlayer()->sendCreatureShield(player);
	}
}

void Game::updateCreatureType(Creature* creature)
{
	if (!creature) {
		return;
	}

	const Player* masterPlayer = nullptr;
	CreatureType_t creatureType = creature->getType();
	if (creatureType == CREATURETYPE_MONSTER) {
		const Creature* master = creature->getMaster();
		if (master) {
			masterPlayer = master->getPlayer();
			if (masterPlayer) {
				creatureType = CREATURETYPE_SUMMON_OTHERS;
			}
		}
	}
	if (creature->isHealthHidden()) {
		creatureType = CREATURETYPE_HIDDEN;
	}

	//send to clients
	SpectatorHashSet spectators;
	map.getSpectators(spectators, creature->getPosition(), true, true);
	if (creatureType == CREATURETYPE_SUMMON_OTHERS) {
		for (Creature* spectator : spectators) {
			Player* player = spectator->getPlayer();
			if (masterPlayer == player) {
				player->sendCreatureType(creature, CREATURETYPE_SUMMON_PLAYER);
			} else {
				player->sendCreatureType(creature, creatureType);
			}
		}
	} else {
		for (Creature* spectator : spectators) {
			spectator->getPlayer()->sendCreatureType(creature, creatureType);
		}
	}
}

void Game::updatePremium(account::Account& account)
{
bool save = false;
	time_t timeNow = time(nullptr);
	uint32_t rem_days = 0;
	time_t last_day;
	account.GetPremiumRemaningDays(&rem_days);
	account.GetPremiumLastDay(&last_day);
	std::string email;
	if (rem_days != 0) {
		if (last_day == 0) {
			account.SetPremiumLastDay(timeNow);
			save = true;
		} else {
			uint32_t days = (timeNow - last_day) / 86400;
			if (days > 0) {
				if (days >= rem_days) {
					if(!account.SetPremiumRemaningDays(0) || !account.SetPremiumLastDay(0)) {
						account.GetEmail(&email);
						SPDLOG_ERROR("Failed to set account premium days, account email: {}",
							email);
					}
				} else {
					account.SetPremiumRemaningDays((rem_days - days));
					time_t remainder = (timeNow - last_day) % 86400;
					account.SetPremiumLastDay(timeNow - remainder);
				}

				save = true;
			}
		}
	}
	else if (last_day != 0) {
		account.SetPremiumLastDay(0);
		save = true;
	}

	if (save && !account.SaveAccountDB()) {
		account.GetEmail(&email);
		SPDLOG_ERROR("Failed to save account: {}", email);
	}
}

void Game::loadMotdNum()
{
	Database& db = Database::getInstance();

	DBResult_ptr result = db.storeQuery("SELECT `value` FROM `server_config` WHERE `config` = 'motd_num'");
	if (result) {
		motdNum = result->getNumber<uint32_t>("value");
	} else {
		db.executeQuery("INSERT INTO `server_config` (`config`, `value`) VALUES ('motd_num', '0')");
	}

	result = db.storeQuery("SELECT `value` FROM `server_config` WHERE `config` = 'motd_hash'");
	if (result) {
		motdHash = result->getString("value");
		if (motdHash != transformToSHA1(g_configManager().getString(MOTD))) {
			++motdNum;
		}
	} else {
		db.executeQuery("INSERT INTO `server_config` (`config`, `value`) VALUES ('motd_hash', '')");
	}
}

void Game::saveMotdNum() const
{
	Database& db = Database::getInstance();

	std::ostringstream query;
	query << "UPDATE `server_config` SET `value` = '" << motdNum << "' WHERE `config` = 'motd_num'";
	db.executeQuery(query.str());

	query.str(std::string());
	query << "UPDATE `server_config` SET `value` = '" << transformToSHA1(g_configManager().getString(MOTD)) << "' WHERE `config` = 'motd_hash'";
	db.executeQuery(query.str());
}

void Game::checkPlayersRecord()
{
	const size_t playersOnline = getPlayersOnline();
	if (playersOnline > playersRecord) {
		uint32_t previousRecord = playersRecord;
		playersRecord = playersOnline;

		for (auto& [key, it] : g_globalEvents().getEventMap(GLOBALEVENT_RECORD)) {
			it.executeRecord(playersRecord, previousRecord);
		}
		updatePlayersRecord();
	}
}

void Game::updatePlayersRecord() const
{
	Database& db = Database::getInstance();

	std::ostringstream query;
	query << "UPDATE `server_config` SET `value` = '" << playersRecord << "' WHERE `config` = 'players_record'";
	db.executeQuery(query.str());
}

void Game::loadPlayersRecord()
{
	Database& db = Database::getInstance();

	DBResult_ptr result = db.storeQuery("SELECT `value` FROM `server_config` WHERE `config` = 'players_record'");
	if (result) {
		playersRecord = result->getNumber<uint32_t>("value");
	} else {
		db.executeQuery("INSERT INTO `server_config` (`config`, `value`) VALUES ('players_record', '0')");
	}
}

void Game::playerInviteToParty(uint32_t playerId, uint32_t invitedId)
{
	//Prevent crafted packets from inviting urself to a party (using OTClient)
	if (playerId == invitedId) {
		return;
	}

	Player* player = getPlayerByID(playerId);
	if (!player) {
		return;
	}

	Player* invitedPlayer = getPlayerByID(invitedId);
	if (!invitedPlayer || invitedPlayer->isInviting(player)) {
		return;
	}

	if (invitedPlayer->getParty()) {
		std::ostringstream ss;
		ss << invitedPlayer->getName() << " is already in a party.";
		player->sendTextMessage(MESSAGE_PARTY_MANAGEMENT, ss.str());
		return;
	}

	Party* party = player->getParty();
	if (!party) {
		party = new Party(player);
	} else if (party->getLeader() != player) {
		return;
	}

	party->invitePlayer(*invitedPlayer);
}

void Game::playerJoinParty(uint32_t playerId, uint32_t leaderId)
{
	Player* player = getPlayerByID(playerId);
	if (!player) {
		return;
	}

	Player* leader = getPlayerByID(leaderId);
	if (!leader || !leader->isInviting(player)) {
		return;
	}

	Party* party = leader->getParty();
	if (!party || party->getLeader() != leader) {
		return;
	}

	if (player->getParty()) {
		player->sendTextMessage(MESSAGE_PARTY_MANAGEMENT, "You are already in a party.");
		return;
	}

	party->joinParty(*player);
}

void Game::playerRevokePartyInvitation(uint32_t playerId, uint32_t invitedId)
{
	Player* player = getPlayerByID(playerId);
	if (!player) {
		return;
	}

	Party* party = player->getParty();
	if (!party || party->getLeader() != player) {
		return;
	}

	Player* invitedPlayer = getPlayerByID(invitedId);
	if (!invitedPlayer || !player->isInviting(invitedPlayer)) {
		return;
	}

	party->revokeInvitation(*invitedPlayer);
}

void Game::playerPassPartyLeadership(uint32_t playerId, uint32_t newLeaderId)
{
	Player* player = getPlayerByID(playerId);
	if (!player) {
		return;
	}

	Party* party = player->getParty();
	if (!party || party->getLeader() != player) {
		return;
	}

	Player* newLeader = getPlayerByID(newLeaderId);
	if (!newLeader || !player->isPartner(newLeader)) {
		return;
	}

	party->passPartyLeadership(newLeader);
}

void Game::playerLeaveParty(uint32_t playerId)
{
	Player* player = getPlayerByID(playerId);
	if (!player) {
		return;
	}

	Party* party = player->getParty();
	if (!party || player->hasCondition(CONDITION_INFIGHT)) {
		return;
	}

	party->leaveParty(player);
}

void Game::playerEnableSharedPartyExperience(uint32_t playerId, bool sharedExpActive)
{
	Player* player = getPlayerByID(playerId);
	if (!player) {
		return;
	}

	Party* party = player->getParty();
	Tile* playerTile = player->getTile();
	if (!party || (player->hasCondition(CONDITION_INFIGHT) && playerTile && !playerTile->hasFlag(TILESTATE_PROTECTIONZONE))) {
		return;
	}

	party->setSharedExperience(player, sharedExpActive);
}

void Game::sendGuildMotd(uint32_t playerId)
{
	Player* player = getPlayerByID(playerId);
	if (!player) {
		return;
	}

	Guild* guild = player->getGuild();
	if (guild) {
		player->sendChannelMessage("Message of the Day", guild->getMotd(), TALKTYPE_CHANNEL_R1, CHANNEL_GUILD);
	}
}

void Game::kickPlayer(uint32_t playerId, bool displayEffect)
{
	Player* player = getPlayerByID(playerId);
	if (!player) {
		return;
	}

	player->removePlayer(displayEffect);
}

void Game::playerCyclopediaCharacterInfo(Player* player, uint32_t characterID, CyclopediaCharacterInfoType_t characterInfoType, uint16_t entriesPerPage, uint16_t page) {
	uint32_t playerGUID = player->getGUID();
  if (characterID != playerGUID) {
		//For now allow viewing only our character since we don't have tournaments supported
		player->sendCyclopediaCharacterNoData(characterInfoType, 2);
		return;
	}

	switch (characterInfoType) {
	case CYCLOPEDIA_CHARACTERINFO_BASEINFORMATION: player->sendCyclopediaCharacterBaseInformation(); break;
	case CYCLOPEDIA_CHARACTERINFO_GENERALSTATS: player->sendCyclopediaCharacterGeneralStats(); break;
	case CYCLOPEDIA_CHARACTERINFO_COMBATSTATS: player->sendCyclopediaCharacterCombatStats(); break;
  case CYCLOPEDIA_CHARACTERINFO_RECENTDEATHS: {
    std::ostringstream query;
    uint32_t offset = static_cast<uint32_t>(page - 1) * entriesPerPage;
			query << "SELECT `time`, `level`, `killed_by`, `mostdamage_by`, (select count(*) FROM `player_deaths` WHERE `player_id` = " << playerGUID << ") as `entries` FROM `player_deaths` WHERE `player_id` = " << playerGUID << " ORDER BY `time` DESC LIMIT " << offset << ", " << entriesPerPage;

			uint32_t playerID = player->getID();
			std::function<void(DBResult_ptr, bool)> callback = [playerID, page, entriesPerPage](DBResult_ptr result, bool) {
				Player* player = g_game().getPlayerByID(playerID);
				if (!player) {
					return;
				}

				player->resetAsyncOngoingTask(PlayerAsyncTask_RecentDeaths);
				if (!result) {
					player->sendCyclopediaCharacterRecentDeaths(0, 0, {});
					return;
				}

				uint32_t pages = result->getNumber<uint32_t>("entries");
				pages += entriesPerPage - 1;
				pages /= entriesPerPage;

				std::vector<RecentDeathEntry> entries;
				entries.reserve(result->countResults());
				do {
					std::string cause1 = result->getString("killed_by");
					std::string cause2 = result->getString("mostdamage_by");

					std::ostringstream cause;
					cause << "Died at Level " << result->getNumber<uint32_t>("level") << " by";
					if (!cause1.empty()) {
						const char& character = cause1.front();
						if (character == 'a' || character == 'e' || character == 'i' || character == 'o' || character == 'u') {
							cause << " an ";
						} else {
							cause << " a ";
						}
						cause << cause1;
					}

					if (!cause2.empty()) {
						if (!cause1.empty()) {
							cause << " and ";
						}

						const char& character = cause2.front();
						if (character == 'a' || character == 'e' || character == 'i' || character == 'o' || character == 'u') {
							cause << " an ";
						} else {
							cause << " a ";
						}
						cause << cause2;
					}
					cause << '.';
					entries.emplace_back(std::move(cause.str()), result->getNumber<uint32_t>("time"));
				} while (result->next());
				player->sendCyclopediaCharacterRecentDeaths(page, static_cast<uint16_t>(pages), entries);
			};
			g_databaseTasks().addTask(query.str(), callback, true);
			player->addAsyncOngoingTask(PlayerAsyncTask_RecentDeaths);
			break;
	}
	case CYCLOPEDIA_CHARACTERINFO_RECENTPVPKILLS: {
			// TODO: add guildwar, assists and arena kills
			Database& db = Database::getInstance();
			const std::string& escapedName = db.escapeString(player->getName());
			std::ostringstream query;
			uint32_t offset = static_cast<uint32_t>(page - 1) * entriesPerPage;
			query << "SELECT `d`.`time`, `d`.`killed_by`, `d`.`mostdamage_by`, `d`.`unjustified`, `d`.`mostdamage_unjustified`, `p`.`name`, (select count(*) FROM `player_deaths` WHERE ((`killed_by` = " << escapedName << " AND `is_player` = 1) OR (`mostdamage_by` = " << escapedName << " AND `mostdamage_is_player` = 1))) as `entries` FROM `player_deaths` AS `d` INNER JOIN `players` AS `p` ON `d`.`player_id` = `p`.`id` WHERE ((`d`.`killed_by` = " << escapedName << " AND `d`.`is_player` = 1) OR (`d`.`mostdamage_by` = " << escapedName << " AND `d`.`mostdamage_is_player` = 1)) ORDER BY `time` DESC LIMIT " << offset << ", " << entriesPerPage;

			uint32_t playerID = player->getID();
			std::function<void(DBResult_ptr, bool)> callback = [playerID, page, entriesPerPage](DBResult_ptr result, bool) {
				Player* player = g_game().getPlayerByID(playerID);
				if (!player) {
					return;
				}

				player->resetAsyncOngoingTask(PlayerAsyncTask_RecentPvPKills);
				if (!result) {
					player->sendCyclopediaCharacterRecentPvPKills(0, 0, {});
					return;
				}

				uint32_t pages = result->getNumber<uint32_t>("entries");
				pages += entriesPerPage - 1;
				pages /= entriesPerPage;

				std::vector<RecentPvPKillEntry> entries;
				entries.reserve(result->countResults());
				do {
					std::string cause1 = result->getString("killed_by");
					std::string cause2 = result->getString("mostdamage_by");
					std::string name = result->getString("name");

					uint8_t status = CYCLOPEDIA_CHARACTERINFO_RECENTKILLSTATUS_JUSTIFIED;
					if (player->getName() == cause1) {
						if (result->getNumber<uint32_t>("unjustified") == 1) {
							status = CYCLOPEDIA_CHARACTERINFO_RECENTKILLSTATUS_UNJUSTIFIED;
						}
					} else if (player->getName() == cause2) {
						if (result->getNumber<uint32_t>("mostdamage_unjustified") == 1) {
							status = CYCLOPEDIA_CHARACTERINFO_RECENTKILLSTATUS_UNJUSTIFIED;
						}
					}

					std::ostringstream description;
					description << "Killed " << name << '.';
					entries.emplace_back(std::move(description.str()), result->getNumber<uint32_t>("time"), status);
				} while (result->next());
				player->sendCyclopediaCharacterRecentPvPKills(page, static_cast<uint16_t>(pages), entries);
			};
			g_databaseTasks().addTask(query.str(), callback, true);
			player->addAsyncOngoingTask(PlayerAsyncTask_RecentPvPKills);
			break;
	}
	case CYCLOPEDIA_CHARACTERINFO_ACHIEVEMENTS: player->sendCyclopediaCharacterAchievements(); break;
	case CYCLOPEDIA_CHARACTERINFO_ITEMSUMMARY: player->sendCyclopediaCharacterItemSummary(); break;
	case CYCLOPEDIA_CHARACTERINFO_OUTFITSMOUNTS: player->sendCyclopediaCharacterOutfitsMounts(); break;
	case CYCLOPEDIA_CHARACTERINFO_STORESUMMARY: player->sendCyclopediaCharacterStoreSummary(); break;
	case CYCLOPEDIA_CHARACTERINFO_INSPECTION: player->sendCyclopediaCharacterInspection(); break;
	case CYCLOPEDIA_CHARACTERINFO_BADGES: player->sendCyclopediaCharacterBadges(); break;
	case CYCLOPEDIA_CHARACTERINFO_TITLES: player->sendCyclopediaCharacterTitles(); break;
  default: player->sendCyclopediaCharacterNoData(characterInfoType, 1); break;
	}
}

void Game::playerHighscores(Player* player, HighscoreType_t type, uint8_t category, uint32_t vocation, const std::string&, uint16_t page, uint8_t entriesPerPage)
{
	if (player->hasAsyncOngoingTask(PlayerAsyncTask_Highscore)) {
		return;
	}

	std::string categoryName;
	switch (category) {
		case HIGHSCORE_CATEGORY_FIST_FIGHTING: categoryName = "skill_fist"; break;
		case HIGHSCORE_CATEGORY_CLUB_FIGHTING: categoryName = "skill_club"; break;
		case HIGHSCORE_CATEGORY_SWORD_FIGHTING: categoryName = "skill_sword"; break;
		case HIGHSCORE_CATEGORY_AXE_FIGHTING: categoryName = "skill_axe"; break;
		case HIGHSCORE_CATEGORY_DISTANCE_FIGHTING: categoryName = "skill_dist"; break;
		case HIGHSCORE_CATEGORY_SHIELDING: categoryName = "skill_shielding"; break;
		case HIGHSCORE_CATEGORY_FISHING: categoryName = "skill_fishing"; break;
		case HIGHSCORE_CATEGORY_MAGIC_LEVEL: categoryName = "maglevel"; break;
		default: {
			category = HIGHSCORE_CATEGORY_EXPERIENCE;
			categoryName = "experience";
			break;
		}
	}

	std::ostringstream query;
	if (type == HIGHSCORE_GETENTRIES) {
		uint32_t startPage = (static_cast<uint32_t>(page - 1) * static_cast<uint32_t>(entriesPerPage));
		uint32_t endPage = startPage + static_cast<uint32_t>(entriesPerPage);
		query << "SELECT *, @row AS `entries`, " << page << " AS `page` FROM (SELECT *, (@row := @row + 1) AS `rn` FROM (SELECT `id`, `name`, `level`, `vocation`, `" << categoryName << "` AS `points`, @curRank := IF(@prevRank = `" << categoryName << "`, @curRank, IF(@prevRank := `" << categoryName << "`, @curRank + 1, @curRank + 1)) AS `rank` FROM `players` `p`, (SELECT @curRank := 0, @prevRank := NULL, @row := 0) `r` WHERE `group_id` < " << static_cast<int>(account::GROUP_TYPE_GAMEMASTER) << " ORDER BY `" << categoryName << "` DESC) `t`";
		if (vocation != 0xFFFFFFFF) {
			bool firstVocation = true;

			const auto& vocationsMap = g_vocations().getVocations();
			for (const auto& it : vocationsMap) {
				const Vocation& voc = it.second;
				if (voc.getFromVocation() == vocation) {
					if (firstVocation) {
						query << " WHERE `vocation` = " << voc.getId();
						firstVocation = false;
					} else {
						query << " OR `vocation` = " << voc.getId();
					}
				}
			}
		}
		query << ") `T` WHERE `rn` > " << startPage << " AND `rn` <= " << endPage;
	} else if (type == HIGHSCORE_OURRANK) {
		std::string entriesStr = std::to_string(entriesPerPage);
		query << "SELECT *, @row AS `entries`, (@ourRow DIV " << entriesStr << ") + 1 AS `page` FROM (SELECT *, (@row := @row + 1) AS `rn`, @ourRow := IF(`id` = " << player->getGUID() << ", @row - 1, @ourRow) AS `rw` FROM (SELECT `id`, `name`, `level`, `vocation`, `" << categoryName << "` AS `points`, @curRank := IF(@prevRank = `" << categoryName << "`, @curRank, IF(@prevRank := `" << categoryName << "`, @curRank + 1, @curRank + 1)) AS `rank` FROM `players` `p`, (SELECT @curRank := 0, @prevRank := NULL, @row := 0, @ourRow := 0) `r` WHERE `group_id` < " << static_cast<int>(account::GROUP_TYPE_GAMEMASTER) << " ORDER BY `" << categoryName << "` DESC) `t`";
		if (vocation != 0xFFFFFFFF) {
			bool firstVocation = true;

			const auto& vocationsMap = g_vocations().getVocations();
			for (const auto& it : vocationsMap) {
				const Vocation& voc = it.second;
				if (voc.getFromVocation() == vocation) {
					if (firstVocation) {
						query << " WHERE `vocation` = " << voc.getId();
						firstVocation = false;
					} else {
						query << " OR `vocation` = " << voc.getId();
					}
				}
			}
		}
		query << ") `T` WHERE `rn` > ((@ourRow DIV " << entriesStr << ") * " << entriesStr << ") AND `rn` <= (((@ourRow DIV " << entriesStr << ") * " << entriesStr << ") + " << entriesStr << ")";
	}

	uint32_t playerID = player->getID();
	std::function<void(DBResult_ptr, bool)> callback = [playerID, category, vocation, entriesPerPage](DBResult_ptr result, bool) {
		Player* player = g_game().getPlayerByID(playerID);
		if (!player) {
			return;
		}

		player->resetAsyncOngoingTask(PlayerAsyncTask_Highscore);
		if (!result) {
			player->sendHighscoresNoData();
			return;
		}

		uint16_t page = result->getNumber<uint16_t>("page");
		uint32_t pages = result->getNumber<uint32_t>("entries");
		pages += entriesPerPage - 1;
		pages /= entriesPerPage;

		std::vector<HighscoreCharacter> characters;
		characters.reserve(result->countResults());
		do {
			uint8_t characterVocation;
			const Vocation* voc = g_vocations().getVocation(result->getNumber<uint16_t>("vocation"));
			if (voc) {
				characterVocation = voc->getClientId();
			} else {
				characterVocation = 0;
			}
			characters.emplace_back(std::move(result->getString("name")), result->getNumber<uint64_t>("points"), result->getNumber<uint32_t>("id"), result->getNumber<uint32_t>("rank"), result->getNumber<uint16_t>("level"), characterVocation);
		} while (result->next());
		player->sendHighscores(characters, category, vocation, page, static_cast<uint16_t>(pages));
	};
	g_databaseTasks().addTask(query.str(), callback, true);
	player->addAsyncOngoingTask(PlayerAsyncTask_Highscore);
}

void Game::playerTournamentLeaderboard(uint32_t playerId, uint8_t leaderboardType) {
	Player* player = getPlayerByID(playerId);
	if (!player || leaderboardType > 1) {
		return;
	}

	player->sendTournamentLeaderboard();
}

void Game::playerReportRuleViolationReport(uint32_t playerId, const std::string& targetName, uint8_t reportType, uint8_t reportReason, const std::string& comment, const std::string& translation)
{
	Player* player = getPlayerByID(playerId);
	if (!player) {
		return;
	}

	g_events().eventPlayerOnReportRuleViolation(player, targetName, reportType, reportReason, comment, translation);
}

void Game::playerReportBug(uint32_t playerId, const std::string& message, const Position& position, uint8_t category)
{
	Player* player = getPlayerByID(playerId);
	if (!player) {
		return;
	}

	g_events().eventPlayerOnReportBug(player, message, position, category);
}

void Game::playerDebugAssert(uint32_t playerId, const std::string& assertLine, const std::string& date, const std::string& description, const std::string& comment)
{
	Player* player = getPlayerByID(playerId);
	if (!player) {
		return;
	}

	// TODO: move debug assertions to database
	FILE* file = fopen("client_assertions.txt", "a");
	if (file) {
		fprintf(file, "----- %s - %s (%s) -----\n", formatDate(time(nullptr)).c_str(), player->getName().c_str(), convertIPToString(player->getIP()).c_str());
		fprintf(file, "%s\n%s\n%s\n%s\n", assertLine.c_str(), date.c_str(), description.c_str(), comment.c_str());
		fclose(file);
	}
}

void Game::playerPreyAction(uint32_t playerId, uint8_t slot, uint8_t action, uint8_t option, int8_t index, uint16_t raceId)
{
	Player* player = getPlayerByID(playerId);
	if (!player) {
		return;
	}

	g_ioprey().ParsePreyAction(player, static_cast<PreySlot_t>(slot), static_cast<PreyAction_t>(action), static_cast<PreyOption_t>(option), index, raceId);
}

void Game::playerTaskHuntingAction(uint32_t playerId, uint8_t slot, uint8_t action, bool upgrade, uint16_t raceId)
{
	Player* player = getPlayerByID(playerId);
	if (!player) {
		return;
	}

	g_ioprey().ParseTaskHuntingAction(player, static_cast<PreySlot_t>(slot), static_cast<PreyTaskAction_t>(action), upgrade, raceId);
}

void Game::playerNpcGreet(uint32_t playerId, uint32_t npcId)
{
	Player* player = getPlayerByID(playerId);
	if (!player) {
		return;
	}

	Npc* npc = getNpcByID(npcId);
	if (!npc) {
		return;
	}

	SpectatorHashSet spectators;
	spectators.insert(npc);
	map.getSpectators(spectators, player->getPosition(), true, true);
	internalCreatureSay(player, TALKTYPE_SAY, "hi", false, &spectators);
	spectators.clear();
	spectators.insert(npc);
	if (npc->getSpeechBubble() == SPEECHBUBBLE_TRADE) {
		internalCreatureSay(player, TALKTYPE_PRIVATE_PN, "trade", false, &spectators);
	} else {
		internalCreatureSay(player, TALKTYPE_PRIVATE_PN, "sail", false, &spectators);
	}
}

void Game::playerLeaveMarket(uint32_t playerId)
{
	Player* player = getPlayerByID(playerId);
	if (!player) {
		return;
	}

	player->setInMarket(false);
}

void Game::playerBrowseMarket(uint32_t playerId, uint16_t itemId, uint8_t tier)
{
	Player* player = getPlayerByID(playerId);
	if (!player) {
		return;
	}

	if (!player->isInMarket()) {
		return;
	}

	const ItemType& it = Item::items[itemId];
	if (it.id == 0) {
		return;
	}

	if (it.wareId == 0) {
		return;
	}

	const MarketOfferList& buyOffers = IOMarket::getActiveOffers(MARKETACTION_BUY, it.id, tier);
	const MarketOfferList& sellOffers = IOMarket::getActiveOffers(MARKETACTION_SELL, it.id, tier);
	player->sendMarketBrowseItem(it.id, buyOffers, sellOffers, tier);
	player->sendMarketDetail(it.id, tier);
}

void Game::playerBrowseMarketOwnOffers(uint32_t playerId)
{
	Player* player = getPlayerByID(playerId);
	if (!player) {
		return;
	}

	if (!player->isInMarket()) {
		return;
	}

	const MarketOfferList& buyOffers = IOMarket::getOwnOffers(MARKETACTION_BUY, player->getGUID());
	const MarketOfferList& sellOffers = IOMarket::getOwnOffers(MARKETACTION_SELL, player->getGUID());
	player->sendMarketBrowseOwnOffers(buyOffers, sellOffers);
}

void Game::playerBrowseMarketOwnHistory(uint32_t playerId)
{
	Player* player = getPlayerByID(playerId);
	if (!player) {
		return;
	}

	if (!player->isInMarket()) {
		return;
	}

	const HistoryMarketOfferList& buyOffers = IOMarket::getOwnHistory(MARKETACTION_BUY, player->getGUID());
	const HistoryMarketOfferList& sellOffers = IOMarket::getOwnHistory(MARKETACTION_SELL, player->getGUID());
	player->sendMarketBrowseOwnHistory(buyOffers, sellOffers);
}

<<<<<<< HEAD
void Game::playerCreateMarketOffer(uint32_t playerId, uint8_t type, uint16_t itemId, uint16_t amount, uint32_t price, uint8_t tier, bool anonymous)
{
	// 64000 is size of the client limitation (uint16_t)
	if (amount == 0 || amount > 64000) {
		return;
=======
bool canFinishOfferTransaction(Player &player, std::string &offerStatus) {
	if (offerStatus != getReturnMessage(RETURNVALUE_NOERROR)) {
		player.sendTextMessage(MESSAGE_MARKET, "There was an error processing your offer, please contact the administrator.");
		return false;
>>>>>>> 9dd8a10e
	}

	return true;
}

void removeOfferItems(Player &player, DepotLocker &depotLocker, const ItemType &itemType, uint16_t amount, std::string offerStatus)
{
	uint16_t removeAmount = amount;
	if (
		// Init-statement
		auto stashItemCount = player.getStashItemCount(itemType.wareId);
		// Condition
		stashItemCount > 0
	)
	{
		if (removeAmount > stashItemCount && player.withdrawItem(itemType.wareId, stashItemCount)) {
			removeAmount -= stashItemCount;
		} else if (player.withdrawItem(itemType.wareId, removeAmount)) {
			removeAmount = 0;
		} else {
			offerStatus = "Failed to remove stash items from player";
			return;
		}
	}

	if (removeAmount > 0) {
		auto [itemVector, itemMap] = player.requestLockerItems(&depotLocker);
		uint32_t count = 0;
		for (auto item : itemVector) {
			if (itemType.id != item->getID()) {
				continue;
			}

			if (itemType.stackable) {
				uint16_t removeCount = std::min<uint16_t>(removeAmount, item->getItemCount());
				removeAmount -= removeCount;
				if (
					// Init-statement
					auto ret = g_game().internalRemoveItem(item, removeCount);
					// Condition
					ret != RETURNVALUE_NOERROR
				)
				{
					SPDLOG_ERROR("{} - Create offer internal remove item error code: {}", __FUNCTION__, ret);
					offerStatus = "Failed to remove items from player";
					break;
				}

				if (removeAmount == 0) {
					break;
				}
			} else {
				count += Item::countByType(item, -1);
				if (count > amount) {
					break;
				}
				auto ret = g_game().internalRemoveItem(item);
				if (ret != RETURNVALUE_NOERROR) {
					SPDLOG_ERROR("{} - Create offer internal remove item error code: {}", __FUNCTION__, ret);
					offerStatus = "Failed to remove items from player";
					break;
				}
			}
		}
	}
}

bool checkCanInitCreateMarketOffer(Player *player, uint8_t type, const ItemType &it, uint16_t amount, uint64_t price, std::string offerStatus)
{
	if (!player) {
		offerStatus = "Failed to load player";
		return false;
	}

	if (!player->isInMarket()) {
		offerStatus = "Failed to load market";
		return false;
	}

	if (price == 0) {
		SPDLOG_ERROR("{} - Player with name {} selling offer with a invalid price", __FUNCTION__, player->getName());
		offerStatus = "Failed to process price";
		return false;
	}

	if (price > 999999999999) {
		SPDLOG_ERROR("{} - Player with name {} is trying to sell an item with a higher than allowed value", __FUNCTION__, player->getName());
		offerStatus = "Player is trying to sell an item with a higher than allowed value";
		return false;
	}

	if (type != MARKETACTION_BUY && type != MARKETACTION_SELL) {
		offerStatus = "Failed to process type";
		return false;
	}

	// Check market exhausted
	if (player->isMarketExhausted()) {
		player->sendCancelMessage(RETURNVALUE_YOUAREEXHAUSTED);
		g_game().addMagicEffect(player->getPosition(), CONST_ME_POFF);
		offerStatus = "Market exhausted";
		return false;
	}

	if (it.id == 0 || it.wareId == 0) {
		offerStatus = "Failed to load offer or item id";
		return false;
	}

	if (amount == 0 || !it.stackable && amount > 2000 || it.stackable && amount > 64000) {
		SPDLOG_ERROR("{} - Player: {} invalid offer amount: {}", __FUNCTION__, player->getName(), amount);
		offerStatus = "Failed to load amount";
		return false;
	}
	SPDLOG_DEBUG("{} - Offer amount: {}", __FUNCTION__, amount);

	if (g_configManager().getBoolean(MARKET_PREMIUM) && !player->isPremium()) {
		player->sendTextMessage(MESSAGE_MARKET, "Only premium accounts may create offers for that object.");
		offerStatus = "Only premium can create offers";
		return false;
	}

	const uint32_t maxOfferCount = g_configManager().getNumber(MAX_MARKET_OFFERS_AT_A_TIME_PER_PLAYER);
	if (maxOfferCount != 0 && IOMarket::getPlayerOfferCount(player->getGUID()) >= maxOfferCount) {
		offerStatus = "Excedeed max offer count";
		return false;
	}

	return true;
}

void Game::playerCreateMarketOffer(uint32_t playerId, uint8_t type, uint16_t itemId, uint16_t amount, uint64_t price, bool anonymous)
{
	// Initialize variables
	// Before creating the offer we will compare it with the RETURN VALUE ERROR
	std::string offerStatus = "No error.";
	Player *player = getPlayerByID(playerId);
	const ItemType &it = Item::items[itemId];

	// Make sure everything is ok before the create market offer starts
	if (!checkCanInitCreateMarketOffer(player, type, it, amount, price, offerStatus)) {
		SPDLOG_ERROR("{} - Player {} had an error on init offer on the market, error code: {}", __FUNCTION__, player->getName(), offerStatus);
		return;
	}

	uint64_t calcFee = (price / 100) * amount;
	uint64_t minFee = std::min<uint64_t>(100000, calcFee);
	uint64_t fee = std::max<uint64_t>(20, minFee);

	if (type == MARKETACTION_SELL) {
		if (fee > (player->getBankBalance() + player->getMoney())) {
			offerStatus = "Fee is greater than player money";
			return;
		}

		DepotLocker *depotLocker = player->getDepotLocker(player->getLastDepotId());
		if (depotLocker == nullptr) {
			SPDLOG_ERROR("[Game::playerCreateMarketOffer] - Sell depot chest is nullptr for player {}", player->getName());
			offerStatus = "Depot locker is nullptr";
			return;
		}

		if (it.id == ITEM_STORE_COIN) {
			account::Account account(player->getAccount());
			account.LoadAccountDB();
			uint32_t coins;
			account.GetCoins(&coins);

			if (amount > coins) {
				offerStatus = "Amount is greater than coins";
				return;
			}

			account.RemoveCoins(static_cast<uint32_t>(amount));
		} else {
<<<<<<< HEAD
			uint16_t stashminus = player->getStashItemCount(it.wareId);
			amount = (amount - (amount > stashminus ? stashminus : amount));

			std::vector<Item*> itemVector = getMarketItemList(it.wareId, amount, tier, depotLocker);
			if (itemVector.empty() && amount > 0) {
				SPDLOG_ERROR("[Game::playerCreateMarketOffer] - Sell item list is empty");
				return;
			}

			if (stashminus > 0) {
				player->withdrawItem(it.wareId, (amount > stashminus ? stashminus : amount));
			}

			uint16_t tmpAmount = amount;
			for (Item *item : itemVector) {
				if (!it.stackable) {
					internalRemoveItem(item);
					continue;
				}

				uint16_t removeCount = std::min<uint16_t>(tmpAmount, item->getItemCount());
				tmpAmount -= removeCount;
				internalRemoveItem(item, removeCount);
			}
=======
			removeOfferItems(*player, *depotLocker, it, amount, offerStatus);
>>>>>>> 9dd8a10e
		}

		g_game().removeMoney(player, fee, 0, true);
	} else {
		uint64_t totalPrice = price * amount;
		totalPrice += fee;
		if (totalPrice > (player->getMoney() + player->getBankBalance())) {
			offerStatus = "Fee is greater than player money (buy offer)";
			return;
		}

		g_game().removeMoney(player, totalPrice, 0, true);
	}

<<<<<<< HEAD
	IOMarket::createOffer(player->getGUID(), static_cast<MarketAction_t>(type), it.id, amount, price, tier, anonymous);
=======
	// Send market window again for update item stats and avoid item clone
	player->sendMarketEnter(player->getLastDepotId());

	if (!canFinishOfferTransaction(*player, offerStatus)) {
		SPDLOG_ERROR("{} - Player {} had an error creating an offer on the market, error code: {}", __FUNCTION__, player->getName(), offerStatus);
		return;
	}

	IOMarket::createOffer(player->getGUID(), static_cast<MarketAction_t> (type), it.id, amount, price, anonymous);
>>>>>>> 9dd8a10e

	auto ColorItem = itemsPriceMap.find(it.id);
	if (ColorItem == itemsPriceMap.end()) {
		itemsPriceMap[it.id] = price;
		itemsSaleCount++;
	} else if (ColorItem->second < price) {
		itemsPriceMap[it.id] = price;
	}

<<<<<<< HEAD
	// Send market window again for update stats
	player->sendMarketEnter(player->getLastDepotId());
	const MarketOfferList& buyOffers = IOMarket::getActiveOffers(MARKETACTION_BUY, it.id, tier);
	const MarketOfferList& sellOffers = IOMarket::getActiveOffers(MARKETACTION_SELL, it.id, tier);
	player->sendMarketBrowseItem(it.id, buyOffers, sellOffers, tier);
=======
	const MarketOfferList &buyOffers = IOMarket::getActiveOffers(MARKETACTION_BUY, it.id);
	const MarketOfferList &sellOffers = IOMarket::getActiveOffers(MARKETACTION_SELL, it.id);
	player->sendMarketBrowseItem(it.id, buyOffers, sellOffers);
>>>>>>> 9dd8a10e

	// Exhausted for create offert in the market
	player->updateMarketExhausted();
	IOLoginData::savePlayer(player);
}

void Game::playerCancelMarketOffer(uint32_t playerId, uint32_t timestamp, uint16_t counter)
{
	Player* player = getPlayerByID(playerId);
	if (!player) {
		return;
	}

	if (!player->isInMarket()) {
		return;
	}

	// Check market exhausted
	if (player->isMarketExhausted()) {
		player->sendCancelMessage(RETURNVALUE_YOUAREEXHAUSTED);
		g_game().addMagicEffect(player->getPosition(), CONST_ME_POFF);
		return;
	}

	MarketOfferEx offer = IOMarket::getOfferByCounter(timestamp, counter);
	if (offer.id == 0 || offer.playerId != player->getGUID()) {
		return;
	}

	if (offer.type == MARKETACTION_BUY) {
		player->setBankBalance( player->getBankBalance() + offer.price * offer.amount);
		// Send market window again for update stats
		player->sendMarketEnter(player->getLastDepotId());
	} else {
		const ItemType& it = Item::items[offer.itemId];
		if (it.id == 0) {
			return;
		}

		if (it.id == ITEM_STORE_COIN) {
			account::Account account;
			account.LoadAccountDB(player->getAccount());
			account.AddCoins(offer.amount);
		} else if (it.stackable) {
			uint16_t tmpAmount = offer.amount;
			while (tmpAmount > 0) {
				int32_t stackCount = std::min<int32_t>(100, tmpAmount);
				Item* item = Item::CreateItem(it.id, stackCount);
				if (offer.tier > 0) {
					item->setIntAttr(ITEM_ATTRIBUTE_TIER, offer.tier);
				}

				if (internalAddItem(player->getInbox(), item, INDEX_WHEREEVER, FLAG_NOLIMIT) != RETURNVALUE_NOERROR) {
					delete item;
					break;
				}

				tmpAmount -= stackCount;
			}
		} else {
			int32_t subType;
			if (it.charges != 0) {
				subType = it.charges;
			} else {
				subType = -1;
			}

			for (uint16_t i = 0; i < offer.amount; ++i) {
				Item* item = Item::CreateItem(it.id, subType);
				if (offer.tier > 0) {
					item->setIntAttr(ITEM_ATTRIBUTE_TIER, offer.tier);
				}

				if (internalAddItem(player->getInbox(), item, INDEX_WHEREEVER, FLAG_NOLIMIT) != RETURNVALUE_NOERROR) {
					delete item;
					break;
				}
			}
		}
	}

	IOMarket::moveOfferToHistory(offer.id, OFFERSTATE_CANCELLED);
	offer.amount = 0;
	offer.timestamp += g_configManager().getNumber(MARKET_OFFER_DURATION);
	player->sendMarketCancelOffer(offer);
	// Send market window again for update stats
	player->sendMarketEnter(player->getLastDepotId());
	// Exhausted for cancel offer in the market
	player->updateMarketExhausted();
	IOLoginData::savePlayer(player);
}

void Game::playerAcceptMarketOffer(uint32_t playerId, uint32_t timestamp, uint16_t counter, uint16_t amount)
{
	std::string offerStatus = "No error.";
	Player* player = getPlayerByID(playerId);
	if (!player) {
		offerStatus = "Failed to load player";
		return;
	}

	if (!player->isInMarket()) {
		offerStatus = "Failed to load market";
		return;
	}

	// Check market exhausted
	if (player->isMarketExhausted()) {
		player->sendCancelMessage(RETURNVALUE_YOUAREEXHAUSTED);
		g_game().addMagicEffect(player->getPosition(), CONST_ME_POFF);
		return;
	}

	MarketOfferEx offer = IOMarket::getOfferByCounter(timestamp, counter);
	if (offer.id == 0) {
		offerStatus = "Failed to load offer id";
		return;
	}

	const ItemType& it = Item::items[offer.itemId];
	if (it.id == 0) {
		offerStatus = "Failed to load item id";
		return;
	}

	if (amount == 0 || !it.stackable && amount > 2000 || it.stackable && amount > 64000 || amount > offer.amount)
	{
		SPDLOG_ERROR("{} - Player: {} invalid offer amount: {}", __FUNCTION__, player->getName(), amount);
		offerStatus = "Depot locker is nullptr";
		return;
	}

	uint64_t totalPrice = offer.price * amount;

	// The player has an offer to by something and someone is going to sell to item type
	// so the market action is 'buy' as who created the offer is buying.
	if (offer.type == MARKETACTION_BUY) {
		DepotLocker* depotLocker = player->getDepotLocker(player->getLastDepotId());
		if (depotLocker == nullptr) {
			SPDLOG_ERROR("{} - Buy depot chest is nullptr", __FUNCTION__);
			offerStatus = "Depot locker is nullptr";
			return;
		}

		Player* buyerPlayer = getPlayerByGUID(offer.playerId);
		if (!buyerPlayer) {
			buyerPlayer = new Player(nullptr);
			if (!IOLoginData::loadPlayerById(buyerPlayer, offer.playerId)) {
				delete buyerPlayer;
				offerStatus = "Failed to load buyer player";
				return;
			}
		}

		if (player == buyerPlayer || player->getAccount() == buyerPlayer->getAccount()) {
			player->sendTextMessage(MESSAGE_MARKET, "You cannot accept your own offer.");
			offerStatus = "Cannot accept own buy offer";
			return;
		}

		if (it.id == ITEM_STORE_COIN) {
			account::Account account;
			account.LoadAccountDB(player->getAccount());
			uint32_t coins;
			account.GetCoins(&coins);
			if (amount > coins) {
				offerStatus = "Amount is greater than coins";
				return;
			}

			account.RemoveCoins(amount);
			account.RegisterCoinsTransaction(account::COIN_REMOVE, amount,
											 "Sold on Market");
		} else {
<<<<<<< HEAD
			uint16_t removeAmount = amount;
			uint16_t stashCount = player->getStashItemCount(it.wareId);
			if (stashCount > 0) {
				if (removeAmount > stashCount && player->withdrawItem(it.wareId, stashCount)) {
					removeAmount -= stashCount;
				} else if (player->withdrawItem(it.wareId, removeAmount)) {
					removeAmount = 0;
				} else {
					return;
				}
			}

			if (removeAmount > 0) {
				std::vector<Item*> itemVector = getMarketItemList(it.wareId, amount, offer.tier, depotLocker);
				if (itemVector.empty()) {
					SPDLOG_ERROR("[Game::playerCreateMarketOffer] - Buy item list is empty");
					return;
				}
	
				if (it.stackable) {
					uint16_t tmpAmount = removeAmount;
					for (Item* item : itemVector) {
						if (!item) {
							continue;
						}
						uint16_t removeCount = std::min<uint16_t>(tmpAmount, item->getItemCount());
						tmpAmount -= removeCount;
						internalRemoveItem(item, removeCount);

						if (tmpAmount == 0) {
							break;
						}
					}
				} else {
					for (Item* item : itemVector) {
						if (!item) {
							continue;
						}
						internalRemoveItem(item);
					}
				}
			}
=======
			removeOfferItems(*player, *depotLocker, it, amount, offerStatus);
>>>>>>> 9dd8a10e
		}
		player->setBankBalance(player->getBankBalance() + totalPrice);

		if (it.id == ITEM_STORE_COIN) {
			account::Account account;
			account.LoadAccountDB(buyerPlayer->getAccount());
			account.AddCoins(amount);
			account.RegisterCoinsTransaction(account::COIN_ADD, amount,
											 "Purchased on Market");
		}
		else if (it.stackable)
		{
			uint16_t tmpAmount = amount;
			while (tmpAmount > 0) {
				uint16_t stackCount = std::min<uint16_t>(100, tmpAmount);
				Item* item = Item::CreateItem(it.id, stackCount);
				if (offer.tier > 0) {
					item->setIntAttr(ITEM_ATTRIBUTE_TIER, offer.tier);
				}

				if (internalAddItem(buyerPlayer->getInbox(), item, INDEX_WHEREEVER, FLAG_NOLIMIT) != RETURNVALUE_NOERROR) {
					offerStatus = "Failed to add player inbox stackable item for buy offer";
					delete item;
					break;
				}

				tmpAmount -= stackCount;
			}
		}
		else
		{
			int32_t subType;
			if (it.charges != 0) {
				subType = it.charges;
			} else {
				subType = -1;
			}

			for (uint16_t i = 0; i < amount; ++i) {
				Item* item = Item::CreateItem(it.id, subType);
				if (offer.tier > 0) {
					item->setIntAttr(ITEM_ATTRIBUTE_TIER, offer.tier);
				}

				if (internalAddItem(buyerPlayer->getInbox(), item, INDEX_WHEREEVER, FLAG_NOLIMIT) != RETURNVALUE_NOERROR) {
					offerStatus = "Failed to add player inbox item for buy offer";
					delete item;
					break;
				}
			}
		}

		if (buyerPlayer->isOffline()) {
			IOLoginData::savePlayer(buyerPlayer);
			delete buyerPlayer;
		}
	} else if (offer.type == MARKETACTION_SELL) {
		Player *sellerPlayer = getPlayerByGUID(offer.playerId);
		if (!sellerPlayer) {
			sellerPlayer = new Player(nullptr);
			if (!IOLoginData::loadPlayerById(sellerPlayer, offer.playerId)) {
				offerStatus = "Failed to load seller player";
				delete sellerPlayer;
				return;
			}
		}

		if (player == sellerPlayer || player->getAccount() == sellerPlayer->getAccount()) {
			player->sendTextMessage(MESSAGE_MARKET, "You cannot accept your own offer.");
			offerStatus = "Cannot accept own sell offer";
			return;
		}

		if (totalPrice > (player->getBankBalance() + player->getMoney())) {
			offerStatus = "Cannot accept own sell offer";
			return;
		}

		// Have enough money on the bank
		if(totalPrice <= player->getBankBalance())
		{
			player->setBankBalance(player->getBankBalance() - totalPrice);
		}
		else
		{
			uint64_t remainsPrice = 0;
			remainsPrice = totalPrice - player->getBankBalance();
			player->setBankBalance(0);
			g_game().removeMoney(player, remainsPrice);
		}

		if (it.id == ITEM_STORE_COIN) {
			account::Account account;
			account.LoadAccountDB(player->getAccount());
			account.AddCoins(amount);
			account.RegisterCoinsTransaction(account::COIN_ADD, amount,
											 "Purchased on Market");
		} else if (it.stackable) {
			uint16_t tmpAmount = amount;
			while (tmpAmount > 0) {
				uint16_t stackCount = std::min<uint16_t>(100, tmpAmount);
				Item* item = Item::CreateItem(it.id, stackCount);
<<<<<<< HEAD
				if (offer.tier > 0) {
					item->setIntAttr(ITEM_ATTRIBUTE_TIER, offer.tier);
				}

				if (internalAddItem(player->getInbox(), item, INDEX_WHEREEVER, FLAG_NOLIMIT) != RETURNVALUE_NOERROR) {
=======
				if (
					// init-statement
					auto ret = internalAddItem(player->getInbox(), item, INDEX_WHEREEVER, FLAG_NOLIMIT);
					// Condition
					ret != RETURNVALUE_NOERROR
				)
				{
					SPDLOG_ERROR("{} - Create offer internal add item error code: {}", __FUNCTION__, ret);
					offerStatus = "Failed to add inbox stackable item for sell offer";
>>>>>>> 9dd8a10e
					delete item;
					break;
				}

				tmpAmount -= stackCount;
			}
		} else {
			int32_t subType;
			if (it.charges != 0) {
				subType = it.charges;
			} else {
				subType = -1;
			}

			for (uint16_t i = 0; i < amount; ++i) {
				Item* item = Item::CreateItem(it.id, subType);
<<<<<<< HEAD
				if (offer.tier > 0) {
					item->setIntAttr(ITEM_ATTRIBUTE_TIER, offer.tier);
				}

				if (internalAddItem(player->getInbox(), item, INDEX_WHEREEVER, FLAG_NOLIMIT) != RETURNVALUE_NOERROR) {
=======
				auto ret = internalAddItem(player->getInbox(), item, INDEX_WHEREEVER, FLAG_NOLIMIT);
				if (ret != RETURNVALUE_NOERROR) {
					offerStatus = "Failed to add inbox item for sell offer";
>>>>>>> 9dd8a10e
					delete item;
					break;
				}
			}
		}

		sellerPlayer->setBankBalance(sellerPlayer->getBankBalance() + totalPrice);
		if (it.id == ITEM_STORE_COIN) {
			account::Account account;
			account.LoadAccountDB(sellerPlayer->getAccount());
			account.RegisterCoinsTransaction(account::COIN_REMOVE, amount,
											"Sold on Market");
		}

		if (it.id != ITEM_STORE_COIN) {
			player->onReceiveMail();
		}

		if (sellerPlayer->isOffline()) {
			IOLoginData::savePlayer(sellerPlayer);
			delete sellerPlayer;
		}
	}

	// Send market window again for update item stats and avoid item clone
	player->sendMarketEnter(player->getLastDepotId());

	if (!canFinishOfferTransaction(*player, offerStatus)) {
		SPDLOG_ERROR("{} - Player {} had an error creating an offer on the market, error code: {}", __FUNCTION__, player->getName(), offerStatus);
		return;
	}

	const int32_t marketOfferDuration = g_configManager().getNumber(MARKET_OFFER_DURATION);

	IOMarket::appendHistory(player->getGUID(), (offer.type == MARKETACTION_BUY ? MARKETACTION_SELL : MARKETACTION_BUY), offer.itemId, amount, offer.price, time(nullptr), offer.tier, OFFERSTATE_ACCEPTEDEX);

	IOMarket::appendHistory(offer.playerId, offer.type, offer.itemId, amount, offer.price, time(nullptr), offer.tier, OFFERSTATE_ACCEPTED);

	offer.amount -= amount;

	if (offer.amount == 0) {
		IOMarket::deleteOffer(offer.id);
	} else {
		IOMarket::acceptOffer(offer.id, amount);
	}

	offer.timestamp += marketOfferDuration;
	player->sendMarketAcceptOffer(offer);
	// Exhausted for accept offer in the market
	player->updateMarketExhausted();
	IOLoginData::savePlayer(player);
}

void Game::playerStoreOpen(uint32_t playerId, uint8_t serviceType)
{
	Player* player = getPlayerByID(playerId);
	if (player) {
		player->sendOpenStore(serviceType);
	}
}

void Game::playerShowStoreCategoryOffers(uint32_t playerId, StoreCategory* category)
{
	Player* player = getPlayerByID(playerId);
	if (player) {
		player->sendShowStoreCategoryOffers(category);
	}
}

void Game::playerBuyStoreOffer(uint32_t playerId, uint32_t offerId,
                               uint8_t productType,
                               const std::string & additionalInfo /* ="" */ ) {
	Player * player = getPlayerByID(playerId);
	if (player) {
		const BaseOffer * offer = gameStore.getOfferByOfferId(offerId);

		if (offer == nullptr || offer -> type == DISABLED) {
			player -> sendStoreError(STORE_ERROR_NETWORK, "The offer is either fake or corrupt.");
			return;
		}

		account::Account account;
		account.LoadAccountDB(player -> getAccount());
		uint32_t coins;
		account.GetCoins( & coins);
		if (coins < offer -> price) // player doesnt have enough coins
		{
			player -> sendStoreError(STORE_ERROR_PURCHASE, "You don't have enough coins");
			return;
		}

		std::stringstream message;
		if (offer -> type == ITEM || offer -> type == STACKABLE_ITEM || offer -> type == WRAP_ITEM) {
			const ItemOffer * tmp = (ItemOffer * ) offer;

			message << "You have purchased " << tmp -> count << "x " << offer -> name << " for " << offer -> price << " coins.";

			Thing * thing = player -> getThing(CONST_SLOT_STORE_INBOX);
			if (thing == nullptr) {
				player -> sendStoreError(STORE_ERROR_NETWORK, "We cannot locate your store inbox, try again after relog and if this error persists, contact the system administrator.");
				return;
			}

			Container * inbox = thing -> getItem() -> getContainer(); // TODO: Not the right way to get the storeInbox
			if (!inbox) {
				player -> sendStoreError(STORE_ERROR_NETWORK, "We cannot locate your store inbox, try again after relog and if this error persists, contact the system administrator.");
				return;
			}

			uint32_t freeSlots = inbox -> capacity() - inbox -> size();
			uint32_t requiredSlots = (tmp -> type == ITEM || tmp -> type == WRAP_ITEM) ? tmp -> count : (tmp -> count % 100) ? (uint32_t)(tmp -> count / 100) + 1 : (uint32_t) tmp -> count / 100;
			uint32_t capNeeded = (tmp -> type == WRAP_ITEM) ? 0 : Item::items[tmp -> productId].weight * tmp -> count;
			if (freeSlots < requiredSlots) {
				player -> sendStoreError(STORE_ERROR_PURCHASE, "Insuficient free slots in your store inbox.");
				return;
			} else if (player -> getFreeCapacity() < capNeeded) {
				player -> sendStoreError(STORE_ERROR_PURCHASE, "Not enough cap to carry.");
				return;
			} else {
				uint16_t pendingCount = tmp -> count;
				uint8_t packSize = (offer -> type == STACKABLE_ITEM) ? 100 : 1;
				account.LoadAccountDB(player -> getAccount());
				account.RemoveCoins(offer -> price);
				account.RegisterCoinsTransaction(account::COIN_REMOVE, offer -> price,
					offer -> name);
				while (pendingCount > 0) {
					Item * item;

					if (offer -> type == WRAP_ITEM) {
						item = Item::CreateItem(ITEM_DECORATION_KIT, std::min < uint16_t > (packSize, pendingCount));
						item->setActionId(tmp->productId);
						item->setSpecialDescription("Unwrap it in your own house to create a <" + Item::items[tmp->productId].name + ">.");
					} else {
						item = Item::CreateItem(tmp -> productId, std::min < uint16_t > (packSize, pendingCount));
					}

					if (internalAddItem(inbox, item, INDEX_WHEREEVER, FLAG_NOLIMIT) != RETURNVALUE_NOERROR) {
						delete item;
						player -> sendStoreError(STORE_ERROR_PURCHASE, "We couldn't deliver all the items.\nOnly the delivered ones were charged from you account");
						account.AddCoins((offer -> price * (tmp -> count - pendingCount) / tmp -> count));
						account.RegisterCoinsTransaction(account::COIN_REMOVE,
							offer -> price + (offer -> price * (tmp -> count - pendingCount)) / tmp -> count,
							offer -> name);
						return;
					}
					pendingCount -= std::min < uint16_t > (pendingCount, packSize);
				}

				account.GetCoins( & coins);
				player -> sendStorePurchaseSuccessful(message.str(), coins);
				return;
			}
		} else if (offer -> type == OUTFIT || offer -> type == OUTFIT_ADDON) {
			const OutfitOffer * outfitOffer = (OutfitOffer * ) offer;

			uint16_t looktype = (player -> getSex() == PLAYERSEX_MALE) ? outfitOffer -> maleLookType : outfitOffer -> femaleLookType;
			uint8_t addons = outfitOffer -> addonNumber;

			if (!player -> canWear(looktype, addons)) {
				player -> addOutfit(looktype, addons);
				account.LoadAccountDB(player -> getAccount());
				account.RemoveCoins(offer -> price);
				account.RegisterCoinsTransaction(account::COIN_REMOVE, offer -> price,
					offer -> name);
				message << "You've successfully bought the " << outfitOffer -> name << ".";
				account.GetCoins( & coins);
				player -> sendStorePurchaseSuccessful(message.str(), coins);
				return;
			} else {
				player -> sendStoreError(STORE_ERROR_NETWORK, "This outfit seems not to suit you well, we are sorry for that!");
				return;
			}
		} else if (offer -> type == MOUNT) {
			const MountOffer * mntOffer = (MountOffer * ) offer;
			const Mount * mount = mounts.getMountByID(mntOffer -> mountId);
			if (player -> hasMount(mount)) {
				player -> sendStoreError(STORE_ERROR_PURCHASE, "You arealdy own this mount.");
				return;
			} else {
				account.LoadAccountDB(player -> getAccount());
				account.RemoveCoins(mntOffer -> price);
				if (!player -> tameMount(mount -> id)) {
					account.AddCoins(mntOffer -> price);
					player -> sendStoreError(STORE_ERROR_PURCHASE, "An error ocurred processing your purchase. Try again later.");
					return;
				} else {
					account.RegisterCoinsTransaction(account::COIN_REMOVE, offer -> price,
						offer -> name);
					message << "You've successfully bought the " << mount -> name << " Mount.";
					account.GetCoins( & coins);
					player -> sendStorePurchaseSuccessful(message.str(), coins);
					return;
				}
			}
		} else if (offer -> type == NAMECHANGE) {
			if (productType == SIMPLE) { // client didn't sent the new name yet, request additionalInfo
				player -> sendStoreRequestAdditionalInfo(offer -> id, ADDITIONALINFO);
				return;
			} else {
				Database & db = Database::getInstance();
				std::ostringstream query;
				std::string newName = additionalInfo;
				trimString(newName);

				query << "SELECT `id` FROM `players` WHERE `name`=" << db.escapeString(newName);
				if (db.storeQuery(query.str())) { // name already in use
					message << "This name is already in use.";
					player -> sendStoreError(STORE_ERROR_PURCHASE, message.str());
					return;
				} else {
					query.str("");
					toLowerCaseString(newName);

					std::string responseMessage;
					NameEval_t nameValidation = validateName(newName);

					switch (nameValidation) {
					case INVALID_LENGTH:
						responseMessage = "Your new name must be more than 3 and less than 14 characters long.";
						break;
					case INVALID_TOKEN_LENGTH:
						responseMessage = "Every words of your new name must be at least 2 characters long.";
						break;
					case INVALID_FORBIDDEN:
						responseMessage = "You're using forbidden words in your new name.";
						break;
					case INVALID_CHARACTER:
						responseMessage = "Your new name contains invalid characters.";
						break;
					case INVALID:
						responseMessage = "Your new name is invalid.";
						break;
					case VALID:
						responseMessage = "You have successfully changed you name, you must relog to see changes.";
						break;
					}

					if (nameValidation != VALID) { // invalid name typed
						player -> sendStoreError(STORE_ERROR_PURCHASE, responseMessage);
						return;
					} else { // valid name so far

						// check if it's an NPC or Monster name.

						if (g_monsters().getMonsterType(newName)) {
							responseMessage = "Your new name cannot be a monster's name.";
							player -> sendStoreError(STORE_ERROR_PURCHASE, responseMessage);
							return;
						} else if (g_npcs().getNpcType(newName)) {
							responseMessage = "Your new name cannot be an NPC's name.";
							player -> sendStoreError(STORE_ERROR_PURCHASE, responseMessage);
							return;
						} else {
							capitalizeWords(newName);

							query << "UPDATE `players` SET `name` = " << db.escapeString(newName) << " WHERE `id` = " <<
								player -> getGUID();
							if (db.executeQuery(query.str())) {
								account.LoadAccountDB(player -> getAccount());
								account.RemoveCoins(offer -> price);
								account.RegisterCoinsTransaction(account::COIN_REMOVE,
									offer -> price, offer -> name);
								account.GetCoins( & coins);
								message << "You have successfully changed you name, you must relog to see the changes.";
								player -> sendStorePurchaseSuccessful(message.str(), coins);
								return;
							} else {
								message << "An error ocurred processing your request, no changes were made.";
								player -> sendStoreError(STORE_ERROR_PURCHASE, message.str());
								return;
							}
						}
					}
				}
			}
		} else if (offer -> type == SEXCHANGE) {
			PlayerSex_t playerSex = player -> getSex();
			Outfit_t playerOutfit = player -> getCurrentOutfit();

			message << "Your character is now ";

			for (auto outfit: player -> outfits) { // adding all outfits of the oposite sex.
				const Outfit * opositeSexOutfit = Outfits::getInstance().getOpositeSexOutfitByLookType(playerSex, outfit.lookType);

				if (opositeSexOutfit) {
					player -> addOutfit(opositeSexOutfit -> lookType, 0); // since addons could have different recipes, we can't add automatically
				}
			}

			if (playerSex == PLAYERSEX_FEMALE) {
				player -> setSex(PLAYERSEX_MALE);
				playerOutfit.lookType = 128; // default citizen
				playerOutfit.lookAddons = 0;

				message << "male.";
			} else { //player is male
				player -> setSex(PLAYERSEX_FEMALE);
				playerOutfit.lookType = 136; // default citizen
				playerOutfit.lookAddons = 0;
				message << "female.";
			}
			playerChangeOutfit(player -> getID(), playerOutfit);
			// TODO: add the other sex equivalent outfits player already have in the current sex.
			account.LoadAccountDB(player -> getAccount());
			account.RemoveCoins(offer -> price);
			account.RegisterCoinsTransaction(account::COIN_REMOVE, offer -> price,
				offer -> name);
			account.GetCoins( & coins);
			player -> sendStorePurchaseSuccessful(message.str(), coins);
			return;
		} else if (offer -> type == PROMOTION) {
			if (player -> isPremium() && !player -> isPromoted()) {
				uint16_t promotedId = g_vocations().getPromotedVocation(player -> getVocation() -> getId());

				if (promotedId == VOCATION_NONE || promotedId == player -> getVocation() -> getId()) {
					player -> sendStoreError(STORE_ERROR_PURCHASE, "Your character cannot be promoted.");
					return;
				} else {
					account.LoadAccountDB(player -> getAccount());
					account.RemoveCoins(offer -> price);
					account.RegisterCoinsTransaction(account::COIN_REMOVE,
						offer -> price, offer -> name);
					account.GetCoins( & coins);
					player -> setVocation(promotedId);
					player -> addStorageValue(STORAGEVALUE_PROMOTION, 1);
					message << "You've been promoted! Relog to see the changes.";
					player -> sendStorePurchaseSuccessful(message.str(), coins);
					return;
				}
			} else {
				player -> sendStoreError(STORE_ERROR_PURCHASE, "Your character cannot be promoted.");
				return;
			}
		} else if (offer -> type == PREMIUM_TIME) {
			PremiumTimeOffer * premiumTimeOffer = (PremiumTimeOffer * ) offer;
			account.LoadAccountDB(player -> getAccount());
			account.RemoveCoins(offer -> price);
			account.RegisterCoinsTransaction(account::COIN_REMOVE, offer -> price,
				offer -> name);
			account.GetCoins( & coins);
			player -> setPremiumDays(player -> premiumDays + premiumTimeOffer -> days);
			IOLoginData::addPremiumDays(player -> getAccount(), premiumTimeOffer -> days);
			message << "You've successfully bought " << premiumTimeOffer -> days << " days of premium time.";
			player -> sendStorePurchaseSuccessful(message.str(), coins);
			return;
		} else if (offer -> type == TELEPORT) {
			TeleportOffer * tpOffer = (TeleportOffer * ) offer;
			if (player -> canLogout()) {
				Position toPosition;
				Position fromPosition = player -> getPosition();
				if (tpOffer -> position.x == 0 || tpOffer -> position.y == 0 || tpOffer -> position.z == 0) { //temple teleport
					toPosition = player -> getTemplePosition();
				} else {
					toPosition = tpOffer -> position;
				}

				ReturnValue returnValue = internalTeleport(player, toPosition, false);
				if (returnValue != RETURNVALUE_NOERROR) {
					player -> sendStoreError(STORE_ERROR_PURCHASE, "Your character cannot be teleported there at the moment.");
					return;
				} else {
					account.LoadAccountDB(player -> getAccount());
					account.RemoveCoins(offer -> price);
					account.RegisterCoinsTransaction(account::COIN_REMOVE, offer -> price,
						offer -> name);
					account.GetCoins( & coins);
					addMagicEffect(fromPosition, CONST_ME_POFF);
					addMagicEffect(toPosition, CONST_ME_TELEPORT);
					player -> sendStorePurchaseSuccessful("You've successfully been teleported.", coins);
					return;
				}
			} else {
				player -> sendStoreError(STORE_ERROR_PURCHASE, "Your character has some teleportation block at the moment and cannot be teleported.");
				return;
			}
		} else if (offer -> type == BLESSING) {
			BlessingOffer * blessingOffer = (BlessingOffer * ) offer;

			uint8_t blessingsToAdd = 0;
			for (uint8_t bless: blessingOffer -> blessings) {
				if (player -> hasBlessing(bless)) { // player already has this bless
					message << "Your character already has ";
					message << ((blessingOffer -> blessings.size() > 1) ? "one or more of these blessings." : "this bless.");

					player -> sendStoreError(STORE_ERROR_PURCHASE, message.str());
					return;
				}
				blessingsToAdd = bless;
			}
			account.LoadAccountDB(player -> getAccount());
			account.RemoveCoins(offer -> price);
			account.RegisterCoinsTransaction(account::COIN_REMOVE, offer -> price,
				offer -> name);
			account.GetCoins( & coins);
			player -> addBlessing(blessingsToAdd, 1);
			message << "You've successfully bought the " << offer -> name << ".";
			player -> sendStorePurchaseSuccessful(message.str(), coins);
			return;
		} else {
			// TODO: BOOST_XP and BOOST_STAMINA (the support systems are not yet implemented)
			player ->sendStoreError(STORE_ERROR_INFORMATION, "There was an error executing your request, contact the administrator");
			SPDLOG_ERROR("{} - There was an error executing request from player {}", __FUNCTION__, player->getName());
			return;
		}
	}
	IOLoginData::savePlayer(player);
}

void Game::playerCoinTransfer(uint32_t playerId,
                              const std::string & receiverName, uint32_t amount) {
	Player * sender = getPlayerByID(playerId);
	Player * receiver = getPlayerByName(receiverName);
	std::stringstream message;
	if (!sender) {
		return;
	} else if (!receiver) {
		message << "Player \"" << receiverName << "\" doesn't exist.";
		sender -> sendStoreError(STORE_ERROR_TRANSFER, message.str());
		return;
	} else {

		account::Account sender_account;
		sender_account.LoadAccountDB(sender -> getAccount());
		account::Account receiver_account;
		receiver_account.LoadAccountDB(receiver -> getAccount());
		uint32_t sender_coins;
		sender_account.GetCoins( & sender_coins);

		if (sender -> getAccount() == receiver -> getAccount()) { // sender and receiver are the same
			message << "You cannot send coins to your own account.";
			sender -> sendStoreError(STORE_ERROR_TRANSFER, message.str());
			return;
		} else if (sender_coins < amount) {
			message << "You don't have enough funds to transfer these coins.";
			sender -> sendStoreError(STORE_ERROR_TRANSFER, message.str());
			return;
		} else {

			sender_account.RemoveCoins(amount);
			receiver_account.AddCoins(amount);
			message << "Transfered to " << receiverName;
			sender_account.RegisterCoinsTransaction(account::COIN_REMOVE, amount,
				message.str());

			message.str("");
			message << "Received from" << sender -> name;
			receiver_account.RegisterCoinsTransaction(account::COIN_REMOVE,
				amount, message.str());

			sender_account.GetCoins( & sender_coins);
			message.str("");
			message << "You have successfully transfered " << amount << " coins to " << receiverName << ".";
			sender -> sendStorePurchaseSuccessful(message.str(), sender_coins);
			if (receiver && !receiver -> isOffline()) {
				receiver -> sendCoinBalance();
			}
		}
	}
}

void Game::playerStoreTransactionHistory(uint32_t playerId, uint32_t page)
{
	Player* player = getPlayerByID(playerId);
	if (player) {
		HistoryStoreOfferList list = IOGameStore::getHistoryEntries(player->getAccount(),page);
		if (!list.empty()) {
			player->sendStoreTrasactionHistory(list, page, GameStore::HISTORY_ENTRIES_PER_PAGE);
		} else {
			player->sendStoreError(STORE_ERROR_HISTORY, "You don't have any entries yet.");
		}
	}
}

void Game::parsePlayerExtendedOpcode(uint32_t playerId, uint8_t opcode, const std::string& buffer)
{
	Player* player = getPlayerByID(playerId);
	if (!player) {
		return;
	}

	for (CreatureEvent* creatureEvent : player->getCreatureEvents(CREATURE_EVENT_EXTENDED_OPCODE)) {
		creatureEvent->executeExtendedOpcode(player, opcode, buffer);
	}
}

<<<<<<< HEAD
std::vector<Item*> Game::getMarketItemList(uint16_t wareId, uint16_t sufficientCount, uint8_t tier, DepotLocker* depotLocker) const
{
	std::vector<Item*> itemVector;
	itemVector.reserve(std::max<size_t>(32, depotLocker->size()));

	std::vector<Container*> containers{ depotLocker };
	containers.reserve(32);

	uint16_t count = 0;
	size_t i = 0;
	do {
		Container* container = containers[i];
		for (Item* item : container->getItemList()) {
			Container* itemContainer = item->getContainer();
			if (itemContainer && !itemContainer->empty()) {
				containers.push_back(itemContainer);
				continue;
			}

			const ItemType& itemType = Item::items[item->getID()];
			if (itemType.wareId != wareId) {
				continue;
			}

			if (itemContainer && (!itemType.isContainer() || itemContainer->capacity() != itemType.maxItems)) {
				continue;
			}

			if (!item->hasMarketAttributes()) {
				continue;
			}

			if (!item->getTier() == tier) {
				continue;
			}

			itemVector.push_back(item);

			count += Item::countByType(item, -1);
			if (count >= sufficientCount) {
				return itemVector;
			}
		}
	} while (++i < containers.size());

	itemVector.clear();
	return itemVector;
}

=======
>>>>>>> 9dd8a10e
void Game::forceRemoveCondition(uint32_t creatureId, ConditionType_t conditionType, ConditionId_t conditionId)
{
	Creature* creature = getCreatureByID(creatureId);
	if (!creature) {
		return;
	}

	creature->removeCondition(conditionType, conditionId, true);
}

void Game::sendOfflineTrainingDialog(Player* player)
{
	if (!player) {
		return;
	}

	if (!player->hasModalWindowOpen(offlineTrainingWindow.id)) {
		player->sendModalWindow(offlineTrainingWindow);
	}
}

void Game::playerAnswerModalWindow(uint32_t playerId, uint32_t modalWindowId, uint8_t button, uint8_t choice)
{
	Player* player = getPlayerByID(playerId);
	if (!player) {
		return;
	}

	if (!player->hasModalWindowOpen(modalWindowId)) {
		return;
	}

	player->onModalWindowHandled(modalWindowId);

	// offline training, hardcoded
	if (modalWindowId == std::numeric_limits<uint32_t>::max()) {
		if (button == 1) {
			if (choice == SKILL_SWORD || choice == SKILL_AXE || choice == SKILL_CLUB || choice == SKILL_DISTANCE || choice == SKILL_MAGLEVEL) {
				BedItem* bedItem = player->getBedItem();
				if (bedItem && bedItem->sleep(player)) {
					player->setOfflineTrainingSkill(choice);
					return;
				}
			}
		} else {
			player->sendTextMessage(MESSAGE_EVENT_ADVANCE, "Offline training aborted.");
		}

		player->setBedItem(nullptr);
	} else {
		for (auto creatureEvent : player->getCreatureEvents(CREATURE_EVENT_MODALWINDOW)) {
			creatureEvent->executeModalWindow(player, modalWindowId, button, choice);
		}
	}
}

void Game::updatePlayerSaleItems(uint32_t playerId)
{
	Player* player = getPlayerByID(playerId);
	if (!player) {
		return;
	}

	std::map<uint32_t, uint32_t> tempInventoryMap;
	player->getAllItemTypeCountAndSubtype(tempInventoryMap);

	player->sendSaleItemList(tempInventoryMap);
	player->setScheduledSaleUpdate(false);
}

void Game::addPlayer(Player* player)
{
	const std::string& lowercase_name = asLowerCaseString(player->getName());
	mappedPlayerNames[lowercase_name] = player;
	wildcardTree.insert(lowercase_name);
	players[player->getID()] = player;
}

void Game::removePlayer(Player* player)
{
	const std::string& lowercase_name = asLowerCaseString(player->getName());
	mappedPlayerNames.erase(lowercase_name);
	wildcardTree.remove(lowercase_name);
	players.erase(player->getID());
}

void Game::addNpc(Npc* npc)
{
	npcs[npc->getID()] = npc;
}

void Game::removeNpc(Npc* npc)
{
	npcs.erase(npc->getID());
}

void Game::addMonster(Monster* monster)
{
	monsters[monster->getID()] = monster;
}

void Game::removeMonster(Monster* monster)
{
	monsters.erase(monster->getID());
}

Guild* Game::getGuild(uint32_t id) const
{
	auto it = guilds.find(id);
	if (it == guilds.end()) {
		return nullptr;
	}
	return it->second;
}

void Game::addGuild(Guild* guild)
{
  if (!guild) {
    return;
  }
	guilds[guild->getId()] = guild;
}

void Game::removeGuild(uint32_t guildId)
{
  auto it = guilds.find(guildId);
  if (it != guilds.end()) {
    IOGuild::saveGuild(it->second);
  }
	guilds.erase(guildId);
}

void Game::decreaseBrowseFieldRef(const Position& pos)
{
	Tile* tile = map.getTile(pos.x, pos.y, pos.z);
	if (!tile) {
		return;
	}

	auto it = browseFields.find(tile);
	if (it != browseFields.end()) {
		it->second->decrementReferenceCounter();
	}
}

void Game::internalRemoveItems(const std::vector<Item*> itemVector, uint32_t amount, bool stackable)
{
	if (stackable) {
		for (Item* item : itemVector) {
			if (item->getItemCount() > amount) {
				internalRemoveItem(item, amount);
				break;
			} else {
				amount -= item->getItemCount();
				internalRemoveItem(item);
			}
		}
	} else {
		for (Item* item : itemVector) {
			internalRemoveItem(item);
		}
	}
}

BedItem* Game::getBedBySleeper(uint32_t guid) const
{
	auto it = bedSleepersMap.find(guid);
	if (it == bedSleepersMap.end()) {
		return nullptr;
	}
	return it->second;
}

void Game::setBedSleeper(BedItem* bed, uint32_t guid)
{
	bedSleepersMap[guid] = bed;
}

void Game::removeBedSleeper(uint32_t guid)
{
	auto it = bedSleepersMap.find(guid);
	if (it != bedSleepersMap.end()) {
		bedSleepersMap.erase(it);
	}
}

Item* Game::getUniqueItem(uint16_t uniqueId)
{
	auto it = uniqueItems.find(uniqueId);
	if (it == uniqueItems.end()) {
		return nullptr;
	}
	return it->second;
}

bool Game::addUniqueItem(uint16_t uniqueId, Item* item)
{
	auto result = uniqueItems.emplace(uniqueId, item);
	if (!result.second) {
		SPDLOG_WARN("Duplicate unique id: {}", uniqueId);
	}
	return result.second;
}

void Game::removeUniqueItem(uint16_t uniqueId)
{
	auto it = uniqueItems.find(uniqueId);
	if (it != uniqueItems.end()) {
		uniqueItems.erase(it);
	}
}

bool Game::reload(ReloadTypes_t reloadType)
{
	switch (reloadType) {
		case RELOAD_TYPE_MONSTERS: {
			g_scripts().loadScripts("monster", false, true);
			return true;
		}
		case RELOAD_TYPE_NPCS: {
			// Reset informations from npc interface
			g_npc().reset();
			// Reload npc scripts
			g_scripts().loadScripts("npc", false, true);
			// Reload npclib
			g_luaEnvironment.loadFile("data/npclib/load.lua");
			return true;
		}
		case RELOAD_TYPE_CHAT: return g_chat().load();
		case RELOAD_TYPE_CONFIG: return g_configManager().reload();
		case RELOAD_TYPE_EVENTS: return g_events().loadFromXml();
		case RELOAD_TYPE_ITEMS: return Item::items.reload();
		case RELOAD_TYPE_MODULES: return g_modules().reload();
		case RELOAD_TYPE_MOUNTS: return mounts.reload();
		case RELOAD_TYPE_IMBUEMENTS: return g_imbuements().reload();
		case RELOAD_TYPE_RAIDS: return raids.reload() && raids.startup();

		case RELOAD_TYPE_SCRIPTS: {
			// commented out stuff is TODO, once we approach further in revscriptsys
			g_actions().clear(true);
			g_creatureEvents().clear(true);
			g_moveEvents().clear();
			g_talkActions().clear(true);
			g_globalEvents().clear(true);
			g_weapons().clear(true);
			g_weapons().loadDefaults();
			g_spells().clear(true);
			// Reset informations from npc interface
			g_npc().reset();
			g_scripts().loadScripts("scripts", false, true);
			// lean up the monsters interface, ensuring that after reloading the scripts there is no use of any deallocated memory
			g_scripts().loadScripts("monster", false, true);
			// Reload npc scripts
			g_scripts().loadScripts("npc", false, true);
			// Reload npclib
			g_luaEnvironment.loadFile("data/npclib/load.lua");
			return true;
		}

		default: {

			g_configManager().reload();
			raids.reload() && raids.startup();
			Item::items.reload();
			g_weapons().clear(true);
			g_weapons().loadDefaults();
			mounts.reload();
			g_events().loadFromXml();
			g_chat().load();
			g_actions().clear(true);
			g_creatureEvents().clear(true);
			g_moveEvents().clear(true);
			g_talkActions().clear(true);
			g_globalEvents().clear(true);
			g_spells().clear(true);
			g_scripts().loadScripts("scripts", false, true);
		}
	}
	return true;
}

bool Game::hasEffect(uint8_t effectId) {
	for (uint8_t i = CONST_ME_NONE; i <= CONST_ME_LAST; i++) {
		MagicEffectClasses effect = static_cast<MagicEffectClasses>(i);
		if (effect == effectId) {
			return true;
		}
	}
	return false;
}

bool Game::hasDistanceEffect(uint8_t effectId) {
	for (uint8_t i = CONST_ANI_NONE; i <= CONST_ANI_LAST; i++) {
		ShootType_t effect = static_cast<ShootType_t>(i);
		if (effect == effectId) {
			return true;
		}
	}
	return false;
}

void Game::createLuaItemsOnMap() {
	for (auto const [position, itemId] : mapLuaItemsStored) {
		Item* item = Item::CreateItem(itemId, 1);
		if (!item) {
			SPDLOG_WARN("[Game::createLuaItemsOnMap] - Cannot create item with id {}", itemId);
			continue;
		}

		if (position.x != 0) {
			Tile* tile = g_game().map.getTile(position);
			if (!tile) {
				SPDLOG_WARN("[Game::createLuaItemsOnMap] - Tile is wrong or not found position: {}", position.toString());
				delete item;
				continue;
			}

			// If the item already exists on the map, then ignore it and send warning
			if (g_game().findItemOfType(tile, itemId, false, -1)) {
				SPDLOG_WARN("[Game::createLuaItemsOnMap] - Cannot create item with id {} on position {}, item already exists", itemId, position.toString());
				continue;
			}

			g_game().internalAddItem(tile, item, INDEX_WHEREEVER, FLAG_NOLIMIT);
		}
	}
}<|MERGE_RESOLUTION|>--- conflicted
+++ resolved
@@ -7364,24 +7364,16 @@
 	player->sendMarketBrowseOwnHistory(buyOffers, sellOffers);
 }
 
-<<<<<<< HEAD
-void Game::playerCreateMarketOffer(uint32_t playerId, uint8_t type, uint16_t itemId, uint16_t amount, uint32_t price, uint8_t tier, bool anonymous)
-{
-	// 64000 is size of the client limitation (uint16_t)
-	if (amount == 0 || amount > 64000) {
-		return;
-=======
 bool canFinishOfferTransaction(Player &player, std::string &offerStatus) {
 	if (offerStatus != getReturnMessage(RETURNVALUE_NOERROR)) {
 		player.sendTextMessage(MESSAGE_MARKET, "There was an error processing your offer, please contact the administrator.");
 		return false;
->>>>>>> 9dd8a10e
 	}
 
 	return true;
 }
 
-void removeOfferItems(Player &player, DepotLocker &depotLocker, const ItemType &itemType, uint16_t amount, std::string offerStatus)
+void removeOfferItems(Player &player, DepotLocker &depotLocker, const ItemType &itemType, uint16_t amount, uint8_t tier, std::string offerStatus)
 {
 	uint16_t removeAmount = amount;
 	if (
@@ -7402,7 +7394,7 @@
 	}
 
 	if (removeAmount > 0) {
-		auto [itemVector, itemMap] = player.requestLockerItems(&depotLocker);
+		auto [itemVector, itemMap] = player.requestLockerItems(&depotLocker, tier);
 		uint32_t count = 0;
 		for (auto item : itemVector) {
 			if (itemType.id != item->getID()) {
@@ -7507,7 +7499,7 @@
 	return true;
 }
 
-void Game::playerCreateMarketOffer(uint32_t playerId, uint8_t type, uint16_t itemId, uint16_t amount, uint64_t price, bool anonymous)
+void Game::playerCreateMarketOffer(uint32_t playerId, uint8_t type, uint16_t itemId, uint16_t amount, uint64_t price, uint8_t tier, bool anonymous)
 {
 	// Initialize variables
 	// Before creating the offer we will compare it with the RETURN VALUE ERROR
@@ -7551,34 +7543,7 @@
 
 			account.RemoveCoins(static_cast<uint32_t>(amount));
 		} else {
-<<<<<<< HEAD
-			uint16_t stashminus = player->getStashItemCount(it.wareId);
-			amount = (amount - (amount > stashminus ? stashminus : amount));
-
-			std::vector<Item*> itemVector = getMarketItemList(it.wareId, amount, tier, depotLocker);
-			if (itemVector.empty() && amount > 0) {
-				SPDLOG_ERROR("[Game::playerCreateMarketOffer] - Sell item list is empty");
-				return;
-			}
-
-			if (stashminus > 0) {
-				player->withdrawItem(it.wareId, (amount > stashminus ? stashminus : amount));
-			}
-
-			uint16_t tmpAmount = amount;
-			for (Item *item : itemVector) {
-				if (!it.stackable) {
-					internalRemoveItem(item);
-					continue;
-				}
-
-				uint16_t removeCount = std::min<uint16_t>(tmpAmount, item->getItemCount());
-				tmpAmount -= removeCount;
-				internalRemoveItem(item, removeCount);
-			}
-=======
-			removeOfferItems(*player, *depotLocker, it, amount, offerStatus);
->>>>>>> 9dd8a10e
+			removeOfferItems(*player, *depotLocker, it, amount, tier, offerStatus);
 		}
 
 		g_game().removeMoney(player, fee, 0, true);
@@ -7593,9 +7558,6 @@
 		g_game().removeMoney(player, totalPrice, 0, true);
 	}
 
-<<<<<<< HEAD
-	IOMarket::createOffer(player->getGUID(), static_cast<MarketAction_t>(type), it.id, amount, price, tier, anonymous);
-=======
 	// Send market window again for update item stats and avoid item clone
 	player->sendMarketEnter(player->getLastDepotId());
 
@@ -7604,8 +7566,7 @@
 		return;
 	}
 
-	IOMarket::createOffer(player->getGUID(), static_cast<MarketAction_t> (type), it.id, amount, price, anonymous);
->>>>>>> 9dd8a10e
+	IOMarket::createOffer(player->getGUID(), static_cast<MarketAction_t> (type), it.id, amount, price, tier, anonymous);
 
 	auto ColorItem = itemsPriceMap.find(it.id);
 	if (ColorItem == itemsPriceMap.end()) {
@@ -7615,17 +7576,9 @@
 		itemsPriceMap[it.id] = price;
 	}
 
-<<<<<<< HEAD
-	// Send market window again for update stats
-	player->sendMarketEnter(player->getLastDepotId());
-	const MarketOfferList& buyOffers = IOMarket::getActiveOffers(MARKETACTION_BUY, it.id, tier);
-	const MarketOfferList& sellOffers = IOMarket::getActiveOffers(MARKETACTION_SELL, it.id, tier);
+	const MarketOfferList &buyOffers = IOMarket::getActiveOffers(MARKETACTION_BUY, it.id, tier);
+	const MarketOfferList &sellOffers = IOMarket::getActiveOffers(MARKETACTION_SELL, it.id, tier);
 	player->sendMarketBrowseItem(it.id, buyOffers, sellOffers, tier);
-=======
-	const MarketOfferList &buyOffers = IOMarket::getActiveOffers(MARKETACTION_BUY, it.id);
-	const MarketOfferList &sellOffers = IOMarket::getActiveOffers(MARKETACTION_SELL, it.id);
-	player->sendMarketBrowseItem(it.id, buyOffers, sellOffers);
->>>>>>> 9dd8a10e
 
 	// Exhausted for create offert in the market
 	player->updateMarketExhausted();
@@ -7800,52 +7753,7 @@
 			account.RegisterCoinsTransaction(account::COIN_REMOVE, amount,
 											 "Sold on Market");
 		} else {
-<<<<<<< HEAD
-			uint16_t removeAmount = amount;
-			uint16_t stashCount = player->getStashItemCount(it.wareId);
-			if (stashCount > 0) {
-				if (removeAmount > stashCount && player->withdrawItem(it.wareId, stashCount)) {
-					removeAmount -= stashCount;
-				} else if (player->withdrawItem(it.wareId, removeAmount)) {
-					removeAmount = 0;
-				} else {
-					return;
-				}
-			}
-
-			if (removeAmount > 0) {
-				std::vector<Item*> itemVector = getMarketItemList(it.wareId, amount, offer.tier, depotLocker);
-				if (itemVector.empty()) {
-					SPDLOG_ERROR("[Game::playerCreateMarketOffer] - Buy item list is empty");
-					return;
-				}
-	
-				if (it.stackable) {
-					uint16_t tmpAmount = removeAmount;
-					for (Item* item : itemVector) {
-						if (!item) {
-							continue;
-						}
-						uint16_t removeCount = std::min<uint16_t>(tmpAmount, item->getItemCount());
-						tmpAmount -= removeCount;
-						internalRemoveItem(item, removeCount);
-
-						if (tmpAmount == 0) {
-							break;
-						}
-					}
-				} else {
-					for (Item* item : itemVector) {
-						if (!item) {
-							continue;
-						}
-						internalRemoveItem(item);
-					}
-				}
-			}
-=======
-			removeOfferItems(*player, *depotLocker, it, amount, offerStatus);
->>>>>>> 9dd8a10e
+			removeOfferItems(*player, *depotLocker, it, amount, offer.tier, offerStatus);
 		}
 		player->setBankBalance(player->getBankBalance() + totalPrice);
 
@@ -7862,14 +7770,14 @@
 			while (tmpAmount > 0) {
 				uint16_t stackCount = std::min<uint16_t>(100, tmpAmount);
 				Item* item = Item::CreateItem(it.id, stackCount);
-				if (offer.tier > 0) {
-					item->setIntAttr(ITEM_ATTRIBUTE_TIER, offer.tier);
-				}
-
 				if (internalAddItem(buyerPlayer->getInbox(), item, INDEX_WHEREEVER, FLAG_NOLIMIT) != RETURNVALUE_NOERROR) {
 					offerStatus = "Failed to add player inbox stackable item for buy offer";
 					delete item;
 					break;
+				}
+
+				if (offer.tier > 0) {
+					item->setIntAttr(ITEM_ATTRIBUTE_TIER, offer.tier);
 				}
 
 				tmpAmount -= stackCount;
@@ -7948,13 +7856,6 @@
 			while (tmpAmount > 0) {
 				uint16_t stackCount = std::min<uint16_t>(100, tmpAmount);
 				Item* item = Item::CreateItem(it.id, stackCount);
-<<<<<<< HEAD
-				if (offer.tier > 0) {
-					item->setIntAttr(ITEM_ATTRIBUTE_TIER, offer.tier);
-				}
-
-				if (internalAddItem(player->getInbox(), item, INDEX_WHEREEVER, FLAG_NOLIMIT) != RETURNVALUE_NOERROR) {
-=======
 				if (
 					// init-statement
 					auto ret = internalAddItem(player->getInbox(), item, INDEX_WHEREEVER, FLAG_NOLIMIT);
@@ -7964,9 +7865,12 @@
 				{
 					SPDLOG_ERROR("{} - Create offer internal add item error code: {}", __FUNCTION__, ret);
 					offerStatus = "Failed to add inbox stackable item for sell offer";
->>>>>>> 9dd8a10e
 					delete item;
 					break;
+				}
+
+				if (offer.tier > 0) {
+					item->setIntAttr(ITEM_ATTRIBUTE_TIER, offer.tier);
 				}
 
 				tmpAmount -= stackCount;
@@ -7981,19 +7885,15 @@
 
 			for (uint16_t i = 0; i < amount; ++i) {
 				Item* item = Item::CreateItem(it.id, subType);
-<<<<<<< HEAD
-				if (offer.tier > 0) {
-					item->setIntAttr(ITEM_ATTRIBUTE_TIER, offer.tier);
-				}
-
-				if (internalAddItem(player->getInbox(), item, INDEX_WHEREEVER, FLAG_NOLIMIT) != RETURNVALUE_NOERROR) {
-=======
 				auto ret = internalAddItem(player->getInbox(), item, INDEX_WHEREEVER, FLAG_NOLIMIT);
 				if (ret != RETURNVALUE_NOERROR) {
 					offerStatus = "Failed to add inbox item for sell offer";
->>>>>>> 9dd8a10e
 					delete item;
 					break;
+				}
+
+				if (offer.tier > 0) {
+					item->setIntAttr(ITEM_ATTRIBUTE_TIER, offer.tier);
 				}
 			}
 		}
@@ -8477,58 +8377,6 @@
 	}
 }
 
-<<<<<<< HEAD
-std::vector<Item*> Game::getMarketItemList(uint16_t wareId, uint16_t sufficientCount, uint8_t tier, DepotLocker* depotLocker) const
-{
-	std::vector<Item*> itemVector;
-	itemVector.reserve(std::max<size_t>(32, depotLocker->size()));
-
-	std::vector<Container*> containers{ depotLocker };
-	containers.reserve(32);
-
-	uint16_t count = 0;
-	size_t i = 0;
-	do {
-		Container* container = containers[i];
-		for (Item* item : container->getItemList()) {
-			Container* itemContainer = item->getContainer();
-			if (itemContainer && !itemContainer->empty()) {
-				containers.push_back(itemContainer);
-				continue;
-			}
-
-			const ItemType& itemType = Item::items[item->getID()];
-			if (itemType.wareId != wareId) {
-				continue;
-			}
-
-			if (itemContainer && (!itemType.isContainer() || itemContainer->capacity() != itemType.maxItems)) {
-				continue;
-			}
-
-			if (!item->hasMarketAttributes()) {
-				continue;
-			}
-
-			if (!item->getTier() == tier) {
-				continue;
-			}
-
-			itemVector.push_back(item);
-
-			count += Item::countByType(item, -1);
-			if (count >= sufficientCount) {
-				return itemVector;
-			}
-		}
-	} while (++i < containers.size());
-
-	itemVector.clear();
-	return itemVector;
-}
-
-=======
->>>>>>> 9dd8a10e
 void Game::forceRemoveCondition(uint32_t creatureId, ConditionType_t conditionType, ConditionId_t conditionId)
 {
 	Creature* creature = getCreatureByID(creatureId);
