--- conflicted
+++ resolved
@@ -6468,12 +6468,8 @@
 
 	g_dispatcher().addEvent([this, index = uniform_random(0, EVENT_CREATURECOUNT - 1), creature] {
 		checkCreatureLists[index].emplace_back(creature);
-<<<<<<< HEAD
-	}, "Game::addCreatureCheck");
-=======
 	},
 	                        "Game::addCreatureCheck");
->>>>>>> b54a712f
 }
 
 void Game::removeCreatureCheck(const std::shared_ptr<Creature> &creature) {
@@ -6487,13 +6483,8 @@
 	metrics::method_latency measure(__METRICS_METHOD_NAME__);
 	static size_t index = 0;
 
-<<<<<<< HEAD
-	std::erase_if(checkCreatureLists[index], [this](const std::weak_ptr<Creature>& weak) {
-		if (const auto creature = weak.lock()) { 
-=======
 	std::erase_if(checkCreatureLists[index], [this](const std::weak_ptr<Creature> &weak) {
 		if (const auto creature = weak.lock()) {
->>>>>>> b54a712f
 			if (creature->creatureCheck && creature->isAlive()) {
 				creature->onThink(EVENT_CREATURE_THINK_INTERVAL);
 				creature->onAttacking(EVENT_CREATURE_THINK_INTERVAL);
