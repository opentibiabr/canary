/**
 * The Forgotten Server - a free and open-source MMORPG server emulator
 * Copyright (C) 2019  Mark Samman <mark.samman@gmail.com>
 *
 * This program is free software; you can redistribute it and/or modify
 * it under the terms of the GNU General Public License as published by
 * the Free Software Foundation; either version 2 of the License, or
 * (at your option) any later version.
 *
 * This program is distributed in the hope that it will be useful,
 * but WITHOUT ANY WARRANTY; without even the implied warranty of
 * MERCHANTABILITY or FITNESS FOR A PARTICULAR PURPOSE.  See the
 * GNU General Public License for more details.
 *
 * You should have received a copy of the GNU General Public License along
 * with this program; if not, write to the Free Software Foundation, Inc.,
 * 51 Franklin Street, Fifth Floor, Boston, MA 02110-1301 USA.
 */

#include "otpch.h"

#include "utils/lexical_cast.hpp"

#include "lua/creature/actions.h"
#include "items/bed.h"
#include "creatures/creature.h"
#include "lua/creature/creatureevent.h"
#include "database/databasetasks.h"
#include "lua/creature/events.h"
#include "game/game.h"
#include "lua/global/globalevent.h"
#include "io/iologindata.h"
#include "io/iomarket.h"
#include "items/items.h"
#include "lua/scripts/lua_environment.hpp"
#include "creatures/monsters/monster.h"
#include "lua/creature/movement.h"
#include "game/scheduling/scheduler.h"
#include "server/server.h"
#include "creatures/combat/spells.h"
#include "lua/creature/talkaction.h"
#include "items/weapons/weapons.h"
#include "lua/scripts/scripts.h"
#include "lua/modules/modules.h"
#include "creatures/players/imbuements/imbuements.h"
#include "creatures/players/account/account.hpp"
#include "creatures/npcs/npc.h"
#include "creatures/npcs/npcs.h"
#include "server/network/webhook/webhook.h"

extern Actions* g_actions;
extern Chat* g_chat;
extern TalkActions* g_talkActions;
extern Spells* g_spells;
extern Vocations g_vocations;
extern GlobalEvents* g_globalEvents;
extern CreatureEvents* g_creatureEvents;
extern Events* g_events;
extern Monsters g_monsters;
extern Npcs g_npcs;
extern MoveEvents* g_moveEvents;
extern Weapons* g_weapons;
extern Scripts* g_scripts;
extern Modules* g_modules;
extern Imbuements* g_imbuements;
extern LuaEnvironment g_luaEnvironment;

Game::Game()
{
	offlineTrainingWindow.choices.emplace_back("Sword Fighting and Shielding", SKILL_SWORD);
	offlineTrainingWindow.choices.emplace_back("Axe Fighting and Shielding", SKILL_AXE);
	offlineTrainingWindow.choices.emplace_back("Club Fighting and Shielding", SKILL_CLUB);
	offlineTrainingWindow.choices.emplace_back("Distance Fighting and Shielding", SKILL_DISTANCE);
	offlineTrainingWindow.choices.emplace_back("Magic Level and Shielding", SKILL_MAGLEVEL);
	offlineTrainingWindow.buttons.emplace_back("Okay", 1);
	offlineTrainingWindow.buttons.emplace_back("Cancel", 0);
	offlineTrainingWindow.defaultEscapeButton = 1;
	offlineTrainingWindow.defaultEnterButton = 0;
	offlineTrainingWindow.priority = true;
}

Game::~Game()
{
	for (const auto& it : guilds) {
		delete it.second;
	}

	for (const auto& it : CharmList) {
		delete it;
	}
}

void Game::loadBoostedCreature()
{
	Database& db = Database::getInstance();
	std::ostringstream query;
	query << "SELECT * FROM `boosted_creature`";
	DBResult_ptr result = db.storeQuery(query.str());

	if (!result) {
		SPDLOG_WARN("[Game::loadBoostedCreature] - "
                    "Failed to detect boosted creature database. (CODE 01)");
		return;
	}

	uint16_t date = result->getNumber<uint16_t>("date");
	std::string name = "";
	time_t now = time(0);
	tm *ltm = localtime(&now);
	uint8_t today = ltm->tm_mday;
	if (date == today) {
		name = result->getString("boostname");
	} else {
		uint16_t oldrace = result->getNumber<uint16_t>("raceid");
		std::map<uint16_t, std::string> monsterlist = getBestiaryList();
		uint16_t newrace = 0;
		uint8_t k = 1;
		while (newrace == 0 || newrace == oldrace) {
			uint16_t random = normal_random(0, monsterlist.size());
			for (auto it : monsterlist) {
				if (k == random) {
					newrace = it.first;
					name = it.second;
				}
				k++;
			}
		}

		MonsterType* monsterType = g_monsters.getMonsterTypeByRaceId(newrace);

		query.str(std::string());
		query << "UPDATE `boosted_creature` SET ";
		query << "`date` = '" << ltm->tm_mday << "',";
		query << "`boostname` = " << db.escapeString(name) << ",";

		if (monsterType) {
			query << "`looktype` = " << static_cast<int>(monsterType->info.outfit.lookType) << ",";
			query << "`lookfeet` = " << static_cast<int>(monsterType->info.outfit.lookFeet) << ",";
			query << "`looklegs` = " << static_cast<int>(monsterType->info.outfit.lookLegs) << ",";
			query << "`lookhead` = " << static_cast<int>(monsterType->info.outfit.lookHead) << ",";
			query << "`lookbody` = " << static_cast<int>(monsterType->info.outfit.lookBody) << ",";
			query << "`lookaddons` = " << static_cast<int>(monsterType->info.outfit.lookAddons) << ",";
			query << "`lookmount` = " << static_cast<int>(monsterType->info.outfit.lookMount) << ",";
		}

		query << "`raceid` = '" << newrace << "'";

		if (!db.executeQuery(query.str())) {
			SPDLOG_WARN("[Game::loadBoostedCreature] - "
                        "Failed to detect boosted creature database. (CODE 02)");
			return;
		}
	}
	setBoostedName(name);
	SPDLOG_INFO("Boosted creature: {}", name);
}

void Game::start(ServiceManager* manager)
{
	serviceManager = manager;

	time_t now = time(0);
	const tm* tms = localtime(&now);
	int minutes = tms->tm_min;
	lightHour = (minutes * LIGHT_DAY_LENGTH) / 60;

	g_scheduler.addEvent(createSchedulerTask(EVENT_LIGHTINTERVAL_MS, std::bind(&Game::checkLight, this)));
	g_scheduler.addEvent(createSchedulerTask(EVENT_CREATURE_THINK_INTERVAL, std::bind(&Game::checkCreatures, this, 0)));
	g_scheduler.addEvent(createSchedulerTask(EVENT_IMBUEMENT_INTERVAL, std::bind(&Game::checkImbuements, this)));
}

GameState_t Game::getGameState() const
{
	return gameState;
}

void Game::setWorldType(WorldType_t type)
{
	worldType = type;
}

bool Game::loadScheduleEventFromXml()
{
	pugi::xml_document doc;
	pugi::xml_parse_result result = doc.load_file("data/XML/events.xml");
	if (!result) {
		printXMLError("Error - Game::loadScheduleEventFromXml", "data/XML/events.xml", result);
		return false;
	}

		int16_t daysNow;
		time_t t = time(NULL);
		tm* timePtr = localtime(&t);
		int16_t daysMath = ((timePtr->tm_year + 1900) * 365) + ((timePtr->tm_mon + 1) * 30) + (timePtr->tm_mday);

	for (auto schedNode : doc.child("events").children()) {
		std::string ss_d;
		std::stringstream ss;

		pugi::xml_attribute attr;
		if ((attr = schedNode.attribute("name"))) {
			ss_d = attr.as_string();
			ss << "> " << ss_d << " event";
		}

		int year;
		int day;
		int month;

		if (!(attr = schedNode.attribute("enddate"))) {
			continue;
		} else {
			ss_d = attr.as_string();
			sscanf(ss_d.c_str(), "%d/%d/%d", &month, &day, &year);
			daysNow = ((year * 365) + (month * 30) + day);
			if (daysMath > daysNow) {
				continue;
			}
		}

		if (!(attr = schedNode.attribute("startdate"))) {
			continue;
		} else {
			ss_d = attr.as_string();
			sscanf(ss_d.c_str(), "%d/%d/%d", &month, &day, &year);
			daysNow = ((year * 365) + (month * 30) + day);
			if (daysMath < daysNow) {
				continue;
			}
		}

		if ((attr = schedNode.attribute("script"))) {
			if (!(g_scripts->loadEventSchedulerScripts(attr.as_string()))) {
				SPDLOG_WARN("Can not load the file '{}' on '/events/scripts/scheduler/'",
					attr.as_string());
				return false;
			}
		}

		for (auto schedENode : schedNode.children()) {
			if ((schedENode.attribute("exprate"))) {
<<<<<<< HEAD
				uint16_t exprate = static_cast<uint16_t>(LexicalCast::intFromChar(schedENode.attribute("exprate").value()));
				g_game.setExpSchedule(exprate);
=======
				uint16_t exprate = pugi::cast<uint16_t>(schedENode.attribute("exprate").value());
				g_game().setExpSchedule(exprate);
>>>>>>> a9cd5c71
				ss << " exp: " << (exprate - 100) << "%";
			}

			if ((schedENode.attribute("lootrate"))) {
<<<<<<< HEAD
				uint16_t lootrate = static_cast<uint16_t>(LexicalCast::intFromChar(schedENode.attribute("lootrate").value()));
				g_game.setLootSchedule(lootrate);
=======
				uint16_t lootrate = pugi::cast<uint16_t>(schedENode.attribute("lootrate").value());
				g_game().setLootSchedule(lootrate);
>>>>>>> a9cd5c71
				ss << ", loot: " << (lootrate - 100) << "%";
			}

			if ((schedENode.attribute("spawnrate"))) {
<<<<<<< HEAD
				uint32_t spawnrate = static_cast<uint32_t>(LexicalCast::intFromChar(schedENode.attribute("spawnrate").value()));
				g_game.setSpawnMonsterSchedule(spawnrate);
=======
				uint32_t spawnrate = pugi::cast<uint32_t>(schedENode.attribute("spawnrate").value());
				g_game().setSpawnMonsterSchedule(spawnrate);
>>>>>>> a9cd5c71
				ss << ", spawn: "  << (spawnrate - 100) << "%";
			}

			if ((schedENode.attribute("skillrate"))) {
<<<<<<< HEAD
				uint16_t skillrate = static_cast<uint16_t>(LexicalCast::intFromChar(schedENode.attribute("skillrate").value()));
				g_game.setSkillSchedule(skillrate);
=======
				uint16_t skillrate = pugi::cast<uint16_t>(schedENode.attribute("skillrate").value());
				g_game().setSkillSchedule(skillrate);
>>>>>>> a9cd5c71
				ss << ", skill: " << (skillrate - 100) << "%";
			}
		}
		SPDLOG_INFO(ss.str());
	}
	return true;
}

void Game::setGameState(GameState_t newState)
{
	if (gameState == GAME_STATE_SHUTDOWN) {
		return; //this cannot be stopped
	}

	if (gameState == newState) {
		return;
	}

	gameState = newState;
	switch (newState) {
		case GAME_STATE_INIT: {
			loadItemsPrice();

			groups.load();
			g_chat->load();

			// Load monsters and npcs stored by the "loadFromXML" function
			map.spawnsMonster.startup();
			map.spawnsNpc.startup();

			// Load monsters and npcs custom stored by the "loadFromXML" function
			map.spawnsMonsterCustom.startup();
			map.spawnsNpcCustom.startup();

			raids.loadFromXml();
			raids.startup();

			mounts.loadFromXml();

			if (!g_configManager().getBoolean(STOREMODULES)) {
				gameStore.loadFromXml();
				gameStore.startup();
			}

			loadMotdNum();
			loadPlayersRecord();

			g_globalEvents->startup();
			break;
		}

		case GAME_STATE_SHUTDOWN: {
			g_globalEvents->execute(GLOBALEVENT_SHUTDOWN);

			//kick all players that are still online
			auto it = players.begin();
			while (it != players.end()) {
				it->second->removePlayer(true);
				it = players.begin();
			}

			saveMotdNum();
			saveGameState();

			g_dispatcher.addTask(
				createTask(std::bind(&Game::shutdown, this)));

			g_scheduler.stop();
			g_databaseTasks.stop();
			g_dispatcher.stop();
			break;
		}

		case GAME_STATE_CLOSED: {
			/* kick all players without the CanAlwaysLogin flag */
			auto it = players.begin();
			while (it != players.end()) {
				if (!it->second->hasFlag(PlayerFlag_CanAlwaysLogin)) {
					it->second->removePlayer(true);
					it = players.begin();
				} else {
					++it;
				}
			}

			saveGameState();
			break;
		}

		default:
			break;
	}
}

void Game::onPressHotkeyEquip(uint32_t playerId, uint16_t spriteid)
{
	Player* player = getPlayerByID(playerId);
	if (!player) {
		return;
	}

	Item* item;
	const ItemType& itemType = Item::items.getItemIdByClientId(spriteid);

	if (itemType.id == 0) {
		return;
	}

	bool removed = false;
	ReturnValue ret = RETURNVALUE_NOERROR;

	if (itemType.weaponType == WEAPON_AMMO) {
		Thing* quiverThing = player->getThing(CONST_SLOT_RIGHT);
		Thing* backpackThing = player->getThing(CONST_SLOT_BACKPACK);
		if (quiverThing && backpackThing) {
			Item* quiver = quiverThing->getItem();
			Item* backpack = backpackThing->getItem();
			if (quiver && quiver->getWeaponType() == WEAPON_QUIVER && backpack) {
				item = findItemOfType(backpack->getContainer(), itemType.id);
				if (item) {
					ret = internalMoveItem(item->getParent(), quiver->getContainer(), 0, item, item->getItemCount(), nullptr);
				}
				else {
					ret = RETURNVALUE_NOTPOSSIBLE;
				}
			}
			else {
				ret = RETURNVALUE_NOTPOSSIBLE;
			}
		}
	} else {
		item = findItemOfType(player, itemType.id);

		if (!item) {
			item = findItemOfType(player, itemType.transformEquipTo);
			if (!item) {
				item = findItemOfType(player, itemType.transformDeEquipTo);
			}
			if (!item) {
				player->sendCancelMessage(RETURNVALUE_NOTPOSSIBLE);
				return;
			}
		}

		const ItemType& newitemType = Item::items[item->getID()];

		if (newitemType.id == 0) {
			return;
		}

		int32_t slotP = newitemType.slotPosition;
		if (itemType.weaponType == WEAPON_SHIELD || itemType.weaponType == WEAPON_QUIVER) {
			slotP = CONST_SLOT_RIGHT;
		}
		else if (hasBitSet(SLOTP_HEAD, slotP)) {
			slotP = CONST_SLOT_HEAD;
		}
		else if (hasBitSet(SLOTP_RING, slotP)) {
			slotP = CONST_SLOT_RING;
		}
		else if (hasBitSet(SLOTP_NECKLACE, slotP)) {
			slotP = CONST_SLOT_NECKLACE;
		}
		else if (hasBitSet(SLOTP_ARMOR, slotP)) {
			slotP = CONST_SLOT_ARMOR;
		}
		else if (hasBitSet(SLOTP_LEGS, slotP)) {
			slotP = CONST_SLOT_LEGS;
		}
		else if (hasBitSet(SLOTP_FEET, slotP)) {
			slotP = CONST_SLOT_FEET;
		}
		else if (hasBitSet(SLOTP_AMMO, slotP)) {
			slotP = CONST_SLOT_AMMO;
		}
		else if (hasBitSet(SLOTP_LEFT, slotP) && !hasBitSet(SLOTP_TWO_HAND, slotP)) {
			slotP = CONST_SLOT_LEFT;
		}

		if (hasBitSet(SLOTP_TWO_HAND, slotP)) {
			Thing* leftthing = player->getThing(CONST_SLOT_LEFT);
			if (leftthing) {
				Item* slotLeft_item = leftthing->getItem();
				if (slotLeft_item) {
					if (slotLeft_item->getID() == item->getID()) {
						removed = true;
					}
					ret = internalMoveItem(slotLeft_item->getParent(), player, 0, slotLeft_item, slotLeft_item->getItemCount(), nullptr);
				}
			}
			Thing* rightthing = player->getThing(CONST_SLOT_RIGHT);
			if (rightthing) {
				Item* slotRight_Item = rightthing->getItem();
				if (slotRight_Item) {
					if (newitemType.weaponType != WEAPON_DISTANCE || slotRight_Item->getWeaponType() != WEAPON_QUIVER)
						ret = internalMoveItem(slotRight_Item->getParent(), player, 0, slotRight_Item, slotRight_Item->getItemCount(), nullptr);
				}
				else {
					return;
				}
			}
			if (!removed) {
				ret = internalMoveItem(item->getParent(), player, CONST_SLOT_LEFT, item, item->getItemCount(), nullptr);
			}
		}
		else if (hasBitSet(SLOTP_RING, slotP)) {
			Thing* ringthing = player->getThing(CONST_SLOT_RING);
			if (ringthing) {
				Item* slotRing_Item = ringthing->getItem();
				if (slotRing_Item) {
					ret = internalMoveItem(slotRing_Item->getParent(), player, 0, slotRing_Item, slotRing_Item->getItemCount(), nullptr);
					if (slotRing_Item->getID() == item->getID()) {
						removed = true;
					}
				}
				else {
					return;
				}
			}
			if (!removed) {
				ret = internalMoveItem(item->getParent(), player, CONST_SLOT_RING, item, item->getItemCount(), nullptr);
			}
		}
		else if (slotP == CONST_SLOT_RIGHT) {
			Thing* rightthing = player->getThing(CONST_SLOT_RIGHT);
			if (rightthing) {
				Item* slotRight_Item = rightthing->getItem();
				if (slotRight_Item) {
					if (slotRight_Item->getID() == item->getID()) {
						removed = true;
					}
					ret = internalMoveItem(slotRight_Item->getParent(), player, 0, slotRight_Item, slotRight_Item->getItemCount(), nullptr);
				}
				else {
					return;
				}
			}
			Thing* leftthing = player->getThing(CONST_SLOT_LEFT);
			if (leftthing) {
				Item* slotLeft_item = leftthing->getItem();
				if (slotLeft_item) {
					ItemType& it = Item::items.getItemType(slotLeft_item->getID());
					if (hasBitSet(SLOTP_TWO_HAND, it.slotPosition)) {
						if (newitemType.weaponType != WEAPON_QUIVER || slotLeft_item->getWeaponType() != WEAPON_DISTANCE)
							ret = internalMoveItem(slotLeft_item->getParent(), player, 0, slotLeft_item, slotLeft_item->getItemCount(), nullptr);
					}
				}
				else {
					return;
				}
			}
			if (!removed) {
				ret = internalMoveItem(item->getParent(), player, slotP, item, item->getItemCount(), nullptr);
			}
		}
		else if (slotP) {
			if (newitemType.stackable) {
				Thing* ammothing = player->getThing(slotP);
				if (ammothing) {
					Item* ammoItem = ammothing->getItem();
					if (ammoItem) {
						ObjectCategory_t category = getObjectCategory(ammoItem);
						if (ammoItem->getID() == item->getID()) {
							if (item->getDuration() > 0 ||
								ammoItem->getItemCount() == 100 ||
								ammoItem->getItemCount() == player->getItemTypeCount(ammoItem->getID())) {
								ret = internalQuickLootItem(player, ammoItem, category);
								if (ret != RETURNVALUE_NOERROR) {
									ret = internalMoveItem(ammoItem->getParent(), player, 0, ammoItem, ammoItem->getItemCount(), nullptr);
								}
								if (ret != RETURNVALUE_NOERROR) {
									player->sendCancelMessage(ret);
								}
								return;
							}
						}
						else {
							ret = internalQuickLootItem(player, ammoItem, category);
							if (ret != RETURNVALUE_NOERROR) {
								ret = internalMoveItem(ammoItem->getParent(), player, 0, ammoItem, ammoItem->getItemCount(), nullptr);
							}
						}
					}
					else {
						return;
					}
				}
				ReturnValue ret2 = player->queryAdd(slotP, *item, item->getItemCount(), 0);
				if (ret2 != RETURNVALUE_NOERROR) {
					player->sendCancelMessage(ret2);
					return;
				}
				if (item->getItemCount() < 100 &&
					item->getItemCount() < player->getItemTypeCount(item->getID(), -1) &&
					item->getDuration() <= 0) {
					uint16_t itemId = item->getID();
					uint16_t count = 0;
					while (player->getItemTypeCount(item->getID())) {
						if (count == 100) {
							break;
						}
						Container* mainBP = player->getInventoryItem(CONST_SLOT_BACKPACK)->getContainer();
						Item* _item = findItemOfType(mainBP, itemId);

						if (!_item) {
							break;
						}

						if (_item->getItemCount() > 100 - count) {
							internalRemoveItem(_item, 100 - count);
							count = 100;
						}
						else {
							count = count + _item->getItemCount();
							internalRemoveItem(_item, _item->getItemCount());
						}
					}
					Item* newSlotitem = Item::CreateItem(itemId, count);
					internalAddItem(player, newSlotitem, slotP, FLAG_NOLIMIT);
					return;
				}
				else {
					ret = internalMoveItem(item->getParent(), player, slotP, item, item->getItemCount(), nullptr);
				}
			}
			else {
				Thing* slotthing = player->getThing(slotP);
				if (slotthing) {
					Item* slotItem = slotthing->getItem();
					if (slotItem) {
						ret = internalMoveItem(slotItem->getParent(), player, 0, slotItem, slotItem->getItemCount(), nullptr);
						if (slotItem->getID() == item->getID()) {
							removed = true;
						}
					}
					else {
						return;
					}
				}
				if (!removed) {
					ret = internalMoveItem(item->getParent(), player, slotP, item, item->getItemCount(), nullptr);
				}
			}
		}
	}

	if (ret != RETURNVALUE_NOERROR) {
		player->sendCancelMessage(ret);
	}
	return;
}

void Game::saveGameState()
{
	if (gameState == GAME_STATE_NORMAL) {
		setGameState(GAME_STATE_MAINTAIN);
	}

	SPDLOG_INFO("Saving server...");

	for (const auto& it : players) {
		it.second->loginPosition = it.second->getPosition();
		IOLoginData::savePlayer(it.second);
	}

	for (const auto& it : guilds) {
		IOGuild::saveGuild(it.second);
	}

	Map::save();

	g_databaseTasks.flush();

	if (gameState == GAME_STATE_MAINTAIN) {
		setGameState(GAME_STATE_NORMAL);
	}
}

bool Game::loadItemsPrice()
{
	itemsSaleCount = 0;
	std::ostringstream query, query2;
	query << "SELECT DISTINCT `itemtype` FROM `market_offers`;";

	Database& db = Database::getInstance();
	DBResult_ptr result = db.storeQuery(query.str());
	if (!result) {
		return false;
	}

	do {
		query2.str(std::string());
		uint16_t itemId = result->getNumber<uint16_t>("itemtype");
		query2 << "SELECT `price` FROM `market_offers` WHERE `itemtype` = " << itemId << " ORDER BY `price` DESC LIMIT 1";
		DBResult_ptr resultQuery2 = db.storeQuery(query2.str());
		if (resultQuery2) {
			itemsPriceMap[itemId] = resultQuery2->getNumber<uint32_t>("price");
			itemsSaleCount++;
		}

	} while (result->next());


	return true;
}

bool Game::loadMainMap(const std::string& filename)
{
	Monster::despawnRange = g_configManager().getNumber(DEFAULT_DESPAWNRANGE);
	Monster::despawnRadius = g_configManager().getNumber(DEFAULT_DESPAWNRADIUS);
	return map.loadMap("data/world/" + filename + ".otbm", true, true, true);
}

bool Game::loadCustomMap(const std::string& filename)
{
	Monster::despawnRange = g_configManager().getNumber(DEFAULT_DESPAWNRANGE);
	Monster::despawnRadius = g_configManager().getNumber(DEFAULT_DESPAWNRADIUS);
	return map.loadMapCustom("data/world/custom/" + filename + ".otbm", true, true, true);
}

void Game::loadMap(const std::string& path)
{
	map.loadMap(path, false, false, false);
}

Cylinder* Game::internalGetCylinder(Player* player, const Position& pos) const
{
	if (pos.x != 0xFFFF) {
		return map.getTile(pos);
	}

	//container
	if (pos.y & 0x40) {
		uint8_t from_cid = pos.y & 0x0F;
		return player->getContainerByID(from_cid);
	}

	//inventory
	return player;
}

Thing* Game::internalGetThing(Player* player, const Position& pos, int32_t index, uint32_t spriteId, StackPosType_t type) const
{
	if (pos.x != 0xFFFF) {
		Tile* tile = map.getTile(pos);
		if (!tile) {
			return nullptr;
		}

		Thing* thing;
		switch (type) {
			case STACKPOS_LOOK: {
				return tile->getTopVisibleThing(player);
			}

			case STACKPOS_MOVE: {
				Item* item = tile->getTopDownItem();
				if (item && item->isMoveable()) {
					thing = item;
				} else {
					thing = tile->getTopVisibleCreature(player);
				}
				break;
			}

			case STACKPOS_USEITEM: {
				thing = tile->getUseItem(index);
				break;
			}

			case STACKPOS_TOPDOWN_ITEM: {
				thing = tile->getTopDownItem();
				break;
			}

			case STACKPOS_USETARGET: {
				thing = tile->getTopVisibleCreature(player);
				if (!thing) {
					thing = tile->getUseItem(index);
				}
				break;
			}

			case STACKPOS_FIND_THING: {
				thing = tile->getUseItem(index);
				if (!thing) {
					thing = tile->getDoorItem();
				}

				if (!thing) {
					thing = tile->getTopDownItem();
				}

				break;
			}

			default: {
				thing = nullptr;
				break;
			}
		}

		if (player && tile->hasFlag(TILESTATE_SUPPORTS_HANGABLE)) {
			//do extra checks here if the thing is accessable
			if (thing && thing->getItem()) {
				if (tile->hasProperty(CONST_PROP_ISVERTICAL)) {
					if (player->getPosition().x + 1 == tile->getPosition().x && thing->getItem()->isHangable()) {
						thing = nullptr;
					}
				} else { // horizontal
					if (player->getPosition().y + 1 == tile->getPosition().y && thing->getItem()->isHangable()) {
						thing = nullptr;
					}
				}
			}
		}
		return thing;
	}

	//container
	if (pos.y & 0x40) {
		uint8_t fromCid = pos.y & 0x0F;

		Container* parentContainer = player->getContainerByID(fromCid);
		if (!parentContainer) {
			return nullptr;
		}

		if (parentContainer->getID() == ITEM_BROWSEFIELD) {
			Tile* tile = parentContainer->getTile();
			if (tile && tile->hasFlag(TILESTATE_SUPPORTS_HANGABLE)) {
				if (tile->hasProperty(CONST_PROP_ISVERTICAL)) {
					if (player->getPosition().x + 1 == tile->getPosition().x) {
						return nullptr;
					}
				} else { // horizontal
					if (player->getPosition().y + 1 == tile->getPosition().y) {
						return nullptr;
					}
				}
			}
		}

		uint8_t slot = pos.z;
		return parentContainer->getItemByIndex(player->getContainerIndex(fromCid) + slot);
	} else if (pos.y == 0 && pos.z == 0) {
		const ItemType& it = Item::items.getItemIdByClientId(spriteId);
		if (it.id == 0) {
			return nullptr;
		}

		int32_t subType;
		if (it.isFluidContainer() && index < static_cast<int32_t>(sizeof(reverseFluidMap) / sizeof(uint8_t))) {
			subType = reverseFluidMap[index];
		} else {
			subType = -1;
		}

		return findItemOfType(player, it.id, true, subType);
	}

	//inventory
	Slots_t slot = static_cast<Slots_t>(pos.y);
	return player->getInventoryItem(slot);
}

void Game::internalGetPosition(Item* item, Position& pos, uint8_t& stackpos)
{
	pos.x = 0;
	pos.y = 0;
	pos.z = 0;
	stackpos = 0;

	Cylinder* topParent = item->getTopParent();
	if (topParent) {
		if (Player* player = dynamic_cast<Player*>(topParent)) {
			pos.x = 0xFFFF;

			Container* container = dynamic_cast<Container*>(item->getParent());
			if (container) {
				pos.y = static_cast<uint16_t>(0x40) | static_cast<uint16_t>(player->getContainerID(container));
				pos.z = container->getThingIndex(item);
				stackpos = pos.z;
			} else {
				pos.y = player->getThingIndex(item);
				stackpos = pos.y;
			}
		} else if (Tile* tile = topParent->getTile()) {
			pos = tile->getPosition();
			stackpos = tile->getThingIndex(item);
		}
	}
}

Creature* Game::getCreatureByID(uint32_t id)
{
	if (id <= Player::playerAutoID) {
		return getPlayerByID(id);
	} else if (id <= Monster::monsterAutoID) {
		return getMonsterByID(id);
	} else if (id <= Npc::npcAutoID) {
		return getNpcByID(id);
	}
	return nullptr;
}

Monster* Game::getMonsterByID(uint32_t id)
{
	if (id == 0) {
		return nullptr;
	}

	auto it = monsters.find(id);
	if (it == monsters.end()) {
		return nullptr;
	}
	return it->second;
}

Npc* Game::getNpcByID(uint32_t id)
{
	if (id == 0) {
		return nullptr;
	}

	auto it = npcs.find(id);
	if (it == npcs.end()) {
		return nullptr;
	}
	return it->second;
}

Player* Game::getPlayerByID(uint32_t id)
{
	auto playerMap = players.find(id);
	if (playerMap != players.end()) {
		return playerMap->second;
	}

	return nullptr;
}

Creature* Game::getCreatureByName(const std::string& s)
{
	if (s.empty()) {
		return nullptr;
	}

	const std::string& lowerCaseName = asLowerCaseString(s);

	auto m_it = mappedPlayerNames.find(lowerCaseName);
	if (m_it != mappedPlayerNames.end()) {
		return m_it->second;
	}

	for (const auto& it : npcs) {
		if (lowerCaseName == asLowerCaseString(it.second->getName())) {
			return it.second;
		}
	}

	for (const auto& it : monsters) {
		if (lowerCaseName == asLowerCaseString(it.second->getName())) {
			return it.second;
		}
	}
	return nullptr;
}

Npc* Game::getNpcByName(const std::string& s)
{
	if (s.empty()) {
		return nullptr;
	}

	const char* npcName = s.c_str();
	for (const auto& it : npcs) {
		if (strcasecmp(npcName, it.second->getName().c_str()) == 0) {
			return it.second;
		}
	}
	return nullptr;
}

Player* Game::getPlayerByName(const std::string& s)
{
	if (s.empty()) {
		return nullptr;
	}

	auto it = mappedPlayerNames.find(asLowerCaseString(s));
	if (it == mappedPlayerNames.end()) {
		return nullptr;
	}
	return it->second;
}

Player* Game::getPlayerByGUID(const uint32_t& guid)
{
	if (guid == 0) {
		return nullptr;
	}

	for (const auto& it : players) {
		if (guid == it.second->getGUID()) {
			return it.second;
		}
	}
	return nullptr;
}

ReturnValue Game::getPlayerByNameWildcard(const std::string& s, Player*& player)
{
	size_t strlen = s.length();
	if (strlen == 0 || strlen > 20) {
		return RETURNVALUE_PLAYERWITHTHISNAMEISNOTONLINE;
	}

	if (s.back() == '~') {
		const std::string& query = asLowerCaseString(s.substr(0, strlen - 1));
		std::string result;
		ReturnValue ret = wildcardTree.findOne(query, result);
		if (ret != RETURNVALUE_NOERROR) {
			return ret;
		}

		player = getPlayerByName(result);
	} else {
		player = getPlayerByName(s);
	}

	if (!player) {
		return RETURNVALUE_PLAYERWITHTHISNAMEISNOTONLINE;
	}

	return RETURNVALUE_NOERROR;
}

Player* Game::getPlayerByAccount(uint32_t acc)
{
	for (const auto& it : players) {
		if (it.second->getAccount() == acc) {
			return it.second;
		}
	}
	return nullptr;
}

bool Game::internalPlaceCreature(Creature* creature, const Position& pos, bool extendedPos /*=false*/, bool forced /*= false*/, bool creatureCheck /*= false*/)
{
	if (creature->getParent() != nullptr) {
		return false;
	}

	if (!map.placeCreature(pos, creature, extendedPos, forced)) {
		return false;
	}

	creature->incrementReferenceCounter();
	creature->setID();
	creature->addList();

	if (creatureCheck) {
		addCreatureCheck(creature);
		creature->onPlacedCreature();
	}

	return true;
}

bool Game::placeCreature(Creature* creature, const Position& pos, bool extendedPos /*=false*/, bool forced /*= false*/)
{
	if (!internalPlaceCreature(creature, pos, extendedPos, forced)) {
		return false;
	}

	SpectatorHashSet spectators;
	map.getSpectators(spectators, creature->getPosition(), true);
	for (Creature* spectator : spectators) {
		if (Player* tmpPlayer = spectator->getPlayer()) {
			tmpPlayer->sendCreatureAppear(creature, creature->getPosition(), true);
		}
	}

	for (Creature* spectator : spectators) {
		spectator->onCreatureAppear(creature, true);
	}

	creature->getParent()->postAddNotification(creature, nullptr, 0);

	addCreatureCheck(creature);
	creature->onPlacedCreature();
	return true;
}

bool Game::removeCreature(Creature* creature, bool isLogout/* = true*/)
{
	if (creature->isRemoved()) {
		return false;
	}

	Tile* tile = creature->getTile();

	std::vector<int32_t> oldStackPosVector;

	SpectatorHashSet spectators;
	map.getSpectators(spectators, tile->getPosition(), true);
	for (Creature* spectator : spectators) {
		if (Player* player = spectator->getPlayer()) {
			oldStackPosVector.push_back(player->canSeeCreature(creature) ? tile->getStackposOfCreature(player, creature) : -1);
		}
	}

	tile->removeCreature(creature);

	const Position& tilePosition = tile->getPosition();

	//send to client
	size_t i = 0;
	for (Creature* spectator : spectators) {
		if (Player* player = spectator->getPlayer()) {
			player->sendRemoveTileThing(tilePosition, oldStackPosVector[i++]);
		}
	}

	//event method
	for (Creature* spectator : spectators) {
		spectator->onRemoveCreature(creature, isLogout);
	}

  if (creature->getMaster() && !creature->getMaster()->isRemoved()) {
    creature->setMaster(nullptr);
  }

	creature->getParent()->postRemoveNotification(creature, nullptr, 0);

	creature->removeList();
	creature->setRemoved();
	ReleaseCreature(creature);

	removeCreatureCheck(creature);

	for (Creature* summon : creature->summons) {
		summon->setSkillLoss(false);
		removeCreature(summon);
	}

	if (creature->getPlayer() && isLogout) {
		auto it = teamFinderMap.find(creature->getPlayer()->getGUID());
		if (it != teamFinderMap.end()) {
			teamFinderMap.erase(it);
		}
	}

	return true;
}

void Game::executeDeath(uint32_t creatureId)
{
	Creature* creature = getCreatureByID(creatureId);
	if (creature && !creature->isRemoved()) {
		creature->onDeath();
	}
}

void Game::playerTeleport(uint32_t playerId, const Position& newPosition) {
  Player* player = getPlayerByID(playerId);
  if (!player || !player->hasCustomFlag(PlayerCustomFlag_CanMapClickTeleport)) {
    return;
  }

  ReturnValue returnValue = g_game().internalTeleport(player, newPosition, false);
  if (returnValue != RETURNVALUE_NOERROR) {
    player->sendCancelMessage(returnValue);
  }
}

void Game::playerInspectItem(Player* player, const Position& pos) {
	Thing* thing = internalGetThing(player, pos, 0, 0, STACKPOS_TOPDOWN_ITEM);
	if (!thing) {
		player->sendCancelMessage(RETURNVALUE_NOTPOSSIBLE);
		return;
	}

	Item* item = thing->getItem();
	if (!item) {
		player->sendCancelMessage(RETURNVALUE_NOTPOSSIBLE);
		return;
	}

	player->sendItemInspection(item->getClientID(), item->getItemCount(), item, false);
}

void Game::playerInspectItem(Player* player, uint16_t itemId, uint8_t itemCount, bool cyclopedia) {
	player->sendItemInspection(itemId, itemCount, nullptr, cyclopedia);
}

void Game::playerMoveThing(uint32_t playerId, const Position& fromPos,
                           uint16_t spriteId, uint8_t fromStackPos, const Position& toPos, uint8_t count)
{
	Player* player = getPlayerByID(playerId);
	if (!player) {
		return;
	}

	uint8_t fromIndex = 0;
	if (fromPos.x == 0xFFFF) {
		if (fromPos.y & 0x40) {
			fromIndex = fromPos.z;
		} else {
			fromIndex = static_cast<uint8_t>(fromPos.y);
		}
	} else {
		fromIndex = fromStackPos;
	}

	Thing* thing = internalGetThing(player, fromPos, fromIndex, 0, STACKPOS_MOVE);
	if (!thing) {
		player->sendCancelMessage(RETURNVALUE_NOTPOSSIBLE);
		return;
	}

	if (Creature* movingCreature = thing->getCreature()) {
		Tile* tile = map.getTile(toPos);
		if (!tile) {
			player->sendCancelMessage(RETURNVALUE_NOTPOSSIBLE);
			return;
		}

		if (Position::areInRange<1, 1, 0>(movingCreature->getPosition(),
                                          player->getPosition())) {
			SchedulerTask* task = createSchedulerTask(
                                  g_configManager().getNumber(PUSH_DELAY),
                                  std::bind(&Game::playerMoveCreatureByID, this,
                                  player->getID(), movingCreature->getID(),
                                  movingCreature->getPosition(), tile->getPosition()));
			player->setNextActionPushTask(task);
		} else {
			playerMoveCreature(player, movingCreature, movingCreature->getPosition(), tile);
		}
	} else if (thing->getItem()) {
		Cylinder* toCylinder = internalGetCylinder(player, toPos);
		if (!toCylinder) {
			player->sendCancelMessage(RETURNVALUE_NOTPOSSIBLE);
			return;
		}

		playerMoveItem(player, fromPos, spriteId, fromStackPos, toPos, count, thing->getItem(), toCylinder);
	}
}

void Game::playerMoveCreatureByID(uint32_t playerId, uint32_t movingCreatureId, const Position& movingCreatureOrigPos, const Position& toPos)
{
	Player* player = getPlayerByID(playerId);
	if (!player) {
		return;
	}

	Creature* movingCreature = getCreatureByID(movingCreatureId);
	if (!movingCreature) {
		return;
	}

	Tile* toTile = map.getTile(toPos);
	if (!toTile) {
		player->sendCancelMessage(RETURNVALUE_NOTPOSSIBLE);
		return;
	}

	playerMoveCreature(player, movingCreature, movingCreatureOrigPos, toTile);
}

void Game::playerMoveCreature(Player* player, Creature* movingCreature, const Position& movingCreatureOrigPos, Tile* toTile)
{
	if (!player->canDoAction()) {
		uint32_t delay = 600;
		SchedulerTask* task = createSchedulerTask(delay, std::bind(&Game::playerMoveCreatureByID,
			this, player->getID(), movingCreature->getID(), movingCreatureOrigPos, toTile->getPosition()));

		player->setNextActionPushTask(task);
		return;
	}

	player->setNextActionTask(nullptr);

	if (!Position::areInRange<1, 1, 0>(movingCreatureOrigPos, player->getPosition())) {
		//need to walk to the creature first before moving it
		std::forward_list<Direction> listDir;
		if (player->getPathTo(movingCreatureOrigPos, listDir, 0, 1, true, true)) {
			g_dispatcher.addTask(createTask(std::bind(&Game::playerAutoWalk,
											this, player->getID(), listDir)));

			SchedulerTask* task = createSchedulerTask(600, std::bind(&Game::playerMoveCreatureByID, this,
				player->getID(), movingCreature->getID(), movingCreatureOrigPos, toTile->getPosition()));

			player->pushEvent(true);
			player->setNextActionPushTask(task);
		} else {
			player->sendCancelMessage(RETURNVALUE_THEREISNOWAY);
		}
		return;
	}

	player->pushEvent(false);
	const Monster* monster = movingCreature->getMonster();
	bool isFamiliar = false;
	if (monster) {
		isFamiliar = monster->isFamiliar();
	}

	if (!isFamiliar && ((!movingCreature->isPushable() && !player->hasFlag(PlayerFlag_CanPushAllCreatures)) ||
				(movingCreature->isInGhostMode() && !player->isAccessPlayer()))) {
		player->sendCancelMessage(RETURNVALUE_NOTMOVEABLE);
		return;
	}

	//check throw distance
	const Position& movingCreaturePos = movingCreature->getPosition();
	const Position& toPos = toTile->getPosition();
	if ((Position::getDistanceX(movingCreaturePos, toPos) > movingCreature->getThrowRange()) || (Position::getDistanceY(movingCreaturePos, toPos) > movingCreature->getThrowRange()) || (Position::getDistanceZ(movingCreaturePos, toPos) * 4 > movingCreature->getThrowRange())) {
		player->sendCancelMessage(RETURNVALUE_DESTINATIONOUTOFREACH);
		return;
	}

	if (player != movingCreature) {
		if (toTile->hasFlag(TILESTATE_BLOCKPATH)) {
			player->sendCancelMessage(RETURNVALUE_NOTENOUGHROOM);
			return;
		} else if ((movingCreature->getZone() == ZONE_PROTECTION && !toTile->hasFlag(TILESTATE_PROTECTIONZONE)) || (movingCreature->getZone() == ZONE_NOPVP && !toTile->hasFlag(TILESTATE_NOPVPZONE))) {
			player->sendCancelMessage(RETURNVALUE_NOTPOSSIBLE);
			return;
		} else {
			if (CreatureVector* tileCreatures = toTile->getCreatures()) {
				for (Creature* tileCreature : *tileCreatures) {
					if (!tileCreature->isInGhostMode()) {
						player->sendCancelMessage(RETURNVALUE_NOTENOUGHROOM);
						return;
					}
				}
			}

			Npc* movingNpc = movingCreature->getNpc();
			if (movingNpc && movingNpc->canSee(toPos)) {
				player->sendCancelMessage(RETURNVALUE_NOTENOUGHROOM);
				return;
			}
		}

		movingCreature->setLastPosition(movingCreature->getPosition());
	}

	if (!g_events->eventPlayerOnMoveCreature(player, movingCreature, movingCreaturePos, toPos)) {
		return;
	}

	ReturnValue ret = internalMoveCreature(*movingCreature, *toTile);
	if (ret != RETURNVALUE_NOERROR) {
		player->sendCancelMessage(ret);
	}
	player->setLastPosition(player->getPosition());
}

ReturnValue Game::internalMoveCreature(Creature* creature, Direction direction, uint32_t flags /*= 0*/)
{
	creature->setLastPosition(creature->getPosition());
	const Position& currentPos = creature->getPosition();
	Position destPos = getNextPosition(direction, currentPos);
	Player* player = creature->getPlayer();

	bool diagonalMovement = (direction & DIRECTION_DIAGONAL_MASK) != 0;
	if (player && !diagonalMovement) {
		//try go up
		if (currentPos.z != 8 && creature->getTile()->hasHeight(3)) {
			Tile* tmpTile = map.getTile(currentPos.x, currentPos.y, currentPos.getZ() - 1);
			if (tmpTile == nullptr || (tmpTile->getGround() == nullptr && !tmpTile->hasFlag(TILESTATE_BLOCKSOLID))) {
				tmpTile = map.getTile(destPos.x, destPos.y, destPos.getZ() - 1);
				if (tmpTile && tmpTile->getGround() && !tmpTile->hasFlag(TILESTATE_BLOCKSOLID)) {
					flags |= FLAG_IGNOREBLOCKITEM | FLAG_IGNOREBLOCKCREATURE;

					if (!tmpTile->hasFlag(TILESTATE_FLOORCHANGE)) {
						player->setDirection(direction);
						destPos.z--;
					}
				}
			}
		}

		//try go down
		if (currentPos.z != 7 && currentPos.z == destPos.z) {
			Tile* tmpTile = map.getTile(destPos.x, destPos.y, destPos.z);
			if (tmpTile == nullptr || (tmpTile->getGround() == nullptr && !tmpTile->hasFlag(TILESTATE_BLOCKSOLID))) {
				tmpTile = map.getTile(destPos.x, destPos.y, destPos.z + 1);
				if (tmpTile && tmpTile->hasHeight(3)) {
					flags |= FLAG_IGNOREBLOCKITEM | FLAG_IGNOREBLOCKCREATURE;
					player->setDirection(direction);
					destPos.z++;
				}
			}
		}
	}

	Tile* toTile = map.getTile(destPos);
	if (!toTile) {
		return RETURNVALUE_NOTPOSSIBLE;
	}
	return internalMoveCreature(*creature, *toTile, flags);
}

ReturnValue Game::internalMoveCreature(Creature& creature, Tile& toTile, uint32_t flags /*= 0*/)
{
	if (creature.hasCondition(CONDITION_ROOTED)) {
		return RETURNVALUE_NOTPOSSIBLE;
	}

	//check if we can move the creature to the destination
	ReturnValue ret = toTile.queryAdd(0, creature, 1, flags);
	if (ret != RETURNVALUE_NOERROR) {
		return ret;
	}

	map.moveCreature(creature, toTile);
	if (creature.getParent() != &toTile) {
		return RETURNVALUE_NOERROR;
	}

	int32_t index = 0;
	Item* toItem = nullptr;
	Tile* subCylinder = nullptr;
	Tile* toCylinder = &toTile;
	Tile* fromCylinder = nullptr;
	uint32_t n = 0;

	while ((subCylinder = toCylinder->queryDestination(index, creature, &toItem, flags)) != toCylinder) {
		map.moveCreature(creature, *subCylinder);

		if (creature.getParent() != subCylinder) {
			//could happen if a script move the creature
			fromCylinder = nullptr;
			break;
		}

		fromCylinder = toCylinder;
		toCylinder = subCylinder;
		flags = 0;

		//to prevent infinite loop
		if (++n >= MAP_MAX_LAYERS) {
			break;
		}
	}

	if (fromCylinder) {
		const Position& fromPosition = fromCylinder->getPosition();
		const Position& toPosition = toCylinder->getPosition();
		if (fromPosition.z != toPosition.z && (fromPosition.x != toPosition.x || fromPosition.y != toPosition.y)) {
			Direction dir = getDirectionTo(fromPosition, toPosition);
			if ((dir & DIRECTION_DIAGONAL_MASK) == 0) {
				internalCreatureTurn(&creature, dir);
			}
		}
	}

	return RETURNVALUE_NOERROR;
}

void Game::playerMoveItemByPlayerID(uint32_t playerId, const Position& fromPos, uint16_t spriteId, uint8_t fromStackPos, const Position& toPos, uint8_t count)
{
	Player* player = getPlayerByID(playerId);
	if (!player) {
		return;
	}
	playerMoveItem(player, fromPos, spriteId, fromStackPos, toPos, count, nullptr, nullptr);
}

void Game::playerMoveItem(Player* player, const Position& fromPos,
                           uint16_t spriteId, uint8_t fromStackPos, const Position& toPos, uint8_t count, Item* item, Cylinder* toCylinder)
{
	if (!player->canDoAction()) {
		uint32_t delay = player->getNextActionTime();
		SchedulerTask* task = createSchedulerTask(delay, std::bind(&Game::playerMoveItemByPlayerID, this,
                              player->getID(), fromPos, spriteId, fromStackPos, toPos, count));
		player->setNextActionTask(task);
		return;
	}

	player->setNextActionTask(nullptr);

	if (item == nullptr) {
		uint8_t fromIndex = 0;
		if (fromPos.x == 0xFFFF) {
			if (fromPos.y & 0x40) {
				fromIndex = fromPos.z;
			} else {
				fromIndex = static_cast<uint8_t>(fromPos.y);
			}
		} else {
			fromIndex = fromStackPos;
		}

		Thing* thing = internalGetThing(player, fromPos, fromIndex, 0, STACKPOS_MOVE);
		if (!thing || !thing->getItem()) {
			player->sendCancelMessage(RETURNVALUE_NOTPOSSIBLE);
			return;
		}

		item = thing->getItem();
	}

	if (item->getClientID() != spriteId) {
		player->sendCancelMessage(RETURNVALUE_NOTPOSSIBLE);
		return;
	}

	Cylinder* fromCylinder = internalGetCylinder(player, fromPos);
	if (fromCylinder == nullptr) {
		player->sendCancelMessage(RETURNVALUE_NOTPOSSIBLE);
		return;
	}

	if (toCylinder == nullptr) {
		toCylinder = internalGetCylinder(player, toPos);
		if (toCylinder == nullptr) {
			player->sendCancelMessage(RETURNVALUE_NOTPOSSIBLE);
			return;
		}
	}

	if (!item->isPushable() || item->hasAttribute(ITEM_ATTRIBUTE_UNIQUEID)) {
		player->sendCancelMessage(RETURNVALUE_NOTMOVEABLE);
		return;
	}

	const Position& playerPos = player->getPosition();
	const Position& mapFromPos = fromCylinder->getTile()->getPosition();
	if (playerPos.z != mapFromPos.z) {
		player->sendCancelMessage(playerPos.z > mapFromPos.z ? RETURNVALUE_FIRSTGOUPSTAIRS : RETURNVALUE_FIRSTGODOWNSTAIRS);
		return;
	}

	if (!Position::areInRange<1, 1>(playerPos, mapFromPos)) {
		//need to walk to the item first before using it
		std::forward_list<Direction> listDir;
		if (player->getPathTo(item->getPosition(), listDir, 0, 1, true, true)) {
			g_dispatcher.addTask(createTask(std::bind(&Game::playerAutoWalk,
											this, player->getID(), listDir)));

			SchedulerTask* task = createSchedulerTask(400,
                                  std::bind(&Game::playerMoveItemByPlayerID, this,
                                  player->getID(), fromPos, spriteId,
                                  fromStackPos, toPos, count));
			player->setNextWalkActionTask(task);
		} else {
			player->sendCancelMessage(RETURNVALUE_THEREISNOWAY);
		}
		return;
	}

	const Tile* toCylinderTile = toCylinder->getTile();
	const Position& mapToPos = toCylinderTile->getPosition();

	//hangable item specific code
	if (item->isHangable() && toCylinderTile->hasFlag(TILESTATE_SUPPORTS_HANGABLE)) {
		//destination supports hangable objects so need to move there first
		bool vertical = toCylinderTile->hasProperty(CONST_PROP_ISVERTICAL);
		if (vertical) {
			if (playerPos.x + 1 == mapToPos.x) {
				player->sendCancelMessage(RETURNVALUE_NOTPOSSIBLE);
				return;
			}
		} else { // horizontal
			if (playerPos.y + 1 == mapToPos.y) {
				player->sendCancelMessage(RETURNVALUE_NOTPOSSIBLE);
				return;
			}
		}

		if (!Position::areInRange<1, 1, 0>(playerPos, mapToPos)) {
			Position walkPos = mapToPos;
			if (vertical) {
				walkPos.x++;
			} else {
				walkPos.y++;
			}

			Position itemPos = fromPos;
			uint8_t itemStackPos = fromStackPos;

			if (fromPos.x != 0xFFFF && Position::areInRange<1, 1>(mapFromPos, playerPos)
					&& !Position::areInRange<1, 1, 0>(mapFromPos, walkPos)) {
				//need to pickup the item first
				Item* moveItem = nullptr;

				ReturnValue ret = internalMoveItem(fromCylinder, player, INDEX_WHEREEVER, item, count, &moveItem);
				if (ret != RETURNVALUE_NOERROR) {
					player->sendCancelMessage(ret);
					return;
				}

				//changing the position since its now in the inventory of the player
				internalGetPosition(moveItem, itemPos, itemStackPos);
			}

			std::forward_list<Direction> listDir;
			if (player->getPathTo(walkPos, listDir, 0, 0, true, true)) {
				g_dispatcher.addTask(createTask(std::bind(&Game::playerAutoWalk,
												this, player->getID(), listDir)));

				SchedulerTask* task = createSchedulerTask(400,
                                      std::bind(&Game::playerMoveItemByPlayerID,
                                      this, player->getID(), itemPos, spriteId,
                                      itemStackPos, toPos, count));
				player->setNextWalkActionTask(task);
			} else {
				player->sendCancelMessage(RETURNVALUE_THEREISNOWAY);
			}
			return;
		}
	}

	if ((Position::getDistanceX(playerPos, mapToPos) > item->getThrowRange()) ||
			(Position::getDistanceY(playerPos, mapToPos) > item->getThrowRange()) ||
			(Position::getDistanceZ(mapFromPos, mapToPos) * 4 > item->getThrowRange())) {
		player->sendCancelMessage(RETURNVALUE_DESTINATIONOUTOFREACH);
		return;
	}

	if (toCylinder->getContainer() != NULL &&
		toCylinder->getItem()->getID() == ITEM_LOCKER &&
		toPos.getZ() == ITEM_SUPPLY_STASH_INDEX) {
		player->stowItem(item, count, false);
			return;
	}

	if (!canThrowObjectTo(mapFromPos, mapToPos)) {
		player->sendCancelMessage(RETURNVALUE_CANNOTTHROW);
		return;
	}

	if (!g_events->eventPlayerOnMoveItem(player, item, count, fromPos, toPos, fromCylinder, toCylinder)) {
		return;
	}

	uint8_t toIndex = 0;
	if (toPos.x == 0xFFFF) {
		if (toPos.y & 0x40) {
			toIndex = toPos.z;
		} else {
			toIndex = static_cast<uint8_t>(toPos.y);
		}
	}

	if (item->isWrapable()){
		HouseTile* toHouseTile = dynamic_cast<HouseTile*>(map.getTile(mapToPos));
		HouseTile* fromHouseTile = dynamic_cast<HouseTile*>(map.getTile(mapFromPos));
		if (fromHouseTile && (!toHouseTile || toHouseTile->getHouse()->getId() != fromHouseTile->getHouse()->getId())) {
			player->sendCancelMessage("You can't move this item outside a house.");
				return;
		}
	}
	ReturnValue ret = internalMoveItem(fromCylinder, toCylinder, toIndex, item, count, nullptr, 0, player);
	if (ret != RETURNVALUE_NOERROR) {
		player->sendCancelMessage(ret);
	}	else if (toCylinder->getContainer()
		&& fromCylinder->getContainer()
		&& fromCylinder->getContainer()->countsToLootAnalyzerBalance()
		&& toCylinder->getContainer()->getTopParent() == player) {
		player->sendLootStats(item, count);
	}
	player->cancelPush();

	g_events->eventPlayerOnItemMoved(player, item, count, fromPos, toPos, fromCylinder, toCylinder);
}

ReturnValue Game::internalMoveItem(Cylinder* fromCylinder,
                                  Cylinder* toCylinder, int32_t index,
                                  Item* item, uint32_t count, Item** internalMoveItem,
                                  uint32_t flags /*= 0*/, Creature* actor/*=nullptr*/,
                                  Item* tradeItem/* = nullptr*/)
{
	Tile* fromTile = fromCylinder->getTile();
	if (fromTile) {
		auto it = browseFields.find(fromTile);
		if (it != browseFields.end() && it->second == fromCylinder) {
			fromCylinder = fromTile;
		}
	}

	Item* toItem = nullptr;

	Cylinder* subCylinder;
	int floorN = 0;

	while ((subCylinder = toCylinder->queryDestination(index, *item, &toItem, flags)) != toCylinder) {
		toCylinder = subCylinder;
		flags = 0;

		//to prevent infinite loop
		if (++floorN >= MAP_MAX_LAYERS) {
			break;
		}
	}

	//destination is the same as the source?
	if (item == toItem) {
		return RETURNVALUE_NOERROR; //silently ignore move
	}

	// 'Move up' stackable items fix
	//  Cip's client never sends the count of stackables when using "Move up" menu option
	if (item->isStackable() && count == 255 && fromCylinder->getParent() == toCylinder) {
		count = item->getItemCount();
	}

	//check if we can add this item
	ReturnValue ret = toCylinder->queryAdd(index, *item, count, flags, actor);
	if (ret == RETURNVALUE_NEEDEXCHANGE) {
		//check if we can add it to source cylinder
		ret = fromCylinder->queryAdd(fromCylinder->getThingIndex(item), *toItem, toItem->getItemCount(), 0);
		if (ret == RETURNVALUE_NOERROR) {
			//check how much we can move
			uint32_t maxExchangeQueryCount = 0;
			ReturnValue retExchangeMaxCount = fromCylinder->queryMaxCount(INDEX_WHEREEVER, *toItem, toItem->getItemCount(), maxExchangeQueryCount, 0);

			if (retExchangeMaxCount != RETURNVALUE_NOERROR && maxExchangeQueryCount == 0) {
				return retExchangeMaxCount;
			}

			if (toCylinder->queryRemove(*toItem, toItem->getItemCount(), flags, actor) == RETURNVALUE_NOERROR) {
				int32_t oldToItemIndex = toCylinder->getThingIndex(toItem);
				toCylinder->removeThing(toItem, toItem->getItemCount());
				fromCylinder->addThing(toItem);

				if (oldToItemIndex != -1) {
					toCylinder->postRemoveNotification(toItem, fromCylinder, oldToItemIndex);
				}

				int32_t newToItemIndex = fromCylinder->getThingIndex(toItem);
				if (newToItemIndex != -1) {
					fromCylinder->postAddNotification(toItem, toCylinder, newToItemIndex);
				}

				ret = toCylinder->queryAdd(index, *item, count, flags);
				toItem = nullptr;
			}
		}
	}

	if (ret != RETURNVALUE_NOERROR) {
		return ret;
	}

	//check how much we can move
	uint32_t maxQueryCount = 0;
	ReturnValue retMaxCount = toCylinder->queryMaxCount(index, *item, count, maxQueryCount, flags);
	if (retMaxCount != RETURNVALUE_NOERROR && maxQueryCount == 0) {
		return retMaxCount;
	}

	uint32_t m;
	if (item->isStackable()) {
		m = std::min<uint32_t>(count, maxQueryCount);
	} else {
		m = maxQueryCount;
	}

	Item* moveItem = item;
	//check if we can remove this item
	ret = fromCylinder->queryRemove(*item, m, flags, actor);
	if (ret != RETURNVALUE_NOERROR) {
		return ret;
	}

	if (tradeItem) {
		if (toCylinder->getItem() == tradeItem) {
			return RETURNVALUE_NOTENOUGHROOM;
		}

		Cylinder* tmpCylinder = toCylinder->getParent();
		while (tmpCylinder) {
			if (tmpCylinder->getItem() == tradeItem) {
				return RETURNVALUE_NOTENOUGHROOM;
			}

			tmpCylinder = tmpCylinder->getParent();
		}
	}

	//remove the item
	int32_t itemIndex = fromCylinder->getThingIndex(item);
	Item* updateItem = nullptr;
	fromCylinder->removeThing(item, m);

	//update item(s)
	if (item->isStackable()) {
		uint32_t n;

		if (toItem && item->equals(toItem)) {
			n = std::min<uint32_t>(100 - toItem->getItemCount(), m);
			toCylinder->updateThing(toItem, toItem->getID(), toItem->getItemCount() + n);
			updateItem = toItem;
		} else {
			n = 0;
		}

		int32_t newCount = m - n;
		if (newCount > 0) {
			moveItem = item->clone();
			moveItem->setItemCount(newCount);
		} else {
			moveItem = nullptr;
		}

		if (item->isRemoved()) {
			item->stopDecaying();
			ReleaseItem(item);
		}
	}

	//add item
	if (moveItem /*m - n > 0*/) {
		toCylinder->addThing(index, moveItem);
	}

	if (itemIndex != -1) {
		fromCylinder->postRemoveNotification(item, toCylinder, itemIndex);
	}

	if (moveItem) {
		int32_t moveItemIndex = toCylinder->getThingIndex(moveItem);
		if (moveItemIndex != -1) {
			toCylinder->postAddNotification(moveItem, fromCylinder, moveItemIndex);
		}
		moveItem->startDecaying();
	}

	if (updateItem) {
		int32_t updateItemIndex = toCylinder->getThingIndex(updateItem);
		if (updateItemIndex != -1) {
			toCylinder->postAddNotification(updateItem, fromCylinder, updateItemIndex);
		}
		updateItem->startDecaying();
	}

	if (internalMoveItem) {
		if (moveItem) {
			*internalMoveItem = moveItem;
		} else {
			*internalMoveItem = item;
		}
	}

	Item* quiver = toCylinder->getItem();
	if (quiver && quiver->getWeaponType() == WEAPON_QUIVER 
               && quiver->getHoldingPlayer()
               && quiver->getHoldingPlayer()->getThing(CONST_SLOT_RIGHT) == quiver) {
		quiver->getHoldingPlayer()->sendInventoryItem(CONST_SLOT_RIGHT, quiver);
	} else {
		quiver = fromCylinder->getItem();
		if (quiver && quiver->getWeaponType() == WEAPON_QUIVER
                   && quiver->getHoldingPlayer()
                   && quiver->getHoldingPlayer()->getThing(CONST_SLOT_RIGHT) == quiver) {
			quiver->getHoldingPlayer()->sendInventoryItem(CONST_SLOT_RIGHT, quiver);
		}
	}

	//we could not move all, inform the player
	if (item->isStackable() && maxQueryCount < count) {
		return retMaxCount;
	}

	// looting analyser from this point forward
	if (fromCylinder && actor && toCylinder) {
		if (!fromCylinder->getContainer() || !actor->getPlayer() || !toCylinder->getContainer()) {
			return ret;
		}

		if (Player* player = actor->getPlayer()) {
			const ItemType& it = Item::items[fromCylinder->getItem()->getID()];
			if (it.id <= 0) {
				return ret;
			}

			if (it.corpseType != RACE_NONE && toCylinder->getContainer()->getTopParent() == player && item->getIsLootTrackeable()) {
				player->updateLootTracker(item);
			}
		}
	}

	return ret;
}

ReturnValue Game::internalAddItem(Cylinder* toCylinder, Item* item,
                                  int32_t index /*= INDEX_WHEREEVER*/,
                                  uint32_t flags/* = 0*/, bool test/* = false*/)
{
	uint32_t remainderCount = 0;
	return internalAddItem(toCylinder, item, index, flags, test, remainderCount);
}

ReturnValue Game::internalAddItem(Cylinder* toCylinder, Item* item, int32_t index,
                                  uint32_t flags, bool test, uint32_t& remainderCount)
{
	if (toCylinder == nullptr || item == nullptr) {
		return RETURNVALUE_NOTPOSSIBLE;
	}

	Cylinder* destCylinder = toCylinder;
	Item* toItem = nullptr;
	toCylinder = toCylinder->queryDestination(index, *item, &toItem, flags);

	//check if we can add this item
	ReturnValue ret = toCylinder->queryAdd(index, *item, item->getItemCount(), flags);
	if (ret != RETURNVALUE_NOERROR) {
		return ret;
	}

	/*
	Check if we can move add the whole amount, we do this by checking against the original cylinder,
	since the queryDestination can return a cylinder that might only hold a part of the full amount.
	*/
	uint32_t maxQueryCount = 0;
	ret = destCylinder->queryMaxCount(INDEX_WHEREEVER, *item, item->getItemCount(), maxQueryCount, flags);

	if (ret != RETURNVALUE_NOERROR && toCylinder->getItem() && toCylinder->getItem()->getID() != ITEM_REWARD_CONTAINER) {
		return ret;
	}

	if (test) {
		return RETURNVALUE_NOERROR;
	}

	if (item->isStackable() && item->equals(toItem)) {
		uint32_t m = std::min<uint32_t>(item->getItemCount(), maxQueryCount);
		uint32_t n = std::min<uint32_t>(100 - toItem->getItemCount(), m);

		toCylinder->updateThing(toItem, toItem->getID(), toItem->getItemCount() + n);

		int32_t count = m - n;
		if (count > 0) {
			if (item->getItemCount() != count) {
				Item* remainderItem = item->clone();
				remainderItem->setItemCount(count);
				if (internalAddItem(destCylinder, remainderItem, INDEX_WHEREEVER, flags, false) != RETURNVALUE_NOERROR) {
					ReleaseItem(remainderItem);
					remainderCount = count;
				}
			} else {
				toCylinder->addThing(index, item);

				int32_t itemIndex = toCylinder->getThingIndex(item);
				if (itemIndex != -1) {
					toCylinder->postAddNotification(item, nullptr, itemIndex);
				}
			}
		} else {
			//fully merged with toItem, item will be destroyed
			item->onRemoved();
			ReleaseItem(item);

			int32_t itemIndex = toCylinder->getThingIndex(toItem);
			if (itemIndex != -1) {
				toCylinder->postAddNotification(toItem, nullptr, itemIndex);
			}
		}
	} else {
		toCylinder->addThing(index, item);

		int32_t itemIndex = toCylinder->getThingIndex(item);
		if (itemIndex != -1) {
			toCylinder->postAddNotification(item, nullptr, itemIndex);
		}
	}

	Item* quiver = toCylinder->getItem();
	if (quiver && quiver->getWeaponType() == WEAPON_QUIVER
               && quiver->getHoldingPlayer()
               && quiver->getHoldingPlayer()->getThing(CONST_SLOT_RIGHT) == quiver) {
		quiver->getHoldingPlayer()->sendInventoryItem(CONST_SLOT_RIGHT, quiver);
	}

	return RETURNVALUE_NOERROR;
}

ReturnValue Game::internalRemoveItem(Item* item, int32_t count /*= -1*/, bool test /*= false*/, uint32_t flags /*= 0*/)
{
	Cylinder* cylinder = item->getParent();
	if (cylinder == nullptr) {
		return RETURNVALUE_NOTPOSSIBLE;
	}
	Tile* fromTile = cylinder->getTile();
	if (fromTile) {
		auto it = browseFields.find(fromTile);
		if (it != browseFields.end() && it->second == cylinder) {
			cylinder = fromTile;
		}
	}
	if (count == -1) {
		count = item->getItemCount();
	}
	//check if we can remove this item
	ReturnValue ret = cylinder->queryRemove(*item, count, flags | FLAG_IGNORENOTMOVEABLE);
	if (ret != RETURNVALUE_NOERROR) {
		return ret;
	}
	if (!item->canRemove()) {
		return RETURNVALUE_NOTPOSSIBLE;
	}
	if (!test) {
		int32_t index = cylinder->getThingIndex(item);
		//remove the item
		cylinder->removeThing(item, count);

		if (item->isRemoved()) {
			item->onRemoved();
			item->stopDecaying();
			ReleaseItem(item);
		}

		cylinder->postRemoveNotification(item, nullptr, index);
	}

	Item* quiver = cylinder->getItem();
	if (quiver && quiver->getWeaponType() == WEAPON_QUIVER
               && quiver->getHoldingPlayer()
               && quiver->getHoldingPlayer()->getThing(CONST_SLOT_RIGHT) == quiver) {
		quiver->getHoldingPlayer()->sendInventoryItem(CONST_SLOT_RIGHT, quiver);
	}

	return RETURNVALUE_NOERROR;
}

ReturnValue Game::internalPlayerAddItem(Player* player, Item* item, bool dropOnMap /*= true*/, Slots_t slot /*= CONST_SLOT_WHEREEVER*/)
{
	uint32_t remainderCount = 0;
	ReturnValue ret = internalAddItem(player, item, static_cast<int32_t>(slot), 0, false, remainderCount);
	if (remainderCount != 0) {
		Item* remainderItem = Item::CreateItem(item->getID(), remainderCount);
		ReturnValue remaindRet = internalAddItem(player->getTile(), remainderItem, INDEX_WHEREEVER, FLAG_NOLIMIT);
		if (remaindRet != RETURNVALUE_NOERROR) {
			ReleaseItem(remainderItem);
			player->updateLootTracker(item);
		}
	}

	if (ret != RETURNVALUE_NOERROR && dropOnMap) {
		ret = internalAddItem(player->getTile(), item, INDEX_WHEREEVER, FLAG_NOLIMIT);
	}

	return ret;
}

Item* Game::findItemOfType(Cylinder* cylinder, uint16_t itemId,
                           bool depthSearch /*= true*/, int32_t subType /*= -1*/) const
{
	if (cylinder == nullptr) {
		return nullptr;
	}

	std::vector<Container*> containers;
	for (size_t i = cylinder->getFirstIndex(), j = cylinder->getLastIndex(); i < j; ++i) {
		Thing* thing = cylinder->getThing(i);
		if (!thing) {
			continue;
		}

		Item* item = thing->getItem();
		if (!item) {
			continue;
		}

		if (item->getID() == itemId && (subType == -1 || subType == item->getSubType())) {
			return item;
		}

		if (depthSearch) {
			Container* container = item->getContainer();
			if (container) {
				containers.push_back(container);
			}
		}
	}

	size_t i = 0;
	while (i < containers.size()) {
		Container* container = containers[i++];
		for (Item* item : container->getItemList()) {
			if (item->getID() == itemId && (subType == -1 || subType == item->getSubType())) {
				return item;
			}

			Container* subContainer = item->getContainer();
			if (subContainer) {
				containers.push_back(subContainer);
			}
		}
	}
	return nullptr;
}

bool Game::removeMoney(Cylinder* cylinder, uint64_t money, uint32_t flags /*= 0*/, bool useBalance /*= false*/)
{
	if (cylinder == nullptr) {
		return false;
	}
	if (money == 0) {
		return true;
	}
	std::vector<Container*> containers;
	std::multimap<uint32_t, Item*> moneyMap;
	uint64_t moneyCount = 0;
	for (size_t i = cylinder->getFirstIndex(), j = cylinder->getLastIndex(); i < j; ++i) {
		Thing* thing = cylinder->getThing(i);
		if (!thing) {
			continue;
		}
		Item* item = thing->getItem();
		if (!item) {
			continue;
		}
		Container* container = item->getContainer();
		if (container) {
			containers.push_back(container);
		} else {
			const uint32_t worth = item->getWorth();
			if (worth != 0) {
				moneyCount += worth;
				moneyMap.emplace(worth, item);
			}
		}
	}
	size_t i = 0;
	while (i < containers.size()) {
		Container* container = containers[i++];
		for (Item* item : container->getItemList()) {
			Container* tmpContainer = item->getContainer();
			if (tmpContainer) {
				containers.push_back(tmpContainer);
			} else {
				const uint32_t worth = item->getWorth();
				if (worth != 0) {
					moneyCount += worth;
					moneyMap.emplace(worth, item);
				}
			}
		}
	}

	Player* player = useBalance ? dynamic_cast<Player*>(cylinder) : nullptr;
	uint64_t balance = 0;
	if (useBalance && player) {
		balance = player->getBankBalance();
	}

	if (moneyCount + balance < money) {
		return false;
	}

	for (const auto& moneyEntry : moneyMap) {
		Item* item = moneyEntry.second;
		if (moneyEntry.first < money) {
			internalRemoveItem(item);
			money -= moneyEntry.first;
		} else if (moneyEntry.first > money) {
			const uint32_t worth = moneyEntry.first / item->getItemCount();
			const uint32_t removeCount = std::ceil(money / static_cast<double>(worth));
			addMoney(cylinder, (worth * removeCount) - money, flags);
			internalRemoveItem(item, removeCount);
			return true;
		} else {
			internalRemoveItem(item);
			return true;
		}
	}

	if (useBalance && player && player->getBankBalance() >= money) {
		player->setBankBalance(player->getBankBalance() - money);
	}

	return true;
}

void Game::addMoney(Cylinder* cylinder, uint64_t money, uint32_t flags /*= 0*/)
{
	if (money == 0) {
		return;
	}

	uint32_t crystalCoins = money / 10000;
	money -= crystalCoins * 10000;
	while (crystalCoins > 0) {
		const uint16_t count = std::min<uint32_t>(100, crystalCoins);

		Item* remaindItem = Item::CreateItem(ITEM_CRYSTAL_COIN, count);

		ReturnValue ret = internalAddItem(cylinder, remaindItem, INDEX_WHEREEVER, flags);
		if (ret != RETURNVALUE_NOERROR) {
			internalAddItem(cylinder->getTile(), remaindItem, INDEX_WHEREEVER, FLAG_NOLIMIT);
		}

		crystalCoins -= count;
	}

	uint16_t platinumCoins = money / 100;
	if (platinumCoins != 0) {
		Item* remaindItem = Item::CreateItem(ITEM_PLATINUM_COIN, platinumCoins);

		ReturnValue ret = internalAddItem(cylinder, remaindItem, INDEX_WHEREEVER, flags);
		if (ret != RETURNVALUE_NOERROR) {
			internalAddItem(cylinder->getTile(), remaindItem, INDEX_WHEREEVER, FLAG_NOLIMIT);
		}

		money -= platinumCoins * 100;
	}

	if (money != 0) {
		Item* remaindItem = Item::CreateItem(ITEM_GOLD_COIN, money);

		ReturnValue ret = internalAddItem(cylinder, remaindItem, INDEX_WHEREEVER, flags);
		if (ret != RETURNVALUE_NOERROR) {
			internalAddItem(cylinder->getTile(), remaindItem, INDEX_WHEREEVER, FLAG_NOLIMIT);
		}
	}
}

Item* Game::transformItem(Item* item, uint16_t newId, int32_t newCount /*= -1*/)
{
	if (item->getID() == newId && (newCount == -1 || (newCount == item->getSubType() && newCount != 0))) { //chargeless item placed on map = infinite
		return item;
	}

	Cylinder* cylinder = item->getParent();
	if (cylinder == nullptr) {
		return nullptr;
	}

	Tile* fromTile = cylinder->getTile();
	if (fromTile) {
		auto it = browseFields.find(fromTile);
		if (it != browseFields.end() && it->second == cylinder) {
			cylinder = fromTile;
		}
	}

	int32_t itemIndex = cylinder->getThingIndex(item);
	if (itemIndex == -1) {
		return item;
	}

	if (!item->canTransform()) {
		return item;
	}

	const ItemType& newType = Item::items[newId];
	if (newType.id == 0) {
		return item;
	}

	const ItemType& curType = Item::items[item->getID()];
	if (curType.alwaysOnTop != newType.alwaysOnTop) {
		//This only occurs when you transform items on tiles from a downItem to a topItem (or vice versa)
		//Remove the old, and add the new
		cylinder->removeThing(item, item->getItemCount());
		cylinder->postRemoveNotification(item, cylinder, itemIndex);

		item->setID(newId);
		if (newCount != -1) {
			item->setSubType(newCount);
		}
		cylinder->addThing(item);

		Cylinder* newParent = item->getParent();
		if (newParent == nullptr) {
			item->stopDecaying();
			ReleaseItem(item);
			return nullptr;
		}

		newParent->postAddNotification(item, cylinder, newParent->getThingIndex(item));
		item->startDecaying();

		return item;
	}

	if (curType.type == newType.type) {
		//Both items has the same type so we can safely change id/subtype
		if (newCount == 0 && (item->isStackable() || item->hasAttribute(ITEM_ATTRIBUTE_CHARGES))) {
			if (item->isStackable()) {
				internalRemoveItem(item);
				return nullptr;
			} else {
				int32_t newItemId = newId;
				if (curType.id == newType.id) {
					newItemId = curType.decayTo;
				}

				if (newItemId < 0) {
					internalRemoveItem(item);
					return nullptr;
				} else if (newItemId != newId) {
					//Replacing the the old item with the new while maintaining the old position
					Item* newItem = Item::CreateItem(newItemId, 1);
					if (newItem == nullptr) {
						return nullptr;
					}

					cylinder->replaceThing(itemIndex, newItem);
					cylinder->postAddNotification(newItem, cylinder, itemIndex);

					item->setParent(nullptr);
					cylinder->postRemoveNotification(item, cylinder, itemIndex);
					item->stopDecaying();
					ReleaseItem(item);
					newItem->startDecaying();

					return newItem;
				} else {
					return transformItem(item, newItemId);
				}
			}
		} else {
			cylinder->postRemoveNotification(item, cylinder, itemIndex);
			uint16_t itemId = item->getID();
			int32_t count = item->getSubType();

			if (curType.id != newType.id) {
				if (newType.group != curType.group) {
					item->setDefaultSubtype();
				}

				itemId = newId;
			}

			if (newCount != -1 && newType.hasSubType()) {
				count = newCount;
			}

			cylinder->updateThing(item, itemId, count);
			cylinder->postAddNotification(item, cylinder, itemIndex);

			Item* quiver = cylinder->getItem();
			if (quiver && quiver->getWeaponType() == WEAPON_QUIVER
                       && quiver->getHoldingPlayer()
                       && quiver->getHoldingPlayer()->getThing(CONST_SLOT_RIGHT) == quiver) {
				quiver->getHoldingPlayer()->sendInventoryItem(CONST_SLOT_RIGHT, quiver);
			}
			item->startDecaying();

			return item;
		}
	}

	Item* quiver = cylinder->getItem();
	if (quiver && quiver->getWeaponType() == WEAPON_QUIVER
               && quiver->getHoldingPlayer()
               && quiver->getHoldingPlayer()->getThing(CONST_SLOT_RIGHT) == quiver) {
		quiver->getHoldingPlayer()->sendInventoryItem(CONST_SLOT_RIGHT, quiver);
	}

	//Replacing the the old item with the new while maintaining the old position
	Item* newItem;
	if (newCount == -1) {
		newItem = Item::CreateItem(newId);
	} else {
		newItem = Item::CreateItem(newId, newCount);
	}

	if (newItem == nullptr) {
		return nullptr;
	}

	cylinder->replaceThing(itemIndex, newItem);
	cylinder->postAddNotification(newItem, cylinder, itemIndex);

	item->setParent(nullptr);
	cylinder->postRemoveNotification(item, cylinder, itemIndex);
	item->stopDecaying();
	ReleaseItem(item);
	newItem->startDecaying();

	return newItem;
}

ReturnValue Game::internalTeleport(Thing* thing, const Position& newPos, bool pushMove/* = true*/, uint32_t flags /*= 0*/)
{
	if (newPos == thing->getPosition()) {
		return RETURNVALUE_NOERROR;
	} else if (thing->isRemoved()) {
		return RETURNVALUE_NOTPOSSIBLE;
	}

	Tile* toTile = map.getTile(newPos);
	if (!toTile) {
		return RETURNVALUE_NOTPOSSIBLE;
	}

	if (Creature* creature = thing->getCreature()) {
		ReturnValue ret = toTile->queryAdd(0, *creature, 1, FLAG_NOLIMIT);
		if (ret != RETURNVALUE_NOERROR) {
			return ret;
		}

		map.moveCreature(*creature, *toTile, !pushMove);
		return RETURNVALUE_NOERROR;
	} else if (Item* item = thing->getItem()) {
		return internalMoveItem(item->getParent(), toTile, INDEX_WHEREEVER, item, item->getItemCount(), nullptr, flags);
	}
	return RETURNVALUE_NOTPOSSIBLE;
}

void Game::internalQuickLootCorpse(Player* player, Container* corpse)
{
	if (!player || !corpse) {
		return;
	}

	std::vector<Item*> itemList;
	bool ignoreListItems = (player->quickLootFilter == QUICKLOOTFILTER_SKIPPEDLOOT);

	bool missedAnyGold = false;
	bool missedAnyItem = false;

	for (ContainerIterator it = corpse->iterator(); it.hasNext(); it.advance()) {
		Item* item = *it;
		bool listed = player->isQuickLootListedItem(item);
		if ((listed && ignoreListItems) || (!listed && !ignoreListItems)) {
			if (item->getWorth() != 0) {
				missedAnyGold = true;
			} else {
				missedAnyItem = true;
			}
			continue;
		}

		itemList.push_back(item);
	}

	bool shouldNotifyCapacity = false;
	ObjectCategory_t shouldNotifyNotEnoughRoom = OBJECTCATEGORY_NONE;

	uint32_t totalLootedGold = 0;
	uint32_t totalLootedItems = 0;
	for (Item* item : itemList) {
		uint32_t worth = item->getWorth();
		uint16_t baseCount = item->getItemCount();
		ObjectCategory_t category = getObjectCategory(item);

		ReturnValue ret = internalQuickLootItem(player, item, category);
		if (ret == RETURNVALUE_NOTENOUGHCAPACITY) {
			shouldNotifyCapacity = true;
		} else if (ret == RETURNVALUE_CONTAINERNOTENOUGHROOM) {
			shouldNotifyNotEnoughRoom = category;
		}

		bool success = ret == RETURNVALUE_NOERROR;
		if (worth != 0) {
			missedAnyGold = missedAnyGold || !success;
			if (success) {
				player->sendLootStats(item, baseCount);
				totalLootedGold += worth;
			} else {
				// item is not completely moved
				totalLootedGold += worth - item->getWorth();
			}
		} else {
			missedAnyItem = missedAnyItem || !success;
			if (success || item->getItemCount() != baseCount) {
				totalLootedItems++;
				player->sendLootStats(item, item->getItemCount());
			}
		}
	}

	std::stringstream ss;
	if (totalLootedGold != 0 || missedAnyGold || totalLootedItems != 0 || missedAnyItem) {
		bool lootedAllGold = totalLootedGold != 0 && !missedAnyGold;
		bool lootedAllItems = totalLootedItems != 0 && !missedAnyItem;
		if (lootedAllGold) {
			if (totalLootedItems != 0 || missedAnyItem) {
				ss << "You looted the complete " << totalLootedGold << " gold";

				if (lootedAllItems) {
					ss << " and all dropped items";
				} else if (totalLootedItems != 0) {
					ss << ", but you only looted some of the items";
				} else if (missedAnyItem) {
					ss << " but none of the dropped items";
				}
			} else {
				ss << "You looted " << totalLootedGold << " gold";
			}
		} else if (lootedAllItems) {
			if (totalLootedItems == 1) {
				ss << "You looted 1 item";
			} else if (totalLootedGold != 0 || missedAnyGold) {
				ss << "You looted all of the dropped items";
			} else {
				ss << "You looted all items";
			}

			if (totalLootedGold != 0) {
				ss << ", but you only looted " << totalLootedGold << " of the dropped gold";
			} else if (missedAnyGold) {
				ss << " but none of the dropped gold";
			}
		} else if (totalLootedGold != 0) {
			ss << "You only looted " << totalLootedGold << " of the dropped gold";
			if (totalLootedItems != 0) {
				ss << " and some of the dropped items";
			} else if (missedAnyItem) {
				ss << " but none of the dropped items";
			}
		} else if (totalLootedItems != 0) {
			ss << "You looted some of the dropped items";
			if (missedAnyGold) {
				ss << " but none of the dropped gold";
			}
		} else if (missedAnyGold) {
			ss << "You looted none of the dropped gold";
			if (missedAnyItem) {
				ss << " and none of the items";
			}
		} else if (missedAnyItem) {
			ss << "You looted none of the dropped items";
		}
	} else {
		ss << "No loot";
	}

	ss << ".";
	player->sendTextMessage(MESSAGE_LOOT, ss.str());

	if (shouldNotifyCapacity) {
		ss.str(std::string());
		ss << "Attention! The loot you are trying to pick up is too heavy for you to carry.";
	} else if (shouldNotifyNotEnoughRoom != OBJECTCATEGORY_NONE) {
		ss.str(std::string());
		ss << "Attention! The container assigned to category " << getObjectCategoryName(shouldNotifyNotEnoughRoom) << " is full.";
	} else {
		return;
	}

	if (player->lastQuickLootNotification + 15000 < OTSYS_TIME()) {
		player->sendTextMessage(MESSAGE_GAME_HIGHLIGHT, ss.str());
	} else {
		player->sendTextMessage(MESSAGE_EVENT_ADVANCE, ss.str());
	}

	player->lastQuickLootNotification = OTSYS_TIME();
}

ReturnValue Game::internalQuickLootItem(Player* player, Item* item, ObjectCategory_t category /* = OBJECTCATEGORY_DEFAULT*/)
{
  if (!player || !item) {
    return RETURNVALUE_NOTPOSSIBLE;
  }

	bool fallbackConsumed = false;
	uint16_t baseId = 0;

	Container* lootContainer = player->getLootContainer(category);
	if (!lootContainer) {
    	if (player->quickLootFallbackToMainContainer) {
    		Item* fallbackItem = player->getInventoryItem(CONST_SLOT_BACKPACK);

      	if (fallbackItem) {
        	Container* mainBackpack = fallbackItem->getContainer();
        	if (mainBackpack && !fallbackConsumed) {
          		player->setLootContainer(OBJECTCATEGORY_DEFAULT, mainBackpack);
          		player->sendInventoryItem(CONST_SLOT_BACKPACK, player->getInventoryItem(CONST_SLOT_BACKPACK));
        	}
      	}

			lootContainer = fallbackItem ? fallbackItem->getContainer() : nullptr;
			fallbackConsumed = true;
		} else {
			return RETURNVALUE_NOTPOSSIBLE;
		}
	} else {
		baseId = lootContainer->getID();
	}

	if (!lootContainer) {
		return RETURNVALUE_NOTPOSSIBLE;
	}

	Container* lastSubContainer = nullptr;
	uint32_t remainderCount = item->getItemCount();
	ContainerIterator it = lootContainer->iterator();

	ReturnValue ret;
	do {
		Item* moveItem = nullptr;
		if (item->getParent()) { // Stash retrive dont have parent cylinder.
		ret = internalMoveItem(item->getParent(), lootContainer, INDEX_WHEREEVER, item, item->getItemCount(), &moveItem, 0, player);
		} else {
		ret = internalAddItem(lootContainer, item, INDEX_WHEREEVER);
		}
		if (moveItem) {
			remainderCount -= moveItem->getItemCount();
		}

		if (ret != RETURNVALUE_CONTAINERNOTENOUGHROOM) {
			break;
		}

		// search for a sub container
		bool obtainedNewContainer = false;
		while (it.hasNext()) {
			Item* cur = *it;
			Container* subContainer = cur ? cur->getContainer() : nullptr;
			it.advance();

			if (subContainer) {
				lastSubContainer = subContainer;
				lootContainer = subContainer;
				obtainedNewContainer = true;
				break;
			}
		}

		// a hack to fix last empty sub-container
		if (!obtainedNewContainer && lastSubContainer && lastSubContainer->size() > 0) {
			Item* cur = lastSubContainer->getItemByIndex(lastSubContainer->size() - 1);
			Container* subContainer = cur ? cur->getContainer() : nullptr;

			if (subContainer) {
				lootContainer = subContainer;
				obtainedNewContainer = true;
			}

			lastSubContainer = nullptr;
		}

		// consumed all sub-container & there is simply no more containers to iterate over.
		// check if fallback should be used and if not, then break
		bool quickFallback = (player->quickLootFallbackToMainContainer);
		bool noFallback = fallbackConsumed || !quickFallback;
		if (noFallback && (!lootContainer || !obtainedNewContainer)) {
			break;
		} else if (!lootContainer || !obtainedNewContainer) {
			Item* fallbackItem = player->getInventoryItem(CONST_SLOT_BACKPACK);
			if (!fallbackItem || !fallbackItem->getContainer()) {
				break;
			}

			lootContainer = fallbackItem->getContainer();
			it = lootContainer->iterator();

			fallbackConsumed = true;
		}
	} while (remainderCount != 0);
	return ret;
}

ObjectCategory_t Game::getObjectCategory(const Item* item)
{
	ObjectCategory_t category = OBJECTCATEGORY_DEFAULT;
  if (!item) {
    return OBJECTCATEGORY_NONE;
  }

	const ItemType& it = Item::items[item->getID()];
	if (item->getWorth() != 0) {
		category = OBJECTCATEGORY_GOLD;
	} else if (it.weaponType != WEAPON_NONE) {
		switch (it.weaponType) {
			case WEAPON_SWORD:
				category = OBJECTCATEGORY_SWORDS;
				break;
			case WEAPON_CLUB:
				category = OBJECTCATEGORY_CLUBS;
				break;
			case WEAPON_AXE:
				category = OBJECTCATEGORY_AXES;
				break;
			case WEAPON_SHIELD:
				category = OBJECTCATEGORY_SHIELDS;
				break;
			case WEAPON_DISTANCE:
				category = OBJECTCATEGORY_DISTANCEWEAPONS;
				break;
			case WEAPON_WAND:
				category = OBJECTCATEGORY_WANDS;
				break;
			case WEAPON_AMMO:
				category = OBJECTCATEGORY_AMMO;
				break;
			default:
				break;
		}
	} else if (it.slotPosition != SLOTP_HAND) { // if it's a weapon/shield should have been parsed earlier
		if ((it.slotPosition & SLOTP_HEAD) != 0) {
			category = OBJECTCATEGORY_HELMETS;
		} else if ((it.slotPosition & SLOTP_NECKLACE) != 0) {
			category = OBJECTCATEGORY_NECKLACES;
		} else if ((it.slotPosition & SLOTP_BACKPACK) != 0) {
			category = OBJECTCATEGORY_CONTAINERS;
		} else if ((it.slotPosition & SLOTP_ARMOR) != 0) {
			category = OBJECTCATEGORY_ARMORS;
		} else if ((it.slotPosition & SLOTP_LEGS) != 0) {
			category = OBJECTCATEGORY_LEGS;
		} else if ((it.slotPosition & SLOTP_FEET) != 0) {
			category = OBJECTCATEGORY_BOOTS;
		} else if ((it.slotPosition & SLOTP_RING) != 0) {
			category = OBJECTCATEGORY_RINGS;
		}
	} else if (it.type == ITEM_TYPE_RUNE) {
		category = OBJECTCATEGORY_RUNES;
	} else if (it.type == ITEM_TYPE_CREATUREPRODUCT) {
		category = OBJECTCATEGORY_CREATUREPRODUCTS;
	} else if (it.type == ITEM_TYPE_FOOD) {
		category = OBJECTCATEGORY_FOOD;
	} else if (it.type == ITEM_TYPE_VALUABLE) {
		category = OBJECTCATEGORY_VALUABLES;
	} else if (it.type == ITEM_TYPE_POTION) {
		category = OBJECTCATEGORY_POTIONS;
	} else {
		category = OBJECTCATEGORY_OTHERS;
	}

	return category;
}

Item* searchForItem(Container* container, uint16_t itemId)
{
	for (ContainerIterator it = container->iterator(); it.hasNext(); it.advance()) {
		if ((*it)->getID() == itemId) {
			return *it;
		}
	}

	return nullptr;
}

Slots_t getSlotType(const ItemType& it)
{
	Slots_t slot = CONST_SLOT_RIGHT;
	if (it.weaponType != WeaponType_t::WEAPON_SHIELD) {
		int32_t slotPosition = it.slotPosition;

		if (slotPosition & SLOTP_HEAD) {
			slot = CONST_SLOT_HEAD;
		} else if (slotPosition & SLOTP_NECKLACE) {
			slot = CONST_SLOT_NECKLACE;
		} else if (slotPosition & SLOTP_ARMOR) {
			slot = CONST_SLOT_ARMOR;
		} else if (slotPosition & SLOTP_LEGS) {
			slot = CONST_SLOT_LEGS;
		} else if (slotPosition & SLOTP_FEET) {
			slot = CONST_SLOT_FEET ;
		} else if (slotPosition & SLOTP_RING) {
			slot = CONST_SLOT_RING;
		} else if (slotPosition & SLOTP_AMMO) {
			slot = CONST_SLOT_AMMO;
		} else if (slotPosition & SLOTP_TWO_HAND || slotPosition & SLOTP_LEFT) {
			slot = CONST_SLOT_LEFT;
		}
	}

	return slot;
}

//Implementation of player invoked events
void Game::playerEquipItem(uint32_t playerId, uint16_t spriteId)
{
	Player* player = getPlayerByID(playerId);
	if (!player) {
		return;
	}

	Item* item = player->getInventoryItem(CONST_SLOT_BACKPACK);
	if (!item) {
		return;
	}

	Container* backpack = item->getContainer();
	if (!backpack) {
		return;
	}

	const ItemType& it = Item::items.getItemIdByClientId(spriteId);
	Slots_t slot = getSlotType(it);

	Item* slotItem = player->getInventoryItem(slot);
	Item* equipItem = searchForItem(backpack, it.id);
	if (slotItem && slotItem->getID() == it.id && (!it.stackable || slotItem->getItemCount() == 100 || !equipItem)) {
		internalMoveItem(slotItem->getParent(), player, CONST_SLOT_WHEREEVER, slotItem, slotItem->getItemCount(), nullptr);
	} else if (equipItem) {
		internalMoveItem(equipItem->getParent(), player, slot, equipItem, equipItem->getItemCount(), nullptr);
	}
}

void Game::playerMove(uint32_t playerId, Direction direction)
{
	Player* player = getPlayerByID(playerId);
	if (!player) {
		return;
	}

	player->resetIdleTime();
	player->setNextWalkActionTask(nullptr);
	player->cancelPush();

	player->startAutoWalk(std::forward_list<Direction> { direction });
}

bool Game::playerBroadcastMessage(Player* player, const std::string& text) const
{
	if (!player->hasFlag(PlayerFlag_CanBroadcast)) {
		return false;
	}

	SPDLOG_INFO("{} broadcasted: {}", player->getName(), text);

	for (const auto& it : players) {
		it.second->sendPrivateMessage(player, TALKTYPE_BROADCAST, text);
	}

	return true;
}

void Game::playerCreatePrivateChannel(uint32_t playerId)
{
	Player* player = getPlayerByID(playerId);
	if (!player || !player->isPremium()) {
		return;
	}

	ChatChannel* channel = g_chat->createChannel(*player, CHANNEL_PRIVATE);
	if (!channel || !channel->addUser(*player)) {
		return;
	}

	player->sendCreatePrivateChannel(channel->getId(), channel->getName());
}

void Game::playerChannelInvite(uint32_t playerId, const std::string& name)
{
	Player* player = getPlayerByID(playerId);
	if (!player) {
		return;
	}

	PrivateChatChannel* channel = g_chat->getPrivateChannel(*player);
	if (!channel) {
		return;
	}

	Player* invitePlayer = getPlayerByName(name);
	if (!invitePlayer) {
		return;
	}

	if (player == invitePlayer) {
		return;
	}

	channel->invitePlayer(*player, *invitePlayer);
}

void Game::playerChannelExclude(uint32_t playerId, const std::string& name)
{
	Player* player = getPlayerByID(playerId);
	if (!player) {
		return;
	}

	PrivateChatChannel* channel = g_chat->getPrivateChannel(*player);
	if (!channel) {
		return;
	}

	Player* excludePlayer = getPlayerByName(name);
	if (!excludePlayer) {
		return;
	}

	if (player == excludePlayer) {
		return;
	}

	channel->excludePlayer(*player, *excludePlayer);
}

void Game::playerRequestChannels(uint32_t playerId)
{
	Player* player = getPlayerByID(playerId);
	if (!player) {
		return;
	}

	player->sendChannelsDialog();
}

void Game::playerOpenChannel(uint32_t playerId, uint16_t channelId)
{
	Player* player = getPlayerByID(playerId);
	if (!player) {
		return;
	}

	ChatChannel* channel = g_chat->addUserToChannel(*player, channelId);
	if (!channel) {
		return;
	}

	const InvitedMap* invitedUsers = channel->getInvitedUsers();
	const UsersMap* users;
	if (!channel->isPublicChannel()) {
		users = &channel->getUsers();
	} else {
		users = nullptr;
	}

	player->sendChannel(channel->getId(), channel->getName(), users, invitedUsers);
}

void Game::playerCloseChannel(uint32_t playerId, uint16_t channelId)
{
	Player* player = getPlayerByID(playerId);
	if (!player) {
		return;
	}

	g_chat->removeUserFromChannel(*player, channelId);
}

void Game::playerOpenPrivateChannel(uint32_t playerId, std::string& receiver)
{
	Player* player = getPlayerByID(playerId);
	if (!player) {
		return;
	}

	if (!IOLoginData::formatPlayerName(receiver)) {
		player->sendCancelMessage("A player with this name does not exist.");
		return;
	}

	if (player->getName() == receiver) {
		player->sendCancelMessage("You cannot set up a private message channel with yourself.");
		return;
	}

	player->sendOpenPrivateChannel(receiver);
}

void Game::playerCloseNpcChannel(uint32_t playerId)
{
	Player* player = getPlayerByID(playerId);
	if (!player) {
		return;
	}

	SpectatorHashSet spectators;
	map.getSpectators(spectators, player->getPosition());
	for (Creature* spectator : spectators) {
		if (Npc* npc = spectator->getNpc()) {
			npc->onPlayerCloseChannel(player);
		}
	}
}

void Game::playerReceivePing(uint32_t playerId)
{
	Player* player = getPlayerByID(playerId);
	if (!player) {
		return;
	}

	player->receivePing();
}

void Game::playerReceivePingBack(uint32_t playerId)
{
	Player* player = getPlayerByID(playerId);
	if (!player) {
		return;
	}

	player->sendPingBack();
}

void Game::playerAutoWalk(uint32_t playerId, const std::forward_list<Direction>& listDir)
{
	Player* player = getPlayerByID(playerId);
	if (!player) {
		return;
	}

	player->resetIdleTime();
	player->setNextWalkTask(nullptr);
	player->startAutoWalk(listDir);
}

void Game::playerStopAutoWalk(uint32_t playerId)
{
	Player* player = getPlayerByID(playerId);
	if (!player) {
		return;
	}

	player->stopWalk();
}

void Game::playerUseItemEx(uint32_t playerId, const Position& fromPos, uint8_t fromStackPos, uint16_t fromSpriteId,
                           const Position& toPos, uint8_t toStackPos, uint16_t toSpriteId)
{
	Player* player = getPlayerByID(playerId);
	if (!player) {
		return;
	}

	bool isHotkey = (fromPos.x == 0xFFFF && fromPos.y == 0 && fromPos.z == 0);
	if (isHotkey && !g_configManager().getBoolean(AIMBOT_HOTKEY_ENABLED)) {
		return;
	}

	Thing* thing = internalGetThing(player, fromPos, fromStackPos, fromSpriteId, STACKPOS_FIND_THING);
	if (!thing) {
		player->sendCancelMessage(RETURNVALUE_NOTPOSSIBLE);
		return;
	}

	Item* item = thing->getItem();
	if (!item || !item->isUseable() || item->getClientID() != fromSpriteId) {
		player->sendCancelMessage(RETURNVALUE_CANNOTUSETHISOBJECT);
		return;
	}

	Position walkToPos = fromPos;
	ReturnValue ret = g_actions->canUse(player, fromPos);
	if (ret == RETURNVALUE_NOERROR) {
		ret = g_actions->canUse(player, toPos, item);
		if (ret == RETURNVALUE_TOOFARAWAY) {
			walkToPos = toPos;
		}
	}

	const ItemType& it = Item::items[item->getID()];
	if (it.isRune() || it.type == ITEM_TYPE_POTION) {
		if (player->walkExhausted()) {
			player->sendCancelMessage(RETURNVALUE_YOUAREEXHAUSTED);
			return;
		}
	}

	if (ret != RETURNVALUE_NOERROR) {
		if (ret == RETURNVALUE_TOOFARAWAY) {
			Position itemPos = fromPos;
			uint8_t itemStackPos = fromStackPos;

			if (fromPos.x != 0xFFFF && toPos.x != 0xFFFF && Position::areInRange<1, 1, 0>(fromPos, player->getPosition()) &&
					!Position::areInRange<1, 1, 0>(fromPos, toPos)) {
				Item* moveItem = nullptr;

				ret = internalMoveItem(item->getParent(), player, INDEX_WHEREEVER, item, item->getItemCount(), &moveItem);
				if (ret != RETURNVALUE_NOERROR) {
					player->sendCancelMessage(ret);
					return;
				}

				//changing the position since its now in the inventory of the player
				internalGetPosition(moveItem, itemPos, itemStackPos);
			}

			std::forward_list<Direction> listDir;
			if (player->getPathTo(walkToPos, listDir, 0, 1, true, true)) {
				g_dispatcher.addTask(createTask(std::bind(&Game::playerAutoWalk, this, player->getID(), listDir)));

				SchedulerTask* task = createSchedulerTask(400,
                                      std::bind(&Game::playerUseItemEx, this,
                                      playerId, itemPos, itemStackPos, fromSpriteId,
                                      toPos, toStackPos, toSpriteId));
				if (it.isRune() || it.type == ITEM_TYPE_POTION) {
					player->setNextPotionActionTask(task);
				} else {
					player->setNextWalkActionTask(task);
				}
			} else {
				player->sendCancelMessage(RETURNVALUE_THEREISNOWAY);
			}
			return;
		}

		player->sendCancelMessage(ret);
		return;
	}

	bool canDoAction = player->canDoAction();
	if (it.isRune() || it.type == ITEM_TYPE_POTION) {
		canDoAction = player->canDoPotionAction();
	}

	if (!canDoAction) {
		uint32_t delay = player->getNextActionTime();
		if (it.isRune() || it.type == ITEM_TYPE_POTION) {
			delay = player->getNextPotionActionTime();
		}
		SchedulerTask* task = createSchedulerTask(delay, std::bind(&Game::playerUseItemEx, this,
                              playerId, fromPos, fromStackPos, fromSpriteId, toPos, toStackPos, toSpriteId));
		if (it.isRune() || it.type == ITEM_TYPE_POTION) {
			player->setNextPotionActionTask(task);
		} else {
			player->setNextActionTask(task);
		}
		return;
	}

	player->resetIdleTime();
	if (it.isRune() || it.type == ITEM_TYPE_POTION) {
		player->setNextPotionActionTask(nullptr);
	} else {
		player->setNextActionTask(nullptr);
	}

	g_actions->useItemEx(player, fromPos, toPos, toStackPos, item, isHotkey);
}

void Game::playerUseItem(uint32_t playerId, const Position& pos, uint8_t stackPos,
                         uint8_t index, uint16_t spriteId)
{
	Player* player = getPlayerByID(playerId);
	if (!player) {
		return;
	}

	bool isHotkey = (pos.x == 0xFFFF && pos.y == 0 && pos.z == 0);
	if (isHotkey && !g_configManager().getBoolean(AIMBOT_HOTKEY_ENABLED)) {
		return;
	}

	Thing* thing = internalGetThing(player, pos, stackPos, spriteId, STACKPOS_FIND_THING);
	if (!thing) {
		player->sendCancelMessage(RETURNVALUE_NOTPOSSIBLE);
		return;
	}

	Item* item = thing->getItem();
	if (!item || item->isUseable() || item->getClientID() != spriteId) {
		player->sendCancelMessage(RETURNVALUE_CANNOTUSETHISOBJECT);
		return;
	}

	const ItemType& it = Item::items[item->getID()];
	if (it.isRune() || it.type == ITEM_TYPE_POTION) {
		if (player->walkExhausted()) {
			player->sendCancelMessage(RETURNVALUE_YOUAREEXHAUSTED);
			return;
		}
	}

	ReturnValue ret = g_actions->canUse(player, pos);
	if (ret != RETURNVALUE_NOERROR) {
		if (ret == RETURNVALUE_TOOFARAWAY) {
			std::forward_list<Direction> listDir;
			if (player->getPathTo(pos, listDir, 0, 1, true, true)) {
				g_dispatcher.addTask(createTask(std::bind(&Game::playerAutoWalk,
												this, player->getID(), listDir)));

				SchedulerTask* task = createSchedulerTask(400,
                                      std::bind(&Game::playerUseItem, this,
                                      playerId, pos, stackPos, index, spriteId));
				if (it.isRune() || it.type == ITEM_TYPE_POTION) {
					player->setNextPotionActionTask(task);
				} else {
					player->setNextWalkActionTask(task);
				}
				return;
			}

			ret = RETURNVALUE_THEREISNOWAY;
		}

		player->sendCancelMessage(ret);
		return;
	}

	bool canDoAction = player->canDoAction();
	if (it.isRune() || it.type == ITEM_TYPE_POTION) {
		canDoAction = player->canDoPotionAction();
	}

	if (!canDoAction) {
		uint32_t delay = player->getNextActionTime();
		if (it.isRune() || it.type == ITEM_TYPE_POTION) {
			delay = player->getNextPotionActionTime();
		}
		SchedulerTask* task = createSchedulerTask(delay, std::bind(&Game::playerUseItem, this,
                              playerId, pos, stackPos, index, spriteId));
		if (it.isRune() || it.type == ITEM_TYPE_POTION) {
			player->setNextPotionActionTask(task);
		} else {
			player->setNextActionTask(task);
		}
		return;
	}

	player->resetIdleTime();
	player->setNextActionTask(nullptr);

	g_actions->useItem(player, pos, index, item, isHotkey);
}

void Game::playerUseWithCreature(uint32_t playerId, const Position& fromPos, uint8_t fromStackPos, uint32_t creatureId, uint16_t spriteId)
{
	Player* player = getPlayerByID(playerId);
	if (!player) {
		return;
	}

	Creature* creature = getCreatureByID(creatureId);
	if (!creature) {
		return;
	}

	if (!Position::areInRange<7, 5, 0>(creature->getPosition(), player->getPosition())) {
		return;
	}

	bool isHotkey = (fromPos.x == 0xFFFF && fromPos.y == 0 && fromPos.z == 0);
	if (!g_configManager().getBoolean(AIMBOT_HOTKEY_ENABLED)) {
		if (creature->getPlayer() || isHotkey) {
			player->sendCancelMessage(RETURNVALUE_DIRECTPLAYERSHOOT);
			return;
		}
	}

	Thing* thing = internalGetThing(player, fromPos, fromStackPos, spriteId, STACKPOS_FIND_THING);
	if (!thing) {
		player->sendCancelMessage(RETURNVALUE_NOTPOSSIBLE);
		return;
	}

	Item* item = thing->getItem();
	if (!item || !item->isUseable() || item->getClientID() != spriteId) {
		player->sendCancelMessage(RETURNVALUE_CANNOTUSETHISOBJECT);
		return;
	}

	const ItemType& it = Item::items[item->getID()];
	if (it.isRune() || it.type == ITEM_TYPE_POTION) {
		if (player->walkExhausted()) {
			player->sendCancelMessage(RETURNVALUE_YOUAREEXHAUSTED);
			return;
		}
	}
	Position toPos = creature->getPosition();
	Position walkToPos = fromPos;
	ReturnValue ret = g_actions->canUse(player, fromPos);
	if (ret == RETURNVALUE_NOERROR) {
		ret = g_actions->canUse(player, toPos, item);
		if (ret == RETURNVALUE_TOOFARAWAY) {
			walkToPos = toPos;
		}
	}

	if (ret != RETURNVALUE_NOERROR) {
		if (ret == RETURNVALUE_TOOFARAWAY) {
			Position itemPos = fromPos;
			uint8_t itemStackPos = fromStackPos;

			if (fromPos.x != 0xFFFF && Position::areInRange<1, 1, 0>(fromPos, player->getPosition()) && !Position::areInRange<1, 1, 0>(fromPos, toPos)) {
				Item* moveItem = nullptr;
				ret = internalMoveItem(item->getParent(), player, INDEX_WHEREEVER, item, item->getItemCount(), &moveItem);
				if (ret != RETURNVALUE_NOERROR) {
					player->sendCancelMessage(ret);
					return;
				}

				//changing the position since its now in the inventory of the player
				internalGetPosition(moveItem, itemPos, itemStackPos);
			}

			std::forward_list<Direction> listDir;
			if (player->getPathTo(walkToPos, listDir, 0, 1, true, true)) {
				g_dispatcher.addTask(createTask(std::bind(&Game::playerAutoWalk,
												this, player->getID(), listDir)));

				SchedulerTask* task = createSchedulerTask(400,
                                      std::bind(&Game::playerUseWithCreature, this,
                                      playerId, itemPos, itemStackPos,
                                      creatureId, spriteId));
				if (it.isRune() || it.type == ITEM_TYPE_POTION) {
					player->setNextPotionActionTask(task);
				} else {
					player->setNextWalkActionTask(task);
				}
			} else {
				player->sendCancelMessage(RETURNVALUE_THEREISNOWAY);
			}
			return;
		}

		player->sendCancelMessage(ret);
		return;
	}

	bool canDoAction = player->canDoAction();
	if (it.isRune() || it.type == ITEM_TYPE_POTION) {
		canDoAction = player->canDoPotionAction();
	}

	if (!canDoAction) {
		uint32_t delay = player->getNextActionTime();
		if (it.isRune() || it.type == ITEM_TYPE_POTION) {
			delay = player->getNextPotionActionTime();
		}
		SchedulerTask* task = createSchedulerTask(delay, std::bind(&Game::playerUseWithCreature, this,
                              playerId, fromPos, fromStackPos, creatureId, spriteId));

		if (it.isRune() || it.type == ITEM_TYPE_POTION) {
			player->setNextPotionActionTask(task);
		} else {
			player->setNextActionTask(task);
		}
		return;
	}

	player->resetIdleTime();
	if (it.isRune() || it.type == ITEM_TYPE_POTION) {
		player->setNextPotionActionTask(nullptr);
	} else {
		player->setNextActionTask(nullptr);
	}

	g_actions->useItemEx(player, fromPos, creature->getPosition(), creature->getParent()->getThingIndex(creature), item, isHotkey, creature);
}

void Game::playerCloseContainer(uint32_t playerId, uint8_t cid)
{
	Player* player = getPlayerByID(playerId);
	if (!player) {
		return;
	}

	player->closeContainer(cid);
	player->sendCloseContainer(cid);
}

void Game::playerMoveUpContainer(uint32_t playerId, uint8_t cid)
{
	Player* player = getPlayerByID(playerId);
	if (!player) {
		return;
	}

	Container* container = player->getContainerByID(cid);
	if (!container) {
		return;
	}

	Container* parentContainer = dynamic_cast<Container*>(container->getRealParent());
	if (!parentContainer) {
		Tile* tile = container->getTile();
		if (!tile) {
			return;
		}

		if (!g_events->eventPlayerOnBrowseField(player, tile->getPosition())) {
			return;
		}

		auto it = browseFields.find(tile);
		if (it == browseFields.end()) {
			parentContainer = new Container(tile);
			parentContainer->incrementReferenceCounter();
			browseFields[tile] = parentContainer;
			g_scheduler.addEvent(createSchedulerTask(30000, std::bind(&Game::decreaseBrowseFieldRef, this, tile->getPosition())));
		} else {
			parentContainer = it->second;
		}
	}

	if (parentContainer->hasPagination() && parentContainer->hasParent()) {
		uint16_t indexContainer = std::floor(parentContainer->getThingIndex(container) / parentContainer->capacity()) * parentContainer->capacity();
		player->addContainer(cid, parentContainer);

		player->setContainerIndex(cid, indexContainer);
		player->sendContainer(cid, parentContainer, parentContainer->hasParent(), indexContainer);
	} else {
		player->addContainer(cid, parentContainer);
		player->sendContainer(cid, parentContainer, parentContainer->hasParent(), player->getContainerIndex(cid));
	}
}

void Game::playerUpdateContainer(uint32_t playerId, uint8_t cid)
{
	Player* player = getPlayerByGUID(playerId);
	if (!player) {
		return;
	}

	Container* container = player->getContainerByID(cid);
	if (!container) {
		return;
	}

	player->sendContainer(cid, container, container->hasParent(), player->getContainerIndex(cid));
}

void Game::playerRotateItem(uint32_t playerId, const Position& pos, uint8_t stackPos, const uint16_t spriteId)
{
	Player* player = getPlayerByID(playerId);
	if (!player) {
		return;
	}

	Thing* thing = internalGetThing(player, pos, stackPos, 0, STACKPOS_TOPDOWN_ITEM);
	if (!thing) {
		return;
	}

	Item* item = thing->getItem();
	if (!item || item->getClientID() != spriteId || !item->isRotatable() || item->hasAttribute(ITEM_ATTRIBUTE_UNIQUEID)) {
		player->sendCancelMessage(RETURNVALUE_NOTPOSSIBLE);
		return;
	}

	if (pos.x != 0xFFFF && !Position::areInRange<1, 1, 0>(pos, player->getPosition())) {
		std::forward_list<Direction> listDir;
		if (player->getPathTo(pos, listDir, 0, 1, true, true)) {
			g_dispatcher.addTask(createTask(std::bind(&Game::playerAutoWalk,
											this, player->getID(), listDir)));

			SchedulerTask* task = createSchedulerTask(400, std::bind(&Game::playerRotateItem, this,
                                  playerId, pos, stackPos, spriteId));
			player->setNextWalkActionTask(task);
		} else {
			player->sendCancelMessage(RETURNVALUE_THEREISNOWAY);
		}
		return;
	}

	uint16_t newId = Item::items[item->getID()].rotateTo;
	if (newId != 0) {
		transformItem(item, newId);
	}
}

void Game::playerConfigureShowOffSocket(uint32_t playerId, const Position& pos, uint8_t stackPos, const uint16_t spriteId)
{
	Player* player = getPlayerByID(playerId);
	if (!player || pos.x == 0xFFFF) {
		return;
	}

	Thing* thing = internalGetThing(player, pos, stackPos, 0, STACKPOS_TOPDOWN_ITEM);
	if (!thing) {
		return;
	}

	Item* item = thing->getItem();
	if (!item || item->getClientID() != spriteId || !item->isPodium() || item->hasAttribute(ITEM_ATTRIBUTE_UNIQUEID)) {
		player->sendCancelMessage(RETURNVALUE_NOTPOSSIBLE);
		return;
	}

	if (!Position::areInRange<1, 1, 0>(pos, player->getPosition())) {
		std::forward_list<Direction> listDir;
		if (player->getPathTo(pos, listDir, 0, 1, true, false)) {
			g_dispatcher.addTask(createTask(std::bind(&Game::playerAutoWalk, this, player->getID(), listDir)));
			SchedulerTask* task = createSchedulerTask(400,
                                  std::bind(&Game::playerBrowseField,
                                  this, playerId, pos));
			player->setNextWalkActionTask(task);

		} else {
			player->sendCancelMessage(RETURNVALUE_THEREISNOWAY);
		}
		return;
	}

	player->sendPodiumWindow(item, pos, spriteId, stackPos);
}

void Game::playerSetShowOffSocket(uint32_t playerId, Outfit_t& outfit, const Position& pos, uint8_t stackPos, const uint16_t spriteId, uint8_t podiumVisible, uint8_t direction)
{
	Player* player = getPlayerByID(playerId);
	if (!player || pos.x == 0xFFFF) {
		return;
	}

	Thing* thing = internalGetThing(player, pos, stackPos, 0, STACKPOS_TOPDOWN_ITEM);
	if (!thing) {
		return;
	}

	Item* item = thing->getItem();
	if (!item || item->getClientID() != spriteId || !item->isPodium() || item->hasAttribute(ITEM_ATTRIBUTE_UNIQUEID)) {
		player->sendCancelMessage(RETURNVALUE_NOTPOSSIBLE);
		return;
	}

	Tile* tile = dynamic_cast<Tile*>(item->getParent());
	if (!tile) {
		player->sendCancelMessage(RETURNVALUE_NOTPOSSIBLE);
		return;
	}

	if (!Position::areInRange<1, 1, 0>(pos, player->getPosition())) {
		std::forward_list<Direction> listDir;
		if (player->getPathTo(pos, listDir, 0, 1, true, false)) {
			g_dispatcher.addTask(createTask(std::bind(&Game::playerAutoWalk, this, player->getID(), listDir)));
			SchedulerTask* task = createSchedulerTask(400,
                                  std::bind(&Game::playerBrowseField,
                                  this, playerId, pos));
			player->setNextWalkActionTask(task);
		} else {
			player->sendCancelMessage(RETURNVALUE_THEREISNOWAY);
		}
		return;
	}

	if (!player->canWear(outfit.lookType, outfit.lookAddons)) {
		outfit.lookType = 0;
		outfit.lookAddons = 0;
	}

	Mount* mount = mounts.getMountByClientID(outfit.lookMount);
	if (!mount || !player->hasMount(mount)) {
		outfit.lookMount = 0;
	}

	std::string key; // Too lazy to fix it :) let's just use temporary key variable
	if (outfit.lookType != 0) {
		key = "LookType"; item->setCustomAttribute(key, static_cast<int64_t>(outfit.lookType));
		key = "LookHead"; item->setCustomAttribute(key, static_cast<int64_t>(outfit.lookHead));
		key = "LookBody"; item->setCustomAttribute(key, static_cast<int64_t>(outfit.lookBody));
		key = "LookLegs"; item->setCustomAttribute(key, static_cast<int64_t>(outfit.lookLegs));
		key = "LookFeet"; item->setCustomAttribute(key, static_cast<int64_t>(outfit.lookFeet));
		key = "LookAddons"; item->setCustomAttribute(key, static_cast<int64_t>(outfit.lookAddons));
	} else {
		item->removeCustomAttribute("LookType");
	}

	if (outfit.lookMount != 0) {
		key = "LookMount"; item->setCustomAttribute(key, static_cast<int64_t>(outfit.lookMount));
		key = "LookMountHead"; item->setCustomAttribute(key, static_cast<int64_t>(outfit.lookMountHead));
		key = "LookMountBody"; item->setCustomAttribute(key, static_cast<int64_t>(outfit.lookMountBody));
		key = "LookMountLegs"; item->setCustomAttribute(key, static_cast<int64_t>(outfit.lookMountLegs));
		key = "LookMountFeet"; item->setCustomAttribute(key, static_cast<int64_t>(outfit.lookMountFeet));
	} else {
		item->removeCustomAttribute("LookMount");
	}

	key = "PodiumVisible"; item->setCustomAttribute(key, static_cast<int64_t>(podiumVisible));
	key = "LookDirection"; item->setCustomAttribute(key, static_cast<int64_t>(direction));

	SpectatorHashSet spectators;
	g_game().map.getSpectators(spectators, pos, true);

	// send to client
	for (Creature* spectator : spectators) {
		if (Player* tmpPlayer = spectator->getPlayer()) {
			tmpPlayer->sendUpdateTileItem(tile, pos, item);
		}
	}
}

void Game::playerWrapableItem(uint32_t playerId, const Position& pos, uint8_t stackPos, const uint16_t spriteId)
{
	Player* player = getPlayerByID(playerId);
	if (!player) {
		return;
	}

	House* house = map.houses.getHouseByPlayerId(player->getGUID());
	if (!house) {
		player->sendCancelMessage("You don't own a house, you need own a house to use this.");
		return;
	}

	Thing* thing = internalGetThing(player, pos, stackPos, 0, STACKPOS_TOPDOWN_ITEM);
	if (!thing) {
		return;
	}

	Item* item = thing->getItem();
	Tile* tile = map.getTile(item->getPosition());
	HouseTile* houseTile = dynamic_cast<HouseTile*>(tile);
	if (!tile->hasFlag(TILESTATE_PROTECTIONZONE) || !houseTile) {
		player->sendCancelMessage("You may construct this only inside a house.");
		return;
	}
	if (houseTile->getHouse() != house) {
		player->sendCancelMessage("Only owners can wrap/unwrap inside a house.");
			return;
	}

	if (!item || item->getClientID() != spriteId || item->hasAttribute(ITEM_ATTRIBUTE_UNIQUEID) || (!item->isWrapable() && item->getID() != ITEM_DECORATION_KIT)) {
		player->sendCancelMessage(RETURNVALUE_NOTPOSSIBLE);
		return;
	}

	if (pos.x != 0xFFFF && !Position::areInRange<1, 1, 0>(pos, player->getPosition())) {
		std::forward_list<Direction> listDir;
		if (player->getPathTo(pos, listDir, 0, 1, true, true)) {
			g_dispatcher.addTask(createTask(std::bind(&Game::playerAutoWalk,
				this, player->getID(), listDir)));

			SchedulerTask* task = createSchedulerTask(400, std::bind(&Game::playerWrapableItem, this,
				playerId, pos, stackPos, spriteId));
			player->setNextWalkActionTask(task);
		} else {
			player->sendCancelMessage(RETURNVALUE_THEREISNOWAY);
		}
		return;
	}

	const Container* container = item->getContainer();
	if (container && container->getItemHoldingCount() > 0) {
		player->sendCancelMessage(RETURNVALUE_NOTPOSSIBLE);
		return;
	}

	if ((item->getHoldingPlayer() && item->getID() == ITEM_DECORATION_KIT) || (tile->hasFlag(TILESTATE_IMMOVABLEBLOCKSOLID) && !item->hasProperty(CONST_PROP_IMMOVABLEBLOCKSOLID))) {
		player->sendCancelMessage("You can only wrap/unwrap in the floor.");
		return;
	}

	std::string itemName = item->getName();
	const ItemAttributes::CustomAttribute* attr = item->getCustomAttribute("unWrapId");
	uint16_t unWrapId = 0;
	if (attr != nullptr) {
		uint32_t tmp = static_cast<uint32_t>(std::get<int64_t>(attr->value));
		unWrapId = (uint16_t)tmp;
	}

	// Prevent to wrap a filled bath tube
	if (item->getClientID() == ITEM_FILLED_BATH_TUBE) {
		player->sendCancelMessage(RETURNVALUE_NOTPOSSIBLE);
		return;
	}

	if (item->isWrapable() && item->getID() != ITEM_DECORATION_KIT) {
		uint16_t hiddenCharges = 0;
		if (isCaskItem(item->getID())) {
			hiddenCharges = item->getSubType();
		}
		uint16_t oldItemID = item->getID();
		addMagicEffect(item->getPosition(), CONST_ME_POFF);
		Item* newItem = transformItem(item, ITEM_DECORATION_KIT);
		ItemAttributes::CustomAttribute val;
		val.set<int64_t>(oldItemID);
		std::string key = "unWrapId";
		newItem->setCustomAttribute(key, val);
		item->setSpecialDescription("Unwrap it in your own house to create a <" + itemName + ">.");
		if (hiddenCharges > 0) {
			item->setDate(hiddenCharges);
		}
		newItem->startDecaying();
	}
	else if (item->getID() == ITEM_DECORATION_KIT && unWrapId != 0) {
		uint16_t hiddenCharges = item->getDate();
		Item* newItem = transformItem(item, unWrapId);
		if (newItem) {
			if (hiddenCharges > 0 && isCaskItem(unWrapId)) {
				newItem->setSubType(hiddenCharges);
			}
			addMagicEffect(pos, CONST_ME_POFF);
			newItem->removeCustomAttribute("unWrapId");
			newItem->removeAttribute(ITEM_ATTRIBUTE_DESCRIPTION);
			newItem->startDecaying();
		}
	}
}

void Game::playerWriteItem(uint32_t playerId, uint32_t windowTextId, const std::string& text)
{
	Player* player = getPlayerByID(playerId);
	if (!player) {
		return;
	}

	uint16_t maxTextLength = 0;
	uint32_t internalWindowTextId = 0;

	Item* writeItem = player->getWriteItem(internalWindowTextId, maxTextLength);
	if (text.length() > maxTextLength || windowTextId != internalWindowTextId) {
		return;
	}

	if (!writeItem || writeItem->isRemoved()) {
		player->sendCancelMessage(RETURNVALUE_NOTPOSSIBLE);
		return;
	}

	Cylinder* topParent = writeItem->getTopParent();

	Player* owner = dynamic_cast<Player*>(topParent);
	if (owner && owner != player) {
		player->sendCancelMessage(RETURNVALUE_NOTPOSSIBLE);
		return;
	}

	if (!Position::areInRange<1, 1, 0>(writeItem->getPosition(), player->getPosition())) {
		player->sendCancelMessage(RETURNVALUE_NOTPOSSIBLE);
		return;
	}

	for (auto creatureEvent : player->getCreatureEvents(CREATURE_EVENT_TEXTEDIT)) {
		if (!creatureEvent->executeTextEdit(player, writeItem, text)) {
			player->setWriteItem(nullptr);
			return;
		}
	}

	if (!text.empty()) {
		if (writeItem->getText() != text) {
			writeItem->setText(text);
			writeItem->setWriter(player->getName());
			writeItem->setDate(time(nullptr));
		}
	} else {
		writeItem->resetText();
		writeItem->resetWriter();
		writeItem->resetDate();
	}

	uint16_t newId = Item::items[writeItem->getID()].writeOnceItemId;
	if (newId != 0) {
		transformItem(writeItem, newId);
	}

	player->setWriteItem(nullptr);
}

void Game::playerBrowseField(uint32_t playerId, const Position& pos)
{
	Player* player = getPlayerByID(playerId);
	if (!player) {
		return;
	}

	const Position& playerPos = player->getPosition();
	if (playerPos.z != pos.z) {
		player->sendCancelMessage(playerPos.z > pos.z ? RETURNVALUE_FIRSTGOUPSTAIRS : RETURNVALUE_FIRSTGODOWNSTAIRS);
		return;
	}

	if (!Position::areInRange<1, 1>(playerPos, pos)) {
		std::forward_list<Direction> listDir;
		if (player->getPathTo(pos, listDir, 0, 1, true, true)) {
			g_dispatcher.addTask(createTask(std::bind(&Game::playerAutoWalk,
											this, player->getID(), listDir)));
			SchedulerTask* task = createSchedulerTask(400,
                                  std::bind(&Game::playerBrowseField,
                                  this, playerId, pos));
			player->setNextWalkActionTask(task);
		} else {
			player->sendCancelMessage(RETURNVALUE_THEREISNOWAY);
		}
		return;
	}

	Tile* tile = map.getTile(pos);
	if (!tile) {
		return;
	}

	if (!g_events->eventPlayerOnBrowseField(player, pos)) {
		return;
	}

	Container* container;

	auto it = browseFields.find(tile);
	if (it == browseFields.end()) {
		container = new Container(tile);
		container->incrementReferenceCounter();
		browseFields[tile] = container;
		g_scheduler.addEvent(createSchedulerTask(30000, std::bind(&Game::decreaseBrowseFieldRef, this, tile->getPosition())));
	} else {
		container = it->second;
	}

	uint8_t dummyContainerId = 0xF - ((pos.x % 3) * 3 + (pos.y % 3));
	Container* openContainer = player->getContainerByID(dummyContainerId);
	if (openContainer) {
		player->onCloseContainer(openContainer);
		player->closeContainer(dummyContainerId);
	} else {
		player->addContainer(dummyContainerId, container);
		player->sendContainer(dummyContainerId, container, false, 0);
	}
}

void Game::playerStowItem(uint32_t playerId, const Position& pos, uint16_t spriteId, uint8_t stackpos, uint8_t count, bool allItems)
{
	Player* player = getPlayerByID(playerId);
	if (!player) {
		return;
	}

	if (!player->isPremium()) {
		player->sendCancelMessage(RETURNVALUE_YOUNEEDPREMIUMACCOUNT);
		return;
	}

	Thing* thing = internalGetThing(player, pos, stackpos, 0, STACKPOS_TOPDOWN_ITEM);
	if (!thing)
		return;

	Item* item = thing->getItem();
	if (!item || item->getClientID() != spriteId || item->getItemCount() < count) {
		player->sendCancelMessage(RETURNVALUE_NOTPOSSIBLE);
		return;
	}

	if (pos.x != 0xFFFF && !Position::areInRange<1, 1, 0>(pos, player->getPosition())) {
		player->sendCancelMessage(RETURNVALUE_NOTPOSSIBLE);
		return;
	}
	player->stowItem(item, count, allItems);
}

void Game::playerStashWithdraw(uint32_t playerId, uint16_t spriteId, uint32_t count, uint8_t)
{
	Player* player = getPlayerByID(playerId);
	if (!player) {
		return;
	}

	if (player->hasFlag(PlayerFlag_CannotPickupItem)) {
		return;
	}

	const ItemType& it = Item::items.getItemIdByClientId(spriteId);
	if (it.id == 0 || count == 0) {
		return;
	}

	uint16_t freeSlots = player->getFreeBackpackSlots();
	Container* stashContainer = player->getLootContainer(OBJECTCATEGORY_STASHRETRIEVE);
	if (stashContainer && !(player->quickLootFallbackToMainContainer)) {
		freeSlots = stashContainer->getFreeSlots();
	}

	if (freeSlots == 0) {
		player->sendCancelMessage(RETURNVALUE_NOTENOUGHROOM);
		return;
	}

	if (player->getFreeCapacity() < 100) {
		player->sendCancelMessage(RETURNVALUE_NOTENOUGHCAPACITY);
		return;
	}

	int32_t NDSlots = ((freeSlots) - (count < 100 ? 1 : (count / 100)));
	uint32_t SlotsWith = count;
	uint32_t noSlotsWith = 0;

	if (NDSlots <= 0) {
		SlotsWith = (freeSlots * 100);
		noSlotsWith = (count - SlotsWith);
	}

	uint32_t capWith = count;
	uint32_t noCapWith = 0;
	if (player->getFreeCapacity() < (count * it.weight)) {
		capWith = (player->getFreeCapacity() / it.weight);
		noCapWith = (count - capWith);
	}

	std::stringstream ss;
	uint32_t WithdrawCount = (SlotsWith > capWith ? capWith : SlotsWith);
	uint32_t NoWithdrawCount = (noSlotsWith < noCapWith ? noCapWith : noSlotsWith);
	const char * NoWithdrawMsg = (noSlotsWith < noCapWith ? "capacity" : "slots");

	if (WithdrawCount != count) {
		ss << "Retrieved " << WithdrawCount << "x " << it.name << ".\n";
		ss << NoWithdrawCount << "x are impossible to retrieve due to insufficient inventory " << NoWithdrawMsg << ".";
	} else {
		ss << "Retrieved " << WithdrawCount << "x " << it.name << '.';
	}

	player->sendTextMessage(MESSAGE_STATUS, ss.str());

	if (player->withdrawItem(spriteId, WithdrawCount)) {
		player->addItemFromStash(it.id, WithdrawCount);
	} else {
		player->sendCancelMessage(RETURNVALUE_NOTPOSSIBLE);
	}
}

void Game::playerSeekInContainer(uint32_t playerId, uint8_t containerId, uint16_t index)
{
	Player* player = getPlayerByID(playerId);
	if (!player) {
		return;
	}

	Container* container = player->getContainerByID(containerId);
	if (!container || !container->hasPagination()) {
		return;
	}

	if ((index % container->capacity()) != 0 || index >= container->size()) {
		return;
	}

	player->setContainerIndex(containerId, index);
	player->sendContainer(containerId, container, container->hasParent(), index);
}

void Game::playerUpdateHouseWindow(uint32_t playerId, uint8_t listId, uint32_t windowTextId, const std::string& text)
{
	Player* player = getPlayerByID(playerId);
	if (!player) {
		return;
	}

	uint32_t internalWindowTextId;
	uint32_t internalListId;

	House* house = player->getEditHouse(internalWindowTextId, internalListId);
	if (house && house->canEditAccessList(internalListId, player) && internalWindowTextId == windowTextId && listId == 0) {
		house->setAccessList(internalListId, text);
	}

	player->setEditHouse(nullptr);
}

void Game::playerRequestTrade(uint32_t playerId, const Position& pos, uint8_t stackPos,
                              uint32_t tradePlayerId, uint16_t spriteId)
{
	Player* player = getPlayerByID(playerId);
	if (!player) {
		return;
	}

	Player* tradePartner = getPlayerByID(tradePlayerId);
	if (!tradePartner || tradePartner == player) {
		player->sendTextMessage(MESSAGE_FAILURE, "Sorry, not possible.");
		return;
	}

	if (!Position::areInRange<2, 2, 0>(tradePartner->getPosition(), player->getPosition())) {
		std::ostringstream ss;
		ss << tradePartner->getName() << " tells you to move closer.";
		player->sendTextMessage(MESSAGE_TRADE, ss.str());
		return;
	}

	if (!canThrowObjectTo(tradePartner->getPosition(), player->getPosition())) {
		player->sendCancelMessage(RETURNVALUE_CREATUREISNOTREACHABLE);
		return;
	}

	Thing* tradeThing = internalGetThing(player, pos, stackPos, 0, STACKPOS_TOPDOWN_ITEM);
	if (!tradeThing) {
		player->sendCancelMessage(RETURNVALUE_NOTPOSSIBLE);
		return;
	}

	Item* tradeItem = tradeThing->getItem();
	if (tradeItem->getClientID() != spriteId || !tradeItem->isPickupable() || tradeItem->hasAttribute(ITEM_ATTRIBUTE_UNIQUEID)) {
		player->sendCancelMessage(RETURNVALUE_NOTPOSSIBLE);
		return;
	}

  if (g_configManager().getBoolean(ONLY_INVITED_CAN_MOVE_HOUSE_ITEMS)) {
		if (HouseTile* houseTile = dynamic_cast<HouseTile*>(tradeItem->getTile())) {
			House* house = houseTile->getHouse();
			if (house && !house->isInvited(player)) {
				player->sendCancelMessage(RETURNVALUE_NOTPOSSIBLE);
				return;
			}
		}
	}

	const Position& playerPosition = player->getPosition();
	const Position& tradeItemPosition = tradeItem->getPosition();
	if (playerPosition.z != tradeItemPosition.z) {
		player->sendCancelMessage(playerPosition.z > tradeItemPosition.z ? RETURNVALUE_FIRSTGOUPSTAIRS : RETURNVALUE_FIRSTGODOWNSTAIRS);
		return;
	}

	if (!Position::areInRange<1, 1>(tradeItemPosition, playerPosition)) {
		std::forward_list<Direction> listDir;
		if (player->getPathTo(pos, listDir, 0, 1, true, true)) {
			g_dispatcher.addTask(createTask(std::bind(&Game::playerAutoWalk,
											this, player->getID(), listDir)));

			SchedulerTask* task = createSchedulerTask(400, std::bind(&Game::playerRequestTrade, this,
                                  playerId, pos, stackPos, tradePlayerId, spriteId));
			player->setNextWalkActionTask(task);
		} else {
			player->sendCancelMessage(RETURNVALUE_THEREISNOWAY);
		}
		return;
	}

	Container* tradeItemContainer = tradeItem->getContainer();
	if (tradeItemContainer) {
		for (const auto& it : tradeItems) {
			Item* item = it.first;
			if (tradeItem == item) {
				player->sendTextMessage(MESSAGE_TRADE, "This item is already being traded.");
				return;
			}

			if (tradeItemContainer->isHoldingItem(item)) {
				player->sendTextMessage(MESSAGE_TRADE, "This item is already being traded.");
				return;
			}

			Container* container = item->getContainer();
			if (container && container->isHoldingItem(tradeItem)) {
				player->sendTextMessage(MESSAGE_TRADE, "This item is already being traded.");
				return;
			}
		}
	} else {
		for (const auto& it : tradeItems) {
			Item* item = it.first;
			if (tradeItem == item) {
				player->sendTextMessage(MESSAGE_TRADE, "This item is already being traded.");
				return;
			}

			Container* container = item->getContainer();
			if (container && container->isHoldingItem(tradeItem)) {
				player->sendTextMessage(MESSAGE_TRADE, "This item is already being traded.");
				return;
			}
		}
	}

	Container* tradeContainer = tradeItem->getContainer();
	if (tradeContainer && tradeContainer->getItemHoldingCount() + 1 > 100) {
		player->sendTextMessage(MESSAGE_TRADE, "You can not trade more than 100 items.");
		return;
	}

	if (!g_events->eventPlayerOnTradeRequest(player, tradePartner, tradeItem)) {
		return;
	}

	internalStartTrade(player, tradePartner, tradeItem);
}

bool Game::internalStartTrade(Player* player, Player* tradePartner, Item* tradeItem)
{
	if (player->tradeState != TRADE_NONE && !(player->tradeState == TRADE_ACKNOWLEDGE && player->tradePartner == tradePartner)) {
		player->sendCancelMessage(RETURNVALUE_YOUAREALREADYTRADING);
		return false;
	} else if (tradePartner->tradeState != TRADE_NONE && tradePartner->tradePartner != player) {
		player->sendCancelMessage(RETURNVALUE_THISPLAYERISALREADYTRADING);
		return false;
	}

	player->tradePartner = tradePartner;
	player->tradeItem = tradeItem;
	player->tradeState = TRADE_INITIATED;
	tradeItem->incrementReferenceCounter();
	tradeItems[tradeItem] = player->getID();

	player->sendTradeItemRequest(player->getName(), tradeItem, true);

	if (tradePartner->tradeState == TRADE_NONE) {
		std::ostringstream ss;
		ss << player->getName() << " wants to trade with you.";
		tradePartner->sendTextMessage(MESSAGE_TRANSACTION, ss.str());
		tradePartner->tradeState = TRADE_ACKNOWLEDGE;
		tradePartner->tradePartner = player;
	} else {
		Item* counterOfferItem = tradePartner->tradeItem;
		player->sendTradeItemRequest(tradePartner->getName(), counterOfferItem, false);
		tradePartner->sendTradeItemRequest(player->getName(), tradeItem, false);
	}

	return true;
}

void Game::playerAcceptTrade(uint32_t playerId)
{
	Player* player = getPlayerByID(playerId);
	if (!player) {
		return;
	}

	if (!(player->getTradeState() == TRADE_ACKNOWLEDGE || player->getTradeState() == TRADE_INITIATED)) {
		return;
	}

	Player* tradePartner = player->tradePartner;
	if (!tradePartner) {
		return;
	}

	if (!canThrowObjectTo(tradePartner->getPosition(), player->getPosition())) {
		player->sendCancelMessage(RETURNVALUE_CREATUREISNOTREACHABLE);
		return;
	}

	player->setTradeState(TRADE_ACCEPT);

	if (tradePartner->getTradeState() == TRADE_ACCEPT) {
		Item* tradeItem1 = player->tradeItem;
		Item* tradeItem2 = tradePartner->tradeItem;

		if (!g_events->eventPlayerOnTradeAccept(player, tradePartner, tradeItem1, tradeItem2)) {
			internalCloseTrade(player);
			return;
		}

		player->setTradeState(TRADE_TRANSFER);
		tradePartner->setTradeState(TRADE_TRANSFER);

		auto it = tradeItems.find(tradeItem1);
		if (it != tradeItems.end()) {
			ReleaseItem(it->first);
			tradeItems.erase(it);
		}

		it = tradeItems.find(tradeItem2);
		if (it != tradeItems.end()) {
			ReleaseItem(it->first);
			tradeItems.erase(it);
		}

		bool isSuccess = false;

		ReturnValue ret1 = internalAddItem(tradePartner, tradeItem1, INDEX_WHEREEVER, 0, true);
		ReturnValue ret2 = internalAddItem(player, tradeItem2, INDEX_WHEREEVER, 0, true);
		if (ret1 == RETURNVALUE_NOERROR && ret2 == RETURNVALUE_NOERROR) {
			ret1 = internalRemoveItem(tradeItem1, tradeItem1->getItemCount(), true);
			ret2 = internalRemoveItem(tradeItem2, tradeItem2->getItemCount(), true);
			if (ret1 == RETURNVALUE_NOERROR && ret2 == RETURNVALUE_NOERROR) {
				Cylinder* cylinder1 = tradeItem1->getParent();
				Cylinder* cylinder2 = tradeItem2->getParent();

				uint32_t count1 = tradeItem1->getItemCount();
				uint32_t count2 = tradeItem2->getItemCount();

				ret1 = internalMoveItem(cylinder1, tradePartner, INDEX_WHEREEVER, tradeItem1, count1, nullptr, FLAG_IGNOREAUTOSTACK, nullptr, tradeItem2);
				if (ret1 == RETURNVALUE_NOERROR) {
					internalMoveItem(cylinder2, player, INDEX_WHEREEVER, tradeItem2, count2, nullptr, FLAG_IGNOREAUTOSTACK);

					tradeItem1->onTradeEvent(ON_TRADE_TRANSFER, tradePartner);
					tradeItem2->onTradeEvent(ON_TRADE_TRANSFER, player);

					isSuccess = true;
				}
			}
		}

		if (!isSuccess) {
			std::string errorDescription;

			if (tradePartner->tradeItem) {
				errorDescription = getTradeErrorDescription(ret1, tradeItem1);
				tradePartner->sendTextMessage(MESSAGE_TRANSACTION, errorDescription);
				tradePartner->tradeItem->onTradeEvent(ON_TRADE_CANCEL, tradePartner);
			}

			if (player->tradeItem) {
				errorDescription = getTradeErrorDescription(ret2, tradeItem2);
				player->sendTextMessage(MESSAGE_TRANSACTION, errorDescription);
				player->tradeItem->onTradeEvent(ON_TRADE_CANCEL, player);
			}
		}

		player->setTradeState(TRADE_NONE);
		player->tradeItem = nullptr;
		player->tradePartner = nullptr;
		player->sendTradeClose();

		tradePartner->setTradeState(TRADE_NONE);
		tradePartner->tradeItem = nullptr;
		tradePartner->tradePartner = nullptr;
		tradePartner->sendTradeClose();
	}
}

std::string Game::getTradeErrorDescription(ReturnValue ret, Item* item)
{
	if (item) {
		if (ret == RETURNVALUE_NOTENOUGHCAPACITY) {
			std::ostringstream ss;
			ss << "You do not have enough capacity to carry";

			if (item->isStackable() && item->getItemCount() > 1) {
				ss << " these objects.";
			} else {
				ss << " this object.";
			}

			ss << std::endl << ' ' << item->getWeightDescription();
			return ss.str();
		} else if (ret == RETURNVALUE_NOTENOUGHROOM || ret == RETURNVALUE_CONTAINERNOTENOUGHROOM) {
			std::ostringstream ss;
			ss << "You do not have enough room to carry";

			if (item->isStackable() && item->getItemCount() > 1) {
				ss << " these objects.";
			} else {
				ss << " this object.";
			}

			return ss.str();
		}
	}
	return "Trade could not be completed.";
}

void Game::playerLookInTrade(uint32_t playerId, bool lookAtCounterOffer, uint8_t index)
{
	Player* player = getPlayerByID(playerId);
	if (!player) {
		return;
	}

	Player* tradePartner = player->tradePartner;
	if (!tradePartner) {
		return;
	}

	Item* tradeItem;
	if (lookAtCounterOffer) {
		tradeItem = tradePartner->getTradeItem();
	} else {
		tradeItem = player->getTradeItem();
	}

	if (!tradeItem) {
		return;
	}

	const Position& playerPosition = player->getPosition();
	const Position& tradeItemPosition = tradeItem->getPosition();

	int32_t lookDistance = std::max<int32_t>(
                            Position::getDistanceX(playerPosition, tradeItemPosition),
                            Position::getDistanceY(playerPosition, tradeItemPosition));
	if (index == 0) {
		g_events->eventPlayerOnLookInTrade(player, tradePartner, tradeItem, lookDistance);
		return;
	}

	Container* tradeContainer = tradeItem->getContainer();
	if (!tradeContainer) {
		return;
	}

	std::vector<const Container*> containers {tradeContainer};
	size_t i = 0;
	while (i < containers.size()) {
		const Container* container = containers[i++];
		for (Item* item : container->getItemList()) {
			Container* tmpContainer = item->getContainer();
			if (tmpContainer) {
				containers.push_back(tmpContainer);
			}

			if (--index == 0) {
				g_events->eventPlayerOnLookInTrade(player, tradePartner, item, lookDistance);
				return;
			}
		}
	}
}

void Game::playerCloseTrade(uint32_t playerId)
{
	Player* player = getPlayerByID(playerId);
	if (!player) {
		return;
	}

	internalCloseTrade(player);
}

void Game::internalCloseTrade(Player* player)
{
	Player* tradePartner = player->tradePartner;
	if ((tradePartner && tradePartner->getTradeState() == TRADE_TRANSFER) || player->getTradeState() == TRADE_TRANSFER) {
		return;
	}

	if (player->getTradeItem()) {
		auto it = tradeItems.find(player->getTradeItem());
		if (it != tradeItems.end()) {
			ReleaseItem(it->first);
			tradeItems.erase(it);
		}

		player->tradeItem->onTradeEvent(ON_TRADE_CANCEL, player);
		player->tradeItem = nullptr;
	}

	player->setTradeState(TRADE_NONE);
	player->tradePartner = nullptr;

	player->sendTextMessage(MESSAGE_FAILURE, "Trade cancelled.");
	player->sendTradeClose();

	if (tradePartner) {
		if (tradePartner->getTradeItem()) {
			auto it = tradeItems.find(tradePartner->getTradeItem());
			if (it != tradeItems.end()) {
				ReleaseItem(it->first);
				tradeItems.erase(it);
			}

			tradePartner->tradeItem->onTradeEvent(ON_TRADE_CANCEL, tradePartner);
			tradePartner->tradeItem = nullptr;
		}

		tradePartner->setTradeState(TRADE_NONE);
		tradePartner->tradePartner = nullptr;

		tradePartner->sendTextMessage(MESSAGE_FAILURE, "Trade cancelled.");
		tradePartner->sendTradeClose();
	}
}

void Game::playerBuyItem(uint32_t playerId, uint16_t spriteId, uint8_t count, uint8_t amount,
                              bool ignoreCap/* = false*/, bool inBackpacks/* = false*/)
{
	if (amount == 0 || amount > 100) {
		return;
	}

	Player* player = getPlayerByID(playerId);
	if (!player) {
		return;
	}

	Npc* merchant = player->getShopOwner();
	if (!merchant) {
		return;
	}

	const ItemType& it = Item::items.getItemIdByClientId(spriteId);
	if (it.id == 0) {
		return;
	}

	uint8_t subType;
	if (it.isSplash() || it.isFluidContainer()) {
		subType = clientFluidToServer(count);
	} else {
		subType = count;
	}

	if (!player->hasShopItemForSale(it.id, subType)) {
		return;
	}

	merchant->onPlayerBuyItem(player, it.id, subType, amount, ignoreCap, inBackpacks);
}

void Game::playerSellItem(uint32_t playerId, uint16_t spriteId, uint8_t count, uint8_t amount, bool ignoreEquipped)
{
	if (amount == 0 || amount > 100) {
		return;
	}

	Player* player = getPlayerByID(playerId);
	if (!player) {
		return;
	}

	Npc* merchant = player->getShopOwner();
	if (!merchant) {
		return;
	}

	const ItemType& it = Item::items.getItemIdByClientId(spriteId);
	if (it.id == 0) {
		return;
	}

	uint8_t subType;
	if (it.isSplash() || it.isFluidContainer()) {
		subType = clientFluidToServer(count);
	} else {
		subType = count;
	}

	merchant->onPlayerSellItem(player, it.id, subType, amount, ignoreEquipped);
}

void Game::playerCloseShop(uint32_t playerId)
{
	Player* player = getPlayerByID(playerId);
	if (!player) {
		return;
	}

	player->closeShopWindow();
}

void Game::playerLookInShop(uint32_t playerId, uint16_t spriteId, uint8_t count)
{
	Player* player = getPlayerByID(playerId);
	if (!player) {
		return;
	}

	Npc* merchant = player->getShopOwner();
	if (!merchant) {
		return;
	}

	const ItemType& it = Item::items.getItemIdByClientId(spriteId);
	if (it.id == 0) {
		return;
	}

	int32_t subType;
	if (it.isFluidContainer() || it.isSplash()) {
		subType = clientFluidToServer(count);
	} else {
		subType = count;
	}

	if (!g_events->eventPlayerOnLookInShop(player, &it, subType)) {
		return;
	}

	std::ostringstream ss;
	ss << "You see " << Item::getDescription(it, 1, nullptr, subType);
	player->sendTextMessage(MESSAGE_LOOK, ss.str());
	merchant->onPlayerCheckItem(player, it.id, subType);
}

void Game::playerLookAt(uint32_t playerId, const Position& pos, uint8_t stackPos)
{
	Player* player = getPlayerByID(playerId);
	if (!player) {
		return;
	}

	Thing* thing = internalGetThing(player, pos, stackPos, 0, STACKPOS_LOOK);
	if (!thing) {
		player->sendCancelMessage(RETURNVALUE_NOTPOSSIBLE);
		return;
	}

	Position thingPos = thing->getPosition();
	if (!player->canSee(thingPos)) {
		player->sendCancelMessage(RETURNVALUE_NOTPOSSIBLE);
		return;
	}

	Position playerPos = player->getPosition();

	int32_t lookDistance;
	if (thing != player) {
		lookDistance = std::max<int32_t>(Position::getDistanceX(playerPos, thingPos), Position::getDistanceY(playerPos, thingPos));
		if (playerPos.z != thingPos.z) {
			lookDistance += 15;
		}
	} else {
		lookDistance = -1;
	}

	// Parse onLook from event player
	g_events->eventPlayerOnLook(player, pos, thing, stackPos, lookDistance);
}

void Game::playerLookInBattleList(uint32_t playerId, uint32_t creatureId)
{
	Player* player = getPlayerByID(playerId);
	if (!player) {
		return;
	}

	Creature* creature = getCreatureByID(creatureId);
	if (!creature) {
		return;
	}

	if (!player->canSeeCreature(creature)) {
		return;
	}

	const Position& creaturePos = creature->getPosition();
	if (!player->canSee(creaturePos)) {
		return;
	}

	int32_t lookDistance;
	if (creature != player) {
		const Position& playerPos = player->getPosition();
		lookDistance = std::max<int32_t>(Position::getDistanceX(playerPos, creaturePos), Position::getDistanceY(playerPos, creaturePos));
		if (playerPos.z != creaturePos.z) {
			lookDistance += 15;
		}
	} else {
		lookDistance = -1;
	}

	g_events->eventPlayerOnLookInBattleList(player, creature, lookDistance);
}

void Game::playerQuickLoot(uint32_t playerId, const Position& pos, uint16_t spriteId, uint8_t stackPos, Item* defaultItem, bool lootAllCorpses, bool autoLoot)
{
	Player* player = getPlayerByID(playerId);
	if (!player) {
		return;
	}

	if (!player->canDoAction()) {
		uint32_t delay = player->getNextActionTime();
		SchedulerTask* task = createSchedulerTask(delay, std::bind(
                              &Game::playerQuickLoot,
                              this, player->getID(), pos,
                              spriteId, stackPos, defaultItem, lootAllCorpses, autoLoot));
		player->setNextActionTask(task);
		return;
	}

	if (!autoLoot && pos.x != 0xffff) {
		if (!Position::areInRange<1, 1, 0>(pos, player->getPosition())) {
			//need to walk to the corpse first before looting it
			std::forward_list<Direction> listDir;
			if (player->getPathTo(pos, listDir, 0, 1, true, true)) {
				g_dispatcher.addTask(createTask(std::bind(&Game::playerAutoWalk, this, player->getID(), listDir)));
				SchedulerTask* task = createSchedulerTask(0, std::bind(
                                      &Game::playerQuickLoot,
                                      this, player->getID(), pos,
                                      spriteId, stackPos, defaultItem, lootAllCorpses, autoLoot));
				player->setNextWalkActionTask(task);
			} else {
				player->sendCancelMessage(RETURNVALUE_THEREISNOWAY);
			}

			return;
		}
	} else if (!player->isPremium()) {
		player->sendCancelMessage("You must be premium.");
		return;
	}

	player->setNextActionTask(nullptr);

	Item* item = nullptr;
	if (!defaultItem) {
		Thing* thing = internalGetThing(player, pos, stackPos, spriteId, STACKPOS_FIND_THING);
		if (!thing) {
			player->sendCancelMessage(RETURNVALUE_NOTPOSSIBLE);
			return;
		}

		item = thing->getItem();
	} else {
		item = defaultItem;
	}

	if (!item || !item->getParent()) {
		player->sendCancelMessage(RETURNVALUE_NOTPOSSIBLE);
		return;
	}

	Container* corpse = nullptr;
	if (pos.x == 0xffff) {
		corpse = item->getParent()->getContainer();
		if (corpse && corpse->getID() == ITEM_BROWSEFIELD) {
			corpse = item->getContainer();
			browseField = true;
		}
	} else {
		corpse = item->getContainer();
	}

	if (!corpse || corpse->hasAttribute(ITEM_ATTRIBUTE_UNIQUEID) || corpse->hasAttribute(ITEM_ATTRIBUTE_ACTIONID)) {
		player->sendCancelMessage(RETURNVALUE_NOTPOSSIBLE);
		return;
	}

	if (!corpse->isRewardCorpse()) {
		uint32_t corpseOwner = corpse->getCorpseOwner();
		if (corpseOwner != 0 && !player->canOpenCorpse(corpseOwner)) {
			player->sendCancelMessage(RETURNVALUE_NOTPOSSIBLE);
			return;
		}
	}

	if (pos.x == 0xffff && !browseField) {
		uint32_t worth = item->getWorth();
		ObjectCategory_t category = getObjectCategory(item);
		ReturnValue ret = internalQuickLootItem(player, item, category);

		std::stringstream ss;
		if (ret == RETURNVALUE_NOTENOUGHCAPACITY) {
			ss << "Attention! The loot you are trying to pick up is too heavy for you to carry.";
		} else if (ret == RETURNVALUE_CONTAINERNOTENOUGHROOM) {
			ss << "Attention! The container for " << getObjectCategoryName(category) << " is full.";
		} else {
			if (ret == RETURNVALUE_NOERROR) {
				player->sendLootStats(item, item->getItemCount());
				ss << "You looted ";
			} else {
				ss << "You could not loot ";
			}

			if (worth != 0) {
				ss << worth << " gold.";
			} else {
				ss << "1 item.";
			}

			player->sendTextMessage(MESSAGE_LOOT, ss.str());
			return;
		}

		if (player->lastQuickLootNotification + 15000 < OTSYS_TIME()) {
			player->sendTextMessage(MESSAGE_GAME_HIGHLIGHT, ss.str());
		} else {
			player->sendTextMessage(MESSAGE_EVENT_ADVANCE, ss.str());
		}

		player->lastQuickLootNotification = OTSYS_TIME();
	} else {
		if (corpse->isRewardCorpse()) {
			g_actions->useItem(player, pos, 0, corpse, false);
		} else {
			if (!lootAllCorpses) {
				internalQuickLootCorpse(player, corpse);
			} else {
				playerLootAllCorpses(player, pos, lootAllCorpses);
			}
		}
	}

	return;
}

void Game::playerLootAllCorpses(Player* player, const Position& pos, bool lootAllCorpses) {
	if (lootAllCorpses) {
		Tile *tile = g_game().map.getTile(pos.x, pos.y, pos.z);
		if (!tile) {
			player->sendCancelMessage(RETURNVALUE_NOTPOSSIBLE);
			return;
		}

		const TileItemVector *itemVector = tile->getItemList();
		uint16_t corpses = 0;
		for (Item *tileItem: *itemVector) {
			if (!tileItem) {
				continue;
			}

			Container *tileCorpse = tileItem->getContainer();
			if (!tileCorpse || !tileCorpse->isCorpse() || tileCorpse->hasAttribute(ITEM_ATTRIBUTE_UNIQUEID) || tileCorpse->hasAttribute(ITEM_ATTRIBUTE_ACTIONID)) {
				continue;
			}

			if (!tileCorpse->isRewardCorpse() && !player->canOpenCorpse(tileCorpse->getCorpseOwner())) {
				continue;
			}

			corpses++;
			internalQuickLootCorpse(player, tileCorpse);
			if (corpses >= 30) {
				break;
			}
		}

		if (corpses > 0) {
			if (corpses > 1) {
				std::stringstream string;
				string << "You looted " << corpses << " corpses.";
				player->sendTextMessage(MESSAGE_LOOT, string.str());
			}

			return;
		}
	}

	browseField = false;
}

void Game::playerSetLootContainer(uint32_t playerId, ObjectCategory_t category, const Position& pos, uint16_t spriteId, uint8_t stackPos)
{
	Player* player = getPlayerByID(playerId);
	if (!player || pos.x != 0xffff) {
		return;
	}

	Thing* thing = internalGetThing(player, pos, stackPos, spriteId, STACKPOS_USEITEM);
	if (!thing) {
		player->sendCancelMessage(RETURNVALUE_NOTPOSSIBLE);
		return;
	}

	Container* container = thing->getContainer();
	if (!container || (container->getID() == ITEM_GOLD_POUCH && category != OBJECTCATEGORY_GOLD)) {
		player->sendCancelMessage(RETURNVALUE_NOTPOSSIBLE);
		return;
	}

	if (container->getHoldingPlayer() != player) {
		player->sendCancelMessage("You must be holding the container to set it as a loot container.");
		return;
	}

	Container* previousContainer = player->setLootContainer(category, container);
	player->sendLootContainers();

	Cylinder* parent = container->getParent();
	if (parent) {
		parent->updateThing(container, container->getID(), container->getItemCount());
	}

	if (previousContainer != nullptr) {
		parent = previousContainer->getParent();
		if (parent) {
			parent->updateThing(previousContainer, previousContainer->getID(), previousContainer->getItemCount());
		}
	}
}

void Game::playerClearLootContainer(uint32_t playerId, ObjectCategory_t category)
{
	Player* player = getPlayerByID(playerId);
	if (!player) {
		return;
	}

	Container* previousContainer = player->setLootContainer(category, nullptr);
	player->sendLootContainers();

	if (previousContainer != nullptr) {
		Cylinder* parent = previousContainer->getParent();
		if (parent) {
			parent->updateThing(previousContainer, previousContainer->getID(), previousContainer->getItemCount());
		}
	}
}

void Game::playerOpenLootContainer(uint32_t playerId, ObjectCategory_t category)
{
  Player* player = getPlayerByID(playerId);
  if (!player) {
    return;
  }

  Container* container = player->getLootContainer(category);
  if (!container) {
    return;
  }

  player->sendContainer(container->getClientID(), container, container->hasParent(), 0);
}


void Game::playerSetQuickLootFallback(uint32_t playerId, bool fallback)
{
	Player* player = getPlayerByID(playerId);
	if (!player) {
		return;
	}

	player->quickLootFallbackToMainContainer = fallback;
}

void Game::playerQuickLootBlackWhitelist(uint32_t playerId, QuickLootFilter_t filter, std::vector<uint16_t> clientIds)
{
	Player* player = getPlayerByID(playerId);
	if (!player) {
		return;
	}

	player->quickLootFilter = filter;
	player->quickLootListClientIds = clientIds;
}

void Game::playerRequestLockFind(uint32_t playerId)
{
	Player* player = getPlayerByID(playerId);
	if (!player) {
		return;
	}

	std::map<uint16_t, uint16_t> itemMap;
	uint16_t count = 0;
	DepotLocker* depotLocker = player->getDepotLocker(player->getLastDepotId());
	if (!depotLocker) {
		return;
	}

	for (Item* locker : depotLocker->getItemList()) {
		Container* c = locker->getContainer();
		if (c && c->empty()) {
			continue;
		}

		if (c) {
			for (ContainerIterator it = c->iterator(); it.hasNext(); it.advance()) {
				auto itt = itemMap.find((*it)->getID());
				if (itt == itemMap.end()) {
					itemMap[(*it)->getID()] = Item::countByType((*it), -1);
					count++;
				} else {
					itemMap[(*it)->getID()] += Item::countByType((*it), -1);
				}
			}
		}
	}

	player->sendLockerItems(itemMap, count);
	return;
}

void Game::playerCancelAttackAndFollow(uint32_t playerId)
{
	Player* player = getPlayerByID(playerId);
	if (!player) {
		return;
	}

	playerSetAttackedCreature(playerId, 0);
	playerFollowCreature(playerId, 0);
	player->stopWalk();
}

void Game::playerSetAttackedCreature(uint32_t playerId, uint32_t creatureId)
{
	Player* player = getPlayerByID(playerId);
	if (!player) {
		return;
	}

	if (player->getAttackedCreature() && creatureId == 0) {
		player->setAttackedCreature(nullptr);
		player->sendCancelTarget();
		return;
	}

	Creature* attackCreature = getCreatureByID(creatureId);
	if (!attackCreature) {
		player->setAttackedCreature(nullptr);
		player->sendCancelTarget();
		return;
	}

	ReturnValue ret = Combat::canTargetCreature(player, attackCreature);
	if (ret != RETURNVALUE_NOERROR) {
		player->sendCancelMessage(ret);
		player->sendCancelTarget();
		player->setAttackedCreature(nullptr);
		return;
	}

	player->setAttackedCreature(attackCreature);
	g_dispatcher.addTask(createTask(std::bind(&Game::updateCreatureWalk, this, player->getID())));
}

void Game::playerFollowCreature(uint32_t playerId, uint32_t creatureId)
{
	Player* player = getPlayerByID(playerId);
	if (!player) {
		return;
	}

	player->setAttackedCreature(nullptr);
	g_dispatcher.addTask(createTask(std::bind(&Game::updateCreatureWalk, this, player->getID())));
	player->setFollowCreature(getCreatureByID(creatureId));
}

void Game::playerSetFightModes(uint32_t playerId, FightMode_t fightMode, bool chaseMode, bool secureMode)
{
	Player* player = getPlayerByID(playerId);
	if (!player) {
		return;
	}

	player->setFightMode(fightMode);
	player->setChaseMode(chaseMode);
	player->setSecureMode(secureMode);
}

void Game::playerRequestAddVip(uint32_t playerId, const std::string& name)
{
	if (name.length() > 25) {
		return;
	}

	Player* player = getPlayerByID(playerId);
	if (!player) {
		return;
	}

	Player* vipPlayer = getPlayerByName(name);
	if (!vipPlayer) {
		uint32_t guid;
		bool specialVip;
		std::string formattedName = name;
		if (!IOLoginData::getGuidByNameEx(guid, specialVip, formattedName)) {
			player->sendTextMessage(MESSAGE_FAILURE, "A player with this name does not exist.");
			return;
		}

		if (specialVip && !player->hasFlag(PlayerFlag_SpecialVIP)) {
			player->sendTextMessage(MESSAGE_FAILURE, "You can not add this player.");
			return;
		}

		player->addVIP(guid, formattedName, VIPSTATUS_OFFLINE);
	} else {
		if (vipPlayer->hasFlag(PlayerFlag_SpecialVIP) && !player->hasFlag(PlayerFlag_SpecialVIP)) {
			player->sendTextMessage(MESSAGE_FAILURE, "You can not add this player.");
			return;
		}

		if (!vipPlayer->isInGhostMode() || player->isAccessPlayer()) {
			player->addVIP(vipPlayer->getGUID(), vipPlayer->getName(), vipPlayer->statusVipList);
		} else {
			player->addVIP(vipPlayer->getGUID(), vipPlayer->getName(), VIPSTATUS_OFFLINE);
		}
	}
}

void Game::playerRequestRemoveVip(uint32_t playerId, uint32_t guid)
{
	Player* player = getPlayerByID(playerId);
	if (!player) {
		return;
	}

	player->removeVIP(guid);
}

void Game::playerRequestEditVip(uint32_t playerId, uint32_t guid, const std::string& description, uint32_t icon, bool notify)
{
	Player* player = getPlayerByID(playerId);
	if (!player) {
		return;
	}

	player->editVIP(guid, description, icon, notify);
}

void Game::playerApplyImbuement(uint32_t playerId, uint32_t imbuementid, uint8_t slot, bool protectionCharm)
{
	Player* player = getPlayerByID(playerId);
	if (!player) {
		return;
	}

	if (!player->hasImbuingItem()) {
		return;
	}

	Imbuement* imbuement = g_imbuements->getImbuement(imbuementid);
	if (!imbuement) {
		return;
	}

	Item* item = player->imbuingItem;
	if (!item) {
		return;
	}

	if (item->getTopParent() != player) {
		SPDLOG_ERROR("[Game::playerApplyImbuement] - An error occurred while player with name {} try to apply imbuement", player->getName());
		player->sendImbuementResult("An error has occurred, reopen the imbuement window. If the problem persists, contact your administrator.");
		return;
	}

	player->onApplyImbuement(imbuement, item, slot, protectionCharm);
}

void Game::playerClearImbuement(uint32_t playerid, uint8_t slot)
{
	Player* player = getPlayerByID(playerid);
	if (!player)
	{
		return;
	}

	if (!player->hasImbuingItem ())
	{
		return;
	}

	Item* item = player->imbuingItem;
	if (!item)
	{
		return;
	}

	player->onClearImbuement(item, slot);
}

void Game::playerCloseImbuementWindow(uint32_t playerid)
{
	Player* player = getPlayerByID(playerid);
	if (!player)
	{
		return;
	}

	player->setImbuingItem(nullptr);
	return;
}

void Game::playerTurn(uint32_t playerId, Direction dir)
{
	Player* player = getPlayerByID(playerId);
	if (!player) {
		return;
	}

	if (!g_events->eventPlayerOnTurn(player, dir)) {
		return;
	}

	player->resetIdleTime();
	internalCreatureTurn(player, dir);
}

void Game::playerRequestOutfit(uint32_t playerId)
{
	if (!g_configManager().getBoolean(ALLOW_CHANGEOUTFIT)) {
		return;
	}

	Player* player = getPlayerByID(playerId);
	if (!player) {
		return;
	}

	player->sendOutfitWindow();
}

void Game::playerToggleMount(uint32_t playerId, bool mount)
{
	Player* player = getPlayerByID(playerId);
	if (!player) {
		return;
	}

	player->toggleMount(mount);
}

void Game::playerChangeOutfit(uint32_t playerId, Outfit_t outfit)
{
	if (!g_configManager().getBoolean(ALLOW_CHANGEOUTFIT)) {
		return;
	}

	Player* player = getPlayerByID(playerId);
	if (!player) {
		return;
	}

	const Outfit* playerOutfit = Outfits::getInstance().getOutfitByLookType(player->getSex(), outfit.lookType);
	if (!playerOutfit) {
		outfit.lookMount = 0;
	}

	if (outfit.lookMount != 0) {
		Mount* mount = mounts.getMountByClientID(outfit.lookMount);
		if (!mount) {
			return;
		}

		if (!player->hasMount(mount)) {
			return;
		}

		if (player->isMounted()) {
			Mount* prevMount = mounts.getMountByID(player->getCurrentMount());
			if (prevMount) {
				changeSpeed(player, mount->speed - prevMount->speed);
			}

			player->setCurrentMount(mount->id);
		} else {
			player->setCurrentMount(mount->id);
			outfit.lookMount = 0;
		}
	} else if (player->isMounted()) {
		player->dismount();
	}

	if (player->canWear(outfit.lookType, outfit.lookAddons)) {
		player->defaultOutfit = outfit;

		if (player->hasCondition(CONDITION_OUTFIT)) {
			return;
		}

		internalCreatureChangeOutfit(player, outfit);
	}
}

void Game::playerShowQuestLog(uint32_t playerId)
{
	Player* player = getPlayerByID(playerId);
	if (!player) {
		return;
	}

	g_events->eventPlayerOnRequestQuestLog(player);
}

void Game::playerShowQuestLine(uint32_t playerId, uint16_t questId)
{
	Player* player = getPlayerByID(playerId);
	if (!player) {
		return;
	}

	g_events->eventPlayerOnRequestQuestLine(player, questId);
}

void Game::playerSay(uint32_t playerId, uint16_t channelId, SpeakClasses type,
                    const std::string& receiver, const std::string& text)
{
	Player* player = getPlayerByID(playerId);
	if (!player) {
		return;
	}

	player->resetIdleTime();

	if (playerSaySpell(player, type, text)) {
		return;
	}

	uint32_t muteTime = player->isMuted();
	if (muteTime > 0) {
		std::ostringstream ss;
		ss << "You are still muted for " << muteTime << " seconds.";
		player->sendTextMessage(MESSAGE_FAILURE, ss.str());
		return;
	}


	if (!text.empty() && text.front() == '/' && player->isAccessPlayer()) {
		return;
	}

	if (type != TALKTYPE_PRIVATE_PN) {
		player->removeMessageBuffer();
	}

	switch (type) {
		case TALKTYPE_SAY:
			internalCreatureSay(player, TALKTYPE_SAY, text, false);
			break;

		case TALKTYPE_WHISPER:
			playerWhisper(player, text);
			break;

		case TALKTYPE_YELL:
			playerYell(player, text);
			break;

		case TALKTYPE_PRIVATE_TO:
		case TALKTYPE_PRIVATE_RED_TO:
			playerSpeakTo(player, type, receiver, text);
			break;

		case TALKTYPE_CHANNEL_O:
		case TALKTYPE_CHANNEL_Y:
		case TALKTYPE_CHANNEL_R1:
			g_chat->talkToChannel(*player, type, text, channelId);
			break;

		case TALKTYPE_PRIVATE_PN:
			playerSpeakToNpc(player, text);
			break;

		case TALKTYPE_BROADCAST:
			playerBroadcastMessage(player, text);
			break;

		default:
			break;
	}
}

bool Game::playerSaySpell(Player* player, SpeakClasses type, const std::string& text)
{
	if (player->walkExhausted()) {
		return true;
	}

	std::string words = text;
	TalkActionResult_t result = g_talkActions->playerSaySpell(player, type, words);
	if (result == TALKACTION_BREAK) {
		return true;
	}

	result = g_spells->playerSaySpell(player, words);
	if (result == TALKACTION_BREAK) {
		if (!g_configManager().getBoolean(PUSH_WHEN_ATTACKING)) {
			player->cancelPush();
		}

		if (!g_configManager().getBoolean(EMOTE_SPELLS)) {
			return internalCreatureSay(player, TALKTYPE_SPELL_USE, words, false);
		} else {
			return internalCreatureSay(player, TALKTYPE_MONSTER_SAY, words, false);
		}

	} else if (result == TALKACTION_FAILED) {
		return true;
	}

	return false;
}

void Game::playerWhisper(Player* player, const std::string& text)
{
	SpectatorHashSet spectators;
	map.getSpectators(spectators, player->getPosition(), false, false,
                 Map::maxClientViewportX, Map::maxClientViewportX,
                 Map::maxClientViewportY, Map::maxClientViewportY);

	//send to client
	for (Creature* spectator : spectators) {
		if (Player* spectatorPlayer = spectator->getPlayer()) {
			if (!Position::areInRange<1, 1>(player->getPosition(), spectatorPlayer->getPosition())) {
				spectatorPlayer->sendCreatureSay(player, TALKTYPE_WHISPER, "pspsps");
			} else {
				spectatorPlayer->sendCreatureSay(player, TALKTYPE_WHISPER, text);
			}
		}
	}

	//event method
	for (Creature* spectator : spectators) {
		spectator->onCreatureSay(player, TALKTYPE_WHISPER, text);
	}
}

bool Game::playerYell(Player* player, const std::string& text)
{
	if (player->getLevel() == 1) {
		player->sendTextMessage(MESSAGE_FAILURE, "You may not yell as long as you are on level 1.");
		return false;
	}

	if (player->hasCondition(CONDITION_YELLTICKS)) {
		player->sendCancelMessage(RETURNVALUE_YOUAREEXHAUSTED);
		return false;
	}

	if (player->getAccountType() < account::AccountType::ACCOUNT_TYPE_GAMEMASTER) {
		Condition* condition = Condition::createCondition(CONDITIONID_DEFAULT, CONDITION_YELLTICKS, 30000, 0);
		player->addCondition(condition);
	}

	internalCreatureSay(player, TALKTYPE_YELL, asUpperCaseString(text), false);
	return true;
}

bool Game::playerSpeakTo(Player* player, SpeakClasses type, const std::string& receiver,
                         const std::string& text)
{
	Player* toPlayer = getPlayerByName(receiver);
	if (!toPlayer) {
		player->sendTextMessage(MESSAGE_FAILURE, "A player with this name is not online.");
		return false;
	}

	if (type == TALKTYPE_PRIVATE_RED_TO && (player->hasFlag(PlayerFlag_CanTalkRedPrivate) || player->getAccountType() >= account::AccountType::ACCOUNT_TYPE_GAMEMASTER)) {
		type = TALKTYPE_PRIVATE_RED_FROM;
	} else {
		type = TALKTYPE_PRIVATE_FROM;
	}

	toPlayer->sendPrivateMessage(player, type, text);
	toPlayer->onCreatureSay(player, type, text);

	if (toPlayer->isInGhostMode() && !player->isAccessPlayer()) {
		player->sendTextMessage(MESSAGE_FAILURE, "A player with this name is not online.");
	} else {
		std::ostringstream ss;
		ss << "Message sent to " << toPlayer->getName() << '.';
		player->sendTextMessage(MESSAGE_FAILURE, ss.str());
	}
	return true;
}

void Game::playerSpeakToNpc(Player* player, const std::string& text)
{
	SpectatorHashSet spectators;
	map.getSpectators(spectators, player->getPosition());
	for (Creature* spectator : spectators) {
		if (spectator->getNpc()) {
			spectator->onCreatureSay(player, TALKTYPE_PRIVATE_PN, text);
		}
	}
}

//--
bool Game::canThrowObjectTo(const Position& fromPos, const Position& toPos, bool checkLineOfSight /*= true*/,
							int32_t rangex /*= Map::maxClientViewportX*/, int32_t rangey /*= Map::maxClientViewportY*/) const
{
	return map.canThrowObjectTo(fromPos, toPos, checkLineOfSight, rangex, rangey);
}

bool Game::isSightClear(const Position& fromPos, const Position& toPos, bool floorCheck) const
{
	return map.isSightClear(fromPos, toPos, floorCheck);
}

bool Game::internalCreatureTurn(Creature* creature, Direction dir)
{
	if (creature->getDirection() == dir) {
		return false;
	}

	if (Player* player = creature->getPlayer()) {
		player->cancelPush();
	}
	creature->setDirection(dir);

	// Send to client
	SpectatorHashSet spectators;
	map.getSpectators(spectators, creature->getPosition(), true, true);
	for (Creature* spectator : spectators) {
		Player* tmpPlayer = spectator->getPlayer();
		if(!tmpPlayer) {
			continue;
		}
		tmpPlayer->sendCreatureTurn(creature);
	}
	return true;
}

bool Game::internalCreatureSay(Creature* creature, SpeakClasses type, const std::string& text,
                               bool ghostMode, SpectatorHashSet* spectatorsPtr/* = nullptr*/, const Position* pos/* = nullptr*/)
{
	if (text.empty()) {
		return false;
	}

	if (!pos) {
		pos = &creature->getPosition();
	}

	SpectatorHashSet spectators;

	if (!spectatorsPtr || spectatorsPtr->empty()) {
		// This somewhat complex construct ensures that the cached SpectatorHashSet
		// is used if available and if it can be used, else a local vector is
		// used (hopefully the compiler will optimize away the construction of
		// the temporary when it's not used).
		if (type != TALKTYPE_YELL && type != TALKTYPE_MONSTER_YELL) {
			map.getSpectators(spectators, *pos, false, false,
                           Map::maxClientViewportX, Map::maxClientViewportX,
                           Map::maxClientViewportY, Map::maxClientViewportY);
		} else {
			map.getSpectators(spectators, *pos, true, false, 18, 18, 14, 14);
		}
	} else {
		spectators = (*spectatorsPtr);
	}

	//send to client
	for (Creature* spectator : spectators) {
		if (Player* tmpPlayer = spectator->getPlayer()) {
			if (!ghostMode || tmpPlayer->canSeeCreature(creature)) {
				tmpPlayer->sendCreatureSay(creature, type, text, pos);
			}
		}
	}

	//event method
	for (Creature* spectator : spectators) {
		spectator->onCreatureSay(creature, type, text);
		if (creature != spectator) {
			g_events->eventCreatureOnHear(spectator, creature, text, type);
		}
	}
	return true;
}

void Game::checkCreatureWalk(uint32_t creatureId)
{
	Creature* creature = getCreatureByID(creatureId);
	if (creature && creature->getHealth() > 0) {
		creature->onCreatureWalk();
		cleanup();
	}
}

void Game::updateCreatureWalk(uint32_t creatureId)
{
	Creature* creature = getCreatureByID(creatureId);
	if (creature && creature->getHealth() > 0) {
		creature->goToFollowCreature();
	}
}

void Game::checkCreatureAttack(uint32_t creatureId)
{
	Creature* creature = getCreatureByID(creatureId);
	if (creature && creature->getHealth() > 0) {
		creature->onAttacking(0);
	}
}

void Game::addCreatureCheck(Creature* creature)
{
	creature->creatureCheck = true;

	if (creature->inCheckCreaturesVector) {
		// already in a vector
		return;
	}

	creature->inCheckCreaturesVector = true;
	checkCreatureLists[uniform_random(0, EVENT_CREATURECOUNT - 1)].push_back(creature);
	creature->incrementReferenceCounter();
}

void Game::removeCreatureCheck(Creature* creature)
{
	if (creature->inCheckCreaturesVector) {
		creature->creatureCheck = false;
	}
}

void Game::checkCreatures(size_t index)
{
	g_scheduler.addEvent(createSchedulerTask(EVENT_CHECK_CREATURE_INTERVAL, std::bind(&Game::checkCreatures, this, (index + 1) % EVENT_CREATURECOUNT)));

	auto& checkCreatureList = checkCreatureLists[index];
	size_t it = 0, end = checkCreatureList.size();
	while (it < end) {
		Creature* creature = checkCreatureList[it];
		if (creature && creature->creatureCheck) {
			if (creature->getHealth() > 0) {
				creature->onThink(EVENT_CREATURE_THINK_INTERVAL);
				creature->onAttacking(EVENT_CREATURE_THINK_INTERVAL);
				creature->executeConditions(EVENT_CREATURE_THINK_INTERVAL);
			} else {
				creature->onDeath();
			}
			++it;
		} else {
			creature->inCheckCreaturesVector = false;
			ReleaseCreature(creature);

			checkCreatureList[it] = checkCreatureList.back();
			checkCreatureList.pop_back();
			--end;
		}
	}
	cleanup();
}

void Game::changeSpeed(Creature* creature, int32_t varSpeedDelta)
{
	int32_t varSpeed = creature->getSpeed() - creature->getBaseSpeed();
	varSpeed += varSpeedDelta;

	creature->setSpeed(varSpeed);

	//send to clients
	SpectatorHashSet spectators;
	map.getSpectators(spectators, creature->getPosition(), false, true);
	for (Creature* spectator : spectators) {
		spectator->getPlayer()->sendChangeSpeed(creature, creature->getStepSpeed());
	}
}

void Game::internalCreatureChangeOutfit(Creature* creature, const Outfit_t& outfit)
{
	if (!g_events->eventCreatureOnChangeOutfit(creature, outfit)) {
		return;
	}

	creature->setCurrentOutfit(outfit);

	if (creature->isInvisible()) {
		return;
	}

	//send to clients
	SpectatorHashSet spectators;
	map.getSpectators(spectators, creature->getPosition(), true, true);
	for (Creature* spectator : spectators) {
		spectator->getPlayer()->sendCreatureChangeOutfit(creature, outfit);
	}
}

void Game::internalCreatureChangeVisible(Creature* creature, bool visible)
{
	//send to clients
	SpectatorHashSet spectators;
	map.getSpectators(spectators, creature->getPosition(), true, true);
	for (Creature* spectator : spectators) {
		spectator->getPlayer()->sendCreatureChangeVisible(creature, visible);
	}
}

void Game::changeLight(const Creature* creature)
{
	//send to clients
	SpectatorHashSet spectators;
	map.getSpectators(spectators, creature->getPosition(), true, true);
	for (Creature* spectator : spectators) {
		spectator->getPlayer()->sendCreatureLight(creature);
	}
}

void Game::updateCreatureIcon(const Creature* creature)
{
	//send to clients
	SpectatorHashSet spectators;
	map.getSpectators(spectators, creature->getPosition(), true, true);
	for (Creature* spectator : spectators) {
		spectator->getPlayer()->sendCreatureIcon(creature);
	}
}

bool Game::combatBlockHit(CombatDamage& damage, Creature* attacker, Creature* target, bool checkDefense, bool checkArmor, bool field)
{
	if (damage.primary.type == COMBAT_NONE && damage.secondary.type == COMBAT_NONE) {
		return true;
	}

	if (target->getPlayer() && target->isInGhostMode()) {
		return true;
	}

	if (damage.primary.value > 0) {
		return false;
	}

	static const auto sendBlockEffect = [this](BlockType_t blockType, CombatType_t combatType, const Position& targetPos) {
		if (blockType == BLOCK_DEFENSE) {
			addMagicEffect(targetPos, CONST_ME_POFF);
		} else if (blockType == BLOCK_ARMOR) {
			addMagicEffect(targetPos, CONST_ME_BLOCKHIT);
		} else if (blockType == BLOCK_IMMUNITY) {
			uint8_t hitEffect = 0;
			switch (combatType) {
				case COMBAT_UNDEFINEDDAMAGE: {
					return;
				}
				case COMBAT_ENERGYDAMAGE:
				case COMBAT_FIREDAMAGE:
				case COMBAT_PHYSICALDAMAGE:
				case COMBAT_ICEDAMAGE:
				case COMBAT_DEATHDAMAGE: {
					hitEffect = CONST_ME_BLOCKHIT;
					break;
				}
				case COMBAT_EARTHDAMAGE: {
					hitEffect = CONST_ME_GREEN_RINGS;
					break;
				}
				case COMBAT_HOLYDAMAGE: {
					hitEffect = CONST_ME_HOLYDAMAGE;
					break;
				}
				default: {
					hitEffect = CONST_ME_POFF;
					break;
				}
			}
			addMagicEffect(targetPos, hitEffect);
		}
	};

	bool canHeal = false;
		CombatDamage damageHeal;
		damageHeal.primary.type = COMBAT_HEALING;

	bool canReflect = false;
		CombatDamage damageReflected;

	BlockType_t primaryBlockType, secondaryBlockType;
	if (damage.primary.type != COMBAT_NONE) {
		// Damage reflection primary
		if (attacker && target->getMonster()) {
			uint32_t primaryReflect = target->getMonster()->getReflectValue(damage.primary.type);
			if (primaryReflect > 0) {
				damageReflected.primary.type = damage.primary.type;
				damageReflected.primary.value = std::ceil((damage.primary.value) * (primaryReflect / 100.));
				damageReflected.extension = true;
				damageReflected.exString = "(damage reflection)";
				canReflect = true;
			}
		}
		damage.primary.value = -damage.primary.value;
		// Damage healing primary
		if (attacker && target->getMonster()) {
			uint32_t primaryHealing = target->getMonster()->getHealingCombatValue(damage.primary.type);
			if (primaryHealing > 0) {
				damageHeal.primary.value = std::ceil((damage.primary.value) * (primaryHealing / 100.));
				canHeal = true;
			}
		}
		primaryBlockType = target->blockHit(attacker, damage.primary.type, damage.primary.value, checkDefense, checkArmor, field);

		damage.primary.value = -damage.primary.value;
		sendBlockEffect(primaryBlockType, damage.primary.type, target->getPosition());
	} else {
		primaryBlockType = BLOCK_NONE;
	}

	if (damage.secondary.type != COMBAT_NONE) {
		// Damage reflection secondary
		if (attacker && target->getMonster()) {
			uint32_t secondaryReflect = target->getMonster()->getReflectValue(damage.secondary.type);
			if (secondaryReflect > 0) {
				if (!canReflect) {
					damageReflected.primary.type = damage.secondary.type;
					damageReflected.primary.value = std::ceil((damage.secondary.value) * (secondaryReflect / 100.));
					damageReflected.extension = true;
					damageReflected.exString = "(damage reflection)";
					canReflect = true;
				} else {
					damageReflected.secondary.type = damage.secondary.type;
					damageReflected.secondary.value = std::ceil((damage.secondary.value) * (secondaryReflect / 100.));
				}
			}
		}
		damage.secondary.value = -damage.secondary.value;
		// Damage healing secondary
		if (attacker && target->getMonster()) {
			uint32_t secondaryHealing = target->getMonster()->getHealingCombatValue(damage.secondary.type);
			if (secondaryHealing > 0) {;
				damageHeal.primary.value += std::ceil((damage.secondary.value) * (secondaryHealing / 100.));
				canHeal = true;
			}
		}
		secondaryBlockType = target->blockHit(attacker, damage.secondary.type, damage.secondary.value, false, false, field);

		damage.secondary.value = -damage.secondary.value;
		sendBlockEffect(secondaryBlockType, damage.secondary.type, target->getPosition());
	} else {
		secondaryBlockType = BLOCK_NONE;
	}
	if (canReflect) {
		combatChangeHealth(target, attacker, damageReflected, false);
	}
	if (canHeal) {
		combatChangeHealth(nullptr, target, damageHeal);
	}
	return (primaryBlockType != BLOCK_NONE) && (secondaryBlockType != BLOCK_NONE);
}

void Game::combatGetTypeInfo(CombatType_t combatType, Creature* target, TextColor_t& color, uint8_t& effect)
{
	switch (combatType) {
		case COMBAT_PHYSICALDAMAGE: {
			Item* splash = nullptr;
			switch (target->getRace()) {
				case RACE_VENOM:
					color = TEXTCOLOR_LIGHTGREEN;
					effect = CONST_ME_HITBYPOISON;
					splash = Item::CreateItem(ITEM_SMALLSPLASH, FLUID_SLIME);
					break;
				case RACE_BLOOD:
					color = TEXTCOLOR_RED;
					effect = CONST_ME_DRAWBLOOD;
					if (const Tile* tile = target->getTile()) {
						if (!tile->hasFlag(TILESTATE_PROTECTIONZONE)) {
							splash = Item::CreateItem(ITEM_SMALLSPLASH, FLUID_BLOOD);
						}
					}
					break;
				case RACE_UNDEAD:
					color = TEXTCOLOR_LIGHTGREY;
					effect = CONST_ME_HITAREA;
					break;
				case RACE_FIRE:
					color = TEXTCOLOR_ORANGE;
					effect = CONST_ME_DRAWBLOOD;
					break;
				case RACE_ENERGY:
					color = TEXTCOLOR_PURPLE;
					effect = CONST_ME_ENERGYHIT;
					break;
				default:
					color = TEXTCOLOR_NONE;
					effect = CONST_ME_NONE;
					break;
			}

			if (splash) {
				internalAddItem(target->getTile(), splash, INDEX_WHEREEVER, FLAG_NOLIMIT);
				splash->startDecaying();
			}

			break;
		}

		case COMBAT_ENERGYDAMAGE: {
			color = TEXTCOLOR_PURPLE;
			effect = CONST_ME_ENERGYHIT;
			break;
		}

		case COMBAT_EARTHDAMAGE: {
			color = TEXTCOLOR_LIGHTGREEN;
			effect = CONST_ME_GREEN_RINGS;
			break;
		}

		case COMBAT_DROWNDAMAGE: {
			color = TEXTCOLOR_LIGHTBLUE;
			effect = CONST_ME_LOSEENERGY;
			break;
		}
		case COMBAT_FIREDAMAGE: {
			color = TEXTCOLOR_ORANGE;
			effect = CONST_ME_HITBYFIRE;
			break;
		}
		case COMBAT_ICEDAMAGE: {
			color = TEXTCOLOR_SKYBLUE;
			effect = CONST_ME_ICEATTACK;
			break;
		}
		case COMBAT_HOLYDAMAGE: {
			color = TEXTCOLOR_YELLOW;
			effect = CONST_ME_HOLYDAMAGE;
			break;
		}
		case COMBAT_DEATHDAMAGE: {
			color = TEXTCOLOR_DARKRED;
			effect = CONST_ME_SMALLCLOUDS;
			break;
		}
		case COMBAT_LIFEDRAIN: {
			color = TEXTCOLOR_RED;
			effect = CONST_ME_MAGIC_RED;
			break;
		}
		default: {
			color = TEXTCOLOR_NONE;
			effect = CONST_ME_NONE;
			break;
		}
	}
}

bool Game::combatChangeHealth(Creature* attacker, Creature* target, CombatDamage& damage, bool isEvent /*= false*/)
{
	using namespace std;
	const Position& targetPos = target->getPosition();
	if (damage.primary.value > 0) {
		if (target->getHealth() <= 0) {
			return false;
		}

		Player* attackerPlayer;
		if (attacker) {
			attackerPlayer = attacker->getPlayer();
		} else {
			attackerPlayer = nullptr;
		}

		Player* targetPlayer = target->getPlayer();
		if (attackerPlayer && targetPlayer && attackerPlayer->getSkull() == SKULL_BLACK && attackerPlayer->getSkullClient(targetPlayer) == SKULL_NONE) {
			return false;
		}

		if (damage.origin != ORIGIN_NONE) {
			const auto& events = target->getCreatureEvents(CREATURE_EVENT_HEALTHCHANGE);
			if (!events.empty()) {
				for (CreatureEvent* creatureEvent : events) {
					creatureEvent->executeHealthChange(target, attacker, damage);
				}
				damage.origin = ORIGIN_NONE;
				return combatChangeHealth(attacker, target, damage);
			}
		}

		int32_t realHealthChange = target->getHealth();
		target->gainHealth(attacker, damage.primary.value);
		realHealthChange = target->getHealth() - realHealthChange;

		if (realHealthChange > 0 && !target->isInGhostMode()) {
			if (targetPlayer) {
				targetPlayer->updateImpactTracker(COMBAT_HEALING, realHealthChange);
			}
			std::stringstream ss;

			ss << realHealthChange << (realHealthChange != 1 ? " hitpoints." : " hitpoint.");
			std::string damageString = ss.str();

			std::string spectatorMessage;

			TextMessage message;
			message.position = targetPos;
			message.primary.value = realHealthChange;
			message.primary.color = TEXTCOLOR_PASTELRED;

			SpectatorHashSet spectators;
			map.getSpectators(spectators, targetPos, false, true);
			for (Creature* spectator : spectators) {
				Player* tmpPlayer = spectator->getPlayer();

				if(!tmpPlayer)
				{
					continue;
				}
				
				if (tmpPlayer == attackerPlayer && attackerPlayer != targetPlayer) {
					ss.str({});
					ss << "You heal " << target->getNameDescription() << " for " << damageString;
					message.type = MESSAGE_HEALED;
					message.text = ss.str();
				} else if (tmpPlayer == targetPlayer) {
					ss.str({});
					if (!attacker) {
						ss << "You were healed";
					} else if (targetPlayer == attackerPlayer) {
						ss << "You heal yourself";
					} else {
						ss << "You were healed by " << attacker->getNameDescription();
					}
					ss << " for " << damageString;
					message.type = MESSAGE_HEALED;
					message.text = ss.str();
				} else {
					if (spectatorMessage.empty()) {
						ss.str({});
						if (!attacker) {
							ss << ucfirst(target->getNameDescription()) << " was healed";
						} else {
							ss << ucfirst(attacker->getNameDescription()) << " healed ";
							if (attacker == target) {
								ss << (targetPlayer ? (targetPlayer->getSex() == PLAYERSEX_FEMALE ? "herself" : "himself") : "itself");
							} else {
								ss << target->getNameDescription();
							}
						}
						ss << " for " << damageString;
						spectatorMessage = ss.str();
					}
					message.type = MESSAGE_HEALED_OTHERS;
					message.text = spectatorMessage;
				}
				tmpPlayer->sendTextMessage(message);
			}
		}
	} else {
		if (!target->isAttackable()) {
			if (!target->isInGhostMode()) {
				addMagicEffect(targetPos, CONST_ME_POFF);
			}
			return true;
		}

		Player* attackerPlayer;
		if (attacker) {
			attackerPlayer = attacker->getPlayer();
		} else {
			attackerPlayer = nullptr;
		}

		Player* targetPlayer = target->getPlayer();
		if (attackerPlayer && targetPlayer && attackerPlayer->getSkull() == SKULL_BLACK && attackerPlayer->getSkullClient(targetPlayer) == SKULL_NONE) {
			return false;
		}

		damage.primary.value = std::abs(damage.primary.value);
		damage.secondary.value = std::abs(damage.secondary.value);

		TextMessage message;
		message.position = targetPos;

		if (!isEvent) {
			g_events->eventCreatureOnDrainHealth(target, attacker, damage.primary.type, damage.primary.value, damage.secondary.type, damage.secondary.value, message.primary.color, message.secondary.color);
		}
		if (damage.origin != ORIGIN_NONE && attacker && damage.primary.type != COMBAT_HEALING) {
			damage.primary.value *= attacker->getBuff(BUFF_DAMAGEDEALT) / 100.;
			damage.secondary.value *= attacker->getBuff(BUFF_DAMAGEDEALT) / 100.;
		}
		if (damage.origin != ORIGIN_NONE && target && damage.primary.type != COMBAT_HEALING) {
			damage.primary.value *= target->getBuff(BUFF_DAMAGERECEIVED) / 100.;
			damage.secondary.value *= target->getBuff(BUFF_DAMAGERECEIVED) / 100.;
		}
		int32_t healthChange = damage.primary.value + damage.secondary.value;
		if (healthChange == 0) {
			return true;
		}

		SpectatorHashSet spectators;
		map.getSpectators(spectators, targetPos, true, true);

		if (damage.critical) {
			addMagicEffect(spectators, targetPos, CONST_ME_CRITICAL_DAMAGE);
		}

		if (!damage.extension && attacker && attacker->getMonster() && targetPlayer) {
			// Charm rune (target as player)
			MonsterType* mType = g_monsters.getMonsterType(attacker->getName());
			if (mType) {
				IOBestiary g_bestiary;
				charmRune_t activeCharm = g_bestiary.getCharmFromTarget(targetPlayer, mType);
				if (activeCharm != CHARM_NONE && activeCharm != CHARM_CLEANSE) {
					Charm* charm = g_bestiary.getBestiaryCharm(activeCharm);
					if (charm && charm->type == CHARM_DEFENSIVE &&(charm->chance > normal_random(0, 100))) {
						if (g_bestiary.parseCharmCombat(charm, targetPlayer, attacker, (damage.primary.value + damage.secondary.value))) {
							return false; // Dodge charm
						}
					}
				}
			}
		}

		if (target->hasCondition(CONDITION_MANASHIELD) && damage.primary.type != COMBAT_UNDEFINEDDAMAGE) {
      		int32_t manaDamage = std::min<int32_t>(target->getMana(), healthChange);
			uint16_t manaShield = target->getManaShield();
			if (manaShield > 0) {
				if (manaShield > manaDamage) {
					target->setManaShield(manaShield - manaDamage);
					manaShield = manaShield - manaDamage;
				} else {
					manaDamage = manaShield;
					target->removeCondition(CONDITION_MANASHIELD);
					manaShield  = 0;
				}
			}
			if (manaDamage != 0) {
				if (damage.origin != ORIGIN_NONE) {
					const auto& events = target->getCreatureEvents(CREATURE_EVENT_MANACHANGE);
					if (!events.empty()) {
						for (CreatureEvent* creatureEvent : events) {
							creatureEvent->executeManaChange(target, attacker, damage);
						}
						healthChange = damage.primary.value + damage.secondary.value;
						if (healthChange == 0) {
							return true;
						}
						manaDamage = std::min<int32_t>(target->getMana(), healthChange);
					}
				}

				target->drainMana(attacker, manaDamage);

				if(target->getMana() == 0 && manaShield > 0) {
					target->removeCondition(CONDITION_MANASHIELD);
				}

				addMagicEffect(spectators, targetPos, CONST_ME_LOSEENERGY);

				std::stringstream ss;

				std::string damageString = std::to_string(manaDamage);

				std::string spectatorMessage;

				message.primary.value = manaDamage;
				message.primary.color = TEXTCOLOR_BLUE;

				for (Creature* spectator : spectators) {
					if (!spectator) {
						continue;
					}

					Player* tmpPlayer = spectator->getPlayer();
					if (!tmpPlayer) {
						continue;
					}

					if (tmpPlayer->getPosition().z != targetPos.z) {
						continue;
					}

					if (tmpPlayer == attackerPlayer && attackerPlayer != targetPlayer) {
						ss.str({});
						ss << ucfirst(target->getNameDescription()) << " loses " << damageString + " mana due to your attack.";
						message.type = MESSAGE_DAMAGE_DEALT;
						message.text = ss.str();
					} else if (tmpPlayer == targetPlayer) {
						ss.str({});
						ss << "You lose " << damageString << " mana";
						if (!attacker) {
							ss << '.';
						} else if (targetPlayer == attackerPlayer) {
							ss << " due to your own attack.";
						} else {
							ss << " due to an attack by " << attacker->getNameDescription() << '.';
						}
						message.type = MESSAGE_DAMAGE_RECEIVED;
						message.text = ss.str();
					} else {
						if (spectatorMessage.empty()) {
							ss.str({});
							ss << ucfirst(target->getNameDescription()) << " loses " << damageString + " mana";
							if (attacker) {
								ss << " due to ";
								if (attacker == target) {
									ss << (targetPlayer ? (targetPlayer->getSex() == PLAYERSEX_FEMALE ? "her own attack" : "his own attack") : "its own attack");
								} else {
									ss << "an attack by " << attacker->getNameDescription();
								}
							}
							ss << '.';
							spectatorMessage = ss.str();
						}
						message.type = MESSAGE_DAMAGE_OTHERS;
						message.text = spectatorMessage;
					}
					tmpPlayer->sendTextMessage(message);
				}

				damage.primary.value -= manaDamage;
				if (damage.primary.value < 0) {
					damage.secondary.value = std::max<int32_t>(0, damage.secondary.value + damage.primary.value);
					damage.primary.value = 0;
				}
			}
		}

		int32_t realDamage = damage.primary.value + damage.secondary.value;
		if (realDamage == 0) {
			return true;
		}

		if (damage.origin != ORIGIN_NONE) {
			const auto& events = target->getCreatureEvents(CREATURE_EVENT_HEALTHCHANGE);
			if (!events.empty()) {
				for (CreatureEvent* creatureEvent : events) {
					creatureEvent->executeHealthChange(target, attacker, damage);
				}
				damage.origin = ORIGIN_NONE;
				return combatChangeHealth(attacker, target, damage);
			}
		}

		int32_t targetHealth = target->getHealth();
		if (damage.primary.value >= targetHealth) {
			damage.primary.value = targetHealth;
			damage.secondary.value = 0;
		} else if (damage.secondary.value) {
			damage.secondary.value = std::min<int32_t>(damage.secondary.value, targetHealth - damage.primary.value);
		}

		realDamage = damage.primary.value + damage.secondary.value;
		if (realDamage == 0) {
			return true;
		} else if (realDamage >= targetHealth) {
			for (CreatureEvent* creatureEvent : target->getCreatureEvents(CREATURE_EVENT_PREPAREDEATH)) {
				if (!creatureEvent->executeOnPrepareDeath(target, attacker)) {
					return false;
				}
			}
		}

		target->drainHealth(attacker, realDamage);
		if (realDamage > 0) {
			if (Monster* targetMonster = target->getMonster()) {
				if (attackerPlayer && attackerPlayer->getPlayer()) {
					attackerPlayer->updateImpactTracker(damage.secondary.type, damage.secondary.value);
				}

				if (targetMonster->israndomStepping()) {
					targetMonster->setIgnoreFieldDamage(true);
					targetMonster->updateMapCache();
				}
			}
		}

		// Using real damage
		if (attackerPlayer) {
			//life leech
			uint16_t lifeChance = attackerPlayer->getSkillLevel(SKILL_LIFE_LEECH_CHANCE);
      		uint16_t lifeSkill = attackerPlayer->getSkillLevel(SKILL_LIFE_LEECH_AMOUNT);
			if (normal_random(0, 100) < lifeChance) {
				// Vampiric charm rune
				if (target && target->getMonster()) {
					uint16_t playerCharmRaceidVamp = attackerPlayer->parseRacebyCharm(CHARM_VAMP, false, 0);
					if (playerCharmRaceidVamp != 0) {
						MonsterType* mType = g_monsters.getMonsterType(target->getName());
						if (mType && playerCharmRaceidVamp == mType->info.raceid) {
							IOBestiary g_bestiary;
							Charm* lifec = g_bestiary.getBestiaryCharm(CHARM_VAMP);
							if (lifec) {
								lifeSkill += lifec->percent;
							}
						}
					}
				}
				CombatParams tmpParams;
				CombatDamage tmpDamage;

				int affected = damage.affected;
				tmpDamage.origin = ORIGIN_SPELL;
				tmpDamage.primary.type = COMBAT_HEALING;
				tmpDamage.primary.value = std::round(realDamage * (lifeSkill / 100.) * (0.2 * affected + 0.9)) / affected;

				Combat::doCombatHealth(nullptr, attackerPlayer, tmpDamage, tmpParams);
			}

			//mana leech
			uint16_t manaChance = attackerPlayer->getSkillLevel(SKILL_MANA_LEECH_CHANCE);
      		uint16_t manaSkill = attackerPlayer->getSkillLevel(SKILL_MANA_LEECH_AMOUNT);
			if (normal_random(0, 100) < manaChance) {
				// Void charm rune
				if (target && target->getMonster()) {
					uint16_t playerCharmRaceidVoid = attackerPlayer->parseRacebyCharm(CHARM_VOID, false, 0);
					if (playerCharmRaceidVoid != 0) {
						MonsterType* mType = g_monsters.getMonsterType(target->getName());
						if (mType && playerCharmRaceidVoid == mType->info.raceid) {
							IOBestiary g_bestiary;
							Charm* voidc = g_bestiary.getBestiaryCharm(CHARM_VOID);
							if (voidc) {
								manaSkill += voidc->percent;
							}
						}
					}
				}
				CombatParams tmpParams;
				CombatDamage tmpDamage;

				int affected = damage.affected;
				tmpDamage.origin = ORIGIN_SPELL;
				tmpDamage.primary.type = COMBAT_MANADRAIN;
				tmpDamage.primary.value = std::round(realDamage * (manaSkill / 100.) * (0.1 * affected + 0.9)) / affected;

				Combat::doCombatMana(nullptr, attackerPlayer, tmpDamage, tmpParams);
			}

			//Charm rune (attacker as player)
			if (!damage.extension && target && target->getMonster()) {
				MonsterType* mType = g_monsters.getMonsterType(target->getName());
				if (mType) {
					IOBestiary g_bestiary;
					charmRune_t activeCharm = g_bestiary.getCharmFromTarget(attackerPlayer, mType);
					if (activeCharm != CHARM_NONE) {
						Charm* charm = g_bestiary.getBestiaryCharm(activeCharm);
						if (charm && charm->type == CHARM_OFFENSIVE && (charm->chance >= normal_random(0, 100))) {
							g_bestiary.parseCharmCombat(charm, attackerPlayer, target, realDamage);
						}
					}
				}
			}
		}

		if (spectators.empty()) {
			map.getSpectators(spectators, targetPos, true, true);
		}

		addCreatureHealth(spectators, target);

		message.primary.value = damage.primary.value;
		message.secondary.value = damage.secondary.value;

		uint8_t hitEffect;
		if (message.primary.value) {
			combatGetTypeInfo(damage.primary.type, target, message.primary.color, hitEffect);
			if (hitEffect != CONST_ME_NONE) {
				addMagicEffect(spectators, targetPos, hitEffect);
			}
		}

		if (message.secondary.value) {
			combatGetTypeInfo(damage.secondary.type, target, message.secondary.color, hitEffect);
			if (hitEffect != CONST_ME_NONE) {
				addMagicEffect(spectators, targetPos, hitEffect);
			}
		}

		if (message.primary.color != TEXTCOLOR_NONE || message.secondary.color != TEXTCOLOR_NONE) {
			if (attackerPlayer) {
				attackerPlayer->updateImpactTracker(damage.primary.type, damage.primary.value);
				if (damage.secondary.type != COMBAT_NONE) {
					attackerPlayer->updateImpactTracker(damage.secondary.type, damage.secondary.value);
				}
			}
			if (targetPlayer) {
				std::string cause = "(other)";
				if (attacker) {
					cause = attacker->getName();
				}

				targetPlayer->updateInputAnalyzer(damage.primary.type, damage.primary.value, cause);
				if (attackerPlayer) {
					if (damage.secondary.type != COMBAT_NONE) {
						attackerPlayer->updateInputAnalyzer(damage.secondary.type, damage.secondary.value, cause);
					}
				}
			}
			std::stringstream ss;

			ss << realDamage << (realDamage != 1 ? " hitpoints" : " hitpoint");
			std::string damageString = ss.str();

			std::string spectatorMessage;

			for (Creature* spectator : spectators) {
				Player* tmpPlayer = spectator->getPlayer();
				if (tmpPlayer->getPosition().z != targetPos.z) {
					continue;
				}

				if (tmpPlayer == attackerPlayer && attackerPlayer != targetPlayer) {
					ss.str({});
					ss << ucfirst(target->getNameDescription()) << " loses " << damageString << " due to your attack.";
					if (damage.extension) {
						ss << " " << damage.exString;
					}
					message.type = MESSAGE_DAMAGE_DEALT;
					message.text = ss.str();
				} else if (tmpPlayer == targetPlayer) {
					ss.str({});
					ss << "You lose " << damageString;
					if (!attacker) {
						ss << '.';
					} else if (targetPlayer == attackerPlayer) {
						ss << " due to your own attack.";
					} else {
						ss << " due to an attack by " << attacker->getNameDescription() << '.';
					}
					if (damage.extension) {
						ss << " " << damage.exString;
					}
					message.type = MESSAGE_DAMAGE_RECEIVED;
					message.text = ss.str();
				} else {
					message.type = MESSAGE_DAMAGE_OTHERS;

					if (spectatorMessage.empty()) {
						ss.str({});
						ss << ucfirst(target->getNameDescription()) << " loses " << damageString;
						if (attacker) {
							ss << " due to ";
							if (attacker == target) {
								if (targetPlayer) {
									ss << (targetPlayer->getSex() == PLAYERSEX_FEMALE ? "her own attack" : "his own attack");
								} else {
									ss << "its own attack";
								}
							} else {
								ss << "an attack by " << attacker->getNameDescription();
							}
						}
						ss << '.';
						if (damage.extension) {
							ss << " " << damage.exString;
						}
						spectatorMessage = ss.str();
					}

					message.text = spectatorMessage;
				}
				tmpPlayer->sendTextMessage(message);
			}
		}
	}

	return true;
}

bool Game::combatChangeMana(Creature* attacker, Creature* target, CombatDamage& damage)
{
	const Position& targetPos = target->getPosition();
	int32_t manaChange = damage.primary.value + damage.secondary.value;
	if (manaChange > 0) {
		Player* attackerPlayer;
		if (attacker) {
			attackerPlayer = attacker->getPlayer();
		} else {
			attackerPlayer = nullptr;
		}

		Player* targetPlayer = target->getPlayer();
		if (attackerPlayer && targetPlayer && attackerPlayer->getSkull() == SKULL_BLACK && attackerPlayer->getSkullClient(targetPlayer) == SKULL_NONE) {
			return false;
		}

		if (damage.origin != ORIGIN_NONE) {
			const auto& events = target->getCreatureEvents(CREATURE_EVENT_MANACHANGE);
			if (!events.empty()) {
				for (CreatureEvent* creatureEvent : events) {
					creatureEvent->executeManaChange(target, attacker, damage);
				}
				damage.origin = ORIGIN_NONE;
				return combatChangeMana(attacker, target, damage);
			}
		}

		int32_t realManaChange = target->getMana();
		target->changeMana(manaChange);
		realManaChange = target->getMana() - realManaChange;

		if (realManaChange > 0 && !target->isInGhostMode()) {
			std::string damageString = std::to_string(realManaChange) + " mana.";

			std::string spectatorMessage;
			if (!attacker) {
				spectatorMessage += ucfirst(target->getNameDescription());
				spectatorMessage += " was restored for " + damageString;
			} else {
				spectatorMessage += ucfirst(attacker->getNameDescription());
				spectatorMessage += " restored ";
				if (attacker == target) {
					spectatorMessage += (targetPlayer ? (targetPlayer->getSex() == PLAYERSEX_FEMALE ? "herself" : "himself") : "itself");
				} else {
					spectatorMessage += target->getNameDescription();
				}
				spectatorMessage += " for " + damageString;
			}

			TextMessage message;
			message.position = targetPos;
			message.primary.value = realManaChange;
			message.primary.color = TEXTCOLOR_MAYABLUE;

			SpectatorHashSet spectators;
			map.getSpectators(spectators, targetPos, false, true);
			for (Creature* spectator : spectators) {
				Player* tmpPlayer = spectator->getPlayer();

				if(!tmpPlayer)
				{
					continue;
				}

				if (tmpPlayer == attackerPlayer && attackerPlayer != targetPlayer) {
					message.type = MESSAGE_HEALED;
					message.text = "You restored " + target->getNameDescription() + " for " + damageString;
				} else if (tmpPlayer == targetPlayer) {
					message.type = MESSAGE_HEALED;
					if (!attacker) {
						message.text = "You were restored for " + damageString;
					} else if (targetPlayer == attackerPlayer) {
						message.text = "You restore yourself for " + damageString;
					} else {
						message.text = "You were restored by " + attacker->getNameDescription() + " for " + damageString;
					}
				} else {
					message.type = MESSAGE_HEALED_OTHERS;
					message.text = spectatorMessage;
				}
				tmpPlayer->sendTextMessage(message);
			}
		}
	} else {
		if (!target->isAttackable()) {
			if (!target->isInGhostMode()) {
				addMagicEffect(targetPos, CONST_ME_POFF);
			}
			return false;
		}

		Player* attackerPlayer;
		if (attacker) {
			attackerPlayer = attacker->getPlayer();
		} else {
			attackerPlayer = nullptr;
		}

		Player* targetPlayer = target->getPlayer();
		if (attackerPlayer && targetPlayer && attackerPlayer->getSkull() == SKULL_BLACK && attackerPlayer->getSkullClient(targetPlayer) == SKULL_NONE) {
			return false;
		}

		int32_t manaLoss = std::min<int32_t>(target->getMana(), -manaChange);
		BlockType_t blockType = target->blockHit(attacker, COMBAT_MANADRAIN, manaLoss);
		if (blockType != BLOCK_NONE) {
			addMagicEffect(targetPos, CONST_ME_POFF);
			return false;
		}

		if (manaLoss <= 0) {
			return true;
		}

		if (damage.origin != ORIGIN_NONE) {
			const auto& events = target->getCreatureEvents(CREATURE_EVENT_MANACHANGE);
			if (!events.empty()) {
				for (CreatureEvent* creatureEvent : events) {
					creatureEvent->executeManaChange(target, attacker, damage);
				}
				damage.origin = ORIGIN_NONE;
				return combatChangeMana(attacker, target, damage);
			}
		}

		if (targetPlayer && attacker && attacker->getMonster()) {
			//Charm rune (target as player)
			MonsterType* mType = g_monsters.getMonsterType(attacker->getName());
			if (mType) {
				IOBestiary g_bestiary;
				charmRune_t activeCharm = g_bestiary.getCharmFromTarget(targetPlayer, mType);
				if (activeCharm != CHARM_NONE && activeCharm != CHARM_CLEANSE) {
					Charm* charm = g_bestiary.getBestiaryCharm(activeCharm);
					if (charm && charm->type == CHARM_DEFENSIVE && (charm->chance > normal_random(0, 100))) {
						if (g_bestiary.parseCharmCombat(charm, targetPlayer, attacker, manaChange)) {
							return false; // Dodge charm
						}
					}
				}
			}
		}

		target->drainMana(attacker, manaLoss);

		std::stringstream ss;

		std::string damageString = std::to_string(manaLoss);

		std::string spectatorMessage;

		TextMessage message;
		message.position = targetPos;
		message.primary.value = manaLoss;
		message.primary.color = TEXTCOLOR_BLUE;

		SpectatorHashSet spectators;
		map.getSpectators(spectators, targetPos, false, true);
		for (Creature* spectator : spectators) {
			Player* tmpPlayer = spectator->getPlayer();

			if(!tmpPlayer)
			{
				continue;
			}

			if (tmpPlayer == attackerPlayer && attackerPlayer != targetPlayer) {
				ss.str({});
				ss << ucfirst(target->getNameDescription()) << " loses " << damageString << " mana due to your attack.";
				message.type = MESSAGE_DAMAGE_DEALT;
				message.text = ss.str();
			} else if (tmpPlayer == targetPlayer) {
				ss.str({});
				ss << "You lose " << damageString << " mana";
				if (!attacker) {
					ss << '.';
				} else if (targetPlayer == attackerPlayer) {
					ss << " due to your own attack.";
				} else {
					ss << " mana due to an attack by " << attacker->getNameDescription() << '.';
				}
				message.type = MESSAGE_DAMAGE_RECEIVED;
				message.text = ss.str();
			} else {
				if (spectatorMessage.empty()) {
					ss.str({});
					ss << ucfirst(target->getNameDescription()) << " loses " << damageString << " mana";
					if (attacker) {
						ss << " due to ";
						if (attacker == target) {
							ss << (targetPlayer ? (targetPlayer->getSex() == PLAYERSEX_FEMALE ? "her own attack" : "his own attack") : "its own attack");
						} else {
							ss << "an attack by " << attacker->getNameDescription();
						}
					}
					ss << '.';
					spectatorMessage = ss.str();
				}
				message.type = MESSAGE_DAMAGE_OTHERS;
				message.text = spectatorMessage;
			}
			tmpPlayer->sendTextMessage(message);
		}
	}

	return true;
}

void Game::addCreatureHealth(const Creature* target)
{
	SpectatorHashSet spectators;
	map.getSpectators(spectators, target->getPosition(), true, true);
	addCreatureHealth(spectators, target);
}

void Game::addCreatureHealth(const SpectatorHashSet& spectators, const Creature* target)
{
	uint8_t healthPercent = std::ceil((static_cast<double>(target->getHealth()) / std::max<int32_t>(target->getMaxHealth(), 1)) * 100);
	if (const Player* targetPlayer = target->getPlayer()) {
		if (Party* party = targetPlayer->getParty()) {
			party->updatePlayerHealth(targetPlayer, target, healthPercent);
		}
	} else if (const Creature* master = target->getMaster()) {
		if (const Player* masterPlayer = master->getPlayer()) {
			if (Party* party = masterPlayer->getParty()) {
				party->updatePlayerHealth(masterPlayer, target, healthPercent);
			}
		}
	}
	for (Creature* spectator : spectators) {
		if (Player* tmpPlayer = spectator->getPlayer()) {
			tmpPlayer->sendCreatureHealth(target);
		}
	}
}

void Game::addPlayerMana(const Player* target)
{
	if (Party* party = target->getParty()) {
		uint8_t manaPercent = std::ceil((static_cast<double>(target->getMana()) / std::max<int32_t>(target->getMaxMana(), 1)) * 100);
		party->updatePlayerMana(target, manaPercent);
	}
}

void Game::addPlayerVocation(const Player* target)
{
	if (Party* party = target->getParty()) {
		party->updatePlayerVocation(target);
	}

	SpectatorHashSet spectators;
	map.getSpectators(spectators, target->getPosition(), true, true);

	for (Creature* spectator : spectators) {
		if (Player* tmpPlayer = spectator->getPlayer()) {
			tmpPlayer->sendPlayerVocation(target);
		}
	}
}

void Game::addMagicEffect(const Position& pos, uint8_t effect)
{
	SpectatorHashSet spectators;
	map.getSpectators(spectators, pos, true, true);
	addMagicEffect(spectators, pos, effect);
}

void Game::addMagicEffect(const SpectatorHashSet& spectators, const Position& pos, uint8_t effect)
{
	for (Creature* spectator : spectators) {
		if (Player* tmpPlayer = spectator->getPlayer()) {
			tmpPlayer->sendMagicEffect(pos, effect);
		}
	}
}

void Game::addDistanceEffect(const Position& fromPos, const Position& toPos, uint8_t effect)
{
	SpectatorHashSet spectators;
	map.getSpectators(spectators, fromPos, false, true);
	map.getSpectators(spectators, toPos, false, true);
	addDistanceEffect(spectators, fromPos, toPos, effect);
}

void Game::addDistanceEffect(const SpectatorHashSet& spectators, const Position& fromPos, const Position& toPos, uint8_t effect)
{
	for (Creature* spectator : spectators) {
		if (Player* tmpPlayer = spectator->getPlayer()) {
			tmpPlayer->sendDistanceShoot(fromPos, toPos, effect);
		}
	}
}

void Game::checkImbuements()
{
	g_scheduler.addEvent(createSchedulerTask(EVENT_IMBUEMENT_INTERVAL, std::bind(&Game::checkImbuements, this)));

	std::vector<uint32_t> toErase;

	for (const auto& [key, value] : playersActiveImbuements) {
		Player* player = getPlayerByID(key);
		if (!player) {
			toErase.push_back(key);
			continue;
		}

		player->updateInventoryImbuement();
	}

	for (uint32_t playerId : toErase) {
		setPlayerActiveImbuements(playerId, 0);
	}

}

void Game::checkLight()
{
	g_scheduler.addEvent(createSchedulerTask(EVENT_LIGHTINTERVAL_MS, std::bind(&Game::checkLight, this)));

	lightHour += lightHourDelta;

	if (lightHour > LIGHT_DAY_LENGTH) {
		lightHour -= LIGHT_DAY_LENGTH;
	}

	if (std::abs(lightHour - SUNRISE) < 2 * lightHourDelta) {
		lightState = LIGHT_STATE_SUNRISE;
	} else if (std::abs(lightHour - SUNSET) < 2 * lightHourDelta) {
		lightState = LIGHT_STATE_SUNSET;
	}

	int32_t newLightLevel = lightLevel;
	bool lightChange = false;

	switch (lightState) {
		case LIGHT_STATE_SUNRISE: {
			newLightLevel += (LIGHT_LEVEL_DAY - LIGHT_LEVEL_NIGHT) / 30;
			lightChange = true;
			break;
		}
		case LIGHT_STATE_SUNSET: {
			newLightLevel -= (LIGHT_LEVEL_DAY - LIGHT_LEVEL_NIGHT) / 30;
			lightChange = true;
			break;
		}
		default:
			break;
	}

	if (newLightLevel <= LIGHT_LEVEL_NIGHT) {
		lightLevel = LIGHT_LEVEL_NIGHT;
		lightState = LIGHT_STATE_NIGHT;
	} else if (newLightLevel >= LIGHT_LEVEL_DAY) {
		lightLevel = LIGHT_LEVEL_DAY;
		lightState = LIGHT_STATE_DAY;
	} else {
		lightLevel = newLightLevel;
	}

	LightInfo lightInfo = getWorldLightInfo();

	if (lightChange) {
		for (const auto& it : players) {
			it.second->sendWorldLight(lightInfo);
      it.second->sendTibiaTime(lightHour);
		}
	} else {
		for (const auto& it : players) {
			it.second->sendTibiaTime(lightHour);
    }
	}
  if (currentLightState != lightState) {
		currentLightState = lightState;
		for (auto& it : g_globalEvents->getEventMap(GLOBALEVENT_PERIODCHANGE)) {
			it.second.executePeriodChange(lightState, lightInfo);
		}
	}
}

LightInfo Game::getWorldLightInfo() const
{
	return {lightLevel, 0xD7};
}

bool Game::gameIsDay()
{
	if (lightHour >= (6 * 60) && lightHour <= (18 * 60)) {
		isDay = true;
	} else {
		isDay = false;
	}

	return isDay;
}

void Game::dieSafely(std::string errorMsg /* = "" */)
{
	SPDLOG_ERROR(errorMsg);
	shutdown();
}

void Game::shutdown()
{
	std::string url = g_configManager().getString(DISCORD_WEBHOOK_URL);
	webhook_send_message("Server is shutting down", "Shutting down...", WEBHOOK_COLOR_OFFLINE, url);

	SPDLOG_INFO("Shutting down...");

	g_scheduler.shutdown();
	g_databaseTasks.shutdown();
	g_dispatcher.shutdown();
	map.spawnsMonster.clear();
	map.spawnsNpc.clear();
	raids.clear();

	cleanup();

	if (serviceManager) {
		serviceManager->stop();
	}

	ConnectionManager::getInstance().closeAll();

	SPDLOG_INFO("Done!");
}

void Game::cleanup()
{
	//free memory
	for (auto creature : ToReleaseCreatures) {
		creature->decrementReferenceCounter();
	}
	ToReleaseCreatures.clear();

	for (auto item : ToReleaseItems) {
		item->decrementReferenceCounter();
	}
	ToReleaseItems.clear();
}

void Game::ReleaseCreature(Creature* creature)
{
	ToReleaseCreatures.push_back(creature);
}

void Game::ReleaseItem(Item* item)
{
	ToReleaseItems.push_back(item);
}

void Game::addBestiaryList(uint16_t raceid, std::string name)
{
	auto it = BestiaryList.find(raceid);
	if (it != BestiaryList.end()) {
		return;
	}
	BestiaryList.insert(std::pair<uint16_t, std::string>(raceid, name));
}

void Game::broadcastMessage(const std::string& text, MessageClasses type) const
{
	SPDLOG_INFO("Broadcasted message: {}", text);
	for (const auto& it : players) {
		it.second->sendTextMessage(type, text);
	}
}

void Game::updateCreatureWalkthrough(const Creature* creature)
{
	//send to clients
	SpectatorHashSet spectators;
	map.getSpectators(spectators, creature->getPosition(), true, true);
	for (Creature* spectator : spectators) {
		Player* tmpPlayer = spectator->getPlayer();
		tmpPlayer->sendCreatureWalkthrough(creature, tmpPlayer->canWalkthroughEx(creature));
	}
}

void Game::updateCreatureSkull(const Creature* creature)
{
	if (getWorldType() != WORLD_TYPE_PVP) {
		return;
	}

	SpectatorHashSet spectators;
	map.getSpectators(spectators, creature->getPosition(), true, true);
	for (Creature* spectator : spectators) {
		spectator->getPlayer()->sendCreatureSkull(creature);
	}
}

void Game::updatePlayerShield(Player* player)
{
	SpectatorHashSet spectators;
	map.getSpectators(spectators, player->getPosition(), true, true);
	for (Creature* spectator : spectators) {
		spectator->getPlayer()->sendCreatureShield(player);
	}
}

void Game::updateCreatureType(Creature* creature)
{
	if (!creature) {
		return;
	}

	const Player* masterPlayer = nullptr;
	CreatureType_t creatureType = creature->getType();
	if (creatureType == CREATURETYPE_MONSTER) {
		const Creature* master = creature->getMaster();
		if (master) {
			masterPlayer = master->getPlayer();
			if (masterPlayer) {
				creatureType = CREATURETYPE_SUMMON_OTHERS;
			}
		}
	}
	if (creature->isHealthHidden()) {
		creatureType = CREATURETYPE_HIDDEN;
	}

	//send to clients
	SpectatorHashSet spectators;
	map.getSpectators(spectators, creature->getPosition(), true, true);
	if (creatureType == CREATURETYPE_SUMMON_OTHERS) {
		for (Creature* spectator : spectators) {
			Player* player = spectator->getPlayer();
			if (masterPlayer == player) {
				player->sendCreatureType(creature, CREATURETYPE_SUMMON_PLAYER);
			} else {
				player->sendCreatureType(creature, creatureType);
			}
		}
	} else {
		for (Creature* spectator : spectators) {
			spectator->getPlayer()->sendCreatureType(creature, creatureType);
		}
	}
}

void Game::updatePremium(account::Account& account)
{
bool save = false;
	time_t timeNow = time(nullptr);
	uint32_t rem_days = 0;
	time_t last_day;
	account.GetPremiumRemaningDays(&rem_days);
	account.GetPremiumLastDay(&last_day);
	std::string email;
	if (rem_days != 0) {
		if (last_day == 0) {
			account.SetPremiumLastDay(timeNow);
			save = true;
		} else {
			uint32_t days = (timeNow - last_day) / 86400;
			if (days > 0) {
				if (days >= rem_days) {
					if(!account.SetPremiumRemaningDays(0) || !account.SetPremiumLastDay(0)) {
						account.GetEmail(&email);
						SPDLOG_ERROR("Failed to set account premium days, account email: {}",
							email);
					}
				} else {
					account.SetPremiumRemaningDays((rem_days - days));
					time_t remainder = (timeNow - last_day) % 86400;
					account.SetPremiumLastDay(timeNow - remainder);
				}

				save = true;
			}
		}
	}
	else if (last_day != 0) {
		account.SetPremiumLastDay(0);
		save = true;
	}

	if (save && !account.SaveAccountDB()) {
		account.GetEmail(&email);
		SPDLOG_ERROR("Failed to save account: {}", email);
	}
}

void Game::loadMotdNum()
{
	Database& db = Database::getInstance();

	DBResult_ptr result = db.storeQuery("SELECT `value` FROM `server_config` WHERE `config` = 'motd_num'");
	if (result) {
		motdNum = result->getNumber<uint32_t>("value");
	} else {
		db.executeQuery("INSERT INTO `server_config` (`config`, `value`) VALUES ('motd_num', '0')");
	}

	result = db.storeQuery("SELECT `value` FROM `server_config` WHERE `config` = 'motd_hash'");
	if (result) {
		motdHash = result->getString("value");
		if (motdHash != transformToSHA1(g_configManager().getString(MOTD))) {
			++motdNum;
		}
	} else {
		db.executeQuery("INSERT INTO `server_config` (`config`, `value`) VALUES ('motd_hash', '')");
	}
}

void Game::saveMotdNum() const
{
	Database& db = Database::getInstance();

	std::ostringstream query;
	query << "UPDATE `server_config` SET `value` = '" << motdNum << "' WHERE `config` = 'motd_num'";
	db.executeQuery(query.str());

	query.str(std::string());
	query << "UPDATE `server_config` SET `value` = '" << transformToSHA1(g_configManager().getString(MOTD)) << "' WHERE `config` = 'motd_hash'";
	db.executeQuery(query.str());
}

void Game::checkPlayersRecord()
{
	const size_t playersOnline = getPlayersOnline();
	if (playersOnline > playersRecord) {
		uint32_t previousRecord = playersRecord;
		playersRecord = playersOnline;

		for (auto& it : g_globalEvents->getEventMap(GLOBALEVENT_RECORD)) {
			it.second.executeRecord(playersRecord, previousRecord);
		}
		updatePlayersRecord();
	}
}

void Game::updatePlayersRecord() const
{
	Database& db = Database::getInstance();

	std::ostringstream query;
	query << "UPDATE `server_config` SET `value` = '" << playersRecord << "' WHERE `config` = 'players_record'";
	db.executeQuery(query.str());
}

void Game::loadPlayersRecord()
{
	Database& db = Database::getInstance();

	DBResult_ptr result = db.storeQuery("SELECT `value` FROM `server_config` WHERE `config` = 'players_record'");
	if (result) {
		playersRecord = result->getNumber<uint32_t>("value");
	} else {
		db.executeQuery("INSERT INTO `server_config` (`config`, `value`) VALUES ('players_record', '0')");
	}
}

void Game::playerInviteToParty(uint32_t playerId, uint32_t invitedId)
{
	//Prevent crafted packets from inviting urself to a party (using OTClient)
	if (playerId == invitedId) {
		return;
	}

	Player* player = getPlayerByID(playerId);
	if (!player) {
		return;
	}

	Player* invitedPlayer = getPlayerByID(invitedId);
	if (!invitedPlayer || invitedPlayer->isInviting(player)) {
		return;
	}

	if (invitedPlayer->getParty()) {
		std::ostringstream ss;
		ss << invitedPlayer->getName() << " is already in a party.";
		player->sendTextMessage(MESSAGE_PARTY_MANAGEMENT, ss.str());
		return;
	}

	Party* party = player->getParty();
	if (!party) {
		party = new Party(player);
	} else if (party->getLeader() != player) {
		return;
	}

	party->invitePlayer(*invitedPlayer);
}

void Game::playerJoinParty(uint32_t playerId, uint32_t leaderId)
{
	Player* player = getPlayerByID(playerId);
	if (!player) {
		return;
	}

	Player* leader = getPlayerByID(leaderId);
	if (!leader || !leader->isInviting(player)) {
		return;
	}

	Party* party = leader->getParty();
	if (!party || party->getLeader() != leader) {
		return;
	}

	if (player->getParty()) {
		player->sendTextMessage(MESSAGE_PARTY_MANAGEMENT, "You are already in a party.");
		return;
	}

	party->joinParty(*player);
}

void Game::playerRevokePartyInvitation(uint32_t playerId, uint32_t invitedId)
{
	Player* player = getPlayerByID(playerId);
	if (!player) {
		return;
	}

	Party* party = player->getParty();
	if (!party || party->getLeader() != player) {
		return;
	}

	Player* invitedPlayer = getPlayerByID(invitedId);
	if (!invitedPlayer || !player->isInviting(invitedPlayer)) {
		return;
	}

	party->revokeInvitation(*invitedPlayer);
}

void Game::playerPassPartyLeadership(uint32_t playerId, uint32_t newLeaderId)
{
	Player* player = getPlayerByID(playerId);
	if (!player) {
		return;
	}

	Party* party = player->getParty();
	if (!party || party->getLeader() != player) {
		return;
	}

	Player* newLeader = getPlayerByID(newLeaderId);
	if (!newLeader || !player->isPartner(newLeader)) {
		return;
	}

	party->passPartyLeadership(newLeader);
}

void Game::playerLeaveParty(uint32_t playerId)
{
	Player* player = getPlayerByID(playerId);
	if (!player) {
		return;
	}

	Party* party = player->getParty();
	if (!party || player->hasCondition(CONDITION_INFIGHT)) {
		return;
	}

	party->leaveParty(player);
}

void Game::playerEnableSharedPartyExperience(uint32_t playerId, bool sharedExpActive)
{
	Player* player = getPlayerByID(playerId);
	if (!player) {
		return;
	}

	Party* party = player->getParty();
	Tile* playerTile = player->getTile();
	if (!party || (player->hasCondition(CONDITION_INFIGHT) && playerTile && !playerTile->hasFlag(TILESTATE_PROTECTIONZONE))) {
		return;
	}

	party->setSharedExperience(player, sharedExpActive);
}

void Game::sendGuildMotd(uint32_t playerId)
{
	Player* player = getPlayerByID(playerId);
	if (!player) {
		return;
	}

	Guild* guild = player->getGuild();
	if (guild) {
		player->sendChannelMessage("Message of the Day", guild->getMotd(), TALKTYPE_CHANNEL_R1, CHANNEL_GUILD);
	}
}

void Game::kickPlayer(uint32_t playerId, bool displayEffect)
{
	Player* player = getPlayerByID(playerId);
	if (!player) {
		return;
	}

	player->removePlayer(displayEffect);
}

void Game::playerCyclopediaCharacterInfo(Player* player, uint32_t characterID, CyclopediaCharacterInfoType_t characterInfoType, uint16_t entriesPerPage, uint16_t page) {
	uint32_t playerGUID = player->getGUID();
  if (characterID != playerGUID) {
		//For now allow viewing only our character since we don't have tournaments supported
		player->sendCyclopediaCharacterNoData(characterInfoType, 2);
		return;
	}

	switch (characterInfoType) {
	case CYCLOPEDIA_CHARACTERINFO_BASEINFORMATION: player->sendCyclopediaCharacterBaseInformation(); break;
	case CYCLOPEDIA_CHARACTERINFO_GENERALSTATS: player->sendCyclopediaCharacterGeneralStats(); break;
	case CYCLOPEDIA_CHARACTERINFO_COMBATSTATS: player->sendCyclopediaCharacterCombatStats(); break;
  case CYCLOPEDIA_CHARACTERINFO_RECENTDEATHS: {
    std::ostringstream query;
    uint32_t offset = static_cast<uint32_t>(page - 1) * entriesPerPage;
			query << "SELECT `time`, `level`, `killed_by`, `mostdamage_by`, (select count(*) FROM `player_deaths` WHERE `player_id` = " << playerGUID << ") as `entries` FROM `player_deaths` WHERE `player_id` = " << playerGUID << " ORDER BY `time` DESC LIMIT " << offset << ", " << entriesPerPage;

			uint32_t playerID = player->getID();
			std::function<void(DBResult_ptr, bool)> callback = [playerID, page, entriesPerPage](DBResult_ptr result, bool) {
				Player* player = g_game().getPlayerByID(playerID);
				if (!player) {
					return;
				}

				player->resetAsyncOngoingTask(PlayerAsyncTask_RecentDeaths);
				if (!result) {
					player->sendCyclopediaCharacterRecentDeaths(0, 0, {});
					return;
				}

				uint32_t pages = result->getNumber<uint32_t>("entries");
				pages += entriesPerPage - 1;
				pages /= entriesPerPage;

				std::vector<RecentDeathEntry> entries;
				entries.reserve(result->countResults());
				do {
					std::string cause1 = result->getString("killed_by");
					std::string cause2 = result->getString("mostdamage_by");

					std::ostringstream cause;
					cause << "Died at Level " << result->getNumber<uint32_t>("level") << " by";
					if (!cause1.empty()) {
						const char& character = cause1.front();
						if (character == 'a' || character == 'e' || character == 'i' || character == 'o' || character == 'u') {
							cause << " an ";
						} else {
							cause << " a ";
						}
						cause << cause1;
					}

					if (!cause2.empty()) {
						if (!cause1.empty()) {
							cause << " and ";
						}

						const char& character = cause2.front();
						if (character == 'a' || character == 'e' || character == 'i' || character == 'o' || character == 'u') {
							cause << " an ";
						} else {
							cause << " a ";
						}
						cause << cause2;
					}
					cause << '.';
					entries.emplace_back(std::move(cause.str()), result->getNumber<uint32_t>("time"));
				} while (result->next());
				player->sendCyclopediaCharacterRecentDeaths(page, static_cast<uint16_t>(pages), entries);
			};
			g_databaseTasks.addTask(std::move(query.str()), callback, true);
			player->addAsyncOngoingTask(PlayerAsyncTask_RecentDeaths);
			break;
	}
	case CYCLOPEDIA_CHARACTERINFO_RECENTPVPKILLS: {
			// TODO: add guildwar, assists and arena kills
			Database& db = Database::getInstance();
			const std::string& escapedName = db.escapeString(player->getName());
			std::ostringstream query;
			uint32_t offset = static_cast<uint32_t>(page - 1) * entriesPerPage;
			query << "SELECT `d`.`time`, `d`.`killed_by`, `d`.`mostdamage_by`, `d`.`unjustified`, `d`.`mostdamage_unjustified`, `p`.`name`, (select count(*) FROM `player_deaths` WHERE ((`killed_by` = " << escapedName << " AND `is_player` = 1) OR (`mostdamage_by` = " << escapedName << " AND `mostdamage_is_player` = 1))) as `entries` FROM `player_deaths` AS `d` INNER JOIN `players` AS `p` ON `d`.`player_id` = `p`.`id` WHERE ((`d`.`killed_by` = " << escapedName << " AND `d`.`is_player` = 1) OR (`d`.`mostdamage_by` = " << escapedName << " AND `d`.`mostdamage_is_player` = 1)) ORDER BY `time` DESC LIMIT " << offset << ", " << entriesPerPage;

			uint32_t playerID = player->getID();
			std::function<void(DBResult_ptr, bool)> callback = [playerID, page, entriesPerPage](DBResult_ptr result, bool) {
				Player* player = g_game().getPlayerByID(playerID);
				if (!player) {
					return;
				}

				player->resetAsyncOngoingTask(PlayerAsyncTask_RecentPvPKills);
				if (!result) {
					player->sendCyclopediaCharacterRecentPvPKills(0, 0, {});
					return;
				}

				uint32_t pages = result->getNumber<uint32_t>("entries");
				pages += entriesPerPage - 1;
				pages /= entriesPerPage;

				std::vector<RecentPvPKillEntry> entries;
				entries.reserve(result->countResults());
				do {
					std::string cause1 = result->getString("killed_by");
					std::string cause2 = result->getString("mostdamage_by");
					std::string name = result->getString("name");

					uint8_t status = CYCLOPEDIA_CHARACTERINFO_RECENTKILLSTATUS_JUSTIFIED;
					if (player->getName() == cause1) {
						if (result->getNumber<uint32_t>("unjustified") == 1) {
							status = CYCLOPEDIA_CHARACTERINFO_RECENTKILLSTATUS_UNJUSTIFIED;
						}
					} else if (player->getName() == cause2) {
						if (result->getNumber<uint32_t>("mostdamage_unjustified") == 1) {
							status = CYCLOPEDIA_CHARACTERINFO_RECENTKILLSTATUS_UNJUSTIFIED;
						}
					}

					std::ostringstream description;
					description << "Killed " << name << '.';
					entries.emplace_back(std::move(description.str()), result->getNumber<uint32_t>("time"), status);
				} while (result->next());
				player->sendCyclopediaCharacterRecentPvPKills(page, static_cast<uint16_t>(pages), entries);
			};
			g_databaseTasks.addTask(std::move(query.str()), callback, true);
			player->addAsyncOngoingTask(PlayerAsyncTask_RecentPvPKills);
			break;
	}
	case CYCLOPEDIA_CHARACTERINFO_ACHIEVEMENTS: player->sendCyclopediaCharacterAchievements(); break;
	case CYCLOPEDIA_CHARACTERINFO_ITEMSUMMARY: player->sendCyclopediaCharacterItemSummary(); break;
	case CYCLOPEDIA_CHARACTERINFO_OUTFITSMOUNTS: player->sendCyclopediaCharacterOutfitsMounts(); break;
	case CYCLOPEDIA_CHARACTERINFO_STORESUMMARY: player->sendCyclopediaCharacterStoreSummary(); break;
	case CYCLOPEDIA_CHARACTERINFO_INSPECTION: player->sendCyclopediaCharacterInspection(); break;
	case CYCLOPEDIA_CHARACTERINFO_BADGES: player->sendCyclopediaCharacterBadges(); break;
	case CYCLOPEDIA_CHARACTERINFO_TITLES: player->sendCyclopediaCharacterTitles(); break;
  default: player->sendCyclopediaCharacterNoData(characterInfoType, 1); break;
	}
}

void Game::playerHighscores(Player* player, HighscoreType_t type, uint8_t category, uint32_t vocation, const std::string&, uint16_t page, uint8_t entriesPerPage)
{
	if (player->hasAsyncOngoingTask(PlayerAsyncTask_Highscore)) {
		return;
	}

	std::string categoryName;
	switch (category) {
		case HIGHSCORE_CATEGORY_FIST_FIGHTING: categoryName = "skill_fist"; break;
		case HIGHSCORE_CATEGORY_CLUB_FIGHTING: categoryName = "skill_club"; break;
		case HIGHSCORE_CATEGORY_SWORD_FIGHTING: categoryName = "skill_sword"; break;
		case HIGHSCORE_CATEGORY_AXE_FIGHTING: categoryName = "skill_axe"; break;
		case HIGHSCORE_CATEGORY_DISTANCE_FIGHTING: categoryName = "skill_dist"; break;
		case HIGHSCORE_CATEGORY_SHIELDING: categoryName = "skill_shielding"; break;
		case HIGHSCORE_CATEGORY_FISHING: categoryName = "skill_fishing"; break;
		case HIGHSCORE_CATEGORY_MAGIC_LEVEL: categoryName = "maglevel"; break;
		default: {
			category = HIGHSCORE_CATEGORY_EXPERIENCE;
			categoryName = "experience";
			break;
		}
	}

	std::ostringstream query;
	if (type == HIGHSCORE_GETENTRIES) {
		uint32_t startPage = (static_cast<uint32_t>(page - 1) * static_cast<uint32_t>(entriesPerPage));
		uint32_t endPage = startPage + static_cast<uint32_t>(entriesPerPage);
		query << "SELECT *, @row AS `entries`, " << page << " AS `page` FROM (SELECT *, (@row := @row + 1) AS `rn` FROM (SELECT `id`, `name`, `level`, `vocation`, `" << categoryName << "` AS `points`, @curRank := IF(@prevRank = `" << categoryName << "`, @curRank, IF(@prevRank := `" << categoryName << "`, @curRank + 1, @curRank + 1)) AS `rank` FROM `players` `p`, (SELECT @curRank := 0, @prevRank := NULL, @row := 0) `r` WHERE `group_id` < " << static_cast<int>(account::GROUP_TYPE_GAMEMASTER) << " ORDER BY `" << categoryName << "` DESC) `t`";
		if (vocation != 0xFFFFFFFF) {
			bool firstVocation = true;

			const auto& vocationsMap = g_vocations.getVocations();
			for (const auto& it : vocationsMap) {
				const Vocation& voc = it.second;
				if (voc.getFromVocation() == vocation) {
					if (firstVocation) {
						query << " WHERE `vocation` = " << voc.getId();
						firstVocation = false;
					} else {
						query << " OR `vocation` = " << voc.getId();
					}
				}
			}
		}
		query << ") `T` WHERE `rn` > " << startPage << " AND `rn` <= " << endPage;
	} else if (type == HIGHSCORE_OURRANK) {
		std::string entriesStr = std::to_string(entriesPerPage);
		query << "SELECT *, @row AS `entries`, (@ourRow DIV " << entriesStr << ") + 1 AS `page` FROM (SELECT *, (@row := @row + 1) AS `rn`, @ourRow := IF(`id` = " << player->getGUID() << ", @row - 1, @ourRow) AS `rw` FROM (SELECT `id`, `name`, `level`, `vocation`, `" << categoryName << "` AS `points`, @curRank := IF(@prevRank = `" << categoryName << "`, @curRank, IF(@prevRank := `" << categoryName << "`, @curRank + 1, @curRank + 1)) AS `rank` FROM `players` `p`, (SELECT @curRank := 0, @prevRank := NULL, @row := 0, @ourRow := 0) `r` WHERE `group_id` < " << static_cast<int>(account::GROUP_TYPE_GAMEMASTER) << " ORDER BY `" << categoryName << "` DESC) `t`";
		if (vocation != 0xFFFFFFFF) {
			bool firstVocation = true;

			const auto& vocationsMap = g_vocations.getVocations();
			for (const auto& it : vocationsMap) {
				const Vocation& voc = it.second;
				if (voc.getFromVocation() == vocation) {
					if (firstVocation) {
						query << " WHERE `vocation` = " << voc.getId();
						firstVocation = false;
					} else {
						query << " OR `vocation` = " << voc.getId();
					}
				}
			}
		}
		query << ") `T` WHERE `rn` > ((@ourRow DIV " << entriesStr << ") * " << entriesStr << ") AND `rn` <= (((@ourRow DIV " << entriesStr << ") * " << entriesStr << ") + " << entriesStr << ")";
	}

	uint32_t playerID = player->getID();
	std::function<void(DBResult_ptr, bool)> callback = [playerID, category, vocation, entriesPerPage](DBResult_ptr result, bool) {
		Player* player = g_game().getPlayerByID(playerID);
		if (!player) {
			return;
		}

		player->resetAsyncOngoingTask(PlayerAsyncTask_Highscore);
		if (!result) {
			player->sendHighscoresNoData();
			return;
		}

		uint16_t page = result->getNumber<uint16_t>("page");
		uint32_t pages = result->getNumber<uint32_t>("entries");
		pages += entriesPerPage - 1;
		pages /= entriesPerPage;

		std::vector<HighscoreCharacter> characters;
		characters.reserve(result->countResults());
		do {
			uint8_t characterVocation;
			Vocation* voc = g_vocations.getVocation(result->getNumber<uint16_t>("vocation"));
			if (voc) {
				characterVocation = voc->getClientId();
			} else {
				characterVocation = 0;
			}
			characters.emplace_back(std::move(result->getString("name")), result->getNumber<uint64_t>("points"), result->getNumber<uint32_t>("id"), result->getNumber<uint32_t>("rank"), result->getNumber<uint16_t>("level"), characterVocation);
		} while (result->next());
		player->sendHighscores(characters, category, vocation, page, static_cast<uint16_t>(pages));
	};
	g_databaseTasks.addTask(std::move(query.str()), callback, true);
	player->addAsyncOngoingTask(PlayerAsyncTask_Highscore);
}

void Game::playerTournamentLeaderboard(uint32_t playerId, uint8_t leaderboardType) {
	Player* player = getPlayerByID(playerId);
	if (!player || leaderboardType > 1) {
		return;
	}

	player->sendTournamentLeaderboard();
}

void Game::playerReportRuleViolationReport(uint32_t playerId, const std::string& targetName, uint8_t reportType, uint8_t reportReason, const std::string& comment, const std::string& translation)
{
	Player* player = getPlayerByID(playerId);
	if (!player) {
		return;
	}

	g_events->eventPlayerOnReportRuleViolation(player, targetName, reportType, reportReason, comment, translation);
}

void Game::playerReportBug(uint32_t playerId, const std::string& message, const Position& position, uint8_t category)
{
	Player* player = getPlayerByID(playerId);
	if (!player) {
		return;
	}

	g_events->eventPlayerOnReportBug(player, message, position, category);
}

void Game::playerDebugAssert(uint32_t playerId, const std::string& assertLine, const std::string& date, const std::string& description, const std::string& comment)
{
	Player* player = getPlayerByID(playerId);
	if (!player) {
		return;
	}

	// TODO: move debug assertions to database
	FILE* file = fopen("client_assertions.txt", "a");
	if (file) {
		fprintf(file, "----- %s - %s (%s) -----\n", formatDate(time(nullptr)).c_str(), player->getName().c_str(), convertIPToString(player->getIP()).c_str());
		fprintf(file, "%s\n%s\n%s\n%s\n", assertLine.c_str(), date.c_str(), description.c_str(), comment.c_str());
		fclose(file);
	}
}

void Game::playerNpcGreet(uint32_t playerId, uint32_t npcId)
{
	Player* player = getPlayerByID(playerId);
	if (!player) {
		return;
	}

	Npc* npc = getNpcByID(npcId);
	if (!npc) {
		return;
	}

	SpectatorHashSet spectators;
	spectators.insert(npc);
	map.getSpectators(spectators, player->getPosition(), true, true);
	internalCreatureSay(player, TALKTYPE_SAY, "hi", false, &spectators);
	spectators.clear();
	spectators.insert(npc);
	if (npc->getSpeechBubble() == SPEECHBUBBLE_TRADE) {
		internalCreatureSay(player, TALKTYPE_PRIVATE_PN, "trade", false, &spectators);
	} else {
		internalCreatureSay(player, TALKTYPE_PRIVATE_PN, "sail", false, &spectators);
	}
}

void Game::playerLeaveMarket(uint32_t playerId)
{
	Player* player = getPlayerByID(playerId);
	if (!player) {
		return;
	}

	player->setInMarket(false);
}

void Game::playerBrowseMarket(uint32_t playerId, uint16_t spriteId)
{
	Player* player = getPlayerByID(playerId);
	if (!player) {
		return;
	}

	if (!player->isInMarket()) {
		return;
	}

	const ItemType& it = Item::items.getItemIdByClientId(spriteId);
	if (it.id == 0) {
		return;
	}

	if (it.wareId == 0) {
		return;
	}

	const MarketOfferList& buyOffers = IOMarket::getActiveOffers(MARKETACTION_BUY, it.id);
	const MarketOfferList& sellOffers = IOMarket::getActiveOffers(MARKETACTION_SELL, it.id);
	player->sendMarketBrowseItem(it.id, buyOffers, sellOffers);
	player->sendMarketDetail(it.id);
}

void Game::playerBrowseMarketOwnOffers(uint32_t playerId)
{
	Player* player = getPlayerByID(playerId);
	if (!player) {
		return;
	}

	if (!player->isInMarket()) {
		return;
	}

	const MarketOfferList& buyOffers = IOMarket::getOwnOffers(MARKETACTION_BUY, player->getGUID());
	const MarketOfferList& sellOffers = IOMarket::getOwnOffers(MARKETACTION_SELL, player->getGUID());
	player->sendMarketBrowseOwnOffers(buyOffers, sellOffers);
}

void Game::playerBrowseMarketOwnHistory(uint32_t playerId)
{
	Player* player = getPlayerByID(playerId);
	if (!player) {
		return;
	}

	if (!player->isInMarket()) {
		return;
	}

	const HistoryMarketOfferList& buyOffers = IOMarket::getOwnHistory(MARKETACTION_BUY, player->getGUID());
	const HistoryMarketOfferList& sellOffers = IOMarket::getOwnHistory(MARKETACTION_SELL, player->getGUID());
	player->sendMarketBrowseOwnHistory(buyOffers, sellOffers);
}

void Game::playerCreateMarketOffer(uint32_t playerId, uint8_t type, uint16_t spriteId, uint16_t amount, uint32_t price, bool anonymous)
{
	// 64000 is size of the client limitation (uint16_t)
	if (amount == 0 || amount > 64000) {
		return;
	}

	if (price == 0 || price > 999999999) {
		return;
	}

	if (type != MARKETACTION_BUY && type != MARKETACTION_SELL) {
		return;
	}

	Player* player = getPlayerByID(playerId);
	if (!player) {
		return;
	}

	if (!player->isInMarket()) {
		return;
	}

	// Check market exhausted
	if (player->isMarketExhausted()) {
		player->sendCancelMessage(RETURNVALUE_YOUAREEXHAUSTED);
		g_game().addMagicEffect(player->getPosition(), CONST_ME_POFF);
		return;
	}

	if (g_configManager().getBoolean(MARKET_PREMIUM) && !player->isPremium()) {
		player->sendTextMessage(MESSAGE_MARKET, "Only premium accounts may create offers for that object.");
		return;
	}

	const ItemType& itt = Item::items.getItemIdByClientId(spriteId);
	if (itt.id == 0 || itt.wareId == 0) {
		return;
	}

	const ItemType& it = Item::items.getItemIdByClientId(itt.wareId);
	if (it.id == 0 || it.wareId == 0) {
		return;
	}

	if (!it.stackable && amount > 2000) {
		return;
	}

	const uint32_t maxOfferCount = g_configManager().getNumber(MAX_MARKET_OFFERS_AT_A_TIME_PER_PLAYER);
	if (maxOfferCount != 0 && IOMarket::getPlayerOfferCount(player->getGUID()) >= maxOfferCount) {
		return;
	}

	uint64_t calcFee = (price / 100.) * amount;
	uint32_t minFee = std::min<uint32_t>(100000, calcFee);
	uint32_t fee = std::max<uint32_t>(20, minFee);

	if (type == MARKETACTION_SELL) {

		if (fee > (player->getBankBalance() + player->getMoney())) {
			return;
		}

		DepotLocker* depotLocker = player->getDepotLocker(player->getLastDepotId());
		if (!depotLocker) {
			return;
		}

		if (it.id == ITEM_STORE_COIN) {
			account::Account account(player->getAccount());
			account.LoadAccountDB();
			uint32_t coins;
			account.GetCoins(&coins);

			if (amount > coins) {
				return;
			}

			account.RemoveCoins(static_cast<uint32_t>(amount));
		} else {
			uint16_t stashminus = player->getStashItemCount(it.wareId);
			amount = (amount - (amount > stashminus ? stashminus : amount));

			std::forward_list<Item *> itemList = getMarketItemList(it.wareId, amount, depotLocker);
			if (itemList.empty() && amount > 0) {
				return;
			}

			if (stashminus > 0) {
				player->withdrawItem(it.wareId, (amount > stashminus ? stashminus : amount));
			}

			uint16_t tmpAmount = amount;
			for (Item *item : itemList) {
				if (!it.stackable) {
					internalRemoveItem(item);
					continue;
				}

				uint16_t removeCount = std::min<uint16_t>(tmpAmount, item->getItemCount());
				tmpAmount -= removeCount;
				internalRemoveItem(item, removeCount);
			}
		}

		g_game().removeMoney(player, fee, 0, true);
	} else {

		uint64_t totalPrice = price * amount;
		totalPrice += fee;
		if (totalPrice > (player->getMoney() + player->getBankBalance())) {
			return;
		}

		g_game().removeMoney(player, totalPrice, 0, true);
	}

	IOMarket::createOffer(player->getGUID(), static_cast<MarketAction_t>(type), it.id, amount, price, anonymous);

	auto ColorItem = itemsPriceMap.find(it.id);
	if (ColorItem == itemsPriceMap.end()) {
		itemsPriceMap[it.id] = price;
		itemsSaleCount++;
	} else if (ColorItem->second < price) {
		itemsPriceMap[it.id] = price;
	}

	// Send market window again for update stats
	player->sendMarketEnter(player->getLastDepotId());
	const MarketOfferList& buyOffers = IOMarket::getActiveOffers(MARKETACTION_BUY, it.id);
	const MarketOfferList& sellOffers = IOMarket::getActiveOffers(MARKETACTION_SELL, it.id);
	player->sendMarketBrowseItem(it.id, buyOffers, sellOffers);

	// Exhausted for create offert in the market
	player->updateMarketExhausted();
}

void Game::playerCancelMarketOffer(uint32_t playerId, uint32_t timestamp, uint16_t counter)
{
	Player* player = getPlayerByID(playerId);
	if (!player) {
		return;
	}

	if (!player->isInMarket()) {
		return;
	}

	// Check market exhausted
	if (player->isMarketExhausted()) {
		player->sendCancelMessage(RETURNVALUE_YOUAREEXHAUSTED);
		g_game().addMagicEffect(player->getPosition(), CONST_ME_POFF);
		return;
	}

	MarketOfferEx offer = IOMarket::getOfferByCounter(timestamp, counter);
	if (offer.id == 0 || offer.playerId != player->getGUID()) {
		return;
	}

	if (offer.type == MARKETACTION_BUY) {
		player->setBankBalance( player->getBankBalance() + static_cast<uint64_t>(offer.price) * offer.amount);
		// Send market window again for update stats
		player->sendMarketEnter(player->getLastDepotId());
	} else {
		const ItemType& it = Item::items[offer.itemId];
		if (it.id == 0) {
			return;
		}

		if (it.id == ITEM_STORE_COIN) {
			account::Account account;
			account.LoadAccountDB(player->getAccount());
			account.AddCoins(offer.amount);
		} else if (it.stackable) {
			uint16_t tmpAmount = offer.amount;
			while (tmpAmount > 0) {
				int32_t stackCount = std::min<int32_t>(100, tmpAmount);
				Item* item = Item::CreateItem(it.id, stackCount);
				if (internalAddItem(player->getInbox(), item, INDEX_WHEREEVER, FLAG_NOLIMIT) != RETURNVALUE_NOERROR) {
					delete item;
					break;
				}

				tmpAmount -= stackCount;
			}
		} else {
			int32_t subType;
			if (it.charges != 0) {
				subType = it.charges;
			} else {
				subType = -1;
			}

			for (uint16_t i = 0; i < offer.amount; ++i) {
				Item* item = Item::CreateItem(it.id, subType);
				if (internalAddItem(player->getInbox(), item, INDEX_WHEREEVER, FLAG_NOLIMIT) != RETURNVALUE_NOERROR) {
					delete item;
					break;
				}
			}
		}
	}

	IOMarket::moveOfferToHistory(offer.id, OFFERSTATE_CANCELLED);
	offer.amount = 0;
	offer.timestamp += g_configManager().getNumber(MARKET_OFFER_DURATION);
	player->sendMarketCancelOffer(offer);
	// Send market window again for update stats
	player->sendMarketEnter(player->getLastDepotId());
	// Exhausted for cancel offer in the market
	player->updateMarketExhausted();
}

void Game::playerAcceptMarketOffer(uint32_t playerId, uint32_t timestamp, uint16_t counter, uint16_t amount)
{
	// Limit of 64k of items to create offer
	if (amount == 0 || amount > 64000) {
		return;
	}

	Player* player = getPlayerByID(playerId);
	if (!player) {
		return;
	}

	if (!player->isInMarket()) {
		return;
	}

	// Check market exhausted
	if (player->isMarketExhausted()) {
		player->sendCancelMessage(RETURNVALUE_YOUAREEXHAUSTED);
		g_game().addMagicEffect(player->getPosition(), CONST_ME_POFF);
		return;
	}

	MarketOfferEx offer = IOMarket::getOfferByCounter(timestamp, counter);
	if (offer.id == 0) {
		return;
	}

	if (amount > offer.amount) {
		return;
	}

	const ItemType& it = Item::items[offer.itemId];
	if (it.id == 0) {
		return;
	}

	uint64_t totalPrice = offer.price * amount;

	// The player has an offer to by something and someone is going to sell to item type
	// so the market action is 'buy' as who created the offer is buying.
	if (offer.type == MARKETACTION_BUY) {
		DepotLocker* depotLocker = player->getDepotLocker(player->getLastDepotId());
		if (!depotLocker) {
			return;
		}

		Player* buyerPlayer = getPlayerByGUID(offer.playerId);
		if (!buyerPlayer) {
			buyerPlayer = new Player(nullptr);
			if (!IOLoginData::loadPlayerById(buyerPlayer, offer.playerId)) {
				delete buyerPlayer;
				return;
			}
		}

		if (player == buyerPlayer || player->getAccount() == buyerPlayer->getAccount()) {
			player->sendTextMessage(MESSAGE_MARKET, "You cannot accept your own offer.");
			return;
		}

		if (it.id == ITEM_STORE_COIN) {
			account::Account account;
			account.LoadAccountDB(player->getAccount());
			uint32_t coins;
			account.GetCoins(&coins);
			if (amount > coins) {
				return;
			}

			account.RemoveCoins(amount);
			account.RegisterCoinsTransaction(account::COIN_REMOVE, amount,
											 "Sold on Market");
		} else {
			uint16_t stashminus = player->getStashItemCount(it.wareId);
			amount = (amount - (amount > stashminus ? stashminus : amount));
			std::forward_list<Item*> itemList = getMarketItemList(it.wareId, amount, depotLocker);
			if (itemList.empty() && amount > 0) {
				return;
			}

			if (stashminus > 0) {
				player->withdrawItem(it.wareId, (amount > stashminus ? stashminus : amount));
			}

			if (it.stackable) {
				uint16_t tmpAmount = amount;
				for (Item* item : itemList) {
					if (!item) {
						continue;
					}
					uint16_t removeCount = std::min<uint16_t>(tmpAmount, item->getItemCount());
					tmpAmount -= removeCount;
					internalRemoveItem(item, removeCount);

					if (tmpAmount == 0) {
						break;
					}
				}
			} else {
				for (Item* item : itemList) {
					if (!item) {
						continue;
					}
					internalRemoveItem(item);
				}
			}
		}
		player->setBankBalance(player->getBankBalance() + totalPrice);

		if (it.id == ITEM_STORE_COIN) {
			account::Account account;
			account.LoadAccountDB(buyerPlayer->getAccount());
			account.AddCoins(amount);
			account.RegisterCoinsTransaction(account::COIN_ADD, amount,
											 "Purchased on Market");
		}
		else if (it.stackable)
		{
			uint16_t tmpAmount = amount;
			while (tmpAmount > 0) {
				uint16_t stackCount = std::min<uint16_t>(100, tmpAmount);
				Item* item = Item::CreateItem(it.id, stackCount);
				if (internalAddItem(buyerPlayer->getInbox(), item, INDEX_WHEREEVER, FLAG_NOLIMIT) != RETURNVALUE_NOERROR) {
					delete item;
					break;
				}

				tmpAmount -= stackCount;
			}
		}
		else
		{
			int32_t subType;
			if (it.charges != 0) {
				subType = it.charges;
			} else {
				subType = -1;
			}

			for (uint16_t i = 0; i < amount; ++i) {
				Item* item = Item::CreateItem(it.id, subType);
				if (internalAddItem(buyerPlayer->getInbox(), item, INDEX_WHEREEVER, FLAG_NOLIMIT) != RETURNVALUE_NOERROR) {
					delete item;
					break;
				}
			}
		}

		if (buyerPlayer->isOffline()) {
			IOLoginData::savePlayer(buyerPlayer);
			delete buyerPlayer;
		}
	} else if (offer.type == MARKETACTION_SELL) {

		Player *sellerPlayer = getPlayerByGUID(offer.playerId);
		if (!sellerPlayer) {
			sellerPlayer = new Player(nullptr);
			if (!IOLoginData::loadPlayerById(sellerPlayer, offer.playerId)) {
				delete sellerPlayer;
				return;
			}
		}

		if (player == sellerPlayer || player->getAccount() == sellerPlayer->getAccount()) {
			player->sendTextMessage(MESSAGE_MARKET, "You cannot accept your own offer.");
			return;
		}

		if (totalPrice > (player->getBankBalance() + player->getMoney())) {
			return;
		}

		// Have enough money on the bank
		if(totalPrice <= player->getBankBalance())
		{
			player->setBankBalance(player->getBankBalance() - totalPrice);
		}
		else
		{
			uint64_t remainsPrice = 0;
			remainsPrice = totalPrice - player->getBankBalance();
			player->setBankBalance(0);
			g_game().removeMoney(player, remainsPrice);
		}

		if (it.id == ITEM_STORE_COIN) {
			account::Account account;
			account.LoadAccountDB(player->getAccount());
			account.AddCoins(amount);
			account.RegisterCoinsTransaction(account::COIN_ADD, amount,
											 "Purchased on Market");
		} else if (it.stackable) {
			uint16_t tmpAmount = amount;
			while (tmpAmount > 0) {
				uint16_t stackCount = std::min<uint16_t>(100, tmpAmount);
				Item* item = Item::CreateItem(it.id, stackCount);
				if (internalAddItem(player->getInbox(), item, INDEX_WHEREEVER, FLAG_NOLIMIT) != RETURNVALUE_NOERROR) {
					delete item;
					break;
				}

				tmpAmount -= stackCount;
			}
		} else {
			int32_t subType;
			if (it.charges != 0) {
				subType = it.charges;
			} else {
				subType = -1;
			}

			for (uint16_t i = 0; i < amount; ++i) {
				Item* item = Item::CreateItem(it.id, subType);
				if (internalAddItem(player->getInbox(), item, INDEX_WHEREEVER, FLAG_NOLIMIT) != RETURNVALUE_NOERROR) {
					delete item;
					break;
				}
			}
		}

		sellerPlayer->setBankBalance(sellerPlayer->getBankBalance() + totalPrice);
		if (it.id == ITEM_STORE_COIN) {
			account::Account account;
			account.LoadAccountDB(sellerPlayer->getAccount());
			account.RegisterCoinsTransaction(account::COIN_REMOVE, amount,
											"Sold on Market");
		}

		if (it.id != ITEM_STORE_COIN) {
			player->onReceiveMail();
		}

		if (sellerPlayer->isOffline()) {
			IOLoginData::savePlayer(sellerPlayer);
			delete sellerPlayer;
		}
	}

	const int32_t marketOfferDuration = g_configManager().getNumber(MARKET_OFFER_DURATION);

	IOMarket::appendHistory(player->getGUID(), (offer.type == MARKETACTION_BUY ? MARKETACTION_SELL : MARKETACTION_BUY), offer.itemId, amount, offer.price, time(nullptr), OFFERSTATE_ACCEPTEDEX);

	IOMarket::appendHistory(offer.playerId, offer.type, offer.itemId, amount, offer.price, time(nullptr), OFFERSTATE_ACCEPTED);

	offer.amount -= amount;

	if (offer.amount == 0) {
		IOMarket::deleteOffer(offer.id);
	} else {
		IOMarket::acceptOffer(offer.id, amount);
	}

	// Send market window again for update stats
	player->sendMarketEnter(player->getLastDepotId());
	offer.timestamp += marketOfferDuration;
	player->sendMarketAcceptOffer(offer);
	// Exhausted for accept offer in the market
	player->updateMarketExhausted();
}

void Game::playerStoreOpen(uint32_t playerId, uint8_t serviceType)
{
	Player* player = getPlayerByID(playerId);
	if (player) {
		player->sendOpenStore(serviceType);
	}
}

void Game::playerShowStoreCategoryOffers(uint32_t playerId, StoreCategory* category)
{
	Player* player = getPlayerByID(playerId);
	if (player) {
		player->sendShowStoreCategoryOffers(category);
	}
}

void Game::playerBuyStoreOffer(uint32_t playerId, uint32_t offerId,
                               uint8_t productType,
                               const std::string & additionalInfo /* ="" */ ) {
	Player * player = getPlayerByID(playerId);
	if (player) {
		const BaseOffer * offer = gameStore.getOfferByOfferId(offerId);

		if (offer == nullptr || offer -> type == DISABLED) {
			player -> sendStoreError(STORE_ERROR_NETWORK, "The offer is either fake or corrupt.");
			return;
		}

		account::Account account;
		account.LoadAccountDB(player -> getAccount());
		uint32_t coins;
		account.GetCoins( & coins);
		if (coins < offer -> price) // player doesnt have enough coins
		{
			player -> sendStoreError(STORE_ERROR_PURCHASE, "You don't have enough coins");
			return;
		}

		std::stringstream message;
		if (offer -> type == ITEM || offer -> type == STACKABLE_ITEM || offer -> type == WRAP_ITEM) {
			const ItemOffer * tmp = (ItemOffer * ) offer;

			message << "You have purchased " << tmp -> count << "x " << offer -> name << " for " << offer -> price << " coins.";

			Thing * thing = player -> getThing(CONST_SLOT_STORE_INBOX);
			if (thing == nullptr) {
				player -> sendStoreError(STORE_ERROR_NETWORK, "We cannot locate your store inbox, try again after relog and if this error persists, contact the system administrator.");
				return;
			}

			Container * inbox = thing -> getItem() -> getContainer(); // TODO: Not the right way to get the storeInbox
			if (!inbox) {
				player -> sendStoreError(STORE_ERROR_NETWORK, "We cannot locate your store inbox, try again after relog and if this error persists, contact the system administrator.");
				return;
			}

			uint32_t freeSlots = inbox -> capacity() - inbox -> size();
			uint32_t requiredSlots = (tmp -> type == ITEM || tmp -> type == WRAP_ITEM) ? tmp -> count : (tmp -> count % 100) ? (uint32_t)(tmp -> count / 100) + 1 : (uint32_t) tmp -> count / 100;
			uint32_t capNeeded = (tmp -> type == WRAP_ITEM) ? 0 : Item::items[tmp -> productId].weight * tmp -> count;
			if (freeSlots < requiredSlots) {
				player -> sendStoreError(STORE_ERROR_PURCHASE, "Insuficient free slots in your store inbox.");
				return;
			} else if (player -> getFreeCapacity() < capNeeded) {
				player -> sendStoreError(STORE_ERROR_PURCHASE, "Not enough cap to carry.");
				return;
			} else {
				uint16_t pendingCount = tmp -> count;
				uint8_t packSize = (offer -> type == STACKABLE_ITEM) ? 100 : 1;
				account.LoadAccountDB(player -> getAccount());
				account.RemoveCoins(offer -> price);
				account.RegisterCoinsTransaction(account::COIN_REMOVE, offer -> price,
					offer -> name);
				while (pendingCount > 0) {
					Item * item;

					if (offer -> type == WRAP_ITEM) {
						item = Item::CreateItem(ITEM_DECORATION_KIT, std::min < uint16_t > (packSize, pendingCount));
						item->setActionId(tmp->productId);
						item->setSpecialDescription("Unwrap it in your own house to create a <" + Item::items[tmp->productId].name + ">.");
					} else {
						item = Item::CreateItem(tmp -> productId, std::min < uint16_t > (packSize, pendingCount));
					}

					if (internalAddItem(inbox, item, INDEX_WHEREEVER, FLAG_NOLIMIT) != RETURNVALUE_NOERROR) {
						delete item;
						player -> sendStoreError(STORE_ERROR_PURCHASE, "We couldn't deliver all the items.\nOnly the delivered ones were charged from you account");
						account.AddCoins((offer -> price * (tmp -> count - pendingCount) / tmp -> count));
						account.RegisterCoinsTransaction(account::COIN_REMOVE,
							offer -> price + (offer -> price * (tmp -> count - pendingCount)) / tmp -> count,
							offer -> name);
						return;
					}
					pendingCount -= std::min < uint16_t > (pendingCount, packSize);
				}

				account.GetCoins( & coins);
				player -> sendStorePurchaseSuccessful(message.str(), coins);
				return;
			}
		} else if (offer -> type == OUTFIT || offer -> type == OUTFIT_ADDON) {
			const OutfitOffer * outfitOffer = (OutfitOffer * ) offer;

			uint16_t looktype = (player -> getSex() == PLAYERSEX_MALE) ? outfitOffer -> maleLookType : outfitOffer -> femaleLookType;
			uint8_t addons = outfitOffer -> addonNumber;

			if (!player -> canWear(looktype, addons)) {
				player -> addOutfit(looktype, addons);
				account.LoadAccountDB(player -> getAccount());
				account.RemoveCoins(offer -> price);
				account.RegisterCoinsTransaction(account::COIN_REMOVE, offer -> price,
					offer -> name);
				message << "You've successfully bought the " << outfitOffer -> name << ".";
				account.GetCoins( & coins);
				player -> sendStorePurchaseSuccessful(message.str(), coins);
				return;
			} else {
				player -> sendStoreError(STORE_ERROR_NETWORK, "This outfit seems not to suit you well, we are sorry for that!");
				return;
			}
		} else if (offer -> type == MOUNT) {
			const MountOffer * mntOffer = (MountOffer * ) offer;
			const Mount * mount = mounts.getMountByID(mntOffer -> mountId);
			if (player -> hasMount(mount)) {
				player -> sendStoreError(STORE_ERROR_PURCHASE, "You arealdy own this mount.");
				return;
			} else {
				account.LoadAccountDB(player -> getAccount());
				account.RemoveCoins(mntOffer -> price);
				if (!player -> tameMount(mount -> id)) {
					account.AddCoins(mntOffer -> price);
					player -> sendStoreError(STORE_ERROR_PURCHASE, "An error ocurred processing your purchase. Try again later.");
					return;
				} else {
					account.RegisterCoinsTransaction(account::COIN_REMOVE, offer -> price,
						offer -> name);
					message << "You've successfully bought the " << mount -> name << " Mount.";
					account.GetCoins( & coins);
					player -> sendStorePurchaseSuccessful(message.str(), coins);
					return;
				}
			}
		} else if (offer -> type == NAMECHANGE) {
			if (productType == SIMPLE) { // client didn't sent the new name yet, request additionalInfo
				player -> sendStoreRequestAdditionalInfo(offer -> id, ADDITIONALINFO);
				return;
			} else {
				Database & db = Database::getInstance();
				std::ostringstream query;
				std::string newName = additionalInfo;
				trimString(newName);

				query << "SELECT `id` FROM `players` WHERE `name`=" << db.escapeString(newName);
				if (db.storeQuery(query.str())) { // name already in use
					message << "This name is already in use.";
					player -> sendStoreError(STORE_ERROR_PURCHASE, message.str());
					return;
				} else {
					query.str("");
					toLowerCaseString(newName);

					std::string responseMessage;
					NameEval_t nameValidation = validateName(newName);

					switch (nameValidation) {
					case INVALID_LENGTH:
						responseMessage = "Your new name must be more than 3 and less than 14 characters long.";
						break;
					case INVALID_TOKEN_LENGTH:
						responseMessage = "Every words of your new name must be at least 2 characters long.";
						break;
					case INVALID_FORBIDDEN:
						responseMessage = "You're using forbidden words in your new name.";
						break;
					case INVALID_CHARACTER:
						responseMessage = "Your new name contains invalid characters.";
						break;
					case INVALID:
						responseMessage = "Your new name is invalid.";
						break;
					case VALID:
						responseMessage = "You have successfully changed you name, you must relog to see changes.";
						break;
					}

					if (nameValidation != VALID) { // invalid name typed
						player -> sendStoreError(STORE_ERROR_PURCHASE, responseMessage);
						return;
					} else { // valid name so far

						// check if it's an NPC or Monster name.

						if (g_monsters.getMonsterType(newName)) {
							responseMessage = "Your new name cannot be a monster's name.";
							player -> sendStoreError(STORE_ERROR_PURCHASE, responseMessage);
							return;
						} else if (g_npcs.getNpcType(newName)) {
							responseMessage = "Your new name cannot be an NPC's name.";
							player -> sendStoreError(STORE_ERROR_PURCHASE, responseMessage);
							return;
						} else {
							capitalizeWords(newName);

							query << "UPDATE `players` SET `name` = " << db.escapeString(newName) << " WHERE `id` = " <<
								player -> getGUID();
							if (db.executeQuery(query.str())) {
								account.LoadAccountDB(player -> getAccount());
								account.RemoveCoins(offer -> price);
								account.RegisterCoinsTransaction(account::COIN_REMOVE,
									offer -> price, offer -> name);
								account.GetCoins( & coins);
								message << "You have successfully changed you name, you must relog to see the changes.";
								player -> sendStorePurchaseSuccessful(message.str(), coins);
								return;
							} else {
								message << "An error ocurred processing your request, no changes were made.";
								player -> sendStoreError(STORE_ERROR_PURCHASE, message.str());
								return;
							}
						}
					}
				}
			}
		} else if (offer -> type == SEXCHANGE) {
			PlayerSex_t playerSex = player -> getSex();
			Outfit_t playerOutfit = player -> getCurrentOutfit();

			message << "Your character is now ";

			for (auto outfit: player -> outfits) { // adding all outfits of the oposite sex.
				const Outfit * opositeSexOutfit = Outfits::getInstance().getOpositeSexOutfitByLookType(playerSex, outfit.lookType);

				if (opositeSexOutfit) {
					player -> addOutfit(opositeSexOutfit -> lookType, 0); // since addons could have different recipes, we can't add automatically
				}
			}

			if (playerSex == PLAYERSEX_FEMALE) {
				player -> setSex(PLAYERSEX_MALE);
				playerOutfit.lookType = 128; // default citizen
				playerOutfit.lookAddons = 0;

				message << "male.";
			} else { //player is male
				player -> setSex(PLAYERSEX_FEMALE);
				playerOutfit.lookType = 136; // default citizen
				playerOutfit.lookAddons = 0;
				message << "female.";
			}
			playerChangeOutfit(player -> getID(), playerOutfit);
			// TODO: add the other sex equivalent outfits player already have in the current sex.
			account.LoadAccountDB(player -> getAccount());
			account.RemoveCoins(offer -> price);
			account.RegisterCoinsTransaction(account::COIN_REMOVE, offer -> price,
				offer -> name);
			account.GetCoins( & coins);
			player -> sendStorePurchaseSuccessful(message.str(), coins);
			return;
		} else if (offer -> type == PROMOTION) {
			if (player -> isPremium() && !player -> isPromoted()) {
				uint16_t promotedId = g_vocations.getPromotedVocation(player -> getVocation() -> getId());

				if (promotedId == VOCATION_NONE || promotedId == player -> getVocation() -> getId()) {
					player -> sendStoreError(STORE_ERROR_PURCHASE, "Your character cannot be promoted.");
					return;
				} else {
					account.LoadAccountDB(player -> getAccount());
					account.RemoveCoins(offer -> price);
					account.RegisterCoinsTransaction(account::COIN_REMOVE,
						offer -> price, offer -> name);
					account.GetCoins( & coins);
					player -> setVocation(promotedId);
					player -> addStorageValue(STORAGEVALUE_PROMOTION, 1);
					message << "You've been promoted! Relog to see the changes.";
					player -> sendStorePurchaseSuccessful(message.str(), coins);
					return;
				}
			} else {
				player -> sendStoreError(STORE_ERROR_PURCHASE, "Your character cannot be promoted.");
				return;
			}
		} else if (offer -> type == PREMIUM_TIME) {
			PremiumTimeOffer * premiumTimeOffer = (PremiumTimeOffer * ) offer;
			account.LoadAccountDB(player -> getAccount());
			account.RemoveCoins(offer -> price);
			account.RegisterCoinsTransaction(account::COIN_REMOVE, offer -> price,
				offer -> name);
			account.GetCoins( & coins);
			player -> setPremiumDays(player -> premiumDays + premiumTimeOffer -> days);
			IOLoginData::addPremiumDays(player -> getAccount(), premiumTimeOffer -> days);
			message << "You've successfully bought " << premiumTimeOffer -> days << " days of premium time.";
			player -> sendStorePurchaseSuccessful(message.str(), coins);
			return;
		} else if (offer -> type == TELEPORT) {
			TeleportOffer * tpOffer = (TeleportOffer * ) offer;
			if (player -> canLogout()) {
				Position toPosition;
				Position fromPosition = player -> getPosition();
				if (tpOffer -> position.x == 0 || tpOffer -> position.y == 0 || tpOffer -> position.z == 0) { //temple teleport
					toPosition = player -> getTemplePosition();
				} else {
					toPosition = tpOffer -> position;
				}

				ReturnValue returnValue = internalTeleport(player, toPosition, false);
				if (returnValue != RETURNVALUE_NOERROR) {
					player -> sendStoreError(STORE_ERROR_PURCHASE, "Your character cannot be teleported there at the moment.");
					return;
				} else {
					account.LoadAccountDB(player -> getAccount());
					account.RemoveCoins(offer -> price);
					account.RegisterCoinsTransaction(account::COIN_REMOVE, offer -> price,
						offer -> name);
					account.GetCoins( & coins);
					addMagicEffect(fromPosition, CONST_ME_POFF);
					addMagicEffect(toPosition, CONST_ME_TELEPORT);
					player -> sendStorePurchaseSuccessful("You've successfully been teleported.", coins);
					return;
				}
			} else {
				player -> sendStoreError(STORE_ERROR_PURCHASE, "Your character has some teleportation block at the moment and cannot be teleported.");
				return;
			}
		} else if (offer -> type == BLESSING) {
			BlessingOffer * blessingOffer = (BlessingOffer * ) offer;

			uint8_t blessingsToAdd = 0;
			for (uint8_t bless: blessingOffer -> blessings) {
				if (player -> hasBlessing(bless)) { // player already has this bless
					message << "Your character already has ";
					message << ((blessingOffer -> blessings.size() > 1) ? "one or more of these blessings." : "this bless.");

					player -> sendStoreError(STORE_ERROR_PURCHASE, message.str());
					return;
				}
				blessingsToAdd = bless;
			}
			account.LoadAccountDB(player -> getAccount());
			account.RemoveCoins(offer -> price);
			account.RegisterCoinsTransaction(account::COIN_REMOVE, offer -> price,
				offer -> name);
			account.GetCoins( & coins);
			player -> addBlessing(blessingsToAdd, 1);
			message << "You've successfully bought the " << offer -> name << ".";
			player -> sendStorePurchaseSuccessful(message.str(), coins);
			return;
		} else {
			// TODO: BOOST_XP and BOOST_STAMINA (the support systems are not yet implemented)
			player -> sendStoreError(STORE_ERROR_INFORMATION, "JLCVP: NOT YET IMPLEMENTED!");
			return;
		}
	}
}

void Game::playerCoinTransfer(uint32_t playerId,
                              const std::string & receiverName, uint32_t amount) {
	Player * sender = getPlayerByID(playerId);
	Player * receiver = getPlayerByName(receiverName);
	std::stringstream message;
	if (!sender) {
		return;
	} else if (!receiver) {
		message << "Player \"" << receiverName << "\" doesn't exist.";
		sender -> sendStoreError(STORE_ERROR_TRANSFER, message.str());
		return;
	} else {

		account::Account sender_account;
		sender_account.LoadAccountDB(sender -> getAccount());
		account::Account receiver_account;
		receiver_account.LoadAccountDB(receiver -> getAccount());
		uint32_t sender_coins;
		sender_account.GetCoins( & sender_coins);

		if (sender -> getAccount() == receiver -> getAccount()) { // sender and receiver are the same
			message << "You cannot send coins to your own account.";
			sender -> sendStoreError(STORE_ERROR_TRANSFER, message.str());
			return;
		} else if (sender_coins < amount) {
			message << "You don't have enough funds to transfer these coins.";
			sender -> sendStoreError(STORE_ERROR_TRANSFER, message.str());
			return;
		} else {

			sender_account.RemoveCoins(amount);
			receiver_account.AddCoins(amount);
			message << "Transfered to " << receiverName;
			sender_account.RegisterCoinsTransaction(account::COIN_REMOVE, amount,
				message.str());

			message.str("");
			message << "Received from" << sender -> name;
			receiver_account.RegisterCoinsTransaction(account::COIN_REMOVE,
				amount, message.str());

			sender_account.GetCoins( & sender_coins);
			message.str("");
			message << "You have successfully transfered " << amount << " coins to " << receiverName << ".";
			sender -> sendStorePurchaseSuccessful(message.str(), sender_coins);
			if (receiver && !receiver -> isOffline()) {
				receiver -> sendCoinBalance();
			}
		}
	}
}

void Game::playerStoreTransactionHistory(uint32_t playerId, uint32_t page)
{
	Player* player = getPlayerByID(playerId);
	if (player) {
		HistoryStoreOfferList list = IOGameStore::getHistoryEntries(player->getAccount(),page);
		if (!list.empty()) {
			player->sendStoreTrasactionHistory(list, page, GameStore::HISTORY_ENTRIES_PER_PAGE);
		} else {
			player->sendStoreError(STORE_ERROR_HISTORY, "You don't have any entries yet.");
		}
	}
}

void Game::parsePlayerExtendedOpcode(uint32_t playerId, uint8_t opcode, const std::string& buffer)
{
	Player* player = getPlayerByID(playerId);
	if (!player) {
		return;
	}

	for (CreatureEvent* creatureEvent : player->getCreatureEvents(CREATURE_EVENT_EXTENDED_OPCODE)) {
		creatureEvent->executeExtendedOpcode(player, opcode, buffer);
	}
}

std::forward_list<Item*> Game::getMarketItemList(uint16_t wareId, uint16_t sufficientCount, DepotLocker* depotLocker)
{
	std::forward_list<Item*> itemList;
	uint16_t count = 0;

	std::list<Container*> containers {depotLocker};
	do {
		Container* container = containers.front();
		containers.pop_front();

		for (Item* item : container->getItemList()) {
			Container* c = item->getContainer();
			if (c && !c->empty()) {
				containers.push_back(c);
				continue;
			}

			const ItemType& itemType = Item::items[item->getID()];
			if (itemType.wareId != wareId) {
				continue;
			}

			if (c && (!itemType.isContainer() || c->capacity() != itemType.maxItems)) {
				continue;
			}

			if (!item->hasMarketAttributes()) {
				continue;
			}

			itemList.push_front(item);

			count += Item::countByType(item, -1);
			if (count >= sufficientCount) {
				return itemList;
			}
		}
	} while (!containers.empty());
	return std::forward_list<Item*>();
}

void Game::forceRemoveCondition(uint32_t creatureId, ConditionType_t conditionType, ConditionId_t conditionId)
{
	Creature* creature = getCreatureByID(creatureId);
	if (!creature) {
		return;
	}

	creature->removeCondition(conditionType, conditionId, true);
}

void Game::sendOfflineTrainingDialog(Player* player)
{
	if (!player) {
		return;
	}

	if (!player->hasModalWindowOpen(offlineTrainingWindow.id)) {
		player->sendModalWindow(offlineTrainingWindow);
	}
}

void Game::playerAnswerModalWindow(uint32_t playerId, uint32_t modalWindowId, uint8_t button, uint8_t choice)
{
	Player* player = getPlayerByID(playerId);
	if (!player) {
		return;
	}

	if (!player->hasModalWindowOpen(modalWindowId)) {
		return;
	}

	player->onModalWindowHandled(modalWindowId);

	// offline training, hardcoded
	if (modalWindowId == std::numeric_limits<uint32_t>::max()) {
		if (button == 1) {
			if (choice == SKILL_SWORD || choice == SKILL_AXE || choice == SKILL_CLUB || choice == SKILL_DISTANCE || choice == SKILL_MAGLEVEL) {
				BedItem* bedItem = player->getBedItem();
				if (bedItem && bedItem->sleep(player)) {
					player->setOfflineTrainingSkill(choice);
					return;
				}
			}
		} else {
			player->sendTextMessage(MESSAGE_EVENT_ADVANCE, "Offline training aborted.");
		}

		player->setBedItem(nullptr);
	} else {
		for (auto creatureEvent : player->getCreatureEvents(CREATURE_EVENT_MODALWINDOW)) {
			creatureEvent->executeModalWindow(player, modalWindowId, button, choice);
		}
	}
}

void Game::updatePlayerSaleItems(uint32_t playerId)
{
	Player* player = getPlayerByID(playerId);
	if (!player) {
		return;
	}

	std::map<uint32_t, uint32_t> tempInventoryMap;
	player->getAllItemTypeCountAndSubtype(tempInventoryMap);

	player->sendSaleItemList(tempInventoryMap);
	player->setScheduledSaleUpdate(false);
}

void Game::addPlayer(Player* player)
{
	const std::string& lowercase_name = asLowerCaseString(player->getName());
	mappedPlayerNames[lowercase_name] = player;
	wildcardTree.insert(lowercase_name);
	players[player->getID()] = player;
}

void Game::removePlayer(Player* player)
{
	const std::string& lowercase_name = asLowerCaseString(player->getName());
	mappedPlayerNames.erase(lowercase_name);
	wildcardTree.remove(lowercase_name);
	players.erase(player->getID());
}

void Game::addNpc(Npc* npc)
{
	npcs[npc->getID()] = npc;
}

void Game::removeNpc(Npc* npc)
{
	npcs.erase(npc->getID());
}

void Game::addMonster(Monster* monster)
{
	monsters[monster->getID()] = monster;
}

void Game::removeMonster(Monster* monster)
{
	monsters.erase(monster->getID());
}

Guild* Game::getGuild(uint32_t id) const
{
	auto it = guilds.find(id);
	if (it == guilds.end()) {
		return nullptr;
	}
	return it->second;
}

void Game::addGuild(Guild* guild)
{
  if (!guild) {
    return;
  }
	guilds[guild->getId()] = guild;
}

void Game::removeGuild(uint32_t guildId)
{
  auto it = guilds.find(guildId);
  if (it != guilds.end()) {
    IOGuild::saveGuild(it->second);
  }
	guilds.erase(guildId);
}

void Game::decreaseBrowseFieldRef(const Position& pos)
{
	Tile* tile = map.getTile(pos.x, pos.y, pos.z);
	if (!tile) {
		return;
	}

	auto it = browseFields.find(tile);
	if (it != browseFields.end()) {
		it->second->decrementReferenceCounter();
	}
}

void Game::internalRemoveItems(std::vector<Item*> itemList, uint32_t amount, bool stackable)
{
	if (stackable) {
		for (Item* item : itemList) {
			if (item->getItemCount() > amount) {
				internalRemoveItem(item, amount);
				break;
			} else {
				amount -= item->getItemCount();
				internalRemoveItem(item);
			}
		}
	} else {
		for (Item* item : itemList) {
			internalRemoveItem(item);
		}
	}
}

BedItem* Game::getBedBySleeper(uint32_t guid) const
{
	auto it = bedSleepersMap.find(guid);
	if (it == bedSleepersMap.end()) {
		return nullptr;
	}
	return it->second;
}

void Game::setBedSleeper(BedItem* bed, uint32_t guid)
{
	bedSleepersMap[guid] = bed;
}

void Game::removeBedSleeper(uint32_t guid)
{
	auto it = bedSleepersMap.find(guid);
	if (it != bedSleepersMap.end()) {
		bedSleepersMap.erase(it);
	}
}

Item* Game::getUniqueItem(uint16_t uniqueId)
{
	auto it = uniqueItems.find(uniqueId);
	if (it == uniqueItems.end()) {
		return nullptr;
	}
	return it->second;
}

bool Game::addUniqueItem(uint16_t uniqueId, Item* item)
{
	auto result = uniqueItems.emplace(uniqueId, item);
	if (!result.second) {
		SPDLOG_WARN("Duplicate unique id: {}", uniqueId);
	}
	return result.second;
}

void Game::removeUniqueItem(uint16_t uniqueId)
{
	auto it = uniqueItems.find(uniqueId);
	if (it != uniqueItems.end()) {
		uniqueItems.erase(it);
	}
}

bool Game::reload(ReloadTypes_t reloadType)
{
	switch (reloadType) {
		case RELOAD_TYPE_MONSTERS: {
			g_scripts->loadScripts("monster", false, true);
			return true;
		}
		case RELOAD_TYPE_NPCS: {
			g_npcs.reset();
			g_scripts->loadScripts("npclua", false, true);
			g_luaEnvironment.loadFile("data/npclib/load.lua");
			return true;
		}
		case RELOAD_TYPE_CHAT: return g_chat->load();
		case RELOAD_TYPE_CONFIG: return g_configManager().reload();
		case RELOAD_TYPE_EVENTS: return g_events->loadFromXml();
		case RELOAD_TYPE_ITEMS: return Item::items.reload();
		case RELOAD_TYPE_MODULES: return g_modules->reload();
		case RELOAD_TYPE_MOUNTS: return mounts.reload();
		case RELOAD_TYPE_IMBUEMENTS: return g_imbuements->reload();
		case RELOAD_TYPE_RAIDS: return raids.reload() && raids.startup();

		case RELOAD_TYPE_SCRIPTS: {
			// commented out stuff is TODO, once we approach further in revscriptsys
			g_actions->clear(true);
			g_creatureEvents->clear(true);
			g_moveEvents->clear(true);
			g_talkActions->clear(true);
			g_globalEvents->clear(true);
			g_weapons->clear(true);
			g_weapons->loadDefaults();
			g_spells->clear(true);
			g_scripts->loadScripts("scripts", false, true);
			return true;
		}

		default: {

			g_configManager().reload();
			raids.reload() && raids.startup();
			Item::items.reload();
			g_weapons->clear(true);
			g_weapons->loadDefaults();
			mounts.reload();
			g_events->loadFromXml();
			g_chat->load();
			g_actions->clear(true);
			g_creatureEvents->clear(true);
			g_moveEvents->clear(true);
			g_talkActions->clear(true);
			g_globalEvents->clear(true);
			g_spells->clear(true);
			g_scripts->loadScripts("scripts", false, true);
		}
	}
	return true;
}

bool Game::itemidHasMoveevent(uint32_t itemid)
{
	return g_moveEvents->isRegistered(itemid);
}

bool Game::hasEffect(uint8_t effectId) {
	for (uint8_t i = CONST_ME_NONE; i <= CONST_ME_LAST; i++) {
		MagicEffectClasses effect = static_cast<MagicEffectClasses>(i);
		if (effect == effectId) {
			return true;
		}
	}
	return false;
}

bool Game::hasDistanceEffect(uint8_t effectId) {
	for (uint8_t i = CONST_ANI_NONE; i <= CONST_ANI_LAST; i++) {
		ShootType_t effect = static_cast<ShootType_t>(i);
		if (effect == effectId) {
			return true;
		}
	}
	return false;
}<|MERGE_RESOLUTION|>--- conflicted
+++ resolved
@@ -239,46 +239,26 @@
 
 		for (auto schedENode : schedNode.children()) {
 			if ((schedENode.attribute("exprate"))) {
-<<<<<<< HEAD
 				uint16_t exprate = static_cast<uint16_t>(LexicalCast::intFromChar(schedENode.attribute("exprate").value()));
-				g_game.setExpSchedule(exprate);
-=======
-				uint16_t exprate = pugi::cast<uint16_t>(schedENode.attribute("exprate").value());
 				g_game().setExpSchedule(exprate);
->>>>>>> a9cd5c71
 				ss << " exp: " << (exprate - 100) << "%";
 			}
 
 			if ((schedENode.attribute("lootrate"))) {
-<<<<<<< HEAD
 				uint16_t lootrate = static_cast<uint16_t>(LexicalCast::intFromChar(schedENode.attribute("lootrate").value()));
-				g_game.setLootSchedule(lootrate);
-=======
-				uint16_t lootrate = pugi::cast<uint16_t>(schedENode.attribute("lootrate").value());
 				g_game().setLootSchedule(lootrate);
->>>>>>> a9cd5c71
 				ss << ", loot: " << (lootrate - 100) << "%";
 			}
 
 			if ((schedENode.attribute("spawnrate"))) {
-<<<<<<< HEAD
 				uint32_t spawnrate = static_cast<uint32_t>(LexicalCast::intFromChar(schedENode.attribute("spawnrate").value()));
-				g_game.setSpawnMonsterSchedule(spawnrate);
-=======
-				uint32_t spawnrate = pugi::cast<uint32_t>(schedENode.attribute("spawnrate").value());
 				g_game().setSpawnMonsterSchedule(spawnrate);
->>>>>>> a9cd5c71
 				ss << ", spawn: "  << (spawnrate - 100) << "%";
 			}
 
 			if ((schedENode.attribute("skillrate"))) {
-<<<<<<< HEAD
 				uint16_t skillrate = static_cast<uint16_t>(LexicalCast::intFromChar(schedENode.attribute("skillrate").value()));
-				g_game.setSkillSchedule(skillrate);
-=======
-				uint16_t skillrate = pugi::cast<uint16_t>(schedENode.attribute("skillrate").value());
 				g_game().setSkillSchedule(skillrate);
->>>>>>> a9cd5c71
 				ss << ", skill: " << (skillrate - 100) << "%";
 			}
 		}
@@ -1150,7 +1130,7 @@
     return;
   }
 
-  ReturnValue returnValue = g_game().internalTeleport(player, newPosition, false);
+  ReturnValue returnValue = g_game()().internalTeleport(player, newPosition, false);
   if (returnValue != RETURNVALUE_NOERROR) {
     player->sendCancelMessage(returnValue);
   }
@@ -3529,7 +3509,7 @@
 	key = "LookDirection"; item->setCustomAttribute(key, static_cast<int64_t>(direction));
 
 	SpectatorHashSet spectators;
-	g_game().map.getSpectators(spectators, pos, true);
+	g_game()().map.getSpectators(spectators, pos, true);
 
 	// send to client
 	for (Creature* spectator : spectators) {
@@ -4614,7 +4594,7 @@
 
 void Game::playerLootAllCorpses(Player* player, const Position& pos, bool lootAllCorpses) {
 	if (lootAllCorpses) {
-		Tile *tile = g_game().map.getTile(pos.x, pos.y, pos.z);
+		Tile *tile = g_game()().map.getTile(pos.x, pos.y, pos.z);
 		if (!tile) {
 			player->sendCancelMessage(RETURNVALUE_NOTPOSSIBLE);
 			return;
@@ -7062,7 +7042,7 @@
 
 			uint32_t playerID = player->getID();
 			std::function<void(DBResult_ptr, bool)> callback = [playerID, page, entriesPerPage](DBResult_ptr result, bool) {
-				Player* player = g_game().getPlayerByID(playerID);
+				Player* player = g_game()().getPlayerByID(playerID);
 				if (!player) {
 					return;
 				}
@@ -7127,7 +7107,7 @@
 
 			uint32_t playerID = player->getID();
 			std::function<void(DBResult_ptr, bool)> callback = [playerID, page, entriesPerPage](DBResult_ptr result, bool) {
-				Player* player = g_game().getPlayerByID(playerID);
+				Player* player = g_game()().getPlayerByID(playerID);
 				if (!player) {
 					return;
 				}
@@ -7250,7 +7230,7 @@
 
 	uint32_t playerID = player->getID();
 	std::function<void(DBResult_ptr, bool)> callback = [playerID, category, vocation, entriesPerPage](DBResult_ptr result, bool) {
-		Player* player = g_game().getPlayerByID(playerID);
+		Player* player = g_game()().getPlayerByID(playerID);
 		if (!player) {
 			return;
 		}
@@ -7449,7 +7429,7 @@
 	// Check market exhausted
 	if (player->isMarketExhausted()) {
 		player->sendCancelMessage(RETURNVALUE_YOUAREEXHAUSTED);
-		g_game().addMagicEffect(player->getPosition(), CONST_ME_POFF);
+		g_game()().addMagicEffect(player->getPosition(), CONST_ME_POFF);
 		return;
 	}
 
@@ -7529,7 +7509,7 @@
 			}
 		}
 
-		g_game().removeMoney(player, fee, 0, true);
+		g_game()().removeMoney(player, fee, 0, true);
 	} else {
 
 		uint64_t totalPrice = price * amount;
@@ -7538,7 +7518,7 @@
 			return;
 		}
 
-		g_game().removeMoney(player, totalPrice, 0, true);
+		g_game()().removeMoney(player, totalPrice, 0, true);
 	}
 
 	IOMarket::createOffer(player->getGUID(), static_cast<MarketAction_t>(type), it.id, amount, price, anonymous);
@@ -7575,7 +7555,7 @@
 	// Check market exhausted
 	if (player->isMarketExhausted()) {
 		player->sendCancelMessage(RETURNVALUE_YOUAREEXHAUSTED);
-		g_game().addMagicEffect(player->getPosition(), CONST_ME_POFF);
+		g_game()().addMagicEffect(player->getPosition(), CONST_ME_POFF);
 		return;
 	}
 
@@ -7657,7 +7637,7 @@
 	// Check market exhausted
 	if (player->isMarketExhausted()) {
 		player->sendCancelMessage(RETURNVALUE_YOUAREEXHAUSTED);
-		g_game().addMagicEffect(player->getPosition(), CONST_ME_POFF);
+		g_game()().addMagicEffect(player->getPosition(), CONST_ME_POFF);
 		return;
 	}
 
@@ -7821,7 +7801,7 @@
 			uint64_t remainsPrice = 0;
 			remainsPrice = totalPrice - player->getBankBalance();
 			player->setBankBalance(0);
-			g_game().removeMoney(player, remainsPrice);
+			g_game()().removeMoney(player, remainsPrice);
 		}
 
 		if (it.id == ITEM_STORE_COIN) {
