--- conflicted
+++ resolved
@@ -9567,7 +9567,6 @@
 
 		if (it.id == ITEM_STORE_COIN) {
 			buyerPlayer->getAccount()->addCoins(CoinType::Transferable, amount, "Purchased on Market");
-<<<<<<< HEAD
 			buyerPlayer->addStoreHistory(true, buyerPlayer->getName(), createdAt, amount, StoreDetailType::Finished, MARKETACTION_BUY, "Purchased via the Market", totalPrice);
 		} else if (it.stackable) {
 			uint16_t tmpAmount = amount;
@@ -9586,8 +9585,6 @@
 
 				tmpAmount -= stackCount;
 			}
-=======
->>>>>>> 6a8e78b0
 		} else {
 			uint16_t processedAmount = amount;
 			uint64_t effectivePrice = offer.price * processedAmount;
@@ -9628,33 +9625,7 @@
 
 		if (it.id == ITEM_STORE_COIN) {
 			player->getAccount()->addCoins(CoinType::Transferable, amount, "Purchased on Market");
-<<<<<<< HEAD
 			player->addStoreHistory(true, player->getName(), createdAt, amount, StoreDetailType::Finished, MARKETACTION_BUY, "Purchased via the Market", totalPrice);
-		} else if (it.stackable) {
-			uint16_t tmpAmount = amount;
-			while (tmpAmount > 0) {
-				uint16_t stackCount = std::min<uint16_t>(it.stackSize, tmpAmount);
-				const auto &item = Item::CreateItem(it.id, stackCount);
-				if (
-					// Init-statement
-					auto ret = internalAddItem(playerInbox, item, INDEX_WHEREEVER, FLAG_NOLIMIT);
-					// Condition
-					ret != RETURNVALUE_NOERROR
-				) {
-					g_logger().error("{} - Create offer internal add item error code: {}", __FUNCTION__, getReturnMessage(ret));
-					offerStatus << "Failed to add inbox stackable item for sell offer for player " << player->getName();
-
-					break;
-				}
-
-				if (offer.tier > 0) {
-					item->setAttribute(ItemAttribute_t::TIER, offer.tier);
-				}
-
-				tmpAmount -= stackCount;
-			}
-=======
->>>>>>> 6a8e78b0
 		} else {
 			uint16_t processedAmount = amount;
 			uint64_t effectivePrice = offer.price * processedAmount;
