/**
 * Canary - A free and open-source MMORPG server emulator
 * Copyright (©) 2019-2022 OpenTibiaBR <opentibiabr@outlook.com>
 * Repository: https://github.com/opentibiabr/canary
 * License: https://github.com/opentibiabr/canary/blob/main/LICENSE
 * Contributors: https://github.com/opentibiabr/canary/graphs/contributors
 * Website: https://docs.opentibiabr.org/
*/

#include "pch.hpp"

#include "lua/creature/actions.h"
#include "items/bed.h"
#include "creatures/creature.h"
#include "lua/creature/creatureevent.h"
#include "database/databasetasks.h"
#include "lua/creature/events.h"
#include "game/game.h"
#include "game/functions/game_reload.hpp"
#include "lua/global/globalevent.h"
#include "io/iologindata.h"
#include "io/iomarket.h"
#include "items/items.h"
#include "lua/scripts/lua_environment.hpp"
#include "creatures/monsters/monster.h"
#include "lua/creature/movement.h"
#include "game/scheduling/scheduler.h"
#include "server/server.h"
#include "creatures/combat/spells.h"
#include "lua/creature/talkaction.h"
#include "items/weapons/weapons.h"
#include "lua/scripts/scripts.h"
#include "lua/modules/modules.h"
#include "creatures/players/imbuements/imbuements.h"
#include "creatures/players/account/account.hpp"
#include "creatures/npcs/npc.h"
#include "creatures/npcs/npcs.h"
#include "server/network/webhook/webhook.h"
#include "protobuf/appearances.pb.h"

Game::Game()
{
	offlineTrainingWindow.choices.emplace_back("Sword Fighting and Shielding", SKILL_SWORD);
	offlineTrainingWindow.choices.emplace_back("Axe Fighting and Shielding", SKILL_AXE);
	offlineTrainingWindow.choices.emplace_back("Club Fighting and Shielding", SKILL_CLUB);
	offlineTrainingWindow.choices.emplace_back("Distance Fighting and Shielding", SKILL_DISTANCE);
	offlineTrainingWindow.choices.emplace_back("Magic Level and Shielding", SKILL_MAGLEVEL);
	offlineTrainingWindow.buttons.emplace_back("Okay", 1);
	offlineTrainingWindow.buttons.emplace_back("Cancel", 0);
	offlineTrainingWindow.defaultEscapeButton = 1;
	offlineTrainingWindow.defaultEnterButton = 0;
	offlineTrainingWindow.priority = true;
}

Game::~Game()
{
	for (const auto& it : guilds) {
		delete it.second;
	}

	for (const auto& it : CharmList) {
		delete it;
	}
}

void Game::resetMonsters() const{
	for (const auto& [monsterId, monster] : getMonsters()) {
		monster->clearTargetList();
		monster->clearFriendList();
	}
}

void Game::resetNpcs() const {
	// Close shop window from all npcs and reset the shopPlayerSet
	for (const auto& [npcId, npc] : getNpcs()) {
		npc->closeAllShopWindows();
		npc->resetPlayerInteractions();
	}
}

void Game::loadBoostedCreature()
{
	Database& db = Database::getInstance();
	std::ostringstream query;
	query << "SELECT * FROM `boosted_creature`";
	DBResult_ptr result = db.storeQuery(query.str());

	if (!result) {
		SPDLOG_WARN("[Game::loadBoostedCreature] - "
                    "Failed to detect boosted creature database. (CODE 01)");
		return;
	}

	uint16_t date = result->getNumber<uint16_t>("date");
	std::string name = "";
	time_t now = time(0);
	tm *ltm = localtime(&now);
	uint8_t today = ltm->tm_mday;
	if (date == today) {
		name = result->getString("boostname");
	} else {
		uint16_t oldrace = result->getNumber<uint16_t>("raceid");
		std::map<uint16_t, std::string> monsterlist = getBestiaryList();
		uint16_t newrace = 0;
		uint8_t k = 1;
		while (newrace == 0 || newrace == oldrace) {
			uint16_t random = normal_random(0, monsterlist.size());
			for (auto it : monsterlist) {
				if (k == random) {
					newrace = it.first;
					name = it.second;
				}
				k++;
			}
		}

		const MonsterType* monsterType = g_monsters().getMonsterTypeByRaceId(newrace);

		query.str(std::string());
		query << "UPDATE `boosted_creature` SET ";
		query << "`date` = '" << ltm->tm_mday << "',";
		query << "`boostname` = " << db.escapeString(name) << ",";

		if (monsterType) {
			query << "`looktype` = " << static_cast<int>(monsterType->info.outfit.lookType) << ",";
			query << "`lookfeet` = " << static_cast<int>(monsterType->info.outfit.lookFeet) << ",";
			query << "`looklegs` = " << static_cast<int>(monsterType->info.outfit.lookLegs) << ",";
			query << "`lookhead` = " << static_cast<int>(monsterType->info.outfit.lookHead) << ",";
			query << "`lookbody` = " << static_cast<int>(monsterType->info.outfit.lookBody) << ",";
			query << "`lookaddons` = " << static_cast<int>(monsterType->info.outfit.lookAddons) << ",";
			query << "`lookmount` = " << static_cast<int>(monsterType->info.outfit.lookMount) << ",";
		}

		query << "`raceid` = '" << newrace << "'";

		if (!db.executeQuery(query.str())) {
			SPDLOG_WARN("[Game::loadBoostedCreature] - "
                        "Failed to detect boosted creature database. (CODE 02)");
			return;
		}
	}
	setBoostedName(name);
	SPDLOG_INFO("Boosted creature: {}", name);
}

void Game::start(ServiceManager* manager)
{
	serviceManager = manager;

	time_t now = time(0);
	const tm* tms = localtime(&now);
	int minutes = tms->tm_min;
	lightHour = (minutes * LIGHT_DAY_LENGTH) / 60;

	g_scheduler().addEvent(createSchedulerTask(EVENT_LIGHTINTERVAL_MS, std::bind(&Game::checkLight, this)));
	g_scheduler().addEvent(createSchedulerTask(EVENT_CREATURE_THINK_INTERVAL, std::bind(&Game::checkCreatures, this, 0)));
	g_scheduler().addEvent(createSchedulerTask(EVENT_IMBUEMENT_INTERVAL, std::bind(&Game::checkImbuements, this)));
	g_scheduler().addEvent(createSchedulerTask(EVENT_MS, std::bind_front(&Game::updateForgeableMonsters, this)));
	g_scheduler().addEvent(createSchedulerTask(EVENT_MS + 1000, std::bind_front(&Game::createFiendishMonsters, this)));
	g_scheduler().addEvent(createSchedulerTask(EVENT_MS + 1000, std::bind_front(&Game::createInfluencedMonsters, this)));
}

GameState_t Game::getGameState() const
{
	return gameState;
}

void Game::setWorldType(WorldType_t type)
{
	worldType = type;
}

void Game::setGameState(GameState_t newState)
{
	if (gameState == GAME_STATE_SHUTDOWN) {
		return; //this cannot be stopped
	}

	if (gameState == newState) {
		return;
	}

	gameState = newState;
	switch (newState) {
		case GAME_STATE_INIT: {
			loadItemsPrice();

			groups.load();
			g_chat().load();

			// Load monsters and npcs stored by the "loadFromXML" function
			map.spawnsMonster.startup();
			map.spawnsNpc.startup();

			// Load monsters and npcs custom stored by the "loadFromXML" function
			map.spawnsMonsterCustom.startup();
			map.spawnsNpcCustom.startup();

			raids.loadFromXml();
			raids.startup();

			mounts.loadFromXml();

			loadMotdNum();
			loadPlayersRecord();

			g_globalEvents().startup();
			break;
		}

		case GAME_STATE_SHUTDOWN: {
			g_globalEvents().execute(GLOBALEVENT_SHUTDOWN);

			//kick all players that are still online
			auto it = players.begin();
			while (it != players.end()) {
				it->second->removePlayer(true);
				it = players.begin();
			}

			saveMotdNum();
			saveGameState();

			g_dispatcher().addTask(
				createTask(std::bind(&Game::shutdown, this)));

			g_scheduler().stop();
			g_databaseTasks().stop();
			g_dispatcher().stop();
			break;
		}

		case GAME_STATE_CLOSED: {
			/* kick all players without the CanAlwaysLogin flag */
			auto it = players.begin();
			while (it != players.end()) {
				if (!it->second->hasFlag(PlayerFlags_t::CanAlwaysLogin)) {
					it->second->removePlayer(true);
					it = players.begin();
				} else {
					++it;
				}
			}

			saveGameState();
			break;
		}

		default:
			break;
	}
}

void Game::saveGameState()
{
	if (gameState == GAME_STATE_NORMAL) {
		setGameState(GAME_STATE_MAINTAIN);
	}

	SPDLOG_INFO("Saving server...");

	for (const auto& it : players) {
		it.second->loginPosition = it.second->getPosition();
		IOLoginData::savePlayer(it.second);
	}

	for (const auto& it : guilds) {
		IOGuild::saveGuild(it.second);
	}

	Map::save();

	g_databaseTasks().flush();

	if (gameState == GAME_STATE_MAINTAIN) {
		setGameState(GAME_STATE_NORMAL);
	}
}

bool Game::loadItemsPrice()
{
	itemsSaleCount = 0;
	std::ostringstream query, marketQuery;
	query << "SELECT DISTINCT `itemtype` FROM `market_offers`;";

	Database& db = Database::getInstance();
	DBResult_ptr result = db.storeQuery(query.str());
	if (!result) {
		return false;
	}

	do {
		marketQuery.str(std::string());
		uint16_t itemId = result->getNumber<uint16_t>("itemtype");
		marketQuery << "SELECT `price`, `tier` FROM `market_offers` WHERE `itemtype` = " << itemId << " ORDER BY `price` DESC LIMIT 1";
		DBResult_ptr marketOffersResult = db.storeQuery(marketQuery.str());
		if (marketOffersResult) {
			std::map<uint8_t, uint64_t> tierAndCount;
			auto tier = marketOffersResult->getNumber<uint8_t>("tier");
			auto price = marketOffersResult->getNumber<uint64_t>("price");
			tierAndCount[tier] = price;
			itemsPriceMap[itemId] = tierAndCount;
			itemsSaleCount++;
		}
	} while (result->next());


	return true;
}

bool Game::loadMainMap(const std::string& filename)
{
	Monster::despawnRange = g_configManager().getNumber(DEFAULT_DESPAWNRANGE);
	Monster::despawnRadius = g_configManager().getNumber(DEFAULT_DESPAWNRADIUS);
	return map.loadMap(g_configManager().getString(DATA_DIRECTORY) + "/world/" + filename + ".otbm", true, true, true, true);
}

bool Game::loadCustomMap(const std::string& filename)
{
	Monster::despawnRange = g_configManager().getNumber(DEFAULT_DESPAWNRANGE);
	Monster::despawnRadius = g_configManager().getNumber(DEFAULT_DESPAWNRADIUS);
	return map.loadMapCustom(g_configManager().getString(DATA_DIRECTORY) + "/world/custom/" + filename + ".otbm", true, true, true);
}

void Game::loadMap(const std::string& path, const Position& pos, bool unload)
{
	map.loadMap(path, false, false, false, false, pos, unload);
}

Cylinder* Game::internalGetCylinder(Player* player, const Position& pos) const
{
	if (pos.x != 0xFFFF) {
		return map.getTile(pos);
	}

	//container
	if (pos.y & 0x40) {
		uint8_t from_cid = pos.y & 0x0F;
		return player->getContainerByID(from_cid);
	}

	//inventory
	return player;
}

Thing* Game::internalGetThing(Player* player, const Position& pos, int32_t index, uint32_t itemId, StackPosType_t type) const
{
	if (pos.x != 0xFFFF) {
		Tile* tile = map.getTile(pos);
		if (!tile) {
			return nullptr;
		}

		Thing* thing;
		switch (type) {
			case STACKPOS_LOOK: {
				return tile->getTopVisibleThing(player);
			}

			case STACKPOS_MOVE: {
				Item* item = tile->getTopDownItem();
				if (item && item->isMoveable()) {
					thing = item;
				} else {
					thing = tile->getTopVisibleCreature(player);
				}
				break;
			}

			case STACKPOS_USEITEM: {
				thing = tile->getUseItem(index);
				break;
			}

			case STACKPOS_TOPDOWN_ITEM: {
				thing = tile->getTopDownItem();
				break;
			}

			case STACKPOS_USETARGET: {
				thing = tile->getTopVisibleCreature(player);
				if (!thing) {
					thing = tile->getUseItem(index);
				}
				break;
			}

			case STACKPOS_FIND_THING: {
				thing = tile->getUseItem(index);
				if (!thing) {
					thing = tile->getDoorItem();
				}

				if (!thing) {
					thing = tile->getTopDownItem();
				}

				break;
			}

			default: {
				thing = nullptr;
				break;
			}
		}

		if (player && tile->hasFlag(TILESTATE_SUPPORTS_HANGABLE)) {
			//do extra checks here if the thing is accessable
			if (thing && thing->getItem()) {
				if (tile->hasProperty(CONST_PROP_ISVERTICAL)) {
					if (player->getPosition().x + 1 == tile->getPosition().x && thing->getItem()->isHangable()) {
						thing = nullptr;
					}
				} else { // horizontal
					if (player->getPosition().y + 1 == tile->getPosition().y && thing->getItem()->isHangable()) {
						thing = nullptr;
					}
				}
			}
		}
		return thing;
	}

	//container
	if (pos.y & 0x40) {
		uint8_t fromCid = pos.y & 0x0F;

		Container* parentContainer = player->getContainerByID(fromCid);
		if (!parentContainer) {
			return nullptr;
		}

		if (parentContainer->getID() == ITEM_BROWSEFIELD) {
			Tile* tile = parentContainer->getTile();
			if (tile && tile->hasFlag(TILESTATE_SUPPORTS_HANGABLE)) {
				if (tile->hasProperty(CONST_PROP_ISVERTICAL)) {
					if (player->getPosition().x + 1 == tile->getPosition().x) {
						return nullptr;
					}
				} else { // horizontal
					if (player->getPosition().y + 1 == tile->getPosition().y) {
						return nullptr;
					}
				}
			}
		}

		uint8_t slot = pos.z;
		return parentContainer->getItemByIndex(player->getContainerIndex(fromCid) + slot);
	} else if (pos.y == 0x20 || pos.y == 0x21) {
		// '0x20' -> From depot.
		// '0x21' -> From inbox.
		// Both only when the item is from depot search window.
		if (!player->isDepotSearchOpenOnItem(static_cast<uint16_t>(itemId))) {
			player->sendCancelMessage(RETURNVALUE_NOTPOSSIBLE);
			return nullptr;
		}

		return player->getItemFromDepotSearch(static_cast<uint16_t>(itemId), pos);
	} else if (pos.y == 0 && pos.z == 0) {
		const ItemType& it = Item::items[itemId];
		if (it.id == 0) {
			return nullptr;
		}

		int32_t subType;
		if (it.isFluidContainer()) {
			subType = index;
		} else {
			subType = -1;
		}

		return findItemOfType(player, it.id, true, subType);
	}

	//inventory
	Slots_t slot = static_cast<Slots_t>(pos.y);
	return player->getInventoryItem(slot);
}

void Game::internalGetPosition(Item* item, Position& pos, uint8_t& stackpos)
{
	pos.x = 0;
	pos.y = 0;
	pos.z = 0;
	stackpos = 0;

	Cylinder* topParent = item->getTopParent();
	if (topParent) {
		if (Player* player = dynamic_cast<Player*>(topParent)) {
			pos.x = 0xFFFF;

			Container* container = dynamic_cast<Container*>(item->getParent());
			if (container) {
				pos.y = static_cast<uint16_t>(0x40) | static_cast<uint16_t>(player->getContainerID(container));
				pos.z = container->getThingIndex(item);
				stackpos = pos.z;
			} else {
				pos.y = player->getThingIndex(item);
				stackpos = pos.y;
			}
		} else if (Tile* tile = topParent->getTile()) {
			pos = tile->getPosition();
			stackpos = tile->getThingIndex(item);
		}
	}
}

Creature* Game::getCreatureByID(uint32_t id)
{
	if (id <= Player::playerAutoID) {
		return getPlayerByID(id);
	} else if (id <= Monster::monsterAutoID) {
		return getMonsterByID(id);
	} else if (id <= Npc::npcAutoID) {
		return getNpcByID(id);
	}
	return nullptr;
}

Monster* Game::getMonsterByID(uint32_t id)
{
	if (id == 0) {
		return nullptr;
	}

	auto it = monsters.find(id);
	if (it == monsters.end()) {
		return nullptr;
	}
	return it->second;
}

Npc* Game::getNpcByID(uint32_t id)
{
	if (id == 0) {
		return nullptr;
	}

	auto it = npcs.find(id);
	if (it == npcs.end()) {
		return nullptr;
	}
	return it->second;
}

Player* Game::getPlayerByID(uint32_t id)
{
	auto playerMap = players.find(id);
	if (playerMap != players.end()) {
		return playerMap->second;
	}

	return nullptr;
}

Creature* Game::getCreatureByName(const std::string& s)
{
	if (s.empty()) {
		return nullptr;
	}

	const std::string& lowerCaseName = asLowerCaseString(s);

	auto m_it = mappedPlayerNames.find(lowerCaseName);
	if (m_it != mappedPlayerNames.end()) {
		return m_it->second;
	}

	for (const auto& it : npcs) {
		if (lowerCaseName == asLowerCaseString(it.second->getName())) {
			return it.second;
		}
	}

	for (const auto& it : monsters) {
		if (lowerCaseName == asLowerCaseString(it.second->getName())) {
			return it.second;
		}
	}
	return nullptr;
}

Npc* Game::getNpcByName(const std::string& s)
{
	if (s.empty()) {
		return nullptr;
	}

	const char* npcName = s.c_str();
	for (const auto& it : npcs) {
		if (strcasecmp(npcName, it.second->getName().c_str()) == 0) {
			return it.second;
		}
	}
	return nullptr;
}

Player* Game::getPlayerByName(const std::string& s)
{
	if (s.empty()) {
		return nullptr;
	}

	auto it = mappedPlayerNames.find(asLowerCaseString(s));
	if (it == mappedPlayerNames.end()) {
		return nullptr;
	}
	return it->second;
}

Player* Game::getPlayerByGUID(const uint32_t& guid)
{
	if (guid == 0) {
		return nullptr;
	}

	for (const auto& it : players) {
		if (guid == it.second->getGUID()) {
			return it.second;
		}
	}
	return nullptr;
}

ReturnValue Game::getPlayerByNameWildcard(const std::string& s, Player*& player)
{
	size_t strlen = s.length();
	if (strlen == 0 || strlen > 20) {
		return RETURNVALUE_PLAYERWITHTHISNAMEISNOTONLINE;
	}

	if (s.back() == '~') {
		const std::string& query = asLowerCaseString(s.substr(0, strlen - 1));
		std::string result;
		ReturnValue ret = wildcardTree.findOne(query, result);
		if (ret != RETURNVALUE_NOERROR) {
			return ret;
		}

		player = getPlayerByName(result);
	} else {
		player = getPlayerByName(s);
	}

	if (!player) {
		return RETURNVALUE_PLAYERWITHTHISNAMEISNOTONLINE;
	}

	return RETURNVALUE_NOERROR;
}

Player* Game::getPlayerByAccount(uint32_t acc)
{
	for (const auto& it : players) {
		if (it.second->getAccount() == acc) {
			return it.second;
		}
	}
	return nullptr;
}

bool Game::internalPlaceCreature(Creature* creature, const Position& pos, bool extendedPos /*=false*/, bool forced /*= false*/, bool creatureCheck /*= false*/)
{
	if (creature->getParent() != nullptr) {
		return false;
	}

	if (!map.placeCreature(pos, creature, extendedPos, forced)) {
		return false;
	}

	creature->incrementReferenceCounter();
	creature->setID();
	creature->addList();

	if (creatureCheck) {
		addCreatureCheck(creature);
		creature->onPlacedCreature();
	}

	return true;
}

bool Game::placeCreature(Creature* creature, const Position& pos, bool extendedPos /*=false*/, bool forced /*= false*/)
{
	if (!internalPlaceCreature(creature, pos, extendedPos, forced)) {
		return false;
	}

	SpectatorHashSet spectators;
	map.getSpectators(spectators, creature->getPosition(), true);
	for (Creature* spectator : spectators) {
		if (Player* tmpPlayer = spectator->getPlayer()) {
			tmpPlayer->sendCreatureAppear(creature, creature->getPosition(), true);
		}
	}

	for (Creature* spectator : spectators) {
		spectator->onCreatureAppear(creature, true);
	}

	creature->getParent()->postAddNotification(creature, nullptr, 0);

	addCreatureCheck(creature);
	creature->onPlacedCreature();
	return true;
}

bool Game::removeCreature(Creature* creature, bool isLogout/* = true*/)
{
	if (creature->isRemoved()) {
		return false;
	}

	Tile* tile = creature->getTile();

	std::vector<int32_t> oldStackPosVector;

	SpectatorHashSet spectators;
	map.getSpectators(spectators, tile->getPosition(), true);
	for (Creature* spectator : spectators) {
		if (Player* player = spectator->getPlayer()) {
			oldStackPosVector.push_back(player->canSeeCreature(creature) ? tile->getStackposOfCreature(player, creature) : -1);
		}
	}

	tile->removeCreature(creature);

	const Position& tilePosition = tile->getPosition();

	//send to client
	size_t i = 0;
	for (Creature* spectator : spectators) {
		if (Player* player = spectator->getPlayer()) {
			player->sendRemoveTileThing(tilePosition, oldStackPosVector[i++]);
		}
	}

	//event method
	for (Creature* spectator : spectators) {
		spectator->onRemoveCreature(creature, isLogout);
	}

  if (creature->getMaster() && !creature->getMaster()->isRemoved()) {
    creature->setMaster(nullptr);
  }

	creature->getParent()->postRemoveNotification(creature, nullptr, 0);

	creature->removeList();
	creature->setRemoved();
	ReleaseCreature(creature);

	removeCreatureCheck(creature);

	for (Creature* summon : creature->summons) {
		summon->setSkillLoss(false);
		removeCreature(summon);
	}

	if (creature->getPlayer() && isLogout) {
		auto it = teamFinderMap.find(creature->getPlayer()->getGUID());
		if (it != teamFinderMap.end()) {
			teamFinderMap.erase(it);
		}
	}

	return true;
}

void Game::executeDeath(uint32_t creatureId)
{
	Creature* creature = getCreatureByID(creatureId);
	if (creature && !creature->isRemoved()) {
		creature->onDeath();
	}
}

void Game::playerTeleport(uint32_t playerId, const Position& newPosition) {
  Player* player = getPlayerByID(playerId);
  if (!player || !player->hasFlag(PlayerFlags_t::CanMapClickTeleport)) {
    return;
  }

  ReturnValue returnValue = g_game().internalTeleport(player, newPosition, false);
  if (returnValue != RETURNVALUE_NOERROR) {
    player->sendCancelMessage(returnValue);
  }
}

void Game::playerInspectItem(Player* player, const Position& pos) {
	Thing* thing = internalGetThing(player, pos, 0, 0, STACKPOS_TOPDOWN_ITEM);
	if (!thing) {
		player->sendCancelMessage(RETURNVALUE_NOTPOSSIBLE);
		return;
	}

	Item* item = thing->getItem();
	if (!item) {
		player->sendCancelMessage(RETURNVALUE_NOTPOSSIBLE);
		return;
	}

	player->sendItemInspection(item->getID(), static_cast<uint8_t>(item->getItemCount()), item, false);
}

void Game::playerInspectItem(Player* player, uint16_t itemId, uint8_t itemCount, bool cyclopedia) {
	player->sendItemInspection(itemId, itemCount, nullptr, cyclopedia);
}

FILELOADER_ERRORS Game::loadAppearanceProtobuf(const std::string& file)
{
	using namespace Canary::protobuf::appearances;

	std::fstream fileStream(file, std::ios::in | std::ios::binary);
	if (!fileStream.is_open()) {
		SPDLOG_ERROR("[Game::loadAppearanceProtobuf] - Failed to load {}, file cannot be oppened", file);
		fileStream.close();
		return ERROR_NOT_OPEN;
	}

	// Verify that the version of the library that we linked against is
	// compatible with the version of the headers we compiled against.
	GOOGLE_PROTOBUF_VERIFY_VERSION;
	appearances = Appearances();
	if (!appearances.ParseFromIstream(&fileStream)) {
		SPDLOG_ERROR("[Game::loadAppearanceProtobuf] - Failed to parse binary file {}, file is invalid", file);
		fileStream.close();
		return ERROR_NOT_OPEN;
	}

	// Parsing all items into ItemType
	Item::items.loadFromProtobuf();

	// Only iterate other objects if necessary
	if (g_configManager().getBoolean(WARN_UNSAFE_SCRIPTS)) {
		// Registering distance effects
		for (uint32_t it = 0; it < appearances.effect_size(); it++) {
			registeredMagicEffects.push_back(static_cast<uint8_t>(appearances.effect(it).id()));
		}

		// Registering missile effects
		for (uint32_t it = 0; it < appearances.missile_size(); it++) {
			registeredDistanceEffects.push_back(static_cast<uint8_t>(appearances.missile(it).id()));
		}

		// Registering outfits
		for (uint32_t it = 0; it < appearances.outfit_size(); it++) {
			registeredLookTypes.push_back(static_cast<uint16_t>(appearances.outfit(it).id()));
		}
	}

	fileStream.close();

	// Disposing allocated objects.
	google::protobuf::ShutdownProtobufLibrary();

	return ERROR_NONE;
}

void Game::playerMoveThing(uint32_t playerId, const Position& fromPos,
                           uint16_t itemId, uint8_t fromStackPos, const Position& toPos, uint8_t count)
{
	Player* player = getPlayerByID(playerId);
	if (!player) {
		return;
	}

	// Prevent the player from being able to move the item within the imbuement window
	if (player->hasImbuingItem()) {
        return;
	}

	uint8_t fromIndex = 0;
	if (fromPos.x == 0xFFFF) {
		if (fromPos.y & 0x40) {
			fromIndex = fromPos.z;
		} else if ((fromPos.y == 0x20 || fromPos.y == 0x21) && !player->isDepotSearchOpenOnItem(itemId)) {
			// '0x20' -> From depot.
			// '0x21' -> From inbox.
			// Both only when the item is being moved from depot search window.
			player->sendCancelMessage(RETURNVALUE_NOTPOSSIBLE);
			return;
		} else {
			fromIndex = static_cast<uint8_t>(fromPos.y);
		}
	} else {
		fromIndex = fromStackPos;
	}

	Thing* thing = internalGetThing(player, fromPos, fromIndex, itemId, STACKPOS_MOVE);
	if (!thing) {
		player->sendCancelMessage(RETURNVALUE_NOTPOSSIBLE);
		return;
	}

	if (Creature* movingCreature = thing->getCreature()) {
		Tile* tile = map.getTile(toPos);
		if (!tile) {
			player->sendCancelMessage(RETURNVALUE_NOTPOSSIBLE);
			return;
		}

		if (Position::areInRange<1, 1, 0>(movingCreature->getPosition(),
                                          player->getPosition())) {
			SchedulerTask* task = createSchedulerTask(
                                  g_configManager().getNumber(PUSH_DELAY),
                                  std::bind(&Game::playerMoveCreatureByID, this,
                                  player->getID(), movingCreature->getID(),
                                  movingCreature->getPosition(), tile->getPosition()));
			player->setNextActionPushTask(task);
		} else {
			playerMoveCreature(player, movingCreature, movingCreature->getPosition(), tile);
		}
	} else if (thing->getItem()) {
		Cylinder* toCylinder = internalGetCylinder(player, toPos);
		if (!toCylinder) {
			player->sendCancelMessage(RETURNVALUE_NOTPOSSIBLE);
			return;
		}

		playerMoveItem(player, fromPos, itemId, fromStackPos, toPos, count, thing->getItem(), toCylinder);
	}
}

void Game::playerMoveCreatureByID(uint32_t playerId, uint32_t movingCreatureId, const Position& movingCreatureOrigPos, const Position& toPos)
{
	Player* player = getPlayerByID(playerId);
	if (!player) {
		return;
	}

	Creature* movingCreature = getCreatureByID(movingCreatureId);
	if (!movingCreature) {
		return;
	}

	Tile* toTile = map.getTile(toPos);
	if (!toTile) {
		player->sendCancelMessage(RETURNVALUE_NOTPOSSIBLE);
		return;
	}

	playerMoveCreature(player, movingCreature, movingCreatureOrigPos, toTile);
}

void Game::playerMoveCreature(Player* player, Creature* movingCreature, const Position& movingCreatureOrigPos, Tile* toTile)
{
	if (!player->canDoAction()) {
		uint32_t delay = 600;
		SchedulerTask* task = createSchedulerTask(delay, std::bind(&Game::playerMoveCreatureByID,
			this, player->getID(), movingCreature->getID(), movingCreatureOrigPos, toTile->getPosition()));

		player->setNextActionPushTask(task);
		return;
	}

	player->setNextActionTask(nullptr);

	if (!Position::areInRange<1, 1, 0>(movingCreatureOrigPos, player->getPosition())) {
		//need to walk to the creature first before moving it
		std::forward_list<Direction> listDir;
		if (player->getPathTo(movingCreatureOrigPos, listDir, 0, 1, true, true)) {
			g_dispatcher().addTask(createTask(std::bind(&Game::playerAutoWalk,
											this, player->getID(), listDir)));

			SchedulerTask* task = createSchedulerTask(600, std::bind(&Game::playerMoveCreatureByID, this,
				player->getID(), movingCreature->getID(), movingCreatureOrigPos, toTile->getPosition()));

			player->pushEvent(true);
			player->setNextActionPushTask(task);
		} else {
			player->sendCancelMessage(RETURNVALUE_THEREISNOWAY);
		}
		return;
	}

	player->pushEvent(false);
	const Monster* monster = movingCreature->getMonster();
	bool isFamiliar = false;
	if (monster) {
		isFamiliar = monster->isFamiliar();
	}

	if (!isFamiliar && ((!movingCreature->isPushable() && !player->hasFlag(PlayerFlags_t::CanPushAllCreatures)) ||
				(movingCreature->isInGhostMode() && !player->isAccessPlayer()))) {
		player->sendCancelMessage(RETURNVALUE_NOTMOVEABLE);
		return;
	}

	//check throw distance
	const Position& movingCreaturePos = movingCreature->getPosition();
	const Position& toPos = toTile->getPosition();
	if ((Position::getDistanceX(movingCreaturePos, toPos) > movingCreature->getThrowRange()) || (Position::getDistanceY(movingCreaturePos, toPos) > movingCreature->getThrowRange()) || (Position::getDistanceZ(movingCreaturePos, toPos) * 4 > movingCreature->getThrowRange())) {
		player->sendCancelMessage(RETURNVALUE_DESTINATIONOUTOFREACH);
		return;
	}

	if (player != movingCreature) {
		if (toTile->hasFlag(TILESTATE_BLOCKPATH)) {
			player->sendCancelMessage(RETURNVALUE_NOTENOUGHROOM);
			return;
		} else if ((movingCreature->getZone() == ZONE_PROTECTION && !toTile->hasFlag(TILESTATE_PROTECTIONZONE)) || (movingCreature->getZone() == ZONE_NOPVP && !toTile->hasFlag(TILESTATE_NOPVPZONE))) {
			player->sendCancelMessage(RETURNVALUE_NOTPOSSIBLE);
			return;
		} else {
			if (CreatureVector* tileCreatures = toTile->getCreatures()) {
				for (Creature* tileCreature : *tileCreatures) {
					if (!tileCreature->isInGhostMode()) {
						player->sendCancelMessage(RETURNVALUE_NOTENOUGHROOM);
						return;
					}
				}
			}

			Npc* movingNpc = movingCreature->getNpc();
			if (movingNpc && movingNpc->canSee(toPos)) {
				player->sendCancelMessage(RETURNVALUE_NOTENOUGHROOM);
				return;
			}
		}

		movingCreature->setLastPosition(movingCreature->getPosition());
	}

	if (!g_events().eventPlayerOnMoveCreature(player, movingCreature, movingCreaturePos, toPos)) {
		return;
	}

	ReturnValue ret = internalMoveCreature(*movingCreature, *toTile);
	if (ret != RETURNVALUE_NOERROR) {
		player->sendCancelMessage(ret);
	}
	player->setLastPosition(player->getPosition());
}

ReturnValue Game::internalMoveCreature(Creature* creature, Direction direction, uint32_t flags /*= 0*/)
{
	creature->setLastPosition(creature->getPosition());
	const Position& currentPos = creature->getPosition();
	Position destPos = getNextPosition(direction, currentPos);
	Player* player = creature->getPlayer();

	bool diagonalMovement = (direction & DIRECTION_DIAGONAL_MASK) != 0;
	if (player && !diagonalMovement) {
		//try go up
		if (currentPos.z != 8 && creature->getTile()->hasHeight(3)) {
			Tile* tmpTile = map.getTile(currentPos.x, currentPos.y, currentPos.getZ() - 1);
			if (tmpTile == nullptr || (tmpTile->getGround() == nullptr && !tmpTile->hasFlag(TILESTATE_BLOCKSOLID))) {
				tmpTile = map.getTile(destPos.x, destPos.y, destPos.getZ() - 1);
				if (tmpTile && tmpTile->getGround() && !tmpTile->hasFlag(TILESTATE_BLOCKSOLID)) {
					flags |= FLAG_IGNOREBLOCKITEM | FLAG_IGNOREBLOCKCREATURE;

					if (!tmpTile->hasFlag(TILESTATE_FLOORCHANGE)) {
						player->setDirection(direction);
						destPos.z--;
					}
				}
			}
		}

		//try go down
		if (currentPos.z != 7 && currentPos.z == destPos.z) {
			Tile* tmpTile = map.getTile(destPos.x, destPos.y, destPos.z);
			if (tmpTile == nullptr || (tmpTile->getGround() == nullptr && !tmpTile->hasFlag(TILESTATE_BLOCKSOLID))) {
				tmpTile = map.getTile(destPos.x, destPos.y, destPos.z + 1);
				if (tmpTile && tmpTile->hasHeight(3)) {
					flags |= FLAG_IGNOREBLOCKITEM | FLAG_IGNOREBLOCKCREATURE;
					player->setDirection(direction);
					destPos.z++;
				}
			}
		}
	}

	Tile* toTile = map.getTile(destPos);
	if (!toTile) {
		return RETURNVALUE_NOTPOSSIBLE;
	}
	return internalMoveCreature(*creature, *toTile, flags);
}

ReturnValue Game::internalMoveCreature(Creature& creature, Tile& toTile, uint32_t flags /*= 0*/)
{
	if (creature.hasCondition(CONDITION_ROOTED)) {
		return RETURNVALUE_NOTPOSSIBLE;
	}

	//check if we can move the creature to the destination
	ReturnValue ret = toTile.queryAdd(0, creature, 1, flags);
	if (ret != RETURNVALUE_NOERROR) {
		return ret;
	}

	map.moveCreature(creature, toTile);
	if (creature.getParent() != &toTile) {
		return RETURNVALUE_NOERROR;
	}

	int32_t index = 0;
	Item* toItem = nullptr;
	Tile* subCylinder = nullptr;
	Tile* toCylinder = &toTile;
	Tile* fromCylinder = nullptr;
	uint32_t n = 0;

	while ((subCylinder = toCylinder->queryDestination(index, creature, &toItem, flags)) != toCylinder) {
		map.moveCreature(creature, *subCylinder);

		if (creature.getParent() != subCylinder) {
			//could happen if a script move the creature
			fromCylinder = nullptr;
			break;
		}

		fromCylinder = toCylinder;
		toCylinder = subCylinder;
		flags = 0;

		//to prevent infinite loop
		if (++n >= MAP_MAX_LAYERS) {
			break;
		}
	}

	if (fromCylinder) {
		const Position& fromPosition = fromCylinder->getPosition();
		const Position& toPosition = toCylinder->getPosition();
		if (fromPosition.z != toPosition.z && (fromPosition.x != toPosition.x || fromPosition.y != toPosition.y)) {
			Direction dir = getDirectionTo(fromPosition, toPosition);
			if ((dir & DIRECTION_DIAGONAL_MASK) == 0) {
				internalCreatureTurn(&creature, dir);
			}
		}
	}

	return RETURNVALUE_NOERROR;
}

void Game::playerMoveItemByPlayerID(uint32_t playerId, const Position& fromPos, uint16_t itemId, uint8_t fromStackPos, const Position& toPos, uint8_t count)
{
	Player* player = getPlayerByID(playerId);
	if (!player) {
		return;
	}
	playerMoveItem(player, fromPos, itemId, fromStackPos, toPos, count, nullptr, nullptr);
}

void Game::playerMoveItem(Player* player, const Position& fromPos,
                           uint16_t itemId, uint8_t fromStackPos, const Position& toPos, uint8_t count, Item* item, Cylinder* toCylinder)
{
	if (!player->canDoAction()) {
		uint32_t delay = player->getNextActionTime();
		SchedulerTask* task = createSchedulerTask(delay, std::bind(&Game::playerMoveItemByPlayerID, this,
                              player->getID(), fromPos, itemId, fromStackPos, toPos, count));
		player->setNextActionTask(task);
		return;
	}

	player->setNextActionTask(nullptr);

	if (item == nullptr) {
		uint8_t fromIndex = 0;
		if (fromPos.x == 0xFFFF) {
			if (fromPos.y & 0x40) {
				fromIndex = fromPos.z;
			} else if ((fromPos.y == 0x20 || fromPos.y == 0x21) && !player->isDepotSearchOpenOnItem(itemId)) {
				// '0x20' -> From depot.
				// '0x21' -> From inbox.
				// Both only when the item is being moved from depot search window.
				player->sendCancelMessage(RETURNVALUE_NOTPOSSIBLE);
				return;
			} else {
				fromIndex = static_cast<uint8_t>(fromPos.y);
			}
		} else {
			fromIndex = fromStackPos;
		}

		Thing* thing = internalGetThing(player, fromPos, fromIndex, itemId, STACKPOS_MOVE);
		if (!thing || !thing->getItem()) {
			player->sendCancelMessage(RETURNVALUE_NOTPOSSIBLE);
			return;
		}

		item = thing->getItem();
	}

	if (item->getID() != itemId) {
		player->sendCancelMessage(RETURNVALUE_NOTPOSSIBLE);
		return;
	}

	Cylinder* fromCylinder = nullptr;
	if (fromPos.x == 0xFFFF &&
			(fromPos.y == 0x20 || fromPos.y == 0x21)) {
		// '0x20' -> From depot.
		// '0x21' -> From inbox.
		// Both only when the item is being moved from depot search window.
		if (!player->isDepotSearchOpenOnItem(itemId)) {
			player->sendCancelMessage(RETURNVALUE_NOTPOSSIBLE);
			return;
		}

		fromCylinder = item->getParent();
	} else {
		fromCylinder = internalGetCylinder(player, fromPos);
	}

	if (fromCylinder == nullptr) {
		player->sendCancelMessage(RETURNVALUE_NOTPOSSIBLE);
		return;
	}

	if (toCylinder == nullptr) {
		toCylinder = internalGetCylinder(player, toPos);
		if (toCylinder == nullptr) {
			player->sendCancelMessage(RETURNVALUE_NOTPOSSIBLE);
			return;
		}
	}

	if (isTryingToStow(toPos, toCylinder)) {
		player->stowItem(item, count, false);
		return;
	}

	if (!item->isPushable() || item->hasAttribute(ITEM_ATTRIBUTE_UNIQUEID)) {
		player->sendCancelMessage(RETURNVALUE_NOTMOVEABLE);
		return;
	}

	const Position& playerPos = player->getPosition();
	const Position& mapFromPos = fromCylinder->getTile()->getPosition();
	if (playerPos.z != mapFromPos.z) {
		player->sendCancelMessage(playerPos.z > mapFromPos.z ? RETURNVALUE_FIRSTGOUPSTAIRS : RETURNVALUE_FIRSTGODOWNSTAIRS);
		return;
	}

	if (!Position::areInRange<1, 1>(playerPos, mapFromPos)) {
		//need to walk to the item first before using it
		std::forward_list<Direction> listDir;
		if (player->getPathTo(item->getPosition(), listDir, 0, 1, true, true)) {
			g_dispatcher().addTask(createTask(std::bind(&Game::playerAutoWalk,
											this, player->getID(), listDir)));

			SchedulerTask* task = createSchedulerTask(400,
                                  std::bind(&Game::playerMoveItemByPlayerID, this,
                                  player->getID(), fromPos, itemId,
                                  fromStackPos, toPos, count));
			player->setNextWalkActionTask(task);
		} else {
			player->sendCancelMessage(RETURNVALUE_THEREISNOWAY);
		}
		return;
	}

	const Tile* toCylinderTile = toCylinder->getTile();
	const Position& mapToPos = toCylinderTile->getPosition();

	//hangable item specific code
	if (item->isHangable() && toCylinderTile->hasFlag(TILESTATE_SUPPORTS_HANGABLE)) {
		//destination supports hangable objects so need to move there first
		bool vertical = toCylinderTile->hasProperty(CONST_PROP_ISVERTICAL);
		if (vertical) {
			if (playerPos.x + 1 == mapToPos.x) {
				player->sendCancelMessage(RETURNVALUE_NOTPOSSIBLE);
				return;
			}
		} else { // horizontal
			if (playerPos.y + 1 == mapToPos.y) {
				player->sendCancelMessage(RETURNVALUE_NOTPOSSIBLE);
				return;
			}
		}

		if (!Position::areInRange<1, 1, 0>(playerPos, mapToPos)) {
			Position walkPos = mapToPos;
			if (vertical) {
				walkPos.x++;
			} else {
				walkPos.y++;
			}

			Position itemPos = fromPos;
			uint8_t itemStackPos = fromStackPos;

			if (fromPos.x != 0xFFFF && Position::areInRange<1, 1>(mapFromPos, playerPos)
					&& !Position::areInRange<1, 1, 0>(mapFromPos, walkPos)) {
				//need to pickup the item first
				Item* moveItem = nullptr;

				ReturnValue ret = internalMoveItem(fromCylinder, player, INDEX_WHEREEVER, item, count, &moveItem);
				if (ret != RETURNVALUE_NOERROR) {
					player->sendCancelMessage(ret);
					return;
				}

				//changing the position since its now in the inventory of the player
				internalGetPosition(moveItem, itemPos, itemStackPos);
			}

			std::forward_list<Direction> listDir;
			if (player->getPathTo(walkPos, listDir, 0, 0, true, true)) {
				g_dispatcher().addTask(createTask(std::bind(&Game::playerAutoWalk,
												this, player->getID(), listDir)));

				SchedulerTask* task = createSchedulerTask(400,
                                      std::bind(&Game::playerMoveItemByPlayerID,
                                      this, player->getID(), itemPos, itemId,
                                      itemStackPos, toPos, count));
				player->setNextWalkActionTask(task);
			} else {
				player->sendCancelMessage(RETURNVALUE_THEREISNOWAY);
			}
			return;
		}
	}

	if ((Position::getDistanceX(playerPos, mapToPos) > item->getThrowRange()) ||
			(Position::getDistanceY(playerPos, mapToPos) > item->getThrowRange()) ||
			(Position::getDistanceZ(mapFromPos, mapToPos) * 4 > item->getThrowRange())) {
		player->sendCancelMessage(RETURNVALUE_DESTINATIONOUTOFREACH);
		return;
	}

	if (!canThrowObjectTo(mapFromPos, mapToPos)) {
		player->sendCancelMessage(RETURNVALUE_CANNOTTHROW);
		return;
	}

	if (!g_events().eventPlayerOnMoveItem(player, item, count, fromPos, toPos, fromCylinder, toCylinder)) {
		return;
	}

	uint8_t toIndex = 0;
	if (toPos.x == 0xFFFF) {
		if (toPos.y & 0x40) {
			toIndex = toPos.z;
		} else {
			toIndex = static_cast<uint8_t>(toPos.y);
		}
	}

	if (item->isWrapable()){
		HouseTile* toHouseTile = dynamic_cast<HouseTile*>(map.getTile(mapToPos));
		HouseTile* fromHouseTile = dynamic_cast<HouseTile*>(map.getTile(mapFromPos));
		if (fromHouseTile && (!toHouseTile || toHouseTile->getHouse()->getId() != fromHouseTile->getHouse()->getId())) {
			player->sendCancelMessage("You can't move this item outside a house.");
				return;
		}
	}

	ReturnValue ret = internalMoveItem(fromCylinder, toCylinder, toIndex, item, count, nullptr, 0, player);
	if (ret != RETURNVALUE_NOERROR) {
		player->sendCancelMessage(ret);
	}	else if (toCylinder->getContainer()
		&& fromCylinder->getContainer()
		&& fromCylinder->getContainer()->countsToLootAnalyzerBalance()
		&& toCylinder->getContainer()->getTopParent() == player) {
		player->sendLootStats(item, count);
	}
	player->cancelPush();

	g_events().eventPlayerOnItemMoved(player, item, count, fromPos, toPos, fromCylinder, toCylinder);
}

bool Game::isTryingToStow(const Position &toPos, Cylinder *toCylinder) const {
	return toCylinder->getContainer() &&
			toCylinder->getItem()->getID() == ITEM_LOCKER &&
			toPos.getZ() == ITEM_SUPPLY_STASH_INDEX;
}

ReturnValue Game::internalMoveItem(Cylinder* fromCylinder,
                                  Cylinder* toCylinder, int32_t index,
                                  Item* item, uint32_t count, Item** internalMoveItem,
                                  uint32_t flags /*= 0*/, Creature* actor/*=nullptr*/,
                                  Item* tradeItem/* = nullptr*/)
{
	if (fromCylinder == nullptr) {
		SPDLOG_ERROR("[{}] fromCylinder is nullptr", __FUNCTION__);
		return RETURNVALUE_NOTPOSSIBLE;
	}
	if (toCylinder == nullptr) {
		SPDLOG_ERROR("[{}] toCylinder is nullptr", __FUNCTION__);
		return RETURNVALUE_NOTPOSSIBLE;
	}

	Tile* fromTile = fromCylinder->getTile();
	if (fromTile) {
		auto it = browseFields.find(fromTile);
		if (it != browseFields.end() && it->second == fromCylinder) {
			fromCylinder = fromTile;
		}
	}

	Item* toItem = nullptr;

	Cylinder* subCylinder;
	int floorN = 0;

	while ((subCylinder = toCylinder->queryDestination(index, *item, &toItem, flags)) != toCylinder) {
		toCylinder = subCylinder;
		flags = 0;

		//to prevent infinite loop
		if (++floorN >= MAP_MAX_LAYERS) {
			break;
		}
	}

	//destination is the same as the source?
	if (item == toItem) {
		return RETURNVALUE_NOERROR; //silently ignore move
	}

	// 'Move up' stackable items fix
	//  Cip's client never sends the count of stackables when using "Move up" menu option
	if (item->isStackable() && count == 255 && fromCylinder->getParent() == toCylinder) {
		count = item->getItemCount();
	}

	//check if we can add this item
	ReturnValue ret = toCylinder->queryAdd(index, *item, count, flags, actor);
	if (ret == RETURNVALUE_NEEDEXCHANGE) {
		//check if we can add it to source cylinder
		ret = fromCylinder->queryAdd(fromCylinder->getThingIndex(item), *toItem, toItem->getItemCount(), 0);
		if (ret == RETURNVALUE_NOERROR) {
			//check how much we can move
			uint32_t maxExchangeQueryCount = 0;
			ReturnValue retExchangeMaxCount = fromCylinder->queryMaxCount(INDEX_WHEREEVER, *toItem, toItem->getItemCount(), maxExchangeQueryCount, 0);

			if (retExchangeMaxCount != RETURNVALUE_NOERROR && maxExchangeQueryCount == 0) {
				return retExchangeMaxCount;
			}

			if (toCylinder->queryRemove(*toItem, toItem->getItemCount(), flags, actor) == RETURNVALUE_NOERROR) {
				int32_t oldToItemIndex = toCylinder->getThingIndex(toItem);
				toCylinder->removeThing(toItem, toItem->getItemCount());
				fromCylinder->addThing(toItem);

				if (oldToItemIndex != -1) {
					toCylinder->postRemoveNotification(toItem, fromCylinder, oldToItemIndex);
				}

				int32_t newToItemIndex = fromCylinder->getThingIndex(toItem);
				if (newToItemIndex != -1) {
					fromCylinder->postAddNotification(toItem, toCylinder, newToItemIndex);
				}

				ret = toCylinder->queryAdd(index, *item, count, flags);
				toItem = nullptr;
			}
		}
	}

	if (ret != RETURNVALUE_NOERROR) {
		return ret;
	}

	//check how much we can move
	uint32_t maxQueryCount = 0;
	ReturnValue retMaxCount = toCylinder->queryMaxCount(index, *item, count, maxQueryCount, flags);
	if (retMaxCount != RETURNVALUE_NOERROR && maxQueryCount == 0) {
		return retMaxCount;
	}

	uint32_t m;
	if (item->isStackable()) {
		m = std::min<uint32_t>(count, maxQueryCount);
	} else {
		m = maxQueryCount;
	}

	Item* moveItem = item;
	//check if we can remove this item
	ret = fromCylinder->queryRemove(*item, m, flags, actor);
	if (ret != RETURNVALUE_NOERROR) {
		return ret;
	}

	if (tradeItem) {
		if (toCylinder->getItem() == tradeItem) {
			return RETURNVALUE_NOTENOUGHROOM;
		}

		Cylinder* tmpCylinder = toCylinder->getParent();
		while (tmpCylinder) {
			if (tmpCylinder->getItem() == tradeItem) {
				return RETURNVALUE_NOTENOUGHROOM;
			}

			tmpCylinder = tmpCylinder->getParent();
		}
	}

	//remove the item
	int32_t itemIndex = fromCylinder->getThingIndex(item);
	Item* updateItem = nullptr;
	fromCylinder->removeThing(item, m);

	//update item(s)
	if (item->isStackable()) {
		uint32_t n;

		if (toItem && item->equals(toItem)) {
			n = std::min<uint32_t>(100 - toItem->getItemCount(), m);
			toCylinder->updateThing(toItem, toItem->getID(), toItem->getItemCount() + n);
			updateItem = toItem;
		} else {
			n = 0;
		}

		int32_t newCount = m - n;
		if (newCount > 0) {
			moveItem = item->clone();
			moveItem->setItemCount(newCount);
		} else {
			moveItem = nullptr;
		}

		if (item->isRemoved()) {
			item->stopDecaying();
			ReleaseItem(item);
		}
	}

	//add item
	if (moveItem /*m - n > 0*/) {
		toCylinder->addThing(index, moveItem);
	}

	if (itemIndex != -1) {
		fromCylinder->postRemoveNotification(item, toCylinder, itemIndex);
	}

	if (moveItem) {
		int32_t moveItemIndex = toCylinder->getThingIndex(moveItem);
		if (moveItemIndex != -1) {
			toCylinder->postAddNotification(moveItem, fromCylinder, moveItemIndex);
		}
		moveItem->startDecaying();
	}

	if (updateItem) {
		int32_t updateItemIndex = toCylinder->getThingIndex(updateItem);
		if (updateItemIndex != -1) {
			toCylinder->postAddNotification(updateItem, fromCylinder, updateItemIndex);
		}
		updateItem->startDecaying();
	}

	if (internalMoveItem) {
		if (moveItem) {
			*internalMoveItem = moveItem;
		} else {
			*internalMoveItem = item;
		}
	}

	Item* quiver = toCylinder->getItem();
	if (quiver && quiver->isQuiver()
               && quiver->getHoldingPlayer()
               && quiver->getHoldingPlayer()->getThing(CONST_SLOT_RIGHT) == quiver) {
		quiver->getHoldingPlayer()->sendInventoryItem(CONST_SLOT_RIGHT, quiver);
	} else {
		quiver = fromCylinder->getItem();
		if (quiver && quiver->isQuiver()
                   && quiver->getHoldingPlayer()
                   && quiver->getHoldingPlayer()->getThing(CONST_SLOT_RIGHT) == quiver) {
			quiver->getHoldingPlayer()->sendInventoryItem(CONST_SLOT_RIGHT, quiver);
		}
	}

	//we could not move all, inform the player
	if (item->isStackable() && maxQueryCount < count) {
		return retMaxCount;
	}

	// looting analyser from this point forward
	if (fromCylinder && actor && toCylinder) {
		if (!fromCylinder->getContainer() || !actor->getPlayer() || !toCylinder->getContainer()) {
			return ret;
		}

		if (Player* player = actor->getPlayer()) {

			// Refresh depot search window if necessary
			if (player->isDepotSearchOpenOnItem(item->getID()) &&
				((fromCylinder->getItem() && fromCylinder->getItem()->isInsideDepot(true)) ||
				(toCylinder->getItem() && toCylinder->getItem()->isInsideDepot(true)))) {
				player->requestDepotSearchItem(item->getID(), item->getTier());
			}

			const ItemType& it = Item::items[fromCylinder->getItem()->getID()];
			if (it.id <= 0) {
				return ret;
			}

			if (it.isCorpse && toCylinder->getContainer()->getTopParent() == player && item->getIsLootTrackeable()) {
				player->sendLootStats(item, static_cast<uint8_t>(item->getItemCount()));
			}
		}
	}

	return ret;
}

ReturnValue Game::internalAddItem(Cylinder* toCylinder, Item* item,
                                  int32_t index /*= INDEX_WHEREEVER*/,
                                  uint32_t flags/* = 0*/, bool test/* = false*/)
{
	uint32_t remainderCount = 0;
	return internalAddItem(toCylinder, item, index, flags, test, remainderCount);
}

ReturnValue Game::internalAddItem(Cylinder* toCylinder, Item* item, int32_t index,
                                  uint32_t flags, bool test, uint32_t& remainderCount)
{
	if (toCylinder == nullptr) {
		SPDLOG_ERROR("[{}] fromCylinder is nullptr", __FUNCTION__);
		return RETURNVALUE_NOTPOSSIBLE;
	}
	if (item == nullptr) {
		SPDLOG_ERROR("[{}] item is nullptr", __FUNCTION__);
		return RETURNVALUE_NOTPOSSIBLE;
	}

	Cylinder* destCylinder = toCylinder;
	Item* toItem = nullptr;
	toCylinder = toCylinder->queryDestination(index, *item, &toItem, flags);

	//check if we can add this item
	ReturnValue ret = toCylinder->queryAdd(index, *item, item->getItemCount(), flags);
	if (ret != RETURNVALUE_NOERROR) {
		return ret;
	}

	/*
	Check if we can move add the whole amount, we do this by checking against the original cylinder,
	since the queryDestination can return a cylinder that might only hold a part of the full amount.
	*/
	uint32_t maxQueryCount = 0;
	ret = destCylinder->queryMaxCount(INDEX_WHEREEVER, *item, item->getItemCount(), maxQueryCount, flags);

	if (ret != RETURNVALUE_NOERROR && toCylinder->getItem() && toCylinder->getItem()->getID() != ITEM_REWARD_CONTAINER) {
		return ret;
	}

	if (test) {
		return RETURNVALUE_NOERROR;
	}

	if (item->isStackable() && item->equals(toItem)) {
		uint32_t m = std::min<uint32_t>(item->getItemCount(), maxQueryCount);
		uint32_t n = std::min<uint32_t>(100 - toItem->getItemCount(), m);

		toCylinder->updateThing(toItem, toItem->getID(), toItem->getItemCount() + n);

		int32_t count = m - n;
		if (count > 0) {
			if (item->getItemCount() != count) {
				Item* remainderItem = item->clone();
				remainderItem->setItemCount(count);
				if (internalAddItem(destCylinder, remainderItem, INDEX_WHEREEVER, flags, false) != RETURNVALUE_NOERROR) {
					ReleaseItem(remainderItem);
					remainderCount = count;
				}
			} else {
				toCylinder->addThing(index, item);

				int32_t itemIndex = toCylinder->getThingIndex(item);
				if (itemIndex != -1) {
					toCylinder->postAddNotification(item, nullptr, itemIndex);
				}
			}
		} else {
			//fully merged with toItem, item will be destroyed
			item->onRemoved();
			ReleaseItem(item);

			int32_t itemIndex = toCylinder->getThingIndex(toItem);
			if (itemIndex != -1) {
				toCylinder->postAddNotification(toItem, nullptr, itemIndex);
			}
		}
	} else {
		toCylinder->addThing(index, item);

		int32_t itemIndex = toCylinder->getThingIndex(item);
		if (itemIndex != -1) {
			toCylinder->postAddNotification(item, nullptr, itemIndex);
		}
	}

	Item* quiver = toCylinder->getItem();
	if (quiver && quiver->isQuiver()
               && quiver->getHoldingPlayer()
               && quiver->getHoldingPlayer()->getThing(CONST_SLOT_RIGHT) == quiver) {
		quiver->getHoldingPlayer()->sendInventoryItem(CONST_SLOT_RIGHT, quiver);
	}

	return RETURNVALUE_NOERROR;
}

ReturnValue Game::internalRemoveItem(Item* item, int32_t count /*= -1*/, bool test /*= false*/, uint32_t flags /*= 0*/)
{
	if (item == nullptr) {
		SPDLOG_DEBUG("{} - Item is nullptr", __FUNCTION__);
		return RETURNVALUE_NOTPOSSIBLE;
	}
	Cylinder* cylinder = item->getParent();
	if (cylinder == nullptr) {
		SPDLOG_DEBUG("{} - Cylinder is nullptr", __FUNCTION__);
		return RETURNVALUE_NOTPOSSIBLE;
	}
	Tile* fromTile = cylinder->getTile();
	if (fromTile) {
		auto it = browseFields.find(fromTile);
		if (it != browseFields.end() && it->second == cylinder) {
			cylinder = fromTile;
		}
	}
	if (count == -1) {
		count = item->getItemCount();
	}
	//check if we can remove this item
	ReturnValue ret = cylinder->queryRemove(*item, count, flags | FLAG_IGNORENOTMOVEABLE);
	if (ret != RETURNVALUE_NOERROR) {
		SPDLOG_DEBUG("{} - Failed to execute query remove", __FUNCTION__);
		return ret;
	}
	if (!item->canRemove()) {
		SPDLOG_DEBUG("{} - Failed to remove item", __FUNCTION__);
		return RETURNVALUE_NOTPOSSIBLE;
	}

	// Not remove item with decay loaded from map
	if (item->canDecay() && cylinder->getTile() && item->getLoadedFromMap()) {
		SPDLOG_DEBUG("Cannot remove item with id {}, name {}, on position {}", item->getID(), item->getName(), cylinder->getPosition().toString());
		item->stopDecaying();
		return RETURNVALUE_THISISIMPOSSIBLE;
	}

	if (!test) {
		int32_t index = cylinder->getThingIndex(item);
		//remove the item
		cylinder->removeThing(item, count);

		if (item->isRemoved()) {
			item->onRemoved();
			item->stopDecaying();
			ReleaseItem(item);
		}

		cylinder->postRemoveNotification(item, nullptr, index);
	}

	Item* quiver = cylinder->getItem();
	if (quiver && quiver->isQuiver()
               && quiver->getHoldingPlayer()
               && quiver->getHoldingPlayer()->getThing(CONST_SLOT_RIGHT) == quiver) {
		quiver->getHoldingPlayer()->sendInventoryItem(CONST_SLOT_RIGHT, quiver);
	}

	return RETURNVALUE_NOERROR;
}

ReturnValue Game::internalPlayerAddItem(Player* player, Item* item, bool dropOnMap /*= true*/, Slots_t slot /*= CONST_SLOT_WHEREEVER*/)
{
	uint32_t remainderCount = 0;
	ReturnValue ret = internalAddItem(player, item, static_cast<int32_t>(slot), 0, false, remainderCount);
	if (remainderCount != 0) {
		Item* remainderItem = Item::CreateItem(item->getID(), remainderCount);
		ReturnValue remaindRet = internalAddItem(player->getTile(), remainderItem, INDEX_WHEREEVER, FLAG_NOLIMIT);
		if (remaindRet != RETURNVALUE_NOERROR) {
			ReleaseItem(remainderItem);
			player->sendLootStats(item, static_cast<uint8_t>(item->getItemCount()));
		}
	}

	if (ret != RETURNVALUE_NOERROR && dropOnMap) {
		ret = internalAddItem(player->getTile(), item, INDEX_WHEREEVER, FLAG_NOLIMIT);
	}

	if (ret == RETURNVALUE_NOERROR)
	{
		player->sendForgingData();
	}

	return ret;
}

Item* Game::findItemOfType(const Cylinder* cylinder, uint16_t itemId, bool depthSearch /*= true*/, int32_t subType /*= -1*/) const
{
	if (cylinder == nullptr) {
		SPDLOG_ERROR("[{}] Cylinder is nullptr", __FUNCTION__);
		return nullptr;
	}

	std::vector<Container*> containers;
	for (size_t i = cylinder->getFirstIndex(), j = cylinder->getLastIndex(); i < j; ++i) {
		Thing* thing = cylinder->getThing(i);
		if (!thing) {
			continue;
		}

		Item* item = thing->getItem();
		if (!item) {
			continue;
		}

		if (item->getID() == itemId && (subType == -1 || subType == item->getSubType())) {
			return item;
		}

		if (depthSearch) {
			Container* container = item->getContainer();
			if (container) {
				containers.push_back(container);
			}
		}
	}

	size_t i = 0;
	while (i < containers.size()) {
		Container* container = containers[i++];
		for (Item* item : container->getItemList()) {
			if (item->getID() == itemId && (subType == -1 || subType == item->getSubType())) {
				return item;
			}

			Container* subContainer = item->getContainer();
			if (subContainer) {
				containers.push_back(subContainer);
			}
		}
	}
	return nullptr;
}

bool Game::removeMoney(Cylinder* cylinder, uint64_t money, uint32_t flags /*= 0*/, bool useBalance /*= false*/)
{
	if (cylinder == nullptr) {
		SPDLOG_ERROR("[{}] cylinder is nullptr", __FUNCTION__);
		return false;
	}
	if (money == 0) {
		return true;
	}
	std::vector<Container*> containers;
	std::multimap<uint32_t, Item*> moneyMap;
	uint64_t moneyCount = 0;
	for (size_t i = cylinder->getFirstIndex(), j = cylinder->getLastIndex(); i < j; ++i) {
		Thing* thing = cylinder->getThing(i);
		if (!thing) {
			continue;
		}
		Item* item = thing->getItem();
		if (!item) {
			continue;
		}
		Container* container = item->getContainer();
		if (container) {
			containers.push_back(container);
		} else {
			const uint32_t worth = item->getWorth();
			if (worth != 0) {
				moneyCount += worth;
				moneyMap.emplace(worth, item);
			}
		}
	}
	size_t i = 0;
	while (i < containers.size()) {
		Container* container = containers[i++];
		for (Item* item : container->getItemList()) {
			Container* tmpContainer = item->getContainer();
			if (tmpContainer) {
				containers.push_back(tmpContainer);
			} else {
				const uint32_t worth = item->getWorth();
				if (worth != 0) {
					moneyCount += worth;
					moneyMap.emplace(worth, item);
				}
			}
		}
	}

	Player* player = useBalance ? dynamic_cast<Player*>(cylinder) : nullptr;
	uint64_t balance = 0;
	if (useBalance && player) {
		balance = player->getBankBalance();
	}

	if (moneyCount + balance < money) {
		return false;
	}

	for (const auto& moneyEntry : moneyMap) {
		Item* item = moneyEntry.second;
		if (moneyEntry.first < money) {
			internalRemoveItem(item);
			money -= moneyEntry.first;
		} else if (moneyEntry.first > money) {
			const uint32_t worth = moneyEntry.first / item->getItemCount();
			const uint32_t removeCount = std::ceil(money / static_cast<double>(worth));
			addMoney(cylinder, (worth * removeCount) - money, flags);
			internalRemoveItem(item, removeCount);
			return true;
		} else {
			internalRemoveItem(item);
			return true;
		}
	}

	if (useBalance && player && player->getBankBalance() >= money) {
		player->setBankBalance(player->getBankBalance() - money);
	}

	return true;
}

void Game::addMoney(Cylinder* cylinder, uint64_t money, uint32_t flags /*= 0*/)
{
	if (cylinder == nullptr) {
		SPDLOG_ERROR("[{}] cylinder is nullptr", __FUNCTION__);
		return;
	}
	if (money == 0) {
		return;
	}

	uint32_t crystalCoins = money / 10000;
	money -= crystalCoins * 10000;
	while (crystalCoins > 0) {
		const uint16_t count = std::min<uint32_t>(100, crystalCoins);

		Item* remaindItem = Item::CreateItem(ITEM_CRYSTAL_COIN, count);

		ReturnValue ret = internalAddItem(cylinder, remaindItem, INDEX_WHEREEVER, flags);
		if (ret != RETURNVALUE_NOERROR) {
			internalAddItem(cylinder->getTile(), remaindItem, INDEX_WHEREEVER, FLAG_NOLIMIT);
		}

		crystalCoins -= count;
	}

	uint16_t platinumCoins = money / 100;
	if (platinumCoins != 0) {
		Item* remaindItem = Item::CreateItem(ITEM_PLATINUM_COIN, platinumCoins);

		ReturnValue ret = internalAddItem(cylinder, remaindItem, INDEX_WHEREEVER, flags);
		if (ret != RETURNVALUE_NOERROR) {
			internalAddItem(cylinder->getTile(), remaindItem, INDEX_WHEREEVER, FLAG_NOLIMIT);
		}

		money -= platinumCoins * 100;
	}

	if (money != 0) {
		Item* remaindItem = Item::CreateItem(ITEM_GOLD_COIN, money);

		ReturnValue ret = internalAddItem(cylinder, remaindItem, INDEX_WHEREEVER, flags);
		if (ret != RETURNVALUE_NOERROR) {
			internalAddItem(cylinder->getTile(), remaindItem, INDEX_WHEREEVER, FLAG_NOLIMIT);
		}
	}
}

Item* Game::transformItem(Item* item, uint16_t newId, int32_t newCount /*= -1*/)
{
	if (item->getID() == newId && (newCount == -1 || (newCount == item->getSubType() && newCount != 0))) { //chargeless item placed on map = infinite
		return item;
	}

	Cylinder* cylinder = item->getParent();
	if (cylinder == nullptr) {
		return nullptr;
	}

	Tile* fromTile = cylinder->getTile();
	if (fromTile) {
		auto it = browseFields.find(fromTile);
		if (it != browseFields.end() && it->second == cylinder) {
			cylinder = fromTile;
		}
	}

	int32_t itemIndex = cylinder->getThingIndex(item);
	if (itemIndex == -1) {
		return item;
	}

	if (!item->canTransform()) {
		return item;
	}

	const ItemType& newType = Item::items[newId];
	if (newType.id == 0) {
		return item;
	}

	const ItemType& curType = Item::items[item->getID()];
	if (item->isAlwaysOnTop() != (newType.alwaysOnTopOrder != 0)) {
		//This only occurs when you transform items on tiles from a downItem to a topItem (or vice versa)
		//Remove the old, and add the new
		cylinder->removeThing(item, item->getItemCount());
		cylinder->postRemoveNotification(item, cylinder, itemIndex);

		item->setID(newId);
		if (newCount != -1) {
			item->setSubType(newCount);
		}
		cylinder->addThing(item);

		Cylinder* newParent = item->getParent();
		if (newParent == nullptr) {
			item->stopDecaying();
			ReleaseItem(item);
			return nullptr;
		}

		newParent->postAddNotification(item, cylinder, newParent->getThingIndex(item));
		item->startDecaying();

		return item;
	}

	if (curType.type == newType.type) {
		//Both items has the same type so we can safely change id/subtype
		if (newCount == 0 && (item->isStackable() || item->hasAttribute(ITEM_ATTRIBUTE_CHARGES))) {
			if (item->isStackable()) {
				internalRemoveItem(item);
				return nullptr;
			} else {
				int32_t newItemId = newId;
				if (curType.id == newType.id) {
					newItemId = curType.decayTo;
				}

				if (newItemId < 0) {
					internalRemoveItem(item);
					return nullptr;
				} else if (newItemId != newId) {
					// Replacing the the old item with the new while maintaining the old position
					Item* newItem = Item::CreateItem(newItemId, 1);
					if (newItem == nullptr) {
						return nullptr;
					}

					cylinder->replaceThing(itemIndex, newItem);
					cylinder->postAddNotification(newItem, cylinder, itemIndex);

					item->setParent(nullptr);
					cylinder->postRemoveNotification(item, cylinder, itemIndex);
					item->stopDecaying();
					ReleaseItem(item);
					newItem->startDecaying();

					return newItem;
				} else {
					return transformItem(item, newItemId);
				}
			}
		} else {
			cylinder->postRemoveNotification(item, cylinder, itemIndex);
			uint16_t itemId = item->getID();
			int32_t count = item->getSubType();

			if (curType.id != newType.id) {
				if (newType.group != curType.group) {
					item->setDefaultSubtype();
				}

				itemId = newId;
			}

			if (newCount != -1 && newType.hasSubType()) {
				count = newCount;
			}

			cylinder->updateThing(item, itemId, count);
			cylinder->postAddNotification(item, cylinder, itemIndex);

			Item* quiver = cylinder->getItem();
			if (quiver && quiver->isQuiver()
                       && quiver->getHoldingPlayer()
                       && quiver->getHoldingPlayer()->getThing(CONST_SLOT_RIGHT) == quiver) {
				quiver->getHoldingPlayer()->sendInventoryItem(CONST_SLOT_RIGHT, quiver);
			}
			item->startDecaying();

			return item;
		}
	}

	Item* quiver = cylinder->getItem();
	if (quiver && quiver->isQuiver()
               && quiver->getHoldingPlayer()
               && quiver->getHoldingPlayer()->getThing(CONST_SLOT_RIGHT) == quiver) {
		quiver->getHoldingPlayer()->sendInventoryItem(CONST_SLOT_RIGHT, quiver);
	}

	//Replacing the the old item with the new while maintaining the old position
	Item* newItem;
	if (newCount == -1) {
		newItem = Item::CreateItem(newId);
	} else {
		newItem = Item::CreateItem(newId, newCount);
	}

	if (newItem == nullptr) {
		return nullptr;
	}

	cylinder->replaceThing(itemIndex, newItem);
	cylinder->postAddNotification(newItem, cylinder, itemIndex);

	item->setParent(nullptr);
	cylinder->postRemoveNotification(item, cylinder, itemIndex);
	item->stopDecaying();
	ReleaseItem(item);
	newItem->startDecaying();

	return newItem;
}

ReturnValue Game::internalTeleport(Thing* thing, const Position& newPos, bool pushMove/* = true*/, uint32_t flags /*= 0*/)
{
	if (thing == nullptr) {
		SPDLOG_ERROR("[{}] thing is nullptr", __FUNCTION__);
		return RETURNVALUE_NOTPOSSIBLE;
	}

	if (thing->isRemoved()) {
		return RETURNVALUE_NOTPOSSIBLE;
	}

	Tile* toTile = map.getTile(newPos);
	if (!toTile) {
		return RETURNVALUE_NOTPOSSIBLE;
	}

	if (Creature* creature = thing->getCreature()) {
		ReturnValue ret = toTile->queryAdd(0, *creature, 1, FLAG_NOLIMIT);
		if (ret != RETURNVALUE_NOERROR) {
			return ret;
		}

		map.moveCreature(*creature, *toTile, !pushMove);
		return RETURNVALUE_NOERROR;
	} else if (Item* item = thing->getItem()) {
		return internalMoveItem(item->getParent(), toTile, INDEX_WHEREEVER, item, item->getItemCount(), nullptr, flags);
	}
	return RETURNVALUE_NOTPOSSIBLE;
}

void Game::internalQuickLootCorpse(Player* player, Container* corpse)
{
	if (!player || !corpse) {
		return;
	}

	std::vector<Item*> itemList;
	bool ignoreListItems = (player->quickLootFilter == QUICKLOOTFILTER_SKIPPEDLOOT);

	bool missedAnyGold = false;
	bool missedAnyItem = false;

	for (ContainerIterator it = corpse->iterator(); it.hasNext(); it.advance()) {
		Item* item = *it;
		bool listed = player->isQuickLootListedItem(item);
		if ((listed && ignoreListItems) || (!listed && !ignoreListItems)) {
			if (item->getWorth() != 0) {
				missedAnyGold = true;
			} else {
				missedAnyItem = true;
			}
			continue;
		}

		itemList.push_back(item);
	}

	bool shouldNotifyCapacity = false;
	ObjectCategory_t shouldNotifyNotEnoughRoom = OBJECTCATEGORY_NONE;

	uint32_t totalLootedGold = 0;
	uint32_t totalLootedItems = 0;
	for (Item* item : itemList) {
		uint32_t worth = item->getWorth();
		uint16_t baseCount = item->getItemCount();
		ObjectCategory_t category = getObjectCategory(item);

		ReturnValue ret = internalQuickLootItem(player, item, category);
		if (ret == RETURNVALUE_NOTENOUGHCAPACITY) {
			shouldNotifyCapacity = true;
		} else if (ret == RETURNVALUE_CONTAINERNOTENOUGHROOM) {
			shouldNotifyNotEnoughRoom = category;
		}

		bool success = ret == RETURNVALUE_NOERROR;
		if (worth != 0) {
			missedAnyGold = missedAnyGold || !success;
			if (success) {
				player->sendLootStats(item, baseCount);
				totalLootedGold += worth;
			} else {
				// item is not completely moved
				totalLootedGold += worth - item->getWorth();
			}
		} else {
			missedAnyItem = missedAnyItem || !success;
			if (success || item->getItemCount() != baseCount) {
				totalLootedItems++;
				player->sendLootStats(item, item->getItemCount());
			}
		}
	}

	std::stringstream ss;
	if (totalLootedGold != 0 || missedAnyGold || totalLootedItems != 0 || missedAnyItem) {
		bool lootedAllGold = totalLootedGold != 0 && !missedAnyGold;
		bool lootedAllItems = totalLootedItems != 0 && !missedAnyItem;
		if (lootedAllGold) {
			if (totalLootedItems != 0 || missedAnyItem) {
				ss << "You looted the complete " << totalLootedGold << " gold";

				if (lootedAllItems) {
					ss << " and all dropped items";
				} else if (totalLootedItems != 0) {
					ss << ", but you only looted some of the items";
				} else if (missedAnyItem) {
					ss << " but none of the dropped items";
				}
			} else {
				ss << "You looted " << totalLootedGold << " gold";
			}
		} else if (lootedAllItems) {
			if (totalLootedItems == 1) {
				ss << "You looted 1 item";
			} else if (totalLootedGold != 0 || missedAnyGold) {
				ss << "You looted all of the dropped items";
			} else {
				ss << "You looted all items";
			}

			if (totalLootedGold != 0) {
				ss << ", but you only looted " << totalLootedGold << " of the dropped gold";
			} else if (missedAnyGold) {
				ss << " but none of the dropped gold";
			}
		} else if (totalLootedGold != 0) {
			ss << "You only looted " << totalLootedGold << " of the dropped gold";
			if (totalLootedItems != 0) {
				ss << " and some of the dropped items";
			} else if (missedAnyItem) {
				ss << " but none of the dropped items";
			}
		} else if (totalLootedItems != 0) {
			ss << "You looted some of the dropped items";
			if (missedAnyGold) {
				ss << " but none of the dropped gold";
			}
		} else if (missedAnyGold) {
			ss << "You looted none of the dropped gold";
			if (missedAnyItem) {
				ss << " and none of the items";
			}
		} else if (missedAnyItem) {
			ss << "You looted none of the dropped items";
		}
	} else {
		ss << "No loot";
	}

	ss << ".";
	player->sendTextMessage(MESSAGE_LOOT, ss.str());

	if (shouldNotifyCapacity) {
		ss.str(std::string());
		ss << "Attention! The loot you are trying to pick up is too heavy for you to carry.";
	} else if (shouldNotifyNotEnoughRoom != OBJECTCATEGORY_NONE) {
		ss.str(std::string());
		ss << "Attention! The container assigned to category " << getObjectCategoryName(shouldNotifyNotEnoughRoom) << " is full.";
	} else {
		return;
	}

	if (player->lastQuickLootNotification + 15000 < OTSYS_TIME()) {
		player->sendTextMessage(MESSAGE_GAME_HIGHLIGHT, ss.str());
	} else {
		player->sendTextMessage(MESSAGE_EVENT_ADVANCE, ss.str());
	}

	player->lastQuickLootNotification = OTSYS_TIME();
}

ReturnValue Game::internalQuickLootItem(Player* player, Item* item, ObjectCategory_t category /* = OBJECTCATEGORY_DEFAULT*/)
{
  if (!player || !item) {
    return RETURNVALUE_NOTPOSSIBLE;
  }

	bool fallbackConsumed = false;
	uint16_t baseId = 0;

	Container* lootContainer = player->getLootContainer(category);
	if (!lootContainer) {
    	if (player->quickLootFallbackToMainContainer) {
    		Item* fallbackItem = player->getInventoryItem(CONST_SLOT_BACKPACK);

      	if (fallbackItem) {
        	Container* mainBackpack = fallbackItem->getContainer();
        	if (mainBackpack && !fallbackConsumed) {
          		player->setLootContainer(OBJECTCATEGORY_DEFAULT, mainBackpack);
          		player->sendInventoryItem(CONST_SLOT_BACKPACK, player->getInventoryItem(CONST_SLOT_BACKPACK));
        	}
      	}

			lootContainer = fallbackItem ? fallbackItem->getContainer() : nullptr;
			fallbackConsumed = true;
		} else {
			return RETURNVALUE_NOTPOSSIBLE;
		}
	} else {
		baseId = lootContainer->getID();
	}

	if (!lootContainer) {
		return RETURNVALUE_NOTPOSSIBLE;
	}

	Container* lastSubContainer = nullptr;
	uint32_t remainderCount = item->getItemCount();
	ContainerIterator it = lootContainer->iterator();

	ReturnValue ret;
	do {
		Item* moveItem = nullptr;
		if (item->getParent()) { // Stash retrive dont have parent cylinder.
		ret = internalMoveItem(item->getParent(), lootContainer, INDEX_WHEREEVER, item, item->getItemCount(), &moveItem, 0, player);
		} else {
		ret = internalAddItem(lootContainer, item, INDEX_WHEREEVER);
		}
		if (moveItem) {
			remainderCount -= moveItem->getItemCount();
		}

		if (ret != RETURNVALUE_CONTAINERNOTENOUGHROOM) {
			break;
		}

		// search for a sub container
		bool obtainedNewContainer = false;
		while (it.hasNext()) {
			Item* cur = *it;
			Container* subContainer = cur ? cur->getContainer() : nullptr;
			it.advance();

			if (subContainer) {
				lastSubContainer = subContainer;
				lootContainer = subContainer;
				obtainedNewContainer = true;
				break;
			}
		}

		// a hack to fix last empty sub-container
		if (!obtainedNewContainer && lastSubContainer && lastSubContainer->size() > 0) {
			Item* cur = lastSubContainer->getItemByIndex(lastSubContainer->size() - 1);
			Container* subContainer = cur ? cur->getContainer() : nullptr;

			if (subContainer) {
				lootContainer = subContainer;
				obtainedNewContainer = true;
			}

			lastSubContainer = nullptr;
		}

		// consumed all sub-container & there is simply no more containers to iterate over.
		// check if fallback should be used and if not, then break
		bool quickFallback = (player->quickLootFallbackToMainContainer);
		bool noFallback = fallbackConsumed || !quickFallback;
		if (noFallback && (!lootContainer || !obtainedNewContainer)) {
			break;
		} else if (!lootContainer || !obtainedNewContainer) {
			Item* fallbackItem = player->getInventoryItem(CONST_SLOT_BACKPACK);
			if (!fallbackItem || !fallbackItem->getContainer()) {
				break;
			}

			lootContainer = fallbackItem->getContainer();
			it = lootContainer->iterator();

			fallbackConsumed = true;
		}
	} while (remainderCount != 0);
	return ret;
}

ObjectCategory_t Game::getObjectCategory(const Item* item)
{
	ObjectCategory_t category = OBJECTCATEGORY_DEFAULT;
  if (!item) {
    return OBJECTCATEGORY_NONE;
  }

	const ItemType& it = Item::items[item->getID()];
	if (item->getWorth() != 0) {
		category = OBJECTCATEGORY_GOLD;
	} else if (it.weaponType != WEAPON_NONE) {
		switch (it.weaponType) {
			case WEAPON_SWORD:
				category = OBJECTCATEGORY_SWORDS;
				break;
			case WEAPON_CLUB:
				category = OBJECTCATEGORY_CLUBS;
				break;
			case WEAPON_AXE:
				category = OBJECTCATEGORY_AXES;
				break;
			case WEAPON_SHIELD:
				category = OBJECTCATEGORY_SHIELDS;
				break;
			case WEAPON_DISTANCE:
				category = OBJECTCATEGORY_DISTANCEWEAPONS;
				break;
			case WEAPON_WAND:
				category = OBJECTCATEGORY_WANDS;
				break;
			case WEAPON_AMMO:
				category = OBJECTCATEGORY_AMMO;
				break;
			default:
				break;
		}
	} else if (it.slotPosition != SLOTP_HAND) { // if it's a weapon/shield should have been parsed earlier
		if ((it.slotPosition & SLOTP_HEAD) != 0) {
			category = OBJECTCATEGORY_HELMETS;
		} else if ((it.slotPosition & SLOTP_NECKLACE) != 0) {
			category = OBJECTCATEGORY_NECKLACES;
		} else if ((it.slotPosition & SLOTP_BACKPACK) != 0) {
			category = OBJECTCATEGORY_CONTAINERS;
		} else if ((it.slotPosition & SLOTP_ARMOR) != 0) {
			category = OBJECTCATEGORY_ARMORS;
		} else if ((it.slotPosition & SLOTP_LEGS) != 0) {
			category = OBJECTCATEGORY_LEGS;
		} else if ((it.slotPosition & SLOTP_FEET) != 0) {
			category = OBJECTCATEGORY_BOOTS;
		} else if ((it.slotPosition & SLOTP_RING) != 0) {
			category = OBJECTCATEGORY_RINGS;
		}
	} else if (it.type == ITEM_TYPE_RUNE) {
		category = OBJECTCATEGORY_RUNES;
	} else if (it.type == ITEM_TYPE_CREATUREPRODUCT) {
		category = OBJECTCATEGORY_CREATUREPRODUCTS;
	} else if (it.type == ITEM_TYPE_FOOD) {
		category = OBJECTCATEGORY_FOOD;
	} else if (it.type == ITEM_TYPE_VALUABLE) {
		category = OBJECTCATEGORY_VALUABLES;
	} else if (it.type == ITEM_TYPE_POTION) {
		category = OBJECTCATEGORY_POTIONS;
	} else {
		category = OBJECTCATEGORY_OTHERS;
	}

	return category;
}

uint64_t Game::getItemMarketPrice(std::map<uint16_t, uint64_t> const &itemMap, bool buyPrice) const
{
	uint64_t total = 0;
	for (const auto& it : itemMap) {
		if (it.first == ITEM_GOLD_COIN) {
			total += it.second;
		} else if (it.first == ITEM_PLATINUM_COIN) {
			total += 100 * it.second;
		} else if (it.first == ITEM_CRYSTAL_COIN) {
			total += 10000 * it.second;
		} else {
			auto marketIt = itemsPriceMap.find(it.first);
			if (marketIt != itemsPriceMap.end()) {
				for (auto &[tier, price] : (*marketIt).second) {
					total += price * it.second;
				}
			} else {
				const ItemType& iType = Item::items[it.first];
				total += (buyPrice ? iType.buyPrice : iType.sellPrice) * it.second;
			}
		}
	}

	return total;
}

Item* searchForItem(const Container* container, uint16_t itemId, bool hasTier /* = false*/, uint8_t tier /* = 0*/)
{
	for (ContainerIterator it = container->iterator(); it.hasNext(); it.advance()) {
		if ((*it)->getID() == itemId && (!hasTier || (*it)->getTier() == tier)) {
			return *it;
		}
	}

	return nullptr;
}

Slots_t getSlotType(const ItemType& it)
{
	Slots_t slot = CONST_SLOT_RIGHT;
	if (it.weaponType != WeaponType_t::WEAPON_SHIELD) {
		int32_t slotPosition = it.slotPosition;

		if (slotPosition & SLOTP_HEAD) {
			slot = CONST_SLOT_HEAD;
		} else if (slotPosition & SLOTP_NECKLACE) {
			slot = CONST_SLOT_NECKLACE;
		} else if (slotPosition & SLOTP_ARMOR) {
			slot = CONST_SLOT_ARMOR;
		} else if (slotPosition & SLOTP_LEGS) {
			slot = CONST_SLOT_LEGS;
		} else if (slotPosition & SLOTP_FEET) {
			slot = CONST_SLOT_FEET ;
		} else if (slotPosition & SLOTP_RING) {
			slot = CONST_SLOT_RING;
		} else if (slotPosition & SLOTP_AMMO) {
			slot = CONST_SLOT_AMMO;
		} else if (slotPosition & SLOTP_TWO_HAND || slotPosition & SLOTP_LEFT) {
			slot = CONST_SLOT_LEFT;
		}
	}

	return slot;
}

//Implementation of player invoked events
void Game::playerEquipItem(uint32_t playerId, uint16_t itemId, bool hasTier /* = false*/, uint8_t tier /* = 0*/)
{
	Player* player = getPlayerByID(playerId);
	if (!player) {
		return;
	}

	Item* item = player->getInventoryItem(CONST_SLOT_BACKPACK);
	if (!item) {
		return;
	}

	const Container* backpack = item->getContainer();
	if (!backpack) {
		return;
	}

	const ItemType& it = Item::items[itemId];
	Slots_t slot = getSlotType(it);

	Item* slotItem = player->getInventoryItem(slot);
	Item* equipItem = searchForItem(backpack, it.id, hasTier, tier);
	if (slotItem && slotItem->getID() == it.id && (!it.stackable || slotItem->getItemCount() == 100 || !equipItem)) {
		internalMoveItem(slotItem->getParent(), player, CONST_SLOT_WHEREEVER, slotItem, slotItem->getItemCount(), nullptr);
	} else if (equipItem) {
		if (it.weaponType == WEAPON_AMMO) {
			Item* quiver = player->getInventoryItem(CONST_SLOT_RIGHT);
			if (quiver && quiver->isQuiver()) {
				internalMoveItem(equipItem->getParent(), quiver->getContainer(), 0, equipItem, equipItem->getItemCount(), nullptr);
				return;
			}
		}

		internalMoveItem(equipItem->getParent(), player, slot, equipItem, equipItem->getItemCount(), nullptr);
	}
}

void Game::playerMove(uint32_t playerId, Direction direction)
{
	Player* player = getPlayerByID(playerId);
	if (!player) {
		return;
	}

	player->resetIdleTime();
	player->setNextWalkActionTask(nullptr);
	player->cancelPush();

	player->startAutoWalk(std::forward_list<Direction> { direction });
}

bool Game::playerBroadcastMessage(Player* player, const std::string& text) const
{
	if (!player->hasFlag(PlayerFlags_t::CanBroadcast)) {
		return false;
	}

	SPDLOG_INFO("{} broadcasted: {}", player->getName(), text);

	for (const auto& it : players) {
		it.second->sendPrivateMessage(player, TALKTYPE_BROADCAST, text);
	}

	return true;
}

void Game::playerCreatePrivateChannel(uint32_t playerId)
{
	Player* player = getPlayerByID(playerId);
	if (!player || !player->isPremium()) {
		return;
	}

	ChatChannel* channel = g_chat().createChannel(*player, CHANNEL_PRIVATE);
	if (!channel || !channel->addUser(*player)) {
		return;
	}

	player->sendCreatePrivateChannel(channel->getId(), channel->getName());
}

void Game::playerChannelInvite(uint32_t playerId, const std::string& name)
{
	Player* player = getPlayerByID(playerId);
	if (!player) {
		return;
	}

	PrivateChatChannel* channel = g_chat().getPrivateChannel(*player);
	if (!channel) {
		return;
	}

	Player* invitePlayer = getPlayerByName(name);
	if (!invitePlayer) {
		return;
	}

	if (player == invitePlayer) {
		return;
	}

	channel->invitePlayer(*player, *invitePlayer);
}

void Game::playerChannelExclude(uint32_t playerId, const std::string& name)
{
	Player* player = getPlayerByID(playerId);
	if (!player) {
		return;
	}

	PrivateChatChannel* channel = g_chat().getPrivateChannel(*player);
	if (!channel) {
		return;
	}

	Player* excludePlayer = getPlayerByName(name);
	if (!excludePlayer) {
		return;
	}

	if (player == excludePlayer) {
		return;
	}

	channel->excludePlayer(*player, *excludePlayer);
}

void Game::playerRequestChannels(uint32_t playerId)
{
	Player* player = getPlayerByID(playerId);
	if (!player) {
		return;
	}

	player->sendChannelsDialog();
}

void Game::playerOpenChannel(uint32_t playerId, uint16_t channelId)
{
	Player* player = getPlayerByID(playerId);
	if (!player) {
		return;
	}

	const ChatChannel* channel = g_chat().addUserToChannel(*player, channelId);
	if (!channel) {
		return;
	}

	const InvitedMap* invitedUsers = channel->getInvitedUsers();
	const UsersMap* users;
	if (!channel->isPublicChannel()) {
		users = &channel->getUsers();
	} else {
		users = nullptr;
	}

	player->sendChannel(channel->getId(), channel->getName(), users, invitedUsers);
}

void Game::playerCloseChannel(uint32_t playerId, uint16_t channelId)
{
	Player* player = getPlayerByID(playerId);
	if (!player) {
		return;
	}

	g_chat().removeUserFromChannel(*player, channelId);
}

void Game::playerOpenPrivateChannel(uint32_t playerId, std::string& receiver)
{
	Player* player = getPlayerByID(playerId);
	if (!player) {
		return;
	}

	if (!IOLoginData::formatPlayerName(receiver)) {
		player->sendCancelMessage("A player with this name does not exist.");
		return;
	}

	if (player->getName() == receiver) {
		player->sendCancelMessage("You cannot set up a private message channel with yourself.");
		return;
	}

	player->sendOpenPrivateChannel(receiver);
}

void Game::playerCloseNpcChannel(uint32_t playerId)
{
	Player* player = getPlayerByID(playerId);
	if (!player) {
		return;
	}

	SpectatorHashSet spectators;
	map.getSpectators(spectators, player->getPosition());
	for (Creature* spectator : spectators) {
		if (Npc* npc = spectator->getNpc()) {
			npc->onPlayerCloseChannel(player);
		}
	}
}

void Game::playerReceivePing(uint32_t playerId)
{
	Player* player = getPlayerByID(playerId);
	if (!player) {
		return;
	}

	player->receivePing();
}

void Game::playerReceivePingBack(uint32_t playerId)
{
	Player* player = getPlayerByID(playerId);
	if (!player) {
		return;
	}

	player->sendPingBack();
}

void Game::playerAutoWalk(uint32_t playerId, const std::forward_list<Direction>& listDir)
{
	Player* player = getPlayerByID(playerId);
	if (!player) {
		return;
	}

	player->resetIdleTime();
	player->setNextWalkTask(nullptr);
	player->startAutoWalk(listDir);
}

void Game::playerStopAutoWalk(uint32_t playerId)
{
	Player* player = getPlayerByID(playerId);
	if (!player) {
		return;
	}

	player->stopWalk();
}

void Game::playerUseItemEx(uint32_t playerId, const Position& fromPos, uint8_t fromStackPos, uint16_t fromItemId,
                           const Position& toPos, uint8_t toStackPos, uint16_t toItemId)
{
	Player* player = getPlayerByID(playerId);
	if (!player) {
		return;
	}

	bool isHotkey = (fromPos.x == 0xFFFF && fromPos.y == 0 && fromPos.z == 0);
	if (isHotkey && !g_configManager().getBoolean(AIMBOT_HOTKEY_ENABLED)) {
		return;
	}

	Thing* thing = internalGetThing(player, fromPos, fromStackPos, fromItemId, STACKPOS_FIND_THING);
	if (!thing) {
		player->sendCancelMessage(RETURNVALUE_NOTPOSSIBLE);
		return;
	}

	Item* item = thing->getItem();
	if (!item || !item->isMultiUse() || item->getID() != fromItemId) {
		player->sendCancelMessage(RETURNVALUE_CANNOTUSETHISOBJECT);
		return;
	}

	Position walkToPos = fromPos;
	ReturnValue ret = g_actions().canUse(player, fromPos);
	if (ret == RETURNVALUE_NOERROR) {
		ret = g_actions().canUse(player, toPos, item);
		if (ret == RETURNVALUE_TOOFARAWAY) {
			walkToPos = toPos;
		}
	}

	const ItemType& it = Item::items[item->getID()];
	if (it.isRune() || it.type == ITEM_TYPE_POTION) {
		if (player->walkExhausted()) {
			player->sendCancelMessage(RETURNVALUE_YOUAREEXHAUSTED);
			return;
		}
	}

	if (ret != RETURNVALUE_NOERROR) {
		if (ret == RETURNVALUE_TOOFARAWAY) {
			Position itemPos = fromPos;
			uint8_t itemStackPos = fromStackPos;

			if (fromPos.x != 0xFFFF && toPos.x != 0xFFFF && Position::areInRange<1, 1, 0>(fromPos, player->getPosition()) &&
					!Position::areInRange<1, 1, 0>(fromPos, toPos)) {
				Item* moveItem = nullptr;

				ret = internalMoveItem(item->getParent(), player, INDEX_WHEREEVER, item, item->getItemCount(), &moveItem);
				if (ret != RETURNVALUE_NOERROR) {
					player->sendCancelMessage(ret);
					return;
				}

				//changing the position since its now in the inventory of the player
				internalGetPosition(moveItem, itemPos, itemStackPos);
			}

			std::forward_list<Direction> listDir;
			if (player->getPathTo(walkToPos, listDir, 0, 1, true, true)) {
				g_dispatcher().addTask(createTask(std::bind(&Game::playerAutoWalk, this, player->getID(), listDir)));

				SchedulerTask* task = createSchedulerTask(400,
                                      std::bind(&Game::playerUseItemEx, this,
                                      playerId, itemPos, itemStackPos, fromItemId,
                                      toPos, toStackPos, toItemId));
				if (it.isRune() || it.type == ITEM_TYPE_POTION) {
					player->setNextPotionActionTask(task);
				} else {
					player->setNextWalkActionTask(task);
				}
			} else {
				player->sendCancelMessage(RETURNVALUE_THEREISNOWAY);
			}
			return;
		}

		player->sendCancelMessage(ret);
		return;
	}

	bool canDoAction = player->canDoAction();
	if (it.isRune() || it.type == ITEM_TYPE_POTION) {
		canDoAction = player->canDoPotionAction();
	}

	if (!canDoAction) {
		uint32_t delay = player->getNextActionTime();
		if (it.isRune() || it.type == ITEM_TYPE_POTION) {
			delay = player->getNextPotionActionTime();
		}
		SchedulerTask* task = createSchedulerTask(delay, std::bind(&Game::playerUseItemEx, this,
                              playerId, fromPos, fromStackPos, fromItemId, toPos, toStackPos, toItemId));
		if (it.isRune() || it.type == ITEM_TYPE_POTION) {
			player->setNextPotionActionTask(task);
		} else {
			player->setNextActionTask(task);
		}
		return;
	}

	player->resetIdleTime();
	if (it.isRune() || it.type == ITEM_TYPE_POTION) {
		player->setNextPotionActionTask(nullptr);
	} else {
		player->setNextActionTask(nullptr);
	}

	// Refresh depot search window if necessary
	bool mustReloadDepotSearch = false;
	if (player->isDepotSearchOpenOnItem(fromItemId)) {
		if (item->isInsideDepot(true)) {
			mustReloadDepotSearch = true;
		} else {
			if (Thing* targetThing = internalGetThing(player, toPos, toStackPos, toItemId, STACKPOS_FIND_THING);
					targetThing && targetThing->getItem() && targetThing->getItem()->isInsideDepot(true)) {
				mustReloadDepotSearch = true;
			}
		}
	}

	g_actions().useItemEx(player, fromPos, toPos, toStackPos, item, isHotkey);

	if (mustReloadDepotSearch) {
		player->requestDepotSearchItem(fromItemId, fromStackPos);
	}
}

void Game::playerUseItem(uint32_t playerId, const Position& pos, uint8_t stackPos,
                         uint8_t index, uint16_t itemId)
{
	Player* player = getPlayerByID(playerId);
	if (!player) {
		return;
	}

	bool isHotkey = (pos.x == 0xFFFF && pos.y == 0 && pos.z == 0);
	if (isHotkey && !g_configManager().getBoolean(AIMBOT_HOTKEY_ENABLED)) {
		return;
	}

	Thing* thing = internalGetThing(player, pos, stackPos, itemId, STACKPOS_FIND_THING);
	if (!thing) {
		player->sendCancelMessage(RETURNVALUE_NOTPOSSIBLE);
		return;
	}

	Item* item = thing->getItem();
	if (!item || item->isMultiUse() || item->getID() != itemId) {
		player->sendCancelMessage(RETURNVALUE_CANNOTUSETHISOBJECT);
		return;
	}

	const ItemType& it = Item::items[item->getID()];
	if (it.isRune() || it.type == ITEM_TYPE_POTION) {
		if (player->walkExhausted()) {
			player->sendCancelMessage(RETURNVALUE_YOUAREEXHAUSTED);
			return;
		}
	}

	ReturnValue ret = g_actions().canUse(player, pos);
	if (ret != RETURNVALUE_NOERROR) {
		if (ret == RETURNVALUE_TOOFARAWAY) {
			std::forward_list<Direction> listDir;
			if (player->getPathTo(pos, listDir, 0, 1, true, true)) {
				g_dispatcher().addTask(createTask(std::bind(&Game::playerAutoWalk,
												this, player->getID(), listDir)));

				SchedulerTask* task = createSchedulerTask(400,
                                      std::bind(&Game::playerUseItem, this,
                                      playerId, pos, stackPos, index, itemId));
				if (it.isRune() || it.type == ITEM_TYPE_POTION) {
					player->setNextPotionActionTask(task);
				} else {
					player->setNextWalkActionTask(task);
				}
				return;
			}

			ret = RETURNVALUE_THEREISNOWAY;
		}

		player->sendCancelMessage(ret);
		return;
	}

	bool canDoAction = player->canDoAction();
	if (it.isRune() || it.type == ITEM_TYPE_POTION) {
		canDoAction = player->canDoPotionAction();
	}

	if (!canDoAction) {
		uint32_t delay = player->getNextActionTime();
		if (it.isRune() || it.type == ITEM_TYPE_POTION) {
			delay = player->getNextPotionActionTime();
		}
		SchedulerTask* task = createSchedulerTask(delay, std::bind(&Game::playerUseItem, this,
                              playerId, pos, stackPos, index, itemId));
		if (it.isRune() || it.type == ITEM_TYPE_POTION) {
			player->setNextPotionActionTask(task);
		} else {
			player->setNextActionTask(task);
		}
		return;
	}

	player->resetIdleTime();
	player->setNextActionTask(nullptr);

	// Refresh depot search window if necessary
	bool refreshDepotSearch = false;
	if (player->isDepotSearchOpenOnItem(itemId) && item->isInsideDepot(true)) {
		refreshDepotSearch = true;
	}

	g_actions().useItem(player, pos, index, item, isHotkey);

	if (refreshDepotSearch) {
		player->requestDepotSearchItem(itemId, stackPos);
	}
}

void Game::playerUseWithCreature(uint32_t playerId, const Position& fromPos, uint8_t fromStackPos, uint32_t creatureId, uint16_t itemId)
{
	Player* player = getPlayerByID(playerId);
	if (!player) {
		return;
	}

	Creature* creature = getCreatureByID(creatureId);
	if (!creature) {
		return;
	}

	if (!Position::areInRange<7, 5, 0>(creature->getPosition(), player->getPosition())) {
		return;
	}

	bool isHotkey = (fromPos.x == 0xFFFF && fromPos.y == 0 && fromPos.z == 0);
	if (!g_configManager().getBoolean(AIMBOT_HOTKEY_ENABLED)) {
		if (creature->getPlayer() || isHotkey) {
			player->sendCancelMessage(RETURNVALUE_DIRECTPLAYERSHOOT);
			return;
		}
	}

	Thing* thing = internalGetThing(player, fromPos, fromStackPos, itemId, STACKPOS_FIND_THING);
	if (!thing) {
		player->sendCancelMessage(RETURNVALUE_NOTPOSSIBLE);
		return;
	}

	Item* item = thing->getItem();
	if (!item || !item->isMultiUse() || item->getID() != itemId) {
		player->sendCancelMessage(RETURNVALUE_CANNOTUSETHISOBJECT);
		return;
	}

	const ItemType& it = Item::items[item->getID()];
	if (it.isRune() || it.type == ITEM_TYPE_POTION) {
		if (player->walkExhausted()) {
			player->sendCancelMessage(RETURNVALUE_YOUAREEXHAUSTED);
			return;
		}
	}
	Position toPos = creature->getPosition();
	Position walkToPos = fromPos;
	ReturnValue ret = g_actions().canUse(player, fromPos);
	if (ret == RETURNVALUE_NOERROR) {
		ret = g_actions().canUse(player, toPos, item);
		if (ret == RETURNVALUE_TOOFARAWAY) {
			walkToPos = toPos;
		}
	}

	if (ret != RETURNVALUE_NOERROR) {
		if (ret == RETURNVALUE_TOOFARAWAY) {
			Position itemPos = fromPos;
			uint8_t itemStackPos = fromStackPos;

			if (fromPos.x != 0xFFFF && Position::areInRange<1, 1, 0>(fromPos, player->getPosition()) && !Position::areInRange<1, 1, 0>(fromPos, toPos)) {
				Item* moveItem = nullptr;
				ret = internalMoveItem(item->getParent(), player, INDEX_WHEREEVER, item, item->getItemCount(), &moveItem);
				if (ret != RETURNVALUE_NOERROR) {
					player->sendCancelMessage(ret);
					return;
				}

				//changing the position since its now in the inventory of the player
				internalGetPosition(moveItem, itemPos, itemStackPos);
			}

			std::forward_list<Direction> listDir;
			if (player->getPathTo(walkToPos, listDir, 0, 1, true, true)) {
				g_dispatcher().addTask(createTask(std::bind(&Game::playerAutoWalk,
												this, player->getID(), listDir)));

				SchedulerTask* task = createSchedulerTask(400,
                                      std::bind(&Game::playerUseWithCreature, this,
                                      playerId, itemPos, itemStackPos,
                                      creatureId, itemId));
				if (it.isRune() || it.type == ITEM_TYPE_POTION) {
					player->setNextPotionActionTask(task);
				} else {
					player->setNextWalkActionTask(task);
				}
			} else {
				player->sendCancelMessage(RETURNVALUE_THEREISNOWAY);
			}
			return;
		}

		player->sendCancelMessage(ret);
		return;
	}

	bool canDoAction = player->canDoAction();
	if (it.isRune() || it.type == ITEM_TYPE_POTION) {
		canDoAction = player->canDoPotionAction();
	}

	if (!canDoAction) {
		uint32_t delay = player->getNextActionTime();
		if (it.isRune() || it.type == ITEM_TYPE_POTION) {
			delay = player->getNextPotionActionTime();
		}
		SchedulerTask* task = createSchedulerTask(delay, std::bind(&Game::playerUseWithCreature, this,
                              playerId, fromPos, fromStackPos, creatureId, itemId));

		if (it.isRune() || it.type == ITEM_TYPE_POTION) {
			player->setNextPotionActionTask(task);
		} else {
			player->setNextActionTask(task);
		}
		return;
	}

	player->resetIdleTime();
	if (it.isRune() || it.type == ITEM_TYPE_POTION) {
		player->setNextPotionActionTask(nullptr);
	} else {
		player->setNextActionTask(nullptr);
	}

	g_actions().useItemEx(player, fromPos, creature->getPosition(), creature->getParent()->getThingIndex(creature), item, isHotkey, creature);
}

void Game::playerCloseContainer(uint32_t playerId, uint8_t cid)
{
	Player* player = getPlayerByID(playerId);
	if (!player) {
		return;
	}

	player->closeContainer(cid);
	player->sendCloseContainer(cid);
}

void Game::playerMoveUpContainer(uint32_t playerId, uint8_t cid)
{
	Player* player = getPlayerByID(playerId);
	if (!player) {
		return;
	}

	Container* container = player->getContainerByID(cid);
	if (!container) {
		return;
	}

	Container* parentContainer = dynamic_cast<Container*>(container->getRealParent());
	if (!parentContainer) {
		Tile* tile = container->getTile();
		if (!tile) {
			return;
		}

		if (!g_events().eventPlayerOnBrowseField(player, tile->getPosition())) {
			return;
		}

		auto it = browseFields.find(tile);
		if (it == browseFields.end()) {
			parentContainer = new Container(tile);
			parentContainer->incrementReferenceCounter();
			browseFields[tile] = parentContainer;
			g_scheduler().addEvent(createSchedulerTask(30000, std::bind(&Game::decreaseBrowseFieldRef, this, tile->getPosition())));
		} else {
			parentContainer = it->second;
		}
	}

	if (parentContainer->hasPagination() && parentContainer->hasParent()) {
		uint16_t indexContainer = std::floor(parentContainer->getThingIndex(container) / parentContainer->capacity()) * parentContainer->capacity();
		player->addContainer(cid, parentContainer);

		player->setContainerIndex(cid, indexContainer);
		player->sendContainer(cid, parentContainer, parentContainer->hasParent(), indexContainer);
	} else {
		player->addContainer(cid, parentContainer);
		player->sendContainer(cid, parentContainer, parentContainer->hasParent(), player->getContainerIndex(cid));
	}
}

void Game::playerUpdateContainer(uint32_t playerId, uint8_t cid)
{
	Player* player = getPlayerByGUID(playerId);
	if (!player) {
		return;
	}

	Container* container = player->getContainerByID(cid);
	if (!container) {
		return;
	}

	player->sendContainer(cid, container, container->hasParent(), player->getContainerIndex(cid));
}

void Game::playerRotateItem(uint32_t playerId, const Position& pos, uint8_t stackPos, const uint16_t itemId)
{
	Player* player = getPlayerByID(playerId);
	if (!player) {
		return;
	}

	Thing* thing = internalGetThing(player, pos, stackPos, itemId, STACKPOS_TOPDOWN_ITEM);
	if (!thing) {
		return;
	}

	Item* item = thing->getItem();
	if (!item || item->getID() != itemId || !item->isRotatable() || item->hasAttribute(ITEM_ATTRIBUTE_UNIQUEID)) {
		player->sendCancelMessage(RETURNVALUE_NOTPOSSIBLE);
		return;
	}

	if (pos.x != 0xFFFF && !Position::areInRange<1, 1, 0>(pos, player->getPosition())) {
		std::forward_list<Direction> listDir;
		if (player->getPathTo(pos, listDir, 0, 1, true, true)) {
			g_dispatcher().addTask(createTask(std::bind(&Game::playerAutoWalk,
											this, player->getID(), listDir)));

			SchedulerTask* task = createSchedulerTask(400, std::bind(&Game::playerRotateItem, this,
                                  playerId, pos, stackPos, itemId));
			player->setNextWalkActionTask(task);
		} else {
			player->sendCancelMessage(RETURNVALUE_THEREISNOWAY);
		}
		return;
	}

	uint16_t newId = Item::items[item->getID()].rotateTo;
	if (newId != 0) {
		transformItem(item, newId);
	}
}

void Game::playerConfigureShowOffSocket(uint32_t playerId, const Position& pos, uint8_t stackPos, const uint16_t itemId)
{
	Player* player = getPlayerByID(playerId);
	if (!player || pos.x == 0xFFFF) {
		return;
	}

	Thing* thing = internalGetThing(player, pos, stackPos, itemId, STACKPOS_TOPDOWN_ITEM);
	if (!thing) {
		return;
	}

	Item* item = thing->getItem();
	if (!item || item->getID() != itemId || !item->isPodium() || item->hasAttribute(ITEM_ATTRIBUTE_UNIQUEID)) {
		player->sendCancelMessage(RETURNVALUE_NOTPOSSIBLE);
		return;
	}

	if (!Position::areInRange<1, 1, 0>(pos, player->getPosition())) {
		std::forward_list<Direction> listDir;
		if (player->getPathTo(pos, listDir, 0, 1, true, false)) {
			g_dispatcher().addTask(createTask(std::bind(&Game::playerAutoWalk, this, player->getID(), listDir)));
			SchedulerTask* task = createSchedulerTask(400,
                                  std::bind(&Game::playerBrowseField,
                                  this, playerId, pos));
			player->setNextWalkActionTask(task);

		} else {
			player->sendCancelMessage(RETURNVALUE_THEREISNOWAY);
		}
		return;
	}

	player->sendPodiumWindow(item, pos, itemId, stackPos);
}

void Game::playerSetShowOffSocket(uint32_t playerId, Outfit_t& outfit, const Position& pos, uint8_t stackPos, const uint16_t itemId, uint8_t podiumVisible, uint8_t direction)
{
	Player* player = getPlayerByID(playerId);
	if (!player || pos.x == 0xFFFF) {
		return;
	}

	Thing* thing = internalGetThing(player, pos, stackPos, itemId, STACKPOS_TOPDOWN_ITEM);
	if (!thing) {
		return;
	}

	Item* item = thing->getItem();
	if (!item || item->getID() != itemId || !item->isPodium() || item->hasAttribute(ITEM_ATTRIBUTE_UNIQUEID)) {
		player->sendCancelMessage(RETURNVALUE_NOTPOSSIBLE);
		return;
	}

	Tile* tile = dynamic_cast<Tile*>(item->getParent());
	if (!tile) {
		player->sendCancelMessage(RETURNVALUE_NOTPOSSIBLE);
		return;
	}

	if (!Position::areInRange<1, 1, 0>(pos, player->getPosition())) {
		std::forward_list<Direction> listDir;
		if (player->getPathTo(pos, listDir, 0, 1, true, false)) {
			g_dispatcher().addTask(createTask(std::bind(&Game::playerAutoWalk, this, player->getID(), listDir)));
			SchedulerTask* task = createSchedulerTask(400,
                                  std::bind(&Game::playerBrowseField,
                                  this, playerId, pos));
			player->setNextWalkActionTask(task);
		} else {
			player->sendCancelMessage(RETURNVALUE_THEREISNOWAY);
		}
		return;
	}

	if (!player->canWear(outfit.lookType, outfit.lookAddons)) {
		outfit.lookType = 0;
		outfit.lookAddons = 0;
	}

	Mount* mount = mounts.getMountByClientID(outfit.lookMount);
	if (!mount || !player->hasMount(mount)) {
		outfit.lookMount = 0;
	}

	std::string key; // Too lazy to fix it :) let's just use temporary key variable
	if (outfit.lookType != 0) {
		key = "LookType"; item->setCustomAttribute(key, static_cast<int64_t>(outfit.lookType));
		key = "LookHead"; item->setCustomAttribute(key, static_cast<int64_t>(outfit.lookHead));
		key = "LookBody"; item->setCustomAttribute(key, static_cast<int64_t>(outfit.lookBody));
		key = "LookLegs"; item->setCustomAttribute(key, static_cast<int64_t>(outfit.lookLegs));
		key = "LookFeet"; item->setCustomAttribute(key, static_cast<int64_t>(outfit.lookFeet));
		key = "LookAddons"; item->setCustomAttribute(key, static_cast<int64_t>(outfit.lookAddons));
	} else {
		item->removeCustomAttribute("LookType");
	}

	if (outfit.lookMount != 0) {
		key = "LookMount"; item->setCustomAttribute(key, static_cast<int64_t>(outfit.lookMount));
		key = "LookMountHead"; item->setCustomAttribute(key, static_cast<int64_t>(outfit.lookMountHead));
		key = "LookMountBody"; item->setCustomAttribute(key, static_cast<int64_t>(outfit.lookMountBody));
		key = "LookMountLegs"; item->setCustomAttribute(key, static_cast<int64_t>(outfit.lookMountLegs));
		key = "LookMountFeet"; item->setCustomAttribute(key, static_cast<int64_t>(outfit.lookMountFeet));
	} else {
		item->removeCustomAttribute("LookMount");
	}

	key = "PodiumVisible"; item->setCustomAttribute(key, static_cast<int64_t>(podiumVisible));
	key = "LookDirection"; item->setCustomAttribute(key, static_cast<int64_t>(direction));

	SpectatorHashSet spectators;
	g_game().map.getSpectators(spectators, pos, true);

	// send to client
	for (Creature* spectator : spectators) {
		if (Player* tmpPlayer = spectator->getPlayer()) {
			tmpPlayer->sendUpdateTileItem(tile, pos, item);
		}
	}
}

void Game::playerWrapableItem(uint32_t playerId, const Position& pos, uint8_t stackPos, const uint16_t itemId)
{
	Player* player = getPlayerByID(playerId);
	if (!player) {
		return;
	}

	House* house = map.houses.getHouseByPlayerId(player->getGUID());
	if (!house) {
		player->sendCancelMessage("You don't own a house, you need own a house to use this.");
		return;
	}

	Thing* thing = internalGetThing(player, pos, stackPos, itemId, STACKPOS_TOPDOWN_ITEM);
	if (!thing) {
		return;
	}

	Item* item = thing->getItem();
	Tile* tile = map.getTile(item->getPosition());
	HouseTile* houseTile = dynamic_cast<HouseTile*>(tile);
	if (!tile->hasFlag(TILESTATE_PROTECTIONZONE) || !houseTile) {
		player->sendCancelMessage("You may construct this only inside a house.");
		return;
	}
	if (houseTile->getHouse() != house) {
		player->sendCancelMessage("Only owners can wrap/unwrap inside a house.");
			return;
	}

	if (!item || item->getID() != itemId || item->hasAttribute(ITEM_ATTRIBUTE_UNIQUEID) || (!item->isWrapable() && item->getID() != ITEM_DECORATION_KIT)) {
		player->sendCancelMessage(RETURNVALUE_NOTPOSSIBLE);
		return;
	}

	if (pos.x != 0xFFFF && !Position::areInRange<1, 1, 0>(pos, player->getPosition())) {
		std::forward_list<Direction> listDir;
		if (player->getPathTo(pos, listDir, 0, 1, true, true)) {
			g_dispatcher().addTask(createTask(std::bind(&Game::playerAutoWalk,
				this, player->getID(), listDir)));

			SchedulerTask* task = createSchedulerTask(400, std::bind(&Game::playerWrapableItem, this,
				playerId, pos, stackPos, itemId));
			player->setNextWalkActionTask(task);
		} else {
			player->sendCancelMessage(RETURNVALUE_THEREISNOWAY);
		}
		return;
	}

	const Container* container = item->getContainer();
	if (container && container->getItemHoldingCount() > 0) {
		player->sendCancelMessage(RETURNVALUE_NOTPOSSIBLE);
		return;
	}

	if ((item->getHoldingPlayer() && item->getID() == ITEM_DECORATION_KIT) || (tile->hasFlag(TILESTATE_IMMOVABLEBLOCKSOLID) && !item->hasProperty(CONST_PROP_IMMOVABLEBLOCKSOLID))) {
		player->sendCancelMessage("You can only wrap/unwrap in the floor.");
		return;
	}

	std::string itemName = item->getName();
	const ItemAttributes::CustomAttribute* attr = item->getCustomAttribute("unWrapId");
	uint16_t unWrapId = 0;
	if (attr != nullptr) {
		unWrapId = static_cast<uint16_t>(attr->getInt());
	}

	// Prevent to wrap a filled bath tube
	if (item->getID() == ITEM_FILLED_BATH_TUBE) {
		player->sendCancelMessage(RETURNVALUE_NOTPOSSIBLE);
		return;
	}

	if (item->isWrapable() && item->getID() != ITEM_DECORATION_KIT) {
		uint16_t hiddenCharges = 0;
		if (isCaskItem(item->getID())) {
			hiddenCharges = item->getSubType();
		}
		uint16_t oldItemID = item->getID();
		addMagicEffect(item->getPosition(), CONST_ME_POFF);
		Item* newItem = transformItem(item, ITEM_DECORATION_KIT);
		ItemAttributes::CustomAttribute customAttribute;
		customAttribute.setInt64(oldItemID);
		std::string key = "unWrapId";
		newItem->setCustomAttribute(key, customAttribute);
		item->setSpecialDescription("Unwrap it in your own house to create a <" + itemName + ">.");
		if (hiddenCharges > 0) {
			item->setDate(hiddenCharges);
		}
		newItem->startDecaying();
	}
	else if (item->getID() == ITEM_DECORATION_KIT && unWrapId != 0) {
		uint16_t hiddenCharges = item->getDate();
		Item* newItem = transformItem(item, unWrapId);
		if (newItem) {
			if (hiddenCharges > 0 && isCaskItem(unWrapId)) {
				newItem->setSubType(hiddenCharges);
			}
			addMagicEffect(pos, CONST_ME_POFF);
			newItem->removeCustomAttribute("unWrapId");
			newItem->removeAttribute(ITEM_ATTRIBUTE_DESCRIPTION);
			newItem->startDecaying();
		}
	}
}

void Game::playerWriteItem(uint32_t playerId, uint32_t windowTextId, const std::string& text)
{
	Player* player = getPlayerByID(playerId);
	if (!player) {
		return;
	}

	uint16_t maxTextLength = 0;
	uint32_t internalWindowTextId = 0;

	Item* writeItem = player->getWriteItem(internalWindowTextId, maxTextLength);
	if (text.length() > maxTextLength || windowTextId != internalWindowTextId) {
		return;
	}

	if (!writeItem || writeItem->isRemoved()) {
		player->sendCancelMessage(RETURNVALUE_NOTPOSSIBLE);
		return;
	}

	Cylinder* topParent = writeItem->getTopParent();

	Player* owner = dynamic_cast<Player*>(topParent);
	if (owner && owner != player) {
		player->sendCancelMessage(RETURNVALUE_NOTPOSSIBLE);
		return;
	}

	if (!Position::areInRange<1, 1, 0>(writeItem->getPosition(), player->getPosition())) {
		player->sendCancelMessage(RETURNVALUE_NOTPOSSIBLE);
		return;
	}

	for (auto creatureEvent : player->getCreatureEvents(CREATURE_EVENT_TEXTEDIT)) {
		if (!creatureEvent->executeTextEdit(player, writeItem, text)) {
			player->setWriteItem(nullptr);
			return;
		}
	}

	if (!text.empty()) {
		if (writeItem->getText() != text) {
			writeItem->setText(text);
			writeItem->setWriter(player->getName());
			writeItem->setDate(time(nullptr));
		}
	} else {
		writeItem->resetText();
		writeItem->resetWriter();
		writeItem->resetDate();
	}

	uint16_t newId = Item::items[writeItem->getID()].writeOnceItemId;
	if (newId != 0) {
		transformItem(writeItem, newId);
	}

	player->setWriteItem(nullptr);
}

void Game::playerBrowseField(uint32_t playerId, const Position& pos)
{
	Player* player = getPlayerByID(playerId);
	if (!player) {
		return;
	}

	const Position& playerPos = player->getPosition();
	if (playerPos.z != pos.z) {
		player->sendCancelMessage(playerPos.z > pos.z ? RETURNVALUE_FIRSTGOUPSTAIRS : RETURNVALUE_FIRSTGODOWNSTAIRS);
		return;
	}

	if (!Position::areInRange<1, 1>(playerPos, pos)) {
		std::forward_list<Direction> listDir;
		if (player->getPathTo(pos, listDir, 0, 1, true, true)) {
			g_dispatcher().addTask(createTask(std::bind(&Game::playerAutoWalk,
											this, player->getID(), listDir)));
			SchedulerTask* task = createSchedulerTask(400,
                                  std::bind(&Game::playerBrowseField,
                                  this, playerId, pos));
			player->setNextWalkActionTask(task);
		} else {
			player->sendCancelMessage(RETURNVALUE_THEREISNOWAY);
		}
		return;
	}

	Tile* tile = map.getTile(pos);
	if (!tile) {
		return;
	}

	if (!g_events().eventPlayerOnBrowseField(player, pos)) {
		return;
	}

	Container* container;

	auto it = browseFields.find(tile);
	if (it == browseFields.end()) {
		container = new Container(tile);
		container->incrementReferenceCounter();
		browseFields[tile] = container;
		g_scheduler().addEvent(createSchedulerTask(30000, std::bind(&Game::decreaseBrowseFieldRef, this, tile->getPosition())));
	} else {
		container = it->second;
	}

	uint8_t dummyContainerId = 0xF - ((pos.x % 3) * 3 + (pos.y % 3));
	Container* openContainer = player->getContainerByID(dummyContainerId);
	if (openContainer) {
		player->onCloseContainer(openContainer);
		player->closeContainer(dummyContainerId);
	} else {
		player->addContainer(dummyContainerId, container);
		player->sendContainer(dummyContainerId, container, false, 0);
	}
}

void Game::playerStowItem(uint32_t playerId, const Position& pos, uint16_t itemId, uint8_t stackpos, uint8_t count, bool allItems)
{
	Player* player = getPlayerByID(playerId);
	if (!player) {
		return;
	}

	if (!player->isPremium()) {
		player->sendCancelMessage(RETURNVALUE_YOUNEEDPREMIUMACCOUNT);
		return;
	}

	Thing* thing = internalGetThing(player, pos, stackpos, itemId, STACKPOS_TOPDOWN_ITEM);
	if (!thing)
		return;

	Item* item = thing->getItem();
	if (!item || item->getID() != itemId || item->getItemCount() < count) {
		player->sendCancelMessage(RETURNVALUE_NOTPOSSIBLE);
		return;
	}

	if (pos.x != 0xFFFF && !Position::areInRange<1, 1, 0>(pos, player->getPosition())) {
		player->sendCancelMessage(RETURNVALUE_NOTPOSSIBLE);
		return;
	}

	player->stowItem(item, count, allItems);

	// Refresh depot search window if necessary
	if (player->isDepotSearchOpenOnItem(itemId)) {
		// Tier for item stackable is 0
		player->requestDepotSearchItem(itemId, 0);
	}
}

void Game::playerStashWithdraw(uint32_t playerId, uint16_t itemId, uint32_t count, uint8_t)
{
	Player* player = getPlayerByID(playerId);
	if (!player) {
		return;
	}

	if (player->hasFlag(PlayerFlags_t::CannotPickupItem)) {
		return;
	}

	const ItemType& it = Item::items[itemId];
	if (it.id == 0 || count == 0) {
		return;
	}

	uint16_t freeSlots = player->getFreeBackpackSlots();
	Container* stashContainer = player->getLootContainer(OBJECTCATEGORY_STASHRETRIEVE);
	if (stashContainer && !(player->quickLootFallbackToMainContainer)) {
		freeSlots = stashContainer->getFreeSlots();
	}

	if (freeSlots == 0) {
		player->sendCancelMessage(RETURNVALUE_NOTENOUGHROOM);
		return;
	}

	if (player->getFreeCapacity() < 100) {
		player->sendCancelMessage(RETURNVALUE_NOTENOUGHCAPACITY);
		return;
	}

	int32_t NDSlots = ((freeSlots) - (count < 100 ? 1 : (count / 100)));
	uint32_t SlotsWith = count;
	uint32_t noSlotsWith = 0;

	if (NDSlots <= 0) {
		SlotsWith = (freeSlots * 100);
		noSlotsWith = (count - SlotsWith);
	}

	uint32_t capWith = count;
	uint32_t noCapWith = 0;
	if (player->getFreeCapacity() < (count * it.weight)) {
		capWith = (player->getFreeCapacity() / it.weight);
		noCapWith = (count - capWith);
	}

	std::stringstream ss;
	uint32_t WithdrawCount = (SlotsWith > capWith ? capWith : SlotsWith);
	uint32_t NoWithdrawCount = (noSlotsWith < noCapWith ? noCapWith : noSlotsWith);
	const char * NoWithdrawMsg = (noSlotsWith < noCapWith ? "capacity" : "slots");

	if (WithdrawCount != count) {
		ss << "Retrieved " << WithdrawCount << "x " << it.name << ".\n";
		ss << NoWithdrawCount << "x are impossible to retrieve due to insufficient inventory " << NoWithdrawMsg << ".";
	} else {
		ss << "Retrieved " << WithdrawCount << "x " << it.name << '.';
	}

	player->sendTextMessage(MESSAGE_STATUS, ss.str());

	if (player->withdrawItem(itemId, WithdrawCount)) {
		player->addItemFromStash(it.id, WithdrawCount);
	} else {
		player->sendCancelMessage(RETURNVALUE_NOTPOSSIBLE);
	}

	// Refresh depot search window if necessary
	if (player->isDepotSearchOpenOnItem(itemId)) {
		player->requestDepotSearchItem(itemId, 0);
	}
}

void Game::playerSeekInContainer(uint32_t playerId, uint8_t containerId, uint16_t index)
{
	Player* player = getPlayerByID(playerId);
	if (!player) {
		return;
	}

	Container* container = player->getContainerByID(containerId);
	if (!container || !container->hasPagination()) {
		return;
	}

	if ((index % container->capacity()) != 0 || index >= container->size()) {
		return;
	}

	player->setContainerIndex(containerId, index);
	player->sendContainer(containerId, container, container->hasParent(), index);
}

void Game::playerUpdateHouseWindow(uint32_t playerId, uint8_t listId, uint32_t windowTextId, const std::string& text)
{
	Player* player = getPlayerByID(playerId);
	if (!player) {
		return;
	}

	uint32_t internalWindowTextId;
	uint32_t internalListId;

	House* house = player->getEditHouse(internalWindowTextId, internalListId);
	if (house && house->canEditAccessList(internalListId, player) && internalWindowTextId == windowTextId && listId == 0) {
		house->setAccessList(internalListId, text);
	}

	player->setEditHouse(nullptr);
}

void Game::playerRequestTrade(uint32_t playerId, const Position& pos, uint8_t stackPos,
                              uint32_t tradePlayerId, uint16_t itemId)
{
	Player* player = getPlayerByID(playerId);
	if (!player) {
		return;
	}

	Player* tradePartner = getPlayerByID(tradePlayerId);
	if (!tradePartner || tradePartner == player) {
		player->sendTextMessage(MESSAGE_FAILURE, "Sorry, not possible.");
		return;
	}

	if (!Position::areInRange<2, 2, 0>(tradePartner->getPosition(), player->getPosition())) {
		std::ostringstream ss;
		ss << tradePartner->getName() << " tells you to move closer.";
		player->sendTextMessage(MESSAGE_TRADE, ss.str());
		return;
	}

	if (!canThrowObjectTo(tradePartner->getPosition(), player->getPosition())) {
		player->sendCancelMessage(RETURNVALUE_CREATUREISNOTREACHABLE);
		return;
	}

	Thing* tradeThing = internalGetThing(player, pos, stackPos, itemId, STACKPOS_TOPDOWN_ITEM);
	if (!tradeThing) {
		player->sendCancelMessage(RETURNVALUE_NOTPOSSIBLE);
		return;
	}

	Item* tradeItem = tradeThing->getItem();
	if (tradeItem->getID() != itemId || !tradeItem->isPickupable() || tradeItem->hasAttribute(ITEM_ATTRIBUTE_UNIQUEID)) {
		player->sendCancelMessage(RETURNVALUE_NOTPOSSIBLE);
		return;
	}

	if (g_configManager().getBoolean(ONLY_INVITED_CAN_MOVE_HOUSE_ITEMS)) {
		if (HouseTile* houseTile = dynamic_cast<HouseTile*>(tradeItem->getTile())) {
			House* house = houseTile->getHouse();
			if (house && !house->isInvited(player)) {
				player->sendCancelMessage(RETURNVALUE_PLAYERISNOTINVITED);
				return;
			}
		}
	}

	const Position& playerPosition = player->getPosition();
	const Position& tradeItemPosition = tradeItem->getPosition();
	if (playerPosition.z != tradeItemPosition.z) {
		player->sendCancelMessage(playerPosition.z > tradeItemPosition.z ? RETURNVALUE_FIRSTGOUPSTAIRS : RETURNVALUE_FIRSTGODOWNSTAIRS);
		return;
	}

	if (!Position::areInRange<1, 1>(tradeItemPosition, playerPosition)) {
		std::forward_list<Direction> listDir;
		if (player->getPathTo(pos, listDir, 0, 1, true, true)) {
			g_dispatcher().addTask(createTask(std::bind(&Game::playerAutoWalk,
											this, player->getID(), listDir)));

			SchedulerTask* task = createSchedulerTask(400, std::bind(&Game::playerRequestTrade, this,
                                  playerId, pos, stackPos, tradePlayerId, itemId));
			player->setNextWalkActionTask(task);
		} else {
			player->sendCancelMessage(RETURNVALUE_THEREISNOWAY);
		}
		return;
	}

	Container* tradeItemContainer = tradeItem->getContainer();
	if (tradeItemContainer) {
		for (const auto& it : tradeItems) {
			Item* item = it.first;
			if (tradeItem == item) {
				player->sendTextMessage(MESSAGE_TRADE, "This item is already being traded.");
				return;
			}

			if (tradeItemContainer->isHoldingItem(item)) {
				player->sendTextMessage(MESSAGE_TRADE, "This item is already being traded.");
				return;
			}

			Container* container = item->getContainer();
			if (container && container->isHoldingItem(tradeItem)) {
				player->sendTextMessage(MESSAGE_TRADE, "This item is already being traded.");
				return;
			}
		}
	} else {
		for (const auto& it : tradeItems) {
			Item* item = it.first;
			if (tradeItem == item) {
				player->sendTextMessage(MESSAGE_TRADE, "This item is already being traded.");
				return;
			}

			Container* container = item->getContainer();
			if (container && container->isHoldingItem(tradeItem)) {
				player->sendTextMessage(MESSAGE_TRADE, "This item is already being traded.");
				return;
			}
		}
	}

	Container* tradeContainer = tradeItem->getContainer();
	if (tradeContainer && tradeContainer->getItemHoldingCount() + 1 > 100) {
		player->sendTextMessage(MESSAGE_TRADE, "You can not trade more than 100 items.");
		return;
	}

	if (!g_events().eventPlayerOnTradeRequest(player, tradePartner, tradeItem)) {
		return;
	}

	internalStartTrade(player, tradePartner, tradeItem);
}

bool Game::internalStartTrade(Player* player, Player* tradePartner, Item* tradeItem)
{
	if (player->tradeState != TRADE_NONE && !(player->tradeState == TRADE_ACKNOWLEDGE && player->tradePartner == tradePartner)) {
		player->sendCancelMessage(RETURNVALUE_YOUAREALREADYTRADING);
		return false;
	} else if (tradePartner->tradeState != TRADE_NONE && tradePartner->tradePartner != player) {
		player->sendCancelMessage(RETURNVALUE_THISPLAYERISALREADYTRADING);
		return false;
	}

	player->tradePartner = tradePartner;
	player->tradeItem = tradeItem;
	player->tradeState = TRADE_INITIATED;
	tradeItem->incrementReferenceCounter();
	tradeItems[tradeItem] = player->getID();

	player->sendTradeItemRequest(player->getName(), tradeItem, true);

	if (tradePartner->tradeState == TRADE_NONE) {
		std::ostringstream ss;
		ss << player->getName() << " wants to trade with you.";
		tradePartner->sendTextMessage(MESSAGE_TRANSACTION, ss.str());
		tradePartner->tradeState = TRADE_ACKNOWLEDGE;
		tradePartner->tradePartner = player;
	} else {
		Item* counterOfferItem = tradePartner->tradeItem;
		player->sendTradeItemRequest(tradePartner->getName(), counterOfferItem, false);
		tradePartner->sendTradeItemRequest(player->getName(), tradeItem, false);
	}

	return true;
}

void Game::playerAcceptTrade(uint32_t playerId)
{
	Player* player = getPlayerByID(playerId);
	if (!player) {
		return;
	}

	if (!(player->getTradeState() == TRADE_ACKNOWLEDGE || player->getTradeState() == TRADE_INITIATED)) {
		return;
	}

	Player* tradePartner = player->tradePartner;
	if (!tradePartner) {
		return;
	}

	if (!canThrowObjectTo(tradePartner->getPosition(), player->getPosition())) {
		player->sendCancelMessage(RETURNVALUE_CREATUREISNOTREACHABLE);
		return;
	}

	player->setTradeState(TRADE_ACCEPT);

	if (tradePartner->getTradeState() == TRADE_ACCEPT) {
		Item* tradeItem1 = player->tradeItem;
		Item* tradeItem2 = tradePartner->tradeItem;

		if (!g_events().eventPlayerOnTradeAccept(player, tradePartner, tradeItem1, tradeItem2)) {
			internalCloseTrade(player);
			return;
		}

		player->setTradeState(TRADE_TRANSFER);
		tradePartner->setTradeState(TRADE_TRANSFER);

		auto it = tradeItems.find(tradeItem1);
		if (it != tradeItems.end()) {
			ReleaseItem(it->first);
			tradeItems.erase(it);
		}

		it = tradeItems.find(tradeItem2);
		if (it != tradeItems.end()) {
			ReleaseItem(it->first);
			tradeItems.erase(it);
		}

		bool isSuccess = false;

		ReturnValue ret1 = internalAddItem(tradePartner, tradeItem1, INDEX_WHEREEVER, 0, true);
		ReturnValue ret2 = internalAddItem(player, tradeItem2, INDEX_WHEREEVER, 0, true);
		if (ret1 == RETURNVALUE_NOERROR && ret2 == RETURNVALUE_NOERROR) {
			ret1 = internalRemoveItem(tradeItem1, tradeItem1->getItemCount(), true);
			ret2 = internalRemoveItem(tradeItem2, tradeItem2->getItemCount(), true);
			if (ret1 == RETURNVALUE_NOERROR && ret2 == RETURNVALUE_NOERROR) {
				Cylinder* cylinder1 = tradeItem1->getParent();
				Cylinder* cylinder2 = tradeItem2->getParent();

				uint32_t count1 = tradeItem1->getItemCount();
				uint32_t count2 = tradeItem2->getItemCount();

				ret1 = internalMoveItem(cylinder1, tradePartner, INDEX_WHEREEVER, tradeItem1, count1, nullptr, FLAG_IGNOREAUTOSTACK, nullptr, tradeItem2);
				if (ret1 == RETURNVALUE_NOERROR) {
					internalMoveItem(cylinder2, player, INDEX_WHEREEVER, tradeItem2, count2, nullptr, FLAG_IGNOREAUTOSTACK);

					tradeItem1->onTradeEvent(ON_TRADE_TRANSFER, tradePartner);
					tradeItem2->onTradeEvent(ON_TRADE_TRANSFER, player);

					isSuccess = true;
				}
			}
		}

		if (!isSuccess) {
			std::string errorDescription;

			if (tradePartner->tradeItem) {
				errorDescription = getTradeErrorDescription(ret1, tradeItem1);
				tradePartner->sendTextMessage(MESSAGE_TRANSACTION, errorDescription);
				tradePartner->tradeItem->onTradeEvent(ON_TRADE_CANCEL, tradePartner);
			}

			if (player->tradeItem) {
				errorDescription = getTradeErrorDescription(ret2, tradeItem2);
				player->sendTextMessage(MESSAGE_TRANSACTION, errorDescription);
				player->tradeItem->onTradeEvent(ON_TRADE_CANCEL, player);
			}
		}

		player->setTradeState(TRADE_NONE);
		player->tradeItem = nullptr;
		player->tradePartner = nullptr;
		player->sendTradeClose();

		tradePartner->setTradeState(TRADE_NONE);
		tradePartner->tradeItem = nullptr;
		tradePartner->tradePartner = nullptr;
		tradePartner->sendTradeClose();
	}
}

std::string Game::getTradeErrorDescription(ReturnValue ret, Item* item)
{
	if (item) {
		if (ret == RETURNVALUE_NOTENOUGHCAPACITY) {
			std::ostringstream ss;
			ss << "You do not have enough capacity to carry";

			if (item->isStackable() && item->getItemCount() > 1) {
				ss << " these objects.";
			} else {
				ss << " this object.";
			}

			ss << std::endl << ' ' << item->getWeightDescription();
			return ss.str();
		} else if (ret == RETURNVALUE_NOTENOUGHROOM || ret == RETURNVALUE_CONTAINERNOTENOUGHROOM) {
			std::ostringstream ss;
			ss << "You do not have enough room to carry";

			if (item->isStackable() && item->getItemCount() > 1) {
				ss << " these objects.";
			} else {
				ss << " this object.";
			}

			return ss.str();
		}
	}
	return "Trade could not be completed.";
}

void Game::playerLookInTrade(uint32_t playerId, bool lookAtCounterOffer, uint8_t index)
{
	Player* player = getPlayerByID(playerId);
	if (!player) {
		return;
	}

	Player* tradePartner = player->tradePartner;
	if (!tradePartner) {
		return;
	}

	Item* tradeItem;
	if (lookAtCounterOffer) {
		tradeItem = tradePartner->getTradeItem();
	} else {
		tradeItem = player->getTradeItem();
	}

	if (!tradeItem) {
		return;
	}

	const Position& playerPosition = player->getPosition();
	const Position& tradeItemPosition = tradeItem->getPosition();

	int32_t lookDistance = std::max<int32_t>(
                            Position::getDistanceX(playerPosition, tradeItemPosition),
                            Position::getDistanceY(playerPosition, tradeItemPosition));
	if (index == 0) {
		g_events().eventPlayerOnLookInTrade(player, tradePartner, tradeItem, lookDistance);
		return;
	}

	Container* tradeContainer = tradeItem->getContainer();
	if (!tradeContainer) {
		return;
	}

	std::vector<const Container*> containers {tradeContainer};
	size_t i = 0;
	while (i < containers.size()) {
		const Container* container = containers[i++];
		for (Item* item : container->getItemList()) {
			Container* tmpContainer = item->getContainer();
			if (tmpContainer) {
				containers.push_back(tmpContainer);
			}

			if (--index == 0) {
				g_events().eventPlayerOnLookInTrade(player, tradePartner, item, lookDistance);
				return;
			}
		}
	}
}

void Game::playerCloseTrade(uint32_t playerId)
{
	Player* player = getPlayerByID(playerId);
	if (!player) {
		return;
	}

	internalCloseTrade(player);
}

void Game::internalCloseTrade(Player* player)
{
	Player* tradePartner = player->tradePartner;
	if ((tradePartner && tradePartner->getTradeState() == TRADE_TRANSFER) || player->getTradeState() == TRADE_TRANSFER) {
		return;
	}

	if (player->getTradeItem()) {
		auto it = tradeItems.find(player->getTradeItem());
		if (it != tradeItems.end()) {
			ReleaseItem(it->first);
			tradeItems.erase(it);
		}

		player->tradeItem->onTradeEvent(ON_TRADE_CANCEL, player);
		player->tradeItem = nullptr;
	}

	player->setTradeState(TRADE_NONE);
	player->tradePartner = nullptr;

	player->sendTextMessage(MESSAGE_FAILURE, "Trade cancelled.");
	player->sendTradeClose();

	if (tradePartner) {
		if (tradePartner->getTradeItem()) {
			auto it = tradeItems.find(tradePartner->getTradeItem());
			if (it != tradeItems.end()) {
				ReleaseItem(it->first);
				tradeItems.erase(it);
			}

			tradePartner->tradeItem->onTradeEvent(ON_TRADE_CANCEL, tradePartner);
			tradePartner->tradeItem = nullptr;
		}

		tradePartner->setTradeState(TRADE_NONE);
		tradePartner->tradePartner = nullptr;

		tradePartner->sendTextMessage(MESSAGE_FAILURE, "Trade cancelled.");
		tradePartner->sendTradeClose();
	}
}

void Game::playerBuyItem(uint32_t playerId, uint16_t itemId, uint8_t count, uint16_t amount,
                              bool ignoreCap/* = false*/, bool inBackpacks/* = false*/)
{
	if (amount == 0) {
		return;
	}

	Player* player = getPlayerByID(playerId);
	if (!player) {
		return;
	}

	Npc* merchant = player->getShopOwner();
	if (!merchant) {
		return;
	}

	const ItemType& it = Item::items[itemId];
	if (it.id == 0) {
		return;
	}

	if ((it.stackable && amount > 10000) || (!it.stackable && amount > 100)) {
		return;
	}

	if (!player->hasShopItemForSale(it.id, count)) {
		return;
	}

	// Check npc say exhausted
	if (player->isUIExhausted()) {
		player->sendCancelMessage(RETURNVALUE_YOUAREEXHAUSTED);
		return;
	}

	merchant->onPlayerBuyItem(player, it.id, count, amount, ignoreCap, inBackpacks);
	player->updateUIExhausted();
}

void Game::playerSellItem(uint32_t playerId, uint16_t itemId, uint8_t count, uint16_t amount, bool ignoreEquipped)
{
	if (amount == 0) {
		return;
	}

	Player* player = getPlayerByID(playerId);
	if (!player) {
		return;
	}

	Npc* merchant = player->getShopOwner();
	if (!merchant) {
		return;
	}

	const ItemType& it = Item::items[itemId];
	if (it.id == 0) {
		return;
	}

	if ((it.stackable && amount > 10000) || (!it.stackable && amount > 100)) {
		return;
	}

	// Check npc say exhausted
	if (player->isUIExhausted()) {
		player->sendCancelMessage(RETURNVALUE_YOUAREEXHAUSTED);
		return;
	}

	merchant->onPlayerSellItem(player, it.id, count, amount, ignoreEquipped);
	player->updateUIExhausted();
}

void Game::playerCloseShop(uint32_t playerId)
{
	Player* player = getPlayerByID(playerId);
	if (!player) {
		return;
	}

	player->closeShopWindow();
}

void Game::playerLookInShop(uint32_t playerId, uint16_t itemId, uint8_t count)
{
	Player* player = getPlayerByID(playerId);
	if (!player) {
		return;
	}

	Npc* merchant = player->getShopOwner();
	if (!merchant) {
		return;
	}

	const ItemType& it = Item::items[itemId];
	if (it.id == 0) {
		return;
	}

	if (!g_events().eventPlayerOnLookInShop(player, &it, count)) {
		SPDLOG_ERROR("Game::playerLookInShop - Lua event callback is wrong");
		return;
	}

	std::ostringstream ss;
	ss << "You see " << Item::getDescription(it, 1, nullptr, count);
	player->sendTextMessage(MESSAGE_LOOK, ss.str());
	merchant->onPlayerCheckItem(player, it.id, count);
}

void Game::playerLookAt(uint32_t playerId, uint16_t itemId, const Position& pos, uint8_t stackPos)
{
	Player* player = getPlayerByID(playerId);
	if (!player) {
		return;
	}

	Thing* thing = internalGetThing(player, pos, stackPos, itemId, STACKPOS_LOOK);
	if (!thing) {
		player->sendCancelMessage(RETURNVALUE_NOTPOSSIBLE);
		return;
	}

	Position thingPos = thing->getPosition();
	if (!player->canSee(thingPos)) {
		player->sendCancelMessage(RETURNVALUE_NOTPOSSIBLE);
		return;
	}

	Position playerPos = player->getPosition();

	int32_t lookDistance;
	if (thing != player) {
		lookDistance = std::max<int32_t>(Position::getDistanceX(playerPos, thingPos), Position::getDistanceY(playerPos, thingPos));
		if (playerPos.z != thingPos.z) {
			lookDistance += 15;
		}
	} else {
		lookDistance = -1;
	}

	// Parse onLook from event player
	g_events().eventPlayerOnLook(player, pos, thing, stackPos, lookDistance);
}

void Game::playerLookInBattleList(uint32_t playerId, uint32_t creatureId)
{
	Player* player = getPlayerByID(playerId);
	if (!player) {
		return;
	}

	Creature* creature = getCreatureByID(creatureId);
	if (!creature) {
		return;
	}

	if (!player->canSeeCreature(creature)) {
		return;
	}

	const Position& creaturePos = creature->getPosition();
	if (!player->canSee(creaturePos)) {
		return;
	}

	int32_t lookDistance;
	if (creature != player) {
		const Position& playerPos = player->getPosition();
		lookDistance = std::max<int32_t>(Position::getDistanceX(playerPos, creaturePos), Position::getDistanceY(playerPos, creaturePos));
		if (playerPos.z != creaturePos.z) {
			lookDistance += 15;
		}
	} else {
		lookDistance = -1;
	}

	g_events().eventPlayerOnLookInBattleList(player, creature, lookDistance);
}

void Game::playerQuickLoot(uint32_t playerId, const Position& pos, uint16_t itemId, uint8_t stackPos, Item* defaultItem, bool lootAllCorpses, bool autoLoot)
{
	Player* player = getPlayerByID(playerId);
	if (!player) {
		return;
	}

	if (!player->canDoAction()) {
		uint32_t delay = player->getNextActionTime();
		SchedulerTask* task = createSchedulerTask(delay, std::bind(
                              &Game::playerQuickLoot,
                              this, player->getID(), pos,
                              itemId, stackPos, defaultItem, lootAllCorpses, autoLoot));
		player->setNextActionTask(task);
		return;
	}

	if (!autoLoot && pos.x != 0xffff) {
		if (!Position::areInRange<1, 1, 0>(pos, player->getPosition())) {
			//need to walk to the corpse first before looting it
			std::forward_list<Direction> listDir;
			if (player->getPathTo(pos, listDir, 0, 1, true, true)) {
				g_dispatcher().addTask(createTask(std::bind(&Game::playerAutoWalk, this, player->getID(), listDir)));
				SchedulerTask* task = createSchedulerTask(0, std::bind(
                                      &Game::playerQuickLoot,
                                      this, player->getID(), pos,
                                      itemId, stackPos, defaultItem, lootAllCorpses, autoLoot));
				player->setNextWalkActionTask(task);
			} else {
				player->sendCancelMessage(RETURNVALUE_THEREISNOWAY);
			}

			return;
		}
	} else if (!player->isPremium()) {
		player->sendCancelMessage("You must be premium.");
		return;
	}

	player->setNextActionTask(nullptr);

	Item* item = nullptr;
	if (!defaultItem) {
		Thing* thing = internalGetThing(player, pos, stackPos, itemId, STACKPOS_FIND_THING);
		if (!thing) {
			player->sendCancelMessage(RETURNVALUE_NOTPOSSIBLE);
			return;
		}

		item = thing->getItem();
	} else {
		item = defaultItem;
	}

	if (!item || !item->getParent()) {
		player->sendCancelMessage(RETURNVALUE_NOTPOSSIBLE);
		return;
	}

	Container* corpse = nullptr;
	if (pos.x == 0xffff) {
		corpse = item->getParent()->getContainer();
		if (corpse && corpse->getID() == ITEM_BROWSEFIELD) {
			corpse = item->getContainer();
			browseField = true;
		}
	} else {
		corpse = item->getContainer();
	}

	if (!corpse || corpse->hasAttribute(ITEM_ATTRIBUTE_UNIQUEID) || corpse->hasAttribute(ITEM_ATTRIBUTE_ACTIONID)) {
		player->sendCancelMessage(RETURNVALUE_NOTPOSSIBLE);
		return;
	}

	if (!corpse->isRewardCorpse()) {
		uint32_t corpseOwner = corpse->getCorpseOwner();
		if (corpseOwner != 0 && !player->canOpenCorpse(corpseOwner)) {
			player->sendCancelMessage(RETURNVALUE_NOTPOSSIBLE);
			return;
		}
	}

	if (pos.x == 0xffff && !browseField) {
		uint32_t worth = item->getWorth();
		ObjectCategory_t category = getObjectCategory(item);
		ReturnValue ret = internalQuickLootItem(player, item, category);

		std::stringstream ss;
		if (ret == RETURNVALUE_NOTENOUGHCAPACITY) {
			ss << "Attention! The loot you are trying to pick up is too heavy for you to carry.";
		} else if (ret == RETURNVALUE_CONTAINERNOTENOUGHROOM) {
			ss << "Attention! The container for " << getObjectCategoryName(category) << " is full.";
		} else {
			if (ret == RETURNVALUE_NOERROR) {
				player->sendLootStats(item, item->getItemCount());
				ss << "You looted ";
			} else {
				ss << "You could not loot ";
			}

			if (worth != 0) {
				ss << worth << " gold.";
			} else {
				ss << "1 item.";
			}

			player->sendTextMessage(MESSAGE_LOOT, ss.str());
			return;
		}

		if (player->lastQuickLootNotification + 15000 < OTSYS_TIME()) {
			player->sendTextMessage(MESSAGE_GAME_HIGHLIGHT, ss.str());
		} else {
			player->sendTextMessage(MESSAGE_EVENT_ADVANCE, ss.str());
		}

		player->lastQuickLootNotification = OTSYS_TIME();
	} else {
		if (corpse->isRewardCorpse()) {
			g_actions().useItem(player, pos, 0, corpse, false);
		} else {
			if (!lootAllCorpses) {
				internalQuickLootCorpse(player, corpse);
			} else {
				playerLootAllCorpses(player, pos, lootAllCorpses);
			}
		}
	}

	return;
}

void Game::playerLootAllCorpses(Player* player, const Position& pos, bool lootAllCorpses) {
	if (lootAllCorpses) {
		Tile *tile = g_game().map.getTile(pos.x, pos.y, pos.z);
		if (!tile) {
			player->sendCancelMessage(RETURNVALUE_NOTPOSSIBLE);
			return;
		}

		const TileItemVector *itemVector = tile->getItemList();
		uint16_t corpses = 0;
		for (Item *tileItem: *itemVector) {
			if (!tileItem) {
				continue;
			}

			Container *tileCorpse = tileItem->getContainer();
			if (!tileCorpse || !tileCorpse->isCorpse() || tileCorpse->hasAttribute(ITEM_ATTRIBUTE_UNIQUEID) || tileCorpse->hasAttribute(ITEM_ATTRIBUTE_ACTIONID)) {
				continue;
			}

			if (!tileCorpse->isRewardCorpse()
			&& tileCorpse->getCorpseOwner() != 0
			&& !player->canOpenCorpse(tileCorpse->getCorpseOwner()))
			{
				player->sendCancelMessage(RETURNVALUE_NOTPOSSIBLE);
				SPDLOG_DEBUG("Player {} cannot loot corpse from id {} in position {}", player->getName(), tileItem->getID(), tileItem->getPosition());
				continue;
			}

			corpses++;
			internalQuickLootCorpse(player, tileCorpse);
			if (corpses >= 30) {
				break;
			}
		}

		if (corpses > 0) {
			if (corpses > 1) {
				std::stringstream string;
				string << "You looted " << corpses << " corpses.";
				player->sendTextMessage(MESSAGE_LOOT, string.str());
			}

			return;
		}
	}

	browseField = false;
}

void Game::playerSetLootContainer(uint32_t playerId, ObjectCategory_t category, const Position& pos, uint16_t itemId, uint8_t stackPos)
{
	Player* player = getPlayerByID(playerId);
	if (!player || pos.x != 0xffff) {
		return;
	}

	Thing* thing = internalGetThing(player, pos, stackPos, itemId, STACKPOS_USEITEM);
	if (!thing) {
		player->sendCancelMessage(RETURNVALUE_NOTPOSSIBLE);
		return;
	}

	Container* container = thing->getContainer();
	if (!container || (container->getID() == ITEM_GOLD_POUCH && category != OBJECTCATEGORY_GOLD)) {
		player->sendCancelMessage(RETURNVALUE_NOTPOSSIBLE);
		return;
	}

	if (container->getHoldingPlayer() != player) {
		player->sendCancelMessage("You must be holding the container to set it as a loot container.");
		return;
	}

	Container* previousContainer = player->setLootContainer(category, container);
	player->sendLootContainers();

	Cylinder* parent = container->getParent();
	if (parent) {
		parent->updateThing(container, container->getID(), container->getItemCount());
	}

	if (previousContainer != nullptr) {
		parent = previousContainer->getParent();
		if (parent) {
			parent->updateThing(previousContainer, previousContainer->getID(), previousContainer->getItemCount());
		}
	}
}

void Game::playerClearLootContainer(uint32_t playerId, ObjectCategory_t category)
{
	Player* player = getPlayerByID(playerId);
	if (!player) {
		return;
	}

	Container* previousContainer = player->setLootContainer(category, nullptr);
	player->sendLootContainers();

	if (previousContainer != nullptr) {
		Cylinder* parent = previousContainer->getParent();
		if (parent) {
			parent->updateThing(previousContainer, previousContainer->getID(), previousContainer->getItemCount());
		}
	}
}

void Game::playerOpenLootContainer(uint32_t playerId, ObjectCategory_t category)
{
  Player* player = getPlayerByID(playerId);
  if (!player) {
    return;
  }

  Container* container = player->getLootContainer(category);
  if (!container) {
    return;
  }

  player->sendContainer(static_cast<uint8_t>(container->getID()), container, container->hasParent(), 0);
}


void Game::playerSetQuickLootFallback(uint32_t playerId, bool fallback)
{
	Player* player = getPlayerByID(playerId);
	if (!player) {
		return;
	}

	player->quickLootFallbackToMainContainer = fallback;
}

void Game::playerQuickLootBlackWhitelist(uint32_t playerId, QuickLootFilter_t filter, const std::vector<uint16_t> itemIds)
{
	Player* player = getPlayerByID(playerId);
	if (!player) {
		return;
	}

	player->quickLootFilter = filter;
	player->quickLootListItemIds = itemIds;
}

/*******************************************************************************
 * Depot search system
 ******************************************************************************/
void Game::playerRequestDepotItems(uint32_t playerId)
{
	Player* player = getPlayerByID(playerId);
	if (!player || !player->isDepotSearchAvailable()) {
		return;
	}

	if (player->isUIExhausted(500)) {
		player->sendCancelMessage(RETURNVALUE_YOUAREEXHAUSTED);
		return;
	}

	player->requestDepotItems();
	player->updateUIExhausted();
}

void Game::playerRequestCloseDepotSearch(uint32_t playerId)
{
	Player* player = getPlayerByID(playerId);
	if (!player || !player->isDepotSearchOpen()) {
		return;
	}

	player->setDepotSearchIsOpen(0, 0);
	player->sendCloseDepotSearch();
}

void Game::playerRequestDepotSearchItem(uint32_t playerId, uint16_t itemId, uint8_t tier)
{
	Player* player = getPlayerByID(playerId);
	if (!player || !player->isDepotSearchOpen()) {
		return;
	}

	if (player->isUIExhausted(500)) {
		player->sendCancelMessage(RETURNVALUE_YOUAREEXHAUSTED);
		return;
	}

	player->requestDepotSearchItem(itemId, tier);
	player->updateUIExhausted();
}

void Game::playerRequestDepotSearchRetrieve(uint32_t playerId, uint16_t itemId, uint8_t tier, uint8_t type)
{
	Player* player = getPlayerByID(playerId);
	if (!player || !player->isDepotSearchOpenOnItem(itemId)) {
		return;
	}

	if (player->isUIExhausted(500)) {
		player->sendCancelMessage(RETURNVALUE_YOUAREEXHAUSTED);
		return;
	}

	player->retrieveAllItemsFromDepotSearch(itemId, tier, type == 1);
	player->updateUIExhausted();
}

void Game::playerRequestOpenContainerFromDepotSearch(uint32_t playerId, const Position& pos)
{
	Player* player = getPlayerByID(playerId);
	if (!player || !player->isDepotSearchOpen()) {
		return;
	}

	if (player->isUIExhausted(500)) {
		player->sendCancelMessage(RETURNVALUE_YOUAREEXHAUSTED);
		return;
	}

	player->openContainerFromDepotSearch(pos);
	player->updateUIExhausted();
}
/*******************************************************************************/

void Game::playerCancelAttackAndFollow(uint32_t playerId)
{
	Player* player = getPlayerByID(playerId);
	if (!player) {
		return;
	}

	playerSetAttackedCreature(playerId, 0);
	playerFollowCreature(playerId, 0);
	player->stopWalk();
}

void Game::playerSetAttackedCreature(uint32_t playerId, uint32_t creatureId)
{
	Player* player = getPlayerByID(playerId);
	if (!player) {
		return;
	}

	if (player->getAttackedCreature() && creatureId == 0) {
		player->setAttackedCreature(nullptr);
		player->sendCancelTarget();
		return;
	}

	Creature* attackCreature = getCreatureByID(creatureId);
	if (!attackCreature) {
		player->setAttackedCreature(nullptr);
		player->sendCancelTarget();
		return;
	}

	ReturnValue ret = Combat::canTargetCreature(player, attackCreature);
	if (ret != RETURNVALUE_NOERROR) {
		player->sendCancelMessage(ret);
		player->sendCancelTarget();
		player->setAttackedCreature(nullptr);
		return;
	}

	player->setAttackedCreature(attackCreature);
	g_dispatcher().addTask(createTask(std::bind(&Game::updateCreatureWalk, this, player->getID())));
}

void Game::playerFollowCreature(uint32_t playerId, uint32_t creatureId)
{
	Player* player = getPlayerByID(playerId);
	if (!player) {
		return;
	}

	player->setAttackedCreature(nullptr);
	g_dispatcher().addTask(createTask(std::bind(&Game::updateCreatureWalk, this, player->getID())));
	player->setFollowCreature(getCreatureByID(creatureId));
}

void Game::playerSetFightModes(uint32_t playerId, FightMode_t fightMode, bool chaseMode, bool secureMode)
{
	Player* player = getPlayerByID(playerId);
	if (!player) {
		return;
	}

	player->setFightMode(fightMode);
	player->setChaseMode(chaseMode);
	player->setSecureMode(secureMode);
}

void Game::playerRequestAddVip(uint32_t playerId, const std::string& name)
{
	if (name.length() > 25) {
		return;
	}

	Player* player = getPlayerByID(playerId);
	if (!player) {
		return;
	}

	Player* vipPlayer = getPlayerByName(name);
	if (!vipPlayer) {
		uint32_t guid;
		bool specialVip;
		std::string formattedName = name;
		if (!IOLoginData::getGuidByNameEx(guid, specialVip, formattedName)) {
			player->sendTextMessage(MESSAGE_FAILURE, "A player with this name does not exist.");
			return;
		}

		if (specialVip && !player->hasFlag(PlayerFlags_t::SpecialVIP)) {
			player->sendTextMessage(MESSAGE_FAILURE, "You can not add this player.");
			return;
		}

		player->addVIP(guid, formattedName, VIPSTATUS_OFFLINE);
	} else {
		if (vipPlayer->hasFlag(PlayerFlags_t::SpecialVIP) && !player->hasFlag(PlayerFlags_t::SpecialVIP)) {
			player->sendTextMessage(MESSAGE_FAILURE, "You can not add this player.");
			return;
		}

		if (!vipPlayer->isInGhostMode() || player->isAccessPlayer()) {
			player->addVIP(vipPlayer->getGUID(), vipPlayer->getName(), vipPlayer->statusVipList);
		} else {
			player->addVIP(vipPlayer->getGUID(), vipPlayer->getName(), VIPSTATUS_OFFLINE);
		}
	}
}

void Game::playerRequestRemoveVip(uint32_t playerId, uint32_t guid)
{
	Player* player = getPlayerByID(playerId);
	if (!player) {
		return;
	}

	player->removeVIP(guid);
}

void Game::playerRequestEditVip(uint32_t playerId, uint32_t guid, const std::string& description, uint32_t icon, bool notify)
{
	Player* player = getPlayerByID(playerId);
	if (!player) {
		return;
	}

	player->editVIP(guid, description, icon, notify);
}

void Game::playerApplyImbuement(uint32_t playerId, uint16_t imbuementid, uint8_t slot, bool protectionCharm)
{
	Player* player = getPlayerByID(playerId);
	if (!player) {
		return;
	}

	if (!player->hasImbuingItem()) {
		return;
	}

	Imbuement* imbuement = g_imbuements().getImbuement(imbuementid);
	if (!imbuement) {
		return;
	}

	Item* item = player->imbuingItem;
	if (!item) {
		return;
	}

	if (item->getTopParent() != player) {
		SPDLOG_ERROR("[Game::playerApplyImbuement] - An error occurred while player with name {} try to apply imbuement", player->getName());
		player->sendImbuementResult("An error has occurred, reopen the imbuement window. If the problem persists, contact your administrator.");
		return;
	}

	player->onApplyImbuement(imbuement, item, slot, protectionCharm);
}

void Game::playerClearImbuement(uint32_t playerid, uint8_t slot)
{
	Player* player = getPlayerByID(playerid);
	if (!player)
	{
		return;
	}

	if (!player->hasImbuingItem ())
	{
		return;
	}

	Item* item = player->imbuingItem;
	if (!item)
	{
		return;
	}

	player->onClearImbuement(item, slot);
}

void Game::playerCloseImbuementWindow(uint32_t playerid)
{
	Player* player = getPlayerByID(playerid);
	if (!player)
	{
		return;
	}

	player->setImbuingItem(nullptr);
	return;
}

void Game::playerTurn(uint32_t playerId, Direction dir)
{
	Player* player = getPlayerByID(playerId);
	if (!player) {
		return;
	}

	if (!g_events().eventPlayerOnTurn(player, dir)) {
		return;
	}

	player->resetIdleTime();
	internalCreatureTurn(player, dir);
}

void Game::playerRequestOutfit(uint32_t playerId)
{
	if (!g_configManager().getBoolean(ALLOW_CHANGEOUTFIT)) {
		return;
	}

	Player* player = getPlayerByID(playerId);
	if (!player) {
		return;
	}

	player->sendOutfitWindow();
}

void Game::playerToggleMount(uint32_t playerId, bool mount)
{
	Player* player = getPlayerByID(playerId);
	if (!player) {
		return;
	}

	player->toggleMount(mount);
}

void Game::playerChangeOutfit(uint32_t playerId, Outfit_t outfit)
{
	if (!g_configManager().getBoolean(ALLOW_CHANGEOUTFIT)) {
		return;
	}

	Player* player = getPlayerByID(playerId);
	if (!player) {
		return;
	}

	const Outfit* playerOutfit = Outfits::getInstance().getOutfitByLookType(player->getSex(), outfit.lookType);
	if (!playerOutfit) {
		outfit.lookMount = 0;
	}

	if (outfit.lookMount != 0) {
		Mount* mount = mounts.getMountByClientID(outfit.lookMount);
		if (!mount) {
			return;
		}

		if (!player->hasMount(mount)) {
			return;
		}

		if (player->isMounted()) {
			Mount* prevMount = mounts.getMountByID(player->getCurrentMount());
			if (prevMount) {
				changeSpeed(player, mount->speed - prevMount->speed);
			}

			player->setCurrentMount(mount->id);
		} else {
			player->setCurrentMount(mount->id);
			outfit.lookMount = 0;
		}
	} else if (player->isMounted()) {
		player->dismount();
	}

	if (player->canWear(outfit.lookType, outfit.lookAddons)) {
		player->defaultOutfit = outfit;

		if (player->hasCondition(CONDITION_OUTFIT)) {
			return;
		}

		internalCreatureChangeOutfit(player, outfit);
	}
}

void Game::playerShowQuestLog(uint32_t playerId)
{
	Player* player = getPlayerByID(playerId);
	if (!player) {
		return;
	}

	g_events().eventPlayerOnRequestQuestLog(player);
}

void Game::playerShowQuestLine(uint32_t playerId, uint16_t questId)
{
	Player* player = getPlayerByID(playerId);
	if (!player) {
		return;
	}

	g_events().eventPlayerOnRequestQuestLine(player, questId);
}

void Game::playerSay(uint32_t playerId, uint16_t channelId, SpeakClasses type,
                    const std::string& receiver, const std::string& text)
{
	Player* player = getPlayerByID(playerId);
	if (!player) {
		return;
	}

	player->resetIdleTime();

	if (playerSaySpell(player, type, text)) {
		return;
	}

	uint32_t muteTime = player->isMuted();
	if (muteTime > 0) {
		std::ostringstream ss;
		ss << "You are still muted for " << muteTime << " seconds.";
		player->sendTextMessage(MESSAGE_FAILURE, ss.str());
		return;
	}


	if (!text.empty() && text.front() == '/' && player->isAccessPlayer()) {
		return;
	}

	if (type != TALKTYPE_PRIVATE_PN) {
		player->removeMessageBuffer();
	}

	switch (type) {
		case TALKTYPE_SAY:
			internalCreatureSay(player, TALKTYPE_SAY, text, false);
			break;

		case TALKTYPE_WHISPER:
			playerWhisper(player, text);
			break;

		case TALKTYPE_YELL:
			playerYell(player, text);
			break;

		case TALKTYPE_PRIVATE_TO:
		case TALKTYPE_PRIVATE_RED_TO:
			playerSpeakTo(player, type, receiver, text);
			break;

		case TALKTYPE_CHANNEL_O:
		case TALKTYPE_CHANNEL_Y:
		case TALKTYPE_CHANNEL_R1:
			g_chat().talkToChannel(*player, type, text, channelId);
			break;

		case TALKTYPE_PRIVATE_PN:
			playerSpeakToNpc(player, text);
			break;

		case TALKTYPE_BROADCAST:
			playerBroadcastMessage(player, text);
			break;

		default:
			break;
	}
}

bool Game::playerSaySpell(Player* player, SpeakClasses type, const std::string& text)
{
	if (player->walkExhausted()) {
		return true;
	}

	std::string words = text;
	TalkActionResult_t result = g_talkActions().playerSaySpell(player, type, words);
	if (result == TALKACTION_BREAK) {
		return true;
	}

	result = g_spells().playerSaySpell(player, words);
	if (result == TALKACTION_BREAK) {
		if (!g_configManager().getBoolean(PUSH_WHEN_ATTACKING)) {
			player->cancelPush();
		}

		if (g_configManager().getBoolean(EMOTE_SPELLS)) {
			return internalCreatureSay(player, TALKTYPE_MONSTER_SAY, words, false);
		} else {
			return player->saySpell(type, words, false);
		}

	} else if (result == TALKACTION_FAILED) {
		return true;
	}

	return false;
}

void Game::playerWhisper(Player* player, const std::string& text)
{
	SpectatorHashSet spectators;
	map.getSpectators(spectators, player->getPosition(), false, false,
                 Map::maxClientViewportX, Map::maxClientViewportX,
                 Map::maxClientViewportY, Map::maxClientViewportY);

	//send to client
	for (Creature* spectator : spectators) {
		if (Player* spectatorPlayer = spectator->getPlayer()) {
			if (!Position::areInRange<1, 1>(player->getPosition(), spectatorPlayer->getPosition())) {
				spectatorPlayer->sendCreatureSay(player, TALKTYPE_WHISPER, "pspsps");
			} else {
				spectatorPlayer->sendCreatureSay(player, TALKTYPE_WHISPER, text);
			}
		}
	}

	//event method
	for (Creature* spectator : spectators) {
		spectator->onCreatureSay(player, TALKTYPE_WHISPER, text);
	}
}

bool Game::playerYell(Player* player, const std::string& text)
{
	if (player->getLevel() == 1) {
		player->sendTextMessage(MESSAGE_FAILURE, "You may not yell as long as you are on level 1.");
		return false;
	}

	if (player->hasCondition(CONDITION_YELLTICKS)) {
		player->sendCancelMessage(RETURNVALUE_YOUAREEXHAUSTED);
		return false;
	}

	if (player->getAccountType() < account::AccountType::ACCOUNT_TYPE_GAMEMASTER) {
		Condition* condition = Condition::createCondition(CONDITIONID_DEFAULT, CONDITION_YELLTICKS, 30000, 0);
		player->addCondition(condition);
	}

	internalCreatureSay(player, TALKTYPE_YELL, asUpperCaseString(text), false);
	return true;
}

bool Game::playerSpeakTo(Player* player, SpeakClasses type, const std::string& receiver,
                         const std::string& text)
{
	Player* toPlayer = getPlayerByName(receiver);
	if (!toPlayer) {
		player->sendTextMessage(MESSAGE_FAILURE, "A player with this name is not online.");
		return false;
	}

	if (type == TALKTYPE_PRIVATE_RED_TO && (player->hasFlag(PlayerFlags_t::CanTalkRedPrivate) || player->getAccountType() >= account::AccountType::ACCOUNT_TYPE_GAMEMASTER)) {
		type = TALKTYPE_PRIVATE_RED_FROM;
	} else {
		type = TALKTYPE_PRIVATE_FROM;
	}

	toPlayer->sendPrivateMessage(player, type, text);
	toPlayer->onCreatureSay(player, type, text);

	if (toPlayer->isInGhostMode() && !player->isAccessPlayer()) {
		player->sendTextMessage(MESSAGE_FAILURE, "A player with this name is not online.");
	} else {
		std::ostringstream ss;
		ss << "Message sent to " << toPlayer->getName() << '.';
		player->sendTextMessage(MESSAGE_FAILURE, ss.str());
	}
	return true;
}

void Game::playerSpeakToNpc(Player* player, const std::string& text)
{
	if (player == nullptr) {
		SPDLOG_ERROR("[Game::playerSpeakToNpc] - Player is nullptr");
		return;
	}

	// Check npc say exhausted
	if (player->isUIExhausted()) {
		player->sendCancelMessage(RETURNVALUE_YOUAREEXHAUSTED);
		return;
	}

	SpectatorHashSet spectators;
	map.getSpectators(spectators, player->getPosition());
	for (Creature* spectator : spectators) {
		if (spectator->getNpc()) {
			spectator->onCreatureSay(player, TALKTYPE_PRIVATE_PN, text);
		}
	}

	player->updateUIExhausted();
}

//--
bool Game::canThrowObjectTo(const Position& fromPos, const Position& toPos, bool checkLineOfSight /*= true*/,
							int32_t rangex /*= Map::maxClientViewportX*/, int32_t rangey /*= Map::maxClientViewportY*/) const
{
	return map.canThrowObjectTo(fromPos, toPos, checkLineOfSight, rangex, rangey);
}

bool Game::isSightClear(const Position& fromPos, const Position& toPos, bool floorCheck) const
{
	return map.isSightClear(fromPos, toPos, floorCheck);
}

bool Game::internalCreatureTurn(Creature* creature, Direction dir)
{
	if (creature->getDirection() == dir) {
		return false;
	}

	if (Player* player = creature->getPlayer()) {
		player->cancelPush();
	}
	creature->setDirection(dir);

	// Send to client
	SpectatorHashSet spectators;
	map.getSpectators(spectators, creature->getPosition(), true, true);
	for (Creature* spectator : spectators) {
		Player* tmpPlayer = spectator->getPlayer();
		if(!tmpPlayer) {
			continue;
		}
		tmpPlayer->sendCreatureTurn(creature);
	}
	return true;
}

bool Game::internalCreatureSay(Creature* creature, SpeakClasses type, const std::string& text,
                               bool ghostMode, SpectatorHashSet* spectatorsPtr/* = nullptr*/, const Position* pos/* = nullptr*/)
{
	if (text.empty()) {
		return false;
	}

	if (!pos) {
		pos = &creature->getPosition();
	}

	SpectatorHashSet spectators;

	if (!spectatorsPtr || spectatorsPtr->empty()) {
		// This somewhat complex construct ensures that the cached SpectatorHashSet
		// is used if available and if it can be used, else a local vector is
		// used (hopefully the compiler will optimize away the construction of
		// the temporary when it's not used).
		if (type != TALKTYPE_YELL && type != TALKTYPE_MONSTER_YELL) {
			map.getSpectators(spectators, *pos, false, false,
                           Map::maxClientViewportX, Map::maxClientViewportX,
                           Map::maxClientViewportY, Map::maxClientViewportY);
		} else {
			map.getSpectators(spectators, *pos, true, false,
				          (Map::maxClientViewportX + 1) * 2, (Map::maxClientViewportX + 1) * 2,
				          (Map::maxClientViewportY + 1) * 2, (Map::maxClientViewportY + 1) * 2);
		}
	} else {
		spectators = (*spectatorsPtr);
	}

	//send to client
	for (Creature* spectator : spectators) {
		if (Player* tmpPlayer = spectator->getPlayer()) {
			if (!ghostMode || tmpPlayer->canSeeCreature(creature)) {
				tmpPlayer->sendCreatureSay(creature, type, text, pos);
			}
		}
	}

	//event method
	for (Creature* spectator : spectators) {
		spectator->onCreatureSay(creature, type, text);
		if (creature != spectator) {
			g_events().eventCreatureOnHear(spectator, creature, text, type);
		}
	}
	return true;
}

void Game::checkCreatureWalk(uint32_t creatureId)
{
	Creature* creature = getCreatureByID(creatureId);
	if (creature && creature->getHealth() > 0) {
		creature->onCreatureWalk();
		cleanup();
	}
}

void Game::updateCreatureWalk(uint32_t creatureId)
{
	Creature* creature = getCreatureByID(creatureId);
	if (creature && creature->getHealth() > 0) {
		creature->goToFollowCreature();
	}
}

void Game::checkCreatureAttack(uint32_t creatureId)
{
	Creature* creature = getCreatureByID(creatureId);
	if (creature && creature->getHealth() > 0) {
		creature->onAttacking(0);
	}
}

void Game::addCreatureCheck(Creature* creature)
{
	creature->creatureCheck = true;

	if (creature->inCheckCreaturesVector) {
		// already in a vector
		return;
	}

	creature->inCheckCreaturesVector = true;
	checkCreatureLists[uniform_random(0, EVENT_CREATURECOUNT - 1)].push_back(creature);
	creature->incrementReferenceCounter();
}

void Game::removeCreatureCheck(Creature* creature)
{
	if (creature->inCheckCreaturesVector) {
		creature->creatureCheck = false;
	}
}

void Game::checkCreatures(size_t index)
{
	g_scheduler().addEvent(createSchedulerTask(EVENT_CHECK_CREATURE_INTERVAL, std::bind(&Game::checkCreatures, this, (index + 1) % EVENT_CREATURECOUNT)));

	auto& checkCreatureList = checkCreatureLists[index];
	size_t it = 0, end = checkCreatureList.size();
	while (it < end) {
		Creature* creature = checkCreatureList[it];
		if (creature && creature->creatureCheck) {
			if (creature->getHealth() > 0) {
				creature->onThink(EVENT_CREATURE_THINK_INTERVAL);
				creature->onAttacking(EVENT_CREATURE_THINK_INTERVAL);
				creature->executeConditions(EVENT_CREATURE_THINK_INTERVAL);
			} else {
				creature->onDeath();
			}
			++it;
		} else {
			creature->inCheckCreaturesVector = false;
			ReleaseCreature(creature);

			checkCreatureList[it] = checkCreatureList.back();
			checkCreatureList.pop_back();
			--end;
		}
	}
	cleanup();
}

void Game::changeSpeed(Creature* creature, int32_t varSpeedDelta)
{
	int32_t varSpeed = creature->getSpeed() - creature->getBaseSpeed();
	varSpeed += varSpeedDelta;

	creature->setSpeed(varSpeed);

	//send to clients
	SpectatorHashSet spectators;
	map.getSpectators(spectators, creature->getPosition(), false, true);
	for (Creature* spectator : spectators) {
		spectator->getPlayer()->sendChangeSpeed(creature, creature->getStepSpeed());
	}
}

void Game::changePlayerSpeed(Player& player, int32_t varSpeedDelta)
{
	int32_t varSpeed = player.getSpeed() - player.getBaseSpeed();
	varSpeed += varSpeedDelta;

	player.setSpeed(varSpeed);

	// Send new player speed to the spectators
	SpectatorHashSet spectators;
	map.getSpectators(spectators, player.getPosition(), false, true);
	for (Creature* creatureSpectator : spectators) {
		if (creatureSpectator == nullptr) {
			SPDLOG_ERROR("[Game::changePlayerSpeed] - Creature spectator is nullptr");
			continue;
		}

		const Player *playerSpectator = creatureSpectator->getPlayer();
		if (playerSpectator == nullptr) {
			SPDLOG_ERROR("[Game::changePlayerSpeed] - Player spectator is nullptr");
			continue;
		}

		playerSpectator->sendChangeSpeed(&player, player.getStepSpeed());
	}
}

void Game::internalCreatureChangeOutfit(Creature* creature, const Outfit_t& outfit)
{
	if (!g_events().eventCreatureOnChangeOutfit(creature, outfit)) {
		return;
	}

	creature->setCurrentOutfit(outfit);

	if (creature->isInvisible()) {
		return;
	}

	//send to clients
	SpectatorHashSet spectators;
	map.getSpectators(spectators, creature->getPosition(), true, true);
	for (Creature* spectator : spectators) {
		spectator->getPlayer()->sendCreatureChangeOutfit(creature, outfit);
	}
}

void Game::internalCreatureChangeVisible(Creature* creature, bool visible)
{
	//send to clients
	SpectatorHashSet spectators;
	map.getSpectators(spectators, creature->getPosition(), true, true);
	for (Creature* spectator : spectators) {
		spectator->getPlayer()->sendCreatureChangeVisible(creature, visible);
	}
}

void Game::changeLight(const Creature* creature)
{
	//send to clients
	SpectatorHashSet spectators;
	map.getSpectators(spectators, creature->getPosition(), true, true);
	for (Creature* spectator : spectators) {
		spectator->getPlayer()->sendCreatureLight(creature);
	}
}

void Game::updateCreatureIcon(const Creature* creature)
{
	//send to clients
	SpectatorHashSet spectators;
	map.getSpectators(spectators, creature->getPosition(), true, true);
	for (Creature* spectator : spectators) {
		spectator->getPlayer()->sendCreatureIcon(creature);
	}
}

void Game::reloadCreature(const Creature* creature)
{
	SpectatorHashSet spectators;
	map.getSpectators(spectators, creature->getPosition(), false, true);
	for (Creature* spectator : spectators) {
		Player* tmpPlayer = spectator->getPlayer();
		if (!tmpPlayer) {
			continue;
		}
		tmpPlayer->reloadCreature(creature);
	}
}

bool Game::combatBlockHit(CombatDamage& damage, Creature* attacker, Creature* target, bool checkDefense, bool checkArmor, bool field)
{
	if (damage.primary.type == COMBAT_NONE && damage.secondary.type == COMBAT_NONE) {
		return true;
	}

	if (target->getPlayer() && target->isInGhostMode()) {
		return true;
	}

	if (damage.primary.value > 0) {
		return false;
	}

	static const auto sendBlockEffect = [this](BlockType_t blockType, CombatType_t combatType, const Position& targetPos) {
		if (blockType == BLOCK_DEFENSE) {
			addMagicEffect(targetPos, CONST_ME_POFF);
		} else if (blockType == BLOCK_ARMOR) {
			addMagicEffect(targetPos, CONST_ME_BLOCKHIT);
		} else if (blockType == BLOCK_DODGE) {
			addMagicEffect(targetPos, CONST_ME_DODGE);
		} else if (blockType == BLOCK_IMMUNITY) {
			uint8_t hitEffect = 0;
			switch (combatType) {
				case COMBAT_UNDEFINEDDAMAGE: {
					return;
				}
				case COMBAT_ENERGYDAMAGE:
				case COMBAT_FIREDAMAGE:
				case COMBAT_PHYSICALDAMAGE:
				case COMBAT_ICEDAMAGE:
				case COMBAT_DEATHDAMAGE: {
					hitEffect = CONST_ME_BLOCKHIT;
					break;
				}
				case COMBAT_EARTHDAMAGE: {
					hitEffect = CONST_ME_GREEN_RINGS;
					break;
				}
				case COMBAT_HOLYDAMAGE: {
					hitEffect = CONST_ME_HOLYDAMAGE;
					break;
				}
				default: {
					hitEffect = CONST_ME_POFF;
					break;
				}
			}
			addMagicEffect(targetPos, hitEffect);
		}
	};

	// Skill dodge (ruse)
	if (const Player* targetPlayer = target->getPlayer()) {
		if (auto playerArmor = targetPlayer->getInventoryItem(CONST_SLOT_ARMOR);
			playerArmor != nullptr && playerArmor->getTier()) {
			double_t chance = playerArmor->getDodgeChance();
			double_t randomChance = uniform_random(0, 10000) / 100;
			if (chance > 0 && randomChance < chance) {
				sendBlockEffect(BLOCK_DODGE, damage.primary.type, target->getPosition());
				targetPlayer->sendTextMessage(MESSAGE_ATTENTION, "You dodged an attack. (Ruse)");
				return true;
			}
		}
	}

	bool canHeal = false;
		CombatDamage damageHeal;
		damageHeal.primary.type = COMBAT_HEALING;

	bool canReflect = false;
		CombatDamage damageReflected;

	BlockType_t primaryBlockType, secondaryBlockType;
	if (damage.primary.type != COMBAT_NONE) {
		// Damage reflection primary
		if (attacker && target->getMonster()) {
			uint32_t primaryReflect = target->getMonster()->getReflectValue(damage.primary.type);
			if (primaryReflect > 0) {
				damageReflected.primary.type = damage.primary.type;
				damageReflected.primary.value = std::ceil((damage.primary.value) * (primaryReflect / 100.));
				damageReflected.extension = true;
				damageReflected.exString = "(damage reflection)";
				canReflect = true;
			}
		}
		damage.primary.value = -damage.primary.value;
		// Damage healing primary
		if (attacker && target->getMonster()) {
			uint32_t primaryHealing = target->getMonster()->getHealingCombatValue(damage.primary.type);
			if (primaryHealing > 0) {
				damageHeal.primary.value = std::ceil((damage.primary.value) * (primaryHealing / 100.));
				canHeal = true;
			}
		}
		primaryBlockType = target->blockHit(attacker, damage.primary.type, damage.primary.value, checkDefense, checkArmor, field);

		damage.primary.value = -damage.primary.value;
		sendBlockEffect(primaryBlockType, damage.primary.type, target->getPosition());
	} else {
		primaryBlockType = BLOCK_NONE;
	}

	if (damage.secondary.type != COMBAT_NONE) {
		// Damage reflection secondary
		if (attacker && target->getMonster()) {
			uint32_t secondaryReflect = target->getMonster()->getReflectValue(damage.secondary.type);
			if (secondaryReflect > 0) {
				if (!canReflect) {
					damageReflected.primary.type = damage.secondary.type;
					damageReflected.primary.value = std::ceil((damage.secondary.value) * (secondaryReflect / 100.));
					damageReflected.extension = true;
					damageReflected.exString = "(damage reflection)";
					canReflect = true;
				} else {
					damageReflected.secondary.type = damage.secondary.type;
					damageReflected.secondary.value = std::ceil((damage.secondary.value) * (secondaryReflect / 100.));
				}
			}
		}
		damage.secondary.value = -damage.secondary.value;
		// Damage healing secondary
		if (attacker && target->getMonster()) {
			uint32_t secondaryHealing = target->getMonster()->getHealingCombatValue(damage.secondary.type);
			if (secondaryHealing > 0) {;
				damageHeal.primary.value += std::ceil((damage.secondary.value) * (secondaryHealing / 100.));
				canHeal = true;
			}
		}
		secondaryBlockType = target->blockHit(attacker, damage.secondary.type, damage.secondary.value, false, false, field);

		damage.secondary.value = -damage.secondary.value;
		sendBlockEffect(secondaryBlockType, damage.secondary.type, target->getPosition());
	} else {
		secondaryBlockType = BLOCK_NONE;
	}
	if (canReflect) {
		combatChangeHealth(target, attacker, damageReflected, false);
	}
	if (canHeal) {
		combatChangeHealth(nullptr, target, damageHeal);
	}
	return (primaryBlockType != BLOCK_NONE) && (secondaryBlockType != BLOCK_NONE);
}

void Game::combatGetTypeInfo(CombatType_t combatType, Creature* target, TextColor_t& color, uint8_t& effect)
{
	switch (combatType) {
		case COMBAT_PHYSICALDAMAGE: {
			Item* splash = nullptr;
			switch (target->getRace()) {
				case RACE_VENOM:
					color = TEXTCOLOR_LIGHTGREEN;
					effect = CONST_ME_HITBYPOISON;
					splash = Item::CreateItem(ITEM_SMALLSPLASH, FLUID_SLIME);
					break;
				case RACE_BLOOD:
					color = TEXTCOLOR_RED;
					effect = CONST_ME_DRAWBLOOD;
					if (const Tile* tile = target->getTile()) {
						if (!tile->hasFlag(TILESTATE_PROTECTIONZONE)) {
							splash = Item::CreateItem(ITEM_SMALLSPLASH, FLUID_BLOOD);
						}
					}
					break;
				case RACE_INK:
					color = TEXTCOLOR_LIGHTGREY;
					effect = CONST_ME_HITAREA;
					splash = Item::CreateItem(ITEM_SMALLSPLASH, FLUID_INK);
					break;
				case RACE_UNDEAD:
					color = TEXTCOLOR_LIGHTGREY;
					effect = CONST_ME_HITAREA;
					break;
				case RACE_FIRE:
					color = TEXTCOLOR_ORANGE;
					effect = CONST_ME_DRAWBLOOD;
					break;
				case RACE_ENERGY:
					color = TEXTCOLOR_PURPLE;
					effect = CONST_ME_ENERGYHIT;
					break;
				default:
					color = TEXTCOLOR_NONE;
					effect = CONST_ME_NONE;
					break;
			}

			if (splash) {
				internalAddItem(target->getTile(), splash, INDEX_WHEREEVER, FLAG_NOLIMIT);
				splash->startDecaying();
			}

			break;
		}

		case COMBAT_ENERGYDAMAGE: {
			color = TEXTCOLOR_PURPLE;
			effect = CONST_ME_ENERGYHIT;
			break;
		}

		case COMBAT_EARTHDAMAGE: {
			color = TEXTCOLOR_LIGHTGREEN;
			effect = CONST_ME_GREEN_RINGS;
			break;
		}

		case COMBAT_DROWNDAMAGE: {
			color = TEXTCOLOR_LIGHTBLUE;
			effect = CONST_ME_LOSEENERGY;
			break;
		}
		case COMBAT_FIREDAMAGE: {
			color = TEXTCOLOR_ORANGE;
			effect = CONST_ME_HITBYFIRE;
			break;
		}
		case COMBAT_ICEDAMAGE: {
			color = TEXTCOLOR_SKYBLUE;
			effect = CONST_ME_ICEATTACK;
			break;
		}
		case COMBAT_HOLYDAMAGE: {
			color = TEXTCOLOR_YELLOW;
			effect = CONST_ME_HOLYDAMAGE;
			break;
		}
		case COMBAT_DEATHDAMAGE: {
			color = TEXTCOLOR_DARKRED;
			effect = CONST_ME_SMALLCLOUDS;
			break;
		}
		case COMBAT_LIFEDRAIN: {
			color = TEXTCOLOR_RED;
			effect = CONST_ME_MAGIC_RED;
			break;
		}
		default: {
			color = TEXTCOLOR_NONE;
			effect = CONST_ME_NONE;
			break;
		}
	}
}

bool Game::combatChangeHealth(Creature* attacker, Creature* target, CombatDamage& damage, bool isEvent /*= false*/)
{
	using namespace std;
	const Position& targetPos = target->getPosition();
	if (damage.primary.value > 0) {
		if (target->getHealth() <= 0) {
			return false;
		}

		Player* attackerPlayer;
		if (attacker) {
			attackerPlayer = attacker->getPlayer();
		} else {
			attackerPlayer = nullptr;
		}

		Player* targetPlayer = target->getPlayer();
		if (attackerPlayer && targetPlayer && attackerPlayer->getSkull() == SKULL_BLACK && attackerPlayer->getSkullClient(targetPlayer) == SKULL_NONE) {
			return false;
		}

		if (damage.origin != ORIGIN_NONE) {
			const auto& events = target->getCreatureEvents(CREATURE_EVENT_HEALTHCHANGE);
			if (!events.empty()) {
				for (CreatureEvent* creatureEvent : events) {
					creatureEvent->executeHealthChange(target, attacker, damage);
				}
				damage.origin = ORIGIN_NONE;
				return combatChangeHealth(attacker, target, damage);
			}
		}

		int32_t realHealthChange = target->getHealth();
		target->gainHealth(attacker, damage.primary.value);
		realHealthChange = target->getHealth() - realHealthChange;

		if (realHealthChange > 0 && !target->isInGhostMode()) {
			if (targetPlayer) {
				targetPlayer->updateImpactTracker(COMBAT_HEALING, realHealthChange);
			}

			// Party hunt analyzer
			if (Party* party = attackerPlayer ? attackerPlayer->getParty() : nullptr) {
				party->addPlayerHealing(attackerPlayer, realHealthChange);
			}

			std::stringstream ss;

			ss << realHealthChange << (realHealthChange != 1 ? " hitpoints." : " hitpoint.");
			std::string damageString = ss.str();

			std::string spectatorMessage;

			TextMessage message;
			message.position = targetPos;
			message.primary.value = realHealthChange;
			message.primary.color = TEXTCOLOR_PASTELRED;

			SpectatorHashSet spectators;
			map.getSpectators(spectators, targetPos, false, true);
			for (Creature* spectator : spectators) {
				Player* tmpPlayer = spectator->getPlayer();

				if(!tmpPlayer)
				{
					continue;
				}

				if (tmpPlayer == attackerPlayer && attackerPlayer != targetPlayer) {
					ss.str({});
					ss << "You heal " << target->getNameDescription() << " for " << damageString;
					message.type = MESSAGE_HEALED;
					message.text = ss.str();
				} else if (tmpPlayer == targetPlayer) {
					ss.str({});
					if (!attacker) {
						ss << "You were healed";
					} else if (targetPlayer == attackerPlayer) {
						ss << "You heal yourself";
					} else {
						ss << "You were healed by " << attacker->getNameDescription();
					}
					ss << " for " << damageString;
					message.type = MESSAGE_HEALED;
					message.text = ss.str();
				} else {
					if (spectatorMessage.empty()) {
						ss.str({});
						if (!attacker) {
							ss << ucfirst(target->getNameDescription()) << " was healed";
						} else {
							ss << ucfirst(attacker->getNameDescription()) << " healed ";
							if (attacker == target) {
								ss << (targetPlayer ? (targetPlayer->getSex() == PLAYERSEX_FEMALE ? "herself" : "himself") : "itself");
							} else {
								ss << target->getNameDescription();
							}
						}
						ss << " for " << damageString;
						spectatorMessage = ss.str();
					}
					message.type = MESSAGE_HEALED_OTHERS;
					message.text = spectatorMessage;
				}
				tmpPlayer->sendTextMessage(message);
			}
		}
	} else {
		if (!target->isAttackable()) {
			if (!target->isInGhostMode()) {
				addMagicEffect(targetPos, CONST_ME_POFF);
			}
			return true;
		}

		Player* attackerPlayer;
		if (attacker) {
			attackerPlayer = attacker->getPlayer();
		} else {
			attackerPlayer = nullptr;
		}

		Player* targetPlayer = target->getPlayer();
		if (attackerPlayer && targetPlayer && attackerPlayer->getSkull() == SKULL_BLACK && attackerPlayer->getSkullClient(targetPlayer) == SKULL_NONE) {
			return false;
		}

		damage.primary.value = std::abs(damage.primary.value);
		damage.secondary.value = std::abs(damage.secondary.value);

		Monster* targetMonster;
		if (target && target->getMonster()) {
			targetMonster = target->getMonster();
		} else {
			targetMonster = nullptr;
		}

		const Monster* attackerMonster;
		if (attacker && attacker->getMonster()) {
			attackerMonster = attacker->getMonster();
		} else {
			attackerMonster = nullptr;
		}

		TextMessage message;
		message.position = targetPos;

		if (!isEvent) {
			g_events().eventCreatureOnDrainHealth(target, attacker, damage.primary.type, damage.primary.value, damage.secondary.type, damage.secondary.value, message.primary.color, message.secondary.color);
		}
		if (damage.origin != ORIGIN_NONE && attacker && damage.primary.type != COMBAT_HEALING) {
			damage.primary.value *= attacker->getBuff(BUFF_DAMAGEDEALT) / 100.;
			damage.secondary.value *= attacker->getBuff(BUFF_DAMAGEDEALT) / 100.;
		}
		if (damage.origin != ORIGIN_NONE && target && damage.primary.type != COMBAT_HEALING) {
			damage.primary.value *= target->getBuff(BUFF_DAMAGERECEIVED) / 100.;
			damage.secondary.value *= target->getBuff(BUFF_DAMAGERECEIVED) / 100.;
		}
		int32_t healthChange = damage.primary.value + damage.secondary.value;
		if (healthChange == 0) {
			return true;
		}

		SpectatorHashSet spectators;
		map.getSpectators(spectators, targetPos, true, true);

		if (damage.fatal) {
			addMagicEffect(spectators, targetPos, CONST_ME_FATAL);
		} else if (damage.critical) {
			addMagicEffect(spectators, targetPos, CONST_ME_CRITICAL_DAMAGE);
		}

		if (!damage.extension && attackerMonster && targetPlayer) {
			// Charm rune (target as player)
			if (charmRune_t activeCharm = g_iobestiary().getCharmFromTarget(targetPlayer, g_monsters().getMonsterTypeByRaceId(attackerMonster->getRaceId()));
				activeCharm != CHARM_NONE && activeCharm != CHARM_CLEANSE) {
				if (Charm* charm = g_iobestiary().getBestiaryCharm(activeCharm);
					charm->type == CHARM_DEFENSIVE && charm->chance > normal_random(0, 100) &&
					g_iobestiary().parseCharmCombat(charm, targetPlayer, attacker, (damage.primary.value + damage.secondary.value))) {
					return false; // Dodge charm
				}
			}
		}

		if (target->hasCondition(CONDITION_MANASHIELD) && damage.primary.type != COMBAT_UNDEFINEDDAMAGE) {
			int32_t manaDamage = std::min<int32_t>(target->getMana(), healthChange);
			uint16_t manaShield = target->getManaShield();
			if (manaShield > 0) {
				if (manaShield > manaDamage) {
					target->setManaShield(manaShield - manaDamage);
					manaShield = manaShield - manaDamage;
				} else {
					manaDamage = manaShield;
					target->removeCondition(CONDITION_MANASHIELD);
					manaShield  = 0;
				}
			}
			if (manaDamage != 0) {
				if (damage.origin != ORIGIN_NONE) {
					const auto& events = target->getCreatureEvents(CREATURE_EVENT_MANACHANGE);
					if (!events.empty()) {
						for (CreatureEvent* creatureEvent : events) {
							creatureEvent->executeManaChange(target, attacker, damage);
						}
						healthChange = damage.primary.value + damage.secondary.value;
						if (healthChange == 0) {
							return true;
						}
						manaDamage = std::min<int32_t>(target->getMana(), healthChange);
					}
				}

				target->drainMana(attacker, manaDamage);

				if(target->getMana() == 0 && manaShield > 0) {
					target->removeCondition(CONDITION_MANASHIELD);
				}

				addMagicEffect(spectators, targetPos, CONST_ME_LOSEENERGY);

				std::stringstream ss;

				std::string damageString = std::to_string(manaDamage);

				std::string spectatorMessage;

				message.primary.value = manaDamage;
				message.primary.color = TEXTCOLOR_BLUE;

				for (Creature* spectator : spectators) {
					if (!spectator) {
						continue;
					}

					Player* tmpPlayer = spectator->getPlayer();
					if (!tmpPlayer) {
						continue;
					}

					if (tmpPlayer->getPosition().z != targetPos.z) {
						continue;
					}

					if (tmpPlayer == attackerPlayer && attackerPlayer != targetPlayer) {
						ss.str({});
						ss << ucfirst(target->getNameDescription()) << " loses " << damageString + " mana due to your attack.";
						message.type = MESSAGE_DAMAGE_DEALT;
						message.text = ss.str();
					} else if (tmpPlayer == targetPlayer) {
						ss.str({});
						ss << "You lose " << damageString << " mana";
						if (!attacker) {
							ss << '.';
						} else if (targetPlayer == attackerPlayer) {
							ss << " due to your own attack.";
						} else {
							ss << " due to an attack by " << attacker->getNameDescription() << '.';
						}
						message.type = MESSAGE_DAMAGE_RECEIVED;
						message.text = ss.str();
					} else {
						if (spectatorMessage.empty()) {
							ss.str({});
							ss << ucfirst(target->getNameDescription()) << " loses " << damageString + " mana";
							if (attacker) {
								ss << " due to ";
								if (attacker == target) {
									ss << (targetPlayer ? (targetPlayer->getSex() == PLAYERSEX_FEMALE ? "her own attack" : "his own attack") : "its own attack");
								} else {
									ss << "an attack by " << attacker->getNameDescription();
								}
							}
							ss << '.';
							spectatorMessage = ss.str();
						}
						message.type = MESSAGE_DAMAGE_OTHERS;
						message.text = spectatorMessage;
					}
					tmpPlayer->sendTextMessage(message);
				}

				damage.primary.value -= manaDamage;
				if (damage.primary.value < 0) {
					damage.secondary.value = std::max<int32_t>(0, damage.secondary.value + damage.primary.value);
					damage.primary.value = 0;
				}
			}
		}

		int32_t realDamage = damage.primary.value + damage.secondary.value;
		if (realDamage == 0) {
			return true;
		}

		if (damage.origin != ORIGIN_NONE) {
			const auto& events = target->getCreatureEvents(CREATURE_EVENT_HEALTHCHANGE);
			if (!events.empty()) {
				for (CreatureEvent* creatureEvent : events) {
					creatureEvent->executeHealthChange(target, attacker, damage);
				}
				damage.origin = ORIGIN_NONE;
				return combatChangeHealth(attacker, target, damage);
			}
		}

		int32_t targetHealth = target->getHealth();
		if (damage.primary.value >= targetHealth) {
			damage.primary.value = targetHealth;
			damage.secondary.value = 0;
		} else if (damage.secondary.value) {
			damage.secondary.value = std::min<int32_t>(damage.secondary.value, targetHealth - damage.primary.value);
		}

		realDamage = damage.primary.value + damage.secondary.value;
		if (realDamage == 0) {
			return true;
		} else if (realDamage >= targetHealth) {
			for (CreatureEvent* creatureEvent : target->getCreatureEvents(CREATURE_EVENT_PREPAREDEATH)) {
				if (!creatureEvent->executeOnPrepareDeath(target, attacker)) {
					return false;
				}
			}
		}

		target->drainHealth(attacker, realDamage);
		if (realDamage > 0 && targetMonster) {
			if (attackerPlayer && attackerPlayer->getPlayer()) {
				attackerPlayer->updateImpactTracker(damage.secondary.type, damage.secondary.value);
			}

			if (targetMonster->israndomStepping()) {
				targetMonster->setIgnoreFieldDamage(true);
				targetMonster->updateMapCache();
			}
		}

<<<<<<< HEAD
		if (spectators.empty()) {
			map.getSpectators(spectators, targetPos, true, true);
		}
=======
		// Using real damage
		if (attackerPlayer) {
			//life leech
			uint16_t lifeChance = attackerPlayer->getSkillLevel(SKILL_LIFE_LEECH_CHANCE);
			uint16_t lifeSkill = attackerPlayer->getSkillLevel(SKILL_LIFE_LEECH_AMOUNT);
			if (normal_random(0, 100) < lifeChance) {
				// Vampiric charm rune
				if (targetMonster) {
					if (uint16_t playerCharmRaceidVamp = attackerPlayer->parseRacebyCharm(CHARM_VAMP, false, 0);
						playerCharmRaceidVamp != 0 && playerCharmRaceidVamp == targetMonster->getRaceId()) {
						if (const Charm* lifec = g_iobestiary().getBestiaryCharm(CHARM_VAMP)) {
							lifeSkill += lifec->percent;
						}
					}
				}
				CombatParams tmpParams;
				CombatDamage tmpDamage;

				int affected = damage.affected;
				tmpDamage.origin = ORIGIN_SPELL;
				tmpDamage.primary.type = COMBAT_HEALING;
				tmpDamage.primary.value = std::round(realDamage * (lifeSkill / 100.) * (0.2 * affected + 0.9)) / affected;

				Combat::doCombatHealth(nullptr, attackerPlayer, tmpDamage, tmpParams);
			}

			//mana leech
			uint16_t manaChance = attackerPlayer->getSkillLevel(SKILL_MANA_LEECH_CHANCE);
      		uint16_t manaSkill = attackerPlayer->getSkillLevel(SKILL_MANA_LEECH_AMOUNT);
			if (normal_random(0, 100) < manaChance) {
				// Void charm rune
				if (targetMonster) {
					if (uint16_t playerCharmRaceidVoid = attackerPlayer->parseRacebyCharm(CHARM_VOID, false, 0);
						playerCharmRaceidVoid != 0 && playerCharmRaceidVoid == targetMonster->getRace()) {
						if (const Charm* voidc = g_iobestiary().getBestiaryCharm(CHARM_VOID)) {
							manaSkill += voidc->percent;
						}
					}
				}
				CombatParams tmpParams;
				CombatDamage tmpDamage;

				int affected = damage.affected;
				tmpDamage.origin = ORIGIN_SPELL;
				tmpDamage.primary.type = COMBAT_MANADRAIN;
				tmpDamage.primary.value = std::round(realDamage * (manaSkill / 100.) * (0.1 * affected + 0.9)) / affected;
>>>>>>> 24c79eff

		addCreatureHealth(spectators, target);

		sendDamageMessageAndEffects(
			attacker,
			target,
			damage,
			targetPos,
			attackerPlayer,
			targetPlayer,
			message,
			spectators,
			realDamage
		);

		if (attackerPlayer) {
			if (!damage.extension && damage.origin != ORIGIN_CONDITION) {
				applyCharmRune(targetMonster, attackerPlayer, target, realDamage);
				applyLifeLeech(attackerPlayer, targetMonster, damage, realDamage);
				applyManaLeech(attackerPlayer, targetMonster, damage, realDamage);
			}
			updatePlayerPartyHuntAnalyzer(damage, attackerPlayer);
		}
	}

	return true;
}

void Game::updatePlayerPartyHuntAnalyzer(const CombatDamage &damage, const Player *player) const {
	if (!player) {
		return;
	}

	if (Party* party = player->getParty()) {
		if (damage.primary.value != 0) {
			party->addPlayerDamage(player, damage.primary.value);
		}
		if (damage.secondary.value != 0) {
			party->addPlayerDamage(player, damage.secondary.value);
		}
	}
}

void Game::sendDamageMessageAndEffects(
	const Creature *attacker, Creature *target, const CombatDamage &damage,
	const Position &targetPos, Player *attackerPlayer, Player *targetPlayer,
	TextMessage &message, const SpectatorHashSet &spectators, int32_t realDamage
)
{
	message.primary.value = damage.primary.value;
	message.secondary.value = damage.secondary.value;

	sendEffects(target, damage, targetPos, message, spectators);

	if (shouldSendMessage(message)) {
		sendMessages(attacker, target, damage, targetPos, attackerPlayer, targetPlayer, message, spectators, realDamage);
	}

}

bool Game::shouldSendMessage(const TextMessage &message) const
{
	return message.primary.color != TEXTCOLOR_NONE || message.secondary.color != TEXTCOLOR_NONE;
}

void Game::sendMessages(
	const Creature *attacker, const Creature *target, const CombatDamage &damage,
	const Position &targetPos, Player *attackerPlayer, Player *targetPlayer,
	TextMessage &message, const SpectatorHashSet &spectators, int32_t realDamage
) const
{
	if (attackerPlayer) {
		attackerPlayer->updateImpactTracker(damage.primary.type, damage.primary.value);
		if (damage.secondary.type != COMBAT_NONE) {
			attackerPlayer->updateImpactTracker(damage.secondary.type, damage.secondary.value);
		}
	}
	if (targetPlayer) {
		std::string cause = "(other)";
		if (attacker) {
			cause = attacker->getName();
		}

		targetPlayer->updateInputAnalyzer(damage.primary.type, damage.primary.value, cause);
		if (attackerPlayer) {
			if (damage.secondary.type != COMBAT_NONE) {
				attackerPlayer->updateInputAnalyzer(damage.secondary.type, damage.secondary.value, cause);
			}
		}
	}
	std::stringstream ss;

	ss << realDamage << (realDamage != 1 ? " hitpoints" : " hitpoint");
	std::string damageString = ss.str();

	std::string spectatorMessage;

	for (Creature* spectator : spectators) {
		Player* tmpPlayer = spectator->getPlayer();
		if (tmpPlayer->getPosition().z != targetPos.z) {
			continue;
		}

		if (tmpPlayer == attackerPlayer && attackerPlayer != targetPlayer) {
			buildMessageAsAttacker(target, damage, message, ss, damageString);
		} else if (tmpPlayer == targetPlayer) {
			buildMessageAsTarget(attacker, damage, attackerPlayer, targetPlayer, message, ss, damageString);
		} else {
			buildMessageAsSpectator(attacker, target, damage, targetPlayer, message, ss, damageString,
										 spectatorMessage);
		}
		tmpPlayer->sendTextMessage(message);
	}
}

void Game::buildMessageAsSpectator(
	const Creature *attacker, const Creature *target, const CombatDamage &damage,
	const Player *targetPlayer, TextMessage &message, std::stringstream &ss,
	const std::string &damageString, std::string &spectatorMessage
) const
{
	if (spectatorMessage.empty()) {
		ss.str({});
		ss << ucfirst(target->getNameDescription()) << " loses " << damageString;
		if (attacker) {
			ss << " due to ";
			if (attacker == target) {
				if (targetPlayer) {
					ss << (targetPlayer->getSex() == PLAYERSEX_FEMALE ? "her own attack" : "his own attack");
				} else {
					ss << "its own attack";
				}
			} else {
				ss << "an attack by " << attacker->getNameDescription();
			}
		}
		ss << '.';
		if (damage.extension) {
			ss << " " << damage.exString;
		}
		spectatorMessage = ss.str();
	}

	message.type = MESSAGE_DAMAGE_OTHERS;
	message.text = spectatorMessage;
}

void Game::buildMessageAsTarget(
	const Creature *attacker, const CombatDamage &damage, const Player *attackerPlayer,
	const Player *targetPlayer, TextMessage &message, std::stringstream &ss,
	const std::string &damageString
) const
{
	ss.str({});
	ss << "You lose " << damageString;
	if (!attacker) {
		ss << '.';
	} else if (targetPlayer == attackerPlayer) {
		ss << " due to your own attack.";
	} else {
		ss << " due to an attack by " << attacker->getNameDescription() << '.';
	}
	if (damage.extension) {
		ss << " " << damage.exString;
	}
	message.type = MESSAGE_DAMAGE_RECEIVED;
	message.text = ss.str();
}

void Game::buildMessageAsAttacker(
	const Creature *target, const CombatDamage &damage, TextMessage &message,
	std::stringstream &ss, const std::string &damageString
) const
{
	ss.str({});
	ss << ucfirst(target->getNameDescription()) << " loses " << damageString << " due to your attack.";
	if (damage.extension) {
		ss << " " << damage.exString;
	}
	if (damage.fatal) {
		ss << " (Onslaught)";
	}
	message.type = MESSAGE_DAMAGE_DEALT;
	message.text = ss.str();
}

void Game::sendEffects(
	Creature *target, const CombatDamage &damage, const Position &targetPos, TextMessage &message,
	const SpectatorHashSet &spectators
)
{
	uint8_t hitEffect;
	if (message.primary.value) {
		combatGetTypeInfo(damage.primary.type, target, message.primary.color, hitEffect);
		if (hitEffect != CONST_ME_NONE) {
			addMagicEffect(spectators, targetPos, hitEffect);
		}
	}

	if (message.secondary.value) {
		combatGetTypeInfo(damage.secondary.type, target, message.secondary.color, hitEffect);
		if (hitEffect != CONST_ME_NONE) {
			addMagicEffect(spectators, targetPos, hitEffect);
		}
	}
}

void Game::applyCharmRune(
	const Monster* targetMonster, Player* attackerPlayer, Creature* target, const int32_t& realDamage
) const
{
	if(!targetMonster){
		return;
	}
	if (charmRune_t activeCharm = g_iobestiary().getCharmFromTarget(attackerPlayer, g_monsters().getMonsterTypeByRaceId(targetMonster->getRaceId()));
		activeCharm != CHARM_NONE) {
		if (Charm* charm = g_iobestiary().getBestiaryCharm(activeCharm);
			charm->type == CHARM_OFFENSIVE && (charm->chance >= normal_random(0, 100))) {
			g_iobestiary().parseCharmCombat(charm, attackerPlayer, target, realDamage);
		}
	}
}

void Game::applyManaLeech(
	Player* attackerPlayer, const Monster* targetMonster, const CombatDamage& damage, const int32_t& realDamage
) const
{
	uint16_t manaChance = attackerPlayer->getSkillLevel(SKILL_MANA_LEECH_CHANCE);
	uint16_t manaSkill = attackerPlayer->getSkillLevel(SKILL_MANA_LEECH_AMOUNT);
	if (normal_random(0, 100) >= manaChance) {
		return;
	}
		// Void charm rune
	if (targetMonster) {
		if (uint16_t playerCharmRaceidVoid = attackerPlayer->parseRacebyCharm(CHARM_VOID, false, 0);
			playerCharmRaceidVoid != 0 && playerCharmRaceidVoid == targetMonster->getRace()) {
			if (const Charm* voidc = g_iobestiary().getBestiaryCharm(CHARM_VOID)) {
				manaSkill += voidc->percent;
			}
		}
	}
	CombatParams tmpParams;
	CombatDamage tmpDamage;

	int affected = damage.affected;
	tmpDamage.origin = ORIGIN_SPELL;
	tmpDamage.primary.type = COMBAT_MANADRAIN;
	tmpDamage.primary.value = calculateLeechAmount(realDamage, manaSkill, affected);

	Combat::doCombatMana(nullptr, attackerPlayer, tmpDamage, tmpParams);
}

void Game::applyLifeLeech(
	Player* attackerPlayer, const Monster* targetMonster, const CombatDamage& damage, const int32_t& realDamage
) const
{
	uint16_t lifeChance = attackerPlayer->getSkillLevel(SKILL_LIFE_LEECH_CHANCE);
	uint16_t lifeSkill = attackerPlayer->getSkillLevel(SKILL_LIFE_LEECH_AMOUNT);
	if (normal_random(0, 100) >= lifeChance) {
		return;
	}
	if (targetMonster) {
		if (uint16_t playerCharmRaceidVamp = attackerPlayer->parseRacebyCharm(CHARM_VAMP, false, 0);
			playerCharmRaceidVamp != 0 && playerCharmRaceidVamp == targetMonster->getRaceId()) {
			if (const Charm* lifec = g_iobestiary().getBestiaryCharm(CHARM_VAMP)) {
				lifeSkill += lifec->percent;
			}
		}
	}
	CombatParams tmpParams;
	CombatDamage tmpDamage;

	int affected = damage.affected;
	tmpDamage.origin = ORIGIN_SPELL;
	tmpDamage.primary.type = COMBAT_HEALING;
	tmpDamage.primary.value = calculateLeechAmount(realDamage, lifeSkill, affected);

	Combat::doCombatHealth(nullptr, attackerPlayer, tmpDamage, tmpParams);
}

int32_t Game::calculateLeechAmount(const int32_t& realDamage, const uint16_t& skillAmount, int targetsAffected) const
{
	return std::lround(realDamage * (skillAmount / 100.) * (0.1 * targetsAffected + 0.9) / targetsAffected);
}

bool Game::combatChangeMana(Creature* attacker, Creature* target, CombatDamage& damage)
{
	const Position& targetPos = target->getPosition();
	int32_t manaChange = damage.primary.value + damage.secondary.value;
	if (manaChange > 0) {
		Player* attackerPlayer;
		if (attacker) {
			attackerPlayer = attacker->getPlayer();
		} else {
			attackerPlayer = nullptr;
		}

		Player* targetPlayer = target->getPlayer();
		if (attackerPlayer && targetPlayer && attackerPlayer->getSkull() == SKULL_BLACK && attackerPlayer->getSkullClient(targetPlayer) == SKULL_NONE) {
			return false;
		}

		if (damage.origin != ORIGIN_NONE) {
			const auto& events = target->getCreatureEvents(CREATURE_EVENT_MANACHANGE);
			if (!events.empty()) {
				for (CreatureEvent* creatureEvent : events) {
					creatureEvent->executeManaChange(target, attacker, damage);
				}
				damage.origin = ORIGIN_NONE;
				return combatChangeMana(attacker, target, damage);
			}
		}

		int32_t realManaChange = target->getMana();
		target->changeMana(manaChange);
		realManaChange = target->getMana() - realManaChange;

		if (realManaChange > 0 && !target->isInGhostMode()) {
			std::string damageString = fmt::format("{} mana", realManaChange);

			std::string spectatorMessage;
			if (!attacker) {
				spectatorMessage += ucfirst(target->getNameDescription());
				spectatorMessage += " was restored for " + damageString;
			} else {
				spectatorMessage += ucfirst(attacker->getNameDescription());
				spectatorMessage += " restored ";
				if (attacker == target) {
					spectatorMessage += (targetPlayer ? (targetPlayer->getSex() == PLAYERSEX_FEMALE ? "herself" : "himself") : "itself");
				} else {
					spectatorMessage += target->getNameDescription();
				}
				spectatorMessage += " for " + damageString;
			}

			TextMessage message;
			message.position = targetPos;
			message.primary.value = realManaChange;
			message.primary.color = TEXTCOLOR_MAYABLUE;

			SpectatorHashSet spectators;
			map.getSpectators(spectators, targetPos, false, true);
			for (Creature* spectator : spectators) {
				Player* tmpPlayer = spectator->getPlayer();

				if(!tmpPlayer)
				{
					continue;
				}

				if (tmpPlayer == attackerPlayer && attackerPlayer != targetPlayer) {
					message.type = MESSAGE_HEALED;
					message.text = "You restored " + target->getNameDescription() + " for " + damageString;
				} else if (tmpPlayer == targetPlayer) {
					message.type = MESSAGE_HEALED;
					if (!attacker) {
						message.text = "You were restored for " + damageString;
					} else if (targetPlayer == attackerPlayer) {
						message.text = "You restore yourself for " + damageString;
					} else {
						message.text = "You were restored by " + attacker->getNameDescription() + " for " + damageString;
					}
				} else {
					message.type = MESSAGE_HEALED_OTHERS;
					message.text = spectatorMessage;
				}
				tmpPlayer->sendTextMessage(message);
			}
		}
	} else {
		if (!target->isAttackable()) {
			if (!target->isInGhostMode()) {
				addMagicEffect(targetPos, CONST_ME_POFF);
			}
			return false;
		}

		Player* attackerPlayer;
		if (attacker) {
			attackerPlayer = attacker->getPlayer();
		} else {
			attackerPlayer = nullptr;
		}

		Player* targetPlayer = target->getPlayer();
		if (attackerPlayer && targetPlayer && attackerPlayer->getSkull() == SKULL_BLACK && attackerPlayer->getSkullClient(targetPlayer) == SKULL_NONE) {
			return false;
		}

		int32_t manaLoss = std::min<int32_t>(target->getMana(), -manaChange);
		BlockType_t blockType = target->blockHit(attacker, COMBAT_MANADRAIN, manaLoss);
		if (blockType != BLOCK_NONE) {
			addMagicEffect(targetPos, CONST_ME_POFF);
			return false;
		}

		if (manaLoss <= 0) {
			return true;
		}

		if (damage.origin != ORIGIN_NONE) {
			const auto& events = target->getCreatureEvents(CREATURE_EVENT_MANACHANGE);
			if (!events.empty()) {
				for (CreatureEvent* creatureEvent : events) {
					creatureEvent->executeManaChange(target, attacker, damage);
				}
				damage.origin = ORIGIN_NONE;
				return combatChangeMana(attacker, target, damage);
			}
		}

		if (targetPlayer && attacker && attacker->getMonster()) {
			//Charm rune (target as player)
			MonsterType* mType = g_monsters().getMonsterType(attacker->getName());
			if (mType) {
				charmRune_t activeCharm = g_iobestiary().getCharmFromTarget(targetPlayer, mType);
				if (activeCharm != CHARM_NONE && activeCharm != CHARM_CLEANSE) {
					Charm* charm = g_iobestiary().getBestiaryCharm(activeCharm);
					if (charm && charm->type == CHARM_DEFENSIVE && (charm->chance > normal_random(0, 100))) {
						if (g_iobestiary().parseCharmCombat(charm, targetPlayer, attacker, manaChange)) {
							return false; // Dodge charm
						}
					}
				}
			}
		}

		target->drainMana(attacker, manaLoss);

		std::stringstream ss;

		std::string damageString = std::to_string(manaLoss);

		std::string spectatorMessage;

		TextMessage message;
		message.position = targetPos;
		message.primary.value = manaLoss;
		message.primary.color = TEXTCOLOR_BLUE;

		SpectatorHashSet spectators;
		map.getSpectators(spectators, targetPos, false, true);
		for (Creature* spectator : spectators) {
			Player* tmpPlayer = spectator->getPlayer();

			if(!tmpPlayer)
			{
				continue;
			}

			if (tmpPlayer == attackerPlayer && attackerPlayer != targetPlayer) {
				ss.str({});
				ss << ucfirst(target->getNameDescription()) << " loses " << damageString << " mana due to your attack.";
				message.type = MESSAGE_DAMAGE_DEALT;
				message.text = ss.str();
			} else if (tmpPlayer == targetPlayer) {
				ss.str({});
				ss << "You lose " << damageString << " mana";
				if (!attacker) {
					ss << '.';
				} else if (targetPlayer == attackerPlayer) {
					ss << " due to your own attack.";
				} else {
					ss << " mana due to an attack by " << attacker->getNameDescription() << '.';
				}
				message.type = MESSAGE_DAMAGE_RECEIVED;
				message.text = ss.str();
			} else {
				if (spectatorMessage.empty()) {
					ss.str({});
					ss << ucfirst(target->getNameDescription()) << " loses " << damageString << " mana";
					if (attacker) {
						ss << " due to ";
						if (attacker == target) {
							ss << (targetPlayer ? (targetPlayer->getSex() == PLAYERSEX_FEMALE ? "her own attack" : "his own attack") : "its own attack");
						} else {
							ss << "an attack by " << attacker->getNameDescription();
						}
					}
					ss << '.';
					spectatorMessage = ss.str();
				}
				message.type = MESSAGE_DAMAGE_OTHERS;
				message.text = spectatorMessage;
			}
			tmpPlayer->sendTextMessage(message);
		}
	}

	return true;
}

void Game::addCreatureHealth(const Creature* target)
{
	SpectatorHashSet spectators;
	map.getSpectators(spectators, target->getPosition(), true, true);
	addCreatureHealth(spectators, target);
}

void Game::addCreatureHealth(const SpectatorHashSet& spectators, const Creature* target)
{
	uint8_t healthPercent = std::ceil((static_cast<double>(target->getHealth()) / std::max<int32_t>(target->getMaxHealth(), 1)) * 100);
	if (const Player* targetPlayer = target->getPlayer()) {
		if (Party* party = targetPlayer->getParty()) {
			party->updatePlayerHealth(targetPlayer, target, healthPercent);
		}
	} else if (const Creature* master = target->getMaster()) {
		if (const Player* masterPlayer = master->getPlayer()) {
			if (Party* party = masterPlayer->getParty()) {
				party->updatePlayerHealth(masterPlayer, target, healthPercent);
			}
		}
	}
	for (Creature* spectator : spectators) {
		if (Player* tmpPlayer = spectator->getPlayer()) {
			tmpPlayer->sendCreatureHealth(target);
		}
	}
}

void Game::addPlayerMana(const Player* target)
{
	if (Party* party = target->getParty()) {
		uint8_t manaPercent = std::ceil((static_cast<double>(target->getMana()) / std::max<int32_t>(target->getMaxMana(), 1)) * 100);
		party->updatePlayerMana(target, manaPercent);
	}
}

void Game::addPlayerVocation(const Player* target)
{
	if (Party* party = target->getParty()) {
		party->updatePlayerVocation(target);
	}

	SpectatorHashSet spectators;
	map.getSpectators(spectators, target->getPosition(), true, true);

	for (Creature* spectator : spectators) {
		if (Player* tmpPlayer = spectator->getPlayer()) {
			tmpPlayer->sendPlayerVocation(target);
		}
	}
}

void Game::addMagicEffect(const Position& pos, uint8_t effect)
{
	SpectatorHashSet spectators;
	map.getSpectators(spectators, pos, true, true);
	addMagicEffect(spectators, pos, effect);
}

void Game::addMagicEffect(const SpectatorHashSet& spectators, const Position& pos, uint8_t effect)
{
	for (Creature* spectator : spectators) {
		if (Player* tmpPlayer = spectator->getPlayer()) {
			tmpPlayer->sendMagicEffect(pos, effect);
		}
	}
}

void Game::addDistanceEffect(const Position& fromPos, const Position& toPos, uint8_t effect)
{
	SpectatorHashSet spectators;
	map.getSpectators(spectators, fromPos, false, true);
	map.getSpectators(spectators, toPos, false, true);
	addDistanceEffect(spectators, fromPos, toPos, effect);
}

void Game::addDistanceEffect(const SpectatorHashSet& spectators, const Position& fromPos, const Position& toPos, uint8_t effect)
{
	for (Creature* spectator : spectators) {
		if (Player* tmpPlayer = spectator->getPlayer()) {
			tmpPlayer->sendDistanceShoot(fromPos, toPos, effect);
		}
	}
}

void Game::checkImbuements()
{
	g_scheduler().addEvent(createSchedulerTask(EVENT_IMBUEMENT_INTERVAL, std::bind(&Game::checkImbuements, this)));

	std::vector<uint32_t> toErase;

	for (const auto& [mapPlayerId, mapPlayer] : getPlayers()) {
		if (!mapPlayer) {
			continue;
		}

		mapPlayer->updateInventoryImbuement();
	}

}

void Game::checkLight()
{
	g_scheduler().addEvent(createSchedulerTask(EVENT_LIGHTINTERVAL_MS, std::bind(&Game::checkLight, this)));

	lightHour += lightHourDelta;

	if (lightHour > LIGHT_DAY_LENGTH) {
		lightHour -= LIGHT_DAY_LENGTH;
	}

	if (std::abs(lightHour - SUNRISE) < 2 * lightHourDelta) {
		lightState = LIGHT_STATE_SUNRISE;
	} else if (std::abs(lightHour - SUNSET) < 2 * lightHourDelta) {
		lightState = LIGHT_STATE_SUNSET;
	}

	int32_t newLightLevel = lightLevel;
	bool lightChange = false;

	switch (lightState) {
		case LIGHT_STATE_SUNRISE: {
			newLightLevel += (LIGHT_LEVEL_DAY - LIGHT_LEVEL_NIGHT) / 30;
			lightChange = true;
			break;
		}
		case LIGHT_STATE_SUNSET: {
			newLightLevel -= (LIGHT_LEVEL_DAY - LIGHT_LEVEL_NIGHT) / 30;
			lightChange = true;
			break;
		}
		default:
			break;
	}

	if (newLightLevel <= LIGHT_LEVEL_NIGHT) {
		lightLevel = LIGHT_LEVEL_NIGHT;
		lightState = LIGHT_STATE_NIGHT;
	} else if (newLightLevel >= LIGHT_LEVEL_DAY) {
		lightLevel = LIGHT_LEVEL_DAY;
		lightState = LIGHT_STATE_DAY;
	} else {
		lightLevel = newLightLevel;
	}

	LightInfo lightInfo = getWorldLightInfo();

	if (lightChange) {
		for ([[maybe_unused]] const auto& [mapPlayerId, mapPlayer] : getPlayers()) {
			mapPlayer->sendWorldLight(lightInfo);
			mapPlayer->sendTibiaTime(lightHour);
		}
	} else {
		for ([[maybe_unused]] const auto& [mapPlayerId, mapPlayer] : getPlayers()) {
			mapPlayer->sendTibiaTime(lightHour);
		}
	}
	if (currentLightState != lightState) {
		currentLightState = lightState;
		for (const auto& [eventName, globalEvent] : g_globalEvents().getEventMap(GLOBALEVENT_PERIODCHANGE)) {
			globalEvent.executePeriodChange(lightState, lightInfo);
		}
	}
}

LightInfo Game::getWorldLightInfo() const
{
	return {lightLevel, 0xD7};
}

bool Game::gameIsDay()
{
	if (lightHour >= (6 * 60) && lightHour <= (18 * 60)) {
		isDay = true;
	} else {
		isDay = false;
	}

	return isDay;
}

void Game::dieSafely(std::string errorMsg /* = "" */)
{
	SPDLOG_ERROR(errorMsg);
	shutdown();
}

void Game::shutdown()
{
	std::string url = g_configManager().getString(DISCORD_WEBHOOK_URL);
	webhook_send_message("Server is shutting down", "Shutting down...", WEBHOOK_COLOR_OFFLINE, url);

	SPDLOG_INFO("Shutting down...");

	g_scheduler().shutdown();
	g_databaseTasks().shutdown();
	g_dispatcher().shutdown();
	map.spawnsMonster.clear();
	map.spawnsNpc.clear();
	raids.clear();

	cleanup();

	if (serviceManager) {
		serviceManager->stop();
	}

	ConnectionManager::getInstance().closeAll();

	SPDLOG_INFO("Done!");
	exit(0);
}

void Game::cleanup()
{
	//free memory
	for (auto creature : ToReleaseCreatures) {
		creature->decrementReferenceCounter();
	}
	ToReleaseCreatures.clear();

	for (auto item : ToReleaseItems) {
		item->decrementReferenceCounter();
	}
	ToReleaseItems.clear();
}

void Game::ReleaseCreature(Creature* creature)
{
	ToReleaseCreatures.push_back(creature);
}

void Game::ReleaseItem(Item* item)
{
	if (!item) {
		return;
	}

	ToReleaseItems.push_back(item);
}

void Game::addBestiaryList(uint16_t raceid, std::string name)
{
	auto it = BestiaryList.find(raceid);
	if (it != BestiaryList.end()) {
		return;
	}

	BestiaryList.insert(std::pair<uint16_t, std::string>(raceid, name));
}

void Game::broadcastMessage(const std::string& text, MessageClasses type) const
{
	SPDLOG_INFO("Broadcasted message: {}", text);
	for (const auto& it : players) {
		it.second->sendTextMessage(type, text);
	}
}

void Game::updateCreatureWalkthrough(const Creature* creature)
{
	//send to clients
	SpectatorHashSet spectators;
	map.getSpectators(spectators, creature->getPosition(), true, true);
	for (Creature* spectator : spectators) {
		Player* tmpPlayer = spectator->getPlayer();
		tmpPlayer->sendCreatureWalkthrough(creature, tmpPlayer->canWalkthroughEx(creature));
	}
}

void Game::updateCreatureSkull(const Creature* creature)
{
	if (getWorldType() != WORLD_TYPE_PVP) {
		return;
	}

	SpectatorHashSet spectators;
	map.getSpectators(spectators, creature->getPosition(), true, true);
	for (Creature* spectator : spectators) {
		spectator->getPlayer()->sendCreatureSkull(creature);
	}
}

void Game::updatePlayerShield(Player* player)
{
	SpectatorHashSet spectators;
	map.getSpectators(spectators, player->getPosition(), true, true);
	for (Creature* spectator : spectators) {
		spectator->getPlayer()->sendCreatureShield(player);
	}
}

void Game::updateCreatureType(Creature* creature)
{
	if (!creature) {
		return;
	}

	const Player* masterPlayer = nullptr;
	CreatureType_t creatureType = creature->getType();
	if (creatureType == CREATURETYPE_MONSTER) {
		const Creature* master = creature->getMaster();
		if (master) {
			masterPlayer = master->getPlayer();
			if (masterPlayer) {
				creatureType = CREATURETYPE_SUMMON_OTHERS;
			}
		}
	}
	if (creature->isHealthHidden()) {
		creatureType = CREATURETYPE_HIDDEN;
	}

	//send to clients
	SpectatorHashSet spectators;
	map.getSpectators(spectators, creature->getPosition(), true, true);
	if (creatureType == CREATURETYPE_SUMMON_OTHERS) {
		for (Creature* spectator : spectators) {
			Player* player = spectator->getPlayer();
			if (!player) {
				continue;
			}

			if (masterPlayer == player) {
				player->sendCreatureType(creature, CREATURETYPE_SUMMON_PLAYER);
			} else {
				player->sendCreatureType(creature, creatureType);
			}
		}
	} else {
		for (Creature* spectator : spectators) {
			spectator->getPlayer()->sendCreatureType(creature, creatureType);
		}
	}
}

void Game::updatePremium(account::Account& account)
{
bool save = false;
	time_t timeNow = time(nullptr);
	uint32_t rem_days = 0;
	time_t last_day;
	account.GetPremiumRemaningDays(&rem_days);
	account.GetPremiumLastDay(&last_day);
	std::string email;
	if (rem_days != 0) {
		if (last_day == 0) {
			account.SetPremiumLastDay(timeNow);
			save = true;
		} else {
			uint32_t days = (timeNow - last_day) / 86400;
			if (days > 0) {
				if (days >= rem_days) {
					if(!account.SetPremiumRemaningDays(0) || !account.SetPremiumLastDay(0)) {
						account.GetEmail(&email);
						SPDLOG_ERROR("Failed to set account premium days, account email: {}",
							email);
					}
				} else {
					account.SetPremiumRemaningDays((rem_days - days));
					time_t remainder = (timeNow - last_day) % 86400;
					account.SetPremiumLastDay(timeNow - remainder);
				}

				save = true;
			}
		}
	}
	else if (last_day != 0) {
		account.SetPremiumLastDay(0);
		save = true;
	}

	if (save && !account.SaveAccountDB()) {
		account.GetEmail(&email);
		SPDLOG_ERROR("Failed to save account: {}", email);
	}
}

void Game::loadMotdNum()
{
	Database& db = Database::getInstance();

	DBResult_ptr result = db.storeQuery("SELECT `value` FROM `server_config` WHERE `config` = 'motd_num'");
	if (result) {
		motdNum = result->getNumber<uint32_t>("value");
	} else {
		db.executeQuery("INSERT INTO `server_config` (`config`, `value`) VALUES ('motd_num', '0')");
	}

	result = db.storeQuery("SELECT `value` FROM `server_config` WHERE `config` = 'motd_hash'");
	if (result) {
		motdHash = result->getString("value");
		if (motdHash != transformToSHA1(g_configManager().getString(MOTD))) {
			++motdNum;
		}
	} else {
		db.executeQuery("INSERT INTO `server_config` (`config`, `value`) VALUES ('motd_hash', '')");
	}
}

void Game::saveMotdNum() const
{
	Database& db = Database::getInstance();

	std::ostringstream query;
	query << "UPDATE `server_config` SET `value` = '" << motdNum << "' WHERE `config` = 'motd_num'";
	db.executeQuery(query.str());

	query.str(std::string());
	query << "UPDATE `server_config` SET `value` = '" << transformToSHA1(g_configManager().getString(MOTD)) << "' WHERE `config` = 'motd_hash'";
	db.executeQuery(query.str());
}

void Game::checkPlayersRecord()
{
	const size_t playersOnline = getPlayersOnline();
	if (playersOnline > playersRecord) {
		uint32_t previousRecord = playersRecord;
		playersRecord = playersOnline;

		for (auto& [key, it] : g_globalEvents().getEventMap(GLOBALEVENT_RECORD)) {
			it.executeRecord(playersRecord, previousRecord);
		}
		updatePlayersRecord();
	}
}

void Game::updatePlayersRecord() const
{
	Database& db = Database::getInstance();

	std::ostringstream query;
	query << "UPDATE `server_config` SET `value` = '" << playersRecord << "' WHERE `config` = 'players_record'";
	db.executeQuery(query.str());
}

void Game::loadPlayersRecord()
{
	Database& db = Database::getInstance();

	DBResult_ptr result = db.storeQuery("SELECT `value` FROM `server_config` WHERE `config` = 'players_record'");
	if (result) {
		playersRecord = result->getNumber<uint32_t>("value");
	} else {
		db.executeQuery("INSERT INTO `server_config` (`config`, `value`) VALUES ('players_record', '0')");
	}
}

void Game::playerInviteToParty(uint32_t playerId, uint32_t invitedId)
{
	//Prevent crafted packets from inviting urself to a party (using OTClient)
	if (playerId == invitedId) {
		return;
	}

	Player* player = getPlayerByID(playerId);
	if (!player) {
		return;
	}

	Player* invitedPlayer = getPlayerByID(invitedId);
	if (!invitedPlayer || invitedPlayer->isInviting(player)) {
		return;
	}

	if (invitedPlayer->getParty()) {
		std::ostringstream ss;
		ss << invitedPlayer->getName() << " is already in a party.";
		player->sendTextMessage(MESSAGE_PARTY_MANAGEMENT, ss.str());
		return;
	}

	Party* party = player->getParty();
	if (!party) {
		party = new Party(player);
	} else if (party->getLeader() != player) {
		return;
	}

	party->invitePlayer(*invitedPlayer);
}

void Game::playerJoinParty(uint32_t playerId, uint32_t leaderId)
{
	Player* player = getPlayerByID(playerId);
	if (!player) {
		return;
	}

	Player* leader = getPlayerByID(leaderId);
	if (!leader || !leader->isInviting(player)) {
		return;
	}

	Party* party = leader->getParty();
	if (!party || party->getLeader() != leader) {
		return;
	}

	if (player->getParty()) {
		player->sendTextMessage(MESSAGE_PARTY_MANAGEMENT, "You are already in a party.");
		return;
	}

	party->joinParty(*player);
}

void Game::playerRevokePartyInvitation(uint32_t playerId, uint32_t invitedId)
{
	Player* player = getPlayerByID(playerId);
	if (!player) {
		return;
	}

	Party* party = player->getParty();
	if (!party || party->getLeader() != player) {
		return;
	}

	Player* invitedPlayer = getPlayerByID(invitedId);
	if (!invitedPlayer || !player->isInviting(invitedPlayer)) {
		return;
	}

	party->revokeInvitation(*invitedPlayer);
}

void Game::playerPassPartyLeadership(uint32_t playerId, uint32_t newLeaderId)
{
	Player* player = getPlayerByID(playerId);
	if (!player) {
		return;
	}

	Party* party = player->getParty();
	if (!party || party->getLeader() != player) {
		return;
	}

	Player* newLeader = getPlayerByID(newLeaderId);
	if (!newLeader || !player->isPartner(newLeader)) {
		return;
	}

	party->passPartyLeadership(newLeader);
}

void Game::playerLeaveParty(uint32_t playerId)
{
	Player* player = getPlayerByID(playerId);
	if (!player) {
		return;
	}

	Party* party = player->getParty();
	if (!party || player->hasCondition(CONDITION_INFIGHT)) {
		return;
	}

	party->leaveParty(player);
}

void Game::playerEnableSharedPartyExperience(uint32_t playerId, bool sharedExpActive)
{
	Player* player = getPlayerByID(playerId);
	if (!player) {
		return;
	}

	Party* party = player->getParty();
	Tile* playerTile = player->getTile();
	if (!party || (player->hasCondition(CONDITION_INFIGHT) && playerTile && !playerTile->hasFlag(TILESTATE_PROTECTIONZONE))) {
		return;
	}

	party->setSharedExperience(player, sharedExpActive);
}

void Game::sendGuildMotd(uint32_t playerId)
{
	Player* player = getPlayerByID(playerId);
	if (!player) {
		return;
	}

	Guild* guild = player->getGuild();
	if (guild) {
		player->sendChannelMessage("Message of the Day", guild->getMotd(), TALKTYPE_CHANNEL_R1, CHANNEL_GUILD);
	}
}

void Game::kickPlayer(uint32_t playerId, bool displayEffect)
{
	Player* player = getPlayerByID(playerId);
	if (!player) {
		return;
	}

	player->removePlayer(displayEffect);
}

void Game::playerCyclopediaCharacterInfo(Player* player, uint32_t characterID, CyclopediaCharacterInfoType_t characterInfoType, uint16_t entriesPerPage, uint16_t page) {
	uint32_t playerGUID = player->getGUID();
  if (characterID != playerGUID) {
		//For now allow viewing only our character since we don't have tournaments supported
		player->sendCyclopediaCharacterNoData(characterInfoType, 2);
		return;
	}

	switch (characterInfoType) {
	case CYCLOPEDIA_CHARACTERINFO_BASEINFORMATION: player->sendCyclopediaCharacterBaseInformation(); break;
	case CYCLOPEDIA_CHARACTERINFO_GENERALSTATS: player->sendCyclopediaCharacterGeneralStats(); break;
	case CYCLOPEDIA_CHARACTERINFO_COMBATSTATS: player->sendCyclopediaCharacterCombatStats(); break;
  case CYCLOPEDIA_CHARACTERINFO_RECENTDEATHS: {
    std::ostringstream query;
    uint32_t offset = static_cast<uint32_t>(page - 1) * entriesPerPage;
			query << "SELECT `time`, `level`, `killed_by`, `mostdamage_by`, (select count(*) FROM `player_deaths` WHERE `player_id` = " << playerGUID << ") as `entries` FROM `player_deaths` WHERE `player_id` = " << playerGUID << " ORDER BY `time` DESC LIMIT " << offset << ", " << entriesPerPage;

			uint32_t playerID = player->getID();
			std::function<void(DBResult_ptr, bool)> callback = [playerID, page, entriesPerPage](DBResult_ptr result, bool) {
				Player* player = g_game().getPlayerByID(playerID);
				if (!player) {
					return;
				}

				player->resetAsyncOngoingTask(PlayerAsyncTask_RecentDeaths);
				if (!result) {
					player->sendCyclopediaCharacterRecentDeaths(0, 0, {});
					return;
				}

				uint32_t pages = result->getNumber<uint32_t>("entries");
				pages += entriesPerPage - 1;
				pages /= entriesPerPage;

				std::vector<RecentDeathEntry> entries;
				entries.reserve(result->countResults());
				do {
					std::string cause1 = result->getString("killed_by");
					std::string cause2 = result->getString("mostdamage_by");

					std::ostringstream cause;
					cause << "Died at Level " << result->getNumber<uint32_t>("level") << " by";
					if (!cause1.empty()) {
						const char& character = cause1.front();
						if (character == 'a' || character == 'e' || character == 'i' || character == 'o' || character == 'u') {
							cause << " an ";
						} else {
							cause << " a ";
						}
						cause << cause1;
					}

					if (!cause2.empty()) {
						if (!cause1.empty()) {
							cause << " and ";
						}

						const char& character = cause2.front();
						if (character == 'a' || character == 'e' || character == 'i' || character == 'o' || character == 'u') {
							cause << " an ";
						} else {
							cause << " a ";
						}
						cause << cause2;
					}
					cause << '.';
					entries.emplace_back(std::move(cause.str()), result->getNumber<uint32_t>("time"));
				} while (result->next());
				player->sendCyclopediaCharacterRecentDeaths(page, static_cast<uint16_t>(pages), entries);
			};
			g_databaseTasks().addTask(query.str(), callback, true);
			player->addAsyncOngoingTask(PlayerAsyncTask_RecentDeaths);
			break;
	}
	case CYCLOPEDIA_CHARACTERINFO_RECENTPVPKILLS: {
			// TODO: add guildwar, assists and arena kills
			Database& db = Database::getInstance();
			const std::string& escapedName = db.escapeString(player->getName());
			std::ostringstream query;
			uint32_t offset = static_cast<uint32_t>(page - 1) * entriesPerPage;
			query << "SELECT `d`.`time`, `d`.`killed_by`, `d`.`mostdamage_by`, `d`.`unjustified`, `d`.`mostdamage_unjustified`, `p`.`name`, (select count(*) FROM `player_deaths` WHERE ((`killed_by` = " << escapedName << " AND `is_player` = 1) OR (`mostdamage_by` = " << escapedName << " AND `mostdamage_is_player` = 1))) as `entries` FROM `player_deaths` AS `d` INNER JOIN `players` AS `p` ON `d`.`player_id` = `p`.`id` WHERE ((`d`.`killed_by` = " << escapedName << " AND `d`.`is_player` = 1) OR (`d`.`mostdamage_by` = " << escapedName << " AND `d`.`mostdamage_is_player` = 1)) ORDER BY `time` DESC LIMIT " << offset << ", " << entriesPerPage;

			uint32_t playerID = player->getID();
			std::function<void(DBResult_ptr, bool)> callback = [playerID, page, entriesPerPage](DBResult_ptr result, bool) {
				Player* player = g_game().getPlayerByID(playerID);
				if (!player) {
					return;
				}

				player->resetAsyncOngoingTask(PlayerAsyncTask_RecentPvPKills);
				if (!result) {
					player->sendCyclopediaCharacterRecentPvPKills(0, 0, {});
					return;
				}

				uint32_t pages = result->getNumber<uint32_t>("entries");
				pages += entriesPerPage - 1;
				pages /= entriesPerPage;

				std::vector<RecentPvPKillEntry> entries;
				entries.reserve(result->countResults());
				do {
					std::string cause1 = result->getString("killed_by");
					std::string cause2 = result->getString("mostdamage_by");
					std::string name = result->getString("name");

					uint8_t status = CYCLOPEDIA_CHARACTERINFO_RECENTKILLSTATUS_JUSTIFIED;
					if (player->getName() == cause1) {
						if (result->getNumber<uint32_t>("unjustified") == 1) {
							status = CYCLOPEDIA_CHARACTERINFO_RECENTKILLSTATUS_UNJUSTIFIED;
						}
					} else if (player->getName() == cause2) {
						if (result->getNumber<uint32_t>("mostdamage_unjustified") == 1) {
							status = CYCLOPEDIA_CHARACTERINFO_RECENTKILLSTATUS_UNJUSTIFIED;
						}
					}

					std::ostringstream description;
					description << "Killed " << name << '.';
					entries.emplace_back(std::move(description.str()), result->getNumber<uint32_t>("time"), status);
				} while (result->next());
				player->sendCyclopediaCharacterRecentPvPKills(page, static_cast<uint16_t>(pages), entries);
			};
			g_databaseTasks().addTask(query.str(), callback, true);
			player->addAsyncOngoingTask(PlayerAsyncTask_RecentPvPKills);
			break;
	}
	case CYCLOPEDIA_CHARACTERINFO_ACHIEVEMENTS: player->sendCyclopediaCharacterAchievements(); break;
	case CYCLOPEDIA_CHARACTERINFO_ITEMSUMMARY: player->sendCyclopediaCharacterItemSummary(); break;
	case CYCLOPEDIA_CHARACTERINFO_OUTFITSMOUNTS: player->sendCyclopediaCharacterOutfitsMounts(); break;
	case CYCLOPEDIA_CHARACTERINFO_STORESUMMARY: player->sendCyclopediaCharacterStoreSummary(); break;
	case CYCLOPEDIA_CHARACTERINFO_INSPECTION: player->sendCyclopediaCharacterInspection(); break;
	case CYCLOPEDIA_CHARACTERINFO_BADGES: player->sendCyclopediaCharacterBadges(); break;
	case CYCLOPEDIA_CHARACTERINFO_TITLES: player->sendCyclopediaCharacterTitles(); break;
  default: player->sendCyclopediaCharacterNoData(characterInfoType, 1); break;
	}
}

void Game::playerHighscores(Player* player, HighscoreType_t type, uint8_t category, uint32_t vocation, const std::string&, uint16_t page, uint8_t entriesPerPage)
{
	if (player->hasAsyncOngoingTask(PlayerAsyncTask_Highscore)) {
		return;
	}

	std::string categoryName;
	switch (category) {
		case HIGHSCORE_CATEGORY_FIST_FIGHTING: categoryName = "skill_fist"; break;
		case HIGHSCORE_CATEGORY_CLUB_FIGHTING: categoryName = "skill_club"; break;
		case HIGHSCORE_CATEGORY_SWORD_FIGHTING: categoryName = "skill_sword"; break;
		case HIGHSCORE_CATEGORY_AXE_FIGHTING: categoryName = "skill_axe"; break;
		case HIGHSCORE_CATEGORY_DISTANCE_FIGHTING: categoryName = "skill_dist"; break;
		case HIGHSCORE_CATEGORY_SHIELDING: categoryName = "skill_shielding"; break;
		case HIGHSCORE_CATEGORY_FISHING: categoryName = "skill_fishing"; break;
		case HIGHSCORE_CATEGORY_MAGIC_LEVEL: categoryName = "maglevel"; break;
		default: {
			category = HIGHSCORE_CATEGORY_EXPERIENCE;
			categoryName = "experience";
			break;
		}
	}

	std::ostringstream query;
	if (type == HIGHSCORE_GETENTRIES) {
		uint32_t startPage = (static_cast<uint32_t>(page - 1) * static_cast<uint32_t>(entriesPerPage));
		uint32_t endPage = startPage + static_cast<uint32_t>(entriesPerPage);
		query << "SELECT *, @row AS `entries`, " << page << " AS `page` FROM (SELECT *, (@row := @row + 1) AS `rn` FROM (SELECT `id`, `name`, `level`, `vocation`, `" << categoryName << "` AS `points`, @curRank := IF(@prevRank = `" << categoryName << "`, @curRank, IF(@prevRank := `" << categoryName << "`, @curRank + 1, @curRank + 1)) AS `rank` FROM `players` `p`, (SELECT @curRank := 0, @prevRank := NULL, @row := 0) `r` WHERE `group_id` < " << static_cast<int>(account::GROUP_TYPE_GAMEMASTER) << " ORDER BY `" << categoryName << "` DESC) `t`";
		if (vocation != 0xFFFFFFFF) {
			bool firstVocation = true;

			const auto& vocationsMap = g_vocations().getVocations();
			for (const auto& it : vocationsMap) {
				const Vocation& voc = it.second;
				if (voc.getFromVocation() == vocation) {
					if (firstVocation) {
						query << " WHERE `vocation` = " << voc.getId();
						firstVocation = false;
					} else {
						query << " OR `vocation` = " << voc.getId();
					}
				}
			}
		}
		query << ") `T` WHERE `rn` > " << startPage << " AND `rn` <= " << endPage;
	} else if (type == HIGHSCORE_OURRANK) {
		std::string entriesStr = std::to_string(entriesPerPage);
		query << "SELECT *, @row AS `entries`, (@ourRow DIV " << entriesStr << ") + 1 AS `page` FROM (SELECT *, (@row := @row + 1) AS `rn`, @ourRow := IF(`id` = " << player->getGUID() << ", @row - 1, @ourRow) AS `rw` FROM (SELECT `id`, `name`, `level`, `vocation`, `" << categoryName << "` AS `points`, @curRank := IF(@prevRank = `" << categoryName << "`, @curRank, IF(@prevRank := `" << categoryName << "`, @curRank + 1, @curRank + 1)) AS `rank` FROM `players` `p`, (SELECT @curRank := 0, @prevRank := NULL, @row := 0, @ourRow := 0) `r` WHERE `group_id` < " << static_cast<int>(account::GROUP_TYPE_GAMEMASTER) << " ORDER BY `" << categoryName << "` DESC) `t`";
		if (vocation != 0xFFFFFFFF) {
			bool firstVocation = true;

			const auto& vocationsMap = g_vocations().getVocations();
			for (const auto& it : vocationsMap) {
				const Vocation& voc = it.second;
				if (voc.getFromVocation() == vocation) {
					if (firstVocation) {
						query << " WHERE `vocation` = " << voc.getId();
						firstVocation = false;
					} else {
						query << " OR `vocation` = " << voc.getId();
					}
				}
			}
		}
		query << ") `T` WHERE `rn` > ((@ourRow DIV " << entriesStr << ") * " << entriesStr << ") AND `rn` <= (((@ourRow DIV " << entriesStr << ") * " << entriesStr << ") + " << entriesStr << ")";
	}

	uint32_t playerID = player->getID();
	std::function<void(DBResult_ptr, bool)> callback = [playerID, category, vocation, entriesPerPage](DBResult_ptr result, bool) {
		Player* player = g_game().getPlayerByID(playerID);
		if (!player) {
			return;
		}

		player->resetAsyncOngoingTask(PlayerAsyncTask_Highscore);
		if (!result) {
			player->sendHighscoresNoData();
			return;
		}

		uint16_t page = result->getNumber<uint16_t>("page");
		uint32_t pages = result->getNumber<uint32_t>("entries");
		pages += entriesPerPage - 1;
		pages /= entriesPerPage;

		std::vector<HighscoreCharacter> characters;
		characters.reserve(result->countResults());
		do {
			uint8_t characterVocation;
			const Vocation* voc = g_vocations().getVocation(result->getNumber<uint16_t>("vocation"));
			if (voc) {
				characterVocation = voc->getClientId();
			} else {
				characterVocation = 0;
			}
			characters.emplace_back(std::move(result->getString("name")), result->getNumber<uint64_t>("points"), result->getNumber<uint32_t>("id"), result->getNumber<uint32_t>("rank"), result->getNumber<uint16_t>("level"), characterVocation);
		} while (result->next());
		player->sendHighscores(characters, category, vocation, page, static_cast<uint16_t>(pages));
	};
	g_databaseTasks().addTask(query.str(), callback, true);
	player->addAsyncOngoingTask(PlayerAsyncTask_Highscore);
}

void Game::playerTournamentLeaderboard(uint32_t playerId, uint8_t leaderboardType) {
	Player* player = getPlayerByID(playerId);
	if (!player || leaderboardType > 1) {
		return;
	}

	player->sendTournamentLeaderboard();
}

void Game::playerReportRuleViolationReport(uint32_t playerId, const std::string& targetName, uint8_t reportType, uint8_t reportReason, const std::string& comment, const std::string& translation)
{
	Player* player = getPlayerByID(playerId);
	if (!player) {
		return;
	}

	g_events().eventPlayerOnReportRuleViolation(player, targetName, reportType, reportReason, comment, translation);
}

void Game::playerReportBug(uint32_t playerId, const std::string& message, const Position& position, uint8_t category)
{
	Player* player = getPlayerByID(playerId);
	if (!player) {
		return;
	}

	g_events().eventPlayerOnReportBug(player, message, position, category);
}

void Game::playerDebugAssert(uint32_t playerId, const std::string& assertLine, const std::string& date, const std::string& description, const std::string& comment)
{
	Player* player = getPlayerByID(playerId);
	if (!player) {
		return;
	}

	// TODO: move debug assertions to database
	FILE* file = fopen("client_assertions.txt", "a");
	if (file) {
		fprintf(file, "----- %s - %s (%s) -----\n", formatDate(time(nullptr)).c_str(), player->getName().c_str(), convertIPToString(player->getIP()).c_str());
		fprintf(file, "%s\n%s\n%s\n%s\n", assertLine.c_str(), date.c_str(), description.c_str(), comment.c_str());
		fclose(file);
	}
}

void Game::playerPreyAction(uint32_t playerId, uint8_t slot, uint8_t action, uint8_t option, int8_t index, uint16_t raceId)
{
	Player* player = getPlayerByID(playerId);
	if (!player) {
		return;
	}

	g_ioprey().ParsePreyAction(player, static_cast<PreySlot_t>(slot), static_cast<PreyAction_t>(action), static_cast<PreyOption_t>(option), index, raceId);
}

void Game::playerTaskHuntingAction(uint32_t playerId, uint8_t slot, uint8_t action, bool upgrade, uint16_t raceId)
{
	Player* player = getPlayerByID(playerId);
	if (!player) {
		return;
	}

	g_ioprey().ParseTaskHuntingAction(player, static_cast<PreySlot_t>(slot), static_cast<PreyTaskAction_t>(action), upgrade, raceId);
}

void Game::playerNpcGreet(uint32_t playerId, uint32_t npcId)
{
	Player* player = getPlayerByID(playerId);
	if (!player) {
		return;
	}

	Npc* npc = getNpcByID(npcId);
	if (!npc) {
		return;
	}

	SpectatorHashSet spectators;
	spectators.insert(npc);
	map.getSpectators(spectators, player->getPosition(), true, true);
	internalCreatureSay(player, TALKTYPE_SAY, "hi", false, &spectators);
	spectators.clear();
	spectators.insert(npc);
	if (npc->getSpeechBubble() == SPEECHBUBBLE_TRADE) {
		internalCreatureSay(player, TALKTYPE_PRIVATE_PN, "trade", false, &spectators);
	} else {
		internalCreatureSay(player, TALKTYPE_PRIVATE_PN, "sail", false, &spectators);
	}
}

void Game::playerLeaveMarket(uint32_t playerId)
{
	Player* player = getPlayerByID(playerId);
	if (!player) {
		return;
	}

	player->setInMarket(false);
}

void Game::playerBrowseMarket(uint32_t playerId, uint16_t itemId, uint8_t tier)
{
	Player* player = getPlayerByID(playerId);
	if (!player) {
		return;
	}

	if (!player->isInMarket()) {
		return;
	}

	const ItemType& it = Item::items[itemId];
	if (it.id == 0) {
		return;
	}

	if (it.wareId == 0) {
		return;
	}

	const MarketOfferList& buyOffers = IOMarket::getActiveOffers(MARKETACTION_BUY, it.id, tier);
	const MarketOfferList& sellOffers = IOMarket::getActiveOffers(MARKETACTION_SELL, it.id, tier);
	player->sendMarketBrowseItem(it.id, buyOffers, sellOffers, tier);
	player->sendMarketDetail(it.id, tier);
}

void Game::playerBrowseMarketOwnOffers(uint32_t playerId)
{
	Player* player = getPlayerByID(playerId);
	if (!player) {
		return;
	}

	if (!player->isInMarket()) {
		return;
	}

	const MarketOfferList& buyOffers = IOMarket::getOwnOffers(MARKETACTION_BUY, player->getGUID());
	const MarketOfferList& sellOffers = IOMarket::getOwnOffers(MARKETACTION_SELL, player->getGUID());
	player->sendMarketBrowseOwnOffers(buyOffers, sellOffers);
}

void Game::playerBrowseMarketOwnHistory(uint32_t playerId)
{
	Player* player = getPlayerByID(playerId);
	if (!player) {
		return;
	}

	if (!player->isInMarket()) {
		return;
	}

	const HistoryMarketOfferList& buyOffers = IOMarket::getOwnHistory(MARKETACTION_BUY, player->getGUID());
	const HistoryMarketOfferList& sellOffers = IOMarket::getOwnHistory(MARKETACTION_SELL, player->getGUID());
	player->sendMarketBrowseOwnHistory(buyOffers, sellOffers);
}

namespace {
bool removeOfferItems(Player &player, DepotLocker &depotLocker, const ItemType &itemType, uint16_t amount, uint8_t tier, std::ostringstream &offerStatus)
{
	uint16_t removeAmount = amount;
	if (
		// Init-statement
		auto stashItemCount = player.getStashItemCount(itemType.wareId);
		// Condition
		stashItemCount > 0
	)
	{
		if (removeAmount > stashItemCount && player.withdrawItem(itemType.wareId, stashItemCount)) {
			removeAmount -= stashItemCount;
		} else if (player.withdrawItem(itemType.wareId, removeAmount)) {
			removeAmount = 0;
		} else {
			offerStatus << "Failed to remove stash items from player " << player.getName();
			return false;
		}
	}

	auto [itemVector, totalCount] = player.getLockerItemsAndCountById(depotLocker, tier, itemType.id);
	if (removeAmount > 0) {
		if (totalCount == 0 || itemVector.size() == 0) {
			offerStatus << "Player " << player.getName() << " not have item for create offer";
			return false;
		}

		uint32_t count = 0;
		for (auto item : itemVector) {
			if (!item) {
				continue;
			}

			if (itemType.stackable) {
				uint16_t removeCount = std::min<uint16_t>(removeAmount, item->getItemCount());
				removeAmount -= removeCount;
				if (
					// Init-statement
					auto ret = g_game().internalRemoveItem(item, removeCount);
					// Condition
					ret != RETURNVALUE_NOERROR
				)
				{
					offerStatus << "Failed to remove items from player " << player.getName() << " error: " << getReturnMessage(ret);
					return false;
				}

				if (removeAmount == 0) {
					break;
				}
			} else {
				count += Item::countByType(item, -1);
				if (count > amount) {
					break;
				}
				auto ret = g_game().internalRemoveItem(item);
				if (ret != RETURNVALUE_NOERROR) {
					offerStatus << "Failed to remove items from player " << player.getName() << " error: " << getReturnMessage(ret);
					return false;
				}
			}
		}
	}
	return true;
}
} // namespace

bool checkCanInitCreateMarketOffer(const Player *player, uint8_t type, const ItemType &it, uint16_t amount, uint64_t price, std::ostringstream &offerStatus)
{
	if (!player) {
		offerStatus << "Failed to load player";
		return false;
	}

	if (!player->isInMarket()) {
		offerStatus << "Failed to load market for player " << player->getName();
		return false;
	}

	if (price == 0) {
		offerStatus << "Failed to process price for player " << player->getName();
		return false;
	}

	if (price > 999999999999) {
		offerStatus << "Player " << player->getName() << " is trying to sell an item with a higher than allowed value";
		return false;
	}

	if (type != MARKETACTION_BUY && type != MARKETACTION_SELL) {
		offerStatus << "Failed to process type " << type << "for player " << player->getName();
		return false;
	}

	if (player->isUIExhausted(1000)) {
		player->sendCancelMessage(RETURNVALUE_YOUAREEXHAUSTED);
		return false;
	}

	if (it.id == 0 || it.wareId == 0) {
		offerStatus << "Failed to load offer or item id";
		return false;
	}

	if (amount == 0 || !it.stackable && amount > 2000 || it.stackable && amount > 64000) {
		offerStatus << "Failed to load amount " << amount << " for player " << player->getName();
		return false;
	}

	SPDLOG_DEBUG("{} - Offer amount: {}", __FUNCTION__, amount);

	if (g_configManager().getBoolean(MARKET_PREMIUM) && !player->isPremium()) {
		player->sendTextMessage(MESSAGE_MARKET, "Only premium accounts may create offers for that object.");
		return false;
	}

	const uint32_t maxOfferCount = g_configManager().getNumber(MAX_MARKET_OFFERS_AT_A_TIME_PER_PLAYER);
	if (maxOfferCount != 0 && IOMarket::getPlayerOfferCount(player->getGUID()) >= maxOfferCount) {
		offerStatus << "Player " << player->getName() << "excedeed max offer count " << maxOfferCount;
		return false;
	}

	return true;
}

void Game::playerCreateMarketOffer(uint32_t playerId, uint8_t type, uint16_t itemId, uint16_t amount, uint64_t price, uint8_t tier, bool anonymous)
{
	// Initialize variables
	// Before creating the offer we will compare it with the RETURN VALUE ERROR
	std::ostringstream offerStatus;
	Player *player = getPlayerByID(playerId);
	const ItemType &it = Item::items[itemId];

	// Make sure everything is ok before the create market offer starts
	if (!checkCanInitCreateMarketOffer(player, type, it, amount, price, offerStatus)) {
		SPDLOG_ERROR("{} - Player {} had an error on init offer on the market, error code: {}", __FUNCTION__, player->getName(), offerStatus.str());
		return;
	}

	uint64_t calcFee = (price / 100) * amount;
	uint64_t minFee = std::min<uint64_t>(100000, calcFee);
	uint64_t fee = std::max<uint64_t>(20, minFee);

	if (type == MARKETACTION_SELL) {
		if (fee > (player->getBankBalance() + player->getMoney())) {
			offerStatus << "Fee is greater than player money";
			return;
		}

		DepotLocker *depotLocker = player->getDepotLocker(player->getLastDepotId());
		if (depotLocker == nullptr) {
			offerStatus << "Depot locker is nullptr for player " << player->getName();
			return;
		}

		if (it.id == ITEM_STORE_COIN) {
			account::Account account(player->getAccount());
			account.LoadAccountDB();
			uint32_t coins;
			account.GetCoins(&coins);

			if (amount > coins) {
				offerStatus << "Amount is greater than coins for player " << player->getName();
				return;
			}

			account.RemoveCoins(static_cast<uint32_t>(amount));
		} else {
			if (!removeOfferItems(*player, *depotLocker, it, amount, tier, offerStatus)) {
				SPDLOG_ERROR("[{}] failed to remove item with id {}, from player {}, errorcode: {}", __FUNCTION__, it.id, player->getName(), offerStatus.str());
				return;
			}
		}

		g_game().removeMoney(player, fee, 0, true);
	} else {
		uint64_t totalPrice = price * amount;
		totalPrice += fee;
		if (totalPrice > (player->getMoney() + player->getBankBalance())) {
			offerStatus << "Fee is greater than player money (buy offer)";
			return;
		}

		g_game().removeMoney(player, totalPrice, 0, true);
	}

	// Send market window again for update item stats and avoid item clone
	player->sendMarketEnter(player->getLastDepotId());

	// If there is any error, then we will send the log and block the creation of the offer to avoid clone of items
	// The player may lose the item as it will have already been removed, but will not clone
	if (!offerStatus.str().empty()) {
		player->sendTextMessage(MESSAGE_MARKET, "There was an error processing your offer, please contact the administrator.");
		SPDLOG_ERROR("{} - Player {} had an error creating an offer on the market, error code: {}", __FUNCTION__, player->getName(), offerStatus.str());
		return;
	}

	IOMarket::createOffer(player->getGUID(), static_cast<MarketAction_t> (type), it.id, amount, price, tier, anonymous);

	// uint8_t = tier, uint64_t price
	std::map<uint8_t, uint64_t> tierAndPriceMap;
	tierAndPriceMap[tier] = price;
	auto ColorItem = itemsPriceMap.find(it.id);
	if (ColorItem == itemsPriceMap.end()) {
		itemsPriceMap[it.id] = tierAndPriceMap;
		itemsSaleCount++;
	} else if (auto priceIt = ColorItem->second.find(tier); priceIt->second < price) {
		itemsPriceMap[it.id] = tierAndPriceMap;
	}

	const MarketOfferList &buyOffers = IOMarket::getActiveOffers(MARKETACTION_BUY, it.id, tier);
	const MarketOfferList &sellOffers = IOMarket::getActiveOffers(MARKETACTION_SELL, it.id, tier);
	player->sendMarketBrowseItem(it.id, buyOffers, sellOffers, tier);

	// Exhausted for create offert in the market
	player->updateUIExhausted();
	IOLoginData::savePlayer(player);
}

void Game::playerCancelMarketOffer(uint32_t playerId, uint32_t timestamp, uint16_t counter)
{
	Player* player = getPlayerByID(playerId);
	if (!player) {
		return;
	}

	if (!player->isInMarket()) {
		return;
	}

	if (player->isUIExhausted(1000)) {
		player->sendCancelMessage(RETURNVALUE_YOUAREEXHAUSTED);
		return;
	}

	MarketOfferEx offer = IOMarket::getOfferByCounter(timestamp, counter);
	if (offer.id == 0 || offer.playerId != player->getGUID()) {
		return;
	}

	if (offer.type == MARKETACTION_BUY) {
		player->setBankBalance( player->getBankBalance() + offer.price * offer.amount);
		// Send market window again for update stats
		player->sendMarketEnter(player->getLastDepotId());
	} else {
		const ItemType& it = Item::items[offer.itemId];
		if (it.id == 0) {
			return;
		}

		if (it.id == ITEM_STORE_COIN) {
			account::Account account;
			account.LoadAccountDB(player->getAccount());
			account.AddCoins(offer.amount);
		} else if (it.stackable) {
			uint16_t tmpAmount = offer.amount;
			while (tmpAmount > 0) {
				int32_t stackCount = std::min<int32_t>(100, tmpAmount);
				Item* item = Item::CreateItem(it.id, stackCount);
				if (internalAddItem(player->getInbox(), item, INDEX_WHEREEVER, FLAG_NOLIMIT) != RETURNVALUE_NOERROR) {
					delete item;
					break;
				}

				if (offer.tier > 0) {
					item->setIntAttr(ITEM_ATTRIBUTE_TIER, offer.tier);
				}

				tmpAmount -= stackCount;
			}
		} else {
			int32_t subType;
			if (it.charges != 0) {
				subType = it.charges;
			} else {
				subType = -1;
			}

			for (uint16_t i = 0; i < offer.amount; ++i) {
				Item* item = Item::CreateItem(it.id, subType);
				if (internalAddItem(player->getInbox(), item, INDEX_WHEREEVER, FLAG_NOLIMIT) != RETURNVALUE_NOERROR) {
					delete item;
					break;
				}

				if (offer.tier > 0) {
					item->setIntAttr(ITEM_ATTRIBUTE_TIER, offer.tier);
				}
			}
		}
	}

	IOMarket::moveOfferToHistory(offer.id, OFFERSTATE_CANCELLED);

	offer.amount = 0;
	offer.timestamp += g_configManager().getNumber(MARKET_OFFER_DURATION);
	player->sendMarketCancelOffer(offer);
	// Send market window again for update stats
	player->sendMarketEnter(player->getLastDepotId());
	// Exhausted for cancel offer in the market
	player->updateUIExhausted();
	IOLoginData::savePlayer(player);
}

void Game::playerAcceptMarketOffer(uint32_t playerId, uint32_t timestamp, uint16_t counter, uint16_t amount)
{
	std::ostringstream offerStatus;
	Player* player = getPlayerByID(playerId);
	if (!player) {
		offerStatus << "Failed to load player";
		return;
	}

	if (!player->isInMarket()) {
		offerStatus << "Failed to load market";
		return;
	}

	if (player->isUIExhausted(1000)) {
		player->sendCancelMessage(RETURNVALUE_YOUAREEXHAUSTED);
		return;
	}

	MarketOfferEx offer = IOMarket::getOfferByCounter(timestamp, counter);
	if (offer.id == 0) {
		offerStatus << "Failed to load offer id";
		return;
	}

	const ItemType& it = Item::items[offer.itemId];
	if (it.id == 0) {
		offerStatus << "Failed to load item id";
		return;
	}

	if (amount == 0 || !it.stackable && amount > 2000 || it.stackable && amount > 64000 || amount > offer.amount)
	{
		offerStatus << "Invalid offer amount " << amount << " for player " << player->getName();
		return;
	}

	uint64_t totalPrice = offer.price * amount;

	// The player has an offer to by something and someone is going to sell to item type
	// so the market action is 'buy' as who created the offer is buying.
	if (offer.type == MARKETACTION_BUY) {
		DepotLocker* depotLocker = player->getDepotLocker(player->getLastDepotId());
		if (depotLocker == nullptr) {
			offerStatus << "Depot locker is nullptr";
			return;
		}

		Player* buyerPlayer = getPlayerByGUID(offer.playerId);
		if (!buyerPlayer) {
			buyerPlayer = new Player(nullptr);
			if (!IOLoginData::loadPlayerById(buyerPlayer, offer.playerId)) {
				delete buyerPlayer;
				offerStatus << "Failed to load buyer player " << player->getName();
				return;
			}
		}

		if (player == buyerPlayer || player->getAccount() == buyerPlayer->getAccount()) {
			player->sendTextMessage(MESSAGE_MARKET, "You cannot accept your own offer.");
			return;
		}

		if (it.id == ITEM_STORE_COIN) {
			account::Account account;
			account.LoadAccountDB(player->getAccount());
			uint32_t coins;
			account.GetCoins(&coins);
			if (amount > coins) {
				offerStatus << "Amount is greater than coins";
				return;
			}

			account.RemoveCoins(amount);
			account.RegisterCoinsTransaction(account::COIN_REMOVE, amount,
											 "Sold on Market");
		} else {
				if (!removeOfferItems(*player, *depotLocker, it, amount, offer.tier, offerStatus)) {
					SPDLOG_ERROR("[{}] failed to remove item with id {}, from player {}, errorcode: {}", __FUNCTION__, it.id, player->getName(), offerStatus.str());
					return;
				}
		}
		player->setBankBalance(player->getBankBalance() + totalPrice);

		if (it.id == ITEM_STORE_COIN) {
			account::Account account;
			account.LoadAccountDB(buyerPlayer->getAccount());
			account.AddCoins(amount);
			account.RegisterCoinsTransaction(account::COIN_ADD, amount,
											 "Purchased on Market");
		}
		else if (it.stackable)
		{
			uint16_t tmpAmount = amount;
			while (tmpAmount > 0) {
				uint16_t stackCount = std::min<uint16_t>(100, tmpAmount);
				Item* item = Item::CreateItem(it.id, stackCount);
				if (internalAddItem(buyerPlayer->getInbox(), item, INDEX_WHEREEVER, FLAG_NOLIMIT) != RETURNVALUE_NOERROR) {
					offerStatus << "Failed to add player inbox stackable item for buy offer for player " << player->getName();
					delete item;
					break;
				}

				if (offer.tier > 0) {
					item->setIntAttr(ITEM_ATTRIBUTE_TIER, offer.tier);
				}

				tmpAmount -= stackCount;
			}
		}
		else
		{
			int32_t subType;
			if (it.charges != 0) {
				subType = it.charges;
			} else {
				subType = -1;
			}

			for (uint16_t i = 0; i < amount; ++i) {
				Item* item = Item::CreateItem(it.id, subType);
				if (internalAddItem(buyerPlayer->getInbox(), item, INDEX_WHEREEVER, FLAG_NOLIMIT) != RETURNVALUE_NOERROR) {
					offerStatus << "Failed to add player inbox item for buy offer for player " << player->getName();
					delete item;
					break;
				}

				if (offer.tier > 0) {
					item->setIntAttr(ITEM_ATTRIBUTE_TIER, offer.tier);
				}
			}
		}

		if (buyerPlayer->isOffline()) {
			IOLoginData::savePlayer(buyerPlayer);
			delete buyerPlayer;
		}
	} else if (offer.type == MARKETACTION_SELL) {
		Player *sellerPlayer = getPlayerByGUID(offer.playerId);
		if (!sellerPlayer) {
			sellerPlayer = new Player(nullptr);
			if (!IOLoginData::loadPlayerById(sellerPlayer, offer.playerId)) {
				offerStatus << "Failed to load seller player";
				delete sellerPlayer;
				return;
			}
		}

		if (player == sellerPlayer || player->getAccount() == sellerPlayer->getAccount()) {
			player->sendTextMessage(MESSAGE_MARKET, "You cannot accept your own offer.");
			return;
		}

		if (totalPrice > (player->getBankBalance() + player->getMoney())) {
			return;
		}

		// Have enough money on the bank
		if(totalPrice <= player->getBankBalance())
		{
			player->setBankBalance(player->getBankBalance() - totalPrice);
		}
		else
		{
			uint64_t remainsPrice = 0;
			remainsPrice = totalPrice - player->getBankBalance();
			player->setBankBalance(0);
			g_game().removeMoney(player, remainsPrice);
		}

		if (it.id == ITEM_STORE_COIN) {
			account::Account account;
			account.LoadAccountDB(player->getAccount());
			account.AddCoins(amount);
			account.RegisterCoinsTransaction(account::COIN_ADD, amount,
											 "Purchased on Market");
		} else if (it.stackable) {
			uint16_t tmpAmount = amount;
			while (tmpAmount > 0) {
				uint16_t stackCount = std::min<uint16_t>(100, tmpAmount);
				Item* item = Item::CreateItem(it.id, stackCount);
				if (
					// Init-statement
					auto ret = internalAddItem(player->getInbox(), item, INDEX_WHEREEVER, FLAG_NOLIMIT);
					// Condition
					ret != RETURNVALUE_NOERROR
				)
				{
					SPDLOG_ERROR("{} - Create offer internal add item error code: {}", __FUNCTION__, ret);
					offerStatus << "Failed to add inbox stackable item for sell offer for player " << player->getName();
					delete item;
					break;
				}

				if (offer.tier > 0) {
					item->setIntAttr(ITEM_ATTRIBUTE_TIER, offer.tier);
				}

				tmpAmount -= stackCount;
			}
		} else {
			int32_t subType;
			if (it.charges != 0) {
				subType = it.charges;
			} else {
				subType = -1;
			}

			for (uint16_t i = 0; i < amount; ++i) {
				Item* item = Item::CreateItem(it.id, subType);
				if (
					// Init-statement
					auto ret = internalAddItem(player->getInbox(), item, INDEX_WHEREEVER, FLAG_NOLIMIT);
					// Condition
					ret != RETURNVALUE_NOERROR)
				{
					offerStatus << "Failed to add inbox item for sell offer for player " << player->getName();
					delete item;
					break;
				}

				if (offer.tier > 0) {
					item->setIntAttr(ITEM_ATTRIBUTE_TIER, offer.tier);
				}
			}
		}

		sellerPlayer->setBankBalance(sellerPlayer->getBankBalance() + totalPrice);
		if (it.id == ITEM_STORE_COIN) {
			account::Account account;
			account.LoadAccountDB(sellerPlayer->getAccount());
			account.RegisterCoinsTransaction(account::COIN_REMOVE, amount,
											"Sold on Market");
		}

		if (it.id != ITEM_STORE_COIN) {
			player->onReceiveMail();
		}

		if (sellerPlayer->isOffline()) {
			IOLoginData::savePlayer(sellerPlayer);
			delete sellerPlayer;
		}
	}

	// Send market window again for update item stats and avoid item clone
	player->sendMarketEnter(player->getLastDepotId());

	if (!offerStatus.str().empty()) {
		player->sendTextMessage(MESSAGE_MARKET, "There was an error processing your offer, please contact the administrator.");
		SPDLOG_ERROR("{} - Player {} had an error accepting an offer on the market, error code: {}", __FUNCTION__, player->getName(), offerStatus.str());
		return;
	}

	const int32_t marketOfferDuration = g_configManager().getNumber(MARKET_OFFER_DURATION);

	IOMarket::appendHistory(player->getGUID(), (offer.type == MARKETACTION_BUY ? MARKETACTION_SELL : MARKETACTION_BUY), offer.itemId, amount, offer.price, time(nullptr), offer.tier, OFFERSTATE_ACCEPTEDEX);

	IOMarket::appendHistory(offer.playerId, offer.type, offer.itemId, amount, offer.price, time(nullptr), offer.tier, OFFERSTATE_ACCEPTED);

	offer.amount -= amount;

	if (offer.amount == 0) {
		IOMarket::deleteOffer(offer.id);
	} else {
		IOMarket::acceptOffer(offer.id, amount);
	}

	offer.timestamp += marketOfferDuration;
	player->sendMarketAcceptOffer(offer);
	// Exhausted for accept offer in the market
	player->updateUIExhausted();
	IOLoginData::savePlayer(player);
}

void Game::parsePlayerExtendedOpcode(uint32_t playerId, uint8_t opcode, const std::string& buffer)
{
	Player* player = getPlayerByID(playerId);
	if (!player) {
		return;
	}

	for (const CreatureEvent* creatureEvent : player->getCreatureEvents(CREATURE_EVENT_EXTENDED_OPCODE)) {
		creatureEvent->executeExtendedOpcode(player, opcode, buffer);
	}
}

void Game::forceRemoveCondition(uint32_t creatureId, ConditionType_t conditionType, ConditionId_t conditionId)
{
	Creature* creature = getCreatureByID(creatureId);
	if (!creature) {
		return;
	}

	creature->removeCondition(conditionType, conditionId, true);
}

void Game::sendOfflineTrainingDialog(Player* player)
{
	if (!player) {
		return;
	}

	if (!player->hasModalWindowOpen(offlineTrainingWindow.id)) {
		player->sendModalWindow(offlineTrainingWindow);
	}
}

void Game::playerAnswerModalWindow(uint32_t playerId, uint32_t modalWindowId, uint8_t button, uint8_t choice)
{
	Player* player = getPlayerByID(playerId);
	if (!player) {
		return;
	}

	if (!player->hasModalWindowOpen(modalWindowId)) {
		return;
	}

	player->onModalWindowHandled(modalWindowId);

	// offline training, hardcoded
	if (modalWindowId == std::numeric_limits<uint32_t>::max()) {
		if (button == 1) {
			if (choice == SKILL_SWORD || choice == SKILL_AXE || choice == SKILL_CLUB || choice == SKILL_DISTANCE || choice == SKILL_MAGLEVEL) {
				BedItem* bedItem = player->getBedItem();
				if (bedItem && bedItem->sleep(player)) {
					player->setOfflineTrainingSkill(static_cast<int8_t>(choice));
					return;
				}
			}
		} else {
			player->sendTextMessage(MESSAGE_EVENT_ADVANCE, "Offline training aborted.");
		}

		player->setBedItem(nullptr);
	} else {
		for (const auto creatureEvent : player->getCreatureEvents(CREATURE_EVENT_MODALWINDOW)) {
			creatureEvent->executeModalWindow(player, modalWindowId, button, choice);
		}
	}
}

void Game::playerForgeFuseItems(uint32_t playerId, uint16_t itemId, uint8_t tier, bool usedCore, bool reduceTierLoss)
{
	Player* player = getPlayerByID(playerId);
	if (!player) {
		return;
	}

	if (player->isUIExhausted()) {
		player->sendCancelMessage(RETURNVALUE_YOUAREEXHAUSTED);
		return;
	}

	player->updateUIExhausted();

	uint8_t coreCount = (usedCore ? 1 : 0) + (reduceTierLoss ? 1 : 0);
	auto baseSuccess = static_cast<uint8_t>(g_configManager().getNumber(FORGE_BASE_SUCCESS_RATE));
	auto bonusSuccess = static_cast<uint8_t>(g_configManager().getNumber(
		FORGE_BASE_SUCCESS_RATE) + g_configManager().getNumber(FORGE_BONUS_SUCCESS_RATE)
	);
	auto roll = static_cast<uint8_t>(uniform_random(1, 100)) <= (usedCore ? bonusSuccess : baseSuccess);
	bool success = roll ? true : false;

	uint32_t chance = uniform_random(0, 10000);
	uint8_t bonus = forgeBonus(chance);

	player->forgeFuseItems(itemId, tier, success, reduceTierLoss, bonus, coreCount);
}

void Game::playerForgeTransferItemTier(uint32_t playerId, uint16_t donorItemId, uint8_t tier, uint16_t receiveItemId)
{
	Player* player = getPlayerByID(playerId);
	if (!player) {
		return;
	}

	player->forgeTransferItemTier(donorItemId, tier, receiveItemId);
}

void Game::playerForgeResourceConversion(uint32_t playerId, uint8_t action)
{
	Player* player = getPlayerByID(playerId);
	if (!player) {
		return;
	}

	if (player->isUIExhausted()) {
		player->sendCancelMessage(RETURNVALUE_YOUAREEXHAUSTED);
		return;
	}

	player->updateUIExhausted();
	player->forgeResourceConversion(action);
}

void Game::playerBrowseForgeHistory(uint32_t playerId, uint8_t page)
{
	Player* player = getPlayerByID(playerId);
	if (!player) {
		return;
	}

	if (player->isUIExhausted()) {
		player->sendCancelMessage(RETURNVALUE_YOUAREEXHAUSTED);
		return;
	}

	player->updateUIExhausted();
	player->forgeHistory(page);
}

void Game::updatePlayerSaleItems(uint32_t playerId)
{
	Player* player = getPlayerByID(playerId);
	if (!player) {
		return;
	}

	std::map<uint16_t, uint16_t> inventoryMap;
	player->sendSaleItemList(player->getAllSaleItemIdAndCount(inventoryMap));
	player->setScheduledSaleUpdate(false);
}

void Game::addPlayer(Player* player)
{
	const std::string& lowercase_name = asLowerCaseString(player->getName());
	mappedPlayerNames[lowercase_name] = player;
	wildcardTree.insert(lowercase_name);
	players[player->getID()] = player;
}

void Game::removePlayer(Player* player)
{
	const std::string& lowercase_name = asLowerCaseString(player->getName());
	mappedPlayerNames.erase(lowercase_name);
	wildcardTree.remove(lowercase_name);
	players.erase(player->getID());
}

void Game::addNpc(Npc* npc)
{
	npcs[npc->getID()] = npc;
}

void Game::removeNpc(Npc* npc)
{
	npcs.erase(npc->getID());
}

void Game::addMonster(Monster* monster)
{
	monsters[monster->getID()] = monster;
}

void Game::removeMonster(Monster* monster)
{
	monsters.erase(monster->getID());
}

Guild* Game::getGuild(uint32_t id) const
{
	auto it = guilds.find(id);
	if (it == guilds.end()) {
		return nullptr;
	}
	return it->second;
}

void Game::addGuild(Guild* guild)
{
  if (!guild) {
    return;
  }
	guilds[guild->getId()] = guild;
}

void Game::removeGuild(uint32_t guildId)
{
  auto it = guilds.find(guildId);
  if (it != guilds.end()) {
    IOGuild::saveGuild(it->second);
  }
	guilds.erase(guildId);
}

void Game::decreaseBrowseFieldRef(const Position& pos)
{
	Tile* tile = map.getTile(pos.x, pos.y, pos.z);
	if (!tile) {
		return;
	}

	auto it = browseFields.find(tile);
	if (it != browseFields.end()) {
		it->second->decrementReferenceCounter();
	}
}

void Game::internalRemoveItems(const std::vector<Item*> itemVector, uint32_t amount, bool stackable)
{
	if (stackable) {
		for (Item* item : itemVector) {
			if (item->getItemCount() > amount) {
				internalRemoveItem(item, amount);
				break;
			} else {
				amount -= item->getItemCount();
				internalRemoveItem(item);
			}
		}
	} else {
		for (Item* item : itemVector) {
			internalRemoveItem(item);
		}
	}
}

BedItem* Game::getBedBySleeper(uint32_t guid) const
{
	auto it = bedSleepersMap.find(guid);
	if (it == bedSleepersMap.end()) {
		return nullptr;
	}
	return it->second;
}

void Game::setBedSleeper(BedItem* bed, uint32_t guid)
{
	bedSleepersMap[guid] = bed;
}

void Game::removeBedSleeper(uint32_t guid)
{
	auto it = bedSleepersMap.find(guid);
	if (it != bedSleepersMap.end()) {
		bedSleepersMap.erase(it);
	}
}

Item* Game::getUniqueItem(uint16_t uniqueId)
{
	auto it = uniqueItems.find(uniqueId);
	if (it == uniqueItems.end()) {
		return nullptr;
	}
	return it->second;
}

bool Game::addUniqueItem(uint16_t uniqueId, Item* item)
{
	auto result = uniqueItems.emplace(uniqueId, item);
	if (!result.second) {
		SPDLOG_WARN("Duplicate unique id: {}", uniqueId);
	}
	return result.second;
}

void Game::removeUniqueItem(uint16_t uniqueId)
{
	auto it = uniqueItems.find(uniqueId);
	if (it != uniqueItems.end()) {
		uniqueItems.erase(it);
	}
}

bool Game::hasEffect(uint8_t effectId) {
	for (uint8_t i = CONST_ME_NONE; i <= CONST_ME_LAST; i++) {
		MagicEffectClasses effect = static_cast<MagicEffectClasses>(i);
		if (effect == effectId) {
			return true;
		}
	}
	return false;
}

bool Game::hasDistanceEffect(uint8_t effectId) {
	for (uint8_t i = CONST_ANI_NONE; i <= CONST_ANI_LAST; i++) {
		ShootType_t effect = static_cast<ShootType_t>(i);
		if (effect == effectId) {
			return true;
		}
	}
	return false;
}

void Game::createLuaItemsOnMap() {
	for (auto const [position, itemId] : mapLuaItemsStored) {
		Item* item = Item::CreateItem(itemId, 1);
		if (!item) {
			SPDLOG_WARN("[Game::createLuaItemsOnMap] - Cannot create item with id {}", itemId);
			continue;
		}

		if (position.x != 0) {
			Tile* tile = g_game().map.getTile(position);
			if (!tile) {
				SPDLOG_WARN("[Game::createLuaItemsOnMap] - Tile is wrong or not found position: {}", position.toString());
				delete item;
				continue;
			}

			// If the item already exists on the map, then ignore it and send warning
			if (g_game().findItemOfType(tile, itemId, false, -1)) {
				SPDLOG_WARN("[Game::createLuaItemsOnMap] - Cannot create item with id {} on position {}, item already exists", itemId, position.toString());
				continue;
			}

			g_game().internalAddItem(tile, item, INDEX_WHEREEVER, FLAG_NOLIMIT);
		}
	}
}

void Game::sendUpdateCreature(const Creature* creature) {
	if (!creature) {
		return;
	}

	SpectatorHashSet spectators;
	map.getSpectators(spectators, creature->getPosition(), true);
	for (Creature *spectator : spectators) {
		if (const Player *tmpPlayer = spectator->getPlayer()) {
			tmpPlayer->sendUpdateCreature(creature);
		}
	}
}

uint32_t Game::makeInfluencedMonster() {
	if (auto influencedLimit = g_configManager().getNumber(FORGE_INFLUENCED_CREATURES_LIMIT);
		// Condition
		forgeableMonsters.empty() || influencedMonsters.size() >= influencedLimit)
	{
		return 0;
	}

	if (forgeableMonsters.empty())
		return 0;

	auto maxTries = forgeableMonsters.size();
	uint16_t tries = 0;
	Monster* monster = nullptr;
	while (true)
	{
		if (tries == maxTries) {
			return 0;
		}

		tries++;

		auto random = static_cast<uint32_t>(normal_random(0, static_cast<int32_t>(forgeableMonsters.size() - 1)));
		auto monsterId = forgeableMonsters.at(random);
		monster = getMonsterByID(monsterId);
		if (monster == nullptr) {
			continue;
		}

		// Avoiding replace forgeable monster with another
		if (monster->getForgeStack() == 0) {
			auto it = std::ranges::find(forgeableMonsters.begin(), forgeableMonsters.end(), monsterId);
			if (it == forgeableMonsters.end()) {
				monster = nullptr;
				continue;
			}
			forgeableMonsters.erase(it);
			break;
		}
	}

	if (monster && monster->canBeForgeMonster()) {
		monster->setMonsterForgeClassification(ForgeClassifications_t::FORGE_INFLUENCED_MONSTER);
		monster->configureForgeSystem();
		influencedMonsters.insert(monster->getID());
		return monster->getID();
	}

	return 0;
}

uint32_t Game::makeFiendishMonster(uint32_t forgeableMonsterId/* = 0*/, bool createForgeableMonsters/* = false*/) {
	if (createForgeableMonsters) {
		forgeableMonsters.clear();
		// If the forgeable monsters haven't been created
		// Then we'll create them so they don't return in the next if (forgeableMonsters.empty())
		for (auto [monsterId, monster] : monsters) {
			auto monsterTile = monster->getTile();
			if (!monster || !monsterTile) {
				continue;
			}

			if (monster->canBeForgeMonster() && !monsterTile->hasFlag(TILESTATE_NOLOGOUT)) {
				forgeableMonsters.push_back(monster->getID());
			}
		}
		for (const auto monsterId : getFiendishMonsters()) {
			// If the fiendish is no longer on the map, we remove it from the vector
			auto monster = getMonsterByID(monsterId);
			if (!monster) {
				removeFiendishMonster(monsterId);
				continue;
			}

			// If you're trying to create a new fiendish and it's already max size, let's remove one of them
			if (getFiendishMonsters().size() >= 3) {
				monster->clearFiendishStatus();
				removeFiendishMonster(monsterId);
				break;
			}
		}
	}

	if (auto fiendishLimit = g_configManager().getNumber(FORGE_FIENDISH_CREATURES_LIMIT);
		//Condition
		forgeableMonsters.empty() || fiendishMonsters.size() >= fiendishLimit)
	{
		return 0;
	}

	auto maxTries = forgeableMonsters.size();
	uint16_t tries = 0;
	Monster *monster = nullptr;
	while (true)
	{
		if (tries == maxTries) {
			return 0;
		}

		tries++;

		auto random = static_cast<uint32_t>(uniform_random(0, static_cast<int32_t>(forgeableMonsters.size() - 1)));
		uint32_t fiendishMonsterId = forgeableMonsterId;
		if (fiendishMonsterId == 0) {
			fiendishMonsterId = forgeableMonsters.at(random);
		}
		monster = getMonsterByID(fiendishMonsterId);
		if (monster == nullptr) {
			continue;
		}

		// Avoiding replace forgeable monster with another
		if (monster->getForgeStack() == 0) {
			auto it = std::find(forgeableMonsters.begin(), forgeableMonsters.end(), fiendishMonsterId);
			if (it == forgeableMonsters.end()) {
				monster = nullptr;
				continue;
			}
			forgeableMonsters.erase(it);
			break;
		}
	}

	// Get interval time to fiendish
	std::string saveIntervalType = g_configManager().getString(FORGE_FIENDISH_INTERVAL_TYPE);
	auto saveIntervalConfigTime = std::atoi(g_configManager().getString(FORGE_FIENDISH_INTERVAL_TIME).c_str());
	int intervalTime = 0;
	time_t timeToChangeFiendish;
	if (saveIntervalType == "second") {
		intervalTime = 1000;
		timeToChangeFiendish = 1;
	} else if (saveIntervalType == "minute") {
		intervalTime = 60 * 1000;
		timeToChangeFiendish = 60;
	} else if (saveIntervalType == "hour") {
		intervalTime = 60 * 60 * 1000;
		timeToChangeFiendish = 3600;
	} else {
		timeToChangeFiendish = 3600;
	}

	uint32_t finalTime = 0;
	if (intervalTime == 0) {
		SPDLOG_WARN("Fiendish interval type is wrong, setting default time to 1h");
		finalTime = 3600 * 1000;
	} else {
		finalTime = static_cast<uint32_t>(saveIntervalConfigTime * intervalTime);
	}

	if (monster && monster->canBeForgeMonster()) {
		monster->setMonsterForgeClassification(ForgeClassifications_t::FORGE_FIENDISH_MONSTER);
		monster->configureForgeSystem();
		monster->setTimeToChangeFiendish(timeToChangeFiendish + getTimeNow());
		fiendishMonsters.insert(monster->getID());

		auto schedulerTask = createSchedulerTask(
				finalTime,
				std::bind_front(&Game::updateFiendishMonsterStatus, this, monster->getID(), monster->getName())
		);
		forgeMonsterEventIds[monster->getID()] = g_scheduler().addEvent(schedulerTask);
		return monster->getID();
	}

	return 0;
}

void Game::updateFiendishMonsterStatus(uint32_t monsterId, const std::string &monsterName) {
	Monster *monster = getMonsterByID(monsterId);
	if (!monster) {
		SPDLOG_WARN("[{}] Failed to update monster with id {} and name {}, monster not found", __FUNCTION__, monsterId, monsterName);
		return;
	}

	monster->clearFiendishStatus();
	removeFiendishMonster(monsterId, false);
	makeFiendishMonster();
}

bool Game::removeForgeMonster(uint32_t id, ForgeClassifications_t monsterForgeClassification, bool create) {
	if (monsterForgeClassification == ForgeClassifications_t::FORGE_FIENDISH_MONSTER)
		removeFiendishMonster(id, create);
	else if (monsterForgeClassification == ForgeClassifications_t::FORGE_INFLUENCED_MONSTER)
		removeInfluencedMonster(id, create);

	return true;
}

bool Game::removeInfluencedMonster(uint32_t id, bool create/* = false*/) {
	if (auto find = influencedMonsters.find(id);
		// Condition
		find != influencedMonsters.end())
	{
		influencedMonsters.erase(find);

		if (create) {
			g_scheduler().addEvent(createSchedulerTask(200 * 1000, std::bind_front(&Game::makeInfluencedMonster, this)));
		}
	} else {
		SPDLOG_WARN("[Game::removeInfluencedMonster] - Failed to remove a Influenced Monster, error code: monster id not exist in the influenced monsters map");
	}
	return false;
}

bool Game::removeFiendishMonster(uint32_t id, bool create/* = true*/)
{
	if (auto find = fiendishMonsters.find(id);
		// Condition
		find != fiendishMonsters.end())
	{
		fiendishMonsters.erase(find);
		checkForgeEventId(id);

		if (create) {
			g_scheduler().addEvent(createSchedulerTask(300 * 1000, std::bind_front(&Game::makeFiendishMonster, this, 0, false)));
		}
	} else {
		SPDLOG_WARN("[Game::removeFiendishMonster] - Failed to remove a Fiendish Monster, error code: monster id not exist in the fiendish monsters map");
	}

	return false;
}

void Game::updateForgeableMonsters()
{
	g_scheduler().addEvent(createSchedulerTask(EVENT_FORGEABLEMONSTERCHECKINTERVAL, std::bind_front(&Game::updateForgeableMonsters, this)));
	forgeableMonsters.clear();
	for (auto [monsterId, monster] : monsters) {
		auto monsterTile = monster->getTile();
		if (!monsterTile) {
			continue;
		}

		if (monster->canBeForgeMonster() && !monsterTile->hasFlag(TILESTATE_NOLOGOUT))
			forgeableMonsters.push_back(monster->getID());
	}

	for (const auto monsterId : getFiendishMonsters()) {
		if (!getMonsterByID(monsterId)) {
			removeFiendishMonster(monsterId);
		}
	}

	uint32_t fiendishLimit = g_configManager().getNumber(FORGE_FIENDISH_CREATURES_LIMIT); // Fiendish Creatures limit
	if (fiendishMonsters.size() < fiendishLimit)
		createFiendishMonsters();
}

void Game::createFiendishMonsters()
{
	uint32_t created = 0;
	uint32_t fiendishLimit = g_configManager().getNumber(FORGE_FIENDISH_CREATURES_LIMIT); // Fiendish Creatures limit
	while (fiendishMonsters.size() < fiendishLimit)
	{
		if (fiendishMonsters.size() >= fiendishLimit) {
			SPDLOG_WARN("[{}] - Returning in creation of Fiendish, size: {}, max is: {}.",
				__FUNCTION__, fiendishMonsters.size(), fiendishLimit);
			break;
		}

		if (auto ret = makeFiendishMonster();
			// Condition
			ret == 0)
		{
			return;
		}

		created++;
	}
}

void Game::createInfluencedMonsters()
{
	uint32_t created = 0;
	uint32_t influencedLimit = g_configManager().getNumber(FORGE_INFLUENCED_CREATURES_LIMIT);
	while (created < influencedLimit)
	{
		if (influencedMonsters.size() >= influencedLimit) {
			SPDLOG_WARN("[{}] - Returning in creation of Influenced, size: {}, max is: {}.",
				__FUNCTION__, influencedMonsters.size(), influencedLimit);
			break;
		}

		if (auto ret = makeInfluencedMonster();
			//If condition
			ret == 0)
		{
			return;
		}

		created++;
	}
}

void Game::checkForgeEventId(uint32_t monsterId)
{
	auto find = forgeMonsterEventIds.find(monsterId);
	if (find != forgeMonsterEventIds.end()) {
		g_scheduler().stopEvent(find->second);
		forgeMonsterEventIds.erase(find);
	}
}

bool Game::addInfluencedMonster(Monster *monster)
{
	if (monster && monster->canBeForgeMonster())
	{
		if (auto maxInfluencedMonsters = static_cast<uint32_t>(g_configManager().getNumber(FORGE_INFLUENCED_CREATURES_LIMIT));
			// If condition
			(influencedMonsters.size() + 1) > maxInfluencedMonsters)
		{
			return false;
		}

		monster->setMonsterForgeClassification(ForgeClassifications_t::FORGE_INFLUENCED_MONSTER);
		monster->configureForgeSystem();
		influencedMonsters.insert(monster->getID());
		return true;
	}
	return false;
}<|MERGE_RESOLUTION|>--- conflicted
+++ resolved
@@ -6027,58 +6027,9 @@
 			}
 		}
 
-<<<<<<< HEAD
 		if (spectators.empty()) {
 			map.getSpectators(spectators, targetPos, true, true);
 		}
-=======
-		// Using real damage
-		if (attackerPlayer) {
-			//life leech
-			uint16_t lifeChance = attackerPlayer->getSkillLevel(SKILL_LIFE_LEECH_CHANCE);
-			uint16_t lifeSkill = attackerPlayer->getSkillLevel(SKILL_LIFE_LEECH_AMOUNT);
-			if (normal_random(0, 100) < lifeChance) {
-				// Vampiric charm rune
-				if (targetMonster) {
-					if (uint16_t playerCharmRaceidVamp = attackerPlayer->parseRacebyCharm(CHARM_VAMP, false, 0);
-						playerCharmRaceidVamp != 0 && playerCharmRaceidVamp == targetMonster->getRaceId()) {
-						if (const Charm* lifec = g_iobestiary().getBestiaryCharm(CHARM_VAMP)) {
-							lifeSkill += lifec->percent;
-						}
-					}
-				}
-				CombatParams tmpParams;
-				CombatDamage tmpDamage;
-
-				int affected = damage.affected;
-				tmpDamage.origin = ORIGIN_SPELL;
-				tmpDamage.primary.type = COMBAT_HEALING;
-				tmpDamage.primary.value = std::round(realDamage * (lifeSkill / 100.) * (0.2 * affected + 0.9)) / affected;
-
-				Combat::doCombatHealth(nullptr, attackerPlayer, tmpDamage, tmpParams);
-			}
-
-			//mana leech
-			uint16_t manaChance = attackerPlayer->getSkillLevel(SKILL_MANA_LEECH_CHANCE);
-      		uint16_t manaSkill = attackerPlayer->getSkillLevel(SKILL_MANA_LEECH_AMOUNT);
-			if (normal_random(0, 100) < manaChance) {
-				// Void charm rune
-				if (targetMonster) {
-					if (uint16_t playerCharmRaceidVoid = attackerPlayer->parseRacebyCharm(CHARM_VOID, false, 0);
-						playerCharmRaceidVoid != 0 && playerCharmRaceidVoid == targetMonster->getRace()) {
-						if (const Charm* voidc = g_iobestiary().getBestiaryCharm(CHARM_VOID)) {
-							manaSkill += voidc->percent;
-						}
-					}
-				}
-				CombatParams tmpParams;
-				CombatDamage tmpDamage;
-
-				int affected = damage.affected;
-				tmpDamage.origin = ORIGIN_SPELL;
-				tmpDamage.primary.type = COMBAT_MANADRAIN;
-				tmpDamage.primary.value = std::round(realDamage * (manaSkill / 100.) * (0.1 * affected + 0.9)) / affected;
->>>>>>> 24c79eff
 
 		addCreatureHealth(spectators, target);
 
