/**
 * Canary - A free and open-source MMORPG server emulator
 * Copyright (©) 2019-2022 OpenTibiaBR <opentibiabr@outlook.com>
 * Repository: https://github.com/opentibiabr/canary
 * License: https://github.com/opentibiabr/canary/blob/main/LICENSE
 * Contributors: https://github.com/opentibiabr/canary/graphs/contributors
 * Website: https://docs.opentibiabr.com/
 */

#include "pch.hpp"

#include "lua/creature/actions.hpp"
#include "items/bed.hpp"
#include "creatures/creature.hpp"
#include "lua/creature/creatureevent.hpp"
#include "database/databasetasks.hpp"
#include "lua/creature/events.hpp"
#include "lua/callbacks/event_callback.hpp"
#include "lua/callbacks/events_callbacks.hpp"
#include "game/game.hpp"
#include "game/functions/game_reload.hpp"
#include "game/zones/zone.hpp"
#include "lua/global/globalevent.hpp"
#include "io/iologindata.hpp"
#include "io/io_wheel.hpp"
#include "io/iomarket.hpp"
#include "items/items.hpp"
#include "lua/scripts/lua_environment.hpp"
#include "creatures/monsters/monster.hpp"
#include "lua/creature/movement.hpp"
#include "game/scheduling/dispatcher.hpp"
#include "game/scheduling/scheduler.hpp"
#include "server/server.hpp"
#include "creatures/combat/spells.hpp"
#include "lua/creature/talkaction.hpp"
#include "items/weapons/weapons.hpp"
#include "lua/scripts/scripts.hpp"
#include "lua/modules/modules.hpp"
#include "creatures/players/imbuements/imbuements.hpp"
#include "account/account.hpp"
#include "creatures/players/wheel/player_wheel.hpp"
#include "creatures/npcs/npc.hpp"
#include "creatures/npcs/npcs.hpp"
#include "server/network/webhook/webhook.hpp"
#include "protobuf/appearances.pb.h"
#include "server/network/protocol/protocollogin.hpp"
#include "server/network/protocol/protocolstatus.hpp"
#include "map/spectators.hpp"

#include "kv/kv.hpp"

namespace InternalGame {
	void sendBlockEffect(BlockType_t blockType, CombatType_t combatType, const Position &targetPos, Creature* source) {
		if (blockType == BLOCK_DEFENSE) {
			Game::addMagicEffect(targetPos, CONST_ME_POFF);
		} else if (blockType == BLOCK_ARMOR) {
			Game::addMagicEffect(targetPos, CONST_ME_BLOCKHIT);
		} else if (blockType == BLOCK_DODGE) {
			Game::addMagicEffect(targetPos, CONST_ME_DODGE);
		} else if (blockType == BLOCK_IMMUNITY) {
			uint8_t hitEffect = 0;
			switch (combatType) {
				case COMBAT_UNDEFINEDDAMAGE: {
					return;
				}
				case COMBAT_ENERGYDAMAGE:
				case COMBAT_FIREDAMAGE:
				case COMBAT_PHYSICALDAMAGE:
				case COMBAT_ICEDAMAGE:
				case COMBAT_DEATHDAMAGE: {
					hitEffect = CONST_ME_BLOCKHIT;
					break;
				}
				case COMBAT_EARTHDAMAGE: {
					hitEffect = CONST_ME_GREEN_RINGS;
					break;
				}
				case COMBAT_HOLYDAMAGE: {
					hitEffect = CONST_ME_HOLYDAMAGE;
					break;
				}
				default: {
					hitEffect = CONST_ME_POFF;
					break;
				}
			}
			Game::addMagicEffect(targetPos, hitEffect);
		}

		if (blockType != BLOCK_NONE) {
			Game::sendSingleSoundEffect(targetPos, SoundEffect_t::NO_DAMAGE, source);
		}
	}

	bool playerCanUseItemOnHouseTile(Player* player, Item* item) {
		if (!player || !item) {
			return false;
		}

		auto itemTile = item->getTile();
		if (!itemTile) {
			return false;
		}

		if (HouseTile* houseTile = dynamic_cast<HouseTile*>(itemTile)) {
			House* house = houseTile->getHouse();
			if (!house || !house->isInvited(player)) {
				return false;
			}

			auto isGuest = house->getHouseAccessLevel(player) == HOUSE_GUEST;
			auto itemParentContainer = item->getParent() ? item->getParent()->getContainer() : nullptr;
			auto isItemParentContainerBrowseField = itemParentContainer && itemParentContainer->getID() == ITEM_BROWSEFIELD;
			if (isGuest && isItemParentContainerBrowseField) {
				return false;
			}

			auto realItemParent = item->getRealParent();
			auto isItemInGuestInventory = realItemParent && (realItemParent == player || realItemParent->getContainer());
			if (isGuest && !isItemInGuestInventory && !item->isLadder()) {
				return false;
			}
		}

		return true;
	}

	bool playerCanUseItemWithOnHouseTile(Player* player, Item* item, const Position &toPos, int toStackPos, int toItemId) {
		if (!player || !item) {
			return false;
		}

		auto itemTile = item->getTile();
		if (!itemTile) {
			return false;
		}

		if (g_configManager().getBoolean(ONLY_INVITED_CAN_MOVE_HOUSE_ITEMS)) {
			if (HouseTile* houseTile = dynamic_cast<HouseTile*>(itemTile)) {
				House* house = houseTile->getHouse();
				Thing* targetThing = g_game().internalGetThing(player, toPos, toStackPos, toItemId, STACKPOS_FIND_THING);
				auto targetItem = targetThing ? targetThing->getItem() : nullptr;
				uint16_t targetId = targetItem ? targetItem->getID() : 0;
				auto invitedCheckUseWith = house && item->getRealParent() && item->getRealParent() != player && (!house->isInvited(player) || house->getHouseAccessLevel(player) == HOUSE_GUEST);
				if (targetId != 0 && targetItem && !targetItem->isDummy() && invitedCheckUseWith) {
					player->sendCancelMessage(RETURNVALUE_CANNOTUSETHISOBJECT);
					return false;
				}
			}
		}

		return true;
	}

	template <typename T>
	T getCustomAttributeValue(const Item* item, const std::string &attributeName) {
		static_assert(std::is_integral<T>::value, "T must be an integral type");

		auto attribute = item->getCustomAttribute(attributeName);
		if (!attribute) {
			return 0;
		}

		int64_t value = attribute->getInteger();
		if (value < std::numeric_limits<T>::min() || value > std::numeric_limits<T>::max()) {
			g_logger().error("[{}] value is out of range for the specified type", __FUNCTION__);
			return 0;
		}

		return static_cast<T>(value);
	}
} // Namespace InternalGame

Game::Game() {
	offlineTrainingWindow.choices.emplace_back("Sword Fighting and Shielding", SKILL_SWORD);
	offlineTrainingWindow.choices.emplace_back("Axe Fighting and Shielding", SKILL_AXE);
	offlineTrainingWindow.choices.emplace_back("Club Fighting and Shielding", SKILL_CLUB);
	offlineTrainingWindow.choices.emplace_back("Distance Fighting and Shielding", SKILL_DISTANCE);
	offlineTrainingWindow.choices.emplace_back("Magic Level and Shielding", SKILL_MAGLEVEL);
	offlineTrainingWindow.buttons.emplace_back("Okay", 1);
	offlineTrainingWindow.buttons.emplace_back("Cancel", 0);
	offlineTrainingWindow.defaultEscapeButton = 1;
	offlineTrainingWindow.defaultEnterButton = 0;
	offlineTrainingWindow.priority = true;

	// Create instance of IOWheel to Game class
	m_IOWheel = std::make_unique<IOWheel>();
}

Game::~Game() = default;

void Game::resetMonsters() const {
	for (const auto &[monsterId, monster] : getMonsters()) {
		monster->clearTargetList();
		monster->clearFriendList();
	}
}

void Game::resetNpcs() const {
	// Close shop window from all npcs and reset the shopPlayerSet
	for (const auto &[npcId, npc] : getNpcs()) {
		npc->closeAllShopWindows();
		npc->resetPlayerInteractions();
	}
}

void Game::loadBoostedCreature() {
	auto &db = Database::getInstance();
	const auto &result = db.storeQuery("SELECT * FROM `boosted_creature`");
	if (!result) {
		g_logger().warn("[Game::loadBoostedCreature] - "
						"Failed to detect boosted creature database. (CODE 01)");
		return;
	}

	const uint16_t date = result->getNumber<uint16_t>("date");
	const time_t now = time(0);
	tm* ltm = localtime(&now);

	if (date == ltm->tm_mday) {
		setBoostedName(result->getString("boostname"));
		return;
	}

	const uint16_t oldRace = result->getNumber<uint16_t>("raceid");
	const auto &monsterlist = getBestiaryList();

	struct MonsterRace {
		uint16_t raceId { 0 };
		std::string name;
	};

	MonsterRace selectedMonster;
	if (!monsterlist.empty()) {
		std::vector<MonsterRace> monsters;
		for (const auto &[raceId, _name] : BestiaryList) {
			if (raceId != oldRace) {
				monsters.emplace_back(raceId, _name);
			}
		}

		if (!monsters.empty()) {
			selectedMonster = monsters[normal_random(0, monsters.size() - 1)];
		}
	}

	if (selectedMonster.raceId == 0) {
		g_logger().warn("[Game::loadBoostedCreature] - "
						"It was not possible to generate a new boosted creature.");
		return;
	}

	const auto monsterType = g_monsters().getMonsterType(selectedMonster.name);
	if (!monsterType) {
		g_logger().warn("[Game::loadBoostedCreature] - "
						"It was not possible to generate a new boosted creature. Monster '"
						+ selectedMonster.name + "' not found.");
		return;
	}

	setBoostedName(selectedMonster.name);

	auto query = std::string("UPDATE `boosted_creature` SET ")
		+ "`date` = '" + std::to_string(ltm->tm_mday) + "',"
		+ "`boostname` = " + db.escapeString(selectedMonster.name) + ","
		+ "`looktype` = " + std::to_string(monsterType->info.outfit.lookType) + ","
		+ "`lookfeet` = " + std::to_string(monsterType->info.outfit.lookFeet) + ","
		+ "`looklegs` = " + std::to_string(monsterType->info.outfit.lookLegs) + ","
		+ "`lookhead` = " + std::to_string(monsterType->info.outfit.lookHead) + ","
		+ "`lookbody` = " + std::to_string(monsterType->info.outfit.lookBody) + ","
		+ "`lookaddons` = " + std::to_string(monsterType->info.outfit.lookAddons) + ","
		+ "`lookmount` = " + std::to_string(monsterType->info.outfit.lookMount) + ","
		+ "`raceid` = '" + std::to_string(selectedMonster.raceId) + "'";

	if (!db.executeQuery(query)) {
		g_logger().warn("[Game::loadBoostedCreature] - "
						"Failed to detect boosted creature database. (CODE 02)");
	}
}

void Game::start(ServiceManager* manager) {
	// Game client protocols
	manager->add<ProtocolGame>(static_cast<uint16_t>(g_configManager().getNumber(GAME_PORT)));
	manager->add<ProtocolLogin>(static_cast<uint16_t>(g_configManager().getNumber(LOGIN_PORT)));
	// OT protocols
	manager->add<ProtocolStatus>(static_cast<uint16_t>(g_configManager().getNumber(STATUS_PORT)));

	serviceManager = manager;

	time_t now = time(0);
	const tm* tms = localtime(&now);
	int minutes = tms->tm_min;
	lightHour = (minutes * LIGHT_DAY_LENGTH) / 60;

	g_scheduler().addEvent(EVENT_LIGHTINTERVAL_MS, std::bind(&Game::checkLight, this), "Game::checkLight");
	g_scheduler().addEvent(EVENT_CREATURE_THINK_INTERVAL, std::bind(&Game::checkCreatures, this, 0), "Game::checkCreatures");
	g_scheduler().addEvent(EVENT_IMBUEMENT_INTERVAL, std::bind(&Game::checkImbuements, this), "Game::checkImbuements");
	g_scheduler().addEvent(EVENT_MS, std::bind_front(&Game::updateForgeableMonsters, this), "Game::updateForgeableMonsters");
	g_scheduler().addEvent(EVENT_MS + 1000, std::bind_front(&Game::createFiendishMonsters, this), "Game::createFiendishMonsters");
	g_scheduler().addEvent(EVENT_MS + 1000, std::bind_front(&Game::createInfluencedMonsters, this), "Game::createInfluencedMonsters");
}

GameState_t Game::getGameState() const {
	return gameState;
}

void Game::setWorldType(WorldType_t type) {
	worldType = type;
}

void Game::setGameState(GameState_t newState) {
	if (gameState == GAME_STATE_SHUTDOWN) {
		return; // this cannot be stopped
	}

	if (gameState == newState) {
		return;
	}

	gameState = newState;
	switch (newState) {
		case GAME_STATE_INIT: {
			loadItemsPrice();

			groups.load();
			g_chat().load();

			// Load monsters and npcs stored by the "loadFromXML" function
			map.spawnsMonster.startup();
			map.spawnsNpc.startup();

			// Load monsters and npcs custom stored by the "loadFromXML" function
			for (int i = 0; i < 50; i++) {
				map.spawnsNpcCustomMaps[i].startup();
				map.spawnsMonsterCustomMaps[i].startup();
			}

			raids.loadFromXml();
			raids.startup();

			mounts.loadFromXml();

			loadMotdNum();
			loadPlayersRecord();

			g_globalEvents().startup();

			// Initialize wheel data
			m_IOWheel->initializeGlobalData();
			break;
		}

		case GAME_STATE_SHUTDOWN: {
			g_globalEvents().execute(GLOBALEVENT_SHUTDOWN);

			// kick all players that are still online
			auto it = players.begin();
			while (it != players.end()) {
				it->second->removePlayer(true);
				it = players.begin();
			}

			saveMotdNum();
			saveGameState();

			g_dispatcher().addTask(std::bind(&Game::shutdown, this), "Game::shutdown");

			break;
		}

		case GAME_STATE_CLOSED: {
			/* kick all players without the CanAlwaysLogin flag */
			auto it = players.begin();
			while (it != players.end()) {
				if (!it->second->hasFlag(PlayerFlags_t::CanAlwaysLogin)) {
					it->second->removePlayer(true);
					it = players.begin();
				} else {
					++it;
				}
			}

			saveGameState();
			break;
		}

		default:
			break;
	}
}

void Game::saveGameState() {
	if (gameState == GAME_STATE_NORMAL) {
		setGameState(GAME_STATE_MAINTAIN);
	}

	g_logger().info("Saving server...");

	for (const auto &it : players) {
		it.second->loginPosition = it.second->getPosition();
		IOLoginData::savePlayer(it.second);
	}

	for (const auto &it : guilds) {
		IOGuild::saveGuild(it.second);
	}

	Map::save();

	g_kv().saveAll();

	if (gameState == GAME_STATE_MAINTAIN) {
		setGameState(GAME_STATE_NORMAL);
	}
}

bool Game::loadItemsPrice() {
	itemsSaleCount = 0;
	std::ostringstream query, marketQuery;
	query << "SELECT DISTINCT `itemtype` FROM `market_offers`;";

	Database &db = Database::getInstance();
	DBResult_ptr result = db.storeQuery(query.str());
	if (!result) {
		return false;
	}

	do {
		marketQuery.str(std::string());
		uint16_t itemId = result->getNumber<uint16_t>("itemtype");
		marketQuery << "SELECT `price`, `tier` FROM `market_offers` WHERE `itemtype` = " << itemId << " ORDER BY `price` DESC LIMIT 1";
		DBResult_ptr marketOffersResult = db.storeQuery(marketQuery.str());
		if (marketOffersResult) {
			std::map<uint8_t, uint64_t> tierAndCount;
			auto tier = marketOffersResult->getNumber<uint8_t>("tier");
			auto price = marketOffersResult->getNumber<uint64_t>("price");
			tierAndCount[tier] = price;
			itemsPriceMap[itemId] = tierAndCount;
			itemsSaleCount++;
		}
	} while (result->next());

	return true;
}

void Game::loadMainMap(const std::string &filename) {
	Monster::despawnRange = g_configManager().getNumber(DEFAULT_DESPAWNRANGE);
	Monster::despawnRadius = g_configManager().getNumber(DEFAULT_DESPAWNRADIUS);
	map.loadMap(g_configManager().getString(DATA_DIRECTORY) + "/world/" + filename + ".otbm", true, true, true, true);
}

void Game::loadCustomMaps(const std::filesystem::path &customMapPath) {
	Monster::despawnRange = g_configManager().getNumber(DEFAULT_DESPAWNRANGE);
	Monster::despawnRadius = g_configManager().getNumber(DEFAULT_DESPAWNRADIUS);

	namespace fs = std::filesystem;

	if (!fs::exists(customMapPath) && !fs::create_directory(customMapPath)) {
		throw std::ios_base::failure(fmt::format("Failed to create custom map directory {}", customMapPath.string()));
	}

	int customMapIndex = 0;
	for (const auto &entry : fs::directory_iterator(customMapPath)) {
		const auto &realPath = entry.path();

		if (realPath.extension() != ".otbm") {
			continue;
		}

		std::string filename = realPath.stem().string();

		// Do not load more maps than possible
		if (customMapIndex >= 50) {
			g_logger().warn("Maximum number of custom maps loaded. Custom map {} [ignored]", filename);
			continue;
		}

		// Filenames that start with a # are ignored.
		if (filename.at(0) == '#') {
			g_logger().info("Custom map {} [disabled]", filename);
			continue;
		}

		// Avoid loading main map again.
		if (filename == g_configManager().getString(MAP_NAME)) {
			g_logger().warn("Custom map {} is main map", filename);
			continue;
		}

		map.loadMapCustom(filename, true, true, true, customMapIndex);

		customMapIndex++;
	}

	// Must be done after all maps have been loaded
	map.loadHouseInfo();
}

void Game::loadMap(const std::string &path, const Position &pos) {
	map.loadMap(path, false, false, false, false, pos);
}

Cylinder* Game::internalGetCylinder(Player* player, const Position &pos) {
	if (pos.x != 0xFFFF) {
		return map.getTile(pos);
	}

	// container
	if (pos.y & 0x40) {
		uint8_t from_cid = pos.y & 0x0F;
		return player->getContainerByID(from_cid);
	}

	// inventory
	return player;
}

Thing* Game::internalGetThing(Player* player, const Position &pos, int32_t index, uint32_t itemId, StackPosType_t type) {
	if (pos.x != 0xFFFF) {
		Tile* tile = map.getTile(pos);
		if (!tile) {
			return nullptr;
		}

		Thing* thing;
		switch (type) {
			case STACKPOS_LOOK: {
				return tile->getTopVisibleThing(player);
			}

			case STACKPOS_MOVE: {
				Item* item = tile->getTopDownItem();
				if (item && item->isMoveable()) {
					thing = item;
				} else {
					thing = tile->getTopVisibleCreature(player);
				}
				break;
			}

			case STACKPOS_USEITEM: {
				thing = tile->getUseItem(index);
				break;
			}

			case STACKPOS_TOPDOWN_ITEM: {
				thing = tile->getTopDownItem();
				break;
			}

			case STACKPOS_USETARGET: {
				thing = tile->getTopVisibleCreature(player);
				if (!thing) {
					thing = tile->getUseItem(index);
				}
				break;
			}

			case STACKPOS_FIND_THING: {
				thing = tile->getUseItem(index);
				if (!thing) {
					thing = tile->getDoorItem();
				}

				if (!thing) {
					thing = tile->getTopDownItem();
				}

				break;
			}

			default: {
				thing = nullptr;
				break;
			}
		}

		if (player && tile->hasFlag(TILESTATE_SUPPORTS_HANGABLE)) {
			// do extra checks here if the thing is accessable
			if (thing && thing->getItem()) {
				if (tile->hasProperty(CONST_PROP_ISVERTICAL)) {
					if (player->getPosition().x + 1 == tile->getPosition().x && thing->getItem()->isHangable()) {
						thing = nullptr;
					}
				} else { // horizontal
					if (player->getPosition().y + 1 == tile->getPosition().y && thing->getItem()->isHangable()) {
						thing = nullptr;
					}
				}
			}
		}
		return thing;
	}

	// container
	if (pos.y & 0x40) {
		uint8_t fromCid = pos.y & 0x0F;

		Container* parentContainer = player->getContainerByID(fromCid);
		if (!parentContainer) {
			return nullptr;
		}

		if (parentContainer->getID() == ITEM_BROWSEFIELD) {
			Tile* tile = parentContainer->getTile();
			if (tile && tile->hasFlag(TILESTATE_SUPPORTS_HANGABLE)) {
				if (tile->hasProperty(CONST_PROP_ISVERTICAL)) {
					if (player->getPosition().x + 1 == tile->getPosition().x) {
						return nullptr;
					}
				} else { // horizontal
					if (player->getPosition().y + 1 == tile->getPosition().y) {
						return nullptr;
					}
				}
			}
		}

		uint8_t slot = pos.z;
		return parentContainer->getItemByIndex(player->getContainerIndex(fromCid) + slot);
	} else if (pos.y == 0x20 || pos.y == 0x21) {
		// '0x20' -> From depot.
		// '0x21' -> From inbox.
		// Both only when the item is from depot search window.
		if (!player->isDepotSearchOpenOnItem(static_cast<uint16_t>(itemId))) {
			player->sendCancelMessage(RETURNVALUE_NOTPOSSIBLE);
			return nullptr;
		}

		return player->getItemFromDepotSearch(static_cast<uint16_t>(itemId), pos);
	} else if (pos.y == 0 && pos.z == 0) {
		const ItemType &it = Item::items[itemId];
		if (it.id == 0) {
			return nullptr;
		}

		int32_t subType;
		if (it.isFluidContainer()) {
			subType = index;
		} else {
			subType = -1;
		}

		return findItemOfType(player, it.id, true, subType);
	}

	// inventory
	Slots_t slot = static_cast<Slots_t>(pos.y);
	return player->getInventoryItem(slot);
}

void Game::internalGetPosition(Item* item, Position &pos, uint8_t &stackpos) {
	pos.x = 0;
	pos.y = 0;
	pos.z = 0;
	stackpos = 0;

	Cylinder* topParent = item->getTopParent();
	if (topParent) {
		if (Player* player = dynamic_cast<Player*>(topParent)) {
			pos.x = 0xFFFF;

			Container* container = dynamic_cast<Container*>(item->getParent());
			if (container) {
				pos.y = static_cast<uint16_t>(0x40) | static_cast<uint16_t>(player->getContainerID(container));
				pos.z = container->getThingIndex(item);
				stackpos = pos.z;
			} else {
				pos.y = player->getThingIndex(item);
				stackpos = pos.y;
			}
		} else if (Tile* tile = topParent->getTile()) {
			pos = tile->getPosition();
			stackpos = tile->getThingIndex(item);
		}
	}
}

Creature* Game::getCreatureByID(uint32_t id) {
	if (id >= Player::getFirstID() && id <= Player::getLastID()) {
		return getPlayerByID(id);
	} else if (id <= Monster::monsterAutoID) {
		return getMonsterByID(id);
	} else if (id <= Npc::npcAutoID) {
		return getNpcByID(id);
	} else {
		g_logger().warn("Creature with id {} not exists");
	}
	return nullptr;
}

Monster* Game::getMonsterByID(uint32_t id) {
	if (id == 0) {
		return nullptr;
	}

	auto it = monsters.find(id);
	if (it == monsters.end()) {
		return nullptr;
	}
	return it->second;
}

Npc* Game::getNpcByID(uint32_t id) {
	if (id == 0) {
		return nullptr;
	}

	auto it = npcs.find(id);
	if (it == npcs.end()) {
		return nullptr;
	}
	return it->second;
}

Player* Game::getPlayerByID(uint32_t id, bool loadTmp /* = false */) {
	auto playerMap = players.find(id);
	if (playerMap != players.end()) {
		return playerMap->second;
	}

	if (!loadTmp) {
		return nullptr;
	}
	Player* tmpPlayer(nullptr);
	if (!IOLoginData::loadPlayerById(tmpPlayer, id)) {
		return nullptr;
	}
	return tmpPlayer;
}

Creature* Game::getCreatureByName(const std::string &s) {
	if (s.empty()) {
		return nullptr;
	}

	const std::string &lowerCaseName = asLowerCaseString(s);

	auto m_it = mappedPlayerNames.find(lowerCaseName);
	if (m_it != mappedPlayerNames.end()) {
		return m_it->second;
	}

	for (const auto &it : npcs) {
		if (lowerCaseName == asLowerCaseString(it.second->getName())) {
			return it.second;
		}
	}

	for (const auto &it : monsters) {
		if (lowerCaseName == asLowerCaseString(it.second->getName())) {
			return it.second;
		}
	}
	return nullptr;
}

Npc* Game::getNpcByName(const std::string &s) {
	if (s.empty()) {
		return nullptr;
	}

	const char* npcName = s.c_str();
	for (const auto &it : npcs) {
		if (strcasecmp(npcName, it.second->getName().c_str()) == 0) {
			return it.second;
		}
	}
	return nullptr;
}

Player* Game::getPlayerByName(const std::string &s, bool loadTmp /* = false */) const {
	if (s.empty()) {
		return nullptr;
	}

	auto it = mappedPlayerNames.find(asLowerCaseString(s));
	if (it == mappedPlayerNames.end()) {
		if (!loadTmp) {
			return nullptr;
		}
		Player* tmpPlayer = new Player(nullptr);
		if (!IOLoginData::loadPlayerByName(tmpPlayer, s)) {
			delete tmpPlayer;
			return nullptr;
		}
		tmpPlayer->setOnline(false);
		return tmpPlayer;
	}
	return it->second;
}

Player* Game::getPlayerByGUID(const uint32_t &guid) {
	if (guid == 0) {
		return nullptr;
	}
	for (const auto &it : players) {
		if (guid == it.second->getGUID()) {
			return it.second;
		}
	}
	return nullptr;
}

ReturnValue Game::getPlayerByNameWildcard(const std::string &s, Player*&player) const {
	size_t strlen = s.length();
	if (strlen == 0 || strlen > 20) {
		return RETURNVALUE_PLAYERWITHTHISNAMEISNOTONLINE;
	}

	if (s.back() == '~') {
		const std::string &query = asLowerCaseString(s.substr(0, strlen - 1));
		std::string result;
		ReturnValue ret = wildcardTree.findOne(query, result);
		if (ret != RETURNVALUE_NOERROR) {
			return ret;
		}

		player = getPlayerByName(result);
	} else {
		player = getPlayerByName(s);
	}

	if (!player) {
		return RETURNVALUE_PLAYERWITHTHISNAMEISNOTONLINE;
	}

	return RETURNVALUE_NOERROR;
}

Player* Game::getPlayerByAccount(uint32_t acc) {
	for (const auto &it : players) {
		if (it.second->getAccountId() == acc) {
			return it.second;
		}
	}
	return nullptr;
}

bool Game::internalPlaceCreature(Creature* creature, const Position &pos, bool extendedPos /*=false*/, bool forced /*= false*/, bool creatureCheck /*= false*/) {
	if (creature->getParent() != nullptr) {
		return false;
	}
	auto toZones = Zone::getZones(pos);
	if (auto ret = beforeCreatureZoneChange(creature, {}, toZones); ret != RETURNVALUE_NOERROR) {
		return false;
	}

	if (!map.placeCreature(pos, creature, extendedPos, forced)) {
		return false;
	}

	creature->incrementReferenceCounter();
	creature->setID();
	creature->addList();

	if (creatureCheck) {
		addCreatureCheck(creature);
		creature->onPlacedCreature();
	}
	afterCreatureZoneChange(creature, {}, toZones);
	return true;
}

bool Game::placeCreature(Creature* creature, const Position &pos, bool extendedPos /*=false*/, bool forced /*= false*/) {
	if (!internalPlaceCreature(creature, pos, extendedPos, forced)) {
		return false;
	}

	bool hasPlayerSpectators = false;
	auto spectators = Spectators().find<Creature>(creature->getPosition(), true);
	for (Creature* spectator : spectators) {
		if (Player* tmpPlayer = spectator->getPlayer()) {
			tmpPlayer->sendCreatureAppear(creature, creature->getPosition(), true);
			hasPlayerSpectators = true;
		}
		spectator->onCreatureAppear(creature, true);
	}

	if (hasPlayerSpectators) {
		addCreatureCheck(creature);
	}

	creature->getParent()->postAddNotification(creature, nullptr, 0);
	creature->onPlacedCreature();
	return true;
}

bool Game::removeCreature(Creature* creature, bool isLogout /* = true*/) {
	if (creature->isRemoved()) {
		return false;
	}

	Tile* tile = creature->getTile();

	std::vector<int32_t> oldStackPosVector;

	auto spectators = Spectators().find<Creature>(tile->getPosition(), true);
	auto playersSpectators = spectators.filter<Player>();

	for (auto spectator : playersSpectators) {
		if (const auto player = spectator->getPlayer()) {
			oldStackPosVector.push_back(player->canSeeCreature(creature) ? tile->getStackposOfCreature(player, creature) : -1);
		}
	}

	tile->removeCreature(creature);

	const Position &tilePosition = tile->getPosition();

	// send to client
	size_t i = 0;
	for (const auto spectator : playersSpectators) {
		if (const auto player = spectator->getPlayer()) {
			player->sendRemoveTileThing(tilePosition, oldStackPosVector[i++]);
		}
	}

	// event method
	for (const auto spectator : spectators) {
		spectator->onRemoveCreature(creature, isLogout);
	}

	if (creature->getMaster() && !creature->getMaster()->isRemoved()) {
		creature->setMaster(nullptr);
	}

	creature->getParent()->postRemoveNotification(creature, nullptr, 0);
	afterCreatureZoneChange(creature, creature->getZones(), {});

	creature->removeList();
	creature->setRemoved();
	ReleaseCreature(creature);

	removeCreatureCheck(creature);

	for (const auto summon : creature->summons) {
		summon->setSkillLoss(false);
		removeCreature(summon);
	}

	if (creature->getPlayer() && isLogout) {
		auto it = teamFinderMap.find(creature->getPlayer()->getGUID());
		if (it != teamFinderMap.end()) {
			teamFinderMap.erase(it);
		}
	}

	return true;
}

void Game::executeDeath(uint32_t creatureId) {
	Creature* creature = getCreatureByID(creatureId);
	if (creature && !creature->isRemoved()) {
		creature->onDeath();
		afterCreatureZoneChange(creature, creature->getZones(), {});
	}
}

void Game::playerTeleport(uint32_t playerId, const Position &newPosition) {
	Player* player = getPlayerByID(playerId);
	if (!player || !player->hasFlag(PlayerFlags_t::CanMapClickTeleport)) {
		return;
	}

	ReturnValue returnValue = g_game().internalTeleport(player, newPosition, false);
	if (returnValue != RETURNVALUE_NOERROR) {
		player->sendCancelMessage(returnValue);
	}
}

void Game::playerInspectItem(Player* player, const Position &pos) {
	Thing* thing = internalGetThing(player, pos, 0, 0, STACKPOS_TOPDOWN_ITEM);
	if (!thing) {
		player->sendCancelMessage(RETURNVALUE_NOTPOSSIBLE);
		return;
	}

	Item* item = thing->getItem();
	if (!item) {
		player->sendCancelMessage(RETURNVALUE_NOTPOSSIBLE);
		return;
	}

	player->sendItemInspection(item->getID(), static_cast<uint8_t>(item->getItemCount()), item, false);
}

void Game::playerInspectItem(Player* player, uint16_t itemId, uint8_t itemCount, bool cyclopedia) {
	player->sendItemInspection(itemId, itemCount, nullptr, cyclopedia);
}

FILELOADER_ERRORS Game::loadAppearanceProtobuf(const std::string &file) {
	using namespace Canary::protobuf::appearances;

	std::fstream fileStream(file, std::ios::in | std::ios::binary);
	if (!fileStream.is_open()) {
		g_logger().error("[Game::loadAppearanceProtobuf] - Failed to load {}, file cannot be oppened", file);
		fileStream.close();
		return ERROR_NOT_OPEN;
	}

	// Verify that the version of the library that we linked against is
	// compatible with the version of the headers we compiled against.
	GOOGLE_PROTOBUF_VERIFY_VERSION;
	appearances = Appearances();
	if (!appearances.ParseFromIstream(&fileStream)) {
		g_logger().error("[Game::loadAppearanceProtobuf] - Failed to parse binary file {}, file is invalid", file);
		fileStream.close();
		return ERROR_NOT_OPEN;
	}

	// Parsing all items into ItemType
	Item::items.loadFromProtobuf();

	// Only iterate other objects if necessary
	if (g_configManager().getBoolean(WARN_UNSAFE_SCRIPTS)) {
		// Registering distance effects
		for (uint32_t it = 0; it < appearances.effect_size(); it++) {
			registeredMagicEffects.push_back(static_cast<uint16_t>(appearances.effect(it).id()));
		}

		// Registering missile effects
		for (uint32_t it = 0; it < appearances.missile_size(); it++) {
			registeredDistanceEffects.push_back(static_cast<uint16_t>(appearances.missile(it).id()));
		}

		// Registering outfits
		for (uint32_t it = 0; it < appearances.outfit_size(); it++) {
			registeredLookTypes.push_back(static_cast<uint16_t>(appearances.outfit(it).id()));
		}
	}

	fileStream.close();

	// Disposing allocated objects.
	google::protobuf::ShutdownProtobufLibrary();

	return ERROR_NONE;
}

void Game::playerMoveThing(uint32_t playerId, const Position &fromPos, uint16_t itemId, uint8_t fromStackPos, const Position &toPos, uint8_t count) {
	Player* player = getPlayerByID(playerId);
	if (!player) {
		return;
	}

	// Prevent the player from being able to move the item within the imbuement window
	if (player->hasImbuingItem()) {
		return;
	}

	uint8_t fromIndex = 0;
	if (fromPos.x == 0xFFFF) {
		if (fromPos.y & 0x40) {
			fromIndex = fromPos.z;
		} else if ((fromPos.y == 0x20 || fromPos.y == 0x21) && !player->isDepotSearchOpenOnItem(itemId)) {
			// '0x20' -> From depot.
			// '0x21' -> From inbox.
			// Both only when the item is being moved from depot search window.
			player->sendCancelMessage(RETURNVALUE_NOTPOSSIBLE);
			return;
		} else {
			fromIndex = static_cast<uint8_t>(fromPos.y);
		}
	} else {
		fromIndex = fromStackPos;
	}

	Thing* thing = internalGetThing(player, fromPos, fromIndex, itemId, STACKPOS_MOVE);
	if (!thing) {
		player->sendCancelMessage(RETURNVALUE_NOTPOSSIBLE);
		return;
	}

	if (Creature* movingCreature = thing->getCreature()) {
		Tile* tile = map.getTile(toPos);
		if (!tile) {
			player->sendCancelMessage(RETURNVALUE_NOTPOSSIBLE);
			return;
		}

		if (Position::areInRange<1, 1, 0>(movingCreature->getPosition(), player->getPosition())) {
			std::shared_ptr<Task> task = createPlayerTask(
				g_configManager().getNumber(PUSH_DELAY),
				std::bind(&Game::playerMoveCreatureByID, this, player->getID(), movingCreature->getID(), movingCreature->getPosition(), tile->getPosition()),
				"Game::playerMoveCreatureByID"
			);
			player->setNextActionPushTask(task);
		} else {
			playerMoveCreature(player, movingCreature, movingCreature->getPosition(), tile);
		}
	} else if (thing->getItem()) {
		Cylinder* toCylinder = internalGetCylinder(player, toPos);
		if (!toCylinder) {
			player->sendCancelMessage(RETURNVALUE_NOTPOSSIBLE);
			return;
		}

		playerMoveItem(player, fromPos, itemId, fromStackPos, toPos, count, thing->getItem(), toCylinder);
	}
}

void Game::playerMoveCreatureByID(uint32_t playerId, uint32_t movingCreatureId, const Position &movingCreatureOrigPos, const Position &toPos) {
	Player* player = getPlayerByID(playerId);
	if (!player) {
		return;
	}

	Creature* movingCreature = getCreatureByID(movingCreatureId);
	if (!movingCreature) {
		return;
	}

	Tile* toTile = map.getTile(toPos);
	if (!toTile) {
		player->sendCancelMessage(RETURNVALUE_NOTPOSSIBLE);
		return;
	}

	playerMoveCreature(player, movingCreature, movingCreatureOrigPos, toTile);
}

void Game::playerMoveCreature(Player* player, Creature* movingCreature, const Position &movingCreatureOrigPos, Tile* toTile) {
	if (!player->canDoAction()) {
		uint32_t delay = 600;
		std::shared_ptr<Task> task = createPlayerTask(delay, std::bind(&Game::playerMoveCreatureByID, this, player->getID(), movingCreature->getID(), movingCreatureOrigPos, toTile->getPosition()), "Game::playerMoveCreatureByID");

		player->setNextActionPushTask(task);
		return;
	}

	player->setNextActionTask(nullptr);

	if (!Position::areInRange<1, 1, 0>(movingCreatureOrigPos, player->getPosition())) {
		// need to walk to the creature first before moving it
		std::forward_list<Direction> listDir;
		if (player->getPathTo(movingCreatureOrigPos, listDir, 0, 1, true, true)) {
			g_dispatcher().addTask(std::bind(&Game::playerAutoWalk, this, player->getID(), listDir), "Game::playerAutoWalk");

			std::shared_ptr<Task> task = createPlayerTask(600, std::bind(&Game::playerMoveCreatureByID, this, player->getID(), movingCreature->getID(), movingCreatureOrigPos, toTile->getPosition()), "Game::playerMoveCreatureByID");

			player->pushEvent(true);
			player->setNextActionPushTask(task);
		} else {
			player->sendCancelMessage(RETURNVALUE_THEREISNOWAY);
		}
		return;
	}

	player->pushEvent(false);
	const Monster* monster = movingCreature->getMonster();
	bool isFamiliar = false;
	if (monster) {
		isFamiliar = monster->isFamiliar();
	}

	if (!isFamiliar && ((!movingCreature->isPushable() && !player->hasFlag(PlayerFlags_t::CanPushAllCreatures)) || (movingCreature->isInGhostMode() && !player->isAccessPlayer()))) {
		player->sendCancelMessage(RETURNVALUE_NOTMOVEABLE);
		return;
	}

	// check throw distance
	const Position &movingCreaturePos = movingCreature->getPosition();
	const Position &toPos = toTile->getPosition();
	if ((Position::getDistanceX(movingCreaturePos, toPos) > movingCreature->getThrowRange()) || (Position::getDistanceY(movingCreaturePos, toPos) > movingCreature->getThrowRange()) || (Position::getDistanceZ(movingCreaturePos, toPos) * 4 > movingCreature->getThrowRange())) {
		player->sendCancelMessage(RETURNVALUE_DESTINATIONOUTOFREACH);
		return;
	}

	if (player != movingCreature) {
		if (toTile->hasFlag(TILESTATE_BLOCKPATH)) {
			player->sendCancelMessage(RETURNVALUE_NOTENOUGHROOM);
			return;
		} else if ((movingCreature->getZoneType() == ZONE_PROTECTION && !toTile->hasFlag(TILESTATE_PROTECTIONZONE)) || (movingCreature->getZoneType() == ZONE_NOPVP && !toTile->hasFlag(TILESTATE_NOPVPZONE))) {
			player->sendCancelMessage(RETURNVALUE_NOTPOSSIBLE);
			return;
		} else {
			if (CreatureVector* tileCreatures = toTile->getCreatures()) {
				for (Creature* tileCreature : *tileCreatures) {
					if (!tileCreature->isInGhostMode()) {
						player->sendCancelMessage(RETURNVALUE_NOTENOUGHROOM);
						return;
					}
				}
			}

			Npc* movingNpc = movingCreature->getNpc();
			if (movingNpc && movingNpc->canInteract(toPos)) {
				player->sendCancelMessage(RETURNVALUE_NOTENOUGHROOM);
				return;
			}
		}

		movingCreature->setLastPosition(movingCreature->getPosition());
	}

	if (!g_events().eventPlayerOnMoveCreature(player, movingCreature, movingCreaturePos, toPos)) {
		return;
	}

	if (!g_callbacks().checkCallback(EventCallback_t::playerOnMoveCreature, &EventCallback::playerOnMoveCreature, player, movingCreature, movingCreaturePos, toPos)) {
		return;
	}

	ReturnValue ret = internalMoveCreature(*movingCreature, *toTile);
	if (ret != RETURNVALUE_NOERROR) {
		player->sendCancelMessage(ret);
	}
	player->setLastPosition(player->getPosition());
}

ReturnValue Game::internalMoveCreature(Creature* creature, Direction direction, uint32_t flags /*= 0*/) {
	if (!creature) {
		return RETURNVALUE_NOTPOSSIBLE;
	}

	creature->setLastPosition(creature->getPosition());
	const Position &currentPos = creature->getPosition();
	Position destPos = getNextPosition(direction, currentPos);
	Player* player = creature->getPlayer();

	bool diagonalMovement = (direction & DIRECTION_DIAGONAL_MASK) != 0;
	if (player && !diagonalMovement) {
		// try go up
		auto tile = creature->getTile();
		if (currentPos.z != 8 && tile && tile->hasHeight(3)) {
			Tile* tmpTile = map.getTile(currentPos.x, currentPos.y, currentPos.getZ() - 1);
			if (tmpTile == nullptr || (tmpTile->getGround() == nullptr && !tmpTile->hasFlag(TILESTATE_BLOCKSOLID))) {
				tmpTile = map.getTile(destPos.x, destPos.y, destPos.getZ() - 1);
				if (tmpTile && tmpTile->getGround() && !tmpTile->hasFlag(TILESTATE_BLOCKSOLID)) {
					flags |= FLAG_IGNOREBLOCKITEM | FLAG_IGNOREBLOCKCREATURE;

					if (!tmpTile->hasFlag(TILESTATE_FLOORCHANGE)) {
						player->setDirection(direction);
						destPos.z--;
					}
				}
			}
		}

		// try go down
		if (currentPos.z != 7 && currentPos.z == destPos.z) {
			Tile* tmpTile = map.getTile(destPos.x, destPos.y, destPos.z);
			if (tmpTile == nullptr || (tmpTile->getGround() == nullptr && !tmpTile->hasFlag(TILESTATE_BLOCKSOLID))) {
				tmpTile = map.getTile(destPos.x, destPos.y, destPos.z + 1);
				if (tmpTile && tmpTile->hasHeight(3)) {
					flags |= FLAG_IGNOREBLOCKITEM | FLAG_IGNOREBLOCKCREATURE;
					player->setDirection(direction);
					destPos.z++;
				}
			}
		}
	}

	Tile* toTile = map.getTile(destPos);
	if (!toTile) {
		return RETURNVALUE_NOTPOSSIBLE;
	}
	return internalMoveCreature(*creature, *toTile, flags);
}

ReturnValue Game::internalMoveCreature(Creature &creature, Tile &toTile, uint32_t flags /*= 0*/) {
	if (creature.hasCondition(CONDITION_ROOTED)) {
		return RETURNVALUE_NOTPOSSIBLE;
	}

	// check if we can move the creature to the destination
	ReturnValue ret = toTile.queryAdd(0, creature, 1, flags);
	if (ret != RETURNVALUE_NOERROR) {
		return ret;
	}

	if (creature.hasCondition(CONDITION_ROOTED)) {
		return RETURNVALUE_NOTPOSSIBLE;
	}

	if (creature.hasCondition(CONDITION_FEARED)) {
		const MagicField* field = toTile.getFieldItem();
		if (field && !field->isBlocking() && field->getDamage() != 0) {
			return RETURNVALUE_NOTPOSSIBLE;
		}
	}

	map.moveCreature(creature, toTile);
	if (creature.getParent() != &toTile) {
		return RETURNVALUE_NOERROR;
	}

	int32_t index = 0;
	Item* toItem = nullptr;
	Tile* subCylinder = nullptr;
	Tile* toCylinder = &toTile;
	Tile* fromCylinder = nullptr;
	uint32_t n = 0;

	while ((subCylinder = toCylinder->queryDestination(index, creature, &toItem, flags)) != toCylinder) {
		map.moveCreature(creature, *subCylinder);

		if (creature.getParent() != subCylinder) {
			// could happen if a script move the creature
			fromCylinder = nullptr;
			break;
		}

		fromCylinder = toCylinder;
		toCylinder = subCylinder;
		flags = 0;

		// to prevent infinite loop
		if (++n >= MAP_MAX_LAYERS) {
			break;
		}
	}

	if (fromCylinder) {
		const Position &fromPosition = fromCylinder->getPosition();
		const Position &toPosition = toCylinder->getPosition();
		if (fromPosition.z != toPosition.z && (fromPosition.x != toPosition.x || fromPosition.y != toPosition.y)) {
			Direction dir = getDirectionTo(fromPosition, toPosition);
			if ((dir & DIRECTION_DIAGONAL_MASK) == 0) {
				internalCreatureTurn(&creature, dir);
			}
		}
	}

	return RETURNVALUE_NOERROR;
}

void Game::playerMoveItemByPlayerID(uint32_t playerId, const Position &fromPos, uint16_t itemId, uint8_t fromStackPos, const Position &toPos, uint8_t count) {
	Player* player = getPlayerByID(playerId);
	if (!player) {
		return;
	}
	playerMoveItem(player, fromPos, itemId, fromStackPos, toPos, count, nullptr, nullptr);
}

void Game::playerMoveItem(Player* player, const Position &fromPos, uint16_t itemId, uint8_t fromStackPos, const Position &toPos, uint8_t count, Item* item, Cylinder* toCylinder) {
	if (!player->canDoAction()) {
		uint32_t delay = player->getNextActionTime();
		std::shared_ptr<Task> task = createPlayerTask(delay, std::bind(&Game::playerMoveItemByPlayerID, this, player->getID(), fromPos, itemId, fromStackPos, toPos, count), "Game::playerMoveItemByPlayerID");
		player->setNextActionTask(task);
		return;
	}

	player->setNextActionTask(nullptr);

	if (item == nullptr) {
		uint8_t fromIndex = 0;
		if (fromPos.x == 0xFFFF) {
			if (fromPos.y & 0x40) {
				fromIndex = fromPos.z;
			} else if ((fromPos.y == 0x20 || fromPos.y == 0x21) && !player->isDepotSearchOpenOnItem(itemId)) {
				// '0x20' -> From depot.
				// '0x21' -> From inbox.
				// Both only when the item is being moved from depot search window.
				player->sendCancelMessage(RETURNVALUE_NOTPOSSIBLE);
				return;
			} else {
				fromIndex = static_cast<uint8_t>(fromPos.y);
			}
		} else {
			fromIndex = fromStackPos;
		}

		Thing* thing = internalGetThing(player, fromPos, fromIndex, itemId, STACKPOS_MOVE);
		if (!thing || !thing->getItem()) {
			player->sendCancelMessage(RETURNVALUE_NOTPOSSIBLE);
			return;
		}

		item = thing->getItem();
	}

	if (item->getID() != itemId) {
		player->sendCancelMessage(RETURNVALUE_NOTPOSSIBLE);
		return;
	}

	Cylinder* fromCylinder = nullptr;
	if (fromPos.x == 0xFFFF && (fromPos.y == 0x20 || fromPos.y == 0x21)) {
		// '0x20' -> From depot.
		// '0x21' -> From inbox.
		// Both only when the item is being moved from depot search window.
		if (!player->isDepotSearchOpenOnItem(itemId)) {
			player->sendCancelMessage(RETURNVALUE_NOTPOSSIBLE);
			return;
		}

		fromCylinder = item->getParent();
	} else {
		fromCylinder = internalGetCylinder(player, fromPos);
	}

	if (fromCylinder == nullptr) {
		player->sendCancelMessage(RETURNVALUE_NOTPOSSIBLE);
		return;
	}

	if (toCylinder == nullptr) {
		toCylinder = internalGetCylinder(player, toPos);
		if (toCylinder == nullptr) {
			player->sendCancelMessage(RETURNVALUE_NOTPOSSIBLE);
			return;
		}
	}

	// check if we can move this item
	if (ReturnValue ret = checkMoveItemToCylinder(player, fromCylinder, toCylinder, item, toPos); ret != RETURNVALUE_NOERROR) {
		player->sendCancelMessage(ret);
		return;
	}

	if (isTryingToStow(toPos, toCylinder)) {
		player->stowItem(item, count, false);
		return;
	}

	if (!item->isPushable() || item->hasAttribute(ItemAttribute_t::UNIQUEID)) {
		player->sendCancelMessage(RETURNVALUE_NOTMOVEABLE);
		return;
	}

	const Position &playerPos = player->getPosition();
	auto cylinderTile = fromCylinder->getTile();
	const Position &mapFromPos = cylinderTile ? cylinderTile->getPosition() : item->getPosition();
	if (playerPos.z != mapFromPos.z) {
		player->sendCancelMessage(playerPos.z > mapFromPos.z ? RETURNVALUE_FIRSTGOUPSTAIRS : RETURNVALUE_FIRSTGODOWNSTAIRS);
		return;
	}

	if (!Position::areInRange<1, 1>(playerPos, mapFromPos)) {
		// need to walk to the item first before using it
		std::forward_list<Direction> listDir;
		if (player->getPathTo(item->getPosition(), listDir, 0, 1, true, true)) {
			g_dispatcher().addTask(std::bind(&Game::playerAutoWalk, this, player->getID(), listDir), "Game::playerAutoWalk");

			std::shared_ptr<Task> task = createPlayerTask(400, std::bind(&Game::playerMoveItemByPlayerID, this, player->getID(), fromPos, itemId, fromStackPos, toPos, count), "Game::playerMoveItemByPlayerID");
			player->setNextWalkActionTask(task);
		} else {
			player->sendCancelMessage(RETURNVALUE_THEREISNOWAY);
		}
		return;
	}

	const Tile* toCylinderTile = toCylinder->getTile();
	const Position &mapToPos = toCylinderTile->getPosition();

	// hangable item specific code
	if (item->isHangable() && toCylinderTile->hasFlag(TILESTATE_SUPPORTS_HANGABLE)) {
		// destination supports hangable objects so need to move there first
		bool vertical = toCylinderTile->hasProperty(CONST_PROP_ISVERTICAL);
		if (vertical) {
			if (playerPos.x + 1 == mapToPos.x) {
				player->sendCancelMessage(RETURNVALUE_NOTPOSSIBLE);
				return;
			}
		} else { // horizontal
			if (playerPos.y + 1 == mapToPos.y) {
				player->sendCancelMessage(RETURNVALUE_NOTPOSSIBLE);
				return;
			}
		}

		if (!Position::areInRange<1, 1, 0>(playerPos, mapToPos)) {
			Position walkPos = mapToPos;
			if (vertical) {
				walkPos.x++;
			} else {
				walkPos.y++;
			}

			Position itemPos = fromPos;
			uint8_t itemStackPos = fromStackPos;

			if (fromPos.x != 0xFFFF && Position::areInRange<1, 1>(mapFromPos, playerPos)
				&& !Position::areInRange<1, 1, 0>(mapFromPos, walkPos)) {
				// need to pickup the item first
				Item* moveItem = nullptr;

				ReturnValue ret = internalMoveItem(fromCylinder, player, INDEX_WHEREEVER, item, count, &moveItem);
				if (ret != RETURNVALUE_NOERROR) {
					player->sendCancelMessage(ret);
					return;
				}

				// changing the position since its now in the inventory of the player
				internalGetPosition(moveItem, itemPos, itemStackPos);
			}

			std::forward_list<Direction> listDir;
			if (player->getPathTo(walkPos, listDir, 0, 0, true, true)) {
				g_dispatcher().addTask(std::bind(&Game::playerAutoWalk, this, player->getID(), listDir), "Game::playerAutoWalk");

				std::shared_ptr<Task> task = createPlayerTask(400, std::bind(&Game::playerMoveItemByPlayerID, this, player->getID(), itemPos, itemId, itemStackPos, toPos, count), "Game::playerMoveItemByPlayerID");
				player->setNextWalkActionTask(task);
			} else {
				player->sendCancelMessage(RETURNVALUE_THEREISNOWAY);
			}
			return;
		}
	}

	if ((Position::getDistanceX(playerPos, mapToPos) > item->getThrowRange()) || (Position::getDistanceY(playerPos, mapToPos) > item->getThrowRange()) || (Position::getDistanceZ(mapFromPos, mapToPos) * 4 > item->getThrowRange())) {
		player->sendCancelMessage(RETURNVALUE_DESTINATIONOUTOFREACH);
		return;
	}

	if (!canThrowObjectTo(mapFromPos, mapToPos)) {
		player->sendCancelMessage(RETURNVALUE_CANNOTTHROW);
		return;
	}

	if (!g_callbacks().checkCallback(EventCallback_t::playerOnMoveItem, &EventCallback::playerOnMoveItem, player, item, count, fromPos, toPos, fromCylinder, toCylinder)) {
		return;
	}

	if (!g_events().eventPlayerOnMoveItem(player, item, count, fromPos, toPos, fromCylinder, toCylinder)) {
		return;
	}

	uint8_t toIndex = 0;
	if (toPos.x == 0xFFFF) {
		if (toPos.y & 0x40) {
			toIndex = toPos.z;
		} else {
			toIndex = static_cast<uint8_t>(toPos.y);
		}
	}

	if (item->isWrapable()) {
		HouseTile* toHouseTile = dynamic_cast<HouseTile*>(map.getTile(mapToPos));
		HouseTile* fromHouseTile = dynamic_cast<HouseTile*>(map.getTile(mapFromPos));
		if (fromHouseTile && (!toHouseTile || toHouseTile->getHouse()->getId() != fromHouseTile->getHouse()->getId())) {
			player->sendCancelMessage("You can't move this item outside a house.");
			return;
		}
	}

	ReturnValue ret = internalMoveItem(fromCylinder, toCylinder, toIndex, item, count, nullptr, 0, player);
	if (ret != RETURNVALUE_NOERROR) {
		player->sendCancelMessage(ret);
	} else if (toCylinder->getContainer() && fromCylinder->getContainer() && fromCylinder->getContainer()->countsToLootAnalyzerBalance() && toCylinder->getContainer()->getTopParent() == player) {
		player->sendLootStats(item, count);
	}
	player->cancelPush();

	item->checkDecayMapItemOnMove();

	g_events().eventPlayerOnItemMoved(player, item, count, fromPos, toPos, fromCylinder, toCylinder);
	g_callbacks().executeCallback(EventCallback_t::playerOnItemMoved, &EventCallback::playerOnItemMoved, player, item, count, fromPos, toPos, fromCylinder, toCylinder);
}

bool Game::isTryingToStow(const Position &toPos, Cylinder* toCylinder) const {
	return toCylinder->getContainer() && toCylinder->getItem()->getID() == ITEM_LOCKER && toPos.getZ() == ITEM_SUPPLY_STASH_INDEX;
}

ReturnValue Game::checkMoveItemToCylinder(Player* player, Cylinder* fromCylinder, Cylinder* toCylinder, Item* item, Position toPos) {
	if (!player || !toCylinder || !item) {
		return RETURNVALUE_NOTPOSSIBLE;
	}

	if (Container* toCylinderContainer = toCylinder->getContainer()) {
		auto containerID = toCylinderContainer->getID();

		// check the store inbox index if gold pouch forces it as containerID
		if (containerID == ITEM_STORE_INBOX) {
			Item* cylinderItem = toCylinderContainer->getItemByIndex(toPos.getZ());

			if (cylinderItem && cylinderItem->getID() == ITEM_GOLD_POUCH) {
				containerID = ITEM_GOLD_POUCH;
			}
		}

		if (containerID == ITEM_GOLD_POUCH) {
			if (g_configManager().getBoolean(TOGGLE_GOLD_POUCH_QUICKLOOT_ONLY)) {
				return RETURNVALUE_CONTAINERNOTENOUGHROOM;
			}

			bool allowAnything = g_configManager().getBoolean(TOGGLE_GOLD_POUCH_ALLOW_ANYTHING);

			if (!allowAnything && item->getID() != ITEM_GOLD_COIN && item->getID() != ITEM_PLATINUM_COIN && item->getID() != ITEM_CRYSTAL_COIN) {
				return RETURNVALUE_CONTAINERNOTENOUGHROOM;
			}

			// prevent move up
			if (!item->isStoreItem() && fromCylinder->getContainer() && fromCylinder->getContainer()->getID() == ITEM_GOLD_POUCH) {
				return RETURNVALUE_CONTAINERNOTENOUGHROOM;
			}

			return RETURNVALUE_NOERROR;
		}

		const Container* topParentContainer = toCylinderContainer->getRootContainer();

		if (!item->isStoreItem() && (containerID == ITEM_STORE_INBOX || topParentContainer->getParent() && topParentContainer->getParent()->getContainer() && topParentContainer->getParent()->getContainer()->getID() == ITEM_STORE_INBOX)) {
			return RETURNVALUE_CONTAINERNOTENOUGHROOM;
		}

		if (item->isStoreItem()) {
			bool isValidMoveItem = false;
			if (HouseTile* fromHouseTile = dynamic_cast<HouseTile*>(fromCylinder->getTile()); fromHouseTile && fromHouseTile->getHouse()->getOwner() != player->getGUID()) {
				return RETURNVALUE_NOTPOSSIBLE;
			}

			if (containerID == ITEM_STORE_INBOX || containerID == ITEM_DEPOT || toCylinderContainer->isDepotChest()) {
				isValidMoveItem = true;
			}

			if (topParentContainer->getParent() && topParentContainer->getParent()->getContainer() && (topParentContainer->getParent()->getContainer()->isDepotChest() || topParentContainer->getParent()->getContainer()->getID() == ITEM_STORE_INBOX)) {
				isValidMoveItem = true;
			}

			if (!isValidMoveItem) {
				return RETURNVALUE_NOTPOSSIBLE;
			}
		}

		if (item->getContainer() && !item->isStoreItem()) {
			for (Item* containerItem : item->getContainer()->getItems(true)) {
				if (containerItem->isStoreItem() && ((containerID != ITEM_GOLD_POUCH && containerID != ITEM_DEPOT && containerID != ITEM_STORE_INBOX) || (topParentContainer->getParent() && topParentContainer->getParent()->getContainer() && (!topParentContainer->getParent()->getContainer()->isDepotChest() || topParentContainer->getParent()->getContainer()->getID() != ITEM_STORE_INBOX)))) {
					return RETURNVALUE_NOTPOSSIBLE;
				}
			}
		}
	} else if (toCylinder->getTile()) {
		HouseTile* toHouseTile = dynamic_cast<HouseTile*>(toCylinder->getTile());
		if (fromCylinder->getContainer()) {
			if (item->isStoreItem()) {
				if (!toHouseTile || toHouseTile && toHouseTile->getHouse()->getOwner() != player->getGUID()) {
					return RETURNVALUE_NOTPOSSIBLE;
				}
			}
			if (item->getContainer() && !item->isStoreItem()) {
				for (Item* containerItem : item->getContainer()->getItems(true)) {
					if (containerItem->isStoreItem()) {
						return RETURNVALUE_NOTPOSSIBLE;
					}
				}
			}

			return RETURNVALUE_NOERROR;
		}

		if (item->isStoreItem() && !toHouseTile) {
			return RETURNVALUE_NOTPOSSIBLE;
		}
	}

	return RETURNVALUE_NOERROR;
}

ReturnValue Game::internalMoveItem(Cylinder* fromCylinder, Cylinder* toCylinder, int32_t index, Item* item, uint32_t count, Item** movedItem, uint32_t flags /*= 0*/, Creature* actor /*=nullptr*/, Item* tradeItem /* = nullptr*/, bool checkTile /* = true*/) {
	if (fromCylinder == nullptr) {
		g_logger().error("[{}] fromCylinder is nullptr", __FUNCTION__);
		return RETURNVALUE_NOTPOSSIBLE;
	}
	if (toCylinder == nullptr) {
		g_logger().error("[{}] toCylinder is nullptr", __FUNCTION__);
		return RETURNVALUE_NOTPOSSIBLE;
	}

	if (checkTile) {
		if (Tile* fromTile = fromCylinder->getTile()) {
			auto it = browseFields.find(fromTile);
			if (it != browseFields.end() && it->second == fromCylinder) {
				fromCylinder = fromTile;
			}
		}
	}

	Item* toItem = nullptr;

	Cylinder* subCylinder;
	int floorN = 0;

	while ((subCylinder = toCylinder->queryDestination(index, *item, &toItem, flags)) != toCylinder) {
		toCylinder = subCylinder;
		flags = 0;

		// to prevent infinite loop
		if (++floorN >= MAP_MAX_LAYERS) {
			break;
		}
	}

	// destination is the same as the source?
	if (item == toItem) {
		return RETURNVALUE_NOERROR; // silently ignore move
	}

	// 'Move up' stackable items fix
	//  Cip's client never sends the count of stackables when using "Move up" menu option
	if (item->isStackable() && count == 255 && fromCylinder->getParent() == toCylinder) {
		count = item->getItemCount();
	}

	// check if we can add this item
	ReturnValue ret = toCylinder->queryAdd(index, *item, count, flags, actor);
	if (ret == RETURNVALUE_NEEDEXCHANGE) {
		// check if we can add it to source cylinder
		ret = fromCylinder->queryAdd(fromCylinder->getThingIndex(item), *toItem, toItem->getItemCount(), 0);
		if (ret == RETURNVALUE_NOERROR) {
			// check how much we can move
			uint32_t maxExchangeQueryCount = 0;
			ReturnValue retExchangeMaxCount = fromCylinder->queryMaxCount(INDEX_WHEREEVER, *toItem, toItem->getItemCount(), maxExchangeQueryCount, 0);

			if (retExchangeMaxCount != RETURNVALUE_NOERROR && maxExchangeQueryCount == 0) {
				return retExchangeMaxCount;
			}

			if (toCylinder->queryRemove(*toItem, toItem->getItemCount(), flags, actor) == RETURNVALUE_NOERROR) {
				int32_t oldToItemIndex = toCylinder->getThingIndex(toItem);
				toCylinder->removeThing(toItem, toItem->getItemCount());
				fromCylinder->addThing(toItem);

				if (oldToItemIndex != -1) {
					toCylinder->postRemoveNotification(toItem, fromCylinder, oldToItemIndex);
				}

				int32_t newToItemIndex = fromCylinder->getThingIndex(toItem);
				if (newToItemIndex != -1) {
					fromCylinder->postAddNotification(toItem, toCylinder, newToItemIndex);
				}

				ret = toCylinder->queryAdd(index, *item, count, flags);
				toItem = nullptr;
			}
		}
	}

	if (ret != RETURNVALUE_NOERROR) {
		return ret;
	}

	// check how much we can move
	uint32_t maxQueryCount = 0;
	ReturnValue retMaxCount = toCylinder->queryMaxCount(index, *item, count, maxQueryCount, flags);
	if (retMaxCount != RETURNVALUE_NOERROR && maxQueryCount == 0) {
		return retMaxCount;
	}

	uint32_t m;
	if (item->isStackable()) {
		m = std::min<uint32_t>(count, maxQueryCount);
	} else {
		m = maxQueryCount;
	}

	Item* moveItem = item;
	// check if we can remove this item
	ret = fromCylinder->queryRemove(*item, m, flags, actor);
	if (ret != RETURNVALUE_NOERROR) {
		return ret;
	}

	if (tradeItem) {
		if (toCylinder->getItem() == tradeItem) {
			return RETURNVALUE_NOTENOUGHROOM;
		}

		Cylinder* tmpCylinder = toCylinder->getParent();
		while (tmpCylinder) {
			if (tmpCylinder->getItem() == tradeItem) {
				return RETURNVALUE_NOTENOUGHROOM;
			}

			tmpCylinder = tmpCylinder->getParent();
		}
	}

	// remove the item
	int32_t itemIndex = fromCylinder->getThingIndex(item);
	Item* updateItem = nullptr;
	fromCylinder->removeThing(item, m);

	// update item(s)
	if (item->isStackable()) {
		uint32_t n;

		if (toItem && item->equals(toItem)) {
			n = std::min<uint32_t>(toItem->getStackSize() - toItem->getItemCount(), m);
			toCylinder->updateThing(toItem, toItem->getID(), toItem->getItemCount() + n);
			updateItem = toItem;
		} else {
			n = 0;
		}

		int32_t newCount = m - n;
		if (newCount > 0) {
			moveItem = item->clone();
			moveItem->setItemCount(newCount);
		} else {
			moveItem = nullptr;
		}

		if (item->isRemoved()) {
			item->stopDecaying();
			ReleaseItem(item);
		}
	}

	// add item
	if (moveItem /*m - n > 0*/) {
		toCylinder->addThing(index, moveItem);
	}

	if (itemIndex != -1) {
		fromCylinder->postRemoveNotification(item, toCylinder, itemIndex);
	}

	if (moveItem) {
		int32_t moveItemIndex = toCylinder->getThingIndex(moveItem);
		if (moveItemIndex != -1) {
			toCylinder->postAddNotification(moveItem, fromCylinder, moveItemIndex);
		}
		moveItem->startDecaying();
	}

	if (updateItem) {
		int32_t updateItemIndex = toCylinder->getThingIndex(updateItem);
		if (updateItemIndex != -1) {
			toCylinder->postAddNotification(updateItem, fromCylinder, updateItemIndex);
		}
		updateItem->startDecaying();
	}

	if (movedItem) {
		if (moveItem) {
			*movedItem = moveItem;
		} else {
			*movedItem = item;
		}
	}

	Item* quiver = toCylinder->getItem();
	if (quiver && quiver->isQuiver()
		&& quiver->getHoldingPlayer()
		&& quiver->getHoldingPlayer()->getThing(CONST_SLOT_RIGHT) == quiver) {
		quiver->getHoldingPlayer()->sendInventoryItem(CONST_SLOT_RIGHT, quiver);
	} else {
		quiver = fromCylinder->getItem();
		if (quiver && quiver->isQuiver()
			&& quiver->getHoldingPlayer()
			&& quiver->getHoldingPlayer()->getThing(CONST_SLOT_RIGHT) == quiver) {
			quiver->getHoldingPlayer()->sendInventoryItem(CONST_SLOT_RIGHT, quiver);
		}
	}

	if (SoundEffect_t soundEffect = item->getMovementSound(toCylinder);
		toCylinder && soundEffect != SoundEffect_t::SILENCE) {
		if (toCylinder->getContainer() && actor && actor->getPlayer() && (toCylinder->getContainer()->isInsideDepot(true) || toCylinder->getContainer()->getHoldingPlayer())) {
			actor->getPlayer()->sendSingleSoundEffect(toCylinder->getPosition(), soundEffect, SourceEffect_t::OWN);
		} else {
			sendSingleSoundEffect(toCylinder->getPosition(), soundEffect, actor);
		}
	}

	// we could not move all, inform the player
	if (item->isStackable() && maxQueryCount < count) {
		return retMaxCount;
	}

	// looting analyser from this point forward
	if (fromCylinder && actor && toCylinder) {
		if (!fromCylinder->getContainer() || !actor->getPlayer() || !toCylinder->getContainer()) {
			return ret;
		}

		if (Player* player = actor->getPlayer()) {
			// Refresh depot search window if necessary
			if (player->isDepotSearchOpenOnItem(item->getID()) && ((fromCylinder->getItem() && fromCylinder->getItem()->isInsideDepot(true)) || (toCylinder->getItem() && toCylinder->getItem()->isInsideDepot(true)))) {
				player->requestDepotSearchItem(item->getID(), item->getTier());
			}

			const ItemType &it = Item::items[fromCylinder->getItem()->getID()];
			if (it.id <= 0) {
				return ret;
			}

			if (it.isCorpse && toCylinder->getContainer()->getTopParent() == player && item->getIsLootTrackeable()) {
				player->sendLootStats(item, static_cast<uint8_t>(item->getItemCount()));
			}
		}
	}

	return ret;
}

ReturnValue Game::internalAddItem(Cylinder* toCylinder, Item* item, int32_t index /*= INDEX_WHEREEVER*/, uint32_t flags /* = 0*/, bool test /* = false*/) {
	uint32_t remainderCount = 0;
	return internalAddItem(toCylinder, item, index, flags, test, remainderCount);
}

ReturnValue Game::internalAddItem(Cylinder* toCylinder, Item* item, int32_t index, uint32_t flags, bool test, uint32_t &remainderCount) {
	if (toCylinder == nullptr) {
		g_logger().error("[{}] fromCylinder is nullptr", __FUNCTION__);
		return RETURNVALUE_NOTPOSSIBLE;
	}
	if (item == nullptr) {
		g_logger().error("[{}] item is nullptr", __FUNCTION__);
		return RETURNVALUE_NOTPOSSIBLE;
	}

	auto addedItem = toCylinder->getItem();

	Cylinder* destCylinder = toCylinder;
	Item* toItem = nullptr;
	toCylinder = toCylinder->queryDestination(index, *item, &toItem, flags);

	// check if we can add this item
	ReturnValue ret = toCylinder->queryAdd(index, *item, item->getItemCount(), flags);
	if (ret != RETURNVALUE_NOERROR) {
		return ret;
	}

	/*
	Check if we can move add the whole amount, we do this by checking against the original cylinder,
	since the queryDestination can return a cylinder that might only hold a part of the full amount.
	*/
	uint32_t maxQueryCount = 0;
	ret = destCylinder->queryMaxCount(INDEX_WHEREEVER, *item, item->getItemCount(), maxQueryCount, flags);

	if (ret != RETURNVALUE_NOERROR && addedItem && addedItem->getID() != ITEM_REWARD_CONTAINER) {
		return ret;
	}

	if (test) {
		return RETURNVALUE_NOERROR;
	}

	if (item->isStackable() && item->equals(toItem)) {
		uint32_t m = std::min<uint32_t>(item->getItemCount(), maxQueryCount);
		uint32_t n = std::min<uint32_t>(toItem->getStackSize() - toItem->getItemCount(), m);

		toCylinder->updateThing(toItem, toItem->getID(), toItem->getItemCount() + n);

		int32_t count = m - n;
		if (count > 0) {
			if (item->getItemCount() != count) {
				Item* remainderItem = item->clone();
				remainderItem->setItemCount(count);
				if (internalAddItem(destCylinder, remainderItem, INDEX_WHEREEVER, flags, false) != RETURNVALUE_NOERROR) {
					ReleaseItem(remainderItem);
					remainderCount = count;
				}
			} else {
				toCylinder->addThing(index, item);

				int32_t itemIndex = toCylinder->getThingIndex(item);
				if (itemIndex != -1) {
					toCylinder->postAddNotification(item, nullptr, itemIndex);
				}
			}
		} else {
			// fully merged with toItem, item will be destroyed
			item->onRemoved();
			ReleaseItem(item);

			int32_t itemIndex = toCylinder->getThingIndex(toItem);
			if (itemIndex != -1) {
				toCylinder->postAddNotification(toItem, nullptr, itemIndex);
			}
		}
	} else {
		toCylinder->addThing(index, item);

		int32_t itemIndex = toCylinder->getThingIndex(item);
		if (itemIndex != -1) {
			toCylinder->postAddNotification(item, nullptr, itemIndex);
		}
	}

	if (addedItem && addedItem->isQuiver()
		&& addedItem->getHoldingPlayer()
		&& addedItem->getHoldingPlayer()->getThing(CONST_SLOT_RIGHT) == addedItem) {
		addedItem->getHoldingPlayer()->sendInventoryItem(CONST_SLOT_RIGHT, addedItem);
	}

	return RETURNVALUE_NOERROR;
}

ReturnValue Game::internalRemoveItem(Item* item, int32_t count /*= -1*/, bool test /*= false*/, uint32_t flags /*= 0*/, bool force /*= false*/) {
	if (item == nullptr) {
		g_logger().debug("{} - Item is nullptr", __FUNCTION__);
		return RETURNVALUE_NOTPOSSIBLE;
	}
	Cylinder* cylinder = item->getParent();
	if (cylinder == nullptr) {
		g_logger().debug("{} - Cylinder is nullptr", __FUNCTION__);
		return RETURNVALUE_NOTPOSSIBLE;
	}
	Tile* fromTile = cylinder->getTile();
	if (fromTile) {
		auto it = browseFields.find(fromTile);
		if (it != browseFields.end() && it->second == cylinder) {
			cylinder = fromTile;
		}
	}
	if (count == -1) {
		count = item->getItemCount();
	}
	ReturnValue ret = cylinder->queryRemove(*item, count, flags | FLAG_IGNORENOTMOVEABLE);
	if (!force && ret != RETURNVALUE_NOERROR) {
		g_logger().debug("{} - Failed to execute query remove", __FUNCTION__);
		return ret;
	}
	if (!force && !item->canRemove()) {
		g_logger().debug("{} - Failed to remove item", __FUNCTION__);
		return RETURNVALUE_NOTPOSSIBLE;
	}

	// Not remove item with decay loaded from map
	if (!force && item->canDecay() && cylinder->getTile() && item->isLoadedFromMap()) {
		g_logger().debug("Cannot remove item with id {}, name {}, on position {}", item->getID(), item->getName(), cylinder->getPosition().toString());
		item->stopDecaying();
		return RETURNVALUE_THISISIMPOSSIBLE;
	}

	if (!test) {
		int32_t index = cylinder->getThingIndex(item);
		// remove the item
		cylinder->removeThing(item, count);

		if (item->isRemoved()) {
			item->onRemoved();
			item->stopDecaying();
			ReleaseItem(item);
		}

		cylinder->postRemoveNotification(item, nullptr, index);
	}

	Item* quiver = cylinder->getItem();
	if (quiver && quiver->isQuiver()
		&& quiver->getHoldingPlayer()
		&& quiver->getHoldingPlayer()->getThing(CONST_SLOT_RIGHT) == quiver) {
		quiver->getHoldingPlayer()->sendInventoryItem(CONST_SLOT_RIGHT, quiver);
	}

	return RETURNVALUE_NOERROR;
}

ReturnValue Game::internalPlayerAddItem(Player* player, Item* item, bool dropOnMap /*= true*/, Slots_t slot /*= CONST_SLOT_WHEREEVER*/) {
	uint32_t remainderCount = 0;
	ReturnValue ret = internalAddItem(player, item, static_cast<int32_t>(slot), 0, false, remainderCount);
	if (remainderCount != 0) {
		Item* remainderItem = Item::CreateItem(item->getID(), remainderCount);
		ReturnValue remaindRet = internalAddItem(player->getTile(), remainderItem, INDEX_WHEREEVER, FLAG_NOLIMIT);
		if (remaindRet != RETURNVALUE_NOERROR) {
			ReleaseItem(remainderItem);
			player->sendLootStats(item, static_cast<uint8_t>(item->getItemCount()));
		}
	}

	if (ret != RETURNVALUE_NOERROR && dropOnMap) {
		ret = internalAddItem(player->getTile(), item, INDEX_WHEREEVER, FLAG_NOLIMIT);
	}

	if (ret == RETURNVALUE_NOERROR) {
		player->sendForgingData();
	}

	return ret;
}

Item* Game::findItemOfType(const Cylinder* cylinder, uint16_t itemId, bool depthSearch /*= true*/, int32_t subType /*= -1*/) const {
	if (cylinder == nullptr) {
		g_logger().error("[{}] Cylinder is nullptr", __FUNCTION__);
		return nullptr;
	}

	std::vector<Container*> containers;
	for (size_t i = cylinder->getFirstIndex(), j = cylinder->getLastIndex(); i < j; ++i) {
		Thing* thing = cylinder->getThing(i);
		if (!thing) {
			continue;
		}

		Item* item = thing->getItem();
		if (!item) {
			continue;
		}

		if (item->getID() == itemId && (subType == -1 || subType == item->getSubType())) {
			return item;
		}

		if (depthSearch) {
			Container* container = item->getContainer();
			if (container) {
				containers.push_back(container);
			}
		}
	}

	size_t i = 0;
	while (i < containers.size()) {
		Container* container = containers[i++];
		for (Item* item : container->getItemList()) {
			if (item->getID() == itemId && (subType == -1 || subType == item->getSubType())) {
				return item;
			}

			Container* subContainer = item->getContainer();
			if (subContainer) {
				containers.push_back(subContainer);
			}
		}
	}
	return nullptr;
}

bool Game::removeMoney(Cylinder* cylinder, uint64_t money, uint32_t flags /*= 0*/, bool useBalance /*= false*/) {
	if (cylinder == nullptr) {
		g_logger().error("[{}] cylinder is nullptr", __FUNCTION__);
		return false;
	}
	if (money == 0) {
		return true;
	}
	std::vector<Container*> containers;
	std::multimap<uint32_t, Item*> moneyMap;
	uint64_t moneyCount = 0;
	for (size_t i = cylinder->getFirstIndex(), j = cylinder->getLastIndex(); i < j; ++i) {
		Thing* thing = cylinder->getThing(i);
		if (!thing) {
			continue;
		}
		Item* item = thing->getItem();
		if (!item) {
			continue;
		}
		Container* container = item->getContainer();
		if (container) {
			containers.push_back(container);
		} else {
			const uint32_t worth = item->getWorth();
			if (worth != 0) {
				moneyCount += worth;
				moneyMap.emplace(worth, item);
			}
		}
	}
	size_t i = 0;
	while (i < containers.size()) {
		Container* container = containers[i++];
		for (Item* item : container->getItemList()) {
			Container* tmpContainer = item->getContainer();
			if (tmpContainer) {
				containers.push_back(tmpContainer);
			} else {
				const uint32_t worth = item->getWorth();
				if (worth != 0) {
					moneyCount += worth;
					moneyMap.emplace(worth, item);
				}
			}
		}
	}

	Player* player = useBalance ? dynamic_cast<Player*>(cylinder) : nullptr;
	uint64_t balance = 0;
	if (useBalance && player) {
		balance = player->getBankBalance();
	}

	if (moneyCount + balance < money) {
		return false;
	}

	for (const auto &moneyEntry : moneyMap) {
		Item* item = moneyEntry.second;
		if (moneyEntry.first < money) {
			internalRemoveItem(item);
			money -= moneyEntry.first;
		} else if (moneyEntry.first > money) {
			const uint32_t worth = moneyEntry.first / item->getItemCount();
			const uint32_t removeCount = std::ceil(money / static_cast<double>(worth));
			addMoney(cylinder, (worth * removeCount) - money, flags);
			internalRemoveItem(item, removeCount);
			return true;
		} else {
			internalRemoveItem(item);
			return true;
		}
	}

	if (useBalance && player && player->getBankBalance() >= money) {
		player->setBankBalance(player->getBankBalance() - money);
	}

	return true;
}

void Game::addMoney(Cylinder* cylinder, uint64_t money, uint32_t flags /*= 0*/) {
	if (cylinder == nullptr) {
		g_logger().error("[{}] cylinder is nullptr", __FUNCTION__);
		return;
	}
	if (money == 0) {
		return;
	}

	uint32_t crystalCoins = money / 10000;
	money -= crystalCoins * 10000;
	while (crystalCoins > 0) {
		const uint16_t count = std::min<uint32_t>(100, crystalCoins);

		Item* remaindItem = Item::CreateItem(ITEM_CRYSTAL_COIN, count);

		ReturnValue ret = internalAddItem(cylinder, remaindItem, INDEX_WHEREEVER, flags);
		if (ret != RETURNVALUE_NOERROR) {
			internalAddItem(cylinder->getTile(), remaindItem, INDEX_WHEREEVER, FLAG_NOLIMIT);
		}

		crystalCoins -= count;
	}

	uint16_t platinumCoins = money / 100;
	if (platinumCoins != 0) {
		Item* remaindItem = Item::CreateItem(ITEM_PLATINUM_COIN, platinumCoins);

		ReturnValue ret = internalAddItem(cylinder, remaindItem, INDEX_WHEREEVER, flags);
		if (ret != RETURNVALUE_NOERROR) {
			internalAddItem(cylinder->getTile(), remaindItem, INDEX_WHEREEVER, FLAG_NOLIMIT);
		}

		money -= platinumCoins * 100;
	}

	if (money != 0) {
		Item* remaindItem = Item::CreateItem(ITEM_GOLD_COIN, money);

		ReturnValue ret = internalAddItem(cylinder, remaindItem, INDEX_WHEREEVER, flags);
		if (ret != RETURNVALUE_NOERROR) {
			internalAddItem(cylinder->getTile(), remaindItem, INDEX_WHEREEVER, FLAG_NOLIMIT);
		}
	}
}

Item* Game::transformItem(Item* item, uint16_t newId, int32_t newCount /*= -1*/) {
	if (item->getID() == newId && (newCount == -1 || (newCount == item->getSubType() && newCount != 0))) { // chargeless item placed on map = infinite
		return item;
	}

	Cylinder* cylinder = item->getParent();
	if (cylinder == nullptr) {
		return nullptr;
	}

	Tile* fromTile = cylinder->getTile();
	if (fromTile) {
		auto it = browseFields.find(fromTile);
		if (it != browseFields.end() && it->second == cylinder) {
			cylinder = fromTile;
		}
	}

	int32_t itemIndex = cylinder->getThingIndex(item);
	if (itemIndex == -1) {
		return item;
	}

	if (!item->canTransform()) {
		return item;
	}

	const ItemType &newType = Item::items[newId];
	if (newType.id == 0) {
		return item;
	}

	const ItemType &curType = Item::items[item->getID()];
	if (item->isAlwaysOnTop() != (newType.alwaysOnTopOrder != 0)) {
		// This only occurs when you transform items on tiles from a downItem to a topItem (or vice versa)
		// Remove the old, and add the new
		cylinder->removeThing(item, item->getItemCount());
		cylinder->postRemoveNotification(item, cylinder, itemIndex);

		item->setID(newId);
		if (newCount != -1) {
			item->setSubType(newCount);
		}
		cylinder->addThing(item);

		Cylinder* newParent = item->getParent();
		if (newParent == nullptr) {
			item->stopDecaying();
			ReleaseItem(item);
			return nullptr;
		}

		newParent->postAddNotification(item, cylinder, newParent->getThingIndex(item));
		item->startDecaying();

		return item;
	}

	if (curType.type == newType.type) {
		// Both items has the same type so we can safely change id/subtype
		if (newCount == 0 && (item->isStackable() || item->hasAttribute(ItemAttribute_t::CHARGES))) {
			if (item->isStackable()) {
				internalRemoveItem(item);
				return nullptr;
			} else {
				int32_t newItemId = newId;
				if (curType.id == newType.id) {
					newItemId = curType.decayTo;
				}

				if (newItemId < 0) {
					internalRemoveItem(item);
					return nullptr;
				} else if (newItemId != newId) {
					// Replacing the the old item with the new while maintaining the old position
					auto newItem = item->transform(newItemId);
					if (newItem == nullptr) {
						g_logger().error("[{}] new item with id {} is nullptr, (ERROR CODE: 01)", __FUNCTION__, newItemId);
						return nullptr;
					}

					return newItem;
				} else {
					return transformItem(item, newItemId);
				}
			}
		} else {
			cylinder->postRemoveNotification(item, cylinder, itemIndex);
			uint16_t itemId = item->getID();
			int32_t count = item->getSubType();

			if (curType.id != newType.id) {
				if (newType.group != curType.group) {
					item->setDefaultSubtype();
				}

				itemId = newId;
			}

			if (newCount != -1 && newType.hasSubType()) {
				count = newCount;
			}

			cylinder->updateThing(item, itemId, count);
			cylinder->postAddNotification(item, cylinder, itemIndex);

			Item* quiver = cylinder->getItem();
			if (quiver && quiver->isQuiver()
				&& quiver->getHoldingPlayer()
				&& quiver->getHoldingPlayer()->getThing(CONST_SLOT_RIGHT) == quiver) {
				quiver->getHoldingPlayer()->sendInventoryItem(CONST_SLOT_RIGHT, quiver);
			}
			item->startDecaying();

			return item;
		}
	}

	Item* quiver = cylinder->getItem();
	if (quiver && quiver->isQuiver()
		&& quiver->getHoldingPlayer()
		&& quiver->getHoldingPlayer()->getThing(CONST_SLOT_RIGHT) == quiver) {
		quiver->getHoldingPlayer()->sendInventoryItem(CONST_SLOT_RIGHT, quiver);
	}

	// Replacing the the old item with the new while maintaining the old position
	auto newItem = item->transform(newId, newCount);
	if (newItem == nullptr) {
		g_logger().error("[{}] new item with id {} is nullptr (ERROR CODE: 02)", __FUNCTION__, newId);
		return nullptr;
	}

	return newItem;
}

ReturnValue Game::internalTeleport(Thing* thing, const Position &newPos, bool pushMove /* = true*/, uint32_t flags /*= 0*/) {
	if (thing == nullptr) {
		g_logger().error("[{}] thing is nullptr", __FUNCTION__);
		return RETURNVALUE_NOTPOSSIBLE;
	}

	if (newPos == thing->getPosition()) {
		return RETURNVALUE_CONTACTADMINISTRATOR;
	} else if (thing->isRemoved()) {
		return RETURNVALUE_NOTPOSSIBLE;
	}

	Tile* toTile = map.getTile(newPos);
	if (!toTile) {
		return RETURNVALUE_NOTPOSSIBLE;
	}

	if (Creature* creature = thing->getCreature()) {
		ReturnValue ret = toTile->queryAdd(0, *creature, 1, FLAG_NOLIMIT);
		if (ret != RETURNVALUE_NOERROR) {
			return ret;
		}

		map.moveCreature(*creature, *toTile, !pushMove);
		return RETURNVALUE_NOERROR;
	} else if (Item* item = thing->getItem()) {
		return internalMoveItem(item->getParent(), toTile, INDEX_WHEREEVER, item, item->getItemCount(), nullptr, flags);
	}
	return RETURNVALUE_NOTPOSSIBLE;
}

void Game::internalQuickLootCorpse(Player* player, Container* corpse) {
	if (!player || !corpse) {
		return;
	}

	std::vector<Item*> itemList;
	bool ignoreListItems = (player->quickLootFilter == QUICKLOOTFILTER_SKIPPEDLOOT);

	bool missedAnyGold = false;
	bool missedAnyItem = false;

	for (ContainerIterator it = corpse->iterator(); it.hasNext(); it.advance()) {
		Item* item = *it;
		bool listed = player->isQuickLootListedItem(item);
		if ((listed && ignoreListItems) || (!listed && !ignoreListItems)) {
			if (item->getWorth() != 0) {
				missedAnyGold = true;
			} else {
				missedAnyItem = true;
			}
			continue;
		}

		itemList.push_back(item);
	}

	bool shouldNotifyCapacity = false;
	ObjectCategory_t shouldNotifyNotEnoughRoom = OBJECTCATEGORY_NONE;

	uint32_t totalLootedGold = 0;
	uint32_t totalLootedItems = 0;
	for (Item* item : itemList) {
		uint32_t worth = item->getWorth();
		uint16_t baseCount = item->getItemCount();
		ObjectCategory_t category = getObjectCategory(item);

		ReturnValue ret = internalCollectLootItems(player, item, category);
		if (ret == RETURNVALUE_NOTENOUGHCAPACITY) {
			shouldNotifyCapacity = true;
		} else if (ret == RETURNVALUE_CONTAINERNOTENOUGHROOM) {
			shouldNotifyNotEnoughRoom = category;
		}

		bool success = ret == RETURNVALUE_NOERROR;
		if (worth != 0) {
			missedAnyGold = missedAnyGold || !success;
			if (success) {
				player->sendLootStats(item, baseCount);
				totalLootedGold += worth;
			} else {
				// item is not completely moved
				totalLootedGold += worth - item->getWorth();
			}
		} else {
			missedAnyItem = missedAnyItem || !success;
			if (success || item->getItemCount() != baseCount) {
				totalLootedItems++;
				player->sendLootStats(item, item->getItemCount());
			}
		}
	}

	std::stringstream ss;
	if (totalLootedGold != 0 || missedAnyGold || totalLootedItems != 0 || missedAnyItem) {
		bool lootedAllGold = totalLootedGold != 0 && !missedAnyGold;
		bool lootedAllItems = totalLootedItems != 0 && !missedAnyItem;
		if (lootedAllGold) {
			if (totalLootedItems != 0 || missedAnyItem) {
				ss << "You looted the complete " << totalLootedGold << " gold";

				if (lootedAllItems) {
					ss << " and all dropped items";
				} else if (totalLootedItems != 0) {
					ss << ", but you only looted some of the items";
				} else if (missedAnyItem) {
					ss << " but none of the dropped items";
				}
			} else {
				ss << "You looted " << totalLootedGold << " gold";
			}
		} else if (lootedAllItems) {
			if (totalLootedItems == 1) {
				ss << "You looted 1 item";
			} else if (totalLootedGold != 0 || missedAnyGold) {
				ss << "You looted all of the dropped items";
			} else {
				ss << "You looted all items";
			}

			if (totalLootedGold != 0) {
				ss << ", but you only looted " << totalLootedGold << " of the dropped gold";
			} else if (missedAnyGold) {
				ss << " but none of the dropped gold";
			}
		} else if (totalLootedGold != 0) {
			ss << "You only looted " << totalLootedGold << " of the dropped gold";
			if (totalLootedItems != 0) {
				ss << " and some of the dropped items";
			} else if (missedAnyItem) {
				ss << " but none of the dropped items";
			}
		} else if (totalLootedItems != 0) {
			ss << "You looted some of the dropped items";
			if (missedAnyGold) {
				ss << " but none of the dropped gold";
			}
		} else if (missedAnyGold) {
			ss << "You looted none of the dropped gold";
			if (missedAnyItem) {
				ss << " and none of the items";
			}
		} else if (missedAnyItem) {
			ss << "You looted none of the dropped items";
		}
	} else {
		ss << "No loot";
	}

	if (player->checkAutoLoot()) {
		ss << " (automatic looting)";
	}
	ss << ".";
	player->sendTextMessage(MESSAGE_LOOT, ss.str());

	if (shouldNotifyCapacity) {
		ss.str(std::string());
		ss << "Attention! The loot you are trying to pick up is too heavy for you to carry.";
	} else if (shouldNotifyNotEnoughRoom != OBJECTCATEGORY_NONE) {
		ss.str(std::string());
		ss << "Attention! The container assigned to category " << getObjectCategoryName(shouldNotifyNotEnoughRoom) << " is full.";
	} else {
		return;
	}

	if (player->lastQuickLootNotification + 15000 < OTSYS_TIME()) {
		player->sendTextMessage(MESSAGE_GAME_HIGHLIGHT, ss.str());
	} else {
		player->sendTextMessage(MESSAGE_EVENT_ADVANCE, ss.str());
	}

	player->lastQuickLootNotification = OTSYS_TIME();
}

Container* Game::findLootContainer(Player* player, bool &fallbackConsumed, ObjectCategory_t category) {
	Container* lootContainer = player->getLootContainer(category);
	if (!lootContainer && player->quickLootFallbackToMainContainer && !fallbackConsumed) {
		Item* fallbackItem = player->getInventoryItem(CONST_SLOT_BACKPACK);
		Container* mainBackpack = fallbackItem ? fallbackItem->getContainer() : nullptr;

		if (mainBackpack) {
			player->setLootContainer(OBJECTCATEGORY_DEFAULT, mainBackpack);
			player->sendInventoryItem(CONST_SLOT_BACKPACK, player->getInventoryItem(CONST_SLOT_BACKPACK));
			lootContainer = mainBackpack;
			fallbackConsumed = true;
		}
	}

	return lootContainer;
}

Container* Game::findNextAvailableContainer(ContainerIterator &containerIterator, Container*&lootContainer, Container*&lastSubContainer) {
	while (containerIterator.hasNext()) {
		Item* cur = *containerIterator;
		Container* subContainer = cur ? cur->getContainer() : nullptr;
		containerIterator.advance();

		if (subContainer) {
			lastSubContainer = subContainer;
			lootContainer = subContainer;
			return lootContainer;
		}
	}

	// Fix last empty sub-container
	if (lastSubContainer && !lastSubContainer->empty()) {
		Item* cur = lastSubContainer->getItemByIndex(lastSubContainer->size() - 1);
		lootContainer = cur ? cur->getContainer() : nullptr;
		lastSubContainer = nullptr;
		return lootContainer;
	}

	return nullptr;
}

bool Game::handleFallbackLogic(const Player* player, Container*&lootContainer, ContainerIterator &containerIterator, const bool &fallbackConsumed) {
	if (fallbackConsumed || !player->quickLootFallbackToMainContainer) {
		return false;
	}

	Item* fallbackItem = player->getInventoryItem(CONST_SLOT_BACKPACK);
	if (!fallbackItem || !fallbackItem->getContainer()) {
		return false;
	}

	lootContainer = fallbackItem->getContainer();
	containerIterator = lootContainer->iterator();

	return true;
}

ReturnValue Game::processMoveOrAddItemToLootContainer(Item* item, Container* lootContainer, uint32_t &remainderCount, Player* player) {
	Item* moveItem = nullptr;
	ReturnValue ret;
	if (item->getParent()) {
		ret = internalMoveItem(item->getParent(), lootContainer, INDEX_WHEREEVER, item, item->getItemCount(), &moveItem, 0, player, nullptr, false);
	} else {
		ret = internalAddItem(lootContainer, item, INDEX_WHEREEVER);
	}
	if (moveItem) {
		remainderCount -= moveItem->getItemCount();
	}
	return ret;
}

ReturnValue Game::processLootItems(Player* player, Container* lootContainer, Item* item, bool &fallbackConsumed) {
	Container* lastSubContainer = nullptr;
	uint32_t remainderCount = item->getItemCount();
	ContainerIterator containerIterator = lootContainer->iterator();

	ReturnValue ret;
	do {
		ret = processMoveOrAddItemToLootContainer(item, lootContainer, remainderCount, player);
		if (ret != RETURNVALUE_CONTAINERNOTENOUGHROOM) {
			return ret;
		}

		const Container* nextContainer = findNextAvailableContainer(containerIterator, lootContainer, lastSubContainer);
		if (!nextContainer && !handleFallbackLogic(player, lootContainer, containerIterator, fallbackConsumed)) {
			break;
		}
		fallbackConsumed = fallbackConsumed || (nextContainer == nullptr);
	} while (remainderCount != 0);

	return ret;
}

ReturnValue Game::internalCollectLootItems(Player* player, Item* item, ObjectCategory_t category /* = OBJECTCATEGORY_DEFAULT*/) {
	if (!player || !item) {
		return RETURNVALUE_NOTPOSSIBLE;
	}

	// Send money to the bank
	if (g_configManager().getBoolean(AUTOBANK)) {
		if (item->getID() == ITEM_GOLD_COIN || item->getID() == ITEM_PLATINUM_COIN || item->getID() == ITEM_CRYSTAL_COIN) {
			uint64_t money = 0;
			if (item->getID() == ITEM_PLATINUM_COIN) {
				money = item->getItemCount() * 100;
			} else if (item->getID() == ITEM_CRYSTAL_COIN) {
				money = item->getItemCount() * 10000;
			} else {
				money = item->getItemCount();
			}
			auto parent = item->getParent();
			if (parent) {
				parent->removeThing(item, item->getItemCount());
			} else {
				g_logger().debug("Item has no parent");
				return RETURNVALUE_NOTPOSSIBLE;
			}
			player->setBankBalance(player->getBankBalance() + money);
			return RETURNVALUE_NOERROR;
		}
	}

	bool fallbackConsumed = false;
	Container* lootContainer = findLootContainer(player, fallbackConsumed, category);
	if (!lootContainer) {
		return RETURNVALUE_NOTPOSSIBLE;
	}

	return processLootItems(player, lootContainer, item, fallbackConsumed);
}

ReturnValue Game::collectRewardChestItems(Player* player, uint32_t maxMoveItems /* = 0*/) {
	// Check if have item on player reward chest
	RewardChest* rewardChest = player->getRewardChest();
	if (!rewardChest || rewardChest->empty()) {
		g_logger().debug("Reward chest is wrong or empty");
		return RETURNVALUE_NOTPOSSIBLE;
	}

	auto rewardItemsVector = player->getRewardsFromContainer(rewardChest->getContainer());
	auto rewardCount = rewardItemsVector.size();
	uint32_t movedRewardItems = 0;
	std::string lootedItemsMessage;
	for (auto item : rewardItemsVector) {
		// Stop if player not have free capacity
		if (item && player->getCapacity() < item->getWeight()) {
			player->sendCancelMessage(RETURNVALUE_NOTENOUGHCAPACITY);
			break;
		}

		// Limit the collect count if the "maxMoveItems" is not "0"
		auto limitMove = maxMoveItems != 0 && movedRewardItems == maxMoveItems;
		if (limitMove) {
			lootedItemsMessage = fmt::format("You can only collect {} items at a time. {} of {} objects were picked up.", maxMoveItems, movedRewardItems, rewardCount);
			player->sendTextMessage(MESSAGE_EVENT_ADVANCE, lootedItemsMessage);
			return RETURNVALUE_NOERROR;
		}

		ObjectCategory_t category = getObjectCategory(item);
		if (internalCollectLootItems(player, item, category) == RETURNVALUE_NOERROR) {
			movedRewardItems++;
		}
	}

	lootedItemsMessage = fmt::format("{} of {} objects were picked up.", movedRewardItems, rewardCount);
	player->sendTextMessage(MESSAGE_EVENT_ADVANCE, lootedItemsMessage);

	if (movedRewardItems == 0) {
		return RETURNVALUE_NOTPOSSIBLE;
	}

	return RETURNVALUE_NOERROR;
}

ObjectCategory_t Game::getObjectCategory(const Item* item) {
	ObjectCategory_t category = OBJECTCATEGORY_DEFAULT;
	if (!item) {
		return OBJECTCATEGORY_NONE;
	}

	const ItemType &it = Item::items[item->getID()];
	if (item->getWorth() != 0) {
		category = OBJECTCATEGORY_GOLD;
	} else if (it.weaponType != WEAPON_NONE) {
		switch (it.weaponType) {
			case WEAPON_SWORD:
				category = OBJECTCATEGORY_SWORDS;
				break;
			case WEAPON_CLUB:
				category = OBJECTCATEGORY_CLUBS;
				break;
			case WEAPON_AXE:
				category = OBJECTCATEGORY_AXES;
				break;
			case WEAPON_SHIELD:
				category = OBJECTCATEGORY_SHIELDS;
				break;
			case WEAPON_MISSILE:
			case WEAPON_DISTANCE:
				category = OBJECTCATEGORY_DISTANCEWEAPONS;
				break;
			case WEAPON_WAND:
				category = OBJECTCATEGORY_WANDS;
				break;
			case WEAPON_AMMO:
				category = OBJECTCATEGORY_AMMO;
				break;
			default:
				break;
		}
	} else if (it.slotPosition != SLOTP_HAND) { // if it's a weapon/shield should have been parsed earlier
		if ((it.slotPosition & SLOTP_HEAD) != 0) {
			category = OBJECTCATEGORY_HELMETS;
		} else if ((it.slotPosition & SLOTP_NECKLACE) != 0) {
			category = OBJECTCATEGORY_NECKLACES;
		} else if ((it.slotPosition & SLOTP_BACKPACK) != 0) {
			category = OBJECTCATEGORY_CONTAINERS;
		} else if ((it.slotPosition & SLOTP_ARMOR) != 0) {
			category = OBJECTCATEGORY_ARMORS;
		} else if ((it.slotPosition & SLOTP_LEGS) != 0) {
			category = OBJECTCATEGORY_LEGS;
		} else if ((it.slotPosition & SLOTP_FEET) != 0) {
			category = OBJECTCATEGORY_BOOTS;
		} else if ((it.slotPosition & SLOTP_RING) != 0) {
			category = OBJECTCATEGORY_RINGS;
		}
	} else if (it.type == ITEM_TYPE_RUNE) {
		category = OBJECTCATEGORY_RUNES;
	} else if (it.type == ITEM_TYPE_CREATUREPRODUCT) {
		category = OBJECTCATEGORY_CREATUREPRODUCTS;
	} else if (it.type == ITEM_TYPE_FOOD) {
		category = OBJECTCATEGORY_FOOD;
	} else if (it.type == ITEM_TYPE_VALUABLE) {
		category = OBJECTCATEGORY_VALUABLES;
	} else if (it.type == ITEM_TYPE_POTION) {
		category = OBJECTCATEGORY_POTIONS;
	} else {
		category = OBJECTCATEGORY_OTHERS;
	}

	return category;
}

uint64_t Game::getItemMarketPrice(const std::map<uint16_t, uint64_t> &itemMap, bool buyPrice) const {
	uint64_t total = 0;
	for (const auto &it : itemMap) {
		if (it.first == ITEM_GOLD_COIN) {
			total += it.second;
		} else if (it.first == ITEM_PLATINUM_COIN) {
			total += 100 * it.second;
		} else if (it.first == ITEM_CRYSTAL_COIN) {
			total += 10000 * it.second;
		} else {
			auto marketIt = itemsPriceMap.find(it.first);
			if (marketIt != itemsPriceMap.end()) {
				for (auto &[tier, price] : (*marketIt).second) {
					total += price * it.second;
				}
			} else {
				const ItemType &iType = Item::items[it.first];
				total += (buyPrice ? iType.buyPrice : iType.sellPrice) * it.second;
			}
		}
	}

	return total;
}

Item* searchForItem(const Container* container, uint16_t itemId, bool hasTier /* = false*/, uint8_t tier /* = 0*/) {
	for (ContainerIterator it = container->iterator(); it.hasNext(); it.advance()) {
		if ((*it)->getID() == itemId && (!hasTier || (*it)->getTier() == tier)) {
			return *it;
		}
	}

	return nullptr;
}

Slots_t getSlotType(const ItemType &it) {
	Slots_t slot = CONST_SLOT_RIGHT;
	if (it.weaponType != WeaponType_t::WEAPON_SHIELD) {
		int32_t slotPosition = it.slotPosition;

		if (slotPosition & SLOTP_HEAD) {
			slot = CONST_SLOT_HEAD;
		} else if (slotPosition & SLOTP_NECKLACE) {
			slot = CONST_SLOT_NECKLACE;
		} else if (slotPosition & SLOTP_ARMOR) {
			slot = CONST_SLOT_ARMOR;
		} else if (slotPosition & SLOTP_LEGS) {
			slot = CONST_SLOT_LEGS;
		} else if (slotPosition & SLOTP_FEET) {
			slot = CONST_SLOT_FEET;
		} else if (slotPosition & SLOTP_RING) {
			slot = CONST_SLOT_RING;
		} else if (slotPosition & SLOTP_AMMO) {
			slot = CONST_SLOT_AMMO;
		} else if (slotPosition & SLOTP_TWO_HAND || slotPosition & SLOTP_LEFT) {
			slot = CONST_SLOT_LEFT;
		}
	}

	return slot;
}

// Implementation of player invoked events
void Game::playerEquipItem(uint32_t playerId, uint16_t itemId, bool hasTier /* = false*/, uint8_t tier /* = 0*/) {
	Player* player = getPlayerByID(playerId);
	if (!player) {
		return;
	}

	if (player->hasCondition(CONDITION_FEARED)) {
		/*
		 *	When player is feared the player can´t equip any items.
		 */
		player->sendTextMessage(MESSAGE_FAILURE, "You are feared.");
		return;
	}

	Item* item = player->getInventoryItem(CONST_SLOT_BACKPACK);
	if (!item) {
		return;
	}

	const Container* backpack = item->getContainer();
	if (!backpack) {
		return;
	}

	const ItemType &it = Item::items[itemId];
	Slots_t slot = getSlotType(it);

	Item* slotItem = player->getInventoryItem(slot);
	Item* equipItem = searchForItem(backpack, it.id, hasTier, tier);
	if (slotItem && slotItem->getID() == it.id && (!it.stackable || slotItem->getItemCount() == slotItem->getStackSize() || !equipItem)) {
		internalMoveItem(slotItem->getParent(), player, CONST_SLOT_WHEREEVER, slotItem, slotItem->getItemCount(), nullptr);
	} else if (equipItem) {
		if (it.weaponType == WEAPON_AMMO) {
			Item* quiver = player->getInventoryItem(CONST_SLOT_RIGHT);
			if (quiver && quiver->isQuiver()) {
				internalMoveItem(equipItem->getParent(), quiver->getContainer(), 0, equipItem, equipItem->getItemCount(), nullptr);
				return;
			}
		}

		internalMoveItem(equipItem->getParent(), player, slot, equipItem, equipItem->getItemCount(), nullptr);
	}
}

void Game::playerMove(uint32_t playerId, Direction direction) {
	Player* player = getPlayerByID(playerId);
	if (!player) {
		return;
	}

	player->resetIdleTime();
	player->setNextWalkActionTask(nullptr);
	player->cancelPush();

	player->startAutoWalk(std::forward_list<Direction> { direction }, false);
}

void Game::forcePlayerMove(uint32_t playerId, Direction direction) {
	Player* player = getPlayerByID(playerId);
	if (!player) {
		return;
	}

	player->resetIdleTime();
	player->setNextWalkActionTask(nullptr);
	player->cancelPush();

	player->startAutoWalk(std::forward_list<Direction> { direction }, true);
}

bool Game::playerBroadcastMessage(Player* player, const std::string &text) const {
	if (!player->hasFlag(PlayerFlags_t::CanBroadcast)) {
		return false;
	}

	g_logger().info("{} broadcasted: {}", player->getName(), text);

	for (const auto &it : players) {
		it.second->sendPrivateMessage(player, TALKTYPE_BROADCAST, text);
	}

	return true;
}

void Game::playerCreatePrivateChannel(uint32_t playerId) {
	Player* player = getPlayerByID(playerId);
	if (!player || !player->isPremium()) {
		return;
	}

	ChatChannel* channel = g_chat().createChannel(*player, CHANNEL_PRIVATE);
	if (!channel || !channel->addUser(*player)) {
		return;
	}

	player->sendCreatePrivateChannel(channel->getId(), channel->getName());
}

void Game::playerChannelInvite(uint32_t playerId, const std::string &name) {
	Player* player = getPlayerByID(playerId);
	if (!player) {
		return;
	}

	PrivateChatChannel* channel = g_chat().getPrivateChannel(*player);
	if (!channel) {
		return;
	}

	Player* invitePlayer = getPlayerByName(name);
	if (!invitePlayer) {
		return;
	}

	if (player == invitePlayer) {
		return;
	}

	channel->invitePlayer(*player, *invitePlayer);
}

void Game::playerChannelExclude(uint32_t playerId, const std::string &name) {
	Player* player = getPlayerByID(playerId);
	if (!player) {
		return;
	}

	PrivateChatChannel* channel = g_chat().getPrivateChannel(*player);
	if (!channel) {
		return;
	}

	Player* excludePlayer = getPlayerByName(name);
	if (!excludePlayer) {
		return;
	}

	if (player == excludePlayer) {
		return;
	}

	channel->excludePlayer(*player, *excludePlayer);
}

void Game::playerRequestChannels(uint32_t playerId) {
	Player* player = getPlayerByID(playerId);
	if (!player) {
		return;
	}

	player->sendChannelsDialog();
}

void Game::playerOpenChannel(uint32_t playerId, uint16_t channelId) {
	Player* player = getPlayerByID(playerId);
	if (!player) {
		return;
	}

	const ChatChannel* channel = g_chat().addUserToChannel(*player, channelId);
	if (!channel) {
		return;
	}

	const InvitedMap* invitedUsers = channel->getInvitedUsers();
	const UsersMap* users;
	if (!channel->isPublicChannel()) {
		users = &channel->getUsers();
	} else {
		users = nullptr;
	}

	player->sendChannel(channel->getId(), channel->getName(), users, invitedUsers);
}

void Game::playerCloseChannel(uint32_t playerId, uint16_t channelId) {
	Player* player = getPlayerByID(playerId);
	if (!player) {
		return;
	}

	g_chat().removeUserFromChannel(*player, channelId);
}

void Game::playerOpenPrivateChannel(uint32_t playerId, std::string &receiver) {
	Player* player = getPlayerByID(playerId);
	if (!player) {
		return;
	}

	if (!IOLoginData::formatPlayerName(receiver)) {
		player->sendCancelMessage("A player with this name does not exist.");
		return;
	}

	if (player->getName() == receiver) {
		player->sendCancelMessage("You cannot set up a private message channel with yourself.");
		return;
	}

	player->sendOpenPrivateChannel(receiver);
}

void Game::playerCloseNpcChannel(uint32_t playerId) {
	Player* player = getPlayerByID(playerId);
	if (!player) {
		return;
	}

	auto spectators = Spectators().find<Creature>(player->getPosition()).filter<Npc>();
	for (Creature* spectator : spectators) {
		spectator->getNpc()->onPlayerCloseChannel(player);
	}
}

void Game::playerReceivePing(uint32_t playerId) {
	Player* player = getPlayerByID(playerId);
	if (!player) {
		return;
	}

	player->receivePing();
}

void Game::playerReceivePingBack(uint32_t playerId) {
	Player* player = getPlayerByID(playerId);
	if (!player) {
		return;
	}

	player->sendPingBack();
}

void Game::playerAutoWalk(uint32_t playerId, const std::forward_list<Direction> &listDir) {
	Player* player = getPlayerByID(playerId);
	if (!player) {
		return;
	}

	player->resetIdleTime();
	player->setNextWalkTask(nullptr);
	player->startAutoWalk(listDir, false);
}

void Game::forcePlayerAutoWalk(uint32_t playerId, const std::forward_list<Direction> &listDir) {
	Player* player = getPlayerByID(playerId);
	if (!player) {
		return;
	}

	player->stopEventWalk();

	player->sendCancelTarget();
	player->setFollowCreature(nullptr);

	player->resetIdleTime();
	player->setNextWalkTask(nullptr);

	player->startAutoWalk(listDir, true);
}

void Game::playerStopAutoWalk(uint32_t playerId) {
	Player* player = getPlayerByID(playerId);
	if (!player) {
		return;
	}

	player->stopWalk();
}

void Game::playerUseItemEx(uint32_t playerId, const Position &fromPos, uint8_t fromStackPos, uint16_t fromItemId, const Position &toPos, uint8_t toStackPos, uint16_t toItemId) {
	Player* player = getPlayerByID(playerId);
	if (!player) {
		return;
	}

	bool isHotkey = (fromPos.x == 0xFFFF && fromPos.y == 0 && fromPos.z == 0);
	if (isHotkey && !g_configManager().getBoolean(AIMBOT_HOTKEY_ENABLED)) {
		return;
	}

	Thing* thing = internalGetThing(player, fromPos, fromStackPos, fromItemId, STACKPOS_FIND_THING);
	if (!thing) {
		player->sendCancelMessage(RETURNVALUE_NOTPOSSIBLE);
		return;
	}

	Item* item = thing->getItem();
	if (!item || !item->isMultiUse() || item->getID() != fromItemId) {
		player->sendCancelMessage(RETURNVALUE_CANNOTUSETHISOBJECT);
		return;
	}

	if (g_configManager().getBoolean(ONLY_INVITED_CAN_MOVE_HOUSE_ITEMS) && !InternalGame::playerCanUseItemWithOnHouseTile(player, item, toPos, toStackPos, toItemId)) {
		player->sendCancelMessage(RETURNVALUE_CANNOTUSETHISOBJECT);
		return;
	}

	Position walkToPos = fromPos;
	ReturnValue ret = g_actions().canUse(player, fromPos);
	if (ret == RETURNVALUE_NOERROR) {
		ret = g_actions().canUse(player, toPos, item);
		if (ret == RETURNVALUE_TOOFARAWAY) {
			walkToPos = toPos;
		}
	}

	const ItemType &it = Item::items[item->getID()];
	if (it.isRune() || it.type == ITEM_TYPE_POTION) {
		if (player->walkExhausted()) {
			player->sendCancelMessage(RETURNVALUE_YOUAREEXHAUSTED);
			return;
		}
	}

	if (ret != RETURNVALUE_NOERROR) {
		if (ret == RETURNVALUE_TOOFARAWAY) {
			Position itemPos = fromPos;
			uint8_t itemStackPos = fromStackPos;

			if (fromPos.x != 0xFFFF && toPos.x != 0xFFFF && Position::areInRange<1, 1, 0>(fromPos, player->getPosition()) && !Position::areInRange<1, 1, 0>(fromPos, toPos)) {
				Item* moveItem = nullptr;

				ret = internalMoveItem(item->getParent(), player, INDEX_WHEREEVER, item, item->getItemCount(), &moveItem);
				if (ret != RETURNVALUE_NOERROR) {
					player->sendCancelMessage(ret);
					return;
				}

				// changing the position since its now in the inventory of the player
				internalGetPosition(moveItem, itemPos, itemStackPos);
			}

			std::forward_list<Direction> listDir;
			if (player->getPathTo(walkToPos, listDir, 0, 1, true, true)) {
				g_dispatcher().addTask(std::bind(&Game::playerAutoWalk, this, player->getID(), listDir), "Game::playerAutoWalk");

				std::shared_ptr<Task> task = createPlayerTask(400, std::bind(&Game::playerUseItemEx, this, playerId, itemPos, itemStackPos, fromItemId, toPos, toStackPos, toItemId), "Game::playerUseItemEx");
				if (it.isRune() || it.type == ITEM_TYPE_POTION) {
					player->setNextPotionActionTask(task);
				} else {
					player->setNextWalkActionTask(task);
				}
			} else {
				player->sendCancelMessage(RETURNVALUE_THEREISNOWAY);
			}
			return;
		}

		player->sendCancelMessage(ret);
		return;
	}

	bool canDoAction = player->canDoAction();
	if (it.isRune() || it.type == ITEM_TYPE_POTION) {
		canDoAction = player->canDoPotionAction();
	}

	if (!canDoAction) {
		uint32_t delay = player->getNextActionTime();
		if (it.isRune() || it.type == ITEM_TYPE_POTION) {
			delay = player->getNextPotionActionTime();
		}
		std::shared_ptr<Task> task = createPlayerTask(delay, std::bind(&Game::playerUseItemEx, this, playerId, fromPos, fromStackPos, fromItemId, toPos, toStackPos, toItemId), "Game::playerUseItemEx");
		if (it.isRune() || it.type == ITEM_TYPE_POTION) {
			player->setNextPotionActionTask(task);
		} else {
			player->setNextActionTask(task);
		}
		return;
	}

	player->resetIdleTime();
	if (it.isRune() || it.type == ITEM_TYPE_POTION) {
		player->setNextPotionActionTask(nullptr);
	} else {
		player->setNextActionTask(nullptr);
	}

	// Refresh depot search window if necessary
	bool mustReloadDepotSearch = false;
	if (player->isDepotSearchOpenOnItem(fromItemId)) {
		if (item->isInsideDepot(true)) {
			mustReloadDepotSearch = true;
		} else {
			if (Thing* targetThing = internalGetThing(player, toPos, toStackPos, toItemId, STACKPOS_FIND_THING);
				targetThing && targetThing->getItem() && targetThing->getItem()->isInsideDepot(true)) {
				mustReloadDepotSearch = true;
			}
		}
	}

	g_actions().useItemEx(player, fromPos, toPos, toStackPos, item, isHotkey);

	if (mustReloadDepotSearch) {
		player->requestDepotSearchItem(fromItemId, fromStackPos);
	}
}

void Game::playerUseItem(uint32_t playerId, const Position &pos, uint8_t stackPos, uint8_t index, uint16_t itemId) {
	Player* player = getPlayerByID(playerId);
	if (!player) {
		return;
	}

	bool isHotkey = (pos.x == 0xFFFF && pos.y == 0 && pos.z == 0);
	if (isHotkey && !g_configManager().getBoolean(AIMBOT_HOTKEY_ENABLED)) {
		return;
	}

	Thing* thing = internalGetThing(player, pos, stackPos, itemId, STACKPOS_FIND_THING);
	if (!thing) {
		player->sendCancelMessage(RETURNVALUE_NOTPOSSIBLE);
		return;
	}

	Item* item = thing->getItem();
	if (!item || item->isMultiUse() || item->getID() != itemId) {
		player->sendCancelMessage(RETURNVALUE_CANNOTUSETHISOBJECT);
		return;
	}

	if (g_configManager().getBoolean(ONLY_INVITED_CAN_MOVE_HOUSE_ITEMS) && !InternalGame::playerCanUseItemOnHouseTile(player, item)) {
		player->sendCancelMessage(RETURNVALUE_CANNOTUSETHISOBJECT);
		return;
	}

	const ItemType &it = Item::items[item->getID()];
	if (it.isRune() || it.type == ITEM_TYPE_POTION) {
		if (player->walkExhausted()) {
			player->sendCancelMessage(RETURNVALUE_YOUAREEXHAUSTED);
			return;
		}
	}

	ReturnValue ret = g_actions().canUse(player, pos);
	if (ret != RETURNVALUE_NOERROR) {
		if (ret == RETURNVALUE_TOOFARAWAY) {
			std::forward_list<Direction> listDir;
			if (player->getPathTo(pos, listDir, 0, 1, true, true)) {
				g_dispatcher().addTask(std::bind(&Game::playerAutoWalk, this, player->getID(), listDir), "Game::playerAutoWalk");

				std::shared_ptr<Task> task = createPlayerTask(400, std::bind(&Game::playerUseItem, this, playerId, pos, stackPos, index, itemId), "Game::playerUseItem");
				if (it.isRune() || it.type == ITEM_TYPE_POTION) {
					player->setNextPotionActionTask(task);
				} else {
					player->setNextWalkActionTask(task);
				}
				return;
			}

			ret = RETURNVALUE_THEREISNOWAY;
		}

		player->sendCancelMessage(ret);
		return;
	}

	bool canDoAction = player->canDoAction();
	if (it.isRune() || it.type == ITEM_TYPE_POTION) {
		canDoAction = player->canDoPotionAction();
	}

	if (!canDoAction) {
		uint32_t delay = player->getNextActionTime();
		if (it.isRune() || it.type == ITEM_TYPE_POTION) {
			delay = player->getNextPotionActionTime();
		}
		std::shared_ptr<Task> task = createPlayerTask(delay, std::bind(&Game::playerUseItem, this, playerId, pos, stackPos, index, itemId), "Game::playerUseItem");
		if (it.isRune() || it.type == ITEM_TYPE_POTION) {
			player->setNextPotionActionTask(task);
		} else {
			player->setNextActionTask(task);
		}
		return;
	}

	player->resetIdleTime();
	player->setNextActionTask(nullptr);

	// Refresh depot search window if necessary
	bool refreshDepotSearch = false;
	if (player->isDepotSearchOpenOnItem(itemId) && item->isInsideDepot(true)) {
		refreshDepotSearch = true;
	}

	g_actions().useItem(player, pos, index, item, isHotkey);

	if (refreshDepotSearch) {
		player->requestDepotSearchItem(itemId, stackPos);
	}
}

void Game::playerUseWithCreature(uint32_t playerId, const Position &fromPos, uint8_t fromStackPos, uint32_t creatureId, uint16_t itemId) {
	Player* player = getPlayerByID(playerId);
	if (!player) {
		return;
	}

	Creature* creature = getCreatureByID(creatureId);
	if (!creature) {
		return;
	}

	if (!Position::areInRange<7, 5, 0>(creature->getPosition(), player->getPosition())) {
		return;
	}

	bool isHotkey = (fromPos.x == 0xFFFF && fromPos.y == 0 && fromPos.z == 0);
	if (!g_configManager().getBoolean(AIMBOT_HOTKEY_ENABLED)) {
		if (creature->getPlayer() || isHotkey) {
			player->sendCancelMessage(RETURNVALUE_DIRECTPLAYERSHOOT);
			return;
		}
	}

	Thing* thing = internalGetThing(player, fromPos, fromStackPos, itemId, STACKPOS_FIND_THING);
	if (!thing) {
		player->sendCancelMessage(RETURNVALUE_NOTPOSSIBLE);
		return;
	}

	Item* item = thing->getItem();
	if (!item || !item->isMultiUse() || item->getID() != itemId) {
		player->sendCancelMessage(RETURNVALUE_CANNOTUSETHISOBJECT);
		return;
	}

	if (g_configManager().getBoolean(ONLY_INVITED_CAN_MOVE_HOUSE_ITEMS)) {
		if (HouseTile* houseTile = dynamic_cast<HouseTile*>(item->getTile())) {
			House* house = houseTile->getHouse();
			if (house && item->getRealParent() && item->getRealParent() != player && (!house->isInvited(player) || house->getHouseAccessLevel(player) == HOUSE_GUEST)) {
				player->sendCancelMessage(RETURNVALUE_CANNOTUSETHISOBJECT);
				return;
			}
		}
	}

	const ItemType &it = Item::items[item->getID()];
	if (it.isRune() || it.type == ITEM_TYPE_POTION) {
		if (player->walkExhausted()) {
			player->sendCancelMessage(RETURNVALUE_YOUAREEXHAUSTED);
			return;
		}
	}
	Position toPos = creature->getPosition();
	Position walkToPos = fromPos;
	ReturnValue ret = g_actions().canUse(player, fromPos);
	if (ret == RETURNVALUE_NOERROR) {
		ret = g_actions().canUse(player, toPos, item);
		if (ret == RETURNVALUE_TOOFARAWAY) {
			walkToPos = toPos;
		}
	}

	if (ret != RETURNVALUE_NOERROR) {
		if (ret == RETURNVALUE_TOOFARAWAY) {
			Position itemPos = fromPos;
			uint8_t itemStackPos = fromStackPos;

			if (fromPos.x != 0xFFFF && Position::areInRange<1, 1, 0>(fromPos, player->getPosition()) && !Position::areInRange<1, 1, 0>(fromPos, toPos)) {
				Item* moveItem = nullptr;
				ret = internalMoveItem(item->getParent(), player, INDEX_WHEREEVER, item, item->getItemCount(), &moveItem);
				if (ret != RETURNVALUE_NOERROR) {
					player->sendCancelMessage(ret);
					return;
				}

				// changing the position since its now in the inventory of the player
				internalGetPosition(moveItem, itemPos, itemStackPos);
			}

			std::forward_list<Direction> listDir;
			if (player->getPathTo(walkToPos, listDir, 0, 1, true, true)) {
				g_dispatcher().addTask(std::bind(&Game::playerAutoWalk, this, player->getID(), listDir), "Game::playerAutoWalk");

				std::shared_ptr<Task> task = createPlayerTask(400, std::bind(&Game::playerUseWithCreature, this, playerId, itemPos, itemStackPos, creatureId, itemId), "Game::playerUseWithCreature");
				if (it.isRune() || it.type == ITEM_TYPE_POTION) {
					player->setNextPotionActionTask(task);
				} else {
					player->setNextWalkActionTask(task);
				}
			} else {
				player->sendCancelMessage(RETURNVALUE_THEREISNOWAY);
			}
			return;
		}

		player->sendCancelMessage(ret);
		return;
	}

	bool canDoAction = player->canDoAction();
	if (it.isRune() || it.type == ITEM_TYPE_POTION) {
		canDoAction = player->canDoPotionAction();
	}

	if (!canDoAction) {
		uint32_t delay = player->getNextActionTime();
		if (it.isRune() || it.type == ITEM_TYPE_POTION) {
			delay = player->getNextPotionActionTime();
		}
		std::shared_ptr<Task> task = createPlayerTask(delay, std::bind(&Game::playerUseWithCreature, this, playerId, fromPos, fromStackPos, creatureId, itemId), "Game::playerUseWithCreature");

		if (it.isRune() || it.type == ITEM_TYPE_POTION) {
			player->setNextPotionActionTask(task);
		} else {
			player->setNextActionTask(task);
		}
		return;
	}

	player->resetIdleTime();
	if (it.isRune() || it.type == ITEM_TYPE_POTION) {
		player->setNextPotionActionTask(nullptr);
	} else {
		player->setNextActionTask(nullptr);
	}

	g_actions().useItemEx(player, fromPos, creature->getPosition(), creature->getParent()->getThingIndex(creature), item, isHotkey, creature);
}

void Game::playerCloseContainer(uint32_t playerId, uint8_t cid) {
	Player* player = getPlayerByID(playerId);
	if (!player) {
		return;
	}

	player->closeContainer(cid);
	player->sendCloseContainer(cid);
}

void Game::playerMoveUpContainer(uint32_t playerId, uint8_t cid) {
	Player* player = getPlayerByID(playerId);
	if (!player) {
		return;
	}

	Container* container = player->getContainerByID(cid);
	if (!container) {
		return;
	}

	Container* parentContainer = dynamic_cast<Container*>(container->getRealParent());
	if (!parentContainer) {
		Tile* tile = container->getTile();
		if (!tile) {
			return;
		}

		if (!g_events().eventPlayerOnBrowseField(player, tile->getPosition())) {
			return;
		}

		if (!g_callbacks().checkCallback(EventCallback_t::playerOnBrowseField, &EventCallback::playerOnBrowseField, player, tile->getPosition())) {
			return;
		}

		auto it = browseFields.find(tile);
		if (it == browseFields.end()) {
			parentContainer = new Container(tile);
			parentContainer->incrementReferenceCounter();
			browseFields[tile] = parentContainer;
			g_scheduler().addEvent(30000, std::bind(&Game::decreaseBrowseFieldRef, this, tile->getPosition()), "Game::decreaseBrowseFieldRef");
		} else {
			parentContainer = it->second;
		}
	}

	if (parentContainer->hasPagination() && parentContainer->hasParent()) {
		uint16_t indexContainer = std::floor(parentContainer->getThingIndex(container) / parentContainer->capacity()) * parentContainer->capacity();
		player->addContainer(cid, parentContainer);

		player->setContainerIndex(cid, indexContainer);
		player->sendContainer(cid, parentContainer, parentContainer->hasParent(), indexContainer);
	} else {
		player->addContainer(cid, parentContainer);
		player->sendContainer(cid, parentContainer, parentContainer->hasParent(), player->getContainerIndex(cid));
	}
}

void Game::playerUpdateContainer(uint32_t playerId, uint8_t cid) {
	Player* player = getPlayerByGUID(playerId);
	if (!player) {
		return;
	}

	Container* container = player->getContainerByID(cid);
	if (!container) {
		return;
	}

	player->sendContainer(cid, container, container->hasParent(), player->getContainerIndex(cid));
}

void Game::playerRotateItem(uint32_t playerId, const Position &pos, uint8_t stackPos, const uint16_t itemId) {
	Player* player = getPlayerByID(playerId);
	if (!player) {
		return;
	}

	Thing* thing = internalGetThing(player, pos, stackPos, itemId, STACKPOS_TOPDOWN_ITEM);
	if (!thing) {
		return;
	}

	Item* item = thing->getItem();
	if (!item || item->getID() != itemId || !item->isRotatable() || item->hasAttribute(ItemAttribute_t::UNIQUEID)) {
		player->sendCancelMessage(RETURNVALUE_NOTPOSSIBLE);
		return;
	}

	if (pos.x != 0xFFFF && !Position::areInRange<1, 1, 0>(pos, player->getPosition())) {
		std::forward_list<Direction> listDir;
		if (player->getPathTo(pos, listDir, 0, 1, true, true)) {
			g_dispatcher().addTask(std::bind(&Game::playerAutoWalk, this, player->getID(), listDir), "Game::playerAutoWalk");

			std::shared_ptr<Task> task = createPlayerTask(400, std::bind(&Game::playerRotateItem, this, playerId, pos, stackPos, itemId), "Game::playerRotateItem");
			player->setNextWalkActionTask(task);
		} else {
			player->sendCancelMessage(RETURNVALUE_THEREISNOWAY);
		}
		return;
	}

	if (!g_callbacks().checkCallback(EventCallback_t::playerOnRotateItem, &EventCallback::playerOnRotateItem, player, item, pos)) {
		return;
	}

	uint16_t newId = Item::items[item->getID()].rotateTo;
	if (newId != 0) {
		transformItem(item, newId);
	}
}

void Game::playerConfigureShowOffSocket(uint32_t playerId, const Position &pos, uint8_t stackPos, const uint16_t itemId) {
	Player* player = getPlayerByID(playerId);
	if (!player || pos.x == 0xFFFF) {
		return;
	}

	Thing* thing = internalGetThing(player, pos, stackPos, itemId, STACKPOS_TOPDOWN_ITEM);
	if (!thing) {
		return;
	}

	Item* item = thing->getItem();
	if (!item || item->getID() != itemId || !item->isPodium() || item->hasAttribute(ItemAttribute_t::UNIQUEID)) {
		player->sendCancelMessage(RETURNVALUE_NOTPOSSIBLE);
		return;
	}

	bool isPodiumOfRenown = itemId == ITEM_PODIUM_OF_RENOWN1 || itemId == ITEM_PODIUM_OF_RENOWN2;
	if (!Position::areInRange<1, 1, 0>(pos, player->getPosition())) {
		std::forward_list<Direction> listDir;
		if (player->getPathTo(pos, listDir, 0, 1, true, false)) {
			g_dispatcher().addTask(std::bind(&Game::playerAutoWalk, this, player->getID(), listDir), "Game::playerAutoWalk");
			std::shared_ptr<Task> task;
			if (isPodiumOfRenown) {
				task = createPlayerTask(400, std::bind_front(&Player::sendPodiumWindow, player, item, pos, itemId, stackPos), "Game::playerConfigureShowOffSocket");
			} else {
				task = createPlayerTask(400, std::bind_front(&Player::sendMonsterPodiumWindow, player, item, pos, itemId, stackPos), "Game::playerConfigureShowOffSocket");
			}
			player->setNextWalkActionTask(task);
		} else {
			player->sendCancelMessage(RETURNVALUE_THEREISNOWAY);
		}
		return;
	}

	if (isPodiumOfRenown) {
		player->sendPodiumWindow(item, pos, itemId, stackPos);
	} else {
		player->sendMonsterPodiumWindow(item, pos, itemId, stackPos);
	}
}

void Game::playerSetShowOffSocket(uint32_t playerId, Outfit_t &outfit, const Position &pos, uint8_t stackPos, const uint16_t itemId, uint8_t podiumVisible, uint8_t direction) {
	Player* player = getPlayerByID(playerId);
	if (!player || pos.x == 0xFFFF) {
		return;
	}

	Thing* thing = internalGetThing(player, pos, stackPos, itemId, STACKPOS_TOPDOWN_ITEM);
	if (!thing) {
		return;
	}

	Item* item = thing->getItem();
	if (!item || item->getID() != itemId || !item->isPodium() || item->hasAttribute(ItemAttribute_t::UNIQUEID)) {
		player->sendCancelMessage(RETURNVALUE_NOTPOSSIBLE);
		return;
	}

	const auto tile = item->getParent() ? item->getParent()->getTile() : nullptr;
	if (!tile) {
		player->sendCancelMessage(RETURNVALUE_NOTPOSSIBLE);
		return;
	}

	if (!Position::areInRange<1, 1, 0>(pos, player->getPosition())) {
		std::forward_list<Direction> listDir;
		if (player->getPathTo(pos, listDir, 0, 1, true, false)) {
			g_dispatcher().addTask(std::bind(&Game::playerAutoWalk, this, player->getID(), listDir), "Game::playerAutoWalk");
			std::shared_ptr<Task> task = createPlayerTask(400, std::bind(&Game::playerBrowseField, this, playerId, pos), "Game::playerBrowseField");
			player->setNextWalkActionTask(task);
		} else {
			player->sendCancelMessage(RETURNVALUE_THEREISNOWAY);
		}
		return;
	}

	if (g_configManager().getBoolean(ONLY_INVITED_CAN_MOVE_HOUSE_ITEMS) && !InternalGame::playerCanUseItemOnHouseTile(player, item)) {
		player->sendCancelMessage(RETURNVALUE_NOTPOSSIBLE);
		return;
	}

	if (outfit.lookType != 0) {
		item->setCustomAttribute("PastLookType", static_cast<int64_t>(outfit.lookType));
	}

	if (outfit.lookMount != 0) {
		item->setCustomAttribute("PastLookMount", static_cast<int64_t>(outfit.lookMount));
	}

	if (!player->canWear(outfit.lookType, outfit.lookAddons)) {
		outfit.lookType = 0;
		outfit.lookAddons = 0;
	}

	const auto mount = mounts.getMountByClientID(outfit.lookMount);
	if (!mount || !player->hasMount(mount)) {
		outfit.lookMount = 0;
	}

	if (outfit.lookType != 0) {
		item->setCustomAttribute("LookType", static_cast<int64_t>(outfit.lookType));
		item->setCustomAttribute("LookHead", static_cast<int64_t>(outfit.lookHead));
		item->setCustomAttribute("LookBody", static_cast<int64_t>(outfit.lookBody));
		item->setCustomAttribute("LookLegs", static_cast<int64_t>(outfit.lookLegs));
		item->setCustomAttribute("LookFeet", static_cast<int64_t>(outfit.lookFeet));
		item->setCustomAttribute("LookAddons", static_cast<int64_t>(outfit.lookAddons));
	} else if (auto pastLookType = item->getCustomAttribute("PastLookType");
			   pastLookType && pastLookType->getInteger() > 0) {
		item->removeCustomAttribute("LookType");
		item->removeCustomAttribute("PastLookType");
	}

	if (outfit.lookMount != 0) {
		item->setCustomAttribute("LookMount", static_cast<int64_t>(outfit.lookMount));
		item->setCustomAttribute("LookMountHead", static_cast<int64_t>(outfit.lookMountHead));
		item->setCustomAttribute("LookMountBody", static_cast<int64_t>(outfit.lookMountBody));
		item->setCustomAttribute("LookMountLegs", static_cast<int64_t>(outfit.lookMountLegs));
		item->setCustomAttribute("LookMountFeet", static_cast<int64_t>(outfit.lookMountFeet));
	} else if (auto pastLookMount = item->getCustomAttribute("PastLookMount");
			   pastLookMount && pastLookMount->getInteger() > 0) {
		item->removeCustomAttribute("LookMount");
		item->removeCustomAttribute("PastLookMount");
	}

	item->setCustomAttribute("PodiumVisible", static_cast<int64_t>(podiumVisible));
	item->setCustomAttribute("LookDirection", static_cast<int64_t>(direction));

	// Change Podium name
	if (outfit.lookType != 0 || outfit.lookMount != 0) {
		std::ostringstream name;
		name << item->getName() << " displaying the ";
		bool outfited = false;
		if (outfit.lookType != 0) {
			const auto &outfitInfo = Outfits::getInstance().getOutfitByLookType(player->getSex(), outfit.lookType);
			if (!outfitInfo) {
				return;
			}

			name << outfitInfo->name << " outfit";
			outfited = true;
		}

		if (outfit.lookMount != 0) {
			if (outfited) {
				name << " on the ";
			}
			name << mount->name << " mount";
		}
		item->setAttribute(ItemAttribute_t::NAME, name.str());
	} else {
		item->removeAttribute(ItemAttribute_t::NAME);
	}

	// Send to client
	for (const auto spectator : Spectators().find<Player>(pos, true)) {
		spectator->getPlayer()->sendUpdateTileItem(tile, pos, item);
	}
}

void Game::playerWrapableItem(uint32_t playerId, const Position &pos, uint8_t stackPos, const uint16_t itemId) {
	Player* player = getPlayerByID(playerId);
	if (!player) {
		return;
	}

	House* house = map.houses.getHouseByPlayerId(player->getGUID());
	if (!house) {
		player->sendCancelMessage("You don't own a house, you need own a house to use this.");
		return;
	}

	Thing* thing = internalGetThing(player, pos, stackPos, itemId, STACKPOS_FIND_THING);
	if (!thing) {
		return;
	}

	Item* item = thing->getItem();
	Tile* tile = map.getTile(item->getPosition());
	HouseTile* houseTile = dynamic_cast<HouseTile*>(tile);
	if (!tile->hasFlag(TILESTATE_PROTECTIONZONE) || !houseTile) {
		player->sendCancelMessage("You may construct this only inside a house.");
		return;
	}
	if (houseTile->getHouse() != house) {
		player->sendCancelMessage("Only owners can wrap/unwrap inside a house.");
		return;
	}

	if (!item || item->getID() != itemId || item->hasAttribute(ItemAttribute_t::UNIQUEID) || (!item->isWrapable() && item->getID() != ITEM_DECORATION_KIT)) {
		player->sendCancelMessage(RETURNVALUE_NOTPOSSIBLE);
		return;
	}

	if (pos.x != 0xFFFF && !Position::areInRange<1, 1, 0>(pos, player->getPosition())) {
		std::forward_list<Direction> listDir;
		if (player->getPathTo(pos, listDir, 0, 1, true, true)) {
			g_dispatcher().addTask(std::bind(&Game::playerAutoWalk, this, player->getID(), listDir), "Game::playerAutoWalk");

			std::shared_ptr<Task> task = createPlayerTask(400, std::bind(&Game::playerWrapableItem, this, playerId, pos, stackPos, itemId), "Game::playerWrapableItem");
			player->setNextWalkActionTask(task);
		} else {
			player->sendCancelMessage(RETURNVALUE_THEREISNOWAY);
		}
		return;
	}

	const Container* container = item->getContainer();
	if (container && container->getItemHoldingCount() > 0) {
		player->sendCancelMessage(RETURNVALUE_NOTPOSSIBLE);
		return;
	}

	auto topItem = tile->getTopTopItem();
	bool unwrappable = item->getHoldingPlayer() && item->getID() == ITEM_DECORATION_KIT;
	bool blockedUnwrap = topItem && topItem->canReceiveAutoCarpet() && !item->hasProperty(CONST_PROP_IMMOVABLEBLOCKSOLID);

	if (unwrappable || blockedUnwrap) {
		player->sendCancelMessage("You can only wrap/unwrap on the floor.");
		return;
	}

	std::string itemName = item->getName();
	auto unWrapAttribute = item->getCustomAttribute("unWrapId");
	uint16_t unWrapId = 0;
	if (unWrapAttribute != nullptr) {
		unWrapId = static_cast<uint16_t>(unWrapAttribute->getInteger());
	}

	// Prevent to wrap a filled bath tube
	if (item->getID() == ITEM_FILLED_BATH_TUBE) {
		player->sendCancelMessage(RETURNVALUE_NOTPOSSIBLE);
		return;
	}

	if (item->isWrapable() && item->getID() != ITEM_DECORATION_KIT) {
		wrapItem(item, houseTile->getHouse());
	} else if (item->getID() == ITEM_DECORATION_KIT && unWrapId != 0) {
		unwrapItem(item, unWrapId, houseTile->getHouse(), player);
	}
	addMagicEffect(pos, CONST_ME_POFF);
}

Item* Game::wrapItem(Item* item, House* house) {
	uint16_t hiddenCharges = 0;
	uint16_t amount = item->getItemCount();
	if (isCaskItem(item->getID())) {
		hiddenCharges = item->getSubType();
	}
	if (house != nullptr && Item::items.getItemType(item->getID()).isBed()) {
		item->getBed()->wakeUp(nullptr);
		house->removeBed(item->getBed());
	}
	uint16_t oldItemID = item->getID();
	Item* newItem = transformItem(item, ITEM_DECORATION_KIT);
	newItem->setCustomAttribute("unWrapId", static_cast<int64_t>(oldItemID));
	item->setAttribute(ItemAttribute_t::DESCRIPTION, "Unwrap it in your own house to create a <" + item->getName() + ">.");
	if (hiddenCharges > 0) {
		newItem->setAttribute(DATE, hiddenCharges);
	}
	if (amount > 0) {
		newItem->setAttribute(AMOUNT, amount);
	}
	newItem->startDecaying();
	return newItem;
}

void Game::unwrapItem(Item* item, uint16_t unWrapId, House* house, Player* player) {
	auto hiddenCharges = item->getAttribute<uint16_t>(DATE);
	const ItemType &newiType = Item::items.getItemType(unWrapId);
	if (player != nullptr && house != nullptr && newiType.isBed() && house->getMaxBeds() > -1 && house->getBedCount() >= house->getMaxBeds()) {
		player->sendCancelMessage("You reached the maximum beds in this house");
		return;
	}
	auto amount = item->getAttribute<uint16_t>(AMOUNT);
	if (!amount) {
		amount = 1;
	}
	Item* newItem = transformItem(item, unWrapId, amount);
	if (house && newiType.isBed()) {
		house->addBed(newItem->getBed());
	}
	if (newItem) {
		if (hiddenCharges > 0 && isCaskItem(unWrapId)) {
			newItem->setSubType(hiddenCharges);
		}
		newItem->removeCustomAttribute("unWrapId");
		newItem->removeAttribute(DESCRIPTION);
		newItem->startDecaying();
	}
}

void Game::playerWriteItem(uint32_t playerId, uint32_t windowTextId, const std::string &text) {
	Player* player = getPlayerByID(playerId);
	if (!player) {
		return;
	}

	uint16_t maxTextLength = 0;
	uint32_t internalWindowTextId = 0;

	Item* writeItem = player->getWriteItem(internalWindowTextId, maxTextLength);
	if (text.length() > maxTextLength || windowTextId != internalWindowTextId) {
		return;
	}

	if (!writeItem || writeItem->isRemoved()) {
		player->sendCancelMessage(RETURNVALUE_NOTPOSSIBLE);
		return;
	}

	Cylinder* topParent = writeItem->getTopParent();

	Player* owner = dynamic_cast<Player*>(topParent);
	if (owner && owner != player) {
		player->sendCancelMessage(RETURNVALUE_NOTPOSSIBLE);
		return;
	}

	if (!Position::areInRange<1, 1, 0>(writeItem->getPosition(), player->getPosition())) {
		player->sendCancelMessage(RETURNVALUE_NOTPOSSIBLE);
		return;
	}

	for (auto creatureEvent : player->getCreatureEvents(CREATURE_EVENT_TEXTEDIT)) {
		if (!creatureEvent->executeTextEdit(player, writeItem, text)) {
			player->setWriteItem(nullptr);
			return;
		}
	}

	if (!text.empty()) {
		if (writeItem->getAttribute<std::string>(ItemAttribute_t::TEXT) != text) {
			writeItem->setAttribute(ItemAttribute_t::TEXT, text);
			writeItem->setAttribute(ItemAttribute_t::WRITER, player->getName());
			writeItem->setAttribute(ItemAttribute_t::DATE, getTimeNow());
		}
	} else {
		writeItem->removeAttribute(ItemAttribute_t::TEXT);
		writeItem->removeAttribute(ItemAttribute_t::WRITER);
		writeItem->removeAttribute(ItemAttribute_t::DATE);
	}

	uint16_t newId = Item::items[writeItem->getID()].writeOnceItemId;
	if (newId != 0) {
		transformItem(writeItem, newId);
	}

	player->setWriteItem(nullptr);
}

void Game::playerBrowseField(uint32_t playerId, const Position &pos) {
	Player* player = getPlayerByID(playerId);
	if (!player) {
		return;
	}

	const Position &playerPos = player->getPosition();
	if (playerPos.z != pos.z) {
		player->sendCancelMessage(playerPos.z > pos.z ? RETURNVALUE_FIRSTGOUPSTAIRS : RETURNVALUE_FIRSTGODOWNSTAIRS);
		return;
	}

	if (!Position::areInRange<1, 1>(playerPos, pos)) {
		std::forward_list<Direction> listDir;
		if (player->getPathTo(pos, listDir, 0, 1, true, true)) {
			g_dispatcher().addTask(std::bind(&Game::playerAutoWalk, this, player->getID(), listDir), "Game::playerAutoWalk");
			std::shared_ptr<Task> task = createPlayerTask(400, std::bind(&Game::playerBrowseField, this, playerId, pos), "Game::playerBrowseField");
			player->setNextWalkActionTask(task);
		} else {
			player->sendCancelMessage(RETURNVALUE_THEREISNOWAY);
		}
		return;
	}

	Tile* tile = map.getTile(pos);
	if (!tile) {
		return;
	}

	if (!g_events().eventPlayerOnBrowseField(player, pos)) {
		return;
	}

	if (!g_callbacks().checkCallback(EventCallback_t::playerOnBrowseField, &EventCallback::playerOnBrowseField, player, tile->getPosition())) {
		return;
	}

	Container* container;

	auto it = browseFields.find(tile);
	if (it == browseFields.end()) {
		container = new Container(tile);
		container->incrementReferenceCounter();
		browseFields[tile] = container;
		g_scheduler().addEvent(30000, std::bind(&Game::decreaseBrowseFieldRef, this, tile->getPosition()), "Game::decreaseBrowseFieldRef");
	} else {
		container = it->second;
	}

	uint8_t dummyContainerId = 0xF - ((pos.x % 3) * 3 + (pos.y % 3));
	Container* openContainer = player->getContainerByID(dummyContainerId);
	if (openContainer) {
		player->onCloseContainer(openContainer);
		player->closeContainer(dummyContainerId);
	} else {
		player->addContainer(dummyContainerId, container);
		player->sendContainer(dummyContainerId, container, false, 0);
	}
}

void Game::playerStowItem(uint32_t playerId, const Position &pos, uint16_t itemId, uint8_t stackpos, uint8_t count, bool allItems) {
	Player* player = getPlayerByID(playerId);
	if (!player) {
		return;
	}

	if (!player->isPremium()) {
		player->sendCancelMessage(RETURNVALUE_YOUNEEDPREMIUMACCOUNT);
		return;
	}

	Thing* thing = internalGetThing(player, pos, stackpos, itemId, STACKPOS_TOPDOWN_ITEM);
	if (!thing) {
		return;
	}

	Item* item = thing->getItem();
	if (!item || item->getID() != itemId || item->getItemCount() < count || item->isStoreItem()) {
		player->sendCancelMessage(RETURNVALUE_NOTPOSSIBLE);
		return;
	}

	if (pos.x != 0xFFFF && !Position::areInRange<1, 1, 0>(pos, player->getPosition())) {
		player->sendCancelMessage(RETURNVALUE_NOTPOSSIBLE);
		return;
	}

	player->stowItem(item, count, allItems);

	// Refresh depot search window if necessary
	if (player->isDepotSearchOpenOnItem(itemId)) {
		// Tier for item stackable is 0
		player->requestDepotSearchItem(itemId, 0);
	}
}

void Game::playerStashWithdraw(uint32_t playerId, uint16_t itemId, uint32_t count, uint8_t) {
	Player* player = getPlayerByID(playerId);
	if (!player) {
		return;
	}

	if (player->hasFlag(PlayerFlags_t::CannotPickupItem)) {
		return;
	}

	const ItemType &it = Item::items[itemId];
	if (it.id == 0 || count == 0) {
		return;
	}

	uint16_t freeSlots = player->getFreeBackpackSlots();
	Container* stashContainer = player->getLootContainer(OBJECTCATEGORY_STASHRETRIEVE);
	if (stashContainer && !(player->quickLootFallbackToMainContainer)) {
		freeSlots = stashContainer->getFreeSlots();
	}

	if (freeSlots == 0) {
		player->sendCancelMessage(RETURNVALUE_NOTENOUGHROOM);
		return;
	}

	if (player->getFreeCapacity() < 100) {
		player->sendCancelMessage(RETURNVALUE_NOTENOUGHCAPACITY);
		return;
	}

	int32_t NDSlots = ((freeSlots) - (count < it.stackSize ? 1 : (count / it.stackSize)));
	uint32_t SlotsWith = count;
	uint32_t noSlotsWith = 0;

	if (NDSlots <= 0) {
		SlotsWith = (freeSlots * it.stackSize);
		noSlotsWith = (count - SlotsWith);
	}

	uint32_t capWith = count;
	uint32_t noCapWith = 0;
	if (player->getFreeCapacity() < (count * it.weight)) {
		capWith = (player->getFreeCapacity() / it.weight);
		noCapWith = (count - capWith);
	}

	std::stringstream ss;
	uint32_t WithdrawCount = (SlotsWith > capWith ? capWith : SlotsWith);
	uint32_t NoWithdrawCount = (noSlotsWith < noCapWith ? noCapWith : noSlotsWith);
	const char* NoWithdrawMsg = (noSlotsWith < noCapWith ? "capacity" : "slots");

	if (WithdrawCount != count) {
		ss << "Retrieved " << WithdrawCount << "x " << it.name << ".\n";
		ss << NoWithdrawCount << "x are impossible to retrieve due to insufficient inventory " << NoWithdrawMsg << ".";
	} else {
		ss << "Retrieved " << WithdrawCount << "x " << it.name << '.';
	}

	player->sendTextMessage(MESSAGE_STATUS, ss.str());

	if (player->withdrawItem(itemId, WithdrawCount)) {
		player->addItemFromStash(it.id, WithdrawCount);
	} else {
		player->sendCancelMessage(RETURNVALUE_NOTPOSSIBLE);
	}

	// Refresh depot search window if necessary
	if (player->isDepotSearchOpenOnItem(itemId)) {
		player->requestDepotSearchItem(itemId, 0);
	}
}

void Game::playerSeekInContainer(uint32_t playerId, uint8_t containerId, uint16_t index) {
	Player* player = getPlayerByID(playerId);
	if (!player) {
		return;
	}

	Container* container = player->getContainerByID(containerId);
	if (!container || !container->hasPagination()) {
		return;
	}

	if ((index % container->capacity()) != 0 || index >= container->size()) {
		return;
	}

	player->setContainerIndex(containerId, index);
	player->sendContainer(containerId, container, container->hasParent(), index);
}

void Game::playerUpdateHouseWindow(uint32_t playerId, uint8_t listId, uint32_t windowTextId, const std::string &text) {
	Player* player = getPlayerByID(playerId);
	if (!player) {
		return;
	}

	uint32_t internalWindowTextId;
	uint32_t internalListId;

	House* house = player->getEditHouse(internalWindowTextId, internalListId);
	if (house && house->canEditAccessList(internalListId, player) && internalWindowTextId == windowTextId && listId == 0) {
		house->setAccessList(internalListId, text);
	}

	player->setEditHouse(nullptr);
}

void Game::playerRequestTrade(uint32_t playerId, const Position &pos, uint8_t stackPos, uint32_t tradePlayerId, uint16_t itemId) {
	Player* player = getPlayerByID(playerId);
	if (!player) {
		return;
	}

	Player* tradePartner = getPlayerByID(tradePlayerId);
	if (!tradePartner || tradePartner == player) {
		player->sendTextMessage(MESSAGE_FAILURE, "Sorry, not possible.");
		return;
	}

	if (!Position::areInRange<2, 2, 0>(tradePartner->getPosition(), player->getPosition())) {
		std::ostringstream ss;
		ss << tradePartner->getName() << " tells you to move closer.";
		player->sendTextMessage(MESSAGE_TRADE, ss.str());
		return;
	}

	if (!canThrowObjectTo(tradePartner->getPosition(), player->getPosition())) {
		player->sendCancelMessage(RETURNVALUE_CREATUREISNOTREACHABLE);
		return;
	}

	Thing* tradeThing = internalGetThing(player, pos, stackPos, itemId, STACKPOS_TOPDOWN_ITEM);
	if (!tradeThing) {
		player->sendCancelMessage(RETURNVALUE_NOTPOSSIBLE);
		return;
	}

	Item* tradeItem = tradeThing->getItem();
	if (tradeItem->getID() != itemId || !tradeItem->isPickupable() || tradeItem->hasAttribute(ItemAttribute_t::UNIQUEID)) {
		player->sendCancelMessage(RETURNVALUE_NOTPOSSIBLE);
		return;
	}

	if (g_configManager().getBoolean(ONLY_INVITED_CAN_MOVE_HOUSE_ITEMS)) {
		if (HouseTile* houseTile = dynamic_cast<HouseTile*>(tradeItem->getTile())) {
			House* house = houseTile->getHouse();
			if (house && tradeItem->getRealParent() != player && (!house->isInvited(player) || house->getHouseAccessLevel(player) == HOUSE_GUEST)) {
				player->sendCancelMessage(RETURNVALUE_NOTMOVEABLE);
				return;
			}
		}
	}

	const Position &playerPosition = player->getPosition();
	const Position &tradeItemPosition = tradeItem->getPosition();
	if (playerPosition.z != tradeItemPosition.z) {
		player->sendCancelMessage(playerPosition.z > tradeItemPosition.z ? RETURNVALUE_FIRSTGOUPSTAIRS : RETURNVALUE_FIRSTGODOWNSTAIRS);
		return;
	}

	if (!Position::areInRange<1, 1>(tradeItemPosition, playerPosition)) {
		std::forward_list<Direction> listDir;
		if (player->getPathTo(pos, listDir, 0, 1, true, true)) {
			g_dispatcher().addTask(std::bind(&Game::playerAutoWalk, this, player->getID(), listDir), "Game::playerAutoWalk");

			std::shared_ptr<Task> task = createPlayerTask(400, std::bind(&Game::playerRequestTrade, this, playerId, pos, stackPos, tradePlayerId, itemId), "Game::playerRequestTrade");
			player->setNextWalkActionTask(task);
		} else {
			player->sendCancelMessage(RETURNVALUE_THEREISNOWAY);
		}
		return;
	}

	Container* tradeItemContainer = tradeItem->getContainer();
	if (tradeItemContainer) {
		for (const auto &it : tradeItems) {
			Item* item = it.first;
			if (tradeItem == item) {
				player->sendTextMessage(MESSAGE_TRADE, "This item is already being traded.");
				return;
			}

			if (tradeItemContainer->isHoldingItem(item)) {
				player->sendTextMessage(MESSAGE_TRADE, "This item is already being traded.");
				return;
			}

			Container* container = item->getContainer();
			if (container && container->isHoldingItem(tradeItem)) {
				player->sendTextMessage(MESSAGE_TRADE, "This item is already being traded.");
				return;
			}
		}
	} else {
		for (const auto &it : tradeItems) {
			Item* item = it.first;
			if (tradeItem == item) {
				player->sendTextMessage(MESSAGE_TRADE, "This item is already being traded.");
				return;
			}

			Container* container = item->getContainer();
			if (container && container->isHoldingItem(tradeItem)) {
				player->sendTextMessage(MESSAGE_TRADE, "This item is already being traded.");
				return;
			}
		}
	}

	Container* tradeContainer = tradeItem->getContainer();
	if (tradeContainer && tradeContainer->getItemHoldingCount() + 1 > 100) {
		player->sendTextMessage(MESSAGE_TRADE, "You can not trade more than 100 items.");
		return;
	}

	if (tradeItem->isStoreItem()) {
		player->sendTextMessage(MESSAGE_TRADE, "This item cannot be trade.");
		return;
	}

	if (tradeItemContainer) {
		for (Item* containerItem : tradeItemContainer->getItems(true)) {
			if (containerItem->isStoreItem()) {
				player->sendTextMessage(MESSAGE_TRADE, "This item cannot be trade.");
				return;
			}
		}
	}

	if (!g_events().eventPlayerOnTradeRequest(player, tradePartner, tradeItem)) {
		return;
	}

	if (!g_callbacks().checkCallback(EventCallback_t::playerOnTradeRequest, &EventCallback::playerOnTradeRequest, player, tradePartner, tradeItem)) {
		return;
	}

	internalStartTrade(player, tradePartner, tradeItem);
}

bool Game::internalStartTrade(Player* player, Player* tradePartner, Item* tradeItem) {
	if (player->tradeState != TRADE_NONE && !(player->tradeState == TRADE_ACKNOWLEDGE && player->tradePartner == tradePartner)) {
		player->sendCancelMessage(RETURNVALUE_YOUAREALREADYTRADING);
		return false;
	} else if (tradePartner->tradeState != TRADE_NONE && tradePartner->tradePartner != player) {
		player->sendCancelMessage(RETURNVALUE_THISPLAYERISALREADYTRADING);
		return false;
	}

	player->tradePartner = tradePartner;
	player->tradeItem = tradeItem;
	player->tradeState = TRADE_INITIATED;
	tradeItem->incrementReferenceCounter();
	tradeItems[tradeItem] = player->getID();

	player->sendTradeItemRequest(player->getName(), tradeItem, true);

	if (tradePartner->tradeState == TRADE_NONE) {
		std::ostringstream ss;
		ss << player->getName() << " wants to trade with you.";
		tradePartner->sendTextMessage(MESSAGE_TRANSACTION, ss.str());
		tradePartner->tradeState = TRADE_ACKNOWLEDGE;
		tradePartner->tradePartner = player;
	} else {
		Item* counterOfferItem = tradePartner->tradeItem;
		player->sendTradeItemRequest(tradePartner->getName(), counterOfferItem, false);
		tradePartner->sendTradeItemRequest(player->getName(), tradeItem, false);
	}

	return true;
}

void Game::playerAcceptTrade(uint32_t playerId) {
	Player* player = getPlayerByID(playerId);
	if (!player) {
		return;
	}

	if (!(player->getTradeState() == TRADE_ACKNOWLEDGE || player->getTradeState() == TRADE_INITIATED)) {
		return;
	}

	Player* tradePartner = player->tradePartner;
	if (!tradePartner) {
		return;
	}

	if (!canThrowObjectTo(tradePartner->getPosition(), player->getPosition())) {
		player->sendCancelMessage(RETURNVALUE_CREATUREISNOTREACHABLE);
		return;
	}

	player->setTradeState(TRADE_ACCEPT);

	if (tradePartner->getTradeState() == TRADE_ACCEPT) {
		Item* tradeItem1 = player->tradeItem;
		Item* tradeItem2 = tradePartner->tradeItem;
		if (!g_events().eventPlayerOnTradeAccept(player, tradePartner, tradeItem1, tradeItem2)) {
			internalCloseTrade(player);
			return;
		}

		if (!g_callbacks().checkCallback(EventCallback_t::playerOnTradeAccept, &EventCallback::playerOnTradeAccept, player, tradePartner, tradeItem1, tradeItem2)) {
			internalCloseTrade(player);
			return;
		}

		player->setTradeState(TRADE_TRANSFER);
		tradePartner->setTradeState(TRADE_TRANSFER);

		auto it = tradeItems.find(tradeItem1);
		if (it != tradeItems.end()) {
			ReleaseItem(it->first);
			tradeItems.erase(it);
		}

		it = tradeItems.find(tradeItem2);
		if (it != tradeItems.end()) {
			ReleaseItem(it->first);
			tradeItems.erase(it);
		}

		bool isSuccess = false;

		ReturnValue ret1 = internalAddItem(tradePartner, tradeItem1, INDEX_WHEREEVER, 0, true);
		ReturnValue ret2 = internalAddItem(player, tradeItem2, INDEX_WHEREEVER, 0, true);
		if (ret1 == RETURNVALUE_NOERROR && ret2 == RETURNVALUE_NOERROR) {
			ret1 = internalRemoveItem(tradeItem1, tradeItem1->getItemCount(), true);
			ret2 = internalRemoveItem(tradeItem2, tradeItem2->getItemCount(), true);
			if (ret1 == RETURNVALUE_NOERROR && ret2 == RETURNVALUE_NOERROR) {
				Cylinder* cylinder1 = tradeItem1->getParent();
				Cylinder* cylinder2 = tradeItem2->getParent();

				uint32_t count1 = tradeItem1->getItemCount();
				uint32_t count2 = tradeItem2->getItemCount();

				ret1 = internalMoveItem(cylinder1, tradePartner, INDEX_WHEREEVER, tradeItem1, count1, nullptr, FLAG_IGNOREAUTOSTACK, nullptr, tradeItem2);
				if (ret1 == RETURNVALUE_NOERROR) {
					internalMoveItem(cylinder2, player, INDEX_WHEREEVER, tradeItem2, count2, nullptr, FLAG_IGNOREAUTOSTACK);

					tradeItem1->onTradeEvent(ON_TRADE_TRANSFER, tradePartner);
					tradeItem2->onTradeEvent(ON_TRADE_TRANSFER, player);

					isSuccess = true;
				}
			}
		}

		if (!isSuccess) {
			std::string errorDescription;

			if (tradePartner->tradeItem) {
				errorDescription = getTradeErrorDescription(ret1, tradeItem1);
				tradePartner->sendTextMessage(MESSAGE_TRANSACTION, errorDescription);
				tradePartner->tradeItem->onTradeEvent(ON_TRADE_CANCEL, tradePartner);
			}

			if (player->tradeItem) {
				errorDescription = getTradeErrorDescription(ret2, tradeItem2);
				player->sendTextMessage(MESSAGE_TRANSACTION, errorDescription);
				player->tradeItem->onTradeEvent(ON_TRADE_CANCEL, player);
			}
		}

		player->setTradeState(TRADE_NONE);
		player->tradeItem = nullptr;
		player->tradePartner = nullptr;
		player->sendTradeClose();

		tradePartner->setTradeState(TRADE_NONE);
		tradePartner->tradeItem = nullptr;
		tradePartner->tradePartner = nullptr;
		tradePartner->sendTradeClose();
	}
}

std::string Game::getTradeErrorDescription(ReturnValue ret, Item* item) {
	if (item) {
		if (ret == RETURNVALUE_NOTENOUGHCAPACITY) {
			std::ostringstream ss;
			ss << "You do not have enough capacity to carry";

			if (item->isStackable() && item->getItemCount() > 1) {
				ss << " these objects.";
			} else {
				ss << " this object.";
			}

			ss << std::endl
			   << ' ' << item->getWeightDescription();
			return ss.str();
		} else if (ret == RETURNVALUE_NOTENOUGHROOM || ret == RETURNVALUE_CONTAINERNOTENOUGHROOM) {
			std::ostringstream ss;
			ss << "You do not have enough room to carry";

			if (item->isStackable() && item->getItemCount() > 1) {
				ss << " these objects.";
			} else {
				ss << " this object.";
			}

			return ss.str();
		}
	}
	return "Trade could not be completed.";
}

void Game::playerLookInTrade(uint32_t playerId, bool lookAtCounterOffer, uint8_t index) {
	Player* player = getPlayerByID(playerId);
	if (!player) {
		return;
	}

	Player* tradePartner = player->tradePartner;
	if (!tradePartner) {
		return;
	}

	Item* tradeItem;
	if (lookAtCounterOffer) {
		tradeItem = tradePartner->getTradeItem();
	} else {
		tradeItem = player->getTradeItem();
	}

	if (!tradeItem) {
		return;
	}

	const Position &playerPosition = player->getPosition();
	const Position &tradeItemPosition = tradeItem->getPosition();

	int32_t lookDistance = std::max<int32_t>(
		Position::getDistanceX(playerPosition, tradeItemPosition),
		Position::getDistanceY(playerPosition, tradeItemPosition)
	);
	if (index == 0) {
		g_events().eventPlayerOnLookInTrade(player, tradePartner, tradeItem, lookDistance);
		g_callbacks().executeCallback(EventCallback_t::playerOnLookInTrade, &EventCallback::playerOnLookInTrade, player, tradePartner, tradeItem, lookDistance);
		return;
	}

	Container* tradeContainer = tradeItem->getContainer();
	if (!tradeContainer) {
		return;
	}

	std::vector<const Container*> containers { tradeContainer };
	size_t i = 0;
	while (i < containers.size()) {
		const Container* container = containers[i++];
		for (Item* item : container->getItemList()) {
			Container* tmpContainer = item->getContainer();
			if (tmpContainer) {
				containers.push_back(tmpContainer);
			}

			if (--index == 0) {
				g_events().eventPlayerOnLookInTrade(player, tradePartner, item, lookDistance);
				g_callbacks().executeCallback(EventCallback_t::playerOnLookInTrade, &EventCallback::playerOnLookInTrade, player, tradePartner, item, lookDistance);
				return;
			}
		}
	}
}

void Game::playerCloseTrade(uint32_t playerId) {
	Player* player = getPlayerByID(playerId);
	if (!player) {
		return;
	}

	internalCloseTrade(player);
}

void Game::internalCloseTrade(Player* player) {
	Player* tradePartner = player->tradePartner;
	if ((tradePartner && tradePartner->getTradeState() == TRADE_TRANSFER) || player->getTradeState() == TRADE_TRANSFER) {
		return;
	}

	if (player->getTradeItem()) {
		auto it = tradeItems.find(player->getTradeItem());
		if (it != tradeItems.end()) {
			ReleaseItem(it->first);
			tradeItems.erase(it);
		}

		player->tradeItem->onTradeEvent(ON_TRADE_CANCEL, player);
		player->tradeItem = nullptr;
	}

	player->setTradeState(TRADE_NONE);
	player->tradePartner = nullptr;

	player->sendTextMessage(MESSAGE_FAILURE, "Trade cancelled.");
	player->sendTradeClose();

	if (tradePartner) {
		if (tradePartner->getTradeItem()) {
			auto it = tradeItems.find(tradePartner->getTradeItem());
			if (it != tradeItems.end()) {
				ReleaseItem(it->first);
				tradeItems.erase(it);
			}

			tradePartner->tradeItem->onTradeEvent(ON_TRADE_CANCEL, tradePartner);
			tradePartner->tradeItem = nullptr;
		}

		tradePartner->setTradeState(TRADE_NONE);
		tradePartner->tradePartner = nullptr;

		tradePartner->sendTextMessage(MESSAGE_FAILURE, "Trade cancelled.");
		tradePartner->sendTradeClose();
	}
}

void Game::playerBuyItem(uint32_t playerId, uint16_t itemId, uint8_t count, uint16_t amount, bool ignoreCap /* = false*/, bool inBackpacks /* = false*/) {
	if (amount == 0) {
		return;
	}

	Player* player = getPlayerByID(playerId);
	if (!player) {
		return;
	}

	Npc* merchant = player->getShopOwner();
	if (!merchant) {
		return;
	}

	const ItemType &it = Item::items[itemId];
	if (it.id == 0) {
		return;
	}

	if ((it.stackable && amount > 10000) || (!it.stackable && amount > 100)) {
		return;
	}

	if (!player->hasShopItemForSale(it.id, count)) {
		return;
	}

	// Check npc say exhausted
	if (player->isUIExhausted()) {
		player->sendCancelMessage(RETURNVALUE_YOUAREEXHAUSTED);
		return;
	}

	merchant->onPlayerBuyItem(player, it.id, count, amount, ignoreCap, inBackpacks);
	player->updateUIExhausted();
}

void Game::playerSellItem(uint32_t playerId, uint16_t itemId, uint8_t count, uint16_t amount, bool ignoreEquipped) {
	if (amount == 0) {
		return;
	}

	Player* player = getPlayerByID(playerId);
	if (!player) {
		return;
	}

	Npc* merchant = player->getShopOwner();
	if (!merchant) {
		return;
	}

	const ItemType &it = Item::items[itemId];
	if (it.id == 0) {
		return;
	}

	if ((it.stackable && amount > 10000) || (!it.stackable && amount > 100)) {
		return;
	}

	// Check npc say exhausted
	if (player->isUIExhausted()) {
		player->sendCancelMessage(RETURNVALUE_YOUAREEXHAUSTED);
		return;
	}

	merchant->onPlayerSellItem(player, it.id, count, amount, ignoreEquipped);
	player->updateUIExhausted();
}

void Game::playerCloseShop(uint32_t playerId) {
	Player* player = getPlayerByID(playerId);
	if (!player) {
		return;
	}

	player->closeShopWindow();
}

void Game::playerLookInShop(uint32_t playerId, uint16_t itemId, uint8_t count) {
	Player* player = getPlayerByID(playerId);
	if (!player) {
		return;
	}

	Npc* merchant = player->getShopOwner();
	if (!merchant) {
		return;
	}

	const ItemType &it = Item::items[itemId];
	if (it.id == 0) {
		return;
	}

	if (!g_events().eventPlayerOnLookInShop(player, &it, count)) {
		return;
	}

	if (!g_callbacks().checkCallback(EventCallback_t::playerOnLookInShop, &EventCallback::playerOnLookInShop, player, &it, count)) {
		return;
	}

	std::ostringstream ss;
	ss << "You see " << Item::getDescription(it, 1, nullptr, count);
	player->sendTextMessage(MESSAGE_LOOK, ss.str());
	merchant->onPlayerCheckItem(player, it.id, count);
}

void Game::playerLookAt(uint32_t playerId, uint16_t itemId, const Position &pos, uint8_t stackPos) {
	Player* player = getPlayerByID(playerId);
	if (!player) {
		return;
	}

	Thing* thing = internalGetThing(player, pos, stackPos, itemId, STACKPOS_LOOK);
	if (!thing) {
		player->sendCancelMessage(RETURNVALUE_NOTPOSSIBLE);
		return;
	}

	Position thingPos = thing->getPosition();
	if (!player->canSee(thingPos)) {
		player->sendCancelMessage(RETURNVALUE_NOTPOSSIBLE);
		return;
	}

	Position playerPos = player->getPosition();

	int32_t lookDistance;
	if (thing != player) {
		lookDistance = std::max<int32_t>(Position::getDistanceX(playerPos, thingPos), Position::getDistanceY(playerPos, thingPos));
		if (playerPos.z != thingPos.z) {
			lookDistance += 15;
		}
	} else {
		lookDistance = -1;
	}

	// Parse onLook from event player
	g_events().eventPlayerOnLook(player, pos, thing, stackPos, lookDistance);
	g_callbacks().executeCallback(EventCallback_t::playerOnLook, &EventCallback::playerOnLook, player, pos, thing, stackPos, lookDistance);
}

void Game::playerLookInBattleList(uint32_t playerId, uint32_t creatureId) {
	Player* player = getPlayerByID(playerId);
	if (!player) {
		return;
	}

	Creature* creature = getCreatureByID(creatureId);
	if (!creature) {
		return;
	}

	if (!player->canSeeCreature(creature)) {
		return;
	}

	const Position &creaturePos = creature->getPosition();
	if (!player->canSee(creaturePos)) {
		return;
	}

	int32_t lookDistance;
	if (creature != player) {
		const Position &playerPos = player->getPosition();
		lookDistance = std::max<int32_t>(Position::getDistanceX(playerPos, creaturePos), Position::getDistanceY(playerPos, creaturePos));
		if (playerPos.z != creaturePos.z) {
			lookDistance += 15;
		}
	} else {
		lookDistance = -1;
	}

	g_events().eventPlayerOnLookInBattleList(player, creature, lookDistance);
	g_callbacks().executeCallback(EventCallback_t::playerOnLookInBattleList, &EventCallback::playerOnLookInBattleList, player, creature, lookDistance);
}

void Game::playerQuickLoot(uint32_t playerId, const Position &pos, uint16_t itemId, uint8_t stackPos, Item* defaultItem, bool lootAllCorpses, bool autoLoot) {
	Player* player = getPlayerByID(playerId);
	if (!player) {
		return;
	}

	if (!autoLoot && !player->canDoAction()) {
		uint32_t delay = player->getNextActionTime();
		std::shared_ptr<Task> task = createPlayerTask(delay, std::bind(&Game::playerQuickLoot, this, player->getID(), pos, itemId, stackPos, defaultItem, lootAllCorpses, autoLoot), "Game::playerQuickLoot");
		player->setNextActionTask(task);
		return;
	}

	if (!autoLoot && pos.x != 0xffff) {
		if (!Position::areInRange<1, 1, 0>(pos, player->getPosition())) {
			// need to walk to the corpse first before looting it
			std::forward_list<Direction> listDir;
			if (player->getPathTo(pos, listDir, 0, 1, true, true)) {
				g_dispatcher().addTask(std::bind(&Game::playerAutoWalk, this, player->getID(), listDir), "Game::playerAutoWalk");
				std::shared_ptr<Task> task = createPlayerTask(0, std::bind(&Game::playerQuickLoot, this, player->getID(), pos, itemId, stackPos, defaultItem, lootAllCorpses, autoLoot), "Game::playerQuickLoot");
				player->setNextWalkActionTask(task);
			} else {
				player->sendCancelMessage(RETURNVALUE_THEREISNOWAY);
			}

			return;
		}
	} else if (!player->isPremium()) {
		player->sendCancelMessage("You must be premium.");
		return;
	}

	std::lock_guard<std::mutex> lock(player->quickLootMutex);
	if (!autoLoot) {
		player->setNextActionTask(nullptr);
	}

	Item* item = nullptr;
	if (!defaultItem) {
		Thing* thing = internalGetThing(player, pos, stackPos, itemId, STACKPOS_FIND_THING);
		if (!thing) {
			player->sendCancelMessage(RETURNVALUE_NOTPOSSIBLE);
			return;
		}

		item = thing->getItem();
	} else {
		item = defaultItem;
	}

	if (!item || !item->getParent()) {
		player->sendCancelMessage(RETURNVALUE_NOTPOSSIBLE);
		return;
	}

	Container* corpse = nullptr;
	if (pos.x == 0xffff) {
		corpse = item->getParent()->getContainer();
		if (corpse && corpse->getID() == ITEM_BROWSEFIELD) {
			corpse = item->getContainer();
			browseField = true;
		}
	} else {
		corpse = item->getContainer();
	}

	if (!corpse || corpse->hasAttribute(ItemAttribute_t::UNIQUEID) || corpse->hasAttribute(ItemAttribute_t::ACTIONID)) {
		player->sendCancelMessage(RETURNVALUE_NOTPOSSIBLE);
		return;
	}

	if (!corpse->isRewardCorpse()) {
		uint32_t corpseOwner = corpse->getCorpseOwner();
		if (corpseOwner != 0 && !player->canOpenCorpse(corpseOwner)) {
			player->sendCancelMessage(RETURNVALUE_NOTPOSSIBLE);
			return;
		}
	}

	if (pos.x == 0xffff && !browseField && !corpse->isRewardCorpse()) {
		uint32_t worth = item->getWorth();
		ObjectCategory_t category = getObjectCategory(item);
		ReturnValue ret = internalCollectLootItems(player, item, category);

		std::stringstream ss;
		if (ret == RETURNVALUE_NOTENOUGHCAPACITY) {
			ss << "Attention! The loot you are trying to pick up is too heavy for you to carry.";
		} else if (ret == RETURNVALUE_CONTAINERNOTENOUGHROOM) {
			ss << "Attention! The container for " << getObjectCategoryName(category) << " is full.";
		} else {
			if (ret == RETURNVALUE_NOERROR) {
				player->sendLootStats(item, item->getItemCount());
				ss << "You looted ";
			} else {
				ss << "You could not loot ";
			}

			if (worth != 0) {
				ss << worth << " gold.";
			} else {
				ss << "1 item.";
			}

			player->sendTextMessage(MESSAGE_LOOT, ss.str());
			return;
		}

		if (player->lastQuickLootNotification + 15000 < OTSYS_TIME()) {
			player->sendTextMessage(MESSAGE_GAME_HIGHLIGHT, ss.str());
		} else {
			player->sendTextMessage(MESSAGE_EVENT_ADVANCE, ss.str());
		}

		player->lastQuickLootNotification = OTSYS_TIME();
	} else {
		if (corpse->isRewardCorpse()) {
			auto rewardId = corpse->getAttribute<time_t>(ItemAttribute_t::DATE);
			auto reward = player->getReward(rewardId, false);
			if (reward) {
				internalQuickLootCorpse(player, reward->getContainer());
			}
		} else {
			if (!lootAllCorpses) {
				internalQuickLootCorpse(player, corpse);
			} else {
				playerLootAllCorpses(player, pos, lootAllCorpses);
			}
		}
	}
}

void Game::playerLootAllCorpses(Player* player, const Position &pos, bool lootAllCorpses) {
	if (lootAllCorpses) {
		Tile* tile = g_game().map.getTile(pos.x, pos.y, pos.z);
		if (!tile) {
			player->sendCancelMessage(RETURNVALUE_NOTPOSSIBLE);
			return;
		}

		const TileItemVector* itemVector = tile->getItemList();
		uint16_t corpses = 0;
		for (Item* tileItem : *itemVector) {
			if (!tileItem) {
				continue;
			}

			Container* tileCorpse = tileItem->getContainer();
			if (!tileCorpse || !tileCorpse->isCorpse() || tileCorpse->hasAttribute(ItemAttribute_t::UNIQUEID) || tileCorpse->hasAttribute(ItemAttribute_t::ACTIONID)) {
				continue;
			}

			if (!tileCorpse->isRewardCorpse()
				&& tileCorpse->getCorpseOwner() != 0
				&& !player->canOpenCorpse(tileCorpse->getCorpseOwner())) {
				player->sendCancelMessage(RETURNVALUE_NOTPOSSIBLE);
				g_logger().debug("Player {} cannot loot corpse from id {} in position {}", player->getName(), tileItem->getID(), tileItem->getPosition().toString());
				continue;
			}

			corpses++;
			internalQuickLootCorpse(player, tileCorpse);
			if (corpses >= 30) {
				break;
			}
		}

		if (corpses > 0) {
			if (corpses > 1) {
				std::stringstream string;
				string << "You looted " << corpses << " corpses.";
				player->sendTextMessage(MESSAGE_LOOT, string.str());
			}

			return;
		}
	}

	browseField = false;
}

void Game::playerSetLootContainer(uint32_t playerId, ObjectCategory_t category, const Position &pos, uint16_t itemId, uint8_t stackPos) {
	Player* player = getPlayerByID(playerId);
	if (!player || pos.x != 0xffff) {
		return;
	}

	Thing* thing = internalGetThing(player, pos, stackPos, itemId, STACKPOS_USEITEM);
	if (!thing) {
		player->sendCancelMessage(RETURNVALUE_NOTPOSSIBLE);
		return;
	}

	Container* container = thing->getContainer();
	if (!container || (container->getID() == ITEM_GOLD_POUCH && category != OBJECTCATEGORY_GOLD && !g_configManager().getBoolean(TOGGLE_GOLD_POUCH_ALLOW_ANYTHING))) {
		player->sendCancelMessage(RETURNVALUE_NOTPOSSIBLE);
		return;
	}

	if (container->getHoldingPlayer() != player) {
		player->sendCancelMessage("You must be holding the container to set it as a loot container.");
		return;
	}

	Container* previousContainer = player->setLootContainer(category, container);
	player->sendLootContainers();

	Cylinder* parent = container->getParent();
	if (parent) {
		parent->updateThing(container, container->getID(), container->getItemCount());
	}

	if (previousContainer != nullptr) {
		parent = previousContainer->getParent();
		if (parent) {
			parent->updateThing(previousContainer, previousContainer->getID(), previousContainer->getItemCount());
		}
	}
}

void Game::playerClearLootContainer(uint32_t playerId, ObjectCategory_t category) {
	Player* player = getPlayerByID(playerId);
	if (!player) {
		return;
	}

	Container* previousContainer = player->setLootContainer(category, nullptr);
	player->sendLootContainers();

	if (previousContainer != nullptr) {
		Cylinder* parent = previousContainer->getParent();
		if (parent) {
			parent->updateThing(previousContainer, previousContainer->getID(), previousContainer->getItemCount());
		}
	}
}

void Game::playerOpenLootContainer(uint32_t playerId, ObjectCategory_t category) {
	Player* player = getPlayerByID(playerId);
	if (!player) {
		return;
	}

	Container* container = player->getLootContainer(category);
	if (!container) {
		return;
	}

	player->sendContainer(static_cast<uint8_t>(container->getID()), container, container->hasParent(), 0);
}

void Game::playerSetQuickLootFallback(uint32_t playerId, bool fallback) {
	Player* player = getPlayerByID(playerId);
	if (!player) {
		return;
	}

	player->quickLootFallbackToMainContainer = fallback;
}

void Game::playerQuickLootBlackWhitelist(uint32_t playerId, QuickLootFilter_t filter, const std::vector<uint16_t> itemIds) {
	Player* player = getPlayerByID(playerId);
	if (!player) {
		return;
	}

	player->quickLootFilter = filter;
	player->quickLootListItemIds = itemIds;
}

/*******************************************************************************
 * Depot search system
 ******************************************************************************/
void Game::playerRequestDepotItems(uint32_t playerId) {
	Player* player = getPlayerByID(playerId);
	if (!player || !player->isDepotSearchAvailable()) {
		return;
	}

	if (player->isUIExhausted(500)) {
		player->sendCancelMessage(RETURNVALUE_YOUAREEXHAUSTED);
		return;
	}

	player->requestDepotItems();
	player->updateUIExhausted();
}

void Game::playerRequestCloseDepotSearch(uint32_t playerId) {
	Player* player = getPlayerByID(playerId);
	if (!player || !player->isDepotSearchOpen()) {
		return;
	}

	player->setDepotSearchIsOpen(0, 0);
	player->sendCloseDepotSearch();
}

void Game::playerRequestDepotSearchItem(uint32_t playerId, uint16_t itemId, uint8_t tier) {
	Player* player = getPlayerByID(playerId);
	if (!player || !player->isDepotSearchOpen()) {
		return;
	}

	if (player->isUIExhausted(500)) {
		player->sendCancelMessage(RETURNVALUE_YOUAREEXHAUSTED);
		return;
	}

	player->requestDepotSearchItem(itemId, tier);
	player->updateUIExhausted();
}

void Game::playerRequestDepotSearchRetrieve(uint32_t playerId, uint16_t itemId, uint8_t tier, uint8_t type) {
	Player* player = getPlayerByID(playerId);
	if (!player || !player->isDepotSearchOpenOnItem(itemId)) {
		return;
	}

	if (player->isUIExhausted(500)) {
		player->sendCancelMessage(RETURNVALUE_YOUAREEXHAUSTED);
		return;
	}

	player->retrieveAllItemsFromDepotSearch(itemId, tier, type == 1);
	player->updateUIExhausted();
}

void Game::playerRequestOpenContainerFromDepotSearch(uint32_t playerId, const Position &pos) {
	Player* player = getPlayerByID(playerId);
	if (!player || !player->isDepotSearchOpen()) {
		return;
	}

	if (player->isUIExhausted(500)) {
		player->sendCancelMessage(RETURNVALUE_YOUAREEXHAUSTED);
		return;
	}

	player->openContainerFromDepotSearch(pos);
	player->updateUIExhausted();
}

void Game::playerCancelAttackAndFollow(uint32_t playerId) {
	Player* player = getPlayerByID(playerId);
	if (!player) {
		return;
	}

	playerSetAttackedCreature(playerId, 0);
	playerFollowCreature(playerId, 0);
	player->stopWalk();
}

void Game::playerSetAttackedCreature(uint32_t playerId, uint32_t creatureId) {
	Player* player = getPlayerByID(playerId);
	if (!player) {
		return;
	}

	if (player->getAttackedCreature() && creatureId == 0) {
		player->setAttackedCreature(nullptr);
		player->sendCancelTarget();
		return;
	}

	Creature* attackCreature = getCreatureByID(creatureId);
	if (!attackCreature) {
		player->setAttackedCreature(nullptr);
		player->sendCancelTarget();
		return;
	}

	ReturnValue ret = Combat::canTargetCreature(player, attackCreature);
	if (ret != RETURNVALUE_NOERROR) {
		player->sendCancelMessage(ret);
		player->sendCancelTarget();
		player->setAttackedCreature(nullptr);
		return;
	}

	player->setAttackedCreature(attackCreature);
	g_dispatcher().addTask(std::bind(&Game::updateCreatureWalk, this, player->getID()), "Game::updateCreatureWalk");
}

void Game::playerFollowCreature(uint32_t playerId, uint32_t creatureId) {
	Player* player = getPlayerByID(playerId);
	if (!player) {
		return;
	}

	player->setAttackedCreature(nullptr);
	g_dispatcher().addTask(std::bind(&Game::updateCreatureWalk, this, player->getID()), "Game::updateCreatureWalk");
	player->setFollowCreature(getCreatureByID(creatureId));
}

void Game::playerSetFightModes(uint32_t playerId, FightMode_t fightMode, bool chaseMode, bool secureMode) {
	Player* player = getPlayerByID(playerId);
	if (!player) {
		return;
	}

	player->setFightMode(fightMode);
	player->setChaseMode(chaseMode);
	player->setSecureMode(secureMode);
}

void Game::playerRequestAddVip(uint32_t playerId, const std::string &name) {
	if (name.length() > 25) {
		return;
	}

	Player* player = getPlayerByID(playerId);
	if (!player) {
		return;
	}

	Player* vipPlayer = getPlayerByName(name);
	if (!vipPlayer) {
		uint32_t guid;
		bool specialVip;
		std::string formattedName = name;
		if (!IOLoginData::getGuidByNameEx(guid, specialVip, formattedName)) {
			player->sendTextMessage(MESSAGE_FAILURE, "A player with this name does not exist.");
			return;
		}

		if (specialVip && !player->hasFlag(PlayerFlags_t::SpecialVIP)) {
			player->sendTextMessage(MESSAGE_FAILURE, "You can not add this player.");
			return;
		}

		player->addVIP(guid, formattedName, VIPSTATUS_OFFLINE);
	} else {
		if (vipPlayer->hasFlag(PlayerFlags_t::SpecialVIP) && !player->hasFlag(PlayerFlags_t::SpecialVIP)) {
			player->sendTextMessage(MESSAGE_FAILURE, "You can not add this player.");
			return;
		}

		if (!vipPlayer->isInGhostMode() || player->isAccessPlayer()) {
			player->addVIP(vipPlayer->getGUID(), vipPlayer->getName(), vipPlayer->statusVipList);
		} else {
			player->addVIP(vipPlayer->getGUID(), vipPlayer->getName(), VIPSTATUS_OFFLINE);
		}
	}
}

void Game::playerRequestRemoveVip(uint32_t playerId, uint32_t guid) {
	Player* player = getPlayerByID(playerId);
	if (!player) {
		return;
	}

	player->removeVIP(guid);
}

void Game::playerRequestEditVip(uint32_t playerId, uint32_t guid, const std::string &description, uint32_t icon, bool notify) {
	Player* player = getPlayerByID(playerId);
	if (!player) {
		return;
	}

	player->editVIP(guid, description, icon, notify);
}

void Game::playerApplyImbuement(uint32_t playerId, uint16_t imbuementid, uint8_t slot, bool protectionCharm) {
	Player* player = getPlayerByID(playerId);
	if (!player) {
		return;
	}

	if (!player->hasImbuingItem()) {
		return;
	}

	Imbuement* imbuement = g_imbuements().getImbuement(imbuementid);
	if (!imbuement) {
		return;
	}

	Item* item = player->imbuingItem;
	if (!item) {
		return;
	}

	if (item->getTopParent() != player) {
		g_logger().error("[Game::playerApplyImbuement] - An error occurred while player with name {} try to apply imbuement", player->getName());
		player->sendImbuementResult("An error has occurred, reopen the imbuement window. If the problem persists, contact your administrator.");
		return;
	}

	player->onApplyImbuement(imbuement, item, slot, protectionCharm);
}

void Game::playerClearImbuement(uint32_t playerid, uint8_t slot) {
	Player* player = getPlayerByID(playerid);
	if (!player) {
		return;
	}

	if (!player->hasImbuingItem()) {
		return;
	}

	Item* item = player->imbuingItem;
	if (!item) {
		return;
	}

	player->onClearImbuement(item, slot);
}

void Game::playerCloseImbuementWindow(uint32_t playerid) {
	Player* player = getPlayerByID(playerid);
	if (!player) {
		return;
	}

	player->setImbuingItem(nullptr);
	return;
}

void Game::playerTurn(uint32_t playerId, Direction dir) {
	Player* player = getPlayerByID(playerId);
	if (!player) {
		return;
	}

	if (!g_events().eventPlayerOnTurn(player, dir)) {
		return;
	}

	if (!g_callbacks().checkCallback(EventCallback_t::playerOnTurn, &EventCallback::playerOnTurn, player, dir)) {
		return;
	}

	player->resetIdleTime();
	internalCreatureTurn(player, dir);
}

void Game::playerRequestOutfit(uint32_t playerId) {
	if (!g_configManager().getBoolean(ALLOW_CHANGEOUTFIT)) {
		return;
	}

	Player* player = getPlayerByID(playerId);
	if (!player) {
		return;
	}

	player->sendOutfitWindow();
}

void Game::playerToggleMount(uint32_t playerId, bool mount) {
	Player* player = getPlayerByID(playerId);
	if (!player) {
		return;
	}

	player->toggleMount(mount);
}

void Game::playerChangeOutfit(uint32_t playerId, Outfit_t outfit, uint8_t isMountRandomized /* = 0*/) {
	if (!g_configManager().getBoolean(ALLOW_CHANGEOUTFIT)) {
		return;
	}

	Player* player = getPlayerByID(playerId);
	if (!player) {
		return;
	}

	player->setRandomMount(isMountRandomized);

	if (isMountRandomized && outfit.lookMount != 0 && player->hasAnyMount()) {
		auto randomMount = mounts.getMountByID(player->getRandomMountId());
		outfit.lookMount = randomMount->clientId;
	}

	const auto &playerOutfit = Outfits::getInstance().getOutfitByLookType(player->getSex(), outfit.lookType);
	if (!playerOutfit) {
		outfit.lookMount = 0;
	}

	if (outfit.lookMount != 0) {
		const auto mount = mounts.getMountByClientID(outfit.lookMount);
		if (!mount) {
			return;
		}

		if (!player->hasMount(mount)) {
			return;
		}

		const Tile* playerTile = player->getTile();
		if (!playerTile) {
			return;
		}

		if (playerTile->hasFlag(TILESTATE_PROTECTIONZONE)) {
			outfit.lookMount = 0;
		}

		auto deltaSpeedChange = mount->speed;
		if (player->isMounted()) {
			const auto prevMount = mounts.getMountByID(player->getCurrentMount());
			if (prevMount) {
				deltaSpeedChange -= prevMount->speed;
			}
		}

		player->setCurrentMount(mount->id);
		changeSpeed(player, deltaSpeedChange);
	} else if (player->isMounted()) {
		player->dismount();
	}

	if (player->canWear(outfit.lookType, outfit.lookAddons)) {
		player->defaultOutfit = outfit;

		if (player->hasCondition(CONDITION_OUTFIT)) {
			return;
		}

		internalCreatureChangeOutfit(player, outfit);
	}
}

void Game::playerShowQuestLog(uint32_t playerId) {
	Player* player = getPlayerByID(playerId);
	if (!player) {
		return;
	}

	g_events().eventPlayerOnRequestQuestLog(player);
	g_callbacks().executeCallback(EventCallback_t::playerOnRequestQuestLog, &EventCallback::playerOnRequestQuestLog, player);
}

void Game::playerShowQuestLine(uint32_t playerId, uint16_t questId) {
	Player* player = getPlayerByID(playerId);
	if (!player) {
		return;
	}

	g_events().eventPlayerOnRequestQuestLine(player, questId);
	g_callbacks().executeCallback(EventCallback_t::playerOnRequestQuestLine, &EventCallback::playerOnRequestQuestLine, player, questId);
}

void Game::playerSay(uint32_t playerId, uint16_t channelId, SpeakClasses type, const std::string &receiver, const std::string &text) {
	Player* player = getPlayerByID(playerId);
	if (!player) {
		return;
	}

	player->resetIdleTime();

	if (playerSaySpell(player, type, text)) {
		return;
	}

	uint32_t muteTime = player->isMuted();
	if (muteTime > 0) {
		std::ostringstream ss;
		ss << "You are still muted for " << muteTime << " seconds.";
		player->sendTextMessage(MESSAGE_FAILURE, ss.str());
		return;
	}

	if (!text.empty() && text.front() == '/' && player->isAccessPlayer()) {
		return;
	}

	if (type != TALKTYPE_PRIVATE_PN) {
		player->removeMessageBuffer();
	}

	switch (type) {
		case TALKTYPE_SAY:
			internalCreatureSay(player, TALKTYPE_SAY, text, false);
			break;

		case TALKTYPE_WHISPER:
			playerWhisper(player, text);
			break;

		case TALKTYPE_YELL:
			playerYell(player, text);
			break;

		case TALKTYPE_PRIVATE_TO:
		case TALKTYPE_PRIVATE_RED_TO:
			playerSpeakTo(player, type, receiver, text);
			break;

		case TALKTYPE_CHANNEL_O:
		case TALKTYPE_CHANNEL_Y:
		case TALKTYPE_CHANNEL_R1:
			g_chat().talkToChannel(*player, type, text, channelId);
			break;

		case TALKTYPE_PRIVATE_PN:
			playerSpeakToNpc(player, text);
			break;

		case TALKTYPE_BROADCAST:
			playerBroadcastMessage(player, text);
			break;

		default:
			break;
	}
}

bool Game::playerSaySpell(Player* player, SpeakClasses type, const std::string &text) {
	if (player->walkExhausted()) {
		return true;
	}

	std::string words = text;
	TalkActionResult_t result = g_talkActions().checkPlayerCanSayTalkAction(player, type, words);
	if (result == TALKACTION_BREAK) {
		return true;
	}

	result = g_spells().playerSaySpell(player, words);
	if (result == TALKACTION_BREAK) {
		if (!g_configManager().getBoolean(PUSH_WHEN_ATTACKING)) {
			player->cancelPush();
		}

		if (g_configManager().getBoolean(EMOTE_SPELLS) && player->getStorageValue(STORAGEVALUE_EMOTE) == 1) {
			return internalCreatureSay(player, TALKTYPE_MONSTER_SAY, words, false);
		} else {
			return player->saySpell(type, words, false);
		}
	} else if (result == TALKACTION_FAILED) {
		return true;
	}

	return false;
}

void Game::playerWhisper(Player* player, const std::string &text) {
	auto spectators = Spectators().find<Player>(player->getPosition(), false, MAP_MAX_CLIENT_VIEW_PORT_X, MAP_MAX_CLIENT_VIEW_PORT_X, MAP_MAX_CLIENT_VIEW_PORT_Y, MAP_MAX_CLIENT_VIEW_PORT_Y);

	// send to client
	for (const auto spectator : spectators) {
		if (const auto spectatorPlayer = spectator->getPlayer()) {
			if (!Position::areInRange<1, 1>(player->getPosition(), spectatorPlayer->getPosition())) {
				spectatorPlayer->sendCreatureSay(player, TALKTYPE_WHISPER, "pspsps");
			} else {
				spectatorPlayer->sendCreatureSay(player, TALKTYPE_WHISPER, text);
			}
		}
	}

	// event method
	for (const auto spectator : spectators) {
		spectator->onCreatureSay(player, TALKTYPE_WHISPER, text);
	}
}

bool Game::playerYell(Player* player, const std::string &text) {
	if (player->getLevel() == 1) {
		player->sendTextMessage(MESSAGE_FAILURE, "You may not yell as long as you are on level 1.");
		return false;
	}

	if (player->hasCondition(CONDITION_YELLTICKS)) {
		player->sendCancelMessage(RETURNVALUE_YOUAREEXHAUSTED);
		return false;
	}

	if (player->getAccountType() < account::AccountType::ACCOUNT_TYPE_GAMEMASTER) {
		Condition* condition = Condition::createCondition(CONDITIONID_DEFAULT, CONDITION_YELLTICKS, 30000, 0);
		player->addCondition(condition);
	}

	internalCreatureSay(player, TALKTYPE_YELL, asUpperCaseString(text), false);
	return true;
}

bool Game::playerSpeakTo(Player* player, SpeakClasses type, const std::string &receiver, const std::string &text) const {
	Player* toPlayer = getPlayerByName(receiver);
	if (!toPlayer) {
		player->sendTextMessage(MESSAGE_FAILURE, "A player with this name is not online.");
		return false;
	}

	if (type == TALKTYPE_PRIVATE_RED_TO && (player->hasFlag(PlayerFlags_t::CanTalkRedPrivate) || player->getAccountType() >= account::AccountType::ACCOUNT_TYPE_GAMEMASTER)) {
		type = TALKTYPE_PRIVATE_RED_FROM;
	} else {
		type = TALKTYPE_PRIVATE_FROM;
	}

	toPlayer->sendPrivateMessage(player, type, text);
	toPlayer->onCreatureSay(player, type, text);

	if (toPlayer->isInGhostMode() && !player->isAccessPlayer()) {
		player->sendTextMessage(MESSAGE_FAILURE, "A player with this name is not online.");
	} else {
		std::ostringstream ss;
		ss << "Message sent to " << toPlayer->getName() << '.';
		player->sendTextMessage(MESSAGE_FAILURE, ss.str());
	}
	return true;
}

void Game::playerSpeakToNpc(Player* player, const std::string &text) {
	if (player == nullptr) {
		g_logger().error("[Game::playerSpeakToNpc] - Player is nullptr");
		return;
	}

	// Check npc say exhausted
	if (player->isUIExhausted()) {
		player->sendCancelMessage(RETURNVALUE_YOUAREEXHAUSTED);
		return;
	}

	for (const auto spectator : Spectators().find<Creature>(player->getPosition()).filter<Npc>()) {
		spectator->getNpc()->onCreatureSay(player, TALKTYPE_PRIVATE_PN, text);
	}

	player->updateUIExhausted();
}

std::shared_ptr<Task> Game::createPlayerTask(uint32_t delay, std::function<void(void)> f, std::string context) const {
	return Player::createPlayerTask(delay, f, context);
}

//--
bool Game::canThrowObjectTo(const Position &fromPos, const Position &toPos, bool checkLineOfSight /*= true*/, int32_t rangex /*= MAP_MAX_CLIENT_VIEW_PORT_X*/, int32_t rangey /*= MAP_MAX_CLIENT_VIEW_PORT_Y*/) {
	return map.canThrowObjectTo(fromPos, toPos, checkLineOfSight, rangex, rangey);
}

bool Game::isSightClear(const Position &fromPos, const Position &toPos, bool floorCheck) {
	return map.isSightClear(fromPos, toPos, floorCheck);
}

bool Game::internalCreatureTurn(Creature* creature, Direction dir) {
	if (creature->getDirection() == dir) {
		return false;
	}

	if (Player* player = creature->getPlayer()) {
		player->cancelPush();
	}
	creature->setDirection(dir);

	// Send to client
	for (const auto spectator : Spectators().find<Player>(creature->getPosition(), true)) {
		spectator->getPlayer()->sendCreatureTurn(creature);
	}
	return true;
}

bool Game::internalCreatureSay(Creature* creature, SpeakClasses type, const std::string &text, bool ghostMode, const Spectators* spectatorsPtr /* = nullptr*/, const Position* pos /* = nullptr*/) {
	if (text.empty()) {
		return false;
	}

	if (!pos) {
		pos = &creature->getPosition();
	}

	Spectators spectators;

	if (!spectatorsPtr || spectatorsPtr->empty()) {
		// This somewhat complex construct ensures that the cached Spectators
		// is used if available and if it can be used, else a local vector is
		// used (hopefully the compiler will optimize away the construction of
		// the temporary when it's not used).
		if (type != TALKTYPE_YELL && type != TALKTYPE_MONSTER_YELL) {
			spectators.find<Creature>(*pos, false, MAP_MAX_CLIENT_VIEW_PORT_X, MAP_MAX_CLIENT_VIEW_PORT_X, MAP_MAX_CLIENT_VIEW_PORT_Y, MAP_MAX_CLIENT_VIEW_PORT_Y);
		} else {
			spectators.find<Creature>(*pos, true, (MAP_MAX_CLIENT_VIEW_PORT_X + 1) * 2, (MAP_MAX_CLIENT_VIEW_PORT_X + 1) * 2, (MAP_MAX_CLIENT_VIEW_PORT_Y + 1) * 2, (MAP_MAX_CLIENT_VIEW_PORT_Y + 1) * 2);
		}
	} else {
		spectators = (*spectatorsPtr);
	}

	// send to client
	for (const auto spectator : spectators) {
		if (const auto tmpPlayer = spectator->getPlayer()) {
			if (!ghostMode || tmpPlayer->canSeeCreature(creature)) {
				tmpPlayer->sendCreatureSay(creature, type, text, pos);
			}
		}
	}

	// event method
	for (const auto spectator : spectators) {
		spectator->onCreatureSay(creature, type, text);
		if (creature != spectator) {
			g_events().eventCreatureOnHear(spectator, creature, text, type);
			g_callbacks().executeCallback(EventCallback_t::creatureOnHear, &EventCallback::creatureOnHear, spectator, creature, text, type);
		}
	}
	return true;
}

void Game::checkCreatureWalk(uint32_t creatureId) {
	Creature* creature = getCreatureByID(creatureId);
	if (creature && creature->getHealth() > 0) {
		creature->onCreatureWalk();
		cleanup();
	}
}

void Game::updateCreatureWalk(uint32_t creatureId) {
	Creature* creature = getCreatureByID(creatureId);
	if (creature && creature->getHealth() > 0) {
		creature->goToFollowCreature();
	}
}

void Game::checkCreatureAttack(uint32_t creatureId) {
	Creature* creature = getCreatureByID(creatureId);
	if (creature && creature->getHealth() > 0) {
		creature->onAttacking(0);
	}
}

void Game::addCreatureCheck(Creature* creature) {
	creature->creatureCheck = true;

	if (creature->inCheckCreaturesVector) {
		// already in a vector
		return;
	}

	creature->inCheckCreaturesVector = true;
	checkCreatureLists[uniform_random(0, EVENT_CREATURECOUNT - 1)].push_back(creature);
	creature->incrementReferenceCounter();
}

void Game::removeCreatureCheck(Creature* creature) {
	if (creature->inCheckCreaturesVector) {
		creature->creatureCheck = false;
	}
}

void Game::checkCreatures(size_t index) {
	g_scheduler().addEvent(EVENT_CHECK_CREATURE_INTERVAL, std::bind(&Game::checkCreatures, this, (index + 1) % EVENT_CREATURECOUNT), "Game::checkCreatures");

	auto &checkCreatureList = checkCreatureLists[index];
	size_t it = 0, end = checkCreatureList.size();
	while (it < end) {
		Creature* creature = checkCreatureList[it];
		if (creature && creature->creatureCheck) {
			if (creature->getHealth() > 0) {
				creature->onThink(EVENT_CREATURE_THINK_INTERVAL);
				creature->onAttacking(EVENT_CREATURE_THINK_INTERVAL);
				creature->executeConditions(EVENT_CREATURE_THINK_INTERVAL);
			} else {
				creature->onDeath();
			}
			++it;
		} else {
			creature->inCheckCreaturesVector = false;
			ReleaseCreature(creature);

			checkCreatureList[it] = checkCreatureList.back();
			checkCreatureList.pop_back();
			--end;
		}
	}
	cleanup();
}

void Game::changeSpeed(Creature* creature, int32_t varSpeedDelta) {
	int32_t varSpeed = creature->getSpeed() - creature->getBaseSpeed();
	varSpeed += varSpeedDelta;

	creature->setSpeed(varSpeed);

	// send to clients
	for (const auto spectator : Spectators().find<Player>(creature->getPosition())) {
		spectator->getPlayer()->sendChangeSpeed(creature, creature->getStepSpeed());
	}
}

void Game::setCreatureSpeed(Creature* creature, int32_t speed) {
	creature->setBaseSpeed(static_cast<uint16_t>(speed));

	// send creature speed to client
	for (const auto spectator : Spectators().find<Player>(creature->getPosition())) {
		spectator->getPlayer()->sendChangeSpeed(creature, creature->getStepSpeed());
	}
}

void Game::changePlayerSpeed(Player &player, int32_t varSpeedDelta) {
	int32_t varSpeed = player.getSpeed() - player.getBaseSpeed();
	varSpeed += varSpeedDelta;

	player.setSpeed(varSpeed);

	// Send new player speed to the spectators
	auto spectators = Spectators().find<Player>(player.getPosition());
	for (Creature* creatureSpectator : spectators) {
		if (creatureSpectator == nullptr) {
			g_logger().error("[Game::changePlayerSpeed] - Creature spectator is nullptr");
			continue;
		}

		const Player* playerSpectator = creatureSpectator->getPlayer();
		if (playerSpectator == nullptr) {
			g_logger().error("[Game::changePlayerSpeed] - Player spectator is nullptr");
			continue;
		}

		playerSpectator->sendChangeSpeed(&player, player.getStepSpeed());
	}
}

void Game::internalCreatureChangeOutfit(Creature* creature, const Outfit_t &outfit) {
	if (!g_events().eventCreatureOnChangeOutfit(creature, outfit)) {
		return;
	}

	if (!g_callbacks().checkCallback(EventCallback_t::creatureOnChangeOutfit, &EventCallback::creatureOnChangeOutfit, creature, outfit)) {
		return;
	}

	creature->setCurrentOutfit(outfit);

	if (creature->isInvisible()) {
		return;
	}

	// send to clients
	for (const auto spectator : Spectators().find<Player>(creature->getPosition(), true)) {
		spectator->getPlayer()->sendCreatureChangeOutfit(creature, outfit);
	}
}

void Game::internalCreatureChangeVisible(Creature* creature, bool visible) {
	// send to clients
	for (const auto spectator : Spectators().find<Player>(creature->getPosition(), true)) {
		spectator->getPlayer()->sendCreatureChangeVisible(creature, visible);
	}
}

void Game::changeLight(const Creature* creature) {
	// send to clients
	for (const auto spectator : Spectators().find<Player>(creature->getPosition(), true)) {
		spectator->getPlayer()->sendCreatureLight(creature);
	}
}

void Game::updateCreatureIcon(const Creature* creature) {
	// send to clients
	for (const auto spectator : Spectators().find<Player>(creature->getPosition(), true)) {
		spectator->getPlayer()->sendCreatureIcon(creature);
	}
}

void Game::reloadCreature(const Creature* creature) {
	if (!creature) {
		g_logger().error("[{}] Creature is nullptr", __FUNCTION__);
		return;
	}

	for (const auto spectator : Spectators().find<Player>(creature->getPosition())) {
		spectator->getPlayer()->reloadCreature(creature);
	}
}

void Game::sendSingleSoundEffect(const Position &pos, SoundEffect_t soundId, Creature* actor /* = nullptr*/) {
	if (soundId == SoundEffect_t::SILENCE) {
		return;
	}

	using enum SourceEffect_t;
	for (const auto spectator : Spectators().find<Player>(pos)) {
		SourceEffect_t source = CREATURES;
		if (!actor || actor->getNpc()) {
			source = GLOBAL;
		} else if (actor == spectator) {
			source = OWN;
		} else if (actor->getPlayer()) {
			source = OTHERS;
		}

		spectator->getPlayer()->sendSingleSoundEffect(pos, soundId, source);
	}
}

void Game::sendDoubleSoundEffect(const Position &pos, SoundEffect_t mainSoundEffect, SoundEffect_t secondarySoundEffect, Creature* actor /* = nullptr*/) {
	if (secondarySoundEffect == SoundEffect_t::SILENCE) {
		sendSingleSoundEffect(pos, mainSoundEffect, actor);
		return;
	}

	using enum SourceEffect_t;
	for (const auto spectator : Spectators().find<Player>(pos)) {
		SourceEffect_t source = CREATURES;
		if (!actor || actor->getNpc()) {
			source = GLOBAL;
		} else if (actor == spectator) {
			source = OWN;
		} else if (actor->getPlayer()) {
			source = OTHERS;
		}

		spectator->getPlayer()->sendDoubleSoundEffect(pos, mainSoundEffect, source, secondarySoundEffect, source);
	}
}

bool Game::combatBlockHit(CombatDamage &damage, Creature* attacker, Creature* target, bool checkDefense, bool checkArmor, bool field) {
	if (damage.primary.type == COMBAT_NONE && damage.secondary.type == COMBAT_NONE) {
		return true;
	}

	if (target->getPlayer() && target->isInGhostMode()) {
		return true;
	}

	if (damage.primary.value > 0 || damage.primary.type == COMBAT_AGONYDAMAGE) {
		return false;
	}

	// Skill dodge (ruse)
	if (const Player* targetPlayer = target->getPlayer()) {
		if (auto playerArmor = targetPlayer->getInventoryItem(CONST_SLOT_ARMOR);
			playerArmor != nullptr && playerArmor->getTier()) {
			double_t chance = playerArmor->getDodgeChance();
			double_t randomChance = uniform_random(0, 10000) / 100;
			if (chance > 0 && randomChance < chance) {
				InternalGame::sendBlockEffect(BLOCK_DODGE, damage.primary.type, target->getPosition(), attacker);
				targetPlayer->sendTextMessage(MESSAGE_ATTENTION, "You dodged an attack. (Ruse)");
				return true;
			}
		}
	}

	bool canHeal = false;
	CombatDamage damageHeal;
	damageHeal.primary.type = COMBAT_HEALING;

	bool damageAbsorbMessage = false;
	bool damageIncreaseMessage = false;

	bool canReflect = false;
	CombatDamage damageReflected;
	CombatParams damageReflectedParams;

	BlockType_t primaryBlockType, secondaryBlockType;
	Player* targetPlayer = target->getPlayer();

	if (damage.primary.type != COMBAT_NONE) {
		// Damage reflection primary
		if (!damage.extension && attacker) {
			if (targetPlayer && attacker->getMonster() && damage.primary.type != COMBAT_HEALING) {
				// Charm rune (target as player)
				const auto mType = g_monsters().getMonsterType(attacker->getName());
				if (mType) {
					charmRune_t activeCharm = g_iobestiary().getCharmFromTarget(targetPlayer, mType);
					if (activeCharm == CHARM_PARRY) {
						const auto charm = g_iobestiary().getBestiaryCharm(activeCharm);
						if (charm && charm->type == CHARM_DEFENSIVE && (charm->chance > normal_random(0, 100))) {
							g_iobestiary().parseCharmCombat(charm, targetPlayer, attacker, (damage.primary.value + damage.secondary.value));
						}
					}
				}
			}
			int32_t primaryReflectPercent = target->getReflectPercent(damage.primary.type, true);
			int32_t primaryReflectFlat = target->getReflectFlat(damage.primary.type, true);
			if (primaryReflectPercent > 0 || primaryReflectFlat > 0) {
				int32_t distanceX = Position::getDistanceX(target->getPosition(), attacker->getPosition());
				int32_t distanceY = Position::getDistanceY(target->getPosition(), attacker->getPosition());
				if (target->getMonster() || damage.primary.type != COMBAT_PHYSICALDAMAGE || primaryReflectPercent > 0 || std::max(distanceX, distanceY) < 2) {
					damageReflected.primary.value = std::ceil(damage.primary.value * primaryReflectPercent / 100.) + std::max(-static_cast<int32_t>(std::ceil(attacker->getMaxHealth() * 0.01)), std::max(damage.primary.value, -(static_cast<int32_t>(primaryReflectFlat))));
					if (targetPlayer) {
						damageReflected.primary.type = COMBAT_NEUTRALDAMAGE;
					} else {
						damageReflected.primary.type = damage.primary.type;
					}
					if (!damageReflected.exString.empty()) {
						damageReflected.exString += ", ";
					}
					damageReflected.extension = true;
					damageReflected.exString += "damage reflection";
					damageReflectedParams.combatType = damage.primary.type;
					damageReflectedParams.aggressive = true;
					canReflect = true;
				}
			}
		}
		damage.primary.value = -damage.primary.value;
		// Damage healing primary
		if (attacker) {
			if (target->getMonster()) {
				uint32_t primaryHealing = target->getMonster()->getHealingCombatValue(damage.primary.type);
				if (primaryHealing > 0) {
					damageHeal.primary.value = std::ceil((damage.primary.value) * (primaryHealing / 100.));
					canHeal = true;
				}
			}
			if (targetPlayer && attacker->getAbsorbPercent(damage.primary.type) != 0) {
				damageAbsorbMessage = true;
			}
			if (attacker->getPlayer() && attacker->getIncreasePercent(damage.primary.type) != 0) {
				damageIncreaseMessage = true;
			}
			damage.primary.value *= attacker->getBuff(BUFF_DAMAGEDEALT) / 100.;
		}
		damage.primary.value *= target->getBuff(BUFF_DAMAGERECEIVED) / 100.;

		primaryBlockType = target->blockHit(attacker, damage.primary.type, damage.primary.value, checkDefense, checkArmor, field);

		damage.primary.value = -damage.primary.value;
		InternalGame::sendBlockEffect(primaryBlockType, damage.primary.type, target->getPosition(), attacker);
	} else {
		primaryBlockType = BLOCK_NONE;
	}

	if (damage.secondary.type != COMBAT_NONE) {
		// Damage reflection secondary
		if (!damage.extension && attacker && target->getMonster()) {
			uint32_t secondaryReflectPercent = target->getReflectPercent(damage.secondary.type, true);
			uint32_t secondaryReflectFlat = target->getReflectFlat(damage.secondary.type, true);
			if (secondaryReflectPercent > 0 || secondaryReflectFlat > 0) {
				if (!canReflect) {
					damageReflected.primary.type = damage.secondary.type;
					damageReflected.primary.value = std::ceil(damage.secondary.value * secondaryReflectPercent / 100.) + std::max(-static_cast<int32_t>(std::ceil(attacker->getMaxHealth() * 0.01)), std::max(damage.secondary.value, -(static_cast<int32_t>(secondaryReflectFlat))));
					if (!damageReflected.exString.empty()) {
						damageReflected.exString += ", ";
					}
					damageReflected.extension = true;
					damageReflected.exString += "damage reflection";
					damageReflectedParams.combatType = damage.primary.type;
					damageReflectedParams.aggressive = true;
					canReflect = true;
				} else {
					damageReflected.secondary.type = damage.secondary.type;
					damageReflected.primary.value = std::ceil(damage.secondary.value * secondaryReflectPercent / 100.) + std::max(-static_cast<int32_t>(std::ceil(attacker->getMaxHealth() * 0.01)), std::max(damage.secondary.value, -(static_cast<int32_t>(secondaryReflectFlat))));
				}
			}
		}
		damage.secondary.value = -damage.secondary.value;
		// Damage healing secondary
		if (attacker && target->getMonster()) {
			uint32_t secondaryHealing = target->getMonster()->getHealingCombatValue(damage.secondary.type);
			if (secondaryHealing > 0) {
				;
				damageHeal.primary.value += std::ceil((damage.secondary.value) * (secondaryHealing / 100.));
				canHeal = true;
			}
			if (targetPlayer && attacker->getAbsorbPercent(damage.secondary.type) != 0) {
				damageAbsorbMessage = true;
			}
			if (attacker->getPlayer() && attacker->getIncreasePercent(damage.secondary.type) != 0) {
				damageIncreaseMessage = true;
			}
			damage.secondary.value *= attacker->getBuff(BUFF_DAMAGEDEALT) / 100.;
		}
		damage.secondary.value *= target->getBuff(BUFF_DAMAGERECEIVED) / 100.;

		secondaryBlockType = target->blockHit(attacker, damage.secondary.type, damage.secondary.value, false, false, field);

		damage.secondary.value = -damage.secondary.value;
		InternalGame::sendBlockEffect(secondaryBlockType, damage.secondary.type, target->getPosition(), attacker);
	} else {
		secondaryBlockType = BLOCK_NONE;
	}

	if (damage.primary.type == COMBAT_HEALING) {
		damage.primary.value *= target->getBuff(BUFF_HEALINGRECEIVED) / 100.;
	}

	if (damageAbsorbMessage) {
		if (!damage.exString.empty()) {
			damage.exString += ", ";
		}
		damage.exString += "active elemental resiliance";
	}

	if (damageIncreaseMessage) {
		if (!damage.exString.empty()) {
			damage.exString += ", ";
		}
		damage.exString += "active elemental amplification";
	}

	if (canReflect) {
		Combat::doCombatHealth(target, attacker, damageReflected, damageReflectedParams);
	}
	if (canHeal) {
		combatChangeHealth(nullptr, target, damageHeal);
	}
	return (primaryBlockType != BLOCK_NONE) && (secondaryBlockType != BLOCK_NONE);
}

void Game::combatGetTypeInfo(CombatType_t combatType, Creature* target, TextColor_t &color, uint16_t &effect) {
	switch (combatType) {
		case COMBAT_PHYSICALDAMAGE: {
			Item* splash = nullptr;
			switch (target->getRace()) {
				case RACE_VENOM:
					color = TEXTCOLOR_LIGHTGREEN;
					effect = CONST_ME_HITBYPOISON;
					splash = Item::CreateItem(ITEM_SMALLSPLASH, FLUID_SLIME);
					break;
				case RACE_BLOOD:
					color = TEXTCOLOR_RED;
					effect = CONST_ME_DRAWBLOOD;
					if (const Tile* tile = target->getTile()) {
						if (!tile->hasFlag(TILESTATE_PROTECTIONZONE)) {
							splash = Item::CreateItem(ITEM_SMALLSPLASH, FLUID_BLOOD);
						}
					}
					break;
				case RACE_INK:
					color = TEXTCOLOR_LIGHTGREY;
					effect = CONST_ME_HITAREA;
					splash = Item::CreateItem(ITEM_SMALLSPLASH, FLUID_INK);
					break;
				case RACE_UNDEAD:
					color = TEXTCOLOR_LIGHTGREY;
					effect = CONST_ME_HITAREA;
					break;
				case RACE_FIRE:
					color = TEXTCOLOR_ORANGE;
					effect = CONST_ME_DRAWBLOOD;
					break;
				case RACE_ENERGY:
					color = TEXTCOLOR_PURPLE;
					effect = CONST_ME_ENERGYHIT;
					break;
				default:
					color = TEXTCOLOR_NONE;
					effect = CONST_ME_NONE;
					break;
			}

			if (splash) {
				internalAddItem(target->getTile(), splash, INDEX_WHEREEVER, FLAG_NOLIMIT);
				splash->startDecaying();
			}

			break;
		}

		case COMBAT_ENERGYDAMAGE: {
			color = TEXTCOLOR_PURPLE;
			effect = CONST_ME_ENERGYHIT;
			break;
		}

		case COMBAT_EARTHDAMAGE: {
			color = TEXTCOLOR_LIGHTGREEN;
			effect = CONST_ME_GREEN_RINGS;
			break;
		}

		case COMBAT_DROWNDAMAGE: {
			color = TEXTCOLOR_LIGHTBLUE;
			effect = CONST_ME_LOSEENERGY;
			break;
		}
		case COMBAT_FIREDAMAGE: {
			color = TEXTCOLOR_ORANGE;
			effect = CONST_ME_HITBYFIRE;
			break;
		}
		case COMBAT_ICEDAMAGE: {
			color = TEXTCOLOR_SKYBLUE;
			effect = CONST_ME_ICEATTACK;
			break;
		}
		case COMBAT_HOLYDAMAGE: {
			color = TEXTCOLOR_YELLOW;
			effect = CONST_ME_HOLYDAMAGE;
			break;
		}
		case COMBAT_DEATHDAMAGE: {
			color = TEXTCOLOR_DARKRED;
			effect = CONST_ME_SMALLCLOUDS;
			break;
		}
		case COMBAT_LIFEDRAIN: {
			color = TEXTCOLOR_RED;
			effect = CONST_ME_MAGIC_RED;
			break;
		}
		case COMBAT_AGONYDAMAGE: {
			color = TEXTCOLOR_DARKBROWN;
			effect = CONST_ME_AGONY;
			break;
		}
		case COMBAT_NEUTRALDAMAGE: {
			color = TEXTCOLOR_NEUTRALDAMAGE;
			effect = CONST_ME_REDSMOKE;
			break;
		}
		default: {
			color = TEXTCOLOR_NONE;
			effect = CONST_ME_NONE;
			break;
		}
	}
}

// Hazard combat helpers
void Game::handleHazardSystemAttack(CombatDamage &damage, Player* player, const Monster* monster, bool isPlayerAttacker) {
	if (damage.primary.value != 0 && monster->getHazard()) {
		if (isPlayerAttacker) {
			player->parseAttackDealtHazardSystem(damage, monster);
		} else {
			player->parseAttackRecvHazardSystem(damage, monster);
		}
	}
}

void Game::notifySpectators(Spectators &spectators, const Position &targetPos, const Player* attackerPlayer, const Monster* targetMonster) {
	if (spectators.empty()) {
		return;
	}

	for (const auto spectator : spectators) {
		if (!spectator) {
			continue;
		}

		const auto tmpPlayer = spectator->getPlayer();
		if (!tmpPlayer || tmpPlayer->getPosition().z != targetPos.z) {
			continue;
		}

		std::stringstream ss;
		ss << ucfirst(targetMonster->getNameDescription()) << " has dodged";
		if (tmpPlayer == attackerPlayer) {
			ss << " your attack.";
			attackerPlayer->sendCancelMessage(ss.str());
			ss << " (Hazard)";
			attackerPlayer->sendTextMessage(MESSAGE_DAMAGE_OTHERS, ss.str());
		} else {
			ss << " an attack by " << attackerPlayer->getName() << ". (Hazard)";
			tmpPlayer->sendTextMessage(MESSAGE_DAMAGE_OTHERS, ss.str());
		}
	}
	addMagicEffect(targetPos, CONST_ME_DODGE);
}

// Wheel of destiny combat helpers
void Game::applyWheelOfDestinyHealing(CombatDamage &damage, Player* attackerPlayer, const Creature* target) {
	damage.primary.value += (damage.primary.value * damage.healingMultiplier) / 100.;

	if (attackerPlayer) {
		damage.primary.value += attackerPlayer->wheel()->getStat(WheelStat_t::HEALING);

		if (damage.secondary.value != 0) {
			damage.secondary.value += attackerPlayer->wheel()->getStat(WheelStat_t::HEALING);
		}

		if (damage.healingLink > 0) {
			CombatDamage tmpDamage;
			tmpDamage.primary.value = (damage.primary.value * damage.healingLink) / 100;
			tmpDamage.primary.type = COMBAT_HEALING;
			combatChangeHealth(attackerPlayer, attackerPlayer, tmpDamage);
		}

		if (attackerPlayer->wheel()->getInstant("Blessing of the Grove")) {
			damage.primary.value += (damage.primary.value * attackerPlayer->wheel()->checkBlessingGroveHealingByTarget(target)) / 100.;
		}
	}
}

void Game::applyWheelOfDestinyEffectsToDamage(CombatDamage &damage, const Player* attackerPlayer, const Creature* target) const {
	// If damage is 0, it means the target is immune to the damage type, or that we missed.
	if (damage.primary.value == 0 && damage.secondary.value == 0) {
		return;
	}

	if (damage.damageMultiplier > 0) {
		damage.primary.value += (damage.primary.value * (damage.damageMultiplier)) / 100.;
		damage.secondary.value += (damage.secondary.value * (damage.damageMultiplier)) / 100.;
	}

	if (attackerPlayer) {
		damage.primary.value -= attackerPlayer->wheel()->getStat(WheelStat_t::DAMAGE);
		if (damage.secondary.value != 0) {
			damage.secondary.value -= attackerPlayer->wheel()->getStat(WheelStat_t::DAMAGE);
		}
		if (damage.instantSpellName == "Twin Burst") {
			int32_t damageBonus = attackerPlayer->wheel()->checkTwinBurstByTarget(target);
			if (damageBonus != 0) {
				damage.primary.value += (damage.primary.value * damageBonus) / 100.;
				damage.secondary.value += (damage.secondary.value * damageBonus) / 100.;
			}
		}
		if (damage.instantSpellName == "Executioner's Throw") {
			int32_t damageBonus = attackerPlayer->wheel()->checkExecutionersThrow(target);
			if (damageBonus != 0) {
				damage.primary.value += (damage.primary.value * damageBonus) / 100.;
				damage.secondary.value += (damage.secondary.value * damageBonus) / 100.;
			}
		}
	}
}

int32_t Game::applyHealthChange(CombatDamage &damage, const Creature* target) const {
	int32_t targetHealth = target->getHealth();

	// Wheel of destiny (Gift of Life)
	if (const Player* targetPlayer = target->getPlayer()) {
		if (targetPlayer->wheel()->getInstant("Gift of Life") && targetPlayer->wheel()->getGiftOfCooldown() == 0 && (damage.primary.value + damage.secondary.value) >= targetHealth) {
			int32_t overkillMultiplier = (damage.primary.value + damage.secondary.value) - targetHealth;
			overkillMultiplier = (overkillMultiplier * 100) / targetPlayer->getMaxHealth();
			if (overkillMultiplier <= targetPlayer->wheel()->getGiftOfLifeValue()) {
				targetPlayer->wheel()->checkGiftOfLife();
				targetHealth = target->getHealth();
			}
		}
	}

	if (damage.primary.value >= targetHealth) {
		damage.primary.value = targetHealth;
		damage.secondary.value = 0;
	} else if (damage.secondary.value) {
		damage.secondary.value = std::min<int32_t>(damage.secondary.value, targetHealth - damage.primary.value);
	}

	return targetHealth;
}

bool Game::combatChangeHealth(Creature* attacker, Creature* target, CombatDamage &damage, bool isEvent /*= false*/) {
	using namespace std;
	const Position &targetPos = target->getPosition();
	if (damage.primary.value > 0) {
		if (target->getHealth() <= 0) {
			return false;
		}

		Player* attackerPlayer;
		if (attacker) {
			attackerPlayer = attacker->getPlayer();
		} else {
			attackerPlayer = nullptr;
		}

		Player* targetPlayer = target->getPlayer();
		if (attackerPlayer && targetPlayer && attackerPlayer->getSkull() == SKULL_BLACK && attackerPlayer->getSkullClient(targetPlayer) == SKULL_NONE) {
			return false;
		}

		if (damage.origin != ORIGIN_NONE) {
			const auto &events = target->getCreatureEvents(CREATURE_EVENT_HEALTHCHANGE);
			if (!events.empty()) {
				for (const auto creatureEvent : events) {
					creatureEvent->executeHealthChange(target, attacker, damage);
				}
				damage.origin = ORIGIN_NONE;
				return combatChangeHealth(attacker, target, damage);
			}
		}

		// Wheel of destiny combat healing
		applyWheelOfDestinyHealing(damage, attackerPlayer, target);

		auto realHealthChange = target->getHealth();
		target->gainHealth(attacker, damage.primary.value);
		realHealthChange = target->getHealth() - realHealthChange;

		if (realHealthChange > 0 && !target->isInGhostMode()) {
			if (targetPlayer) {
				targetPlayer->updateImpactTracker(COMBAT_HEALING, realHealthChange);
			}

			// Party hunt analyzer
			if (Party* party = attackerPlayer ? attackerPlayer->getParty() : nullptr) {
				party->addPlayerHealing(attackerPlayer, realHealthChange);
			}

			std::stringstream ss;

			ss << realHealthChange << (realHealthChange != 1 ? " hitpoints." : " hitpoint.");
			std::string damageString = ss.str();

			std::string spectatorMessage;

			TextMessage message;
			message.position = targetPos;
			message.primary.value = realHealthChange;
			message.primary.color = TEXTCOLOR_PASTELRED;

			for (const auto spectator : Spectators().find<Player>(targetPos)) {
				if (const auto tmpPlayer = spectator->getPlayer()) {
					if (tmpPlayer == attackerPlayer && attackerPlayer != targetPlayer) {
						ss.str({});
						ss << "You heal " << target->getNameDescription() << " for " << damageString;
						message.type = MESSAGE_HEALED;
						message.text = ss.str();
					} else if (tmpPlayer == targetPlayer) {
						ss.str({});
						if (!attacker) {
							ss << "You were healed";
						} else if (targetPlayer == attackerPlayer) {
							ss << "You heal yourself";
						} else {
<<<<<<< HEAD
							ss << "You were healed by " << attacker->getNameDescription();
						}
						ss << " for " << damageString;
						message.type = MESSAGE_HEALED;
						message.text = ss.str();
					} else {
						if (spectatorMessage.empty()) {
							ss.str({});
							if (!attacker) {
								ss << ucfirst(target->getNameDescription()) << " was healed";
=======
							ss << ucfirst(attacker->getNameDescription()) << " healed ";
							if (attacker == target) {
								ss << (targetPlayer ? targetPlayer->getReflexivePronoun() : "itself");
>>>>>>> 6133583a
							} else {
								ss << ucfirst(attacker->getNameDescription()) << " healed ";
								if (attacker == target) {
									ss << (targetPlayer ? (targetPlayer->getSex() == PLAYERSEX_FEMALE ? "herself" : "himself") : "itself");
								} else {
									ss << target->getNameDescription();
								}
							}
							ss << " for " << damageString;
							spectatorMessage = ss.str();
						}
						message.type = MESSAGE_HEALED_OTHERS;
						message.text = spectatorMessage;
					}
					tmpPlayer->sendTextMessage(message);
				}
			}
		}
	} else {
		if (!target->isAttackable()) {
			if (!target->isInGhostMode()) {
				addMagicEffect(targetPos, CONST_ME_POFF);
			}
			return true;
		}

		Player* attackerPlayer;
		if (attacker) {
			attackerPlayer = attacker->getPlayer();
		} else {
			attackerPlayer = nullptr;
		}

		Player* targetPlayer = target->getPlayer();
		if (attackerPlayer && targetPlayer && attackerPlayer->getSkull() == SKULL_BLACK && attackerPlayer->getSkullClient(targetPlayer) == SKULL_NONE) {
			return false;
		}

		// Wheel of destiny apply combat effects
		applyWheelOfDestinyEffectsToDamage(damage, attackerPlayer, target);

		damage.primary.value = std::abs(damage.primary.value);
		damage.secondary.value = std::abs(damage.secondary.value);

		Monster* targetMonster;
		if (target && target->getMonster()) {
			targetMonster = target->getMonster();
		} else {
			targetMonster = nullptr;
		}

		const Monster* attackerMonster;
		if (attacker && attacker->getMonster()) {
			attackerMonster = attacker->getMonster();
		} else {
			attackerMonster = nullptr;
		}

		if (attacker && attackerPlayer && damage.extension == false && damage.origin == ORIGIN_RANGED && target == attackerPlayer->getAttackedCreature()) {
			const Position &attackerPos = attacker->getPosition();
			if (targetPos.z == attackerPos.z) {
				int32_t distanceX = Position::getDistanceX(targetPos, attackerPos);
				int32_t distanceY = Position::getDistanceY(targetPos, attackerPos);
				int32_t damageX = attackerPlayer->getPerfectShotDamage(distanceX, true);
				int32_t damageY = attackerPlayer->getPerfectShotDamage(distanceY, true);
				Item* item = attackerPlayer->getWeapon();
				if (item && item->getWeaponType() == WEAPON_DISTANCE) {
					Item* quiver = attackerPlayer->getInventoryItem(CONST_SLOT_RIGHT);
					if (quiver && quiver->getWeaponType()) {
						if (quiver->getPerfectShotRange() == distanceX) {
							damageX -= quiver->getPerfectShotDamage();
						} else if (quiver->getPerfectShotRange() == distanceY) {
							damageY -= quiver->getPerfectShotDamage();
						}
					}
				}
				if (damageX != 0 || damageY != 0) {
					int32_t totalDamage = damageX;
					if (distanceX != distanceY) {
						totalDamage += damageY;
					}
					damage.primary.value += totalDamage;
					if (!damage.exString.empty()) {
						damage.exString += ", ";
					}
					damage.exString += "perfect shot";
				}
			}
		}

		TextMessage message;
		message.position = targetPos;

		if (!isEvent) {
			g_events().eventCreatureOnDrainHealth(target, attacker, damage.primary.type, damage.primary.value, damage.secondary.type, damage.secondary.value, message.primary.color, message.secondary.color);
			g_callbacks().executeCallback(EventCallback_t::creatureOnDrainHealth, &EventCallback::creatureOnDrainHealth, target, attacker, damage.primary.type, damage.primary.value, damage.secondary.type, damage.secondary.value, message.primary.color, message.secondary.color);
		}
		if (damage.origin != ORIGIN_NONE && attacker && damage.primary.type != COMBAT_HEALING) {
			damage.primary.value *= attacker->getBuff(BUFF_DAMAGEDEALT) / 100.;
			damage.secondary.value *= attacker->getBuff(BUFF_DAMAGEDEALT) / 100.;
		}
		if (damage.origin != ORIGIN_NONE && target && damage.primary.type != COMBAT_HEALING) {
			damage.primary.value *= target->getBuff(BUFF_DAMAGERECEIVED) / 100.;
			damage.secondary.value *= target->getBuff(BUFF_DAMAGERECEIVED) / 100.;
		}
		auto healthChange = damage.primary.value + damage.secondary.value;
		if (healthChange == 0) {
			return true;
		}

		auto spectators = Spectators().find<Player>(targetPos, true);

		if (targetPlayer && attackerMonster) {
			handleHazardSystemAttack(damage, targetPlayer, attackerMonster, false);
		} else if (attackerPlayer && targetMonster) {
			handleHazardSystemAttack(damage, attackerPlayer, targetMonster, true);

			if (damage.primary.value == 0 && damage.secondary.value == 0) {
				notifySpectators(spectators, targetPos, attackerPlayer, targetMonster);
				return true;
			}
		}

		if (damage.fatal) {
			addMagicEffect(spectators, targetPos, CONST_ME_FATAL);
		} else if (damage.critical) {
			addMagicEffect(spectators, targetPos, CONST_ME_CRITICAL_DAMAGE);
		}

		if (!damage.extension && attackerMonster && targetPlayer) {
			// Charm rune (target as player)
			if (charmRune_t activeCharm = g_iobestiary().getCharmFromTarget(targetPlayer, g_monsters().getMonsterTypeByRaceId(attackerMonster->getRaceId()));
				activeCharm != CHARM_NONE && activeCharm != CHARM_CLEANSE) {
				if (const auto charm = g_iobestiary().getBestiaryCharm(activeCharm);
					charm->type == CHARM_DEFENSIVE && charm->chance > normal_random(0, 100) && g_iobestiary().parseCharmCombat(charm, targetPlayer, attacker, (damage.primary.value + damage.secondary.value))) {
					return false; // Dodge charm
				}
			}
		}

		std::stringstream ss;
		ss << (damage.critical ? "critical " : " ") << "attack";
		std::string attackMsg = ss.str();
		ss.str({});

		if (target->hasCondition(CONDITION_MANASHIELD) && damage.primary.type != COMBAT_UNDEFINEDDAMAGE) {
			int32_t manaDamage = std::min<int32_t>(target->getMana(), healthChange);
			uint16_t manaShield = target->getManaShield();
			if (manaShield > 0) {
				if (manaShield > manaDamage) {
					target->setManaShield(manaShield - manaDamage);
					manaShield = manaShield - manaDamage;
				} else {
					manaDamage = manaShield;
					target->removeCondition(CONDITION_MANASHIELD);
					manaShield = 0;
				}
			}
			if (manaDamage != 0) {
				if (damage.origin != ORIGIN_NONE) {
					const auto &events = target->getCreatureEvents(CREATURE_EVENT_MANACHANGE);
					if (!events.empty()) {
						for (const auto creatureEvent : events) {
							creatureEvent->executeManaChange(target, attacker, damage);
						}
						healthChange = damage.primary.value + damage.secondary.value;
						if (healthChange == 0) {
							return true;
						}
						manaDamage = std::min<int32_t>(target->getMana(), healthChange);
					}
				}

				target->drainMana(attacker, manaDamage);

				if (target->getMana() == 0 && manaShield > 0) {
					target->removeCondition(CONDITION_MANASHIELD);
				}

				addMagicEffect(spectators, targetPos, CONST_ME_LOSEENERGY);

				std::string damageString = std::to_string(manaDamage);

				std::string spectatorMessage;

				message.primary.value = manaDamage;
				message.primary.color = TEXTCOLOR_BLUE;

				for (Creature* spectator : spectators) {
					if (!spectator) {
						continue;
					}

					Player* tmpPlayer = spectator->getPlayer();
					if (!tmpPlayer) {
						continue;
					}

					if (tmpPlayer->getPosition().z != targetPos.z) {
						continue;
					}

					if (tmpPlayer == attackerPlayer && attackerPlayer != targetPlayer) {
						ss.str({});
						ss << ucfirst(target->getNameDescription()) << " loses " << damageString + " mana due to your " << attackMsg << ".";

						if (!damage.exString.empty()) {
							ss << " (" << damage.exString << ")";
						}
						message.type = MESSAGE_DAMAGE_DEALT;
						message.text = ss.str();
					} else if (tmpPlayer == targetPlayer) {
						ss.str({});
						ss << "You lose " << damageString << " mana";
						if (!attacker) {
							ss << '.';
						} else if (targetPlayer == attackerPlayer) {
							ss << " due to your own " << attackMsg << ".";
						} else {
							ss << " due to an " << attackMsg << " by " << attacker->getNameDescription() << '.';
						}
						message.type = MESSAGE_DAMAGE_RECEIVED;
						message.text = ss.str();
					} else {
						if (spectatorMessage.empty()) {
							ss.str({});
							ss << ucfirst(target->getNameDescription()) << " loses " << damageString + " mana";
							if (attacker) {
								ss << " due to ";
								if (attacker == target) {
									ss << (targetPlayer ? targetPlayer->getPossessivePronoun() : "its") << " own attack";
								} else {
									ss << "an " << attackMsg << " by " << attacker->getNameDescription();
								}
							}
							ss << '.';
							spectatorMessage = ss.str();
						}
						message.type = MESSAGE_DAMAGE_OTHERS;
						message.text = spectatorMessage;
					}
					tmpPlayer->sendTextMessage(message);
				}

				damage.primary.value -= manaDamage;
				if (damage.primary.value < 0) {
					damage.secondary.value = std::max<int32_t>(0, damage.secondary.value + damage.primary.value);
					damage.primary.value = 0;
				}
			}
		}

		auto realDamage = damage.primary.value + damage.secondary.value;
		if (realDamage == 0) {
			return true;
		}

		if (damage.origin != ORIGIN_NONE) {
			const auto &events = target->getCreatureEvents(CREATURE_EVENT_HEALTHCHANGE);
			if (!events.empty()) {
				for (const auto creatureEvent : events) {
					creatureEvent->executeHealthChange(target, attacker, damage);
				}
				damage.origin = ORIGIN_NONE;
				return combatChangeHealth(attacker, target, damage);
			}
		}

		auto targetHealth = applyHealthChange(damage, target);
		if (damage.primary.value >= targetHealth) {
			damage.primary.value = targetHealth;
			damage.secondary.value = 0;
		} else if (damage.secondary.value) {
			damage.secondary.value = std::min<int32_t>(damage.secondary.value, targetHealth - damage.primary.value);
		}

		realDamage = damage.primary.value + damage.secondary.value;
		if (realDamage == 0) {
			return true;
		} else if (realDamage >= targetHealth) {
			for (const auto creatureEvent : target->getCreatureEvents(CREATURE_EVENT_PREPAREDEATH)) {
				if (!creatureEvent->executeOnPrepareDeath(target, attacker)) {
					return false;
				}
			}
		}

		target->drainHealth(attacker, realDamage);
		if (realDamage > 0 && targetMonster) {
			if (attackerPlayer && attackerPlayer->getPlayer()) {
				attackerPlayer->updateImpactTracker(damage.secondary.type, damage.secondary.value);
			}

			if (targetMonster->israndomStepping()) {
				targetMonster->setIgnoreFieldDamage(true);
				targetMonster->updateMapCache();
			}
		}

		if (spectators.empty()) {
			spectators.find<Player>(targetPos, true);
		}

		addCreatureHealth(spectators, target);

		sendDamageMessageAndEffects(
			attacker,
			target,
			damage,
			targetPos,
			attackerPlayer,
			targetPlayer,
			message,
			spectators,
			realDamage
		);

		if (attackerPlayer) {
			if (!damage.extension && damage.origin != ORIGIN_CONDITION) {
				applyCharmRune(targetMonster, attackerPlayer, target, realDamage);
				applyLifeLeech(attackerPlayer, targetMonster, target, damage, realDamage);
				applyManaLeech(attackerPlayer, targetMonster, target, damage, realDamage);
			}
			updatePlayerPartyHuntAnalyzer(damage, attackerPlayer);
		}
	}

	return true;
}

void Game::updatePlayerPartyHuntAnalyzer(const CombatDamage &damage, const Player* player) const {
	if (!player) {
		return;
	}

	if (Party* party = player->getParty()) {
		if (damage.primary.value != 0) {
			party->addPlayerDamage(player, damage.primary.value);
		}
		if (damage.secondary.value != 0) {
			party->addPlayerDamage(player, damage.secondary.value);
		}
	}
}

void Game::sendDamageMessageAndEffects(
	const Creature* attacker, Creature* target, const CombatDamage &damage,
	const Position &targetPos, Player* attackerPlayer, Player* targetPlayer,
	TextMessage &message, Spectators &spectators, int32_t realDamage
) {
	message.primary.value = damage.primary.value;
	message.secondary.value = damage.secondary.value;

	sendEffects(target, damage, targetPos, message, spectators);

	if (shouldSendMessage(message)) {
		sendMessages(attacker, target, damage, targetPos, attackerPlayer, targetPlayer, message, spectators, realDamage);
	}
}

bool Game::shouldSendMessage(const TextMessage &message) const {
	return message.primary.color != TEXTCOLOR_NONE || message.secondary.color != TEXTCOLOR_NONE;
}

void Game::sendMessages(
	const Creature* attacker, const Creature* target, const CombatDamage &damage,
	const Position &targetPos, Player* attackerPlayer, Player* targetPlayer,
	TextMessage &message, Spectators &spectators, int32_t realDamage
) const {
	if (attackerPlayer) {
		attackerPlayer->updateImpactTracker(damage.primary.type, damage.primary.value);
		if (damage.secondary.type != COMBAT_NONE) {
			attackerPlayer->updateImpactTracker(damage.secondary.type, damage.secondary.value);
		}
	}
	if (targetPlayer) {
		std::string cause = "(other)";
		if (attacker) {
			cause = attacker->getName();
		}

		targetPlayer->updateInputAnalyzer(damage.primary.type, damage.primary.value, cause);
		if (attackerPlayer) {
			if (damage.secondary.type != COMBAT_NONE) {
				attackerPlayer->updateInputAnalyzer(damage.secondary.type, damage.secondary.value, cause);
			}
		}
	}
	std::stringstream ss;

	ss << realDamage << (realDamage != 1 ? " hitpoints" : " hitpoint");
	std::string damageString = ss.str();

	std::string spectatorMessage;

	for (Creature* spectator : spectators) {
		Player* tmpPlayer = spectator->getPlayer();
		if (tmpPlayer->getPosition().z != targetPos.z) {
			continue;
		}

		if (tmpPlayer == attackerPlayer && attackerPlayer != targetPlayer) {
			buildMessageAsAttacker(target, damage, message, ss, damageString);
		} else if (tmpPlayer == targetPlayer) {
			buildMessageAsTarget(attacker, damage, attackerPlayer, targetPlayer, message, ss, damageString);
		} else {
			buildMessageAsSpectator(attacker, target, damage, targetPlayer, message, ss, damageString, spectatorMessage);
		}
		tmpPlayer->sendTextMessage(message);
	}
}

void Game::buildMessageAsSpectator(
	const Creature* attacker, const Creature* target, const CombatDamage &damage,
	const Player* targetPlayer, TextMessage &message, std::stringstream &ss,
	const std::string &damageString, std::string &spectatorMessage
) const {
	if (spectatorMessage.empty()) {
		ss.str({});
		ss << ucfirst(target->getNameDescription()) << " loses " << damageString;
		if (attacker) {
			ss << " due to ";
			if (attacker == target) {
				if (targetPlayer) {
					ss << targetPlayer->getPossessivePronoun() << " own attack";
				} else {
					ss << "its own attack";
				}
			} else {
				ss << "an attack by " << attacker->getNameDescription();
			}
		}
		ss << '.';
		if (damage.extension) {
			ss << " " << damage.exString;
		}
		spectatorMessage = ss.str();
	}

	message.type = MESSAGE_DAMAGE_OTHERS;
	message.text = spectatorMessage;
}

void Game::buildMessageAsTarget(
	const Creature* attacker, const CombatDamage &damage, const Player* attackerPlayer,
	const Player* targetPlayer, TextMessage &message, std::stringstream &ss,
	const std::string &damageString
) const {
	ss.str({});
	ss << "You lose " << damageString;
	if (!attacker) {
		ss << '.';
	} else if (targetPlayer == attackerPlayer) {
		ss << " due to your own attack.";
	} else {
		ss << " due to an attack by " << attacker->getNameDescription() << '.';
	}
	if (damage.extension) {
		ss << " " << damage.exString;
	}
	message.type = MESSAGE_DAMAGE_RECEIVED;
	message.text = ss.str();
}

void Game::buildMessageAsAttacker(
	const Creature* target, const CombatDamage &damage, TextMessage &message,
	std::stringstream &ss, const std::string &damageString
) const {
	ss.str({});
	ss << ucfirst(target->getNameDescription()) << " loses " << damageString << " due to your attack.";
	if (damage.extension) {
		ss << " " << damage.exString;
	}
	if (damage.fatal) {
		ss << " (Onslaught)";
	}
	message.type = MESSAGE_DAMAGE_DEALT;
	message.text = ss.str();
}

void Game::sendEffects(
	Creature* target, const CombatDamage &damage, const Position &targetPos, TextMessage &message,
	Spectators &spectators
) {
	uint16_t hitEffect;
	if (message.primary.value) {
		combatGetTypeInfo(damage.primary.type, target, message.primary.color, hitEffect);
		if (hitEffect != CONST_ME_NONE) {
			addMagicEffect(spectators, targetPos, hitEffect);
		}
	}

	if (message.secondary.value) {
		combatGetTypeInfo(damage.secondary.type, target, message.secondary.color, hitEffect);
		if (hitEffect != CONST_ME_NONE) {
			addMagicEffect(spectators, targetPos, hitEffect);
		}
	}
}

void Game::applyCharmRune(
	const Monster* targetMonster, Player* attackerPlayer, Creature* target, const int32_t &realDamage
) const {
	if (!targetMonster || !attackerPlayer) {
		return;
	}
	if (charmRune_t activeCharm = g_iobestiary().getCharmFromTarget(attackerPlayer, g_monsters().getMonsterTypeByRaceId(targetMonster->getRaceId()));
		activeCharm != CHARM_NONE) {
		const auto charm = g_iobestiary().getBestiaryCharm(activeCharm);
		int8_t chance = charm->id == CHARM_CRIPPLE ? charm->chance : charm->chance + attackerPlayer->getCharmChanceModifier();
		g_logger().debug("charm chance: {}, base: {}, bonus: {}", chance, charm->chance, attackerPlayer->getCharmChanceModifier());
		if (charm->type == CHARM_OFFENSIVE && (chance >= normal_random(0, 100))) {
			g_iobestiary().parseCharmCombat(charm, attackerPlayer, target, realDamage);
		}
	}
}

// Mana leech
void Game::applyManaLeech(
	Player* attackerPlayer, const Monster* targetMonster, Creature* target, const CombatDamage &damage, const int32_t &realDamage
) const {
	// Wheel of destiny bonus - mana leech chance and amount
	auto wheelLeechChance = attackerPlayer->wheel()->checkDrainBodyLeech(target, SKILL_MANA_LEECH_CHANCE);
	auto wheelLeechAmount = attackerPlayer->wheel()->checkDrainBodyLeech(target, SKILL_MANA_LEECH_AMOUNT);

	uint16_t manaChance = attackerPlayer->getSkillLevel(SKILL_MANA_LEECH_CHANCE) + wheelLeechChance + damage.manaLeechChance;
	uint16_t manaSkill = attackerPlayer->getSkillLevel(SKILL_MANA_LEECH_AMOUNT) + wheelLeechAmount + damage.manaLeech;
	if (normal_random(0, 100) >= manaChance) {
		return;
	}
	// Void charm rune
	if (targetMonster) {
		if (uint16_t playerCharmRaceidVoid = attackerPlayer->parseRacebyCharm(CHARM_VOID, false, 0);
			playerCharmRaceidVoid != 0 && playerCharmRaceidVoid == targetMonster->getRace()) {
			if (const auto charm = g_iobestiary().getBestiaryCharm(CHARM_VOID)) {
				manaSkill += charm->percent;
			}
		}
	}
	CombatParams tmpParams;
	CombatDamage tmpDamage;

	int affected = damage.affected;
	tmpDamage.origin = ORIGIN_SPELL;
	tmpDamage.primary.type = COMBAT_MANADRAIN;
	tmpDamage.primary.value = calculateLeechAmount(realDamage, manaSkill, affected);

	Combat::doCombatMana(nullptr, attackerPlayer, tmpDamage, tmpParams);
}

// Life leech
void Game::applyLifeLeech(
	Player* attackerPlayer, const Monster* targetMonster, Creature* target, const CombatDamage &damage, const int32_t &realDamage
) const {
	// Wheel of destiny bonus - life leech chance and amount
	auto wheelLeechChance = attackerPlayer->wheel()->checkDrainBodyLeech(target, SKILL_LIFE_LEECH_CHANCE);
	auto wheelLeechAmount = attackerPlayer->wheel()->checkDrainBodyLeech(target, SKILL_LIFE_LEECH_AMOUNT);
	uint16_t lifeChance = attackerPlayer->getSkillLevel(SKILL_LIFE_LEECH_CHANCE) + wheelLeechChance + damage.lifeLeechChance;
	uint16_t lifeSkill = attackerPlayer->getSkillLevel(SKILL_LIFE_LEECH_AMOUNT) + wheelLeechAmount + damage.lifeLeech;
	if (normal_random(0, 100) >= lifeChance) {
		return;
	}
	if (targetMonster) {
		if (uint16_t playerCharmRaceidVamp = attackerPlayer->parseRacebyCharm(CHARM_VAMP, false, 0);
			playerCharmRaceidVamp != 0 && playerCharmRaceidVamp == targetMonster->getRaceId()) {
			if (const auto &lifec = g_iobestiary().getBestiaryCharm(CHARM_VAMP)) {
				lifeSkill += lifec->percent;
			}
		}
	}
	CombatParams tmpParams;
	CombatDamage tmpDamage;

	int affected = damage.affected;
	tmpDamage.origin = ORIGIN_SPELL;
	tmpDamage.primary.type = COMBAT_HEALING;
	tmpDamage.primary.value = calculateLeechAmount(realDamage, lifeSkill, affected);

	Combat::doCombatHealth(nullptr, attackerPlayer, tmpDamage, tmpParams);
}

int32_t Game::calculateLeechAmount(const int32_t &realDamage, const uint16_t &skillAmount, int targetsAffected) const {
	auto intermediateResult = realDamage * (skillAmount / 10000.0) * (0.1 * targetsAffected + 0.9) / targetsAffected;
	return std::clamp<int32_t>(static_cast<int32_t>(std::lround(intermediateResult)), 0, realDamage);
}

bool Game::combatChangeMana(Creature* attacker, Creature* target, CombatDamage &damage) {
	const Position &targetPos = target->getPosition();
	auto manaChange = damage.primary.value + damage.secondary.value;
	if (manaChange > 0) {
		Player* attackerPlayer;
		if (attacker) {
			attackerPlayer = attacker->getPlayer();
		} else {
			attackerPlayer = nullptr;
		}

		Player* targetPlayer = target->getPlayer();
		if (attackerPlayer && targetPlayer && attackerPlayer->getSkull() == SKULL_BLACK && attackerPlayer->getSkullClient(targetPlayer) == SKULL_NONE) {
			return false;
		}

		if (damage.origin != ORIGIN_NONE) {
			const auto &events = target->getCreatureEvents(CREATURE_EVENT_MANACHANGE);
			if (!events.empty()) {
				for (const auto creatureEvent : events) {
					creatureEvent->executeManaChange(target, attacker, damage);
				}
				damage.origin = ORIGIN_NONE;
				return combatChangeMana(attacker, target, damage);
			}
		}

		auto realManaChange = target->getMana();
		target->changeMana(manaChange);
		realManaChange = target->getMana() - realManaChange;

		if (realManaChange > 0 && !target->isInGhostMode()) {
			std::string damageString = fmt::format("{} mana", realManaChange);

			std::string spectatorMessage;
			if (!attacker) {
				spectatorMessage += ucfirst(target->getNameDescription());
				spectatorMessage += " was restored for " + damageString;
			} else {
				spectatorMessage += ucfirst(attacker->getNameDescription());
				spectatorMessage += " restored ";
				if (attacker == target) {
					spectatorMessage += (targetPlayer ? targetPlayer->getReflexivePronoun() : "itself");
				} else {
					spectatorMessage += target->getNameDescription();
				}
				spectatorMessage += " for " + damageString;
			}

			TextMessage message;
			message.position = targetPos;
			message.primary.value = realManaChange;
			message.primary.color = TEXTCOLOR_MAYABLUE;

			for (const auto spectator : Spectators().find<Player>(targetPos)) {
				const auto tmpPlayer = spectator->getPlayer();

				if (!tmpPlayer) {
					continue;
				}

				if (tmpPlayer == attackerPlayer && attackerPlayer != targetPlayer) {
					message.type = MESSAGE_HEALED;
					message.text = "You restored " + target->getNameDescription() + " for " + damageString;
				} else if (tmpPlayer == targetPlayer) {
					message.type = MESSAGE_HEALED;
					if (!attacker) {
						message.text = "You were restored for " + damageString;
					} else if (targetPlayer == attackerPlayer) {
						message.text = "You restore yourself for " + damageString;
					} else {
						message.text = "You were restored by " + attacker->getNameDescription() + " for " + damageString;
					}
				} else {
					message.type = MESSAGE_HEALED_OTHERS;
					message.text = spectatorMessage;
				}
				tmpPlayer->sendTextMessage(message);
			}
		}
	} else {
		if (!target->isAttackable()) {
			if (!target->isInGhostMode()) {
				addMagicEffect(targetPos, CONST_ME_POFF);
			}
			return false;
		}

		Player* attackerPlayer;
		if (attacker) {
			attackerPlayer = attacker->getPlayer();
		} else {
			attackerPlayer = nullptr;
		}

		Player* targetPlayer = target->getPlayer();
		if (attackerPlayer && targetPlayer && attackerPlayer->getSkull() == SKULL_BLACK && attackerPlayer->getSkullClient(targetPlayer) == SKULL_NONE) {
			return false;
		}

		auto manaLoss = std::min<int32_t>(target->getMana(), -manaChange);
		BlockType_t blockType = target->blockHit(attacker, COMBAT_MANADRAIN, manaLoss);
		if (blockType != BLOCK_NONE) {
			addMagicEffect(targetPos, CONST_ME_POFF);
			return false;
		}

		if (manaLoss <= 0) {
			return true;
		}

		if (damage.origin != ORIGIN_NONE) {
			const auto &events = target->getCreatureEvents(CREATURE_EVENT_MANACHANGE);
			if (!events.empty()) {
				for (const auto creatureEvent : events) {
					creatureEvent->executeManaChange(target, attacker, damage);
				}
				damage.origin = ORIGIN_NONE;
				return combatChangeMana(attacker, target, damage);
			}
		}

		if (targetPlayer && attacker && attacker->getMonster()) {
			// Charm rune (target as player)
			const auto mType = g_monsters().getMonsterType(attacker->getName());
			if (mType) {
				charmRune_t activeCharm = g_iobestiary().getCharmFromTarget(targetPlayer, mType);
				if (activeCharm != CHARM_NONE && activeCharm != CHARM_CLEANSE) {
					const auto charm = g_iobestiary().getBestiaryCharm(activeCharm);
					if (charm && charm->type == CHARM_DEFENSIVE && (charm->chance > normal_random(0, 100))) {
						if (g_iobestiary().parseCharmCombat(charm, targetPlayer, attacker, manaChange)) {
							sendDoubleSoundEffect(targetPlayer->getPosition(), charm->soundCastEffect, charm->soundImpactEffect, targetPlayer);
							return false; // Dodge charm
						}
					}
				}
			}
		}

		target->drainMana(attacker, manaLoss);

		std::stringstream ss;

		std::string damageString = std::to_string(manaLoss);

		std::string spectatorMessage;

		TextMessage message;
		message.position = targetPos;
		message.primary.value = manaLoss;
		message.primary.color = TEXTCOLOR_BLUE;

		for (const auto spectator : Spectators().find<Player>(targetPos)) {
			const auto tmpPlayer = spectator->getPlayer();

			if (!tmpPlayer) {
				continue;
			}

			if (tmpPlayer == attackerPlayer && attackerPlayer != targetPlayer) {
				ss.str({});
				ss << ucfirst(target->getNameDescription()) << " loses " << damageString << " mana due to your attack.";
				message.type = MESSAGE_DAMAGE_DEALT;
				message.text = ss.str();
			} else if (tmpPlayer == targetPlayer) {
				ss.str({});
				ss << "You lose " << damageString << " mana";
				if (!attacker) {
					ss << '.';
				} else if (targetPlayer == attackerPlayer) {
					ss << " due to your own attack.";
				} else {
					ss << " mana due to an attack by " << attacker->getNameDescription() << '.';
				}
				message.type = MESSAGE_DAMAGE_RECEIVED;
				message.text = ss.str();
			} else {
				if (spectatorMessage.empty()) {
					ss.str({});
					ss << ucfirst(target->getNameDescription()) << " loses " << damageString << " mana";
					if (attacker) {
						ss << " due to ";
						if (attacker == target) {
							ss << (targetPlayer ? targetPlayer->getPossessivePronoun() : "its") << " own attack";
						} else {
							ss << "an attack by " << attacker->getNameDescription();
						}
					}
					ss << '.';
					spectatorMessage = ss.str();
				}
				message.type = MESSAGE_DAMAGE_OTHERS;
				message.text = spectatorMessage;
			}
			tmpPlayer->sendTextMessage(message);
		}
	}

	return true;
}

void Game::addCreatureHealth(const Creature* target) {
	auto spectators = Spectators().find<Player>(target->getPosition(), true);
	addCreatureHealth(spectators, target);
}

void Game::addCreatureHealth(Spectators &spectators, const Creature* target) {
	uint8_t healthPercent = std::ceil((static_cast<double>(target->getHealth()) / std::max<int32_t>(target->getMaxHealth(), 1)) * 100);
	if (const Player* targetPlayer = target->getPlayer()) {
		if (Party* party = targetPlayer->getParty()) {
			party->updatePlayerHealth(targetPlayer, target, healthPercent);
		}
	} else if (const Creature* master = target->getMaster()) {
		if (const Player* masterPlayer = master->getPlayer()) {
			if (Party* party = masterPlayer->getParty()) {
				party->updatePlayerHealth(masterPlayer, target, healthPercent);
			}
		}
	}
	for (Creature* spectator : spectators) {
		if (Player* tmpPlayer = spectator->getPlayer()) {
			tmpPlayer->sendCreatureHealth(target);
		}
	}
}

void Game::addPlayerMana(const Player* target) {
	if (Party* party = target->getParty()) {
		uint8_t manaPercent = std::ceil((static_cast<double>(target->getMana()) / std::max<int32_t>(target->getMaxMana(), 1)) * 100);
		party->updatePlayerMana(target, manaPercent);
	}
}

void Game::addPlayerVocation(const Player* target) {
	if (const auto party = target->getParty()) {
		party->updatePlayerVocation(target);
	}

	for (const auto spectator : Spectators().find<Player>(target->getPosition(), true)) {
		spectator->getPlayer()->sendPlayerVocation(target);
	}
}

void Game::addMagicEffect(const Position &pos, uint16_t effect) {
	auto spectators = Spectators().find<Player>(pos, true);
	addMagicEffect(spectators, pos, effect);
}

void Game::addMagicEffect(Spectators &spectators, const Position &pos, uint16_t effect) {
	for (const auto spectator : spectators) {
		if (const auto tmpPlayer = spectator->getPlayer()) {
			tmpPlayer->sendMagicEffect(pos, effect);
		}
	}
}

void Game::removeMagicEffect(const Position &pos, uint16_t effect) {
	auto spectators = Spectators().find<Player>(pos, true);
	removeMagicEffect(spectators, pos, effect);
}

void Game::removeMagicEffect(Spectators &spectators, const Position &pos, uint16_t effect) {
	for (const auto spectator : spectators) {
		if (const auto tmpPlayer = spectator->getPlayer()) {
			tmpPlayer->removeMagicEffect(pos, effect);
		}
	}
}

void Game::addDistanceEffect(const Position &fromPos, const Position &toPos, uint16_t effect) {
	auto spectators = Spectators().find<Player>(fromPos).find<Player>(toPos);
	addDistanceEffect(spectators, fromPos, toPos, effect);
}

void Game::addDistanceEffect(Spectators &spectators, const Position &fromPos, const Position &toPos, uint16_t effect) {
	for (const auto spectator : spectators) {
		if (const auto tmpPlayer = spectator->getPlayer()) {
			tmpPlayer->sendDistanceShoot(fromPos, toPos, effect);
		}
	}
}

void Game::checkImbuements() {
	g_scheduler().addEvent(EVENT_IMBUEMENT_INTERVAL, std::bind(&Game::checkImbuements, this), "Game::checkImbuements");

	for (const auto &[mapPlayerId, mapPlayer] : getPlayers()) {
		if (!mapPlayer) {
			continue;
		}

		mapPlayer->updateInventoryImbuement();
	}
}

void Game::checkLight() {
	g_scheduler().addEvent(EVENT_LIGHTINTERVAL_MS, std::bind(&Game::checkLight, this), "Game::checkLight");

	lightHour += lightHourDelta;

	if (lightHour > LIGHT_DAY_LENGTH) {
		lightHour -= LIGHT_DAY_LENGTH;
	}

	if (std::abs(lightHour - SUNRISE) < 2 * lightHourDelta) {
		lightState = LIGHT_STATE_SUNRISE;
	} else if (std::abs(lightHour - SUNSET) < 2 * lightHourDelta) {
		lightState = LIGHT_STATE_SUNSET;
	}

	int32_t newLightLevel = lightLevel;
	bool lightChange = false;

	switch (lightState) {
		case LIGHT_STATE_SUNRISE: {
			newLightLevel += (LIGHT_LEVEL_DAY - LIGHT_LEVEL_NIGHT) / 30;
			lightChange = true;
			break;
		}
		case LIGHT_STATE_SUNSET: {
			newLightLevel -= (LIGHT_LEVEL_DAY - LIGHT_LEVEL_NIGHT) / 30;
			lightChange = true;
			break;
		}
		default:
			break;
	}

	if (newLightLevel <= LIGHT_LEVEL_NIGHT) {
		lightLevel = LIGHT_LEVEL_NIGHT;
		lightState = LIGHT_STATE_NIGHT;
	} else if (newLightLevel >= LIGHT_LEVEL_DAY) {
		lightLevel = LIGHT_LEVEL_DAY;
		lightState = LIGHT_STATE_DAY;
	} else {
		lightLevel = newLightLevel;
	}

	LightInfo lightInfo = getWorldLightInfo();

	if (lightChange) {
		for ([[maybe_unused]] const auto &[mapPlayerId, mapPlayer] : getPlayers()) {
			mapPlayer->sendWorldLight(lightInfo);
			mapPlayer->sendTibiaTime(lightHour);
		}
	} else {
		for ([[maybe_unused]] const auto &[mapPlayerId, mapPlayer] : getPlayers()) {
			mapPlayer->sendTibiaTime(lightHour);
		}
	}
	if (currentLightState != lightState) {
		currentLightState = lightState;
		for (const auto &[eventName, globalEvent] : g_globalEvents().getEventMap(GLOBALEVENT_PERIODCHANGE)) {
			globalEvent->executePeriodChange(lightState, lightInfo);
		}
	}
}

LightInfo Game::getWorldLightInfo() const {
	return { lightLevel, 0xD7 };
}

bool Game::gameIsDay() {
	if (lightHour >= (6 * 60) && lightHour <= (18 * 60)) {
		isDay = true;
	} else {
		isDay = false;
	}

	return isDay;
}

void Game::dieSafely(std::string errorMsg /* = "" */) {
	g_logger().error(errorMsg);
	shutdown();
}

void Game::shutdown() {
	g_webhook().sendMessage("Server is shutting down", "Shutting down...", WEBHOOK_COLOR_OFFLINE);

	g_logger().info("Shutting down...");
	map.spawnsMonster.clear();
	map.spawnsNpc.clear();
	raids.clear();

	cleanup();

	if (serviceManager) {
		serviceManager->stop();
	}

	ConnectionManager::getInstance().closeAll();

	g_logger().info("Done!");
}

void Game::cleanup() {
	// free memory
	for (auto creature : ToReleaseCreatures) {
		creature->decrementReferenceCounter();
	}
	ToReleaseCreatures.clear();

	for (auto item : ToReleaseItems) {
		item->decrementReferenceCounter();
	}
	ToReleaseItems.clear();
}

void Game::ReleaseCreature(Creature* creature) {
	ToReleaseCreatures.push_back(creature);
}

void Game::ReleaseItem(Item* item) {
	if (!item) {
		return;
	}

	ToReleaseItems.push_back(item);
}

void Game::addBestiaryList(uint16_t raceid, std::string name) {
	auto it = BestiaryList.find(raceid);
	if (it != BestiaryList.end()) {
		return;
	}

	BestiaryList.insert(std::pair<uint16_t, std::string>(raceid, name));
}

void Game::broadcastMessage(const std::string &text, MessageClasses type) const {
	g_logger().info("Broadcasted message: {}", text);
	for (const auto &it : players) {
		it.second->sendTextMessage(type, text);
	}
}

void Game::updateCreatureWalkthrough(const Creature* creature) {
	// send to clients
	for (const auto spectator : Spectators().find<Player>(creature->getPosition(), true)) {
		const auto tmpPlayer = spectator->getPlayer();
		tmpPlayer->sendCreatureWalkthrough(creature, tmpPlayer->canWalkthroughEx(creature));
	}
}

void Game::updateCreatureSkull(const Creature* creature) const {
	if (getWorldType() != WORLD_TYPE_PVP) {
		return;
	}

	for (const auto spectator : Spectators().find<Player>(creature->getPosition(), true)) {
		spectator->getPlayer()->sendCreatureSkull(creature);
	}
}

void Game::updatePlayerShield(Player* player) {
	for (const auto spectator : Spectators().find<Player>(player->getPosition(), true)) {
		spectator->getPlayer()->sendCreatureShield(player);
	}
}

void Game::updateCreatureType(Creature* creature) {
	if (!creature) {
		return;
	}

	const Player* masterPlayer = nullptr;
	CreatureType_t creatureType = creature->getType();
	if (creatureType == CREATURETYPE_MONSTER) {
		const Creature* master = creature->getMaster();
		if (master) {
			masterPlayer = master->getPlayer();
			if (masterPlayer) {
				creatureType = CREATURETYPE_SUMMON_OTHERS;
			}
		}
	}
	if (creature->isHealthHidden()) {
		creatureType = CREATURETYPE_HIDDEN;
	}

	// send to clients
	auto spectators = Spectators().find<Player>(creature->getPosition(), true);
	if (creatureType == CREATURETYPE_SUMMON_OTHERS) {
		for (const auto spectator : spectators) {
			spectator->getPlayer()->sendCreatureType(creature, masterPlayer == spectator ? CREATURETYPE_SUMMON_PLAYER : creatureType);
		}
	} else {
		for (const auto spectator : spectators) {
			spectator->getPlayer()->sendCreatureType(creature, creatureType);
		}
	}
}

void Game::loadMotdNum() {
	Database &db = Database::getInstance();

	DBResult_ptr result = db.storeQuery("SELECT `value` FROM `server_config` WHERE `config` = 'motd_num'");
	if (result) {
		motdNum = result->getNumber<uint32_t>("value");
	} else {
		db.executeQuery("INSERT INTO `server_config` (`config`, `value`) VALUES ('motd_num', '0')");
	}

	result = db.storeQuery("SELECT `value` FROM `server_config` WHERE `config` = 'motd_hash'");
	if (result) {
		motdHash = result->getString("value");
		if (motdHash != transformToSHA1(g_configManager().getString(SERVER_MOTD))) {
			++motdNum;
		}
	} else {
		db.executeQuery("INSERT INTO `server_config` (`config`, `value`) VALUES ('motd_hash', '')");
	}
}

void Game::saveMotdNum() const {
	Database &db = Database::getInstance();

	std::ostringstream query;
	query << "UPDATE `server_config` SET `value` = '" << motdNum << "' WHERE `config` = 'motd_num'";
	db.executeQuery(query.str());

	query.str(std::string());
	query << "UPDATE `server_config` SET `value` = '" << transformToSHA1(g_configManager().getString(SERVER_MOTD)) << "' WHERE `config` = 'motd_hash'";
	db.executeQuery(query.str());
}

void Game::checkPlayersRecord() {
	const size_t playersOnline = getPlayersOnline();
	if (playersOnline > playersRecord) {
		uint32_t previousRecord = playersRecord;
		playersRecord = playersOnline;

		for (auto &[key, it] : g_globalEvents().getEventMap(GLOBALEVENT_RECORD)) {
			it->executeRecord(playersRecord, previousRecord);
		}
		updatePlayersRecord();
	}
}

void Game::updatePlayersRecord() const {
	Database &db = Database::getInstance();

	std::ostringstream query;
	query << "UPDATE `server_config` SET `value` = '" << playersRecord << "' WHERE `config` = 'players_record'";
	db.executeQuery(query.str());
}

void Game::loadPlayersRecord() {
	Database &db = Database::getInstance();

	DBResult_ptr result = db.storeQuery("SELECT `value` FROM `server_config` WHERE `config` = 'players_record'");
	if (result) {
		playersRecord = result->getNumber<uint32_t>("value");
	} else {
		db.executeQuery("INSERT INTO `server_config` (`config`, `value`) VALUES ('players_record', '0')");
	}
}

void Game::playerInviteToParty(uint32_t playerId, uint32_t invitedId) {
	// Prevent crafted packets from inviting urself to a party (using OTClient)
	if (playerId == invitedId) {
		return;
	}

	Player* player = getPlayerByID(playerId);
	if (!player) {
		return;
	}

	Player* invitedPlayer = getPlayerByID(invitedId);
	if (!invitedPlayer || invitedPlayer->isInviting(player)) {
		return;
	}

	if (invitedPlayer->getParty()) {
		std::ostringstream ss;
		ss << invitedPlayer->getName() << " is already in a party.";
		player->sendTextMessage(MESSAGE_PARTY_MANAGEMENT, ss.str());
		return;
	}

	Party* party = player->getParty();
	if (!party) {
		party = new Party(player);
	} else if (party->getLeader() != player) {
		return;
	}

	party->invitePlayer(*invitedPlayer);
}

void Game::updatePlayerHelpers(const Player* player) const {
	if (!player) {
		return;
	}

	const uint16_t helpers = player->getHelpers();
	for (const auto spectator : Spectators().find<Player>(player->getPosition(), true)) {
		spectator->getPlayer()->sendCreatureHelpers(player->getID(), helpers);
	}
}

void Game::playerJoinParty(uint32_t playerId, uint32_t leaderId) {
	Player* player = getPlayerByID(playerId);
	if (!player) {
		return;
	}

	Player* leader = getPlayerByID(leaderId);
	if (!leader || !leader->isInviting(player)) {
		return;
	}

	Party* party = leader->getParty();
	if (!party || party->getLeader() != leader) {
		return;
	}

	if (player->getParty()) {
		player->sendTextMessage(MESSAGE_PARTY_MANAGEMENT, "You are already in a party.");
		return;
	}

	party->joinParty(*player);
}

void Game::playerRevokePartyInvitation(uint32_t playerId, uint32_t invitedId) {
	Player* player = getPlayerByID(playerId);
	if (!player) {
		return;
	}

	Party* party = player->getParty();
	if (!party || party->getLeader() != player) {
		return;
	}

	Player* invitedPlayer = getPlayerByID(invitedId);
	if (!invitedPlayer || !player->isInviting(invitedPlayer)) {
		return;
	}

	party->revokeInvitation(*invitedPlayer);
}

void Game::playerPassPartyLeadership(uint32_t playerId, uint32_t newLeaderId) {
	Player* player = getPlayerByID(playerId);
	if (!player) {
		return;
	}

	Party* party = player->getParty();
	if (!party || party->getLeader() != player) {
		return;
	}

	Player* newLeader = getPlayerByID(newLeaderId);
	if (!newLeader || !player->isPartner(newLeader)) {
		return;
	}

	party->passPartyLeadership(newLeader);
}

void Game::playerLeaveParty(uint32_t playerId) {
	Player* player = getPlayerByID(playerId);
	if (!player) {
		return;
	}

	Party* party = player->getParty();
	if (!party || player->hasCondition(CONDITION_INFIGHT)) {
		return;
	}

	party->leaveParty(player);
}

void Game::playerEnableSharedPartyExperience(uint32_t playerId, bool sharedExpActive) {
	Player* player = getPlayerByID(playerId);
	if (!player) {
		return;
	}

	Party* party = player->getParty();
	Tile* playerTile = player->getTile();
	if (!party || (player->hasCondition(CONDITION_INFIGHT) && playerTile && !playerTile->hasFlag(TILESTATE_PROTECTIONZONE))) {
		return;
	}

	party->setSharedExperience(player, sharedExpActive);
}

void Game::sendGuildMotd(uint32_t playerId) {
	Player* player = getPlayerByID(playerId);
	if (!player) {
		return;
	}

	const auto guild = player->getGuild();
	if (guild) {
		player->sendChannelMessage("Message of the Day", guild->getMotd(), TALKTYPE_CHANNEL_R1, CHANNEL_GUILD);
	}
}

void Game::kickPlayer(uint32_t playerId, bool displayEffect) {
	Player* player = getPlayerByID(playerId);
	if (!player) {
		return;
	}

	player->removePlayer(displayEffect);
}

void Game::playerCyclopediaCharacterInfo(Player* player, uint32_t characterID, CyclopediaCharacterInfoType_t characterInfoType, uint16_t entriesPerPage, uint16_t page) {
	uint32_t playerGUID = player->getGUID();
	if (characterID != playerGUID) {
		// For now allow viewing only our character since we don't have tournaments supported
		player->sendCyclopediaCharacterNoData(characterInfoType, 2);
		return;
	}

	switch (characterInfoType) {
		case CYCLOPEDIA_CHARACTERINFO_BASEINFORMATION:
			player->sendCyclopediaCharacterBaseInformation();
			break;
		case CYCLOPEDIA_CHARACTERINFO_GENERALSTATS:
			player->sendCyclopediaCharacterGeneralStats();
			break;
		case CYCLOPEDIA_CHARACTERINFO_COMBATSTATS:
			player->sendCyclopediaCharacterCombatStats();
			break;
		case CYCLOPEDIA_CHARACTERINFO_RECENTDEATHS: {
			std::ostringstream query;
			uint32_t offset = static_cast<uint32_t>(page - 1) * entriesPerPage;
			query << "SELECT `time`, `level`, `killed_by`, `mostdamage_by`, (select count(*) FROM `player_deaths` WHERE `player_id` = " << playerGUID << ") as `entries` FROM `player_deaths` WHERE `player_id` = " << playerGUID << " ORDER BY `time` DESC LIMIT " << offset << ", " << entriesPerPage;

			uint32_t playerID = player->getID();
			std::function<void(DBResult_ptr, bool)> callback = [playerID, page, entriesPerPage](DBResult_ptr result, bool) {
				Player* player = g_game().getPlayerByID(playerID);
				if (!player) {
					return;
				}

				player->resetAsyncOngoingTask(PlayerAsyncTask_RecentDeaths);
				if (!result) {
					player->sendCyclopediaCharacterRecentDeaths(0, 0, {});
					return;
				}

				uint32_t pages = result->getNumber<uint32_t>("entries");
				pages += entriesPerPage - 1;
				pages /= entriesPerPage;

				std::vector<RecentDeathEntry> entries;
				entries.reserve(result->countResults());
				do {
					std::string cause1 = result->getString("killed_by");
					std::string cause2 = result->getString("mostdamage_by");

					std::ostringstream cause;
					cause << "Died at Level " << result->getNumber<uint32_t>("level") << " by";
					if (!cause1.empty()) {
						const char &character = cause1.front();
						if (character == 'a' || character == 'e' || character == 'i' || character == 'o' || character == 'u') {
							cause << " an ";
						} else {
							cause << " a ";
						}
						cause << cause1;
					}

					if (!cause2.empty()) {
						if (!cause1.empty()) {
							cause << " and ";
						}

						const char &character = cause2.front();
						if (character == 'a' || character == 'e' || character == 'i' || character == 'o' || character == 'u') {
							cause << " an ";
						} else {
							cause << " a ";
						}
						cause << cause2;
					}
					cause << '.';
					entries.emplace_back(std::move(cause.str()), result->getNumber<uint32_t>("time"));
				} while (result->next());
				player->sendCyclopediaCharacterRecentDeaths(page, static_cast<uint16_t>(pages), entries);
			};
			g_databaseTasks().store(query.str(), callback);
			player->addAsyncOngoingTask(PlayerAsyncTask_RecentDeaths);
			break;
		}
		case CYCLOPEDIA_CHARACTERINFO_RECENTPVPKILLS: {
			// TODO: add guildwar, assists and arena kills
			Database &db = Database::getInstance();
			const std::string &escapedName = db.escapeString(player->getName());
			std::ostringstream query;
			uint32_t offset = static_cast<uint32_t>(page - 1) * entriesPerPage;
			query << "SELECT `d`.`time`, `d`.`killed_by`, `d`.`mostdamage_by`, `d`.`unjustified`, `d`.`mostdamage_unjustified`, `p`.`name`, (select count(*) FROM `player_deaths` WHERE ((`killed_by` = " << escapedName << " AND `is_player` = 1) OR (`mostdamage_by` = " << escapedName << " AND `mostdamage_is_player` = 1))) as `entries` FROM `player_deaths` AS `d` INNER JOIN `players` AS `p` ON `d`.`player_id` = `p`.`id` WHERE ((`d`.`killed_by` = " << escapedName << " AND `d`.`is_player` = 1) OR (`d`.`mostdamage_by` = " << escapedName << " AND `d`.`mostdamage_is_player` = 1)) ORDER BY `time` DESC LIMIT " << offset << ", " << entriesPerPage;

			uint32_t playerID = player->getID();
			std::function<void(DBResult_ptr, bool)> callback = [playerID, page, entriesPerPage](DBResult_ptr result, bool) {
				Player* player = g_game().getPlayerByID(playerID);
				if (!player) {
					return;
				}

				player->resetAsyncOngoingTask(PlayerAsyncTask_RecentPvPKills);
				if (!result) {
					player->sendCyclopediaCharacterRecentPvPKills(0, 0, {});
					return;
				}

				uint32_t pages = result->getNumber<uint32_t>("entries");
				pages += entriesPerPage - 1;
				pages /= entriesPerPage;

				std::vector<RecentPvPKillEntry> entries;
				entries.reserve(result->countResults());
				do {
					std::string cause1 = result->getString("killed_by");
					std::string cause2 = result->getString("mostdamage_by");
					std::string name = result->getString("name");

					uint8_t status = CYCLOPEDIA_CHARACTERINFO_RECENTKILLSTATUS_JUSTIFIED;
					if (player->getName() == cause1) {
						if (result->getNumber<uint32_t>("unjustified") == 1) {
							status = CYCLOPEDIA_CHARACTERINFO_RECENTKILLSTATUS_UNJUSTIFIED;
						}
					} else if (player->getName() == cause2) {
						if (result->getNumber<uint32_t>("mostdamage_unjustified") == 1) {
							status = CYCLOPEDIA_CHARACTERINFO_RECENTKILLSTATUS_UNJUSTIFIED;
						}
					}

					std::ostringstream description;
					description << "Killed " << name << '.';
					entries.emplace_back(std::move(description.str()), result->getNumber<uint32_t>("time"), status);
				} while (result->next());
				player->sendCyclopediaCharacterRecentPvPKills(page, static_cast<uint16_t>(pages), entries);
			};
			g_databaseTasks().store(query.str(), callback);
			player->addAsyncOngoingTask(PlayerAsyncTask_RecentPvPKills);
			break;
		}
		case CYCLOPEDIA_CHARACTERINFO_ACHIEVEMENTS:
			player->sendCyclopediaCharacterAchievements();
			break;
		case CYCLOPEDIA_CHARACTERINFO_ITEMSUMMARY:
			player->sendCyclopediaCharacterItemSummary();
			break;
		case CYCLOPEDIA_CHARACTERINFO_OUTFITSMOUNTS:
			player->sendCyclopediaCharacterOutfitsMounts();
			break;
		case CYCLOPEDIA_CHARACTERINFO_STORESUMMARY:
			player->sendCyclopediaCharacterStoreSummary();
			break;
		case CYCLOPEDIA_CHARACTERINFO_INSPECTION:
			player->sendCyclopediaCharacterInspection();
			break;
		case CYCLOPEDIA_CHARACTERINFO_BADGES:
			player->sendCyclopediaCharacterBadges();
			break;
		case CYCLOPEDIA_CHARACTERINFO_TITLES:
			player->sendCyclopediaCharacterTitles();
			break;
		default:
			player->sendCyclopediaCharacterNoData(characterInfoType, 1);
			break;
	}
}

void Game::playerHighscores(Player* player, HighscoreType_t type, uint8_t category, uint32_t vocation, const std::string &, uint16_t page, uint8_t entriesPerPage) {
	if (player->hasAsyncOngoingTask(PlayerAsyncTask_Highscore)) {
		return;
	}

	std::string categoryName;
	switch (category) {
		case HIGHSCORE_CATEGORY_FIST_FIGHTING:
			categoryName = "skill_fist";
			break;
		case HIGHSCORE_CATEGORY_CLUB_FIGHTING:
			categoryName = "skill_club";
			break;
		case HIGHSCORE_CATEGORY_SWORD_FIGHTING:
			categoryName = "skill_sword";
			break;
		case HIGHSCORE_CATEGORY_AXE_FIGHTING:
			categoryName = "skill_axe";
			break;
		case HIGHSCORE_CATEGORY_DISTANCE_FIGHTING:
			categoryName = "skill_dist";
			break;
		case HIGHSCORE_CATEGORY_SHIELDING:
			categoryName = "skill_shielding";
			break;
		case HIGHSCORE_CATEGORY_FISHING:
			categoryName = "skill_fishing";
			break;
		case HIGHSCORE_CATEGORY_MAGIC_LEVEL:
			categoryName = "maglevel";
			break;
		default: {
			category = HIGHSCORE_CATEGORY_EXPERIENCE;
			categoryName = "experience";
			break;
		}
	}

	std::ostringstream query;
	if (type == HIGHSCORE_GETENTRIES) {
		uint32_t startPage = (static_cast<uint32_t>(page - 1) * static_cast<uint32_t>(entriesPerPage));
		uint32_t endPage = startPage + static_cast<uint32_t>(entriesPerPage);
		query << "SELECT *, @row AS `entries`, " << page << " AS `page` FROM (SELECT *, (@row := @row + 1) AS `rn` FROM (SELECT `id`, `name`, `level`, `vocation`, `" << categoryName << "` AS `points`, @curRank := IF(@prevRank = `" << categoryName << "`, @curRank, IF(@prevRank := `" << categoryName << "`, @curRank + 1, @curRank + 1)) AS `rank` FROM `players` `p`, (SELECT @curRank := 0, @prevRank := NULL, @row := 0) `r` WHERE `group_id` < " << static_cast<int>(account::GROUP_TYPE_GAMEMASTER) << " ORDER BY `" << categoryName << "` DESC) `t`";
		if (vocation != 0xFFFFFFFF) {
			bool firstVocation = true;

			const auto &vocationsMap = g_vocations().getVocations();
			for (const auto &it : vocationsMap) {
				const Vocation &voc = it.second;
				if (voc.getFromVocation() == vocation) {
					if (firstVocation) {
						query << " WHERE `vocation` = " << voc.getId();
						firstVocation = false;
					} else {
						query << " OR `vocation` = " << voc.getId();
					}
				}
			}
		}
		query << ") `T` WHERE `rn` > " << startPage << " AND `rn` <= " << endPage;
	} else if (type == HIGHSCORE_OURRANK) {
		std::string entriesStr = std::to_string(entriesPerPage);
		query << "SELECT *, @row AS `entries`, (@ourRow DIV " << entriesStr << ") + 1 AS `page` FROM (SELECT *, (@row := @row + 1) AS `rn`, @ourRow := IF(`id` = " << player->getGUID() << ", @row - 1, @ourRow) AS `rw` FROM (SELECT `id`, `name`, `level`, `vocation`, `" << categoryName << "` AS `points`, @curRank := IF(@prevRank = `" << categoryName << "`, @curRank, IF(@prevRank := `" << categoryName << "`, @curRank + 1, @curRank + 1)) AS `rank` FROM `players` `p`, (SELECT @curRank := 0, @prevRank := NULL, @row := 0, @ourRow := 0) `r` WHERE `group_id` < " << static_cast<int>(account::GROUP_TYPE_GAMEMASTER) << " ORDER BY `" << categoryName << "` DESC) `t`";
		if (vocation != 0xFFFFFFFF) {
			bool firstVocation = true;

			const auto &vocationsMap = g_vocations().getVocations();
			for (const auto &it : vocationsMap) {
				const Vocation &voc = it.second;
				if (voc.getFromVocation() == vocation) {
					if (firstVocation) {
						query << " WHERE `vocation` = " << voc.getId();
						firstVocation = false;
					} else {
						query << " OR `vocation` = " << voc.getId();
					}
				}
			}
		}
		query << ") `T` WHERE `rn` > ((@ourRow DIV " << entriesStr << ") * " << entriesStr << ") AND `rn` <= (((@ourRow DIV " << entriesStr << ") * " << entriesStr << ") + " << entriesStr << ")";
	}

	uint32_t playerID = player->getID();
	std::function<void(DBResult_ptr, bool)> callback = [playerID, category, vocation, entriesPerPage](DBResult_ptr result, bool) {
		Player* player = g_game().getPlayerByID(playerID);
		if (!player) {
			return;
		}

		player->resetAsyncOngoingTask(PlayerAsyncTask_Highscore);
		if (!result) {
			player->sendHighscoresNoData();
			return;
		}

		uint16_t page = result->getNumber<uint16_t>("page");
		uint32_t pages = result->getNumber<uint32_t>("entries");
		pages += entriesPerPage - 1;
		pages /= entriesPerPage;

		std::vector<HighscoreCharacter> characters;
		characters.reserve(result->countResults());
		do {
			uint8_t characterVocation;
			const Vocation* voc = g_vocations().getVocation(result->getNumber<uint16_t>("vocation"));
			if (voc) {
				characterVocation = voc->getClientId();
			} else {
				characterVocation = 0;
			}
			characters.emplace_back(std::move(result->getString("name")), result->getNumber<uint64_t>("points"), result->getNumber<uint32_t>("id"), result->getNumber<uint32_t>("rank"), result->getNumber<uint16_t>("level"), characterVocation);
		} while (result->next());
		player->sendHighscores(characters, category, vocation, page, static_cast<uint16_t>(pages));
	};
	g_databaseTasks().store(query.str(), callback);
	player->addAsyncOngoingTask(PlayerAsyncTask_Highscore);
}

void Game::playerReportRuleViolationReport(uint32_t playerId, const std::string &targetName, uint8_t reportType, uint8_t reportReason, const std::string &comment, const std::string &translation) {
	Player* player = getPlayerByID(playerId);
	if (!player) {
		return;
	}

	g_events().eventPlayerOnReportRuleViolation(player, targetName, reportType, reportReason, comment, translation);
	g_callbacks().executeCallback(EventCallback_t::playerOnReportRuleViolation, &EventCallback::playerOnReportRuleViolation, player, targetName, reportType, reportReason, comment, translation);
}

void Game::playerReportBug(uint32_t playerId, const std::string &message, const Position &position, uint8_t category) {
	Player* player = getPlayerByID(playerId);
	if (!player) {
		return;
	}

	g_events().eventPlayerOnReportBug(player, message, position, category);
	g_callbacks().executeCallback(EventCallback_t::playerOnReportBug, &EventCallback::playerOnReportBug, player, message, position, category);
}

void Game::playerDebugAssert(uint32_t playerId, const std::string &assertLine, const std::string &date, const std::string &description, const std::string &comment) {
	Player* player = getPlayerByID(playerId);
	if (!player) {
		return;
	}

	// TODO: move debug assertions to database
	FILE* file = fopen("client_assertions.txt", "a");
	if (file) {
		fprintf(file, "----- %s - %s (%s) -----\n", formatDate(time(nullptr)).c_str(), player->getName().c_str(), convertIPToString(player->getIP()).c_str());
		fprintf(file, "%s\n%s\n%s\n%s\n", assertLine.c_str(), date.c_str(), description.c_str(), comment.c_str());
		fclose(file);
	}
}

void Game::playerPreyAction(uint32_t playerId, uint8_t slot, uint8_t action, uint8_t option, int8_t index, uint16_t raceId) {
	Player* player = getPlayerByID(playerId);
	if (!player) {
		return;
	}

	g_ioprey().ParsePreyAction(player, static_cast<PreySlot_t>(slot), static_cast<PreyAction_t>(action), static_cast<PreyOption_t>(option), index, raceId);
}

void Game::playerTaskHuntingAction(uint32_t playerId, uint8_t slot, uint8_t action, bool upgrade, uint16_t raceId) {
	Player* player = getPlayerByID(playerId);
	if (!player) {
		return;
	}

	g_ioprey().ParseTaskHuntingAction(player, static_cast<PreySlot_t>(slot), static_cast<PreyTaskAction_t>(action), upgrade, raceId);
}

void Game::playerNpcGreet(uint32_t playerId, uint32_t npcId) {
	Player* player = getPlayerByID(playerId);
	if (!player) {
		return;
	}

	Npc* npc = getNpcByID(npcId);
	if (!npc) {
		return;
	}

	auto spectators = Spectators().find<Player>(player->getPosition(), true);
	spectators.insert(npc);
	internalCreatureSay(player, TALKTYPE_SAY, "hi", false, &spectators);
	auto npcsSpectators = spectators.filter<Npc>();

	if (npc->getSpeechBubble() == SPEECHBUBBLE_TRADE) {
		internalCreatureSay(player, TALKTYPE_PRIVATE_PN, "trade", false, &npcsSpectators);
	} else {
		internalCreatureSay(player, TALKTYPE_PRIVATE_PN, "sail", false, &npcsSpectators);
	}
}

void Game::playerLeaveMarket(uint32_t playerId) {
	Player* player = getPlayerByID(playerId);
	if (!player) {
		return;
	}

	player->setInMarket(false);
}

void Game::playerBrowseMarket(uint32_t playerId, uint16_t itemId, uint8_t tier) {
	Player* player = getPlayerByID(playerId);
	if (!player) {
		return;
	}

	if (!player->isInMarket()) {
		return;
	}

	const ItemType &it = Item::items[itemId];
	if (it.id == 0) {
		return;
	}

	if (it.wareId == 0) {
		return;
	}

	const MarketOfferList &buyOffers = IOMarket::getActiveOffers(MARKETACTION_BUY, it.id, tier);
	const MarketOfferList &sellOffers = IOMarket::getActiveOffers(MARKETACTION_SELL, it.id, tier);
	player->sendMarketBrowseItem(it.id, buyOffers, sellOffers, tier);
	player->sendMarketDetail(it.id, tier);
}

void Game::playerBrowseMarketOwnOffers(uint32_t playerId) {
	Player* player = getPlayerByID(playerId);
	if (!player) {
		return;
	}

	if (!player->isInMarket()) {
		return;
	}

	const MarketOfferList &buyOffers = IOMarket::getOwnOffers(MARKETACTION_BUY, player->getGUID());
	const MarketOfferList &sellOffers = IOMarket::getOwnOffers(MARKETACTION_SELL, player->getGUID());
	player->sendMarketBrowseOwnOffers(buyOffers, sellOffers);
}

void Game::playerBrowseMarketOwnHistory(uint32_t playerId) {
	Player* player = getPlayerByID(playerId);
	if (!player) {
		return;
	}

	if (!player->isInMarket()) {
		return;
	}

	const HistoryMarketOfferList &buyOffers = IOMarket::getOwnHistory(MARKETACTION_BUY, player->getGUID());
	const HistoryMarketOfferList &sellOffers = IOMarket::getOwnHistory(MARKETACTION_SELL, player->getGUID());
	player->sendMarketBrowseOwnHistory(buyOffers, sellOffers);
}

namespace {
	bool removeOfferItems(Player &player, DepotLocker &depotLocker, const ItemType &itemType, uint16_t amount, uint8_t tier, std::ostringstream &offerStatus) {
		uint16_t removeAmount = amount;
		if (
			// Init-statement
			auto stashItemCount = player.getStashItemCount(itemType.wareId);
			// Condition
			stashItemCount > 0
		) {
			if (removeAmount > stashItemCount && player.withdrawItem(itemType.wareId, stashItemCount)) {
				removeAmount -= stashItemCount;
			} else if (player.withdrawItem(itemType.wareId, removeAmount)) {
				removeAmount = 0;
			} else {
				offerStatus << "Failed to remove stash items from player " << player.getName();
				return false;
			}
		}

		auto [itemVector, totalCount] = player.getLockerItemsAndCountById(depotLocker, tier, itemType.id);
		if (removeAmount > 0) {
			if (totalCount == 0 || itemVector.size() == 0) {
				offerStatus << "Player " << player.getName() << " not have item for create offer";
				return false;
			}

			uint32_t count = 0;
			for (auto item : itemVector) {
				if (!item) {
					continue;
				}

				if (itemType.stackable) {
					uint16_t removeCount = std::min<uint16_t>(removeAmount, item->getItemCount());
					removeAmount -= removeCount;
					if (
						// Init-statement
						auto ret = g_game().internalRemoveItem(item, removeCount);
						// Condition
						ret != RETURNVALUE_NOERROR
					) {
						offerStatus << "Failed to remove items from player " << player.getName() << " error: " << getReturnMessage(ret);
						return false;
					}

					if (removeAmount == 0) {
						break;
					}
				} else {
					count += Item::countByType(item, -1);
					if (count > amount) {
						break;
					}
					auto ret = g_game().internalRemoveItem(item);
					if (ret != RETURNVALUE_NOERROR) {
						offerStatus << "Failed to remove items from player " << player.getName() << " error: " << getReturnMessage(ret);
						return false;
					} else {
						removeAmount -= 1;
					}
				}
			}
		}
		if (removeAmount > 0) {
			g_logger().error("Player {} tried to sell an item {} without this item", itemType.id, player.getName());
			offerStatus << "The item you tried to market is not correct. Check the item again.";
			return false;
		}
		return true;
	}
} // namespace

bool checkCanInitCreateMarketOffer(const Player* player, uint8_t type, const ItemType &it, uint16_t amount, uint64_t price, std::ostringstream &offerStatus) {
	if (!player) {
		offerStatus << "Failed to load player";
		return false;
	}

	if (!player->getAccount()) {
		offerStatus << "Failed to load player account";
		return false;
	}

	if (!player->isInMarket()) {
		offerStatus << "Failed to load market for player " << player->getName();
		return false;
	}

	if (price == 0) {
		offerStatus << "Failed to process price for player " << player->getName();
		return false;
	}

	if (price > 999999999999) {
		offerStatus << "Player " << player->getName() << " is trying to sell an item with a higher than allowed value";
		return false;
	}

	if (type != MARKETACTION_BUY && type != MARKETACTION_SELL) {
		offerStatus << "Failed to process type " << type << "for player " << player->getName();
		return false;
	}

	if (player->isUIExhausted(1000)) {
		player->sendCancelMessage(RETURNVALUE_YOUAREEXHAUSTED);
		return false;
	}

	if (it.id == 0 || it.wareId == 0) {
		offerStatus << "Failed to load offer or item id";
		return false;
	}

	if (amount == 0 || !it.stackable && amount > 2000 || it.stackable && amount > 64000) {
		offerStatus << "Failed to load amount " << amount << " for player " << player->getName();
		return false;
	}

	g_logger().debug("{} - Offer amount: {}", __FUNCTION__, amount);

	if (g_configManager().getBoolean(MARKET_PREMIUM) && !player->isPremium()) {
		player->sendTextMessage(MESSAGE_MARKET, "Only premium accounts may create offers for that object.");
		return false;
	}

	const uint32_t maxOfferCount = g_configManager().getNumber(MAX_MARKET_OFFERS_AT_A_TIME_PER_PLAYER);
	if (maxOfferCount != 0 && IOMarket::getPlayerOfferCount(player->getGUID()) >= maxOfferCount) {
		offerStatus << "Player " << player->getName() << "excedeed max offer count " << maxOfferCount;
		return false;
	}

	return true;
}

void Game::playerCreateMarketOffer(uint32_t playerId, uint8_t type, uint16_t itemId, uint16_t amount, uint64_t price, uint8_t tier, bool anonymous) {
	// Initialize variables
	// Before creating the offer we will compare it with the RETURN VALUE ERROR
	std::ostringstream offerStatus;
	Player* player = getPlayerByID(playerId);
	const ItemType &it = Item::items[itemId];

	// Make sure everything is ok before the create market offer starts
	if (!checkCanInitCreateMarketOffer(player, type, it, amount, price, offerStatus)) {
		g_logger().error("{} - Player {} had an error on init offer on the market, error code: {}", __FUNCTION__, player->getName(), offerStatus.str());
		return;
	}

	uint64_t calcFee = (price / 100) * amount;
	uint64_t minFee = std::min<uint64_t>(100000, calcFee);
	uint64_t fee = std::max<uint64_t>(20, minFee);

	if (type == MARKETACTION_SELL) {
		if (fee > (player->getBankBalance() + player->getMoney())) {
			offerStatus << "Fee is greater than player money";
			return;
		}

		DepotLocker* depotLocker = player->getDepotLocker(player->getLastDepotId());
		if (depotLocker == nullptr) {
			offerStatus << "Depot locker is nullptr for player " << player->getName();
			return;
		}

		if (it.id == ITEM_STORE_COIN) {
			auto [transferableCoins, result] = player->getAccount()->getCoins(account::CoinType::TRANSFERABLE);

			if (amount > transferableCoins) {
				offerStatus << "Amount is greater than coins for player " << player->getName();
				return;
			}

			// Do not register a transaction for coins creating an offer
			player->getAccount()->removeCoins(account::CoinType::TRANSFERABLE, static_cast<uint32_t>(amount), "");
		} else {
			if (!removeOfferItems(*player, *depotLocker, it, amount, tier, offerStatus)) {
				g_logger().error("[{}] failed to remove item with id {}, from player {}, errorcode: {}", __FUNCTION__, it.id, player->getName(), offerStatus.str());
				return;
			}
		}

		g_game().removeMoney(player, fee, 0, true);
	} else {
		uint64_t totalPrice = price * amount;
		totalPrice += fee;
		if (totalPrice > (player->getMoney() + player->getBankBalance())) {
			offerStatus << "Fee is greater than player money (buy offer)";
			return;
		}

		g_game().removeMoney(player, totalPrice, 0, true);
	}

	// Send market window again for update item stats and avoid item clone
	player->sendMarketEnter(player->getLastDepotId());

	// If there is any error, then we will send the log and block the creation of the offer to avoid clone of items
	// The player may lose the item as it will have already been removed, but will not clone
	if (!offerStatus.str().empty()) {
		if (offerStatus.str() == "The item you tried to market is not correct. Check the item again.") {
			player->sendTextMessage(MESSAGE_MARKET, offerStatus.str());
		} else {
			player->sendTextMessage(MESSAGE_MARKET, "There was an error processing your offer, please contact the administrator.");
		}
		g_logger().error("{} - Player {} had an error creating an offer on the market, error code: {}", __FUNCTION__, player->getName(), offerStatus.str());
		return;
	}

	IOMarket::createOffer(player->getGUID(), static_cast<MarketAction_t>(type), it.id, amount, price, tier, anonymous);

	// uint8_t = tier, uint64_t price
	std::map<uint8_t, uint64_t> tierAndPriceMap;
	tierAndPriceMap[tier] = price;
	auto ColorItem = itemsPriceMap.find(it.id);
	if (ColorItem == itemsPriceMap.end()) {
		itemsPriceMap[it.id] = tierAndPriceMap;
		itemsSaleCount++;
	} else if (auto priceIt = ColorItem->second.find(tier); priceIt->second < price) {
		itemsPriceMap[it.id] = tierAndPriceMap;
	}

	const MarketOfferList &buyOffers = IOMarket::getActiveOffers(MARKETACTION_BUY, it.id, tier);
	const MarketOfferList &sellOffers = IOMarket::getActiveOffers(MARKETACTION_SELL, it.id, tier);
	player->sendMarketBrowseItem(it.id, buyOffers, sellOffers, tier);

	// Exhausted for create offert in the market
	player->updateUIExhausted();
	IOLoginData::savePlayer(player);
}

void Game::playerCancelMarketOffer(uint32_t playerId, uint32_t timestamp, uint16_t counter) {
	Player* player = getPlayerByID(playerId);
	if (!player || !player->getAccount()) {
		return;
	}

	if (!player->isInMarket()) {
		return;
	}

	if (player->isUIExhausted(1000)) {
		player->sendCancelMessage(RETURNVALUE_YOUAREEXHAUSTED);
		return;
	}

	MarketOfferEx offer = IOMarket::getOfferByCounter(timestamp, counter);
	if (offer.id == 0 || offer.playerId != player->getGUID()) {
		return;
	}

	if (offer.type == MARKETACTION_BUY) {
		player->setBankBalance(player->getBankBalance() + offer.price * offer.amount);
		// Send market window again for update stats
		player->sendMarketEnter(player->getLastDepotId());
	} else {
		const ItemType &it = Item::items[offer.itemId];
		if (it.id == 0) {
			return;
		}

		if (it.id == ITEM_STORE_COIN) {
			// Do not register a transaction for coins upon cancellation
			player->getAccount()->addCoins(account::CoinType::TRANSFERABLE, offer.amount, "");
		} else if (it.stackable) {
			uint16_t tmpAmount = offer.amount;
			while (tmpAmount > 0) {
				int32_t stackCount = std::min<int32_t>(it.stackSize, tmpAmount);
				Item* item = Item::CreateItem(it.id, stackCount);
				if (internalAddItem(player->getInbox(), item, INDEX_WHEREEVER, FLAG_NOLIMIT) != RETURNVALUE_NOERROR) {
					delete item;
					break;
				}

				if (offer.tier > 0) {
					item->setAttribute(ItemAttribute_t::TIER, offer.tier);
				}

				tmpAmount -= stackCount;
			}
		} else {
			int32_t subType;
			if (it.charges != 0) {
				subType = it.charges;
			} else {
				subType = -1;
			}

			for (uint16_t i = 0; i < offer.amount; ++i) {
				Item* item = Item::CreateItem(it.id, subType);
				if (internalAddItem(player->getInbox(), item, INDEX_WHEREEVER, FLAG_NOLIMIT) != RETURNVALUE_NOERROR) {
					delete item;
					break;
				}

				if (offer.tier > 0) {
					item->setAttribute(ItemAttribute_t::TIER, offer.tier);
				}
			}
		}
	}

	IOMarket::moveOfferToHistory(offer.id, OFFERSTATE_CANCELLED);

	offer.amount = 0;
	offer.timestamp += g_configManager().getNumber(MARKET_OFFER_DURATION);
	player->sendMarketCancelOffer(offer);
	// Send market window again for update stats
	player->sendMarketEnter(player->getLastDepotId());
	// Exhausted for cancel offer in the market
	player->updateUIExhausted();
	IOLoginData::savePlayer(player);
}

void Game::playerAcceptMarketOffer(uint32_t playerId, uint32_t timestamp, uint16_t counter, uint16_t amount) {
	std::ostringstream offerStatus;
	Player* player = getPlayerByID(playerId);
	if (!player || !player->getAccount()) {
		offerStatus << "Failed to load player";
		return;
	}

	if (!player->isInMarket()) {
		offerStatus << "Failed to load market";
		return;
	}

	if (player->isUIExhausted(1000)) {
		player->sendCancelMessage(RETURNVALUE_YOUAREEXHAUSTED);
		return;
	}

	MarketOfferEx offer = IOMarket::getOfferByCounter(timestamp, counter);
	if (offer.id == 0) {
		offerStatus << "Failed to load offer id";
		return;
	}

	const ItemType &it = Item::items[offer.itemId];
	if (it.id == 0) {
		offerStatus << "Failed to load item id";
		return;
	}

	if (amount == 0 || !it.stackable && amount > 2000 || it.stackable && amount > 64000 || amount > offer.amount) {
		offerStatus << "Invalid offer amount " << amount << " for player " << player->getName();
		return;
	}

	uint64_t totalPrice = offer.price * amount;

	// The player has an offer to by something and someone is going to sell to item type
	// so the market action is 'buy' as who created the offer is buying.
	if (offer.type == MARKETACTION_BUY) {
		DepotLocker* depotLocker = player->getDepotLocker(player->getLastDepotId());
		if (depotLocker == nullptr) {
			offerStatus << "Depot locker is nullptr";
			return;
		}

		Player* buyerPlayer = getPlayerByGUID(offer.playerId);
		if (!buyerPlayer) {
			buyerPlayer = new Player(nullptr);
			if (!IOLoginData::loadPlayerById(buyerPlayer, offer.playerId)) {
				delete buyerPlayer;
				offerStatus << "Failed to load buyer player " << player->getName();
				return;
			}
		}

		if (!buyerPlayer->getAccount()) {
			player->sendTextMessage(MESSAGE_MARKET, "Cannot accept offer.");
			return;
		}

		if (player == buyerPlayer || player->getAccount() == buyerPlayer->getAccount()) {
			player->sendTextMessage(MESSAGE_MARKET, "You cannot accept your own offer.");
			return;
		}

		if (it.id == ITEM_STORE_COIN) {
			auto [transferableCoins, error] = player->getAccount()->getCoins(account::CoinType::TRANSFERABLE);

			if (error != account::ERROR_NO) {
				offerStatus << "Failed to load transferable coins for player " << player->getName();
				return;
			}

			if (amount > transferableCoins) {
				offerStatus << "Amount is greater than coins";
				return;
			}

			player->getAccount()->removeCoins(
				account::CoinType::TRANSFERABLE,
				amount,
				"Sold on Market"
			);
		} else {
			if (!removeOfferItems(*player, *depotLocker, it, amount, offer.tier, offerStatus)) {
				g_logger().error("[{}] failed to remove item with id {}, from player {}, errorcode: {}", __FUNCTION__, it.id, player->getName(), offerStatus.str());
				return;
			}
		}

		// If there is any error, then we will send the log and block the creation of the offer to avoid clone of items
		// The player may lose the item as it will have already been removed, but will not clone
		if (!offerStatus.str().empty()) {
			if (offerStatus.str() == "The item you tried to market is not correct. Check the item again.") {
				player->sendTextMessage(MESSAGE_MARKET, offerStatus.str());
			} else {
				player->sendTextMessage(MESSAGE_MARKET, "There was an error processing your offer, please contact the administrator.");
			}
			g_logger().error("{} - Player {} had an error creating an offer on the market, error code: {}", __FUNCTION__, player->getName(), offerStatus.str());
			player->sendMarketEnter(player->getLastDepotId());
			return;
		}

		player->setBankBalance(player->getBankBalance() + totalPrice);

		if (it.id == ITEM_STORE_COIN) {
			buyerPlayer->getAccount()->addCoins(account::CoinType::TRANSFERABLE, amount, "Purchased on Market");
		} else if (it.stackable) {
			uint16_t tmpAmount = amount;
			while (tmpAmount > 0) {
				uint16_t stackCount = std::min<uint16_t>(it.stackSize, tmpAmount);
				Item* item = Item::CreateItem(it.id, stackCount);
				if (internalAddItem(buyerPlayer->getInbox(), item, INDEX_WHEREEVER, FLAG_NOLIMIT) != RETURNVALUE_NOERROR) {
					offerStatus << "Failed to add player inbox stackable item for buy offer for player " << player->getName();
					delete item;
					break;
				}

				if (offer.tier > 0) {
					item->setAttribute(ItemAttribute_t::TIER, offer.tier);
				}

				tmpAmount -= stackCount;
			}
		} else {
			int32_t subType;
			if (it.charges != 0) {
				subType = it.charges;
			} else {
				subType = -1;
			}

			for (uint16_t i = 0; i < amount; ++i) {
				Item* item = Item::CreateItem(it.id, subType);
				if (internalAddItem(buyerPlayer->getInbox(), item, INDEX_WHEREEVER, FLAG_NOLIMIT) != RETURNVALUE_NOERROR) {
					offerStatus << "Failed to add player inbox item for buy offer for player " << player->getName();
					delete item;
					break;
				}

				if (offer.tier > 0) {
					item->setAttribute(ItemAttribute_t::TIER, offer.tier);
				}
			}
		}

		if (buyerPlayer->isOffline()) {
			IOLoginData::savePlayer(buyerPlayer);
			delete buyerPlayer;
		}
	} else if (offer.type == MARKETACTION_SELL) {
		Player* sellerPlayer = getPlayerByGUID(offer.playerId);
		if (!sellerPlayer) {
			sellerPlayer = new Player(nullptr);
			if (!IOLoginData::loadPlayerById(sellerPlayer, offer.playerId)) {
				offerStatus << "Failed to load seller player";
				delete sellerPlayer;
				return;
			}
		}

		if (player == sellerPlayer || player->getAccount() == sellerPlayer->getAccount()) {
			player->sendTextMessage(MESSAGE_MARKET, "You cannot accept your own offer.");
			return;
		}

		if (totalPrice > (player->getBankBalance() + player->getMoney())) {
			return;
		}

		// Have enough money on the bank
		if (totalPrice <= player->getBankBalance()) {
			player->setBankBalance(player->getBankBalance() - totalPrice);
		} else {
			uint64_t remainsPrice = 0;
			remainsPrice = totalPrice - player->getBankBalance();
			player->setBankBalance(0);
			g_game().removeMoney(player, remainsPrice);
		}

		if (it.id == ITEM_STORE_COIN) {
			player->getAccount()->addCoins(account::CoinType::TRANSFERABLE, amount, "Purchased on Market");
		} else if (it.stackable) {
			uint16_t tmpAmount = amount;
			while (tmpAmount > 0) {
				uint16_t stackCount = std::min<uint16_t>(it.stackSize, tmpAmount);
				Item* item = Item::CreateItem(it.id, stackCount);
				if (
					// Init-statement
					auto ret = internalAddItem(player->getInbox(), item, INDEX_WHEREEVER, FLAG_NOLIMIT);
					// Condition
					ret != RETURNVALUE_NOERROR
				) {
					g_logger().error("{} - Create offer internal add item error code: {}", __FUNCTION__, getReturnMessage(ret));
					offerStatus << "Failed to add inbox stackable item for sell offer for player " << player->getName();
					delete item;
					break;
				}

				if (offer.tier > 0) {
					item->setAttribute(ItemAttribute_t::TIER, offer.tier);
				}

				tmpAmount -= stackCount;
			}
		} else {
			int32_t subType;
			if (it.charges != 0) {
				subType = it.charges;
			} else {
				subType = -1;
			}

			for (uint16_t i = 0; i < amount; ++i) {
				Item* item = Item::CreateItem(it.id, subType);
				if (
					// Init-statement
					auto ret = internalAddItem(player->getInbox(), item, INDEX_WHEREEVER, FLAG_NOLIMIT);
					// Condition
					ret != RETURNVALUE_NOERROR
				) {
					offerStatus << "Failed to add inbox item for sell offer for player " << player->getName();
					delete item;
					break;
				}

				if (offer.tier > 0) {
					item->setAttribute(ItemAttribute_t::TIER, offer.tier);
				}
			}
		}

		sellerPlayer->setBankBalance(sellerPlayer->getBankBalance() + totalPrice);
		if (it.id == ITEM_STORE_COIN) {
			sellerPlayer->getAccount()->registerCoinTransaction(account::CoinTransactionType::REMOVE, account::CoinType::TRANSFERABLE, amount, "Sold on Market");
		}

		if (it.id != ITEM_STORE_COIN) {
			player->onReceiveMail();
		}

		if (sellerPlayer->isOffline()) {
			IOLoginData::savePlayer(sellerPlayer);
			delete sellerPlayer;
		}
	}

	// Send market window again for update item stats and avoid item clone
	player->sendMarketEnter(player->getLastDepotId());

	if (!offerStatus.str().empty()) {
		player->sendTextMessage(MESSAGE_MARKET, "There was an error processing your offer, please contact the administrator.");
		g_logger().error("{} - Player {} had an error accepting an offer on the market, error code: {}", __FUNCTION__, player->getName(), offerStatus.str());
		return;
	}

	const int32_t marketOfferDuration = g_configManager().getNumber(MARKET_OFFER_DURATION);

	IOMarket::appendHistory(player->getGUID(), (offer.type == MARKETACTION_BUY ? MARKETACTION_SELL : MARKETACTION_BUY), offer.itemId, amount, offer.price, time(nullptr), offer.tier, OFFERSTATE_ACCEPTEDEX);

	IOMarket::appendHistory(offer.playerId, offer.type, offer.itemId, amount, offer.price, time(nullptr), offer.tier, OFFERSTATE_ACCEPTED);

	offer.amount -= amount;

	if (offer.amount == 0) {
		IOMarket::deleteOffer(offer.id);
	} else {
		IOMarket::acceptOffer(offer.id, amount);
	}

	offer.timestamp += marketOfferDuration;
	player->sendMarketAcceptOffer(offer);
	// Exhausted for accept offer in the market
	player->updateUIExhausted();
	IOLoginData::savePlayer(player);
}

void Game::parsePlayerExtendedOpcode(uint32_t playerId, uint8_t opcode, const std::string &buffer) {
	Player* player = getPlayerByID(playerId);
	if (!player) {
		return;
	}

	for (const auto creatureEvent : player->getCreatureEvents(CREATURE_EVENT_EXTENDED_OPCODE)) {
		creatureEvent->executeExtendedOpcode(player, opcode, buffer);
	}
}

void Game::forceRemoveCondition(uint32_t creatureId, ConditionType_t conditionType, ConditionId_t conditionId) {
	Creature* creature = getCreatureByID(creatureId);
	if (!creature) {
		return;
	}

	creature->removeCondition(conditionType, conditionId, true);
}

void Game::sendOfflineTrainingDialog(Player* player) const {
	if (!player) {
		return;
	}

	if (!player->hasModalWindowOpen(offlineTrainingWindow.id)) {
		player->sendModalWindow(offlineTrainingWindow);
	}
}

void Game::playerAnswerModalWindow(uint32_t playerId, uint32_t modalWindowId, uint8_t button, uint8_t choice) {
	Player* player = getPlayerByID(playerId);
	if (!player) {
		return;
	}

	if (!player->hasModalWindowOpen(modalWindowId)) {
		return;
	}

	player->onModalWindowHandled(modalWindowId);

	// offline training, hardcoded
	if (modalWindowId == std::numeric_limits<uint32_t>::max()) {
		if (button == 1) {
			if (choice == SKILL_SWORD || choice == SKILL_AXE || choice == SKILL_CLUB || choice == SKILL_DISTANCE || choice == SKILL_MAGLEVEL) {
				BedItem* bedItem = player->getBedItem();
				if (bedItem && bedItem->sleep(player)) {
					player->setOfflineTrainingSkill(static_cast<int8_t>(choice));
					return;
				}
			}
		} else {
			player->sendTextMessage(MESSAGE_EVENT_ADVANCE, "Offline training aborted.");
		}

		player->setBedItem(nullptr);
	} else {
		for (const auto creatureEvent : player->getCreatureEvents(CREATURE_EVENT_MODALWINDOW)) {
			creatureEvent->executeModalWindow(player, modalWindowId, button, choice);
		}
	}
}

void Game::playerForgeFuseItems(uint32_t playerId, uint16_t itemId, uint8_t tier, bool usedCore, bool reduceTierLoss) {
	Player* player = getPlayerByID(playerId);
	if (!player) {
		return;
	}

	if (player->isUIExhausted()) {
		player->sendCancelMessage(RETURNVALUE_YOUAREEXHAUSTED);
		return;
	}

	player->updateUIExhausted();

	uint8_t coreCount = (usedCore ? 1 : 0) + (reduceTierLoss ? 1 : 0);
	auto baseSuccess = static_cast<uint8_t>(g_configManager().getNumber(FORGE_BASE_SUCCESS_RATE));
	auto bonusSuccess = static_cast<uint8_t>(g_configManager().getNumber(FORGE_BASE_SUCCESS_RATE) + g_configManager().getNumber(FORGE_BONUS_SUCCESS_RATE));
	auto roll = static_cast<uint8_t>(uniform_random(1, 100)) <= (usedCore ? bonusSuccess : baseSuccess);
	bool success = roll ? true : false;

	auto chance = uniform_random(0, 10000);
	uint8_t bonus = forgeBonus(chance);

	player->forgeFuseItems(itemId, tier, success, reduceTierLoss, bonus, coreCount);
}

void Game::playerForgeTransferItemTier(uint32_t playerId, uint16_t donorItemId, uint8_t tier, uint16_t receiveItemId) {
	Player* player = getPlayerByID(playerId);
	if (!player) {
		return;
	}

	player->forgeTransferItemTier(donorItemId, tier, receiveItemId);
}

void Game::playerForgeResourceConversion(uint32_t playerId, uint8_t action) {
	Player* player = getPlayerByID(playerId);
	if (!player) {
		return;
	}

	if (player->isUIExhausted()) {
		player->sendCancelMessage(RETURNVALUE_YOUAREEXHAUSTED);
		return;
	}

	player->updateUIExhausted();
	player->forgeResourceConversion(action);
}

void Game::playerBrowseForgeHistory(uint32_t playerId, uint8_t page) {
	Player* player = getPlayerByID(playerId);
	if (!player) {
		return;
	}

	if (player->isUIExhausted()) {
		player->sendCancelMessage(RETURNVALUE_YOUAREEXHAUSTED);
		return;
	}

	player->updateUIExhausted();
	player->forgeHistory(page);
}

void Game::playerBosstiarySlot(uint32_t playerId, uint8_t slotId, uint32_t selectedBossId) {
	Player* player = getPlayerByID(playerId);
	if (!player) {
		return;
	}

	if (player->isUIExhausted()) {
		player->sendCancelMessage(RETURNVALUE_YOUAREEXHAUSTED);
		return;
	}

	player->updateUIExhausted();

	uint32_t bossIdSlot = player->getSlotBossId(slotId);

	if (uint32_t boostedBossId = g_ioBosstiary().getBoostedBossId();
		selectedBossId == 0 && bossIdSlot != boostedBossId) {
		uint8_t removeTimes = player->getRemoveTimes();
		uint32_t removePrice = g_ioBosstiary().calculteRemoveBoss(removeTimes);
		g_game().removeMoney(player, removePrice, 0, true);
		player->addRemoveTime();
	}

	player->setSlotBossId(slotId, selectedBossId);
}

void Game::playerSetMonsterPodium(uint32_t playerId, uint32_t monsterRaceId, const Position &pos, uint8_t stackPos, const uint16_t itemId, uint8_t direction, const std::pair<uint8_t, uint8_t> &podiumAndMonsterVisible) {
	Player* player = getPlayerByID(playerId);
	if (!player || pos.x == 0xFFFF) {
		return;
	}

	Thing* thing = internalGetThing(player, pos, stackPos, itemId, STACKPOS_TOPDOWN_ITEM);
	if (!thing) {
		return;
	}

	Item* item = thing->getItem();
	if (!item || item->getID() != itemId || !item->isPodium() || item->hasAttribute(ItemAttribute_t::UNIQUEID)) {
		player->sendCancelMessage(RETURNVALUE_NOTPOSSIBLE);
		return;
	}

	const auto tile = item->getParent() ? item->getParent()->getTile() : nullptr;
	if (!tile) {
		player->sendCancelMessage(RETURNVALUE_NOTPOSSIBLE);
		return;
	}

	if (!Position::areInRange<1, 1, 0>(pos, player->getPosition())) {
		if (std::forward_list<Direction> listDir;
			player->getPathTo(pos, listDir, 0, 1, true, false)) {
			g_dispatcher().addTask(std::bind_front(&Game::playerAutoWalk, this, player->getID(), listDir), "Game::playerAutoWalk");
			std::shared_ptr<Task> task = createPlayerTask(400, std::bind_front(&Game::playerBrowseField, this, playerId, pos), "Game::playerBrowseField");
			player->setNextWalkActionTask(task);
		} else {
			player->sendCancelMessage(RETURNVALUE_THEREISNOWAY);
		}
		return;
	}

	if (g_configManager().getBoolean(ONLY_INVITED_CAN_MOVE_HOUSE_ITEMS) && !InternalGame::playerCanUseItemOnHouseTile(player, item)) {
		player->sendCancelMessage(RETURNVALUE_NOTPOSSIBLE);
		return;
	}

	if (monsterRaceId != 0) {
		item->setCustomAttribute("PodiumMonsterRaceId", static_cast<int64_t>(monsterRaceId));
	} else if (auto podiumMonsterRace = item->getCustomAttribute("PodiumMonsterRaceId")) {
		monsterRaceId = static_cast<uint32_t>(podiumMonsterRace->getInteger());
	}

	const auto mType = g_monsters().getMonsterTypeByRaceId(static_cast<uint16_t>(monsterRaceId), itemId == ITEM_PODIUM_OF_VIGOUR);
	if (!mType) {
		player->sendCancelMessage(RETURNVALUE_CONTACTADMINISTRATOR);
		g_logger().error("[{}] player {} is trying to add invalid monster to podium {}", __FUNCTION__, player->getName(), item->getName());
		return;
	}

	const auto &[podiumVisible, monsterVisible] = podiumAndMonsterVisible;
	bool changeTentuglyName = false;
	if (auto monsterOutfit = mType->info.outfit;
		(monsterOutfit.lookType != 0 || monsterOutfit.lookTypeEx != 0) && monsterVisible) {
		// "Tantugly's Head" boss have to send other looktype to the podium
		if (monsterOutfit.lookTypeEx == 35105) {
			monsterOutfit.lookTypeEx = 39003;
			changeTentuglyName = true;
		}
		item->setCustomAttribute("LookTypeEx", static_cast<int64_t>(monsterOutfit.lookTypeEx));
		item->setCustomAttribute("LookType", static_cast<int64_t>(monsterOutfit.lookType));
		item->setCustomAttribute("LookHead", static_cast<int64_t>(monsterOutfit.lookHead));
		item->setCustomAttribute("LookBody", static_cast<int64_t>(monsterOutfit.lookBody));
		item->setCustomAttribute("LookLegs", static_cast<int64_t>(monsterOutfit.lookLegs));
		item->setCustomAttribute("LookFeet", static_cast<int64_t>(monsterOutfit.lookFeet));
		item->setCustomAttribute("LookAddons", static_cast<int64_t>(monsterOutfit.lookAddons));
	} else {
		item->removeCustomAttribute("LookType");
	}

	item->setCustomAttribute("PodiumVisible", static_cast<int64_t>(podiumVisible));
	item->setCustomAttribute("LookDirection", static_cast<int64_t>(direction));
	item->setCustomAttribute("MonsterVisible", static_cast<int64_t>(monsterVisible));

	// Change Podium name
	if (monsterVisible) {
		std::ostringstream name;
		item->removeAttribute(ItemAttribute_t::NAME);
		name << item->getName() << " displaying ";
		if (changeTentuglyName) {
			name << "Tentugly";
		} else {
			name << mType->name;
		}
		item->setAttribute(ItemAttribute_t::NAME, name.str());
	} else {
		item->removeAttribute(ItemAttribute_t::NAME);
	}

	// Send to client
	for (const auto spectator : Spectators().find<Player>(pos, true)) {
		spectator->getPlayer()->sendUpdateTileItem(tile, pos, item);
	}
}

void Game::playerRotatePodium(uint32_t playerId, const Position &pos, uint8_t stackPos, const uint16_t itemId) {
	Player* player = getPlayerByID(playerId);
	if (!player) {
		return;
	}

	Thing* thing = internalGetThing(player, pos, stackPos, itemId, STACKPOS_TOPDOWN_ITEM);
	if (!thing) {
		return;
	}

	Item* item = thing->getItem();
	if (!item || item->getID() != itemId || item->hasAttribute(ItemAttribute_t::UNIQUEID)) {
		player->sendCancelMessage(RETURNVALUE_NOTPOSSIBLE);
		return;
	}

	if (pos.x != 0xFFFF && !Position::areInRange<1, 1, 0>(pos, player->getPosition())) {
		if (std::forward_list<Direction> listDir;
			player->getPathTo(pos, listDir, 0, 1, true, true)) {
			g_dispatcher().addTask(std::bind_front(&Game::playerAutoWalk, this, player->getID(), listDir), "Game::playerAutoWalk");

			std::shared_ptr<Task> task = createPlayerTask(400, std::bind_front(&Game::playerRotatePodium, this, playerId, pos, stackPos, itemId), "Game::playerRotatePodium");
			player->setNextWalkActionTask(task);
		} else {
			player->sendCancelMessage(RETURNVALUE_THEREISNOWAY);
		}
		return;
	}

	if (g_configManager().getBoolean(ONLY_INVITED_CAN_MOVE_HOUSE_ITEMS) && !InternalGame::playerCanUseItemOnHouseTile(player, item)) {
		player->sendCancelMessage(RETURNVALUE_NOTPOSSIBLE);
		return;
	}

	auto podiumRaceIdAttribute = item->getCustomAttribute("PodiumMonsterRaceId");
	auto lookDirection = item->getCustomAttribute("LookDirection");
	auto podiumVisible = item->getCustomAttribute("PodiumVisible");
	auto monsterVisible = item->getCustomAttribute("MonsterVisible");

	auto podiumRaceId = podiumRaceIdAttribute ? static_cast<uint16_t>(podiumRaceIdAttribute->getInteger()) : 0;
	uint8_t directionValue;
	if (lookDirection) {
		directionValue = static_cast<uint8_t>(lookDirection->getInteger() >= 3 ? 0 : lookDirection->getInteger() + 1);
	} else {
		directionValue = 2;
	}
	auto isPodiumVisible = podiumVisible ? static_cast<bool>(podiumVisible->getInteger()) : false;
	bool isMonsterVisible = monsterVisible ? static_cast<bool>(monsterVisible->getInteger()) : false;

	// Rotate monster podium (bestiary or bosstiary) to the new direction
	bool isPodiumOfRenown = itemId == ITEM_PODIUM_OF_RENOWN1 || itemId == ITEM_PODIUM_OF_RENOWN2;
	if (!isPodiumOfRenown) {
		auto lookTypeExAttribute = item->getCustomAttribute("LookTypeEx");
		if (!isMonsterVisible || podiumRaceId == 0 || lookTypeExAttribute && lookTypeExAttribute->getInteger() == 39003) {
			player->sendCancelMessage(RETURNVALUE_NOTPOSSIBLE);
			return;
		}

		playerSetMonsterPodium(playerId, podiumRaceId, pos, stackPos, itemId, directionValue, std::make_pair(isPodiumVisible, isMonsterVisible));
		return;
	}

	// We retrieve the outfit information to be able to rotate the podium of renown in the new direction
	Outfit_t newOutfit;
	newOutfit.lookType = InternalGame::getCustomAttributeValue<uint16_t>(item, "LookType");
	newOutfit.lookHead = InternalGame::getCustomAttributeValue<uint8_t>(item, "LookHead");
	newOutfit.lookBody = InternalGame::getCustomAttributeValue<uint8_t>(item, "LookBody");
	newOutfit.lookLegs = InternalGame::getCustomAttributeValue<uint8_t>(item, "LookLegs");
	newOutfit.lookFeet = InternalGame::getCustomAttributeValue<uint8_t>(item, "LookFeet");

	newOutfit.lookMount = InternalGame::getCustomAttributeValue<uint16_t>(item, "LookMount");
	newOutfit.lookMountHead = InternalGame::getCustomAttributeValue<uint8_t>(item, "LookMountHead");
	newOutfit.lookMountBody = InternalGame::getCustomAttributeValue<uint8_t>(item, "LookMountBody");
	newOutfit.lookMountLegs = InternalGame::getCustomAttributeValue<uint8_t>(item, "LookMountLegs");
	newOutfit.lookMountFeet = InternalGame::getCustomAttributeValue<uint8_t>(item, "LookMountFeet");
	if (newOutfit.lookType == 0 && newOutfit.lookMount == 0) {
		player->sendCancelMessage(RETURNVALUE_NOTPOSSIBLE);
		return;
	}

	playerSetShowOffSocket(player->getID(), newOutfit, pos, stackPos, itemId, isPodiumVisible, directionValue);
}

void Game::playerRequestInventoryImbuements(uint32_t playerId, bool isTrackerOpen) {
	Player* player = getPlayerByID(playerId);
	if (!player || player->isRemoved()) {
		return;
	}

	player->imbuementTrackerWindowOpen = isTrackerOpen;
	if (!player->imbuementTrackerWindowOpen) {
		return;
	}

	std::map<Slots_t, Item*> itemsWithImbueSlotMap;
	for (uint8_t inventorySlot = CONST_SLOT_FIRST; inventorySlot <= CONST_SLOT_LAST; ++inventorySlot) {
		auto item = player->getInventoryItem(static_cast<Slots_t>(inventorySlot));
		if (!item) {
			continue;
		}

		uint8_t imbuementSlot = item->getImbuementSlot();
		for (uint8_t slot = 0; slot < imbuementSlot; slot++) {
			ImbuementInfo imbuementInfo;
			if (!item->getImbuementInfo(slot, &imbuementInfo)) {
				continue;
			}
		}

		itemsWithImbueSlotMap[static_cast<Slots_t>(inventorySlot)] = item;
	}

	player->sendInventoryImbuements(itemsWithImbueSlotMap);
}

void Game::playerOpenWheel(uint32_t playerId, uint32_t ownerId) {
	Player* player = getPlayerByID(playerId);
	if (!player) {
		return;
	}

	if (playerId != ownerId) {
		g_logger().error("[{}] player {} is trying to open wheel of another player", __FUNCTION__, player->getName());
		return;
	}

	if (player->isUIExhausted()) {
		player->sendCancelMessage(RETURNVALUE_YOUAREEXHAUSTED);
		return;
	}

	player->wheel()->sendOpenWheelWindow(ownerId);
	player->updateUIExhausted();
}

void Game::playerSaveWheel(uint32_t playerId, NetworkMessage &msg) {
	Player* player = getPlayerByID(playerId);
	if (!player) {
		return;
	}

	if (player->isUIExhausted()) {
		player->sendCancelMessage(RETURNVALUE_YOUAREEXHAUSTED);
		return;
	}

	player->wheel()->saveSlotPointsOnPressSaveButton(msg);
	player->updateUIExhausted();
}

/* Player Methods end
********************/

void Game::updatePlayerSaleItems(uint32_t playerId) {
	Player* player = getPlayerByID(playerId);
	if (!player) {
		return;
	}

	std::map<uint16_t, uint16_t> inventoryMap;
	player->sendSaleItemList(player->getAllSaleItemIdAndCount(inventoryMap));
	player->setScheduledSaleUpdate(false);
}

void Game::addPlayer(Player* player) {
	const std::string &lowercase_name = asLowerCaseString(player->getName());
	mappedPlayerNames[lowercase_name] = player;
	wildcardTree.insert(lowercase_name);
	players[player->getID()] = player;
}

void Game::removePlayer(Player* player) {
	const std::string &lowercase_name = asLowerCaseString(player->getName());
	mappedPlayerNames.erase(lowercase_name);
	wildcardTree.remove(lowercase_name);
	players.erase(player->getID());
}

void Game::addNpc(Npc* npc) {
	npcs[npc->getID()] = npc;
}

void Game::removeNpc(Npc* npc) {
	npcs.erase(npc->getID());
}

void Game::addMonster(Monster* monster) {
	monsters[monster->getID()] = monster;
}

void Game::removeMonster(Monster* monster) {
	monsters.erase(monster->getID());
}

std::shared_ptr<Guild> Game::getGuild(uint32_t id, bool allowOffline /* = flase */) const {
	auto it = guilds.find(id);
	if (it == guilds.end()) {
		if (allowOffline) {
			return IOGuild::loadGuild(id);
		}
		return nullptr;
	}
	return it->second;
}

std::shared_ptr<Guild> Game::getGuildByName(const std::string &name, bool allowOffline /* = flase */) const {
	auto id = IOGuild::getGuildIdByName(name);
	auto it = guilds.find(id);
	if (it == guilds.end()) {
		if (allowOffline) {
			return IOGuild::loadGuild(id);
		}
		return nullptr;
	}
	return it->second;
}

void Game::addGuild(const std::shared_ptr<Guild> guild) {
	if (!guild) {
		return;
	}
	guilds[guild->getId()] = guild;
}

void Game::removeGuild(uint32_t guildId) {
	auto it = guilds.find(guildId);
	if (it != guilds.end()) {
		IOGuild::saveGuild(it->second);
	}
	guilds.erase(guildId);
}

void Game::decreaseBrowseFieldRef(const Position &pos) {
	Tile* tile = map.getTile(pos.x, pos.y, pos.z);
	if (!tile) {
		return;
	}

	auto it = browseFields.find(tile);
	if (it != browseFields.end()) {
		it->second->decrementReferenceCounter();
	}
}

void Game::internalRemoveItems(const std::vector<Item*> itemVector, uint32_t amount, bool stackable) {
	if (stackable) {
		for (Item* item : itemVector) {
			if (item->getItemCount() > amount) {
				internalRemoveItem(item, amount);
				break;
			} else {
				amount -= item->getItemCount();
				internalRemoveItem(item);
			}
		}
	} else {
		for (Item* item : itemVector) {
			internalRemoveItem(item);
		}
	}
}

BedItem* Game::getBedBySleeper(uint32_t guid) const {
	auto it = bedSleepersMap.find(guid);
	if (it == bedSleepersMap.end()) {
		return nullptr;
	}
	return it->second;
}

void Game::setBedSleeper(BedItem* bed, uint32_t guid) {
	bedSleepersMap[guid] = bed;
}

void Game::removeBedSleeper(uint32_t guid) {
	auto it = bedSleepersMap.find(guid);
	if (it != bedSleepersMap.end()) {
		bedSleepersMap.erase(it);
	}
}

Item* Game::getUniqueItem(uint16_t uniqueId) {
	auto it = uniqueItems.find(uniqueId);
	if (it == uniqueItems.end()) {
		return nullptr;
	}
	return it->second;
}

bool Game::addUniqueItem(uint16_t uniqueId, Item* item) {
	auto result = uniqueItems.emplace(uniqueId, item);
	if (!result.second) {
		g_logger().warn("Duplicate unique id: {}", uniqueId);
	}
	return result.second;
}

void Game::removeUniqueItem(uint16_t uniqueId) {
	auto it = uniqueItems.find(uniqueId);
	if (it != uniqueItems.end()) {
		uniqueItems.erase(it);
	}
}

bool Game::hasEffect(uint16_t effectId) {
	for (uint16_t i = CONST_ME_NONE; i <= CONST_ME_LAST; i++) {
		MagicEffectClasses effect = static_cast<MagicEffectClasses>(i);
		if (effect == effectId) {
			return true;
		}
	}
	return false;
}

bool Game::hasDistanceEffect(uint16_t effectId) {
	for (uint16_t i = CONST_ANI_NONE; i <= CONST_ANI_LAST; i++) {
		ShootType_t effect = static_cast<ShootType_t>(i);
		if (effect == effectId) {
			return true;
		}
	}
	return false;
}

void Game::createLuaItemsOnMap() {
	for (const auto [position, itemId] : mapLuaItemsStored) {
		Item* item = Item::CreateItem(itemId, 1);
		if (!item) {
			g_logger().warn("[Game::createLuaItemsOnMap] - Cannot create item with id {}", itemId);
			continue;
		}

		if (position.x != 0) {
			Tile* tile = g_game().map.getTile(position);
			if (!tile) {
				g_logger().warn("[Game::createLuaItemsOnMap] - Tile is wrong or not found position: {}", position.toString());
				delete item;
				continue;
			}

			// If the item already exists on the map, then ignore it and send warning
			if (g_game().findItemOfType(tile, itemId, false, -1)) {
				g_logger().warn("[Game::createLuaItemsOnMap] - Cannot create item with id {} on position {}, item already exists", itemId, position.toString());
				continue;
			}

			g_game().internalAddItem(tile, item, INDEX_WHEREEVER, FLAG_NOLIMIT);
		}
	}
}

void Game::sendUpdateCreature(const Creature* creature) const {
	if (!creature) {
		return;
	}

	for (const auto spectator : Spectators().find<Player>(creature->getPosition(), true)) {
		spectator->getPlayer()->sendUpdateCreature(creature);
	}
}

uint32_t Game::makeInfluencedMonster() {
	if (auto influencedLimit = g_configManager().getNumber(FORGE_INFLUENCED_CREATURES_LIMIT);
		// Condition
		forgeableMonsters.empty() || influencedMonsters.size() >= influencedLimit) {
		return 0;
	}

	if (forgeableMonsters.empty()) {
		return 0;
	}

	auto maxTries = forgeableMonsters.size();
	uint16_t tries = 0;
	Monster* monster = nullptr;
	while (true) {
		if (tries == maxTries) {
			return 0;
		}

		tries++;

		auto random = static_cast<uint32_t>(normal_random(0, static_cast<int32_t>(forgeableMonsters.size() - 1)));
		auto monsterId = forgeableMonsters.at(random);
		monster = getMonsterByID(monsterId);
		if (monster == nullptr) {
			continue;
		}

		// Avoiding replace forgeable monster with another
		if (monster->getForgeStack() == 0) {
			auto it = std::ranges::find(forgeableMonsters.begin(), forgeableMonsters.end(), monsterId);
			if (it == forgeableMonsters.end()) {
				monster = nullptr;
				continue;
			}
			forgeableMonsters.erase(it);
			break;
		}
	}

	if (monster && monster->canBeForgeMonster()) {
		monster->setMonsterForgeClassification(ForgeClassifications_t::FORGE_INFLUENCED_MONSTER);
		monster->configureForgeSystem();
		influencedMonsters.insert(monster->getID());
		return monster->getID();
	}

	return 0;
}

uint32_t Game::makeFiendishMonster(uint32_t forgeableMonsterId /* = 0*/, bool createForgeableMonsters /* = false*/) {
	if (createForgeableMonsters) {
		forgeableMonsters.clear();
		// If the forgeable monsters haven't been created
		// Then we'll create them so they don't return in the next if (forgeableMonsters.empty())
		for (auto [monsterId, monster] : monsters) {
			auto monsterTile = monster->getTile();
			if (!monster || !monsterTile) {
				continue;
			}

			if (monster->canBeForgeMonster() && !monsterTile->hasFlag(TILESTATE_NOLOGOUT)) {
				forgeableMonsters.push_back(monster->getID());
			}
		}
		for (const auto monsterId : getFiendishMonsters()) {
			// If the fiendish is no longer on the map, we remove it from the vector
			auto monster = getMonsterByID(monsterId);
			if (!monster) {
				removeFiendishMonster(monsterId);
				continue;
			}

			// If you're trying to create a new fiendish and it's already max size, let's remove one of them
			if (getFiendishMonsters().size() >= 3) {
				monster->clearFiendishStatus();
				removeFiendishMonster(monsterId);
				break;
			}
		}
	}

	if (auto fiendishLimit = g_configManager().getNumber(FORGE_FIENDISH_CREATURES_LIMIT);
		// Condition
		forgeableMonsters.empty() || fiendishMonsters.size() >= fiendishLimit) {
		return 0;
	}

	auto maxTries = forgeableMonsters.size();
	uint16_t tries = 0;
	Monster* monster = nullptr;
	while (true) {
		if (tries == maxTries) {
			return 0;
		}

		tries++;

		auto random = static_cast<uint32_t>(uniform_random(0, static_cast<int32_t>(forgeableMonsters.size() - 1)));
		uint32_t fiendishMonsterId = forgeableMonsterId;
		if (fiendishMonsterId == 0) {
			fiendishMonsterId = forgeableMonsters.at(random);
		}
		monster = getMonsterByID(fiendishMonsterId);
		if (monster == nullptr) {
			continue;
		}

		// Avoiding replace forgeable monster with another
		if (monster->getForgeStack() == 0) {
			auto it = std::find(forgeableMonsters.begin(), forgeableMonsters.end(), fiendishMonsterId);
			if (it == forgeableMonsters.end()) {
				monster = nullptr;
				continue;
			}
			forgeableMonsters.erase(it);
			break;
		}
	}

	// Get interval time to fiendish
	std::string saveIntervalType = g_configManager().getString(FORGE_FIENDISH_INTERVAL_TYPE);
	auto saveIntervalConfigTime = std::atoi(g_configManager().getString(FORGE_FIENDISH_INTERVAL_TIME).c_str());
	int intervalTime = 0;
	time_t timeToChangeFiendish;
	if (saveIntervalType == "second") {
		intervalTime = 1000;
		timeToChangeFiendish = 1;
	} else if (saveIntervalType == "minute") {
		intervalTime = 60 * 1000;
		timeToChangeFiendish = 60;
	} else if (saveIntervalType == "hour") {
		intervalTime = 60 * 60 * 1000;
		timeToChangeFiendish = 3600;
	} else {
		timeToChangeFiendish = 3600;
	}

	uint32_t finalTime = 0;
	if (intervalTime == 0) {
		g_logger().warn("Fiendish interval type is wrong, setting default time to 1h");
		finalTime = 3600 * 1000;
	} else {
		finalTime = static_cast<uint32_t>(saveIntervalConfigTime * intervalTime);
	}

	if (monster && monster->canBeForgeMonster()) {
		monster->setMonsterForgeClassification(ForgeClassifications_t::FORGE_FIENDISH_MONSTER);
		monster->configureForgeSystem();
		monster->setTimeToChangeFiendish(timeToChangeFiendish + getTimeNow());
		fiendishMonsters.insert(monster->getID());

		auto schedulerTask = createPlayerTask(
			finalTime,
			std::bind_front(&Game::updateFiendishMonsterStatus, this, monster->getID(), monster->getName()),
			"Game::updateFiendishMonsterStatus"
		);
		forgeMonsterEventIds[monster->getID()] = g_scheduler().addEvent(schedulerTask);
		return monster->getID();
	}

	return 0;
}

void Game::updateFiendishMonsterStatus(uint32_t monsterId, const std::string &monsterName) {
	Monster* monster = getMonsterByID(monsterId);
	if (!monster) {
		g_logger().warn("[{}] Failed to update monster with id {} and name {}, monster not found", __FUNCTION__, monsterId, monsterName);
		return;
	}

	monster->clearFiendishStatus();
	removeFiendishMonster(monsterId, false);
	makeFiendishMonster();
}

bool Game::removeForgeMonster(uint32_t id, ForgeClassifications_t monsterForgeClassification, bool create) {
	if (monsterForgeClassification == ForgeClassifications_t::FORGE_FIENDISH_MONSTER) {
		removeFiendishMonster(id, create);
	} else if (monsterForgeClassification == ForgeClassifications_t::FORGE_INFLUENCED_MONSTER) {
		removeInfluencedMonster(id, create);
	}

	return true;
}

bool Game::removeInfluencedMonster(uint32_t id, bool create /* = false*/) {
	if (auto find = influencedMonsters.find(id);
		// Condition
		find != influencedMonsters.end()) {
		influencedMonsters.erase(find);

		if (create) {
			g_scheduler().addEvent(200 * 1000, std::bind_front(&Game::makeInfluencedMonster, this), "Game::makeInfluencedMonster");
		}
	} else {
		g_logger().warn("[Game::removeInfluencedMonster] - Failed to remove a Influenced Monster, error code: monster id not exist in the influenced monsters map");
	}
	return false;
}

bool Game::removeFiendishMonster(uint32_t id, bool create /* = true*/) {
	if (auto find = fiendishMonsters.find(id);
		// Condition
		find != fiendishMonsters.end()) {
		fiendishMonsters.erase(find);
		checkForgeEventId(id);

		if (create) {
			g_scheduler().addEvent(300 * 1000, std::bind_front(&Game::makeFiendishMonster, this, 0, false), "Game::makeFiendishMonster");
		}
	} else {
		g_logger().warn("[Game::removeFiendishMonster] - Failed to remove a Fiendish Monster, error code: monster id not exist in the fiendish monsters map");
	}

	return false;
}

void Game::updateForgeableMonsters() {
	g_scheduler().addEvent(EVENT_FORGEABLEMONSTERCHECKINTERVAL, std::bind_front(&Game::updateForgeableMonsters, this), "Game::updateForgeableMonsters");
	forgeableMonsters.clear();
	for (auto [monsterId, monster] : monsters) {
		auto monsterTile = monster->getTile();
		if (!monsterTile) {
			continue;
		}

		if (monster->canBeForgeMonster() && !monsterTile->hasFlag(TILESTATE_NOLOGOUT)) {
			forgeableMonsters.push_back(monster->getID());
		}
	}

	for (const auto monsterId : getFiendishMonsters()) {
		if (!getMonsterByID(monsterId)) {
			removeFiendishMonster(monsterId);
		}
	}

	uint32_t fiendishLimit = g_configManager().getNumber(FORGE_FIENDISH_CREATURES_LIMIT); // Fiendish Creatures limit
	if (fiendishMonsters.size() < fiendishLimit) {
		createFiendishMonsters();
	}
}

void Game::createFiendishMonsters() {
	uint32_t created = 0;
	uint32_t fiendishLimit = g_configManager().getNumber(FORGE_FIENDISH_CREATURES_LIMIT); // Fiendish Creatures limit
	while (fiendishMonsters.size() < fiendishLimit) {
		if (fiendishMonsters.size() >= fiendishLimit) {
			g_logger().warn("[{}] - Returning in creation of Fiendish, size: {}, max is: {}.", __FUNCTION__, fiendishMonsters.size(), fiendishLimit);
			break;
		}

		if (auto ret = makeFiendishMonster();
			// Condition
			ret == 0) {
			return;
		}

		created++;
	}
}

void Game::createInfluencedMonsters() {
	uint32_t created = 0;
	uint32_t influencedLimit = g_configManager().getNumber(FORGE_INFLUENCED_CREATURES_LIMIT);
	while (created < influencedLimit) {
		if (influencedMonsters.size() >= influencedLimit) {
			g_logger().warn("[{}] - Returning in creation of Influenced, size: {}, max is: {}.", __FUNCTION__, influencedMonsters.size(), influencedLimit);
			break;
		}

		if (auto ret = makeInfluencedMonster();
			// If condition
			ret == 0) {
			return;
		}

		created++;
	}
}

void Game::checkForgeEventId(uint32_t monsterId) {
	auto find = forgeMonsterEventIds.find(monsterId);
	if (find != forgeMonsterEventIds.end()) {
		g_scheduler().stopEvent(find->second);
		forgeMonsterEventIds.erase(find);
	}
}

bool Game::addInfluencedMonster(Monster* monster) {
	if (monster && monster->canBeForgeMonster()) {
		if (auto maxInfluencedMonsters = static_cast<uint32_t>(g_configManager().getNumber(FORGE_INFLUENCED_CREATURES_LIMIT));
			// If condition
			(influencedMonsters.size() + 1) > maxInfluencedMonsters) {
			return false;
		}

		monster->setMonsterForgeClassification(ForgeClassifications_t::FORGE_INFLUENCED_MONSTER);
		monster->configureForgeSystem();
		influencedMonsters.insert(monster->getID());
		return true;
	}
	return false;
}

bool Game::addItemStoreInbox(const Player* player, uint32_t itemId) {
	Item* decoKit = Item::CreateItem(ITEM_DECORATION_KIT, 1);
	if (!decoKit) {
		return false;
	}
	const ItemType &itemType = Item::items[itemId];
	std::string description = fmt::format("Unwrap it in your own house to create a <{}>.", itemType.name);
	decoKit->setAttribute(ItemAttribute_t::DESCRIPTION, description);
	decoKit->setCustomAttribute("unWrapId", static_cast<int64_t>(itemId));

	Thing* thing = player->getThing(CONST_SLOT_STORE_INBOX);
	if (!thing) {
		return false;
	}

	Item* inboxItem = thing->getItem();
	if (!inboxItem) {
		return false;
	}

	Container* inboxContainer = inboxItem->getContainer();
	if (!inboxContainer) {
		return false;
	}

	if (internalAddItem(inboxContainer, decoKit) != RETURNVALUE_NOERROR) {
		inboxContainer->internalAddThing(decoKit);
	}

	return true;
}

void Game::addPlayerUniqueLogin(Player* player) {
	if (!player) {
		g_logger().error("Attempted to add null player to unique player names list");
		return;
	}

	const std::string &lowercase_name = asLowerCaseString(player->getName());
	m_uniqueLoginPlayerNames[lowercase_name] = player;
}

Player* Game::getPlayerUniqueLogin(const std::string &playerName) const {
	if (playerName.empty()) {
		g_logger().error("Attempted to get player with empty name string");
		return nullptr;
	}

	auto it = m_uniqueLoginPlayerNames.find(asLowerCaseString(playerName));
	return (it != m_uniqueLoginPlayerNames.end()) ? it->second : nullptr;
}

void Game::removePlayerUniqueLogin(const std::string &playerName) {
	if (playerName.empty()) {
		g_logger().error("Attempted to remove player with empty name string from unique player names list");
		return;
	}

	const std::string &lowercase_name = asLowerCaseString(playerName);
	m_uniqueLoginPlayerNames.erase(lowercase_name);
}

void Game::removePlayerUniqueLogin(Player* player) {
	if (!player) {
		g_logger().error("Attempted to remove null player from unique player names list.");
		return;
	}

	const std::string &lowercase_name = asLowerCaseString(player->getName());
	m_uniqueLoginPlayerNames.erase(lowercase_name);
}

void Game::playerCheckActivity(const std::string &playerName, int interval) {
	Player* player = getPlayerUniqueLogin(playerName);
	if (!player) {
		return;
	}

	if (player->getIP() == 0) {
		g_game().removePlayerUniqueLogin(playerName);
		IOLoginData::updateOnlineStatus(player->guid, false);
		g_logger().info("Player with name '{}' has logged out due to exited in death screen", player->getName());
		player->disconnect();
		return;
	}

	if (!player->isDead() || player->client == nullptr) {
		return;
	}

	if (!player->isAccessPlayer()) {
		player->m_deathTime += interval;
		const int32_t kickAfterMinutes = g_configManager().getNumber(KICK_AFTER_MINUTES);
		if (player->m_deathTime > (kickAfterMinutes * 60000) + 60000) {
			g_logger().info("Player with name '{}' has logged out due to inactivity after death", player->getName());
			g_game().removePlayerUniqueLogin(playerName);
			IOLoginData::updateOnlineStatus(player->guid, false);
			player->disconnect();
			return;
		}
	}

	g_scheduler().addEvent(1000, std::bind(&Game::playerCheckActivity, this, playerName, interval), "Game::playerCheckActivity");
}

void Game::playerRewardChestCollect(uint32_t playerId, const Position &pos, uint16_t itemId, uint8_t stackPos, uint32_t maxMoveItems /* = 0*/) {
	Player* player = getPlayerByID(playerId);
	if (!player) {
		return;
	}

	Thing* thing = internalGetThing(player, pos, stackPos, itemId, STACKPOS_FIND_THING);
	if (!thing) {
		player->sendCancelMessage(RETURNVALUE_NOTPOSSIBLE);
		return;
	}

	auto item = thing->getItem();
	if (!item || item->getID() != ITEM_REWARD_CHEST || !item->getContainer()) {
		player->sendCancelMessage(RETURNVALUE_NOTPOSSIBLE);
		return;
	}

	if (auto function = std::bind(&Game::playerRewardChestCollect, this, player->getID(), pos, itemId, stackPos, maxMoveItems);
		player->canAutoWalk(item->getPosition(), function)) {
		return;
	}

	std::lock_guard<std::mutex> lock(player->quickLootMutex);

	ReturnValue returnValue = collectRewardChestItems(player, maxMoveItems);
	if (returnValue != RETURNVALUE_NOERROR) {
		player->sendCancelMessage(returnValue);
	}
}

bool Game::tryRetrieveStashItems(Player* player, Item* item) {
	return internalCollectLootItems(player, item, OBJECTCATEGORY_STASHRETRIEVE) == RETURNVALUE_NOERROR;
}

std::unique_ptr<IOWheel> &Game::getIOWheel() {
	return m_IOWheel;
}

const std::unique_ptr<IOWheel> &Game::getIOWheel() const {
	return m_IOWheel;
}

template <typename T>
phmap::parallel_flat_hash_set<T> setDifference(const phmap::parallel_flat_hash_set<T> &setA, const phmap::parallel_flat_hash_set<T> &setB) {
	phmap::parallel_flat_hash_set<T> setResult;
	for (const auto &elem : setA) {
		if (setB.find(elem) == setB.end()) {
			setResult.insert(elem);
		}
	}
	return setResult;
}

ReturnValue Game::beforeCreatureZoneChange(Creature* creature, const phmap::parallel_flat_hash_set<std::shared_ptr<Zone>> &fromZones, const phmap::parallel_flat_hash_set<std::shared_ptr<Zone>> &toZones, bool force /* = false*/) const {
	if (!creature) {
		return RETURNVALUE_NOTPOSSIBLE;
	}

	// fromZones - toZones = zones that creature left
	auto zonesLeaving = setDifference(fromZones, toZones);
	// toZones - fromZones = zones that creature entered
	auto zonesEntering = setDifference(toZones, fromZones);

	if (zonesLeaving.empty() && zonesEntering.empty()) {
		return RETURNVALUE_NOERROR;
	}

	for (const auto &zone : zonesLeaving) {
		bool allowed = g_callbacks().checkCallback(EventCallback_t::zoneBeforeCreatureLeave, &EventCallback::zoneBeforeCreatureLeave, zone, creature);
		if (!force && !allowed) {
			return RETURNVALUE_NOTPOSSIBLE;
		}
	}

	for (const auto &zone : zonesEntering) {
		bool allowed = g_callbacks().checkCallback(EventCallback_t::zoneBeforeCreatureEnter, &EventCallback::zoneBeforeCreatureEnter, zone, creature);
		if (!force && !allowed) {
			return RETURNVALUE_NOTPOSSIBLE;
		}
	}
	return RETURNVALUE_NOERROR;
}

void Game::afterCreatureZoneChange(Creature* creature, const phmap::parallel_flat_hash_set<std::shared_ptr<Zone>> &fromZones, const phmap::parallel_flat_hash_set<std::shared_ptr<Zone>> &toZones) const {
	if (!creature) {
		return;
	}

	// fromZones - toZones = zones that creature left
	auto zonesLeaving = setDifference(fromZones, toZones);
	// toZones - fromZones = zones that creature entered
	auto zonesEntering = setDifference(toZones, fromZones);

	for (const auto &zone : zonesLeaving) {
		zone->creatureRemoved(creature);
	}
	for (const auto &zone : zonesEntering) {
		zone->creatureAdded(creature);
	}

	for (const auto &zone : zonesLeaving) {
		g_callbacks().executeCallback(EventCallback_t::zoneAfterCreatureLeave, &EventCallback::zoneAfterCreatureLeave, zone, creature);
	}
	for (const auto &zone : zonesEntering) {
		g_callbacks().executeCallback(EventCallback_t::zoneAfterCreatureEnter, &EventCallback::zoneAfterCreatureEnter, zone, creature);
	}
}<|MERGE_RESOLUTION|>--- conflicted
+++ resolved
@@ -6336,8 +6336,12 @@
 						} else if (targetPlayer == attackerPlayer) {
 							ss << "You heal yourself";
 						} else {
-<<<<<<< HEAD
-							ss << "You were healed by " << attacker->getNameDescription();
+							ss << ucfirst(attacker->getNameDescription()) << " healed ";
+							if (attacker == target) {
+								ss << (targetPlayer ? targetPlayer->getReflexivePronoun() : "itself");
+							} else {
+								ss << target->getNameDescription();
+							}
 						}
 						ss << " for " << damageString;
 						message.type = MESSAGE_HEALED;
@@ -6347,11 +6351,6 @@
 							ss.str({});
 							if (!attacker) {
 								ss << ucfirst(target->getNameDescription()) << " was healed";
-=======
-							ss << ucfirst(attacker->getNameDescription()) << " healed ";
-							if (attacker == target) {
-								ss << (targetPlayer ? targetPlayer->getReflexivePronoun() : "itself");
->>>>>>> 6133583a
 							} else {
 								ss << ucfirst(attacker->getNameDescription()) << " healed ";
 								if (attacker == target) {
