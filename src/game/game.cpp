/**
 * Canary - A free and open-source MMORPG server emulator
 * Copyright (©) 2019-2024 OpenTibiaBR <opentibiabr@outlook.com>
 * Repository: https://github.com/opentibiabr/canary
 * License: https://github.com/opentibiabr/canary/blob/main/LICENSE
 * Contributors: https://github.com/opentibiabr/canary/graphs/contributors
 * Website: https://docs.opentibiabr.com/
 */

#include "game/game.hpp"

#include "config/configmanager.hpp"
#include "creatures/appearance/mounts/mounts.hpp"
#include "creatures/combat/condition.hpp"
#include "creatures/combat/spells.hpp"
#include "creatures/creature.hpp"
#include "creatures/interactions/chat.hpp"
#include "creatures/monsters/monster.hpp"
#include "creatures/monsters/monsters.hpp"
#include "creatures/npcs/npc.hpp"
#include "creatures/players/achievement/player_achievement.hpp"
#include "creatures/players/cyclopedia/player_badge.hpp"
#include "creatures/players/cyclopedia/player_cyclopedia.hpp"
#include "creatures/players/grouping/party.hpp"
#include "creatures/players/grouping/team_finder.hpp"
#include "creatures/players/highscore_category.hpp"
#include "creatures/players/imbuements/imbuements.hpp"
#include "creatures/players/player.hpp"
#include "creatures/players/vip/player_vip.hpp"
#include "creatures/players/wheel/player_wheel.hpp"
#include "enums/player_wheel.hpp"
#include "database/databasetasks.hpp"
#include "game/scheduling/dispatcher.hpp"
#include "game/scheduling/save_manager.hpp"
#include "game/zones/zone.hpp"
#include "io/io_bosstiary.hpp"
#include "io/io_wheel.hpp"
#include "io/iobestiary.hpp"
#include "io/ioguild.hpp"
#include "io/iologindata.hpp"
#include "io/iomarket.hpp"
#include "io/ioprey.hpp"
#include "items/bed.hpp"
#include "items/containers/inbox/inbox.hpp"
#include "items/containers/rewards/reward.hpp"
#include "items/containers/rewards/rewardchest.hpp"
#include "items/items.hpp"
#include "items/items_classification.hpp"
#include "lua/callbacks/event_callback.hpp"
#include "lua/callbacks/events_callbacks.hpp"
#include "lua/creature/actions.hpp"
#include "lua/creature/creatureevent.hpp"
#include "lua/creature/events.hpp"
#include "lua/creature/talkaction.hpp"
#include "lua/global/globalevent.hpp"
#include "lua/scripts/lua_environment.hpp"
#include "map/spectators.hpp"
#include "server/network/protocol/protocollogin.hpp"
#include "server/network/protocol/protocolstatus.hpp"
#include "server/network/protocol/protocolgame.hpp"
#include "server/network/webhook/webhook.hpp"
#include "server/server.hpp"
#include "utils/tools.hpp"
#include "utils/wildcardtree.hpp"
#include "creatures/players/vocations/vocation.hpp"

#include "enums/account_coins.hpp"
#include "enums/account_errors.hpp"
#include "enums/account_group_type.hpp"
#include "enums/account_type.hpp"
#include "enums/object_category.hpp"

#include <appearances.pb.h>

std::vector<std::shared_ptr<Creature>> checkCreatureLists[EVENT_CREATURECOUNT];

namespace InternalGame {
	void sendBlockEffect(BlockType_t blockType, CombatType_t combatType, const Position &targetPos, const std::shared_ptr<Creature> &source) {
		if (blockType == BLOCK_DEFENSE) {
			g_game().addMagicEffect(targetPos, CONST_ME_POFF);
		} else if (blockType == BLOCK_ARMOR) {
			g_game().addMagicEffect(targetPos, CONST_ME_BLOCKHIT);
		} else if (blockType == BLOCK_DODGE) {
			g_game().addMagicEffect(targetPos, CONST_ME_DODGE);
		} else if (blockType == BLOCK_IMMUNITY) {
			uint8_t hitEffect = 0;
			switch (combatType) {
				case COMBAT_UNDEFINEDDAMAGE: {
					return;
				}
				case COMBAT_ENERGYDAMAGE:
				case COMBAT_FIREDAMAGE:
				case COMBAT_PHYSICALDAMAGE:
				case COMBAT_ICEDAMAGE:
				case COMBAT_DEATHDAMAGE: {
					hitEffect = CONST_ME_BLOCKHIT;
					break;
				}
				case COMBAT_EARTHDAMAGE: {
					hitEffect = CONST_ME_GREEN_RINGS;
					break;
				}
				case COMBAT_HOLYDAMAGE: {
					hitEffect = CONST_ME_HOLYDAMAGE;
					break;
				}
				default: {
					hitEffect = CONST_ME_POFF;
					break;
				}
			}
			g_game().addMagicEffect(targetPos, hitEffect);
		}

		if (blockType != BLOCK_NONE) {
			g_game().sendSingleSoundEffect(targetPos, SoundEffect_t::NO_DAMAGE, source);
		}
	}

	bool playerCanUseItemOnHouseTile(const std::shared_ptr<Player> &player, const std::shared_ptr<Item> &item) {
		if (!player || !item) {
			return false;
		}

		auto itemTile = item->getTile();
		if (!itemTile) {
			return false;
		}

		if (std::shared_ptr<HouseTile> houseTile = std::dynamic_pointer_cast<HouseTile>(itemTile)) {
			const auto &house = houseTile->getHouse();
			if (!house || !house->isInvited(player)) {
				return false;
			}

			auto isGuest = house->getHouseAccessLevel(player) == HOUSE_GUEST;
			auto itemParentContainer = item->getParent() ? item->getParent()->getContainer() : nullptr;
			auto isItemParentContainerBrowseField = itemParentContainer && itemParentContainer->getID() == ITEM_BROWSEFIELD;
			if (isGuest && isItemParentContainerBrowseField) {
				return false;
			}

			auto realItemParent = item->getRealParent();
			auto isItemInGuestInventory = realItemParent && (realItemParent == player || realItemParent->getContainer());
			if (isGuest && !isItemInGuestInventory && !item->isLadder() && !item->canBeUsedByGuests()) {
				return false;
			}

			if (isGuest && item->isDummy()) {
				return false;
			}
		}

		return true;
	}

	bool playerCanUseItemWithOnHouseTile(const std::shared_ptr<Player> &player, const std::shared_ptr<Item> &item, const Position &toPos, int toStackPos, int toItemId) {
		if (!player || !item) {
			return false;
		}

		auto itemTile = item->getTile();
		if (!itemTile) {
			return false;
		}

		if (g_configManager().getBoolean(ONLY_INVITED_CAN_MOVE_HOUSE_ITEMS)) {
			if (std::shared_ptr<HouseTile> houseTile = std::dynamic_pointer_cast<HouseTile>(itemTile)) {
				const auto &house = houseTile->getHouse();
				std::shared_ptr<Thing> targetThing = g_game().internalGetThing(player, toPos, toStackPos, toItemId, STACKPOS_FIND_THING);
				auto targetItem = targetThing ? targetThing->getItem() : nullptr;
				uint16_t targetId = targetItem ? targetItem->getID() : 0;
				auto invitedCheckUseWith = house && item->getRealParent() && item->getRealParent() != player && (!house->isInvited(player) || house->getHouseAccessLevel(player) == HOUSE_GUEST);
				if (targetId != 0 && targetItem && !targetItem->isDummy() && invitedCheckUseWith && !item->canBeUsedByGuests()) {
					player->sendCancelMessage(RETURNVALUE_CANNOTUSETHISOBJECT);
					return false;
				}
			}
		}

		return true;
	}

	template <typename T>
	T getCustomAttributeValue(const auto item, const std::string &attributeName) {
		static_assert(std::is_integral<T>::value, "T must be an integral type");

		auto attribute = item->getCustomAttribute(attributeName);
		if (!attribute) {
			return 0;
		}

		int64_t value = attribute->getInteger();
		if (value < std::numeric_limits<T>::min() || value > std::numeric_limits<T>::max()) {
			g_logger().error("[{}] value is out of range for the specified type", __FUNCTION__);
			return 0;
		}

		return static_cast<T>(value);
	}
} // Namespace InternalGame

Game::Game() {
	offlineTrainingWindow.choices.emplace_back("Sword Fighting and Shielding", SKILL_SWORD);
	offlineTrainingWindow.choices.emplace_back("Axe Fighting and Shielding", SKILL_AXE);
	offlineTrainingWindow.choices.emplace_back("Club Fighting and Shielding", SKILL_CLUB);
	offlineTrainingWindow.choices.emplace_back("Distance Fighting and Shielding", SKILL_DISTANCE);
	offlineTrainingWindow.choices.emplace_back("Magic Level and Shielding", SKILL_MAGLEVEL);
	offlineTrainingWindow.buttons.emplace_back("Okay", 1);
	offlineTrainingWindow.buttons.emplace_back("Cancel", 0);
	offlineTrainingWindow.defaultEscapeButton = 1;
	offlineTrainingWindow.defaultEnterButton = 0;
	offlineTrainingWindow.priority = true;

	// Create instance of IOWheel to Game class
	m_IOWheel = std::make_unique<IOWheel>();

	wildcardTree = std::make_shared<WildcardTreeNode>(false);

	mounts = std::make_unique<Mounts>();

	using enum CyclopediaBadge_t;
	using enum CyclopediaTitle_t;
	using enum HighscoreCategories_t;
	using enum BestiaryType_t;
	m_badges = {
		Badge(1, ACCOUNT_AGE, "Fledegeling Hero", 1),
		Badge(2, ACCOUNT_AGE, "Veteran Hero", 5),
		Badge(3, ACCOUNT_AGE, "Senior Hero", 10),
		Badge(4, ACCOUNT_AGE, "Ancient Hero", 15),
		Badge(5, ACCOUNT_AGE, "Exalted Hero", 20),

		Badge(6, LOYALTY, "Tibia Loyalist (Grade 1)", 100),
		Badge(7, LOYALTY, "Tibia Loyalist (Grade 2)", 1000),
		Badge(8, LOYALTY, "Tibia Loyalist (Grade 3)", 5000),

		Badge(9, ACCOUNT_ALL_LEVEL, "Global Player (Grade 1)", 500),
		Badge(10, ACCOUNT_ALL_LEVEL, "Global Player (Grade 2)", 1000),
		Badge(11, ACCOUNT_ALL_LEVEL, "Global Player (Grade 3)", 2000),

		Badge(12, ACCOUNT_ALL_VOCATIONS, "Master Class (Grade 1)", 100),
		Badge(13, ACCOUNT_ALL_VOCATIONS, "Master Class (Grade 2)", 250),
		Badge(14, ACCOUNT_ALL_VOCATIONS, "Master Class (Grade 3)", 500),

		Badge(15, TOURNAMENT_PARTICIPATION, "Freshman of the Tournament", 1),
		Badge(16, TOURNAMENT_PARTICIPATION, "Regular of the Tournament", 5),
		Badge(17, TOURNAMENT_PARTICIPATION, "Hero of the Tournament", 10),

		Badge(18, TOURNAMENT_POINTS, "Tournament Competitor", 1000),
		Badge(19, TOURNAMENT_POINTS, "Tournament Challenger", 2500),
		Badge(20, TOURNAMENT_POINTS, "Tournament Master", 5000),
		Badge(21, TOURNAMENT_POINTS, "Tournament Champion", 10000),
	};

	m_titles = {
		Title(1, GOLD, "Gold Hoarder", "Earned at least 1,000,000 gold.", 1000000, false),
		Title(2, GOLD, "Platinum Hoarder", "Earned at least 10,000,000 gold.", 10000000, false),
		Title(3, GOLD, "Crystal Hoarder", "Earned at least 100,000,000 gold.", 100000000, false),

		Title(4, MOUNTS, "Beaststrider (Grade 1)", "Unlocked 10 or more Mounts.", 10, true),
		Title(5, MOUNTS, "Beaststrider (Grade 2)", "Unlocked 20 or more Mounts.", 20, true),
		Title(6, MOUNTS, "Beaststrider (Grade 3)", "Unlocked 30 or more Mounts.", 30, true),
		Title(7, MOUNTS, "Beaststrider (Grade 4)", "Unlocked 40 or more Mounts.", 40, true),
		Title(8, MOUNTS, "Beaststrider (Grade 5)", "Unlocked 50 or more Mounts.", 50, true),

		Title(9, OUTFITS, "Tibia's Topmodel (Grade 1)", "Unlocked 10 or more Outfits.", 10, true),
		Title(10, OUTFITS, "Tibia's Topmodel (Grade 2)", "Unlocked 20 or more Outfits.", 20, true),
		Title(11, OUTFITS, "Tibia's Topmodel (Grade 3)", "Unlocked 30 or more Outfits.", 30, true),
		Title(12, OUTFITS, "Tibia's Topmodel (Grade 4)", "Unlocked 40 or more Outfits.", 40, true),
		Title(13, OUTFITS, "Tibia's Topmodel (Grade 5)", "Unlocked 50 or more Outfits.", 50, true),

		Title(14, LEVEL, "Trolltrasher", "Reached level 50.", 50, false),
		Title(15, LEVEL, "Cyclopscamper", "Reached level 100.", 100, false),
		Title(16, LEVEL, "Dragondouser", "Reached level 200.", 200, false),
		Title(17, LEVEL, "Demondoom", "Reached level 300.", 300, false),
		Title(18, LEVEL, "Drakenbane", "Reached level 400.", 400, false),
		Title(19, LEVEL, "Silencer", "Reached level 500.", 500, false),
		Title(20, LEVEL, "Exalted", "Reached level 1000.", 1000, false),

		Title(21, HIGHSCORES, "Apex Predator", "", "Highest Level on character's world.", static_cast<uint8_t>(EXPERIENCE)),
		Title(22, HIGHSCORES, "Big Boss", "", "Highest score of accumulated boss points on character's world.", static_cast<uint8_t>(BOSS_POINTS)),
		Title(23, HIGHSCORES, "Jack of all Taints", "", "Highest score for killing Goshnar and his aspects on character's world.", static_cast<uint8_t>(GOSHNAR)),
		Title(24, HIGHSCORES, "Legend of Fishing", "", "Highest fishing level on character's world.", static_cast<uint8_t>(FISHING)),
		Title(25, HIGHSCORES, "Legend of Magic", "", "Highest magic level on character's world.", static_cast<uint8_t>(MAGIC_LEVEL)),
		Title(26, HIGHSCORES, "Legend of Marksmanship", "", "Highest distance level on character's world.", static_cast<uint8_t>(DISTANCE_FIGHTING)),
		Title(27, HIGHSCORES, "Legend of the Axe", "", "Highest axe level on character's world.", static_cast<uint8_t>(AXE_FIGHTING)),
		Title(28, HIGHSCORES, "Legend of the Club", "", "Highest club level on character's world.", static_cast<uint8_t>(CLUB_FIGHTING)),
		Title(29, HIGHSCORES, "Legend of the Fist", "", "Highest fist level on character's world.", static_cast<uint8_t>(FIST_FIGHTING)),
		Title(30, HIGHSCORES, "Legend of the Shield", "", "Highest shielding level on character's world.", static_cast<uint8_t>(SHIELDING)),
		Title(31, HIGHSCORES, "Legend of the Sword", "", "Highest sword level on character's world.", static_cast<uint8_t>(SWORD_FIGHTING)),
		Title(32, HIGHSCORES, "Prince Charming", "Princess Charming", "Highest score of accumulated charm points on character's world.", static_cast<uint8_t>(CHARMS)),
		Title(33, HIGHSCORES, "Reigning Drome Champion", "", "Finished most recent Tibiadrome rota ranked in the top 5.", static_cast<uint8_t>(DROME)),

		Title(34, BESTIARY, static_cast<uint16_t>(BESTY_RACE_HUMANOID), "Bipedantic", "", "Unlocked All Humanoid Bestiary entries."),
		Title(35, BESTIARY, static_cast<uint16_t>(BESTY_RACE_LYCANTHROPE), "Blood Moon Hunter", "Blood Moon Huntress", "Unlocked All Lycanthrope Bestiary entries."),
		Title(36, BESTIARY, static_cast<uint16_t>(BESTY_RACE_AMPHIBIC), "Coldblooded", "", "Unlocked All Amphibic Bestiary entries."),
		Title(37, BESTIARY, static_cast<uint16_t>(BESTY_RACE_BIRD), "Death from Below", "", "Unlocked all Bird Bestiary entries."),
		Title(38, BESTIARY, static_cast<uint16_t>(BESTY_RACE_DEMON), "Demonator", "", "Unlocked all Demon Bestiary entries."),
		Title(39, BESTIARY, static_cast<uint16_t>(BESTY_RACE_DRAGON), "Dragonslayer", "", "Unlocked all Dragon Bestiary entries."),
		Title(40, BESTIARY, static_cast<uint16_t>(BESTY_RACE_ELEMENTAL), "Elementalist", "", "Unlocked all Elemental Bestiary entries."),
		Title(41, BESTIARY, static_cast<uint16_t>(BESTY_RACE_VERMIN), "Exterminator", "", "Unlocked all Vermin Bestiary entries."),
		Title(42, BESTIARY, static_cast<uint16_t>(BESTY_RACE_FEY), "Fey Swatter", "", "Unlocked all Fey Bestiary entries."),
		Title(43, BESTIARY, static_cast<uint16_t>(BESTY_RACE_UNDEAD), "Ghosthunter", "Ghosthuntress", "Unlocked all Undead Bestiary entries."),
		Title(44, BESTIARY, static_cast<uint16_t>(BESTY_RACE_CONSTRUCT), "Handyman", "Handywoman", "Unlocked all Construct Bestiary entries."),
		Title(45, BESTIARY, static_cast<uint16_t>(BESTY_RACE_MAMMAL), "Huntsman", "Huntress", "Unlocked all Mammal Bestiary entries."),
		Title(46, BESTIARY, static_cast<uint16_t>(BESTY_RACE_EXTRA_DIMENSIONAL), "Interdimensional Destroyer", "", "Unlocked all Extra Dimensional Bestiary entries."),
		Title(47, BESTIARY, static_cast<uint16_t>(BESTY_RACE_HUMAN), "Manhunter", "Manhuntress", "Unlocked all Human Bestiary entries."),
		Title(48, BESTIARY, static_cast<uint16_t>(BESTY_RACE_MAGICAL), "Master of Illusion", "Mistress of Illusion", "Unlocked all Magical Bestiary entries."),
		Title(49, BESTIARY, static_cast<uint16_t>(BESTY_RACE_SLIME), "Ooze Blues", "", "Unlocked all Slime Bestiary entries."),
		Title(50, BESTIARY, static_cast<uint16_t>(BESTY_RACE_AQUATIC), "Sea Bane", "", "Unlocked all Aquatic Bestiary entries."),
		Title(51, BESTIARY, static_cast<uint16_t>(BESTY_RACE_REPTILE), "Snake Charmer", "", "Unlocked all Reptile Bestiary entries."),
		Title(52, BESTIARY, static_cast<uint16_t>(BESTY_RACE_GIANT), "Tumbler", "", "Unlocked all Giant Bestiary entries."),
		Title(53, BESTIARY, static_cast<uint16_t>(BESTY_RACE_PLANT), "Weedkiller", "", "Unlocked all Plant Bestiary entries."),
		Title(54, BESTIARY, 0, "Executioner", "", "Unlocked all Bestiary entries."),

		Title(55, BOSSTIARY, static_cast<uint16_t>(BosstiaryRarity_t::RARITY_NEMESIS), "Boss Annihilator", "", "Unlocked all Nemesis bosses.", 0, false),
		Title(56, BOSSTIARY, static_cast<uint16_t>(BosstiaryRarity_t::RARITY_ARCHFOE), "Boss Destroyer", "", "Unlocked 10 or more Archfoe bosses.", 10, true),
		Title(57, BOSSTIARY, static_cast<uint16_t>(BosstiaryRarity_t::RARITY_NEMESIS), "Boss Devastator", "", "Unlocked 10 or more Nemesis bosses.", 10, true),
		Title(58, BOSSTIARY, static_cast<uint16_t>(BosstiaryRarity_t::RARITY_ARCHFOE), "Boss Eraser", "", "Unlocked all Archfoe bosses.", 0, false),
		Title(59, BOSSTIARY, 0, "Boss Executioner", "", "Unlocked all bosses.", 0, false),
		Title(60, BOSSTIARY, static_cast<uint16_t>(BosstiaryRarity_t::RARITY_BANE), "Boss Hunter", "", "Unlocked 10 or more Bane bosses.", 10, true),
		Title(61, BOSSTIARY, static_cast<uint16_t>(BosstiaryRarity_t::RARITY_NEMESIS), "Boss Obliterator", "", "Unlocked 40 or more Nemesis bosses.", 40, true),
		Title(62, BOSSTIARY, static_cast<uint16_t>(BosstiaryRarity_t::RARITY_BANE), "Boss Slayer", "", "Unlocked all Bane bosses.", 0, false),
		Title(63, BOSSTIARY, static_cast<uint16_t>(BosstiaryRarity_t::RARITY_ARCHFOE), "Boss Smiter", "", "Unlocked 40 or more Archfoe bosses.", 40, true),
		Title(64, BOSSTIARY, static_cast<uint16_t>(BosstiaryRarity_t::RARITY_BANE), "Boss Veteran", "", "Unlocked 40 or more Bane bosses.", 40, true),

		Title(65, DAILY_REWARD, "Creature of Habit (Grade 1)", "Reward Streak of at least 7 days of consecutive logins.", 7, true),
		Title(66, DAILY_REWARD, "Creature of Habit (Grade 2)", "Reward Streak of at least 30 days of consecutive logins.", 30, true),
		Title(67, DAILY_REWARD, "Creature of Habit (Grade 3)", "Reward Streak of at least 90 days of consecutive logins.", 90, true),
		Title(68, DAILY_REWARD, "Creature of Habit (Grade 4)", "Reward Streak of at least 180 days of consecutive logins.", 180, true),
		Title(69, DAILY_REWARD, "Creature of Habit (Grade 5)", "Reward Streak of at least 365 days of consecutive logins.", 365, true),

		Title(70, TASK, "Aspiring Huntsman", "Invested 160,000 tasks points.", 160000, true, "Aspiring Huntswoman"),
		Title(71, TASK, "Competent Beastslayer", "Invested 320,000 tasks points.", 320000, true),
		Title(72, TASK, "Feared Bountyhunter", "Invested 430,000 tasks points.", 430000, true),

		Title(73, MAP, "Dedicated Entrepreneur", "Explored 50% of all the map areas.", 50, false),
		Title(74, MAP, "Globetrotter", "Explored all map areas.", 100, false),

		Title(75, OTHERS, "Guild Leader", "Leading a Guild.", false),
		Title(76, OTHERS, "Proconsul of Iksupan", "Only a true devotee to the cause of the ancient Iks and their lost legacy may step up to the rank of proconsul.", true),
		Title(77, OTHERS, "Admirer of the Crown", "Adjust your crown and handle it.", true),
		Title(78, OTHERS, "Big Spender", "Unlocked the full Golden Outfit.", true),
		Title(79, OTHERS, "Challenger of the Iks", "Challenged Ahau, guardian of Iksupan, in traditional Iks warrior attire.", true),
		Title(80, OTHERS, "Royal Bounacean Advisor", "Called to the court of Bounac by Kesar the Younger himself.", true),
		Title(81, OTHERS, "Aeternal", "Awarded exclusively to stalwart heroes keeping the faith under all circumstances.", true),
		Title(82, OTHERS, "Robinson Crusoe", "Some discoveries are reserved to only the most experienced adventurers. Until the next frontier opens on the horizon.", true),
		Title(83, OTHERS, "Chompmeister", "Awarded only to true connoisseurs undertaking even the most exotic culinary escapades.", true),
		Title(84, OTHERS, "Bringer of Rain", "Forging through battle after battle like a true gladiator.", true),
		Title(85, OTHERS, "Beastly", "Reached 2000 charm points. Quite beastly!", true),
		Title(86, OTHERS, "Midnight Hunter", "When the hunter becomes the hunted, perseverance decides the game.", true),
		Title(87, OTHERS, "Ratinator", "Killing some snarky cave rats is helpful, killing over ten thousand of them is a statement.", true),
		Title(88, OTHERS, "Doomsday Nemesis", "Awarded for great help in the battle against Gaz'haragoth.", true),
		Title(89, OTHERS, "Hero of Bounac", "You prevailed during the battle of Bounac and broke the siege that held Bounac's people in its firm grasp.", true), // Derrotar o boss Drume.
		Title(90, OTHERS, "King of Demon", "Defeat Morshabaal 5 times.", 0, true, "Queen of Demon"),
		Title(91, OTHERS, "Planegazer", "Followed the trail of the Planestrider to the end.", true), // Derrotar o boss Planestrider
		Title(92, OTHERS, "Time Traveller", "Anywhere in time or space.", true), // Derrotar o boss Lord Retro
		Title(93, OTHERS, "Truly Boss", "Reach 15,000 boss points.", true),
	};

	m_highscoreCategoriesNames = {
		{ static_cast<uint8_t>(ACHIEVEMENTS), "Achievement Points" },
		{ static_cast<uint8_t>(AXE_FIGHTING), "Axe Fighting" },
		{ static_cast<uint8_t>(BOSS_POINTS), "Boss Points" },
		{ static_cast<uint8_t>(CHARMS), "Charm Points" },
		{ static_cast<uint8_t>(CLUB_FIGHTING), "Club Fighting" },
		{ static_cast<uint8_t>(DISTANCE_FIGHTING), "Distance Fighting" },
		{ static_cast<uint8_t>(DROME), "Drome Score" },
		{ static_cast<uint8_t>(EXPERIENCE), "Experience Points" },
		{ static_cast<uint8_t>(FISHING), "Fishing" },
		{ static_cast<uint8_t>(FIST_FIGHTING), "Fist Fighting" },
		{ static_cast<uint8_t>(GOSHNAR), "Goshnar's Taint" },
		{ static_cast<uint8_t>(LOYALTY_POINTS), "Loyalty Points" },
		{ static_cast<uint8_t>(MAGIC_LEVEL), "Magic Level" },
		{ static_cast<uint8_t>(SHIELDING), "Shielding" },
		{ static_cast<uint8_t>(HighscoreCategories_t::SWORD_FIGHTING), "Sword Fighting" },
	};

	m_highscoreCategories = {
		HighscoreCategory("Experience Points", static_cast<uint8_t>(HighscoreCategories_t::EXPERIENCE)),
		HighscoreCategory("Fist Fighting", static_cast<uint8_t>(HighscoreCategories_t::FIST_FIGHTING)),
		HighscoreCategory("Club Fighting", static_cast<uint8_t>(HighscoreCategories_t::CLUB_FIGHTING)),
		HighscoreCategory("Sword Fighting", static_cast<uint8_t>(HighscoreCategories_t::SWORD_FIGHTING)),
		HighscoreCategory("Axe Fighting", static_cast<uint8_t>(HighscoreCategories_t::AXE_FIGHTING)),
		HighscoreCategory("Distance Fighting", static_cast<uint8_t>(HighscoreCategories_t::DISTANCE_FIGHTING)),
		HighscoreCategory("Shielding", static_cast<uint8_t>(HighscoreCategories_t::SHIELDING)),
		HighscoreCategory("Fishing", static_cast<uint8_t>(HighscoreCategories_t::FISHING)),
		HighscoreCategory("Magic Level", static_cast<uint8_t>(HighscoreCategories_t::MAGIC_LEVEL))
	};

	m_summaryCategories = {
		{ static_cast<uint8_t>(Summary_t::HOUSE_ITEMS), "house-items" },
		{ static_cast<uint8_t>(Summary_t::BOOSTS), "xp-boosts" },
		{ static_cast<uint8_t>(Summary_t::PREY_CARDS), "prey-cards" },
		{ static_cast<uint8_t>(Summary_t::BLESSINGS), "blessings" },
		{ static_cast<uint8_t>(Summary_t::INSTANT_REWARDS), "instant-rewards" },
		{ static_cast<uint8_t>(Summary_t::HIRELINGS), "hirelings" },
	};

	m_hirelingSkills = {
		{ 1001, "banker" },
		{ 1002, "cooker" },
		{ 1003, "steward" },
		{ 1004, "trader" }
	};

	m_hirelingOutfits = {
		{ 2001, "banker" },
		{ 2002, "cooker" },
		{ 2003, "steward" },
		{ 2004, "trader" },
		{ 2005, "servant" },
		{ 2006, "hydra" },
		{ 2007, "ferumbras" },
		{ 2008, "bonelord" },
		{ 2009, "dragon" },
	};
}

Game::~Game() = default;

Game &Game::getInstance() {
	return inject<Game>();
}

void Game::resetMonsters() const {
	for (const auto &[monsterId, monster] : getMonsters()) {
		monster->clearTargetList();
		monster->clearFriendList();
	}
}

void Game::resetNpcs() const {
	// Close shop window from all npcs and reset the shopPlayerSet
	for (const auto &[npcId, npc] : getNpcs()) {
		npc->closeAllShopWindows();
		npc->resetPlayerInteractions();
	}
}

void Game::loadBoostedCreature() {
	auto &db = Database::getInstance();
	const auto result = db.storeQuery("SELECT * FROM `boosted_creature`");
	if (!result) {
		g_logger().warn("[Game::loadBoostedCreature] - "
		                "Failed to detect boosted creature database. (CODE 01)");
		return;
	}

	const auto date = result->getNumber<uint16_t>("date");
	const auto now = getTimeNow();
	tm* ltm = localtime(&now);

	if (date == ltm->tm_mday) {
		setBoostedName(result->getString("boostname"));
		return;
	}

	const auto oldRace = result->getNumber<uint16_t>("raceid");
	const auto monsterlist = getBestiaryList();

	struct MonsterRace {
		uint16_t raceId { 0 };
		std::string name;
	};

	MonsterRace selectedMonster;
	if (!monsterlist.empty()) {
		std::vector<MonsterRace> m_monsters;
		for (const auto &[raceId, _name] : BestiaryList) {
			if (raceId != oldRace) {
				m_monsters.emplace_back(raceId, _name);
			}
		}

		if (!m_monsters.empty()) {
			selectedMonster = m_monsters[normal_random(0, m_monsters.size() - 1)];
		}
	}

	if (selectedMonster.raceId == 0) {
		g_logger().warn("[Game::loadBoostedCreature] - "
		                "It was not possible to generate a new boosted creature->");
		return;
	}

	const auto monsterType = g_monsters().getMonsterType(selectedMonster.name);
	if (!monsterType) {
		g_logger().warn("[Game::loadBoostedCreature] - "
		                "It was not possible to generate a new boosted creature-> Monster '{}' not found.",
		                selectedMonster.name);
		return;
	}

	setBoostedName(selectedMonster.name);

	auto query = std::string("UPDATE `boosted_creature` SET ")
		+ "`date` = '" + std::to_string(ltm->tm_mday) + "',"
		+ "`boostname` = " + db.escapeString(selectedMonster.name) + ","
		+ "`looktype` = " + std::to_string(monsterType->info.outfit.lookType) + ","
		+ "`lookfeet` = " + std::to_string(monsterType->info.outfit.lookFeet) + ","
		+ "`looklegs` = " + std::to_string(monsterType->info.outfit.lookLegs) + ","
		+ "`lookhead` = " + std::to_string(monsterType->info.outfit.lookHead) + ","
		+ "`lookbody` = " + std::to_string(monsterType->info.outfit.lookBody) + ","
		+ "`lookaddons` = " + std::to_string(monsterType->info.outfit.lookAddons) + ","
		+ "`lookmount` = " + std::to_string(monsterType->info.outfit.lookMount) + ","
		+ "`raceid` = '" + std::to_string(selectedMonster.raceId) + "'";

	if (!db.executeQuery(query)) {
		g_logger().warn("[Game::loadBoostedCreature] - "
		                "Failed to detect boosted creature database. (CODE 02)");
	}
}

void Game::start(ServiceManager* manager) {
	// Game client protocols
	manager->add<ProtocolGame>(static_cast<uint16_t>(g_configManager().getNumber(GAME_PORT)));
	manager->add<ProtocolLogin>(static_cast<uint16_t>(g_configManager().getNumber(LOGIN_PORT)));
	// OT protocols
	manager->add<ProtocolStatus>(static_cast<uint16_t>(g_configManager().getNumber(STATUS_PORT)));

	serviceManager = manager;

	const auto now = getTimeNow();
	const tm* tms = localtime(&now);
	int minutes = tms->tm_min;
	lightHour = (minutes * LIGHT_DAY_LENGTH) / 60;

	g_dispatcher().scheduleEvent(
		EVENT_MS + 1000, [this] { createFiendishMonsters(); }, "Game::createFiendishMonsters"
	);
	g_dispatcher().scheduleEvent(
		EVENT_MS + 1000, [this] { createInfluencedMonsters(); }, "Game::createInfluencedMonsters"
	);
	g_dispatcher().cycleEvent(
		EVENT_MS, [this] { updateForgeableMonsters(); }, "Game::updateForgeableMonsters"
	);
	g_dispatcher().cycleEvent(
		EVENT_LIGHTINTERVAL_MS, [this] { checkLight(); }, "Game::checkLight"
	);
	g_dispatcher().cycleEvent(
		EVENT_CHECK_CREATURE_INTERVAL, [this] { checkCreatures(); }, "Game::checkCreatures"
	);
	g_dispatcher().cycleEvent(
		EVENT_IMBUEMENT_INTERVAL, [this] { checkImbuements(); }, "Game::checkImbuements"
	);
	g_dispatcher().cycleEvent(
		EVENT_LUA_GARBAGE_COLLECTION, [this] { g_luaEnvironment().collectGarbage(); }, "Calling GC"
	);
	auto marketItemsPriceIntervalMinutes = g_configManager().getNumber(MARKET_REFRESH_PRICES);
	if (marketItemsPriceIntervalMinutes > 0) {
		auto marketItemsPriceIntervalMS = marketItemsPriceIntervalMinutes * 60000;
		if (marketItemsPriceIntervalMS < 60000) {
			marketItemsPriceIntervalMS = 60000;
		}
		g_dispatcher().cycleEvent(
			marketItemsPriceIntervalMS, [this] { loadItemsPrice(); }, "Game::loadItemsPrice"
		);
	}

	g_dispatcher().cycleEvent(
		UPDATE_PLAYERS_ONLINE_DB, [this] { updatePlayersOnline(); }, "Game::updatePlayersOnline"
	);
}

GameState_t Game::getGameState() const {
	return gameState;
}

void Game::setWorldType(WorldType_t type) {
	worldType = type;
}

const std::unique_ptr<TeamFinder> &Game::getTeamFinder(const std::shared_ptr<Player> &player) const {
	auto it = teamFinderMap.find(player->getGUID());
	if (it != teamFinderMap.end()) {
		return it->second;
	}

	return TeamFinderNull;
}

const std::unique_ptr<TeamFinder> &Game::getOrCreateTeamFinder(const std::shared_ptr<Player> &player) {
	auto it = teamFinderMap.find(player->getGUID());
	if (it != teamFinderMap.end()) {
		return it->second;
	}

	return teamFinderMap[player->getGUID()] = std::make_unique<TeamFinder>();
}

void Game::removeTeamFinderListed(uint32_t leaderGuid) {
	teamFinderMap.erase(leaderGuid);
}

void Game::setGameState(GameState_t newState) {
	if (gameState == GAME_STATE_SHUTDOWN) {
		return; // this cannot be stopped
	}

	if (gameState == newState) {
		return;
	}

	gameState = newState;
	switch (newState) {
		case GAME_STATE_INIT: {
			loadItemsPrice();

			groups.load();
			g_chat().load();

			// Load monsters and npcs stored by the "loadFromXML" function
			map.spawnsMonster.startup();
			map.spawnsNpc.startup();

			// Load monsters and npcs custom stored by the "loadFromXML" function
			for (int i = 0; i < 50; i++) {
				map.spawnsNpcCustomMaps[i].startup();
				map.spawnsMonsterCustomMaps[i].startup();
			}

			raids.loadFromXml();
			raids.startup();

			mounts->loadFromXml();

			loadMotdNum();
			loadPlayersRecord();

			g_globalEvents().startup();

			// Initialize wheel data
			m_IOWheel->initializeGlobalData();
			break;
		}

		case GAME_STATE_SHUTDOWN: {
			g_globalEvents().save();
			g_globalEvents().shutdown();

			// kick all players that are still online
			auto it = players.begin();
			while (it != players.end()) {
				it->second->removePlayer(true);
				it = players.begin();
			}

			saveMotdNum();
			g_saveManager().saveAll();

			g_dispatcher().addEvent([this] { shutdown(); }, __FUNCTION__);

			break;
		}

		case GAME_STATE_CLOSED: {
			g_globalEvents().save();

			/* kick all players without the CanAlwaysLogin flag */
			auto it = players.begin();
			while (it != players.end()) {
				if (!it->second->hasFlag(PlayerFlags_t::CanAlwaysLogin)) {
					it->second->removePlayer(true);
					it = players.begin();
				} else {
					++it;
				}
			}

			g_saveManager().saveAll();
			break;
		}

		default:
			break;
	}
}

void Game::loadItemsPrice() {
	IOMarket::getInstance().updateStatistics();

	// Update purchased offers (market_history)
	const auto &stats = IOMarket::getInstance().getPurchaseStatistics();
	for (const auto &[itemId, itemStats] : stats) {
		std::map<uint8_t, uint64_t> tierToPrice;
		for (const auto &[tier, tierStats] : itemStats) {
			auto averagePrice = tierStats.totalPrice / tierStats.numTransactions;
			tierToPrice[tier] = averagePrice;
		}
		itemsPriceMap[itemId] = tierToPrice;
	}

	// Update active buy offers (market_offers)
	auto offers = IOMarket::getActiveOffers(MARKETACTION_BUY);
	for (const auto &offer : offers) {
		itemsPriceMap[offer.itemId][offer.tier] = std::max(itemsPriceMap[offer.itemId][offer.tier], offer.price);
	}
}

void Game::loadMainMap(const std::string &filename) {
	Monster::despawnRange = g_configManager().getNumber(DEFAULT_DESPAWNRANGE);
	Monster::despawnRadius = g_configManager().getNumber(DEFAULT_DESPAWNRADIUS);
	map.loadMap(g_configManager().getString(DATA_DIRECTORY) + "/world/" + filename + ".otbm", true, true, true, true, true);
}

void Game::loadCustomMaps(const std::filesystem::path &customMapPath) {
	Monster::despawnRange = g_configManager().getNumber(DEFAULT_DESPAWNRANGE);
	Monster::despawnRadius = g_configManager().getNumber(DEFAULT_DESPAWNRADIUS);

	namespace fs = std::filesystem;

	if (!fs::exists(customMapPath) && !fs::create_directory(customMapPath)) {
		throw std::ios_base::failure(fmt::format("Failed to create custom map directory {}", customMapPath.string()));
	}

	int customMapIndex = 0;
	for (const auto &entry : fs::directory_iterator(customMapPath)) {
		const auto &realPath = entry.path();

		if (realPath.extension() != ".otbm") {
			continue;
		}

		std::string filename = realPath.stem().string();

		// Do not load more maps than possible
		if (customMapIndex >= 50) {
			g_logger().warn("Maximum number of custom maps loaded. Custom map {} [ignored]", filename);
			continue;
		}

		// Filenames that start with a # are ignored.
		if (filename.at(0) == '#') {
			g_logger().info("Custom map {} [disabled]", filename);
			continue;
		}

		// Avoid loading main map again.
		if (filename == g_configManager().getString(MAP_NAME)) {
			g_logger().warn("Custom map {} is main map", filename);
			continue;
		}

		map.loadMapCustom(filename, true, true, true, true, customMapIndex);

		customMapIndex++;
	}

	// Must be done after all maps have been loaded
	map.loadHouseInfo();
}

void Game::loadMap(const std::string &path, const Position &pos) {
	map.loadMap(path, false, false, false, false, false, pos);
}

std::shared_ptr<Cylinder> Game::internalGetCylinder(const std::shared_ptr<Player> &player, const Position &pos) {
	if (pos.x != 0xFFFF) {
		return map.getTile(pos);
	}

	// container
	if (pos.y & 0x40) {
		uint8_t from_cid = pos.y & 0x0F;
		return player->getContainerByID(from_cid);
	}

	// inventory
	return player;
}

std::shared_ptr<Thing> Game::internalGetThing(const std::shared_ptr<Player> &player, const Position &pos, int32_t index, uint32_t itemId, StackPosType_t type) {
	if (pos.x != 0xFFFF) {
		std::shared_ptr<Tile> tile = map.getTile(pos);
		if (!tile) {
			return nullptr;
		}

		std::shared_ptr<Thing> thing;
		switch (type) {
			case STACKPOS_LOOK: {
				return tile->getTopVisibleThing(player);
			}

			case STACKPOS_MOVE: {
				const auto &item = tile->getTopDownItem();
				if (item && item->isMovable()) {
					thing = item;
				} else {
					thing = tile->getTopVisibleCreature(player);
				}
				break;
			}

			case STACKPOS_USEITEM: {
				thing = tile->getUseItem(index);
				break;
			}

			case STACKPOS_TOPDOWN_ITEM: {
				thing = tile->getTopDownItem();
				break;
			}

			case STACKPOS_USETARGET: {
				thing = tile->getTopVisibleCreature(player);
				if (!thing) {
					thing = tile->getUseItem(index);
				}
				break;
			}

			case STACKPOS_FIND_THING: {
				thing = tile->getUseItem(index);
				if (!thing) {
					thing = tile->getDoorItem();
				}

				if (!thing) {
					thing = tile->getTopDownItem();
				}

				break;
			}

			default: {
				thing = nullptr;
				break;
			}
		}

		if (player && tile->hasFlag(TILESTATE_SUPPORTS_HANGABLE)) {
			// do extra checks here if the thing is accessable
			if (thing && thing->getItem()) {
				if (tile->hasProperty(CONST_PROP_ISVERTICAL)) {
					if (player->getPosition().x + 1 == tile->getPosition().x && thing->getItem()->isHangable()) {
						thing = nullptr;
					}
				} else { // horizontal
					if (player->getPosition().y + 1 == tile->getPosition().y && thing->getItem()->isHangable()) {
						thing = nullptr;
					}
				}
			}
		}
		return thing;
	}

	// container
	if (pos.y & 0x40) {
		uint8_t fromCid = pos.y & 0x0F;

		const std::shared_ptr<Container> &parentContainer = player->getContainerByID(fromCid);
		if (!parentContainer) {
			return nullptr;
		}

		if (parentContainer->getID() == ITEM_BROWSEFIELD) {
			const std::shared_ptr<Tile> &tile = parentContainer->getTile();
			if (tile && tile->hasFlag(TILESTATE_SUPPORTS_HANGABLE)) {
				if (tile->hasProperty(CONST_PROP_ISVERTICAL)) {
					if (player->getPosition().x + 1 == tile->getPosition().x) {
						return nullptr;
					}
				} else { // horizontal
					if (player->getPosition().y + 1 == tile->getPosition().y) {
						return nullptr;
					}
				}
			}
		}

		uint8_t slot = pos.z;
		auto containerIndex = player->getContainerIndex(fromCid) + slot;
		if (parentContainer->isStoreInboxFiltered()) {
			return parentContainer->getFilteredItemByIndex(containerIndex);
		}

		return parentContainer->getItemByIndex(containerIndex);
	} else if (pos.y == 0x20 || pos.y == 0x21) {
		// '0x20' -> From depot.
		// '0x21' -> From inbox.
		// Both only when the item is from depot search window.
		if (!player->isDepotSearchOpenOnItem(static_cast<uint16_t>(itemId))) {
			player->sendCancelMessage(RETURNVALUE_NOTPOSSIBLE);
			return nullptr;
		}

		return player->getItemFromDepotSearch(static_cast<uint16_t>(itemId), pos);
	} else if (pos.y == 0 && pos.z == 0) {
		const ItemType &it = Item::items[itemId];
		if (it.id == 0) {
			return nullptr;
		}

		int32_t subType;
		if (it.isFluidContainer()) {
			subType = index;
		} else {
			subType = -1;
		}

		return findItemOfType(player, it.id, true, subType);
	}

	// inventory
	auto slot = static_cast<Slots_t>(pos.y);
	return player->getInventoryItem(slot);
}

void Game::internalGetPosition(const std::shared_ptr<Item> &item, Position &pos, uint8_t &stackpos) {
	pos.x = 0;
	pos.y = 0;
	pos.z = 0;
	stackpos = 0;

	std::shared_ptr<Cylinder> topParent = item->getTopParent();
	if (topParent) {
		if (const auto &player = std::dynamic_pointer_cast<Player>(topParent)) {
			pos.x = 0xFFFF;

			const std::shared_ptr<Container> &container = std::dynamic_pointer_cast<Container>(item->getParent());
			if (container) {
				pos.y = static_cast<uint16_t>(0x40) | static_cast<uint16_t>(player->getContainerID(container));
				pos.z = container->getThingIndex(item);
				stackpos = pos.z;
			} else {
				pos.y = player->getThingIndex(item);
				stackpos = pos.y;
			}
		} else if (const std::shared_ptr<Tile> &tile = topParent->getTile()) {
			pos = tile->getPosition();
			stackpos = tile->getThingIndex(item);
		}
	}
}

std::shared_ptr<Creature> Game::getCreatureByID(uint32_t id) {
	if (id >= Player::getFirstID() && id <= Player::getLastID()) {
		return getPlayerByID(id);
	} else if (id <= Monster::monsterAutoID) {
		return getMonsterByID(id);
	} else if (id <= Npc::npcAutoID) {
		return getNpcByID(id);
	} else {
		g_logger().warn("Creature with id {} not exists");
	}
	return nullptr;
}

std::shared_ptr<Monster> Game::getMonsterByID(uint32_t id) {
	if (id == 0) {
		return nullptr;
	}

	auto it = monsters.find(id);
	if (it == monsters.end()) {
		return nullptr;
	}
	return it->second;
}

std::shared_ptr<Npc> Game::getNpcByID(uint32_t id) {
	if (id == 0) {
		return nullptr;
	}

	auto it = npcs.find(id);
	if (it == npcs.end()) {
		return nullptr;
	}
	return it->second;
}

std::shared_ptr<Player> Game::getPlayerByID(uint32_t id, bool allowOffline /* = false */) {
	auto playerMap = players.find(id);
	if (playerMap != players.end()) {
		return playerMap->second;
	}

	if (!allowOffline) {
		return nullptr;
	}
	std::shared_ptr<Player> tmpPlayer = std::make_shared<Player>(nullptr);
	if (!IOLoginData::loadPlayerById(tmpPlayer, id)) {
		return nullptr;
	}
	tmpPlayer->setOnline(false);
	return tmpPlayer;
}

std::shared_ptr<Creature> Game::getCreatureByName(const std::string &s) {
	if (s.empty()) {
		return nullptr;
	}

	const std::string &lowerCaseName = asLowerCaseString(s);

	auto m_it = mappedPlayerNames.find(lowerCaseName);
	if (m_it != mappedPlayerNames.end()) {
		return m_it->second.lock();
	}

	for (const auto &it : npcs) {
		if (lowerCaseName == asLowerCaseString(it.second->getName())) {
			return it.second;
		}
	}

	for (const auto &it : monsters) {
		if (lowerCaseName == asLowerCaseString(it.second->getName())) {
			return it.second;
		}
	}
	return nullptr;
}

std::shared_ptr<Npc> Game::getNpcByName(const std::string &s) {
	if (s.empty()) {
		return nullptr;
	}

	const char* npcName = s.c_str();
	for (const auto &it : npcs) {
		if (strcasecmp(npcName, it.second->getName().c_str()) == 0) {
			return it.second;
		}
	}
	return nullptr;
}

std::shared_ptr<Player> Game::getPlayerByName(const std::string &s, bool allowOffline /* = false */, bool isNewName /* = false */) {
	if (s.empty()) {
		return nullptr;
	}

	auto it = mappedPlayerNames.find(asLowerCaseString(s));
	if (it == mappedPlayerNames.end() || it->second.expired()) {
		if (!allowOffline) {
			return nullptr;
		}
		std::shared_ptr<Player> tmpPlayer = std::make_shared<Player>(nullptr);
		if (!IOLoginData::loadPlayerByName(tmpPlayer, s)) {
			if (!isNewName) {
				g_logger().error("Failed to load player {} from database", s);
			} else {
				g_logger().info("New name {} is available", s);
			}
			return nullptr;
		}
		tmpPlayer->setOnline(false);
		return tmpPlayer;
	}
	return it->second.lock();
}

std::shared_ptr<Player> Game::getPlayerByGUID(const uint32_t &guid, bool allowOffline /* = false */) {
	if (guid == 0) {
		return nullptr;
	}
	for (const auto &it : players) {
		if (guid == it.second->getGUID()) {
			return it.second;
		}
	}
	if (!allowOffline) {
		return nullptr;
	}
	std::shared_ptr<Player> tmpPlayer = std::make_shared<Player>(nullptr);
	if (!IOLoginData::loadPlayerById(tmpPlayer, guid)) {
		return nullptr;
	}
	tmpPlayer->setOnline(false);
	return tmpPlayer;
}

std::string Game::getPlayerNameByGUID(const uint32_t &guid) {
	if (guid == 0) {
		return "";
	}
	if (m_playerNameCache.contains(guid)) {
		return m_playerNameCache.at(guid);
	}
	const auto &player = getPlayerByGUID(guid, true);
	auto name = player ? player->getName() : "";
	if (!name.empty()) {
		m_playerNameCache[guid] = name;
	}
	return name;
}

ReturnValue Game::getPlayerByNameWildcard(const std::string &s, std::shared_ptr<Player> &player) {
	size_t strlen = s.length();
	if (strlen == 0 || strlen > 20) {
		return RETURNVALUE_PLAYERWITHTHISNAMEISNOTONLINE;
	}

	if (s.back() == '~') {
		const std::string &query = asLowerCaseString(s.substr(0, strlen - 1));
		std::string result;
		ReturnValue ret = wildcardTree->findOne(query, result);
		if (ret != RETURNVALUE_NOERROR) {
			return ret;
		}

		player = getPlayerByName(result);
	} else {
		player = getPlayerByName(s);
	}

	if (!player) {
		return RETURNVALUE_PLAYERWITHTHISNAMEISNOTONLINE;
	}

	return RETURNVALUE_NOERROR;
}

std::vector<std::shared_ptr<Player>> Game::getPlayersByAccount(const std::shared_ptr<Account> &acc, bool allowOffline /* = false */) {
	auto [accountPlayers, error] = acc->getAccountPlayers();
	if (error != AccountErrors_t::Ok) {
		return {};
	}
	std::vector<std::shared_ptr<Player>> ret;
	for (const auto &[name, _] : accountPlayers) {
		const auto &player = getPlayerByName(name, allowOffline);
		if (player) {
			ret.push_back(player);
		}
	}
	return ret;
}

bool Game::internalPlaceCreature(const std::shared_ptr<Creature> &creature, const Position &pos, bool extendedPos /*=false*/, bool forced /*= false*/, bool creatureCheck /*= false*/) {
	if (creature->getParent() != nullptr) {
		return false;
	}
	const auto &tile = map.getTile(pos);
	if (!tile) {
		return false;
	}
	auto toZones = tile->getZones();
	if (auto ret = beforeCreatureZoneChange(creature, {}, toZones); ret != RETURNVALUE_NOERROR) {
		return false;
	}

	if (!map.placeCreature(pos, creature, extendedPos, forced)) {
		return false;
	}

	creature->setID();
	creature->addList();
	creature->updateCalculatedStepSpeed();

	if (creatureCheck) {
		addCreatureCheck(creature);
		creature->onPlacedCreature();
	}
	afterCreatureZoneChange(creature, {}, toZones);
	return true;
}

bool Game::placeCreature(const std::shared_ptr<Creature> &creature, const Position &pos, bool extendedPos /*=false*/, bool forced /*= false*/) {
	metrics::method_latency measure(__METRICS_METHOD_NAME__);
	if (!internalPlaceCreature(creature, pos, extendedPos, forced)) {
		return false;
	}

	bool hasPlayerSpectators = false;
	for (const auto &spectator : Spectators().find<Creature>(creature->getPosition(), true)) {
		if (const auto &tmpPlayer = spectator->getPlayer()) {
			tmpPlayer->sendCreatureAppear(creature, creature->getPosition(), true);
			hasPlayerSpectators = true;
		}
		spectator->onCreatureAppear(creature, true);
	}

	if (hasPlayerSpectators) {
		addCreatureCheck(creature);
	}

	auto parent = creature->getParent();
	if (parent) {
		parent->postAddNotification(creature, nullptr, 0);
	}
	creature->onPlacedCreature();
	return true;
}

bool Game::removeCreature(const std::shared_ptr<Creature> &creature, bool isLogout /* = true*/) {
	metrics::method_latency measure(__METRICS_METHOD_NAME__);
	if (!creature || creature->isRemoved()) {
		return false;
	}

	std::shared_ptr<Tile> tile = creature->getTile();
	if (!tile) {
		g_logger().error("[{}] tile on position '{}' for creature '{}' not exist", __FUNCTION__, creature->getPosition().toString(), creature->getName());
	}
	auto fromZones = creature->getZones();

	if (tile) {
		std::vector<int32_t> oldStackPosVector;
		auto spectators = Spectators().find<Creature>(tile->getPosition(), true);
		auto playersSpectators = spectators.filter<Player>();

		for (const auto &spectator : playersSpectators) {
			if (const auto &player = spectator->getPlayer()) {
				oldStackPosVector.push_back(player->canSeeCreature(creature) ? tile->getStackposOfCreature(player, creature) : -1);
			}
		}

		tile->removeCreature(creature);

		const Position &tilePosition = tile->getPosition();

		// Send to client
		size_t i = 0;
		for (const auto &spectator : playersSpectators) {
			if (const auto &player = spectator->getPlayer()) {
				player->sendRemoveTileThing(tilePosition, oldStackPosVector[i++]);
			}
		}

		// event method
		for (const auto &spectator : spectators) {
			spectator->onRemoveCreature(creature, isLogout);
		}
	}

	if (creature->getMaster() && !creature->getMaster()->isRemoved()) {
		creature->setMaster(nullptr);
	}

	creature->getParent()->postRemoveNotification(creature, nullptr, 0);
	afterCreatureZoneChange(creature, fromZones, {});

	creature->removeList();
	creature->setRemoved();

	removeCreatureCheck(creature);

	for (const auto &summon : creature->getSummons()) {
		summon->setSkillLoss(false);
		removeCreature(summon);
	}

	if (creature->getPlayer() && isLogout) {
		auto it = teamFinderMap.find(creature->getPlayer()->getGUID());
		if (it != teamFinderMap.end()) {
			teamFinderMap.erase(it);
		}
	}

	return true;
}

<<<<<<< HEAD
=======
void Game::executeDeath(uint32_t creatureId) {
	metrics::method_latency measure(__METRICS_METHOD_NAME__);
	std::shared_ptr<Creature> creature = getCreatureByID(creatureId);
	if (creature && !creature->isRemoved()) {
		afterCreatureZoneChange(creature, creature->getZones(), {});
		creature->onDeath();
	}
}

>>>>>>> efbac6c8
void Game::playerTeleport(uint32_t playerId, const Position &newPosition) {
	metrics::method_latency measure(__METRICS_METHOD_NAME__);
	const auto &player = getPlayerByID(playerId);
	if (!player || !player->hasFlag(PlayerFlags_t::CanMapClickTeleport)) {
		return;
	}

	ReturnValue returnValue = g_game().internalTeleport(player, newPosition, false);
	if (returnValue != RETURNVALUE_NOERROR) {
		player->sendCancelMessage(returnValue);
	}
}

void Game::playerInspectItem(const std::shared_ptr<Player> &player, const Position &pos) {
	metrics::method_latency measure(__METRICS_METHOD_NAME__);
	const std::shared_ptr<Thing> &thing = internalGetThing(player, pos, 0, 0, STACKPOS_TOPDOWN_ITEM);
	if (!thing) {
		player->sendCancelMessage(RETURNVALUE_NOTPOSSIBLE);
		return;
	}

	const auto &item = thing->getItem();
	if (!item) {
		player->sendCancelMessage(RETURNVALUE_NOTPOSSIBLE);
		return;
	}

	player->sendItemInspection(item->getID(), static_cast<uint8_t>(item->getItemCount()), item, false);
}

void Game::playerInspectItem(const std::shared_ptr<Player> &player, uint16_t itemId, uint8_t itemCount, bool cyclopedia) {
	metrics::method_latency measure(__METRICS_METHOD_NAME__);
	player->sendItemInspection(itemId, itemCount, nullptr, cyclopedia);
}

FILELOADER_ERRORS Game::loadAppearanceProtobuf(const std::string &file) {
	using namespace Canary::protobuf::appearances;

	std::fstream fileStream(file, std::ios::in | std::ios::binary);
	if (!fileStream.is_open()) {
		g_logger().error("[Game::loadAppearanceProtobuf] - Failed to load {}, file cannot be oppened", file);
		fileStream.close();
		return ERROR_NOT_OPEN;
	}

	// Verify that the version of the library that we linked against is
	// compatible with the version of the headers we compiled against.
	GOOGLE_PROTOBUF_VERIFY_VERSION;
	m_appearancesPtr = std::make_unique<Appearances>();
	if (!m_appearancesPtr->ParseFromIstream(&fileStream)) {
		g_logger().error("[Game::loadAppearanceProtobuf] - Failed to parse binary file {}, file is invalid", file);
		fileStream.close();
		return ERROR_NOT_OPEN;
	}

	// Parsing all items into ItemType
	Item::items.loadFromProtobuf();

	// Only iterate other objects if necessary
	if (g_configManager().getBoolean(WARN_UNSAFE_SCRIPTS)) {
		// Registering distance effects
		for (uint32_t it = 0; it < m_appearancesPtr->effect_size(); it++) {
			registeredMagicEffects.push_back(static_cast<uint16_t>(m_appearancesPtr->effect(it).id()));
		}

		// Registering missile effects
		for (uint32_t it = 0; it < m_appearancesPtr->missile_size(); it++) {
			registeredDistanceEffects.push_back(static_cast<uint16_t>(m_appearancesPtr->missile(it).id()));
		}

		// Registering outfits
		for (uint32_t it = 0; it < m_appearancesPtr->outfit_size(); it++) {
			registeredLookTypes.push_back(static_cast<uint16_t>(m_appearancesPtr->outfit(it).id()));
		}
	}

	fileStream.close();

	// Disposing allocated objects.
	google::protobuf::ShutdownProtobufLibrary();

	return ERROR_NONE;
}

void Game::playerMoveThing(uint32_t playerId, const Position &fromPos, uint16_t itemId, uint8_t fromStackPos, const Position &toPos, uint8_t count) {
	metrics::method_latency measure(__METRICS_METHOD_NAME__);
	const auto &player = getPlayerByID(playerId);
	if (!player) {
		return;
	}

	// Prevent the player from being able to move the item within the imbuement window
	if (player->hasImbuingItem()) {
		return;
	}

	uint8_t fromIndex = 0;
	if (fromPos.x == 0xFFFF) {
		if (fromPos.y & 0x40) {
			fromIndex = fromPos.z;
		} else if ((fromPos.y == 0x20 || fromPos.y == 0x21) && !player->isDepotSearchOpenOnItem(itemId)) {
			// '0x20' -> From depot.
			// '0x21' -> From inbox.
			// Both only when the item is being moved from depot search window.
			player->sendCancelMessage(RETURNVALUE_NOTPOSSIBLE);
			return;
		} else {
			fromIndex = static_cast<uint8_t>(fromPos.y);
		}
	} else {
		fromIndex = fromStackPos;
	}

	const std::shared_ptr<Thing> &thing = internalGetThing(player, fromPos, fromIndex, itemId, STACKPOS_MOVE);
	if (!thing) {
		player->sendCancelMessage(RETURNVALUE_NOTPOSSIBLE);
		return;
	}

	if (const std::shared_ptr<Creature> &movingCreature = thing->getCreature()) {
		const std::shared_ptr<Tile> &tile = map.getTile(toPos);
		if (!tile) {
			player->sendCancelMessage(RETURNVALUE_NOTPOSSIBLE);
			return;
		}

		if (Position::areInRange<1, 1, 0>(movingCreature->getPosition(), player->getPosition())) {
			const auto &task = createPlayerTask(
				g_configManager().getNumber(PUSH_DELAY),
				[this, player, movingCreature, tile] {
					playerMoveCreatureByID(player->getID(), movingCreature->getID(), movingCreature->getPosition(), tile->getPosition());
				},
				__FUNCTION__
			);
			player->setNextActionPushTask(task);
		} else {
			playerMoveCreature(player, movingCreature, movingCreature->getPosition(), tile);
		}
	} else if (thing->getItem()) {
		std::shared_ptr<Cylinder> toCylinder = internalGetCylinder(player, toPos);
		if (!toCylinder) {
			player->sendCancelMessage(RETURNVALUE_NOTPOSSIBLE);
			return;
		}

		playerMoveItem(player, fromPos, itemId, fromStackPos, toPos, count, thing->getItem(), toCylinder);
	}
}

void Game::playerMoveCreatureByID(uint32_t playerId, uint32_t movingCreatureId, const Position &movingCreatureOrigPos, const Position &toPos) {
	const auto &player = getPlayerByID(playerId);
	if (!player) {
		return;
	}

	const auto &movingCreature = getCreatureByID(movingCreatureId);
	if (!movingCreature) {
		return;
	}

	std::shared_ptr<Tile> toTile = map.getTile(toPos);
	if (!toTile) {
		player->sendCancelMessage(RETURNVALUE_NOTPOSSIBLE);
		return;
	}

	playerMoveCreature(player, movingCreature, movingCreatureOrigPos, toTile);
}

void Game::playerMoveCreature(const std::shared_ptr<Player> &player, const std::shared_ptr<Creature> &movingCreature, const Position &movingCreatureOrigPos, const std::shared_ptr<Tile> &toTile) {
	metrics::method_latency measure(__METRICS_METHOD_NAME__);

	g_dispatcher().addWalkEvent([=, this] {
		if (!player->canDoAction()) {
			const auto &task = createPlayerTask(
				600,
				[this, player, movingCreature, toTile, movingCreatureOrigPos] {
					playerMoveCreatureByID(player->getID(), movingCreature->getID(), movingCreatureOrigPos, toTile->getPosition());
				},
				__FUNCTION__
			);

			player->setNextActionPushTask(task);
			return;
		}

		player->setNextActionTask(nullptr);

		if (!Position::areInRange<1, 1, 0>(movingCreatureOrigPos, player->getPosition())) {
			// need to walk to the creature first before moving it
			std::vector<Direction> listDir;
			if (player->getPathTo(movingCreatureOrigPos, listDir, 0, 1, true, true)) {
				g_dispatcher().addEvent([this, playerId = player->getID(), listDir] { playerAutoWalk(playerId, listDir); }, __FUNCTION__);
				const auto &task = createPlayerTask(
					600,
					[this, player, movingCreature, toTile, movingCreatureOrigPos] {
						playerMoveCreatureByID(player->getID(), movingCreature->getID(), movingCreatureOrigPos, toTile->getPosition());
					},
					__FUNCTION__
				);
				player->pushEvent(true);
				player->setNextActionPushTask(task);
			} else {
				player->sendCancelMessage(RETURNVALUE_THEREISNOWAY);
			}
			return;
		}

		player->pushEvent(false);
		std::shared_ptr<Monster> monster = movingCreature->getMonster();
		bool isFamiliar = false;
		if (monster) {
			isFamiliar = monster->isFamiliar();
		}

		if (!isFamiliar && ((!movingCreature->isPushable() && !player->hasFlag(PlayerFlags_t::CanPushAllCreatures)) || (movingCreature->isInGhostMode() && !player->isAccessPlayer()))) {
			player->sendCancelMessage(RETURNVALUE_NOTMOVABLE);
			return;
		}

		// check throw distance
		const Position &movingCreaturePos = movingCreature->getPosition();
		const Position &toPos = toTile->getPosition();
		if ((Position::getDistanceX(movingCreaturePos, toPos) > movingCreature->getThrowRange()) || (Position::getDistanceY(movingCreaturePos, toPos) > movingCreature->getThrowRange()) || (Position::getDistanceZ(movingCreaturePos, toPos) * 4 > movingCreature->getThrowRange())) {
			player->sendCancelMessage(RETURNVALUE_DESTINATIONOUTOFREACH);
			return;
		}

		if (player != movingCreature) {
			if (toTile->hasFlag(TILESTATE_BLOCKPATH)) {
				player->sendCancelMessage(RETURNVALUE_NOTENOUGHROOM);
				return;
			} else if ((movingCreature->getZoneType() == ZONE_PROTECTION && !toTile->hasFlag(TILESTATE_PROTECTIONZONE)) || (movingCreature->getZoneType() == ZONE_NOPVP && !toTile->hasFlag(TILESTATE_NOPVPZONE))) {
				player->sendCancelMessage(RETURNVALUE_NOTPOSSIBLE);
				return;
			} else {
				if (CreatureVector* tileCreatures = toTile->getCreatures()) {
					for (auto &tileCreature : *tileCreatures) {
						if (!tileCreature->isInGhostMode()) {
							player->sendCancelMessage(RETURNVALUE_NOTENOUGHROOM);
							return;
						}
					}
				}

				auto movingNpc = movingCreature->getNpc();
				if (movingNpc && movingNpc->canInteract(toPos)) {
					player->sendCancelMessage(RETURNVALUE_NOTENOUGHROOM);
					return;
				}
			}

			movingCreature->setLastPosition(movingCreature->getPosition());
		}

		if (!g_events().eventPlayerOnMoveCreature(player, movingCreature, movingCreaturePos, toPos)) {
			return;
		}

		if (!g_callbacks().checkCallback(EventCallback_t::playerOnMoveCreature, &EventCallback::playerOnMoveCreature, player, movingCreature, movingCreaturePos, toPos)) {
			return;
		}

		ReturnValue ret = internalMoveCreature(movingCreature, toTile);
		if (ret != RETURNVALUE_NOERROR) {
			player->sendCancelMessage(ret);
		}
		player->setLastPosition(player->getPosition());
	});
}

ReturnValue Game::internalMoveCreature(const std::shared_ptr<Creature> &creature, Direction direction, uint32_t flags /*= 0*/) {
	if (!creature) {
		return RETURNVALUE_NOTPOSSIBLE;
	}

	if (creature->getBaseSpeed() == 0) {
		return RETURNVALUE_NOTMOVABLE;
	}

	creature->setLastPosition(creature->getPosition());
	const Position &currentPos = creature->getPosition();
	Position destPos = getNextPosition(direction, currentPos);
	const auto &player = creature->getPlayer();

	bool diagonalMovement = (direction & DIRECTION_DIAGONAL_MASK) != 0;
	if (player && !diagonalMovement) {
		// try go up
		auto tile = creature->getTile();
		if (currentPos.z != 8 && tile && tile->hasHeight(3)) {
			std::shared_ptr<Tile> tmpTile = map.getTile(currentPos.x, currentPos.y, currentPos.getZ() - 1);
			if (tmpTile == nullptr || (tmpTile->getGround() == nullptr && !tmpTile->hasFlag(TILESTATE_BLOCKSOLID))) {
				tmpTile = map.getTile(destPos.x, destPos.y, destPos.getZ() - 1);
				if (tmpTile && tmpTile->getGround() && !tmpTile->hasFlag(TILESTATE_BLOCKSOLID)) {
					flags |= FLAG_IGNOREBLOCKITEM | FLAG_IGNOREBLOCKCREATURE;

					if (!tmpTile->hasFlag(TILESTATE_FLOORCHANGE)) {
						player->setDirection(direction);
						destPos.z--;
					}
				}
			}
		}

		// try go down
		if (currentPos.z != 7 && currentPos.z == destPos.z) {
			std::shared_ptr<Tile> tmpTile = map.getTile(destPos.x, destPos.y, destPos.z);
			if (tmpTile == nullptr || (tmpTile->getGround() == nullptr && !tmpTile->hasFlag(TILESTATE_BLOCKSOLID))) {
				tmpTile = map.getTile(destPos.x, destPos.y, destPos.z + 1);
				if (tmpTile && tmpTile->hasHeight(3)) {
					flags |= FLAG_IGNOREBLOCKITEM | FLAG_IGNOREBLOCKCREATURE;
					player->setDirection(direction);
					destPos.z++;
				}
			}
		}
	}

	std::shared_ptr<Tile> toTile = map.getTile(destPos);
	if (!toTile) {
		return RETURNVALUE_NOTPOSSIBLE;
	}
	return internalMoveCreature(creature, toTile, flags);
}

ReturnValue Game::internalMoveCreature(const std::shared_ptr<Creature> &creature, const std::shared_ptr<Tile> &toTile, uint32_t flags /*= 0*/) {
	metrics::method_latency measure(__METRICS_METHOD_NAME__);
	if (creature->hasCondition(CONDITION_ROOTED)) {
		return RETURNVALUE_NOTPOSSIBLE;
	}

	// check if we can move the creature to the destination
	ReturnValue ret = toTile->queryAdd(0, creature, 1, flags);
	if (ret != RETURNVALUE_NOERROR) {
		return ret;
	}

	if (creature->hasCondition(CONDITION_FEARED)) {
		std::shared_ptr<MagicField> field = toTile->getFieldItem();
		if (field && !field->isBlocking() && field->getDamage() != 0) {
			return RETURNVALUE_NOTPOSSIBLE;
		}
	}

	map.moveCreature(creature, toTile);
	if (creature->getParent() != toTile) {
		return RETURNVALUE_NOERROR;
	}

	int32_t index = 0;
	std::shared_ptr<Item> toItem = nullptr;
	std::shared_ptr<Tile> subCylinder = nullptr;
	std::shared_ptr<Tile> toCylinder = toTile;
	std::shared_ptr<Tile> fromCylinder = nullptr;
	uint32_t n = 0;

	while ((subCylinder = toCylinder->queryDestination(index, creature, toItem, flags)->getTile()) != toCylinder) {
		if (subCylinder == nullptr) {
			break;
		}

		map.moveCreature(creature, subCylinder);

		if (creature->getParent() != subCylinder) {
			// could happen if a script move the creature
			fromCylinder = nullptr;
			break;
		}

		fromCylinder = toCylinder;
		toCylinder = subCylinder;
		flags = 0;

		// to prevent infinite loop
		if (++n >= MAP_MAX_LAYERS) {
			break;
		}
	}

	if (fromCylinder) {
		const Position &fromPosition = fromCylinder->getPosition();
		const Position &toPosition = toCylinder->getPosition();
		if (fromPosition.z != toPosition.z && (fromPosition.x != toPosition.x || fromPosition.y != toPosition.y)) {
			Direction dir = getDirectionTo(fromPosition, toPosition);
			if ((dir & DIRECTION_DIAGONAL_MASK) == 0) {
				internalCreatureTurn(creature, dir);
			}
		}
	}

	return RETURNVALUE_NOERROR;
}

void Game::playerMoveItemByPlayerID(uint32_t playerId, const Position &fromPos, uint16_t itemId, uint8_t fromStackPos, const Position &toPos, uint8_t count) {
	const auto &player = getPlayerByID(playerId);
	if (!player) {
		return;
	}
	playerMoveItem(player, fromPos, itemId, fromStackPos, toPos, count, nullptr, nullptr);
}

void Game::playerMoveItem(const std::shared_ptr<Player> &player, const Position &fromPos, uint16_t itemId, uint8_t fromStackPos, const Position &toPos, uint8_t count, std::shared_ptr<Item> item, std::shared_ptr<Cylinder> toCylinder) {
	if (!player->canDoAction()) {
		const uint32_t delay = player->getNextActionTime();
		const auto &task = createPlayerTask(
			delay,
			[this, playerId = player->getID(), fromPos, itemId, fromStackPos, toPos, count] {
				playerMoveItemByPlayerID(playerId, fromPos, itemId, fromStackPos, toPos, count);
			},
			__FUNCTION__
		);
		player->setNextActionTask(task);
		return;
	}

	player->setNextActionTask(nullptr);

	if (item == nullptr) {
		uint8_t fromIndex = 0;
		if (fromPos.x == 0xFFFF) {
			if (fromPos.y & 0x40) {
				fromIndex = fromPos.z;
			} else if ((fromPos.y == 0x20 || fromPos.y == 0x21) && !player->isDepotSearchOpenOnItem(itemId)) {
				// '0x20' -> From depot.
				// '0x21' -> From inbox.
				// Both only when the item is being moved from depot search window.
				player->sendCancelMessage(RETURNVALUE_NOTPOSSIBLE);
				return;
			} else {
				fromIndex = static_cast<uint8_t>(fromPos.y);
			}
		} else {
			fromIndex = fromStackPos;
		}

		const auto &thing = internalGetThing(player, fromPos, fromIndex, itemId, STACKPOS_MOVE);
		if (!thing || !thing->getItem()) {
			player->sendCancelMessage(RETURNVALUE_NOTPOSSIBLE);
			return;
		}

		item = thing->getItem();
	}

	if (item->getID() != itemId) {
		player->sendCancelMessage(RETURNVALUE_NOTPOSSIBLE);
		return;
	}

	std::shared_ptr<Cylinder> fromCylinder = nullptr;
	if (fromPos.x == 0xFFFF && (fromPos.y == 0x20 || fromPos.y == 0x21)) {
		// '0x20' -> From depot.
		// '0x21' -> From inbox.
		// Both only when the item is being moved from depot search window.
		if (!player->isDepotSearchOpenOnItem(itemId)) {
			player->sendCancelMessage(RETURNVALUE_NOTPOSSIBLE);
			return;
		}

		fromCylinder = item->getParent();
	} else {
		fromCylinder = internalGetCylinder(player, fromPos);
	}

	if (fromCylinder == nullptr) {
		player->sendCancelMessage(RETURNVALUE_NOTPOSSIBLE);
		return;
	}

	if (toCylinder == nullptr) {
		toCylinder = internalGetCylinder(player, toPos);
		if (toCylinder == nullptr) {
			player->sendCancelMessage(RETURNVALUE_NOTPOSSIBLE);
			return;
		}
	}

	// check if we can move this item
	if (auto ret = checkMoveItemToCylinder(player, fromCylinder, toCylinder, item, toPos); ret != RETURNVALUE_NOERROR) {
		player->sendCancelMessage(ret);
		return;
	}

	const auto &playerPos = player->getPosition();
	const auto &cylinderTile = fromCylinder->getTile();
	const auto &mapFromPos = cylinderTile ? cylinderTile->getPosition() : item->getPosition();
	if (playerPos.z != mapFromPos.z) {
		player->sendCancelMessage(playerPos.z > mapFromPos.z ? RETURNVALUE_FIRSTGOUPSTAIRS : RETURNVALUE_FIRSTGODOWNSTAIRS);
		return;
	}

	if (!Position::areInRange<1, 1>(playerPos, mapFromPos)) {
		// need to walk to the item first before using it
		std::vector<Direction> listDir;
		if (player->getPathTo(item->getPosition(), listDir, 0, 1, true, true)) {
			g_dispatcher().addEvent([this, playerId = player->getID(), listDir] { playerAutoWalk(playerId, listDir); }, __FUNCTION__);
			const auto &task = createPlayerTask(
				400,
				[this, playerId = player->getID(), fromPos, itemId, fromStackPos, toPos, count] {
					playerMoveItemByPlayerID(playerId, fromPos, itemId, fromStackPos, toPos, count);
				},
				__FUNCTION__
			);
			player->setNextWalkActionTask(task);
		} else {
			player->sendCancelMessage(RETURNVALUE_THEREISNOWAY);
		}
		return;
	}

	const auto toCylinderTile = toCylinder->getTile();
	const auto &mapToPos = toCylinderTile->getPosition();

	// hangable item specific code
	if (item->isHangable() && toCylinderTile->hasFlag(TILESTATE_SUPPORTS_HANGABLE)) {
		// destination supports hangable objects so need to move there first
		bool vertical = toCylinderTile->hasProperty(CONST_PROP_ISVERTICAL);
		if (vertical) {
			if (playerPos.x + 1 == mapToPos.x) {
				player->sendCancelMessage(RETURNVALUE_NOTPOSSIBLE);
				return;
			}
		} else { // horizontal
			if (playerPos.y + 1 == mapToPos.y) {
				player->sendCancelMessage(RETURNVALUE_NOTPOSSIBLE);
				return;
			}
		}

		if (!Position::areInRange<1, 1, 0>(playerPos, mapToPos)) {
			auto walkPos = mapToPos;
			if (vertical) {
				walkPos.x++;
			} else {
				walkPos.y++;
			}

			auto itemPos = fromPos;
			uint8_t itemStackPos = fromStackPos;

			if (fromPos.x != 0xFFFF && Position::areInRange<1, 1>(mapFromPos, playerPos)
			    && !Position::areInRange<1, 1, 0>(mapFromPos, walkPos)) {
				// need to pickup the item first
				std::shared_ptr<Item> moveItem = nullptr;

				const auto ret = internalMoveItem(fromCylinder, player, INDEX_WHEREEVER, item, count, &moveItem);
				if (ret != RETURNVALUE_NOERROR) {
					player->sendCancelMessage(ret);
					return;
				}

				// changing the position since its now in the inventory of the player
				internalGetPosition(moveItem, itemPos, itemStackPos);
			}

			std::vector<Direction> listDir;
			if (player->getPathTo(walkPos, listDir, 0, 0, true, true)) {
				g_dispatcher().addEvent([this, playerId = player->getID(), listDir] { playerAutoWalk(playerId, listDir); }, __FUNCTION__);
				const auto &task = createPlayerTask(
					400,
					[this, playerId = player->getID(), itemPos, itemId, itemStackPos, toPos, count] {
						playerMoveItemByPlayerID(playerId, itemPos, itemId, itemStackPos, toPos, count);
					},
					__FUNCTION__
				);
				player->setNextWalkActionTask(task);
			} else {
				player->sendCancelMessage(RETURNVALUE_THEREISNOWAY);
			}
			return;
		}
	}

	const auto throwRange = item->getThrowRange();
	if ((Position::getDistanceX(playerPos, mapToPos) > throwRange) || (Position::getDistanceY(playerPos, mapToPos) > throwRange) || (Position::getDistanceZ(mapFromPos, mapToPos) * 4 > throwRange)) {
		player->sendCancelMessage(RETURNVALUE_DESTINATIONOUTOFREACH);
		return;
	}

	if (!canThrowObjectTo(mapFromPos, mapToPos)) {
		player->sendCancelMessage(RETURNVALUE_CANNOTTHROW);
		return;
	}

	if (!g_callbacks().checkCallback(EventCallback_t::playerOnMoveItem, &EventCallback::playerOnMoveItem, player, item, count, fromPos, toPos, fromCylinder, toCylinder)) {
		return;
	}

	if (!g_events().eventPlayerOnMoveItem(player, item, count, fromPos, toPos, fromCylinder, toCylinder)) {
		return;
	}

	uint8_t toIndex = 0;
	if (toPos.x == 0xFFFF) {
		if (toPos.y & 0x40) {
			toIndex = toPos.z;
		} else {
			toIndex = static_cast<uint8_t>(toPos.y);
		}
	}

	if (item->isWrapable() || item->isStoreItem() || (item->hasOwner() && !item->isOwner(player))) {
		const auto toHouseTile = map.getTile(mapToPos)->dynamic_self_cast<HouseTile>();
		const auto fromHouseTile = map.getTile(mapFromPos)->dynamic_self_cast<HouseTile>();
		if (fromHouseTile && (!toHouseTile || toHouseTile->getHouse()->getId() != fromHouseTile->getHouse()->getId())) {
			player->sendCancelMessage("You cannot move this item out of this house.");
			return;
		}
	}

	if (isTryingToStow(toPos, toCylinder)) {
		player->stowItem(item, count, false);
		return;
	}
	if (!item->isPushable() || item->hasAttribute(ItemAttribute_t::UNIQUEID)) {
		player->sendCancelMessage(RETURNVALUE_NOTMOVABLE);
		return;
	}

	const auto ret = internalMoveItem(fromCylinder, toCylinder, toIndex, item, count, nullptr, 0, player);
	if (ret != RETURNVALUE_NOERROR) {
		player->sendCancelMessage(ret);
	} else if (toCylinder->getContainer() && fromCylinder->getContainer() && fromCylinder->getContainer()->countsToLootAnalyzerBalance() && toCylinder->getContainer()->getTopParent() == player) {
		player->sendLootStats(item, count);
	}

	player->cancelPush();

	item->checkDecayMapItemOnMove();

	g_events().eventPlayerOnItemMoved(player, item, count, fromPos, toPos, fromCylinder, toCylinder);
	g_callbacks().executeCallback(EventCallback_t::playerOnItemMoved, &EventCallback::playerOnItemMoved, player, item, count, fromPos, toPos, fromCylinder, toCylinder);
}

bool Game::isTryingToStow(const Position &toPos, const std::shared_ptr<Cylinder> &toCylinder) const {
	return toCylinder->getContainer() && toCylinder->getItem()->getID() == ITEM_LOCKER && toPos.getZ() == ITEM_SUPPLY_STASH_INDEX;
}

ReturnValue Game::checkMoveItemToCylinder(const std::shared_ptr<Player> &player, const std::shared_ptr<Cylinder> &fromCylinder, const std::shared_ptr<Cylinder> &toCylinder, const std::shared_ptr<Item> &item, Position toPos) {
	if (!player || !toCylinder || !item) {
		return RETURNVALUE_NOTPOSSIBLE;
	}

	if (std::shared_ptr<Container> toCylinderContainer = toCylinder->getContainer()) {
		auto containerID = toCylinderContainer->getID();

		// check the store inbox index if gold pouch forces it as containerID
		if (containerID == ITEM_STORE_INBOX) {
			auto cylinderItem = toCylinderContainer->getItemByIndex(toPos.getZ());
			if (cylinderItem && cylinderItem->getID() == ITEM_GOLD_POUCH) {
				containerID = ITEM_GOLD_POUCH;
			}
		}

		const auto containerToStow = isTryingToStow(toPos, toCylinder);

		if (containerID == ITEM_GOLD_POUCH && !containerToStow) {
			if (g_configManager().getBoolean(TOGGLE_GOLD_POUCH_QUICKLOOT_ONLY)) {
				return RETURNVALUE_CONTAINERNOTENOUGHROOM;
			}

			bool allowAnything = g_configManager().getBoolean(TOGGLE_GOLD_POUCH_ALLOW_ANYTHING);

			if (!allowAnything && item->getID() != ITEM_GOLD_COIN && item->getID() != ITEM_PLATINUM_COIN && item->getID() != ITEM_CRYSTAL_COIN) {
				return RETURNVALUE_ITEMCANNOTBEMOVEDPOUCH;
			}

			// prevent move up from ponch to store inbox.
			if (!item->canBeMovedToStore() && fromCylinder->getContainer() && fromCylinder->getContainer()->getID() == ITEM_GOLD_POUCH) {
				return RETURNVALUE_NOTBOUGHTINSTORE;
			}

			return RETURNVALUE_NOERROR;
		}

		std::shared_ptr<Container> topParentContainer = toCylinderContainer->getRootContainer();
		const auto parentContainer = topParentContainer->getParent() ? topParentContainer->getParent()->getContainer() : nullptr;
		auto isStoreInbox = parentContainer && parentContainer->isStoreInbox();
		if (!item->canBeMovedToStore() && (containerID == ITEM_STORE_INBOX || isStoreInbox)) {
			return RETURNVALUE_NOTBOUGHTINSTORE;
		}

		if (item->isStoreItem() && !containerToStow) {
			bool isValidMoveItem = false;
			auto fromHouseTile = fromCylinder->getTile();
			auto house = fromHouseTile ? fromHouseTile->getHouse() : nullptr;
			if (house && house->getHouseAccessLevel(player) < HOUSE_OWNER) {
				return RETURNVALUE_NOTPOSSIBLE;
			}

			if (containerID == ITEM_STORE_INBOX || containerID == ITEM_DEPOT || toCylinderContainer->isDepotChest()) {
				isValidMoveItem = true;
			}

			if (parentContainer && (parentContainer->isDepotChest() || isStoreInbox)) {
				isValidMoveItem = true;
			}

			if (item->getID() == ITEM_GOLD_POUCH) {
				isValidMoveItem = true;
			}

			if (!isValidMoveItem) {
				return RETURNVALUE_ITEMCANNOTBEMOVEDTHERE;
			}

			if (item->hasOwner() && !item->isOwner(player)) {
				return RETURNVALUE_ITEMISNOTYOURS;
			}
		}

		if (item->getContainer() && !item->isStoreItem()) {
			for (const std::shared_ptr<Item> &containerItem : item->getContainer()->getItems(true)) {
				if (containerItem->isStoreItem() && !containerToStow && ((containerID != ITEM_GOLD_POUCH && containerID != ITEM_DEPOT && containerID != ITEM_STORE_INBOX) || (topParentContainer->getParent() && topParentContainer->getParent()->getContainer() && (!topParentContainer->getParent()->getContainer()->isDepotChest() || topParentContainer->getParent()->getContainer()->getID() != ITEM_STORE_INBOX)))) {
					return RETURNVALUE_NOTPOSSIBLE;
				}
			}
		}
	} else if (toCylinder->getTile()) {
		const auto toHouseTile = toCylinder->getTile();
		auto house = toHouseTile ? toHouseTile->getHouse() : nullptr;
		if (fromCylinder->getContainer()) {
			if (item->isStoreItem()) {
				if (house && house->getHouseAccessLevel(player) < HOUSE_OWNER) {
					return RETURNVALUE_NOTPOSSIBLE;
				}
			}
			if (item->getContainer() && !item->isStoreItem()) {
				for (const std::shared_ptr<Item> &containerItem : item->getContainer()->getItems(true)) {
					if (containerItem->isStoreItem()) {
						return RETURNVALUE_NOTPOSSIBLE;
					}
				}
			}

			if (item->isStoreItem() && !house) {
				return RETURNVALUE_ITEMCANNOTBEMOVEDTHERE;
			}
		}
	}

	return RETURNVALUE_NOERROR;
}

ReturnValue Game::internalMoveItem(std::shared_ptr<Cylinder> fromCylinder, std::shared_ptr<Cylinder> toCylinder, int32_t index, const std::shared_ptr<Item> &item, uint32_t count, std::shared_ptr<Item>* movedItem, uint32_t flags /*= 0*/, const std::shared_ptr<Creature> &actor /*=nullptr*/, const std::shared_ptr<Item> &tradeItem /* = nullptr*/, bool checkTile /* = true*/) {
	metrics::method_latency measure(__METRICS_METHOD_NAME__);
	if (fromCylinder == nullptr) {
		g_logger().error("[{}] fromCylinder is nullptr", __FUNCTION__);
		return RETURNVALUE_NOTPOSSIBLE;
	}
	if (toCylinder == nullptr) {
		g_logger().error("[{}] toCylinder is nullptr", __FUNCTION__);
		return RETURNVALUE_NOTPOSSIBLE;
	}

	if (checkTile) {
		if (const std::shared_ptr<Tile> &fromTile = fromCylinder->getTile()) {
			if (fromTile && browseFields.contains(fromTile) && browseFields[fromTile].lock() == fromCylinder) {
				fromCylinder = fromTile;
			}
		}
	}

	std::shared_ptr<Item> toItem = nullptr;

	std::shared_ptr<Cylinder> subCylinder = nullptr;
	int floorN = 0;

	while ((subCylinder = toCylinder->queryDestination(index, item, toItem, flags)) != toCylinder) {
		if (subCylinder == nullptr) {
			break;
		}

		toCylinder = subCylinder;
		flags = 0;

		// to prevent infinite loop
		if (++floorN >= MAP_MAX_LAYERS) {
			break;
		}
	}

	// destination is the same as the source?
	if (item == toItem) {
		return RETURNVALUE_NOERROR; // silently ignore move
	}

	// 'Move up' stackable items fix
	//  Cip's client never sends the count of stackables when using "Move up" menu option
	if (item->isStackable() && count == 255 && fromCylinder->getParent() == toCylinder) {
		count = item->getItemCount();
	}

	// check if we can remove this item (using count of 1 since we don't know how
	// much we can move yet)
	ReturnValue ret = fromCylinder->queryRemove(item, 1, flags, actor);
	if (ret != RETURNVALUE_NOERROR) {
		return ret;
	}

	// check if we can add this item
	ret = toCylinder->queryAdd(index, item, count, flags, actor);
	if (ret == RETURNVALUE_NEEDEXCHANGE) {
		// check if we can add it to source cylinder
		ret = fromCylinder->queryAdd(fromCylinder->getThingIndex(item), toItem, toItem->getItemCount(), 0);
		if (ret == RETURNVALUE_NOERROR) {
			// check how much we can move
			uint32_t maxExchangeQueryCount = 0;
			ReturnValue retExchangeMaxCount = fromCylinder->queryMaxCount(INDEX_WHEREEVER, toItem, toItem->getItemCount(), maxExchangeQueryCount, 0);

			if (retExchangeMaxCount != RETURNVALUE_NOERROR && maxExchangeQueryCount == 0) {
				return retExchangeMaxCount;
			}

			if (toCylinder->queryRemove(toItem, toItem->getItemCount(), flags, actor) == RETURNVALUE_NOERROR) {
				int32_t oldToItemIndex = toCylinder->getThingIndex(toItem);
				toCylinder->removeThing(toItem, toItem->getItemCount());
				fromCylinder->addThing(toItem);

				if (oldToItemIndex != -1) {
					toCylinder->postRemoveNotification(toItem, fromCylinder, oldToItemIndex);
				}

				int32_t newToItemIndex = fromCylinder->getThingIndex(toItem);
				if (newToItemIndex != -1) {
					fromCylinder->postAddNotification(toItem, toCylinder, newToItemIndex);
				}

				ret = toCylinder->queryAdd(index, item, count, flags);
				toItem = nullptr;
			}
		}
	}

	if (ret != RETURNVALUE_NOERROR) {
		return ret;
	}

	// check how much we can move
	uint32_t maxQueryCount = 0;
	ReturnValue retMaxCount = toCylinder->queryMaxCount(index, item, count, maxQueryCount, flags);
	if (retMaxCount != RETURNVALUE_NOERROR && maxQueryCount == 0) {
		return retMaxCount;
	}

	uint32_t m;
	if (item->isStackable()) {
		m = std::min<uint32_t>(count, maxQueryCount);
	} else {
		m = maxQueryCount;
	}

	std::shared_ptr<Item> moveItem = item;
	// check if we can remove this item
	ret = fromCylinder->queryRemove(item, m, flags, actor);
	if (ret != RETURNVALUE_NOERROR) {
		return ret;
	}

	if (tradeItem) {
		if (toCylinder->getItem() == tradeItem) {
			return RETURNVALUE_NOTENOUGHROOM;
		}

		std::shared_ptr<Cylinder> tmpCylinder = toCylinder->getParent();
		while (tmpCylinder) {
			if (tmpCylinder->getItem() == tradeItem) {
				return RETURNVALUE_NOTENOUGHROOM;
			}

			tmpCylinder = tmpCylinder->getParent();
		}
	}

	// remove the item
	int32_t itemIndex = fromCylinder->getThingIndex(item);
	std::shared_ptr<Item> updateItem = nullptr;
	fromCylinder->removeThing(item, m);

	// update item(s)
	if (item->isStackable()) {
		uint32_t n;

		if (toItem && item->equals(toItem)) {
			n = std::min<uint32_t>(toItem->getStackSize() - toItem->getItemCount(), m);
			toCylinder->updateThing(toItem, toItem->getID(), toItem->getItemCount() + n);
			updateItem = toItem;
		} else {
			n = 0;
		}

		int32_t newCount = m - n;
		if (newCount > 0) {
			moveItem = item->clone();
			moveItem->setItemCount(newCount);
		} else {
			moveItem = nullptr;
		}

		if (item->isRemoved()) {
			item->stopDecaying();
		}
	}

	// add item
	if (moveItem /*m - n > 0*/) {
		toCylinder->addThing(index, moveItem);
	}

	if (itemIndex != -1) {
		fromCylinder->postRemoveNotification(item, toCylinder, itemIndex);
	}

	if (moveItem) {
		int32_t moveItemIndex = toCylinder->getThingIndex(moveItem);
		if (moveItemIndex != -1) {
			toCylinder->postAddNotification(moveItem, fromCylinder, moveItemIndex);
		}
		moveItem->startDecaying();
	}

	if (updateItem) {
		int32_t updateItemIndex = toCylinder->getThingIndex(updateItem);
		if (updateItemIndex != -1) {
			toCylinder->postAddNotification(updateItem, fromCylinder, updateItemIndex);
		}
		updateItem->startDecaying();
	}

	if (movedItem) {
		if (moveItem) {
			*movedItem = moveItem;
		} else {
			*movedItem = item;
		}
	}

	std::shared_ptr<Item> quiver = toCylinder->getItem();
	if (quiver && quiver->isQuiver()
	    && quiver->getHoldingPlayer()
	    && quiver->getHoldingPlayer()->getThing(CONST_SLOT_RIGHT) == quiver) {
		quiver->getHoldingPlayer()->sendInventoryItem(CONST_SLOT_RIGHT, quiver);
	} else {
		quiver = fromCylinder->getItem();
		if (quiver && quiver->isQuiver()
		    && quiver->getHoldingPlayer()
		    && quiver->getHoldingPlayer()->getThing(CONST_SLOT_RIGHT) == quiver) {
			quiver->getHoldingPlayer()->sendInventoryItem(CONST_SLOT_RIGHT, quiver);
		}
	}

	if (SoundEffect_t soundEffect = item->getMovementSound(toCylinder);
	    toCylinder && soundEffect != SoundEffect_t::SILENCE) {
		if (toCylinder->getContainer() && actor && actor->getPlayer() && (toCylinder->getContainer()->isInsideDepot(true) || toCylinder->getContainer()->getHoldingPlayer())) {
			actor->getPlayer()->sendSingleSoundEffect(toCylinder->getPosition(), soundEffect, SourceEffect_t::OWN);
		} else {
			sendSingleSoundEffect(toCylinder->getPosition(), soundEffect, actor);
		}
	}

	// we could not move all, inform the player
	if (item->isStackable() && maxQueryCount < count) {
		return retMaxCount;
	}

	auto fromContainer = fromCylinder ? fromCylinder->getContainer() : nullptr;
	auto toContainer = toCylinder ? toCylinder->getContainer() : nullptr;
	auto player = actor ? actor->getPlayer() : nullptr;
	if (player) {
		// Update containers
		player->onSendContainer(toContainer);
		player->onSendContainer(fromContainer);
	}

	// Actor related actions
	if (fromCylinder && actor && toCylinder) {
		if (!fromContainer || !toContainer || !player) {
			return ret;
		}

		if (const auto &playerActor = actor->getPlayer()) {
			// Refresh depot search window if necessary
			if (playerActor->isDepotSearchOpenOnItem(item->getID()) && ((fromCylinder->getItem() && fromCylinder->getItem()->isInsideDepot(true)) || (toCylinder->getItem() && toCylinder->getItem()->isInsideDepot(true)))) {
				playerActor->requestDepotSearchItem(item->getID(), item->getTier());
			}

			const ItemType &it = Item::items[fromCylinder->getItem()->getID()];
			if (it.id <= 0) {
				return ret;
			}

			// Looting analyser
			if (it.isCorpse && toContainer->getTopParent() == playerActor && item->getIsLootTrackeable()) {
				playerActor->sendLootStats(item, static_cast<uint8_t>(item->getItemCount()));
			}
		}
	}

	return ret;
}

ReturnValue Game::internalAddItem(std::shared_ptr<Cylinder> toCylinder, const std::shared_ptr<Item> &item, int32_t index /*= INDEX_WHEREEVER*/, uint32_t flags /* = 0*/, bool test /* = false*/) {
	uint32_t remainderCount = 0;
	return internalAddItem(std::move(toCylinder), item, index, flags, test, remainderCount);
}

ReturnValue Game::internalAddItem(std::shared_ptr<Cylinder> toCylinder, const std::shared_ptr<Item> &item, int32_t index, uint32_t flags, bool test, uint32_t &remainderCount) {
	metrics::method_latency measure(__METRICS_METHOD_NAME__);
	if (toCylinder == nullptr) {
		g_logger().error("[{}] fromCylinder is nullptr", __FUNCTION__);
		return RETURNVALUE_NOTPOSSIBLE;
	}
	if (item == nullptr) {
		g_logger().error("[{}] item is nullptr", __FUNCTION__);
		return RETURNVALUE_NOTPOSSIBLE;
	}

	auto addedItem = toCylinder->getItem();

	std::shared_ptr<Cylinder> destCylinder = toCylinder;
	std::shared_ptr<Item> toItem = nullptr;
	toCylinder = toCylinder->queryDestination(index, item, toItem, flags);

	// check if we can add this item
	ReturnValue ret = toCylinder->queryAdd(index, item, item->getItemCount(), flags);
	if (ret != RETURNVALUE_NOERROR) {
		return ret;
	}

	/*
	Check if we can move add the whole amount, we do this by checking against the original cylinder,
	since the queryDestination can return a cylinder that might only hold a part of the full amount.
	*/
	uint32_t maxQueryCount = 0;
	ret = destCylinder->queryMaxCount(INDEX_WHEREEVER, item, item->getItemCount(), maxQueryCount, flags);

	if (ret != RETURNVALUE_NOERROR && addedItem && addedItem->getID() != ITEM_REWARD_CONTAINER) {
		return ret;
	}

	if (test) {
		return RETURNVALUE_NOERROR;
	}

	if (item->isStackable() && item->equals(toItem)) {
		uint32_t m = std::min<uint32_t>(item->getItemCount(), maxQueryCount);
		uint32_t n = std::min<uint32_t>(toItem->getStackSize() - toItem->getItemCount(), m);

		toCylinder->updateThing(toItem, toItem->getID(), toItem->getItemCount() + n);

		int32_t count = m - n;
		if (count > 0) {
			if (item->getItemCount() != count) {
				std::shared_ptr<Item> remainderItem = item->clone();
				remainderItem->setItemCount(count);
				if (internalAddItem(destCylinder, remainderItem, INDEX_WHEREEVER, flags, false) != RETURNVALUE_NOERROR) {
					remainderCount = count;
				}
			} else {
				toCylinder->addThing(index, item);

				int32_t itemIndex = toCylinder->getThingIndex(item);
				if (itemIndex != -1) {
					toCylinder->postAddNotification(item, nullptr, itemIndex);
				}
			}
		} else {
			// fully merged with toItem, item will be destroyed
			item->onRemoved();

			int32_t itemIndex = toCylinder->getThingIndex(toItem);
			if (itemIndex != -1) {
				toCylinder->postAddNotification(toItem, nullptr, itemIndex);
			}
		}
	} else {
		toCylinder->addThing(index, item);

		int32_t itemIndex = toCylinder->getThingIndex(item);
		if (itemIndex != -1) {
			toCylinder->postAddNotification(item, nullptr, itemIndex);
		}
	}

	if (addedItem && addedItem->isQuiver()
	    && addedItem->getHoldingPlayer()
	    && addedItem->getHoldingPlayer()->getThing(CONST_SLOT_RIGHT) == addedItem) {
		addedItem->getHoldingPlayer()->sendInventoryItem(CONST_SLOT_RIGHT, addedItem);
	}

	return RETURNVALUE_NOERROR;
}

ReturnValue Game::internalRemoveItem(const std::shared_ptr<Item> &items, int32_t count /*= -1*/, bool test /*= false*/, uint32_t flags /*= 0*/, bool force /*= false*/) {
	auto item = items;
	metrics::method_latency measure(__METRICS_METHOD_NAME__);
	if (item == nullptr) {
		g_logger().debug("{} - Item is nullptr", __FUNCTION__);
		return RETURNVALUE_NOTPOSSIBLE;
	}
	std::shared_ptr<Cylinder> cylinder = item->getParent();
	if (cylinder == nullptr) {
		g_logger().debug("{} - Cylinder is nullptr", __FUNCTION__);
		return RETURNVALUE_NOTPOSSIBLE;
	}
	const auto &fromTile = cylinder->getTile();
	if (fromTile) {
		if (fromTile && browseFields.contains(fromTile) && browseFields[fromTile].lock() == cylinder) {
			cylinder = fromTile;
		}
	}
	if (count == -1) {
		count = item->getItemCount();
	}

	ReturnValue ret = cylinder->queryRemove(item, count, flags | FLAG_IGNORENOTMOVABLE);
	if (!force && ret != RETURNVALUE_NOERROR) {
		g_logger().debug("{} - Failed to execute query remove", __FUNCTION__);
		return ret;
	}
	if (!force && !item->canRemove()) {
		g_logger().debug("{} - Failed to remove item", __FUNCTION__);
		return RETURNVALUE_NOTPOSSIBLE;
	}

	// Not remove item with decay loaded from map
	if (!force && item->canDecay() && cylinder->getTile() && item->isLoadedFromMap()) {
		g_logger().debug("Cannot remove item with id {}, name {}, on position {}", item->getID(), item->getName(), cylinder->getPosition().toString());
		item->stopDecaying();
		return RETURNVALUE_THISISIMPOSSIBLE;
	}

	if (!test) {
		int32_t index = cylinder->getThingIndex(item);
		// remove the item
		cylinder->removeThing(item, count);

		if (item->isRemoved()) {
			item->onRemoved();
			item->stopDecaying();
		}

		cylinder->postRemoveNotification(item, nullptr, index);
	}

	const auto &quiver = cylinder->getItem();
	if (quiver && quiver->isQuiver()
	    && quiver->getHoldingPlayer()
	    && quiver->getHoldingPlayer()->getThing(CONST_SLOT_RIGHT) == quiver) {
		quiver->getHoldingPlayer()->sendInventoryItem(CONST_SLOT_RIGHT, quiver);
	}

	return RETURNVALUE_NOERROR;
}

std::tuple<ReturnValue, uint32_t, uint32_t> Game::addItemBatch(const std::shared_ptr<Cylinder> &toCylinder, const std::vector<std::shared_ptr<Item>> &items, uint32_t flags /* = 0 */, bool dropOnMap /* = true */, uint32_t autoContainerId /* = 0 */) {
	uint32_t totalAdded = 0;
	uint32_t containersCreated = 0;
	ReturnValue ret = RETURNVALUE_NOTPOSSIBLE;
	if (dropOnMap) {
		for (const auto &item : items) {
			auto returnError = internalAddItem(toCylinder->getTile(), item, INDEX_WHEREEVER, FLAG_NOLIMIT);
			if (returnError == RETURNVALUE_NOERROR) {
				if (item->getContainer()) {
					containersCreated++;
				}
				totalAdded += item->getItemCount();
			}

			ret = returnError;
		}

		return std::make_tuple(ret, totalAdded, containersCreated);
	}

	metrics::method_latency measure(__METRICS_METHOD_NAME__);
	const auto &player = toCylinder->getPlayer();
	bool dropping = false;
	auto setupDestination = [&]() -> std::shared_ptr<Cylinder> {
		if (autoContainerId == 0) {
			return toCylinder;
		}
		auto autoContainer = Item::CreateItem(autoContainerId);
		if (!autoContainer) {
			g_logger().error("[{}] Failed to create auto container", __FUNCTION__);
			return toCylinder;
		}
		if (internalAddItem(toCylinder, autoContainer, CONST_SLOT_WHEREEVER, flags) != RETURNVALUE_NOERROR) {
			if (internalAddItem(toCylinder->getTile(), autoContainer, INDEX_WHEREEVER, FLAG_NOLIMIT) != RETURNVALUE_NOERROR) {
				g_logger().error("[{}] Failed to add auto container", __FUNCTION__);
				return toCylinder;
			}
		}
		auto container = autoContainer->getContainer();
		if (!container) {
			g_logger().error("[{}] Failed to get auto container", __FUNCTION__);
			return toCylinder;
		}
		containersCreated++;
		return container;
	};
	auto destination = setupDestination();

	for (const auto &item : items) {
		auto container = destination->getContainer();
		if (container && container->getFreeSlots() == 0) {
			destination = setupDestination();
		}
		if (!dropping) {
			uint32_t remainderCount = 0;
			bool addedToAutoContainer = false;
			// First, try adding to the autoContainer, if it is set
			if (autoContainerId != 0) {
				ret = internalAddItem(destination, item, CONST_SLOT_WHEREEVER, flags, false, remainderCount);
				if (ret == RETURNVALUE_NOERROR) {
					addedToAutoContainer = true;
				}
			}
			// If it failed to add to the autoContainer, or it's not set, use the current logic
			if (!addedToAutoContainer) {
				ret = internalCollectManagedItems(player, item, g_game().getObjectCategory(item), false);
				// If it can't place in the player's backpacks, add normally
				if (ret != RETURNVALUE_NOERROR) {
					ret = internalAddItem(destination, item, CONST_SLOT_WHEREEVER, flags, false, remainderCount);
				}
			}

			if (remainderCount != 0) {
				std::shared_ptr<Item> remainderItem = Item::CreateItem(item->getID(), remainderCount);
				ReturnValue remaindRet = internalAddItem(destination->getTile(), remainderItem, INDEX_WHEREEVER, FLAG_NOLIMIT);
				if (player && remaindRet != RETURNVALUE_NOERROR) {
					player->sendLootStats(item, static_cast<uint8_t>(item->getItemCount()));
				}
			}
		}

		if (dropping || (ret != RETURNVALUE_NOERROR && dropOnMap)) {
			dropping = true;
			ret = internalAddItem(destination->getTile(), item, INDEX_WHEREEVER, FLAG_NOLIMIT);
		}

		if (player && ret == RETURNVALUE_NOERROR) {
			player->sendForgingData();
		}
		if (ret != RETURNVALUE_NOERROR) {
			break;
		} else {
			totalAdded += item->getItemCount();
		}
	}

	return std::make_tuple(ret, totalAdded, containersCreated);
}

std::tuple<ReturnValue, uint32_t, uint32_t> Game::createItemBatch(const std::shared_ptr<Cylinder> &toCylinder, const std::vector<std::tuple<uint16_t, uint32_t, uint16_t>> &itemCounts, uint32_t flags /* = 0 */, bool dropOnMap /* = true */, uint32_t autoContainerId /* = 0 */) {
	metrics::method_latency measure(__METRICS_METHOD_NAME__);
	std::vector<std::shared_ptr<Item>> items;
	for (const auto &[itemId, count, subType] : itemCounts) {
		const auto &itemType = Item::items[itemId];
		if (itemType.id <= 0) {
			continue;
		}
		if (count == 0) {
			continue;
		}
		uint32_t countPerItem = itemType.stackable ? itemType.stackSize : 1;
		for (uint32_t i = 0; i < count; ++i) {
			std::shared_ptr<Item> item;
			if (itemType.isWrappable()) {
				countPerItem = 1;
				item = Item::CreateItem(ITEM_DECORATION_KIT, subType);
				item->setAttribute(ItemAttribute_t::DESCRIPTION, "Unwrap this item in your own house to create a <" + itemType.name + ">.");
				item->setCustomAttribute("unWrapId", static_cast<int64_t>(itemId));
			} else {
				item = Item::CreateItem(itemId, itemType.stackable ? std::min<uint32_t>(countPerItem, count - i) : subType);
			}
			items.push_back(item);
			i += countPerItem - 1;
		}
	}

	return addItemBatch(toCylinder, items, flags, dropOnMap, autoContainerId);
}

std::tuple<ReturnValue, uint32_t, uint32_t> Game::createItem(const std::shared_ptr<Cylinder> &toCylinder, uint16_t itemId, uint32_t count, uint16_t subType, uint32_t flags /* = 0 */, bool dropOnMap /* = true */, uint32_t autoContainerId /* = 0 */) {
	return createItemBatch(toCylinder, { std::make_tuple(itemId, count, subType) }, flags, dropOnMap, autoContainerId);
}

ReturnValue Game::internalPlayerAddItem(const std::shared_ptr<Player> &player, const std::shared_ptr<Item> &item, bool dropOnMap /*= true*/, Slots_t slot /*= CONST_SLOT_WHEREEVER*/) {
	metrics::method_latency measure(__METRICS_METHOD_NAME__);
	uint32_t remainderCount = 0;
	ReturnValue ret;
	if (slot == CONST_SLOT_WHEREEVER) {
		ret = internalCollectManagedItems(player, item, getObjectCategory(item), false);
		// If cannot place it in the obtain containers, will add it normally
		if (ret != RETURNVALUE_NOERROR) {
			ret = internalAddItem(player, item, slot, 0, false, remainderCount);
		}
	} else {
		ret = internalAddItem(player, item, slot, 0, false, remainderCount);
	}
	if (remainderCount != 0) {
		std::shared_ptr<Item> remainderItem = Item::CreateItem(item->getID(), remainderCount);
		ReturnValue remaindRet = internalAddItem(player->getTile(), remainderItem, INDEX_WHEREEVER, FLAG_NOLIMIT);
		if (remaindRet != RETURNVALUE_NOERROR) {
			player->sendLootStats(item, static_cast<uint8_t>(item->getItemCount()));
		}
	}

	if (ret != RETURNVALUE_NOERROR && dropOnMap) {
		ret = internalAddItem(player->getTile(), item, INDEX_WHEREEVER, FLAG_NOLIMIT);
	}

	if (ret == RETURNVALUE_NOERROR) {
		player->sendForgingData();
	}

	return ret;
}

std::shared_ptr<Item> Game::findItemOfType(const std::shared_ptr<Cylinder> &cylinder, uint16_t itemId, bool depthSearch /*= true*/, int32_t subType /*= -1*/) const {
	metrics::method_latency measure(__METRICS_METHOD_NAME__);
	if (cylinder == nullptr) {
		g_logger().error("[{}] Cylinder is nullptr", __FUNCTION__);
		return nullptr;
	}

	std::vector<std::shared_ptr<Container>> containers;
	for (size_t i = cylinder->getFirstIndex(), j = cylinder->getLastIndex(); i < j; ++i) {
		const std::shared_ptr<Thing> &thing = cylinder->getThing(i);
		if (!thing) {
			continue;
		}

		const auto &item = thing->getItem();
		if (!item) {
			continue;
		}

		if (item->getID() == itemId && (subType == -1 || subType == item->getSubType())) {
			return item;
		}

		if (depthSearch) {
			const std::shared_ptr<Container> &container = item->getContainer();
			if (container) {
				containers.push_back(container);
			}
		}
	}

	size_t i = 0;
	while (i < containers.size()) {
		const std::shared_ptr<Container> &container = containers[i++];
		for (const auto &item : container->getItemList()) {
			if (item->getID() == itemId && (subType == -1 || subType == item->getSubType())) {
				return item;
			}

			const std::shared_ptr<Container> &subContainer = item->getContainer();
			if (subContainer) {
				containers.push_back(subContainer);
			}
		}
	}
	return nullptr;
}

bool Game::removeMoney(const std::shared_ptr<Cylinder> &cylinder, uint64_t money, uint32_t flags /*= 0*/, bool useBalance /*= false*/) {
	if (cylinder == nullptr) {
		g_logger().error("[{}] cylinder is nullptr", __FUNCTION__);
		return false;
	}
	if (money == 0) {
		return true;
	}
	std::vector<std::shared_ptr<Container>> containers;
	std::multimap<uint32_t, std::shared_ptr<Item>> moneyMap;
	uint64_t moneyCount = 0;
	for (size_t i = cylinder->getFirstIndex(), j = cylinder->getLastIndex(); i < j; ++i) {
		const std::shared_ptr<Thing> &thing = cylinder->getThing(i);
		if (!thing) {
			continue;
		}
		const auto &item = thing->getItem();
		if (!item) {
			continue;
		}
		const std::shared_ptr<Container> &container = item->getContainer();
		if (container) {
			containers.push_back(container);
		} else {
			const uint32_t worth = item->getWorth();
			if (worth != 0) {
				moneyCount += worth;
				moneyMap.emplace(worth, item);
			}
		}
	}
	size_t i = 0;
	while (i < containers.size()) {
		const std::shared_ptr<Container> &container = containers[i++];
		for (const std::shared_ptr<Item> &item : container->getItemList()) {
			const std::shared_ptr<Container> &tmpContainer = item->getContainer();
			if (tmpContainer) {
				containers.push_back(tmpContainer);
			} else {
				const uint32_t worth = item->getWorth();
				if (worth != 0) {
					moneyCount += worth;
					moneyMap.emplace(worth, item);
				}
			}
		}
	}

	const auto &player = useBalance ? std::dynamic_pointer_cast<Player>(cylinder) : nullptr;
	uint64_t balance = 0;
	if (useBalance && player) {
		balance = player->getBankBalance();
	}

	if (moneyCount + balance < money) {
		return false;
	}

	for (const auto &moneyEntry : moneyMap) {
		const std::shared_ptr<Item> &item = moneyEntry.second;
		if (moneyEntry.first < money) {
			internalRemoveItem(item);
			money -= moneyEntry.first;
		} else if (moneyEntry.first > money) {
			const uint32_t worth = moneyEntry.first / item->getItemCount();
			const uint32_t removeCount = std::ceil(money / static_cast<double>(worth));
			addMoney(cylinder, (worth * removeCount) - money, flags);
			internalRemoveItem(item, removeCount);
			return true;
		} else {
			internalRemoveItem(item);
			return true;
		}
	}

	if (useBalance && player && player->getBankBalance() >= money) {
		player->setBankBalance(player->getBankBalance() - money);
	}

	return true;
}

void Game::addMoney(const std::shared_ptr<Cylinder> &cylinder, uint64_t money, uint32_t flags /*= 0*/) {
	if (cylinder == nullptr) {
		g_logger().error("[{}] cylinder is nullptr", __FUNCTION__);
		return;
	}
	if (money == 0) {
		return;
	}

	auto addCoins = [&](uint16_t itemId, uint32_t count) {
		while (count > 0) {
			const uint16_t createCount = std::min<uint32_t>(100, count);
			const std::shared_ptr<Item> &remaindItem = Item::CreateItem(itemId, createCount);

			ReturnValue ret = internalAddItem(cylinder, remaindItem, INDEX_WHEREEVER, flags);
			if (ret != RETURNVALUE_NOERROR) {
				internalAddItem(cylinder->getTile(), remaindItem, INDEX_WHEREEVER, FLAG_NOLIMIT);
			}

			count -= createCount;
		}
	};

	uint32_t crystalCoins = money / 10000;
	money -= crystalCoins * 10000;
	addCoins(ITEM_CRYSTAL_COIN, crystalCoins);

	uint16_t platinumCoins = money / 100;
	money -= platinumCoins * 100;
	addCoins(ITEM_PLATINUM_COIN, platinumCoins);

	if (money > 0) {
		addCoins(ITEM_GOLD_COIN, money);
	}
}

std::shared_ptr<Item> Game::transformItem(std::shared_ptr<Item> item, uint16_t newId, int32_t newCount /*= -1*/) {
	metrics::method_latency measure(__METRICS_METHOD_NAME__);
	if (item->getID() == newId && (newCount == -1 || (newCount == item->getSubType() && newCount != 0))) { // chargeless item placed on map = infinite
		return item;
	}

	std::shared_ptr<Cylinder> cylinder = item->getParent();
	if (cylinder == nullptr) {
		return nullptr;
	}

	std::shared_ptr<Tile> fromTile = cylinder->getTile();
	if (fromTile && browseFields.contains(fromTile) && browseFields[fromTile].lock() == cylinder) {
		cylinder = fromTile;
	}

	int32_t itemIndex = cylinder->getThingIndex(item);
	if (itemIndex == -1) {
		return item;
	}

	if (!item->canTransform()) {
		return item;
	}

	const ItemType &newType = Item::items[newId];
	if (newType.id == 0) {
		return item;
	}

	const ItemType &curType = Item::items[item->getID()];
	if (item->isAlwaysOnTop() != (newType.alwaysOnTopOrder != 0)) {
		// This only occurs when you transform items on tiles from a downItem to a topItem (or vice versa)
		// Remove the old, and add the new
		cylinder->removeThing(item, item->getItemCount());
		cylinder->postRemoveNotification(item, cylinder, itemIndex);

		item->setID(newId);
		if (newCount != -1) {
			item->setSubType(newCount);
		}
		cylinder->addThing(item);

		std::shared_ptr<Cylinder> newParent = item->getParent();
		if (newParent == nullptr) {
			item->stopDecaying();
			return nullptr;
		}

		newParent->postAddNotification(item, cylinder, newParent->getThingIndex(item));
		item->startDecaying();

		return item;
	}

	if (curType.type == newType.type) {
		// Both items has the same type so we can safely change id/subtype
		if (newCount == 0 && (item->isStackable() || item->hasAttribute(ItemAttribute_t::CHARGES))) {
			if (item->isStackable()) {
				internalRemoveItem(item);
				return nullptr;
			} else {
				int32_t newItemId = newId;
				if (curType.id == newType.id) {
					newItemId = curType.decayTo;
				}

				if (newItemId < 0) {
					internalRemoveItem(item);
					return nullptr;
				} else if (newItemId != newId) {
					// Replacing the the old item with the std::make_shared< while> maintaining the old position
					auto newItem = item->transform(newItemId);
					if (newItem == nullptr) {
						g_logger().error("[{}] new item with id {} is nullptr, (ERROR CODE: 01)", __FUNCTION__, newItemId);
						return nullptr;
					}

					return newItem;
				} else {
					return transformItem(item, newItemId);
				}
			}
		} else {
			cylinder->postRemoveNotification(item, cylinder, itemIndex);
			uint16_t itemId = item->getID();
			int32_t count = item->getSubType();

			auto decaying = item->getDecaying();
			// If the item is decaying, we need to transform it to the new item
			if (decaying > DECAYING_FALSE && item->getDuration() <= 1 && newType.decayTo) {
				g_logger().debug("Decay duration old type {}, transformEquipTo {}, transformDeEquipTo {}", curType.decayTo, curType.transformEquipTo, curType.transformDeEquipTo);
				g_logger().debug("Decay duration new type decayTo {}, transformEquipTo {}, transformDeEquipTo {}", newType.decayTo, newType.transformEquipTo, newType.transformDeEquipTo);
				itemId = newType.decayTo;
			} else if (curType.id != newType.id) {
				if (newType.group != curType.group) {
					item->setDefaultSubtype();
				}

				itemId = newId;
			}

			if (newCount != -1 && newType.hasSubType()) {
				count = newCount;
			}

			cylinder->updateThing(item, itemId, count);
			cylinder->postAddNotification(item, cylinder, itemIndex);

			std::shared_ptr<Item> quiver = cylinder->getItem();
			if (quiver && quiver->isQuiver()
			    && quiver->getHoldingPlayer()
			    && quiver->getHoldingPlayer()->getThing(CONST_SLOT_RIGHT) == quiver) {
				quiver->getHoldingPlayer()->sendInventoryItem(CONST_SLOT_RIGHT, quiver);
			}
			item->startDecaying();

			return item;
		}
	}

	std::shared_ptr<Item> quiver = cylinder->getItem();
	if (quiver && quiver->isQuiver()
	    && quiver->getHoldingPlayer()
	    && quiver->getHoldingPlayer()->getThing(CONST_SLOT_RIGHT) == quiver) {
		quiver->getHoldingPlayer()->sendInventoryItem(CONST_SLOT_RIGHT, quiver);
	}

	// Replacing the the old item with the new while maintaining the old position
	auto newItem = item->transform(newId, newCount);
	if (newItem == nullptr) {
		g_logger().error("[{}] new item with id {} is nullptr (ERROR CODE: 02)", __FUNCTION__, newId);
		return nullptr;
	}

	return newItem;
}

ReturnValue Game::internalTeleport(const std::shared_ptr<Thing> &thing, const Position &newPos, bool pushMove /* = true*/, uint32_t flags /*= 0*/) {
	metrics::method_latency measure(__METRICS_METHOD_NAME__);
	if (thing == nullptr) {
		g_logger().error("[{}] thing is nullptr", __FUNCTION__);
		return RETURNVALUE_NOTPOSSIBLE;
	}

	if (newPos == thing->getPosition()) {
		return RETURNVALUE_CONTACTADMINISTRATOR;
	} else if (thing->isRemoved()) {
		return RETURNVALUE_NOTPOSSIBLE;
	}

	std::shared_ptr<Tile> toTile = map.getTile(newPos);
	if (!toTile) {
		return RETURNVALUE_NOTPOSSIBLE;
	}

	if (std::shared_ptr<Creature> creature = thing->getCreature()) {
		ReturnValue ret = toTile->queryAdd(0, creature, 1, FLAG_NOLIMIT);
		if (ret != RETURNVALUE_NOERROR) {
			return ret;
		}

		map.moveCreature(creature, toTile, !pushMove);

		return RETURNVALUE_NOERROR;
	} else if (const auto &item = thing->getItem()) {
		return internalMoveItem(item->getParent(), toTile, INDEX_WHEREEVER, item, item->getItemCount(), nullptr, flags);
	}
	return RETURNVALUE_NOTPOSSIBLE;
}

void Game::playerQuickLootCorpse(const std::shared_ptr<Player> &player, const std::shared_ptr<Container> &corpse, const Position &position) {
	if (!player || !corpse) {
		return;
	}

	std::vector<std::shared_ptr<Item>> itemList;
	bool ignoreListItems = (player->quickLootFilter == QUICKLOOTFILTER_SKIPPEDLOOT);

	bool missedAnyGold = false;
	bool missedAnyItem = false;

	for (ContainerIterator it = corpse->iterator(); it.hasNext(); it.advance()) {
		const auto &item = *it;
		bool listed = player->isQuickLootListedItem(item);
		if ((listed && ignoreListItems) || (!listed && !ignoreListItems)) {
			if (item->getWorth() != 0) {
				missedAnyGold = true;
			} else {
				missedAnyItem = true;
			}
			continue;
		}

		itemList.push_back(item);
	}

	bool shouldNotifyCapacity = false;
	ObjectCategory_t shouldNotifyNotEnoughRoom = OBJECTCATEGORY_NONE;

	uint32_t totalLootedGold = 0;
	uint32_t totalLootedItems = 0;
	for (const std::shared_ptr<Item> &item : itemList) {
		uint32_t worth = item->getWorth();
		uint16_t baseCount = item->getItemCount();
		ObjectCategory_t category = getObjectCategory(item);

		ReturnValue ret = internalCollectManagedItems(player, item, category);
		if (ret == RETURNVALUE_NOTENOUGHCAPACITY) {
			shouldNotifyCapacity = true;
		} else if (ret == RETURNVALUE_CONTAINERNOTENOUGHROOM) {
			shouldNotifyNotEnoughRoom = category;
		}

		bool success = ret == RETURNVALUE_NOERROR;
		if (worth != 0) {
			missedAnyGold = missedAnyGold || !success;
			if (success) {
				player->sendLootStats(item, baseCount);
				totalLootedGold += worth;
			} else {
				// item is not completely moved
				totalLootedGold += worth - item->getWorth();
			}
		} else {
			missedAnyItem = missedAnyItem || !success;
			if (success || item->getItemCount() != baseCount) {
				totalLootedItems++;
				player->sendLootStats(item, item->getItemCount());
			}
		}
	}

	std::stringstream ss;
	if (totalLootedGold != 0 || missedAnyGold || totalLootedItems != 0 || missedAnyItem) {
		bool lootedAllGold = totalLootedGold != 0 && !missedAnyGold;
		bool lootedAllItems = totalLootedItems != 0 && !missedAnyItem;
		if (lootedAllGold) {
			if (totalLootedItems != 0 || missedAnyItem) {
				ss << "You looted the complete " << totalLootedGold << " gold";

				if (lootedAllItems) {
					ss << " and all dropped items";
				} else if (totalLootedItems != 0) {
					ss << ", but you only looted some of the items";
				} else if (missedAnyItem) {
					ss << " but none of the dropped items";
				}
			} else {
				ss << "You looted " << totalLootedGold << " gold";
			}
		} else if (lootedAllItems) {
			if (totalLootedItems == 1) {
				ss << "You looted 1 item";
			} else if (totalLootedGold != 0 || missedAnyGold) {
				ss << "You looted all of the dropped items";
			} else {
				ss << "You looted all items";
			}

			if (totalLootedGold != 0) {
				ss << ", but you only looted " << totalLootedGold << " of the dropped gold";
			} else if (missedAnyGold) {
				ss << " but none of the dropped gold";
			}
		} else if (totalLootedGold != 0) {
			ss << "You only looted " << totalLootedGold << " of the dropped gold";
			if (totalLootedItems != 0) {
				ss << " and some of the dropped items";
			} else if (missedAnyItem) {
				ss << " but none of the dropped items";
			}
		} else if (totalLootedItems != 0) {
			ss << "You looted some of the dropped items";
			if (missedAnyGold) {
				ss << " but none of the dropped gold";
			}
		} else if (missedAnyGold) {
			ss << "You looted none of the dropped gold";
			if (missedAnyItem) {
				ss << " and none of the items";
			}
		} else if (missedAnyItem) {
			ss << "You looted none of the dropped items";
		}
	} else {
		ss << "No loot";
	}
	ss << ".";
	player->sendTextMessage(MESSAGE_STATUS, ss.str());

	if (shouldNotifyCapacity) {
		ss.str(std::string());
		ss << "Attention! The loot you are trying to pick up is too heavy for you to carry.";
	} else if (shouldNotifyNotEnoughRoom != OBJECTCATEGORY_NONE) {
		ss.str(std::string());
		ss << "Attention! The container assigned to category " << getObjectCategoryName(shouldNotifyNotEnoughRoom) << " is full.";
	} else {
		return;
	}

	if (player->lastQuickLootNotification + 15000 < OTSYS_TIME()) {
		player->sendTextMessage(MESSAGE_GAME_HIGHLIGHT, ss.str());
	} else {
		player->sendTextMessage(MESSAGE_EVENT_ADVANCE, ss.str());
	}

	player->lastQuickLootNotification = OTSYS_TIME();
}

std::shared_ptr<Container> Game::findManagedContainer(const std::shared_ptr<Player> &player, bool &fallbackConsumed, ObjectCategory_t category, bool isLootContainer) {
	auto lootContainer = player->getManagedContainer(category, isLootContainer);
	if (!lootContainer && player->quickLootFallbackToMainContainer && !fallbackConsumed) {
		auto fallbackItem = player->getInventoryItem(CONST_SLOT_BACKPACK);
		auto mainBackpack = fallbackItem ? fallbackItem->getContainer() : nullptr;

		if (mainBackpack) {
			player->refreshManagedContainer(OBJECTCATEGORY_DEFAULT, mainBackpack, isLootContainer);
			player->sendInventoryItem(CONST_SLOT_BACKPACK, player->getInventoryItem(CONST_SLOT_BACKPACK));
			lootContainer = mainBackpack;
			fallbackConsumed = true;
		}
	}

	return lootContainer;
}

std::shared_ptr<Container> Game::findNextAvailableContainer(ContainerIterator &containerIterator, std::shared_ptr<Container> &lootContainer, std::shared_ptr<Container> &lastSubContainer) {
	while (containerIterator.hasNext()) {
		std::shared_ptr<Item> cur = *containerIterator;
		std::shared_ptr<Container> subContainer = cur ? cur->getContainer() : nullptr;
		containerIterator.advance();

		if (subContainer) {
			lastSubContainer = subContainer;
			lootContainer = subContainer;
			return lootContainer;
		}
	}

	// Fix last empty sub-container
	if (lastSubContainer && !lastSubContainer->empty()) {
		auto cur = lastSubContainer->getItemByIndex(lastSubContainer->size() - 1);
		lootContainer = cur ? cur->getContainer() : nullptr;
		lastSubContainer = nullptr;
		return lootContainer;
	}

	return nullptr;
}

bool Game::handleFallbackLogic(const std::shared_ptr<Player> &player, std::shared_ptr<Container> &lootContainer, ContainerIterator &containerIterator, const bool &fallbackConsumed) {
	if (fallbackConsumed || !player->quickLootFallbackToMainContainer) {
		return false;
	}

	std::shared_ptr<Item> fallbackItem = player->getInventoryItem(CONST_SLOT_BACKPACK);
	if (!fallbackItem || !fallbackItem->getContainer()) {
		return false;
	}

	lootContainer = fallbackItem->getContainer();
	containerIterator = lootContainer->iterator();

	return true;
}

ReturnValue Game::processMoveOrAddItemToLootContainer(const std::shared_ptr<Item> &item, const std::shared_ptr<Container> &lootContainer, uint32_t &remainderCount, const std::shared_ptr<Player> &player) {
	std::shared_ptr<Item> moveItem = nullptr;
	ReturnValue ret;
	if (item->getParent()) {
		ret = internalMoveItem(item->getParent(), lootContainer, INDEX_WHEREEVER, item, item->getItemCount(), &moveItem, 0, player, nullptr, false);
	} else {
		ret = internalAddItem(lootContainer, item, INDEX_WHEREEVER);
	}
	if (moveItem) {
		remainderCount -= moveItem->getItemCount();
	}
	return ret;
}

ReturnValue Game::processLootItems(const std::shared_ptr<Player> &player, std::shared_ptr<Container> lootContainer, const std::shared_ptr<Item> &item, bool &fallbackConsumed) {
	std::shared_ptr<Container> lastSubContainer = nullptr;
	uint32_t remainderCount = item->getItemCount();
	ContainerIterator containerIterator = lootContainer->iterator();

	ReturnValue ret;
	do {
		ret = processMoveOrAddItemToLootContainer(item, lootContainer, remainderCount, player);
		if (ret != RETURNVALUE_CONTAINERNOTENOUGHROOM) {
			return ret;
		}

		std::shared_ptr<Container> nextContainer = findNextAvailableContainer(containerIterator, lootContainer, lastSubContainer);
		if (!nextContainer && !handleFallbackLogic(player, lootContainer, containerIterator, fallbackConsumed)) {
			break;
		}
		fallbackConsumed = fallbackConsumed || (nextContainer == nullptr);
	} while (remainderCount != 0);

	return ret;
}

ReturnValue Game::internalCollectManagedItems(const std::shared_ptr<Player> &player, const std::shared_ptr<Item> &item, ObjectCategory_t category, bool isLootContainer /* = true*/) {
	if (!player || !item) {
		return RETURNVALUE_NOTPOSSIBLE;
	}

	// Send money to the bank
	if (g_configManager().getBoolean(AUTOBANK)) {
		if (item->getID() == ITEM_GOLD_COIN || item->getID() == ITEM_PLATINUM_COIN || item->getID() == ITEM_CRYSTAL_COIN) {
			uint64_t money = 0;
			if (item->getID() == ITEM_PLATINUM_COIN) {
				money = item->getItemCount() * 100;
			} else if (item->getID() == ITEM_CRYSTAL_COIN) {
				money = item->getItemCount() * 10000;
			} else {
				money = item->getItemCount();
			}
			auto parent = item->getParent();
			if (parent) {
				parent->removeThing(item, item->getItemCount());
			} else {
				g_logger().debug("Item has no parent");
				return RETURNVALUE_NOTPOSSIBLE;
			}
			player->setBankBalance(player->getBankBalance() + money);
			g_metrics().addCounter("balance_increase", money, { { "player", player->getName() }, { "context", "loot" } });
			return RETURNVALUE_NOERROR;
		}
	}

	bool fallbackConsumed = false;
	std::shared_ptr<Container> lootContainer = findManagedContainer(player, fallbackConsumed, category, isLootContainer);
	if (!lootContainer) {
		return RETURNVALUE_NOTPOSSIBLE;
	}

	return processLootItems(player, lootContainer, item, fallbackConsumed);
}

ReturnValue Game::collectRewardChestItems(const std::shared_ptr<Player> &player, uint32_t maxMoveItems /* = 0*/) {
	// Check if have item on player reward chest
	std::shared_ptr<RewardChest> rewardChest = player->getRewardChest();
	if (rewardChest->empty()) {
		g_logger().debug("Reward chest is empty");
		return RETURNVALUE_REWARDCHESTISEMPTY;
	}

	auto rewardItemsVector = player->getRewardsFromContainer(rewardChest->getContainer());
	auto rewardCount = rewardItemsVector.size();
	uint32_t movedRewardItems = 0;
	std::string lootedItemsMessage;
	for (const auto &item : rewardItemsVector) {
		// Stop if player not have free capacity
		if (item && player->getCapacity() < item->getWeight()) {
			player->sendCancelMessage(RETURNVALUE_NOTENOUGHCAPACITY);
			break;
		}

		// Limit the collect count if the "maxMoveItems" is not "0"
		auto limitMove = maxMoveItems != 0 && movedRewardItems == maxMoveItems;
		if (limitMove) {
			lootedItemsMessage = fmt::format("You can only collect {} items at a time. {} of {} objects were picked up.", maxMoveItems, movedRewardItems, rewardCount);
			player->sendTextMessage(MESSAGE_EVENT_ADVANCE, lootedItemsMessage);
			return RETURNVALUE_NOERROR;
		}

		ObjectCategory_t category = getObjectCategory(item);
		if (internalCollectManagedItems(player, item, category) == RETURNVALUE_NOERROR) {
			movedRewardItems++;
		}
	}

	lootedItemsMessage = fmt::format("{} of {} objects were picked up.", movedRewardItems, rewardCount);
	player->sendTextMessage(MESSAGE_EVENT_ADVANCE, lootedItemsMessage);

	if (movedRewardItems == 0) {
		return RETURNVALUE_NOTPOSSIBLE;
	}

	return RETURNVALUE_NOERROR;
}

ObjectCategory_t Game::getObjectCategory(const std::shared_ptr<Item> &item) {
	ObjectCategory_t category = OBJECTCATEGORY_DEFAULT;
	if (!item) {
		return OBJECTCATEGORY_NONE;
	}

	const ItemType &it = Item::items[item->getID()];
	if (item->getWorth() != 0) {
		category = OBJECTCATEGORY_GOLD;
	} else {
		category = getObjectCategory(it);
	}

	return category;
}

ObjectCategory_t Game::getObjectCategory(const ItemType &it) {
	ObjectCategory_t category = OBJECTCATEGORY_DEFAULT;
	if (it.weaponType != WEAPON_NONE) {
		switch (it.weaponType) {
			case WEAPON_SWORD:
				category = OBJECTCATEGORY_SWORDS;
				break;
			case WEAPON_CLUB:
				category = OBJECTCATEGORY_CLUBS;
				break;
			case WEAPON_AXE:
				category = OBJECTCATEGORY_AXES;
				break;
			case WEAPON_SHIELD:
				category = OBJECTCATEGORY_SHIELDS;
				break;
			case WEAPON_MISSILE:
			case WEAPON_DISTANCE:
				category = OBJECTCATEGORY_DISTANCEWEAPONS;
				break;
			case WEAPON_WAND:
				category = OBJECTCATEGORY_WANDS;
				break;
			case WEAPON_AMMO:
				category = OBJECTCATEGORY_AMMO;
				break;
			default:
				break;
		}
	} else if (it.slotPosition != SLOTP_HAND) { // if it's a weapon/shield should have been parsed earlier
		if ((it.slotPosition & SLOTP_HEAD) != 0) {
			category = OBJECTCATEGORY_HELMETS;
		} else if ((it.slotPosition & SLOTP_NECKLACE) != 0) {
			category = OBJECTCATEGORY_NECKLACES;
		} else if ((it.slotPosition & SLOTP_BACKPACK) != 0) {
			category = OBJECTCATEGORY_CONTAINERS;
		} else if ((it.slotPosition & SLOTP_ARMOR) != 0) {
			category = OBJECTCATEGORY_ARMORS;
		} else if ((it.slotPosition & SLOTP_LEGS) != 0) {
			category = OBJECTCATEGORY_LEGS;
		} else if ((it.slotPosition & SLOTP_FEET) != 0) {
			category = OBJECTCATEGORY_BOOTS;
		} else if ((it.slotPosition & SLOTP_RING) != 0) {
			category = OBJECTCATEGORY_RINGS;
		}
	} else if (it.type == ITEM_TYPE_RUNE) {
		category = OBJECTCATEGORY_RUNES;
	} else if (it.type == ITEM_TYPE_CREATUREPRODUCT) {
		category = OBJECTCATEGORY_CREATUREPRODUCTS;
	} else if (it.type == ITEM_TYPE_FOOD) {
		category = OBJECTCATEGORY_FOOD;
	} else if (it.type == ITEM_TYPE_VALUABLE) {
		category = OBJECTCATEGORY_VALUABLES;
	} else if (it.type == ITEM_TYPE_POTION) {
		category = OBJECTCATEGORY_POTIONS;
	} else {
		category = OBJECTCATEGORY_OTHERS;
	}

	return category;
}

uint64_t Game::getItemMarketPrice(const std::map<uint16_t, uint64_t> &itemMap, bool buyPrice) const {
	uint64_t total = 0;
	for (const auto &it : itemMap) {
		if (it.first == ITEM_GOLD_COIN) {
			total += it.second;
		} else if (it.first == ITEM_PLATINUM_COIN) {
			total += 100 * it.second;
		} else if (it.first == ITEM_CRYSTAL_COIN) {
			total += 10000 * it.second;
		} else {
			auto marketIt = itemsPriceMap.find(it.first);
			if (marketIt != itemsPriceMap.end()) {
				for (auto &[tier, price] : (*marketIt).second) {
					total += price * it.second;
				}
			} else {
				const ItemType &iType = Item::items[it.first];
				total += (buyPrice ? iType.buyPrice : iType.sellPrice) * it.second;
			}
		}
	}

	return total;
}

std::shared_ptr<Item> searchForItem(const std::shared_ptr<Container> &container, uint16_t itemId, bool hasTier /* = false*/, uint8_t tier /* = 0*/) {
	for (ContainerIterator it = container->iterator(); it.hasNext(); it.advance()) {
		if ((*it)->getID() == itemId && (!hasTier || (*it)->getTier() == tier)) {
			return *it;
		}
	}

	return nullptr;
}

Slots_t getSlotType(const ItemType &it) {
	Slots_t slot = CONST_SLOT_RIGHT;
	if (it.weaponType != WeaponType_t::WEAPON_SHIELD) {
		int32_t slotPosition = it.slotPosition;

		if (slotPosition & SLOTP_HEAD) {
			slot = CONST_SLOT_HEAD;
		} else if (slotPosition & SLOTP_NECKLACE) {
			slot = CONST_SLOT_NECKLACE;
		} else if (slotPosition & SLOTP_ARMOR) {
			slot = CONST_SLOT_ARMOR;
		} else if (slotPosition & SLOTP_LEGS) {
			slot = CONST_SLOT_LEGS;
		} else if (slotPosition & SLOTP_FEET) {
			slot = CONST_SLOT_FEET;
		} else if (slotPosition & SLOTP_RING) {
			slot = CONST_SLOT_RING;
		} else if (slotPosition & SLOTP_AMMO) {
			slot = CONST_SLOT_AMMO;
		} else if (slotPosition & SLOTP_TWO_HAND || slotPosition & SLOTP_LEFT) {
			slot = CONST_SLOT_LEFT;
		}
	}

	return slot;
}

void Game::playerEquipItem(uint32_t playerId, uint16_t itemId, bool hasTier /* = false*/, uint8_t tier /* = 0*/) {
	const auto &player = getPlayerByID(playerId);
	if (!player) {
		return;
	}

	if (player->hasCondition(CONDITION_FEARED)) {
		/*
		 *	When player is feared the player can´t equip any items.
		 */
		player->sendTextMessage(MESSAGE_FAILURE, "You are feared.");
		return;
	}

	const auto &item = player->getInventoryItem(CONST_SLOT_BACKPACK);
	if (!item) {
		return;
	}

	const std::shared_ptr<Container> &backpack = item->getContainer();
	if (!backpack) {
		return;
	}

	if (player->getFreeBackpackSlots() == 0) {
		player->sendCancelMessage(RETURNVALUE_NOTENOUGHROOM);
		return;
	}

	const ItemType &it = Item::items[itemId];
	Slots_t slot = getSlotType(it);

	const auto &slotItem = player->getInventoryItem(slot);
	const auto &equipItem = searchForItem(backpack, it.id, hasTier, tier);
	ReturnValue ret = RETURNVALUE_NOERROR;

	if (slotItem && slotItem->getID() == it.id && (!it.stackable || slotItem->getItemCount() == slotItem->getStackSize() || !equipItem)) {
		ret = internalMoveItem(slotItem->getParent(), player, CONST_SLOT_WHEREEVER, slotItem, slotItem->getItemCount(), nullptr);
		g_logger().debug("Item {} was unequipped", slotItem->getName());
	} else if (equipItem) {
		// Shield slot item
		const auto &rightItem = player->getInventoryItem(CONST_SLOT_RIGHT);

		// Check Ammo item
		if (it.weaponType == WEAPON_AMMO) {
			if (rightItem && rightItem->isQuiver()) {
				ret = internalMoveItem(equipItem->getParent(), rightItem->getContainer(), 0, equipItem, equipItem->getItemCount(), nullptr);
			}
		} else {
			const auto &leftItem = player->getInventoryItem(CONST_SLOT_LEFT);

			const int32_t &slotPosition = equipItem->getSlotPosition();
			// Checks if a two-handed item is being equipped in the left slot when the right slot is already occupied and move to backpack
			if (
				(slotPosition & SLOTP_LEFT)
				&& (slotPosition & SLOTP_TWO_HAND)
				&& rightItem
				&& !(it.weaponType == WEAPON_DISTANCE)
				&& !rightItem->isQuiver()
				&& (!leftItem || leftItem->getWeaponType() != WEAPON_DISTANCE)
			) {
				ret = internalCollectManagedItems(player, rightItem, getObjectCategory(rightItem), false);
			}

			// Check if trying to equip a quiver while another quiver is already equipped in the right slot
			if (slot == CONST_SLOT_RIGHT && rightItem && rightItem->isQuiver() && it.isQuiver()) {
				// Replace the existing quiver with the new one
				ret = internalMoveItem(rightItem->getParent(), player, INDEX_WHEREEVER, rightItem, rightItem->getItemCount(), nullptr);
				if (ret == RETURNVALUE_NOERROR) {
					g_logger().debug("Quiver {} was unequipped to equip new quiver", rightItem->getName());
				} else {
					player->sendCancelMessage(ret);
					return;
				}
			} else {
				// Check if trying to equip a shield while a two-handed weapon is equipped in the left slot
				if (slot == CONST_SLOT_RIGHT && leftItem && leftItem->getSlotPosition() & SLOTP_TWO_HAND) {
					// Unequip the two-handed weapon from the left slot
					ret = internalMoveItem(leftItem->getParent(), player, INDEX_WHEREEVER, leftItem, leftItem->getItemCount(), nullptr);
					if (ret == RETURNVALUE_NOERROR) {
						g_logger().debug("Two-handed weapon {} was unequipped to equip shield", leftItem->getName());
					} else {
						player->sendCancelMessage(ret);
						return;
					}
				}
			}

			if (slotItem) {
				ret = internalMoveItem(slotItem->getParent(), player, INDEX_WHEREEVER, slotItem, slotItem->getItemCount(), nullptr);
				g_logger().debug("Item {} was moved back to player", slotItem->getName());
			}

			ret = internalMoveItem(equipItem->getParent(), player, slot, equipItem, equipItem->getItemCount(), nullptr);
			if (ret == RETURNVALUE_NOERROR) {
				g_logger().debug("Item {} was equipped", equipItem->getName());
			}
		}
	}

	if (ret != RETURNVALUE_NOERROR) {
		player->sendCancelMessage(ret);
	}
}

void Game::playerMove(uint32_t playerId, Direction direction) {
	const auto &player = getPlayerByID(playerId);
	if (!player) {
		return;
	}

	player->resetIdleTime();
	player->setNextWalkActionTask(nullptr);
	player->cancelPush();

	player->startAutoWalk(std::vector<Direction> { direction }, false);
}

void Game::forcePlayerMove(uint32_t playerId, Direction direction) {
	const auto &player = getPlayerByID(playerId);
	if (!player) {
		return;
	}

	player->resetIdleTime();
	player->setNextWalkActionTask(nullptr);
	player->cancelPush();

	player->startAutoWalk(std::vector<Direction> { direction }, true);
}

bool Game::playerBroadcastMessage(const std::shared_ptr<Player> &player, const std::string &text) const {
	if (!player->hasFlag(PlayerFlags_t::CanBroadcast)) {
		return false;
	}

	g_logger().info("{} broadcasted: {}", player->getName(), text);

	for (const auto &it : players) {
		it.second->sendPrivateMessage(player, TALKTYPE_BROADCAST, text);
	}

	return true;
}

void Game::playerCreatePrivateChannel(uint32_t playerId) {
	const auto &player = getPlayerByID(playerId);
	if (!player || !player->isPremium()) {
		return;
	}

	const auto &channel = g_chat().createChannel(player, CHANNEL_PRIVATE);
	if (!channel || !channel->addUser(player)) {
		return;
	}

	player->sendCreatePrivateChannel(channel->getId(), channel->getName());
}

void Game::playerChannelInvite(uint32_t playerId, const std::string &name) {
	const auto &player = getPlayerByID(playerId);
	if (!player) {
		return;
	}

	const auto &channel = g_chat().getPrivateChannel(player);
	if (!channel) {
		return;
	}

	std::shared_ptr<Player> invitePlayer = getPlayerByName(name);
	if (!invitePlayer) {
		return;
	}

	if (player == invitePlayer) {
		return;
	}

	channel->invitePlayer(player, invitePlayer);
}

void Game::playerChannelExclude(uint32_t playerId, const std::string &name) {
	const auto &player = getPlayerByID(playerId);
	if (!player) {
		return;
	}

	const auto &channel = g_chat().getPrivateChannel(player);
	if (!channel) {
		return;
	}

	std::shared_ptr<Player> excludePlayer = getPlayerByName(name);
	if (!excludePlayer) {
		return;
	}

	if (player == excludePlayer) {
		return;
	}

	channel->excludePlayer(player, excludePlayer);
}

void Game::playerRequestChannels(uint32_t playerId) {
	const auto &player = getPlayerByID(playerId);
	if (!player) {
		return;
	}

	player->sendChannelsDialog();
}

void Game::playerOpenChannel(uint32_t playerId, uint16_t channelId) {
	const auto &player = getPlayerByID(playerId);
	if (!player) {
		return;
	}

	const auto &channel = g_chat().addUserToChannel(player, channelId);
	if (!channel) {
		return;
	}

	const InvitedMap* invitedUsers = channel->getInvitedUsers();
	const UsersMap* users;
	if (!channel->isPublicChannel()) {
		users = &channel->getUsers();
	} else {
		users = nullptr;
	}

	player->sendChannel(channel->getId(), channel->getName(), users, invitedUsers);
}

void Game::playerCloseChannel(uint32_t playerId, uint16_t channelId) {
	const auto &player = getPlayerByID(playerId);
	if (!player) {
		return;
	}

	g_chat().removeUserFromChannel(player, channelId);
}

void Game::playerOpenPrivateChannel(uint32_t playerId, std::string &receiver) {
	const auto &player = getPlayerByID(playerId);
	if (!player) {
		return;
	}

	if (!IOLoginData::formatPlayerName(receiver)) {
		player->sendCancelMessage("A player with this name does not exist.");
		return;
	}

	if (player->getName() == receiver) {
		player->sendCancelMessage("You cannot set up a private message channel with yourself.");
		return;
	}

	player->sendOpenPrivateChannel(receiver);
}

void Game::playerCloseNpcChannel(uint32_t playerId) {
	const auto &player = getPlayerByID(playerId);
	if (!player) {
		return;
	}

	for (const auto &spectator : Spectators().find<Creature>(player->getPosition()).filter<Npc>()) {
		spectator->getNpc()->onPlayerCloseChannel(player);
	}
}

void Game::playerReceivePing(uint32_t playerId) {
	const auto &player = getPlayerByID(playerId);
	if (!player) {
		return;
	}

	player->receivePing();
}

void Game::playerReceivePingBack(uint32_t playerId) {
	const auto &player = getPlayerByID(playerId);
	if (!player) {
		return;
	}

	player->sendPingBack();
}

void Game::playerAutoWalk(uint32_t playerId, const std::vector<Direction> &listDir) {
	const auto &player = getPlayerByID(playerId);
	if (!player) {
		return;
	}

	player->resetIdleTime();
	player->setNextWalkTask(nullptr);
	player->startAutoWalk(listDir, false);
}

void Game::forcePlayerAutoWalk(uint32_t playerId, const std::vector<Direction> &listDir) {
	const auto &player = getPlayerByID(playerId);
	if (!player) {
		return;
	}

	player->stopEventWalk();

	player->sendCancelTarget();
	player->setFollowCreature(nullptr);

	player->resetIdleTime();
	player->setNextWalkTask(nullptr);

	player->startAutoWalk(listDir, true);
}

void Game::playerStopAutoWalk(uint32_t playerId) {
	const auto &player = getPlayerByID(playerId);
	if (!player) {
		return;
	}

	player->stopWalk();
}

void Game::playerUseItemEx(uint32_t playerId, const Position &fromPos, uint8_t fromStackPos, uint16_t fromItemId, const Position &toPos, uint8_t toStackPos, uint16_t toItemId) {
	metrics::method_latency measure(__METRICS_METHOD_NAME__);
	const auto &player = getPlayerByID(playerId);
	if (!player) {
		return;
	}

	bool isHotkey = (fromPos.x == 0xFFFF && fromPos.y == 0 && fromPos.z == 0);
	if (isHotkey && !g_configManager().getBoolean(AIMBOT_HOTKEY_ENABLED)) {
		return;
	}

	const std::shared_ptr<Thing> &thing = internalGetThing(player, fromPos, fromStackPos, fromItemId, STACKPOS_FIND_THING);
	if (!thing) {
		player->sendCancelMessage(RETURNVALUE_NOTPOSSIBLE);
		return;
	}

	const auto &item = thing->getItem();
	if (!item || !item->isMultiUse() || item->getID() != fromItemId) {
		player->sendCancelMessage(RETURNVALUE_CANNOTUSETHISOBJECT);
		return;
	}

	bool canUseHouseItem = !g_configManager().getBoolean(ONLY_INVITED_CAN_MOVE_HOUSE_ITEMS) || InternalGame::playerCanUseItemOnHouseTile(player, item);
	if (!canUseHouseItem && item->hasOwner() && !item->isOwner(player)) {
		player->sendCancelMessage(RETURNVALUE_ITEMISNOTYOURS);
		return;
	} else if (!canUseHouseItem) {
		player->sendCancelMessage(RETURNVALUE_CANNOTUSETHISOBJECT);
		return;
	}

	Position walkToPos = fromPos;
	ReturnValue ret = g_actions().canUse(player, fromPos);
	if (ret == RETURNVALUE_NOERROR) {
		ret = g_actions().canUse(player, toPos, item);
		if (ret == RETURNVALUE_TOOFARAWAY) {
			walkToPos = toPos;
		}
	}

	const ItemType &it = Item::items[item->getID()];
	if (it.isRune() || it.type == ITEM_TYPE_POTION) {
		if (player->walkExhausted()) {
			player->sendCancelMessage(RETURNVALUE_YOUAREEXHAUSTED);
			return;
		}
	}

	if (ret != RETURNVALUE_NOERROR) {
		if (ret == RETURNVALUE_TOOFARAWAY) {
			Position itemPos = fromPos;
			uint8_t itemStackPos = fromStackPos;

			if (fromPos.x != 0xFFFF && toPos.x != 0xFFFF && Position::areInRange<1, 1, 0>(fromPos, player->getPosition()) && !Position::areInRange<1, 1, 0>(fromPos, toPos)) {
				std::shared_ptr<Item> moveItem = nullptr;

				ret = internalMoveItem(item->getParent(), player, INDEX_WHEREEVER, item, item->getItemCount(), &moveItem);
				if (ret != RETURNVALUE_NOERROR) {
					player->sendCancelMessage(ret);
					return;
				}

				// changing the position since its now in the inventory of the player
				internalGetPosition(moveItem, itemPos, itemStackPos);
			}

			std::vector<Direction> listDir;
			if (player->getPathTo(walkToPos, listDir, 0, 1, true, true)) {
				g_dispatcher().addEvent([this, playerId = player->getID(), listDir] { playerAutoWalk(playerId, listDir); }, __FUNCTION__);
				const auto &task = createPlayerTask(
					400,
					[this, playerId, itemPos, itemStackPos, fromItemId, toPos, toStackPos, toItemId] {
						playerUseItemEx(playerId, itemPos, itemStackPos, fromItemId, toPos, toStackPos, toItemId);
					},
					__FUNCTION__
				);
				if (it.isRune() || it.type == ITEM_TYPE_POTION) {
					player->setNextPotionActionTask(task);
				} else {
					player->setNextWalkActionTask(task);
				}
			} else {
				player->sendCancelMessage(RETURNVALUE_THEREISNOWAY);
			}
			return;
		}

		player->sendCancelMessage(ret);
		return;
	}

	bool canDoAction = player->canDoAction();
	if (it.isRune() || it.type == ITEM_TYPE_POTION) {
		canDoAction = player->canDoPotionAction();
	}

	if (!canDoAction) {
		uint32_t delay = player->getNextActionTime();
		if (it.isRune() || it.type == ITEM_TYPE_POTION) {
			delay = player->getNextPotionActionTime();
		}
		const auto &task = createPlayerTask(
			delay,
			[this, playerId, fromPos, fromStackPos, fromItemId, toPos, toStackPos, toItemId] {
				playerUseItemEx(playerId, fromPos, fromStackPos, fromItemId, toPos, toStackPos, toItemId);
			},
			__FUNCTION__
		);
		if (it.isRune() || it.type == ITEM_TYPE_POTION) {
			player->setNextPotionActionTask(task);
		} else {
			player->setNextActionTask(task);
		}
		return;
	}

	player->resetIdleTime();
	if (it.isRune() || it.type == ITEM_TYPE_POTION) {
		player->setNextPotionActionTask(nullptr);
	} else {
		player->setNextActionTask(nullptr);
	}

	// Refresh depot search window if necessary
	bool mustReloadDepotSearch = false;
	if (player->isDepotSearchOpenOnItem(fromItemId)) {
		if (item->isInsideDepot(true)) {
			mustReloadDepotSearch = true;
		} else {
			if (auto targetThing = internalGetThing(player, toPos, toStackPos, toItemId, STACKPOS_FIND_THING);
			    targetThing && targetThing->getItem() && targetThing->getItem()->isInsideDepot(true)) {
				mustReloadDepotSearch = true;
			}
		}
	}

	g_actions().useItemEx(player, fromPos, toPos, toStackPos, item, isHotkey);

	if (mustReloadDepotSearch) {
		player->requestDepotSearchItem(fromItemId, fromStackPos);
	}
}

void Game::playerUseItem(uint32_t playerId, const Position &pos, uint8_t stackPos, uint8_t index, uint16_t itemId) {
	metrics::method_latency measure(__METRICS_METHOD_NAME__);
	const auto &player = getPlayerByID(playerId);
	if (!player) {
		return;
	}

	bool isHotkey = (pos.x == 0xFFFF && pos.y == 0 && pos.z == 0);
	if (isHotkey && !g_configManager().getBoolean(AIMBOT_HOTKEY_ENABLED)) {
		return;
	}

	const auto &thing = internalGetThing(player, pos, stackPos, itemId, STACKPOS_FIND_THING);
	if (!thing) {
		player->sendCancelMessage(RETURNVALUE_NOTPOSSIBLE);
		return;
	}

	const auto &item = thing->getItem();
	if (!item || item->isMultiUse() || item->getID() != itemId) {
		player->sendCancelMessage(RETURNVALUE_CANNOTUSETHISOBJECT);
		return;
	}

	bool canUseHouseItem = !g_configManager().getBoolean(ONLY_INVITED_CAN_MOVE_HOUSE_ITEMS) || InternalGame::playerCanUseItemOnHouseTile(player, item);
	if (!canUseHouseItem && item->hasOwner() && !item->isOwner(player)) {
		player->sendCancelMessage(RETURNVALUE_ITEMISNOTYOURS);
		return;
	} else if (!canUseHouseItem) {
		player->sendCancelMessage(RETURNVALUE_CANNOTUSETHISOBJECT);
		return;
	}

	const ItemType &it = Item::items[item->getID()];
	if (it.isRune() || it.type == ITEM_TYPE_POTION) {
		if (player->walkExhausted()) {
			player->sendCancelMessage(RETURNVALUE_YOUAREEXHAUSTED);
			return;
		}
	}

	ReturnValue ret = g_actions().canUse(player, pos);
	if (ret != RETURNVALUE_NOERROR) {
		if (ret == RETURNVALUE_TOOFARAWAY) {
			std::vector<Direction> listDir;
			if (player->getPathTo(pos, listDir, 0, 1, true, true)) {
				g_dispatcher().addEvent([this, playerId = player->getID(), listDir] { playerAutoWalk(playerId, listDir); }, __FUNCTION__);
				const auto &task = createPlayerTask(
					400,
					[this, playerId, pos, stackPos, index, itemId] {
						playerUseItem(playerId, pos, stackPos, index, itemId);
					},
					__FUNCTION__
				);
				if (it.isRune() || it.type == ITEM_TYPE_POTION) {
					player->setNextPotionActionTask(task);
				} else {
					player->setNextWalkActionTask(task);
				}
				return;
			}

			ret = RETURNVALUE_THEREISNOWAY;
		}

		player->sendCancelMessage(ret);
		return;
	}

	bool canDoAction = player->canDoAction();
	if (it.isRune() || it.type == ITEM_TYPE_POTION) {
		canDoAction = player->canDoPotionAction();
	}

	if (!canDoAction) {
		uint32_t delay = player->getNextActionTime();
		if (it.isRune() || it.type == ITEM_TYPE_POTION) {
			delay = player->getNextPotionActionTime();
		}
		const auto &task = createPlayerTask(
			delay,
			[this, playerId, pos, stackPos, index, itemId] {
				playerUseItem(playerId, pos, stackPos, index, itemId);
			},
			__FUNCTION__
		);
		if (it.isRune() || it.type == ITEM_TYPE_POTION) {
			player->setNextPotionActionTask(task);
		} else {
			player->setNextActionTask(task);
		}
		return;
	}

	player->resetIdleTime();
	player->setNextActionTask(nullptr);

	// Refresh depot search window if necessary
	bool refreshDepotSearch = false;
	if (player->isDepotSearchOpenOnItem(itemId) && item->isInsideDepot(true)) {
		refreshDepotSearch = true;
	}

	g_actions().useItem(player, pos, index, item, isHotkey);

	if (refreshDepotSearch) {
		player->requestDepotSearchItem(itemId, stackPos);
	}
}

void Game::playerUseWithCreature(uint32_t playerId, const Position &fromPos, uint8_t fromStackPos, uint32_t creatureId, uint16_t itemId) {
	metrics::method_latency measure(__METRICS_METHOD_NAME__);
	const auto &player = getPlayerByID(playerId);
	if (!player) {
		return;
	}

	const std::shared_ptr<Creature> &creature = getCreatureByID(creatureId);
	if (!creature) {
		return;
	}

	if (!Position::areInRange<7, 5, 0>(creature->getPosition(), player->getPosition())) {
		return;
	}

	bool isHotkey = (fromPos.x == 0xFFFF && fromPos.y == 0 && fromPos.z == 0);
	if (!g_configManager().getBoolean(AIMBOT_HOTKEY_ENABLED)) {
		if (creature->getPlayer() || isHotkey) {
			player->sendCancelMessage(RETURNVALUE_DIRECTPLAYERSHOOT);
			return;
		}
	}

	const std::shared_ptr<Thing> &thing = internalGetThing(player, fromPos, fromStackPos, itemId, STACKPOS_FIND_THING);
	if (!thing) {
		player->sendCancelMessage(RETURNVALUE_NOTPOSSIBLE);
		return;
	}

	const auto &item = thing->getItem();
	if (!item || !item->isMultiUse() || item->getID() != itemId) {
		player->sendCancelMessage(RETURNVALUE_CANNOTUSETHISOBJECT);
		return;
	}

	if (item->hasOwner() && !item->isOwner(player)) {
		player->sendCancelMessage(RETURNVALUE_ITEMISNOTYOURS);
		return;
	}

	if (g_configManager().getBoolean(ONLY_INVITED_CAN_MOVE_HOUSE_ITEMS)) {
		if (std::shared_ptr<HouseTile> houseTile = std::dynamic_pointer_cast<HouseTile>(item->getTile())) {
			const auto &house = houseTile->getHouse();
			if (house && item->getRealParent() && item->getRealParent() != player && (!house->isInvited(player) || house->getHouseAccessLevel(player) == HOUSE_GUEST)) {
				player->sendCancelMessage(RETURNVALUE_CANNOTUSETHISOBJECT);
				return;
			}
		}
	}

	const ItemType &it = Item::items[item->getID()];
	if (it.isRune() || it.type == ITEM_TYPE_POTION) {
		if (player->walkExhausted()) {
			player->sendCancelMessage(RETURNVALUE_YOUAREEXHAUSTED);
			return;
		}
	}

	const std::shared_ptr<Monster> monster = creature->getMonster();
	if (monster && monster->isFamiliar() && creature->getMaster() && creature->getMaster()->getPlayer() == player && (it.isRune() || it.type == ITEM_TYPE_POTION)) {
		player->setNextPotionAction(OTSYS_TIME() + g_configManager().getNumber(EX_ACTIONS_DELAY_INTERVAL));

		if (it.isMultiUse()) {
			player->sendUseItemCooldown(g_configManager().getNumber(EX_ACTIONS_DELAY_INTERVAL));
		}

		player->sendCancelMessage(RETURNVALUE_CANNOTUSETHISOBJECT);
		return;
	}

	Position toPos = creature->getPosition();
	Position walkToPos = fromPos;
	ReturnValue ret = g_actions().canUse(player, fromPos);
	if (ret == RETURNVALUE_NOERROR) {
		ret = g_actions().canUse(player, toPos, item);
		if (ret == RETURNVALUE_TOOFARAWAY) {
			walkToPos = toPos;
		}
	}

	if (ret != RETURNVALUE_NOERROR) {
		if (ret == RETURNVALUE_TOOFARAWAY) {
			Position itemPos = fromPos;
			uint8_t itemStackPos = fromStackPos;

			if (fromPos.x != 0xFFFF && Position::areInRange<1, 1, 0>(fromPos, player->getPosition()) && !Position::areInRange<1, 1, 0>(fromPos, toPos)) {
				std::shared_ptr<Item> moveItem = nullptr;
				ret = internalMoveItem(item->getParent(), player, INDEX_WHEREEVER, item, item->getItemCount(), &moveItem);
				if (ret != RETURNVALUE_NOERROR) {
					player->sendCancelMessage(ret);
					return;
				}

				// changing the position since its now in the inventory of the player
				internalGetPosition(moveItem, itemPos, itemStackPos);
			}

			std::vector<Direction> listDir;
			if (player->getPathTo(walkToPos, listDir, 0, 1, true, true)) {
				g_dispatcher().addEvent([this, playerId = player->getID(), listDir] { playerAutoWalk(playerId, listDir); }, __FUNCTION__);
				const auto &task = createPlayerTask(
					400,
					[this, playerId, itemPos, itemStackPos, creatureId, itemId] {
						playerUseWithCreature(playerId, itemPos, itemStackPos, creatureId, itemId);
					},
					__FUNCTION__
				);
				if (it.isRune() || it.type == ITEM_TYPE_POTION) {
					player->setNextPotionActionTask(task);
				} else {
					player->setNextWalkActionTask(task);
				}
			} else {
				player->sendCancelMessage(RETURNVALUE_THEREISNOWAY);
			}
			return;
		}

		player->sendCancelMessage(ret);
		return;
	}

	bool canDoAction = player->canDoAction();
	if (it.isRune() || it.type == ITEM_TYPE_POTION) {
		canDoAction = player->canDoPotionAction();
	}

	if (!canDoAction) {
		uint32_t delay = player->getNextActionTime();
		if (it.isRune() || it.type == ITEM_TYPE_POTION) {
			delay = player->getNextPotionActionTime();
		}
		const auto &task = createPlayerTask(
			delay,
			[this, playerId, fromPos, fromStackPos, creatureId, itemId] {
				playerUseWithCreature(playerId, fromPos, fromStackPos, creatureId, itemId);
			},
			__FUNCTION__
		);
		if (it.isRune() || it.type == ITEM_TYPE_POTION) {
			player->setNextPotionActionTask(task);
		} else {
			player->setNextActionTask(task);
		}
		return;
	}

	player->resetIdleTime();
	if (it.isRune() || it.type == ITEM_TYPE_POTION) {
		player->setNextPotionActionTask(nullptr);
	} else {
		player->setNextActionTask(nullptr);
	}

	g_actions().useItemEx(player, fromPos, creature->getPosition(), creature->getParent()->getThingIndex(creature), item, isHotkey, creature);
}

void Game::playerCloseContainer(uint32_t playerId, uint8_t cid) {
	const auto &player = getPlayerByID(playerId);
	if (!player) {
		return;
	}

	player->closeContainer(cid);
	player->sendCloseContainer(cid);
}

void Game::playerMoveUpContainer(uint32_t playerId, uint8_t cid) {
	const auto &player = getPlayerByID(playerId);
	if (!player) {
		return;
	}

	std::shared_ptr<Container> container = player->getContainerByID(cid);
	if (!container) {
		return;
	}

	std::shared_ptr<Container> parentContainer = std::dynamic_pointer_cast<Container>(container->getRealParent());
	if (!parentContainer) {
		std::shared_ptr<Tile> tile = container->getTile();
		if (!tile) {
			return;
		}

		if (!g_events().eventPlayerOnBrowseField(player, tile->getPosition())) {
			return;
		}

		if (!g_callbacks().checkCallback(EventCallback_t::playerOnBrowseField, &EventCallback::playerOnBrowseField, player, tile->getPosition())) {
			return;
		}

		auto it = browseFields.find(tile);
		if (it == browseFields.end() || it->second.expired()) {
			parentContainer = Container::createBrowseField(tile);
			browseFields[tile] = parentContainer;
		} else {
			parentContainer = it->second.lock();
		}
	}

	if (parentContainer->hasOwner() && !parentContainer->isOwner(player)) {
		player->sendCancelMessage(RETURNVALUE_ITEMISNOTYOURS);
		return;
	}

	if (parentContainer->hasPagination() && parentContainer->hasParent()) {
		uint16_t indexContainer = std::floor(parentContainer->getThingIndex(container) / parentContainer->capacity()) * parentContainer->capacity();
		player->addContainer(cid, parentContainer);

		player->setContainerIndex(cid, indexContainer);
		player->sendContainer(cid, parentContainer, parentContainer->hasParent(), indexContainer);
	} else {
		player->addContainer(cid, parentContainer);
		player->sendContainer(cid, parentContainer, parentContainer->hasParent(), player->getContainerIndex(cid));
	}
}

void Game::playerUpdateContainer(uint32_t playerId, uint8_t cid) {
	const auto &player = getPlayerByGUID(playerId);
	if (!player) {
		return;
	}

	std::shared_ptr<Container> container = player->getContainerByID(cid);
	if (!container) {
		return;
	}

	player->sendContainer(cid, container, container->hasParent(), player->getContainerIndex(cid));
}

void Game::playerRotateItem(uint32_t playerId, const Position &pos, uint8_t stackPos, const uint16_t itemId) {
	const auto &player = getPlayerByID(playerId);
	if (!player) {
		return;
	}

	const auto &thing = internalGetThing(player, pos, stackPos, itemId, STACKPOS_TOPDOWN_ITEM);
	if (!thing) {
		return;
	}

	const auto &item = thing->getItem();
	if (!item || item->getID() != itemId || !item->isRotatable() || item->hasAttribute(ItemAttribute_t::UNIQUEID)) {
		player->sendCancelMessage(RETURNVALUE_NOTPOSSIBLE);
		return;
	}

	if (item->hasOwner() && !item->isOwner(player)) {
		player->sendCancelMessage(RETURNVALUE_ITEMISNOTYOURS);
		return;
	}

	if (g_configManager().getBoolean(ONLY_INVITED_CAN_MOVE_HOUSE_ITEMS) && !InternalGame::playerCanUseItemOnHouseTile(player, item)) {
		player->sendCancelMessage(RETURNVALUE_CANNOTUSETHISOBJECT);
		return;
	}

	if (pos.x != 0xFFFF && !Position::areInRange<1, 1, 0>(pos, player->getPosition())) {
		std::vector<Direction> listDir;
		if (player->getPathTo(pos, listDir, 0, 1, true, true)) {
			g_dispatcher().addEvent([this, playerId = player->getID(), listDir] { playerAutoWalk(playerId, listDir); }, __FUNCTION__);
			const auto &task = createPlayerTask(
				400,
				[this, playerId, pos, stackPos, itemId] {
					playerRotateItem(playerId, pos, stackPos, itemId);
				},
				__FUNCTION__
			);
			player->setNextWalkActionTask(task);
		} else {
			player->sendCancelMessage(RETURNVALUE_THEREISNOWAY);
		}
		return;
	}

	if (!g_callbacks().checkCallback(EventCallback_t::playerOnRotateItem, &EventCallback::playerOnRotateItem, player, item, pos)) {
		return;
	}

	uint16_t newId = Item::items[item->getID()].rotateTo;
	if (newId != 0) {
		transformItem(item, newId);
	}
}

void Game::playerConfigureShowOffSocket(uint32_t playerId, const Position &pos, uint8_t stackPos, const uint16_t itemId) {
	const auto &player = getPlayerByID(playerId);
	if (!player || pos.x == 0xFFFF) {
		return;
	}

	const std::shared_ptr<Thing> &thing = internalGetThing(player, pos, stackPos, itemId, STACKPOS_TOPDOWN_ITEM);
	if (!thing) {
		return;
	}

	const auto &item = thing->getItem();
	if (!item || item->getID() != itemId || !item->isPodium() || item->hasAttribute(ItemAttribute_t::UNIQUEID)) {
		player->sendCancelMessage(RETURNVALUE_NOTPOSSIBLE);
		return;
	}

	if (item->hasOwner() && !item->isOwner(player)) {
		player->sendCancelMessage(RETURNVALUE_ITEMISNOTYOURS);
		return;
	}

	if (g_configManager().getBoolean(ONLY_INVITED_CAN_MOVE_HOUSE_ITEMS) && !InternalGame::playerCanUseItemOnHouseTile(player, item)) {
		player->sendCancelMessage(RETURNVALUE_CANNOTUSETHISOBJECT);
		return;
	}

	bool isPodiumOfRenown = itemId == ITEM_PODIUM_OF_RENOWN1 || itemId == ITEM_PODIUM_OF_RENOWN2;
	if (!Position::areInRange<1, 1, 0>(pos, player->getPosition())) {
		std::vector<Direction> listDir;
		if (player->getPathTo(pos, listDir, 0, 1, true, false)) {
			g_dispatcher().addEvent([this, playerId = player->getID(), listDir] { playerAutoWalk(playerId, listDir); }, __FUNCTION__);
			if (isPodiumOfRenown) {
				const auto &task = createPlayerTask(
					400,
					[player, item, pos, itemId, stackPos] {
						player->sendPodiumWindow(item, pos, itemId, stackPos);
					},
					__FUNCTION__
				);
				player->setNextWalkActionTask(task);
			} else {
				const auto &task = createPlayerTask(
					400,
					[player, item, pos, itemId, stackPos] {
						player->sendMonsterPodiumWindow(item, pos, itemId, stackPos);
					},
					__FUNCTION__
				);
				player->setNextWalkActionTask(task);
			}
		} else {
			player->sendCancelMessage(RETURNVALUE_THEREISNOWAY);
		}
		return;
	}

	if (isPodiumOfRenown) {
		player->sendPodiumWindow(item, pos, itemId, stackPos);
	} else {
		player->sendMonsterPodiumWindow(item, pos, itemId, stackPos);
	}
}

void Game::playerSetShowOffSocket(uint32_t playerId, Outfit_t &outfit, const Position &pos, uint8_t stackPos, const uint16_t itemId, uint8_t podiumVisible, uint8_t direction) {
	const auto &player = getPlayerByID(playerId);
	if (!player || pos.x == 0xFFFF) {
		return;
	}

	const std::shared_ptr<Thing> &thing = internalGetThing(player, pos, stackPos, itemId, STACKPOS_TOPDOWN_ITEM);
	if (!thing) {
		return;
	}

	const auto &item = thing->getItem();
	if (!item || item->getID() != itemId || !item->isPodium() || item->hasAttribute(ItemAttribute_t::UNIQUEID)) {
		player->sendCancelMessage(RETURNVALUE_NOTPOSSIBLE);
		return;
	}

	if (item->hasOwner() && !item->isOwner(player)) {
		player->sendCancelMessage(RETURNVALUE_ITEMISNOTYOURS);
		return;
	}

	if (g_configManager().getBoolean(ONLY_INVITED_CAN_MOVE_HOUSE_ITEMS) && !InternalGame::playerCanUseItemOnHouseTile(player, item)) {
		player->sendCancelMessage(RETURNVALUE_CANNOTUSETHISOBJECT);
		return;
	}

	const auto &tile = item->getParent() ? item->getParent()->getTile() : nullptr;
	if (!tile) {
		player->sendCancelMessage(RETURNVALUE_NOTPOSSIBLE);
		return;
	}

	if (!Position::areInRange<1, 1, 0>(pos, player->getPosition())) {
		std::vector<Direction> listDir;
		if (player->getPathTo(pos, listDir, 0, 1, true, false)) {
			g_dispatcher().addEvent([this, playerId = player->getID(), listDir] { playerAutoWalk(playerId, listDir); }, __FUNCTION__);
			const auto &task = createPlayerTask(
				400,
				[this, playerId, pos] {
					playerBrowseField(playerId, pos);
				},
				__FUNCTION__
			);
			player->setNextWalkActionTask(task);
		} else {
			player->sendCancelMessage(RETURNVALUE_THEREISNOWAY);
		}
		return;
	}

	if (g_configManager().getBoolean(ONLY_INVITED_CAN_MOVE_HOUSE_ITEMS) && !InternalGame::playerCanUseItemOnHouseTile(player, item)) {
		player->sendCancelMessage(RETURNVALUE_NOTPOSSIBLE);
		return;
	}

	if (outfit.lookType != 0) {
		item->setCustomAttribute("PastLookType", static_cast<int64_t>(outfit.lookType));
	}

	if (outfit.lookMount != 0) {
		item->setCustomAttribute("PastLookMount", static_cast<int64_t>(outfit.lookMount));
	}

	if (!player->canWear(outfit.lookType, outfit.lookAddons)) {
		outfit.lookType = 0;
		outfit.lookAddons = 0;
	}

	const auto mount = mounts->getMountByClientID(outfit.lookMount);
	if (!mount || !player->hasMount(mount) || player->isWearingSupportOutfit()) {
		outfit.lookMount = 0;
	}

	if (outfit.lookType != 0) {
		item->setCustomAttribute("LookType", static_cast<int64_t>(outfit.lookType));
		item->setCustomAttribute("LookHead", static_cast<int64_t>(outfit.lookHead));
		item->setCustomAttribute("LookBody", static_cast<int64_t>(outfit.lookBody));
		item->setCustomAttribute("LookLegs", static_cast<int64_t>(outfit.lookLegs));
		item->setCustomAttribute("LookFeet", static_cast<int64_t>(outfit.lookFeet));
		item->setCustomAttribute("LookAddons", static_cast<int64_t>(outfit.lookAddons));
	} else if (auto pastLookType = item->getCustomAttribute("PastLookType");
	           pastLookType && pastLookType->getInteger() > 0) {
		item->removeCustomAttribute("LookType");
		item->removeCustomAttribute("PastLookType");
	}

	if (outfit.lookMount != 0) {
		item->setCustomAttribute("LookMount", static_cast<int64_t>(outfit.lookMount));
		item->setCustomAttribute("LookMountHead", static_cast<int64_t>(outfit.lookMountHead));
		item->setCustomAttribute("LookMountBody", static_cast<int64_t>(outfit.lookMountBody));
		item->setCustomAttribute("LookMountLegs", static_cast<int64_t>(outfit.lookMountLegs));
		item->setCustomAttribute("LookMountFeet", static_cast<int64_t>(outfit.lookMountFeet));
	} else if (auto pastLookMount = item->getCustomAttribute("PastLookMount");
	           pastLookMount && pastLookMount->getInteger() > 0) {
		item->removeCustomAttribute("LookMount");
		item->removeCustomAttribute("PastLookMount");
	}

	item->setCustomAttribute("PodiumVisible", static_cast<int64_t>(podiumVisible));
	item->setCustomAttribute("LookDirection", static_cast<int64_t>(direction));

	// Change Podium name
	if (outfit.lookType != 0 || outfit.lookMount != 0) {
		std::ostringstream name;
		name << item->getName() << " displaying the ";
		bool outfited = false;
		if (outfit.lookType != 0) {
			const auto &outfitInfo = Outfits::getInstance().getOutfitByLookType(player, outfit.lookType);
			if (!outfitInfo) {
				return;
			}

			name << outfitInfo->name << " outfit";
			outfited = true;
		}

		if (outfit.lookMount != 0) {
			if (outfited) {
				name << " on the ";
			}
			name << mount->name << " mount";
		}
		item->setAttribute(ItemAttribute_t::NAME, name.str());
	} else {
		item->removeAttribute(ItemAttribute_t::NAME);
	}

	// Send to client
	for (const auto &spectator : Spectators().find<Player>(pos, true)) {
		spectator->getPlayer()->sendUpdateTileItem(tile, pos, item);
	}
}

void Game::playerWrapableItem(uint32_t playerId, const Position &pos, uint8_t stackPos, const uint16_t itemId) {
	const auto &player = getPlayerByID(playerId);
	if (!player) {
		return;
	}

	const auto &thing = internalGetThing(player, pos, stackPos, itemId, STACKPOS_FIND_THING);
	if (!thing) {
		return;
	}

	const auto &item = thing->getItem();
	if (!item) {
		g_logger().error("Game::playerWrapableItem: Invalid item on position: {}", pos.toString());
		player->sendCancelMessage(RETURNVALUE_NOTPOSSIBLE);
		return;
	}
	const auto &tile = map.getTile(item->getPosition());
	if (!tile) {
		g_logger().error("Game::playerWrapableItem: Invalid tile on position: {}", pos.toString());
		player->sendCancelMessage(RETURNVALUE_NOTPOSSIBLE);
		return;
	}

	const auto houseTile = tile->dynamic_self_cast<HouseTile>();
	if (!tile->hasFlag(TILESTATE_PROTECTIONZONE) || !houseTile) {
		player->sendCancelMessage("You may construct this only inside a house.");
		return;
	}
	const auto &house = houseTile->getHouse();
	if (!house) {
		player->sendCancelMessage("You may construct this only inside a house.");
		return;
	}

	if (house->getHouseAccessLevel(player) < HOUSE_OWNER) {
		player->sendCancelMessage("You are not allowed to construct this here.");
		return;
	}

	if (!item || item->getID() != itemId || item->hasAttribute(ItemAttribute_t::UNIQUEID) || (!item->isWrapable() && item->getID() != ITEM_DECORATION_KIT)) {
		player->sendCancelMessage(RETURNVALUE_NOTPOSSIBLE);
		return;
	}

	if (item->hasOwner() && !item->isOwner(player)) {
		player->sendCancelMessage(RETURNVALUE_ITEMISNOTYOURS);
		return;
	}

	if (g_configManager().getBoolean(ONLY_INVITED_CAN_MOVE_HOUSE_ITEMS) && !InternalGame::playerCanUseItemOnHouseTile(player, item)) {
		player->sendCancelMessage(RETURNVALUE_CANNOTUSETHISOBJECT);
		return;
	}

	if (pos.x != 0xFFFF && !Position::areInRange<1, 1, 0>(pos, player->getPosition())) {
		std::vector<Direction> listDir;
		if (player->getPathTo(pos, listDir, 0, 1, true, true)) {
			g_dispatcher().addEvent([this, playerId = player->getID(), listDir] { playerAutoWalk(playerId, listDir); }, __FUNCTION__);
			const auto &task = createPlayerTask(
				400,
				[this, playerId, pos, stackPos, itemId] {
					playerWrapableItem(playerId, pos, stackPos, itemId);
				},
				__FUNCTION__
			);
			player->setNextWalkActionTask(task);
		} else {
			player->sendCancelMessage(RETURNVALUE_THEREISNOWAY);
		}
		return;
	}

	std::shared_ptr<Container> container = item->getContainer();
	if (container && container->getItemHoldingCount() > 0) {
		player->sendCancelMessage(RETURNVALUE_NOTPOSSIBLE);
		return;
	}

	auto topItem = tile->getTopTopItem();
	bool unwrappable = item->getHoldingPlayer() && item->getID() == ITEM_DECORATION_KIT;
	bool blockedUnwrap = topItem && topItem->canReceiveAutoCarpet() && !item->hasProperty(CONST_PROP_IMMOVABLEBLOCKSOLID);

	if (unwrappable || blockedUnwrap) {
		player->sendCancelMessage("You can only wrap/unwrap on the floor.");
		return;
	}

	std::string itemName = item->getName();
	auto unWrapAttribute = item->getCustomAttribute("unWrapId");
	uint16_t unWrapId = 0;
	if (unWrapAttribute != nullptr) {
		unWrapId = static_cast<uint16_t>(unWrapAttribute->getInteger());
	}

	// Prevent to wrap a filled bath tube
	if (item->getID() == ITEM_FILLED_BATH_TUBE) {
		player->sendCancelMessage(RETURNVALUE_NOTPOSSIBLE);
		return;
	}

	if (item->isWrapable() && item->getID() != ITEM_DECORATION_KIT) {
		wrapItem(item, houseTile->getHouse());
	} else if (item->getID() == ITEM_DECORATION_KIT && unWrapId != 0) {
		unwrapItem(item, unWrapId, houseTile->getHouse(), player);
	}
	addMagicEffect(pos, CONST_ME_POFF);
}

std::shared_ptr<Item> Game::wrapItem(const std::shared_ptr<Item> &item, const std::shared_ptr<House> &house) {
	uint16_t hiddenCharges = 0;
	uint16_t amount = item->getItemCount();
	if (isCaskItem(item->getID())) {
		hiddenCharges = item->getSubType();
	}
	if (house != nullptr && Item::items.getItemType(item->getID()).isBed()) {
		item->getBed()->wakeUp(nullptr);
		house->removeBed(item->getBed());
	}
	uint16_t oldItemID = item->getID();
	auto itemName = item->getName();
	std::shared_ptr<Item> newItem = transformItem(item, ITEM_DECORATION_KIT);
	newItem->setCustomAttribute("unWrapId", static_cast<int64_t>(oldItemID));
	newItem->setAttribute(ItemAttribute_t::DESCRIPTION, "Unwrap it in your own house to create a <" + itemName + ">.");
	if (hiddenCharges > 0) {
		newItem->setAttribute(ItemAttribute_t::DATE, hiddenCharges);
	}
	if (amount > 0) {
		newItem->setAttribute(ItemAttribute_t::AMOUNT, amount);
	}
	newItem->startDecaying();
	return newItem;
}

void Game::unwrapItem(const std::shared_ptr<Item> &item, uint16_t unWrapId, const std::shared_ptr<House> &house, const std::shared_ptr<Player> &player) {
	if (item->hasOwner() && !item->isOwner(player)) {
		player->sendCancelMessage(RETURNVALUE_ITEMISNOTYOURS);
		return;
	}
	auto hiddenCharges = item->getAttribute<uint16_t>(ItemAttribute_t::DATE);
	const ItemType &newiType = Item::items.getItemType(unWrapId);
	if (player != nullptr && house != nullptr && newiType.isBed() && house->getMaxBeds() > -1 && house->getBedCount() >= house->getMaxBeds()) {
		player->sendCancelMessage("You reached the maximum beds in this house");
		return;
	}
	auto amount = item->getAttribute<uint16_t>(ItemAttribute_t::AMOUNT);
	if (!amount) {
		amount = 1;
	}
	std::shared_ptr<Item> newItem = transformItem(item, unWrapId, amount);
	if (house && newiType.isBed()) {
		house->addBed(newItem->getBed());
	}
	if (newItem) {
		if (hiddenCharges > 0 && isCaskItem(unWrapId)) {
			newItem->setSubType(hiddenCharges);
		}
		newItem->removeCustomAttribute("unWrapId");
		newItem->removeAttribute(ItemAttribute_t::DESCRIPTION);
		newItem->startDecaying();
	}
}

void Game::playerWriteItem(uint32_t playerId, uint32_t windowTextId, const std::string &text) {
	const auto &player = getPlayerByID(playerId);
	if (!player) {
		return;
	}

	uint16_t maxTextLength = 0;
	uint32_t internalWindowTextId = 0;

	std::shared_ptr<Item> writeItem = player->getWriteItem(internalWindowTextId, maxTextLength);
	if (text.length() > maxTextLength || windowTextId != internalWindowTextId) {
		return;
	}

	if (!writeItem || writeItem->isRemoved()) {
		player->sendCancelMessage(RETURNVALUE_NOTPOSSIBLE);
		return;
	}

	if (writeItem->hasOwner() && !writeItem->isOwner(player)) {
		player->sendCancelMessage(RETURNVALUE_ITEMISNOTYOURS);
		return;
	}

	std::shared_ptr<Cylinder> topParent = writeItem->getTopParent();

	std::shared_ptr<Player> owner = std::dynamic_pointer_cast<Player>(topParent);
	if (owner && owner != player) {
		player->sendCancelMessage(RETURNVALUE_NOTPOSSIBLE);
		return;
	}

	if (!Position::areInRange<1, 1, 0>(writeItem->getPosition(), player->getPosition())) {
		player->sendCancelMessage(RETURNVALUE_NOTPOSSIBLE);
		return;
	}

	for (const auto &creatureEvent : player->getCreatureEvents(CREATURE_EVENT_TEXTEDIT)) {
		if (!creatureEvent->executeTextEdit(player, writeItem, text)) {
			player->setWriteItem(nullptr);
			return;
		}
	}

	if (!text.empty()) {
		if (writeItem->getAttribute<std::string>(ItemAttribute_t::TEXT) != text) {
			writeItem->setAttribute(ItemAttribute_t::TEXT, text);
			writeItem->setAttribute(ItemAttribute_t::WRITER, player->getName());
			writeItem->setAttribute(ItemAttribute_t::DATE, getTimeNow());
		}
	} else {
		writeItem->removeAttribute(ItemAttribute_t::TEXT);
		writeItem->removeAttribute(ItemAttribute_t::WRITER);
		writeItem->removeAttribute(ItemAttribute_t::DATE);
	}

	uint16_t newId = Item::items[writeItem->getID()].writeOnceItemId;
	if (newId != 0) {
		transformItem(writeItem, newId);
	}

	player->setWriteItem(nullptr);
}

void Game::playerBrowseField(uint32_t playerId, const Position &pos) {
	const auto &player = getPlayerByID(playerId);
	if (!player) {
		return;
	}

	const Position &playerPos = player->getPosition();
	if (playerPos.z != pos.z) {
		player->sendCancelMessage(playerPos.z > pos.z ? RETURNVALUE_FIRSTGOUPSTAIRS : RETURNVALUE_FIRSTGODOWNSTAIRS);
		return;
	}

	if (!Position::areInRange<1, 1>(playerPos, pos)) {
		std::vector<Direction> listDir;
		if (player->getPathTo(pos, listDir, 0, 1, true, true)) {
			g_dispatcher().addEvent([this, playerId = player->getID(), listDir] { playerAutoWalk(playerId, listDir); }, __FUNCTION__);
			const auto &task = createPlayerTask(
				400,
				[this, playerId, pos] {
					playerBrowseField(playerId, pos);
				},
				__FUNCTION__
			);
			player->setNextWalkActionTask(task);
		} else {
			player->sendCancelMessage(RETURNVALUE_THEREISNOWAY);
		}
		return;
	}

	std::shared_ptr<Tile> tile = map.getTile(pos);
	if (!tile) {
		return;
	}

	if (!g_events().eventPlayerOnBrowseField(player, pos)) {
		return;
	}

	if (!g_callbacks().checkCallback(EventCallback_t::playerOnBrowseField, &EventCallback::playerOnBrowseField, player, tile->getPosition())) {
		return;
	}

	std::shared_ptr<Container> container;

	auto it = browseFields.find(tile);
	if (it == browseFields.end() || it->second.expired()) {
		container = Container::createBrowseField(tile);
		browseFields[tile] = container;
	} else {
		container = it->second.lock();
	}

	uint8_t dummyContainerId = 0xF - ((pos.x % 3) * 3 + (pos.y % 3));
	std::shared_ptr<Container> openContainer = player->getContainerByID(dummyContainerId);
	if (openContainer) {
		player->onCloseContainer(openContainer);
		player->closeContainer(dummyContainerId);
	} else {
		player->addContainer(dummyContainerId, container);
		player->sendContainer(dummyContainerId, container, false, 0);
	}
}

void Game::playerStowItem(uint32_t playerId, const Position &pos, uint16_t itemId, uint8_t stackpos, uint8_t count, bool allItems) {
	const auto &player = getPlayerByID(playerId);
	if (!player) {
		return;
	}

	if (!player->isPremium()) {
		player->sendCancelMessage(RETURNVALUE_YOUNEEDPREMIUMACCOUNT);
		return;
	}

	const std::shared_ptr<Thing> &thing = internalGetThing(player, pos, stackpos, itemId, STACKPOS_TOPDOWN_ITEM);
	if (!thing) {
		return;
	}

	const auto &item = thing->getItem();
	if (!item || item->getID() != itemId || item->getItemCount() < count || item->isStoreItem()) {
		player->sendCancelMessage(RETURNVALUE_NOTPOSSIBLE);
		return;
	}

	if (item->hasOwner() && !item->isOwner(player)) {
		player->sendCancelMessage(RETURNVALUE_ITEMISNOTYOURS);
		return;
	}

	if (pos.x != 0xFFFF && !Position::areInRange<1, 1, 0>(pos, player->getPosition())) {
		player->sendCancelMessage(RETURNVALUE_NOTPOSSIBLE);
		return;
	}

	player->stowItem(item, count, allItems);

	// Refresh depot search window if necessary
	if (player->isDepotSearchOpenOnItem(itemId)) {
		// Tier for item stackable is 0
		player->requestDepotSearchItem(itemId, 0);
	}
}

void Game::playerStashWithdraw(uint32_t playerId, uint16_t itemId, uint32_t count, uint8_t) {
	const auto &player = getPlayerByID(playerId);
	if (!player) {
		return;
	}

	if (player->hasFlag(PlayerFlags_t::CannotPickupItem)) {
		return;
	}

	const ItemType &it = Item::items[itemId];
	if (it.id == 0 || count == 0) {
		return;
	}

	uint16_t freeSlots = player->getFreeBackpackSlots();
	auto stashContainer = player->getManagedContainer(getObjectCategory(it), false);
	if (stashContainer && !(player->quickLootFallbackToMainContainer)) {
		freeSlots = stashContainer->getFreeSlots();
	}

	if (freeSlots == 0) {
		player->sendCancelMessage(RETURNVALUE_NOTENOUGHROOM);
		return;
	}

	if (player->getFreeCapacity() < 100) {
		player->sendCancelMessage(RETURNVALUE_NOTENOUGHCAPACITY);
		return;
	}

	int32_t NDSlots = ((freeSlots) - (count < it.stackSize ? 1 : (count / it.stackSize)));
	uint32_t SlotsWith = count;
	uint32_t noSlotsWith = 0;

	if (NDSlots <= 0) {
		SlotsWith = (freeSlots * it.stackSize);
		noSlotsWith = (count - SlotsWith);
	}

	uint32_t capWith = count;
	uint32_t noCapWith = 0;
	if (player->getFreeCapacity() < (count * it.weight)) {
		capWith = (player->getFreeCapacity() / it.weight);
		noCapWith = (count - capWith);
	}

	std::stringstream ss;
	uint32_t WithdrawCount = (SlotsWith > capWith ? capWith : SlotsWith);
	uint32_t NoWithdrawCount = (noSlotsWith < noCapWith ? noCapWith : noSlotsWith);
	const char* NoWithdrawMsg = (noSlotsWith < noCapWith ? "capacity" : "slots");

	if (WithdrawCount != count) {
		ss << "Retrieved " << WithdrawCount << "x " << it.name << ".\n";
		ss << NoWithdrawCount << "x are impossible to retrieve due to insufficient inventory " << NoWithdrawMsg << ".";
	} else {
		ss << "Retrieved " << WithdrawCount << "x " << it.name << '.';
	}

	player->sendTextMessage(MESSAGE_STATUS, ss.str());

	if (player->withdrawItem(itemId, WithdrawCount)) {
		player->addItemFromStash(it.id, WithdrawCount);
	} else {
		player->sendCancelMessage(RETURNVALUE_NOTPOSSIBLE);
	}

	// Refresh depot search window if necessary
	if (player->isDepotSearchOpenOnItem(itemId)) {
		player->requestDepotSearchItem(itemId, 0);
	}

	player->sendOpenStash(true);
}

void Game::playerSeekInContainer(uint32_t playerId, uint8_t containerId, uint16_t index, uint8_t containerCategory) {
	const auto &player = getPlayerByID(playerId);
	if (!player) {
		return;
	}

	std::shared_ptr<Container> container = player->getContainerByID(containerId);
	if (!container || !container->hasPagination()) {
		return;
	}

	if (container->isStoreInbox()) {
		auto enumName = magic_enum::enum_name(static_cast<ContainerCategory_t>(containerCategory)).data();
		container->setAttribute(ItemAttribute_t::STORE_INBOX_CATEGORY, enumName);
		g_logger().debug("Setting new container with store inbox category name {}", enumName);
	}

	if ((index % container->capacity()) != 0 || index >= container->size()) {
		return;
	}

	player->setContainerIndex(containerId, index);
	player->sendContainer(containerId, container, container->hasParent(), index);
}

void Game::playerUpdateHouseWindow(uint32_t playerId, uint8_t listId, uint32_t windowTextId, const std::string &text) {
	const auto &player = getPlayerByID(playerId);
	if (!player) {
		return;
	}

	uint32_t internalWindowTextId;
	uint32_t internalListId;

	const auto &house = player->getEditHouse(internalWindowTextId, internalListId);
	if (house && house->canEditAccessList(internalListId, player) && internalWindowTextId == windowTextId && listId == 0) {
		house->setAccessList(internalListId, text);
	}

	player->setEditHouse(nullptr);
}

void Game::playerRequestTrade(uint32_t playerId, const Position &pos, uint8_t stackPos, uint32_t tradePlayerId, uint16_t itemId) {
	const auto &player = getPlayerByID(playerId);
	if (!player) {
		return;
	}

	std::shared_ptr<Player> tradePartner = getPlayerByID(tradePlayerId);
	if (!tradePartner || tradePartner == player) {
		player->sendTextMessage(MESSAGE_FAILURE, "Sorry, not possible.");
		return;
	}

	if (!Position::areInRange<2, 2, 0>(tradePartner->getPosition(), player->getPosition())) {
		std::ostringstream ss;
		ss << tradePartner->getName() << " tells you to move closer.";
		player->sendTextMessage(MESSAGE_TRADE, ss.str());
		return;
	}

	if (!canThrowObjectTo(tradePartner->getPosition(), player->getPosition(), SightLine_CheckSightLineAndFloor)) {
		player->sendCancelMessage(RETURNVALUE_CREATUREISNOTREACHABLE);
		return;
	}

	std::shared_ptr<Thing> tradeThing = internalGetThing(player, pos, stackPos, itemId, STACKPOS_TOPDOWN_ITEM);
	if (!tradeThing) {
		player->sendCancelMessage(RETURNVALUE_NOTPOSSIBLE);
		return;
	}

	std::shared_ptr<Item> tradeItem = tradeThing->getItem();
	if (tradeItem->getID() != itemId || !tradeItem->isPickupable() || tradeItem->hasAttribute(ItemAttribute_t::UNIQUEID)) {
		player->sendCancelMessage(RETURNVALUE_NOTPOSSIBLE);
		return;
	}
	if (tradeItem->isStoreItem() || tradeItem->hasOwner()) {
		player->sendCancelMessage(RETURNVALUE_ITEMUNTRADEABLE);
		return;
	}

	if (g_configManager().getBoolean(ONLY_INVITED_CAN_MOVE_HOUSE_ITEMS)) {
		if (std::shared_ptr<HouseTile> houseTile = std::dynamic_pointer_cast<HouseTile>(tradeItem->getTile())) {
			const auto &house = houseTile->getHouse();
			if (house && tradeItem->getRealParent() != player && (!house->isInvited(player) || house->getHouseAccessLevel(player) == HOUSE_GUEST)) {
				player->sendCancelMessage(RETURNVALUE_NOTMOVABLE);
				return;
			}
		}
	}

	const Position &playerPosition = player->getPosition();
	const Position &tradeItemPosition = tradeItem->getPosition();
	if (playerPosition.z != tradeItemPosition.z) {
		player->sendCancelMessage(playerPosition.z > tradeItemPosition.z ? RETURNVALUE_FIRSTGOUPSTAIRS : RETURNVALUE_FIRSTGODOWNSTAIRS);
		return;
	}

	if (!Position::areInRange<1, 1>(tradeItemPosition, playerPosition)) {
		std::vector<Direction> listDir;
		if (player->getPathTo(pos, listDir, 0, 1, true, true)) {
			g_dispatcher().addEvent([this, playerId = player->getID(), listDir] { playerAutoWalk(playerId, listDir); }, __FUNCTION__);
			const auto &task = createPlayerTask(
				400,
				[this, playerId, pos, stackPos, tradePlayerId, itemId] {
					playerRequestTrade(playerId, pos, stackPos, tradePlayerId, itemId);
				},
				__FUNCTION__
			);
			player->setNextWalkActionTask(task);
		} else {
			player->sendCancelMessage(RETURNVALUE_THEREISNOWAY);
		}
		return;
	}

	const std::shared_ptr<Container> &tradeItemContainer = tradeItem->getContainer();
	if (tradeItemContainer) {
		for (const auto &it : tradeItems) {
			const auto &item = it.first;
			if (tradeItem == item) {
				player->sendTextMessage(MESSAGE_TRADE, "This item is already being traded.");
				return;
			}

			if (tradeItemContainer->isHoldingItem(item)) {
				player->sendTextMessage(MESSAGE_TRADE, "This item is already being traded.");
				return;
			}

			const std::shared_ptr<Container> &container = item->getContainer();
			if (container && container->isHoldingItem(tradeItem)) {
				player->sendTextMessage(MESSAGE_TRADE, "This item is already being traded.");
				return;
			}
		}
	} else {
		for (const auto &it : tradeItems) {
			const auto &item = it.first;
			if (tradeItem == item) {
				player->sendTextMessage(MESSAGE_TRADE, "This item is already being traded.");
				return;
			}

			const std::shared_ptr<Container> &container = item->getContainer();
			if (container && container->isHoldingItem(tradeItem)) {
				player->sendTextMessage(MESSAGE_TRADE, "This item is already being traded.");
				return;
			}
		}
	}

	if (tradeItemContainer && tradeItemContainer->getItemHoldingCount() + 1 > 100) {
		player->sendTextMessage(MESSAGE_TRADE, "You can not trade more than 100 items.");
		return;
	}

	if (tradeItem->isStoreItem()) {
		player->sendTextMessage(MESSAGE_TRADE, "This item cannot be trade.");
		return;
	}

	if (tradeItemContainer) {
		for (const std::shared_ptr<Item> &containerItem : tradeItemContainer->getItems(true)) {
			if (containerItem->isStoreItem()) {
				player->sendTextMessage(MESSAGE_TRADE, "This item cannot be trade.");
				return;
			}
		}
	}

	if (!g_events().eventPlayerOnTradeRequest(player, tradePartner, tradeItem)) {
		return;
	}

	if (!g_callbacks().checkCallback(EventCallback_t::playerOnTradeRequest, &EventCallback::playerOnTradeRequest, player, tradePartner, tradeItem)) {
		return;
	}

	internalStartTrade(player, tradePartner, tradeItem);
}

bool Game::internalStartTrade(const std::shared_ptr<Player> &player, const std::shared_ptr<Player> &tradePartner, const std::shared_ptr<Item> &tradeItem) {
	if (player->tradeState != TRADE_NONE && !(player->tradeState == TRADE_ACKNOWLEDGE && player->tradePartner == tradePartner)) {
		player->sendCancelMessage(RETURNVALUE_YOUAREALREADYTRADING);
		return false;
	} else if (tradePartner->tradeState != TRADE_NONE && tradePartner->tradePartner != player) {
		player->sendCancelMessage(RETURNVALUE_THISPLAYERISALREADYTRADING);
		return false;
	}
	if (tradeItem->isStoreItem() || tradeItem->hasOwner()) {
		player->sendCancelMessage(RETURNVALUE_ITEMUNTRADEABLE);
		return false;
	}

	player->tradePartner = tradePartner;
	player->tradeItem = tradeItem;
	player->tradeState = TRADE_INITIATED;
	tradeItems[tradeItem] = player->getID();

	player->sendTradeItemRequest(player->getName(), tradeItem, true);

	if (tradePartner->tradeState == TRADE_NONE) {
		std::ostringstream ss;
		ss << player->getName() << " wants to trade with you.";
		tradePartner->sendTextMessage(MESSAGE_TRANSACTION, ss.str());
		tradePartner->tradeState = TRADE_ACKNOWLEDGE;
		tradePartner->tradePartner = player;
	} else {
		std::shared_ptr<Item> counterOfferItem = tradePartner->tradeItem;
		player->sendTradeItemRequest(tradePartner->getName(), counterOfferItem, false);
		tradePartner->sendTradeItemRequest(player->getName(), tradeItem, false);
	}

	return true;
}

void Game::playerAcceptTrade(uint32_t playerId) {
	const auto &player = getPlayerByID(playerId);
	if (!player) {
		return;
	}

	if (!(player->getTradeState() == TRADE_ACKNOWLEDGE || player->getTradeState() == TRADE_INITIATED)) {
		return;
	}

	std::shared_ptr<Player> tradePartner = player->tradePartner;
	if (!tradePartner) {
		return;
	}

	if (!canThrowObjectTo(tradePartner->getPosition(), player->getPosition(), SightLine_CheckSightLineAndFloor)) {
		player->sendCancelMessage(RETURNVALUE_CREATUREISNOTREACHABLE);
		return;
	}

	player->setTradeState(TRADE_ACCEPT);

	if (tradePartner->getTradeState() == TRADE_ACCEPT) {
		std::shared_ptr<Item> tradeItem1 = player->tradeItem;
		std::shared_ptr<Item> tradeItem2 = tradePartner->tradeItem;
		if (!g_events().eventPlayerOnTradeAccept(player, tradePartner, tradeItem1, tradeItem2)) {
			internalCloseTrade(player);
			return;
		}

		if (!g_callbacks().checkCallback(EventCallback_t::playerOnTradeAccept, &EventCallback::playerOnTradeAccept, player, tradePartner, tradeItem1, tradeItem2)) {
			internalCloseTrade(player);
			return;
		}

		player->setTradeState(TRADE_TRANSFER);
		tradePartner->setTradeState(TRADE_TRANSFER);

		auto it = tradeItems.find(tradeItem1);
		if (it != tradeItems.end()) {
			tradeItems.erase(it);
		}

		it = tradeItems.find(tradeItem2);
		if (it != tradeItems.end()) {
			tradeItems.erase(it);
		}

		bool isSuccess = false;

		ReturnValue ret1 = internalAddItem(tradePartner, tradeItem1, INDEX_WHEREEVER, 0, true);
		ReturnValue ret2 = internalAddItem(player, tradeItem2, INDEX_WHEREEVER, 0, true);
		if (ret1 == RETURNVALUE_NOERROR && ret2 == RETURNVALUE_NOERROR) {
			ret1 = internalRemoveItem(tradeItem1, tradeItem1->getItemCount(), true);
			ret2 = internalRemoveItem(tradeItem2, tradeItem2->getItemCount(), true);
			if (ret1 == RETURNVALUE_NOERROR && ret2 == RETURNVALUE_NOERROR) {
				std::shared_ptr<Cylinder> cylinder1 = tradeItem1->getParent();
				std::shared_ptr<Cylinder> cylinder2 = tradeItem2->getParent();

				uint32_t count1 = tradeItem1->getItemCount();
				uint32_t count2 = tradeItem2->getItemCount();

				ret1 = internalMoveItem(cylinder1, tradePartner, INDEX_WHEREEVER, tradeItem1, count1, nullptr, FLAG_IGNOREAUTOSTACK, nullptr, tradeItem2);
				if (ret1 == RETURNVALUE_NOERROR) {
					internalMoveItem(cylinder2, player, INDEX_WHEREEVER, tradeItem2, count2, nullptr, FLAG_IGNOREAUTOSTACK);

					tradeItem1->onTradeEvent(ON_TRADE_TRANSFER, tradePartner);
					tradeItem2->onTradeEvent(ON_TRADE_TRANSFER, player);

					isSuccess = true;
				}
			}
		}

		if (!isSuccess) {
			std::string errorDescription;

			if (tradePartner->tradeItem) {
				errorDescription = getTradeErrorDescription(ret1, tradeItem1);
				tradePartner->sendTextMessage(MESSAGE_TRANSACTION, errorDescription);
				tradePartner->tradeItem->onTradeEvent(ON_TRADE_CANCEL, tradePartner);
			}

			if (player->tradeItem) {
				errorDescription = getTradeErrorDescription(ret2, tradeItem2);
				player->sendTextMessage(MESSAGE_TRANSACTION, errorDescription);
				player->tradeItem->onTradeEvent(ON_TRADE_CANCEL, player);
			}
		}

		player->setTradeState(TRADE_NONE);
		player->tradeItem = nullptr;
		player->tradePartner = nullptr;
		player->sendTradeClose();

		tradePartner->setTradeState(TRADE_NONE);
		tradePartner->tradeItem = nullptr;
		tradePartner->tradePartner = nullptr;
		tradePartner->sendTradeClose();
	}
}

std::string Game::getTradeErrorDescription(ReturnValue ret, const std::shared_ptr<Item> &item) {
	if (item) {
		if (ret == RETURNVALUE_NOTENOUGHCAPACITY) {
			std::ostringstream ss;
			ss << "You do not have enough capacity to carry";

			if (item->isStackable() && item->getItemCount() > 1) {
				ss << " these objects.";
			} else {
				ss << " this object.";
			}

			ss << std::endl
			   << ' ' << item->getWeightDescription();
			return ss.str();
		} else if (ret == RETURNVALUE_NOTENOUGHROOM || ret == RETURNVALUE_CONTAINERNOTENOUGHROOM) {
			std::ostringstream ss;
			ss << "You do not have enough room to carry";

			if (item->isStackable() && item->getItemCount() > 1) {
				ss << " these objects.";
			} else {
				ss << " this object.";
			}

			return ss.str();
		}
	}
	return "Trade could not be completed.";
}

void Game::playerLookInTrade(uint32_t playerId, bool lookAtCounterOffer, uint8_t index) {
	const auto &player = getPlayerByID(playerId);
	if (!player) {
		return;
	}

	std::shared_ptr<Player> tradePartner = player->tradePartner;
	if (!tradePartner) {
		return;
	}

	std::shared_ptr<Item> tradeItem;
	if (lookAtCounterOffer) {
		tradeItem = tradePartner->getTradeItem();
	} else {
		tradeItem = player->getTradeItem();
	}

	if (!tradeItem) {
		return;
	}

	const Position &playerPosition = player->getPosition();
	const Position &tradeItemPosition = tradeItem->getPosition();

	int32_t lookDistance = std::max<int32_t>(
		Position::getDistanceX(playerPosition, tradeItemPosition),
		Position::getDistanceY(playerPosition, tradeItemPosition)
	);
	if (index == 0) {
		g_events().eventPlayerOnLookInTrade(player, tradePartner, tradeItem, lookDistance);
		g_callbacks().executeCallback(EventCallback_t::playerOnLookInTrade, &EventCallback::playerOnLookInTrade, player, tradePartner, tradeItem, lookDistance);
		return;
	}

	std::shared_ptr<Container> tradeContainer = tradeItem->getContainer();
	if (!tradeContainer) {
		return;
	}

	std::vector<std::shared_ptr<Container>> containers { tradeContainer };
	size_t i = 0;
	while (i < containers.size()) {
		std::shared_ptr<Container> container = containers[i++];
		for (const std::shared_ptr<Item> &item : container->getItemList()) {
			std::shared_ptr<Container> tmpContainer = item->getContainer();
			if (tmpContainer) {
				containers.push_back(tmpContainer);
			}

			if (--index == 0) {
				g_events().eventPlayerOnLookInTrade(player, tradePartner, item, lookDistance);
				g_callbacks().executeCallback(EventCallback_t::playerOnLookInTrade, &EventCallback::playerOnLookInTrade, player, tradePartner, item, lookDistance);
				return;
			}
		}
	}
}

void Game::playerCloseTrade(uint32_t playerId) {
	const auto &player = getPlayerByID(playerId);
	if (!player) {
		return;
	}

	internalCloseTrade(player);
}

void Game::internalCloseTrade(const std::shared_ptr<Player> &player) {
	std::shared_ptr<Player> tradePartner = player->tradePartner;
	if ((tradePartner && tradePartner->getTradeState() == TRADE_TRANSFER) || player->getTradeState() == TRADE_TRANSFER) {
		return;
	}

	if (player->getTradeItem()) {
		auto it = tradeItems.find(player->getTradeItem());
		if (it != tradeItems.end()) {
			tradeItems.erase(it);
		}

		player->tradeItem->onTradeEvent(ON_TRADE_CANCEL, player);
		player->tradeItem = nullptr;
	}

	player->setTradeState(TRADE_NONE);
	player->tradePartner = nullptr;

	player->sendTextMessage(MESSAGE_FAILURE, "Trade cancelled.");
	player->sendTradeClose();

	if (tradePartner) {
		if (tradePartner->getTradeItem()) {
			auto it = tradeItems.find(tradePartner->getTradeItem());
			if (it != tradeItems.end()) {
				tradeItems.erase(it);
			}

			tradePartner->tradeItem->onTradeEvent(ON_TRADE_CANCEL, tradePartner);
			tradePartner->tradeItem = nullptr;
		}

		tradePartner->setTradeState(TRADE_NONE);
		tradePartner->tradePartner = nullptr;

		tradePartner->sendTextMessage(MESSAGE_FAILURE, "Trade cancelled.");
		tradePartner->sendTradeClose();
	}
}

void Game::playerBuyItem(uint32_t playerId, uint16_t itemId, uint8_t count, uint16_t amount, bool ignoreCap /* = false*/, bool inBackpacks /* = false*/) {
	metrics::method_latency measure(__METRICS_METHOD_NAME__);
	if (amount == 0) {
		return;
	}

	const auto &player = getPlayerByID(playerId);
	if (!player) {
		return;
	}

	std::shared_ptr<Npc> merchant = player->getShopOwner();
	if (!merchant) {
		return;
	}

	const ItemType &it = Item::items[itemId];
	if (it.id == 0) {
		return;
	}

	if ((it.stackable && amount > 10000) || (!it.stackable && amount > 100)) {
		return;
	}

	if (!player->hasShopItemForSale(it.id, count)) {
		return;
	}

	// Check npc say exhausted
	if (player->isUIExhausted()) {
		player->sendCancelMessage(RETURNVALUE_YOUAREEXHAUSTED);
		return;
	}

	if (inBackpacks || it.isContainer()) {
		uint32_t maxContainer = static_cast<uint32_t>(g_configManager().getNumber(MAX_CONTAINER));
		auto backpack = player->getInventoryItem(CONST_SLOT_BACKPACK);
		auto mainBackpack = backpack ? backpack->getContainer() : nullptr;

		if (mainBackpack && mainBackpack->getContainerHoldingCount() >= maxContainer) {
			player->sendCancelMessage(RETURNVALUE_CONTAINERISFULL);
			return;
		}

		std::shared_ptr<Tile> tile = player->getTile();
		if (tile && tile->getItemCount() >= 20) {
			player->sendCancelMessage(RETURNVALUE_CONTAINERISFULL);
			return;
		}
	}

	merchant->onPlayerBuyItem(player, it.id, count, amount, ignoreCap, inBackpacks);
	player->updateUIExhausted();
}

void Game::playerSellItem(uint32_t playerId, uint16_t itemId, uint8_t count, uint16_t amount, bool ignoreEquipped) {
	metrics::method_latency measure(__METRICS_METHOD_NAME__);
	if (amount == 0) {
		return;
	}

	const auto &player = getPlayerByID(playerId);
	if (!player) {
		return;
	}

	std::shared_ptr<Npc> merchant = player->getShopOwner();
	if (!merchant) {
		return;
	}

	const ItemType &it = Item::items[itemId];
	if (it.id == 0) {
		return;
	}

	if ((it.stackable && amount > 10000) || (!it.stackable && amount > 100)) {
		return;
	}

	// Check npc say exhausted
	if (player->isUIExhausted()) {
		player->sendCancelMessage(RETURNVALUE_YOUAREEXHAUSTED);
		return;
	}

	merchant->onPlayerSellItem(player, it.id, count, amount, ignoreEquipped);
	player->updateUIExhausted();
}

void Game::playerCloseShop(uint32_t playerId) {
	const auto &player = getPlayerByID(playerId);
	if (!player) {
		return;
	}

	player->closeShopWindow();
}

void Game::playerLookInShop(uint32_t playerId, uint16_t itemId, uint8_t count) {
	const auto &player = getPlayerByID(playerId);
	if (!player) {
		return;
	}

	std::shared_ptr<Npc> merchant = player->getShopOwner();
	if (!merchant) {
		return;
	}

	const ItemType &it = Item::items[itemId];
	if (it.id == 0) {
		return;
	}

	if (!g_events().eventPlayerOnLookInShop(player, &it, count)) {
		return;
	}

	if (!g_callbacks().checkCallback(EventCallback_t::playerOnLookInShop, &EventCallback::playerOnLookInShop, player, &it, count)) {
		return;
	}

	std::ostringstream ss;
	ss << "You see " << Item::getDescription(it, 1, nullptr, count);
	player->sendTextMessage(MESSAGE_LOOK, ss.str());
	merchant->onPlayerCheckItem(player, it.id, count);
}

void Game::playerLookAt(uint32_t playerId, uint16_t itemId, const Position &pos, uint8_t stackPos) {
	const auto &player = getPlayerByID(playerId);
	if (!player) {
		return;
	}

	const std::shared_ptr<Thing> &thing = internalGetThing(player, pos, stackPos, itemId, STACKPOS_LOOK);
	if (!thing) {
		player->sendCancelMessage(RETURNVALUE_NOTPOSSIBLE);
		return;
	}

	Position thingPos = thing->getPosition();
	if (!player->canSee(thingPos)) {
		player->sendCancelMessage(RETURNVALUE_NOTPOSSIBLE);
		return;
	}

	Position playerPos = player->getPosition();

	int32_t lookDistance;
	if (thing != player) {
		lookDistance = std::max<int32_t>(Position::getDistanceX(playerPos, thingPos), Position::getDistanceY(playerPos, thingPos));
		if (playerPos.z != thingPos.z) {
			lookDistance += 15;
		}
	} else {
		lookDistance = -1;
	}

	// Parse onLook from event player
	g_events().eventPlayerOnLook(player, pos, thing, stackPos, lookDistance);
	g_callbacks().executeCallback(EventCallback_t::playerOnLook, &EventCallback::playerOnLook, player, pos, thing, stackPos, lookDistance);
}

void Game::playerLookInBattleList(uint32_t playerId, uint32_t creatureId) {
	const auto &player = getPlayerByID(playerId);
	if (!player) {
		return;
	}

	const auto &creature = getCreatureByID(creatureId);
	if (!creature) {
		return;
	}

	if (!player->canSeeCreature(creature)) {
		return;
	}

	const Position &creaturePos = creature->getPosition();
	if (!player->canSee(creaturePos)) {
		return;
	}

	int32_t lookDistance;
	if (creature != player) {
		const Position &playerPos = player->getPosition();
		lookDistance = std::max<int32_t>(Position::getDistanceX(playerPos, creaturePos), Position::getDistanceY(playerPos, creaturePos));
		if (playerPos.z != creaturePos.z) {
			lookDistance += 15;
		}
	} else {
		lookDistance = -1;
	}

	g_events().eventPlayerOnLookInBattleList(player, creature, lookDistance);
	g_callbacks().executeCallback(EventCallback_t::playerOnLookInBattleList, &EventCallback::playerOnLookInBattleList, player, creature, lookDistance);
}

void Game::playerQuickLoot(uint32_t playerId, const Position &pos, uint16_t itemId, uint8_t stackPos, const std::shared_ptr<Item> &defaultItem, bool lootAllCorpses, bool autoLoot) {
	const auto &player = getPlayerByID(playerId);
	if (!player) {
		return;
	}

	if (!autoLoot && !player->canDoAction()) {
		const uint32_t delay = player->getNextActionTime();
		const auto &task = createPlayerTask(
			delay,
			[this, playerId = player->getID(), pos, itemId, stackPos, defaultItem, lootAllCorpses, autoLoot] {
				playerQuickLoot(playerId, pos, itemId, stackPos, defaultItem, lootAllCorpses, autoLoot);
			},
			__FUNCTION__
		);
		player->setNextActionTask(task);
		return;
	}

	if (!autoLoot && pos.x != 0xffff) {
		if (!Position::areInRange<1, 1, 0>(pos, player->getPosition())) {
			// need to walk to the corpse first before looting it
			std::vector<Direction> listDir;
			if (player->getPathTo(pos, listDir, 0, 1, true, true)) {
				g_dispatcher().addEvent([this, playerId = player->getID(), listDir] { playerAutoWalk(playerId, listDir); }, __FUNCTION__);
				const auto &task = createPlayerTask(
					300,
					[this, playerId = player->getID(), pos, itemId, stackPos, defaultItem, lootAllCorpses, autoLoot] {
						playerQuickLoot(playerId, pos, itemId, stackPos, defaultItem, lootAllCorpses, autoLoot);
					},
					__FUNCTION__
				);
				player->setNextWalkActionTask(task);
			} else {
				player->sendCancelMessage(RETURNVALUE_THEREISNOWAY);
			}

			return;
		}
	} else if (!player->isPremium()) {
		player->sendCancelMessage("You must be premium.");
		return;
	}

	Player::PlayerLock lock(player);
	if (!autoLoot) {
		player->setNextActionTask(nullptr);
	}

	std::shared_ptr<Item> item = nullptr;
	if (!defaultItem) {
		const std::shared_ptr<Thing> &thing = internalGetThing(player, pos, stackPos, itemId, STACKPOS_FIND_THING);
		if (!thing) {
			player->sendCancelMessage(RETURNVALUE_NOTPOSSIBLE);
			return;
		}

		item = thing->getItem();
	} else {
		item = defaultItem;
	}

	if (!item || !item->getParent()) {
		player->sendCancelMessage(RETURNVALUE_NOTPOSSIBLE);
		return;
	}

	std::shared_ptr<Container> corpse = nullptr;
	if (pos.x == 0xffff) {
		corpse = item->getParent()->getContainer();
		if (corpse && corpse->getID() == ITEM_BROWSEFIELD) {
			corpse = item->getContainer();
			browseField = true;
		}
	} else {
		corpse = item->getContainer();
	}

	if (!corpse || corpse->hasAttribute(ItemAttribute_t::UNIQUEID) || corpse->hasAttribute(ItemAttribute_t::ACTIONID)) {
		player->sendCancelMessage(RETURNVALUE_NOTPOSSIBLE);
		return;
	}

	if (!corpse->isRewardCorpse()) {
		uint32_t corpseOwner = corpse->getCorpseOwner();
		if (corpseOwner != 0 && !player->canOpenCorpse(corpseOwner)) {
			player->sendCancelMessage(RETURNVALUE_NOTPOSSIBLE);
			return;
		}
	}

	if (pos.x == 0xffff && !browseField && !corpse->isRewardCorpse()) {
		uint32_t worth = item->getWorth();
		ObjectCategory_t category = getObjectCategory(item);
		ReturnValue ret = internalCollectManagedItems(player, item, category);

		std::stringstream ss;
		if (ret == RETURNVALUE_NOTENOUGHCAPACITY) {
			ss << "Attention! The loot you are trying to pick up is too heavy for you to carry.";
		} else if (ret == RETURNVALUE_CONTAINERNOTENOUGHROOM) {
			ss << "Attention! The container for " << getObjectCategoryName(category) << " is full.";
		} else {
			if (ret == RETURNVALUE_NOERROR) {
				player->sendLootStats(item, item->getItemCount());
				ss << "You looted ";
			} else {
				ss << "You could not loot ";
			}

			if (worth != 0) {
				ss << worth << " gold.";
			} else {
				ss << "1 item.";
			}

			player->sendTextMessage(MESSAGE_LOOT, ss.str());
			return;
		}

		if (player->lastQuickLootNotification + 15000 < OTSYS_TIME()) {
			player->sendTextMessage(MESSAGE_GAME_HIGHLIGHT, ss.str());
		} else {
			player->sendTextMessage(MESSAGE_EVENT_ADVANCE, ss.str());
		}

		player->lastQuickLootNotification = OTSYS_TIME();
	} else {
		if (corpse->isRewardCorpse()) {
			auto rewardId = corpse->getAttribute<time_t>(ItemAttribute_t::DATE);
			auto reward = player->getReward(rewardId, false);
			if (reward) {
				playerQuickLootCorpse(player, reward->getContainer(), corpse->getPosition());
			}
		} else {
			if (!lootAllCorpses) {
				playerQuickLootCorpse(player, corpse, corpse->getPosition());
			} else {
				playerLootAllCorpses(player, pos, lootAllCorpses);
			}
		}
	}
}

void Game::playerLootAllCorpses(const std::shared_ptr<Player> &player, const Position &pos, bool lootAllCorpses) {
	if (lootAllCorpses) {
		std::shared_ptr<Tile> tile = g_game().map.getTile(pos.x, pos.y, pos.z);
		if (!tile) {
			player->sendCancelMessage(RETURNVALUE_NOTPOSSIBLE);
			return;
		}

		const TileItemVector* itemVector = tile->getItemList();
		uint16_t corpses = 0;
		for (auto &tileItem : *itemVector) {
			if (!tileItem) {
				continue;
			}

			std::shared_ptr<Container> tileCorpse = tileItem->getContainer();
			if (!tileCorpse || !tileCorpse->isCorpse() || tileCorpse->hasAttribute(ItemAttribute_t::UNIQUEID) || tileCorpse->hasAttribute(ItemAttribute_t::ACTIONID)) {
				continue;
			}

			if (!tileCorpse->isRewardCorpse()
			    && tileCorpse->getCorpseOwner() != 0
			    && !player->canOpenCorpse(tileCorpse->getCorpseOwner())) {
				player->sendCancelMessage(RETURNVALUE_NOTPOSSIBLE);
				g_logger().debug("Player {} cannot loot corpse from id {} in position {}", player->getName(), tileItem->getID(), tileItem->getPosition().toString());
				continue;
			}

			corpses++;
			playerQuickLootCorpse(player, tileCorpse, tileCorpse->getPosition());
			if (corpses >= 30) {
				break;
			}
		}

		if (corpses > 0) {
			if (corpses > 1) {
				std::stringstream string;
				string << "You looted " << corpses << " corpses.";
				player->sendTextMessage(MESSAGE_LOOT, string.str());
			}

			return;
		}
	}

	browseField = false;
}

void Game::playerSetManagedContainer(uint32_t playerId, ObjectCategory_t category, const Position &pos, uint16_t itemId, uint8_t stackPos, bool isLootContainer) {
	const auto &player = getPlayerByID(playerId);
	if (!player || pos.x != 0xffff) {
		return;
	}

	const std::shared_ptr<Thing> &thing = internalGetThing(player, pos, stackPos, itemId, STACKPOS_USEITEM);
	if (!thing) {
		player->sendCancelMessage(RETURNVALUE_NOTPOSSIBLE);
		return;
	}

	const std::shared_ptr<Container> &container = thing->getContainer();
	auto allowConfig = g_configManager().getBoolean(TOGGLE_GOLD_POUCH_ALLOW_ANYTHING) || g_configManager().getBoolean(TOGGLE_GOLD_POUCH_QUICKLOOT_ONLY);
	if (!container || ((container->getID() == ITEM_GOLD_POUCH && category != OBJECTCATEGORY_GOLD) && !allowConfig)) {
		player->sendCancelMessage(RETURNVALUE_NOTPOSSIBLE);
		return;
	}

	if (container->getID() == ITEM_GOLD_POUCH && !isLootContainer) {
		player->sendTextMessage(MESSAGE_FAILURE, "You can only set the gold pouch as a loot container.");
		return;
	}

	if (container->getHoldingPlayer() != player) {
		player->sendCancelMessage("You must be holding the container to set it as a loot container.");
		return;
	}

	std::shared_ptr<Container> previousContainer = player->refreshManagedContainer(category, container, isLootContainer);
	player->sendLootContainers();

	std::shared_ptr<Cylinder> parent = container->getParent();
	if (parent) {
		parent->updateThing(container, container->getID(), container->getItemCount());
	}

	if (previousContainer != nullptr) {
		parent = previousContainer->getParent();
		if (parent) {
			parent->updateThing(previousContainer, previousContainer->getID(), previousContainer->getItemCount());
		}
	}
}

void Game::playerClearManagedContainer(uint32_t playerId, ObjectCategory_t category, bool isLootContainer) {
	const auto &player = getPlayerByID(playerId);
	if (!player) {
		return;
	}

	std::shared_ptr<Container> previousContainer = player->refreshManagedContainer(category, nullptr, isLootContainer);
	player->sendLootContainers();

	if (previousContainer != nullptr) {
		std::shared_ptr<Cylinder> parent = previousContainer->getParent();
		if (parent) {
			parent->updateThing(previousContainer, previousContainer->getID(), previousContainer->getItemCount());
		}
	}
}

void Game::playerOpenManagedContainer(uint32_t playerId, ObjectCategory_t category, bool isLootContainer) {
	const auto &player = getPlayerByID(playerId);
	if (!player) {
		return;
	}

	std::shared_ptr<Container> container = player->getManagedContainer(category, isLootContainer);
	if (!container) {
		return;
	}

	player->sendContainer(static_cast<uint8_t>(container->getID()), container, container->hasParent(), 0);
}

void Game::playerSetQuickLootFallback(uint32_t playerId, bool fallback) {
	const auto &player = getPlayerByID(playerId);
	if (!player) {
		return;
	}

	player->quickLootFallbackToMainContainer = fallback;
}

void Game::playerQuickLootBlackWhitelist(uint32_t playerId, QuickLootFilter_t filter, const std::vector<uint16_t> &itemIds) {
	const auto &player = getPlayerByID(playerId);
	if (!player) {
		return;
	}

	player->quickLootFilter = filter;
	player->quickLootListItemIds = itemIds;
}

/*******************************************************************************
 * Depot search system
 ******************************************************************************/
void Game::playerRequestDepotItems(uint32_t playerId) {
	const auto &player = getPlayerByID(playerId);
	if (!player || !player->isDepotSearchAvailable()) {
		return;
	}

	if (player->isUIExhausted(500)) {
		player->sendCancelMessage(RETURNVALUE_YOUAREEXHAUSTED);
		return;
	}

	player->requestDepotItems();
	player->updateUIExhausted();
}

void Game::playerRequestCloseDepotSearch(uint32_t playerId) {
	const auto &player = getPlayerByID(playerId);
	if (!player || !player->isDepotSearchOpen()) {
		return;
	}

	player->setDepotSearchIsOpen(0, 0);
	player->sendCloseDepotSearch();
}

void Game::playerRequestDepotSearchItem(uint32_t playerId, uint16_t itemId, uint8_t tier) {
	const auto &player = getPlayerByID(playerId);
	if (!player || !player->isDepotSearchOpen()) {
		return;
	}

	if (player->isUIExhausted(500)) {
		player->sendCancelMessage(RETURNVALUE_YOUAREEXHAUSTED);
		return;
	}

	player->requestDepotSearchItem(itemId, tier);
	player->updateUIExhausted();
}

void Game::playerRequestDepotSearchRetrieve(uint32_t playerId, uint16_t itemId, uint8_t tier, uint8_t type) {
	const auto &player = getPlayerByID(playerId);
	if (!player || !player->isDepotSearchOpenOnItem(itemId)) {
		return;
	}

	if (player->isUIExhausted(500)) {
		player->sendCancelMessage(RETURNVALUE_YOUAREEXHAUSTED);
		return;
	}

	player->retrieveAllItemsFromDepotSearch(itemId, tier, type == 1);
	player->updateUIExhausted();
}

void Game::playerRequestOpenContainerFromDepotSearch(uint32_t playerId, const Position &pos) {
	const auto &player = getPlayerByID(playerId);
	if (!player || !player->isDepotSearchOpen()) {
		return;
	}

	if (player->isUIExhausted(500)) {
		player->sendCancelMessage(RETURNVALUE_YOUAREEXHAUSTED);
		return;
	}

	player->openContainerFromDepotSearch(pos);
	player->updateUIExhausted();
}

void Game::playerCancelAttackAndFollow(uint32_t playerId) {
	const auto &player = getPlayerByID(playerId);
	if (!player) {
		return;
	}

	playerSetAttackedCreature(playerId, 0);
	playerFollowCreature(playerId, 0);
	player->stopWalk();
}

void Game::playerSetAttackedCreature(uint32_t playerId, uint32_t creatureId) {
	const auto &player = getPlayerByID(playerId);
	if (!player) {
		return;
	}

	if (player->getAttackedCreature() && creatureId == 0) {
		player->setAttackedCreature(nullptr);
		player->sendCancelTarget();
		return;
	}

	const auto &attackCreature = getCreatureByID(creatureId);
	if (!attackCreature) {
		player->setAttackedCreature(nullptr);
		player->sendCancelTarget();
		return;
	}

	ReturnValue ret = Combat::canTargetCreature(player, attackCreature);
	if (ret != RETURNVALUE_NOERROR) {
		player->sendCancelMessage(ret);
		player->sendCancelTarget();
		player->setAttackedCreature(nullptr);
		return;
	}

	player->setAttackedCreature(attackCreature);
	player->updateCreatureWalk();
}

void Game::playerFollowCreature(uint32_t playerId, uint32_t creatureId) {
	const auto &player = getPlayerByID(playerId);
	if (!player) {
		return;
	}

	player->setAttackedCreature(nullptr);
	player->updateCreatureWalk();
	player->setFollowCreature(getCreatureByID(creatureId));
}

void Game::playerSetFightModes(uint32_t playerId, FightMode_t fightMode, bool chaseMode, bool secureMode) {
	const auto &player = getPlayerByID(playerId);
	if (!player) {
		return;
	}

	player->setFightMode(fightMode);
	player->setChaseMode(chaseMode);
	player->setSecureMode(secureMode);
}

void Game::playerRequestAddVip(uint32_t playerId, const std::string &name) {
	if (name.length() > 25) {
		return;
	}

	const auto &player = getPlayerByID(playerId);
	if (!player) {
		return;
	}

	std::shared_ptr<Player> vipPlayer = getPlayerByName(name);
	if (!vipPlayer) {
		uint32_t guid;
		bool specialVip;
		std::string formattedName = name;
		if (!IOLoginData::getGuidByNameEx(guid, specialVip, formattedName)) {
			player->sendTextMessage(MESSAGE_FAILURE, "A player with this name does not exist.");
			return;
		}

		if (specialVip && !player->hasFlag(PlayerFlags_t::SpecialVIP)) {
			player->sendTextMessage(MESSAGE_FAILURE, "You can not add this player");
			return;
		}

		player->vip()->add(guid, formattedName, VipStatus_t::Offline);
	} else {
		if (vipPlayer->hasFlag(PlayerFlags_t::SpecialVIP) && !player->hasFlag(PlayerFlags_t::SpecialVIP)) {
			player->sendTextMessage(MESSAGE_FAILURE, "You can not add this player");
			return;
		}

		if (!vipPlayer->isInGhostMode() || player->isAccessPlayer()) {
			player->vip()->add(vipPlayer->getGUID(), vipPlayer->getName(), vipPlayer->vip()->getStatus());
		} else {
			player->vip()->add(vipPlayer->getGUID(), vipPlayer->getName(), VipStatus_t::Offline);
		}
	}
}

void Game::playerRequestRemoveVip(uint32_t playerId, uint32_t guid) {
	const auto &player = getPlayerByID(playerId);
	if (!player) {
		return;
	}

	player->vip()->remove(guid);
}

void Game::playerRequestEditVip(uint32_t playerId, uint32_t guid, const std::string &description, uint32_t icon, bool notify, std::vector<uint8_t> vipGroupsId) {
	const auto &player = getPlayerByID(playerId);
	if (!player) {
		return;
	}

	player->vip()->edit(guid, description, icon, notify, vipGroupsId);
}

void Game::playerApplyImbuement(uint32_t playerId, uint16_t imbuementid, uint8_t slot, bool protectionCharm) {
	const auto &player = getPlayerByID(playerId);
	if (!player) {
		return;
	}

	if (!player->hasImbuingItem()) {
		return;
	}

	Imbuement* imbuement = g_imbuements().getImbuement(imbuementid);
	if (!imbuement) {
		return;
	}

	const auto &item = player->imbuingItem;
	if (!item) {
		return;
	}

	if (item->getTopParent() != player) {
		g_logger().error("[Game::playerApplyImbuement] - An error occurred while player with name {} try to apply imbuement", player->getName());
		player->sendImbuementResult("An error has occurred, reopen the imbuement window. If the problem persists, contact your administrator.");
		return;
	}

	player->onApplyImbuement(imbuement, item, slot, protectionCharm);
}

void Game::playerClearImbuement(uint32_t playerid, uint8_t slot) {
	const auto &player = getPlayerByID(playerid);
	if (!player) {
		return;
	}

	if (!player->hasImbuingItem()) {
		return;
	}

	const auto &item = player->imbuingItem;
	if (!item) {
		return;
	}

	player->onClearImbuement(item, slot);
}

void Game::playerCloseImbuementWindow(uint32_t playerid) {
	const auto &player = getPlayerByID(playerid);
	if (!player) {
		return;
	}

	player->setImbuingItem(nullptr);
}

void Game::playerTurn(uint32_t playerId, Direction dir) {
	const auto &player = getPlayerByID(playerId);
	if (!player) {
		return;
	}

	if (!g_events().eventPlayerOnTurn(player, dir)) {
		return;
	}

	if (!g_callbacks().checkCallback(EventCallback_t::playerOnTurn, &EventCallback::playerOnTurn, player, dir)) {
		return;
	}

	player->resetIdleTime();
	internalCreatureTurn(player, dir);
}

void Game::playerRequestOutfit(uint32_t playerId) {
	if (!g_configManager().getBoolean(ALLOW_CHANGEOUTFIT)) {
		return;
	}

	const auto &player = getPlayerByID(playerId);
	if (!player) {
		return;
	}

	player->sendOutfitWindow();
}

void Game::playerToggleMount(uint32_t playerId, bool mount) {
	const auto &player = getPlayerByID(playerId);
	if (!player) {
		return;
	}

	player->toggleMount(mount);
}

void Game::playerChangeOutfit(uint32_t playerId, Outfit_t outfit, uint8_t isMountRandomized /* = 0*/) {
	if (!g_configManager().getBoolean(ALLOW_CHANGEOUTFIT)) {
		return;
	}

	const auto &player = getPlayerByID(playerId);
	if (!player) {
		return;
	}

	if (player->isWearingSupportOutfit()) {
		outfit.lookMount = 0;
		isMountRandomized = 0;
	}

	player->setRandomMount(isMountRandomized);

	if (isMountRandomized && outfit.lookMount != 0 && player->hasAnyMount()) {
		auto randomMount = mounts->getMountByID(player->getRandomMountId());
		outfit.lookMount = randomMount->clientId;
	}

	const auto playerOutfit = Outfits::getInstance().getOutfitByLookType(player, outfit.lookType);
	if (!playerOutfit) {
		outfit.lookMount = 0;
	}

	if (outfit.lookMount != 0) {
		const auto mount = mounts->getMountByClientID(outfit.lookMount);
		if (!mount) {
			return;
		}

		if (!player->hasMount(mount)) {
			return;
		}

		std::shared_ptr<Tile> playerTile = player->getTile();
		if (!playerTile) {
			return;
		}

		if (!g_configManager().getBoolean(TOGGLE_MOUNT_IN_PZ) && playerTile->hasFlag(TILESTATE_PROTECTIONZONE)) {
			outfit.lookMount = 0;
		}

		auto deltaSpeedChange = mount->speed;
		if (player->isMounted()) {
			const auto prevMount = mounts->getMountByID(player->getLastMount());
			if (prevMount) {
				deltaSpeedChange -= prevMount->speed;
			}
		}

		player->setCurrentMount(mount->id);
		changeSpeed(player, deltaSpeedChange);
	} else if (player->isMounted()) {
		player->dismount();
	}

	if (player->canWear(outfit.lookType, outfit.lookAddons)) {
		player->defaultOutfit = outfit;

		if (player->hasCondition(CONDITION_OUTFIT)) {
			return;
		}

		internalCreatureChangeOutfit(player, outfit);
	}
}

void Game::playerShowQuestLog(uint32_t playerId) {
	const auto &player = getPlayerByID(playerId);
	if (!player) {
		return;
	}

	g_events().eventPlayerOnRequestQuestLog(player);
	g_callbacks().executeCallback(EventCallback_t::playerOnRequestQuestLog, &EventCallback::playerOnRequestQuestLog, player);
}

void Game::playerShowQuestLine(uint32_t playerId, uint16_t questId) {
	const auto &player = getPlayerByID(playerId);
	if (!player) {
		return;
	}

	g_events().eventPlayerOnRequestQuestLine(player, questId);
	g_callbacks().executeCallback(EventCallback_t::playerOnRequestQuestLine, &EventCallback::playerOnRequestQuestLine, player, questId);
}

void Game::playerSay(uint32_t playerId, uint16_t channelId, SpeakClasses type, const std::string &receiver, const std::string &text) {
	const auto &player = getPlayerByID(playerId);
	if (!player) {
		return;
	}

	player->resetIdleTime();

	if (playerSaySpell(player, type, text)) {
		return;
	}

	uint32_t muteTime = player->isMuted();
	if (muteTime > 0) {
		std::ostringstream ss;
		ss << "You are still muted for " << muteTime << " seconds.";
		player->sendTextMessage(MESSAGE_FAILURE, ss.str());
		return;
	}

	if (!text.empty() && text.front() == '/' && player->isAccessPlayer()) {
		return;
	}

	if (type != TALKTYPE_PRIVATE_PN) {
		player->removeMessageBuffer();
	}

	switch (type) {
		case TALKTYPE_SAY:
			internalCreatureSay(player, TALKTYPE_SAY, text, false);
			break;

		case TALKTYPE_WHISPER:
			playerWhisper(player, text);
			break;

		case TALKTYPE_YELL:
			playerYell(player, text);
			break;

		case TALKTYPE_PRIVATE_TO:
		case TALKTYPE_PRIVATE_RED_TO:
			playerSpeakTo(player, type, receiver, text);
			break;

		case TALKTYPE_CHANNEL_O:
		case TALKTYPE_CHANNEL_Y:
		case TALKTYPE_CHANNEL_R1:
			g_chat().talkToChannel(player, type, text, channelId);
			break;

		case TALKTYPE_PRIVATE_PN:
			playerSpeakToNpc(player, text);
			break;

		case TALKTYPE_BROADCAST:
			playerBroadcastMessage(player, text);
			break;

		default:
			break;
	}
}

bool Game::playerSaySpell(const std::shared_ptr<Player> &player, SpeakClasses type, const std::string &text) {
	if (player->walkExhausted()) {
		return true;
	}

	std::string words = text;
	TalkActionResult_t result = g_talkActions().checkPlayerCanSayTalkAction(player, type, words);
	if (result == TALKACTION_BREAK) {
		return true;
	}

	result = g_spells().playerSaySpell(player, words);
	if (result == TALKACTION_BREAK) {
		if (!g_configManager().getBoolean(PUSH_WHEN_ATTACKING)) {
			player->cancelPush();
		}
		return player->saySpell(type, words, false);
	} else if (result == TALKACTION_FAILED) {
		return true;
	}

	return false;
}

void Game::playerWhisper(const std::shared_ptr<Player> &player, const std::string &text) {
	auto spectators = Spectators().find<Player>(player->getPosition(), false, MAP_MAX_CLIENT_VIEW_PORT_X, MAP_MAX_CLIENT_VIEW_PORT_X, MAP_MAX_CLIENT_VIEW_PORT_Y, MAP_MAX_CLIENT_VIEW_PORT_Y);

	// Send to client
	for (const auto &spectator : spectators) {
		if (const auto &spectatorPlayer = spectator->getPlayer()) {
			if (!Position::areInRange<1, 1>(player->getPosition(), spectatorPlayer->getPosition())) {
				spectatorPlayer->sendCreatureSay(player, TALKTYPE_WHISPER, "pspsps");
			} else {
				spectatorPlayer->sendCreatureSay(player, TALKTYPE_WHISPER, text);
			}
		}
	}

	// event method
	for (const auto &spectator : spectators) {
		spectator->onCreatureSay(player, TALKTYPE_WHISPER, text);
	}
}

bool Game::playerYell(const std::shared_ptr<Player> &player, const std::string &text) {
	if (player->getLevel() == 1) {
		player->sendTextMessage(MESSAGE_FAILURE, "You may not yell as long as you are on level 1.");
		return false;
	}

	if (player->hasCondition(CONDITION_YELLTICKS)) {
		player->sendCancelMessage(RETURNVALUE_YOUAREEXHAUSTED);
		return false;
	}

	if (player->getAccountType() < AccountType::ACCOUNT_TYPE_GAMEMASTER) {
		auto condition = Condition::createCondition(CONDITIONID_DEFAULT, CONDITION_YELLTICKS, 30000, 0);
		player->addCondition(condition);
	}

	internalCreatureSay(player, TALKTYPE_YELL, asUpperCaseString(text), false);
	return true;
}

bool Game::playerSpeakTo(const std::shared_ptr<Player> &player, SpeakClasses type, const std::string &receiver, const std::string &text) {
	std::shared_ptr<Player> toPlayer = getPlayerByName(receiver);
	if (!toPlayer) {
		player->sendTextMessage(MESSAGE_FAILURE, "A player with this name is not online.");
		return false;
	}

	if (type == TALKTYPE_PRIVATE_RED_TO && (player->hasFlag(PlayerFlags_t::CanTalkRedPrivate) || player->getAccountType() >= AccountType::ACCOUNT_TYPE_GAMEMASTER)) {
		type = TALKTYPE_PRIVATE_RED_FROM;
	} else {
		type = TALKTYPE_PRIVATE_FROM;
	}

	toPlayer->sendPrivateMessage(player, type, text);
	toPlayer->onCreatureSay(player, type, text);

	if (toPlayer->isInGhostMode() && !player->isAccessPlayer()) {
		player->sendTextMessage(MESSAGE_FAILURE, "A player with this name is not online.");
	} else {
		std::ostringstream ss;
		ss << "Message sent to " << toPlayer->getName() << '.';
		player->sendTextMessage(MESSAGE_FAILURE, ss.str());
	}
	return true;
}

void Game::playerSpeakToNpc(const std::shared_ptr<Player> &player, const std::string &text) {
	if (player == nullptr) {
		g_logger().error("[Game::playerSpeakToNpc] - Player is nullptr");
		return;
	}

	// Check npc say exhausted
	if (player->isUIExhausted()) {
		player->sendCancelMessage(RETURNVALUE_YOUAREEXHAUSTED);
		return;
	}

	for (const auto &spectator : Spectators().find<Creature>(player->getPosition()).filter<Npc>()) {
		if (!player->canSpeakWithHireling(spectator->getNpc()->getSpeechBubble())) {
			continue;
		}

		spectator->getNpc()->onCreatureSay(player, TALKTYPE_PRIVATE_PN, text);
	}

	player->updateUIExhausted();
}

std::shared_ptr<Task> Game::createPlayerTask(uint32_t delay, std::function<void(void)> f, const std::string &context) const {
	return Player::createPlayerTask(delay, std::move(f), context);
}

//--
bool Game::canThrowObjectTo(const Position &fromPos, const Position &toPos, const SightLines_t lineOfSight /*= SightLine_CheckSightLine*/, const int32_t rangex /*= Map::maxClientViewportX*/, const int32_t rangey /*= Map::maxClientViewportY*/) {
	return map.canThrowObjectTo(fromPos, toPos, lineOfSight, rangex, rangey);
}

bool Game::isSightClear(const Position &fromPos, const Position &toPos, bool floorCheck) {
	return map.isSightClear(fromPos, toPos, floorCheck);
}

bool Game::internalCreatureTurn(const std::shared_ptr<Creature> &creature, Direction dir) {
	if (creature->getDirection() == dir) {
		return false;
	}

	if (const auto &player = creature->getPlayer()) {
		player->cancelPush();
	}

	if (!creature->isDirectionLocked()) {
		creature->setDirection(dir);
	}

	for (const auto &spectator : Spectators().find<Player>(creature->getPosition(), true)) {
		spectator->getPlayer()->sendCreatureTurn(creature);
	}
	return true;
}

bool Game::internalCreatureSay(const std::shared_ptr<Creature> &creature, SpeakClasses type, const std::string &text, bool ghostMode, Spectators* spectatorsPtr /* = nullptr*/, const Position* pos /* = nullptr*/) {
	if (text.empty()) {
		return false;
	}

	if (!pos) {
		pos = &creature->getPosition();
	}

	Spectators spectators;

	if (!spectatorsPtr || spectatorsPtr->empty()) {
		// This somewhat complex construct ensures that the cached Spectators
		// is used if available and if it can be used, else a local vector is
		// used (hopefully the compiler will optimize away the construction of
		// the temporary when it's not used).
		if (type != TALKTYPE_YELL && type != TALKTYPE_MONSTER_YELL) {
			spectators.find<Creature>(*pos, false, MAP_MAX_CLIENT_VIEW_PORT_X, MAP_MAX_CLIENT_VIEW_PORT_X, MAP_MAX_CLIENT_VIEW_PORT_Y, MAP_MAX_CLIENT_VIEW_PORT_Y);
		} else {
			spectators.find<Creature>(*pos, true, (MAP_MAX_CLIENT_VIEW_PORT_X + 1) * 2, (MAP_MAX_CLIENT_VIEW_PORT_X + 1) * 2, (MAP_MAX_CLIENT_VIEW_PORT_Y + 1) * 2, (MAP_MAX_CLIENT_VIEW_PORT_Y + 1) * 2);
		}
	} else {
		spectators = (*spectatorsPtr);
	}

	// Send to client
	for (const auto &spectator : spectators) {
		if (const auto &tmpPlayer = spectator->getPlayer()) {
			if (!ghostMode || tmpPlayer->canSeeCreature(creature)) {
				tmpPlayer->sendCreatureSay(creature, type, text, pos);
			}
		}
	}

	// event method
	for (const auto &spectator : spectators) {
		spectator->onCreatureSay(creature, type, text);
	}
	return true;
}

void Game::addCreatureCheck(const std::shared_ptr<Creature> &creature) {
	if (creature->isRemoved()) {
		return;
	}

	creature->creatureCheck.store(true);

	if (creature->inCheckCreaturesVector.exchange(true)) {
		// already in a vector
		return;
	}

	creature->safeCall([this, creature] {
		checkCreatureLists[uniform_random(0, EVENT_CREATURECOUNT - 1)].emplace_back(creature);
	});
}

void Game::removeCreatureCheck(const std::shared_ptr<Creature> &creature) {
	metrics::method_latency measure(__METRICS_METHOD_NAME__);
	if (creature->inCheckCreaturesVector.load()) {
		creature->creatureCheck.store(false);
	}
}

void Game::checkCreatures() {
	metrics::method_latency measure(__METRICS_METHOD_NAME__);
	static size_t index = 0;

	std::erase_if(checkCreatureLists[index], [this](const std::shared_ptr<Creature> creature) {
		if (creature && creature->creatureCheck && creature->isAlive()) {
			creature->onThink(EVENT_CREATURE_THINK_INTERVAL);
			creature->onAttacking(EVENT_CREATURE_THINK_INTERVAL);
			creature->executeConditions(EVENT_CREATURE_THINK_INTERVAL);
			return false;
		}

		creature->inCheckCreaturesVector = false;
		return true;
	});

	index = (index + 1) % EVENT_CREATURECOUNT;
}

void Game::changeSpeed(const std::shared_ptr<Creature> &creature, int32_t varSpeedDelta) {
	int32_t varSpeed = creature->getSpeed() - creature->getBaseSpeed();
	varSpeed += varSpeedDelta;

	creature->setSpeed(varSpeed);

	// Send to clients
	for (const auto &spectator : Spectators().find<Player>(creature->getPosition())) {
		spectator->getPlayer()->sendChangeSpeed(creature, creature->getStepSpeed());
	}
}

void Game::setCreatureSpeed(const std::shared_ptr<Creature> &creature, int32_t speed) {
	creature->setBaseSpeed(static_cast<uint16_t>(speed));

	// Send creature speed to client
	for (const auto &spectator : Spectators().find<Player>(creature->getPosition())) {
		spectator->getPlayer()->sendChangeSpeed(creature, creature->getStepSpeed());
	}
}

void Game::changePlayerSpeed(const std::shared_ptr<Player> &player, int32_t varSpeedDelta) {
	int32_t varSpeed = player->getSpeed() - player->getBaseSpeed();
	varSpeed += varSpeedDelta;

	player->setSpeed(varSpeed);

	// Send new player speed to the spectators
	for (const auto &creatureSpectator : Spectators().find<Player>(player->getPosition())) {
		creatureSpectator->getPlayer()->sendChangeSpeed(player, player->getStepSpeed());
	}
}

void Game::internalCreatureChangeOutfit(const std::shared_ptr<Creature> &creature, const Outfit_t &outfit) {
	if (!g_events().eventCreatureOnChangeOutfit(creature, outfit)) {
		return;
	}

	if (!g_callbacks().checkCallback(EventCallback_t::creatureOnChangeOutfit, &EventCallback::creatureOnChangeOutfit, creature, outfit)) {
		return;
	}

	creature->setCurrentOutfit(outfit);

	if (creature->isInvisible()) {
		return;
	}

	// Send to clients
	for (const auto &spectator : Spectators().find<Player>(creature->getPosition(), true)) {
		spectator->getPlayer()->sendCreatureChangeOutfit(creature, outfit);
	}
}

void Game::internalCreatureChangeVisible(const std::shared_ptr<Creature> &creature, bool visible) {
	// Send to clients
	for (const auto &spectator : Spectators().find<Player>(creature->getPosition(), true)) {
		spectator->getPlayer()->sendCreatureChangeVisible(creature, visible);
	}
}

void Game::changeLight(const std::shared_ptr<Creature> &creature) {
	// Send to clients
	for (const auto &spectator : Spectators().find<Player>(creature->getPosition(), true)) {
		spectator->getPlayer()->sendCreatureLight(creature);
	}
}

void Game::updateCreatureIcon(const std::shared_ptr<Creature> &creature) {
	// Send to clients
	for (const auto &spectator : Spectators().find<Player>(creature->getPosition(), true)) {
		spectator->getPlayer()->sendCreatureIcon(creature);
	}
}

void Game::reloadCreature(const std::shared_ptr<Creature> &creature) {
	if (!creature) {
		g_logger().error("[{}] Creature is nullptr", __FUNCTION__);
		return;
	}

	for (const auto &spectator : Spectators().find<Player>(creature->getPosition())) {
		spectator->getPlayer()->reloadCreature(creature);
	}
}

void Game::sendSingleSoundEffect(const Position &pos, SoundEffect_t soundId, const std::shared_ptr<Creature> &actor /* = nullptr*/) {
	if (soundId == SoundEffect_t::SILENCE) {
		return;
	}

	using enum SourceEffect_t;
	for (const auto &spectator : Spectators().find<Player>(pos)) {
		SourceEffect_t source = CREATURES;
		if (!actor || actor->getNpc()) {
			source = GLOBAL;
		} else if (actor == spectator) {
			source = OWN;
		} else if (actor->getPlayer()) {
			source = OTHERS;
		}

		spectator->getPlayer()->sendSingleSoundEffect(pos, soundId, source);
	}
}

void Game::sendDoubleSoundEffect(const Position &pos, SoundEffect_t mainSoundEffect, SoundEffect_t secondarySoundEffect, const std::shared_ptr<Creature> &actor /* = nullptr*/) {
	if (secondarySoundEffect == SoundEffect_t::SILENCE) {
		sendSingleSoundEffect(pos, mainSoundEffect, actor);
		return;
	}

	using enum SourceEffect_t;
	for (const auto &spectator : Spectators().find<Player>(pos)) {
		SourceEffect_t source = CREATURES;
		if (!actor || actor->getNpc()) {
			source = GLOBAL;
		} else if (actor == spectator) {
			source = OWN;
		} else if (actor->getPlayer()) {
			source = OTHERS;
		}

		spectator->getPlayer()->sendDoubleSoundEffect(pos, mainSoundEffect, source, secondarySoundEffect, source);
	}
}

bool Game::combatBlockHit(CombatDamage &damage, const std::shared_ptr<Creature> &attacker, const std::shared_ptr<Creature> &target, bool checkDefense, bool checkArmor, bool field) {
	if (damage.primary.type == COMBAT_NONE && damage.secondary.type == COMBAT_NONE) {
		return true;
	}

	if (target->getPlayer() && target->isInGhostMode()) {
		return true;
	}

	if (damage.primary.value > 0 || damage.primary.type == COMBAT_AGONYDAMAGE) {
		return false;
	}

	// Skill dodge (ruse)
	if (std::shared_ptr<Player> targetPlayer = target->getPlayer()) {
		auto chance = targetPlayer->getDodgeChance();
		if (chance > 0 && uniform_random(0, 10000) < chance) {
			InternalGame::sendBlockEffect(BLOCK_DODGE, damage.primary.type, target->getPosition(), attacker);
			targetPlayer->sendTextMessage(MESSAGE_ATTENTION, "You dodged an attack.");
			return true;
		}
	}

	bool canHeal = false;
	CombatDamage damageHeal;
	damageHeal.primary.type = COMBAT_HEALING;

	bool damageAbsorbMessage = false;
	bool damageIncreaseMessage = false;

	bool canReflect = false;
	CombatDamage damageReflected;
	CombatParams damageReflectedParams;

	BlockType_t primaryBlockType, secondaryBlockType;
	std::shared_ptr<Player> targetPlayer = target->getPlayer();

	if (damage.primary.type != COMBAT_NONE) {
		damage.primary.value = -damage.primary.value;
		// Damage healing primary
		if (attacker) {
			if (target->getMonster()) {
				uint32_t primaryHealing = target->getMonster()->getHealingCombatValue(damage.primary.type);
				if (primaryHealing > 0) {
					damageHeal.primary.value = std::ceil((damage.primary.value) * (primaryHealing / 100.));
					canHeal = true;
				}
			}
			if (targetPlayer && attacker->getAbsorbPercent(damage.primary.type) != 0) {
				damageAbsorbMessage = true;
			}
			if (attacker->getPlayer() && attacker->getIncreasePercent(damage.primary.type) != 0) {
				damageIncreaseMessage = true;
			}
			damage.primary.value *= attacker->getBuff(BUFF_DAMAGEDEALT) / 100.;
		}
		damage.primary.value *= target->getBuff(BUFF_DAMAGERECEIVED) / 100.;

		primaryBlockType = target->blockHit(attacker, damage.primary.type, damage.primary.value, checkDefense, checkArmor, field);

		damage.primary.value = -damage.primary.value;
		InternalGame::sendBlockEffect(primaryBlockType, damage.primary.type, target->getPosition(), attacker);
		// Damage reflection primary
		if (!damage.extension && attacker) {
			std::shared_ptr<Monster> attackerMonster = attacker->getMonster();
			if (attackerMonster && targetPlayer && damage.primary.type != COMBAT_HEALING) {
				// Charm rune (target as player)
				const auto &mType = attackerMonster->getMonsterType();
				if (mType) {
					charmRune_t activeCharm = g_iobestiary().getCharmFromTarget(targetPlayer, mType);
					if (activeCharm == CHARM_PARRY) {
						const auto charm = g_iobestiary().getBestiaryCharm(activeCharm);
						if (charm && charm->type == CHARM_DEFENSIVE && (charm->chance > normal_random(0, 100))) {
							g_iobestiary().parseCharmCombat(charm, targetPlayer, attacker, (damage.primary.value + damage.secondary.value));
						}
					}
				}
			}
			double_t primaryReflectPercent = target->getReflectPercent(damage.primary.type, true);
			int32_t primaryReflectFlat = target->getReflectFlat(damage.primary.type, true);
			if (primaryReflectPercent > 0 || primaryReflectFlat > 0) {
				int32_t distanceX = Position::getDistanceX(target->getPosition(), attacker->getPosition());
				int32_t distanceY = Position::getDistanceY(target->getPosition(), attacker->getPosition());
				if (target->getMonster() || damage.primary.type != COMBAT_PHYSICALDAMAGE || primaryReflectPercent > 0 || std::max(distanceX, distanceY) < 2) {
					int32_t reflectFlat = -static_cast<int32_t>(primaryReflectFlat);
					int32_t reflectPercent = std::ceil(damage.primary.value * primaryReflectPercent / 100.);
					int32_t reflectLimit = std::ceil(attacker->getMaxHealth() * 0.01);
					damageReflected.primary.value = std::max(-reflectLimit, reflectFlat + reflectPercent);
					if (targetPlayer) {
						damageReflected.primary.type = COMBAT_NEUTRALDAMAGE;
					} else {
						damageReflected.primary.type = damage.primary.type;
					}
					if (!damageReflected.exString.empty()) {
						damageReflected.exString += ", ";
					}
					damageReflected.extension = true;
					damageReflected.exString += " (damage reflection)";
					damageReflectedParams.combatType = damage.primary.type;
					damageReflectedParams.aggressive = true;
					canReflect = true;
				}
			}
		}
	} else {
		primaryBlockType = BLOCK_NONE;
	}

	if (damage.secondary.type != COMBAT_NONE) {
		damage.secondary.value = -damage.secondary.value;
		// Damage healing secondary
		if (attacker && target->getMonster()) {
			uint32_t secondaryHealing = target->getMonster()->getHealingCombatValue(damage.secondary.type);
			if (secondaryHealing > 0) {
				damageHeal.primary.value += std::ceil((damage.secondary.value) * (secondaryHealing / 100.));
				canHeal = true;
			}
			if (targetPlayer && attacker->getAbsorbPercent(damage.secondary.type) != 0) {
				damageAbsorbMessage = true;
			}
			if (attacker->getPlayer() && attacker->getIncreasePercent(damage.secondary.type) != 0) {
				damageIncreaseMessage = true;
			}
			damage.secondary.value *= attacker->getBuff(BUFF_DAMAGEDEALT) / 100.;
		}
		damage.secondary.value *= target->getBuff(BUFF_DAMAGERECEIVED) / 100.;

		secondaryBlockType = target->blockHit(attacker, damage.secondary.type, damage.secondary.value, false, false, field);

		damage.secondary.value = -damage.secondary.value;
		InternalGame::sendBlockEffect(secondaryBlockType, damage.secondary.type, target->getPosition(), attacker);

		if (!damage.extension && attacker && target->getMonster()) {
			int32_t secondaryReflectPercent = target->getReflectPercent(damage.secondary.type, true);
			int32_t secondaryReflectFlat = target->getReflectFlat(damage.secondary.type, true);
			if (secondaryReflectPercent > 0 || secondaryReflectFlat > 0) {
				if (!canReflect) {
					int32_t reflectFlat = -static_cast<int32_t>(secondaryReflectFlat);
					int32_t reflectPercent = std::ceil(damage.primary.value * secondaryReflectPercent / 100.);
					int32_t reflectLimit = std::ceil(attacker->getMaxHealth() * 0.01);
					damageReflected.primary.value = std::max(-reflectLimit, reflectFlat + reflectPercent);
					damageReflected.primary.type = damage.secondary.type;
					if (!damageReflected.exString.empty()) {
						damageReflected.exString += ", ";
					}
					damageReflected.extension = true;
					damageReflected.exString += " (damage reflection)";
					damageReflectedParams.combatType = damage.primary.type;
					damageReflectedParams.aggressive = true;
					canReflect = true;
				} else {
					damageReflected.secondary.type = damage.secondary.type;
					damageReflected.primary.value = std::ceil(damage.secondary.value * secondaryReflectPercent / 100.) + std::max(-static_cast<int32_t>(std::ceil(attacker->getMaxHealth() * 0.01)), std::max(damage.secondary.value, -(static_cast<int32_t>(secondaryReflectFlat))));
				}
			}
		}
	} else {
		secondaryBlockType = BLOCK_NONE;
	}
	// Damage reflection secondary

	if (damage.primary.type == COMBAT_HEALING) {
		damage.primary.value *= target->getBuff(BUFF_HEALINGRECEIVED) / 100.;
	}

	if (damageAbsorbMessage) {
		if (!damage.exString.empty()) {
			damage.exString += ", ";
		}
		damage.exString += "active elemental resiliance";
	}

	if (damageIncreaseMessage) {
		if (!damage.exString.empty()) {
			damage.exString += ", ";
		}
		damage.exString += "active elemental amplification";
	}

	if (canReflect) {
		Combat::doCombatHealth(target, attacker, damageReflected, damageReflectedParams);
	}
	if (canHeal) {
		combatChangeHealth(nullptr, target, damageHeal);
	}
	return (primaryBlockType != BLOCK_NONE) && (secondaryBlockType != BLOCK_NONE);
}

void Game::combatGetTypeInfo(CombatType_t combatType, const std::shared_ptr<Creature> &target, TextColor_t &color, uint16_t &effect) {
	switch (combatType) {
		case COMBAT_PHYSICALDAMAGE: {
			std::shared_ptr<Item> splash = nullptr;
			switch (target->getRace()) {
				case RACE_VENOM:
					color = TEXTCOLOR_LIGHTGREEN;
					effect = CONST_ME_HITBYPOISON;
					splash = Item::CreateItem(ITEM_SMALLSPLASH, FLUID_SLIME);
					break;
				case RACE_BLOOD:
					color = TEXTCOLOR_RED;
					effect = CONST_ME_DRAWBLOOD;
					if (std::shared_ptr<Tile> tile = target->getTile()) {
						if (!tile->hasFlag(TILESTATE_PROTECTIONZONE)) {
							splash = Item::CreateItem(ITEM_SMALLSPLASH, FLUID_BLOOD);
						}
					}
					break;
				case RACE_INK:
					color = TEXTCOLOR_LIGHTGREY;
					effect = CONST_ME_HITAREA;
					splash = Item::CreateItem(ITEM_SMALLSPLASH, FLUID_INK);
					break;
				case RACE_UNDEAD:
					color = TEXTCOLOR_LIGHTGREY;
					effect = CONST_ME_HITAREA;
					break;
				case RACE_FIRE:
					color = TEXTCOLOR_ORANGE;
					effect = CONST_ME_DRAWBLOOD;
					break;
				case RACE_ENERGY:
					color = TEXTCOLOR_PURPLE;
					effect = CONST_ME_ENERGYHIT;
					break;
				default:
					color = TEXTCOLOR_NONE;
					effect = CONST_ME_NONE;
					break;
			}

			if (splash) {
				internalAddItem(target->getTile(), splash, INDEX_WHEREEVER, FLAG_NOLIMIT);
				splash->startDecaying();
			}

			break;
		}

		case COMBAT_ENERGYDAMAGE: {
			color = TEXTCOLOR_PURPLE;
			effect = CONST_ME_ENERGYHIT;
			break;
		}

		case COMBAT_EARTHDAMAGE: {
			color = TEXTCOLOR_LIGHTGREEN;
			effect = CONST_ME_GREEN_RINGS;
			break;
		}

		case COMBAT_DROWNDAMAGE: {
			color = TEXTCOLOR_LIGHTBLUE;
			effect = CONST_ME_LOSEENERGY;
			break;
		}
		case COMBAT_FIREDAMAGE: {
			color = TEXTCOLOR_ORANGE;
			effect = CONST_ME_HITBYFIRE;
			break;
		}
		case COMBAT_ICEDAMAGE: {
			color = TEXTCOLOR_SKYBLUE;
			effect = CONST_ME_ICEATTACK;
			break;
		}
		case COMBAT_HOLYDAMAGE: {
			color = TEXTCOLOR_YELLOW;
			effect = CONST_ME_HOLYDAMAGE;
			break;
		}
		case COMBAT_DEATHDAMAGE: {
			color = TEXTCOLOR_DARKRED;
			effect = CONST_ME_SMALLCLOUDS;
			break;
		}
		case COMBAT_LIFEDRAIN: {
			color = TEXTCOLOR_RED;
			effect = CONST_ME_MAGIC_RED;
			break;
		}
		case COMBAT_AGONYDAMAGE: {
			color = TEXTCOLOR_DARKBROWN;
			effect = CONST_ME_AGONY;
			break;
		}
		case COMBAT_NEUTRALDAMAGE: {
			color = TEXTCOLOR_NEUTRALDAMAGE;
			effect = CONST_ME_REDSMOKE;
			break;
		}
		default: {
			color = TEXTCOLOR_NONE;
			effect = CONST_ME_NONE;
			break;
		}
	}
}

// Hazard combat helpers
void Game::handleHazardSystemAttack(CombatDamage &damage, const std::shared_ptr<Player> &player, const std::shared_ptr<Monster> &monster, bool isPlayerAttacker) {
	if (damage.primary.value != 0 && monster->getHazard()) {
		if (isPlayerAttacker) {
			player->parseAttackDealtHazardSystem(damage, monster);
		} else {
			player->parseAttackRecvHazardSystem(damage, monster);
		}
	}
}

void Game::notifySpectators(const CreatureVector &spectators, const Position &targetPos, const std::shared_ptr<Player> &attackerPlayer, const std::shared_ptr<Monster> &targetMonster) {
	if (!spectators.empty()) {
		for (const auto &spectator : spectators) {
			if (!spectator) {
				continue;
			}

			const auto tmpPlayer = spectator->getPlayer();
			if (!tmpPlayer || tmpPlayer->getPosition().z != targetPos.z) {
				continue;
			}

			std::stringstream ss;
			ss << ucfirst(targetMonster->getNameDescription()) << " has dodged";
			if (tmpPlayer == attackerPlayer) {
				ss << " your attack.";
				attackerPlayer->sendCancelMessage(ss.str());
				ss << " (Hazard)";
				attackerPlayer->sendTextMessage(MESSAGE_DAMAGE_OTHERS, ss.str());
			} else {
				ss << " an attack by " << attackerPlayer->getName() << ". (Hazard)";
				tmpPlayer->sendTextMessage(MESSAGE_DAMAGE_OTHERS, ss.str());
			}
		}
		addMagicEffect(targetPos, CONST_ME_DODGE);
	}
}

// Custom PvP System combat helpers
void Game::applyPvPDamage(CombatDamage &damage, const std::shared_ptr<Player> &attacker, const std::shared_ptr<Player> &target) {
	float targetDamageReceivedMultiplier = target->vocation->pvpDamageReceivedMultiplier;
	float attackerDamageDealtMultiplier = attacker->vocation->pvpDamageDealtMultiplier;
	float levelDifferenceDamageMultiplier = this->pvpLevelDifferenceDamageMultiplier(attacker, target);

	float pvpDamageMultiplier = targetDamageReceivedMultiplier * attackerDamageDealtMultiplier * levelDifferenceDamageMultiplier;

	damage.primary.value = std::round(damage.primary.value * pvpDamageMultiplier);
	damage.secondary.value = std::round(damage.secondary.value * pvpDamageMultiplier);
}

float Game::pvpLevelDifferenceDamageMultiplier(const std::shared_ptr<Player> &attacker, const std::shared_ptr<Player> &target) {
	int32_t levelDifference = target->getLevel() - attacker->getLevel();
	levelDifference = std::abs(levelDifference);
	bool isLowerLevel = target->getLevel() < attacker->getLevel();

	int32_t maxLevelDifference = g_configManager().getNumber(PVP_MAX_LEVEL_DIFFERENCE);
	levelDifference = std::min(levelDifference, maxLevelDifference);

	float levelDiffRate = 1.0;
	if (isLowerLevel) {
		float rateDamageTakenByLevel = g_configManager().getFloat(PVP_RATE_DAMAGE_TAKEN_PER_LEVEL) / 100;
		levelDiffRate += levelDifference * rateDamageTakenByLevel;
	} else {
		float rateDamageReductionByLevel = g_configManager().getFloat(PVP_RATE_DAMAGE_REDUCTION_PER_LEVEL) / 100;
		levelDiffRate -= levelDifference * rateDamageReductionByLevel;
	}

	return levelDiffRate;
}

// Wheel of destiny combat helpers
void Game::applyWheelOfDestinyHealing(CombatDamage &damage, const std::shared_ptr<Player> &attackerPlayer, std::shared_ptr<Creature> target) {
	damage.primary.value += (damage.primary.value * damage.healingMultiplier) / 100.;

	if (attackerPlayer) {
		damage.primary.value += attackerPlayer->wheel()->getStat(WheelStat_t::HEALING);

		if (damage.secondary.value != 0) {
			damage.secondary.value += attackerPlayer->wheel()->getStat(WheelStat_t::HEALING);
		}

		if (damage.healingLink > 0) {
			CombatDamage tmpDamage;
			tmpDamage.primary.value = (damage.primary.value * damage.healingLink) / 100;
			tmpDamage.primary.type = COMBAT_HEALING;
			combatChangeHealth(attackerPlayer, attackerPlayer, tmpDamage);
		}

		if (attackerPlayer->wheel()->getInstant("Blessing of the Grove")) {
			damage.primary.value += (damage.primary.value * attackerPlayer->wheel()->checkBlessingGroveHealingByTarget(target)) / 100.;
		}
	}
}

void Game::applyWheelOfDestinyEffectsToDamage(CombatDamage &damage, const std::shared_ptr<Player> &attackerPlayer, const std::shared_ptr<Creature> &target) const {
	// If damage is 0, it means the target is immune to the damage type, or that we missed.
	if (damage.primary.value == 0 && damage.secondary.value == 0) {
		return;
	}

	if (damage.damageMultiplier > 0) {
		damage.primary.value += (damage.primary.value * (damage.damageMultiplier)) / 100.;
		damage.secondary.value += (damage.secondary.value * (damage.damageMultiplier)) / 100.;
	}

	if (attackerPlayer) {
		damage.primary.value -= attackerPlayer->wheel()->getStat(WheelStat_t::DAMAGE);
		if (damage.secondary.value != 0) {
			damage.secondary.value -= attackerPlayer->wheel()->getStat(WheelStat_t::DAMAGE);
		}
		if (damage.instantSpellName == "Ice Burst" || damage.instantSpellName == "Terra Burst") {
			int32_t damageBonus = attackerPlayer->wheel()->checkTwinBurstByTarget(target);
			if (damageBonus != 0) {
				damage.primary.value += (damage.primary.value * damageBonus) / 100.;
				damage.secondary.value += (damage.secondary.value * damageBonus) / 100.;
			}
		}
		if (damage.instantSpellName == "Executioner's Throw") {
			int32_t damageBonus = attackerPlayer->wheel()->checkExecutionersThrow(target);
			if (damageBonus != 0) {
				damage.primary.value += (damage.primary.value * damageBonus) / 100.;
				damage.secondary.value += (damage.secondary.value * damageBonus) / 100.;
			}
		}
		if (damage.instantSpellName == "Divine Grenade") {
			int32_t damageBonus = attackerPlayer->wheel()->checkDivineGrenade(target);
			if (damageBonus != 0) {
				damage.primary.value += (damage.primary.value * damageBonus) / 100.;
				damage.secondary.value += (damage.secondary.value * damageBonus) / 100.;
			}
		}
	}
}

int32_t Game::applyHealthChange(const CombatDamage &damage, const std::shared_ptr<Creature> &target) const {
	int32_t targetHealth = target->getHealth();

	// Wheel of destiny (Gift of Life)
	if (std::shared_ptr<Player> targetPlayer = target->getPlayer()) {
		if (targetPlayer->wheel()->getInstant("Gift of Life") && targetPlayer->wheel()->getGiftOfCooldown() == 0 && (damage.primary.value + damage.secondary.value) >= targetHealth) {
			int32_t overkillMultiplier = (damage.primary.value + damage.secondary.value) - targetHealth;
			overkillMultiplier = (overkillMultiplier * 100) / targetPlayer->getMaxHealth();
			if (overkillMultiplier <= targetPlayer->wheel()->getGiftOfLifeValue()) {
				targetPlayer->wheel()->checkGiftOfLife();
				targetHealth = target->getHealth();
			}
		}
	}
	return targetHealth;
}

bool Game::combatChangeHealth(const std::shared_ptr<Creature> &attacker, const std::shared_ptr<Creature> &target, CombatDamage &damage, bool isEvent /*= false*/) {
	using namespace std;
	const Position &targetPos = target->getPosition();
	if (damage.primary.value > 0) {
		if (target->getHealth() <= 0) {
			return false;
		}

		std::shared_ptr<Player> attackerPlayer;
		if (attacker) {
			attackerPlayer = attacker->getPlayer();
		} else {
			attackerPlayer = nullptr;
		}

		auto targetPlayer = target->getPlayer();
		if (attackerPlayer && targetPlayer && attackerPlayer->getSkull() == SKULL_BLACK && attackerPlayer->getSkullClient(targetPlayer) == SKULL_NONE) {
			return false;
		}

		if (damage.origin != ORIGIN_NONE) {
			const auto events = target->getCreatureEvents(CREATURE_EVENT_HEALTHCHANGE);
			if (!events.empty()) {
				for (const auto &creatureEvent : events) {
					creatureEvent->executeHealthChange(target, attacker, damage);
				}
				damage.origin = ORIGIN_NONE;
				return combatChangeHealth(attacker, target, damage);
			}
		}

		// Wheel of destiny combat healing
		applyWheelOfDestinyHealing(damage, attackerPlayer, target);

		auto realHealthChange = target->getHealth();
		target->gainHealth(attacker, damage.primary.value);
		realHealthChange = target->getHealth() - realHealthChange;

		if (realHealthChange > 0 && !target->isInGhostMode()) {
			if (targetPlayer) {
				targetPlayer->updateImpactTracker(COMBAT_HEALING, realHealthChange);
			}

			// Party hunt analyzer
			if (auto party = attackerPlayer ? attackerPlayer->getParty() : nullptr) {
				party->addPlayerHealing(attackerPlayer, realHealthChange);
			}

			std::stringstream ss;

			ss << realHealthChange << (realHealthChange != 1 ? " hitpoints." : " hitpoint.");
			std::string damageString = ss.str();

			std::string spectatorMessage;

			TextMessage message;
			message.position = targetPos;
			message.primary.value = realHealthChange;
			message.primary.color = TEXTCOLOR_PASTELRED;

			for (const auto &spectator : Spectators().find<Player>(targetPos)) {
				const auto &tmpPlayer = spectator->getPlayer();
				if (!tmpPlayer) {
					continue;
				}

				if (tmpPlayer == attackerPlayer && attackerPlayer != targetPlayer) {
					ss.str({});
					ss << "You heal " << target->getNameDescription() << " for " << damageString;
					message.type = MESSAGE_HEALED;
					message.text = ss.str();
				} else if (tmpPlayer == targetPlayer) {
					ss.str({});
					if (!attacker) {
						ss << "You were healed";
					} else if (targetPlayer == attackerPlayer) {
						ss << "You heal yourself";
					} else {
						ss << "You were healed by " << attacker->getNameDescription();
					}
					ss << " for " << damageString;
					message.type = MESSAGE_HEALED;
					message.text = ss.str();
				} else {
					if (spectatorMessage.empty()) {
						ss.str({});
						if (!attacker) {
							ss << ucfirst(target->getNameDescription()) << " was healed";
						} else {
							ss << ucfirst(attacker->getNameDescription()) << " healed ";
							if (attacker == target) {
								ss << (targetPlayer ? targetPlayer->getReflexivePronoun() : "itself");
							} else {
								ss << target->getNameDescription();
							}
						}
						ss << " for " << damageString;
						spectatorMessage = ss.str();
					}
					message.type = MESSAGE_HEALED_OTHERS;
					message.text = spectatorMessage;
				}
				tmpPlayer->sendTextMessage(message);
			}
		}
	} else {
		if (!target->isAttackable()) {
			if (!target->isInGhostMode()) {
				addMagicEffect(targetPos, CONST_ME_POFF);
			}
			return true;
		}

		const auto &attackerPlayer = attacker ? attacker->getPlayer() : nullptr;

		const auto &targetPlayer = target->getPlayer();
		if (attackerPlayer && targetPlayer && attackerPlayer->getSkull() == SKULL_BLACK && attackerPlayer->getSkullClient(targetPlayer) == SKULL_NONE) {
			return false;
		}

		// Wheel of destiny apply combat effects
		applyWheelOfDestinyEffectsToDamage(damage, attackerPlayer, target);

		damage.primary.value = std::abs(damage.primary.value);
		damage.secondary.value = std::abs(damage.secondary.value);

		std::shared_ptr<Monster> targetMonster;
		if (target && target->getMonster()) {
			targetMonster = target->getMonster();
		} else {
			targetMonster = nullptr;
		}

		std::shared_ptr<Monster> attackerMonster;
		if (attacker && attacker->getMonster()) {
			attackerMonster = attacker->getMonster();
		} else {
			attackerMonster = nullptr;
		}

		if (attacker && attackerPlayer && damage.extension == false && damage.origin == ORIGIN_RANGED && target == attackerPlayer->getAttackedCreature()) {
			const Position &attackerPos = attacker->getPosition();
			if (targetPos.z == attackerPos.z) {
				int32_t distanceX = Position::getDistanceX(targetPos, attackerPos);
				int32_t distanceY = Position::getDistanceY(targetPos, attackerPos);
				int32_t damageX = attackerPlayer->getPerfectShotDamage(distanceX, true);
				int32_t damageY = attackerPlayer->getPerfectShotDamage(distanceY, true);
				const auto &item = attackerPlayer->getWeapon();
				if (item && item->getWeaponType() == WEAPON_DISTANCE) {
					std::shared_ptr<Item> quiver = attackerPlayer->getInventoryItem(CONST_SLOT_RIGHT);
					if (quiver && quiver->getWeaponType()) {
						if (quiver->getPerfectShotRange() == distanceX) {
							damageX -= quiver->getPerfectShotDamage();
						} else if (quiver->getPerfectShotRange() == distanceY) {
							damageY -= quiver->getPerfectShotDamage();
						}
					}
				}
				if (damageX != 0 || damageY != 0) {
					int32_t totalDamage = damageX;
					if (distanceX != distanceY) {
						totalDamage += damageY;
					}
					damage.primary.value += totalDamage;
					if (!damage.exString.empty()) {
						damage.exString += ", ";
					}
					damage.exString += "perfect shot";
				}
			}
		}

		TextMessage message;
		message.position = targetPos;

		if (!isEvent) {
			g_events().eventCreatureOnDrainHealth(target, attacker, damage.primary.type, damage.primary.value, damage.secondary.type, damage.secondary.value, message.primary.color, message.secondary.color);
			g_callbacks().executeCallback(EventCallback_t::creatureOnDrainHealth, &EventCallback::creatureOnDrainHealth, target, attacker, std::ref(damage.primary.type), std::ref(damage.primary.value), std::ref(damage.secondary.type), std::ref(damage.secondary.value), std::ref(message.primary.color), std::ref(message.secondary.color));
		}
		if (damage.origin != ORIGIN_NONE && attacker && damage.primary.type != COMBAT_HEALING) {
			damage.primary.value *= attacker->getBuff(BUFF_DAMAGEDEALT) / 100.;
			damage.secondary.value *= attacker->getBuff(BUFF_DAMAGEDEALT) / 100.;
		}
		if (damage.origin != ORIGIN_NONE && target && damage.primary.type != COMBAT_HEALING) {
			damage.primary.value *= target->getBuff(BUFF_DAMAGERECEIVED) / 100.;
			damage.secondary.value *= target->getBuff(BUFF_DAMAGERECEIVED) / 100.;
		}
		auto healthChange = damage.primary.value + damage.secondary.value;
		if (healthChange == 0) {
			return true;
		}

		auto spectators = Spectators().find<Player>(targetPos, true);

		if (targetPlayer && attackerMonster) {
			handleHazardSystemAttack(damage, targetPlayer, attackerMonster, false);
		} else if (attackerPlayer && targetMonster) {
			handleHazardSystemAttack(damage, attackerPlayer, targetMonster, true);

			if (damage.primary.value == 0 && damage.secondary.value == 0) {
				notifySpectators(spectators.data(), targetPos, attackerPlayer, targetMonster);
				return true;
			}
		}

		if (damage.fatal) {
			addMagicEffect(spectators.data(), targetPos, CONST_ME_FATAL);
		} else if (damage.critical) {
			addMagicEffect(spectators.data(), targetPos, CONST_ME_CRITICAL_DAMAGE);
		}

		if (!damage.extension && attackerMonster && targetPlayer) {
			// Charm rune (target as player)
			if (charmRune_t activeCharm = g_iobestiary().getCharmFromTarget(targetPlayer, g_monsters().getMonsterTypeByRaceId(attackerMonster->getRaceId()));
			    activeCharm != CHARM_NONE && activeCharm != CHARM_CLEANSE) {
				if (const auto charm = g_iobestiary().getBestiaryCharm(activeCharm);
				    charm->type == CHARM_DEFENSIVE && charm->chance > normal_random(0, 100) && g_iobestiary().parseCharmCombat(charm, targetPlayer, attacker, (damage.primary.value + damage.secondary.value))) {
					return false; // Dodge charm
				}
			}
		}

		std::string attackMsg = fmt::format("{} attack", damage.critical ? "critical " : " ");
		std::stringstream ss;

		if (target->hasCondition(CONDITION_MANASHIELD) && damage.primary.type != COMBAT_UNDEFINEDDAMAGE) {
			int32_t manaDamage = std::min<int32_t>(target->getMana(), healthChange);
			uint32_t manaShield = target->getManaShield();
			if (manaShield > 0) {
				if (manaShield > manaDamage) {
					target->setManaShield(manaShield - manaDamage);
					manaShield = manaShield - manaDamage;
				} else {
					manaDamage = manaShield;
					target->removeCondition(CONDITION_MANASHIELD);
					manaShield = 0;
				}
			}
			if (manaDamage != 0) {
				if (damage.origin != ORIGIN_NONE) {
					const auto events = target->getCreatureEvents(CREATURE_EVENT_MANACHANGE);
					if (!events.empty()) {
						for (const auto &creatureEvent : events) {
							creatureEvent->executeManaChange(target, attacker, damage);
						}
						healthChange = damage.primary.value + damage.secondary.value;
						if (healthChange == 0) {
							return true;
						}
						manaDamage = std::min<int32_t>(target->getMana(), healthChange);
					}
				}

				target->drainMana(attacker, manaDamage);

				if (target->getMana() == 0 && manaShield > 0) {
					target->removeCondition(CONDITION_MANASHIELD);
				}

				addMagicEffect(spectators.data(), targetPos, CONST_ME_LOSEENERGY);

				std::string damageString = std::to_string(manaDamage);

				std::string spectatorMessage;

				message.primary.value = manaDamage;
				message.primary.color = TEXTCOLOR_BLUE;

				for (const auto &spectator : spectators) {
					const auto &tmpPlayer = spectator->getPlayer();
					if (!tmpPlayer || tmpPlayer->getPosition().z != targetPos.z) {
						continue;
					}

					if (tmpPlayer == attackerPlayer && attackerPlayer != targetPlayer) {
						ss.str({});
						ss << ucfirst(target->getNameDescription()) << " loses " << damageString + " mana due to your " << attackMsg << ".";

						if (!damage.exString.empty()) {
							ss << " (" << damage.exString << ")";
						}
						message.type = MESSAGE_DAMAGE_DEALT;
						message.text = ss.str();
					} else if (tmpPlayer == targetPlayer) {
						ss.str({});
						ss << "You lose " << damageString << " mana";
						if (!attacker) {
							ss << '.';
						} else if (targetPlayer == attackerPlayer) {
							ss << " due to your own " << attackMsg << ".";
						} else {
							ss << " due to an " << attackMsg << " by " << attacker->getNameDescription() << '.';
						}
						message.type = MESSAGE_DAMAGE_RECEIVED;
						message.text = ss.str();
					} else {
						if (spectatorMessage.empty()) {
							ss.str({});
							ss << ucfirst(target->getNameDescription()) << " loses " << damageString + " mana";
							if (attacker) {
								ss << " due to ";
								if (attacker == target) {
									ss << (targetPlayer ? targetPlayer->getPossessivePronoun() : "its") << " own attack";
								} else {
									ss << "an " << attackMsg << " by " << attacker->getNameDescription();
								}
							}
							ss << '.';
							spectatorMessage = ss.str();
						}
						message.type = MESSAGE_DAMAGE_OTHERS;
						message.text = spectatorMessage;
					}
					tmpPlayer->sendTextMessage(message);
				}

				damage.primary.value -= manaDamage;
				if (damage.primary.value < 0) {
					damage.secondary.value = std::max<int32_t>(0, damage.secondary.value + damage.primary.value);
					damage.primary.value = 0;
				}

				if (attackerPlayer) {
					attackerPlayer->updateImpactTracker(damage.primary.type, damage.primary.value);
					if (damage.secondary.type != COMBAT_NONE) {
						attackerPlayer->updateImpactTracker(damage.secondary.type, damage.secondary.value);
					}
				}

				if (targetPlayer) {
					targetPlayer->updateImpactTracker(damage.primary.type, manaDamage);
					if (damage.secondary.type != COMBAT_NONE) {
						targetPlayer->updateImpactTracker(damage.secondary.type, damage.secondary.value);
					}
				}
			}
		}

		auto realDamage = damage.primary.value + damage.secondary.value;
		if (realDamage == 0) {
			return true;
		}

		if (damage.origin != ORIGIN_NONE) {
			const auto events = target->getCreatureEvents(CREATURE_EVENT_HEALTHCHANGE);
			if (!events.empty()) {
				for (const auto &creatureEvent : events) {
					creatureEvent->executeHealthChange(target, attacker, damage);
				}
				damage.origin = ORIGIN_NONE;
				return combatChangeHealth(attacker, target, damage);
			}
		}

		// Apply Custom PvP Damage (must be placed here to avoid recursive calls)
		if (attackerPlayer && targetPlayer) {
			applyPvPDamage(damage, attackerPlayer, targetPlayer);
		}

		auto targetHealth = target->getHealth();
		realDamage = damage.primary.value + damage.secondary.value;
		if (realDamage == 0) {
			return true;
		} else if (realDamage >= targetHealth) {
			for (const auto &creatureEvent : target->getCreatureEvents(CREATURE_EVENT_PREPAREDEATH)) {
				if (!creatureEvent->executeOnPrepareDeath(target, attacker, std::ref(realDamage))) {
					return false;
				}
			}
		}

		targetHealth = applyHealthChange(damage, target);
		if (damage.primary.value >= targetHealth) {
			damage.primary.value = targetHealth;
			damage.secondary.value = 0;
		} else if (damage.secondary.value) {
			damage.secondary.value = std::min<int32_t>(damage.secondary.value, targetHealth - damage.primary.value);
		}

		target->drainHealth(attacker, realDamage);
		if (realDamage > 0 && targetMonster) {
			if (targetMonster->israndomStepping()) {
				targetMonster->setIgnoreFieldDamage(true);
			}
		}

		if (spectators.empty()) {
			spectators.find<Player>(targetPos, true);
		}

		addCreatureHealth(spectators.data(), target);

		sendDamageMessageAndEffects(
			attacker,
			target,
			damage,
			targetPos,
			attackerPlayer,
			targetPlayer,
			message,
			spectators.data(),
			realDamage
		);

		if (attackerPlayer) {
			if (!damage.extension && damage.origin != ORIGIN_CONDITION) {
				applyCharmRune(targetMonster, attackerPlayer, target, realDamage);
				applyLifeLeech(attackerPlayer, targetMonster, target, damage, realDamage);
				applyManaLeech(attackerPlayer, targetMonster, target, damage, realDamage);
			}
			updatePlayerPartyHuntAnalyzer(damage, attackerPlayer);
		}
	}

	return true;
}

void Game::updatePlayerPartyHuntAnalyzer(const CombatDamage &damage, const std::shared_ptr<Player> &player) const {
	if (!player) {
		return;
	}

	if (auto party = player->getParty()) {
		if (damage.primary.value != 0) {
			party->addPlayerDamage(player, damage.primary.value);
		}
		if (damage.secondary.value != 0) {
			party->addPlayerDamage(player, damage.secondary.value);
		}
	}
}

void Game::sendDamageMessageAndEffects(
	const std::shared_ptr<Creature> &attacker, const std::shared_ptr<Creature> &target, const CombatDamage &damage,
	const Position &targetPos, const std::shared_ptr<Player> &attackerPlayer, const std::shared_ptr<Player> &targetPlayer,
	TextMessage &message, const CreatureVector &spectators, int32_t realDamage
) {
	message.primary.value = damage.primary.value;
	message.secondary.value = damage.secondary.value;

	sendEffects(target, damage, targetPos, message, spectators);

	if (shouldSendMessage(message)) {
		sendMessages(attacker, target, damage, targetPos, attackerPlayer, targetPlayer, message, spectators, realDamage);
	}
}

bool Game::shouldSendMessage(const TextMessage &message) const {
	return message.primary.color != TEXTCOLOR_NONE || message.secondary.color != TEXTCOLOR_NONE;
}

void Game::sendMessages(
	const std::shared_ptr<Creature> &attacker, const std::shared_ptr<Creature> &target, const CombatDamage &damage,
	const Position &targetPos, const std::shared_ptr<Player> &attackerPlayer, const std::shared_ptr<Player> &targetPlayer,
	TextMessage &message, const CreatureVector &spectators, int32_t realDamage
) const {
	if (attackerPlayer) {
		attackerPlayer->updateImpactTracker(damage.primary.type, damage.primary.value);
		if (damage.secondary.type != COMBAT_NONE) {
			attackerPlayer->updateImpactTracker(damage.secondary.type, damage.secondary.value);
		}
	}
	if (targetPlayer) {
		std::string cause = "(other)";
		if (attacker) {
			cause = attacker->getName();
		}

		targetPlayer->updateInputAnalyzer(damage.primary.type, damage.primary.value, cause);
		if (attackerPlayer) {
			if (damage.secondary.type != COMBAT_NONE) {
				attackerPlayer->updateInputAnalyzer(damage.secondary.type, damage.secondary.value, cause);
			}
		}
	}
	std::stringstream ss;

	ss << realDamage << (realDamage != 1 ? " hitpoints" : " hitpoint");
	std::string damageString = ss.str();

	std::string spectatorMessage;

	for (const std::shared_ptr<Creature> &spectator : spectators) {
		std::shared_ptr<Player> tmpPlayer = spectator->getPlayer();
		if (!tmpPlayer || tmpPlayer->getPosition().z != targetPos.z) {
			continue;
		}

		if (tmpPlayer == attackerPlayer && attackerPlayer != targetPlayer) {
			buildMessageAsAttacker(target, damage, message, ss, damageString);
		} else if (tmpPlayer == targetPlayer) {
			buildMessageAsTarget(attacker, damage, attackerPlayer, targetPlayer, message, ss, damageString);
		} else {
			buildMessageAsSpectator(attacker, target, damage, targetPlayer, message, ss, damageString, spectatorMessage);
		}
		tmpPlayer->sendTextMessage(message);
	}
}

void Game::buildMessageAsSpectator(
	const std::shared_ptr<Creature> &attacker, const std::shared_ptr<Creature> &target, const CombatDamage &damage,
	const std::shared_ptr<Player> &targetPlayer, TextMessage &message, std::stringstream &ss,
	const std::string &damageString, std::string &spectatorMessage
) const {
	if (spectatorMessage.empty()) {
		ss.str({});
		auto attackMsg = damage.critical ? "critical " : "";
		auto article = damage.critical ? "a" : "an";
		ss << ucfirst(target->getNameDescription()) << " loses " << damageString;
		if (attacker) {
			ss << " due to ";
			if (attacker == target) {
				if (targetPlayer) {
					ss << targetPlayer->getPossessivePronoun() << " own " << attackMsg << "attack";
				} else {
					ss << "its own " << attackMsg << "attack";
				}
			} else {
				ss << article << " " << attackMsg << "attack by " << attacker->getNameDescription();
			}
		}
		ss << '.';
		if (damage.extension) {
			ss << " " << damage.exString;
		}
		spectatorMessage = ss.str();
	}

	message.type = MESSAGE_DAMAGE_OTHERS;
	message.text = spectatorMessage;
}

void Game::buildMessageAsTarget(
	const std::shared_ptr<Creature> &attacker, const CombatDamage &damage, const std::shared_ptr<Player> &attackerPlayer,
	const std::shared_ptr<Player> &targetPlayer, TextMessage &message, std::stringstream &ss,
	const std::string &damageString
) const {
	ss.str({});
	auto attackMsg = damage.critical ? "critical " : "";
	auto article = damage.critical ? "a" : "an";
	ss << "You lose " << damageString;
	if (!attacker) {
		ss << '.';
	} else if (targetPlayer == attackerPlayer) {
		ss << " due to your own " << attackMsg << "attack.";
	} else {
		ss << " due to " << article << " " << attackMsg << "attack by " << attacker->getNameDescription() << '.';
	}
	if (damage.extension) {
		ss << " " << damage.exString;
	}
	message.type = MESSAGE_DAMAGE_RECEIVED;
	message.text = ss.str();
}

void Game::buildMessageAsAttacker(
	const std::shared_ptr<Creature> &target, const CombatDamage &damage, TextMessage &message,
	std::stringstream &ss, const std::string &damageString
) const {
	ss.str({});
	ss << ucfirst(target->getNameDescription()) << " loses " << damageString << " due to your " << (damage.critical ? "critical " : " ") << "attack.";
	if (damage.extension) {
		ss << " " << damage.exString;
	}
	if (damage.fatal) {
		ss << " (Onslaught)";
	}
	message.type = MESSAGE_DAMAGE_DEALT;
	message.text = ss.str();
}

void Game::sendEffects(
	const std::shared_ptr<Creature> &target, const CombatDamage &damage, const Position &targetPos, TextMessage &message,
	const CreatureVector &spectators
) {
	uint16_t hitEffect;
	if (message.primary.value) {
		combatGetTypeInfo(damage.primary.type, target, message.primary.color, hitEffect);
		if (hitEffect != CONST_ME_NONE) {
			addMagicEffect(spectators, targetPos, hitEffect);
		}
	}

	if (message.secondary.value) {
		combatGetTypeInfo(damage.secondary.type, target, message.secondary.color, hitEffect);
		if (hitEffect != CONST_ME_NONE) {
			addMagicEffect(spectators, targetPos, hitEffect);
		}
	}
}

void Game::applyCharmRune(
	const std::shared_ptr<Monster> &targetMonster, const std::shared_ptr<Player> &attackerPlayer, const std::shared_ptr<Creature> &target, const int32_t &realDamage
) const {
	if (!targetMonster || !attackerPlayer) {
		return;
	}
	if (charmRune_t activeCharm = g_iobestiary().getCharmFromTarget(attackerPlayer, g_monsters().getMonsterTypeByRaceId(targetMonster->getRaceId()));
	    activeCharm != CHARM_NONE) {
		const auto charm = g_iobestiary().getBestiaryCharm(activeCharm);
		int8_t chance = charm->id == CHARM_CRIPPLE ? charm->chance : charm->chance + attackerPlayer->getCharmChanceModifier();
		g_logger().debug("charm chance: {}, base: {}, bonus: {}", chance, charm->chance, attackerPlayer->getCharmChanceModifier());
		if (charm->type == CHARM_OFFENSIVE && (chance >= normal_random(0, 100))) {
			g_iobestiary().parseCharmCombat(charm, attackerPlayer, target, realDamage);
		}
	}
}

// Mana leech
void Game::applyManaLeech(
	const std::shared_ptr<Player> &attackerPlayer, const std::shared_ptr<Monster> &targetMonster, const std::shared_ptr<Creature> &target, const CombatDamage &damage, const int32_t &realDamage
) const {
	// Wheel of destiny bonus - mana leech chance and amount
	auto wheelLeechChance = attackerPlayer->wheel()->checkDrainBodyLeech(target, SKILL_MANA_LEECH_CHANCE);
	auto wheelLeechAmount = attackerPlayer->wheel()->checkDrainBodyLeech(target, SKILL_MANA_LEECH_AMOUNT);

	uint16_t manaChance = attackerPlayer->getSkillLevel(SKILL_MANA_LEECH_CHANCE) + wheelLeechChance + damage.manaLeechChance;
	uint16_t manaSkill = attackerPlayer->getSkillLevel(SKILL_MANA_LEECH_AMOUNT) + wheelLeechAmount + damage.manaLeech;
	if (normal_random(0, 100) >= manaChance) {
		return;
	}
	// Void charm rune
	if (targetMonster) {
		if (uint16_t playerCharmRaceidVoid = attackerPlayer->parseRacebyCharm(CHARM_VOID, false, 0);
		    playerCharmRaceidVoid != 0 && playerCharmRaceidVoid == targetMonster->getRace()) {
			if (const auto charm = g_iobestiary().getBestiaryCharm(CHARM_VOID)) {
				manaSkill += charm->percent;
			}
		}
	}
	CombatParams tmpParams;
	CombatDamage tmpDamage;

	int affected = damage.affected;
	tmpDamage.origin = ORIGIN_SPELL;
	tmpDamage.primary.type = COMBAT_MANADRAIN;
	tmpDamage.primary.value = calculateLeechAmount(realDamage, manaSkill, affected);

	Combat::doCombatMana(nullptr, attackerPlayer, tmpDamage, tmpParams);
}

// Life leech
void Game::applyLifeLeech(
	const std::shared_ptr<Player> &attackerPlayer, const std::shared_ptr<Monster> &targetMonster, const std::shared_ptr<Creature> &target, const CombatDamage &damage, const int32_t &realDamage
) const {
	// Wheel of destiny bonus - life leech chance and amount
	auto wheelLeechChance = attackerPlayer->wheel()->checkDrainBodyLeech(target, SKILL_LIFE_LEECH_CHANCE);
	auto wheelLeechAmount = attackerPlayer->wheel()->checkDrainBodyLeech(target, SKILL_LIFE_LEECH_AMOUNT);
	uint16_t lifeChance = attackerPlayer->getSkillLevel(SKILL_LIFE_LEECH_CHANCE) + wheelLeechChance + damage.lifeLeechChance;
	uint16_t lifeSkill = attackerPlayer->getSkillLevel(SKILL_LIFE_LEECH_AMOUNT) + wheelLeechAmount + damage.lifeLeech;
	if (normal_random(0, 100) >= lifeChance) {
		return;
	}
	if (targetMonster) {
		if (uint16_t playerCharmRaceidVamp = attackerPlayer->parseRacebyCharm(CHARM_VAMP, false, 0);
		    playerCharmRaceidVamp != 0 && playerCharmRaceidVamp == targetMonster->getRaceId()) {
			if (const auto lifec = g_iobestiary().getBestiaryCharm(CHARM_VAMP)) {
				lifeSkill += lifec->percent;
			}
		}
	}
	CombatParams tmpParams;
	CombatDamage tmpDamage;

	int affected = damage.affected;
	tmpDamage.origin = ORIGIN_SPELL;
	tmpDamage.primary.type = COMBAT_HEALING;
	tmpDamage.primary.value = calculateLeechAmount(realDamage, lifeSkill, affected);

	Combat::doCombatHealth(nullptr, attackerPlayer, tmpDamage, tmpParams);
}

int32_t Game::calculateLeechAmount(const int32_t &realDamage, const uint16_t &skillAmount, int targetsAffected) const {
	auto intermediateResult = realDamage * (skillAmount / 10000.0) * (0.1 * targetsAffected + 0.9) / targetsAffected;
	return std::clamp<int32_t>(static_cast<int32_t>(std::lround(intermediateResult)), 0, realDamage);
}

bool Game::combatChangeMana(const std::shared_ptr<Creature> &attacker, const std::shared_ptr<Creature> &target, CombatDamage &damage) {
	const Position &targetPos = target->getPosition();
	auto manaChange = damage.primary.value + damage.secondary.value;
	if (manaChange > 0) {
		std::shared_ptr<Player> attackerPlayer;
		if (attacker) {
			attackerPlayer = attacker->getPlayer();
		} else {
			attackerPlayer = nullptr;
		}

		auto targetPlayer = target->getPlayer();
		if (attackerPlayer && targetPlayer && attackerPlayer->getSkull() == SKULL_BLACK && attackerPlayer->getSkullClient(targetPlayer) == SKULL_NONE) {
			return false;
		}

		if (damage.origin != ORIGIN_NONE) {
			const auto events = target->getCreatureEvents(CREATURE_EVENT_MANACHANGE);
			if (!events.empty()) {
				for (const auto &creatureEvent : events) {
					creatureEvent->executeManaChange(target, attacker, damage);
				}
				damage.origin = ORIGIN_NONE;
				return combatChangeMana(attacker, target, damage);
			}
		}

		auto realManaChange = target->getMana();
		target->changeMana(manaChange);
		realManaChange = target->getMana() - realManaChange;

		if (realManaChange > 0 && !target->isInGhostMode()) {
			std::string damageString = fmt::format("{} mana", realManaChange);

			std::string spectatorMessage;
			if (!attacker) {
				spectatorMessage += ucfirst(target->getNameDescription());
				spectatorMessage += " was restored for " + damageString;
			} else {
				spectatorMessage += ucfirst(attacker->getNameDescription());
				spectatorMessage += " restored ";
				if (attacker == target) {
					spectatorMessage += (targetPlayer ? targetPlayer->getReflexivePronoun() : "itself");
				} else {
					spectatorMessage += target->getNameDescription();
				}
				spectatorMessage += " for " + damageString;
			}

			TextMessage message;
			message.position = targetPos;
			message.primary.value = realManaChange;
			message.primary.color = TEXTCOLOR_MAYABLUE;

			for (const auto &spectator : Spectators().find<Player>(targetPos)) {
				const auto &tmpPlayer = spectator->getPlayer();
				if (!tmpPlayer) {
					continue;
				}

				if (tmpPlayer == attackerPlayer && attackerPlayer != targetPlayer) {
					message.type = MESSAGE_HEALED;
					message.text = "You restored " + target->getNameDescription() + " for " + damageString;
				} else if (tmpPlayer == targetPlayer) {
					message.type = MESSAGE_HEALED;
					if (!attacker) {
						message.text = "You were restored for " + damageString;
					} else if (targetPlayer == attackerPlayer) {
						message.text = "You restore yourself for " + damageString;
					} else {
						message.text = "You were restored by " + attacker->getNameDescription() + " for " + damageString;
					}
				} else {
					message.type = MESSAGE_HEALED_OTHERS;
					message.text = spectatorMessage;
				}
				tmpPlayer->sendTextMessage(message);
			}
		}
	} else {
		if (!target->isAttackable()) {
			if (!target->isInGhostMode()) {
				addMagicEffect(targetPos, CONST_ME_POFF);
			}
			return false;
		}

		std::shared_ptr<Player> attackerPlayer;
		if (attacker) {
			attackerPlayer = attacker->getPlayer();
		} else {
			attackerPlayer = nullptr;
		}

		auto targetPlayer = target->getPlayer();
		if (attackerPlayer && targetPlayer && attackerPlayer->getSkull() == SKULL_BLACK && attackerPlayer->getSkullClient(targetPlayer) == SKULL_NONE) {
			return false;
		}

		auto manaLoss = std::min<int32_t>(target->getMana(), -manaChange);
		BlockType_t blockType = target->blockHit(attacker, COMBAT_MANADRAIN, manaLoss);
		if (blockType != BLOCK_NONE) {
			addMagicEffect(targetPos, CONST_ME_POFF);
			return false;
		}

		if (manaLoss <= 0) {
			return true;
		}

		if (damage.origin != ORIGIN_NONE) {
			const auto events = target->getCreatureEvents(CREATURE_EVENT_MANACHANGE);
			if (!events.empty()) {
				for (const auto &creatureEvent : events) {
					creatureEvent->executeManaChange(target, attacker, damage);
				}
				damage.origin = ORIGIN_NONE;
				return combatChangeMana(attacker, target, damage);
			}
		}

		if (targetPlayer && attacker && attacker->getMonster()) {
			// Charm rune (target as player)
			const auto mType = g_monsters().getMonsterType(attacker->getName());
			if (mType) {
				charmRune_t activeCharm = g_iobestiary().getCharmFromTarget(targetPlayer, mType);
				if (activeCharm != CHARM_NONE && activeCharm != CHARM_CLEANSE) {
					const auto charm = g_iobestiary().getBestiaryCharm(activeCharm);
					if (charm && charm->type == CHARM_DEFENSIVE && (charm->chance > normal_random(0, 100))) {
						if (g_iobestiary().parseCharmCombat(charm, targetPlayer, attacker, manaChange)) {
							sendDoubleSoundEffect(targetPlayer->getPosition(), charm->soundCastEffect, charm->soundImpactEffect, targetPlayer);
							return false; // Dodge charm
						}
					}
				}
			}
		}

		target->drainMana(attacker, manaLoss);

		std::stringstream ss;

		std::string damageString = std::to_string(manaLoss);

		std::string spectatorMessage;

		TextMessage message;
		message.position = targetPos;
		message.primary.value = manaLoss;
		message.primary.color = TEXTCOLOR_BLUE;

		for (const auto &spectator : Spectators().find<Player>(targetPos)) {
			const auto &tmpPlayer = spectator->getPlayer();
			if (!tmpPlayer) {
				continue;
			}

			if (tmpPlayer == attackerPlayer && attackerPlayer != targetPlayer) {
				ss.str({});
				ss << ucfirst(target->getNameDescription()) << " loses " << damageString << " mana due to your attack.";
				message.type = MESSAGE_DAMAGE_DEALT;
				message.text = ss.str();
			} else if (tmpPlayer == targetPlayer) {
				ss.str({});
				ss << "You lose " << damageString << " mana";
				if (!attacker) {
					ss << '.';
				} else if (targetPlayer == attackerPlayer) {
					ss << " due to your own attack.";
				} else {
					ss << " mana due to an attack by " << attacker->getNameDescription() << '.';
				}
				message.type = MESSAGE_DAMAGE_RECEIVED;
				message.text = ss.str();
			} else {
				if (spectatorMessage.empty()) {
					ss.str({});
					ss << ucfirst(target->getNameDescription()) << " loses " << damageString << " mana";
					if (attacker) {
						ss << " due to ";
						if (attacker == target) {
							ss << (targetPlayer ? targetPlayer->getPossessivePronoun() : "its") << " own attack";
						} else {
							ss << "an attack by " << attacker->getNameDescription();
						}
					}
					ss << '.';
					spectatorMessage = ss.str();
				}
				message.type = MESSAGE_DAMAGE_OTHERS;
				message.text = spectatorMessage;
			}
			tmpPlayer->sendTextMessage(message);
		}
	}

	return true;
}

void Game::addCreatureHealth(const std::shared_ptr<Creature> &target) {
	auto spectators = Spectators().find<Player>(target->getPosition(), true);
	addCreatureHealth(spectators.data(), target);
}

void Game::addCreatureHealth(const CreatureVector &spectators, const std::shared_ptr<Creature> &target) {
	uint8_t healthPercent = std::ceil((static_cast<double>(target->getHealth()) / std::max<int32_t>(target->getMaxHealth(), 1)) * 100);
	if (const auto &targetPlayer = target->getPlayer()) {
		if (const auto &party = targetPlayer->getParty()) {
			party->updatePlayerHealth(targetPlayer, target, healthPercent);
		}
	} else if (const auto &master = target->getMaster()) {
		if (const auto &masterPlayer = master->getPlayer()) {
			if (const auto &party = masterPlayer->getParty()) {
				party->updatePlayerHealth(masterPlayer, target, healthPercent);
			}
		}
	}
	for (const auto &spectator : spectators) {
		if (const auto &tmpPlayer = spectator->getPlayer()) {
			tmpPlayer->sendCreatureHealth(target);
		}
	}
}

void Game::addPlayerMana(const std::shared_ptr<Player> &target) {
	if (const auto &party = target->getParty()) {
		uint8_t manaPercent = std::ceil((static_cast<double>(target->getMana()) / std::max<int32_t>(target->getMaxMana(), 1)) * 100);
		party->updatePlayerMana(target, manaPercent);
	}
}

void Game::addPlayerVocation(const std::shared_ptr<Player> &target) {
	if (const auto &party = target->getParty()) {
		party->updatePlayerVocation(target);
	}

	for (const auto &spectator : Spectators().find<Player>(target->getPosition(), true)) {
		spectator->getPlayer()->sendPlayerVocation(target);
	}
}

void Game::addMagicEffect(const Position &pos, uint16_t effect) {
	auto spectators = Spectators().find<Player>(pos, true);
	addMagicEffect(spectators.data(), pos, effect);
}

void Game::addMagicEffect(const CreatureVector &spectators, const Position &pos, uint16_t effect) {
	for (const auto &spectator : spectators) {
		if (const auto &tmpPlayer = spectator->getPlayer()) {
			tmpPlayer->sendMagicEffect(pos, effect);
		}
	}
}

void Game::removeMagicEffect(const Position &pos, uint16_t effect) {
	auto spectators = Spectators().find<Player>(pos, true);
	removeMagicEffect(spectators.data(), pos, effect);
}

void Game::removeMagicEffect(const CreatureVector &spectators, const Position &pos, uint16_t effect) {
	for (const auto &spectator : spectators) {
		if (const auto &tmpPlayer = spectator->getPlayer()) {
			tmpPlayer->removeMagicEffect(pos, effect);
		}
	}
}

void Game::addDistanceEffect(const Position &fromPos, const Position &toPos, uint16_t effect) {
	auto spectators = Spectators().find<Player>(fromPos).find<Player>(toPos);
	addDistanceEffect(spectators.data(), fromPos, toPos, effect);
}

void Game::addDistanceEffect(const CreatureVector &spectators, const Position &fromPos, const Position &toPos, uint16_t effect) {
	for (const auto &spectator : spectators) {
		if (const auto &tmpPlayer = spectator->getPlayer()) {
			tmpPlayer->sendDistanceShoot(fromPos, toPos, effect);
		}
	}
}

void Game::checkImbuements() const {
	for (const auto &[mapPlayerId, mapPlayer] : getPlayers()) {
		if (!mapPlayer) {
			continue;
		}

		mapPlayer->updateInventoryImbuement();
	}
}

void Game::checkLight() {
	lightHour += lightHourDelta;

	if (lightHour > LIGHT_DAY_LENGTH) {
		lightHour -= LIGHT_DAY_LENGTH;
	}

	if (std::abs(lightHour - SUNRISE) < 2 * lightHourDelta) {
		lightState = LIGHT_STATE_SUNRISE;
	} else if (std::abs(lightHour - SUNSET) < 2 * lightHourDelta) {
		lightState = LIGHT_STATE_SUNSET;
	}

	int32_t newLightLevel = lightLevel;
	bool lightChange = false;

	switch (lightState) {
		case LIGHT_STATE_SUNRISE: {
			newLightLevel += (LIGHT_LEVEL_DAY - LIGHT_LEVEL_NIGHT) / 30;
			lightChange = true;
			break;
		}
		case LIGHT_STATE_SUNSET: {
			newLightLevel -= (LIGHT_LEVEL_DAY - LIGHT_LEVEL_NIGHT) / 30;
			lightChange = true;
			break;
		}
		default:
			break;
	}

	if (newLightLevel <= LIGHT_LEVEL_NIGHT) {
		lightLevel = LIGHT_LEVEL_NIGHT;
		lightState = LIGHT_STATE_NIGHT;
	} else if (newLightLevel >= LIGHT_LEVEL_DAY) {
		lightLevel = LIGHT_LEVEL_DAY;
		lightState = LIGHT_STATE_DAY;
	} else {
		lightLevel = newLightLevel;
	}

	LightInfo lightInfo = getWorldLightInfo();

	if (lightChange) {
		for ([[maybe_unused]] const auto &[mapPlayerId, mapPlayer] : getPlayers()) {
			mapPlayer->sendWorldLight(lightInfo);
			mapPlayer->sendTibiaTime(lightHour);
		}
	} else {
		for ([[maybe_unused]] const auto &[mapPlayerId, mapPlayer] : getPlayers()) {
			mapPlayer->sendTibiaTime(lightHour);
		}
	}
	if (currentLightState != lightState) {
		currentLightState = lightState;
		for (const auto &[eventName, globalEvent] : g_globalEvents().getEventMap(GLOBALEVENT_PERIODCHANGE)) {
			globalEvent->executePeriodChange(lightState, lightInfo);
		}
	}
}

ItemClassification* Game::getItemsClassification(uint8_t id, bool create) {
	auto it = std::ranges::find_if(itemsClassifications, [id](ItemClassification* classification) {
		return classification->id == id;
	});

	if (it != itemsClassifications.end()) {
		return *it;
	} else if (create) {
		auto itemClassification = new ItemClassification(id);
		addItemsClassification(itemClassification);
		return itemClassification;
	}

	return nullptr;
}

LightInfo Game::getWorldLightInfo() const {
	return { lightLevel, 0xD7 };
}

bool Game::gameIsDay() {
	if (lightHour >= (6 * 60) && lightHour <= (18 * 60)) {
		isDay = true;
	} else {
		isDay = false;
	}

	return isDay;
}

void Game::dieSafely(const std::string &errorMsg /* = "" */) {
	g_logger().error(errorMsg);
	shutdown();
}

void Game::shutdown() {
	g_webhook().sendMessage(":red_circle: Server is shutting down...");

	g_logger().info("Shutting down...");
	map.spawnsMonster.clear();
	map.spawnsNpc.clear();
	raids.clear();

	if (serviceManager) {
		serviceManager->stop();
	}

	ConnectionManager::getInstance().closeAll();

	g_luaEnvironment().collectGarbage();

	g_logger().info("Done!");
}

void Game::addBestiaryList(uint16_t raceid, const std::string &name) {
	auto it = BestiaryList.find(raceid);
	if (it != BestiaryList.end()) {
		return;
	}

	BestiaryList.insert(std::pair<uint16_t, std::string>(raceid, name));
}

void Game::broadcastMessage(const std::string &text, MessageClasses type) const {
	if (!text.empty()) {
		g_logger().info("Broadcasted message: {}", text);
		for (const auto &it : players) {
			it.second->sendTextMessage(type, text);
		}
	}
}

void Game::updateCreatureWalkthrough(const std::shared_ptr<Creature> &creature) {
	// Send to clients
	for (const auto &spectator : Spectators().find<Player>(creature->getPosition(), true)) {
		const auto &tmpPlayer = spectator->getPlayer();
		tmpPlayer->sendCreatureWalkthrough(creature, tmpPlayer->canWalkthroughEx(creature));
	}
}

void Game::updateCreatureSkull(const std::shared_ptr<Creature> &creature) const {
	if (getWorldType() != WORLD_TYPE_PVP) {
		return;
	}

	for (const auto &spectator : Spectators().find<Player>(creature->getPosition(), true)) {
		spectator->getPlayer()->sendCreatureSkull(creature);
	}
}

void Game::updatePlayerShield(const std::shared_ptr<Player> &player) {
	for (const auto &spectator : Spectators().find<Player>(player->getPosition(), true)) {
		spectator->getPlayer()->sendCreatureShield(player);
	}
}

void Game::updateCreatureType(const std::shared_ptr<Creature> &creature) {
	if (!creature) {
		return;
	}

	std::shared_ptr<Player> masterPlayer = nullptr;
	CreatureType_t creatureType = creature->getType();
	if (creatureType == CREATURETYPE_MONSTER) {
		std::shared_ptr<Creature> master = creature->getMaster();
		if (master) {
			masterPlayer = master->getPlayer();
			if (masterPlayer) {
				creatureType = CREATURETYPE_SUMMON_OTHERS;
			}
		}
	}
	if (creature->isHealthHidden()) {
		creatureType = CREATURETYPE_HIDDEN;
	}

	// Send to clients
	auto spectators = Spectators().find<Player>(creature->getPosition(), true);
	if (creatureType == CREATURETYPE_SUMMON_OTHERS) {
		for (const auto &spectator : spectators) {
			spectator->getPlayer()->sendCreatureType(creature, masterPlayer == spectator ? CREATURETYPE_SUMMON_PLAYER : creatureType);
		}
	} else {
		for (const auto &spectator : spectators) {
			spectator->getPlayer()->sendCreatureType(creature, creatureType);
		}
	}
}

void Game::loadMotdNum() {
	Database &db = Database::getInstance();

	DBResult_ptr result = db.storeQuery("SELECT `value` FROM `server_config` WHERE `config` = 'motd_num'");
	if (result) {
		motdNum = result->getNumber<uint32_t>("value");
	} else {
		db.executeQuery("INSERT INTO `server_config` (`config`, `value`) VALUES ('motd_num', '0')");
	}

	result = db.storeQuery("SELECT `value` FROM `server_config` WHERE `config` = 'motd_hash'");
	if (result) {
		motdHash = result->getString("value");
		if (motdHash != transformToSHA1(g_configManager().getString(SERVER_MOTD))) {
			++motdNum;
		}
	} else {
		db.executeQuery("INSERT INTO `server_config` (`config`, `value`) VALUES ('motd_hash', '')");
	}
}

void Game::saveMotdNum() const {
	Database &db = Database::getInstance();

	std::ostringstream query;
	query << "UPDATE `server_config` SET `value` = '" << motdNum << "' WHERE `config` = 'motd_num'";
	db.executeQuery(query.str());

	query.str(std::string());
	query << "UPDATE `server_config` SET `value` = '" << transformToSHA1(g_configManager().getString(SERVER_MOTD)) << "' WHERE `config` = 'motd_hash'";
	db.executeQuery(query.str());
}

void Game::checkPlayersRecord() {
	const size_t playersOnline = getPlayersOnline();
	if (playersOnline > playersRecord) {
		uint32_t previousRecord = playersRecord;
		playersRecord = playersOnline;

		for (const auto &[key, globalEvent] : g_globalEvents().getEventMap(GLOBALEVENT_RECORD)) {
			globalEvent->executeRecord(playersRecord, previousRecord);
		}
		updatePlayersRecord();
	}
}

void Game::updatePlayersRecord() const {
	Database &db = Database::getInstance();

	std::ostringstream query;
	query << "UPDATE `server_config` SET `value` = '" << playersRecord << "' WHERE `config` = 'players_record'";
	db.executeQuery(query.str());
}

void Game::loadPlayersRecord() {
	Database &db = Database::getInstance();

	DBResult_ptr result = db.storeQuery("SELECT `value` FROM `server_config` WHERE `config` = 'players_record'");
	if (result) {
		playersRecord = result->getNumber<uint32_t>("value");
	} else {
		db.executeQuery("INSERT INTO `server_config` (`config`, `value`) VALUES ('players_record', '0')");
	}
}

void Game::playerInviteToParty(uint32_t playerId, uint32_t invitedId) {
	// Prevent crafted packets from inviting urself to a party (using OTClient)
	if (playerId == invitedId) {
		return;
	}

	const auto &player = getPlayerByID(playerId);
	if (!player) {
		return;
	}

	std::shared_ptr<Player> invitedPlayer = getPlayerByID(invitedId);
	if (!invitedPlayer || invitedPlayer->isInviting(player)) {
		return;
	}

	if (invitedPlayer->getParty()) {
		std::ostringstream ss;
		ss << invitedPlayer->getName() << " is already in a party.";
		player->sendTextMessage(MESSAGE_PARTY_MANAGEMENT, ss.str());
		return;
	}

	std::shared_ptr<Party> party = player->getParty();
	if (!party) {
		party = Party::create(player);
	} else if (party->getLeader() != player) {
		return;
	}

	party->invitePlayer(invitedPlayer);
}

void Game::updatePlayerHelpers(const std::shared_ptr<Player> &player) {
	if (!player) {
		return;
	}

	const uint16_t helpers = player->getHelpers();
	for (const auto &spectator : Spectators().find<Player>(player->getPosition(), true)) {
		spectator->getPlayer()->sendCreatureHelpers(player->getID(), helpers);
	}
}

void Game::playerJoinParty(uint32_t playerId, uint32_t leaderId) {
	const auto &player = getPlayerByID(playerId);
	if (!player) {
		return;
	}

	std::shared_ptr<Player> leader = getPlayerByID(leaderId);
	if (!leader || !leader->isInviting(player)) {
		return;
	}

	auto party = leader->getParty();
	if (!party || party->getLeader() != leader) {
		return;
	}

	if (player->getParty()) {
		player->sendTextMessage(MESSAGE_PARTY_MANAGEMENT, "You are already in a party.");
		return;
	}

	party->joinParty(player);
}

void Game::playerRevokePartyInvitation(uint32_t playerId, uint32_t invitedId) {
	const auto &player = getPlayerByID(playerId);
	if (!player) {
		return;
	}

	std::shared_ptr<Party> party = player->getParty();
	if (!party || party->getLeader() != player) {
		return;
	}

	std::shared_ptr<Player> invitedPlayer = getPlayerByID(invitedId);
	if (!invitedPlayer || !player->isInviting(invitedPlayer)) {
		return;
	}

	party->revokeInvitation(invitedPlayer);
}

void Game::playerPassPartyLeadership(uint32_t playerId, uint32_t newLeaderId) {
	const auto &player = getPlayerByID(playerId);
	if (!player) {
		return;
	}

	std::shared_ptr<Party> party = player->getParty();
	if (!party || party->getLeader() != player) {
		return;
	}

	std::shared_ptr<Player> newLeader = getPlayerByID(newLeaderId);
	if (!newLeader || !player->isPartner(newLeader)) {
		return;
	}

	party->passPartyLeadership(newLeader);
}

void Game::playerLeaveParty(uint32_t playerId) {
	const auto &player = getPlayerByID(playerId);
	if (!player) {
		return;
	}

	std::shared_ptr<Party> party = player->getParty();
	if (!party || (player->hasCondition(CONDITION_INFIGHT) && !player->getZoneType() == ZONE_PROTECTION)) {
		player->sendTextMessage(TextMessage(MESSAGE_FAILURE, "You cannot leave party, contact the administrator."));
		return;
	}

	party->leaveParty(player);
}

void Game::playerEnableSharedPartyExperience(uint32_t playerId, bool sharedExpActive) {
	const auto &player = getPlayerByID(playerId);
	if (!player) {
		return;
	}

	auto party = player->getParty();
	auto playerTile = player->getTile();
	if (!party || (player->hasCondition(CONDITION_INFIGHT) && playerTile && !playerTile->hasFlag(TILESTATE_PROTECTIONZONE))) {
		return;
	}

	party->setSharedExperience(player, sharedExpActive);
}

void Game::sendGuildMotd(uint32_t playerId) {
	const auto &player = getPlayerByID(playerId);
	if (!player) {
		return;
	}

	const auto guild = player->getGuild();
	if (guild) {
		player->sendChannelMessage("Message of the Day", guild->getMotd(), TALKTYPE_CHANNEL_R1, CHANNEL_GUILD);
	}
}

void Game::kickPlayer(uint32_t playerId, bool displayEffect) {
	const auto &player = getPlayerByID(playerId);
	if (!player) {
		return;
	}

	player->removePlayer(displayEffect);
}

void Game::playerFriendSystemAction(const std::shared_ptr<Player> &player, uint8_t type, uint8_t titleId) {
	if (type == 0x0E) {
		player->title()->setCurrentTitle(titleId);
		player->sendCyclopediaCharacterBaseInformation();
		player->sendCyclopediaCharacterTitles();
		return;
	}
}

void Game::playerCyclopediaCharacterInfo(const std::shared_ptr<Player> &player, uint32_t characterID, CyclopediaCharacterInfoType_t characterInfoType, uint16_t entriesPerPage, uint16_t page) {
	uint32_t playerGUID = player->getGUID();
	if (characterID != playerGUID) {
		// For now allow viewing only our character since we don't have tournaments supported
		player->sendCyclopediaCharacterNoData(characterInfoType, 2);
		return;
	}

	switch (characterInfoType) {
		case CYCLOPEDIA_CHARACTERINFO_BASEINFORMATION:
			player->sendCyclopediaCharacterBaseInformation();
			break;
		case CYCLOPEDIA_CHARACTERINFO_GENERALSTATS:
			player->sendCyclopediaCharacterGeneralStats();
			break;
		case CYCLOPEDIA_CHARACTERINFO_COMBATSTATS:
			player->sendCyclopediaCharacterCombatStats();
			break;
		case CYCLOPEDIA_CHARACTERINFO_RECENTDEATHS:
			player->cyclopedia()->loadDeathHistory(page, entriesPerPage);
			break;
		case CYCLOPEDIA_CHARACTERINFO_RECENTPVPKILLS:
			player->cyclopedia()->loadRecentKills(page, entriesPerPage);
			break;
		case CYCLOPEDIA_CHARACTERINFO_ACHIEVEMENTS:
			player->achiev()->sendUnlockedSecretAchievements();
			break;
		case CYCLOPEDIA_CHARACTERINFO_ITEMSUMMARY: {
			const ItemsTierCountList &inventoryItems = player->getInventoryItemsId(true);
			const ItemsTierCountList &storeInboxItems = player->getStoreInboxItemsId();
			const StashItemList &supplyStashItems = player->getStashItems();
			const ItemsTierCountList &depotBoxItems = player->getDepotChestItemsId();
			const ItemsTierCountList &inboxItems = player->getDepotInboxItemsId();

			player->sendCyclopediaCharacterItemSummary(inventoryItems, storeInboxItems, supplyStashItems, depotBoxItems, inboxItems);
			break;
		}
		case CYCLOPEDIA_CHARACTERINFO_OUTFITSMOUNTS:
			player->sendCyclopediaCharacterOutfitsMounts();
			break;
		case CYCLOPEDIA_CHARACTERINFO_STORESUMMARY:
			player->sendCyclopediaCharacterStoreSummary();
			break;
		case CYCLOPEDIA_CHARACTERINFO_INSPECTION:
			player->sendCyclopediaCharacterInspection();
			break;
		case CYCLOPEDIA_CHARACTERINFO_BADGES:
			player->sendCyclopediaCharacterBadges();
			break;
		case CYCLOPEDIA_CHARACTERINFO_TITLES:
			player->sendCyclopediaCharacterTitles();
			break;
		default:
			player->sendCyclopediaCharacterNoData(characterInfoType, 1);
			break;
	}
}

std::string Game::generateHighscoreQueryForEntries(const std::string &categoryName, uint32_t page, uint8_t entriesPerPage, uint32_t vocation) {
	std::ostringstream query;
	uint32_t startPage = (static_cast<uint32_t>(page - 1) * static_cast<uint32_t>(entriesPerPage));
	uint32_t endPage = startPage + static_cast<uint32_t>(entriesPerPage);

	query << "SELECT *, @row AS `entries`, " << page << " AS `page` FROM (SELECT *, (@row := @row + 1) AS `rn` FROM (SELECT `id`, `name`, `level`, `vocation`, `"
		  << categoryName << "` AS `points`, @curRank := IF(@prevRank = `" << categoryName << "`, @curRank, IF(@prevRank := `" << categoryName
		  << "`, @curRank + 1, @curRank + 1)) AS `rank` FROM `players` `p`, (SELECT @curRank := 0, @prevRank := NULL, @row := 0) `r` WHERE `group_id` < "
		  << static_cast<int>(GROUP_TYPE_GAMEMASTER) << " ORDER BY `" << categoryName << "` DESC) `t`";

	if (vocation != 0xFFFFFFFF) {
		query << generateVocationConditionHighscore(vocation);
	}
	query << ") `T` WHERE `rn` > " << startPage << " AND `rn` <= " << endPage;

	return query.str();
}

std::string Game::generateHighscoreQueryForOurRank(const std::string &categoryName, uint8_t entriesPerPage, uint32_t playerGUID, uint32_t vocation) {
	std::ostringstream query;
	std::string entriesStr = std::to_string(entriesPerPage);

	query << "SELECT *, @row AS `entries`, (@ourRow DIV " << entriesStr << ") + 1 AS `page` FROM (SELECT *, (@row := @row + 1) AS `rn`, @ourRow := IF(`id` = "
		  << playerGUID << ", @row - 1, @ourRow) AS `rw` FROM (SELECT `id`, `name`, `level`, `vocation`, `" << categoryName << "` AS `points`, @curRank := IF(@prevRank = `"
		  << categoryName << "`, @curRank, IF(@prevRank := `" << categoryName << "`, @curRank + 1, @curRank + 1)) AS `rank` FROM `players` `p`, (SELECT @curRank := 0, @prevRank := NULL, @row := 0, @ourRow := 0) `r` WHERE `group_id` < "
		  << static_cast<int>(GROUP_TYPE_GAMEMASTER) << " ORDER BY `" << categoryName << "` DESC) `t`";

	if (vocation != 0xFFFFFFFF) {
		query << generateVocationConditionHighscore(vocation);
	}
	query << ") `T` WHERE `rn` > ((@ourRow DIV " << entriesStr << ") * " << entriesStr << ") AND `rn` <= (((@ourRow DIV " << entriesStr << ") * " << entriesStr << ") + " << entriesStr << ")";

	return query.str();
}

std::string Game::generateVocationConditionHighscore(uint32_t vocation) {
	std::ostringstream queryPart;
	bool firstVocation = true;

	const auto vocationsMap = g_vocations().getVocations();
	for (const auto &it : vocationsMap) {
		const auto &voc = it.second;
		if (voc->getFromVocation() == vocation) {
			if (firstVocation) {
				queryPart << " WHERE `vocation` = " << voc->getId();
				firstVocation = false;
			} else {
				queryPart << " OR `vocation` = " << voc->getId();
			}
		}
	}

	return queryPart.str();
}

void Game::processHighscoreResults(const DBResult_ptr &result, uint32_t playerID, uint8_t category, uint32_t vocation, uint8_t entriesPerPage) {
	const auto &player = g_game().getPlayerByID(playerID);
	if (!player) {
		return;
	}

	player->resetAsyncOngoingTask(PlayerAsyncTask_Highscore);

	if (!result) {
		player->sendHighscoresNoData();
		return;
	}

	auto page = result->getNumber<uint16_t>("page");
	auto pages = result->getNumber<uint32_t>("entries");
	pages += entriesPerPage - 1;
	pages /= entriesPerPage;

	std::ostringstream cacheKeyStream;
	cacheKeyStream << "Highscore_" << static_cast<int>(category) << "_" << static_cast<int>(vocation) << "_" << static_cast<int>(entriesPerPage) << "_" << page;
	std::string cacheKey = cacheKeyStream.str();

	auto it = highscoreCache.find(cacheKey);
	auto now = std::chrono::system_clock::now();
	if (it != highscoreCache.end() && (now - it->second.timestamp < HIGHSCORE_CACHE_EXPIRATION_TIME)) {
		auto &cacheEntry = it->second;
		auto cachedTime = it->second.timestamp;
		auto durationSinceEpoch = cachedTime.time_since_epoch();
		auto secondsSinceEpoch = std::chrono::duration_cast<std::chrono::seconds>(durationSinceEpoch).count();
		auto updateTimer = static_cast<uint32_t>(secondsSinceEpoch);
		player->sendHighscores(cacheEntry.characters, category, vocation, cacheEntry.page, static_cast<uint16_t>(cacheEntry.entriesPerPage), updateTimer);
	} else {
		std::vector<HighscoreCharacter> characters;
		characters.reserve(result->countResults());
		if (result) {
			do {
				const auto &voc = g_vocations().getVocation(result->getNumber<uint16_t>("vocation"));
				uint8_t characterVocation = voc ? voc->getClientId() : 0;
				std::string loyaltyTitle; // todo get loyalty title from player
				characters.emplace_back(std::move(result->getString("name")), result->getNumber<uint64_t>("points"), result->getNumber<uint32_t>("id"), result->getNumber<uint32_t>("rank"), result->getNumber<uint16_t>("level"), characterVocation, loyaltyTitle);
			} while (result->next());
		}

		player->sendHighscores(characters, category, vocation, page, static_cast<uint16_t>(pages), getTimeNow());
		highscoreCache[cacheKey] = { characters, page, pages, now };
	}
}

void Game::cacheQueryHighscore(const std::string &key, const std::string &query, uint32_t page, uint8_t entriesPerPage) {
	QueryHighscoreCacheEntry queryEntry { query, page, entriesPerPage, std::chrono::steady_clock::now() };
	queryCache[key] = queryEntry;
}

std::string Game::generateHighscoreOrGetCachedQueryForEntries(const std::string &categoryName, uint32_t page, uint8_t entriesPerPage, uint32_t vocation) {
	std::ostringstream cacheKeyStream;
	cacheKeyStream << "Entries_" << categoryName << "_" << page << "_" << static_cast<int>(entriesPerPage) << "_" << vocation;
	std::string cacheKey = cacheKeyStream.str();

	if (queryCache.find(cacheKey) != queryCache.end()) {
		const QueryHighscoreCacheEntry &cachedEntry = queryCache[cacheKey];
		if (cachedEntry.page == page) {
			return cachedEntry.query;
		}
	}

	std::string newQuery = generateHighscoreQueryForEntries(categoryName, page, entriesPerPage, vocation);
	cacheQueryHighscore(cacheKey, newQuery, page, entriesPerPage);

	return newQuery;
}

std::string Game::generateHighscoreOrGetCachedQueryForOurRank(const std::string &categoryName, uint8_t entriesPerPage, uint32_t playerGUID, uint32_t vocation) {
	std::ostringstream cacheKeyStream;
	cacheKeyStream << "OurRank_" << categoryName << "_" << static_cast<int>(entriesPerPage) << "_" << playerGUID << "_" << vocation;
	std::string cacheKey = cacheKeyStream.str();

	if (queryCache.find(cacheKey) != queryCache.end()) {
		const QueryHighscoreCacheEntry &cachedEntry = queryCache[cacheKey];
		if (cachedEntry.page == entriesPerPage) {
			return cachedEntry.query;
		}
	}

	std::string newQuery = generateHighscoreQueryForOurRank(categoryName, entriesPerPage, playerGUID, vocation);
	cacheQueryHighscore(cacheKey, newQuery, entriesPerPage, entriesPerPage);

	return newQuery;
}

void Game::playerHighscores(const std::shared_ptr<Player> &player, HighscoreType_t type, uint8_t category, uint32_t vocation, const std::string &, uint16_t page, uint8_t entriesPerPage) {
	if (player->hasAsyncOngoingTask(PlayerAsyncTask_Highscore)) {
		return;
	}

	std::string categoryName = getSkillNameById(category);

	std::string query;
	if (type == HIGHSCORE_GETENTRIES) {
		query = generateHighscoreOrGetCachedQueryForEntries(categoryName, page, entriesPerPage, vocation);
	} else if (type == HIGHSCORE_OURRANK) {
		query = generateHighscoreOrGetCachedQueryForOurRank(categoryName, entriesPerPage, player->getGUID(), vocation);
	}

	uint32_t playerID = player->getID();
	std::function<void(DBResult_ptr, bool)> callback = [this, playerID, category, vocation, entriesPerPage](const DBResult_ptr &result, bool) {
		processHighscoreResults(result, playerID, category, vocation, entriesPerPage);
	};

	g_databaseTasks().store(query, callback);
	player->addAsyncOngoingTask(PlayerAsyncTask_Highscore);
}

std::string Game::getSkillNameById(uint8_t &skill) {
	switch (static_cast<HighscoreCategories_t>(skill)) {
		case HighscoreCategories_t::FIST_FIGHTING:
			return "skill_fist";
		case HighscoreCategories_t::CLUB_FIGHTING:
			return "skill_club";
		case HighscoreCategories_t::SWORD_FIGHTING:
			return "skill_sword";
		case HighscoreCategories_t::AXE_FIGHTING:
			return "skill_axe";
		case HighscoreCategories_t::DISTANCE_FIGHTING:
			return "skill_dist";
		case HighscoreCategories_t::SHIELDING:
			return "skill_shielding";
		case HighscoreCategories_t::FISHING:
			return "skill_fishing";
		case HighscoreCategories_t::MAGIC_LEVEL:
			return "maglevel";
		case HighscoreCategories_t::BOSS_POINTS:
			return "boss_points";
		default:
			skill = static_cast<uint8_t>(HighscoreCategories_t::EXPERIENCE);
			return "experience";
	}
}

void Game::playerReportRuleViolationReport(uint32_t playerId, const std::string &targetName, uint8_t reportType, uint8_t reportReason, const std::string &comment, const std::string &translation) {
	const auto &player = getPlayerByID(playerId);
	if (!player) {
		return;
	}

	g_events().eventPlayerOnReportRuleViolation(player, targetName, reportType, reportReason, comment, translation);
	g_callbacks().executeCallback(EventCallback_t::playerOnReportRuleViolation, &EventCallback::playerOnReportRuleViolation, player, targetName, reportType, reportReason, comment, translation);
}

void Game::playerReportBug(uint32_t playerId, const std::string &message, const Position &position, uint8_t category) {
	const auto &player = getPlayerByID(playerId);
	if (!player) {
		return;
	}

	g_events().eventPlayerOnReportBug(player, message, position, category);
	g_callbacks().executeCallback(EventCallback_t::playerOnReportBug, &EventCallback::playerOnReportBug, player, message, position, category);
}

void Game::playerDebugAssert(uint32_t playerId, const std::string &assertLine, const std::string &date, const std::string &description, const std::string &comment) {
	const auto &player = getPlayerByID(playerId);
	if (!player) {
		return;
	}

	// TODO: move debug assertions to database
	FILE* file = fopen("client_assertions.txt", "a");
	if (file) {
		fprintf(file, "----- %s - %s (%s) -----\n", formatDate(time(nullptr)).c_str(), player->getName().c_str(), convertIPToString(player->getIP()).c_str());
		fprintf(file, "%s\n%s\n%s\n%s\n", assertLine.c_str(), date.c_str(), description.c_str(), comment.c_str());
		fclose(file);
	}
}

void Game::playerPreyAction(uint32_t playerId, uint8_t slot, uint8_t action, uint8_t option, int8_t index, uint16_t raceId) {
	const auto &player = getPlayerByID(playerId);
	if (!player) {
		return;
	}

	g_ioprey().parsePreyAction(player, static_cast<PreySlot_t>(slot), static_cast<PreyAction_t>(action), static_cast<PreyOption_t>(option), index, raceId);
}

void Game::playerTaskHuntingAction(uint32_t playerId, uint8_t slot, uint8_t action, bool upgrade, uint16_t raceId) {
	const auto &player = getPlayerByID(playerId);
	if (!player) {
		return;
	}

	g_ioprey().parseTaskHuntingAction(player, static_cast<PreySlot_t>(slot), static_cast<PreyTaskAction_t>(action), upgrade, raceId);
}

void Game::playerNpcGreet(uint32_t playerId, uint32_t npcId) {
	const auto &player = getPlayerByID(playerId);
	if (!player) {
		return;
	}

	const auto &npc = getNpcByID(npcId);
	if (!npc) {
		return;
	}

	// Check npc say exhausted
	if (player->isUIExhausted()) {
		player->sendCancelMessage(RETURNVALUE_YOUAREEXHAUSTED);
		return;
	}

	if (!player->canSpeakWithHireling(npc->getSpeechBubble())) {
		return;
	}

	auto spectators = Spectators().find<Player>(player->getPosition(), true);
	spectators.insert(npc);
	internalCreatureSay(player, TALKTYPE_SAY, "hi", false, &spectators);

	auto npcsSpectators = spectators.filter<Npc>();

	if (npc->getSpeechBubble() == SPEECHBUBBLE_TRADE) {
		internalCreatureSay(player, TALKTYPE_PRIVATE_PN, "trade", false, &npcsSpectators);
	} else {
		internalCreatureSay(player, TALKTYPE_PRIVATE_PN, "sail", false, &npcsSpectators);
	}

	player->updateUIExhausted();
}

void Game::playerLeaveMarket(uint32_t playerId) {
	const auto &player = getPlayerByID(playerId);
	if (!player) {
		return;
	}

	player->setInMarket(false);
}

void Game::playerBrowseMarket(uint32_t playerId, uint16_t itemId, uint8_t tier) {
	const auto &player = getPlayerByID(playerId);
	if (!player) {
		return;
	}

	if (!player->isInMarket()) {
		return;
	}

	const ItemType &it = Item::items[itemId];
	if (it.id == 0) {
		return;
	}

	if (it.wareId == 0) {
		return;
	}

	const MarketOfferList &buyOffers = IOMarket::getActiveOffers(MARKETACTION_BUY, it.id, tier);
	const MarketOfferList &sellOffers = IOMarket::getActiveOffers(MARKETACTION_SELL, it.id, tier);
	player->sendMarketBrowseItem(it.id, buyOffers, sellOffers, tier);
	player->sendMarketDetail(it.id, tier);
}

void Game::playerBrowseMarketOwnOffers(uint32_t playerId) {
	const auto &player = getPlayerByID(playerId);
	if (!player) {
		return;
	}

	if (!player->isInMarket()) {
		return;
	}

	const MarketOfferList &buyOffers = IOMarket::getOwnOffers(MARKETACTION_BUY, player->getGUID());
	const MarketOfferList &sellOffers = IOMarket::getOwnOffers(MARKETACTION_SELL, player->getGUID());
	player->sendMarketBrowseOwnOffers(buyOffers, sellOffers);
}

void Game::playerBrowseMarketOwnHistory(uint32_t playerId) {
	const auto &player = getPlayerByID(playerId);
	if (!player) {
		return;
	}

	if (!player->isInMarket()) {
		return;
	}

	const HistoryMarketOfferList &buyOffers = IOMarket::getOwnHistory(MARKETACTION_BUY, player->getGUID());
	const HistoryMarketOfferList &sellOffers = IOMarket::getOwnHistory(MARKETACTION_SELL, player->getGUID());
	player->sendMarketBrowseOwnHistory(buyOffers, sellOffers);
}

namespace {
	bool removeOfferItems(const std::shared_ptr<Player> &player, const std::shared_ptr<DepotLocker> &depotLocker, const ItemType &itemType, uint16_t amount, uint8_t tier, std::ostringstream &offerStatus) {
		uint16_t removeAmount = amount;
		if (
			// Init-statement
			auto stashItemCount = player->getStashItemCount(itemType.wareId);
			// Condition
			stashItemCount > 0
		) {
			if (removeAmount > stashItemCount && player->withdrawItem(itemType.wareId, stashItemCount)) {
				removeAmount -= stashItemCount;
			} else if (player->withdrawItem(itemType.wareId, removeAmount)) {
				removeAmount = 0;
			} else {
				offerStatus << "Failed to remove stash items from player " << player->getName();
				return false;
			}
		}

		auto [itemVector, totalCount] = player->getLockerItemsAndCountById(depotLocker, tier, itemType.id);
		if (removeAmount > 0) {
			if (totalCount == 0 || itemVector.empty()) {
				offerStatus << "Player " << player->getName() << " not have item for create offer";
				return false;
			}

			uint32_t count = 0;
			for (const auto &item : itemVector) {
				if (!item) {
					continue;
				}

				if (itemType.stackable) {
					uint16_t removeCount = std::min<uint16_t>(removeAmount, item->getItemCount());
					removeAmount -= removeCount;
					if (
						// Init-statement
						auto ret = g_game().internalRemoveItem(item, removeCount);
						// Condition
						ret != RETURNVALUE_NOERROR
					) {
						offerStatus << "Failed to remove items from player " << player->getName() << " error: " << getReturnMessage(ret);
						return false;
					}

					if (removeAmount == 0) {
						break;
					}
				} else {
					count += Item::countByType(item, -1);
					if (count > amount) {
						break;
					}
					auto ret = g_game().internalRemoveItem(item);
					if (ret != RETURNVALUE_NOERROR) {
						offerStatus << "Failed to remove items from player " << player->getName() << " error: " << getReturnMessage(ret);
						return false;
					} else {
						removeAmount -= 1;
					}
				}
			}
		}
		if (removeAmount > 0) {
			g_logger().error("Player {} tried to sell an item {} without this item", itemType.id, player->getName());
			offerStatus << "The item you tried to market is not correct. Check the item again.";
			return false;
		}
		return true;
	}
} // namespace

bool checkCanInitCreateMarketOffer(const std::shared_ptr<Player> &player, uint8_t type, const ItemType &it, uint16_t amount, uint64_t price, std::ostringstream &offerStatus) {
	if (!player) {
		offerStatus << "Failed to load player";
		return false;
	}

	if (!player->getAccount()) {
		offerStatus << "Failed to load player account";
		return false;
	}

	if (!player->isInMarket()) {
		offerStatus << "Failed to load market for player " << player->getName();
		return false;
	}

	if (price == 0) {
		offerStatus << "Failed to process price for player " << player->getName();
		return false;
	}

	if (price > 999999999999) {
		offerStatus << "Player " << player->getName() << " is trying to sell an item with a higher than allowed value";
		return false;
	}

	if (type != MARKETACTION_BUY && type != MARKETACTION_SELL) {
		offerStatus << "Failed to process type " << type << "for player " << player->getName();
		return false;
	}

	if (player->isUIExhausted(1000)) {
		player->sendCancelMessage(RETURNVALUE_YOUAREEXHAUSTED);
		return false;
	}

	if (it.id == 0 || it.wareId == 0) {
		offerStatus << "Failed to load offer or item id";
		return false;
	}

	if (amount == 0 || (!it.stackable && amount > 2000) || (it.stackable && amount > 64000)) {
		offerStatus << "Failed to load amount " << amount << " for player " << player->getName();
		return false;
	}

	g_logger().debug("{} - Offer amount: {}", __FUNCTION__, amount);

	if (g_configManager().getBoolean(MARKET_PREMIUM) && !player->isPremium()) {
		player->sendTextMessage(MESSAGE_MARKET, "Only premium accounts may create offers for that object.");
		return false;
	}

	const uint32_t maxOfferCount = g_configManager().getNumber(MAX_MARKET_OFFERS_AT_A_TIME_PER_PLAYER);
	if (maxOfferCount != 0 && IOMarket::getPlayerOfferCount(player->getGUID()) >= maxOfferCount) {
		offerStatus << "Player " << player->getName() << "excedeed max offer count " << maxOfferCount;
		return false;
	}

	return true;
}

void Game::playerCreateMarketOffer(uint32_t playerId, uint8_t type, uint16_t itemId, uint16_t amount, uint64_t price, uint8_t tier, bool anonymous) {
	// Initialize variables
	// Before creating the offer we will compare it with the RETURN VALUE ERROR
	std::ostringstream offerStatus;
	const auto &player = getPlayerByID(playerId);
	const ItemType &it = Item::items[itemId];

	// Make sure everything is ok before the create market offer starts
	if (!checkCanInitCreateMarketOffer(player, type, it, amount, price, offerStatus)) {
		g_logger().error("{} - Player {} had an error on init offer on the market, error code: {}", __FUNCTION__, player->getName(), offerStatus.str());
		return;
	}

	uint64_t calcFee = (price / 100) * amount;
	uint64_t minFee = std::min<uint64_t>(100000, calcFee);
	uint64_t fee = std::max<uint64_t>(20, minFee);

	if (type == MARKETACTION_SELL) {
		if (fee > (player->getBankBalance() + player->getMoney())) {
			offerStatus << "Fee is greater than player money";
			return;
		}

		std::shared_ptr<DepotLocker> depotLocker = player->getDepotLocker(player->getLastDepotId());
		if (depotLocker == nullptr) {
			offerStatus << "Depot locker is nullptr for player " << player->getName();
			return;
		}

		if (it.id == ITEM_STORE_COIN) {
			auto [transferableCoins, result] = player->getAccount()->getCoins(CoinType::Transferable);

			if (amount > transferableCoins) {
				offerStatus << "Amount is greater than coins for player " << player->getName();
				return;
			}

			// Do not register a transaction for coins creating an offer
			player->getAccount()->removeCoins(CoinType::Transferable, static_cast<uint32_t>(amount), "");
		} else {
			if (!removeOfferItems(player, depotLocker, it, amount, tier, offerStatus)) {
				g_logger().error("[{}] failed to remove item with id {}, from player {}, errorcode: {}", __FUNCTION__, it.id, player->getName(), offerStatus.str());
				return;
			}
		}

		g_game().removeMoney(player, fee, 0, true);
		g_metrics().addCounter("balance_decrease", fee, { { "player", player->getName() }, { "context", "market_fee" } });
	} else {
		uint64_t totalPrice = price * amount;
		totalPrice += fee;
		if (totalPrice > (player->getMoney() + player->getBankBalance())) {
			offerStatus << "Fee is greater than player money (buy offer)";
			return;
		}

		g_game().removeMoney(player, totalPrice, 0, true);
		g_metrics().addCounter("balance_decrease", totalPrice, { { "player", player->getName() }, { "context", "market_offer" } });
	}

	// Send market window again for update item stats and avoid item clone
	player->sendMarketEnter(player->getLastDepotId());

	// If there is any error, then we will send the log and block the creation of the offer to avoid clone of items
	// The player may lose the item as it will have already been removed, but will not clone
	if (!offerStatus.str().empty()) {
		if (offerStatus.str() == "The item you tried to market is not correct. Check the item again.") {
			player->sendTextMessage(MESSAGE_MARKET, offerStatus.str());
		} else {
			player->sendTextMessage(MESSAGE_MARKET, "There was an error processing your offer, please contact the administrator.");
		}
		g_logger().error("{} - Player {} had an error creating an offer on the market, error code: {}", __FUNCTION__, player->getName(), offerStatus.str());
		return;
	}

	IOMarket::createOffer(player->getGUID(), static_cast<MarketAction_t>(type), it.id, amount, price, tier, anonymous);

	const MarketOfferList &buyOffers = IOMarket::getActiveOffers(MARKETACTION_BUY, it.id, tier);
	const MarketOfferList &sellOffers = IOMarket::getActiveOffers(MARKETACTION_SELL, it.id, tier);
	player->sendMarketBrowseItem(it.id, buyOffers, sellOffers, tier);

	// Exhausted for create offert in the market
	player->updateUIExhausted();
	g_saveManager().savePlayer(player);
}

void Game::playerCancelMarketOffer(uint32_t playerId, uint32_t timestamp, uint16_t counter) {
	const auto &player = getPlayerByID(playerId);
	if (!player || !player->getAccount()) {
		return;
	}

	if (!player->isInMarket()) {
		return;
	}

	if (player->isUIExhausted(1000)) {
		player->sendCancelMessage(RETURNVALUE_YOUAREEXHAUSTED);
		return;
	}

	MarketOfferEx offer = IOMarket::getOfferByCounter(timestamp, counter);
	if (offer.id == 0 || offer.playerId != player->getGUID()) {
		return;
	}

	if (offer.type == MARKETACTION_BUY) {
		player->setBankBalance(player->getBankBalance() + offer.price * offer.amount);
		g_metrics().addCounter("balance_decrease", offer.price * offer.amount, { { "player", player->getName() }, { "context", "market_purchase" } });
		// Send market window again for update stats
		player->sendMarketEnter(player->getLastDepotId());
	} else {
		const ItemType &it = Item::items[offer.itemId];
		if (it.id == 0) {
			return;
		}

		if (it.id == ITEM_STORE_COIN) {
			// Do not register a transaction for coins upon cancellation
			player->getAccount()->addCoins(CoinType::Transferable, offer.amount, "");
		} else if (it.stackable) {
			uint16_t tmpAmount = offer.amount;
			while (tmpAmount > 0) {
				int32_t stackCount = std::min<int32_t>(it.stackSize, tmpAmount);
				const auto &item = Item::CreateItem(it.id, stackCount);
				if (internalAddItem(player->getInbox(), item, INDEX_WHEREEVER, FLAG_NOLIMIT) != RETURNVALUE_NOERROR) {
					break;
				}

				if (offer.tier > 0) {
					item->setAttribute(ItemAttribute_t::TIER, offer.tier);
				}

				tmpAmount -= stackCount;
			}
		} else {
			int32_t subType;
			if (it.charges != 0) {
				subType = it.charges;
			} else {
				subType = -1;
			}

			for (uint16_t i = 0; i < offer.amount; ++i) {
				const auto &item = Item::CreateItem(it.id, subType);
				if (internalAddItem(player->getInbox(), item, INDEX_WHEREEVER, FLAG_NOLIMIT) != RETURNVALUE_NOERROR) {
					break;
				}

				if (offer.tier > 0) {
					item->setAttribute(ItemAttribute_t::TIER, offer.tier);
				}
			}
		}
	}

	IOMarket::moveOfferToHistory(offer.id, OFFERSTATE_CANCELLED);

	offer.amount = 0;
	offer.timestamp += g_configManager().getNumber(MARKET_OFFER_DURATION);
	player->sendMarketCancelOffer(offer);
	// Send market window again for update stats
	player->sendMarketEnter(player->getLastDepotId());
	// Exhausted for cancel offer in the market
	player->updateUIExhausted();
	g_saveManager().savePlayer(player);
}

void Game::playerAcceptMarketOffer(uint32_t playerId, uint32_t timestamp, uint16_t counter, uint16_t amount) {
	std::ostringstream offerStatus;
	const auto &player = getPlayerByID(playerId);
	if (!player || !player->getAccount()) {
		offerStatus << "Failed to load player";
		return;
	}

	if (!player->isInMarket()) {
		offerStatus << "Failed to load market";
		return;
	}

	if (player->isUIExhausted(1000)) {
		player->sendCancelMessage(RETURNVALUE_YOUAREEXHAUSTED);
		return;
	}

	MarketOfferEx offer = IOMarket::getOfferByCounter(timestamp, counter);
	if (offer.id == 0) {
		offerStatus << "Failed to load offer id";
		return;
	}

	const ItemType &it = Item::items[offer.itemId];
	if (it.id == 0) {
		offerStatus << "Failed to load item id";
		return;
	}

	if (amount == 0 || (!it.stackable && amount > 2000) || (it.stackable && amount > 64000) || amount > offer.amount) {
		offerStatus << "Invalid offer amount " << amount << " for player " << player->getName();
		return;
	}

	uint64_t totalPrice = offer.price * amount;

	// The player has an offer to by something and someone is going to sell to item type
	// so the market action is 'buy' as who created the offer is buying.
	if (offer.type == MARKETACTION_BUY) {
		std::shared_ptr<DepotLocker> depotLocker = player->getDepotLocker(player->getLastDepotId());
		if (depotLocker == nullptr) {
			offerStatus << "Depot locker is nullptr";
			return;
		}

		std::shared_ptr<Player> buyerPlayer = getPlayerByGUID(offer.playerId, true);
		if (!buyerPlayer) {
			offerStatus << "Failed to load buyer player " << player->getName();
			return;
		}

		if (!buyerPlayer->getAccount()) {
			player->sendTextMessage(MESSAGE_MARKET, "Cannot accept offer.");
			return;
		}

		if (player == buyerPlayer || player->getAccount() == buyerPlayer->getAccount()) {
			player->sendTextMessage(MESSAGE_MARKET, "You cannot accept your own offer.");
			return;
		}

		if (it.id == ITEM_STORE_COIN) {
			auto [transferableCoins, error] = player->getAccount()->getCoins(CoinType::Transferable);

			if (error != AccountErrors_t::Ok) {
				offerStatus << "Failed to load transferable coins for player " << player->getName();
				return;
			}

			if (amount > transferableCoins) {
				offerStatus << "Amount is greater than coins";
				return;
			}

			player->getAccount()->removeCoins(
				CoinType::Transferable,
				amount,
				"Sold on Market"
			);
		} else {
			if (!removeOfferItems(player, depotLocker, it, amount, offer.tier, offerStatus)) {
				g_logger().error("[{}] failed to remove item with id {}, from player {}, errorcode: {}", __FUNCTION__, it.id, player->getName(), offerStatus.str());
				return;
			}
		}

		// If there is any error, then we will send the log and block the creation of the offer to avoid clone of items
		// The player may lose the item as it will have already been removed, but will not clone
		if (!offerStatus.str().empty()) {
			if (offerStatus.str() == "The item you tried to market is not correct. Check the item again.") {
				player->sendTextMessage(MESSAGE_MARKET, offerStatus.str());
			} else {
				player->sendTextMessage(MESSAGE_MARKET, "There was an error processing your offer, please contact the administrator.");
			}
			g_logger().error("{} - Player {} had an error creating an offer on the market, error code: {}", __FUNCTION__, player->getName(), offerStatus.str());
			player->sendMarketEnter(player->getLastDepotId());
			return;
		}

		player->setBankBalance(player->getBankBalance() + totalPrice);
		g_metrics().addCounter("balance_increase", totalPrice, { { "player", player->getName() }, { "context", "market_sale" } });

		if (it.id == ITEM_STORE_COIN) {
			buyerPlayer->getAccount()->addCoins(CoinType::Transferable, amount, "Purchased on Market");
		} else if (it.stackable) {
			uint16_t tmpAmount = amount;
			while (tmpAmount > 0) {
				uint16_t stackCount = std::min<uint16_t>(it.stackSize, tmpAmount);
				const auto &item = Item::CreateItem(it.id, stackCount);
				if (internalAddItem(buyerPlayer->getInbox(), item, INDEX_WHEREEVER, FLAG_NOLIMIT) != RETURNVALUE_NOERROR) {
					offerStatus << "Failed to add player inbox stackable item for buy offer for player " << player->getName();

					break;
				}

				if (offer.tier > 0) {
					item->setAttribute(ItemAttribute_t::TIER, offer.tier);
				}

				tmpAmount -= stackCount;
			}
		} else {
			int32_t subType;
			if (it.charges != 0) {
				subType = it.charges;
			} else {
				subType = -1;
			}

			for (uint16_t i = 0; i < amount; ++i) {
				const auto &item = Item::CreateItem(it.id, subType);
				if (internalAddItem(buyerPlayer->getInbox(), item, INDEX_WHEREEVER, FLAG_NOLIMIT) != RETURNVALUE_NOERROR) {
					offerStatus << "Failed to add player inbox item for buy offer for player " << player->getName();

					break;
				}

				if (offer.tier > 0) {
					item->setAttribute(ItemAttribute_t::TIER, offer.tier);
				}
			}
		}

		if (buyerPlayer->isOffline()) {
			g_saveManager().savePlayer(buyerPlayer);
		}
	} else if (offer.type == MARKETACTION_SELL) {
		std::shared_ptr<Player> sellerPlayer = getPlayerByGUID(offer.playerId, true);
		if (!sellerPlayer) {
			offerStatus << "Failed to load seller player";
			return;
		}

		if (player == sellerPlayer || player->getAccount() == sellerPlayer->getAccount()) {
			player->sendTextMessage(MESSAGE_MARKET, "You cannot accept your own offer.");
			return;
		}

		if (totalPrice > (player->getBankBalance() + player->getMoney())) {
			return;
		}

		// Have enough money on the bank
		if (totalPrice <= player->getBankBalance()) {
			player->setBankBalance(player->getBankBalance() - totalPrice);
		} else {
			uint64_t remainsPrice = 0;
			remainsPrice = totalPrice - player->getBankBalance();
			player->setBankBalance(0);
			g_game().removeMoney(player, remainsPrice);
		}
		g_metrics().addCounter("balance_decrease", totalPrice, { { "player", player->getName() }, { "context", "market_purchase" } });

		if (it.id == ITEM_STORE_COIN) {
			player->getAccount()->addCoins(CoinType::Transferable, amount, "Purchased on Market");
		} else if (it.stackable) {
			uint16_t tmpAmount = amount;
			while (tmpAmount > 0) {
				uint16_t stackCount = std::min<uint16_t>(it.stackSize, tmpAmount);
				const auto &item = Item::CreateItem(it.id, stackCount);
				if (
					// Init-statement
					auto ret = internalAddItem(player->getInbox(), item, INDEX_WHEREEVER, FLAG_NOLIMIT);
					// Condition
					ret != RETURNVALUE_NOERROR
				) {
					g_logger().error("{} - Create offer internal add item error code: {}", __FUNCTION__, getReturnMessage(ret));
					offerStatus << "Failed to add inbox stackable item for sell offer for player " << player->getName();

					break;
				}

				if (offer.tier > 0) {
					item->setAttribute(ItemAttribute_t::TIER, offer.tier);
				}

				tmpAmount -= stackCount;
			}
		} else {
			int32_t subType;
			if (it.charges != 0) {
				subType = it.charges;
			} else {
				subType = -1;
			}

			for (uint16_t i = 0; i < amount; ++i) {
				const auto &item = Item::CreateItem(it.id, subType);
				if (
					// Init-statement
					auto ret = internalAddItem(player->getInbox(), item, INDEX_WHEREEVER, FLAG_NOLIMIT);
					// Condition
					ret != RETURNVALUE_NOERROR
				) {
					offerStatus << "Failed to add inbox item for sell offer for player " << player->getName();

					break;
				}

				if (offer.tier > 0) {
					item->setAttribute(ItemAttribute_t::TIER, offer.tier);
				}
			}
		}

		sellerPlayer->setBankBalance(sellerPlayer->getBankBalance() + totalPrice);
		g_metrics().addCounter("balance_increase", totalPrice, { { "player", sellerPlayer->getName() }, { "context", "market_sale" } });
		if (it.id == ITEM_STORE_COIN) {
			sellerPlayer->getAccount()->registerCoinTransaction(CoinTransactionType::Remove, CoinType::Transferable, amount, "Sold on Market");
		}

		if (it.id != ITEM_STORE_COIN) {
			player->onReceiveMail();
		}

		if (sellerPlayer->isOffline()) {
			g_saveManager().savePlayer(sellerPlayer);
		}
	}

	// Send market window again for update item stats and avoid item clone
	player->sendMarketEnter(player->getLastDepotId());

	if (!offerStatus.str().empty()) {
		player->sendTextMessage(MESSAGE_MARKET, "There was an error processing your offer, please contact the administrator.");
		g_logger().error("{} - Player {} had an error accepting an offer on the market, error code: {}", __FUNCTION__, player->getName(), offerStatus.str());
		return;
	}

	const int32_t marketOfferDuration = g_configManager().getNumber(MARKET_OFFER_DURATION);

	IOMarket::appendHistory(player->getGUID(), (offer.type == MARKETACTION_BUY ? MARKETACTION_SELL : MARKETACTION_BUY), offer.itemId, amount, offer.price, time(nullptr), offer.tier, OFFERSTATE_ACCEPTEDEX);

	IOMarket::appendHistory(offer.playerId, offer.type, offer.itemId, amount, offer.price, time(nullptr), offer.tier, OFFERSTATE_ACCEPTED);

	offer.amount -= amount;

	if (offer.amount == 0) {
		IOMarket::deleteOffer(offer.id);
	} else {
		IOMarket::acceptOffer(offer.id, amount);
	}

	offer.timestamp += marketOfferDuration;
	player->sendMarketAcceptOffer(offer);
	// Exhausted for accept offer in the market
	player->updateUIExhausted();
	g_saveManager().savePlayer(player);
}

void Game::parsePlayerExtendedOpcode(uint32_t playerId, uint8_t opcode, const std::string &buffer) {
	const auto &player = getPlayerByID(playerId);
	if (!player) {
		return;
	}

	for (const auto &creatureEvent : player->getCreatureEvents(CREATURE_EVENT_EXTENDED_OPCODE)) {
		creatureEvent->executeExtendedOpcode(player, opcode, buffer);
	}
}

void Game::forceRemoveCondition(uint32_t creatureId, ConditionType_t conditionType, ConditionId_t conditionId) {
	const auto &creature = getCreatureByID(creatureId);
	if (!creature) {
		return;
	}

	creature->removeCondition(conditionType, conditionId, true);
}

void Game::sendOfflineTrainingDialog(const std::shared_ptr<Player> &player) {
	if (!player) {
		return;
	}

	if (!player->hasModalWindowOpen(offlineTrainingWindow.id)) {
		player->sendModalWindow(offlineTrainingWindow);
	}
}

void Game::playerAnswerModalWindow(uint32_t playerId, uint32_t modalWindowId, uint8_t button, uint8_t choice) {
	const auto &player = getPlayerByID(playerId);
	if (!player) {
		return;
	}

	if (!player->hasModalWindowOpen(modalWindowId)) {
		return;
	}

	player->onModalWindowHandled(modalWindowId);

	// offline training, hardcoded
	if (modalWindowId == std::numeric_limits<uint32_t>::max()) {
		if (button == 1) {
			if (choice == SKILL_SWORD || choice == SKILL_AXE || choice == SKILL_CLUB || choice == SKILL_DISTANCE || choice == SKILL_MAGLEVEL) {
				auto bedItem = player->getBedItem();
				if (bedItem && bedItem->sleep(player)) {
					player->setOfflineTrainingSkill(static_cast<int8_t>(choice));
					return;
				}
			}
		} else {
			player->sendTextMessage(MESSAGE_EVENT_ADVANCE, "Offline training aborted.");
		}

		player->setBedItem(nullptr);
	} else {
		for (const auto &creatureEvent : player->getCreatureEvents(CREATURE_EVENT_MODALWINDOW)) {
			creatureEvent->executeModalWindow(player, modalWindowId, button, choice);
		}
	}
}

void Game::playerForgeFuseItems(uint32_t playerId, ForgeAction_t actionType, uint16_t firstItemId, uint8_t tier, uint16_t secondItemId, bool usedCore, bool reduceTierLoss, bool convergence) {
	metrics::method_latency measure(__METRICS_METHOD_NAME__);
	const auto &player = getPlayerByID(playerId);
	if (!player) {
		return;
	}

	if (player->isUIExhausted()) {
		player->sendCancelMessage(RETURNVALUE_YOUAREEXHAUSTED);
		return;
	}

	player->updateUIExhausted();

	uint8_t coreCount = (usedCore ? 1 : 0) + (reduceTierLoss ? 1 : 0);
	auto baseSuccess = static_cast<uint8_t>(g_configManager().getNumber(FORGE_BASE_SUCCESS_RATE));
	auto coreSuccess = usedCore ? g_configManager().getNumber(FORGE_BONUS_SUCCESS_RATE) : 0;
	auto finalRate = baseSuccess + coreSuccess;
	auto roll = static_cast<uint8_t>(uniform_random(1, 100)) <= finalRate;

	bool success = roll ? true : false;

	auto chance = uniform_random(0, 10000);
	uint8_t bonus = convergence ? 0 : forgeBonus(chance);

	player->forgeFuseItems(actionType, firstItemId, tier, secondItemId, success, reduceTierLoss, convergence, bonus, coreCount);
}

void Game::playerForgeTransferItemTier(uint32_t playerId, ForgeAction_t actionType, uint16_t donorItemId, uint8_t tier, uint16_t receiveItemId, bool convergence) {
	const auto &player = getPlayerByID(playerId);
	if (!player) {
		return;
	}

	if (player->isUIExhausted()) {
		player->sendCancelMessage(RETURNVALUE_YOUAREEXHAUSTED);
		return;
	}

	player->updateUIExhausted();
	player->forgeTransferItemTier(actionType, donorItemId, tier, receiveItemId, convergence);
}

void Game::playerForgeResourceConversion(uint32_t playerId, ForgeAction_t actionType) {
	const auto &player = getPlayerByID(playerId);
	if (!player) {
		return;
	}

	if (player->isUIExhausted()) {
		player->sendCancelMessage(RETURNVALUE_YOUAREEXHAUSTED);
		return;
	}

	player->updateUIExhausted();
	player->forgeResourceConversion(actionType);
}

void Game::playerBrowseForgeHistory(uint32_t playerId, uint8_t page) {
	const auto &player = getPlayerByID(playerId);
	if (!player) {
		return;
	}

	if (player->isUIExhausted()) {
		player->sendCancelMessage(RETURNVALUE_YOUAREEXHAUSTED);
		return;
	}

	player->updateUIExhausted();
	player->forgeHistory(page);
}

void Game::playerBosstiarySlot(uint32_t playerId, uint8_t slotId, uint32_t selectedBossId) {
	const auto &player = getPlayerByID(playerId);
	if (!player) {
		return;
	}

	if (player->isUIExhausted()) {
		player->sendCancelMessage(RETURNVALUE_YOUAREEXHAUSTED);
		return;
	}

	player->updateUIExhausted();

	uint32_t bossIdSlot = player->getSlotBossId(slotId);

	if (uint32_t boostedBossId = g_ioBosstiary().getBoostedBossId();
	    selectedBossId == 0 && bossIdSlot != boostedBossId) {
		uint8_t removeTimes = player->getRemoveTimes();
		uint32_t removePrice = g_ioBosstiary().calculteRemoveBoss(removeTimes);
		g_game().removeMoney(player, removePrice, 0, true);
		g_metrics().addCounter("balance_decrease", removePrice, { { "player", player->getName() }, { "context", "bosstiary_remove" } });
		player->addRemoveTime();
	}

	player->setSlotBossId(slotId, selectedBossId);
}

void Game::playerSetMonsterPodium(uint32_t playerId, uint32_t monsterRaceId, const Position &pos, uint8_t stackPos, const uint16_t itemId, uint8_t direction, const std::pair<uint8_t, uint8_t> &podiumAndMonsterVisible) {
	const auto &player = getPlayerByID(playerId);
	if (!player || pos.x == 0xFFFF) {
		return;
	}

	const std::shared_ptr<Thing> &thing = internalGetThing(player, pos, stackPos, itemId, STACKPOS_TOPDOWN_ITEM);
	if (!thing) {
		return;
	}

	const auto &item = thing->getItem();
	if (!item || item->getID() != itemId || !item->isPodium() || item->hasAttribute(ItemAttribute_t::UNIQUEID)) {
		player->sendCancelMessage(RETURNVALUE_NOTPOSSIBLE);
		return;
	}

	const auto &tile = item->getParent() ? item->getParent()->getTile() : nullptr;
	if (!tile) {
		player->sendCancelMessage(RETURNVALUE_NOTPOSSIBLE);
		return;
	}

	if (!Position::areInRange<1, 1, 0>(pos, player->getPosition())) {
		if (std::vector<Direction> listDir;
		    player->getPathTo(pos, listDir, 0, 1, true, false)) {
			g_dispatcher().addEvent([this, playerId = player->getID(), listDir] { playerAutoWalk(playerId, listDir); }, __FUNCTION__);
			const auto &task = createPlayerTask(
				400,
				[this, playerId, pos] {
					playerBrowseField(playerId, pos);
				},
				__FUNCTION__
			);
			player->setNextWalkActionTask(task);
		} else {
			player->sendCancelMessage(RETURNVALUE_THEREISNOWAY);
		}
		return;
	}

	if (player->isUIExhausted()) {
		player->sendCancelMessage(RETURNVALUE_YOUAREEXHAUSTED);
		return;
	}

	if (g_configManager().getBoolean(ONLY_INVITED_CAN_MOVE_HOUSE_ITEMS) && !InternalGame::playerCanUseItemOnHouseTile(player, item)) {
		player->sendCancelMessage(RETURNVALUE_NOTPOSSIBLE);
		return;
	}

	if (monsterRaceId != 0) {
		item->setCustomAttribute("PodiumMonsterRaceId", static_cast<int64_t>(monsterRaceId));
	} else if (auto podiumMonsterRace = item->getCustomAttribute("PodiumMonsterRaceId")) {
		monsterRaceId = static_cast<uint32_t>(podiumMonsterRace->getInteger());
	}

	const auto mType = g_monsters().getMonsterTypeByRaceId(static_cast<uint16_t>(monsterRaceId), itemId == ITEM_PODIUM_OF_VIGOUR);
	if (!mType) {
		player->sendCancelMessage(RETURNVALUE_NOTPOSSIBLE);
		g_logger().debug("[{}] player {} is trying to add invalid monster to podium {}", __FUNCTION__, player->getName(), item->getName());
		return;
	}

	const auto [podiumVisible, monsterVisible] = podiumAndMonsterVisible;
	bool changeTentuglyName = false;
	if (auto monsterOutfit = mType->info.outfit;
	    (monsterOutfit.lookType != 0 || monsterOutfit.lookTypeEx != 0) && monsterVisible) {
		// "Tantugly's Head" boss have to send other looktype to the podium
		if (monsterOutfit.lookTypeEx == 35105) {
			monsterOutfit.lookTypeEx = 39003;
			changeTentuglyName = true;
		}
		item->setCustomAttribute("LookTypeEx", static_cast<int64_t>(monsterOutfit.lookTypeEx));
		item->setCustomAttribute("LookType", static_cast<int64_t>(monsterOutfit.lookType));
		item->setCustomAttribute("LookHead", static_cast<int64_t>(monsterOutfit.lookHead));
		item->setCustomAttribute("LookBody", static_cast<int64_t>(monsterOutfit.lookBody));
		item->setCustomAttribute("LookLegs", static_cast<int64_t>(monsterOutfit.lookLegs));
		item->setCustomAttribute("LookFeet", static_cast<int64_t>(monsterOutfit.lookFeet));
		item->setCustomAttribute("LookAddons", static_cast<int64_t>(monsterOutfit.lookAddons));
	} else {
		item->removeCustomAttribute("LookType");
	}

	item->setCustomAttribute("PodiumVisible", static_cast<int64_t>(podiumVisible));
	item->setCustomAttribute("LookDirection", static_cast<int64_t>(direction));
	item->setCustomAttribute("MonsterVisible", static_cast<int64_t>(monsterVisible));

	// Change Podium name
	if (monsterVisible) {
		std::ostringstream name;
		item->removeAttribute(ItemAttribute_t::NAME);
		name << item->getName() << " displaying ";
		if (changeTentuglyName) {
			name << "Tentugly";
		} else {
			name << mType->name;
		}
		item->setAttribute(ItemAttribute_t::NAME, name.str());
	} else {
		item->removeAttribute(ItemAttribute_t::NAME);
	}

	for (const auto &spectator : Spectators().find<Player>(pos, true)) {
		spectator->getPlayer()->sendUpdateTileItem(tile, pos, item);
	}

	player->updateUIExhausted();
}

void Game::playerRotatePodium(uint32_t playerId, const Position &pos, uint8_t stackPos, const uint16_t itemId) {
	const auto &player = getPlayerByID(playerId);
	if (!player) {
		return;
	}

	const std::shared_ptr<Thing> &thing = internalGetThing(player, pos, stackPos, itemId, STACKPOS_TOPDOWN_ITEM);
	if (!thing) {
		return;
	}

	const auto &item = thing->getItem();
	if (!item || item->getID() != itemId || item->hasAttribute(ItemAttribute_t::UNIQUEID)) {
		player->sendCancelMessage(RETURNVALUE_NOTPOSSIBLE);
		return;
	}

	if (pos.x != 0xFFFF && !Position::areInRange<1, 1, 0>(pos, player->getPosition())) {
		if (std::vector<Direction> listDir;
		    player->getPathTo(pos, listDir, 0, 1, true, true)) {
			g_dispatcher().addEvent([this, playerId = player->getID(), listDir] { playerAutoWalk(playerId, listDir); }, __FUNCTION__);
			const auto &task = createPlayerTask(
				400,
				[this, playerId, pos, stackPos, itemId] {
					playerRotatePodium(playerId, pos, stackPos, itemId);
				},
				__FUNCTION__
			);
			player->setNextWalkActionTask(task);
		} else {
			player->sendCancelMessage(RETURNVALUE_THEREISNOWAY);
		}
		return;
	}

	if (g_configManager().getBoolean(ONLY_INVITED_CAN_MOVE_HOUSE_ITEMS) && !InternalGame::playerCanUseItemOnHouseTile(player, item)) {
		player->sendCancelMessage(RETURNVALUE_NOTPOSSIBLE);
		return;
	}

	auto podiumRaceIdAttribute = item->getCustomAttribute("PodiumMonsterRaceId");
	auto lookDirection = item->getCustomAttribute("LookDirection");
	auto podiumVisible = item->getCustomAttribute("PodiumVisible");
	auto monsterVisible = item->getCustomAttribute("MonsterVisible");

	auto podiumRaceId = podiumRaceIdAttribute ? static_cast<uint16_t>(podiumRaceIdAttribute->getInteger()) : 0;
	uint8_t directionValue;
	if (lookDirection) {
		directionValue = static_cast<uint8_t>(lookDirection->getInteger() >= 3 ? 0 : lookDirection->getInteger() + 1);
	} else {
		directionValue = 2;
	}
	auto isPodiumVisible = podiumVisible ? static_cast<bool>(podiumVisible->getInteger()) : false;
	bool isMonsterVisible = monsterVisible ? static_cast<bool>(monsterVisible->getInteger()) : false;

	// Rotate monster podium (bestiary or bosstiary) to the new direction
	bool isPodiumOfRenown = itemId == ITEM_PODIUM_OF_RENOWN1 || itemId == ITEM_PODIUM_OF_RENOWN2;
	if (!isPodiumOfRenown) {
		auto lookTypeExAttribute = item->getCustomAttribute("LookTypeEx");
		if (!isMonsterVisible || podiumRaceId == 0 || (lookTypeExAttribute && lookTypeExAttribute->getInteger() == 39003)) {
			player->sendCancelMessage(RETURNVALUE_NOTPOSSIBLE);
			return;
		}

		playerSetMonsterPodium(playerId, podiumRaceId, pos, stackPos, itemId, directionValue, std::make_pair(isPodiumVisible, isMonsterVisible));
		return;
	}

	// We retrieve the outfit information to be able to rotate the podium of renown in the new direction
	Outfit_t newOutfit;
	newOutfit.lookType = InternalGame::getCustomAttributeValue<uint16_t>(item, "LookType");
	newOutfit.lookAddons = InternalGame::getCustomAttributeValue<uint8_t>(item, "LookAddons");
	newOutfit.lookHead = InternalGame::getCustomAttributeValue<uint8_t>(item, "LookHead");
	newOutfit.lookBody = InternalGame::getCustomAttributeValue<uint8_t>(item, "LookBody");
	newOutfit.lookLegs = InternalGame::getCustomAttributeValue<uint8_t>(item, "LookLegs");
	newOutfit.lookFeet = InternalGame::getCustomAttributeValue<uint8_t>(item, "LookFeet");

	newOutfit.lookMount = InternalGame::getCustomAttributeValue<uint16_t>(item, "LookMount");
	newOutfit.lookMountHead = InternalGame::getCustomAttributeValue<uint8_t>(item, "LookMountHead");
	newOutfit.lookMountBody = InternalGame::getCustomAttributeValue<uint8_t>(item, "LookMountBody");
	newOutfit.lookMountLegs = InternalGame::getCustomAttributeValue<uint8_t>(item, "LookMountLegs");
	newOutfit.lookMountFeet = InternalGame::getCustomAttributeValue<uint8_t>(item, "LookMountFeet");
	if (newOutfit.lookType == 0 && newOutfit.lookMount == 0) {
		player->sendCancelMessage(RETURNVALUE_NOTPOSSIBLE);
		return;
	}

	playerSetShowOffSocket(player->getID(), newOutfit, pos, stackPos, itemId, isPodiumVisible, directionValue);
}

void Game::playerRequestInventoryImbuements(uint32_t playerId, bool isTrackerOpen) {
	const auto &player = getPlayerByID(playerId);
	if (!player || player->isRemoved()) {
		return;
	}

	player->imbuementTrackerWindowOpen = isTrackerOpen;
	if (!player->imbuementTrackerWindowOpen) {
		return;
	}

	std::map<Slots_t, std::shared_ptr<Item>> itemsWithImbueSlotMap;
	for (uint8_t inventorySlot = CONST_SLOT_FIRST; inventorySlot <= CONST_SLOT_LAST; ++inventorySlot) {
		const auto &item = player->getInventoryItem(static_cast<Slots_t>(inventorySlot));
		if (!item) {
			continue;
		}

		uint8_t imbuementSlot = item->getImbuementSlot();
		for (uint8_t slot = 0; slot < imbuementSlot; slot++) {
			ImbuementInfo imbuementInfo;
			if (!item->getImbuementInfo(slot, &imbuementInfo)) {
				continue;
			}
		}

		itemsWithImbueSlotMap[static_cast<Slots_t>(inventorySlot)] = item;
	}

	player->sendInventoryImbuements(itemsWithImbueSlotMap);
}

void Game::playerOpenWheel(uint32_t playerId, uint32_t ownerId) {
	const auto &player = getPlayerByID(playerId);
	if (!player) {
		return;
	}

	if (playerId != ownerId) {
		g_logger().error("[{}] player {} is trying to open wheel of another player", __FUNCTION__, player->getName());
		return;
	}

	if (player->isUIExhausted()) {
		player->sendCancelMessage(RETURNVALUE_YOUAREEXHAUSTED);
		return;
	}

	player->wheel()->sendOpenWheelWindow(ownerId);
	player->updateUIExhausted();
}

void Game::playerSaveWheel(uint32_t playerId, NetworkMessage &msg) {
	const auto &player = getPlayerByID(playerId);
	if (!player) {
		return;
	}

	if (player->isUIExhausted(1000)) {
		player->sendCancelMessage(RETURNVALUE_YOUAREEXHAUSTED);
		return;
	}

	player->wheel()->saveSlotPointsOnPressSaveButton(msg);
	player->updateUIExhausted();
}

void Game::playerWheelGemAction(uint32_t playerId, NetworkMessage &msg) {
	const auto &player = getPlayerByID(playerId);
	if (!player) {
		return;
	}

	if (player->isUIExhausted()) {
		player->sendCancelMessage(RETURNVALUE_YOUAREEXHAUSTED);
		return;
	}

	const auto action = msg.getByte();
	const auto param = msg.getByte();
	uint8_t pos = 0;

	switch (static_cast<WheelGemAction_t>(action)) {
		case WheelGemAction_t::Destroy:
			player->wheel()->destroyGem(param);
			break;
		case WheelGemAction_t::Reveal:
			player->wheel()->revealGem(static_cast<WheelGemQuality_t>(param));
			break;
		case WheelGemAction_t::SwitchDomain:
			player->wheel()->switchGemDomain(param);
			break;
		case WheelGemAction_t::ToggleLock:
			player->wheel()->toggleGemLock(param);
			break;
		case WheelGemAction_t::ImproveGrade:
			pos = msg.getByte();
			player->wheel()->improveGemGrade(static_cast<WheelFragmentType_t>(param), pos);
			break;
		default:
			g_logger().error("[{}] player {} is trying to do invalid action {} on wheel", __FUNCTION__, player->getName(), action);
			break;
	}
	player->updateUIExhausted();
}

/* Player Methods end
********************/

void Game::updatePlayerSaleItems(uint32_t playerId) {
	const auto &player = getPlayerByID(playerId);
	if (!player) {
		return;
	}

	std::map<uint16_t, uint16_t> inventoryMap;
	player->sendSaleItemList(player->getAllSaleItemIdAndCount(inventoryMap));
	player->setScheduledSaleUpdate(false);
}

void Game::addPlayer(const std::shared_ptr<Player> &player) {
	const std::string &lowercase_name = asLowerCaseString(player->getName());
	mappedPlayerNames[lowercase_name] = player;
	wildcardTree->insert(lowercase_name);
	players[player->getID()] = player;
}

void Game::removePlayer(const std::shared_ptr<Player> &player) {
	const std::string &lowercase_name = asLowerCaseString(player->getName());
	mappedPlayerNames.erase(lowercase_name);
	wildcardTree->remove(lowercase_name);
	players.erase(player->getID());
}

void Game::addNpc(const std::shared_ptr<Npc> &npc) {
	npcs[npc->getID()] = npc;
}

void Game::removeNpc(const std::shared_ptr<Npc> &npc) {
	npcs.erase(npc->getID());
}

void Game::addMonster(const std::shared_ptr<Monster> &monster) {
	monsters[monster->getID()] = monster;
}

void Game::removeMonster(const std::shared_ptr<Monster> &monster) {
	monsters.erase(monster->getID());
}

std::shared_ptr<Guild> Game::getGuild(uint32_t id, bool allowOffline /* = flase */) const {
	auto it = guilds.find(id);
	if (it == guilds.end()) {
		if (allowOffline) {
			return IOGuild::loadGuild(id);
		}
		return nullptr;
	}
	return it->second;
}

std::shared_ptr<Guild> Game::getGuildByName(const std::string &name, bool allowOffline /* = flase */) const {
	auto id = IOGuild::getGuildIdByName(name);
	auto it = guilds.find(id);
	if (it == guilds.end()) {
		if (allowOffline) {
			return IOGuild::loadGuild(id);
		}
		return nullptr;
	}
	return it->second;
}

void Game::addGuild(const std::shared_ptr<Guild> &guild) {
	if (!guild) {
		return;
	}
	guilds[guild->getId()] = guild;
}

void Game::removeGuild(uint32_t guildId) {
	auto it = guilds.find(guildId);
	if (it != guilds.end()) {
		g_saveManager().saveGuild(it->second);
	}
	guilds.erase(guildId);
}

void Game::internalRemoveItems(const std::vector<std::shared_ptr<Item>> &itemVector, uint32_t amount, bool stackable) {
	if (stackable) {
		for (const auto &item : itemVector) {
			if (item->getItemCount() > amount) {
				internalRemoveItem(item, amount);
				break;
			} else {
				amount -= item->getItemCount();
				internalRemoveItem(item);
			}
		}
	} else {
		for (const auto &item : itemVector) {
			internalRemoveItem(item);
		}
	}
}

std::shared_ptr<BedItem> Game::getBedBySleeper(uint32_t guid) const {
	auto it = bedSleepersMap.find(guid);
	if (it == bedSleepersMap.end()) {
		return nullptr;
	}
	return it->second;
}

void Game::setBedSleeper(std::shared_ptr<BedItem> bed, uint32_t guid) {
	bedSleepersMap[guid] = std::move(bed);
}

void Game::removeBedSleeper(uint32_t guid) {
	auto it = bedSleepersMap.find(guid);
	if (it != bedSleepersMap.end()) {
		bedSleepersMap.erase(it);
	}
}

std::shared_ptr<Item> Game::getUniqueItem(uint16_t uniqueId) {
	auto it = uniqueItems.find(uniqueId);
	if (it == uniqueItems.end()) {
		return nullptr;
	}
	return it->second;
}

bool Game::addUniqueItem(uint16_t uniqueId, std::shared_ptr<Item> item) {
	auto result = uniqueItems.emplace(uniqueId, item);
	if (!result.second) {
		g_logger().warn("Duplicate unique id: {}", uniqueId);
	}
	return result.second;
}

void Game::removeUniqueItem(uint16_t uniqueId) {
	auto it = uniqueItems.find(uniqueId);
	if (it != uniqueItems.end()) {
		uniqueItems.erase(it);
	}
}

bool Game::hasEffect(uint16_t effectId) {
	for (uint16_t i = CONST_ME_NONE; i < CONST_ME_LAST; i++) {
		auto effect = static_cast<MagicEffectClasses>(i);
		if (effect == effectId) {
			return true;
		}
	}
	return false;
}

bool Game::hasDistanceEffect(uint16_t effectId) {
	for (uint16_t i = CONST_ANI_NONE; i <= CONST_ANI_LAST; i++) {
		auto effect = static_cast<ShootType_t>(i);
		if (effect == effectId) {
			return true;
		}
	}
	return false;
}

void Game::createLuaItemsOnMap() {
	for (const auto [position, itemId] : mapLuaItemsStored) {
		const auto &item = Item::CreateItem(itemId, 1);
		if (!item) {
			g_logger().warn("[Game::createLuaItemsOnMap] - Cannot create item with id {}", itemId);
			continue;
		}

		if (position.x != 0) {
			const auto &tile = g_game().map.getTile(position);
			if (!tile) {
				g_logger().warn("[Game::createLuaItemsOnMap] - Tile is wrong or not found position: {}", position.toString());

				continue;
			}

			// If the item already exists on the map, then ignore it and send warning
			if (g_game().findItemOfType(tile, itemId, false, -1)) {
				g_logger().warn("[Game::createLuaItemsOnMap] - Cannot create item with id {} on position {}, item already exists", itemId, position.toString());
				continue;
			}

			g_game().internalAddItem(tile, item, INDEX_WHEREEVER, FLAG_NOLIMIT);
		}
	}
}

void Game::sendUpdateCreature(const std::shared_ptr<Creature> &creature) {
	if (!creature) {
		return;
	}

	for (const auto &spectator : Spectators().find<Player>(creature->getPosition(), true)) {
		spectator->getPlayer()->sendUpdateCreature(creature);
	}
}

uint32_t Game::makeInfluencedMonster() {
	if (auto influencedLimit = g_configManager().getNumber(FORGE_INFLUENCED_CREATURES_LIMIT);
	    // Condition
	    forgeableMonsters.empty() || influencedMonsters.size() >= influencedLimit) {
		return 0;
	}

	auto maxTries = forgeableMonsters.size();
	uint16_t tries = 0;
	std::shared_ptr<Monster> monster = nullptr;
	while (true) {
		if (tries == maxTries) {
			return 0;
		}

		tries++;

		auto random = static_cast<uint32_t>(normal_random(0, static_cast<int32_t>(forgeableMonsters.size() - 1)));
		auto monsterId = forgeableMonsters.at(random);
		monster = getMonsterByID(monsterId);
		if (monster == nullptr) {
			continue;
		}

		// Avoiding replace forgeable monster with another
		if (monster->getForgeStack() == 0) {
			auto it = std::ranges::find(forgeableMonsters.begin(), forgeableMonsters.end(), monsterId);
			if (it == forgeableMonsters.end()) {
				monster = nullptr;
				continue;
			}
			forgeableMonsters.erase(it);
			break;
		}
	}

	if (monster && monster->canBeForgeMonster()) {
		monster->setMonsterForgeClassification(ForgeClassifications_t::FORGE_INFLUENCED_MONSTER);
		monster->configureForgeSystem();
		influencedMonsters.emplace(monster->getID());
		return monster->getID();
	}

	return 0;
}

uint32_t Game::makeFiendishMonster(uint32_t forgeableMonsterId /* = 0*/, bool createForgeableMonsters /* = false*/) {
	if (createForgeableMonsters) {
		forgeableMonsters.clear();
		// If the forgeable monsters haven't been created
		// Then we'll create them so they don't return in the next if (forgeableMonsters.empty())
		for (const auto &[monsterId, monster] : monsters) {
			auto monsterTile = monster->getTile();
			if (!monster || !monsterTile) {
				continue;
			}

			if (monster->canBeForgeMonster() && !monsterTile->hasFlag(TILESTATE_NOLOGOUT)) {
				forgeableMonsters.push_back(monster->getID());
			}
		}
		for (const auto monsterId : getFiendishMonsters()) {
			// If the fiendish is no longer on the map, we remove it from the vector
			auto monster = getMonsterByID(monsterId);
			if (!monster) {
				removeFiendishMonster(monsterId);
				continue;
			}

			// If you're trying to create a new fiendish and it's already max size, let's remove one of them
			if (auto fiendishLimit = g_configManager().getNumber(FORGE_FIENDISH_CREATURES_LIMIT);
			    // Condition
			    getFiendishMonsters().size() >= fiendishLimit) {
				monster->clearFiendishStatus();
				removeFiendishMonster(monsterId);
				break;
			}
		}
	}

	if (auto fiendishLimit = g_configManager().getNumber(FORGE_FIENDISH_CREATURES_LIMIT);
	    // Condition
	    forgeableMonsters.empty() || fiendishMonsters.size() >= fiendishLimit) {
		return 0;
	}

	auto maxTries = forgeableMonsters.size();
	uint16_t tries = 0;
	std::shared_ptr<Monster> monster = nullptr;
	while (true) {
		if (tries == maxTries) {
			return 0;
		}

		tries++;

		auto random = static_cast<uint32_t>(uniform_random(0, static_cast<int32_t>(forgeableMonsters.size() - 1)));
		uint32_t fiendishMonsterId = forgeableMonsterId;
		if (fiendishMonsterId == 0) {
			fiendishMonsterId = forgeableMonsters.at(random);
		}
		monster = getMonsterByID(fiendishMonsterId);
		if (monster == nullptr) {
			continue;
		}

		// Avoiding replace forgeable monster with another
		if (monster->getForgeStack() == 0) {
			auto it = std::find(forgeableMonsters.begin(), forgeableMonsters.end(), fiendishMonsterId);
			if (it == forgeableMonsters.end()) {
				monster = nullptr;
				continue;
			}
			forgeableMonsters.erase(it);
			break;
		}
	}

	// Get interval time to fiendish
	std::string saveIntervalType = g_configManager().getString(FORGE_FIENDISH_INTERVAL_TYPE);
	auto saveIntervalConfigTime = std::atoi(g_configManager().getString(FORGE_FIENDISH_INTERVAL_TIME).c_str());
	int intervalTime = 0;
	time_t timeToChangeFiendish;
	if (saveIntervalType == "second") {
		intervalTime = 1000;
		timeToChangeFiendish = 1;
	} else if (saveIntervalType == "minute") {
		intervalTime = 60 * 1000;
		timeToChangeFiendish = 60;
	} else if (saveIntervalType == "hour") {
		intervalTime = 60 * 60 * 1000;
		timeToChangeFiendish = 3600;
	} else {
		timeToChangeFiendish = 3600;
	}

	uint32_t finalTime = 0;
	if (intervalTime == 0) {
		g_logger().warn("Fiendish interval type is wrong, setting default time to 1h");
		finalTime = 3600 * 1000;
	} else {
		finalTime = static_cast<uint32_t>(saveIntervalConfigTime * intervalTime);
	}

	if (monster && monster->canBeForgeMonster()) {
		monster->setMonsterForgeClassification(ForgeClassifications_t::FORGE_FIENDISH_MONSTER);
		monster->configureForgeSystem();
		monster->setTimeToChangeFiendish(timeToChangeFiendish + getTimeNow());
		fiendishMonsters.emplace(monster->getID());

		auto schedulerTask = createPlayerTask(
			finalTime,
			[this, monster] { updateFiendishMonsterStatus(monster->getID(), monster->getName()); },
			__FUNCTION__
		);
		forgeMonsterEventIds[monster->getID()] = g_dispatcher().scheduleEvent(schedulerTask);
		return monster->getID();
	}

	return 0;
}

void Game::updateFiendishMonsterStatus(uint32_t monsterId, const std::string &monsterName) {
	const auto &monster = getMonsterByID(monsterId);
	if (!monster) {
		g_logger().warn("[{}] Failed to update monster with id {} and name {}, monster not found", __FUNCTION__, monsterId, monsterName);
		return;
	}

	monster->clearFiendishStatus();
	removeFiendishMonster(monsterId, false);
	makeFiendishMonster();
}

bool Game::removeForgeMonster(uint32_t id, ForgeClassifications_t monsterForgeClassification, bool create) {
	if (monsterForgeClassification == ForgeClassifications_t::FORGE_FIENDISH_MONSTER) {
		removeFiendishMonster(id, create);
	} else if (monsterForgeClassification == ForgeClassifications_t::FORGE_INFLUENCED_MONSTER) {
		removeInfluencedMonster(id, create);
	}

	return true;
}

bool Game::removeInfluencedMonster(uint32_t id, bool create /* = false*/) {
	if (auto find = influencedMonsters.find(id);
	    // Condition
	    find != influencedMonsters.end()) {
		influencedMonsters.erase(find);

		if (create) {
			g_dispatcher().scheduleEvent(
				10 * 1000, [this] { makeInfluencedMonster(); }, "Game::makeInfluencedMonster"
			);
		}
	} else {
		g_logger().warn("[Game::removeInfluencedMonster] - Failed to remove a Influenced Monster, error code: monster id not exist in the influenced monsters map");
	}
	return false;
}

bool Game::removeFiendishMonster(uint32_t id, bool create /* = true*/) {
	if (auto find = fiendishMonsters.find(id);
	    // Condition
	    find != fiendishMonsters.end()) {
		fiendishMonsters.erase(find);
		checkForgeEventId(id);

		if (create) {
			g_dispatcher().scheduleEvent(
				270 * 1000, [this] { makeFiendishMonster(0, false); }, "Game::makeFiendishMonster"
			);
		}
	} else {
		g_logger().warn("[Game::removeFiendishMonster] - Failed to remove a Fiendish Monster, error code: monster id not exist in the fiendish monsters map");
	}

	return false;
}

void Game::updateForgeableMonsters() {
	if (auto influencedLimit = g_configManager().getNumber(FORGE_INFLUENCED_CREATURES_LIMIT);
	    forgeableMonsters.size() < influencedLimit) {
		forgeableMonsters.clear();
		for (const auto &[monsterId, monster] : monsters) {
			const auto &monsterTile = monster->getTile();
			if (!monsterTile) {
				continue;
			}

			if (monster->canBeForgeMonster() && !monsterTile->hasFlag(TILESTATE_NOLOGOUT)) {
				forgeableMonsters.emplace_back(monster->getID());
			}
		}
	}

	for (const auto &monsterId : getFiendishMonsters()) {
		if (!getMonsterByID(monsterId)) {
			removeFiendishMonster(monsterId);
		}
	}

	uint32_t fiendishLimit = g_configManager().getNumber(FORGE_FIENDISH_CREATURES_LIMIT); // Fiendish Creatures limit
	if (fiendishMonsters.size() < fiendishLimit) {
		createFiendishMonsters();
	}
}

void Game::createFiendishMonsters() {
	uint32_t created = 0;
	uint32_t fiendishLimit = g_configManager().getNumber(FORGE_FIENDISH_CREATURES_LIMIT); // Fiendish Creatures limit
	while (fiendishMonsters.size() < fiendishLimit) {
		if (fiendishMonsters.size() >= fiendishLimit) {
			g_logger().warn("[{}] - Returning in creation of Fiendish, size: {}, max is: {}.", __FUNCTION__, fiendishMonsters.size(), fiendishLimit);
			break;
		}

		if (auto ret = makeFiendishMonster();
		    // Condition
		    ret == 0) {
			return;
		}

		created++;
	}
}

void Game::createInfluencedMonsters() {
	uint32_t created = 0;
	uint32_t influencedLimit = g_configManager().getNumber(FORGE_INFLUENCED_CREATURES_LIMIT);
	while (created < influencedLimit) {
		if (influencedMonsters.size() >= influencedLimit) {
			g_logger().warn("[{}] - Returning in creation of Influenced, size: {}, max is: {}.", __FUNCTION__, influencedMonsters.size(), influencedLimit);
			break;
		}

		if (makeInfluencedMonster() == 0) {
			return;
		}

		created++;
	}
}

void Game::checkForgeEventId(uint32_t monsterId) {
	auto find = forgeMonsterEventIds.find(monsterId);
	if (find != forgeMonsterEventIds.end()) {
		g_dispatcher().stopEvent(find->second);
		forgeMonsterEventIds.erase(find);
	}
}

bool Game::addInfluencedMonster(const std::shared_ptr<Monster> &monster) {
	if (monster && monster->canBeForgeMonster()) {
		if (auto maxInfluencedMonsters = static_cast<uint32_t>(g_configManager().getNumber(FORGE_INFLUENCED_CREATURES_LIMIT));
		    // If condition
		    (influencedMonsters.size() + 1) > maxInfluencedMonsters) {
			return false;
		}

		monster->setMonsterForgeClassification(ForgeClassifications_t::FORGE_INFLUENCED_MONSTER);
		monster->configureForgeSystem();
		influencedMonsters.emplace(monster->getID());
		return true;
	}
	return false;
}

bool Game::addItemStoreInbox(const std::shared_ptr<Player> &player, uint32_t itemId) {
	const auto &decoKit = Item::CreateItem(ITEM_DECORATION_KIT, 1);
	if (!decoKit) {
		return false;
	}
	const ItemType &itemType = Item::items[itemId];
	std::string description = fmt::format("Unwrap it in your own house to create a <{}>.", itemType.name);
	decoKit->setAttribute(ItemAttribute_t::DESCRIPTION, description);
	decoKit->setCustomAttribute("unWrapId", static_cast<int64_t>(itemId));

	const auto &thing = player->getThing(CONST_SLOT_STORE_INBOX);
	if (!thing) {
		return false;
	}

	const auto &inboxItem = thing->getItem();
	if (!inboxItem) {
		return false;
	}

	const auto &inboxContainer = inboxItem->getContainer();
	if (!inboxContainer) {
		return false;
	}

	if (internalAddItem(inboxContainer, decoKit) != RETURNVALUE_NOERROR) {
		inboxContainer->internalAddThing(decoKit);
	}

	return true;
}

void Game::addPlayerUniqueLogin(const std::shared_ptr<Player> &player) {
	if (!player) {
		g_logger().error("Attempted to add null player to unique player names list");
		return;
	}

	const std::string &lowercase_name = asLowerCaseString(player->getName());
	m_uniqueLoginPlayerNames[lowercase_name] = player;
}

std::shared_ptr<Player> Game::getPlayerUniqueLogin(const std::string &playerName) const {
	if (playerName.empty()) {
		g_logger().error("Attempted to get player with empty name string");
		return nullptr;
	}

	auto it = m_uniqueLoginPlayerNames.find(asLowerCaseString(playerName));
	return (it != m_uniqueLoginPlayerNames.end()) ? it->second.lock() : nullptr;
}

void Game::removePlayerUniqueLogin(const std::string &playerName) {
	if (playerName.empty()) {
		g_logger().error("Attempted to remove player with empty name string from unique player names list");
		return;
	}

	const std::string &lowercase_name = asLowerCaseString(playerName);
	m_uniqueLoginPlayerNames.erase(lowercase_name);
}

void Game::removePlayerUniqueLogin(const std::shared_ptr<Player> &player) {
	if (!player) {
		g_logger().error("Attempted to remove null player from unique player names list.");
		return;
	}

	const std::string &lowercaseName = asLowerCaseString(player->getName());
	m_uniqueLoginPlayerNames.erase(lowercaseName);
}

void Game::playerCheckActivity(const std::string &playerName, int interval) {
	const auto &player = getPlayerUniqueLogin(playerName);
	if (!player) {
		return;
	}

	if (player->getIP() == 0) {
		g_game().removePlayerUniqueLogin(playerName);
		g_logger().info("Player with name '{}' has logged out due to exited in death screen", player->getName());
		player->disconnect();
		return;
	}

	if (!player->isDead() || player->client == nullptr) {
		return;
	}

	if (!player->isAccessPlayer()) {
		player->m_deathTime += interval;
		const int32_t kickAfterMinutes = g_configManager().getNumber(KICK_AFTER_MINUTES);
		if (player->m_deathTime > (kickAfterMinutes * 60000) + 60000) {
			g_logger().info("Player with name '{}' has logged out due to inactivity after death", player->getName());
			g_game().removePlayerUniqueLogin(playerName);
			player->disconnect();
			return;
		}
	}

	g_dispatcher().scheduleEvent(
		1000, [this, playerName, interval] { playerCheckActivity(playerName, interval); }, "Game::playerCheckActivity"
	);
}

void Game::playerRewardChestCollect(uint32_t playerId, const Position &pos, uint16_t itemId, uint8_t stackPos, uint32_t maxMoveItems /* = 0*/) {
	const auto &player = getPlayerByID(playerId);
	if (!player) {
		return;
	}

	const auto &thing = internalGetThing(player, pos, stackPos, itemId, STACKPOS_FIND_THING);
	if (!thing) {
		player->sendCancelMessage(RETURNVALUE_NOTPOSSIBLE);
		return;
	}

	const auto &item = thing->getItem();
	if (!item || item->getID() != ITEM_REWARD_CHEST || !item->getContainer()) {
		player->sendCancelMessage(RETURNVALUE_NOTPOSSIBLE);
		return;
	}

	const auto &function = [this, playerId = player->getID(), pos, itemId, stackPos, maxMoveItems] {
		playerRewardChestCollect(playerId, pos, itemId, stackPos, maxMoveItems);
	};

	if (player->canAutoWalk(item->getPosition(), function)) {
		return;
	}

	// Updates the parent of the reward chest and reward containers to avoid memory usage after cleaning
	auto playerRewardChest = player->getRewardChest();
	if (playerRewardChest && playerRewardChest->empty()) {
		player->sendCancelMessage(RETURNVALUE_REWARDCHESTISEMPTY);
		return;
	}

	playerRewardChest->setParent(item->getContainer()->getParent()->getTile());
	for (const auto &[mapRewardId, reward] : player->rewardMap) {
		reward->setParent(playerRewardChest);
	}

	std::scoped_lock<std::mutex> lock(player->quickLootMutex);

	ReturnValue returnValue = collectRewardChestItems(player, maxMoveItems);
	if (returnValue != RETURNVALUE_NOERROR) {
		player->sendCancelMessage(returnValue);
	}
}

bool Game::tryRetrieveStashItems(const std::shared_ptr<Player> &player, const std::shared_ptr<Item> &item) {
	ObjectCategory_t category = getObjectCategory(item);
	return internalCollectManagedItems(player, item, category, false) == RETURNVALUE_NOERROR;
}

std::unique_ptr<IOWheel> &Game::getIOWheel() {
	return m_IOWheel;
}

const std::unique_ptr<IOWheel> &Game::getIOWheel() const {
	return m_IOWheel;
}

void Game::transferHouseItemsToDepot() {
	if (!g_configManager().getBoolean(TOGGLE_HOUSE_TRANSFER_ON_SERVER_RESTART)) {
		return;
	}

	if (!transferHouseItemsToPlayer.empty()) {
		g_logger().info("Initializing house transfer items");
	}

	uint16_t transferSuccess = 0;
	for (const auto &[houseId, playerGuid] : transferHouseItemsToPlayer) {
		auto house = map.houses.getHouse(houseId);
		if (house) {
			auto offlinePlayer = std::make_shared<Player>(nullptr);
			if (!IOLoginData::loadPlayerById(offlinePlayer, playerGuid)) {
				continue;
			}

			if (!offlinePlayer) {
				continue;
			}

			g_logger().info("Tranfering items to the inbox from player '{}'", offlinePlayer->getName());
			if (house->tryTransferOwnership(offlinePlayer, true)) {
				transferSuccess++;
				house->setNewOwnerGuid(-1, true);
			}
		}
	}
	if (transferSuccess > 0) {
		g_logger().info("Finished house transfer items from '{}' players", transferSuccess);
		transferHouseItemsToPlayer.clear();
		Map::save();
	}
}

void Game::setTransferPlayerHouseItems(uint32_t houseId, uint32_t playerId) {
	transferHouseItemsToPlayer[houseId] = playerId;
}

template <typename T>
std::vector<T> setDifference(const std::unordered_set<T> &setA, const std::unordered_set<T> &setB) {
	std::vector<T> setResult;
	setResult.reserve(setA.size());

	for (const auto &elem : setA) {
		if (!setB.contains(elem)) {
			setResult.emplace_back(elem);
		}
	}

	return setResult;
}

ReturnValue Game::beforeCreatureZoneChange(const std::shared_ptr<Creature> &creature, const std::unordered_set<std::shared_ptr<Zone>> &fromZones, const std::unordered_set<std::shared_ptr<Zone>> &toZones, bool force /* = false*/) const {
	if (!creature) {
		return RETURNVALUE_NOTPOSSIBLE;
	}

	// fromZones - toZones = zones that creature left
	const auto &zonesLeaving = setDifference(fromZones, toZones);
	// toZones - fromZones = zones that creature entered
	const auto &zonesEntering = setDifference(toZones, fromZones);

	if (zonesLeaving.empty() && zonesEntering.empty()) {
		return RETURNVALUE_NOERROR;
	}

	for (const auto &zone : zonesLeaving) {
		bool allowed = g_callbacks().checkCallback(EventCallback_t::zoneBeforeCreatureLeave, &EventCallback::zoneBeforeCreatureLeave, zone, creature);
		if (!force && !allowed) {
			return RETURNVALUE_NOTPOSSIBLE;
		}
	}

	for (const auto &zone : zonesEntering) {
		bool allowed = g_callbacks().checkCallback(EventCallback_t::zoneBeforeCreatureEnter, &EventCallback::zoneBeforeCreatureEnter, zone, creature);
		if (!force && !allowed) {
			return RETURNVALUE_NOTPOSSIBLE;
		}
	}
	return RETURNVALUE_NOERROR;
}

void Game::afterCreatureZoneChange(const std::shared_ptr<Creature> &creatures, const std::unordered_set<std::shared_ptr<Zone>> &fromZones, const std::unordered_set<std::shared_ptr<Zone>> &toZones) const {
	auto creature = creatures;
	if (!creature) {
		return;
	}

	// fromZones - toZones = zones that creature left
	const auto &zonesLeaving = setDifference(fromZones, toZones);
	// toZones - fromZones = zones that creature entered
	const auto &zonesEntering = setDifference(toZones, fromZones);

	for (const auto &zone : zonesLeaving) {
		zone->creatureRemoved(creature);
	}
	for (const auto &zone : zonesEntering) {
		zone->creatureAdded(creature);
	}

	for (const auto &zone : zonesLeaving) {
		g_callbacks().executeCallback(EventCallback_t::zoneAfterCreatureLeave, &EventCallback::zoneAfterCreatureLeave, zone, creature);
	}
	for (const auto &zone : zonesEntering) {
		g_callbacks().executeCallback(EventCallback_t::zoneAfterCreatureEnter, &EventCallback::zoneAfterCreatureEnter, zone, creature);
	}
}

const std::unordered_map<uint8_t, std::string> &Game::getHighscoreCategoriesName() const {
	return m_highscoreCategoriesNames;
}

const std::vector<HighscoreCategory> &Game::getHighscoreCategories() const {
	return m_highscoreCategories;
}

void Game::registerAchievement(uint16_t id, const std::string &name, std::string description, bool secret, uint8_t grade, uint8_t points) {
	m_achievements[id] = Achievement();
	m_achievements[id].id = id;
	m_achievements[id].name = name;
	m_achievements[id].description = std::move(description);
	m_achievements[id].secret = secret;
	m_achievements[id].grade = grade;
	m_achievements[id].points = points;

	m_achievementsNameToId.emplace(name, id);
}

Achievement Game::getAchievementById(uint16_t id) {
	return m_achievements[id];
}

Achievement Game::getAchievementByName(const std::string &name) {
	auto it = m_achievementsNameToId.find(name);
	if (it != m_achievementsNameToId.end()) {
		return getAchievementById(it->second);
	}
	return {};
}

std::vector<Achievement> Game::getSecretAchievements() {
	std::vector<Achievement> secrets;
	for (const auto &achievement : m_achievements) {
		if (achievement.second.secret) {
			secrets.emplace_back(achievement.second);
		}
	}

	return secrets;
}

std::vector<Achievement> Game::getPublicAchievements() {
	std::vector<Achievement> publics;
	for (const auto &achievement : m_achievements) {
		if (!achievement.second.secret) {
			publics.emplace_back(achievement.second);
		}
	}

	return publics;
}

std::map<uint16_t, Achievement> Game::getAchievements() {
	return m_achievements;
}

void Game::logCyclopediaStats() {
	g_logger().info("Loaded {} badges from Badge System", m_badges.size());
	g_logger().info("Loaded {} titles from Title System", m_titles.size());
}

std::unordered_set<Badge> Game::getBadges() {
	return m_badges;
}

Badge Game::getBadgeById(uint8_t id) {
	if (id == 0) {
		return {};
	}
	auto it = std::find_if(m_badges.begin(), m_badges.end(), [id](const Badge &b) {
		return b.m_id == id;
	});
	if (it != m_badges.end()) {
		return *it;
	}
	return {};
}

Badge Game::getBadgeByName(const std::string &name) {
	if (name.empty()) {
		return {};
	}
	auto it = std::find_if(m_badges.begin(), m_badges.end(), [name](const Badge &b) {
		return b.m_name == name;
	});
	if (it != m_badges.end()) {
		return *it;
	}
	return {};
}

std::unordered_set<Title> Game::getTitles() {
	return m_titles;
}

Title Game::getTitleById(uint8_t id) {
	if (id == 0) {
		return {};
	}
	auto it = std::find_if(m_titles.begin(), m_titles.end(), [id](const Title &t) {
		return t.m_id == id;
	});
	if (it != m_titles.end()) {
		return *it;
	}
	return {};
}

Title Game::getTitleByName(const std::string &name) {
	if (name.empty()) {
		return {};
	}
	auto it = std::find_if(m_titles.begin(), m_titles.end(), [name](const Title &t) {
		return t.m_maleName == name;
	});
	if (it != m_titles.end()) {
		return *it;
	}
	return {};
}

const std::string &Game::getSummaryKeyByType(uint8_t type) {
	return m_summaryCategories[type];
}

const std::unordered_map<uint16_t, std::string> &Game::getHirelingSkills() {
	return m_hirelingSkills;
}

const std::unordered_map<uint16_t, std::string> &Game::getHirelingOutfits() {
	return m_hirelingOutfits;
}

void Game::updatePlayersOnline() const {
	// Function to be executed within the transaction
	auto updateOperation = [this]() {
		const auto &m_players = getPlayers();
		bool changesMade = false;

		// g_metrics().addUpDownCounter("players_online", 1);
		// g_metrics().addUpDownCounter("players_online", -1);

		if (m_players.empty()) {
			std::string query = "SELECT COUNT(*) AS count FROM players_online;";
			auto result = g_database().storeQuery(query);
			int count = result->getNumber<int>("count");
			if (count > 0) {
				g_database().executeQuery("DELETE FROM `players_online`;");
				changesMade = true;
			}
		} else {
			// Insert the current players
			DBInsert stmt("INSERT IGNORE INTO `players_online` (player_id) VALUES ");
			for (const auto &[key, player] : m_players) {
				std::ostringstream playerQuery;
				playerQuery << "(" << player->getGUID() << ")";
				stmt.addRow(playerQuery.str());
			}
			stmt.execute();
			changesMade = true;

			// Remove players who are no longer online
			std::ostringstream cleanupQuery;
			cleanupQuery << "DELETE FROM `players_online` WHERE `player_id` NOT IN (";
			for (const auto &[key, player] : m_players) {
				cleanupQuery << player->getGUID() << ",";
			}
			cleanupQuery.seekp(-1, std::ostringstream::cur); // Remove the last comma
			cleanupQuery << ");";
			g_database().executeQuery(cleanupQuery.str());
		}

		return changesMade;
	};

	const bool success = DBTransaction::executeWithinTransaction(updateOperation);
	if (!success) {
		g_logger().error("[Game::updatePlayersOnline] Failed to update players online.");
	}
}<|MERGE_RESOLUTION|>--- conflicted
+++ resolved
@@ -1255,18 +1255,6 @@
 	return true;
 }
 
-<<<<<<< HEAD
-=======
-void Game::executeDeath(uint32_t creatureId) {
-	metrics::method_latency measure(__METRICS_METHOD_NAME__);
-	std::shared_ptr<Creature> creature = getCreatureByID(creatureId);
-	if (creature && !creature->isRemoved()) {
-		afterCreatureZoneChange(creature, creature->getZones(), {});
-		creature->onDeath();
-	}
-}
-
->>>>>>> efbac6c8
 void Game::playerTeleport(uint32_t playerId, const Position &newPosition) {
 	metrics::method_latency measure(__METRICS_METHOD_NAME__);
 	const auto &player = getPlayerByID(playerId);
