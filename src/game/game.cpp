/**
 * Canary - A free and open-source MMORPG server emulator
 * Copyright (©) 2019-2022 OpenTibiaBR <opentibiabr@outlook.com>
 * Repository: https://github.com/opentibiabr/canary
 * License: https://github.com/opentibiabr/canary/blob/main/LICENSE
 * Contributors: https://github.com/opentibiabr/canary/graphs/contributors
 * Website: https://docs.opentibiabr.com/
 */

#include "pch.hpp"

#include "lua/creature/actions.h"
#include "items/bed.h"
#include "creatures/creature.h"
#include "lua/creature/creatureevent.h"
#include "database/databasetasks.h"
#include "lua/creature/events.h"
#include "lua/callbacks/event_callback.hpp"
#include "lua/callbacks/events_callbacks.hpp"
#include "game/game.h"
#include "game/functions/game_reload.hpp"
#include "lua/global/globalevent.h"
#include "io/iologindata.h"
#include "io/io_wheel.hpp"
#include "io/iomarket.h"
#include "items/items.h"
#include "lua/scripts/lua_environment.hpp"
#include "creatures/monsters/monster.h"
#include "lua/creature/movement.h"
#include "game/scheduling/scheduler.h"
#include "server/server.h"
#include "creatures/combat/spells.h"
#include "lua/creature/talkaction.h"
#include "items/weapons/weapons.h"
#include "lua/scripts/scripts.h"
#include "lua/modules/modules.h"
#include "creatures/players/imbuements/imbuements.h"
#include "creatures/players/account/account.hpp"
#include "creatures/players/wheel/player_wheel.hpp"
#include "creatures/npcs/npc.h"
#include "creatures/npcs/npcs.h"
#include "server/network/webhook/webhook.h"
#include "protobuf/appearances.pb.h"

namespace InternalGame {
	void sendBlockEffect(BlockType_t blockType, CombatType_t combatType, const Position &targetPos, Creature* source) {
		if (blockType == BLOCK_DEFENSE) {
			g_game().addMagicEffect(targetPos, CONST_ME_POFF);
		} else if (blockType == BLOCK_ARMOR) {
			g_game().addMagicEffect(targetPos, CONST_ME_BLOCKHIT);
		} else if (blockType == BLOCK_DODGE) {
			g_game().addMagicEffect(targetPos, CONST_ME_DODGE);
		} else if (blockType == BLOCK_IMMUNITY) {
			uint8_t hitEffect = 0;
			switch (combatType) {
				case COMBAT_UNDEFINEDDAMAGE: {
					return;
				}
				case COMBAT_ENERGYDAMAGE:
				case COMBAT_FIREDAMAGE:
				case COMBAT_PHYSICALDAMAGE:
				case COMBAT_ICEDAMAGE:
				case COMBAT_DEATHDAMAGE: {
					hitEffect = CONST_ME_BLOCKHIT;
					break;
				}
				case COMBAT_EARTHDAMAGE: {
					hitEffect = CONST_ME_GREEN_RINGS;
					break;
				}
				case COMBAT_HOLYDAMAGE: {
					hitEffect = CONST_ME_HOLYDAMAGE;
					break;
				}
				default: {
					hitEffect = CONST_ME_POFF;
					break;
				}
			}
			g_game().addMagicEffect(targetPos, hitEffect);
		}

		if (blockType != BLOCK_NONE) {
			g_game().sendSingleSoundEffect(targetPos, SoundEffect_t::NO_DAMAGE, source);
		}
	}

	bool playerCanUseItemOnHouseTile(Player* player, Item* item) {
		if (!player || !item) {
			return false;
		}

		auto itemTile = item->getTile();
		if (!itemTile) {
			return false;
		}

		if (HouseTile* houseTile = dynamic_cast<HouseTile*>(itemTile)) {
			House* house = houseTile->getHouse();
			if (!house || !house->isInvited(player)) {
				return false;
			}

			auto isGuest = house->getHouseAccessLevel(player) == HOUSE_GUEST;
			auto itemParentContainer = item->getParent() ? item->getParent()->getContainer() : nullptr;
			auto isItemParentContainerBrowseField = itemParentContainer && itemParentContainer->getID() == ITEM_BROWSEFIELD;
			if (isGuest && isItemParentContainerBrowseField) {
				return false;
			}

			auto realItemParent = item->getRealParent();
			auto isItemInGuestInventory = realItemParent && (realItemParent == player || realItemParent->getContainer());
			if (isGuest && !isItemInGuestInventory && !item->isLadder()) {
				return false;
			}
		}

		return true;
	}

	bool playerCanUseItemWithOnHouseTile(Player* player, Item* item, const Position &toPos, int toStackPos, int toItemId) {
		if (!player || !item) {
			return false;
		}

		auto itemTile = item->getTile();
		if (!itemTile) {
			return false;
		}

		if (g_configManager().getBoolean(ONLY_INVITED_CAN_MOVE_HOUSE_ITEMS)) {
			if (HouseTile* houseTile = dynamic_cast<HouseTile*>(itemTile)) {
				House* house = houseTile->getHouse();
				Thing* targetThing = g_game().internalGetThing(player, toPos, toStackPos, toItemId, STACKPOS_FIND_THING);
				auto targetItem = targetThing ? targetThing->getItem() : nullptr;
				uint16_t targetId = targetItem ? targetItem->getID() : 0;
				auto invitedCheckUseWith = house && item->getRealParent() && item->getRealParent() != player && (!house->isInvited(player) || house->getHouseAccessLevel(player) == HOUSE_GUEST);
				if (targetId != 0 && targetItem && !targetItem->isDummy() && invitedCheckUseWith) {
					player->sendCancelMessage(RETURNVALUE_CANNOTUSETHISOBJECT);
					return false;
				}
			}
		}

		return true;
	}

} // Namespace InternalGame

Game::Game() {
	offlineTrainingWindow.choices.emplace_back("Sword Fighting and Shielding", SKILL_SWORD);
	offlineTrainingWindow.choices.emplace_back("Axe Fighting and Shielding", SKILL_AXE);
	offlineTrainingWindow.choices.emplace_back("Club Fighting and Shielding", SKILL_CLUB);
	offlineTrainingWindow.choices.emplace_back("Distance Fighting and Shielding", SKILL_DISTANCE);
	offlineTrainingWindow.choices.emplace_back("Magic Level and Shielding", SKILL_MAGLEVEL);
	offlineTrainingWindow.buttons.emplace_back("Okay", 1);
	offlineTrainingWindow.buttons.emplace_back("Cancel", 0);
	offlineTrainingWindow.defaultEscapeButton = 1;
	offlineTrainingWindow.defaultEnterButton = 0;
	offlineTrainingWindow.priority = true;

	// Create instance of IOWheel to Game class
	m_IOWheel = std::make_unique<IOWheel>();
}

Game::~Game() {
	for (const auto &it : guilds) {
		delete it.second;
	}

	for (const auto &it : CharmList) {
		delete it;
	}
}

void Game::resetMonsters() const {
	for (const auto &[monsterId, monster] : getMonsters()) {
		monster->clearTargetList();
		monster->clearFriendList();
	}
}

void Game::resetNpcs() const {
	// Close shop window from all npcs and reset the shopPlayerSet
	for (const auto &[npcId, npc] : getNpcs()) {
		npc->closeAllShopWindows();
		npc->resetPlayerInteractions();
	}
}

void Game::loadBoostedCreature() {
	auto &db = Database::getInstance();
	const auto &result = db.storeQuery("SELECT * FROM `boosted_creature`");
	if (!result) {
		SPDLOG_WARN("[Game::loadBoostedCreature] - "
					"Failed to detect boosted creature database. (CODE 01)");
		return;
	}

	const uint16_t date = result->getNumber<uint16_t>("date");
	const time_t now = time(0);
	tm* ltm = localtime(&now);

	if (date == ltm->tm_mday) {
		setBoostedName(result->getString("boostname"));
		return;
	}

	const uint16_t oldRace = result->getNumber<uint16_t>("raceid");
	const auto &monsterlist = getBestiaryList();

	struct MonsterRace {
			uint16_t raceId { 0 };
			std::string name;
	};

	MonsterRace selectedMonster;
	if (!monsterlist.empty()) {
		std::vector<MonsterRace> monsters;
		for (const auto &[raceId, _name] : BestiaryList) {
			if (raceId != oldRace)
				monsters.emplace_back(raceId, _name);
		}

		if (!monsters.empty())
			selectedMonster = monsters[normal_random(0, monsters.size() - 1)];
	}

	if (selectedMonster.raceId == 0) {
		SPDLOG_WARN("[Game::loadBoostedCreature] - "
					"It was not possible to generate a new boosted creature.");
		return;
	}

	const auto monsterType = g_monsters().getMonsterType(selectedMonster.name);
	if (!monsterType) {
		SPDLOG_WARN("[Game::loadBoostedCreature] - "
					"It was not possible to generate a new boosted creature. Monster '"
					+ selectedMonster.name + "' not found.");
		return;
	}

	setBoostedName(selectedMonster.name);

	auto query = std::string("UPDATE `boosted_creature` SET ")
		+ "`date` = '" + std::to_string(ltm->tm_mday) + "',"
		+ "`boostname` = " + db.escapeString(selectedMonster.name) + ","
		+ "`looktype` = " + std::to_string(monsterType->info.outfit.lookType) + ","
		+ "`lookfeet` = " + std::to_string(monsterType->info.outfit.lookFeet) + ","
		+ "`looklegs` = " + std::to_string(monsterType->info.outfit.lookLegs) + ","
		+ "`lookhead` = " + std::to_string(monsterType->info.outfit.lookHead) + ","
		+ "`lookbody` = " + std::to_string(monsterType->info.outfit.lookBody) + ","
		+ "`lookaddons` = " + std::to_string(monsterType->info.outfit.lookAddons) + ","
		+ "`lookmount` = " + std::to_string(monsterType->info.outfit.lookMount) + ","
		+ "`raceid` = '" + std::to_string(selectedMonster.raceId) + "'";

	if (!db.executeQuery(query)) {
		SPDLOG_WARN("[Game::loadBoostedCreature] - "
					"Failed to detect boosted creature database. (CODE 02)");
	}
}

void Game::start(ServiceManager* manager) {
	serviceManager = manager;

	time_t now = time(0);
	const tm* tms = localtime(&now);
	int minutes = tms->tm_min;
	lightHour = (minutes * LIGHT_DAY_LENGTH) / 60;

	g_scheduler().addEvent(createSchedulerTask(EVENT_LIGHTINTERVAL_MS, std::bind(&Game::checkLight, this)));
	g_scheduler().addEvent(createSchedulerTask(EVENT_CREATURE_THINK_INTERVAL, std::bind(&Game::checkCreatures, this, 0)));
	g_scheduler().addEvent(createSchedulerTask(EVENT_IMBUEMENT_INTERVAL, std::bind(&Game::checkImbuements, this)));
	g_scheduler().addEvent(createSchedulerTask(EVENT_MS, std::bind_front(&Game::updateForgeableMonsters, this)));
	g_scheduler().addEvent(createSchedulerTask(EVENT_MS + 1000, std::bind_front(&Game::createFiendishMonsters, this)));
	g_scheduler().addEvent(createSchedulerTask(EVENT_MS + 1000, std::bind_front(&Game::createInfluencedMonsters, this)));
}

GameState_t Game::getGameState() const {
	return gameState;
}

void Game::setWorldType(WorldType_t type) {
	worldType = type;
}

void Game::setGameState(GameState_t newState) {
	if (gameState == GAME_STATE_SHUTDOWN) {
		return; // this cannot be stopped
	}

	if (gameState == newState) {
		return;
	}

	gameState = newState;
	switch (newState) {
		case GAME_STATE_INIT: {
			loadItemsPrice();

			groups.load();
			g_chat().load();

			// Load monsters and npcs stored by the "loadFromXML" function
			map.spawnsMonster.startup();
			map.spawnsNpc.startup();

			// Load monsters and npcs custom stored by the "loadFromXML" function
			for (int i = 0; i < 50; i++) {
				map.spawnsNpcCustomMaps[i].startup();
				map.spawnsMonsterCustomMaps[i].startup();
			}

			raids.loadFromXml();
			raids.startup();

			mounts.loadFromXml();

			loadMotdNum();
			loadPlayersRecord();

			g_globalEvents().startup();

			// Initialize wheel data
			m_IOWheel->initializeGlobalData();
			break;
		}

		case GAME_STATE_SHUTDOWN: {
			g_globalEvents().execute(GLOBALEVENT_SHUTDOWN);

			// kick all players that are still online
			auto it = players.begin();
			while (it != players.end()) {
				it->second->removePlayer(true);
				it = players.begin();
			}

			saveMotdNum();
			saveGameState();

			g_dispatcher().addTask(
				createTask(std::bind(&Game::shutdown, this))
			);

			g_scheduler().stop();
			g_databaseTasks().stop();
			g_dispatcher().stop();
			break;
		}

		case GAME_STATE_CLOSED: {
			/* kick all players without the CanAlwaysLogin flag */
			auto it = players.begin();
			while (it != players.end()) {
				if (!it->second->hasFlag(PlayerFlags_t::CanAlwaysLogin)) {
					it->second->removePlayer(true);
					it = players.begin();
				} else {
					++it;
				}
			}

			saveGameState();
			break;
		}

		default:
			break;
	}
}

void Game::saveGameState() {
	if (gameState == GAME_STATE_NORMAL) {
		setGameState(GAME_STATE_MAINTAIN);
	}

	SPDLOG_INFO("Saving server...");

	for (const auto &it : players) {
		it.second->loginPosition = it.second->getPosition();
		IOLoginData::savePlayer(it.second);
	}

	for (const auto &it : guilds) {
		IOGuild::saveGuild(it.second);
	}

	Map::save();

	g_databaseTasks().flush();

	if (gameState == GAME_STATE_MAINTAIN) {
		setGameState(GAME_STATE_NORMAL);
	}
}

bool Game::loadItemsPrice() {
	itemsSaleCount = 0;
	std::ostringstream query, marketQuery;
	query << "SELECT DISTINCT `itemtype` FROM `market_offers`;";

	Database &db = Database::getInstance();
	DBResult_ptr result = db.storeQuery(query.str());
	if (!result) {
		return false;
	}

	do {
		marketQuery.str(std::string());
		uint16_t itemId = result->getNumber<uint16_t>("itemtype");
		marketQuery << "SELECT `price`, `tier` FROM `market_offers` WHERE `itemtype` = " << itemId << " ORDER BY `price` DESC LIMIT 1";
		DBResult_ptr marketOffersResult = db.storeQuery(marketQuery.str());
		if (marketOffersResult) {
			std::map<uint8_t, uint64_t> tierAndCount;
			auto tier = marketOffersResult->getNumber<uint8_t>("tier");
			auto price = marketOffersResult->getNumber<uint64_t>("price");
			tierAndCount[tier] = price;
			itemsPriceMap[itemId] = tierAndCount;
			itemsSaleCount++;
		}
	} while (result->next());

	return true;
}

bool Game::loadMainMap(const std::string &filename) {
	Monster::despawnRange = g_configManager().getNumber(DEFAULT_DESPAWNRANGE);
	Monster::despawnRadius = g_configManager().getNumber(DEFAULT_DESPAWNRADIUS);
	return map.loadMap(g_configManager().getString(DATA_DIRECTORY) + "/world/" + filename + ".otbm", true, true, true, true);
}

bool Game::loadCustomMaps(const std::string &customMapPath) {
	Monster::despawnRange = g_configManager().getNumber(DEFAULT_DESPAWNRANGE);
	Monster::despawnRadius = g_configManager().getNumber(DEFAULT_DESPAWNRADIUS);

	namespace fs = std::filesystem;

	if (!fs::exists(customMapPath)) {
		if (!fs::create_directory(customMapPath)) {
			SPDLOG_ERROR("Failed to create custom map directory {}", customMapPath);
			return false;
		}
	}

	int customMapIndex = 0;
	for (const auto &entry : fs::directory_iterator(customMapPath)) {
		const auto &realPath = entry.path();

		if (realPath.extension() != ".otbm") {
			continue;
		}

		std::string filename = realPath.stem().string();

		// Do not load more maps than possible
		if (customMapIndex >= 50) {
			SPDLOG_WARN("Maximum number of custom maps loaded. Custom map {} [ignored]", filename);
			continue;
		}

		// Filenames that start with a # are ignored.
		if (filename.at(0) == '#') {
			SPDLOG_INFO("Custom map {} [disabled]", filename);
			continue;
		}

		// Avoid loading main map again.
		if (filename == g_configManager().getString(MAP_NAME)) {
			SPDLOG_WARN("Custom map {} is main map", filename);
			continue;
		}

		SPDLOG_INFO("Loading custom map {}", filename);
		if (!map.loadMapCustom(filename, true, true, true, customMapIndex)) {
			SPDLOG_ERROR("Failed to load custom map {}", filename);
			return false;
		}
		customMapIndex++;
	}

	// Must be done after all maps have been loaded
	map.loadHouseInfo();

	return true;
}

void Game::loadMap(const std::string &path, const Position &pos, bool unload) {
	map.loadMap(path, false, false, false, false, pos, unload);
}

Cylinder* Game::internalGetCylinder(Player* player, const Position &pos) const {
	if (pos.x != 0xFFFF) {
		return map.getTile(pos);
	}

	// container
	if (pos.y & 0x40) {
		uint8_t from_cid = pos.y & 0x0F;
		return player->getContainerByID(from_cid);
	}

	// inventory
	return player;
}

Thing* Game::internalGetThing(Player* player, const Position &pos, int32_t index, uint32_t itemId, StackPosType_t type) const {
	if (pos.x != 0xFFFF) {
		Tile* tile = map.getTile(pos);
		if (!tile) {
			return nullptr;
		}

		Thing* thing;
		switch (type) {
			case STACKPOS_LOOK: {
				return tile->getTopVisibleThing(player);
			}

			case STACKPOS_MOVE: {
				Item* item = tile->getTopDownItem();
				if (item && item->isMoveable()) {
					thing = item;
				} else {
					thing = tile->getTopVisibleCreature(player);
				}
				break;
			}

			case STACKPOS_USEITEM: {
				thing = tile->getUseItem(index);
				break;
			}

			case STACKPOS_TOPDOWN_ITEM: {
				thing = tile->getTopDownItem();
				break;
			}

			case STACKPOS_USETARGET: {
				thing = tile->getTopVisibleCreature(player);
				if (!thing) {
					thing = tile->getUseItem(index);
				}
				break;
			}

			case STACKPOS_FIND_THING: {
				thing = tile->getUseItem(index);
				if (!thing) {
					thing = tile->getDoorItem();
				}

				if (!thing) {
					thing = tile->getTopDownItem();
				}

				break;
			}

			default: {
				thing = nullptr;
				break;
			}
		}

		if (player && tile->hasFlag(TILESTATE_SUPPORTS_HANGABLE)) {
			// do extra checks here if the thing is accessable
			if (thing && thing->getItem()) {
				if (tile->hasProperty(CONST_PROP_ISVERTICAL)) {
					if (player->getPosition().x + 1 == tile->getPosition().x && thing->getItem()->isHangable()) {
						thing = nullptr;
					}
				} else { // horizontal
					if (player->getPosition().y + 1 == tile->getPosition().y && thing->getItem()->isHangable()) {
						thing = nullptr;
					}
				}
			}
		}
		return thing;
	}

	// container
	if (pos.y & 0x40) {
		uint8_t fromCid = pos.y & 0x0F;

		Container* parentContainer = player->getContainerByID(fromCid);
		if (!parentContainer) {
			return nullptr;
		}

		if (parentContainer->getID() == ITEM_BROWSEFIELD) {
			Tile* tile = parentContainer->getTile();
			if (tile && tile->hasFlag(TILESTATE_SUPPORTS_HANGABLE)) {
				if (tile->hasProperty(CONST_PROP_ISVERTICAL)) {
					if (player->getPosition().x + 1 == tile->getPosition().x) {
						return nullptr;
					}
				} else { // horizontal
					if (player->getPosition().y + 1 == tile->getPosition().y) {
						return nullptr;
					}
				}
			}
		}

		uint8_t slot = pos.z;
		return parentContainer->getItemByIndex(player->getContainerIndex(fromCid) + slot);
	} else if (pos.y == 0x20 || pos.y == 0x21) {
		// '0x20' -> From depot.
		// '0x21' -> From inbox.
		// Both only when the item is from depot search window.
		if (!player->isDepotSearchOpenOnItem(static_cast<uint16_t>(itemId))) {
			player->sendCancelMessage(RETURNVALUE_NOTPOSSIBLE);
			return nullptr;
		}

		return player->getItemFromDepotSearch(static_cast<uint16_t>(itemId), pos);
	} else if (pos.y == 0 && pos.z == 0) {
		const ItemType &it = Item::items[itemId];
		if (it.id == 0) {
			return nullptr;
		}

		int32_t subType;
		if (it.isFluidContainer()) {
			subType = index;
		} else {
			subType = -1;
		}

		return findItemOfType(player, it.id, true, subType);
	}

	// inventory
	Slots_t slot = static_cast<Slots_t>(pos.y);
	return player->getInventoryItem(slot);
}

void Game::internalGetPosition(Item* item, Position &pos, uint8_t &stackpos) {
	pos.x = 0;
	pos.y = 0;
	pos.z = 0;
	stackpos = 0;

	Cylinder* topParent = item->getTopParent();
	if (topParent) {
		if (Player* player = dynamic_cast<Player*>(topParent)) {
			pos.x = 0xFFFF;

			Container* container = dynamic_cast<Container*>(item->getParent());
			if (container) {
				pos.y = static_cast<uint16_t>(0x40) | static_cast<uint16_t>(player->getContainerID(container));
				pos.z = container->getThingIndex(item);
				stackpos = pos.z;
			} else {
				pos.y = player->getThingIndex(item);
				stackpos = pos.y;
			}
		} else if (Tile* tile = topParent->getTile()) {
			pos = tile->getPosition();
			stackpos = tile->getThingIndex(item);
		}
	}
}

Creature* Game::getCreatureByID(uint32_t id) {
	if (id >= Player::getFirstID() && id <= Player::getLastID()) {
		return getPlayerByID(id);
	} else if (id <= Monster::monsterAutoID) {
		return getMonsterByID(id);
	} else if (id <= Npc::npcAutoID) {
		return getNpcByID(id);
	} else {
		SPDLOG_WARN("Creature with id {} not exists");
	}
	return nullptr;
}

Monster* Game::getMonsterByID(uint32_t id) {
	if (id == 0) {
		return nullptr;
	}

	auto it = monsters.find(id);
	if (it == monsters.end()) {
		return nullptr;
	}
	return it->second;
}

Npc* Game::getNpcByID(uint32_t id) {
	if (id == 0) {
		return nullptr;
	}

	auto it = npcs.find(id);
	if (it == npcs.end()) {
		return nullptr;
	}
	return it->second;
}

Player* Game::getPlayerByID(uint32_t id) {
	auto playerMap = players.find(id);
	if (playerMap != players.end()) {
		return playerMap->second;
	}

	return nullptr;
}

Creature* Game::getCreatureByName(const std::string &s) {
	if (s.empty()) {
		return nullptr;
	}

	const std::string &lowerCaseName = asLowerCaseString(s);

	auto m_it = mappedPlayerNames.find(lowerCaseName);
	if (m_it != mappedPlayerNames.end()) {
		return m_it->second;
	}

	for (const auto &it : npcs) {
		if (lowerCaseName == asLowerCaseString(it.second->getName())) {
			return it.second;
		}
	}

	for (const auto &it : monsters) {
		if (lowerCaseName == asLowerCaseString(it.second->getName())) {
			return it.second;
		}
	}
	return nullptr;
}

Npc* Game::getNpcByName(const std::string &s) {
	if (s.empty()) {
		return nullptr;
	}

	const char* npcName = s.c_str();
	for (const auto &it : npcs) {
		if (strcasecmp(npcName, it.second->getName().c_str()) == 0) {
			return it.second;
		}
	}
	return nullptr;
}

Player* Game::getPlayerByName(const std::string &s) {
	if (s.empty()) {
		return nullptr;
	}

	auto it = mappedPlayerNames.find(asLowerCaseString(s));
	if (it == mappedPlayerNames.end()) {
		return nullptr;
	}
	return it->second;
}

Player* Game::getPlayerByGUID(const uint32_t &guid) {
	if (guid == 0) {
		return nullptr;
	}

	for (const auto &it : players) {
		if (guid == it.second->getGUID()) {
			return it.second;
		}
	}
	return nullptr;
}

ReturnValue Game::getPlayerByNameWildcard(const std::string &s, Player*&player) {
	size_t strlen = s.length();
	if (strlen == 0 || strlen > 20) {
		return RETURNVALUE_PLAYERWITHTHISNAMEISNOTONLINE;
	}

	if (s.back() == '~') {
		const std::string &query = asLowerCaseString(s.substr(0, strlen - 1));
		std::string result;
		ReturnValue ret = wildcardTree.findOne(query, result);
		if (ret != RETURNVALUE_NOERROR) {
			return ret;
		}

		player = getPlayerByName(result);
	} else {
		player = getPlayerByName(s);
	}

	if (!player) {
		return RETURNVALUE_PLAYERWITHTHISNAMEISNOTONLINE;
	}

	return RETURNVALUE_NOERROR;
}

Player* Game::getPlayerByAccount(uint32_t acc) {
	for (const auto &it : players) {
		if (it.second->getAccount() == acc) {
			return it.second;
		}
	}
	return nullptr;
}

bool Game::internalPlaceCreature(Creature* creature, const Position &pos, bool extendedPos /*=false*/, bool forced /*= false*/, bool creatureCheck /*= false*/) {
	if (creature->getParent() != nullptr) {
		return false;
	}

	if (!map.placeCreature(pos, creature, extendedPos, forced)) {
		return false;
	}

	creature->incrementReferenceCounter();
	creature->setID();
	creature->addList();

	if (creatureCheck) {
		addCreatureCheck(creature);
		creature->onPlacedCreature();
	}

	return true;
}

bool Game::placeCreature(Creature* creature, const Position &pos, bool extendedPos /*=false*/, bool forced /*= false*/) {
	if (!internalPlaceCreature(creature, pos, extendedPos, forced)) {
		return false;
	}

	bool hasPlayerSpectators = false;
	SpectatorHashSet spectators;
	map.getSpectators(spectators, creature->getPosition(), true);
	for (Creature* spectator : spectators) {
		if (Player* tmpPlayer = spectator->getPlayer()) {
			tmpPlayer->sendCreatureAppear(creature, creature->getPosition(), true);
			hasPlayerSpectators = true;
		}
		spectator->onCreatureAppear(creature, true);
	}

	if (hasPlayerSpectators) {
		addCreatureCheck(creature);
	}

	creature->getParent()->postAddNotification(creature, nullptr, 0);
	creature->onPlacedCreature();
	return true;
}

bool Game::removeCreature(Creature* creature, bool isLogout /* = true*/) {
	if (creature->isRemoved()) {
		return false;
	}

	Tile* tile = creature->getTile();

	std::vector<int32_t> oldStackPosVector;

	SpectatorHashSet spectators;
	map.getSpectators(spectators, tile->getPosition(), true);
	for (Creature* spectator : spectators) {
		if (Player* player = spectator->getPlayer()) {
			oldStackPosVector.push_back(player->canSeeCreature(creature) ? tile->getStackposOfCreature(player, creature) : -1);
		}
	}

	tile->removeCreature(creature);

	const Position &tilePosition = tile->getPosition();

	// send to client
	size_t i = 0;
	for (Creature* spectator : spectators) {
		if (Player* player = spectator->getPlayer()) {
			player->sendRemoveTileThing(tilePosition, oldStackPosVector[i++]);
		}
	}

	// event method
	for (Creature* spectator : spectators) {
		spectator->onRemoveCreature(creature, isLogout);
	}

	if (creature->getMaster() && !creature->getMaster()->isRemoved()) {
		creature->setMaster(nullptr);
	}

	creature->getParent()->postRemoveNotification(creature, nullptr, 0);

	creature->removeList();
	creature->setRemoved();
	ReleaseCreature(creature);

	removeCreatureCheck(creature);

	for (Creature* summon : creature->summons) {
		summon->setSkillLoss(false);
		removeCreature(summon);
	}

	if (creature->getPlayer() && isLogout) {
		auto it = teamFinderMap.find(creature->getPlayer()->getGUID());
		if (it != teamFinderMap.end()) {
			teamFinderMap.erase(it);
		}
	}

	return true;
}

void Game::executeDeath(uint32_t creatureId) {
	Creature* creature = getCreatureByID(creatureId);
	if (creature && !creature->isRemoved()) {
		creature->onDeath();
	}
}

void Game::playerTeleport(uint32_t playerId, const Position &newPosition) {
	Player* player = getPlayerByID(playerId);
	if (!player || !player->hasFlag(PlayerFlags_t::CanMapClickTeleport)) {
		return;
	}

	ReturnValue returnValue = g_game().internalTeleport(player, newPosition, false);
	if (returnValue != RETURNVALUE_NOERROR) {
		player->sendCancelMessage(returnValue);
	}
}

void Game::playerInspectItem(Player* player, const Position &pos) {
	Thing* thing = internalGetThing(player, pos, 0, 0, STACKPOS_TOPDOWN_ITEM);
	if (!thing) {
		player->sendCancelMessage(RETURNVALUE_NOTPOSSIBLE);
		return;
	}

	Item* item = thing->getItem();
	if (!item) {
		player->sendCancelMessage(RETURNVALUE_NOTPOSSIBLE);
		return;
	}

	player->sendItemInspection(item->getID(), static_cast<uint8_t>(item->getItemCount()), item, false);
}

void Game::playerInspectItem(Player* player, uint16_t itemId, uint8_t itemCount, bool cyclopedia) {
	player->sendItemInspection(itemId, itemCount, nullptr, cyclopedia);
}

FILELOADER_ERRORS Game::loadAppearanceProtobuf(const std::string &file) {
	using namespace Canary::protobuf::appearances;

	std::fstream fileStream(file, std::ios::in | std::ios::binary);
	if (!fileStream.is_open()) {
		SPDLOG_ERROR("[Game::loadAppearanceProtobuf] - Failed to load {}, file cannot be oppened", file);
		fileStream.close();
		return ERROR_NOT_OPEN;
	}

	// Verify that the version of the library that we linked against is
	// compatible with the version of the headers we compiled against.
	GOOGLE_PROTOBUF_VERIFY_VERSION;
	appearances = Appearances();
	if (!appearances.ParseFromIstream(&fileStream)) {
		SPDLOG_ERROR("[Game::loadAppearanceProtobuf] - Failed to parse binary file {}, file is invalid", file);
		fileStream.close();
		return ERROR_NOT_OPEN;
	}

	// Parsing all items into ItemType
	Item::items.loadFromProtobuf();

	// Only iterate other objects if necessary
	if (g_configManager().getBoolean(WARN_UNSAFE_SCRIPTS)) {
		// Registering distance effects
		for (uint32_t it = 0; it < appearances.effect_size(); it++) {
			registeredMagicEffects.push_back(static_cast<uint16_t>(appearances.effect(it).id()));
		}

		// Registering missile effects
		for (uint32_t it = 0; it < appearances.missile_size(); it++) {
			registeredDistanceEffects.push_back(static_cast<uint16_t>(appearances.missile(it).id()));
		}

		// Registering outfits
		for (uint32_t it = 0; it < appearances.outfit_size(); it++) {
			registeredLookTypes.push_back(static_cast<uint16_t>(appearances.outfit(it).id()));
		}
	}

	fileStream.close();

	// Disposing allocated objects.
	google::protobuf::ShutdownProtobufLibrary();

	return ERROR_NONE;
}

void Game::playerMoveThing(uint32_t playerId, const Position &fromPos, uint16_t itemId, uint8_t fromStackPos, const Position &toPos, uint8_t count) {
	Player* player = getPlayerByID(playerId);
	if (!player) {
		return;
	}

	// Prevent the player from being able to move the item within the imbuement window
	if (player->hasImbuingItem()) {
		return;
	}

	uint8_t fromIndex = 0;
	if (fromPos.x == 0xFFFF) {
		if (fromPos.y & 0x40) {
			fromIndex = fromPos.z;
		} else if ((fromPos.y == 0x20 || fromPos.y == 0x21) && !player->isDepotSearchOpenOnItem(itemId)) {
			// '0x20' -> From depot.
			// '0x21' -> From inbox.
			// Both only when the item is being moved from depot search window.
			player->sendCancelMessage(RETURNVALUE_NOTPOSSIBLE);
			return;
		} else {
			fromIndex = static_cast<uint8_t>(fromPos.y);
		}
	} else {
		fromIndex = fromStackPos;
	}

	Thing* thing = internalGetThing(player, fromPos, fromIndex, itemId, STACKPOS_MOVE);
	if (!thing) {
		player->sendCancelMessage(RETURNVALUE_NOTPOSSIBLE);
		return;
	}

	if (Creature* movingCreature = thing->getCreature()) {
		Tile* tile = map.getTile(toPos);
		if (!tile) {
			player->sendCancelMessage(RETURNVALUE_NOTPOSSIBLE);
			return;
		}

		if (Position::areInRange<1, 1, 0>(movingCreature->getPosition(), player->getPosition())) {
			SchedulerTask* task = createSchedulerTask(
				g_configManager().getNumber(PUSH_DELAY),
				std::bind(&Game::playerMoveCreatureByID, this, player->getID(), movingCreature->getID(), movingCreature->getPosition(), tile->getPosition())
			);
			player->setNextActionPushTask(task);
		} else {
			playerMoveCreature(player, movingCreature, movingCreature->getPosition(), tile);
		}
	} else if (thing->getItem()) {
		Cylinder* toCylinder = internalGetCylinder(player, toPos);
		if (!toCylinder) {
			player->sendCancelMessage(RETURNVALUE_NOTPOSSIBLE);
			return;
		}

		playerMoveItem(player, fromPos, itemId, fromStackPos, toPos, count, thing->getItem(), toCylinder);
	}
}

void Game::playerMoveCreatureByID(uint32_t playerId, uint32_t movingCreatureId, const Position &movingCreatureOrigPos, const Position &toPos) {
	Player* player = getPlayerByID(playerId);
	if (!player) {
		return;
	}

	Creature* movingCreature = getCreatureByID(movingCreatureId);
	if (!movingCreature) {
		return;
	}

	Tile* toTile = map.getTile(toPos);
	if (!toTile) {
		player->sendCancelMessage(RETURNVALUE_NOTPOSSIBLE);
		return;
	}

	playerMoveCreature(player, movingCreature, movingCreatureOrigPos, toTile);
}

void Game::playerMoveCreature(Player* player, Creature* movingCreature, const Position &movingCreatureOrigPos, Tile* toTile) {
	if (!player->canDoAction()) {
		uint32_t delay = 600;
		SchedulerTask* task = createSchedulerTask(delay, std::bind(&Game::playerMoveCreatureByID, this, player->getID(), movingCreature->getID(), movingCreatureOrigPos, toTile->getPosition()));

		player->setNextActionPushTask(task);
		return;
	}

	player->setNextActionTask(nullptr);

	if (!Position::areInRange<1, 1, 0>(movingCreatureOrigPos, player->getPosition())) {
		// need to walk to the creature first before moving it
		std::forward_list<Direction> listDir;
		if (player->getPathTo(movingCreatureOrigPos, listDir, 0, 1, true, true)) {
			g_dispatcher().addTask(createTask(std::bind(&Game::playerAutoWalk, this, player->getID(), listDir)));

			SchedulerTask* task = createSchedulerTask(600, std::bind(&Game::playerMoveCreatureByID, this, player->getID(), movingCreature->getID(), movingCreatureOrigPos, toTile->getPosition()));

			player->pushEvent(true);
			player->setNextActionPushTask(task);
		} else {
			player->sendCancelMessage(RETURNVALUE_THEREISNOWAY);
		}
		return;
	}

	player->pushEvent(false);
	const Monster* monster = movingCreature->getMonster();
	bool isFamiliar = false;
	if (monster) {
		isFamiliar = monster->isFamiliar();
	}

	if (!isFamiliar && ((!movingCreature->isPushable() && !player->hasFlag(PlayerFlags_t::CanPushAllCreatures)) || (movingCreature->isInGhostMode() && !player->isAccessPlayer()))) {
		player->sendCancelMessage(RETURNVALUE_NOTMOVEABLE);
		return;
	}

	// check throw distance
	const Position &movingCreaturePos = movingCreature->getPosition();
	const Position &toPos = toTile->getPosition();
	if ((Position::getDistanceX(movingCreaturePos, toPos) > movingCreature->getThrowRange()) || (Position::getDistanceY(movingCreaturePos, toPos) > movingCreature->getThrowRange()) || (Position::getDistanceZ(movingCreaturePos, toPos) * 4 > movingCreature->getThrowRange())) {
		player->sendCancelMessage(RETURNVALUE_DESTINATIONOUTOFREACH);
		return;
	}

	if (player != movingCreature) {
		if (toTile->hasFlag(TILESTATE_BLOCKPATH)) {
			player->sendCancelMessage(RETURNVALUE_NOTENOUGHROOM);
			return;
		} else if ((movingCreature->getZone() == ZONE_PROTECTION && !toTile->hasFlag(TILESTATE_PROTECTIONZONE)) || (movingCreature->getZone() == ZONE_NOPVP && !toTile->hasFlag(TILESTATE_NOPVPZONE))) {
			player->sendCancelMessage(RETURNVALUE_NOTPOSSIBLE);
			return;
		} else {
			if (CreatureVector* tileCreatures = toTile->getCreatures()) {
				for (Creature* tileCreature : *tileCreatures) {
					if (!tileCreature->isInGhostMode()) {
						player->sendCancelMessage(RETURNVALUE_NOTENOUGHROOM);
						return;
					}
				}
			}

			Npc* movingNpc = movingCreature->getNpc();
			if (movingNpc && movingNpc->canInteract(toPos)) {
				player->sendCancelMessage(RETURNVALUE_NOTENOUGHROOM);
				return;
			}
		}

		movingCreature->setLastPosition(movingCreature->getPosition());
	}

	if (!g_events().eventPlayerOnMoveCreature(player, movingCreature, movingCreaturePos, toPos)) {
		return;
	}

	if (!g_callbacks().checkCallback(EventCallback_t::playerOnMoveCreature, &EventCallback::playerOnMoveCreature, player, movingCreature, movingCreaturePos, toPos)) {
		return;
	}

	ReturnValue ret = internalMoveCreature(*movingCreature, *toTile);
	if (ret != RETURNVALUE_NOERROR) {
		player->sendCancelMessage(ret);
	}
	player->setLastPosition(player->getPosition());
}

ReturnValue Game::internalMoveCreature(Creature* creature, Direction direction, uint32_t flags /*= 0*/) {
	if (!creature) {
		return RETURNVALUE_NOTPOSSIBLE;
	}

	creature->setLastPosition(creature->getPosition());
	const Position &currentPos = creature->getPosition();
	Position destPos = getNextPosition(direction, currentPos);
	Player* player = creature->getPlayer();

	bool diagonalMovement = (direction & DIRECTION_DIAGONAL_MASK) != 0;
	if (player && !diagonalMovement) {
		// try go up
		auto tile = creature->getTile();
		if (currentPos.z != 8 && tile && tile->hasHeight(3)) {
			Tile* tmpTile = map.getTile(currentPos.x, currentPos.y, currentPos.getZ() - 1);
			if (tmpTile == nullptr || (tmpTile->getGround() == nullptr && !tmpTile->hasFlag(TILESTATE_BLOCKSOLID))) {
				tmpTile = map.getTile(destPos.x, destPos.y, destPos.getZ() - 1);
				if (tmpTile && tmpTile->getGround() && !tmpTile->hasFlag(TILESTATE_BLOCKSOLID)) {
					flags |= FLAG_IGNOREBLOCKITEM | FLAG_IGNOREBLOCKCREATURE;

					if (!tmpTile->hasFlag(TILESTATE_FLOORCHANGE)) {
						player->setDirection(direction);
						destPos.z--;
					}
				}
			}
		}

		// try go down
		if (currentPos.z != 7 && currentPos.z == destPos.z) {
			Tile* tmpTile = map.getTile(destPos.x, destPos.y, destPos.z);
			if (tmpTile == nullptr || (tmpTile->getGround() == nullptr && !tmpTile->hasFlag(TILESTATE_BLOCKSOLID))) {
				tmpTile = map.getTile(destPos.x, destPos.y, destPos.z + 1);
				if (tmpTile && tmpTile->hasHeight(3)) {
					flags |= FLAG_IGNOREBLOCKITEM | FLAG_IGNOREBLOCKCREATURE;
					player->setDirection(direction);
					destPos.z++;
				}
			}
		}
	}

	Tile* toTile = map.getTile(destPos);
	if (!toTile) {
		return RETURNVALUE_NOTPOSSIBLE;
	}
	return internalMoveCreature(*creature, *toTile, flags);
}

ReturnValue Game::internalMoveCreature(Creature &creature, Tile &toTile, uint32_t flags /*= 0*/) {
	if (creature.hasCondition(CONDITION_ROOTED)) {
		return RETURNVALUE_NOTPOSSIBLE;
	}

	// check if we can move the creature to the destination
	ReturnValue ret = toTile.queryAdd(0, creature, 1, flags);
	if (ret != RETURNVALUE_NOERROR) {
		return ret;
	}

	if (creature.hasCondition(CONDITION_ROOTED)) {
		return RETURNVALUE_NOTPOSSIBLE;
	}

	if (creature.hasCondition(CONDITION_FEARED)) {
		const MagicField* field = toTile.getFieldItem();
		if (field && !field->isBlocking() && field->getDamage() != 0) {
			return RETURNVALUE_NOTPOSSIBLE;
		}
	}

	map.moveCreature(creature, toTile);
	if (creature.getParent() != &toTile) {
		return RETURNVALUE_NOERROR;
	}

	int32_t index = 0;
	Item* toItem = nullptr;
	Tile* subCylinder = nullptr;
	Tile* toCylinder = &toTile;
	Tile* fromCylinder = nullptr;
	uint32_t n = 0;

	while ((subCylinder = toCylinder->queryDestination(index, creature, &toItem, flags)) != toCylinder) {
		map.moveCreature(creature, *subCylinder);

		if (creature.getParent() != subCylinder) {
			// could happen if a script move the creature
			fromCylinder = nullptr;
			break;
		}

		fromCylinder = toCylinder;
		toCylinder = subCylinder;
		flags = 0;

		// to prevent infinite loop
		if (++n >= MAP_MAX_LAYERS) {
			break;
		}
	}

	if (fromCylinder) {
		const Position &fromPosition = fromCylinder->getPosition();
		const Position &toPosition = toCylinder->getPosition();
		if (fromPosition.z != toPosition.z && (fromPosition.x != toPosition.x || fromPosition.y != toPosition.y)) {
			Direction dir = getDirectionTo(fromPosition, toPosition);
			if ((dir & DIRECTION_DIAGONAL_MASK) == 0) {
				internalCreatureTurn(&creature, dir);
			}
		}
	}

	return RETURNVALUE_NOERROR;
}

void Game::playerMoveItemByPlayerID(uint32_t playerId, const Position &fromPos, uint16_t itemId, uint8_t fromStackPos, const Position &toPos, uint8_t count) {
	Player* player = getPlayerByID(playerId);
	if (!player) {
		return;
	}
	playerMoveItem(player, fromPos, itemId, fromStackPos, toPos, count, nullptr, nullptr);
}

void Game::playerMoveItem(Player* player, const Position &fromPos, uint16_t itemId, uint8_t fromStackPos, const Position &toPos, uint8_t count, Item* item, Cylinder* toCylinder) {
	if (!player->canDoAction()) {
		uint32_t delay = player->getNextActionTime();
		SchedulerTask* task = createSchedulerTask(delay, std::bind(&Game::playerMoveItemByPlayerID, this, player->getID(), fromPos, itemId, fromStackPos, toPos, count));
		player->setNextActionTask(task);
		return;
	}

	player->setNextActionTask(nullptr);

	if (item == nullptr) {
		uint8_t fromIndex = 0;
		if (fromPos.x == 0xFFFF) {
			if (fromPos.y & 0x40) {
				fromIndex = fromPos.z;
			} else if ((fromPos.y == 0x20 || fromPos.y == 0x21) && !player->isDepotSearchOpenOnItem(itemId)) {
				// '0x20' -> From depot.
				// '0x21' -> From inbox.
				// Both only when the item is being moved from depot search window.
				player->sendCancelMessage(RETURNVALUE_NOTPOSSIBLE);
				return;
			} else {
				fromIndex = static_cast<uint8_t>(fromPos.y);
			}
		} else {
			fromIndex = fromStackPos;
		}

		Thing* thing = internalGetThing(player, fromPos, fromIndex, itemId, STACKPOS_MOVE);
		if (!thing || !thing->getItem()) {
			player->sendCancelMessage(RETURNVALUE_NOTPOSSIBLE);
			return;
		}

		item = thing->getItem();
	}

	if (item->getID() != itemId) {
		player->sendCancelMessage(RETURNVALUE_NOTPOSSIBLE);
		return;
	}

	Cylinder* fromCylinder = nullptr;
	if (fromPos.x == 0xFFFF && (fromPos.y == 0x20 || fromPos.y == 0x21)) {
		// '0x20' -> From depot.
		// '0x21' -> From inbox.
		// Both only when the item is being moved from depot search window.
		if (!player->isDepotSearchOpenOnItem(itemId)) {
			player->sendCancelMessage(RETURNVALUE_NOTPOSSIBLE);
			return;
		}

		fromCylinder = item->getParent();
	} else {
		fromCylinder = internalGetCylinder(player, fromPos);
	}

	if (fromCylinder == nullptr) {
		player->sendCancelMessage(RETURNVALUE_NOTPOSSIBLE);
		return;
	}

	if (toCylinder == nullptr) {
		toCylinder = internalGetCylinder(player, toPos);
		if (toCylinder == nullptr) {
			player->sendCancelMessage(RETURNVALUE_NOTPOSSIBLE);
			return;
		}
	}

	// check if we can move this item
	if (ReturnValue ret = checkMoveItemToCylinder(player, fromCylinder, toCylinder, item, toPos); ret != RETURNVALUE_NOERROR) {
		player->sendCancelMessage(ret);
		return;
	}

	if (isTryingToStow(toPos, toCylinder)) {
		player->stowItem(item, count, false);
		return;
	}

	if (!item->isPushable() || item->hasAttribute(ItemAttribute_t::UNIQUEID)) {
		player->sendCancelMessage(RETURNVALUE_NOTMOVEABLE);
		return;
	}

	const Position &playerPos = player->getPosition();
	auto cylinderTile = fromCylinder->getTile();
	const Position &mapFromPos = cylinderTile ? cylinderTile->getPosition() : item->getPosition();
	if (playerPos.z != mapFromPos.z) {
		player->sendCancelMessage(playerPos.z > mapFromPos.z ? RETURNVALUE_FIRSTGOUPSTAIRS : RETURNVALUE_FIRSTGODOWNSTAIRS);
		return;
	}

	if (!Position::areInRange<1, 1>(playerPos, mapFromPos)) {
		// need to walk to the item first before using it
		std::forward_list<Direction> listDir;
		if (player->getPathTo(item->getPosition(), listDir, 0, 1, true, true)) {
			g_dispatcher().addTask(createTask(std::bind(&Game::playerAutoWalk, this, player->getID(), listDir)));

			SchedulerTask* task = createSchedulerTask(400, std::bind(&Game::playerMoveItemByPlayerID, this, player->getID(), fromPos, itemId, fromStackPos, toPos, count));
			player->setNextWalkActionTask(task);
		} else {
			player->sendCancelMessage(RETURNVALUE_THEREISNOWAY);
		}
		return;
	}

	const Tile* toCylinderTile = toCylinder->getTile();
	const Position &mapToPos = toCylinderTile->getPosition();

	// hangable item specific code
	if (item->isHangable() && toCylinderTile->hasFlag(TILESTATE_SUPPORTS_HANGABLE)) {
		// destination supports hangable objects so need to move there first
		bool vertical = toCylinderTile->hasProperty(CONST_PROP_ISVERTICAL);
		if (vertical) {
			if (playerPos.x + 1 == mapToPos.x) {
				player->sendCancelMessage(RETURNVALUE_NOTPOSSIBLE);
				return;
			}
		} else { // horizontal
			if (playerPos.y + 1 == mapToPos.y) {
				player->sendCancelMessage(RETURNVALUE_NOTPOSSIBLE);
				return;
			}
		}

		if (!Position::areInRange<1, 1, 0>(playerPos, mapToPos)) {
			Position walkPos = mapToPos;
			if (vertical) {
				walkPos.x++;
			} else {
				walkPos.y++;
			}

			Position itemPos = fromPos;
			uint8_t itemStackPos = fromStackPos;

			if (fromPos.x != 0xFFFF && Position::areInRange<1, 1>(mapFromPos, playerPos)
				&& !Position::areInRange<1, 1, 0>(mapFromPos, walkPos)) {
				// need to pickup the item first
				Item* moveItem = nullptr;

				ReturnValue ret = internalMoveItem(fromCylinder, player, INDEX_WHEREEVER, item, count, &moveItem);
				if (ret != RETURNVALUE_NOERROR) {
					player->sendCancelMessage(ret);
					return;
				}

				// changing the position since its now in the inventory of the player
				internalGetPosition(moveItem, itemPos, itemStackPos);
			}

			std::forward_list<Direction> listDir;
			if (player->getPathTo(walkPos, listDir, 0, 0, true, true)) {
				g_dispatcher().addTask(createTask(std::bind(&Game::playerAutoWalk, this, player->getID(), listDir)));

				SchedulerTask* task = createSchedulerTask(400, std::bind(&Game::playerMoveItemByPlayerID, this, player->getID(), itemPos, itemId, itemStackPos, toPos, count));
				player->setNextWalkActionTask(task);
			} else {
				player->sendCancelMessage(RETURNVALUE_THEREISNOWAY);
			}
			return;
		}
	}

	if ((Position::getDistanceX(playerPos, mapToPos) > item->getThrowRange()) || (Position::getDistanceY(playerPos, mapToPos) > item->getThrowRange()) || (Position::getDistanceZ(mapFromPos, mapToPos) * 4 > item->getThrowRange())) {
		player->sendCancelMessage(RETURNVALUE_DESTINATIONOUTOFREACH);
		return;
	}

	if (!canThrowObjectTo(mapFromPos, mapToPos)) {
		player->sendCancelMessage(RETURNVALUE_CANNOTTHROW);
		return;
	}

	if (!g_callbacks().checkCallback(EventCallback_t::playerOnMoveItem, &EventCallback::playerOnMoveItem, player, item, count, fromPos, toPos, fromCylinder, toCylinder)) {
		return;
	}

	if (!g_events().eventPlayerOnMoveItem(player, item, count, fromPos, toPos, fromCylinder, toCylinder)) {
		return;
	}

	uint8_t toIndex = 0;
	if (toPos.x == 0xFFFF) {
		if (toPos.y & 0x40) {
			toIndex = toPos.z;
		} else {
			toIndex = static_cast<uint8_t>(toPos.y);
		}
	}

	if (item->isWrapable()) {
		HouseTile* toHouseTile = dynamic_cast<HouseTile*>(map.getTile(mapToPos));
		HouseTile* fromHouseTile = dynamic_cast<HouseTile*>(map.getTile(mapFromPos));
		if (fromHouseTile && (!toHouseTile || toHouseTile->getHouse()->getId() != fromHouseTile->getHouse()->getId())) {
			player->sendCancelMessage("You can't move this item outside a house.");
			return;
		}
	}

	ReturnValue ret = internalMoveItem(fromCylinder, toCylinder, toIndex, item, count, nullptr, 0, player);
	if (ret != RETURNVALUE_NOERROR) {
		player->sendCancelMessage(ret);
	} else if (toCylinder->getContainer() && fromCylinder->getContainer() && fromCylinder->getContainer()->countsToLootAnalyzerBalance() && toCylinder->getContainer()->getTopParent() == player) {
		player->sendLootStats(item, count);
	}
	player->cancelPush();

	item->checkDecayMapItemOnMove();

	g_events().eventPlayerOnItemMoved(player, item, count, fromPos, toPos, fromCylinder, toCylinder);
	g_callbacks().executeCallback(EventCallback_t::playerOnItemMoved, &EventCallback::playerOnItemMoved, player, item, count, fromPos, toPos, fromCylinder, toCylinder);
}

bool Game::isTryingToStow(const Position &toPos, Cylinder* toCylinder) const {
	return toCylinder->getContainer() && toCylinder->getItem()->getID() == ITEM_LOCKER && toPos.getZ() == ITEM_SUPPLY_STASH_INDEX;
}

ReturnValue Game::checkMoveItemToCylinder(Player* player, Cylinder* fromCylinder, Cylinder* toCylinder, Item* item, Position toPos) {
	if (!player || !toCylinder || !item) {
		return RETURNVALUE_NOTPOSSIBLE;
	}

	if (Container* toCylinderContainer = toCylinder->getContainer()) {
		auto containerID = toCylinderContainer->getID();

		// check the store inbox index if gold pouch forces it as containerID
		if (containerID == ITEM_STORE_INBOX) {
			Item* cylinderItem = toCylinderContainer->getItemByIndex(toPos.getZ());

			if (cylinderItem && cylinderItem->getID() == ITEM_GOLD_POUCH) {
				containerID = ITEM_GOLD_POUCH;
			}
		}

		if (containerID == ITEM_GOLD_POUCH) {
			if (g_configManager().getBoolean(TOGGLE_GOLD_POUCH_QUICKLOOT_ONLY)) {
				return RETURNVALUE_CONTAINERNOTENOUGHROOM;
			}

			bool allowAnything = g_configManager().getBoolean(TOGGLE_GOLD_POUCH_ALLOW_ANYTHING);

			if (!allowAnything && item->getID() != ITEM_GOLD_COIN && item->getID() != ITEM_PLATINUM_COIN && item->getID() != ITEM_CRYSTAL_COIN) {
				return RETURNVALUE_CONTAINERNOTENOUGHROOM;
			}

			// prevent move up
			if (!item->isStoreItem() && fromCylinder->getContainer() && fromCylinder->getContainer()->getID() == ITEM_GOLD_POUCH) {
				return RETURNVALUE_CONTAINERNOTENOUGHROOM;
			}

			return RETURNVALUE_NOERROR;
		}

		const Container* topParentContainer = toCylinderContainer->getRootContainer();

		if (!item->isStoreItem() && (containerID == ITEM_STORE_INBOX || topParentContainer->getParent() && topParentContainer->getParent()->getContainer() && topParentContainer->getParent()->getContainer()->getID() == ITEM_STORE_INBOX)) {
			return RETURNVALUE_CONTAINERNOTENOUGHROOM;
		}

		if (item->isStoreItem()) {
			bool isValidMoveItem = false;
			if (HouseTile* fromHouseTile = dynamic_cast<HouseTile*>(fromCylinder->getTile()); fromHouseTile && fromHouseTile->getHouse()->getOwner() != player->getGUID()) {
				return RETURNVALUE_NOTPOSSIBLE;
			}

			if (containerID == ITEM_STORE_INBOX || containerID == ITEM_DEPOT || toCylinderContainer->isDepotChest()) {
				isValidMoveItem = true;
			}

			if (topParentContainer->getParent() && topParentContainer->getParent()->getContainer() && (topParentContainer->getParent()->getContainer()->isDepotChest() || topParentContainer->getParent()->getContainer()->getID() == ITEM_STORE_INBOX)) {
				isValidMoveItem = true;
			}

			if (!isValidMoveItem) {
				return RETURNVALUE_NOTPOSSIBLE;
			}
		}

		if (item->getContainer() && !item->isStoreItem()) {
			for (Item* containerItem : item->getContainer()->getItems(true)) {
				if (containerItem->isStoreItem() && ((containerID != ITEM_GOLD_POUCH && containerID != ITEM_DEPOT && containerID != ITEM_STORE_INBOX) || (topParentContainer->getParent() && topParentContainer->getParent()->getContainer() && (!topParentContainer->getParent()->getContainer()->isDepotChest() || topParentContainer->getParent()->getContainer()->getID() != ITEM_STORE_INBOX)))) {
					return RETURNVALUE_NOTPOSSIBLE;
				}
			}
		}
	} else if (toCylinder->getTile()) {
		HouseTile* toHouseTile = dynamic_cast<HouseTile*>(toCylinder->getTile());
		if (fromCylinder->getContainer()) {
			if (item->isStoreItem()) {
				if (!toHouseTile || toHouseTile && toHouseTile->getHouse()->getOwner() != player->getGUID()) {
					return RETURNVALUE_NOTPOSSIBLE;
				}
			}
			if (item->getContainer() && !item->isStoreItem()) {
				for (Item* containerItem : item->getContainer()->getItems(true)) {
					if (containerItem->isStoreItem()) {
						return RETURNVALUE_NOTPOSSIBLE;
					}
				}
			}

			return RETURNVALUE_NOERROR;
		}

		if (item->isStoreItem() && !toHouseTile) {
			return RETURNVALUE_NOTPOSSIBLE;
		}
	}

	return RETURNVALUE_NOERROR;
}

ReturnValue Game::internalMoveItem(Cylinder* fromCylinder, Cylinder* toCylinder, int32_t index, Item* item, uint32_t count, Item** internalMoveItem, uint32_t flags /*= 0*/, Creature* actor /*=nullptr*/, Item* tradeItem /* = nullptr*/) {
	if (fromCylinder == nullptr) {
		SPDLOG_ERROR("[{}] fromCylinder is nullptr", __FUNCTION__);
		return RETURNVALUE_NOTPOSSIBLE;
	}
	if (toCylinder == nullptr) {
		SPDLOG_ERROR("[{}] toCylinder is nullptr", __FUNCTION__);
		return RETURNVALUE_NOTPOSSIBLE;
	}

	Tile* fromTile = fromCylinder->getTile();
	if (fromTile) {
		auto it = browseFields.find(fromTile);
		if (it != browseFields.end() && it->second == fromCylinder) {
			fromCylinder = fromTile;
		}
	}

	Item* toItem = nullptr;

	Cylinder* subCylinder;
	int floorN = 0;

	while ((subCylinder = toCylinder->queryDestination(index, *item, &toItem, flags)) != toCylinder) {
		toCylinder = subCylinder;
		flags = 0;

		// to prevent infinite loop
		if (++floorN >= MAP_MAX_LAYERS) {
			break;
		}
	}

	// destination is the same as the source?
	if (item == toItem) {
		return RETURNVALUE_NOERROR; // silently ignore move
	}

	// 'Move up' stackable items fix
	//  Cip's client never sends the count of stackables when using "Move up" menu option
	if (item->isStackable() && count == 255 && fromCylinder->getParent() == toCylinder) {
		count = item->getItemCount();
	}

	// check if we can add this item
	ReturnValue ret = toCylinder->queryAdd(index, *item, count, flags, actor);
	if (ret == RETURNVALUE_NEEDEXCHANGE) {
		// check if we can add it to source cylinder
		ret = fromCylinder->queryAdd(fromCylinder->getThingIndex(item), *toItem, toItem->getItemCount(), 0);
		if (ret == RETURNVALUE_NOERROR) {
			// check how much we can move
			uint32_t maxExchangeQueryCount = 0;
			ReturnValue retExchangeMaxCount = fromCylinder->queryMaxCount(INDEX_WHEREEVER, *toItem, toItem->getItemCount(), maxExchangeQueryCount, 0);

			if (retExchangeMaxCount != RETURNVALUE_NOERROR && maxExchangeQueryCount == 0) {
				return retExchangeMaxCount;
			}

			if (toCylinder->queryRemove(*toItem, toItem->getItemCount(), flags, actor) == RETURNVALUE_NOERROR) {
				int32_t oldToItemIndex = toCylinder->getThingIndex(toItem);
				toCylinder->removeThing(toItem, toItem->getItemCount());
				fromCylinder->addThing(toItem);

				if (oldToItemIndex != -1) {
					toCylinder->postRemoveNotification(toItem, fromCylinder, oldToItemIndex);
				}

				int32_t newToItemIndex = fromCylinder->getThingIndex(toItem);
				if (newToItemIndex != -1) {
					fromCylinder->postAddNotification(toItem, toCylinder, newToItemIndex);
				}

				ret = toCylinder->queryAdd(index, *item, count, flags);
				toItem = nullptr;
			}
		}
	}

	if (ret != RETURNVALUE_NOERROR) {
		return ret;
	}

	// check how much we can move
	uint32_t maxQueryCount = 0;
	ReturnValue retMaxCount = toCylinder->queryMaxCount(index, *item, count, maxQueryCount, flags);
	if (retMaxCount != RETURNVALUE_NOERROR && maxQueryCount == 0) {
		return retMaxCount;
	}

	uint32_t m;
	if (item->isStackable()) {
		m = std::min<uint32_t>(count, maxQueryCount);
	} else {
		m = maxQueryCount;
	}

	Item* moveItem = item;
	// check if we can remove this item
	ret = fromCylinder->queryRemove(*item, m, flags, actor);
	if (ret != RETURNVALUE_NOERROR) {
		return ret;
	}

	if (tradeItem) {
		if (toCylinder->getItem() == tradeItem) {
			return RETURNVALUE_NOTENOUGHROOM;
		}

		Cylinder* tmpCylinder = toCylinder->getParent();
		while (tmpCylinder) {
			if (tmpCylinder->getItem() == tradeItem) {
				return RETURNVALUE_NOTENOUGHROOM;
			}

			tmpCylinder = tmpCylinder->getParent();
		}
	}

	// remove the item
	int32_t itemIndex = fromCylinder->getThingIndex(item);
	Item* updateItem = nullptr;
	fromCylinder->removeThing(item, m);

	// update item(s)
	if (item->isStackable()) {
		uint32_t n;

		if (toItem && item->equals(toItem)) {
			n = std::min<uint32_t>(toItem->getStackSize() - toItem->getItemCount(), m);
			toCylinder->updateThing(toItem, toItem->getID(), toItem->getItemCount() + n);
			updateItem = toItem;
		} else {
			n = 0;
		}

		int32_t newCount = m - n;
		if (newCount > 0) {
			moveItem = item->clone();
			moveItem->setItemCount(newCount);
		} else {
			moveItem = nullptr;
		}

		if (item->isRemoved()) {
			item->stopDecaying();
			ReleaseItem(item);
		}
	}

	// add item
	if (moveItem /*m - n > 0*/) {
		toCylinder->addThing(index, moveItem);
	}

	if (itemIndex != -1) {
		fromCylinder->postRemoveNotification(item, toCylinder, itemIndex);
	}

	if (moveItem) {
		int32_t moveItemIndex = toCylinder->getThingIndex(moveItem);
		if (moveItemIndex != -1) {
			toCylinder->postAddNotification(moveItem, fromCylinder, moveItemIndex);
		}
		moveItem->startDecaying();
	}

	if (updateItem) {
		int32_t updateItemIndex = toCylinder->getThingIndex(updateItem);
		if (updateItemIndex != -1) {
			toCylinder->postAddNotification(updateItem, fromCylinder, updateItemIndex);
		}
		updateItem->startDecaying();
	}

	if (internalMoveItem) {
		if (moveItem) {
			*internalMoveItem = moveItem;
		} else {
			*internalMoveItem = item;
		}
	}

	Item* quiver = toCylinder->getItem();
	if (quiver && quiver->isQuiver()
		&& quiver->getHoldingPlayer()
		&& quiver->getHoldingPlayer()->getThing(CONST_SLOT_RIGHT) == quiver) {
		quiver->getHoldingPlayer()->sendInventoryItem(CONST_SLOT_RIGHT, quiver);
	} else {
		quiver = fromCylinder->getItem();
		if (quiver && quiver->isQuiver()
			&& quiver->getHoldingPlayer()
			&& quiver->getHoldingPlayer()->getThing(CONST_SLOT_RIGHT) == quiver) {
			quiver->getHoldingPlayer()->sendInventoryItem(CONST_SLOT_RIGHT, quiver);
		}
	}

	if (SoundEffect_t soundEffect = item->getMovementSound(toCylinder);
		toCylinder && soundEffect != SoundEffect_t::SILENCE) {
		if (toCylinder->getContainer() && actor && actor->getPlayer() && (toCylinder->getContainer()->isInsideDepot(true) || toCylinder->getContainer()->getHoldingPlayer())) {
			actor->getPlayer()->sendSingleSoundEffect(toCylinder->getPosition(), soundEffect, SourceEffect_t::OWN);
		} else {
			sendSingleSoundEffect(toCylinder->getPosition(), soundEffect, actor);
		}
	}

	// we could not move all, inform the player
	if (item->isStackable() && maxQueryCount < count) {
		return retMaxCount;
	}

	// looting analyser from this point forward
	if (fromCylinder && actor && toCylinder) {
		if (!fromCylinder->getContainer() || !actor->getPlayer() || !toCylinder->getContainer()) {
			return ret;
		}

		if (Player* player = actor->getPlayer()) {

			// Refresh depot search window if necessary
			if (player->isDepotSearchOpenOnItem(item->getID()) && ((fromCylinder->getItem() && fromCylinder->getItem()->isInsideDepot(true)) || (toCylinder->getItem() && toCylinder->getItem()->isInsideDepot(true)))) {
				player->requestDepotSearchItem(item->getID(), item->getTier());
			}

			const ItemType &it = Item::items[fromCylinder->getItem()->getID()];
			if (it.id <= 0) {
				return ret;
			}

			if (it.isCorpse && toCylinder->getContainer()->getTopParent() == player && item->getIsLootTrackeable()) {
				player->sendLootStats(item, static_cast<uint8_t>(item->getItemCount()));
			}
		}
	}

	return ret;
}

ReturnValue Game::internalAddItem(Cylinder* toCylinder, Item* item, int32_t index /*= INDEX_WHEREEVER*/, uint32_t flags /* = 0*/, bool test /* = false*/) {
	uint32_t remainderCount = 0;
	return internalAddItem(toCylinder, item, index, flags, test, remainderCount);
}

ReturnValue Game::internalAddItem(Cylinder* toCylinder, Item* item, int32_t index, uint32_t flags, bool test, uint32_t &remainderCount) {
	if (toCylinder == nullptr) {
		SPDLOG_ERROR("[{}] fromCylinder is nullptr", __FUNCTION__);
		return RETURNVALUE_NOTPOSSIBLE;
	}
	if (item == nullptr) {
		SPDLOG_ERROR("[{}] item is nullptr", __FUNCTION__);
		return RETURNVALUE_NOTPOSSIBLE;
	}

	auto addedItem = toCylinder->getItem();

	Cylinder* destCylinder = toCylinder;
	Item* toItem = nullptr;
	toCylinder = toCylinder->queryDestination(index, *item, &toItem, flags);

	// check if we can add this item
	ReturnValue ret = toCylinder->queryAdd(index, *item, item->getItemCount(), flags);
	if (ret != RETURNVALUE_NOERROR) {
		return ret;
	}

	/*
	Check if we can move add the whole amount, we do this by checking against the original cylinder,
	since the queryDestination can return a cylinder that might only hold a part of the full amount.
	*/
	uint32_t maxQueryCount = 0;
	ret = destCylinder->queryMaxCount(INDEX_WHEREEVER, *item, item->getItemCount(), maxQueryCount, flags);

	if (ret != RETURNVALUE_NOERROR && addedItem && addedItem->getID() != ITEM_REWARD_CONTAINER) {
		return ret;
	}

	if (test) {
		return RETURNVALUE_NOERROR;
	}

	if (item->isStackable() && item->equals(toItem)) {
		uint32_t m = std::min<uint32_t>(item->getItemCount(), maxQueryCount);
		uint32_t n = std::min<uint32_t>(toItem->getStackSize() - toItem->getItemCount(), m);

		toCylinder->updateThing(toItem, toItem->getID(), toItem->getItemCount() + n);

		int32_t count = m - n;
		if (count > 0) {
			if (item->getItemCount() != count) {
				Item* remainderItem = item->clone();
				remainderItem->setItemCount(count);
				if (internalAddItem(destCylinder, remainderItem, INDEX_WHEREEVER, flags, false) != RETURNVALUE_NOERROR) {
					ReleaseItem(remainderItem);
					remainderCount = count;
				}
			} else {
				toCylinder->addThing(index, item);

				int32_t itemIndex = toCylinder->getThingIndex(item);
				if (itemIndex != -1) {
					toCylinder->postAddNotification(item, nullptr, itemIndex);
				}
			}
		} else {
			// fully merged with toItem, item will be destroyed
			item->onRemoved();
			ReleaseItem(item);

			int32_t itemIndex = toCylinder->getThingIndex(toItem);
			if (itemIndex != -1) {
				toCylinder->postAddNotification(toItem, nullptr, itemIndex);
			}
		}
	} else {
		toCylinder->addThing(index, item);

		int32_t itemIndex = toCylinder->getThingIndex(item);
		if (itemIndex != -1) {
			toCylinder->postAddNotification(item, nullptr, itemIndex);
		}
	}

	if (addedItem && addedItem->isQuiver()
		&& addedItem->getHoldingPlayer()
		&& addedItem->getHoldingPlayer()->getThing(CONST_SLOT_RIGHT) == addedItem) {
		addedItem->getHoldingPlayer()->sendInventoryItem(CONST_SLOT_RIGHT, addedItem);
	}

	return RETURNVALUE_NOERROR;
}

ReturnValue Game::internalRemoveItem(Item* item, int32_t count /*= -1*/, bool test /*= false*/, uint32_t flags /*= 0*/, bool force /*= false*/) {
	if (item == nullptr) {
		SPDLOG_DEBUG("{} - Item is nullptr", __FUNCTION__);
		return RETURNVALUE_NOTPOSSIBLE;
	}
	Cylinder* cylinder = item->getParent();
	if (cylinder == nullptr) {
		SPDLOG_DEBUG("{} - Cylinder is nullptr", __FUNCTION__);
		return RETURNVALUE_NOTPOSSIBLE;
	}
	Tile* fromTile = cylinder->getTile();
	if (fromTile) {
		auto it = browseFields.find(fromTile);
		if (it != browseFields.end() && it->second == cylinder) {
			cylinder = fromTile;
		}
	}
	if (count == -1) {
		count = item->getItemCount();
	}
	ReturnValue ret = cylinder->queryRemove(*item, count, flags | FLAG_IGNORENOTMOVEABLE);
	if (!force && ret != RETURNVALUE_NOERROR) {
		SPDLOG_DEBUG("{} - Failed to execute query remove", __FUNCTION__);
		return ret;
	}
	if (!force && !item->canRemove()) {
		SPDLOG_DEBUG("{} - Failed to remove item", __FUNCTION__);
		return RETURNVALUE_NOTPOSSIBLE;
	}

	// Not remove item with decay loaded from map
	if (!force && item->canDecay() && cylinder->getTile() && item->getLoadedFromMap()) {
		SPDLOG_DEBUG("Cannot remove item with id {}, name {}, on position {}", item->getID(), item->getName(), cylinder->getPosition().toString());
		item->stopDecaying();
		return RETURNVALUE_THISISIMPOSSIBLE;
	}

	if (!test) {
		int32_t index = cylinder->getThingIndex(item);
		// remove the item
		cylinder->removeThing(item, count);

		if (item->isRemoved()) {
			item->onRemoved();
			item->stopDecaying();
			ReleaseItem(item);
		}

		cylinder->postRemoveNotification(item, nullptr, index);
	}

	Item* quiver = cylinder->getItem();
	if (quiver && quiver->isQuiver()
		&& quiver->getHoldingPlayer()
		&& quiver->getHoldingPlayer()->getThing(CONST_SLOT_RIGHT) == quiver) {
		quiver->getHoldingPlayer()->sendInventoryItem(CONST_SLOT_RIGHT, quiver);
	}

	return RETURNVALUE_NOERROR;
}

ReturnValue Game::internalPlayerAddItem(Player* player, Item* item, bool dropOnMap /*= true*/, Slots_t slot /*= CONST_SLOT_WHEREEVER*/) {
	uint32_t remainderCount = 0;
	ReturnValue ret = internalAddItem(player, item, static_cast<int32_t>(slot), 0, false, remainderCount);
	if (remainderCount != 0) {
		Item* remainderItem = Item::CreateItem(item->getID(), remainderCount);
		ReturnValue remaindRet = internalAddItem(player->getTile(), remainderItem, INDEX_WHEREEVER, FLAG_NOLIMIT);
		if (remaindRet != RETURNVALUE_NOERROR) {
			ReleaseItem(remainderItem);
			player->sendLootStats(item, static_cast<uint8_t>(item->getItemCount()));
		}
	}

	if (ret != RETURNVALUE_NOERROR && dropOnMap) {
		ret = internalAddItem(player->getTile(), item, INDEX_WHEREEVER, FLAG_NOLIMIT);
	}

	if (ret == RETURNVALUE_NOERROR) {
		player->sendForgingData();
	}

	return ret;
}

Item* Game::findItemOfType(const Cylinder* cylinder, uint16_t itemId, bool depthSearch /*= true*/, int32_t subType /*= -1*/) const {
	if (cylinder == nullptr) {
		SPDLOG_ERROR("[{}] Cylinder is nullptr", __FUNCTION__);
		return nullptr;
	}

	std::vector<Container*> containers;
	for (size_t i = cylinder->getFirstIndex(), j = cylinder->getLastIndex(); i < j; ++i) {
		Thing* thing = cylinder->getThing(i);
		if (!thing) {
			continue;
		}

		Item* item = thing->getItem();
		if (!item) {
			continue;
		}

		if (item->getID() == itemId && (subType == -1 || subType == item->getSubType())) {
			return item;
		}

		if (depthSearch) {
			Container* container = item->getContainer();
			if (container) {
				containers.push_back(container);
			}
		}
	}

	size_t i = 0;
	while (i < containers.size()) {
		Container* container = containers[i++];
		for (Item* item : container->getItemList()) {
			if (item->getID() == itemId && (subType == -1 || subType == item->getSubType())) {
				return item;
			}

			Container* subContainer = item->getContainer();
			if (subContainer) {
				containers.push_back(subContainer);
			}
		}
	}
	return nullptr;
}

bool Game::removeMoney(Cylinder* cylinder, uint64_t money, uint32_t flags /*= 0*/, bool useBalance /*= false*/) {
	if (cylinder == nullptr) {
		SPDLOG_ERROR("[{}] cylinder is nullptr", __FUNCTION__);
		return false;
	}
	if (money == 0) {
		return true;
	}
	std::vector<Container*> containers;
	std::multimap<uint32_t, Item*> moneyMap;
	uint64_t moneyCount = 0;
	for (size_t i = cylinder->getFirstIndex(), j = cylinder->getLastIndex(); i < j; ++i) {
		Thing* thing = cylinder->getThing(i);
		if (!thing) {
			continue;
		}
		Item* item = thing->getItem();
		if (!item) {
			continue;
		}
		Container* container = item->getContainer();
		if (container) {
			containers.push_back(container);
		} else {
			const uint32_t worth = item->getWorth();
			if (worth != 0) {
				moneyCount += worth;
				moneyMap.emplace(worth, item);
			}
		}
	}
	size_t i = 0;
	while (i < containers.size()) {
		Container* container = containers[i++];
		for (Item* item : container->getItemList()) {
			Container* tmpContainer = item->getContainer();
			if (tmpContainer) {
				containers.push_back(tmpContainer);
			} else {
				const uint32_t worth = item->getWorth();
				if (worth != 0) {
					moneyCount += worth;
					moneyMap.emplace(worth, item);
				}
			}
		}
	}

	Player* player = useBalance ? dynamic_cast<Player*>(cylinder) : nullptr;
	uint64_t balance = 0;
	if (useBalance && player) {
		balance = player->getBankBalance();
	}

	if (moneyCount + balance < money) {
		return false;
	}

	for (const auto &moneyEntry : moneyMap) {
		Item* item = moneyEntry.second;
		if (moneyEntry.first < money) {
			internalRemoveItem(item);
			money -= moneyEntry.first;
		} else if (moneyEntry.first > money) {
			const uint32_t worth = moneyEntry.first / item->getItemCount();
			const uint32_t removeCount = std::ceil(money / static_cast<double>(worth));
			addMoney(cylinder, (worth * removeCount) - money, flags);
			internalRemoveItem(item, removeCount);
			return true;
		} else {
			internalRemoveItem(item);
			return true;
		}
	}

	if (useBalance && player && player->getBankBalance() >= money) {
		player->setBankBalance(player->getBankBalance() - money);
	}

	return true;
}

void Game::addMoney(Cylinder* cylinder, uint64_t money, uint32_t flags /*= 0*/) {
	if (cylinder == nullptr) {
		SPDLOG_ERROR("[{}] cylinder is nullptr", __FUNCTION__);
		return;
	}
	if (money == 0) {
		return;
	}

	uint32_t crystalCoins = money / 10000;
	money -= crystalCoins * 10000;
	while (crystalCoins > 0) {
		const uint16_t count = std::min<uint32_t>(100, crystalCoins);

		Item* remaindItem = Item::CreateItem(ITEM_CRYSTAL_COIN, count);

		ReturnValue ret = internalAddItem(cylinder, remaindItem, INDEX_WHEREEVER, flags);
		if (ret != RETURNVALUE_NOERROR) {
			internalAddItem(cylinder->getTile(), remaindItem, INDEX_WHEREEVER, FLAG_NOLIMIT);
		}

		crystalCoins -= count;
	}

	uint16_t platinumCoins = money / 100;
	if (platinumCoins != 0) {
		Item* remaindItem = Item::CreateItem(ITEM_PLATINUM_COIN, platinumCoins);

		ReturnValue ret = internalAddItem(cylinder, remaindItem, INDEX_WHEREEVER, flags);
		if (ret != RETURNVALUE_NOERROR) {
			internalAddItem(cylinder->getTile(), remaindItem, INDEX_WHEREEVER, FLAG_NOLIMIT);
		}

		money -= platinumCoins * 100;
	}

	if (money != 0) {
		Item* remaindItem = Item::CreateItem(ITEM_GOLD_COIN, money);

		ReturnValue ret = internalAddItem(cylinder, remaindItem, INDEX_WHEREEVER, flags);
		if (ret != RETURNVALUE_NOERROR) {
			internalAddItem(cylinder->getTile(), remaindItem, INDEX_WHEREEVER, FLAG_NOLIMIT);
		}
	}
}

Item* Game::transformItem(Item* item, uint16_t newId, int32_t newCount /*= -1*/) {
	if (item->getID() == newId && (newCount == -1 || (newCount == item->getSubType() && newCount != 0))) { // chargeless item placed on map = infinite
		return item;
	}

	Cylinder* cylinder = item->getParent();
	if (cylinder == nullptr) {
		return nullptr;
	}

	Tile* fromTile = cylinder->getTile();
	if (fromTile) {
		auto it = browseFields.find(fromTile);
		if (it != browseFields.end() && it->second == cylinder) {
			cylinder = fromTile;
		}
	}

	int32_t itemIndex = cylinder->getThingIndex(item);
	if (itemIndex == -1) {
		return item;
	}

	if (!item->canTransform()) {
		return item;
	}

	const ItemType &newType = Item::items[newId];
	if (newType.id == 0) {
		return item;
	}

	const ItemType &curType = Item::items[item->getID()];
	if (item->isAlwaysOnTop() != (newType.alwaysOnTopOrder != 0)) {
		// This only occurs when you transform items on tiles from a downItem to a topItem (or vice versa)
		// Remove the old, and add the new
		cylinder->removeThing(item, item->getItemCount());
		cylinder->postRemoveNotification(item, cylinder, itemIndex);

		item->setID(newId);
		if (newCount != -1) {
			item->setSubType(newCount);
		}
		cylinder->addThing(item);

		Cylinder* newParent = item->getParent();
		if (newParent == nullptr) {
			item->stopDecaying();
			ReleaseItem(item);
			return nullptr;
		}

		newParent->postAddNotification(item, cylinder, newParent->getThingIndex(item));
		item->startDecaying();

		return item;
	}

	if (curType.type == newType.type) {
		// Both items has the same type so we can safely change id/subtype
		if (newCount == 0 && (item->isStackable() || item->hasAttribute(ItemAttribute_t::CHARGES))) {
			if (item->isStackable()) {
				internalRemoveItem(item);
				return nullptr;
			} else {
				int32_t newItemId = newId;
				if (curType.id == newType.id) {
					newItemId = curType.decayTo;
				}

				if (newItemId < 0) {
					internalRemoveItem(item);
					return nullptr;
				} else if (newItemId != newId) {
					// Replacing the the old item with the new while maintaining the old position
					auto newItem = item->transform(newItemId);
					if (newItem == nullptr) {
						SPDLOG_ERROR("[{}] new item with id {} is nullptr, (ERROR CODE: 01)", __FUNCTION__, newItemId);
						return nullptr;
					}

					return newItem;
				} else {
					return transformItem(item, newItemId);
				}
			}
		} else {
			cylinder->postRemoveNotification(item, cylinder, itemIndex);
			uint16_t itemId = item->getID();
			int32_t count = item->getSubType();

			if (curType.id != newType.id) {
				if (newType.group != curType.group) {
					item->setDefaultSubtype();
				}

				itemId = newId;
			}

			if (newCount != -1 && newType.hasSubType()) {
				count = newCount;
			}

			cylinder->updateThing(item, itemId, count);
			cylinder->postAddNotification(item, cylinder, itemIndex);

			Item* quiver = cylinder->getItem();
			if (quiver && quiver->isQuiver()
				&& quiver->getHoldingPlayer()
				&& quiver->getHoldingPlayer()->getThing(CONST_SLOT_RIGHT) == quiver) {
				quiver->getHoldingPlayer()->sendInventoryItem(CONST_SLOT_RIGHT, quiver);
			}
			item->startDecaying();

			return item;
		}
	}

	Item* quiver = cylinder->getItem();
	if (quiver && quiver->isQuiver()
		&& quiver->getHoldingPlayer()
		&& quiver->getHoldingPlayer()->getThing(CONST_SLOT_RIGHT) == quiver) {
		quiver->getHoldingPlayer()->sendInventoryItem(CONST_SLOT_RIGHT, quiver);
	}

	// Replacing the the old item with the new while maintaining the old position
	auto newItem = item->transform(newId, newCount);
	if (newItem == nullptr) {
		SPDLOG_ERROR("[{}] new item with id {} is nullptr (ERROR CODE: 02)", __FUNCTION__, newId);
		return nullptr;
	}

	return newItem;
}

ReturnValue Game::internalTeleport(Thing* thing, const Position &newPos, bool pushMove /* = true*/, uint32_t flags /*= 0*/) {
	if (thing == nullptr) {
		SPDLOG_ERROR("[{}] thing is nullptr", __FUNCTION__);
		return RETURNVALUE_NOTPOSSIBLE;
	}

	if (newPos == thing->getPosition()) {
		return RETURNVALUE_CONTACTADMINISTRATOR;
	} else if (thing->isRemoved()) {
		return RETURNVALUE_NOTPOSSIBLE;
	}

	Tile* toTile = map.getTile(newPos);
	if (!toTile) {
		return RETURNVALUE_NOTPOSSIBLE;
	}

	if (Creature* creature = thing->getCreature()) {
		ReturnValue ret = toTile->queryAdd(0, *creature, 1, FLAG_NOLIMIT);
		if (ret != RETURNVALUE_NOERROR) {
			return ret;
		}

		map.moveCreature(*creature, *toTile, !pushMove);
		return RETURNVALUE_NOERROR;
	} else if (Item* item = thing->getItem()) {
		return internalMoveItem(item->getParent(), toTile, INDEX_WHEREEVER, item, item->getItemCount(), nullptr, flags);
	}
	return RETURNVALUE_NOTPOSSIBLE;
}

void Game::internalQuickLootCorpse(Player* player, Container* corpse) {
	if (!player || !corpse) {
		return;
	}

	std::vector<Item*> itemList;
	bool ignoreListItems = (player->quickLootFilter == QUICKLOOTFILTER_SKIPPEDLOOT);

	bool missedAnyGold = false;
	bool missedAnyItem = false;

	for (ContainerIterator it = corpse->iterator(); it.hasNext(); it.advance()) {
		Item* item = *it;
		bool listed = player->isQuickLootListedItem(item);
		if ((listed && ignoreListItems) || (!listed && !ignoreListItems)) {
			if (item->getWorth() != 0) {
				missedAnyGold = true;
			} else {
				missedAnyItem = true;
			}
			continue;
		}

		itemList.push_back(item);
	}

	bool shouldNotifyCapacity = false;
	ObjectCategory_t shouldNotifyNotEnoughRoom = OBJECTCATEGORY_NONE;

	uint32_t totalLootedGold = 0;
	uint32_t totalLootedItems = 0;
	for (Item* item : itemList) {
		uint32_t worth = item->getWorth();
		uint16_t baseCount = item->getItemCount();
		ObjectCategory_t category = getObjectCategory(item);

		ReturnValue ret = internalCollectLootItems(player, item, category);
		if (ret == RETURNVALUE_NOTENOUGHCAPACITY) {
			shouldNotifyCapacity = true;
		} else if (ret == RETURNVALUE_CONTAINERNOTENOUGHROOM) {
			shouldNotifyNotEnoughRoom = category;
		}

		bool success = ret == RETURNVALUE_NOERROR;
		if (worth != 0) {
			missedAnyGold = missedAnyGold || !success;
			if (success) {
				player->sendLootStats(item, baseCount);
				totalLootedGold += worth;
			} else {
				// item is not completely moved
				totalLootedGold += worth - item->getWorth();
			}
		} else {
			missedAnyItem = missedAnyItem || !success;
			if (success || item->getItemCount() != baseCount) {
				totalLootedItems++;
				player->sendLootStats(item, item->getItemCount());
			}
		}
	}

	std::stringstream ss;
	if (totalLootedGold != 0 || missedAnyGold || totalLootedItems != 0 || missedAnyItem) {
		bool lootedAllGold = totalLootedGold != 0 && !missedAnyGold;
		bool lootedAllItems = totalLootedItems != 0 && !missedAnyItem;
		if (lootedAllGold) {
			if (totalLootedItems != 0 || missedAnyItem) {
				ss << "You looted the complete " << totalLootedGold << " gold";

				if (lootedAllItems) {
					ss << " and all dropped items";
				} else if (totalLootedItems != 0) {
					ss << ", but you only looted some of the items";
				} else if (missedAnyItem) {
					ss << " but none of the dropped items";
				}
			} else {
				ss << "You looted " << totalLootedGold << " gold";
			}
		} else if (lootedAllItems) {
			if (totalLootedItems == 1) {
				ss << "You looted 1 item";
			} else if (totalLootedGold != 0 || missedAnyGold) {
				ss << "You looted all of the dropped items";
			} else {
				ss << "You looted all items";
			}

			if (totalLootedGold != 0) {
				ss << ", but you only looted " << totalLootedGold << " of the dropped gold";
			} else if (missedAnyGold) {
				ss << " but none of the dropped gold";
			}
		} else if (totalLootedGold != 0) {
			ss << "You only looted " << totalLootedGold << " of the dropped gold";
			if (totalLootedItems != 0) {
				ss << " and some of the dropped items";
			} else if (missedAnyItem) {
				ss << " but none of the dropped items";
			}
		} else if (totalLootedItems != 0) {
			ss << "You looted some of the dropped items";
			if (missedAnyGold) {
				ss << " but none of the dropped gold";
			}
		} else if (missedAnyGold) {
			ss << "You looted none of the dropped gold";
			if (missedAnyItem) {
				ss << " and none of the items";
			}
		} else if (missedAnyItem) {
			ss << "You looted none of the dropped items";
		}
	} else {
		ss << "No loot";
	}

	if (player->checkAutoLoot()) {
		ss << " (automatic looting)";
	}
	ss << ".";
	player->sendTextMessage(MESSAGE_LOOT, ss.str());

	if (shouldNotifyCapacity) {
		ss.str(std::string());
		ss << "Attention! The loot you are trying to pick up is too heavy for you to carry.";
	} else if (shouldNotifyNotEnoughRoom != OBJECTCATEGORY_NONE) {
		ss.str(std::string());
		ss << "Attention! The container assigned to category " << getObjectCategoryName(shouldNotifyNotEnoughRoom) << " is full.";
	} else {
		return;
	}

	if (player->lastQuickLootNotification + 15000 < OTSYS_TIME()) {
		player->sendTextMessage(MESSAGE_GAME_HIGHLIGHT, ss.str());
	} else {
		player->sendTextMessage(MESSAGE_EVENT_ADVANCE, ss.str());
	}

	player->lastQuickLootNotification = OTSYS_TIME();
}

Container* Game::findLootContainer(Player* player, bool &fallbackConsumed, ObjectCategory_t category) {
	Container* lootContainer = player->getLootContainer(category);
	if (!lootContainer && player->quickLootFallbackToMainContainer && !fallbackConsumed) {
		Item* fallbackItem = player->getInventoryItem(CONST_SLOT_BACKPACK);
		Container* mainBackpack = fallbackItem ? fallbackItem->getContainer() : nullptr;

		if (mainBackpack) {
			player->setLootContainer(OBJECTCATEGORY_DEFAULT, mainBackpack);
			player->sendInventoryItem(CONST_SLOT_BACKPACK, player->getInventoryItem(CONST_SLOT_BACKPACK));
			lootContainer = mainBackpack;
			fallbackConsumed = true;
		}
	}

	return lootContainer;
}

Container* Game::findNextAvailableContainer(ContainerIterator &containerIterator, Container*&lootContainer, Container*&lastSubContainer) {
	while (containerIterator.hasNext()) {
		Item* cur = *containerIterator;
		Container* subContainer = cur ? cur->getContainer() : nullptr;
		containerIterator.advance();

		if (subContainer) {
			lastSubContainer = subContainer;
			lootContainer = subContainer;
			return lootContainer;
		}
	}

	// Fix last empty sub-container
	if (lastSubContainer && !lastSubContainer->empty()) {
		Item* cur = lastSubContainer->getItemByIndex(lastSubContainer->size() - 1);
		lootContainer = cur ? cur->getContainer() : nullptr;
		lastSubContainer = nullptr;
		return lootContainer;
	}

	return nullptr;
}

bool Game::handleFallbackLogic(const Player* player, Container*&lootContainer, ContainerIterator &containerIterator, const bool &fallbackConsumed) {
	if (fallbackConsumed || !player->quickLootFallbackToMainContainer) {
		return false;
	}

	Item* fallbackItem = player->getInventoryItem(CONST_SLOT_BACKPACK);
	if (!fallbackItem || !fallbackItem->getContainer())
		return false;

	lootContainer = fallbackItem->getContainer();
	containerIterator = lootContainer->iterator();

	return true;
}

ReturnValue Game::processMoveOrAddItemToLootContainer(Item* item, Container* lootContainer, uint32_t &remainderCount, Player* player) {
	Item* moveItem = nullptr;
	ReturnValue ret;
	if (item->getParent()) {
		ret = internalMoveItem(item->getParent(), lootContainer, INDEX_WHEREEVER, item, item->getItemCount(), &moveItem, 0, player);
	} else {
		ret = internalAddItem(lootContainer, item, INDEX_WHEREEVER);
	}
	if (moveItem) {
		remainderCount -= moveItem->getItemCount();
	}
	return ret;
}

ReturnValue Game::processLootItems(Player* player, Container* lootContainer, Item* item, bool &fallbackConsumed) {
	Container* lastSubContainer = nullptr;
	uint32_t remainderCount = item->getItemCount();
	ContainerIterator containerIterator = lootContainer->iterator();

	ReturnValue ret = RETURNVALUE_NOERROR;
	do {
		ret = processMoveOrAddItemToLootContainer(item, lootContainer, remainderCount, player);
		if (ret != RETURNVALUE_CONTAINERNOTENOUGHROOM) {
			return ret;
		}

		const Container* nextContainer = findNextAvailableContainer(containerIterator, lootContainer, lastSubContainer);
		if (!nextContainer && !handleFallbackLogic(player, lootContainer, containerIterator, fallbackConsumed)) {
			break;
		}
		fallbackConsumed = (nextContainer == nullptr);
	} while (remainderCount != 0);

	return ret;
}

ReturnValue Game::internalCollectLootItems(Player* player, Item* item, ObjectCategory_t category /* = OBJECTCATEGORY_DEFAULT*/) {
	if (!player || !item) {
		return RETURNVALUE_NOTPOSSIBLE;
	}

	// Send money to the bank
	if (g_configManager().getBoolean(AUTOBANK)) {
		if (item->getID() == ITEM_GOLD_COIN || item->getID() == ITEM_PLATINUM_COIN || item->getID() == ITEM_CRYSTAL_COIN) {
			uint64_t money = 0;
			if (item->getID() == ITEM_PLATINUM_COIN) {
				money = item->getItemCount() * 100;
			} else if (item->getID() == ITEM_CRYSTAL_COIN) {
				money = item->getItemCount() * 10000;
			} else {
				money = item->getItemCount();
			}
			internalRemoveItem(item, item->getItemCount());
			player->setBankBalance(player->getBankBalance() + money);
			return RETURNVALUE_NOERROR;
		}
	}

	bool fallbackConsumed = false;
	Container* lootContainer = findLootContainer(player, fallbackConsumed, category);
	if (!lootContainer) {
		return RETURNVALUE_NOTPOSSIBLE;
	}

	return processLootItems(player, lootContainer, item, fallbackConsumed);
}

void Game::collectItemsAsync(uint32_t playerId, const std::vector<Item*> &rewardContainers, uint32_t maxMoveItems /* = 0 */) {
	Player* player = getPlayerByID(playerId);
	if (!player) {
		return;
	}
	std::vector<Item*> items;
	for (auto item : rewardContainers) {
		if (item->getContainer()) {
			for (auto subItem : item->getContainer()->getItems()) {
				items.push_back(subItem);
			}
		}
	}
	for (auto container : rewardContainers) {
		container->incrementReferenceCounter();
	}
	for (auto item : items) {
		item->incrementReferenceCounter();
	}
	try {
		std::future<void> future = std::async(std::launch::async, &Game::collectItems, this, playerId, items, rewardContainers, 0);
		futures.push_back(std::move(future));
	} catch (std::system_error &e) {
		collectItems(playerId, items, rewardContainers, g_configManager().getNumber(REWARD_CHEST_MAX_COLLECT_ITEMS));
		SPDLOG_WARN("Failed to create a new thread for asynchronous reward collect, running synchronously: {}", e.what());
		player->sendTextMessage(MESSAGE_EVENT_ADVANCE, "An error occurred while collecting rewards. Please report it to the administrador.");
	} catch (std::future_error &e) {
		collectItems(playerId, items, rewardContainers, g_configManager().getNumber(REWARD_CHEST_MAX_COLLECT_ITEMS));
		SPDLOG_ERROR("Failed to run asynchronous reward collect: {}", e.what());
		player->sendTextMessage(MESSAGE_EVENT_ADVANCE, "An error occurred while collecting rewards. Please report it to the administrador.");
	}
}

void Game::collectItems(uint32_t playerId, const std::vector<Item*> &items, const std::vector<Item*> &rewardContainers, uint32_t maxMoveItems /* = 0 */) {
	Player* player = getPlayerByID(playerId);
	if (!player) {
		return;
	}
	// Ensure that we decrement the reference counter of the items after the function returns
	auto decrementReferenceCounter = [&items, &rewardContainers]() {
		for (auto item : items) {
			item->decrementReferenceCounter();
		}
		for (auto container : rewardContainers) {
			container->decrementReferenceCounter();
		}
	};

	std::shared_ptr<void> _(nullptr, [&](...) { decrementReferenceCounter(); });

	auto rewardCount = items.size();
	uint32_t movedItems = 0;
	std::string lootedItemsMessage;
	for (auto item : items) {
		// Stop if player not have free capacity
		if (item && player->getCapacity() < item->getWeight()) {
			player->sendCancelMessage(RETURNVALUE_NOTENOUGHCAPACITY);
			break;
		}

		// Limit the collect count if the "maxMoveItems" is not "0"
		auto limitMove = maxMoveItems != 0 && movedItems == maxMoveItems;
		if (limitMove) {
			lootedItemsMessage = fmt::format("You can only collect {} items at a time. {} of {} objects were picked up.", maxMoveItems, movedItems, rewardCount);
			player->sendTextMessage(MESSAGE_EVENT_ADVANCE, lootedItemsMessage);
<<<<<<< HEAD
			return;
=======
			return RETURNVALUE_NOERROR;
>>>>>>> 97432734
		}

		ObjectCategory_t category = getObjectCategory(item);
		if (internalCollectLootItems(player, item, category) == RETURNVALUE_NOERROR) {
			movedItems++;
		}
	}

	lootedItemsMessage = fmt::format("{} of {} objects were picked up.", movedItems, rewardCount);
	player->sendTextMessage(MESSAGE_EVENT_ADVANCE, lootedItemsMessage);

<<<<<<< HEAD
	if (movedItems == 0) {
		player->sendCancelMessage(RETURNVALUE_NOTENOUGHROOM);
		return;
=======
	if (movedRewardItems == 0) {
		return RETURNVALUE_NOTPOSSIBLE;
>>>>>>> 97432734
	}

	return;
}

ObjectCategory_t Game::getObjectCategory(const Item* item) {
	ObjectCategory_t category = OBJECTCATEGORY_DEFAULT;
	if (!item) {
		return OBJECTCATEGORY_NONE;
	}

	const ItemType &it = Item::items[item->getID()];
	if (item->getWorth() != 0) {
		category = OBJECTCATEGORY_GOLD;
	} else if (it.weaponType != WEAPON_NONE) {
		switch (it.weaponType) {
			case WEAPON_SWORD:
				category = OBJECTCATEGORY_SWORDS;
				break;
			case WEAPON_CLUB:
				category = OBJECTCATEGORY_CLUBS;
				break;
			case WEAPON_AXE:
				category = OBJECTCATEGORY_AXES;
				break;
			case WEAPON_SHIELD:
				category = OBJECTCATEGORY_SHIELDS;
				break;
			case WEAPON_MISSILE:
			case WEAPON_DISTANCE:
				category = OBJECTCATEGORY_DISTANCEWEAPONS;
				break;
			case WEAPON_WAND:
				category = OBJECTCATEGORY_WANDS;
				break;
			case WEAPON_AMMO:
				category = OBJECTCATEGORY_AMMO;
				break;
			default:
				break;
		}
	} else if (it.slotPosition != SLOTP_HAND) { // if it's a weapon/shield should have been parsed earlier
		if ((it.slotPosition & SLOTP_HEAD) != 0) {
			category = OBJECTCATEGORY_HELMETS;
		} else if ((it.slotPosition & SLOTP_NECKLACE) != 0) {
			category = OBJECTCATEGORY_NECKLACES;
		} else if ((it.slotPosition & SLOTP_BACKPACK) != 0) {
			category = OBJECTCATEGORY_CONTAINERS;
		} else if ((it.slotPosition & SLOTP_ARMOR) != 0) {
			category = OBJECTCATEGORY_ARMORS;
		} else if ((it.slotPosition & SLOTP_LEGS) != 0) {
			category = OBJECTCATEGORY_LEGS;
		} else if ((it.slotPosition & SLOTP_FEET) != 0) {
			category = OBJECTCATEGORY_BOOTS;
		} else if ((it.slotPosition & SLOTP_RING) != 0) {
			category = OBJECTCATEGORY_RINGS;
		}
	} else if (it.type == ITEM_TYPE_RUNE) {
		category = OBJECTCATEGORY_RUNES;
	} else if (it.type == ITEM_TYPE_CREATUREPRODUCT) {
		category = OBJECTCATEGORY_CREATUREPRODUCTS;
	} else if (it.type == ITEM_TYPE_FOOD) {
		category = OBJECTCATEGORY_FOOD;
	} else if (it.type == ITEM_TYPE_VALUABLE) {
		category = OBJECTCATEGORY_VALUABLES;
	} else if (it.type == ITEM_TYPE_POTION) {
		category = OBJECTCATEGORY_POTIONS;
	} else {
		category = OBJECTCATEGORY_OTHERS;
	}

	return category;
}

uint64_t Game::getItemMarketPrice(const std::map<uint16_t, uint64_t> &itemMap, bool buyPrice) const {
	uint64_t total = 0;
	for (const auto &it : itemMap) {
		if (it.first == ITEM_GOLD_COIN) {
			total += it.second;
		} else if (it.first == ITEM_PLATINUM_COIN) {
			total += 100 * it.second;
		} else if (it.first == ITEM_CRYSTAL_COIN) {
			total += 10000 * it.second;
		} else {
			auto marketIt = itemsPriceMap.find(it.first);
			if (marketIt != itemsPriceMap.end()) {
				for (auto &[tier, price] : (*marketIt).second) {
					total += price * it.second;
				}
			} else {
				const ItemType &iType = Item::items[it.first];
				total += (buyPrice ? iType.buyPrice : iType.sellPrice) * it.second;
			}
		}
	}

	return total;
}

Item* searchForItem(const Container* container, uint16_t itemId, bool hasTier /* = false*/, uint8_t tier /* = 0*/) {
	for (ContainerIterator it = container->iterator(); it.hasNext(); it.advance()) {
		if ((*it)->getID() == itemId && (!hasTier || (*it)->getTier() == tier)) {
			return *it;
		}
	}

	return nullptr;
}

Slots_t getSlotType(const ItemType &it) {
	Slots_t slot = CONST_SLOT_RIGHT;
	if (it.weaponType != WeaponType_t::WEAPON_SHIELD) {
		int32_t slotPosition = it.slotPosition;

		if (slotPosition & SLOTP_HEAD) {
			slot = CONST_SLOT_HEAD;
		} else if (slotPosition & SLOTP_NECKLACE) {
			slot = CONST_SLOT_NECKLACE;
		} else if (slotPosition & SLOTP_ARMOR) {
			slot = CONST_SLOT_ARMOR;
		} else if (slotPosition & SLOTP_LEGS) {
			slot = CONST_SLOT_LEGS;
		} else if (slotPosition & SLOTP_FEET) {
			slot = CONST_SLOT_FEET;
		} else if (slotPosition & SLOTP_RING) {
			slot = CONST_SLOT_RING;
		} else if (slotPosition & SLOTP_AMMO) {
			slot = CONST_SLOT_AMMO;
		} else if (slotPosition & SLOTP_TWO_HAND || slotPosition & SLOTP_LEFT) {
			slot = CONST_SLOT_LEFT;
		}
	}

	return slot;
}

// Implementation of player invoked events
void Game::playerEquipItem(uint32_t playerId, uint16_t itemId, bool hasTier /* = false*/, uint8_t tier /* = 0*/) {
	Player* player = getPlayerByID(playerId);
	if (!player) {
		return;
	}

	if (player->hasCondition(CONDITION_FEARED)) {
		/*
		 *	When player is feared the player can´t equip any items.
		 */
		player->sendTextMessage(MESSAGE_FAILURE, "You are feared.");
		return;
	}

	Item* item = player->getInventoryItem(CONST_SLOT_BACKPACK);
	if (!item) {
		return;
	}

	const Container* backpack = item->getContainer();
	if (!backpack) {
		return;
	}

	const ItemType &it = Item::items[itemId];
	Slots_t slot = getSlotType(it);

	Item* slotItem = player->getInventoryItem(slot);
	Item* equipItem = searchForItem(backpack, it.id, hasTier, tier);
	if (slotItem && slotItem->getID() == it.id && (!it.stackable || slotItem->getItemCount() == slotItem->getStackSize() || !equipItem)) {
		internalMoveItem(slotItem->getParent(), player, CONST_SLOT_WHEREEVER, slotItem, slotItem->getItemCount(), nullptr);
	} else if (equipItem) {
		if (it.weaponType == WEAPON_AMMO) {
			Item* quiver = player->getInventoryItem(CONST_SLOT_RIGHT);
			if (quiver && quiver->isQuiver()) {
				internalMoveItem(equipItem->getParent(), quiver->getContainer(), 0, equipItem, equipItem->getItemCount(), nullptr);
				return;
			}
		}

		internalMoveItem(equipItem->getParent(), player, slot, equipItem, equipItem->getItemCount(), nullptr);
	}
}

void Game::playerMove(uint32_t playerId, Direction direction) {
	Player* player = getPlayerByID(playerId);
	if (!player) {
		return;
	}

	player->resetIdleTime();
	player->setNextWalkActionTask(nullptr);
	player->cancelPush();

	player->startAutoWalk(std::forward_list<Direction> { direction }, false);
}

void Game::forcePlayerMove(uint32_t playerId, Direction direction) {
	Player* player = getPlayerByID(playerId);
	if (!player) {
		return;
	}

	player->resetIdleTime();
	player->setNextWalkActionTask(nullptr);
	player->cancelPush();

	player->startAutoWalk(std::forward_list<Direction> { direction }, true);
}

bool Game::playerBroadcastMessage(Player* player, const std::string &text) const {
	if (!player->hasFlag(PlayerFlags_t::CanBroadcast)) {
		return false;
	}

	SPDLOG_INFO("{} broadcasted: {}", player->getName(), text);

	for (const auto &it : players) {
		it.second->sendPrivateMessage(player, TALKTYPE_BROADCAST, text);
	}

	return true;
}

void Game::playerCreatePrivateChannel(uint32_t playerId) {
	Player* player = getPlayerByID(playerId);
	if (!player || !player->isPremium()) {
		return;
	}

	ChatChannel* channel = g_chat().createChannel(*player, CHANNEL_PRIVATE);
	if (!channel || !channel->addUser(*player)) {
		return;
	}

	player->sendCreatePrivateChannel(channel->getId(), channel->getName());
}

void Game::playerChannelInvite(uint32_t playerId, const std::string &name) {
	Player* player = getPlayerByID(playerId);
	if (!player) {
		return;
	}

	PrivateChatChannel* channel = g_chat().getPrivateChannel(*player);
	if (!channel) {
		return;
	}

	Player* invitePlayer = getPlayerByName(name);
	if (!invitePlayer) {
		return;
	}

	if (player == invitePlayer) {
		return;
	}

	channel->invitePlayer(*player, *invitePlayer);
}

void Game::playerChannelExclude(uint32_t playerId, const std::string &name) {
	Player* player = getPlayerByID(playerId);
	if (!player) {
		return;
	}

	PrivateChatChannel* channel = g_chat().getPrivateChannel(*player);
	if (!channel) {
		return;
	}

	Player* excludePlayer = getPlayerByName(name);
	if (!excludePlayer) {
		return;
	}

	if (player == excludePlayer) {
		return;
	}

	channel->excludePlayer(*player, *excludePlayer);
}

void Game::playerRequestChannels(uint32_t playerId) {
	Player* player = getPlayerByID(playerId);
	if (!player) {
		return;
	}

	player->sendChannelsDialog();
}

void Game::playerOpenChannel(uint32_t playerId, uint16_t channelId) {
	Player* player = getPlayerByID(playerId);
	if (!player) {
		return;
	}

	const ChatChannel* channel = g_chat().addUserToChannel(*player, channelId);
	if (!channel) {
		return;
	}

	const InvitedMap* invitedUsers = channel->getInvitedUsers();
	const UsersMap* users;
	if (!channel->isPublicChannel()) {
		users = &channel->getUsers();
	} else {
		users = nullptr;
	}

	player->sendChannel(channel->getId(), channel->getName(), users, invitedUsers);
}

void Game::playerCloseChannel(uint32_t playerId, uint16_t channelId) {
	Player* player = getPlayerByID(playerId);
	if (!player) {
		return;
	}

	g_chat().removeUserFromChannel(*player, channelId);
}

void Game::playerOpenPrivateChannel(uint32_t playerId, std::string &receiver) {
	Player* player = getPlayerByID(playerId);
	if (!player) {
		return;
	}

	if (!IOLoginData::formatPlayerName(receiver)) {
		player->sendCancelMessage("A player with this name does not exist.");
		return;
	}

	if (player->getName() == receiver) {
		player->sendCancelMessage("You cannot set up a private message channel with yourself.");
		return;
	}

	player->sendOpenPrivateChannel(receiver);
}

void Game::playerCloseNpcChannel(uint32_t playerId) {
	Player* player = getPlayerByID(playerId);
	if (!player) {
		return;
	}

	SpectatorHashSet spectators;
	map.getSpectators(spectators, player->getPosition());
	for (Creature* spectator : spectators) {
		if (Npc* npc = spectator->getNpc()) {
			npc->onPlayerCloseChannel(player);
		}
	}
}

void Game::playerReceivePing(uint32_t playerId) {
	Player* player = getPlayerByID(playerId);
	if (!player) {
		return;
	}

	player->receivePing();
}

void Game::playerReceivePingBack(uint32_t playerId) {
	Player* player = getPlayerByID(playerId);
	if (!player) {
		return;
	}

	player->sendPingBack();
}

void Game::playerAutoWalk(uint32_t playerId, const std::forward_list<Direction> &listDir) {
	Player* player = getPlayerByID(playerId);
	if (!player) {
		return;
	}

	player->resetIdleTime();
	player->setNextWalkTask(nullptr);
	player->startAutoWalk(listDir, false);
}

void Game::forcePlayerAutoWalk(uint32_t playerId, const std::forward_list<Direction> &listDir) {
	Player* player = getPlayerByID(playerId);
	if (!player) {
		return;
	}

	player->stopEventWalk();

	player->sendCancelTarget();
	player->setFollowCreature(nullptr);

	player->resetIdleTime();
	player->setNextWalkTask(nullptr);

	player->startAutoWalk(listDir, true);
}

void Game::playerStopAutoWalk(uint32_t playerId) {
	Player* player = getPlayerByID(playerId);
	if (!player) {
		return;
	}

	player->stopWalk();
}

void Game::playerUseItemEx(uint32_t playerId, const Position &fromPos, uint8_t fromStackPos, uint16_t fromItemId, const Position &toPos, uint8_t toStackPos, uint16_t toItemId) {
	Player* player = getPlayerByID(playerId);
	if (!player) {
		return;
	}

	bool isHotkey = (fromPos.x == 0xFFFF && fromPos.y == 0 && fromPos.z == 0);
	if (isHotkey && !g_configManager().getBoolean(AIMBOT_HOTKEY_ENABLED)) {
		return;
	}

	Thing* thing = internalGetThing(player, fromPos, fromStackPos, fromItemId, STACKPOS_FIND_THING);
	if (!thing) {
		player->sendCancelMessage(RETURNVALUE_NOTPOSSIBLE);
		return;
	}

	Item* item = thing->getItem();
	if (!item || !item->isMultiUse() || item->getID() != fromItemId) {
		player->sendCancelMessage(RETURNVALUE_CANNOTUSETHISOBJECT);
		return;
	}

	if (g_configManager().getBoolean(ONLY_INVITED_CAN_MOVE_HOUSE_ITEMS) && !InternalGame::playerCanUseItemWithOnHouseTile(player, item, toPos, toStackPos, toItemId)) {
		player->sendCancelMessage(RETURNVALUE_CANNOTUSETHISOBJECT);
		return;
	}

	Position walkToPos = fromPos;
	ReturnValue ret = g_actions().canUse(player, fromPos);
	if (ret == RETURNVALUE_NOERROR) {
		ret = g_actions().canUse(player, toPos, item);
		if (ret == RETURNVALUE_TOOFARAWAY) {
			walkToPos = toPos;
		}
	}

	const ItemType &it = Item::items[item->getID()];
	if (it.isRune() || it.type == ITEM_TYPE_POTION) {
		if (player->walkExhausted()) {
			player->sendCancelMessage(RETURNVALUE_YOUAREEXHAUSTED);
			return;
		}
	}

	if (ret != RETURNVALUE_NOERROR) {
		if (ret == RETURNVALUE_TOOFARAWAY) {
			Position itemPos = fromPos;
			uint8_t itemStackPos = fromStackPos;

			if (fromPos.x != 0xFFFF && toPos.x != 0xFFFF && Position::areInRange<1, 1, 0>(fromPos, player->getPosition()) && !Position::areInRange<1, 1, 0>(fromPos, toPos)) {
				Item* moveItem = nullptr;

				ret = internalMoveItem(item->getParent(), player, INDEX_WHEREEVER, item, item->getItemCount(), &moveItem);
				if (ret != RETURNVALUE_NOERROR) {
					player->sendCancelMessage(ret);
					return;
				}

				// changing the position since its now in the inventory of the player
				internalGetPosition(moveItem, itemPos, itemStackPos);
			}

			std::forward_list<Direction> listDir;
			if (player->getPathTo(walkToPos, listDir, 0, 1, true, true)) {
				g_dispatcher().addTask(createTask(std::bind(&Game::playerAutoWalk, this, player->getID(), listDir)));

				SchedulerTask* task = createSchedulerTask(400, std::bind(&Game::playerUseItemEx, this, playerId, itemPos, itemStackPos, fromItemId, toPos, toStackPos, toItemId));
				if (it.isRune() || it.type == ITEM_TYPE_POTION) {
					player->setNextPotionActionTask(task);
				} else {
					player->setNextWalkActionTask(task);
				}
			} else {
				player->sendCancelMessage(RETURNVALUE_THEREISNOWAY);
			}
			return;
		}

		player->sendCancelMessage(ret);
		return;
	}

	bool canDoAction = player->canDoAction();
	if (it.isRune() || it.type == ITEM_TYPE_POTION) {
		canDoAction = player->canDoPotionAction();
	}

	if (!canDoAction) {
		uint32_t delay = player->getNextActionTime();
		if (it.isRune() || it.type == ITEM_TYPE_POTION) {
			delay = player->getNextPotionActionTime();
		}
		SchedulerTask* task = createSchedulerTask(delay, std::bind(&Game::playerUseItemEx, this, playerId, fromPos, fromStackPos, fromItemId, toPos, toStackPos, toItemId));
		if (it.isRune() || it.type == ITEM_TYPE_POTION) {
			player->setNextPotionActionTask(task);
		} else {
			player->setNextActionTask(task);
		}
		return;
	}

	player->resetIdleTime();
	if (it.isRune() || it.type == ITEM_TYPE_POTION) {
		player->setNextPotionActionTask(nullptr);
	} else {
		player->setNextActionTask(nullptr);
	}

	// Refresh depot search window if necessary
	bool mustReloadDepotSearch = false;
	if (player->isDepotSearchOpenOnItem(fromItemId)) {
		if (item->isInsideDepot(true)) {
			mustReloadDepotSearch = true;
		} else {
			if (Thing* targetThing = internalGetThing(player, toPos, toStackPos, toItemId, STACKPOS_FIND_THING);
				targetThing && targetThing->getItem() && targetThing->getItem()->isInsideDepot(true)) {
				mustReloadDepotSearch = true;
			}
		}
	}

	g_actions().useItemEx(player, fromPos, toPos, toStackPos, item, isHotkey);

	if (mustReloadDepotSearch) {
		player->requestDepotSearchItem(fromItemId, fromStackPos);
	}
}

void Game::playerUseItem(uint32_t playerId, const Position &pos, uint8_t stackPos, uint8_t index, uint16_t itemId) {
	Player* player = getPlayerByID(playerId);
	if (!player) {
		return;
	}

	bool isHotkey = (pos.x == 0xFFFF && pos.y == 0 && pos.z == 0);
	if (isHotkey && !g_configManager().getBoolean(AIMBOT_HOTKEY_ENABLED)) {
		return;
	}

	Thing* thing = internalGetThing(player, pos, stackPos, itemId, STACKPOS_FIND_THING);
	if (!thing) {
		player->sendCancelMessage(RETURNVALUE_NOTPOSSIBLE);
		return;
	}

	Item* item = thing->getItem();
	if (!item || item->isMultiUse() || item->getID() != itemId) {
		player->sendCancelMessage(RETURNVALUE_CANNOTUSETHISOBJECT);
		return;
	}

	if (g_configManager().getBoolean(ONLY_INVITED_CAN_MOVE_HOUSE_ITEMS) && !InternalGame::playerCanUseItemOnHouseTile(player, item)) {
		player->sendCancelMessage(RETURNVALUE_CANNOTUSETHISOBJECT);
		return;
	}

	const ItemType &it = Item::items[item->getID()];
	if (it.isRune() || it.type == ITEM_TYPE_POTION) {
		if (player->walkExhausted()) {
			player->sendCancelMessage(RETURNVALUE_YOUAREEXHAUSTED);
			return;
		}
	}

	ReturnValue ret = g_actions().canUse(player, pos);
	if (ret != RETURNVALUE_NOERROR) {
		if (ret == RETURNVALUE_TOOFARAWAY) {
			std::forward_list<Direction> listDir;
			if (player->getPathTo(pos, listDir, 0, 1, true, true)) {
				g_dispatcher().addTask(createTask(std::bind(&Game::playerAutoWalk, this, player->getID(), listDir)));

				SchedulerTask* task = createSchedulerTask(400, std::bind(&Game::playerUseItem, this, playerId, pos, stackPos, index, itemId));
				if (it.isRune() || it.type == ITEM_TYPE_POTION) {
					player->setNextPotionActionTask(task);
				} else {
					player->setNextWalkActionTask(task);
				}
				return;
			}

			ret = RETURNVALUE_THEREISNOWAY;
		}

		player->sendCancelMessage(ret);
		return;
	}

	bool canDoAction = player->canDoAction();
	if (it.isRune() || it.type == ITEM_TYPE_POTION) {
		canDoAction = player->canDoPotionAction();
	}

	if (!canDoAction) {
		uint32_t delay = player->getNextActionTime();
		if (it.isRune() || it.type == ITEM_TYPE_POTION) {
			delay = player->getNextPotionActionTime();
		}
		SchedulerTask* task = createSchedulerTask(delay, std::bind(&Game::playerUseItem, this, playerId, pos, stackPos, index, itemId));
		if (it.isRune() || it.type == ITEM_TYPE_POTION) {
			player->setNextPotionActionTask(task);
		} else {
			player->setNextActionTask(task);
		}
		return;
	}

	player->resetIdleTime();
	player->setNextActionTask(nullptr);

	// Refresh depot search window if necessary
	bool refreshDepotSearch = false;
	if (player->isDepotSearchOpenOnItem(itemId) && item->isInsideDepot(true)) {
		refreshDepotSearch = true;
	}

	g_actions().useItem(player, pos, index, item, isHotkey);

	if (refreshDepotSearch) {
		player->requestDepotSearchItem(itemId, stackPos);
	}
}

void Game::playerUseWithCreature(uint32_t playerId, const Position &fromPos, uint8_t fromStackPos, uint32_t creatureId, uint16_t itemId) {
	Player* player = getPlayerByID(playerId);
	if (!player) {
		return;
	}

	Creature* creature = getCreatureByID(creatureId);
	if (!creature) {
		return;
	}

	if (!Position::areInRange<7, 5, 0>(creature->getPosition(), player->getPosition())) {
		return;
	}

	bool isHotkey = (fromPos.x == 0xFFFF && fromPos.y == 0 && fromPos.z == 0);
	if (!g_configManager().getBoolean(AIMBOT_HOTKEY_ENABLED)) {
		if (creature->getPlayer() || isHotkey) {
			player->sendCancelMessage(RETURNVALUE_DIRECTPLAYERSHOOT);
			return;
		}
	}

	Thing* thing = internalGetThing(player, fromPos, fromStackPos, itemId, STACKPOS_FIND_THING);
	if (!thing) {
		player->sendCancelMessage(RETURNVALUE_NOTPOSSIBLE);
		return;
	}

	Item* item = thing->getItem();
	if (!item || !item->isMultiUse() || item->getID() != itemId) {
		player->sendCancelMessage(RETURNVALUE_CANNOTUSETHISOBJECT);
		return;
	}

	if (g_configManager().getBoolean(ONLY_INVITED_CAN_MOVE_HOUSE_ITEMS)) {
		if (HouseTile* houseTile = dynamic_cast<HouseTile*>(item->getTile())) {
			House* house = houseTile->getHouse();
			if (house && item->getRealParent() && item->getRealParent() != player && (!house->isInvited(player) || house->getHouseAccessLevel(player) == HOUSE_GUEST)) {
				player->sendCancelMessage(RETURNVALUE_CANNOTUSETHISOBJECT);
				return;
			}
		}
	}

	const ItemType &it = Item::items[item->getID()];
	if (it.isRune() || it.type == ITEM_TYPE_POTION) {
		if (player->walkExhausted()) {
			player->sendCancelMessage(RETURNVALUE_YOUAREEXHAUSTED);
			return;
		}
	}
	Position toPos = creature->getPosition();
	Position walkToPos = fromPos;
	ReturnValue ret = g_actions().canUse(player, fromPos);
	if (ret == RETURNVALUE_NOERROR) {
		ret = g_actions().canUse(player, toPos, item);
		if (ret == RETURNVALUE_TOOFARAWAY) {
			walkToPos = toPos;
		}
	}

	if (ret != RETURNVALUE_NOERROR) {
		if (ret == RETURNVALUE_TOOFARAWAY) {
			Position itemPos = fromPos;
			uint8_t itemStackPos = fromStackPos;

			if (fromPos.x != 0xFFFF && Position::areInRange<1, 1, 0>(fromPos, player->getPosition()) && !Position::areInRange<1, 1, 0>(fromPos, toPos)) {
				Item* moveItem = nullptr;
				ret = internalMoveItem(item->getParent(), player, INDEX_WHEREEVER, item, item->getItemCount(), &moveItem);
				if (ret != RETURNVALUE_NOERROR) {
					player->sendCancelMessage(ret);
					return;
				}

				// changing the position since its now in the inventory of the player
				internalGetPosition(moveItem, itemPos, itemStackPos);
			}

			std::forward_list<Direction> listDir;
			if (player->getPathTo(walkToPos, listDir, 0, 1, true, true)) {
				g_dispatcher().addTask(createTask(std::bind(&Game::playerAutoWalk, this, player->getID(), listDir)));

				SchedulerTask* task = createSchedulerTask(400, std::bind(&Game::playerUseWithCreature, this, playerId, itemPos, itemStackPos, creatureId, itemId));
				if (it.isRune() || it.type == ITEM_TYPE_POTION) {
					player->setNextPotionActionTask(task);
				} else {
					player->setNextWalkActionTask(task);
				}
			} else {
				player->sendCancelMessage(RETURNVALUE_THEREISNOWAY);
			}
			return;
		}

		player->sendCancelMessage(ret);
		return;
	}

	bool canDoAction = player->canDoAction();
	if (it.isRune() || it.type == ITEM_TYPE_POTION) {
		canDoAction = player->canDoPotionAction();
	}

	if (!canDoAction) {
		uint32_t delay = player->getNextActionTime();
		if (it.isRune() || it.type == ITEM_TYPE_POTION) {
			delay = player->getNextPotionActionTime();
		}
		SchedulerTask* task = createSchedulerTask(delay, std::bind(&Game::playerUseWithCreature, this, playerId, fromPos, fromStackPos, creatureId, itemId));

		if (it.isRune() || it.type == ITEM_TYPE_POTION) {
			player->setNextPotionActionTask(task);
		} else {
			player->setNextActionTask(task);
		}
		return;
	}

	player->resetIdleTime();
	if (it.isRune() || it.type == ITEM_TYPE_POTION) {
		player->setNextPotionActionTask(nullptr);
	} else {
		player->setNextActionTask(nullptr);
	}

	g_actions().useItemEx(player, fromPos, creature->getPosition(), creature->getParent()->getThingIndex(creature), item, isHotkey, creature);
}

void Game::playerCloseContainer(uint32_t playerId, uint8_t cid) {
	Player* player = getPlayerByID(playerId);
	if (!player) {
		return;
	}

	player->closeContainer(cid);
	player->sendCloseContainer(cid);
}

void Game::playerMoveUpContainer(uint32_t playerId, uint8_t cid) {
	Player* player = getPlayerByID(playerId);
	if (!player) {
		return;
	}

	Container* container = player->getContainerByID(cid);
	if (!container) {
		return;
	}

	Container* parentContainer = dynamic_cast<Container*>(container->getRealParent());
	if (!parentContainer) {
		Tile* tile = container->getTile();
		if (!tile) {
			return;
		}

		if (!g_events().eventPlayerOnBrowseField(player, tile->getPosition())) {
			return;
		}

		if (!g_callbacks().checkCallback(EventCallback_t::playerOnBrowseField, &EventCallback::playerOnBrowseField, player, tile->getPosition())) {
			return;
		}

		auto it = browseFields.find(tile);
		if (it == browseFields.end()) {
			parentContainer = new Container(tile);
			parentContainer->incrementReferenceCounter();
			browseFields[tile] = parentContainer;
			g_scheduler().addEvent(createSchedulerTask(30000, std::bind(&Game::decreaseBrowseFieldRef, this, tile->getPosition())));
		} else {
			parentContainer = it->second;
		}
	}

	if (parentContainer->hasPagination() && parentContainer->hasParent()) {
		uint16_t indexContainer = std::floor(parentContainer->getThingIndex(container) / parentContainer->capacity()) * parentContainer->capacity();
		player->addContainer(cid, parentContainer);

		player->setContainerIndex(cid, indexContainer);
		player->sendContainer(cid, parentContainer, parentContainer->hasParent(), indexContainer);
	} else {
		player->addContainer(cid, parentContainer);
		player->sendContainer(cid, parentContainer, parentContainer->hasParent(), player->getContainerIndex(cid));
	}
}

void Game::playerUpdateContainer(uint32_t playerId, uint8_t cid) {
	Player* player = getPlayerByGUID(playerId);
	if (!player) {
		return;
	}

	Container* container = player->getContainerByID(cid);
	if (!container) {
		return;
	}

	player->sendContainer(cid, container, container->hasParent(), player->getContainerIndex(cid));
}

void Game::playerRotateItem(uint32_t playerId, const Position &pos, uint8_t stackPos, const uint16_t itemId) {
	Player* player = getPlayerByID(playerId);
	if (!player) {
		return;
	}

	Thing* thing = internalGetThing(player, pos, stackPos, itemId, STACKPOS_TOPDOWN_ITEM);
	if (!thing) {
		return;
	}

	Item* item = thing->getItem();
	if (!item || item->getID() != itemId || !item->isRotatable() || item->hasAttribute(ItemAttribute_t::UNIQUEID)) {
		player->sendCancelMessage(RETURNVALUE_NOTPOSSIBLE);
		return;
	}

	if (pos.x != 0xFFFF && !Position::areInRange<1, 1, 0>(pos, player->getPosition())) {
		std::forward_list<Direction> listDir;
		if (player->getPathTo(pos, listDir, 0, 1, true, true)) {
			g_dispatcher().addTask(createTask(std::bind(&Game::playerAutoWalk, this, player->getID(), listDir)));

			SchedulerTask* task = createSchedulerTask(400, std::bind(&Game::playerRotateItem, this, playerId, pos, stackPos, itemId));
			player->setNextWalkActionTask(task);
		} else {
			player->sendCancelMessage(RETURNVALUE_THEREISNOWAY);
		}
		return;
	}

	if (!g_callbacks().checkCallback(EventCallback_t::playerOnRotateItem, &EventCallback::playerOnRotateItem, player, item, pos)) {
		return;
	}

	uint16_t newId = Item::items[item->getID()].rotateTo;
	if (newId != 0) {
		transformItem(item, newId);
	}
}

void Game::playerConfigureShowOffSocket(uint32_t playerId, const Position &pos, uint8_t stackPos, const uint16_t itemId) {
	Player* player = getPlayerByID(playerId);
	if (!player || pos.x == 0xFFFF) {
		return;
	}

	Thing* thing = internalGetThing(player, pos, stackPos, itemId, STACKPOS_TOPDOWN_ITEM);
	if (!thing) {
		return;
	}

	Item* item = thing->getItem();
	if (!item || item->getID() != itemId || !item->isPodium() || item->hasAttribute(ItemAttribute_t::UNIQUEID)) {
		player->sendCancelMessage(RETURNVALUE_NOTPOSSIBLE);
		return;
	}

	if (!Position::areInRange<1, 1, 0>(pos, player->getPosition())) {
		std::forward_list<Direction> listDir;
		if (player->getPathTo(pos, listDir, 0, 1, true, false)) {
			g_dispatcher().addTask(createTask(std::bind(&Game::playerAutoWalk, this, player->getID(), listDir)));
			SchedulerTask* task;
			if (itemId != ITEM_PODIUM_OF_VIGOUR) {
				task = createSchedulerTask(400, std::bind_front(&Player::sendPodiumWindow, player, item, pos, itemId, stackPos));
			} else {
				task = createSchedulerTask(400, std::bind_front(&Player::sendBossPodiumWindow, player, item, pos, itemId, stackPos));
			}
			player->setNextWalkActionTask(task);
		} else {
			player->sendCancelMessage(RETURNVALUE_THEREISNOWAY);
		}
		return;
	}

	if (itemId != ITEM_PODIUM_OF_VIGOUR) {
		player->sendPodiumWindow(item, pos, itemId, stackPos);
	} else {
		player->sendBossPodiumWindow(item, pos, itemId, stackPos);
	}
}

void Game::playerSetShowOffSocket(uint32_t playerId, Outfit_t &outfit, const Position &pos, uint8_t stackPos, const uint16_t itemId, uint8_t podiumVisible, uint8_t direction) {
	Player* player = getPlayerByID(playerId);
	if (!player || pos.x == 0xFFFF) {
		return;
	}

	Thing* thing = internalGetThing(player, pos, stackPos, itemId, STACKPOS_TOPDOWN_ITEM);
	if (!thing) {
		return;
	}

	Item* item = thing->getItem();
	if (!item || item->getID() != itemId || !item->isPodium() || item->hasAttribute(ItemAttribute_t::UNIQUEID)) {
		player->sendCancelMessage(RETURNVALUE_NOTPOSSIBLE);
		return;
	}

	Tile* tile = dynamic_cast<Tile*>(item->getParent());
	if (!tile) {
		player->sendCancelMessage(RETURNVALUE_NOTPOSSIBLE);
		return;
	}

	if (outfit.lookType != 0) {
		item->setCustomAttribute("PastLookType", static_cast<int64_t>(outfit.lookType));
	}

	if (outfit.lookMount != 0) {
		item->setCustomAttribute("PastLookMount", static_cast<int64_t>(outfit.lookMount));
	}

	if (!Position::areInRange<1, 1, 0>(pos, player->getPosition())) {
		std::forward_list<Direction> listDir;
		if (player->getPathTo(pos, listDir, 0, 1, true, false)) {
			g_dispatcher().addTask(createTask(std::bind(&Game::playerAutoWalk, this, player->getID(), listDir)));
			SchedulerTask* task = createSchedulerTask(400, std::bind(&Game::playerBrowseField, this, playerId, pos));
			player->setNextWalkActionTask(task);
		} else {
			player->sendCancelMessage(RETURNVALUE_THEREISNOWAY);
		}
		return;
	}

	if (!player->canWear(outfit.lookType, outfit.lookAddons)) {
		outfit.lookType = 0;
		outfit.lookAddons = 0;
	}

	Mount* mount = mounts.getMountByClientID(outfit.lookMount);
	if (!mount || !player->hasMount(mount)) {
		outfit.lookMount = 0;
	}

	if (outfit.lookType != 0) {
		item->setCustomAttribute("LookType", static_cast<int64_t>(outfit.lookType));
		item->setCustomAttribute("LookHead", static_cast<int64_t>(outfit.lookHead));
		item->setCustomAttribute("LookBody", static_cast<int64_t>(outfit.lookBody));
		item->setCustomAttribute("LookLegs", static_cast<int64_t>(outfit.lookLegs));
		item->setCustomAttribute("LookFeet", static_cast<int64_t>(outfit.lookFeet));
		item->setCustomAttribute("LookAddons", static_cast<int64_t>(outfit.lookAddons));
	} else if (auto pastLookType = item->getCustomAttribute("PastLookType");
			   pastLookType && pastLookType->getInteger() > 0) {
		item->removeCustomAttribute("LookType");
		item->removeCustomAttribute("PastLookType");
	}

	if (outfit.lookMount != 0) {
		item->setCustomAttribute("LookMount", static_cast<int64_t>(outfit.lookMount));
		item->setCustomAttribute("LookMountHead", static_cast<int64_t>(outfit.lookMountHead));
		item->setCustomAttribute("LookMountBody", static_cast<int64_t>(outfit.lookMountBody));
		item->setCustomAttribute("LookMountLegs", static_cast<int64_t>(outfit.lookMountLegs));
		item->setCustomAttribute("LookMountFeet", static_cast<int64_t>(outfit.lookMountFeet));
	} else if (auto pastLookMount = item->getCustomAttribute("PastLookMount");
			   pastLookMount && pastLookMount->getInteger() > 0) {
		item->removeCustomAttribute("LookMount");
		item->removeCustomAttribute("PastLookMount");
	}

	item->setCustomAttribute("PodiumVisible", static_cast<int64_t>(podiumVisible));
	item->setCustomAttribute("LookDirection", static_cast<int64_t>(direction));

	// Change Podium name
	if (outfit.lookType != 0 || outfit.lookMount != 0) {
		std::ostringstream name;
		name << "podium of renown displaying the ";
		bool outfited = false;
		if (outfit.lookType != 0) {
			const Outfit* outfitInfo = Outfits::getInstance().getOutfitByLookType(player->getSex(), outfit.lookType);
			if (!outfitInfo) {
				return;
			}

			name << outfitInfo->name << " outfit";
			outfited = true;
		}

		if (outfit.lookMount != 0) {
			if (outfited) {
				name << " on the ";
			}
			name << mount->name << " mount";
		}
		item->setAttribute(ItemAttribute_t::NAME, name.str());

	} else {
		item->removeAttribute(ItemAttribute_t::NAME);
	}

	SpectatorHashSet spectators;
	g_game().map.getSpectators(spectators, pos, true);

	// Send to client
	for (Creature* spectator : spectators) {
		if (Player* tmpPlayer = spectator->getPlayer()) {
			tmpPlayer->sendUpdateTileItem(tile, pos, item);
		}
	}
}

void Game::playerWrapableItem(uint32_t playerId, const Position &pos, uint8_t stackPos, const uint16_t itemId) {
	Player* player = getPlayerByID(playerId);
	if (!player) {
		return;
	}

	House* house = map.houses.getHouseByPlayerId(player->getGUID());
	if (!house) {
		player->sendCancelMessage("You don't own a house, you need own a house to use this.");
		return;
	}

	Thing* thing = internalGetThing(player, pos, stackPos, itemId, STACKPOS_FIND_THING);
	if (!thing) {
		return;
	}

	Item* item = thing->getItem();
	Tile* tile = map.getTile(item->getPosition());
	HouseTile* houseTile = dynamic_cast<HouseTile*>(tile);
	if (!tile->hasFlag(TILESTATE_PROTECTIONZONE) || !houseTile) {
		player->sendCancelMessage("You may construct this only inside a house.");
		return;
	}
	if (houseTile->getHouse() != house) {
		player->sendCancelMessage("Only owners can wrap/unwrap inside a house.");
		return;
	}

	if (!item || item->getID() != itemId || item->hasAttribute(ItemAttribute_t::UNIQUEID) || (!item->isWrapable() && item->getID() != ITEM_DECORATION_KIT)) {
		player->sendCancelMessage(RETURNVALUE_NOTPOSSIBLE);
		return;
	}

	if (pos.x != 0xFFFF && !Position::areInRange<1, 1, 0>(pos, player->getPosition())) {
		std::forward_list<Direction> listDir;
		if (player->getPathTo(pos, listDir, 0, 1, true, true)) {
			g_dispatcher().addTask(createTask(std::bind(&Game::playerAutoWalk, this, player->getID(), listDir)));

			SchedulerTask* task = createSchedulerTask(400, std::bind(&Game::playerWrapableItem, this, playerId, pos, stackPos, itemId));
			player->setNextWalkActionTask(task);
		} else {
			player->sendCancelMessage(RETURNVALUE_THEREISNOWAY);
		}
		return;
	}

	const Container* container = item->getContainer();
	if (container && container->getItemHoldingCount() > 0) {
		player->sendCancelMessage(RETURNVALUE_NOTPOSSIBLE);
		return;
	}

	if ((item->getHoldingPlayer() && item->getID() == ITEM_DECORATION_KIT) || (tile->hasFlag(TILESTATE_IMMOVABLEBLOCKSOLID) && !item->hasProperty(CONST_PROP_IMMOVABLEBLOCKSOLID))) {
		player->sendCancelMessage("You can only wrap/unwrap in the floor.");
		return;
	}

	std::string itemName = item->getName();
	auto unWrapAttribute = item->getCustomAttribute("unWrapId");
	uint16_t unWrapId = 0;
	if (unWrapAttribute != nullptr) {
		unWrapId = static_cast<uint16_t>(unWrapAttribute->getInteger());
	}

	// Prevent to wrap a filled bath tube
	if (item->getID() == ITEM_FILLED_BATH_TUBE) {
		player->sendCancelMessage(RETURNVALUE_NOTPOSSIBLE);
		return;
	}

	if (item->isWrapable() && item->getID() != ITEM_DECORATION_KIT) {
		wrapItem(item, houseTile->getHouse());
	} else if (item->getID() == ITEM_DECORATION_KIT && unWrapId != 0) {
		unwrapItem(item, unWrapId, houseTile->getHouse(), player);
	}
	addMagicEffect(pos, CONST_ME_POFF);
}

Item* Game::wrapItem(Item* item, House* house) {
	uint16_t hiddenCharges = 0;
	uint16_t amount = item->getItemCount();
	if (isCaskItem(item->getID())) {
		hiddenCharges = item->getSubType();
	}
	if (house != nullptr && Item::items.getItemType(item->getID()).isBed()) {
		item->getBed()->wakeUp(nullptr);
		house->removeBed(item->getBed());
	}
	uint16_t oldItemID = item->getID();
	Item* newItem = transformItem(item, ITEM_DECORATION_KIT);
	newItem->setCustomAttribute("unWrapId", static_cast<int64_t>(oldItemID));
	item->setAttribute(ItemAttribute_t::DESCRIPTION, "Unwrap it in your own house to create a <" + item->getName() + ">.");
	if (hiddenCharges > 0) {
		newItem->setAttribute(DATE, hiddenCharges);
	}
	if (amount > 0) {
		newItem->setAttribute(AMOUNT, amount);
	}
	newItem->startDecaying();
	return newItem;
}

void Game::unwrapItem(Item* item, uint16_t unWrapId, House* house, Player* player) {
	auto hiddenCharges = item->getAttribute<uint16_t>(DATE);
	const ItemType &newiType = Item::items.getItemType(unWrapId);
	if (player != nullptr && house != nullptr && newiType.isBed() && house->getMaxBeds() > -1 && house->getBedCount() >= house->getMaxBeds()) {
		player->sendCancelMessage("You reached the maximum beds in this house");
		return;
	}
	auto amount = item->getAttribute<uint16_t>(AMOUNT);
	if (!amount) {
		amount = 1;
	}
	Item* newItem = transformItem(item, unWrapId, amount);
	if (house && newiType.isBed()) {
		house->addBed(newItem->getBed());
	}
	if (newItem) {
		if (hiddenCharges > 0 && isCaskItem(unWrapId)) {
			newItem->setSubType(hiddenCharges);
		}
		newItem->removeCustomAttribute("unWrapId");
		newItem->removeAttribute(DESCRIPTION);
		newItem->startDecaying();
	}
}

void Game::playerWriteItem(uint32_t playerId, uint32_t windowTextId, const std::string &text) {
	Player* player = getPlayerByID(playerId);
	if (!player) {
		return;
	}

	uint16_t maxTextLength = 0;
	uint32_t internalWindowTextId = 0;

	Item* writeItem = player->getWriteItem(internalWindowTextId, maxTextLength);
	if (text.length() > maxTextLength || windowTextId != internalWindowTextId) {
		return;
	}

	if (!writeItem || writeItem->isRemoved()) {
		player->sendCancelMessage(RETURNVALUE_NOTPOSSIBLE);
		return;
	}

	Cylinder* topParent = writeItem->getTopParent();

	Player* owner = dynamic_cast<Player*>(topParent);
	if (owner && owner != player) {
		player->sendCancelMessage(RETURNVALUE_NOTPOSSIBLE);
		return;
	}

	if (!Position::areInRange<1, 1, 0>(writeItem->getPosition(), player->getPosition())) {
		player->sendCancelMessage(RETURNVALUE_NOTPOSSIBLE);
		return;
	}

	for (auto creatureEvent : player->getCreatureEvents(CREATURE_EVENT_TEXTEDIT)) {
		if (!creatureEvent->executeTextEdit(player, writeItem, text)) {
			player->setWriteItem(nullptr);
			return;
		}
	}

	if (!text.empty()) {
		if (writeItem->getAttribute<std::string>(ItemAttribute_t::TEXT) != text) {
			writeItem->setAttribute(ItemAttribute_t::TEXT, text);
			writeItem->setAttribute(ItemAttribute_t::WRITER, player->getName());
			writeItem->setAttribute(ItemAttribute_t::DATE, getTimeNow());
		}
	} else {
		writeItem->removeAttribute(ItemAttribute_t::TEXT);
		writeItem->removeAttribute(ItemAttribute_t::WRITER);
		writeItem->removeAttribute(ItemAttribute_t::DATE);
	}

	uint16_t newId = Item::items[writeItem->getID()].writeOnceItemId;
	if (newId != 0) {
		transformItem(writeItem, newId);
	}

	player->setWriteItem(nullptr);
}

void Game::playerBrowseField(uint32_t playerId, const Position &pos) {
	Player* player = getPlayerByID(playerId);
	if (!player) {
		return;
	}

	const Position &playerPos = player->getPosition();
	if (playerPos.z != pos.z) {
		player->sendCancelMessage(playerPos.z > pos.z ? RETURNVALUE_FIRSTGOUPSTAIRS : RETURNVALUE_FIRSTGODOWNSTAIRS);
		return;
	}

	if (!Position::areInRange<1, 1>(playerPos, pos)) {
		std::forward_list<Direction> listDir;
		if (player->getPathTo(pos, listDir, 0, 1, true, true)) {
			g_dispatcher().addTask(createTask(std::bind(&Game::playerAutoWalk, this, player->getID(), listDir)));
			SchedulerTask* task = createSchedulerTask(400, std::bind(&Game::playerBrowseField, this, playerId, pos));
			player->setNextWalkActionTask(task);
		} else {
			player->sendCancelMessage(RETURNVALUE_THEREISNOWAY);
		}
		return;
	}

	Tile* tile = map.getTile(pos);
	if (!tile) {
		return;
	}

	if (!g_events().eventPlayerOnBrowseField(player, pos)) {
		return;
	}

	if (!g_callbacks().checkCallback(EventCallback_t::playerOnBrowseField, &EventCallback::playerOnBrowseField, player, tile->getPosition())) {
		return;
	}

	Container* container;

	auto it = browseFields.find(tile);
	if (it == browseFields.end()) {
		container = new Container(tile);
		container->incrementReferenceCounter();
		browseFields[tile] = container;
		g_scheduler().addEvent(createSchedulerTask(30000, std::bind(&Game::decreaseBrowseFieldRef, this, tile->getPosition())));
	} else {
		container = it->second;
	}

	uint8_t dummyContainerId = 0xF - ((pos.x % 3) * 3 + (pos.y % 3));
	Container* openContainer = player->getContainerByID(dummyContainerId);
	if (openContainer) {
		player->onCloseContainer(openContainer);
		player->closeContainer(dummyContainerId);
	} else {
		player->addContainer(dummyContainerId, container);
		player->sendContainer(dummyContainerId, container, false, 0);
	}
}

void Game::playerStowItem(uint32_t playerId, const Position &pos, uint16_t itemId, uint8_t stackpos, uint8_t count, bool allItems) {
	Player* player = getPlayerByID(playerId);
	if (!player) {
		return;
	}

	if (!player->isPremium()) {
		player->sendCancelMessage(RETURNVALUE_YOUNEEDPREMIUMACCOUNT);
		return;
	}

	Thing* thing = internalGetThing(player, pos, stackpos, itemId, STACKPOS_TOPDOWN_ITEM);
	if (!thing)
		return;

	Item* item = thing->getItem();
	if (!item || item->getID() != itemId || item->getItemCount() < count || item->isStoreItem()) {
		player->sendCancelMessage(RETURNVALUE_NOTPOSSIBLE);
		return;
	}

	if (pos.x != 0xFFFF && !Position::areInRange<1, 1, 0>(pos, player->getPosition())) {
		player->sendCancelMessage(RETURNVALUE_NOTPOSSIBLE);
		return;
	}

	player->stowItem(item, count, allItems);

	// Refresh depot search window if necessary
	if (player->isDepotSearchOpenOnItem(itemId)) {
		// Tier for item stackable is 0
		player->requestDepotSearchItem(itemId, 0);
	}
}

void Game::playerStashWithdraw(uint32_t playerId, uint16_t itemId, uint32_t count, uint8_t) {
	Player* player = getPlayerByID(playerId);
	if (!player) {
		return;
	}

	if (player->hasFlag(PlayerFlags_t::CannotPickupItem)) {
		return;
	}

	const ItemType &it = Item::items[itemId];
	if (it.id == 0 || count == 0) {
		return;
	}

	uint16_t freeSlots = player->getFreeBackpackSlots();
	Container* stashContainer = player->getLootContainer(OBJECTCATEGORY_STASHRETRIEVE);
	if (stashContainer && !(player->quickLootFallbackToMainContainer)) {
		freeSlots = stashContainer->getFreeSlots();
	}

	if (freeSlots == 0) {
		player->sendCancelMessage(RETURNVALUE_NOTENOUGHROOM);
		return;
	}

	if (player->getFreeCapacity() < 100) {
		player->sendCancelMessage(RETURNVALUE_NOTENOUGHCAPACITY);
		return;
	}

	int32_t NDSlots = ((freeSlots) - (count < it.stackSize ? 1 : (count / it.stackSize)));
	uint32_t SlotsWith = count;
	uint32_t noSlotsWith = 0;

	if (NDSlots <= 0) {
		SlotsWith = (freeSlots * it.stackSize);
		noSlotsWith = (count - SlotsWith);
	}

	uint32_t capWith = count;
	uint32_t noCapWith = 0;
	if (player->getFreeCapacity() < (count * it.weight)) {
		capWith = (player->getFreeCapacity() / it.weight);
		noCapWith = (count - capWith);
	}

	std::stringstream ss;
	uint32_t WithdrawCount = (SlotsWith > capWith ? capWith : SlotsWith);
	uint32_t NoWithdrawCount = (noSlotsWith < noCapWith ? noCapWith : noSlotsWith);
	const char* NoWithdrawMsg = (noSlotsWith < noCapWith ? "capacity" : "slots");

	if (WithdrawCount != count) {
		ss << "Retrieved " << WithdrawCount << "x " << it.name << ".\n";
		ss << NoWithdrawCount << "x are impossible to retrieve due to insufficient inventory " << NoWithdrawMsg << ".";
	} else {
		ss << "Retrieved " << WithdrawCount << "x " << it.name << '.';
	}

	player->sendTextMessage(MESSAGE_STATUS, ss.str());

	if (player->withdrawItem(itemId, WithdrawCount)) {
		player->addItemFromStash(it.id, WithdrawCount);
	} else {
		player->sendCancelMessage(RETURNVALUE_NOTPOSSIBLE);
	}

	// Refresh depot search window if necessary
	if (player->isDepotSearchOpenOnItem(itemId)) {
		player->requestDepotSearchItem(itemId, 0);
	}
}

void Game::playerSeekInContainer(uint32_t playerId, uint8_t containerId, uint16_t index) {
	Player* player = getPlayerByID(playerId);
	if (!player) {
		return;
	}

	Container* container = player->getContainerByID(containerId);
	if (!container || !container->hasPagination()) {
		return;
	}

	if ((index % container->capacity()) != 0 || index >= container->size()) {
		return;
	}

	player->setContainerIndex(containerId, index);
	player->sendContainer(containerId, container, container->hasParent(), index);
}

void Game::playerUpdateHouseWindow(uint32_t playerId, uint8_t listId, uint32_t windowTextId, const std::string &text) {
	Player* player = getPlayerByID(playerId);
	if (!player) {
		return;
	}

	uint32_t internalWindowTextId;
	uint32_t internalListId;

	House* house = player->getEditHouse(internalWindowTextId, internalListId);
	if (house && house->canEditAccessList(internalListId, player) && internalWindowTextId == windowTextId && listId == 0) {
		house->setAccessList(internalListId, text);
	}

	player->setEditHouse(nullptr);
}

void Game::playerRequestTrade(uint32_t playerId, const Position &pos, uint8_t stackPos, uint32_t tradePlayerId, uint16_t itemId) {
	Player* player = getPlayerByID(playerId);
	if (!player) {
		return;
	}

	Player* tradePartner = getPlayerByID(tradePlayerId);
	if (!tradePartner || tradePartner == player) {
		player->sendTextMessage(MESSAGE_FAILURE, "Sorry, not possible.");
		return;
	}

	if (!Position::areInRange<2, 2, 0>(tradePartner->getPosition(), player->getPosition())) {
		std::ostringstream ss;
		ss << tradePartner->getName() << " tells you to move closer.";
		player->sendTextMessage(MESSAGE_TRADE, ss.str());
		return;
	}

	if (!canThrowObjectTo(tradePartner->getPosition(), player->getPosition())) {
		player->sendCancelMessage(RETURNVALUE_CREATUREISNOTREACHABLE);
		return;
	}

	Thing* tradeThing = internalGetThing(player, pos, stackPos, itemId, STACKPOS_TOPDOWN_ITEM);
	if (!tradeThing) {
		player->sendCancelMessage(RETURNVALUE_NOTPOSSIBLE);
		return;
	}

	Item* tradeItem = tradeThing->getItem();
	if (tradeItem->getID() != itemId || !tradeItem->isPickupable() || tradeItem->hasAttribute(ItemAttribute_t::UNIQUEID)) {
		player->sendCancelMessage(RETURNVALUE_NOTPOSSIBLE);
		return;
	}

	if (g_configManager().getBoolean(ONLY_INVITED_CAN_MOVE_HOUSE_ITEMS)) {
		if (HouseTile* houseTile = dynamic_cast<HouseTile*>(tradeItem->getTile())) {
			House* house = houseTile->getHouse();
			if (house && tradeItem->getRealParent() != player && (!house->isInvited(player) || house->getHouseAccessLevel(player) == HOUSE_GUEST)) {
				player->sendCancelMessage(RETURNVALUE_NOTMOVEABLE);
				return;
			}
		}
	}

	const Position &playerPosition = player->getPosition();
	const Position &tradeItemPosition = tradeItem->getPosition();
	if (playerPosition.z != tradeItemPosition.z) {
		player->sendCancelMessage(playerPosition.z > tradeItemPosition.z ? RETURNVALUE_FIRSTGOUPSTAIRS : RETURNVALUE_FIRSTGODOWNSTAIRS);
		return;
	}

	if (!Position::areInRange<1, 1>(tradeItemPosition, playerPosition)) {
		std::forward_list<Direction> listDir;
		if (player->getPathTo(pos, listDir, 0, 1, true, true)) {
			g_dispatcher().addTask(createTask(std::bind(&Game::playerAutoWalk, this, player->getID(), listDir)));

			SchedulerTask* task = createSchedulerTask(400, std::bind(&Game::playerRequestTrade, this, playerId, pos, stackPos, tradePlayerId, itemId));
			player->setNextWalkActionTask(task);
		} else {
			player->sendCancelMessage(RETURNVALUE_THEREISNOWAY);
		}
		return;
	}

	Container* tradeItemContainer = tradeItem->getContainer();
	if (tradeItemContainer) {
		for (const auto &it : tradeItems) {
			Item* item = it.first;
			if (tradeItem == item) {
				player->sendTextMessage(MESSAGE_TRADE, "This item is already being traded.");
				return;
			}

			if (tradeItemContainer->isHoldingItem(item)) {
				player->sendTextMessage(MESSAGE_TRADE, "This item is already being traded.");
				return;
			}

			Container* container = item->getContainer();
			if (container && container->isHoldingItem(tradeItem)) {
				player->sendTextMessage(MESSAGE_TRADE, "This item is already being traded.");
				return;
			}
		}
	} else {
		for (const auto &it : tradeItems) {
			Item* item = it.first;
			if (tradeItem == item) {
				player->sendTextMessage(MESSAGE_TRADE, "This item is already being traded.");
				return;
			}

			Container* container = item->getContainer();
			if (container && container->isHoldingItem(tradeItem)) {
				player->sendTextMessage(MESSAGE_TRADE, "This item is already being traded.");
				return;
			}
		}
	}

	Container* tradeContainer = tradeItem->getContainer();
	if (tradeContainer && tradeContainer->getItemHoldingCount() + 1 > 100) {
		player->sendTextMessage(MESSAGE_TRADE, "You can not trade more than 100 items.");
		return;
	}

	if (tradeItem->isStoreItem()) {
		player->sendTextMessage(MESSAGE_TRADE, "This item cannot be trade.");
		return;
	}

	if (tradeItemContainer) {
		for (Item* containerItem : tradeItemContainer->getItems(true)) {
			if (containerItem->isStoreItem()) {
				player->sendTextMessage(MESSAGE_TRADE, "This item cannot be trade.");
				return;
			}
		}
	}

	if (!g_events().eventPlayerOnTradeRequest(player, tradePartner, tradeItem)) {
		return;
	}

	if (!g_callbacks().checkCallback(EventCallback_t::playerOnTradeRequest, &EventCallback::playerOnTradeRequest, player, tradePartner, tradeItem)) {
		return;
	}

	internalStartTrade(player, tradePartner, tradeItem);
}

bool Game::internalStartTrade(Player* player, Player* tradePartner, Item* tradeItem) {
	if (player->tradeState != TRADE_NONE && !(player->tradeState == TRADE_ACKNOWLEDGE && player->tradePartner == tradePartner)) {
		player->sendCancelMessage(RETURNVALUE_YOUAREALREADYTRADING);
		return false;
	} else if (tradePartner->tradeState != TRADE_NONE && tradePartner->tradePartner != player) {
		player->sendCancelMessage(RETURNVALUE_THISPLAYERISALREADYTRADING);
		return false;
	}

	player->tradePartner = tradePartner;
	player->tradeItem = tradeItem;
	player->tradeState = TRADE_INITIATED;
	tradeItem->incrementReferenceCounter();
	tradeItems[tradeItem] = player->getID();

	player->sendTradeItemRequest(player->getName(), tradeItem, true);

	if (tradePartner->tradeState == TRADE_NONE) {
		std::ostringstream ss;
		ss << player->getName() << " wants to trade with you.";
		tradePartner->sendTextMessage(MESSAGE_TRANSACTION, ss.str());
		tradePartner->tradeState = TRADE_ACKNOWLEDGE;
		tradePartner->tradePartner = player;
	} else {
		Item* counterOfferItem = tradePartner->tradeItem;
		player->sendTradeItemRequest(tradePartner->getName(), counterOfferItem, false);
		tradePartner->sendTradeItemRequest(player->getName(), tradeItem, false);
	}

	return true;
}

void Game::playerAcceptTrade(uint32_t playerId) {
	Player* player = getPlayerByID(playerId);
	if (!player) {
		return;
	}

	if (!(player->getTradeState() == TRADE_ACKNOWLEDGE || player->getTradeState() == TRADE_INITIATED)) {
		return;
	}

	Player* tradePartner = player->tradePartner;
	if (!tradePartner) {
		return;
	}

	if (!canThrowObjectTo(tradePartner->getPosition(), player->getPosition())) {
		player->sendCancelMessage(RETURNVALUE_CREATUREISNOTREACHABLE);
		return;
	}

	player->setTradeState(TRADE_ACCEPT);

	if (tradePartner->getTradeState() == TRADE_ACCEPT) {
		Item* tradeItem1 = player->tradeItem;
		Item* tradeItem2 = tradePartner->tradeItem;
		if (!g_events().eventPlayerOnTradeAccept(player, tradePartner, tradeItem1, tradeItem2)) {
			internalCloseTrade(player);
			return;
		}

		if (!g_callbacks().checkCallback(EventCallback_t::playerOnTradeAccept, &EventCallback::playerOnTradeAccept, player, tradePartner, tradeItem1, tradeItem2)) {
			internalCloseTrade(player);
			return;
		}

		player->setTradeState(TRADE_TRANSFER);
		tradePartner->setTradeState(TRADE_TRANSFER);

		auto it = tradeItems.find(tradeItem1);
		if (it != tradeItems.end()) {
			ReleaseItem(it->first);
			tradeItems.erase(it);
		}

		it = tradeItems.find(tradeItem2);
		if (it != tradeItems.end()) {
			ReleaseItem(it->first);
			tradeItems.erase(it);
		}

		bool isSuccess = false;

		ReturnValue ret1 = internalAddItem(tradePartner, tradeItem1, INDEX_WHEREEVER, 0, true);
		ReturnValue ret2 = internalAddItem(player, tradeItem2, INDEX_WHEREEVER, 0, true);
		if (ret1 == RETURNVALUE_NOERROR && ret2 == RETURNVALUE_NOERROR) {
			ret1 = internalRemoveItem(tradeItem1, tradeItem1->getItemCount(), true);
			ret2 = internalRemoveItem(tradeItem2, tradeItem2->getItemCount(), true);
			if (ret1 == RETURNVALUE_NOERROR && ret2 == RETURNVALUE_NOERROR) {
				Cylinder* cylinder1 = tradeItem1->getParent();
				Cylinder* cylinder2 = tradeItem2->getParent();

				uint32_t count1 = tradeItem1->getItemCount();
				uint32_t count2 = tradeItem2->getItemCount();

				ret1 = internalMoveItem(cylinder1, tradePartner, INDEX_WHEREEVER, tradeItem1, count1, nullptr, FLAG_IGNOREAUTOSTACK, nullptr, tradeItem2);
				if (ret1 == RETURNVALUE_NOERROR) {
					internalMoveItem(cylinder2, player, INDEX_WHEREEVER, tradeItem2, count2, nullptr, FLAG_IGNOREAUTOSTACK);

					tradeItem1->onTradeEvent(ON_TRADE_TRANSFER, tradePartner);
					tradeItem2->onTradeEvent(ON_TRADE_TRANSFER, player);

					isSuccess = true;
				}
			}
		}

		if (!isSuccess) {
			std::string errorDescription;

			if (tradePartner->tradeItem) {
				errorDescription = getTradeErrorDescription(ret1, tradeItem1);
				tradePartner->sendTextMessage(MESSAGE_TRANSACTION, errorDescription);
				tradePartner->tradeItem->onTradeEvent(ON_TRADE_CANCEL, tradePartner);
			}

			if (player->tradeItem) {
				errorDescription = getTradeErrorDescription(ret2, tradeItem2);
				player->sendTextMessage(MESSAGE_TRANSACTION, errorDescription);
				player->tradeItem->onTradeEvent(ON_TRADE_CANCEL, player);
			}
		}

		player->setTradeState(TRADE_NONE);
		player->tradeItem = nullptr;
		player->tradePartner = nullptr;
		player->sendTradeClose();

		tradePartner->setTradeState(TRADE_NONE);
		tradePartner->tradeItem = nullptr;
		tradePartner->tradePartner = nullptr;
		tradePartner->sendTradeClose();
	}
}

std::string Game::getTradeErrorDescription(ReturnValue ret, Item* item) {
	if (item) {
		if (ret == RETURNVALUE_NOTENOUGHCAPACITY) {
			std::ostringstream ss;
			ss << "You do not have enough capacity to carry";

			if (item->isStackable() && item->getItemCount() > 1) {
				ss << " these objects.";
			} else {
				ss << " this object.";
			}

			ss << std::endl
			   << ' ' << item->getWeightDescription();
			return ss.str();
		} else if (ret == RETURNVALUE_NOTENOUGHROOM || ret == RETURNVALUE_CONTAINERNOTENOUGHROOM) {
			std::ostringstream ss;
			ss << "You do not have enough room to carry";

			if (item->isStackable() && item->getItemCount() > 1) {
				ss << " these objects.";
			} else {
				ss << " this object.";
			}

			return ss.str();
		}
	}
	return "Trade could not be completed.";
}

void Game::playerLookInTrade(uint32_t playerId, bool lookAtCounterOffer, uint8_t index) {
	Player* player = getPlayerByID(playerId);
	if (!player) {
		return;
	}

	Player* tradePartner = player->tradePartner;
	if (!tradePartner) {
		return;
	}

	Item* tradeItem;
	if (lookAtCounterOffer) {
		tradeItem = tradePartner->getTradeItem();
	} else {
		tradeItem = player->getTradeItem();
	}

	if (!tradeItem) {
		return;
	}

	const Position &playerPosition = player->getPosition();
	const Position &tradeItemPosition = tradeItem->getPosition();

	int32_t lookDistance = std::max<int32_t>(
		Position::getDistanceX(playerPosition, tradeItemPosition),
		Position::getDistanceY(playerPosition, tradeItemPosition)
	);
	if (index == 0) {
		g_events().eventPlayerOnLookInTrade(player, tradePartner, tradeItem, lookDistance);
		g_callbacks().executeCallback(EventCallback_t::playerOnLookInTrade, &EventCallback::playerOnLookInTrade, player, tradePartner, tradeItem, lookDistance);
		return;
	}

	Container* tradeContainer = tradeItem->getContainer();
	if (!tradeContainer) {
		return;
	}

	std::vector<const Container*> containers { tradeContainer };
	size_t i = 0;
	while (i < containers.size()) {
		const Container* container = containers[i++];
		for (Item* item : container->getItemList()) {
			Container* tmpContainer = item->getContainer();
			if (tmpContainer) {
				containers.push_back(tmpContainer);
			}

			if (--index == 0) {
				g_events().eventPlayerOnLookInTrade(player, tradePartner, item, lookDistance);
				g_callbacks().executeCallback(EventCallback_t::playerOnLookInTrade, &EventCallback::playerOnLookInTrade, player, tradePartner, item, lookDistance);
				return;
			}
		}
	}
}

void Game::playerCloseTrade(uint32_t playerId) {
	Player* player = getPlayerByID(playerId);
	if (!player) {
		return;
	}

	internalCloseTrade(player);
}

void Game::internalCloseTrade(Player* player) {
	Player* tradePartner = player->tradePartner;
	if ((tradePartner && tradePartner->getTradeState() == TRADE_TRANSFER) || player->getTradeState() == TRADE_TRANSFER) {
		return;
	}

	if (player->getTradeItem()) {
		auto it = tradeItems.find(player->getTradeItem());
		if (it != tradeItems.end()) {
			ReleaseItem(it->first);
			tradeItems.erase(it);
		}

		player->tradeItem->onTradeEvent(ON_TRADE_CANCEL, player);
		player->tradeItem = nullptr;
	}

	player->setTradeState(TRADE_NONE);
	player->tradePartner = nullptr;

	player->sendTextMessage(MESSAGE_FAILURE, "Trade cancelled.");
	player->sendTradeClose();

	if (tradePartner) {
		if (tradePartner->getTradeItem()) {
			auto it = tradeItems.find(tradePartner->getTradeItem());
			if (it != tradeItems.end()) {
				ReleaseItem(it->first);
				tradeItems.erase(it);
			}

			tradePartner->tradeItem->onTradeEvent(ON_TRADE_CANCEL, tradePartner);
			tradePartner->tradeItem = nullptr;
		}

		tradePartner->setTradeState(TRADE_NONE);
		tradePartner->tradePartner = nullptr;

		tradePartner->sendTextMessage(MESSAGE_FAILURE, "Trade cancelled.");
		tradePartner->sendTradeClose();
	}
}

void Game::playerBuyItem(uint32_t playerId, uint16_t itemId, uint8_t count, uint16_t amount, bool ignoreCap /* = false*/, bool inBackpacks /* = false*/) {
	if (amount == 0) {
		return;
	}

	Player* player = getPlayerByID(playerId);
	if (!player) {
		return;
	}

	Npc* merchant = player->getShopOwner();
	if (!merchant) {
		return;
	}

	const ItemType &it = Item::items[itemId];
	if (it.id == 0) {
		return;
	}

	if ((it.stackable && amount > 10000) || (!it.stackable && amount > 100)) {
		return;
	}

	if (!player->hasShopItemForSale(it.id, count)) {
		return;
	}

	// Check npc say exhausted
	if (player->isUIExhausted()) {
		player->sendCancelMessage(RETURNVALUE_YOUAREEXHAUSTED);
		return;
	}

	merchant->onPlayerBuyItem(player, it.id, count, amount, ignoreCap, inBackpacks);
	player->updateUIExhausted();
}

void Game::playerSellItem(uint32_t playerId, uint16_t itemId, uint8_t count, uint16_t amount, bool ignoreEquipped) {
	if (amount == 0) {
		return;
	}

	Player* player = getPlayerByID(playerId);
	if (!player) {
		return;
	}

	Npc* merchant = player->getShopOwner();
	if (!merchant) {
		return;
	}

	const ItemType &it = Item::items[itemId];
	if (it.id == 0) {
		return;
	}

	if ((it.stackable && amount > 10000) || (!it.stackable && amount > 100)) {
		return;
	}

	// Check npc say exhausted
	if (player->isUIExhausted()) {
		player->sendCancelMessage(RETURNVALUE_YOUAREEXHAUSTED);
		return;
	}

	merchant->onPlayerSellItem(player, it.id, count, amount, ignoreEquipped);
	player->updateUIExhausted();
}

void Game::playerCloseShop(uint32_t playerId) {
	Player* player = getPlayerByID(playerId);
	if (!player) {
		return;
	}

	player->closeShopWindow();
}

void Game::playerLookInShop(uint32_t playerId, uint16_t itemId, uint8_t count) {
	Player* player = getPlayerByID(playerId);
	if (!player) {
		return;
	}

	Npc* merchant = player->getShopOwner();
	if (!merchant) {
		return;
	}

	const ItemType &it = Item::items[itemId];
	if (it.id == 0) {
		return;
	}

	if (!g_events().eventPlayerOnLookInShop(player, &it, count)) {
		return;
	}

	if (!g_callbacks().checkCallback(EventCallback_t::playerOnLookInShop, &EventCallback::playerOnLookInShop, player, &it, count)) {
		return;
	}

	std::ostringstream ss;
	ss << "You see " << Item::getDescription(it, 1, nullptr, count);
	player->sendTextMessage(MESSAGE_LOOK, ss.str());
	merchant->onPlayerCheckItem(player, it.id, count);
}

void Game::playerLookAt(uint32_t playerId, uint16_t itemId, const Position &pos, uint8_t stackPos) {
	Player* player = getPlayerByID(playerId);
	if (!player) {
		return;
	}

	Thing* thing = internalGetThing(player, pos, stackPos, itemId, STACKPOS_LOOK);
	if (!thing) {
		player->sendCancelMessage(RETURNVALUE_NOTPOSSIBLE);
		return;
	}

	Position thingPos = thing->getPosition();
	if (!player->canSee(thingPos)) {
		player->sendCancelMessage(RETURNVALUE_NOTPOSSIBLE);
		return;
	}

	Position playerPos = player->getPosition();

	int32_t lookDistance;
	if (thing != player) {
		lookDistance = std::max<int32_t>(Position::getDistanceX(playerPos, thingPos), Position::getDistanceY(playerPos, thingPos));
		if (playerPos.z != thingPos.z) {
			lookDistance += 15;
		}
	} else {
		lookDistance = -1;
	}

	// Parse onLook from event player
	g_events().eventPlayerOnLook(player, pos, thing, stackPos, lookDistance);
	g_callbacks().executeCallback(EventCallback_t::playerOnLook, &EventCallback::playerOnLook, player, pos, thing, stackPos, lookDistance);
}

void Game::playerLookInBattleList(uint32_t playerId, uint32_t creatureId) {
	Player* player = getPlayerByID(playerId);
	if (!player) {
		return;
	}

	Creature* creature = getCreatureByID(creatureId);
	if (!creature) {
		return;
	}

	if (!player->canSeeCreature(creature)) {
		return;
	}

	const Position &creaturePos = creature->getPosition();
	if (!player->canSee(creaturePos)) {
		return;
	}

	int32_t lookDistance;
	if (creature != player) {
		const Position &playerPos = player->getPosition();
		lookDistance = std::max<int32_t>(Position::getDistanceX(playerPos, creaturePos), Position::getDistanceY(playerPos, creaturePos));
		if (playerPos.z != creaturePos.z) {
			lookDistance += 15;
		}
	} else {
		lookDistance = -1;
	}

	g_events().eventPlayerOnLookInBattleList(player, creature, lookDistance);
	g_callbacks().executeCallback(EventCallback_t::playerOnLookInBattleList, &EventCallback::playerOnLookInBattleList, player, creature, lookDistance);
}

void Game::playerQuickLoot(uint32_t playerId, const Position &pos, uint16_t itemId, uint8_t stackPos, Item* defaultItem, bool lootAllCorpses, bool autoLoot) {
	Player* player = getPlayerByID(playerId);
	if (!player) {
		return;
	}

	if (!player->canDoAction()) {
		uint32_t delay = player->getNextActionTime();
		SchedulerTask* task = createSchedulerTask(delay, std::bind(&Game::playerQuickLoot, this, player->getID(), pos, itemId, stackPos, defaultItem, lootAllCorpses, autoLoot));
		player->setNextActionTask(task);
		return;
	}

	if (!autoLoot && pos.x != 0xffff) {
		if (!Position::areInRange<1, 1, 0>(pos, player->getPosition())) {
			// need to walk to the corpse first before looting it
			std::forward_list<Direction> listDir;
			if (player->getPathTo(pos, listDir, 0, 1, true, true)) {
				g_dispatcher().addTask(createTask(std::bind(&Game::playerAutoWalk, this, player->getID(), listDir)));
				SchedulerTask* task = createSchedulerTask(0, std::bind(&Game::playerQuickLoot, this, player->getID(), pos, itemId, stackPos, defaultItem, lootAllCorpses, autoLoot));
				player->setNextWalkActionTask(task);
			} else {
				player->sendCancelMessage(RETURNVALUE_THEREISNOWAY);
			}

			return;
		}
	} else if (!player->isPremium()) {
		player->sendCancelMessage("You must be premium.");
		return;
	}

	player->setNextActionTask(nullptr);

	Item* item = nullptr;
	if (!defaultItem) {
		Thing* thing = internalGetThing(player, pos, stackPos, itemId, STACKPOS_FIND_THING);
		if (!thing) {
			player->sendCancelMessage(RETURNVALUE_NOTPOSSIBLE);
			return;
		}

		item = thing->getItem();
	} else {
		item = defaultItem;
	}

	if (!item || !item->getParent()) {
		player->sendCancelMessage(RETURNVALUE_NOTPOSSIBLE);
		return;
	}

	Container* corpse = nullptr;
	if (pos.x == 0xffff) {
		corpse = item->getParent()->getContainer();
		if (corpse && corpse->getID() == ITEM_BROWSEFIELD) {
			corpse = item->getContainer();
			browseField = true;
		}
	} else {
		corpse = item->getContainer();
	}

	if (!corpse || corpse->hasAttribute(ItemAttribute_t::UNIQUEID) || corpse->hasAttribute(ItemAttribute_t::ACTIONID)) {
		player->sendCancelMessage(RETURNVALUE_NOTPOSSIBLE);
		return;
	}

	if (!corpse->isRewardCorpse()) {
		uint32_t corpseOwner = corpse->getCorpseOwner();
		if (corpseOwner != 0 && !player->canOpenCorpse(corpseOwner)) {
			player->sendCancelMessage(RETURNVALUE_NOTPOSSIBLE);
			return;
		}
	}

	if (pos.x == 0xffff && !browseField && !corpse->isRewardCorpse()) {
		uint32_t worth = item->getWorth();
		ObjectCategory_t category = getObjectCategory(item);
		ReturnValue ret = internalCollectLootItems(player, item, category);

		std::stringstream ss;
		if (ret == RETURNVALUE_NOTENOUGHCAPACITY) {
			ss << "Attention! The loot you are trying to pick up is too heavy for you to carry.";
		} else if (ret == RETURNVALUE_CONTAINERNOTENOUGHROOM) {
			ss << "Attention! The container for " << getObjectCategoryName(category) << " is full.";
		} else {
			if (ret == RETURNVALUE_NOERROR) {
				player->sendLootStats(item, item->getItemCount());
				ss << "You looted ";
			} else {
				ss << "You could not loot ";
			}

			if (worth != 0) {
				ss << worth << " gold.";
			} else {
				ss << "1 item.";
			}

			player->sendTextMessage(MESSAGE_LOOT, ss.str());
			return;
		}

		if (player->lastQuickLootNotification + 15000 < OTSYS_TIME()) {
			player->sendTextMessage(MESSAGE_GAME_HIGHLIGHT, ss.str());
		} else {
			player->sendTextMessage(MESSAGE_EVENT_ADVANCE, ss.str());
		}

		player->lastQuickLootNotification = OTSYS_TIME();
	} else {
		if (corpse->isRewardCorpse()) {
			auto rewardId = corpse->getAttribute<time_t>(ItemAttribute_t::DATE);
			auto reward = player->getReward(rewardId, false);
			if (reward) {
				internalQuickLootCorpse(player, reward->getContainer());
			}
		} else {
			if (!lootAllCorpses) {
				internalQuickLootCorpse(player, corpse);
			} else {
				playerLootAllCorpses(player, pos, lootAllCorpses);
			}
		}
	}
}

void Game::playerLootAllCorpses(Player* player, const Position &pos, bool lootAllCorpses) {
	if (lootAllCorpses) {
		Tile* tile = g_game().map.getTile(pos.x, pos.y, pos.z);
		if (!tile) {
			player->sendCancelMessage(RETURNVALUE_NOTPOSSIBLE);
			return;
		}

		const TileItemVector* itemVector = tile->getItemList();
		uint16_t corpses = 0;
		for (Item* tileItem : *itemVector) {
			if (!tileItem) {
				continue;
			}

			Container* tileCorpse = tileItem->getContainer();
			if (!tileCorpse || !tileCorpse->isCorpse() || tileCorpse->hasAttribute(ItemAttribute_t::UNIQUEID) || tileCorpse->hasAttribute(ItemAttribute_t::ACTIONID)) {
				continue;
			}

			if (!tileCorpse->isRewardCorpse()
				&& tileCorpse->getCorpseOwner() != 0
				&& !player->canOpenCorpse(tileCorpse->getCorpseOwner())) {
				player->sendCancelMessage(RETURNVALUE_NOTPOSSIBLE);
				SPDLOG_DEBUG("Player {} cannot loot corpse from id {} in position {}", player->getName(), tileItem->getID(), tileItem->getPosition());
				continue;
			}

			corpses++;
			internalQuickLootCorpse(player, tileCorpse);
			if (corpses >= 30) {
				break;
			}
		}

		if (corpses > 0) {
			if (corpses > 1) {
				std::stringstream string;
				string << "You looted " << corpses << " corpses.";
				player->sendTextMessage(MESSAGE_LOOT, string.str());
			}

			return;
		}
	}

	browseField = false;
}

void Game::playerSetLootContainer(uint32_t playerId, ObjectCategory_t category, const Position &pos, uint16_t itemId, uint8_t stackPos) {
	Player* player = getPlayerByID(playerId);
	if (!player || pos.x != 0xffff) {
		return;
	}

	Thing* thing = internalGetThing(player, pos, stackPos, itemId, STACKPOS_USEITEM);
	if (!thing) {
		player->sendCancelMessage(RETURNVALUE_NOTPOSSIBLE);
		return;
	}

	Container* container = thing->getContainer();
	if (!container || (container->getID() == ITEM_GOLD_POUCH && category != OBJECTCATEGORY_GOLD && !g_configManager().getBoolean(TOGGLE_GOLD_POUCH_ALLOW_ANYTHING))) {
		player->sendCancelMessage(RETURNVALUE_NOTPOSSIBLE);
		return;
	}

	if (container->getHoldingPlayer() != player) {
		player->sendCancelMessage("You must be holding the container to set it as a loot container.");
		return;
	}

	Container* previousContainer = player->setLootContainer(category, container);
	player->sendLootContainers();

	Cylinder* parent = container->getParent();
	if (parent) {
		parent->updateThing(container, container->getID(), container->getItemCount());
	}

	if (previousContainer != nullptr) {
		parent = previousContainer->getParent();
		if (parent) {
			parent->updateThing(previousContainer, previousContainer->getID(), previousContainer->getItemCount());
		}
	}
}

void Game::playerClearLootContainer(uint32_t playerId, ObjectCategory_t category) {
	Player* player = getPlayerByID(playerId);
	if (!player) {
		return;
	}

	Container* previousContainer = player->setLootContainer(category, nullptr);
	player->sendLootContainers();

	if (previousContainer != nullptr) {
		Cylinder* parent = previousContainer->getParent();
		if (parent) {
			parent->updateThing(previousContainer, previousContainer->getID(), previousContainer->getItemCount());
		}
	}
}

void Game::playerOpenLootContainer(uint32_t playerId, ObjectCategory_t category) {
	Player* player = getPlayerByID(playerId);
	if (!player) {
		return;
	}

	Container* container = player->getLootContainer(category);
	if (!container) {
		return;
	}

	player->sendContainer(static_cast<uint8_t>(container->getID()), container, container->hasParent(), 0);
}

void Game::playerSetQuickLootFallback(uint32_t playerId, bool fallback) {
	Player* player = getPlayerByID(playerId);
	if (!player) {
		return;
	}

	player->quickLootFallbackToMainContainer = fallback;
}

void Game::playerQuickLootBlackWhitelist(uint32_t playerId, QuickLootFilter_t filter, const std::vector<uint16_t> itemIds) {
	Player* player = getPlayerByID(playerId);
	if (!player) {
		return;
	}

	player->quickLootFilter = filter;
	player->quickLootListItemIds = itemIds;
}

/*******************************************************************************
 * Depot search system
 ******************************************************************************/
void Game::playerRequestDepotItems(uint32_t playerId) {
	Player* player = getPlayerByID(playerId);
	if (!player || !player->isDepotSearchAvailable()) {
		return;
	}

	if (player->isUIExhausted(500)) {
		player->sendCancelMessage(RETURNVALUE_YOUAREEXHAUSTED);
		return;
	}

	player->requestDepotItems();
	player->updateUIExhausted();
}

void Game::playerRequestCloseDepotSearch(uint32_t playerId) {
	Player* player = getPlayerByID(playerId);
	if (!player || !player->isDepotSearchOpen()) {
		return;
	}

	player->setDepotSearchIsOpen(0, 0);
	player->sendCloseDepotSearch();
}

void Game::playerRequestDepotSearchItem(uint32_t playerId, uint16_t itemId, uint8_t tier) {
	Player* player = getPlayerByID(playerId);
	if (!player || !player->isDepotSearchOpen()) {
		return;
	}

	if (player->isUIExhausted(500)) {
		player->sendCancelMessage(RETURNVALUE_YOUAREEXHAUSTED);
		return;
	}

	player->requestDepotSearchItem(itemId, tier);
	player->updateUIExhausted();
}

void Game::playerRequestDepotSearchRetrieve(uint32_t playerId, uint16_t itemId, uint8_t tier, uint8_t type) {
	Player* player = getPlayerByID(playerId);
	if (!player || !player->isDepotSearchOpenOnItem(itemId)) {
		return;
	}

	if (player->isUIExhausted(500)) {
		player->sendCancelMessage(RETURNVALUE_YOUAREEXHAUSTED);
		return;
	}

	player->retrieveAllItemsFromDepotSearch(itemId, tier, type == 1);
	player->updateUIExhausted();
}

void Game::playerRequestOpenContainerFromDepotSearch(uint32_t playerId, const Position &pos) {
	Player* player = getPlayerByID(playerId);
	if (!player || !player->isDepotSearchOpen()) {
		return;
	}

	if (player->isUIExhausted(500)) {
		player->sendCancelMessage(RETURNVALUE_YOUAREEXHAUSTED);
		return;
	}

	player->openContainerFromDepotSearch(pos);
	player->updateUIExhausted();
}

void Game::playerCancelAttackAndFollow(uint32_t playerId) {
	Player* player = getPlayerByID(playerId);
	if (!player) {
		return;
	}

	playerSetAttackedCreature(playerId, 0);
	playerFollowCreature(playerId, 0);
	player->stopWalk();
}

void Game::playerSetAttackedCreature(uint32_t playerId, uint32_t creatureId) {
	Player* player = getPlayerByID(playerId);
	if (!player) {
		return;
	}

	if (player->getAttackedCreature() && creatureId == 0) {
		player->setAttackedCreature(nullptr);
		player->sendCancelTarget();
		return;
	}

	Creature* attackCreature = getCreatureByID(creatureId);
	if (!attackCreature) {
		player->setAttackedCreature(nullptr);
		player->sendCancelTarget();
		return;
	}

	ReturnValue ret = Combat::canTargetCreature(player, attackCreature);
	if (ret != RETURNVALUE_NOERROR) {
		player->sendCancelMessage(ret);
		player->sendCancelTarget();
		player->setAttackedCreature(nullptr);
		return;
	}

	player->setAttackedCreature(attackCreature);
	g_dispatcher().addTask(createTask(std::bind(&Game::updateCreatureWalk, this, player->getID())));
}

void Game::playerFollowCreature(uint32_t playerId, uint32_t creatureId) {
	Player* player = getPlayerByID(playerId);
	if (!player) {
		return;
	}

	player->setAttackedCreature(nullptr);
	g_dispatcher().addTask(createTask(std::bind(&Game::updateCreatureWalk, this, player->getID())));
	player->setFollowCreature(getCreatureByID(creatureId));
}

void Game::playerSetFightModes(uint32_t playerId, FightMode_t fightMode, bool chaseMode, bool secureMode) {
	Player* player = getPlayerByID(playerId);
	if (!player) {
		return;
	}

	player->setFightMode(fightMode);
	player->setChaseMode(chaseMode);
	player->setSecureMode(secureMode);
}

void Game::playerRequestAddVip(uint32_t playerId, const std::string &name) {
	if (name.length() > 25) {
		return;
	}

	Player* player = getPlayerByID(playerId);
	if (!player) {
		return;
	}

	Player* vipPlayer = getPlayerByName(name);
	if (!vipPlayer) {
		uint32_t guid;
		bool specialVip;
		std::string formattedName = name;
		if (!IOLoginData::getGuidByNameEx(guid, specialVip, formattedName)) {
			player->sendTextMessage(MESSAGE_FAILURE, "A player with this name does not exist.");
			return;
		}

		if (specialVip && !player->hasFlag(PlayerFlags_t::SpecialVIP)) {
			player->sendTextMessage(MESSAGE_FAILURE, "You can not add this player.");
			return;
		}

		player->addVIP(guid, formattedName, VIPSTATUS_OFFLINE);
	} else {
		if (vipPlayer->hasFlag(PlayerFlags_t::SpecialVIP) && !player->hasFlag(PlayerFlags_t::SpecialVIP)) {
			player->sendTextMessage(MESSAGE_FAILURE, "You can not add this player.");
			return;
		}

		if (!vipPlayer->isInGhostMode() || player->isAccessPlayer()) {
			player->addVIP(vipPlayer->getGUID(), vipPlayer->getName(), vipPlayer->statusVipList);
		} else {
			player->addVIP(vipPlayer->getGUID(), vipPlayer->getName(), VIPSTATUS_OFFLINE);
		}
	}
}

void Game::playerRequestRemoveVip(uint32_t playerId, uint32_t guid) {
	Player* player = getPlayerByID(playerId);
	if (!player) {
		return;
	}

	player->removeVIP(guid);
}

void Game::playerRequestEditVip(uint32_t playerId, uint32_t guid, const std::string &description, uint32_t icon, bool notify) {
	Player* player = getPlayerByID(playerId);
	if (!player) {
		return;
	}

	player->editVIP(guid, description, icon, notify);
}

void Game::playerApplyImbuement(uint32_t playerId, uint16_t imbuementid, uint8_t slot, bool protectionCharm) {
	Player* player = getPlayerByID(playerId);
	if (!player) {
		return;
	}

	if (!player->hasImbuingItem()) {
		return;
	}

	Imbuement* imbuement = g_imbuements().getImbuement(imbuementid);
	if (!imbuement) {
		return;
	}

	Item* item = player->imbuingItem;
	if (!item) {
		return;
	}

	if (item->getTopParent() != player) {
		SPDLOG_ERROR("[Game::playerApplyImbuement] - An error occurred while player with name {} try to apply imbuement", player->getName());
		player->sendImbuementResult("An error has occurred, reopen the imbuement window. If the problem persists, contact your administrator.");
		return;
	}

	player->onApplyImbuement(imbuement, item, slot, protectionCharm);
}

void Game::playerClearImbuement(uint32_t playerid, uint8_t slot) {
	Player* player = getPlayerByID(playerid);
	if (!player) {
		return;
	}

	if (!player->hasImbuingItem()) {
		return;
	}

	Item* item = player->imbuingItem;
	if (!item) {
		return;
	}

	player->onClearImbuement(item, slot);
}

void Game::playerCloseImbuementWindow(uint32_t playerid) {
	Player* player = getPlayerByID(playerid);
	if (!player) {
		return;
	}

	player->setImbuingItem(nullptr);
	return;
}

void Game::playerTurn(uint32_t playerId, Direction dir) {
	Player* player = getPlayerByID(playerId);
	if (!player) {
		return;
	}

	if (!g_events().eventPlayerOnTurn(player, dir)) {
		return;
	}

	if (!g_callbacks().checkCallback(EventCallback_t::playerOnTurn, &EventCallback::playerOnTurn, player, dir)) {
		return;
	}

	player->resetIdleTime();
	internalCreatureTurn(player, dir);
}

void Game::playerRequestOutfit(uint32_t playerId) {
	if (!g_configManager().getBoolean(ALLOW_CHANGEOUTFIT)) {
		return;
	}

	Player* player = getPlayerByID(playerId);
	if (!player) {
		return;
	}

	player->sendOutfitWindow();
}

void Game::playerToggleMount(uint32_t playerId, bool mount) {
	Player* player = getPlayerByID(playerId);
	if (!player) {
		return;
	}

	player->toggleMount(mount);
}

void Game::playerChangeOutfit(uint32_t playerId, Outfit_t outfit, uint8_t isMountRandomized /* = 0*/) {
	if (!g_configManager().getBoolean(ALLOW_CHANGEOUTFIT)) {
		return;
	}

	Player* player = getPlayerByID(playerId);
	if (!player) {
		return;
	}

	player->setRandomMount(isMountRandomized);

	if (isMountRandomized && outfit.lookMount != 0 && player->hasAnyMount()) {
		auto randomMount = mounts.getMountByID(player->getRandomMountId());
		outfit.lookMount = randomMount->clientId;
	}

	const Outfit* playerOutfit = Outfits::getInstance().getOutfitByLookType(player->getSex(), outfit.lookType);
	if (!playerOutfit) {
		outfit.lookMount = 0;
	}

	if (outfit.lookMount != 0) {
		Mount* mount = mounts.getMountByClientID(outfit.lookMount);
		if (!mount) {
			return;
		}

		if (!player->hasMount(mount)) {
			return;
		}

		const Tile* playerTile = player->getTile();
		if (!playerTile) {
			return;
		}

		if (playerTile->hasFlag(TILESTATE_PROTECTIONZONE)) {
			outfit.lookMount = 0;
		}

		auto deltaSpeedChange = mount->speed;
		if (player->isMounted()) {
			Mount* prevMount = mounts.getMountByID(player->getCurrentMount());
			if (prevMount) {
				deltaSpeedChange -= prevMount->speed;
			}
		}

		player->setCurrentMount(mount->id);
		changeSpeed(player, deltaSpeedChange);
	} else if (player->isMounted()) {
		player->dismount();
	}

	if (player->canWear(outfit.lookType, outfit.lookAddons)) {
		player->defaultOutfit = outfit;

		if (player->hasCondition(CONDITION_OUTFIT)) {
			return;
		}

		internalCreatureChangeOutfit(player, outfit);
	}
}

void Game::playerShowQuestLog(uint32_t playerId) {
	Player* player = getPlayerByID(playerId);
	if (!player) {
		return;
	}

	g_events().eventPlayerOnRequestQuestLog(player);
	g_callbacks().executeCallback(EventCallback_t::playerOnRequestQuestLog, &EventCallback::playerOnRequestQuestLog, player);
}

void Game::playerShowQuestLine(uint32_t playerId, uint16_t questId) {
	Player* player = getPlayerByID(playerId);
	if (!player) {
		return;
	}

	g_events().eventPlayerOnRequestQuestLine(player, questId);
	g_callbacks().executeCallback(EventCallback_t::playerOnRequestQuestLine, &EventCallback::playerOnRequestQuestLine, player, questId);
}

void Game::playerSay(uint32_t playerId, uint16_t channelId, SpeakClasses type, const std::string &receiver, const std::string &text) {
	Player* player = getPlayerByID(playerId);
	if (!player) {
		return;
	}

	player->resetIdleTime();

	if (playerSaySpell(player, type, text)) {
		return;
	}

	uint32_t muteTime = player->isMuted();
	if (muteTime > 0) {
		std::ostringstream ss;
		ss << "You are still muted for " << muteTime << " seconds.";
		player->sendTextMessage(MESSAGE_FAILURE, ss.str());
		return;
	}

	if (!text.empty() && text.front() == '/' && player->isAccessPlayer()) {
		return;
	}

	if (type != TALKTYPE_PRIVATE_PN) {
		player->removeMessageBuffer();
	}

	switch (type) {
		case TALKTYPE_SAY:
			internalCreatureSay(player, TALKTYPE_SAY, text, false);
			break;

		case TALKTYPE_WHISPER:
			playerWhisper(player, text);
			break;

		case TALKTYPE_YELL:
			playerYell(player, text);
			break;

		case TALKTYPE_PRIVATE_TO:
		case TALKTYPE_PRIVATE_RED_TO:
			playerSpeakTo(player, type, receiver, text);
			break;

		case TALKTYPE_CHANNEL_O:
		case TALKTYPE_CHANNEL_Y:
		case TALKTYPE_CHANNEL_R1:
			g_chat().talkToChannel(*player, type, text, channelId);
			break;

		case TALKTYPE_PRIVATE_PN:
			playerSpeakToNpc(player, text);
			break;

		case TALKTYPE_BROADCAST:
			playerBroadcastMessage(player, text);
			break;

		default:
			break;
	}
}

bool Game::playerSaySpell(Player* player, SpeakClasses type, const std::string &text) {
	if (player->walkExhausted()) {
		return true;
	}

	std::string words = text;
	TalkActionResult_t result = g_talkActions().checkPlayerCanSayTalkAction(player, type, words);
	if (result == TALKACTION_BREAK) {
		return true;
	}

	result = g_spells().playerSaySpell(player, words);
	if (result == TALKACTION_BREAK) {
		if (!g_configManager().getBoolean(PUSH_WHEN_ATTACKING)) {
			player->cancelPush();
		}

		if (g_configManager().getBoolean(EMOTE_SPELLS) && player->getStorageValue(STORAGEVALUE_EMOTE) == 1) {
			return internalCreatureSay(player, TALKTYPE_MONSTER_SAY, words, false);
		} else {
			return player->saySpell(type, words, false);
		}

	} else if (result == TALKACTION_FAILED) {
		return true;
	}

	return false;
}

void Game::playerWhisper(Player* player, const std::string &text) {
	SpectatorHashSet spectators;
	map.getSpectators(spectators, player->getPosition(), false, false, Map::maxClientViewportX, Map::maxClientViewportX, Map::maxClientViewportY, Map::maxClientViewportY);

	// send to client
	for (Creature* spectator : spectators) {
		if (Player* spectatorPlayer = spectator->getPlayer()) {
			if (!Position::areInRange<1, 1>(player->getPosition(), spectatorPlayer->getPosition())) {
				spectatorPlayer->sendCreatureSay(player, TALKTYPE_WHISPER, "pspsps");
			} else {
				spectatorPlayer->sendCreatureSay(player, TALKTYPE_WHISPER, text);
			}
		}
	}

	// event method
	for (Creature* spectator : spectators) {
		spectator->onCreatureSay(player, TALKTYPE_WHISPER, text);
	}
}

bool Game::playerYell(Player* player, const std::string &text) {
	if (player->getLevel() == 1) {
		player->sendTextMessage(MESSAGE_FAILURE, "You may not yell as long as you are on level 1.");
		return false;
	}

	if (player->hasCondition(CONDITION_YELLTICKS)) {
		player->sendCancelMessage(RETURNVALUE_YOUAREEXHAUSTED);
		return false;
	}

	if (player->getAccountType() < account::AccountType::ACCOUNT_TYPE_GAMEMASTER) {
		Condition* condition = Condition::createCondition(CONDITIONID_DEFAULT, CONDITION_YELLTICKS, 30000, 0);
		player->addCondition(condition);
	}

	internalCreatureSay(player, TALKTYPE_YELL, asUpperCaseString(text), false);
	return true;
}

bool Game::playerSpeakTo(Player* player, SpeakClasses type, const std::string &receiver, const std::string &text) {
	Player* toPlayer = getPlayerByName(receiver);
	if (!toPlayer) {
		player->sendTextMessage(MESSAGE_FAILURE, "A player with this name is not online.");
		return false;
	}

	if (type == TALKTYPE_PRIVATE_RED_TO && (player->hasFlag(PlayerFlags_t::CanTalkRedPrivate) || player->getAccountType() >= account::AccountType::ACCOUNT_TYPE_GAMEMASTER)) {
		type = TALKTYPE_PRIVATE_RED_FROM;
	} else {
		type = TALKTYPE_PRIVATE_FROM;
	}

	toPlayer->sendPrivateMessage(player, type, text);
	toPlayer->onCreatureSay(player, type, text);

	if (toPlayer->isInGhostMode() && !player->isAccessPlayer()) {
		player->sendTextMessage(MESSAGE_FAILURE, "A player with this name is not online.");
	} else {
		std::ostringstream ss;
		ss << "Message sent to " << toPlayer->getName() << '.';
		player->sendTextMessage(MESSAGE_FAILURE, ss.str());
	}
	return true;
}

void Game::playerSpeakToNpc(Player* player, const std::string &text) {
	if (player == nullptr) {
		SPDLOG_ERROR("[Game::playerSpeakToNpc] - Player is nullptr");
		return;
	}

	// Check npc say exhausted
	if (player->isUIExhausted()) {
		player->sendCancelMessage(RETURNVALUE_YOUAREEXHAUSTED);
		return;
	}

	SpectatorHashSet spectators;
	map.getSpectators(spectators, player->getPosition());
	for (Creature* spectator : spectators) {
		if (spectator->getNpc()) {
			spectator->onCreatureSay(player, TALKTYPE_PRIVATE_PN, text);
		}
	}

	player->updateUIExhausted();
}

//--
bool Game::canThrowObjectTo(const Position &fromPos, const Position &toPos, bool checkLineOfSight /*= true*/, int32_t rangex /*= Map::maxClientViewportX*/, int32_t rangey /*= Map::maxClientViewportY*/) const {
	return map.canThrowObjectTo(fromPos, toPos, checkLineOfSight, rangex, rangey);
}

bool Game::isSightClear(const Position &fromPos, const Position &toPos, bool floorCheck) const {
	return map.isSightClear(fromPos, toPos, floorCheck);
}

bool Game::internalCreatureTurn(Creature* creature, Direction dir) {
	if (creature->getDirection() == dir) {
		return false;
	}

	if (Player* player = creature->getPlayer()) {
		player->cancelPush();
	}
	creature->setDirection(dir);

	// Send to client
	SpectatorHashSet spectators;
	map.getSpectators(spectators, creature->getPosition(), true, true);
	for (Creature* spectator : spectators) {
		Player* tmpPlayer = spectator->getPlayer();
		if (!tmpPlayer) {
			continue;
		}
		tmpPlayer->sendCreatureTurn(creature);
	}
	return true;
}

bool Game::internalCreatureSay(Creature* creature, SpeakClasses type, const std::string &text, bool ghostMode, SpectatorHashSet* spectatorsPtr /* = nullptr*/, const Position* pos /* = nullptr*/) {
	if (text.empty()) {
		return false;
	}

	if (!pos) {
		pos = &creature->getPosition();
	}

	SpectatorHashSet spectators;

	if (!spectatorsPtr || spectatorsPtr->empty()) {
		// This somewhat complex construct ensures that the cached SpectatorHashSet
		// is used if available and if it can be used, else a local vector is
		// used (hopefully the compiler will optimize away the construction of
		// the temporary when it's not used).
		if (type != TALKTYPE_YELL && type != TALKTYPE_MONSTER_YELL) {
			map.getSpectators(spectators, *pos, false, false, Map::maxClientViewportX, Map::maxClientViewportX, Map::maxClientViewportY, Map::maxClientViewportY);
		} else {
			map.getSpectators(spectators, *pos, true, false, (Map::maxClientViewportX + 1) * 2, (Map::maxClientViewportX + 1) * 2, (Map::maxClientViewportY + 1) * 2, (Map::maxClientViewportY + 1) * 2);
		}
	} else {
		spectators = (*spectatorsPtr);
	}

	// send to client
	for (Creature* spectator : spectators) {
		if (Player* tmpPlayer = spectator->getPlayer()) {
			if (!ghostMode || tmpPlayer->canSeeCreature(creature)) {
				tmpPlayer->sendCreatureSay(creature, type, text, pos);
			}
		}
	}

	// event method
	for (Creature* spectator : spectators) {
		spectator->onCreatureSay(creature, type, text);
		if (creature != spectator) {
			g_events().eventCreatureOnHear(spectator, creature, text, type);
			g_callbacks().executeCallback(EventCallback_t::creatureOnHear, &EventCallback::creatureOnHear, spectator, creature, text, type);
		}
	}
	return true;
}

void Game::checkCreatureWalk(uint32_t creatureId) {
	Creature* creature = getCreatureByID(creatureId);
	if (creature && creature->getHealth() > 0) {
		creature->onCreatureWalk();
		cleanup();
	}
}

void Game::updateCreatureWalk(uint32_t creatureId) {
	Creature* creature = getCreatureByID(creatureId);
	if (creature && creature->getHealth() > 0) {
		creature->goToFollowCreature();
	}
}

void Game::checkCreatureAttack(uint32_t creatureId) {
	Creature* creature = getCreatureByID(creatureId);
	if (creature && creature->getHealth() > 0) {
		creature->onAttacking(0);
	}
}

void Game::addCreatureCheck(Creature* creature) {
	creature->creatureCheck = true;

	if (creature->inCheckCreaturesVector) {
		// already in a vector
		return;
	}

	creature->inCheckCreaturesVector = true;
	checkCreatureLists[uniform_random(0, EVENT_CREATURECOUNT - 1)].push_back(creature);
	creature->incrementReferenceCounter();
}

void Game::removeCreatureCheck(Creature* creature) {
	if (creature->inCheckCreaturesVector) {
		creature->creatureCheck = false;
	}
}

void Game::checkCreatures(size_t index) {
	g_scheduler().addEvent(createSchedulerTask(EVENT_CHECK_CREATURE_INTERVAL, std::bind(&Game::checkCreatures, this, (index + 1) % EVENT_CREATURECOUNT)));

	auto &checkCreatureList = checkCreatureLists[index];
	size_t it = 0, end = checkCreatureList.size();
	while (it < end) {
		Creature* creature = checkCreatureList[it];
		if (creature && creature->creatureCheck) {
			if (creature->getHealth() > 0) {
				creature->onThink(EVENT_CREATURE_THINK_INTERVAL);
				creature->onAttacking(EVENT_CREATURE_THINK_INTERVAL);
				creature->executeConditions(EVENT_CREATURE_THINK_INTERVAL);
			} else {
				creature->onDeath();
			}
			++it;
		} else {
			creature->inCheckCreaturesVector = false;
			ReleaseCreature(creature);

			checkCreatureList[it] = checkCreatureList.back();
			checkCreatureList.pop_back();
			--end;
		}
	}
	cleanup();
}

void Game::changeSpeed(Creature* creature, int32_t varSpeedDelta) {
	int32_t varSpeed = creature->getSpeed() - creature->getBaseSpeed();
	varSpeed += varSpeedDelta;

	creature->setSpeed(varSpeed);

	// send to clients
	SpectatorHashSet spectators;
	map.getSpectators(spectators, creature->getPosition(), false, true);
	for (Creature* spectator : spectators) {
		spectator->getPlayer()->sendChangeSpeed(creature, creature->getStepSpeed());
	}
}

void Game::setCreatureSpeed(Creature* creature, int32_t speed) {
	creature->setBaseSpeed(static_cast<uint16_t>(speed));

	// send creature speed to client
	SpectatorHashSet spectators;
	map.getSpectators(spectators, creature->getPosition(), false, true);
	for (Creature* spectator : spectators) {
		spectator->getPlayer()->sendChangeSpeed(creature, creature->getStepSpeed());
	}
}

void Game::changePlayerSpeed(Player &player, int32_t varSpeedDelta) {
	int32_t varSpeed = player.getSpeed() - player.getBaseSpeed();
	varSpeed += varSpeedDelta;

	player.setSpeed(varSpeed);

	// Send new player speed to the spectators
	SpectatorHashSet spectators;
	map.getSpectators(spectators, player.getPosition(), false, true);
	for (Creature* creatureSpectator : spectators) {
		if (creatureSpectator == nullptr) {
			SPDLOG_ERROR("[Game::changePlayerSpeed] - Creature spectator is nullptr");
			continue;
		}

		const Player* playerSpectator = creatureSpectator->getPlayer();
		if (playerSpectator == nullptr) {
			SPDLOG_ERROR("[Game::changePlayerSpeed] - Player spectator is nullptr");
			continue;
		}

		playerSpectator->sendChangeSpeed(&player, player.getStepSpeed());
	}
}

void Game::internalCreatureChangeOutfit(Creature* creature, const Outfit_t &outfit) {
	if (!g_events().eventCreatureOnChangeOutfit(creature, outfit)) {
		return;
	}

	if (!g_callbacks().checkCallback(EventCallback_t::creatureOnChangeOutfit, &EventCallback::creatureOnChangeOutfit, creature, outfit)) {
		return;
	}

	creature->setCurrentOutfit(outfit);

	if (creature->isInvisible()) {
		return;
	}

	// send to clients
	SpectatorHashSet spectators;
	map.getSpectators(spectators, creature->getPosition(), true, true);
	for (Creature* spectator : spectators) {
		spectator->getPlayer()->sendCreatureChangeOutfit(creature, outfit);
	}
}

void Game::internalCreatureChangeVisible(Creature* creature, bool visible) {
	// send to clients
	SpectatorHashSet spectators;
	map.getSpectators(spectators, creature->getPosition(), true, true);
	for (Creature* spectator : spectators) {
		spectator->getPlayer()->sendCreatureChangeVisible(creature, visible);
	}
}

void Game::changeLight(const Creature* creature) {
	// send to clients
	SpectatorHashSet spectators;
	map.getSpectators(spectators, creature->getPosition(), true, true);
	for (Creature* spectator : spectators) {
		spectator->getPlayer()->sendCreatureLight(creature);
	}
}

void Game::updateCreatureIcon(const Creature* creature) {
	// send to clients
	SpectatorHashSet spectators;
	map.getSpectators(spectators, creature->getPosition(), true, true);
	for (Creature* spectator : spectators) {
		spectator->getPlayer()->sendCreatureIcon(creature);
	}
}

void Game::reloadCreature(const Creature* creature) {
	if (!creature) {
		spdlog::error("[{}] Creature is nullptr", __FUNCTION__);
		return;
	}

	SpectatorHashSet spectators;
	map.getSpectators(spectators, creature->getPosition(), false, true);
	for (Creature* spectator : spectators) {
		Player* tmpPlayer = spectator->getPlayer();
		if (!tmpPlayer) {
			continue;
		}
		tmpPlayer->reloadCreature(creature);
	}
}

void Game::sendSingleSoundEffect(const Position &pos, SoundEffect_t soundId, Creature* actor /* = nullptr*/) {
	if (soundId == SoundEffect_t::SILENCE) {
		return;
	}

	SpectatorHashSet spectators;
	map.getSpectators(spectators, pos, false, true);
	for (Creature* spectator : spectators) {
		if (Player* tmpPlayer = spectator->getPlayer()) {
			SourceEffect_t source = SourceEffect_t::CREATURES;
			if (!actor || actor->getNpc()) {
				source = SourceEffect_t::GLOBAL;
			} else if (actor == spectator) {
				source = SourceEffect_t::OWN;
			} else if (actor->getPlayer()) {
				source = SourceEffect_t::OTHERS;
			}

			tmpPlayer->sendSingleSoundEffect(pos, soundId, source);
		}
	}
}

void Game::sendDoubleSoundEffect(const Position &pos, SoundEffect_t mainSoundEffect, SoundEffect_t secondarySoundEffect, Creature* actor /* = nullptr*/) {
	if (secondarySoundEffect == SoundEffect_t::SILENCE) {
		sendSingleSoundEffect(pos, mainSoundEffect, actor);
		return;
	}

	SpectatorHashSet spectators;
	map.getSpectators(spectators, pos, false, true);
	for (Creature* spectator : spectators) {
		if (Player* tmpPlayer = spectator->getPlayer()) {
			SourceEffect_t source = SourceEffect_t::CREATURES;
			if (!actor || actor->getNpc()) {
				source = SourceEffect_t::GLOBAL;
			} else if (actor == spectator) {
				source = SourceEffect_t::OWN;
			} else if (actor->getPlayer()) {
				source = SourceEffect_t::OTHERS;
			}

			tmpPlayer->sendDoubleSoundEffect(pos, mainSoundEffect, source, secondarySoundEffect, source);
		}
	}
}

bool Game::combatBlockHit(CombatDamage &damage, Creature* attacker, Creature* target, bool checkDefense, bool checkArmor, bool field) {
	if (damage.primary.type == COMBAT_NONE && damage.secondary.type == COMBAT_NONE) {
		return true;
	}

	if (target->getPlayer() && target->isInGhostMode()) {
		return true;
	}

	if (damage.primary.value > 0) {
		return false;
	}

	// Skill dodge (ruse)
	if (const Player* targetPlayer = target->getPlayer()) {
		if (auto playerArmor = targetPlayer->getInventoryItem(CONST_SLOT_ARMOR);
			playerArmor != nullptr && playerArmor->getTier()) {
			double_t chance = playerArmor->getDodgeChance();
			double_t randomChance = uniform_random(0, 10000) / 100;
			if (chance > 0 && randomChance < chance) {
				InternalGame::sendBlockEffect(BLOCK_DODGE, damage.primary.type, target->getPosition(), attacker);
				targetPlayer->sendTextMessage(MESSAGE_ATTENTION, "You dodged an attack. (Ruse)");
				return true;
			}
		}
	}

	bool canHeal = false;
	CombatDamage damageHeal;
	damageHeal.primary.type = COMBAT_HEALING;

	bool damageAbsorbMessage = false;
	bool damageIncreaseMessage = false;

	bool canReflect = false;
	CombatDamage damageReflected;
	CombatParams damageReflectedParams;

	BlockType_t primaryBlockType, secondaryBlockType;
	Player* targetPlayer = target->getPlayer();

	if (damage.primary.type != COMBAT_NONE) {

		// Damage reflection primary
		if (!damage.extension && attacker) {
			if (targetPlayer && attacker->getMonster() && damage.primary.type != COMBAT_HEALING) {
				// Charm rune (target as player)
				MonsterType* mType = g_monsters().getMonsterType(attacker->getName());
				if (mType) {
					IOBestiary g_bestiary;
					charmRune_t activeCharm = g_bestiary.getCharmFromTarget(targetPlayer, mType);
					if (activeCharm == CHARM_PARRY) {
						Charm* charm = g_bestiary.getBestiaryCharm(activeCharm);
						if (charm && charm->type == CHARM_DEFENSIVE && (charm->chance > normal_random(0, 100))) {
							g_bestiary.parseCharmCombat(charm, targetPlayer, attacker, (damage.primary.value + damage.secondary.value));
						}
					}
				}
			}
			int32_t primaryReflectPercent = target->getReflectPercent(damage.primary.type, true);
			int32_t primaryReflectFlat = target->getReflectFlat(damage.primary.type, true);
			if (primaryReflectPercent > 0 || primaryReflectFlat > 0) {
				int32_t distanceX = Position::getDistanceX(target->getPosition(), attacker->getPosition());
				int32_t distanceY = Position::getDistanceY(target->getPosition(), attacker->getPosition());
				if (target->getMonster() || damage.primary.type != COMBAT_PHYSICALDAMAGE || primaryReflectPercent > 0 || std::max(distanceX, distanceY) < 2) {
					damageReflected.primary.value = std::ceil(damage.primary.value * primaryReflectPercent / 100.) + std::max(-static_cast<int32_t>(std::ceil(attacker->getMaxHealth() * 0.01)), std::max(damage.primary.value, -(static_cast<int32_t>(primaryReflectFlat))));
					if (targetPlayer)
						damageReflected.primary.type = COMBAT_NEUTRALDAMAGE;
					else
						damageReflected.primary.type = damage.primary.type;
					if (!damageReflected.exString.empty()) {
						damageReflected.exString += ", ";
					}
					damageReflected.extension = true;
					damageReflected.exString += "damage reflection";
					damageReflectedParams.combatType = damage.primary.type;
					damageReflectedParams.aggressive = true;
					canReflect = true;
				}
			}
		}
		damage.primary.value = -damage.primary.value;
		// Damage healing primary
		if (attacker) {
			if (target->getMonster()) {
				uint32_t primaryHealing = target->getMonster()->getHealingCombatValue(damage.primary.type);
				if (primaryHealing > 0) {
					damageHeal.primary.value = std::ceil((damage.primary.value) * (primaryHealing / 100.));
					canHeal = true;
				}
			}
			if (targetPlayer && attacker->getAbsorbPercent(damage.primary.type) != 0)
				damageAbsorbMessage = true;
			if (attacker->getPlayer() && attacker->getIncreasePercent(damage.primary.type) != 0)
				damageIncreaseMessage = true;
			damage.primary.value *= attacker->getBuff(BUFF_DAMAGEDEALT) / 100.;
		}
		damage.primary.value *= target->getBuff(BUFF_DAMAGERECEIVED) / 100.;

		primaryBlockType = target->blockHit(attacker, damage.primary.type, damage.primary.value, checkDefense, checkArmor, field);

		damage.primary.value = -damage.primary.value;
		InternalGame::sendBlockEffect(primaryBlockType, damage.primary.type, target->getPosition(), attacker);
	} else {
		primaryBlockType = BLOCK_NONE;
	}

	if (damage.secondary.type != COMBAT_NONE) {
		// Damage reflection secondary
		if (!damage.extension && attacker && target->getMonster()) {
			uint32_t secondaryReflectPercent = target->getReflectPercent(damage.secondary.type, true);
			uint32_t secondaryReflectFlat = target->getReflectFlat(damage.secondary.type, true);
			if (secondaryReflectPercent > 0 || secondaryReflectFlat > 0) {
				if (!canReflect) {
					damageReflected.primary.type = damage.secondary.type;
					damageReflected.primary.value = std::ceil(damage.secondary.value * secondaryReflectPercent / 100.) + std::max(-static_cast<int32_t>(std::ceil(attacker->getMaxHealth() * 0.01)), std::max(damage.secondary.value, -(static_cast<int32_t>(secondaryReflectFlat))));
					if (!damageReflected.exString.empty()) {
						damageReflected.exString += ", ";
					}
					damageReflected.extension = true;
					damageReflected.exString += "damage reflection";
					damageReflectedParams.combatType = damage.primary.type;
					damageReflectedParams.aggressive = true;
					canReflect = true;
				} else {
					damageReflected.secondary.type = damage.secondary.type;
					damageReflected.primary.value = std::ceil(damage.secondary.value * secondaryReflectPercent / 100.) + std::max(-static_cast<int32_t>(std::ceil(attacker->getMaxHealth() * 0.01)), std::max(damage.secondary.value, -(static_cast<int32_t>(secondaryReflectFlat))));
				}
			}
		}
		damage.secondary.value = -damage.secondary.value;
		// Damage healing secondary
		if (attacker && target->getMonster()) {
			uint32_t secondaryHealing = target->getMonster()->getHealingCombatValue(damage.secondary.type);
			if (secondaryHealing > 0) {
				;
				damageHeal.primary.value += std::ceil((damage.secondary.value) * (secondaryHealing / 100.));
				canHeal = true;
			}
			if (targetPlayer && attacker->getAbsorbPercent(damage.secondary.type) != 0)
				damageAbsorbMessage = true;
			if (attacker->getPlayer() && attacker->getIncreasePercent(damage.secondary.type) != 0)
				damageIncreaseMessage = true;
			damage.secondary.value *= attacker->getBuff(BUFF_DAMAGEDEALT) / 100.;
		}
		damage.secondary.value *= target->getBuff(BUFF_DAMAGERECEIVED) / 100.;

		secondaryBlockType = target->blockHit(attacker, damage.secondary.type, damage.secondary.value, false, false, field);

		damage.secondary.value = -damage.secondary.value;
		InternalGame::sendBlockEffect(secondaryBlockType, damage.secondary.type, target->getPosition(), attacker);
	} else {
		secondaryBlockType = BLOCK_NONE;
	}

	if (damage.primary.type == COMBAT_HEALING)
		damage.primary.value *= target->getBuff(BUFF_HEALINGRECEIVED) / 100.;

	if (damageAbsorbMessage) {
		if (!damage.exString.empty()) {
			damage.exString += ", ";
		}
		damage.exString += "active elemental resiliance";
	}

	if (damageIncreaseMessage) {
		if (!damage.exString.empty()) {
			damage.exString += ", ";
		}
		damage.exString += "active elemental amplification";
	}

	if (canReflect) {
		Combat::doCombatHealth(target, attacker, damageReflected, damageReflectedParams);
	}
	if (canHeal) {
		combatChangeHealth(nullptr, target, damageHeal);
	}
	return (primaryBlockType != BLOCK_NONE) && (secondaryBlockType != BLOCK_NONE);
}

void Game::combatGetTypeInfo(CombatType_t combatType, Creature* target, TextColor_t &color, uint16_t &effect) {
	switch (combatType) {
		case COMBAT_PHYSICALDAMAGE: {
			Item* splash = nullptr;
			switch (target->getRace()) {
				case RACE_VENOM:
					color = TEXTCOLOR_LIGHTGREEN;
					effect = CONST_ME_HITBYPOISON;
					splash = Item::CreateItem(ITEM_SMALLSPLASH, FLUID_SLIME);
					break;
				case RACE_BLOOD:
					color = TEXTCOLOR_RED;
					effect = CONST_ME_DRAWBLOOD;
					if (const Tile* tile = target->getTile()) {
						if (!tile->hasFlag(TILESTATE_PROTECTIONZONE)) {
							splash = Item::CreateItem(ITEM_SMALLSPLASH, FLUID_BLOOD);
						}
					}
					break;
				case RACE_INK:
					color = TEXTCOLOR_LIGHTGREY;
					effect = CONST_ME_HITAREA;
					splash = Item::CreateItem(ITEM_SMALLSPLASH, FLUID_INK);
					break;
				case RACE_UNDEAD:
					color = TEXTCOLOR_LIGHTGREY;
					effect = CONST_ME_HITAREA;
					break;
				case RACE_FIRE:
					color = TEXTCOLOR_ORANGE;
					effect = CONST_ME_DRAWBLOOD;
					break;
				case RACE_ENERGY:
					color = TEXTCOLOR_PURPLE;
					effect = CONST_ME_ENERGYHIT;
					break;
				default:
					color = TEXTCOLOR_NONE;
					effect = CONST_ME_NONE;
					break;
			}

			if (splash) {
				internalAddItem(target->getTile(), splash, INDEX_WHEREEVER, FLAG_NOLIMIT);
				splash->startDecaying();
			}

			break;
		}

		case COMBAT_ENERGYDAMAGE: {
			color = TEXTCOLOR_PURPLE;
			effect = CONST_ME_ENERGYHIT;
			break;
		}

		case COMBAT_EARTHDAMAGE: {
			color = TEXTCOLOR_LIGHTGREEN;
			effect = CONST_ME_GREEN_RINGS;
			break;
		}

		case COMBAT_DROWNDAMAGE: {
			color = TEXTCOLOR_LIGHTBLUE;
			effect = CONST_ME_LOSEENERGY;
			break;
		}
		case COMBAT_FIREDAMAGE: {
			color = TEXTCOLOR_ORANGE;
			effect = CONST_ME_HITBYFIRE;
			break;
		}
		case COMBAT_ICEDAMAGE: {
			color = TEXTCOLOR_SKYBLUE;
			effect = CONST_ME_ICEATTACK;
			break;
		}
		case COMBAT_HOLYDAMAGE: {
			color = TEXTCOLOR_YELLOW;
			effect = CONST_ME_HOLYDAMAGE;
			break;
		}
		case COMBAT_DEATHDAMAGE: {
			color = TEXTCOLOR_DARKRED;
			effect = CONST_ME_SMALLCLOUDS;
			break;
		}
		case COMBAT_LIFEDRAIN: {
			color = TEXTCOLOR_RED;
			effect = CONST_ME_MAGIC_RED;
			break;
		}
		case COMBAT_NEUTRALDAMAGE: {
			color = TEXTCOLOR_NEUTRALDAMAGE;
			effect = CONST_ME_REDSMOKE;
			break;
		}
		default: {
			color = TEXTCOLOR_NONE;
			effect = CONST_ME_NONE;
			break;
		}
	}
}

// Hazard combat helpers
void Game::handleHazardSystemAttack(CombatDamage &damage, Player* player, const Monster* monster, bool isPlayerAttacker) {
	if (damage.primary.value != 0 && monster->getHazard()) {
		if (isPlayerAttacker) {
			player->parseAttackDealtHazardSystem(damage, monster);
		} else {
			player->parseAttackRecvHazardSystem(damage, monster);
		}
	}
}

void Game::notifySpectators(const SpectatorHashSet &spectators, const Position &targetPos, Player* attackerPlayer, Monster* targetMonster) {
	if (!spectators.empty()) {
		for (Creature* spectator : spectators) {
			if (!spectator) {
				continue;
			}

			const auto tmpPlayer = spectator->getPlayer();
			if (!tmpPlayer || tmpPlayer->getPosition().z != targetPos.z) {
				continue;
			}

			std::stringstream ss;
			ss << ucfirst(targetMonster->getNameDescription()) << " has dodged";
			if (tmpPlayer == attackerPlayer) {
				ss << " your attack.";
				attackerPlayer->sendCancelMessage(ss.str());
				ss << " (Hazard)";
				attackerPlayer->sendTextMessage(MESSAGE_DAMAGE_OTHERS, ss.str());
			} else {
				ss << " an attack by " << attackerPlayer->getName() << ". (Hazard)";
				tmpPlayer->sendTextMessage(MESSAGE_DAMAGE_OTHERS, ss.str());
			}
		}
		addMagicEffect(targetPos, CONST_ME_DODGE);
	}
}

// Wheel of destiny combat helpers
void Game::applyWheelOfDestinyHealing(CombatDamage &damage, Player* attackerPlayer, const Creature* target) {
	damage.primary.value += (damage.primary.value * damage.healingMultiplier) / 100.;

	if (attackerPlayer) {
		damage.primary.value += attackerPlayer->wheel()->getStat(WheelStat_t::HEALING);

		if (damage.secondary.value != 0) {
			damage.secondary.value += attackerPlayer->wheel()->getStat(WheelStat_t::HEALING);
		}

		if (damage.healingLink > 0) {
			CombatDamage tmpDamage;
			tmpDamage.primary.value = (damage.primary.value * damage.healingLink) / 100;
			tmpDamage.primary.type = COMBAT_HEALING;
			combatChangeHealth(attackerPlayer, attackerPlayer, tmpDamage);
		}

		if (attackerPlayer->wheel()->getInstant("Blessing of the Grove")) {
			damage.primary.value += (damage.primary.value * attackerPlayer->wheel()->checkBlessingGroveHealingByTarget(target)) / 100.;
		}
	}
}

void Game::applyWheelOfDestinyEffectsToDamage(CombatDamage &damage, const Player* attackerPlayer, const Creature* target) const {
	if (damage.damageMultiplier > 0) {
		damage.primary.value += (damage.primary.value * (damage.damageMultiplier)) / 100.;
		damage.secondary.value += (damage.secondary.value * (damage.damageMultiplier)) / 100.;
	}

	if (attackerPlayer) {
		damage.primary.value -= attackerPlayer->wheel()->getStat(WheelStat_t::DAMAGE);
		if (damage.secondary.value != 0) {
			damage.secondary.value -= attackerPlayer->wheel()->getStat(WheelStat_t::DAMAGE);
		}
		if (damage.instantSpellName == "Twin Burst") {
			int32_t damageBonus = attackerPlayer->wheel()->checkTwinBurstByTarget(target);
			if (damageBonus != 0) {
				damage.primary.value += (damage.primary.value * damageBonus) / 100.;
				damage.secondary.value += (damage.secondary.value * damageBonus) / 100.;
			}
		}
		if (damage.instantSpellName == "Executioner's Throw") {
			int32_t damageBonus = attackerPlayer->wheel()->checkExecutionersThrow(target);
			if (damageBonus != 0) {
				damage.primary.value += (damage.primary.value * damageBonus) / 100.;
				damage.secondary.value += (damage.secondary.value * damageBonus) / 100.;
			}
		}
	}
}

int32_t Game::applyHealthChange(CombatDamage &damage, const Creature* target) const {
	int32_t targetHealth = target->getHealth();

	// Wheel of destiny (Gift of Life)
	if (const Player* targetPlayer = target->getPlayer()) {
		if (targetPlayer->wheel()->getInstant("Gift of Life") && targetPlayer->wheel()->getGiftOfCooldown() == 0 && (damage.primary.value + damage.secondary.value) >= targetHealth) {
			int32_t overkillMultiplier = (damage.primary.value + damage.secondary.value) - targetHealth;
			overkillMultiplier = (overkillMultiplier * 100) / targetPlayer->getMaxHealth();
			if (overkillMultiplier <= targetPlayer->wheel()->getGiftOfLifeValue()) {
				targetPlayer->wheel()->checkGiftOfLife();
				targetHealth = target->getHealth();
			}
		}
	}

	if (damage.primary.value >= targetHealth) {
		damage.primary.value = targetHealth;
		damage.secondary.value = 0;
	} else if (damage.secondary.value) {
		damage.secondary.value = std::min<int32_t>(damage.secondary.value, targetHealth - damage.primary.value);
	}

	return targetHealth;
}

bool Game::combatChangeHealth(Creature* attacker, Creature* target, CombatDamage &damage, bool isEvent /*= false*/) {
	using namespace std;
	const Position &targetPos = target->getPosition();
	if (damage.primary.value > 0) {
		if (target->getHealth() <= 0) {
			return false;
		}

		Player* attackerPlayer;
		if (attacker) {
			attackerPlayer = attacker->getPlayer();
		} else {
			attackerPlayer = nullptr;
		}

		Player* targetPlayer = target->getPlayer();
		if (attackerPlayer && targetPlayer && attackerPlayer->getSkull() == SKULL_BLACK && attackerPlayer->getSkullClient(targetPlayer) == SKULL_NONE) {
			return false;
		}

		if (damage.origin != ORIGIN_NONE) {
			const auto &events = target->getCreatureEvents(CREATURE_EVENT_HEALTHCHANGE);
			if (!events.empty()) {
				for (CreatureEvent* creatureEvent : events) {
					creatureEvent->executeHealthChange(target, attacker, damage);
				}
				damage.origin = ORIGIN_NONE;
				return combatChangeHealth(attacker, target, damage);
			}
		}

		// Wheel of destiny combat healing
		applyWheelOfDestinyHealing(damage, attackerPlayer, target);

		auto realHealthChange = target->getHealth();
		target->gainHealth(attacker, damage.primary.value);
		realHealthChange = target->getHealth() - realHealthChange;

		if (realHealthChange > 0 && !target->isInGhostMode()) {
			if (targetPlayer) {
				targetPlayer->updateImpactTracker(COMBAT_HEALING, realHealthChange);
			}

			// Party hunt analyzer
			if (Party* party = attackerPlayer ? attackerPlayer->getParty() : nullptr) {
				party->addPlayerHealing(attackerPlayer, realHealthChange);
			}

			std::stringstream ss;

			ss << realHealthChange << (realHealthChange != 1 ? " hitpoints." : " hitpoint.");
			std::string damageString = ss.str();

			std::string spectatorMessage;

			TextMessage message;
			message.position = targetPos;
			message.primary.value = realHealthChange;
			message.primary.color = TEXTCOLOR_PASTELRED;

			SpectatorHashSet spectators;
			map.getSpectators(spectators, targetPos, false, true);
			for (Creature* spectator : spectators) {
				Player* tmpPlayer = spectator->getPlayer();

				if (!tmpPlayer) {
					continue;
				}

				if (tmpPlayer == attackerPlayer && attackerPlayer != targetPlayer) {
					ss.str({});
					ss << "You heal " << target->getNameDescription() << " for " << damageString;
					message.type = MESSAGE_HEALED;
					message.text = ss.str();
				} else if (tmpPlayer == targetPlayer) {
					ss.str({});
					if (!attacker) {
						ss << "You were healed";
					} else if (targetPlayer == attackerPlayer) {
						ss << "You heal yourself";
					} else {
						ss << "You were healed by " << attacker->getNameDescription();
					}
					ss << " for " << damageString;
					message.type = MESSAGE_HEALED;
					message.text = ss.str();
				} else {
					if (spectatorMessage.empty()) {
						ss.str({});
						if (!attacker) {
							ss << ucfirst(target->getNameDescription()) << " was healed";
						} else {
							ss << ucfirst(attacker->getNameDescription()) << " healed ";
							if (attacker == target) {
								ss << (targetPlayer ? (targetPlayer->getSex() == PLAYERSEX_FEMALE ? "herself" : "himself") : "itself");
							} else {
								ss << target->getNameDescription();
							}
						}
						ss << " for " << damageString;
						spectatorMessage = ss.str();
					}
					message.type = MESSAGE_HEALED_OTHERS;
					message.text = spectatorMessage;
				}
				tmpPlayer->sendTextMessage(message);
			}
		}
	} else {
		if (!target->isAttackable()) {
			if (!target->isInGhostMode()) {
				addMagicEffect(targetPos, CONST_ME_POFF);
			}
			return true;
		}

		Player* attackerPlayer;
		if (attacker) {
			attackerPlayer = attacker->getPlayer();
		} else {
			attackerPlayer = nullptr;
		}

		Player* targetPlayer = target->getPlayer();
		if (attackerPlayer && targetPlayer && attackerPlayer->getSkull() == SKULL_BLACK && attackerPlayer->getSkullClient(targetPlayer) == SKULL_NONE) {
			return false;
		}

		// Wheel of destiny apply combat effects
		applyWheelOfDestinyEffectsToDamage(damage, attackerPlayer, target);

		damage.primary.value = std::abs(damage.primary.value);
		damage.secondary.value = std::abs(damage.secondary.value);

		Monster* targetMonster;
		if (target && target->getMonster()) {
			targetMonster = target->getMonster();
		} else {
			targetMonster = nullptr;
		}

		const Monster* attackerMonster;
		if (attacker && attacker->getMonster()) {
			attackerMonster = attacker->getMonster();
		} else {
			attackerMonster = nullptr;
		}

		if (attacker && attackerPlayer && damage.extension == false && damage.origin == ORIGIN_RANGED && target == attackerPlayer->getAttackedCreature()) {
			const Position &attackerPos = attacker->getPosition();
			if (targetPos.z == attackerPos.z) {
				int32_t distanceX = Position::getDistanceX(targetPos, attackerPos);
				int32_t distanceY = Position::getDistanceY(targetPos, attackerPos);
				int32_t damageX = attackerPlayer->getPerfectShotDamage(distanceX, true);
				int32_t damageY = attackerPlayer->getPerfectShotDamage(distanceY, true);
				Item* item = attackerPlayer->getWeapon();
				if (item && item->getWeaponType() == WEAPON_DISTANCE) {
					Item* quiver = attackerPlayer->getInventoryItem(CONST_SLOT_RIGHT);
					if (quiver && quiver->getWeaponType()) {
						if (quiver->getPerfectShotRange() == distanceX) {
							damageX -= quiver->getPerfectShotDamage();
						} else if (quiver->getPerfectShotRange() == distanceY) {
							damageY -= quiver->getPerfectShotDamage();
						}
					}
				}
				if (damageX != 0 || damageY != 0) {
					int32_t totalDamage = damageX;
					if (distanceX != distanceY)
						totalDamage += damageY;
					damage.primary.value += totalDamage;
					if (!damage.exString.empty()) {
						damage.exString += ", ";
					}
					damage.exString += "perfect shot";
				}
			}
		}

		TextMessage message;
		message.position = targetPos;

		if (!isEvent) {
			g_events().eventCreatureOnDrainHealth(target, attacker, damage.primary.type, damage.primary.value, damage.secondary.type, damage.secondary.value, message.primary.color, message.secondary.color);
			g_callbacks().executeCallback(EventCallback_t::creatureOnDrainHealth, &EventCallback::creatureOnDrainHealth, target, attacker, damage.primary.type, damage.primary.value, damage.secondary.type, damage.secondary.value, message.primary.color, message.secondary.color);
		}
		if (damage.origin != ORIGIN_NONE && attacker && damage.primary.type != COMBAT_HEALING) {
			damage.primary.value *= attacker->getBuff(BUFF_DAMAGEDEALT) / 100.;
			damage.secondary.value *= attacker->getBuff(BUFF_DAMAGEDEALT) / 100.;
		}
		if (damage.origin != ORIGIN_NONE && target && damage.primary.type != COMBAT_HEALING) {
			damage.primary.value *= target->getBuff(BUFF_DAMAGERECEIVED) / 100.;
			damage.secondary.value *= target->getBuff(BUFF_DAMAGERECEIVED) / 100.;
		}
		auto healthChange = damage.primary.value + damage.secondary.value;
		if (healthChange == 0) {
			return true;
		}

		SpectatorHashSet spectators;
		map.getSpectators(spectators, targetPos, true, true);

		if (targetPlayer && attackerMonster) {
			handleHazardSystemAttack(damage, targetPlayer, attackerMonster, false);
		} else if (attackerPlayer && targetMonster) {
			handleHazardSystemAttack(damage, attackerPlayer, targetMonster, true);

			if (damage.primary.value == 0 && damage.secondary.value == 0) {
				notifySpectators(spectators, targetPos, attackerPlayer, targetMonster);
				return true;
			}
		}

		if (damage.fatal) {
			addMagicEffect(spectators, targetPos, CONST_ME_FATAL);
		} else if (damage.critical) {
			addMagicEffect(spectators, targetPos, CONST_ME_CRITICAL_DAMAGE);
		}

		if (!damage.extension && attackerMonster && targetPlayer) {
			// Charm rune (target as player)
			if (charmRune_t activeCharm = g_iobestiary().getCharmFromTarget(targetPlayer, g_monsters().getMonsterTypeByRaceId(attackerMonster->getRaceId()));
				activeCharm != CHARM_NONE && activeCharm != CHARM_CLEANSE) {
				if (Charm* charm = g_iobestiary().getBestiaryCharm(activeCharm);
					charm->type == CHARM_DEFENSIVE && charm->chance > normal_random(0, 100) && g_iobestiary().parseCharmCombat(charm, targetPlayer, attacker, (damage.primary.value + damage.secondary.value))) {
					return false; // Dodge charm
				}
			}
		}

		std::stringstream ss;
		ss << (damage.critical ? "critical " : " ") << "attack";
		std::string attackMsg = ss.str();
		ss.str({});

		if (target->hasCondition(CONDITION_MANASHIELD) && damage.primary.type != COMBAT_UNDEFINEDDAMAGE) {
			int32_t manaDamage = std::min<int32_t>(target->getMana(), healthChange);
			uint16_t manaShield = target->getManaShield();
			if (manaShield > 0) {
				if (manaShield > manaDamage) {
					target->setManaShield(manaShield - manaDamage);
					manaShield = manaShield - manaDamage;
				} else {
					manaDamage = manaShield;
					target->removeCondition(CONDITION_MANASHIELD);
					manaShield = 0;
				}
			}
			if (manaDamage != 0) {
				if (damage.origin != ORIGIN_NONE) {
					const auto &events = target->getCreatureEvents(CREATURE_EVENT_MANACHANGE);
					if (!events.empty()) {
						for (CreatureEvent* creatureEvent : events) {
							creatureEvent->executeManaChange(target, attacker, damage);
						}
						healthChange = damage.primary.value + damage.secondary.value;
						if (healthChange == 0) {
							return true;
						}
						manaDamage = std::min<int32_t>(target->getMana(), healthChange);
					}
				}

				target->drainMana(attacker, manaDamage);

				if (target->getMana() == 0 && manaShield > 0) {
					target->removeCondition(CONDITION_MANASHIELD);
				}

				addMagicEffect(spectators, targetPos, CONST_ME_LOSEENERGY);

				std::string damageString = std::to_string(manaDamage);

				std::string spectatorMessage;

				message.primary.value = manaDamage;
				message.primary.color = TEXTCOLOR_BLUE;

				for (Creature* spectator : spectators) {
					if (!spectator) {
						continue;
					}

					Player* tmpPlayer = spectator->getPlayer();
					if (!tmpPlayer) {
						continue;
					}

					if (tmpPlayer->getPosition().z != targetPos.z) {
						continue;
					}

					if (tmpPlayer == attackerPlayer && attackerPlayer != targetPlayer) {
						ss.str({});
						ss << ucfirst(target->getNameDescription()) << " loses " << damageString + " mana due to your " << attackMsg << ".";

						if (!damage.exString.empty()) {
							ss << " (" << damage.exString << ")";
						}
						message.type = MESSAGE_DAMAGE_DEALT;
						message.text = ss.str();
					} else if (tmpPlayer == targetPlayer) {
						ss.str({});
						ss << "You lose " << damageString << " mana";
						if (!attacker) {
							ss << '.';
						} else if (targetPlayer == attackerPlayer) {
							ss << " due to your own " << attackMsg << ".";
						} else {
							ss << " due to an " << attackMsg << " by " << attacker->getNameDescription() << '.';
						}
						message.type = MESSAGE_DAMAGE_RECEIVED;
						message.text = ss.str();
					} else {
						if (spectatorMessage.empty()) {
							ss.str({});
							ss << ucfirst(target->getNameDescription()) << " loses " << damageString + " mana";
							if (attacker) {
								ss << " due to ";
								if (attacker == target) {
									ss << (targetPlayer ? (targetPlayer->getSex() == PLAYERSEX_FEMALE ? "her own " : "his own ") : "its own ");
									ss << attackMsg;
								} else {
									ss << "an " << attackMsg << " by " << attacker->getNameDescription();
								}
							}
							ss << '.';
							spectatorMessage = ss.str();
						}
						message.type = MESSAGE_DAMAGE_OTHERS;
						message.text = spectatorMessage;
					}
					tmpPlayer->sendTextMessage(message);
				}

				damage.primary.value -= manaDamage;
				if (damage.primary.value < 0) {
					damage.secondary.value = std::max<int32_t>(0, damage.secondary.value + damage.primary.value);
					damage.primary.value = 0;
				}
			}
		}

		auto realDamage = damage.primary.value + damage.secondary.value;
		if (realDamage == 0) {
			return true;
		}

		if (damage.origin != ORIGIN_NONE) {
			const auto &events = target->getCreatureEvents(CREATURE_EVENT_HEALTHCHANGE);
			if (!events.empty()) {
				for (CreatureEvent* creatureEvent : events) {
					creatureEvent->executeHealthChange(target, attacker, damage);
				}
				damage.origin = ORIGIN_NONE;
				return combatChangeHealth(attacker, target, damage);
			}
		}

		auto targetHealth = applyHealthChange(damage, target);
		if (damage.primary.value >= targetHealth) {
			damage.primary.value = targetHealth;
			damage.secondary.value = 0;
		} else if (damage.secondary.value) {
			damage.secondary.value = std::min<int32_t>(damage.secondary.value, targetHealth - damage.primary.value);
		}

		realDamage = damage.primary.value + damage.secondary.value;
		if (realDamage == 0) {
			return true;
		} else if (realDamage >= targetHealth) {
			for (CreatureEvent* creatureEvent : target->getCreatureEvents(CREATURE_EVENT_PREPAREDEATH)) {
				if (!creatureEvent->executeOnPrepareDeath(target, attacker)) {
					return false;
				}
			}
		}

		target->drainHealth(attacker, realDamage);
		if (realDamage > 0 && targetMonster) {
			if (attackerPlayer && attackerPlayer->getPlayer()) {
				attackerPlayer->updateImpactTracker(damage.secondary.type, damage.secondary.value);
			}

			if (targetMonster->israndomStepping()) {
				targetMonster->setIgnoreFieldDamage(true);
				targetMonster->updateMapCache();
			}
		}

		if (spectators.empty()) {
			map.getSpectators(spectators, targetPos, true, true);
		}

		addCreatureHealth(spectators, target);

		sendDamageMessageAndEffects(
			attacker,
			target,
			damage,
			targetPos,
			attackerPlayer,
			targetPlayer,
			message,
			spectators,
			realDamage
		);

		if (attackerPlayer) {
			if (!damage.extension && damage.origin != ORIGIN_CONDITION) {
				applyCharmRune(targetMonster, attackerPlayer, target, realDamage);
				applyLifeLeech(attackerPlayer, targetMonster, target, damage, realDamage);
				applyManaLeech(attackerPlayer, targetMonster, target, damage, realDamage);
			}
			updatePlayerPartyHuntAnalyzer(damage, attackerPlayer);
		}
	}

	return true;
}

void Game::updatePlayerPartyHuntAnalyzer(const CombatDamage &damage, const Player* player) const {
	if (!player) {
		return;
	}

	if (Party* party = player->getParty()) {
		if (damage.primary.value != 0) {
			party->addPlayerDamage(player, damage.primary.value);
		}
		if (damage.secondary.value != 0) {
			party->addPlayerDamage(player, damage.secondary.value);
		}
	}
}

void Game::sendDamageMessageAndEffects(
	const Creature* attacker, Creature* target, const CombatDamage &damage,
	const Position &targetPos, Player* attackerPlayer, Player* targetPlayer,
	TextMessage &message, const SpectatorHashSet &spectators, int32_t realDamage
) {
	message.primary.value = damage.primary.value;
	message.secondary.value = damage.secondary.value;

	sendEffects(target, damage, targetPos, message, spectators);

	if (shouldSendMessage(message)) {
		sendMessages(attacker, target, damage, targetPos, attackerPlayer, targetPlayer, message, spectators, realDamage);
	}
}

bool Game::shouldSendMessage(const TextMessage &message) const {
	return message.primary.color != TEXTCOLOR_NONE || message.secondary.color != TEXTCOLOR_NONE;
}

void Game::sendMessages(
	const Creature* attacker, const Creature* target, const CombatDamage &damage,
	const Position &targetPos, Player* attackerPlayer, Player* targetPlayer,
	TextMessage &message, const SpectatorHashSet &spectators, int32_t realDamage
) const {
	if (attackerPlayer) {
		attackerPlayer->updateImpactTracker(damage.primary.type, damage.primary.value);
		if (damage.secondary.type != COMBAT_NONE) {
			attackerPlayer->updateImpactTracker(damage.secondary.type, damage.secondary.value);
		}
	}
	if (targetPlayer) {
		std::string cause = "(other)";
		if (attacker) {
			cause = attacker->getName();
		}

		targetPlayer->updateInputAnalyzer(damage.primary.type, damage.primary.value, cause);
		if (attackerPlayer) {
			if (damage.secondary.type != COMBAT_NONE) {
				attackerPlayer->updateInputAnalyzer(damage.secondary.type, damage.secondary.value, cause);
			}
		}
	}
	std::stringstream ss;

	ss << realDamage << (realDamage != 1 ? " hitpoints" : " hitpoint");
	std::string damageString = ss.str();

	std::string spectatorMessage;

	for (Creature* spectator : spectators) {
		Player* tmpPlayer = spectator->getPlayer();
		if (tmpPlayer->getPosition().z != targetPos.z) {
			continue;
		}

		if (tmpPlayer == attackerPlayer && attackerPlayer != targetPlayer) {
			buildMessageAsAttacker(target, damage, message, ss, damageString);
		} else if (tmpPlayer == targetPlayer) {
			buildMessageAsTarget(attacker, damage, attackerPlayer, targetPlayer, message, ss, damageString);
		} else {
			buildMessageAsSpectator(attacker, target, damage, targetPlayer, message, ss, damageString, spectatorMessage);
		}
		tmpPlayer->sendTextMessage(message);
	}
}

void Game::buildMessageAsSpectator(
	const Creature* attacker, const Creature* target, const CombatDamage &damage,
	const Player* targetPlayer, TextMessage &message, std::stringstream &ss,
	const std::string &damageString, std::string &spectatorMessage
) const {
	if (spectatorMessage.empty()) {
		ss.str({});
		ss << ucfirst(target->getNameDescription()) << " loses " << damageString;
		if (attacker) {
			ss << " due to ";
			if (attacker == target) {
				if (targetPlayer) {
					ss << (targetPlayer->getSex() == PLAYERSEX_FEMALE ? "her own attack" : "his own attack");
				} else {
					ss << "its own attack";
				}
			} else {
				ss << "an attack by " << attacker->getNameDescription();
			}
		}
		ss << '.';
		if (damage.extension) {
			ss << " " << damage.exString;
		}
		spectatorMessage = ss.str();
	}

	message.type = MESSAGE_DAMAGE_OTHERS;
	message.text = spectatorMessage;
}

void Game::buildMessageAsTarget(
	const Creature* attacker, const CombatDamage &damage, const Player* attackerPlayer,
	const Player* targetPlayer, TextMessage &message, std::stringstream &ss,
	const std::string &damageString
) const {
	ss.str({});
	ss << "You lose " << damageString;
	if (!attacker) {
		ss << '.';
	} else if (targetPlayer == attackerPlayer) {
		ss << " due to your own attack.";
	} else {
		ss << " due to an attack by " << attacker->getNameDescription() << '.';
	}
	if (damage.extension) {
		ss << " " << damage.exString;
	}
	message.type = MESSAGE_DAMAGE_RECEIVED;
	message.text = ss.str();
}

void Game::buildMessageAsAttacker(
	const Creature* target, const CombatDamage &damage, TextMessage &message,
	std::stringstream &ss, const std::string &damageString
) const {
	ss.str({});
	ss << ucfirst(target->getNameDescription()) << " loses " << damageString << " due to your attack.";
	if (damage.extension) {
		ss << " " << damage.exString;
	}
	if (damage.fatal) {
		ss << " (Onslaught)";
	}
	message.type = MESSAGE_DAMAGE_DEALT;
	message.text = ss.str();
}

void Game::sendEffects(
	Creature* target, const CombatDamage &damage, const Position &targetPos, TextMessage &message,
	const SpectatorHashSet &spectators
) {
	uint16_t hitEffect;
	if (message.primary.value) {
		combatGetTypeInfo(damage.primary.type, target, message.primary.color, hitEffect);
		if (hitEffect != CONST_ME_NONE) {
			addMagicEffect(spectators, targetPos, hitEffect);
		}
	}

	if (message.secondary.value) {
		combatGetTypeInfo(damage.secondary.type, target, message.secondary.color, hitEffect);
		if (hitEffect != CONST_ME_NONE) {
			addMagicEffect(spectators, targetPos, hitEffect);
		}
	}
}

void Game::applyCharmRune(
	const Monster* targetMonster, Player* attackerPlayer, Creature* target, const int32_t &realDamage
) const {
	if (!targetMonster || !attackerPlayer) {
		return;
	}
	if (charmRune_t activeCharm = g_iobestiary().getCharmFromTarget(attackerPlayer, g_monsters().getMonsterTypeByRaceId(targetMonster->getRaceId()));
		activeCharm != CHARM_NONE) {
		Charm* charm = g_iobestiary().getBestiaryCharm(activeCharm);
		int8_t chance = charm->id == CHARM_CRIPPLE ? charm->chance : charm->chance + attackerPlayer->getCharmChanceModifier();
		if (isDevMode()) {
			spdlog::info("charm chance: {}, base: {}, bonus: {}", chance, charm->chance, attackerPlayer->getCharmChanceModifier());
		}
		if (charm->type == CHARM_OFFENSIVE && (chance >= normal_random(0, 100))) {
			g_iobestiary().parseCharmCombat(charm, attackerPlayer, target, realDamage);
		}
	}
}

// Mana leech
void Game::applyManaLeech(
	Player* attackerPlayer, const Monster* targetMonster, Creature* target, const CombatDamage &damage, const int32_t &realDamage
) const {
	// Wheel of destiny bonus - mana leech chance and amount
	auto wheelLeechChance = attackerPlayer->wheel()->checkDrainBodyLeech(target, SKILL_MANA_LEECH_CHANCE);
	auto wheelLeechAmount = attackerPlayer->wheel()->checkDrainBodyLeech(target, SKILL_MANA_LEECH_AMOUNT);

	uint16_t manaChance = attackerPlayer->getSkillLevel(SKILL_MANA_LEECH_CHANCE) + wheelLeechChance + damage.manaLeechChance;
	uint16_t manaSkill = attackerPlayer->getSkillLevel(SKILL_MANA_LEECH_AMOUNT) + wheelLeechAmount + damage.manaLeech;
	if (normal_random(0, 100) >= manaChance) {
		return;
	}
	// Void charm rune
	if (targetMonster) {
		if (uint16_t playerCharmRaceidVoid = attackerPlayer->parseRacebyCharm(CHARM_VOID, false, 0);
			playerCharmRaceidVoid != 0 && playerCharmRaceidVoid == targetMonster->getRace()) {
			if (const Charm* voidc = g_iobestiary().getBestiaryCharm(CHARM_VOID)) {
				manaSkill += voidc->percent;
			}
		}
	}
	CombatParams tmpParams;
	CombatDamage tmpDamage;

	int affected = damage.affected;
	tmpDamage.origin = ORIGIN_SPELL;
	tmpDamage.primary.type = COMBAT_MANADRAIN;
	tmpDamage.primary.value = calculateLeechAmount(realDamage, manaSkill, affected);

	Combat::doCombatMana(nullptr, attackerPlayer, tmpDamage, tmpParams);
}

// Life leech
void Game::applyLifeLeech(
	Player* attackerPlayer, const Monster* targetMonster, Creature* target, const CombatDamage &damage, const int32_t &realDamage
) const {
	// Wheel of destiny bonus - life leech chance and amount
	auto wheelLeechChance = attackerPlayer->wheel()->checkDrainBodyLeech(target, SKILL_LIFE_LEECH_CHANCE);
	auto wheelLeechAmount = attackerPlayer->wheel()->checkDrainBodyLeech(target, SKILL_LIFE_LEECH_AMOUNT);
	uint16_t lifeChance = attackerPlayer->getSkillLevel(SKILL_LIFE_LEECH_CHANCE) + wheelLeechChance + damage.lifeLeechChance;
	uint16_t lifeSkill = attackerPlayer->getSkillLevel(SKILL_LIFE_LEECH_AMOUNT) + wheelLeechAmount + damage.lifeLeech;
	if (normal_random(0, 100) >= lifeChance) {
		return;
	}
	if (targetMonster) {
		if (uint16_t playerCharmRaceidVamp = attackerPlayer->parseRacebyCharm(CHARM_VAMP, false, 0);
			playerCharmRaceidVamp != 0 && playerCharmRaceidVamp == targetMonster->getRaceId()) {
			if (const Charm* lifec = g_iobestiary().getBestiaryCharm(CHARM_VAMP)) {
				lifeSkill += lifec->percent;
			}
		}
	}
	CombatParams tmpParams;
	CombatDamage tmpDamage;

	int affected = damage.affected;
	tmpDamage.origin = ORIGIN_SPELL;
	tmpDamage.primary.type = COMBAT_HEALING;
	tmpDamage.primary.value = calculateLeechAmount(realDamage, lifeSkill, affected);

	Combat::doCombatHealth(nullptr, attackerPlayer, tmpDamage, tmpParams);
}

int32_t Game::calculateLeechAmount(const int32_t &realDamage, const uint16_t &skillAmount, int targetsAffected) const {
	auto intermediateResult = realDamage * (skillAmount / 10000.0) * (0.1 * targetsAffected + 0.9) / targetsAffected;
	return std::clamp<int32_t>(static_cast<int32_t>(std::lround(intermediateResult)), 0, realDamage);
}

bool Game::combatChangeMana(Creature* attacker, Creature* target, CombatDamage &damage) {
	const Position &targetPos = target->getPosition();
	auto manaChange = damage.primary.value + damage.secondary.value;
	if (manaChange > 0) {
		Player* attackerPlayer;
		if (attacker) {
			attackerPlayer = attacker->getPlayer();
		} else {
			attackerPlayer = nullptr;
		}

		Player* targetPlayer = target->getPlayer();
		if (attackerPlayer && targetPlayer && attackerPlayer->getSkull() == SKULL_BLACK && attackerPlayer->getSkullClient(targetPlayer) == SKULL_NONE) {
			return false;
		}

		if (damage.origin != ORIGIN_NONE) {
			const auto &events = target->getCreatureEvents(CREATURE_EVENT_MANACHANGE);
			if (!events.empty()) {
				for (CreatureEvent* creatureEvent : events) {
					creatureEvent->executeManaChange(target, attacker, damage);
				}
				damage.origin = ORIGIN_NONE;
				return combatChangeMana(attacker, target, damage);
			}
		}

		auto realManaChange = target->getMana();
		target->changeMana(manaChange);
		realManaChange = target->getMana() - realManaChange;

		if (realManaChange > 0 && !target->isInGhostMode()) {
			std::string damageString = fmt::format("{} mana", realManaChange);

			std::string spectatorMessage;
			if (!attacker) {
				spectatorMessage += ucfirst(target->getNameDescription());
				spectatorMessage += " was restored for " + damageString;
			} else {
				spectatorMessage += ucfirst(attacker->getNameDescription());
				spectatorMessage += " restored ";
				if (attacker == target) {
					spectatorMessage += (targetPlayer ? (targetPlayer->getSex() == PLAYERSEX_FEMALE ? "herself" : "himself") : "itself");
				} else {
					spectatorMessage += target->getNameDescription();
				}
				spectatorMessage += " for " + damageString;
			}

			TextMessage message;
			message.position = targetPos;
			message.primary.value = realManaChange;
			message.primary.color = TEXTCOLOR_MAYABLUE;

			SpectatorHashSet spectators;
			map.getSpectators(spectators, targetPos, false, true);
			for (Creature* spectator : spectators) {
				Player* tmpPlayer = spectator->getPlayer();

				if (!tmpPlayer) {
					continue;
				}

				if (tmpPlayer == attackerPlayer && attackerPlayer != targetPlayer) {
					message.type = MESSAGE_HEALED;
					message.text = "You restored " + target->getNameDescription() + " for " + damageString;
				} else if (tmpPlayer == targetPlayer) {
					message.type = MESSAGE_HEALED;
					if (!attacker) {
						message.text = "You were restored for " + damageString;
					} else if (targetPlayer == attackerPlayer) {
						message.text = "You restore yourself for " + damageString;
					} else {
						message.text = "You were restored by " + attacker->getNameDescription() + " for " + damageString;
					}
				} else {
					message.type = MESSAGE_HEALED_OTHERS;
					message.text = spectatorMessage;
				}
				tmpPlayer->sendTextMessage(message);
			}
		}
	} else {
		if (!target->isAttackable()) {
			if (!target->isInGhostMode()) {
				addMagicEffect(targetPos, CONST_ME_POFF);
			}
			return false;
		}

		Player* attackerPlayer;
		if (attacker) {
			attackerPlayer = attacker->getPlayer();
		} else {
			attackerPlayer = nullptr;
		}

		Player* targetPlayer = target->getPlayer();
		if (attackerPlayer && targetPlayer && attackerPlayer->getSkull() == SKULL_BLACK && attackerPlayer->getSkullClient(targetPlayer) == SKULL_NONE) {
			return false;
		}

		auto manaLoss = std::min<int32_t>(target->getMana(), -manaChange);
		BlockType_t blockType = target->blockHit(attacker, COMBAT_MANADRAIN, manaLoss);
		if (blockType != BLOCK_NONE) {
			addMagicEffect(targetPos, CONST_ME_POFF);
			return false;
		}

		if (manaLoss <= 0) {
			return true;
		}

		if (damage.origin != ORIGIN_NONE) {
			const auto &events = target->getCreatureEvents(CREATURE_EVENT_MANACHANGE);
			if (!events.empty()) {
				for (CreatureEvent* creatureEvent : events) {
					creatureEvent->executeManaChange(target, attacker, damage);
				}
				damage.origin = ORIGIN_NONE;
				return combatChangeMana(attacker, target, damage);
			}
		}

		if (targetPlayer && attacker && attacker->getMonster()) {
			// Charm rune (target as player)
			MonsterType* mType = g_monsters().getMonsterType(attacker->getName());
			if (mType) {
				charmRune_t activeCharm = g_iobestiary().getCharmFromTarget(targetPlayer, mType);
				if (activeCharm != CHARM_NONE && activeCharm != CHARM_CLEANSE) {
					Charm* charm = g_iobestiary().getBestiaryCharm(activeCharm);
					if (charm && charm->type == CHARM_DEFENSIVE && (charm->chance > normal_random(0, 100))) {
						if (g_iobestiary().parseCharmCombat(charm, targetPlayer, attacker, manaChange)) {
							sendDoubleSoundEffect(targetPlayer->getPosition(), charm->soundCastEffect, charm->soundImpactEffect, targetPlayer);
							return false; // Dodge charm
						}
					}
				}
			}
		}

		target->drainMana(attacker, manaLoss);

		std::stringstream ss;

		std::string damageString = std::to_string(manaLoss);

		std::string spectatorMessage;

		TextMessage message;
		message.position = targetPos;
		message.primary.value = manaLoss;
		message.primary.color = TEXTCOLOR_BLUE;

		SpectatorHashSet spectators;
		map.getSpectators(spectators, targetPos, false, true);
		for (Creature* spectator : spectators) {
			Player* tmpPlayer = spectator->getPlayer();

			if (!tmpPlayer) {
				continue;
			}

			if (tmpPlayer == attackerPlayer && attackerPlayer != targetPlayer) {
				ss.str({});
				ss << ucfirst(target->getNameDescription()) << " loses " << damageString << " mana due to your attack.";
				message.type = MESSAGE_DAMAGE_DEALT;
				message.text = ss.str();
			} else if (tmpPlayer == targetPlayer) {
				ss.str({});
				ss << "You lose " << damageString << " mana";
				if (!attacker) {
					ss << '.';
				} else if (targetPlayer == attackerPlayer) {
					ss << " due to your own attack.";
				} else {
					ss << " mana due to an attack by " << attacker->getNameDescription() << '.';
				}
				message.type = MESSAGE_DAMAGE_RECEIVED;
				message.text = ss.str();
			} else {
				if (spectatorMessage.empty()) {
					ss.str({});
					ss << ucfirst(target->getNameDescription()) << " loses " << damageString << " mana";
					if (attacker) {
						ss << " due to ";
						if (attacker == target) {
							ss << (targetPlayer ? (targetPlayer->getSex() == PLAYERSEX_FEMALE ? "her own attack" : "his own attack") : "its own attack");
						} else {
							ss << "an attack by " << attacker->getNameDescription();
						}
					}
					ss << '.';
					spectatorMessage = ss.str();
				}
				message.type = MESSAGE_DAMAGE_OTHERS;
				message.text = spectatorMessage;
			}
			tmpPlayer->sendTextMessage(message);
		}
	}

	return true;
}

void Game::addCreatureHealth(const Creature* target) {
	SpectatorHashSet spectators;
	map.getSpectators(spectators, target->getPosition(), true, true);
	addCreatureHealth(spectators, target);
}

void Game::addCreatureHealth(const SpectatorHashSet &spectators, const Creature* target) {
	uint8_t healthPercent = std::ceil((static_cast<double>(target->getHealth()) / std::max<int32_t>(target->getMaxHealth(), 1)) * 100);
	if (const Player* targetPlayer = target->getPlayer()) {
		if (Party* party = targetPlayer->getParty()) {
			party->updatePlayerHealth(targetPlayer, target, healthPercent);
		}
	} else if (const Creature* master = target->getMaster()) {
		if (const Player* masterPlayer = master->getPlayer()) {
			if (Party* party = masterPlayer->getParty()) {
				party->updatePlayerHealth(masterPlayer, target, healthPercent);
			}
		}
	}
	for (Creature* spectator : spectators) {
		if (Player* tmpPlayer = spectator->getPlayer()) {
			tmpPlayer->sendCreatureHealth(target);
		}
	}
}

void Game::addPlayerMana(const Player* target) {
	if (Party* party = target->getParty()) {
		uint8_t manaPercent = std::ceil((static_cast<double>(target->getMana()) / std::max<int32_t>(target->getMaxMana(), 1)) * 100);
		party->updatePlayerMana(target, manaPercent);
	}
}

void Game::addPlayerVocation(const Player* target) {
	if (Party* party = target->getParty()) {
		party->updatePlayerVocation(target);
	}

	SpectatorHashSet spectators;
	map.getSpectators(spectators, target->getPosition(), true, true);

	for (Creature* spectator : spectators) {
		if (Player* tmpPlayer = spectator->getPlayer()) {
			tmpPlayer->sendPlayerVocation(target);
		}
	}
}

void Game::addMagicEffect(const Position &pos, uint16_t effect) {
	SpectatorHashSet spectators;
	map.getSpectators(spectators, pos, true, true);
	addMagicEffect(spectators, pos, effect);
}

void Game::addMagicEffect(const SpectatorHashSet &spectators, const Position &pos, uint16_t effect) {
	for (Creature* spectator : spectators) {
		if (Player* tmpPlayer = spectator->getPlayer()) {
			tmpPlayer->sendMagicEffect(pos, effect);
		}
	}
}

void Game::removeMagicEffect(const Position &pos, uint16_t effect) {
	SpectatorHashSet spectators;
	map.getSpectators(spectators, pos, true, true);
	removeMagicEffect(spectators, pos, effect);
}

void Game::removeMagicEffect(const SpectatorHashSet &spectators, const Position &pos, uint16_t effect) {
	for (Creature* spectator : spectators) {
		if (const Player* tmpPlayer = spectator->getPlayer()) {
			tmpPlayer->removeMagicEffect(pos, effect);
		}
	}
}

void Game::addDistanceEffect(const Position &fromPos, const Position &toPos, uint16_t effect) {
	SpectatorHashSet spectators;
	map.getSpectators(spectators, fromPos, false, true);
	map.getSpectators(spectators, toPos, false, true);
	addDistanceEffect(spectators, fromPos, toPos, effect);
}

void Game::addDistanceEffect(const SpectatorHashSet &spectators, const Position &fromPos, const Position &toPos, uint16_t effect) {
	for (Creature* spectator : spectators) {
		if (Player* tmpPlayer = spectator->getPlayer()) {
			tmpPlayer->sendDistanceShoot(fromPos, toPos, effect);
		}
	}
}

void Game::checkImbuements() {
	g_scheduler().addEvent(createSchedulerTask(EVENT_IMBUEMENT_INTERVAL, std::bind(&Game::checkImbuements, this)));

	for (const auto &[mapPlayerId, mapPlayer] : getPlayers()) {
		if (!mapPlayer) {
			continue;
		}

		mapPlayer->updateInventoryImbuement();
	}
}

void Game::checkLight() {
	g_scheduler().addEvent(createSchedulerTask(EVENT_LIGHTINTERVAL_MS, std::bind(&Game::checkLight, this)));

	lightHour += lightHourDelta;

	if (lightHour > LIGHT_DAY_LENGTH) {
		lightHour -= LIGHT_DAY_LENGTH;
	}

	if (std::abs(lightHour - SUNRISE) < 2 * lightHourDelta) {
		lightState = LIGHT_STATE_SUNRISE;
	} else if (std::abs(lightHour - SUNSET) < 2 * lightHourDelta) {
		lightState = LIGHT_STATE_SUNSET;
	}

	int32_t newLightLevel = lightLevel;
	bool lightChange = false;

	switch (lightState) {
		case LIGHT_STATE_SUNRISE: {
			newLightLevel += (LIGHT_LEVEL_DAY - LIGHT_LEVEL_NIGHT) / 30;
			lightChange = true;
			break;
		}
		case LIGHT_STATE_SUNSET: {
			newLightLevel -= (LIGHT_LEVEL_DAY - LIGHT_LEVEL_NIGHT) / 30;
			lightChange = true;
			break;
		}
		default:
			break;
	}

	if (newLightLevel <= LIGHT_LEVEL_NIGHT) {
		lightLevel = LIGHT_LEVEL_NIGHT;
		lightState = LIGHT_STATE_NIGHT;
	} else if (newLightLevel >= LIGHT_LEVEL_DAY) {
		lightLevel = LIGHT_LEVEL_DAY;
		lightState = LIGHT_STATE_DAY;
	} else {
		lightLevel = newLightLevel;
	}

	LightInfo lightInfo = getWorldLightInfo();

	if (lightChange) {
		for ([[maybe_unused]] const auto &[mapPlayerId, mapPlayer] : getPlayers()) {
			mapPlayer->sendWorldLight(lightInfo);
			mapPlayer->sendTibiaTime(lightHour);
		}
	} else {
		for ([[maybe_unused]] const auto &[mapPlayerId, mapPlayer] : getPlayers()) {
			mapPlayer->sendTibiaTime(lightHour);
		}
	}
	if (currentLightState != lightState) {
		currentLightState = lightState;
		for (const auto &[eventName, globalEvent] : g_globalEvents().getEventMap(GLOBALEVENT_PERIODCHANGE)) {
			globalEvent.executePeriodChange(lightState, lightInfo);
		}
	}
}

LightInfo Game::getWorldLightInfo() const {
	return { lightLevel, 0xD7 };
}

bool Game::gameIsDay() {
	if (lightHour >= (6 * 60) && lightHour <= (18 * 60)) {
		isDay = true;
	} else {
		isDay = false;
	}

	return isDay;
}

void Game::dieSafely(std::string errorMsg /* = "" */) {
	SPDLOG_ERROR(errorMsg);
	shutdown();
}

void Game::shutdown() {
	std::string url = g_configManager().getString(DISCORD_WEBHOOK_URL);
	webhook_send_message("Server is shutting down", "Shutting down...", WEBHOOK_COLOR_OFFLINE, url);

	SPDLOG_INFO("Shutting down...");

	g_scheduler().shutdown();
	g_databaseTasks().shutdown();
	g_dispatcher().shutdown();
	map.spawnsMonster.clear();
	map.spawnsNpc.clear();
	raids.clear();

	cleanup();

	if (serviceManager) {
		serviceManager->stop();
	}

	ConnectionManager::getInstance().closeAll();

	SPDLOG_INFO("Done!");
}

void Game::cleanup() {
	// free memory
	for (auto creature : ToReleaseCreatures) {
		creature->decrementReferenceCounter();
	}
	ToReleaseCreatures.clear();

	for (auto item : ToReleaseItems) {
		item->decrementReferenceCounter();
	}
	ToReleaseItems.clear();
	removeCompletedFutures();
}

void Game::removeCompletedFutures() {
	auto shouldBeRemoved = [](const auto &future) {
		return future.wait_for(std::chrono::seconds(0)) == std::future_status::ready;
	};

	auto newEnd = std::remove_if(futures.begin(), futures.end(), shouldBeRemoved);
	futures.erase(newEnd, futures.end());
}

void Game::ReleaseCreature(Creature* creature) {
	ToReleaseCreatures.push_back(creature);
}

void Game::ReleaseItem(Item* item) {
	if (!item) {
		return;
	}

	ToReleaseItems.push_back(item);
}

void Game::addBestiaryList(uint16_t raceid, std::string name) {
	auto it = BestiaryList.find(raceid);
	if (it != BestiaryList.end()) {
		return;
	}

	BestiaryList.insert(std::pair<uint16_t, std::string>(raceid, name));
}

void Game::broadcastMessage(const std::string &text, MessageClasses type) const {
	SPDLOG_INFO("Broadcasted message: {}", text);
	for (const auto &it : players) {
		it.second->sendTextMessage(type, text);
	}
}

void Game::updateCreatureWalkthrough(const Creature* creature) {
	// send to clients
	SpectatorHashSet spectators;
	map.getSpectators(spectators, creature->getPosition(), true, true);
	for (Creature* spectator : spectators) {
		Player* tmpPlayer = spectator->getPlayer();
		tmpPlayer->sendCreatureWalkthrough(creature, tmpPlayer->canWalkthroughEx(creature));
	}
}

void Game::updateCreatureSkull(const Creature* creature) {
	if (getWorldType() != WORLD_TYPE_PVP) {
		return;
	}

	SpectatorHashSet spectators;
	map.getSpectators(spectators, creature->getPosition(), true, true);
	for (Creature* spectator : spectators) {
		spectator->getPlayer()->sendCreatureSkull(creature);
	}
}

void Game::updatePlayerShield(Player* player) {
	SpectatorHashSet spectators;
	map.getSpectators(spectators, player->getPosition(), true, true);
	for (Creature* spectator : spectators) {
		spectator->getPlayer()->sendCreatureShield(player);
	}
}

void Game::updateCreatureType(Creature* creature) {
	if (!creature) {
		return;
	}

	const Player* masterPlayer = nullptr;
	CreatureType_t creatureType = creature->getType();
	if (creatureType == CREATURETYPE_MONSTER) {
		const Creature* master = creature->getMaster();
		if (master) {
			masterPlayer = master->getPlayer();
			if (masterPlayer) {
				creatureType = CREATURETYPE_SUMMON_OTHERS;
			}
		}
	}
	if (creature->isHealthHidden()) {
		creatureType = CREATURETYPE_HIDDEN;
	}

	// send to clients
	SpectatorHashSet spectators;
	map.getSpectators(spectators, creature->getPosition(), true, true);
	if (creatureType == CREATURETYPE_SUMMON_OTHERS) {
		for (Creature* spectator : spectators) {
			Player* player = spectator->getPlayer();
			if (!player) {
				continue;
			}

			if (masterPlayer == player) {
				player->sendCreatureType(creature, CREATURETYPE_SUMMON_PLAYER);
			} else {
				player->sendCreatureType(creature, creatureType);
			}
		}
	} else {
		for (Creature* spectator : spectators) {
			if (Player* player = spectator->getPlayer()) {
				player->sendCreatureType(creature, creatureType);
			}
		}
	}
}

void Game::updatePremium(account::Account &account) {
	bool save = false;
	time_t timeNow = time(nullptr);
	uint32_t rem_days = 0;
	time_t last_day;
	account.GetPremiumRemaningDays(&rem_days);
	account.GetPremiumLastDay(&last_day);
	std::string accountIdentifier;
	if (rem_days != 0) {
		if (last_day == 0) {
			account.SetPremiumLastDay(timeNow);
			save = true;
		} else {
			uint32_t days = (timeNow - last_day) / 86400;
			if (days > 0) {
				if (days >= rem_days) {
					if (!account.SetPremiumRemaningDays(0) || !account.SetPremiumLastDay(0)) {
						account.GetAccountIdentifier(&accountIdentifier);
						SPDLOG_ERROR("Failed to set account premium days, account {}: {}", account.getProtocolCompat() ? "name" : " email", accountIdentifier);
					}
				} else {
					account.SetPremiumRemaningDays((rem_days - days));
					time_t remainder = (timeNow - last_day) % 86400;
					account.SetPremiumLastDay(timeNow - remainder);
				}

				save = true;
			}
		}
	} else if (last_day != 0) {
		account.SetPremiumLastDay(0);
		save = true;
	}

	if (save && account.SaveAccountDB() != 0) {
		account.GetAccountIdentifier(&accountIdentifier);
		SPDLOG_ERROR("Failed to save account: {}", accountIdentifier);
	}
}

void Game::loadMotdNum() {
	Database &db = Database::getInstance();

	DBResult_ptr result = db.storeQuery("SELECT `value` FROM `server_config` WHERE `config` = 'motd_num'");
	if (result) {
		motdNum = result->getNumber<uint32_t>("value");
	} else {
		db.executeQuery("INSERT INTO `server_config` (`config`, `value`) VALUES ('motd_num', '0')");
	}

	result = db.storeQuery("SELECT `value` FROM `server_config` WHERE `config` = 'motd_hash'");
	if (result) {
		motdHash = result->getString("value");
		if (motdHash != transformToSHA1(g_configManager().getString(SERVER_MOTD))) {
			++motdNum;
		}
	} else {
		db.executeQuery("INSERT INTO `server_config` (`config`, `value`) VALUES ('motd_hash', '')");
	}
}

void Game::saveMotdNum() const {
	Database &db = Database::getInstance();

	std::ostringstream query;
	query << "UPDATE `server_config` SET `value` = '" << motdNum << "' WHERE `config` = 'motd_num'";
	db.executeQuery(query.str());

	query.str(std::string());
	query << "UPDATE `server_config` SET `value` = '" << transformToSHA1(g_configManager().getString(SERVER_MOTD)) << "' WHERE `config` = 'motd_hash'";
	db.executeQuery(query.str());
}

void Game::checkPlayersRecord() {
	const size_t playersOnline = getPlayersOnline();
	if (playersOnline > playersRecord) {
		uint32_t previousRecord = playersRecord;
		playersRecord = playersOnline;

		for (auto &[key, it] : g_globalEvents().getEventMap(GLOBALEVENT_RECORD)) {
			it.executeRecord(playersRecord, previousRecord);
		}
		updatePlayersRecord();
	}
}

void Game::updatePlayersRecord() const {
	Database &db = Database::getInstance();

	std::ostringstream query;
	query << "UPDATE `server_config` SET `value` = '" << playersRecord << "' WHERE `config` = 'players_record'";
	db.executeQuery(query.str());
}

void Game::loadPlayersRecord() {
	Database &db = Database::getInstance();

	DBResult_ptr result = db.storeQuery("SELECT `value` FROM `server_config` WHERE `config` = 'players_record'");
	if (result) {
		playersRecord = result->getNumber<uint32_t>("value");
	} else {
		db.executeQuery("INSERT INTO `server_config` (`config`, `value`) VALUES ('players_record', '0')");
	}
}

void Game::playerInviteToParty(uint32_t playerId, uint32_t invitedId) {
	// Prevent crafted packets from inviting urself to a party (using OTClient)
	if (playerId == invitedId) {
		return;
	}

	Player* player = getPlayerByID(playerId);
	if (!player) {
		return;
	}

	Player* invitedPlayer = getPlayerByID(invitedId);
	if (!invitedPlayer || invitedPlayer->isInviting(player)) {
		return;
	}

	if (invitedPlayer->getParty()) {
		std::ostringstream ss;
		ss << invitedPlayer->getName() << " is already in a party.";
		player->sendTextMessage(MESSAGE_PARTY_MANAGEMENT, ss.str());
		return;
	}

	Party* party = player->getParty();
	if (!party) {
		party = new Party(player);
	} else if (party->getLeader() != player) {
		return;
	}

	party->invitePlayer(*invitedPlayer);
}

void Game::updatePlayerHelpers(Player* player) {
	if (!player) {
		return;
	}

	uint16_t helpers = player->getHelpers();

	SpectatorHashSet spectators;
	map.getSpectators(spectators, player->getPosition(), true, true);
	for (Creature* spectator : spectators) {
		if (!spectator || !spectator->getPlayer()) {
			continue;
		}

		spectator->getPlayer()->sendCreatureHelpers(player->getID(), helpers);
	}
}

void Game::playerJoinParty(uint32_t playerId, uint32_t leaderId) {
	Player* player = getPlayerByID(playerId);
	if (!player) {
		return;
	}

	Player* leader = getPlayerByID(leaderId);
	if (!leader || !leader->isInviting(player)) {
		return;
	}

	Party* party = leader->getParty();
	if (!party || party->getLeader() != leader) {
		return;
	}

	if (player->getParty()) {
		player->sendTextMessage(MESSAGE_PARTY_MANAGEMENT, "You are already in a party.");
		return;
	}

	party->joinParty(*player);
}

void Game::playerRevokePartyInvitation(uint32_t playerId, uint32_t invitedId) {
	Player* player = getPlayerByID(playerId);
	if (!player) {
		return;
	}

	Party* party = player->getParty();
	if (!party || party->getLeader() != player) {
		return;
	}

	Player* invitedPlayer = getPlayerByID(invitedId);
	if (!invitedPlayer || !player->isInviting(invitedPlayer)) {
		return;
	}

	party->revokeInvitation(*invitedPlayer);
}

void Game::playerPassPartyLeadership(uint32_t playerId, uint32_t newLeaderId) {
	Player* player = getPlayerByID(playerId);
	if (!player) {
		return;
	}

	Party* party = player->getParty();
	if (!party || party->getLeader() != player) {
		return;
	}

	Player* newLeader = getPlayerByID(newLeaderId);
	if (!newLeader || !player->isPartner(newLeader)) {
		return;
	}

	party->passPartyLeadership(newLeader);
}

void Game::playerLeaveParty(uint32_t playerId) {
	Player* player = getPlayerByID(playerId);
	if (!player) {
		return;
	}

	Party* party = player->getParty();
	if (!party || player->hasCondition(CONDITION_INFIGHT)) {
		return;
	}

	party->leaveParty(player);
}

void Game::playerEnableSharedPartyExperience(uint32_t playerId, bool sharedExpActive) {
	Player* player = getPlayerByID(playerId);
	if (!player) {
		return;
	}

	Party* party = player->getParty();
	Tile* playerTile = player->getTile();
	if (!party || (player->hasCondition(CONDITION_INFIGHT) && playerTile && !playerTile->hasFlag(TILESTATE_PROTECTIONZONE))) {
		return;
	}

	party->setSharedExperience(player, sharedExpActive);
}

void Game::sendGuildMotd(uint32_t playerId) {
	Player* player = getPlayerByID(playerId);
	if (!player) {
		return;
	}

	Guild* guild = player->getGuild();
	if (guild) {
		player->sendChannelMessage("Message of the Day", guild->getMotd(), TALKTYPE_CHANNEL_R1, CHANNEL_GUILD);
	}
}

void Game::kickPlayer(uint32_t playerId, bool displayEffect) {
	Player* player = getPlayerByID(playerId);
	if (!player) {
		return;
	}

	player->removePlayer(displayEffect);
}

void Game::playerCyclopediaCharacterInfo(Player* player, uint32_t characterID, CyclopediaCharacterInfoType_t characterInfoType, uint16_t entriesPerPage, uint16_t page) {
	uint32_t playerGUID = player->getGUID();
	if (characterID != playerGUID) {
		// For now allow viewing only our character since we don't have tournaments supported
		player->sendCyclopediaCharacterNoData(characterInfoType, 2);
		return;
	}

	switch (characterInfoType) {
		case CYCLOPEDIA_CHARACTERINFO_BASEINFORMATION:
			player->sendCyclopediaCharacterBaseInformation();
			break;
		case CYCLOPEDIA_CHARACTERINFO_GENERALSTATS:
			player->sendCyclopediaCharacterGeneralStats();
			break;
		case CYCLOPEDIA_CHARACTERINFO_COMBATSTATS:
			player->sendCyclopediaCharacterCombatStats();
			break;
		case CYCLOPEDIA_CHARACTERINFO_RECENTDEATHS: {
			std::ostringstream query;
			uint32_t offset = static_cast<uint32_t>(page - 1) * entriesPerPage;
			query << "SELECT `time`, `level`, `killed_by`, `mostdamage_by`, (select count(*) FROM `player_deaths` WHERE `player_id` = " << playerGUID << ") as `entries` FROM `player_deaths` WHERE `player_id` = " << playerGUID << " ORDER BY `time` DESC LIMIT " << offset << ", " << entriesPerPage;

			uint32_t playerID = player->getID();
			std::function<void(DBResult_ptr, bool)> callback = [playerID, page, entriesPerPage](DBResult_ptr result, bool) {
				Player* player = g_game().getPlayerByID(playerID);
				if (!player) {
					return;
				}

				player->resetAsyncOngoingTask(PlayerAsyncTask_RecentDeaths);
				if (!result) {
					player->sendCyclopediaCharacterRecentDeaths(0, 0, {});
					return;
				}

				uint32_t pages = result->getNumber<uint32_t>("entries");
				pages += entriesPerPage - 1;
				pages /= entriesPerPage;

				std::vector<RecentDeathEntry> entries;
				entries.reserve(result->countResults());
				do {
					std::string cause1 = result->getString("killed_by");
					std::string cause2 = result->getString("mostdamage_by");

					std::ostringstream cause;
					cause << "Died at Level " << result->getNumber<uint32_t>("level") << " by";
					if (!cause1.empty()) {
						const char &character = cause1.front();
						if (character == 'a' || character == 'e' || character == 'i' || character == 'o' || character == 'u') {
							cause << " an ";
						} else {
							cause << " a ";
						}
						cause << cause1;
					}

					if (!cause2.empty()) {
						if (!cause1.empty()) {
							cause << " and ";
						}

						const char &character = cause2.front();
						if (character == 'a' || character == 'e' || character == 'i' || character == 'o' || character == 'u') {
							cause << " an ";
						} else {
							cause << " a ";
						}
						cause << cause2;
					}
					cause << '.';
					entries.emplace_back(std::move(cause.str()), result->getNumber<uint32_t>("time"));
				} while (result->next());
				player->sendCyclopediaCharacterRecentDeaths(page, static_cast<uint16_t>(pages), entries);
			};
			g_databaseTasks().addTask(query.str(), callback, true);
			player->addAsyncOngoingTask(PlayerAsyncTask_RecentDeaths);
			break;
		}
		case CYCLOPEDIA_CHARACTERINFO_RECENTPVPKILLS: {
			// TODO: add guildwar, assists and arena kills
			Database &db = Database::getInstance();
			const std::string &escapedName = db.escapeString(player->getName());
			std::ostringstream query;
			uint32_t offset = static_cast<uint32_t>(page - 1) * entriesPerPage;
			query << "SELECT `d`.`time`, `d`.`killed_by`, `d`.`mostdamage_by`, `d`.`unjustified`, `d`.`mostdamage_unjustified`, `p`.`name`, (select count(*) FROM `player_deaths` WHERE ((`killed_by` = " << escapedName << " AND `is_player` = 1) OR (`mostdamage_by` = " << escapedName << " AND `mostdamage_is_player` = 1))) as `entries` FROM `player_deaths` AS `d` INNER JOIN `players` AS `p` ON `d`.`player_id` = `p`.`id` WHERE ((`d`.`killed_by` = " << escapedName << " AND `d`.`is_player` = 1) OR (`d`.`mostdamage_by` = " << escapedName << " AND `d`.`mostdamage_is_player` = 1)) ORDER BY `time` DESC LIMIT " << offset << ", " << entriesPerPage;

			uint32_t playerID = player->getID();
			std::function<void(DBResult_ptr, bool)> callback = [playerID, page, entriesPerPage](DBResult_ptr result, bool) {
				Player* player = g_game().getPlayerByID(playerID);
				if (!player) {
					return;
				}

				player->resetAsyncOngoingTask(PlayerAsyncTask_RecentPvPKills);
				if (!result) {
					player->sendCyclopediaCharacterRecentPvPKills(0, 0, {});
					return;
				}

				uint32_t pages = result->getNumber<uint32_t>("entries");
				pages += entriesPerPage - 1;
				pages /= entriesPerPage;

				std::vector<RecentPvPKillEntry> entries;
				entries.reserve(result->countResults());
				do {
					std::string cause1 = result->getString("killed_by");
					std::string cause2 = result->getString("mostdamage_by");
					std::string name = result->getString("name");

					uint8_t status = CYCLOPEDIA_CHARACTERINFO_RECENTKILLSTATUS_JUSTIFIED;
					if (player->getName() == cause1) {
						if (result->getNumber<uint32_t>("unjustified") == 1) {
							status = CYCLOPEDIA_CHARACTERINFO_RECENTKILLSTATUS_UNJUSTIFIED;
						}
					} else if (player->getName() == cause2) {
						if (result->getNumber<uint32_t>("mostdamage_unjustified") == 1) {
							status = CYCLOPEDIA_CHARACTERINFO_RECENTKILLSTATUS_UNJUSTIFIED;
						}
					}

					std::ostringstream description;
					description << "Killed " << name << '.';
					entries.emplace_back(std::move(description.str()), result->getNumber<uint32_t>("time"), status);
				} while (result->next());
				player->sendCyclopediaCharacterRecentPvPKills(page, static_cast<uint16_t>(pages), entries);
			};
			g_databaseTasks().addTask(query.str(), callback, true);
			player->addAsyncOngoingTask(PlayerAsyncTask_RecentPvPKills);
			break;
		}
		case CYCLOPEDIA_CHARACTERINFO_ACHIEVEMENTS:
			player->sendCyclopediaCharacterAchievements();
			break;
		case CYCLOPEDIA_CHARACTERINFO_ITEMSUMMARY:
			player->sendCyclopediaCharacterItemSummary();
			break;
		case CYCLOPEDIA_CHARACTERINFO_OUTFITSMOUNTS:
			player->sendCyclopediaCharacterOutfitsMounts();
			break;
		case CYCLOPEDIA_CHARACTERINFO_STORESUMMARY:
			player->sendCyclopediaCharacterStoreSummary();
			break;
		case CYCLOPEDIA_CHARACTERINFO_INSPECTION:
			player->sendCyclopediaCharacterInspection();
			break;
		case CYCLOPEDIA_CHARACTERINFO_BADGES:
			player->sendCyclopediaCharacterBadges();
			break;
		case CYCLOPEDIA_CHARACTERINFO_TITLES:
			player->sendCyclopediaCharacterTitles();
			break;
		default:
			player->sendCyclopediaCharacterNoData(characterInfoType, 1);
			break;
	}
}

void Game::playerHighscores(Player* player, HighscoreType_t type, uint8_t category, uint32_t vocation, const std::string &, uint16_t page, uint8_t entriesPerPage) {
	if (player->hasAsyncOngoingTask(PlayerAsyncTask_Highscore)) {
		return;
	}

	std::string categoryName;
	switch (category) {
		case HIGHSCORE_CATEGORY_FIST_FIGHTING:
			categoryName = "skill_fist";
			break;
		case HIGHSCORE_CATEGORY_CLUB_FIGHTING:
			categoryName = "skill_club";
			break;
		case HIGHSCORE_CATEGORY_SWORD_FIGHTING:
			categoryName = "skill_sword";
			break;
		case HIGHSCORE_CATEGORY_AXE_FIGHTING:
			categoryName = "skill_axe";
			break;
		case HIGHSCORE_CATEGORY_DISTANCE_FIGHTING:
			categoryName = "skill_dist";
			break;
		case HIGHSCORE_CATEGORY_SHIELDING:
			categoryName = "skill_shielding";
			break;
		case HIGHSCORE_CATEGORY_FISHING:
			categoryName = "skill_fishing";
			break;
		case HIGHSCORE_CATEGORY_MAGIC_LEVEL:
			categoryName = "maglevel";
			break;
		default: {
			category = HIGHSCORE_CATEGORY_EXPERIENCE;
			categoryName = "experience";
			break;
		}
	}

	std::ostringstream query;
	if (type == HIGHSCORE_GETENTRIES) {
		uint32_t startPage = (static_cast<uint32_t>(page - 1) * static_cast<uint32_t>(entriesPerPage));
		uint32_t endPage = startPage + static_cast<uint32_t>(entriesPerPage);
		query << "SELECT *, @row AS `entries`, " << page << " AS `page` FROM (SELECT *, (@row := @row + 1) AS `rn` FROM (SELECT `id`, `name`, `level`, `vocation`, `" << categoryName << "` AS `points`, @curRank := IF(@prevRank = `" << categoryName << "`, @curRank, IF(@prevRank := `" << categoryName << "`, @curRank + 1, @curRank + 1)) AS `rank` FROM `players` `p`, (SELECT @curRank := 0, @prevRank := NULL, @row := 0) `r` WHERE `group_id` < " << static_cast<int>(account::GROUP_TYPE_GAMEMASTER) << " ORDER BY `" << categoryName << "` DESC) `t`";
		if (vocation != 0xFFFFFFFF) {
			bool firstVocation = true;

			const auto &vocationsMap = g_vocations().getVocations();
			for (const auto &it : vocationsMap) {
				const Vocation &voc = it.second;
				if (voc.getFromVocation() == vocation) {
					if (firstVocation) {
						query << " WHERE `vocation` = " << voc.getId();
						firstVocation = false;
					} else {
						query << " OR `vocation` = " << voc.getId();
					}
				}
			}
		}
		query << ") `T` WHERE `rn` > " << startPage << " AND `rn` <= " << endPage;
	} else if (type == HIGHSCORE_OURRANK) {
		std::string entriesStr = std::to_string(entriesPerPage);
		query << "SELECT *, @row AS `entries`, (@ourRow DIV " << entriesStr << ") + 1 AS `page` FROM (SELECT *, (@row := @row + 1) AS `rn`, @ourRow := IF(`id` = " << player->getGUID() << ", @row - 1, @ourRow) AS `rw` FROM (SELECT `id`, `name`, `level`, `vocation`, `" << categoryName << "` AS `points`, @curRank := IF(@prevRank = `" << categoryName << "`, @curRank, IF(@prevRank := `" << categoryName << "`, @curRank + 1, @curRank + 1)) AS `rank` FROM `players` `p`, (SELECT @curRank := 0, @prevRank := NULL, @row := 0, @ourRow := 0) `r` WHERE `group_id` < " << static_cast<int>(account::GROUP_TYPE_GAMEMASTER) << " ORDER BY `" << categoryName << "` DESC) `t`";
		if (vocation != 0xFFFFFFFF) {
			bool firstVocation = true;

			const auto &vocationsMap = g_vocations().getVocations();
			for (const auto &it : vocationsMap) {
				const Vocation &voc = it.second;
				if (voc.getFromVocation() == vocation) {
					if (firstVocation) {
						query << " WHERE `vocation` = " << voc.getId();
						firstVocation = false;
					} else {
						query << " OR `vocation` = " << voc.getId();
					}
				}
			}
		}
		query << ") `T` WHERE `rn` > ((@ourRow DIV " << entriesStr << ") * " << entriesStr << ") AND `rn` <= (((@ourRow DIV " << entriesStr << ") * " << entriesStr << ") + " << entriesStr << ")";
	}

	uint32_t playerID = player->getID();
	std::function<void(DBResult_ptr, bool)> callback = [playerID, category, vocation, entriesPerPage](DBResult_ptr result, bool) {
		Player* player = g_game().getPlayerByID(playerID);
		if (!player) {
			return;
		}

		player->resetAsyncOngoingTask(PlayerAsyncTask_Highscore);
		if (!result) {
			player->sendHighscoresNoData();
			return;
		}

		uint16_t page = result->getNumber<uint16_t>("page");
		uint32_t pages = result->getNumber<uint32_t>("entries");
		pages += entriesPerPage - 1;
		pages /= entriesPerPage;

		std::vector<HighscoreCharacter> characters;
		characters.reserve(result->countResults());
		do {
			uint8_t characterVocation;
			const Vocation* voc = g_vocations().getVocation(result->getNumber<uint16_t>("vocation"));
			if (voc) {
				characterVocation = voc->getClientId();
			} else {
				characterVocation = 0;
			}
			characters.emplace_back(std::move(result->getString("name")), result->getNumber<uint64_t>("points"), result->getNumber<uint32_t>("id"), result->getNumber<uint32_t>("rank"), result->getNumber<uint16_t>("level"), characterVocation);
		} while (result->next());
		player->sendHighscores(characters, category, vocation, page, static_cast<uint16_t>(pages));
	};
	g_databaseTasks().addTask(query.str(), callback, true);
	player->addAsyncOngoingTask(PlayerAsyncTask_Highscore);
}

void Game::playerReportRuleViolationReport(uint32_t playerId, const std::string &targetName, uint8_t reportType, uint8_t reportReason, const std::string &comment, const std::string &translation) {
	Player* player = getPlayerByID(playerId);
	if (!player) {
		return;
	}

	g_events().eventPlayerOnReportRuleViolation(player, targetName, reportType, reportReason, comment, translation);
	g_callbacks().executeCallback(EventCallback_t::playerOnReportRuleViolation, &EventCallback::playerOnReportRuleViolation, player, targetName, reportType, reportReason, comment, translation);
}

void Game::playerReportBug(uint32_t playerId, const std::string &message, const Position &position, uint8_t category) {
	Player* player = getPlayerByID(playerId);
	if (!player) {
		return;
	}

	g_events().eventPlayerOnReportBug(player, message, position, category);
	g_callbacks().executeCallback(EventCallback_t::playerOnReportBug, &EventCallback::playerOnReportBug, player, message, position, category);
}

void Game::playerDebugAssert(uint32_t playerId, const std::string &assertLine, const std::string &date, const std::string &description, const std::string &comment) {
	Player* player = getPlayerByID(playerId);
	if (!player) {
		return;
	}

	// TODO: move debug assertions to database
	FILE* file = fopen("client_assertions.txt", "a");
	if (file) {
		fprintf(file, "----- %s - %s (%s) -----\n", formatDate(time(nullptr)).c_str(), player->getName().c_str(), convertIPToString(player->getIP()).c_str());
		fprintf(file, "%s\n%s\n%s\n%s\n", assertLine.c_str(), date.c_str(), description.c_str(), comment.c_str());
		fclose(file);
	}
}

void Game::playerPreyAction(uint32_t playerId, uint8_t slot, uint8_t action, uint8_t option, int8_t index, uint16_t raceId) {
	Player* player = getPlayerByID(playerId);
	if (!player) {
		return;
	}

	g_ioprey().ParsePreyAction(player, static_cast<PreySlot_t>(slot), static_cast<PreyAction_t>(action), static_cast<PreyOption_t>(option), index, raceId);
}

void Game::playerTaskHuntingAction(uint32_t playerId, uint8_t slot, uint8_t action, bool upgrade, uint16_t raceId) {
	Player* player = getPlayerByID(playerId);
	if (!player) {
		return;
	}

	g_ioprey().ParseTaskHuntingAction(player, static_cast<PreySlot_t>(slot), static_cast<PreyTaskAction_t>(action), upgrade, raceId);
}

void Game::playerNpcGreet(uint32_t playerId, uint32_t npcId) {
	Player* player = getPlayerByID(playerId);
	if (!player) {
		return;
	}

	Npc* npc = getNpcByID(npcId);
	if (!npc) {
		return;
	}

	SpectatorHashSet spectators;
	spectators.insert(npc);
	map.getSpectators(spectators, player->getPosition(), true, true);
	internalCreatureSay(player, TALKTYPE_SAY, "hi", false, &spectators);
	spectators.clear();
	spectators.insert(npc);
	if (npc->getSpeechBubble() == SPEECHBUBBLE_TRADE) {
		internalCreatureSay(player, TALKTYPE_PRIVATE_PN, "trade", false, &spectators);
	} else {
		internalCreatureSay(player, TALKTYPE_PRIVATE_PN, "sail", false, &spectators);
	}
}

void Game::playerLeaveMarket(uint32_t playerId) {
	Player* player = getPlayerByID(playerId);
	if (!player) {
		return;
	}

	player->setInMarket(false);
}

void Game::playerBrowseMarket(uint32_t playerId, uint16_t itemId, uint8_t tier) {
	Player* player = getPlayerByID(playerId);
	if (!player) {
		return;
	}

	if (!player->isInMarket()) {
		return;
	}

	const ItemType &it = Item::items[itemId];
	if (it.id == 0) {
		return;
	}

	if (it.wareId == 0) {
		return;
	}

	const MarketOfferList &buyOffers = IOMarket::getActiveOffers(MARKETACTION_BUY, it.id, tier);
	const MarketOfferList &sellOffers = IOMarket::getActiveOffers(MARKETACTION_SELL, it.id, tier);
	player->sendMarketBrowseItem(it.id, buyOffers, sellOffers, tier);
	player->sendMarketDetail(it.id, tier);
}

void Game::playerBrowseMarketOwnOffers(uint32_t playerId) {
	Player* player = getPlayerByID(playerId);
	if (!player) {
		return;
	}

	if (!player->isInMarket()) {
		return;
	}

	const MarketOfferList &buyOffers = IOMarket::getOwnOffers(MARKETACTION_BUY, player->getGUID());
	const MarketOfferList &sellOffers = IOMarket::getOwnOffers(MARKETACTION_SELL, player->getGUID());
	player->sendMarketBrowseOwnOffers(buyOffers, sellOffers);
}

void Game::playerBrowseMarketOwnHistory(uint32_t playerId) {
	Player* player = getPlayerByID(playerId);
	if (!player) {
		return;
	}

	if (!player->isInMarket()) {
		return;
	}

	const HistoryMarketOfferList &buyOffers = IOMarket::getOwnHistory(MARKETACTION_BUY, player->getGUID());
	const HistoryMarketOfferList &sellOffers = IOMarket::getOwnHistory(MARKETACTION_SELL, player->getGUID());
	player->sendMarketBrowseOwnHistory(buyOffers, sellOffers);
}

namespace {
	bool removeOfferItems(Player &player, DepotLocker &depotLocker, const ItemType &itemType, uint16_t amount, uint8_t tier, std::ostringstream &offerStatus) {
		uint16_t removeAmount = amount;
		if (
			// Init-statement
			auto stashItemCount = player.getStashItemCount(itemType.wareId);
			// Condition
			stashItemCount > 0
		) {
			if (removeAmount > stashItemCount && player.withdrawItem(itemType.wareId, stashItemCount)) {
				removeAmount -= stashItemCount;
			} else if (player.withdrawItem(itemType.wareId, removeAmount)) {
				removeAmount = 0;
			} else {
				offerStatus << "Failed to remove stash items from player " << player.getName();
				return false;
			}
		}

		auto [itemVector, totalCount] = player.getLockerItemsAndCountById(depotLocker, tier, itemType.id);
		if (removeAmount > 0) {
			if (totalCount == 0 || itemVector.size() == 0) {
				offerStatus << "Player " << player.getName() << " not have item for create offer";
				return false;
			}

			uint32_t count = 0;
			for (auto item : itemVector) {
				if (!item) {
					continue;
				}

				if (itemType.stackable) {
					uint16_t removeCount = std::min<uint16_t>(removeAmount, item->getItemCount());
					removeAmount -= removeCount;
					if (
						// Init-statement
						auto ret = g_game().internalRemoveItem(item, removeCount);
						// Condition
						ret != RETURNVALUE_NOERROR
					) {
						offerStatus << "Failed to remove items from player " << player.getName() << " error: " << getReturnMessage(ret);
						return false;
					}

					if (removeAmount == 0) {
						break;
					}
				} else {
					count += Item::countByType(item, -1);
					if (count > amount) {
						break;
					}
					auto ret = g_game().internalRemoveItem(item);
					if (ret != RETURNVALUE_NOERROR) {
						offerStatus << "Failed to remove items from player " << player.getName() << " error: " << getReturnMessage(ret);
						return false;
					} else {
						removeAmount -= 1;
					}
				}
			}
		}
		if (removeAmount > 0) {
			SPDLOG_ERROR("Player {} tried to sell an item {} without this item", itemType.id, player.getName());
			offerStatus << "The item you tried to market is not correct. Check the item again.";
			return false;
		}
		return true;
	}
} // namespace

bool checkCanInitCreateMarketOffer(const Player* player, uint8_t type, const ItemType &it, uint16_t amount, uint64_t price, std::ostringstream &offerStatus) {
	if (!player) {
		offerStatus << "Failed to load player";
		return false;
	}

	if (!player->isInMarket()) {
		offerStatus << "Failed to load market for player " << player->getName();
		return false;
	}

	if (price == 0) {
		offerStatus << "Failed to process price for player " << player->getName();
		return false;
	}

	if (price > 999999999999) {
		offerStatus << "Player " << player->getName() << " is trying to sell an item with a higher than allowed value";
		return false;
	}

	if (type != MARKETACTION_BUY && type != MARKETACTION_SELL) {
		offerStatus << "Failed to process type " << type << "for player " << player->getName();
		return false;
	}

	if (player->isUIExhausted(1000)) {
		player->sendCancelMessage(RETURNVALUE_YOUAREEXHAUSTED);
		return false;
	}

	if (it.id == 0 || it.wareId == 0) {
		offerStatus << "Failed to load offer or item id";
		return false;
	}

	if (amount == 0 || !it.stackable && amount > 2000 || it.stackable && amount > 64000) {
		offerStatus << "Failed to load amount " << amount << " for player " << player->getName();
		return false;
	}

	SPDLOG_DEBUG("{} - Offer amount: {}", __FUNCTION__, amount);

	if (g_configManager().getBoolean(MARKET_PREMIUM) && !player->isPremium()) {
		player->sendTextMessage(MESSAGE_MARKET, "Only premium accounts may create offers for that object.");
		return false;
	}

	const uint32_t maxOfferCount = g_configManager().getNumber(MAX_MARKET_OFFERS_AT_A_TIME_PER_PLAYER);
	if (maxOfferCount != 0 && IOMarket::getPlayerOfferCount(player->getGUID()) >= maxOfferCount) {
		offerStatus << "Player " << player->getName() << "excedeed max offer count " << maxOfferCount;
		return false;
	}

	return true;
}

void Game::playerCreateMarketOffer(uint32_t playerId, uint8_t type, uint16_t itemId, uint16_t amount, uint64_t price, uint8_t tier, bool anonymous) {
	// Initialize variables
	// Before creating the offer we will compare it with the RETURN VALUE ERROR
	std::ostringstream offerStatus;
	Player* player = getPlayerByID(playerId);
	const ItemType &it = Item::items[itemId];

	// Make sure everything is ok before the create market offer starts
	if (!checkCanInitCreateMarketOffer(player, type, it, amount, price, offerStatus)) {
		SPDLOG_ERROR("{} - Player {} had an error on init offer on the market, error code: {}", __FUNCTION__, player->getName(), offerStatus.str());
		return;
	}

	uint64_t calcFee = (price / 100) * amount;
	uint64_t minFee = std::min<uint64_t>(100000, calcFee);
	uint64_t fee = std::max<uint64_t>(20, minFee);

	if (type == MARKETACTION_SELL) {
		if (fee > (player->getBankBalance() + player->getMoney())) {
			offerStatus << "Fee is greater than player money";
			return;
		}

		DepotLocker* depotLocker = player->getDepotLocker(player->getLastDepotId());
		if (depotLocker == nullptr) {
			offerStatus << "Depot locker is nullptr for player " << player->getName();
			return;
		}

		if (it.id == ITEM_STORE_COIN) {
			account::Account account(player->getAccount());
			account.LoadAccountDB();
			uint32_t transferableCoins;
			account.GetTransferableCoins(&transferableCoins);

			if (amount > transferableCoins) {
				offerStatus << "Amount is greater than coins for player " << player->getName();
				return;
			}

			account.RemoveTransferableCoins(static_cast<uint32_t>(amount));
		} else {
			if (!removeOfferItems(*player, *depotLocker, it, amount, tier, offerStatus)) {
				SPDLOG_ERROR("[{}] failed to remove item with id {}, from player {}, errorcode: {}", __FUNCTION__, it.id, player->getName(), offerStatus.str());
				return;
			}
		}

		g_game().removeMoney(player, fee, 0, true);
	} else {
		uint64_t totalPrice = price * amount;
		totalPrice += fee;
		if (totalPrice > (player->getMoney() + player->getBankBalance())) {
			offerStatus << "Fee is greater than player money (buy offer)";
			return;
		}

		g_game().removeMoney(player, totalPrice, 0, true);
	}

	// Send market window again for update item stats and avoid item clone
	player->sendMarketEnter(player->getLastDepotId());

	// If there is any error, then we will send the log and block the creation of the offer to avoid clone of items
	// The player may lose the item as it will have already been removed, but will not clone
	if (!offerStatus.str().empty()) {
		if (offerStatus.str() == "The item you tried to market is not correct. Check the item again.") {
			player->sendTextMessage(MESSAGE_MARKET, offerStatus.str());
		} else {
			player->sendTextMessage(MESSAGE_MARKET, "There was an error processing your offer, please contact the administrator.");
		}
		SPDLOG_ERROR("{} - Player {} had an error creating an offer on the market, error code: {}", __FUNCTION__, player->getName(), offerStatus.str());
		return;
	}

	IOMarket::createOffer(player->getGUID(), static_cast<MarketAction_t>(type), it.id, amount, price, tier, anonymous);

	// uint8_t = tier, uint64_t price
	std::map<uint8_t, uint64_t> tierAndPriceMap;
	tierAndPriceMap[tier] = price;
	auto ColorItem = itemsPriceMap.find(it.id);
	if (ColorItem == itemsPriceMap.end()) {
		itemsPriceMap[it.id] = tierAndPriceMap;
		itemsSaleCount++;
	} else if (auto priceIt = ColorItem->second.find(tier); priceIt->second < price) {
		itemsPriceMap[it.id] = tierAndPriceMap;
	}

	const MarketOfferList &buyOffers = IOMarket::getActiveOffers(MARKETACTION_BUY, it.id, tier);
	const MarketOfferList &sellOffers = IOMarket::getActiveOffers(MARKETACTION_SELL, it.id, tier);
	player->sendMarketBrowseItem(it.id, buyOffers, sellOffers, tier);

	// Exhausted for create offert in the market
	player->updateUIExhausted();
	IOLoginData::savePlayer(player);
}

void Game::playerCancelMarketOffer(uint32_t playerId, uint32_t timestamp, uint16_t counter) {
	Player* player = getPlayerByID(playerId);
	if (!player) {
		return;
	}

	if (!player->isInMarket()) {
		return;
	}

	if (player->isUIExhausted(1000)) {
		player->sendCancelMessage(RETURNVALUE_YOUAREEXHAUSTED);
		return;
	}

	MarketOfferEx offer = IOMarket::getOfferByCounter(timestamp, counter);
	if (offer.id == 0 || offer.playerId != player->getGUID()) {
		return;
	}

	if (offer.type == MARKETACTION_BUY) {
		player->setBankBalance(player->getBankBalance() + offer.price * offer.amount);
		// Send market window again for update stats
		player->sendMarketEnter(player->getLastDepotId());
	} else {
		const ItemType &it = Item::items[offer.itemId];
		if (it.id == 0) {
			return;
		}

		if (it.id == ITEM_STORE_COIN) {
			account::Account account;
			account.LoadAccountDB(player->getAccount());
			account.AddTransferableCoins(offer.amount);
		} else if (it.stackable) {
			uint16_t tmpAmount = offer.amount;
			while (tmpAmount > 0) {
				int32_t stackCount = std::min<int32_t>(it.stackSize, tmpAmount);
				Item* item = Item::CreateItem(it.id, stackCount);
				if (internalAddItem(player->getInbox(), item, INDEX_WHEREEVER, FLAG_NOLIMIT) != RETURNVALUE_NOERROR) {
					delete item;
					break;
				}

				if (offer.tier > 0) {
					item->setAttribute(ItemAttribute_t::TIER, offer.tier);
				}

				tmpAmount -= stackCount;
			}
		} else {
			int32_t subType;
			if (it.charges != 0) {
				subType = it.charges;
			} else {
				subType = -1;
			}

			for (uint16_t i = 0; i < offer.amount; ++i) {
				Item* item = Item::CreateItem(it.id, subType);
				if (internalAddItem(player->getInbox(), item, INDEX_WHEREEVER, FLAG_NOLIMIT) != RETURNVALUE_NOERROR) {
					delete item;
					break;
				}

				if (offer.tier > 0) {
					item->setAttribute(ItemAttribute_t::TIER, offer.tier);
				}
			}
		}
	}

	IOMarket::moveOfferToHistory(offer.id, OFFERSTATE_CANCELLED);

	offer.amount = 0;
	offer.timestamp += g_configManager().getNumber(MARKET_OFFER_DURATION);
	player->sendMarketCancelOffer(offer);
	// Send market window again for update stats
	player->sendMarketEnter(player->getLastDepotId());
	// Exhausted for cancel offer in the market
	player->updateUIExhausted();
	IOLoginData::savePlayer(player);
}

void Game::playerAcceptMarketOffer(uint32_t playerId, uint32_t timestamp, uint16_t counter, uint16_t amount) {
	std::ostringstream offerStatus;
	Player* player = getPlayerByID(playerId);
	if (!player) {
		offerStatus << "Failed to load player";
		return;
	}

	if (!player->isInMarket()) {
		offerStatus << "Failed to load market";
		return;
	}

	if (player->isUIExhausted(1000)) {
		player->sendCancelMessage(RETURNVALUE_YOUAREEXHAUSTED);
		return;
	}

	MarketOfferEx offer = IOMarket::getOfferByCounter(timestamp, counter);
	if (offer.id == 0) {
		offerStatus << "Failed to load offer id";
		return;
	}

	const ItemType &it = Item::items[offer.itemId];
	if (it.id == 0) {
		offerStatus << "Failed to load item id";
		return;
	}

	if (amount == 0 || !it.stackable && amount > 2000 || it.stackable && amount > 64000 || amount > offer.amount) {
		offerStatus << "Invalid offer amount " << amount << " for player " << player->getName();
		return;
	}

	uint64_t totalPrice = offer.price * amount;

	// The player has an offer to by something and someone is going to sell to item type
	// so the market action is 'buy' as who created the offer is buying.
	if (offer.type == MARKETACTION_BUY) {
		DepotLocker* depotLocker = player->getDepotLocker(player->getLastDepotId());
		if (depotLocker == nullptr) {
			offerStatus << "Depot locker is nullptr";
			return;
		}

		Player* buyerPlayer = getPlayerByGUID(offer.playerId);
		if (!buyerPlayer) {
			buyerPlayer = new Player(nullptr);
			if (!IOLoginData::loadPlayerById(buyerPlayer, offer.playerId)) {
				delete buyerPlayer;
				offerStatus << "Failed to load buyer player " << player->getName();
				return;
			}
		}

		if (player == buyerPlayer || player->getAccount() == buyerPlayer->getAccount()) {
			player->sendTextMessage(MESSAGE_MARKET, "You cannot accept your own offer.");
			return;
		}

		if (it.id == ITEM_STORE_COIN) {
			account::Account account;
			account.LoadAccountDB(player->getAccount());
			uint32_t transferableCoins;
			account.GetTransferableCoins(&transferableCoins);
			if (amount > transferableCoins) {
				offerStatus << "Amount is greater than coins";
				return;
			}

			account.RemoveTransferableCoins(amount);
			account.RegisterCoinsTransaction(account::COIN_REMOVE, amount, "Sold on Market");
		} else {
			if (!removeOfferItems(*player, *depotLocker, it, amount, offer.tier, offerStatus)) {
				SPDLOG_ERROR("[{}] failed to remove item with id {}, from player {}, errorcode: {}", __FUNCTION__, it.id, player->getName(), offerStatus.str());
				return;
			}
		}

		// If there is any error, then we will send the log and block the creation of the offer to avoid clone of items
		// The player may lose the item as it will have already been removed, but will not clone
		if (!offerStatus.str().empty()) {
			if (offerStatus.str() == "The item you tried to market is not correct. Check the item again.") {
				player->sendTextMessage(MESSAGE_MARKET, offerStatus.str());
			} else {
				player->sendTextMessage(MESSAGE_MARKET, "There was an error processing your offer, please contact the administrator.");
			}
			SPDLOG_ERROR("{} - Player {} had an error creating an offer on the market, error code: {}", __FUNCTION__, player->getName(), offerStatus.str());
			player->sendMarketEnter(player->getLastDepotId());
			return;
		}

		player->setBankBalance(player->getBankBalance() + totalPrice);

		if (it.id == ITEM_STORE_COIN) {
			account::Account account;
			account.LoadAccountDB(buyerPlayer->getAccount());
			account.AddTransferableCoins(amount);
			account.RegisterCoinsTransaction(account::COIN_ADD, amount, "Purchased on Market");
		} else if (it.stackable) {
			uint16_t tmpAmount = amount;
			while (tmpAmount > 0) {
				uint16_t stackCount = std::min<uint16_t>(it.stackSize, tmpAmount);
				Item* item = Item::CreateItem(it.id, stackCount);
				if (internalAddItem(buyerPlayer->getInbox(), item, INDEX_WHEREEVER, FLAG_NOLIMIT) != RETURNVALUE_NOERROR) {
					offerStatus << "Failed to add player inbox stackable item for buy offer for player " << player->getName();
					delete item;
					break;
				}

				if (offer.tier > 0) {
					item->setAttribute(ItemAttribute_t::TIER, offer.tier);
				}

				tmpAmount -= stackCount;
			}
		} else {
			int32_t subType;
			if (it.charges != 0) {
				subType = it.charges;
			} else {
				subType = -1;
			}

			for (uint16_t i = 0; i < amount; ++i) {
				Item* item = Item::CreateItem(it.id, subType);
				if (internalAddItem(buyerPlayer->getInbox(), item, INDEX_WHEREEVER, FLAG_NOLIMIT) != RETURNVALUE_NOERROR) {
					offerStatus << "Failed to add player inbox item for buy offer for player " << player->getName();
					delete item;
					break;
				}

				if (offer.tier > 0) {
					item->setAttribute(ItemAttribute_t::TIER, offer.tier);
				}
			}
		}

		if (buyerPlayer->isOffline()) {
			IOLoginData::savePlayer(buyerPlayer);
			delete buyerPlayer;
		}
	} else if (offer.type == MARKETACTION_SELL) {
		Player* sellerPlayer = getPlayerByGUID(offer.playerId);
		if (!sellerPlayer) {
			sellerPlayer = new Player(nullptr);
			if (!IOLoginData::loadPlayerById(sellerPlayer, offer.playerId)) {
				offerStatus << "Failed to load seller player";
				delete sellerPlayer;
				return;
			}
		}

		if (player == sellerPlayer || player->getAccount() == sellerPlayer->getAccount()) {
			player->sendTextMessage(MESSAGE_MARKET, "You cannot accept your own offer.");
			return;
		}

		if (totalPrice > (player->getBankBalance() + player->getMoney())) {
			return;
		}

		// Have enough money on the bank
		if (totalPrice <= player->getBankBalance()) {
			player->setBankBalance(player->getBankBalance() - totalPrice);
		} else {
			uint64_t remainsPrice = 0;
			remainsPrice = totalPrice - player->getBankBalance();
			player->setBankBalance(0);
			g_game().removeMoney(player, remainsPrice);
		}

		if (it.id == ITEM_STORE_COIN) {
			account::Account account;
			account.LoadAccountDB(player->getAccount());
			account.AddTransferableCoins(amount);
			account.RegisterCoinsTransaction(account::COIN_ADD, amount, "Purchased on Market");
		} else if (it.stackable) {
			uint16_t tmpAmount = amount;
			while (tmpAmount > 0) {
				uint16_t stackCount = std::min<uint16_t>(it.stackSize, tmpAmount);
				Item* item = Item::CreateItem(it.id, stackCount);
				if (
					// Init-statement
					auto ret = internalAddItem(player->getInbox(), item, INDEX_WHEREEVER, FLAG_NOLIMIT);
					// Condition
					ret != RETURNVALUE_NOERROR
				) {
					SPDLOG_ERROR("{} - Create offer internal add item error code: {}", __FUNCTION__, getReturnMessage(ret));
					offerStatus << "Failed to add inbox stackable item for sell offer for player " << player->getName();
					delete item;
					break;
				}

				if (offer.tier > 0) {
					item->setAttribute(ItemAttribute_t::TIER, offer.tier);
				}

				tmpAmount -= stackCount;
			}
		} else {
			int32_t subType;
			if (it.charges != 0) {
				subType = it.charges;
			} else {
				subType = -1;
			}

			for (uint16_t i = 0; i < amount; ++i) {
				Item* item = Item::CreateItem(it.id, subType);
				if (
					// Init-statement
					auto ret = internalAddItem(player->getInbox(), item, INDEX_WHEREEVER, FLAG_NOLIMIT);
					// Condition
					ret != RETURNVALUE_NOERROR
				) {
					offerStatus << "Failed to add inbox item for sell offer for player " << player->getName();
					delete item;
					break;
				}

				if (offer.tier > 0) {
					item->setAttribute(ItemAttribute_t::TIER, offer.tier);
				}
			}
		}

		sellerPlayer->setBankBalance(sellerPlayer->getBankBalance() + totalPrice);
		if (it.id == ITEM_STORE_COIN) {
			account::Account account;
			account.LoadAccountDB(sellerPlayer->getAccount());
			account.RegisterCoinsTransaction(account::COIN_REMOVE, amount, "Sold on Market");
		}

		if (it.id != ITEM_STORE_COIN) {
			player->onReceiveMail();
		}

		if (sellerPlayer->isOffline()) {
			IOLoginData::savePlayer(sellerPlayer);
			delete sellerPlayer;
		}
	}

	// Send market window again for update item stats and avoid item clone
	player->sendMarketEnter(player->getLastDepotId());

	if (!offerStatus.str().empty()) {
		player->sendTextMessage(MESSAGE_MARKET, "There was an error processing your offer, please contact the administrator.");
		SPDLOG_ERROR("{} - Player {} had an error accepting an offer on the market, error code: {}", __FUNCTION__, player->getName(), offerStatus.str());
		return;
	}

	const int32_t marketOfferDuration = g_configManager().getNumber(MARKET_OFFER_DURATION);

	IOMarket::appendHistory(player->getGUID(), (offer.type == MARKETACTION_BUY ? MARKETACTION_SELL : MARKETACTION_BUY), offer.itemId, amount, offer.price, time(nullptr), offer.tier, OFFERSTATE_ACCEPTEDEX);

	IOMarket::appendHistory(offer.playerId, offer.type, offer.itemId, amount, offer.price, time(nullptr), offer.tier, OFFERSTATE_ACCEPTED);

	offer.amount -= amount;

	if (offer.amount == 0) {
		IOMarket::deleteOffer(offer.id);
	} else {
		IOMarket::acceptOffer(offer.id, amount);
	}

	offer.timestamp += marketOfferDuration;
	player->sendMarketAcceptOffer(offer);
	// Exhausted for accept offer in the market
	player->updateUIExhausted();
	IOLoginData::savePlayer(player);
}

void Game::parsePlayerExtendedOpcode(uint32_t playerId, uint8_t opcode, const std::string &buffer) {
	Player* player = getPlayerByID(playerId);
	if (!player) {
		return;
	}

	for (const CreatureEvent* creatureEvent : player->getCreatureEvents(CREATURE_EVENT_EXTENDED_OPCODE)) {
		creatureEvent->executeExtendedOpcode(player, opcode, buffer);
	}
}

void Game::forceRemoveCondition(uint32_t creatureId, ConditionType_t conditionType, ConditionId_t conditionId) {
	Creature* creature = getCreatureByID(creatureId);
	if (!creature) {
		return;
	}

	creature->removeCondition(conditionType, conditionId, true);
}

void Game::sendOfflineTrainingDialog(Player* player) {
	if (!player) {
		return;
	}

	if (!player->hasModalWindowOpen(offlineTrainingWindow.id)) {
		player->sendModalWindow(offlineTrainingWindow);
	}
}

void Game::playerAnswerModalWindow(uint32_t playerId, uint32_t modalWindowId, uint8_t button, uint8_t choice) {
	Player* player = getPlayerByID(playerId);
	if (!player) {
		return;
	}

	if (!player->hasModalWindowOpen(modalWindowId)) {
		return;
	}

	player->onModalWindowHandled(modalWindowId);

	// offline training, hardcoded
	if (modalWindowId == std::numeric_limits<uint32_t>::max()) {
		if (button == 1) {
			if (choice == SKILL_SWORD || choice == SKILL_AXE || choice == SKILL_CLUB || choice == SKILL_DISTANCE || choice == SKILL_MAGLEVEL) {
				BedItem* bedItem = player->getBedItem();
				if (bedItem && bedItem->sleep(player)) {
					player->setOfflineTrainingSkill(static_cast<int8_t>(choice));
					return;
				}
			}
		} else {
			player->sendTextMessage(MESSAGE_EVENT_ADVANCE, "Offline training aborted.");
		}

		player->setBedItem(nullptr);
	} else {
		for (const auto creatureEvent : player->getCreatureEvents(CREATURE_EVENT_MODALWINDOW)) {
			creatureEvent->executeModalWindow(player, modalWindowId, button, choice);
		}
	}
}

void Game::playerForgeFuseItems(uint32_t playerId, uint16_t itemId, uint8_t tier, bool usedCore, bool reduceTierLoss) {
	Player* player = getPlayerByID(playerId);
	if (!player) {
		return;
	}

	if (player->isUIExhausted()) {
		player->sendCancelMessage(RETURNVALUE_YOUAREEXHAUSTED);
		return;
	}

	player->updateUIExhausted();

	uint8_t coreCount = (usedCore ? 1 : 0) + (reduceTierLoss ? 1 : 0);
	auto baseSuccess = static_cast<uint8_t>(g_configManager().getNumber(FORGE_BASE_SUCCESS_RATE));
	auto bonusSuccess = static_cast<uint8_t>(g_configManager().getNumber(FORGE_BASE_SUCCESS_RATE) + g_configManager().getNumber(FORGE_BONUS_SUCCESS_RATE));
	auto roll = static_cast<uint8_t>(uniform_random(1, 100)) <= (usedCore ? bonusSuccess : baseSuccess);
	bool success = roll ? true : false;

	auto chance = uniform_random(0, 10000);
	uint8_t bonus = forgeBonus(chance);

	player->forgeFuseItems(itemId, tier, success, reduceTierLoss, bonus, coreCount);
}

void Game::playerForgeTransferItemTier(uint32_t playerId, uint16_t donorItemId, uint8_t tier, uint16_t receiveItemId) {
	Player* player = getPlayerByID(playerId);
	if (!player) {
		return;
	}

	player->forgeTransferItemTier(donorItemId, tier, receiveItemId);
}

void Game::playerForgeResourceConversion(uint32_t playerId, uint8_t action) {
	Player* player = getPlayerByID(playerId);
	if (!player) {
		return;
	}

	if (player->isUIExhausted()) {
		player->sendCancelMessage(RETURNVALUE_YOUAREEXHAUSTED);
		return;
	}

	player->updateUIExhausted();
	player->forgeResourceConversion(action);
}

void Game::playerBrowseForgeHistory(uint32_t playerId, uint8_t page) {
	Player* player = getPlayerByID(playerId);
	if (!player) {
		return;
	}

	if (player->isUIExhausted()) {
		player->sendCancelMessage(RETURNVALUE_YOUAREEXHAUSTED);
		return;
	}

	player->updateUIExhausted();
	player->forgeHistory(page);
}

void Game::playerBosstiarySlot(uint32_t playerId, uint8_t slotId, uint32_t selectedBossId) {
	Player* player = getPlayerByID(playerId);
	if (!player) {
		return;
	}

	if (player->isUIExhausted()) {
		player->sendCancelMessage(RETURNVALUE_YOUAREEXHAUSTED);
		return;
	}

	player->updateUIExhausted();

	uint32_t bossIdSlot = player->getSlotBossId(slotId);

	if (uint32_t boostedBossId = g_ioBosstiary().getBoostedBossId();
		selectedBossId == 0 && bossIdSlot != boostedBossId) {
		uint8_t removeTimes = player->getRemoveTimes();
		uint32_t removePrice = g_ioBosstiary().calculteRemoveBoss(removeTimes);
		g_game().removeMoney(player, removePrice, 0, true);
		player->addRemoveTime();
	}

	player->setSlotBossId(slotId, selectedBossId);
}

void Game::playerSetBossPodium(uint32_t playerId, uint32_t bossRaceId, const Position &pos, uint8_t stackPos, const uint16_t itemId, uint8_t direction, uint8_t podiumVisible, uint8_t bossVisible) {
	Player* player = getPlayerByID(playerId);
	if (!player || pos.x == 0xFFFF) {
		return;
	}

	Thing* thing = internalGetThing(player, pos, stackPos, itemId, STACKPOS_TOPDOWN_ITEM);
	if (!thing) {
		return;
	}

	Item* item = thing->getItem();
	if (!item || item->getID() != itemId || !item->isPodium() || item->hasAttribute(ItemAttribute_t::UNIQUEID)) {
		player->sendCancelMessage(RETURNVALUE_NOTPOSSIBLE);
		return;
	}

	if (bossRaceId != 0) {
		item->setCustomAttribute("PodiumBossId", static_cast<int64_t>(bossRaceId));
	} else {
		auto podiumBoss = item->getCustomAttribute("PodiumBossId");
		if (podiumBoss) {
			bossRaceId = static_cast<uint32_t>(podiumBoss->getInteger());
		}
	}

	const MonsterType* mType = g_ioBosstiary().getMonsterTypeByBossRaceId(bossRaceId);
	if (!mType) {
		return;
	}

	const auto tile = dynamic_cast<Tile*>(item->getParent());
	if (!tile) {
		player->sendCancelMessage(RETURNVALUE_NOTPOSSIBLE);
		return;
	}

	if (!Position::areInRange<1, 1, 0>(pos, player->getPosition())) {
		if (std::forward_list<Direction> listDir;
			player->getPathTo(pos, listDir, 0, 1, true, false)) {
			g_dispatcher().addTask(createTask(std::bind_front(&Game::playerAutoWalk, this, player->getID(), listDir)));
			SchedulerTask* task = createSchedulerTask(400, std::bind_front(&Game::playerBrowseField, this, playerId, pos));
			player->setNextWalkActionTask(task);
		} else {
			player->sendCancelMessage(RETURNVALUE_THEREISNOWAY);
		}
		return;
	}

	if (auto bossOutfit = mType->info.outfit;
		bossOutfit.lookType != 0 && bossVisible) {
		item->setCustomAttribute("LookTypeEx", static_cast<int64_t>(bossOutfit.lookTypeEx));
		item->setCustomAttribute("LookType", static_cast<int64_t>(bossOutfit.lookType));
		item->setCustomAttribute("LookHead", static_cast<int64_t>(bossOutfit.lookHead));
		item->setCustomAttribute("LookBody", static_cast<int64_t>(bossOutfit.lookBody));
		item->setCustomAttribute("LookLegs", static_cast<int64_t>(bossOutfit.lookLegs));
		item->setCustomAttribute("LookFeet", static_cast<int64_t>(bossOutfit.lookFeet));
		item->setCustomAttribute("LookAddons", static_cast<int64_t>(bossOutfit.lookAddons));
	} else {
		item->removeCustomAttribute("LookType");
	}

	item->setCustomAttribute("PodiumVisible", static_cast<int64_t>(podiumVisible));
	item->setCustomAttribute("LookDirection", static_cast<int64_t>(direction));
	item->setCustomAttribute("BossVisible", static_cast<int64_t>(bossVisible));

	// Change Podium name
	if (bossVisible) {
		std::ostringstream name;
		name << "podium of vigour displaying " << mType->name;
		item->setAttribute(ItemAttribute_t::NAME, name.str());
	} else {
		item->removeAttribute(ItemAttribute_t::NAME);
	}

	SpectatorHashSet spectators;
	g_game().map.getSpectators(spectators, pos, true);

	// Send to client
	for (Creature* spectator : spectators) {
		if (Player* tmpPlayer = spectator->getPlayer()) {
			tmpPlayer->sendUpdateTileItem(tile, pos, item);
		}
	}
}

void Game::playerRotatePodium(uint32_t playerId, const Position &pos, uint8_t stackPos, const uint16_t itemId) {
	Player* player = getPlayerByID(playerId);
	if (!player) {
		return;
	}

	Thing* thing = internalGetThing(player, pos, stackPos, itemId, STACKPOS_TOPDOWN_ITEM);
	if (!thing) {
		return;
	}

	Item* item = thing->getItem();
	if (!item || item->getID() != itemId || item->hasAttribute(ItemAttribute_t::UNIQUEID)) {
		player->sendCancelMessage(RETURNVALUE_NOTPOSSIBLE);
		return;
	}

	if (pos.x != 0xFFFF && !Position::areInRange<1, 1, 0>(pos, player->getPosition())) {
		if (std::forward_list<Direction> listDir;
			player->getPathTo(pos, listDir, 0, 1, true, true)) {
			g_dispatcher().addTask(createTask(std::bind_front(&Game::playerAutoWalk, this, player->getID(), listDir)));

			SchedulerTask* task = createSchedulerTask(400, std::bind_front(&Game::playerRotatePodium, this, playerId, pos, stackPos, itemId));
			player->setNextWalkActionTask(task);
		} else {
			player->sendCancelMessage(RETURNVALUE_THEREISNOWAY);
		}
		return;
	}

	auto podiumBoss = item->getCustomAttribute("PodiumBossId");
	auto lookDirection = item->getCustomAttribute("LookDirection");
	auto podiumVisible = item->getCustomAttribute("PodiumVisible");
	auto bossVisible = item->getCustomAttribute("BossVisible");

	auto podiumBossId = static_cast<uint8_t>(podiumBoss ? podiumBoss->getInteger() : 0);
	uint8_t directionValue;
	if (lookDirection) {
		directionValue = static_cast<uint8_t>(lookDirection->getInteger() >= 3 ? 0 : lookDirection->getInteger() + 1);
	} else {
		directionValue = 2;
	}
	auto isPodiumVisible = static_cast<uint8_t>(podiumVisible ? podiumVisible->getInteger() : 1);
	bool isBossVisible = bossVisible ? bossVisible->getInteger() : false;

	if (!isBossVisible || podiumBossId == 0) {
		player->sendCancelMessage(RETURNVALUE_NOTPOSSIBLE);
		return;
	}

	playerSetBossPodium(playerId, podiumBossId, pos, stackPos, itemId, directionValue, isPodiumVisible, isBossVisible);
}

void Game::playerRequestInventoryImbuements(uint32_t playerId, bool isTrackerOpen) {
	Player* player = getPlayerByID(playerId);
	if (!player || player->isRemoved()) {
		return;
	}

	player->imbuementTrackerWindowOpen = isTrackerOpen;
	if (!player->imbuementTrackerWindowOpen) {
		return;
	}

	std::map<Slots_t, Item*> itemsWithImbueSlotMap;
	for (uint8_t inventorySlot = CONST_SLOT_FIRST; inventorySlot <= CONST_SLOT_LAST; ++inventorySlot) {
		auto item = player->getInventoryItem(static_cast<Slots_t>(inventorySlot));
		if (!item) {
			continue;
		}

		uint8_t imbuementSlot = item->getImbuementSlot();
		for (uint8_t slot = 0; slot < imbuementSlot; slot++) {
			ImbuementInfo imbuementInfo;
			if (!item->getImbuementInfo(slot, &imbuementInfo)) {
				continue;
			}
		}

		itemsWithImbueSlotMap[static_cast<Slots_t>(inventorySlot)] = item;
	}

	player->sendInventoryImbuements(itemsWithImbueSlotMap);
}

void Game::playerOpenWheel(uint32_t playerId, uint32_t ownerId) {
	Player* player = getPlayerByID(playerId);
	if (!player) {
		return;
	}

	if (playerId != ownerId) {
		spdlog::error("[{}] player {} is trying to open wheel of another player", __FUNCTION__, player->getName());
		return;
	}

	if (player->isUIExhausted()) {
		player->sendCancelMessage(RETURNVALUE_YOUAREEXHAUSTED);
		return;
	}

	player->wheel()->sendOpenWheelWindow(ownerId);
	player->updateUIExhausted();
}

void Game::playerSaveWheel(uint32_t playerId, NetworkMessage &msg) {
	Player* player = getPlayerByID(playerId);
	if (!player) {
		return;
	}

	if (player->isUIExhausted()) {
		player->sendCancelMessage(RETURNVALUE_YOUAREEXHAUSTED);
		return;
	}

	player->wheel()->saveSlotPointsOnPressSaveButton(msg);
	player->updateUIExhausted();
}

/* Player Methods end
********************/

void Game::updatePlayerSaleItems(uint32_t playerId) {
	Player* player = getPlayerByID(playerId);
	if (!player) {
		return;
	}

	std::map<uint16_t, uint16_t> inventoryMap;
	player->sendSaleItemList(player->getAllSaleItemIdAndCount(inventoryMap));
	player->setScheduledSaleUpdate(false);
}

void Game::addPlayer(Player* player) {
	const std::string &lowercase_name = asLowerCaseString(player->getName());
	mappedPlayerNames[lowercase_name] = player;
	wildcardTree.insert(lowercase_name);
	players[player->getID()] = player;
}

void Game::removePlayer(Player* player) {
	const std::string &lowercase_name = asLowerCaseString(player->getName());
	mappedPlayerNames.erase(lowercase_name);
	wildcardTree.remove(lowercase_name);
	players.erase(player->getID());
}

void Game::addNpc(Npc* npc) {
	npcs[npc->getID()] = npc;
}

void Game::removeNpc(Npc* npc) {
	npcs.erase(npc->getID());
}

void Game::addMonster(Monster* monster) {
	monsters[monster->getID()] = monster;
}

void Game::removeMonster(Monster* monster) {
	monsters.erase(monster->getID());
}

Guild* Game::getGuild(uint32_t id) const {
	auto it = guilds.find(id);
	if (it == guilds.end()) {
		return nullptr;
	}
	return it->second;
}

void Game::addGuild(Guild* guild) {
	if (!guild) {
		return;
	}
	guilds[guild->getId()] = guild;
}

void Game::removeGuild(uint32_t guildId) {
	auto it = guilds.find(guildId);
	if (it != guilds.end()) {
		IOGuild::saveGuild(it->second);
	}
	guilds.erase(guildId);
}

void Game::decreaseBrowseFieldRef(const Position &pos) {
	Tile* tile = map.getTile(pos.x, pos.y, pos.z);
	if (!tile) {
		return;
	}

	auto it = browseFields.find(tile);
	if (it != browseFields.end()) {
		it->second->decrementReferenceCounter();
	}
}

void Game::internalRemoveItems(const std::vector<Item*> itemVector, uint32_t amount, bool stackable) {
	if (stackable) {
		for (Item* item : itemVector) {
			if (item->getItemCount() > amount) {
				internalRemoveItem(item, amount);
				break;
			} else {
				amount -= item->getItemCount();
				internalRemoveItem(item);
			}
		}
	} else {
		for (Item* item : itemVector) {
			internalRemoveItem(item);
		}
	}
}

BedItem* Game::getBedBySleeper(uint32_t guid) const {
	auto it = bedSleepersMap.find(guid);
	if (it == bedSleepersMap.end()) {
		return nullptr;
	}
	return it->second;
}

void Game::setBedSleeper(BedItem* bed, uint32_t guid) {
	bedSleepersMap[guid] = bed;
}

void Game::removeBedSleeper(uint32_t guid) {
	auto it = bedSleepersMap.find(guid);
	if (it != bedSleepersMap.end()) {
		bedSleepersMap.erase(it);
	}
}

Item* Game::getUniqueItem(uint16_t uniqueId) {
	auto it = uniqueItems.find(uniqueId);
	if (it == uniqueItems.end()) {
		return nullptr;
	}
	return it->second;
}

bool Game::addUniqueItem(uint16_t uniqueId, Item* item) {
	auto result = uniqueItems.emplace(uniqueId, item);
	if (!result.second) {
		SPDLOG_WARN("Duplicate unique id: {}", uniqueId);
	}
	return result.second;
}

void Game::removeUniqueItem(uint16_t uniqueId) {
	auto it = uniqueItems.find(uniqueId);
	if (it != uniqueItems.end()) {
		uniqueItems.erase(it);
	}
}

bool Game::hasEffect(uint16_t effectId) {
	for (uint16_t i = CONST_ME_NONE; i <= CONST_ME_LAST; i++) {
		MagicEffectClasses effect = static_cast<MagicEffectClasses>(i);
		if (effect == effectId) {
			return true;
		}
	}
	return false;
}

bool Game::hasDistanceEffect(uint16_t effectId) {
	for (uint16_t i = CONST_ANI_NONE; i <= CONST_ANI_LAST; i++) {
		ShootType_t effect = static_cast<ShootType_t>(i);
		if (effect == effectId) {
			return true;
		}
	}
	return false;
}

void Game::createLuaItemsOnMap() {
	for (const auto [position, itemId] : mapLuaItemsStored) {
		Item* item = Item::CreateItem(itemId, 1);
		if (!item) {
			SPDLOG_WARN("[Game::createLuaItemsOnMap] - Cannot create item with id {}", itemId);
			continue;
		}

		if (position.x != 0) {
			Tile* tile = g_game().map.getTile(position);
			if (!tile) {
				SPDLOG_WARN("[Game::createLuaItemsOnMap] - Tile is wrong or not found position: {}", position.toString());
				delete item;
				continue;
			}

			// If the item already exists on the map, then ignore it and send warning
			if (g_game().findItemOfType(tile, itemId, false, -1)) {
				SPDLOG_WARN("[Game::createLuaItemsOnMap] - Cannot create item with id {} on position {}, item already exists", itemId, position.toString());
				continue;
			}

			g_game().internalAddItem(tile, item, INDEX_WHEREEVER, FLAG_NOLIMIT);
		}
	}
}

void Game::sendUpdateCreature(const Creature* creature) {
	if (!creature) {
		return;
	}

	SpectatorHashSet spectators;
	map.getSpectators(spectators, creature->getPosition(), true);
	for (Creature* spectator : spectators) {
		if (const Player* tmpPlayer = spectator->getPlayer()) {
			tmpPlayer->sendUpdateCreature(creature);
		}
	}
}

uint32_t Game::makeInfluencedMonster() {
	if (auto influencedLimit = g_configManager().getNumber(FORGE_INFLUENCED_CREATURES_LIMIT);
		// Condition
		forgeableMonsters.empty() || influencedMonsters.size() >= influencedLimit) {
		return 0;
	}

	if (forgeableMonsters.empty())
		return 0;

	auto maxTries = forgeableMonsters.size();
	uint16_t tries = 0;
	Monster* monster = nullptr;
	while (true) {
		if (tries == maxTries) {
			return 0;
		}

		tries++;

		auto random = static_cast<uint32_t>(normal_random(0, static_cast<int32_t>(forgeableMonsters.size() - 1)));
		auto monsterId = forgeableMonsters.at(random);
		monster = getMonsterByID(monsterId);
		if (monster == nullptr) {
			continue;
		}

		// Avoiding replace forgeable monster with another
		if (monster->getForgeStack() == 0) {
			auto it = std::ranges::find(forgeableMonsters.begin(), forgeableMonsters.end(), monsterId);
			if (it == forgeableMonsters.end()) {
				monster = nullptr;
				continue;
			}
			forgeableMonsters.erase(it);
			break;
		}
	}

	if (monster && monster->canBeForgeMonster()) {
		monster->setMonsterForgeClassification(ForgeClassifications_t::FORGE_INFLUENCED_MONSTER);
		monster->configureForgeSystem();
		influencedMonsters.insert(monster->getID());
		return monster->getID();
	}

	return 0;
}

uint32_t Game::makeFiendishMonster(uint32_t forgeableMonsterId /* = 0*/, bool createForgeableMonsters /* = false*/) {
	if (createForgeableMonsters) {
		forgeableMonsters.clear();
		// If the forgeable monsters haven't been created
		// Then we'll create them so they don't return in the next if (forgeableMonsters.empty())
		for (auto [monsterId, monster] : monsters) {
			auto monsterTile = monster->getTile();
			if (!monster || !monsterTile) {
				continue;
			}

			if (monster->canBeForgeMonster() && !monsterTile->hasFlag(TILESTATE_NOLOGOUT)) {
				forgeableMonsters.push_back(monster->getID());
			}
		}
		for (const auto monsterId : getFiendishMonsters()) {
			// If the fiendish is no longer on the map, we remove it from the vector
			auto monster = getMonsterByID(monsterId);
			if (!monster) {
				removeFiendishMonster(monsterId);
				continue;
			}

			// If you're trying to create a new fiendish and it's already max size, let's remove one of them
			if (getFiendishMonsters().size() >= 3) {
				monster->clearFiendishStatus();
				removeFiendishMonster(monsterId);
				break;
			}
		}
	}

	if (auto fiendishLimit = g_configManager().getNumber(FORGE_FIENDISH_CREATURES_LIMIT);
		// Condition
		forgeableMonsters.empty() || fiendishMonsters.size() >= fiendishLimit) {
		return 0;
	}

	auto maxTries = forgeableMonsters.size();
	uint16_t tries = 0;
	Monster* monster = nullptr;
	while (true) {
		if (tries == maxTries) {
			return 0;
		}

		tries++;

		auto random = static_cast<uint32_t>(uniform_random(0, static_cast<int32_t>(forgeableMonsters.size() - 1)));
		uint32_t fiendishMonsterId = forgeableMonsterId;
		if (fiendishMonsterId == 0) {
			fiendishMonsterId = forgeableMonsters.at(random);
		}
		monster = getMonsterByID(fiendishMonsterId);
		if (monster == nullptr) {
			continue;
		}

		// Avoiding replace forgeable monster with another
		if (monster->getForgeStack() == 0) {
			auto it = std::find(forgeableMonsters.begin(), forgeableMonsters.end(), fiendishMonsterId);
			if (it == forgeableMonsters.end()) {
				monster = nullptr;
				continue;
			}
			forgeableMonsters.erase(it);
			break;
		}
	}

	// Get interval time to fiendish
	std::string saveIntervalType = g_configManager().getString(FORGE_FIENDISH_INTERVAL_TYPE);
	auto saveIntervalConfigTime = std::atoi(g_configManager().getString(FORGE_FIENDISH_INTERVAL_TIME).c_str());
	int intervalTime = 0;
	time_t timeToChangeFiendish;
	if (saveIntervalType == "second") {
		intervalTime = 1000;
		timeToChangeFiendish = 1;
	} else if (saveIntervalType == "minute") {
		intervalTime = 60 * 1000;
		timeToChangeFiendish = 60;
	} else if (saveIntervalType == "hour") {
		intervalTime = 60 * 60 * 1000;
		timeToChangeFiendish = 3600;
	} else {
		timeToChangeFiendish = 3600;
	}

	uint32_t finalTime = 0;
	if (intervalTime == 0) {
		SPDLOG_WARN("Fiendish interval type is wrong, setting default time to 1h");
		finalTime = 3600 * 1000;
	} else {
		finalTime = static_cast<uint32_t>(saveIntervalConfigTime * intervalTime);
	}

	if (monster && monster->canBeForgeMonster()) {
		monster->setMonsterForgeClassification(ForgeClassifications_t::FORGE_FIENDISH_MONSTER);
		monster->configureForgeSystem();
		monster->setTimeToChangeFiendish(timeToChangeFiendish + getTimeNow());
		fiendishMonsters.insert(monster->getID());

		auto schedulerTask = createSchedulerTask(
			finalTime,
			std::bind_front(&Game::updateFiendishMonsterStatus, this, monster->getID(), monster->getName())
		);
		forgeMonsterEventIds[monster->getID()] = g_scheduler().addEvent(schedulerTask);
		return monster->getID();
	}

	return 0;
}

void Game::updateFiendishMonsterStatus(uint32_t monsterId, const std::string &monsterName) {
	Monster* monster = getMonsterByID(monsterId);
	if (!monster) {
		SPDLOG_WARN("[{}] Failed to update monster with id {} and name {}, monster not found", __FUNCTION__, monsterId, monsterName);
		return;
	}

	monster->clearFiendishStatus();
	removeFiendishMonster(monsterId, false);
	makeFiendishMonster();
}

bool Game::removeForgeMonster(uint32_t id, ForgeClassifications_t monsterForgeClassification, bool create) {
	if (monsterForgeClassification == ForgeClassifications_t::FORGE_FIENDISH_MONSTER)
		removeFiendishMonster(id, create);
	else if (monsterForgeClassification == ForgeClassifications_t::FORGE_INFLUENCED_MONSTER)
		removeInfluencedMonster(id, create);

	return true;
}

bool Game::removeInfluencedMonster(uint32_t id, bool create /* = false*/) {
	if (auto find = influencedMonsters.find(id);
		// Condition
		find != influencedMonsters.end()) {
		influencedMonsters.erase(find);

		if (create) {
			g_scheduler().addEvent(createSchedulerTask(200 * 1000, std::bind_front(&Game::makeInfluencedMonster, this)));
		}
	} else {
		SPDLOG_WARN("[Game::removeInfluencedMonster] - Failed to remove a Influenced Monster, error code: monster id not exist in the influenced monsters map");
	}
	return false;
}

bool Game::removeFiendishMonster(uint32_t id, bool create /* = true*/) {
	if (auto find = fiendishMonsters.find(id);
		// Condition
		find != fiendishMonsters.end()) {
		fiendishMonsters.erase(find);
		checkForgeEventId(id);

		if (create) {
			g_scheduler().addEvent(createSchedulerTask(300 * 1000, std::bind_front(&Game::makeFiendishMonster, this, 0, false)));
		}
	} else {
		SPDLOG_WARN("[Game::removeFiendishMonster] - Failed to remove a Fiendish Monster, error code: monster id not exist in the fiendish monsters map");
	}

	return false;
}

void Game::updateForgeableMonsters() {
	g_scheduler().addEvent(createSchedulerTask(EVENT_FORGEABLEMONSTERCHECKINTERVAL, std::bind_front(&Game::updateForgeableMonsters, this)));
	forgeableMonsters.clear();
	for (auto [monsterId, monster] : monsters) {
		auto monsterTile = monster->getTile();
		if (!monsterTile) {
			continue;
		}

		if (monster->canBeForgeMonster() && !monsterTile->hasFlag(TILESTATE_NOLOGOUT))
			forgeableMonsters.push_back(monster->getID());
	}

	for (const auto monsterId : getFiendishMonsters()) {
		if (!getMonsterByID(monsterId)) {
			removeFiendishMonster(monsterId);
		}
	}

	uint32_t fiendishLimit = g_configManager().getNumber(FORGE_FIENDISH_CREATURES_LIMIT); // Fiendish Creatures limit
	if (fiendishMonsters.size() < fiendishLimit)
		createFiendishMonsters();
}

void Game::createFiendishMonsters() {
	uint32_t created = 0;
	uint32_t fiendishLimit = g_configManager().getNumber(FORGE_FIENDISH_CREATURES_LIMIT); // Fiendish Creatures limit
	while (fiendishMonsters.size() < fiendishLimit) {
		if (fiendishMonsters.size() >= fiendishLimit) {
			SPDLOG_WARN("[{}] - Returning in creation of Fiendish, size: {}, max is: {}.", __FUNCTION__, fiendishMonsters.size(), fiendishLimit);
			break;
		}

		if (auto ret = makeFiendishMonster();
			// Condition
			ret == 0) {
			return;
		}

		created++;
	}
}

void Game::createInfluencedMonsters() {
	uint32_t created = 0;
	uint32_t influencedLimit = g_configManager().getNumber(FORGE_INFLUENCED_CREATURES_LIMIT);
	while (created < influencedLimit) {
		if (influencedMonsters.size() >= influencedLimit) {
			SPDLOG_WARN("[{}] - Returning in creation of Influenced, size: {}, max is: {}.", __FUNCTION__, influencedMonsters.size(), influencedLimit);
			break;
		}

		if (auto ret = makeInfluencedMonster();
			// If condition
			ret == 0) {
			return;
		}

		created++;
	}
}

void Game::checkForgeEventId(uint32_t monsterId) {
	auto find = forgeMonsterEventIds.find(monsterId);
	if (find != forgeMonsterEventIds.end()) {
		g_scheduler().stopEvent(find->second);
		forgeMonsterEventIds.erase(find);
	}
}

bool Game::addInfluencedMonster(Monster* monster) {
	if (monster && monster->canBeForgeMonster()) {
		if (auto maxInfluencedMonsters = static_cast<uint32_t>(g_configManager().getNumber(FORGE_INFLUENCED_CREATURES_LIMIT));
			// If condition
			(influencedMonsters.size() + 1) > maxInfluencedMonsters) {
			return false;
		}

		monster->setMonsterForgeClassification(ForgeClassifications_t::FORGE_INFLUENCED_MONSTER);
		monster->configureForgeSystem();
		influencedMonsters.insert(monster->getID());
		return true;
	}
	return false;
}

bool Game::addItemStoreInbox(const Player* player, uint32_t itemId) {
	Item* decoKit = Item::CreateItem(ITEM_DECORATION_KIT, 1);
	if (!decoKit) {
		return false;
	}
	const ItemType &itemType = Item::items[itemId];
	std::string description = fmt::format("Unwrap it in your own house to create a <{}>.", itemType.name);
	decoKit->setAttribute(ItemAttribute_t::DESCRIPTION, description);
	decoKit->setCustomAttribute("unWrapId", static_cast<int64_t>(itemId));

	Thing* thing = player->getThing(CONST_SLOT_STORE_INBOX);
	if (!thing) {
		return false;
	}

	Item* inboxItem = thing->getItem();
	if (!inboxItem) {
		return false;
	}

	Container* inboxContainer = inboxItem->getContainer();
	if (!inboxContainer) {
		return false;
	}

	if (internalAddItem(inboxContainer, decoKit) != RETURNVALUE_NOERROR) {
		inboxContainer->internalAddThing(decoKit);
	}

	return true;
}

void Game::addPlayerUniqueLogin(Player* player) {
	if (!player) {
		SPDLOG_ERROR("Attempted to add null player to unique player names list");
		return;
	}

	const std::string &lowercase_name = asLowerCaseString(player->getName());
	m_uniqueLoginPlayerNames[lowercase_name] = player;
}

Player* Game::getPlayerUniqueLogin(const std::string &playerName) const {
	if (playerName.empty()) {
		SPDLOG_ERROR("Attempted to get player with empty name string");
		return nullptr;
	}

	auto it = m_uniqueLoginPlayerNames.find(asLowerCaseString(playerName));
	return (it != m_uniqueLoginPlayerNames.end()) ? it->second : nullptr;
}

void Game::removePlayerUniqueLogin(const std::string &playerName) {
	if (playerName.empty()) {
		SPDLOG_ERROR("Attempted to remove player with empty name string from unique player names list");
		return;
	}

	const std::string &lowercase_name = asLowerCaseString(playerName);
	m_uniqueLoginPlayerNames.erase(lowercase_name);
}

void Game::removePlayerUniqueLogin(Player* player) {
	if (!player) {
		SPDLOG_ERROR("Attempted to remove null player from unique player names list.");
		return;
	}

	const std::string &lowercase_name = asLowerCaseString(player->getName());
	m_uniqueLoginPlayerNames.erase(lowercase_name);
}

void Game::playerCheckActivity(const std::string &playerName, int interval) {
	Player* player = getPlayerUniqueLogin(playerName);
	if (!player) {
		return;
	}

	if (player->getIP() == 0) {
		g_game().removePlayerUniqueLogin(playerName);
		IOLoginData::updateOnlineStatus(player->guid, false);
		SPDLOG_INFO("Player with name '{}' has logged out due to exited in death screen", player->getName());
		player->disconnect();
		return;
	}

	if (!player->isDead() || player->client == nullptr) {
		return;
	}

	if (!player->isAccessPlayer()) {
		player->m_deathTime += interval;
		const int32_t kickAfterMinutes = g_configManager().getNumber(KICK_AFTER_MINUTES);
		if (player->m_deathTime > (kickAfterMinutes * 60000) + 60000) {
			SPDLOG_INFO("Player with name '{}' has logged out due to inactivity after death", player->getName());
			g_game().removePlayerUniqueLogin(playerName);
			IOLoginData::updateOnlineStatus(player->guid, false);
			player->disconnect();
			return;
		}
	}

	g_scheduler().addEvent(createSchedulerTask(1000, std::bind(&Game::playerCheckActivity, this, playerName, interval)));
}

void Game::playerStartRewardChestCollect(uint32_t playerId, const Position &pos, uint16_t itemId, uint8_t stackPos) {
	Player* player = getPlayerByID(playerId);
	if (!player) {
		return;
	}

	Thing* thing = internalGetThing(player, pos, stackPos, itemId, STACKPOS_FIND_THING);
	if (!thing) {
		player->sendCancelMessage(RETURNVALUE_NOTPOSSIBLE);
		return;
	}

	auto item = thing->getItem();
	if (!item || item->getID() != ITEM_REWARD_CHEST || !item->getContainer()) {
		player->sendCancelMessage(RETURNVALUE_NOTPOSSIBLE);
		return;
	}

	if (auto function = std::bind(&Game::playerStartRewardChestCollect, this, player->getID(), pos, itemId, stackPos);
		player->canAutoWalk(item->getPosition(), function)) {
		return;
	}
	if (!player->rewardChest) {
		return;
	}
	auto rewardContainers = getRewardContainers(player->rewardChest->getContainer());
	collectItemsAsync(player->getID(), std::move(rewardContainers));
}

std::vector<Item*> Game::getRewardContainers(const Container* container) const {
	std::vector<Item*> containerItems;
	if (container) {
		for (auto item : container->getItems(false)) {
			if (item->getID() == ITEM_REWARD_CONTAINER) {
				containerItems.push_back(item);
			}
		}
	}
	return containerItems;
}

bool Game::createHazardArea(const Position &positionFrom, const Position &positionTo) {
	for (int32_t x = positionFrom.x; x <= positionTo.x; ++x) {
		for (int32_t y = positionFrom.y; y <= positionTo.y; ++y) {
			for (int32_t z = positionFrom.z; z <= positionTo.z; ++z) {
				Tile* tile = map.getTile(Position(x, y, z));
				if (tile) {
					tile->setHazard(true);
				}
			}
		}
	}
	return true;
}

bool Game::tryRetrieveStashItems(Player* player, Item* item) {
	return internalCollectLootItems(player, item, OBJECTCATEGORY_STASHRETRIEVE) == RETURNVALUE_NOERROR;
}

std::unique_ptr<IOWheel> &Game::getIOWheel() {
	return m_IOWheel;
}

const std::unique_ptr<IOWheel> &Game::getIOWheel() const {
	return m_IOWheel;
}<|MERGE_RESOLUTION|>--- conflicted
+++ resolved
@@ -2702,11 +2702,7 @@
 		if (limitMove) {
 			lootedItemsMessage = fmt::format("You can only collect {} items at a time. {} of {} objects were picked up.", maxMoveItems, movedItems, rewardCount);
 			player->sendTextMessage(MESSAGE_EVENT_ADVANCE, lootedItemsMessage);
-<<<<<<< HEAD
 			return;
-=======
-			return RETURNVALUE_NOERROR;
->>>>>>> 97432734
 		}
 
 		ObjectCategory_t category = getObjectCategory(item);
@@ -2718,14 +2714,9 @@
 	lootedItemsMessage = fmt::format("{} of {} objects were picked up.", movedItems, rewardCount);
 	player->sendTextMessage(MESSAGE_EVENT_ADVANCE, lootedItemsMessage);
 
-<<<<<<< HEAD
 	if (movedItems == 0) {
 		player->sendCancelMessage(RETURNVALUE_NOTENOUGHROOM);
 		return;
-=======
-	if (movedRewardItems == 0) {
-		return RETURNVALUE_NOTPOSSIBLE;
->>>>>>> 97432734
 	}
 
 	return;
