--- conflicted
+++ resolved
@@ -5610,23 +5610,15 @@
 	}
 
 	bool canHeal = false;
-<<<<<<< HEAD
-		CombatDamage damageHeal;
-		damageHeal.primary.type = COMBAT_HEALING;
-	
+	CombatDamage damageHeal;
+	damageHeal.primary.type = COMBAT_HEALING;
+
 	bool damageAbsorbMessage = false;
 	bool damageIncreaseMessage = false;
 
 	bool canReflect = false;
-		CombatDamage damageReflected;
-		CombatParams damageReflectedParams;
-=======
-	CombatDamage damageHeal;
-	damageHeal.primary.type = COMBAT_HEALING;
-
-	bool canReflect = false;
 	CombatDamage damageReflected;
->>>>>>> dca63c5a
+	CombatParams damageReflectedParams;
 
 	BlockType_t primaryBlockType, secondaryBlockType;
 	Player* targetPlayer = target->getPlayer();
@@ -5687,10 +5679,7 @@
 				damageIncreaseMessage = true;
 			damage.primary.value *= attacker->getBuff(BUFF_DAMAGEDEALT) / 100.;
 		}
-<<<<<<< HEAD
 		damage.primary.value *= target->getBuff(BUFF_DAMAGERECEIVED) / 100.;
-=======
->>>>>>> dca63c5a
 
 		primaryBlockType = target->blockHit(attacker, damage.primary.type, damage.primary.value, checkDefense, checkArmor, field);
 
@@ -5725,22 +5714,12 @@
 		}
 		damage.secondary.value = -damage.secondary.value;
 		// Damage healing secondary
-<<<<<<< HEAD
-		if (attacker) {
-			if (target->getMonster()) {
-				uint32_t secondaryHealing = target->getMonster()->getHealingCombatValue(damage.secondary.type);
-				if (secondaryHealing > 0) {
-					damageHeal.primary.value = std::ceil((damage.secondary.value) * (secondaryHealing / 100.));
-					canHeal = true;
-				}
-=======
 		if (attacker && target->getMonster()) {
 			uint32_t secondaryHealing = target->getMonster()->getHealingCombatValue(damage.secondary.type);
 			if (secondaryHealing > 0) {
 				;
 				damageHeal.primary.value += std::ceil((damage.secondary.value) * (secondaryHealing / 100.));
 				canHeal = true;
->>>>>>> dca63c5a
 			}
 			if (targetPlayer && attacker->getAbsorbPercent(damage.secondary.type) != 0)
 				damageAbsorbMessage = true;
@@ -5748,10 +5727,7 @@
 				damageIncreaseMessage = true;
 			damage.secondary.value *= attacker->getBuff(BUFF_DAMAGEDEALT) / 100.;
 		}
-<<<<<<< HEAD
 		damage.secondary.value *= target->getBuff(BUFF_DAMAGERECEIVED) / 100.;
-=======
->>>>>>> dca63c5a
 
 		secondaryBlockType = target->blockHit(attacker, damage.secondary.type, damage.secondary.value, false, false, field);
 
@@ -5763,7 +5739,7 @@
 
 	if (damage.primary.type == COMBAT_HEALING)
 		damage.primary.value *= target->getBuff(BUFF_HEALINGRECEIVED) / 100.;
-		
+
 	if (damageAbsorbMessage) {
 		if (!damage.exString.empty()) {
 			damage.exString += ", ";
@@ -5960,12 +5936,8 @@
 				return combatChangeHealth(attacker, target, damage);
 			}
 		}
-<<<<<<< HEAD
-		int32_t realHealthChange = target->getHealth();
-=======
 
 		auto realHealthChange = target->getHealth();
->>>>>>> dca63c5a
 		target->gainHealth(attacker, damage.primary.value);
 		realHealthChange = target->getHealth() - realHealthChange;
 
@@ -6062,7 +6034,20 @@
 		damage.primary.value = std::abs(damage.primary.value);
 		damage.secondary.value = std::abs(damage.secondary.value);
 
-<<<<<<< HEAD
+		Monster* targetMonster;
+		if (target && target->getMonster()) {
+			targetMonster = target->getMonster();
+		} else {
+			targetMonster = nullptr;
+		}
+
+		const Monster* attackerMonster;
+		if (attacker && attacker->getMonster()) {
+			attackerMonster = attacker->getMonster();
+		} else {
+			attackerMonster = nullptr;
+		}
+
 		if (attacker && attackerPlayer && damage.extension == false && damage.origin == ORIGIN_RANGED && target == attackerPlayer->getAttackedCreature()) {
 			const Position& targetPos = target->getPosition();
 			const Position& attackerPos = attacker->getPosition();
@@ -6092,20 +6077,6 @@
 					damage.exString += "perfect shot";
 				}
 			}
-=======
-		Monster* targetMonster;
-		if (target && target->getMonster()) {
-			targetMonster = target->getMonster();
-		} else {
-			targetMonster = nullptr;
-		}
-
-		const Monster* attackerMonster;
-		if (attacker && attacker->getMonster()) {
-			attackerMonster = attacker->getMonster();
-		} else {
-			attackerMonster = nullptr;
->>>>>>> dca63c5a
 		}
 
 		TextMessage message;
@@ -6114,10 +6085,6 @@
 		if (!isEvent) {
 			g_events().eventCreatureOnDrainHealth(target, attacker, damage.primary.type, damage.primary.value, damage.secondary.type, damage.secondary.value, message.primary.color, message.secondary.color);
 		}
-<<<<<<< HEAD
-		
-		int32_t healthChange = damage.primary.value + damage.secondary.value;
-=======
 		if (damage.origin != ORIGIN_NONE && attacker && damage.primary.type != COMBAT_HEALING) {
 			damage.primary.value *= attacker->getBuff(BUFF_DAMAGEDEALT) / 100.;
 			damage.secondary.value *= attacker->getBuff(BUFF_DAMAGEDEALT) / 100.;
@@ -6127,7 +6094,6 @@
 			damage.secondary.value *= target->getBuff(BUFF_DAMAGERECEIVED) / 100.;
 		}
 		auto healthChange = damage.primary.value + damage.secondary.value;
->>>>>>> dca63c5a
 		if (healthChange == 0) {
 			return true;
 		}
@@ -6152,37 +6118,13 @@
 			addMagicEffect(spectators, targetPos, CONST_ME_CRITICAL_DAMAGE);
 		}
 
-		Monster* attackerMonster;
-		if (attackerMonster) {
-			attackerMonster = attacker->getMonster();
-		}
-		else {
-			attackerMonster = nullptr;
-		}
-
 		if (!damage.extension && attackerMonster && targetPlayer) {
 			// Charm rune (target as player)
-<<<<<<< HEAD
-			MonsterType* mType = g_monsters().getMonsterType(attacker->getName());
-			if (mType) {
-				IOBestiary g_bestiary;
-				charmRune_t activeCharm = g_bestiary.getCharmFromTarget(targetPlayer, mType);
-				if (activeCharm != CHARM_NONE && activeCharm != CHARM_CLEANSE && activeCharm != CHARM_PARRY) {
-					Charm* charm = g_bestiary.getBestiaryCharm(activeCharm);
-					if (charm && charm->type == CHARM_DEFENSIVE && (charm->chance > normal_random(0, 100))) {
-						// Dodge charm
-						if (g_bestiary.parseCharmCombat(charm, targetPlayer, attacker, (damage.primary.value + damage.secondary.value)))
-						{
-							return false;
-						}
-					}
-=======
 			if (charmRune_t activeCharm = g_iobestiary().getCharmFromTarget(targetPlayer, g_monsters().getMonsterTypeByRaceId(attackerMonster->getRaceId()));
 				activeCharm != CHARM_NONE && activeCharm != CHARM_CLEANSE) {
 				if (Charm* charm = g_iobestiary().getBestiaryCharm(activeCharm);
 					charm->type == CHARM_DEFENSIVE && charm->chance > normal_random(0, 100) && g_iobestiary().parseCharmCombat(charm, targetPlayer, attacker, (damage.primary.value + damage.secondary.value))) {
 					return false; // Dodge charm
->>>>>>> dca63c5a
 				}
 			}
 		}
@@ -6252,7 +6194,7 @@
 					if (tmpPlayer == attackerPlayer && attackerPlayer != targetPlayer) {
 						ss.str({});
 						ss << ucfirst(target->getNameDescription()) << " loses " << damageString + " mana due to your " << attackMsg << ".";
-						
+
 						if (!damage.exString.empty()) {
 							ss << " (" << damage.exString << ")";
 						}
@@ -6335,14 +6277,6 @@
 			}
 		}
 
-		Monster* targetMonster;
-		if (targetMonster) {
-			targetMonster = target->getMonster();
-		}
-		else {
-			targetMonster = nullptr;
-		}
-
 		target->drainHealth(attacker, realDamage);
 		if (realDamage > 0 && targetMonster) {
 			if (attackerPlayer && attackerPlayer->getPlayer()) {
@@ -6355,78 +6289,6 @@
 			}
 		}
 
-<<<<<<< HEAD
-		// Using real damage
-		if (attackerPlayer && !damage.extension) {
-			//life leech
-			uint16_t lifeChance = attackerPlayer->getSkillLevel(SKILL_LIFE_LEECH_CHANCE);
-			uint16_t lifeSkill = attackerPlayer->getSkillLevel(SKILL_LIFE_LEECH_AMOUNT);
-			if (normal_random(0, 100) < lifeChance) {
-				// Vampiric charm rune
-				if (targetMonster) {
-					if (uint16_t playerCharmRaceidVamp = attackerPlayer->parseRacebyCharm(CHARM_VAMP, false, 0); 
-						playerCharmRaceidVamp != 0 && playerCharmRaceidVamp == targetMonster->getRaceId()) {
-						if (const Charm* lifec = g_iobestiary().getBestiaryCharm(CHARM_VAMP)) {
-							lifeSkill += lifec->percent;
-						}
-					}
-				}
-				CombatParams tmpParams;
-				CombatDamage tmpDamage;
-
-				int affected = damage.affected;
-				tmpDamage.origin = ORIGIN_SPELL;
-				tmpDamage.primary.type = COMBAT_HEALING;
-				tmpDamage.primary.value = std::round((realDamage * (0.9 + (damage.affected / 10.)) * (attackerPlayer->getSkillLevel(SKILL_LIFE_LEECH_AMOUNT) /100.)) / damage.affected);
-
-				Combat::doCombatHealth(nullptr, attackerPlayer, tmpDamage, tmpParams);
-			}
-
-			//mana leech
-			uint16_t manaChance = attackerPlayer->getSkillLevel(SKILL_MANA_LEECH_CHANCE);
-			uint16_t manaSkill = attackerPlayer->getSkillLevel(SKILL_MANA_LEECH_AMOUNT);
-			if (normal_random(0, 100) < manaChance) {
-				// Void charm rune
-				if (targetMonster) {
-					if (uint16_t playerCharmRaceidVoid = attackerPlayer->parseRacebyCharm(CHARM_VOID, false, 0);
-						playerCharmRaceidVoid != 0 && playerCharmRaceidVoid == targetMonster->getRace()) {
-						if (const Charm* voidc = g_iobestiary().getBestiaryCharm(CHARM_VOID)) {
-							manaSkill += voidc->percent;
-						}
-					}
-				}
-				CombatParams tmpParams;
-				CombatDamage tmpDamage;
-
-				int affected = damage.affected;
-				tmpDamage.origin = ORIGIN_SPELL;
-				tmpDamage.primary.type = COMBAT_MANADRAIN;
-				tmpDamage.primary.value = std::round((realDamage * (0.9 + (damage.affected / 10.)) * (attackerPlayer->getSkillLevel(SKILL_MANA_LEECH_AMOUNT) /100.)) / damage.affected);
-
-				Combat::doCombatMana(nullptr, attackerPlayer, tmpDamage, tmpParams);
-			}
-			//Charm rune (attacker as player)
-			if (target && target->getMonster()) {
-				MonsterType* mType = g_monsters().getMonsterType(target->getName());
-				if (mType) {
-					IOBestiary g_bestiary;
-					charmRune_t activeCharm = g_bestiary.getCharmFromTarget(attackerPlayer, mType);
-					if (activeCharm != CHARM_NONE) {
-						Charm* charm = g_bestiary.getBestiaryCharm(activeCharm);
-						if (charm && charm->type == CHARM_OFFENSIVE)
-						{
-							int8_t extraChance = (charm->id != CHARM_CRIPPLE ? (attackerPlayer->hasCondition(CONDITION_TIBIADROMEPOTIONS, ITEM_TIBIADROME_POTION_CHARM) ? 5 : 0) : 0);
-							int32_t randomChance = normal_random(0, 100);
-
-							if (charm->chance + extraChance >= randomChance)
-							{
-								g_bestiary.parseCharmCombat(charm, attackerPlayer, target, realDamage, (extraChance > 0 && randomChance > charm->chance));
-							}
-						}
-					}
-				}
-			}
-=======
 		if (spectators.empty()) {
 			map.getSpectators(spectators, targetPos, true, true);
 		}
@@ -6444,7 +6306,6 @@
 			spectators,
 			realDamage
 		);
->>>>>>> dca63c5a
 
 		if (attackerPlayer) {
 			if (!damage.extension && damage.origin != ORIGIN_CONDITION) {
@@ -6522,11 +6383,6 @@
 	ss << realDamage << (realDamage != 1 ? " hitpoints" : " hitpoint");
 	std::string damageString = ss.str();
 
-<<<<<<< HEAD
-				targetPlayer->updateInputAnalyzer(damage.primary.type, damage.primary.value, cause);
-				if (damage.secondary.type != COMBAT_NONE) {
-					targetPlayer->updateInputAnalyzer(damage.secondary.type, damage.secondary.value, cause);
-=======
 	std::string spectatorMessage;
 
 	for (Creature* spectator : spectators) {
@@ -6561,15 +6417,10 @@
 					ss << (targetPlayer->getSex() == PLAYERSEX_FEMALE ? "her own attack" : "his own attack");
 				} else {
 					ss << "its own attack";
->>>>>>> dca63c5a
 				}
 			} else {
 				ss << "an attack by " << attacker->getNameDescription();
 			}
-<<<<<<< HEAD
-
-			ss.str({});
-=======
 		}
 		ss << '.';
 		if (damage.extension) {
@@ -6577,7 +6428,6 @@
 		}
 		spectatorMessage = ss.str();
 	}
->>>>>>> dca63c5a
 
 	message.type = MESSAGE_DAMAGE_OTHERS;
 	message.text = spectatorMessage;
@@ -6620,56 +6470,6 @@
 	message.text = ss.str();
 }
 
-<<<<<<< HEAD
-				if (tmpPlayer == attackerPlayer && attackerPlayer != targetPlayer) {
-					ss.str({});
-					ss << ucfirst(target->getNameDescription()) << " loses " << damageString << " due to your " << attackMsg << ".";
-					if (!damage.exString.empty()) {
-						ss << " (" << damage.exString << ")";
-					}
-					message.type = MESSAGE_DAMAGE_DEALT;
-					message.text = ss.str();
-				} else if (tmpPlayer == targetPlayer) {
-					ss.str({});
-					ss << "You lose " << damageString;
-					if (!attacker) {
-						ss << '.';
-					} else if (targetPlayer == attackerPlayer) {
-						ss << " due to your own " << attackMsg << ".";
-					} else {
-						ss << " due to an " << attackMsg << " by " << attacker->getNameDescription() << '.';
-					}
-					if (!damage.exString.empty()) {
-						ss << " (" << damage.exString << ")";
-					}
-					message.type = MESSAGE_DAMAGE_RECEIVED;
-					message.text = ss.str();
-				} else {
-					message.type = MESSAGE_DAMAGE_OTHERS;
-
-					if (spectatorMessage.empty()) {
-						ss.str({});
-						ss << ucfirst(target->getNameDescription()) << " loses " << damageString;
-						if (attacker) {
-							ss << " due to ";
-							if (attacker == target) {
-								if (targetPlayer) {
-									ss << (targetPlayer->getSex() == PLAYERSEX_FEMALE ? "her own " : "his own ");
-								} else {
-									ss << "its own ";
-								}
-								ss << attackMsg;
-							} else {
-								ss << "an " << attackMsg << " by " << attacker->getNameDescription();
-							}
-						}
-						ss << '.';
-						if (!damage.exString.empty()) {
-							ss << " (" << damage.exString << ")";
-						}
-						spectatorMessage = ss.str();
-					}
-=======
 void Game::sendEffects(
 	Creature* target, const CombatDamage &damage, const Position &targetPos, TextMessage &message,
 	const SpectatorHashSet &spectators
@@ -6689,7 +6489,6 @@
 		}
 	}
 }
->>>>>>> dca63c5a
 
 void Game::applyCharmRune(
 	const Monster* targetMonster, Player* attackerPlayer, Creature* target, const int32_t &realDamage
@@ -7240,21 +7039,6 @@
 	}
 }
 
-<<<<<<< HEAD
-void Game::updateCreatureType(Creature* creature)
-{
-	if (!creature || creature->isHealthHidden()) {
-		return;
-	}
-
-	// Send to clients
-	SpectatorHashSet spectators;
-	map.getSpectators(spectators, creature->getPosition(), true, true);
-
-	for (Creature* spectator : spectators) {
-		if (!spectator) {
-			continue;
-=======
 void Game::updateCreatureType(Creature* creature) {
 	if (!creature) {
 		return;
@@ -7290,12 +7074,12 @@
 			} else {
 				player->sendCreatureType(creature, creatureType);
 			}
->>>>>>> dca63c5a
-		}
-
-		Player* player = spectator->getPlayer();
-		if (player) {
-			player->sendCreatureUpdate(creature);
+		}
+	} else {
+		for (Creature* spectator : spectators) {
+			if (Player* player = spectator->getPlayer()) {
+				player->sendCreatureType(creature, creatureType);
+			}
 		}
 	}
 }
