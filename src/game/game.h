/**
 * The Forgotten Server - a free and open-source MMORPG server emulator
 * Copyright (C) 2019  Mark Samman <mark.samman@gmail.com>
 *
 * This program is free software; you can redistribute it and/or modify
 * it under the terms of the GNU General Public License as published by
 * the Free Software Foundation; either version 2 of the License, or
 * (at your option) any later version.
 *
 * This program is distributed in the hope that it will be useful,
 * but WITHOUT ANY WARRANTY; without even the implied warranty of
 * MERCHANTABILITY or FITNESS FOR A PARTICULAR PURPOSE.  See the
 * GNU General Public License for more details.
 *
 * You should have received a copy of the GNU General Public License along
 * with this program; if not, write to the Free Software Foundation, Inc.,
 * 51 Franklin Street, Fifth Floor, Boston, MA 02110-1301 USA.
 */

#ifndef SRC_GAME_GAME_H_
#define SRC_GAME_GAME_H_

#include <unordered_set>

#include "creatures/players/account/account.hpp"
#include "creatures/combat/combat.h"
#include "items/containers/container.h"
#include "game/gamestore.h"
#include "creatures/players/grouping/groups.h"
#include "io/iobestiary.h"
#include "items/item.h"
#include "map/map.h"
#include "creatures/npcs/npc.h"
#include "movement/position.h"
#include "creatures/players/player.h"
#include "lua/creature/raids.h"
#include "creatures/players/grouping/team_finder.hpp"
#include "utils/wildcardtree.h"
#include "io/ioprey.h"

class ServiceManager;
class Creature;
class Monster;
class Npc;
class CombatInfo;
class Charm;
class IOPrey;

static constexpr int32_t EVENT_LIGHTINTERVAL_MS = 10000;
<<<<<<< HEAD
static constexpr int32_t EVENT_DECAYINTERVAL = 250;
static constexpr int32_t EVENT_DECAY_BUCKETS = 4;
static constexpr int32_t EVENT_PREYINTERVAL = 5000;
=======
>>>>>>> 35a175eb

class Game
{
	public:
		Game();
		~Game();

		// Singleton - ensures we don't accidentally copy it.
		Game(const Game&) = delete;
		Game& operator=(const Game&) = delete;

		void loadBoostedCreature();
		void start(ServiceManager* manager);

		void forceRemoveCondition(uint32_t creatureId, ConditionType_t type, ConditionId_t conditionId);

		bool loadMainMap(const std::string& filename);
		void loadMap(const std::string& path);

		void getMapDimensions(uint32_t& width, uint32_t& height) const {
			width = map.width;
			height = map.height;
		}

		void setWorldType(WorldType_t type);
		WorldType_t getWorldType() const {
			return worldType;
		}

		std::map<uint32_t, TeamFinder*> getTeamFinderList() const {
			return teamFinderMap;
		}
		void registerTeamFinderAssemble(uint32_t leaderGuid, TeamFinder* teamFinder) {
			teamFinderMap[leaderGuid] = teamFinder;
		}
		void removeTeamFinderListed(uint32_t leaderGuid) {
			teamFinderMap.erase(leaderGuid);
		}
		// Event schedule xml load
		bool loadScheduleEventFromXml();

		Cylinder* internalGetCylinder(Player* player, const Position& pos) const;
		Thing* internalGetThing(Player* player, const Position& pos, int32_t index,
								uint32_t spriteId, StackPosType_t type) const;
		static void internalGetPosition(Item* item, Position& pos, uint8_t& stackpos);

		static std::string getTradeErrorDescription(ReturnValue ret, Item* item);

		Creature* getCreatureByID(uint32_t id);

		Monster* getMonsterByID(uint32_t id);

		Npc* getNpcByID(uint32_t id);

		Player* getPlayerByID(uint32_t id);

		Creature* getCreatureByName(const std::string& s);

		Npc* getNpcByName(const std::string& s);

		Player* getPlayerByName(const std::string& s);

		Player* getPlayerByGUID(const uint32_t& guid);

		ReturnValue getPlayerByNameWildcard(const std::string& s, Player*& player);

		Player* getPlayerByAccount(uint32_t acc);

		bool internalPlaceCreature(Creature* creature, const Position& pos, bool extendedPos = false, bool forced = false, bool creatureCheck = false);

		bool placeCreature(Creature* creature, const Position& pos, bool extendedPos = false, bool force = false);

		bool removeCreature(Creature* creature, bool isLogout = true);
		void executeDeath(uint32_t creatureId);

		void addCreatureCheck(Creature* creature);
		static void removeCreatureCheck(Creature* creature);

		size_t getPlayersOnline() const {
			return players.size();
		}
		size_t getMonstersOnline() const {
			return monsters.size();
		}
		size_t getNpcsOnline() const {
			return npcs.size();
		}
		uint32_t getPlayersRecord() const {
			return playersRecord;
		}
		uint16_t getItemsPriceCount() const {
			return itemsSaleCount;
		}

		LightInfo getWorldLightInfo() const;

		bool gameIsDay();

		ReturnValue internalMoveCreature(Creature* creature,
                                         Direction direction, uint32_t flags = 0);
		ReturnValue internalMoveCreature(Creature& creature,
                                         Tile& toTile, uint32_t flags = 0);

		ReturnValue internalMoveItem(Cylinder* fromCylinder, Cylinder* toCylinder,
                                     int32_t index, Item* item, uint32_t count,
                                     Item** internalMoveItem, uint32_t flags = 0,
                                     Creature* actor = nullptr,
                                     Item* tradeItem = nullptr);

		ReturnValue internalAddItem(Cylinder* toCylinder, Item* item,
                                     int32_t index = INDEX_WHEREEVER,
                                     uint32_t flags = 0, bool test = false);
		ReturnValue internalAddItem(Cylinder* toCylinder, Item* item, int32_t index,
                                     uint32_t flags, bool test, uint32_t& remainderCount);
		ReturnValue internalRemoveItem(Item* item, int32_t count = -1,
                                       bool test = false, uint32_t flags = 0);

		ReturnValue internalPlayerAddItem(Player* player, Item* item,
                                          bool dropOnMap = true,
                                          Slots_t slot = CONST_SLOT_WHEREEVER);

		Item* findItemOfType(Cylinder* cylinder, uint16_t itemId,
                             bool depthSearch = true, int32_t subType = -1) const;

		bool removeMoney(Cylinder* cylinder, uint64_t money,
                         uint32_t flags = 0, bool useBank = false);

		void addMoney(Cylinder* cylinder, uint64_t money, uint32_t flags = 0);

		Item* transformItem(Item* item, uint16_t newId, int32_t newCount = -1);

		ReturnValue internalTeleport(Thing* thing, const Position& newPos,
                                     bool pushMove = true, uint32_t flags = 0);

		bool internalCreatureTurn(Creature* creature, Direction dir);

		bool internalCreatureSay(Creature* creature, SpeakClasses type,
                                 const std::string& text,
                                 bool ghostMode,
                                 SpectatorHashSet* spectatorsPtr = nullptr,
                                 const Position* pos = nullptr);

		void internalQuickLootCorpse(Player* player, Container* corpse);

		ReturnValue internalQuickLootItem(Player* player, Item* item,
                    ObjectCategory_t category = OBJECTCATEGORY_DEFAULT);

		ObjectCategory_t getObjectCategory(const Item* item);

		void loadPlayersRecord();
		void checkPlayersRecord();

		void sendGuildMotd(uint32_t playerId);
		void kickPlayer(uint32_t playerId, bool displayEffect);
		void playerReportBug(uint32_t playerId, const std::string& message,
                             const Position& position, uint8_t category);
		void playerDebugAssert(uint32_t playerId, const std::string& assertLine,
                               const std::string& date, const std::string& description,
                               const std::string& comment);
		void playerPreyAction(uint32_t playerId, uint8_t slot, uint8_t action, uint8_t option, int8_t index, uint16_t raceId);
		void playerTaskHuntingAction(uint32_t playerId, uint8_t slot, uint8_t action, bool upgrade, uint16_t raceId);
		void playerNpcGreet(uint32_t playerId, uint32_t npcId);
		void playerAnswerModalWindow(uint32_t playerId, uint32_t modalWindowId,
                                     uint8_t button, uint8_t choice);
		void playerReportRuleViolationReport(uint32_t playerId,
                                             const std::string& targetName,
                                             uint8_t reportType, uint8_t reportReason,
                                             const std::string& comment,
                                             const std::string& translation);

		void playerCyclopediaCharacterInfo(Player* player, uint32_t characterID, CyclopediaCharacterInfoType_t characterInfoType, uint16_t entriesPerPage, uint16_t page);

		void playerHighscores(Player* player, HighscoreType_t type, uint8_t category, uint32_t vocation, const std::string& worldName, uint16_t page, uint8_t entriesPerPage);

		void playerTournamentLeaderboard(uint32_t playerId, uint8_t leaderboardType);

		void updatePlayerSaleItems(uint32_t playerId);

		bool internalStartTrade(Player* player, Player* partner, Item* tradeItem);
		void internalCloseTrade(Player* player);
		bool playerBroadcastMessage(Player* player, const std::string& text) const;
		void broadcastMessage(const std::string& text, MessageClasses type) const;

		//Implementation of player invoked events
		void playerTeleport(uint32_t playerId, const Position& pos);
		void playerMoveThing(uint32_t playerId, const Position& fromPos, uint16_t spriteId, uint8_t fromStackPos,
                              const Position& toPos, uint8_t count);
		void playerMoveCreatureByID(uint32_t playerId, uint32_t movingCreatureId, const Position& movingCreatureOrigPos, const Position& toPos);
		void playerMoveCreature(Player* playerId, Creature* movingCreature, const Position& movingCreatureOrigPos, Tile* toTile);
		void playerMoveItemByPlayerID(uint32_t playerId, const Position& fromPos, uint16_t spriteId, uint8_t fromStackPos, const Position& toPos, uint8_t count);
		void playerMoveItem(Player* player, const Position& fromPos,
							uint16_t spriteId, uint8_t fromStackPos, const Position& toPos, uint8_t count, Item* item, Cylinder* toCylinder);
		void playerEquipItem(uint32_t playerId, uint16_t spriteId);
		void playerMove(uint32_t playerId, Direction direction);
		void playerCreatePrivateChannel(uint32_t playerId);
		void playerChannelInvite(uint32_t playerId, const std::string& name);
		void playerChannelExclude(uint32_t playerId, const std::string& name);
		void playerRequestChannels(uint32_t playerId);
		void playerOpenChannel(uint32_t playerId, uint16_t channelId);
		void playerCloseChannel(uint32_t playerId, uint16_t channelId);
		void playerOpenPrivateChannel(uint32_t playerId, std::string& receiver);
		void playerStowItem(uint32_t playerId, const Position& pos, uint16_t spriteId, uint8_t stackpos, uint8_t count, bool allItems);
		void playerStashWithdraw(uint32_t playerId, uint16_t spriteId, uint32_t count, uint8_t stackpos);
		void playerCloseNpcChannel(uint32_t playerId);
		void playerReceivePing(uint32_t playerId);
		void playerReceivePingBack(uint32_t playerId);
		void playerAutoWalk(uint32_t playerId, const std::forward_list<Direction>& listDir);
		void playerStopAutoWalk(uint32_t playerId);
		void playerUseItemEx(uint32_t playerId, const Position& fromPos, uint8_t fromStackPos,
                              uint16_t fromSpriteId, const Position& toPos, uint8_t toStackPos, uint16_t toSpriteId);
		void playerUseItem(uint32_t playerId, const Position& pos, uint8_t stackPos, uint8_t index, uint16_t spriteId);
		void playerUseWithCreature(uint32_t playerId, const Position& fromPos, uint8_t fromStackPos, uint32_t creatureId, uint16_t spriteId);
		void playerCloseContainer(uint32_t playerId, uint8_t cid);
		void playerMoveUpContainer(uint32_t playerId, uint8_t cid);
		void playerUpdateContainer(uint32_t playerId, uint8_t cid);
		void playerRotateItem(uint32_t playerId, const Position& pos, uint8_t stackPos, const uint16_t spriteId);
		void playerConfigureShowOffSocket(uint32_t playerId, const Position& pos, uint8_t stackPos, const uint16_t spriteId);
		void playerSetShowOffSocket(uint32_t playerId, Outfit_t& outfit, const Position& pos, uint8_t stackPos, const uint16_t spriteId, uint8_t podiumVisible, uint8_t direction);
		void playerWrapableItem(uint32_t playerId, const Position& pos, uint8_t stackPos, const uint16_t spriteId);
		void playerWriteItem(uint32_t playerId, uint32_t windowTextId, const std::string& text);
		void playerBrowseField(uint32_t playerId, const Position& pos);
		void playerSeekInContainer(uint32_t playerId, uint8_t containerId, uint16_t index);
		void playerUpdateHouseWindow(uint32_t playerId, uint8_t listId, uint32_t windowTextId, const std::string& text);
		void playerRequestTrade(uint32_t playerId, const Position& pos, uint8_t stackPos,
								uint32_t tradePlayerId, uint16_t spriteId);
		void playerAcceptTrade(uint32_t playerId);
		void playerLookInTrade(uint32_t playerId, bool lookAtCounterOffer, uint8_t index);
		void playerBuyItem(uint32_t playerId, uint16_t spriteId, uint8_t count, uint8_t amount,
								bool ignoreCap = false, bool inBackpacks = false);
		void playerSellItem(uint32_t playerId, uint16_t spriteId, uint8_t count,
								uint8_t amount, bool ignoreEquipped = false);
		void playerCloseShop(uint32_t playerId);
		void playerLookInShop(uint32_t playerId, uint16_t spriteId, uint8_t count);
		void playerCloseTrade(uint32_t playerId);
		void playerSetAttackedCreature(uint32_t playerId, uint32_t creatureId);
		void playerFollowCreature(uint32_t playerId, uint32_t creatureId);
		void playerCancelAttackAndFollow(uint32_t playerId);
		void playerSetFightModes(uint32_t playerId, FightMode_t fightMode, bool chaseMode, bool secureMode);
		void playerLookAt(uint32_t playerId, const Position& pos, uint8_t stackPos);
		void playerLookInBattleList(uint32_t playerId, uint32_t creatureId);
		void playerQuickLoot(uint32_t playerId, const Position& pos,
								uint16_t spriteId, uint8_t stackPos, Item* defaultItem = nullptr);
		void playerSetLootContainer(uint32_t playerId, ObjectCategory_t category,
								const Position& pos, uint16_t spriteId, uint8_t stackPos);
		void playerClearLootContainer(uint32_t playerId, ObjectCategory_t category);;
		void playerOpenLootContainer(uint32_t playerId, ObjectCategory_t category);
		void playerSetQuickLootFallback(uint32_t playerId, bool fallback);
		void playerQuickLootBlackWhitelist(uint32_t playerId,
								QuickLootFilter_t filter, std::vector<uint16_t> clientIds);
		void playerRequestLockFind(uint32_t playerId);
		void playerRequestAddVip(uint32_t playerId, const std::string& name);
		void playerRequestRemoveVip(uint32_t playerId, uint32_t guid);
		void playerRequestEditVip(uint32_t playerId, uint32_t guid, const std::string& description, uint32_t icon, bool notify);
		void playerApplyImbuement(uint32_t playerId, uint32_t imbuementid, uint8_t slot, bool protectionCharm);
		void playerClearImbuement(uint32_t playerid, uint8_t slot);
		void playerCloseImbuementWindow(uint32_t playerid);
		void playerTurn(uint32_t playerId, Direction dir);
		void playerRequestOutfit(uint32_t playerId);
		void playerShowQuestLog(uint32_t playerId);
		void playerShowQuestLine(uint32_t playerId, uint16_t questId);
		void playerSay(uint32_t playerId, uint16_t channelId, SpeakClasses type,
                      const std::string& receiver, const std::string& text);
		void playerChangeOutfit(uint32_t playerId, Outfit_t outfit);
		void playerInviteToParty(uint32_t playerId, uint32_t invitedId);
		void playerJoinParty(uint32_t playerId, uint32_t leaderId);
		void playerRevokePartyInvitation(uint32_t playerId, uint32_t invitedId);
		void playerPassPartyLeadership(uint32_t playerId, uint32_t newLeaderId);
		void playerLeaveParty(uint32_t playerId);
		void playerEnableSharedPartyExperience(uint32_t playerId, bool sharedExpActive);
		void playerToggleMount(uint32_t playerId, bool mount);
		void playerLeaveMarket(uint32_t playerId);
		void playerBrowseMarket(uint32_t playerId, uint16_t spriteId);
		void playerBrowseMarketOwnOffers(uint32_t playerId);
		void playerBrowseMarketOwnHistory(uint32_t playerId);
		void playerCreateMarketOffer(uint32_t playerId, uint8_t type, uint16_t spriteId, uint16_t amount, uint32_t price, bool anonymous);
		void playerCancelMarketOffer(uint32_t playerId, uint32_t timestamp, uint16_t counter);
		void playerAcceptMarketOffer(uint32_t playerId, uint32_t timestamp, uint16_t counter, uint16_t amount);
		void playerStoreOpen(uint32_t playerId, uint8_t serviceType);
		void playerShowStoreCategoryOffers(uint32_t playerId, StoreCategory* category);
		void playerBuyStoreOffer(uint32_t playerId, uint32_t offerId, uint8_t productType, const std::string& additionalInfo="");
		void playerCoinTransfer(uint32_t playerId, const std::string& receiverName, uint32_t amount);
		void playerStoreTransactionHistory(uint32_t playerId, uint32_t page);

		void parsePlayerExtendedOpcode(uint32_t playerId, uint8_t opcode, const std::string& buffer);

		std::forward_list<Item*> getMarketItemList(uint16_t wareId, uint16_t sufficientCount, DepotLocker* depotLocker);

		static void updatePremium(account::Account& account);

		void cleanup();
		void shutdown();
		void dieSafely(std::string errorMsg);
		void ReleaseCreature(Creature* creature);
		void ReleaseItem(Item* item);
		void addBestiaryList(uint16_t raceid, std::string name);
		const std::map<uint16_t, std::string>& getBestiaryList() const { return BestiaryList; }

		void setBoostedName(std::string name) {
			boostedCreature = name;
		}

		std::string getBoostedMonsterName() const {
			return boostedCreature;
		}

		void onPressHotkeyEquip(uint32_t playerId, uint16_t spriteid);

		bool canThrowObjectTo(const Position& fromPos, const Position& toPos, bool checkLineOfSight = true,
                              int32_t rangex = Map::maxClientViewportX, int32_t rangey = Map::maxClientViewportY) const;
		bool isSightClear(const Position& fromPos, const Position& toPos, bool sameFloor) const;

		void changeSpeed(Creature* creature, int32_t varSpeedDelta);
		void internalCreatureChangeOutfit(Creature* creature, const Outfit_t& oufit);
		void internalCreatureChangeVisible(Creature* creature, bool visible);
		void changeLight(const Creature* creature);
		void updateCreatureIcon(const Creature* creature);
		void updateCreatureSkull(const Creature* player);
		void updatePlayerShield(Player* player);
		void updateCreatureType(Creature* creature);
		void updateCreatureWalkthrough(const Creature* creature);

		GameState_t getGameState() const;
		void setGameState(GameState_t newState);
		void saveGameState();

		// Events
		void checkCreatureWalk(uint32_t creatureId);
		void updateCreatureWalk(uint32_t creatureId);
		void checkCreatureAttack(uint32_t creatureId);
		void checkCreatures(size_t index);
		void checkLight();

		bool combatBlockHit(CombatDamage& damage, Creature* attacker, Creature* target, bool checkDefense, bool checkArmor, bool field);

		void combatGetTypeInfo(CombatType_t combatType, Creature* target, TextColor_t& color, uint8_t& effect);

		bool combatChangeHealth(Creature* attacker, Creature* target, CombatDamage& damage, bool isEvent = false);
		bool combatChangeMana(Creature* attacker, Creature* target, CombatDamage& damage);

		// Animation help functions
		void addCreatureHealth(const Creature* target);
		static void addCreatureHealth(const SpectatorHashSet& spectators, const Creature* target);
		void addPlayerMana(const Player* target);
		void addPlayerVocation(const Player* target);
		void addMagicEffect(const Position& pos, uint8_t effect);
		static void addMagicEffect(const SpectatorHashSet& spectators, const Position& pos, uint8_t effect);
		void addDistanceEffect(const Position& fromPos, const Position& toPos, uint8_t effect);
		static void addDistanceEffect(const SpectatorHashSet& spectators, const Position& fromPos, const Position& toPos, uint8_t effect);

		int32_t getLightHour() const {
			return lightHour;
		}

		bool loadItemsPrice();

		void loadMotdNum();
		void saveMotdNum() const;
		const std::string& getMotdHash() const { return motdHash; }
		uint32_t getMotdNum() const { return motdNum; }
		void incrementMotdNum() { motdNum++; }

		void sendOfflineTrainingDialog(Player* player);

		const std::map<uint16_t, uint32_t>& getItemsPrice() const { return itemsPriceMap; }
		const std::unordered_map<uint32_t, Player*>& getPlayers() const { return players; }
		const std::map<uint32_t, Npc*>& getNpcs() const { return npcs; }

		void addPlayer(Player* player);
		void removePlayer(Player* player);

		void addNpc(Npc* npc);
		void removeNpc(Npc* npc);

		void addMonster(Monster* npc);
		void removeMonster(Monster* npc);

		Guild* getGuild(uint32_t id) const;
		void addGuild(Guild* guild);
		void removeGuild(uint32_t guildId);
		void decreaseBrowseFieldRef(const Position& pos);

		std::unordered_map<Tile*, Container*> browseFields;

		void internalRemoveItems(std::vector<Item*> itemList, uint32_t amount, bool stackable);

		BedItem* getBedBySleeper(uint32_t guid) const;
		void setBedSleeper(BedItem* bed, uint32_t guid);
		void removeBedSleeper(uint32_t guid);

		Item* getUniqueItem(uint16_t uniqueId);
		bool addUniqueItem(uint16_t uniqueId, Item* item);
		void removeUniqueItem(uint16_t uniqueId);

		bool reload(ReloadTypes_t reloadType);

		bool itemidHasMoveevent(uint32_t itemid);
		bool hasEffect(uint8_t effectId);
		bool hasDistanceEffect(uint8_t effectId);

		Groups groups;
		Map map;
		Mounts mounts;
		Raids raids;
		GameStore gameStore;

		std::unordered_set<Tile*> getTilesToClean() const {
			return tilesToClean;
		}
		void addTileToClean(Tile* tile) {
			tilesToClean.emplace(tile);
		}
		void removeTileToClean(Tile* tile) {
			tilesToClean.erase(tile);
		}
		void clearTilesToClean() {
			tilesToClean.clear();
		}

		// Event schedule
		uint16_t getExpSchedule() const {
			return expSchedule;
		}
		void setExpSchedule(uint16_t exprate) {
			expSchedule = (expSchedule * exprate)/100;
		}

		uint16_t getLootSchedule() const {
			return lootSchedule;
		}
		void setLootSchedule(uint16_t lootrate) {
			lootSchedule = (lootSchedule * lootrate)/100;
		}

		uint32_t getSpawnMonsterSchedule() const {
			return spawnMonsterSchedule;
		}
		void setSpawnMonsterSchedule(uint32_t spawnrate) {
			spawnMonsterSchedule = (spawnMonsterSchedule * spawnrate)/100;
		}

		uint16_t getSkillSchedule() const {
			return skillSchedule;
		}
		void setSkillSchedule(uint16_t skillrate) {
			skillSchedule = (skillSchedule * skillrate)/100;
		}

		void playerInspectItem(Player* player, const Position& pos);
		void playerInspectItem(Player* player, uint16_t itemId, uint8_t itemCount, bool cyclopedia);

		void addCharmRune(Charm* charm)
		{
			CharmList.push_back(charm);
			CharmList.shrink_to_fit();
		}

		std::vector<Charm*> getCharmList() {
			return CharmList;
		}

		void increasePlayerActiveImbuements(uint32_t playerId) {
			setPlayerActiveImbuements(playerId, playersActiveImbuements[playerId] + 1);
		}

		void decreasePlayerActiveImbuements(uint32_t playerId) {
			setPlayerActiveImbuements(playerId, playersActiveImbuements[playerId] - 1);
		}

		void setPlayerActiveImbuements(uint32_t playerId, uint8_t value) {
			if (value <= 0) {
				playersActiveImbuements.erase(playerId);
				return;
			}
			
			playersActiveImbuements[playerId] = std::min<uint8_t>(255, value);
		}

		uint8_t getPlayerActiveImbuements(uint32_t playerId) {
			return playersActiveImbuements[playerId];
		}

		void initializePreyCounter(uint32_t playerguid) {
			auto it = std::find_if(playersPreys.begin(), playersPreys.end(), [playerguid](uint32_t it){
				return it == playerguid;
			});

			if (it != playersPreys.end()) {
				return;
			} else {
				playersPreys.push_back(playerguid);
			}
		}

	private:
		void checkImbuements();
		void checkPreys();
		bool playerSaySpell(Player* player, SpeakClasses type, const std::string& text);
		void playerWhisper(Player* player, const std::string& text);
		bool playerYell(Player* player, const std::string& text);
		bool playerSpeakTo(Player* player, SpeakClasses type, const std::string& receiver, const std::string& text);
		void playerSpeakToNpc(Player* player, const std::string& text);

		std::unordered_map<uint32_t, Player*> players;
		std::unordered_map<uint32_t, uint8_t> playersActiveImbuements;
		std::unordered_map<std::string, Player*> mappedPlayerNames;
		std::unordered_map<uint32_t, Guild*> guilds;
		std::unordered_map<uint16_t, Item*> uniqueItems;
		std::map<uint32_t, uint32_t> stages;

		std::map<uint16_t, std::string> BestiaryList;
		std::string boostedCreature = "";

		std::vector<Charm*> CharmList;
		std::vector<Creature*> ToReleaseCreatures;
		std::vector<Creature*> checkCreatureLists[EVENT_CREATURECOUNT];
		std::vector<Item*> ToReleaseItems;

		std::vector<uint32_t> playersPreys;

		size_t lastBucket = 0;
		size_t lastImbuedBucket = 0;

		WildcardTreeNode wildcardTree { false };

		std::map<uint32_t, Npc*> npcs;
		std::map<uint32_t, Monster*> monsters;

		std::map<uint32_t, TeamFinder*> teamFinderMap; // [leaderGUID] = TeamFinder*

		//list of items that are in trading state, mapped to the player
		std::map<Item*, uint32_t> tradeItems;

		std::map<uint32_t, BedItem*> bedSleepersMap;

		std::unordered_set<Tile*> tilesToClean;

		ModalWindow offlineTrainingWindow { std::numeric_limits<uint32_t>::max(), "Choose a Skill", "Please choose a skill:" };

		static constexpr int32_t DAY_LENGTH_SECONDS = 3600;
		static constexpr int32_t LIGHT_DAY_LENGTH = 1440;
		static constexpr int32_t LIGHT_LEVEL_DAY = 250;
		static constexpr int32_t LIGHT_LEVEL_NIGHT = 40;
		static constexpr int32_t SUNSET = 1050;
		static constexpr int32_t SUNRISE = 360;

		bool isDay = false;

		GameState_t gameState = GAME_STATE_NORMAL;
		WorldType_t worldType = WORLD_TYPE_PVP;

		// Event schedule
		uint16_t expSchedule = 100;
		uint16_t lootSchedule = 100;
		uint16_t skillSchedule = 100;
		uint32_t spawnMonsterSchedule = 100;

		LightState_t lightState = LIGHT_STATE_DAY;
		LightState_t currentLightState = lightState;
		uint8_t lightLevel = LIGHT_LEVEL_DAY;
		int32_t lightHour = SUNRISE + (SUNSET - SUNRISE) / 2;
		// (1440 total light of tibian day)/(3600 real seconds each tibian day) * 10 seconds event interval
		int32_t lightHourDelta = (LIGHT_DAY_LENGTH * (EVENT_LIGHTINTERVAL_MS/1000)) / DAY_LENGTH_SECONDS;

		ServiceManager* serviceManager = nullptr;

		void updatePlayersRecord() const;
		uint32_t playersRecord = 0;

		std::string motdHash;
		uint32_t motdNum = 0;

		std::map<uint16_t, uint32_t> itemsPriceMap;
		uint16_t itemsSaleCount;
};

#endif  // SRC_GAME_GAME_H_<|MERGE_RESOLUTION|>--- conflicted
+++ resolved
@@ -47,12 +47,9 @@
 class IOPrey;
 
 static constexpr int32_t EVENT_LIGHTINTERVAL_MS = 10000;
-<<<<<<< HEAD
 static constexpr int32_t EVENT_DECAYINTERVAL = 250;
 static constexpr int32_t EVENT_DECAY_BUCKETS = 4;
 static constexpr int32_t EVENT_PREYINTERVAL = 5000;
-=======
->>>>>>> 35a175eb
 
 class Game
 {
