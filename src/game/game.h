--- conflicted
+++ resolved
@@ -379,11 +379,7 @@
 		void playerBrowseMarket(uint32_t playerId, uint16_t itemId, uint8_t tier);
 		void playerBrowseMarketOwnOffers(uint32_t playerId);
 		void playerBrowseMarketOwnHistory(uint32_t playerId);
-<<<<<<< HEAD
-		void playerCreateMarketOffer(uint32_t playerId, uint8_t type, uint16_t itemId, uint16_t amount, uint32_t price, uint8_t tier, bool anonymous);
-=======
-		void playerCreateMarketOffer(uint32_t playerId, uint8_t type, uint16_t itemId, uint16_t amount, uint64_t price, bool anonymous);
->>>>>>> 9dd8a10e
+		void playerCreateMarketOffer(uint32_t playerId, uint8_t type, uint16_t itemId, uint16_t amount, uint64_t price, uint8_t tier, bool anonymous);
 		void playerCancelMarketOffer(uint32_t playerId, uint32_t timestamp, uint16_t counter);
 		void playerAcceptMarketOffer(uint32_t playerId, uint32_t timestamp, uint16_t counter, uint16_t amount);
 		void playerStoreOpen(uint32_t playerId, uint8_t serviceType);
@@ -394,11 +390,6 @@
 
 		void parsePlayerExtendedOpcode(uint32_t playerId, uint8_t opcode, const std::string& buffer);
 
-<<<<<<< HEAD
-		std::vector<Item*> getMarketItemList(uint16_t wareId, uint16_t sufficientCount, uint8_t tier, DepotLocker* depotLocker) const;
-
-=======
->>>>>>> 9dd8a10e
 		static void updatePremium(account::Account& account);
 
 		void cleanup();
