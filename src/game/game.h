--- conflicted
+++ resolved
@@ -279,12 +279,8 @@
 		void playerCloseNpcChannel(uint32_t playerId);
 		void playerReceivePing(uint32_t playerId);
 		void playerReceivePingBack(uint32_t playerId);
-<<<<<<< HEAD
 		void playerAutoWalk(uint32_t playerId, const std::forward_list<Direction>& listDir);
 		void forcePlayerAutoWalk(uint32_t playerId, const std::forward_list<Direction>& listDir);
-=======
-		void playerAutoWalk(uint32_t playerId, const std::forward_list<Direction> &listDir);
->>>>>>> f7fef7cd
 		void playerStopAutoWalk(uint32_t playerId);
 		void playerUseItemEx(uint32_t playerId, const Position &fromPos, uint8_t fromStackPos, uint16_t fromItemId, const Position &toPos, uint8_t toStackPos, uint16_t toItemId);
 		void playerUseItem(uint32_t playerId, const Position &pos, uint8_t stackPos, uint8_t index, uint16_t itemId);
