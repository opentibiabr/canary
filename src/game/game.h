/**
 * Canary - A free and open-source MMORPG server emulator
 * Copyright (©) 2019-2022 OpenTibiaBR <opentibiabr@outlook.com>
 * Repository: https://github.com/opentibiabr/canary
 * License: https://github.com/opentibiabr/canary/blob/main/LICENSE
 * Contributors: https://github.com/opentibiabr/canary/graphs/contributors
 * Website: https://docs.opentibiabr.com/
 */

#ifndef SRC_GAME_GAME_H_
#define SRC_GAME_GAME_H_

#include "creatures/players/account/account.hpp"
#include "creatures/combat/combat.h"
#include "items/containers/container.h"
#include "creatures/players/grouping/groups.h"
#include "io/iobestiary.h"
#include "items/item.h"
#include "map/map.h"
#include "creatures/npcs/npc.h"
#include "movement/position.h"
#include "creatures/players/player.h"
#include "lua/creature/raids.h"
#include "creatures/players/grouping/team_finder.hpp"
#include "utils/wildcardtree.h"
#include "items/items_classification.hpp"
#include "protobuf/appearances.pb.h"

class ServiceManager;
class Creature;
class Monster;
class Npc;
class CombatInfo;
class Charm;
class IOPrey;
class IOWheel;
class ItemClassification;
class Guild;
class Mounts;

static constexpr int32_t EVENT_MS = 10000;
static constexpr int32_t EVENT_LIGHTINTERVAL_MS = 10000;
static constexpr int32_t EVENT_DECAYINTERVAL = 250;
static constexpr int32_t EVENT_DECAY_BUCKETS = 4;
static constexpr int32_t EVENT_FORGEABLEMONSTERCHECKINTERVAL = 300000;

class Game {
	public:
		Game();
		~Game();

		// Singleton - ensures we don't accidentally copy it.
		Game(const Game &) = delete;
		Game &operator=(const Game &) = delete;

		static Game &getInstance() {
			// Guaranteed to be destroyed
			static Game instance;
			// Instantiated on first use
			return instance;
		}

		void resetMonsters() const;
		void resetNpcs() const;

		void loadBoostedCreature();
		void start(ServiceManager* manager);

		void forceRemoveCondition(uint32_t creatureId, ConditionType_t type, ConditionId_t conditionId);

		/**
		 * Load the main map
		 * \param filename Is the map custom name (Example: "map".otbm, not is necessary add extension .otbm)
		 * \returns true if the custom map was loaded successfully
		 */
		bool loadMainMap(const std::string &filename);
		/**
		 * Load the custom map
		 * \param filename Is the map custom name (Example: "map".otbm, not is necessary add extension .otbm)
		 * \returns true if the custom map was loaded successfully
		 */
		bool loadCustomMaps(const std::string &customMapPath);
		bool loadCustomMap(const std::string &filename);
		void loadMap(const std::string &path, const Position &pos = Position(), bool unload = false);

		void getMapDimensions(uint32_t &width, uint32_t &height) const {
			width = map.width;
			height = map.height;
		}

		void setWorldType(WorldType_t type);
		WorldType_t getWorldType() const {
			return worldType;
		}

		std::map<uint32_t, TeamFinder*> getTeamFinderList() const {
			return teamFinderMap;
		}
		void registerTeamFinderAssemble(uint32_t leaderGuid, TeamFinder* teamFinder) {
			teamFinderMap[leaderGuid] = teamFinder;
		}
		void removeTeamFinderListed(uint32_t leaderGuid) {
			teamFinderMap.erase(leaderGuid);
		}

		Cylinder* internalGetCylinder(Player* player, const Position &pos) const;
		Thing* internalGetThing(Player* player, const Position &pos, int32_t index, uint32_t itemId, StackPosType_t type) const;
		static void internalGetPosition(Item* item, Position &pos, uint8_t &stackpos);

		static std::string getTradeErrorDescription(ReturnValue ret, Item* item);

		Creature* getCreatureByID(uint32_t id);

		Monster* getMonsterByID(uint32_t id);

		Npc* getNpcByID(uint32_t id);

		Player* getPlayerByID(uint32_t id);

		Creature* getCreatureByName(const std::string &s);

		Npc* getNpcByName(const std::string &s);

		Player* getPlayerByName(const std::string &s);

		Player* getPlayerByGUID(const uint32_t &guid);

		ReturnValue getPlayerByNameWildcard(const std::string &s, Player*&player);

		Player* getPlayerByAccount(uint32_t acc);

		bool internalPlaceCreature(Creature* creature, const Position &pos, bool extendedPos = false, bool forced = false, bool creatureCheck = false);

		bool placeCreature(Creature* creature, const Position &pos, bool extendedPos = false, bool force = false);

		bool removeCreature(Creature* creature, bool isLogout = true);
		void executeDeath(uint32_t creatureId);

		void addCreatureCheck(Creature* creature);
		static void removeCreatureCheck(Creature* creature);

		size_t getPlayersOnline() const {
			return players.size();
		}
		size_t getMonstersOnline() const {
			return monsters.size();
		}
		size_t getNpcsOnline() const {
			return npcs.size();
		}
		uint32_t getPlayersRecord() const {
			return playersRecord;
		}
		uint16_t getItemsPriceCount() const {
			return itemsSaleCount;
		}

		void addItemsClassification(ItemClassification* itemsClassification) {
			itemsClassifications.push_back(itemsClassification);
		}
		ItemClassification* getItemsClassification(uint8_t id, bool create) {
			auto it = std::find_if(itemsClassifications.begin(), itemsClassifications.end(), [id](ItemClassification* it) {
				return it->id == id;
			});

			if (it != itemsClassifications.end()) {
				return *it;
			} else if (create) {
				ItemClassification* itemClassification = new ItemClassification(id);
				addItemsClassification(itemClassification);
				return itemClassification;
			}

			return nullptr;
		}

		LightInfo getWorldLightInfo() const;

		bool gameIsDay();

		ReturnValue internalMoveCreature(Creature* creature, Direction direction, uint32_t flags = 0);
		ReturnValue internalMoveCreature(Creature &creature, Tile &toTile, uint32_t flags = 0);

		ReturnValue checkMoveItemToCylinder(Player* player, Cylinder* fromCylinder, Cylinder* toCylinder, Item* item, Position toPos);
		ReturnValue internalMoveItem(Cylinder* fromCylinder, Cylinder* toCylinder, int32_t index, Item* item, uint32_t count, Item** internalMoveItem, uint32_t flags = 0, Creature* actor = nullptr, Item* tradeItem = nullptr);

		ReturnValue internalAddItem(Cylinder* toCylinder, Item* item, int32_t index = INDEX_WHEREEVER, uint32_t flags = 0, bool test = false);
		ReturnValue internalAddItem(Cylinder* toCylinder, Item* item, int32_t index, uint32_t flags, bool test, uint32_t &remainderCount);
		ReturnValue internalRemoveItem(Item* item, int32_t count = -1, bool test = false, uint32_t flags = 0);

		ReturnValue internalPlayerAddItem(Player* player, Item* item, bool dropOnMap = true, Slots_t slot = CONST_SLOT_WHEREEVER);

		Item* findItemOfType(const Cylinder* cylinder, uint16_t itemId, bool depthSearch = true, int32_t subType = -1) const;

		void createLuaItemsOnMap();

		bool removeMoney(Cylinder* cylinder, uint64_t money, uint32_t flags = 0, bool useBank = false);

		void addMoney(Cylinder* cylinder, uint64_t money, uint32_t flags = 0);

		Item* transformItem(Item* item, uint16_t newId, int32_t newCount = -1);

		ReturnValue internalTeleport(Thing* thing, const Position &newPos, bool pushMove = true, uint32_t flags = 0);

		bool internalCreatureTurn(Creature* creature, Direction dir);

		bool internalCreatureSay(Creature* creature, SpeakClasses type, const std::string &text, bool ghostMode, SpectatorHashSet* spectatorsPtr = nullptr, const Position* pos = nullptr);

		void internalQuickLootCorpse(Player* player, Container* corpse);

		ReturnValue internalQuickLootItem(Player* player, Item* item, ObjectCategory_t category = OBJECTCATEGORY_DEFAULT);

		ObjectCategory_t getObjectCategory(const Item* item);

		uint64_t getItemMarketPrice(const std::map<uint16_t, uint64_t> &itemMap, bool buyPrice) const;

		void loadPlayersRecord();
		void checkPlayersRecord();

		void sendSingleSoundEffect(const Position &pos, SoundEffect_t soundId, Creature* actor = nullptr);
		void sendDoubleSoundEffect(const Position &pos, SoundEffect_t mainSoundEffect, SoundEffect_t secondarySoundEffect, Creature* actor = nullptr);

		void sendGuildMotd(uint32_t playerId);
		void kickPlayer(uint32_t playerId, bool displayEffect);
		void playerReportBug(uint32_t playerId, const std::string &message, const Position &position, uint8_t category);
		void playerDebugAssert(uint32_t playerId, const std::string &assertLine, const std::string &date, const std::string &description, const std::string &comment);
		void playerPreyAction(uint32_t playerId, uint8_t slot, uint8_t action, uint8_t option, int8_t index, uint16_t raceId);
		void playerTaskHuntingAction(uint32_t playerId, uint8_t slot, uint8_t action, bool upgrade, uint16_t raceId);
		void playerNpcGreet(uint32_t playerId, uint32_t npcId);
		void playerAnswerModalWindow(uint32_t playerId, uint32_t modalWindowId, uint8_t button, uint8_t choice);
		void playerForgeFuseItems(
			uint32_t playerId,
			uint16_t itemId,
			uint8_t tier,
			bool usedCore,
			bool reduceTierLoss
		);
		void playerForgeTransferItemTier(
			uint32_t playerId,
			uint16_t donorItemId,
			uint8_t tier,
			uint16_t receiveItemId
		);
		void playerForgeResourceConversion(uint32_t playerId, uint8_t action);
		void playerBrowseForgeHistory(uint32_t playerId, uint8_t page);

		void playerBosstiarySlot(uint32_t playerId, uint8_t slotId, uint32_t selectedBossId);
		void playerSetBossPodium(uint32_t playerId, uint32_t bossRaceId, const Position &pos, uint8_t stackPos, const uint16_t itemId, uint8_t direction, uint8_t podiumVisible, uint8_t bossVisible);
		void playerRotatePodium(uint32_t playerId, const Position &pos, uint8_t stackPos, const uint16_t itemId);

		void playerRequestInventoryImbuements(uint32_t playerId, bool isTrackerOpen);

		bool addItemStoreInbox(const Player* player, uint32_t itemId);

		void playerRewardChestCollect(uint32_t playerId, const Position &pos, uint16_t itemId, uint8_t stackPos, uint32_t maxMoveItems = 0);

		void playerReportRuleViolationReport(uint32_t playerId, const std::string &targetName, uint8_t reportType, uint8_t reportReason, const std::string &comment, const std::string &translation);

		void playerCyclopediaCharacterInfo(Player* player, uint32_t characterID, CyclopediaCharacterInfoType_t characterInfoType, uint16_t entriesPerPage, uint16_t page);

		void playerHighscores(Player* player, HighscoreType_t type, uint8_t category, uint32_t vocation, const std::string &worldName, uint16_t page, uint8_t entriesPerPage);

		void updatePlayerSaleItems(uint32_t playerId);

		bool internalStartTrade(Player* player, Player* partner, Item* tradeItem);
		void internalCloseTrade(Player* player);
		bool playerBroadcastMessage(Player* player, const std::string &text) const;
		void broadcastMessage(const std::string &text, MessageClasses type) const;

		// Implementation of player invoked events
		void playerTeleport(uint32_t playerId, const Position &pos);
		void playerMoveThing(uint32_t playerId, const Position &fromPos, uint16_t itemId, uint8_t fromStackPos, const Position &toPos, uint8_t count);
		void playerMoveCreatureByID(uint32_t playerId, uint32_t movingCreatureId, const Position &movingCreatureOrigPos, const Position &toPos);
		void playerMoveCreature(Player* playerId, Creature* movingCreature, const Position &movingCreatureOrigPos, Tile* toTile);
		void playerMoveItemByPlayerID(uint32_t playerId, const Position &fromPos, uint16_t itemId, uint8_t fromStackPos, const Position &toPos, uint8_t count);
		void playerMoveItem(Player* player, const Position &fromPos, uint16_t itemId, uint8_t fromStackPos, const Position &toPos, uint8_t count, Item* item, Cylinder* toCylinder);
		void playerEquipItem(uint32_t playerId, uint16_t itemId, bool hasTier = false, uint8_t tier = 0);
		void playerMove(uint32_t playerId, Direction direction);
		void forcePlayerMove(uint32_t playerId, Direction direction);
		void playerCreatePrivateChannel(uint32_t playerId);
		void playerChannelInvite(uint32_t playerId, const std::string &name);
		void playerChannelExclude(uint32_t playerId, const std::string &name);
		void playerRequestChannels(uint32_t playerId);
		void playerOpenChannel(uint32_t playerId, uint16_t channelId);
		void playerCloseChannel(uint32_t playerId, uint16_t channelId);
		void playerOpenPrivateChannel(uint32_t playerId, std::string &receiver);
		void playerStowItem(uint32_t playerId, const Position &pos, uint16_t itemId, uint8_t stackpos, uint8_t count, bool allItems);
		void playerStashWithdraw(uint32_t playerId, uint16_t itemId, uint32_t count, uint8_t stackpos);
		void playerCloseNpcChannel(uint32_t playerId);
		void playerReceivePing(uint32_t playerId);
		void playerReceivePingBack(uint32_t playerId);
		void playerAutoWalk(uint32_t playerId, const std::forward_list<Direction> &listDir);
		void forcePlayerAutoWalk(uint32_t playerId, const std::forward_list<Direction> &listDir);
		void playerStopAutoWalk(uint32_t playerId);
		void playerUseItemEx(uint32_t playerId, const Position &fromPos, uint8_t fromStackPos, uint16_t fromItemId, const Position &toPos, uint8_t toStackPos, uint16_t toItemId);
		void playerUseItem(uint32_t playerId, const Position &pos, uint8_t stackPos, uint8_t index, uint16_t itemId);
		void playerUseWithCreature(uint32_t playerId, const Position &fromPos, uint8_t fromStackPos, uint32_t creatureId, uint16_t itemId);
		void playerCloseContainer(uint32_t playerId, uint8_t cid);
		void playerMoveUpContainer(uint32_t playerId, uint8_t cid);
		void playerUpdateContainer(uint32_t playerId, uint8_t cid);
		void playerRotateItem(uint32_t playerId, const Position &pos, uint8_t stackPos, const uint16_t itemId);
		void playerConfigureShowOffSocket(uint32_t playerId, const Position &pos, uint8_t stackPos, const uint16_t itemId);
		void playerSetShowOffSocket(uint32_t playerId, Outfit_t &outfit, const Position &pos, uint8_t stackPos, const uint16_t itemId, uint8_t podiumVisible, uint8_t direction);
		void playerWrapableItem(uint32_t playerId, const Position &pos, uint8_t stackPos, const uint16_t itemId);
		void playerWriteItem(uint32_t playerId, uint32_t windowTextId, const std::string &text);
		void playerBrowseField(uint32_t playerId, const Position &pos);
		void playerSeekInContainer(uint32_t playerId, uint8_t containerId, uint16_t index);
		void playerUpdateHouseWindow(uint32_t playerId, uint8_t listId, uint32_t windowTextId, const std::string &text);
		void playerRequestTrade(uint32_t playerId, const Position &pos, uint8_t stackPos, uint32_t tradePlayerId, uint16_t itemId);
		void playerAcceptTrade(uint32_t playerId);
		void playerLookInTrade(uint32_t playerId, bool lookAtCounterOffer, uint8_t index);
		void playerBuyItem(uint32_t playerId, uint16_t itemId, uint8_t count, uint16_t amount, bool ignoreCap = false, bool inBackpacks = false);
		void playerSellItem(uint32_t playerId, uint16_t itemId, uint8_t count, uint16_t amount, bool ignoreEquipped = false);
		void playerCloseShop(uint32_t playerId);
		void playerLookInShop(uint32_t playerId, uint16_t itemId, uint8_t count);
		void playerCloseTrade(uint32_t playerId);
		void playerSetAttackedCreature(uint32_t playerId, uint32_t creatureId);
		void playerFollowCreature(uint32_t playerId, uint32_t creatureId);
		void playerCancelAttackAndFollow(uint32_t playerId);
		void playerSetFightModes(uint32_t playerId, FightMode_t fightMode, bool chaseMode, bool secureMode);
		void playerLookAt(uint32_t playerId, uint16_t itemId, const Position &pos, uint8_t stackPos);
		void playerLookInBattleList(uint32_t playerId, uint32_t creatureId);
		void playerQuickLoot(uint32_t playerId, const Position &pos, uint16_t itemId, uint8_t stackPos, Item* defaultItem = nullptr, bool lootAllCorpses = false, bool autoLoot = false);
		void playerLootAllCorpses(Player* player, const Position &pos, bool lootAllCorpses);
		void playerSetLootContainer(uint32_t playerId, ObjectCategory_t category, const Position &pos, uint16_t itemId, uint8_t stackPos);
		void playerClearLootContainer(uint32_t playerId, ObjectCategory_t category);
		;
		void playerOpenLootContainer(uint32_t playerId, ObjectCategory_t category);
		void playerSetQuickLootFallback(uint32_t playerId, bool fallback);
		void playerQuickLootBlackWhitelist(uint32_t playerId, QuickLootFilter_t filter, const std::vector<uint16_t> itemIds);

		void playerRequestDepotItems(uint32_t playerId);
		void playerRequestCloseDepotSearch(uint32_t playerId);
		void playerRequestDepotSearchItem(uint32_t playerId, uint16_t itemId, uint8_t tier);
		void playerRequestDepotSearchRetrieve(uint32_t playerId, uint16_t itemId, uint8_t tier, uint8_t type);
		void playerRequestOpenContainerFromDepotSearch(uint32_t playerId, const Position &pos);
		void playerMoveThingFromDepotSearch(Player* player, uint16_t itemId, uint8_t tier, uint8_t count, const Position &fromPos, const Position &toPos, bool allItems = false);

		void playerRequestAddVip(uint32_t playerId, const std::string &name);
		void playerRequestRemoveVip(uint32_t playerId, uint32_t guid);
		void playerRequestEditVip(uint32_t playerId, uint32_t guid, const std::string &description, uint32_t icon, bool notify);
		void playerApplyImbuement(uint32_t playerId, uint16_t imbuementid, uint8_t slot, bool protectionCharm);
		void playerClearImbuement(uint32_t playerid, uint8_t slot);
		void playerCloseImbuementWindow(uint32_t playerid);
		void playerTurn(uint32_t playerId, Direction dir);
		void playerRequestOutfit(uint32_t playerId);
		void playerShowQuestLog(uint32_t playerId);
		void playerShowQuestLine(uint32_t playerId, uint16_t questId);
		void playerSay(uint32_t playerId, uint16_t channelId, SpeakClasses type, const std::string &receiver, const std::string &text);
		void playerChangeOutfit(uint32_t playerId, Outfit_t outfit, uint8_t isMountRandomized = 0);
		void playerInviteToParty(uint32_t playerId, uint32_t invitedId);
		void playerJoinParty(uint32_t playerId, uint32_t leaderId);
		void playerRevokePartyInvitation(uint32_t playerId, uint32_t invitedId);
		void playerPassPartyLeadership(uint32_t playerId, uint32_t newLeaderId);
		void playerLeaveParty(uint32_t playerId);
		void playerEnableSharedPartyExperience(uint32_t playerId, bool sharedExpActive);
		void playerToggleMount(uint32_t playerId, bool mount);
		void playerLeaveMarket(uint32_t playerId);
		void playerBrowseMarket(uint32_t playerId, uint16_t itemId, uint8_t tier);
		void playerBrowseMarketOwnOffers(uint32_t playerId);
		void playerBrowseMarketOwnHistory(uint32_t playerId);
		void playerCreateMarketOffer(uint32_t playerId, uint8_t type, uint16_t itemId, uint16_t amount, uint64_t price, uint8_t tier, bool anonymous);
		void playerCancelMarketOffer(uint32_t playerId, uint32_t timestamp, uint16_t counter);
		void playerAcceptMarketOffer(uint32_t playerId, uint32_t timestamp, uint16_t counter, uint16_t amount);

		void parsePlayerExtendedOpcode(uint32_t playerId, uint8_t opcode, const std::string &buffer);

		void playerOpenWheel(uint32_t playerId, uint32_t ownerId);
		void playerSaveWheel(uint32_t playerId, NetworkMessage &msg);

		static void updatePremium(account::Account &account);
		void updatePlayerHelpers(Player* player);

		void cleanup();
		void shutdown();
		void dieSafely(std::string errorMsg);
		void ReleaseCreature(Creature* creature);
		void ReleaseItem(Item* item);
		void addBestiaryList(uint16_t raceid, std::string name);
		const std::map<uint16_t, std::string> &getBestiaryList() const {
			return BestiaryList;
		}

		void setBoostedName(std::string name) {
			boostedCreature = name;
			SPDLOG_INFO("Boosted creature: {}", name);
		}

		std::string getBoostedMonsterName() const {
			return boostedCreature;
		}

		bool canThrowObjectTo(const Position &fromPos, const Position &toPos, bool checkLineOfSight = true, int32_t rangex = Map::maxClientViewportX, int32_t rangey = Map::maxClientViewportY) const;
		bool isSightClear(const Position &fromPos, const Position &toPos, bool sameFloor) const;

		void changeSpeed(Creature* creature, int32_t varSpeedDelta);
		void setCreatureSpeed(Creature* creature, int32_t speed); // setCreatureSpeed
		void changePlayerSpeed(Player &player, int32_t varSpeedDelta);
		void internalCreatureChangeOutfit(Creature* creature, const Outfit_t &oufit);
		void internalCreatureChangeVisible(Creature* creature, bool visible);
		void changeLight(const Creature* creature);
		void updateCreatureIcon(const Creature* creature);
		void reloadCreature(const Creature* creature);
		void updateCreatureSkull(const Creature* player);
		void updatePlayerShield(Player* player);
		void updateCreatureType(Creature* creature);
		void updateCreatureWalkthrough(const Creature* creature);

		GameState_t getGameState() const;
		void setGameState(GameState_t newState);
		void saveGameState();

		// Events
		void checkCreatureWalk(uint32_t creatureId);
		void updateCreatureWalk(uint32_t creatureId);
		void checkCreatureAttack(uint32_t creatureId);
		void checkCreatures(size_t index);
		void checkLight();

		bool combatBlockHit(CombatDamage &damage, Creature* attacker, Creature* target, bool checkDefense, bool checkArmor, bool field);

		void combatGetTypeInfo(CombatType_t combatType, Creature* target, TextColor_t &color, uint8_t &effect);

		// Hazard combat helpers
		void handleHazardSystemAttack(CombatDamage &damage, Player* player, const Monster* monster, bool isPlayerAttacker);
		void notifySpectators(const SpectatorHashSet &spectators, const Position &targetPos, Player* attackerPlayer, Monster* targetMonster);

		// Wheel of destiny combat helpers
		void applyWheelOfDestinyHealing(CombatDamage &damage, Player* attackerPlayer, const Creature* target);
		void applyWheelOfDestinyEffectsToDamage(CombatDamage &damage, const Player* attackerPlayer, const Creature* target) const;
		int32_t applyHealthChange(CombatDamage &damage, const Creature* target) const;

		bool combatChangeHealth(Creature* attacker, Creature* target, CombatDamage &damage, bool isEvent = false);
		void applyCharmRune(const Monster* targetMonster, Player* attackerPlayer, Creature* target, const int32_t &realDamage) const;
		void applyManaLeech(
			Player* attackerPlayer, const Monster* targetMonster,
			Creature* target, const CombatDamage &damage, const int32_t &realDamage
		) const;
		void applyLifeLeech(
			Player* attackerPlayer, const Monster* targetMonster,
			Creature* target, const CombatDamage &damage, const int32_t &realDamage
		) const;
		int32_t calculateLeechAmount(const int32_t &realDamage, const uint16_t &skillAmount, int targetsAffected) const;
		bool combatChangeMana(Creature* attacker, Creature* target, CombatDamage &damage);

		// Animation help functions
		void addCreatureHealth(const Creature* target);
		static void addCreatureHealth(const SpectatorHashSet &spectators, const Creature* target);
		void addPlayerMana(const Player* target);
		void addPlayerVocation(const Player* target);
		void addMagicEffect(const Position &pos, uint8_t effect);
		static void addMagicEffect(const SpectatorHashSet &spectators, const Position &pos, uint8_t effect);
		void removeMagicEffect(const Position &pos, uint8_t effect);
		static void removeMagicEffect(const SpectatorHashSet &spectators, const Position &pos, uint8_t effect);
		void addDistanceEffect(const Position &fromPos, const Position &toPos, uint8_t effect);
		static void addDistanceEffect(const SpectatorHashSet &spectators, const Position &fromPos, const Position &toPos, uint8_t effect);

		int32_t getLightHour() const {
			return lightHour;
		}

		bool loadItemsPrice();

		void loadMotdNum();
		void saveMotdNum() const;
		const std::string &getMotdHash() const {
			return motdHash;
		}
		uint32_t getMotdNum() const {
			return motdNum;
		}
		void incrementMotdNum() {
			motdNum++;
		}

		void sendOfflineTrainingDialog(Player* player);

		const std::map<uint16_t, std::map<uint8_t, uint64_t>> &getItemsPrice() const {
			return itemsPriceMap;
		}
		const phmap::flat_hash_map<uint32_t, Player*> &getPlayers() const {
			return players;
		}
		const std::map<uint32_t, Monster*> &getMonsters() const {
			return monsters;
		}
		const std::map<uint32_t, Npc*> &getNpcs() const {
			return npcs;
		}

		const std::vector<ItemClassification*> &getItemsClassifications() const {
			return itemsClassifications;
		}

		void addPlayer(Player* player);
		void removePlayer(Player* player);

		void addNpc(Npc* npc);
		void removeNpc(Npc* npc);

		void addMonster(Monster* npc);
		void removeMonster(Monster* npc);

		Guild* getGuild(uint32_t id) const;
		void addGuild(Guild* guild);
		void removeGuild(uint32_t guildId);
		void decreaseBrowseFieldRef(const Position &pos);

		phmap::flat_hash_map<Tile*, Container*> browseFields;

		void internalRemoveItems(const std::vector<Item*> itemVector, uint32_t amount, bool stackable);

		BedItem* getBedBySleeper(uint32_t guid) const;
		void setBedSleeper(BedItem* bed, uint32_t guid);
		void removeBedSleeper(uint32_t guid);

		Item* getUniqueItem(uint16_t uniqueId);
		bool addUniqueItem(uint16_t uniqueId, Item* item);
		void removeUniqueItem(uint16_t uniqueId);

		bool hasEffect(uint8_t effectId);
		bool hasDistanceEffect(uint8_t effectId);

		Groups groups;
		Map map;
		Mounts mounts;
		Raids raids;
		Canary::protobuf::appearances::Appearances appearances;

		phmap::flat_hash_set<Tile*> getTilesToClean() const {
			return tilesToClean;
		}
		void addTileToClean(Tile* tile) {
			tilesToClean.emplace(tile);
		}
		void removeTileToClean(Tile* tile) {
			tilesToClean.erase(tile);
		}
		void clearTilesToClean() {
			tilesToClean.clear();
		}

		void playerInspectItem(Player* player, const Position &pos);
		void playerInspectItem(Player* player, uint16_t itemId, uint8_t itemCount, bool cyclopedia);

		void addCharmRune(Charm* charm) {
			CharmList.push_back(charm);
			CharmList.shrink_to_fit();
		}

		std::vector<Charm*> getCharmList() {
			return CharmList;
		}

		FILELOADER_ERRORS loadAppearanceProtobuf(const std::string &file);
		bool isMagicEffectRegistered(uint8_t type) const {
			return std::find(registeredMagicEffects.begin(), registeredMagicEffects.end(), type) != registeredMagicEffects.end();
		}

		bool isDistanceEffectRegistered(uint8_t type) const {
			return std::find(registeredDistanceEffects.begin(), registeredDistanceEffects.end(), type) != registeredDistanceEffects.end();
		}

		bool isLookTypeRegistered(uint16_t type) const {
			return std::find(registeredLookTypes.begin(), registeredLookTypes.end(), type) != registeredLookTypes.end();
		}

		void setCreateLuaItems(Position position, uint16_t itemId) {
			mapLuaItemsStored[position] = itemId;
		}

		std::set<uint32_t> getFiendishMonsters() const {
			return fiendishMonsters;
		}

		std::set<uint32_t> getInfluencedMonsters() const {
			return influencedMonsters;
		}

		bool removeForgeMonster(uint32_t id, ForgeClassifications_t monsterForgeClassification, bool create = true);
		bool removeInfluencedMonster(uint32_t id, bool create = false);
		bool removeFiendishMonster(uint32_t id, bool create = true);
		void updateFiendishMonsterStatus(uint32_t monsterId, const std::string &monsterName);
		void createFiendishMonsters();
		void createInfluencedMonsters();
		void updateForgeableMonsters();
		void checkForgeEventId(uint32_t monsterId);
		uint32_t makeFiendishMonster(uint32_t forgeableMonsterId = 0, bool createForgeableMonsters = false);
		uint32_t makeInfluencedMonster();

		bool addInfluencedMonster(Monster* monster);
		void sendUpdateCreature(const Creature* creature);
		Item* wrapItem(Item* item);

		/**
		 * @brief Adds a player to the unique login map.
		 * @details The function registers a player in the unique login map to ensure no duplicate logins.
		 * If the player pointer is null, it logs an error and returns.
		 *
		 * @param player A pointer to the Player object to add.
		 */
		void addPlayerUniqueLogin(Player* player);

		/**
		 * @brief Gets a player from the unique login map using their name.
		 * @details The function attempts to find a player in the unique login map using their name.
		 * If the player's name is not found, the function returns a null pointer.
		 * If an empty string is provided, it logs an error and returns a null pointer.
		 *
		 * @param playerName The name of the player to search for.
		 * @return A pointer to the Player object if found, null otherwise.
		 */
		Player* getPlayerUniqueLogin(const std::string &playerName) const;

		/**
		 * @brief Removes a player from the unique login map using their name.
		 * @details The function removes a player from the unique login map using their name.
		 * If an empty string is provided, it logs an error and returns.
		 *
		 * @param playerName The name of the player to remove.
		 */
		void removePlayerUniqueLogin(const std::string &playerName);

		/**
		 * @brief Removes a player from the unique login map.
		 * @details The function removes a player from the unique login map.
		 * If the player pointer is null, it logs an error and returns.
		 *
		 * @param player A pointer to the Player object to remove.
		 */
		void removePlayerUniqueLogin(Player* player);
		void playerCheckActivity(const std::string &playerName, int interval);

<<<<<<< HEAD
		std::unique_ptr<IOWheel> &getIOWheel();
		const std::unique_ptr<IOWheel> &getIOWheel() const;
=======
		/**
		 * @brief Registers a hazard area.
		 * @details The function registers a hazard area to be used by the hazard system.
		 *
		 * @param positionFrom The top-left position of the hazard area at its lowest floor.
		 * @param positionTo The bottom-right position of the hazard area at its highest floor.
		 * @return bool
		 */
		bool createHazardArea(const Position &positionFrom, const Position &positionTo);
>>>>>>> 68629844

	private:
		std::map<uint32_t, int32_t> forgeMonsterEventIds;
		std::set<uint32_t> fiendishMonsters;
		std::set<uint32_t> influencedMonsters;
		void checkImbuements();
		bool playerSaySpell(Player* player, SpeakClasses type, const std::string &text);
		void playerWhisper(Player* player, const std::string &text);
		bool playerYell(Player* player, const std::string &text);
		bool playerSpeakTo(Player* player, SpeakClasses type, const std::string &receiver, const std::string &text);
		void playerSpeakToNpc(Player* player, const std::string &text);

		phmap::flat_hash_map<std::string, Player*> m_uniqueLoginPlayerNames;
		phmap::flat_hash_map<uint32_t, Player*> players;
		phmap::flat_hash_map<std::string, Player*> mappedPlayerNames;
		phmap::flat_hash_map<uint32_t, Guild*> guilds;
		phmap::flat_hash_map<uint16_t, Item*> uniqueItems;
		std::map<uint32_t, uint32_t> stages;

		/* Items stored from the lua scripts positions
		 * For example: ActionFunctions::luaActionPosition
		 * This basically works so that the item is created after the map is loaded, because the scripts are loaded before the map is loaded, we will use this table to create items that don't exist in the map natively through each script
		 */
		std::map<Position, uint16_t> mapLuaItemsStored;

		std::map<uint16_t, std::string> BestiaryList;
		std::string boostedCreature = "";

		std::vector<Charm*> CharmList;
		std::vector<Creature*> ToReleaseCreatures;
		std::vector<Creature*> checkCreatureLists[EVENT_CREATURECOUNT];
		std::vector<Item*> ToReleaseItems;

		std::vector<uint8_t> registeredMagicEffects;
		std::vector<uint8_t> registeredDistanceEffects;
		std::vector<uint16_t> registeredLookTypes;

		size_t lastBucket = 0;
		size_t lastImbuedBucket = 0;

		WildcardTreeNode wildcardTree { false };

		std::map<uint32_t, Npc*> npcs;
		std::map<uint32_t, Monster*> monsters;
		std::vector<uint32_t> forgeableMonsters;

		std::map<uint32_t, TeamFinder*> teamFinderMap; // [leaderGUID] = TeamFinder*

		// list of items that are in trading state, mapped to the player
		std::map<Item*, uint32_t> tradeItems;

		std::map<uint32_t, BedItem*> bedSleepersMap;

		phmap::flat_hash_set<Tile*> tilesToClean;

		ModalWindow offlineTrainingWindow { std::numeric_limits<uint32_t>::max(), "Choose a Skill", "Please choose a skill:" };

		static constexpr int32_t DAY_LENGTH_SECONDS = 3600;
		static constexpr int32_t LIGHT_DAY_LENGTH = 1440;
		static constexpr int32_t LIGHT_LEVEL_DAY = 250;
		static constexpr int32_t LIGHT_LEVEL_NIGHT = 40;
		static constexpr int32_t SUNSET = 1050;
		static constexpr int32_t SUNRISE = 360;

		bool isDay = false;
		bool browseField = false;

		GameState_t gameState = GAME_STATE_NORMAL;
		WorldType_t worldType = WORLD_TYPE_PVP;

		LightState_t lightState = LIGHT_STATE_DAY;
		LightState_t currentLightState = lightState;
		uint8_t lightLevel = LIGHT_LEVEL_DAY;
		int32_t lightHour = SUNRISE + (SUNSET - SUNRISE) / 2;
		// (1440 total light of tibian day)/(3600 real seconds each tibian day) * 10 seconds event interval
		int32_t lightHourDelta = (LIGHT_DAY_LENGTH * (EVENT_LIGHTINTERVAL_MS / 1000)) / DAY_LENGTH_SECONDS;

		ServiceManager* serviceManager = nullptr;

		void updatePlayersRecord() const;
		uint32_t playersRecord = 0;

		std::string motdHash;
		uint32_t motdNum = 0;

		std::map<uint16_t, std::map<uint8_t, uint64_t>> itemsPriceMap;
		uint16_t itemsSaleCount;

		std::vector<ItemClassification*> itemsClassifications;

		bool isTryingToStow(const Position &toPos, Cylinder* toCylinder) const;

		void sendDamageMessageAndEffects(
			const Creature* attacker, Creature* target, const CombatDamage &damage, const Position &targetPos,
			Player* attackerPlayer, Player* targetPlayer, TextMessage &message,
			const SpectatorHashSet &spectators, int32_t realDamage
		);

		void updatePlayerPartyHuntAnalyzer(const CombatDamage &damage, const Player* player) const;

		void sendEffects(
			Creature* target, const CombatDamage &damage, const Position &targetPos,
			TextMessage &message, const SpectatorHashSet &spectators
		);

		void sendMessages(
			const Creature* attacker, const Creature* target, const CombatDamage &damage,
			const Position &targetPos, Player* attackerPlayer, Player* targetPlayer,
			TextMessage &message, const SpectatorHashSet &spectators, int32_t realDamage
		) const;

		bool shouldSendMessage(const TextMessage &message) const;

		void buildMessageAsAttacker(
			const Creature* target, const CombatDamage &damage, TextMessage &message,
			std::stringstream &ss, const std::string &damageString
		) const;

		void buildMessageAsTarget(
			const Creature* attacker, const CombatDamage &damage, const Player* attackerPlayer,
			const Player* targetPlayer, TextMessage &message, std::stringstream &ss,
			const std::string &damageString
		) const;

		void buildMessageAsSpectator(
			const Creature* attacker, const Creature* target, const CombatDamage &damage,
			const Player* targetPlayer, TextMessage &message, std::stringstream &ss,
			const std::string &damageString, std::string &spectatorMessage
		) const;

		void unwrapItem(Item* item, uint16_t unWrapId);

		// Variable members (m_)
		std::unique_ptr<IOWheel> m_IOWheel;
};

constexpr auto g_game = &Game::getInstance;

#endif // SRC_GAME_GAME_H_<|MERGE_RESOLUTION|>--- conflicted
+++ resolved
@@ -631,10 +631,6 @@
 		void removePlayerUniqueLogin(Player* player);
 		void playerCheckActivity(const std::string &playerName, int interval);
 
-<<<<<<< HEAD
-		std::unique_ptr<IOWheel> &getIOWheel();
-		const std::unique_ptr<IOWheel> &getIOWheel() const;
-=======
 		/**
 		 * @brief Registers a hazard area.
 		 * @details The function registers a hazard area to be used by the hazard system.
@@ -644,7 +640,9 @@
 		 * @return bool
 		 */
 		bool createHazardArea(const Position &positionFrom, const Position &positionTo);
->>>>>>> 68629844
+
+		std::unique_ptr<IOWheel> &getIOWheel();
+		const std::unique_ptr<IOWheel> &getIOWheel() const;
 
 	private:
 		std::map<uint32_t, int32_t> forgeMonsterEventIds;
