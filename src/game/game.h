/**
 * Canary - A free and open-source MMORPG server emulator
 * Copyright (©) 2019-2022 OpenTibiaBR <opentibiabr@outlook.com>
 * Repository: https://github.com/opentibiabr/canary
 * License: https://github.com/opentibiabr/canary/blob/main/LICENSE
 * Contributors: https://github.com/opentibiabr/canary/graphs/contributors
 * Website: https://docs.opentibiabr.org/
 */

#ifndef SRC_GAME_GAME_H_
#define SRC_GAME_GAME_H_

#include "creatures/players/account/account.hpp"
#include "creatures/combat/combat.h"
#include "items/containers/container.h"
#include "creatures/players/grouping/groups.h"
#include "io/iobestiary.h"
#include "items/item.h"
#include "map/map.h"
#include "creatures/npcs/npc.h"
#include "movement/position.h"
#include "creatures/players/player.h"
#include "lua/creature/raids.h"
#include "creatures/players/grouping/team_finder.hpp"
#include "utils/wildcardtree.h"
#include "items/items_classification.hpp"
#include "protobuf/appearances.pb.h"

class ServiceManager;
class Creature;
class Monster;
class Npc;
class CombatInfo;
class Charm;
class IOPrey;
class ItemClassification;

static constexpr int32_t EVENT_MS = 10000;
static constexpr int32_t EVENT_LIGHTINTERVAL_MS = 10000;
static constexpr int32_t EVENT_DECAYINTERVAL = 250;
static constexpr int32_t EVENT_DECAY_BUCKETS = 4;
static constexpr int32_t EVENT_FORGEABLEMONSTERCHECKINTERVAL = 300000;

class Game {
	public:
		Game();
		~Game();

		// Singleton - ensures we don't accidentally copy it.
		Game(const Game &) = delete;
		Game &operator=(const Game &) = delete;

		static Game &getInstance() {
			// Guaranteed to be destroyed
			static Game instance;
			// Instantiated on first use
			return instance;
		}

		void resetMonsters() const;
		void resetNpcs() const;

		void loadBoostedCreature();
		void start(ServiceManager* manager);

		void forceRemoveCondition(uint32_t creatureId, ConditionType_t type, ConditionId_t conditionId);

		/**
		 * Load the main map
		 * \param filename Is the map custom name (Example: "map".otbm, not is necessary add extension .otbm)
		 * \returns true if the custom map was loaded successfully
		 */
		bool loadMainMap(const std::string &filename);
		/**
		 * Load the custom map
		 * \param filename Is the map custom name (Example: "map".otbm, not is necessary add extension .otbm)
		 * \returns true if the custom map was loaded successfully
		 */
		bool loadCustomMap(const std::string &filename);
		void loadMap(const std::string &path, const Position &pos = Position(), bool unload = false);

		void getMapDimensions(uint32_t &width, uint32_t &height) const {
			width = map.width;
			height = map.height;
		}

		void setWorldType(WorldType_t type);
		WorldType_t getWorldType() const {
			return worldType;
		}

		std::map<uint32_t, TeamFinder*> getTeamFinderList() const {
			return teamFinderMap;
		}
		void registerTeamFinderAssemble(uint32_t leaderGuid, TeamFinder* teamFinder) {
			teamFinderMap[leaderGuid] = teamFinder;
		}
		void removeTeamFinderListed(uint32_t leaderGuid) {
			teamFinderMap.erase(leaderGuid);
		}

		Cylinder* internalGetCylinder(Player* player, const Position &pos) const;
		Thing* internalGetThing(Player* player, const Position &pos, int32_t index, uint32_t itemId, StackPosType_t type) const;
		static void internalGetPosition(Item* item, Position &pos, uint8_t &stackpos);

		static std::string getTradeErrorDescription(ReturnValue ret, Item* item);

		Creature* getCreatureByID(uint32_t id);

		Monster* getMonsterByID(uint32_t id);

		Npc* getNpcByID(uint32_t id);

		Player* getPlayerByID(uint32_t id);

		Creature* getCreatureByName(const std::string &s);

		Npc* getNpcByName(const std::string &s);

		Player* getPlayerByName(const std::string &s);

		Player* getPlayerByGUID(const uint32_t &guid);

		ReturnValue getPlayerByNameWildcard(const std::string &s, Player*&player);

		Player* getPlayerByAccount(uint32_t acc);

		bool internalPlaceCreature(Creature* creature, const Position &pos, bool extendedPos = false, bool forced = false, bool creatureCheck = false);

		bool placeCreature(Creature* creature, const Position &pos, bool extendedPos = false, bool force = false);

		bool removeCreature(Creature* creature, bool isLogout = true);
		void executeDeath(uint32_t creatureId);

		void addCreatureCheck(Creature* creature);
		static void removeCreatureCheck(Creature* creature);

		size_t getPlayersOnline() const {
			return players.size();
		}
		size_t getMonstersOnline() const {
			return monsters.size();
		}
		size_t getNpcsOnline() const {
			return npcs.size();
		}
		uint32_t getPlayersRecord() const {
			return playersRecord;
		}
		uint16_t getItemsPriceCount() const {
			return itemsSaleCount;
		}

		void addItemsClassification(ItemClassification* itemsClassification) {
			itemsClassifications.push_back(itemsClassification);
		}
		ItemClassification* getItemsClassification(uint8_t id, bool create) {
			auto it = std::find_if(itemsClassifications.begin(), itemsClassifications.end(), [id](ItemClassification* it) {
				return it->id == id;
			});

			if (it != itemsClassifications.end()) {
				return *it;
			} else if (create) {
				ItemClassification* itemClassification = new ItemClassification(id);
				addItemsClassification(itemClassification);
				return itemClassification;
			}

			return nullptr;
		}

		LightInfo getWorldLightInfo() const;

		bool gameIsDay();

		ReturnValue internalMoveCreature(Creature* creature, Direction direction, uint32_t flags = 0);
		ReturnValue internalMoveCreature(Creature &creature, Tile &toTile, uint32_t flags = 0);

		ReturnValue internalMoveItem(Cylinder* fromCylinder, Cylinder* toCylinder, int32_t index, Item* item, uint32_t count, Item** internalMoveItem, uint32_t flags = 0, Creature* actor = nullptr, Item* tradeItem = nullptr);

		ReturnValue internalAddItem(Cylinder* toCylinder, Item* item, int32_t index = INDEX_WHEREEVER, uint32_t flags = 0, bool test = false);
		ReturnValue internalAddItem(Cylinder* toCylinder, Item* item, int32_t index, uint32_t flags, bool test, uint32_t &remainderCount);
		ReturnValue internalRemoveItem(Item* item, int32_t count = -1, bool test = false, uint32_t flags = 0);

		ReturnValue internalPlayerAddItem(Player* player, Item* item, bool dropOnMap = true, Slots_t slot = CONST_SLOT_WHEREEVER);

		Item* findItemOfType(const Cylinder* cylinder, uint16_t itemId, bool depthSearch = true, int32_t subType = -1) const;

		void createLuaItemsOnMap();

		bool removeMoney(Cylinder* cylinder, uint64_t money, uint32_t flags = 0, bool useBank = false);

		void addMoney(Cylinder* cylinder, uint64_t money, uint32_t flags = 0);

		Item* transformItem(Item* item, uint16_t newId, int32_t newCount = -1);

		ReturnValue internalTeleport(Thing* thing, const Position &newPos, bool pushMove = true, uint32_t flags = 0);

		bool internalCreatureTurn(Creature* creature, Direction dir);

		bool internalCreatureSay(Creature* creature, SpeakClasses type, const std::string &text, bool ghostMode, SpectatorHashSet* spectatorsPtr = nullptr, const Position* pos = nullptr);

		void internalQuickLootCorpse(Player* player, Container* corpse);

		ReturnValue internalQuickLootItem(Player* player, Item* item, ObjectCategory_t category = OBJECTCATEGORY_DEFAULT);

		ObjectCategory_t getObjectCategory(const Item* item);

		uint64_t getItemMarketPrice(const std::map<uint16_t, uint64_t> &itemMap, bool buyPrice) const;

		void loadPlayersRecord();
		void checkPlayersRecord();

		void sendGuildMotd(uint32_t playerId);
		void kickPlayer(uint32_t playerId, bool displayEffect);
		void playerReportBug(uint32_t playerId, const std::string &message, const Position &position, uint8_t category);
		void playerDebugAssert(uint32_t playerId, const std::string &assertLine, const std::string &date, const std::string &description, const std::string &comment);
		void playerPreyAction(uint32_t playerId, uint8_t slot, uint8_t action, uint8_t option, int8_t index, uint16_t raceId);
		void playerTaskHuntingAction(uint32_t playerId, uint8_t slot, uint8_t action, bool upgrade, uint16_t raceId);
		void playerNpcGreet(uint32_t playerId, uint32_t npcId);
		void playerAnswerModalWindow(uint32_t playerId, uint32_t modalWindowId, uint8_t button, uint8_t choice);
		void playerForgeFuseItems(
			uint32_t playerId,
			uint16_t itemId,
			uint8_t tier,
			bool usedCore,
			bool reduceTierLoss
		);
		void playerForgeTransferItemTier(
			uint32_t playerId,
			uint16_t donorItemId,
			uint8_t tier,
			uint16_t receiveItemId
		);
		void playerForgeResourceConversion(uint32_t playerId, uint8_t action);
		void playerBrowseForgeHistory(uint32_t playerId, uint8_t page);
<<<<<<< HEAD

		void playerBosstiarySlot(uint32_t playerId, uint8_t slotId, uint32_t selectedBossId);
		void playerSetBossPodium(uint32_t playerId, uint32_t bossRaceId, const Position& pos, uint8_t stackPos, const uint16_t itemId, uint8_t direction, uint8_t podiumVisible, uint8_t bossVisible);
		void playerRotatePodium(uint32_t playerId, const Position& pos, uint8_t stackPos, const uint16_t itemId);

		bool addItemStoreInbox(const Player* player, uint32_t itemId);

		void playerReportRuleViolationReport(uint32_t playerId,
                                             const std::string& targetName,
                                             uint8_t reportType, uint8_t reportReason,
                                             const std::string& comment,
                                             const std::string& translation);
=======
		void playerReportRuleViolationReport(uint32_t playerId, const std::string &targetName, uint8_t reportType, uint8_t reportReason, const std::string &comment, const std::string &translation);
>>>>>>> 6b69b238

		void playerCyclopediaCharacterInfo(Player* player, uint32_t characterID, CyclopediaCharacterInfoType_t characterInfoType, uint16_t entriesPerPage, uint16_t page);

		void playerHighscores(Player* player, HighscoreType_t type, uint8_t category, uint32_t vocation, const std::string &worldName, uint16_t page, uint8_t entriesPerPage);

		void playerTournamentLeaderboard(uint32_t playerId, uint8_t leaderboardType);

		void updatePlayerSaleItems(uint32_t playerId);

		bool internalStartTrade(Player* player, Player* partner, Item* tradeItem);
		void internalCloseTrade(Player* player);
		bool playerBroadcastMessage(Player* player, const std::string &text) const;
		void broadcastMessage(const std::string &text, MessageClasses type) const;

		// Implementation of player invoked events
		void playerTeleport(uint32_t playerId, const Position &pos);
		void playerMoveThing(uint32_t playerId, const Position &fromPos, uint16_t itemId, uint8_t fromStackPos, const Position &toPos, uint8_t count);
		void playerMoveCreatureByID(uint32_t playerId, uint32_t movingCreatureId, const Position &movingCreatureOrigPos, const Position &toPos);
		void playerMoveCreature(Player* playerId, Creature* movingCreature, const Position &movingCreatureOrigPos, Tile* toTile);
		void playerMoveItemByPlayerID(uint32_t playerId, const Position &fromPos, uint16_t itemId, uint8_t fromStackPos, const Position &toPos, uint8_t count);
		void playerMoveItem(Player* player, const Position &fromPos, uint16_t itemId, uint8_t fromStackPos, const Position &toPos, uint8_t count, Item* item, Cylinder* toCylinder);
		void playerEquipItem(uint32_t playerId, uint16_t itemId, bool hasTier = false, uint8_t tier = 0);
		void playerMove(uint32_t playerId, Direction direction);
		void playerCreatePrivateChannel(uint32_t playerId);
		void playerChannelInvite(uint32_t playerId, const std::string &name);
		void playerChannelExclude(uint32_t playerId, const std::string &name);
		void playerRequestChannels(uint32_t playerId);
		void playerOpenChannel(uint32_t playerId, uint16_t channelId);
		void playerCloseChannel(uint32_t playerId, uint16_t channelId);
		void playerOpenPrivateChannel(uint32_t playerId, std::string &receiver);
		void playerStowItem(uint32_t playerId, const Position &pos, uint16_t itemId, uint8_t stackpos, uint8_t count, bool allItems);
		void playerStashWithdraw(uint32_t playerId, uint16_t itemId, uint32_t count, uint8_t stackpos);
		void playerCloseNpcChannel(uint32_t playerId);
		void playerReceivePing(uint32_t playerId);
		void playerReceivePingBack(uint32_t playerId);
		void playerAutoWalk(uint32_t playerId, const std::forward_list<Direction> &listDir);
		void playerStopAutoWalk(uint32_t playerId);
		void playerUseItemEx(uint32_t playerId, const Position &fromPos, uint8_t fromStackPos, uint16_t fromItemId, const Position &toPos, uint8_t toStackPos, uint16_t toItemId);
		void playerUseItem(uint32_t playerId, const Position &pos, uint8_t stackPos, uint8_t index, uint16_t itemId);
		void playerUseWithCreature(uint32_t playerId, const Position &fromPos, uint8_t fromStackPos, uint32_t creatureId, uint16_t itemId);
		void playerCloseContainer(uint32_t playerId, uint8_t cid);
		void playerMoveUpContainer(uint32_t playerId, uint8_t cid);
		void playerUpdateContainer(uint32_t playerId, uint8_t cid);
		void playerRotateItem(uint32_t playerId, const Position &pos, uint8_t stackPos, const uint16_t itemId);
		void playerConfigureShowOffSocket(uint32_t playerId, const Position &pos, uint8_t stackPos, const uint16_t itemId);
		void playerSetShowOffSocket(uint32_t playerId, Outfit_t &outfit, const Position &pos, uint8_t stackPos, const uint16_t itemId, uint8_t podiumVisible, uint8_t direction);
		void playerWrapableItem(uint32_t playerId, const Position &pos, uint8_t stackPos, const uint16_t itemId);
		void playerWriteItem(uint32_t playerId, uint32_t windowTextId, const std::string &text);
		void playerBrowseField(uint32_t playerId, const Position &pos);
		void playerSeekInContainer(uint32_t playerId, uint8_t containerId, uint16_t index);
		void playerUpdateHouseWindow(uint32_t playerId, uint8_t listId, uint32_t windowTextId, const std::string &text);
		void playerRequestTrade(uint32_t playerId, const Position &pos, uint8_t stackPos, uint32_t tradePlayerId, uint16_t itemId);
		void playerAcceptTrade(uint32_t playerId);
		void playerLookInTrade(uint32_t playerId, bool lookAtCounterOffer, uint8_t index);
		void playerBuyItem(uint32_t playerId, uint16_t itemId, uint8_t count, uint16_t amount, bool ignoreCap = false, bool inBackpacks = false);
		void playerSellItem(uint32_t playerId, uint16_t itemId, uint8_t count, uint16_t amount, bool ignoreEquipped = false);
		void playerCloseShop(uint32_t playerId);
		void playerLookInShop(uint32_t playerId, uint16_t itemId, uint8_t count);
		void playerCloseTrade(uint32_t playerId);
		void playerSetAttackedCreature(uint32_t playerId, uint32_t creatureId);
		void playerFollowCreature(uint32_t playerId, uint32_t creatureId);
		void playerCancelAttackAndFollow(uint32_t playerId);
		void playerSetFightModes(uint32_t playerId, FightMode_t fightMode, bool chaseMode, bool secureMode);
		void playerLookAt(uint32_t playerId, uint16_t itemId, const Position &pos, uint8_t stackPos);
		void playerLookInBattleList(uint32_t playerId, uint32_t creatureId);
		void playerQuickLoot(uint32_t playerId, const Position &pos, uint16_t itemId, uint8_t stackPos, Item* defaultItem = nullptr, bool lootAllCorpses = false, bool autoLoot = false);
		void playerLootAllCorpses(Player* player, const Position &pos, bool lootAllCorpses);
		void playerSetLootContainer(uint32_t playerId, ObjectCategory_t category, const Position &pos, uint16_t itemId, uint8_t stackPos);
		void playerClearLootContainer(uint32_t playerId, ObjectCategory_t category);
		;
		void playerOpenLootContainer(uint32_t playerId, ObjectCategory_t category);
		void playerSetQuickLootFallback(uint32_t playerId, bool fallback);
		void playerQuickLootBlackWhitelist(uint32_t playerId, QuickLootFilter_t filter, const std::vector<uint16_t> itemIds);

		void playerRequestDepotItems(uint32_t playerId);
		void playerRequestCloseDepotSearch(uint32_t playerId);
		void playerRequestDepotSearchItem(uint32_t playerId, uint16_t itemId, uint8_t tier);
		void playerRequestDepotSearchRetrieve(uint32_t playerId, uint16_t itemId, uint8_t tier, uint8_t type);
		void playerRequestOpenContainerFromDepotSearch(uint32_t playerId, const Position &pos);
		void playerMoveThingFromDepotSearch(Player* player, uint16_t itemId, uint8_t tier, uint8_t count, const Position &fromPos, const Position &toPos, bool allItems = false);

		void playerRequestAddVip(uint32_t playerId, const std::string &name);
		void playerRequestRemoveVip(uint32_t playerId, uint32_t guid);
		void playerRequestEditVip(uint32_t playerId, uint32_t guid, const std::string &description, uint32_t icon, bool notify);
		void playerApplyImbuement(uint32_t playerId, uint16_t imbuementid, uint8_t slot, bool protectionCharm);
		void playerClearImbuement(uint32_t playerid, uint8_t slot);
		void playerCloseImbuementWindow(uint32_t playerid);
		void playerTurn(uint32_t playerId, Direction dir);
		void playerRequestOutfit(uint32_t playerId);
		void playerShowQuestLog(uint32_t playerId);
		void playerShowQuestLine(uint32_t playerId, uint16_t questId);
		void playerSay(uint32_t playerId, uint16_t channelId, SpeakClasses type, const std::string &receiver, const std::string &text);
		void playerChangeOutfit(uint32_t playerId, Outfit_t outfit, uint8_t isMountRandomized = 0);
		void playerInviteToParty(uint32_t playerId, uint32_t invitedId);
		void playerJoinParty(uint32_t playerId, uint32_t leaderId);
		void playerRevokePartyInvitation(uint32_t playerId, uint32_t invitedId);
		void playerPassPartyLeadership(uint32_t playerId, uint32_t newLeaderId);
		void playerLeaveParty(uint32_t playerId);
		void playerEnableSharedPartyExperience(uint32_t playerId, bool sharedExpActive);
		void playerToggleMount(uint32_t playerId, bool mount);
		void playerLeaveMarket(uint32_t playerId);
		void playerBrowseMarket(uint32_t playerId, uint16_t itemId, uint8_t tier);
		void playerBrowseMarketOwnOffers(uint32_t playerId);
		void playerBrowseMarketOwnHistory(uint32_t playerId);
		void playerCreateMarketOffer(uint32_t playerId, uint8_t type, uint16_t itemId, uint16_t amount, uint64_t price, uint8_t tier, bool anonymous);
		void playerCancelMarketOffer(uint32_t playerId, uint32_t timestamp, uint16_t counter);
		void playerAcceptMarketOffer(uint32_t playerId, uint32_t timestamp, uint16_t counter, uint16_t amount);

		void parsePlayerExtendedOpcode(uint32_t playerId, uint8_t opcode, const std::string &buffer);

		static void updatePremium(account::Account &account);

		void cleanup();
		void shutdown();
		void dieSafely(std::string errorMsg);
		void ReleaseCreature(Creature* creature);
		void ReleaseItem(Item* item);
		void addBestiaryList(uint16_t raceid, std::string name);
		const std::map<uint16_t, std::string> &getBestiaryList() const {
			return BestiaryList;
		}

		void setBoostedName(std::string name) {
			boostedCreature = name;
		}

		std::string getBoostedMonsterName() const {
			return boostedCreature;
		}

		bool canThrowObjectTo(const Position &fromPos, const Position &toPos, bool checkLineOfSight = true, int32_t rangex = Map::maxClientViewportX, int32_t rangey = Map::maxClientViewportY) const;
		bool isSightClear(const Position &fromPos, const Position &toPos, bool sameFloor) const;

		void changeSpeed(Creature* creature, int32_t varSpeedDelta);
		void changePlayerSpeed(Player &player, int32_t varSpeedDelta);
		void internalCreatureChangeOutfit(Creature* creature, const Outfit_t &oufit);
		void internalCreatureChangeVisible(Creature* creature, bool visible);
		void changeLight(const Creature* creature);
		void updateCreatureIcon(const Creature* creature);
		void reloadCreature(const Creature* creature);
		void updateCreatureSkull(const Creature* player);
		void updatePlayerShield(Player* player);
		void updateCreatureType(Creature* creature);
		void updateCreatureWalkthrough(const Creature* creature);

		GameState_t getGameState() const;
		void setGameState(GameState_t newState);
		void saveGameState();

		// Events
		void checkCreatureWalk(uint32_t creatureId);
		void updateCreatureWalk(uint32_t creatureId);
		void checkCreatureAttack(uint32_t creatureId);
		void checkCreatures(size_t index);
		void checkLight();

		bool combatBlockHit(CombatDamage &damage, Creature* attacker, Creature* target, bool checkDefense, bool checkArmor, bool field);

		void combatGetTypeInfo(CombatType_t combatType, Creature* target, TextColor_t &color, uint8_t &effect);

		bool combatChangeHealth(Creature* attacker, Creature* target, CombatDamage &damage, bool isEvent = false);
		void applyCharmRune(const Monster* targetMonster, Player* attackerPlayer, Creature* target, const int32_t &realDamage) const;
		void applyManaLeech(
			Player* attackerPlayer, const Monster* targetMonster,
			const CombatDamage &damage, const int32_t &realDamage
		) const;
		void applyLifeLeech(
			Player* attackerPlayer, const Monster* targetMonster,
			const CombatDamage &damage, const int32_t &realDamage
		) const;
		int32_t calculateLeechAmount(const int32_t &realDamage, const uint16_t &skillAmount, int targetsAffected) const;
		bool combatChangeMana(Creature* attacker, Creature* target, CombatDamage &damage);

		// Animation help functions
		void addCreatureHealth(const Creature* target);
		static void addCreatureHealth(const SpectatorHashSet &spectators, const Creature* target);
		void addPlayerMana(const Player* target);
		void addPlayerVocation(const Player* target);
		void addMagicEffect(const Position &pos, uint8_t effect);
		static void addMagicEffect(const SpectatorHashSet &spectators, const Position &pos, uint8_t effect);
		void addDistanceEffect(const Position &fromPos, const Position &toPos, uint8_t effect);
		static void addDistanceEffect(const SpectatorHashSet &spectators, const Position &fromPos, const Position &toPos, uint8_t effect);

		int32_t getLightHour() const {
			return lightHour;
		}

		bool loadItemsPrice();

		void loadMotdNum();
		void saveMotdNum() const;
		const std::string &getMotdHash() const {
			return motdHash;
		}
		uint32_t getMotdNum() const {
			return motdNum;
		}
		void incrementMotdNum() {
			motdNum++;
		}

		void sendOfflineTrainingDialog(Player* player);

		const std::map<uint16_t, std::map<uint8_t, uint64_t>> &getItemsPrice() const {
			return itemsPriceMap;
		}
		const phmap::flat_hash_map<uint32_t, Player*> &getPlayers() const {
			return players;
		}
		const std::map<uint32_t, Monster*> &getMonsters() const {
			return monsters;
		}
		const std::map<uint32_t, Npc*> &getNpcs() const {
			return npcs;
		}

		const std::vector<ItemClassification*> &getItemsClassifications() const {
			return itemsClassifications;
		}

		void addPlayer(Player* player);
		void removePlayer(Player* player);

		void addNpc(Npc* npc);
		void removeNpc(Npc* npc);

		void addMonster(Monster* npc);
		void removeMonster(Monster* npc);

		Guild* getGuild(uint32_t id) const;
		void addGuild(Guild* guild);
		void removeGuild(uint32_t guildId);
		void decreaseBrowseFieldRef(const Position &pos);

		phmap::flat_hash_map<Tile*, Container*> browseFields;

		void internalRemoveItems(const std::vector<Item*> itemVector, uint32_t amount, bool stackable);

		BedItem* getBedBySleeper(uint32_t guid) const;
		void setBedSleeper(BedItem* bed, uint32_t guid);
		void removeBedSleeper(uint32_t guid);

		Item* getUniqueItem(uint16_t uniqueId);
		bool addUniqueItem(uint16_t uniqueId, Item* item);
		void removeUniqueItem(uint16_t uniqueId);

		bool hasEffect(uint8_t effectId);
		bool hasDistanceEffect(uint8_t effectId);

		Groups groups;
		Map map;
		Mounts mounts;
		Raids raids;
		Canary::protobuf::appearances::Appearances appearances;

		phmap::flat_hash_set<Tile*> getTilesToClean() const {
			return tilesToClean;
		}
		void addTileToClean(Tile* tile) {
			tilesToClean.emplace(tile);
		}
		void removeTileToClean(Tile* tile) {
			tilesToClean.erase(tile);
		}
		void clearTilesToClean() {
			tilesToClean.clear();
		}

		void playerInspectItem(Player* player, const Position &pos);
		void playerInspectItem(Player* player, uint16_t itemId, uint8_t itemCount, bool cyclopedia);

		void addCharmRune(Charm* charm) {
			CharmList.push_back(charm);
			CharmList.shrink_to_fit();
		}

		std::vector<Charm*> getCharmList() {
			return CharmList;
		}

		FILELOADER_ERRORS loadAppearanceProtobuf(const std::string &file);
		bool isMagicEffectRegistered(uint8_t type) const {
			return std::find(registeredMagicEffects.begin(), registeredMagicEffects.end(), type) != registeredMagicEffects.end();
		}

		bool isDistanceEffectRegistered(uint8_t type) const {
			return std::find(registeredDistanceEffects.begin(), registeredDistanceEffects.end(), type) != registeredDistanceEffects.end();
		}

		bool isLookTypeRegistered(uint16_t type) const {
			return std::find(registeredLookTypes.begin(), registeredLookTypes.end(), type) != registeredLookTypes.end();
		}

		void setCreateLuaItems(Position position, uint16_t itemId) {
			mapLuaItemsStored[position] = itemId;
		}

		std::set<uint32_t> getFiendishMonsters() const {
			return fiendishMonsters;
		}

		std::set<uint32_t> getInfluencedMonsters() const {
			return influencedMonsters;
		}

		bool removeForgeMonster(uint32_t id, ForgeClassifications_t monsterForgeClassification, bool create = true);
		bool removeInfluencedMonster(uint32_t id, bool create = false);
		bool removeFiendishMonster(uint32_t id, bool create = true);
		void updateFiendishMonsterStatus(uint32_t monsterId, const std::string &monsterName);
		void createFiendishMonsters();
		void createInfluencedMonsters();
		void updateForgeableMonsters();
		void checkForgeEventId(uint32_t monsterId);
		uint32_t makeFiendishMonster(uint32_t forgeableMonsterId = 0, bool createForgeableMonsters = false);
		uint32_t makeInfluencedMonster();

		bool addInfluencedMonster(Monster* monster);
		void sendUpdateCreature(const Creature* creature);
		Item* wrapItem(Item* item);

	private:
		std::map<uint32_t, int32_t> forgeMonsterEventIds;
		std::set<uint32_t> fiendishMonsters;
		std::set<uint32_t> influencedMonsters;
		void checkImbuements();
		bool playerSaySpell(Player* player, SpeakClasses type, const std::string &text);
		void playerWhisper(Player* player, const std::string &text);
		bool playerYell(Player* player, const std::string &text);
		bool playerSpeakTo(Player* player, SpeakClasses type, const std::string &receiver, const std::string &text);
		void playerSpeakToNpc(Player* player, const std::string &text);

		phmap::flat_hash_map<uint32_t, Player*> players;
		phmap::flat_hash_map<std::string, Player*> mappedPlayerNames;
		phmap::flat_hash_map<uint32_t, Guild*> guilds;
		phmap::flat_hash_map<uint16_t, Item*> uniqueItems;
		std::map<uint32_t, uint32_t> stages;

		/* Items stored from the lua scripts positions
		 * For example: ActionFunctions::luaActionPosition
		 * This basically works so that the item is created after the map is loaded, because the scripts are loaded before the map is loaded, we will use this table to create items that don't exist in the map natively through each script
		 */
		std::map<Position, uint16_t> mapLuaItemsStored;

		std::map<uint16_t, std::string> BestiaryList;
		std::string boostedCreature = "";

		std::vector<Charm*> CharmList;
		std::vector<Creature*> ToReleaseCreatures;
		std::vector<Creature*> checkCreatureLists[EVENT_CREATURECOUNT];
		std::vector<Item*> ToReleaseItems;

		std::vector<uint8_t> registeredMagicEffects;
		std::vector<uint8_t> registeredDistanceEffects;
		std::vector<uint16_t> registeredLookTypes;

		size_t lastBucket = 0;
		size_t lastImbuedBucket = 0;

		WildcardTreeNode wildcardTree { false };

		std::map<uint32_t, Npc*> npcs;
		std::map<uint32_t, Monster*> monsters;
		std::vector<uint32_t> forgeableMonsters;

		std::map<uint32_t, TeamFinder*> teamFinderMap; // [leaderGUID] = TeamFinder*

		// list of items that are in trading state, mapped to the player
		std::map<Item*, uint32_t> tradeItems;

		std::map<uint32_t, BedItem*> bedSleepersMap;

		phmap::flat_hash_set<Tile*> tilesToClean;

		ModalWindow offlineTrainingWindow { std::numeric_limits<uint32_t>::max(), "Choose a Skill", "Please choose a skill:" };

		static constexpr int32_t DAY_LENGTH_SECONDS = 3600;
		static constexpr int32_t LIGHT_DAY_LENGTH = 1440;
		static constexpr int32_t LIGHT_LEVEL_DAY = 250;
		static constexpr int32_t LIGHT_LEVEL_NIGHT = 40;
		static constexpr int32_t SUNSET = 1050;
		static constexpr int32_t SUNRISE = 360;

		bool isDay = false;
		bool browseField = false;

		GameState_t gameState = GAME_STATE_NORMAL;
		WorldType_t worldType = WORLD_TYPE_PVP;

		LightState_t lightState = LIGHT_STATE_DAY;
		LightState_t currentLightState = lightState;
		uint8_t lightLevel = LIGHT_LEVEL_DAY;
		int32_t lightHour = SUNRISE + (SUNSET - SUNRISE) / 2;
		// (1440 total light of tibian day)/(3600 real seconds each tibian day) * 10 seconds event interval
		int32_t lightHourDelta = (LIGHT_DAY_LENGTH * (EVENT_LIGHTINTERVAL_MS / 1000)) / DAY_LENGTH_SECONDS;

		ServiceManager* serviceManager = nullptr;

		void updatePlayersRecord() const;
		uint32_t playersRecord = 0;

		std::string motdHash;
		uint32_t motdNum = 0;

		std::map<uint16_t, std::map<uint8_t, uint64_t>> itemsPriceMap;
		uint16_t itemsSaleCount;

		std::vector<ItemClassification*> itemsClassifications;

		bool isTryingToStow(const Position &toPos, Cylinder* toCylinder) const;

		void sendDamageMessageAndEffects(
			const Creature* attacker, Creature* target, const CombatDamage &damage, const Position &targetPos,
			Player* attackerPlayer, Player* targetPlayer, TextMessage &message,
			const SpectatorHashSet &spectators, int32_t realDamage
		);

		void updatePlayerPartyHuntAnalyzer(const CombatDamage &damage, const Player* player) const;

		void sendEffects(
			Creature* target, const CombatDamage &damage, const Position &targetPos,
			TextMessage &message, const SpectatorHashSet &spectators
		);

		void sendMessages(
			const Creature* attacker, const Creature* target, const CombatDamage &damage,
			const Position &targetPos, Player* attackerPlayer, Player* targetPlayer,
			TextMessage &message, const SpectatorHashSet &spectators, int32_t realDamage
		) const;

		bool shouldSendMessage(const TextMessage &message) const;

		void buildMessageAsAttacker(
			const Creature* target, const CombatDamage &damage, TextMessage &message,
			std::stringstream &ss, const std::string &damageString
		) const;

		void buildMessageAsTarget(
			const Creature* attacker, const CombatDamage &damage, const Player* attackerPlayer,
			const Player* targetPlayer, TextMessage &message, std::stringstream &ss,
			const std::string &damageString
		) const;

		void buildMessageAsSpectator(
			const Creature* attacker, const Creature* target, const CombatDamage &damage,
			const Player* targetPlayer, TextMessage &message, std::stringstream &ss,
			const std::string &damageString, std::string &spectatorMessage
		) const;
};

constexpr auto g_game = &Game::getInstance;

#endif // SRC_GAME_GAME_H_<|MERGE_RESOLUTION|>--- conflicted
+++ resolved
@@ -235,7 +235,6 @@
 		);
 		void playerForgeResourceConversion(uint32_t playerId, uint8_t action);
 		void playerBrowseForgeHistory(uint32_t playerId, uint8_t page);
-<<<<<<< HEAD
 
 		void playerBosstiarySlot(uint32_t playerId, uint8_t slotId, uint32_t selectedBossId);
 		void playerSetBossPodium(uint32_t playerId, uint32_t bossRaceId, const Position& pos, uint8_t stackPos, const uint16_t itemId, uint8_t direction, uint8_t podiumVisible, uint8_t bossVisible);
@@ -243,14 +242,7 @@
 
 		bool addItemStoreInbox(const Player* player, uint32_t itemId);
 
-		void playerReportRuleViolationReport(uint32_t playerId,
-                                             const std::string& targetName,
-                                             uint8_t reportType, uint8_t reportReason,
-                                             const std::string& comment,
-                                             const std::string& translation);
-=======
 		void playerReportRuleViolationReport(uint32_t playerId, const std::string &targetName, uint8_t reportType, uint8_t reportReason, const std::string &comment, const std::string &translation);
->>>>>>> 6b69b238
 
 		void playerCyclopediaCharacterInfo(Player* player, uint32_t characterID, CyclopediaCharacterInfoType_t characterInfoType, uint16_t entriesPerPage, uint16_t page);
 
