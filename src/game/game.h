--- conflicted
+++ resolved
@@ -350,15 +350,11 @@
 		void playerCreateMarketOffer(uint32_t playerId, uint8_t type, uint16_t itemId, uint16_t amount, uint64_t price, uint8_t tier, bool anonymous);
 		void playerCancelMarketOffer(uint32_t playerId, uint32_t timestamp, uint16_t counter);
 		void playerAcceptMarketOffer(uint32_t playerId, uint32_t timestamp, uint16_t counter, uint16_t amount);
-<<<<<<< HEAD
-
+
+		void parsePlayerExtendedOpcode(uint32_t playerId, uint8_t opcode, const std::string &buffer);
+
+		static void updatePremium(account::Account &account);
 		void updatePlayerHelpers(Player* player);
-=======
->>>>>>> c18d0d56
-
-		void parsePlayerExtendedOpcode(uint32_t playerId, uint8_t opcode, const std::string &buffer);
-
-		static void updatePremium(account::Account &account);
 
 		void cleanup();
 		void shutdown();
