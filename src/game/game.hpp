/**
 * Canary - A free and open-source MMORPG server emulator
 * Copyright (©) 2019-2022 OpenTibiaBR <opentibiabr@outlook.com>
 * Repository: https://github.com/opentibiabr/canary
 * License: https://github.com/opentibiabr/canary/blob/main/LICENSE
 * Contributors: https://github.com/opentibiabr/canary/graphs/contributors
 * Website: https://docs.opentibiabr.com/
 */

#pragma once

#include "account/account.hpp"
#include "creatures/combat/combat.hpp"
#include "items/containers/container.hpp"
#include "creatures/players/grouping/groups.hpp"
#include "io/iobestiary.hpp"
#include "items/item.hpp"
#include "map/map.hpp"
#include "creatures/npcs/npc.hpp"
#include "movement/position.hpp"
#include "creatures/players/player.hpp"
#include "lua/creature/raids.hpp"
#include "creatures/players/grouping/team_finder.hpp"
#include "utils/wildcardtree.hpp"
#include "items/items_classification.hpp"
#include "protobuf/appearances.pb.h"

class ServiceManager;
class Creature;
class Monster;
class Npc;
class CombatInfo;
class Charm;
class IOPrey;
class IOWheel;
class ItemClassification;
class Guild;
class Mounts;

static constexpr int32_t EVENT_MS = 10000;
static constexpr int32_t EVENT_LIGHTINTERVAL_MS = 10000;
static constexpr int32_t EVENT_DECAYINTERVAL = 250;
static constexpr int32_t EVENT_DECAY_BUCKETS = 4;
static constexpr int32_t EVENT_FORGEABLEMONSTERCHECKINTERVAL = 300000;
static constexpr int32_t EVENT_LUA_GARBAGE_COLLECTION = 60000 * 10; // 10min

class Game {
public:
	Game();
	~Game();

	// Singleton - ensures we don't accidentally copy it.
	Game(const Game &) = delete;
	Game &operator=(const Game &) = delete;

	static Game &getInstance() {
		return inject<Game>();
	}

	void resetMonsters() const;
	void resetNpcs() const;

	void loadBoostedCreature();
	void start(ServiceManager* manager);

	void forceRemoveCondition(uint32_t creatureId, ConditionType_t type, ConditionId_t conditionId);

	/**
	 * Load the main map
	 * \param filename Is the map custom name (Example: "map".otbm, not is necessary add extension .otbm)
	 * \returns true if the custom map was loaded successfully
	 */
	void loadMainMap(const std::string &filename);
	/**
	 * Load the custom map
	 * \param filename Is the map custom name (Example: "map".otbm, not is necessary add extension .otbm)
	 * \returns true if the custom map was loaded successfully
	 */
	void loadCustomMaps(const std::filesystem::path &customMapPath);
	void loadMap(const std::string &path, const Position &pos = Position());

	void getMapDimensions(uint32_t &width, uint32_t &height) const {
		width = map.width;
		height = map.height;
	}

	void setWorldType(WorldType_t type);
	WorldType_t getWorldType() const {
		return worldType;
	}

	const std::map<uint32_t, std::unique_ptr<TeamFinder>> &getTeamFinderList() const {
		return teamFinderMap;
	}

	const std::unique_ptr<TeamFinder> &getTeamFinder(const std::shared_ptr<Player> &player) const {
		auto it = teamFinderMap.find(player->getGUID());
		if (it != teamFinderMap.end()) {
			return it->second;
		}

		return TeamFinderNull;
	}

	const std::unique_ptr<TeamFinder> &getOrCreateTeamFinder(const std::shared_ptr<Player> &player) {
		auto it = teamFinderMap.find(player->getGUID());
		if (it != teamFinderMap.end()) {
			return it->second;
		}

		return teamFinderMap[player->getGUID()] = std::make_unique<TeamFinder>();
	}

	void removeTeamFinderListed(uint32_t leaderGuid) {
		teamFinderMap.erase(leaderGuid);
	}

	std::shared_ptr<Cylinder> internalGetCylinder(std::shared_ptr<Player> player, const Position &pos);
	std::shared_ptr<Thing> internalGetThing(std::shared_ptr<Player> player, const Position &pos, int32_t index, uint32_t itemId, StackPosType_t type);
	static void internalGetPosition(std::shared_ptr<Item> item, Position &pos, uint8_t &stackpos);

	static std::string getTradeErrorDescription(ReturnValue ret, std::shared_ptr<Item> item);

	std::shared_ptr<Creature> getCreatureByID(uint32_t id);

	std::shared_ptr<Monster> getMonsterByID(uint32_t id);

	std::shared_ptr<Npc> getNpcByID(uint32_t id);

	std::shared_ptr<Creature> getCreatureByName(const std::string &s);

	std::shared_ptr<Npc> getNpcByName(const std::string &s);

	std::shared_ptr<Player> getPlayerByID(uint32_t id, bool allowOffline = false);

	std::shared_ptr<Player> getPlayerByName(const std::string &s, bool allowOffline = false);

	std::shared_ptr<Player> getPlayerByGUID(const uint32_t &guid);

	ReturnValue getPlayerByNameWildcard(const std::string &s, std::shared_ptr<Player> &player);

	std::shared_ptr<Player> getPlayerByAccount(uint32_t acc);

	bool internalPlaceCreature(std::shared_ptr<Creature> creature, const Position &pos, bool extendedPos = false, bool forced = false, bool creatureCheck = false);

	bool placeCreature(std::shared_ptr<Creature> creature, const Position &pos, bool extendedPos = false, bool force = false);

	bool removeCreature(std::shared_ptr<Creature> creature, bool isLogout = true);
	void executeDeath(uint32_t creatureId);

	void addCreatureCheck(std::shared_ptr<Creature> creature);
	static void removeCreatureCheck(std::shared_ptr<Creature> creature);

	size_t getPlayersOnline() const {
		return players.size();
	}
	size_t getMonstersOnline() const {
		return monsters.size();
	}
	size_t getNpcsOnline() const {
		return npcs.size();
	}
	uint32_t getPlayersRecord() const {
		return playersRecord;
	}
	uint16_t getItemsPriceCount() const {
		return itemsSaleCount;
	}

	void addItemsClassification(ItemClassification* itemsClassification) {
		itemsClassifications.push_back(itemsClassification);
	}
	ItemClassification* getItemsClassification(uint8_t id, bool create) {
		auto it = std::find_if(itemsClassifications.begin(), itemsClassifications.end(), [id](ItemClassification* it) {
			return it->id == id;
		});

		if (it != itemsClassifications.end()) {
			return *it;
		} else if (create) {
			ItemClassification* itemClassification = new ItemClassification(id);
			addItemsClassification(itemClassification);
			return itemClassification;
		}

		return nullptr;
	}

	LightInfo getWorldLightInfo() const;

	bool gameIsDay();

	ReturnValue internalMoveCreature(std::shared_ptr<Creature> creature, Direction direction, uint32_t flags = 0);
	ReturnValue internalMoveCreature(const std::shared_ptr<Creature> &creature, const std::shared_ptr<Tile> &toTile, uint32_t flags = 0);

	ReturnValue checkMoveItemToCylinder(std::shared_ptr<Player> player, std::shared_ptr<Cylinder> fromCylinder, std::shared_ptr<Cylinder> toCylinder, std::shared_ptr<Item> item, Position toPos);
	ReturnValue internalMoveItem(std::shared_ptr<Cylinder> fromCylinder, std::shared_ptr<Cylinder> toCylinder, int32_t index, std::shared_ptr<Item> item, uint32_t count, std::shared_ptr<Item>* movedItem, uint32_t flags = 0, std::shared_ptr<Creature> actor = nullptr, std::shared_ptr<Item> tradeItem = nullptr, bool checkTile = true);

	ReturnValue internalAddItem(std::shared_ptr<Cylinder> toCylinder, std::shared_ptr<Item> item, int32_t index = INDEX_WHEREEVER, uint32_t flags = 0, bool test = false);
	ReturnValue internalAddItem(std::shared_ptr<Cylinder> toCylinder, std::shared_ptr<Item> item, int32_t index, uint32_t flags, bool test, uint32_t &remainderCount);
	ReturnValue internalRemoveItem(std::shared_ptr<Item> item, int32_t count = -1, bool test = false, uint32_t flags = 0, bool force = false);

	ReturnValue internalPlayerAddItem(std::shared_ptr<Player> player, std::shared_ptr<Item> item, bool dropOnMap = true, Slots_t slot = CONST_SLOT_WHEREEVER);

	std::shared_ptr<Item> findItemOfType(std::shared_ptr<Cylinder> cylinder, uint16_t itemId, bool depthSearch = true, int32_t subType = -1) const;

	void createLuaItemsOnMap();

	bool removeMoney(std::shared_ptr<Cylinder> cylinder, uint64_t money, uint32_t flags = 0, bool useBank = false);

	void addMoney(std::shared_ptr<Cylinder> cylinder, uint64_t money, uint32_t flags = 0);

	std::shared_ptr<Item> transformItem(std::shared_ptr<Item> item, uint16_t newId, int32_t newCount = -1);

	ReturnValue internalTeleport(std::shared_ptr<Thing> thing, const Position &newPos, bool pushMove = true, uint32_t flags = 0);

	bool internalCreatureTurn(std::shared_ptr<Creature> creature, Direction dir);

	bool internalCreatureSay(std::shared_ptr<Creature> creature, SpeakClasses type, const std::string &text, bool ghostMode, SpectatorHashSet* spectatorsPtr = nullptr, const Position* pos = nullptr);

	ObjectCategory_t getObjectCategory(const std::shared_ptr<Item> item);

	uint64_t getItemMarketPrice(const std::map<uint16_t, uint64_t> &itemMap, bool buyPrice) const;

	void loadPlayersRecord();
	void checkPlayersRecord();

	void sendSingleSoundEffect(const Position &pos, SoundEffect_t soundId, std::shared_ptr<Creature> actor = nullptr);
	void sendDoubleSoundEffect(const Position &pos, SoundEffect_t mainSoundEffect, SoundEffect_t secondarySoundEffect, std::shared_ptr<Creature> actor = nullptr);

	void sendGuildMotd(uint32_t playerId);
	void kickPlayer(uint32_t playerId, bool displayEffect);
	void playerReportBug(uint32_t playerId, const std::string &message, const Position &position, uint8_t category);
	void playerDebugAssert(uint32_t playerId, const std::string &assertLine, const std::string &date, const std::string &description, const std::string &comment);
	void playerPreyAction(uint32_t playerId, uint8_t slot, uint8_t action, uint8_t option, int8_t index, uint16_t raceId);
	void playerTaskHuntingAction(uint32_t playerId, uint8_t slot, uint8_t action, bool upgrade, uint16_t raceId);
	void playerNpcGreet(uint32_t playerId, uint32_t npcId);
	void playerAnswerModalWindow(uint32_t playerId, uint32_t modalWindowId, uint8_t button, uint8_t choice);
	void playerForgeFuseItems(
		uint32_t playerId,
		uint16_t itemId,
		uint8_t tier,
		bool usedCore,
		bool reduceTierLoss
	);
	void playerForgeTransferItemTier(
		uint32_t playerId,
		uint16_t donorItemId,
		uint8_t tier,
		uint16_t receiveItemId
	);
	void playerForgeResourceConversion(uint32_t playerId, uint8_t action);
	void playerBrowseForgeHistory(uint32_t playerId, uint8_t page);

	void playerBosstiarySlot(uint32_t playerId, uint8_t slotId, uint32_t selectedBossId);
	void playerSetMonsterPodium(uint32_t playerId, uint32_t monsterRaceId, const Position &pos, uint8_t stackPos, const uint16_t itemId, uint8_t direction, const std::pair<uint8_t, uint8_t> &podiumAndMonsterVisible);
	void playerRotatePodium(uint32_t playerId, const Position &pos, uint8_t stackPos, const uint16_t itemId);

	void playerRequestInventoryImbuements(uint32_t playerId, bool isTrackerOpen);

	bool addItemStoreInbox(std::shared_ptr<Player> player, uint32_t itemId);

	void playerRewardChestCollect(uint32_t playerId, const Position &pos, uint16_t itemId, uint8_t stackPos, uint32_t maxMoveItems = 0);

	void playerReportRuleViolationReport(uint32_t playerId, const std::string &targetName, uint8_t reportType, uint8_t reportReason, const std::string &comment, const std::string &translation);

	void playerCyclopediaCharacterInfo(std::shared_ptr<Player> player, uint32_t characterID, CyclopediaCharacterInfoType_t characterInfoType, uint16_t entriesPerPage, uint16_t page);

	void playerHighscores(std::shared_ptr<Player> player, HighscoreType_t type, uint8_t category, uint32_t vocation, const std::string &worldName, uint16_t page, uint8_t entriesPerPage);

	void updatePlayerSaleItems(uint32_t playerId);

	bool internalStartTrade(std::shared_ptr<Player> player, std::shared_ptr<Player> partner, std::shared_ptr<Item> tradeItem);
	void internalCloseTrade(std::shared_ptr<Player> player);
	bool playerBroadcastMessage(std::shared_ptr<Player> player, const std::string &text) const;
	void broadcastMessage(const std::string &text, MessageClasses type) const;

	// Implementation of player invoked events
	void playerTeleport(uint32_t playerId, const Position &pos);
	void playerMoveThing(uint32_t playerId, const Position &fromPos, uint16_t itemId, uint8_t fromStackPos, const Position &toPos, uint8_t count);
	void playerMoveCreatureByID(uint32_t playerId, uint32_t movingCreatureId, const Position &movingCreatureOrigPos, const Position &toPos);
	void playerMoveCreature(std::shared_ptr<Player> playerId, std::shared_ptr<Creature> movingCreature, const Position &movingCreatureOrigPos, std::shared_ptr<Tile> toTile);
	void playerMoveItemByPlayerID(uint32_t playerId, const Position &fromPos, uint16_t itemId, uint8_t fromStackPos, const Position &toPos, uint8_t count);
	void playerMoveItem(std::shared_ptr<Player> player, const Position &fromPos, uint16_t itemId, uint8_t fromStackPos, const Position &toPos, uint8_t count, std::shared_ptr<Item> item, std::shared_ptr<Cylinder> toCylinder);
	void playerEquipItem(uint32_t playerId, uint16_t itemId, bool hasTier = false, uint8_t tier = 0);
	void playerMove(uint32_t playerId, Direction direction);
	void forcePlayerMove(uint32_t playerId, Direction direction);
	void playerCreatePrivateChannel(uint32_t playerId);
	void playerChannelInvite(uint32_t playerId, const std::string &name);
	void playerChannelExclude(uint32_t playerId, const std::string &name);
	void playerRequestChannels(uint32_t playerId);
	void playerOpenChannel(uint32_t playerId, uint16_t channelId);
	void playerCloseChannel(uint32_t playerId, uint16_t channelId);
	void playerOpenPrivateChannel(uint32_t playerId, std::string &receiver);
	void playerStowItem(uint32_t playerId, const Position &pos, uint16_t itemId, uint8_t stackpos, uint8_t count, bool allItems);
	void playerStashWithdraw(uint32_t playerId, uint16_t itemId, uint32_t count, uint8_t stackpos);
	void playerCloseNpcChannel(uint32_t playerId);
	void playerReceivePing(uint32_t playerId);
	void playerReceivePingBack(uint32_t playerId);
	void playerAutoWalk(uint32_t playerId, const std::forward_list<Direction> &listDir);
	void forcePlayerAutoWalk(uint32_t playerId, const std::forward_list<Direction> &listDir);
	void playerStopAutoWalk(uint32_t playerId);
	void playerUseItemEx(uint32_t playerId, const Position &fromPos, uint8_t fromStackPos, uint16_t fromItemId, const Position &toPos, uint8_t toStackPos, uint16_t toItemId);
	void playerUseItem(uint32_t playerId, const Position &pos, uint8_t stackPos, uint8_t index, uint16_t itemId);
	void playerUseWithCreature(uint32_t playerId, const Position &fromPos, uint8_t fromStackPos, uint32_t creatureId, uint16_t itemId);
	void playerCloseContainer(uint32_t playerId, uint8_t cid);
	void playerMoveUpContainer(uint32_t playerId, uint8_t cid);
	void playerUpdateContainer(uint32_t playerId, uint8_t cid);
	void playerRotateItem(uint32_t playerId, const Position &pos, uint8_t stackPos, const uint16_t itemId);
	void playerConfigureShowOffSocket(uint32_t playerId, const Position &pos, uint8_t stackPos, const uint16_t itemId);
	void playerSetShowOffSocket(uint32_t playerId, Outfit_t &outfit, const Position &pos, uint8_t stackPos, const uint16_t itemId, uint8_t podiumVisible, uint8_t direction);
	void playerWrapableItem(uint32_t playerId, const Position &pos, uint8_t stackPos, const uint16_t itemId);
	void playerWriteItem(uint32_t playerId, uint32_t windowTextId, const std::string &text);
	void playerBrowseField(uint32_t playerId, const Position &pos);
	void playerSeekInContainer(uint32_t playerId, uint8_t containerId, uint16_t index, uint8_t containerCategory);
	void playerUpdateHouseWindow(uint32_t playerId, uint8_t listId, uint32_t windowTextId, const std::string &text);
	void playerRequestTrade(uint32_t playerId, const Position &pos, uint8_t stackPos, uint32_t tradePlayerId, uint16_t itemId);
	void playerAcceptTrade(uint32_t playerId);
	void playerLookInTrade(uint32_t playerId, bool lookAtCounterOffer, uint8_t index);
	void playerBuyItem(uint32_t playerId, uint16_t itemId, uint8_t count, uint16_t amount, bool ignoreCap = false, bool inBackpacks = false);
	void playerSellItem(uint32_t playerId, uint16_t itemId, uint8_t count, uint16_t amount, bool ignoreEquipped = false);
	void playerCloseShop(uint32_t playerId);
	void playerLookInShop(uint32_t playerId, uint16_t itemId, uint8_t count);
	void playerCloseTrade(uint32_t playerId);
	void playerSetAttackedCreature(uint32_t playerId, uint32_t creatureId);
	void playerFollowCreature(uint32_t playerId, uint32_t creatureId);
	void playerCancelAttackAndFollow(uint32_t playerId);
	void playerSetFightModes(uint32_t playerId, FightMode_t fightMode, bool chaseMode, bool secureMode);
	void playerLookAt(uint32_t playerId, uint16_t itemId, const Position &pos, uint8_t stackPos);
	void playerLookInBattleList(uint32_t playerId, uint32_t creatureId);
	void playerQuickLoot(uint32_t playerId, const Position &pos, uint16_t itemId, uint8_t stackPos, std::shared_ptr<Item> defaultItem = nullptr, bool lootAllCorpses = false, bool autoLoot = false);
	void playerLootAllCorpses(std::shared_ptr<Player> player, const Position &pos, bool lootAllCorpses);
	void playerSetLootContainer(uint32_t playerId, ObjectCategory_t category, const Position &pos, uint16_t itemId, uint8_t stackPos);
	void playerClearLootContainer(uint32_t playerId, ObjectCategory_t category);
	;
	void playerOpenLootContainer(uint32_t playerId, ObjectCategory_t category);
	void playerSetQuickLootFallback(uint32_t playerId, bool fallback);
	void playerQuickLootBlackWhitelist(uint32_t playerId, QuickLootFilter_t filter, const std::vector<uint16_t> itemIds);

	void playerRequestDepotItems(uint32_t playerId);
	void playerRequestCloseDepotSearch(uint32_t playerId);
	void playerRequestDepotSearchItem(uint32_t playerId, uint16_t itemId, uint8_t tier);
	void playerRequestDepotSearchRetrieve(uint32_t playerId, uint16_t itemId, uint8_t tier, uint8_t type);
	void playerRequestOpenContainerFromDepotSearch(uint32_t playerId, const Position &pos);
	void playerMoveThingFromDepotSearch(std::shared_ptr<Player> player, uint16_t itemId, uint8_t tier, uint8_t count, const Position &fromPos, const Position &toPos, bool allItems = false);

	void playerRequestAddVip(uint32_t playerId, const std::string &name);
	void playerRequestRemoveVip(uint32_t playerId, uint32_t guid);
	void playerRequestEditVip(uint32_t playerId, uint32_t guid, const std::string &description, uint32_t icon, bool notify);
	void playerApplyImbuement(uint32_t playerId, uint16_t imbuementid, uint8_t slot, bool protectionCharm);
	void playerClearImbuement(uint32_t playerid, uint8_t slot);
	void playerCloseImbuementWindow(uint32_t playerid);
	void playerTurn(uint32_t playerId, Direction dir);
	void playerRequestOutfit(uint32_t playerId);
	void playerShowQuestLog(uint32_t playerId);
	void playerShowQuestLine(uint32_t playerId, uint16_t questId);
	void playerSay(uint32_t playerId, uint16_t channelId, SpeakClasses type, const std::string &receiver, const std::string &text);
	void playerChangeOutfit(uint32_t playerId, Outfit_t outfit, uint8_t isMountRandomized = 0);
	void playerInviteToParty(uint32_t playerId, uint32_t invitedId);
	void playerJoinParty(uint32_t playerId, uint32_t leaderId);
	void playerRevokePartyInvitation(uint32_t playerId, uint32_t invitedId);
	void playerPassPartyLeadership(uint32_t playerId, uint32_t newLeaderId);
	void playerLeaveParty(uint32_t playerId);
	void playerEnableSharedPartyExperience(uint32_t playerId, bool sharedExpActive);
	void playerToggleMount(uint32_t playerId, bool mount);
	void playerLeaveMarket(uint32_t playerId);
	void playerBrowseMarket(uint32_t playerId, uint16_t itemId, uint8_t tier);
	void playerBrowseMarketOwnOffers(uint32_t playerId);
	void playerBrowseMarketOwnHistory(uint32_t playerId);
	void playerCreateMarketOffer(uint32_t playerId, uint8_t type, uint16_t itemId, uint16_t amount, uint64_t price, uint8_t tier, bool anonymous);
	void playerCancelMarketOffer(uint32_t playerId, uint32_t timestamp, uint16_t counter);
	void playerAcceptMarketOffer(uint32_t playerId, uint32_t timestamp, uint16_t counter, uint16_t amount);

	void parsePlayerExtendedOpcode(uint32_t playerId, uint8_t opcode, const std::string &buffer);

	void playerOpenWheel(uint32_t playerId, uint32_t ownerId);
	void playerSaveWheel(uint32_t playerId, NetworkMessage &msg);

	void updatePlayerHelpers(std::shared_ptr<Player> player);

	void cleanup();
	void shutdown();
	void dieSafely(std::string errorMsg);
	void addBestiaryList(uint16_t raceid, std::string name);
	const std::map<uint16_t, std::string> &getBestiaryList() const {
		return BestiaryList;
	}

	void setBoostedName(std::string name) {
		boostedCreature = name;
		g_logger().info("Boosted creature: {}", name);
	}

	std::string getBoostedMonsterName() const {
		return boostedCreature;
	}

	bool canThrowObjectTo(const Position &fromPos, const Position &toPos, bool checkLineOfSight = true, int32_t rangex = MAP_MAX_CLIENT_VIEW_PORT_X, int32_t rangey = MAP_MAX_CLIENT_VIEW_PORT_Y);
	bool isSightClear(const Position &fromPos, const Position &toPos, bool sameFloor);

	void changeSpeed(std::shared_ptr<Creature> creature, int32_t varSpeedDelta);
	void setCreatureSpeed(std::shared_ptr<Creature> creature, int32_t speed); // setCreatureSpeed
	void changePlayerSpeed(const std::shared_ptr<Player> &player, int32_t varSpeedDelta);
	void internalCreatureChangeOutfit(std::shared_ptr<Creature> creature, const Outfit_t &oufit);
	void internalCreatureChangeVisible(std::shared_ptr<Creature> creature, bool visible);
	void changeLight(const std::shared_ptr<Creature> creature);
	void updateCreatureIcon(const std::shared_ptr<Creature> creature);
	void reloadCreature(const std::shared_ptr<Creature> creature);
	void updateCreatureSkull(std::shared_ptr<Creature> player);
	void updatePlayerShield(std::shared_ptr<Player> player);
	void updateCreatureType(std::shared_ptr<Creature> creature);
	void updateCreatureWalkthrough(const std::shared_ptr<Creature> creature);

	GameState_t getGameState() const;
	void setGameState(GameState_t newState);
	void saveGameState();

	// Events
	void checkCreatureWalk(uint32_t creatureId);
	void updateCreatureWalk(uint32_t creatureId);
	void checkCreatureAttack(uint32_t creatureId);
	void checkCreatures(size_t index);
	void checkLight();

	bool combatBlockHit(CombatDamage &damage, std::shared_ptr<Creature> attacker, std::shared_ptr<Creature> target, bool checkDefense, bool checkArmor, bool field);

	void combatGetTypeInfo(CombatType_t combatType, std::shared_ptr<Creature> target, TextColor_t &color, uint16_t &effect);

	// Hazard combat helpers
	void handleHazardSystemAttack(CombatDamage &damage, std::shared_ptr<Player> player, const std::shared_ptr<Monster> monster, bool isPlayerAttacker);
	void notifySpectators(const SpectatorHashSet &spectators, const Position &targetPos, std::shared_ptr<Player> attackerPlayer, std::shared_ptr<Monster> targetMonster);

	// Wheel of destiny combat helpers
	void applyWheelOfDestinyHealing(CombatDamage &damage, std::shared_ptr<Player> attackerPlayer, std::shared_ptr<Creature> target);
	void applyWheelOfDestinyEffectsToDamage(CombatDamage &damage, std::shared_ptr<Player> attackerPlayer, std::shared_ptr<Creature> target) const;
	int32_t applyHealthChange(CombatDamage &damage, std::shared_ptr<Creature> target) const;

	bool combatChangeHealth(std::shared_ptr<Creature> attacker, std::shared_ptr<Creature> target, CombatDamage &damage, bool isEvent = false);
	void applyCharmRune(std::shared_ptr<Monster> targetMonster, std::shared_ptr<Player> attackerPlayer, std::shared_ptr<Creature> target, const int32_t &realDamage) const;
	void applyManaLeech(
		std::shared_ptr<Player> attackerPlayer, std::shared_ptr<Monster> targetMonster,
		std::shared_ptr<Creature> target, const CombatDamage &damage, const int32_t &realDamage
	) const;
	void applyLifeLeech(
		std::shared_ptr<Player> attackerPlayer, std::shared_ptr<Monster> targetMonster,
		std::shared_ptr<Creature> target, const CombatDamage &damage, const int32_t &realDamage
	) const;
	int32_t calculateLeechAmount(const int32_t &realDamage, const uint16_t &skillAmount, int targetsAffected) const;
	bool combatChangeMana(std::shared_ptr<Creature> attacker, std::shared_ptr<Creature> target, CombatDamage &damage);

	// Animation help functions
	void addCreatureHealth(const std::shared_ptr<Creature> target);
	static void addCreatureHealth(const SpectatorHashSet &spectators, const std::shared_ptr<Creature> target);
	void addPlayerMana(const std::shared_ptr<Player> target);
	void addPlayerVocation(const std::shared_ptr<Player> target);
	void addMagicEffect(const Position &pos, uint16_t effect);
	static void addMagicEffect(const SpectatorHashSet &spectators, const Position &pos, uint16_t effect);
	void removeMagicEffect(const Position &pos, uint16_t effect);
	static void removeMagicEffect(const SpectatorHashSet &spectators, const Position &pos, uint16_t effect);
	void addDistanceEffect(const Position &fromPos, const Position &toPos, uint16_t effect);
	static void addDistanceEffect(const SpectatorHashSet &spectators, const Position &fromPos, const Position &toPos, uint16_t effect);

	int32_t getLightHour() const {
		return lightHour;
	}

	bool loadItemsPrice();

	void loadMotdNum();
	void saveMotdNum() const;
	const std::string &getMotdHash() const {
		return motdHash;
	}
	uint32_t getMotdNum() const {
		return motdNum;
	}
	void incrementMotdNum() {
		motdNum++;
	}

	void sendOfflineTrainingDialog(std::shared_ptr<Player> player);

	const std::map<uint16_t, std::map<uint8_t, uint64_t>> &getItemsPrice() const {
		return itemsPriceMap;
	}
	const phmap::flat_hash_map<uint32_t, std::shared_ptr<Player>> &getPlayers() const {
		return players;
	}
	const std::map<uint32_t, std::shared_ptr<Monster>> &getMonsters() const {
		return monsters;
	}
	const std::map<uint32_t, std::shared_ptr<Npc>> &getNpcs() const {
		return npcs;
	}

	const std::vector<ItemClassification*> &getItemsClassifications() const {
		return itemsClassifications;
	}

	void addPlayer(std::shared_ptr<Player> player);
	void removePlayer(std::shared_ptr<Player> player);

	void addNpc(std::shared_ptr<Npc> npc);
	void removeNpc(std::shared_ptr<Npc> npc);

	void addMonster(std::shared_ptr<Monster> npc);
	void removeMonster(std::shared_ptr<Monster> npc);

	std::shared_ptr<Guild> getGuild(uint32_t id, bool allowOffline = false) const;
	std::shared_ptr<Guild> getGuildByName(const std::string &name, bool allowOffline = false) const;
	void addGuild(const std::shared_ptr<Guild> guild);
	void removeGuild(uint32_t guildId);

	phmap::flat_hash_map<std::shared_ptr<Tile>, std::weak_ptr<Container>> browseFields;

	void internalRemoveItems(const std::vector<std::shared_ptr<Item>> &itemVector, uint32_t amount, bool stackable);

	std::shared_ptr<BedItem> getBedBySleeper(uint32_t guid) const;
	void setBedSleeper(std::shared_ptr<BedItem> bed, uint32_t guid);
	void removeBedSleeper(uint32_t guid);

	std::shared_ptr<Item> getUniqueItem(uint16_t uniqueId);
	bool addUniqueItem(uint16_t uniqueId, std::shared_ptr<Item> item);
	void removeUniqueItem(uint16_t uniqueId);

	bool hasEffect(uint16_t effectId);
	bool hasDistanceEffect(uint16_t effectId);

	Groups groups;
	Map map;
	Mounts mounts;
	Raids raids;
	Canary::protobuf::appearances::Appearances appearances;

	phmap::flat_hash_set<std::shared_ptr<Tile>> getTilesToClean() const {
		return tilesToClean;
	}
	void addTileToClean(std::shared_ptr<Tile> tile) {
		tilesToClean.emplace(tile);
	}
	void removeTileToClean(std::shared_ptr<Tile> tile) {
		tilesToClean.erase(tile);
	}
	void clearTilesToClean() {
		tilesToClean.clear();
	}

	void playerInspectItem(std::shared_ptr<Player> player, const Position &pos);
	void playerInspectItem(std::shared_ptr<Player> player, uint16_t itemId, uint8_t itemCount, bool cyclopedia);

	void addCharmRune(const std::shared_ptr<Charm> charm) {
		CharmList.push_back(charm);
		CharmList.shrink_to_fit();
	}

	std::vector<std::shared_ptr<Charm>> &getCharmList() {
		return CharmList;
	}

	FILELOADER_ERRORS loadAppearanceProtobuf(const std::string &file);
	bool isMagicEffectRegistered(uint16_t type) const {
		return std::find(registeredMagicEffects.begin(), registeredMagicEffects.end(), type) != registeredMagicEffects.end();
	}

	bool isDistanceEffectRegistered(uint16_t type) const {
		return std::find(registeredDistanceEffects.begin(), registeredDistanceEffects.end(), type) != registeredDistanceEffects.end();
	}

	bool isLookTypeRegistered(uint16_t type) const {
		return std::find(registeredLookTypes.begin(), registeredLookTypes.end(), type) != registeredLookTypes.end();
	}

	void setCreateLuaItems(Position position, uint16_t itemId) {
		mapLuaItemsStored[position] = itemId;
	}

	std::set<uint32_t> getFiendishMonsters() const {
		return fiendishMonsters;
	}

	std::set<uint32_t> getInfluencedMonsters() const {
		return influencedMonsters;
	}

	bool removeForgeMonster(uint32_t id, ForgeClassifications_t monsterForgeClassification, bool create = true);
	bool removeInfluencedMonster(uint32_t id, bool create = false);
	bool removeFiendishMonster(uint32_t id, bool create = true);
	void updateFiendishMonsterStatus(uint32_t monsterId, const std::string &monsterName);
	void createFiendishMonsters();
	void createInfluencedMonsters();
	void updateForgeableMonsters();
	void checkForgeEventId(uint32_t monsterId);
	uint32_t makeFiendishMonster(uint32_t forgeableMonsterId = 0, bool createForgeableMonsters = false);
	uint32_t makeInfluencedMonster();

	bool addInfluencedMonster(std::shared_ptr<Monster> monster);
	void sendUpdateCreature(std::shared_ptr<Creature> creature);
<<<<<<< HEAD
	std::shared_ptr<Item> wrapItem(std::shared_ptr<Item> item, House* house);
=======
	std::shared_ptr<Item> wrapItem(std::shared_ptr<Item> item, std::shared_ptr<House> house);
>>>>>>> e63dc63a

	/**
	 * @brief Adds a player to the unique login map.
	 * @details The function registers a player in the unique login map to ensure no duplicate logins.
	 * If the player pointer is null, it logs an error and returns.
	 *
	 * @param player A pointer to the Player object to add.
	 */
	void addPlayerUniqueLogin(std::shared_ptr<Player> player);

	/**
	 * @brief Gets a player from the unique login map using their name.
	 * @details The function attempts to find a player in the unique login map using their name.
	 * If the player's name is not found, the function returns a null pointer.
	 * If an empty string is provided, it logs an error and returns a null pointer.
	 *
	 * @param playerName The name of the player to search for.
	 * @return A pointer to the Player object if found, null otherwise.
	 */
	std::shared_ptr<Player> getPlayerUniqueLogin(const std::string &playerName) const;

	/**
	 * @brief Removes a player from the unique login map using their name.
	 * @details The function removes a player from the unique login map using their name.
	 * If an empty string is provided, it logs an error and returns.
	 *
	 * @param playerName The name of the player to remove.
	 */
	void removePlayerUniqueLogin(const std::string &playerName);

	/**
	 * @brief Removes a player from the unique login map.
	 * @details The function removes a player from the unique login map.
	 * If the player pointer is null, it logs an error and returns.
	 *
	 * @param player A pointer to the Player object to remove.
	 */
	void removePlayerUniqueLogin(std::shared_ptr<Player> player);
	void playerCheckActivity(const std::string &playerName, int interval);

	/**
	 * @brief Attemtps to retrieve an item from the stash.
	 *
	 * @details This function leverages the internalCollectLootItems function with the OBJECTCATEGORY_STASHRETRIEVE category
	 * to determine if the player is capable of retrieving the stash items.
	 *
	 * @param player Pointer to the player object.
	 * @param item Pointer to the item to be checked.
	 * @return True if stash items can be retrieved, false otherwise.
	 */
	bool tryRetrieveStashItems(std::shared_ptr<Player> player, std::shared_ptr<Item> item);

	ReturnValue beforeCreatureZoneChange(std::shared_ptr<Creature> creature, const phmap::parallel_flat_hash_set<std::shared_ptr<Zone>> &fromZones, const phmap::parallel_flat_hash_set<std::shared_ptr<Zone>> &toZones, bool force = false) const;
	void afterCreatureZoneChange(std::shared_ptr<Creature> creature, const phmap::parallel_flat_hash_set<std::shared_ptr<Zone>> &fromZones, const phmap::parallel_flat_hash_set<std::shared_ptr<Zone>> &toZones) const;

	std::unique_ptr<IOWheel> &getIOWheel();
	const std::unique_ptr<IOWheel> &getIOWheel() const;

private:
	std::map<uint32_t, int32_t> forgeMonsterEventIds;
	std::set<uint32_t> fiendishMonsters;
	std::set<uint32_t> influencedMonsters;
	void checkImbuements();
	bool playerSaySpell(std::shared_ptr<Player> player, SpeakClasses type, const std::string &text);
	void playerWhisper(std::shared_ptr<Player> player, const std::string &text);
	bool playerYell(std::shared_ptr<Player> player, const std::string &text);
	bool playerSpeakTo(std::shared_ptr<Player> player, SpeakClasses type, const std::string &receiver, const std::string &text);
	void playerSpeakToNpc(std::shared_ptr<Player> player, const std::string &text);
	std::shared_ptr<Task> createPlayerTask(uint32_t delay, std::function<void(void)> f, std::string context) const;

	/**
	 * Player wants to loot a corpse
	 * \param player Player pointer
	 * \param corpse Container pointer to be looted
	 */
	void internalQuickLootCorpse(std::shared_ptr<Player> player, std::shared_ptr<Container> corpse);

	/**
	 * @brief Finds the container for loot based on the given parameters.
	 *
	 * @param player Pointer to the player object.
	 * @param fallbackConsumed Reference to a boolean flag indicating whether a fallback has been consumed.
	 * @param category The category of the object.
	 *
	 * @note If it's enabled in config.lua to use the gold pouch to store any item, then the system will check whether the player has a loot pouch.
	 * @note If the player does have one, the loot pouch will be used instead of the loot containers.
	 *
	 * @return Pointer to the loot container or nullptr if not found.
	 */
	std::shared_ptr<Container> findLootContainer(std::shared_ptr<Player> player, bool &fallbackConsumed, ObjectCategory_t category);

	/**
	 * @brief Finds the next available sub-container within a container.
	 *
	 * @param containerIterator Iterator for the current container.
	 * @param lastSubContainer Reference to the last sub-container found.
	 * @param lootContainer Reference to the loot container being used.
	 * @return Pointer to the next available container or nullptr if not found.
	 */
	std::shared_ptr<Container> findNextAvailableContainer(ContainerIterator &containerIterator, std::shared_ptr<Container> &lastSubContainer, std::shared_ptr<Container> &lootContainer);

	/**
	 * @brief Handles the fallback logic for loot containers.
	 *
	 * @param player Pointer to the player object.
	 * @param lootContainer Reference to the loot container.
	 * @param containerIterator Iterator for the current container.
	 * @param fallbackConsumed Reference to a boolean flag indicating whether a fallback has been consumed.
	 * @return True if fallback logic was handled, false otherwise.
	 */
	bool handleFallbackLogic(std::shared_ptr<Player> player, std::shared_ptr<Container> &lootContainer, ContainerIterator &containerIterator, const bool &fallbackConsumed);

	/**
	 * @brief Processes the movement or addition of an item to a loot container.
	 *
	 * @param item Pointer to the item to be moved or added.
	 * @param lootContainer Pointer to the loot container.
	 * @param remainderCount Reference to the remaining count of the item.
	 * @param player Pointer to the player object.
	 * @return Return value indicating success or error.
	 */
	ReturnValue processMoveOrAddItemToLootContainer(std::shared_ptr<Item> item, std::shared_ptr<Container> lootContainer, uint32_t &remainderCount, std::shared_ptr<Player> player);

	/**
	 * @brief Processes loot items and places them into the appropriate containers.
	 *
	 * @param player Pointer to the player object.
	 * @param lootContainer Pointer to the loot container.
	 * @param item Pointer to the item being looted.
	 * @param fallbackConsumed Reference to a boolean flag indicating whether a fallback has been consumed.
	 * @return Return value indicating success or error.
	 */
	ReturnValue processLootItems(std::shared_ptr<Player> player, std::shared_ptr<Container> lootContainer, std::shared_ptr<Item> item, bool &fallbackConsumed);

	/**
	 * @brief Internally collects loot items from a given item and places them into the loot container.
	 *
	 * @param player Pointer to the player object.
	 * @param item Pointer to the item being looted.
	 * @param category Category of the item (default is OBJECTCATEGORY_DEFAULT).
	 * @return Return value indicating success or error.
	 */
	ReturnValue internalCollectLootItems(std::shared_ptr<Player> player, std::shared_ptr<Item> item, ObjectCategory_t category = OBJECTCATEGORY_DEFAULT);

	/**
	 * @brief Collects items from the reward chest.
	 *
	 * @param player Pointer to the player object.
	 * @param maxMoveItems Maximum number of items to move (default is 0, which means no limit).
	 * @return Return value indicating success or error.
	 */
	ReturnValue collectRewardChestItems(std::shared_ptr<Player> player, uint32_t maxMoveItems = 0);

	phmap::flat_hash_map<std::string, std::weak_ptr<Player>> m_uniqueLoginPlayerNames;
	phmap::flat_hash_map<uint32_t, std::shared_ptr<Player>> players;
	phmap::flat_hash_map<std::string, std::weak_ptr<Player>> mappedPlayerNames;
	phmap::flat_hash_map<uint32_t, std::shared_ptr<Guild>> guilds;
	phmap::flat_hash_map<uint16_t, std::shared_ptr<Item>> uniqueItems;
	std::map<uint32_t, uint32_t> stages;

	/* Items stored from the lua scripts positions
	 * For example: ActionFunctions::luaActionPosition
	 * This basically works so that the item is created after the map is loaded, because the scripts are loaded before the map is loaded, we will use this table to create items that don't exist in the map natively through each script
	 */
	std::map<Position, uint16_t> mapLuaItemsStored;

	std::map<uint16_t, std::string> BestiaryList;
	std::string boostedCreature = "";

	std::vector<std::shared_ptr<Charm>> CharmList;
	std::vector<std::shared_ptr<Creature>> checkCreatureLists[EVENT_CREATURECOUNT];

	std::vector<uint16_t> registeredMagicEffects;
	std::vector<uint16_t> registeredDistanceEffects;
	std::vector<uint16_t> registeredLookTypes;

	size_t lastBucket = 0;
	size_t lastImbuedBucket = 0;

	WildcardTreeNode wildcardTree { false };

	std::map<uint32_t, std::shared_ptr<Npc>> npcs;
	std::map<uint32_t, std::shared_ptr<Monster>> monsters;
	std::vector<uint32_t> forgeableMonsters;

	std::map<uint32_t, std::unique_ptr<TeamFinder>> teamFinderMap; // [leaderGUID] = TeamFinder*

	// list of items that are in trading state, mapped to the player
	std::map<std::shared_ptr<Item>, uint32_t> tradeItems;

	std::map<uint32_t, std::shared_ptr<BedItem>> bedSleepersMap;

	phmap::flat_hash_set<std::shared_ptr<Tile>> tilesToClean;

	ModalWindow offlineTrainingWindow { std::numeric_limits<uint32_t>::max(), "Choose a Skill", "Please choose a skill:" };

	static constexpr int32_t DAY_LENGTH_SECONDS = 3600;
	static constexpr int32_t LIGHT_DAY_LENGTH = 1440;
	static constexpr int32_t LIGHT_LEVEL_DAY = 250;
	static constexpr int32_t LIGHT_LEVEL_NIGHT = 40;
	static constexpr int32_t SUNSET = 1050;
	static constexpr int32_t SUNRISE = 360;

	bool isDay = false;
	bool browseField = false;

	GameState_t gameState = GAME_STATE_NORMAL;
	WorldType_t worldType = WORLD_TYPE_PVP;

	LightState_t lightState = LIGHT_STATE_DAY;
	LightState_t currentLightState = lightState;
	uint8_t lightLevel = LIGHT_LEVEL_DAY;
	int32_t lightHour = SUNRISE + (SUNSET - SUNRISE) / 2;
	// (1440 total light of tibian day)/(3600 real seconds each tibian day) * 10 seconds event interval
	int32_t lightHourDelta = (LIGHT_DAY_LENGTH * (EVENT_LIGHTINTERVAL_MS / 1000)) / DAY_LENGTH_SECONDS;

	ServiceManager* serviceManager = nullptr;

	void updatePlayersRecord() const;
	uint32_t playersRecord = 0;

	std::string motdHash;
	uint32_t motdNum = 0;

	std::map<uint16_t, std::map<uint8_t, uint64_t>> itemsPriceMap;
	uint16_t itemsSaleCount;

	std::vector<ItemClassification*> itemsClassifications;

	bool isTryingToStow(const Position &toPos, std::shared_ptr<Cylinder> toCylinder) const;

	void sendDamageMessageAndEffects(
		std::shared_ptr<Creature> attacker, std::shared_ptr<Creature> target, const CombatDamage &damage, const Position &targetPos,
		std::shared_ptr<Player> attackerPlayer, std::shared_ptr<Player> targetPlayer, TextMessage &message,
		const SpectatorHashSet &spectators, int32_t realDamage
	);

	void updatePlayerPartyHuntAnalyzer(const CombatDamage &damage, std::shared_ptr<Player> player) const;

	void sendEffects(
		std::shared_ptr<Creature> target, const CombatDamage &damage, const Position &targetPos,
		TextMessage &message, const SpectatorHashSet &spectators
	);

	void sendMessages(
		std::shared_ptr<Creature> attacker, std::shared_ptr<Creature> target, const CombatDamage &damage,
		const Position &targetPos, std::shared_ptr<Player> attackerPlayer, std::shared_ptr<Player> targetPlayer,
		TextMessage &message, const SpectatorHashSet &spectators, int32_t realDamage
	) const;

	bool shouldSendMessage(const TextMessage &message) const;

	void buildMessageAsAttacker(
		std::shared_ptr<Creature> target, const CombatDamage &damage, TextMessage &message,
		std::stringstream &ss, const std::string &damageString
	) const;

	void buildMessageAsTarget(
		std::shared_ptr<Creature> attacker, const CombatDamage &damage, std::shared_ptr<Player> attackerPlayer,
		std::shared_ptr<Player> targetPlayer, TextMessage &message, std::stringstream &ss,
		const std::string &damageString
	) const;

	void buildMessageAsSpectator(
		std::shared_ptr<Creature> attacker, std::shared_ptr<Creature> target, const CombatDamage &damage,
		std::shared_ptr<Player> targetPlayer, TextMessage &message, std::stringstream &ss,
		const std::string &damageString, std::string &spectatorMessage
	) const;

<<<<<<< HEAD
	void unwrapItem(std::shared_ptr<Item> item, uint16_t unWrapId, House* house, std::shared_ptr<Player> player);
=======
	void unwrapItem(std::shared_ptr<Item> item, uint16_t unWrapId, std::shared_ptr<House> house, std::shared_ptr<Player> player);
>>>>>>> e63dc63a

	// Variable members (m_)
	std::unique_ptr<IOWheel> m_IOWheel;
};

constexpr auto g_game = Game::getInstance;<|MERGE_RESOLUTION|>--- conflicted
+++ resolved
@@ -595,11 +595,7 @@
 
 	bool addInfluencedMonster(std::shared_ptr<Monster> monster);
 	void sendUpdateCreature(std::shared_ptr<Creature> creature);
-<<<<<<< HEAD
-	std::shared_ptr<Item> wrapItem(std::shared_ptr<Item> item, House* house);
-=======
 	std::shared_ptr<Item> wrapItem(std::shared_ptr<Item> item, std::shared_ptr<House> house);
->>>>>>> e63dc63a
 
 	/**
 	 * @brief Adds a player to the unique login map.
@@ -869,11 +865,7 @@
 		const std::string &damageString, std::string &spectatorMessage
 	) const;
 
-<<<<<<< HEAD
-	void unwrapItem(std::shared_ptr<Item> item, uint16_t unWrapId, House* house, std::shared_ptr<Player> player);
-=======
 	void unwrapItem(std::shared_ptr<Item> item, uint16_t unWrapId, std::shared_ptr<House> house, std::shared_ptr<Player> player);
->>>>>>> e63dc63a
 
 	// Variable members (m_)
 	std::unique_ptr<IOWheel> m_IOWheel;
