--- conflicted
+++ resolved
@@ -134,24 +134,7 @@
 		return teamFinderMap;
 	}
 
-<<<<<<< HEAD
-	const std::unique_ptr<TeamFinder> &getTeamFinder(const std::shared_ptr<Player> &player) const {
-		const auto it = teamFinderMap.find(player->getGUID());
-		if (it != teamFinderMap.end()) {
-			return it->second;
-		}
-
-		return TeamFinderNull;
-	}
-
-	const std::unique_ptr<TeamFinder> &getOrCreateTeamFinder(const std::shared_ptr<Player> &player) {
-		const auto it = teamFinderMap.find(player->getGUID());
-		if (it != teamFinderMap.end()) {
-			return it->second;
-		}
-=======
 	const std::unique_ptr<TeamFinder> &getTeamFinder(const std::shared_ptr<Player> &player) const;
->>>>>>> 135866a6
 
 	const std::unique_ptr<TeamFinder> &getOrCreateTeamFinder(const std::shared_ptr<Player> &player);
 
@@ -211,25 +194,7 @@
 	void addItemsClassification(ItemClassification* itemsClassification) {
 		itemsClassifications.push_back(itemsClassification);
 	}
-<<<<<<< HEAD
-	ItemClassification* getItemsClassification(uint8_t id, bool create) {
-		const auto it = std::ranges::find_if(itemsClassifications, [id](const ItemClassification* item) {
-			return item->id == id;
-		});
-
-		if (it != itemsClassifications.end()) {
-			return *it;
-		} else if (create) {
-			auto* itemClassification = new ItemClassification(id);
-			addItemsClassification(itemClassification);
-			return itemClassification;
-		}
-
-		return nullptr;
-	}
-=======
 	ItemClassification* getItemsClassification(uint8_t id, bool create);
->>>>>>> 135866a6
 
 	LightInfo getWorldLightInfo() const;
 
@@ -493,11 +458,7 @@
 	// Wheel of destiny combat helpers
 	void applyWheelOfDestinyHealing(CombatDamage &damage, const std::shared_ptr<Player> &attackerPlayer, std::shared_ptr<Creature> target);
 	void applyWheelOfDestinyEffectsToDamage(CombatDamage &damage, const std::shared_ptr<Player> &attackerPlayer, const std::shared_ptr<Creature> &target) const;
-<<<<<<< HEAD
-	int32_t applyHealthChange(CombatDamage &damage, const std::shared_ptr<Creature> &target) const;
-=======
 	int32_t applyHealthChange(const CombatDamage &damage, const std::shared_ptr<Creature> &target) const;
->>>>>>> 135866a6
 
 	bool combatChangeHealth(const std::shared_ptr<Creature> &attacker, const std::shared_ptr<Creature> &target, CombatDamage &damage, bool isEvent = false);
 	void applyCharmRune(const std::shared_ptr<Monster> &targetMonster, const std::shared_ptr<Player> &attackerPlayer, const std::shared_ptr<Creature> &target, const int32_t &realDamage) const;
@@ -842,11 +803,7 @@
 	 * @param category Category of the item (default is OBJECTCATEGORY_DEFAULT).
 	 * @return Return value indicating success or error.
 	 */
-<<<<<<< HEAD
-	ReturnValue internalCollectManagedItems(const std::shared_ptr<Player> &player, const std::shared_ptr<Item> &item, ObjectCategory_t category = OBJECTCATEGORY_DEFAULT, bool isLootContainer = true);
-=======
 	ReturnValue internalCollectManagedItems(const std::shared_ptr<Player> &player, const std::shared_ptr<Item> &item, ObjectCategory_t category, bool isLootContainer = true);
->>>>>>> 135866a6
 
 	/**
 	 * @brief Collects items from the reward chest.
