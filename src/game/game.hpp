--- conflicted
+++ resolved
@@ -134,34 +134,11 @@
 		return teamFinderMap;
 	}
 
-<<<<<<< HEAD
 	const std::unique_ptr<TeamFinder> &getTeamFinder(const std::shared_ptr<Player> &player) const;
-=======
-	const std::unique_ptr<TeamFinder> &getTeamFinder(const std::shared_ptr<Player> &player) const {
-		const auto it = teamFinderMap.find(player->getGUID());
-		if (it != teamFinderMap.end()) {
-			return it->second;
-		}
->>>>>>> 6c00cc04
 
 	const std::unique_ptr<TeamFinder> &getOrCreateTeamFinder(const std::shared_ptr<Player> &player);
 
-<<<<<<< HEAD
 	void removeTeamFinderListed(uint32_t leaderGuid);
-=======
-	const std::unique_ptr<TeamFinder> &getOrCreateTeamFinder(const std::shared_ptr<Player> &player) {
-		const auto it = teamFinderMap.find(player->getGUID());
-		if (it != teamFinderMap.end()) {
-			return it->second;
-		}
-
-		return teamFinderMap[player->getGUID()] = std::make_unique<TeamFinder>();
-	}
-
-	void removeTeamFinderListed(uint32_t leaderGuid) {
-		teamFinderMap.erase(leaderGuid);
-	}
->>>>>>> 6c00cc04
 
 	std::shared_ptr<Cylinder> internalGetCylinder(const std::shared_ptr<Player> &player, const Position &pos);
 	std::shared_ptr<Thing> internalGetThing(const std::shared_ptr<Player> &player, const Position &pos, int32_t index, uint32_t itemId, StackPosType_t type);
@@ -217,25 +194,7 @@
 	void addItemsClassification(ItemClassification* itemsClassification) {
 		itemsClassifications.push_back(itemsClassification);
 	}
-<<<<<<< HEAD
 	ItemClassification* getItemsClassification(uint8_t id, bool create);
-=======
-	ItemClassification* getItemsClassification(uint8_t id, bool create) {
-		const auto it = std::ranges::find_if(itemsClassifications, [id](const ItemClassification* item) {
-			return item->id == id;
-		});
-
-		if (it != itemsClassifications.end()) {
-			return *it;
-		} else if (create) {
-			auto* itemClassification = new ItemClassification(id);
-			addItemsClassification(itemClassification);
-			return itemClassification;
-		}
-
-		return nullptr;
-	}
->>>>>>> 6c00cc04
 
 	LightInfo getWorldLightInfo() const;
 
@@ -844,11 +803,7 @@
 	 * @param category Category of the item (default is OBJECTCATEGORY_DEFAULT).
 	 * @return Return value indicating success or error.
 	 */
-<<<<<<< HEAD
-	ReturnValue internalCollectManagedItems(std::shared_ptr<Player> player, std::shared_ptr<Item> item, ObjectCategory_t category, bool isLootContainer = true);
-=======
 	ReturnValue internalCollectManagedItems(const std::shared_ptr<Player> &player, const std::shared_ptr<Item> &item, ObjectCategory_t category = OBJECTCATEGORY_DEFAULT, bool isLootContainer = true);
->>>>>>> 6c00cc04
 
 	/**
 	 * @brief Collects items from the reward chest.
