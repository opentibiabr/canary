/**
 * Canary - A free and open-source MMORPG server emulator
 * Copyright (©) 2019-2024 OpenTibiaBR <opentibiabr@outlook.com>
 * Repository: https://github.com/opentibiabr/canary
 * License: https://github.com/opentibiabr/canary/blob/main/LICENSE
 * Contributors: https://github.com/opentibiabr/canary/graphs/contributors
 * Website: https://docs.opentibiabr.com/
 */

#pragma once

class Dispatcher;

class Task {
public:
	Task(uint32_t expiresAfterMs, std::function<void(void)> &&f, std::string_view context, const std::source_location &location = std::source_location::current());

	Task(std::function<void(void)> &&f, std::string_view context, uint32_t delay, bool cycle = false, bool log = true, const std::source_location &location = std::source_location::current());

	~Task() = default;

	uint64_t getId() {
		if (id == 0) {
			if (++LAST_EVENT_ID == 0) {
				LAST_EVENT_ID = 1;
			}
			id = LAST_EVENT_ID;
		}
		return id;
	}

	[[nodiscard]] uint32_t getDelay() const {
		return delay;
	}

	[[nodiscard]] std::string_view getContext() const {
		return context;
	}

	[[nodiscard]] std::string_view getFunctionName() const {
		return functionName;
	}

	[[nodiscard]] auto getTime() const {
		return utime;
	}

	[[nodiscard]] bool hasExpired() const;

	[[nodiscard]] bool isCycle() const {
		return cycle;
	}

	[[nodiscard]] bool isCanceled() const {
		return func == nullptr;
	}

	void cancel() {
		func = nullptr;
	}

	bool execute() const;

private:
	static std::atomic_uint_fast64_t LAST_EVENT_ID;

	void updateTime();

	bool hasTraceableContext() const {
		const static std::unordered_set<std::string_view> tasksContext = {
			"Decay::checkDecay",
			"Dispatcher::asyncEvent",
			"Game::checkCreatureAttack",
			"Game::checkCreatureWalk",
			"Game::checkCreatures",
			"Game::checkImbuements",
			"Game::checkLight",
			"Game::createFiendishMonsters",
			"Game::createInfluencedMonsters",
			"Game::updateCreatureWalk",
			"Game::updateForgeableMonsters",
			"GlobalEvents::think",
			"LuaEnvironment::executeTimerEvent",
			"Modules::executeOnRecvbyte",
			"OutputMessagePool::sendAll",
			"ProtocolGame::addGameTask",
			"ProtocolGame::parsePacketFromDispatcher",
			"Raids::checkRaids",
			"SpawnMonster::checkSpawnMonster",
			"SpawnMonster::scheduleSpawn",
			"SpawnMonster::startup",
			"SpawnNpc::checkSpawnNpc",
			"Webhook::run",
<<<<<<< HEAD
			"Protocol::sendRecvMessageCallback"
=======
			"Protocol::sendRecvMessageCallback",
			"Player::addInFightTicks"
>>>>>>> 135866a6
		};

		return tasksContext.contains(context);
	}

	struct Compare {
		bool operator()(const std::shared_ptr<Task> &a, const std::shared_ptr<Task> &b) const {
			return a->getTime() < b->getTime();
		}
	};

	std::function<void(void)> func;
	std::string context;
	std::string functionName;

	int64_t utime = 0;
	int64_t expiration = 0;
	uint64_t id = 0;
	uint32_t delay = 0;
	bool cycle = false;
	bool log = true;

	friend class Dispatcher;
};<|MERGE_RESOLUTION|>--- conflicted
+++ resolved
@@ -91,12 +91,8 @@
 			"SpawnMonster::startup",
 			"SpawnNpc::checkSpawnNpc",
 			"Webhook::run",
-<<<<<<< HEAD
-			"Protocol::sendRecvMessageCallback"
-=======
 			"Protocol::sendRecvMessageCallback",
 			"Player::addInFightTicks"
->>>>>>> 135866a6
 		};
 
 		return tasksContext.contains(context);
