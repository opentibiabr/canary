/**
 * Canary - A free and open-source MMORPG server emulator
 * Copyright (©) 2019-2022 OpenTibiaBR <opentibiabr@outlook.com>
 * Repository: https://github.com/opentibiabr/canary
 * License: https://github.com/opentibiabr/canary/blob/main/LICENSE
 * Contributors: https://github.com/opentibiabr/canary/graphs/contributors
 * Website: https://docs.opentibiabr.com/
 */

#pragma once

#include "game/movement/position.hpp"

class Tile;
class Creature;
class Monster;
class Player;
class Npc;
class Item;

struct Area {
	constexpr Area() = default;
	constexpr Area(Position from, Position to) :
		from(from), to(to) { }

	static bool intersects(Area a, Area b) {
		return a.from.x <= b.to.x && a.to.x >= b.from.x && a.from.y <= b.to.y && a.to.y >= b.from.y && a.from.z <= b.to.z && a.to.z >= b.from.z;
	}

	bool intersects(Area other) const {
		return intersects(*this, other);
	}

	bool contains(Position position) const {
		return position.x >= from.x && position.x <= to.x && position.y >= from.y && position.y <= to.y && position.z >= from.z && position.z <= to.z;
	}

	Position from;
	Position to;

	class PositionIterator {
	public:
		PositionIterator(Position startPosition, const Area &refArea) :
			currentPosition(startPosition), area(refArea) { }

		const Position &operator*() const {
			return currentPosition;
		}
		PositionIterator &operator++() {
			currentPosition.x++;
			if (currentPosition.x > area.to.x) {
				currentPosition.x = area.from.x;
				currentPosition.y++;
				if (currentPosition.y > area.to.y) {
					currentPosition.y = area.from.y;
					currentPosition.z++;
				}
			}
			return *this;
		}
		bool operator!=(const PositionIterator &other) const {
			return !(currentPosition == other.currentPosition);
		}
<<<<<<< HEAD
		void addArea(Area area);
		bool isPositionInZone(const Position &position) const;

		const std::set<Position> &getPositions() const;
		const phmap::parallel_flat_hash_set<Tile*> &getTiles() const;
		const phmap::parallel_flat_hash_set<Creature*> &getCreatures() const;
		const phmap::parallel_flat_hash_set<Player*> &getPlayers() const;
		const phmap::parallel_flat_hash_set<Monster*> &getMonsters() const;
		const phmap::parallel_flat_hash_set<Npc*> &getNpcs() const;
		const phmap::parallel_flat_hash_set<Item*> &getItems() const;

		void creatureAdded(Creature* creature);
		void creatureRemoved(Creature* creature);
		void itemAdded(Item* item);
		void itemRemoved(Item* item);

		void removeMonsters() const;
		void removeNpcs() const;

		const static std::shared_ptr<Zone> &addZone(const std::string &name);
		const static std::shared_ptr<Zone> &getZone(const std::string &name);
		static phmap::parallel_flat_hash_set<std::shared_ptr<Zone>> getZones(const Position &position);
		const static phmap::parallel_flat_hash_set<std::shared_ptr<Zone>> &getZones();
		static void clearZones();

	private:
		std::string name;
		std::set<Position> positions;
		phmap::parallel_flat_hash_set<Tile*> tiles;
		phmap::parallel_flat_hash_set<Item*> items;
		phmap::parallel_flat_hash_set<Creature*> creatures;
		phmap::parallel_flat_hash_set<Monster*> monsters;
		phmap::parallel_flat_hash_set<Npc*> npcs;
		phmap::parallel_flat_hash_set<Player*> players;

		static std::mutex zonesMutex;
		static std::map<std::string, std::shared_ptr<Zone>> zones;
=======

	private:
		Position currentPosition;
		const Area &area;
	};

	PositionIterator begin() const {
		return PositionIterator(from, *this);
	}

	PositionIterator end() const {
		Position endPosition(from.x, from.y, to.z + 1); // z is incremented so it's past the last valid position.
		return PositionIterator(endPosition, *this);
	}
>>>>>>> 691898a8
};

class Zone {
public:
	explicit Zone(const std::string &name) :
		name(name) { }

	// Deleted copy constructor and assignment operator.
	Zone(const Zone &) = delete;
	Zone &operator=(const Zone &) = delete;

	const std::string &getName() const {
		return name;
	}
	void addArea(Area area);
	bool isPositionInZone(const Position &position) const;

	const phmap::btree_set<Position> &getPositions() const;
	const phmap::parallel_flat_hash_set<Tile*> &getTiles() const;
	const phmap::parallel_flat_hash_set<Creature*> &getCreatures() const;
	const phmap::parallel_flat_hash_set<Player*> &getPlayers() const;
	const phmap::parallel_flat_hash_set<Monster*> &getMonsters() const;
	const phmap::parallel_flat_hash_set<Npc*> &getNpcs() const;
	const phmap::parallel_flat_hash_set<Item*> &getItems() const;

	void creatureAdded(Creature* creature);
	void creatureRemoved(Creature* creature);
	void itemAdded(Item* item);
	void itemRemoved(Item* item);

	void removeMonsters() const;
	void removeNpcs() const;

	const static std::shared_ptr<Zone> &addZone(const std::string &name);
	const static std::shared_ptr<Zone> &getZone(const std::string &name);
	static phmap::parallel_flat_hash_set<std::shared_ptr<Zone>> getZones(const Position &position);
	const static phmap::parallel_flat_hash_set<std::shared_ptr<Zone>> &getZones();
	static void clearZones();

private:
	std::string name;
	phmap::btree_set<Position> positions;
	phmap::parallel_flat_hash_set<Tile*> tiles;
	phmap::parallel_flat_hash_set<Item*> items;
	phmap::parallel_flat_hash_set<Creature*> creatures;
	phmap::parallel_flat_hash_set<Monster*> monsters;
	phmap::parallel_flat_hash_set<Npc*> npcs;
	phmap::parallel_flat_hash_set<Player*> players;

	static std::mutex zonesMutex;
	static phmap::btree_map<std::string, std::shared_ptr<Zone>> zones;
};<|MERGE_RESOLUTION|>--- conflicted
+++ resolved
@@ -61,45 +61,6 @@
 		bool operator!=(const PositionIterator &other) const {
 			return !(currentPosition == other.currentPosition);
 		}
-<<<<<<< HEAD
-		void addArea(Area area);
-		bool isPositionInZone(const Position &position) const;
-
-		const std::set<Position> &getPositions() const;
-		const phmap::parallel_flat_hash_set<Tile*> &getTiles() const;
-		const phmap::parallel_flat_hash_set<Creature*> &getCreatures() const;
-		const phmap::parallel_flat_hash_set<Player*> &getPlayers() const;
-		const phmap::parallel_flat_hash_set<Monster*> &getMonsters() const;
-		const phmap::parallel_flat_hash_set<Npc*> &getNpcs() const;
-		const phmap::parallel_flat_hash_set<Item*> &getItems() const;
-
-		void creatureAdded(Creature* creature);
-		void creatureRemoved(Creature* creature);
-		void itemAdded(Item* item);
-		void itemRemoved(Item* item);
-
-		void removeMonsters() const;
-		void removeNpcs() const;
-
-		const static std::shared_ptr<Zone> &addZone(const std::string &name);
-		const static std::shared_ptr<Zone> &getZone(const std::string &name);
-		static phmap::parallel_flat_hash_set<std::shared_ptr<Zone>> getZones(const Position &position);
-		const static phmap::parallel_flat_hash_set<std::shared_ptr<Zone>> &getZones();
-		static void clearZones();
-
-	private:
-		std::string name;
-		std::set<Position> positions;
-		phmap::parallel_flat_hash_set<Tile*> tiles;
-		phmap::parallel_flat_hash_set<Item*> items;
-		phmap::parallel_flat_hash_set<Creature*> creatures;
-		phmap::parallel_flat_hash_set<Monster*> monsters;
-		phmap::parallel_flat_hash_set<Npc*> npcs;
-		phmap::parallel_flat_hash_set<Player*> players;
-
-		static std::mutex zonesMutex;
-		static std::map<std::string, std::shared_ptr<Zone>> zones;
-=======
 
 	private:
 		Position currentPosition;
@@ -114,7 +75,6 @@
 		Position endPosition(from.x, from.y, to.z + 1); // z is incremented so it's past the last valid position.
 		return PositionIterator(endPosition, *this);
 	}
->>>>>>> 691898a8
 };
 
 class Zone {
