/**
 * Canary - A free and open-source MMORPG server emulator
 * Copyright (©) 2019-2024 OpenTibiaBR <opentibiabr@outlook.com>
 * Repository: https://github.com/opentibiabr/canary
 * License: https://github.com/opentibiabr/canary/blob/main/LICENSE
 * Contributors: https://github.com/opentibiabr/canary/graphs/contributors
 * Website: https://docs.opentibiabr.com/
 */

#include "creatures/players/wheel/player_wheel.hpp"
#include "creatures/players/achievement/player_achievement.hpp"
#include "io/functions/iologindata_load_player.hpp"
#include "game/game.hpp"
#include "enums/object_category.hpp"
#include "enums/account_coins.hpp"
#include "enums/account_errors.hpp"
#include "utils/tools.hpp"

void IOLoginDataLoad::loadItems(ItemsMap &itemsMap, DBResult_ptr result, const std::shared_ptr<Player> &player) {
	try {
		do {
			uint32_t sid = result->getNumber<uint32_t>("sid");
			uint32_t pid = result->getNumber<uint32_t>("pid");
			uint16_t type = result->getNumber<uint16_t>("itemtype");
			uint16_t count = result->getNumber<uint16_t>("count");
			unsigned long attrSize;
			const char* attr = result->getStream("attributes", attrSize);
			PropStream propStream;
			propStream.init(attr, attrSize);

			try {
				std::shared_ptr<Item> item = Item::CreateItem(type, count);
				if (item) {
					if (!item->unserializeAttr(propStream)) {
						g_logger().warn("[{}] - Failed to deserialize item attributes {}, from player {}, from account id {}", __FUNCTION__, item->getID(), player->getName(), player->getAccountId());
						continue;
					}
					itemsMap[sid] = std::make_pair(item, pid);
				} else {
					g_logger().warn("[{}] - Failed to create item of type {} for player {}, from account id {}", __FUNCTION__, type, player->getName(), player->getAccountId());
				}
			} catch (const std::exception &e) {
				g_logger().warn("[{}] - Exception during the creation or deserialization of the item: {}", __FUNCTION__, e.what());
				continue;
			}
		} while (result->next());
	} catch (const std::exception &e) {
		g_logger().error("[{}] - General exception during item loading: {}", __FUNCTION__, e.what());
	}
}

bool IOLoginDataLoad::preLoadPlayer(std::shared_ptr<Player> player, const std::string &name) {
	Database &db = Database::getInstance();

	std::ostringstream query;
	query << "SELECT `id`, `account_id`, `group_id`, `deletion` FROM `players` WHERE `name` = " << db.escapeString(name);
	DBResult_ptr result = db.storeQuery(query.str());
	if (!result) {
		return false;
	}

	if (result->getNumber<uint64_t>("deletion") != 0) {
		return false;
	}

	player->setGUID(result->getNumber<uint32_t>("id"));
	const auto &group = g_game().groups.getGroup(result->getNumber<uint16_t>("group_id"));
	if (!group) {
		g_logger().error("Player {} has group id {} which doesn't exist", player->name, result->getNumber<uint16_t>("group_id"));
		return false;
	}
	player->setGroup(group);

	auto accountId = result->getNumber<uint32_t>("account_id");
	if (!player->setAccount(accountId)) {
		g_logger().error("Player {} has account id {} which doesn't exist", player->name, accountId);
		return false;
	}

	auto [coins, error] = player->account->getCoins(enumToValue(CoinType::Normal));
	if (error != enumToValue(AccountErrors_t::Ok)) {
		g_logger().error("Failed to get coins for player {}, error {}", player->name, static_cast<uint8_t>(error));
		return false;
	}

	player->coinBalance = coins;

	auto [transferableCoins, errorT] = player->account->getCoins(enumToValue(CoinType::Transferable));
	if (errorT != enumToValue(AccountErrors_t::Ok)) {
		g_logger().error("Failed to get transferable coins for player {}, error {}", player->name, static_cast<uint8_t>(errorT));
		return false;
	}

	player->coinTransferableBalance = transferableCoins;

	uint32_t premiumDays = player->getAccount()->getPremiumRemainingDays();
	uint32_t premiumDaysPurchased = player->getAccount()->getPremiumDaysPurchased();

	player->loyaltyPoints = player->getAccount()->getAccountAgeInDays() * g_configManager().getNumber(LOYALTY_POINTS_PER_CREATION_DAY, __FUNCTION__)
		+ (premiumDaysPurchased - premiumDays) * g_configManager().getNumber(LOYALTY_POINTS_PER_PREMIUM_DAY_SPENT, __FUNCTION__)
		+ premiumDaysPurchased * g_configManager().getNumber(LOYALTY_POINTS_PER_PREMIUM_DAY_PURCHASED, __FUNCTION__);

	return true;
}

bool IOLoginDataLoad::loadPlayerBasicInfo(std::shared_ptr<Player> player, DBResult_ptr result) {
	if (!result || !player) {
		g_logger().warn("[{}] - Player or Result nullptr", __FUNCTION__);
		return false;
	}

	player->setGUID(result->getNumber<uint32_t>("id"));
	player->name = result->getString("name");

	if (!player->getAccount()) {
		player->setAccount(result->getNumber<uint32_t>("account_id"));
	}

	const auto &group = g_game().groups.getGroup(result->getNumber<uint16_t>("group_id"));
	if (!group) {
		g_logger().error("Player {} has group id {} which doesn't exist", player->name, result->getNumber<uint16_t>("group_id"));
		return false;
	}
	player->setGroup(group);

	if (!player->setVocation(result->getNumber<uint16_t>("vocation"))) {
		g_logger().error("Player {} has vocation id {} which doesn't exist", player->name, result->getNumber<uint16_t>("vocation"));
		return false;
	}

	player->setBankBalance(result->getNumber<uint64_t>("balance"));
	player->quickLootFallbackToMainContainer = result->getNumber<bool>("quickloot_fallback");
	player->setSex(static_cast<PlayerSex_t>(result->getNumber<uint16_t>("sex")));
	player->setPronoun(static_cast<PlayerPronoun_t>(result->getNumber<uint16_t>("pronoun")));
	player->level = std::max<uint32_t>(1, result->getNumber<uint32_t>("level"));
	player->soul = static_cast<uint8_t>(result->getNumber<unsigned short>("soul"));
	player->capacity = result->getNumber<uint32_t>("cap") * 100;
	player->mana = result->getNumber<uint32_t>("mana");
	player->manaMax = result->getNumber<uint32_t>("manamax");
	player->magLevel = result->getNumber<uint32_t>("maglevel");
	uint64_t nextManaCount = player->vocation->getReqMana(player->magLevel + 1);
	uint64_t manaSpent = result->getNumber<uint64_t>("manaspent");
	if (manaSpent > nextManaCount) {
		manaSpent = 0;
	}
	player->manaSpent = manaSpent;
	player->magLevelPercent = Player::getPercentLevel(player->manaSpent, nextManaCount);
	player->health = result->getNumber<int32_t>("health");
	player->healthMax = result->getNumber<int32_t>("healthmax");
	player->isDailyReward = static_cast<uint8_t>(result->getNumber<uint16_t>("isreward"));
	player->loginPosition.x = result->getNumber<uint16_t>("posx");
	player->loginPosition.y = result->getNumber<uint16_t>("posy");
	player->loginPosition.z = static_cast<uint8_t>(result->getNumber<uint16_t>("posz"));
	player->addPreyCards(result->getNumber<uint64_t>("prey_wildcard"));
	player->addTaskHuntingPoints(result->getNumber<uint64_t>("task_points"));
	player->addForgeDusts(result->getNumber<uint64_t>("forge_dusts"));
	player->addForgeDustLevel(result->getNumber<uint64_t>("forge_dust_level"));
	player->setRandomMount(static_cast<uint8_t>(result->getNumber<uint16_t>("randomize_mount")));
	player->addBossPoints(result->getNumber<uint32_t>("boss_points"));
	player->lastLoginSaved = result->getNumber<time_t>("lastlogin");
	player->lastLogout = result->getNumber<time_t>("lastlogout");
	player->offlineTrainingTime = result->getNumber<int32_t>("offlinetraining_time") * 1000;
	auto skill = result->getInt8FromString(result->getString("offlinetraining_skill"), __FUNCTION__);
	player->setOfflineTrainingSkill(skill);
	const auto &town = g_game().map.towns.getTown(result->getNumber<uint32_t>("town_id"));
	if (!town) {
		g_logger().error("Player {} has town id {} which doesn't exist", player->name, result->getNumber<uint16_t>("town_id"));
		return false;
	}
	player->town = town;

	const Position &loginPos = player->loginPosition;
	if (loginPos.x == 0 && loginPos.y == 0 && loginPos.z == 0) {
		player->loginPosition = player->getTemplePosition();
	}

	player->staminaMinutes = result->getNumber<uint16_t>("stamina");
	player->setXpBoostPercent(result->getNumber<uint16_t>("xpboost_value"));
	player->setXpBoostTime(result->getNumber<uint16_t>("xpboost_stamina"));

	player->setManaShield(result->getNumber<uint32_t>("manashield"));
	player->setMaxManaShield(result->getNumber<uint32_t>("max_manashield"));

	player->setMarriageSpouse(result->getNumber<int32_t>("marriage_spouse"));
	return true;
}

void IOLoginDataLoad::loadPlayerExperience(std::shared_ptr<Player> player, DBResult_ptr result) {
	if (!result || !player) {
		g_logger().warn("[{}] - Player or Result nullptr", __FUNCTION__);
		return;
	}

	uint64_t experience = result->getNumber<uint64_t>("experience");
	uint64_t currExpCount = Player::getExpForLevel(player->level);
	uint64_t nextExpCount = Player::getExpForLevel(player->level + 1);

	if (experience < currExpCount || experience > nextExpCount) {
		experience = currExpCount;
	}

	player->experience = experience;

	if (currExpCount < nextExpCount) {
		player->levelPercent = static_cast<uint8_t>(std::round(Player::getPercentLevel(player->experience - currExpCount, nextExpCount - currExpCount)));
	} else {
		player->levelPercent = 0;
	}
}

void IOLoginDataLoad::loadPlayerBlessings(std::shared_ptr<Player> player, DBResult_ptr result) {
	if (!result || !player) {
		g_logger().warn("[{}] - Player or Result nullptr", __FUNCTION__);
		return;
	}

	for (int i = 1; i <= 8; i++) {
		player->addBlessing(static_cast<uint8_t>(i), static_cast<uint8_t>(result->getNumber<uint16_t>(fmt::format("blessings{}", i))));
	}
}

void IOLoginDataLoad::loadPlayerConditions(std::shared_ptr<Player> player, DBResult_ptr result) {
	if (!result || !player) {
		g_logger().warn("[{}] - Player or Result nullptr", __FUNCTION__);
		return;
	}

	unsigned long attrSize;
	const char* attr = result->getStream("conditions", attrSize);
	PropStream propStream;
	propStream.init(attr, attrSize);

	auto condition = Condition::createCondition(propStream);
	while (condition) {
		if (condition->unserialize(propStream)) {
			player->storedConditionList.emplace_back(condition);
		}
		condition = Condition::createCondition(propStream);
	}
}

void IOLoginDataLoad::loadPlayerDefaultOutfit(std::shared_ptr<Player> player, DBResult_ptr result) {
	if (!result || !player) {
		g_logger().warn("[{}] - Player or Result nullptr", __FUNCTION__);
		return;
	}

	player->defaultOutfit.lookType = result->getNumber<uint16_t>("looktype");
	if (g_configManager().getBoolean(WARN_UNSAFE_SCRIPTS, __FUNCTION__) && player->defaultOutfit.lookType != 0 && !g_game().isLookTypeRegistered(player->defaultOutfit.lookType)) {
		g_logger().warn("[{}] An unregistered creature looktype type with id '{}' was blocked to prevent client crash.", __FUNCTION__, player->defaultOutfit.lookType);
		return;
	}

	player->defaultOutfit.lookHead = static_cast<uint8_t>(result->getNumber<uint16_t>("lookhead"));
	player->defaultOutfit.lookBody = static_cast<uint8_t>(result->getNumber<uint16_t>("lookbody"));
	player->defaultOutfit.lookLegs = static_cast<uint8_t>(result->getNumber<uint16_t>("looklegs"));
	player->defaultOutfit.lookFeet = static_cast<uint8_t>(result->getNumber<uint16_t>("lookfeet"));
	player->defaultOutfit.lookAddons = static_cast<uint8_t>(result->getNumber<uint16_t>("lookaddons"));
	player->defaultOutfit.lookMountHead = static_cast<uint8_t>(result->getNumber<uint16_t>("lookmounthead"));
	player->defaultOutfit.lookMountBody = static_cast<uint8_t>(result->getNumber<uint16_t>("lookmountbody"));
	player->defaultOutfit.lookMountLegs = static_cast<uint8_t>(result->getNumber<uint16_t>("lookmountlegs"));
	player->defaultOutfit.lookMountFeet = static_cast<uint8_t>(result->getNumber<uint16_t>("lookmountfeet"));
	player->defaultOutfit.lookFamiliarsType = result->getNumber<uint16_t>("lookfamiliarstype");

	if (g_configManager().getBoolean(WARN_UNSAFE_SCRIPTS, __FUNCTION__) && player->defaultOutfit.lookFamiliarsType != 0 && !g_game().isLookTypeRegistered(player->defaultOutfit.lookFamiliarsType)) {
		g_logger().warn("[{}] An unregistered creature looktype type with id '{}' was blocked to prevent client crash.", __FUNCTION__, player->defaultOutfit.lookFamiliarsType);
		return;
	}

	player->currentOutfit = player->defaultOutfit;
}

void IOLoginDataLoad::loadPlayerSkullSystem(std::shared_ptr<Player> player, DBResult_ptr result) {
	if (!result || !player) {
		g_logger().warn("[{}] - Player or Result nullptr", __FUNCTION__);
		return;
	}

	if (g_game().getWorldType() != WORLD_TYPE_PVP_ENFORCED) {
		const time_t skullSeconds = result->getNumber<time_t>("skulltime") - time(nullptr);
		if (skullSeconds > 0) {
			// ensure that we round up the number of ticks
			player->skullTicks = (skullSeconds + 2);

			uint16_t skull = result->getNumber<uint16_t>("skull");
			if (skull == SKULL_RED) {
				player->skull = SKULL_RED;
			} else if (skull == SKULL_BLACK) {
				player->skull = SKULL_BLACK;
			}
		}
	}
}

void IOLoginDataLoad::loadPlayerSkill(std::shared_ptr<Player> player, DBResult_ptr result) {
	if (!result || !player) {
		g_logger().warn("[{}] - Player or Result nullptr", __FUNCTION__);
		return;
	}

	static const std::array<std::string, 13> skillNames = { "skill_fist", "skill_club", "skill_sword", "skill_axe", "skill_dist", "skill_shielding", "skill_fishing", "skill_critical_hit_chance", "skill_critical_hit_damage", "skill_life_leech_chance", "skill_life_leech_amount", "skill_mana_leech_chance", "skill_mana_leech_amount" };
	static const std::array<std::string, 13> skillNameTries = { "skill_fist_tries", "skill_club_tries", "skill_sword_tries", "skill_axe_tries", "skill_dist_tries", "skill_shielding_tries", "skill_fishing_tries", "skill_critical_hit_chance_tries", "skill_critical_hit_damage_tries", "skill_life_leech_chance_tries", "skill_life_leech_amount_tries", "skill_mana_leech_chance_tries", "skill_mana_leech_amount_tries" };
	for (size_t i = 0; i < skillNames.size(); ++i) {
		uint16_t skillLevel = result->getNumber<uint16_t>(skillNames[i]);
		uint64_t skillTries = result->getNumber<uint64_t>(skillNameTries[i]);
		uint64_t nextSkillTries = player->vocation->getReqSkillTries(static_cast<uint8_t>(i), skillLevel + 1);
		if (skillTries > nextSkillTries) {
			skillTries = 0;
		}

		player->skills[i].level = skillLevel;
		player->skills[i].tries = skillTries;
		player->skills[i].percent = Player::getPercentLevel(skillTries, nextSkillTries);
	}
}

void IOLoginDataLoad::loadPlayerKills(std::shared_ptr<Player> player, DBResult_ptr result) {
	if (!result || !player) {
		g_logger().warn("[{}] - Player or Result nullptr", __FUNCTION__);
		return;
	}

	Database &db = Database::getInstance();
	std::ostringstream query;
	query << "SELECT `player_id`, `time`, `target`, `unavenged` FROM `player_kills` WHERE `player_id` = " << player->getGUID();
	if ((result = db.storeQuery(query.str()))) {
		do {
			time_t killTime = result->getNumber<time_t>("time");
			if ((time(nullptr) - killTime) <= g_configManager().getNumber(FRAG_TIME, __FUNCTION__)) {
				player->unjustifiedKills.emplace_back(result->getNumber<uint32_t>("target"), killTime, result->getNumber<bool>("unavenged"));
			}
		} while (result->next());
	}
}

void IOLoginDataLoad::loadPlayerGuild(std::shared_ptr<Player> player, DBResult_ptr result) {
	if (!result || !player) {
		g_logger().warn("[{}] - Player or Result nullptr", __FUNCTION__);
		return;
	}

	Database &db = Database::getInstance();
	std::ostringstream query;
	query << "SELECT `guild_id`, `rank_id`, `nick` FROM `guild_membership` WHERE `player_id` = " << player->getGUID();
	if ((result = db.storeQuery(query.str()))) {
		uint32_t guildId = result->getNumber<uint32_t>("guild_id");
		uint32_t playerRankId = result->getNumber<uint32_t>("rank_id");
		player->guildNick = result->getString("nick");

		auto guild = g_game().getGuild(guildId);
		if (!guild) {
			guild = IOGuild::loadGuild(guildId);
			g_game().addGuild(guild);
		}

		if (guild) {
			player->guild = guild;
			GuildRank_ptr rank = guild->getRankById(playerRankId);
			if (!rank) {
				query.str("");
				query << "SELECT `id`, `name`, `level` FROM `guild_ranks` WHERE `id` = " << playerRankId;

				if ((result = db.storeQuery(query.str()))) {
					guild->addRank(result->getNumber<uint32_t>("id"), result->getString("name"), static_cast<uint8_t>(result->getNumber<uint16_t>("level")));
				}

				rank = guild->getRankById(playerRankId);
				if (!rank) {
					player->guild = nullptr;
				}
			}

			player->guildRank = rank;

			IOGuild::getWarList(guildId, player->guildWarVector);

			query.str("");
			query << "SELECT COUNT(*) AS `members` FROM `guild_membership` WHERE `guild_id` = " << guildId;
			if ((result = db.storeQuery(query.str()))) {
				guild->setMemberCount(result->getNumber<uint32_t>("members"));
			}
		}
	}
}

void IOLoginDataLoad::loadPlayerStashItems(std::shared_ptr<Player> player, DBResult_ptr result) {
	if (!result || !player) {
		g_logger().warn("[{}] - Player or Result nullptr", __FUNCTION__);
		return;
	}

	Database &db = Database::getInstance();
	std::ostringstream query;
	query << "SELECT `item_count`, `item_id`  FROM `player_stash` WHERE `player_id` = " << player->getGUID();
	if ((result = db.storeQuery(query.str()))) {
		do {
			player->addItemOnStash(result->getNumber<uint16_t>("item_id"), result->getNumber<uint32_t>("item_count"));
		} while (result->next());
	}
}

void IOLoginDataLoad::loadPlayerBestiaryCharms(std::shared_ptr<Player> player, DBResult_ptr result) {
	if (!result || !player) {
		g_logger().warn("[{}] - Player or Result nullptr", __FUNCTION__);
		return;
	}

	Database &db = Database::getInstance();
	std::ostringstream query;
	query << "SELECT * FROM `player_charms` WHERE `player_guid` = " << player->getGUID();
	if ((result = db.storeQuery(query.str()))) {
		player->charmPoints = result->getNumber<uint32_t>("charm_points");
		player->charmExpansion = result->getNumber<bool>("charm_expansion");
		player->charmRuneWound = result->getNumber<uint16_t>("rune_wound");
		player->charmRuneEnflame = result->getNumber<uint16_t>("rune_enflame");
		player->charmRunePoison = result->getNumber<uint16_t>("rune_poison");
		player->charmRuneFreeze = result->getNumber<uint16_t>("rune_freeze");
		player->charmRuneZap = result->getNumber<uint16_t>("rune_zap");
		player->charmRuneCurse = result->getNumber<uint16_t>("rune_curse");
		player->charmRuneCripple = result->getNumber<uint16_t>("rune_cripple");
		player->charmRuneParry = result->getNumber<uint16_t>("rune_parry");
		player->charmRuneDodge = result->getNumber<uint16_t>("rune_dodge");
		player->charmRuneAdrenaline = result->getNumber<uint16_t>("rune_adrenaline");
		player->charmRuneNumb = result->getNumber<uint16_t>("rune_numb");
		player->charmRuneCleanse = result->getNumber<uint16_t>("rune_cleanse");
		player->charmRuneBless = result->getNumber<uint16_t>("rune_bless");
		player->charmRuneScavenge = result->getNumber<uint16_t>("rune_scavenge");
		player->charmRuneGut = result->getNumber<uint16_t>("rune_gut");
		player->charmRuneLowBlow = result->getNumber<uint16_t>("rune_low_blow");
		player->charmRuneDivine = result->getNumber<uint16_t>("rune_divine");
		player->charmRuneVamp = result->getNumber<uint16_t>("rune_vamp");
		player->charmRuneVoid = result->getNumber<uint16_t>("rune_void");
		player->UsedRunesBit = result->getNumber<int32_t>("UsedRunesBit");
		player->UnlockedRunesBit = result->getNumber<int32_t>("UnlockedRunesBit");

		unsigned long attrBestSize;
		const char* Bestattr = result->getStream("tracker list", attrBestSize);
		PropStream propBestStream;
		propBestStream.init(Bestattr, attrBestSize);

		uint16_t monsterRaceId;
		while (propBestStream.read<uint16_t>(monsterRaceId)) {
			const auto monsterType = g_monsters().getMonsterTypeByRaceId(monsterRaceId);
			if (monsterType) {
				player->addMonsterToCyclopediaTrackerList(monsterType, false, false);
			}
		}
	} else {
		query.str("");
		query << "INSERT INTO `player_charms` (`player_guid`) VALUES (" << player->getGUID() << ')';
		Database::getInstance().executeQuery(query.str());
	}
}

void IOLoginDataLoad::loadPlayerInstantSpellList(std::shared_ptr<Player> player, DBResult_ptr result) {
	if (!player) {
		g_logger().warn("[{}] - Player nullptr", __FUNCTION__);
		return;
	}

	Database &db = Database::getInstance();
	std::ostringstream query;
	query << "SELECT `player_id`, `name` FROM `player_spells` WHERE `player_id` = " << player->getGUID();
	if ((result = db.storeQuery(query.str()))) {
		do {
			player->learnedInstantSpellList.emplace_back(result->getString("name"));
		} while (result->next());
	}
}

void IOLoginDataLoad::loadPlayerInventoryItems(std::shared_ptr<Player> player, DBResult_ptr result) {
	if (!result || !player) {
		g_logger().warn("[{}] - Player or Result nullptr", __FUNCTION__);
		return;
	}

	bool oldProtocol = g_configManager().getBoolean(OLD_PROTOCOL, __FUNCTION__) && player->getProtocolVersion() < 1200;
<<<<<<< HEAD
	Database &db = Database::getInstance();
=======
>>>>>>> adbe715d
	auto query = fmt::format("SELECT pid, sid, itemtype, count, attributes FROM player_items WHERE player_id = {} ORDER BY sid DESC", player->getGUID());

	ItemsMap inventoryItems;
	std::vector<std::pair<uint8_t, std::shared_ptr<Container>>> openContainersList;
	std::vector<std::shared_ptr<Item>> itemsToStartDecaying;

	try {
<<<<<<< HEAD
		if ((result = db.storeQuery(query))) {
=======
		if ((result = g_database().storeQuery(query))) {
>>>>>>> adbe715d
			loadItems(inventoryItems, result, player);

			for (ItemsMap::const_reverse_iterator it = inventoryItems.rbegin(), end = inventoryItems.rend(); it != end; ++it) {
				const std::pair<std::shared_ptr<Item>, int32_t> &pair = it->second;
				const std::shared_ptr<Item> &item = pair.first;
				if (!item) {
					continue;
				}

				int32_t pid = pair.second;
				if (pid >= CONST_SLOT_FIRST && pid <= CONST_SLOT_LAST) {
					player->internalAddThing(pid, item);
					item->startDecaying();
				} else {
					ItemsMap::const_iterator it2 = inventoryItems.find(pid);
					if (it2 == inventoryItems.end()) {
						continue;
					}

					const std::shared_ptr<Container> &container = it2->second.first->getContainer();
					if (container) {
						container->internalAddThing(item);
						// Here, the sub-containers do not yet have a parent, since the main backpack has not yet been added to the player, so we need to postpone
						itemsToStartDecaying.emplace_back(item);
					}
				}

				const std::shared_ptr<Container> &itemContainer = item->getContainer();
				if (itemContainer) {
					if (!oldProtocol) {
						auto cid = item->getAttribute<int64_t>(ItemAttribute_t::OPENCONTAINER);
						if (cid > 0) {
							openContainersList.emplace_back(std::make_pair(cid, itemContainer));
						}
					}
					for (bool isLootContainer : { true, false }) {
						auto checkAttribute = isLootContainer ? ItemAttribute_t::QUICKLOOTCONTAINER : ItemAttribute_t::OBTAINCONTAINER;
						if (item->hasAttribute(checkAttribute)) {
							auto flags = item->getAttribute<uint32_t>(checkAttribute);

							for (uint8_t category = OBJECTCATEGORY_FIRST; category <= OBJECTCATEGORY_LAST; category++) {
								if (hasBitSet(1 << category, flags)) {
									player->refreshManagedContainer(static_cast<ObjectCategory_t>(category), itemContainer, isLootContainer, true);
								}
							}
						}
					}
				}
			}
		}

		// Now that all items and containers have been added and parent chain is established, start decay
		for (const auto &item : itemsToStartDecaying) {
			item->startDecaying();
		}

		if (!oldProtocol) {
			std::ranges::sort(openContainersList.begin(), openContainersList.end(), [](const std::pair<uint8_t, std::shared_ptr<Container>> &left, const std::pair<uint8_t, std::shared_ptr<Container>> &right) {
				return left.first < right.first;
			});

			for (auto &it : openContainersList) {
				player->addContainer(it.first - 1, it.second);
				player->onSendContainer(it.second);
			}
		}

	} catch (const std::exception &e) {
		g_logger().error("[IOLoginDataLoad::loadPlayerInventoryItems] - Exception during inventory loading: {}", e.what());
	}
}

void IOLoginDataLoad::loadPlayerStoreInbox(std::shared_ptr<Player> player) {
	if (!player) {
		g_logger().warn("[{}] - Player nullptr", __FUNCTION__);
		return;
	}

	if (!player->inventory[CONST_SLOT_STORE_INBOX]) {
		player->internalAddThing(CONST_SLOT_STORE_INBOX, Item::CreateItem(ITEM_STORE_INBOX));
	}
}

void IOLoginDataLoad::loadRewardItems(std::shared_ptr<Player> player) {
	if (!player) {
		g_logger().warn("[{}] - Player nullptr", __FUNCTION__);
		return;
	}

	ItemsMap rewardItems;
	std::ostringstream query;
	query.str(std::string());
	query << "SELECT `pid`, `sid`, `itemtype`, `count`, `attributes` FROM `player_rewards` WHERE `player_id` = "
		  << player->getGUID() << " ORDER BY `pid`, `sid` ASC";
	if (auto result = Database::getInstance().storeQuery(query.str())) {
		loadItems(rewardItems, result, player);
		bindRewardBag(player, rewardItems);
		insertItemsIntoRewardBag(rewardItems);
	}
}

void IOLoginDataLoad::loadPlayerDepotItems(std::shared_ptr<Player> player, DBResult_ptr result) {
	if (!result || !player) {
		g_logger().warn("[{}] - Player or Result nullptr", __FUNCTION__);
		return;
	}

	ItemsMap depotItems;
	std::vector<std::shared_ptr<Item>> itemsToStartDecaying;
	auto query = fmt::format("SELECT pid, sid, itemtype, count, attributes FROM player_depotitems WHERE player_id = {} ORDER BY sid DESC", player->getGUID());
	if ((result = g_database().storeQuery(query))) {
		loadItems(depotItems, result, player);
		for (ItemsMap::const_reverse_iterator it = depotItems.rbegin(), end = depotItems.rend(); it != end; ++it) {
			const std::pair<std::shared_ptr<Item>, int32_t> &pair = it->second;
			std::shared_ptr<Item> item = pair.first;

			int32_t pid = pair.second;
			if (pid >= 0 && pid < 100) {
				std::shared_ptr<DepotChest> depotChest = player->getDepotChest(pid, true);
				if (depotChest) {
					depotChest->internalAddThing(item);
					item->startDecaying();
				}
			} else {
				ItemsMap::const_iterator it2 = depotItems.find(pid);
				if (it2 == depotItems.end()) {
					continue;
				}

				std::shared_ptr<Container> container = it2->second.first->getContainer();
				if (container) {
					container->internalAddThing(item);
					// Here, the sub-containers do not yet have a parent, since the main backpack has not yet been added to the player, so we need to postpone
					itemsToStartDecaying.emplace_back(item);
				}
			}
		}
	}

	// Now that all items and containers have been added and parent chain is established, start decay
	for (const auto &item : itemsToStartDecaying) {
		item->startDecaying();
	}
}

void IOLoginDataLoad::loadPlayerInboxItems(std::shared_ptr<Player> player, DBResult_ptr result) {
	if (!result || !player) {
		g_logger().warn("[{}] - Player or Result nullptr", __FUNCTION__);
		return;
	}

	std::vector<std::shared_ptr<Item>> itemsToStartDecaying;
	auto query = fmt::format("SELECT pid, sid, itemtype, count, attributes FROM player_inboxitems WHERE player_id = {} ORDER BY sid DESC", player->getGUID());
	if ((result = g_database().storeQuery(query))) {
		ItemsMap inboxItems;
		loadItems(inboxItems, result, player);

		for (ItemsMap::const_reverse_iterator it = inboxItems.rbegin(), end = inboxItems.rend(); it != end; ++it) {
			const std::pair<std::shared_ptr<Item>, int32_t> &pair = it->second;
			std::shared_ptr<Item> item = pair.first;
			int32_t pid = pair.second;
			if (pid >= 0 && pid < 100) {
				player->getInbox()->internalAddThing(item);
				item->startDecaying();
			} else {
				ItemsMap::const_iterator it2 = inboxItems.find(pid);
				if (it2 == inboxItems.end()) {
					continue;
				}

				std::shared_ptr<Container> container = it2->second.first->getContainer();
				if (container) {
					container->internalAddThing(item);
					itemsToStartDecaying.emplace_back(item);
				}
			}
		}
	}

	// Now that all items and containers have been added and parent chain is established, start decay
	for (const auto &item : itemsToStartDecaying) {
		item->startDecaying();
	}
}

void IOLoginDataLoad::loadPlayerStorageMap(std::shared_ptr<Player> player, DBResult_ptr result) {
	if (!result || !player) {
		g_logger().warn("[{}] - Player or Result nullptr", __FUNCTION__);
		return;
	}

	Database &db = Database::getInstance();
	std::ostringstream query;
	query << "SELECT `key`, `value` FROM `player_storage` WHERE `player_id` = " << player->getGUID();
	if ((result = db.storeQuery(query.str()))) {
		do {
			player->addStorageValue(result->getNumber<uint32_t>("key"), result->getNumber<int32_t>("value"), true);
		} while (result->next());
	}
}

void IOLoginDataLoad::loadPlayerVip(std::shared_ptr<Player> player, DBResult_ptr result) {
	if (!result || !player) {
		g_logger().warn("[{}] - Player or Result nullptr", __FUNCTION__);
		return;
	}

	uint32_t accountId = player->getAccountId();

	Database &db = Database::getInstance();
	std::string query = fmt::format("SELECT `player_id` FROM `account_viplist` WHERE `account_id` = {}", accountId);
	if ((result = db.storeQuery(query))) {
		do {
			player->vip()->addInternal(result->getNumber<uint32_t>("player_id"));
		} while (result->next());
	}

	query = fmt::format("SELECT `id`, `name`, `customizable` FROM `account_vipgroups` WHERE `account_id` = {}", accountId);
	if ((result = db.storeQuery(query))) {
		do {
			player->vip()->addGroupInternal(
				result->getNumber<uint8_t>("id"),
				result->getString("name"),
				result->getNumber<uint8_t>("customizable") == 0 ? false : true
			);
		} while (result->next());
	}

	query = fmt::format("SELECT `player_id`, `vipgroup_id` FROM `account_vipgrouplist` WHERE `account_id` = {}", accountId);
	if ((result = db.storeQuery(query))) {
		do {
			player->vip()->addGuidToGroupInternal(
				result->getNumber<uint8_t>("vipgroup_id"),
				result->getNumber<uint32_t>("player_id")
			);
		} while (result->next());
	}
}

void IOLoginDataLoad::loadPlayerPreyClass(std::shared_ptr<Player> player, DBResult_ptr result) {
	if (!result || !player) {
		g_logger().warn("[{}] - Player or Result nullptr", __FUNCTION__);
		return;
	}

	if (g_configManager().getBoolean(PREY_ENABLED, __FUNCTION__)) {
		Database &db = Database::getInstance();
		std::ostringstream query;
		query << "SELECT * FROM `player_prey` WHERE `player_id` = " << player->getGUID();
		if ((result = db.storeQuery(query.str()))) {
			do {
				auto slot = std::make_unique<PreySlot>(static_cast<PreySlot_t>(result->getNumber<uint16_t>("slot")));
				auto state = static_cast<PreyDataState_t>(result->getNumber<uint16_t>("state"));
				if (slot->id == PreySlot_Two && state == PreyDataState_Locked) {
					if (!player->isPremium()) {
						slot->state = PreyDataState_Locked;
					} else {
						slot->state = PreyDataState_Selection;
					}
				} else {
					slot->state = state;
				}
				slot->selectedRaceId = result->getNumber<uint16_t>("raceid");
				slot->option = static_cast<PreyOption_t>(result->getNumber<uint16_t>("option"));
				slot->bonus = static_cast<PreyBonus_t>(result->getNumber<uint16_t>("bonus_type"));
				slot->bonusRarity = static_cast<uint8_t>(result->getNumber<uint16_t>("bonus_rarity"));
				slot->bonusPercentage = result->getNumber<uint16_t>("bonus_percentage");
				slot->bonusTimeLeft = result->getNumber<uint16_t>("bonus_time");
				slot->freeRerollTimeStamp = result->getNumber<int64_t>("free_reroll");

				unsigned long preySize;
				const char* preyStream = result->getStream("monster_list", preySize);
				PropStream propPreyStream;
				propPreyStream.init(preyStream, preySize);

				uint16_t raceId;
				while (propPreyStream.read<uint16_t>(raceId)) {
					slot->raceIdList.push_back(raceId);
				}

				player->setPreySlotClass(slot);
			} while (result->next());
		}
	}
}

void IOLoginDataLoad::loadPlayerTaskHuntingClass(std::shared_ptr<Player> player, DBResult_ptr result) {
	if (!result || !player) {
		g_logger().warn("[{}] - Player or Result nullptr", __FUNCTION__);
		return;
	}

	if (g_configManager().getBoolean(TASK_HUNTING_ENABLED, __FUNCTION__)) {
		Database &db = Database::getInstance();
		std::ostringstream query;
		query << "SELECT * FROM `player_taskhunt` WHERE `player_id` = " << player->getGUID();
		if ((result = db.storeQuery(query.str()))) {
			do {
				auto slot = std::make_unique<TaskHuntingSlot>(static_cast<PreySlot_t>(result->getNumber<uint16_t>("slot")));
				auto state = static_cast<PreyTaskDataState_t>(result->getNumber<uint16_t>("state"));
				if (slot->id == PreySlot_Two && state == PreyTaskDataState_Locked) {
					if (!player->isPremium()) {
						slot->state = PreyTaskDataState_Locked;
					} else {
						slot->state = PreyTaskDataState_Selection;
					}
				} else {
					slot->state = state;
				}
				slot->selectedRaceId = result->getNumber<uint16_t>("raceid");
				slot->upgrade = result->getNumber<bool>("upgrade");
				slot->rarity = static_cast<uint8_t>(result->getNumber<uint16_t>("rarity"));
				slot->currentKills = result->getNumber<uint16_t>("kills");
				slot->disabledUntilTimeStamp = result->getNumber<int64_t>("disabled_time");
				slot->freeRerollTimeStamp = result->getNumber<int64_t>("free_reroll");

				unsigned long taskHuntSize;
				const char* taskHuntStream = result->getStream("monster_list", taskHuntSize);
				PropStream propTaskHuntStream;
				propTaskHuntStream.init(taskHuntStream, taskHuntSize);

				uint16_t raceId;
				while (propTaskHuntStream.read<uint16_t>(raceId)) {
					slot->raceIdList.push_back(raceId);
				}

				if (slot->state == PreyTaskDataState_Inactive && slot->disabledUntilTimeStamp < OTSYS_TIME()) {
					slot->state = PreyTaskDataState_Selection;
				}

				player->setTaskHuntingSlotClass(slot);
			} while (result->next());
		}
	}
}

void IOLoginDataLoad::loadPlayerForgeHistory(std::shared_ptr<Player> player, DBResult_ptr result) {
	if (!result || !player) {
		g_logger().warn("[{}] - Player or Result nullptr", __FUNCTION__);
		return;
	}

	std::ostringstream query;
	query << "SELECT * FROM `forge_history` WHERE `player_id` = " << player->getGUID();
	if (result = Database::getInstance().storeQuery(query.str())) {
		do {
			auto actionEnum = magic_enum::enum_value<ForgeAction_t>(result->getNumber<uint16_t>("action_type"));
			ForgeHistory history;
			history.actionType = actionEnum;
			history.description = result->getString("description");
			history.createdAt = result->getNumber<time_t>("done_at");
			history.success = result->getNumber<bool>("is_success");
			player->setForgeHistory(history);
		} while (result->next());
	}
}

void IOLoginDataLoad::loadPlayerBosstiary(std::shared_ptr<Player> player, DBResult_ptr result) {
	if (!result) {
		g_logger().warn("[{}] - Result nullptr", __FUNCTION__);
		return;
	}

	if (!player) {
		g_logger().warn("[{}] - Player nullptr", __FUNCTION__);
		return;
	}

	std::ostringstream query;
	query << "SELECT * FROM `player_bosstiary` WHERE `player_id` = " << player->getGUID();
	if (result = Database::getInstance().storeQuery(query.str())) {
		do {
			player->setSlotBossId(1, result->getNumber<uint16_t>("bossIdSlotOne"));
			player->setSlotBossId(2, result->getNumber<uint16_t>("bossIdSlotTwo"));
			player->setRemoveBossTime(result->getU8FromString(result->getString("removeTimes"), __FUNCTION__));

			// Tracker
			unsigned long size;
			const char* chars = result->getStream("tracker", size);
			PropStream stream;
			stream.init(chars, size);
			uint16_t bossid;
			while (stream.read<uint16_t>(bossid)) {
				const auto monsterType = g_monsters().getMonsterTypeByRaceId(bossid, true);
				if (!monsterType) {
					continue;
				}

				player->addMonsterToCyclopediaTrackerList(monsterType, true, false);
			}
		} while (result->next());
	}
}

void IOLoginDataLoad::bindRewardBag(std::shared_ptr<Player> player, ItemsMap &rewardItemsMap) {
	if (!player) {
		g_logger().warn("[{}] - Player nullptr", __FUNCTION__);
		return;
	}

	for (auto &[id, itemPair] : rewardItemsMap) {
		const auto [item, pid] = itemPair;
		if (pid == 0) {
			auto reward = player->getReward(item->getAttribute<uint64_t>(ItemAttribute_t::DATE), true);
			if (reward) {
				itemPair = std::pair<std::shared_ptr<Item>, int32_t>(reward->getItem(), player->getRewardChest()->getID());
			}
		} else {
			break;
		}
	}
}

void IOLoginDataLoad::insertItemsIntoRewardBag(const ItemsMap &rewardItemsMap) {
	for (const auto &it : std::views::reverse(rewardItemsMap)) {
		const std::pair<std::shared_ptr<Item>, int32_t> &pair = it.second;
		std::shared_ptr<Item> item = pair.first;
		int32_t pid = pair.second;
		if (pid == 0) {
			break;
		}

		ItemsMap::const_iterator it2 = rewardItemsMap.find(pid);
		if (it2 == rewardItemsMap.end()) {
			continue;
		}

		std::shared_ptr<Container> container = it2->second.first->getContainer();
		if (container) {
			container->internalAddThing(item);
		}
	}
}

void IOLoginDataLoad::loadPlayerInitializeSystem(std::shared_ptr<Player> player) {
	if (!player) {
		g_logger().warn("[{}] - Player nullptr", __FUNCTION__);
		return;
	}

	// Wheel loading
	player->wheel()->loadDBPlayerSlotPointsOnLogin();
	player->wheel()->initializePlayerData();

	player->achiev()->loadUnlockedAchievements();
	player->badge()->checkAndUpdateNewBadges();
	player->title()->checkAndUpdateNewTitles();
	player->cyclopedia()->loadSummaryData();

	player->initializePrey();
	player->initializeTaskHunting();
}

void IOLoginDataLoad::loadPlayerUpdateSystem(std::shared_ptr<Player> player) {
	if (!player) {
		g_logger().warn("[{}] - Player nullptr", __FUNCTION__);
		return;
	}

	player->updateBaseSpeed();
	player->updateInventoryWeight();
	player->updateItemsLight(true);
}<|MERGE_RESOLUTION|>--- conflicted
+++ resolved
@@ -475,10 +475,6 @@
 	}
 
 	bool oldProtocol = g_configManager().getBoolean(OLD_PROTOCOL, __FUNCTION__) && player->getProtocolVersion() < 1200;
-<<<<<<< HEAD
-	Database &db = Database::getInstance();
-=======
->>>>>>> adbe715d
 	auto query = fmt::format("SELECT pid, sid, itemtype, count, attributes FROM player_items WHERE player_id = {} ORDER BY sid DESC", player->getGUID());
 
 	ItemsMap inventoryItems;
@@ -486,11 +482,7 @@
 	std::vector<std::shared_ptr<Item>> itemsToStartDecaying;
 
 	try {
-<<<<<<< HEAD
-		if ((result = db.storeQuery(query))) {
-=======
 		if ((result = g_database().storeQuery(query))) {
->>>>>>> adbe715d
 			loadItems(inventoryItems, result, player);
 
 			for (ItemsMap::const_reverse_iterator it = inventoryItems.rbegin(), end = inventoryItems.rend(); it != end; ++it) {
