/**
 * Canary - A free and open-source MMORPG server emulator
 * Copyright (©) 2019-2022 OpenTibiaBR <opentibiabr@outlook.com>
 * Repository: https://github.com/opentibiabr/canary
 * License: https://github.com/opentibiabr/canary/blob/main/LICENSE
 * Contributors: https://github.com/opentibiabr/canary/graphs/contributors
 * Website: https://docs.opentibiabr.org/
 */

#include "pch.hpp"

#include "io/functions/iologindata_load_player.hpp"

void IOLoginDataLoad::loadPlayerForgeHistory(Player* player, DBResult_ptr result) {
	std::ostringstream query;
	query << "SELECT * FROM `forge_history` WHERE `player_id` = " << player->getGUID();
	if (result = Database::getInstance().storeQuery(query.str())) {
		do {
			auto actionEnum = magic_enum::enum_value<ForgeConversion_t>(result->getNumber<uint16_t>("action_type"));
			ForgeHistory history;
			history.actionType = actionEnum;
			history.description = result->getString("description");
			history.createdAt = result->getNumber<time_t>("done_at");
			history.success = result->getNumber<bool>("is_success");
			player->setForgeHistory(history);
		} while (result->next());
	}
}

<<<<<<< HEAD
void IOLoginDataLoad::loadPlayerBosstiary(Player* player, DBResult_ptr result) {
	std::ostringstream query;
	query << "SELECT * FROM `player_bosstiary` WHERE `player_id` = " << player->getGUID();
	if (result = Database::getInstance().storeQuery(query.str())) {
		do {
			player->setSlotBossId(1, result->getNumber<uint16_t>("bossIdSlotOne"));
			player->setSlotBossId(2, result->getNumber<uint16_t>("bossIdSlotTwo"));
			player->setRemoveBossTime(result->getU8FromString(result->getString("removeTimes"), __FUNCTION__));
		} while (result->next());
=======
void IOLoginDataLoad::loadRewardItems(Player* player) {
	ItemMap itemMap;
	std::ostringstream query;
	query.str(std::string());
	query << "SELECT `pid`, `sid`, `itemtype`, `count`, `attributes` FROM `player_rewards` WHERE `player_id` = "
		  << player->getGUID() << " ORDER BY `pid`, `sid` ASC";
	if (auto result = Database::getInstance().storeQuery(query.str())) {
		IOLoginData::loadItems(itemMap, result, *player);
		bindRewardBag(player, itemMap);
		insertItemsIntoRewardBag(itemMap);
	}
}

void IOLoginDataLoad::bindRewardBag(Player* player, IOLoginData::ItemMap &itemMap) {
	for (auto &[id, itemPair] : itemMap) {
		const auto [item, pid] = itemPair;
		if (pid == 0) {
			auto reward = player->getReward(item->getAttribute<uint64_t>(ItemAttribute_t::DATE), true);
			if (reward) {
				itemPair = std::pair<Item*, int32_t>(reward->getItem(), player->getRewardChest()->getID());
			}
		} else {
			break;
		}
	}
}

void IOLoginDataLoad::insertItemsIntoRewardBag(const IOLoginData::ItemMap &itemMap) {
	for (const auto &it : std::views::reverse(itemMap)) {
		const std::pair<Item*, int32_t> &pair = it.second;
		Item* item = pair.first;
		int32_t pid = pair.second;
		if (pid == 0) {
			break;
		}

		ItemMap::const_iterator it2 = itemMap.find(pid);
		if (it2 == itemMap.end()) {
			continue;
		}

		Container* container = it2->second.first->getContainer();
		if (container) {
			container->internalAddThing(item);
		}
>>>>>>> 8a1046a8
	}
}<|MERGE_RESOLUTION|>--- conflicted
+++ resolved
@@ -27,17 +27,6 @@
 	}
 }
 
-<<<<<<< HEAD
-void IOLoginDataLoad::loadPlayerBosstiary(Player* player, DBResult_ptr result) {
-	std::ostringstream query;
-	query << "SELECT * FROM `player_bosstiary` WHERE `player_id` = " << player->getGUID();
-	if (result = Database::getInstance().storeQuery(query.str())) {
-		do {
-			player->setSlotBossId(1, result->getNumber<uint16_t>("bossIdSlotOne"));
-			player->setSlotBossId(2, result->getNumber<uint16_t>("bossIdSlotTwo"));
-			player->setRemoveBossTime(result->getU8FromString(result->getString("removeTimes"), __FUNCTION__));
-		} while (result->next());
-=======
 void IOLoginDataLoad::loadRewardItems(Player* player) {
 	ItemMap itemMap;
 	std::ostringstream query;
@@ -83,6 +72,17 @@
 		if (container) {
 			container->internalAddThing(item);
 		}
->>>>>>> 8a1046a8
+	}
+}
+
+void IOLoginDataLoad::loadPlayerBosstiary(Player* player, DBResult_ptr result) {
+	std::ostringstream query;
+	query << "SELECT * FROM `player_bosstiary` WHERE `player_id` = " << player->getGUID();
+	if (result = Database::getInstance().storeQuery(query.str())) {
+		do {
+			player->setSlotBossId(1, result->getNumber<uint16_t>("bossIdSlotOne"));
+			player->setSlotBossId(2, result->getNumber<uint16_t>("bossIdSlotTwo"));
+			player->setRemoveBossTime(result->getU8FromString(result->getString("removeTimes"), __FUNCTION__));
+		} while (result->next());
 	}
 }