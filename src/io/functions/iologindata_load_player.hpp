/**
 * Canary - A free and open-source MMORPG server emulator
 * Copyright (©) 2019-2022 OpenTibiaBR <opentibiabr@outlook.com>
 * Repository: https://github.com/opentibiabr/canary
 * License: https://github.com/opentibiabr/canary/blob/main/LICENSE
 * Contributors: https://github.com/opentibiabr/canary/graphs/contributors
 * Website: https://docs.opentibiabr.org/
 */

#ifndef SRC_IO_FUNCTIONS_IOLOGINDATALOAD_HPP_
#define SRC_IO_FUNCTIONS_IOLOGINDATALOAD_HPP_

#include "io/iologindata.h"

class IOLoginDataLoad : public IOLoginData {
	public:
		static void loadPlayerForgeHistory(Player* player, DBResult_ptr result);
<<<<<<< HEAD
		static void loadPlayerBosstiary(Player* player, DBResult_ptr result);
=======
		static void loadRewardItems(Player* player);

	private:
		static void bindRewardBag(Player* player, ItemMap &itemMap);
		static void insertItemsIntoRewardBag(const ItemMap &itemMap);
>>>>>>> 8a1046a8
};

#endif // SRC_IO_FUNCTIONS_IOLOGINDATALOAD_HPP_<|MERGE_RESOLUTION|>--- conflicted
+++ resolved
@@ -15,15 +15,12 @@
 class IOLoginDataLoad : public IOLoginData {
 	public:
 		static void loadPlayerForgeHistory(Player* player, DBResult_ptr result);
-<<<<<<< HEAD
+		static void loadRewardItems(Player* player);
 		static void loadPlayerBosstiary(Player* player, DBResult_ptr result);
-=======
-		static void loadRewardItems(Player* player);
 
 	private:
 		static void bindRewardBag(Player* player, ItemMap &itemMap);
 		static void insertItemsIntoRewardBag(const ItemMap &itemMap);
->>>>>>> 8a1046a8
 };
 
 #endif // SRC_IO_FUNCTIONS_IOLOGINDATALOAD_HPP_