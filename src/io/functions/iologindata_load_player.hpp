--- conflicted
+++ resolved
@@ -7,18 +7,11 @@
  * Website: https://docs.opentibiabr.com/
  */
 
-#ifndef SRC_IO_FUNCTIONS_IOLOGINDATALOAD_HPP_
-#define SRC_IO_FUNCTIONS_IOLOGINDATALOAD_HPP_
+#pragma once
 
-#include "io/iologindata.h"
+#include "io/iologindata.hpp"
 
 class IOLoginDataLoad : public IOLoginData {
-<<<<<<< HEAD
-	public:
-		static void loadPlayerForgeHistory(Player* player, DBResult_ptr result);
-		static void loadRewardItems(Player* player);
-		static void loadPlayerBosstiary(Player* player, DBResult_ptr result);
-=======
 public:
 	static bool loadPlayerFirst(Player* player, DBResult_ptr result);
 	static bool preLoadPlayer(Player* player, const std::string &name);
@@ -46,11 +39,12 @@
 	static void loadPlayerBosstiary(Player* player, DBResult_ptr result);
 	static void loadPlayerInitializeSystem(Player* player);
 	static void loadPlayerUpdateSystem(Player* player);
->>>>>>> 64e7a92a
 
-	private:
-		static void bindRewardBag(Player* player, ItemMap &itemMap);
-		static void insertItemsIntoRewardBag(const ItemMap &itemMap);
-};
+private:
+	using ItemsMap = std::map<uint32_t, std::pair<Item*, uint32_t>>;
 
-#endif // SRC_IO_FUNCTIONS_IOLOGINDATALOAD_HPP_+	static void bindRewardBag(Player* player, ItemsMap &rewardItemsMap);
+	static void insertItemsIntoRewardBag(const ItemsMap &rewardItemsMap);
+
+	static void loadItems(ItemsMap &itemsMap, DBResult_ptr result, Player &player);
+};