--- conflicted
+++ resolved
@@ -80,22 +80,18 @@
 	// Loop through containers in queue
 	while (!queue.empty()) {
 		const ContainerBlock &cb = queue.front();
-		std::shared_ptr<Container> container = cb.first;
+		const std::shared_ptr<Container> &container = cb.first;
 		int32_t parentId = cb.second;
 		queue.pop_front();
 
 		if (!container) {
-			continue; // Check for null container
+			continue;
 		}
 
 		// Loop through items in container
-<<<<<<< HEAD
-		for (const std::shared_ptr<Item> &item : container->getItemList()) {
-=======
 		for (auto &item : container->getItemList()) {
->>>>>>> 0c7aafe0
 			if (!item) {
-				continue; // Check for null item
+				continue;
 			}
 
 			++runningId;
