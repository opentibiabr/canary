/**
 * Canary - A free and open-source MMORPG server emulator
 * Copyright (©) 2019-2022 OpenTibiaBR <opentibiabr@outlook.com>
 * Repository: https://github.com/opentibiabr/canary
 * License: https://github.com/opentibiabr/canary/blob/main/LICENSE
 * Contributors: https://github.com/opentibiabr/canary/graphs/contributors
 * Website: https://docs.opentibiabr.org/
 */

#ifndef SRC_IO__FUNCTIONS_IOLOGINDATASAVE_HPP_
#define SRC_IO__FUNCTIONS_IOLOGINDATASAVE_HPP_

#include "io/iologindata.h"

<<<<<<< HEAD
class IOLoginDataSave : public IOLoginData
{
public:
	static bool savePlayerForgeHistory(Player *player);
	static bool saveRewardItems(Player *player);
=======
class IOLoginDataSave : public IOLoginData {
	public:
		static bool savePlayerForgeHistory(Player* player);
>>>>>>> 55133f80
};

#endif // SRC_IO__FUNCTIONS_IOLOGINDATASAVE_HPP_<|MERGE_RESOLUTION|>--- conflicted
+++ resolved
@@ -12,17 +12,10 @@
 
 #include "io/iologindata.h"
 
-<<<<<<< HEAD
-class IOLoginDataSave : public IOLoginData
-{
+class IOLoginDataSave : public IOLoginData {
 public:
 	static bool savePlayerForgeHistory(Player *player);
 	static bool saveRewardItems(Player *player);
-=======
-class IOLoginDataSave : public IOLoginData {
-	public:
-		static bool savePlayerForgeHistory(Player* player);
->>>>>>> 55133f80
 };
 
 #endif // SRC_IO__FUNCTIONS_IOLOGINDATASAVE_HPP_