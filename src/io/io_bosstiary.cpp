--- conflicted
+++ resolved
@@ -21,15 +21,8 @@
 
 void IOBosstiary::loadBoostedBoss() {
 	Database &database = Database::getInstance();
-<<<<<<< HEAD
-
-	std::string query = "SELECT * FROM `boosted_boss`";
-	auto result = database.storeQuery(query);
-
-=======
 	auto query = fmt::format("SELECT `date`, `boostname`, `raceid` FROM `boosted_boss`");
 	DBResult_ptr result = database.storeQuery(query);
->>>>>>> 93db96ca
 	if (!result) {
 		g_logger().error("[{}] Failed to detect boosted boss database. (CODE 01)", __FUNCTION__);
 		return;
@@ -99,7 +92,8 @@
 		);
 	}
 
-<<<<<<< HEAD
+	query += fmt::format("`raceid` = '{}'", bossId);
+
 	const auto bossType = getMonsterTypeByBossRaceId(bossId);
 
 	const auto lookTypeEx = bossType ? bossType->info.outfit.lookTypeEx : 0;
@@ -115,42 +109,20 @@
 		"UPDATE `boosted_boss` SET `date` = {}, `boostname` = {}, `looktypeEx` = {}, `looktype` = {}, `lookfeet` = {}, `looklegs` = {}, `lookhead` = {}, `lookbody` = {}, `lookaddons` = {}, `lookmount` = {}, `raceid` = {}",
 		today, database.escapeString(bossName), lookTypeEx, lookType, lookFeet, lookLegs, lookHead, lookBody, lookAddons, lookMount, bossId
 	);
-=======
-	query += fmt::format("`raceid` = '{}'", bossId);
->>>>>>> 93db96ca
 
 	if (!database.executeQuery(query)) {
 		g_logger().error("[{}] Failed to detect boosted boss database. (CODE 03)", __FUNCTION__);
 		return;
 	}
 
-<<<<<<< HEAD
 	query = fmt::format("UPDATE `player_bosstiary` SET `bossIdSlotOne` = 0 WHERE `bossIdSlotOne` = {}", bossId);
-=======
-	query = fmt::format(
-		"UPDATE `player_bosstiary` SET `bossIdSlotOne` = 0 WHERE `bossIdSlotOne` = {}",
-		bossId
-	);
-
->>>>>>> 93db96ca
 	if (!database.executeQuery(query)) {
 		g_logger().error("[{}] Failed to reset players selected boss slot 1. (CODE 03)", __FUNCTION__);
 	}
 
-<<<<<<< HEAD
 	query = fmt::format("UPDATE `player_bosstiary` SET `bossIdSlotTwo` = 0 WHERE `bossIdSlotTwo` = {}", bossId);
 	if (!database.executeQuery(query)) {
 		g_logger().error("[{}] Failed to reset players selected boss slot 1. (CODE 03)", __FUNCTION__);
-=======
-	query = fmt::format(
-		"UPDATE `player_bosstiary` SET `bossIdSlotTwo` = 0 WHERE `bossIdSlotTwo` = {}",
-		bossId
-	);
-
-	if (!database.executeQuery(query)) {
-		g_logger().error("[{}] Failed to reset players selected boss slot 2. (CODE 03)", __FUNCTION__);
-		return;
->>>>>>> 93db96ca
 	}
 
 	setBossBoostedName(bossName);
