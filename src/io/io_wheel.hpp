--- conflicted
+++ resolved
@@ -125,260 +125,6 @@
  * @details The `IOWheel` class inherits from `IOWheelBonusData`, which contains the data array of wheel bonuses.
  */
 class IOWheel : public IOWheelBonusData {
-<<<<<<< HEAD
-	public:
-		/**
-		 * @brief Initializes the global data of the wheel of destiny.
-		 *
-		 * @details This function initializes the global data required for the wheel of destiny.
-		 * @details It can be called to reload the data if necessary.
-		 *
-		 * @param reload Flag indicating whether to reload the data.
-		 * @return `true` if the global data initialization is successful, `false` otherwise.
-		 */
-		bool initializeGlobalData(bool reload = false);
-
-		/**
-		 * @brief Retrieves the wheel bonus data.
-		 *
-		 * @details This function returns a constant reference to the `IOWheelBonusData::DataArray` containing the wheel bonus data.
-		 *
-		 * @return A constant reference to the `IOWheelBonusData::DataArray` containing the wheel bonus data.
-		 */
-		const IOWheelBonusData::DataArray &getWheelBonusData() const;
-
-		/**
-		 * @brief Retrieves the focus spells associated with the IOWheel.
-		 * @return A const reference to a std::vector<std::string> containing the focus spells associated with the IOWheel.
-		 *
-		 * @details The function accesses the focus spells through the static member variable InternalPlayerWheel::m_focusSpells.
-		 * @details It returns a const reference to this vector, allowing read-only access to the focus spells.
-		 */
-		const std::vector<std::string> &getFocusSpells() const;
-
-		using VocationBonusFunction = std::function<void(Player &, uint16_t, uint8_t, PlayerWheelMethodsBonusData &)>;
-		using VocationBonusMap = std::map<WheelSlots_t, VocationBonusFunction>;
-		/**
-		 * @brief Retrieves the mapping of wheel slots to vocation bonus functions.
-		 * @return A constant reference to the mapping of wheel slots to vocation bonus functions.
-		 *
-		 * @see VocationBonusFunction
-		 * @see VocationBonusMap
-		 *
-		 * @details The function returns a constant reference to a `VocationBonusMap` object, which represents the mapping
-		 * of wheel slots to vocation bonus functions. The mapping is used to associate each wheel slot with a specific vocation bonus function that is called when the wheel slot is activated or triggered.
-		 *
-		 * @details The `VocationBonusFunction` type is defined as a `std::function` that takes references to a `Player` object, an `uint16_t` value, an `uint8_t` value, and a `PlayerWheelMethodsBonusData` object. It represents the signature of the vocation bonus function.
-		 *
-		 * @details The `VocationBonusMap` type is defined as a `std::map` that maps `WheelSlots_t` values to `VocationBonusFunction` objects. It provides a way to associate each wheel slot with its corresponding vocation bonus function.
-		 *
-		 * @details By returning a constant reference to the mapping, this function allows external code to access and utilize the mapping without modifying it.
-		 */
-		const VocationBonusMap &getWheelMapFunctions() const;
-
-		/**
-		 * @brief Retrieves the revelation stats by stage type.
-		 * @param stageType The stage type for which to retrieve the revelation stats.
-		 * @return A `std::pair<int, int>` containing the damage and healing stats associated with the specified stage type.
-		 *
-		 * @details The function accesses the `m_wheelBonusData.revelation.stats` array based on the provided stage type.
-		 * @details The array index is calculated by subtracting 1 from the numeric value of the stage type (converted to an unsigned 8-bit integer).
-		 * @details The resulting stats are then used to create and return a `std::pair<int, int>`, where the first element represents the damage stat, and the second element represents the healing stat.
-		 */
-		std::pair<int, int> getRevelationStatByStage(WheelStageEnum_t stageType) const;
-
-		/**
-		 * @brief Retrieves the prioritary order of a given wheel slot.
-		 * @param slot The wheel slot for which to retrieve the prioritary order.
-		 *
-		 * @return The prioritary order of the specified wheel slot as an int8_t value.
-		 *
-		 * @details The function takes a `WheelSlots_t` parameter `slot` and evaluates its value against different slot types to determine the corresponding prioritary order. The prioritary order is an integer value that indicates the priority of the wheel slot for certain operations or calculations.
-		 * @details If the specified slot does not match any known slot types, an error message is logged, and -1 is returned.
-		 */
-		int8_t getSlotPrioritaryOrder(WheelSlots_t slot) const;
-
-		/**
-		 * @brief Private helper functions of the IOWheel class.
-		 * @details These functions are used internally by the class to assist in data initialization, wheel processing, and other tasks related to the class functionality.
-		 * @details By keeping them private, we adhere to the principle of encapsulation, hiding implementation details and restricting their access to the internal scope of the class.
-		 * @details Changing these functions to public without proper care can lead to issues such as violation of encapsulation and unexpected behaviors. If there is a need to expose part of the functionality of these functions to external code, it is recommended to create additional public functions that encapsulate the call to the private functions. This way, the encapsulation of the private functions is maintained, while providing a controlled interface to the external code.
-		 * @details This modular approach preserves the class cohesion, facilitates maintenance, and reduces the risks of errors and unexpected behaviors when accessing the class functionalities.
-		 */
-	private:
-		/**
-		 * @brief Map for storing vocation bonus information.
-		 * @details This map stores the vocation bonus information, where the key represents the wheel slot type and the value represents the corresponding function associated with the slot. It serves as a lookup table for the wheel slots and their associated functions.
-		 * @note Modifying or accessing this map without proper understanding and care can result in unexpected behavior or broken functionality. Exercise caution when working with this map.
-		 */
-		VocationBonusMap m_vocationBonusMap;
-
-		/**
-		 * @brief Initializes the wheel map data and spells for each vocation.
-		 * @details This function is responsible for initializing the wheel map data and spells for each vocation, including the druid, knight, paladin, and sorcerer. It calls the respective helper functions to set up the spell information for each vocation.
-		 * @note This function should be called before using the wheel map data or accessing vocation spells.
-		 */
-		void initializeMapData();
-
-		/**
-		 * @brief Initializes the spells for the druid vocation.
-		 * @details This function sets up the spell information for the druid vocation in the wheel bonus data.
-		 * @details It assigns names and specific grades of effects to each spell.
-		 * @note Make sure to call this function before using druid spells.
-		 */
-		void initializeDruidSpells();
-
-		/**
-		 * @brief Initializes the spells for the knight vocation.
-		 * @details This function sets up the spell information for the knight vocation in the wheel bonus data.
-		 * @details It assigns names and specific grades of effects to each spell.
-		 * @note Make sure to call this function before using knight spells.
-		 */
-		void initializeKnightSpells();
-
-		/**
-		 * @brief Initializes the spells for the paladin vocation.
-		 * @details This function sets up the spell information for the paladin vocation in the wheel bonus data.
-		 * @details It assigns names and specific grades of effects to each spell.
-		 * @note Make sure to call this function before using paladin spells.
-		 */
-		void initializePaladinSpells();
-
-		/**
-		 * @brief Initializes the spells for the sorcerer vocation.
-		 * @details This function sets up the spell information for the sorcerer vocation in the wheel bonus data.
-		 * @details It assigns names and specific grades of effects to each spell.
-		 * @note Make sure to call this function before using sorcerer spells.
-		 */
-		void initializeSorcererSpells();
-
-		/**
-		 * @brief Checks if the number of points is equal to the player's points in the specified slot type.
-		 * @param player The player whose points will be checked.
-		 * @param points The number of points to be compared.
-		 * @param slotType The slot type to be checked.
-		 * @return true if the number of points is equal to the player's points in the specified slot type, false otherwise.
-		 */
-		bool isMaxPointAddedToSlot(Player &player, uint16_t points, WheelSlots_t slotType) const;
-
-		/**
-		 * @brief Checks if the vocation ID corresponds to a knight.
-		 * @param vocationId The vocation ID to be checked.
-		 * @return true if the vocation ID corresponds to a knight, false otherwise.
-		 */
-		bool isKnight(uint8_t vocationId) const;
-
-		/**
-		 * @brief Checks if the vocation ID corresponds to a paladin.
-		 * @param vocationId The vocation ID to be checked.
-		 * @return true if the vocation ID corresponds to a paladin, false otherwise.
-		 */
-		bool isPaladin(uint8_t vocationId) const;
-
-		/**
-		 * @brief Checks if the vocation ID corresponds to a sorcerer.
-		 * @param vocationId The vocation ID to be checked.
-		 * @return true if the vocation ID corresponds to a sorcerer, false otherwise.
-		 */
-		bool isSorcerer(uint8_t vocationId) const;
-
-		/**
-		 * @brief Checks if the vocation ID corresponds to a druid.
-		 * @param vocationId The vocation ID to be checked.
-		 * @return true if the vocation ID corresponds to a druid, false otherwise.
-		 */
-		bool isDruid(uint8_t vocationId) const;
-
-		/**
-		 * @brief Adds a spell to the player's bonus data if the number of points is equal to the player's points in the specified slot type.
-		 * @param player The player to add the spell to.
-		 * @param bonusData The bonus data to update.
-		 * @param slotType The slot type to check the points against.
-		 * @param points The number of points required to add the spell.
-		 * @param spellName The name of the spell to add.
-		 */
-		void addSpell(Player &player, PlayerWheelMethodsBonusData &bonusData, WheelSlots_t slotType, uint16_t points, const std::string &spellName) const;
-
-		/**
-		 * @brief Increases the resistance value of the specified combat type for the player's bonus data if the number of points is equal to the player's points in the specified slot type.
-		 * @param player The player whose resistance will be increased.
-		 * @param bonusData The bonus data to update.
-		 * @param slotType The slot type to check the points against.
-		 * @param points The number of points required to increase the resistance.
-		 * @param combat The combat type to increase the resistance for.
-		 * @param value The value to increase the resistance by.
-		 */
-		void increaseResistance(Player &player, PlayerWheelMethodsBonusData &bonusData, WheelSlots_t slotType, uint16_t points, CombatType_t combat, int16_t value) const;
-
-		/**
-		 * @brief Initialize the wheel map functions.
-		 *
-		 * This function initializes the vocation bonus map, which associates slots with their corresponding
-		 * bonus functions. The map is populated with slot-function pairs, where each function is bound to
-		 * the current instance of the `IOWheel` object.
-		 */
-		void initializeWheelMapFunctions();
-
-		/**
-		 * @brief Functions related to the initializeWheelMapFunctions
-		 *
-		 * @details This module contains a set of functions that provide support for WheelMapFunctions.
-		 * @details Each function has a specific objective of initializing the information for each vocation, aiming to avoid code repetition.
-		 * @details By using these functions, it is possible to configure essential information for each vocation, such as magic, damage protection, and other relevant attributes.
-		 * @details It's important to note that although the functions have similar objectives, they are tailored to each specific vocation, allowing for proper customization for each one. Furthermore, these functions are designed to prevent code redundancy, promoting a modular structure that is easy to maintain.
-		 * @note Note: Due to the large number of similar functions in this module, we have chosen not to document each function individually to avoid excessive documentation work. However, the information provided in this general description should provide a sufficient overview of the purpose and operation of these functions.
-		 */
-		void slotGreen200(Player &player, uint16_t points, uint8_t vocationCipId, PlayerWheelMethodsBonusData &bonusData) const;
-		void slotGreenTop150(Player &player, uint16_t points, uint8_t vocationCipId, PlayerWheelMethodsBonusData &bonusData) const;
-		void slotGreenTop100(Player &player, uint16_t points, uint8_t vocationCipId, PlayerWheelMethodsBonusData &bonusData) const;
-
-		void slotRedTop100(Player &player, uint16_t points, uint8_t vocationCipId, PlayerWheelMethodsBonusData &bonusData) const;
-		void slotRedTop150(Player &player, uint16_t points, uint8_t vocationCipId, PlayerWheelMethodsBonusData &bonusData) const;
-		void slotRed200(Player &player, uint16_t points, uint8_t vocationCipId, PlayerWheelMethodsBonusData &bonusData) const;
-
-		void slotGreenBottom150(Player &player, uint16_t points, uint8_t vocationCipId, PlayerWheelMethodsBonusData &bonusData) const;
-		void slotGreenMiddle100(Player &player, uint16_t points, uint8_t vocationCipId, PlayerWheelMethodsBonusData &bonusData) const;
-		void slotGreenTop75(Player &player, uint16_t points, uint8_t vocationCipId, PlayerWheelMethodsBonusData &bonusData) const;
-
-		void slotRedTop75(Player &player, uint16_t points, uint8_t vocationCipId, PlayerWheelMethodsBonusData &bonusData) const;
-		void slotRedMiddle100(Player &player, uint16_t points, uint8_t vocationCipId, PlayerWheelMethodsBonusData &bonusData) const;
-		void slotRedBottom150(Player &player, uint16_t points, uint8_t vocationCipId, PlayerWheelMethodsBonusData &bonusData) const;
-
-		void slotGreenBottom100(Player &player, uint16_t points, uint8_t vocationCipId, PlayerWheelMethodsBonusData &bonusData) const;
-		void slotGreenBottom75(Player &player, uint16_t points, uint8_t vocationCipId, PlayerWheelMethodsBonusData &bonusData) const;
-		void slotGreen50(Player &player, uint16_t points, uint8_t vocationCipId, PlayerWheelMethodsBonusData &bonusData) const;
-
-		void slotRed50(Player &player, uint16_t points, uint8_t vocationCipId, PlayerWheelMethodsBonusData &bonusData) const;
-		void slotRedBottom75(Player &player, uint16_t points, uint8_t vocationCipId, PlayerWheelMethodsBonusData &bonusData) const;
-		void slotRedBottom100(Player &player, uint16_t points, uint8_t vocationCipId, PlayerWheelMethodsBonusData &bonusData) const;
-
-		void slotBlueTop100(Player &player, uint16_t points, uint8_t vocationCipId, PlayerWheelMethodsBonusData &bonusData) const;
-		void slotBlueTop75(Player &player, uint16_t points, uint8_t vocationCipId, PlayerWheelMethodsBonusData &bonusData) const;
-		void slotBlue50(Player &player, uint16_t points, uint8_t vocationCipId, PlayerWheelMethodsBonusData &bonusData) const;
-
-		void slotPurple50(Player &player, uint16_t points, uint8_t vocationCipId, PlayerWheelMethodsBonusData &bonusData) const;
-		void slotPurpleTop75(Player &player, uint16_t points, uint8_t vocationCipId, PlayerWheelMethodsBonusData &bonusData) const;
-		void slotPurpleTop100(Player &player, uint16_t points, uint8_t vocationCipId, PlayerWheelMethodsBonusData &bonusData) const;
-
-		void slotBlueTop150(Player &player, uint16_t points, uint8_t vocationCipId, PlayerWheelMethodsBonusData &bonusData) const;
-		void slotBlueMiddle100(Player &player, uint16_t points, uint8_t vocationCipId, PlayerWheelMethodsBonusData &bonusData) const;
-		void slotBlueBottom75(Player &player, uint16_t points, uint8_t vocationCipId, PlayerWheelMethodsBonusData &bonusData) const;
-
-		void slotPurpleBottom75(Player &player, uint16_t points, uint8_t vocationCipId, PlayerWheelMethodsBonusData &bonusData) const;
-		void slotPurpleMiddle100(Player &player, uint16_t points, uint8_t vocationCipId, PlayerWheelMethodsBonusData &bonusData) const;
-		void slotPurpleTop150(Player &player, uint16_t points, uint8_t vocationCipId, PlayerWheelMethodsBonusData &bonusData) const;
-
-		void slotBlue200(Player &player, uint16_t points, uint8_t vocationCipId, PlayerWheelMethodsBonusData &bonusData) const;
-		void slotBlueBottom150(Player &player, uint16_t points, uint8_t vocationCipId, PlayerWheelMethodsBonusData &bonusData) const;
-		void slotBlueBottom100(Player &player, uint16_t points, uint8_t vocationCipId, PlayerWheelMethodsBonusData &bonusData) const;
-
-		void slotPurpleBottom100(Player &player, uint16_t points, uint8_t vocationCipId, PlayerWheelMethodsBonusData &bonusData) const;
-		void slotPurpleBottom150(Player &player, uint16_t points, uint8_t vocationCipId, PlayerWheelMethodsBonusData &bonusData) const;
-		void slotPurple200(Player &player, uint16_t points, uint8_t vocationCipId, PlayerWheelMethodsBonusData &bonusData) const;
-};
-
-#endif // SRC_IO_IO_WHEEL_HPP_
-=======
 public:
 	/**
 	 * @brief Initializes the global data of the wheel of destiny.
@@ -628,5 +374,4 @@
 	void slotPurpleBottom100(Player &player, uint16_t points, uint8_t vocationCipId, PlayerWheelMethodsBonusData &bonusData) const;
 	void slotPurpleBottom150(Player &player, uint16_t points, uint8_t vocationCipId, PlayerWheelMethodsBonusData &bonusData) const;
 	void slotPurple200(Player &player, uint16_t points, uint8_t vocationCipId, PlayerWheelMethodsBonusData &bonusData) const;
-};
->>>>>>> 691898a8
+};