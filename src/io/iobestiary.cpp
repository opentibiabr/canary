--- conflicted
+++ resolved
@@ -15,13 +15,7 @@
 #include "creatures/monsters/monsters.h"
 #include "creatures/players/player.h"
 
-<<<<<<< HEAD
-
-bool IOBestiary::parseCharmCombat(Charm* charm, Player* player, Creature* target, int64_t realDamage)
-{
-=======
-bool IOBestiary::parseCharmCombat(Charm* charm, Player* player, Creature* target, int32_t realDamage) {
->>>>>>> 4b1d92c0
+bool IOBestiary::parseCharmCombat(Charm* charm, Player* player, Creature* target, int64_t realDamage) {
 	if (!charm || !player || !target) {
 		return false;
 	}
@@ -36,11 +30,7 @@
 			player->sendCancelMessage(charm->cancelMsg);
 			return false;
 		}
-<<<<<<< HEAD
 		int64_t maxHealth = target->getMaxHealth();
-=======
-		int32_t maxHealth = target->getMaxHealth();
->>>>>>> 4b1d92c0
 		charmDamage.primary.type = charm->dmgtype;
 		charmDamage.primary.value = ((-maxHealth * (charm->percent)) / 100);
 		charmDamage.extension = true;
