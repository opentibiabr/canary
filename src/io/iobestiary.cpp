/**
 * Canary - A free and open-source MMORPG server emulator
 * Copyright (©) 2019-2022 OpenTibiaBR <opentibiabr@outlook.com>
 * Repository: https://github.com/opentibiabr/canary
 * License: https://github.com/opentibiabr/canary/blob/main/LICENSE
 * Contributors: https://github.com/opentibiabr/canary/graphs/contributors
 * Website: https://docs.opentibiabr.com/
 */

#include "pch.hpp"

#include "declarations.hpp"
#include "game/game.hpp"
#include "io/iobestiary.hpp"
#include "creatures/monsters/monsters.hpp"
#include "creatures/players/player.hpp"

SoftSingleton IOBestiary::instanceTracker("IOBestiary");

bool IOBestiary::parseCharmCombat(const std::shared_ptr<Charm> charm, Player* player, Creature* target, int32_t realDamage, bool dueToPotion, bool checkArmor) {
	if (!charm || !player || !target) {
		return false;
	}
	CombatParams charmParams;
	CombatDamage charmDamage;
	if (charm->type == CHARM_OFFENSIVE) {
		if (charm->id == CHARM_CRIPPLE) {
			ConditionSpeed* cripple = static_cast<ConditionSpeed*>(Condition::createCondition(CONDITIONID_COMBAT, CONDITION_PARALYZE, 10000, 0));
			cripple->setFormulaVars(-1, 81, -1, 81);
			target->addCondition(cripple);
			player->sendCancelMessage(charm->cancelMsg);
			return false;
		}
		int32_t maxHealth = target->getMaxHealth();
		charmDamage.primary.type = charm->dmgtype;
		charmDamage.primary.value = ((-maxHealth * (charm->percent)) / 100);
		charmDamage.extension = true;
		if (!charmDamage.exString.empty()) {
			charmDamage.exString += ", ";
		}
		charmDamage.exString += charm->logMsg + (dueToPotion ? " due to active charm upgrade" : "");

		charmParams.impactEffect = charm->effect;
		charmParams.combatType = charmDamage.primary.type;
		charmParams.aggressive = true;

		charmParams.soundImpactEffect = charm->soundImpactEffect;
		charmParams.soundCastEffect = charm->soundCastEffect;

		player->sendCancelMessage(charm->cancelMsg);
	} else if (charm->type == CHARM_DEFENSIVE) {
		switch (charm->id) {
			case CHARM_PARRY: {
				charmDamage.primary.type = COMBAT_NEUTRALDAMAGE;
				charmDamage.primary.value = -realDamage;
				charmDamage.extension = true;
				if (!charmDamage.exString.empty()) {
					charmDamage.exString += ", ";
				}
				charmDamage.exString += charm->logMsg + (dueToPotion ? " due to active charm upgrade" : "");
				charmParams.aggressive = true;
				charmParams.blockedByArmor = checkArmor;
				break;
			}
			case CHARM_DODGE: {
				const Position &targetPos = target->getPosition();
				player->sendCancelMessage(charm->cancelMsg);
				g_game().addMagicEffect(targetPos, charm->effect);
				return true;
			}
			case CHARM_ADRENALINE: {
				ConditionSpeed* adrenaline = static_cast<ConditionSpeed*>(Condition::createCondition(CONDITIONID_COMBAT, CONDITION_HASTE, 10000, 0));
				adrenaline->setFormulaVars(1.5, -0, 1.5, -0);
				player->addCondition(adrenaline);
				player->sendCancelMessage(charm->cancelMsg);
				return false;
			}
			case CHARM_NUMB: {
				ConditionSpeed* numb = static_cast<ConditionSpeed*>(Condition::createCondition(CONDITIONID_COMBAT, CONDITION_PARALYZE, 10000, 0));
				numb->setFormulaVars(-1, 81, -1, 81);
				target->addCondition(numb);
				player->sendCancelMessage(charm->cancelMsg);
				return false;
			}

			default:
				return false;
		}
		player->sendCancelMessage(charm->cancelMsg);
	} else {
		return false;
	}
	Combat::doCombatHealth(player, target, charmDamage, charmParams);
	return false;
}

std::shared_ptr<Charm> IOBestiary::getBestiaryCharm(charmRune_t activeCharm, bool force /*= false*/) const {
	const auto charmInternal = g_game().getCharmList();
	for (const auto tmpCharm : charmInternal) {
		if (tmpCharm->id == activeCharm) {
			return tmpCharm;
		}
	}

	if (force) {
		auto charm = std::make_shared<Charm>();
		charm->id = activeCharm;
		charm->binary = 1 << activeCharm;
		g_game().addCharmRune(charm);
		return charm;
	}

	return nullptr;
}

std::map<uint16_t, std::string> IOBestiary::findRaceByName(const std::string &race, bool Onlystring /*= true*/, BestiaryType_t raceNumber /*= BESTY_RACE_NONE*/) const {
	std::map<uint16_t, std::string> best_list = g_game().getBestiaryList();
	std::map<uint16_t, std::string> race_list;

	if (Onlystring) {
		for (const auto &it : best_list) {
			const auto tmpType = g_monsters().getMonsterType(it.second);
			if (tmpType && tmpType->info.bestiaryClass == race) {
				race_list.insert({ it.first, it.second });
			}
		}
	} else {
		for (const auto &itn : best_list) {
			const auto tmpType = g_monsters().getMonsterType(itn.second);
			if (tmpType && tmpType->info.bestiaryRace == raceNumber) {
				race_list.insert({ itn.first, itn.second });
			}
		}
	}
	return race_list;
}

uint8_t IOBestiary::getKillStatus(const std::shared_ptr<MonsterType> mtype, uint32_t killAmount) const {
	if (killAmount < mtype->info.bestiaryFirstUnlock) {
		return 1;
	} else if (killAmount < mtype->info.bestiarySecondUnlock) {
		return 2;
	} else if (killAmount < mtype->info.bestiaryToUnlock) {
		return 3;
	}
	return 4;
}

void IOBestiary::resetCharmRuneCreature(Player* player, const std::shared_ptr<Charm> charm) {
	if (!player || !charm) {
		return;
	}

	int32_t value = bitToggle(player->getUsedRunesBit(), charm, false);
	player->setUsedRunesBit(value);
	player->parseRacebyCharm(charm->id, true, 0);
}

void IOBestiary::setCharmRuneCreature(Player* player, const std::shared_ptr<Charm> charm, uint16_t raceid) {
	if (!player || !charm) {
		return;
	}

	player->parseRacebyCharm(charm->id, true, raceid);
	int32_t Toggle = bitToggle(player->getUsedRunesBit(), charm, true);
	player->setUsedRunesBit(Toggle);
}

std::list<charmRune_t> IOBestiary::getCharmUsedRuneBitAll(Player* player) {
	int32_t input = player->getUsedRunesBit();
	;
	int8_t i = 0;
	std::list<charmRune_t> rtn;
	while (input != 0) {
		if ((input & 1) == 1) {
			charmRune_t tmpcharm = static_cast<charmRune_t>(i);
			rtn.push_front(tmpcharm);
		}
		input = input >> 1;
		i += 1;
	}
	return rtn;
}

uint16_t IOBestiary::getBestiaryRaceUnlocked(Player* player, BestiaryType_t race) const {
	if (!player) {
		return 0;
	}

	uint16_t count = 0;
	std::map<uint16_t, std::string> besty_l = g_game().getBestiaryList();

	for (auto it : besty_l) {
		const auto mtype = g_monsters().getMonsterType(it.second);
		if (mtype && mtype->info.bestiaryRace == race && player->getBestiaryKillCount(mtype->info.raceid) > 0) {
			count++;
		}
	}
	return count;
}

void IOBestiary::addCharmPoints(Player* player, uint16_t amount, bool negative /*= false*/) {
	if (!player) {
		return;
	}

	uint32_t myCharms = player->getCharmPoints();
	if (negative) {
		myCharms -= amount;
	} else {
		myCharms += amount;
	}
	player->setCharmPoints(myCharms);
}

void IOBestiary::addBestiaryKill(Player* player, const std::shared_ptr<MonsterType> mtype, uint32_t amount /*= 1*/) {
	uint16_t raceid = mtype->info.raceid;
	if (raceid == 0 || !player || !mtype) {
		return;
	}
	uint32_t curCount = player->getBestiaryKillCount(raceid);
	std::ostringstream ss;

	player->addBestiaryKillCount(raceid, amount);

	if ((curCount == 0) || // Initial kill stage
		(curCount < mtype->info.bestiaryFirstUnlock && (curCount + amount) >= mtype->info.bestiaryFirstUnlock) || // First kill stage reached
		(curCount < mtype->info.bestiarySecondUnlock && (curCount + amount) >= mtype->info.bestiarySecondUnlock) || // Second kill stage reached
		(curCount < mtype->info.bestiaryToUnlock && (curCount + amount) >= mtype->info.bestiaryToUnlock)) { // Final kill stage reached

		ss << "You unlocked details for the creature '" << mtype->name << "'";
		player->sendTextMessage(MESSAGE_STATUS, ss.str());
		player->sendBestiaryEntryChanged(raceid);

		if ((curCount + amount) >= mtype->info.bestiaryToUnlock) {
			addCharmPoints(player, mtype->info.bestiaryCharmsPoints);
		}
	}

<<<<<<< HEAD
	const auto &trackerUnorderedSet = player->getCyclopediaMonsterTrackerSet(false);
	for (const auto mType : trackerUnorderedSet) {
		if (raceid == mType->info.raceid) {
			player->refreshCyclopediaMonsterTracker(trackerUnorderedSet, false);
		}
	}
=======
	// Reload bestiary tracker
	player->refreshCyclopediaMonsterTracker();
>>>>>>> 64e7a92a
}

charmRune_t IOBestiary::getCharmFromTarget(Player* player, const std::shared_ptr<MonsterType> mtype) {
	if (!player || !mtype) {
		return CHARM_NONE;
	}

	uint16_t bestiaryEntry = mtype->info.raceid;
	std::list<charmRune_t> usedRunes = getCharmUsedRuneBitAll(player);

	for (charmRune_t it : usedRunes) {
		const auto charm = getBestiaryCharm(it);
		if (bestiaryEntry == player->parseRacebyCharm(charm->id, false, 0)) {
			return charm->id;
		}
	}
	return CHARM_NONE;
}

bool IOBestiary::hasCharmUnlockedRuneBit(const std::shared_ptr<Charm> charm, int32_t input) const {
	if (!charm) {
		return false;
	}

	return ((input & charm->binary) != 0);
}

int32_t IOBestiary::bitToggle(int32_t input, const std::shared_ptr<Charm> charm, bool on) const {
	if (!charm) {
		return CHARM_NONE;
	}

	int32_t returnToggle = 0;
	int32_t binary = charm->binary;
	if (on) {
		returnToggle = input | binary;
		return returnToggle;
	} else {
		binary = ~binary;
		returnToggle = input & binary;
		return returnToggle;
	}
}

void IOBestiary::sendBuyCharmRune(Player* player, charmRune_t runeID, uint8_t action, uint16_t raceid) {
	const auto charm = getBestiaryCharm(runeID);
	if (!player || !charm) {
		return;
	}

	if (action == 0) {
		std::ostringstream ss;

		if (player->getCharmPoints() < charm->points) {
			ss << "You don't have enough charm points to unlock this rune.";
			player->sendFYIBox(ss.str());
			player->BestiarysendCharms();
			return;
		}

		ss << "You successfully unlocked '" << charm->name << "' for " << charm->points << " charm points.";
		player->sendFYIBox(ss.str());
		addCharmPoints(player, charm->points, true);

		int32_t value = bitToggle(player->getUnlockedRunesBit(), charm, true);
		player->setUnlockedRunesBit(value);

	} else if (action == 1) {
		std::list<charmRune_t> usedRunes = getCharmUsedRuneBitAll(player);
		uint16_t limitRunes = 0;

		if (player->isPremium()) {
			if (player->hasCharmExpansion()) {
				limitRunes = 100;
			} else {
				limitRunes = 6;
			}
		} else {
			limitRunes = 3;
		}

		if (limitRunes <= usedRunes.size()) {
			player->sendFYIBox("You don't have any charm slots available.");
			player->BestiarysendCharms();
			return;
		}

		setCharmRuneCreature(player, charm, raceid);
		player->sendFYIBox("Creature has been set! You are Premium player, so you benefit from up to 6 runes! Charm Expansion allow you to set creatures to all runes at once!");
	} else if (action == 2) {
		int32_t fee = player->getLevel() * 100;
		if (player->hasCharmExpansion()) {
			fee = (fee * 75) / 100;
		}

		if (g_game().removeMoney(player, fee, 0, true)) {
			resetCharmRuneCreature(player, charm);
			player->sendFYIBox("You successfully removed the creature.");
			player->BestiarysendCharms();
			return;
		}
		player->sendFYIBox("You don't have enough gold.");
	}
	player->BestiarysendCharms();
	return;
}

std::map<uint8_t, int16_t> IOBestiary::getMonsterElements(const std::shared_ptr<MonsterType> mtype) const {
	std::map<uint8_t, int16_t> defaultMap = {};
	for (uint8_t i = 0; i <= 7; i++) {
		defaultMap[i] = 100;
	}
	for (const auto &elementEntry : mtype->info.elementMap) {
		switch (elementEntry.first) {
			case COMBAT_PHYSICALDAMAGE:
				defaultMap[0] -= static_cast<int16_t>(elementEntry.second);
				break;
			case COMBAT_FIREDAMAGE:
				defaultMap[1] -= static_cast<int16_t>(elementEntry.second);
				break;
			case COMBAT_EARTHDAMAGE:
				defaultMap[2] -= static_cast<int16_t>(elementEntry.second);
				break;
			case COMBAT_ENERGYDAMAGE:
				defaultMap[3] -= static_cast<int16_t>(elementEntry.second);
				break;
			case COMBAT_ICEDAMAGE:
				defaultMap[4] -= static_cast<int16_t>(elementEntry.second);
				break;
			case COMBAT_HOLYDAMAGE:
				defaultMap[5] -= static_cast<int16_t>(elementEntry.second);
				break;
			case COMBAT_DEATHDAMAGE:
				defaultMap[6] -= static_cast<int16_t>(elementEntry.second);
				break;
			case COMBAT_HEALING:
				defaultMap[7] -= static_cast<int16_t>(elementEntry.second);
				break;
			default:
				break;
		}
	}
	return defaultMap;
}

std::map<uint16_t, uint32_t> IOBestiary::getBestiaryKillCountByMonsterIDs(Player* player, std::map<uint16_t, std::string> mtype_list) const {
	std::map<uint16_t, uint32_t> raceMonsters = {};
	for (const auto &it : mtype_list) {
		uint16_t raceid = it.first;
		uint32_t thisKilled = player->getBestiaryKillCount(raceid);
		if (thisKilled > 0) {
			raceMonsters[raceid] = thisKilled;
		}
	}
	return raceMonsters;
}

phmap::parallel_flat_hash_set<uint16_t> IOBestiary::getBestiaryFinished(Player* player) const {
	phmap::parallel_flat_hash_set<uint16_t> finishedMonsters;
	auto bestiaryMap = g_game().getBestiaryList();

	for (const auto &[monsterTypeRaceId, monsterTypeName] : bestiaryMap) {
		uint32_t thisKilled = player->getBestiaryKillCount(monsterTypeRaceId);
		auto mtype = g_monsters().getMonsterType(monsterTypeName);
		if (mtype && thisKilled >= mtype->info.bestiaryFirstUnlock) {
			finishedMonsters.insert(monsterTypeRaceId);
		}
	}
	return finishedMonsters;
}

int8_t IOBestiary::calculateDifficult(uint32_t chance) const {
	float chanceInPercent = chance / 1000;

	if (chanceInPercent < 0.2) {
		return 4;
	} else if (chanceInPercent < 1) {
		return 3;
	} else if (chanceInPercent < 5) {
		return 2;
	} else if (chanceInPercent < 25) {
		return 1;
	}
	return 0;
}<|MERGE_RESOLUTION|>--- conflicted
+++ resolved
@@ -237,17 +237,8 @@
 		}
 	}
 
-<<<<<<< HEAD
-	const auto &trackerUnorderedSet = player->getCyclopediaMonsterTrackerSet(false);
-	for (const auto mType : trackerUnorderedSet) {
-		if (raceid == mType->info.raceid) {
-			player->refreshCyclopediaMonsterTracker(trackerUnorderedSet, false);
-		}
-	}
-=======
 	// Reload bestiary tracker
 	player->refreshCyclopediaMonsterTracker();
->>>>>>> 64e7a92a
 }
 
 charmRune_t IOBestiary::getCharmFromTarget(Player* player, const std::shared_ptr<MonsterType> mtype) {
