--- conflicted
+++ resolved
@@ -33,13 +33,8 @@
 	return nullptr;
 }
 
-<<<<<<< HEAD
 void IOGuild::saveGuild(const std::shared_ptr<Guild> guild) {
-	if (!guild)
-=======
-void IOGuild::saveGuild(const std::shared_ptr<Guild> &guild) {
 	if (!guild) {
->>>>>>> f5d4ddac
 		return;
 	}
 	Database &db = Database::getInstance();
