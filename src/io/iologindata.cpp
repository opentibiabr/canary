/**
 * The Forgotten Server - a free and open-source MMORPG server emulator
 * Copyright (C) 2019  Mark Samman <mark.samman@gmail.com>
 *
 * This program is free software; you can redistribute it and/or modify
 * it under the terms of the GNU General Public License as published by
 * the Free Software Foundation; either version 2 of the License, or
 * (at your option) any later version.
 *
 * This program is distributed in the hope that it will be useful,
 * but WITHOUT ANY WARRANTY; without even the implied warranty of
 * MERCHANTABILITY or FITNESS FOR A PARTICULAR PURPOSE.  See the
 * GNU General Public License for more details.
 *
 * You should have received a copy of the GNU General Public License along
 * with this program; if not, write to the Free Software Foundation, Inc.,
 * 51 Franklin Street, Fifth Floor, Boston, MA 02110-1301 USA.
 */

#include "otpch.h"

#include <boost/range/adaptor/reversed.hpp>
#include "io/iologindata.h"
#include "game/game.h"
#include "game/scheduling/scheduler.h"
#include "creatures/monsters/monster.h"
#include "io/ioprey.h"

#include <limits>

<<<<<<< HEAD
class PreySlot;

extern Monsters g_monsters;
=======
>>>>>>> b87372ff

bool IOLoginData::authenticateAccountPassword(const std::string& email, const std::string& password, account::Account *account) {
	if (account::ERROR_NO != account->LoadAccountDB(email)) {
		SPDLOG_ERROR("Email {} doesn't match any account.", email);
		return false;
	}

	std::string accountPassword;
	account->GetPassword(&accountPassword);
	if (transformToSHA1(password) != accountPassword) {
			SPDLOG_ERROR("Password '{}' doesn't match any account", transformToSHA1(password));
			return false;
	}

	return true;
}

bool IOLoginData::gameWorldAuthentication(const std::string& email, const std::string& password, std::string& characterName, uint32_t *accountId)
{
	account::Account account;
	if (!IOLoginData::authenticateAccountPassword(email, password, &account)) {
		return false;
	}

	account::Player player;
	if (account::ERROR_NO != account.GetAccountPlayer(&player, characterName)) {
		SPDLOG_ERROR("Player not found or deleted for account.");
		return false;
	}

	account.GetID(accountId);

	return true;
}

account::AccountType IOLoginData::getAccountType(uint32_t accountId)
{
  std::ostringstream query;
  query << "SELECT `type` FROM `accounts` WHERE `id` = " << accountId;
  DBResult_ptr result = Database::getInstance().storeQuery(query.str());
  if (!result) {
    return account::ACCOUNT_TYPE_NORMAL;
  }
  return static_cast<account::AccountType>(result->getNumber<uint16_t>("type"));
}

void IOLoginData::setAccountType(uint32_t accountId, account::AccountType accountType)
{
  std::ostringstream query;
  query << "UPDATE `accounts` SET `type` = " << static_cast<uint16_t>(accountType) << " WHERE `id` = " << accountId;
  Database::getInstance().executeQuery(query.str());
}

void IOLoginData::updateOnlineStatus(uint32_t guid, bool login)
{
  if (g_configManager().getBoolean(ALLOW_CLONES)) {
    return;
  }

  std::ostringstream query;
  if (login) {
    query << "INSERT INTO `players_online` VALUES (" << guid << ')';
  } else {
    query << "DELETE FROM `players_online` WHERE `player_id` = " << guid;
  }
  Database::getInstance().executeQuery(query.str());
}

bool IOLoginData::preloadPlayer(Player* player, const std::string& name)
{
  Database& db = Database::getInstance();

  std::ostringstream query;
  query << "SELECT `id`, `account_id`, `group_id`, `deletion`, (SELECT `type` FROM `accounts` WHERE `accounts`.`id` = `account_id`) AS `account_type`";
  if (!g_configManager().getBoolean(FREE_PREMIUM)) {
    query << ", (SELECT `premdays` FROM `accounts` WHERE `accounts`.`id` = `account_id`) AS `premium_days`";
  }
  query << " FROM `players` WHERE `name` = " << db.escapeString(name);
  DBResult_ptr result = db.storeQuery(query.str());
  if (!result) {
    return false;
  }

  if (result->getNumber<uint64_t>("deletion") != 0) {
    return false;
  }

  player->setGUID(result->getNumber<uint32_t>("id"));
  Group* group = g_game().groups.getGroup(result->getNumber<uint16_t>("group_id"));
  if (!group) {
    SPDLOG_ERROR("Player {} has group id {} whitch doesn't exist", player->name,
			result->getNumber<uint16_t>("group_id"));
    return false;
  }
  player->setGroup(group);
  player->accountNumber = result->getNumber<uint32_t>("account_id");
  player->accountType = static_cast<account::AccountType>(result->getNumber<uint16_t>("account_type"));
  if (!g_configManager().getBoolean(FREE_PREMIUM)) {
    player->premiumDays = result->getNumber<uint16_t>("premium_days");
  } else {
    player->premiumDays = std::numeric_limits<uint16_t>::max();
  }
  return true;
}

bool IOLoginData::loadPlayerById(Player* player, uint32_t id)
{
  Database& db = Database::getInstance();
  std::ostringstream query;
  query << "SELECT * FROM `players` WHERE `id` = " << id;
  return loadPlayer(player, db.storeQuery(query.str()));
}

bool IOLoginData::loadPlayerByName(Player* player, const std::string& name)
{
  Database& db = Database::getInstance();
  std::ostringstream query;
  query << "SELECT * FROM `players` WHERE `name` = " << db.escapeString(name);
  return loadPlayer(player, db.storeQuery(query.str()));
}

bool IOLoginData::loadPlayer(Player* player, DBResult_ptr result)
{
  if (!result) {
    return false;
  }

  Database& db = Database::getInstance();

  uint32_t accountId = result->getNumber<uint32_t>("account_id");
  account::Account acc;
  acc.SetDatabaseInterface(&db);
  acc.LoadAccountDB(accountId);

  player->setGUID(result->getNumber<uint32_t>("id"));
  player->name = result->getString("name");
  acc.GetID(&(player->accountNumber));
  acc.GetAccountType(&(player->accountType));

  if (g_configManager().getBoolean(FREE_PREMIUM)) {
    player->premiumDays = std::numeric_limits<uint16_t>::max();
  } else {
    acc.GetPremiumRemaningDays(&(player->premiumDays));
  }

  acc.GetCoins(&(player->coinBalance));

  Group* group = g_game().groups.getGroup(result->getNumber<uint16_t>("group_id"));
  if (!group) {
    SPDLOG_ERROR("Player {} has group id {} whitch doesn't exist", player->name, result->getNumber<uint16_t>("group_id"));
    return false;
  }
  player->setGroup(group);

  player->setBankBalance(result->getNumber<uint64_t>("balance"));

  player->quickLootFallbackToMainContainer = result->getNumber<bool>("quickloot_fallback");

  player->setSex(static_cast<PlayerSex_t>(result->getNumber<uint16_t>("sex")));
  player->level = std::max<uint32_t>(1, result->getNumber<uint32_t>("level"));

  uint64_t experience = result->getNumber<uint64_t>("experience");

  uint64_t currExpCount = Player::getExpForLevel(player->level);
  uint64_t nextExpCount = Player::getExpForLevel(player->level + 1);
  if (experience < currExpCount || experience > nextExpCount) {
    experience = currExpCount;
  }

  player->experience = experience;

  if (currExpCount < nextExpCount) {
    player->levelPercent = Player::getPercentLevel(player->experience - currExpCount, nextExpCount - currExpCount);
  } else {
    player->levelPercent = 0;
  }

  player->soul = result->getNumber<uint16_t>("soul");
  player->capacity = result->getNumber<uint32_t>("cap") * 100;
  for (int i = 1; i <= 8; i++) {
    std::ostringstream ss;
    ss << "blessings" << i;
    player->addBlessing(i, result->getNumber<uint16_t>(ss.str()));
  }

  unsigned long attrSize;
  const char* attr = result->getStream("conditions", attrSize);
  PropStream propStream;
  propStream.init(attr, attrSize);

  Condition* condition = Condition::createCondition(propStream);
  while (condition) {
    if (condition->unserialize(propStream)) {
      player->storedConditionList.push_front(condition);
    } else {
      delete condition;
    }
    condition = Condition::createCondition(propStream);
  }

  if (!player->setVocation(result->getNumber<uint16_t>("vocation"))) {
    SPDLOG_ERROR("Player {} has vocation id {} whitch doesn't exist",
			player->name, result->getNumber<uint16_t>("vocation"));
    return false;
  }

  player->mana = result->getNumber<uint32_t>("mana");
  player->manaMax = result->getNumber<uint32_t>("manamax");
  player->magLevel = result->getNumber<uint32_t>("maglevel");

  uint64_t nextManaCount = player->vocation->getReqMana(player->magLevel + 1);
  uint64_t manaSpent = result->getNumber<uint64_t>("manaspent");
  if (manaSpent > nextManaCount) {
    manaSpent = 0;
  }

  player->manaSpent = manaSpent;
  player->magLevelPercent = Player::getPercentLevel(player->manaSpent, nextManaCount);

  player->health = result->getNumber<int32_t>("health");
  player->healthMax = result->getNumber<int32_t>("healthmax");

  player->defaultOutfit.lookType = result->getNumber<uint16_t>("looktype");
  player->defaultOutfit.lookHead = result->getNumber<uint16_t>("lookhead");
  player->defaultOutfit.lookBody = result->getNumber<uint16_t>("lookbody");
  player->defaultOutfit.lookLegs = result->getNumber<uint16_t>("looklegs");
  player->defaultOutfit.lookFeet = result->getNumber<uint16_t>("lookfeet");
  player->defaultOutfit.lookAddons = result->getNumber<uint16_t>("lookaddons");
  player->defaultOutfit.lookMountHead = result->getNumber<uint16_t>("lookmounthead");
  player->defaultOutfit.lookMountBody = result->getNumber<uint16_t>("lookmountbody");
  player->defaultOutfit.lookMountLegs = result->getNumber<uint16_t>("lookmountlegs");
  player->defaultOutfit.lookMountFeet = result->getNumber<uint16_t>("lookmountfeet");
  player->defaultOutfit.lookFamiliarsType = result->getNumber<uint16_t>("lookfamiliarstype");
  player->isDailyReward = result->getNumber<uint16_t>("isreward");
  player->currentOutfit = player->defaultOutfit;

  if (g_game().getWorldType() != WORLD_TYPE_PVP_ENFORCED) {
    const time_t skullSeconds = result->getNumber<time_t>("skulltime") - time(nullptr);
    if (skullSeconds > 0) {
      //ensure that we round up the number of ticks
      player->skullTicks = (skullSeconds + 2);

      uint16_t skull = result->getNumber<uint16_t>("skull");
      if (skull == SKULL_RED) {
        player->skull = SKULL_RED;
      } else if (skull == SKULL_BLACK) {
        player->skull = SKULL_BLACK;
      }
    }
  }

  player->loginPosition.x = result->getNumber<uint16_t>("posx");
  player->loginPosition.y = result->getNumber<uint16_t>("posy");
  player->loginPosition.z = result->getNumber<uint16_t>("posz");

  player->addPreyCards(result->getNumber<uint64_t>("prey_wildcard"));
  player->addTaskHuntingPoints(result->getNumber<uint16_t>("task_points"));

  player->lastLoginSaved = result->getNumber<time_t>("lastlogin");
  player->lastLogout = result->getNumber<time_t>("lastlogout");

  player->offlineTrainingTime = result->getNumber<int32_t>("offlinetraining_time") * 1000;
  player->offlineTrainingSkill = result->getNumber<int32_t>("offlinetraining_skill");

  Town* town = g_game().map.towns.getTown(result->getNumber<uint32_t>("town_id"));
  if (!town) {
    SPDLOG_ERROR("Player {} has town id {} whitch doesn't exist", player->name,
			result->getNumber<uint16_t>("town_id"));
    return false;
  }

  player->town = town;

  const Position& loginPos = player->loginPosition;
  if (loginPos.x == 0 && loginPos.y == 0 && loginPos.z == 0) {
    player->loginPosition = player->getTemplePosition();
  }

  player->staminaMinutes = result->getNumber<uint16_t>("stamina");
  player->setStoreXpBoost(result->getNumber<uint16_t>("xpboost_value"));
  player->setExpBoostStamina(result->getNumber<uint16_t>("xpboost_stamina"));

  static const std::string skillNames[] = {"skill_fist", "skill_club", "skill_sword", "skill_axe", "skill_dist", "skill_shielding", "skill_fishing", "skill_critical_hit_chance", "skill_critical_hit_damage", "skill_life_leech_chance", "skill_life_leech_amount", "skill_mana_leech_chance", "skill_mana_leech_amount"};
  static const std::string skillNameTries[] = {"skill_fist_tries", "skill_club_tries", "skill_sword_tries", "skill_axe_tries", "skill_dist_tries", "skill_shielding_tries", "skill_fishing_tries", "skill_critical_hit_chance_tries", "skill_critical_hit_damage_tries", "skill_life_leech_chance_tries", "skill_life_leech_amount_tries", "skill_mana_leech_chance_tries", "skill_mana_leech_amount_tries"};
  static constexpr size_t size = sizeof(skillNames) / sizeof(std::string);
  for (uint8_t i = 0; i < size; ++i) {
    uint16_t skillLevel = result->getNumber<uint16_t>(skillNames[i]);
    uint64_t skillTries = result->getNumber<uint64_t>(skillNameTries[i]);
    uint64_t nextSkillTries = player->vocation->getReqSkillTries(i, skillLevel + 1);
    if (skillTries > nextSkillTries) {
      skillTries = 0;
    }

    player->skills[i].level = skillLevel;
    player->skills[i].tries = skillTries;
    player->skills[i].percent = Player::getPercentLevel(skillTries, nextSkillTries);
  }

  player->setManaShield(result->getNumber<uint16_t>("manashield"));
  player->setMaxManaShield(result->getNumber<uint16_t>("max_manashield"));

  std::ostringstream query;
  query << "SELECT `guild_id`, `rank_id`, `nick` FROM `guild_membership` WHERE `player_id` = " << player->getGUID();
  if ((result = db.storeQuery(query.str()))) {
    uint32_t guildId = result->getNumber<uint32_t>("guild_id");
    uint32_t playerRankId = result->getNumber<uint32_t>("rank_id");
    player->guildNick = result->getString("nick");

    Guild* guild = g_game().getGuild(guildId);
    if (!guild) {
      guild = IOGuild::loadGuild(guildId);
      g_game().addGuild(guild);
    }

    if (guild) {
      player->guild = guild;
      GuildRank_ptr rank = guild->getRankById(playerRankId);
      if (!rank) {
        query.str(std::string());
        query << "SELECT `id`, `name`, `level` FROM `guild_ranks` WHERE `id` = " << playerRankId;

        if ((result = db.storeQuery(query.str()))) {
          guild->addRank(result->getNumber<uint32_t>("id"), result->getString("name"), result->getNumber<uint16_t>("level"));
        }

        rank = guild->getRankById(playerRankId);
        if (!rank) {
          player->guild = nullptr;
        }
      }

      player->guildRank = rank;

      IOGuild::getWarList(guildId, player->guildWarVector);

      query.str(std::string());
      query << "SELECT COUNT(*) AS `members` FROM `guild_membership` WHERE `guild_id` = " << guildId;
      if ((result = db.storeQuery(query.str()))) {
        guild->setMemberCount(result->getNumber<uint32_t>("members"));
      }
    }
  }

  // Stash load items
  query.str(std::string());
  query << "SELECT `item_count`, `item_id`  FROM `player_stash` WHERE `player_id` = " << player->getGUID();
  if ((result = db.storeQuery(query.str()))) {
    do {
      player->addItemOnStash(result->getNumber<uint16_t>("item_id"), result->getNumber<uint32_t>("item_count"));
    } while (result->next());
  }

  // Bestiary charms
  query.str(std::string());
  query << "SELECT * FROM `player_charms` WHERE `player_guid` = " << player->getGUID();
  if ((result = db.storeQuery(query.str()))) {
	player->charmPoints = result->getNumber<uint32_t>("charm_points");
	player->charmExpansion = result->getNumber<bool>("charm_expansion");
	player->charmRuneWound = result->getNumber<uint16_t>("rune_wound");
	player->charmRuneEnflame = result->getNumber<uint16_t>("rune_enflame");
	player->charmRunePoison = result->getNumber<uint16_t>("rune_poison");
	player->charmRuneFreeze = result->getNumber<uint16_t>("rune_freeze");
	player->charmRuneZap = result->getNumber<uint16_t>("rune_zap");
	player->charmRuneCurse = result->getNumber<uint16_t>("rune_curse");
	player->charmRuneCripple = result->getNumber<uint16_t>("rune_cripple");
	player->charmRuneParry = result->getNumber<uint16_t>("rune_parry");
	player->charmRuneDodge = result->getNumber<uint16_t>("rune_dodge");
	player->charmRuneAdrenaline = result->getNumber<uint16_t>("rune_adrenaline");
	player->charmRuneNumb = result->getNumber<uint16_t>("rune_numb");
	player->charmRuneCleanse = result->getNumber<uint16_t>("rune_cleanse");
	player->charmRuneBless = result->getNumber<uint16_t>("rune_bless");
	player->charmRuneScavenge = result->getNumber<uint16_t>("rune_scavenge");
	player->charmRuneGut = result->getNumber<uint16_t>("rune_gut");
	player->charmRuneLowBlow = result->getNumber<uint16_t>("rune_low_blow");
	player->charmRuneDivine = result->getNumber<uint16_t>("rune_divine");
	player->charmRuneVamp = result->getNumber<uint16_t>("rune_vamp");
	player->charmRuneVoid = result->getNumber<uint16_t>("rune_void");
	player->UsedRunesBit = result->getNumber<int32_t>("UsedRunesBit");
	player->UnlockedRunesBit = result->getNumber<int32_t>("UnlockedRunesBit");

	unsigned long attrBestSize;
	const char* Bestattr = result->getStream("tracker list", attrBestSize);
	PropStream propBestStream;
	propBestStream.init(Bestattr, attrBestSize);

  uint16_t raceid_t;
  while (propBestStream.read<uint16_t>(raceid_t)) {
    MonsterType* tmp_tt = g_monsters().getMonsterTypeByRaceId(raceid_t);
    if (tmp_tt) {
      player->addBestiaryTrackerList(tmp_tt);
    }
  }


  } else {
	query.str(std::string());
	query << "INSERT INTO `player_charms` (`player_guid`) VALUES (" << player->getGUID() << ')';
	Database::getInstance().executeQuery(query.str());
  }

  query.str(std::string());
  query << "SELECT `player_id`, `name` FROM `player_spells` WHERE `player_id` = " << player->getGUID();
  if ((result = db.storeQuery(query.str()))) {
    do {
      player->learnedInstantSpellList.emplace_front(result->getString("name"));
    } while (result->next());
  }

  //load inventory items
  ItemMap itemMap;

  query.str(std::string());
  query << "SELECT `player_id`, `time`, `target`, `unavenged` FROM `player_kills` WHERE `player_id` = " << player->getGUID();
  if ((result = db.storeQuery(query.str()))) {
    do {
      time_t killTime = result->getNumber<time_t>("time");
      if ((time(nullptr) - killTime) <= g_configManager().getNumber(FRAG_TIME)) {
        player->unjustifiedKills.emplace_back(result->getNumber<uint32_t>("target"), killTime, result->getNumber<bool>("unavenged"));
      }
    } while (result->next());
  }

  query.str(std::string());
  query << "SELECT `pid`, `sid`, `itemtype`, `count`, `attributes` FROM `player_items` WHERE `player_id` = " << player->getGUID() << " ORDER BY `sid` DESC";

  std::vector<std::pair<uint8_t, Container*>> openContainersList;

  if ((result = db.storeQuery(query.str()))) {
    loadItems(itemMap, result);

    for (ItemMap::const_reverse_iterator it = itemMap.rbegin(), end = itemMap.rend(); it != end; ++it) {
      const std::pair<Item*, int32_t>& pair = it->second;
      Item* item = pair.first;
      if (!item) {
        continue;
      }

      int32_t pid = pair.second;

      if (pid >= CONST_SLOT_FIRST && pid <= CONST_SLOT_LAST) {
        player->internalAddThing(pid, item);
        item->startDecaying();
      } else {
        ItemMap::const_iterator it2 = itemMap.find(pid);
        if (it2 == itemMap.end()) {
          continue;
        }

        Container* container = it2->second.first->getContainer();
        if (container) {
          container->internalAddThing(item);
          item->startDecaying();
        }
      }

      Container* itemContainer = item->getContainer();
      if (itemContainer) {
        int64_t cid = item->getIntAttr(ITEM_ATTRIBUTE_OPENCONTAINER);
        if (cid > 0) {
          openContainersList.emplace_back(std::make_pair(cid, itemContainer));
        }
        if (item->hasAttribute(ITEM_ATTRIBUTE_QUICKLOOTCONTAINER)) {
          int64_t flags = item->getIntAttr(ITEM_ATTRIBUTE_QUICKLOOTCONTAINER);
          for (uint8_t category = OBJECTCATEGORY_FIRST; category <= OBJECTCATEGORY_LAST; category++) {
            if (hasBitSet(1 << category, flags)) {
              player->setLootContainer((ObjectCategory_t)category, itemContainer, true);
            }
          }
        }
      }
    }
  }

  std::sort(openContainersList.begin(), openContainersList.end(), [](const std::pair<uint8_t, Container*> &left, const std::pair<uint8_t, Container*> &right) {
    return left.first < right.first;
  });

  for (auto& it : openContainersList) {
    player->addContainer(it.first - 1, it.second);
    player->onSendContainer(it.second);
  }

  // Store Inbox
  if (!player->inventory[CONST_SLOT_STORE_INBOX]) {
    player->internalAddThing(CONST_SLOT_STORE_INBOX, Item::CreateItem(ITEM_STORE_INBOX));
  }

  //load depot items
  itemMap.clear();

  query.str(std::string());
  query << "SELECT `pid`, `sid`, `itemtype`, `count`, `attributes` FROM `player_depotitems` WHERE `player_id` = " << player->getGUID() << " ORDER BY `sid` DESC";
  if ((result = db.storeQuery(query.str()))) {
    loadItems(itemMap, result);

    for (ItemMap::const_reverse_iterator it = itemMap.rbegin(), end = itemMap.rend(); it != end; ++it) {
      const std::pair<Item*, int32_t>& pair = it->second;
      Item* item = pair.first;

      int32_t pid = pair.second;
      if (pid >= 0 && pid < 100) {
        DepotChest* depotChest = player->getDepotChest(pid, true);
        if (depotChest) {
          depotChest->internalAddThing(item);
          item->startDecaying();
        }
      } else {
        ItemMap::const_iterator it2 = itemMap.find(pid);
        if (it2 == itemMap.end()) {
          continue;
        }

        Container* container = it2->second.first->getContainer();
        if (container) {
          container->internalAddThing(item);
          item->startDecaying();
        }
      }
    }
  }

  //load reward chest items
  itemMap.clear();

  query.str(std::string());
  query << "SELECT `pid`, `sid`, `itemtype`, `count`, `attributes` FROM `player_rewards` WHERE `player_id` = " << player->getGUID() << " ORDER BY `sid` DESC";
    if ((result = db.storeQuery(query.str()))) {
    loadItems(itemMap, result);

    //first loop handles the reward containers to retrieve its date attribute
    //for (ItemMap::iterator it = itemMap.begin(), end = itemMap.end(); it != end; ++it) {
    for (auto& it : itemMap) {
      const std::pair<Item*, int32_t>& pair = it.second;
      Item* item = pair.first;

      int32_t pid = pair.second;
      if (pid >= 0 && pid < 100) {
        Reward* reward = player->getReward(item->getIntAttr(ITEM_ATTRIBUTE_DATE), true);
        if (reward) {
          it.second = std::pair<Item*, int32_t>(reward->getItem(), pid); //update the map with the special reward container
        }
      } else {
        break;
      }
    }

    //second loop (this time a reverse one) to insert the items in the correct order
    //for (ItemMap::const_reverse_iterator it = itemMap.rbegin(), end = itemMap.rend(); it != end; ++it) {
    for (const auto& it : boost::adaptors::reverse(itemMap)) {
      const std::pair<Item*, int32_t>& pair = it.second;
      Item* item = pair.first;

      int32_t pid = pair.second;
      if (pid >= 0 && pid < 100) {
        break;
      }

      ItemMap::const_iterator it2 = itemMap.find(pid);
      if (it2 == itemMap.end()) {
        continue;
      }

      Container* container = it2->second.first->getContainer();
      if (container) {
        container->internalAddThing(item);
      }
    }
  }

  //load inbox items
  itemMap.clear();

  query.str(std::string());
  query << "SELECT `pid`, `sid`, `itemtype`, `count`, `attributes` FROM `player_inboxitems` WHERE `player_id` = " << player->getGUID() << " ORDER BY `sid` DESC";
  if ((result = db.storeQuery(query.str()))) {
    loadItems(itemMap, result);

    for (ItemMap::const_reverse_iterator it = itemMap.rbegin(), end = itemMap.rend(); it != end; ++it) {
      const std::pair<Item*, int32_t>& pair = it->second;
      Item* item = pair.first;
      int32_t pid = pair.second;

      if (pid >= 0 && pid < 100) {
        player->getInbox()->internalAddThing(item);
        item->startDecaying();
      } else {
        ItemMap::const_iterator it2 = itemMap.find(pid);

        if (it2 == itemMap.end()) {
          continue;
        }

        Container* container = it2->second.first->getContainer();
        if (container) {
          container->internalAddThing(item);
          item->startDecaying();
        }
      }
    }
  }

  //load storage map
  query.str(std::string());
  query << "SELECT `key`, `value` FROM `player_storage` WHERE `player_id` = " << player->getGUID();
  if ((result = db.storeQuery(query.str()))) {
    do {
      player->addStorageValue(result->getNumber<uint32_t>("key"), result->getNumber<int32_t>("value"), true);
    } while (result->next());
  }

  //load vip
  query.str(std::string());
  query << "SELECT `player_id` FROM `account_viplist` WHERE `account_id` = " << player->getAccount();
  if ((result = db.storeQuery(query.str()))) {
    do {
      player->addVIPInternal(result->getNumber<uint32_t>("player_id"));
    } while (result->next());
  }

  // Load prey class
  if (g_configManager().getBoolean(PREY_ENABLED)) {
    query.str(std::string());
    query << "SELECT * FROM `player_prey` WHERE `player_id` = " << player->getGUID();
    if (result = db.storeQuery(query.str())) {
      do {
        auto slot = new PreySlot(static_cast<PreySlot_t>(result->getNumber<uint16_t>("slot")));
        slot->state = static_cast<PreyDataState_t>(result->getNumber<uint16_t>("state"));
        slot->selectedRaceId = result->getNumber<uint16_t>("raceid");
        slot->option = static_cast<PreyOption_t>(result->getNumber<uint16_t>("option"));
        slot->bonus = static_cast<PreyBonus_t>(result->getNumber<uint16_t>("bonus_type"));
        slot->bonusRarity = static_cast<uint8_t>(result->getNumber<uint16_t>("bonus_rarity"));
        slot->bonusPercentage = result->getNumber<uint16_t>("bonus_percentage");
        slot->bonusTimeLeft = result->getNumber<uint16_t>("bonus_time");
        slot->freeRerollTimeStamp = result->getNumber<int64_t>("free_reroll");

        unsigned long preySize;
        const char* preyStream = result->getStream("monster_list", preySize);
        PropStream propPreyStream;
        propPreyStream.init(preyStream, preySize);

        uint16_t raceId;
        while (propPreyStream.read<uint16_t>(raceId)) {
          slot->raceIdList.push_back(raceId);
        }

        player->setPreySlotClass(slot);
      } while (result->next());
    }
  }

  // Load task hunting class
  if (g_configManager().getBoolean(TASK_HUNTING_ENABLED)) {
    query.str(std::string());
    query << "SELECT * FROM `player_taskhunt` WHERE `player_id` = " << player->getGUID();
    if (result = db.storeQuery(query.str())) {
      do {
        auto slot = new TaskHuntingSlot(static_cast<PreySlot_t>(result->getNumber<uint16_t>("slot")));
        slot->state = static_cast<PreyTaskDataState_t>(result->getNumber<uint16_t>("state"));
        slot->selectedRaceId = result->getNumber<uint16_t>("raceid");
        slot->upgrade = result->getNumber<bool>("upgrade");
        slot->rarity = static_cast<uint8_t>(result->getNumber<uint16_t>("rarity"));
        slot->currentKills = result->getNumber<uint16_t>("kills");
        slot->disabledUntilTimeStamp = result->getNumber<int64_t>("disabled_time");
        slot->freeRerollTimeStamp = result->getNumber<int64_t>("free_reroll");

        unsigned long taskHuntSize;
        const char* taskHuntStream = result->getStream("monster_list", taskHuntSize);
        PropStream propTaskHuntStream;
        propTaskHuntStream.init(taskHuntStream, taskHuntSize);

        uint16_t raceId;
        while (propTaskHuntStream.read<uint16_t>(raceId)) {
          slot->raceIdList.push_back(raceId);
        }

        if (slot->state == PreyTaskDataState_Inactive && slot->disabledUntilTimeStamp < OTSYS_TIME()) {
          slot->state = PreyTaskDataState_Selection;
        }

        player->setTaskHuntingSlotClass(slot);
      } while (result->next());
    }
  }

  player->initializePrey();
	player->initializeTaskHunting();
  player->updateBaseSpeed();
  player->updateInventoryWeight();
  player->updateInventoryImbuement(true);
  player->updateItemsLight(true);
  return true;
}

bool IOLoginData::saveItems(const Player* player, const ItemBlockList& itemList, DBInsert& query_insert, PropWriteStream& propWriteStream)
{
  Database& db = Database::getInstance();

  std::ostringstream ss;

  using ContainerBlock = std::pair<Container*, int32_t>;
  std::list<ContainerBlock> queue;

  int32_t runningId = 100;

  const auto& openContainers = player->getOpenContainers();
  for (const auto& it : itemList) {
    int32_t pid = it.first;
    Item* item = it.second;
    ++runningId;

    if (Container* container = item->getContainer()) {
      if (container->getIntAttr(ITEM_ATTRIBUTE_OPENCONTAINER) > 0) {
        container->setIntAttr(ITEM_ATTRIBUTE_OPENCONTAINER, 0);
      }

      if (!openContainers.empty()) {
        for (const auto& its : openContainers) {
          auto openContainer = its.second;
          auto opcontainer = openContainer.container;

          if (opcontainer == container) {
            container->setIntAttr(ITEM_ATTRIBUTE_OPENCONTAINER, ((int)its.first) + 1);
            break;
          }
        }
      }

      queue.emplace_back(container, runningId);
    }

    propWriteStream.clear();
    item->serializeAttr(propWriteStream);

    size_t attributesSize;
    const char* attributes = propWriteStream.getStream(attributesSize);

    ss << player->getGUID() << ',' << pid << ',' << runningId << ',' << item->getID() << ',' << item->getSubType() << ',' << db.escapeBlob(attributes, attributesSize);
    if (!query_insert.addRow(ss)) {
      return false;
    }

  }

  while (!queue.empty()) {
    const ContainerBlock& cb = queue.front();
    Container* container = cb.first;
    int32_t parentId = cb.second;
    queue.pop_front();

    for (Item* item : container->getItemList()) {
      ++runningId;

      Container* subContainer = item->getContainer();
      if (subContainer) {
        queue.emplace_back(subContainer, runningId);
        if (subContainer->getIntAttr(ITEM_ATTRIBUTE_OPENCONTAINER) > 0) {
          subContainer->setIntAttr(ITEM_ATTRIBUTE_OPENCONTAINER, 0);
        }

        if (!openContainers.empty()) {
          for (const auto& it : openContainers) {
            auto openContainer = it.second;
            auto opcontainer = openContainer.container;

            if (opcontainer == subContainer) {
              subContainer->setIntAttr(ITEM_ATTRIBUTE_OPENCONTAINER, ((int)it.first) + 1);
              break;
            }
          }
        }
      }

      propWriteStream.clear();
      item->serializeAttr(propWriteStream);

      size_t attributesSize;
      const char* attributes = propWriteStream.getStream(attributesSize);

      ss << player->getGUID() << ',' << parentId << ',' << runningId << ',' << item->getID() << ',' << item->getSubType() << ',' << db.escapeBlob(attributes, attributesSize);
      if (!query_insert.addRow(ss)) {
        return false;
      }
    }
  }
  return query_insert.execute();
}

bool IOLoginData::savePlayer(Player* player)
{
  if (player->getHealth() <= 0) {
    player->changeHealth(1);
  }
  Database& db = Database::getInstance();

  std::ostringstream query;
  query << "SELECT `save` FROM `players` WHERE `id` = " << player->getGUID();
  DBResult_ptr result = db.storeQuery(query.str());
  if (!result) {
    SPDLOG_WARN("[IOLoginData::savePlayer] - Error for select result query from player: {}", player->getName());
    return false;
  }

  if (result->getNumber<uint16_t>("save") == 0) {
    query.str(std::string());
    query << "UPDATE `players` SET `lastlogin` = " << player->lastLoginSaved << ", `lastip` = " << player->lastIP << " WHERE `id` = " << player->getGUID();
    return db.executeQuery(query.str());
  }

  //First, an UPDATE query to write the player itself
  query.str(std::string());
  query << "UPDATE `players` SET ";
  query << "`level` = " << player->level << ',';
  query << "`group_id` = " << player->group->id << ',';
  query << "`vocation` = " << player->getVocationId() << ',';
  query << "`health` = " << player->health << ',';
  query << "`healthmax` = " << player->healthMax << ',';
  query << "`experience` = " << player->experience << ',';
  query << "`lookbody` = " << static_cast<uint32_t>(player->defaultOutfit.lookBody) << ',';
  query << "`lookfeet` = " << static_cast<uint32_t>(player->defaultOutfit.lookFeet) << ',';
  query << "`lookhead` = " << static_cast<uint32_t>(player->defaultOutfit.lookHead) << ',';
  query << "`looklegs` = " << static_cast<uint32_t>(player->defaultOutfit.lookLegs) << ',';
  query << "`looktype` = " << player->defaultOutfit.lookType << ',';
  query << "`lookaddons` = " << static_cast<uint32_t>(player->defaultOutfit.lookAddons) << ',';
  query << "`lookmountbody` = " << static_cast<uint32_t>(player->defaultOutfit.lookMountBody) << ',';
  query << "`lookmountfeet` = " << static_cast<uint32_t>(player->defaultOutfit.lookMountFeet) << ',';
  query << "`lookmounthead` = " << static_cast<uint32_t>(player->defaultOutfit.lookMountHead) << ',';
  query << "`lookmountlegs` = " << static_cast<uint32_t>(player->defaultOutfit.lookMountLegs) << ',';
  query << "`lookfamiliarstype` = " << player->defaultOutfit.lookFamiliarsType << ',';
  query << "`isreward` = " << static_cast<uint16_t>(player->isDailyReward) << ',';
  query << "`maglevel` = " << player->magLevel << ',';
  query << "`mana` = " << player->mana << ',';
  query << "`manamax` = " << player->manaMax << ',';
  query << "`manaspent` = " << player->manaSpent << ',';
  query << "`soul` = " << static_cast<uint16_t>(player->soul) << ',';
  query << "`town_id` = " << player->town->getID() << ',';

  const Position& loginPosition = player->getLoginPosition();
  query << "`posx` = " << loginPosition.getX() << ',';
  query << "`posy` = " << loginPosition.getY() << ',';
  query << "`posz` = " << loginPosition.getZ() << ',';

  query << "`prey_wildcard` = " << player->getPreyCards() << ',';
  query << "`task_points` = " << player->getTaskHuntingPoints() << ',';

  query << "`cap` = " << (player->capacity / 100) << ',';
  query << "`sex` = " << static_cast<uint16_t>(player->sex) << ',';

  if (player->lastLoginSaved != 0) {
    query << "`lastlogin` = " << player->lastLoginSaved << ',';
  }

  if (player->lastIP != 0) {
    query << "`lastip` = " << player->lastIP << ',';
  }

  //serialize conditions
  PropWriteStream propWriteStream;
  for (Condition* condition : player->conditions) {
    if (condition->isPersistent()) {
      condition->serialize(propWriteStream);
      propWriteStream.write<uint8_t>(CONDITIONATTR_END);
    }
  }

  size_t attributesSize;
  const char* attributes = propWriteStream.getStream(attributesSize);

  query << "`conditions` = " << db.escapeBlob(attributes, attributesSize) << ',';

  if (g_game().getWorldType() != WORLD_TYPE_PVP_ENFORCED) {
    int64_t skullTime = 0;

    if (player->skullTicks > 0) {
      skullTime = time(nullptr) + player->skullTicks;
    }

    query << "`skulltime` = " << skullTime << ',';

    Skulls_t skull = SKULL_NONE;
    if (player->skull == SKULL_RED) {
      skull = SKULL_RED;
    } else if (player->skull == SKULL_BLACK) {
      skull = SKULL_BLACK;
    }
    query << "`skull` = " << static_cast<int64_t>(skull) << ',';
  }

  query << "`lastlogout` = " << player->getLastLogout() << ',';
  query << "`balance` = " << player->bankBalance << ',';
  query << "`offlinetraining_time` = " << player->getOfflineTrainingTime() / 1000 << ',';
  query << "`offlinetraining_skill` = " << player->getOfflineTrainingSkill() << ',';
  query << "`stamina` = " << player->getStaminaMinutes() << ',';
  query << "`skill_fist` = " << player->skills[SKILL_FIST].level << ',';
  query << "`skill_fist_tries` = " << player->skills[SKILL_FIST].tries << ',';
  query << "`skill_club` = " << player->skills[SKILL_CLUB].level << ',';
  query << "`skill_club_tries` = " << player->skills[SKILL_CLUB].tries << ',';
  query << "`skill_sword` = " << player->skills[SKILL_SWORD].level << ',';
  query << "`skill_sword_tries` = " << player->skills[SKILL_SWORD].tries << ',';
  query << "`skill_axe` = " << player->skills[SKILL_AXE].level << ',';
  query << "`skill_axe_tries` = " << player->skills[SKILL_AXE].tries << ',';
  query << "`skill_dist` = " << player->skills[SKILL_DISTANCE].level << ',';
  query << "`skill_dist_tries` = " << player->skills[SKILL_DISTANCE].tries << ',';
  query << "`skill_shielding` = " << player->skills[SKILL_SHIELD].level << ',';
  query << "`skill_shielding_tries` = " << player->skills[SKILL_SHIELD].tries << ',';
  query << "`skill_fishing` = " << player->skills[SKILL_FISHING].level << ',';
  query << "`skill_fishing_tries` = " << player->skills[SKILL_FISHING].tries << ',';
  query << "`skill_critical_hit_chance` = " << player->skills[SKILL_CRITICAL_HIT_CHANCE].level << ',';
  query << "`skill_critical_hit_chance_tries` = " << player->skills[SKILL_CRITICAL_HIT_CHANCE].tries << ',';
  query << "`skill_critical_hit_damage` = " << player->skills[SKILL_CRITICAL_HIT_DAMAGE].level << ',';
  query << "`skill_critical_hit_damage_tries` = " << player->skills[SKILL_CRITICAL_HIT_DAMAGE].tries << ',';
  query << "`skill_life_leech_chance` = " << player->skills[SKILL_LIFE_LEECH_CHANCE].level << ',';
  query << "`skill_life_leech_chance_tries` = " << player->skills[SKILL_LIFE_LEECH_CHANCE].tries << ',';
  query << "`skill_life_leech_amount` = " << player->skills[SKILL_LIFE_LEECH_AMOUNT].level << ',';
  query << "`skill_life_leech_amount_tries` = " << player->skills[SKILL_LIFE_LEECH_AMOUNT].tries << ',';
  query << "`skill_mana_leech_chance` = " << player->skills[SKILL_MANA_LEECH_CHANCE].level << ',';
  query << "`skill_mana_leech_chance_tries` = " << player->skills[SKILL_MANA_LEECH_CHANCE].tries << ',';
  query << "`skill_mana_leech_amount` = " << player->skills[SKILL_MANA_LEECH_AMOUNT].level << ',';
  query << "`skill_mana_leech_amount_tries` = " << player->skills[SKILL_MANA_LEECH_AMOUNT].tries << ',';
  query << "`manashield` = " << player->getManaShield() << ',';
  query << "`max_manashield` = " << player->getMaxManaShield() << ',';
  query << "`xpboost_value` = " << player->getStoreXpBoost() << ',';
  query << "`xpboost_stamina` = " << player->getExpBoostStamina() << ',';
  query << "`quickloot_fallback` = " << (player->quickLootFallbackToMainContainer ? 1 : 0) << ',';

  if (!player->isOffline()) {
    query << "`onlinetime` = `onlinetime` + " << (time(nullptr) - player->lastLoginSaved) << ',';
  }
  for (int i = 1; i <= 8; i++) {
    query << "`blessings" << i << "`" << " = " << static_cast<uint32_t>(player->getBlessingCount(i)) << ((i == 8) ? ' ' : ',');
  }
  query << " WHERE `id` = " << player->getGUID();

  DBTransaction transaction;
  if (!transaction.begin()) {
    return false;
  }

  if (!db.executeQuery(query.str())) {
    return false;
  }

  // Stash save items
  query.str(std::string());
  query << "DELETE FROM `player_stash` WHERE `player_id` = " << player->getGUID();
  db.executeQuery(query.str());
  for (auto it : player->getStashItems()) {
	query.str(std::string());
    query << "INSERT INTO `player_stash` (`player_id`,`item_id`,`item_count`) VALUES (";
    query << player->getGUID() << ", ";
    query << it.first << ", ";
    query << it.second << ")";
	db.executeQuery(query.str());
  }

  // learned spells
  query.str(std::string());
  query << "DELETE FROM `player_spells` WHERE `player_id` = " << player->getGUID();
  if (!db.executeQuery(query.str())) {
    return false;
  }

  query.str(std::string());

  DBInsert spellsQuery("INSERT INTO `player_spells` (`player_id`, `name` ) VALUES ");
  for (const std::string& spellName : player->learnedInstantSpellList) {
    query << player->getGUID() << ',' << db.escapeString(spellName);
    if (!spellsQuery.addRow(query)) {
      return false;
    }
  }

  if (!spellsQuery.execute()) {
    return false;
  }

  //player kills
  query.str(std::string());
  query << "DELETE FROM `player_kills` WHERE `player_id` = " << player->getGUID();
  if (!db.executeQuery(query.str())) {
    return false;
  }

  //player bestiary charms
  query.str(std::string());
  query << "UPDATE `player_charms` SET ";
  query << "`charm_points` = " << player->charmPoints << ',';
  query << "`charm_expansion` = " << ((player->charmExpansion) ? 1 : 0) << ',';
  query << "`rune_wound` = " << player->charmRuneWound << ',';
  query << "`rune_enflame` = " << player->charmRuneEnflame << ',';
  query << "`rune_poison` = " << player->charmRunePoison << ',';
  query << "`rune_freeze` = " << player->charmRuneFreeze << ',';
  query << "`rune_zap` = " << player->charmRuneZap << ',';
  query << "`rune_curse` = " << player->charmRuneCurse << ',';
  query << "`rune_cripple` = " << player->charmRuneCripple << ',';
  query << "`rune_parry` = " << player->charmRuneParry << ',';
  query << "`rune_dodge` = " << player->charmRuneDodge << ',';
  query << "`rune_adrenaline` = " << player->charmRuneAdrenaline << ',';
  query << "`rune_numb` = " << player->charmRuneNumb << ',';
  query << "`rune_cleanse` = " << player->charmRuneCleanse << ',';
  query << "`rune_bless` = " << player->charmRuneBless << ',';
  query << "`rune_scavenge` = " << player->charmRuneScavenge << ',';
  query << "`rune_gut` = " << player->charmRuneGut << ',';
  query << "`rune_low_blow` = " << player->charmRuneLowBlow << ',';
  query << "`rune_divine` = " << player->charmRuneDivine << ',';
  query << "`rune_vamp` = " << player->charmRuneVamp << ',';
  query << "`rune_void` = " << player->charmRuneVoid << ',';
  query << "`UsedRunesBit` = " << player->UsedRunesBit << ',';
  query << "`UnlockedRunesBit` = " << player->UnlockedRunesBit << ',';

  // Bestiary tracker
  PropWriteStream propBestiaryStream;
  for (MonsterType* trackedType : player->getBestiaryTrackerList()) {
   propBestiaryStream.write<uint16_t>(trackedType->info.raceid);
  }
  size_t trackerSize;
  const char* trackerList = propBestiaryStream.getStream(trackerSize);
  query << " `tracker list` = " << db.escapeBlob(trackerList, trackerSize);
  query << " WHERE `player_guid` = " << player->getGUID();

  if (!db.executeQuery(query.str())) {
    SPDLOG_WARN("[IOLoginData::savePlayer] - Error saving bestiary data from player: {}", player->getName());
    return false;
  }

  query.str(std::string());

  DBInsert killsQuery("INSERT INTO `player_kills` (`player_id`, `target`, `time`, `unavenged`) VALUES");
  for (const auto& kill : player->unjustifiedKills) {
    query << player->getGUID() << ',' << kill.target << ',' << kill.time << ',' << kill.unavenged;
    if (!killsQuery.addRow(query)) {
      return false;
    }
  }

  if (!killsQuery.execute()) {
    return false;
  }

  //item saving
  query << "DELETE FROM `player_items` WHERE `player_id` = " << player->getGUID();
  if (!db.executeQuery(query.str())) {
    SPDLOG_WARN("[IOLoginData::savePlayer] - Error delete query 'player_items' from player: {}", player->getName());
    return false;
  }

  DBInsert itemsQuery("INSERT INTO `player_items` (`player_id`, `pid`, `sid`, `itemtype`, `count`, `attributes`) VALUES ");

  ItemBlockList itemList;
  for (int32_t slotId = CONST_SLOT_FIRST; slotId <= CONST_SLOT_LAST; ++slotId) {
    Item* item = player->inventory[slotId];
    if (item) {
      itemList.emplace_back(slotId, item);
    }
  }

  if (!saveItems(player, itemList, itemsQuery, propWriteStream)) {
    SPDLOG_WARN("[IOLoginData::savePlayer] - Failed for save items from player: {}", player->getName());
    return false;
  }

  if (player->lastDepotId != -1) {
    //save depot items
    query.str(std::string());
    query << "DELETE FROM `player_depotitems` WHERE `player_id` = " << player->getGUID();

    if (!db.executeQuery(query.str())) {
      return false;
    }

    DBInsert depotQuery("INSERT INTO `player_depotitems` (`player_id`, `pid`, `sid`, `itemtype`, `count`, `attributes`) VALUES ");
    itemList.clear();

    for (const auto& it : player->depotChests) {
      DepotChest* depotChest = it.second;
      for (Item* item : depotChest->getItemList()) {
        itemList.emplace_back(it.first, item);
      }
    }

    if (!saveItems(player, itemList, depotQuery, propWriteStream)) {
      return false;
    }
  }

  //save reward items
  query.str(std::string());
  query << "DELETE FROM `player_rewards` WHERE `player_id` = " << player->getGUID();

  if (!db.executeQuery(query.str())) {
    return false;
  }

  std::vector<uint32_t> rewardList;
  player->getRewardList(rewardList);

  if (!rewardList.empty()) {
    DBInsert rewardQuery("INSERT INTO `player_rewards` (`player_id`, `pid`, `sid`, `itemtype`, `count`, `attributes`) VALUES ");
    itemList.clear();

    int running = 0;
    for (const auto& rewardId : rewardList) {
      Reward* reward = player->getReward(rewardId, false);
      // rewards that are empty or older than 7 days aren't stored
      if (!reward->empty() && (time(nullptr) - rewardId <= 60 * 60 * 24 * 7)) {
        itemList.emplace_back(++running, reward);
      }
    }

    if (!saveItems(player, itemList, rewardQuery, propWriteStream)) {
      return false;
    }
  }

  //save inbox items
  query.str(std::string());
  query << "DELETE FROM `player_inboxitems` WHERE `player_id` = " << player->getGUID();
  if (!db.executeQuery(query.str())) {
    return false;
  }

  DBInsert inboxQuery("INSERT INTO `player_inboxitems` (`player_id`, `pid`, `sid`, `itemtype`, `count`, `attributes`) VALUES ");
  itemList.clear();

  for (Item* item : player->getInbox()->getItemList()) {
    itemList.emplace_back(0, item);
  }

  if (!saveItems(player, itemList, inboxQuery, propWriteStream)) {
    return false;
  }

  // Save prey class
  if (g_configManager().getBoolean(PREY_ENABLED)) {
    query.str(std::string());
    query << "DELETE FROM `player_prey` WHERE `player_id` = " << player->getGUID();
    if (!db.executeQuery(query.str())) {
      return false;
    }

    for (uint8_t slotId = PreySlot_First; slotId <= PreySlot_Last; slotId++) {
      PreySlot* slot = player->getPreySlotById(static_cast<PreySlot_t>(slotId));
      if (slot) {
        query.str(std::string());
        query << "INSERT INTO `player_prey` (`player_id`, `slot`, `state`, `raceid`, `option`, `bonus_type`, `bonus_rarity`, `bonus_percentage`, `bonus_time`, `free_reroll`, `monster_list`) VALUES (";
          query << player->getGUID() << ", ";
          query << static_cast<uint16_t>(slot->id) << ", ";
          query << static_cast<uint16_t>(slot->state) << ", ";
          query << slot->selectedRaceId << ", ";
          query << static_cast<uint16_t>(slot->option) << ", ";
          query << static_cast<uint16_t>(slot->bonus) << ", ";
          query << static_cast<uint16_t>(slot->bonusRarity) << ", ";
          query << slot->bonusPercentage << ", ";
          query << slot->bonusTimeLeft << ", ";
          query << slot->freeRerollTimeStamp << ", ";

        PropWriteStream propPreyStream;
        std::for_each(slot->raceIdList.begin(), slot->raceIdList.end(), [&propPreyStream](uint16_t raceId)
        {
            propPreyStream.write<uint16_t>(raceId);
        });

        size_t preySize;
        const char* preyList = propPreyStream.getStream(preySize);
        query << db.escapeBlob(preyList, static_cast<uint32_t>(preySize)) << ")";

        if (!db.executeQuery(query.str())) {
          SPDLOG_WARN("[IOLoginData::savePlayer] - Error saving prey slot data from player: {}", player->getName());
          return false;
        }
      }
    }
  }

  // Save task hunting class
  if (g_configManager().getBoolean(TASK_HUNTING_ENABLED)) {
    query.str(std::string());
    query << "DELETE FROM `player_taskhunt` WHERE `player_id` = " << player->getGUID();
    if (!db.executeQuery(query.str())) {
      return false;
    }

    for (uint8_t slotId = PreySlot_First; slotId <= PreySlot_Last; slotId++) {
      TaskHuntingSlot* slot = player->getTaskHuntingSlotById(static_cast<PreySlot_t>(slotId));
      if (slot) {
        query.str(std::string());
        query << "INSERT INTO `player_taskhunt` (`player_id`, `slot`, `state`, `raceid`, `upgrade`, `rarity`, `kills`, `disabled_time`, `free_reroll`, `monster_list`) VALUES (";
          query << player->getGUID() << ", ";
          query << static_cast<uint16_t>(slot->id) << ", ";
          query << static_cast<uint16_t>(slot->state) << ", ";
          query << slot->selectedRaceId << ", ";
          query << (slot->upgrade ? 1 : 0) << ", ";
          query << static_cast<uint16_t>(slot->rarity) << ", ";
          query << slot->currentKills << ", ";
          query << slot->disabledUntilTimeStamp << ", ";
          query << slot->freeRerollTimeStamp << ", ";

        PropWriteStream propTaskHuntingStream;
        std::for_each(slot->raceIdList.begin(), slot->raceIdList.end(), [&propTaskHuntingStream](uint16_t raceId)
        {
            propTaskHuntingStream.write<uint16_t>(raceId);
        });

        size_t taskHuntingSize;
        const char* taskHuntingList = propTaskHuntingStream.getStream(taskHuntingSize);
        query << db.escapeBlob(taskHuntingList, static_cast<uint32_t>(taskHuntingSize)) << ")";

        if (!db.executeQuery(query.str())) {
          SPDLOG_WARN("[IOLoginData::savePlayer] - Error saving task hunting slot data from player: {}", player->getName());
          return false;
        }
      }
    }
  }

  query.str(std::string());
  query << "DELETE FROM `player_storage` WHERE `player_id` = " << player->getGUID();
  if (!db.executeQuery(query.str())) {
    return false;
  }

  query.str(std::string());

  DBInsert storageQuery("INSERT INTO `player_storage` (`player_id`, `key`, `value`) VALUES ");
  player->genReservedStorageRange();

  for (const auto& it : player->storageMap) {
    query << player->getGUID() << ',' << it.first << ',' << it.second;
    if (!storageQuery.addRow(query)) {
      return false;
    }
  }

  if (!storageQuery.execute()) {
    return false;
  }

  //End the transaction
  return transaction.commit();
}

std::string IOLoginData::getNameByGuid(uint32_t guid)
{
  std::ostringstream query;
  query << "SELECT `name` FROM `players` WHERE `id` = " << guid;
  DBResult_ptr result = Database::getInstance().storeQuery(query.str());
  if (!result) {
    return std::string();
  }
  return result->getString("name");
}

uint32_t IOLoginData::getGuidByName(const std::string& name)
{
  Database& db = Database::getInstance();

  std::ostringstream query;
  query << "SELECT `id` FROM `players` WHERE `name` = " << db.escapeString(name);
  DBResult_ptr result = db.storeQuery(query.str());
  if (!result) {
    return 0;
  }
  return result->getNumber<uint32_t>("id");
}

bool IOLoginData::getGuidByNameEx(uint32_t& guid, bool& specialVip, std::string& name)
{
  Database& db = Database::getInstance();

  std::ostringstream query;
  query << "SELECT `name`, `id`, `group_id`, `account_id` FROM `players` WHERE `name` = " << db.escapeString(name);
  DBResult_ptr result = db.storeQuery(query.str());
  if (!result) {
    return false;
  }

  name = result->getString("name");
  guid = result->getNumber<uint32_t>("id");
  const Group* group = g_game().groups.getGroup(result->getNumber<uint16_t>("group_id"));

  uint64_t flags;
  if (group) {
    flags = group->flags;
  } else {
    flags = 0;
  }

  specialVip = (flags & PlayerFlag_SpecialVIP) != 0;
  return true;
}

bool IOLoginData::formatPlayerName(std::string& name)
{
  Database& db = Database::getInstance();

  std::ostringstream query;
  query << "SELECT `name` FROM `players` WHERE `name` = " << db.escapeString(name);

  DBResult_ptr result = db.storeQuery(query.str());
  if (!result) {
    return false;
  }

  name = result->getString("name");
  return true;
}

void IOLoginData::loadItems(ItemMap& itemMap, DBResult_ptr result)
{
  do {
    uint32_t sid = result->getNumber<uint32_t>("sid");
    uint32_t pid = result->getNumber<uint32_t>("pid");
    uint16_t type = result->getNumber<uint16_t>("itemtype");
    uint16_t count = result->getNumber<uint16_t>("count");

    unsigned long attrSize;
    const char* attr = result->getStream("attributes", attrSize);

    PropStream propStream;
    propStream.init(attr, attrSize);

    Item* item = Item::CreateItem(type, count);
    if (item) {
      if (!item->unserializeAttr(propStream)) {
        SPDLOG_WARN("[IOLoginData::loadItems] - Failed to serialize");
      }

      std::pair<Item*, uint32_t> pair(item, pid);
      itemMap[sid] = pair;
    }
  } while (result->next());
}

void IOLoginData::increaseBankBalance(uint32_t guid, uint64_t bankBalance)
{
  std::ostringstream query;
  query << "UPDATE `players` SET `balance` = `balance` + " << bankBalance << " WHERE `id` = " << guid;
  Database::getInstance().executeQuery(query.str());
}

bool IOLoginData::hasBiddedOnHouse(uint32_t guid)
{
  Database& db = Database::getInstance();

  std::ostringstream query;
  query << "SELECT `id` FROM `houses` WHERE `highest_bidder` = " << guid << " LIMIT 1";
  return db.storeQuery(query.str()).get() != nullptr;
}

std::forward_list<VIPEntry> IOLoginData::getVIPEntries(uint32_t accountId)
{
  std::forward_list<VIPEntry> entries;

  std::ostringstream query;
  query << "SELECT `player_id`, (SELECT `name` FROM `players` WHERE `id` = `player_id`) AS `name`, `description`, `icon`, `notify` FROM `account_viplist` WHERE `account_id` = " << accountId;

  DBResult_ptr result = Database::getInstance().storeQuery(query.str());
  if (result) {
    do {
      entries.emplace_front(
        result->getNumber<uint32_t>("player_id"),
        result->getString("name"),
        result->getString("description"),
        result->getNumber<uint32_t>("icon"),
        result->getNumber<uint16_t>("notify") != 0
      );
    } while (result->next());
  }
  return entries;
}

void IOLoginData::addVIPEntry(uint32_t accountId, uint32_t guid, const std::string& description, uint32_t icon, bool notify)
{
  Database& db = Database::getInstance();

  std::ostringstream query;
  query << "INSERT INTO `account_viplist` (`account_id`, `player_id`, `description`, `icon`, `notify`) VALUES (" << accountId << ',' << guid << ',' << db.escapeString(description) << ',' << icon << ',' << notify << ')';
  db.executeQuery(query.str());
}

void IOLoginData::editVIPEntry(uint32_t accountId, uint32_t guid, const std::string& description, uint32_t icon, bool notify)
{
  Database& db = Database::getInstance();

  std::ostringstream query;
  query << "UPDATE `account_viplist` SET `description` = " << db.escapeString(description) << ", `icon` = " << icon << ", `notify` = " << notify << " WHERE `account_id` = " << accountId << " AND `player_id` = " << guid;
  db.executeQuery(query.str());
}

void IOLoginData::removeVIPEntry(uint32_t accountId, uint32_t guid)
{
  std::ostringstream query;
  query << "DELETE FROM `account_viplist` WHERE `account_id` = " << accountId << " AND `player_id` = " << guid;
  Database::getInstance().executeQuery(query.str());
}

void IOLoginData::addPremiumDays(uint32_t accountId, int32_t addDays)
{
  std::ostringstream query;
  query << "UPDATE `accounts` SET `premdays` = `premdays` + " << addDays << " WHERE `id` = " << accountId;
  Database::getInstance().executeQuery(query.str());
}

void IOLoginData::removePremiumDays(uint32_t accountId, int32_t removeDays)
{
  std::ostringstream query;
  query << "UPDATE `accounts` SET `premdays` = `premdays` - " << removeDays << " WHERE `id` = " << accountId;
  Database::getInstance().executeQuery(query.str());
}<|MERGE_RESOLUTION|>--- conflicted
+++ resolved
@@ -27,13 +27,6 @@
 #include "io/ioprey.h"
 
 #include <limits>
-
-<<<<<<< HEAD
-class PreySlot;
-
-extern Monsters g_monsters;
-=======
->>>>>>> b87372ff
 
 bool IOLoginData::authenticateAccountPassword(const std::string& email, const std::string& password, account::Account *account) {
 	if (account::ERROR_NO != account->LoadAccountDB(email)) {
