--- conflicted
+++ resolved
@@ -7,13 +7,6 @@
  * Website: https://docs.opentibiabr.com/
  */
 
-<<<<<<< HEAD
-#include <utility>
-
-#include "pch.hpp"
-
-=======
->>>>>>> 0c7aafe0
 #include "io/iologindata.hpp"
 #include "io/functions/iologindata_load_player.hpp"
 #include "io/functions/iologindata_save_player.hpp"
@@ -43,11 +36,7 @@
 		}
 	}
 
-<<<<<<< HEAD
-	if (!g_accountRepository().getCharacterByNameAndAccountId(account.getID(), characterName)) {
-=======
 	if (!g_accountRepository().getCharacterByAccountIdAndName(account.getID(), characterName)) {
->>>>>>> 0c7aafe0
 		g_logger().warn("IP [{}] trying to connect into another account character", convertIPToString(ip));
 		return false;
 	}
