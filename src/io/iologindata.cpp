--- conflicted
+++ resolved
@@ -539,10 +539,7 @@
 	}
 
 	// load inbox items
-<<<<<<< HEAD
-=======
 	itemMap.clear();
->>>>>>> c52885c2
 	query.str(std::string());
 	query << "SELECT `pid`, `sid`, `itemtype`, `count`, `attributes` FROM `player_inboxitems` WHERE `player_id` = " << player->getGUID() << " ORDER BY `sid` DESC";
 	if ((result = db.storeQuery(query.str()))) {
