--- conflicted
+++ resolved
@@ -16,17 +16,9 @@
 #include "creatures/monsters/monster.h"
 #include "io/ioprey.h"
 
-<<<<<<< HEAD
-#include <limits>
-
 bool IOLoginData::authenticateAccountPassword(const std::string& accountIdentifier, const std::string& password, account::Account *account) {
 	if (account::ERROR_NO != account->LoadAccountDB(accountIdentifier)) {
 		SPDLOG_ERROR("{} {} doesn't match any account.", account->getProtocolCompat() ? "Username" : "Email", accountIdentifier);
-=======
-bool IOLoginData::authenticateAccountPassword(const std::string &email, const std::string &password, account::Account* account) {
-	if (account::ERROR_NO != account->LoadAccountDB(email)) {
-		SPDLOG_ERROR("Email {} doesn't match any account.", email);
->>>>>>> c18d0d56
 		return false;
 	}
 
@@ -40,12 +32,8 @@
 	return true;
 }
 
-<<<<<<< HEAD
 bool IOLoginData::gameWorldAuthentication(const std::string& accountIdentifier, const std::string& password, std::string& characterName, uint32_t *accountId, bool oldProtocol)
 {
-=======
-bool IOLoginData::gameWorldAuthentication(const std::string &email, const std::string &password, std::string &characterName, uint32_t* accountId) {
->>>>>>> c18d0d56
 	account::Account account;
 	account.setProtocolCompat(oldProtocol);
 	if (!IOLoginData::authenticateAccountPassword(accountIdentifier, password, &account)) {
@@ -142,111 +130,6 @@
 	return loadPlayer(player, db.storeQuery(query.str()));
 }
 
-<<<<<<< HEAD
-bool IOLoginData::loadPlayer(Player* player, DBResult_ptr result)
-{
-  if (!result) {
-    return false;
-  }
-
-  Database& db = Database::getInstance();
-
-  uint32_t accountId = result->getNumber<uint32_t>("account_id");
-  account::Account acc;
-  acc.SetDatabaseInterface(&db);
-  acc.LoadAccountDB(accountId);
-
-  bool oldProtocol = g_configManager().getBoolean(OLD_PROTOCOL) && player->getProtocolVersion() < 1200;
-  player->setGUID(result->getNumber<uint32_t>("id"));
-  player->name = result->getString("name");
-  acc.GetID(&(player->accountNumber));
-  acc.GetAccountType(&(player->accountType));
-
-  if (g_configManager().getBoolean(FREE_PREMIUM)) {
-    player->premiumDays = std::numeric_limits<uint16_t>::max();
-  } else {
-    acc.GetPremiumRemaningDays(&(player->premiumDays));
-  }
-
-  acc.GetCoins(&(player->coinBalance));
-
-  Group* group = g_game().groups.getGroup(result->getNumber<uint16_t>("group_id"));
-  if (!group) {
-    SPDLOG_ERROR("Player {} has group id {} whitch doesn't exist", player->name, result->getNumber<uint16_t>("group_id"));
-    return false;
-  }
-  player->setGroup(group);
-
-  player->setBankBalance(result->getNumber<uint64_t>("balance"));
-
-  player->quickLootFallbackToMainContainer = result->getNumber<bool>("quickloot_fallback");
-
-  player->setSex(static_cast<PlayerSex_t>(result->getNumber<uint16_t>("sex")));
-  player->level = std::max<uint32_t>(1, result->getNumber<uint32_t>("level"));
-
-  uint64_t experience = result->getNumber<uint64_t>("experience");
-
-  uint64_t currExpCount = Player::getExpForLevel(player->level);
-  uint64_t nextExpCount = Player::getExpForLevel(player->level + 1);
-  if (experience < currExpCount || experience > nextExpCount) {
-    experience = currExpCount;
-  }
-
-  player->experience = experience;
-
-  if (currExpCount < nextExpCount) {
-    player->levelPercent = Player::getPercentLevel(player->experience - currExpCount, nextExpCount - currExpCount);
-  } else {
-    player->levelPercent = 0;
-  }
-
-  player->soul = result->getNumber<uint16_t>("soul");
-  player->capacity = result->getNumber<uint32_t>("cap") * 100;
-  for (int i = 1; i <= 8; i++) {
-    std::ostringstream ss;
-    ss << "blessings" << i;
-    player->addBlessing(i, result->getNumber<uint16_t>(ss.str()));
-  }
-
-  unsigned long attrSize;
-  const char* attr = result->getStream("conditions", attrSize);
-  PropStream propStream;
-  propStream.init(attr, attrSize);
-
-  Condition* condition = Condition::createCondition(propStream);
-  while (condition) {
-    if (condition->unserialize(propStream)) {
-      player->storedConditionList.push_front(condition);
-    } else {
-      delete condition;
-    }
-    condition = Condition::createCondition(propStream);
-  }
-
-  if (!player->setVocation(result->getNumber<uint16_t>("vocation"))) {
-    SPDLOG_ERROR("Player {} has vocation id {} whitch doesn't exist",
-			player->name, result->getNumber<uint16_t>("vocation"));
-    return false;
-  }
-
-  player->mana = result->getNumber<uint32_t>("mana");
-  player->manaMax = result->getNumber<uint32_t>("manamax");
-  player->magLevel = result->getNumber<uint32_t>("maglevel");
-
-  uint64_t nextManaCount = player->vocation->getReqMana(player->magLevel + 1);
-  uint64_t manaSpent = result->getNumber<uint64_t>("manaspent");
-  if (manaSpent > nextManaCount) {
-    manaSpent = 0;
-  }
-
-  player->manaSpent = manaSpent;
-  player->magLevelPercent = Player::getPercentLevel(player->manaSpent, nextManaCount);
-
-  player->health = result->getNumber<int32_t>("health");
-  player->healthMax = result->getNumber<int32_t>("healthmax");
-
-  player->defaultOutfit.lookType = result->getNumber<uint16_t>("looktype");
-=======
 bool IOLoginData::loadPlayer(Player* player, DBResult_ptr result) {
 	if (!result || !player) {
 		return false;
@@ -259,6 +142,7 @@
 	acc.SetDatabaseInterface(&db);
 	acc.LoadAccountDB(accountId);
 
+	bool oldProtocol = g_configManager().getBoolean(OLD_PROTOCOL) && player->getProtocolVersion() < 1200;
 	player->setGUID(result->getNumber<uint32_t>("id"));
 	player->name = result->getString("name");
 	acc.GetID(&(player->accountNumber));
@@ -347,7 +231,6 @@
 	player->healthMax = result->getNumber<int32_t>("healthmax");
 
 	player->defaultOutfit.lookType = result->getNumber<uint16_t>("looktype");
->>>>>>> c18d0d56
 	if (g_configManager().getBoolean(WARN_UNSAFE_SCRIPTS) && player->defaultOutfit.lookType != 0 && !g_game().isLookTypeRegistered(player->defaultOutfit.lookType)) {
 		SPDLOG_WARN("[IOLoginData::loadPlayer] An unregistered creature looktype type with id '{}' was blocked to prevent client crash.", player->defaultOutfit.lookType);
 		return false;
@@ -482,301 +365,6 @@
 
 	// Stash load items
 	query.str(std::string());
-<<<<<<< HEAD
-	query << "INSERT INTO `player_charms` (`player_guid`) VALUES (" << player->getGUID() << ')';
-	Database::getInstance().executeQuery(query.str());
-  }
-
-  query.str(std::string());
-  query << "SELECT `player_id`, `name` FROM `player_spells` WHERE `player_id` = " << player->getGUID();
-  if ((result = db.storeQuery(query.str()))) {
-    do {
-      player->learnedInstantSpellList.emplace_front(result->getString("name"));
-    } while (result->next());
-  }
-
-  //load inventory items
-  ItemMap itemMap;
-
-  query.str(std::string());
-  query << "SELECT `player_id`, `time`, `target`, `unavenged` FROM `player_kills` WHERE `player_id` = " << player->getGUID();
-  if ((result = db.storeQuery(query.str()))) {
-    do {
-      time_t killTime = result->getNumber<time_t>("time");
-      if ((time(nullptr) - killTime) <= g_configManager().getNumber(FRAG_TIME)) {
-        player->unjustifiedKills.emplace_back(result->getNumber<uint32_t>("target"), killTime, result->getNumber<bool>("unavenged"));
-      }
-    } while (result->next());
-  }
-
-  query.str(std::string());
-  query << "SELECT `pid`, `sid`, `itemtype`, `count`, `attributes` FROM `player_items` WHERE `player_id` = " << player->getGUID() << " ORDER BY `sid` DESC";
-
-  std::vector<std::pair<uint8_t, Container*>> openContainersList;
-
-  if ((result = db.storeQuery(query.str()))) {
-    loadItems(itemMap, result);
-
-    for (ItemMap::const_reverse_iterator it = itemMap.rbegin(), end = itemMap.rend(); it != end; ++it) {
-      const std::pair<Item*, int32_t>& pair = it->second;
-      Item* item = pair.first;
-      if (!item) {
-        continue;
-      }
-
-      int32_t pid = pair.second;
-
-      if (pid >= CONST_SLOT_FIRST && pid <= CONST_SLOT_LAST) {
-        player->internalAddThing(pid, item);
-        item->startDecaying();
-      } else {
-        ItemMap::const_iterator it2 = itemMap.find(pid);
-        if (it2 == itemMap.end()) {
-          continue;
-        }
-
-        Container* container = it2->second.first->getContainer();
-        if (container) {
-          container->internalAddThing(item);
-          item->startDecaying();
-        }
-      }
-
-      Container* itemContainer = item->getContainer();
-      if (itemContainer) {
-        if (!oldProtocol) {
-          int64_t cid = item->getIntAttr(ITEM_ATTRIBUTE_OPENCONTAINER);
-          if (cid > 0) {
-            openContainersList.emplace_back(std::make_pair(cid, itemContainer));
-          }
-        }
-        if (item->hasAttribute(ITEM_ATTRIBUTE_QUICKLOOTCONTAINER)) {
-          int64_t flags = item->getIntAttr(ITEM_ATTRIBUTE_QUICKLOOTCONTAINER);
-          for (uint8_t category = OBJECTCATEGORY_FIRST; category <= OBJECTCATEGORY_LAST; category++) {
-            if (hasBitSet(1 << category, flags)) {
-              player->setLootContainer((ObjectCategory_t)category, itemContainer, true);
-            }
-          }
-        }
-      }
-    }
-  }
-
-  if (!oldProtocol) {
-    std::sort(openContainersList.begin(), openContainersList.end(), [](const std::pair<uint8_t, Container*> &left, const std::pair<uint8_t, Container*> &right) {
-      return left.first < right.first;
-    });
-
-    for (auto& it : openContainersList) {
-      player->addContainer(it.first - 1, it.second);
-      player->onSendContainer(it.second);
-    }
-  }
-
-  // Store Inbox
-  if (!player->inventory[CONST_SLOT_STORE_INBOX]) {
-    player->internalAddThing(CONST_SLOT_STORE_INBOX, Item::CreateItem(ITEM_STORE_INBOX));
-  }
-
-  //load depot items
-  itemMap.clear();
-
-  query.str(std::string());
-  query << "SELECT `pid`, `sid`, `itemtype`, `count`, `attributes` FROM `player_depotitems` WHERE `player_id` = " << player->getGUID() << " ORDER BY `sid` DESC";
-  if ((result = db.storeQuery(query.str()))) {
-    loadItems(itemMap, result);
-
-    for (ItemMap::const_reverse_iterator it = itemMap.rbegin(), end = itemMap.rend(); it != end; ++it) {
-      const std::pair<Item*, int32_t>& pair = it->second;
-      Item* item = pair.first;
-
-      int32_t pid = pair.second;
-      if (pid >= 0 && pid < 100) {
-        DepotChest* depotChest = player->getDepotChest(pid, true);
-        if (depotChest) {
-          depotChest->internalAddThing(item);
-          item->startDecaying();
-        }
-      } else {
-        ItemMap::const_iterator it2 = itemMap.find(pid);
-        if (it2 == itemMap.end()) {
-          continue;
-        }
-
-        Container* container = it2->second.first->getContainer();
-        if (container) {
-          container->internalAddThing(item);
-          item->startDecaying();
-        }
-      }
-    }
-  }
-
-  //load reward chest items
-  itemMap.clear();
-
-  query.str(std::string());
-  query << "SELECT `pid`, `sid`, `itemtype`, `count`, `attributes` FROM `player_rewards` WHERE `player_id` = " << player->getGUID() << " ORDER BY `sid` DESC";
-    if ((result = db.storeQuery(query.str()))) {
-    loadItems(itemMap, result);
-
-    //first loop handles the reward containers to retrieve its date attribute
-    //for (ItemMap::iterator it = itemMap.begin(), end = itemMap.end(); it != end; ++it) {
-    for (auto& it : itemMap) {
-      const std::pair<Item*, int32_t>& pair = it.second;
-      Item* item = pair.first;
-
-      int32_t pid = pair.second;
-      if (pid >= 0 && pid < 100) {
-        Reward* reward = player->getReward(item->getIntAttr(ITEM_ATTRIBUTE_DATE), true);
-        if (reward) {
-          it.second = std::pair<Item*, int32_t>(reward->getItem(), pid); //update the map with the special reward container
-        }
-      } else {
-        break;
-      }
-    }
-
-    //second loop (this time a reverse one) to insert the items in the correct order
-    //for (ItemMap::const_reverse_iterator it = itemMap.rbegin(), end = itemMap.rend(); it != end; ++it) {
-    for (const auto& it : boost::adaptors::reverse(itemMap)) {
-      const std::pair<Item*, int32_t>& pair = it.second;
-      Item* item = pair.first;
-
-      int32_t pid = pair.second;
-      if (pid >= 0 && pid < 100) {
-        break;
-      }
-
-      ItemMap::const_iterator it2 = itemMap.find(pid);
-      if (it2 == itemMap.end()) {
-        continue;
-      }
-
-      Container* container = it2->second.first->getContainer();
-      if (container) {
-        container->internalAddThing(item);
-      }
-    }
-  }
-
-  //load inbox items
-  itemMap.clear();
-
-  query.str(std::string());
-  query << "SELECT `pid`, `sid`, `itemtype`, `count`, `attributes` FROM `player_inboxitems` WHERE `player_id` = " << player->getGUID() << " ORDER BY `sid` DESC";
-  if ((result = db.storeQuery(query.str()))) {
-    loadItems(itemMap, result);
-
-    for (ItemMap::const_reverse_iterator it = itemMap.rbegin(), end = itemMap.rend(); it != end; ++it) {
-      const std::pair<Item*, int32_t>& pair = it->second;
-      Item* item = pair.first;
-      int32_t pid = pair.second;
-
-      if (pid >= 0 && pid < 100) {
-        player->getInbox()->internalAddThing(item);
-        item->startDecaying();
-      } else {
-        ItemMap::const_iterator it2 = itemMap.find(pid);
-
-        if (it2 == itemMap.end()) {
-          continue;
-        }
-
-        Container* container = it2->second.first->getContainer();
-        if (container) {
-          container->internalAddThing(item);
-          item->startDecaying();
-        }
-      }
-    }
-  }
-
-  //load storage map
-  query.str(std::string());
-  query << "SELECT `key`, `value` FROM `player_storage` WHERE `player_id` = " << player->getGUID();
-  if ((result = db.storeQuery(query.str()))) {
-    do {
-      player->addStorageValue(result->getNumber<uint32_t>("key"), result->getNumber<int32_t>("value"), true);
-    } while (result->next());
-  }
-
-  //load vip
-  query.str(std::string());
-  query << "SELECT `player_id` FROM `account_viplist` WHERE `account_id` = " << player->getAccount();
-  if ((result = db.storeQuery(query.str()))) {
-    do {
-      player->addVIPInternal(result->getNumber<uint32_t>("player_id"));
-    } while (result->next());
-  }
-
-  // Load prey class
-  if (g_configManager().getBoolean(PREY_ENABLED)) {
-    query.str(std::string());
-    query << "SELECT * FROM `player_prey` WHERE `player_id` = " << player->getGUID();
-    if (result = db.storeQuery(query.str())) {
-      do {
-        auto slot = new PreySlot(static_cast<PreySlot_t>(result->getNumber<uint16_t>("slot")));
-        slot->state = static_cast<PreyDataState_t>(result->getNumber<uint16_t>("state"));
-        slot->selectedRaceId = result->getNumber<uint16_t>("raceid");
-        slot->option = static_cast<PreyOption_t>(result->getNumber<uint16_t>("option"));
-        slot->bonus = static_cast<PreyBonus_t>(result->getNumber<uint16_t>("bonus_type"));
-        slot->bonusRarity = static_cast<uint8_t>(result->getNumber<uint16_t>("bonus_rarity"));
-        slot->bonusPercentage = result->getNumber<uint16_t>("bonus_percentage");
-        slot->bonusTimeLeft = result->getNumber<uint16_t>("bonus_time");
-        slot->freeRerollTimeStamp = result->getNumber<int64_t>("free_reroll");
-
-        unsigned long preySize;
-        const char* preyStream = result->getStream("monster_list", preySize);
-        PropStream propPreyStream;
-        propPreyStream.init(preyStream, preySize);
-
-        uint16_t raceId;
-        while (propPreyStream.read<uint16_t>(raceId)) {
-          slot->raceIdList.push_back(raceId);
-        }
-
-        player->setPreySlotClass(slot);
-      } while (result->next());
-    }
-  }
-
-  // Load task hunting class
-  if (g_configManager().getBoolean(TASK_HUNTING_ENABLED)) {
-    query.str(std::string());
-    query << "SELECT * FROM `player_taskhunt` WHERE `player_id` = " << player->getGUID();
-    if (result = db.storeQuery(query.str())) {
-      do {
-        auto slot = new TaskHuntingSlot(static_cast<PreySlot_t>(result->getNumber<uint16_t>("slot")));
-        slot->state = static_cast<PreyTaskDataState_t>(result->getNumber<uint16_t>("state"));
-        slot->selectedRaceId = result->getNumber<uint16_t>("raceid");
-        slot->upgrade = result->getNumber<bool>("upgrade");
-        slot->rarity = static_cast<uint8_t>(result->getNumber<uint16_t>("rarity"));
-        slot->currentKills = result->getNumber<uint16_t>("kills");
-        slot->disabledUntilTimeStamp = result->getNumber<int64_t>("disabled_time");
-        slot->freeRerollTimeStamp = result->getNumber<int64_t>("free_reroll");
-
-        unsigned long taskHuntSize;
-        const char* taskHuntStream = result->getStream("monster_list", taskHuntSize);
-        PropStream propTaskHuntStream;
-        propTaskHuntStream.init(taskHuntStream, taskHuntSize);
-
-        uint16_t raceId;
-        while (propTaskHuntStream.read<uint16_t>(raceId)) {
-          slot->raceIdList.push_back(raceId);
-        }
-
-        if (slot->state == PreyTaskDataState_Inactive && slot->disabledUntilTimeStamp < OTSYS_TIME()) {
-          slot->state = PreyTaskDataState_Selection;
-        }
-
-        player->setTaskHuntingSlotClass(slot);
-      } while (result->next());
-    }
-  }
-
-  player->initializePrey();
-=======
 	query << "SELECT `item_count`, `item_id`  FROM `player_stash` WHERE `player_id` = " << player->getGUID();
 	if ((result = db.storeQuery(query.str()))) {
 		do {
@@ -888,9 +476,11 @@
 
 			Container* itemContainer = item->getContainer();
 			if (itemContainer) {
-				auto cid = item->getAttribute<int64_t>(ItemAttribute_t::OPENCONTAINER);
-				if (cid > 0) {
-					openContainersList.emplace_back(std::make_pair(cid, itemContainer));
+				if (!oldProtocol) {
+					auto cid = item->getAttribute<int64_t>(ItemAttribute_t::OPENCONTAINER);
+					if (cid > 0) {
+						openContainersList.emplace_back(std::make_pair(cid, itemContainer));
+					}
 				}
 				if (item->hasAttribute(ItemAttribute_t::QUICKLOOTCONTAINER)) {
 					auto flags = item->getAttribute<int64_t>(ItemAttribute_t::QUICKLOOTCONTAINER);
@@ -904,13 +494,15 @@
 		}
 	}
 
-	std::sort(openContainersList.begin(), openContainersList.end(), [](const std::pair<uint8_t, Container*> &left, const std::pair<uint8_t, Container*> &right) {
-		return left.first < right.first;
-	});
-
-	for (auto &it : openContainersList) {
-		player->addContainer(it.first - 1, it.second);
-		player->onSendContainer(it.second);
+	if (!oldProtocol) {
+		std::sort(openContainersList.begin(), openContainersList.end(), [](const std::pair<uint8_t, Container*> &left, const std::pair<uint8_t, Container*> &right) {
+			return left.first < right.first;
+		});
+
+		for (auto& it : openContainersList) {
+			player->addContainer(it.first - 1, it.second);
+			player->onSendContainer(it.second);
+		}
 	}
 
 	// Store Inbox
@@ -1089,7 +681,6 @@
 	}
 
 	player->initializePrey();
->>>>>>> c18d0d56
 	player->initializeTaskHunting();
 	player->updateBaseSpeed();
 	player->updateInventoryWeight();
