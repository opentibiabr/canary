--- conflicted
+++ resolved
@@ -18,19 +18,8 @@
 
 class IOLoginData {
 	public:
-<<<<<<< HEAD
-		static bool authenticateAccountPassword(const std::string& accountIdentifier,
-                                                const std::string& password,
-                                                account::Account *account);
-		static bool gameWorldAuthentication(const std::string& accountIdentifier,
-                                            const std::string& password,
-                                            std::string& characterName,
-                                            uint32_t *accountId,
-											bool oldProcotol);
-=======
-		static bool authenticateAccountPassword(const std::string &email, const std::string &password, account::Account* account);
-		static bool gameWorldAuthentication(const std::string &accountName, const std::string &password, std::string &characterName, uint32_t* accountId);
->>>>>>> c18d0d56
+		static bool authenticateAccountPassword(const std::string& accountIdentifier, const std::string& password, account::Account *account);
+		static bool gameWorldAuthentication(const std::string& accountIdentifier, const std::string& password, std::string& characterName, uint32_t *accountId, bool oldProcotol);
 		static account::AccountType getAccountType(uint32_t accountId);
 		static void setAccountType(uint32_t accountId, account::AccountType accountType);
 		static void updateOnlineStatus(uint32_t guid, bool login);
