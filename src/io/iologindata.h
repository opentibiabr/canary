/**
 * Canary - A free and open-source MMORPG server emulator
 * Copyright (©) 2019-2022 OpenTibiaBR <opentibiabr@outlook.com>
 * Repository: https://github.com/opentibiabr/canary
 * License: https://github.com/opentibiabr/canary/blob/main/LICENSE
 * Contributors: https://github.com/opentibiabr/canary/graphs/contributors
 * Website: https://docs.opentibiabr.com/
 */

#ifndef SRC_IO_IOLOGINDATA_H_
#define SRC_IO_IOLOGINDATA_H_

#include "creatures/players/account/account.hpp"
#include "creatures/players/player.h"
#include "database/database.h"

using ItemBlockList = std::list<std::pair<int32_t, Item*>>;

class IOLoginData {
	public:
		static bool authenticateAccountPassword(const std::string &accountIdentifier, const std::string &password, account::Account* account);
		static bool gameWorldAuthentication(const std::string &accountIdentifier, const std::string &password, std::string &characterName, uint32_t* accountId, bool oldProcotol);
		static account::AccountType getAccountType(uint32_t accountId);
		static void setAccountType(uint32_t accountId, account::AccountType accountType);
		static void updateOnlineStatus(uint32_t guid, bool login);
		static bool preloadPlayer(Player* player, const std::string &name);

		static bool loadPlayerById(Player* player, uint32_t id);
		static bool loadPlayerByName(Player* player, const std::string &name);
		static bool loadPlayer(Player* player, DBResult_ptr result);
		static bool savePlayer(Player* player);
		static uint32_t getGuidByName(const std::string &name);
		static bool getGuidByNameEx(uint32_t &guid, bool &specialVip, std::string &name);
		static std::string getNameByGuid(uint32_t guid);
		static bool formatPlayerName(std::string &name);
		static void increaseBankBalance(uint32_t guid, uint64_t bankBalance);
		static bool hasBiddedOnHouse(uint32_t guid);

		static std::forward_list<VIPEntry> getVIPEntries(uint32_t accountId);
		static void addVIPEntry(uint32_t accountId, uint32_t guid, const std::string &description, uint32_t icon, bool notify);
		static void editVIPEntry(uint32_t accountId, uint32_t guid, const std::string &description, uint32_t icon, bool notify);
		static void removeVIPEntry(uint32_t accountId, uint32_t guid);

		static void addPremiumDays(uint32_t accountId, int32_t addDays);
		static void removePremiumDays(uint32_t accountId, int32_t removeDays);

<<<<<<< HEAD
		static void loadPlayerDataFromProtobufArray(Player* player, DBResult_ptr result);
		static void savePlayerDataToProtobufArray(Player* player, std::ostringstream& query);

	private:
		using ItemMap = std::map<uint32_t, std::pair<Item*, uint32_t>>;

=======
	protected:
		using ItemMap = std::map<uint32_t, std::pair<Item*, uint32_t>>;
		static void loadItems(ItemMap &itemMap, DBResult_ptr result, Player &player);
		static bool saveItems(const Player* player, const ItemBlockList &itemList, DBInsert &query_insert, PropWriteStream &stream);
>>>>>>> 3e81ab6b
};

#endif // SRC_IO_IOLOGINDATA_H_<|MERGE_RESOLUTION|>--- conflicted
+++ resolved
@@ -14,7 +14,11 @@
 #include "creatures/players/player.h"
 #include "database/database.h"
 
+#include "protobuf/itemsserialization.pb.h"
+#include "protobuf/playersystems.pb.h"
+
 using ItemBlockList = std::list<std::pair<int32_t, Item*>>;
+using ItemMap = std::map<uint32_t, std::pair<Item*, uint32_t>>;
 
 class IOLoginData {
 	public:
@@ -44,19 +48,9 @@
 		static void addPremiumDays(uint32_t accountId, int32_t addDays);
 		static void removePremiumDays(uint32_t accountId, int32_t removeDays);
 
-<<<<<<< HEAD
 		static void loadPlayerDataFromProtobufArray(Player* player, DBResult_ptr result);
 		static void savePlayerDataToProtobufArray(Player* player, std::ostringstream& query);
 
-	private:
-		using ItemMap = std::map<uint32_t, std::pair<Item*, uint32_t>>;
-
-=======
-	protected:
-		using ItemMap = std::map<uint32_t, std::pair<Item*, uint32_t>>;
-		static void loadItems(ItemMap &itemMap, DBResult_ptr result, Player &player);
-		static bool saveItems(const Player* player, const ItemBlockList &itemList, DBInsert &query_insert, PropWriteStream &stream);
->>>>>>> 3e81ab6b
 };
 
 #endif // SRC_IO_IOLOGINDATA_H_