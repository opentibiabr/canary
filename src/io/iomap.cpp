/**
 * Canary - A free and open-source MMORPG server emulator
 * Copyright (©) 2019-2022 OpenTibiaBR <opentibiabr@outlook.com>
 * Repository: https://github.com/opentibiabr/canary
 * License: https://github.com/opentibiabr/canary/blob/main/LICENSE
 * Contributors: https://github.com/opentibiabr/canary/graphs/contributors
 * Website: https://docs.opentibiabr.com/
 */

#include "pch.hpp"
#include "io/iomap.hpp"
#include "game/movement/teleport.hpp"
#include "game/game.hpp"
#include "io/filestream.hpp"

/*
	OTBM_ROOTV1
	|
	|--- OTBM_MAP_DATA
	|	|
	|	|--- OTBM_TILE_AREA
	|	|	|--- OTBM_TILE
	|	|	|--- OTBM_TILE_SQUARE (not implemented)
	|	|	|--- OTBM_TILE_REF (not implemented)
	|	|	|--- OTBM_HOUSETILE
	|	|
	|	|--- OTBM_SPAWNS (not implemented)
	|	|	|--- OTBM_SPAWN_AREA (not implemented)
	|	|	|--- OTBM_MONSTER (not implemented)
	|	|
	|	|--- OTBM_TOWNS
	|	|	|--- OTBM_TOWN
	|	|
	|	|--- OTBM_WAYPOINTS
	|		|--- OTBM_WAYPOINT
	|
	|--- OTBM_ITEM_DEF (not implemented)
*/

void IOMap::loadMap(Map* map, const Position &pos) {
	const int64_t start = OTSYS_TIME();

	const auto &fileByte = mio::mmap_source(map->path.string());

	const auto begin = fileByte.begin() + sizeof(OTB::Identifier { { 'O', 'T', 'B', 'M' } });

	FileStream stream { begin, fileByte.end() };

	if (!stream.startNode()) {
		throw IOMapException("Could not read map node.");
	}

	stream.skip(1); // Type Node

	uint32_t version = stream.getU32();
	map->width = stream.getU16();
	map->height = stream.getU16();
	uint32_t majorVersionItems = stream.getU32();
	stream.getU32(); // minorVersionItems

	if (version > 2) {
		throw IOMapException("Unknown OTBM version detected.");
	}

	if (majorVersionItems < 3) {
		throw IOMapException("This map need to be upgraded by using the latest map editor version to be able to load correctly.");
	}

	if (stream.startNode(OTBM_MAP_DATA)) {
		parseMapDataAttributes(stream, map);
		parseTileArea(stream, *map, pos);
		stream.endNode();
	}

	parseTowns(stream, *map);
	parseWaypoints(stream, *map);

	map->flush();

	g_logger().info("Map Loaded {} ({}x{}) in {} seconds", map->path.filename().string(), map->width, map->height, static_cast<double>(OTSYS_TIME() - start) / 1000.f);
}

void IOMap::parseMapDataAttributes(FileStream &stream, Map* map) {
	bool end = false;
	while (!end) {
		const uint8_t attr = stream.getU8();
		switch (attr) {
			case OTBM_ATTR_DESCRIPTION: {
				stream.getString();
			} break;

			case OTBM_ATTR_EXT_SPAWN_MONSTER_FILE: {
				map->monsterfile = map->path.string().substr(0, map->path.string().rfind('/') + 1);
				map->monsterfile += stream.getString();
			} break;

			case OTBM_ATTR_EXT_SPAWN_NPC_FILE: {
				map->npcfile = map->path.string().substr(0, map->path.string().rfind('/') + 1);
				map->npcfile += stream.getString();
			} break;
			case OTBM_ATTR_EXT_HOUSE_FILE: {
				map->housefile = map->path.string().substr(0, map->path.string().rfind('/') + 1);
				map->housefile += stream.getString();
			} break;

			default:
				stream.back();
				end = true;
				break;
		}
	}
}

void IOMap::parseTileArea(FileStream &stream, Map &map, const Position &pos) {
	while (stream.startNode(OTBM_TILE_AREA)) {
		const uint16_t base_x = stream.getU16();
		const uint16_t base_y = stream.getU16();
		const uint8_t base_z = stream.getU8();

		bool tileIsStatic = false;

		while (stream.startNode()) {
<<<<<<< HEAD
			const uint8_t tileType = stream.getU8();
			if (tileType != OTBM_HOUSETILE && tileType != OTBM_TILE)
=======
			uint8_t tileType = stream.getU8();
			if (tileType != OTBM_HOUSETILE && tileType != OTBM_TILE) {
>>>>>>> 9d7af22a
				throw IOMapException("Could not read tile type node.");
			}

			const auto &tile = std::make_shared<BasicTile>();

			const uint8_t tileCoordsX = stream.getU8();
			const uint8_t tileCoordsY = stream.getU8();

			const uint16_t x = base_x + tileCoordsX + pos.x;
			const uint16_t y = base_y + tileCoordsY + pos.y;
			const uint8_t z = static_cast<uint8_t>(base_z + pos.z);

			if (tileType == OTBM_HOUSETILE) {
				tile->houseId = stream.getU32();
				if (!map.houses.addHouse(tile->houseId)) {
					throw IOMapException(fmt::format("[x:{}, y:{}, z:{}] Could not create house id: {}", x, y, z, tile->houseId));
				}
			}

			if (stream.isProp(OTBM_ATTR_TILE_FLAGS)) {
				const uint32_t flags = stream.getU32();
				if ((flags & OTBM_TILEFLAG_PROTECTIONZONE) != 0) {
					tile->flags |= TILESTATE_PROTECTIONZONE;
				} else if ((flags & OTBM_TILEFLAG_NOPVPZONE) != 0) {
					tile->flags |= TILESTATE_NOPVPZONE;
				} else if ((flags & OTBM_TILEFLAG_PVPZONE) != 0) {
					tile->flags |= TILESTATE_PVPZONE;
				}

				if ((flags & OTBM_TILEFLAG_NOLOGOUT) != 0) {
					tile->flags |= TILESTATE_NOLOGOUT;
				}
			}

			if (stream.isProp(OTBM_ATTR_ITEM)) {
				const uint16_t id = stream.getU16();
				const auto &iType = Item::items[id];

				if (!tile->isHouse() || !iType.isBed()) {
					if (iType.blockSolid) {
						tileIsStatic = true;
					}

					const auto &item = std::make_shared<BasicItem>();
					item->id = id;

					if (tile->isHouse() && iType.moveable) {
						g_logger().warn("[IOMap::loadMap] - "
										"Moveable item with ID: {}, in house: {}, "
										"at position: x {}, y {}, z {}",
										id, tile->houseId, x, y, z);
					} else if (iType.isGroundTile()) {
						tile->ground = map.tryReplaceItemFromCache(item);
					} else {
						tile->items.emplace_back(map.tryReplaceItemFromCache(item));
					}
				}
			}

			while (stream.startNode()) {
				if (stream.getU8() != OTBM_ITEM) {
					throw IOMapException(fmt::format("[x:{}, y:{}, z:{}] Could not read item node.", x, y, z));
				}

				const uint16_t id = stream.getU16();

				const auto &iType = Item::items[id];

				if (iType.blockSolid) {
					tileIsStatic = true;
				}

				const auto &item = std::make_shared<BasicItem>();
				item->id = id;

				if (!item->unserializeItemNode(stream, x, y, z)) {
					throw IOMapException(fmt::format("[x:{}, y:{}, z:{}] Failed to load item {}, Node Type.", x, y, z, id));
				}

				if (tile->isHouse() && iType.isBed()) {
					// nothing
				} else if (tile->isHouse() && iType.moveable) {
					g_logger().warn("[IOMap::loadMap] - "
									"Moveable item with ID: {}, in house: {}, "
									"at position: x {}, y {}, z {}",
									id, tile->houseId, x, y, z);
				} else if (iType.isGroundTile()) {
					tile->ground = map.tryReplaceItemFromCache(item);
				} else {
					tile->items.emplace_back(map.tryReplaceItemFromCache(item));
				}

				if (!stream.endNode()) {
					throw IOMapException(fmt::format("[x:{}, y:{}, z:{}] Could not end node.", x, y, z));
				}
			}

			if (!stream.endNode()) {
				throw IOMapException(fmt::format("[x:{}, y:{}, z:{}] Could not end node.", x, y, z));
			}

			if (tile->isEmpty(true))
				continue;

			map.setBasicTile(x, y, z, tile);
		}

		if (!stream.endNode()) {
			throw IOMapException("Could not end node.");
		}
	}
}

void IOMap::parseTowns(FileStream &stream, Map &map) {
	if (!stream.startNode(OTBM_TOWNS)) {
		throw IOMapException("Could not read towns node.");
	}

	while (stream.startNode(OTBM_TOWN)) {
		const uint32_t townId = stream.getU32();
		const auto &townName = stream.getString();
		const uint16_t x = stream.getU16();
		const uint16_t y = stream.getU16();
		const uint8_t z = stream.getU8();

		auto town = map.towns.getOrCreateTown(townId);
		town->setName(townName);
		town->setTemplePos(Position(x, y, z));

		if (!stream.endNode()) {
			throw IOMapException("Could not end node.");
		}
	}

	if (!stream.endNode()) {
		throw IOMapException("Could not end node.");
	}
}

void IOMap::parseWaypoints(FileStream &stream, Map &map) {
	if (!stream.startNode(OTBM_WAYPOINTS)) {
		throw IOMapException("Could not read waypoints node.");
	}

	while (stream.startNode(OTBM_WAYPOINT)) {
		const auto &name = stream.getString();
		const uint16_t x = stream.getU16();
		const uint16_t y = stream.getU16();
		const uint8_t z = stream.getU8();

		map.waypoints[name] = Position(x, y, z);

		if (!stream.endNode()) {
			throw IOMapException("Could not end node.");
		}
	}

	if (!stream.endNode()) {
		throw IOMapException("Could not end node.");
	}
}<|MERGE_RESOLUTION|>--- conflicted
+++ resolved
@@ -120,13 +120,8 @@
 		bool tileIsStatic = false;
 
 		while (stream.startNode()) {
-<<<<<<< HEAD
 			const uint8_t tileType = stream.getU8();
 			if (tileType != OTBM_HOUSETILE && tileType != OTBM_TILE)
-=======
-			uint8_t tileType = stream.getU8();
-			if (tileType != OTBM_HOUSETILE && tileType != OTBM_TILE) {
->>>>>>> 9d7af22a
 				throw IOMapException("Could not read tile type node.");
 			}
 
