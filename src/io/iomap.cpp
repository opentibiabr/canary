--- conflicted
+++ resolved
@@ -73,11 +73,15 @@
 	std::string npcFile = header->npc_spawn_file()->str();
 	std::string houseFile = header->house_file()->str();
 
-	serverMap.monsterfile = fileName.substr(0, fileName.rfind('/') + 1);
-	serverMap.monsterfile += monsterFile;
-
-	serverMap.npcfile = fileName.substr(0, fileName.rfind('/') + 1);
-	serverMap.npcfile += npcFile;
+	if (root.children.size() != 1 || root.children.front().type != OTBM_MAP_DATA) {
+		setLastErrorString("Could not read data node.");
+		return false;
+	}
+
+	auto& mapNode = root.children.front();
+	if (!parseMapDataAttributes(loader, mapNode, *map, fileName)) {
+		return false;
+	}
 
 	serverMap.housefile = fileName.substr(0, fileName.rfind('/') + 1);
 	serverMap.housefile += houseFile;
@@ -136,7 +140,6 @@
 					continue;
 				}
 
-<<<<<<< HEAD
 				tile = new HouseTile(tilePosition.x, tilePosition.y, tilePosition.z, house);
 				if (tile == nullptr)
 				{
@@ -146,17 +149,6 @@
 
 				house->addTile(static_cast<HouseTile*>(tile));
 			}
-=======
-	if (root.children.size() != 1 || root.children.front().type != OTBM_MAP_DATA) {
-		setLastErrorString("Could not read data node.");
-		return false;
-	}
-
-	auto& mapNode = root.children.front();
-	if (!parseMapDataAttributes(loader, mapNode, *map, fileName)) {
-		return false;
-	}
->>>>>>> 94288cf1
 
 			// Create tile items
 			Item *itemTile = Item::createMapItem(0);
