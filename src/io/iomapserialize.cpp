--- conflicted
+++ resolved
@@ -217,11 +217,7 @@
 }
 
 void IOMapSerialize::saveItem(PropWriteStream &stream, const std::shared_ptr<Item> &item) {
-<<<<<<< HEAD
-	std::shared_ptr<Container> container = item->getContainer();
-=======
 	const auto &container = item->getContainer();
->>>>>>> 135866a6
 
 	// Write ID & props
 	stream.write<uint16_t>(item->getID());
