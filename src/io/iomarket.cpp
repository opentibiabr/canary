/**
 * Canary - A free and open-source MMORPG server emulator
 * Copyright (©) 2019-2024 OpenTibiaBR <opentibiabr@outlook.com>
 * Repository: https://github.com/opentibiabr/canary
 * License: https://github.com/opentibiabr/canary/blob/main/LICENSE
 * Contributors: https://github.com/opentibiabr/canary/graphs/contributors
 * Website: https://docs.opentibiabr.com/
 */

#include "io/iomarket.hpp"

#include "config/configmanager.hpp"
#include "database/databasetasks.hpp"
#include "game/game.hpp"
#include "game/scheduling/dispatcher.hpp"
#include "game/scheduling/save_manager.hpp"
#include "io/iologindata.hpp"
#include "items/containers/inbox/inbox.hpp"
#include "creatures/players/player.hpp"

uint8_t IOMarket::getTierFromDatabaseTable(const std::string &string) {
	auto tier = static_cast<uint8_t>(std::atoi(string.c_str()));
	if (tier > g_configManager().getNumber(FORGE_MAX_ITEM_TIER)) {
		g_logger().error("{} - Failed to get number value {} for tier table result", __FUNCTION__, tier);
		return 0;
	}

	return tier;
}

MarketOfferList IOMarket::getActiveOffers(MarketAction_t action) {
	MarketOfferList offerList;

	std::string query = fmt::format(
		"SELECT `id`, `itemtype`, `amount`, `price`, `tier`, `created`, `anonymous`, "
		"(SELECT `name` FROM `players` WHERE `id` = `player_id`) AS `player_name` "
		"FROM `market_offers` WHERE `sale` = {} AND `world_id` = {}",
		action, g_game().worlds().getCurrentWorld()->id
	);

	DBResult_ptr result = g_database().storeQuery(query);
	if (!result) {
		return offerList;
	}

	const int32_t marketOfferDuration = g_configManager().getNumber(MARKET_OFFER_DURATION);

	do {
		MarketOffer offer;
		offer.itemId = result->getNumber<uint16_t>("itemtype");
		offer.amount = result->getNumber<uint16_t>("amount");
		offer.price = result->getNumber<uint64_t>("price");
		offer.timestamp = result->getNumber<uint32_t>("created") + marketOfferDuration;
		offer.counter = (result->getNumber<uint32_t>("id") ^ 0xABCDEF) & 0xFFFF;
		if (result->getNumber<uint16_t>("anonymous") == 0) {
			offer.playerName = result->getString("player_name");
		} else {
			offer.playerName = "Anonymous";
		}
		offer.tier = getTierFromDatabaseTable(result->getString("tier"));
		offerList.push_back(offer);
	} while (result->next());
	return offerList;
}

MarketOfferList IOMarket::getActiveOffers(MarketAction_t action, uint16_t itemId, uint8_t tier) {
	MarketOfferList offerList;

	std::string query = fmt::format(
		"SELECT `id`, `amount`, `price`, `tier`, `created`, `anonymous`, (SELECT `name` FROM `players` WHERE `id` = `player_id`) AS `player_name` FROM `market_offers` WHERE `sale` = {} AND `itemtype` = {} AND `tier` = {} AND `world_id` = {}",
		action, itemId, std::to_string(tier), g_game().worlds().getCurrentWorld()->id
	);

	DBResult_ptr result = Database::getInstance().storeQuery(query);
	if (!result) {
		return offerList;
	}

	const int32_t marketOfferDuration = g_configManager().getNumber(MARKET_OFFER_DURATION);

	do {
		MarketOffer offer;
		offer.itemId = itemId;
		offer.amount = result->getNumber<uint16_t>("amount");
		offer.price = result->getNumber<uint64_t>("price");
		offer.timestamp = result->getNumber<uint32_t>("created") + marketOfferDuration;
		offer.counter = (result->getNumber<uint32_t>("id") ^ 0xABCDEF) & 0xFFFF;
		if (result->getNumber<uint16_t>("anonymous") == 0) {
			offer.playerName = result->getString("player_name");
		} else {
			offer.playerName = "Anonymous";
		}
		offer.tier = getTierFromDatabaseTable(result->getString("tier"));
		offerList.push_back(offer);
	} while (result->next());
	return offerList;
}

MarketOfferList IOMarket::getOwnOffers(MarketAction_t action, uint32_t playerId) {
	MarketOfferList offerList;

	const int32_t marketOfferDuration = g_configManager().getNumber(MARKET_OFFER_DURATION);

	std::string query = fmt::format(
		"SELECT `id`, `amount`, `price`, `created`, `itemtype`, `tier` FROM `market_offers` WHERE `player_id` = {} AND `sale` = {} AND `world_id` = {}",
		playerId, action, g_game().worlds().getCurrentWorld()->id
	);

	DBResult_ptr result = Database::getInstance().storeQuery(query);
	if (!result) {
		return offerList;
	}

	do {
		MarketOffer offer;
		offer.amount = result->getNumber<uint16_t>("amount");
		offer.price = result->getNumber<uint64_t>("price");
		offer.timestamp = result->getNumber<uint32_t>("created") + marketOfferDuration;
		offer.counter = (result->getNumber<uint32_t>("id") ^ 0xABCDEF) & 0xFFFF;
		offer.itemId = result->getNumber<uint16_t>("itemtype");
		offer.tier = getTierFromDatabaseTable(result->getString("tier"));
		offerList.push_back(offer);
	} while (result->next());
	return offerList;
}

HistoryMarketOfferList IOMarket::getOwnHistory(MarketAction_t action, uint32_t playerId) {
	HistoryMarketOfferList offerList;

	std::string query = fmt::format(
		"SELECT `itemtype`, `amount`, `price`, `expires_at`, `state`, `tier` FROM `market_history` WHERE `player_id` = {} AND `sale` = {} AND `world_id` = {}",
		playerId, action, g_game().worlds().getCurrentWorld()->id
	);

	DBResult_ptr result = Database::getInstance().storeQuery(query);
	if (!result) {
		return offerList;
	}

	do {
		HistoryMarketOffer offer {};
		offer.itemId = result->getNumber<uint16_t>("itemtype");
		offer.amount = result->getNumber<uint16_t>("amount");
		offer.price = result->getNumber<uint64_t>("price");
		offer.timestamp = result->getNumber<uint32_t>("expires_at");
		offer.tier = getTierFromDatabaseTable(result->getString("tier"));

		MarketOfferState_t offerState = static_cast<MarketOfferState_t>(result->getNumber<uint16_t>("state"));
		if (offerState == OFFERSTATE_ACCEPTEDEX) {
			offerState = OFFERSTATE_ACCEPTED;
		}

		offer.state = offerState;

		offerList.push_back(offer);
	} while (result->next());
	return offerList;
}

void IOMarket::processExpiredOffers(const DBResult_ptr &result, bool) {
	if (!result) {
		return;
	}

	do {
		if (!IOMarket::moveOfferToHistory(result->getNumber<uint32_t>("id"), OFFERSTATE_EXPIRED)) {
			continue;
		}

		const auto playerId = result->getNumber<uint32_t>("player_id");
		const auto amount = result->getNumber<uint16_t>("amount");
		auto tier = getTierFromDatabaseTable(result->getString("tier"));
		if (result->getNumber<uint16_t>("sale") == 1) {
			const ItemType &itemType = Item::items[result->getNumber<uint16_t>("itemtype")];
			if (itemType.id == 0) {
				continue;
			}

			const auto &player = g_game().getPlayerByGUID(playerId, true);
			if (!player) {
				continue;
			}

			const auto &playerInbox = player->getInbox();

			if (itemType.stackable) {
				uint16_t tmpAmount = amount;
				while (tmpAmount > 0) {
					uint16_t stackCount = std::min<uint16_t>(100, tmpAmount);
					const auto &item = Item::CreateItem(itemType.id, stackCount);
					if (g_game().internalAddItem(playerInbox, item, INDEX_WHEREEVER, FLAG_NOLIMIT) != RETURNVALUE_NOERROR) {
						g_logger().error("[{}] Ocurred an error to add item with id {} to player {}", __FUNCTION__, itemType.id, player->getName());

						break;
					}

					if (tier != 0) {
						item->setAttribute(ItemAttribute_t::TIER, tier);
					}

					tmpAmount -= stackCount;
				}
			} else {
				int32_t subType;
				if (itemType.charges != 0) {
					subType = itemType.charges;
				} else {
					subType = -1;
				}

				for (uint16_t i = 0; i < amount; ++i) {
					const auto &item = Item::CreateItem(itemType.id, subType);
					if (g_game().internalAddItem(playerInbox, item, INDEX_WHEREEVER, FLAG_NOLIMIT) != RETURNVALUE_NOERROR) {
						break;
					}

					if (tier != 0) {
						item->setAttribute(ItemAttribute_t::TIER, tier);
					}
				}
			}

			if (player->isOffline()) {
				g_saveManager().savePlayer(player);
			}
		} else {
			uint64_t totalPrice = result->getNumber<uint64_t>("price") * amount;

			const auto &player = g_game().getPlayerByGUID(playerId);
			if (player) {
				player->setBankBalance(player->getBankBalance() + totalPrice);
			} else {
				IOLoginData::increaseBankBalance(playerId, totalPrice);
			}
		}
	} while (result->next());
}

void IOMarket::checkExpiredOffers() {
	const time_t lastExpireDate = getTimeNow() - g_configManager().getNumber(MARKET_OFFER_DURATION);

	std::string query = fmt::format(
		"SELECT `id`, `amount`, `price`, `itemtype`, `player_id`, `sale`, `tier` FROM `market_offers` WHERE `created` <= {} AND `world_id` = {}",
		lastExpireDate, g_game().worlds().getCurrentWorld()->id
	);
	g_databaseTasks().store(query, IOMarket::processExpiredOffers);

	int32_t checkExpiredMarketOffersEachMinutes = g_configManager().getNumber(CHECK_EXPIRED_MARKET_OFFERS_EACH_MINUTES);
	if (checkExpiredMarketOffersEachMinutes <= 0) {
		return;
	}

	g_dispatcher().scheduleEvent(checkExpiredMarketOffersEachMinutes * 60 * 1000, IOMarket::checkExpiredOffers, __FUNCTION__);
}

uint32_t IOMarket::getPlayerOfferCount(uint32_t playerId) {
	std::string query = fmt::format(
		"SELECT COUNT(*) AS `count` FROM `market_offers` WHERE `player_id` = {} AND `world_id` = {}",
		playerId, g_game().worlds().getCurrentWorld()->id
	);

	DBResult_ptr result = Database::getInstance().storeQuery(query);
	if (!result) {
		return 0;
	}
	return result->getNumber<int32_t>("count");
}

MarketOfferEx IOMarket::getOfferByCounter(uint32_t timestamp, uint16_t counter) {
	MarketOfferEx offer;

	const int32_t created = timestamp - g_configManager().getNumber(MARKET_OFFER_DURATION);

<<<<<<< HEAD
	std::string query = fmt::format(
		"SELECT `id`, `sale`, `itemtype`, `amount`, `created`, `price`, `player_id`, `anonymous`, `tier`, (SELECT `name` FROM `players` WHERE `id` = `player_id`) AS `player_name` FROM `market_offers` WHERE `created` = {} AND (`id` & 65535) = {} AND `world_id` = {} LIMIT 1",
		created, counter, g_game().worlds().getCurrentWorld()->id
	);
=======
	std::ostringstream query;
	query << "SELECT `id`, `sale`, `itemtype`, `amount`, `created`, `price`, `player_id`, `anonymous`, `tier`, (SELECT `name` FROM `players` WHERE `id` = `player_id`) AS `player_name` FROM `market_offers` WHERE `created` = " << created << " AND ((`id` ^ 0xABCDEF) & 65535) = " << counter << " LIMIT 1";
>>>>>>> 4d72bd81

	DBResult_ptr result = Database::getInstance().storeQuery(query);
	if (!result) {
		offer.id = 0;
		return offer;
	}

	offer.id = result->getNumber<uint32_t>("id");
	offer.type = static_cast<MarketAction_t>(result->getNumber<uint16_t>("sale"));
	offer.amount = result->getNumber<uint16_t>("amount");
	offer.counter = (result->getNumber<uint32_t>("id") ^ 0xABCDEF) & 0xFFFF;
	offer.timestamp = result->getNumber<uint32_t>("created");
	offer.price = result->getNumber<uint64_t>("price");
	offer.itemId = result->getNumber<uint16_t>("itemtype");
	offer.playerId = result->getNumber<uint32_t>("player_id");
	offer.tier = getTierFromDatabaseTable(result->getString("tier"));
	if (result->getNumber<uint16_t>("anonymous") == 0) {
		offer.playerName = result->getString("player_name");
	} else {
		offer.playerName = "Anonymous";
	}
	return offer;
}

void IOMarket::createOffer(uint32_t playerId, MarketAction_t action, uint32_t itemId, uint16_t amount, uint64_t price, uint8_t tier, bool anonymous) {
	std::string query = fmt::format(
		"INSERT INTO `market_offers` (`player_id`, `sale`, `itemtype`, `amount`, `created`, `anonymous`, `price`, `tier`, `world_id`) VALUES ({}, {}, {}, {}, {}, {}, {}, {}, {})",
		playerId, action, itemId, amount, getTimeNow(), anonymous, price, std::to_string(tier), g_game().worlds().getCurrentWorld()->id
	);
	Database::getInstance().executeQuery(query);
}

void IOMarket::acceptOffer(uint32_t offerId, uint16_t amount) {
	std::string query = fmt::format("UPDATE `market_offers` SET `amount` = `amount` - {} WHERE `id` = {} AND `world_id` = {}", amount, offerId, g_game().worlds().getCurrentWorld()->id);
	Database::getInstance().executeQuery(query);
}

void IOMarket::deleteOffer(uint32_t offerId) {
	std::string query = fmt::format("DELETE FROM `market_offers` WHERE `id` = {} AND `world_id` = {}", offerId, g_game().worlds().getCurrentWorld()->id);
	Database::getInstance().executeQuery(query);
}

void IOMarket::appendHistory(uint32_t playerId, MarketAction_t type, uint16_t itemId, uint16_t amount, uint64_t price, time_t timestamp, uint8_t tier, MarketOfferState_t state) {
	std::string query = fmt::format(
		"INSERT INTO `market_history` (`player_id`, `sale`, `itemtype`, `amount`, `price`, `expires_at`, `inserted`, `state`, `tier`, `world_id`) VALUES ({}, {}, {}, {}, {}, {}, {}, {}, {}, {})",
		playerId, type, itemId, amount, price, timestamp, getTimeNow(), state, std::to_string(tier), g_game().worlds().getCurrentWorld()->id
	);
	g_databaseTasks().execute(query);
}

bool IOMarket::moveOfferToHistory(uint32_t offerId, MarketOfferState_t state) {
	Database &db = Database::getInstance();
	const auto worldId = g_game().worlds().getCurrentWorld()->id;

	std::string query = fmt::format(
		"SELECT `player_id`, `sale`, `itemtype`, `amount`, `price`, `created`, `tier` FROM `market_offers` WHERE `id` = {} AND `world_id` = {}",
		offerId, worldId
	);

	DBResult_ptr result = db.storeQuery(query);
	if (!result) {
		return false;
	}

	query = fmt::format("DELETE FROM `market_offers` WHERE `id` = {} AND `world_id` = {}", offerId, worldId);
	if (!db.executeQuery(query)) {
		return false;
	}

	appendHistory(
		result->getNumber<uint32_t>("player_id"),
		static_cast<MarketAction_t>(result->getNumber<uint16_t>("sale")),
		result->getNumber<uint16_t>("itemtype"),
		result->getNumber<uint16_t>("amount"),
		result->getNumber<uint64_t>("price"),
		getTimeNow(),
		getTierFromDatabaseTable(result->getString("tier")), state
	);
	return true;
}

void IOMarket::updateStatistics() {
	auto query = fmt::format(
		"SELECT sale, itemtype, COUNT(price) AS num, MIN(price) AS min, MAX(price) AS max, SUM(price) AS sum, tier "
		"FROM market_history "
		"WHERE state = '{}' AND `world_id` = {} "
		"GROUP BY itemtype, sale, tier",
		OFFERSTATE_ACCEPTED, g_game().worlds().getCurrentWorld()->id
	);

	DBResult_ptr result = g_database().storeQuery(query);
	if (!result) {
		return;
	}

	do {
		MarketStatistics* statistics = nullptr;
		const auto tier = getTierFromDatabaseTable(result->getString("tier"));
		auto itemId = result->getNumber<uint16_t>("itemtype");
		if (result->getNumber<uint16_t>("sale") == MARKETACTION_BUY) {
			statistics = &purchaseStatistics[itemId][tier];
		} else {
			statistics = &saleStatistics[itemId][tier];
		}

		statistics->numTransactions = result->getNumber<uint32_t>("num");
		statistics->lowestPrice = result->getNumber<uint64_t>("min");
		statistics->totalPrice = result->getNumber<uint64_t>("sum");
		statistics->highestPrice = result->getNumber<uint64_t>("max");
	} while (result->next());
}<|MERGE_RESOLUTION|>--- conflicted
+++ resolved
@@ -271,15 +271,10 @@
 
 	const int32_t created = timestamp - g_configManager().getNumber(MARKET_OFFER_DURATION);
 
-<<<<<<< HEAD
-	std::string query = fmt::format(
-		"SELECT `id`, `sale`, `itemtype`, `amount`, `created`, `price`, `player_id`, `anonymous`, `tier`, (SELECT `name` FROM `players` WHERE `id` = `player_id`) AS `player_name` FROM `market_offers` WHERE `created` = {} AND (`id` & 65535) = {} AND `world_id` = {} LIMIT 1",
+	std::string query = fmt::format(
+		"SELECT `id`, `sale`, `itemtype`, `amount`, `created`, `price`, `player_id`, `anonymous`, `tier`, (SELECT `name` FROM `players` WHERE `id` = `player_id`) AS `player_name` FROM `market_offers` WHERE `created` = {} AND ((`id` ^ 0xABCDEF) & 65535) = {} AND `world_id` = {} LIMIT 1",
 		created, counter, g_game().worlds().getCurrentWorld()->id
 	);
-=======
-	std::ostringstream query;
-	query << "SELECT `id`, `sale`, `itemtype`, `amount`, `created`, `price`, `player_id`, `anonymous`, `tier`, (SELECT `name` FROM `players` WHERE `id` = `player_id`) AS `player_name` FROM `market_offers` WHERE `created` = " << created << " AND ((`id` ^ 0xABCDEF) & 65535) = " << counter << " LIMIT 1";
->>>>>>> 4d72bd81
 
 	DBResult_ptr result = Database::getInstance().storeQuery(query);
 	if (!result) {
