--- conflicted
+++ resolved
@@ -161,11 +161,7 @@
 					Item* item = Item::CreateItem(itemType.id, stackCount);
 					if (g_game().internalAddItem(player->getInbox(), item, INDEX_WHEREEVER, FLAG_NOLIMIT) != RETURNVALUE_NOERROR)
 					{
-<<<<<<< HEAD
-						SPDLOG_ERROR("{} - Ocurred an error to add item with id {} to player {}", __FUNCTION__, itemType.id, player->getName());
-=======
 						SPDLOG_ERROR("[{}] Ocurred an error to add item with id {} to player {}", __FUNCTION__, itemType.id, player->getName());
->>>>>>> 68c5b98f
 						delete item;
 						break;
 					}
