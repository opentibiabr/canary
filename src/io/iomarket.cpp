--- conflicted
+++ resolved
@@ -41,19 +41,11 @@
 
 	do {
 		MarketOffer offer;
-<<<<<<< HEAD
-		offer.amount = result->getU16("amount");
-		offer.price = result->getU32("price");
-		offer.timestamp = result->getU32("created") + marketOfferDuration;
-		offer.counter = result->getU32("id") & 0xFFFF;
-		if (result->getU16("anonymous") == 0) {
-=======
 		offer.amount = result->getNumber<uint16_t>("amount");
 		offer.price = result->getNumber<uint64_t>("price");
 		offer.timestamp = result->getNumber<uint32_t>("created") + marketOfferDuration;
 		offer.counter = result->getNumber<uint32_t>("id") & 0xFFFF;
 		if (result->getNumber<uint16_t>("anonymous") == 0) {
->>>>>>> 94288cf1
 			offer.playerName = result->getString("player_name");
 		} else {
 			offer.playerName = "Anonymous";
@@ -80,20 +72,12 @@
 
 	do {
 		MarketOffer offer;
-<<<<<<< HEAD
-		offer.amount = result->getU16("amount");
-		offer.price = result->getU32("price");
-		offer.timestamp = result->getU32("created") + marketOfferDuration;
-		offer.counter = result->getU32("id") & 0xFFFF;
-		offer.itemId = result->getU16("itemtype");
-=======
 		offer.amount = result->getNumber<uint16_t>("amount");
 		offer.price = result->getNumber<uint64_t>("price");
 		offer.timestamp = result->getNumber<uint32_t>("created") + marketOfferDuration;
 		offer.counter = result->getNumber<uint32_t>("id") & 0xFFFF;
 		offer.itemId = result->getNumber<uint16_t>("itemtype");
 		offer.tier = getTierFromDatabaseTable(result->getString("tier"));
->>>>>>> 94288cf1
 		offerList.push_back(offer);
 	} while (result->next());
 	return offerList;
@@ -113,18 +97,11 @@
 
 	do {
 		HistoryMarketOffer offer;
-<<<<<<< HEAD
-		offer.itemId = result->getU16("itemtype");
-		offer.amount = result->getU16("amount");
-		offer.price = result->getU32("price");
-		offer.timestamp = result->getU32("expires_at");
-=======
 		offer.itemId = result->getNumber<uint16_t>("itemtype");
 		offer.amount = result->getNumber<uint16_t>("amount");
 		offer.price = result->getNumber<uint64_t>("price");
 		offer.timestamp = result->getNumber<uint32_t>("expires_at");
 		offer.tier = getTierFromDatabaseTable(result->getString("tier"));
->>>>>>> 94288cf1
 
 		auto offerState = static_cast<MarketOfferState_t>(result->getU16("state"));
 		if (offerState == OFFERSTATE_ACCEPTEDEX) {
@@ -149,18 +126,11 @@
 			continue;
 		}
 
-<<<<<<< HEAD
-		const uint32_t playerId = result->getU32("player_id");
-		const uint16_t amount = result->getU16("amount");
-		if (result->getU16("sale") == 1) {
-			const ItemType& itemType = Item::items[result->getU16("itemtype")];
-=======
 		const uint32_t playerId = result->getNumber<uint32_t>("player_id");
 		const uint16_t amount = result->getNumber<uint16_t>("amount");
 		const auto tier = getTierFromDatabaseTable(result->getString("tier"));
 		if (result->getNumber<uint16_t>("sale") == 1) {
 			const ItemType& itemType = Item::items[result->getNumber<uint16_t>("itemtype")];
->>>>>>> 94288cf1
 			if (itemType.id == 0) {
 				continue;
 			}
@@ -232,11 +202,7 @@
 
 void IOMarket::checkExpiredOffers()
 {
-<<<<<<< HEAD
-	const time_t lastExpireDate = Game::getTimeNow() - g_configManager().getNumber(MARKET_OFFER_DURATION);
-=======
 	const time_t lastExpireDate = getTimeNow() - g_configManager().getNumber(MARKET_OFFER_DURATION);
->>>>>>> 94288cf1
 
 	std::ostringstream query;
 	query << "SELECT `id`, `amount`, `price`, `itemtype`, `player_id`, `sale`, `tier` FROM `market_offers` WHERE `created` <= " << lastExpireDate;
@@ -277,17 +243,6 @@
 		return offer;
 	}
 
-<<<<<<< HEAD
-	offer.id = result->getU32("id");
-	offer.type = static_cast<MarketAction_t>(result->getU16("sale"));
-	offer.amount = result->getU16("amount");
-	offer.counter = result->getU32("id") & 0xFFFF;
-	offer.timestamp = result->getU32("created");
-	offer.price = result->getU32("price");
-	offer.itemId = result->getU16("itemtype");
-	offer.playerId = result->getU32("player_id");
-	if (result->getU16("anonymous") == 0) {
-=======
 	offer.id = result->getNumber<uint32_t>("id");
 	offer.type = static_cast<MarketAction_t>(result->getNumber<uint16_t>("sale"));
 	offer.amount = result->getNumber<uint16_t>("amount");
@@ -298,7 +253,6 @@
 	offer.playerId = result->getNumber<uint32_t>("player_id");
 	offer.tier = getTierFromDatabaseTable(result->getString("tier"));
 	if (result->getNumber<uint16_t>("anonymous") == 0) {
->>>>>>> 94288cf1
 		offer.playerName = result->getString("player_name");
 	} else {
 		offer.playerName = "Anonymous";
@@ -309,11 +263,7 @@
 void IOMarket::createOffer(uint32_t playerId, MarketAction_t action, uint32_t itemId, uint16_t amount, uint64_t price, uint8_t tier, bool anonymous)
 {
 	std::ostringstream query;
-<<<<<<< HEAD
-	query << "INSERT INTO `market_offers` (`player_id`, `sale`, `itemtype`, `amount`, `price`, `created`, `anonymous`) VALUES (" << playerId << ',' << action << ',' << itemId << ',' << amount << ',' << price << ',' << Game::getTimeNow() << ',' << anonymous << ')';
-=======
 	query << "INSERT INTO `market_offers` (`player_id`, `sale`, `itemtype`, `amount`, `created`, `anonymous`, `price`, `tier`) VALUES (" << playerId << ',' << action << ',' << itemId << ',' << amount << ',' << getTimeNow() << ',' << anonymous << ',' << price << ',' << std::to_string(tier) << ')';
->>>>>>> 94288cf1
 	Database::getInstance().executeQuery(query.str());
 }
 
@@ -336,11 +286,7 @@
 	std::ostringstream query;
 	query << "INSERT INTO `market_history` (`player_id`, `sale`, `itemtype`, `amount`, `price`, `expires_at`, `inserted`, `state`, `tier`) VALUES ("
 		<< playerId << ',' << type << ',' << itemId << ',' << amount << ',' << price << ','
-<<<<<<< HEAD
-		<< timestamp << ',' << Game::getTimeNow() << ',' << state << ')';
-=======
 		<< timestamp << ',' << getTimeNow() << ',' << state << ',' << std::to_string(tier) << ')';
->>>>>>> 94288cf1
 	g_databaseTasks().addTask(query.str());
 }
 
@@ -362,9 +308,6 @@
 		return false;
 	}
 
-<<<<<<< HEAD
-	appendHistory(result->getU32("player_id"), static_cast<MarketAction_t>(result->getU16("sale")), result->getU16("itemtype"), result->getU16("amount"), result->getU32("price"), Game::getTimeNow(), state);
-=======
 	appendHistory(
 		result->getNumber<uint32_t>("player_id"),
 		static_cast<MarketAction_t>(result->getNumber<uint16_t>("sale")),
@@ -373,7 +316,6 @@
 		result->getNumber<uint64_t>("price"),
 		getTimeNow(),
 		getTierFromDatabaseTable(result->getString("tier")), state);
->>>>>>> 94288cf1
 	return true;
 }
 
@@ -387,19 +329,6 @@
 	}
 
 	do {
-<<<<<<< HEAD
-		MarketStatistics* statistics;
-		if (result->getU16("sale") == MARKETACTION_BUY) {
-			statistics = &purchaseStatistics[result->getU16("itemtype")];
-		} else {
-			statistics = &saleStatistics[result->getU16("itemtype")];
-		}
-
-		statistics->numTransactions = result->getU32("num");
-		statistics->lowestPrice = result->getU32("min");
-		statistics->totalPrice = result->getU64("sum");
-		statistics->highestPrice = result->getU32("max");
-=======
 		MarketStatistics* statistics = nullptr;
 		auto tier = getTierFromDatabaseTable(result->getString("tier"));
 		auto itemId = result->getNumber<uint16_t>("itemtype");
@@ -413,6 +342,5 @@
 		statistics->lowestPrice = result->getNumber<uint64_t>("min");
 		statistics->totalPrice = result->getNumber<uint64_t>("sum");
 		statistics->highestPrice = result->getNumber<uint64_t>("max");
->>>>>>> 94288cf1
 	} while (result->next());
 }