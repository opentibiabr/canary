/**
 * The Forgotten Server - a free and open-source MMORPG server emulator
 * Copyright (C) 2019  Mark Samman <mark.samman@gmail.com>
 *
 * This program is free software; you can redistribute it and/or modify
 * it under the terms of the GNU General Public License as published by
 * the Free Software Foundation; either version 2 of the License, or
 * (at your option) any later version.
 *
 * This program is distributed in the hope that it will be useful,
 * but WITHOUT ANY WARRANTY; without even the implied warranty of
 * MERCHANTABILITY or FITNESS FOR A PARTICULAR PURPOSE.  See the
 * GNU General Public License for more details.
 *
 * You should have received a copy of the GNU General Public License along
 * with this program; if not, write to the Free Software Foundation, Inc.,
 * 51 Franklin Street, Fifth Floor, Boston, MA 02110-1301 USA.
 */

#ifndef SRC_IO_IOMARKET_H_
#define SRC_IO_IOMARKET_H_

#include "database/database.h"
#include "declarations.hpp"

class IOMarket
{
	public:
		static IOMarket& getInstance() {
			static IOMarket instance;
			return instance;
		}

		static MarketOfferList getActiveOffers(MarketAction_t action, uint16_t itemId, uint16_t tier);
		static MarketOfferList getOwnOffers(MarketAction_t action, uint32_t playerId);
		static HistoryMarketOfferList getOwnHistory(MarketAction_t action, uint32_t playerId);

		static void processExpiredOffers(DBResult_ptr result, bool);
		static void checkExpiredOffers();

		static uint32_t getPlayerOfferCount(uint32_t playerId);
		static MarketOfferEx getOfferByCounter(uint32_t timestamp, uint16_t counter);

<<<<<<< HEAD
		static void createOffer(uint32_t playerId, MarketAction_t action, uint32_t itemId, uint16_t amount, uint32_t price, uint16_t tier, bool anonymous);
		static void acceptOffer(uint32_t offerId, uint16_t amount);
		static void deleteOffer(uint32_t offerId);

		static void appendHistory(uint32_t playerId, MarketAction_t type, uint16_t itemId, uint16_t amount, uint32_t price, time_t timestamp, uint16_t tier, MarketOfferState_t state);
=======
		static void createOffer(uint32_t playerId, MarketAction_t action, uint32_t itemId, uint16_t amount, uint64_t price, bool anonymous);
		static void acceptOffer(uint32_t offerId, uint16_t amount);
		static void deleteOffer(uint32_t offerId);

		static void appendHistory(uint32_t playerId, MarketAction_t type, uint16_t itemId, uint16_t amount, uint64_t price, time_t timestamp, MarketOfferState_t state);
>>>>>>> 9dd8a10e
		static bool moveOfferToHistory(uint32_t offerId, MarketOfferState_t state);

		void updateStatistics();

		MarketStatistics* getPurchaseStatistics(uint16_t itemId, uint16_t tier);
		MarketStatistics* getSaleStatistics(uint16_t itemId, uint16_t tier);

	private:
		IOMarket() = default;

		//std::map<uint16_t, std::map<MarketStatistics, uint16_t>> purchaseStatistics;
		//std::map<uint16_t, std::map<MarketStatistics, uint16_t>> saleStatistics;
		std::map<uint16_t, MarketStatistics> purchaseStatistics;
		std::map<uint16_t, MarketStatistics> saleStatistics;
};

#endif  // SRC_IO_IOMARKET_H_<|MERGE_RESOLUTION|>--- conflicted
+++ resolved
@@ -41,19 +41,11 @@
 		static uint32_t getPlayerOfferCount(uint32_t playerId);
 		static MarketOfferEx getOfferByCounter(uint32_t timestamp, uint16_t counter);
 
-<<<<<<< HEAD
-		static void createOffer(uint32_t playerId, MarketAction_t action, uint32_t itemId, uint16_t amount, uint32_t price, uint16_t tier, bool anonymous);
+		static void createOffer(uint32_t playerId, MarketAction_t action, uint32_t itemId, uint16_t amount, uint64_t price, uint8_t tier, bool anonymous);
 		static void acceptOffer(uint32_t offerId, uint16_t amount);
 		static void deleteOffer(uint32_t offerId);
 
-		static void appendHistory(uint32_t playerId, MarketAction_t type, uint16_t itemId, uint16_t amount, uint32_t price, time_t timestamp, uint16_t tier, MarketOfferState_t state);
-=======
-		static void createOffer(uint32_t playerId, MarketAction_t action, uint32_t itemId, uint16_t amount, uint64_t price, bool anonymous);
-		static void acceptOffer(uint32_t offerId, uint16_t amount);
-		static void deleteOffer(uint32_t offerId);
-
-		static void appendHistory(uint32_t playerId, MarketAction_t type, uint16_t itemId, uint16_t amount, uint64_t price, time_t timestamp, MarketOfferState_t state);
->>>>>>> 9dd8a10e
+		static void appendHistory(uint32_t playerId, MarketAction_t type, uint16_t itemId, uint16_t amount, uint64_t price, time_t timestamp, uint8_t tier, MarketOfferState_t state);
 		static bool moveOfferToHistory(uint32_t offerId, MarketOfferState_t state);
 
 		void updateStatistics();
