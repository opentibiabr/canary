/**
 * Canary - A free and open-source MMORPG server emulator
 * Copyright (©) 2019-2022 OpenTibiaBR <opentibiabr@outlook.com>
 * Repository: https://github.com/opentibiabr/canary
 * License: https://github.com/opentibiabr/canary/blob/main/LICENSE
 * Contributors: https://github.com/opentibiabr/canary/graphs/contributors
 * Website: https://docs.opentibiabr.com/
 */

#ifndef SRC_ITEMS_BED_H_
#define SRC_ITEMS_BED_H_

#include "items/item.h"
#include "protobuf/itemsserialization.pb.h"

class House;
class Player;

class BedItem final : public Item {
	public:
		explicit BedItem(uint16_t id);

		BedItem* getBed() override {
			return this;
		}
		const BedItem* getBed() const override {
			return this;
		}

<<<<<<< HEAD
		Attr_ReadValue readAttr(AttrTypes_t attr, PropStream& propStream) override;
		void serializeAttr(PropWriteStream& propWriteStream) const override;
		bool serializeAttrToProtobuf(Canary::protobuf::itemsserialization::Item* itemProtobuf) const override;
=======
		Attr_ReadValue readAttr(AttrTypes_t attr, PropStream &propStream) override;
		void serializeAttr(PropWriteStream &propWriteStream) const override;
>>>>>>> 3e81ab6b

		bool canRemove() const override {
			return house == nullptr;
		}

		uint32_t getSleeper() const {
			return sleeperGUID;
		}

		void setHouse(House* h) {
			house = h;
		}

		bool canUse(Player* player);

		bool trySleep(Player* player);
		bool sleep(Player* player);
		void wakeUp(Player* player);

		BedItem* getNextBedItem() const;

	private:
		void updateAppearance(const Player* player);
		void regeneratePlayer(Player* player) const;
		void internalSetSleeper(const Player* player);
		void internalRemoveSleeper();

		House* house = nullptr;
		uint64_t sleepStart;
		uint32_t sleeperGUID;
};

#endif // SRC_ITEMS_BED_H_<|MERGE_RESOLUTION|>--- conflicted
+++ resolved
@@ -27,14 +27,9 @@
 			return this;
 		}
 
-<<<<<<< HEAD
 		Attr_ReadValue readAttr(AttrTypes_t attr, PropStream& propStream) override;
 		void serializeAttr(PropWriteStream& propWriteStream) const override;
 		bool serializeAttrToProtobuf(Canary::protobuf::itemsserialization::Item* itemProtobuf) const override;
-=======
-		Attr_ReadValue readAttr(AttrTypes_t attr, PropStream &propStream) override;
-		void serializeAttr(PropWriteStream &propWriteStream) const override;
->>>>>>> 3e81ab6b
 
 		bool canRemove() const override {
 			return house == nullptr;
