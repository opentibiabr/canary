--- conflicted
+++ resolved
@@ -360,7 +360,6 @@
 	return false;
 }
 
-<<<<<<< HEAD
 bool Container::isInsideContainerWithId(const uint16_t id) const {
 	auto nextParent = parent;
 	while (nextParent != nullptr && nextParent->getContainer()) {
@@ -384,10 +383,7 @@
 	return getID() == ITEM_BROWSEFIELD && isHoldingItemWithId(ITEM_REWARD_CHEST);
 }
 
-void Container::onAddContainerItem(Item* item) {
-=======
 void Container::onAddContainerItem(std::shared_ptr<Item> item) {
->>>>>>> 68bbe7cc
 	SpectatorHashSet spectators;
 	g_game().map.getSpectators(spectators, getPosition(), false, true, 2, 2, 2, 2);
 
