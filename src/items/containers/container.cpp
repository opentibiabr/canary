/**
 * Canary - A free and open-source MMORPG server emulator
 * Copyright (©) 2019-2024 OpenTibiaBR <opentibiabr@outlook.com>
 * Repository: https://github.com/opentibiabr/canary
 * License: https://github.com/opentibiabr/canary/blob/main/LICENSE
 * Contributors: https://github.com/opentibiabr/canary/graphs/contributors
 * Website: https://docs.opentibiabr.com/
 */

#include "items/containers/container.hpp"
#include "items/decay/decay.hpp"
#include "io/iomap.hpp"
#include "game/game.hpp"
#include "map/spectators.hpp"

Container::Container(uint16_t type) :
	Container(type, items[type].maxItems) {
	m_maxItems = static_cast<uint32_t>(g_configManager().getNumber(MAX_CONTAINER_ITEM, __FUNCTION__));
	if (getID() == ITEM_GOLD_POUCH) {
		pagination = true;
		m_maxItems = g_configManager().getNumber(LOOTPOUCH_MAXLIMIT, __FUNCTION__);
		maxSize = 32;
	}

	if (isStoreInbox()) {
		pagination = true;
		m_maxItems = g_configManager().getNumber(STOREINBOX_MAXLIMIT, __FUNCTION__);
		maxSize = 32;
	}
}

Container::Container(uint16_t initType, uint16_t initSize, bool initUnlocked /*= true*/, bool initPagination /*= false*/) :
	Item(initType),
	maxSize(initSize),
	unlocked(initUnlocked),
	pagination(initPagination) { }

std::shared_ptr<Container> Container::create(uint16_t type) {
	return std::make_shared<Container>(type);
}

std::shared_ptr<Container> Container::create(uint16_t type, uint16_t size, bool unlocked /*= true*/, bool pagination /*= false*/) {
	return std::make_shared<Container>(type, size, unlocked, pagination);
}

std::shared_ptr<Container> Container::create(std::shared_ptr<Tile> tile) {
	auto container = std::make_shared<Container>(ITEM_BROWSEFIELD, 30, false, true);
	TileItemVector* itemVector = tile->getItemList();
	if (itemVector) {
		for (auto &item : *itemVector) {
			if (((item->getContainer() || item->hasProperty(CONST_PROP_MOVABLE)) || (item->isWrapable() && !item->hasProperty(CONST_PROP_MOVABLE) && !item->hasProperty(CONST_PROP_BLOCKPATH))) && !item->hasAttribute(ItemAttribute_t::UNIQUEID)) {
				container->itemlist.push_front(item);
				item->setParent(container);
			}
		}
	}

	container->setParent(tile);
	return container;
}

Container::~Container() {
	if (getID() == ITEM_BROWSEFIELD) {
		auto parent = getParent();
		if (parent) {
			auto tile = parent->getTile();
			if (tile) {
				auto browseField = g_game().browseFields.find(tile);
				if (browseField != g_game().browseFields.end()) {
					g_game().browseFields.erase(browseField);
				}
			}

			for (auto &item : itemlist) {
				if (item) {
					item->setParent(parent);
				}
			}
		}
	}
}

std::shared_ptr<Item> Container::clone() const {
	std::shared_ptr<Container> clone = std::static_pointer_cast<Container>(Item::clone());
	for (std::shared_ptr<Item> item : itemlist) {
		clone->addItem(item->clone());
	}
	clone->totalWeight = totalWeight;
	return clone;
}

std::shared_ptr<Container> Container::getParentContainer() {
	std::shared_ptr<Thing> thing = getParent();
	if (!thing) {
		return nullptr;
	}
	return thing->getContainer();
}

std::shared_ptr<Container> Container::getTopParentContainer() {
	std::shared_ptr<Thing> thing = getParent();
	std::shared_ptr<Thing> prevThing = getContainer();
	if (!thing) {
		return prevThing->getContainer();
	}

	while (thing->getParent() != nullptr && thing->getParent()->getContainer()) {
		prevThing = thing;
		thing = thing->getParent();
	}

	if (prevThing) {
		return prevThing->getContainer();
	}

	return thing->getContainer();
}

std::shared_ptr<Container> Container::getRootContainer() {
	return getTopParentContainer();
}

bool Container::hasParent() {
	auto parent = getParent();
	if (!parent) {
		return false;
	}
	auto creature = parent->getCreature();
	bool isPlayer = creature && creature->getPlayer() != nullptr;
	return getID() != ITEM_BROWSEFIELD && !isPlayer;
}

void Container::addItem(std::shared_ptr<Item> item) {
	itemlist.push_back(item);
	item->setParent(getContainer());
}

StashContainerList Container::getStowableItems() const {
	StashContainerList toReturnList;
	for (auto item : itemlist) {
		if (item->getContainer() != NULL) {
			auto subContainer = item->getContainer()->getStowableItems();
			for (auto subContItem : subContainer) {
				std::shared_ptr<Item> containerItem = subContItem.first;
				toReturnList.push_back(std::pair<std::shared_ptr<Item>, uint32_t>(containerItem, static_cast<uint32_t>(containerItem->getItemCount())));
			}
		} else if (item->isItemStorable()) {
			toReturnList.push_back(std::pair<std::shared_ptr<Item>, uint32_t>(item, static_cast<uint32_t>(item->getItemCount())));
		}
	}

	return toReturnList;
}

Attr_ReadValue Container::readAttr(AttrTypes_t attr, PropStream &propStream) {
	if (attr == ATTR_CONTAINER_ITEMS) {
		if (!propStream.read<uint32_t>(serializationCount)) {
			return ATTR_READ_ERROR;
		}
		return ATTR_READ_END;
	}
	return Item::readAttr(attr, propStream);
}

bool Container::unserializeItemNode(OTB::Loader &loader, const OTB::Node &node, PropStream &propStream, Position &itemPosition) {
	bool ret = Item::unserializeItemNode(loader, node, propStream, itemPosition);
	if (!ret) {
		return false;
	}

	for (auto &itemNode : node.children) {
		// load container items
		if (itemNode.type != OTBM_ITEM) {
			// unknown type
			return false;
		}

		PropStream itemPropStream;
		if (!loader.getProps(itemNode, itemPropStream)) {
			return false;
		}

		uint16_t id;
		if (!itemPropStream.read<uint16_t>(id)) {
			return false;
		}

		std::shared_ptr<Item> item = Item::CreateItem(id, itemPosition);
		if (!item) {
			continue;
		}

		if (!item->unserializeItemNode(loader, itemNode, itemPropStream, itemPosition)) {
			continue;
		}

		addItem(item);
		updateItemWeight(item->getWeight());
	}
	return true;
}

bool Container::countsToLootAnalyzerBalance() {
	if (isCorpse()) {
		return true;
	}

	if (getID() == ITEM_REWARD_CONTAINER) {
		return true;
	}

	return false;
}

void Container::updateItemWeight(int32_t diff) {
	totalWeight += diff;
	std::shared_ptr<Container> parentContainer = getContainer();
	while ((parentContainer = parentContainer->getParentContainer()) != nullptr) {
		parentContainer->totalWeight += diff;
	}
}

uint32_t Container::getWeight() const {
	return Item::getWeight() + totalWeight;
}

std::string Container::getContentDescription(bool oldProtocol) {
	std::ostringstream os;
	return getContentDescription(os, oldProtocol).str();
}

std::ostringstream &Container::getContentDescription(std::ostringstream &os, bool sendColoredMessage) {
	bool firstitem = true;
	for (ContainerIterator it = iterator(); it.hasNext(); it.advance()) {
		std::shared_ptr<Item> item = *it;

		std::shared_ptr<Container> container = item->getContainer();
		if (container && !container->empty()) {
			continue;
		}

		if (firstitem) {
			firstitem = false;
		} else {
			os << ", ";
		}

		if (sendColoredMessage) {
			os << "{" << item->getID() << "|" << item->getNameDescription() << "}";
		} else {
			os << item->getNameDescription();
		}
	}

	if (firstitem) {
		os << "nothing";
	}
	return os;
}

uint32_t Container::getMaxCapacity() const {
	return m_maxItems;
}

bool Container::isStoreInbox() const {
	return getID() == ITEM_STORE_INBOX;
}

bool Container::isStoreInboxFiltered() const {
	auto attribute = getAttribute<std::string>(ItemAttribute_t::STORE_INBOX_CATEGORY);
	if (isStoreInbox() && !attribute.empty() && attribute != "All") {
		return true;
	}

	return false;
}

std::deque<std::shared_ptr<Item>> Container::getStoreInboxFilteredItems() const {
	const auto enumName = getAttribute<std::string>(ItemAttribute_t::STORE_INBOX_CATEGORY);
	ItemDeque storeInboxFilteredList;
	if (isStoreInboxFiltered()) {
		for (std::shared_ptr<Item> item : getItemList()) {
			auto itemId = item->getID();
			auto attribute = item->getCustomAttribute("unWrapId");
			uint16_t unWrapId = attribute ? static_cast<uint16_t>(attribute->getInteger()) : 0;
			if (unWrapId != 0) {
				itemId = unWrapId;
			}
			const auto &itemType = Item::items.getItemType(itemId);
			auto primaryType = toPascalCase(itemType.m_primaryType);
			auto name = toPascalCase(enumName);
			g_logger().debug("Get filtered items, primaty type {}, enum name {}", primaryType, name);
			if (primaryType == name) {
				storeInboxFilteredList.push_back(item);
			}
		}
	}

	return storeInboxFilteredList;
}

std::vector<ContainerCategory_t> Container::getStoreInboxValidCategories() const {
	stdext::vector_set<ContainerCategory_t> validCategories;
	for (const auto &item : itemlist) {
		auto itemId = item->getID();
		auto attribute = item->getCustomAttribute("unWrapId");
		uint16_t unWrapId = attribute ? static_cast<uint16_t>(attribute->getInteger()) : 0;
		if (unWrapId != 0) {
			itemId = unWrapId;
		}
		const auto &itemType = Item::items.getItemType(itemId);
		auto convertedString = toPascalCase(itemType.m_primaryType);
		g_logger().debug("Store item '{}', primary type {}", itemId, convertedString);
		auto category = magic_enum::enum_cast<ContainerCategory_t>(convertedString);
		if (category.has_value()) {
			g_logger().debug("Adding valid category {}", static_cast<uint8_t>(category.value()));
			validCategories.insert(category.value());
		}
	}

	return validCategories.data();
}

std::shared_ptr<Item> Container::getFilteredItemByIndex(size_t index) const {
	const auto filteredItems = getStoreInboxFilteredItems();
	if (index >= filteredItems.size()) {
		return nullptr;
	}

	auto item = filteredItems[index];

	auto it = std::find(itemlist.begin(), itemlist.end(), item);
	if (it == itemlist.end()) {
		return nullptr;
	}

	return *it;
}

std::shared_ptr<Item> Container::getItemByIndex(size_t index) const {
	if (index >= size()) {
		return nullptr;
	}

	return itemlist[index];
}

uint32_t Container::getItemHoldingCount() {
	uint32_t counter = 0;
	for (ContainerIterator it = iterator(); it.hasNext(); it.advance()) {
		++counter;
	}
	return counter;
}

uint32_t Container::getContainerHoldingCount() {
	uint32_t counter = 0;
	for (ContainerIterator it = iterator(); it.hasNext(); it.advance()) {
		if ((*it)->getContainer()) {
			++counter;
		}
	}
	return counter;
}

bool Container::isHoldingItem(std::shared_ptr<Item> item) {
	for (ContainerIterator it = iterator(); it.hasNext(); it.advance()) {
		if (*it == item) {
			return true;
		}
	}
	return false;
}

bool Container::isHoldingItemWithId(const uint16_t id) {
	for (ContainerIterator it = iterator(); it.hasNext(); it.advance()) {
		std::shared_ptr<Item> item = *it;
		if (item->getID() == id) {
			return true;
		}
	}
	return false;
}

bool Container::isInsideContainerWithId(const uint16_t id) {
	auto nextParent = getParent();
	while (nextParent != nullptr && nextParent->getContainer()) {
		if (nextParent->getContainer()->getID() == id) {
			return true;
		}
		nextParent = nextParent->getRealParent();
	}
	return false;
}

bool Container::isAnyKindOfRewardChest() {
	return getID() == ITEM_REWARD_CHEST || (getID() == ITEM_REWARD_CONTAINER && getParent() && getParent()->getContainer() && getParent()->getContainer()->getID() == ITEM_REWARD_CHEST) || isBrowseFieldAndHoldsRewardChest();
}

bool Container::isAnyKindOfRewardContainer() {
	return getID() == ITEM_REWARD_CHEST || getID() == ITEM_REWARD_CONTAINER || isHoldingItemWithId(ITEM_REWARD_CONTAINER) || isInsideContainerWithId(ITEM_REWARD_CONTAINER);
}

bool Container::isBrowseFieldAndHoldsRewardChest() {
	return getID() == ITEM_BROWSEFIELD && isHoldingItemWithId(ITEM_REWARD_CHEST);
}

void Container::onAddContainerItem(std::shared_ptr<Item> item) {
	auto spectators = Spectators().find<Player>(getPosition(), false, 2, 2, 2, 2);

	// send to client
	for (const auto &spectator : spectators) {
		spectator->getPlayer()->sendAddContainerItem(getContainer(), item);
	}

	// event methods
	for (const auto &spectator : spectators) {
		spectator->getPlayer()->onAddContainerItem(item);
	}
}

void Container::onUpdateContainerItem(uint32_t index, std::shared_ptr<Item> oldItem, std::shared_ptr<Item> newItem) {
	auto spectators = Spectators().find<Player>(getPosition(), false, 2, 2, 2, 2);

	// send to client
	for (const auto &spectator : spectators) {
		spectator->getPlayer()->sendUpdateContainerItem(getContainer(), index, newItem);
	}

	// event methods
	for (const auto &spectator : spectators) {
		spectator->getPlayer()->onUpdateContainerItem(getContainer(), oldItem, newItem);
	}
}

void Container::onRemoveContainerItem(uint32_t index, std::shared_ptr<Item> item) {
	auto spectators = Spectators().find<Player>(getPosition(), false, 2, 2, 2, 2);

	// send change to client
	for (const auto &spectator : spectators) {
		spectator->getPlayer()->sendRemoveContainerItem(getContainer(), index);
	}

	// event methods
	for (const auto &spectator : spectators) {
		spectator->getPlayer()->onRemoveContainerItem(getContainer(), item);
	}
}

ReturnValue Container::queryAdd(int32_t addIndex, const std::shared_ptr<Thing> &addThing, uint32_t addCount, uint32_t flags, std::shared_ptr<Creature> actor /* = nullptr*/) {
	bool childIsOwner = hasBitSet(FLAG_CHILDISOWNER, flags);
	if (childIsOwner) {
		// a child container is querying, since we are the top container (not carried by a player)
		// just return with no error.
		return RETURNVALUE_NOERROR;
	}

	if (!unlocked) {
		return RETURNVALUE_NOTPOSSIBLE;
	}

	std::shared_ptr<Item> item = addThing->getItem();
	if (item == nullptr) {
		return RETURNVALUE_NOTPOSSIBLE;
	}

	if (!item->isPickupable()) {
		return RETURNVALUE_CANNOTPICKUP;
	}

	if (item == getItem()) {
		return RETURNVALUE_THISISIMPOSSIBLE;
	}
	if (item->hasOwner()) {
		// a non-owner can move the item around but not pick it up
		auto toPlayer = getTopParent()->getPlayer();
		if (toPlayer && !item->isOwner(toPlayer)) {
			return RETURNVALUE_ITEMISNOTYOURS;
		}

		// a container cannot have items of different owners
		if (hasOwner() && getOwnerId() != item->getOwnerId()) {
			return RETURNVALUE_ITEMISNOTYOURS;
		}
	}

	std::shared_ptr<Cylinder> cylinder = getParent();
	auto noLimit = hasBitSet(FLAG_NOLIMIT, flags);
	while (cylinder) {
		if (cylinder == addThing) {
			return RETURNVALUE_THISISIMPOSSIBLE;
		}
		std::shared_ptr<Container> container = cylinder->getContainer();
		if (!noLimit && container && container->isInbox()) {
			return RETURNVALUE_CONTAINERNOTENOUGHROOM;
		}
		std::shared_ptr<Cylinder> parent = cylinder->getParent();
		if (cylinder == parent) {
			g_logger().error("Container::queryAdd: parent == cylinder. Preventing infinite loop.");
			return RETURNVALUE_NOTPOSSIBLE;
		}
		cylinder = parent;
	}

	if (!noLimit && addIndex == INDEX_WHEREEVER && size() >= capacity() && !hasPagination()) {
		return RETURNVALUE_CONTAINERNOTENOUGHROOM;
	}

	if (const auto &topParentContainer = getTopParentContainer()) {
		if (const auto &addContainer = item->getContainer()) {
			uint32_t addContainerCount = addContainer->getContainerHoldingCount() + 1;
			uint32_t maxContainer = static_cast<uint32_t>(g_configManager().getNumber(MAX_CONTAINER, __FUNCTION__));
			if (addContainerCount + topParentContainer->getContainerHoldingCount() > maxContainer) {
				return RETURNVALUE_CONTAINERISFULL;
			}

			uint32_t addItemCount = addContainer->getItemHoldingCount() + 1;
			if (addItemCount + topParentContainer->getItemHoldingCount() > m_maxItems) {
				return RETURNVALUE_CONTAINERISFULL;
			}
		} else {
			if (topParentContainer->getItemHoldingCount() + 1 > m_maxItems) {
				return RETURNVALUE_CONTAINERISFULL;
			}
		}
	}

	if (isQuiver() && item->getWeaponType() != WEAPON_AMMO) {
		return RETURNVALUE_ONLYAMMOINQUIVER;
	}

	std::shared_ptr<Cylinder> topParent = getTopParent();
	if (topParent != getContainer()) {
		return topParent->queryAdd(INDEX_WHEREEVER, item, addCount, flags | FLAG_CHILDISOWNER, actor);
	} else {
		return RETURNVALUE_NOERROR;
	}
}

ReturnValue Container::queryMaxCount(int32_t index, const std::shared_ptr<Thing> &thing, uint32_t count, uint32_t &maxQueryCount, uint32_t flags) {
	std::shared_ptr<Item> item = thing->getItem();
	if (item == nullptr) {
		maxQueryCount = 0;
		return RETURNVALUE_NOTPOSSIBLE;
	}

	if (hasBitSet(FLAG_NOLIMIT, flags) || hasPagination()) {
		maxQueryCount = std::max<uint32_t>(1, count);
		return RETURNVALUE_NOERROR;
	}

	int32_t freeSlots = std::max<int32_t>(capacity() - size(), 0);

	if (item->isStackable()) {
		uint32_t n = 0;

		if (index == INDEX_WHEREEVER) {
			// Iterate through every item and check how much free stackable slots there is.
			uint32_t slotIndex = 0;
			for (std::shared_ptr<Item> containerItem : itemlist) {
				if (containerItem != item && containerItem->equals(item) && containerItem->getItemCount() < containerItem->getStackSize()) {
					uint32_t remainder = (containerItem->getStackSize() - containerItem->getItemCount());
					if (queryAdd(slotIndex++, item, remainder, flags) == RETURNVALUE_NOERROR) {
						n += remainder;
					}
				}
			}
		} else {
			std::shared_ptr<Item> destItem = getItemByIndex(index);
			if (item->equals(destItem) && destItem->getItemCount() < destItem->getStackSize()) {
				n = destItem->getStackSize() - destItem->getItemCount();
			}
		}

		// maxQueryCount is the limit of items I can add
		maxQueryCount = freeSlots * item->getStackSize() + n;
		if (maxQueryCount < count) {
			return RETURNVALUE_CONTAINERNOTENOUGHROOM;
		}
	} else {
		maxQueryCount = freeSlots;
		if (maxQueryCount == 0) {
			return RETURNVALUE_CONTAINERNOTENOUGHROOM;
		}
	}
	return RETURNVALUE_NOERROR;
}

ReturnValue Container::queryRemove(const std::shared_ptr<Thing> &thing, uint32_t count, uint32_t flags, std::shared_ptr<Creature> actor /*= nullptr */) {
	int32_t index = getThingIndex(thing);
	if (index == -1) {
		g_logger().debug("{} - Failed to get thing index", __FUNCTION__);
		return RETURNVALUE_NOTPOSSIBLE;
	}

	std::shared_ptr<Item> item = thing->getItem();
	if (item == nullptr) {
		g_logger().debug("{} - Item is nullptr", __FUNCTION__);
		return RETURNVALUE_NOTPOSSIBLE;
	}

	if (count == 0 || (item->isStackable() && count > item->getItemCount())) {
		g_logger().debug("{} - Failed to get item count", __FUNCTION__);
		return RETURNVALUE_NOTPOSSIBLE;
	}

	if (!item->isMovable() && !hasBitSet(FLAG_IGNORENOTMOVABLE, flags)) {
		g_logger().debug("{} - Item is not movable", __FUNCTION__);
		return RETURNVALUE_NOTMOVABLE;
	}
	std::shared_ptr<HouseTile> houseTile = std::dynamic_pointer_cast<HouseTile>(getTopParent());
	if (houseTile) {
		return houseTile->queryRemove(thing, count, flags, actor);
	}
	return RETURNVALUE_NOERROR;
}

std::shared_ptr<Cylinder> Container::queryDestination(int32_t &index, const std::shared_ptr<Thing> &thing, std::shared_ptr<Item>* destItem, uint32_t &flags) {
	if (!unlocked) {
		*destItem = nullptr;
		return getContainer();
	}

	if (index == 254 /*move up*/) {
		index = INDEX_WHEREEVER;
		*destItem = nullptr;

		std::shared_ptr<Container> parentContainer = std::dynamic_pointer_cast<Container>(getParent());
		if (parentContainer) {
			return parentContainer;
		}
		return getContainer();
	}

	if (index == 255 /*add wherever*/) {
		index = INDEX_WHEREEVER;
		*destItem = nullptr;
	} else if (index >= static_cast<int32_t>(capacity()) && !hasPagination()) {
		/*
		if you have a container, maximize it to show all 20 slots
		then you open a bag that is inside the container you will have a bag with 8 slots
		and a "grey" area where the other 12 slots where from the container
		if you drop the item on that grey area
		the client calculates the slot position as if the bag has 20 slots
		*/
		index = INDEX_WHEREEVER;
		*destItem = nullptr;
	}

	std::shared_ptr<Item> item = thing->getItem();
	if (!item) {
		return getContainer();
	}

	if (index != INDEX_WHEREEVER) {
		std::shared_ptr<Item> itemFromIndex = getItemByIndex(index);
		if (itemFromIndex) {
			*destItem = itemFromIndex;
		}

		std::shared_ptr<Cylinder> subCylinder = std::dynamic_pointer_cast<Cylinder>(*destItem);
		if (subCylinder) {
			index = INDEX_WHEREEVER;
			*destItem = nullptr;
			return subCylinder;
		}
	}

	bool autoStack = !hasBitSet(FLAG_IGNOREAUTOSTACK, flags);
	if (autoStack && item->isStackable() && item->getParent() != getContainer()) {
		if (*destItem && (*destItem)->equals(item) && (*destItem)->getItemCount() < (*destItem)->getStackSize()) {
			return getContainer();
		}

		// try find a suitable item to stack with
		uint32_t n = 0;
		for (std::shared_ptr<Item> listItem : itemlist) {
			if (listItem != item && listItem->equals(item) && listItem->getItemCount() < listItem->getStackSize()) {
				*destItem = listItem;
				index = n;
				return getContainer();
			}
			++n;
		}
	}
	return getContainer();
}

void Container::addThing(std::shared_ptr<Thing> thing) {
	return addThing(0, thing);
}

void Container::addThing(int32_t index, std::shared_ptr<Thing> thing) {
	if (!thing) {
		return /*RETURNVALUE_NOTPOSSIBLE*/;
	}

	if (index >= static_cast<int32_t>(capacity())) {
		return /*RETURNVALUE_NOTPOSSIBLE*/;
	}

	std::shared_ptr<Item> item = thing->getItem();
	if (item == nullptr) {
		return /*RETURNVALUE_NOTPOSSIBLE*/;
	}

	item->setParent(getContainer());
	itemlist.push_front(item);
	updateItemWeight(item->getWeight());

	// send change to client
	if (getParent() && (getParent() != VirtualCylinder::virtualCylinder)) {
		onAddContainerItem(item);
	}
}

void Container::addItemBack(std::shared_ptr<Item> item) {
	addItem(item);
	updateItemWeight(item->getWeight());

	// send change to client
	if (getParent() && (getParent() != VirtualCylinder::virtualCylinder)) {
		onAddContainerItem(item);
	}
}

void Container::updateThing(std::shared_ptr<Thing> thing, uint16_t itemId, uint32_t count) {
	int32_t index = getThingIndex(thing);
	if (index == -1) {
		return /*RETURNVALUE_NOTPOSSIBLE*/;
	}

	std::shared_ptr<Item> item = thing->getItem();
	if (item == nullptr) {
		return /*RETURNVALUE_NOTPOSSIBLE*/;
	}

	const int32_t oldWeight = item->getWeight();
	item->setID(itemId);
	item->setSubType(count);
	updateItemWeight(-oldWeight + item->getWeight());

	// send change to client
	if (getParent()) {
		onUpdateContainerItem(index, item, item);
	}
}

void Container::replaceThing(uint32_t index, std::shared_ptr<Thing> thing) {
	std::shared_ptr<Item> item = thing->getItem();
	if (!item) {
		return /*RETURNVALUE_NOTPOSSIBLE*/;
	}

	std::shared_ptr<Item> replacedItem = getItemByIndex(index);
	if (!replacedItem) {
		return /*RETURNVALUE_NOTPOSSIBLE*/;
	}

	itemlist[index] = item;
	item->setParent(getContainer());
	updateItemWeight(-static_cast<int32_t>(replacedItem->getWeight()) + item->getWeight());

	// send change to client
	if (getParent()) {
		onUpdateContainerItem(index, replacedItem, item);
	}

	replacedItem->resetParent();
}

void Container::removeThing(std::shared_ptr<Thing> thing, uint32_t count) {
	std::shared_ptr<Item> item = thing->getItem();
	if (item == nullptr) {
		return /*RETURNVALUE_NOTPOSSIBLE*/;
	}

	int32_t index = getThingIndex(thing);
	if (index == -1) {
		return /*RETURNVALUE_NOTPOSSIBLE*/;
	}

	if (item->isStackable() && count != item->getItemCount()) {
		uint8_t newCount = static_cast<uint8_t>(std::max<int32_t>(0, item->getItemCount() - count));
		const int32_t oldWeight = item->getWeight();
		item->setItemCount(newCount);
		updateItemWeight(-oldWeight + item->getWeight());

		// send change to client
		if (getParent()) {
			onUpdateContainerItem(index, item, item);
		}
	} else {
		updateItemWeight(-static_cast<int32_t>(item->getWeight()));

		// send change to client
		if (getParent()) {
			onRemoveContainerItem(index, item);
		}

		item->resetParent();
		itemlist.erase(itemlist.begin() + index);
	}
}

int32_t Container::getThingIndex(std::shared_ptr<Thing> thing) const {
	int32_t index = 0;
	for (std::shared_ptr<Item> item : itemlist) {
		if (item == thing) {
			return index;
		}
		++index;
	}
	return -1;
}

size_t Container::getFirstIndex() const {
	return 0;
}

size_t Container::getLastIndex() const {
	return size();
}

uint32_t Container::getItemTypeCount(uint16_t itemId, int32_t subType /* = -1*/) const {
	uint32_t count = 0;
	for (std::shared_ptr<Item> item : itemlist) {
		if (item->getID() == itemId) {
			count += countByType(item, subType);
		}
	}
	return count;
}

std::map<uint32_t, uint32_t> &Container::getAllItemTypeCount(std::map<uint32_t, uint32_t> &countMap) const {
	for (std::shared_ptr<Item> item : itemlist) {
		countMap[item->getID()] += item->getItemCount();
	}
	return countMap;
}

std::shared_ptr<Thing> Container::getThing(size_t index) const {
	return getItemByIndex(index);
}

ItemVector Container::getItems(bool recursive /*= false*/) {
	ItemVector containerItems;
	if (recursive) {
		for (ContainerIterator it = iterator(); it.hasNext(); it.advance()) {
			containerItems.push_back(*it);
		}
	} else {
		for (std::shared_ptr<Item> item : itemlist) {
			containerItems.push_back(item);
		}
	}
	return containerItems;
}

void Container::postAddNotification(std::shared_ptr<Thing> thing, std::shared_ptr<Cylinder> oldParent, int32_t index, CylinderLink_t) {
	std::shared_ptr<Cylinder> topParent = getTopParent();
	if (topParent->getCreature()) {
		topParent->postAddNotification(thing, oldParent, index, LINK_TOPPARENT);
	} else if (topParent == getContainer()) {
		// let the tile class notify surrounding players
		if (topParent->getParent()) {
			topParent->getParent()->postAddNotification(thing, oldParent, index, LINK_NEAR);
		}
	} else {
		topParent->postAddNotification(thing, oldParent, index, LINK_PARENT);
	}
}

void Container::postRemoveNotification(std::shared_ptr<Thing> thing, std::shared_ptr<Cylinder> newParent, int32_t index, CylinderLink_t) {
	std::shared_ptr<Cylinder> topParent = getTopParent();
	if (topParent->getCreature()) {
		topParent->postRemoveNotification(thing, newParent, index, LINK_TOPPARENT);
	} else if (topParent == getContainer()) {
		// let the tile class notify surrounding players
		if (topParent->getParent()) {
			topParent->getParent()->postRemoveNotification(thing, newParent, index, LINK_NEAR);
		}
	} else {
		topParent->postRemoveNotification(thing, newParent, index, LINK_PARENT);
	}
}

void Container::internalAddThing(std::shared_ptr<Thing> thing) {
	internalAddThing(0, thing);
}

void Container::internalAddThing(uint32_t, std::shared_ptr<Thing> thing) {
	if (!thing) {
		return;
	}

	std::shared_ptr<Item> item = thing->getItem();
	if (item == nullptr) {
		return;
	}

	item->setParent(getContainer());
	itemlist.push_front(item);
	updateItemWeight(item->getWeight());
}

<<<<<<< HEAD
void Container::stopDecaying() {
	g_decay().stopDecay(getContainer());
	for (ContainerIterator it = iterator(); it.hasNext(); it.advance()) {
		g_decay().stopDecay(*it);
	}
}

=======
>>>>>>> adbe715d
uint16_t Container::getFreeSlots() {
	uint16_t counter = std::max<uint16_t>(0, capacity() - size());

	for (std::shared_ptr<Item> item : itemlist) {
		if (std::shared_ptr<Container> container = item->getContainer()) {
			counter += std::max<uint16_t>(0, container->getFreeSlots());
		}
	}

	return counter;
}

ContainerIterator Container::iterator() {
	return { getContainer(), static_cast<size_t>(g_configManager().getNumber(MAX_CONTAINER_DEPTH, __FUNCTION__)) };
}

void Container::removeItem(std::shared_ptr<Thing> thing, bool sendUpdateToClient /* = false*/) {
	if (thing == nullptr) {
		return;
	}

	auto itemToRemove = thing->getItem();
	if (itemToRemove == nullptr) {
		return;
	}

	auto it = std::ranges::find(itemlist.begin(), itemlist.end(), itemToRemove);
	if (it != itemlist.end()) {
		// Send change to client
		if (auto thingIndex = getThingIndex(thing); sendUpdateToClient && thingIndex != -1 && getParent()) {
			onRemoveContainerItem(thingIndex, itemToRemove);
		}

		itemlist.erase(it);
		itemToRemove->resetParent();
	}
}

uint32_t Container::getOwnerId() const {
	uint32_t ownerId = Item::getOwnerId();
	if (ownerId > 0) {
		return ownerId;
	}
	for (const auto &item : itemlist) {
		ownerId = item->getOwnerId();
		if (ownerId > 0) {
			return ownerId;
		}
	}
	return 0;
}

/**
 * ContainerIterator
 * @brief Iterator for iterating over the items in a container
 */
ContainerIterator::ContainerIterator(const std::shared_ptr<Container> &container, size_t maxDepth) :
	maxTraversalDepth(maxDepth) {
	if (container) {
		states.reserve(maxDepth);
		visitedContainers.reserve(g_configManager().getNumber(MAX_CONTAINER, __FUNCTION__));
		(void)states.emplace_back(container, 0, 1);
		(void)visitedContainers.insert(container);
	}
}

bool ContainerIterator::hasNext() const {
	while (!states.empty()) {
		const auto &top = states.back();
		const auto &container = top.container.lock();
		if (!container) {
			// Container has been deleted
			states.pop_back();
		} else if (top.index < container->itemlist.size()) {
			return true;
		} else {
			states.pop_back();
		}
	}
	return false;
}

void ContainerIterator::advance() {
	if (states.empty()) {
		return;
	}

	auto &top = states.back();
	const auto &container = top.container.lock();
	if (!container) {
		// Container has been deleted
		states.pop_back();
		return;
	}

	if (top.index >= container->itemlist.size()) {
		states.pop_back();
		return;
	}

	auto currentItem = container->itemlist[top.index];
	if (currentItem) {
		auto subContainer = currentItem->getContainer();
		if (subContainer && !subContainer->itemlist.empty()) {
			size_t newDepth = top.depth + 1;
			if (newDepth <= maxTraversalDepth) {
				if (visitedContainers.find(subContainer) == visitedContainers.end()) {
					states.emplace_back(subContainer, 0, newDepth);
					visitedContainers.insert(subContainer);
				} else {
					if (!m_cycleDetected) {
						// g_logger().debug("[{}] Cycle detected in container: {}", __FUNCTION__, subContainer->getName());
						m_cycleDetected = true;
					}
				}
			} else {
				if (!m_maxDepthReached) {
					// g_logger().debug("[{}] Maximum iteration depth reached", __FUNCTION__);
					m_maxDepthReached = true;
				}
			}
		}
	}

	++top.index;
}

std::shared_ptr<Item> ContainerIterator::operator*() const {
	if (states.empty()) {
		return nullptr;
	}

	const auto &top = states.back();
	if (const auto &container = top.container.lock()) {
		if (top.index < container->itemlist.size()) {
			return container->itemlist[top.index];
		}
	}
	return nullptr;
}

bool ContainerIterator::hasReachedMaxDepth() const {
	return m_maxDepthReached;
}

std::shared_ptr<Container> ContainerIterator::getCurrentContainer() const {
	if (states.empty()) {
		return nullptr;
	}
	const auto &top = states.back();
	return top.container.lock();
}

size_t ContainerIterator::getCurrentIndex() const {
	if (states.empty()) {
		return 0;
	}
	const auto &top = states.back();
	return top.index;
}<|MERGE_RESOLUTION|>--- conflicted
+++ resolved
@@ -904,16 +904,6 @@
 	updateItemWeight(item->getWeight());
 }
 
-<<<<<<< HEAD
-void Container::stopDecaying() {
-	g_decay().stopDecay(getContainer());
-	for (ContainerIterator it = iterator(); it.hasNext(); it.advance()) {
-		g_decay().stopDecay(*it);
-	}
-}
-
-=======
->>>>>>> adbe715d
 uint16_t Container::getFreeSlots() {
 	uint16_t counter = std::max<uint16_t>(0, capacity() - size());
 
