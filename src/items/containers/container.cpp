/**
 * Canary - A free and open-source MMORPG server emulator
 * Copyright (©) 2019-2024 OpenTibiaBR <opentibiabr@outlook.com>
 * Repository: https://github.com/opentibiabr/canary
 * License: https://github.com/opentibiabr/canary/blob/main/LICENSE
 * Contributors: https://github.com/opentibiabr/canary/graphs/contributors
 * Website: https://docs.opentibiabr.com/
 */

#include "items/containers/container.hpp"

#include "config/configmanager.hpp"
#include "creatures/players/player.hpp"
#include "game/game.hpp"
#include "map/spectators.hpp"

Container::Container(uint16_t type) :
	Container(type, items[type].maxItems) {
	m_maxItems = static_cast<uint32_t>(g_configManager().getNumber(MAX_CONTAINER_ITEM));
	if (getID() == ITEM_GOLD_POUCH) {
		pagination = true;
		m_maxItems = g_configManager().getNumber(LOOTPOUCH_MAXLIMIT);
		maxSize = 32;
	}

	if (isStoreInbox()) {
		pagination = true;
		m_maxItems = g_configManager().getNumber(STOREINBOX_MAXLIMIT);
		maxSize = 32;
	}
}

Container::Container(uint16_t initType, uint16_t initSize, bool initUnlocked /*= true*/, bool initPagination /*= false*/) :
	Item(initType),
	maxSize(initSize),
	unlocked(initUnlocked),
	pagination(initPagination) { }

std::shared_ptr<Container> Container::create(uint16_t type) {
	return std::make_shared<Container>(type);
}

std::shared_ptr<Container> Container::create(uint16_t type, uint16_t size, bool unlocked /*= true*/, bool pagination /*= false*/) {
	return std::make_shared<Container>(type, size, unlocked, pagination);
}

<<<<<<< HEAD
std::shared_ptr<Container> Container::createBrowseField(const std::shared_ptr<Tile> &tile) {
	const auto &newContainer = create(ITEM_BROWSEFIELD, 30, false, true);
	if (!newContainer || !tile) {
		return nullptr;
	}

	const TileItemVector* itemVector = tile->getItemList();
	if (itemVector) {
		for (const auto &item : *itemVector) {
			if (!item) {
				continue;
=======
std::shared_ptr<Container> Container::create(const std::shared_ptr<Tile> &tile) {
	auto container = std::make_shared<Container>(ITEM_BROWSEFIELD, 30, false, true);
	const TileItemVector* itemVector = tile->getItemList();
	if (itemVector) {
		for (const auto &item : *itemVector) {
			if (((item->getContainer() || item->hasProperty(CONST_PROP_MOVABLE)) || (item->isWrapable() && !item->hasProperty(CONST_PROP_MOVABLE) && !item->hasProperty(CONST_PROP_BLOCKPATH))) && !item->hasAttribute(ItemAttribute_t::UNIQUEID)) {
				container->itemlist.push_front(item);
				item->setParent(container);
>>>>>>> 653e064b
			}

			// Checks if the item has an internal container, is movable, or is packable without blocking the path.
			bool isItemValid = item->getContainer() || item->hasProperty(CONST_PROP_MOVABLE) || (item->isWrapable() && !item->hasProperty(CONST_PROP_MOVABLE) && !item->hasProperty(CONST_PROP_BLOCKPATH));

			// If the item has a unique ID or is not valid, skip to the next item.
			if (item->hasAttribute(ItemAttribute_t::UNIQUEID) || !isItemValid) {
				continue;
			}

			// Add the item to the new container and set its parent.
			newContainer->itemlist.push_front(item);
			item->setParent(newContainer);
		}
	}

	// Set the parent of the new container to be the tile.
	newContainer->setParent(tile);
	return newContainer;
}

Container::~Container() {
	if (getID() == ITEM_BROWSEFIELD) {
		auto parent = getParent();
		if (parent) {
			auto tile = parent->getTile();
			if (tile) {
				auto browseField = g_game().browseFields.find(tile);
				if (browseField != g_game().browseFields.end()) {
					g_game().browseFields.erase(browseField);
				}
			}

			for (auto &item : itemlist) {
				if (item) {
					item->setParent(parent);
				}
			}
		}
	}
}

std::shared_ptr<Item> Container::clone() const {
	const std::shared_ptr<Container> &clone = std::static_pointer_cast<Container>(Item::clone());
	for (const std::shared_ptr<Item> &item : itemlist) {
		clone->addItem(item->clone());
	}
	clone->totalWeight = totalWeight;
	return clone;
}

std::shared_ptr<Container> Container::getParentContainer() {
	const std::shared_ptr<Thing> &thing = getParent();
	if (!thing) {
		return nullptr;
	}
	return thing->getContainer();
}

std::shared_ptr<Container> Container::getTopParentContainer() {
	std::shared_ptr<Thing> thing = getParent();
	std::shared_ptr<Thing> prevThing = getContainer();
	if (!thing) {
		return prevThing->getContainer();
	}

	while (thing->getParent() != nullptr && thing->getParent()->getContainer()) {
		prevThing = thing;
		thing = thing->getParent();
	}

	if (prevThing) {
		return prevThing->getContainer();
	}

	return thing->getContainer();
}

std::shared_ptr<Container> Container::getRootContainer() {
	return getTopParentContainer();
}

bool Container::hasParent() {
	const auto &parent = getParent();
	if (!parent) {
		return false;
	}
	const auto &creature = parent->getCreature();
	const bool &isPlayer = creature && creature->getPlayer() != nullptr;
	return getID() != ITEM_BROWSEFIELD && !isPlayer;
}

void Container::addItem(const std::shared_ptr<Item> &item) {
	itemlist.push_back(item);
	item->setParent(getContainer());
}

StashContainerList Container::getStowableItems() const {
	StashContainerList toReturnList;
	for (const auto &item : itemlist) {
		if (item->getContainer() != nullptr) {
			const auto &subContainer = item->getContainer()->getStowableItems();
			for (const auto &key : subContainer | std::views::keys) {
				const auto &containerItem = key;
				toReturnList.emplace_back(containerItem, static_cast<uint32_t>(containerItem->getItemCount()));
			}
		} else if (item->isItemStorable()) {
			toReturnList.emplace_back(item, static_cast<uint32_t>(item->getItemCount()));
		}
	}

	return toReturnList;
}

Attr_ReadValue Container::readAttr(AttrTypes_t attr, PropStream &propStream) {
	if (attr == ATTR_CONTAINER_ITEMS) {
		if (!propStream.read<uint32_t>(serializationCount)) {
			return ATTR_READ_ERROR;
		}
		return ATTR_READ_END;
	}
	return Item::readAttr(attr, propStream);
}

bool Container::unserializeItemNode(OTB::Loader &loader, const OTB::Node &node, PropStream &propStream, Position &itemPosition) {
	const bool ret = Item::unserializeItemNode(loader, node, propStream, itemPosition);
	if (!ret) {
		return false;
	}

	for (const auto &itemNode : node.children) {
		// load container items
		if (itemNode.type != OTBM_ITEM) {
			// unknown type
			return false;
		}

		PropStream itemPropStream;
		if (!loader.getProps(itemNode, itemPropStream)) {
			return false;
		}

		uint16_t id;
		if (!itemPropStream.read<uint16_t>(id)) {
			return false;
		}

		const auto &item = Item::CreateItem(id, itemPosition);
		if (!item) {
			continue;
		}

		if (!item->unserializeItemNode(loader, itemNode, itemPropStream, itemPosition)) {
			continue;
		}

		addItem(item);
		updateItemWeight(item->getWeight());
	}
	return true;
}

bool Container::countsToLootAnalyzerBalance() const {
	if (isCorpse()) {
		return true;
	}

	if (getID() == ITEM_REWARD_CONTAINER) {
		return true;
	}

	return false;
}

void Container::updateItemWeight(int32_t diff) {
	totalWeight += diff;
	std::shared_ptr<Container> parentContainer = getContainer();
	while ((parentContainer = parentContainer->getParentContainer()) != nullptr) {
		parentContainer->totalWeight += diff;
	}
}

uint32_t Container::getWeight() const {
	return Item::getWeight() + totalWeight;
}

std::string Container::getContentDescription(bool oldProtocol) {
	std::ostringstream os;
	return getContentDescription(os, oldProtocol).str();
}

std::ostringstream &Container::getContentDescription(std::ostringstream &os, bool sendColoredMessage) {
	bool firstitem = true;
	for (ContainerIterator it = iterator(); it.hasNext(); it.advance()) {
		const auto &item = *it;
		if (!item) {
			continue;
		}

		const auto &container = item->getContainer();
		if (container && !container->empty()) {
			continue;
		}

		if (firstitem) {
			firstitem = false;
		} else {
			os << ", ";
		}

		if (sendColoredMessage) {
			os << "{" << item->getID() << "|" << item->getNameDescription() << "}";
		} else {
			os << item->getNameDescription();
		}
	}

	if (firstitem) {
		os << "nothing";
	}
	return os;
}

uint32_t Container::getMaxCapacity() const {
	return m_maxItems;
}

bool Container::isStoreInbox() const {
	return getID() == ITEM_STORE_INBOX;
}

bool Container::isStoreInboxFiltered() const {
	const auto attribute = getAttribute<std::string>(ItemAttribute_t::STORE_INBOX_CATEGORY);
	if (isStoreInbox() && !attribute.empty() && attribute != "All") {
		return true;
	}

	return false;
}

std::deque<std::shared_ptr<Item>> Container::getStoreInboxFilteredItems() const {
	const auto enumName = getAttribute<std::string>(ItemAttribute_t::STORE_INBOX_CATEGORY);
	ItemDeque storeInboxFilteredList;
	if (isStoreInboxFiltered()) {
		for (const std::shared_ptr<Item> &item : getItemList()) {
			auto itemId = item->getID();
			const auto attribute = item->getCustomAttribute("unWrapId");
			const uint16_t unWrapId = attribute ? static_cast<uint16_t>(attribute->getInteger()) : 0;
			if (unWrapId != 0) {
				itemId = unWrapId;
			}
			const auto &itemType = Item::items.getItemType(itemId);
			auto primaryType = toPascalCase(itemType.m_primaryType);
			auto name = toPascalCase(enumName);
			g_logger().debug("Get filtered items, primaty type {}, enum name {}", primaryType, name);
			if (primaryType == name) {
				storeInboxFilteredList.push_back(item);
			}
		}
	}

	return storeInboxFilteredList;
}

std::vector<ContainerCategory_t> Container::getStoreInboxValidCategories() const {
	stdext::vector_set<ContainerCategory_t> validCategories;
	for (const auto &item : itemlist) {
		auto itemId = item->getID();
		const auto attribute = item->getCustomAttribute("unWrapId");
		const uint16_t unWrapId = attribute ? static_cast<uint16_t>(attribute->getInteger()) : 0;
		if (unWrapId != 0) {
			itemId = unWrapId;
		}
		const auto &itemType = Item::items.getItemType(itemId);
		auto convertedString = toPascalCase(itemType.m_primaryType);
		g_logger().debug("Store item '{}', primary type {}", itemId, convertedString);
		auto category = magic_enum::enum_cast<ContainerCategory_t>(convertedString);
		if (category.has_value()) {
			g_logger().debug("Adding valid category {}", static_cast<uint8_t>(category.value()));
			validCategories.insert(category.value());
		}
	}

	return validCategories.data();
}

std::shared_ptr<Item> Container::getFilteredItemByIndex(size_t index) const {
	const auto &filteredItems = getStoreInboxFilteredItems();
	if (index >= filteredItems.size()) {
		return nullptr;
	}

	const auto &item = filteredItems[index];

	const auto it = std::ranges::find(itemlist, item);
	if (it == itemlist.end()) {
		return nullptr;
	}

	return *it;
}

std::shared_ptr<Item> Container::getItemByIndex(size_t index) const {
	if (index >= size()) {
		return nullptr;
	}

	return itemlist[index];
}

uint32_t Container::getItemHoldingCount() {
	uint32_t counter = 0;
	for (ContainerIterator it = iterator(); it.hasNext(); it.advance()) {
		++counter;
	}
	return counter;
}

uint32_t Container::getContainerHoldingCount() {
	uint32_t counter = 0;
	for (ContainerIterator it = iterator(); it.hasNext(); it.advance()) {
		if ((*it)->getContainer()) {
			++counter;
		}
	}
	return counter;
}

bool Container::isHoldingItem(const std::shared_ptr<Item> &item) {
	for (ContainerIterator it = iterator(); it.hasNext(); it.advance()) {
		if (*it == item) {
			return true;
		}
	}
	return false;
}

bool Container::isHoldingItemWithId(const uint16_t id) {
	for (ContainerIterator it = iterator(); it.hasNext(); it.advance()) {
		const auto &item = *it;
		if (item && item->getID() == id) {
			return true;
		}
	}
	return false;
}

bool Container::isInsideContainerWithId(const uint16_t id) {
	auto nextParent = getParent();
	while (nextParent != nullptr && nextParent->getContainer()) {
		if (nextParent->getContainer()->getID() == id) {
			return true;
		}
		nextParent = nextParent->getRealParent();
	}
	return false;
}

bool Container::isAnyKindOfRewardChest() {
	return getID() == ITEM_REWARD_CHEST || (getID() == ITEM_REWARD_CONTAINER && getParent() && getParent()->getContainer() && getParent()->getContainer()->getID() == ITEM_REWARD_CHEST) || isBrowseFieldAndHoldsRewardChest();
}

bool Container::isAnyKindOfRewardContainer() {
	return getID() == ITEM_REWARD_CHEST || getID() == ITEM_REWARD_CONTAINER || isHoldingItemWithId(ITEM_REWARD_CONTAINER) || isInsideContainerWithId(ITEM_REWARD_CONTAINER);
}

bool Container::isBrowseFieldAndHoldsRewardChest() {
	return getID() == ITEM_BROWSEFIELD && isHoldingItemWithId(ITEM_REWARD_CHEST);
}

void Container::onAddContainerItem(const std::shared_ptr<Item> &item) {
	const auto spectators = Spectators().find<Player>(getPosition(), false, 2, 2, 2, 2);

	// send to client
	for (const auto &spectator : spectators) {
		spectator->getPlayer()->sendAddContainerItem(getContainer(), item);
	}

	// event methods
	for (const auto &spectator : spectators) {
		spectator->getPlayer()->onAddContainerItem(item);
	}
}

void Container::onUpdateContainerItem(uint32_t index, const std::shared_ptr<Item> &oldItem, const std::shared_ptr<Item> &newItem) {
	const auto spectators = Spectators().find<Player>(getPosition(), false, 2, 2, 2, 2);

	// send to client
	for (const auto &spectator : spectators) {
		spectator->getPlayer()->sendUpdateContainerItem(getContainer(), index, newItem);
	}

	// event methods
	for (const auto &spectator : spectators) {
		spectator->getPlayer()->onUpdateContainerItem(getContainer(), oldItem, newItem);
	}
}

void Container::onRemoveContainerItem(uint32_t index, const std::shared_ptr<Item> &item) {
	const auto spectators = Spectators().find<Player>(getPosition(), false, 2, 2, 2, 2);

	// send change to client
	for (const auto &spectator : spectators) {
		spectator->getPlayer()->sendRemoveContainerItem(getContainer(), index);
	}

	// event methods
	for (const auto &spectator : spectators) {
		spectator->getPlayer()->onRemoveContainerItem(getContainer(), item);
	}
}

ReturnValue Container::queryAdd(int32_t addIndex, const std::shared_ptr<Thing> &addThing, uint32_t addCount, uint32_t flags, const std::shared_ptr<Creature> &actor /* = nullptr*/) {
	const bool childIsOwner = hasBitSet(FLAG_CHILDISOWNER, flags);
	if (childIsOwner) {
		// a child container is querying, since we are the top container (not carried by a player)
		// just return with no error.
		return RETURNVALUE_NOERROR;
	}

	if (!unlocked) {
		return RETURNVALUE_NOTPOSSIBLE;
	}

	const auto &item = addThing->getItem();
	if (item == nullptr) {
		return RETURNVALUE_NOTPOSSIBLE;
	}

	if (!item->isPickupable()) {
		return RETURNVALUE_CANNOTPICKUP;
	}

	if (item == getItem()) {
		return RETURNVALUE_THISISIMPOSSIBLE;
	}
	if (item->hasOwner()) {
		// a non-owner can move the item around but not pick it up
		const auto &toPlayer = getTopParent()->getPlayer();
		if (toPlayer && !item->isOwner(toPlayer)) {
			return RETURNVALUE_ITEMISNOTYOURS;
		}

		// a container cannot have items of different owners
		if (hasOwner() && getOwnerId() != item->getOwnerId()) {
			return RETURNVALUE_ITEMISNOTYOURS;
		}
	}

	std::shared_ptr<Cylinder> cylinder = getParent();
	const auto noLimit = hasBitSet(FLAG_NOLIMIT, flags);
	while (cylinder) {
		if (cylinder == addThing) {
			return RETURNVALUE_THISISIMPOSSIBLE;
		}
		const std::shared_ptr<Container> &container = cylinder->getContainer();
		if (!noLimit && container && container->isInbox()) {
			return RETURNVALUE_CONTAINERNOTENOUGHROOM;
		}
		const std::shared_ptr<Cylinder> &parent = cylinder->getParent();
		if (cylinder == parent) {
			g_logger().error("Container::queryAdd: parent == cylinder. Preventing infinite loop.");
			return RETURNVALUE_NOTPOSSIBLE;
		}
		cylinder = parent;
	}

	if (!noLimit && addIndex == INDEX_WHEREEVER && size() >= capacity() && !hasPagination()) {
		return RETURNVALUE_CONTAINERNOTENOUGHROOM;
	}

	if (const auto &topParentContainer = getTopParentContainer()) {
		if (const auto &addContainer = item->getContainer()) {
			uint32_t addContainerCount = addContainer->getContainerHoldingCount() + 1;
			uint32_t maxContainer = static_cast<uint32_t>(g_configManager().getNumber(MAX_CONTAINER));
			if (addContainerCount + topParentContainer->getContainerHoldingCount() > maxContainer) {
				return RETURNVALUE_CONTAINERISFULL;
			}

			const uint32_t addItemCount = addContainer->getItemHoldingCount() + 1;
			if (addItemCount + topParentContainer->getItemHoldingCount() > m_maxItems) {
				return RETURNVALUE_CONTAINERISFULL;
			}
		} else {
			if (topParentContainer->getItemHoldingCount() + 1 > m_maxItems) {
				return RETURNVALUE_CONTAINERISFULL;
			}
		}
	}

	if (isQuiver() && item->getWeaponType() != WEAPON_AMMO) {
		return RETURNVALUE_ONLYAMMOINQUIVER;
	}

	const std::shared_ptr<Cylinder> &topParent = getTopParent();
	if (topParent != getContainer()) {
		return topParent->queryAdd(INDEX_WHEREEVER, item, addCount, flags | FLAG_CHILDISOWNER, actor);
	} else {
		return RETURNVALUE_NOERROR;
	}
}

ReturnValue Container::queryMaxCount(int32_t index, const std::shared_ptr<Thing> &thing, uint32_t count, uint32_t &maxQueryCount, uint32_t flags) {
	const auto &item = thing->getItem();
	if (item == nullptr) {
		maxQueryCount = 0;
		return RETURNVALUE_NOTPOSSIBLE;
	}

	if (hasBitSet(FLAG_NOLIMIT, flags) || hasPagination()) {
		maxQueryCount = std::max<uint32_t>(1, count);
		return RETURNVALUE_NOERROR;
	}

	const int32_t freeSlots = std::max<int32_t>(capacity() - size(), 0);

	if (item->isStackable()) {
		uint32_t n = 0;

		if (index == INDEX_WHEREEVER) {
			// Iterate through every item and check how much free stackable slots there is.
			uint32_t slotIndex = 0;
			for (const auto &containerItem : itemlist) {
				if (containerItem != item && containerItem->equals(item) && containerItem->getItemCount() < containerItem->getStackSize()) {
					const uint32_t remainder = (containerItem->getStackSize() - containerItem->getItemCount());
					if (queryAdd(slotIndex++, item, remainder, flags) == RETURNVALUE_NOERROR) {
						n += remainder;
					}
				}
			}
		} else {
			const auto &destItem = getItemByIndex(index);
			if (item->equals(destItem) && destItem->getItemCount() < destItem->getStackSize()) {
				n = destItem->getStackSize() - destItem->getItemCount();
			}
		}

		// maxQueryCount is the limit of items I can add
		maxQueryCount = freeSlots * item->getStackSize() + n;
		if (maxQueryCount < count) {
			return RETURNVALUE_CONTAINERNOTENOUGHROOM;
		}
	} else {
		maxQueryCount = freeSlots;
		if (maxQueryCount == 0) {
			return RETURNVALUE_CONTAINERNOTENOUGHROOM;
		}
	}
	return RETURNVALUE_NOERROR;
}

ReturnValue Container::queryRemove(const std::shared_ptr<Thing> &thing, uint32_t count, uint32_t flags, const std::shared_ptr<Creature> &actor /*= nullptr */) {
	const int32_t index = getThingIndex(thing);
	if (index == -1) {
		g_logger().debug("{} - Failed to get thing index", __FUNCTION__);
		return RETURNVALUE_NOTPOSSIBLE;
	}

	const auto &item = thing->getItem();
	if (item == nullptr) {
		g_logger().debug("{} - Item is nullptr", __FUNCTION__);
		return RETURNVALUE_NOTPOSSIBLE;
	}

	if (count == 0 || (item->isStackable() && count > item->getItemCount())) {
		g_logger().debug("{} - Failed to get item count", __FUNCTION__);
		return RETURNVALUE_NOTPOSSIBLE;
	}

	if (!item->isMovable() && !hasBitSet(FLAG_IGNORENOTMOVABLE, flags)) {
		g_logger().debug("{} - Item is not movable", __FUNCTION__);
		return RETURNVALUE_NOTMOVABLE;
	}
	const std::shared_ptr<HouseTile> &houseTile = std::dynamic_pointer_cast<HouseTile>(getTopParent());
	if (houseTile) {
		return houseTile->queryRemove(thing, count, flags, actor);
	}
	return RETURNVALUE_NOERROR;
}

std::shared_ptr<Cylinder> Container::queryDestination(int32_t &index, const std::shared_ptr<Thing> &thing, std::shared_ptr<Item> &destItem, uint32_t &flags) {
	if (!unlocked) {
		destItem = nullptr;
		return getContainer();
	}

	if (index == 254 /*move up*/) {
		index = INDEX_WHEREEVER;
		destItem = nullptr;

		const auto &parentContainer = std::dynamic_pointer_cast<Container>(getParent());
		if (parentContainer) {
			return parentContainer;
		}
		return getContainer();
	}

	if (index == 255 /*add wherever*/) {
		index = INDEX_WHEREEVER;
		destItem = nullptr;
	} else if (index >= static_cast<int32_t>(capacity()) && !hasPagination()) {
		/*
		if you have a container, maximize it to show all 20 slots
		then you open a bag that is inside the container you will have a bag with 8 slots
		and a "grey" area where the other 12 slots where from the container
		if you drop the item on that grey area
		the client calculates the slot position as if the bag has 20 slots
		*/
		index = INDEX_WHEREEVER;
		destItem = nullptr;
	}

	const auto &item = thing->getItem();
	if (!item) {
		return getContainer();
	}

	if (index != INDEX_WHEREEVER) {
		const auto &itemFromIndex = getItemByIndex(index);
		if (itemFromIndex) {
			destItem = itemFromIndex;
		}

		const auto &subCylinder = std::dynamic_pointer_cast<Cylinder>(destItem);
		if (subCylinder) {
			index = INDEX_WHEREEVER;
			destItem = nullptr;
			return subCylinder;
		}
	}

	const bool autoStack = !hasBitSet(FLAG_IGNOREAUTOSTACK, flags);
	if (autoStack && item->isStackable() && item->getParent() != getContainer()) {
		if (destItem && destItem->equals(item) && destItem->getItemCount() < destItem->getStackSize()) {
			return getContainer();
		}

		// try find a suitable item to stack with
		uint32_t n = 0;
		for (const auto &listItem : itemlist) {
			if (listItem != item && listItem->equals(item) && listItem->getItemCount() < listItem->getStackSize()) {
				destItem = listItem;
				index = n;
				return getContainer();
			}
			++n;
		}
	}
	return getContainer();
}

void Container::addThing(const std::shared_ptr<Thing> &thing) {
	return addThing(0, thing);
}

void Container::addThing(int32_t index, const std::shared_ptr<Thing> &thing) {
	if (!thing) {
		return /*RETURNVALUE_NOTPOSSIBLE*/;
	}

	if (index >= static_cast<int32_t>(capacity())) {
		return /*RETURNVALUE_NOTPOSSIBLE*/;
	}

	const auto &item = thing->getItem();
	if (item == nullptr) {
		return /*RETURNVALUE_NOTPOSSIBLE*/;
	}

	item->setParent(getContainer());
	itemlist.push_front(item);
	updateItemWeight(item->getWeight());

	// send change to client
	if (getParent() && (getParent() != VirtualCylinder::virtualCylinder)) {
		onAddContainerItem(item);
	}
}

void Container::addItemBack(const std::shared_ptr<Item> &item) {
	addItem(item);
	updateItemWeight(item->getWeight());

	// send change to client
	if (getParent() && (getParent() != VirtualCylinder::virtualCylinder)) {
		onAddContainerItem(item);
	}
}

void Container::updateThing(const std::shared_ptr<Thing> &thing, uint16_t itemId, uint32_t count) {
	const int32_t index = getThingIndex(thing);
	if (index == -1) {
		return /*RETURNVALUE_NOTPOSSIBLE*/;
	}

	const auto &item = thing->getItem();
	if (item == nullptr) {
		return /*RETURNVALUE_NOTPOSSIBLE*/;
	}

	const int32_t oldWeight = item->getWeight();
	item->setID(itemId);
	item->setSubType(count);
	updateItemWeight(-oldWeight + item->getWeight());

	// send change to client
	if (getParent()) {
		onUpdateContainerItem(index, item, item);
	}
}

void Container::replaceThing(uint32_t index, const std::shared_ptr<Thing> &thing) {
	const auto &item = thing->getItem();
	if (!item) {
		return /*RETURNVALUE_NOTPOSSIBLE*/;
	}

	const auto &replacedItem = getItemByIndex(index);
	if (!replacedItem) {
		return /*RETURNVALUE_NOTPOSSIBLE*/;
	}

	itemlist[index] = item;
	item->setParent(getContainer());
	updateItemWeight(-static_cast<int32_t>(replacedItem->getWeight()) + item->getWeight());

	// send change to client
	if (getParent()) {
		onUpdateContainerItem(index, replacedItem, item);
	}

	replacedItem->resetParent();
}

void Container::removeThing(const std::shared_ptr<Thing> &thing, uint32_t count) {
	const auto &item = thing->getItem();
	if (item == nullptr) {
		return /*RETURNVALUE_NOTPOSSIBLE*/;
	}

	const int32_t index = getThingIndex(thing);
	if (index == -1) {
		return /*RETURNVALUE_NOTPOSSIBLE*/;
	}

	if (item->isStackable() && count != item->getItemCount()) {
		const auto newCount = static_cast<uint8_t>(std::max<int32_t>(0, item->getItemCount() - count));
		const int32_t oldWeight = item->getWeight();
		item->setItemCount(newCount);
		updateItemWeight(-oldWeight + item->getWeight());

		// send change to client
		if (getParent()) {
			onUpdateContainerItem(index, item, item);
		}
	} else {
		updateItemWeight(-static_cast<int32_t>(item->getWeight()));

		// send change to client
		if (getParent()) {
			onRemoveContainerItem(index, item);
		}

		item->resetParent();
		itemlist.erase(itemlist.begin() + index);
	}
}

int32_t Container::getThingIndex(const std::shared_ptr<Thing> &thing) const {
	int32_t index = 0;
	for (const std::shared_ptr<Item> &item : itemlist) {
		if (item == thing) {
			return index;
		}
		++index;
	}
	return -1;
}

size_t Container::getFirstIndex() const {
	return 0;
}

size_t Container::getLastIndex() const {
	return size();
}

uint32_t Container::getItemTypeCount(uint16_t itemId, int32_t subType /* = -1*/) const {
	uint32_t count = 0;
	for (const std::shared_ptr<Item> &item : itemlist) {
		if (item->getID() == itemId) {
			count += countByType(item, subType);
		}
	}
	return count;
}

std::map<uint32_t, uint32_t> &Container::getAllItemTypeCount(std::map<uint32_t, uint32_t> &countMap) const {
	for (const std::shared_ptr<Item> &item : itemlist) {
		countMap[item->getID()] += item->getItemCount();
	}
	return countMap;
}

std::shared_ptr<Thing> Container::getThing(size_t index) const {
	return getItemByIndex(index);
}

ItemVector Container::getItems(bool recursive /*= false*/) {
	ItemVector containerItems;
	if (recursive) {
		for (ContainerIterator it = iterator(); it.hasNext(); it.advance()) {
			containerItems.push_back(*it);
		}
	} else {
		for (const std::shared_ptr<Item> &item : itemlist) {
			containerItems.push_back(item);
		}
	}
	return containerItems;
}

void Container::postAddNotification(const std::shared_ptr<Thing> &thing, const std::shared_ptr<Cylinder> &oldParent, int32_t index, CylinderLink_t) {
	const std::shared_ptr<Cylinder> &topParent = getTopParent();
	if (topParent->getCreature()) {
		topParent->postAddNotification(thing, oldParent, index, LINK_TOPPARENT);
	} else if (topParent == getContainer()) {
		// let the tile class notify surrounding players
		if (topParent->getParent()) {
			topParent->getParent()->postAddNotification(thing, oldParent, index, LINK_NEAR);
		}
	} else {
		topParent->postAddNotification(thing, oldParent, index, LINK_PARENT);
	}
}

void Container::postRemoveNotification(const std::shared_ptr<Thing> &thing, const std::shared_ptr<Cylinder> &newParent, int32_t index, CylinderLink_t) {
	const std::shared_ptr<Cylinder> &topParent = getTopParent();
	if (topParent->getCreature()) {
		topParent->postRemoveNotification(thing, newParent, index, LINK_TOPPARENT);
	} else if (topParent == getContainer()) {
		// let the tile class notify surrounding players
		if (topParent->getParent()) {
			topParent->getParent()->postRemoveNotification(thing, newParent, index, LINK_NEAR);
		}
	} else {
		topParent->postRemoveNotification(thing, newParent, index, LINK_PARENT);
	}
}

void Container::internalAddThing(const std::shared_ptr<Thing> &thing) {
	internalAddThing(0, thing);
}

void Container::internalAddThing(uint32_t, const std::shared_ptr<Thing> &thing) {
	if (!thing) {
		return;
	}

	const auto &item = thing->getItem();
	if (item == nullptr) {
		return;
	}

	item->setParent(getContainer());
	itemlist.push_front(item);
	updateItemWeight(item->getWeight());
}

uint16_t Container::getFreeSlots() const {
	uint16_t counter = std::max<uint16_t>(0, capacity() - size());

	for (const auto &item : itemlist) {
		if (const auto &container = item->getContainer()) {
			counter += std::max<uint16_t>(0, container->getFreeSlots());
		}
	}

	return counter;
}

ContainerIterator Container::iterator() {
	return { getContainer(), static_cast<size_t>(g_configManager().getNumber(MAX_CONTAINER_DEPTH)) };
}

void Container::removeItem(const std::shared_ptr<Thing> &thing, bool sendUpdateToClient /* = false*/) {
	if (thing == nullptr) {
		return;
	}

	const auto &itemToRemove = thing->getItem();
	if (itemToRemove == nullptr) {
		return;
	}

	const auto it = std::ranges::find(itemlist.begin(), itemlist.end(), itemToRemove);
	if (it != itemlist.end()) {
		// Send change to client
		if (const auto thingIndex = getThingIndex(thing); sendUpdateToClient && thingIndex != -1 && getParent()) {
			onRemoveContainerItem(thingIndex, itemToRemove);
		}

		itemlist.erase(it);
		itemToRemove->resetParent();
	}
}

uint32_t Container::getOwnerId() const {
	uint32_t ownerId = Item::getOwnerId();
	if (ownerId > 0) {
		return ownerId;
	}
	for (const auto &item : itemlist) {
		ownerId = item->getOwnerId();
		if (ownerId > 0) {
			return ownerId;
		}
	}
	return 0;
}

/**
 * ContainerIterator
 * @brief Iterator for iterating over the items in a container
 */
ContainerIterator::ContainerIterator(const std::shared_ptr<Container> &container, size_t maxDepth) :
	maxTraversalDepth(maxDepth) {
	if (container) {
		states.reserve(maxDepth);
		visitedContainers.reserve(g_configManager().getNumber(MAX_CONTAINER));
		(void)states.emplace_back(container, 0, 1);
		(void)visitedContainers.insert(container);
	}
}

bool ContainerIterator::hasNext() const {
	while (!states.empty()) {
		const auto &top = states.back();
		const auto &container = top.container.lock();
		if (!container) {
			// Container has been deleted
			states.pop_back();
		} else if (top.index < container->itemlist.size()) {
			return true;
		} else {
			states.pop_back();
		}
	}
	return false;
}

void ContainerIterator::advance() {
	if (states.empty()) {
		return;
	}

	auto &top = states.back();
	const auto &container = top.container.lock();
	if (!container) {
		// Container has been deleted
		states.pop_back();
		return;
	}

	if (top.index >= container->itemlist.size()) {
		states.pop_back();
		return;
	}

	auto currentItem = container->itemlist[top.index];
	if (currentItem) {
		auto subContainer = currentItem->getContainer();
		if (subContainer && !subContainer->itemlist.empty()) {
			size_t newDepth = top.depth + 1;
			if (newDepth <= maxTraversalDepth) {
				if (visitedContainers.find(subContainer) == visitedContainers.end()) {
					states.emplace_back(subContainer, 0, newDepth);
					visitedContainers.insert(subContainer);
				} else {
					if (!m_cycleDetected) {
						g_logger().trace("[{}] Cycle detected in container: {}", __FUNCTION__, subContainer->getName());
						m_cycleDetected = true;
					}
				}
			} else {
				if (!m_maxDepthReached) {
					g_logger().trace("[{}] Maximum iteration depth reached", __FUNCTION__);
					m_maxDepthReached = true;
				}
			}
		}
	}

	++top.index;
}

std::shared_ptr<Item> ContainerIterator::operator*() const {
	if (states.empty()) {
		return nullptr;
	}

	const auto &top = states.back();
	if (const auto &container = top.container.lock()) {
		if (top.index < container->itemlist.size()) {
			return container->itemlist[top.index];
		}
	}
	return nullptr;
}

bool ContainerIterator::hasReachedMaxDepth() const {
	return m_maxDepthReached;
}

std::shared_ptr<Container> ContainerIterator::getCurrentContainer() const {
	if (states.empty()) {
		return nullptr;
	}
	const auto &top = states.back();
	return top.container.lock();
}

size_t ContainerIterator::getCurrentIndex() const {
	if (states.empty()) {
		return 0;
	}
	const auto &top = states.back();
	return top.index;
}<|MERGE_RESOLUTION|>--- conflicted
+++ resolved
@@ -44,7 +44,6 @@
 	return std::make_shared<Container>(type, size, unlocked, pagination);
 }
 
-<<<<<<< HEAD
 std::shared_ptr<Container> Container::createBrowseField(const std::shared_ptr<Tile> &tile) {
 	const auto &newContainer = create(ITEM_BROWSEFIELD, 30, false, true);
 	if (!newContainer || !tile) {
@@ -56,16 +55,6 @@
 		for (const auto &item : *itemVector) {
 			if (!item) {
 				continue;
-=======
-std::shared_ptr<Container> Container::create(const std::shared_ptr<Tile> &tile) {
-	auto container = std::make_shared<Container>(ITEM_BROWSEFIELD, 30, false, true);
-	const TileItemVector* itemVector = tile->getItemList();
-	if (itemVector) {
-		for (const auto &item : *itemVector) {
-			if (((item->getContainer() || item->hasProperty(CONST_PROP_MOVABLE)) || (item->isWrapable() && !item->hasProperty(CONST_PROP_MOVABLE) && !item->hasProperty(CONST_PROP_BLOCKPATH))) && !item->hasAttribute(ItemAttribute_t::UNIQUEID)) {
-				container->itemlist.push_front(item);
-				item->setParent(container);
->>>>>>> 653e064b
 			}
 
 			// Checks if the item has an internal container, is movable, or is packable without blocking the path.
