--- conflicted
+++ resolved
@@ -261,10 +261,6 @@
 
 	void internalAddThing(std::shared_ptr<Thing> thing) override final;
 	void internalAddThing(uint32_t index, std::shared_ptr<Thing> thing) override final;
-<<<<<<< HEAD
-	void stopDecaying() override;
-=======
->>>>>>> adbe715d
 
 	virtual void removeItem(std::shared_ptr<Thing> thing, bool sendUpdateToClient = false);
 
