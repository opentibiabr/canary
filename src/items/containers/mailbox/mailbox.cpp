--- conflicted
+++ resolved
@@ -9,9 +9,9 @@
 
 #include "pch.hpp"
 
-#include "items/containers/mailbox/mailbox.h"
-#include "game/game.h"
-#include "io/iologindata.h"
+#include "items/containers/mailbox/mailbox.hpp"
+#include "game/game.hpp"
+#include "io/iologindata.hpp"
 
 ReturnValue Mailbox::queryAdd(int32_t, const Thing &thing, uint32_t, uint32_t, Creature*) const {
 	const Item* item = thing.getItem();
@@ -39,8 +39,9 @@
 }
 
 void Mailbox::addThing(int32_t, Thing* thing) {
-	if (!thing)
+	if (!thing) {
 		return;
+	}
 
 	Item* item = thing->getItem();
 	if (item && Mailbox::canSend(item)) {
@@ -79,9 +80,6 @@
 		return false;
 	}
 
-<<<<<<< HEAD
-	const Player* player = g_game().getPlayerByName(receiver);
-=======
 	if (item && item->getContainer() && item->getTile()) {
 		SpectatorHashSet spectators;
 		g_game().map.getSpectators(spectators, item->getTile()->getPosition(), false, true);
@@ -93,7 +91,6 @@
 	}
 
 	Player* player = g_game().getPlayerByName(receiver, true);
->>>>>>> 64e7a92a
 	std::string writer;
 	time_t date = time(0);
 	std::string text;
@@ -110,23 +107,12 @@
 				newItem->setAttribute(ItemAttribute_t::DATE, date);
 				newItem->setAttribute(ItemAttribute_t::TEXT, text);
 			}
-			player->onReceiveMail();
-			return true;
-		}
-	} else {
-		Player tmpPlayer(nullptr);
-		if (!IOLoginData::loadPlayerByName(&tmpPlayer, receiver)) {
-			return false;
-		}
-
-		if (item && g_game().internalMoveItem(item->getParent(), tmpPlayer.getInbox(), INDEX_WHEREEVER, item, item->getItemCount(), nullptr, FLAG_NOLIMIT) == RETURNVALUE_NOERROR) {
-			Item* newItem = g_game().transformItem(item, item->getID() + 1);
-			if (newItem && newItem->getID() == ITEM_LETTER_STAMPED && writer != "") {
-				newItem->setAttribute(ItemAttribute_t::WRITER, writer);
-				newItem->setAttribute(ItemAttribute_t::DATE, date);
-				newItem->setAttribute(ItemAttribute_t::TEXT, text);
+			if (player->isOnline()) {
+				player->onReceiveMail();
+			} else {
+				IOLoginData::savePlayer(player);
+				delete player;
 			}
-			IOLoginData::savePlayer(&tmpPlayer);
 			return true;
 		}
 	}
