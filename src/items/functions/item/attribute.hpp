/**
 * Canary - A free and open-source MMORPG server emulator
 * Copyright (©) 2019-2022 OpenTibiaBR <opentibiabr@outlook.com>
 * Repository: https://github.com/opentibiabr/canary
 * License: https://github.com/opentibiabr/canary/blob/main/LICENSE
 * Contributors: https://github.com/opentibiabr/canary/graphs/contributors
 * Website: https://docs.opentibiabr.com/
 */

#pragma once

#include "enums/item_attribute.hpp"
#include "items/functions/item/custom_attribute.hpp"
#include "utils/tools.hpp"

class ItemAttributeHelper {
public:
	bool isAttributeInteger(ItemAttribute_t type) const {
		switch (type) {
			case ItemAttribute_t::STORE:
			case ItemAttribute_t::ACTIONID:
			case ItemAttribute_t::UNIQUEID:
			case ItemAttribute_t::DATE:
			case ItemAttribute_t::WEIGHT:
			case ItemAttribute_t::ATTACK:
			case ItemAttribute_t::DEFENSE:
			case ItemAttribute_t::EXTRADEFENSE:
			case ItemAttribute_t::ARMOR:
			case ItemAttribute_t::HITCHANCE:
			case ItemAttribute_t::SHOOTRANGE:
			case ItemAttribute_t::OWNER:
			case ItemAttribute_t::DURATION:
			case ItemAttribute_t::DECAYSTATE:
			case ItemAttribute_t::CORPSEOWNER:
			case ItemAttribute_t::CHARGES:
			case ItemAttribute_t::FLUIDTYPE:
			case ItemAttribute_t::DOORID:
			case ItemAttribute_t::IMBUEMENT_SLOT:
			case ItemAttribute_t::OPENCONTAINER:
			case ItemAttribute_t::QUICKLOOTCONTAINER:
			case ItemAttribute_t::DURATION_TIMESTAMP:
			case ItemAttribute_t::TIER:
			case ItemAttribute_t::AMOUNT:
				return true;
			default:
				return false;
		}
	}

	bool isAttributeString(ItemAttribute_t type) const {
		switch (type) {
			case ItemAttribute_t::DESCRIPTION:
			case ItemAttribute_t::TEXT:
			case ItemAttribute_t::WRITER:
			case ItemAttribute_t::NAME:
			case ItemAttribute_t::ARTICLE:
			case ItemAttribute_t::PLURALNAME:
			case ItemAttribute_t::SPECIAL:
			case ItemAttribute_t::LOOTMESSAGE_SUFFIX:
				return true;
			default:
				return false;
		}
	}
};

class Attributes : public ItemAttributeHelper {
public:
	explicit Attributes(ItemAttribute_t type) :
		type(type), value(getDefaultValueForType(type)) { }
	~Attributes() = default;

	Attributes(const Attributes &i) :
		type(i.type), value(i.value) { }
	Attributes(Attributes &&attribute) noexcept :
		type(attribute.type), value(std::move(attribute.value)) { }

	Attributes &operator=(Attributes &&other) noexcept {
		type = other.type;
		value = std::move(other.value);
		return *this;
	}

	const ItemAttribute_t &getAttributeType() const {
		return type;
	}

	std::variant<int64_t, std::shared_ptr<std::string>> getDefaultValueForType(ItemAttribute_t attributeType) const {
		ItemAttributeHelper helper;
		if (helper.isAttributeInteger(attributeType)) {
			return 0;
		} else if (helper.isAttributeString(attributeType)) {
			return std::make_shared<std::string>();
		} else {
			return {};
		}
	}

	void setValue(int64_t newValue) {
		if (std::holds_alternative<int64_t>(value)) {
			value = newValue;
		}
	}
	void setValue(const std::string &newValue) {
		if (std::holds_alternative<std::shared_ptr<std::string>>(value)) {
			value = std::make_shared<std::string>(newValue);
		}
	}
	const int64_t &getInteger() const {
		if (std::holds_alternative<int64_t>(value)) {
			return std::get<int64_t>(value);
		}
		static int64_t emptyValue;
		return emptyValue;
	}

	const std::shared_ptr<std::string> &getString() const {
		if (std::holds_alternative<std::shared_ptr<std::string>>(value)) {
			return std::get<std::shared_ptr<std::string>>(value);
		}
		static std::shared_ptr<std::string> emptyPtr;
		return emptyPtr;
	}

private:
	ItemAttribute_t type;
	std::variant<int64_t, std::shared_ptr<std::string>> value;
};

class ItemAttribute : public ItemAttributeHelper {
public:
	ItemAttribute() = default;

<<<<<<< HEAD
		// CustomAttribute map methods
		const std::map<std::string, CustomAttribute, std::less<>> &getCustomAttributeMap() const;
		// CustomAttribute object methods
		const CustomAttribute* getCustomAttribute(const std::string &attributeName) const;
=======
	// CustomAttribute map methods
	const phmap::btree_map<std::string, CustomAttribute, std::less<>> &getCustomAttributeMap() const;
	// CustomAttribute object methods
	const CustomAttribute* getCustomAttribute(const std::string &attributeName) const;
>>>>>>> 691898a8

	void setCustomAttribute(const std::string &key, const int64_t value);
	void setCustomAttribute(const std::string &key, const std::string &value);
	void setCustomAttribute(const std::string &key, const double value);
	void setCustomAttribute(const std::string &key, const bool value);

	void addCustomAttribute(const std::string &key, const CustomAttribute &customAttribute);
	bool removeCustomAttribute(const std::string &attributeName);

	void setAttribute(ItemAttribute_t type, int64_t value);
	void setAttribute(ItemAttribute_t type, const std::string &value);
	bool removeAttribute(ItemAttribute_t type);

	const std::string &getAttributeString(ItemAttribute_t type) const;
	const int64_t &getAttributeValue(ItemAttribute_t type) const;

	const std::vector<Attributes> &getAttributeVector() const {
		return attributeVector;
	}

	bool hasAttribute(ItemAttribute_t type) const {
		for (const auto &attr : attributeVector) {
			if (attr.getAttributeType() == type) {
				return true;
			}
		}
		return false;
	}

	const Attributes* getAttribute(ItemAttribute_t type) const;

<<<<<<< HEAD
	private:
		std::map<std::string, CustomAttribute, std::less<>> customAttributeMap;
		std::vector<Attributes> attributeVector;
};
=======
	Attributes &getAttributesByType(ItemAttribute_t type);
>>>>>>> 691898a8

private:
	phmap::btree_map<std::string, CustomAttribute, std::less<>> customAttributeMap;
	std::vector<Attributes> attributeVector;
};<|MERGE_RESOLUTION|>--- conflicted
+++ resolved
@@ -131,17 +131,10 @@
 public:
 	ItemAttribute() = default;
 
-<<<<<<< HEAD
-		// CustomAttribute map methods
-		const std::map<std::string, CustomAttribute, std::less<>> &getCustomAttributeMap() const;
-		// CustomAttribute object methods
-		const CustomAttribute* getCustomAttribute(const std::string &attributeName) const;
-=======
 	// CustomAttribute map methods
 	const phmap::btree_map<std::string, CustomAttribute, std::less<>> &getCustomAttributeMap() const;
 	// CustomAttribute object methods
 	const CustomAttribute* getCustomAttribute(const std::string &attributeName) const;
->>>>>>> 691898a8
 
 	void setCustomAttribute(const std::string &key, const int64_t value);
 	void setCustomAttribute(const std::string &key, const std::string &value);
@@ -173,14 +166,7 @@
 
 	const Attributes* getAttribute(ItemAttribute_t type) const;
 
-<<<<<<< HEAD
-	private:
-		std::map<std::string, CustomAttribute, std::less<>> customAttributeMap;
-		std::vector<Attributes> attributeVector;
-};
-=======
 	Attributes &getAttributesByType(ItemAttribute_t type);
->>>>>>> 691898a8
 
 private:
 	phmap::btree_map<std::string, CustomAttribute, std::less<>> customAttributeMap;
