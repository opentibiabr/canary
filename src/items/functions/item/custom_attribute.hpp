/**
 * Canary - A free and open-source MMORPG server emulator
 * Copyright (©) 2019-2022 OpenTibiaBR <opentibiabr@outlook.com>
 * Repository: https://github.com/opentibiabr/canary
 * License: https://github.com/opentibiabr/canary/blob/main/LICENSE
 * Contributors: https://github.com/opentibiabr/canary/graphs/contributors
 * Website: https://docs.opentibiabr.org/
 */

#ifndef SRC_ITEMS_FUNCTIONS_ITEM_CUSTOM_ATTRIBUTE_HPP_
#define SRC_ITEMS_FUNCTIONS_ITEM_CUSTOM_ATTRIBUTE_HPP_

#include "io/fileloader.h"

class CustomAttribute {
	public:
		CustomAttribute();
		~CustomAttribute();

		CustomAttribute(const std::string &initStringKey, const int64_t initInt64Value);
		CustomAttribute(const std::string &initStringKey, const std::string &initStringValue);
		CustomAttribute(const std::string &initStringKey, const double initDoubleValue);
		CustomAttribute(const std::string &initStringKey, const bool initBoolValue);

		const std::string &getStringKey() const;

		template <typename T>
		T getAttribute() const {
			if constexpr (std::is_same_v<T, std::string>) {
				return getString();
			} else if constexpr (std::is_same_v<T, double>) {
				return getDouble();
			} else if constexpr (std::is_same_v<T, bool>) {
				return getBool();
			} else {
				return std::clamp(
					static_cast<T>(getInteger()),
					std::numeric_limits<T>::min(),
					std::numeric_limits<T>::max()
				);
<<<<<<< HEAD
				SPDLOG_ERROR("[{}] not found value", __FUNCTION__);
=======
>>>>>>> a26cd9c1
			}
			return {};
		}

		const int64_t &getInteger() const;
		const std::string &getString() const;
		const double &getDouble() const;
		const bool &getBool() const;

		void setValue(const int64_t newValue) {
			if (std::holds_alternative<int64_t>(value)) {
				value = newValue;
			}
		}
		void setValue(const std::string &newValue) {
			if (std::holds_alternative<std::string>(value)) {
				value = newValue;
			}
		}
		void setValue(const double newValue) {
			if (std::holds_alternative<double>(value)) {
				value = newValue;
			}
		}
		void setValue(const bool newValue) {
			if (std::holds_alternative<bool>(value)) {
				value = newValue;
			}
		}

		template <typename T>
		bool hasValue() const {
			return std::holds_alternative<T>(value);
		}

		void pushToLua(lua_State* L) const;

		void serialize(PropWriteStream &propWriteStream) const;
		bool unserialize(PropStream &propStream, const std::string &function);

	private:
		std::string stringKey;

		std::variant<int64_t, std::string, double, bool> value;
};

#endif //  SRC_ITEMS_FUNCTIONS_CUSTOM_ATTRIBUTE_HPP_<|MERGE_RESOLUTION|>--- conflicted
+++ resolved
@@ -38,10 +38,6 @@
 					std::numeric_limits<T>::min(),
 					std::numeric_limits<T>::max()
 				);
-<<<<<<< HEAD
-				SPDLOG_ERROR("[{}] not found value", __FUNCTION__);
-=======
->>>>>>> a26cd9c1
 			}
 			return {};
 		}
