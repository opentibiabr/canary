--- conflicted
+++ resolved
@@ -149,16 +149,6 @@
 	}
 }
 
-<<<<<<< HEAD
-void ItemParse::parseUpgradeClassification(const std::string& tmpStrValue, pugi::xml_attribute valueAttribute, ItemType& itemType) {
-	std::string stringValue = tmpStrValue;
-	if (stringValue == "upgradeclassification") {
-		itemType.upgradeClassification = static_cast<uint8_t>(valueAttribute.as_uint());
-	}
-}
-
-=======
->>>>>>> e06dd7ff
 void ItemParse::parseRotateTo(const std::string& tmpStrValue, pugi::xml_attribute valueAttribute, ItemType& itemType) {
 	std::string stringValue = tmpStrValue;
 	if (stringValue == "rotateto") {
@@ -373,15 +363,11 @@
 void ItemParse::parseTransform(const std::string& tmpStrValue, pugi::xml_attribute valueAttribute, ItemType& itemType) {
 	std::string stringValue = tmpStrValue;
 	if (stringValue == "transformequipto") {
-<<<<<<< HEAD
 		itemType.transformEquipTo = static_cast<uint16_t>(valueAttribute.as_uint());
-=======
-		itemType.transformEquipTo = pugi::cast<uint16_t>(valueAttribute.value());
 		if (ItemType& transform = Item::items.getItemType(itemType.transformEquipTo);
 			transform.type == ITEM_TYPE_NONE) {
 			transform.type = itemType.type;
 		}
->>>>>>> e06dd7ff
 	} else if (stringValue == "transformdeequipto") {
 		itemType.transformDeEquipTo = static_cast<uint16_t>(valueAttribute.as_uint());
 	} else if (stringValue == "transformto") {
