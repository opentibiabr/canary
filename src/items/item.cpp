/**
 * Canary - A free and open-source MMORPG server emulator
 * Copyright (©) 2019-2022 OpenTibiaBR <opentibiabr@outlook.com>
 * Repository: https://github.com/opentibiabr/canary
 * License: https://github.com/opentibiabr/canary/blob/main/LICENSE
 * Contributors: https://github.com/opentibiabr/canary/graphs/contributors
 * Website: https://docs.opentibiabr.org/
*/

#include "pch.hpp"

#include "items/item.h"
#include "items/functions/item/item_parse.hpp"
#include "items/containers/container.h"
#include "items/decay/decay.h"
#include "game/movement/teleport.h"
#include "items/trashholder.h"
#include "items/containers/mailbox/mailbox.h"
#include "map/house/house.h"
#include "game/game.h"
#include "items/bed.h"
#include "containers/rewards/rewardchest.h"
#include "creatures/players/imbuements/imbuements.h"
#include "lua/creature/actions.h"
#include "creatures/combat/spells.h"

#define ITEM_IMBUEMENT_SLOT 500


Items Item::items;

Item* Item::CreateItem(const uint16_t type, uint16_t count /*= 0*/)
{
	Item* newItem = nullptr;

	const ItemType& it = Item::items[type];
	if (it.stackable && count == 0) {
		count = 1;
	}

	if (it.id != 0) {
		if (it.isDepot()) {
			newItem = new DepotLocker(type);
		} else if (it.isRewardChest()) {
			newItem = new RewardChest(type);
		} else if (it.isContainer()) {
			newItem = new Container(type);
		} else if (it.isTeleport()) {
			newItem = new Teleport(type);
		} else if (it.isMagicField()) {
			newItem = new MagicField(type);
		} else if (it.isDoor()) {
			newItem = new Door(type);
		} else if (it.isTrashHolder()) {
			newItem = new TrashHolder(type);
		} else if (it.isMailbox()) {
			newItem = new Mailbox(type);
		} else if (it.isBed()) {
			newItem = new BedItem(type);
		} else {
			auto itemMap = ItemTransformationMap.find(static_cast<ItemID_t>(it.id));
			if (itemMap != ItemTransformationMap.end()) {
				newItem = new Item(itemMap->second, count);
			} else {
				newItem = new Item(type, count);
			}
		}

		newItem->incrementReferenceCounter();
	} else if (type != 0) {
		SPDLOG_WARN("[Item::CreateItem] Item with id '{}' is not registered and cannot be created.", type);
	}

	return newItem;
}

bool Item::getImbuementInfo(uint8_t slot, ImbuementInfo *imbuementInfo) const
{
	const CustomAttribute* attribute = getCustomAttribute(std::to_string(ITEM_IMBUEMENT_SLOT + slot));
	auto info = attribute ? attribute->getAttribute<uint32_t>() : 0;
	imbuementInfo->imbuement = g_imbuements().getImbuement(info & 0xFF);
	imbuementInfo->duration = info >> 8;
	return imbuementInfo->duration && imbuementInfo->imbuement;
}

void Item::setImbuement(uint8_t slot, uint16_t imbuementId, uint32_t duration)
{
	auto valueDuration = (static_cast<int64_t>(duration > 0 ? (duration << 8) | imbuementId : 0));
	setCustomAttribute(std::to_string(ITEM_IMBUEMENT_SLOT + slot), valueDuration);
}

void Item::addImbuement(uint8_t slot, uint16_t imbuementId, uint32_t duration)
{
	Player* player = getHoldingPlayer();
	if (!player) {
		return;
	}

	// Get imbuement by the id
	const Imbuement *imbuement = g_imbuements().getImbuement(imbuementId);
	if (!imbuement) {
		return;
	}

	// Get category imbuement for acess category id
	const CategoryImbuement* categoryImbuement = g_imbuements().getCategoryByID(imbuement->getCategory());
	if (!hasImbuementType(static_cast<ImbuementTypes_t>(categoryImbuement->id), imbuement->getBaseID())) {
		return;
	}

	// Checks if the item already has the imbuement category id
	if (hasImbuementCategoryId(categoryImbuement->id)) {
		SPDLOG_ERROR("[Item::setImbuement] - An error occurred while player with name {} try to apply imbuement, item already contains imbuement of the same type: {}", player->getName(), imbuement->getName());
		player->sendImbuementResult("An error ocurred, please reopen imbuement window.");
		return;
	}

	setImbuement(slot, imbuementId, duration);
}

bool Item::hasImbuementCategoryId(uint16_t categoryId) const {
	for (uint8_t slotid = 0; slotid < getImbuementSlot(); slotid++) {
		ImbuementInfo imbuementInfo;
		if (getImbuementInfo(slotid, &imbuementInfo)) {
			const CategoryImbuement* categoryImbuement = g_imbuements().getCategoryByID(imbuementInfo.imbuement->getCategory());
			if (categoryImbuement->id == categoryId) {
				return true;
			}
		}
	}
	return false;
}

Container* Item::CreateItemAsContainer(const uint16_t type, uint16_t size)
{
	if (const ItemType& it = Item::items[type];
			it.id == 0
			|| it.stackable
			|| it.multiUse
			|| it.moveable
			|| it.pickupable
			|| it.isDepot()
			|| it.isSplash()
			|| it.isDoor()
		)
	{
		return nullptr;
	}

	Container* newItem = new Container(type, size);
	newItem->incrementReferenceCounter();
	return newItem;
}

Item* Item::CreateItem(PropStream& propStream)
{
	uint16_t id;
	if (!propStream.read<uint16_t>(id)) {
		return nullptr;
	}

	switch (id) {
		case ITEM_FIREFIELD_PVP_FULL:
			id = ITEM_FIREFIELD_PERSISTENT_FULL;
			break;

		case ITEM_FIREFIELD_PVP_MEDIUM:
			id = ITEM_FIREFIELD_PERSISTENT_MEDIUM;
			break;

		case ITEM_FIREFIELD_PVP_SMALL:
			id = ITEM_FIREFIELD_PERSISTENT_SMALL;
			break;

		case ITEM_ENERGYFIELD_PVP:
			id = ITEM_ENERGYFIELD_PERSISTENT;
			break;

		case ITEM_POISONFIELD_PVP:
			id = ITEM_POISONFIELD_PERSISTENT;
			break;

		case ITEM_MAGICWALL:
			id = ITEM_MAGICWALL_PERSISTENT;
			break;

		case ITEM_WILDGROWTH:
			id = ITEM_WILDGROWTH_PERSISTENT;
			break;

		default:
			break;
	}

	return Item::CreateItem(id, 0);
}

Item::Item(const uint16_t itemId, uint16_t itemCount /*= 0*/) :
	id(itemId)
{
	const ItemType& it = items[id];
	auto itemCharges = it.charges;
	if (it.isFluidContainer() || it.isSplash()) {
		setAttribute(ItemAttribute_t::FLUIDTYPE, itemCount);
	} else if (it.stackable) {
		if (itemCount != 0) {
			setItemCount(static_cast<uint8_t>(itemCount));
		} else if (itemCharges != 0) {
			setItemCount(static_cast<uint8_t>(it.charges));
		}
	} else if (itemCharges != 0) {
		if (itemCount != 0) {
			setAttribute(ItemAttribute_t::CHARGES, itemCount);
		} else {
			setAttribute(ItemAttribute_t::CHARGES, it.charges);
		}
	}

	setDefaultDuration();
}

Item::Item(const Item& i) :
	Thing(), id(i.id), count(i.count), loadedFromMap(i.loadedFromMap)
{
	if (i.initAttributePtr()) {
		initAttributePtr().reset(new ItemAttribute());
	}
}

Item* Item::clone() const
{
	Item* item = Item::CreateItem(id, count);
	if (item == nullptr) {
		SPDLOG_ERROR("[{}] item is nullptr", __FUNCTION__);
		return nullptr;
	}

	if (initAttributePtr()) {
		item->initAttributePtr().reset(new ItemAttribute());
	}

	return item;
}

bool Item::equals(const Item* compareItem) const
{
	if (!compareItem) {
		return false;
	}

	if (id != compareItem->id) {
		return false;
	}

	for (const auto& attribute : initAttributePtr()->getAttributeVector()) {
		for (const auto& compareAttribute : compareItem->getAttributeVector()) {
			if (attribute.getAttributeType() != compareAttribute.getAttributeType()) {
				continue;
			}

			if (isAttributeInteger(attribute.getAttributeType()) && attribute.getInteger() != compareAttribute.getInteger()) {
				return false;
			}

			if (isAttributeString(attribute.getAttributeType()) && attribute.getString() != compareAttribute.getString()) {
				return false;
			}
		}
	}

	return true;
}

void Item::setDefaultSubtype()
{
	const ItemType& it = items[id];

	setItemCount(1);

	auto itemCharges = it.charges;
	if (itemCharges != 0) {
		if (it.stackable) {
			setItemCount(static_cast<uint8_t>(itemCharges));
		} else {
			setAttribute(ItemAttribute_t::CHARGES, it.charges);
		}
	}
}

void Item::onRemoved()
{
	ScriptEnvironment::removeTempItem(this);

	if (hasAttribute(ItemAttribute_t::UNIQUEID)) {
		g_game().removeUniqueItem(getAttribute<uint16_t>(ItemAttribute_t::UNIQUEID));
	}
}

void Item::setID(uint16_t newid)
{
	const ItemType& prevIt = Item::items[id];
	id = newid;

	const ItemType& it = Item::items[newid];
	uint32_t newDuration = it.decayTime * 1000;

	if (newDuration == 0 && !it.stopTime && it.decayTo < 0) {
		//We'll get called startDecay anyway so let's schedule it - actually not in all casses
		if (hasAttribute(ItemAttribute_t::DECAYSTATE)) {
			setDecaying(DECAYING_STOPPING);
		}
		removeAttribute(ItemAttribute_t::DURATION);
	}

	if (!isRewardCorpse()) {
		removeAttribute(ItemAttribute_t::CORPSEOWNER);
	}

	if (newDuration > 0 && (!prevIt.stopTime || !hasAttribute(ItemAttribute_t::DURATION))) {
		setDecaying(DECAYING_PENDING);
		setDuration(newDuration);
	}
}

Cylinder* Item::getTopParent()
{
	Cylinder* aux = getParent();
	Cylinder* prevaux = dynamic_cast<Cylinder*>(this);
	if (!aux) {
		return prevaux;
	}

	while (aux->getParent() != nullptr) {
		prevaux = aux;
		aux = aux->getParent();
	}

	if (prevaux) {
		return prevaux;
	}
	return aux;
}

const Cylinder* Item::getTopParent() const
{
	const Cylinder* aux = getParent();
	const Cylinder* prevaux = dynamic_cast<const Cylinder*>(this);
	if (!aux) {
		return prevaux;
	}

	while (aux->getParent() != nullptr) {
		prevaux = aux;
		aux = aux->getParent();
	}

	if (prevaux) {
		return prevaux;
	}
	return aux;
}

Tile* Item::getTile()
{
	Cylinder* cylinder = getTopParent();
	//get root cylinder
	if (cylinder && cylinder->getParent()) {
		cylinder = cylinder->getParent();
	}
	return dynamic_cast<Tile*>(cylinder);
}

const Tile* Item::getTile() const
{
	const Cylinder* cylinder = getTopParent();
	//get root cylinder
	if (cylinder && cylinder->getParent()) {
		cylinder = cylinder->getParent();
	}
	return dynamic_cast<const Tile*>(cylinder);
}

uint16_t Item::getSubType() const
{
	const ItemType& it = items[id];
	if (it.isFluidContainer() || it.isSplash()) {
		return getAttribute<uint16_t>(ItemAttribute_t::FLUIDTYPE);
	} else if (it.stackable) {
		return count;
	} else if (it.charges != 0) {
		return getAttribute<uint16_t>(ItemAttribute_t::CHARGES);
	}
	return static_cast<uint16_t>(count);
}

Player* Item::getHoldingPlayer() const
{
	Cylinder* p = getParent();
	while (p) {
		if (p->getCreature()) {
			return p->getCreature()->getPlayer();
		}

		p = p->getParent();
	}
	return nullptr;
}

bool Item::isItemStorable() const
{
	auto isContainerAndHasSomethingInside = (getContainer() != NULL) && (getContainer()->getItemList().size() > 0);
	return (isStowable() || isContainerAndHasSomethingInside);
}

void Item::setSubType(uint16_t n)
{
	const ItemType& it = items[id];
	if (it.isFluidContainer() || it.isSplash()) {
		setAttribute(ItemAttribute_t::FLUIDTYPE, n);
	} else if (it.stackable) {
		setItemCount(n);
	} else if (it.charges != 0) {
		setAttribute(ItemAttribute_t::CHARGES, n);
	} else {
		setItemCount(n);
	}
}

Attr_ReadValue Item::readAttr(AttrTypes_t attr, PropStream& propStream)
{
	switch (attr) {
		case ATTR_COUNT:
		case ATTR_RUNE_CHARGES: {
			uint8_t charges;
			if (!propStream.read<uint8_t>(charges)) {
				return ATTR_READ_ERROR;
			}

			setSubType(charges);
			break;
		}

		case ATTR_ACTION_ID: {
			uint16_t actionId;
			if (!propStream.read<uint16_t>(actionId)) {
				return ATTR_READ_ERROR;
			}

			setAttribute(ItemAttribute_t::ACTIONID, actionId);
			break;
		}

		case ATTR_UNIQUE_ID: {
			uint16_t uniqueId;
			if (!propStream.read<uint16_t>(uniqueId)) {
				return ATTR_READ_ERROR;
			}

			addUniqueId(uniqueId);
			break;
		}

		case ATTR_TEXT: {
			std::string text;
			if (!propStream.readString(text)) {
				return ATTR_READ_ERROR;
			}

			setAttribute(ItemAttribute_t::TEXT, text);
			break;
		}

		case ATTR_WRITTENDATE: {
			uint32_t writtenDate;
			if (!propStream.read<uint32_t>(writtenDate)) {
				return ATTR_READ_ERROR;
			}

			setAttribute(ItemAttribute_t::DATE, writtenDate);
			break;
		}

		case ATTR_WRITTENBY: {
			std::string writer;
			if (!propStream.readString(writer)) {
				return ATTR_READ_ERROR;
			}

			setAttribute(ItemAttribute_t::WRITER, writer);
			break;
		}

		case ATTR_DESC: {
			std::string text;
			if (!propStream.readString(text)) {
				return ATTR_READ_ERROR;
			}

			setAttribute(ItemAttribute_t::DESCRIPTION, text);
			break;
		}

		case ATTR_CHARGES: {
			uint16_t charges;
			if (!propStream.read<uint16_t>(charges)) {
				return ATTR_READ_ERROR;
			}

			setSubType(charges);
			break;
		}

		case ATTR_DURATION: {
			int32_t duration;
			if (!propStream.read<int32_t>(duration)) {
				return ATTR_READ_ERROR;
			}

			setDuration(duration);
			break;
		}

		case ATTR_DECAYING_STATE: {
			uint8_t state;
			if (!propStream.read<uint8_t>(state)) {
				return ATTR_READ_ERROR;
			}

			if (state != DECAYING_FALSE) {
				setDecaying(DECAYING_PENDING);
			}
			break;
		}

		case ATTR_NAME: {
			std::string name;
			if (!propStream.readString(name)) {
				return ATTR_READ_ERROR;
			}

			setAttribute(ItemAttribute_t::NAME, name);
			break;
		}

		case ATTR_ARTICLE: {
			std::string article;
			if (!propStream.readString(article)) {
				return ATTR_READ_ERROR;
			}

			setAttribute(ItemAttribute_t::ARTICLE, article);
			break;
		}

		case ATTR_PLURALNAME: {
			std::string pluralName;
			if (!propStream.readString(pluralName)) {
				return ATTR_READ_ERROR;
			}

			setAttribute(ItemAttribute_t::PLURALNAME, pluralName);
			break;
		}

		case ATTR_WEIGHT: {
			uint32_t weight;
			if (!propStream.read<uint32_t>(weight)) {
				return ATTR_READ_ERROR;
			}

			setAttribute(ItemAttribute_t::WEIGHT, weight);
			break;
		}

		case ATTR_ATTACK: {
			int32_t attack;
			if (!propStream.read<int32_t>(attack)) {
				return ATTR_READ_ERROR;
			}

			setAttribute(ItemAttribute_t::ATTACK, attack);
			break;
		}

		case ATTR_DEFENSE: {
			int32_t defense;
			if (!propStream.read<int32_t>(defense)) {
				return ATTR_READ_ERROR;
			}

			setAttribute(ItemAttribute_t::DEFENSE, defense);
			break;
		}

		case ATTR_EXTRADEFENSE: {
			int32_t extraDefense;
			if (!propStream.read<int32_t>(extraDefense)) {
				return ATTR_READ_ERROR;
			}

			setAttribute(ItemAttribute_t::EXTRADEFENSE, extraDefense);
			break;
		}

		case ATTR_IMBUEMENT_SLOT: {
			int32_t imbuementSlot;
			if (!propStream.read<int32_t>(imbuementSlot)) {
				return ATTR_READ_ERROR;
			}

			setAttribute(ItemAttribute_t::IMBUEMENT_SLOT, imbuementSlot);
			break;
		}

		case ATTR_OPENCONTAINER: {
			uint8_t openContainer;
			if (!propStream.read<uint8_t>(openContainer)) {
				return ATTR_READ_ERROR;
			}

			setAttribute(ItemAttribute_t::OPENCONTAINER, openContainer);
			break;
		}

		case ATTR_ARMOR: {
			int32_t armor;
			if (!propStream.read<int32_t>(armor)) {
				return ATTR_READ_ERROR;
			}

			setAttribute(ItemAttribute_t::ARMOR, armor);
			break;
		}

		case ATTR_HITCHANCE: {
			int8_t hitChance;
			if (!propStream.read<int8_t>(hitChance)) {
				return ATTR_READ_ERROR;
			}

			setAttribute(ItemAttribute_t::HITCHANCE, hitChance);
			break;
		}

		case ATTR_SHOOTRANGE: {
			uint8_t shootRange;
			if (!propStream.read<uint8_t>(shootRange)) {
				return ATTR_READ_ERROR;
			}

			setAttribute(ItemAttribute_t::SHOOTRANGE, shootRange);
			break;
		}

		case ATTR_SPECIAL: {
			std::string special;
			if (!propStream.readString(special)) {
				return ATTR_READ_ERROR;
			}

			setAttribute(ItemAttribute_t::SPECIAL, special);

			// Migrate hireling lamps to CustomAttribute instead of SpecialAttribute
			if (getID() == ItemID_t::HIRELING_LAMP) {
				// Remove special attribute
				removeAttribute(ItemAttribute_t::SPECIAL);
				// Add custom attribute
				setCustomAttribute("Hireling", static_cast<int64_t>(std::atoi(special.c_str())));
			}
			break;
		}

		case ATTR_QUICKLOOTCONTAINER: {
			uint32_t flags;
			if (!propStream.read<uint32_t>(flags)) {
				return ATTR_READ_ERROR;
			}

			setAttribute(ItemAttribute_t::QUICKLOOTCONTAINER, flags);
			break;
		}

		//these should be handled through derived classes
		//If these are called then something has changed in the items.xml since the map was saved
		//just read the values

		//Depot class
		case ATTR_DEPOT_ID: {
			if (!propStream.skip(2)) {
				return ATTR_READ_ERROR;
			}
			break;
		}

		//Door class
		case ATTR_HOUSEDOORID: {
			if (!propStream.skip(1)) {
				return ATTR_READ_ERROR;
			}
			break;
		}

		//Bed class
		case ATTR_SLEEPERGUID: {
			if (!propStream.skip(4)) {
				return ATTR_READ_ERROR;
			}
			break;
		}

		case ATTR_SLEEPSTART: {
			if (!propStream.skip(4)) {
				return ATTR_READ_ERROR;
			}
			break;
		}

		//Teleport class
		case ATTR_TELE_DEST: {
			if (!propStream.skip(5)) {
				return ATTR_READ_ERROR;
			}
			break;
		}

		//Container class
		case ATTR_CONTAINER_ITEMS: {
			return ATTR_READ_ERROR;
		}

		// Deprecated, all items that still exist with this attribute will work normally, but new items will be created with the new system, using ATTR_CUSTOM
		case ATTR_CUSTOM_ATTRIBUTES: {
			uint64_t size;
			if (!propStream.read<uint64_t>(size)) {
				return ATTR_READ_ERROR;
			}

			for (uint64_t i = 0; i < size; i++) {
				// Unserialize key type and value
				std::string key;
				if (!propStream.readString(key)) {
					return ATTR_READ_ERROR;
				}

				// Unserialize value type and value
				CustomAttribute customAttribute;
				if (!customAttribute.unserialize(propStream, __FUNCTION__)) {
					return ATTR_READ_ERROR;
				}
				// Add new custom attribute
				addCustomAttribute(key, customAttribute);
				// Remove old custom attribute
				removeAttribute(ItemAttribute_t::CUSTOM);
			}
			break;
		}

		case ATTR_IMBUEMENT_TYPE: {
			std::string imbuementType;
			if (!propStream.readString(imbuementType)) {
				return ATTR_READ_ERROR;
			}

			setAttribute(ItemAttribute_t::IMBUEMENT_TYPE, imbuementType);
			break;
		}

		case ATTR_TIER: {
			uint8_t tier;
			if (!propStream.read<uint8_t>(tier)) {
				SPDLOG_ERROR("[{}] failed to read tier", __FUNCTION__);
				return ATTR_READ_ERROR;
			}

			setAttribute(ItemAttribute_t::TIER, tier);
			break;
		}

		case ATTR_CUSTOM: {
			uint64_t size;
			if (!propStream.read<uint64_t>(size)) {
				SPDLOG_ERROR("[{}] failed to read size", __FUNCTION__);
				return ATTR_READ_ERROR;
			}

			for (uint64_t i = 0; i < size; i++) {
				// Unserialize custom attribute key type
				std::string key;
				if (!propStream.readString(key)) {
					SPDLOG_ERROR("[{}] failed to read custom type", __FUNCTION__);
					return ATTR_READ_ERROR;
				};

				
				CustomAttribute customAttribute;
				if (!customAttribute.unserialize(propStream, __FUNCTION__)) {
					SPDLOG_ERROR("[{}] failed to read custom value", __FUNCTION__);
					return ATTR_READ_ERROR;
				}

				addCustomAttribute(key, customAttribute);
			}
			break;
		}

		default:
			return ATTR_READ_ERROR;
	}

	return ATTR_READ_CONTINUE;
}

bool Item::unserializeAttr(PropStream& propStream)
{
	uint8_t attr_type;
	while (propStream.read<uint8_t>(attr_type) && attr_type != 0) {
		Attr_ReadValue ret = readAttr(static_cast<AttrTypes_t>(attr_type), propStream);
		if (ret == ATTR_READ_ERROR) {
			return false;
		} else if (ret == ATTR_READ_END) {
			return true;
		}
	}
	return true;
}

bool Item::unserializeItemNode(OTB::Loader&, const OTB::Node&, PropStream& propStream)
{
	return unserializeAttr(propStream);
}

void Item::serializeAttr(PropWriteStream& propWriteStream) const
{
	const ItemType& it = items[id];
	if (it.stackable || it.isFluidContainer() || it.isSplash()) {
		propWriteStream.write<uint8_t>(ATTR_COUNT);
		propWriteStream.write<uint8_t>(getSubType());
	}

	if (auto charges = getAttribute<uint16_t>(ItemAttribute_t::CHARGES)) {
		propWriteStream.write<uint8_t>(ATTR_CHARGES);
		propWriteStream.write<uint16_t>(charges);
	}

	if (it.moveable) {
		if (auto actionId = getAttribute<uint16_t>(ItemAttribute_t::ACTIONID)) {
			propWriteStream.write<uint8_t>(ATTR_ACTION_ID);
			propWriteStream.write<uint16_t>(actionId);
		}
	}

	if (const std::string& text = getString(ItemAttribute_t::TEXT);
		!text.empty())
	{
		propWriteStream.write<uint8_t>(ATTR_TEXT);
		propWriteStream.writeString(text);
	}

	if (const uint32_t writtenDate = getAttribute<uint32_t>(ItemAttribute_t::DATE)) {
		propWriteStream.write<uint8_t>(ATTR_WRITTENDATE);
		propWriteStream.write<uint32_t>(writtenDate);
	}

	const std::string& writer = getString(ItemAttribute_t::WRITER);
	if (!writer.empty()) {
		propWriteStream.write<uint8_t>(ATTR_WRITTENBY);
		propWriteStream.writeString(writer);
	}

	const std::string& specialDesc = getString(ItemAttribute_t::DESCRIPTION);
	if (!specialDesc.empty()) {
		propWriteStream.write<uint8_t>(ATTR_DESC);
		propWriteStream.writeString(specialDesc);
	}

	if (hasAttribute(ItemAttribute_t::DURATION)) {
		propWriteStream.write<uint8_t>(ATTR_DURATION);
		propWriteStream.write<int32_t>(getDuration());
	}

	if (auto decayState = getAttribute<ItemDecayState_t>(ItemAttribute_t::DECAYSTATE);
		decayState == DECAYING_TRUE || decayState == DECAYING_PENDING)
	{
		propWriteStream.write<uint8_t>(ATTR_DECAYING_STATE);
		propWriteStream.write<uint8_t>(decayState);
	}

	if (hasAttribute(ItemAttribute_t::NAME)) {
		propWriteStream.write<uint8_t>(ATTR_NAME);
		propWriteStream.writeString(getString(ItemAttribute_t::NAME));
	}

	if (hasAttribute(ItemAttribute_t::ARTICLE)) {
		propWriteStream.write<uint8_t>(ATTR_ARTICLE);
		propWriteStream.writeString(getString(ItemAttribute_t::ARTICLE));
	}

	if (hasAttribute(ItemAttribute_t::PLURALNAME)) {
		propWriteStream.write<uint8_t>(ATTR_PLURALNAME);
		propWriteStream.writeString(getString(ItemAttribute_t::PLURALNAME));
	}

	if (hasAttribute(ItemAttribute_t::WEIGHT)) {
		propWriteStream.write<uint8_t>(ATTR_WEIGHT);
		propWriteStream.write<uint32_t>(getAttribute<uint32_t>(ItemAttribute_t::WEIGHT));
	}

	if (hasAttribute(ItemAttribute_t::ATTACK)) {
		propWriteStream.write<uint8_t>(ATTR_ATTACK);
		propWriteStream.write<int32_t>(getAttribute<int32_t>(ItemAttribute_t::ATTACK));
	}

	if (hasAttribute(ItemAttribute_t::DEFENSE)) {
		propWriteStream.write<uint8_t>(ATTR_DEFENSE);
		propWriteStream.write<int32_t>(getAttribute<int32_t>(ItemAttribute_t::DEFENSE));
	}

	if (hasAttribute(ItemAttribute_t::EXTRADEFENSE)) {
		propWriteStream.write<uint8_t>(ATTR_EXTRADEFENSE);
		propWriteStream.write<int32_t>(getAttribute<int32_t>(ItemAttribute_t::EXTRADEFENSE));
	}

	if (hasAttribute(ItemAttribute_t::IMBUEMENT_SLOT)) {
		propWriteStream.write<uint8_t>(ATTR_IMBUEMENT_SLOT);
		propWriteStream.write<int32_t>(getAttribute<int32_t>(ItemAttribute_t::IMBUEMENT_SLOT));
	}

	if (hasAttribute(ItemAttribute_t::OPENCONTAINER)) {
		propWriteStream.write<uint8_t>(ATTR_OPENCONTAINER);
		propWriteStream.write<uint8_t>(getAttribute<uint8_t>(ItemAttribute_t::OPENCONTAINER));
	}

	if (hasAttribute(ItemAttribute_t::ARMOR)) {
		propWriteStream.write<uint8_t>(ATTR_ARMOR);
		propWriteStream.write<int32_t>(getAttribute<int32_t>(ItemAttribute_t::ARMOR));
	}

	if (hasAttribute(ItemAttribute_t::HITCHANCE)) {
		propWriteStream.write<uint8_t>(ATTR_HITCHANCE);
		propWriteStream.write<int8_t>(getAttribute<int8_t>(ItemAttribute_t::HITCHANCE));
	}

	if (hasAttribute(ItemAttribute_t::SHOOTRANGE)) {
		propWriteStream.write<uint8_t>(ATTR_SHOOTRANGE);
		propWriteStream.write<uint8_t>(getAttribute<uint8_t>(ItemAttribute_t::SHOOTRANGE));
	}

	if (hasAttribute(ItemAttribute_t::SPECIAL)) {
		propWriteStream.write<uint8_t>(ATTR_SPECIAL);
		propWriteStream.writeString(getString(ItemAttribute_t::SPECIAL));
	}

	if (hasAttribute(ItemAttribute_t::QUICKLOOTCONTAINER)) {
		propWriteStream.write<uint8_t>(ATTR_QUICKLOOTCONTAINER);
		propWriteStream.write<uint32_t>(getAttribute<uint32_t>(ItemAttribute_t::QUICKLOOTCONTAINER));
	}

	if (hasAttribute(ItemAttribute_t::IMBUEMENT_TYPE)) {
		propWriteStream.write<uint8_t>(ATTR_IMBUEMENT_TYPE);
		propWriteStream.writeString(getString(ItemAttribute_t::IMBUEMENT_TYPE));
	}

	if (hasAttribute(ItemAttribute_t::TIER)) {
		propWriteStream.write<uint8_t>(ATTR_TIER);
		propWriteStream.write<uint8_t>(getTier());
	}

	// Serialize custom attributes, only serialize if the map not is empty
	if (hasCustomAttribute())
	{
		auto customAttributeMap = getCustomAttributeMap();
		propWriteStream.write<uint8_t>(ATTR_CUSTOM);
		propWriteStream.write<uint64_t>(customAttributeMap.size());
		for (const auto &[attributeKey, customAttribute] : customAttributeMap)
		{
			// Serializing custom attribute key type
			propWriteStream.writeString(attributeKey);
			// Serializing custom attribute value type
			customAttribute.serialize(propWriteStream);
		}
	}
}

bool Item::hasProperty(ItemProperty prop) const
{
	const ItemType& it = items[id];
	switch (prop) {
		case CONST_PROP_BLOCKSOLID: return it.blockSolid;
		case CONST_PROP_MOVEABLE: return it.moveable && !hasAttribute(ItemAttribute_t::UNIQUEID);
		case CONST_PROP_HASHEIGHT: return it.hasHeight;
		case CONST_PROP_BLOCKPROJECTILE: return it.blockProjectile;
		case CONST_PROP_BLOCKPATH: return it.blockPathFind;
		case CONST_PROP_ISVERTICAL: return it.isVertical;
		case CONST_PROP_ISHORIZONTAL: return it.isHorizontal;
		case CONST_PROP_IMMOVABLEBLOCKSOLID: return it.blockSolid && (!it.moveable || hasAttribute(ItemAttribute_t::UNIQUEID));
		case CONST_PROP_IMMOVABLEBLOCKPATH: return it.blockPathFind && (!it.moveable || hasAttribute(ItemAttribute_t::UNIQUEID));
		case CONST_PROP_IMMOVABLENOFIELDBLOCKPATH: return !it.isMagicField() && it.blockPathFind && (!it.moveable || hasAttribute(ItemAttribute_t::UNIQUEID));
		case CONST_PROP_NOFIELDBLOCKPATH: return !it.isMagicField() && it.blockPathFind;
		case CONST_PROP_SUPPORTHANGABLE: return it.isHorizontal || it.isVertical;
		default: return false;
	}
}

uint32_t Item::getWeight() const
{
	uint32_t baseWeight = getBaseWeight();
	if (isStackable()) {
		return baseWeight * std::max<uint32_t>(1, getItemCount());
	}
	return baseWeight;
}

std::vector<std::pair<std::string, std::string>> Item::getDescriptions(const ItemType& it, const Item* item /*= nullptr*/) {
	std::ostringstream ss;
	std::vector<std::pair<std::string, std::string>> descriptions;
	bool isTradeable = true;
	descriptions.reserve(30);

	if (item) {
		const std::string& specialDescription = item->getAttribute<std::string>(ItemAttribute_t::DESCRIPTION);
		if (!specialDescription.empty()) {
			descriptions.emplace_back("Description", specialDescription);
		} else if (!it.description.empty()) {
			descriptions.emplace_back("Description", it.description);
		}

		if (it.showCharges) {
			auto charges = item->getAttribute<int32_t>(ItemAttribute_t::CHARGES);
			if (charges != 0) {
				descriptions.emplace_back("Charges", std::to_string(charges));
			}
		}

		int32_t attack = item->getAttack();
		if (it.isRanged())
		{
			bool separator = false;
			if (attack != 0)
			{
				ss << "attack +" << attack;
				separator = true;
			}
			int32_t hitChance = item->getHitChance();
			if (hitChance != 0)
			{
				if (separator) {
					ss << ", ";
				}
				ss << "chance to hit +" << static_cast<int16_t>(hitChance) << "%";
				separator = true;
			}
			int32_t shootRange = item->getShootRange();
			if (shootRange != 0)
			{
				if (separator) {
					ss << ", ";
				}
				ss << static_cast<uint16_t>(shootRange) << " fields";
			}
			descriptions.emplace_back("Attack", ss.str());
		} else if (!it.isRanged() && attack != 0) {
			if (it.abilities && it.abilities->elementType != COMBAT_NONE && it.abilities->elementDamage != 0) {
				ss.str("");
				ss << attack << " physical +" << it.abilities->elementDamage << ' ' << getCombatName(it.abilities->elementType);
				descriptions.emplace_back("Attack", ss.str());
			} else {
				descriptions.emplace_back("Attack", std::to_string(attack));
			}
		}

		int32_t hitChance = item->getHitChance();
		if (hitChance != 0) {
			descriptions.emplace_back("HitChance", std::to_string(hitChance));
		}

		int32_t defense = item->getDefense(), extraDefense = item->getExtraDefense();
		if (defense != 0 || extraDefense != 0 || item->getWeaponType() == WEAPON_MISSILE) {
			if (extraDefense != 0) {
				ss.str("");
				ss << defense << ' ' << std::showpos << extraDefense << std::noshowpos;
				descriptions.emplace_back("Defence", ss.str());
			} else {
				descriptions.emplace_back("Defence", std::to_string(defense));
			}
		}

		int32_t armor = item->getArmor();
		if (armor != 0) {
			descriptions.emplace_back("Armor", std::to_string(armor));
		}

		if (it.abilities) {
			// Protection
			ss.str("");
			bool protection = false;
			for (size_t i = 0; i < COMBAT_COUNT; ++i) {
				if (it.abilities->absorbPercent[i] == 0) {
					continue;
				}

				if (protection) {
					ss << ", ";
				}

				ss << getCombatName(indexToCombatType(i)) << ' '
					<< std::showpos << it.abilities->absorbPercent[i] << std::noshowpos << '%';
				protection = true;
			}
			if (protection) {
				descriptions.emplace_back("Protection", ss.str());
			}

			// Skill Boost
			ss.str("");
			bool skillBoost = false;
			if (it.abilities->speed) {
				ss << std::showpos << "speed " << (it.abilities->speed >> 1) << std::noshowpos;
				skillBoost = true;
			}

			for (uint8_t i = SKILL_FIRST; i <= SKILL_FISHING; i++) {
				if (!it.abilities->skills[i]) {
					continue;
				}

				if (skillBoost) {
					ss << ", ";
				}

				ss << std::showpos << getSkillName(i) << ' ' << it.abilities->skills[i] << std::noshowpos;
				skillBoost = true;
			}

			if (it.abilities->stats[STAT_MAGICPOINTS]) {
				if (skillBoost) {
					ss << ", ";
				}

				ss << std::showpos << "magic level " << it.abilities->stats[STAT_MAGICPOINTS] << std::noshowpos;
				skillBoost = true;
			}

			for (uint8_t i = SKILL_CRITICAL_HIT_CHANCE; i <= SKILL_LAST; i++) {
				if (!it.abilities->skills[i]) {
					continue;
				}

				if (skillBoost) {
					ss << ", ";
				}

				if (i != SKILL_CRITICAL_HIT_CHANCE) {
					ss << std::showpos;
				}

				ss << getSkillName(i) << ' ' << it.abilities->skills[i] << '%' << std::noshowpos;
				skillBoost = true;
			}

			if (skillBoost) {
				descriptions.emplace_back("Skill Boost", ss.str());
			}

			for (size_t i = 0; i < COMBAT_COUNT; ++i) {
				if (it.abilities->fieldAbsorbPercent[i] == 0) {
					continue;
				}

				ss.str("");
				ss << getCombatName(indexToCombatType(i)) << ' '
				<< std::showpos << it.abilities->fieldAbsorbPercent[i] << std::noshowpos << '%';
				descriptions.emplace_back("Field Protection", ss.str());
			}

			if (hasBitSet(CONDITION_DRUNK, it.abilities->conditionSuppressions)) {
				ss.str("");
				ss << "Hard Drinking";
				descriptions.emplace_back("Skill Boost", ss.str());
			}

			if (it.abilities->invisible) {
				ss.str("");
				ss << "Invisibility";
				descriptions.emplace_back("Skill Boost", ss.str());
			}

			if (it.abilities->regeneration) {
				ss.str("");
				ss << "Faster Regeneration";
				descriptions.emplace_back("Skill Boost", ss.str());
			}

			if (it.abilities->manaShield) {
				ss.str("");
				ss << "Mana Shield";
				descriptions.emplace_back("Skill Boost", ss.str());
			}
		}

		if (it.upgradeClassification > 0) {
			descriptions.emplace_back("Tier", std::to_string(item->getTier()));
		}

		if (item->getContainer()) {
			descriptions.emplace_back("Capacity", std::to_string(item->getContainer()->capacity()));
		}

		std::string slotName;
		if (item->getImbuementSlot() > 0) {
			for (size_t i = 0; i < item->getImbuementSlot(); ++i) {
				slotName = "Imbuement Slot " + std::to_string(i + 1);
				ss.str("");
				Item* castItem = const_cast<Item*>(item);
				if (!castItem)
				{
					continue;
				}

<<<<<<< HEAD
				ImbuementInfo imbuementInfo;
				if (!castItem->getImbuementInfo(i, &imbuementInfo))
				{
					ss << "empty";
					descriptions.emplace_back(slotName, ss.str());
=======
				ss.str("");
				ss << fmt::format("{} {:+}%", getCombatName(indexToCombatType(i)), it.abilities->absorbPercent[i]);
				descriptions.emplace_back("Protection", ss.str());
			}
			for (size_t i = 0; i < COMBAT_COUNT; ++i) {
				if (it.abilities->fieldAbsorbPercent[i] == 0) {
>>>>>>> ebd28a8d
					continue;
				}

				const BaseImbuement* baseImbuement = g_imbuements().getBaseByID(imbuementInfo.imbuement->getBaseID());
				if (!baseImbuement)
				{
					continue;
				}

				auto minutes = imbuementInfo.duration / 60;
				auto hours = minutes / 60;
				ss << baseImbuement->name << " "
					<< imbuementInfo.imbuement->getName() << " (" << imbuementInfo.imbuement->getDescription() << "), lasts "
					<< std::setw(2) << std::setfill('0') << hours << ":"
					<< std::setw(2) << std::setfill('0') << (minutes % 60) << "h while fighting.";
				isTradeable = false;
				descriptions.emplace_back(slotName, ss.str());
			}
		}

		if (it.isKey()) {
			ss.str("");
<<<<<<< HEAD
			ss << std::setfill('0') << std::setw(4) << item->getActionId();
=======
			ss << fmt::format("{:04}", item->getAttribute<uint16_t>(ItemAttribute_t::ACTIONID));
>>>>>>> ebd28a8d
			descriptions.emplace_back("Key", ss.str());
		}

		if (it.isFluidContainer()) {
			ss.str("");

			uint16_t subType = item->getSubType();
			if (subType > 0) {
				const std::string& itemName = items[subType].name;
				ss << (!itemName.empty() ? itemName : "Nothing");
			} else {
				ss << "Nothing";
			}
			descriptions.emplace_back("Contain", "Nothing");
		}

		if (it.isRune()) {
			descriptions.emplace_back("Rune Spell Name", it.runeSpellName);
		}

		if (it.showCharges) {
			int32_t charges = item->getCharges();
			if (charges != 0) {
				ss.str("");
				// Missing Actual Charges
				ss << charges << "/" << charges;
				descriptions.emplace_back("Charges", ss.str());
			}
		}

		if (it.showDuration) {
			ss.str("");
			ss << "brand-new";
			descriptions.emplace_back("Expires", ss.str());
		}

		uint32_t weight = item->getWeight();
		if (weight != 0) {
			ss.str("");
			if (weight < 10) {
				ss << "0.0" << weight;
			} else if (weight < 100) {
				ss << "0." << weight;
			} else {
				std::string weightString = std::to_string(weight);
				weightString.insert(weightString.end() - 2, '.');
				ss << weightString;
			}

<<<<<<< HEAD
			ss << " oz";
			if (item->getContainer()) {
				descriptions.emplace_back("Total Weight", ss.str());
=======
		if (it.showDuration) {
			ss.str("");
			if (item->hasAttribute(ItemAttribute_t::DURATION)) {
				uint32_t duration = item->getDuration() / 1000;
				ss << "Will expire in ";
				if (duration >= 86400) {
					uint16_t days = duration / 86400;
					uint16_t hours = (duration % 86400) / 3600;
					ss << days << " day" << (days != 1 ? "s" : "");
					if (hours > 0) {
						ss << " and " << hours << " hour" << (hours != 1 ? "s" : "");
					}
				} else if (duration >= 3600) {
					uint16_t hours = duration / 3600;
					uint16_t minutes = (duration % 3600) / 60;
					ss << hours << " hour" << (hours != 1 ? "s" : "");
					if (minutes > 0) {
						ss << " and " << minutes << " minute" << (minutes != 1 ? "s" : "");
					}
				} else if (duration >= 60) {
					uint16_t minutes = duration / 60;
					ss << minutes << " minute" << (minutes != 1 ? "s" : "");
					uint16_t seconds = duration % 60;
					if (seconds > 0) {
						ss << " and " << seconds << " second" << (seconds != 1 ? "s" : "");
					}
				} else {
					ss << duration << " second" << (duration != 1 ? "s" : "");
				}
>>>>>>> ebd28a8d
			} else {
				descriptions.emplace_back("Weight", ss.str());
			}
		}

		if (it.wieldInfo & WIELDINFO_PREMIUM) {
			descriptions.emplace_back("Required", "Premium");
		}

		if (it.minReqLevel != 0) {
			descriptions.emplace_back("Required Level", std::to_string(it.minReqLevel));
		}

		if (it.minReqMagicLevel != 0) {
			descriptions.emplace_back("Required Magic Level", std::to_string(it.minReqMagicLevel));
		}

		if (!it.vocationString.empty()) {
			descriptions.emplace_back("Professions", it.vocationString);
		}

		// Missing Tradeable Conditions
		if (isTradeable) {
			descriptions.emplace_back("Tradeable", "yes");
		}

		std::string weaponName = getWeaponName(it.weaponType);
		if (it.slotPosition & SLOTP_TWO_HAND) {
			if (!weaponName.empty()) {
				weaponName += ", two-handed";
			} else {
				weaponName = "two-handed";
			}
		}
		if (!weaponName.empty()) {
			descriptions.emplace_back("Weapon Type", weaponName);
		}

		if (it.slotPosition & SLOTP_BACKPACK) {
			descriptions.emplace_back("Body Position", "container");
		} else if (it.slotPosition & SLOTP_HEAD) {
			descriptions.emplace_back("Body Position", "head");
		} else if (it.slotPosition & SLOTP_ARMOR) {
			descriptions.emplace_back("Body Position", "body");
		} else if (it.slotPosition & SLOTP_LEGS) {
			descriptions.emplace_back("Body Position", "legs");
		} else if (it.slotPosition & SLOTP_FEET) {
			descriptions.emplace_back("Body Position", "feet");
		} else if (it.slotPosition & SLOTP_NECKLACE) {
			descriptions.emplace_back("Body Position", "neck");
		} else if (it.slotPosition & SLOTP_RING) {
			descriptions.emplace_back("Body Position", "finger");
		} else if (it.slotPosition & SLOTP_AMMO) {
			descriptions.emplace_back("Body Position", "extra slot");
		} else if (it.slotPosition & SLOTP_TWO_HAND) {
			descriptions.emplace_back("Body Position", "both hands");
		} else if ((it.slotPosition & SLOTP_LEFT) && it.weaponType != WEAPON_SHIELD) {
			descriptions.emplace_back("Body Position", "weapon hand");
		} else if (it.slotPosition & SLOTP_RIGHT) {
			descriptions.emplace_back("Body Position", "shield hand");
		}

		if (it.upgradeClassification > 0) {
			descriptions.emplace_back("Classification", std::to_string(it.upgradeClassification));
		}
	} else {
		if (!it.description.empty()) {
			descriptions.emplace_back("Description", it.description);
		}

		int32_t attack = it.attack;
		if (it.isRanged())
		{
			bool separator = false;
			if (attack != 0)
			{
				ss << "attack +" << attack;
				separator = true;
			}
			int32_t hitChance = it.hitChance;
			if (hitChance != 0)
			{
				if (separator) {
					ss << ", ";
				}
				ss << "chance to hit +" << static_cast<int16_t>(hitChance) << "%";
				separator = true;
			}
			int32_t shootRange = it.shootRange;
			if (shootRange != 0)
			{
				if (separator) {
					ss << ", ";
				}
				ss << static_cast<uint16_t>(shootRange) << " fields";
			}
			descriptions.emplace_back("Attack", ss.str());
		} else if (!it.isRanged() && attack != 0) {
			if (it.abilities && it.abilities->elementType != COMBAT_NONE && it.abilities->elementDamage != 0) {
				ss.str("");
				ss << attack << " physical +" << it.abilities->elementDamage << ' ' << getCombatName(it.abilities->elementType);
				descriptions.emplace_back("Attack", ss.str());
			} else {
				descriptions.emplace_back("Attack", std::to_string(attack));
			}
		}

		int32_t defense = it.defense, extraDefense = it.extraDefense;
		if (defense != 0 || extraDefense != 0 || it.isMissile()) {
			if (extraDefense != 0) {
				ss.str("");
				ss << defense << ' ' << std::showpos << extraDefense << std::noshowpos;
				descriptions.emplace_back("Defence", ss.str());
			} else {
				descriptions.emplace_back("Defence", std::to_string(defense));
			}
		}

		int32_t armor = it.armor;
		if (armor != 0) {
			descriptions.emplace_back("Armor", std::to_string(armor));
		}

		if (it.abilities) {
			// Protection
			ss.str("");
			bool protection = false;
			for (size_t i = 0; i < COMBAT_COUNT; ++i) {
				if (it.abilities->absorbPercent[i] == 0) {
					continue;
				}

				if (protection) {
					ss << ", ";
				}

				ss << getCombatName(indexToCombatType(i)) << ' '
					<< std::showpos << it.abilities->absorbPercent[i] << std::noshowpos << '%';
				protection = true;
			}
			if (protection) {
				descriptions.emplace_back("Protection", ss.str());
			}

			// Skill Boost
			ss.str("");
			bool skillBoost = false;
			if (it.abilities->speed) {
				ss << std::showpos << "speed " << (it.abilities->speed >> 1) << std::noshowpos;
				skillBoost = true;
			}

			for (uint8_t i = SKILL_FIRST; i <= SKILL_FISHING; i++) {
				if (!it.abilities->skills[i]) {
					continue;
				}

				if (skillBoost) {
					ss << ", ";
				}

				ss << std::showpos << getSkillName(i) << ' ' << it.abilities->skills[i] << std::noshowpos;
				skillBoost = true;
			}

			if (it.abilities->stats[STAT_MAGICPOINTS]) {
				if (skillBoost) {
					ss << ", ";
				}

				ss << std::showpos << "magic level " << it.abilities->stats[STAT_MAGICPOINTS] << std::noshowpos;
				skillBoost = true;
			}

			for (uint8_t i = SKILL_CRITICAL_HIT_CHANCE; i <= SKILL_LAST; i++) {
				if (!it.abilities->skills[i]) {
					continue;
				}

				if (skillBoost) {
					ss << ", ";
				}

				if (i != SKILL_CRITICAL_HIT_CHANCE) {
					ss << std::showpos;
				}

				ss << getSkillName(i) << ' ' << it.abilities->skills[i] << '%' << std::noshowpos;
				skillBoost = true;
			}
			if (skillBoost) {
				descriptions.emplace_back("Skill Boost", ss.str());
			}

			for (size_t i = 0; i < COMBAT_COUNT; ++i) {
				if (it.abilities->fieldAbsorbPercent[i] == 0) {
					continue;
				}

				ss.str("");
				ss << getCombatName(indexToCombatType(i)) << ' '
					<< std::showpos << it.abilities->fieldAbsorbPercent[i] << std::noshowpos << '%';
				descriptions.emplace_back("Field Protection", ss.str());
			}

			if (hasBitSet(CONDITION_DRUNK, it.abilities->conditionSuppressions)) {
				ss.str("");
				ss << "Hard Drinking";
				descriptions.emplace_back("Skill Boost", ss.str());
			}

			if (it.abilities->invisible) {
				ss.str("");
				ss << "Invisibility";
				descriptions.emplace_back("Skill Boost", ss.str());
			}

			if (it.abilities->regeneration) {
				ss.str("");
				ss << "Faster Regeneration";
				descriptions.emplace_back("Skill Boost", ss.str());
			}

			if (it.abilities->manaShield) {
				ss.str("");
				ss << "Mana Shield";
				descriptions.emplace_back("Skill Boost", ss.str());
			}
		}

		if (it.isContainer()) {
			descriptions.emplace_back("Capacity", std::to_string(it.maxItems));
		}

		if (it.imbuementSlot > 0) {
			descriptions.emplace_back("Imbuement Slots", std::to_string(it.imbuementSlot));
		}

		if (it.isKey()) {
			ss.str("");
			ss << std::setfill('0') << std::setw(4) << 0;
			descriptions.emplace_back("Key", ss.str());
		}

		if (it.isFluidContainer()) {
			descriptions.emplace_back("Contain", "Nothing");
		}

		if (it.isRune()) {
			descriptions.emplace_back("Rune Spell Name", it.runeSpellName);
		}

		if (it.showCharges) {
			int32_t charges = it.charges;
			if (charges != 0) {
				ss.str("");
				// Missing Actual Charges
				ss << charges << "/" << charges;
				descriptions.emplace_back("Charges", ss.str());
			}
		}

		if (it.showDuration) {
			// Missing Total Expire Time
			descriptions.emplace_back("Total Expire Time", "brand-new");
		}

		auto weight = it.weight;
		if (weight != 0) {
			ss.str("");
			if (weight < 10) {
				ss << "0.0" << weight;
			} else if (weight < 100) {
				ss << "0." << weight;
			} else {
				std::string weightString = std::to_string(weight);
				weightString.insert(weightString.end() - 2, '.');
				ss << weightString;
			}
			ss << " oz";
			descriptions.emplace_back("Weight", ss.str());
		}

		if (it.wieldInfo & WIELDINFO_PREMIUM) {
			descriptions.emplace_back("Required", "Premium");
		}

		if (it.minReqLevel != 0) {
			descriptions.emplace_back("Required Level", std::to_string(it.minReqLevel));
		}

		if (it.minReqMagicLevel != 0) {
			descriptions.emplace_back("Required Magic Level", std::to_string(it.minReqMagicLevel));
		}

		if (!it.vocationString.empty()) {
			descriptions.emplace_back("Professions", it.vocationString);
		}

		// Missing Tradeable Conditions
		descriptions.emplace_back("Tradeable In Market", "yes");

		std::string weaponName = getWeaponName(it.weaponType);
		if (it.slotPosition & SLOTP_TWO_HAND) {
			if (!weaponName.empty()) {
				weaponName += ", two-handed";
			} else {
				weaponName = "two-handed";
			}
		}
		if (!weaponName.empty()) {
			descriptions.emplace_back("Weapon Type", weaponName);
		}

		if (it.slotPosition & SLOTP_BACKPACK) {
			descriptions.emplace_back("Body Position", "container");
		} else if (it.slotPosition & SLOTP_HEAD) {
			descriptions.emplace_back("Body Position", "head");
		} else if (it.slotPosition & SLOTP_ARMOR) {
			descriptions.emplace_back("Body Position", "body");
		} else if (it.slotPosition & SLOTP_LEGS) {
			descriptions.emplace_back("Body Position", "legs");
		} else if (it.slotPosition & SLOTP_FEET) {
			descriptions.emplace_back("Body Position", "feet");
		} else if (it.slotPosition & SLOTP_NECKLACE) {
			descriptions.emplace_back("Body Position", "neck");
		} else if (it.slotPosition & SLOTP_RING) {
			descriptions.emplace_back("Body Position", "finger");
		} else if (it.slotPosition & SLOTP_AMMO) {
			descriptions.emplace_back("Body Position", "extra slot");
		} else if (it.slotPosition & SLOTP_TWO_HAND) {
			descriptions.emplace_back("Body Position", "both hands");
		} else if ((it.slotPosition & SLOTP_LEFT) && it.weaponType != WEAPON_SHIELD) {
			descriptions.emplace_back("Body Position", "weapon hand");
		} else if (it.slotPosition & SLOTP_RIGHT) {
			descriptions.emplace_back("Body Position", "shield hand");
		}

		if (it.upgradeClassification > 0) {
			descriptions.emplace_back("Classification", std::to_string(it.upgradeClassification));
		}
	}
	descriptions.shrink_to_fit();
	return descriptions;
}

std::string Item::parseImbuementDescription(const Item* item)
{
	std::ostringstream s;
	if (item && item->getImbuementSlot() >= 1)
	{
		s << std::endl << "Imbuements: (";

		for (uint8_t slotid = 0; slotid < item->getImbuementSlot(); slotid++)
		{
			if (slotid >= 1)
			{
				s << ", ";
			}

			ImbuementInfo imbuementInfo;
			if (!item->getImbuementInfo(slotid, &imbuementInfo))
			{
				s << "Empty Slot";
				continue;
			}

			const BaseImbuement *baseImbuement = g_imbuements().getBaseByID(imbuementInfo.imbuement->getBaseID());
			if (!baseImbuement)
			{
				continue;
			}

			auto minutes = imbuementInfo.duration / 60;
			auto hours = minutes / 60;
			s << baseImbuement->name << " "
			  << imbuementInfo.imbuement->getName() << " "
			  << std::setw(2) << std::setfill('0') << hours << ":"
			  << std::setw(2) << std::setfill('0') << (minutes % 60) << "h";
		}
		s << ").";
	}

	return s.str();
}

std::string Item::parseClassificationDescription(const Item* item) {
	std::ostringstream string;
	if (item && item->getClassification() >= 1) {
		string << std::endl << "Classification: " << std::to_string(item->getClassification()) << " Tier: " << std::to_string(item->getTier());
		if (item->getTier() != 0) {
			string << " (";
			if (Item::items[item->getID()].weaponType != WEAPON_NONE) {
				string << item->getFatalChance() << "% Onslaught).";
			} else if (g_game().getObjectCategory(item) == OBJECTCATEGORY_HELMETS) {
				string << item->getMomentumChance() << "% Momentum).";
			} else if (g_game().getObjectCategory(item) == OBJECTCATEGORY_ARMORS) {
				string << std::setprecision(2) << std::fixed << item->getDodgeChance() << "% Ruse).";
			}
		}
	}
	return string.str();
}

std::string Item::parseShowAttributesDescription(const Item *item, const uint16_t itemId)
{
	std::ostringstream itemDescription;
	const ItemType& itemType = Item::items[itemId];
	if (itemType.armor != 0 || (item && item->getArmor() != 0) || itemType.showAttributes) {
		bool begin = true;

		int32_t armor = (item ? item->getArmor() : itemType.armor);
		if (armor != 0) {
			itemDescription << " (Arm:" << armor;
			begin = false;
		}

		if (itemType.abilities) {
			for (uint8_t i = SKILL_FIRST; i <= SKILL_FISHING; i++) {
				if (!itemType.abilities->skills[i]) {
					continue;
				}

				if (begin) {
					begin = false;
					itemDescription << " (";
				} else {
					itemDescription << ", ";
				}

				itemDescription << getSkillName(i) << ' ' << std::showpos << itemType.abilities->skills[i] << std::noshowpos;
			}

			for (uint8_t i = SKILL_CRITICAL_HIT_CHANCE; i <= SKILL_LAST; i++) {
				if (!itemType.abilities->skills[i]) {
					continue;
				}

				if (begin) {
					begin = false;
					itemDescription << " (";
				}
				else {
					itemDescription << ", ";
				}
				itemDescription << getSkillName(i) << ' ';
				if (i != SKILL_CRITICAL_HIT_CHANCE) {
					itemDescription << std::showpos;
				}
				itemDescription << itemType.abilities->skills[i];
				if (i != SKILL_CRITICAL_HIT_CHANCE) {
					itemDescription << std::noshowpos;
				}
				itemDescription << '%';
			}

			if (itemType.abilities->stats[STAT_MAGICPOINTS]) {
				if (begin) {
					begin = false;
					itemDescription << " (";
				} else {
					itemDescription << ", ";
				}

				itemDescription << "magic level " << std::showpos << itemType.abilities->stats[STAT_MAGICPOINTS] << std::noshowpos;
			}

			int16_t show = itemType.abilities->absorbPercent[0];
			if (show != 0) {
				for (size_t i = 1; i < COMBAT_COUNT; ++i) {
					if (itemType.abilities->absorbPercent[i] != show) {
						show = 0;
						break;
					}
				}
			}

			if (!show) {
				bool protectionBegin = true;
				for (size_t i = 0; i < COMBAT_COUNT; ++i) {
					if (itemType.abilities->absorbPercent[i] == 0) {
						continue;
					}

					if (protectionBegin) {
						protectionBegin = false;

						if (begin) {
							begin = false;
							itemDescription << " (";
						} else {
							itemDescription << ", ";
						}

						itemDescription << "protection ";
					} else {
						itemDescription << ", ";
					}

					itemDescription << getCombatName(indexToCombatType(i)) << ' ' << std::showpos << itemType.abilities->absorbPercent[i] << std::noshowpos << '%';
				}
			} else {
				if (begin) {
					begin = false;
					itemDescription << " (";
				} else {
					itemDescription << ", ";
				}

				itemDescription << "protection all " << std::showpos << show << std::noshowpos << '%';
			}

			show = itemType.abilities->fieldAbsorbPercent[0];
			if (show != 0) {
				for (size_t i = 1; i < COMBAT_COUNT; ++i) {
					if (itemType.abilities->absorbPercent[i] != show) {
						show = 0;
						break;
					}
				}
			}

			if (!show) {
				bool tmp = true;

				for (size_t i = 0; i < COMBAT_COUNT; ++i) {
					if (itemType.abilities->fieldAbsorbPercent[i] == 0) {
						continue;
					}

					if (tmp) {
						tmp = false;

						if (begin) {
							begin = false;
							itemDescription << " (";
						} else {
							itemDescription << ", ";
						}

						itemDescription << "protection ";
					} else {
						itemDescription << ", ";
					}

<<<<<<< HEAD
					itemDescription << getCombatName(indexToCombatType(i)) << " field " << std::showpos << itemType.abilities->fieldAbsorbPercent[i] << std::noshowpos << '%';
=======
					itemDescription << fmt::format("{} field {:+}%", getCombatName(indexToCombatType(i)), itemType.abilities->fieldAbsorbPercent[i]);
>>>>>>> ebd28a8d
				}
			} else {
				if (begin) {
					begin = false;
					itemDescription << " (";
				} else {
					itemDescription << ", ";
				}

				itemDescription << "protection all fields " << std::showpos << show << std::noshowpos << '%';
			}

			if (itemType.abilities->speed) {
				if (begin) {
					begin = false;
					itemDescription << " (";
				} else {
					itemDescription << ", ";
				}

<<<<<<< HEAD
				
				itemDescription << "speed " << std::showpos << (itemType.abilities->speed) << std::noshowpos;
=======
				itemDescription << fmt::format("speed {:+}", itemType.abilities->speed);
>>>>>>> ebd28a8d
			}
		}

		if (!begin) {
			itemDescription << ')';
		}
	}

	return itemDescription.str();
}

std::string Item::getDescription(const ItemType& it, int32_t lookDistance,
                                 const Item* item /*= nullptr*/,
                                 int32_t subType /*= -1*/, bool addArticle /*= true*/)
{
	const std::string* text = nullptr;

	std::ostringstream s;
	s << getNameDescription(it, item, subType, addArticle);

	if (item) {
		subType = item->getSubType();
	}

	if (it.isRune()) {
		if (it.runeLevel > 0 || it.runeMagLevel > 0) {
			if (const RuneSpell* rune = g_spells().getRuneSpell(it.id)) {
				int32_t tmpSubType = subType;
				if (item) {
					tmpSubType = item->getSubType();
				}
				s << " (\"" << it.runeSpellName << "\"). " << (it.stackable && tmpSubType > 1 ? "They" : "It") << " can only be used by ";

				const VocSpellMap& vocMap = rune->getVocMap();
				std::vector<Vocation*> showVocMap;

				// vocations are usually listed with the unpromoted and promoted version, the latter being
				// hidden from description, so `total / 2` is most likely the amount of vocations to be shown.
				showVocMap.reserve(vocMap.size() / 2);
				for (const auto& voc : vocMap) {
					if (voc.second) {
						showVocMap.push_back(g_vocations().getVocation(voc.first));
					}
				}

				if (!showVocMap.empty()) {
					auto vocIt = showVocMap.begin(), vocLast = (showVocMap.end() - 1);
					while (vocIt != vocLast) {
						s << asLowerCaseString((*vocIt)->getVocName()) << "s";
						if (++vocIt == vocLast) {
							s << " and ";
						} else {
							s << ", ";
						}
					}
					s << asLowerCaseString((*vocLast)->getVocName()) << "s";
				} else {
					s << "players";
				}

				s << " with";

				if (it.runeLevel > 0) {
					s << " level " << it.runeLevel;
				}

				if (it.runeMagLevel > 0) {
					if (it.runeLevel > 0) {
						s << " and";
					}

					s << " magic level " << it.runeMagLevel;
				}

				s << " or higher";
			}
		}
	} else if (it.weaponType != WEAPON_NONE) {
		if (it.weaponType == WEAPON_DISTANCE && it.ammoType != AMMO_NONE) {
			bool begin = true;
			begin = false;
			s << " (Range: " << static_cast<uint16_t>(item ? item->getShootRange() : it.shootRange);

			int32_t attack;
			int8_t hitChance;
			if (item) {
				attack = item->getAttack();
				hitChance = item->getHitChance();
			} else {
				attack = it.attack;
				hitChance = it.hitChance;
			}

			if (attack != 0) {
				s << ", Atk " << std::showpos << attack << std::noshowpos;
			}

			if (hitChance != 0) {
				s << ", Hit% " << std::showpos << static_cast<int16_t>(hitChance) << std::noshowpos;
			}

			if (it.abilities) {
				for (uint8_t i = SKILL_FIRST; i <= SKILL_FISHING; i++) {
					if (!it.abilities->skills[i]) {
						continue;
					}

					if (begin) {
						begin = false;
						s << " (";
					} else {
						s << ", ";
					}

					s << getSkillName(i) << ' ' << std::showpos << it.abilities->skills[i] << std::noshowpos;
				}

				for (uint8_t i = SKILL_CRITICAL_HIT_CHANCE; i <= SKILL_LAST; i++) {
					if (!it.abilities->skills[i]) {
						continue;
					}

					if (begin) {
						begin = false;
						s << " (";
					}
					else {
						s << ", ";
					}
					s << getSkillName(i) << ' ';
					if (i != SKILL_CRITICAL_HIT_CHANCE) {
						s << std::showpos;
					}
					s << it.abilities->skills[i];
					if (i != SKILL_CRITICAL_HIT_CHANCE) {
						s << std::noshowpos;
					}
					s << '%';
				}

				if (it.abilities->stats[STAT_MAGICPOINTS]) {
					if (begin) {
						begin = false;
						s << " (";
					} else {
						s << ", ";
					}

					s << "magic level " << std::showpos << it.abilities->stats[STAT_MAGICPOINTS] << std::noshowpos;
				}

				int16_t show = it.abilities->absorbPercent[0];
				if (show != 0) {
					for (size_t i = 1; i < COMBAT_COUNT; ++i) {
						if (it.abilities->absorbPercent[i] != show) {
							show = 0;
							break;
						}
					}
				}

				if (show == 0) {
					bool tmp = true;

					for (size_t i = 0; i < COMBAT_COUNT; ++i) {
						if (it.abilities->absorbPercent[i] == 0) {
							continue;
						}

						if (tmp) {
							tmp = false;

							if (begin) {
								begin = false;
								s << " (";
							} else {
								s << ", ";
							}

							s << "protection ";
						} else {
							s << ", ";
						}

						s << getCombatName(indexToCombatType(i)) << ' ' << std::showpos << it.abilities->absorbPercent[i] << std::noshowpos << '%';
					}
				} else {
					if (begin) {
						begin = false;
						s << " (";
					} else {
						s << ", ";
					}

					s << "protection all " << std::showpos << show << std::noshowpos << '%';
				}

				show = it.abilities->fieldAbsorbPercent[0];
				if (show != 0) {
					for (size_t i = 1; i < COMBAT_COUNT; ++i) {
						if (it.abilities->absorbPercent[i] != show) {
							show = 0;
							break;
						}
					}
				}

				if (show == 0) {
					bool tmp = true;

					for (size_t i = 0; i < COMBAT_COUNT; ++i) {
						if (it.abilities->fieldAbsorbPercent[i] == 0) {
							continue;
						}

						if (tmp) {
							tmp = false;

							if (begin) {
								begin = false;
								s << " (";
							} else {
								s << ", ";
							}

							s << "protection ";
						} else {
							s << ", ";
						}

						s << getCombatName(indexToCombatType(i)) << " field " << std::showpos << it.abilities->fieldAbsorbPercent[i] << std::noshowpos << '%';
					}
				} else {
					if (begin) {
						begin = false;
						s << " (";
					} else {
						s << ", ";
					}

					s << "protection all fields " << std::showpos << show << std::noshowpos << '%';
				}

				if (it.abilities->speed) {
					if (begin) {
						begin = false;
						s << " (";
					} else {
						s << ", ";
					}

					s << "speed " << std::showpos << (it.abilities->speed) << std::noshowpos;
				}
			}

			if (!begin) {
			s << ')';
			}
		} else if (it.weaponType != WEAPON_AMMO) {
			bool begin = true;

			int32_t attack, defense, extraDefense;
			if (item) {
				attack = item->getAttack();
				defense = item->getDefense();
				extraDefense = item->getExtraDefense();
			} else {
				attack = it.attack;
				defense = it.defense;
				extraDefense = it.extraDefense;
			}

			if (attack != 0) {
				begin = false;
				s << " (Atk:" << attack;

				if (it.abilities && it.abilities->elementType != COMBAT_NONE && it.abilities->elementDamage != 0) {
					s << " physical + " << it.abilities->elementDamage << ' ' << getCombatName(it.abilities->elementType);
				}
			}

			if (defense != 0 || extraDefense != 0 || it.isMissile()) {
				if (begin) {
					begin = false;
					s << " (";
				} else {
					s << ", ";
				}

				s << "Def:" << defense;
				if (extraDefense != 0) {
					s << ' ' << std::showpos << extraDefense << std::noshowpos;
				}
			}

			if (it.abilities) {
				for (uint8_t i = SKILL_FIRST; i <= SKILL_FISHING; i++) {
					if (!it.abilities->skills[i]) {
						continue;
					}

					if (begin) {
						begin = false;
						s << " (";
					} else {
						s << ", ";
					}

					s << getSkillName(i) << ' ' << std::showpos << it.abilities->skills[i] << std::noshowpos;
				}

				for (uint8_t i = SKILL_CRITICAL_HIT_CHANCE; i <= SKILL_LAST; i++) {
					if (!it.abilities->skills[i]) {
						continue;
					}

					if (begin) {
						begin = false;
						s << " (";
					}
					else {
						s << ", ";
					}
					s << getSkillName(i) << ' ';
					if (i != SKILL_CRITICAL_HIT_CHANCE) {
						s << std::showpos;
					}
					s << it.abilities->skills[i];
					if (i != SKILL_CRITICAL_HIT_CHANCE) {
						s << std::noshowpos;
					}
					s << '%';
				}

				if (it.abilities->stats[STAT_MAGICPOINTS]) {
					if (begin) {
						begin = false;
						s << " (";
					} else {
						s << ", ";
					}

					s << "magic level " << std::showpos << it.abilities->stats[STAT_MAGICPOINTS] << std::noshowpos;
				}

				int16_t show = it.abilities->absorbPercent[0];
				if (show != 0) {
					for (size_t i = 1; i < COMBAT_COUNT; ++i) {
						if (it.abilities->absorbPercent[i] != show) {
							show = 0;
							break;
						}
					}
				}

				if (show == 0) {
					bool tmp = true;

					for (size_t i = 0; i < COMBAT_COUNT; ++i) {
						if (it.abilities->absorbPercent[i] == 0) {
							continue;
						}

						if (tmp) {
							tmp = false;

							if (begin) {
								begin = false;
								s << " (";
							} else {
								s << ", ";
							}

							s << "protection ";
						} else {
							s << ", ";
						}

						s << getCombatName(indexToCombatType(i)) << ' ' << std::showpos << it.abilities->absorbPercent[i] << std::noshowpos << '%';
					}
				} else {
					if (begin) {
						begin = false;
						s << " (";
					} else {
						s << ", ";
					}

					s << "protection all " << std::showpos << show << std::noshowpos << '%';
				}

				show = it.abilities->fieldAbsorbPercent[0];
				if (show != 0) {
					for (size_t i = 1; i < COMBAT_COUNT; ++i) {
						if (it.abilities->absorbPercent[i] != show) {
							show = 0;
							break;
						}
					}
				}

				if (show == 0) {
					bool tmp = true;

					for (size_t i = 0; i < COMBAT_COUNT; ++i) {
						if (it.abilities->fieldAbsorbPercent[i] == 0) {
							continue;
						}

						if (tmp) {
							tmp = false;

							if (begin) {
								begin = false;
								s << " (";
							} else {
								s << ", ";
							}

							s << "protection ";
						} else {
							s << ", ";
						}

						s << getCombatName(indexToCombatType(i)) << " field " << std::showpos << it.abilities->fieldAbsorbPercent[i] << std::noshowpos << '%';
					}
				} else {
					if (begin) {
						begin = false;
						s << " (";
					} else {
						s << ", ";
					}

					s << "protection all fields " << std::showpos << show << std::noshowpos << '%';
				}

				if (it.abilities->speed) {
					if (begin) {
						begin = false;
						s << " (";
					} else {
						s << ", ";
					}

					s << "speed " << std::showpos << (it.abilities->speed) << std::noshowpos;
				}
			}

			if (!begin) {
				s << ')';
			}
		}
	} else if (it.isContainer() || (item && item->getContainer())) {
		uint32_t volume = 0;
		if (!item || !item->hasAttribute(ItemAttribute_t::UNIQUEID)) {
			if (it.isContainer()) {
				volume = it.maxItems;
			} else {
				volume = item->getContainer()->capacity();
			}
		}

		if (volume != 0) {
			s << " (Vol:" << volume << ')';
		}
	} else {
		bool found = true;

		if (it.abilities && it.slotPosition & SLOTP_RING) {
			if (it.abilities->speed > 0) {
				s << " (speed " << std::showpos << (it.abilities->speed) << std::noshowpos << ')';
			} else if (hasBitSet(CONDITION_DRUNK, it.abilities->conditionSuppressions)) {
				s << " (hard drinking)";
			} else if (it.abilities->invisible) {
				s << " (invisibility)";
			} else if (it.abilities->regeneration) {
				s << " (faster regeneration)";
			} else if (it.abilities->manaShield) {
				s << " (mana shield)";
			} else {
				found = false;
			}
		} else {
			found = false;
		}

		if (!found) {
			if (it.isKey()) {
<<<<<<< HEAD
				s << " (Key:" << std::setfill('0') << std::setw(4) << (item ? item->getActionId() : 0) << ')';
=======
				s << fmt::format(" (Key:{:04})", item ? item->getAttribute<uint16_t>(ItemAttribute_t::ACTIONID) : 0);
>>>>>>> ebd28a8d
			} else if (it.isFluidContainer()) {
				if (subType > 0) {
					const std::string& itemName = items[subType].name;
					s << " of " << (!itemName.empty() ? itemName : "unknown");
				} else {
					s << ". It is empty";
				}
			} else if (it.isSplash()) {
				s << " of ";

				if (subType > 0 && !items[subType].name.empty()) {
					s << items[subType].name;
				} else {
					s << "unknown";
				}
			} else if (it.allowDistRead && (it.id < 7369 || it.id > 7371)) {
				s << '.' << std::endl;

				if (lookDistance <= 4) {
					if (item) {
						auto string = item->getAttribute<std::string>(ItemAttribute_t::TEXT);
						text = &string;
						if (!text->empty()) {
							const std::string& writer = item->getAttribute<std::string>(ItemAttribute_t::WRITER);
							if (!writer.empty()) {
								s << writer << " wrote";
								auto date = item->getAttribute<time_t>(ItemAttribute_t::DATE);
								if (date != 0) {
									s << " on " << formatDateShort(date);
								}
								s << ": ";
							} else {
								s << "You read: ";
							}
							s << *text;
						} else {
							s << "Nothing is written on it";
						}
					} else {
						s << "Nothing is written on it";
					}
				} else {
					s << "You are too far away to read it";
				}
			} else if (it.levelDoor != 0 && item) {
				auto actionId = item->getAttribute<uint16_t>(ItemAttribute_t::ACTIONID);
				if (actionId >= it.levelDoor) {
					s << " for level " << (actionId - it.levelDoor);
				}
			}
		}
	}

	if (it.transformEquipTo != 0) {
		s << parseShowAttributesDescription(item, it.transformEquipTo);
	} else {
		s << parseShowAttributesDescription(item, it.id);
	}

	if (it.showCharges) {
		if (subType == 0){
			s << " that has " << it.charges << " charge" << (subType != 1 ? "s" : "") << " left";
		} else{
			s << " that has " << subType << " charge" << (subType != 1 ? "s" : "") << " left";
		}
	}

	if (it.showDuration) {
		if (item && item->hasAttribute(ItemAttribute_t::DURATION)) {
			uint32_t duration = item->getDuration() / 1000;
			s << " that will expire in ";

			if (duration >= 86400) {
				uint16_t days = duration / 86400;
				uint16_t hours = (duration % 86400) / 3600;
				s << days << " day" << (days != 1 ? "s" : "");

				if (hours > 0) {
					s << " and " << hours << " hour" << (hours != 1 ? "s" : "");
				}
			} else if (duration >= 3600) {
				uint16_t hours = duration / 3600;
				uint16_t minutes = (duration % 3600) / 60;
				s << hours << " hour" << (hours != 1 ? "s" : "");

				if (minutes > 0) {
					s << " and " << minutes << " minute" << (minutes != 1 ? "s" : "");
				}
			} else if (duration >= 60) {
				uint16_t minutes = duration / 60;
				s << minutes << " minute" << (minutes != 1 ? "s" : "");
				uint16_t seconds = duration % 60;

				if (seconds > 0) {
					s << " and " << seconds << " second" << (seconds != 1 ? "s" : "");
				}
			} else {
				s << duration << " second" << (duration != 1 ? "s" : "");
			}
		} else {
			s << " that is brand-new";
		}
	}

	if (!it.allowDistRead || (it.id >= 7369 && it.id <= 7371)) {
		s << '.';
	} else {
		if (!text && item) {
			auto string = item->getAttribute<std::string>(ItemAttribute_t::TEXT);
			text = &string;
		}

		if (!text || text->empty()) {
			s << '.';
		}
	}

	if (it.wieldInfo != 0) {
		s << std::endl << "It can only be wielded properly by ";

		if (it.wieldInfo & WIELDINFO_PREMIUM) {
			s << "premium ";
		}

		if (!it.vocationString.empty()) {
			s << it.vocationString;
		} else {
			s << "players";
		}

		if (it.wieldInfo & WIELDINFO_LEVEL) {
			s << " of level " << it.minReqLevel << " or higher";
		}

		if (it.wieldInfo & WIELDINFO_MAGLV) {
			if (it.wieldInfo & WIELDINFO_LEVEL) {
				s << " and";
			} else {
				s << " of";
			}

			s << " magic level " << it.minReqMagicLevel << " or higher";
		}

		s << '.';
	}

	s << parseImbuementDescription(item);

	s << parseClassificationDescription(item);

	if (lookDistance <= 1) {
		if (item) {
			const uint32_t weight = item->getWeight();
			if (weight != 0 && it.pickupable) {
				s << std::endl << getWeightDescription(it, weight, item->getItemCount());
			}
		} else if (it.weight != 0 && it.pickupable) {
			s << std::endl << getWeightDescription(it, it.weight);
		}
	}

	if (item) {
		const std::string& specialDescription = item->getAttribute<std::string>(ItemAttribute_t::DESCRIPTION);
		if (!specialDescription.empty()) {
			s << std::endl << specialDescription;
		} else if (lookDistance <= 1 && !it.description.empty()) {
			s << std::endl << it.description;
		}
	} else if (lookDistance <= 1 && !it.description.empty()) {
		s << std::endl << it.description;
	}

	if (it.allowDistRead && it.id >= 7369 && it.id <= 7371) {
		if (!text && item) {
			auto string = item->getAttribute<std::string>(ItemAttribute_t::TEXT);
			text = &string;
		}

		if (text && !text->empty()) {
			s << std::endl << *text;
		}
	}
	return s.str();
}

std::string Item::getDescription(int32_t lookDistance) const
{
	const ItemType& it = items[id];
	return getDescription(it, lookDistance, this);
}

std::string Item::getNameDescription(const ItemType& it, const Item* item /*= nullptr*/, int32_t subType /*= -1*/, bool addArticle /*= true*/)
{
	if (item) {
		subType = item->getSubType();
	}

	std::ostringstream s;

	const std::string& name = (item ? item->getName() : it.name);
	if (!name.empty()) {
		if (it.stackable && subType > 1) {
			if (it.showCount) {
				s << subType << ' ';
			}

			s << (item ? item->getPluralName() : it.getPluralName());
		} else {
			if (addArticle) {
				const std::string& article = (item ? item->getArticle() : it.article);
				if (!article.empty()) {
					s << article << ' ';
				}
			}

			s << name;
		}
	} else {
		s << "an item of type " << it.id;
	}
	return s.str();
}

std::string Item::getNameDescription() const
{
	const ItemType& it = items[id];
	return getNameDescription(it, this);
}

std::string Item::getWeightDescription(const ItemType& it, uint32_t weight, uint32_t count /*= 1*/)
{
	std::ostringstream ss;
	if (it.stackable && count > 1 && it.showCount != 0) {
		ss << "They weigh ";
	} else {
		ss << "It weighs ";
	}

	if (weight < 10) {
		ss << "0.0" << weight;
	} else if (weight < 100) {
		ss << "0." << weight;
	} else {
		std::string weightString = std::to_string(weight);
		weightString.insert(weightString.end() - 2, '.');
		ss << weightString;
	}

	ss << " oz.";
	return ss.str();
}

std::string Item::getWeightDescription(uint32_t weight) const
{
	const ItemType& it = Item::items[id];
	return getWeightDescription(it, weight, getItemCount());
}

std::string Item::getWeightDescription() const
{
	uint32_t weight = getWeight();
	if (weight == 0) {
		return std::string();
	}
	return getWeightDescription(weight);
}

void Item::addUniqueId(uint16_t uniqueId)
{
	if (hasAttribute(ItemAttribute_t::UNIQUEID)) {
		return;
	}

	if (g_game().addUniqueItem(uniqueId, this)) {
		setAttribute(ItemAttribute_t::UNIQUEID, uniqueId);
	}
}

bool Item::canDecay() const
{
	if (isRemoved()) {
		return false;
	}

	const ItemType& it = Item::items[id];
	if (it.decayTo < 0 || it.decayTime == 0) {
		return false;
	}

	if (hasAttribute(ItemAttribute_t::UNIQUEID)) {
		return false;
	}

	return true;
}

uint32_t Item::getWorth() const
{
	switch (id) {
		case ITEM_GOLD_COIN:
			return count;

		case ITEM_PLATINUM_COIN:
			return count * 100;

		case ITEM_CRYSTAL_COIN:
			return count * 10000;

		default:
			return 0;
	}
}

uint32_t Item::getForgeSlivers() const
{
	if (getID() == ITEM_FORGE_SLIVER)
		return getItemCount();
	else
		return 0;
}

uint32_t Item::getForgeCores() const
{
	if (getID() == ITEM_FORGE_CORE)
		return getItemCount();
	else
		return 0;
}

LightInfo Item::getLightInfo() const
{
	const ItemType& it = items[id];
	return {it.lightLevel, it.lightColor};
}

void Item::startDecaying()
{
	g_decay().startDecay(this);
}

void Item::stopDecaying()
{
	g_decay().stopDecay(this);
}

bool Item::hasMarketAttributes() const
{
	if (!isInitializedAttributePtr()) {
		return true;
	}

	for (const auto& attribute : getAttributeVector()) {
		if (attribute.getAttributeType() == ItemAttribute_t::CHARGES && static_cast<uint16_t>(attribute.getInteger()) != items[id].charges) {
			return false;
		}

		if (attribute.getAttributeType() == ItemAttribute_t::DURATION && static_cast<uint32_t>(attribute.getInteger()) != getDefaultDuration()) {
			return false;
		}

		if (attribute.getAttributeType() == ItemAttribute_t::IMBUEMENT_TYPE && !hasImbuements()) {
			return false;
		}

		if (attribute.getAttributeType() == ItemAttribute_t::TIER && static_cast<uint8_t>(attribute.getInteger()) != getTier()) {
			return false;
		}
	}

	return true;
}

bool Item::isInsideDepot(bool includeInbox/* = false*/) const
{
	if (const Container* thisContainer = getContainer(); thisContainer &&
			(thisContainer->getDepotLocker() ||
			thisContainer->isDepotChest() ||
			(includeInbox && thisContainer->isInbox()))) {
		return true;
	}

	const Cylinder* cylinder = getParent();
	if (!cylinder) {
		return false;
	}

	const Container* container = cylinder->getContainer();
	if (!container) {
		return false;
	}

	while (container) {
		if (container->getDepotLocker() || container->isDepotChest() || (includeInbox && container->isInbox())) {
			return true;
		}

		container = container->getParent() ? container->getParent()->getContainer() : nullptr;
	}

	return false;
}<|MERGE_RESOLUTION|>--- conflicted
+++ resolved
@@ -1216,20 +1216,11 @@
 					continue;
 				}
 
-<<<<<<< HEAD
 				ImbuementInfo imbuementInfo;
 				if (!castItem->getImbuementInfo(i, &imbuementInfo))
 				{
 					ss << "empty";
 					descriptions.emplace_back(slotName, ss.str());
-=======
-				ss.str("");
-				ss << fmt::format("{} {:+}%", getCombatName(indexToCombatType(i)), it.abilities->absorbPercent[i]);
-				descriptions.emplace_back("Protection", ss.str());
-			}
-			for (size_t i = 0; i < COMBAT_COUNT; ++i) {
-				if (it.abilities->fieldAbsorbPercent[i] == 0) {
->>>>>>> ebd28a8d
 					continue;
 				}
 
@@ -1252,11 +1243,7 @@
 
 		if (it.isKey()) {
 			ss.str("");
-<<<<<<< HEAD
-			ss << std::setfill('0') << std::setw(4) << item->getActionId();
-=======
 			ss << fmt::format("{:04}", item->getAttribute<uint16_t>(ItemAttribute_t::ACTIONID));
->>>>>>> ebd28a8d
 			descriptions.emplace_back("Key", ss.str());
 		}
 
@@ -1306,41 +1293,9 @@
 				ss << weightString;
 			}
 
-<<<<<<< HEAD
 			ss << " oz";
 			if (item->getContainer()) {
 				descriptions.emplace_back("Total Weight", ss.str());
-=======
-		if (it.showDuration) {
-			ss.str("");
-			if (item->hasAttribute(ItemAttribute_t::DURATION)) {
-				uint32_t duration = item->getDuration() / 1000;
-				ss << "Will expire in ";
-				if (duration >= 86400) {
-					uint16_t days = duration / 86400;
-					uint16_t hours = (duration % 86400) / 3600;
-					ss << days << " day" << (days != 1 ? "s" : "");
-					if (hours > 0) {
-						ss << " and " << hours << " hour" << (hours != 1 ? "s" : "");
-					}
-				} else if (duration >= 3600) {
-					uint16_t hours = duration / 3600;
-					uint16_t minutes = (duration % 3600) / 60;
-					ss << hours << " hour" << (hours != 1 ? "s" : "");
-					if (minutes > 0) {
-						ss << " and " << minutes << " minute" << (minutes != 1 ? "s" : "");
-					}
-				} else if (duration >= 60) {
-					uint16_t minutes = duration / 60;
-					ss << minutes << " minute" << (minutes != 1 ? "s" : "");
-					uint16_t seconds = duration % 60;
-					if (seconds > 0) {
-						ss << " and " << seconds << " second" << (seconds != 1 ? "s" : "");
-					}
-				} else {
-					ss << duration << " second" << (duration != 1 ? "s" : "");
-				}
->>>>>>> ebd28a8d
 			} else {
 				descriptions.emplace_back("Weight", ss.str());
 			}
@@ -1886,11 +1841,7 @@
 						itemDescription << ", ";
 					}
 
-<<<<<<< HEAD
-					itemDescription << getCombatName(indexToCombatType(i)) << " field " << std::showpos << itemType.abilities->fieldAbsorbPercent[i] << std::noshowpos << '%';
-=======
 					itemDescription << fmt::format("{} field {:+}%", getCombatName(indexToCombatType(i)), itemType.abilities->fieldAbsorbPercent[i]);
->>>>>>> ebd28a8d
 				}
 			} else {
 				if (begin) {
@@ -1911,12 +1862,7 @@
 					itemDescription << ", ";
 				}
 
-<<<<<<< HEAD
-				
-				itemDescription << "speed " << std::showpos << (itemType.abilities->speed) << std::noshowpos;
-=======
 				itemDescription << fmt::format("speed {:+}", itemType.abilities->speed);
->>>>>>> ebd28a8d
 			}
 		}
 
@@ -2406,11 +2352,7 @@
 
 		if (!found) {
 			if (it.isKey()) {
-<<<<<<< HEAD
-				s << " (Key:" << std::setfill('0') << std::setw(4) << (item ? item->getActionId() : 0) << ')';
-=======
 				s << fmt::format(" (Key:{:04})", item ? item->getAttribute<uint16_t>(ItemAttribute_t::ACTIONID) : 0);
->>>>>>> ebd28a8d
 			} else if (it.isFluidContainer()) {
 				if (subType > 0) {
 					const std::string& itemName = items[subType].name;
