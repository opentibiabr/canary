/**
 * The Forgotten Server - a free and open-source MMORPG server emulator
 * Copyright (C) 2019  Mark Samman <mark.samman@gmail.com>
 *
 * This program is free software; you can redistribute it and/or modify
 * it under the terms of the GNU General Public License as published by
 * the Free Software Foundation; either version 2 of the License, or
 * (at your option) any later version.
 *
 * This program is distributed in the hope that it will be useful,
 * but WITHOUT ANY WARRANTY; without even the implied warranty of
 * MERCHANTABILITY or FITNESS FOR A PARTICULAR PURPOSE.  See the
 * GNU General Public License for more details.
 *
 * You should have received a copy of the GNU General Public License along
 * with this program; if not, write to the Free Software Foundation, Inc.,
 * 51 Franklin Street, Fifth Floor, Boston, MA 02110-1301 USA.
 */

#include "otpch.h"

#include "items/item.h"
#include "items/functions/item_parse.hpp"
#include "items/containers/container.h"
#include "items/decay/decay.h"
#include "game/movement/teleport.h"
#include "items/trashholder.h"
#include "items/containers/mailbox/mailbox.h"
#include "map/house/house.h"
#include "game/game.h"
#include "items/bed.h"
#include "containers/rewards/rewardchest.h"
#include "creatures/players/imbuements/imbuements.h"

#include "lua/creature/actions.h"
#include "creatures/combat/spells.h"

#define IMBUEMENT_SLOT 500


Items Item::items;

Item* Item::CreateItem(const uint16_t type, uint16_t count /*= 0*/)
{
	Item* newItem = nullptr;

	const ItemType& it = Item::items[type];
	if (it.stackable && count == 0) {
		count = 1;
	}

	if (it.id != 0) {
		if (it.isDepot()) {
			newItem = new DepotLocker(type);
		} else if (it.isRewardChest()) {
			newItem = new RewardChest(type);
		} else if (it.isContainer()) {
			newItem = new Container(type);
		} else if (it.isTeleport()) {
			newItem = new Teleport(type);
		} else if (it.isMagicField()) {
			newItem = new MagicField(type);
		} else if (it.isDoor()) {
			newItem = new Door(type);
		} else if (it.isTrashHolder()) {
			newItem = new TrashHolder(type);
		} else if (it.isMailbox()) {
			newItem = new Mailbox(type);
		} else if (it.isBed()) {
			newItem = new BedItem(type);
		} else {
			auto itemMap = ItemTransformationMap.find(static_cast<item_t>(it.id));
			if (itemMap != ItemTransformationMap.end()) {
				newItem = new Item(itemMap->second, count);
			} else {
				newItem = new Item(type, count);
			}
		}

		newItem->incrementReferenceCounter();
	} else if (type != 0) {
		SPDLOG_WARN("[Item::CreateItem] Item with id '{}' is not registered and cannot be created.", type);
	}

	return newItem;
}

bool Item::getImbuementInfo(uint8_t slot, ImbuementInfo *imbuementInfo)
{
	const ItemAttributes::CustomAttribute* attribute = getCustomAttribute(IMBUEMENT_SLOT + slot);
	uint32_t info = attribute ? static_cast<uint32_t>(attribute->getInt()) : 0;
	imbuementInfo->imbuement = g_imbuements().getImbuement(info & 0xFF);
	imbuementInfo->duration = info >> 8;
	return imbuementInfo->duration && imbuementInfo->imbuement;
}

void Item::setImbuement(uint8_t slot, uint16_t imbuementId, int32_t duration)
{
	std::string key = boost::lexical_cast<std::string>(IMBUEMENT_SLOT + slot);
	ItemAttributes::CustomAttribute value;
	value.set<int64_t>(duration > 0 ? (duration << 8) | imbuementId : 0);
	setCustomAttribute(key, value);
}

void Item::addImbuement(uint8_t slot, uint16_t imbuementId, int32_t duration)
{
	Player* player = getHoldingPlayer();
	if (!player) {
		return;
	}

	// Get imbuement by the id
	const Imbuement *imbuement = g_imbuements().getImbuement(imbuementId);
	if (!imbuement) {
		return;
	}

	// Get category imbuement for acess category id
	const CategoryImbuement* categoryImbuement = g_imbuements().getCategoryByID(imbuement->getCategory());
	if (!hasImbuementType(static_cast<ImbuementTypes_t>(categoryImbuement->id), imbuement->getBaseID())) {
		return;
	}

	// Checks if the item already has the imbuement category id
	if (hasImbuementCategoryId(categoryImbuement->id)) {
		SPDLOG_ERROR("[Item::setImbuement] - An error occurred while player with name {} try to apply imbuement, item already contains imbuement of the same type: {}", player->getName(), imbuement->getName());
		player->sendImbuementResult("An error ocurred, please reopen imbuement window.");
		return;
	}

	setImbuement(slot, imbuementId, duration);
}

bool Item::hasImbuementCategoryId(uint16_t categoryId) {
	for (uint8_t slotid = 0; slotid < getImbuementSlot(); slotid++) {
		ImbuementInfo imbuementInfo;
		if (getImbuementInfo(slotid, &imbuementInfo)) {
			const CategoryImbuement* categoryImbuement = g_imbuements().getCategoryByID(imbuementInfo.imbuement->getCategory());
			if (categoryImbuement->id == categoryId) {
				return true;
			}
		}
	}
	return false;
}

Container* Item::CreateItemAsContainer(const uint16_t type, uint16_t size)
{
	if (const ItemType& it = Item::items[type];
			it.id == 0
			|| it.stackable
			|| it.multiUse
			|| it.moveable
			|| it.pickupable
			|| it.isDepot()
			|| it.isSplash()
			|| it.isDoor()
		)
	{
		return nullptr;
	}

	Container* newItem = new Container(type, size);
	newItem->incrementReferenceCounter();
	return newItem;
}

Item* Item::CreateItem(PropStream& propStream)
{
	uint16_t id;
	if (!propStream.read<uint16_t>(id)) {
		return nullptr;
	}

	switch (id) {
		case ITEM_FIREFIELD_PVP_FULL:
			id = ITEM_FIREFIELD_PERSISTENT_FULL;
			break;

		case ITEM_FIREFIELD_PVP_MEDIUM:
			id = ITEM_FIREFIELD_PERSISTENT_MEDIUM;
			break;

		case ITEM_FIREFIELD_PVP_SMALL:
			id = ITEM_FIREFIELD_PERSISTENT_SMALL;
			break;

		case ITEM_ENERGYFIELD_PVP:
			id = ITEM_ENERGYFIELD_PERSISTENT;
			break;

		case ITEM_POISONFIELD_PVP:
			id = ITEM_POISONFIELD_PERSISTENT;
			break;

		case ITEM_MAGICWALL:
			id = ITEM_MAGICWALL_PERSISTENT;
			break;

		case ITEM_WILDGROWTH:
			id = ITEM_WILDGROWTH_PERSISTENT;
			break;

		default:
			break;
	}

	return Item::CreateItem(id, 0);
}

Item::Item(const uint16_t itemId, uint16_t itemCount /*= 0*/) :
	id(itemId)
{
	const ItemType& it = items[id];

	if (it.isFluidContainer() || it.isSplash()) {
		setFluidType(itemCount);
	} else if (it.stackable) {
		if (itemCount != 0) {
			setItemCount(itemCount);
		} else if (it.charges != 0) {
			setItemCount(it.charges);
		}
	} else if (it.charges != 0) {
		if (itemCount != 0) {
			setCharges(itemCount);
		} else {
			setCharges(it.charges);
		}
	}

	setDefaultDuration();
}

Item::Item(const Item& i) :
	Thing(), id(i.id), count(i.count), loadedFromMap(i.loadedFromMap)
{
	if (i.attributes) {
		attributes.reset(new ItemAttributes(*i.attributes));
	}
}

Item* Item::clone() const
{
	Item* item = Item::CreateItem(id, count);
	if (attributes) {
		item->attributes.reset(new ItemAttributes(*attributes));
	}
	return item;
}

bool Item::equals(const Item* otherItem) const
{
	if (!otherItem) {
		return false;
	}

	if (id != otherItem->id) {
		return false;
	}

	if (!attributes) {
		return !otherItem->attributes;
	}

	const auto& otherAttributes = otherItem->attributes;
	if (!otherAttributes) {
		return false;
	}

	if (attributes->attributeBits != otherAttributes->attributeBits) {
		return false;
	}

	for (const auto& attribute : attributes->attributes) {
		for (const auto& otherAttribute : otherAttributes->attributes) {
			if (attribute.type != otherAttribute.type) {
				continue;
			}

			if (ItemAttributes::isStrAttrType(attribute.type) && *attribute.value.string != *otherAttribute.value.string) {
				return false;
			}

			if (ItemAttributes::isIntAttrType(attribute.type) && attribute.value.integer != otherAttribute.value.integer) {
				return false;
			}
		}
	}

	return true;
}

void Item::setDefaultSubtype()
{
	const ItemType& it = items[id];

	setItemCount(1);

	if (it.charges != 0) {
		if (it.stackable) {
			setItemCount(it.charges);
		} else {
			setCharges(it.charges);
		}
	}
}

void Item::onRemoved()
{
	ScriptEnvironment::removeTempItem(this);

	if (hasAttribute(ITEM_ATTRIBUTE_UNIQUEID)) {
		g_game().removeUniqueItem(getUniqueId());
	}
}

void Item::setID(uint16_t newid)
{
	const ItemType& prevIt = Item::items[id];
	id = newid;

	const ItemType& it = Item::items[newid];
	uint32_t newDuration = it.decayTime * 1000;

	if (newDuration == 0 && !it.stopTime && it.decayTo < 0) {
		//We'll get called startDecay anyway so let's schedule it - actually not in all casses
		if (hasAttribute(ITEM_ATTRIBUTE_DECAYSTATE)) {
			setDecaying(DECAYING_STOPPING);
		}
		removeAttribute(ITEM_ATTRIBUTE_DURATION);
	}

	if (!isRewardCorpse()) {
		removeAttribute(ITEM_ATTRIBUTE_CORPSEOWNER);
	}

	if (newDuration > 0 && (!prevIt.stopTime || !hasAttribute(ITEM_ATTRIBUTE_DURATION))) {
		setDecaying(DECAYING_PENDING);
		setDuration(newDuration);
	}
}

Cylinder* Item::getTopParent()
{
	Cylinder* aux = getParent();
	Cylinder* prevaux = dynamic_cast<Cylinder*>(this);
	if (!aux) {
		return prevaux;
	}

	while (aux->getParent() != nullptr) {
		prevaux = aux;
		aux = aux->getParent();
	}

	if (prevaux) {
		return prevaux;
	}
	return aux;
}

const Cylinder* Item::getTopParent() const
{
	const Cylinder* aux = getParent();
	const Cylinder* prevaux = dynamic_cast<const Cylinder*>(this);
	if (!aux) {
		return prevaux;
	}

	while (aux->getParent() != nullptr) {
		prevaux = aux;
		aux = aux->getParent();
	}

	if (prevaux) {
		return prevaux;
	}
	return aux;
}

Tile* Item::getTile()
{
	Cylinder* cylinder = getTopParent();
	//get root cylinder
	if (cylinder && cylinder->getParent()) {
		cylinder = cylinder->getParent();
	}
	return dynamic_cast<Tile*>(cylinder);
}

const Tile* Item::getTile() const
{
	const Cylinder* cylinder = getTopParent();
	//get root cylinder
	if (cylinder && cylinder->getParent()) {
		cylinder = cylinder->getParent();
	}
	return dynamic_cast<const Tile*>(cylinder);
}

uint16_t Item::getSubType() const
{
	const ItemType& it = items[id];
	if (it.isFluidContainer() || it.isSplash()) {
		return getFluidType();
	} else if (it.stackable) {
		return count;
	} else if (it.charges != 0) {
		return getCharges();
	}
	return count;
}

Player* Item::getHoldingPlayer() const
{
	Cylinder* p = getParent();
	while (p) {
		if (p->getCreature()) {
			return p->getCreature()->getPlayer();
		}

		p = p->getParent();
	}
	return nullptr;
}

bool Item::isItemStorable() const
{
	auto isContainerAndHasSomethingInside = (getContainer() != NULL) && (getContainer()->getItemList().size() > 0);
	return (isStowable() || isContainerAndHasSomethingInside);
}

void Item::setSubType(uint16_t n)
{
	const ItemType& it = items[id];
	if (it.isFluidContainer() || it.isSplash()) {
		setFluidType(n);
	} else if (it.stackable) {
		setItemCount(n);
	} else if (it.charges != 0) {
		setCharges(n);
	} else {
		setItemCount(n);
	}
}

Attr_ReadValue Item::readAttr(AttrTypes_t attr, PropStream& propStream)
{
	switch (attr) {
		case ATTR_COUNT:
		case ATTR_RUNE_CHARGES: {
			uint8_t charges;
			if (!propStream.read<uint8_t>(charges)) {
				return ATTR_READ_ERROR;
			}

			setSubType(charges);
			break;
		}

		case ATTR_ACTION_ID: {
			uint16_t actionId;
			if (!propStream.read<uint16_t>(actionId)) {
				return ATTR_READ_ERROR;
			}

			setActionId(actionId);
			break;
		}

		case ATTR_UNIQUE_ID: {
			uint16_t uniqueId;
			if (!propStream.read<uint16_t>(uniqueId)) {
				return ATTR_READ_ERROR;
			}

			setUniqueId(uniqueId);
			break;
		}

		case ATTR_TEXT: {
			std::string text;
			if (!propStream.readString(text)) {
				return ATTR_READ_ERROR;
			}

			setText(text);
			break;
		}

		case ATTR_WRITTENDATE: {
			uint32_t writtenDate;
			if (!propStream.read<uint32_t>(writtenDate)) {
				return ATTR_READ_ERROR;
			}

			setDate(writtenDate);
			break;
		}

		case ATTR_WRITTENBY: {
			std::string writer;
			if (!propStream.readString(writer)) {
				return ATTR_READ_ERROR;
			}

			setWriter(writer);
			break;
		}

		case ATTR_DESC: {
			std::string text;
			if (!propStream.readString(text)) {
				return ATTR_READ_ERROR;
			}

			setSpecialDescription(text);
			break;
		}

		case ATTR_CHARGES: {
			uint16_t charges;
			if (!propStream.read<uint16_t>(charges)) {
				return ATTR_READ_ERROR;
			}

			setSubType(charges);
			break;
		}

		case ATTR_DURATION: {
			int32_t duration;
			if (!propStream.read<int32_t>(duration)) {
				return ATTR_READ_ERROR;
			}

			setDuration(duration);
			break;
		}

		case ATTR_DECAYING_STATE: {
			uint8_t state;
			if (!propStream.read<uint8_t>(state)) {
				return ATTR_READ_ERROR;
			}

			if (state != DECAYING_FALSE) {
				setDecaying(DECAYING_PENDING);
			}
			break;
		}

		case ATTR_NAME: {
			std::string name;
			if (!propStream.readString(name)) {
				return ATTR_READ_ERROR;
			}

			setStrAttr(ITEM_ATTRIBUTE_NAME, name);
			break;
		}

		case ATTR_ARTICLE: {
			std::string article;
			if (!propStream.readString(article)) {
				return ATTR_READ_ERROR;
			}

			setStrAttr(ITEM_ATTRIBUTE_ARTICLE, article);
			break;
		}

		case ATTR_PLURALNAME: {
			std::string pluralName;
			if (!propStream.readString(pluralName)) {
				return ATTR_READ_ERROR;
			}

			setStrAttr(ITEM_ATTRIBUTE_PLURALNAME, pluralName);
			break;
		}

		case ATTR_WEIGHT: {
			uint32_t weight;
			if (!propStream.read<uint32_t>(weight)) {
				return ATTR_READ_ERROR;
			}

			setIntAttr(ITEM_ATTRIBUTE_WEIGHT, weight);
			break;
		}

		case ATTR_ATTACK: {
			int32_t attack;
			if (!propStream.read<int32_t>(attack)) {
				return ATTR_READ_ERROR;
			}

			setIntAttr(ITEM_ATTRIBUTE_ATTACK, attack);
			break;
		}

		case ATTR_DEFENSE: {
			int32_t defense;
			if (!propStream.read<int32_t>(defense)) {
				return ATTR_READ_ERROR;
			}

			setIntAttr(ITEM_ATTRIBUTE_DEFENSE, defense);
			break;
		}

		case ATTR_EXTRADEFENSE: {
			int32_t extraDefense;
			if (!propStream.read<int32_t>(extraDefense)) {
				return ATTR_READ_ERROR;
			}

			setIntAttr(ITEM_ATTRIBUTE_EXTRADEFENSE, extraDefense);
			break;
		}

		case ATTR_IMBUEMENT_SLOT: {
			int32_t imbuementSlot;
			if (!propStream.read<int32_t>(imbuementSlot)) {
				return ATTR_READ_ERROR;
			}

			setIntAttr(ITEM_ATTRIBUTE_IMBUEMENT_SLOT, imbuementSlot);
			break;
		}

		case ATTR_OPENCONTAINER: {
			uint8_t openContainer;
			if (!propStream.read<uint8_t>(openContainer)) {
				return ATTR_READ_ERROR;
			}

			setIntAttr(ITEM_ATTRIBUTE_OPENCONTAINER, openContainer);
			break;
		}

		case ATTR_ARMOR: {
			int32_t armor;
			if (!propStream.read<int32_t>(armor)) {
				return ATTR_READ_ERROR;
			}

			setIntAttr(ITEM_ATTRIBUTE_ARMOR, armor);
			break;
		}

		case ATTR_HITCHANCE: {
			int8_t hitChance;
			if (!propStream.read<int8_t>(hitChance)) {
				return ATTR_READ_ERROR;
			}

			setIntAttr(ITEM_ATTRIBUTE_HITCHANCE, hitChance);
			break;
		}

		case ATTR_SHOOTRANGE: {
			uint8_t shootRange;
			if (!propStream.read<uint8_t>(shootRange)) {
				return ATTR_READ_ERROR;
			}

			setIntAttr(ITEM_ATTRIBUTE_SHOOTRANGE, shootRange);
			break;
		}

		case ATTR_SPECIAL: {
			std::string special;
			if (!propStream.readString(special)) {
				return ATTR_READ_ERROR;
			}

			setStrAttr(ITEM_ATTRIBUTE_SPECIAL, special);
			break;
		}

		case ATTR_QUICKLOOTCONTAINER: {
			uint32_t flags;
			if (!propStream.read<uint32_t>(flags)) {
				return ATTR_READ_ERROR;
			}

			setIntAttr(ITEM_ATTRIBUTE_QUICKLOOTCONTAINER, flags);
			break;
		}

		//these should be handled through derived classes
		//If these are called then something has changed in the items.xml since the map was saved
		//just read the values

		//Depot class
		case ATTR_DEPOT_ID: {
			if (!propStream.skip(2)) {
				return ATTR_READ_ERROR;
			}
			break;
		}

		//Door class
		case ATTR_HOUSEDOORID: {
			if (!propStream.skip(1)) {
				return ATTR_READ_ERROR;
			}
			break;
		}

		//Bed class
		case ATTR_SLEEPERGUID: {
			if (!propStream.skip(4)) {
				return ATTR_READ_ERROR;
			}
			break;
		}

		case ATTR_SLEEPSTART: {
			if (!propStream.skip(4)) {
				return ATTR_READ_ERROR;
			}
			break;
		}

		//Teleport class
		case ATTR_TELE_DEST: {
			if (!propStream.skip(5)) {
				return ATTR_READ_ERROR;
			}
			break;
		}

		//Container class
		case ATTR_CONTAINER_ITEMS: {
			return ATTR_READ_ERROR;
		}

		case ATTR_CUSTOM_ATTRIBUTES: {
			uint64_t size;
			if (!propStream.read<uint64_t>(size)) {
				return ATTR_READ_ERROR;
			}

			for (uint64_t i = 0; i < size; i++) {
				// Unserialize key type and value
				std::string key;
				if (!propStream.readString(key)) {
					return ATTR_READ_ERROR;
				};

				// Unserialize value type and value
				ItemAttributes::CustomAttribute val;
				if (!val.unserialize(propStream)) {
					return ATTR_READ_ERROR;
				}

				setCustomAttribute(key, val);
			}
			break;
		}

		case ATTR_IMBUEMENT_TYPE: {
			std::string imbuementType;
			if (!propStream.readString(imbuementType)) {
				return ATTR_READ_ERROR;
			}

			setStrAttr(ITEM_ATTRIBUTE_IMBUEMENT_TYPE, imbuementType);
			break;
		}

		case ATTR_TIER: {
			uint8_t tier;
			if (!propStream.read<uint8_t>(tier)) {
				return ATTR_READ_ERROR;
			}

			setIntAttr(ITEM_ATTRIBUTE_TIER, tier);
			break;
		}

		default:
			return ATTR_READ_ERROR;
	}

	return ATTR_READ_CONTINUE;
}

bool Item::unserializeAttr(PropStream& propStream)
{
	uint8_t attr_type;
	while (propStream.read<uint8_t>(attr_type) && attr_type != 0) {
		Attr_ReadValue ret = readAttr(static_cast<AttrTypes_t>(attr_type), propStream);
		if (ret == ATTR_READ_ERROR) {
			return false;
		} else if (ret == ATTR_READ_END) {
			return true;
		}
	}
	return true;
}

bool Item::unserializeItemNode(OTB::Loader&, const OTB::Node&, PropStream& propStream)
{
	return unserializeAttr(propStream);
}

void Item::serializeAttr(PropWriteStream& propWriteStream) const
{
	const ItemType& it = items[id];
	if (it.stackable || it.isFluidContainer() || it.isSplash()) {
		propWriteStream.write<uint8_t>(ATTR_COUNT);
		propWriteStream.write<uint8_t>(getSubType());
	}

	uint16_t charges = getCharges();
	if (charges != 0) {
		propWriteStream.write<uint8_t>(ATTR_CHARGES);
		propWriteStream.write<uint16_t>(charges);
	}

	if (it.moveable) {
		uint16_t actionId = getActionId();
		if (actionId != 0) {
			propWriteStream.write<uint8_t>(ATTR_ACTION_ID);
			propWriteStream.write<uint16_t>(actionId);
		}
	}

	const std::string& text = getText();
	if (!text.empty()) {
		propWriteStream.write<uint8_t>(ATTR_TEXT);
		propWriteStream.writeString(text);
	}

	const time_t writtenDate = getDate();
	if (writtenDate != 0) {
		propWriteStream.write<uint8_t>(ATTR_WRITTENDATE);
		propWriteStream.write<uint32_t>(writtenDate);
	}

	const std::string& writer = getWriter();
	if (!writer.empty()) {
		propWriteStream.write<uint8_t>(ATTR_WRITTENBY);
		propWriteStream.writeString(writer);
	}

	const std::string& specialDesc = getSpecialDescription();
	if (!specialDesc.empty()) {
		propWriteStream.write<uint8_t>(ATTR_DESC);
		propWriteStream.writeString(specialDesc);
	}

	if (hasAttribute(ITEM_ATTRIBUTE_DURATION)) {
		propWriteStream.write<uint8_t>(ATTR_DURATION);
		propWriteStream.write<int32_t>(getDuration());
	}

	ItemDecayState_t decayState = getDecaying();
	if (decayState == DECAYING_TRUE || decayState == DECAYING_PENDING) {
		propWriteStream.write<uint8_t>(ATTR_DECAYING_STATE);
		propWriteStream.write<uint8_t>(decayState);
	}

	if (hasAttribute(ITEM_ATTRIBUTE_NAME)) {
		propWriteStream.write<uint8_t>(ATTR_NAME);
		propWriteStream.writeString(getStrAttr(ITEM_ATTRIBUTE_NAME));
	}

	if (hasAttribute(ITEM_ATTRIBUTE_ARTICLE)) {
		propWriteStream.write<uint8_t>(ATTR_ARTICLE);
		propWriteStream.writeString(getStrAttr(ITEM_ATTRIBUTE_ARTICLE));
	}

	if (hasAttribute(ITEM_ATTRIBUTE_PLURALNAME)) {
		propWriteStream.write<uint8_t>(ATTR_PLURALNAME);
		propWriteStream.writeString(getStrAttr(ITEM_ATTRIBUTE_PLURALNAME));
	}

	if (hasAttribute(ITEM_ATTRIBUTE_WEIGHT)) {
		propWriteStream.write<uint8_t>(ATTR_WEIGHT);
		propWriteStream.write<uint32_t>(getIntAttr(ITEM_ATTRIBUTE_WEIGHT));
	}

	if (hasAttribute(ITEM_ATTRIBUTE_ATTACK)) {
		propWriteStream.write<uint8_t>(ATTR_ATTACK);
		propWriteStream.write<int32_t>(getIntAttr(ITEM_ATTRIBUTE_ATTACK));
	}

	if (hasAttribute(ITEM_ATTRIBUTE_DEFENSE)) {
		propWriteStream.write<uint8_t>(ATTR_DEFENSE);
		propWriteStream.write<int32_t>(getIntAttr(ITEM_ATTRIBUTE_DEFENSE));
	}

	if (hasAttribute(ITEM_ATTRIBUTE_EXTRADEFENSE)) {
		propWriteStream.write<uint8_t>(ATTR_EXTRADEFENSE);
		propWriteStream.write<int32_t>(getIntAttr(ITEM_ATTRIBUTE_EXTRADEFENSE));
	}

	if (hasAttribute(ITEM_ATTRIBUTE_IMBUEMENT_SLOT)) {
		propWriteStream.write<uint8_t>(ATTR_IMBUEMENT_SLOT);
		propWriteStream.write<int32_t>(getIntAttr(ITEM_ATTRIBUTE_IMBUEMENT_SLOT));
	}

	if (hasAttribute(ITEM_ATTRIBUTE_OPENCONTAINER)) {
		propWriteStream.write<uint8_t>(ATTR_OPENCONTAINER);
		propWriteStream.write<uint8_t>(getIntAttr(ITEM_ATTRIBUTE_OPENCONTAINER));
	}

	if (hasAttribute(ITEM_ATTRIBUTE_ARMOR)) {
		propWriteStream.write<uint8_t>(ATTR_ARMOR);
		propWriteStream.write<int32_t>(getIntAttr(ITEM_ATTRIBUTE_ARMOR));
	}

	if (hasAttribute(ITEM_ATTRIBUTE_HITCHANCE)) {
		propWriteStream.write<uint8_t>(ATTR_HITCHANCE);
		propWriteStream.write<int8_t>(getIntAttr(ITEM_ATTRIBUTE_HITCHANCE));
	}

	if (hasAttribute(ITEM_ATTRIBUTE_SHOOTRANGE)) {
		propWriteStream.write<uint8_t>(ATTR_SHOOTRANGE);
		propWriteStream.write<uint8_t>(getIntAttr(ITEM_ATTRIBUTE_SHOOTRANGE));
	}

	if (hasAttribute(ITEM_ATTRIBUTE_SPECIAL)) {
		propWriteStream.write<uint8_t>(ATTR_SPECIAL);
		propWriteStream.writeString(getStrAttr(ITEM_ATTRIBUTE_SPECIAL));
	}

	if (hasAttribute(ITEM_ATTRIBUTE_CUSTOM)) {
		const ItemAttributes::CustomAttributeMap* customAttrMap = attributes->getCustomAttributeMap();
		propWriteStream.write<uint8_t>(ATTR_CUSTOM_ATTRIBUTES);
		propWriteStream.write<uint64_t>(customAttrMap->size());
		for (const auto &entry : *customAttrMap) {
			// Serializing key type and value
			propWriteStream.writeString(entry.first);

			// Serializing value type and value
			entry.second.serialize(propWriteStream);
		}
	}

	if (hasAttribute(ITEM_ATTRIBUTE_QUICKLOOTCONTAINER)) {
		propWriteStream.write<uint8_t>(ATTR_QUICKLOOTCONTAINER);
		propWriteStream.write<uint32_t>(getQuicklootAttr());
	}

	if (hasAttribute(ITEM_ATTRIBUTE_IMBUEMENT_TYPE)) {
		propWriteStream.write<uint8_t>(ATTR_IMBUEMENT_TYPE);
		propWriteStream.writeString(getStrAttr(ITEM_ATTRIBUTE_IMBUEMENT_TYPE));
	}

	if (hasAttribute(ITEM_ATTRIBUTE_TIER)) {
		propWriteStream.write<uint8_t>(ATTR_TIER);
		propWriteStream.write<uint8_t>(getTier());
	}
}

bool Item::hasProperty(ItemProperty prop) const
{
	const ItemType& it = items[id];
	switch (prop) {
		case CONST_PROP_BLOCKSOLID: return it.blockSolid;
		case CONST_PROP_MOVEABLE: return it.moveable && !hasAttribute(ITEM_ATTRIBUTE_UNIQUEID);
		case CONST_PROP_HASHEIGHT: return it.hasHeight;
		case CONST_PROP_BLOCKPROJECTILE: return it.blockProjectile;
		case CONST_PROP_BLOCKPATH: return it.blockPathFind;
		case CONST_PROP_ISVERTICAL: return it.isVertical;
		case CONST_PROP_ISHORIZONTAL: return it.isHorizontal;
		case CONST_PROP_IMMOVABLEBLOCKSOLID: return it.blockSolid && (!it.moveable || hasAttribute(ITEM_ATTRIBUTE_UNIQUEID));
		case CONST_PROP_IMMOVABLEBLOCKPATH: return it.blockPathFind && (!it.moveable || hasAttribute(ITEM_ATTRIBUTE_UNIQUEID));
		case CONST_PROP_IMMOVABLENOFIELDBLOCKPATH: return !it.isMagicField() && it.blockPathFind && (!it.moveable || hasAttribute(ITEM_ATTRIBUTE_UNIQUEID));
		case CONST_PROP_NOFIELDBLOCKPATH: return !it.isMagicField() && it.blockPathFind;
		case CONST_PROP_SUPPORTHANGABLE: return it.isHorizontal || it.isVertical;
		default: return false;
	}
}

uint32_t Item::getWeight() const
{
	uint32_t weight = getBaseWeight();
	if (isStackable()) {
		return weight * std::max<uint32_t>(1, getItemCount());
	}
	return weight;
}

std::vector<std::pair<std::string, std::string>>
											Item::getDescriptions(const ItemType& it, const Item* item /*= nullptr*/) {
	std::ostringstream ss;
	std::vector<std::pair<std::string, std::string>> descriptions;
	descriptions.reserve(30);
	if (item) {
		const std::string& specialDescription = item->getSpecialDescription();
		if (!specialDescription.empty()) {
        descriptions.emplace_back("Description", specialDescription);
    } else if (!it.description.empty()) {
        descriptions.emplace_back("Description", it.description);
    }

		if (it.showCharges) {
			int32_t charges = item->getCharges();
			if (charges != 0) {
				descriptions.emplace_back("Charges", std::to_string(charges));
			}
		}

		int32_t attack = item->getAttack();
		if (attack != 0) {
			if (it.abilities && it.abilities->elementType != COMBAT_NONE && it.abilities->elementDamage != 0) {
				ss.str("");
				ss << attack << " physical +" << it.abilities->elementDamage << ' ' << getCombatName(it.abilities->elementType);
				descriptions.emplace_back("Attack", ss.str());
      } else {
				descriptions.emplace_back("Attack", std::to_string(attack));
      }
     }

		int32_t hitChance = item->getHitChance();
		if (hitChance != 0) {
			descriptions.emplace_back("HitChance", std::to_string(hitChance));
		}

		int32_t defense = item->getDefense(), extraDefense = item->getExtraDefense();
		if (defense != 0 || extraDefense != 0) {
			if (extraDefense != 0) {
				ss.str("");
				ss << defense << ' ' << std::showpos << extraDefense << std::noshowpos;
				descriptions.emplace_back("Defense", ss.str());
      } else {
				descriptions.emplace_back("Defense", std::to_string(defense));
      }
		}

		int32_t armor = item->getArmor();
		if (armor != 0) {
			descriptions.emplace_back("Armor", std::to_string(armor));
		}

		if (it.abilities) {
			for (uint8_t i = SKILL_FIRST; i <= SKILL_LAST; i++) {
				if (!it.abilities->skills[i]) {
					continue;
				}

				ss.str("");
				ss << std::showpos << it.abilities->skills[i] << std::noshowpos;
				descriptions.emplace_back(getSkillName(i), ss.str());
			}

			for (uint8_t i = SKILL_CRITICAL_HIT_CHANCE; i <= SKILL_LAST; i++) {
				if (!it.abilities->skills[i]) {
					continue;
				}

				ss.str("");
				if (i != SKILL_CRITICAL_HIT_CHANCE) {
					ss << std::showpos;
				}
				ss << it.abilities->skills[i] << '%';
				if (i != SKILL_CRITICAL_HIT_CHANCE) {
					ss << std::noshowpos;
				}
				descriptions.emplace_back(getSkillName(i), ss.str());
			}

			if (it.abilities->stats[STAT_MAGICPOINTS]) {
				ss.str("");
				ss << std::showpos << it.abilities->stats[STAT_MAGICPOINTS] << std::noshowpos;
				descriptions.emplace_back("Magic Level", ss.str());
			}

			if (it.abilities->speed) {
				ss.str("");
				ss << std::showpos << (it.abilities->speed >> 1) << std::noshowpos;
				descriptions.emplace_back("Speed", ss.str());
			}

			if (hasBitSet(CONDITION_DRUNK, it.abilities->conditionSuppressions)) {
				ss.str("");
				ss << "Hard Drinking";
				descriptions.emplace_back("Effect", ss.str());
			}

			if (it.abilities->invisible) {
				ss.str("");
				ss << "Invisibility";
				descriptions.emplace_back("Effect", ss.str());
			}

			if (it.abilities->regeneration) {
				ss.str("");
				ss << "Faster Regeneration";
				descriptions.emplace_back("Effect", ss.str());
			}

			if (it.abilities->manaShield) {
				ss.str("");
				ss << "Mana Shield";
				descriptions.emplace_back("Effect", ss.str());
			}

			for (size_t i = 0; i < COMBAT_COUNT; ++i) {
				if (it.abilities->absorbPercent[i] == 0) {
					continue;
				}

				ss.str("");
				ss << getCombatName(indexToCombatType(i)) << ' '
                                            << std::showpos << it.abilities->absorbPercent[i] << std::noshowpos << '%';
				descriptions.emplace_back("Protection", ss.str());
        }
			for (size_t i = 0; i < COMBAT_COUNT; ++i) {
				if (it.abilities->fieldAbsorbPercent[i] == 0) {
					continue;
				}

				ss.str("");
				ss << getCombatName(indexToCombatType(i)) << ' '
                                       << std::showpos << it.abilities->fieldAbsorbPercent[i] << std::noshowpos << '%';
				descriptions.emplace_back("Field Protection", ss.str());
			}
		}

		if (it.isKey()) {
			ss.str("");
			ss << std::setfill('0') << std::setw(4) << item->getActionId();
			descriptions.emplace_back("Key", ss.str());
		}

		if (it.isFluidContainer()) {
			ss.str("");

			uint16_t subType = item->getSubType();
			if (subType > 0) {
				const std::string& itemName = items[subType].name;
				ss << (!itemName.empty() ? itemName : "Nothing");
			} else {
				ss << "Nothing";
			}
			descriptions.emplace_back("Contain", "Nothing");
		}

		if (item->getContainer()) {
			descriptions.emplace_back("Capacity", std::to_string(item->getContainer()->capacity()));
		}

		if (it.isRune()) {
			descriptions.emplace_back("Rune Spell Name", it.runeSpellName);
		}

		uint32_t weight = item->getWeight();
		if (weight != 0) {
			ss.str("");
			if (weight < 10) {
				ss << "0.0" << weight;
			} else if (weight < 100) {
				ss << "0." << weight;
			} else {
				std::string weightString = std::to_string(weight);
				weightString.insert(weightString.end() - 2, '.');
				ss << weightString;
			}
			ss << " oz";
			descriptions.emplace_back("Weight", ss.str());
		}

		if (it.showDuration) {
			ss.str("");
			if (item->hasAttribute(ITEM_ATTRIBUTE_DURATION)) {
				uint32_t duration = item->getDuration() / 1000;
				ss << "Will expire in ";
				if (duration >= 86400) {
					uint16_t days = duration / 86400;
					uint16_t hours = (duration % 86400) / 3600;
					ss << days << " day" << (days != 1 ? "s" : "");
					if (hours > 0) {
						ss << " and " << hours << " hour" << (hours != 1 ? "s" : "");
					}
				} else if (duration >= 3600) {
					uint16_t hours = duration / 3600;
					uint16_t minutes = (duration % 3600) / 60;
					ss << hours << " hour" << (hours != 1 ? "s" : "");
					if (minutes > 0) {
						ss << " and " << minutes << " minute" << (minutes != 1 ? "s" : "");
					}
				} else if (duration >= 60) {
					uint16_t minutes = duration / 60;
					ss << minutes << " minute" << (minutes != 1 ? "s" : "");
					uint16_t seconds = duration % 60;
					if (seconds > 0) {
						ss << " and " << seconds << " second" << (seconds != 1 ? "s" : "");
					}
				} else {
					ss << duration << " second" << (duration != 1 ? "s" : "");
				}
			} else {
				ss << "Is brand-new";
			}
			descriptions.emplace_back("Expiration", ss.str());
		}

		if (it.wieldInfo & WIELDINFO_PREMIUM) {
			descriptions.emplace_back("Required", "Premium");
		}

		if (it.minReqLevel != 0) {
			descriptions.emplace_back("Required Level", std::to_string(it.minReqLevel));
		}

		if (it.minReqMagicLevel != 0) {
			descriptions.emplace_back("Required Magic Level", std::to_string(it.minReqMagicLevel));
		}

		if (!it.vocationString.empty()) {
			descriptions.emplace_back("Professions", it.vocationString);
		}

		std::string weaponName = getWeaponName(it.weaponType);
		if (it.slotPosition & SLOTP_TWO_HAND) {
			if (!weaponName.empty()) {
				weaponName += ", two-handed";
			} else {
				weaponName = "two-handed";
			}
		}
		if (!weaponName.empty()) {
			descriptions.emplace_back("Weapon Type", weaponName);
		}

		if (it.slotPosition & SLOTP_BACKPACK) {
			descriptions.emplace_back("Body Position", "Container");
		} else if (it.slotPosition & SLOTP_HEAD) {
			descriptions.emplace_back("Body Position", "Head");
		} else if (it.slotPosition & SLOTP_ARMOR) {
			descriptions.emplace_back("Body Position", "Body");
		} else if (it.slotPosition & SLOTP_LEGS) {
			descriptions.emplace_back("Body Position", "Legs");
		} else if (it.slotPosition & SLOTP_FEET) {
			descriptions.emplace_back("Body Position", "Feet");
		} else if (it.slotPosition & SLOTP_NECKLACE) {
			descriptions.emplace_back("Body Position", "Neck");
		} else if (it.slotPosition & SLOTP_RING) {
			descriptions.emplace_back("Body Position", "Finger");
		} else if (it.slotPosition & SLOTP_AMMO) {
			descriptions.emplace_back("Body Position", "Extra Slot");
		} else if (it.slotPosition & SLOTP_TWO_HAND || it.slotPosition & SLOTP_LEFT || it.slotPosition & SLOTP_RIGHT) {
			descriptions.emplace_back("Body Position", "Hand");
		}
	} else {
		if (!it.description.empty()) {
			descriptions.emplace_back("Description", it.description);
		}

		if (it.showCharges) {
			int32_t charges = it.charges;
			if (charges != 0) {
				descriptions.emplace_back("Charges", std::to_string(charges));
			}
		}

		int32_t attack = it.attack;
		if (attack != 0) {
			if (it.abilities && it.abilities->elementType != COMBAT_NONE && it.abilities->elementDamage != 0) {
				ss.str("");
				ss << attack << " physical +" << it.abilities->elementDamage << ' ' << getCombatName(it.abilities->elementType);
				descriptions.emplace_back("Attack", ss.str());
			} else {
				descriptions.emplace_back("Attack", std::to_string(attack));
			}
		}

		int32_t hitChance = it.hitChance;
		if (hitChance != 0) {
			descriptions.emplace_back("HitChance", std::to_string(hitChance));
		}

		int32_t defense = it.defense, extraDefense = it.extraDefense;
		if (defense != 0 || extraDefense != 0) {
			if (extraDefense != 0) {
				ss.str("");
				ss << defense << ' ' << std::showpos << extraDefense << std::noshowpos;
				descriptions.emplace_back("Defense", ss.str());
			} else {
				descriptions.emplace_back("Defense", std::to_string(defense));
			}
		}

		int32_t armor = it.armor;
		if (armor != 0) {
			descriptions.emplace_back("Armor", std::to_string(armor));
		}

		if (it.abilities) {
			for (uint8_t i = SKILL_FIRST; i <= SKILL_LAST; i++) {
				if (!it.abilities->skills[i]) {
					continue;
				}

				ss.str("");
				ss << std::showpos << it.abilities->skills[i] << std::noshowpos;
				descriptions.emplace_back(getSkillName(i), ss.str());
			}

			for (uint8_t i = SKILL_CRITICAL_HIT_CHANCE; i <= SKILL_LAST; i++) {
				if (!it.abilities->skills[i]) {
					continue;
				}

				ss.str("");
				if (i != SKILL_CRITICAL_HIT_CHANCE) {
					ss << std::showpos;
				}
				ss << it.abilities->skills[i] << '%';
				if (i != SKILL_CRITICAL_HIT_CHANCE) {
					ss << std::noshowpos;
				}
				descriptions.emplace_back(getSkillName(i), ss.str());
			}

			if (it.abilities->stats[STAT_MAGICPOINTS]) {
				ss.str("");
				ss << std::showpos << it.abilities->stats[STAT_MAGICPOINTS] << std::noshowpos;
				descriptions.emplace_back("Magic Level", ss.str());
			}

			if (it.abilities->speed) {
				ss.str("");
				ss << std::showpos << (it.abilities->speed >> 1) << std::noshowpos;
				descriptions.emplace_back("Speed", ss.str());
			}

			if (hasBitSet(CONDITION_DRUNK, it.abilities->conditionSuppressions)) {
				ss.str("");
				ss << "Hard Drinking";
				descriptions.emplace_back("Effect", ss.str());
			}

			if (it.abilities->invisible) {
				ss.str("");
				ss << "Invisibility";
				descriptions.emplace_back("Effect", ss.str());
			}

			if (it.abilities->regeneration) {
				ss.str("");
				ss << "Faster Regeneration";
				descriptions.emplace_back("Effect", ss.str());
			}

			if (it.abilities->manaShield) {
				ss.str("");
				ss << "Mana Shield";
				descriptions.emplace_back("Effect", ss.str());
			}

			for (size_t i = 0; i < COMBAT_COUNT; ++i) {
				if (it.abilities->absorbPercent[i] == 0) {
					continue;
				}

				ss.str("");
				ss << getCombatName(indexToCombatType(i)) << ' '
											<< std::showpos << it.abilities->absorbPercent[i] << std::noshowpos << '%';
				descriptions.emplace_back("Protection", ss.str());
			}

			for (size_t i = 0; i < COMBAT_COUNT; ++i) {
				if (it.abilities->fieldAbsorbPercent[i] == 0) {
					continue;
				}

				ss.str("");
				ss << getCombatName(indexToCombatType(i)) << ' '
									<< std::showpos << it.abilities->fieldAbsorbPercent[i] << std::noshowpos << '%';
				descriptions.emplace_back("Field Protection", ss.str());
			}
		}

		if (it.isKey()) {
			ss.str("");
			ss << std::setfill('0') << std::setw(4) << 0;
			descriptions.emplace_back("Key", ss.str());
		}

		if (it.isFluidContainer()) {
			descriptions.emplace_back("Contain", "Nothing");
		}

		if (it.isContainer()) {
			descriptions.emplace_back("Capacity", std::to_string(it.maxItems));
		}

		if (it.isRune()) {
			descriptions.emplace_back("Rune Spell Name", it.runeSpellName);
		}

		uint32_t weight = it.weight;
		if (weight != 0) {
			ss.str("");
			if (weight < 10) {
				ss << "0.0" << weight;
			} else if (weight < 100) {
				ss << "0." << weight;
			} else {
				std::string weightString = std::to_string(weight);
				weightString.insert(weightString.end() - 2, '.');
				ss << weightString;
			}
			ss << " oz";
			descriptions.emplace_back("Weight", ss.str());
		}

		if (it.showDuration) {
			descriptions.emplace_back("Expiration", "Is brand-new");
		}

		if (it.wieldInfo & WIELDINFO_PREMIUM) {
			descriptions.emplace_back("Required", "Premium");
		}

		if (it.minReqLevel != 0) {
			descriptions.emplace_back("Required Level", std::to_string(it.minReqLevel));
		}

		if (it.minReqMagicLevel != 0) {
			descriptions.emplace_back("Required Magic Level", std::to_string(it.minReqMagicLevel));
		}

		if (!it.vocationString.empty()) {
			descriptions.emplace_back("Professions", it.vocationString);
		}

		std::string weaponName = getWeaponName(it.weaponType);
		if (it.slotPosition & SLOTP_TWO_HAND) {
			if (!weaponName.empty()) {
				weaponName += ", two-handed";
			} else {
				weaponName = "two-handed";
			}
		}
		if (!weaponName.empty()) {
			descriptions.emplace_back("Weapon Type", weaponName);
		}

		if (it.slotPosition & SLOTP_BACKPACK) {
			descriptions.emplace_back("Body Position", "Container");
		} else if (it.slotPosition & SLOTP_HEAD) {
			descriptions.emplace_back("Body Position", "Head");
		} else if (it.slotPosition & SLOTP_ARMOR) {
			descriptions.emplace_back("Body Position", "Body");
		} else if (it.slotPosition & SLOTP_LEGS) {
			descriptions.emplace_back("Body Position", "Legs");
		} else if (it.slotPosition & SLOTP_FEET) {
			descriptions.emplace_back("Body Position", "Feet");
		} else if (it.slotPosition & SLOTP_NECKLACE) {
			descriptions.emplace_back("Body Position", "Neck");
		} else if (it.slotPosition & SLOTP_RING) {
			descriptions.emplace_back("Body Position", "Finger");
		} else if (it.slotPosition & SLOTP_AMMO) {
			descriptions.emplace_back("Body Position", "Extra Slot");
		} else if (it.slotPosition & SLOTP_TWO_HAND || it.slotPosition & SLOTP_LEFT || it.slotPosition & SLOTP_RIGHT) {
			descriptions.emplace_back("Body Position", "Hand");
		}
	}
	descriptions.shrink_to_fit();
	return descriptions;
}

std::string Item::parseImbuementDescription(const Item* item)
{
	std::ostringstream s;
	if (item && item->getImbuementSlot() >= 1)
	{
		s << std::endl << "Imbuements: (";

		for (uint8_t slotid = 0; slotid < item->getImbuementSlot(); slotid++)
		{
			if (slotid >= 1)
			{
				s << ", ";
			}

			Item* castItem = const_cast<Item*>(item);
			if (!castItem)
			{
				continue;
			}

			ImbuementInfo imbuementInfo;
			if (!castItem->getImbuementInfo(slotid, &imbuementInfo))
			{
				s << "Empty Slot";
				continue;
			}

			const BaseImbuement *baseImbuement = g_imbuements().getBaseByID(imbuementInfo.imbuement->getBaseID());
			if (!baseImbuement)
			{
				continue;
			}

			int minutes = imbuementInfo.duration / 60;
			int hours = minutes / 60;
			s << baseImbuement->name << " "
			  << imbuementInfo.imbuement->getName() << " "
			  << std::setw(2) << std::setfill('0') << hours << ":"
			  << std::setw(2) << std::setfill('0') << (minutes % 60) << "h";
		}
		s << ").";
	}

	return s.str();
}

<<<<<<< HEAD
std::string Item::parseClassificationDescription(const Item* item) {
	std::ostringstream string;
	if (item && item->getClassification() > 1) {
		string << std::endl << "Classification: " << item->getClassification() << " Tier: " << static_cast<uint16_t>(item->getTier());
		if (item->getTier() != 0) {
			string  << " (";
			if (Item::items[item->getID()].weaponType != WEAPON_NONE) {
				string << item->getFatalChance() << "% Onslaught).";
			} else if (g_game().getObjectCategory(item) == OBJECTCATEGORY_HELMETS) {
				string << item->getMomentumChance() << "% Momentum).";
			} else if (g_game().getObjectCategory(item) == OBJECTCATEGORY_ARMORS) {
				string << item->getDodgeChance() << "% Ruse).";
			}
		}
	}
	return string.str();
=======
std::string Item::parseShowAttributesDescription(const Item *item, const uint16_t itemId)
{
	std::ostringstream itemDescription;
	const ItemType& itemType = Item::items[itemId];
	if (itemType.armor != 0 || (item && item->getArmor() != 0) || itemType.showAttributes) {
		bool begin = true;

		int32_t armor = (item ? item->getArmor() : itemType.armor);
		if (armor != 0) {
			itemDescription << " (Arm:" << armor;
			begin = false;
		}

		if (itemType.abilities) {
			for (uint8_t i = SKILL_FIRST; i <= SKILL_FISHING; i++) {
				if (!itemType.abilities->skills[i]) {
					continue;
				}

				if (begin) {
					begin = false;
					itemDescription << " (";
				} else {
					itemDescription << ", ";
				}

				itemDescription << getSkillName(i) << ' ' << std::showpos << itemType.abilities->skills[i] << std::noshowpos;
			}

			for (uint8_t i = SKILL_CRITICAL_HIT_CHANCE; i <= SKILL_LAST; i++) {
				if (!itemType.abilities->skills[i]) {
					continue;
				}

				if (begin) {
					begin = false;
					itemDescription << " (";
				}
				else {
					itemDescription << ", ";
				}
				itemDescription << getSkillName(i) << ' ';
				if (i != SKILL_CRITICAL_HIT_CHANCE) {
					itemDescription << std::showpos;
				}
				itemDescription << itemType.abilities->skills[i];
				if (i != SKILL_CRITICAL_HIT_CHANCE) {
					itemDescription << std::noshowpos;
				}
				itemDescription << '%';
			}

			if (itemType.abilities->stats[STAT_MAGICPOINTS]) {
				if (begin) {
					begin = false;
					itemDescription << " (";
				} else {
					itemDescription << ", ";
				}

				itemDescription << "magic level " << std::showpos << itemType.abilities->stats[STAT_MAGICPOINTS] << std::noshowpos;
			}

			int16_t show = itemType.abilities->absorbPercent[0];
			if (show != 0) {
				for (size_t i = 1; i < COMBAT_COUNT; ++i) {
					if (itemType.abilities->absorbPercent[i] != show) {
						show = 0;
						break;
					}
				}
			}

			if (!show) {
				bool protectionBegin = true;
				for (size_t i = 0; i < COMBAT_COUNT; ++i) {
					if (itemType.abilities->absorbPercent[i] == 0) {
						continue;
					}

					if (protectionBegin) {
						protectionBegin = false;

						if (begin) {
							begin = false;
							itemDescription << " (";
						} else {
							itemDescription << ", ";
						}

						itemDescription << "protection ";
					} else {
						itemDescription << ", ";
					}

					itemDescription << getCombatName(indexToCombatType(i)) << ' ' << std::showpos << itemType.abilities->absorbPercent[i] << std::noshowpos << '%';
				}
			} else {
				if (begin) {
					begin = false;
					itemDescription << " (";
				} else {
					itemDescription << ", ";
				}

				itemDescription << "protection all " << std::showpos << show << std::noshowpos << '%';
			}

			show = itemType.abilities->fieldAbsorbPercent[0];
			if (show != 0) {
				for (size_t i = 1; i < COMBAT_COUNT; ++i) {
					if (itemType.abilities->absorbPercent[i] != show) {
						show = 0;
						break;
					}
				}
			}

			if (!show) {
				bool tmp = true;

				for (size_t i = 0; i < COMBAT_COUNT; ++i) {
					if (itemType.abilities->fieldAbsorbPercent[i] == 0) {
						continue;
					}

					if (tmp) {
						tmp = false;

						if (begin) {
							begin = false;
							itemDescription << " (";
						} else {
							itemDescription << ", ";
						}

						itemDescription << "protection ";
					} else {
						itemDescription << ", ";
					}

					itemDescription << getCombatName(indexToCombatType(i)) << " field " << std::showpos << itemType.abilities->fieldAbsorbPercent[i] << std::noshowpos << '%';
				}
			} else {
				if (begin) {
					begin = false;
					itemDescription << " (";
				} else {
					itemDescription << ", ";
				}

				itemDescription << "protection all fields " << std::showpos << show << std::noshowpos << '%';
			}

			if (itemType.abilities->speed) {
				if (begin) {
					begin = false;
					itemDescription << " (";
				} else {
					itemDescription << ", ";
				}

				itemDescription << "speed " << std::showpos << (itemType.abilities->speed >> 1) << std::noshowpos;
			}
		}

		if (!begin) {
			itemDescription << ')';
		}
	}

	return itemDescription.str();
>>>>>>> 5f70e552
}

std::string Item::getDescription(const ItemType& it, int32_t lookDistance,
                                 const Item* item /*= nullptr*/,
                                 int32_t subType /*= -1*/, bool addArticle /*= true*/)
{
	const std::string* text = nullptr;

	std::ostringstream s;
	s << getNameDescription(it, item, subType, addArticle);

	if (item) {
		subType = item->getSubType();
	}

	if (it.isRune()) {
		if (it.runeLevel > 0 || it.runeMagLevel > 0) {
			if (const RuneSpell* rune = g_spells().getRuneSpell(it.id)) {
				int32_t tmpSubType = subType;
				if (item) {
					tmpSubType = item->getSubType();
				}
				s << ". " << (it.stackable && tmpSubType > 1 ? "They" : "It") << " can only be used by ";

				const VocSpellMap& vocMap = rune->getVocMap();
				std::vector<Vocation*> showVocMap;

				// vocations are usually listed with the unpromoted and promoted version, the latter being
				// hidden from description, so `total / 2` is most likely the amount of vocations to be shown.
				showVocMap.reserve(vocMap.size() / 2);
				for (const auto& voc : vocMap) {
					if (voc.second) {
						showVocMap.push_back(g_vocations().getVocation(voc.first));
					}
				}

				if (!showVocMap.empty()) {
					auto vocIt = showVocMap.begin(), vocLast = (showVocMap.end() - 1);
					while (vocIt != vocLast) {
						s << asLowerCaseString((*vocIt)->getVocName()) << "s";
						if (++vocIt == vocLast) {
							s << " and ";
						} else {
							s << ", ";
						}
					}
					s << asLowerCaseString((*vocLast)->getVocName()) << "s";
				} else {
					s << "players";
				}

				s << " with";

				if (it.runeLevel > 0) {
					s << " level " << it.runeLevel;
				}

				if (it.runeMagLevel > 0) {
					if (it.runeLevel > 0) {
						s << " and";
					}

					s << " magic level " << it.runeMagLevel;
				}

				s << " or higher";
			}
		}
	} else if (it.weaponType != WEAPON_NONE) {
		if (it.weaponType == WEAPON_DISTANCE && it.ammoType != AMMO_NONE) {
			bool begin = true;
			begin = false;
			s << " (Range: " << static_cast<uint16_t>(item ? item->getShootRange() : it.shootRange);

			int32_t attack;
			int8_t hitChance;
			if (item) {
				attack = item->getAttack();
				hitChance = item->getHitChance();
			} else {
				attack = it.attack;
				hitChance = it.hitChance;
			}

			if (attack != 0) {
				s << ", Atk " << std::showpos << attack << std::noshowpos;
			}

			if (hitChance != 0) {
				s << ", Hit% " << std::showpos << static_cast<int16_t>(hitChance) << std::noshowpos;
			}

			if (it.abilities) {
				for (uint8_t i = SKILL_FIRST; i <= SKILL_FISHING; i++) {
					if (!it.abilities->skills[i]) {
						continue;
					}

					if (begin) {
						begin = false;
						s << " (";
					} else {
						s << ", ";
					}

					s << getSkillName(i) << ' ' << std::showpos << it.abilities->skills[i] << std::noshowpos;
				}

				for (uint8_t i = SKILL_CRITICAL_HIT_CHANCE; i <= SKILL_LAST; i++) {
					if (!it.abilities->skills[i]) {
						continue;
					}

					if (begin) {
						begin = false;
						s << " (";
					}
					else {
						s << ", ";
					}
					s << getSkillName(i) << ' ';
					if (i != SKILL_CRITICAL_HIT_CHANCE) {
						s << std::showpos;
					}
					s << it.abilities->skills[i];
					if (i != SKILL_CRITICAL_HIT_CHANCE) {
						s << std::noshowpos;
					}
				}

				if (it.abilities->stats[STAT_MAGICPOINTS]) {
					if (begin) {
						begin = false;
						s << " (";
					} else {
						s << ", ";
					}

					s << "magic level " << std::showpos << it.abilities->stats[STAT_MAGICPOINTS] << std::noshowpos;
				}

				int16_t show = it.abilities->absorbPercent[0];
				if (show != 0) {
					for (size_t i = 1; i < COMBAT_COUNT; ++i) {
						if (it.abilities->absorbPercent[i] != show) {
							show = 0;
							break;
						}
					}
				}

				if (show == 0) {
					bool tmp = true;

					for (size_t i = 0; i < COMBAT_COUNT; ++i) {
						if (it.abilities->absorbPercent[i] == 0) {
							continue;
						}

						if (tmp) {
							tmp = false;

							if (begin) {
								begin = false;
								s << " (";
							} else {
								s << ", ";
							}

							s << "protection ";
						} else {
							s << ", ";
						}

						s << getCombatName(indexToCombatType(i)) << ' ' << std::showpos << it.abilities->absorbPercent[i] << std::noshowpos << '%';
					}
				} else {
					if (begin) {
						begin = false;
						s << " (";
					} else {
						s << ", ";
					}

					s << "protection all " << std::showpos << show << std::noshowpos << '%';
				}

				show = it.abilities->fieldAbsorbPercent[0];
				if (show != 0) {
					for (size_t i = 1; i < COMBAT_COUNT; ++i) {
						if (it.abilities->absorbPercent[i] != show) {
							show = 0;
							break;
						}
					}
				}

				if (show == 0) {
					bool tmp = true;

					for (size_t i = 0; i < COMBAT_COUNT; ++i) {
						if (it.abilities->fieldAbsorbPercent[i] == 0) {
							continue;
						}

						if (tmp) {
							tmp = false;

							if (begin) {
								begin = false;
								s << " (";
							} else {
								s << ", ";
							}

							s << "protection ";
						} else {
							s << ", ";
						}

						s << getCombatName(indexToCombatType(i)) << " field " << std::showpos << it.abilities->fieldAbsorbPercent[i] << std::noshowpos << '%';
					}
				} else {
					if (begin) {
						begin = false;
						s << " (";
					} else {
						s << ", ";
					}

					s << "protection all fields " << std::showpos << show << std::noshowpos << '%';
				}

				if (it.abilities->speed) {
					if (begin) {
						begin = false;
						s << " (";
					} else {
						s << ", ";
					}

					s << "speed " << std::showpos << (it.abilities->speed >> 1) << std::noshowpos;
				}
			}

			if (!begin) {
			s << ')';
			}
		} else if (it.weaponType != WEAPON_AMMO) {
			bool begin = true;

			int32_t attack, defense, extraDefense;
			if (item) {
				attack = item->getAttack();
				defense = item->getDefense();
				extraDefense = item->getExtraDefense();
			} else {
				attack = it.attack;
				defense = it.defense;
				extraDefense = it.extraDefense;
			}

			if (attack != 0) {
				begin = false;
				s << " (Atk:" << attack;

				if (it.abilities && it.abilities->elementType != COMBAT_NONE && it.abilities->elementDamage != 0) {
					s << " physical + " << it.abilities->elementDamage << ' ' << getCombatName(it.abilities->elementType);
				}
			}

			if (defense != 0 || extraDefense != 0) {
				if (begin) {
					begin = false;
					s << " (";
				} else {
					s << ", ";
				}

				s << "Def:" << defense;
				if (extraDefense != 0) {
					s << ' ' << std::showpos << extraDefense << std::noshowpos;
				}
			}

			if (it.abilities) {
				for (uint8_t i = SKILL_FIRST; i <= SKILL_FISHING; i++) {
					if (!it.abilities->skills[i]) {
						continue;
					}

					if (begin) {
						begin = false;
						s << " (";
					} else {
						s << ", ";
					}

					s << getSkillName(i) << ' ' << std::showpos << it.abilities->skills[i] << std::noshowpos;
				}

				for (uint8_t i = SKILL_CRITICAL_HIT_CHANCE; i <= SKILL_LAST; i++) {
					if (!it.abilities->skills[i]) {
						continue;
					}

					if (begin) {
						begin = false;
						s << " (";
					}
					else {
						s << ", ";
					}
					s << getSkillName(i) << ' ';
					if (i != SKILL_CRITICAL_HIT_CHANCE) {
						s << std::showpos;
					}
					s << it.abilities->skills[i];
					if (i != SKILL_CRITICAL_HIT_CHANCE) {
						s << std::noshowpos;
					}
					s << '%';
				}

				if (it.abilities->stats[STAT_MAGICPOINTS]) {
					if (begin) {
						begin = false;
						s << " (";
					} else {
						s << ", ";
					}

					s << "magic level " << std::showpos << it.abilities->stats[STAT_MAGICPOINTS] << std::noshowpos;
				}

				int16_t show = it.abilities->absorbPercent[0];
				if (show != 0) {
					for (size_t i = 1; i < COMBAT_COUNT; ++i) {
						if (it.abilities->absorbPercent[i] != show) {
							show = 0;
							break;
						}
					}
				}

				if (show == 0) {
					bool tmp = true;

					for (size_t i = 0; i < COMBAT_COUNT; ++i) {
						if (it.abilities->absorbPercent[i] == 0) {
							continue;
						}

						if (tmp) {
							tmp = false;

							if (begin) {
								begin = false;
								s << " (";
							} else {
								s << ", ";
							}

							s << "protection ";
						} else {
							s << ", ";
						}

						s << getCombatName(indexToCombatType(i)) << ' ' << std::showpos << it.abilities->absorbPercent[i] << std::noshowpos << '%';
					}
				} else {
					if (begin) {
						begin = false;
						s << " (";
					} else {
						s << ", ";
					}

					s << "protection all " << std::showpos << show << std::noshowpos << '%';
				}

				show = it.abilities->fieldAbsorbPercent[0];
				if (show != 0) {
					for (size_t i = 1; i < COMBAT_COUNT; ++i) {
						if (it.abilities->absorbPercent[i] != show) {
							show = 0;
							break;
						}
					}
				}

				if (show == 0) {
					bool tmp = true;

					for (size_t i = 0; i < COMBAT_COUNT; ++i) {
						if (it.abilities->fieldAbsorbPercent[i] == 0) {
							continue;
						}

						if (tmp) {
							tmp = false;

							if (begin) {
								begin = false;
								s << " (";
							} else {
								s << ", ";
							}

							s << "protection ";
						} else {
							s << ", ";
						}

						s << getCombatName(indexToCombatType(i)) << " field " << std::showpos << it.abilities->fieldAbsorbPercent[i] << std::noshowpos << '%';
					}
				} else {
					if (begin) {
						begin = false;
						s << " (";
					} else {
						s << ", ";
					}

					s << "protection all fields " << std::showpos << show << std::noshowpos << '%';
				}

				if (it.abilities->speed) {
					if (begin) {
						begin = false;
						s << " (";
					} else {
						s << ", ";
					}

					s << "speed " << std::showpos << (it.abilities->speed >> 1) << std::noshowpos;
				}
			}

			if (!begin) {
				s << ')';
			}
		}
	} else if (it.isContainer() || (item && item->getContainer())) {
		uint32_t volume = 0;
		if (!item || !item->hasAttribute(ITEM_ATTRIBUTE_UNIQUEID)) {
			if (it.isContainer()) {
				volume = it.maxItems;
			} else {
				volume = item->getContainer()->capacity();
			}
		}

		if (volume != 0) {
			s << " (Vol:" << volume << ')';
		}
	} else {
		bool found = true;

		if (it.abilities) {
			if (it.abilities->speed > 0) {
				s << " (speed " << std::showpos << (it.abilities->speed / 2) << std::noshowpos << ')';
			} else if (hasBitSet(CONDITION_DRUNK, it.abilities->conditionSuppressions)) {
				s << " (hard drinking)";
			} else if (it.abilities->invisible) {
				s << " (invisibility)";
			} else if (it.abilities->regeneration) {
				s << " (faster regeneration)";
			} else if (it.abilities->manaShield) {
				s << " (mana shield)";
			} else {
				found = false;
			}
		} else {
			found = false;
		}

		if (!found) {
			if (it.isKey()) {
				s << " (Key:" << std::setfill('0') << std::setw(4) << (item ? item->getActionId() : 0) << ')';
			} else if (it.isFluidContainer()) {
				if (subType > 0) {
					const std::string& itemName = items[subType].name;
					s << " of " << (!itemName.empty() ? itemName : "unknown");
				} else {
					s << ". It is empty";
				}
			} else if (it.isSplash()) {
				s << " of ";

				if (subType > 0 && !items[subType].name.empty()) {
					s << items[subType].name;
				} else {
					s << "unknown";
				}
			} else if (it.allowDistRead && (it.id < 7369 || it.id > 7371)) {
				s << '.' << std::endl;

				if (lookDistance <= 4) {
					if (item) {
						text = &item->getText();
						if (!text->empty()) {
							const std::string& writer = item->getWriter();
							if (!writer.empty()) {
								s << writer << " wrote";
								time_t date = item->getDate();
								if (date != 0) {
									s << " on " << formatDateShort(date);
								}
								s << ": ";
							} else {
								s << "You read: ";
							}
							s << *text;
						} else {
							s << "Nothing is written on it";
						}
					} else {
						s << "Nothing is written on it";
					}
				} else {
					s << "You are too far away to read it";
				}
			} else if (it.levelDoor != 0 && item) {
				uint16_t actionId = item->getActionId();
				if (actionId >= it.levelDoor) {
					s << " for level " << (actionId - it.levelDoor);
				}
			}
		}
	}

	if (it.transformEquipTo != 0) {
		s << parseShowAttributesDescription(item, it.transformEquipTo);
	} else {
		s << parseShowAttributesDescription(item, it.id);
	}

	if (it.showCharges) {
		if (subType == 0){
			s << " that has " << it.charges << " charge" << (subType != 1 ? "s" : "") << " left";
		} else{
			s << " that has " << subType << " charge" << (subType != 1 ? "s" : "") << " left";
		}
	}

	if (it.showDuration) {
		if (item && item->hasAttribute(ITEM_ATTRIBUTE_DURATION)) {
			uint32_t duration = item->getDuration() / 1000;
			s << " that will expire in ";

			if (duration >= 86400) {
				uint16_t days = duration / 86400;
				uint16_t hours = (duration % 86400) / 3600;
				s << days << " day" << (days != 1 ? "s" : "");

				if (hours > 0) {
					s << " and " << hours << " hour" << (hours != 1 ? "s" : "");
				}
			} else if (duration >= 3600) {
				uint16_t hours = duration / 3600;
				uint16_t minutes = (duration % 3600) / 60;
				s << hours << " hour" << (hours != 1 ? "s" : "");

				if (minutes > 0) {
					s << " and " << minutes << " minute" << (minutes != 1 ? "s" : "");
				}
			} else if (duration >= 60) {
				uint16_t minutes = duration / 60;
				s << minutes << " minute" << (minutes != 1 ? "s" : "");
				uint16_t seconds = duration % 60;

				if (seconds > 0) {
					s << " and " << seconds << " second" << (seconds != 1 ? "s" : "");
				}
			} else {
				s << duration << " second" << (duration != 1 ? "s" : "");
			}
		} else {
			s << " that is brand-new";
		}
	}

	if (!it.allowDistRead || (it.id >= 7369 && it.id <= 7371)) {
		s << '.';
	} else {
		if (!text && item) {
			text = &item->getText();
		}

		if (!text || text->empty()) {
			s << '.';
		}
	}

	if (it.wieldInfo != 0) {
		s << std::endl << "It can only be wielded properly by ";

		if (it.wieldInfo & WIELDINFO_PREMIUM) {
			s << "premium ";
		}

		if (!it.vocationString.empty()) {
			s << it.vocationString;
		} else {
			s << "players";
		}

		if (it.wieldInfo & WIELDINFO_LEVEL) {
			s << " of level " << it.minReqLevel << " or higher";
		}

		if (it.wieldInfo & WIELDINFO_MAGLV) {
			if (it.wieldInfo & WIELDINFO_LEVEL) {
				s << " and";
			} else {
				s << " of";
			}

			s << " magic level " << it.minReqMagicLevel << " or higher";
		}

		s << '.';
	}

	s << parseImbuementDescription(item);

	s << parseClassificationDescription(item);

	if (lookDistance <= 1) {
		if (item) {
			const uint32_t weight = item->getWeight();
			if (weight != 0 && it.pickupable) {
				s << std::endl << getWeightDescription(it, weight, item->getItemCount());
			}
		} else if (it.weight != 0 && it.pickupable) {
			s << std::endl << getWeightDescription(it, it.weight);
		}
	}

	if (item) {
		const std::string& specialDescription = item->getSpecialDescription();
		if (!specialDescription.empty()) {
			s << std::endl << specialDescription;
		} else if (lookDistance <= 1 && !it.description.empty()) {
			s << std::endl << it.description;
		}
	} else if (lookDistance <= 1 && !it.description.empty()) {
		s << std::endl << it.description;
	}

	if (it.allowDistRead && it.id >= 7369 && it.id <= 7371) {
		if (!text && item) {
			text = &item->getText();
		}

		if (text && !text->empty()) {
			s << std::endl << *text;
		}
	}
	return s.str();
}

std::string Item::getDescription(int32_t lookDistance) const
{
	const ItemType& it = items[id];
	return getDescription(it, lookDistance, this);
}

std::string Item::getNameDescription(const ItemType& it, const Item* item /*= nullptr*/, int32_t subType /*= -1*/, bool addArticle /*= true*/)
{
	if (item) {
		subType = item->getSubType();
	}

	std::ostringstream s;

	const std::string& name = (item ? item->getName() : it.name);
	if (!name.empty()) {
		if (it.stackable && subType > 1) {
			if (it.showCount) {
				s << subType << ' ';
			}

			s << (item ? item->getPluralName() : it.getPluralName());
		} else {
			if (addArticle) {
				const std::string& article = (item ? item->getArticle() : it.article);
				if (!article.empty()) {
					s << article << ' ';
				}
			}

			s << name;
		}
	} else {
		s << "an item of type " << it.id;
	}
	return s.str();
}

std::string Item::getNameDescription() const
{
	const ItemType& it = items[id];
	return getNameDescription(it, this);
}

std::string Item::getWeightDescription(const ItemType& it, uint32_t weight, uint32_t count /*= 1*/)
{
	std::ostringstream ss;
	if (it.stackable && count > 1 && it.showCount != 0) {
		ss << "They weigh ";
	} else {
		ss << "It weighs ";
	}

	if (weight < 10) {
		ss << "0.0" << weight;
	} else if (weight < 100) {
		ss << "0." << weight;
	} else {
		std::string weightString = std::to_string(weight);
		weightString.insert(weightString.end() - 2, '.');
		ss << weightString;
	}

	ss << " oz.";
	return ss.str();
}

std::string Item::getWeightDescription(uint32_t weight) const
{
	const ItemType& it = Item::items[id];
	return getWeightDescription(it, weight, getItemCount());
}

std::string Item::getWeightDescription() const
{
	uint32_t weight = getWeight();
	if (weight == 0) {
		return std::string();
	}
	return getWeightDescription(weight);
}

void Item::setUniqueId(uint16_t n)
{
	if (hasAttribute(ITEM_ATTRIBUTE_UNIQUEID)) {
		return;
	}

	if (g_game().addUniqueItem(n, this)) {
		getAttributes()->setUniqueId(n);
	}
}

bool Item::canDecay() const
{
	if (isRemoved()) {
		return false;
	}

	const ItemType& it = Item::items[id];
	if (it.decayTo < 0 || it.decayTime == 0) {
		return false;
	}

	if (hasAttribute(ITEM_ATTRIBUTE_UNIQUEID)) {
		return false;
	}

	return true;
}

uint32_t Item::getWorth() const
{
	switch (id) {
		case ITEM_GOLD_COIN:
			return count;

		case ITEM_PLATINUM_COIN:
			return count * 100;

		case ITEM_CRYSTAL_COIN:
			return count * 10000;

		default:
			return 0;
	}
}

LightInfo Item::getLightInfo() const
{
	const ItemType& it = items[id];
	return {it.lightLevel, it.lightColor};
}

std::string ItemAttributes::emptyString;
int64_t ItemAttributes::emptyInt;
double ItemAttributes::emptyDouble;
bool ItemAttributes::emptyBool;

const std::string& ItemAttributes::getStrAttr(ItemAttrTypes type) const
{
	if (!isStrAttrType(type)) {
		return emptyString;
	}

	const Attribute* attr = getExistingAttr(type);
	if (!attr) {
		return emptyString;
	}
	return *attr->value.string;
}

void ItemAttributes::setStrAttr(ItemAttrTypes type, const std::string& value)
{
	if (!isStrAttrType(type)) {
		return;
	}

	if (value.empty()) {
		return;
	}

	Attribute& attr = getAttr(type);
	delete attr.value.string;
	attr.value.string = new std::string(value);
}

void ItemAttributes::removeAttribute(ItemAttrTypes type)
{
	if (!hasAttribute(type)) {
		return;
	}

	for (auto it = attributes.begin(), end = attributes.end(); it != end; ++it) {
		if ((*it).type == type) {
			(*it) = std::move(attributes.back());
			attributes.pop_back();
			break;
		}
	}
	attributeBits &= ~type;
}

int64_t ItemAttributes::getIntAttr(ItemAttrTypes type) const
{
	if (!isIntAttrType(type)) {
		return 0;
	}

	const Attribute* attr = getExistingAttr(type);
	if (!attr) {
		return 0;
	}
	return attr->value.integer;
}

void ItemAttributes::setIntAttr(ItemAttrTypes type, int64_t value)
{
	if (!isIntAttrType(type)) {
		return;
	}

	getAttr(type).value.integer = value;
}

void ItemAttributes::increaseIntAttr(ItemAttrTypes type, int64_t value)
{
	if (!isIntAttrType(type)) {
		return;
	}

	getAttr(type).value.integer += value;
}

const ItemAttributes::Attribute* ItemAttributes::getExistingAttr(ItemAttrTypes type) const
{
	if (hasAttribute(type)) {
		for (const Attribute& attribute : attributes) {
			if (attribute.type == type) {
				return &attribute;
			}
		}
	}
	return nullptr;
}

ItemAttributes::Attribute& ItemAttributes::getAttr(ItemAttrTypes type)
{
	if (hasAttribute(type)) {
		for (Attribute& attribute : attributes) {
			if (attribute.type == type) {
				return attribute;
			}
		}
	}

	attributeBits |= type;
	attributes.emplace_back(type);
	return attributes.back();
}

void Item::startDecaying()
{
	g_decay().startDecay(this);
}

void Item::stopDecaying()
{
	g_decay().stopDecay(this);
}

bool Item::hasMarketAttributes()
{
	if (!attributes) {
		return true;
	}

	for (const auto& attribute : attributes->getList()) {
		if (attribute.type == ITEM_ATTRIBUTE_CHARGES && static_cast<uint16_t>(attribute.value.integer) != items[id].charges) {
			return false;
		}

		if (attribute.type == ITEM_ATTRIBUTE_DURATION && static_cast<uint32_t>(attribute.value.integer) != getDefaultDuration()) {
			return false;
		}

		if (attribute.type == ITEM_ATTRIBUTE_IMBUEMENT_TYPE && !hasImbuements()) {
			return false;
		}

		if (attribute.type == ITEM_ATTRIBUTE_TIER) { //to-do tier/classification check idk
			return false;
		}
	}

	return true;
}

bool Item::isInsideDepot(bool includeInbox/* = false*/) const
{
	if (const Container* thisContainer = getContainer(); thisContainer &&
			(thisContainer->getDepotLocker() ||
			thisContainer->isDepotChest() ||
			(includeInbox && thisContainer->isInbox()))) {
		return true;
	}

	const Cylinder* cylinder = getParent();
	if (!cylinder) {
		return false;
	}

	const Container* container = cylinder->getContainer();
	if (!container) {
		return false;
	}

	while (container) {
		if (container->getDepotLocker() || container->isDepotChest() || (includeInbox && container->isInbox())) {
			return true;
		}

		container = container->getParent() ? container->getParent()->getContainer() : nullptr;
	}

	return false;
}<|MERGE_RESOLUTION|>--- conflicted
+++ resolved
@@ -1517,7 +1517,6 @@
 	return s.str();
 }
 
-<<<<<<< HEAD
 std::string Item::parseClassificationDescription(const Item* item) {
 	std::ostringstream string;
 	if (item && item->getClassification() > 1) {
@@ -1534,7 +1533,8 @@
 		}
 	}
 	return string.str();
-=======
+}
+
 std::string Item::parseShowAttributesDescription(const Item *item, const uint16_t itemId)
 {
 	std::ostringstream itemDescription;
@@ -1707,7 +1707,6 @@
 	}
 
 	return itemDescription.str();
->>>>>>> 5f70e552
 }
 
 std::string Item::getDescription(const ItemType& it, int32_t lookDistance,
