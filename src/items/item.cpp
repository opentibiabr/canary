--- conflicted
+++ resolved
@@ -766,10 +766,6 @@
 					return ATTR_READ_ERROR;
 				};
 
-<<<<<<< HEAD
-
-=======
->>>>>>> 55133f80
 				CustomAttribute customAttribute;
 				if (!customAttribute.unserialize(propStream, __FUNCTION__)) {
 					SPDLOG_ERROR("[{}] failed to read custom value", __FUNCTION__);
