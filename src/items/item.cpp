--- conflicted
+++ resolved
@@ -86,17 +86,10 @@
 
 void Item::setImbuement(uint8_t slot, uint16_t imbuementId, int32_t duration)
 {
-<<<<<<< HEAD
 	auto key = std::to_string(IMBUEMENT_SLOT + slot);
 	ItemAttributes::CustomAttribute value;
 	value.set<int64_t>(duration > 0 ? (duration << 8) | imbuementId : 0);
 	setCustomAttribute(key, value);
-=======
-	std::string key = boost::lexical_cast<std::string>(IMBUEMENT_SLOT + slot);
-	ItemAttributes::CustomAttribute customAttribute;
-	customAttribute.setInt64(duration > 0 ? (duration << 8) | imbuementId : 0);
-	setCustomAttribute(key, customAttribute);
->>>>>>> 94288cf1
 }
 
 void Item::addImbuement(uint8_t slot, uint16_t imbuementId, int32_t duration)
@@ -806,14 +799,9 @@
 				};
 
 				// Unserialize value type and value
-<<<<<<< HEAD
-				ItemAttributes::CustomAttribute val;
-				if (!val.unserialize(propStream)) {
-					SPDLOG_ERROR("[Item::readAttr] Cannot read customAttribute value");
-=======
 				ItemAttributes::CustomAttribute customAttribute;
 				if (!customAttribute.unserialize(propStream)) {
->>>>>>> 94288cf1
+					SPDLOG_ERROR("[Item::readAttr] Cannot read customAttribute value");
 					return ATTR_READ_ERROR;
 				}
 
