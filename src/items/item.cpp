--- conflicted
+++ resolved
@@ -988,12 +988,8 @@
 	return baseWeight;
 }
 
-<<<<<<< HEAD
-std::vector<std::pair<std::string, std::string>> Item::getDescriptions(const ItemType& it, const Item* item /*= nullptr*/) {
-=======
 std::vector<std::pair<std::string, std::string>>
 Item::getDescriptions(const ItemType &it, const Item* item /*= nullptr*/) {
->>>>>>> 6b69b238
 	std::ostringstream ss;
 	std::vector<std::pair<std::string, std::string>> descriptions;
 	bool isTradeable = true;
@@ -1061,15 +1057,9 @@
 			if (extraDefense != 0) {
 				ss.str("");
 				ss << defense << ' ' << std::showpos << extraDefense << std::noshowpos;
-<<<<<<< HEAD
 				descriptions.emplace_back("Defence", ss.str());
 			} else {
 				descriptions.emplace_back("Defence", std::to_string(defense));
-=======
-				descriptions.emplace_back("Defense", ss.str());
-			} else {
-				descriptions.emplace_back("Defense", std::to_string(defense));
->>>>>>> 6b69b238
 			}
 		}
 
