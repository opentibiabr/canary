--- conflicted
+++ resolved
@@ -86,17 +86,10 @@
 
 void Item::setImbuement(uint8_t slot, uint16_t imbuementId, int32_t duration)
 {
-<<<<<<< HEAD
-	auto key = std::to_string(IMBUEMENT_SLOT + slot);
-	ItemAttributes::CustomAttribute value;
-	value.set<int64_t>(duration > 0 ? (duration << 8) | imbuementId : 0);
-	setCustomAttribute(key, value);
-=======
 	std::string key = std::to_string(IMBUEMENT_SLOT + slot);
 	ItemAttributes::CustomAttribute customAttribute;
 	customAttribute.setInt64(duration > 0 ? (duration << 8) | imbuementId : 0);
 	setCustomAttribute(key, customAttribute);
->>>>>>> 1d4850af
 }
 
 void Item::addImbuement(uint8_t slot, uint16_t imbuementId, int32_t duration)
@@ -807,12 +800,8 @@
 
 				// Unserialize value type and value
 				ItemAttributes::CustomAttribute customAttribute;
-<<<<<<< HEAD
-				if (!customAttribute.unserialize(propStream)) {
+				if (!customAttribute.unserialize(propStream, __FUNCTION__)) {
 					SPDLOG_ERROR("[Item::readAttr] Cannot read customAttribute value");
-=======
-				if (!customAttribute.unserialize(propStream, __FUNCTION__)) {
->>>>>>> 1d4850af
 					return ATTR_READ_ERROR;
 				}
 
