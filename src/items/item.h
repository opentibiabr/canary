/**
 * The Forgotten Server - a free and open-source MMORPG server emulator
 * Copyright (C) 2019  Mark Samman <mark.samman@gmail.com>
 *
 * This program is free software; you can redistribute it and/or modify
 * it under the terms of the GNU General Public License as published by
 * the Free Software Foundation; either version 2 of the License, or
 * (at your option) any later version.
 *
 * This program is distributed in the hope that it will be useful,
 * but WITHOUT ANY WARRANTY; without even the implied warranty of
 * MERCHANTABILITY or FITNESS FOR A PARTICULAR PURPOSE.  See the
 * GNU General Public License for more details.
 *
 * You should have received a copy of the GNU General Public License along
 * with this program; if not, write to the Free Software Foundation, Inc.,
 * 51 Franklin Street, Fifth Floor, Boston, MA 02110-1301 USA.
 */

#ifndef SRC_ITEMS_ITEM_H_
#define SRC_ITEMS_ITEM_H_

#include <utility>
#include <vector>

#include "items/cylinder.h"
#include "items/thing.h"
#include "items/items.h"
#include "lua/scripts/luascript.h"
#include "utils/tools.h"
#include <typeinfo>

#include <boost/variant.hpp>
#include <boost/lexical_cast.hpp>
#include <deque>

class Creature;
class Player;
class Container;
class Depot;
class Teleport;
class TrashHolder;
class Mailbox;
class Door;
class MagicField;
class BedItem;
class Imbuement;

class ItemAttributes
{
	public:
		ItemAttributes() = default;

		void setSpecialDescription(const std::string& desc) {
			setStrAttr(ITEM_ATTRIBUTE_DESCRIPTION, desc);
		}
		const std::string& getSpecialDescription() const {
			return getStrAttr(ITEM_ATTRIBUTE_DESCRIPTION);
		}

		void setText(const std::string& text) {
			setStrAttr(ITEM_ATTRIBUTE_TEXT, text);
		}
		void resetText() {
			removeAttribute(ITEM_ATTRIBUTE_TEXT);
		}
		const std::string& getText() const {
			return getStrAttr(ITEM_ATTRIBUTE_TEXT);
		}

		void setDate(int32_t n) {
			setIntAttr(ITEM_ATTRIBUTE_DATE, n);
		}
		void resetDate() {
			removeAttribute(ITEM_ATTRIBUTE_DATE);
		}
		time_t getDate() const {
			return getIntAttr(ITEM_ATTRIBUTE_DATE);
		}

		void setWriter(const std::string& writer) {
			setStrAttr(ITEM_ATTRIBUTE_WRITER, writer);
		}
		void resetWriter() {
			removeAttribute(ITEM_ATTRIBUTE_WRITER);
		}
		const std::string& getWriter() const {
			return getStrAttr(ITEM_ATTRIBUTE_WRITER);
		}

		void setActionId(uint16_t n) {
			setIntAttr(ITEM_ATTRIBUTE_ACTIONID, n);
		}
		uint16_t getActionId() const {
			return static_cast<uint16_t>(getIntAttr(ITEM_ATTRIBUTE_ACTIONID));
		}

		void setUniqueId(uint16_t n) {
			setIntAttr(ITEM_ATTRIBUTE_UNIQUEID, n);
		}
		uint16_t getUniqueId() const {
			return static_cast<uint16_t>(getIntAttr(ITEM_ATTRIBUTE_UNIQUEID));
		}

		void setCharges(uint16_t n) {
			setIntAttr(ITEM_ATTRIBUTE_CHARGES, n);
		}
		uint16_t getCharges() const {
			return static_cast<uint16_t>(getIntAttr(ITEM_ATTRIBUTE_CHARGES));
		}

		void setFluidType(uint16_t n) {
			setIntAttr(ITEM_ATTRIBUTE_FLUIDTYPE, n);
		}
		uint16_t getFluidType() const {
			return static_cast<uint16_t>(getIntAttr(ITEM_ATTRIBUTE_FLUIDTYPE));
		}

		void setOwner(uint32_t owner) {
			setIntAttr(ITEM_ATTRIBUTE_OWNER, owner);
		}
		uint32_t getOwner() const {
			return getIntAttr(ITEM_ATTRIBUTE_OWNER);
		}

		void setCorpseOwner(uint32_t corpseOwner) {
			setIntAttr(ITEM_ATTRIBUTE_CORPSEOWNER, corpseOwner);
		}
		uint32_t getCorpseOwner() const {
			return getIntAttr(ITEM_ATTRIBUTE_CORPSEOWNER);
		}

		void setDuration(int32_t time) {
			setIntAttr(ITEM_ATTRIBUTE_DURATION, std::max<int32_t>(0, time));
		}
		void setDurationTimestamp(int64_t timestamp) {
			setIntAttr(ITEM_ATTRIBUTE_DURATION_TIMESTAMP, timestamp);
		}
		int32_t getDuration() const {
			ItemDecayState_t decayState = getDecaying();
			if (decayState == DECAYING_TRUE || decayState == DECAYING_STOPPING) {
				return std::max<int32_t>(0, static_cast<int32_t>(getIntAttr(ITEM_ATTRIBUTE_DURATION_TIMESTAMP) - OTSYS_TIME()));
			} else {
				return getIntAttr(ITEM_ATTRIBUTE_DURATION);
			}
		}

		void setDecaying(ItemDecayState_t decayState) {
			setIntAttr(ITEM_ATTRIBUTE_DECAYSTATE, decayState);
			if (decayState == DECAYING_FALSE) {
				removeAttribute(ITEM_ATTRIBUTE_DURATION_TIMESTAMP);
			}
		}
		ItemDecayState_t getDecaying() const {
			return static_cast<ItemDecayState_t>(getIntAttr(ITEM_ATTRIBUTE_DECAYSTATE));
		}

		struct CustomAttribute
		{
			typedef boost::variant<boost::blank, std::string, int64_t, double, bool> VariantAttribute;
			VariantAttribute value;

			CustomAttribute() : value(boost::blank()) {}

			template<typename T>
			explicit CustomAttribute(const T& v) : value(v) {}

			template<typename T>
			void set(const T& v) {
				value = v;
			}

			const std::string& getString() const {
				if (value.type() == typeid(std::string)) {
					return boost::get<std::string>(value);
				}

				return emptyString;
			}

			const int64_t& getInt() const {
				if (value.type() == typeid(int64_t)) {
					return boost::get<int64_t>(value);
				}

				return emptyInt;
			}

			const double& getDouble() const {
				if (value.type() == typeid(double)) {
					return boost::get<double>(value);
				}

				return emptyDouble;
			}

			const bool& getBool() const {
				if (value.type() == typeid(bool)) {
					return boost::get<bool>(value);
				}

				return emptyBool;
			}

			struct PushLuaVisitor : public boost::static_visitor<> {
				lua_State* L;

				explicit PushLuaVisitor(lua_State* L) : boost::static_visitor<>(), L(L) {}

				void operator()(const boost::blank&) const {
					lua_pushnil(L);
				}

				void operator()(const std::string& v) const {
					LuaScriptInterface::pushString(L, v);
				}

				void operator()(bool v) const {
					LuaScriptInterface::pushBoolean(L, v);
				}

				void operator()(const int64_t& v) const {
					lua_pushnumber(L, v);
				}

				void operator()(const double& v) const {
					lua_pushnumber(L, v);
				}
			};

			void pushToLua(lua_State* L) const {
				boost::apply_visitor(PushLuaVisitor(L), value);
			}

			struct SerializeVisitor : public boost::static_visitor<> {
				PropWriteStream& propWriteStream;

				explicit SerializeVisitor(PropWriteStream& propWriteStream) : boost::static_visitor<>(), propWriteStream(propWriteStream) {}

				void operator()(const boost::blank&) const {
				}

				void operator()(const std::string& v) const {
					propWriteStream.writeString(v);
				}

				template<typename T>
				void operator()(const T& v) const {
					propWriteStream.write<T>(v);
				}
			};

			void serialize(PropWriteStream& propWriteStream) const {
				propWriteStream.write<uint8_t>(static_cast<uint8_t>(value.which()));
				boost::apply_visitor(SerializeVisitor(propWriteStream), value);
			}

			bool unserialize(PropStream& propStream) {
				// This is hard coded so it's not general, depends on the position of the variants.
				uint8_t pos;
				if (!propStream.read<uint8_t>(pos)) {
					return false;
				}

				switch (pos) {
					case 1:  { // std::string
						std::string tmp;
						if (!propStream.readString(tmp)) {
							return false;
						}
						value = tmp;
						break;
					}

					case 2: { // int64_t
						int64_t tmp;
						if (!propStream.read<int64_t>(tmp)) {
							return false;
						}
						value = tmp;
						break;
					}

					case 3: { // double
						double tmp;
						if (!propStream.read<double>(tmp)) {
							return false;
						}
						value = tmp;
						break;
					}

					case 4: { // bool
						bool tmp;
						if (!propStream.read<bool>(tmp)) {
							return false;
						}
						value = tmp;
						break;
					}

					default: {
						value = boost::blank();
						return false;
					}
				}
				return true;
			}
		};

	private:
		bool hasAttribute(ItemAttrTypes type) const {
			return (type & static_cast<ItemAttrTypes>(attributeBits)) != 0;
		}
		void removeAttribute(ItemAttrTypes type);

		static std::string emptyString;
		static int64_t emptyInt;
		static double emptyDouble;
		static bool emptyBool;

		typedef phmap::flat_hash_map<std::string, CustomAttribute> CustomAttributeMap;

		struct Attribute {
			union {
				int64_t integer;
				std::string* string;
				CustomAttributeMap* custom;
			} value;
			ItemAttrTypes type;

			// Singleton - ensures we don't accidentally copy it
			Attribute& operator=(const Attribute& other) = delete;

			explicit Attribute(ItemAttrTypes type) : type(type) {
				memset(&value, 0, sizeof(value));
			}
			Attribute(const Attribute& i) {
				type = i.type;
				if (ItemAttributes::isIntAttrType(type)) {
					value.integer = i.value.integer;
				} else if (ItemAttributes::isStrAttrType(type)) {
					value.string = new std::string(*i.value.string);
				} else if (ItemAttributes::isCustomAttrType(type)) {
					value.custom = new CustomAttributeMap(*i.value.custom);
				} else {
					memset(&value, 0, sizeof(value));
				}
			}
			Attribute(Attribute&& attribute) noexcept : value(attribute.value), type(attribute.type) {
				memset(&attribute.value, 0, sizeof(value));
				attribute.type = ITEM_ATTRIBUTE_NONE;
			}
			Attribute& operator=(Attribute&& other) noexcept {
				if (this != &other) {
					if (ItemAttributes::isStrAttrType(type)) {
						delete value.string;
					} else if (ItemAttributes::isCustomAttrType(type)) {
						delete value.custom;
					}

					value = other.value;
					type = other.type;

					memset(&other.value, 0, sizeof(value));
					other.type = ITEM_ATTRIBUTE_NONE;
				}
				return *this;
			}
			~Attribute() {
				if (ItemAttributes::isStrAttrType(type)) {
					delete value.string;
				} else if (ItemAttributes::isCustomAttrType(type)) {
					delete value.custom;
				}
			}
		};

		std::vector<Attribute> attributes;
		std::underlying_type_t<ItemAttrTypes> attributeBits = 0;

		const std::string& getStrAttr(ItemAttrTypes type) const;
		void setStrAttr(ItemAttrTypes type, const std::string& value);

		int64_t getIntAttr(ItemAttrTypes type) const;
		void setIntAttr(ItemAttrTypes type, int64_t value);
		void increaseIntAttr(ItemAttrTypes type, int64_t value);

		const Attribute* getExistingAttr(ItemAttrTypes type) const;
		Attribute& getAttr(ItemAttrTypes type);

		CustomAttributeMap* getCustomAttributeMap() {
			if (!hasAttribute(ITEM_ATTRIBUTE_CUSTOM)) {
				return nullptr;
			}

			return getAttr(ITEM_ATTRIBUTE_CUSTOM).value.custom;
		}

		template<typename R>
		void setCustomAttribute(int64_t key, R value) {
			std::string tmp = std::to_string(key);
			setCustomAttribute(tmp, value);
		}

		void setCustomAttribute(int64_t key, CustomAttribute& value) {
			std::string tmp = std::to_string(key);
			setCustomAttribute(tmp, value);
		}

		template<typename R>
		void setCustomAttribute(std::string& key, R value) {
			toLowerCaseString(key);
			if (hasAttribute(ITEM_ATTRIBUTE_CUSTOM)) {
				removeCustomAttribute(key);
			} else {
				getAttr(ITEM_ATTRIBUTE_CUSTOM).value.custom = new CustomAttributeMap();
			}
			getAttr(ITEM_ATTRIBUTE_CUSTOM).value.custom->emplace(key, value);
		}

		void setCustomAttribute(std::string& key, CustomAttribute& value) {
			toLowerCaseString(key);
			if (hasAttribute(ITEM_ATTRIBUTE_CUSTOM)) {
				removeCustomAttribute(key);
			} else {
				getAttr(ITEM_ATTRIBUTE_CUSTOM).value.custom = new CustomAttributeMap();
			}
			getAttr(ITEM_ATTRIBUTE_CUSTOM).value.custom->insert(std::make_pair(std::move(key), std::move(value)));
		}

		const CustomAttribute* getCustomAttribute(int64_t key) {
			std::string tmp = std::to_string(key);
			return getCustomAttribute(tmp);
		}

		const CustomAttribute* getCustomAttribute(const std::string& key) {
			if (const CustomAttributeMap* customAttrMap = getCustomAttributeMap()) {
				auto it = customAttrMap->find(asLowerCaseString(key));
				if (it != customAttrMap->end()) {
					return &(it->second);
				}
			}
			return nullptr;
		}

		bool removeCustomAttribute(int64_t key) {
			std::string tmp = std::to_string(key);
			return removeCustomAttribute(tmp);
		}

		bool removeCustomAttribute(const std::string& key) {
			if (CustomAttributeMap* customAttrMap = getCustomAttributeMap()) {
				auto it = customAttrMap->find(asLowerCaseString(key));
				if (it != customAttrMap->end()) {
					customAttrMap->erase(it);
					return true;
				}
			}
			return false;
		}

	public:
		static bool isIntAttrType(ItemAttrTypes type) {
			std::underlying_type_t<ItemAttrTypes> checkTypes = 0;
			checkTypes |= ITEM_ATTRIBUTE_ACTIONID;
			checkTypes |= ITEM_ATTRIBUTE_UNIQUEID;
			checkTypes |= ITEM_ATTRIBUTE_DATE;
			checkTypes |= ITEM_ATTRIBUTE_WEIGHT;
			checkTypes |= ITEM_ATTRIBUTE_ATTACK;
			checkTypes |= ITEM_ATTRIBUTE_DEFENSE;
			checkTypes |= ITEM_ATTRIBUTE_EXTRADEFENSE;
			checkTypes |= ITEM_ATTRIBUTE_ARMOR;
			checkTypes |= ITEM_ATTRIBUTE_HITCHANCE;
			checkTypes |= ITEM_ATTRIBUTE_SHOOTRANGE;
			checkTypes |= ITEM_ATTRIBUTE_OWNER;
			checkTypes |= ITEM_ATTRIBUTE_DURATION;
			checkTypes |= ITEM_ATTRIBUTE_DECAYSTATE;
			checkTypes |= ITEM_ATTRIBUTE_CORPSEOWNER;
			checkTypes |= ITEM_ATTRIBUTE_CHARGES;
			checkTypes |= ITEM_ATTRIBUTE_FLUIDTYPE;
			checkTypes |= ITEM_ATTRIBUTE_DOORID;
			checkTypes |= ITEM_ATTRIBUTE_IMBUEMENT_SLOT;
			checkTypes |= ITEM_ATTRIBUTE_OPENCONTAINER;
			checkTypes |= ITEM_ATTRIBUTE_QUICKLOOTCONTAINER;
			checkTypes |= ITEM_ATTRIBUTE_DURATION_TIMESTAMP;
			checkTypes |= ITEM_ATTRIBUTE_TIER;
			return (type & static_cast<ItemAttrTypes>(checkTypes)) != 0;
		}
		static bool isStrAttrType(ItemAttrTypes type) {
			std::underlying_type_t<ItemAttrTypes> checkTypes = 0;
			checkTypes |= ITEM_ATTRIBUTE_DESCRIPTION;
			checkTypes |= ITEM_ATTRIBUTE_TEXT;
			checkTypes |= ITEM_ATTRIBUTE_WRITER;
			checkTypes |= ITEM_ATTRIBUTE_NAME;
			checkTypes |= ITEM_ATTRIBUTE_ARTICLE;
			checkTypes |= ITEM_ATTRIBUTE_PLURALNAME;
			checkTypes |= ITEM_ATTRIBUTE_SPECIAL;
			return (type & static_cast<ItemAttrTypes>(checkTypes)) != 0;
		}
		inline static bool isCustomAttrType(ItemAttrTypes type) {
			return (type & ITEM_ATTRIBUTE_CUSTOM) != 0;
		}

		const std::vector<Attribute>& getList() const {
			return attributes;
		}

	friend class Item;
};

class Item : virtual public Thing
{
	public:
		//Factory member to create item of right type based on type
		static Item* CreateItem(const uint16_t type, uint16_t count = 0);
		static Container* CreateItemAsContainer(const uint16_t type, uint16_t size);
		static Item* CreateItem(PropStream& propStream);
		static Items items;

		// Constructor for items
		Item(const uint16_t type, uint16_t count = 0);
		Item(const Item& i);
		virtual Item* clone() const;

		virtual ~Item() = default;

		// non-assignable
		Item& operator=(const Item&) = delete;

		bool equals(const Item* otherItem) const;

		Item* getItem() override final {
			return this;
		}
		const Item* getItem() const override final {
			return this;
		}
		virtual Teleport* getTeleport() {
			return nullptr;
		}
		virtual const Teleport* getTeleport() const {
			return nullptr;
		}
		virtual TrashHolder* getTrashHolder() {
			return nullptr;
		}
		virtual const TrashHolder* getTrashHolder() const {
			return nullptr;
		}
		virtual Mailbox* getMailbox() {
			return nullptr;
		}
		virtual const Mailbox* getMailbox() const {
			return nullptr;
		}
		virtual Door* getDoor() {
			return nullptr;
		}
		virtual const Door* getDoor() const {
			return nullptr;
		}
		virtual MagicField* getMagicField() {
			return nullptr;
		}
		virtual const MagicField* getMagicField() const {
			return nullptr;
		}
		virtual BedItem* getBed() {
			return nullptr;
		}
		virtual const BedItem* getBed() const {
			return nullptr;
		}

		const std::string& getStrAttr(ItemAttrTypes type) const {
			if (!attributes) {
				return ItemAttributes::emptyString;
			}
			return attributes->getStrAttr(type);
		}
		void setStrAttr(ItemAttrTypes type, const std::string& value) {
			getAttributes()->setStrAttr(type, value);
		}

		int64_t getIntAttr(ItemAttrTypes type) const {
			if (!attributes) {
				return 0;
			}
			return attributes->getIntAttr(type);
		}
		void setIntAttr(ItemAttrTypes type, int64_t value) {
			getAttributes()->setIntAttr(type, value);
		}
		void increaseIntAttr(ItemAttrTypes type, int64_t value) {
			getAttributes()->increaseIntAttr(type, value);
		}

		void setIsLootTrackeable(bool value) {
			isLootTrackeable = value;
		}

		bool getIsLootTrackeable() {
			return isLootTrackeable;
		}

		void removeAttribute(ItemAttrTypes type) {
			if (attributes) {
				attributes->removeAttribute(type);
			}
		}
		bool hasAttribute(ItemAttrTypes type) const {
			if (!attributes) {
				return false;
			}
			return attributes->hasAttribute(type);
		}

		template<typename R>
		void setCustomAttribute(std::string& key, R value) {
			getAttributes()->setCustomAttribute(key, value);
		}

		void setCustomAttribute(std::string& key, ItemAttributes::CustomAttribute& value) {
			getAttributes()->setCustomAttribute(key, value);
		}

		const ItemAttributes::CustomAttribute* getCustomAttribute(int64_t key) {
			return getAttributes()->getCustomAttribute(key);
		}

		const ItemAttributes::CustomAttribute* getCustomAttribute(const std::string& key) {
			return getAttributes()->getCustomAttribute(key);
		}
		const ItemAttributes::CustomAttribute* getCustomAttribute(const std::string& key) const {
			if (!attributes) {
				return nullptr;
			}

			if (!attributes->hasAttribute(ITEM_ATTRIBUTE_CUSTOM)) {
				return nullptr;
			}

			ItemAttributes::CustomAttributeMap* customAttrMap = attributes->getAttr(ITEM_ATTRIBUTE_CUSTOM).value.custom;
			if (!customAttrMap) {
				return nullptr;
			}

			auto it = customAttrMap->find(asLowerCaseString(key));
			if (it != customAttrMap->end()) {
				return &(it->second);
			}

			return nullptr;
		}

		bool removeCustomAttribute(int64_t key) {
			return getAttributes()->removeCustomAttribute(key);
		}

		bool removeCustomAttribute(const std::string& key) {
			return getAttributes()->removeCustomAttribute(key);
		}

		void setSpecialDescription(const std::string& desc) {
			setStrAttr(ITEM_ATTRIBUTE_DESCRIPTION, desc);
		}
		const std::string& getSpecialDescription() const {
			return getStrAttr(ITEM_ATTRIBUTE_DESCRIPTION);
		}

		void setText(const std::string& text) {
			setStrAttr(ITEM_ATTRIBUTE_TEXT, text);
		}
		void resetText() {
			removeAttribute(ITEM_ATTRIBUTE_TEXT);
		}
		const std::string& getText() const {
			return getStrAttr(ITEM_ATTRIBUTE_TEXT);
		}

		void setDate(int32_t n) {
			setIntAttr(ITEM_ATTRIBUTE_DATE, n);
		}
		void resetDate() {
			removeAttribute(ITEM_ATTRIBUTE_DATE);
		}
		time_t getDate() const {
			return static_cast<time_t>(getIntAttr(ITEM_ATTRIBUTE_DATE));
		}

		void setWriter(const std::string& writer) {
			setStrAttr(ITEM_ATTRIBUTE_WRITER, writer);
		}
		void resetWriter() {
			removeAttribute(ITEM_ATTRIBUTE_WRITER);
		}
		const std::string& getWriter() const {
			return getStrAttr(ITEM_ATTRIBUTE_WRITER);
		}

		void setActionId(uint16_t n) {
			if (n < 100) {
				n = 100;
			}

			setIntAttr(ITEM_ATTRIBUTE_ACTIONID, n);
		}
		uint16_t getActionId() const {
			if (!attributes) {
				return 0;
			}
			return static_cast<uint16_t>(getIntAttr(ITEM_ATTRIBUTE_ACTIONID));
		}

		uint16_t getUniqueId() const {
			if (!attributes) {
				return 0;
			}
			return static_cast<uint16_t>(getIntAttr(ITEM_ATTRIBUTE_UNIQUEID));
		}

		void setCharges(uint16_t n) {
			setIntAttr(ITEM_ATTRIBUTE_CHARGES, n);
		}
		uint16_t getCharges() const {
			if (!attributes) {
				return 0;
			}
			return static_cast<uint16_t>(getIntAttr(ITEM_ATTRIBUTE_CHARGES));
		}

		void setFluidType(uint16_t n) {
			setIntAttr(ITEM_ATTRIBUTE_FLUIDTYPE, n);
		}
		uint16_t getFluidType() const {
			if (!attributes) {
				return 0;
			}
			return static_cast<uint16_t>(getIntAttr(ITEM_ATTRIBUTE_FLUIDTYPE));
		}

		void setOwner(uint32_t owner) {
			setIntAttr(ITEM_ATTRIBUTE_OWNER, owner);
		}
		uint32_t getOwner() const {
			if (!attributes) {
				return 0;
			}
			return getIntAttr(ITEM_ATTRIBUTE_OWNER);
		}

		void setCorpseOwner(uint32_t corpseOwner) {
			setIntAttr(ITEM_ATTRIBUTE_CORPSEOWNER, corpseOwner);
		}
		uint32_t getCorpseOwner() const {
			if (!attributes) {
				return 0;
			}
			return getIntAttr(ITEM_ATTRIBUTE_CORPSEOWNER);
		}

		void setRewardCorpse() {
			setCorpseOwner(static_cast<uint32_t>(std::numeric_limits<int32_t>::max()));
		}
		bool isRewardCorpse() {
			return getCorpseOwner() == static_cast<uint32_t>(std::numeric_limits<int32_t>::max());
		}

		void setDuration(int32_t time) {
			setIntAttr(ITEM_ATTRIBUTE_DURATION, std::max<int32_t>(0, time));
		}
		void setDurationTimestamp(int64_t timestamp) {
			setIntAttr(ITEM_ATTRIBUTE_DURATION_TIMESTAMP, timestamp);
		}
		int32_t getDuration() const {
			ItemDecayState_t decayState = getDecaying();
			if (decayState == DECAYING_TRUE || decayState == DECAYING_STOPPING) {
				return std::max<int32_t>(0, static_cast<int32_t>(getIntAttr(ITEM_ATTRIBUTE_DURATION_TIMESTAMP) - OTSYS_TIME()));
			} else {
				return getIntAttr(ITEM_ATTRIBUTE_DURATION);
			}
		}

		void setDecaying(ItemDecayState_t decayState) {
			setIntAttr(ITEM_ATTRIBUTE_DECAYSTATE, decayState);
			if (decayState == DECAYING_FALSE) {
				removeAttribute(ITEM_ATTRIBUTE_DURATION_TIMESTAMP);
			}
		}
		ItemDecayState_t getDecaying() const {
			if (!attributes) {
				return DECAYING_FALSE;
			}
			return static_cast<ItemDecayState_t>(getIntAttr(ITEM_ATTRIBUTE_DECAYSTATE));
		}

		static std::string parseImbuementDescription(const Item* item);
<<<<<<< HEAD
		static std::string parseClassificationDescription(const Item* item);
=======
		static std::string parseShowAttributesDescription(const Item *item, const uint16_t itemId);
>>>>>>> 5f70e552

		static std::vector<std::pair<std::string, std::string>> getDescriptions(const ItemType& it,
                                    const Item* item = nullptr);
		static std::string getDescription(const ItemType& it, int32_t lookDistance, const Item* item = nullptr, int32_t subType = -1, bool addArticle = true);
		static std::string getNameDescription(const ItemType& it, const Item* item = nullptr, int32_t subType = -1, bool addArticle = true);
		static std::string getWeightDescription(const ItemType& it, uint32_t weight, uint32_t count = 1);

		std::string getDescription(int32_t lookDistance) const override final;
		std::string getNameDescription() const;
		std::string getWeightDescription() const;

		//serialization
		virtual Attr_ReadValue readAttr(AttrTypes_t attr, PropStream& propStream);
		bool unserializeAttr(PropStream& propStream);
		virtual bool unserializeItemNode(OTB::Loader&, const OTB::Node&, PropStream& propStream);

		virtual void serializeAttr(PropWriteStream& propWriteStream) const;

		bool isPushable() const override final {
			return isMoveable();
		}
		int32_t getThrowRange() const override final {
			return (isPickupable() ? 15 : 2);
		}

		uint16_t getID() const {
			return id;
		}
		void setID(uint16_t newid);

		// Returns the player that is holding this item in his inventory
		Player* getHoldingPlayer() const;

		WeaponType_t getWeaponType() const {
			return items[id].weaponType;
		}
		Ammo_t getAmmoType() const {
			return items[id].ammoType;
		}
		uint8_t getShootRange() const {
			if (hasAttribute(ITEM_ATTRIBUTE_SHOOTRANGE)) {
				return static_cast<uint8_t>(getIntAttr(ITEM_ATTRIBUTE_SHOOTRANGE));
			}
			return items[id].shootRange;
		}

		virtual uint32_t getWeight() const;
		uint32_t getBaseWeight() const {
			if (hasAttribute(ITEM_ATTRIBUTE_WEIGHT)) {
				return getIntAttr(ITEM_ATTRIBUTE_WEIGHT);
			}
			return items[id].weight;
		}
		int32_t getAttack() const {
			if (hasAttribute(ITEM_ATTRIBUTE_ATTACK)) {
				return getIntAttr(ITEM_ATTRIBUTE_ATTACK);
			}
			return items[id].attack;
		}
		int32_t getArmor() const {
			if (hasAttribute(ITEM_ATTRIBUTE_ARMOR)) {
				return getIntAttr(ITEM_ATTRIBUTE_ARMOR);
			}
			return items[id].armor;
		}
		int32_t getDefense() const {
			if (hasAttribute(ITEM_ATTRIBUTE_DEFENSE)) {
				return getIntAttr(ITEM_ATTRIBUTE_DEFENSE);
			}
			return items[id].defense;
		}
		int32_t getExtraDefense() const {
			if (hasAttribute(ITEM_ATTRIBUTE_EXTRADEFENSE)) {
				return getIntAttr(ITEM_ATTRIBUTE_EXTRADEFENSE);
			}
			return items[id].extraDefense;
		}
		uint8_t getImbuementSlot() const {
			if (hasAttribute(ITEM_ATTRIBUTE_IMBUEMENT_SLOT)) {
				return getIntAttr(ITEM_ATTRIBUTE_IMBUEMENT_SLOT);
			}
			return items[id].imbuementSlot;
		}
		int32_t getSlotPosition() const {
			return items[id].slotPosition;
		}
		int8_t getHitChance() const {
			if (hasAttribute(ITEM_ATTRIBUTE_HITCHANCE)) {
				return static_cast<uint8_t>(getIntAttr(ITEM_ATTRIBUTE_HITCHANCE));
			}
			return items[id].hitChance;
		}
		uint32_t getQuicklootAttr() const {
			if (hasAttribute(ITEM_ATTRIBUTE_QUICKLOOTCONTAINER)) {
				return getIntAttr(ITEM_ATTRIBUTE_QUICKLOOTCONTAINER);
			}
			return 0;
		}

		uint32_t getWorth() const;
		LightInfo getLightInfo() const;

		bool hasProperty(ItemProperty prop) const;
		bool isBlocking() const {
			return items[id].blockSolid;
		}
		bool isStackable() const {
			return items[id].stackable;
		}
		bool isStowable() const {
			return items[id].stackable && items[id].wareId > 0;
		}
		bool isAlwaysOnTop() const {
			return items[id].alwaysOnTopOrder != 0;
		}
		bool isGroundTile() const {
			return items[id].isGroundTile();
		}
		bool isMagicField() const {
			return items[id].isMagicField();
		}
		bool isWrapContainer() const {
			return items[id].wrapContainer;
		}
		bool isMoveable() const {
			return items[id].moveable;
		}
		bool isCorpse() const {
			return items[id].isCorpse;
		}
		bool isPickupable() const {
			return items[id].pickupable;
		}
		bool isMultiUse() const {
			return items[id].multiUse;
		}
		bool isHangable() const {
			return items[id].isHangable;
		}
		bool isRotatable() const {
			return items[id].rotatable && items[id].rotateTo;
		}
		bool isPodium() const {
			return items[id].isPodium;
		}
		bool isWrapable() const {
			return items[id].wrapable && items[id].wrapableTo;
		}
		bool hasWalkStack() const {
			return items[id].walkStack;
		}
		bool isQuiver() const {
			return items[id].isQuiver();
		}

		const std::string& getName() const {
			if (hasAttribute(ITEM_ATTRIBUTE_NAME)) {
				return getStrAttr(ITEM_ATTRIBUTE_NAME);
			}
			return items[id].name;
		}
		const std::string getPluralName() const {
			if (hasAttribute(ITEM_ATTRIBUTE_PLURALNAME)) {
				return getStrAttr(ITEM_ATTRIBUTE_PLURALNAME);
			}
			return items[id].getPluralName();
		}
		const std::string& getArticle() const {
			if (hasAttribute(ITEM_ATTRIBUTE_ARTICLE)) {
				return getStrAttr(ITEM_ATTRIBUTE_ARTICLE);
			}
			return items[id].article;
		}

		// get the number of items
		uint16_t getItemCount() const {
			return count;
		}
		void setItemCount(uint8_t n) {
			count = n;
		}

		static uint32_t countByType(const Item* item, int32_t subType) {
			if (subType == -1 || subType == item->getSubType()) {
				return item->getItemCount();
			}

			return 0;
		}

		void setDefaultSubtype();
		uint16_t getSubType() const;
		bool isItemStorable() const;
		void setSubType(uint16_t n);

		void setUniqueId(uint16_t n);

		void setDefaultDuration() {
			uint32_t duration = getDefaultDuration();
			if (duration != 0) {
				setDuration(duration);
			}
		}
		uint32_t getDefaultDuration() const {
			return items[id].decayTime * 1000;
		}
		bool canDecay() const;

		virtual bool canRemove() const {
			return true;
		}
		virtual bool canTransform() const {
			return true;
		}
		virtual void onRemoved();
		virtual void onTradeEvent(TradeEvents_t, Player*) {}

		virtual void startDecaying();
		virtual void stopDecaying();

		void setLoadedFromMap(bool value) {
			loadedFromMap = value;
		}
		bool isCleanable() const {
			return !loadedFromMap && canRemove() && isPickupable() && !hasAttribute(ITEM_ATTRIBUTE_UNIQUEID) && !hasAttribute(ITEM_ATTRIBUTE_ACTIONID);
		}

		bool hasMarketAttributes();

		std::unique_ptr<ItemAttributes>& getAttributes() {
			if (!attributes) {
				attributes.reset(new ItemAttributes());
			}
			return attributes;
		}

		void incrementReferenceCounter() {
			++referenceCounter;
		}
		void decrementReferenceCounter() {
			if (--referenceCounter == 0) {
				delete this;
			}
		}

		Cylinder* getParent() const override {
			return parent;
		}
		void setParent(Cylinder* cylinder) override {
			parent = cylinder;
		}
		Cylinder* getTopParent();
		const Cylinder* getTopParent() const;
		Tile* getTile() override;
		const Tile* getTile() const override;
		bool isRemoved() const override {
			return !parent || parent->isRemoved();
		}

		bool isInsideDepot(bool includeInbox = false) const;

		/**
		 * @brief Get the Imbuement Info object
		 *
		 * @param slot
		 * @param imbuementInfo (Imbuement *imbuement, uint32_t duration = 0)
		 * @return true = duration is > 0 (info >> 8)
		 * @return false
		 */
		bool getImbuementInfo(uint8_t slot, ImbuementInfo *imbuementInfo);
		void addImbuement(uint8_t slot, uint16_t imbuementId, int32_t duration);
		/**
		 * @brief Decay imbuement time duration, only use this for decay the imbuement time
		 * 
		 * @param slot Slot id to decay
		 * @param imbuementId Imbuement id to decay
		 * @param duration New duration
		 */
		void decayImbuementTime(uint8_t slot, uint16_t imbuementId, int32_t duration) {
			return setImbuement(slot, imbuementId, duration);
		}
		void clearImbuement(uint8_t slot, uint16_t imbuementId) {
			return setImbuement(slot, imbuementId, 0);
		}
		bool hasImbuementType(ImbuementTypes_t imbuementType, uint16_t imbuementTier) {
			auto it = items[id].imbuementTypes.find(imbuementType);
			if (it != items[id].imbuementTypes.end()) {
				return (it->second >= imbuementTier);
			}
			return false;
		}
		bool hasImbuementCategoryId(uint16_t categoryId);
		bool hasImbuements() {
			for (uint8_t slotid = 0; slotid < getImbuementSlot(); slotid++) {
				ImbuementInfo imbuementInfo;
				if (getImbuementInfo(slotid, &imbuementInfo)) {
					return true;
				}
			}

			return false;
		}

		double_t getDodgeChance() const {
			if (getTier() == 0) {
				return 0;
			}
			return 0.5 * getTier() + 0.03 * ((getTier() - 1) * (getTier() - 1));
		}

		double_t getFatalChance() const {
			if (getTier() == 0) {
				return 0;
			}
			return 0.5 * getTier() + 0.05 * ((getTier() - 1) * (getTier() - 1));
		}

		double_t getMomentumChance() const {
			if (getTier() == 0) {
				return 0;
			}
			return 2 * getTier() + 0.05 * ((getTier() - 1) * (getTier() - 1));
		}

		uint8_t getTier() const {
			if (hasAttribute(ITEM_ATTRIBUTE_TIER)) {
				return static_cast<uint8_t>(getIntAttr(ITEM_ATTRIBUTE_TIER));
			}
			return 0;
		}
		void setTier(uint8_t tier) {
			if (items[id].upgradeClassification) {
				setIntAttr(ITEM_ATTRIBUTE_TIER, tier);
			}
		}
		uint16_t getClassification() const {
			return items[id].upgradeClassification;
		}

	protected:
		std::string getWeightDescription(uint32_t weight) const;

		Cylinder* parent = nullptr;
		std::unique_ptr<ItemAttributes> attributes;

		uint32_t referenceCounter = 0;

		uint16_t id;  // the same id as in ItemType
		uint8_t count = 1; // number of stacked items

		bool loadedFromMap = false;
		bool isLootTrackeable = false;
	
	private:
		void setImbuement(uint8_t slot, uint16_t imbuementId, int32_t duration);
		//Don't add variables here, use the ItemAttribute class.
		friend class Decay;
};

using ItemList = std::list<Item*>;
using ItemDeque = std::deque<Item*>;
using StashContainerList = std::vector<std::pair<Item*, uint32_t>>;

#endif  // SRC_ITEMS_ITEM_H_<|MERGE_RESOLUTION|>--- conflicted
+++ resolved
@@ -796,11 +796,8 @@
 		}
 
 		static std::string parseImbuementDescription(const Item* item);
-<<<<<<< HEAD
+		static std::string parseShowAttributesDescription(const Item *item, const uint16_t itemId);
 		static std::string parseClassificationDescription(const Item* item);
-=======
-		static std::string parseShowAttributesDescription(const Item *item, const uint16_t itemId);
->>>>>>> 5f70e552
 
 		static std::vector<std::pair<std::string, std::string>> getDescriptions(const ItemType& it,
                                     const Item* item = nullptr);
