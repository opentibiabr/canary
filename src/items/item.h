/**
 * Canary - A free and open-source MMORPG server emulator
 * Copyright (©) 2019-2022 OpenTibiaBR <opentibiabr@outlook.com>
 * Repository: https://github.com/opentibiabr/canary
 * License: https://github.com/opentibiabr/canary/blob/main/LICENSE
 * Contributors: https://github.com/opentibiabr/canary/graphs/contributors
 * Website: https://docs.opentibiabr.org/
 */

#ifndef SRC_ITEMS_ITEM_H_
#define SRC_ITEMS_ITEM_H_

#include "items/cylinder.h"
#include "items/thing.h"
#include "enums/item_attribute.hpp"
#include "items/items.h"
#include "items/functions/item/attribute.hpp"
#include "lua/scripts/luascript.h"
#include "utils/tools.h"
#include "io/fileloader.h"

class Creature;
class Player;
class Container;
class Depot;
class Teleport;
class TrashHolder;
class Mailbox;
class Door;
class MagicField;
class BedItem;
class Imbuement;

// This class ItemProperties that serves as an interface to access and modify attributes of an item. The item's attributes are stored in an instance of ItemAttribute. The class ItemProperties has methods to get and set integer and string attributes, check if an attribute exists, remove an attribute, get the underlying attribute bits, and get a vector of attributes. It also has methods to get and set custom attributes, which are stored in a std::map<std::string, CustomAttribute, std::less<>>. The class has a data member attributePtr of type std::unique_ptr<ItemAttribute> that stores a pointer to the item's attributes methods.
class ItemProperties {
<<<<<<< HEAD
public:
	template<typename T>
	T getAttribute(ItemAttribute_t type) const {
		if constexpr (std::is_same_v<T, std::string>) {
			return getString(type);
		} else {
			return std::clamp(
				static_cast<T>(getInteger(type)),
				std::numeric_limits<T>::min(),
				std::numeric_limits<T>::max()
			);
		}
		return {};
	}

	bool hasAttribute(ItemAttribute_t type) const {
		if (!attributePtr) {
			return false;
=======
	public:
		template <typename T>
		T getAttribute(ItemAttribute_t type) const {
			if constexpr (std::is_same_v<T, std::string>) {
				return getString(type);
			} else if constexpr (std::is_integral_v<T>) {
				return std::clamp(
					static_cast<T>(getInteger(type)),
					std::numeric_limits<T>::min(),
					std::numeric_limits<T>::max()
				);
			}
			return T();
>>>>>>> 6b69b238
		}

		bool hasAttribute(ItemAttribute_t type) const {
			if (!attributePtr) {
				return false;
			}

			return attributePtr->hasAttribute(type);
		}
		void removeAttribute(ItemAttribute_t type) {
			if (attributePtr) {
				attributePtr->removeAttribute(type);
			}
		}

		template <typename GenericAttribute>
		void setAttribute(ItemAttribute_t type, GenericAttribute genericAttribute) {
			initAttributePtr()->setAttribute(type, genericAttribute);
		}

		bool isAttributeInteger(ItemAttribute_t type) const {
			return initAttributePtr()->isAttributeInteger(type);
		}

		bool isAttributeString(ItemAttribute_t type) const {
			return initAttributePtr()->isAttributeString(type);
		}

		// Custom Attributes
		const std::map<std::string, CustomAttribute, std::less<>> &getCustomAttributeMap() const {
			static std::map<std::string, CustomAttribute, std::less<>> map = {};
			if (!attributePtr) {
				return map;
			}
			return attributePtr->getCustomAttributeMap();
		}
		const CustomAttribute* getCustomAttribute(const std::string &attributeName) const {
			if (!attributePtr) {
				return nullptr;
			}

			return attributePtr->getCustomAttribute(attributeName);
		}

		template <typename GenericType>
		void setCustomAttribute(const std::string &key, GenericType value) {
			initAttributePtr()->setCustomAttribute(key, value);
		}

		void addCustomAttribute(const std::string &key, const CustomAttribute &customAttribute) {
			initAttributePtr()->addCustomAttribute(key, customAttribute);
		}

		bool hasCustomAttribute() const {
			return !getCustomAttributeMap().empty();
		}

		bool removeCustomAttribute(const std::string &attributeName) {
			if (!attributePtr) {
				return false;
			}

			return attributePtr->removeCustomAttribute(attributeName);
		}

		uint16_t getCharges() const {
			return getAttribute<uint16_t>(ItemAttribute_t::CHARGES);
		}

		int32_t getDuration() const {
			ItemDecayState_t decayState = getDecaying();
			if (decayState == DECAYING_TRUE || decayState == DECAYING_STOPPING) {
				return std::max<int32_t>(0, getAttribute<int32_t>(ItemAttribute_t::DURATION_TIMESTAMP) - static_cast<int32_t>(OTSYS_TIME()));
			} else {
				return getAttribute<int32_t>(ItemAttribute_t::DURATION);
			}
		}

		void setDecaying(ItemDecayState_t decayState) {
			setAttribute(ItemAttribute_t::DECAYSTATE, static_cast<int64_t>(decayState));
			if (decayState == DECAYING_FALSE) {
				removeAttribute(ItemAttribute_t::DURATION_TIMESTAMP);
			}
		}
		ItemDecayState_t getDecaying() const {
			return getAttribute<ItemDecayState_t>(ItemAttribute_t::DECAYSTATE);
		}

		uint32_t getCorpseOwner() const {
			return getAttribute<uint32_t>(ItemAttribute_t::CORPSEOWNER);
		}

		void setRewardCorpse() {
			setAttribute(ItemAttribute_t::CORPSEOWNER, static_cast<uint32_t>(std::numeric_limits<int32_t>::max()));
		}

		bool isRewardCorpse() const {
			return getCorpseOwner() == static_cast<uint32_t>(std::numeric_limits<int32_t>::max());
		}

	protected:
		std::unique_ptr<ItemAttribute> &initAttributePtr() {
			if (!attributePtr) {
				attributePtr.reset(new ItemAttribute());
			}

			return attributePtr;
		}
		const std::unique_ptr<ItemAttribute> &initAttributePtr() const {
			if (!attributePtr) {
				std::bit_cast<ItemProperties*>(this)->attributePtr.reset(new ItemAttribute());
			}

			return attributePtr;
		}

		const std::underlying_type_t<ItemAttribute_t> &getAttributeBits() const {
			static std::underlying_type_t<ItemAttribute_t> emptyType = {};
			if (!attributePtr) {
				return emptyType;
			}

			return attributePtr->getAttributeBits();
		}
		const std::vector<Attributes> &getAttributeVector() const {
			static std::vector<Attributes> emptyVector = {};
			if (!attributePtr) {
				return emptyVector;
			}

			return attributePtr->getAttributeVector();
		}

		const int64_t &getInteger(ItemAttribute_t type) const {
			static int64_t emptyInt;
			if (!attributePtr) {
				return emptyInt;
			}

			return attributePtr->getAttributeValue(type);
		}
		const std::string &getString(ItemAttribute_t type) const {
			static std::string emptyString;
			if (!attributePtr) {
				return emptyString;
			}

			return attributePtr->getAttributeString(type);
		}

		bool isInitializedAttributePtr() const {
			if (!attributePtr) {
				return false;
			}

			return true;
		}

	private:
		std::unique_ptr<ItemAttribute> attributePtr;
};

class Item : virtual public Thing, public ItemProperties {
	public:
		// Factory member to create item of right type based on type
		static Item* CreateItem(const uint16_t type, uint16_t count = 0);
		static Container* CreateItemAsContainer(const uint16_t type, uint16_t size);
		static Item* CreateItem(PropStream &propStream);
		static Items items;

		// Constructor for items
		Item(const uint16_t type, uint16_t count = 0);
		Item(const Item &i);
		virtual Item* clone() const;

		virtual ~Item() = default;

		// non-assignable
		Item &operator=(const Item &) = delete;

		bool equals(const Item* compareItem) const;

		Item* getItem() override final {
			return this;
		}
		const Item* getItem() const override final {
			return this;
		}
		virtual Teleport* getTeleport() {
			return nullptr;
		}
		virtual const Teleport* getTeleport() const {
			return nullptr;
		}
		virtual TrashHolder* getTrashHolder() {
			return nullptr;
		}
		virtual const TrashHolder* getTrashHolder() const {
			return nullptr;
		}
		virtual Mailbox* getMailbox() {
			return nullptr;
		}
		virtual const Mailbox* getMailbox() const {
			return nullptr;
		}
		virtual Door* getDoor() {
			return nullptr;
		}
		virtual const Door* getDoor() const {
			return nullptr;
		}
		virtual MagicField* getMagicField() {
			return nullptr;
		}
		virtual const MagicField* getMagicField() const {
			return nullptr;
		}
		virtual BedItem* getBed() {
			return nullptr;
		}
		virtual const BedItem* getBed() const {
			return nullptr;
		}

		void setIsLootTrackeable(bool value) {
			isLootTrackeable = value;
		}

		bool getIsLootTrackeable() {
			return isLootTrackeable;
		}

		static std::string parseImbuementDescription(const Item* item);
		static std::string parseShowAttributesDescription(const Item* item, const uint16_t itemId);
		static std::string parseClassificationDescription(const Item* item);

		static std::vector<std::pair<std::string, std::string>> getDescriptions(const ItemType &it, const Item* item = nullptr);
		static std::string getDescription(const ItemType &it, int32_t lookDistance, const Item* item = nullptr, int32_t subType = -1, bool addArticle = true);
		static std::string getNameDescription(const ItemType &it, const Item* item = nullptr, int32_t subType = -1, bool addArticle = true);
		static std::string getWeightDescription(const ItemType &it, uint32_t weight, uint32_t count = 1);

		std::string getDescription(int32_t lookDistance) const override final;
		std::string getNameDescription() const;
		std::string getWeightDescription() const;

		// serialization
		virtual Attr_ReadValue readAttr(AttrTypes_t attr, PropStream &propStream);
		bool unserializeAttr(PropStream &propStream);
		virtual bool unserializeItemNode(OTB::Loader &, const OTB::Node &, PropStream &propStream);

		virtual void serializeAttr(PropWriteStream &propWriteStream) const;

		bool isPushable() const override final {
			return isMoveable();
		}
		int32_t getThrowRange() const override final {
			return (isPickupable() ? 15 : 2);
		}

		uint16_t getID() const {
			return id;
		}
		void setID(uint16_t newid);

		// Returns the player that is holding this item in his inventory
		Player* getHoldingPlayer() const;

		WeaponType_t getWeaponType() const {
			return items[id].weaponType;
		}
		Ammo_t getAmmoType() const {
			return items[id].ammoType;
		}
		uint8_t getShootRange() const {
			if (hasAttribute(ItemAttribute_t::SHOOTRANGE)) {
				return getAttribute<uint8_t>(ItemAttribute_t::SHOOTRANGE);
			}
			return items[id].shootRange;
		}

		virtual uint32_t getWeight() const;
		uint32_t getBaseWeight() const {
			if (hasAttribute(ItemAttribute_t::WEIGHT)) {
				return getAttribute<uint32_t>(ItemAttribute_t::WEIGHT);
			}
			return items[id].weight;
		}
		int32_t getAttack() const {
			if (hasAttribute(ItemAttribute_t::ATTACK)) {
				return getAttribute<int32_t>(ItemAttribute_t::ATTACK);
			}
			return items[id].attack;
		}
		int32_t getArmor() const {
			if (hasAttribute(ItemAttribute_t::ARMOR)) {
				return getAttribute<int32_t>(ItemAttribute_t::ARMOR);
			}
			return items[id].armor;
		}
		int32_t getDefense() const {
			if (hasAttribute(ItemAttribute_t::DEFENSE)) {
				return getAttribute<int32_t>(ItemAttribute_t::DEFENSE);
			}
			return items[id].defense;
		}
		int32_t getExtraDefense() const {
			if (hasAttribute(ItemAttribute_t::EXTRADEFENSE)) {
				return getAttribute<int32_t>(ItemAttribute_t::EXTRADEFENSE);
			}
			return items[id].extraDefense;
		}
		uint8_t getImbuementSlot() const {
			if (hasAttribute(ItemAttribute_t::IMBUEMENT_SLOT)) {
				return getAttribute<uint8_t>(ItemAttribute_t::IMBUEMENT_SLOT);
			}
			return items[id].imbuementSlot;
		}
		int32_t getSlotPosition() const {
			return items[id].slotPosition;
		}
		int8_t getHitChance() const {
			if (hasAttribute(ItemAttribute_t::HITCHANCE)) {
				return getAttribute<int8_t>(ItemAttribute_t::HITCHANCE);
			}
			return items[id].hitChance;
		}

		uint32_t getWorth() const;
		uint32_t getForgeSlivers() const;
		uint32_t getForgeCores() const;
		LightInfo getLightInfo() const;

		bool hasProperty(ItemProperty prop) const;
		bool isBlocking() const {
			return items[id].blockSolid;
		}
		bool isStackable() const {
			return items[id].stackable;
		}
		bool isStowable() const {
			return items[id].stackable && items[id].wareId > 0;
		}
		bool isAlwaysOnTop() const {
			return items[id].alwaysOnTopOrder != 0;
		}
		bool isGroundTile() const {
			return items[id].isGroundTile();
		}
		bool isMagicField() const {
			return items[id].isMagicField();
		}
		bool isWrapContainer() const {
			return items[id].wrapContainer;
		}
		bool isMoveable() const {
			return items[id].moveable;
		}
		bool isCorpse() const {
			return items[id].isCorpse;
		}
		bool isPickupable() const {
			return items[id].pickupable;
		}
		bool isMultiUse() const {
			return items[id].multiUse;
		}
		bool isHangable() const {
			return items[id].isHangable;
		}
		bool isRotatable() const {
			return items[id].rotatable && items[id].rotateTo;
		}
		bool isPodium() const {
			return items[id].isPodium;
		}
		bool isWrapable() const {
			return items[id].wrapable && items[id].wrapableTo;
		}
		bool hasWalkStack() const {
			return items[id].walkStack;
		}
		bool isQuiver() const {
			return items[id].isQuiver();
		}

		const std::string &getName() const {
			if (hasAttribute(ItemAttribute_t::NAME)) {
				return getString(ItemAttribute_t::NAME);
			}
			return items[id].name;
		}
		const std::string getPluralName() const {
			if (hasAttribute(ItemAttribute_t::PLURALNAME)) {
				return getString(ItemAttribute_t::PLURALNAME);
			}
			return items[id].getPluralName();
		}
		const std::string &getArticle() const {
			if (hasAttribute(ItemAttribute_t::ARTICLE)) {
				return getString(ItemAttribute_t::ARTICLE);
			}
			return items[id].article;
		}

		// get the number of items
		uint16_t getItemCount() const {
			return count;
		}
		void setItemCount(uint8_t n) {
			count = n;
		}

		static uint32_t countByType(const Item* item, int32_t subType) {
			if (subType == -1 || subType == item->getSubType()) {
				return item->getItemCount();
			}

			return 0;
		}

		void setDefaultSubtype();
		uint16_t getSubType() const;
		bool isItemStorable() const;
		void setSubType(uint16_t n);
		void addUniqueId(uint16_t uniqueId);

		void setDefaultDuration() {
			uint32_t duration = getDefaultDuration();
			if (duration != 0) {
				setDuration(duration);
			}
		}
		void setDuration(time_t time) {
			setAttribute(ItemAttribute_t::DURATION, std::max<time_t>(0, time));
		}
		uint32_t getDefaultDuration() const {
			return items[id].decayTime * 1000;
		}

		bool canDecay() const;

		virtual bool canRemove() const {
			return true;
		}
		virtual bool canTransform() const {
			return true;
		}
		virtual void onRemoved();
		virtual void onTradeEvent(TradeEvents_t, Player*) { }

		virtual void startDecaying();
		virtual void stopDecaying();

		bool getLoadedFromMap() const {
			return loadedFromMap;
		}

		void setLoadedFromMap(bool value) {
			loadedFromMap = value;
		}
		bool isCleanable() const {
			return !loadedFromMap && canRemove() && isPickupable() && !hasAttribute(ItemAttribute_t::UNIQUEID) && !hasAttribute(ItemAttribute_t::ACTIONID);
		}

		bool hasMarketAttributes() const;

		void incrementReferenceCounter() {
			++referenceCounter;
		}
		void decrementReferenceCounter() {
			if (--referenceCounter == 0) {
				delete this;
			}
		}

		Cylinder* getParent() const override {
			return parent;
		}
		void setParent(Cylinder* cylinder) override {
			parent = cylinder;
		}
		Cylinder* getTopParent();
		const Cylinder* getTopParent() const;
		Tile* getTile() override;
		const Tile* getTile() const override;
		bool isRemoved() const override {
			return !parent || parent->isRemoved();
		}

		bool isInsideDepot(bool includeInbox = false) const;

		/**
		 * @brief Get the Imbuement Info object
		 *
		 * @param slot
		 * @param imbuementInfo (Imbuement *imbuement, uint32_t duration = 0)
		 * @return true = duration is > 0 (info >> 8)
		 * @return false
		 */
		bool getImbuementInfo(uint8_t slot, ImbuementInfo* imbuementInfo) const;
		void addImbuement(uint8_t slot, uint16_t imbuementId, uint32_t duration);
		/**
		 * @brief Decay imbuement time duration, only use this for decay the imbuement time
		 *
		 * @param slot Slot id to decay
		 * @param imbuementId Imbuement id to decay
		 * @param duration New duration
		 */
		void decayImbuementTime(uint8_t slot, uint16_t imbuementId, uint32_t duration) {
			return setImbuement(slot, imbuementId, duration);
		}
		void clearImbuement(uint8_t slot, uint16_t imbuementId) {
			return setImbuement(slot, imbuementId, 0);
		}
		bool hasImbuementType(ImbuementTypes_t imbuementType, uint16_t imbuementTier) {
			auto it = items[id].imbuementTypes.find(imbuementType);
			if (it != items[id].imbuementTypes.end()) {
				return (it->second >= imbuementTier);
			}
			return false;
		}
		bool hasImbuementCategoryId(uint16_t categoryId) const;
		bool hasImbuements() const {
			for (uint8_t slotid = 0; slotid < getImbuementSlot(); slotid++) {
				ImbuementInfo imbuementInfo;
				if (getImbuementInfo(slotid, &imbuementInfo)) {
					return true;
				}
			}

			return false;
		}

		double_t getDodgeChance() const {
			if (getTier() == 0) {
				return 0;
			}
			return (0.0307576 * getTier() * getTier()) + (0.440697 * getTier()) + 0.026;
		}

		double_t getFatalChance() const {
			if (getTier() == 0) {
				return 0;
			}
			return 0.5 * getTier() + 0.05 * ((getTier() - 1) * (getTier() - 1));
		}

		double_t getMomentumChance() const {
			if (getTier() == 0) {
				return 0;
			}
			return 2 * getTier() + 0.05 * ((getTier() - 1) * (getTier() - 1));
		}

		uint8_t getTier() const {
			if (!hasAttribute(ItemAttribute_t::TIER)) {
				return 0;
			}

			auto tier = getAttribute<uint8_t>(ItemAttribute_t::TIER);
			if (tier > g_configManager().getNumber(FORGE_MAX_ITEM_TIER)) {
				SPDLOG_ERROR("{} - Item {} have a wrong tier {}", __FUNCTION__, getName(), tier);
				return 0;
			}

			return tier;
		}
		void setTier(uint8_t tier) {
			auto configTier = g_configManager().getNumber(FORGE_MAX_ITEM_TIER);
			if (tier > configTier) {
				SPDLOG_ERROR("{} - It is not possible to set a tier higher than {}", __FUNCTION__, configTier);
				return;
			}

			if (items[id].upgradeClassification) {
				setAttribute(ItemAttribute_t::TIER, tier);
			}
		}
		uint8_t getClassification() const {
			return items[id].upgradeClassification;
		}

	protected:
		Cylinder* parent = nullptr;

		uint32_t referenceCounter = 0;

		uint16_t id; // the same id as in ItemType
		uint8_t count = 1; // number of stacked items

		bool loadedFromMap = false;
		bool isLootTrackeable = false;

	private:
		void setImbuement(uint8_t slot, uint16_t imbuementId, uint32_t duration);
		// Don't add variables here, use the ItemAttribute class.
		std::string getWeightDescription(uint32_t weight) const;

		friend class Decay;
};

using ItemList = std::list<Item*>;
using ItemDeque = std::deque<Item*>;
using StashContainerList = std::vector<std::pair<Item*, uint32_t>>;

#endif // SRC_ITEMS_ITEM_H_<|MERGE_RESOLUTION|>--- conflicted
+++ resolved
@@ -33,40 +33,19 @@
 
 // This class ItemProperties that serves as an interface to access and modify attributes of an item. The item's attributes are stored in an instance of ItemAttribute. The class ItemProperties has methods to get and set integer and string attributes, check if an attribute exists, remove an attribute, get the underlying attribute bits, and get a vector of attributes. It also has methods to get and set custom attributes, which are stored in a std::map<std::string, CustomAttribute, std::less<>>. The class has a data member attributePtr of type std::unique_ptr<ItemAttribute> that stores a pointer to the item's attributes methods.
 class ItemProperties {
-<<<<<<< HEAD
-public:
-	template<typename T>
-	T getAttribute(ItemAttribute_t type) const {
-		if constexpr (std::is_same_v<T, std::string>) {
-			return getString(type);
-		} else {
-			return std::clamp(
-				static_cast<T>(getInteger(type)),
-				std::numeric_limits<T>::min(),
-				std::numeric_limits<T>::max()
-			);
-		}
-		return {};
-	}
-
-	bool hasAttribute(ItemAttribute_t type) const {
-		if (!attributePtr) {
-			return false;
-=======
 	public:
-		template <typename T>
+		template<typename T>
 		T getAttribute(ItemAttribute_t type) const {
 			if constexpr (std::is_same_v<T, std::string>) {
 				return getString(type);
-			} else if constexpr (std::is_integral_v<T>) {
+			} else {
 				return std::clamp(
 					static_cast<T>(getInteger(type)),
 					std::numeric_limits<T>::min(),
 					std::numeric_limits<T>::max()
 				);
 			}
-			return T();
->>>>>>> 6b69b238
+			return {};
 		}
 
 		bool hasAttribute(ItemAttribute_t type) const {
