/**
 * Canary - A free and open-source MMORPG server emulator
 * Copyright (©) 2019-2022 OpenTibiaBR <opentibiabr@outlook.com>
 * Repository: https://github.com/opentibiabr/canary
 * License: https://github.com/opentibiabr/canary/blob/main/LICENSE
 * Contributors: https://github.com/opentibiabr/canary/graphs/contributors
 * Website: https://docs.opentibiabr.org/
*/

#ifndef SRC_ITEMS_ITEM_H_
#define SRC_ITEMS_ITEM_H_

#include "items/cylinder.h"
#include "core/file_handle.hpp"
#include "items/thing.h"
#include "items/items.h"
#include "lua/scripts/luascript.h"
#include "utils/tools.h"
<<<<<<< HEAD

#include <typeinfo>
#include <deque>
#include <iostream>
#include <string>
#include <variant>
#include <limits>
=======
#include "io/fileloader.h"
>>>>>>> 94288cf1

class Creature;
class Player;
class Container;
class Depot;
class Teleport;
class TrashHolder;
class Mailbox;
class Door;
class MagicField;
class BedItem;
class Imbuement;

class ItemAttributes
{
	public:
		ItemAttributes() = default;

		void setSpecialDescription(const std::string& desc) {
			setStrAttr(ITEM_ATTRIBUTE_DESCRIPTION, desc);
		}
		const std::string& getSpecialDescription() const {
			return getStrAttr(ITEM_ATTRIBUTE_DESCRIPTION);
		}

		void setText(const std::string& text) {
			setStrAttr(ITEM_ATTRIBUTE_TEXT, text);
		}
		void resetText() {
			removeAttribute(ITEM_ATTRIBUTE_TEXT);
		}
		const std::string& getText() const {
			return getStrAttr(ITEM_ATTRIBUTE_TEXT);
		}

		void setDate(int32_t n) {
			setIntAttr(ITEM_ATTRIBUTE_DATE, n);
		}
		void resetDate() {
			removeAttribute(ITEM_ATTRIBUTE_DATE);
		}
		time_t getDate() const {
			return getIntAttr(ITEM_ATTRIBUTE_DATE);
		}

		void setWriter(const std::string& writer) {
			setStrAttr(ITEM_ATTRIBUTE_WRITER, writer);
		}
		void resetWriter() {
			removeAttribute(ITEM_ATTRIBUTE_WRITER);
		}
		const std::string& getWriter() const {
			return getStrAttr(ITEM_ATTRIBUTE_WRITER);
		}

		void setActionId(uint16_t n) {
			setIntAttr(ITEM_ATTRIBUTE_ACTIONID, n);
		}
		uint16_t getActionId() const {
			return static_cast<uint16_t>(getIntAttr(ITEM_ATTRIBUTE_ACTIONID));
		}

		void setUniqueId(uint16_t n) {
			setIntAttr(ITEM_ATTRIBUTE_UNIQUEID, n);
		}
		uint16_t getUniqueId() const {
			return static_cast<uint16_t>(getIntAttr(ITEM_ATTRIBUTE_UNIQUEID));
		}

		void setCharges(uint16_t n) {
			setIntAttr(ITEM_ATTRIBUTE_CHARGES, n);
		}
		uint16_t getCharges() const {
			return static_cast<uint16_t>(getIntAttr(ITEM_ATTRIBUTE_CHARGES));
		}

		void setFluidType(uint16_t n) {
			setIntAttr(ITEM_ATTRIBUTE_FLUIDTYPE, n);
		}
		uint16_t getFluidType() const {
			return static_cast<uint16_t>(getIntAttr(ITEM_ATTRIBUTE_FLUIDTYPE));
		}

		void setOwner(uint32_t owner) {
			setIntAttr(ITEM_ATTRIBUTE_OWNER, owner);
		}
		uint32_t getOwner() const {
			return getIntAttr(ITEM_ATTRIBUTE_OWNER);
		}

		void setCorpseOwner(uint32_t corpseOwner) {
			setIntAttr(ITEM_ATTRIBUTE_CORPSEOWNER, corpseOwner);
		}
		uint32_t getCorpseOwner() const {
			return getIntAttr(ITEM_ATTRIBUTE_CORPSEOWNER);
		}

		void setDuration(int32_t time) {
			setIntAttr(ITEM_ATTRIBUTE_DURATION, std::max<int32_t>(0, time));
		}
		void setDurationTimestamp(int64_t timestamp) {
			setIntAttr(ITEM_ATTRIBUTE_DURATION_TIMESTAMP, timestamp);
		}
		int32_t getDuration() const {
			ItemDecayState_t decayState = getDecaying();
			if (decayState == DECAYING_TRUE || decayState == DECAYING_STOPPING) {
				return std::max<int32_t>(0, static_cast<int32_t>(getIntAttr(ITEM_ATTRIBUTE_DURATION_TIMESTAMP) - OTSYS_TIME()));
			} else {
				return getIntAttr(ITEM_ATTRIBUTE_DURATION);
			}
		}

		void setDecaying(ItemDecayState_t decayState) {
			setIntAttr(ITEM_ATTRIBUTE_DECAYSTATE, decayState);
			if (decayState == DECAYING_FALSE) {
				removeAttribute(ITEM_ATTRIBUTE_DURATION_TIMESTAMP);
			}
		}
		ItemDecayState_t getDecaying() const {
			return static_cast<ItemDecayState_t>(getIntAttr(ITEM_ATTRIBUTE_DECAYSTATE));
		}

		struct CustomAttribute
		{
<<<<<<< HEAD
			std::variant<std::monostate, std::string, int64_t, double, bool> value;

			CustomAttribute() : value(std::monostate()) {}
=======
			std::string stringValue;
			int64_t intValue;
			bool boolValue;
			double doubleValue;
			bool hasStringValue = false;
			bool hasIntValue = false;
			bool hasBoolValue = false;
			bool hasDoubleValue = false;

			CustomAttribute() = default;

			void setString(const std::string& string) {
				stringValue = string;
				hasStringValue = true;
			}

			void setInt64(int64_t int64) {
				intValue = int64;
				hasIntValue = true;
			}
>>>>>>> 94288cf1

			void setDouble(double newDouble) {
				doubleValue = newDouble;
				hasDoubleValue = true;
			}

			void setBool(bool boolean) {
				boolValue = boolean;
				hasBoolValue = true;
			}

			const std::string& getString() const {
<<<<<<< HEAD
				try {
					return std::get<std::string>(value);
				}
				catch (const std::bad_variant_access& ex) {
					SPDLOG_ERROR("[CustomAttribute::std::string& getString()] - Object not is string: {}]", ex.what());
				}
				return emptyString;
			}

			const int64_t& getInt() const {
				try {
					return std::get<int64_t>(value);
				}
				catch (const std::bad_variant_access& ex) {
					SPDLOG_ERROR("[CustomAttribute::std::string& getString()] - Object not is int64_t: {}", ex.what());
				}
				return emptyInt;
			}

			const double& getDouble() const {
				try {
					return std::get<double>(value);
				}
				catch (const std::bad_variant_access& ex) {
					SPDLOG_ERROR("[CustomAttribute::std::string& getString()] - Object not is double {}", ex.what());
				}
				return emptyDouble;
			}

			const bool& getBool() const {
				try {
					return std::get<bool>(value);
				}
				catch (const std::bad_variant_access& ex) {
					SPDLOG_ERROR("[CustomAttribute::std::string& getString() - Object not is bool: {}", ex.what());
				}
				return emptyBool;
			}

			struct PushLuaVisitor {
				lua_State* L;

				explicit PushLuaVisitor(lua_State* L) : L(L) {}

				void operator()(const std::monostate&) const {
					lua_pushnil(L);
				}

				void operator()(const std::string& v) const {
					LuaScriptInterface::pushString(L, v);
				}

				void operator()(bool v) const {
					LuaScriptInterface::pushBoolean(L, v);
				}

				void operator()(const int64_t& v) const {
					lua_pushnumber(L, v);
				}

				void operator()(const double& v) const {
					lua_pushnumber(L, v);
				}
			};

			void pushToLua(lua_State* L) const {
				std::visit(PushLuaVisitor(L), value);
			}

			struct SerializeVisitor {
				PropWriteStream& propWriteStream;

				explicit SerializeVisitor(PropWriteStream& propWriteStream) : propWriteStream(propWriteStream) {}

				void operator()(const std::monostate&) const {
					return;
				}

				void operator()(const std::string& v) const {
					propWriteStream.writeString(v);
				}

				template<typename T>
				void operator()(const T& v) const {
					propWriteStream.write<T>(v);
				}
			};

			void serialize(PropWriteStream& propWriteStream) const {
				propWriteStream.write<uint8_t>(static_cast<uint8_t>(value.index()));
				std::visit(SerializeVisitor(propWriteStream), value);
			}

			// BinaryNode unserialize parses
			bool unserializeString(BinaryNode &binaryNode)
			{
				std::string string = binaryNode.getString();
				if (string.empty()) {
					SPDLOG_ERROR("[Item::unserializeString] - String is empty");
					return false;
				}

				value = string;
				return true;
			}
			bool unserializeInt(BinaryNode &binaryNode)
			{
				int64_t int64 = binaryNode.get64();
				if (int64 == 0) {
					SPDLOG_ERROR("[Item::unserializeInt] - Failed to get64");
					return false;
				}

				value = int64;
				return true;
			}
			bool unserializeDouble(BinaryNode &binaryNode)
			{
				double doubleValue = binaryNode.getDouble();
				if (doubleValue == 0) {
					SPDLOG_ERROR("[Item::unserializeDouble] - Failed to getDouble");
					return false;
				}

				value = doubleValue;
				return true;
=======
				return stringValue;
			}

			int64_t getInt() const {
				return intValue;
			}

			bool getBool() const {
				return boolValue;
			}

			bool hasValue() const {
				return hasStringValue || hasIntValue || hasBoolValue || hasDoubleValue;
			}

			void pushToLua(lua_State* L) const {
				if (hasStringValue) {
					LuaScriptInterface::pushString(L, stringValue);
				} else if (hasIntValue) {
					lua_pushnumber(L, static_cast<lua_Number>(intValue));
				} else if (hasDoubleValue) {
					lua_pushnumber(L, doubleValue);
				} else if (hasBoolValue) {
					LuaScriptInterface::pushBoolean(L, boolValue);
				} else {
					lua_pushnil(L);
				}
			}

			void serialize(PropWriteStream& propWriteStream) const {
				if (hasStringValue) {
					propWriteStream.write<uint8_t>(1);
					propWriteStream.writeString(stringValue);
				} else if (hasIntValue) {
					propWriteStream.write<uint8_t>(2);
				} else if (hasDoubleValue) {
					propWriteStream.write<uint8_t>(3);
				} else if (hasBoolValue) {
					propWriteStream.write<uint8_t>(4);
				}
>>>>>>> 94288cf1
			}

			bool unserialize(PropStream& propStream) {
				uint8_t type;
				if (!propStream.read<uint8_t>(type)) {
					return false;
				}

				switch (type) {
					case 1: {
						std::string readString;
						if (!propStream.readString(readString)) {
							return false;
						}
						setString(readString);
						break;
					}
					case 2: {
						int64_t readInt;
						if (!propStream.read<int64_t>(readInt)) {
							return false;
						}
						setInt64(readInt);
						break;
					}
					case 3: {
						double readDouble;
						if (!propStream.read<double>(readDouble)) {
							return false;
						}
						setDouble(readDouble);
						break;
					}
					case 4: {
						bool readBoolean;
						if (!propStream.read<bool>(readBoolean)) {
							return false;
						}
						setBool(readBoolean);
						break;
					}
<<<<<<< HEAD

					default: {
						value = std::monostate();
=======
					default:
>>>>>>> 94288cf1
						return false;
				}
				return true;
			}

			bool unserialize(BinaryNode& binaryNode) {
				// This is hard coded so it's not general, depends on the position of the variants.
				uint8_t position = binaryNode.getU8();
				if (position == 0) {
					SPDLOG_ERROR("[Item::unserialize] - Variant position is wrong");
					return false;
				}

				switch (position) {
					case 1:
						if (!unserializeString(binaryNode)) {
							return false;
						}
						break;
					case 2:
						if (!unserializeInt(binaryNode)) {
							return false;
						}
						break;
					case 3:
						if (!unserializeDouble(binaryNode)) {
							return false;
						}
						break;
					case 4:
						value = binaryNode.getBoolean();
						break;
					default:
						value = std::monostate();
						return false;
				}
				return true;
			}
		};

	private:
		bool hasAttribute(ItemAttrTypes type) const {
			return (type & static_cast<ItemAttrTypes>(attributeBits)) != 0;
		}
		void removeAttribute(ItemAttrTypes type);

		static std::string emptyString;
		static int64_t emptyInt;
		static double emptyDouble;
		static bool emptyBool;

		typedef phmap::flat_hash_map<std::string, CustomAttribute> CustomAttributeMap;

		struct Attribute {
			union {
				int64_t integer;
				std::string* string;
				CustomAttributeMap* custom;
			} value;
			ItemAttrTypes type;

			// Singleton - ensures we don't accidentally copy it
			Attribute& operator=(const Attribute& other) = delete;

			explicit Attribute(ItemAttrTypes type) : type(type) {
				memset(&value, 0, sizeof(value));
			}
			Attribute(const Attribute& i) {
				type = i.type;
				if (ItemAttributes::isIntAttrType(type)) {
					value.integer = i.value.integer;
				} else if (ItemAttributes::isStrAttrType(type)) {
					value.string = new std::string(*i.value.string);
				} else if (ItemAttributes::isCustomAttrType(type)) {
					value.custom = new CustomAttributeMap(*i.value.custom);
				} else {
					memset(&value, 0, sizeof(value));
				}
			}
			Attribute(Attribute&& attribute) noexcept : value(attribute.value), type(attribute.type) {
				memset(&attribute.value, 0, sizeof(value));
				attribute.type = ITEM_ATTRIBUTE_NONE;
			}
			Attribute& operator=(Attribute&& other) noexcept {
				if (this != &other) {
					if (ItemAttributes::isStrAttrType(type)) {
						delete value.string;
					} else if (ItemAttributes::isCustomAttrType(type)) {
						delete value.custom;
					}

					value = other.value;
					type = other.type;

					memset(&other.value, 0, sizeof(value));
					other.type = ITEM_ATTRIBUTE_NONE;
				}
				return *this;
			}
			~Attribute() {
				if (ItemAttributes::isStrAttrType(type)) {
					delete value.string;
				} else if (ItemAttributes::isCustomAttrType(type)) {
					delete value.custom;
				}
			}
		};

		std::vector<Attribute> attributes;
		std::underlying_type_t<ItemAttrTypes> attributeBits = 0;

	public:
		const std::string& getStrAttr(ItemAttrTypes type) const;
		void setStrAttr(ItemAttrTypes type, const std::string& value);

		int64_t getIntAttr(ItemAttrTypes type) const;
		void setIntAttr(ItemAttrTypes type, int64_t value);
		void increaseIntAttr(ItemAttrTypes type, int64_t value);

		const Attribute* getExistingAttr(ItemAttrTypes type) const;
		Attribute& getAttr(ItemAttrTypes type);

		CustomAttributeMap* getCustomAttributeMap() {
			if (!hasAttribute(ITEM_ATTRIBUTE_CUSTOM)) {
				return nullptr;
			}

			return getAttr(ITEM_ATTRIBUTE_CUSTOM).value.custom;
		}

		template<typename R>
		void setCustomAttribute(int64_t key, R value) {
			std::string tmp = std::to_string(key);
			setCustomAttribute(tmp, value);
		}

		void setCustomAttribute(int64_t key, CustomAttribute& value) {
			std::string tmp = std::to_string(key);
			setCustomAttribute(tmp, value);
		}

		template<typename R>
		void setCustomAttribute(std::string& key, R value) {
			toLowerCaseString(key);
			if (hasAttribute(ITEM_ATTRIBUTE_CUSTOM)) {
				removeCustomAttribute(key);
			} else {
				getAttr(ITEM_ATTRIBUTE_CUSTOM).value.custom = new CustomAttributeMap();
			}
			getAttr(ITEM_ATTRIBUTE_CUSTOM).value.custom->emplace(key, value);
		}
		void setCustomAttribute(std::string& key, int64_t intValue) {
			toLowerCaseString(key);
			if (hasAttribute(ITEM_ATTRIBUTE_CUSTOM)) {
				removeCustomAttribute(key);
			} else {
				auto newAttribute = std::make_unique<CustomAttributeMap>();
				getAttr(ITEM_ATTRIBUTE_CUSTOM).value.custom = newAttribute.get();
			}
			ItemAttributes::CustomAttribute customAttribute;
			customAttribute.setInt64(intValue);
			getAttr(ITEM_ATTRIBUTE_CUSTOM).value.custom->emplace(key, customAttribute);
		}

		void setCustomAttribute(std::string& key, CustomAttribute& value) {
			toLowerCaseString(key);
			if (hasAttribute(ITEM_ATTRIBUTE_CUSTOM)) {
				removeCustomAttribute(key);
			} else {
				getAttr(ITEM_ATTRIBUTE_CUSTOM).value.custom = new CustomAttributeMap();
			}
			getAttr(ITEM_ATTRIBUTE_CUSTOM).value.custom->insert(std::make_pair(std::move(key), std::move(value)));
		}

		const CustomAttribute* getCustomAttribute(int64_t key) {
			std::string tmp = std::to_string(key);
			return getCustomAttribute(tmp);
		}

		const CustomAttribute* getCustomAttribute(const std::string& key) {
			if (const CustomAttributeMap* customAttrMap = getCustomAttributeMap()) {
				auto it = customAttrMap->find(asLowerCaseString(key));
				if (it != customAttrMap->end()) {
					return &(it->second);
				}
			}
			return nullptr;
		}

		bool removeCustomAttribute(int64_t key) {
			std::string tmp = std::to_string(key);
			return removeCustomAttribute(tmp);
		}

		bool removeCustomAttribute(const std::string& key) {
			if (CustomAttributeMap* customAttrMap = getCustomAttributeMap()) {
				auto it = customAttrMap->find(asLowerCaseString(key));
				if (it != customAttrMap->end()) {
					customAttrMap->erase(it);
					return true;
				}
			}
			return false;
		}

		static bool isIntAttrType(ItemAttrTypes type) {
			std::underlying_type_t<ItemAttrTypes> checkTypes = 0;
			checkTypes |= ITEM_ATTRIBUTE_ACTIONID;
			checkTypes |= ITEM_ATTRIBUTE_UNIQUEID;
			checkTypes |= ITEM_ATTRIBUTE_DATE;
			checkTypes |= ITEM_ATTRIBUTE_WEIGHT;
			checkTypes |= ITEM_ATTRIBUTE_ATTACK;
			checkTypes |= ITEM_ATTRIBUTE_DEFENSE;
			checkTypes |= ITEM_ATTRIBUTE_EXTRADEFENSE;
			checkTypes |= ITEM_ATTRIBUTE_ARMOR;
			checkTypes |= ITEM_ATTRIBUTE_HITCHANCE;
			checkTypes |= ITEM_ATTRIBUTE_SHOOTRANGE;
			checkTypes |= ITEM_ATTRIBUTE_OWNER;
			checkTypes |= ITEM_ATTRIBUTE_DURATION;
			checkTypes |= ITEM_ATTRIBUTE_DECAYSTATE;
			checkTypes |= ITEM_ATTRIBUTE_CORPSEOWNER;
			checkTypes |= ITEM_ATTRIBUTE_CHARGES;
			checkTypes |= ITEM_ATTRIBUTE_FLUIDTYPE;
			checkTypes |= ITEM_ATTRIBUTE_DOORID;
			checkTypes |= ITEM_ATTRIBUTE_IMBUEMENT_SLOT;
			checkTypes |= ITEM_ATTRIBUTE_OPENCONTAINER;
			checkTypes |= ITEM_ATTRIBUTE_QUICKLOOTCONTAINER;
			checkTypes |= ITEM_ATTRIBUTE_DURATION_TIMESTAMP;
			checkTypes |= ITEM_ATTRIBUTE_TIER;
			return (type & static_cast<ItemAttrTypes>(checkTypes)) != 0;
		}
		static bool isStrAttrType(ItemAttrTypes type) {
			std::underlying_type_t<ItemAttrTypes> checkTypes = 0;
			checkTypes |= ITEM_ATTRIBUTE_DESCRIPTION;
			checkTypes |= ITEM_ATTRIBUTE_TEXT;
			checkTypes |= ITEM_ATTRIBUTE_WRITER;
			checkTypes |= ITEM_ATTRIBUTE_NAME;
			checkTypes |= ITEM_ATTRIBUTE_ARTICLE;
			checkTypes |= ITEM_ATTRIBUTE_PLURALNAME;
			checkTypes |= ITEM_ATTRIBUTE_SPECIAL;
			return (type & static_cast<ItemAttrTypes>(checkTypes)) != 0;
		}
		inline static bool isCustomAttrType(ItemAttrTypes type) {
			return (type & ITEM_ATTRIBUTE_CUSTOM) != 0;
		}

		const std::vector<Attribute>& getList() const {
			return attributes;
		}

	friend class Item;
};

class Item : virtual public Thing
{
	public:
		//Factory member to create item of right type based on type
		static Item* CreateItem(const uint16_t type, uint16_t count = 0);
		static Container* CreateItemAsContainer(const uint16_t type, uint16_t size);
		static Item* createMapItem(uint16_t mapItemId);
		static Items items;

		// Constructor for items
		Item(const uint16_t type, uint16_t count = 0);
		Item(const Item& i);
		virtual Item* clone() const;

		Item() = default;
		virtual ~Item() = default;

		// non-assignable
		Item& operator=(const Item&) = delete;

		bool equals(const Item* otherItem) const;

		Item* getItem() override final {
			return this;
		}
		const Item* getItem() const override final {
			return this;
		}
		virtual Teleport* getTeleport() {
			return nullptr;
		}
		virtual const Teleport* getTeleport() const {
			return nullptr;
		}
		virtual TrashHolder* getTrashHolder() {
			return nullptr;
		}
		virtual const TrashHolder* getTrashHolder() const {
			return nullptr;
		}
		virtual Mailbox* getMailbox() {
			return nullptr;
		}
		virtual const Mailbox* getMailbox() const {
			return nullptr;
		}
		virtual Door* getDoor() {
			return nullptr;
		}
		virtual const Door* getDoor() const {
			return nullptr;
		}
		virtual MagicField* getMagicField() {
			return nullptr;
		}
		virtual const MagicField* getMagicField() const {
			return nullptr;
		}
		virtual BedItem* getBed() {
			return nullptr;
		}
		virtual const BedItem* getBed() const {
			return nullptr;
		}

		const std::string& getStrAttr(ItemAttrTypes type) const {
			if (!itemAttributesPtr) {
				return ItemAttributes::emptyString;
			}
			return itemAttributesPtr->getStrAttr(type);
		}
		void setStrAttr(ItemAttrTypes type, const std::string& value) {
			getAttributes()->setStrAttr(type, value);
		}

		int64_t getIntAttr(ItemAttrTypes type) const {
			if (!itemAttributesPtr) {
				return 0;
			}
			return itemAttributesPtr->getIntAttr(type);
		}
		void setIntAttr(ItemAttrTypes type, int64_t value) {
			getAttributes()->setIntAttr(type, value);
		}
		void increaseIntAttr(ItemAttrTypes type, int64_t value) {
			getAttributes()->increaseIntAttr(type, value);
		}

		void setIsLootTrackeable(bool value) {
			isLootTrackeable = value;
		}

		bool getIsLootTrackeable() {
			return isLootTrackeable;
		}

		void removeAttribute(ItemAttrTypes type) {
			if (itemAttributesPtr) {
				itemAttributesPtr->removeAttribute(type);
			}
		}
		bool hasAttribute(ItemAttrTypes type) const {
			if (!itemAttributesPtr) {
				return false;
			}
			return itemAttributesPtr->hasAttribute(type);
		}

		template<typename R>
		void setCustomAttribute(std::string& key, R value) {
			getAttributes()->setCustomAttribute(key, value);
		}

		void setCustomAttribute(std::string& key, ItemAttributes::CustomAttribute& value) {
			getAttributes()->setCustomAttribute(key, value);
		}

		const ItemAttributes::CustomAttribute* getCustomAttribute(int64_t key) {
			return getAttributes()->getCustomAttribute(key);
		}

		const ItemAttributes::CustomAttribute* getCustomAttribute(const std::string& key) {
			return getAttributes()->getCustomAttribute(key);
		}
		const ItemAttributes::CustomAttribute* getCustomAttribute(const std::string& key) const {
			if (!itemAttributesPtr) {
				return nullptr;
			}

			if (!itemAttributesPtr->hasAttribute(ITEM_ATTRIBUTE_CUSTOM)) {
				return nullptr;
			}

			ItemAttributes::CustomAttributeMap* customAttrMap = itemAttributesPtr->getAttr(ITEM_ATTRIBUTE_CUSTOM).value.custom;
			if (!customAttrMap) {
				return nullptr;
			}

			auto it = customAttrMap->find(asLowerCaseString(key));
			if (it != customAttrMap->end()) {
				return &(it->second);
			}

			return nullptr;
		}

		bool removeCustomAttribute(int64_t key) {
			return getAttributes()->removeCustomAttribute(key);
		}

		bool removeCustomAttribute(const std::string& key) {
			return getAttributes()->removeCustomAttribute(key);
		}

		void setSpecialDescription(const std::string& desc) {
			setStrAttr(ITEM_ATTRIBUTE_DESCRIPTION, desc);
		}
		const std::string& getSpecialDescription() const {
			return getStrAttr(ITEM_ATTRIBUTE_DESCRIPTION);
		}

		void setText(const std::string& text) {
			setStrAttr(ITEM_ATTRIBUTE_TEXT, text);
		}
		void resetText() {
			removeAttribute(ITEM_ATTRIBUTE_TEXT);
		}
		const std::string& getText() const {
			return getStrAttr(ITEM_ATTRIBUTE_TEXT);
		}

		void setDate(int32_t n) {
			setIntAttr(ITEM_ATTRIBUTE_DATE, n);
		}
		void resetDate() {
			removeAttribute(ITEM_ATTRIBUTE_DATE);
		}
		time_t getDate() const {
			return static_cast<time_t>(getIntAttr(ITEM_ATTRIBUTE_DATE));
		}

		void setWriter(const std::string& writer) {
			setStrAttr(ITEM_ATTRIBUTE_WRITER, writer);
		}
		void resetWriter() {
			removeAttribute(ITEM_ATTRIBUTE_WRITER);
		}
		const std::string& getWriter() const {
			return getStrAttr(ITEM_ATTRIBUTE_WRITER);
		}

		void setActionId(uint16_t n) {
			if (n < 100) {
				n = 100;
			}

			setIntAttr(ITEM_ATTRIBUTE_ACTIONID, n);
		}
		uint16_t getActionId() const {
			if (!itemAttributesPtr) {
				return 0;
			}
			return static_cast<uint16_t>(getIntAttr(ITEM_ATTRIBUTE_ACTIONID));
		}

		uint16_t getUniqueId() const {
			if (!itemAttributesPtr) {
				return 0;
			}
			return static_cast<uint16_t>(getIntAttr(ITEM_ATTRIBUTE_UNIQUEID));
		}

		void setCharges(uint16_t n) {
			setIntAttr(ITEM_ATTRIBUTE_CHARGES, n);
		}
		uint16_t getCharges() const {
			if (!itemAttributesPtr) {
				return 0;
			}
			return static_cast<uint16_t>(getIntAttr(ITEM_ATTRIBUTE_CHARGES));
		}

		void setFluidType(uint16_t n) {
			setIntAttr(ITEM_ATTRIBUTE_FLUIDTYPE, n);
		}
		uint16_t getFluidType() const {
			if (!itemAttributesPtr) {
				return 0;
			}
			return static_cast<uint16_t>(getIntAttr(ITEM_ATTRIBUTE_FLUIDTYPE));
		}

		void setOwner(uint32_t owner) {
			setIntAttr(ITEM_ATTRIBUTE_OWNER, owner);
		}
		uint32_t getOwner() const {
			if (!itemAttributesPtr) {
				return 0;
			}
			return getIntAttr(ITEM_ATTRIBUTE_OWNER);
		}

		void setCorpseOwner(uint32_t corpseOwner) {
			setIntAttr(ITEM_ATTRIBUTE_CORPSEOWNER, corpseOwner);
		}
		uint32_t getCorpseOwner() const {
			if (!itemAttributesPtr) {
				return 0;
			}
			return getIntAttr(ITEM_ATTRIBUTE_CORPSEOWNER);
		}

		void setRewardCorpse() {
			setCorpseOwner(static_cast<uint32_t>(std::numeric_limits<int32_t>::max()));
		}
		bool isRewardCorpse() {
			return getCorpseOwner() == static_cast<uint32_t>(std::numeric_limits<int32_t>::max());
		}

		void setDuration(int32_t time) {
			setIntAttr(ITEM_ATTRIBUTE_DURATION, std::max<int32_t>(0, time));
		}
		void setDurationTimestamp(int64_t timestamp) {
			setIntAttr(ITEM_ATTRIBUTE_DURATION_TIMESTAMP, timestamp);
		}
		int32_t getDuration() const {
			ItemDecayState_t decayState = getDecaying();
			if (decayState == DECAYING_TRUE || decayState == DECAYING_STOPPING) {
				return std::max<int32_t>(0, static_cast<int32_t>(getIntAttr(ITEM_ATTRIBUTE_DURATION_TIMESTAMP) - OTSYS_TIME()));
			} else {
				return getIntAttr(ITEM_ATTRIBUTE_DURATION);
			}
		}

		void setDecaying(ItemDecayState_t decayState) {
			setIntAttr(ITEM_ATTRIBUTE_DECAYSTATE, decayState);
			if (decayState == DECAYING_FALSE) {
				removeAttribute(ITEM_ATTRIBUTE_DURATION_TIMESTAMP);
			}
		}
		ItemDecayState_t getDecaying() const {
			if (!itemAttributesPtr) {
				return DECAYING_FALSE;
			}
			return static_cast<ItemDecayState_t>(getIntAttr(ITEM_ATTRIBUTE_DECAYSTATE));
		}

		static std::string parseImbuementDescription(const Item* item);
		static std::string parseShowAttributesDescription(const Item *item, const uint16_t itemId);
		static std::string parseClassificationDescription(const Item* item);

		static std::vector<std::pair<std::string, std::string>> getDescriptions(const ItemType& it,
                                    const Item* item = nullptr);
		static std::string getDescription(const ItemType& it, int32_t lookDistance, const Item* item = nullptr, int32_t subType = -1, bool addArticle = true);
		static std::string getNameDescription(const ItemType& it, const Item* item = nullptr, int32_t subType = -1, bool addArticle = true);
		static std::string getWeightDescription(const ItemType& it, uint32_t weight, uint32_t count = 1);

		std::string getDescription(int32_t lookDistance) const override final;
		std::string getNameDescription() const;
		std::string getWeightDescription() const;

		// Serialization items
		virtual Attr_ReadValue readAttr(AttrTypes_t attr, PropStream& propStream);
		bool unserializeAttr(PropStream& propStream);

		// Serialization map items
		virtual bool unserializeMapItem(BinaryNode &binaryNode, Position position);

		virtual void serializeAttr(PropWriteStream& propWriteStream) const;

		// Serialization functions for classes: Teleport, Bed, Container, DepotLocker, Door
		// Depot class
		virtual uint16_t getDepotId() const {
			return depotId;
		}
		virtual void setDepotId(uint16_t newDepotId) {
			depotId = newDepotId;
		}
		// Door class
		virtual void setDoorId(uint32_t doorId) {
			setIntAttr(ITEM_ATTRIBUTE_DOORID, doorId);
		}
		virtual uint32_t getDoorId() const {
			return static_cast<uint32_t>(getIntAttr(ITEM_ATTRIBUTE_DOORID));
		}
		// Bed class
		virtual const uint32_t& getSleeperGUID() const {
			return sleeperGUID;
		}
		virtual void setSleeperGuid(uint32_t newSleeperGuid) {
			sleeperGUID = newSleeperGuid;
		}
		virtual const uint32_t& getSleepStart() const {
			return sleepStart;
		}
		virtual void setSleepStart(uint32_t newSleepStart) {
			sleepStart = newSleepStart;
		}
		// Teleport class
		virtual const Position& getDestination() const {
			return destinationPosition;
		}
		virtual void setDestination(Position position) {
			destinationPosition = std::move(position);
		}
		// Container class
		virtual uint32_t getSerializationCount() const {
			return serializationCount;
		}
		virtual void setSerializationCount(uint32_t newCount) {
			serializationCount = newCount;
		}

		bool isPushable() const override final {
			return isMoveable();
		}
		int32_t getThrowRange() const override final {
			return (isPickupable() ? 15 : 2);
		}

		uint16_t getID() const {
			return id;
		}
		void setID(uint16_t newid);

		// Returns the player that is holding this item in his inventory
		Player* getHoldingPlayer() const;

		WeaponType_t getWeaponType() const {
			return items[id].weaponType;
		}
		Ammo_t getAmmoType() const {
			return items[id].ammoType;
		}
		uint8_t getShootRange() const {
			if (hasAttribute(ITEM_ATTRIBUTE_SHOOTRANGE)) {
				return static_cast<uint8_t>(getIntAttr(ITEM_ATTRIBUTE_SHOOTRANGE));
			}
			return items[id].shootRange;
		}

		virtual uint32_t getWeight() const;
		uint32_t getBaseWeight() const {
			if (hasAttribute(ITEM_ATTRIBUTE_WEIGHT)) {
				return getIntAttr(ITEM_ATTRIBUTE_WEIGHT);
			}
			return items[id].weight;
		}
		int32_t getAttack() const {
			if (hasAttribute(ITEM_ATTRIBUTE_ATTACK)) {
				return getIntAttr(ITEM_ATTRIBUTE_ATTACK);
			}
			return items[id].attack;
		}
		int32_t getArmor() const {
			if (hasAttribute(ITEM_ATTRIBUTE_ARMOR)) {
				return getIntAttr(ITEM_ATTRIBUTE_ARMOR);
			}
			return items[id].armor;
		}
		int32_t getDefense() const {
			if (hasAttribute(ITEM_ATTRIBUTE_DEFENSE)) {
				return getIntAttr(ITEM_ATTRIBUTE_DEFENSE);
			}
			return items[id].defense;
		}
		int32_t getExtraDefense() const {
			if (hasAttribute(ITEM_ATTRIBUTE_EXTRADEFENSE)) {
				return getIntAttr(ITEM_ATTRIBUTE_EXTRADEFENSE);
			}
			return items[id].extraDefense;
		}
		uint8_t getImbuementSlot() const {
			if (hasAttribute(ITEM_ATTRIBUTE_IMBUEMENT_SLOT)) {
				return getIntAttr(ITEM_ATTRIBUTE_IMBUEMENT_SLOT);
			}
			return items[id].imbuementSlot;
		}
		int32_t getSlotPosition() const {
			return items[id].slotPosition;
		}
		int8_t getHitChance() const {
			if (hasAttribute(ITEM_ATTRIBUTE_HITCHANCE)) {
				return static_cast<uint8_t>(getIntAttr(ITEM_ATTRIBUTE_HITCHANCE));
			}
			return items[id].hitChance;
		}
		uint32_t getQuicklootAttr() const {
			if (hasAttribute(ITEM_ATTRIBUTE_QUICKLOOTCONTAINER)) {
				return getIntAttr(ITEM_ATTRIBUTE_QUICKLOOTCONTAINER);
			}
			return 0;
		}

		uint32_t getWorth() const;
		uint32_t getForgeSlivers() const;
		uint32_t getForgeCores() const;
		LightInfo getLightInfo() const;

		bool hasProperty(ItemProperty prop) const;
		bool isBlocking() const {
			return items[id].blockSolid;
		}
		bool isStackable() const {
			return items[id].stackable;
		}
		bool isStowable() const {
			return items[id].stackable && items[id].wareId > 0;
		}
		bool isAlwaysOnTop() const {
			return items[id].alwaysOnTopOrder != 0;
		}
		bool isGroundTile() const {
			return items[id].isGroundTile();
		}
		bool isMagicField() const {
			return items[id].isMagicField();
		}
		bool isWrapContainer() const {
			return items[id].wrapContainer;
		}
		bool isMoveable() const {
			return items[id].moveable;
		}
		bool isCorpse() const {
			return items[id].isCorpse;
		}
		bool isPickupable() const {
			return items[id].pickupable;
		}
		bool isMultiUse() const {
			return items[id].multiUse;
		}
		bool isHangable() const {
			return items[id].isHangable;
		}
		bool isRotatable() const {
			return items[id].rotatable && items[id].rotateTo;
		}
		bool isPodium() const {
			return items[id].isPodium;
		}
		bool isWrapable() const {
			return items[id].wrapable && items[id].wrapableTo;
		}
		bool hasWalkStack() const {
			return items[id].walkStack;
		}
		bool isQuiver() const {
			return items[id].isQuiver();
		}

		const std::string& getName() const {
			if (hasAttribute(ITEM_ATTRIBUTE_NAME)) {
				return getStrAttr(ITEM_ATTRIBUTE_NAME);
			}
			return items[id].name;
		}
		const std::string getPluralName() const {
			if (hasAttribute(ITEM_ATTRIBUTE_PLURALNAME)) {
				return getStrAttr(ITEM_ATTRIBUTE_PLURALNAME);
			}
			return items[id].getPluralName();
		}
		const std::string& getArticle() const {
			if (hasAttribute(ITEM_ATTRIBUTE_ARTICLE)) {
				return getStrAttr(ITEM_ATTRIBUTE_ARTICLE);
			}
			return items[id].article;
		}

		// get the number of items
		uint16_t getItemCount() const {
			return count;
		}
		void setItemCount(uint8_t n) {
			count = n;
		}

		static uint32_t countByType(const Item* item, int32_t subType) {
			if (subType == -1 || subType == item->getSubType()) {
				return item->getItemCount();
			}

			return 0;
		}

		void setDefaultSubtype();
		uint16_t getSubType() const;
		bool isItemStorable() const;
		void setSubType(uint16_t n);

		void setUniqueId(uint16_t n);

		void setDefaultDuration() {
			uint32_t duration = getDefaultDuration();
			if (duration != 0) {
				setDuration(duration);
			}
		}
		uint32_t getDefaultDuration() const {
			return items[id].decayTime * 1000;
		}
		bool canDecay() const;

		virtual bool canRemove() const {
			return true;
		}
		virtual bool canTransform() const {
			return true;
		}
		virtual void onRemoved();
		virtual void onTradeEvent(TradeEvents_t, Player*) {}

		virtual void startDecaying();
		virtual void stopDecaying();

		bool getLoadedFromMap() const {
			return loadedFromMap;
		}

		void setLoadedFromMap(bool value) {
			loadedFromMap = value;
		}
		bool isCleanable() const {
			return !loadedFromMap && canRemove() && isPickupable() && !hasAttribute(ITEM_ATTRIBUTE_UNIQUEID) && !hasAttribute(ITEM_ATTRIBUTE_ACTIONID);
		}

		bool hasMarketAttributes();

		std::unique_ptr<ItemAttributes>& getAttributes() {
			if (!itemAttributesPtr) {
				itemAttributesPtr.reset(new ItemAttributes());
			}
			return itemAttributesPtr;
		}

		void incrementReferenceCounter() {
			++referenceCounter;
		}
		void decrementReferenceCounter() {
			if (--referenceCounter == 0) {
				delete this;
			}
		}

		Cylinder* getParent() const override {
			return parent;
		}
		void setParent(Cylinder* cylinder) override {
			parent = cylinder;
		}
		Cylinder* getTopParent();
		const Cylinder* getTopParent() const;
		Tile* getTile() override;
		const Tile* getTile() const override;
		bool isRemoved() const override {
			return !parent || parent->isRemoved();
		}

		bool isInsideDepot(bool includeInbox = false) const;

		/**
		 * @brief Get the Imbuement Info object
		 *
		 * @param slot
		 * @param imbuementInfo (Imbuement *imbuement, uint32_t duration = 0)
		 * @return true = duration is > 0 (info >> 8)
		 * @return false
		 */
		bool getImbuementInfo(uint8_t slot, ImbuementInfo *imbuementInfo);
		void addImbuement(uint8_t slot, uint16_t imbuementId, int32_t duration);
		/**
		 * @brief Decay imbuement time duration, only use this for decay the imbuement time
		 * 
		 * @param slot Slot id to decay
		 * @param imbuementId Imbuement id to decay
		 * @param duration New duration
		 */
		void decayImbuementTime(uint8_t slot, uint16_t imbuementId, int32_t duration) {
			return setImbuement(slot, imbuementId, duration);
		}
		void clearImbuement(uint8_t slot, uint16_t imbuementId) {
			return setImbuement(slot, imbuementId, 0);
		}
		bool hasImbuementType(ImbuementTypes_t imbuementType, uint16_t imbuementTier) {
			auto it = items[id].imbuementTypes.find(imbuementType);
			if (it != items[id].imbuementTypes.end()) {
				return (it->second >= imbuementTier);
			}
			return false;
		}
		bool hasImbuementCategoryId(uint16_t categoryId);
		bool hasImbuements() {
			for (uint8_t slotid = 0; slotid < getImbuementSlot(); slotid++) {
				ImbuementInfo imbuementInfo;
				if (getImbuementInfo(slotid, &imbuementInfo)) {
					return true;
				}
			}

			return false;
		}

		double_t getDodgeChance() const {
			if (getTier() == 0) {
				return 0;
			}
			return (0.0307576 * getTier() * getTier()) + (0.440697 * getTier()) + 0.026;
		}

		double_t getFatalChance() const {
			if (getTier() == 0) {
				return 0;
			}
			return 0.5 * getTier() + 0.05 * ((getTier() - 1) * (getTier() - 1));
		}

		double_t getMomentumChance() const {
			if (getTier() == 0) {
				return 0;
			}
			return 2 * getTier() + 0.05 * ((getTier() - 1) * (getTier() - 1));
		}

		uint8_t getTier() const {
			if (!hasAttribute(ITEM_ATTRIBUTE_TIER)) {
				return 0;
			}

			auto tier = static_cast<uint8_t>(getIntAttr(ITEM_ATTRIBUTE_TIER));
			if (tier > g_configManager().getNumber(FORGE_MAX_ITEM_TIER)) {
				SPDLOG_ERROR("{} - Item {} have a wrong tier {}", __FUNCTION__, getName(), tier);
				return 0;
			}

			return tier;
		}
		void setTier(uint8_t tier) {
			auto configTier = g_configManager().getNumber(FORGE_MAX_ITEM_TIER);
			if (tier > configTier) {
				SPDLOG_ERROR("{} - It is not possible to set a tier higher than {}", __FUNCTION__, configTier);
				return;
			}

			if (items[id].upgradeClassification) {
				setIntAttr(ITEM_ATTRIBUTE_TIER, tier);
			}
		}
		uint8_t getClassification() const {
			return items[id].upgradeClassification;
		}

	protected:
		std::string getWeightDescription(uint32_t weight) const;

		Cylinder* parent = nullptr;

		uint32_t referenceCounter = 0;

		uint16_t id;  // the same id as in ItemType
		uint8_t count = 1; // number of stacked items

		bool loadedFromMap = false;
		bool isLootTrackeable = false;
	
	private:
		std::unique_ptr<ItemAttributes> itemAttributesPtr;
		uint16_t depotId;
		uint32_t sleeperGUID;
		uint32_t sleepStart;
		Position destinationPosition;
		uint32_t serializationCount = 0;

		void setImbuement(uint8_t slot, uint16_t imbuementId, int32_t duration);
		//Don't add variables here, use the ItemAttribute class.
		friend class Decay;
		friend class IOMapSerialize;
};

using ItemList = std::list<Item*>;
using ItemDeque = std::deque<Item*>;
using StashContainerList = std::vector<std::pair<Item*, uint32_t>>;

#endif  // SRC_ITEMS_ITEM_H_<|MERGE_RESOLUTION|>--- conflicted
+++ resolved
@@ -16,17 +16,7 @@
 #include "items/items.h"
 #include "lua/scripts/luascript.h"
 #include "utils/tools.h"
-<<<<<<< HEAD
-
-#include <typeinfo>
-#include <deque>
-#include <iostream>
-#include <string>
-#include <variant>
-#include <limits>
-=======
 #include "io/fileloader.h"
->>>>>>> 94288cf1
 
 class Creature;
 class Player;
@@ -151,11 +141,6 @@
 
 		struct CustomAttribute
 		{
-<<<<<<< HEAD
-			std::variant<std::monostate, std::string, int64_t, double, bool> value;
-
-			CustomAttribute() : value(std::monostate()) {}
-=======
 			std::string stringValue;
 			int64_t intValue;
 			bool boolValue;
@@ -176,7 +161,6 @@
 				intValue = int64;
 				hasIntValue = true;
 			}
->>>>>>> 94288cf1
 
 			void setDouble(double newDouble) {
 				doubleValue = newDouble;
@@ -189,134 +173,6 @@
 			}
 
 			const std::string& getString() const {
-<<<<<<< HEAD
-				try {
-					return std::get<std::string>(value);
-				}
-				catch (const std::bad_variant_access& ex) {
-					SPDLOG_ERROR("[CustomAttribute::std::string& getString()] - Object not is string: {}]", ex.what());
-				}
-				return emptyString;
-			}
-
-			const int64_t& getInt() const {
-				try {
-					return std::get<int64_t>(value);
-				}
-				catch (const std::bad_variant_access& ex) {
-					SPDLOG_ERROR("[CustomAttribute::std::string& getString()] - Object not is int64_t: {}", ex.what());
-				}
-				return emptyInt;
-			}
-
-			const double& getDouble() const {
-				try {
-					return std::get<double>(value);
-				}
-				catch (const std::bad_variant_access& ex) {
-					SPDLOG_ERROR("[CustomAttribute::std::string& getString()] - Object not is double {}", ex.what());
-				}
-				return emptyDouble;
-			}
-
-			const bool& getBool() const {
-				try {
-					return std::get<bool>(value);
-				}
-				catch (const std::bad_variant_access& ex) {
-					SPDLOG_ERROR("[CustomAttribute::std::string& getString() - Object not is bool: {}", ex.what());
-				}
-				return emptyBool;
-			}
-
-			struct PushLuaVisitor {
-				lua_State* L;
-
-				explicit PushLuaVisitor(lua_State* L) : L(L) {}
-
-				void operator()(const std::monostate&) const {
-					lua_pushnil(L);
-				}
-
-				void operator()(const std::string& v) const {
-					LuaScriptInterface::pushString(L, v);
-				}
-
-				void operator()(bool v) const {
-					LuaScriptInterface::pushBoolean(L, v);
-				}
-
-				void operator()(const int64_t& v) const {
-					lua_pushnumber(L, v);
-				}
-
-				void operator()(const double& v) const {
-					lua_pushnumber(L, v);
-				}
-			};
-
-			void pushToLua(lua_State* L) const {
-				std::visit(PushLuaVisitor(L), value);
-			}
-
-			struct SerializeVisitor {
-				PropWriteStream& propWriteStream;
-
-				explicit SerializeVisitor(PropWriteStream& propWriteStream) : propWriteStream(propWriteStream) {}
-
-				void operator()(const std::monostate&) const {
-					return;
-				}
-
-				void operator()(const std::string& v) const {
-					propWriteStream.writeString(v);
-				}
-
-				template<typename T>
-				void operator()(const T& v) const {
-					propWriteStream.write<T>(v);
-				}
-			};
-
-			void serialize(PropWriteStream& propWriteStream) const {
-				propWriteStream.write<uint8_t>(static_cast<uint8_t>(value.index()));
-				std::visit(SerializeVisitor(propWriteStream), value);
-			}
-
-			// BinaryNode unserialize parses
-			bool unserializeString(BinaryNode &binaryNode)
-			{
-				std::string string = binaryNode.getString();
-				if (string.empty()) {
-					SPDLOG_ERROR("[Item::unserializeString] - String is empty");
-					return false;
-				}
-
-				value = string;
-				return true;
-			}
-			bool unserializeInt(BinaryNode &binaryNode)
-			{
-				int64_t int64 = binaryNode.get64();
-				if (int64 == 0) {
-					SPDLOG_ERROR("[Item::unserializeInt] - Failed to get64");
-					return false;
-				}
-
-				value = int64;
-				return true;
-			}
-			bool unserializeDouble(BinaryNode &binaryNode)
-			{
-				double doubleValue = binaryNode.getDouble();
-				if (doubleValue == 0) {
-					SPDLOG_ERROR("[Item::unserializeDouble] - Failed to getDouble");
-					return false;
-				}
-
-				value = doubleValue;
-				return true;
-=======
 				return stringValue;
 			}
 
@@ -357,7 +213,6 @@
 				} else if (hasBoolValue) {
 					propWriteStream.write<uint8_t>(4);
 				}
->>>>>>> 94288cf1
 			}
 
 			bool unserialize(PropStream& propStream) {
@@ -399,13 +254,7 @@
 						setBool(readBoolean);
 						break;
 					}
-<<<<<<< HEAD
-
-					default: {
-						value = std::monostate();
-=======
 					default:
->>>>>>> 94288cf1
 						return false;
 				}
 				return true;
