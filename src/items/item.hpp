/**
 * Canary - A free and open-source MMORPG server emulator
 * Copyright (©) 2019-2024 OpenTibiaBR <opentibiabr@outlook.com>
 * Repository: https://github.com/opentibiabr/canary
 * License: https://github.com/opentibiabr/canary/blob/main/LICENSE
 * Contributors: https://github.com/opentibiabr/canary/graphs/contributors
 * Website: https://docs.opentibiabr.com/
 */

#pragma once

#include "enums/item_attribute.hpp"
#include "io/fileloader.hpp"
#include "items/functions/item/attribute.hpp"
#include "items/items.hpp"
#include "items/thing.hpp"

class Creature;
class Player;
class Container;
class Depot;
class Teleport;
class TrashHolder;
class Mailbox;
class Door;
class MagicField;
class BedItem;
class Imbuement;
class Item;
class Cylinder;

// This class ItemProperties that serves as an interface to access and modify attributes of an item. The item's attributes are stored in an instance of ItemAttribute. The class ItemProperties has methods to get and set integer and string attributes, check if an attribute exists, remove an attribute, get the underlying attribute bits, and get a vector of attributes. It also has methods to get and set custom attributes, which are stored in a std::map<std::string, CustomAttribute, std::less<>>. The class has a data member attributePtr of type std::unique_ptr<ItemAttribute> that stores a pointer to the item's attributes methods.
class ItemProperties {
public:
	template <typename T>
	T getAttribute(ItemAttribute_t type) const {
		if constexpr (std::is_same_v<T, std::string>) {
			return getString(type);
		} else {
			return std::clamp(
				static_cast<T>(getInteger(type)),
				std::numeric_limits<T>::min(),
				std::numeric_limits<T>::max()
			);
		}
		g_logger().error("Failed to convert attribute for type {}", fmt::underlying(type));
		return {};
	}

	bool hasAttribute(ItemAttribute_t type) const {
		if (!attributePtr) {
			return false;
		}

		return attributePtr->hasAttribute(type);
	}
	void removeAttribute(ItemAttribute_t type) const {
		if (attributePtr) {
			attributePtr->removeAttribute(type);
		}
	}

	template <typename GenericAttribute>
	void setAttribute(ItemAttribute_t type, GenericAttribute genericAttribute) {
		initAttributePtr()->setAttribute(type, genericAttribute);
	}

	bool isAttributeInteger(ItemAttribute_t type) const {
		return initAttributePtr()->isAttributeInteger(type);
	}

	bool isAttributeString(ItemAttribute_t type) const {
		return initAttributePtr()->isAttributeString(type);
	}

	// Custom Attributes
	const std::map<std::string, CustomAttribute, std::less<>> &getCustomAttributeMap() const;
	const CustomAttribute* getCustomAttribute(const std::string &attributeName) const {
		if (!attributePtr) {
			return nullptr;
		}

		return attributePtr->getCustomAttribute(attributeName);
	}

	template <typename GenericType>
	void setCustomAttribute(const std::string &key, GenericType value) {
		initAttributePtr()->setCustomAttribute(key, value);
	}

	void addCustomAttribute(const std::string &key, const CustomAttribute &customAttribute) {
		initAttributePtr()->addCustomAttribute(key, customAttribute);
	}

	bool hasCustomAttribute() const {
		return !getCustomAttributeMap().empty();
	}

	bool removeCustomAttribute(const std::string &attributeName) const {
		if (!attributePtr) {
			return false;
		}

		return attributePtr->removeCustomAttribute(attributeName);
	}

	uint16_t getCharges() const {
		return getAttribute<uint16_t>(ItemAttribute_t::CHARGES);
	}

<<<<<<< HEAD
	int32_t getDuration() const {
		const ItemDecayState_t decayState = getDecaying();
		if (decayState == DECAYING_TRUE || decayState == DECAYING_STOPPING) {
			return std::max<int32_t>(0, getAttribute<int32_t>(ItemAttribute_t::DURATION_TIMESTAMP) - static_cast<int32_t>(OTSYS_TIME()));
		} else {
			return getAttribute<int32_t>(ItemAttribute_t::DURATION);
		}
	}
=======
	int32_t getDuration() const;
>>>>>>> 135866a6

	bool isStoreItem() const {
		return getAttribute<int64_t>(ItemAttribute_t::STORE) > 0;
	}

	void setDuration(int32_t time) {
		setAttribute(ItemAttribute_t::DURATION, std::max<int32_t>(0, time));
	}

	void setDecaying(ItemDecayState_t decayState) {
		setAttribute(ItemAttribute_t::DECAYSTATE, static_cast<int64_t>(decayState));
		if (decayState == DECAYING_FALSE) {
			removeAttribute(ItemAttribute_t::DURATION_TIMESTAMP);
		}
	}
	ItemDecayState_t getDecaying() const {
		auto decayState = getAttribute<int64_t>(ItemAttribute_t::DECAYSTATE);
		return static_cast<ItemDecayState_t>(decayState);
	}

	uint32_t getCorpseOwner() const {
		return getAttribute<uint32_t>(ItemAttribute_t::CORPSEOWNER);
	}

	void setRewardCorpse() {
		setAttribute(ItemAttribute_t::CORPSEOWNER, static_cast<uint32_t>(std::numeric_limits<int32_t>::max()));
	}

	bool isRewardCorpse() const {
		return getCorpseOwner() == static_cast<uint32_t>(std::numeric_limits<int32_t>::max());
	}

protected:
	std::unique_ptr<ItemAttribute> &initAttributePtr() {
		if (!attributePtr) {
			attributePtr = std::make_unique<ItemAttribute>();
		}

		return attributePtr;
	}
	const std::unique_ptr<ItemAttribute> &initAttributePtr() const {
		if (!attributePtr) {
			std::bit_cast<ItemProperties*>(this)->attributePtr = std::make_unique<ItemAttribute>();
		}

		return attributePtr;
	}

	const std::vector<Attributes> &getAttributeVector() const {
		static std::vector<Attributes> emptyVector = {};
		if (!attributePtr) {
			return emptyVector;
		}

		return attributePtr->getAttributeVector();
	}

	const int64_t &getInteger(ItemAttribute_t type) const {
		static int64_t emptyInt;
		if (!attributePtr) {
			return emptyInt;
		}

		return attributePtr->getAttributeValue(type);
	}
	const std::string &getString(ItemAttribute_t type) const {
		static std::string emptyString;
		if (!attributePtr) {
			return emptyString;
		}

		return attributePtr->getAttributeString(type);
	}

	bool isInitializedAttributePtr() const {
		if (!attributePtr) {
			return false;
		}

		return true;
	}

private:
	std::unique_ptr<ItemAttribute> attributePtr;

	friend class Item;
};

class Item : virtual public Thing, public ItemProperties, public SharedObject {
public:
	// Factory member to create item of right type based on type
	static std::shared_ptr<Item> CreateItem(uint16_t type, uint16_t count = 0, Position* itemPosition = nullptr);
	static std::shared_ptr<Container> CreateItemAsContainer(uint16_t type, uint16_t size);
	static std::shared_ptr<Item> CreateItem(uint16_t itemId, Position &itemPosition);
	static Items items;

	// Constructor for items
	explicit Item(uint16_t type, uint16_t count = 0);
	explicit Item(const std::shared_ptr<Item> &i);
	virtual std::shared_ptr<Item> clone() const;

	~Item() override = default;

	// non-assignable
	Item &operator=(const Item &) = delete;

	bool equals(const std::shared_ptr<Item> &compareItem) const;

	std::shared_ptr<Item> getItem() final {
		return static_self_cast<Item>();
	}
	std::shared_ptr<const Item> getItem() const final {
		return static_self_cast<Item>();
	}
	virtual std::shared_ptr<Teleport> getTeleport() {
		return nullptr;
	}
	virtual std::shared_ptr<TrashHolder> getTrashHolder() {
		return nullptr;
	}
	virtual std::shared_ptr<Mailbox> getMailbox() {
		return nullptr;
	}
	virtual std::shared_ptr<Door> getDoor() {
		return nullptr;
	}
	virtual std::shared_ptr<MagicField> getMagicField() {
		return nullptr;
	}
	virtual std::shared_ptr<BedItem> getBed() {
		return nullptr;
	}

	bool isSavedToHouses();

	SoundEffect_t getMovementSound(const std::shared_ptr<Cylinder> &toCylinder) const;

	void setIsLootTrackeable(bool value) {
		isLootTrackeable = value;
	}

	bool getIsLootTrackeable() const {
		return isLootTrackeable;
	}

	void setOwner(uint32_t owner) {
		setAttribute(ItemAttribute_t::OWNER, owner);
	}

	void setOwner(const std::shared_ptr<Creature> &owner);

	virtual uint32_t getOwnerId() const;

	bool isOwner(uint32_t ownerId) const;

	std::string getOwnerName() const;

	bool isOwner(const std::shared_ptr<Creature> &owner) const;

	bool hasOwner() const {
		return getOwnerId() != 0;
	}

	bool canBeMovedToStore() const {
		return isStoreItem() || hasOwner();
	}

	static std::string parseAugmentDescription(const std::shared_ptr<Item> &item, bool inspect = false) {
		if (!item) {
			return "";
		}
		return items[item->getID()].parseAugmentDescription(inspect);
	}
	static std::string parseImbuementDescription(const std::shared_ptr<Item> &item);
	static std::string parseShowDurationSpeed(int32_t speed, bool &begin);
	static std::string parseShowDuration(const std::shared_ptr<Item> &item);
	static std::string parseShowAttributesDescription(const std::shared_ptr<Item> &item, uint16_t itemId);
	static std::string parseClassificationDescription(const std::shared_ptr<Item> &item);

	static std::vector<std::pair<std::string, std::string>> getDescriptions(const ItemType &it, const std::shared_ptr<Item> &item = nullptr);
	static std::string getDescription(const ItemType &it, int32_t lookDistance, const std::shared_ptr<Item> &item = nullptr, int32_t subType = -1, bool addArticle = true);
	static std::string getNameDescription(const ItemType &it, const std::shared_ptr<Item> &item = nullptr, int32_t subType = -1, bool addArticle = true);
	static std::string getWeightDescription(const ItemType &it, uint32_t weight, uint32_t count = 1);

	std::string getDescription(int32_t lookDistance) final;
	std::string getNameDescription();
	std::string getWeightDescription() const;

	// serialization
	virtual Attr_ReadValue readAttr(AttrTypes_t attr, PropStream &propStream);
	bool unserializeAttr(PropStream &propStream);
	virtual bool unserializeItemNode(OTB::Loader &, const OTB::Node &, PropStream &propStream, Position &itemPosition);

	virtual void serializeAttr(PropWriteStream &propWriteStream) const;

	bool isPushable() final {
		return isMovable();
	}
	int32_t getThrowRange() const final {
		return (isPickupable() ? 15 : 2);
	}

	uint16_t getID() const {
		return id;
	}
	void setID(uint16_t newid);

	// Returns the player that is holding this item in his inventory
	std::shared_ptr<Player> getHoldingPlayer();

	WeaponType_t getWeaponType() const {
		return items[id].weaponType;
	}
	Ammo_t getAmmoType() const {
		return items[id].ammoType;
	}
	uint8_t getShootRange() const {
		if (hasAttribute(ItemAttribute_t::SHOOTRANGE)) {
			return getAttribute<uint8_t>(ItemAttribute_t::SHOOTRANGE);
		}
		return items[id].shootRange;
	}

	virtual uint32_t getWeight() const;
	uint32_t getBaseWeight() const {
		if (hasAttribute(ItemAttribute_t::WEIGHT)) {
			return getAttribute<uint32_t>(ItemAttribute_t::WEIGHT);
		}
		return items[id].weight;
	}

	int32_t getCleavePercent() const {
		return items[id].abilities->cleavePercent;
	}

	int32_t getPerfectShotDamage() const {
		return items[id].abilities->perfectShotDamage;
	}
	uint8_t getPerfectShotRange() const {
		return items[id].abilities->perfectShotRange;
	}

	int32_t getReflectionFlat(CombatType_t combatType) const;

	int32_t getReflectionPercent(CombatType_t combatType) const;

	int16_t getMagicShieldCapacityPercent() const {
		return items[id].abilities->magicShieldCapacityPercent;
	}

	int32_t getMagicShieldCapacityFlat() const {
		return items[id].abilities->magicShieldCapacityFlat;
	}

	int32_t getSpecializedMagicLevel(CombatType_t combat) const;

	int32_t getSpeed() const {
		const int32_t value = items[id].getSpeed();
		return value;
	}

	int32_t getSkill(skills_t skill) const {
		const int32_t value = items[id].getSkill(skill);
		return value;
	}

	int32_t getStat(stats_t stat) const {
		const int32_t value = items[id].getStat(stat);
		return value;
	}

	int32_t getAttack() const {
		if (hasAttribute(ItemAttribute_t::ATTACK)) {
			return getAttribute<int32_t>(ItemAttribute_t::ATTACK);
		}
		return items[id].attack;
	}
	int32_t getArmor() const {
		if (hasAttribute(ItemAttribute_t::ARMOR)) {
			return getAttribute<int32_t>(ItemAttribute_t::ARMOR);
		}
		return items[id].armor;
	}
	int32_t getDefense() const {
		if (hasAttribute(ItemAttribute_t::DEFENSE)) {
			return getAttribute<int32_t>(ItemAttribute_t::DEFENSE);
		}
		return items[id].defense;
	}
	int32_t getExtraDefense() const {
		if (hasAttribute(ItemAttribute_t::EXTRADEFENSE)) {
			return getAttribute<int32_t>(ItemAttribute_t::EXTRADEFENSE);
		}
		return items[id].extraDefense;
	}
	std::vector<std::shared_ptr<AugmentInfo>> getAugments() const {
		return items[id].augments;
	}
	std::vector<std::shared_ptr<AugmentInfo>> getAugmentsBySpellNameAndType(const std::string &spellName, Augment_t augmentType) const {
		std::vector<std::shared_ptr<AugmentInfo>> augments;
		for (const auto &augment : items[id].augments) {
			if (strcasecmp(augment->spellName.c_str(), spellName.c_str()) == 0 && augment->type == augmentType) {
				augments.push_back(augment);
			}
		}

		return augments;
	}
	std::vector<std::shared_ptr<AugmentInfo>> getAugmentsBySpellName(const std::string &spellName) const {
		std::vector<std::shared_ptr<AugmentInfo>> augments;
		for (const auto &augment : items[id].augments) {
			if (strcasecmp(augment->spellName.c_str(), spellName.c_str()) == 0) {
				augments.push_back(augment);
			}
		}

		return augments;
	}
	uint8_t getImbuementSlot() const {
		if (hasAttribute(ItemAttribute_t::IMBUEMENT_SLOT)) {
			return getAttribute<uint8_t>(ItemAttribute_t::IMBUEMENT_SLOT);
		}
		return items[id].imbuementSlot;
	}
	int32_t getSlotPosition() const {
		return items[id].slotPosition;
	}
	int8_t getHitChance() const {
		if (hasAttribute(ItemAttribute_t::HITCHANCE)) {
			return getAttribute<int8_t>(ItemAttribute_t::HITCHANCE);
		}
		return items[id].hitChance;
	}

	uint32_t getWorth() const;
	uint32_t getForgeSlivers() const;
	uint32_t getForgeCores() const;
	LightInfo getLightInfo() const;

	bool hasProperty(ItemProperty prop) const;
	bool isBlocking() const {
		return items[id].blockSolid;
	}
	bool isStackable() const {
		return items[id].stackable;
	}
	bool isStowable() const {
		return items[id].stackable && items[id].wareId > 0;
	}
	bool isAlwaysOnTop() const {
		return items[id].alwaysOnTopOrder != 0;
	}
	bool isGroundTile() const {
		return items[id].isGroundTile();
	}
	bool isMagicField() const {
		return items[id].isMagicField();
	}
	bool isWrapContainer() const {
		return items[id].wrapContainer;
	}
	bool isMovable() const {
		return items[id].movable;
	}
	bool isCorpse() const {
		return items[id].isCorpse;
	}
	bool isPickupable() const {
		return items[id].pickupable;
	}
	bool isMultiUse() const {
		return items[id].multiUse;
	}
	bool isHangable() const {
		return items[id].isHangable;
	}
	bool isRotatable() const {
		return items[id].rotatable && items[id].rotateTo;
	}
	bool isPodium() const {
		return items[id].isPodium;
	}
	bool isWrapable() const {
		return items[id].wrapable && items[id].wrapableTo;
	}
	bool isRing() const {
		return items[id].isRing();
	}
	bool isAmulet() const {
		return items[id].isAmulet();
	}
	bool isAmmo() const {
		return items[id].isAmmo();
	}
	bool hasWalkStack() const {
		return items[id].walkStack;
	}
	bool isQuiver() const {
		return items[id].isQuiver();
	}
	bool isShield() const {
		return items[id].isShield();
	}
	bool isWand() const {
		return items[id].isWand();
	}
	bool isSpellBook() const {
		return items[id].isSpellBook();
	}
	bool isLadder() const {
		return items[id].isLadder();
	}
	bool isDummy() const {
		return items[id].isDummy();
	}
	bool isCarpet() const {
		return items[id].isCarpet();
	}
	bool canReceiveAutoCarpet() const {
		return isBlocking() && isAlwaysOnTop() && !items[id].hasHeight;
	}
	bool canBeUsedByGuests() const {
		return isDummy() || items[id].m_canBeUsedByGuests;
	}

	bool isDecayDisabled() const {
		return decayDisabled;
	}

	const std::string &getName() const {
		if (hasAttribute(ItemAttribute_t::NAME)) {
			return getString(ItemAttribute_t::NAME);
		}
		return items[id].name;
	}
	std::string getPluralName() const {
		if (hasAttribute(ItemAttribute_t::PLURALNAME)) {
			return getString(ItemAttribute_t::PLURALNAME);
		}
		return items[id].getPluralName();
	}
	const std::string &getArticle() const {
		if (hasAttribute(ItemAttribute_t::ARTICLE)) {
			return getString(ItemAttribute_t::ARTICLE);
		}
		return items[id].article;
	}

	uint8_t getStackSize() const {
		if (isStackable()) {
			return items[id].stackSize;
		}
		return 1;
	}

	// get the number of items
	uint16_t getItemCount() const {
		return count;
	}
	// Get item total amount
	uint32_t getItemAmount() const {
		return count;
	}
	void setItemCount(uint8_t n) {
		count = n;
	}

	static uint32_t countByType(const std::shared_ptr<Item> &item, int32_t subType) {
		if (!item) {
			return 0;
		}

		if (subType == -1 || subType == item->getSubType()) {
			return item->getItemCount();
		}

		return 0;
	}

	void setDefaultSubtype();
	uint16_t getSubType() const;
	bool isItemStorable() const;
	void setSubType(uint16_t n);
	void addUniqueId(uint16_t uniqueId);

	void setDefaultDuration() {
		const uint32_t duration = getDefaultDuration();
		if (duration != 0) {
			setDuration(duration);
		}
	}
	uint32_t getDefaultDuration() const {
		return items[id].decayTime * 1000;
	}

	bool canDecay();

	virtual bool canRemove() const {
		return true;
	}
	virtual bool canTransform() const {
		return true;
	}
	virtual void onRemoved();
	virtual void onTradeEvent(TradeEvents_t, const std::shared_ptr<Player> &) { }

	virtual void startDecaying();
	virtual void stopDecaying();

	std::shared_ptr<Item> transform(uint16_t itemId, uint16_t itemCount = -1);

	bool isLoadedFromMap() const {
		return loadedFromMap;
	}

	bool isCleanable() const {
		return !loadedFromMap && canRemove() && isPickupable() && !hasAttribute(ItemAttribute_t::UNIQUEID) && !hasAttribute(ItemAttribute_t::ACTIONID);
	}

	bool hasMarketAttributes() const;

	std::shared_ptr<Cylinder> getParent() override {
		return m_parent.lock();
	}
	void setParent(std::weak_ptr<Cylinder> cylinder) override {
		m_parent = cylinder;
	}
	void resetParent() {
		m_parent.reset();
	}
	std::shared_ptr<Cylinder> getTopParent();
	std::shared_ptr<Tile> getTile() override;
<<<<<<< HEAD
	bool isRemoved() override {
		const auto parent = getParent();
		if (parent) {
			return parent->isRemoved();
		}
		return true;
	}
=======
	bool isRemoved() override;
>>>>>>> 135866a6

	bool isInsideDepot(bool includeInbox = false);

	/**
	 * @brief Get the Imbuement Info object
	 *
	 * @param slot
	 * @param imbuementInfo (Imbuement *imbuement, uint32_t duration = 0)
	 * @return true = duration is > 0 (info >> 8)
	 * @return false
	 */
	bool getImbuementInfo(uint8_t slot, ImbuementInfo* imbuementInfo) const;
	void addImbuement(uint8_t slot, uint16_t imbuementId, uint32_t duration);
	/**
	 * @brief Decay imbuement time duration, only use this for decay the imbuement time
	 *
	 * @param slot Slot id to decay
	 * @param imbuementId Imbuement id to decay
	 * @param duration New duration
	 */
	void decayImbuementTime(uint8_t slot, uint16_t imbuementId, uint32_t duration) {
		return setImbuement(slot, imbuementId, duration);
	}
	void clearImbuement(uint8_t slot, uint16_t imbuementId) {
		return setImbuement(slot, imbuementId, 0);
	}
	bool hasImbuementType(ImbuementTypes_t imbuementType, uint16_t imbuementTier) const {
		const auto it = items[id].imbuementTypes.find(imbuementType);
		if (it != items[id].imbuementTypes.end()) {
			return (it->second >= imbuementTier);
		}
		return false;
	}
	bool hasImbuementCategoryId(uint16_t categoryId) const;
	bool hasImbuements() const {
		for (uint8_t slotid = 0; slotid < getImbuementSlot(); slotid++) {
			ImbuementInfo imbuementInfo;
			if (getImbuementInfo(slotid, &imbuementInfo)) {
				return true;
			}
		}

		return false;
	}

	double getDodgeChance() const;

	double getFatalChance() const;

	double getMomentumChance() const;

	double getTranscendenceChance() const;

	uint8_t getTier() const;
	void setTier(uint8_t tier);
	uint8_t getClassification() const {
		return items[id].upgradeClassification;
	}

	void updateTileFlags();
	bool canBeMoved() const;
	void checkDecayMapItemOnMove();

protected:
	std::weak_ptr<Cylinder> m_parent;

	uint16_t id; // the same id as in ItemType
	uint8_t count = 1; // number of stacked items

	bool loadedFromMap = false;
	bool isLootTrackeable = false;
	bool decayDisabled = false;

private:
	void setImbuement(uint8_t slot, uint16_t imbuementId, uint32_t duration);
	// Don't add variables here, use the ItemAttribute class.
	std::string getWeightDescription(uint32_t weight) const;

	friend class Decay;
	friend class MapCache;
};

using ItemList = std::list<std::shared_ptr<Item>>;
using ItemDeque = std::deque<std::shared_ptr<Item>>;
using StashContainerList = std::vector<std::pair<std::shared_ptr<Item>, uint32_t>>;<|MERGE_RESOLUTION|>--- conflicted
+++ resolved
@@ -108,18 +108,7 @@
 		return getAttribute<uint16_t>(ItemAttribute_t::CHARGES);
 	}
 
-<<<<<<< HEAD
-	int32_t getDuration() const {
-		const ItemDecayState_t decayState = getDecaying();
-		if (decayState == DECAYING_TRUE || decayState == DECAYING_STOPPING) {
-			return std::max<int32_t>(0, getAttribute<int32_t>(ItemAttribute_t::DURATION_TIMESTAMP) - static_cast<int32_t>(OTSYS_TIME()));
-		} else {
-			return getAttribute<int32_t>(ItemAttribute_t::DURATION);
-		}
-	}
-=======
 	int32_t getDuration() const;
->>>>>>> 135866a6
 
 	bool isStoreItem() const {
 		return getAttribute<int64_t>(ItemAttribute_t::STORE) > 0;
@@ -652,17 +641,7 @@
 	}
 	std::shared_ptr<Cylinder> getTopParent();
 	std::shared_ptr<Tile> getTile() override;
-<<<<<<< HEAD
-	bool isRemoved() override {
-		const auto parent = getParent();
-		if (parent) {
-			return parent->isRemoved();
-		}
-		return true;
-	}
-=======
 	bool isRemoved() override;
->>>>>>> 135866a6
 
 	bool isInsideDepot(bool includeInbox = false);
 
