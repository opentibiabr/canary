--- conflicted
+++ resolved
@@ -456,562 +456,9 @@
 		}
 
 		std::string tmpStrValue = asLowerCaseString(keyAttribute.as_string());
-<<<<<<< HEAD
 		auto parseAttribute = ItemParseAttributesMap.find(tmpStrValue);
 		if (parseAttribute != ItemParseAttributesMap.end()) {
 			ItemParse::initParse(tmpStrValue, attributeNode, valueAttribute, itemType);
-=======
-
-		// Put here because have many conditions (C1601 - compiler limit: blocks nested too deeply)
-		if (tmpStrValue == "type") {
-			tmpStrValue = asLowerCaseString(valueAttribute.as_string());
-			if (tmpStrValue == "key") {
-				it.type = ITEM_TYPE_KEY;
-			} else if (tmpStrValue == "magicfield") {
-				it.type = ITEM_TYPE_MAGICFIELD;
-			} else if (tmpStrValue == "container") {
-				it.group = ITEM_GROUP_CONTAINER;
-				it.type = ITEM_TYPE_CONTAINER;
-			} else if (tmpStrValue == "depot") {
-				it.type = ITEM_TYPE_DEPOT;
-			} else if (tmpStrValue == "rewardchest") {
-				it.type = ITEM_TYPE_REWARDCHEST;
-			} else if (tmpStrValue == "carpet") {
-				it.type = ITEM_TYPE_CARPET;
-			} else if (tmpStrValue == "mailbox") {
-				it.type = ITEM_TYPE_MAILBOX;
-			} else if (tmpStrValue == "trashholder") {
-				it.type = ITEM_TYPE_TRASHHOLDER;
-			} else if (tmpStrValue == "teleport") {
-				it.type = ITEM_TYPE_TELEPORT;
-			} else if (tmpStrValue == "door") {
-				it.type = ITEM_TYPE_DOOR;
-			} else if (tmpStrValue == "bed") {
-				it.type = ITEM_TYPE_BED;
-			} else if (tmpStrValue == "rune") {
-				it.type = ITEM_TYPE_RUNE;
-			} else if (tmpStrValue == "supply") {
-				it.type = ITEM_TYPE_SUPPLY;
-			} else if (tmpStrValue == "creatureproduct") {
-				it.type = ITEM_TYPE_CREATUREPRODUCT;
-			} else if (tmpStrValue == "food") {
-				it.type = ITEM_TYPE_FOOD;
-			} else if (tmpStrValue == "valuable") {
-				it.type = ITEM_TYPE_VALUABLE;
-			} else if (tmpStrValue == "potion") {
-				it.type = ITEM_TYPE_POTION;
-			} else {
-				SPDLOG_WARN("[Items::parseItemNode] - Unknown type: {}",
-                            valueAttribute.as_string());
-			}
-		} else if (tmpStrValue == "description") {
-			it.description = valueAttribute.as_string();
-		} else if (tmpStrValue == "runespellname") {
-			it.runeSpellName = valueAttribute.as_string();
-		} else if (tmpStrValue == "weight") {
-			it.weight = pugi::cast<uint32_t>(valueAttribute.value());
-		} else if (tmpStrValue == "showcount") {
-			it.showCount = valueAttribute.as_bool();
-		} else if (tmpStrValue == "armor") {
-			it.armor = pugi::cast<int32_t>(valueAttribute.value());
-		} else if (tmpStrValue == "defense") {
-			it.defense = pugi::cast<int32_t>(valueAttribute.value());
-		} else if (tmpStrValue == "extradef") {
-			it.extraDefense = pugi::cast<int32_t>(valueAttribute.value());
-		} else if (tmpStrValue == "attack") {
-			it.attack = pugi::cast<int32_t>(valueAttribute.value());
-		} else if (tmpStrValue == "rotateto") {
-			it.rotateTo = pugi::cast<int32_t>(valueAttribute.value());
-		} else if (tmpStrValue == "wrapcontainer") {
-			it.wrapContainer = valueAttribute.as_bool();
-		} else if (tmpStrValue == "imbuingslots") {
-			it.imbuingSlots = pugi::cast<int32_t>(valueAttribute.value());
-		} else if (tmpStrValue == "wrapableto" || tmpStrValue == "unwrapableto") {
-			it.wrapableTo = pugi::cast<int32_t>(valueAttribute.value());
-			it.wrapable = true;
-		} else if (tmpStrValue == "moveable" || tmpStrValue == "movable") {
-			it.moveable = valueAttribute.as_bool();
-		} else if (tmpStrValue == "ispodium") {
-			it.isPodium = valueAttribute.as_bool();
-		} else if (tmpStrValue == "blockprojectile") {
-			it.blockProjectile = valueAttribute.as_bool();
-		} else if (tmpStrValue == "allowpickupable" || tmpStrValue == "pickupable") {
-			it.allowPickupable = valueAttribute.as_bool();
-		} else if (tmpStrValue == "floorchange") {
-			tmpStrValue = asLowerCaseString(valueAttribute.as_string());
-			if (tmpStrValue == "down") {
-				it.floorChange |= TILESTATE_FLOORCHANGE_DOWN;
-			} else if (tmpStrValue == "north") {
-				it.floorChange |= TILESTATE_FLOORCHANGE_NORTH;
-			} else if (tmpStrValue == "south") {
-				it.floorChange |= TILESTATE_FLOORCHANGE_SOUTH;
-			} else if (tmpStrValue == "southalt") {
-				it.floorChange |= TILESTATE_FLOORCHANGE_SOUTH_ALT;
-			} else if (tmpStrValue == "west") {
-				it.floorChange |= TILESTATE_FLOORCHANGE_WEST;
-			} else if (tmpStrValue == "east") {
-				it.floorChange |= TILESTATE_FLOORCHANGE_EAST;
-			} else if (tmpStrValue == "eastalt") {
-				it.floorChange |= TILESTATE_FLOORCHANGE_EAST_ALT;
-			} else {
-				SPDLOG_WARN("[Items::parseItemNode] - Unknown floorChange: {}",
-                            valueAttribute.as_string());
-			}
-		} else if (tmpStrValue == "corpsetype") {
-			tmpStrValue = asLowerCaseString(valueAttribute.as_string());
-			if (tmpStrValue == "venom") {
-				it.corpseType = RACE_VENOM;
-			} else if (tmpStrValue == "blood") {
-				it.corpseType = RACE_BLOOD;
-			} else if (tmpStrValue == "undead") {
-				it.corpseType = RACE_UNDEAD;
-			} else if (tmpStrValue == "fire") {
-				it.corpseType = RACE_FIRE;
-			} else if (tmpStrValue == "energy") {
-				it.corpseType = RACE_ENERGY;
-			} else {
-				SPDLOG_WARN("[Items::parseItemNode] - Unknown corpseType: {}",
-                            valueAttribute.as_string());
-			}
-		} else if (tmpStrValue == "containersize") {
-			it.maxItems = pugi::cast<uint16_t>(valueAttribute.value());
-		} else if (tmpStrValue == "fluidsource") {
-			tmpStrValue = asLowerCaseString(valueAttribute.as_string());
-			if (tmpStrValue == "water") {
-				it.fluidSource = FLUID_WATER;
-			} else if (tmpStrValue == "blood") {
-				it.fluidSource = FLUID_BLOOD;
-			} else if (tmpStrValue == "beer") {
-				it.fluidSource = FLUID_BEER;
-			} else if (tmpStrValue == "slime") {
-				it.fluidSource = FLUID_SLIME;
-			} else if (tmpStrValue == "lemonade") {
-				it.fluidSource = FLUID_LEMONADE;
-			} else if (tmpStrValue == "milk") {
-				it.fluidSource = FLUID_MILK;
-			} else if (tmpStrValue == "mana") {
-				it.fluidSource = FLUID_MANA;
-			} else if (tmpStrValue == "life") {
-				it.fluidSource = FLUID_LIFE;
-			} else if (tmpStrValue == "oil") {
-				it.fluidSource = FLUID_OIL;
-			} else if (tmpStrValue == "urine") {
-				it.fluidSource = FLUID_URINE;
-			} else if (tmpStrValue == "coconut") {
-				it.fluidSource = FLUID_COCONUTMILK;
-			} else if (tmpStrValue == "wine") {
-				it.fluidSource = FLUID_WINE;
-			} else if (tmpStrValue == "mud") {
-				it.fluidSource = FLUID_MUD;
-			} else if (tmpStrValue == "fruitjuice") {
-				it.fluidSource = FLUID_FRUITJUICE;
-			} else if (tmpStrValue == "lava") {
-				it.fluidSource = FLUID_LAVA;
-			} else if (tmpStrValue == "rum") {
-				it.fluidSource = FLUID_RUM;
-			} else if (tmpStrValue == "swamp") {
-				it.fluidSource = FLUID_SWAMP;
-			} else if (tmpStrValue == "tea") {
-				it.fluidSource = FLUID_TEA;
-			} else if (tmpStrValue == "mead") {
-				it.fluidSource = FLUID_MEAD;
-			} else {
-				SPDLOG_WARN("[Items::parseItemNode] - Unknown fluidSource: {}",
-                            valueAttribute.as_string());
-			}
-		} else if (tmpStrValue == "readable") {
-			it.canReadText = valueAttribute.as_bool();
-		} else if (tmpStrValue == "writeable") {
-			it.canWriteText = valueAttribute.as_bool();
-			it.canReadText = it.canWriteText;
-		} else if (tmpStrValue == "maxtextlen") {
-			it.maxTextLen = pugi::cast<uint16_t>(valueAttribute.value());
-		} else if (tmpStrValue == "writeonceitemid") {
-			it.writeOnceItemId = pugi::cast<uint16_t>(valueAttribute.value());
-		} else if (tmpStrValue == "weapontype") {
-			tmpStrValue = asLowerCaseString(valueAttribute.as_string());
-			if (tmpStrValue == "sword") {
-				it.weaponType = WEAPON_SWORD;
-			} else if (tmpStrValue == "club") {
-				it.weaponType = WEAPON_CLUB;
-			} else if (tmpStrValue == "axe") {
-				it.weaponType = WEAPON_AXE;
-			} else if (tmpStrValue == "shield") {
-				it.weaponType = WEAPON_SHIELD;
-			} else if (tmpStrValue == "distance") {
-				it.weaponType = WEAPON_DISTANCE;
-			} else if (tmpStrValue == "wand") {
-				it.weaponType = WEAPON_WAND;
-			} else if (tmpStrValue == "ammunition") {
-				it.weaponType = WEAPON_AMMO;
-      } else if (tmpStrValue == "quiver") {
-				it.weaponType = WEAPON_QUIVER;
-			} else {
-				SPDLOG_WARN("[Items::parseItemNode] - Unknown weaponType: {}",
-                            valueAttribute.as_string());
-			}
-		} else if (tmpStrValue == "slottype") {
-			tmpStrValue = asLowerCaseString(valueAttribute.as_string());
-			if (tmpStrValue == "head") {
-				it.slotPosition |= SLOTP_HEAD;
-			} else if (tmpStrValue == "body") {
-				it.slotPosition |= SLOTP_ARMOR;
-			} else if (tmpStrValue == "legs") {
-				it.slotPosition |= SLOTP_LEGS;
-			} else if (tmpStrValue == "feet") {
-				it.slotPosition |= SLOTP_FEET;
-			} else if (tmpStrValue == "backpack") {
-				it.slotPosition |= SLOTP_BACKPACK;
-			} else if (tmpStrValue == "two-handed") {
-				it.slotPosition |= SLOTP_TWO_HAND;
-			} else if (tmpStrValue == "right-hand") {
-				it.slotPosition &= ~SLOTP_LEFT;
-			} else if (tmpStrValue == "left-hand") {
-				it.slotPosition &= ~SLOTP_RIGHT;
-			} else if (tmpStrValue == "necklace") {
-				it.slotPosition |= SLOTP_NECKLACE;
-			} else if (tmpStrValue == "ring") {
-				it.slotPosition |= SLOTP_RING;
-			} else if (tmpStrValue == "ammo") {
-				it.slotPosition |= SLOTP_AMMO;
-			} else if (tmpStrValue == "hand") {
-				it.slotPosition |= SLOTP_HAND;
-			} else {
-				SPDLOG_WARN("[Items::parseItemNode] - Unknown slotType: {}",
-                            valueAttribute.as_string());
-			}
-		} else if (tmpStrValue == "ammotype") {
-			it.ammoType = getAmmoType(asLowerCaseString(valueAttribute.as_string()));
-			if (it.ammoType == AMMO_NONE) {
-				SPDLOG_WARN("[Items::parseItemNode] - Unknown ammoType: {}",
-                            valueAttribute.as_string());
-			}
-		} else if (tmpStrValue == "shoottype") {
-			ShootType_t shoot = getShootType(asLowerCaseString(valueAttribute.as_string()));
-			if (shoot != CONST_ANI_NONE) {
-				it.shootType = shoot;
-			} else {
-				SPDLOG_WARN("[Items::parseItemNode] - Unknown shootType: {}",
-                            valueAttribute.as_string());
-			}
-		} else if (tmpStrValue == "effect") {
-			MagicEffectClasses effect = getMagicEffect(asLowerCaseString(valueAttribute.as_string()));
-			if (effect != CONST_ME_NONE) {
-				it.magicEffect = effect;
-			} else {
-				SPDLOG_WARN("[Items::parseItemNode] - Unknown effect: {}",
-                            valueAttribute.as_string());
-			}
-		} else if (tmpStrValue == "loottype") {
-			it.type = getLootType(valueAttribute.as_string());
-		} else if (tmpStrValue == "range") {
-			it.shootRange = pugi::cast<uint16_t>(valueAttribute.value());
-		} else if (tmpStrValue == "stopduration") {
-			it.stopTime = valueAttribute.as_bool();
-		} else if (tmpStrValue == "decayto") {
-			it.decayTo = pugi::cast<int32_t>(valueAttribute.value());
-		} else if (tmpStrValue == "transformequipto") {
-			it.transformEquipTo = pugi::cast<uint16_t>(valueAttribute.value());
-		} else if (tmpStrValue == "transformdeequipto") {
-			it.transformDeEquipTo = pugi::cast<uint16_t>(valueAttribute.value());
-		} else if (tmpStrValue == "duration") {
-			it.decayTime = pugi::cast<uint32_t>(valueAttribute.value());
-		} else if (tmpStrValue == "showduration") {
-			it.showDuration = valueAttribute.as_bool();
-		} else if (tmpStrValue == "charges") {
-			it.charges = pugi::cast<uint32_t>(valueAttribute.value());
-		} else if (tmpStrValue == "showcharges") {
-			it.showCharges = valueAttribute.as_bool();
-		} else if (tmpStrValue == "showattributes") {
-			it.showAttributes = valueAttribute.as_bool();
-		} else if (tmpStrValue == "hitchance") {
-			it.hitChance = std::min<int8_t>(100, std::max<int8_t>(-100, pugi::cast<int16_t>(valueAttribute.value())));
-		} else if (tmpStrValue == "maxhitchance") {
-			it.maxHitChance = std::min<uint32_t>(100, pugi::cast<uint32_t>(valueAttribute.value()));
-		} else if (tmpStrValue == "invisible") {
-			it.getAbilities().invisible = valueAttribute.as_bool();
-		} else if (tmpStrValue == "speed") {
-			it.getAbilities().speed = pugi::cast<int32_t>(valueAttribute.value());
-		} else if (tmpStrValue == "healthgain") {
-			Abilities& abilities = it.getAbilities();
-			abilities.regeneration = true;
-			abilities.healthGain = pugi::cast<uint32_t>(valueAttribute.value());
-		} else if (tmpStrValue == "healthticks") {
-			Abilities& abilities = it.getAbilities();
-			abilities.regeneration = true;
-			abilities.healthTicks = pugi::cast<uint32_t>(valueAttribute.value());
-		} else if (tmpStrValue == "managain") {
-			Abilities& abilities = it.getAbilities();
-			abilities.regeneration = true;
-			abilities.manaGain = pugi::cast<uint32_t>(valueAttribute.value());
-		} else if (tmpStrValue == "manaticks") {
-			Abilities& abilities = it.getAbilities();
-			abilities.regeneration = true;
-			abilities.manaTicks = pugi::cast<uint32_t>(valueAttribute.value());
-		} else if (tmpStrValue == "manashield") {
-			it.getAbilities().manaShield = valueAttribute.as_bool();
-		} else if (tmpStrValue == "skillsword") {
-			it.getAbilities().skills[SKILL_SWORD] = pugi::cast<int32_t>(valueAttribute.value());
-		} else if (tmpStrValue == "skillaxe") {
-			it.getAbilities().skills[SKILL_AXE] = pugi::cast<int32_t>(valueAttribute.value());
-		} else if (tmpStrValue == "skillclub") {
-			it.getAbilities().skills[SKILL_CLUB] = pugi::cast<int32_t>(valueAttribute.value());
-		} else if (tmpStrValue == "skilldist") {
-			it.getAbilities().skills[SKILL_DISTANCE] = pugi::cast<int32_t>(valueAttribute.value());
-		} else if (tmpStrValue == "skillfish") {
-			it.getAbilities().skills[SKILL_FISHING] = pugi::cast<int32_t>(valueAttribute.value());
-		} else if (tmpStrValue == "skillshield") {
-			it.getAbilities().skills[SKILL_SHIELD] = pugi::cast<int32_t>(valueAttribute.value());
-		} else if (tmpStrValue == "skillfist") {
-			it.getAbilities().skills[SKILL_FIST] = pugi::cast<int32_t>(valueAttribute.value());
-		} else if (tmpStrValue == "skillcriticalchance") {
-			it.getAbilities().skills[SKILL_CRITICAL_HIT_CHANCE] = pugi::cast<int32_t>(valueAttribute.value());
-		} else if (tmpStrValue == "skillcriticaldamage") {
-			it.getAbilities().skills[SKILL_CRITICAL_HIT_DAMAGE] = pugi::cast<int32_t>(valueAttribute.value());
-		} else if (tmpStrValue == "skilllifechance") {
-			it.getAbilities().skills[SKILL_LIFE_LEECH_CHANCE] = pugi::cast<int32_t>(valueAttribute.value());
-		} else if (tmpStrValue == "skilllifeamount") {
-			it.getAbilities().skills[SKILL_LIFE_LEECH_AMOUNT] = pugi::cast<int32_t>(valueAttribute.value());
-		} else if (tmpStrValue == "skillmanachance") {
-			it.getAbilities().skills[SKILL_MANA_LEECH_CHANCE] = pugi::cast<int32_t>(valueAttribute.value());
-		} else if (tmpStrValue == "skillmanaamount") {
-			it.getAbilities().skills[SKILL_MANA_LEECH_AMOUNT] = pugi::cast<int32_t>(valueAttribute.value());
-		} else if (tmpStrValue == "maxhitpoints") {
-			it.getAbilities().stats[STAT_MAXHITPOINTS] = pugi::cast<int32_t>(valueAttribute.value());
-		} else if (tmpStrValue == "maxhitpointspercent") {
-			it.getAbilities().statsPercent[STAT_MAXHITPOINTS] = pugi::cast<int32_t>(valueAttribute.value());
-		} else if (tmpStrValue == "maxmanapoints") {
-			it.getAbilities().stats[STAT_MAXMANAPOINTS] = pugi::cast<int32_t>(valueAttribute.value());
-		} else if (tmpStrValue == "maxmanapointspercent") {
-			it.getAbilities().statsPercent[STAT_MAXMANAPOINTS] = pugi::cast<int32_t>(valueAttribute.value());
-		} else if (tmpStrValue == "magicpoints" || tmpStrValue == "magiclevelpoints") {
-			it.getAbilities().stats[STAT_MAGICPOINTS] = pugi::cast<int32_t>(valueAttribute.value());
-		} else if (tmpStrValue == "magicpointspercent") {
-			it.getAbilities().statsPercent[STAT_MAGICPOINTS] = pugi::cast<int32_t>(valueAttribute.value());
-		} else if (tmpStrValue == "fieldabsorbpercentenergy") {
-			it.getAbilities().fieldAbsorbPercent[combatTypeToIndex(COMBAT_ENERGYDAMAGE)] += pugi::cast<int16_t>(valueAttribute.value());
-		} else if (tmpStrValue == "fieldabsorbpercentfire") {
-			it.getAbilities().fieldAbsorbPercent[combatTypeToIndex(COMBAT_FIREDAMAGE)] += pugi::cast<int16_t>(valueAttribute.value());
-		} else if (tmpStrValue == "fieldabsorbpercentpoison" || tmpStrValue == "fieldabsorpercentearth") {
-			it.getAbilities().fieldAbsorbPercent[combatTypeToIndex(COMBAT_EARTHDAMAGE)] += pugi::cast<int16_t>(valueAttribute.value());
-		} else if (tmpStrValue == "absorbpercentall" || tmpStrValue == "absorbpercentallelements") {
-			int16_t value = pugi::cast<int16_t>(valueAttribute.value());
-			Abilities& abilities = it.getAbilities();
-			for (auto& i : abilities.absorbPercent) {
-				i += value;
-			}
-		} else if (tmpStrValue == "absorbpercentelements") {
-			int16_t value = pugi::cast<int16_t>(valueAttribute.value());
-			Abilities& abilities = it.getAbilities();
-			abilities.absorbPercent[combatTypeToIndex(COMBAT_ENERGYDAMAGE)] += value;
-			abilities.absorbPercent[combatTypeToIndex(COMBAT_FIREDAMAGE)] += value;
-			abilities.absorbPercent[combatTypeToIndex(COMBAT_EARTHDAMAGE)] += value;
-			abilities.absorbPercent[combatTypeToIndex(COMBAT_ICEDAMAGE)] += value;
-		} else if (tmpStrValue == "absorbpercentmagic") {
-			int16_t value = pugi::cast<int16_t>(valueAttribute.value());
-			Abilities& abilities = it.getAbilities();
-			abilities.absorbPercent[combatTypeToIndex(COMBAT_ENERGYDAMAGE)] += value;
-			abilities.absorbPercent[combatTypeToIndex(COMBAT_FIREDAMAGE)] += value;
-			abilities.absorbPercent[combatTypeToIndex(COMBAT_EARTHDAMAGE)] += value;
-			abilities.absorbPercent[combatTypeToIndex(COMBAT_ICEDAMAGE)] += value;
-			abilities.absorbPercent[combatTypeToIndex(COMBAT_HOLYDAMAGE)] += value;
-			abilities.absorbPercent[combatTypeToIndex(COMBAT_DEATHDAMAGE)] += value;
-		} else if (tmpStrValue == "absorbpercentenergy") {
-			it.getAbilities().absorbPercent[combatTypeToIndex(COMBAT_ENERGYDAMAGE)] += pugi::cast<int16_t>(valueAttribute.value());
-		} else if (tmpStrValue == "absorbpercentfire") {
-			it.getAbilities().absorbPercent[combatTypeToIndex(COMBAT_FIREDAMAGE)] += pugi::cast<int16_t>(valueAttribute.value());
-		} else if (tmpStrValue == "absorbpercentpoison" ||	tmpStrValue == "absorbpercentearth") {
-			it.getAbilities().absorbPercent[combatTypeToIndex(COMBAT_EARTHDAMAGE)] += pugi::cast<int16_t>(valueAttribute.value());
-		} else if (tmpStrValue == "absorbpercentice") {
-			it.getAbilities().absorbPercent[combatTypeToIndex(COMBAT_ICEDAMAGE)] += pugi::cast<int16_t>(valueAttribute.value());
-		} else if (tmpStrValue == "absorbpercentholy") {
-			it.getAbilities().absorbPercent[combatTypeToIndex(COMBAT_HOLYDAMAGE)] += pugi::cast<int16_t>(valueAttribute.value());
-		} else if (tmpStrValue == "absorbpercentdeath") {
-			it.getAbilities().absorbPercent[combatTypeToIndex(COMBAT_DEATHDAMAGE)] += pugi::cast<int16_t>(valueAttribute.value());
-		} else if (tmpStrValue == "absorbpercentlifedrain") {
-			it.getAbilities().absorbPercent[combatTypeToIndex(COMBAT_LIFEDRAIN)] += pugi::cast<int16_t>(valueAttribute.value());
-		} else if (tmpStrValue == "absorbpercentmanadrain") {
-			it.getAbilities().absorbPercent[combatTypeToIndex(COMBAT_MANADRAIN)] += pugi::cast<int16_t>(valueAttribute.value());
-		} else if (tmpStrValue == "absorbpercentdrown") {
-			it.getAbilities().absorbPercent[combatTypeToIndex(COMBAT_DROWNDAMAGE)] += pugi::cast<int16_t>(valueAttribute.value());
-		} else if (tmpStrValue == "absorbpercentphysical") {
-			it.getAbilities().absorbPercent[combatTypeToIndex(COMBAT_PHYSICALDAMAGE)] += pugi::cast<int16_t>(valueAttribute.value());
-		} else if (tmpStrValue == "absorbpercenthealing") {
-			it.getAbilities().absorbPercent[combatTypeToIndex(COMBAT_HEALING)] += pugi::cast<int16_t>(valueAttribute.value());
-		} else if (tmpStrValue == "suppressdrunk") {
-			if (valueAttribute.as_bool()) {
-				it.getAbilities().conditionSuppressions |= CONDITION_DRUNK;
-			}
-		} else if (tmpStrValue == "suppressenergy") {
-			if (valueAttribute.as_bool()) {
-				it.getAbilities().conditionSuppressions |= CONDITION_ENERGY;
-			}
-		} else if (tmpStrValue == "suppressfire") {
-			if (valueAttribute.as_bool()) {
-				it.getAbilities().conditionSuppressions |= CONDITION_FIRE;
-			}
-		} else if (tmpStrValue == "suppresspoison") {
-			if (valueAttribute.as_bool()) {
-				it.getAbilities().conditionSuppressions |= CONDITION_POISON;
-			}
-		} else if (tmpStrValue == "suppressdrown") {
-			if (valueAttribute.as_bool()) {
-				it.getAbilities().conditionSuppressions |= CONDITION_DROWN;
-			}
-		} else if (tmpStrValue == "suppressphysical") {
-			if (valueAttribute.as_bool()) {
-				it.getAbilities().conditionSuppressions |= CONDITION_BLEEDING;
-			}
-		} else if (tmpStrValue == "suppressfreeze") {
-			if (valueAttribute.as_bool()) {
-				it.getAbilities().conditionSuppressions |= CONDITION_FREEZING;
-			}
-		} else if (tmpStrValue == "suppressdazzle") {
-			if (valueAttribute.as_bool()) {
-				it.getAbilities().conditionSuppressions |= CONDITION_DAZZLED;
-			}
-		} else if (tmpStrValue == "suppresscurse") {
-			if (valueAttribute.as_bool()) {
-				it.getAbilities().conditionSuppressions |= CONDITION_CURSED;
-			}
-		} else if (tmpStrValue == "field") {
-			CombatType_t combatType = COMBAT_NONE;
-			ConditionDamage* conditionDamage = nullptr;
-
-			tmpStrValue = asLowerCaseString(valueAttribute.as_string());
-			if (tmpStrValue == "fire") {
-				conditionDamage = new ConditionDamage(CONDITIONID_COMBAT, CONDITION_FIRE);
-				combatType = COMBAT_FIREDAMAGE;
-			} else if (tmpStrValue == "energy") {
-				conditionDamage = new ConditionDamage(CONDITIONID_COMBAT, CONDITION_ENERGY);
-				combatType = COMBAT_ENERGYDAMAGE;
-			} else if (tmpStrValue == "poison") {
-				conditionDamage = new ConditionDamage(CONDITIONID_COMBAT, CONDITION_POISON);
-				combatType = COMBAT_EARTHDAMAGE;
-			} else if (tmpStrValue == "drown") {
-				conditionDamage = new ConditionDamage(CONDITIONID_COMBAT, CONDITION_DROWN);
-				combatType = COMBAT_DROWNDAMAGE;
-			} else if (tmpStrValue == "physical") {
-				conditionDamage = new ConditionDamage(CONDITIONID_COMBAT, CONDITION_BLEEDING);
-				combatType = COMBAT_PHYSICALDAMAGE;
-			} else {
-				SPDLOG_WARN("[Items::parseItemNode] Unknown field value: {}",
-                            valueAttribute.as_string());
-			}
-
-			if (combatType != COMBAT_NONE) {
-				it.combatType = combatType;
-				it.conditionDamage.reset(conditionDamage);
-				uint32_t ticks = 0;
-				int32_t damage = 0;
-				int32_t start = 0;
-				int32_t count = 1;
-
-				for (auto subAttributeNode : attributeNode.children()) {
-					pugi::xml_attribute subKeyAttribute = subAttributeNode.attribute("key");
-					if (!subKeyAttribute) {
-						continue;
-					}
-
-					pugi::xml_attribute subValueAttribute = subAttributeNode.attribute("value");
-					if (!subValueAttribute) {
-						continue;
-					}
-
-					tmpStrValue = asLowerCaseString(subKeyAttribute.as_string());
-					if (tmpStrValue == "ticks") {
-						ticks = pugi::cast<uint32_t>(subValueAttribute.value());
-					} else if (tmpStrValue == "count") {
-						count = std::max<int32_t>(1, pugi::cast<int32_t>(subValueAttribute.value()));
-					} else if (tmpStrValue == "start") {
-						start = std::max<int32_t>(0, pugi::cast<int32_t>(subValueAttribute.value()));
-					} else if (tmpStrValue == "damage") {
-						damage = -pugi::cast<int32_t>(subValueAttribute.value());
-
-						if (start > 0) {
-							std::list<int32_t> damageList;
-							ConditionDamage::generateDamageList(damage, start, damageList);
-							for (int32_t damageValue : damageList) {
-								conditionDamage->addDamage(1, ticks, -damageValue);
-							}
-
-							start = 0;
-						} else {
-							conditionDamage->addDamage(count, ticks, damage);
-						}
-					}
-				}
-
-				conditionDamage->setParam(CONDITION_PARAM_FIELD, 1);
-
-				if (conditionDamage->getTotalDamage() > 0) {
-					conditionDamage->setParam(CONDITION_PARAM_FORCEUPDATE, 1);
-				}
-			}
-		} else if (tmpStrValue == "replaceable") {
-			it.replaceable = valueAttribute.as_bool();
-		} else if (tmpStrValue == "partnerdirection") {
-			it.bedPartnerDir = getDirection(valueAttribute.as_string());
-		} else if (tmpStrValue == "leveldoor") {
-			it.levelDoor = pugi::cast<uint32_t>(valueAttribute.value());
-		} else if (tmpStrValue == "maletransformto" || tmpStrValue == "malesleeper") {
-			uint16_t value = pugi::cast<uint16_t>(valueAttribute.value());
-			it.transformToOnUse[PLAYERSEX_MALE] = value;
-			ItemType& other = getItemType(value);
-			if (other.transformToFree == 0) {
-				other.transformToFree = it.id;
-			}
-
-			if (it.transformToOnUse[PLAYERSEX_FEMALE] == 0) {
-				it.transformToOnUse[PLAYERSEX_FEMALE] = value;
-			}
-		} else if (tmpStrValue == "femaletransformto" || tmpStrValue == "femalesleeper") {
-			uint16_t value = pugi::cast<uint16_t>(valueAttribute.value());
-			it.transformToOnUse[PLAYERSEX_FEMALE] = value;
-
-			ItemType& other = getItemType(value);
-			if (other.transformToFree == 0) {
-				other.transformToFree = it.id;
-			}
-
-			if (it.transformToOnUse[PLAYERSEX_MALE] == 0) {
-				it.transformToOnUse[PLAYERSEX_MALE] = value;
-			}
-		} else if (tmpStrValue == "transformto") {
-			it.transformToFree = pugi::cast<uint16_t>(valueAttribute.value());
-		} else if (tmpStrValue == "destroyto") {
-			it.destroyTo = pugi::cast<uint16_t>(valueAttribute.value());
-		} else if (tmpStrValue == "elementice") {
-			Abilities& abilities = it.getAbilities();
-			abilities.elementDamage = pugi::cast<uint16_t>(valueAttribute.value());
-			abilities.elementType = COMBAT_ICEDAMAGE;
-		} else if (tmpStrValue == "elementearth") {
-			Abilities& abilities = it.getAbilities();
-			abilities.elementDamage = pugi::cast<uint16_t>(valueAttribute.value());
-			abilities.elementType = COMBAT_EARTHDAMAGE;
-		} else if (tmpStrValue == "elementfire") {
-			Abilities& abilities = it.getAbilities();
-			abilities.elementDamage = pugi::cast<uint16_t>(valueAttribute.value());
-			abilities.elementType = COMBAT_FIREDAMAGE;
-		} else if (tmpStrValue == "elementenergy") {
-			Abilities& abilities = it.getAbilities();
-			abilities.elementDamage = pugi::cast<uint16_t>(valueAttribute.value());
-			abilities.elementType = COMBAT_ENERGYDAMAGE;
-		} else if (tmpStrValue == "elementdeath") {
-			Abilities& abilities = it.getAbilities();
-			abilities.elementDamage = pugi::cast<uint16_t>(valueAttribute.value());
-			abilities.elementType = COMBAT_DEATHDAMAGE;
-		} else if (tmpStrValue == "elementholy") {
-			Abilities& abilities = it.getAbilities();
-			abilities.elementDamage = pugi::cast<uint16_t>(valueAttribute.value());
-			abilities.elementType = COMBAT_HOLYDAMAGE;
-		} else if (tmpStrValue == "walkstack") {
-			it.walkStack = valueAttribute.as_bool();
-		} else if (tmpStrValue == "blocking") {
-			it.blockSolid = valueAttribute.as_bool();
-		} else if (tmpStrValue == "allowdistread") {
-			it.allowDistRead = booleanString(valueAttribute.as_string());
->>>>>>> f368616f
 		} else {
 			SPDLOG_WARN("[Items::parseItemNode] - Unknown key value: {}",
                         keyAttribute.as_string());
