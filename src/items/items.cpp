/**
 * The Forgotten Server - a free and open-source MMORPG server emulator
 * Copyright (C) 2019  Mark Samman <mark.samman@gmail.com>
 *
 * This program is free software; you can redistribute it and/or modify
 * it under the terms of the GNU General Public License as published by
 * the Free Software Foundation; either version 2 of the License, or
 * (at your option) any later version.
 *
 * This program is distributed in the hope that it will be useful,
 * but WITHOUT ANY WARRANTY; without even the implied warranty of
 * MERCHANTABILITY or FITNESS FOR A PARTICULAR PURPOSE.  See the
 * GNU General Public License for more details.
 *
 * You should have received a copy of the GNU General Public License along
 * with this program; if not, write to the Free Software Foundation, Inc.,
 * 51 Franklin Street, Fifth Floor, Boston, MA 02110-1301 USA.
 */

#include "otpch.h"
#include "items/functions/item_parse.hpp"
#include "items/items.h"
#include "creatures/combat/spells.h"
#include "items/weapons/weapons.h"
#include "game/game.h"

#include "utils/pugicast.h"

#ifdef __cpp_lib_filesystem
#include <filesystem>
namespace fs = std::filesystem;
#else
#include <boost/filesystem.hpp>
namespace fs = boost::filesystem;
#endif


Items::Items(){}

void Items::clear()
{
	items.clear();
	nameToItems.clear();
}

using LootTypeNames = std::unordered_map<std::string, ItemTypes_t>;

LootTypeNames lootTypeNames = {
	{"armor", ITEM_TYPE_ARMOR},
	{"amulet", ITEM_TYPE_AMULET},
	{"boots", ITEM_TYPE_BOOTS},
	{"container", ITEM_TYPE_CONTAINER},
	{"decoration", ITEM_TYPE_DECORATION},
	{"food", ITEM_TYPE_FOOD},
	{"helmet", ITEM_TYPE_HELMET},
	{"legs", ITEM_TYPE_LEGS},
	{"other", ITEM_TYPE_OTHER},
	{"potion", ITEM_TYPE_POTION},
	{"ring", ITEM_TYPE_RING},
	{"rune", ITEM_TYPE_RUNE},
	{"shield", ITEM_TYPE_SHIELD},
	{"tools", ITEM_TYPE_TOOLS},
	{"valuable", ITEM_TYPE_VALUABLE},
	{"ammo", ITEM_TYPE_AMMO},
	{"axe", ITEM_TYPE_AXE},
	{"club", ITEM_TYPE_CLUB},
	{"distance", ITEM_TYPE_DISTANCE},
	{"sword", ITEM_TYPE_SWORD},
	{"wand", ITEM_TYPE_WAND},
	{"creatureproduct", ITEM_TYPE_CREATUREPRODUCT},
	{"retrieve", ITEM_TYPE_RETRIEVE},
	{"gold", ITEM_TYPE_GOLD},
	{"unassigned", ITEM_TYPE_UNASSIGNED},
};

ItemTypes_t Items::getLootType(const std::string& strValue)
{
	auto lootType = lootTypeNames.find(strValue);
	if (lootType != lootTypeNames.end()) {
		return lootType->second;
	}
	return ITEM_TYPE_NONE;
}

bool Items::reload()
{
	clear();
	loadFromProtobuf();

	if (!loadFromXml()) {
		return false;
	}

	g_weapons().loadDefaults();
	return true;
}

void Items::loadFromProtobuf()
{
	using namespace Canary::protobuf::appearances;

	for (uint32_t it = 0; it < g_game().appearances.object_size(); ++it) {
		Appearance object = g_game().appearances.object(it);

		// This scenario should never happen but on custom assets this can break the loader.
		if (!object.has_flags()) {
			SPDLOG_WARN("[Items::loadFromProtobuf] - Item with id '{}' is invalid and was ignored.", object.id());
			continue;
		}

		if (object.id() >= items.size()) {
			items.resize(object.id() + 1);
		}

		ItemType& iType = items[object.id()];
		if (object.flags().container()) {
			iType.type = ITEM_TYPE_CONTAINER;
			iType.group = ITEM_GROUP_CONTAINER;
		} else if (object.flags().has_bank()) {
			iType.group = ITEM_GROUP_GROUND;
		} else if (object.flags().liquidcontainer()) {
			iType.group = ITEM_GROUP_FLUID;
		} else if (object.flags().liquidpool()) {
			iType.group = ITEM_GROUP_SPLASH;
		}

		if (object.flags().clip()) {
			iType.alwaysOnTopOrder = 1;
		} else if (object.flags().top()) {
			iType.alwaysOnTopOrder = 3;
		} else if (object.flags().bottom()) {
			iType.alwaysOnTopOrder = 2;
		}

		if (object.flags().has_clothes()) {
			iType.slotPosition |= static_cast<SlotPositionBits>(1 << (object.flags().clothes().slot() - 1));
		}

		if (object.flags().has_market()) {
			iType.type = static_cast<ItemTypes_t>(object.flags().market().category());
		}

		iType.name = object.name();
		iType.description = object.description();

		iType.upgradeClassification = object.flags().has_upgradeclassification() ? static_cast<uint8_t>(object.flags().upgradeclassification().upgrade_classification()) : 0;
		iType.lightLevel = object.flags().has_light() ? static_cast<uint8_t>(object.flags().light().brightness()) : 0;
		iType.lightColor = object.flags().has_light() ? static_cast<uint8_t>(object.flags().light().color()) : 0;

		iType.id = static_cast<uint16_t>(object.id());
		iType.speed = object.flags().has_bank() ? static_cast<uint16_t>(object.flags().bank().waypoints()) : 0;
		iType.wareId = object.flags().has_market() ? static_cast<uint16_t>(object.flags().market().trade_as_object_id()) : 0;

		iType.isCorpse = object.flags().corpse() || object.flags().player_corpse();
		iType.forceUse = object.flags().forceuse();
		iType.hasHeight = object.flags().has_height();
		iType.blockSolid = object.flags().unpass();
		iType.blockProjectile = object.flags().unsight();
		iType.blockPathFind = object.flags().avoid();
		iType.pickupable = object.flags().take();
		iType.rotatable = object.flags().rotate();
		iType.wrapContainer = object.flags().wrap() || object.flags().unwrap();
		iType.multiUse = object.flags().multiuse();
		iType.moveable = object.flags().unmove() == false;
		iType.canReadText = (object.flags().has_lenshelp() && object.flags().lenshelp().id() == 1112) || (object.flags().has_write() && object.flags().write().max_text_length() != 0) || (object.flags().has_write_once() && object.flags().write_once().max_text_length_once() != 0);
		iType.canReadText = object.flags().has_write() || object.flags().has_write_once();
		iType.isVertical = object.flags().has_hook() && object.flags().hook().direction() == HOOK_TYPE_SOUTH;
		iType.isHorizontal = object.flags().has_hook() && object.flags().hook().direction() == HOOK_TYPE_EAST;
		iType.isHangable = object.flags().hang();
		iType.lookThrough = object.flags().ignore_look();
		iType.stackable = object.flags().cumulative();
		iType.isPodium = object.flags().show_off_socket();
	}

	items.shrink_to_fit();
}

bool Items::loadFromXml()
{
	pugi::xml_document doc;
	pugi::xml_parse_result result = doc.load_file("data/items/items.xml");
	if (!result) {
		printXMLError("Error - Items::loadFromXml", "data/items/items.xml", result);
		return false;
	}

	for (auto itemNode : doc.child("items").children()) {
		pugi::xml_attribute idAttribute = itemNode.attribute("id");
		if (idAttribute) {
			parseItemNode(itemNode, pugi::cast<uint16_t>(idAttribute.value()));
			continue;
		}

		pugi::xml_attribute fromIdAttribute = itemNode.attribute("fromid");
		if (!fromIdAttribute) {
			if (idAttribute) {
				SPDLOG_WARN("[Items::loadFromXml] - "
                            "No item id: {} found",
                            idAttribute.value());
			} else {
				SPDLOG_WARN("[Items::loadFromXml] - No item id found");
			}
			continue;
		}

		pugi::xml_attribute toIdAttribute = itemNode.attribute("toid");
		if (!toIdAttribute) {
			SPDLOG_WARN("[Items::loadFromXml] - "
                        "tag fromid: {} without toid",
                        fromIdAttribute.value());
			continue;
		}

		uint16_t id = pugi::cast<uint16_t>(fromIdAttribute.value());
		uint16_t toId = pugi::cast<uint16_t>(toIdAttribute.value());
		while (id <= toId) {
			parseItemNode(itemNode, id++);
		}
	}
	return true;
}

void Items::buildInventoryList()
{
	inventory.reserve(items.size());
	for (const auto& type: items) {
		if (type.weaponType != WEAPON_NONE || type.ammoType != AMMO_NONE ||
			type.attack != 0 || type.defense != 0 ||
			type.extraDefense != 0 || type.armor != 0 ||
			type.slotPosition & SLOTP_NECKLACE ||
			type.slotPosition & SLOTP_RING ||
			type.slotPosition & SLOTP_AMMO ||
			type.slotPosition & SLOTP_FEET ||
			type.slotPosition & SLOTP_HEAD ||
			type.slotPosition & SLOTP_ARMOR ||
			type.slotPosition & SLOTP_LEGS)
		{
			inventory.push_back(type.id);
		}
	}
	inventory.shrink_to_fit();
	std::sort(inventory.begin(), inventory.end());
}

void Items::parseItemNode(const pugi::xml_node & itemNode, uint16_t id) {
	if (id >= items.size()) {
		items.resize(id + 1);
	}
	ItemType & iType = items[id];
	iType.id = id;

	ItemType & itemType = getItemType(id);
	if (itemType.id == 0) {
		return;
	}

	if (itemType.loaded) {
		SPDLOG_WARN("[Items::parseItemNode] - Duplicate item with id: {}", id);
		return;
	}

	itemType.loaded = true;
	itemType.name = itemNode.attribute("name").as_string();

	nameToItems.insert({
		asLowerCaseString(itemType.name),
		id
	});

	pugi::xml_attribute articleAttribute = itemNode.attribute("article");
	if (articleAttribute) {
		itemType.article = articleAttribute.as_string();
	}

	pugi::xml_attribute pluralAttribute = itemNode.attribute("plural");
	if (pluralAttribute) {
		itemType.pluralName = pluralAttribute.as_string();
	}

	for (auto attributeNode : itemNode.children()) {
		pugi::xml_attribute keyAttribute = attributeNode.attribute("key");
		if (!keyAttribute) {
			continue;
		}

		pugi::xml_attribute valueAttribute = attributeNode.attribute("value");
		if (!valueAttribute) {
			continue;
		}

		std::string tmpStrValue = asLowerCaseString(keyAttribute.as_string());
		auto parseAttribute = ItemParseAttributesMap.find(tmpStrValue);
		if (parseAttribute != ItemParseAttributesMap.end()) {
			ItemParse::initParse(tmpStrValue, attributeNode, keyAttribute, valueAttribute, itemType);
		} else {
			SPDLOG_WARN("[Items::parseItemNode] - Unknown key value: {}",
                        keyAttribute.as_string());
		}
	}

	// Check bed items
	if ((itemType.transformToFree != 0 || itemType.transformToOnUse[PLAYERSEX_FEMALE] != 0 || itemType.transformToOnUse[PLAYERSEX_MALE] != 0) && itemType.type != ITEM_TYPE_BED) {
		SPDLOG_WARN("[Items::parseItemNode] - Item {} is not set as a bed-type", itemType.id);
	}
}

ItemType& Items::getItemType(size_t id)
{
	if (id < items.size()) {
		return items[id];
	}
	return items.front();
}

const ItemType& Items::getItemType(size_t id) const
{
	if (id < items.size()) {
		return items[id];
	}
	return items.front();
}

<<<<<<< HEAD
=======
bool Items::hasItemType(size_t hasId) const
{
	if (hasId < items.size()) {
		return true;
	}
	return false;
}

const ItemType& Items::getItemIdByClientId(uint16_t spriteId) const
{
	auto it = reverseItemMap.find(spriteId);
	if (it != reverseItemMap.end()) {
		return getItemType(it->second);
	}
	return items.front();
}

>>>>>>> 256a6eef
uint16_t Items::getItemIdByName(const std::string& name)
{
	auto result = nameToItems.find(asLowerCaseString(name));

	if (result == nameToItems.end())
		return 0;

	return result->second;
}<|MERGE_RESOLUTION|>--- conflicted
+++ resolved
@@ -320,32 +320,20 @@
 	return items.front();
 }
 
-<<<<<<< HEAD
-=======
+uint16_t Items::getItemIdByName(const std::string& name)
+{
+	auto result = nameToItems.find(asLowerCaseString(name));
+
+	if (result == nameToItems.end())
+		return 0;
+
+	return result->second;
+}
+
 bool Items::hasItemType(size_t hasId) const
 {
 	if (hasId < items.size()) {
 		return true;
 	}
 	return false;
-}
-
-const ItemType& Items::getItemIdByClientId(uint16_t spriteId) const
-{
-	auto it = reverseItemMap.find(spriteId);
-	if (it != reverseItemMap.end()) {
-		return getItemType(it->second);
-	}
-	return items.front();
-}
-
->>>>>>> 256a6eef
-uint16_t Items::getItemIdByName(const std::string& name)
-{
-	auto result = nameToItems.find(asLowerCaseString(name));
-
-	if (result == nameToItems.end())
-		return 0;
-
-	return result->second;
 }