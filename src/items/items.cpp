--- conflicted
+++ resolved
@@ -17,11 +17,7 @@
  * 51 Franklin Street, Fifth Floor, Boston, MA 02110-1301 USA.
  */
 
-<<<<<<< HEAD
-#include "otpch.h"
-=======
 #include "pch.hpp"
->>>>>>> ecfaa932
 
 #include "items/functions/item_parse.hpp"
 #include "items/items.h"
@@ -191,10 +187,9 @@
 bool Items::loadFromXml()
 {
 	pugi::xml_document doc;
-	auto folder = g_configManager().getString(CORE_DIRECTORY) + "/items/items.xml";
-	pugi::xml_parse_result result = doc.load_file(folder.c_str());
+	pugi::xml_parse_result result = doc.load_file("data/items/items.xml");
 	if (!result) {
-		printXMLError(__FUNCTION__, folder, result);
+		printXMLError("Error - Items::loadFromXml", "data/items/items.xml", result);
 		return false;
 	}
 
