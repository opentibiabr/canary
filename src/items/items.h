--- conflicted
+++ resolved
@@ -24,11 +24,7 @@
 #include "declarations.hpp"
 #include "items/itemloader.h"
 #include "game/movement/position.h"
-<<<<<<< HEAD
-#include "config/configmanager.h"
-
-=======
->>>>>>> a53d747c
+
 struct Abilities {
 	public:
 		uint32_t conditionImmunities = 0;
