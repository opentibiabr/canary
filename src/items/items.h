--- conflicted
+++ resolved
@@ -46,7 +46,7 @@
 		//damage abilities modifiers
 		int16_t absorbPercent[COMBAT_COUNT] = { 0 };
 
-		//relfect abilities modifires
+		//reflect abilities modifires
 		int16_t reflectPercent[COMBAT_COUNT] = { 0 };
 
 		//elemental damage
@@ -57,6 +57,25 @@
 		bool invisible = false;
 		bool regeneration = false;
 
+		// 12.72 modifiers
+		// Specialized magic level modifiers
+		int32_t reflectFlat[COMBAT_COUNT] = { 0 };
+		int32_t specializedMagicLevel[COMBAT_COUNT] = { 0 };
+
+		//magic shield capacity
+		int32_t magicShieldCapacityPercent = 0;
+		int32_t magicShieldCapacityFlat = 0;
+		
+		//cleave
+		int32_t cleavePercent = 0;
+		
+		// perfect shot
+		int32_t perfectShotDamage = 0;
+		uint8_t perfectShotRange = 0;
+
+		bool manaShield = false;
+		bool invisible = false;
+		bool regeneration = false;
 		void setHealthGain(uint32_t value) {
 			healthGain = value;
 		}
@@ -81,46 +100,19 @@
 			return manaGain * g_configManager().getFloat(RATE_MANA_REGEN);
 		}
 
-<<<<<<< HEAD
-	// Reflect abilities modifires
-	int16_t reflectPercent[COMBAT_COUNT] = { 0 };
-=======
 		void setManaTicks(uint32_t value) {
 			manaTicks = value;
 		}
->>>>>>> 0e43691c
 
 		uint32_t getManaTicks() const {
 			return manaTicks / g_configManager().getFloat(RATE_MANA_REGEN_SPEED);
 		}
 
-<<<<<<< HEAD
-	// New 12.7 modifiers
-	// Specialized magic level modifiers
-	int32_t reflectFlat[COMBAT_COUNT] = { 0 };
-	int32_t specializedMagicLevel[COMBAT_COUNT] = { 0 };
-
-	//magic shield capacity
-	int32_t magicShieldCapacityPercent = 0;
-	int32_t magicShieldCapacityFlat = 0;
-	
-	//cleave
-	int32_t cleavePercent = 0;
-	
-	// perfect shot
-	int32_t perfectShotDamage = 0;
-	uint8_t perfectShotRange = 0;
-
-	bool manaShield = false;
-	bool invisible = false;
-	bool regeneration = false;
-=======
 	private:
 		uint32_t healthGain = 0;
 		uint32_t healthTicks = 0;
 		uint32_t manaGain = 0;
 		uint32_t manaTicks = 0;
->>>>>>> 0e43691c
 };
 
 class ConditionDamage;
