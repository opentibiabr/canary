--- conflicted
+++ resolved
@@ -236,13 +236,9 @@
 
 		CombatType_t combatType = COMBAT_NONE;
 
-<<<<<<< HEAD
 		ItemAnimation_t animationType = ANIMATION_NONE;
 
-		uint16_t transformToOnUse[2] = {0, 0};
-=======
 		uint16_t transformToOnUse[2] = { 0, 0 };
->>>>>>> c18d0d56
 		uint16_t transformToFree = 0;
 		uint16_t destroyTo = 0;
 		uint16_t maxTextLen = 0;
