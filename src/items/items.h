/**
 * Canary - A free and open-source MMORPG server emulator
 * Copyright (©) 2019-2022 OpenTibiaBR <opentibiabr@outlook.com>
 * Repository: https://github.com/opentibiabr/canary
 * License: https://github.com/opentibiabr/canary/blob/main/LICENSE
 * Contributors: https://github.com/opentibiabr/canary/graphs/contributors
 * Website: https://docs.opentibiabr.com/
 */

#ifndef SRC_ITEMS_ITEMS_H_
#define SRC_ITEMS_ITEMS_H_

#include "config/configmanager.h"
#include "utils/utils_definitions.hpp"
#include "declarations.hpp"
#include "game/movement/position.h"

struct Abilities {
	public:
		uint32_t conditionImmunities = 0;
		uint32_t conditionSuppressions = 0;

		// stats modifiers
		int32_t stats[STAT_LAST + 1] = { 0 };
		int32_t statsPercent[STAT_LAST + 1] = { 0 };

		// extra skill modifiers
		int32_t skills[SKILL_LAST + 1] = { 0 };

		int32_t speed = 0;

		// field damage abilities modifiers
		int16_t fieldAbsorbPercent[COMBAT_COUNT] = { 0 };

		// damage abilities modifiers
		int16_t absorbPercent[COMBAT_COUNT] = { 0 };

<<<<<<< HEAD
		//reflect abilities modifires
=======
		// relfect abilities modifires
>>>>>>> dca63c5a
		int16_t reflectPercent[COMBAT_COUNT] = { 0 };

		// elemental damage
		uint16_t elementDamage = 0;
		CombatType_t elementType = COMBAT_NONE;

		// 12.72 modifiers
		// Specialized magic level modifiers
		int32_t reflectFlat[COMBAT_COUNT] = { 0 };
		int32_t specializedMagicLevel[COMBAT_COUNT] = { 0 };

		//magic shield capacity
		int32_t magicShieldCapacityPercent = 0;
		int32_t magicShieldCapacityFlat = 0;
		
		//cleave
		int32_t cleavePercent = 0;
		
		// perfect shot
		int32_t perfectShotDamage = 0;
		uint8_t perfectShotRange = 0;

		bool manaShield = false;
		bool invisible = false;
		bool regeneration = false;

		void setHealthGain(uint32_t value) {
			healthGain = value;
		}

		uint32_t getHealthGain() const {
			return healthGain * g_configManager().getFloat(RATE_HEALTH_REGEN);
		}

		void setHealthTicks(uint32_t value) {
			healthTicks = value;
		}

		uint32_t getHealthTicks() const {
			return healthTicks / g_configManager().getFloat(RATE_HEALTH_REGEN_SPEED);
		}

		void setManaGain(uint32_t value) {
			manaGain = value;
		}

		uint32_t getManaGain() const {
			return manaGain * g_configManager().getFloat(RATE_MANA_REGEN);
		}

		void setManaTicks(uint32_t value) {
			manaTicks = value;
		}

		uint32_t getManaTicks() const {
			return manaTicks / g_configManager().getFloat(RATE_MANA_REGEN_SPEED);
		}

	private:
		uint32_t healthGain = 0;
		uint32_t healthTicks = 0;
		uint32_t manaGain = 0;
		uint32_t manaTicks = 0;
};

class ConditionDamage;

class ItemType {
	public:
		ItemType() = default;

		// non-copyable
		ItemType(const ItemType &other) = delete;
		ItemType &operator=(const ItemType &other) = delete;

		ItemType(ItemType &&other) = default;
		ItemType &operator=(ItemType &&other) = default;

		bool isGroundTile() const {
			return group == ITEM_GROUP_GROUND;
		}
		bool isContainer() const {
			return group == ITEM_GROUP_CONTAINER;
		}
		bool isSplash() const {
			return group == ITEM_GROUP_SPLASH;
		}
		bool isFluidContainer() const {
			return group == ITEM_GROUP_FLUID;
		}

		bool isDoor() const {
			return (type == ITEM_TYPE_DOOR);
		}
		bool isMagicField() const {
			return (type == ITEM_TYPE_MAGICFIELD);
		}
		bool isTeleport() const {
			return (type == ITEM_TYPE_TELEPORT);
		}
		bool isKey() const {
			return (type == ITEM_TYPE_KEY);
		}
		bool isDepot() const {
			return (type == ITEM_TYPE_DEPOT);
		}
		bool isRewardChest() const {
			return (type == ITEM_TYPE_REWARDCHEST);
		}
		bool isCarpet() const {
			return (type == ITEM_TYPE_CARPET);
		}
		bool isMailbox() const {
			return (type == ITEM_TYPE_MAILBOX);
		}
		bool isTrashHolder() const {
			return (type == ITEM_TYPE_TRASHHOLDER);
		}
		bool isBed() const {
			return (type == ITEM_TYPE_BED);
		}
		bool isRune() const {
			return (type == ITEM_TYPE_RUNE);
		}
		bool isPickupable() const {
			return pickupable;
		}
		bool isMultiUse() const {
			return multiUse;
		}
		bool isQuiver() const {
			return (type == ITEM_TYPE_QUIVER);
		}
		bool hasSubType() const {
			return (isFluidContainer() || isSplash() || stackable || charges != 0);
		}
		bool isWeapon() const {
			return weaponType != WEAPON_NONE && weaponType != WEAPON_SHIELD && weaponType != WEAPON_AMMO;
		}
		bool isArmor() const {
			return slotPosition & SLOTP_ARMOR;
		}
		bool isHelmet() const {
			return slotPosition & SLOTP_HEAD;
		}
		bool isRanged() const {
			return weaponType == WEAPON_DISTANCE && weaponType != WEAPON_NONE;
		}
		bool isMissile() const {
			return weaponType == WEAPON_MISSILE && weaponType != WEAPON_NONE;
		}

		Abilities &getAbilities() {
			if (!abilities) {
				abilities.reset(new Abilities());
			}
			return *abilities;
		}

		std::string getPluralName() const {
			if (!pluralName.empty()) {
				return pluralName;
			}

			if (showCount == 0) {
				return name;
			}

			std::string str;
			str.reserve(name.length() + 1);
			str.assign(name);
			str += 's';
			return str;
		}

		void setImbuementType(ImbuementTypes_t imbuementType, uint16_t slotMaxTier) {
			imbuementTypes[imbuementType] = std::min<uint16_t>(IMBUEMENT_MAX_TIER, slotMaxTier);
		}

		ItemGroup_t group = ITEM_GROUP_NONE;
		ItemTypes_t type = ITEM_TYPE_NONE;
		uint16_t id = 0;

		std::string name;
		std::string article;
		std::string pluralName;
		std::string description;
		std::string runeSpellName;
		std::string vocationString;

		std::unique_ptr<Abilities> abilities;
		std::unique_ptr<ConditionDamage> conditionDamage;

		uint32_t levelDoor = 0;
		uint32_t decayTime = 0;
		uint32_t wieldInfo = 0;
		uint32_t minReqLevel = 0;
		uint32_t minReqMagicLevel = 0;
		uint32_t charges = 0;
		uint32_t buyPrice = 0;
		uint32_t sellPrice = 0;
		// Signed, because some items have negative weight, but this will only be necessary for the look so everything else will be uint32_t
		int32_t weight = 0;
		int32_t maxHitChance = -1;
		int32_t decayTo = -1;
		int32_t attack = 0;
		int32_t defense = 0;
		int32_t extraDefense = 0;
		int32_t armor = 0;
		int32_t rotateTo = 0;
		int32_t runeMagLevel = 0;
		int32_t runeLevel = 0;
		int32_t wrapableTo = 0;

		CombatType_t combatType = COMBAT_NONE;

		ItemAnimation_t animationType = ANIMATION_NONE;

		uint16_t transformToOnUse[2] = { 0, 0 };
		uint16_t transformToFree = 0;
		uint16_t destroyTo = 0;
		uint16_t maxTextLen = 0;
		uint16_t writeOnceItemId = 0;
		uint16_t transformEquipTo = 0;
		uint16_t transformDeEquipTo = 0;
		uint16_t maxItems = 8;
		uint16_t slotPosition = SLOTP_HAND;
		uint16_t speed = 0;
		uint16_t wareId = 0;

		MagicEffectClasses magicEffect = CONST_ME_NONE;
		Direction bedPartnerDir = DIRECTION_NONE;
		WeaponType_t weaponType = WEAPON_NONE;
		Ammo_t ammoType = AMMO_NONE;
		ShootType_t shootType = CONST_ANI_NONE;
		RaceType_t corpseType = RACE_NONE;
		Fluids_t fluidSource = FLUID_NONE;
		TileFlags_t floorChange = TILESTATE_NONE;
		std::map<ImbuementTypes_t, uint16_t> imbuementTypes;

		uint8_t upgradeClassification = 0;
		uint8_t alwaysOnTopOrder = 0;
		uint8_t lightLevel = 0;
		uint8_t lightColor = 0;
		uint8_t shootRange = 1;
		uint8_t imbuementSlot = 0;
		int8_t hitChance = 0;

		// 12.90
		bool wearOut = false;
		bool clockExpire = false;
		bool expire = false;
		bool expireStop = false;

		bool forceUse = false;
		bool hasHeight = false;
		bool walkStack = true;
		bool blockSolid = false;
		bool blockPickupable = false;
		bool blockProjectile = false;
		bool blockPathFind = false;
		bool showDuration = false;
		bool showCharges = false;
		bool showAttributes = false;
		bool replaceable = true;
		bool pickupable = false;
		bool rotatable = false;
		bool wrapable = false;
		bool wrapContainer = false;
		bool multiUse = false;
		bool moveable = false;
		bool canReadText = false;
		bool canWriteText = false;
		bool isVertical = false;
		bool isHorizontal = false;
		bool isHangable = false;
		bool allowDistRead = false;
		bool lookThrough = false;
		bool stopTime = false;
		bool showCount = true;
		bool stackable = false;
		bool isPodium = false;
		bool isCorpse = false;
		bool loaded = false;
};

class Items {
	public:
		using NameMap = std::unordered_multimap<std::string, uint16_t>;
		using InventoryVector = std::vector<uint16_t>;

		Items();

		// non-copyable
		Items(const Items &) = delete;
		Items &operator=(const Items &) = delete;

		bool reload();
		void clear();

		void loadFromProtobuf();

		const ItemType &operator[](size_t id) const {
			return getItemType(id);
		}
		const ItemType &getItemType(size_t id) const;
		ItemType &getItemType(size_t id);

		/**
		 * @brief Check if the itemid "hasId" is stored on "items", if not, return false
		 *
		 * @param hasId check item id
		 * @return true if the item exist
		 * @return false if the item not exist
		 */
		bool hasItemType(size_t hasId) const;

		uint16_t getItemIdByName(const std::string &name);

		ItemTypes_t getLootType(const std::string &strValue);

		bool loadFromXml();
		void parseItemNode(const pugi::xml_node &itemNode, uint16_t id);

		void buildInventoryList();
		const InventoryVector &getInventory() const {
			return inventory;
		}

		size_t size() const {
			return items.size();
		}

		NameMap nameToItems;

	private:
		std::vector<ItemType> items;
		InventoryVector inventory;
};

#endif // SRC_ITEMS_ITEMS_H_<|MERGE_RESOLUTION|>--- conflicted
+++ resolved
@@ -35,11 +35,7 @@
 		// damage abilities modifiers
 		int16_t absorbPercent[COMBAT_COUNT] = { 0 };
 
-<<<<<<< HEAD
-		//reflect abilities modifires
-=======
 		// relfect abilities modifires
->>>>>>> dca63c5a
 		int16_t reflectPercent[COMBAT_COUNT] = { 0 };
 
 		// elemental damage
@@ -54,10 +50,10 @@
 		//magic shield capacity
 		int32_t magicShieldCapacityPercent = 0;
 		int32_t magicShieldCapacityFlat = 0;
-		
+
 		//cleave
 		int32_t cleavePercent = 0;
-		
+
 		// perfect shot
 		int32_t perfectShotDamage = 0;
 		uint8_t perfectShotRange = 0;
