/**
 * Canary - A free and open-source MMORPG server emulator
 * Copyright (©) 2019-2022 OpenTibiaBR <opentibiabr@outlook.com>
 * Repository: https://github.com/opentibiabr/canary
 * License: https://github.com/opentibiabr/canary/blob/main/LICENSE
 * Contributors: https://github.com/opentibiabr/canary/graphs/contributors
 * Website: https://docs.opentibiabr.com/
 */

#pragma once

struct TierInfo {
	uint64_t priceToUpgrade = 0;
	uint8_t corePriceToFuse = 0;
};

// Classification class for forging system and market.
class ItemClassification {
public:
	ItemClassification() = default;
	explicit ItemClassification(uint8_t id) :
		id(id) { }
	virtual ~ItemClassification() = default;

	void addTier(uint8_t tierId, uint64_t tierPrice, uint8_t corePrice) {
		auto &table = tiers[tierId];
		table.priceToUpgrade = tierPrice;
		table.corePriceToFuse = corePrice;
	}

<<<<<<< HEAD
		uint8_t id;
		std::map<uint8_t, TierInfo> tiers;
};

#endif // SRC_ITEMS_ITEMS_CLASSIFICATION_HPP_
=======
	uint8_t id;
	phmap::btree_map<uint8_t, TierInfo> tiers;
};
>>>>>>> 691898a8
<|MERGE_RESOLUTION|>--- conflicted
+++ resolved
@@ -28,14 +28,6 @@
 		table.corePriceToFuse = corePrice;
 	}
 
-<<<<<<< HEAD
-		uint8_t id;
-		std::map<uint8_t, TierInfo> tiers;
-};
-
-#endif // SRC_ITEMS_ITEMS_CLASSIFICATION_HPP_
-=======
 	uint8_t id;
 	phmap::btree_map<uint8_t, TierInfo> tiers;
-};
->>>>>>> 691898a8
+};