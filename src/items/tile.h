--- conflicted
+++ resolved
@@ -21,11 +21,8 @@
 class Mailbox;
 class MagicField;
 class BedItem;
-<<<<<<< HEAD
 class House;
-=======
 class Zone;
->>>>>>> fee6712e
 
 using CreatureVector = std::vector<Creature*>;
 using ItemVector = std::vector<Item*>;
