--- conflicted
+++ resolved
@@ -54,11 +54,7 @@
 	weapons.clear();
 }
 
-<<<<<<< HEAD
-bool Weapons::registerLuaEvent(Weapon* event, bool fromXML /*= false*/) {
-=======
-bool Weapons::registerLuaEvent(WeaponShared_ptr event) {
->>>>>>> ed2421b5
+bool Weapons::registerLuaEvent(WeaponShared_ptr event, bool fromXML /*= false*/) {
 	weapons[event->getID()] = event;
 	if (fromXML) {
 		event->setFromXML(fromXML);
