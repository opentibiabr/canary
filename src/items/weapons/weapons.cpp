--- conflicted
+++ resolved
@@ -32,59 +32,7 @@
 
 void Weapons::clear()
 {
-<<<<<<< HEAD
-	return "weapons";
-}
-
-void Weapons::loadDefaults()
-{
-	for (size_t i = 100, size = Item::items.size(); i < size; ++i) {
-		const ItemType& it = Item::items.getItemType(i);
-		if (it.id == 0 || weapons.find(i) != weapons.end()) {
-			continue;
-		}
-
-		switch (it.weaponType) {
-			case WEAPON_AXE:
-			case WEAPON_SWORD:
-			case WEAPON_CLUB: {
-				WeaponMelee* weapon = new WeaponMelee(&scriptInterface);
-				weapon->configureWeapon(it);
-				weapons[i] = weapon;
-				break;
-			}
-
-			case WEAPON_AMMO:
-			case WEAPON_DISTANCE: {
-				if (it.weaponType == WEAPON_DISTANCE && it.ammoType != AMMO_NONE) {
-					continue;
-				}
-
-				WeaponDistance* weapon = new WeaponDistance(&scriptInterface);
-				weapon->configureWeapon(it);
-				weapons[i] = weapon;
-				break;
-			}
-
-			default:
-				break;
-		}
-	}
-}
-
-Event_ptr Weapons::getEvent(const std::string& nodeName)
-{
-	if (strcasecmp(nodeName.c_str(), "melee") == 0) {
-		return Event_ptr(new WeaponMelee(&scriptInterface));
-	} else if (strcasecmp(nodeName.c_str(), "distance") == 0) {
-		return Event_ptr(new WeaponDistance(&scriptInterface));
-	} else if (strcasecmp(nodeName.c_str(), "wand") == 0) {
-		return Event_ptr(new WeaponWand(&scriptInterface));
-	}
-	return nullptr;
-=======
 	weapons.clear();
->>>>>>> 9de023f6
 }
 
 bool Weapons::registerLuaEvent(Weapon* event)
@@ -252,15 +200,6 @@
 		damage.primary.type = params.combatType;
 		damage.primary.value = (getWeaponDamage(player, target, item) * damageModifier) / 100;
 		damage.secondary.type = getElementType();
-<<<<<<< HEAD
-
-    if (damage.secondary.type == COMBAT_NONE) {
-    	damage.primary.value = (getWeaponDamage(player, target, item) * damageModifier) / 100;
-    	damage.secondary.value = 0;
-    } else {
-    	damage.primary.value = (getWeaponDamage(player, target, item) * damageModifier) / 100;
-    	damage.secondary.value = (getElementDamage(player, target, item) * damageModifier) / 100;
-    }
 
 		if (player) {
 			if (params.soundCastEffect == SOUND_EFFECT_TYPE_SILENCE) {
@@ -270,11 +209,8 @@
 			}
 		}
 
-      	Combat::doCombatHealth(player, target, damage, params);
-=======
 		damage.secondary.value = getElementDamage(player, target, item);
 		Combat::doCombatHealth(player, target, damage, params);
->>>>>>> 9de023f6
 	}
 
 	onUsedWeapon(player, item, target->getTile());
