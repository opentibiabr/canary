--- conflicted
+++ resolved
@@ -7,13 +7,6 @@
  * Website: https://docs.opentibiabr.com/
  */
 
-<<<<<<< HEAD
-#include <utility>
-
-#include "pch.hpp"
-
-=======
->>>>>>> 0c7aafe0
 #include "creatures/combat/combat.hpp"
 #include "game/game.hpp"
 #include "lua/creature/events.hpp"
@@ -305,11 +298,7 @@
 		player->changeSoul(-static_cast<int32_t>(soul));
 	}
 
-<<<<<<< HEAD
-	const bool skipRemoveBeginningWeaponAmmo = !g_configManager().getBoolean(REMOVE_BEGINNING_WEAPON_AMMO, __FUNCTION__) && (item->getName() == "arrow" || item->getName() == "bolt" || item->getName() == "spear");
-=======
 	bool skipRemoveBeginningWeaponAmmo = !g_configManager().getBoolean(REMOVE_BEGINNING_WEAPON_AMMO) && (item->getName() == "arrow" || item->getName() == "bolt" || item->getName() == "spear");
->>>>>>> 0c7aafe0
 	if (!skipRemoveBeginningWeaponAmmo && breakChance != 0 && uniform_random(1, 100) <= breakChance) {
 		Weapon::decrementItemCount(item);
 		player->updateSupplyTracker(item);
@@ -325,11 +314,7 @@
 			break;
 
 		case WEAPONACTION_REMOVECHARGE: {
-<<<<<<< HEAD
-			if (const uint16_t charges = item->getCharges() != 0 && g_configManager().getBoolean(REMOVE_WEAPON_CHARGES, __FUNCTION__)) {
-=======
 			if (uint16_t charges = item->getCharges() != 0 && g_configManager().getBoolean(REMOVE_WEAPON_CHARGES)) {
->>>>>>> 0c7aafe0
 				g_game().transformItem(item, item->getID(), charges - 1);
 			}
 			break;
@@ -894,13 +879,8 @@
 	Weapon::configureWeapon(it);
 }
 
-<<<<<<< HEAD
 int32_t WeaponWand::getWeaponDamage(const std::shared_ptr<Player> &player, const std::shared_ptr<Creature> &, const std::shared_ptr<Item> &, bool maxDamage /* = false*/) const {
-	if (!g_configManager().getBoolean(TOGGLE_CHAIN_SYSTEM, __FUNCTION__)) {
-=======
-int32_t WeaponWand::getWeaponDamage(std::shared_ptr<Player> player, std::shared_ptr<Creature>, std::shared_ptr<Item>, bool maxDamage /* = false*/) const {
 	if (!g_configManager().getBoolean(TOGGLE_CHAIN_SYSTEM)) {
->>>>>>> 0c7aafe0
 		// Returns maximum damage or a random value between minChange and maxChange
 		return maxDamage ? -maxChange : -normal_random(minChange, maxChange);
 	}
