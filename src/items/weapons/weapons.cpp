--- conflicted
+++ resolved
@@ -125,7 +125,6 @@
 	int32_t playerSkill = player->getWeaponSkill(item);
 	float attackFactor = player->getAttackFactor(); // full atk, balanced or full defense
 
-<<<<<<< HEAD
 	//Getting values factores
 	auto totalAttack = convertToSafeInteger<int32_t>(elementalAttack + weaponAttack);
 	auto weaponAttackProportion = convertToSafeInteger<int64_t>(weaponAttack / totalAttack);
@@ -134,16 +133,6 @@
 	int64_t maxDamage = static_cast<int64_t>(Weapons::getMaxWeaponDamage(level, playerSkill, totalAttack, attackFactor, true) * player->getVocation()->meleeDamageMultiplier * damageModifier / 100);
 	int64_t minDamage = level / 5;
 	auto realDamage = normal_random(minDamage, maxDamage);
-=======
-	// Getting values factores
-	int32_t totalAttack = elementalAttack + weaponAttack;
-	double weaponAttackProportion = (double)weaponAttack / (double)totalAttack;
-
-	// Calculating damage
-	int32_t maxDamage = static_cast<int32_t>(Weapons::getMaxWeaponDamage(level, playerSkill, totalAttack, attackFactor, true) * player->getVocation()->meleeDamageMultiplier * damageModifier / 100);
-	int32_t minDamage = level / 5;
-	int32_t realDamage = normal_random(minDamage, maxDamage);
->>>>>>> 4b1d92c0
 
 	// Setting damage to combat
 	combat.primary.value = realDamage * weaponAttackProportion;
@@ -294,12 +283,7 @@
 	return (player->getMaxMana() * manaPercent) / 100;
 }
 
-<<<<<<< HEAD
-int64_t Weapon::getHealthCost(const Player* player) const
-{
-=======
-int32_t Weapon::getHealthCost(const Player* player) const {
->>>>>>> 4b1d92c0
+int64_t Weapon::getHealthCost(const Player* player) const {
 	if (health != 0) {
 		return health;
 	}
@@ -403,12 +387,7 @@
 	return false;
 }
 
-<<<<<<< HEAD
-int64_t WeaponMelee::getElementDamage(const Player* player, const Creature*, const Item* item) const
-{
-=======
-int32_t WeaponMelee::getElementDamage(const Player* player, const Creature*, const Item* item) const {
->>>>>>> 4b1d92c0
+int64_t WeaponMelee::getElementDamage(const Player* player, const Creature*, const Item* item) const {
 	if (elementType == COMBAT_NONE) {
 		return 0;
 	}
@@ -429,13 +408,7 @@
 	return elementDamage;
 }
 
-<<<<<<< HEAD
-int64_t WeaponMelee::getWeaponDamage(const Player* player, const Creature*, const Item* item, bool maxDamage /*= false*/) const
-{
-=======
-int32_t WeaponMelee::getWeaponDamage(const Player* player, const Creature*, const Item* item, bool maxDamage /*= false*/) const {
->>>>>>> 4b1d92c0
-	using namespace std;
+int64_t WeaponMelee::getWeaponDamage(const Player* player, const Creature*, const Item* item, bool maxDamage /*= false*/) const {
 	int32_t attackSkill = player->getWeaponSkill(item);
 	int32_t attackValue = std::max<int32_t>(0, item->getAttack());
 	float attackFactor = player->getAttackFactor();
@@ -634,12 +607,7 @@
 	return true;
 }
 
-<<<<<<< HEAD
-int64_t WeaponDistance::getElementDamage(const Player* player, const Creature* target, const Item* item) const
-{
-=======
-int32_t WeaponDistance::getElementDamage(const Player* player, const Creature* target, const Item* item) const {
->>>>>>> 4b1d92c0
+int64_t WeaponDistance::getElementDamage(const Player* player, const Creature* target, const Item* item) const {
 	if (elementType == COMBAT_NONE) {
 		return 0;
 	}
@@ -656,14 +624,9 @@
 	auto attackSkill = convertToSafeInteger<float>(player->getSkillLevel(SKILL_DISTANCE));
 	auto attackFactor = player->getAttackFactor();
 
-<<<<<<< HEAD
 	auto minValue = std::round(static_cast<double>(player->getLevel()) / 5.);
 	auto doubleMaxValue = std::round((0.09f * attackFactor) * attackSkill * (double)attackValue + minValue) / 2;
 	auto maxValue = convertToSafeInteger<int64_t>(doubleMaxValue * player->getVocation()->distDamageMultiplier);
-=======
-	int32_t minValue = std::round(player->getLevel() / 5);
-	int32_t maxValue = std::round((0.09f * attackFactor) * attackSkill * attackValue + minValue) / 2;
->>>>>>> 4b1d92c0
 
 	if (target) {
 		if (target->getPlayer()) {
@@ -680,24 +643,14 @@
 	return elementDamage;
 }
 
-<<<<<<< HEAD
-
-int64_t WeaponDistance::getWeaponDamage(const Player* player, const Creature* target, const Item* item, bool maxDamage /*= false*/) const
-{
-=======
-int32_t WeaponDistance::getWeaponDamage(const Player* player, const Creature* target, const Item* item, bool maxDamage /*= false*/) const {
->>>>>>> 4b1d92c0
+int64_t WeaponDistance::getWeaponDamage(const Player* player, const Creature* target, const Item* item, bool maxDamage /*= false*/) const {
 	int32_t attackValue = item->getAttack();
 	bool hasElement = false;
 
 	if (item->getWeaponType() == WEAPON_AMMO) {
 		Item* weapon = player->getWeapon(true);
 		if (weapon) {
-<<<<<<< HEAD
-			const ItemType& it = Item::items[item->getID()];
-=======
 			const ItemType &it = Item::items[item->getID()];
->>>>>>> 4b1d92c0
 			if (it.abilities && it.abilities->elementDamage != 0) {
 				attackValue += it.abilities->elementDamage;
 				hasElement = true;
@@ -710,14 +663,9 @@
 	int32_t attackSkill = player->getSkillLevel(SKILL_DISTANCE);
 	float attackFactor = player->getAttackFactor();
 
-<<<<<<< HEAD
 	auto minValue = convertToSafeInteger<int64_t>(player->getLevel() / 5);
 	auto floatMaxValue = std::round((0.09f * attackFactor) * (float)attackSkill * (float)attackValue + (float)minValue);
 	auto maxValue = convertToSafeInteger<int64_t>(floatMaxValue);
-=======
-	int32_t minValue = player->getLevel() / 5;
-	int32_t maxValue = std::round((0.09f * attackFactor) * attackSkill * attackValue + minValue);
->>>>>>> 4b1d92c0
 	if (maxDamage) {
 		return -maxValue;
 	}
@@ -772,12 +720,7 @@
 	Weapon::configureWeapon(it);
 }
 
-<<<<<<< HEAD
-int64_t WeaponWand::getWeaponDamage(const Player*, const Creature*, const Item*, bool maxDamage /*= false*/) const
-{
-=======
-int32_t WeaponWand::getWeaponDamage(const Player*, const Creature*, const Item*, bool maxDamage /*= false*/) const {
->>>>>>> 4b1d92c0
+int64_t WeaponWand::getWeaponDamage(const Player*, const Creature*, const Item*, bool maxDamage /*= false*/) const {
 	if (maxDamage) {
 		return -maxChange;
 	}
