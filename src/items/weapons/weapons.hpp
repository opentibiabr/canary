--- conflicted
+++ resolved
@@ -342,13 +342,8 @@
 	int32_t getElementDamage(std::shared_ptr<Player>, std::shared_ptr<Creature>, std::shared_ptr<Item>) const override {
 		return 0;
 	}
-<<<<<<< HEAD
 	CombatType getElementType() const override {
-		return CombatType::None;
-=======
-	CombatType_t getElementType() const override {
 		return params.combatType;
->>>>>>> 955fddea
 	}
 	virtual int16_t getElementDamageValue() const override;
 	void setMinChange(int32_t change) {
