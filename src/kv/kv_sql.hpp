--- conflicted
+++ resolved
@@ -11,14 +11,6 @@
 
 #include "kv/kv.hpp"
 
-<<<<<<< HEAD
-class Logger;
-class DBInsert;
-
-class KVSQL final : public KVStore {
-public:
-	explicit KVSQL(Logger &logger);
-=======
 class Database;
 class Logger;
 class DBInsert;
@@ -28,7 +20,6 @@
 public:
 	explicit KVSQL(Database &db, Logger &logger);
 
->>>>>>> ad567229
 	bool saveAll() override;
 
 private:
@@ -38,9 +29,6 @@
 	bool prepareSave(const std::string &key, const ValueWrapper &value, DBInsert &update);
 
 	DBInsert dbUpdate();
-<<<<<<< HEAD
-=======
 
 	Database &db;
->>>>>>> ad567229
 };