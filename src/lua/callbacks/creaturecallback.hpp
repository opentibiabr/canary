/**
 * Canary - A free and open-source MMORPG server emulator
 * Copyright (©) 2019-2024 OpenTibiaBR <opentibiabr@outlook.com>
 * Repository: https://github.com/opentibiabr/canary
 * License: https://github.com/opentibiabr/canary/blob/main/LICENSE
 * Contributors: https://github.com/opentibiabr/canary/graphs/contributors
 * Website: https://docs.opentibiabr.com/
 */

#pragma once

class Creature;
class LuaScriptInterface;

class CreatureCallback {
public:
	CreatureCallback(LuaScriptInterface* scriptInterface, const std::shared_ptr<Creature> &targetCreature) :
		scriptInterface(scriptInterface), m_targetCreature(targetCreature) {};
	~CreatureCallback() = default;

	bool startScriptInterface(int32_t scriptId);

	void pushSpecificCreature(const std::shared_ptr<Creature> &creature);

<<<<<<< HEAD
	bool persistLuaState();

	void pushCreature(std::shared_ptr<Creature> creature);
=======
	bool persistLuaState() const {
		return params > 0 && scriptInterface->callFunction(params);
	}

	void pushCreature(const std::shared_ptr<Creature> &creature) {
		params++;
		LuaScriptInterface::pushUserdata<Creature>(L, creature);
		LuaScriptInterface::setCreatureMetatable(L, -1, creature);
	}
>>>>>>> 6c00cc04

	void pushPosition(const Position &position, int32_t stackpos = 0);

	void pushNumber(int32_t number);

	void pushString(const std::string &str);

	void pushBoolean(const bool str);

protected:
	static std::string getCreatureClass(const std::shared_ptr<Creature> &creature);

private:
	LuaScriptInterface* scriptInterface;
	std::weak_ptr<Creature> m_targetCreature;
	uint32_t params = 0;
	lua_State* L = nullptr;
};<|MERGE_RESOLUTION|>--- conflicted
+++ resolved
@@ -22,21 +22,9 @@
 
 	void pushSpecificCreature(const std::shared_ptr<Creature> &creature);
 
-<<<<<<< HEAD
-	bool persistLuaState();
+	bool persistLuaState() const;
 
 	void pushCreature(std::shared_ptr<Creature> creature);
-=======
-	bool persistLuaState() const {
-		return params > 0 && scriptInterface->callFunction(params);
-	}
-
-	void pushCreature(const std::shared_ptr<Creature> &creature) {
-		params++;
-		LuaScriptInterface::pushUserdata<Creature>(L, creature);
-		LuaScriptInterface::setCreatureMetatable(L, -1, creature);
-	}
->>>>>>> 6c00cc04
 
 	void pushPosition(const Position &position, int32_t stackpos = 0);
 
