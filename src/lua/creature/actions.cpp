--- conflicted
+++ resolved
@@ -423,12 +423,8 @@
 			return false;
 		}
 	}
-<<<<<<< HEAD
 
 	const std::shared_ptr<Action> &action = getAction(item);
-=======
-	Action* action = getAction(item);
->>>>>>> 36b09d2d
 	if (action == nullptr) {
 		player->sendCancelMessage(RETURNVALUE_CANNOTUSETHISOBJECT);
 		return false;
