/**
 * Canary - A free and open-source MMORPG server emulator
 * Copyright (©) 2019-2022 OpenTibiaBR <opentibiabr@outlook.com>
 * Repository: https://github.com/opentibiabr/canary
 * License: https://github.com/opentibiabr/canary/blob/main/LICENSE
 * Contributors: https://github.com/opentibiabr/canary/graphs/contributors
 * Website: https://docs.opentibiabr.org/
 */

#include "pch.hpp"

#include "lua/creature/actions.h"
#include "items/bed.h"
#include "items/containers/container.h"
#include "game/game.h"
#include "creatures/combat/spells.h"
#include "items/containers/rewards/rewardchest.h"

Actions::Actions() = default;
Actions::~Actions() = default;

void Actions::clear() {
	useItemMap.clear();
	uniqueItemMap.clear();
	actionItemMap.clear();
	actionPositionMap.clear();
}

bool Actions::registerLuaItemEvent(Action* action) {
	auto itemIdVector = action->getItemIdsVector();
	if (itemIdVector.empty()) {
		return false;
	}

	std::vector<uint16_t> tmpVector;
	tmpVector.reserve(itemIdVector.size());

	for (const auto &itemId : itemIdVector) {
		// Check if the item is already registered and prevent it from being registered again
		if (hasItemId(itemId)) {
			SPDLOG_WARN(
				"[{}] - Duplicate "
				"registered item with id: {} in range from id: {}, to id: {}, for script: {}",
				__FUNCTION__,
				itemId,
				itemIdVector.at(0),
				itemIdVector.at(itemIdVector.size() - 1),
				action->getScriptInterface()->getLoadingScriptName()
			);
			continue;
		}

		// Register item in the action item map
		setItemId(itemId, std::move(*action));
		tmpVector.emplace_back(itemId);
	}

	itemIdVector = std::move(tmpVector);
	return !itemIdVector.empty();
}

bool Actions::registerLuaUniqueEvent(Action* action) {
	auto uniqueIdVector = action->getUniqueIdsVector();
	if (uniqueIdVector.empty()) {
		return false;
	}

	std::vector<uint16_t> tmpVector;
	tmpVector.reserve(uniqueIdVector.size());

	for (const auto &uniqueId : uniqueIdVector) {
		// Check if the unique is already registered and prevent it from being registered again
		if (!hasUniqueId(uniqueId)) {
			// Register unique id the unique item map
			setUniqueId(uniqueId, std::move(*action));
			tmpVector.emplace_back(uniqueId);
		} else {
			SPDLOG_WARN(
				"[{}] duplicate registered item with uid: {} in range from uid: {}, to uid: {}, for script: {}",
				__FUNCTION__,
				uniqueId,
				uniqueIdVector.at(0),
				uniqueIdVector.at(uniqueIdVector.size() - 1),
				action->getScriptInterface()->getLoadingScriptName()
			);
		}
	}

	uniqueIdVector = std::move(tmpVector);
	return !uniqueIdVector.empty();
}

bool Actions::registerLuaActionEvent(Action* action) {
	auto actionIdVector = action->getActionIdsVector();
	if (actionIdVector.empty()) {
		return false;
	}

	std::vector<uint16_t> tmpVector;
	tmpVector.reserve(actionIdVector.size());

	for (const auto &actionId : actionIdVector) {
		// Check if the unique is already registered and prevent it from being registered again
		if (!hasActionId(actionId)) {
			// Register action in the action item map
			setActionId(actionId, std::move(*action));
			tmpVector.emplace_back(actionId);
		} else {
			SPDLOG_WARN(
				"[{}] duplicate registered item with aid: {} in range from aid: {}, to aid: {}, for script: {}",
				__FUNCTION__,
				actionId,
				actionIdVector.at(0),
				actionIdVector.at(actionIdVector.size() - 1),
				action->getScriptInterface()->getLoadingScriptName()
			);
		}
	}

	actionIdVector = std::move(tmpVector);
	return !actionIdVector.empty();
}

bool Actions::registerLuaPositionEvent(Action* action) {
	auto positionVector = action->getPositionsVector();
	if (positionVector.empty()) {
		return false;
	}

	std::vector<Position> tmpVector;
	tmpVector.reserve(positionVector.size());

	for (const auto &position : positionVector) {
		// Check if the position is already registered and prevent it from being registered again
		if (!hasPosition(position)) {
			// Register position in the action position map
			setPosition(position, std::move(*action));
			tmpVector.emplace_back(position);
		} else {
			SPDLOG_WARN(
				"[{}] duplicate registered script with range position: {}, for script: {}",
				__FUNCTION__,
				position.toString(),
				action->getScriptInterface()->getLoadingScriptName()
			);
		}
	}

	positionVector = std::move(tmpVector);
	return !positionVector.empty();
}

bool Actions::registerLuaEvent(Action* action) {
	Action_ptr actionPtr { action };

	// Call all register lua events
	if (registerLuaItemEvent(action) || registerLuaUniqueEvent(action) || registerLuaActionEvent(action) || registerLuaPositionEvent(action)) {
		return true;
	} else {
		SPDLOG_WARN(
			"[{}] missing id/aid/uid/position for one script event, for script: {}",
			__FUNCTION__,
			action->getScriptInterface()->getLoadingScriptName()
		);
		return false;
	}
	SPDLOG_DEBUG("[{}] missing or incorrect script: {}", __FUNCTION__, action->getScriptInterface()->getLoadingScriptName());
	return false;
}

ReturnValue Actions::canUse(const Player* player, const Position &pos) {
	if (pos.x != 0xFFFF) {
		const Position &playerPos = player->getPosition();
		if (playerPos.z != pos.z) {
			return playerPos.z > pos.z ? RETURNVALUE_FIRSTGOUPSTAIRS : RETURNVALUE_FIRSTGODOWNSTAIRS;
		}

		if (!Position::areInRange<1, 1>(playerPos, pos)) {
			return RETURNVALUE_TOOFARAWAY;
		}
	}
	return RETURNVALUE_NOERROR;
}

ReturnValue Actions::canUse(const Player* player, const Position &pos, const Item* item) {
	Action* action = getAction(item);
	if (action != nullptr) {
		return action->canExecuteAction(player, pos);
	}
	return RETURNVALUE_NOERROR;
}

ReturnValue Actions::canUseFar(const Creature* creature, const Position &toPos, bool checkLineOfSight, bool checkFloor) {
	if (toPos.x == 0xFFFF) {
		return RETURNVALUE_NOERROR;
	}

	const Position &creaturePos = creature->getPosition();
	if (checkFloor && creaturePos.z != toPos.z) {
		return creaturePos.z > toPos.z ? RETURNVALUE_FIRSTGOUPSTAIRS : RETURNVALUE_FIRSTGODOWNSTAIRS;
	}

	if (!Position::areInRange<7, 5>(toPos, creaturePos)) {
		return RETURNVALUE_TOOFARAWAY;
	}

	if (checkLineOfSight && !g_game().canThrowObjectTo(creaturePos, toPos)) {
		return RETURNVALUE_CANNOTTHROW;
	}

	return RETURNVALUE_NOERROR;
}

Action* Actions::getAction(const Item* item) {
	if (item->hasAttribute(ItemAttribute_t::UNIQUEID)) {
		auto it = uniqueItemMap.find(item->getAttribute<uint16_t>(ItemAttribute_t::UNIQUEID));
		if (it != uniqueItemMap.end()) {
			return &it->second;
		}
	}

	if (item->hasAttribute(ItemAttribute_t::ACTIONID)) {
		auto it = actionItemMap.find(item->getAttribute<uint16_t>(ItemAttribute_t::ACTIONID));
		if (it != actionItemMap.end()) {
			return &it->second;
		}
	}

	auto it = useItemMap.find(item->getID());
	if (it != useItemMap.end()) {
		return &it->second;
	}

	if (auto iteratePositions = actionPositionMap.find(item->getPosition());
		iteratePositions != actionPositionMap.end()) {
		if (const Tile* tile = item->getTile();
			tile) {
			if (const Player* player = item->getHoldingPlayer();
				player && item->getTopParent() == player) {
				SPDLOG_DEBUG("[Actions::getAction] - The position only is valid for use item in the map, player name {}", player->getName());
				return nullptr;
			}

			return &iteratePositions->second;
		}
	}

	// rune items
	return g_spells().getRuneSpell(item->getID());
}

ReturnValue Actions::internalUseItem(Player* player, const Position &pos, uint8_t index, Item* item, bool isHotkey) {
	if (Door* door = item->getDoor()) {
		if (!door->canUse(player)) {
			return RETURNVALUE_CANNOTUSETHISOBJECT;
		}
	}

	Action* action = getAction(item);
	if (action != nullptr) {
		if (action->isLoadedCallback()) {
			if (action->executeUse(player, item, pos, nullptr, pos, isHotkey)) {
				return RETURNVALUE_NOERROR;
			}
			if (item->isRemoved()) {
				return RETURNVALUE_CANNOTUSETHISOBJECT;
			}
		} else if (action->useFunction && action->useFunction(player, item, pos, nullptr, pos, isHotkey)) {
			return RETURNVALUE_NOERROR;
		}
	}

	if (BedItem* bed = item->getBed()) {
		if (!bed->canUse(player)) {
			return RETURNVALUE_CANNOTUSETHISOBJECT;
		}

		if (bed->trySleep(player)) {
			player->setBedItem(bed);
			g_game().sendOfflineTrainingDialog(player);
		}

		return RETURNVALUE_NOERROR;
	}

	if (Container* container = item->getContainer()) {
		Container* openContainer;

		// depot container
		if (DepotLocker* depot = container->getDepotLocker()) {
			DepotLocker* myDepotLocker = player->getDepotLocker(depot->getDepotId());
			myDepotLocker->setParent(depot->getParent()->getTile());
			openContainer = myDepotLocker;
			player->setLastDepotId(depot->getDepotId());
		} else {
			openContainer = container;
		}

		// reward chest
		if (container->getRewardChest() != nullptr) {
			RewardChest* myRewardChest = player->getRewardChest();
			if (myRewardChest->size() == 0) {
				return RETURNVALUE_REWARDCHESTISEMPTY;
			}

			myRewardChest->setParent(container->getParent()->getTile());
<<<<<<< HEAD
			for ([[maybe_unused]] const auto& [mapRewardId, rewardPtr] : player->rewardMap) {
				rewardPtr->setParent(myRewardChest);
=======
			for (auto &it : player->rewardMap) {
				it.second->setParent(myRewardChest);
>>>>>>> 55133f80
			}

			openContainer = myRewardChest;
		}

		auto rewardId = container->getAttribute<uint32_t>(ItemAttribute_t::DATE);
		// Reward container proxy created when the boss dies
		if (container->getID() == ITEM_REWARD_CONTAINER && !container->getReward()) {
			if (auto reward = player->getReward(container->getAttribute<uint64_t>(ItemAttribute_t::DATE), false)) {
				reward->setParent(container->getRealParent());
				openContainer = reward.get();
			} else {
				return RETURNVALUE_THISISIMPOSSIBLE;
			}
		}

		uint32_t corpseOwner = container->getCorpseOwner();
		if (container->isRewardCorpse()) {
			// only players who participated in the fight can open the corpse
			if (player->getGroup()->id >= account::GROUP_TYPE_GAMEMASTER || player->getAccountType() >= account::ACCOUNT_TYPE_SENIORTUTOR) {
				return RETURNVALUE_YOUCANTOPENCORPSEADM;
			}
			if (!player->getReward(rewardId, false)) {
				return RETURNVALUE_YOUARENOTTHEOWNER;
			}
		} else if (corpseOwner != 0 && !player->canOpenCorpse(corpseOwner)) {
			return RETURNVALUE_YOUARENOTTHEOWNER;
		}

		// open/close container
		int32_t oldContainerId = player->getContainerID(openContainer);
		if (oldContainerId != -1) {
			player->onCloseContainer(openContainer);
			player->closeContainer(oldContainerId);
		} else {
			player->addContainer(index, openContainer);
			player->onSendContainer(openContainer);
		}

		return RETURNVALUE_NOERROR;
	}

	const ItemType &it = Item::items[item->getID()];
	if (it.canReadText) {
		if (it.canWriteText) {
			player->setWriteItem(item, it.maxTextLen);
			player->sendTextWindow(item, it.maxTextLen, true);
		} else {
			player->setWriteItem(nullptr);
			player->sendTextWindow(item, 0, false);
		}

		return RETURNVALUE_NOERROR;
	}

	return RETURNVALUE_CANNOTUSETHISOBJECT;
}

bool Actions::useItem(Player* player, const Position &pos, uint8_t index, Item* item, bool isHotkey) {
	const ItemType &it = Item::items[item->getID()];
	if (it.isRune() || it.type == ITEM_TYPE_POTION) {
		if (player->walkExhausted()) {
			player->sendCancelMessage(RETURNVALUE_YOUAREEXHAUSTED);
			return false;
		}

		player->setNextPotionAction(OTSYS_TIME() + g_configManager().getNumber(ACTIONS_DELAY_INTERVAL));
	} else {
		player->setNextAction(OTSYS_TIME() + g_configManager().getNumber(ACTIONS_DELAY_INTERVAL));
	}

	if (isHotkey) {
		uint16_t subType = item->getSubType();
		showUseHotkeyMessage(player, item, player->getItemTypeCount(item->getID(), subType != item->getItemCount() ? subType : -1));
	}

	ReturnValue ret = internalUseItem(player, pos, index, item, isHotkey);
	if (ret != RETURNVALUE_NOERROR) {
		player->sendCancelMessage(ret);
		return false;
	}

	// only send cooldown icon if it's an multi use item
	if (it.isMultiUse()) {
		player->sendUseItemCooldown(g_configManager().getNumber(ACTIONS_DELAY_INTERVAL));
	}
	return true;
}

bool Actions::useItemEx(Player* player, const Position &fromPos, const Position &toPos, uint8_t toStackPos, Item* item, bool isHotkey, Creature* creature /* = nullptr*/) {
	const ItemType &it = Item::items[item->getID()];
	if (it.isRune() || it.type == ITEM_TYPE_POTION) {
		if (player->walkExhausted()) {
			player->sendCancelMessage(RETURNVALUE_YOUAREEXHAUSTED);
			return false;
		}
		player->setNextPotionAction(OTSYS_TIME() + g_configManager().getNumber(EX_ACTIONS_DELAY_INTERVAL));
	} else {
		player->setNextAction(OTSYS_TIME() + g_configManager().getNumber(EX_ACTIONS_DELAY_INTERVAL));
	}

	Action* action = getAction(item);
	if (action == nullptr) {
		player->sendCancelMessage(RETURNVALUE_CANNOTUSETHISOBJECT);
		return false;
	}

	ReturnValue ret = action->canExecuteAction(player, toPos);
	if (ret != RETURNVALUE_NOERROR) {
		player->sendCancelMessage(ret);
		return false;
	}

	if (isHotkey) {
		uint16_t subType = item->getSubType();
		showUseHotkeyMessage(player, item, player->getItemTypeCount(item->getID(), subType != item->getItemCount() ? subType : -1));
	}

	if (action->useFunction) {
		if (action->useFunction(player, item, fromPos, action->getTarget(player, creature, toPos, toStackPos), toPos, isHotkey)) {
			return true;
		}
		return false;
	}

	if (!action->executeUse(player, item, fromPos, action->getTarget(player, creature, toPos, toStackPos), toPos, isHotkey)) {
		if (!action->hasOwnErrorHandler()) {
			player->sendCancelMessage(RETURNVALUE_CANNOTUSETHISOBJECT);
		}
		return false;
	}

	if (it.isMultiUse()) {
		player->sendUseItemCooldown(g_configManager().getNumber(EX_ACTIONS_DELAY_INTERVAL));
	}
	return true;
}

void Actions::showUseHotkeyMessage(Player* player, const Item* item, uint32_t count) {
	std::ostringstream ss;

	const ItemType &it = Item::items[item->getID()];
	if (!it.showCount) {
		ss << "Using one of " << item->getName() << "...";
	} else if (count == 1) {
		ss << "Using the last " << item->getName() << "...";
	} else {
		ss << "Using one of " << count << ' ' << item->getPluralName() << "...";
	}
	player->sendTextMessage(MESSAGE_HOTKEY_PRESSED, ss.str());
}

/*
 ================
 Action interface
 ================
*/

// Action constructor
Action::Action(LuaScriptInterface* interface) :
	Script(interface) { }

ReturnValue Action::canExecuteAction(const Player* player, const Position &toPos) {
	if (!allowFarUse) {
		return g_actions().canUse(player, toPos);
	}

	return g_actions().canUseFar(player, toPos, checkLineOfSight, checkFloor);
}

Thing* Action::getTarget(Player* player, Creature* targetCreature, const Position &toPosition, uint8_t toStackPos) const {
	if (targetCreature != nullptr) {
		return targetCreature;
	}
	return g_game().internalGetThing(player, toPosition, toStackPos, 0, STACKPOS_USETARGET);
}

bool Action::executeUse(Player* player, Item* item, const Position &fromPosition, Thing* target, const Position &toPosition, bool isHotkey) {
	// onUse(player, item, fromPosition, target, toPosition, isHotkey)
	if (!getScriptInterface()->reserveScriptEnv()) {
		SPDLOG_ERROR("[Action::executeUse - Player {}, on item {}] "
					 "Call stack overflow. Too many lua script calls being nested.",
					 player->getName(), item->getName());
		return false;
	}

	ScriptEnvironment* scriptEnvironment = getScriptInterface()->getScriptEnv();
	scriptEnvironment->setScriptId(getScriptId(), getScriptInterface());

	lua_State* L = getScriptInterface()->getLuaState();

	getScriptInterface()->pushFunction(getScriptId());

	LuaScriptInterface::pushUserdata<Player>(L, player);
	LuaScriptInterface::setMetatable(L, -1, "Player");

	LuaScriptInterface::pushThing(L, item);
	LuaScriptInterface::pushPosition(L, fromPosition);

	LuaScriptInterface::pushThing(L, target);
	LuaScriptInterface::pushPosition(L, toPosition);

	LuaScriptInterface::pushBoolean(L, isHotkey);
	return getScriptInterface()->callFunction(6);
}<|MERGE_RESOLUTION|>--- conflicted
+++ resolved
@@ -304,13 +304,8 @@
 			}
 
 			myRewardChest->setParent(container->getParent()->getTile());
-<<<<<<< HEAD
-			for ([[maybe_unused]] const auto& [mapRewardId, rewardPtr] : player->rewardMap) {
+			for (const auto& [mapRewardId, rewardPtr] : player->rewardMap) {
 				rewardPtr->setParent(myRewardChest);
-=======
-			for (auto &it : player->rewardMap) {
-				it.second->setParent(myRewardChest);
->>>>>>> 55133f80
 			}
 
 			openContainer = myRewardChest;
