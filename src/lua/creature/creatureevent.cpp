/**
 * Canary - A free and open-source MMORPG server emulator
 * Copyright (©) 2019-2022 OpenTibiaBR <opentibiabr@outlook.com>
 * Repository: https://github.com/opentibiabr/canary
 * License: https://github.com/opentibiabr/canary/blob/main/LICENSE
 * Contributors: https://github.com/opentibiabr/canary/graphs/contributors
 * Website: https://docs.opentibiabr.org/
*/

#include "pch.hpp"

#include "lua/creature/creatureevent.h"
#include "utils/tools.h"
#include "creatures/players/player.h"

<<<<<<< HEAD
void CreatureEvents::clear() {
	creatureEvents.clear();
=======
CreatureEvents::CreatureEvents() :
	scriptInterface("CreatureScript Interface") {
	scriptInterface.initState();
}

void CreatureEvents::clear()
{
	for (auto &[name, event] : creatureEvents) {
		event.clearEvent();
	}
}

void CreatureEvents::clear(bool fromLua) {
	for (auto it = creatureEvents.begin(); it != creatureEvents.end(); ++it) {
		if (fromLua == it->second.fromLua) {
			it->second.clearEvent();
		}
	}

	reInitState(fromLua);
}

LuaScriptInterface& CreatureEvents::getScriptInterface() {
	return scriptInterface;
}

std::string CreatureEvents::getScriptBaseName() const {
	return "creaturescripts";
}

Event_ptr CreatureEvents::getEvent(const std::string& nodeName) {
	if (strcasecmp(nodeName.c_str(), "event") != 0) {
		return nullptr;
	}
	return Event_ptr(new CreatureEvent(&scriptInterface));
}

bool CreatureEvents::registerEvent(Event_ptr event, const pugi::xml_node&) {
	CreatureEvent_ptr creatureEvent{static_cast<CreatureEvent*>(event.release())}; //event is guaranteed to be a CreatureEvent
	if (creatureEvent->getEventType() == CREATURE_EVENT_NONE) {
		SPDLOG_ERROR("[CreatureEvents::registerEvent] - Trying to register event without type");
		return false;
	}

	CreatureEvent* oldEvent = getEventByName(creatureEvent->getName(), false);
	if (oldEvent) {
		//if there was an event with the same that is not loaded
		//(happens when realoading), it is reused
		if (!oldEvent->isLoaded() && oldEvent->getEventType() == creatureEvent->getEventType()) {
			oldEvent->copyEvent(creatureEvent.get());
		}

		return false;
	} else {
		//if not, register it normally
		creatureEvents.emplace(creatureEvent->getName(), std::move(*creatureEvent));
		return true;
	}
>>>>>>> 94288cf1
}

bool CreatureEvents::registerLuaEvent(CreatureEvent* event) {
	CreatureEvent_ptr creatureEvent{ event };
	if (creatureEvent->getEventType() == CREATURE_EVENT_NONE) {
		SPDLOG_ERROR("[CreatureEvents::registerLuaEvent] - Trying to register event without type on script with name {}", creatureEvent->getFileName());
		return false;
	}

	CreatureEvent* oldEvent = getEventByName(creatureEvent->getName(), false);
	if (oldEvent) {
		//if there was an event with the same that is not loaded
		//(happens when realoading), it is reused
		if (!oldEvent->isLoaded() && oldEvent->getEventType() == creatureEvent->getEventType()) {
			oldEvent->copyEvent(creatureEvent.get());
		}

		return false;
	} else {
		//if not, register it normally
		creatureEvents.emplace(creatureEvent->getName(), std::move(*creatureEvent));
		return true;
	}
}

CreatureEvent* CreatureEvents::getEventByName(const std::string& name, bool forceLoaded /*= true*/) {
	auto it = creatureEvents.find(name);
	if (it != creatureEvents.end()) {
		if (!forceLoaded || it->second.isLoaded()) {
			return &it->second;
		}
	}
	return nullptr;
}

bool CreatureEvents::playerLogin(Player* player) const {
	//fire global event if is registered
	for (const auto& it : creatureEvents) {
		if (it.second.getEventType() == CREATURE_EVENT_LOGIN) {
			if (!it.second.executeOnLogin(player)) {
				return false;
			}
		}
	}
	return true;
}

bool CreatureEvents::playerLogout(Player* player) const {
	//fire global event if is registered
	for (const auto& it : creatureEvents) {
		if (it.second.getEventType() == CREATURE_EVENT_LOGOUT) {
			if (!it.second.executeOnLogout(player)) {
				return false;
			}
		}
	}
	return true;
}

bool CreatureEvents::playerAdvance(Player* player, skills_t skill, uint32_t oldLevel,
                                   uint32_t newLevel) {
	for (auto& it : creatureEvents) {
		if (it.second.getEventType() == CREATURE_EVENT_ADVANCE) {
			if (!it.second.executeAdvance(player, skill, oldLevel, newLevel)) {
				return false;
			}
		}
	}
	return true;
}

/*
 =======================
 CreatureEvent interface
 =======================
*/

CreatureEvent::CreatureEvent(LuaScriptInterface* interface) : Script(interface) {}

void CreatureEvents::removeInvalidEvents() {
	for (auto it = creatureEvents.begin(); it != creatureEvents.end(); ++it) {
		if (it->second.getScriptId() == 0) {
			creatureEvents.erase(it->second.getName());
		}
	}
}

std::string CreatureEvent::getScriptTypeName() const {
	//Depending on the type script event name is different
	switch (type) {
		case CREATURE_EVENT_LOGIN:
			return "onLogin";

		case CREATURE_EVENT_LOGOUT:
			return "onLogout";

		case CREATURE_EVENT_THINK:
			return "onThink";

		case CREATURE_EVENT_PREPAREDEATH:
			return "onPrepareDeath";

		case CREATURE_EVENT_DEATH:
			return "onDeath";

		case CREATURE_EVENT_KILL:
			return "onKill";

		case CREATURE_EVENT_ADVANCE:
			return "onAdvance";

		case CREATURE_EVENT_MODALWINDOW:
			return "onModalWindow";

		case CREATURE_EVENT_TEXTEDIT:
			return "onTextEdit";

		case CREATURE_EVENT_HEALTHCHANGE:
			return "onHealthChange";

		case CREATURE_EVENT_MANACHANGE:
			return "onManaChange";

		case CREATURE_EVENT_EXTENDED_OPCODE:
			return "onExtendedOpcode";

		case CREATURE_EVENT_NONE:
		default:
			return std::string();
	}
}

void CreatureEvent::copyEvent(CreatureEvent* creatureEvent) {
	scriptId = creatureEvent->scriptId;
	scriptInterface = creatureEvent->scriptInterface;
	setLoadedCallback(creatureEvent->loadedCallback);
	loaded = creatureEvent->loaded;
}

void CreatureEvent::clearEvent() {
	scriptId = 0;
	scriptInterface = nullptr;
	setLoadedCallback(false);
	loaded = false;
}

bool CreatureEvent::executeOnLogin(Player* player) const {
	//onLogin(player)
	if (!scriptInterface->reserveScriptEnv()) {
		SPDLOG_ERROR("[CreatureEvent::executeOnLogin - Player {} event {}]"
                    "Call stack overflow. Too many lua script calls being nested.",
                    player->getName(), getName());
		return false;
	}

	ScriptEnvironment* env = scriptInterface->getScriptEnv();
	env->setScriptId(scriptId, scriptInterface);

	lua_State* L = scriptInterface->getLuaState();

	scriptInterface->pushFunction(scriptId);
	LuaScriptInterface::pushUserdata(L, player);
	LuaScriptInterface::setMetatable(L, -1, "Player");
	return scriptInterface->callFunction(1);
}

bool CreatureEvent::executeOnLogout(Player* player) const {
	//onLogout(player)
	if (!scriptInterface->reserveScriptEnv()) {
		SPDLOG_ERROR("[CreatureEvent::executeOnLogout - Player {} event {}] "
                    "Call stack overflow. Too many lua script calls being nested.",
                    player->getName(), getName());
		return false;
	}

	ScriptEnvironment* env = scriptInterface->getScriptEnv();
	env->setScriptId(scriptId, scriptInterface);

	lua_State* L = scriptInterface->getLuaState();

	scriptInterface->pushFunction(scriptId);
	LuaScriptInterface::pushUserdata(L, player);
	LuaScriptInterface::setMetatable(L, -1, "Player");
	return scriptInterface->callFunction(1);
}

bool CreatureEvent::executeOnThink(Creature* creature, uint32_t interval) {
	//onThink(creature, interval)
	if (!scriptInterface->reserveScriptEnv()) {
		SPDLOG_ERROR("[CreatureEvent::executeOnThink - Creature {} event {}] "
                    "Call stack overflow. Too many lua script calls being nested.",
                    creature->getName(), getName());
		return false;
	}

	ScriptEnvironment* env = scriptInterface->getScriptEnv();
	env->setScriptId(scriptId, scriptInterface);

	lua_State* L = scriptInterface->getLuaState();

	scriptInterface->pushFunction(scriptId);
	LuaScriptInterface::pushUserdata<Creature>(L, creature);
	LuaScriptInterface::setCreatureMetatable(L, -1, creature);
	lua_pushnumber(L, interval);

	return scriptInterface->callFunction(2);
}

bool CreatureEvent::executeOnPrepareDeath(Creature* creature, Creature* killer) {
	//onPrepareDeath(creature, killer)
	if (!scriptInterface->reserveScriptEnv()) {
		SPDLOG_ERROR("[CreatureEvent::executeOnPrepareDeath - Creature {} killer {}"
			" event {}] Call stack overflow. Too many lua script calls being nested.",
			creature->getName(), killer->getName(), getName());
		return false;
	}

	ScriptEnvironment* env = scriptInterface->getScriptEnv();
	env->setScriptId(scriptId, scriptInterface);

	lua_State* L = scriptInterface->getLuaState();

	scriptInterface->pushFunction(scriptId);

	LuaScriptInterface::pushUserdata<Creature>(L, creature);
	LuaScriptInterface::setCreatureMetatable(L, -1, creature);

	if (killer) {
		LuaScriptInterface::pushUserdata<Creature>(L, killer);
		LuaScriptInterface::setCreatureMetatable(L, -1, killer);
	} else {
		lua_pushnil(L);
	}

	return scriptInterface->callFunction(2);
}

bool CreatureEvent::executeOnDeath(Creature* creature, Item* corpse, Creature* killer, Creature* mostDamageKiller, bool lastHitUnjustified, bool mostDamageUnjustified) {
	//onDeath(creature, corpse, lasthitkiller, mostdamagekiller, lasthitunjustified, mostdamageunjustified)
	if (!scriptInterface->reserveScriptEnv()) {
		SPDLOG_ERROR("[CreatureEvent::executeOnDeath - Creature {} killer {} event {}] "
									"Call stack overflow. Too many lua script calls being nested.",
									creature->getName(), killer->getName(), getName());
		return false;
	}

	ScriptEnvironment* env = scriptInterface->getScriptEnv();
	env->setScriptId(scriptId, scriptInterface);

	lua_State* L = scriptInterface->getLuaState();

	scriptInterface->pushFunction(scriptId);
	LuaScriptInterface::pushUserdata<Creature>(L, creature);
	LuaScriptInterface::setCreatureMetatable(L, -1, creature);

	LuaScriptInterface::pushThing(L, corpse);

	if (killer) {
		LuaScriptInterface::pushUserdata<Creature>(L, killer);
		LuaScriptInterface::setCreatureMetatable(L, -1, killer);
	} else {
		lua_pushnil(L);
	}

	if (mostDamageKiller) {
		LuaScriptInterface::pushUserdata<Creature>(L, mostDamageKiller);
		LuaScriptInterface::setCreatureMetatable(L, -1, mostDamageKiller);
	} else {
		lua_pushnil(L);
	}

	LuaScriptInterface::pushBoolean(L, lastHitUnjustified);
	LuaScriptInterface::pushBoolean(L, mostDamageUnjustified);

	return scriptInterface->callFunction(6);
}

bool CreatureEvent::executeAdvance(Player* player, skills_t skill, uint32_t oldLevel,
                                   uint32_t newLevel) {
	//onAdvance(player, skill, oldLevel, newLevel)
	if (!scriptInterface->reserveScriptEnv()) {
		SPDLOG_ERROR("[CreatureEvent::executeAdvance - Player {} event {}] "
                    "Call stack overflow. Too many lua script calls being nested.",
                    player->getName(), getName());
		return false;
	}

	ScriptEnvironment* env = scriptInterface->getScriptEnv();
	env->setScriptId(scriptId, scriptInterface);

	lua_State* L = scriptInterface->getLuaState();

	scriptInterface->pushFunction(scriptId);
	LuaScriptInterface::pushUserdata(L, player);
	LuaScriptInterface::setMetatable(L, -1, "Player");
	lua_pushnumber(L, static_cast<uint32_t>(skill));
	lua_pushnumber(L, oldLevel);
	lua_pushnumber(L, newLevel);

	return scriptInterface->callFunction(4);
}

void CreatureEvent::executeOnKill(Creature* creature, Creature* target, bool lastHit) {
	//onKill(creature, target, lastHit)
	if (!scriptInterface->reserveScriptEnv()) {
		SPDLOG_ERROR("[CreatureEvent::executeOnKill - Creature {} target {} event {}] "
                    "Call stack overflow. Too many lua script calls being nested.",
                    creature->getName(), target->getName(), getName());
		return;
	}

	ScriptEnvironment* env = scriptInterface->getScriptEnv();
	env->setScriptId(scriptId, scriptInterface);

	lua_State* L = scriptInterface->getLuaState();

	scriptInterface->pushFunction(scriptId);
	LuaScriptInterface::pushUserdata<Creature>(L, creature);
	LuaScriptInterface::setCreatureMetatable(L, -1, creature);
	LuaScriptInterface::pushUserdata<Creature>(L, target);
	LuaScriptInterface::setCreatureMetatable(L, -1, target);
	LuaScriptInterface::pushBoolean(L, lastHit);
	scriptInterface->callVoidFunction(3);
}

void CreatureEvent::executeModalWindow(Player* player, uint32_t modalWindowId, uint8_t buttonId, uint8_t choiceId) {
	//onModalWindow(player, modalWindowId, buttonId, choiceId)
	if (!scriptInterface->reserveScriptEnv()) {
		SPDLOG_ERROR("[CreatureEvent::executeModalWindow - "
                    "Player {} modaw window id {} event {}] "
                    "Call stack overflow. Too many lua script calls being nested.",
                    player->getName(), modalWindowId, getName());
		return;
	}

	ScriptEnvironment* env = scriptInterface->getScriptEnv();
	env->setScriptId(scriptId, scriptInterface);

	lua_State* L = scriptInterface->getLuaState();
	scriptInterface->pushFunction(scriptId);

	LuaScriptInterface::pushUserdata(L, player);
	LuaScriptInterface::setMetatable(L, -1, "Player");

	lua_pushnumber(L, modalWindowId);
	lua_pushnumber(L, buttonId);
	lua_pushnumber(L, choiceId);

	scriptInterface->callVoidFunction(4);
}

bool CreatureEvent::executeTextEdit(Player* player, Item* item, const std::string& text) {
	//onTextEdit(player, item, text)
	if (!scriptInterface->reserveScriptEnv()) {
		SPDLOG_ERROR("[CreatureEvent::executeTextEdit - Player {} event {}] "
                    "Call stack overflow. Too many lua script calls being nested.",
                    player->getName(), getName());
		return false;
	}

	ScriptEnvironment* env = scriptInterface->getScriptEnv();
	env->setScriptId(scriptId, scriptInterface);

	lua_State* L = scriptInterface->getLuaState();
	scriptInterface->pushFunction(scriptId);

	LuaScriptInterface::pushUserdata(L, player);
	LuaScriptInterface::setMetatable(L, -1, "Player");

	LuaScriptInterface::pushThing(L, item);
	LuaScriptInterface::pushString(L, text);

	return scriptInterface->callFunction(3);
}

void CreatureEvent::executeHealthChange(Creature* creature, Creature* attacker, CombatDamage& damage) {
	//onHealthChange(creature, attacker, primaryDamage, primaryType, secondaryDamage, secondaryType, origin)
	if (!scriptInterface->reserveScriptEnv()) {
		SPDLOG_ERROR("[CreatureEvent::executeHealthChange - "
                    "Creature {} attacker {} event {}] "
                    "Call stack overflow. Too many lua script calls being nested.",
                    creature->getName(), attacker->getName(), getName());
		return;
	}

	ScriptEnvironment* env = scriptInterface->getScriptEnv();
	env->setScriptId(scriptId, scriptInterface);

	lua_State* L = scriptInterface->getLuaState();
	scriptInterface->pushFunction(scriptId);

	LuaScriptInterface::pushUserdata(L, creature);
	LuaScriptInterface::setCreatureMetatable(L, -1, creature);
	if (attacker) {
		LuaScriptInterface::pushUserdata(L, attacker);
		LuaScriptInterface::setCreatureMetatable(L, -1, attacker);
	} else {
		lua_pushnil(L);
	}

	LuaScriptInterface::pushCombatDamage(L, damage);

	if (scriptInterface->protectedCall(L, 7, 4) != 0) {
		LuaScriptInterface::reportError(nullptr, LuaScriptInterface::popString(L));
	} else {
		damage.primary.value = std::abs(LuaScriptInterface::getNumber<int32_t>(L, -4));
		damage.primary.type = LuaScriptInterface::getNumber<CombatType_t>(L, -3);
		damage.secondary.value = std::abs(LuaScriptInterface::getNumber<int32_t>(L, -2));
		damage.secondary.type = LuaScriptInterface::getNumber<CombatType_t>(L, -1);

		lua_pop(L, 4);
		if (damage.primary.type != COMBAT_HEALING) {
			damage.primary.value = -damage.primary.value;
			damage.secondary.value = -damage.secondary.value;
		}
	}

	scriptInterface->resetScriptEnv();
}

void CreatureEvent::executeManaChange(Creature* creature, Creature* attacker, CombatDamage& damage) {
	//onManaChange(creature, attacker, primaryDamage, primaryType, secondaryDamage, secondaryType, origin)
	if (!scriptInterface->reserveScriptEnv()) {
		SPDLOG_ERROR("[CreatureEvent::executeManaChange - "
                    "Creature {} attacker {} event {}] "
                    "Call stack overflow. Too many lua script calls being nested.",
                    creature->getName(), attacker->getName(), getName());
		return;
	}

	ScriptEnvironment* env = scriptInterface->getScriptEnv();
	env->setScriptId(scriptId, scriptInterface);

	lua_State* L = scriptInterface->getLuaState();
	scriptInterface->pushFunction(scriptId);

	LuaScriptInterface::pushUserdata(L, creature);
	LuaScriptInterface::setCreatureMetatable(L, -1, creature);
	if (attacker) {
		LuaScriptInterface::pushUserdata(L, attacker);
		LuaScriptInterface::setCreatureMetatable(L, -1, attacker);
	} else {
		lua_pushnil(L);
	}

	LuaScriptInterface::pushCombatDamage(L, damage);

	if (scriptInterface->protectedCall(L, 7, 4) != 0) {
		LuaScriptInterface::reportError(nullptr, LuaScriptInterface::popString(L));
	} else {
		damage.primary.value = LuaScriptInterface::getNumber<int32_t>(L, -4);
		damage.primary.type = LuaScriptInterface::getNumber<CombatType_t>(L, -3);
		damage.secondary.value = LuaScriptInterface::getNumber<int32_t>(L, -2);
		damage.secondary.type = LuaScriptInterface::getNumber<CombatType_t>(L, -1);
		lua_pop(L, 4);
	}

	scriptInterface->resetScriptEnv();
}

void CreatureEvent::executeExtendedOpcode(Player* player, uint8_t opcode, const std::string& buffer) {
	//onExtendedOpcode(player, opcode, buffer)
	if (!scriptInterface->reserveScriptEnv()) {
		SPDLOG_ERROR("[CreatureEvent::executeExtendedOpcode - "
                    "Player {} event {}] "
                    "Call stack overflow. Too many lua script calls being nested.",
                    player->getName(), getName());
		return;
	}

	ScriptEnvironment* env = scriptInterface->getScriptEnv();
	env->setScriptId(scriptId, scriptInterface);

	lua_State* L = scriptInterface->getLuaState();

	scriptInterface->pushFunction(scriptId);

	LuaScriptInterface::pushUserdata<Player>(L, player);
	LuaScriptInterface::setMetatable(L, -1, "Player");

	lua_pushnumber(L, opcode);
	LuaScriptInterface::pushString(L, buffer);

	scriptInterface->callVoidFunction(3);
}<|MERGE_RESOLUTION|>--- conflicted
+++ resolved
@@ -13,69 +13,11 @@
 #include "utils/tools.h"
 #include "creatures/players/player.h"
 
-<<<<<<< HEAD
-void CreatureEvents::clear() {
-	creatureEvents.clear();
-=======
-CreatureEvents::CreatureEvents() :
-	scriptInterface("CreatureScript Interface") {
-	scriptInterface.initState();
-}
-
 void CreatureEvents::clear()
 {
 	for (auto &[name, event] : creatureEvents) {
 		event.clearEvent();
 	}
-}
-
-void CreatureEvents::clear(bool fromLua) {
-	for (auto it = creatureEvents.begin(); it != creatureEvents.end(); ++it) {
-		if (fromLua == it->second.fromLua) {
-			it->second.clearEvent();
-		}
-	}
-
-	reInitState(fromLua);
-}
-
-LuaScriptInterface& CreatureEvents::getScriptInterface() {
-	return scriptInterface;
-}
-
-std::string CreatureEvents::getScriptBaseName() const {
-	return "creaturescripts";
-}
-
-Event_ptr CreatureEvents::getEvent(const std::string& nodeName) {
-	if (strcasecmp(nodeName.c_str(), "event") != 0) {
-		return nullptr;
-	}
-	return Event_ptr(new CreatureEvent(&scriptInterface));
-}
-
-bool CreatureEvents::registerEvent(Event_ptr event, const pugi::xml_node&) {
-	CreatureEvent_ptr creatureEvent{static_cast<CreatureEvent*>(event.release())}; //event is guaranteed to be a CreatureEvent
-	if (creatureEvent->getEventType() == CREATURE_EVENT_NONE) {
-		SPDLOG_ERROR("[CreatureEvents::registerEvent] - Trying to register event without type");
-		return false;
-	}
-
-	CreatureEvent* oldEvent = getEventByName(creatureEvent->getName(), false);
-	if (oldEvent) {
-		//if there was an event with the same that is not loaded
-		//(happens when realoading), it is reused
-		if (!oldEvent->isLoaded() && oldEvent->getEventType() == creatureEvent->getEventType()) {
-			oldEvent->copyEvent(creatureEvent.get());
-		}
-
-		return false;
-	} else {
-		//if not, register it normally
-		creatureEvents.emplace(creatureEvent->getName(), std::move(*creatureEvent));
-		return true;
-	}
->>>>>>> 94288cf1
 }
 
 bool CreatureEvents::registerLuaEvent(CreatureEvent* event) {
