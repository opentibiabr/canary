--- conflicted
+++ resolved
@@ -763,41 +763,7 @@
 	return scriptInterface.callFunction(7);
 }
 
-<<<<<<< HEAD
-void Events::eventPlayerOnInventoryUpdate(Player* player, Item* item, Slots_t slot, bool equip)
-{
-	// Player:onInventoryUpdate(item, slot, equip)
-	if (info.playerOnInventoryUpdate == -1) {
-		return;
-	}
-
-	if (!scriptInterface.reserveScriptEnv()) {
-		std::cout << "[Error - Events::eventPlayerOnInventoryUpdate] Call stack overflow" << std::endl;
-		return;
-	}
-
-	ScriptEnvironment* env = scriptInterface.getScriptEnv();
-	env->setScriptId(info.playerOnInventoryUpdate, &scriptInterface);
-
-	lua_State* L = scriptInterface.getLuaState();
-	scriptInterface.pushFunction(info.playerOnInventoryUpdate);
-
-	LuaScriptInterface::pushUserdata<Player>(L, player);
-	LuaScriptInterface::setMetatable(L, -1, "Player");
-
-	LuaScriptInterface::pushUserdata<Item>(L, item);
-	LuaScriptInterface::setItemMetatable(L, -1, item);
-
-	lua_pushnumber(L, slot);
-	LuaScriptInterface::pushBoolean(L, equip);
-
-	scriptInterface.callVoidFunction(4);
-}
-
-void Events::eventPlayerOnItemMoved(Player* player, Item* item, uint16_t count, const Position& fromPosition, const Position& toPosition, Cylinder* fromCylinder, Cylinder* toCylinder) {
-=======
 void Events::eventPlayerOnItemMoved(Player* player, Item* item, uint16_t count, const Position &fromPosition, const Position &toPosition, Cylinder* fromCylinder, Cylinder* toCylinder) {
->>>>>>> 5c53a39d
 	// Player:onItemMoved(item, count, fromPosition, toPosition) or Player.onItemMoved(self, item, count, fromPosition, toPosition, fromCylinder, toCylinder)
 	if (info.playerOnItemMoved == -1) {
 		return;
@@ -1287,6 +1253,36 @@
 	scriptInterface.callVoidFunction(2);
 }
 
+void Events::eventPlayerOnInventoryUpdate(Player* player, Item* item, Slots_t slot, bool equip)
+{
+	// Player:onInventoryUpdate(item, slot, equip)
+	if (info.playerOnInventoryUpdate == -1) {
+		return;
+	}
+
+	if (!scriptInterface.reserveScriptEnv()) {
+		std::cout << "[Error - Events::eventPlayerOnInventoryUpdate] Call stack overflow" << std::endl;
+		return;
+	}
+
+	ScriptEnvironment* env = scriptInterface.getScriptEnv();
+	env->setScriptId(info.playerOnInventoryUpdate, &scriptInterface);
+
+	lua_State* L = scriptInterface.getLuaState();
+	scriptInterface.pushFunction(info.playerOnInventoryUpdate);
+
+	LuaScriptInterface::pushUserdata<Player>(L, player);
+	LuaScriptInterface::setMetatable(L, -1, "Player");
+
+	LuaScriptInterface::pushUserdata<Item>(L, item);
+	LuaScriptInterface::setItemMetatable(L, -1, item);
+
+	lua_pushnumber(L, slot);
+	LuaScriptInterface::pushBoolean(L, equip);
+
+	scriptInterface.callVoidFunction(4);
+}
+
 void Events::eventOnStorageUpdate(Player* player, const uint32_t key, const int32_t value, int32_t oldValue, uint64_t currentTime) {
 	// Player::onStorageUpdate(key, value, oldValue, currentTime)
 	if (info.playerOnStorageUpdate == -1) {
