/**
 * The Forgotten Server - a free and open-source MMORPG server emulator
 * Copyright (C) 2019  Mark Samman <mark.samman@gmail.com>
 *
 * This program is free software; you can redistribute it and/or modify
 * it under the terms of the GNU General Public License as published by
 * the Free Software Foundation; either version 2 of the License, or
 * (at your option) any later version.
 *
 * This program is distributed in the hope that it will be useful,
 * but WITHOUT ANY WARRANTY; without even the implied warranty of
 * MERCHANTABILITY or FITNESS FOR A PARTICULAR PURPOSE.  See the
 * GNU General Public License for more details.
 *
 * You should have received a copy of the GNU General Public License along
 * with this program; if not, write to the Free Software Foundation, Inc.,
 * 51 Franklin Street, Fifth Floor, Boston, MA 02110-1301 USA.
 */

#include "otpch.h"

#include "game/game.h"
#include "lua/creature/events.h"
#include "lua/creature/movement.h"
#include "creatures/players/imbuements/imbuements.h"


void MoveEvents::clearMap(MoveListMap& map, bool fromLua) {
	for (auto it = map.begin(); it != map.end(); ++it) {
		for (int eventType = MOVE_EVENT_STEP_IN; eventType < MOVE_EVENT_LAST; ++eventType) {
			auto& moveEvents = it->second.moveEvent[eventType];
			std::erase_if(moveEvents, [fromLua](auto moveEvent) {
				return moveEvent.fromLua == fromLua;
			});
		}
	}
}

void MoveEvents::clearPosMap(MovePosListMap& map, bool fromLua) {
	for (auto it = map.begin(); it != map.end(); ++it) {
		for (int eventType = MOVE_EVENT_STEP_IN; eventType < MOVE_EVENT_LAST; ++eventType) {
			auto& moveEvents = it->second.moveEvent[eventType];
			std::erase_if(moveEvents, [fromLua](auto moveEvent) {
				return moveEvent.fromLua == fromLua;
			});
		}
	}
}

void MoveEvents::clear(bool fromLua) {
	clearMap(itemIdMap, fromLua);
	clearMap(actionIdMap, fromLua);
	clearMap(uniqueIdMap, fromLua);
	clearPosMap(positionMap, fromLua);

	reInitState(fromLua);
}

LuaScriptInterface& MoveEvents::getScriptInterface() {
	return scriptInterface;
}

std::string MoveEvents::getScriptBaseName() const {
	return "movements";
}

Event_ptr MoveEvents::getEvent(const std::string& nodeName) {
	if (strcasecmp(nodeName.c_str(), "movevent") != 0) {
		return nullptr;
	}
	return Event_ptr(new MoveEvent(&scriptInterface));
}

bool MoveEvents::isRegistered(uint32_t itemid) {
	auto it = itemIdMap.find(itemid);
	return it != itemIdMap.end();
}


// TODO: Eduardo
// Remove this function (and all registerEvent of others classes), is no longer used
bool MoveEvents::registerEvent(Event_ptr event, const pugi::xml_node& node) {
	return true;
}

bool MoveEvents::registerLuaFunction(MoveEvent* event) {
	MoveEvent_ptr moveEvent{ event };
	if (moveEvent->getItemIdRange().size() > 0) {
		if (moveEvent->getItemIdRange().size() == 1) {
			uint32_t id = moveEvent->getItemIdRange().at(0);
			addEvent(*moveEvent, id, itemIdMap);
			if (moveEvent->getEventType() == MOVE_EVENT_EQUIP) {
				ItemType& it = Item::items.getItemType(id);
				it.wieldInfo = moveEvent->getWieldInfo();
				it.minReqLevel = moveEvent->getReqLevel();
				it.minReqMagicLevel = moveEvent->getReqMagLv();
				it.vocationString = moveEvent->getVocationString();
			}
		} else {
			uint32_t iterId = 0;
			while (++iterId < moveEvent->getItemIdRange().size()) {
				if (moveEvent->getEventType() == MOVE_EVENT_EQUIP) {
					ItemType& it = Item::items.getItemType(moveEvent->getItemIdRange().at(iterId));
					it.wieldInfo = moveEvent->getWieldInfo();
					it.minReqLevel = moveEvent->getReqLevel();
					it.minReqMagicLevel = moveEvent->getReqMagLv();
					it.vocationString = moveEvent->getVocationString();
				}
				addEvent(*moveEvent, moveEvent->getItemIdRange().at(iterId), itemIdMap);
			}
		}
	} else {
		return false;
	}
	return true;
}

bool MoveEvents::registerLuaEvent(MoveEvent* event) {
	MoveEvent_ptr moveEvent{ event };
	if (moveEvent->getItemIdRange().size() > 0) {
		if (moveEvent->getItemIdRange().size() == 1) {
			uint32_t id = moveEvent->getItemIdRange().at(0);
			addEvent(*moveEvent, id, itemIdMap);
			if (moveEvent->getEventType() == MOVE_EVENT_EQUIP) {
				ItemType& it = Item::items.getItemType(id);
				it.wieldInfo = moveEvent->getWieldInfo();
				it.minReqLevel = moveEvent->getReqLevel();
				it.minReqMagicLevel = moveEvent->getReqMagLv();
				it.vocationString = moveEvent->getVocationString();
			}
		} else {
			auto v = moveEvent->getItemIdRange();
			for (auto i = v.begin(); i != v.end(); i++) {
				if (moveEvent->getEventType() == MOVE_EVENT_EQUIP) {
					ItemType& it = Item::items.getItemType(*i);
					it.wieldInfo = moveEvent->getWieldInfo();
					it.minReqLevel = moveEvent->getReqLevel();
					it.minReqMagicLevel = moveEvent->getReqMagLv();
					it.vocationString = moveEvent->getVocationString();
				}
				addEvent(*moveEvent, *i, itemIdMap);
			}
		}
	} else if (moveEvent->getActionIdRange().size() > 0) {
		if (moveEvent->getActionIdRange().size() == 1) {
			int32_t id = moveEvent->getActionIdRange().at(0);
			addEvent(*moveEvent, id, actionIdMap);
		} else {
			auto v = moveEvent->getActionIdRange();
			for (auto i = v.begin(); i != v.end(); i++) {
				addEvent(*moveEvent, *i, actionIdMap);
			}
		}
	} else if (moveEvent->getUniqueIdRange().size() > 0) {
		if (moveEvent->getUniqueIdRange().size() == 1) {
			int32_t id = moveEvent->getUniqueIdRange().at(0);
			addEvent(*moveEvent, id, uniqueIdMap);
		} else {
			auto v = moveEvent->getUniqueIdRange();
			for (auto i = v.begin(); i != v.end(); i++) {
				addEvent(*moveEvent, *i, uniqueIdMap);
			}
		}
	} else if (moveEvent->getPosList().size() > 0) {
		if (moveEvent->getPosList().size() == 1) {
			Position pos = moveEvent->getPosList().at(0);
			addEvent(*moveEvent, pos, positionMap);
		} else {
			auto v = moveEvent->getPosList();
			for (auto i = v.begin(); i != v.end(); i++) {
				addEvent(*moveEvent, *i, positionMap);
			}
		}
	} else {
		return false;
	}

	return true;
}

void MoveEvents::addEvent(MoveEvent moveEvent, int32_t id, MoveListMap& map) {
	auto it = map.find(id);
	if (it == map.end()) {
		MoveEventList moveEventList;
		moveEventList.moveEvent[moveEvent.getEventType()].push_back(std::move(moveEvent));
		map[id] = moveEventList;
	} else {
		std::list<MoveEvent>& moveEventList = it->second.moveEvent[moveEvent.getEventType()];
		for (MoveEvent& existingMoveEvent : moveEventList) {
			if (existingMoveEvent.getSlot() == moveEvent.getSlot()) {
				SPDLOG_WARN("[MoveEvents::addEvent] - "
							"Duplicate move event found: {}", id);
			}
		}
		moveEventList.push_back(std::move(moveEvent));
	}
}

MoveEvent* MoveEvents::getEvent(Item* item, MoveEvent_t eventType, Slots_t slot) {
	uint32_t slotp;
	switch (slot) {
		case CONST_SLOT_HEAD: slotp = SLOTP_HEAD; break;
		case CONST_SLOT_NECKLACE: slotp = SLOTP_NECKLACE; break;
		case CONST_SLOT_BACKPACK: slotp = SLOTP_BACKPACK; break;
		case CONST_SLOT_ARMOR: slotp = SLOTP_ARMOR; break;
		case CONST_SLOT_RIGHT: slotp = SLOTP_RIGHT; break;
		case CONST_SLOT_LEFT: slotp = SLOTP_LEFT; break;
		case CONST_SLOT_LEGS: slotp = SLOTP_LEGS; break;
		case CONST_SLOT_FEET: slotp = SLOTP_FEET; break;
		case CONST_SLOT_AMMO: slotp = SLOTP_AMMO; break;
		case CONST_SLOT_RING: slotp = SLOTP_RING; break;
		default: slotp = 0; break;
	}

  if (item->hasAttribute(ITEM_ATTRIBUTE_ACTIONID)) {
		MoveListMap::iterator it = actionIdMap.find(item->getActionId());
		if (it != actionIdMap.end()) {
			std::list<MoveEvent>& moveEventList = it->second.moveEvent[eventType];
			for (MoveEvent& moveEvent : moveEventList) {
				if ((moveEvent.getSlot() & slotp) != 0) {
					return &moveEvent;
				}
			}
		}
	}

	auto it = itemIdMap.find(item->getID());
	if (it != itemIdMap.end()) {
		std::list<MoveEvent>& moveEventList = it->second.moveEvent[eventType];
		for (MoveEvent& moveEvent : moveEventList) {
			if ((moveEvent.getSlot() & slotp) != 0) {
				return &moveEvent;
			}
		}
	}
	return nullptr;
}

MoveEvent* MoveEvents::getEvent(Item* item, MoveEvent_t eventType) {
	MoveListMap::iterator it;

	if (item->hasAttribute(ITEM_ATTRIBUTE_UNIQUEID)) {
		it = uniqueIdMap.find(item->getUniqueId());
		if (it != uniqueIdMap.end()) {
			std::list<MoveEvent>& moveEventList = it->second.moveEvent[eventType];
			if (!moveEventList.empty()) {
				return &(*moveEventList.begin());
			}
		}
	}

	if (item->hasAttribute(ITEM_ATTRIBUTE_ACTIONID)) {
		it = actionIdMap.find(item->getActionId());
		if (it != actionIdMap.end()) {
			std::list<MoveEvent>& moveEventList = it->second.moveEvent[eventType];
			if (!moveEventList.empty()) {
				return &(*moveEventList.begin());
			}
		}
	}

	it = itemIdMap.find(item->getID());
	if (it != itemIdMap.end()) {
		std::list<MoveEvent>& moveEventList = it->second.moveEvent[eventType];
		if (!moveEventList.empty()) {
			return &(*moveEventList.begin());
		}
	}
	return nullptr;
}

void MoveEvents::addEvent(MoveEvent moveEvent, const Position& pos, MovePosListMap& map) {
	auto it = map.find(pos);
	if (it == map.end()) {
		MoveEventList moveEventList;
		moveEventList.moveEvent[moveEvent.getEventType()].push_back(std::move(moveEvent));
		map[pos] = moveEventList;
	} else {
		std::list<MoveEvent>& moveEventList = it->second.moveEvent[moveEvent.getEventType()];
		if (!moveEventList.empty()) {
			SPDLOG_WARN("[MoveEvents::addEvent] - "
						"Duplicate move event found: {}", pos.toString());
		}

		moveEventList.push_back(std::move(moveEvent));
	}
}

MoveEvent* MoveEvents::getEvent(const Tile* tile, MoveEvent_t eventType) {
	auto it = positionMap.find(tile->getPosition());
	if (it != positionMap.end()) {
		std::list<MoveEvent>& moveEventList = it->second.moveEvent[eventType];
		if (!moveEventList.empty()) {
			return &(*moveEventList.begin());
		}
	}
	return nullptr;
}

uint32_t MoveEvents::onCreatureMove(Creature* creature, const Tile* tile, MoveEvent_t eventType) {
	const Position& pos = tile->getPosition();

	uint32_t ret = 1;

	MoveEvent* moveEvent = getEvent(tile, eventType);
	if (moveEvent) {
		ret &= moveEvent->fireStepEvent(creature, nullptr, pos);
	}

	for (size_t i = tile->getFirstIndex(), j = tile->getLastIndex(); i < j; ++i) {
		Thing* thing = tile->getThing(i);
		if (!thing) {
			continue;
		}

		Item* tileItem = thing->getItem();
		if (!tileItem) {
			continue;
		}

		moveEvent = getEvent(tileItem, eventType);
		if (moveEvent) {
			ret &= moveEvent->fireStepEvent(creature, tileItem, pos);
		}
	}
	return ret;
}

uint32_t MoveEvents::onPlayerEquip(Player* player, Item* item, Slots_t slot, bool isCheck) {
	MoveEvent* moveEvent = getEvent(item, MOVE_EVENT_EQUIP, slot);
	if (!moveEvent) {
		return 1;
	}
	return moveEvent->fireEquip(player, item, slot, isCheck);
}

uint32_t MoveEvents::onPlayerDeEquip(Player* player, Item* item, Slots_t slot) {
	MoveEvent* moveEvent = getEvent(item, MOVE_EVENT_DEEQUIP, slot);
	if (!moveEvent) {
		return 1;
	}
	return moveEvent->fireEquip(player, item, slot, false);
}

uint32_t MoveEvents::onItemMove(Item* item, Tile* tile, bool isAdd) {
	MoveEvent_t eventType1, eventType2;
	if (isAdd) {
		eventType1 = MOVE_EVENT_ADD_ITEM;
		eventType2 = MOVE_EVENT_ADD_ITEM_ITEMTILE;
	} else {
		eventType1 = MOVE_EVENT_REMOVE_ITEM;
		eventType2 = MOVE_EVENT_REMOVE_ITEM_ITEMTILE;
	}

	uint32_t ret = 1;
	MoveEvent* moveEvent = getEvent(tile, eventType1);
	if (moveEvent) {
		ret &= moveEvent->fireAddRemItem(item, nullptr, tile->getPosition());
	}

	moveEvent = getEvent(item, eventType1);
	if (moveEvent) {
		ret &= moveEvent->fireAddRemItem(item, nullptr, tile->getPosition());
	}

	for (size_t i = tile->getFirstIndex(), j = tile->getLastIndex(); i < j; ++i) {
		Thing* thing = tile->getThing(i);
		if (!thing) {
			continue;
		}

		Item* tileItem = thing->getItem();
		if (!tileItem || tileItem == item) {
			continue;
		}

		moveEvent = getEvent(tileItem, eventType2);
		if (moveEvent) {
			ret &= moveEvent->fireAddRemItem(item, tileItem, tile->getPosition());
		}
	}
	return ret;
}

MoveEvent::MoveEvent(LuaScriptInterface* interface) : Event(interface) {}

std::string MoveEvent::getScriptEventName() const {
	switch (eventType) {
		case MOVE_EVENT_STEP_IN: return "onStepIn";
		case MOVE_EVENT_STEP_OUT: return "onStepOut";
		case MOVE_EVENT_EQUIP: return "onEquip";
		case MOVE_EVENT_DEEQUIP: return "onDeEquip";
		case MOVE_EVENT_ADD_ITEM: return "onAddItem";
		case MOVE_EVENT_REMOVE_ITEM: return "onRemoveItem";
		default:
			SPDLOG_ERROR("[MoveEvent::getScriptEventName] - Invalid event type");
			return std::string();
	}
}

// TODO: Eduardo
// Remove this function (and all configureEvent of others classes), is no longer used
bool MoveEvent::configureEvent(const pugi::xml_node& node) {
<<<<<<< HEAD
=======
	pugi::xml_attribute eventAttr = node.attribute("event");
	if (!eventAttr) {
		SPDLOG_ERROR("[MoveEvent::configureMoveEvent] - Missing event");
		return false;
	}

	std::string tmpStr = asLowerCaseString(eventAttr.as_string());
	if (tmpStr == "stepin") {
		eventType = MOVE_EVENT_STEP_IN;
	} else if (tmpStr == "stepout") {
		eventType = MOVE_EVENT_STEP_OUT;
	} else if (tmpStr == "equip") {
		eventType = MOVE_EVENT_EQUIP;
	} else if (tmpStr == "deequip") {
		eventType = MOVE_EVENT_DEEQUIP;
	} else if (tmpStr == "additem") {
		eventType = MOVE_EVENT_ADD_ITEM;
	} else if (tmpStr == "removeitem") {
		eventType = MOVE_EVENT_REMOVE_ITEM;
	} else {
		SPDLOG_ERROR("[MoveEvent::configureMoveEvent] - "
                    "No valid event name {}", eventAttr.as_string());
		return false;
	}

	if (eventType == MOVE_EVENT_EQUIP || eventType == MOVE_EVENT_DEEQUIP) {
		pugi::xml_attribute slotAttribute = node.attribute("slot");
		if (slotAttribute) {
			tmpStr = asLowerCaseString(slotAttribute.as_string());
			if (tmpStr == "head") {
				slot = SLOTP_HEAD;
			} else if (tmpStr == "necklace") {
				slot = SLOTP_NECKLACE;
			} else if (tmpStr == "backpack") {
				slot = SLOTP_BACKPACK;
			} else if (tmpStr == "armor") {
				slot = SLOTP_ARMOR;
			} else if (tmpStr == "right-hand") {
				slot = SLOTP_RIGHT;
			} else if (tmpStr == "left-hand") {
				slot = SLOTP_LEFT;
			} else if (tmpStr == "hand" || tmpStr == "shield") {
				slot = SLOTP_RIGHT | SLOTP_LEFT;
			} else if (tmpStr == "legs") {
				slot = SLOTP_LEGS;
			} else if (tmpStr == "feet") {
				slot = SLOTP_FEET;
			} else if (tmpStr == "ring") {
				slot = SLOTP_RING;
			} else if (tmpStr == "ammo") {
				slot = SLOTP_AMMO;
			} else {
				SPDLOG_WARN("[MoveEvent::configureMoveEvent] - "
							"Unknown slot type: {}", slotAttribute.as_string());
			}
		}

		wieldInfo = 0;

		pugi::xml_attribute levelAttribute = node.attribute("level");
		if (levelAttribute) {
			reqLevel = pugi::cast<uint32_t>(levelAttribute.value());
			if (reqLevel > 0) {
				wieldInfo |= WIELDINFO_LEVEL;
			}
		}

		pugi::xml_attribute magLevelAttribute = node.attribute("maglevel");
		if (magLevelAttribute) {
			reqMagLevel = pugi::cast<uint32_t>(magLevelAttribute.value());
			if (reqMagLevel > 0) {
				wieldInfo |= WIELDINFO_MAGLV;
			}
		}

		pugi::xml_attribute premiumAttribute = node.attribute("premium");
		if (premiumAttribute) {
			premium = premiumAttribute.as_bool();
			if (premium) {
				wieldInfo |= WIELDINFO_PREMIUM;
			}
		}

		//Gather vocation information
		std::list<std::string> vocStringList;
		for (auto vocationNode : node.children()) {
			pugi::xml_attribute vocationNameAttribute = vocationNode.attribute("name");
			if (!vocationNameAttribute) {
				continue;
			}

			int32_t vocationId = g_vocations().getVocationId(vocationNameAttribute.as_string());
			if (vocationId != -1) {
				vocEquipMap[vocationId] = true;
				if (vocationNode.attribute("showInDescription").as_bool(true)) {
					vocStringList.push_back(asLowerCaseString(vocationNameAttribute.as_string()));
				}
			}
		}

		if (!vocEquipMap.empty()) {
			wieldInfo |= WIELDINFO_VOCREQ;
		}

		for (const std::string& str : vocStringList) {
			if (!vocationString.empty()) {
				if (str != vocStringList.back()) {
					vocationString.push_back(',');
					vocationString.push_back(' ');
				} else {
					vocationString += " and ";
				}
			}

			vocationString += str;
			vocationString.push_back('s');
		}
	}
>>>>>>> e06dd7ff
	return true;
}

uint32_t MoveEvent::StepInField(Creature* creature, Item* item, const Position&) {
	MagicField* field = item->getMagicField();
	if (field) {
		field->onStepInField(creature);
		return 1;
	}

	return LUA_ERROR_ITEM_NOT_FOUND;
}

uint32_t MoveEvent::StepOutField(Creature*, Item*, const Position&) {
	return 1;
}

uint32_t MoveEvent::AddItemField(Item* item, Item*, const Position&) {
	if (MagicField* field = item->getMagicField()) {
		Tile* tile = item->getTile();
		if (CreatureVector* creatures = tile->getCreatures()) {
			for (Creature* creature : *creatures) {
				field->onStepInField(creature);
			}
		}
		return 1;
	}
	return LUA_ERROR_ITEM_NOT_FOUND;
}

uint32_t MoveEvent::RemoveItemField(Item*, Item*, const Position&) {
	return 1;
}

uint32_t MoveEvent::EquipItem(MoveEvent* moveEvent, Player* player, Item* item, Slots_t slot, bool isCheck) {
	if (player->isItemAbilityEnabled(slot)) {
		return 1;
	}

	if (!player->hasFlag(PlayerFlag_IgnoreWeaponCheck) && moveEvent->getWieldInfo() != 0) {
		if (player->getLevel() < moveEvent->getReqLevel() || player->getMagicLevel() < moveEvent->getReqMagLv()) {
			return 0;
		}

		if (moveEvent->isPremium() && !player->isPremium()) {
			return 0;
		}

		const VocEquipMap& vocEquipMap = moveEvent->getVocEquipMap();
		if (!vocEquipMap.empty() && vocEquipMap.find(player->getVocationId()) == vocEquipMap.end()) {
			return 0;
		}
	}

	if (isCheck) {
		return 1;
	}

	const ItemType& it = Item::items[item->getID()];
	if (it.transformEquipTo != 0) {
		g_game().transformItem(item, it.transformEquipTo);
	} else {
		player->setItemAbility(slot, true);
	}

	for (uint8_t slotid = 0; slotid < item->getImbuementSlot(); slotid++) {
		ImbuementInfo imbuementInfo;
		if (!item->getImbuementInfo(slotid, &imbuementInfo)) {
			continue;
		}

		player->addItemImbuementStats(imbuementInfo.imbuement);
		g_game().increasePlayerActiveImbuements(player->getID());
	}

	if (!it.abilities) {
		return 1;
	}

	if (it.abilities->invisible) {
		Condition* condition = Condition::createCondition(static_cast<ConditionId_t>(slot), CONDITION_INVISIBLE, -1, 0);
		player->addCondition(condition);
	}

	if (it.abilities->manaShield) {
		Condition* condition = Condition::createCondition(static_cast<ConditionId_t>(slot), CONDITION_MANASHIELD, -1, 0);
		player->addCondition(condition);
	}

	if (it.abilities->speed != 0) {
		g_game().changeSpeed(player, it.abilities->speed);
	}

	if (it.abilities->conditionSuppressions != 0) {
		player->addConditionSuppressions(it.abilities->conditionSuppressions);
		player->sendIcons();
	}

	if (it.abilities->regeneration) {
		Condition* condition = Condition::createCondition(static_cast<ConditionId_t>(slot), CONDITION_REGENERATION, -1, 0);

		if (it.abilities->getHealthGain() != 0) {
			condition->setParam(CONDITION_PARAM_HEALTHGAIN, it.abilities->getHealthGain());
		}

		if (it.abilities->getHealthTicks() != 0) {
			condition->setParam(CONDITION_PARAM_HEALTHTICKS, it.abilities->getHealthTicks());
		}

		if (it.abilities->getManaGain() != 0) {
			condition->setParam(CONDITION_PARAM_MANAGAIN, it.abilities->getManaGain());
		}

		if (it.abilities->getManaTicks() != 0) {
			condition->setParam(CONDITION_PARAM_MANATICKS, it.abilities->getManaTicks());
		}

		player->addCondition(condition);
	}

	//skill/stats modifiers
	bool needUpdate = false;

	for (int32_t i = SKILL_FIRST; i <= SKILL_LAST; ++i) {
		if (it.abilities->skills[i]) {
			needUpdate = true;
			player->setVarSkill(static_cast<skills_t>(i), it.abilities->skills[i]);
		}
	}

	for (int32_t s = STAT_FIRST; s <= STAT_LAST; ++s) {
		if (it.abilities->stats[s]) {
			needUpdate = true;
			player->setVarStats(static_cast<stats_t>(s), it.abilities->stats[s]);
		}

		if (it.abilities->statsPercent[s]) {
			needUpdate = true;
			player->setVarStats(static_cast<stats_t>(s), static_cast<int32_t>(player->getDefaultStats(static_cast<stats_t>(s)) * ((it.abilities->statsPercent[s] - 100) / 100.f)));
		}
	}

	if (needUpdate) {
		player->sendStats();
		player->sendSkills();
	}

	return 1;
}

uint32_t MoveEvent::DeEquipItem(MoveEvent*, Player* player, Item* item, Slots_t slot, bool) {
	if (!player->isItemAbilityEnabled(slot)) {
		return 1;
	}

	player->setItemAbility(slot, false);

	const ItemType& it = Item::items[item->getID()];
	if (it.transformDeEquipTo != 0) {
		g_game().transformItem(item, it.transformDeEquipTo);
	}

	for (uint8_t slotid = 0; slotid < item->getImbuementSlot(); slotid++) {
		ImbuementInfo imbuementInfo;
		if (!item->getImbuementInfo(slotid, &imbuementInfo)) {
			continue;
		}

		player->removeItemImbuementStats(imbuementInfo.imbuement);
		g_game().decreasePlayerActiveImbuements(player->getID());
	}

	if (!it.abilities) {
		return 1;
	}

	if (it.abilities->invisible) {
		player->removeCondition(CONDITION_INVISIBLE, static_cast<ConditionId_t>(slot));
	}

	if (it.abilities->manaShield) {
		player->removeCondition(CONDITION_MANASHIELD, static_cast<ConditionId_t>(slot));
	}

	if (it.abilities->speed != 0) {
		g_game().changeSpeed(player, -it.abilities->speed);
	}

	if (it.abilities->conditionSuppressions != 0) {
		player->removeConditionSuppressions(it.abilities->conditionSuppressions);
		player->sendIcons();
	}

	if (it.abilities->regeneration) {
		player->removeCondition(CONDITION_REGENERATION, static_cast<ConditionId_t>(slot));
	}

	//skill/stats modifiers
	bool needUpdate = false;

	for (int32_t i = SKILL_FIRST; i <= SKILL_LAST; ++i) {
		if (it.abilities->skills[i] != 0) {
			needUpdate = true;
			player->setVarSkill(static_cast<skills_t>(i), -it.abilities->skills[i]);
		}
	}

	for (int32_t s = STAT_FIRST; s <= STAT_LAST; ++s) {
		if (it.abilities->stats[s]) {
			needUpdate = true;
			player->setVarStats(static_cast<stats_t>(s), -it.abilities->stats[s]);
		}

		if (it.abilities->statsPercent[s]) {
			needUpdate = true;
			player->setVarStats(static_cast<stats_t>(s), -static_cast<int32_t>(player->getDefaultStats(static_cast<stats_t>(s)) * ((it.abilities->statsPercent[s] - 100) / 100.f)));
		}
	}

	if (needUpdate) {
		player->sendStats();
		player->sendSkills();
	}

	return 1;
}

// TODO (EDUARDO): Move this functions for revscriptsys interface
bool MoveEvent::loadFunction(const pugi::xml_attribute& attr, bool isScripted) {
	const char* functionName = attr.as_string();
	if (strcasecmp(functionName, "onstepinfield") == 0) {
		stepFunction = StepInField;
	} else if (strcasecmp(functionName, "onstepoutfield") == 0) {
		stepFunction = StepOutField;
	} else if (strcasecmp(functionName, "onaddfield") == 0) {
		moveFunction = AddItemField;
	} else if (strcasecmp(functionName, "onremovefield") == 0) {
		moveFunction = RemoveItemField;
	} else if (strcasecmp(functionName, "onequipitem") == 0) {
		equipFunction = EquipItem;
	} else if (strcasecmp(functionName, "ondeequipitem") == 0) {
		equipFunction = DeEquipItem;
	} else {
		if (!isScripted) {
			SPDLOG_WARN("[MoveEvent::loadFunction] - "
						"Function {} does not exist", functionName);
			return false;
		}
	}

	if (!isScripted) {
		scripted = false;
	}
	return true;
}

MoveEvent_t MoveEvent::getEventType() const {
	return eventType;
}

void MoveEvent::setEventType(MoveEvent_t type) {
	eventType = type;
}

uint32_t MoveEvent::fireStepEvent(Creature* creature, Item* item, const Position& pos) {
	if (scripted) {
		return executeStep(creature, item, pos);
	} else {
		return stepFunction(creature, item, pos);
	}
}

bool MoveEvent::executeStep(Creature* creature, Item* item, const Position& pos) {
	//onStepIn(creature, item, pos, fromPosition)
	//onStepOut(creature, item, pos, fromPosition)
	if (!scriptInterface->reserveScriptEnv()) {
		SPDLOG_ERROR("[MoveEvent::executeStep - Creature {} item {}] "
                    "Call stack overflow. Too many lua script calls being nested.",
                    creature->getName(), item->getName());
		return false;
	}

	ScriptEnvironment* env = scriptInterface->getScriptEnv();
	env->setScriptId(scriptId, scriptInterface);

	lua_State* L = scriptInterface->getLuaState();

	scriptInterface->pushFunction(scriptId);
	LuaScriptInterface::pushUserdata<Creature>(L, creature);
	LuaScriptInterface::setCreatureMetatable(L, -1, creature);
	LuaScriptInterface::pushThing(L, item);
	LuaScriptInterface::pushPosition(L, pos);
	LuaScriptInterface::pushPosition(L, creature->getLastPosition());

	return scriptInterface->callFunction(4);
}

uint32_t MoveEvent::fireEquip(Player* player, Item* item, Slots_t toSlot, bool isCheck) {
	if (scripted) {
		if (!equipFunction || equipFunction(this, player, item, toSlot, isCheck) == 1) {
			if (executeEquip(player, item, toSlot, isCheck)) {
				return 1;
			}
		}
		return 0;
	} else {
		return equipFunction(this, player, item, toSlot, isCheck);
	}
}

bool MoveEvent::executeEquip(Player* player, Item* item, Slots_t onSlot, bool isCheck) {
	//onEquip(player, item, slot, isCheck)
	//onDeEquip(player, item, slot, isCheck)
	if (!scriptInterface->reserveScriptEnv()) {
		SPDLOG_ERROR("[MoveEvent::executeEquip - Player {} item {}] "
                    "Call stack overflow. Too many lua script calls being nested.",
                    player->getName(), item->getName());
		return false;
	}

	ScriptEnvironment* env = scriptInterface->getScriptEnv();
	env->setScriptId(scriptId, scriptInterface);

	lua_State* L = scriptInterface->getLuaState();

	scriptInterface->pushFunction(scriptId);
	LuaScriptInterface::pushUserdata<Player>(L, player);
	LuaScriptInterface::setMetatable(L, -1, "Player");
	LuaScriptInterface::pushThing(L, item);
	lua_pushnumber(L, onSlot);
	LuaScriptInterface::pushBoolean(L, isCheck);

	return scriptInterface->callFunction(4);
}

uint32_t MoveEvent::fireAddRemItem(Item* item, Item* fromTile, const Position& pos) {
	if (scripted) {
		return executeAddRemItem(item, fromTile, pos);
	} else {
		return moveFunction(item, fromTile, pos);
	}
}

bool MoveEvent::executeAddRemItem(Item* item, Item* fromTile, const Position& pos) {
	//onaddItem(moveitem, tileitem, pos)
	//onRemoveItem(moveitem, tileitem, pos)
	if (!scriptInterface->reserveScriptEnv()) {
		SPDLOG_ERROR("[MoveEvent::executeAddRemItem - "
                    "Item {} item on tile x: {} y: {} z: {}] "
                    "Call stack overflow. Too many lua script calls being nested.",
                    item->getName(),
                    pos.getX(), pos.getY(), pos.getZ());
		return false;
	}

	ScriptEnvironment* env = scriptInterface->getScriptEnv();
	env->setScriptId(scriptId, scriptInterface);

	lua_State* L = scriptInterface->getLuaState();

	scriptInterface->pushFunction(scriptId);
	LuaScriptInterface::pushThing(L, item);
	LuaScriptInterface::pushThing(L, fromTile);
	LuaScriptInterface::pushPosition(L, pos);

	return scriptInterface->callFunction(3);
}<|MERGE_RESOLUTION|>--- conflicted
+++ resolved
@@ -401,127 +401,6 @@
 // TODO: Eduardo
 // Remove this function (and all configureEvent of others classes), is no longer used
 bool MoveEvent::configureEvent(const pugi::xml_node& node) {
-<<<<<<< HEAD
-=======
-	pugi::xml_attribute eventAttr = node.attribute("event");
-	if (!eventAttr) {
-		SPDLOG_ERROR("[MoveEvent::configureMoveEvent] - Missing event");
-		return false;
-	}
-
-	std::string tmpStr = asLowerCaseString(eventAttr.as_string());
-	if (tmpStr == "stepin") {
-		eventType = MOVE_EVENT_STEP_IN;
-	} else if (tmpStr == "stepout") {
-		eventType = MOVE_EVENT_STEP_OUT;
-	} else if (tmpStr == "equip") {
-		eventType = MOVE_EVENT_EQUIP;
-	} else if (tmpStr == "deequip") {
-		eventType = MOVE_EVENT_DEEQUIP;
-	} else if (tmpStr == "additem") {
-		eventType = MOVE_EVENT_ADD_ITEM;
-	} else if (tmpStr == "removeitem") {
-		eventType = MOVE_EVENT_REMOVE_ITEM;
-	} else {
-		SPDLOG_ERROR("[MoveEvent::configureMoveEvent] - "
-                    "No valid event name {}", eventAttr.as_string());
-		return false;
-	}
-
-	if (eventType == MOVE_EVENT_EQUIP || eventType == MOVE_EVENT_DEEQUIP) {
-		pugi::xml_attribute slotAttribute = node.attribute("slot");
-		if (slotAttribute) {
-			tmpStr = asLowerCaseString(slotAttribute.as_string());
-			if (tmpStr == "head") {
-				slot = SLOTP_HEAD;
-			} else if (tmpStr == "necklace") {
-				slot = SLOTP_NECKLACE;
-			} else if (tmpStr == "backpack") {
-				slot = SLOTP_BACKPACK;
-			} else if (tmpStr == "armor") {
-				slot = SLOTP_ARMOR;
-			} else if (tmpStr == "right-hand") {
-				slot = SLOTP_RIGHT;
-			} else if (tmpStr == "left-hand") {
-				slot = SLOTP_LEFT;
-			} else if (tmpStr == "hand" || tmpStr == "shield") {
-				slot = SLOTP_RIGHT | SLOTP_LEFT;
-			} else if (tmpStr == "legs") {
-				slot = SLOTP_LEGS;
-			} else if (tmpStr == "feet") {
-				slot = SLOTP_FEET;
-			} else if (tmpStr == "ring") {
-				slot = SLOTP_RING;
-			} else if (tmpStr == "ammo") {
-				slot = SLOTP_AMMO;
-			} else {
-				SPDLOG_WARN("[MoveEvent::configureMoveEvent] - "
-							"Unknown slot type: {}", slotAttribute.as_string());
-			}
-		}
-
-		wieldInfo = 0;
-
-		pugi::xml_attribute levelAttribute = node.attribute("level");
-		if (levelAttribute) {
-			reqLevel = pugi::cast<uint32_t>(levelAttribute.value());
-			if (reqLevel > 0) {
-				wieldInfo |= WIELDINFO_LEVEL;
-			}
-		}
-
-		pugi::xml_attribute magLevelAttribute = node.attribute("maglevel");
-		if (magLevelAttribute) {
-			reqMagLevel = pugi::cast<uint32_t>(magLevelAttribute.value());
-			if (reqMagLevel > 0) {
-				wieldInfo |= WIELDINFO_MAGLV;
-			}
-		}
-
-		pugi::xml_attribute premiumAttribute = node.attribute("premium");
-		if (premiumAttribute) {
-			premium = premiumAttribute.as_bool();
-			if (premium) {
-				wieldInfo |= WIELDINFO_PREMIUM;
-			}
-		}
-
-		//Gather vocation information
-		std::list<std::string> vocStringList;
-		for (auto vocationNode : node.children()) {
-			pugi::xml_attribute vocationNameAttribute = vocationNode.attribute("name");
-			if (!vocationNameAttribute) {
-				continue;
-			}
-
-			int32_t vocationId = g_vocations().getVocationId(vocationNameAttribute.as_string());
-			if (vocationId != -1) {
-				vocEquipMap[vocationId] = true;
-				if (vocationNode.attribute("showInDescription").as_bool(true)) {
-					vocStringList.push_back(asLowerCaseString(vocationNameAttribute.as_string()));
-				}
-			}
-		}
-
-		if (!vocEquipMap.empty()) {
-			wieldInfo |= WIELDINFO_VOCREQ;
-		}
-
-		for (const std::string& str : vocStringList) {
-			if (!vocationString.empty()) {
-				if (str != vocStringList.back()) {
-					vocationString.push_back(',');
-					vocationString.push_back(' ');
-				} else {
-					vocationString += " and ";
-				}
-			}
-
-			vocationString += str;
-			vocationString.push_back('s');
-		}
-	}
->>>>>>> e06dd7ff
 	return true;
 }
 
