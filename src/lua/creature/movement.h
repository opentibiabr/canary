/**
 * Canary - A free and open-source MMORPG server emulator
 * Copyright (©) 2019-2022 OpenTibiaBR <opentibiabr@outlook.com>
 * Repository: https://github.com/opentibiabr/canary
 * License: https://github.com/opentibiabr/canary/blob/main/LICENSE
 * Contributors: https://github.com/opentibiabr/canary/graphs/contributors
 * Website: https://docs.opentibiabr.org/
*/

#ifndef SRC_LUA_CREATURE_MOVEMENT_H_
#define SRC_LUA_CREATURE_MOVEMENT_H_

#include "declarations.hpp"
#include "items/item.h"
#include "lua/functions/events/move_event_functions.hpp"
#include "lua/scripts/scripts.h"
#include "creatures/players/vocations/vocation.h"

class MoveEvent;

struct MoveEventList {
	std::shared_ptr<MoveEvent> moveEventPtr[MOVE_EVENT_LAST];
};

using VocEquipMap = std::map<uint16_t, bool>;

class MoveEvents final : public Scripts {
	public:
		MoveEvents() = default;
		~MoveEvents() = default;

		// non-copyable
		MoveEvents(const MoveEvents&) = delete;
		MoveEvents& operator=(const MoveEvents&) = delete;

		static MoveEvents& getInstance() {
			// Guaranteed to be destroyed
			static MoveEvents instance;
			// Instantiated on first use
			return instance;
		}

		uint32_t onCreatureMove(Creature& creature, Tile& tile, MoveEvent_t eventType);
		uint32_t onPlayerEquip(Player& player, Item& item, Slots_t slot, bool isCheck);
		uint32_t onPlayerDeEquip(Player& player, Item& item, Slots_t slot);
		uint32_t onItemMove(Item& item, Tile& tile, bool isAdd);

		std::map<Position, MoveEventList> getPositionsMap() const {
			return positionsMap;
		}

		bool hasPosition(Position position) const {
			if (auto it = positionsMap.find(position);
			it != positionsMap.end())
			{
				return true;
			}
			return false;
		}

		void setPosition(Position position, MoveEventList moveEventList) {
			positionsMap.try_emplace(position, moveEventList);
		}

		std::map<int32_t, MoveEventList> getItemIdMap() const {
			return itemIdMap;
		}

		bool hasItemId(int32_t itemId) const {
			if (auto it = itemIdMap.find(itemId);
			it != itemIdMap.end())
			{
				return true;
			}
			return false;
		}

		void setItemId(int32_t itemId, MoveEventList moveEventList) {
			itemIdMap.try_emplace(itemId, moveEventList);
		}

		std::map<int32_t, MoveEventList> getUniqueIdMap() const {
			return uniqueIdMap;
		}

		bool hasUniqueId(int32_t uniqueId) const {
			if (auto it = uniqueIdMap.find(uniqueId);
			it != uniqueIdMap.end())
			{
				return true;
			}
			return false;
		}

		void setUniqueId(int32_t uniqueId, MoveEventList moveEventList) {
			uniqueIdMap.try_emplace(uniqueId, moveEventList);
		}

		std::map<int32_t, MoveEventList> getActionIdMap() const {
			return actionIdMap;
		}

		bool hasActionId(int32_t actionId) const {
			if (auto it = actionIdMap.find(actionId);
			it != actionIdMap.end())
			{
				return true;
			}
			return false;
		}

		void setActionId(int32_t actionId, MoveEventList moveEventList) {
			actionIdMap.try_emplace(actionId, moveEventList);
		}

		MoveEvent* getEvent(Item& item, MoveEvent_t eventType);

		bool registerLuaItemEvent(std::shared_ptr<MoveEvent> moveEventPtr);
		bool registerLuaActionEvent(std::shared_ptr<MoveEvent> moveEventPtr);
		bool registerLuaUniqueEvent(std::shared_ptr<MoveEvent> moveEventPtr);
		bool registerLuaPositionEvent(std::shared_ptr<MoveEvent> moveEventPtr);
		bool registerLuaEvent(std::shared_ptr<MoveEvent> moveEventPtr);
		void clear();

	private:
		void clearMap(std::map<int32_t, MoveEventList>& map) const;
		void clearPosMap(std::map<Position, MoveEventList>& map);

<<<<<<< HEAD
		void registerEvent(std::shared_ptr<MoveEvent> moveEventPtr, int32_t id, std::map<int32_t, MoveEventList>& moveListMap) const;
		void registerEvent(std::shared_ptr<MoveEvent> moveEventPtr, const Position& position, std::map<Position, MoveEventList>& moveListMap) const;
=======
		bool registerEvent(MoveEvent& moveEvent, int32_t id, std::map<int32_t, MoveEventList>& moveListMap) const;
		bool registerEvent(MoveEvent& moveEvent, const Position& position, std::map<Position, MoveEventList>& moveListMap) const;
>>>>>>> 3c9ad335
		MoveEvent* getEvent(Tile& tile, MoveEvent_t eventType);

		MoveEvent* getEvent(Item& item, MoveEvent_t eventType, Slots_t slot);

		std::map<int32_t, MoveEventList> uniqueIdMap;
		std::map<int32_t, MoveEventList> actionIdMap;
		std::map<int32_t, MoveEventList> itemIdMap;
		std::map<Position, MoveEventList> positionsMap;
};

constexpr auto g_moveEvents = &MoveEvents::getInstance;

class MoveEvent final : public Script {
	public:
		explicit MoveEvent(LuaScriptInterface* interface);

		MoveEvent_t getEventType() const;
		void setEventType(MoveEvent_t type);

		uint32_t fireStepEvent(Creature& creature, Item* item, const Position& pos);
		uint32_t fireAddRemItem(Item& item, Item& tileItem, const Position& pos);
		uint32_t fireAddRemItem(Item& item, const Position& pos);
		uint32_t fireEquip(Player& player, Item& item, Slots_t slot, bool isCheck);

		uint32_t getSlot() const {
			return slot;
		}

		// Scripting to lua interface
		bool executeStep(Creature& creature, Item* item, const Position& pos);
		bool executeEquip(Player& player, Item& item, Slots_t slot, bool isCheck);
		bool executeAddRemItem(Item& item, Item& tileItem, const Position& pos);
		// No have tile item
		bool executeAddRemItem(Item& item, const Position& pos);
		//

		//onEquip information
		uint32_t getReqLevel() const {
			return reqLevel;
		}
		uint32_t getReqMagLv() const {
			return reqMagLevel;
		}
		bool isPremium() const {
			return premium;
		}
		const std::string& getVocationString() const {
			return vocationString;
		}
		void setVocationString(const std::string& str) {
			vocationString = str;
		}
		uint32_t getWieldInfo() const {
			return wieldInfo;
		}
		const std::map<uint16_t, bool>& getVocEquipMap() const {
			return vocEquipMap;
		}
		void addVocEquipMap(std::string vocName) {
			int32_t vocationId = g_vocations().getVocationId(vocName);
			if (vocationId != -1) {
				vocEquipMap[vocationId] = true;
			}
		}
		bool getTileItem() const {
			return tileItem;
		}
		void setTileItem(bool b) {
			tileItem = b;
		}
		std::vector<uint32_t> getItemIdsVector() const {
			return itemIdVector;
		}
		void setItemId(uint32_t id) {
			itemIdVector.emplace_back(id);
		}
		std::vector<uint32_t> getActionIdsVector() const {
			return actionIdVector;
		}
		void setActionId(uint32_t id) {
			actionIdVector.emplace_back(id);
		}
		std::vector<uint32_t> getUniqueIdsVector() const {
			return uniqueIdVector;
		}
		void setUniqueId(uint32_t id) {
			uniqueIdVector.emplace_back(id);
		}
		std::vector<Position> getPositionsVector() const {
			return positionVector;
		}
		void setPosition(Position pos) {
			positionVector.emplace_back(pos);
		}
		const std::string& getFileName() const {
			return fileName;
		}
		void setFileName(std::string scriptName) {
			fileName = scriptName;
		}
		void setSlot(uint32_t s) {
			slot = s;
		}
		uint32_t getRequiredLevel() {
			return reqLevel;
		}
		void setRequiredLevel(uint32_t level) {
			reqLevel = level;
		}
		uint32_t getRequiredMagLevel() {
			return reqMagLevel;
		}
		void setRequiredMagLevel(uint32_t level) {
			reqMagLevel = level;
		}
		bool needPremium() {
			return premium;
		}
		void setNeedPremium(bool b) {
			premium = b;
		}
		uint32_t getWieldInfo() {
			return wieldInfo;
		}
		void setWieldInfo(WieldInfo_t info) {
			wieldInfo |= info;
		}

		static uint32_t StepInField(Creature* creature, Item* item, const Position& pos);
		static uint32_t StepOutField(Creature* creature, Item* item, const Position& pos);

		static uint32_t AddItemField(Item* item, Item* tileItem, const Position& pos);
		static uint32_t RemoveItemField(Item* item, Item* tileItem, const Position& pos);

		static uint32_t EquipItem(MoveEvent* moveEvent, Player* player, Item* item, Slots_t slot, bool boolean);
		static uint32_t DeEquipItem(MoveEvent* moveEvent, Player* player, Item* item, Slots_t slot, bool boolean);

	private:
		std::string getScriptTypeName() const override;

		std::string fileName;
		uint32_t slot = SLOTP_WHEREEVER;

		MoveEvent_t eventType = MOVE_EVENT_NONE;
		/// Step function
		std::function<uint32_t(
			Creature* creature,
			Item* item,
			const Position& pos
		)> stepFunction;
		// Move function
		std::function<uint32_t(
			Item* item,
			Item* tileItem,
			const Position& pos
		)> moveFunction;
		// equipFunction
		std::function<uint32_t(
			MoveEvent* moveEvent,
			Player* player,
			Item* item,
			Slots_t slot,
			bool boolean
		)> equipFunction;

		//onEquip information
		uint32_t reqLevel = 0;
		uint32_t reqMagLevel = 0;
		bool premium = false;
		std::string vocationString;
		uint32_t wieldInfo = 0;
		std::map<uint16_t, bool> vocEquipMap;
		bool tileItem = false;

		std::vector<uint32_t> itemIdVector;
		std::vector<uint32_t> actionIdVector;
		std::vector<uint32_t> uniqueIdVector;
		std::vector<Position> positionVector;

		friend class MoveEventFunctions;
};

#endif  // SRC_LUA_CREATURE_MOVEMENT_H_<|MERGE_RESOLUTION|>--- conflicted
+++ resolved
@@ -126,13 +126,8 @@
 		void clearMap(std::map<int32_t, MoveEventList>& map) const;
 		void clearPosMap(std::map<Position, MoveEventList>& map);
 
-<<<<<<< HEAD
-		void registerEvent(std::shared_ptr<MoveEvent> moveEventPtr, int32_t id, std::map<int32_t, MoveEventList>& moveListMap) const;
-		void registerEvent(std::shared_ptr<MoveEvent> moveEventPtr, const Position& position, std::map<Position, MoveEventList>& moveListMap) const;
-=======
 		bool registerEvent(MoveEvent& moveEvent, int32_t id, std::map<int32_t, MoveEventList>& moveListMap) const;
 		bool registerEvent(MoveEvent& moveEvent, const Position& position, std::map<Position, MoveEventList>& moveListMap) const;
->>>>>>> 3c9ad335
 		MoveEvent* getEvent(Tile& tile, MoveEvent_t eventType);
 
 		MoveEvent* getEvent(Item& item, MoveEvent_t eventType, Slots_t slot);
