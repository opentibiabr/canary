--- conflicted
+++ resolved
@@ -131,11 +131,7 @@
 		}
 	}
 
-<<<<<<< HEAD
-	checkRaidsEvent = g_scheduler().addEvent(CHECK_RAIDS_INTERVAL * 1000, std::bind(&Raids::checkRaids, this), __FUNCTION__);
-=======
 	checkRaidsEvent = g_scheduler().addEvent(CHECK_RAIDS_INTERVAL * 1000, std::bind(&Raids::checkRaids, this), "Raids::checkRaids");
->>>>>>> 64e7a92a
 }
 
 void Raids::clear() {
