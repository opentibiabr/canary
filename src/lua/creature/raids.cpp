/**
 * Canary - A free and open-source MMORPG server emulator
 * Copyright (©) 2019-2022 OpenTibiaBR <opentibiabr@outlook.com>
 * Repository: https://github.com/opentibiabr/canary
 * License: https://github.com/opentibiabr/canary/blob/main/LICENSE
 * Contributors: https://github.com/opentibiabr/canary/graphs/contributors
 * Website: https://docs.opentibiabr.org/
 */

#include "pch.hpp"

#include "lua/creature/raids.h"
#include "utils/pugicast.h"
#include "game/game.h"
#include "game/scheduling/scheduler.h"
#include "creatures/monsters/monster.h"
#include "server/network/webhook/webhook.h"

Raids::Raids() {
	scriptInterface.initState();
}

Raids::~Raids() {
	for (Raid* raid : raidList) {
		delete raid;
	}
}

bool Raids::loadFromXml() {
	if (isLoaded()) {
		return true;
	}

	pugi::xml_document doc;
	auto folder = g_configManager().getString(DATA_DIRECTORY) + "/raids/raids.xml";
	pugi::xml_parse_result result = doc.load_file(folder.c_str());
	if (!result) {
		printXMLError(__FUNCTION__, folder, result);
		return false;
	}

	for (auto raidNode : doc.child("raids").children()) {
		std::string name, file;
		uint32_t interval, margin;

		pugi::xml_attribute attr;
		if ((attr = raidNode.attribute("name"))) {
			name = attr.as_string();
		} else {
			SPDLOG_ERROR("{} - Name tag missing for raid", __FUNCTION__);
			continue;
		}

		if ((attr = raidNode.attribute("file"))) {
			file = attr.as_string();
		} else {
			std::ostringstream ss;
			ss << "raids/" << name << ".xml";
			file = ss.str();
			SPDLOG_WARN("{} - "
						"'file' tag missing for raid: {} using default: {}",
						__FUNCTION__, name, file);
		}

		interval = pugi::cast<uint32_t>(raidNode.attribute("interval2").value()) * 60;
		if (interval == 0) {
			SPDLOG_ERROR("{} - "
						 "'interval2' tag missing or zero "
						 "(would divide by 0) for raid: {}",
						 __FUNCTION__, name);
			continue;
		}

		if ((attr = raidNode.attribute("margin"))) {
			margin = pugi::cast<uint32_t>(attr.value()) * 60 * 1000;
		} else {
			SPDLOG_WARN("{} - "
						"'margin' tag missing for raid: {}",
						__FUNCTION__, name);
			margin = 0;
		}

		bool repeat;
		if ((attr = raidNode.attribute("repeat"))) {
			repeat = booleanString(attr.as_string());
		} else {
			repeat = false;
		}

		Raid* newRaid = new Raid(name, interval, margin, repeat);
		if (newRaid->loadFromXml(g_configManager().getString(DATA_DIRECTORY) + "/raids/" + file)) {
			raidList.push_back(newRaid);
		} else {
			SPDLOG_ERROR("{} - Failed to load raid: {}", __FUNCTION__, name);
			delete newRaid;
		}
	}

	loaded = true;
	return true;
}

static constexpr int32_t MAX_RAND_RANGE = 10000000;

bool Raids::startup() {
	if (!isLoaded() || isStarted()) {
		return false;
	}

	setLastRaidEnd(OTSYS_TIME());

	checkRaidsEvent = g_scheduler().addEvent(createSchedulerTask(CHECK_RAIDS_INTERVAL * 1000, std::bind(&Raids::checkRaids, this)));

	started = true;
	return started;
}

void Raids::checkRaids() {
	if (!getRunning()) {
		uint64_t now = OTSYS_TIME();

		for (auto it = raidList.begin(), end = raidList.end(); it != end; ++it) {
			Raid* raid = *it;
			if (now >= (getLastRaidEnd() + raid->getMargin())) {
				if (((MAX_RAND_RANGE * CHECK_RAIDS_INTERVAL) / raid->getInterval()) >= static_cast<uint32_t>(uniform_random(0, static_cast<int64_t>(MAX_RAND_RANGE)))) {
					setRunning(raid);
					raid->startRaid();

					if (!raid->canBeRepeated()) {
						raidList.erase(it);
					}
					break;
				}
			}
		}
	}

	checkRaidsEvent = g_scheduler().addEvent(createSchedulerTask(CHECK_RAIDS_INTERVAL * 1000, std::bind(&Raids::checkRaids, this)));
}

void Raids::clear() {
	g_scheduler().stopEvent(checkRaidsEvent);
	checkRaidsEvent = 0;

	for (Raid* raid : raidList) {
		raid->stopEvents();
		delete raid;
	}
	raidList.clear();

	loaded = false;
	started = false;
	running = nullptr;
	lastRaidEnd = 0;

	scriptInterface.reInitState();
}

bool Raids::reload() {
	clear();
	return loadFromXml();
}

Raid* Raids::getRaidByName(const std::string &name) {
	for (Raid* raid : raidList) {
		if (strcasecmp(raid->getName().c_str(), name.c_str()) == 0) {
			return raid;
		}
	}
	return nullptr;
}

Raid::~Raid() {
	for (RaidEvent* raidEvent : raidEvents) {
		delete raidEvent;
	}
}

bool Raid::loadFromXml(const std::string &filename) {
	if (isLoaded()) {
		return true;
	}

	pugi::xml_document doc;
	pugi::xml_parse_result result = doc.load_file(filename.c_str());
	if (!result) {
		printXMLError(__FUNCTION__, filename, result);
		return false;
	}

	for (auto eventNode : doc.child("raid").children()) {
		RaidEvent* event;
		if (strcasecmp(eventNode.name(), "announce") == 0) {
			event = new AnnounceEvent();
		} else if (strcasecmp(eventNode.name(), "singlespawn") == 0) {
			event = new SingleSpawnEvent();
		} else if (strcasecmp(eventNode.name(), "areaspawn") == 0) {
			event = new AreaSpawnEvent();
		} else if (strcasecmp(eventNode.name(), "script") == 0) {
			event = new ScriptEvent(&g_game().raids.getScriptInterface());
		} else {
			continue;
		}

		if (event->configureRaidEvent(eventNode)) {
			raidEvents.push_back(event);
		} else {
			SPDLOG_ERROR("{} - "
						 "In file: {}, eventNode: {}",
						 __FUNCTION__, filename, eventNode.name());
			delete event;
		}
	}

	// sort by delay time
	std::sort(raidEvents.begin(), raidEvents.end(), [](const RaidEvent* lhs, const RaidEvent* rhs) {
		return lhs->getDelay() < rhs->getDelay();
	});

	loaded = true;
	return true;
}

void Raid::startRaid() {
	RaidEvent* raidEvent = getNextRaidEvent();
	if (raidEvent) {
		state = RAIDSTATE_EXECUTING;
		nextEventEvent = g_scheduler().addEvent(createSchedulerTask(raidEvent->getDelay(), std::bind(&Raid::executeRaidEvent, this, raidEvent)));
	}
}

void Raid::executeRaidEvent(RaidEvent* raidEvent) {
	if (raidEvent->executeEvent()) {
		nextEvent++;
		RaidEvent* newRaidEvent = getNextRaidEvent();

		if (newRaidEvent) {
			uint32_t ticks = static_cast<uint32_t>(std::max<int32_t>(RAID_MINTICKS, newRaidEvent->getDelay() - raidEvent->getDelay()));
			nextEventEvent = g_scheduler().addEvent(createSchedulerTask(ticks, std::bind(&Raid::executeRaidEvent, this, newRaidEvent)));
		} else {
			resetRaid();
		}
	} else {
		resetRaid();
	}
}

void Raid::resetRaid() {
	nextEvent = 0;
	state = RAIDSTATE_IDLE;
	g_game().raids.setRunning(nullptr);
	g_game().raids.setLastRaidEnd(OTSYS_TIME());
}

void Raid::stopEvents() {
	if (nextEventEvent != 0) {
		g_scheduler().stopEvent(nextEventEvent);
		nextEventEvent = 0;
	}
}

RaidEvent* Raid::getNextRaidEvent() {
	if (nextEvent < raidEvents.size()) {
		return raidEvents[nextEvent];
	} else {
		return nullptr;
	}
}

bool RaidEvent::configureRaidEvent(const pugi::xml_node &eventNode) {
	pugi::xml_attribute delayAttribute = eventNode.attribute("delay");
	if (!delayAttribute) {
		SPDLOG_ERROR("{} - 'delay' tag missing", __FUNCTION__);
		return false;
	}

	delay = std::max<uint32_t>(RAID_MINTICKS, pugi::cast<uint32_t>(delayAttribute.value()));
	return true;
}

bool AnnounceEvent::configureRaidEvent(const pugi::xml_node &eventNode) {
	if (!RaidEvent::configureRaidEvent(eventNode)) {
		return false;
	}

	pugi::xml_attribute messageAttribute = eventNode.attribute("message");
	if (!messageAttribute) {
		SPDLOG_ERROR("{} - "
					 "'message' tag missing for announce event",
					 __FUNCTION__);
		return false;
	}
	message = messageAttribute.as_string();

	pugi::xml_attribute typeAttribute = eventNode.attribute("type");
	if (typeAttribute) {
		std::string tmpStrValue = asLowerCaseString(typeAttribute.as_string());
		if (tmpStrValue == "warning") {
			messageType = MESSAGE_GAME_HIGHLIGHT;
		} else if (tmpStrValue == "event") {
			messageType = MESSAGE_EVENT_ADVANCE;
		} else if (tmpStrValue == "default") {
			messageType = MESSAGE_EVENT_ADVANCE;
		} else if (tmpStrValue == "description") {
			messageType = MESSAGE_LOOK;
		} else if (tmpStrValue == "smallstatus") {
			messageType = MESSAGE_FAILURE;
		} else if (tmpStrValue == "redconsole") {
			messageType = MESSAGE_GAMEMASTER_CONSOLE;
		} else {
			SPDLOG_WARN("{} - "
						"Unknown type tag missing for announce event, "
						"using default: {}",
						__FUNCTION__, static_cast<uint32_t>(messageType));
		}
	} else {
		messageType = MESSAGE_EVENT_ADVANCE;
		SPDLOG_WARN("{} - "
					"Type tag missing for announce event, "
					"using default: {}",
					__FUNCTION__, static_cast<uint32_t>(messageType));
	}
	return true;
}

bool AnnounceEvent::executeEvent() {
	std::string url = g_configManager().getString(DISCORD_WEBHOOK_URL);
	g_game().broadcastMessage(message, messageType);
	webhook_send_message("Incoming raid!", message, WEBHOOK_COLOR_RAID, url);
	return true;
}

bool SingleSpawnEvent::configureRaidEvent(const pugi::xml_node &eventNode) {
	if (!RaidEvent::configureRaidEvent(eventNode)) {
		return false;
	}

	pugi::xml_attribute attr;
	if ((attr = eventNode.attribute("name"))) {
		monsterName = attr.as_string();
	} else {
		SPDLOG_ERROR("{} - "
					 "'Name' tag missing for singlespawn event",
					 __FUNCTION__);
		return false;
	}

	if ((attr = eventNode.attribute("x"))) {
		position.x = pugi::cast<uint16_t>(attr.value());
	} else {
		SPDLOG_ERROR("{} - "
					 "'X' tag missing for singlespawn event",
					 __FUNCTION__);
		return false;
	}

	if ((attr = eventNode.attribute("y"))) {
		position.y = pugi::cast<uint16_t>(attr.value());
	} else {
		SPDLOG_ERROR("{} - "
					 "'Y' tag missing for singlespawn event",
					 __FUNCTION__);
		return false;
	}

	if ((attr = eventNode.attribute("z"))) {
		position.z = pugi::cast<uint16_t>(attr.value());
	} else {
		SPDLOG_ERROR("{} - "
					 "'Z' tag missing for singlespawn event",
					 __FUNCTION__);
		return false;
	}
	return true;
}

bool SingleSpawnEvent::executeEvent() {
	Monster* monster = Monster::createMonster(monsterName);
	if (!monster) {
		SPDLOG_ERROR("{} - Cant create monster {}", __FUNCTION__, monsterName);
		return false;
	}

	if (!g_game().placeCreature(monster, position, false, true)) {
		delete monster;
		SPDLOG_ERROR("{} - Cant create monster {}", __FUNCTION__, monsterName);
		return false;
	}

	monster->setForgeMonster(false);
	return true;
}

bool AreaSpawnEvent::configureRaidEvent(const pugi::xml_node &eventNode) {
	if (!RaidEvent::configureRaidEvent(eventNode)) {
		return false;
	}

	pugi::xml_attribute attr;
	if ((attr = eventNode.attribute("radius"))) {
		int32_t radius = pugi::cast<int32_t>(attr.value());
		Position centerPos;

		if ((attr = eventNode.attribute("centerx"))) {
			centerPos.x = pugi::cast<uint16_t>(attr.value());
		} else {
			SPDLOG_ERROR("{} - "
						 ""
						 "'centerx' tag missing for areaspawn event",
						 __FUNCTION__);
			return false;
		}

		if ((attr = eventNode.attribute("centery"))) {
			centerPos.y = pugi::cast<uint16_t>(attr.value());
		} else {
			SPDLOG_ERROR("{} - "
						 "'centery' tag missing for areaspawn event",
						 __FUNCTION__);
			return false;
		}

		if ((attr = eventNode.attribute("centerz"))) {
			centerPos.z = pugi::cast<uint16_t>(attr.value());
		} else {
			SPDLOG_ERROR("{} - "
						 "centerz' tag missing for areaspawn event",
						 __FUNCTION__);
			return false;
		}

		fromPos.x = std::max<int32_t>(0, centerPos.getX() - radius);
		fromPos.y = std::max<int32_t>(0, centerPos.getY() - radius);
		fromPos.z = centerPos.z;

		toPos.x = std::min<int32_t>(0xFFFF, centerPos.getX() + radius);
		toPos.y = std::min<int32_t>(0xFFFF, centerPos.getY() + radius);
		toPos.z = centerPos.z;
	} else {
		if ((attr = eventNode.attribute("fromx"))) {
			fromPos.x = pugi::cast<uint16_t>(attr.value());
		} else {
			SPDLOG_ERROR("{} - "
						 "'fromx' tag missing for areaspawn event",
						 __FUNCTION__);
			return false;
		}

		if ((attr = eventNode.attribute("fromy"))) {
			fromPos.y = pugi::cast<uint16_t>(attr.value());
		} else {
			SPDLOG_ERROR("{} - "
						 "'fromy' tag missing for areaspawn event",
						 __FUNCTION__);
			return false;
		}

		if ((attr = eventNode.attribute("fromz"))) {
			fromPos.z = pugi::cast<uint16_t>(attr.value());
		} else {
			SPDLOG_ERROR("{} - "
						 "'fromz' tag missing for areaspawn event",
						 __FUNCTION__);
			return false;
		}

		if ((attr = eventNode.attribute("tox"))) {
			toPos.x = pugi::cast<uint16_t>(attr.value());
		} else {
			SPDLOG_ERROR("{} - "
						 "'tox' tag missing for areaspawn event",
						 __FUNCTION__);
			return false;
		}

		if ((attr = eventNode.attribute("toy"))) {
			toPos.y = pugi::cast<uint16_t>(attr.value());
		} else {
			SPDLOG_ERROR("{} - "
						 "'toy' tag missing for areaspawn event",
						 __FUNCTION__);
			return false;
		}

		if ((attr = eventNode.attribute("toz"))) {
			toPos.z = pugi::cast<uint16_t>(attr.value());
		} else {
			SPDLOG_ERROR("{} - "
						 "'toz' tag missing for areaspawn event",
						 __FUNCTION__);
			return false;
		}
	}

	for (auto monsterNode : eventNode.children()) {
		const char* name;

		if ((attr = monsterNode.attribute("name"))) {
			name = attr.value();
		} else {
			SPDLOG_ERROR("{} - "
						 "'name' tag missing for monster node",
						 __FUNCTION__);
			return false;
		}

		uint32_t minAmount;
		if ((attr = monsterNode.attribute("minamount"))) {
			minAmount = pugi::cast<uint32_t>(attr.value());
		} else {
			minAmount = 0;
		}

		uint32_t maxAmount;
		if ((attr = monsterNode.attribute("maxamount"))) {
			maxAmount = pugi::cast<uint32_t>(attr.value());
		} else {
			maxAmount = 0;
		}

		if (maxAmount == 0 && minAmount == 0) {
			if ((attr = monsterNode.attribute("amount"))) {
				minAmount = pugi::cast<uint32_t>(attr.value());
				maxAmount = minAmount;
			} else {
				SPDLOG_ERROR("{} - "
							 "'amount' tag missing for monster node",
							 __FUNCTION__);
				return false;
			}
		}

		spawnMonsterList.emplace_back(name, minAmount, maxAmount);
	}
	return true;
}

bool AreaSpawnEvent::executeEvent() {
<<<<<<< HEAD
	for (const MonsterSpawn& spawn : spawnMonsterList) {
		auto amount = static_cast<uint32_t>(uniform_random(static_cast<int64_t>(spawn.minAmount), static_cast<int64_t>(spawn.maxAmount)));
=======
	for (const MonsterSpawn &spawn : spawnMonsterList) {
		uint32_t amount = uniform_random(spawn.minAmount, spawn.maxAmount);
>>>>>>> 4b1d92c0
		for (uint32_t i = 0; i < amount; ++i) {
			Monster* monster = Monster::createMonster(spawn.name);
			if (!monster) {
				SPDLOG_ERROR("{} - Can't create monster {}", __FUNCTION__, spawn.name);
				return false;
			}

			bool success = false;
			for (int32_t tries = 0; tries < MAXIMUM_TRIES_PER_MONSTER; tries++) {
				const Tile* tile = g_game().map.getTile(static_cast<uint16_t>(uniform_random(static_cast<int64_t>(fromPos.x), static_cast<int64_t>(toPos.x))), static_cast<uint16_t>(uniform_random(static_cast<int64_t>(fromPos.y), static_cast<int64_t>(toPos.y))), static_cast<uint8_t>(uniform_random(static_cast<int64_t>(fromPos.z), static_cast<int64_t>(toPos.z))));
				if (tile && !tile->isMoveableBlocking() && !tile->hasFlag(TILESTATE_PROTECTIONZONE) && tile->getTopCreature() == nullptr && g_game().placeCreature(monster, tile->getPosition(), false, true)) {
					success = true;
					monster->setForgeMonster(false);
					break;
				}
			}

			if (!success) {
				delete monster;
			}
		}
	}
	return true;
}

bool ScriptEvent::configureRaidEvent(const pugi::xml_node &eventNode) {
	if (!RaidEvent::configureRaidEvent(eventNode)) {
		return false;
	}

	pugi::xml_attribute scriptAttribute = eventNode.attribute("script");
	if (!scriptAttribute) {
		SPDLOG_ERROR("{} - "
					 "No script file found for raid",
					 __FUNCTION__);
		return false;
	}

	std::string scriptName = std::string(scriptAttribute.as_string());

	if (!loadScript(g_configManager().getString(DATA_DIRECTORY) + "/raids/scripts/" + scriptName, scriptName)) {
		SPDLOG_ERROR("[{}] can not load raid script: {}", __FUNCTION__, scriptName);
		return false;
	}

	setScriptName(scriptName);

	return true;
}

std::string ScriptEvent::getScriptEventName() const {
	return "onRaid";
}

bool ScriptEvent::executeEvent() {
	// onRaid()
	if (!scriptInterface->reserveScriptEnv()) {
		SPDLOG_ERROR("{} - Script with name {} "
					 "Call stack overflow. Too many lua script calls being nested.",
					 __FUNCTION__, getScriptName());
		return false;
	}

	ScriptEnvironment* env = scriptInterface->getScriptEnv();
	env->setScriptId(scriptId, scriptInterface);

	scriptInterface->pushFunction(scriptId);

	return scriptInterface->callFunction(0);
}<|MERGE_RESOLUTION|>--- conflicted
+++ resolved
@@ -536,13 +536,8 @@
 }
 
 bool AreaSpawnEvent::executeEvent() {
-<<<<<<< HEAD
 	for (const MonsterSpawn& spawn : spawnMonsterList) {
 		auto amount = static_cast<uint32_t>(uniform_random(static_cast<int64_t>(spawn.minAmount), static_cast<int64_t>(spawn.maxAmount)));
-=======
-	for (const MonsterSpawn &spawn : spawnMonsterList) {
-		uint32_t amount = uniform_random(spawn.minAmount, spawn.maxAmount);
->>>>>>> 4b1d92c0
 		for (uint32_t i = 0; i < amount; ++i) {
 			Monster* monster = Monster::createMonster(spawn.name);
 			if (!monster) {
