/**
 * Canary - A free and open-source MMORPG server emulator
 * Copyright (©) 2019-2022 OpenTibiaBR <opentibiabr@outlook.com>
 * Repository: https://github.com/opentibiabr/canary
 * License: https://github.com/opentibiabr/canary/blob/main/LICENSE
 * Contributors: https://github.com/opentibiabr/canary/graphs/contributors
 * Website: https://docs.opentibiabr.org/
*/

#include "pch.hpp"

#include "creatures/players/player.h"
#include "lua/scripts/scripts.h"
#include "lua/creature/talkaction.h"

<<<<<<< HEAD
void TalkActions::clear() {
	talkActions.clear();
=======
TalkActions::TalkActions()
	: scriptInterface("TalkAction Interface") {
	scriptInterface.initState();
}

TalkActions::~TalkActions() = default;

void TalkActions::clear() {
	talkActions.clear();
}

void TalkActions::clear(bool fromLua) {
	for (auto it = talkActions.begin(); it != talkActions.end(); ) {
		if (fromLua == it->second.fromLua) {
			it = talkActions.erase(it);
		} else {
			++it;
		}
	}

	reInitState(fromLua);
}

LuaScriptInterface& TalkActions::getScriptInterface() {
	return scriptInterface;
}

std::string TalkActions::getScriptBaseName() const {
	return "talkactions";
}

Event_ptr TalkActions::getEvent(const std::string& nodeName) {
	if (strcasecmp(nodeName.c_str(), "talkaction") != 0) {
		return nullptr;
	}
	return Event_ptr(new TalkAction(&scriptInterface));
}

bool TalkActions::registerEvent(Event_ptr event, const pugi::xml_node&) {
	TalkAction_ptr talkAction{static_cast<TalkAction*>(event.release())}; // event is guaranteed to be a TalkAction
	std::vector<std::string> words = talkAction->getWordsMap();

	for (size_t i = 0; i < words.size(); i++) {
		if (i == words.size() - 1) {
			talkActions.emplace(words[i], std::move(*talkAction));
		} else {
			talkActions.emplace(words[i], *talkAction);
		}
	}

	return true;
>>>>>>> 94288cf1
}

bool TalkActions::registerLuaEvent(TalkAction* event) {
	TalkAction_ptr talkAction{ event };
	std::vector<std::string> words = talkAction->getWordsMap();

	for (size_t i = 0; i < words.size(); i++) {
		if (i == words.size() - 1) {
			talkActions.emplace(words[i], std::move(*talkAction));
		} else {
			talkActions.emplace(words[i], *talkAction);
		}
	}

	return true;
}

TalkActionResult_t TalkActions::playerSaySpell(Player* player, SpeakClasses type, const std::string& words) const {
	size_t wordsLength = words.length();
	for (auto it = talkActions.begin(); it != talkActions.end(); ) {
		const std::string& talkactionWords = it->first;
		size_t talkactionLength = talkactionWords.length();
		if (wordsLength < talkactionLength || strncasecmp(words.c_str(), talkactionWords.c_str(), talkactionLength) != 0) {
			++it;
			continue;
		}

		std::string param;
		if (wordsLength != talkactionLength) {
			param = words.substr(talkactionLength);
			if (param.front() != ' ') {
				++it;
				continue;
			}
			trim_left(param, ' ');

			std::string separator = it->second.getSeparator();
			if (separator != " ") {
				if (!param.empty()) {
					if (param != separator) {
						++it;
						continue;
					} else {
						param.erase(param.begin());
					}
				}
			}
		}

		if (it->second.executeSay(player, words, param, type)) {
			return TALKACTION_CONTINUE;
		} else {
			return TALKACTION_BREAK;
		}
	}
	return TALKACTION_CONTINUE;
}

bool TalkAction::executeSay(Player* player, const std::string& words, const std::string& param, SpeakClasses type) const {
	//onSay(player, words, param, type)
	if (!scriptInterface->reserveScriptEnv()) {
		SPDLOG_ERROR("[TalkAction::executeSay - Player {} words {}] "
                    "Call stack overflow. Too many lua script calls being nested.",
                    player->getName(), getWords());
		return false;
	}

	ScriptEnvironment* scriptEnvironment = scriptInterface->getScriptEnv();
	scriptEnvironment->setScriptId(scriptId, scriptInterface);

	lua_State* L = scriptInterface->getLuaState();

	scriptInterface->pushFunction(scriptId);

	LuaScriptInterface::pushUserdata<Player>(L, player);
	LuaScriptInterface::setMetatable(L, -1, "Player");

	LuaScriptInterface::pushString(L, words);
	LuaScriptInterface::pushString(L, param);
	lua_pushnumber(L, type);

	return scriptInterface->callFunction(4);
}<|MERGE_RESOLUTION|>--- conflicted
+++ resolved
@@ -13,62 +13,11 @@
 #include "lua/scripts/scripts.h"
 #include "lua/creature/talkaction.h"
 
-<<<<<<< HEAD
-void TalkActions::clear() {
-	talkActions.clear();
-=======
-TalkActions::TalkActions()
-	: scriptInterface("TalkAction Interface") {
-	scriptInterface.initState();
-}
-
+TalkActions::TalkActions() = default;
 TalkActions::~TalkActions() = default;
 
 void TalkActions::clear() {
 	talkActions.clear();
-}
-
-void TalkActions::clear(bool fromLua) {
-	for (auto it = talkActions.begin(); it != talkActions.end(); ) {
-		if (fromLua == it->second.fromLua) {
-			it = talkActions.erase(it);
-		} else {
-			++it;
-		}
-	}
-
-	reInitState(fromLua);
-}
-
-LuaScriptInterface& TalkActions::getScriptInterface() {
-	return scriptInterface;
-}
-
-std::string TalkActions::getScriptBaseName() const {
-	return "talkactions";
-}
-
-Event_ptr TalkActions::getEvent(const std::string& nodeName) {
-	if (strcasecmp(nodeName.c_str(), "talkaction") != 0) {
-		return nullptr;
-	}
-	return Event_ptr(new TalkAction(&scriptInterface));
-}
-
-bool TalkActions::registerEvent(Event_ptr event, const pugi::xml_node&) {
-	TalkAction_ptr talkAction{static_cast<TalkAction*>(event.release())}; // event is guaranteed to be a TalkAction
-	std::vector<std::string> words = talkAction->getWordsMap();
-
-	for (size_t i = 0; i < words.size(); i++) {
-		if (i == words.size() - 1) {
-			talkActions.emplace(words[i], std::move(*talkAction));
-		} else {
-			talkActions.emplace(words[i], *talkAction);
-		}
-	}
-
-	return true;
->>>>>>> 94288cf1
 }
 
 bool TalkActions::registerLuaEvent(TalkAction* event) {
