--- conflicted
+++ resolved
@@ -21,14 +21,10 @@
 #define SRC_LUA_FUNCTIONS_CORE_GAME_CONFIG_FUNCTIONS_HPP_
 
 #include "declarations.hpp"
-
 #include "lua/scripts/luascript.h"
 
 class ConfigFunctions final : LuaScriptInterface {
 	public:
-<<<<<<< HEAD
-		static void init(lua_State* L);
-=======
 		static void init(lua_State* L) {
 			registerTable(L, "configManager");
 			registerMethod(L, "configManager", "getString", ConfigFunctions::luaConfigManagerGetString);
@@ -184,7 +180,6 @@
 			#undef registerEnumIn
 		}
 
->>>>>>> ecfaa932
 	private:
 		static int luaConfigManagerGetFloat(lua_State* L);
 		static int luaConfigManagerGetBoolean(lua_State* L);
