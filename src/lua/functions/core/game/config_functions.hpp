/**
 * Canary - A free and open-source MMORPG server emulator
 * Copyright (C) 2021 OpenTibiaBR <opentibiabr@outlook.com>
 *
 * This program is free software; you can redistribute it and/or modify
 * it under the terms of the GNU General Public License as published by
 * the Free Software Foundation; either version 2 of the License, or
 * (at your option) any later version.
 *
 * This program is distributed in the hope that it will be useful,
 * but WITHOUT ANY WARRANTY; without even the implied warranty of
 * MERCHANTABILITY or FITNESS FOR A PARTICULAR PURPOSE.  See the
 * GNU General Public License for more details.
 *
 * You should have received a copy of the GNU General Public License along
 * with this program; if not, write to the Free Software Foundation, Inc.,
 * 51 Franklin Street, Fifth Floor, Boston, MA 02110-1301 USA.
 */

#ifndef SRC_LUA_FUNCTIONS_CORE_GAME_CONFIG_FUNCTIONS_HPP_
#define SRC_LUA_FUNCTIONS_CORE_GAME_CONFIG_FUNCTIONS_HPP_

#include "config/configmanager.h"
#include "declarations.hpp"
#include "lua/scripts/luascript.h"

class ConfigFunctions final : LuaScriptInterface {
	public:
		static void init(lua_State* L) {
			registerTable(L, "configManager");
			registerMethod(L, "configManager", "getString", ConfigFunctions::luaConfigManagerGetString);
			registerMethod(L, "configManager", "getNumber", ConfigFunctions::luaConfigManagerGetNumber);
			registerMethod(L, "configManager", "getBoolean", ConfigFunctions::luaConfigManagerGetBoolean);

			#define registerEnumIn(L, tableName, value) { \
				std::string enumName = #value; \
				registerVariable(L, tableName, enumName.substr(enumName.find_last_of(':') + 1), value); \
			}
			registerTable(L, "configKeys");
			registerEnumIn(L, "configKeys", ALLOW_CHANGEOUTFIT)
			registerEnumIn(L, "configKeys", ONE_PLAYER_ON_ACCOUNT)
			registerEnumIn(L, "configKeys", AIMBOT_HOTKEY_ENABLED)
			registerEnumIn(L, "configKeys", REMOVE_RUNE_CHARGES)
			registerEnumIn(L, "configKeys", EXPERIENCE_FROM_PLAYERS)
			registerEnumIn(L, "configKeys", FREE_PREMIUM)
			registerEnumIn(L, "configKeys", REPLACE_KICK_ON_LOGIN)
			registerEnumIn(L, "configKeys", ALLOW_CLONES)
			registerEnumIn(L, "configKeys", BIND_ONLY_GLOBAL_ADDRESS)
			registerEnumIn(L, "configKeys", OPTIMIZE_DATABASE)
			registerEnumIn(L, "configKeys", MARKET_PREMIUM)
			registerEnumIn(L, "configKeys", EMOTE_SPELLS)
			registerEnumIn(L, "configKeys", STAMINA_SYSTEM)
			registerEnumIn(L, "configKeys", WARN_UNSAFE_SCRIPTS)
			registerEnumIn(L, "configKeys", CONVERT_UNSAFE_SCRIPTS)
			registerEnumIn(L, "configKeys", CLASSIC_EQUIPMENT_SLOTS)
			registerEnumIn(L, "configKeys", ALLOW_BLOCK_SPAWN)
			registerEnumIn(L, "configKeys", CLASSIC_ATTACK_SPEED)
			registerEnumIn(L, "configKeys", REMOVE_WEAPON_AMMO)
			registerEnumIn(L, "configKeys", REMOVE_WEAPON_CHARGES)
			registerEnumIn(L, "configKeys", REMOVE_POTION_CHARGES)
			registerEnumIn(L, "configKeys", STOREMODULES)
			registerEnumIn(L, "configKeys", WEATHER_RAIN)
			registerEnumIn(L, "configKeys", WEATHER_THUNDER)
			registerEnumIn(L, "configKeys", FREE_QUESTS)
			registerEnumIn(L, "configKeys", ALL_CONSOLE_LOG)
			registerEnumIn(L, "configKeys", SERVER_SAVE_NOTIFY_MESSAGE)
			registerEnumIn(L, "configKeys", SERVER_SAVE_NOTIFY_DURATION)
			registerEnumIn(L, "configKeys", SERVER_SAVE_CLEAN_MAP)
			registerEnumIn(L, "configKeys", SERVER_SAVE_CLOSE)
			registerEnumIn(L, "configKeys", SERVER_SAVE_SHUTDOWN)
			registerEnumIn(L, "configKeys", MAP_NAME)
			registerEnumIn(L, "configKeys", MAP_CUSTOM_NAME)
			registerEnumIn(L, "configKeys", MAP_CUSTOM_FILE)
			registerEnumIn(L, "configKeys", MAP_CUSTOM_SPAWN)
			registerEnumIn(L, "configKeys", MAP_CUSTOM_ENABLED)
			registerEnumIn(L, "configKeys", HOUSE_RENT_PERIOD)
			registerEnumIn(L, "configKeys", SERVER_NAME)
			registerEnumIn(L, "configKeys", OWNER_NAME)
			registerEnumIn(L, "configKeys", OWNER_EMAIL)
			registerEnumIn(L, "configKeys", URL)
			registerEnumIn(L, "configKeys", LOCATION)
			registerEnumIn(L, "configKeys", IP)
			registerEnumIn(L, "configKeys", MOTD)
			registerEnumIn(L, "configKeys", WORLD_TYPE)
			registerEnumIn(L, "configKeys", MYSQL_HOST)
			registerEnumIn(L, "configKeys", MYSQL_USER)
			registerEnumIn(L, "configKeys", MYSQL_PASS)
			registerEnumIn(L, "configKeys", MYSQL_DB)
			registerEnumIn(L, "configKeys", MYSQL_SOCK)
			registerEnumIn(L, "configKeys", DEFAULT_PRIORITY)
			registerEnumIn(L, "configKeys", MAP_AUTHOR)
			registerEnumIn(L, "configKeys", STORE_IMAGES_URL)
			registerEnumIn(L, "configKeys", CLIENT_VERSION_STR)
			registerEnumIn(L, "configKeys", PARTY_LIST_MAX_DISTANCE)
			registerEnumIn(L, "configKeys", SQL_PORT)
			registerEnumIn(L, "configKeys", MAX_PLAYERS)
			registerEnumIn(L, "configKeys", PZ_LOCKED)
			registerEnumIn(L, "configKeys", DEFAULT_DESPAWNRANGE)
			registerEnumIn(L, "configKeys", DEFAULT_DESPAWNRADIUS)
			registerEnumIn(L, "configKeys", RATE_EXPERIENCE)
			registerEnumIn(L, "configKeys", RATE_SKILL)
			registerEnumIn(L, "configKeys", RATE_LOOT)
			registerEnumIn(L, "configKeys", RATE_MAGIC)
			registerEnumIn(L, "configKeys", RATE_SPAWN)
			registerEnumIn(L, "configKeys", HOUSE_PRICE)
			registerEnumIn(L, "configKeys", MAX_MESSAGEBUFFER)
			registerEnumIn(L, "configKeys", ACTIONS_DELAY_INTERVAL)
			registerEnumIn(L, "configKeys", EX_ACTIONS_DELAY_INTERVAL)
			registerEnumIn(L, "configKeys", KICK_AFTER_MINUTES)
			registerEnumIn(L, "configKeys", PROTECTION_LEVEL)
			registerEnumIn(L, "configKeys", DEATH_LOSE_PERCENT)
			registerEnumIn(L, "configKeys", STATUSQUERY_TIMEOUT)
			registerEnumIn(L, "configKeys", FRAG_TIME)
			registerEnumIn(L, "configKeys", WHITE_SKULL_TIME)
			registerEnumIn(L, "configKeys", GAME_PORT)
			registerEnumIn(L, "configKeys", LOGIN_PORT)
			registerEnumIn(L, "configKeys", STATUS_PORT)
			registerEnumIn(L, "configKeys", STAIRHOP_DELAY)
			registerEnumIn(L, "configKeys", MARKET_OFFER_DURATION)
			registerEnumIn(L, "configKeys", CHECK_EXPIRED_MARKET_OFFERS_EACH_MINUTES)
			registerEnumIn(L, "configKeys", MAX_MARKET_OFFERS_AT_A_TIME_PER_PLAYER)
			registerEnumIn(L, "configKeys", EXP_FROM_PLAYERS_LEVEL_RANGE)
			registerEnumIn(L, "configKeys", MAX_PACKETS_PER_SECOND)
			registerEnumIn(L, "configKeys", STORE_COIN_PACKET)
			registerEnumIn(L, "configKeys", CLIENT_VERSION)
			registerEnumIn(L, "configKeys", DAY_KILLS_TO_RED)
			registerEnumIn(L, "configKeys", WEEK_KILLS_TO_RED)
			registerEnumIn(L, "configKeys", MONTH_KILLS_TO_RED)
			registerEnumIn(L, "configKeys", RED_SKULL_DURATION)
			registerEnumIn(L, "configKeys", BLACK_SKULL_DURATION)
			registerEnumIn(L, "configKeys", ORANGE_SKULL_DURATION)
			registerEnumIn(L, "configKeys", RATE_MONSTER_HEALTH)
			registerEnumIn(L, "configKeys", RATE_MONSTER_ATTACK)
			registerEnumIn(L, "configKeys", RATE_MONSTER_DEFENSE)
			registerEnumIn(L, "configKeys", RATE_NPC_HEALTH)
			registerEnumIn(L, "configKeys", RATE_NPC_ATTACK)
			registerEnumIn(L, "configKeys", RATE_NPC_DEFENSE)

			registerEnumIn(L, "configKeys", STAMINA_TRAINER)
			registerEnumIn(L, "configKeys", STAMINA_PZ)
			registerEnumIn(L, "configKeys", STAMINA_ORANGE_DELAY)
			registerEnumIn(L, "configKeys", STAMINA_GREEN_DELAY)
			registerEnumIn(L, "configKeys", STAMINA_TRAINER_DELAY)
			registerEnumIn(L, "configKeys", STAMINA_PZ_GAIN)
			registerEnumIn(L, "configKeys", STAMINA_TRAINER_GAIN)
			registerEnumIn(L, "configKeys", SORT_LOOT_BY_CHANCE)
<<<<<<< HEAD
			registerEnumIn(L, "configKeys", MAX_ALLOWED_ON_A_DUMMY)

=======
>>>>>>> fd6e7fb1
			registerEnumIn(L, "configKeys", PUSH_WHEN_ATTACKING)
			registerEnumIn(L, "configKeys", TOGLE_SAVE_INTERVAL)
			registerEnumIn(L, "configKeys", SAVE_INTERVAL_TYPE)
			registerEnumIn(L, "configKeys", TOGLE_SAVE_INTERVAL_CLEAN_MAP)
			registerEnumIn(L, "configKeys", SAVE_INTERVAL_TIME)
			registerEnumIn(L, "configKeys", TOGLE_IMBUEMENT_SHRINE_STORAGE)

			#undef registerEnumIn
		}

	private:
		static int luaConfigManagerGetBoolean(lua_State* L);
		static int luaConfigManagerGetNumber(lua_State* L);
		static int luaConfigManagerGetString(lua_State* L);
};

#endif  // SRC_LUA_FUNCTIONS_CORE_GAME_CONFIG_FUNCTIONS_HPP_<|MERGE_RESOLUTION|>--- conflicted
+++ resolved
@@ -144,11 +144,7 @@
 			registerEnumIn(L, "configKeys", STAMINA_PZ_GAIN)
 			registerEnumIn(L, "configKeys", STAMINA_TRAINER_GAIN)
 			registerEnumIn(L, "configKeys", SORT_LOOT_BY_CHANCE)
-<<<<<<< HEAD
-			registerEnumIn(L, "configKeys", MAX_ALLOWED_ON_A_DUMMY)
-
-=======
->>>>>>> fd6e7fb1
+      registerEnumIn(L, "configKeys", MAX_ALLOWED_ON_A_DUMMY)
 			registerEnumIn(L, "configKeys", PUSH_WHEN_ATTACKING)
 			registerEnumIn(L, "configKeys", TOGLE_SAVE_INTERVAL)
 			registerEnumIn(L, "configKeys", SAVE_INTERVAL_TYPE)
