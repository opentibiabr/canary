--- conflicted
+++ resolved
@@ -135,13 +135,10 @@
 			registerEnumIn(L, "configKeys", RATE_NPC_HEALTH)
 			registerEnumIn(L, "configKeys", RATE_NPC_ATTACK)
 			registerEnumIn(L, "configKeys", RATE_NPC_DEFENSE)
-<<<<<<< HEAD
 			registerEnumIn(L, "configKeys", SAVE_INTERVAL)
 			registerEnumIn(L, "configKeys", SAVE_INTERVAL_CLEAN_MAP)
 			registerEnumIn(L, "configKeys", SAVE_INTERVAL_TIME)
 
-=======
->>>>>>> b5037512
 			registerEnumIn(L, "configKeys", STAMINA_TRAINER)
 			registerEnumIn(L, "configKeys", STAMINA_PZ)
 			registerEnumIn(L, "configKeys", STAMINA_ORANGE_DELAY)
