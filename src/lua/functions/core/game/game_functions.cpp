--- conflicted
+++ resolved
@@ -553,21 +553,7 @@
 	}
 	IOBestiary g_bestiary;
 
-<<<<<<< HEAD
-	charmRune_t ID = getNumber<charmRune_t>(L, 1);
-	Charm* charm = g_bestiary.getBestiaryCharm(ID, true);
-	if (charm && charm->id == ID) {
-		pushUserdata<Charm>(L, charm);
-		setMetatable(L, -1, "Charm");
-	} else if (charm && isNumber(L, 1)) {
-		charm->id = ID;
-		g_game().addCharmRune(charm);
-		charm = g_bestiary.getBestiaryCharm(getNumber<charmRune_t>(L, 1));
-		charm->id = ID;
-		charm->binary = 1 << ID;
-=======
 	if (Charm* charm = g_bestiary.getBestiaryCharm(static_cast<charmRune_t>(getNumber<int8_t>(L, 1, 0)), true)) {
->>>>>>> 46cf35b2
 		pushUserdata<Charm>(L, charm);
 		setMetatable(L, -1, "Charm");
 	} else {
