--- conflicted
+++ resolved
@@ -574,11 +574,7 @@
 	const bool force = Lua::getBoolean(L, 5, false);
 	if (g_game().placeCreature(monster, position, extended, force)) {
 		monster->setSoulPitStack(stack);
-<<<<<<< HEAD
-		monster->onSpawn();
-=======
 		monster->onSpawn(position);
->>>>>>> 0f98c28b
 
 		Lua::pushUserdata<Monster>(L, monster);
 		Lua::setMetatable(L, -1, "Monster");
