--- conflicted
+++ resolved
@@ -355,19 +355,7 @@
 
 int GameFunctions::luaGameGetWorldType(lua_State* L) {
 	// Game.getWorldType()
-<<<<<<< HEAD
 	lua_pushnumber(L, g_game().worlds()->getCurrentWorld()->type);
-=======
-	lua_pushnumber(L, g_game().getWorldType());
-	return 1;
-}
-
-int GameFunctions::luaGameSetWorldType(lua_State* L) {
-	// Game.setWorldType(type)
-	const WorldType_t type = Lua::getNumber<WorldType_t>(L, 1);
-	g_game().setWorldType(type);
-	Lua::pushBoolean(L, true);
->>>>>>> 93db96ca
 	return 1;
 }
 
