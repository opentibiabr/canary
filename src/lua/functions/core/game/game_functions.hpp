--- conflicted
+++ resolved
@@ -77,12 +77,10 @@
 
 			registerMethod(L, "Game", "createHazardArea", GameFunctions::luaGameCreateHazardArea);
 
-<<<<<<< HEAD
-			registerMethod(L, "Game", "getTalkActions", GameFunctions::luaGameGetTalkActions);
-=======
 			registerMethod(L, "Game", "getLadderIds", GameFunctions::luaGameGetLadderIds);
 			registerMethod(L, "Game", "getDummies", GameFunctions::luaGameGetDummies);
->>>>>>> 353a74cb
+
+			registerMethod(L, "Game", "getTalkActions", GameFunctions::luaGameGetTalkActions);
 		}
 
 	private:
@@ -147,12 +145,10 @@
 
 		static int luaGameCreateHazardArea(lua_State* L);
 
-<<<<<<< HEAD
-		static int luaGameGetTalkActions(lua_State* L);
-=======
 		static int luaGameGetLadderIds(lua_State* L);
 		static int luaGameGetDummies(lua_State* L);
->>>>>>> 353a74cb
+
+		static int luaGameGetTalkActions(lua_State* L);
 };
 
 #endif // SRC_LUA_FUNCTIONS_CORE_GAME_GAME_FUNCTIONS_HPP_