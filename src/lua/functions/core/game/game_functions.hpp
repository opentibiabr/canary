/**
 * Canary - A free and open-source MMORPG server emulator
 * Copyright (©) 2019-2022 OpenTibiaBR <opentibiabr@outlook.com>
 * Repository: https://github.com/opentibiabr/canary
 * License: https://github.com/opentibiabr/canary/blob/main/LICENSE
 * Contributors: https://github.com/opentibiabr/canary/graphs/contributors
 * Website: https://docs.opentibiabr.com/
 */

#ifndef SRC_LUA_FUNCTIONS_CORE_GAME_GAME_FUNCTIONS_HPP_
#define SRC_LUA_FUNCTIONS_CORE_GAME_GAME_FUNCTIONS_HPP_

#include "lua/scripts/luascript.h"

class GameFunctions final : LuaScriptInterface {
	public:
		static void init(lua_State* L) {
			registerTable(L, "Game");

			registerMethod(L, "Game", "createNpcType", GameFunctions::luaGameCreateNpcType);
			registerMethod(L, "Game", "createMonsterType", GameFunctions::luaGameCreateMonsterType);

			registerMethod(L, "Game", "getSpectators", GameFunctions::luaGameGetSpectators);

			registerMethod(L, "Game", "getBoostedCreature", GameFunctions::luaGameGetBoostedCreature);
			registerMethod(L, "Game", "getBestiaryList", GameFunctions::luaGameGetBestiaryList);

			registerMethod(L, "Game", "getPlayers", GameFunctions::luaGameGetPlayers);
			registerMethod(L, "Game", "loadMap", GameFunctions::luaGameLoadMap);
			registerMethod(L, "Game", "loadMapChunk", GameFunctions::luaGameloadMapChunk);

			registerMethod(L, "Game", "getMonsterCount", GameFunctions::luaGameGetMonsterCount);
			registerMethod(L, "Game", "getPlayerCount", GameFunctions::luaGameGetPlayerCount);
			registerMethod(L, "Game", "getNpcCount", GameFunctions::luaGameGetNpcCount);
			registerMethod(L, "Game", "getMonsterTypes", GameFunctions::luaGameGetMonsterTypes);

			registerMethod(L, "Game", "getTowns", GameFunctions::luaGameGetTowns);
			registerMethod(L, "Game", "getHouses", GameFunctions::luaGameGetHouses);

			registerMethod(L, "Game", "getGameState", GameFunctions::luaGameGetGameState);
			registerMethod(L, "Game", "setGameState", GameFunctions::luaGameSetGameState);

			registerMethod(L, "Game", "getWorldType", GameFunctions::luaGameGetWorldType);
			registerMethod(L, "Game", "setWorldType", GameFunctions::luaGameSetWorldType);

			registerMethod(L, "Game", "getReturnMessage", GameFunctions::luaGameGetReturnMessage);

			registerMethod(L, "Game", "createItem", GameFunctions::luaGameCreateItem);
			registerMethod(L, "Game", "createContainer", GameFunctions::luaGameCreateContainer);
			registerMethod(L, "Game", "createMonster", GameFunctions::luaGameCreateMonster);
			registerMethod(L, "Game", "createNpc", GameFunctions::luaGameCreateNpc);
			registerMethod(L, "Game", "generateNpc", GameFunctions::luaGameGenerateNpc);
			registerMethod(L, "Game", "createTile", GameFunctions::luaGameCreateTile);
			registerMethod(L, "Game", "createBestiaryCharm", GameFunctions::luaGameCreateBestiaryCharm);

			registerMethod(L, "Game", "createItemClassification", GameFunctions::luaGameCreateItemClassification);

			registerMethod(L, "Game", "getBestiaryCharm", GameFunctions::luaGameGetBestiaryCharm);

			registerMethod(L, "Game", "startRaid", GameFunctions::luaGameStartRaid);

			registerMethod(L, "Game", "getClientVersion", GameFunctions::luaGameGetClientVersion);

			registerMethod(L, "Game", "reload", GameFunctions::luaGameReload);

			registerMethod(L, "Game", "hasDistanceEffect", GameFunctions::luaGameHasDistanceEffect);
			registerMethod(L, "Game", "hasEffect", GameFunctions::luaGameHasEffect);
			registerMethod(L, "Game", "getOfflinePlayer", GameFunctions::luaGameGetOfflinePlayer);

			registerMethod(L, "Game", "addInfluencedMonster", GameFunctions::luaGameAddInfluencedMonster);
			registerMethod(L, "Game", "removeInfluencedMonster", GameFunctions::luaGameRemoveInfluencedMonster);
			registerMethod(L, "Game", "getInfluencedMonsters", GameFunctions::luaGameGetInfluencedMonsters);
			registerMethod(L, "Game", "makeFiendishMonster", GameFunctions::luaGameMakeFiendishMonster);
			registerMethod(L, "Game", "removeFiendishMonster", GameFunctions::luaGameRemoveFiendishMonster);
			registerMethod(L, "Game", "getFiendishMonsters", GameFunctions::luaGameGetFiendishMonsters);
			registerMethod(L, "Game", "getBoostedBoss", GameFunctions::luaGameGetBoostedBoss);

			registerMethod(L, "Game", "createHazardArea", GameFunctions::luaGameCreateHazardArea);

			registerMethod(L, "Game", "getLadderIds", GameFunctions::luaGameGetLadderIds);
			registerMethod(L, "Game", "getDummies", GameFunctions::luaGameGetDummies);

<<<<<<< HEAD
			registerMethod(L, "Game", "getEventCallbacks", GameFunctions::luaGameGetEventCallbacks);
=======
			registerMethod(L, "Game", "getTalkActions", GameFunctions::luaGameGetTalkActions);
>>>>>>> 04be2241
		}

	private:
		static int luaGameCreateMonsterType(lua_State* L);
		static int luaGameCreateNpcType(lua_State* L);

		static int luaGameGetSpectators(lua_State* L);

		static int luaGameGetBoostedCreature(lua_State* L);
		static int luaGameGetBestiaryList(lua_State* L);

		static int luaGameGetPlayers(lua_State* L);
		static int luaGameLoadMap(lua_State* L);
		static int luaGameloadMapChunk(lua_State* L);

		static int luaGameGetMonsterCount(lua_State* L);
		static int luaGameGetPlayerCount(lua_State* L);
		static int luaGameGetNpcCount(lua_State* L);
		static int luaGameGetMonsterTypes(lua_State* L);

		static int luaGameGetTowns(lua_State* L);
		static int luaGameGetHouses(lua_State* L);

		static int luaGameGetGameState(lua_State* L);
		static int luaGameSetGameState(lua_State* L);

		static int luaGameGetWorldType(lua_State* L);
		static int luaGameSetWorldType(lua_State* L);

		static int luaGameGetReturnMessage(lua_State* L);

		static int luaGameCreateItem(lua_State* L);
		static int luaGameCreateContainer(lua_State* L);
		static int luaGameCreateMonster(lua_State* L);
		static int luaGameGenerateNpc(lua_State* L);
		static int luaGameCreateNpc(lua_State* L);
		static int luaGameCreateTile(lua_State* L);

		static int luaGameGetBestiaryCharm(lua_State* L);
		static int luaGameCreateBestiaryCharm(lua_State* L);

		static int luaGameCreateItemClassification(lua_State* L);

		static int luaGameStartRaid(lua_State* L);

		static int luaGameGetClientVersion(lua_State* L);

		static int luaGameReload(lua_State* L);

		static int luaGameGetOfflinePlayer(lua_State* L);
		static int luaGameHasEffect(lua_State* L);
		static int luaGameHasDistanceEffect(lua_State* L);

		static int luaGameAddInfluencedMonster(lua_State* L);
		static int luaGameRemoveInfluencedMonster(lua_State* L);
		static int luaGameGetInfluencedMonsters(lua_State* L);
		static int luaGameMakeFiendishMonster(lua_State* L);
		static int luaGameRemoveFiendishMonster(lua_State* L);
		static int luaGameGetFiendishMonsters(lua_State* L);

		static int luaGameGetBoostedBoss(lua_State* L);

		static int luaGameCreateHazardArea(lua_State* L);

		static int luaGameGetLadderIds(lua_State* L);
		static int luaGameGetDummies(lua_State* L);

<<<<<<< HEAD
		static int luaGameGetEventCallbacks(lua_State* L);
=======
		static int luaGameGetTalkActions(lua_State* L);
>>>>>>> 04be2241
};

#endif // SRC_LUA_FUNCTIONS_CORE_GAME_GAME_FUNCTIONS_HPP_<|MERGE_RESOLUTION|>--- conflicted
+++ resolved
@@ -80,11 +80,8 @@
 			registerMethod(L, "Game", "getLadderIds", GameFunctions::luaGameGetLadderIds);
 			registerMethod(L, "Game", "getDummies", GameFunctions::luaGameGetDummies);
 
-<<<<<<< HEAD
+			registerMethod(L, "Game", "getTalkActions", GameFunctions::luaGameGetTalkActions);
 			registerMethod(L, "Game", "getEventCallbacks", GameFunctions::luaGameGetEventCallbacks);
-=======
-			registerMethod(L, "Game", "getTalkActions", GameFunctions::luaGameGetTalkActions);
->>>>>>> 04be2241
 		}
 
 	private:
@@ -152,11 +149,8 @@
 		static int luaGameGetLadderIds(lua_State* L);
 		static int luaGameGetDummies(lua_State* L);
 
-<<<<<<< HEAD
+		static int luaGameGetTalkActions(lua_State* L);
 		static int luaGameGetEventCallbacks(lua_State* L);
-=======
-		static int luaGameGetTalkActions(lua_State* L);
->>>>>>> 04be2241
 };
 
 #endif // SRC_LUA_FUNCTIONS_CORE_GAME_GAME_FUNCTIONS_HPP_