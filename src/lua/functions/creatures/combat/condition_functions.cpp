/**
 * Canary - A free and open-source MMORPG server emulator
 * Copyright (©) 2019-2024 OpenTibiaBR <opentibiabr@outlook.com>
 * Repository: https://github.com/opentibiabr/canary
 * License: https://github.com/opentibiabr/canary/blob/main/LICENSE
 * Contributors: https://github.com/opentibiabr/canary/graphs/contributors
 * Website: https://docs.opentibiabr.com/
 */

#include "lua/functions/creatures/combat/condition_functions.hpp"

#include "creatures/combat/condition.hpp"
#include "enums/player_icons.hpp"
#include "game/game.hpp"
#include "lua/functions/lua_functions_loader.hpp"

void ConditionFunctions::init(lua_State* L) {
	Lua::registerSharedClass(L, "Condition", "", ConditionFunctions::luaConditionCreate);
	Lua::registerMetaMethod(L, "Condition", "__eq", Lua::luaUserdataCompare);
	Lua::registerMetaMethod(L, "Condition", "__gc", ConditionFunctions::luaConditionDelete);
	Lua::registerMethod(L, "Condition", "delete", ConditionFunctions::luaConditionDelete);

	Lua::registerMethod(L, "Condition", "getId", ConditionFunctions::luaConditionGetId);
	Lua::registerMethod(L, "Condition", "getSubId", ConditionFunctions::luaConditionGetSubId);
	Lua::registerMethod(L, "Condition", "getType", ConditionFunctions::luaConditionGetType);
	Lua::registerMethod(L, "Condition", "getIcons", ConditionFunctions::luaConditionGetIcons);
	Lua::registerMethod(L, "Condition", "getEndTime", ConditionFunctions::luaConditionGetEndTime);

	Lua::registerMethod(L, "Condition", "clone", ConditionFunctions::luaConditionClone);

	Lua::registerMethod(L, "Condition", "getTicks", ConditionFunctions::luaConditionGetTicks);
	Lua::registerMethod(L, "Condition", "setTicks", ConditionFunctions::luaConditionSetTicks);

	Lua::registerMethod(L, "Condition", "setParameter", ConditionFunctions::luaConditionSetParameter);
	Lua::registerMethod(L, "Condition", "setFormula", ConditionFunctions::luaConditionSetFormula);
	Lua::registerMethod(L, "Condition", "setOutfit", ConditionFunctions::luaConditionSetOutfit);

	Lua::registerMethod(L, "Condition", "addDamage", ConditionFunctions::luaConditionAddDamage);
}

int ConditionFunctions::luaConditionCreate(lua_State* L) {
	// Condition(conditionType, conditionId = CONDITIONID_COMBAT, subid = 0, isPersistent = false)
	const ConditionType_t conditionType = Lua::getNumber<ConditionType_t>(L, 2);
	if (conditionType == CONDITION_NONE) {
		Lua::reportErrorFunc("Invalid condition type");
		return 1;
	}

	const auto conditionId = Lua::getNumber<ConditionId_t>(L, 3, CONDITIONID_COMBAT);
	const auto subId = Lua::getNumber<uint32_t>(L, 4, 0);
	const bool isPersistent = Lua::getBoolean(L, 5, false);

	const auto &condition = Condition::createCondition(conditionId, conditionType, 0, 0, false, subId, isPersistent);
	if (condition) {
		Lua::pushUserdata<Condition>(L, condition);
		Lua::setMetatable(L, -1, "Condition");
	} else {
		lua_pushnil(L);
	}
	return 1;
}

int ConditionFunctions::luaConditionDelete(lua_State* L) {
	// condition:delete()
	std::shared_ptr<Condition>* conditionPtr = Lua::getRawUserDataShared<Condition>(L, 1);
	if (conditionPtr && *conditionPtr) {
		conditionPtr->reset();
	}
	return 0;
}

int ConditionFunctions::luaConditionGetId(lua_State* L) {
	// condition:getId()
	const auto &condition = Lua::getUserdataShared<Condition>(L, 1);
	if (condition) {
		lua_pushnumber(L, condition->getId());
	} else {
		lua_pushnil(L);
	}
	return 1;
}

int ConditionFunctions::luaConditionGetSubId(lua_State* L) {
	// condition:getSubId()
	const auto &condition = Lua::getUserdataShared<Condition>(L, 1);
	if (condition) {
		lua_pushnumber(L, condition->getSubId());
	} else {
		lua_pushnil(L);
	}
	return 1;
}

int ConditionFunctions::luaConditionGetType(lua_State* L) {
	// condition:getType()
	const auto &condition = Lua::getUserdataShared<Condition>(L, 1);
	if (condition) {
		lua_pushnumber(L, condition->getType());
	} else {
		lua_pushnil(L);
	}
	return 1;
}

int ConditionFunctions::luaConditionGetIcons(lua_State* L) {
	// condition:getIcons()
	const auto &condition = Lua::getUserdataShared<Condition>(L, 1);
	if (condition) {
		const auto icons = condition->getIcons();
		lua_newtable(L); // Creates a new table on the Lua stack
		int index = 1;
		for (const auto &icon : icons) {
			lua_pushstring(L, magic_enum::enum_name(icon).data()); // Converts the enum to a string
			lua_rawseti(L, -2, index++); // Inserts into the Lua table array
		}
	} else {
		lua_pushnil(L);
	}
	return 1;
}

int ConditionFunctions::luaConditionGetEndTime(lua_State* L) {
	// condition:getEndTime()
	const auto &condition = Lua::getUserdataShared<Condition>(L, 1);
	if (condition) {
		lua_pushnumber(L, condition->getEndTime());
	} else {
		lua_pushnil(L);
	}
	return 1;
}

int ConditionFunctions::luaConditionClone(lua_State* L) {
	// condition:clone()
	const auto &condition = Lua::getUserdataShared<Condition>(L, 1);
	if (condition) {
		Lua::pushUserdata<Condition>(L, condition->clone());
		Lua::setMetatable(L, -1, "Condition");
	} else {
		lua_pushnil(L);
	}
	return 1;
}

int ConditionFunctions::luaConditionGetTicks(lua_State* L) {
	// condition:getTicks()
	const auto &condition = Lua::getUserdataShared<Condition>(L, 1);
	if (condition) {
		lua_pushnumber(L, condition->getTicks());
	} else {
		lua_pushnil(L);
	}
	return 1;
}

int ConditionFunctions::luaConditionSetTicks(lua_State* L) {
	// condition:setTicks(ticks)
	const int32_t ticks = Lua::getNumber<int32_t>(L, 2);
	const auto &condition = Lua::getUserdataShared<Condition>(L, 1);
	if (condition) {
		condition->setTicks(ticks);
		Lua::pushBoolean(L, true);
	} else {
		lua_pushnil(L);
	}
	return 1;
}

int ConditionFunctions::luaConditionSetParameter(lua_State* L) {
	// condition:setParameter(key, value)
	const auto &condition = Lua::getUserdataShared<Condition>(L, 1);
	if (!condition) {
		lua_pushnil(L);
		return 1;
	}

	const ConditionParam_t key = Lua::getNumber<ConditionParam_t>(L, 2);
	int32_t value;
	if (Lua::isBoolean(L, 3)) {
		value = Lua::getBoolean(L, 3) ? 1 : 0;
	} else {
		value = Lua::getNumber<int32_t>(L, 3);
	}
	condition->setParam(key, value);
	Lua::pushBoolean(L, true);
	return 1;
}

int ConditionFunctions::luaConditionSetFormula(lua_State* L) {
	// condition:setFormula(mina, minb, maxa, maxb)
	const double maxb = Lua::getNumber<double>(L, 5);
	const double maxa = Lua::getNumber<double>(L, 4);
	const double minb = Lua::getNumber<double>(L, 3);
	const double mina = Lua::getNumber<double>(L, 2);
	const std::shared_ptr<ConditionSpeed> &condition = Lua::getUserdataShared<Condition>(L, 1)->dynamic_self_cast<ConditionSpeed>();
	if (condition) {
		condition->setFormulaVars(mina, minb, maxa, maxb);
		Lua::pushBoolean(L, true);
	} else {
		lua_pushnil(L);
	}
	return 1;
}

int ConditionFunctions::luaConditionSetOutfit(lua_State* L) {
	// condition:setOutfit(outfit)
	// condition:setOutfit(lookTypeEx, lookType, lookHead, lookBody, lookLegs, lookFeet[,
	// lookAddons[, lookMount[, lookMountHead[, lookMountBody[, lookMountLegs[, lookMountFeet[, lookFamiliarsType]]]]]]])
	Outfit_t outfit;
	if (Lua::isTable(L, 2)) {
		outfit = Lua::getOutfit(L, 2);
	} else {
<<<<<<< HEAD
		outfit.lookFamiliarsType = getNumber<uint16_t>(L, 14, outfit.lookFamiliarsType);
		outfit.lookMountFeet = getNumber<uint8_t>(L, 13, outfit.lookMountFeet);
		outfit.lookMountLegs = getNumber<uint8_t>(L, 12, outfit.lookMountLegs);
		outfit.lookMountBody = getNumber<uint8_t>(L, 11, outfit.lookMountBody);
		outfit.lookMountHead = getNumber<uint8_t>(L, 10, outfit.lookMountHead);
		outfit.lookMount = getNumber<uint16_t>(L, 9, outfit.lookMount);
		outfit.lookAddons = getNumber<uint8_t>(L, 8, outfit.lookAddons);
		outfit.lookFeet = getNumber<uint8_t>(L, 7);
		outfit.lookLegs = getNumber<uint8_t>(L, 6);
		outfit.lookBody = getNumber<uint8_t>(L, 5);
		outfit.lookHead = getNumber<uint8_t>(L, 4);
		outfit.lookType = getNumber<uint16_t>(L, 3);
		outfit.lookTypeEx = getNumber<uint16_t>(L, 2);
		outfit.lookWing = getNumber<uint16_t>(L, 15);
		outfit.lookAura = getNumber<uint16_t>(L, 16);
		outfit.lookEffect = getNumber<uint16_t>(L, 17);
		outfit.lookShader = getNumber<uint16_t>(L, 18);
	}

	const std::shared_ptr<ConditionOutfit> &condition = getUserdataShared<Condition>(L, 1)->dynamic_self_cast<ConditionOutfit>();
=======
		outfit.lookFamiliarsType = Lua::getNumber<uint16_t>(L, 14, outfit.lookFamiliarsType);
		outfit.lookMountFeet = Lua::getNumber<uint8_t>(L, 13, outfit.lookMountFeet);
		outfit.lookMountLegs = Lua::getNumber<uint8_t>(L, 12, outfit.lookMountLegs);
		outfit.lookMountBody = Lua::getNumber<uint8_t>(L, 11, outfit.lookMountBody);
		outfit.lookMountHead = Lua::getNumber<uint8_t>(L, 10, outfit.lookMountHead);
		outfit.lookMount = Lua::getNumber<uint16_t>(L, 9, outfit.lookMount);
		outfit.lookAddons = Lua::getNumber<uint8_t>(L, 8, outfit.lookAddons);
		outfit.lookFeet = Lua::getNumber<uint8_t>(L, 7);
		outfit.lookLegs = Lua::getNumber<uint8_t>(L, 6);
		outfit.lookBody = Lua::getNumber<uint8_t>(L, 5);
		outfit.lookHead = Lua::getNumber<uint8_t>(L, 4);
		outfit.lookType = Lua::getNumber<uint16_t>(L, 3);
		outfit.lookTypeEx = Lua::getNumber<uint16_t>(L, 2);
	}

	const std::shared_ptr<ConditionOutfit> &condition = Lua::getUserdataShared<Condition>(L, 1)->dynamic_self_cast<ConditionOutfit>();
>>>>>>> 87edf7a0
	if (condition) {
		condition->setOutfit(outfit);
		Lua::pushBoolean(L, true);
	} else {
		lua_pushnil(L);
	}
	return 1;
}

int ConditionFunctions::luaConditionAddDamage(lua_State* L) {
	// condition:addDamage(rounds, time, value)
	const int32_t value = Lua::getNumber<int32_t>(L, 4);
	const int32_t time = Lua::getNumber<int32_t>(L, 3);
	const int32_t rounds = Lua::getNumber<int32_t>(L, 2);
	const std::shared_ptr<ConditionDamage> &condition = Lua::getUserdataShared<Condition>(L, 1)->dynamic_self_cast<ConditionDamage>();
	if (condition) {
		Lua::pushBoolean(L, condition->addDamage(rounds, time, value));
	} else {
		lua_pushnil(L);
	}
	return 1;
}<|MERGE_RESOLUTION|>--- conflicted
+++ resolved
@@ -210,28 +210,6 @@
 	if (Lua::isTable(L, 2)) {
 		outfit = Lua::getOutfit(L, 2);
 	} else {
-<<<<<<< HEAD
-		outfit.lookFamiliarsType = getNumber<uint16_t>(L, 14, outfit.lookFamiliarsType);
-		outfit.lookMountFeet = getNumber<uint8_t>(L, 13, outfit.lookMountFeet);
-		outfit.lookMountLegs = getNumber<uint8_t>(L, 12, outfit.lookMountLegs);
-		outfit.lookMountBody = getNumber<uint8_t>(L, 11, outfit.lookMountBody);
-		outfit.lookMountHead = getNumber<uint8_t>(L, 10, outfit.lookMountHead);
-		outfit.lookMount = getNumber<uint16_t>(L, 9, outfit.lookMount);
-		outfit.lookAddons = getNumber<uint8_t>(L, 8, outfit.lookAddons);
-		outfit.lookFeet = getNumber<uint8_t>(L, 7);
-		outfit.lookLegs = getNumber<uint8_t>(L, 6);
-		outfit.lookBody = getNumber<uint8_t>(L, 5);
-		outfit.lookHead = getNumber<uint8_t>(L, 4);
-		outfit.lookType = getNumber<uint16_t>(L, 3);
-		outfit.lookTypeEx = getNumber<uint16_t>(L, 2);
-		outfit.lookWing = getNumber<uint16_t>(L, 15);
-		outfit.lookAura = getNumber<uint16_t>(L, 16);
-		outfit.lookEffect = getNumber<uint16_t>(L, 17);
-		outfit.lookShader = getNumber<uint16_t>(L, 18);
-	}
-
-	const std::shared_ptr<ConditionOutfit> &condition = getUserdataShared<Condition>(L, 1)->dynamic_self_cast<ConditionOutfit>();
-=======
 		outfit.lookFamiliarsType = Lua::getNumber<uint16_t>(L, 14, outfit.lookFamiliarsType);
 		outfit.lookMountFeet = Lua::getNumber<uint8_t>(L, 13, outfit.lookMountFeet);
 		outfit.lookMountLegs = Lua::getNumber<uint8_t>(L, 12, outfit.lookMountLegs);
@@ -245,10 +223,13 @@
 		outfit.lookHead = Lua::getNumber<uint8_t>(L, 4);
 		outfit.lookType = Lua::getNumber<uint16_t>(L, 3);
 		outfit.lookTypeEx = Lua::getNumber<uint16_t>(L, 2);
+		outfit.lookWing = Lua::getNumber<uint16_t>(L, 15);
+		outfit.lookAura = Lua::getNumber<uint16_t>(L, 16);
+		outfit.lookEffect = Lua::getNumber<uint16_t>(L, 17);
+		outfit.lookShader = Lua::getNumber<uint16_t>(L, 18);
 	}
 
 	const std::shared_ptr<ConditionOutfit> &condition = Lua::getUserdataShared<Condition>(L, 1)->dynamic_self_cast<ConditionOutfit>();
->>>>>>> 87edf7a0
 	if (condition) {
 		condition->setOutfit(outfit);
 		Lua::pushBoolean(L, true);
