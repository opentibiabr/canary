--- conflicted
+++ resolved
@@ -1,11 +1,10 @@
-<<<<<<< HEAD
 /**
  * Canary - A free and open-source MMORPG server emulator
  * Copyright (©) 2019-2022 OpenTibiaBR <opentibiabr@outlook.com>
  * Repository: https://github.com/opentibiabr/canary
  * License: https://github.com/opentibiabr/canary/blob/main/LICENSE
  * Contributors: https://github.com/opentibiabr/canary/graphs/contributors
- * Website: https://docs.opentibiabr.org/
+ * Website: https://docs.opentibiabr.com/
  */
 
 #include "pch.hpp"
@@ -872,880 +871,4 @@
 		lua_pushnil(L);
 	}
 	return 1;
-}
-=======
-/**
- * Canary - A free and open-source MMORPG server emulator
- * Copyright (©) 2019-2022 OpenTibiaBR <opentibiabr@outlook.com>
- * Repository: https://github.com/opentibiabr/canary
- * License: https://github.com/opentibiabr/canary/blob/main/LICENSE
- * Contributors: https://github.com/opentibiabr/canary/graphs/contributors
- * Website: https://docs.opentibiabr.com/
- */
-
-#include "pch.hpp"
-
-#include "creatures/combat/spells.h"
-#include "creatures/players/vocations/vocation.h"
-#include "lua/functions/creatures/combat/spell_functions.hpp"
-
-int SpellFunctions::luaSpellCreate(lua_State* L) {
-	// Spell(words, name or id) to get an existing spell
-	// Spell(type) ex: Spell(SPELL_INSTANT) or Spell(SPELL_RUNE) to create a new spell
-	if (lua_gettop(L) == 1) {
-		SPDLOG_ERROR("[SpellFunctions::luaSpellCreate] - "
-					 "There is no parameter set!");
-		lua_pushnil(L);
-		return 1;
-	}
-
-	SpellType_t spellType = SPELL_UNDEFINED;
-
-	if (isNumber(L, 2)) {
-		int32_t id = getNumber<int32_t>(L, 2);
-		RuneSpell* rune = g_spells().getRuneSpell(id);
-
-		if (rune) {
-			pushUserdata<Spell>(L, rune);
-			setMetatable(L, -1, "Spell");
-			return 1;
-		}
-
-		spellType = static_cast<SpellType_t>(id);
-	} else if (isString(L, 2)) {
-		std::string arg = getString(L, 2);
-		InstantSpell* instant = g_spells().getInstantSpellByName(arg);
-		if (instant) {
-			pushUserdata<Spell>(L, instant);
-			setMetatable(L, -1, "Spell");
-			return 1;
-		}
-		instant = g_spells().getInstantSpell(arg);
-		if (instant) {
-			pushUserdata<Spell>(L, instant);
-			setMetatable(L, -1, "Spell");
-			return 1;
-		}
-		RuneSpell* rune = g_spells().getRuneSpellByName(arg);
-		if (rune) {
-			pushUserdata<Spell>(L, rune);
-			setMetatable(L, -1, "Spell");
-			return 1;
-		}
-
-		std::string tmp = asLowerCaseString(arg);
-		if (tmp == "instant") {
-			spellType = SPELL_INSTANT;
-		} else if (tmp == "rune") {
-			spellType = SPELL_RUNE;
-		}
-	}
-
-	if (spellType == SPELL_INSTANT) {
-		InstantSpell* spell = new InstantSpell(getScriptEnv()->getScriptInterface());
-		if (!spell) {
-			reportErrorFunc(getErrorDesc(LUA_ERROR_SPELL_NOT_FOUND));
-			pushBoolean(L, false);
-			return 1;
-		}
-
-		pushUserdata<Spell>(L, spell);
-		setMetatable(L, -1, "Spell");
-		spell->spellType = SPELL_INSTANT;
-		return 1;
-	} else if (spellType == SPELL_RUNE) {
-		auto runeSpell = new RuneSpell(getScriptEnv()->getScriptInterface());
-		if (!runeSpell) {
-			reportErrorFunc(getErrorDesc(LUA_ERROR_SPELL_NOT_FOUND));
-			pushBoolean(L, false);
-			return 1;
-		}
-
-		pushUserdata<Spell>(L, runeSpell);
-		setMetatable(L, -1, "Spell");
-		runeSpell->spellType = SPELL_RUNE;
-		return 1;
-	}
-
-	lua_pushnil(L);
-	return 1;
-}
-
-int SpellFunctions::luaSpellOnCastSpell(lua_State* L) {
-	// spell:onCastSpell(callback)
-	Spell* spell = getUserdata<Spell>(L, 1);
-	if (spell) {
-		if (spell->spellType == SPELL_INSTANT) {
-			InstantSpell* instant = dynamic_cast<InstantSpell*>(getUserdata<Spell>(L, 1));
-			if (!instant->loadCallback()) {
-				pushBoolean(L, false);
-				return 1;
-			}
-			instant->setLoadedCallback(true);
-			pushBoolean(L, true);
-		} else if (spell->spellType == SPELL_RUNE) {
-			RuneSpell* rune = dynamic_cast<RuneSpell*>(getUserdata<Spell>(L, 1));
-			if (!rune->loadCallback()) {
-				pushBoolean(L, false);
-				return 1;
-			}
-			rune->setLoadedCallback(true);
-			pushBoolean(L, true);
-		}
-	} else {
-		lua_pushnil(L);
-	}
-	return 1;
-}
-
-int SpellFunctions::luaSpellRegister(lua_State* L) {
-	// spell:register()
-	Spell* spell = getUserdata<Spell>(L, 1);
-
-	if (!spell) {
-		reportErrorFunc(getErrorDesc(LUA_ERROR_SPELL_NOT_FOUND));
-		pushBoolean(L, false);
-		return 1;
-	}
-
-	if (spell->spellType == SPELL_INSTANT) {
-		InstantSpell* instant = dynamic_cast<InstantSpell*>(getUserdata<Spell>(L, 1));
-		if (!instant->isLoadedCallback()) {
-			pushBoolean(L, false);
-			return 1;
-		}
-		pushBoolean(L, g_spells().registerInstantLuaEvent(instant));
-	} else if (spell->spellType == SPELL_RUNE) {
-		RuneSpell* rune = dynamic_cast<RuneSpell*>(getUserdata<Spell>(L, 1));
-		if (rune->getMagicLevel() != 0 || rune->getLevel() != 0) {
-			// Change information in the ItemType to get accurate description
-			ItemType &iType = Item::items.getItemType(rune->getRuneItemId());
-			// If the item is not registered in items.xml then we will register it by rune name
-			if (iType.name.empty()) {
-				iType.name = rune->getName();
-			}
-			iType.runeMagLevel = rune->getMagicLevel();
-			iType.runeLevel = rune->getLevel();
-			iType.charges = rune->getCharges();
-		}
-		if (!rune->isLoadedCallback()) {
-			pushBoolean(L, false);
-			return 1;
-		}
-		pushBoolean(L, g_spells().registerRuneLuaEvent(rune));
-	}
-	return 1;
-}
-
-int SpellFunctions::luaSpellName(lua_State* L) {
-
-	// spell:name(name)
-	Spell* spell = getUserdata<Spell>(L, 1);
-	if (spell) {
-		if (lua_gettop(L) == 1) {
-			pushString(L, spell->getName());
-		} else {
-			spell->setName(getString(L, 2));
-			pushBoolean(L, true);
-		}
-	} else {
-		lua_pushnil(L);
-	}
-	return 1;
-}
-
-int SpellFunctions::luaSpellId(lua_State* L) {
-	// spell:id(id)
-	Spell* spell = getUserdata<Spell>(L, 1);
-	if (spell) {
-		if (spell->spellType != SPELL_INSTANT) {
-			reportErrorFunc("The method: 'spell:id(id)' is only for use of instant spells");
-			pushBoolean(L, false);
-			return 1;
-		}
-
-		if (lua_gettop(L) == 1) {
-			lua_pushnumber(L, spell->getId());
-		} else {
-			spell->setId(getNumber<uint8_t>(L, 2));
-			pushBoolean(L, true);
-		}
-	} else {
-		lua_pushnil(L);
-	}
-	return 1;
-}
-
-int SpellFunctions::luaSpellGroup(lua_State* L) {
-	// spell:group(primaryGroup[, secondaryGroup])
-	Spell* spell = getUserdata<Spell>(L, 1);
-	if (spell) {
-		if (lua_gettop(L) == 1) {
-			lua_pushnumber(L, spell->getGroup());
-			lua_pushnumber(L, spell->getSecondaryGroup());
-			return 2;
-		} else if (lua_gettop(L) == 2) {
-			SpellGroup_t group = getNumber<SpellGroup_t>(L, 2);
-			if (group) {
-				spell->setGroup(group);
-				pushBoolean(L, true);
-			} else if (isString(L, 2)) {
-				group = stringToSpellGroup(getString(L, 2));
-				if (group != SPELLGROUP_NONE) {
-					spell->setGroup(group);
-				} else {
-					SPDLOG_WARN("[SpellFunctions::luaSpellGroup] - "
-								"Unknown group: {}",
-								getString(L, 2));
-					pushBoolean(L, false);
-					return 1;
-				}
-				pushBoolean(L, true);
-			} else {
-				SPDLOG_WARN("[SpellFunctions::luaSpellGroup] - "
-							"Unknown group: {}",
-							getString(L, 2));
-				pushBoolean(L, false);
-				return 1;
-			}
-		} else {
-			SpellGroup_t primaryGroup = getNumber<SpellGroup_t>(L, 2);
-			SpellGroup_t secondaryGroup = getNumber<SpellGroup_t>(L, 2);
-			if (primaryGroup && secondaryGroup) {
-				spell->setGroup(primaryGroup);
-				spell->setSecondaryGroup(secondaryGroup);
-				pushBoolean(L, true);
-			} else if (isString(L, 2) && isString(L, 3)) {
-				primaryGroup = stringToSpellGroup(getString(L, 2));
-				if (primaryGroup != SPELLGROUP_NONE) {
-					spell->setGroup(primaryGroup);
-				} else {
-					SPDLOG_WARN("[SpellFunctions::luaSpellGroup] - "
-								"Unknown primaryGroup: {}",
-								getString(L, 2));
-					pushBoolean(L, false);
-					return 1;
-				}
-				secondaryGroup = stringToSpellGroup(getString(L, 3));
-				if (secondaryGroup != SPELLGROUP_NONE) {
-					spell->setSecondaryGroup(secondaryGroup);
-				} else {
-					SPDLOG_WARN("[SpellFunctions::luaSpellGroup] - "
-								"Unknown secondaryGroup: {}",
-								getString(L, 3));
-					pushBoolean(L, false);
-					return 1;
-				}
-				pushBoolean(L, true);
-			} else {
-				SPDLOG_WARN("[SpellFunctions::luaSpellGroup] - "
-							"Unknown primaryGroup: {} or secondaryGroup: {}",
-							getString(L, 2), getString(L, 3));
-				pushBoolean(L, false);
-				return 1;
-			}
-		}
-	} else {
-		lua_pushnil(L);
-	}
-	return 1;
-}
-
-int SpellFunctions::luaSpellCooldown(lua_State* L) {
-	// spell:cooldown(cooldown)
-	Spell* spell = getUserdata<Spell>(L, 1);
-	if (spell) {
-		if (lua_gettop(L) == 1) {
-			lua_pushnumber(L, spell->getCooldown());
-		} else {
-			spell->setCooldown(getNumber<uint32_t>(L, 2));
-			pushBoolean(L, true);
-		}
-	} else {
-		lua_pushnil(L);
-	}
-	return 1;
-}
-
-int SpellFunctions::luaSpellGroupCooldown(lua_State* L) {
-	// spell:groupCooldown(primaryGroupCd[, secondaryGroupCd])
-	Spell* spell = getUserdata<Spell>(L, 1);
-	if (spell) {
-		if (lua_gettop(L) == 1) {
-			lua_pushnumber(L, spell->getGroupCooldown());
-			lua_pushnumber(L, spell->getSecondaryCooldown());
-			return 2;
-		} else if (lua_gettop(L) == 2) {
-			spell->setGroupCooldown(getNumber<uint32_t>(L, 2));
-			pushBoolean(L, true);
-		} else {
-			spell->setGroupCooldown(getNumber<uint32_t>(L, 2));
-			spell->setSecondaryCooldown(getNumber<uint32_t>(L, 3));
-			pushBoolean(L, true);
-		}
-	} else {
-		lua_pushnil(L);
-	}
-	return 1;
-}
-
-int SpellFunctions::luaSpellLevel(lua_State* L) {
-	// spell:level(lvl)
-	Spell* spell = getUserdata<Spell>(L, 1);
-	if (spell) {
-		if (lua_gettop(L) == 1) {
-			lua_pushnumber(L, spell->getLevel());
-		} else {
-			spell->setLevel(getNumber<uint32_t>(L, 2));
-			pushBoolean(L, true);
-		}
-	} else {
-		lua_pushnil(L);
-	}
-	return 1;
-}
-
-int SpellFunctions::luaSpellMagicLevel(lua_State* L) {
-	// spell:magicLevel(lvl)
-	Spell* spell = getUserdata<Spell>(L, 1);
-	if (spell) {
-		if (lua_gettop(L) == 1) {
-			lua_pushnumber(L, spell->getMagicLevel());
-		} else {
-			spell->setMagicLevel(getNumber<uint32_t>(L, 2));
-			pushBoolean(L, true);
-		}
-	} else {
-		lua_pushnil(L);
-	}
-	return 1;
-}
-
-int SpellFunctions::luaSpellMana(lua_State* L) {
-	// spell:mana(mana)
-	Spell* spell = getUserdata<Spell>(L, 1);
-	if (spell) {
-		if (lua_gettop(L) == 1) {
-			lua_pushnumber(L, spell->getMana());
-		} else {
-			spell->setMana(getNumber<uint32_t>(L, 2));
-			pushBoolean(L, true);
-		}
-	} else {
-		lua_pushnil(L);
-	}
-	return 1;
-}
-
-int SpellFunctions::luaSpellManaPercent(lua_State* L) {
-	// spell:manaPercent(percent)
-	Spell* spell = getUserdata<Spell>(L, 1);
-	if (spell) {
-		if (lua_gettop(L) == 1) {
-			lua_pushnumber(L, spell->getManaPercent());
-		} else {
-			spell->setManaPercent(getNumber<uint32_t>(L, 2));
-			pushBoolean(L, true);
-		}
-	} else {
-		lua_pushnil(L);
-	}
-	return 1;
-}
-
-int SpellFunctions::luaSpellSoul(lua_State* L) {
-	// spell:soul(soul)
-	Spell* spell = getUserdata<Spell>(L, 1);
-	if (spell) {
-		if (lua_gettop(L) == 1) {
-			lua_pushnumber(L, spell->getSoulCost());
-		} else {
-			spell->setSoulCost(getNumber<uint32_t>(L, 2));
-			pushBoolean(L, true);
-		}
-	} else {
-		lua_pushnil(L);
-	}
-	return 1;
-}
-
-int SpellFunctions::luaSpellRange(lua_State* L) {
-	// spell:range(range)
-	Spell* spell = getUserdata<Spell>(L, 1);
-	if (spell) {
-		if (lua_gettop(L) == 1) {
-			lua_pushnumber(L, spell->getRange());
-		} else {
-			spell->setRange(getNumber<int32_t>(L, 2));
-			pushBoolean(L, true);
-		}
-	} else {
-		lua_pushnil(L);
-	}
-	return 1;
-}
-
-int SpellFunctions::luaSpellPremium(lua_State* L) {
-	// spell:isPremium(bool)
-	Spell* spell = getUserdata<Spell>(L, 1);
-	if (spell) {
-		if (lua_gettop(L) == 1) {
-			pushBoolean(L, spell->isPremium());
-		} else {
-			spell->setPremium(getBoolean(L, 2));
-			pushBoolean(L, true);
-		}
-	} else {
-		lua_pushnil(L);
-	}
-	return 1;
-}
-
-int SpellFunctions::luaSpellEnabled(lua_State* L) {
-	// spell:isEnabled(bool)
-	Spell* spell = getUserdata<Spell>(L, 1);
-	if (spell) {
-		if (lua_gettop(L) == 1) {
-			pushBoolean(L, spell->isEnabled());
-		} else {
-			spell->setEnabled(getBoolean(L, 2));
-			pushBoolean(L, true);
-		}
-	} else {
-		lua_pushnil(L);
-	}
-	return 1;
-}
-
-int SpellFunctions::luaSpellNeedTarget(lua_State* L) {
-	// spell:needTarget(bool)
-	Spell* spell = getUserdata<Spell>(L, 1);
-	if (spell) {
-		if (lua_gettop(L) == 1) {
-			pushBoolean(L, spell->getNeedTarget());
-		} else {
-			spell->setNeedTarget(getBoolean(L, 2));
-			pushBoolean(L, true);
-		}
-	} else {
-		lua_pushnil(L);
-	}
-	return 1;
-}
-
-int SpellFunctions::luaSpellNeedWeapon(lua_State* L) {
-	// spell:needWeapon(bool)
-	Spell* spell = getUserdata<Spell>(L, 1);
-	if (spell) {
-		if (lua_gettop(L) == 1) {
-			pushBoolean(L, spell->getNeedWeapon());
-		} else {
-			spell->setNeedWeapon(getBoolean(L, 2));
-			pushBoolean(L, true);
-		}
-	} else {
-		lua_pushnil(L);
-	}
-	return 1;
-}
-
-int SpellFunctions::luaSpellNeedLearn(lua_State* L) {
-	// spell:needLearn(bool)
-	Spell* spell = getUserdata<Spell>(L, 1);
-	if (spell) {
-		if (lua_gettop(L) == 1) {
-			pushBoolean(L, spell->getNeedLearn());
-		} else {
-			spell->setNeedLearn(getBoolean(L, 2));
-			pushBoolean(L, true);
-		}
-	} else {
-		lua_pushnil(L);
-	}
-	return 1;
-}
-
-int SpellFunctions::luaSpellSelfTarget(lua_State* L) {
-	// spell:isSelfTarget(bool)
-	Spell* spell = getUserdata<Spell>(L, 1);
-	if (spell) {
-		if (lua_gettop(L) == 1) {
-			pushBoolean(L, spell->getSelfTarget());
-		} else {
-			spell->setSelfTarget(getBoolean(L, 2));
-			pushBoolean(L, true);
-		}
-	} else {
-		lua_pushnil(L);
-	}
-	return 1;
-}
-
-int SpellFunctions::luaSpellBlocking(lua_State* L) {
-	// spell:isBlocking(blockingSolid, blockingCreature)
-	Spell* spell = getUserdata<Spell>(L, 1);
-	if (spell) {
-		if (lua_gettop(L) == 1) {
-			pushBoolean(L, spell->getBlockingSolid());
-			pushBoolean(L, spell->getBlockingCreature());
-			return 2;
-		} else {
-			spell->setBlockingSolid(getBoolean(L, 2));
-			spell->setBlockingCreature(getBoolean(L, 3));
-			pushBoolean(L, true);
-		}
-	} else {
-		lua_pushnil(L);
-	}
-	return 1;
-}
-
-int SpellFunctions::luaSpellAggressive(lua_State* L) {
-	// spell:isAggressive(bool)
-	Spell* spell = getUserdata<Spell>(L, 1);
-	if (spell) {
-		if (lua_gettop(L) == 1) {
-			pushBoolean(L, spell->getAggressive());
-		} else {
-			spell->setAggressive(getBoolean(L, 2));
-			pushBoolean(L, true);
-		}
-	} else {
-		lua_pushnil(L);
-	}
-	return 1;
-}
-
-int SpellFunctions::luaSpellAllowOnSelf(lua_State* L) {
-	// spell:allowOnSelf(bool)
-	Spell* spell = getUserdata<Spell>(L, 1);
-	if (spell) {
-		if (lua_gettop(L) == 1) {
-			pushBoolean(L, spell->getAllowOnSelf());
-		} else {
-			spell->setAllowOnSelf(getBoolean(L, 2));
-			pushBoolean(L, true);
-		}
-	} else {
-		lua_pushnil(L);
-	}
-	return 1;
-}
-
-int SpellFunctions::luaSpellPzLocked(lua_State* L) {
-	// spell:isPzLocked(bool)
-	Spell* spell = getUserdata<Spell>(L, 1);
-	if (spell) {
-		if (lua_gettop(L) == 1) {
-			pushBoolean(L, spell->getLockedPZ());
-		} else {
-			spell->setLockedPZ(getBoolean(L, 2));
-			pushBoolean(L, true);
-		}
-	} else {
-		lua_pushnil(L);
-	}
-	return 1;
-}
-
-int SpellFunctions::luaSpellVocation(lua_State* L) {
-	// spell:vocation(vocation)
-	Spell* spell = getUserdata<Spell>(L, 1);
-	if (spell) {
-		if (lua_gettop(L) == 1) {
-			lua_createtable(L, 0, 0);
-			auto it = 0;
-			for (auto voc : spell->getVocMap()) {
-				++it;
-				std::string s = std::to_string(it);
-				const char* pchar = s.c_str();
-				std::string name = g_vocations().getVocation(voc.first)->getVocName();
-				setField(L, pchar, name);
-			}
-			setMetatable(L, -1, "Spell");
-		} else {
-			int parameters = lua_gettop(L) - 1; // - 1 because self is a parameter aswell, which we want to skip ofc
-			for (int i = 0; i < parameters; ++i) {
-				if (getString(L, 2 + i).find(";") != std::string::npos) {
-					std::vector<std::string> vocList = explodeString(getString(L, 2 + i), ";");
-					int32_t vocationId = g_vocations().getVocationId(vocList[0]);
-					if (vocList.size() > 0) {
-						if (vocList[1] == "true") {
-							spell->addVocMap(vocationId, true);
-						} else {
-							spell->addVocMap(vocationId, false);
-						}
-					}
-				} else {
-					int32_t vocationId = g_vocations().getVocationId(getString(L, 2 + i));
-					spell->addVocMap(vocationId, false);
-				}
-			}
-			pushBoolean(L, true);
-		}
-	} else {
-		lua_pushnil(L);
-	}
-	return 1;
-}
-
-// only for InstantSpells
-int SpellFunctions::luaSpellWords(lua_State* L) {
-	// spell:words(words[, separator = ""])
-	InstantSpell* spell = dynamic_cast<InstantSpell*>(getUserdata<Spell>(L, 1));
-	if (spell) {
-		// if spell != SPELL_INSTANT, it means that this actually is no InstantSpell, so we return nil
-		if (spell->spellType != SPELL_INSTANT) {
-			lua_pushnil(L);
-			return 1;
-		}
-
-		if (lua_gettop(L) == 1) {
-			pushString(L, spell->getWords());
-			pushString(L, spell->getSeparator());
-			return 2;
-		} else {
-			std::string sep = "";
-			if (lua_gettop(L) == 3) {
-				sep = getString(L, 3);
-			}
-			spell->setWords(getString(L, 2));
-			spell->setSeparator(sep);
-			pushBoolean(L, true);
-		}
-	} else {
-		lua_pushnil(L);
-	}
-	return 1;
-}
-
-// only for InstantSpells
-int SpellFunctions::luaSpellNeedDirection(lua_State* L) {
-	// spell:needDirection(bool)
-	InstantSpell* spell = dynamic_cast<InstantSpell*>(getUserdata<Spell>(L, 1));
-	if (spell) {
-		// if spell != SPELL_INSTANT, it means that this actually is no InstantSpell, so we return nil
-		if (spell->spellType != SPELL_INSTANT) {
-			lua_pushnil(L);
-			return 1;
-		}
-
-		if (lua_gettop(L) == 1) {
-			pushBoolean(L, spell->getNeedDirection());
-		} else {
-			spell->setNeedDirection(getBoolean(L, 2));
-			pushBoolean(L, true);
-		}
-	} else {
-		lua_pushnil(L);
-	}
-	return 1;
-}
-
-// only for InstantSpells
-int SpellFunctions::luaSpellHasParams(lua_State* L) {
-	// spell:hasParams(bool)
-	InstantSpell* spell = dynamic_cast<InstantSpell*>(getUserdata<Spell>(L, 1));
-	if (spell) {
-		// if spell != SPELL_INSTANT, it means that this actually is no InstantSpell, so we return nil
-		if (spell->spellType != SPELL_INSTANT) {
-			lua_pushnil(L);
-			return 1;
-		}
-
-		if (lua_gettop(L) == 1) {
-			pushBoolean(L, spell->getHasParam());
-		} else {
-			spell->setHasParam(getBoolean(L, 2));
-			pushBoolean(L, true);
-		}
-	} else {
-		lua_pushnil(L);
-	}
-	return 1;
-}
-
-// only for InstantSpells
-int SpellFunctions::luaSpellHasPlayerNameParam(lua_State* L) {
-	// spell:hasPlayerNameParam(bool)
-	InstantSpell* spell = dynamic_cast<InstantSpell*>(getUserdata<Spell>(L, 1));
-	if (spell) {
-		// if spell != SPELL_INSTANT, it means that this actually is no InstantSpell, so we return nil
-		if (spell->spellType != SPELL_INSTANT) {
-			lua_pushnil(L);
-			return 1;
-		}
-
-		if (lua_gettop(L) == 1) {
-			pushBoolean(L, spell->getHasPlayerNameParam());
-		} else {
-			spell->setHasPlayerNameParam(getBoolean(L, 2));
-			pushBoolean(L, true);
-		}
-	} else {
-		lua_pushnil(L);
-	}
-	return 1;
-}
-
-// only for InstantSpells
-int SpellFunctions::luaSpellNeedCasterTargetOrDirection(lua_State* L) {
-	// spell:needCasterTargetOrDirection(bool)
-	InstantSpell* spell = dynamic_cast<InstantSpell*>(getUserdata<Spell>(L, 1));
-	if (spell) {
-		// if spell != SPELL_INSTANT, it means that this actually is no InstantSpell, so we return nil
-		if (spell->spellType != SPELL_INSTANT) {
-			lua_pushnil(L);
-			return 1;
-		}
-
-		if (lua_gettop(L) == 1) {
-			pushBoolean(L, spell->getNeedCasterTargetOrDirection());
-		} else {
-			spell->setNeedCasterTargetOrDirection(getBoolean(L, 2));
-			pushBoolean(L, true);
-		}
-	} else {
-		lua_pushnil(L);
-	}
-	return 1;
-}
-
-// only for InstantSpells
-int SpellFunctions::luaSpellIsBlockingWalls(lua_State* L) {
-	// spell:blockWalls(bool)
-	InstantSpell* spell = dynamic_cast<InstantSpell*>(getUserdata<Spell>(L, 1));
-	if (spell) {
-		// if spell != SPELL_INSTANT, it means that this actually is no InstantSpell, so we return nil
-		if (spell->spellType != SPELL_INSTANT) {
-			lua_pushnil(L);
-			return 1;
-		}
-
-		if (lua_gettop(L) == 1) {
-			pushBoolean(L, spell->getBlockWalls());
-		} else {
-			spell->setBlockWalls(getBoolean(L, 2));
-			pushBoolean(L, true);
-		}
-	} else {
-		lua_pushnil(L);
-	}
-	return 1;
-}
-
-// only for RuneSpells
-int SpellFunctions::luaSpellRuneId(lua_State* L) {
-	// spell:runeId(id)
-	RuneSpell* spell = dynamic_cast<RuneSpell*>(getUserdata<Spell>(L, 1));
-	if (spell) {
-		// if spell != SPELL_RUNE, it means that this actually is no RuneSpell, so we return nil
-		if (spell->spellType != SPELL_RUNE) {
-			lua_pushnil(L);
-			return 1;
-		}
-
-		if (lua_gettop(L) == 1) {
-			lua_pushnumber(L, spell->getRuneItemId());
-		} else {
-			spell->setRuneItemId(getNumber<uint16_t>(L, 2));
-			pushBoolean(L, true);
-		}
-	} else {
-		lua_pushnil(L);
-	}
-	return 1;
-}
-
-// only for RuneSpells
-int SpellFunctions::luaSpellCharges(lua_State* L) {
-	// spell:charges(charges)
-	RuneSpell* spell = dynamic_cast<RuneSpell*>(getUserdata<Spell>(L, 1));
-	if (spell) {
-		// if spell != SPELL_RUNE, it means that this actually is no RuneSpell, so we return nil
-		if (spell->spellType != SPELL_RUNE) {
-			lua_pushnil(L);
-			return 1;
-		}
-
-		if (lua_gettop(L) == 1) {
-			lua_pushnumber(L, spell->getCharges());
-		} else {
-			spell->setCharges(getNumber<uint32_t>(L, 2));
-			pushBoolean(L, true);
-		}
-	} else {
-		lua_pushnil(L);
-	}
-	return 1;
-}
-
-// only for RuneSpells
-int SpellFunctions::luaSpellAllowFarUse(lua_State* L) {
-	// spell:allowFarUse(bool)
-	RuneSpell* spell = dynamic_cast<RuneSpell*>(getUserdata<Spell>(L, 1));
-	if (spell) {
-		// if spell != SPELL_RUNE, it means that this actually is no RuneSpell, so we return nil
-		if (spell->spellType != SPELL_RUNE) {
-			lua_pushnil(L);
-			return 1;
-		}
-
-		if (lua_gettop(L) == 1) {
-			pushBoolean(L, spell->getAllowFarUse());
-		} else {
-			spell->setAllowFarUse(getBoolean(L, 2));
-			pushBoolean(L, true);
-		}
-	} else {
-		lua_pushnil(L);
-	}
-	return 1;
-}
-
-// only for RuneSpells
-int SpellFunctions::luaSpellBlockWalls(lua_State* L) {
-	// spell:blockWalls(bool)
-	RuneSpell* spell = dynamic_cast<RuneSpell*>(getUserdata<Spell>(L, 1));
-	if (spell) {
-		// if spell != SPELL_RUNE, it means that this actually is no RuneSpell, so we return nil
-		if (spell->spellType != SPELL_RUNE) {
-			lua_pushnil(L);
-			return 1;
-		}
-
-		if (lua_gettop(L) == 1) {
-			pushBoolean(L, spell->getCheckLineOfSight());
-		} else {
-			spell->setCheckLineOfSight(getBoolean(L, 2));
-			pushBoolean(L, true);
-		}
-	} else {
-		lua_pushnil(L);
-	}
-	return 1;
-}
-
-// only for RuneSpells
-int SpellFunctions::luaSpellCheckFloor(lua_State* L) {
-	// spell:checkFloor(bool)
-	RuneSpell* spell = dynamic_cast<RuneSpell*>(getUserdata<Spell>(L, 1));
-	if (spell) {
-		// if spell != SPELL_RUNE, it means that this actually is no RuneSpell, so we return nil
-		if (spell->spellType != SPELL_RUNE) {
-			lua_pushnil(L);
-			return 1;
-		}
-
-		if (lua_gettop(L) == 1) {
-			pushBoolean(L, spell->getCheckFloor());
-		} else {
-			spell->setCheckFloor(getBoolean(L, 2));
-			pushBoolean(L, true);
-		}
-	} else {
-		lua_pushnil(L);
-	}
-	return 1;
-}
->>>>>>> 4b578d8f
+}