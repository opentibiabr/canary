--- conflicted
+++ resolved
@@ -701,19 +701,13 @@
 		return 1;
 	}
 
-<<<<<<< HEAD
+	bool forced = getBoolean(L, 2, true);
 	if (Player* player = creature->getPlayer()) {
-		player->kickPlayer(true);
-=======
-	Player* player = creature->getPlayer();
-	bool forced = getBoolean(L, 2, true);
-	if (player) {
 		if (forced) {
 			player->removePlayer(true);
 		} else {
 			player->removePlayer(true, false);
 		}
->>>>>>> e6abcc8f
 	} else {
 		g_game.removeCreature(creature);
 	}
