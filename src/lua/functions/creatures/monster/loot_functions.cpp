/**
 * Canary - A free and open-source MMORPG server emulator
 * Copyright (©) 2019-2024 OpenTibiaBR <opentibiabr@outlook.com>
 * Repository: https://github.com/opentibiabr/canary
 * License: https://github.com/opentibiabr/canary/blob/main/LICENSE
 * Contributors: https://github.com/opentibiabr/canary/graphs/contributors
 * Website: https://docs.opentibiabr.com/
 */

#include "lua/functions/creatures/monster/loot_functions.hpp"

#include "creatures/monsters/monsters.hpp"
#include "items/item.hpp"
#include "utils/tools.hpp"

int LootFunctions::luaCreateLoot(lua_State* L) {
	// Loot() will create a new loot item
<<<<<<< HEAD
	const auto &loot = std::make_shared<Loot>();
=======
	auto loot = std::make_shared<Loot>();
>>>>>>> 135866a6
	pushUserdata<Loot>(L, loot);
	setMetatable(L, -1, "Loot");
	return 1;
}

int LootFunctions::luaLootSetId(lua_State* L) {
	// loot:setId(id)
	const auto &loot = getUserdataShared<Loot>(L, 1);
	if (loot) {
		if (isNumber(L, 2)) {
			loot->lootBlock.id = getNumber<uint16_t>(L, 2);
			pushBoolean(L, true);
		} else {
			g_logger().warn("[LootFunctions::luaLootSetId] - "
			                "Unknown loot item loot, int value expected");
			lua_pushnil(L);
		}
	} else {
		lua_pushnil(L);
	}
	return 1;
}

int LootFunctions::luaLootSetIdFromName(lua_State* L) {
	// loot:setIdFromName(name)
	const auto &loot = getUserdataShared<Loot>(L, 1);
	if (loot && isString(L, 2)) {
		auto name = getString(L, 2);
		const auto ids = Item::items.nameToItems.equal_range(asLowerCaseString(name));

		if (ids.first == Item::items.nameToItems.cend()) {
			g_logger().warn("[LootFunctions::luaLootSetIdFromName] - "
			                "Unknown loot item {}",
			                name);
			lua_pushnil(L);
			return 1;
		}

		if (std::next(ids.first) != ids.second) {
			g_logger().warn("[LootFunctions::luaLootSetIdFromName] - "
			                "Non-unique loot item {}",
			                name);
			lua_pushnil(L);
			return 1;
		}

		loot->lootBlock.id = ids.first->second;
		pushBoolean(L, true);
	} else {
		g_logger().warn("[LootFunctions::luaLootSetIdFromName] - "
		                "Unknown loot item loot, string value expected");
		lua_pushnil(L);
	}
	return 1;
}

int LootFunctions::luaLootSetSubType(lua_State* L) {
	// loot:setSubType(type)
	const auto &loot = getUserdataShared<Loot>(L, 1);
	if (loot) {
		loot->lootBlock.subType = getNumber<uint16_t>(L, 2);
		pushBoolean(L, true);
	} else {
		lua_pushnil(L);
	}
	return 1;
}

int LootFunctions::luaLootSetChance(lua_State* L) {
	// loot:setChance(chance)
	const auto &loot = getUserdataShared<Loot>(L, 1);
	if (loot) {
		loot->lootBlock.chance = getNumber<uint32_t>(L, 2);
		pushBoolean(L, true);
	} else {
		lua_pushnil(L);
	}
	return 1;
}

int LootFunctions::luaLootSetMinCount(lua_State* L) {
	// loot:setMinCount(min)
	const auto &loot = getUserdataShared<Loot>(L, 1);
	if (loot) {
		loot->lootBlock.countmin = getNumber<uint32_t>(L, 2);
		pushBoolean(L, true);
	} else {
		lua_pushnil(L);
	}
	return 1;
}

int LootFunctions::luaLootSetMaxCount(lua_State* L) {
	// loot:setMaxCount(max)
	const auto &loot = getUserdataShared<Loot>(L, 1);
	if (loot) {
		loot->lootBlock.countmax = getNumber<uint32_t>(L, 2);
		pushBoolean(L, true);
	} else {
		lua_pushnil(L);
	}
	return 1;
}

int LootFunctions::luaLootSetActionId(lua_State* L) {
	// loot:setActionId(actionid)
	const auto &loot = getUserdataShared<Loot>(L, 1);
	if (loot) {
		loot->lootBlock.actionId = getNumber<uint32_t>(L, 2);
		pushBoolean(L, true);
	} else {
		lua_pushnil(L);
	}
	return 1;
}

int LootFunctions::luaLootSetText(lua_State* L) {
	// loot:setText(text)
	const auto &loot = getUserdataShared<Loot>(L, 1);
	if (loot) {
		loot->lootBlock.text = getString(L, 2);
		pushBoolean(L, true);
	} else {
		lua_pushnil(L);
	}
	return 1;
}

int LootFunctions::luaLootSetNameItem(lua_State* L) {
	// loot:setNameItem(name)
	const auto &loot = getUserdataShared<Loot>(L, 1);
	if (loot) {
		loot->lootBlock.name = getString(L, 2);
		pushBoolean(L, true);
	} else {
		lua_pushnil(L);
	}
	return 1;
}

int LootFunctions::luaLootSetArticle(lua_State* L) {
	// loot:setArticle(article)
	const auto &loot = getUserdataShared<Loot>(L, 1);
	if (loot) {
		loot->lootBlock.article = getString(L, 2);
		pushBoolean(L, true);
	} else {
		lua_pushnil(L);
	}
	return 1;
}

int LootFunctions::luaLootSetAttack(lua_State* L) {
	// loot:setAttack(attack)
	const auto &loot = getUserdataShared<Loot>(L, 1);
	if (loot) {
		loot->lootBlock.attack = getNumber<uint32_t>(L, 2);
		pushBoolean(L, true);
	} else {
		lua_pushnil(L);
	}
	return 1;
}

int LootFunctions::luaLootSetDefense(lua_State* L) {
	// loot:setDefense(defense)
	const auto &loot = getUserdataShared<Loot>(L, 1);
	if (loot) {
		loot->lootBlock.defense = getNumber<uint32_t>(L, 2);
		pushBoolean(L, true);
	} else {
		lua_pushnil(L);
	}
	return 1;
}

int LootFunctions::luaLootSetExtraDefense(lua_State* L) {
	// loot:setExtraDefense(defense)
	const auto &loot = getUserdataShared<Loot>(L, 1);
	if (loot) {
		loot->lootBlock.extraDefense = getNumber<uint32_t>(L, 2);
		pushBoolean(L, true);
	} else {
		lua_pushnil(L);
	}
	return 1;
}

int LootFunctions::luaLootSetArmor(lua_State* L) {
	// loot:setArmor(armor)
	const auto &loot = getUserdataShared<Loot>(L, 1);
	if (loot) {
		loot->lootBlock.armor = getNumber<uint32_t>(L, 2);
		pushBoolean(L, true);
	} else {
		lua_pushnil(L);
	}
	return 1;
}

int LootFunctions::luaLootSetShootRange(lua_State* L) {
	// loot:setShootRange(range)
	const auto &loot = getUserdataShared<Loot>(L, 1);
	if (loot) {
		loot->lootBlock.shootRange = getNumber<uint32_t>(L, 2);
		pushBoolean(L, true);
	} else {
		lua_pushnil(L);
	}
	return 1;
}

int LootFunctions::luaLootSetHitChance(lua_State* L) {
	// loot:setHitChance(chance)
	const auto &loot = getUserdataShared<Loot>(L, 1);
	if (loot) {
		loot->lootBlock.hitChance = getNumber<uint32_t>(L, 2);
		pushBoolean(L, true);
	} else {
		lua_pushnil(L);
	}
	return 1;
}

int LootFunctions::luaLootSetUnique(lua_State* L) {
	// loot:setUnique(bool)
	const auto &loot = getUserdataShared<Loot>(L, 1);
	if (loot) {
		if (lua_gettop(L) == 1) {
			pushBoolean(L, loot->lootBlock.unique);
		} else {
			loot->lootBlock.unique = getBoolean(L, 2);
			pushBoolean(L, true);
		}
	} else {
		lua_pushnil(L);
	}
	return 1;
}

int LootFunctions::luaLootAddChildLoot(lua_State* L) {
	// loot:addChildLoot(loot)
	const auto &loot = getUserdataShared<Loot>(L, 1);
	if (loot) {
		const auto childLoot = getUserdata<Loot>(L, 2);
		if (childLoot) {
			loot->lootBlock.childLoot.push_back(childLoot->lootBlock);
			pushBoolean(L, true);
		} else {
			pushBoolean(L, false);
		}
	} else {
		lua_pushnil(L);
	}
	return 1;
}<|MERGE_RESOLUTION|>--- conflicted
+++ resolved
@@ -15,11 +15,7 @@
 
 int LootFunctions::luaCreateLoot(lua_State* L) {
 	// Loot() will create a new loot item
-<<<<<<< HEAD
-	const auto &loot = std::make_shared<Loot>();
-=======
 	auto loot = std::make_shared<Loot>();
->>>>>>> 135866a6
 	pushUserdata<Loot>(L, loot);
 	setMetatable(L, -1, "Loot");
 	return 1;
