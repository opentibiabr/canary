/**
 * Canary - A free and open-source MMORPG server emulator
 * Copyright (©) 2019-2022 OpenTibiaBR <opentibiabr@outlook.com>
 * Repository: https://github.com/opentibiabr/canary
 * License: https://github.com/opentibiabr/canary/blob/main/LICENSE
 * Contributors: https://github.com/opentibiabr/canary/graphs/contributors
 * Website: https://docs.opentibiabr.com/
 */

#include "pch.hpp"

#include "game/game.h"
#include "io/io_bosstiary.hpp"
#include "creatures/combat/spells.h"
#include "creatures/monsters/monsters.h"
#include "lua/functions/creatures/monster/monster_type_functions.hpp"
#include "lua/scripts/scripts.h"

void MonsterTypeFunctions::createMonsterTypeLootLuaTable(lua_State* L, const std::vector<LootBlock> &lootList) {
	lua_createtable(L, lootList.size(), 0);

	int index = 0;
	for (const auto &lootBlock : lootList) {
		lua_createtable(L, 0, 8);

		setField(L, "itemId", lootBlock.id);
		setField(L, "chance", lootBlock.chance);
		setField(L, "subType", lootBlock.subType);
		setField(L, "maxCount", lootBlock.countmax);
		setField(L, "minCount", lootBlock.countmin);
		setField(L, "actionId", lootBlock.actionId);
		setField(L, "text", lootBlock.text);
		pushBoolean(L, lootBlock.unique);
		lua_setfield(L, -2, "unique");

		createMonsterTypeLootLuaTable(L, lootBlock.childLoot);
		lua_setfield(L, -2, "childLoot");

		lua_rawseti(L, -2, ++index);
	}
}

int MonsterTypeFunctions::luaMonsterTypeCreate(lua_State* L) {
	// MonsterType(name or raceid)
	std::shared_ptr<MonsterType> monsterType = nullptr;
	if (isNumber(L, 2)) {
		monsterType = g_monsters().getMonsterTypeByRaceId(getNumber<uint16_t>(L, 2));
	} else {
		monsterType = g_monsters().getMonsterType(getString(L, 2));
	}

	if (monsterType) {
		pushUserdata<MonsterType>(L, monsterType);
		setMetatable(L, -1, "MonsterType");
	} else {
		lua_pushnil(L);
	}
	return 1;
}

int MonsterTypeFunctions::luaMonsterTypeIsAttackable(lua_State* L) {
	// get: monsterType:isAttackable() set: monsterType:isAttackable(bool)
	const auto &monsterType = getUserdataShared<MonsterType>(L, 1);
	if (monsterType) {
		if (lua_gettop(L) == 1) {
			pushBoolean(L, monsterType->info.isAttackable);
		} else {
			monsterType->info.isAttackable = getBoolean(L, 2);
			pushBoolean(L, true);
		}
	} else {
		lua_pushnil(L);
	}
	return 1;
}

int MonsterTypeFunctions::luaMonsterTypeIsConvinceable(lua_State* L) {
	// get: monsterType:isConvinceable() set: monsterType:isConvinceable(bool)
	const auto &monsterType = getUserdataShared<MonsterType>(L, 1);
	if (monsterType) {
		if (lua_gettop(L) == 1) {
			pushBoolean(L, monsterType->info.isConvinceable);
		} else {
			monsterType->info.isConvinceable = getBoolean(L, 2);
			pushBoolean(L, true);
		}
	} else {
		lua_pushnil(L);
	}
	return 1;
}

int MonsterTypeFunctions::luaMonsterTypeIsSummonable(lua_State* L) {
	// get: monsterType:isSummonable() set: monsterType:isSummonable(bool)
	const auto &monsterType = getUserdataShared<MonsterType>(L, 1);
	if (monsterType) {
		if (lua_gettop(L) == 1) {
			pushBoolean(L, monsterType->info.isSummonable);
		} else {
			monsterType->info.isSummonable = getBoolean(L, 2);
			pushBoolean(L, true);
		}
	} else {
		lua_pushnil(L);
	}
	return 1;
}

int MonsterTypeFunctions::luaMonsterTypeIsIllusionable(lua_State* L) {
	// get: monsterType:isIllusionable() set: monsterType:isIllusionable(bool)
	const auto &monsterType = getUserdataShared<MonsterType>(L, 1);
	if (monsterType) {
		if (lua_gettop(L) == 1) {
			pushBoolean(L, monsterType->info.isIllusionable);
		} else {
			monsterType->info.isIllusionable = getBoolean(L, 2);
			pushBoolean(L, true);
		}
	} else {
		lua_pushnil(L);
	}
	return 1;
}

int MonsterTypeFunctions::luaMonsterTypeIsHostile(lua_State* L) {
	// get: monsterType:isHostile() set: monsterType:isHostile(bool)
	const auto &monsterType = getUserdataShared<MonsterType>(L, 1);
	if (monsterType) {
		if (lua_gettop(L) == 1) {
			pushBoolean(L, monsterType->info.isHostile);
		} else {
			monsterType->info.isHostile = getBoolean(L, 2);
			pushBoolean(L, true);
		}
	} else {
		lua_pushnil(L);
	}
	return 1;
}

int MonsterTypeFunctions::luaMonsterTypeFamiliar(lua_State* L) {
	// get: monsterType:familiar() set: monsterType:familiar(bool)
	const auto &monsterType = getUserdataShared<MonsterType>(L, 1);
	if (monsterType) {
		if (lua_gettop(L) == 1) {
			pushBoolean(L, monsterType->info.isFamiliar);
		} else {
			monsterType->info.isFamiliar = getBoolean(L, 2);
			pushBoolean(L, true);
		}
	} else {
		lua_pushnil(L);
	}
	return 1;
}

int MonsterTypeFunctions::luaMonsterTypeIsRewardBoss(lua_State* L) {
	// get: monsterType:isRewardBoss() set: monsterType:isRewardBoss(bool)
	const auto &monsterType = getUserdataShared<MonsterType>(L, 1);
	if (monsterType) {
		if (lua_gettop(L) == 1) {
			pushBoolean(L, monsterType->info.isRewardBoss);
		} else {
			monsterType->info.isRewardBoss = getBoolean(L, 2);
			pushBoolean(L, true);
		}
	} else {
		lua_pushnil(L);
	}
	return 1;
}

int MonsterTypeFunctions::luaMonsterTypeIsPushable(lua_State* L) {
	// get: monsterType:isPushable() set: monsterType:isPushable(bool)
	const auto &monsterType = getUserdataShared<MonsterType>(L, 1);
	if (monsterType) {
		if (lua_gettop(L) == 1) {
			pushBoolean(L, monsterType->info.pushable);
		} else {
			monsterType->info.pushable = getBoolean(L, 2);
			pushBoolean(L, true);
		}
	} else {
		lua_pushnil(L);
	}
	return 1;
}

int MonsterTypeFunctions::luaMonsterTypeIsHealthHidden(lua_State* L) {
	// get: monsterType:isHealthHidden() set: monsterType:isHealthHidden(bool)
	const auto &monsterType = getUserdataShared<MonsterType>(L, 1);
	if (monsterType) {
		if (lua_gettop(L) == 1) {
			pushBoolean(L, monsterType->info.hiddenHealth);
		} else {
			monsterType->info.hiddenHealth = getBoolean(L, 2);
			pushBoolean(L, true);
		}
	} else {
		lua_pushnil(L);
	}
	return 1;
}

int MonsterTypeFunctions::luaMonsterTypeIsBlockable(lua_State* L) {
	// get: monsterType:isBlockable() set: monsterType:isBlockable(bool)
	const auto &monsterType = getUserdataShared<MonsterType>(L, 1);
	if (monsterType) {
		if (lua_gettop(L) == 1) {
			pushBoolean(L, monsterType->info.isBlockable);
		} else {
			monsterType->info.isBlockable = getBoolean(L, 2);
			pushBoolean(L, true);
		}
	} else {
		lua_pushnil(L);
	}
	return 1;
}

int MonsterTypeFunctions::luaMonsterTypeIsForgeCreature(lua_State* L) {
	// get: monsterType:isForgeCreature() set: monsterType:isForgeCreature(bool)
	const auto &monsterType = getUserdataShared<MonsterType>(L, 1);
	if (!monsterType) {
		pushBoolean(L, false);
		reportErrorFunc(getErrorDesc(LUA_ERROR_MONSTER_TYPE_NOT_FOUND));
		return 0;
	}

	if (lua_gettop(L) == 1) {
		pushBoolean(L, monsterType->info.isForgeCreature);
	} else {
		monsterType->info.isForgeCreature = getBoolean(L, 2);
		pushBoolean(L, true);
	}
	return 1;
}

int MonsterTypeFunctions::luaMonsterTypeCanSpawn(lua_State* L) {
	// monsterType:canSpawn(pos)
	const auto &monsterType = getUserdataShared<MonsterType>(L, 1);
	const Position &position = getPosition(L, 2);
	if (monsterType) {
		pushBoolean(L, monsterType->canSpawn(position));
	} else {
		lua_pushnil(L);
	}
	return 1;
}

int MonsterTypeFunctions::luaMonsterTypeCanPushItems(lua_State* L) {
	// get: monsterType:canPushItems() set: monsterType:canPushItems(bool)
	const auto &monsterType = getUserdataShared<MonsterType>(L, 1);
	if (monsterType) {
		if (lua_gettop(L) == 1) {
			pushBoolean(L, monsterType->info.canPushItems);
		} else {
			monsterType->info.canPushItems = getBoolean(L, 2);
			pushBoolean(L, true);
		}
	} else {
		lua_pushnil(L);
	}
	return 1;
}

int MonsterTypeFunctions::luaMonsterTypeCanPushCreatures(lua_State* L) {
	// get: monsterType:canPushCreatures() set: monsterType:canPushCreatures(bool)
	const auto &monsterType = getUserdataShared<MonsterType>(L, 1);
	if (monsterType) {
		if (lua_gettop(L) == 1) {
			pushBoolean(L, monsterType->info.canPushCreatures);
		} else {
			monsterType->info.canPushCreatures = getBoolean(L, 2);
			pushBoolean(L, true);
		}
	} else {
		lua_pushnil(L);
	}
	return 1;
}

int32_t MonsterTypeFunctions::luaMonsterTypeName(lua_State* L) {
	// get: monsterType:name() set: monsterType:name(name)
	const auto &monsterType = getUserdataShared<MonsterType>(L, 1);
	if (monsterType) {
		if (lua_gettop(L) == 1) {
			pushString(L, monsterType->name);
		} else {
			monsterType->name = getString(L, 2);
			pushBoolean(L, true);
		}
	} else {
		lua_pushnil(L);
	}
	return 1;
}

int MonsterTypeFunctions::luaMonsterTypeNameDescription(lua_State* L) {
	// get: monsterType:nameDescription() set: monsterType:nameDescription(desc)
	const auto &monsterType = getUserdataShared<MonsterType>(L, 1);
	if (monsterType) {
		if (lua_gettop(L) == 1) {
			pushString(L, monsterType->nameDescription);
		} else {
			monsterType->nameDescription = getString(L, 2);
			pushBoolean(L, true);
		}
	} else {
		lua_pushnil(L);
	}
	return 1;
}

int MonsterTypeFunctions::luaMonsterTypegetCorpseId(lua_State* L) {
	// monsterType:getCorpseId()
	const auto &monsterType = getUserdataShared<MonsterType>(L, 1);
	if (monsterType) {
		lua_pushnumber(L, monsterType->info.lookcorpse);
	} else {
		lua_pushnil(L);
	}
	return 1;
}

int MonsterTypeFunctions::luaMonsterTypeHealth(lua_State* L) {
	// get: monsterType:health() set: monsterType:health(health)
	const auto &monsterType = getUserdataShared<MonsterType>(L, 1);
	if (monsterType) {
		if (lua_gettop(L) == 1) {
			lua_pushnumber(L, monsterType->info.health);
		} else {
			monsterType->info.health = getNumber<int32_t>(L, 2);
			pushBoolean(L, true);
		}
	} else {
		lua_pushnil(L);
	}
	return 1;
}

int MonsterTypeFunctions::luaMonsterTypeMaxHealth(lua_State* L) {
	// get: monsterType:maxHealth() set: monsterType:maxHealth(health)
	const auto &monsterType = getUserdataShared<MonsterType>(L, 1);
	if (monsterType) {
		if (lua_gettop(L) == 1) {
			lua_pushnumber(L, monsterType->info.healthMax);
		} else {
			monsterType->info.healthMax = getNumber<int32_t>(L, 2);
			pushBoolean(L, true);
		}
	} else {
		lua_pushnil(L);
	}
	return 1;
}

int MonsterTypeFunctions::luaMonsterTypeRunHealth(lua_State* L) {
	// get: monsterType:runHealth() set: monsterType:runHealth(health)
	const auto &monsterType = getUserdataShared<MonsterType>(L, 1);
	if (monsterType) {
		if (lua_gettop(L) == 1) {
			lua_pushnumber(L, monsterType->info.runAwayHealth);
		} else {
			monsterType->info.runAwayHealth = getNumber<int32_t>(L, 2);
			pushBoolean(L, true);
		}
	} else {
		lua_pushnil(L);
	}
	return 1;
}

int MonsterTypeFunctions::luaMonsterTypeExperience(lua_State* L) {
	// get: monsterType:experience() set: monsterType:experience(exp)
	const auto &monsterType = getUserdataShared<MonsterType>(L, 1);
	if (monsterType) {
		if (lua_gettop(L) == 1) {
			lua_pushnumber(L, monsterType->info.experience);
		} else {
			monsterType->info.experience = getNumber<uint64_t>(L, 2);
			pushBoolean(L, true);
		}
	} else {
		lua_pushnil(L);
	}
	return 1;
}

int MonsterTypeFunctions::luaMonsterTypeFaction(lua_State* L) {
	// get: monsterType:faction() set: monsterType:faction(faction)
	const auto &monsterType = getUserdataShared<MonsterType>(L, 1);
	if (monsterType) {
		if (lua_gettop(L) == 1) {
			lua_pushnumber(L, monsterType->info.faction);
		} else {
			monsterType->info.faction = getNumber<Faction_t>(L, 2);
			pushBoolean(L, true);
		}
	} else {
		lua_pushnil(L);
	}
	return 1;
}

int MonsterTypeFunctions::luaMonsterTypeEnemyFactions(lua_State* L) {
	// get: monsterType:enemyFactions() set: monsterType:enemyFactions(enemyFaction)
	const auto &monsterType = getUserdataShared<MonsterType>(L, 1);
	if (monsterType) {
		if (lua_gettop(L) == 1) {
			lua_createtable(L, monsterType->info.enemyFactions.size(), 0);
			int index = 0;

			for (auto faction : monsterType->info.enemyFactions) {
				lua_pushnumber(L, faction);
				lua_rawseti(L, -2, ++index);
			}
		} else {
			Faction_t faction = getNumber<Faction_t>(L, 2);
			monsterType->info.enemyFactions.emplace(faction);
			pushBoolean(L, true);
		}
	} else {
		lua_pushnil(L);
	}
	return 1;
}

int MonsterTypeFunctions::luaMonsterTypeTargetPreferPlayer(lua_State* L) {
	// get: monsterType:targetPreferPlayer() set: monsterType:targetPreferPlayer(bool)
	const auto &monsterType = getUserdataShared<MonsterType>(L, 1);
	if (monsterType) {
		if (lua_gettop(L) == 1) {
			lua_pushboolean(L, monsterType->info.targetPreferPlayer);
		} else {
			monsterType->info.targetPreferPlayer = getBoolean(L, 2);
			pushBoolean(L, true);
		}
	} else {
		lua_pushnil(L);
	}
	return 1;
}

int MonsterTypeFunctions::luaMonsterTypeTargetPreferMaster(lua_State* L) {
	// get: monsterType:targetPreferMaster() set: monsterType:targetPreferMaster(bool)
	const auto &monsterType = getUserdataShared<MonsterType>(L, 1);
	if (monsterType) {
		if (lua_gettop(L) == 1) {
			lua_pushnumber(L, monsterType->info.faction);
		} else {
			monsterType->info.targetPreferMaster = getBoolean(L, 2);
			pushBoolean(L, true);
		}
	} else {
		lua_pushnil(L);
	}
	return 1;
}

int MonsterTypeFunctions::luaMonsterTypeRaceid(lua_State* L) {
	// get: monsterType:raceId() set: monsterType:raceId(id)
	const auto &monsterType = getUserdataShared<MonsterType>(L, 1);
	if (monsterType) {
		if (lua_gettop(L) == 1) {
			lua_pushnumber(L, monsterType->info.raceid);
		} else {
			monsterType->info.raceid = getNumber<uint16_t>(L, 2);
			g_game().addBestiaryList(getNumber<uint16_t>(L, 2), monsterType->name);
			pushBoolean(L, true);
		}
	} else {
		lua_pushnil(L);
	}
	return 1;
}

int MonsterTypeFunctions::luaMonsterTypeBestiarytoKill(lua_State* L) {
	// get: monsterType:BestiarytoKill() set: monsterType:BestiarytoKill(value)
	const auto &monsterType = getUserdataShared<MonsterType>(L, 1);
	if (monsterType) {
		if (lua_gettop(L) == 1) {
			lua_pushnumber(L, monsterType->info.bestiaryToUnlock);
		} else {
			monsterType->info.bestiaryToUnlock = getNumber<uint16_t>(L, 2);
			pushBoolean(L, true);
		}
	} else {
		lua_pushnil(L);
	}
	return 1;
}

int MonsterTypeFunctions::luaMonsterTypeBestiaryFirstUnlock(lua_State* L) {
	// get: monsterType:BestiaryFirstUnlock() set: monsterType:BestiaryFirstUnlock(value)
	const auto &monsterType = getUserdataShared<MonsterType>(L, 1);
	if (monsterType) {
		if (lua_gettop(L) == 1) {
			lua_pushnumber(L, monsterType->info.bestiaryFirstUnlock);
		} else {
			monsterType->info.bestiaryFirstUnlock = getNumber<uint16_t>(L, 2);
			pushBoolean(L, true);
		}
	} else {
		lua_pushnil(L);
	}
	return 1;
}

int MonsterTypeFunctions::luaMonsterTypeBestiarySecondUnlock(lua_State* L) {
	// get: monsterType:BestiarySecondUnlock() set: monsterType:BestiarySecondUnlock(value)
	const auto &monsterType = getUserdataShared<MonsterType>(L, 1);
	if (monsterType) {
		if (lua_gettop(L) == 1) {
			lua_pushnumber(L, monsterType->info.bestiarySecondUnlock);
		} else {
			monsterType->info.bestiarySecondUnlock = getNumber<uint16_t>(L, 2);
			pushBoolean(L, true);
		}
	} else {
		lua_pushnil(L);
	}
	return 1;
}

int MonsterTypeFunctions::luaMonsterTypeBestiaryCharmsPoints(lua_State* L) {
	// get: monsterType:BestiaryCharmsPoints() set: monsterType:BestiaryCharmsPoints(value)
	const auto &monsterType = getUserdataShared<MonsterType>(L, 1);
	if (monsterType) {
		if (lua_gettop(L) == 1) {
			lua_pushnumber(L, monsterType->info.bestiaryCharmsPoints);
		} else {
			monsterType->info.bestiaryCharmsPoints = getNumber<uint16_t>(L, 2);
			pushBoolean(L, true);
		}
	} else {
		lua_pushnil(L);
	}
	return 1;
}

int MonsterTypeFunctions::luaMonsterTypeBestiaryStars(lua_State* L) {
	// get: monsterType:BestiaryStars() set: monsterType:BestiaryStars(value)
	const auto &monsterType = getUserdataShared<MonsterType>(L, 1);
	if (monsterType) {
		if (lua_gettop(L) == 1) {
			lua_pushnumber(L, monsterType->info.bestiaryStars);
		} else {
			monsterType->info.bestiaryStars = getNumber<uint8_t>(L, 2);
			pushBoolean(L, true);
		}
	} else {
		lua_pushnil(L);
	}
	return 1;
}

int MonsterTypeFunctions::luaMonsterTypeBestiaryOccurrence(lua_State* L) {
	// get: monsterType:BestiaryOccurrence() set: monsterType:BestiaryOccurrence(value)
	const auto &monsterType = getUserdataShared<MonsterType>(L, 1);
	if (monsterType) {
		if (lua_gettop(L) == 1) {
			lua_pushnumber(L, monsterType->info.bestiaryOccurrence);
		} else {
			monsterType->info.bestiaryOccurrence = getNumber<uint8_t>(L, 2);
			pushBoolean(L, true);
		}
	} else {
		lua_pushnil(L);
	}
	return 1;
}

int MonsterTypeFunctions::luaMonsterTypeBestiaryLocations(lua_State* L) {
	// get: monsterType:BestiaryLocations() set: monsterType:BestiaryLocations(string)
	const auto &monsterType = getUserdataShared<MonsterType>(L, 1);
	if (monsterType) {
		if (lua_gettop(L) == 1) {
			pushString(L, monsterType->info.bestiaryLocations);
		} else {
			monsterType->info.bestiaryLocations = getString(L, 2);
			pushBoolean(L, true);
		}
	} else {
		lua_pushnil(L);
	}
	return 1;
}

int MonsterTypeFunctions::luaMonsterTypeBestiaryclass(lua_State* L) {
	// get: monsterType:Bestiaryclass() set: monsterType:Bestiaryclass(string)
	const auto &monsterType = getUserdataShared<MonsterType>(L, 1);
	if (monsterType) {
		if (lua_gettop(L) == 1) {
			pushString(L, monsterType->info.bestiaryClass);
		} else {
			monsterType->info.bestiaryClass = getString(L, 2);
			pushBoolean(L, true);
		}
	} else {
		lua_pushnil(L);
	}
	return 1;
}

int MonsterTypeFunctions::luaMonsterTypeBestiaryrace(lua_State* L) {
	// get: monsterType:Bestiaryrace() set: monsterType:Bestiaryrace(raceid)
	const auto &monsterType = getUserdataShared<MonsterType>(L, 1);
	if (monsterType) {
		if (lua_gettop(L) == 1) {
			lua_pushnumber(L, monsterType->info.bestiaryRace);
		} else {
			BestiaryType_t race = getNumber<BestiaryType_t>(L, 2);
			monsterType->info.bestiaryRace = race;
			pushBoolean(L, true);
		}
	} else {
		lua_pushnil(L);
	}
	return 1;
}

int MonsterTypeFunctions::luaMonsterTypeCombatImmunities(lua_State* L) {
	// get: monsterType:combatImmunities() set: monsterType:combatImmunities(immunity)
<<<<<<< HEAD
	const auto &monsterType = getUserdataShared<MonsterType>(L, 1);
=======
	MonsterType* monsterType = getUserdata<MonsterType>(L, 1);
>>>>>>> 6e8cc1f1
	if (!monsterType) {
		pushBoolean(L, false);
		reportErrorFunc(getErrorDesc(LUA_ERROR_MONSTER_TYPE_NOT_FOUND));
		return 1;
	}

	if (lua_gettop(L) == 1) {
		lua_createtable(L, COMBAT_COUNT, 0);
		for (int i = 0; i < COMBAT_COUNT; i++) {
			lua_pushnumber(L, monsterType->info.m_damageImmunities.test(i));
			lua_rawseti(L, -2, i);
		}
		return 1;
	}

	std::string immunity = getString(L, 2);
	CombatType_t combatType = COMBAT_NONE;
	if (immunity == "physical") {
		combatType = COMBAT_PHYSICALDAMAGE;
	} else if (immunity == "energy") {
		combatType = COMBAT_ENERGYDAMAGE;
	} else if (immunity == "fire") {
		combatType = COMBAT_FIREDAMAGE;
	} else if (immunity == "poison" || immunity == "earth") {
		combatType = COMBAT_EARTHDAMAGE;
	} else if (immunity == "drown") {
		combatType = COMBAT_DROWNDAMAGE;
	} else if (immunity == "ice") {
		combatType = COMBAT_ICEDAMAGE;
	} else if (immunity == "holy") {
		combatType = COMBAT_HOLYDAMAGE;
	} else if (immunity == "death") {
		combatType = COMBAT_DEATHDAMAGE;
	} else if (immunity == "lifedrain") {
		combatType = COMBAT_LIFEDRAIN;
	} else if (immunity == "manadrain") {
		combatType = COMBAT_MANADRAIN;
	} else if (immunity == "neutral") {
		combatType = COMBAT_NEUTRALDAMAGE;
	} else {
		SPDLOG_WARN("[MonsterTypeFunctions::luaMonsterTypeCombatImmunities] - "
					"Unknown immunity name {} for monster: {}",
					immunity, monsterType->name);
		lua_pushnil(L);
	}

	monsterType->info.m_damageImmunities.set(combatTypeToIndex(combatType), true);
	pushBoolean(L, true);
	return 1;
}

int MonsterTypeFunctions::luaMonsterTypeConditionImmunities(lua_State* L) {
	// get: monsterType:conditionImmunities() set: monsterType:conditionImmunities(immunity)
<<<<<<< HEAD
	const auto &monsterType = getUserdataShared<MonsterType>(L, 1);
=======
	MonsterType* monsterType = getUserdata<MonsterType>(L, 1);
>>>>>>> 6e8cc1f1
	if (!monsterType) {
		pushBoolean(L, false);
		reportErrorFunc(getErrorDesc(LUA_ERROR_MONSTER_TYPE_NOT_FOUND));
		return 1;
	}

	if (lua_gettop(L) == 1) {
		lua_createtable(L, CONDITION_COUNT, 0);
		for (int i = 0; i < CONDITION_COUNT; i++) {
			lua_pushnumber(L, monsterType->info.m_conditionImmunities.test(i));
			lua_rawseti(L, -2, i);
		}
		return 1;
<<<<<<< HEAD
	}

	std::string immunity = getString(L, 2);
	ConditionType_t conditionType = CONDITION_NONE;
	if (immunity == "physical") {
		conditionType = CONDITION_BLEEDING;
	} else if (immunity == "energy") {
		conditionType = CONDITION_ENERGY;
	} else if (immunity == "fire") {
		conditionType = CONDITION_FIRE;
	} else if (immunity == "poison" || immunity == "earth") {
		conditionType = CONDITION_POISON;
	} else if (immunity == "drown") {
		conditionType = CONDITION_DROWN;
	} else if (immunity == "ice") {
		conditionType = CONDITION_FREEZING;
	} else if (immunity == "holy") {
		conditionType = CONDITION_DAZZLED;
	} else if (immunity == "death") {
		conditionType = CONDITION_CURSED;
	} else if (immunity == "paralyze") {
		conditionType = CONDITION_PARALYZE;
	} else if (immunity == "outfit") {
		conditionType = CONDITION_OUTFIT;
	} else if (immunity == "drunk") {
		conditionType = CONDITION_DRUNK;
	} else if (immunity == "invisible" || immunity == "invisibility") {
		conditionType = CONDITION_INVISIBLE;
	} else if (immunity == "bleed") {
		conditionType = CONDITION_BLEEDING;
	} else {
		SPDLOG_WARN("[MonsterTypeFunctions::luaMonsterTypeConditionImmunities] - "
					"Unknown immunity name: {} for monster: {}",
					immunity, monsterType->name);
		lua_pushnil(L);
	}

	monsterType->info.conditionImmunities[condition] = condition;
}

pushBoolean(L, true);
}
else {
	lua_pushnil(L);
}
return 1;
=======
	}

	std::string immunity = getString(L, 2);
	ConditionType_t conditionType = CONDITION_NONE;
	if (immunity == "physical") {
		conditionType = CONDITION_BLEEDING;
	} else if (immunity == "energy") {
		conditionType = CONDITION_ENERGY;
	} else if (immunity == "fire") {
		conditionType = CONDITION_FIRE;
	} else if (immunity == "poison" || immunity == "earth") {
		conditionType = CONDITION_POISON;
	} else if (immunity == "drown") {
		conditionType = CONDITION_DROWN;
	} else if (immunity == "ice") {
		conditionType = CONDITION_FREEZING;
	} else if (immunity == "holy") {
		conditionType = CONDITION_DAZZLED;
	} else if (immunity == "death") {
		conditionType = CONDITION_CURSED;
	} else if (immunity == "paralyze") {
		conditionType = CONDITION_PARALYZE;
	} else if (immunity == "outfit") {
		conditionType = CONDITION_OUTFIT;
	} else if (immunity == "drunk") {
		conditionType = CONDITION_DRUNK;
	} else if (immunity == "invisible" || immunity == "invisibility") {
		conditionType = CONDITION_INVISIBLE;
	} else if (immunity == "bleed") {
		conditionType = CONDITION_BLEEDING;
	} else {
		SPDLOG_WARN("[MonsterTypeFunctions::luaMonsterTypeConditionImmunities] - "
					"Unknown immunity name: {} for monster: {}",
					immunity, monsterType->name);
		lua_pushnil(L);
	}

	monsterType->info.m_conditionImmunities[static_cast<size_t>(conditionType)] = true;
	pushBoolean(L, true);
	return 1;
>>>>>>> 6e8cc1f1
}

int MonsterTypeFunctions::luaMonsterTypeGetAttackList(lua_State* L) {
	// monsterType:getAttackList()
	const auto &monsterType = getUserdataShared<MonsterType>(L, 1);
	if (!monsterType) {
		lua_pushnil(L);
		return 1;
	}

	lua_createtable(L, monsterType->info.attackSpells.size(), 0);

	int index = 0;
	for (const auto &spellBlock : monsterType->info.attackSpells) {
		lua_createtable(L, 0, 8);

		setField(L, "chance", spellBlock.chance);
		setField(L, "isCombatSpell", spellBlock.combatSpell ? 1 : 0);
		setField(L, "isMelee", spellBlock.isMelee ? 1 : 0);
		setField(L, "minCombatValue", spellBlock.minCombatValue);
		setField(L, "maxCombatValue", spellBlock.maxCombatValue);
		setField(L, "range", spellBlock.range);
		setField(L, "speed", spellBlock.speed);
		pushUserdata<CombatSpell>(L, static_cast<CombatSpell*>(spellBlock.spell));
		lua_setfield(L, -2, "spell");

		lua_rawseti(L, -2, ++index);
	}
	return 1;
}

int MonsterTypeFunctions::luaMonsterTypeAddAttack(lua_State* L) {
	// monsterType:addAttack(monsterspell)
	const auto &monsterType = getUserdataShared<MonsterType>(L, 1);
	if (monsterType) {
		const auto &spell = getUserdataShared<MonsterSpell>(L, 2);
		if (spell) {
			spellBlock_t sb;
			if (g_monsters().deserializeSpell(spell, sb, monsterType->name)) {
				monsterType->info.attackSpells.push_back(std::move(sb));
			} else {
				g_logger().warn("Monster: {}, cant load spell: {}", monsterType->name, spell->name);
			}
		} else {
			lua_pushnil(L);
		}
	} else {
		lua_pushnil(L);
	}
	return 1;
}

int MonsterTypeFunctions::luaMonsterTypeGetDefenseList(lua_State* L) {
	// monsterType:getDefenseList()
	const auto &monsterType = getUserdataShared<MonsterType>(L, 1);
	if (!monsterType) {
		lua_pushnil(L);
		return 1;
	}

	lua_createtable(L, monsterType->info.defenseSpells.size(), 0);

	int index = 0;
	for (const auto &spellBlock : monsterType->info.defenseSpells) {
		lua_createtable(L, 0, 8);

		setField(L, "chance", spellBlock.chance);
		setField(L, "isCombatSpell", spellBlock.combatSpell ? 1 : 0);
		setField(L, "isMelee", spellBlock.isMelee ? 1 : 0);
		setField(L, "minCombatValue", spellBlock.minCombatValue);
		setField(L, "maxCombatValue", spellBlock.maxCombatValue);
		setField(L, "range", spellBlock.range);
		setField(L, "speed", spellBlock.speed);
		pushUserdata<CombatSpell>(L, static_cast<CombatSpell*>(spellBlock.spell));
		lua_setfield(L, -2, "spell");

		lua_rawseti(L, -2, ++index);
	}
	return 1;
}

int MonsterTypeFunctions::luaMonsterTypeGetTypeName(lua_State* L) {
	// monsterType:getTypeName()
	const auto &monsterType = getUserdataShared<MonsterType>(L, 1);
	if (!monsterType) {
		return 1;
	}

	pushString(L, monsterType->typeName);
	return 1;
}

int MonsterTypeFunctions::luaMonsterTypeAddDefense(lua_State* L) {
	// monsterType:addDefense(monsterspell)
	const auto &monsterType = getUserdataShared<MonsterType>(L, 1);
	if (monsterType) {
		const auto &spell = getUserdataShared<MonsterSpell>(L, 2);
		if (spell) {
			spellBlock_t sb;
			if (g_monsters().deserializeSpell(spell, sb, monsterType->name)) {
				monsterType->info.defenseSpells.push_back(std::move(sb));
			} else {
				g_logger().warn("Monster: {}, Cant load spell: {}", monsterType->name, spell->name);
			}
		} else {
			lua_pushnil(L);
		}
	} else {
		lua_pushnil(L);
	}
	return 1;
}

int MonsterTypeFunctions::luaMonsterTypeAddElement(lua_State* L) {
	// monsterType:addElement(type, percent)
	const auto &monsterType = getUserdataShared<MonsterType>(L, 1);
	if (monsterType) {
		CombatType_t element = getNumber<CombatType_t>(L, 2);
		monsterType->info.elementMap[element] = getNumber<int32_t>(L, 3);
		pushBoolean(L, true);
	} else {
		lua_pushnil(L);
	}
	return 1;
}

int MonsterTypeFunctions::luaMonsterTypeAddReflect(lua_State* L) {
	// monsterType:addReflect(type, percent)
	const auto &monsterType = getUserdataShared<MonsterType>(L, 1);
	if (monsterType) {
		CombatType_t element = getNumber<CombatType_t>(L, 2);
		monsterType->info.reflectMap[element] = getNumber<int32_t>(L, 3);
		pushBoolean(L, true);
	} else {
		lua_pushnil(L);
	}
	return 1;
}

int MonsterTypeFunctions::luaMonsterTypeAddHealing(lua_State* L) {
	// monsterType:addHealing(type, percent)
	const auto &monsterType = getUserdataShared<MonsterType>(L, 1);
	if (monsterType) {
		CombatType_t element = getNumber<CombatType_t>(L, 2);
		monsterType->info.healingMap[element] = getNumber<int32_t>(L, 3);
		pushBoolean(L, true);
	} else {
		lua_pushnil(L);
	}
	return 1;
}

int MonsterTypeFunctions::luaMonsterTypeGetElementList(lua_State* L) {
	// monsterType:getElementList()
	const auto &monsterType = getUserdataShared<MonsterType>(L, 1);
	if (!monsterType) {
		lua_pushnil(L);
		return 1;
	}

	lua_createtable(L, monsterType->info.elementMap.size(), 0);
	for (const auto &elementEntry : monsterType->info.elementMap) {
		lua_pushnumber(L, elementEntry.second);
		lua_rawseti(L, -2, elementEntry.first);
	}
	return 1;
}

int MonsterTypeFunctions::luaMonsterTypeAddVoice(lua_State* L) {
	// monsterType:addVoice(sentence, interval, chance, yell)
	const auto &monsterType = getUserdataShared<MonsterType>(L, 1);
	if (monsterType) {
		voiceBlock_t voice;
		voice.text = getString(L, 2);
		monsterType->info.yellSpeedTicks = getNumber<uint32_t>(L, 3);
		monsterType->info.yellChance = getNumber<uint32_t>(L, 4);
		voice.yellText = getBoolean(L, 5);
		monsterType->info.voiceVector.push_back(voice);
		pushBoolean(L, true);
	} else {
		lua_pushnil(L);
	}
	return 1;
}

int MonsterTypeFunctions::luaMonsterTypeGetVoices(lua_State* L) {
	// monsterType:getVoices()
	const auto &monsterType = getUserdataShared<MonsterType>(L, 1);
	if (!monsterType) {
		lua_pushnil(L);
		return 1;
	}

	int index = 0;
	lua_createtable(L, monsterType->info.voiceVector.size(), 0);
	for (const auto &voiceBlock : monsterType->info.voiceVector) {
		lua_createtable(L, 0, 2);
		setField(L, "text", voiceBlock.text);
		setField(L, "yellText", voiceBlock.yellText);
		lua_rawseti(L, -2, ++index);
	}
	return 1;
}

int MonsterTypeFunctions::luaMonsterTypeGetLoot(lua_State* L) {
	// monsterType:getLoot()
	const auto &monsterType = getUserdataShared<MonsterType>(L, 1);
	if (!monsterType) {
		lua_pushnil(L);
		return 1;
	}

	createMonsterTypeLootLuaTable(L, monsterType->info.lootItems);
	return 1;
}

int MonsterTypeFunctions::luaMonsterTypeAddLoot(lua_State* L) {
	// monsterType:addLoot(loot)
	const auto &monsterType = getUserdataShared<MonsterType>(L, 1);
	if (monsterType) {
		const auto &loot = getUserdataShared<Loot>(L, 2);
		if (loot) {
			monsterType->loadLoot(monsterType, loot->lootBlock);
			pushBoolean(L, true);
		} else {
			lua_pushnil(L);
		}
	} else {
		lua_pushnil(L);
	}
	return 1;
}

int MonsterTypeFunctions::luaMonsterTypeGetCreatureEvents(lua_State* L) {
	// monsterType:getCreatureEvents()
	const auto &monsterType = getUserdataShared<MonsterType>(L, 1);
	if (!monsterType) {
		lua_pushnil(L);
		return 1;
	}

	int index = 0;
	lua_createtable(L, monsterType->info.scripts.size(), 0);
	for (const std::string &creatureEvent : monsterType->info.scripts) {
		pushString(L, creatureEvent);
		lua_rawseti(L, -2, ++index);
	}
	return 1;
}

int MonsterTypeFunctions::luaMonsterTypeRegisterEvent(lua_State* L) {
	// monsterType:registerEvent(name)
	const auto &monsterType = getUserdataShared<MonsterType>(L, 1);
	if (monsterType) {
		monsterType->info.scripts.push_back(getString(L, 2));
		pushBoolean(L, true);
	} else {
		lua_pushnil(L);
	}
	return 1;
}

int MonsterTypeFunctions::luaMonsterTypeEventOnCallback(lua_State* L) {
	// monsterType:onThink(callback)
	// monsterType:onAppear(callback)
	// monsterType:onDisappear(callback)
	// monsterType:onMove(callback)
	// monsterType:onSay(callback)
	const auto &monsterType = getUserdataShared<MonsterType>(L, 1);
	if (monsterType) {
		if (monsterType->loadCallback(&g_scripts().getScriptInterface())) {
			pushBoolean(L, true);
			return 1;
		}
		pushBoolean(L, false);
	} else {
		lua_pushnil(L);
	}
	return 1;
}

int MonsterTypeFunctions::luaMonsterTypeEventType(lua_State* L) {
	// monstertype:eventType(event)
	const auto &mType = getUserdataShared<MonsterType>(L, 1);
	if (mType) {
		mType->info.eventType = getNumber<MonstersEvent_t>(L, 2);
		pushBoolean(L, true);
	} else {
		lua_pushnil(L);
	}
	return 1;
}

int MonsterTypeFunctions::luaMonsterTypeGetSummonList(lua_State* L) {
	// monsterType:getSummonList()
	const auto &monsterType = getUserdataShared<MonsterType>(L, 1);
	if (!monsterType) {
		lua_pushnil(L);
		return 1;
	}

	int index = 0;
	lua_createtable(L, monsterType->info.summons.size(), 0);
	for (const auto &summonBlock : monsterType->info.summons) {
		lua_createtable(L, 0, 3);
		setField(L, "name", summonBlock.name);
		setField(L, "speed", summonBlock.speed);
		setField(L, "chance", summonBlock.chance);
		lua_rawseti(L, -2, ++index);
	}
	return 1;
}

int MonsterTypeFunctions::luaMonsterTypeAddSummon(lua_State* L) {
	// monsterType:addSummon(name, interval, chance[, count = 1])
	const auto &monsterType = getUserdataShared<MonsterType>(L, 1);
	if (monsterType) {
		summonBlock_t summon;
		summon.name = getString(L, 2);
		summon.speed = getNumber<int32_t>(L, 3);
		summon.count = getNumber<int32_t>(L, 5, 1);
		summon.chance = getNumber<int32_t>(L, 4);
		monsterType->info.summons.push_back(summon);
		pushBoolean(L, true);
	} else {
		lua_pushnil(L);
	}
	return 1;
}

int MonsterTypeFunctions::luaMonsterTypeMaxSummons(lua_State* L) {
	// get: monsterType:maxSummons() set: monsterType:maxSummons(ammount)
	const auto &monsterType = getUserdataShared<MonsterType>(L, 1);
	if (monsterType) {
		if (lua_gettop(L) == 1) {
			lua_pushnumber(L, monsterType->info.maxSummons);
		} else {
			monsterType->info.maxSummons = getNumber<uint32_t>(L, 2);
			pushBoolean(L, true);
		}
	} else {
		lua_pushnil(L);
	}
	return 1;
}

int MonsterTypeFunctions::luaMonsterTypeArmor(lua_State* L) {
	// get: monsterType:armor() set: monsterType:armor(armor)
	const auto &monsterType = getUserdataShared<MonsterType>(L, 1);
	if (monsterType) {
		if (lua_gettop(L) == 1) {
			lua_pushnumber(L, monsterType->info.armor);
		} else {
			monsterType->info.armor = getNumber<int32_t>(L, 2);
			pushBoolean(L, true);
		}
	} else {
		lua_pushnil(L);
	}
	return 1;
}

int MonsterTypeFunctions::luaMonsterTypeMitigation(lua_State* L) {
	// get: monsterType:mitigation() set: monsterType:mitigation(mitigation)
	const auto &monsterType = getUserdataShared<MonsterType>(L, 1);
	if (!monsterType) {
		pushBoolean(L, false);
		reportErrorFunc(getErrorDesc(LUA_ERROR_MONSTER_TYPE_NOT_FOUND));
		return 1;
	}

	if (lua_gettop(L) == 1) {
		lua_pushnumber(L, monsterType->info.mitigation);
	} else {
		monsterType->info.mitigation = getNumber<float>(L, 2);
		pushBoolean(L, true);
	}
	return 1;
}

int MonsterTypeFunctions::luaMonsterTypeDefense(lua_State* L) {
	// get: monsterType:defense() set: monsterType:defense(defense)
	const auto &monsterType = getUserdataShared<MonsterType>(L, 1);
	if (monsterType) {
		if (lua_gettop(L) == 1) {
			lua_pushnumber(L, monsterType->info.defense);
		} else {
			monsterType->info.defense = getNumber<int32_t>(L, 2);
			pushBoolean(L, true);
		}
	} else {
		lua_pushnil(L);
	}
	return 1;
}

int MonsterTypeFunctions::luaMonsterTypeOutfit(lua_State* L) {
	// get: monsterType:outfit() set: monsterType:outfit(outfit)
	const auto &monsterType = getUserdataShared<MonsterType>(L, 1);
	if (monsterType) {
		if (lua_gettop(L) == 1) {
			pushOutfit(L, monsterType->info.outfit);
		} else {
			Outfit_t outfit = getOutfit(L, 2);
			if (g_configManager().getBoolean(WARN_UNSAFE_SCRIPTS) && outfit.lookType != 0 && !g_game().isLookTypeRegistered(outfit.lookType)) {
				g_logger().warn("[MonsterTypeFunctions::luaMonsterTypeOutfit] An unregistered creature looktype type with id '{}' was blocked to prevent client crash.", outfit.lookType);
				lua_pushnil(L);
			} else {
				monsterType->info.outfit = outfit;
				pushBoolean(L, true);
			}
		}
	} else {
		lua_pushnil(L);
	}
	return 1;
}

int MonsterTypeFunctions::luaMonsterTypeRace(lua_State* L) {
	// get: monsterType:race() set: monsterType:race(race)
	const auto &monsterType = getUserdataShared<MonsterType>(L, 1);
	std::string race = getString(L, 2);
	if (monsterType) {
		if (lua_gettop(L) == 1) {
			lua_pushnumber(L, monsterType->info.race);
		} else {
			if (race == "venom") {
				monsterType->info.race = RACE_VENOM;
			} else if (race == "blood") {
				monsterType->info.race = RACE_BLOOD;
			} else if (race == "undead") {
				monsterType->info.race = RACE_UNDEAD;
			} else if (race == "fire") {
				monsterType->info.race = RACE_FIRE;
			} else if (race == "energy") {
				monsterType->info.race = RACE_ENERGY;
			} else if (race == "ink") {
				monsterType->info.race = RACE_INK;
			} else {
				g_logger().warn("[MonsterTypeFunctions::luaMonsterTypeRace] - "
								"Unknown race type {}",
								race);
				lua_pushnil(L);
				return 1;
			}
			pushBoolean(L, true);
		}
	} else {
		lua_pushnil(L);
	}
	return 1;
}

int MonsterTypeFunctions::luaMonsterTypeCorpseId(lua_State* L) {
	// get: monsterType:corpseId() set: monsterType:corpseId(id)
	const auto &monsterType = getUserdataShared<MonsterType>(L, 1);
	if (monsterType) {
		if (lua_gettop(L) == 1) {
			lua_pushnumber(L, monsterType->info.lookcorpse);
		} else {
			monsterType->info.lookcorpse = getNumber<uint16_t>(L, 2);
			lua_pushboolean(L, true);
		}
	} else {
		lua_pushnil(L);
	}
	return 1;
}

int MonsterTypeFunctions::luaMonsterTypeManaCost(lua_State* L) {
	// get: monsterType:manaCost() set: monsterType:manaCost(mana)
	const auto &monsterType = getUserdataShared<MonsterType>(L, 1);
	if (monsterType) {
		if (lua_gettop(L) == 1) {
			lua_pushnumber(L, monsterType->info.manaCost);
		} else {
			monsterType->info.manaCost = getNumber<uint32_t>(L, 2);
			pushBoolean(L, true);
		}
	} else {
		lua_pushnil(L);
	}
	return 1;
}

int MonsterTypeFunctions::luaMonsterTypeBaseSpeed(lua_State* L) {
	// monsterType:baseSpeed()
	const auto &monsterType = getUserdataShared<MonsterType>(L, 1);
	if (monsterType) {
		if (lua_gettop(L) == 1) {
			lua_pushnumber(L, monsterType->getBaseSpeed());
		} else {
			monsterType->setBaseSpeed(getNumber<uint16_t>(L, 2));
			pushBoolean(L, true);
		}
	} else {
		lua_pushnil(L);
	}
	return 1;
}
int MonsterTypeFunctions::luaMonsterTypeLight(lua_State* L) {
	// get: monsterType:light() set: monsterType:light(color, level)
	const auto &monsterType = getUserdataShared<MonsterType>(L, 1);
	if (!monsterType) {
		lua_pushnil(L);
		return 1;
	}

	if (lua_gettop(L) == 1) {
		lua_pushnumber(L, monsterType->info.light.level);
		lua_pushnumber(L, monsterType->info.light.color);
		return 2;
	} else {
		monsterType->info.light.color = getNumber<uint8_t>(L, 2);
		monsterType->info.light.level = getNumber<uint8_t>(L, 3);
		pushBoolean(L, true);
	}
	return 1;
}

int MonsterTypeFunctions::luaMonsterTypeStaticAttackChance(lua_State* L) {
	// get: monsterType:staticAttackChance() set: monsterType:staticAttackChance(chance)
	const auto &monsterType = getUserdataShared<MonsterType>(L, 1);
	if (monsterType) {
		if (lua_gettop(L) == 1) {
			lua_pushnumber(L, monsterType->info.staticAttackChance);
		} else {
			monsterType->info.staticAttackChance = getNumber<uint32_t>(L, 2);
			pushBoolean(L, true);
		}
	} else {
		lua_pushnil(L);
	}
	return 1;
}

int MonsterTypeFunctions::luaMonsterTypeTargetDistance(lua_State* L) {
	// get: monsterType:targetDistance() set: monsterType:targetDistance(distance)
	const auto &monsterType = getUserdataShared<MonsterType>(L, 1);
	if (monsterType) {
		if (lua_gettop(L) == 1) {
			lua_pushnumber(L, monsterType->info.targetDistance);
		} else {
			monsterType->info.targetDistance = getNumber<int32_t>(L, 2);
			pushBoolean(L, true);
		}
	} else {
		lua_pushnil(L);
	}
	return 1;
}

int MonsterTypeFunctions::luaMonsterTypeYellChance(lua_State* L) {
	// get: monsterType:yellChance() set: monsterType:yellChance(chance)
	const auto &monsterType = getUserdataShared<MonsterType>(L, 1);
	if (monsterType) {
		if (lua_gettop(L) == 1) {
			if (lua_gettop(L) == 1) {
				lua_pushnumber(L, monsterType->info.yellChance);
			} else {
				monsterType->info.yellChance = getNumber<uint32_t>(L, 2);
				pushBoolean(L, true);
			}
		} else {
			monsterType->info.yellChance = getNumber<uint32_t>(L, 2);
			pushBoolean(L, true);
		}
	} else {
		lua_pushnil(L);
	}
	return 1;
}

int MonsterTypeFunctions::luaMonsterTypeYellSpeedTicks(lua_State* L) {
	// get: monsterType:yellSpeedTicks() set: monsterType:yellSpeedTicks(rate)
	const auto &monsterType = getUserdataShared<MonsterType>(L, 1);
	if (monsterType) {
		if (lua_gettop(L) == 1) {
			lua_pushnumber(L, monsterType->info.yellSpeedTicks);
		} else {
			monsterType->info.yellSpeedTicks = getNumber<uint32_t>(L, 2);
			pushBoolean(L, true);
		}
	} else {
		lua_pushnil(L);
	}
	return 1;
}

int MonsterTypeFunctions::luaMonsterTypeChangeTargetChance(lua_State* L) {
	// monsterType:getChangeTargetChance()
	const auto &monsterType = getUserdataShared<MonsterType>(L, 1);
	if (monsterType) {
		if (lua_gettop(L) == 1) {
			lua_pushnumber(L, monsterType->info.changeTargetChance);
		} else {
			monsterType->info.changeTargetChance = getNumber<int32_t>(L, 2);
			pushBoolean(L, true);
		}
	} else {
		lua_pushnil(L);
	}
	return 1;
}

int MonsterTypeFunctions::luaMonsterTypeChangeTargetSpeed(lua_State* L) {
	// get: monsterType:changeTargetSpeed() set: monsterType:changeTargetSpeed(speed)
	const auto &monsterType = getUserdataShared<MonsterType>(L, 1);
	if (monsterType) {
		if (lua_gettop(L) == 1) {
			lua_pushnumber(L, monsterType->info.changeTargetSpeed);
		} else {
			monsterType->info.changeTargetSpeed = getNumber<uint32_t>(L, 2);
			pushBoolean(L, true);
		}
	} else {
		lua_pushnil(L);
	}
	return 1;
}

int MonsterTypeFunctions::luaMonsterTypeCanWalkOnEnergy(lua_State* L) {
	// get: monsterType:canWalkOnEnergy() set: monsterType:canWalkOnEnergy(bool)
	const auto &monsterType = getUserdataShared<MonsterType>(L, 1);
	if (monsterType) {
		if (lua_gettop(L) == 1) {
			pushBoolean(L, monsterType->info.canWalkOnEnergy);
		} else {
			monsterType->info.canWalkOnEnergy = getBoolean(L, 2, true);
			pushBoolean(L, true);
		}
	} else {
		lua_pushnil(L);
	}
	return 1;
}

int MonsterTypeFunctions::luaMonsterTypeCanWalkOnFire(lua_State* L) {
	// get: monsterType:canWalkOnFire() set: monsterType:canWalkOnFire(bool)
	const auto &monsterType = getUserdataShared<MonsterType>(L, 1);
	if (monsterType) {
		if (lua_gettop(L) == 1) {
			pushBoolean(L, monsterType->info.canWalkOnFire);
		} else {
			monsterType->info.canWalkOnFire = getBoolean(L, 2, true);
			pushBoolean(L, true);
		}
	} else {
		lua_pushnil(L);
	}
	return 1;
}

int MonsterTypeFunctions::luaMonsterTypeCanWalkOnPoison(lua_State* L) {
	// get: monsterType:canWalkOnPoison() set: monsterType:canWalkOnPoison(bool)
	const auto &monsterType = getUserdataShared<MonsterType>(L, 1);
	if (monsterType) {
		if (lua_gettop(L) == 1) {
			pushBoolean(L, monsterType->info.canWalkOnPoison);
		} else {
			monsterType->info.canWalkOnPoison = getBoolean(L, 2, true);
			pushBoolean(L, true);
		}
	} else {
		lua_pushnil(L);
	}
	return 1;
}

int MonsterTypeFunctions::luaMonsterTypeStrategiesTargetNearest(lua_State* L) {
	// monsterType:strategiesTargetNearest()
	const auto &monsterType = getUserdataShared<MonsterType>(L, 1);
	if (monsterType) {
		if (lua_gettop(L) == 1) {
			lua_pushnumber(L, monsterType->info.strategiesTargetNearest);
		} else {
			monsterType->info.strategiesTargetNearest = getNumber<int32_t>(L, 2);
			pushBoolean(L, true);
		}
	} else {
		lua_pushnil(L);
	}
	return 1;
}

int MonsterTypeFunctions::luaMonsterTypeStrategiesTargetHealth(lua_State* L) {
	// monsterType:strategiesTargetHealth()
	const auto &monsterType = getUserdataShared<MonsterType>(L, 1);
	if (monsterType) {
		if (lua_gettop(L) == 1) {
			lua_pushnumber(L, monsterType->info.strategiesTargetHealth);
		} else {
			monsterType->info.strategiesTargetHealth = getNumber<int32_t>(L, 2);
			pushBoolean(L, true);
		}
	} else {
		lua_pushnil(L);
	}
	return 1;
}

int MonsterTypeFunctions::luaMonsterTypeStrategiesTargetDamage(lua_State* L) {
	// monsterType:strategiesTargetDamage()
	const auto &monsterType = getUserdataShared<MonsterType>(L, 1);
	if (monsterType) {
		if (lua_gettop(L) == 1) {
			lua_pushnumber(L, monsterType->info.strategiesTargetDamage);
		} else {
			monsterType->info.strategiesTargetDamage = getNumber<int32_t>(L, 2);
			pushBoolean(L, true);
		}
	} else {
		lua_pushnil(L);
	}
	return 1;
}

int MonsterTypeFunctions::luaMonsterTypeStrategiesTargetRandom(lua_State* L) {
	// monsterType:strategiesTargetRandom()
	const auto &monsterType = getUserdataShared<MonsterType>(L, 1);
	if (monsterType) {
		if (lua_gettop(L) == 1) {
			lua_pushnumber(L, monsterType->info.strategiesTargetRandom);
		} else {
			monsterType->info.strategiesTargetRandom = getNumber<int32_t>(L, 2);
			pushBoolean(L, true);
		}
	} else {
		lua_pushnil(L);
	}
	return 1;
}

/**
 * Respawn Type
 */

int MonsterTypeFunctions::luaMonsterTypeRespawnTypePeriod(lua_State* L) {
	// monsterType:respawnTypePeriod()
	const auto &monsterType = getUserdataShared<MonsterType>(L, 1);
	if (monsterType) {
		if (lua_gettop(L) == 1) {
			lua_pushnumber(L, monsterType->info.respawnType.period);
		} else {
			monsterType->info.respawnType.period = getNumber<RespawnPeriod_t>(L, 2);
			pushBoolean(L, true);
		}
	} else {
		lua_pushnil(L);
	}
	return 1;
}

int MonsterTypeFunctions::luaMonsterTypeRespawnTypeIsUnderground(lua_State* L) {
	// monsterType:respawnTypeIsUnderground()
	const auto &monsterType = getUserdataShared<MonsterType>(L, 1);
	if (monsterType) {
		if (lua_gettop(L) == 1) {
			lua_pushnumber(L, monsterType->info.respawnType.underground);
		} else {
			monsterType->info.respawnType.underground = getNumber<RespawnPeriod_t>(L, 2);
			pushBoolean(L, true);
		}
	} else {
		lua_pushnil(L);
	}
	return 1;
}

int MonsterTypeFunctions::luaMonsterTypeBossRace(lua_State* L) {
	// set: monsterType:bosstiaryRace(raceId, class)
	// get: monsterType:bosstiaryRace() = this return only class name
	const auto &monsterType = getUserdataShared<MonsterType>(L, 1);
	if (!monsterType) {
		pushBoolean(L, false);
		reportErrorFunc(getErrorDesc(LUA_ERROR_MONSTER_TYPE_NOT_FOUND));
		return 0;
	}

	if (lua_gettop(L) == 1) {
		if (monsterType->info.bosstiaryClass.empty()) {
			lua_pushnil(L);
			return 1;
		}
		pushString(L, monsterType->info.bosstiaryClass);
	} else {
		auto bossRace = getNumber<uint8_t>(L, 2, 0);
		auto bossClass = getString(L, 3);
		monsterType->info.bosstiaryRace = magic_enum::enum_value<BosstiaryRarity_t>(bossRace);
		monsterType->info.bosstiaryClass = bossClass;
		pushBoolean(L, true);
	}

	return 1;
}

int MonsterTypeFunctions::luaMonsterTypeBossRaceId(lua_State* L) {
	// set: monsterType:bossRaceId(raceId)
	// get: monsterType:bossRaceId()
	const auto &monsterType = getUserdataShared<MonsterType>(L, 1);
	if (!monsterType) {
		pushBoolean(L, false);
		reportErrorFunc(getErrorDesc(LUA_ERROR_MONSTER_TYPE_NOT_FOUND));
		return 0;
	}

	if (lua_gettop(L) == 1) {
		if (monsterType->info.bosstiaryClass.empty()) {
			lua_pushnumber(L, 0);
		} else {
			lua_pushnumber(L, static_cast<lua_Number>(monsterType->info.bosstiaryRace));
		}
	} else {
		auto raceId = getNumber<uint16_t>(L, 2, 0);
		monsterType->info.raceid = raceId;
		g_ioBosstiary().addBosstiaryMonster(raceId, monsterType->name);
		pushBoolean(L, true);
	}

	return 1;
}

int MonsterTypeFunctions::luaMonsterTypeBossStorageCooldown(lua_State* L) {
	// set: monsterType:bossStorageCooldown(storage)
	// get: monsterType:bossStorageCooldown()
	const auto &monsterType = getUserdataShared<MonsterType>(L, 1);
	if (!monsterType) {
		pushBoolean(L, false);
		reportErrorFunc(getErrorDesc(LUA_ERROR_MONSTER_TYPE_NOT_FOUND));
		return 0;
	}

	auto bossStorageCooldown = getNumber<uint32_t>(L, 2, 0);
	if (lua_gettop(L) == 1) {
		lua_pushnumber(L, static_cast<lua_Number>(monsterType->info.bossStorageCooldown));
	} else {
		monsterType->info.bossStorageCooldown = bossStorageCooldown;
		pushBoolean(L, true);
	}

	return 1;
}

int MonsterTypeFunctions::luaMonsterTypeSoundChance(lua_State* L) {
	// get: monsterType:soundChance() set: monsterType:soundChance(chance)
	const auto &monsterType = getUserdataShared<MonsterType>(L, 1);
	if (!monsterType) {
		reportErrorFunc(getErrorDesc(LUA_ERROR_CREATURE_NOT_FOUND));
		pushBoolean(L, false);
		return 1;
	}

	if (lua_gettop(L) == 1) {
		lua_pushnumber(L, monsterType->info.soundChance);
	} else {
		monsterType->info.soundChance = getNumber<uint32_t>(L, 2);
		pushBoolean(L, true);
	}
	return 1;
}

int MonsterTypeFunctions::luaMonsterTypeSoundSpeedTicks(lua_State* L) {
	// get: monsterType:soundSpeedTicks() set: monsterType:soundSpeedTicks(ticks)
	const auto &monsterType = getUserdataShared<MonsterType>(L, 1);
	if (!monsterType) {
		reportErrorFunc(getErrorDesc(LUA_ERROR_CREATURE_NOT_FOUND));
		pushBoolean(L, false);
		return 1;
	}

	if (lua_gettop(L) == 1) {
		lua_pushnumber(L, monsterType->info.soundSpeedTicks);
	} else {
		monsterType->info.soundSpeedTicks = getNumber<uint32_t>(L, 2);
		pushBoolean(L, true);
	}
	return 1;
}

int MonsterTypeFunctions::luaMonsterTypeAddSound(lua_State* L) {
	// monsterType:addSound(soundId)
	const auto &monsterType = getUserdataShared<MonsterType>(L, 1);
	if (!monsterType) {
		reportErrorFunc(getErrorDesc(LUA_ERROR_CREATURE_NOT_FOUND));
		pushBoolean(L, false);
		return 1;
	}

	monsterType->info.soundVector.push_back(getNumber<SoundEffect_t>(L, 2));
	pushBoolean(L, true);
	return 1;
}

int MonsterTypeFunctions::luaMonsterTypeGetSounds(lua_State* L) {
	// monsterType:getSounds()
	const auto &monsterType = getUserdataShared<MonsterType>(L, 1);
	if (!monsterType) {
		lua_pushnil(L);
		return 1;
	}

	int index = 0;
	lua_createtable(L, static_cast<int>(monsterType->info.soundVector.size()), 0);
	for (const auto &sound : monsterType->info.soundVector) {
		++index;
		lua_createtable(L, 0, 1);
		lua_pushnumber(L, static_cast<lua_Number>(sound));
		lua_rawseti(L, -2, index);
	}
	return 1;
}

int MonsterTypeFunctions::luaMonsterTypedeathSound(lua_State* L) {
	// get: monsterType:deathSound() set: monsterType:deathSound(sound)
	const auto &monsterType = getUserdataShared<MonsterType>(L, 1);
	if (!monsterType) {
		reportErrorFunc(getErrorDesc(LUA_ERROR_CREATURE_NOT_FOUND));
		pushBoolean(L, false);
		return 1;
	}

	if (lua_gettop(L) == 1) {
		lua_pushnumber(L, static_cast<lua_Number>(monsterType->info.deathSound));
	} else {
		monsterType->info.deathSound = getNumber<SoundEffect_t>(L, 2);
		pushBoolean(L, true);
	}

	return 1;
}<|MERGE_RESOLUTION|>--- conflicted
+++ resolved
@@ -622,11 +622,7 @@
 
 int MonsterTypeFunctions::luaMonsterTypeCombatImmunities(lua_State* L) {
 	// get: monsterType:combatImmunities() set: monsterType:combatImmunities(immunity)
-<<<<<<< HEAD
-	const auto &monsterType = getUserdataShared<MonsterType>(L, 1);
-=======
 	MonsterType* monsterType = getUserdata<MonsterType>(L, 1);
->>>>>>> 6e8cc1f1
 	if (!monsterType) {
 		pushBoolean(L, false);
 		reportErrorFunc(getErrorDesc(LUA_ERROR_MONSTER_TYPE_NOT_FOUND));
@@ -680,11 +676,7 @@
 
 int MonsterTypeFunctions::luaMonsterTypeConditionImmunities(lua_State* L) {
 	// get: monsterType:conditionImmunities() set: monsterType:conditionImmunities(immunity)
-<<<<<<< HEAD
-	const auto &monsterType = getUserdataShared<MonsterType>(L, 1);
-=======
 	MonsterType* monsterType = getUserdata<MonsterType>(L, 1);
->>>>>>> 6e8cc1f1
 	if (!monsterType) {
 		pushBoolean(L, false);
 		reportErrorFunc(getErrorDesc(LUA_ERROR_MONSTER_TYPE_NOT_FOUND));
@@ -698,7 +690,6 @@
 			lua_rawseti(L, -2, i);
 		}
 		return 1;
-<<<<<<< HEAD
 	}
 
 	std::string immunity = getString(L, 2);
@@ -736,57 +727,9 @@
 		lua_pushnil(L);
 	}
 
-	monsterType->info.conditionImmunities[condition] = condition;
-}
-
-pushBoolean(L, true);
-}
-else {
-	lua_pushnil(L);
-}
-return 1;
-=======
-	}
-
-	std::string immunity = getString(L, 2);
-	ConditionType_t conditionType = CONDITION_NONE;
-	if (immunity == "physical") {
-		conditionType = CONDITION_BLEEDING;
-	} else if (immunity == "energy") {
-		conditionType = CONDITION_ENERGY;
-	} else if (immunity == "fire") {
-		conditionType = CONDITION_FIRE;
-	} else if (immunity == "poison" || immunity == "earth") {
-		conditionType = CONDITION_POISON;
-	} else if (immunity == "drown") {
-		conditionType = CONDITION_DROWN;
-	} else if (immunity == "ice") {
-		conditionType = CONDITION_FREEZING;
-	} else if (immunity == "holy") {
-		conditionType = CONDITION_DAZZLED;
-	} else if (immunity == "death") {
-		conditionType = CONDITION_CURSED;
-	} else if (immunity == "paralyze") {
-		conditionType = CONDITION_PARALYZE;
-	} else if (immunity == "outfit") {
-		conditionType = CONDITION_OUTFIT;
-	} else if (immunity == "drunk") {
-		conditionType = CONDITION_DRUNK;
-	} else if (immunity == "invisible" || immunity == "invisibility") {
-		conditionType = CONDITION_INVISIBLE;
-	} else if (immunity == "bleed") {
-		conditionType = CONDITION_BLEEDING;
-	} else {
-		SPDLOG_WARN("[MonsterTypeFunctions::luaMonsterTypeConditionImmunities] - "
-					"Unknown immunity name: {} for monster: {}",
-					immunity, monsterType->name);
-		lua_pushnil(L);
-	}
-
 	monsterType->info.m_conditionImmunities[static_cast<size_t>(conditionType)] = true;
 	pushBoolean(L, true);
 	return 1;
->>>>>>> 6e8cc1f1
 }
 
 int MonsterTypeFunctions::luaMonsterTypeGetAttackList(lua_State* L) {
