--- conflicted
+++ resolved
@@ -426,24 +426,6 @@
 		return 1;
 	}
 
-<<<<<<< HEAD
-	ShopInfoMap shopItems = npc->getShopItems();
-	const ItemType &itemType = Item::items[getNumber<uint16_t>(L, 2)];
-
-	if (shopItems.find(itemType.id) == shopItems.end()) {
-		reportErrorFunc("No shop item found for itemId");
-		pushBoolean(L, false);
-		return 1;
-	}
-
-	ShopInfo shopInfo = shopItems[itemType.id];
-	setField(L, "itemId", shopInfo.itemId);
-	setField(L, "name", shopInfo.name);
-	setField(L, "subType", shopInfo.subType);
-	setField(L, "buyPrice", shopInfo.buyPrice);
-	setField(L, "sellPrice", shopInfo.sellPrice);
-
-=======
 	const std::vector<ShopBlock> &shopVector = npc->getShopItemVector();
 	for (ShopBlock shopBlock : shopVector)
 	{
@@ -456,7 +438,6 @@
 		setField(L, "storageValue", shopBlock.itemStorageValue);
 	}
 
->>>>>>> 0b218582
 	pushBoolean(L, true);
 	return 1;
 }
