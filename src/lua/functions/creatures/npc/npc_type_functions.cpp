/**
 * Canary - A free and open-source MMORPG server emulator
 * Copyright (C) 2021 OpenTibiaBR <opentibiabr@outlook.com>
 *
 * This program is free software; you can redistribute it and/or modify
 * it under the terms of the GNU General Public License as published by
 * the Free Software Foundation; either version 2 of the License, or
 * (at your option) any later version.
 *
 * This program is distributed in the hope that it will be useful,
 * but WITHOUT ANY WARRANTY; without even the implied warranty of
 * MERCHANTABILITY or FITNESS FOR A PARTICULAR PURPOSE.  See the
 * GNU General Public License for more details.
 *
 * You should have received a copy of the GNU General Public License along
 * with this program; if not, write to the Free Software Foundation, Inc.,
 * 51 Franklin Street, Fifth Floor, Boston, MA 02110-1301 USA.
 */

#include "otpch.h"

#include "creatures/npcs/npcs.h"
#include "lua/functions/creatures/npc/npc_type_functions.hpp"
#include "lua/scripts/scripts.h"

extern Npcs g_npcs;
extern Scripts* g_scripts;

void NpcTypeFunctions::createNpcTypeShopLuaTable(lua_State* L, const std::vector<ShopBlock>& shopVector) {
	lua_createtable(L, shopVector.size(), 0);

	int index = 0;
	for (const auto& shopBlock : shopVector) {
		lua_createtable(L, 0, 5);

		setField(L, "itemId", shopBlock.itemId);
		setField(L, "itemName", shopBlock.itemName);
		setField(L, "itemBuyPrice", shopBlock.itemBuyPrice);
		setField(L, "itemSellPrice", shopBlock.itemSellPrice);
		setField(L, "itemStorageKey", shopBlock.itemStorageKey);
		setField(L, "itemStorageValue", shopBlock.itemStorageValue);

		createNpcTypeShopLuaTable(L, shopBlock.childShop);
		lua_setfield(L, -2, "childShop");

		lua_rawseti(L, -2, ++index);
	}
}

int NpcTypeFunctions::luaNpcTypeCreate(lua_State* L) {
	// NpcType(name)
	NpcType* npcType = g_npcs.getNpcType(getString(L, 1), true);
	pushUserdata<NpcType>(L, npcType);
	setMetatable(L, -1, "NpcType");
	return 1;
}

int NpcTypeFunctions::luaNpcTypeIsPushable(lua_State* L) {
	// get: npcType:isPushable() set: npcType:isPushable(bool)
	NpcType* npcType = getUserdata<NpcType>(L, 1);
	if (npcType) {
		if (lua_gettop(L) == 1) {
			pushBoolean(L, npcType->info.pushable);
		} else {
			npcType->info.pushable = getBoolean(L, 2);
			pushBoolean(L, true);
		}
	} else {
		lua_pushnil(L);
	}
	return 1;
}

int NpcTypeFunctions::luaNpcTypeFloorChange(lua_State* L) {
	// get: npcType:floorChange() set: npcType:floorChange(bool)
	NpcType* npcType = getUserdata<NpcType>(L, 1);
	if (npcType) {
		if (lua_gettop(L) == 1) {
			pushBoolean(L, npcType->info.floorChange);
		} else {
			npcType->info.floorChange = getBoolean(L, 2);
			pushBoolean(L, true);
		}
	} else {
		lua_pushnil(L);
	}
	return 1;
}

int NpcTypeFunctions::luaNpcTypeCanSpawn(lua_State* L) {
	// monsterType:canSpawn(pos)
	NpcType* npcType = getUserdata<NpcType>(L, 1);
	const Position& position = getPosition(L, 2);
	if (npcType) {
		pushBoolean(L, npcType->canSpawn(position));
	}
	else {
		lua_pushnil(L);
	}
	return 1;
}

int NpcTypeFunctions::luaNpcTypeCanPushItems(lua_State* L) {
	// get: npcType:canPushItems() set: npcType:canPushItems(bool)
	NpcType* npcType = getUserdata<NpcType>(L, 1);
	if (npcType) {
		if (lua_gettop(L) == 1) {
			pushBoolean(L, npcType->info.canPushItems);
		} else {
			npcType->info.canPushItems = getBoolean(L, 2);
			pushBoolean(L, true);
		}
	} else {
		lua_pushnil(L);
	}
	return 1;
}

int NpcTypeFunctions::luaNpcTypeCanPushCreatures(lua_State* L) {
	// get: npcType:canPushCreatures() set: npcType:canPushCreatures(bool)
	NpcType* npcType = getUserdata<NpcType>(L, 1);
	if (npcType) {
		if (lua_gettop(L) == 1) {
			pushBoolean(L, npcType->info.canPushCreatures);
		} else {
			npcType->info.canPushCreatures = getBoolean(L, 2);
			pushBoolean(L, true);
		}
	} else {
		lua_pushnil(L);
	}
	return 1;
}

int32_t NpcTypeFunctions::luaNpcTypeName(lua_State* L) {
	// get: npcType:name() set: npcType:name(name)
	NpcType* npcType = getUserdata<NpcType>(L, 1);
	if (npcType) {
		if (lua_gettop(L) == 1) {
			pushString(L, npcType->name);
		} else {
			npcType->name = getString(L, 2);
			pushBoolean(L, true);
		}
	} else {
		lua_pushnil(L);
	}
	return 1;
}

int NpcTypeFunctions::luaNpcTypeNameDescription(lua_State* L) {
	// get: npcType:nameDescription() set: npcType:nameDescription(desc)
	NpcType* npcType = getUserdata<NpcType>(L, 1);
	if (npcType) {
		if (lua_gettop(L) == 1) {
			pushString(L, npcType->nameDescription);
		} else {
			npcType->nameDescription = getString(L, 2);
			pushBoolean(L, true);
		}
	} else {
		lua_pushnil(L);
	}
	return 1;
}

int NpcTypeFunctions::luaNpcTypeHealth(lua_State* L) {
	// get: npcType:health() set: npcType:health(health)
	NpcType* npcType = getUserdata<NpcType>(L, 1);
	if (npcType) {
		if (lua_gettop(L) == 1) {
			lua_pushnumber(L, npcType->info.health);
		} else {
			npcType->info.health = getNumber<int32_t>(L, 2);
			pushBoolean(L, true);
		}
	} else {
		lua_pushnil(L);
	}
	return 1;
}

int NpcTypeFunctions::luaNpcTypeMaxHealth(lua_State* L) {
	// get: npcType:maxHealth() set: npcType:maxHealth(health)
	NpcType* npcType = getUserdata<NpcType>(L, 1);
	if (npcType) {
		if (lua_gettop(L) == 1) {
			lua_pushnumber(L, npcType->info.healthMax);
		} else {
			npcType->info.healthMax = getNumber<int32_t>(L, 2);
			pushBoolean(L, true);
		}
	} else {
		lua_pushnil(L);
	}
	return 1;
}

int NpcTypeFunctions::luaNpcTypeAddShopItem(lua_State* L) {
	// npcType:addShopItem(shop)
	NpcType* npcType = getUserdata<NpcType>(L, 1);
	if (!npcType) {
		lua_pushnil(L);
		return 1;
	}

	Shop* shop = getUserdata<Shop>(L, 2);
	if (shop) {
		npcType->loadShop(npcType, shop->shopBlock);
		pushBoolean(L, true);
	} else {
		lua_pushnil(L);
	}
<<<<<<< HEAD

	const auto table = lua_gettop(L);
	ShopInfo shopItem;

	shopItem.itemClientId = static_cast<uint16_t>(getField<uint32_t>(L, table, "clientId"));
	shopItem.buyPrice = getField<uint32_t>(L, table, "buy");
	shopItem.sellPrice = getField<uint32_t>(L, table, "sell");
	shopItem.subType = static_cast<int32_t>(getField<uint32_t>(L, table, "count"));
	shopItem.storageKey = static_cast<int32_t>(getField<uint32_t>(L, table, "storageKey"));
	shopItem.storageValue = static_cast<int32_t>(getField<uint32_t>(L, table, "storageValue"));
	shopItem.name = getFieldString(L, table, "itemName");

	const ItemType& itemType = Item::items[shopItem.itemClientId];
	if (itemType.name == shopItem.name) {
		npcType->addShopItem(shopItem.name, shopItem);
	} else {
		npcType->addShopItem(itemType.name, shopItem);
	}

=======
>>>>>>> caf0a970
	return 1;
}

int NpcTypeFunctions::luaNpcTypeAddVoice(lua_State* L) {
	// npcType:addVoice(sentence, interval, chance, yell)
	NpcType* npcType = getUserdata<NpcType>(L, 1);
	if (npcType) {
		voiceBlock_t voice;
		voice.text = getString(L, 2);
		npcType->info.yellSpeedTicks = getNumber<uint32_t>(L, 3);
		npcType->info.yellChance = getNumber<uint32_t>(L, 4);
		voice.yellText = getBoolean(L, 5);
		npcType->info.voiceVector.push_back(voice);
		pushBoolean(L, true);
	} else {
		lua_pushnil(L);
	}
	return 1;
}

int NpcTypeFunctions::luaNpcTypeGetVoices(lua_State* L) {
	// npcType:getVoices()
	NpcType* npcType = getUserdata<NpcType>(L, 1);
	if (!npcType) {
		lua_pushnil(L);
		return 1;
	}

	int index = 0;
	lua_createtable(L, npcType->info.voiceVector.size(), 0);
	for (const auto& voiceBlock : npcType->info.voiceVector) {
		lua_createtable(L, 0, 2);
		setField(L, "text", voiceBlock.text);
		setField(L, "yellText", voiceBlock.yellText);
		lua_rawseti(L, -2, ++index);
	}
	return 1;
}

int NpcTypeFunctions::luaNpcTypeGetCreatureEvents(lua_State* L) {
	// npcType:getCreatureEvents()
	NpcType* npcType = getUserdata<NpcType>(L, 1);
	if (!npcType) {
		lua_pushnil(L);
		return 1;
	}

	int index = 0;
	lua_createtable(L, npcType->info.scripts.size(), 0);
	for (const std::string& creatureEvent : npcType->info.scripts) {
		pushString(L, creatureEvent);
		lua_rawseti(L, -2, ++index);
	}
	return 1;
}

int NpcTypeFunctions::luaNpcTypeRegisterEvent(lua_State* L) {
	// npcType:registerEvent(name)
	NpcType* npcType = getUserdata<NpcType>(L, 1);
	if (npcType) {
		npcType->info.scripts.push_back(getString(L, 2));
		pushBoolean(L, true);
	} else {
		lua_pushnil(L);
	}
	return 1;
}

int NpcTypeFunctions::luaNpcTypeEventOnCallback(lua_State* L) {
	// npcType:onThink(callback)
	// npcType:onAppear(callback)
	// npcType:onDisappear(callback)
	// npcType:onMove(callback)
	// npcType:onSay(callback)
	// npcType:onBuyItem(callback)
	// npcType:onSellItem(callback)
	// npcType:onCheckItem(callback)
	NpcType* npcType = getUserdata<NpcType>(L, 1);
	if (npcType) {
		if (npcType->loadCallback(&g_scripts->getScriptInterface())) {
			pushBoolean(L, true);
			return 1;
		 }
		pushBoolean(L, false);
	} else {
		lua_pushnil(L);
	}
	return 1;
}

int NpcTypeFunctions::luaNpcTypeEventType(lua_State* L) {
	// npcType:eventType(event)
	NpcType* npcType = getUserdata<NpcType>(L, 1);
	if (npcType) {
		npcType->info.eventType = getNumber<NpcsEvent_t>(L, 2);
		pushBoolean(L, true);
	} else {
		lua_pushnil(L);
	}
	return 1;
}

int NpcTypeFunctions::luaNpcTypeOutfit(lua_State* L) {
	// get: npcType:outfit() set: npcType:outfit(outfit)
	NpcType* npcType = getUserdata<NpcType>(L, 1);
	if (npcType) {
		if (lua_gettop(L) == 1) {
			pushOutfit(L, npcType->info.outfit);
		} else {
			npcType->info.outfit = getOutfit(L, 2);
			pushBoolean(L, true);
		}
	} else {
		lua_pushnil(L);
	}
	return 1;
}

int NpcTypeFunctions::luaNpcTypeBaseSpeed(lua_State* L) {
	// npcType:getBaseSpeed()
	NpcType* npcType = getUserdata<NpcType>(L, 1);
	if (npcType) {
		if (lua_gettop(L) == 1) {
			lua_pushnumber(L, npcType->info.baseSpeed);
		} else {
			npcType->info.baseSpeed = getNumber<uint32_t>(L, 2);
			pushBoolean(L, true);
		}
	} else {
		lua_pushnil(L);
	}
	return 1;
}

int NpcTypeFunctions::luaNpcTypeWalkInterval(lua_State* L) {
	// get: npcType:walkInterval() set: npcType:walkInterval(interval)
	NpcType* npcType = getUserdata<NpcType>(L, 1);
	if (npcType) {
		if (lua_gettop(L) == 1) {
			lua_pushnumber(L, npcType->info.walkInterval);
		} else {
			npcType->info.walkInterval = getNumber<uint32_t>(L, 2);
			lua_pushboolean(L, true);
		}
	} else {
		lua_pushnil(L);
	}
	return 1;
}

int NpcTypeFunctions::luaNpcTypeWalkRadius(lua_State* L) {
	// get: npcType:walkRadius() set: npcType:walkRadius(id)
	NpcType* npcType = getUserdata<NpcType>(L, 1);
	if (npcType) {
		if (lua_gettop(L) == 1) {
			lua_pushnumber(L, npcType->info.walkRadius);
		} else {
			npcType->info.walkRadius = getNumber<int32_t>(L, 2);
			lua_pushboolean(L, true);
		}
	} else {
		lua_pushnil(L);
	}
	return 1;
}

int NpcTypeFunctions::luaNpcTypeLight(lua_State* L) {
	// get: npcType:light() set: npcType:light(color, level)
	NpcType* npcType = getUserdata<NpcType>(L, 1);
	if (!npcType) {
		lua_pushnil(L);
		return 1;
	}

	if (lua_gettop(L) == 1) {
		lua_pushnumber(L, npcType->info.light.level);
		lua_pushnumber(L, npcType->info.light.color);
		return 2;
	} else {
		npcType->info.light.color = getNumber<uint8_t>(L, 2);
		npcType->info.light.level = getNumber<uint8_t>(L, 3);
		pushBoolean(L, true);
	}
	return 1;
}

int NpcTypeFunctions::luaNpcTypeYellChance(lua_State* L) {
	// get: npcType:yellChance() set: npcType:yellChance(chance)
	NpcType* npcType = getUserdata<NpcType>(L, 1);
	if (npcType) {
		if (lua_gettop(L) == 1) {
			if (lua_gettop(L) == 1) {
			lua_pushnumber(L, npcType->info.yellChance);
		} else {
			npcType->info.yellChance = getNumber<uint32_t>(L, 2);
			pushBoolean(L, true);
		}
		} else {
			npcType->info.yellChance = getNumber<uint32_t>(L, 2);
			pushBoolean(L, true);
		}
	} else {
		lua_pushnil(L);
	}
	return 1;
}

int NpcTypeFunctions::luaNpcTypeYellSpeedTicks(lua_State* L) {
	// get: npcType:yellSpeedTicks() set: npcType:yellSpeedTicks(rate)
	NpcType* npcType = getUserdata<NpcType>(L, 1);
	if (npcType) {
		if (lua_gettop(L) == 1) {
			lua_pushnumber(L, npcType->info.yellSpeedTicks);
		} else {
			npcType->info.yellSpeedTicks = getNumber<uint32_t>(L, 2);
			pushBoolean(L, true);
		}
	} else {
		lua_pushnil(L);
	}
	return 1;
}

/**
 * Respawn Type
 */

int NpcTypeFunctions::luaNpcTypeRespawnTypePeriod(lua_State* L) {
	// npcType:respawnTypePeriod()
	NpcType* npcType = getUserdata<NpcType>(L, 1);
	if (npcType) {
		if (lua_gettop(L) == 1) {
			lua_pushnumber(L, npcType->info.respawnType.period);
		} else {
			npcType->info.respawnType.period = getNumber<RespawnPeriod_t>(L, 2);
			pushBoolean(L, true);
		}
	} else {
		lua_pushnil(L);
	}
	return 1;
}

int NpcTypeFunctions::luaNpcTypeRespawnTypeIsUnderground(lua_State* L) {
	// npcType:respawnTypeIsUnderground()
	NpcType* npcType = getUserdata<NpcType>(L, 1);
	if (npcType) {
		if (lua_gettop(L) == 1) {
			lua_pushnumber(L, npcType->info.respawnType.underground);
		} else {
			npcType->info.respawnType.underground = getNumber<RespawnPeriod_t>(L, 2);
			pushBoolean(L, true);
		}
	} else {
		lua_pushnil(L);
	}
	return 1;
}

int NpcTypeFunctions::luaNpcTypeSpeechBubble(lua_State* L) {
	// get = npcType:speechBubble()
	// set = npcType:speechBubble(newSpeechBubble)
	NpcType* npcType = getUserdata<NpcType>(L, 1);
	if (!npcType) {
		reportErrorFunc(getErrorDesc(LUA_ERROR_NPC_TYPE_NOT_FOUND));
		pushBoolean(L, false);
		return 1;
	}

	if (lua_gettop(L) == 1) {
		lua_pushnumber(L, npcType->info.speechBubble);
	} else {
		npcType->info.speechBubble = getNumber<uint8_t>(L, 2);
		pushBoolean(L, true);
	}
	return 1;
}

int NpcTypeFunctions::luaNpcTypeCurrency(lua_State* L) {
	// get = npcType:currency()
	// set = npcType:currency(newCurrency)
	NpcType* npcType = getUserdata<NpcType>(L, 1);
	if (!npcType) {
		reportErrorFunc(getErrorDesc(LUA_ERROR_NPC_TYPE_NOT_FOUND));
		pushBoolean(L, false);
		return 1;
	}

	if (lua_gettop(L) == 1) {
		lua_pushnumber(L, npcType->info.currencyId);
	} else {
		npcType->info.currencyId = getNumber<uint16_t>(L, 2);
		pushBoolean(L, true);
	}
	return 1;
}<|MERGE_RESOLUTION|>--- conflicted
+++ resolved
@@ -211,28 +211,6 @@
 	} else {
 		lua_pushnil(L);
 	}
-<<<<<<< HEAD
-
-	const auto table = lua_gettop(L);
-	ShopInfo shopItem;
-
-	shopItem.itemClientId = static_cast<uint16_t>(getField<uint32_t>(L, table, "clientId"));
-	shopItem.buyPrice = getField<uint32_t>(L, table, "buy");
-	shopItem.sellPrice = getField<uint32_t>(L, table, "sell");
-	shopItem.subType = static_cast<int32_t>(getField<uint32_t>(L, table, "count"));
-	shopItem.storageKey = static_cast<int32_t>(getField<uint32_t>(L, table, "storageKey"));
-	shopItem.storageValue = static_cast<int32_t>(getField<uint32_t>(L, table, "storageValue"));
-	shopItem.name = getFieldString(L, table, "itemName");
-
-	const ItemType& itemType = Item::items[shopItem.itemClientId];
-	if (itemType.name == shopItem.name) {
-		npcType->addShopItem(shopItem.name, shopItem);
-	} else {
-		npcType->addShopItem(itemType.name, shopItem);
-	}
-
-=======
->>>>>>> caf0a970
 	return 1;
 }
 
