--- conflicted
+++ resolved
@@ -17,13 +17,8 @@
 	if (isNumber(L, 2)) {
 		mount = g_game().mounts->getMountByID(getNumber<uint8_t>(L, 2));
 	} else if (isString(L, 2)) {
-<<<<<<< HEAD
 		std::string mountName = getString(L, 2);
 		mount = g_game().mounts->getMountByName(mountName);
-=======
-		const std::string mountName = getString(L, 2);
-		mount = g_game().mounts.getMountByName(mountName);
->>>>>>> 6c00cc04
 	} else {
 		mount = nullptr;
 	}
