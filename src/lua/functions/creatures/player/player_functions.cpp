--- conflicted
+++ resolved
@@ -671,13 +671,8 @@
 	lua_createtable(L, rewardVec.size(), 0);
 
 	int index = 0;
-<<<<<<< HEAD
 	for (const auto& rewardId : rewardVec) {
 		lua_pushnumber(L, static_cast<lua_Number>(rewardId));
-=======
-	for (const auto &rewardId : rewardVec) {
-		lua_pushnumber(L, rewardId);
->>>>>>> 55133f80
 		lua_rawseti(L, -2, ++index);
 	}
 	return 1;
