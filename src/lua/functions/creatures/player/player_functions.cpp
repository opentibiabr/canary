/**
 * Canary - A free and open-source MMORPG server emulator
 * Copyright (©) 2019-2024 OpenTibiaBR <opentibiabr@outlook.com>
 * Repository: https://github.com/opentibiabr/canary
 * License: https://github.com/opentibiabr/canary/blob/main/LICENSE
 * Contributors: https://github.com/opentibiabr/canary/graphs/contributors
 * Website: https://docs.opentibiabr.com/
 */

#include "pch.hpp"

#include "creatures/combat/spells.hpp"
#include "creatures/creature.hpp"
#include "creatures/interactions/chat.hpp"
#include "creatures/players/player.hpp"
#include "creatures/players/wheel/player_wheel.hpp"
#include "creatures/players/achievement/player_achievement.hpp"
#include "game/game.hpp"
#include "io/iologindata.hpp"
#include "io/ioprey.hpp"
#include "items/item.hpp"
#include "lua/functions/creatures/player/player_functions.hpp"
#include "game/scheduling/save_manager.hpp"
#include "game/scheduling/dispatcher.hpp"
#include "map/spectators.hpp"

#include "enums/account_errors.hpp"
#include "enums/account_type.hpp"
#include "enums/account_coins.hpp"

int PlayerFunctions::luaPlayerSendInventory(lua_State* L) {
	// player:sendInventory()
	std::shared_ptr<Player> player = getUserdataShared<Player>(L, 1);
	if (!player) {
		lua_pushnil(L);
		return 1;
	}

	player->sendInventoryIds();
	pushBoolean(L, true);

	return 1;
}

int PlayerFunctions::luaPlayerSendLootStats(lua_State* L) {
	// player:sendLootStats(item, count)
	std::shared_ptr<Player> player = getUserdataShared<Player>(L, 1);
	if (!player) {
		lua_pushnil(L);
		return 1;
	}

	std::shared_ptr<Item> item = getUserdataShared<Item>(L, 2);
	if (!item) {
		lua_pushnil(L);
		return 1;
	}

	uint8_t count = getNumber<uint8_t>(L, 3, 0);
	if (count == 0) {
		lua_pushnil(L);
		return 1;
	}

	player->sendLootStats(item, count);
	pushBoolean(L, true);

	return 1;
}

int PlayerFunctions::luaPlayerUpdateSupplyTracker(lua_State* L) {
	// player:updateSupplyTracker(item)
	std::shared_ptr<Player> player = getUserdataShared<Player>(L, 1);
	if (!player) {
		lua_pushnil(L);
		return 1;
	}

	std::shared_ptr<Item> item = getUserdataShared<Item>(L, 2);
	if (!item) {
		lua_pushnil(L);
		return 1;
	}

	player->updateSupplyTracker(item);
	pushBoolean(L, true);

	return 1;
}

int PlayerFunctions::luaPlayerUpdateKillTracker(lua_State* L) {
	// player:updateKillTracker(creature, corpse)
	std::shared_ptr<Player> player = getUserdataShared<Player>(L, 1);
	if (!player) {
		lua_pushnil(L);
		return 1;
	}

	std::shared_ptr<Creature> monster = getUserdataShared<Creature>(L, 2);
	if (!monster) {
		lua_pushnil(L);
		return 1;
	}

	std::shared_ptr<Container> corpse = getUserdataShared<Container>(L, 3);
	if (!corpse) {
		lua_pushnil(L);
		return 1;
	}

	player->updateKillTracker(corpse, monster->getName(), monster->getCurrentOutfit());
	pushBoolean(L, true);

	return 1;
}

// Player
int PlayerFunctions::luaPlayerCreate(lua_State* L) {
	// Player(id or guid or name or userdata)
	std::shared_ptr<Player> player;
	if (isNumber(L, 2)) {
		uint32_t id = getNumber<uint32_t>(L, 2);
		if (id >= Player::getFirstID() && id <= Player::getLastID()) {
			player = g_game().getPlayerByID(id);
		} else {
			player = g_game().getPlayerByGUID(id);
		}
	} else if (isString(L, 2)) {
		ReturnValue ret = g_game().getPlayerByNameWildcard(getString(L, 2), player);
		if (ret != RETURNVALUE_NOERROR) {
			lua_pushnil(L);
			lua_pushnumber(L, ret);
			return 2;
		}
	} else if (isUserdata(L, 2)) {
		if (getUserdataType(L, 2) != LuaData_t::Player) {
			lua_pushnil(L);
			return 1;
		}
		player = getUserdataShared<Player>(L, 2);
	} else {
		player = nullptr;
	}

	if (player) {
		pushUserdata<Player>(L, player);
		setMetatable(L, -1, "Player");
	} else {
		lua_pushnil(L);
	}
	return 1;
}

int PlayerFunctions::luaPlayerResetCharmsMonsters(lua_State* L) {
	// player:resetCharmsBestiary()
	std::shared_ptr<Player> player = getUserdataShared<Player>(L, 1);
	if (player) {
		player->setCharmPoints(0);
		player->setCharmExpansion(false);
		player->setUsedRunesBit(0);
		player->setUnlockedRunesBit(0);
		for (int8_t i = CHARM_WOUND; i <= CHARM_LAST; i++) {
			player->parseRacebyCharm(static_cast<charmRune_t>(i), true, 0);
		}
		pushBoolean(L, true);
	} else {
		lua_pushnil(L);
	}
	return 1;
}

int PlayerFunctions::luaPlayerUnlockAllCharmRunes(lua_State* L) {
	// player:unlockAllCharmRunes()
	std::shared_ptr<Player> player = getUserdataShared<Player>(L, 1);
	if (player) {
		for (int8_t i = CHARM_WOUND; i <= CHARM_LAST; i++) {
			const auto charm = g_iobestiary().getBestiaryCharm(static_cast<charmRune_t>(i));
			if (charm) {
				int32_t value = g_iobestiary().bitToggle(player->getUnlockedRunesBit(), charm, true);
				player->setUnlockedRunesBit(value);
			}
		}
		pushBoolean(L, true);
	} else {
		lua_pushnil(L);
	}
	return 1;
}

int PlayerFunctions::luaPlayeraddCharmPoints(lua_State* L) {
	// player:addCharmPoints()
	std::shared_ptr<Player> player = getUserdataShared<Player>(L, 1);
	if (player) {
		int16_t charms = getNumber<int16_t>(L, 2);
		if (charms >= 0) {
			g_iobestiary().addCharmPoints(player, static_cast<uint16_t>(charms));
		} else {
			charms = -charms;
			g_iobestiary().addCharmPoints(player, static_cast<uint16_t>(charms), true);
		}
		pushBoolean(L, true);
	} else {
		lua_pushnil(L);
	}
	return 1;
}

int PlayerFunctions::luaPlayerIsPlayer(lua_State* L) {
	// player:isPlayer()
	pushBoolean(L, getUserdataShared<Player>(L, 1) != nullptr);
	return 1;
}

int PlayerFunctions::luaPlayerGetGuid(lua_State* L) {
	// player:getGuid()
	std::shared_ptr<Player> player = getUserdataShared<Player>(L, 1);
	if (player) {
		lua_pushnumber(L, player->getGUID());
	} else {
		lua_pushnil(L);
	}
	return 1;
}

int PlayerFunctions::luaPlayerGetIp(lua_State* L) {
	// player:getIp()
	std::shared_ptr<Player> player = getUserdataShared<Player>(L, 1);
	if (player) {
		lua_pushnumber(L, player->getIP());
	} else {
		lua_pushnil(L);
	}
	return 1;
}

int PlayerFunctions::luaPlayerGetAccountId(lua_State* L) {
	// player:getAccountId()
	std::shared_ptr<Player> player = getUserdataShared<Player>(L, 1);
	if (!player || player->getAccountId() == 0) {
		lua_pushnil(L);
		return 1;
	}

	lua_pushnumber(L, player->getAccountId());

	return 1;
}

int PlayerFunctions::luaPlayerGetLastLoginSaved(lua_State* L) {
	// player:getLastLoginSaved()
	std::shared_ptr<Player> player = getUserdataShared<Player>(L, 1);
	if (player) {
		lua_pushnumber(L, player->getLastLoginSaved());
	} else {
		lua_pushnil(L);
	}
	return 1;
}

int PlayerFunctions::luaPlayerGetLastLogout(lua_State* L) {
	// player:getLastLogout()
	std::shared_ptr<Player> player = getUserdataShared<Player>(L, 1);
	if (player) {
		lua_pushnumber(L, player->getLastLogout());
	} else {
		lua_pushnil(L);
	}
	return 1;
}

int PlayerFunctions::luaPlayerGetAccountType(lua_State* L) {
	// player:getAccountType()
	std::shared_ptr<Player> player = getUserdataShared<Player>(L, 1);
	if (player) {
		lua_pushnumber(L, player->getAccountType());
	} else {
		lua_pushnil(L);
	}
	return 1;
}

int PlayerFunctions::luaPlayerSetAccountType(lua_State* L) {
	// player:setAccountType(accountType)
	std::shared_ptr<Player> player = getUserdataShared<Player>(L, 1);
	if (!player || !player->getAccount()) {
		lua_pushnil(L);
		return 1;
	}

	if (player->getAccount()->setAccountType(getNumber<uint8_t>(L, 2)) != enumToValue(AccountErrors_t::Ok)) {
		lua_pushnil(L);
		return 1;
	}

	if (player->getAccount()->save() != enumToValue(AccountErrors_t::Ok)) {
		lua_pushnil(L);
		return 1;
	}

	pushBoolean(L, true);
	return 1;
}

int PlayerFunctions::luaPlayerAddBestiaryKill(lua_State* L) {
	// player:addBestiaryKill(name[, amount = 1])
	std::shared_ptr<Player> player = getUserdataShared<Player>(L, 1);
	if (player) {
		const auto mtype = g_monsters().getMonsterType(getString(L, 2));
		if (mtype) {
			g_iobestiary().addBestiaryKill(player, mtype, getNumber<uint32_t>(L, 3, 1));
			pushBoolean(L, true);
		} else {
			lua_pushnil(L);
		}
	} else {
		lua_pushnil(L);
	}
	return 1;
}

int PlayerFunctions::luaPlayerIsMonsterBestiaryUnlocked(lua_State* L) {
	// player:isMonsterBestiaryUnlocked(raceId)
	std::shared_ptr<Player> player = getUserdataShared<Player>(L, 1);
	if (player == nullptr) {
		reportErrorFunc(getErrorDesc(LUA_ERROR_PLAYER_NOT_FOUND));
		pushBoolean(L, false);
		return 0;
	}

	auto raceId = getNumber<uint16_t>(L, 2, 0);
	if (!g_monsters().getMonsterTypeByRaceId(raceId)) {
		reportErrorFunc("Monster race id not exists");
		pushBoolean(L, false);
		return 0;
	}

	for (uint16_t finishedRaceId : g_iobestiary().getBestiaryFinished(player)) {
		if (raceId == finishedRaceId) {
			pushBoolean(L, true);
			return 1;
		}
	}

	pushBoolean(L, false);
	return 0;
}

int PlayerFunctions::luaPlayergetCharmMonsterType(lua_State* L) {
	// player:getCharmMonsterType(charmRune_t)
	std::shared_ptr<Player> player = getUserdataShared<Player>(L, 1);
	if (player) {
		charmRune_t charmid = getNumber<charmRune_t>(L, 2);
		uint16_t raceid = player->parseRacebyCharm(charmid, false, 0);
		if (raceid > 0) {
			const auto mtype = g_monsters().getMonsterTypeByRaceId(raceid);
			if (mtype) {
				pushUserdata<MonsterType>(L, mtype);
				setMetatable(L, -1, "MonsterType");
			} else {
				lua_pushnil(L);
			}
		} else {
			lua_pushnil(L);
		}
	} else {
		lua_pushnil(L);
	}
	return 1;
}

int PlayerFunctions::luaPlayerRemovePreyStamina(lua_State* L) {
	// player:removePreyStamina(amount)
	std::shared_ptr<Player> player = getUserdataShared<Player>(L, 1);
	if (player) {
		g_ioprey().checkPlayerPreys(player, getNumber<uint8_t>(L, 2, 1));
		pushBoolean(L, true);
	} else {
		lua_pushnil(L);
	}
	return 1;
}

int PlayerFunctions::luaPlayerAddPreyCards(lua_State* L) {
	// player:addPreyCards(amount)
	if (std::shared_ptr<Player> player = getUserdataShared<Player>(L, 1)) {
		player->addPreyCards(getNumber<uint64_t>(L, 2, 0));
		pushBoolean(L, true);
	} else {
		lua_pushnil(L);
	}
	return 1;
}

int PlayerFunctions::luaPlayerGetPreyCards(lua_State* L) {
	// player:getPreyCards()
	if (std::shared_ptr<Player> player = getUserdataShared<Player>(L, 1)) {
		lua_pushnumber(L, static_cast<lua_Number>(player->getPreyCards()));
	} else {
		lua_pushnil(L);
	}
	return 1;
}

int PlayerFunctions::luaPlayerGetPreyExperiencePercentage(lua_State* L) {
	// player:getPreyExperiencePercentage(raceId)
	if (std::shared_ptr<Player> player = getUserdataShared<Player>(L, 1)) {
		if (const std::unique_ptr<PreySlot> &slot = player->getPreyWithMonster(getNumber<uint16_t>(L, 2, 0));
			slot && slot->isOccupied() && slot->bonus == PreyBonus_Experience && slot->bonusTimeLeft > 0) {
			lua_pushnumber(L, static_cast<lua_Number>(100 + slot->bonusPercentage));
		} else {
			lua_pushnumber(L, 100);
		}
	} else {
		lua_pushnil(L);
	}
	return 1;
}

int PlayerFunctions::luaPlayerRemoveTaskHuntingPoints(lua_State* L) {
	// player:removeTaskHuntingPoints(amount)
	if (std::shared_ptr<Player> player = getUserdataShared<Player>(L, 1)) {
		pushBoolean(L, player->useTaskHuntingPoints(getNumber<uint64_t>(L, 2, 0)));
	} else {
		lua_pushnil(L);
	}
	return 1;
}

int PlayerFunctions::luaPlayerGetTaskHuntingPoints(lua_State* L) {
	// player:getTaskHuntingPoints()
	std::shared_ptr<Player> player = getUserdataShared<Player>(L, 1);
	if (player == nullptr) {
		reportErrorFunc(getErrorDesc(LUA_ERROR_PLAYER_NOT_FOUND));
		pushBoolean(L, false);
		return 1;
	}

	lua_pushnumber(L, static_cast<double>(player->getTaskHuntingPoints()));
	return 1;
}

int PlayerFunctions::luaPlayerAddTaskHuntingPoints(lua_State* L) {
	// player:addTaskHuntingPoints(amount)
	if (std::shared_ptr<Player> player = getUserdataShared<Player>(L, 1)) {
		auto points = getNumber<uint64_t>(L, 2);
		player->addTaskHuntingPoints(getNumber<uint64_t>(L, 2));
		lua_pushnumber(L, static_cast<lua_Number>(points));
	} else {
		lua_pushnil(L);
	}
	return 1;
}

int PlayerFunctions::luaPlayerGetPreyLootPercentage(lua_State* L) {
	// player:getPreyLootPercentage(raceid)
	if (std::shared_ptr<Player> player = getUserdataShared<Player>(L, 1)) {
		if (const std::unique_ptr<PreySlot> &slot = player->getPreyWithMonster(getNumber<uint16_t>(L, 2, 0));
			slot && slot->isOccupied() && slot->bonus == PreyBonus_Loot) {
			lua_pushnumber(L, slot->bonusPercentage);
		} else {
			lua_pushnumber(L, 0);
		}
	} else {
		lua_pushnil(L);
	}
	return 1;
}

int PlayerFunctions::luaPlayerisMonsterPrey(lua_State* L) {
	// player:isMonsterPrey(raceid)
	if (std::shared_ptr<Player> player = getUserdataShared<Player>(L, 1)) {
		if (const std::unique_ptr<PreySlot> &slot = player->getPreyWithMonster(getNumber<uint16_t>(L, 2, 0));
			slot && slot->isOccupied()) {
			pushBoolean(L, true);
		} else {
			pushBoolean(L, false);
		}
	} else {
		lua_pushnil(L);
	}
	return 1;
}

int PlayerFunctions::luaPlayerPreyThirdSlot(lua_State* L) {
	// get: player:preyThirdSlot() set: player:preyThirdSlot(bool)
	if (std::shared_ptr<Player> player = getUserdataShared<Player>(L, 1);
		const auto &slot = player->getPreySlotById(PreySlot_Three)) {
		if (!slot) {
			lua_pushnil(L);
		} else if (lua_gettop(L) == 1) {
			pushBoolean(L, slot->state != PreyDataState_Locked);
		} else {
			if (getBoolean(L, 2, false)) {
				slot->eraseBonus();
				slot->state = PreyDataState_Selection;
				slot->reloadMonsterGrid(player->getPreyBlackList(), player->getLevel());
				player->reloadPreySlot(PreySlot_Three);
			} else {
				slot->state = PreyDataState_Locked;
			}

			pushBoolean(L, true);
		}
	} else {
		lua_pushnil(L);
	}

	return 1;
}

int PlayerFunctions::luaPlayerTaskThirdSlot(lua_State* L) {
	// get: player:taskHuntingThirdSlot() set: player:taskHuntingThirdSlot(bool)
	if (std::shared_ptr<Player> player = getUserdataShared<Player>(L, 1);
		const auto &slot = player->getTaskHuntingSlotById(PreySlot_Three)) {
		if (lua_gettop(L) == 1) {
			pushBoolean(L, slot->state != PreyTaskDataState_Locked);
		} else {
			if (getBoolean(L, 2, false)) {
				slot->eraseTask();
				slot->reloadReward();
				slot->state = PreyTaskDataState_Selection;
				slot->reloadMonsterGrid(player->getTaskHuntingBlackList(), player->getLevel());
				player->reloadTaskSlot(PreySlot_Three);
			} else {
				slot->state = PreyTaskDataState_Locked;
			}

			pushBoolean(L, true);
		}
	} else {
		lua_pushnil(L);
	}
	return 1;
}

int PlayerFunctions::luaPlayercharmExpansion(lua_State* L) {
	// get: player:charmExpansion() set: player:charmExpansion(bool)
	std::shared_ptr<Player> player = getUserdataShared<Player>(L, 1);
	if (player) {
		if (lua_gettop(L) == 1) {
			pushBoolean(L, player->hasCharmExpansion());
		} else {
			player->setCharmExpansion(getBoolean(L, 2, false));
			pushBoolean(L, true);
		}
	} else {
		lua_pushnil(L);
	}
	return 1;
}

int PlayerFunctions::luaPlayerGetCapacity(lua_State* L) {
	// player:getCapacity()
	std::shared_ptr<Player> player = getUserdataShared<Player>(L, 1);
	if (player) {
		lua_pushnumber(L, player->getCapacity());
	} else {
		lua_pushnil(L);
	}
	return 1;
}

int PlayerFunctions::luaPlayerSetCapacity(lua_State* L) {
	// player:setCapacity(capacity)
	std::shared_ptr<Player> player = getUserdataShared<Player>(L, 1);
	if (player) {
		player->capacity = getNumber<uint32_t>(L, 2);
		player->sendStats();
		pushBoolean(L, true);
	} else {
		lua_pushnil(L);
	}
	return 1;
}

int PlayerFunctions::luaPlayerSetTraining(lua_State* L) {
	// player:setTraining(value)
	std::shared_ptr<Player> player = getUserdataShared<Player>(L, 1);
	if (player) {
		bool value = getBoolean(L, 2, false);
		player->setTraining(value);
		pushBoolean(L, true);
	} else {
		lua_pushnil(L);
	}
	return 1;
}

int PlayerFunctions::luaPlayerGetIsTraining(lua_State* L) {
	// player:isTraining()
	std::shared_ptr<Player> player = getUserdataShared<Player>(L, 1);
	if (!player) {
		pushBoolean(L, false);
		reportErrorFunc(getErrorDesc(LUA_ERROR_PLAYER_NOT_FOUND));
		return 1;
	}

	lua_pushnumber(L, player->isExerciseTraining());
	return 1;
}

int PlayerFunctions::luaPlayerGetFreeCapacity(lua_State* L) {
	// player:getFreeCapacity()
	std::shared_ptr<Player> player = getUserdataShared<Player>(L, 1);
	if (player) {
		lua_pushnumber(L, player->getFreeCapacity());
	} else {
		lua_pushnil(L);
	}
	return 1;
}

int PlayerFunctions::luaPlayerGetKills(lua_State* L) {
	// player:getKills()
	std::shared_ptr<Player> player = getUserdataShared<Player>(L, 1);
	if (!player) {
		lua_pushnil(L);
		return 1;
	}

	lua_createtable(L, player->unjustifiedKills.size(), 0);
	int idx = 0;
	for (const auto &kill : player->unjustifiedKills) {
		lua_createtable(L, 3, 0);
		lua_pushnumber(L, kill.target);
		lua_rawseti(L, -2, 1);
		lua_pushnumber(L, kill.time);
		lua_rawseti(L, -2, 2);
		pushBoolean(L, kill.unavenged);
		lua_rawseti(L, -2, 3);
		lua_rawseti(L, -2, ++idx);
	}

	return 1;
}

int PlayerFunctions::luaPlayerSetKills(lua_State* L) {
	// player:setKills(kills)
	std::shared_ptr<Player> player = getUserdataShared<Player>(L, 1);
	if (!player) {
		lua_pushnil(L);
		return 1;
	}

	luaL_checktype(L, 2, LUA_TTABLE);
	std::vector<Kill> newKills;

	lua_pushnil(L);
	while (lua_next(L, 2) != 0) {
		// -2 is index, -1 is value
		luaL_checktype(L, -1, LUA_TTABLE);
		lua_rawgeti(L, -1, 1); // push target
		lua_rawgeti(L, -2, 2); // push time
		lua_rawgeti(L, -3, 3); // push unavenged
		newKills.emplace_back(luaL_checknumber(L, -3), luaL_checknumber(L, -2), getBoolean(L, -1));
		lua_pop(L, 4);
	}

	player->unjustifiedKills = std::move(newKills);
	player->sendUnjustifiedPoints();
	pushBoolean(L, true);
	return 1;
}

int PlayerFunctions::luaPlayerGetReward(lua_State* L) {
	// player:getReward(rewardId[, autoCreate = false])
	std::shared_ptr<Player> player = getUserdataShared<Player>(L, 1);
	if (!player) {
		lua_pushnil(L);
		return 1;
	}

	uint64_t rewardId = getNumber<uint64_t>(L, 2);
	bool autoCreate = getBoolean(L, 3, false);
	if (auto reward = player->getReward(rewardId, autoCreate)) {
		pushUserdata<Item>(L, reward);
		setItemMetatable(L, -1, reward);
	} else {
		pushBoolean(L, false);
	}
	return 1;
}

int PlayerFunctions::luaPlayerRemoveReward(lua_State* L) {
	// player:removeReward(rewardId)
	std::shared_ptr<Player> player = getUserdataShared<Player>(L, 1);
	if (!player) {
		lua_pushnil(L);
		return 1;
	}

	uint32_t rewardId = getNumber<uint32_t>(L, 2);
	player->removeReward(rewardId);
	pushBoolean(L, true);
	return 1;
}

int PlayerFunctions::luaPlayerGetRewardList(lua_State* L) {
	// player:getRewardList()
	std::shared_ptr<Player> player = getUserdataShared<Player>(L, 1);
	if (!player) {
		lua_pushnil(L);
		return 1;
	}

	std::vector<uint64_t> rewardVec;
	player->getRewardList(rewardVec);
	lua_createtable(L, rewardVec.size(), 0);

	int index = 0;
	for (const auto &rewardId : rewardVec) {
		lua_pushnumber(L, static_cast<lua_Number>(rewardId));
		lua_rawseti(L, -2, ++index);
	}
	return 1;
}

int PlayerFunctions::luaPlayerSetDailyReward(lua_State* L) {
	// player:setDailyReward(value)
	std::shared_ptr<Player> player = getUserdataShared<Player>(L, 1);
	if (player) {
		player->setDailyReward(getNumber<uint8_t>(L, 2));
		pushBoolean(L, true);
	} else {
		lua_pushnil(L);
	}
	return 1;
}

int PlayerFunctions::luaPlayerGetDepotLocker(lua_State* L) {
	// player:getDepotLocker(depotId)
	std::shared_ptr<Player> player = getUserdataShared<Player>(L, 1);
	if (!player) {
		lua_pushnil(L);
		return 1;
	}

	uint32_t depotId = getNumber<uint32_t>(L, 2);
	std::shared_ptr<DepotLocker> depotLocker = player->getDepotLocker(depotId);
	if (depotLocker) {
		depotLocker->setParent(player);
		pushUserdata<Item>(L, depotLocker);
		setItemMetatable(L, -1, depotLocker);
	} else {
		pushBoolean(L, false);
	}
	return 1;
}

int PlayerFunctions::luaPlayerGetStashCounter(lua_State* L) {
	// player:getStashCount()
	std::shared_ptr<Player> player = getUserdataShared<Player>(L, 1);
	if (player) {
		uint16_t sizeStash = getStashSize(player->getStashItems());
		lua_pushnumber(L, sizeStash);
	} else {
		lua_pushnil(L);
	}
	return 1;
}

int PlayerFunctions::luaPlayerGetDepotChest(lua_State* L) {
	// player:getDepotChest(depotId[, autoCreate = false])
	std::shared_ptr<Player> player = getUserdataShared<Player>(L, 1);
	if (!player) {
		lua_pushnil(L);
		return 1;
	}

	uint32_t depotId = getNumber<uint32_t>(L, 2);
	bool autoCreate = getBoolean(L, 3, false);
	std::shared_ptr<DepotChest> depotChest = player->getDepotChest(depotId, autoCreate);
	if (depotChest) {
		player->setLastDepotId(depotId);
		pushUserdata<Item>(L, depotChest);
		setItemMetatable(L, -1, depotChest);
	} else {
		pushBoolean(L, false);
	}
	return 1;
}

int PlayerFunctions::luaPlayerGetInbox(lua_State* L) {
	// player:getInbox()
	std::shared_ptr<Player> player = getUserdataShared<Player>(L, 1);
	if (!player) {
		lua_pushnil(L);
		return 1;
	}

	std::shared_ptr<Inbox> inbox = player->getInbox();
	if (inbox) {
		pushUserdata<Item>(L, inbox);
		setItemMetatable(L, -1, inbox);
	} else {
		pushBoolean(L, false);
	}
	return 1;
}

int PlayerFunctions::luaPlayerGetSkullTime(lua_State* L) {
	// player:getSkullTime()
	std::shared_ptr<Player> player = getUserdataShared<Player>(L, 1);
	if (player) {
		lua_pushnumber(L, player->getSkullTicks());
	} else {
		lua_pushnil(L);
	}
	return 1;
}

int PlayerFunctions::luaPlayerSetSkullTime(lua_State* L) {
	// player:setSkullTime(skullTime)
	std::shared_ptr<Player> player = getUserdataShared<Player>(L, 1);
	if (player) {
		player->setSkullTicks(getNumber<int64_t>(L, 2));
		pushBoolean(L, true);
	} else {
		lua_pushnil(L);
	}
	return 1;
}

int PlayerFunctions::luaPlayerGetDeathPenalty(lua_State* L) {
	// player:getDeathPenalty()
	std::shared_ptr<Player> player = getUserdataShared<Player>(L, 1);
	if (player) {
		lua_pushnumber(L, static_cast<uint32_t>(player->getLostPercent() * 100));
	} else {
		lua_pushnil(L);
	}
	return 1;
}

int PlayerFunctions::luaPlayerGetExperience(lua_State* L) {
	// player:getExperience()
	std::shared_ptr<Player> player = getUserdataShared<Player>(L, 1);
	if (player) {
		lua_pushnumber(L, player->getExperience());
	} else {
		lua_pushnil(L);
	}
	return 1;
}

int PlayerFunctions::luaPlayerAddExperience(lua_State* L) {
	// player:addExperience(experience[, sendText = false])
	std::shared_ptr<Player> player = getUserdataShared<Player>(L, 1);
	if (player) {
		int64_t experience = getNumber<int64_t>(L, 2);
		bool sendText = getBoolean(L, 3, false);
		player->addExperience(nullptr, experience, sendText);
		pushBoolean(L, true);
	} else {
		lua_pushnil(L);
	}
	return 1;
}

int PlayerFunctions::luaPlayerRemoveExperience(lua_State* L) {
	// player:removeExperience(experience[, sendText = false])
	std::shared_ptr<Player> player = getUserdataShared<Player>(L, 1);
	if (player) {
		int64_t experience = getNumber<int64_t>(L, 2);
		bool sendText = getBoolean(L, 3, false);
		player->removeExperience(experience, sendText);
		pushBoolean(L, true);
	} else {
		lua_pushnil(L);
	}
	return 1;
}

int PlayerFunctions::luaPlayerGetLevel(lua_State* L) {
	// player:getLevel()
	std::shared_ptr<Player> player = getUserdataShared<Player>(L, 1);
	if (player) {
		lua_pushnumber(L, player->getLevel());
	} else {
		lua_pushnil(L);
	}
	return 1;
}

int PlayerFunctions::luaPlayerGetMagicShieldCapacityFlat(lua_State* L) {
	// player:getMagicShieldCapacityFlat(useCharges)
	std::shared_ptr<Player> player = getUserdataShared<Player>(L, 1);
	if (player) {
		lua_pushnumber(L, player->getMagicShieldCapacityFlat(getBoolean(L, 2, false)));
	} else {
		lua_pushnil(L);
	}
	return 1;
}

int PlayerFunctions::luaPlayerGetMagicShieldCapacityPercent(lua_State* L) {
	// player:getMagicShieldCapacityPercent(useCharges)
	std::shared_ptr<Player> player = getUserdataShared<Player>(L, 1);
	if (player) {
		lua_pushnumber(L, player->getMagicShieldCapacityPercent(getBoolean(L, 2, false)));
	} else {
		lua_pushnil(L);
	}
	return 1;
}

int PlayerFunctions::luaPlayerSendSpellCooldown(lua_State* L) {
	// player:sendSpellCooldown(spellId, time)
	std::shared_ptr<Player> player = getUserdataShared<Player>(L, 1);
	if (!player) {
		lua_pushnil(L);
		return 1;
	}
	uint8_t spellId = getNumber<uint32_t>(L, 2, 1);
	uint32_t time = getNumber<uint32_t>(L, 3, 0);

	player->sendSpellCooldown(spellId, time);
	pushBoolean(L, true);

	return 1;
}

int PlayerFunctions::luaPlayerSendSpellGroupCooldown(lua_State* L) {
	// player:sendSpellGroupCooldown(groupId, time)
	std::shared_ptr<Player> player = getUserdataShared<Player>(L, 1);
	if (!player) {
		lua_pushnil(L);
		return 1;
	}
	SpellGroup_t groupId = getNumber<SpellGroup_t>(L, 2, SPELLGROUP_ATTACK);
	uint32_t time = getNumber<uint32_t>(L, 3, 0);

	player->sendSpellGroupCooldown(groupId, time);
	pushBoolean(L, true);

	return 1;
}

int PlayerFunctions::luaPlayerGetMagicLevel(lua_State* L) {
	// player:getMagicLevel()
	std::shared_ptr<Player> player = getUserdataShared<Player>(L, 1);
	if (player) {
		lua_pushnumber(L, player->getMagicLevel());
	} else {
		lua_pushnil(L);
	}
	return 1;
}

int PlayerFunctions::luaPlayerGetBaseMagicLevel(lua_State* L) {
	// player:getBaseMagicLevel()
	std::shared_ptr<Player> player = getUserdataShared<Player>(L, 1);
	if (player) {
		lua_pushnumber(L, player->getBaseMagicLevel());
	} else {
		lua_pushnil(L);
	}
	return 1;
}

int PlayerFunctions::luaPlayerGetMana(lua_State* L) {
	// player:getMana()
	std::shared_ptr<Player> player = getUserdataShared<Player>(L, 1);
	if (player) {
		lua_pushnumber(L, player->getMana());
	} else {
		lua_pushnil(L);
	}
	return 1;
}

int PlayerFunctions::luaPlayerAddMana(lua_State* L) {
	// player:addMana(manaChange[, animationOnLoss = false])
	std::shared_ptr<Player> player = getUserdataShared<Player>(L, 1);
	if (!player) {
		lua_pushnil(L);
		return 1;
	}

	int32_t manaChange = getNumber<int32_t>(L, 2);
	bool animationOnLoss = getBoolean(L, 3, false);
	if (!animationOnLoss && manaChange < 0) {
		player->changeMana(manaChange);
	} else {
		CombatDamage damage;
		damage.primary.value = manaChange;
		damage.origin = ORIGIN_NONE;
		g_game().combatChangeMana(nullptr, player, damage);
	}
	pushBoolean(L, true);
	return 1;
}

int PlayerFunctions::luaPlayerGetMaxMana(lua_State* L) {
	// player:getMaxMana()
	std::shared_ptr<Player> player = getUserdataShared<Player>(L, 1);
	if (player) {
		lua_pushnumber(L, player->getMaxMana());
	} else {
		lua_pushnil(L);
	}
	return 1;
}

int PlayerFunctions::luaPlayerSetMaxMana(lua_State* L) {
	// player:setMaxMana(maxMana)
	const auto &player = getPlayer(L, 1);
	if (!player) {
		reportErrorFunc(getErrorDesc(LUA_ERROR_PLAYER_NOT_FOUND));
		return 1;
	}

	player->manaMax = getNumber<int32_t>(L, 2);
	player->mana = std::min<int32_t>(player->mana, player->manaMax);
	g_game().addPlayerMana(player);
	player->sendStats();
	pushBoolean(L, true);
	return 1;
}

int PlayerFunctions::luaPlayerGetManaSpent(lua_State* L) {
	// player:getManaSpent()
	std::shared_ptr<Player> player = getUserdataShared<Player>(L, 1);
	if (player) {
		lua_pushnumber(L, player->getSpentMana());
	} else {
		lua_pushnil(L);
	}
	return 1;
}

int PlayerFunctions::luaPlayerAddManaSpent(lua_State* L) {
	// player:addManaSpent(amount)
	std::shared_ptr<Player> player = getUserdataShared<Player>(L, 1);
	if (player) {
		player->addManaSpent(getNumber<uint64_t>(L, 2));
		pushBoolean(L, true);
	} else {
		lua_pushnil(L);
	}
	return 1;
}

int PlayerFunctions::luaPlayerGetBaseMaxHealth(lua_State* L) {
	// player:getBaseMaxHealth()
	std::shared_ptr<Player> player = getUserdataShared<Player>(L, 1);
	if (player) {
		lua_pushnumber(L, player->healthMax);
	} else {
		lua_pushnil(L);
	}
	return 1;
}

int PlayerFunctions::luaPlayerGetBaseMaxMana(lua_State* L) {
	// player:getBaseMaxMana()
	std::shared_ptr<Player> player = getUserdataShared<Player>(L, 1);
	if (player) {
		lua_pushnumber(L, player->manaMax);
	} else {
		lua_pushnil(L);
	}
	return 1;
}

int PlayerFunctions::luaPlayerGetSkillLevel(lua_State* L) {
	// player:getSkillLevel(skillType)
	skills_t skillType = getNumber<skills_t>(L, 2);
	std::shared_ptr<Player> player = getUserdataShared<Player>(L, 1);
	if (player && skillType <= SKILL_LAST) {
		lua_pushnumber(L, player->skills[skillType].level);
	} else {
		lua_pushnil(L);
	}
	return 1;
}

int PlayerFunctions::luaPlayerGetEffectiveSkillLevel(lua_State* L) {
	// player:getEffectiveSkillLevel(skillType)
	skills_t skillType = getNumber<skills_t>(L, 2);
	std::shared_ptr<Player> player = getUserdataShared<Player>(L, 1);
	if (player && skillType <= SKILL_LAST) {
		lua_pushnumber(L, player->getSkillLevel(skillType));
	} else {
		lua_pushnil(L);
	}
	return 1;
}

int PlayerFunctions::luaPlayerGetSkillPercent(lua_State* L) {
	// player:getSkillPercent(skillType)
	skills_t skillType = getNumber<skills_t>(L, 2);
	std::shared_ptr<Player> player = getUserdataShared<Player>(L, 1);
	if (player && skillType <= SKILL_LAST) {
		lua_pushnumber(L, player->skills[skillType].percent);
	} else {
		lua_pushnil(L);
	}
	return 1;
}

int PlayerFunctions::luaPlayerGetSkillTries(lua_State* L) {
	// player:getSkillTries(skillType)
	skills_t skillType = getNumber<skills_t>(L, 2);
	std::shared_ptr<Player> player = getUserdataShared<Player>(L, 1);
	if (player && skillType <= SKILL_LAST) {
		lua_pushnumber(L, player->skills[skillType].tries);
	} else {
		lua_pushnil(L);
	}
	return 1;
}

int PlayerFunctions::luaPlayerAddSkillTries(lua_State* L) {
	// player:addSkillTries(skillType, tries)
	std::shared_ptr<Player> player = getUserdataShared<Player>(L, 1);
	if (player) {
		skills_t skillType = getNumber<skills_t>(L, 2);
		uint64_t tries = getNumber<uint64_t>(L, 3);
		player->addSkillAdvance(skillType, tries);
		pushBoolean(L, true);
	} else {
		lua_pushnil(L);
	}
	return 1;
}

int PlayerFunctions::luaPlayerSetLevel(lua_State* L) {
	// player:setLevel(level)
	std::shared_ptr<Player> player = getUserdataShared<Player>(L, 1);
	if (player) {
		uint16_t level = getNumber<uint16_t>(L, 2);
		player->level = level;
		player->experience = Player::getExpForLevel(level);
		player->sendStats();
		player->sendSkills();
		pushBoolean(L, true);
	} else {
		lua_pushnil(L);
	}
	return 1;
}

int PlayerFunctions::luaPlayerSetMagicLevel(lua_State* L) {
	// player:setMagicLevel(level[, manaSpent])
	std::shared_ptr<Player> player = getUserdataShared<Player>(L, 1);
	if (player) {
		uint16_t level = getNumber<uint16_t>(L, 2);
		player->magLevel = level;
		if (getNumber<uint64_t>(L, 3, 0) > 0) {
			uint64_t manaSpent = getNumber<uint64_t>(L, 3);
			uint64_t nextReqMana = player->vocation->getReqMana(level + 1);
			player->manaSpent = manaSpent;
			player->magLevelPercent = Player::getPercentLevel(manaSpent, nextReqMana);
		} else {
			player->manaSpent = 0;
			player->magLevelPercent = 0;
		}
		player->sendStats();
		player->sendSkills();
		pushBoolean(L, true);
	} else {
		lua_pushnil(L);
	}
	return 1;
}

int PlayerFunctions::luaPlayerSetSkillLevel(lua_State* L) {
	// player:setSkillLevel(skillType, level[, tries])
	std::shared_ptr<Player> player = getUserdataShared<Player>(L, 1);
	if (player) {
		skills_t skillType = getNumber<skills_t>(L, 2);
		uint16_t level = getNumber<uint16_t>(L, 3);
		player->skills[skillType].level = level;
		if (getNumber<uint64_t>(L, 4, 0) > 0) {
			uint64_t tries = getNumber<uint64_t>(L, 4);
			uint64_t nextReqTries = player->vocation->getReqSkillTries(skillType, level + 1);
			player->skills[skillType].tries = tries;
			player->skills[skillType].percent = Player::getPercentLevel(tries, nextReqTries);
		} else {
			player->skills[skillType].tries = 0;
			player->skills[skillType].percent = 0;
		}
		player->sendStats();
		player->sendSkills();
		pushBoolean(L, true);
	} else {
		lua_pushnil(L);
	}
	return 1;
}

int PlayerFunctions::luaPlayerAddOfflineTrainingTime(lua_State* L) {
	// player:addOfflineTrainingTime(time)
	std::shared_ptr<Player> player = getUserdataShared<Player>(L, 1);
	if (player) {
		int32_t time = getNumber<int32_t>(L, 2);
		player->addOfflineTrainingTime(time);
		player->sendStats();
		pushBoolean(L, true);
	} else {
		lua_pushnil(L);
	}
	return 1;
}

int PlayerFunctions::luaPlayerGetOfflineTrainingTime(lua_State* L) {
	// player:getOfflineTrainingTime()
	std::shared_ptr<Player> player = getUserdataShared<Player>(L, 1);
	if (player) {
		lua_pushnumber(L, player->getOfflineTrainingTime());
	} else {
		lua_pushnil(L);
	}
	return 1;
}

int PlayerFunctions::luaPlayerRemoveOfflineTrainingTime(lua_State* L) {
	// player:removeOfflineTrainingTime(time)
	std::shared_ptr<Player> player = getUserdataShared<Player>(L, 1);
	if (player) {
		int32_t time = getNumber<int32_t>(L, 2);
		player->removeOfflineTrainingTime(time);
		player->sendStats();
		pushBoolean(L, true);
	} else {
		lua_pushnil(L);
	}
	return 1;
}

int PlayerFunctions::luaPlayerAddOfflineTrainingTries(lua_State* L) {
	// player:addOfflineTrainingTries(skillType, tries)
	std::shared_ptr<Player> player = getUserdataShared<Player>(L, 1);
	if (player) {
		skills_t skillType = getNumber<skills_t>(L, 2);
		uint64_t tries = getNumber<uint64_t>(L, 3);
		pushBoolean(L, player->addOfflineTrainingTries(skillType, tries));
	} else {
		lua_pushnil(L);
	}
	return 1;
}

int PlayerFunctions::luaPlayerGetOfflineTrainingSkill(lua_State* L) {
	// player:getOfflineTrainingSkill()
	std::shared_ptr<Player> player = getUserdataShared<Player>(L, 1);
	if (player) {
		lua_pushnumber(L, player->getOfflineTrainingSkill());
	} else {
		lua_pushnil(L);
	}
	return 1;
}

int PlayerFunctions::luaPlayerSetOfflineTrainingSkill(lua_State* L) {
	// player:setOfflineTrainingSkill(skillId)
	std::shared_ptr<Player> player = getUserdataShared<Player>(L, 1);
	if (player) {
		int8_t skillId = getNumber<int8_t>(L, 2);
		player->setOfflineTrainingSkill(skillId);
		pushBoolean(L, true);
	} else {
		lua_pushnil(L);
	}
	return 1;
}

int PlayerFunctions::luaPlayerOpenStash(lua_State* L) {
	// player:openStash(isNpc)
	std::shared_ptr<Player> player = getUserdataShared<Player>(L, 1);
	bool isNpc = getBoolean(L, 2, false);
	if (player) {
		player->sendOpenStash(isNpc);
		pushBoolean(L, true);
	} else {
		lua_pushnil(L);
	}

	return 1;
}

int PlayerFunctions::luaPlayerGetItemCount(lua_State* L) {
	// player:getItemCount(itemId[, subType = -1])
	std::shared_ptr<Player> player = getUserdataShared<Player>(L, 1);
	if (!player) {
		lua_pushnil(L);
		return 1;
	}

	uint16_t itemId;
	if (isNumber(L, 2)) {
		itemId = getNumber<uint16_t>(L, 2);
	} else {
		itemId = Item::items.getItemIdByName(getString(L, 2));
		if (itemId == 0) {
			lua_pushnil(L);
			return 1;
		}
	}

	int32_t subType = getNumber<int32_t>(L, 3, -1);
	lua_pushnumber(L, player->getItemTypeCount(itemId, subType));
	return 1;
}

int PlayerFunctions::luaPlayerGetStashItemCount(lua_State* L) {
	// player:getStashItemCount(itemId)
	std::shared_ptr<Player> player = getUserdataShared<Player>(L, 1);
	if (!player) {
		lua_pushnil(L);
		return 1;
	}

	uint16_t itemId;
	if (isNumber(L, 2)) {
		itemId = getNumber<uint16_t>(L, 2);
	} else {
		itemId = Item::items.getItemIdByName(getString(L, 2));
		if (itemId == 0) {
			lua_pushnil(L);
			return 1;
		}
	}

	const ItemType &itemType = Item::items[itemId];
	if (itemType.id == 0) {
		lua_pushnil(L);
		return 1;
	}

	lua_pushnumber(L, player->getStashItemCount(itemType.id));
	return 1;
}

int PlayerFunctions::luaPlayerGetItemById(lua_State* L) {
	// player:getItemById(itemId, deepSearch[, subType = -1])
	std::shared_ptr<Player> player = getUserdataShared<Player>(L, 1);
	if (!player) {
		lua_pushnil(L);
		return 1;
	}

	uint16_t itemId;
	if (isNumber(L, 2)) {
		itemId = getNumber<uint16_t>(L, 2);
	} else {
		itemId = Item::items.getItemIdByName(getString(L, 2));
		if (itemId == 0) {
			lua_pushnil(L);
			return 1;
		}
	}
	bool deepSearch = getBoolean(L, 3);
	int32_t subType = getNumber<int32_t>(L, 4, -1);

	std::shared_ptr<Item> item = g_game().findItemOfType(player, itemId, deepSearch, subType);
	if (item) {
		pushUserdata<Item>(L, item);
		setItemMetatable(L, -1, item);
	} else {
		lua_pushnil(L);
	}
	return 1;
}

int PlayerFunctions::luaPlayerGetVocation(lua_State* L) {
	// player:getVocation()
	std::shared_ptr<Player> player = getUserdataShared<Player>(L, 1);
	if (player) {
		pushUserdata<Vocation>(L, player->getVocation());
		setMetatable(L, -1, "Vocation");
	} else {
		lua_pushnil(L);
	}
	return 1;
}

int PlayerFunctions::luaPlayerSetVocation(lua_State* L) {
	// player:setVocation(id or name or userdata)
	std::shared_ptr<Player> player = getUserdataShared<Player>(L, 1);
	if (!player) {
		lua_pushnil(L);
		return 1;
	}

	Vocation* vocation;
	if (isNumber(L, 2)) {
		vocation = g_vocations().getVocation(getNumber<uint16_t>(L, 2));
	} else if (isString(L, 2)) {
		vocation = g_vocations().getVocation(g_vocations().getVocationId(getString(L, 2)));
	} else if (isUserdata(L, 2)) {
		vocation = getUserdata<Vocation>(L, 2);
	} else {
		vocation = nullptr;
	}

	if (!vocation) {
		pushBoolean(L, false);
		return 1;
	}

	player->setVocation(vocation->getId());
	player->sendSkills();
	player->sendStats();
	player->sendBasicData();
	player->wheel()->sendGiftOfLifeCooldown();
	g_game().reloadCreature(player);
	pushBoolean(L, true);
	return 1;
}

int PlayerFunctions::luaPlayerIsPromoted(lua_State* L) {
	// player:isPromoted()
	std::shared_ptr<Player> player = getUserdataShared<Player>(L, 1);
	if (player) {
		pushBoolean(L, player->isPromoted());
	} else {
		lua_pushnil(L);
	}
	return 1;
}

int PlayerFunctions::luaPlayerGetSex(lua_State* L) {
	// player:getSex()
	std::shared_ptr<Player> player = getUserdataShared<Player>(L, 1);
	if (player) {
		lua_pushnumber(L, player->getSex());
	} else {
		lua_pushnil(L);
	}
	return 1;
}

int PlayerFunctions::luaPlayerSetSex(lua_State* L) {
	// player:setSex(newSex)
	std::shared_ptr<Player> player = getUserdataShared<Player>(L, 1);
	if (player) {
		PlayerSex_t newSex = getNumber<PlayerSex_t>(L, 2);
		player->setSex(newSex);
		pushBoolean(L, true);
	} else {
		lua_pushnil(L);
	}
	return 1;
}

int PlayerFunctions::luaPlayerGetPronoun(lua_State* L) {
	// player:getPronoun()
	std::shared_ptr<Player> player = getUserdataShared<Player>(L, 1);
	if (player) {
		lua_pushnumber(L, player->getPronoun());
	} else {
		lua_pushnil(L);
	}
	return 1;
}

int PlayerFunctions::luaPlayerSetPronoun(lua_State* L) {
	// player:setPronoun(newPronoun)
	std::shared_ptr<Player> player = getUserdataShared<Player>(L, 1);
	if (player) {
		PlayerPronoun_t newPronoun = getNumber<PlayerPronoun_t>(L, 2);
		player->setPronoun(newPronoun);
		pushBoolean(L, true);
	} else {
		lua_pushnil(L);
	}
	return 1;
}

int PlayerFunctions::luaPlayerGetTown(lua_State* L) {
	// player:getTown()
	std::shared_ptr<Player> player = getUserdataShared<Player>(L, 1);
	if (player) {
		pushUserdata<Town>(L, player->getTown());
		setMetatable(L, -1, "Town");
	} else {
		lua_pushnil(L);
	}
	return 1;
}

int PlayerFunctions::luaPlayerSetTown(lua_State* L) {
	// player:setTown(town)
	const auto &town = getUserdataShared<Town>(L, 2);
	if (!town) {
		pushBoolean(L, false);
		return 1;
	}

	std::shared_ptr<Player> player = getUserdataShared<Player>(L, 1);
	if (player) {
		player->setTown(town);
		pushBoolean(L, true);
	} else {
		lua_pushnil(L);
	}
	return 1;
}

int PlayerFunctions::luaPlayerGetGuild(lua_State* L) {
	// player:getGuild()
	std::shared_ptr<Player> player = getUserdataShared<Player>(L, 1);
	if (!player) {
		lua_pushnil(L);
		return 1;
	}

	const auto guild = player->getGuild();
	if (!guild) {
		lua_pushnil(L);
		return 1;
	}

	pushUserdata<Guild>(L, guild);
	setMetatable(L, -1, "Guild");
	return 1;
}

int PlayerFunctions::luaPlayerSetGuild(lua_State* L) {
	// player:setGuild(guild)
	std::shared_ptr<Player> player = getUserdataShared<Player>(L, 1);
	if (!player) {
		lua_pushnil(L);
		return 1;
	}

	const auto guild = getUserdataShared<Guild>(L, 2);
	player->setGuild(guild);

	pushBoolean(L, true);
	return 1;
}

int PlayerFunctions::luaPlayerGetGuildLevel(lua_State* L) {
	// player:getGuildLevel()
	std::shared_ptr<Player> player = getUserdataShared<Player>(L, 1);
	if (player && player->getGuild()) {
		lua_pushnumber(L, player->getGuildRank()->level);
	} else {
		lua_pushnil(L);
	}
	return 1;
}

int PlayerFunctions::luaPlayerSetGuildLevel(lua_State* L) {
	// player:setGuildLevel(level)
	uint8_t level = getNumber<uint8_t>(L, 2);
	std::shared_ptr<Player> player = getUserdataShared<Player>(L, 1);
	if (!player || !player->getGuild()) {
		lua_pushnil(L);
		return 1;
	}

	GuildRank_ptr rank = player->getGuild()->getRankByLevel(level);
	if (!rank) {
		pushBoolean(L, false);
	} else {
		player->setGuildRank(rank);
		pushBoolean(L, true);
	}

	return 1;
}

int PlayerFunctions::luaPlayerGetGuildNick(lua_State* L) {
	// player:getGuildNick()
	std::shared_ptr<Player> player = getUserdataShared<Player>(L, 1);
	if (player) {
		pushString(L, player->getGuildNick());
	} else {
		lua_pushnil(L);
	}
	return 1;
}

int PlayerFunctions::luaPlayerSetGuildNick(lua_State* L) {
	// player:setGuildNick(nick)
	const std::string &nick = getString(L, 2);
	std::shared_ptr<Player> player = getUserdataShared<Player>(L, 1);
	if (player) {
		player->setGuildNick(nick);
		pushBoolean(L, true);
	} else {
		lua_pushnil(L);
	}
	return 1;
}

int PlayerFunctions::luaPlayerGetGroup(lua_State* L) {
	// player:getGroup()
	std::shared_ptr<Player> player = getUserdataShared<Player>(L, 1);
	if (player) {
		pushUserdata<Group>(L, player->getGroup());
		setMetatable(L, -1, "Group");
	} else {
		lua_pushnil(L);
	}
	return 1;
}

int PlayerFunctions::luaPlayerSetGroup(lua_State* L) {
	// player:setGroup(group)
	Group* group = getUserdata<Group>(L, 2);
	if (!group) {
		pushBoolean(L, false);
		return 1;
	}

	std::shared_ptr<Player> player = getUserdataShared<Player>(L, 1);
	if (player) {
		player->setGroup(group);
		pushBoolean(L, true);
	} else {
		lua_pushnil(L);
	}
	return 1;
}

int PlayerFunctions::luaPlayerSetSpecialContainersAvailable(lua_State* L) {
	// player:setSpecialContainersAvailable(stashMenu, marketMenu, depotSearchMenu)
	bool supplyStashMenu = getBoolean(L, 2, false);
	bool marketMenu = getBoolean(L, 3, false);
	bool depotSearchMenu = getBoolean(L, 4, false);
	std::shared_ptr<Player> player = getUserdataShared<Player>(L, 1);
	if (player) {
		player->setSpecialMenuAvailable(supplyStashMenu, marketMenu, depotSearchMenu);
		pushBoolean(L, true);
	} else {
		lua_pushnil(L);
	}
	return 1;
}

int PlayerFunctions::luaPlayerGetStamina(lua_State* L) {
	// player:getStamina()
	std::shared_ptr<Player> player = getUserdataShared<Player>(L, 1);
	if (player) {
		lua_pushnumber(L, player->getStaminaMinutes());
	} else {
		lua_pushnil(L);
	}
	return 1;
}

int PlayerFunctions::luaPlayerSetStamina(lua_State* L) {
	// player:setStamina(stamina)
	uint16_t stamina = getNumber<uint16_t>(L, 2);
	std::shared_ptr<Player> player = getUserdataShared<Player>(L, 1);
	if (player) {
		player->staminaMinutes = std::min<uint16_t>(2520, stamina);
		player->sendStats();
	} else {
		lua_pushnil(L);
	}
	return 1;
}

int PlayerFunctions::luaPlayerGetSoul(lua_State* L) {
	// player:getSoul()
	std::shared_ptr<Player> player = getUserdataShared<Player>(L, 1);
	if (player) {
		lua_pushnumber(L, player->getSoul());
	} else {
		lua_pushnil(L);
	}
	return 1;
}

int PlayerFunctions::luaPlayerAddSoul(lua_State* L) {
	// player:addSoul(soulChange)
	int32_t soulChange = getNumber<int32_t>(L, 2);
	std::shared_ptr<Player> player = getUserdataShared<Player>(L, 1);
	if (player) {
		player->changeSoul(soulChange);
		pushBoolean(L, true);
	} else {
		lua_pushnil(L);
	}
	return 1;
}

int PlayerFunctions::luaPlayerGetMaxSoul(lua_State* L) {
	// player:getMaxSoul()
	std::shared_ptr<Player> player = getUserdataShared<Player>(L, 1);
	if (player && player->vocation) {
		lua_pushnumber(L, player->vocation->getSoulMax());
	} else {
		lua_pushnil(L);
	}
	return 1;
}

int PlayerFunctions::luaPlayerGetBankBalance(lua_State* L) {
	// player:getBankBalance()
	std::shared_ptr<Player> player = getUserdataShared<Player>(L, 1);
	if (player) {
		lua_pushnumber(L, player->getBankBalance());
	} else {
		lua_pushnil(L);
	}
	return 1;
}

int PlayerFunctions::luaPlayerSetBankBalance(lua_State* L) {
	// player:setBankBalance(bankBalance)
	std::shared_ptr<Player> player = getUserdataShared<Player>(L, 1);
	if (!player) {
		lua_pushnil(L);
		return 1;
	}

	player->setBankBalance(getNumber<uint64_t>(L, 2));
	pushBoolean(L, true);
	return 1;
}

int PlayerFunctions::luaPlayerGetStorageValue(lua_State* L) {
	// player:getStorageValue(key)
	const auto player = getUserdataShared<Player>(L, 1);
	if (!player) {
		lua_pushnil(L);
		return 1;
	}

	uint32_t key = getNumber<uint32_t>(L, 2);
	lua_pushnumber(L, player->getStorageValue(key));
	return 1;
}

int PlayerFunctions::luaPlayerSetStorageValue(lua_State* L) {
	// player:setStorageValue(key, value)
	int32_t value = getNumber<int32_t>(L, 3);
	uint32_t key = getNumber<uint32_t>(L, 2);
	std::shared_ptr<Player> player = getUserdataShared<Player>(L, 1);
	if (IS_IN_KEYRANGE(key, RESERVED_RANGE)) {
		std::ostringstream ss;
		ss << "Accessing reserved range: " << key;
		reportErrorFunc(ss.str());
		pushBoolean(L, false);
		return 1;
	}

	if (player) {
		player->addStorageValue(key, value);
		pushBoolean(L, true);
	} else {
		lua_pushnil(L);
	}
	return 1;
}

int PlayerFunctions::luaPlayerGetStorageValueByName(lua_State* L) {
	// player:getStorageValueByName(name)
	std::shared_ptr<Player> player = getUserdataShared<Player>(L, 1);
	if (!player) {
		reportErrorFunc(getErrorDesc(LUA_ERROR_PLAYER_NOT_FOUND));
		pushBoolean(L, false);
		return 0;
	}

	auto name = getString(L, 2);
	lua_pushnumber(L, player->getStorageValueByName(name));
	return 1;
}

int PlayerFunctions::luaPlayerSetStorageValueByName(lua_State* L) {
	// player:setStorageValueByName(storageName, value)
	std::shared_ptr<Player> player = getUserdataShared<Player>(L, 1);
	if (!player) {
		reportErrorFunc(getErrorDesc(LUA_ERROR_PLAYER_NOT_FOUND));
		pushBoolean(L, false);
		return 0;
	}

	auto storageName = getString(L, 2);
	int32_t value = getNumber<int32_t>(L, 3);

	player->addStorageValueByName(storageName, value);
	pushBoolean(L, true);
	return 1;
}

int PlayerFunctions::luaPlayerAddItem(lua_State* L) {
	// player:addItem(itemId, count = 1, canDropOnMap = true, subType = 1, slot = CONST_SLOT_WHEREEVER, tier = 0)
	std::shared_ptr<Player> player = getUserdataShared<Player>(L, 1);
	if (!player) {
		pushBoolean(L, false);
		return 1;
	}

	uint16_t itemId;
	if (isNumber(L, 2)) {
		itemId = getNumber<uint16_t>(L, 2);
	} else {
		itemId = Item::items.getItemIdByName(getString(L, 2));
		if (itemId == 0) {
			lua_pushnil(L);
			return 1;
		}
	}

	int32_t count = getNumber<int32_t>(L, 3, 1);
	int32_t subType = getNumber<int32_t>(L, 5, 1);

	const ItemType &it = Item::items[itemId];

	int32_t itemCount = 1;
	int parameters = lua_gettop(L);
	if (parameters >= 4) {
		itemCount = std::max<int32_t>(1, count);
	} else if (it.hasSubType()) {
		if (it.stackable) {
			itemCount = std::ceil(count / (float_t)it.stackSize);
		}

		subType = count;
	} else {
		itemCount = std::max<int32_t>(1, count);
	}

	bool hasTable = itemCount > 1;
	if (hasTable) {
		lua_newtable(L);
	} else if (itemCount == 0) {
		lua_pushnil(L);
		return 1;
	}

	bool canDropOnMap = getBoolean(L, 4, true);
	Slots_t slot = getNumber<Slots_t>(L, 6, CONST_SLOT_WHEREEVER);
	auto tier = getNumber<uint8_t>(L, 7, 0);
	for (int32_t i = 1; i <= itemCount; ++i) {
		int32_t stackCount = subType;
		if (it.stackable) {
			stackCount = std::min<int32_t>(stackCount, it.stackSize);
			subType -= stackCount;
		}

		std::shared_ptr<Item> item = Item::CreateItem(itemId, stackCount);
		if (!item) {
			if (!hasTable) {
				lua_pushnil(L);
			}
			return 1;
		}

		if (tier > 0) {
			item->setTier(tier);
		}

		ReturnValue ret = g_game().internalPlayerAddItem(player, item, canDropOnMap, slot);
		if (ret != RETURNVALUE_NOERROR) {
			if (!hasTable) {
				lua_pushnil(L);
			}
			return 1;
		}

		if (hasTable) {
			lua_pushnumber(L, i);
			pushUserdata<Item>(L, item);
			setItemMetatable(L, -1, item);
			lua_settable(L, -3);
		} else {
			pushUserdata<Item>(L, item);
			setItemMetatable(L, -1, item);
		}
	}
	return 1;
}

int PlayerFunctions::luaPlayerAddItemEx(lua_State* L) {
	// player:addItemEx(item[, canDropOnMap = false[, index = INDEX_WHEREEVER[, flags = 0]]])
	// player:addItemEx(item[, canDropOnMap = true[, slot = CONST_SLOT_WHEREEVER]])
	std::shared_ptr<Item> item = getUserdataShared<Item>(L, 2);
	if (!item) {
		reportErrorFunc(getErrorDesc(LUA_ERROR_ITEM_NOT_FOUND));
		pushBoolean(L, false);
		return 1;
	}

	std::shared_ptr<Player> player = getUserdataShared<Player>(L, 1);
	if (!player) {
		lua_pushnil(L);
		return 1;
	}

	if (item->getParent() != VirtualCylinder::virtualCylinder) {
		reportErrorFunc("Item already has a parent");
		pushBoolean(L, false);
		return 1;
	}

	bool canDropOnMap = getBoolean(L, 3, false);
	ReturnValue returnValue;
	if (canDropOnMap) {
		Slots_t slot = getNumber<Slots_t>(L, 4, CONST_SLOT_WHEREEVER);
		returnValue = g_game().internalPlayerAddItem(player, item, true, slot);
	} else {
		int32_t index = getNumber<int32_t>(L, 4, INDEX_WHEREEVER);
		uint32_t flags = getNumber<uint32_t>(L, 5, 0);
		returnValue = g_game().internalAddItem(player, item, index, flags);
	}

	if (returnValue == RETURNVALUE_NOERROR) {
		ScriptEnvironment::removeTempItem(item);
	}
	lua_pushnumber(L, returnValue);
	return 1;
}

int PlayerFunctions::luaPlayerAddItemStash(lua_State* L) {
	// player:addItemStash(itemId, count = 1)
	std::shared_ptr<Player> player = getUserdataShared<Player>(L, 1);
	if (!player) {
		lua_pushnil(L);
		return 1;
	}

	auto itemId = getNumber<uint16_t>(L, 2);
	auto count = getNumber<uint32_t>(L, 3, 1);

	player->addItemOnStash(itemId, count);
	pushBoolean(L, true);
	return 1;
}

int PlayerFunctions::luaPlayerRemoveStashItem(lua_State* L) {
	// player:removeStashItem(itemId, count)
	std::shared_ptr<Player> player = getUserdataShared<Player>(L, 1);
	if (!player) {
		lua_pushnil(L);
		return 1;
	}

	uint16_t itemId;
	if (isNumber(L, 2)) {
		itemId = getNumber<uint16_t>(L, 2);
	} else {
		itemId = Item::items.getItemIdByName(getString(L, 2));
		if (itemId == 0) {
			lua_pushnil(L);
			return 1;
		}
	}

	const ItemType &itemType = Item::items[itemId];
	if (itemType.id == 0) {
		lua_pushnil(L);
		return 1;
	}

	uint32_t count = getNumber<uint32_t>(L, 3);
	pushBoolean(L, player->withdrawItem(itemType.id, count));
	return 1;
}

int PlayerFunctions::luaPlayerRemoveItem(lua_State* L) {
	// player:removeItem(itemId, count[, subType = -1[, ignoreEquipped = false]])
	std::shared_ptr<Player> player = getUserdataShared<Player>(L, 1);
	if (!player) {
		lua_pushnil(L);
		return 1;
	}

	uint16_t itemId;
	if (isNumber(L, 2)) {
		itemId = getNumber<uint16_t>(L, 2);
	} else {
		itemId = Item::items.getItemIdByName(getString(L, 2));
		if (itemId == 0) {
			lua_pushnil(L);
			return 1;
		}
	}

	uint32_t count = getNumber<uint32_t>(L, 3);
	int32_t subType = getNumber<int32_t>(L, 4, -1);
	bool ignoreEquipped = getBoolean(L, 5, false);
	pushBoolean(L, player->removeItemOfType(itemId, count, subType, ignoreEquipped));
	return 1;
}

int PlayerFunctions::luaPlayerSendContainer(lua_State* L) {
	// player:sendContainer(container)
	std::shared_ptr<Player> player = getUserdataShared<Player>(L, 1);
	if (!player) {
		lua_pushnil(L);
		return 1;
	}

	std::shared_ptr<Container> container = getUserdataShared<Container>(L, 2);
	if (!container) {
		lua_pushnil(L);
		return 1;
	}

	player->sendContainer(static_cast<uint8_t>(container->getID()), container, container->hasParent(), static_cast<uint8_t>(container->getFirstIndex()));
	pushBoolean(L, true);
	return 1;
}

int PlayerFunctions::luaPlayerSendUpdateContainer(lua_State* L) {
	// player:sendUpdateContainer(container)
	std::shared_ptr<Player> player = getUserdataShared<Player>(L, 1);
	if (!player) {
		lua_pushnil(L);
		return 1;
	}

	const auto container = getUserdataShared<Container>(L, 2);
	if (!container) {
		reportErrorFunc("Container is nullptr");
		return 1;
	}

	player->onSendContainer(container);
	pushBoolean(L, true);
	return 1;
}

int PlayerFunctions::luaPlayerGetMoney(lua_State* L) {
	// player:getMoney()
	std::shared_ptr<Player> player = getUserdataShared<Player>(L, 1);
	if (player) {
		lua_pushnumber(L, player->getMoney());
	} else {
		lua_pushnil(L);
	}
	return 1;
}

int PlayerFunctions::luaPlayerAddMoney(lua_State* L) {
	// player:addMoney(money)
	uint64_t money = getNumber<uint64_t>(L, 2);
	std::shared_ptr<Player> player = getUserdataShared<Player>(L, 1);
	if (player) {
		g_game().addMoney(player, money);
		pushBoolean(L, true);
	} else {
		lua_pushnil(L);
	}
	return 1;
}

int PlayerFunctions::luaPlayerRemoveMoney(lua_State* L) {
	// player:removeMoney(money[, flags = 0[, useBank = true]])
	std::shared_ptr<Player> player = getUserdataShared<Player>(L, 1);
	if (player) {
		uint64_t money = getNumber<uint64_t>(L, 2);
		int32_t flags = getNumber<int32_t>(L, 3, 0);
		bool useBank = getBoolean(L, 4, true);
		pushBoolean(L, g_game().removeMoney(player, money, flags, useBank));
	} else {
		lua_pushnil(L);
	}
	return 1;
}

int PlayerFunctions::luaPlayerShowTextDialog(lua_State* L) {
	// player:showTextDialog(id or name or userdata[, text[, canWrite[, length]]])
	std::shared_ptr<Player> player = getUserdataShared<Player>(L, 1);
	if (!player) {
		lua_pushnil(L);
		return 1;
	}

	int32_t length = getNumber<int32_t>(L, 5, -1);
	bool canWrite = getBoolean(L, 4, false);
	std::string text;

	int parameters = lua_gettop(L);
	if (parameters >= 3) {
		text = getString(L, 3);
	}

	std::shared_ptr<Item> item;
	if (isNumber(L, 2)) {
		item = Item::CreateItem(getNumber<uint16_t>(L, 2));
	} else if (isString(L, 2)) {
		item = Item::CreateItem(Item::items.getItemIdByName(getString(L, 2)));
	} else if (isUserdata(L, 2)) {
		if (getUserdataType(L, 2) != LuaData_t::Item) {
			pushBoolean(L, false);
			return 1;
		}

		item = getUserdataShared<Item>(L, 2);
	} else {
		item = nullptr;
	}

	if (!item) {
		reportErrorFunc(getErrorDesc(LUA_ERROR_ITEM_NOT_FOUND));
		pushBoolean(L, false);
		return 1;
	}

	if (length < 0) {
		length = Item::items[item->getID()].maxTextLen;
	}

	if (!text.empty()) {
		item->setAttribute(ItemAttribute_t::TEXT, text);
		length = std::max<int32_t>(text.size(), length);
	}

	item->setParent(player);
	player->setWriteItem(item, length);
	player->sendTextWindow(item, length, canWrite);
	pushBoolean(L, true);
	return 1;
}

int PlayerFunctions::luaPlayerSendTextMessage(lua_State* L) {
	// player:sendTextMessage(type, text[, position, primaryValue = 0, primaryColor = TEXTCOLOR_NONE[, secondaryValue = 0, secondaryColor = TEXTCOLOR_NONE]])
	// player:sendTextMessage(type, text, channelId)

	std::shared_ptr<Player> player = getUserdataShared<Player>(L, 1);
	if (!player) {
		lua_pushnil(L);
		return 1;
	}

	int parameters = lua_gettop(L);

	TextMessage message(getNumber<MessageClasses>(L, 2), getString(L, 3));
	if (parameters == 4) {
		uint16_t channelId = getNumber<uint16_t>(L, 4);
		const auto &channel = g_chat().getChannel(player, channelId);
		if (!channel || !channel->hasUser(player)) {
			pushBoolean(L, false);
			return 1;
		}
		message.channelId = channelId;
	} else {
		if (parameters >= 6) {
			message.position = getPosition(L, 4);
			message.primary.value = getNumber<int32_t>(L, 5);
			message.primary.color = getNumber<TextColor_t>(L, 6);
		}

		if (parameters >= 8) {
			message.secondary.value = getNumber<int32_t>(L, 7);
			message.secondary.color = getNumber<TextColor_t>(L, 8);
		}
	}

	player->sendTextMessage(message);
	pushBoolean(L, true);

	return 1;
}

int PlayerFunctions::luaPlayerSendChannelMessage(lua_State* L) {
	// player:sendChannelMessage(author, text, type, channelId)
	std::shared_ptr<Player> player = getUserdataShared<Player>(L, 1);
	if (!player) {
		lua_pushnil(L);
		return 1;
	}

	uint16_t channelId = getNumber<uint16_t>(L, 5);
	SpeakClasses type = getNumber<SpeakClasses>(L, 4);
	const std::string &text = getString(L, 3);
	const std::string &author = getString(L, 2);
	player->sendChannelMessage(author, text, type, channelId);
	pushBoolean(L, true);
	return 1;
}

int PlayerFunctions::luaPlayerSendPrivateMessage(lua_State* L) {
	// player:sendPrivateMessage(speaker, text[, type])
	std::shared_ptr<Player> player = getUserdataShared<Player>(L, 1);
	if (!player) {
		lua_pushnil(L);
		return 1;
	}

	std::shared_ptr<Player> speaker = getUserdataShared<Player>(L, 2);
	const std::string &text = getString(L, 3);
	SpeakClasses type = getNumber<SpeakClasses>(L, 4, TALKTYPE_PRIVATE_FROM);
	player->sendPrivateMessage(speaker, type, text);
	pushBoolean(L, true);
	return 1;
}

int PlayerFunctions::luaPlayerChannelSay(lua_State* L) {
	// player:channelSay(speaker, type, text, channelId)
	std::shared_ptr<Player> player = getUserdataShared<Player>(L, 1);
	if (!player) {
		lua_pushnil(L);
		return 1;
	}

	std::shared_ptr<Creature> speaker = getCreature(L, 2);
	SpeakClasses type = getNumber<SpeakClasses>(L, 3);
	const std::string &text = getString(L, 4);
	uint16_t channelId = getNumber<uint16_t>(L, 5);
	player->sendToChannel(speaker, type, text, channelId);
	pushBoolean(L, true);
	return 1;
}

int PlayerFunctions::luaPlayerOpenChannel(lua_State* L) {
	// player:openChannel(channelId)
	uint16_t channelId = getNumber<uint16_t>(L, 2);
	std::shared_ptr<Player> player = getUserdataShared<Player>(L, 1);
	if (player) {
		g_game().playerOpenChannel(player->getID(), channelId);
		pushBoolean(L, true);
	} else {
		lua_pushnil(L);
	}
	return 1;
}

int PlayerFunctions::luaPlayerGetSlotItem(lua_State* L) {
	// player:getSlotItem(slot)
	std::shared_ptr<Player> player = getUserdataShared<Player>(L, 1);
	if (!player) {
		lua_pushnil(L);
		return 1;
	}

	uint32_t slot = getNumber<uint32_t>(L, 2);
	std::shared_ptr<Thing> thing = player->getThing(slot);
	if (!thing) {
		lua_pushnil(L);
		return 1;
	}

	std::shared_ptr<Item> item = thing->getItem();
	if (item) {
		pushUserdata<Item>(L, item);
		setItemMetatable(L, -1, item);
	} else {
		lua_pushnil(L);
	}
	return 1;
}

int PlayerFunctions::luaPlayerGetParty(lua_State* L) {
	// player:getParty()
	std::shared_ptr<Player> player = getUserdataShared<Player>(L, 1);
	if (!player) {
		lua_pushnil(L);
		return 1;
	}

	std::shared_ptr<Party> party = player->getParty();
	if (party) {
		pushUserdata<Party>(L, party);
		setMetatable(L, -1, "Party");
	} else {
		lua_pushnil(L);
	}
	return 1;
}

int PlayerFunctions::luaPlayerAddOutfit(lua_State* L) {
	// player:addOutfit(lookType)
	std::shared_ptr<Player> player = getUserdataShared<Player>(L, 1);
	if (player) {
		player->addOutfit(getNumber<uint16_t>(L, 2), 0);
		pushBoolean(L, true);
	} else {
		lua_pushnil(L);
	}
	return 1;
}

int PlayerFunctions::luaPlayerAddOutfitAddon(lua_State* L) {
	// player:addOutfitAddon(lookType, addon)
	std::shared_ptr<Player> player = getUserdataShared<Player>(L, 1);
	if (player) {
		uint16_t lookType = getNumber<uint16_t>(L, 2);
		uint8_t addon = getNumber<uint8_t>(L, 3);
		player->addOutfit(lookType, addon);
		pushBoolean(L, true);
	} else {
		lua_pushnil(L);
	}
	return 1;
}

int PlayerFunctions::luaPlayerRemoveOutfit(lua_State* L) {
	// player:removeOutfit(lookType)
	std::shared_ptr<Player> player = getUserdataShared<Player>(L, 1);
	if (player) {
		uint16_t lookType = getNumber<uint16_t>(L, 2);
		pushBoolean(L, player->removeOutfit(lookType));
	} else {
		lua_pushnil(L);
	}
	return 1;
}

int PlayerFunctions::luaPlayerRemoveOutfitAddon(lua_State* L) {
	// player:removeOutfitAddon(lookType, addon)
	std::shared_ptr<Player> player = getUserdataShared<Player>(L, 1);
	if (player) {
		uint16_t lookType = getNumber<uint16_t>(L, 2);
		uint8_t addon = getNumber<uint8_t>(L, 3);
		pushBoolean(L, player->removeOutfitAddon(lookType, addon));
	} else {
		lua_pushnil(L);
	}
	return 1;
}

int PlayerFunctions::luaPlayerHasOutfit(lua_State* L) {
	// player:hasOutfit(lookType[, addon = 0])
	std::shared_ptr<Player> player = getUserdataShared<Player>(L, 1);
	if (player) {
		uint16_t lookType = getNumber<uint16_t>(L, 2);
		uint8_t addon = getNumber<uint8_t>(L, 3, 0);
		pushBoolean(L, player->canWear(lookType, addon));
	} else {
		lua_pushnil(L);
	}
	return 1;
}

int PlayerFunctions::luaPlayerSendOutfitWindow(lua_State* L) {
	// player:sendOutfitWindow()
	std::shared_ptr<Player> player = getUserdataShared<Player>(L, 1);
	if (player) {
		player->sendOutfitWindow();
		pushBoolean(L, true);
	} else {
		lua_pushnil(L);
	}
	return 1;
}

int PlayerFunctions::luaPlayerAddMount(lua_State* L) {
	// player:addMount(mountId or mountName)
	std::shared_ptr<Player> player = getUserdataShared<Player>(L, 1);
	if (!player) {
		lua_pushnil(L);
		return 1;
	}

	uint8_t mountId;
	if (isNumber(L, 2)) {
		mountId = getNumber<uint8_t>(L, 2);
	} else {
		const std::shared_ptr<Mount> mount = g_game().mounts.getMountByName(getString(L, 2));
		if (!mount) {
			lua_pushnil(L);
			return 1;
		}
		mountId = mount->id;
	}
	pushBoolean(L, player->tameMount(mountId));
	return 1;
}

int PlayerFunctions::luaPlayerRemoveMount(lua_State* L) {
	// player:removeMount(mountId or mountName)
	std::shared_ptr<Player> player = getUserdataShared<Player>(L, 1);
	if (!player) {
		lua_pushnil(L);
		return 1;
	}

	uint8_t mountId;
	if (isNumber(L, 2)) {
		mountId = getNumber<uint8_t>(L, 2);
	} else {
		const std::shared_ptr<Mount> mount = g_game().mounts.getMountByName(getString(L, 2));
		if (!mount) {
			lua_pushnil(L);
			return 1;
		}
		mountId = mount->id;
	}
	pushBoolean(L, player->untameMount(mountId));
	return 1;
}

int PlayerFunctions::luaPlayerHasMount(lua_State* L) {
	// player:hasMount(mountId or mountName)
	std::shared_ptr<Player> player = getUserdataShared<Player>(L, 1);
	if (!player) {
		lua_pushnil(L);
		return 1;
	}

	std::shared_ptr<Mount> mount = nullptr;
	if (isNumber(L, 2)) {
		mount = g_game().mounts.getMountByID(getNumber<uint8_t>(L, 2));
	} else {
		mount = g_game().mounts.getMountByName(getString(L, 2));
	}

	if (mount) {
		pushBoolean(L, player->hasMount(mount));
	} else {
		lua_pushnil(L);
	}
	return 1;
}

int PlayerFunctions::luaPlayerAddFamiliar(lua_State* L) {
	// player:addFamiliar(lookType)
	std::shared_ptr<Player> player = getUserdataShared<Player>(L, 1);
	if (player) {
		player->addFamiliar(getNumber<uint16_t>(L, 2));
		pushBoolean(L, true);
	} else {
		lua_pushnil(L);
	}
	return 1;
}

int PlayerFunctions::luaPlayerRemoveFamiliar(lua_State* L) {
	// player:removeFamiliar(lookType)
	std::shared_ptr<Player> player = getUserdataShared<Player>(L, 1);
	if (player) {
		uint16_t lookType = getNumber<uint16_t>(L, 2);
		pushBoolean(L, player->removeFamiliar(lookType));
	} else {
		lua_pushnil(L);
	}
	return 1;
}

int PlayerFunctions::luaPlayerHasFamiliar(lua_State* L) {
	// player:hasFamiliar(lookType)
	std::shared_ptr<Player> player = getUserdataShared<Player>(L, 1);
	if (player) {
		uint16_t lookType = getNumber<uint16_t>(L, 2);
		pushBoolean(L, player->canFamiliar(lookType));
	} else {
		lua_pushnil(L);
	}
	return 1;
}

int PlayerFunctions::luaPlayerSetFamiliarLooktype(lua_State* L) {
	// player:setFamiliarLooktype(lookType)
	std::shared_ptr<Player> player = getUserdataShared<Player>(L, 1);
	if (player) {
		player->setFamiliarLooktype(getNumber<uint16_t>(L, 2));
		pushBoolean(L, true);
	} else {
		lua_pushnil(L);
	}
	return 1;
}

int PlayerFunctions::luaPlayerGetFamiliarLooktype(lua_State* L) {
	// player:getFamiliarLooktype()
	std::shared_ptr<Player> player = getUserdataShared<Player>(L, 1);
	if (player) {
		lua_pushnumber(L, player->defaultOutfit.lookFamiliarsType);
	} else {
		lua_pushnil(L);
	}
	return 1;
}

int PlayerFunctions::luaPlayerGetPremiumDays(lua_State* L) {
	// player:getPremiumDays()
	std::shared_ptr<Player> player = getUserdataShared<Player>(L, 1);
	if (player && player->getAccount()) {
		lua_pushnumber(L, player->getAccount()->getPremiumRemainingDays());
	} else {
		lua_pushnil(L);
	}
	return 1;
}

int PlayerFunctions::luaPlayerAddPremiumDays(lua_State* L) {
	// player:addPremiumDays(days)
	std::shared_ptr<Player> player = getUserdataShared<Player>(L, 1);
	if (!player || !player->getAccount()) {
		lua_pushnil(L);
		return 1;
	}

	auto premiumDays = player->getAccount()->getPremiumRemainingDays();

	if (premiumDays == std::numeric_limits<uint16_t>::max()) {
		return 1;
	}

	int32_t addDays = std::min<int32_t>(0xFFFE - premiumDays, getNumber<uint16_t>(L, 2));
	if (addDays <= 0) {
		return 1;
	}

	player->getAccount()->addPremiumDays(addDays);

	if (player->getAccount()->save() != enumToValue(AccountErrors_t::Ok)) {
		return 1;
	}

	pushBoolean(L, true);
	return 1;
}

int PlayerFunctions::luaPlayerRemovePremiumDays(lua_State* L) {
	// player:removePremiumDays(days)
	std::shared_ptr<Player> player = getUserdataShared<Player>(L, 1);
	if (!player || !player->getAccount()) {
		lua_pushnil(L);
		return 1;
	}

	auto premiumDays = player->getAccount()->getPremiumRemainingDays();

	if (premiumDays == std::numeric_limits<uint16_t>::max()) {
		return 1;
	}

	int32_t removeDays = std::min<int32_t>(0xFFFE - premiumDays, getNumber<uint16_t>(L, 2));
	if (removeDays <= 0) {
		return 1;
	}

	player->getAccount()->addPremiumDays(-removeDays);

	if (player->getAccount()->save() != enumToValue(AccountErrors_t::Ok)) {
		return 1;
	}

	pushBoolean(L, true);
	return 1;
}

int PlayerFunctions::luaPlayerGetTibiaCoins(lua_State* L) {
	// player:getTibiaCoins()
	std::shared_ptr<Player> player = getUserdataShared<Player>(L, 1);
	if (!player || !player->getAccount()) {
		reportErrorFunc(getErrorDesc(LUA_ERROR_PLAYER_NOT_FOUND));
		lua_pushnil(L);
		return 1;
	}

	auto [coins, result] = player->getAccount()->getCoins(enumToValue(CoinType::Normal));

	if (result == enumToValue(AccountErrors_t::Ok)) {
		lua_pushnumber(L, coins);
	}

	return 1;
}

int PlayerFunctions::luaPlayerAddTibiaCoins(lua_State* L) {
	// player:addTibiaCoins(coins)
	std::shared_ptr<Player> player = getUserdataShared<Player>(L, 1);
	if (!player || !player->getAccount()) {
		reportErrorFunc(getErrorDesc(LUA_ERROR_PLAYER_NOT_FOUND));
		lua_pushnil(L);
		return 1;
	}

	if (player->account->addCoins(enumToValue(CoinType::Normal), getNumber<uint32_t>(L, 2)) != enumToValue(AccountErrors_t::Ok)) {
		reportErrorFunc("Failed to add coins");
		lua_pushnil(L);
		return 1;
	}

	if (player->getAccount()->save() != enumToValue(AccountErrors_t::Ok)) {
		reportErrorFunc("Failed to save account");
		lua_pushnil(L);
		return 1;
	}

	pushBoolean(L, true);

	return 1;
}

int PlayerFunctions::luaPlayerRemoveTibiaCoins(lua_State* L) {
	// player:removeTibiaCoins(coins)
	std::shared_ptr<Player> player = getUserdataShared<Player>(L, 1);
	if (!player || !player->getAccount()) {
		reportErrorFunc(getErrorDesc(LUA_ERROR_PLAYER_NOT_FOUND));
		lua_pushnil(L);
		return 1;
	}

	if (player->account->removeCoins(enumToValue(CoinType::Normal), getNumber<uint32_t>(L, 2)) != enumToValue(AccountErrors_t::Ok)) {
		reportErrorFunc("Failed to remove coins");
		return 1;
	}

	if (player->getAccount()->save() != enumToValue(AccountErrors_t::Ok)) {
		reportErrorFunc("Failed to save account");
		lua_pushnil(L);
		return 1;
	}

	pushBoolean(L, true);

	return 1;
}

int PlayerFunctions::luaPlayerGetTransferableCoins(lua_State* L) {
	// player:getTransferableCoins()
	std::shared_ptr<Player> player = getUserdataShared<Player>(L, 1);
	if (!player || !player->getAccount()) {
		reportErrorFunc(getErrorDesc(LUA_ERROR_PLAYER_NOT_FOUND));
		lua_pushnil(L);
		return 1;
	}

	auto [coins, result] = player->getAccount()->getCoins(enumToValue(CoinType::Transferable));

	if (result == enumToValue(AccountErrors_t::Ok)) {
		lua_pushnumber(L, coins);
	}

	return 1;
}

int PlayerFunctions::luaPlayerAddTransferableCoins(lua_State* L) {
	// player:addTransferableCoins(coins)
	std::shared_ptr<Player> player = getUserdataShared<Player>(L, 1);
	if (!player || !player->getAccount()) {
		reportErrorFunc(getErrorDesc(LUA_ERROR_PLAYER_NOT_FOUND));
		lua_pushnil(L);
		return 1;
	}

	if (player->account->addCoins(enumToValue(CoinType::Transferable), getNumber<uint32_t>(L, 2)) != enumToValue(AccountErrors_t::Ok)) {
		reportErrorFunc("failed to add transferable coins");
		lua_pushnil(L);
		return 1;
	}

	if (player->getAccount()->save() != enumToValue(AccountErrors_t::Ok)) {
		reportErrorFunc("failed to save account");
		lua_pushnil(L);
		return 1;
	}

	pushBoolean(L, true);

	return 1;
}

int PlayerFunctions::luaPlayerRemoveTransferableCoins(lua_State* L) {
	// player:removeTransferableCoins(coins)
	std::shared_ptr<Player> player = getUserdataShared<Player>(L, 1);
	if (!player || !player->getAccount()) {
		reportErrorFunc(getErrorDesc(LUA_ERROR_PLAYER_NOT_FOUND));
		lua_pushnil(L);
		return 1;
	}

	if (player->account->removeCoins(enumToValue(CoinType::Transferable), getNumber<uint32_t>(L, 2)) != enumToValue(AccountErrors_t::Ok)) {
		reportErrorFunc("failed to remove transferable coins");
		lua_pushnil(L);
		return 1;
	}

	if (player->getAccount()->save() != enumToValue(AccountErrors_t::Ok)) {
		reportErrorFunc("failed to save account");
		lua_pushnil(L);
		return 1;
	}

	pushBoolean(L, true);

	return 1;
}

int PlayerFunctions::luaPlayerHasBlessing(lua_State* L) {
	// player:hasBlessing(blessing)
	uint8_t blessing = getNumber<uint8_t>(L, 2);
	std::shared_ptr<Player> player = getUserdataShared<Player>(L, 1);
	if (player) {
		pushBoolean(L, player->hasBlessing(blessing));
	} else {
		lua_pushnil(L);
	}
	return 1;
}

int PlayerFunctions::luaPlayerAddBlessing(lua_State* L) {
	// player:addBlessing(blessing)
	std::shared_ptr<Player> player = getUserdataShared<Player>(L, 1);
	if (!player) {
		lua_pushnil(L);
		return 1;
	}

	uint8_t blessing = getNumber<uint8_t>(L, 2);
	uint8_t count = getNumber<uint8_t>(L, 3);

	player->addBlessing(blessing, count);
	player->sendBlessStatus();
	pushBoolean(L, true);
	return 1;
}

int PlayerFunctions::luaPlayerRemoveBlessing(lua_State* L) {
	// player:removeBlessing(blessing)
	std::shared_ptr<Player> player = getUserdataShared<Player>(L, 1);
	if (!player) {
		lua_pushnil(L);
		return 1;
	}

	uint8_t blessing = getNumber<uint8_t>(L, 2);
	uint8_t count = getNumber<uint8_t>(L, 3);

	if (!player->hasBlessing(blessing)) {
		pushBoolean(L, false);
		return 1;
	}

	player->removeBlessing(blessing, count);
	pushBoolean(L, true);
	return 1;
}

int PlayerFunctions::luaPlayerGetBlessingCount(lua_State* L) {
	// player:getBlessingCount(index)
	std::shared_ptr<Player> player = getUserdataShared<Player>(L, 1);
	uint8_t index = getNumber<uint8_t>(L, 2);
	if (index == 0) {
		index = 1;
	}

	if (player) {
		lua_pushnumber(L, player->getBlessingCount(index));
	} else {
		lua_pushnil(L);
	}
	return 1;
}

int PlayerFunctions::luaPlayerCanLearnSpell(lua_State* L) {
	// player:canLearnSpell(spellName)
	std::shared_ptr<Player> player = getUserdataShared<Player>(L, 1);
	if (!player) {
		lua_pushnil(L);
		return 1;
	}

	const std::string &spellName = getString(L, 2);
	const auto spell = g_spells().getInstantSpellByName(spellName);
	if (!spell) {
		reportErrorFunc("Spell \"" + spellName + "\" not found");
		pushBoolean(L, false);
		return 1;
	}

	if (player->hasFlag(PlayerFlags_t::IgnoreSpellCheck)) {
		pushBoolean(L, true);
		return 1;
	}

	const auto vocMap = spell->getVocMap();
	if (vocMap.count(player->getVocationId()) == 0) {
		pushBoolean(L, false);
	} else if (player->getLevel() < spell->getLevel()) {
		pushBoolean(L, false);
	} else if (player->getMagicLevel() < spell->getMagicLevel()) {
		pushBoolean(L, false);
	} else {
		pushBoolean(L, true);
	}
	return 1;
}

int PlayerFunctions::luaPlayerLearnSpell(lua_State* L) {
	// player:learnSpell(spellName)
	std::shared_ptr<Player> player = getUserdataShared<Player>(L, 1);
	if (player) {
		const std::string &spellName = getString(L, 2);
		player->learnInstantSpell(spellName);
		pushBoolean(L, true);
	} else {
		lua_pushnil(L);
	}
	return 1;
}

int PlayerFunctions::luaPlayerForgetSpell(lua_State* L) {
	// player:forgetSpell(spellName)
	std::shared_ptr<Player> player = getUserdataShared<Player>(L, 1);
	if (player) {
		const std::string &spellName = getString(L, 2);
		player->forgetInstantSpell(spellName);
		pushBoolean(L, true);
	} else {
		lua_pushnil(L);
	}
	return 1;
}

int PlayerFunctions::luaPlayerHasLearnedSpell(lua_State* L) {
	// player:hasLearnedSpell(spellName)
	std::shared_ptr<Player> player = getUserdataShared<Player>(L, 1);
	if (player) {
		const std::string &spellName = getString(L, 2);
		pushBoolean(L, player->hasLearnedInstantSpell(spellName));
	} else {
		lua_pushnil(L);
	}
	return 1;
}

int PlayerFunctions::luaPlayerSendTutorial(lua_State* L) {
	// player:sendTutorial(tutorialId)
	std::shared_ptr<Player> player = getUserdataShared<Player>(L, 1);
	if (player) {
		uint8_t tutorialId = getNumber<uint8_t>(L, 2);
		player->sendTutorial(tutorialId);
		pushBoolean(L, true);
	} else {
		lua_pushnil(L);
	}
	return 1;
}

int PlayerFunctions::luaPlayerOpenImbuementWindow(lua_State* L) {
	// player:openImbuementWindow(item)
	std::shared_ptr<Player> player = getUserdataShared<Player>(L, 1);
	if (!player) {
		reportErrorFunc(getErrorDesc(LUA_ERROR_PLAYER_NOT_FOUND));
		pushBoolean(L, false);
		return 1;
	}

	std::shared_ptr<Item> item = getUserdataShared<Item>(L, 2);
	if (!item) {
		reportErrorFunc(getErrorDesc(LUA_ERROR_ITEM_NOT_FOUND));
		pushBoolean(L, false);
		return 1;
	}

	player->openImbuementWindow(item);
	return 1;
}

int PlayerFunctions::luaPlayerCloseImbuementWindow(lua_State* L) {
	// player:closeImbuementWindow()
	std::shared_ptr<Player> player = getUserdataShared<Player>(L, 1);
	if (!player) {
		reportErrorFunc(getErrorDesc(LUA_ERROR_PLAYER_NOT_FOUND));
		pushBoolean(L, false);
		return 1;
	}

	player->closeImbuementWindow();
	return 1;
}

int PlayerFunctions::luaPlayerAddMapMark(lua_State* L) {
	// player:addMapMark(position, type, description)
	std::shared_ptr<Player> player = getUserdataShared<Player>(L, 1);
	if (player) {
		const Position &position = getPosition(L, 2);
		uint8_t type = getNumber<uint8_t>(L, 3);
		const std::string &description = getString(L, 4);
		player->sendAddMarker(position, type, description);
		pushBoolean(L, true);
	} else {
		lua_pushnil(L);
	}
	return 1;
}

int PlayerFunctions::luaPlayerSave(lua_State* L) {
	// player:save()
	std::shared_ptr<Player> player = getUserdataShared<Player>(L, 1);
	if (player) {
		if (!player->isOffline()) {
			player->loginPosition = player->getPosition();
		}
		pushBoolean(L, g_saveManager().savePlayer(player));
	} else {
		lua_pushnil(L);
	}
	return 1;
}

int PlayerFunctions::luaPlayerPopupFYI(lua_State* L) {
	// player:popupFYI(message)
	std::shared_ptr<Player> player = getUserdataShared<Player>(L, 1);
	if (player) {
		const std::string &message = getString(L, 2);
		player->sendFYIBox(message);
		pushBoolean(L, true);
	} else {
		lua_pushnil(L);
	}
	return 1;
}

int PlayerFunctions::luaPlayerIsPzLocked(lua_State* L) {
	// player:isPzLocked()
	std::shared_ptr<Player> player = getUserdataShared<Player>(L, 1);
	if (player) {
		pushBoolean(L, player->isPzLocked());
	} else {
		lua_pushnil(L);
	}
	return 1;
}

int PlayerFunctions::luaPlayerGetClient(lua_State* L) {
	// player:getClient()
	std::shared_ptr<Player> player = getUserdataShared<Player>(L, 1);
	if (player) {
		lua_createtable(L, 0, 2);
		setField(L, "version", player->getProtocolVersion());
		setField(L, "os", player->getOperatingSystem());
	} else {
		lua_pushnil(L);
	}
	return 1;
}

int PlayerFunctions::luaPlayerGetHouse(lua_State* L) {
	// player:getHouse()
	std::shared_ptr<Player> player = getUserdataShared<Player>(L, 1);
	if (!player) {
		lua_pushnil(L);
		return 1;
	}

	const auto &house = g_game().map.houses.getHouseByPlayerId(player->getGUID());
	if (house) {
		pushUserdata<House>(L, house);
		setMetatable(L, -1, "House");
	} else {
		lua_pushnil(L);
	}
	return 1;
}

int PlayerFunctions::luaPlayerSendHouseWindow(lua_State* L) {
	// player:sendHouseWindow(house, listId)
	std::shared_ptr<Player> player = getUserdataShared<Player>(L, 1);
	if (!player) {
		lua_pushnil(L);
		return 1;
	}

	const auto &house = getUserdataShared<House>(L, 2);
	if (!house) {
		lua_pushnil(L);
		return 1;
	}

	uint32_t listId = getNumber<uint32_t>(L, 3);
	player->sendHouseWindow(house, listId);
	pushBoolean(L, true);
	return 1;
}

int PlayerFunctions::luaPlayerSetEditHouse(lua_State* L) {
	// player:setEditHouse(house, listId)
	std::shared_ptr<Player> player = getUserdataShared<Player>(L, 1);
	if (!player) {
		lua_pushnil(L);
		return 1;
	}

	const auto &house = getUserdataShared<House>(L, 2);
	if (!house) {
		lua_pushnil(L);
		return 1;
	}

	uint32_t listId = getNumber<uint32_t>(L, 3);
	player->setEditHouse(house, listId);
	pushBoolean(L, true);
	return 1;
}

int PlayerFunctions::luaPlayerSetGhostMode(lua_State* L) {
	// player:setGhostMode(enabled)
	std::shared_ptr<Player> player = getUserdataShared<Player>(L, 1);
	if (!player) {
		lua_pushnil(L);
		return 1;
	}

	bool enabled = getBoolean(L, 2);
	if (player->isInGhostMode() == enabled) {
		pushBoolean(L, true);
		return 1;
	}

	player->switchGhostMode();

	std::shared_ptr<Tile> tile = player->getTile();
	const Position &position = player->getPosition();

	for (const auto &spectator : Spectators().find<Player>(position, true)) {
		const auto &tmpPlayer = spectator->getPlayer();
		if (tmpPlayer != player && !tmpPlayer->isAccessPlayer()) {
			if (enabled) {
				tmpPlayer->sendRemoveTileThing(position, tile->getStackposOfCreature(tmpPlayer, player));
			} else {
				tmpPlayer->sendCreatureAppear(player, position, true);
			}
		} else {
			tmpPlayer->sendCreatureChangeVisible(player, !enabled);
		}
	}

	if (player->isInGhostMode()) {
		for (const auto &it : g_game().getPlayers()) {
			if (!it.second->isAccessPlayer()) {
				it.second->notifyStatusChange(player, VIPSTATUS_OFFLINE);
			}
		}
		IOLoginData::updateOnlineStatus(player->getGUID(), false);
	} else {
		for (const auto &it : g_game().getPlayers()) {
			if (!it.second->isAccessPlayer()) {
				it.second->notifyStatusChange(player, player->statusVipList);
			}
		}
		IOLoginData::updateOnlineStatus(player->getGUID(), true);
	}
	pushBoolean(L, true);
	return 1;
}

int PlayerFunctions::luaPlayerGetContainerId(lua_State* L) {
	// player:getContainerId(container)
	std::shared_ptr<Player> player = getUserdataShared<Player>(L, 1);
	if (!player) {
		lua_pushnil(L);
		return 1;
	}

	std::shared_ptr<Container> container = getUserdataShared<Container>(L, 2);
	if (container) {
		lua_pushnumber(L, player->getContainerID(container));
	} else {
		lua_pushnil(L);
	}
	return 1;
}

int PlayerFunctions::luaPlayerGetContainerById(lua_State* L) {
	// player:getContainerById(id)
	std::shared_ptr<Player> player = getUserdataShared<Player>(L, 1);
	if (!player) {
		lua_pushnil(L);
		return 1;
	}

	std::shared_ptr<Container> container = player->getContainerByID(getNumber<uint8_t>(L, 2));
	if (container) {
		pushUserdata<Container>(L, container);
		setMetatable(L, -1, "Container");
	} else {
		lua_pushnil(L);
	}
	return 1;
}

int PlayerFunctions::luaPlayerGetContainerIndex(lua_State* L) {
	// player:getContainerIndex(id)
	std::shared_ptr<Player> player = getUserdataShared<Player>(L, 1);
	if (player) {
		lua_pushnumber(L, player->getContainerIndex(getNumber<uint8_t>(L, 2)));
	} else {
		lua_pushnil(L);
	}
	return 1;
}

int PlayerFunctions::luaPlayerGetInstantSpells(lua_State* L) {
	// player:getInstantSpells()
	std::shared_ptr<Player> player = getUserdataShared<Player>(L, 1);
	if (!player) {
		lua_pushnil(L);
		return 1;
	}

	std::vector<std::shared_ptr<InstantSpell>> spells;
	for (auto &[key, spell] : g_spells().getInstantSpells()) {
		if (spell->canCast(player)) {
			spells.push_back(spell);
		}
	}

	lua_createtable(L, spells.size(), 0);

	int index = 0;
	for (auto spell : spells) {
		pushInstantSpell(L, *spell);
		lua_rawseti(L, -2, ++index);
	}
	return 1;
}

int PlayerFunctions::luaPlayerCanCast(lua_State* L) {
	// player:canCast(spell)
	std::shared_ptr<Player> player = getUserdataShared<Player>(L, 1);
	const auto spell = getUserdataShared<InstantSpell>(L, 2);
	if (player && spell) {
		pushBoolean(L, spell->canCast(player));
	} else {
		lua_pushnil(L);
	}
	return 1;
}

int PlayerFunctions::luaPlayerHasChaseMode(lua_State* L) {
	// player:hasChaseMode()
	std::shared_ptr<Player> player = getUserdataShared<Player>(L, 1);
	if (player) {
		pushBoolean(L, player->chaseMode);
	} else {
		lua_pushnil(L);
	}
	return 1;
}

int PlayerFunctions::luaPlayerHasSecureMode(lua_State* L) {
	// player:hasSecureMode()
	std::shared_ptr<Player> player = getUserdataShared<Player>(L, 1);
	if (player) {
		pushBoolean(L, player->secureMode);
	} else {
		lua_pushnil(L);
	}
	return 1;
}

int PlayerFunctions::luaPlayerGetFightMode(lua_State* L) {
	// player:getFightMode()
	std::shared_ptr<Player> player = getUserdataShared<Player>(L, 1);
	if (player) {
		lua_pushnumber(L, player->fightMode);
	} else {
		lua_pushnil(L);
	}
	return 1;
}

int PlayerFunctions::luaPlayerGetBaseXpGain(lua_State* L) {
	// player:getBaseXpGain()
	std::shared_ptr<Player> player = getUserdataShared<Player>(L, 1);
	if (player) {
		lua_pushnumber(L, player->getBaseXpGain());
	} else {
		lua_pushnil(L);
	}
	return 1;
}

int PlayerFunctions::luaPlayerSetBaseXpGain(lua_State* L) {
	// player:setBaseXpGain(value)
	std::shared_ptr<Player> player = getUserdataShared<Player>(L, 1);
	if (player) {
		player->setBaseXpGain(getNumber<uint16_t>(L, 2));
		player->sendStats();
		pushBoolean(L, true);
	} else {
		lua_pushnil(L);
	}
	return 1;
}

int PlayerFunctions::luaPlayerGetVoucherXpBoost(lua_State* L) {
	// player:getVoucherXpBoost()
	std::shared_ptr<Player> player = getUserdataShared<Player>(L, 1);
	if (player) {
		lua_pushnumber(L, player->getVoucherXpBoost());
	} else {
		lua_pushnil(L);
	}
	return 1;
}

int PlayerFunctions::luaPlayerSetVoucherXpBoost(lua_State* L) {
	// player:setVoucherXpBoost(value)
	std::shared_ptr<Player> player = getUserdataShared<Player>(L, 1);
	if (player) {
		player->setVoucherXpBoost(getNumber<uint16_t>(L, 2));
		player->sendStats();
		pushBoolean(L, true);
	} else {
		lua_pushnil(L);
	}
	return 1;
}

int PlayerFunctions::luaPlayerGetGrindingXpBoost(lua_State* L) {
	// player:getGrindingXpBoost()
	std::shared_ptr<Player> player = getUserdataShared<Player>(L, 1);
	if (player) {
		lua_pushnumber(L, player->getGrindingXpBoost());
	} else {
		lua_pushnil(L);
	}
	return 1;
}

int PlayerFunctions::luaPlayerSetGrindingXpBoost(lua_State* L) {
	// player:setGrindingXpBoost(value)
	std::shared_ptr<Player> player = getUserdataShared<Player>(L, 1);
	if (player) {
		player->setGrindingXpBoost(getNumber<uint16_t>(L, 2));
		player->sendStats();
		pushBoolean(L, true);
	} else {
		lua_pushnil(L);
	}
	return 1;
}

int PlayerFunctions::luaPlayerGetStoreXpBoost(lua_State* L) {
	// player:getStoreXpBoost()
	std::shared_ptr<Player> player = getUserdataShared<Player>(L, 1);
	if (player) {
		lua_pushnumber(L, player->getStoreXpBoost());
	} else {
		lua_pushnil(L);
	}
	return 1;
}

int PlayerFunctions::luaPlayerSetStoreXpBoost(lua_State* L) {
	// player:setStoreXpBoost(value)
	std::shared_ptr<Player> player = getUserdataShared<Player>(L, 1);
	if (player) {
		uint16_t experience = getNumber<uint16_t>(L, 2);
		player->setStoreXpBoost(experience);
		pushBoolean(L, true);
	} else {
		lua_pushnil(L);
	}
	return 1;
}

int PlayerFunctions::luaPlayerGetStaminaXpBoost(lua_State* L) {
	// player:getStaminaXpBoost()
	std::shared_ptr<Player> player = getUserdataShared<Player>(L, 1);
	if (player) {
		lua_pushnumber(L, player->getStaminaXpBoost());
	} else {
		lua_pushnil(L);
	}
	return 1;
}

int PlayerFunctions::luaPlayerSetStaminaXpBoost(lua_State* L) {
	// player:setStaminaXpBoost(value)
	std::shared_ptr<Player> player = getUserdataShared<Player>(L, 1);
	if (player) {
		player->setStaminaXpBoost(getNumber<uint16_t>(L, 2));
		player->sendStats();
		pushBoolean(L, true);
	} else {
		lua_pushnil(L);
	}
	return 1;
}

int PlayerFunctions::luaPlayerSetExpBoostStamina(lua_State* L) {
	// player:setExpBoostStamina(percent)
	std::shared_ptr<Player> player = getUserdataShared<Player>(L, 1);
	if (player) {
		uint16_t stamina = getNumber<uint16_t>(L, 2);
		player->setExpBoostStamina(stamina);
		player->sendStats();
		pushBoolean(L, true);
	} else {
		lua_pushnil(L);
	}
	return 1;
}

int PlayerFunctions::luaPlayerGetExpBoostStamina(lua_State* L) {
	// player:getExpBoostStamina()
	std::shared_ptr<Player> player = getUserdataShared<Player>(L, 1);
	if (player) {
		lua_pushnumber(L, player->getExpBoostStamina());
	} else {
		lua_pushnil(L);
	}
	return 1;
}

int PlayerFunctions::luaPlayerGetIdleTime(lua_State* L) {
	// player:getIdleTime()
	std::shared_ptr<Player> player = getUserdataShared<Player>(L, 1);
	if (player) {
		lua_pushnumber(L, player->getIdleTime());
	} else {
		lua_pushnil(L);
	}
	return 1;
}

int PlayerFunctions::luaPlayerGetFreeBackpackSlots(lua_State* L) {
	// player:getFreeBackpackSlots()
	std::shared_ptr<Player> player = getUserdataShared<Player>(L, 1);
	if (!player) {
		lua_pushnil(L);
	}

	lua_pushnumber(L, std::max<uint16_t>(0, player->getFreeBackpackSlots()));
	return 1;
}

int PlayerFunctions::luaPlayerIsOffline(lua_State* L) {
	std::shared_ptr<Player> player = getUserdataShared<Player>(L, 1);
	if (player) {
		pushBoolean(L, player->isOffline());
	} else {
		pushBoolean(L, true);
	}

	return 1;
}

int PlayerFunctions::luaPlayerOpenMarket(lua_State* L) {
	// player:openMarket()
	std::shared_ptr<Player> player = getUserdataShared<Player>(L, 1);
	if (!player) {
		lua_pushnil(L);
		return 1;
	}

	player->sendMarketEnter(player->getLastDepotId());
	pushBoolean(L, true);
	return 1;
}

// Forge
int PlayerFunctions::luaPlayerOpenForge(lua_State* L) {
	// player:openForge()
	std::shared_ptr<Player> player = getUserdataShared<Player>(L, 1);
	if (!player) {
		reportErrorFunc(getErrorDesc(LUA_ERROR_PLAYER_NOT_FOUND));
		pushBoolean(L, false);
		return 0;
	}

	player->sendOpenForge();
	pushBoolean(L, true);
	return 1;
}

int PlayerFunctions::luaPlayerCloseForge(lua_State* L) {
	// player:closeForge()
	std::shared_ptr<Player> player = getUserdataShared<Player>(L, 1);
	if (!player) {
		reportErrorFunc(getErrorDesc(LUA_ERROR_PLAYER_NOT_FOUND));
		pushBoolean(L, false);
		return 0;
	}

	player->closeForgeWindow();
	pushBoolean(L, true);
	return 1;
}

int PlayerFunctions::luaPlayerAddForgeDusts(lua_State* L) {
	// player:addForgeDusts(amount)
	std::shared_ptr<Player> player = getUserdataShared<Player>(L, 1);
	if (!player) {
		reportErrorFunc(getErrorDesc(LUA_ERROR_PLAYER_NOT_FOUND));
		pushBoolean(L, false);
		return 0;
	}

	player->addForgeDusts(getNumber<uint64_t>(L, 2, 0));
	pushBoolean(L, true);
	return 1;
}

int PlayerFunctions::luaPlayerRemoveForgeDusts(lua_State* L) {
	// player:removeForgeDusts(amount)
	std::shared_ptr<Player> player = getUserdataShared<Player>(L, 1);
	if (!player) {
		reportErrorFunc(getErrorDesc(LUA_ERROR_PLAYER_NOT_FOUND));
		pushBoolean(L, false);
		return 0;
	}

	player->removeForgeDusts(getNumber<uint64_t>(L, 2, 0));
	pushBoolean(L, true);
	return 1;
}

int PlayerFunctions::luaPlayerGetForgeDusts(lua_State* L) {
	// player:getForgeDusts()
	std::shared_ptr<Player> player = getUserdataShared<Player>(L, 1);
	if (!player) {
		reportErrorFunc(getErrorDesc(LUA_ERROR_PLAYER_NOT_FOUND));
		pushBoolean(L, false);
		return 0;
	}

	lua_pushnumber(L, static_cast<lua_Number>(player->getForgeDusts()));
	return 1;
}

int PlayerFunctions::luaPlayerSetForgeDusts(lua_State* L) {
	// player:setForgeDusts()
	std::shared_ptr<Player> player = getUserdataShared<Player>(L, 1);
	if (!player) {
		reportErrorFunc(getErrorDesc(LUA_ERROR_PLAYER_NOT_FOUND));
		pushBoolean(L, false);
		return 0;
	}

	player->setForgeDusts(getNumber<uint64_t>(L, 2, 0));
	pushBoolean(L, true);
	return 1;
}

int PlayerFunctions::luaPlayerAddForgeDustLevel(lua_State* L) {
	// player:addForgeDustLevel(amount)
	std::shared_ptr<Player> player = getUserdataShared<Player>(L, 1);
	if (!player) {
		reportErrorFunc(getErrorDesc(LUA_ERROR_PLAYER_NOT_FOUND));
		pushBoolean(L, false);
		return 0;
	}

	player->addForgeDustLevel(getNumber<uint64_t>(L, 2, 1));
	pushBoolean(L, true);
	return 1;
}

int PlayerFunctions::luaPlayerRemoveForgeDustLevel(lua_State* L) {
	// player:removeForgeDustLevel(amount)
	std::shared_ptr<Player> player = getUserdataShared<Player>(L, 1);
	if (!player) {
		reportErrorFunc(getErrorDesc(LUA_ERROR_PLAYER_NOT_FOUND));
		pushBoolean(L, false);
		return 0;
	}

	player->removeForgeDustLevel(getNumber<uint64_t>(L, 2, 1));
	pushBoolean(L, true);
	return 1;
}

int PlayerFunctions::luaPlayerGetForgeDustLevel(lua_State* L) {
	// player:getForgeDustLevel()
	std::shared_ptr<Player> player = getUserdataShared<Player>(L, 1);
	if (!player) {
		reportErrorFunc(getErrorDesc(LUA_ERROR_PLAYER_NOT_FOUND));
		pushBoolean(L, false);
		return 0;
	}

	lua_pushnumber(L, static_cast<lua_Number>(player->getForgeDustLevel()));
	return 1;
}

int PlayerFunctions::luaPlayerGetForgeSlivers(lua_State* L) {
	// player:getForgeSlivers()
	std::shared_ptr<Player> player = getUserdataShared<Player>(L, 1);
	if (!player) {
		reportErrorFunc(getErrorDesc(LUA_ERROR_PLAYER_NOT_FOUND));
		pushBoolean(L, false);
		return 0;
	}

	auto [sliver, core] = player->getForgeSliversAndCores();
	lua_pushnumber(L, static_cast<lua_Number>(sliver));
	return 1;
}

int PlayerFunctions::luaPlayerGetForgeCores(lua_State* L) {
	// player:getForgeCores()
	std::shared_ptr<Player> player = getUserdataShared<Player>(L, 1);
	if (!player) {
		reportErrorFunc(getErrorDesc(LUA_ERROR_PLAYER_NOT_FOUND));
		pushBoolean(L, false);
		return 0;
	}

	auto [sliver, core] = player->getForgeSliversAndCores();
	lua_pushnumber(L, static_cast<lua_Number>(core));
	return 1;
}

int PlayerFunctions::luaPlayerSetFaction(lua_State* L) {
	// player:setFaction(factionId)
	std::shared_ptr<Player> player = getUserdataShared<Player>(L, 1);
	if (player == nullptr) {
		reportErrorFunc(getErrorDesc(LUA_ERROR_PLAYER_NOT_FOUND));
		pushBoolean(L, false);
		return 0;
	}

	Faction_t factionId = getNumber<Faction_t>(L, 2);
	player->setFaction(factionId);
	pushBoolean(L, true);
	return 1;
}

int PlayerFunctions::luaPlayerGetFaction(lua_State* L) {
	// player:getFaction()
	std::shared_ptr<Player> player = getUserdataShared<Player>(L, 1);
	if (player == nullptr) {
		reportErrorFunc(getErrorDesc(LUA_ERROR_PLAYER_NOT_FOUND));
		pushBoolean(L, false);
		return 0;
	}

	lua_pushnumber(L, player->getFaction());
	return 1;
}

int PlayerFunctions::luaPlayerIsUIExhausted(lua_State* L) {
	// player:isUIExhausted()
	std::shared_ptr<Player> player = getUserdataShared<Player>(L, 1);
	if (!player) {
		reportErrorFunc(getErrorDesc(LUA_ERROR_PLAYER_NOT_FOUND));
		pushBoolean(L, false);
		return 0;
	}

	uint16_t time = getNumber<uint16_t>(L, 2);
	pushBoolean(L, player->isUIExhausted(time));
	return 1;
}

int PlayerFunctions::luaPlayerUpdateUIExhausted(lua_State* L) {
	// player:updateUIExhausted(exhaustionTime = 250)
	std::shared_ptr<Player> player = getUserdataShared<Player>(L, 1);
	if (!player) {
		reportErrorFunc(getErrorDesc(LUA_ERROR_PLAYER_NOT_FOUND));
		pushBoolean(L, false);
		return 0;
	}

	player->updateUIExhausted();
	pushBoolean(L, true);
	return 1;
}

// Bosstiary Cooldown Timer
int PlayerFunctions::luaPlayerBosstiaryCooldownTimer(lua_State* L) {
	// player:sendBosstiaryCooldownTimer()
	std::shared_ptr<Player> player = getUserdataShared<Player>(L, 1);
	if (!player) {
		reportErrorFunc(getErrorDesc(LUA_ERROR_PLAYER_NOT_FOUND));
		pushBoolean(L, false);
		return 0;
	}

	player->sendBosstiaryCooldownTimer();
	pushBoolean(L, true);
	return 1;
}

int PlayerFunctions::luaPlayerGetBosstiaryLevel(lua_State* L) {
	// player:getBosstiaryLevel(name)
	if (std::shared_ptr<Player> player = getUserdataShared<Player>(L, 1);
		player) {
		const auto mtype = g_monsters().getMonsterType(getString(L, 2));
		if (mtype) {
			uint32_t bossId = mtype->info.raceid;
			if (bossId == 0) {
				lua_pushnil(L);
				return 0;
			}
			auto level = g_ioBosstiary().getBossCurrentLevel(player, bossId);
			lua_pushnumber(L, level);
		} else {
			lua_pushnil(L);
		}
	} else {
		lua_pushnil(L);
	}
	return 1;
}

int PlayerFunctions::luaPlayerGetBosstiaryKills(lua_State* L) {
	// player:getBosstiaryKills(name)
	if (std::shared_ptr<Player> player = getUserdataShared<Player>(L, 1);
		player) {
		const auto mtype = g_monsters().getMonsterType(getString(L, 2));
		if (mtype) {
			uint32_t bossId = mtype->info.raceid;
			if (bossId == 0) {
				lua_pushnil(L);
				return 0;
			}
			uint32_t currentKills = player->getBestiaryKillCount(static_cast<uint16_t>(bossId));
			lua_pushnumber(L, currentKills);
		} else {
			lua_pushnil(L);
		}
	} else {
		lua_pushnil(L);
	}
	return 1;
}

int PlayerFunctions::luaPlayerAddBosstiaryKill(lua_State* L) {
	// player:addBosstiaryKill(name[, amount = 1])
	if (std::shared_ptr<Player> player = getUserdataShared<Player>(L, 1);
		player) {
		const auto mtype = g_monsters().getMonsterType(getString(L, 2));
		if (mtype) {
			g_ioBosstiary().addBosstiaryKill(player, mtype, getNumber<uint32_t>(L, 3, 1));
			pushBoolean(L, true);
		} else {
			lua_pushnil(L);
		}
	} else {
		lua_pushnil(L);
	}
	return 1;
}

int PlayerFunctions::luaPlayerSetBossPoints(lua_State* L) {
	// player:setBossPoints()
	std::shared_ptr<Player> player = getUserdataShared<Player>(L, 1);
	if (!player) {
		reportErrorFunc(getErrorDesc(LUA_ERROR_PLAYER_NOT_FOUND));
		pushBoolean(L, false);
		return 0;
	}

	player->setBossPoints(getNumber<uint32_t>(L, 2, 0));
	pushBoolean(L, true);
	return 1;
}

int PlayerFunctions::luaPlayerSetRemoveBossTime(lua_State* L) {
	// player:setRemoveBossTime()
	std::shared_ptr<Player> player = getUserdataShared<Player>(L, 1);
	if (!player) {
		reportErrorFunc(getErrorDesc(LUA_ERROR_PLAYER_NOT_FOUND));
		pushBoolean(L, false);
		return 0;
	}

	player->setRemoveBossTime(getNumber<uint8_t>(L, 2, 0));
	pushBoolean(L, true);
	return 1;
}

int PlayerFunctions::luaPlayerGetSlotBossId(lua_State* L) {
	// player:getSlotBossId(slotId)
	std::shared_ptr<Player> player = getUserdataShared<Player>(L, 1);
	if (!player) {
		reportErrorFunc(getErrorDesc(LUA_ERROR_PLAYER_NOT_FOUND));
		pushBoolean(L, false);
		return 0;
	}

	uint8_t slotId = getNumber<uint8_t>(L, 2);
	auto bossId = player->getSlotBossId(slotId);
	lua_pushnumber(L, static_cast<lua_Number>(bossId));
	return 1;
}

int PlayerFunctions::luaPlayerGetBossBonus(lua_State* L) {
	// player:getBossBonus(slotId)
	std::shared_ptr<Player> player = getUserdataShared<Player>(L, 1);
	if (!player) {
		reportErrorFunc(getErrorDesc(LUA_ERROR_PLAYER_NOT_FOUND));
		pushBoolean(L, false);
		return 0;
	}

	uint8_t slotId = getNumber<uint8_t>(L, 2);
	auto bossId = player->getSlotBossId(slotId);

	uint32_t playerBossPoints = player->getBossPoints();
	uint16_t currentBonus = g_ioBosstiary().calculateLootBonus(playerBossPoints);

	auto bossLevel = g_ioBosstiary().getBossCurrentLevel(player, bossId);
	uint16_t bonusBoss = currentBonus + (bossLevel == 3 ? 25 : 0);

	lua_pushnumber(L, static_cast<lua_Number>(bonusBoss));
	return 1;
}

int PlayerFunctions::luaPlayerSendSingleSoundEffect(lua_State* L) {
	// player:sendSingleSoundEffect(soundId[, actor = true])
	std::shared_ptr<Player> player = getUserdataShared<Player>(L, 1);
	if (!player) {
		reportErrorFunc(getErrorDesc(LUA_ERROR_PLAYER_NOT_FOUND));
		pushBoolean(L, false);
		return 0;
	}

	SoundEffect_t soundEffect = getNumber<SoundEffect_t>(L, 2);
	bool actor = getBoolean(L, 3, true);

	player->sendSingleSoundEffect(player->getPosition(), soundEffect, actor ? SourceEffect_t::OWN : SourceEffect_t::GLOBAL);
	pushBoolean(L, true);
	return 1;
}

int PlayerFunctions::luaPlayerSendDoubleSoundEffect(lua_State* L) {
	// player:sendDoubleSoundEffect(mainSoundId, secondarySoundId[, actor = true])
	std::shared_ptr<Player> player = getUserdataShared<Player>(L, 1);
	if (!player) {
		reportErrorFunc(getErrorDesc(LUA_ERROR_PLAYER_NOT_FOUND));
		pushBoolean(L, false);
		return 0;
	}

	SoundEffect_t mainSoundEffect = getNumber<SoundEffect_t>(L, 2);
	SoundEffect_t secondarySoundEffect = getNumber<SoundEffect_t>(L, 3);
	bool actor = getBoolean(L, 4, true);

	player->sendDoubleSoundEffect(player->getPosition(), mainSoundEffect, actor ? SourceEffect_t::OWN : SourceEffect_t::GLOBAL, secondarySoundEffect, actor ? SourceEffect_t::OWN : SourceEffect_t::GLOBAL);
	pushBoolean(L, true);
	return 1;
}

int PlayerFunctions::luaPlayerGetName(lua_State* L) {
	// player:getName()
	const auto player = getUserdataShared<Player>(L, 1);
	if (!player) {
		reportErrorFunc(getErrorDesc(LUA_ERROR_PLAYER_NOT_FOUND));
		pushBoolean(L, false);
		return 0;
	}

	pushString(L, player->getName());
	return 1;
}

int PlayerFunctions::luaPlayerChangeName(lua_State* L) {
	// player:changeName(newName)
	const auto player = getUserdataShared<Player>(L, 1);
	if (!player) {
		reportErrorFunc(getErrorDesc(LUA_ERROR_PLAYER_NOT_FOUND));
		pushBoolean(L, false);
		return 0;
	}
	if (player->isOnline()) {
		player->removePlayer(true, true);
	}
	player->kv()->remove("namelock");
	auto newName = getString(L, 2);
	player->setName(newName);
	g_saveManager().savePlayer(player);
	return 1;
}

int PlayerFunctions::luaPlayerHasGroupFlag(lua_State* L) {
	// player:hasGroupFlag(flag)
	std::shared_ptr<Player> player = getUserdataShared<Player>(L, 1);
	if (!player) {
		reportErrorFunc(getErrorDesc(LUA_ERROR_PLAYER_NOT_FOUND));
		pushBoolean(L, false);
		return 0;
	}

	pushBoolean(L, player->hasFlag(getNumber<PlayerFlags_t>(L, 2)));
	return 1;
}

int PlayerFunctions::luaPlayerSetGroupFlag(lua_State* L) {
	// player:setGroupFlag(flag)
	std::shared_ptr<Player> player = getUserdataShared<Player>(L, 1);
	if (!player) {
		reportErrorFunc(getErrorDesc(LUA_ERROR_PLAYER_NOT_FOUND));
		pushBoolean(L, false);
		return 0;
	}

	player->setFlag(getNumber<PlayerFlags_t>(L, 2));
	return 1;
}

int PlayerFunctions::luaPlayerRemoveGroupFlag(lua_State* L) {
	// player:removeGroupFlag(flag)
	std::shared_ptr<Player> player = getUserdataShared<Player>(L, 1);
	if (!player) {
		reportErrorFunc(getErrorDesc(LUA_ERROR_PLAYER_NOT_FOUND));
		pushBoolean(L, false);
		return 0;
	}

	player->removeFlag(getNumber<PlayerFlags_t>(L, 2));
	return 1;
}

// Hazard system
int PlayerFunctions::luaPlayerAddHazardSystemPoints(lua_State* L) {
	// player:setHazardSystemPoints(amount)
	std::shared_ptr<Player> player = getUserdataShared<Player>(L, 1);
	if (!player) {
		pushBoolean(L, false);
		reportErrorFunc(getErrorDesc(LUA_ERROR_PLAYER_NOT_FOUND));
		return 1;
	}

	player->setHazardSystemPoints(getNumber<int32_t>(L, 2, 0));
	pushBoolean(L, true);
	return 1;
}

int PlayerFunctions::luaPlayerGetHazardSystemPoints(lua_State* L) {
	// player:getHazardSystemPoints()
	const auto player = getUserdataShared<Player>(L, 1);
	if (!player) {
		pushBoolean(L, false);
		reportErrorFunc(getErrorDesc(LUA_ERROR_PLAYER_NOT_FOUND));
		return 1;
	}

	lua_pushnumber(L, player->getHazardSystemPoints());
	return 1;
}

int PlayerFunctions::luaPlayerSetLoyaltyBonus(lua_State* L) {
	// player:setLoyaltyBonus(amount)
	std::shared_ptr<Player> player = getUserdataShared<Player>(L, 1);
	if (!player) {
		lua_pushnil(L);
		return 1;
	}

	player->setLoyaltyBonus(getNumber<uint16_t>(L, 2));
	pushBoolean(L, true);
	return 1;
}

int PlayerFunctions::luaPlayerGetLoyaltyBonus(lua_State* L) {
	// player:getLoyaltyBonus()
	std::shared_ptr<Player> player = getUserdataShared<Player>(L, 1);
	if (!player) {
		lua_pushnil(L);
		return 1;
	}

	lua_pushnumber(L, player->getLoyaltyBonus());
	return 1;
}

int PlayerFunctions::luaPlayerGetLoyaltyPoints(lua_State* L) {
	// player:getLoyaltyPoints()
	const auto player = getUserdataShared<Player>(L, 1);
	if (!player) {
		lua_pushnil(L);
		return 1;
	}

	lua_pushnumber(L, player->getLoyaltyPoints());
	return 1;
}

int PlayerFunctions::luaPlayerGetLoyaltyTitle(lua_State* L) {
	// player:getLoyaltyTitle()
	std::shared_ptr<Player> player = getUserdataShared<Player>(L, 1);
	if (!player) {
		lua_pushnil(L);
		return 1;
	}

	pushString(L, player->getLoyaltyTitle());
	return 1;
}

int PlayerFunctions::luaPlayerSetLoyaltyTitle(lua_State* L) {
	// player:setLoyaltyTitle(name)
	std::shared_ptr<Player> player = getUserdataShared<Player>(L, 1);
	if (!player) {
		lua_pushnil(L);
		return 1;
	}

	player->setLoyaltyTitle(getString(L, 2));
	pushBoolean(L, true);
	return 1;
}

// Wheel of destiny system
int PlayerFunctions::luaPlayerInstantSkillWOD(lua_State* L) {
	// player:instantSkillWOD(name[, value])
	std::shared_ptr<Player> player = getUserdataShared<Player>(L, 1);
	if (!player) {
		lua_pushnil(L);
		return 1;
	}

	std::string name = getString(L, 2);
	if (lua_gettop(L) == 2) {
		pushBoolean(L, player->wheel()->getInstant(name));
	} else {
		player->wheel()->setSpellInstant(name, getBoolean(L, 3));
		pushBoolean(L, true);
	}
	return 1;
}

int PlayerFunctions::luaPlayerUpgradeSpellWOD(lua_State* L) {
	// player:upgradeSpellsWOD([name[, add]])
	std::shared_ptr<Player> player = getUserdataShared<Player>(L, 1);
	if (!player) {
		lua_pushnil(L);
		return 1;
	}

	if (lua_gettop(L) == 1) {
		player->wheel()->resetUpgradedSpells();
		return 1;
	}

	std::string name = getString(L, 2);
	if (lua_gettop(L) == 2) {
		lua_pushnumber(L, static_cast<lua_Number>(player->wheel()->getSpellUpgrade(name)));
		return 1;
	}

	bool add = getBoolean(L, 3);
	if (add) {
		player->wheel()->upgradeSpell(name);
	} else {
		player->wheel()->downgradeSpell(name);
	}

	pushBoolean(L, true);
	return 1;
}

int PlayerFunctions::luaPlayerRevelationStageWOD(lua_State* L) {
	// player:revelationStageWOD([name[, set]])
	std::shared_ptr<Player> player = getUserdataShared<Player>(L, 1);
	if (!player) {
		lua_pushnil(L);
		return 1;
	}

	if (lua_gettop(L) == 1) {
		player->wheel()->resetUpgradedSpells();
		return 1;
	}

	std::string name = getString(L, 2);
	if (lua_gettop(L) == 2) {
		lua_pushnumber(L, static_cast<lua_Number>(player->wheel()->getStage(name)));
		return 1;
	}

	bool value = getNumber<uint8_t>(L, 3);
	player->wheel()->setSpellInstant(name, value);

	pushBoolean(L, true);
	return 1;
}

int PlayerFunctions::luaPlayerReloadData(lua_State* L) {
	// player:reloadData()
	std::shared_ptr<Player> player = getUserdataShared<Player>(L, 1);
	if (!player) {
		lua_pushnil(L);
		return 1;
	}

	player->sendSkills();
	player->sendStats();
	player->sendBasicData();
	player->wheel()->sendGiftOfLifeCooldown();
	g_game().reloadCreature(player);
	pushBoolean(L, true);
	return 1;
}

int PlayerFunctions::luaPlayerOnThinkWheelOfDestiny(lua_State* L) {
	// player:onThinkWheelOfDestiny([force = false])
	std::shared_ptr<Player> player = getUserdataShared<Player>(L, 1);
	if (!player) {
		lua_pushnil(L);
		return 1;
	}

	player->wheel()->onThink(getBoolean(L, 2, false));
	pushBoolean(L, true);
	return 1;
}

int PlayerFunctions::luaPlayerAvatarTimer(lua_State* L) {
	// player:avatarTimer([value])
	std::shared_ptr<Player> player = getUserdataShared<Player>(L, 1);
	if (!player) {
		lua_pushnil(L);
		return 1;
	}

	if (lua_gettop(L) == 1) {
		lua_pushnumber(L, (lua_Number)player->wheel()->getOnThinkTimer(WheelOnThink_t::AVATAR));
	} else {
		player->wheel()->setOnThinkTimer(WheelOnThink_t::AVATAR, getNumber<int64_t>(L, 2));
		pushBoolean(L, true);
	}
	return 1;
}

int PlayerFunctions::luaPlayerGetWheelSpellAdditionalArea(lua_State* L) {
	// player:getWheelSpellAdditionalArea(spellname)
	std::shared_ptr<Player> player = getUserdataShared<Player>(L, 1);
	if (!player) {
		reportErrorFunc(getErrorDesc(LUA_ERROR_PLAYER_NOT_FOUND));
		pushBoolean(L, false);
		return 0;
	}

	auto spellName = getString(L, 2);
	if (spellName.empty()) {
		reportErrorFunc("Spell name is empty");
		pushBoolean(L, false);
		return 0;
	}

	auto spell = g_spells().getInstantSpellByName(spellName);
	if (!spell) {
		reportErrorFunc(getErrorDesc(LUA_ERROR_SPELL_NOT_FOUND));
		pushBoolean(L, false);
		return 0;
	}

	pushBoolean(L, player->wheel()->getSpellAdditionalArea(spellName));
	return 1;
}

int PlayerFunctions::luaPlayerGetWheelSpellAdditionalTarget(lua_State* L) {
	// player:getWheelSpellAdditionalTarget(spellname)
	std::shared_ptr<Player> player = getUserdataShared<Player>(L, 1);
	if (!player) {
		reportErrorFunc(getErrorDesc(LUA_ERROR_PLAYER_NOT_FOUND));
		pushBoolean(L, false);
		return 0;
	}

	auto spellName = getString(L, 2);
	if (spellName.empty()) {
		reportErrorFunc("Spell name is empty");
		pushBoolean(L, false);
		return 0;
	}

	auto spell = g_spells().getInstantSpellByName(spellName);
	if (!spell) {
		reportErrorFunc(getErrorDesc(LUA_ERROR_SPELL_NOT_FOUND));
		pushBoolean(L, false);
		return 0;
	}

	lua_pushnumber(L, player->wheel()->getSpellAdditionalTarget(spellName));
	return 1;
}

int PlayerFunctions::luaPlayerGetWheelSpellAdditionalDuration(lua_State* L) {
	// player:getWheelSpellAdditionalDuration(spellname)
	std::shared_ptr<Player> player = getUserdataShared<Player>(L, 1);
	if (!player) {
		reportErrorFunc(getErrorDesc(LUA_ERROR_PLAYER_NOT_FOUND));
		pushBoolean(L, false);
		return 0;
	}

	auto spellName = getString(L, 2);
	if (spellName.empty()) {
		reportErrorFunc("Spell name is empty");
		pushBoolean(L, false);
		return 0;
	}

	auto spell = g_spells().getInstantSpellByName(spellName);
	if (!spell) {
		reportErrorFunc(getErrorDesc(LUA_ERROR_SPELL_NOT_FOUND));
		pushBoolean(L, false);
		return 0;
	}

	lua_pushnumber(L, player->wheel()->getSpellAdditionalDuration(spellName));
	return 1;
}

int PlayerFunctions::luaPlayerUpdateConcoction(lua_State* L) {
	// player:updateConcoction(itemid, timeLeft)
	std::shared_ptr<Player> player = getUserdataShared<Player>(L, 1);
	if (!player) {
		lua_pushnil(L);
		return 1;
	}
	player->updateConcoction(getNumber<uint16_t>(L, 2), getNumber<uint16_t>(L, 3));
	pushBoolean(L, true);
	return 1;
}

int PlayerFunctions::luaPlayerClearSpellCooldowns(lua_State* L) {
	// player:clearSpellCooldowns()
	std::shared_ptr<Player> player = getUserdataShared<Player>(L, 1);
	if (!player) {
		lua_pushnil(L);
		return 1;
	}
	player->clearCooldowns();
	pushBoolean(L, true);
	return 1;
}

int PlayerFunctions::luaPlayerIsVip(lua_State* L) {
	// player:isVip()
	std::shared_ptr<Player> player = getUserdataShared<Player>(L, 1);
	if (!player) {
		reportErrorFunc(getErrorDesc(LUA_ERROR_PLAYER_NOT_FOUND));
		pushBoolean(L, false);
		return 1;
	}
	pushBoolean(L, player->isVip());
	return 1;
}

int PlayerFunctions::luaPlayerGetVipDays(lua_State* L) {
	// player:getVipDays()
	std::shared_ptr<Player> player = getUserdataShared<Player>(L, 1);
	if (!player) {
		reportErrorFunc(getErrorDesc(LUA_ERROR_PLAYER_NOT_FOUND));
		pushBoolean(L, false);
		return 1;
	}

	lua_pushnumber(L, player->getPremiumDays());
	return 1;
}

int PlayerFunctions::luaPlayerGetVipTime(lua_State* L) {
	// player:getVipTime()
	std::shared_ptr<Player> player = getUserdataShared<Player>(L, 1);
	if (!player) {
		reportErrorFunc(getErrorDesc(LUA_ERROR_PLAYER_NOT_FOUND));
		pushBoolean(L, false);
		return 1;
	}

	lua_pushinteger(L, player->getPremiumLastDay());
	return 1;
}

int PlayerFunctions::luaPlayerKV(lua_State* L) {
	// player:kv()
	auto player = getUserdataShared<Player>(L, 1);
	if (!player) {
		reportErrorFunc(getErrorDesc(LUA_ERROR_PLAYER_NOT_FOUND));
		pushBoolean(L, false);
		return 1;
	}

	pushUserdata<KV>(L, player->kv());
	setMetatable(L, -1, "KV");
	return 1;
}

int PlayerFunctions::luaPlayerGetStoreInbox(lua_State* L) {
	// player:getStoreInbox()
	const auto &player = getUserdataShared<Player>(L, 1);
	if (!player) {
		lua_pushnil(L);
		return 1;
	}

	if (auto item = player->getStoreInbox()) {
		pushUserdata<Item>(L, item);
		setItemMetatable(L, -1, item);
	} else {
		pushBoolean(L, false);
	}
	return 1;
}

<<<<<<< HEAD
int PlayerFunctions::luaPlayerSendTakeScreenshot(lua_State* L) {
	// player:sendTakeScreenshot(screenshotType)
	const auto &player = getUserdataShared<Player>(L, 1);
	if (!player) {
		lua_pushnil(L);
		return 1;
	}

	auto screenshotType = getNumber<Screenshot_t>(L, 2);
	player->sendTakeScreenshot(screenshotType);
=======
int PlayerFunctions::luaPlayerHasAchievement(lua_State* L) {
	// player:hasAchievement(id or name)
	const auto &player = getUserdataShared<Player>(L, 1);
	if (!player) {
		reportErrorFunc(getErrorDesc(LUA_ERROR_PLAYER_NOT_FOUND));
		return 1;
	}

	uint16_t achievementId = 0;
	if (isNumber(L, 2)) {
		achievementId = getNumber<uint16_t>(L, 2);
	} else {
		achievementId = g_game().getAchievementByName(getString(L, 2)).id;
	}

	pushBoolean(L, player->achiev()->isUnlocked(achievementId));
	return 1;
}

int PlayerFunctions::luaPlayerAddAchievement(lua_State* L) {
	// player:addAchievement(id or name[, sendMessage = true])
	const auto &player = getUserdataShared<Player>(L, 1);
	if (!player) {
		reportErrorFunc(getErrorDesc(LUA_ERROR_PLAYER_NOT_FOUND));
		return 1;
	}

	uint16_t achievementId = 0;
	if (isNumber(L, 2)) {
		achievementId = getNumber<uint16_t>(L, 2);
	} else {
		achievementId = g_game().getAchievementByName(getString(L, 2)).id;
	}

	pushBoolean(L, player->achiev()->add(achievementId, getBoolean(L, 3, true)));
	return 1;
}

int PlayerFunctions::luaPlayerRemoveAchievement(lua_State* L) {
	// player:removeAchievement(id or name)
	const auto &player = getUserdataShared<Player>(L, 1);
	if (!player) {
		reportErrorFunc(getErrorDesc(LUA_ERROR_PLAYER_NOT_FOUND));
		return 1;
	}

	uint16_t achievementId = 0;
	if (isNumber(L, 2)) {
		achievementId = getNumber<uint16_t>(L, 2);
	} else {
		achievementId = g_game().getAchievementByName(getString(L, 2)).id;
	}

	pushBoolean(L, player->achiev()->remove(achievementId));
	return 1;
}

int PlayerFunctions::luaPlayerGetAchievementPoints(lua_State* L) {
	// player:getAchievementPoints()
	const auto &player = getUserdataShared<Player>(L, 1);
	if (!player) {
		reportErrorFunc(getErrorDesc(LUA_ERROR_PLAYER_NOT_FOUND));
		return 1;
	}

	lua_pushnumber(L, player->achiev()->getPoints());
	return 1;
}

int PlayerFunctions::luaPlayerAddAchievementPoints(lua_State* L) {
	// player:addAchievementPoints(amount)
	const auto &player = getUserdataShared<Player>(L, 1);
	if (!player) {
		reportErrorFunc(getErrorDesc(LUA_ERROR_PLAYER_NOT_FOUND));
		return 1;
	}

	auto points = getNumber<uint16_t>(L, 2);
	if (points > 0) {
		player->achiev()->addPoints(points);
	}
	pushBoolean(L, true);
	return 1;
}

int PlayerFunctions::luaPlayerRemoveAchievementPoints(lua_State* L) {
	// player:removeAchievementPoints(amount)
	const auto &player = getUserdataShared<Player>(L, 1);
	if (!player) {
		reportErrorFunc(getErrorDesc(LUA_ERROR_PLAYER_NOT_FOUND));
		return 1;
	}

	auto points = getNumber<uint16_t>(L, 2);
	if (points > 0) {
		player->achiev()->removePoints(points);
	}
>>>>>>> 47f25afc
	pushBoolean(L, true);
	return 1;
}<|MERGE_RESOLUTION|>--- conflicted
+++ resolved
@@ -4179,7 +4179,107 @@
 	return 1;
 }
 
-<<<<<<< HEAD
+int PlayerFunctions::luaPlayerHasAchievement(lua_State* L) {
+	// player:hasAchievement(id or name)
+	const auto &player = getUserdataShared<Player>(L, 1);
+	if (!player) {
+		reportErrorFunc(getErrorDesc(LUA_ERROR_PLAYER_NOT_FOUND));
+		return 1;
+	}
+
+	uint16_t achievementId = 0;
+	if (isNumber(L, 2)) {
+		achievementId = getNumber<uint16_t>(L, 2);
+	} else {
+		achievementId = g_game().getAchievementByName(getString(L, 2)).id;
+	}
+
+	pushBoolean(L, player->achiev()->isUnlocked(achievementId));
+	return 1;
+}
+
+int PlayerFunctions::luaPlayerAddAchievement(lua_State* L) {
+	// player:addAchievement(id or name[, sendMessage = true])
+	const auto &player = getUserdataShared<Player>(L, 1);
+	if (!player) {
+		reportErrorFunc(getErrorDesc(LUA_ERROR_PLAYER_NOT_FOUND));
+		return 1;
+	}
+
+	uint16_t achievementId = 0;
+	if (isNumber(L, 2)) {
+		achievementId = getNumber<uint16_t>(L, 2);
+	} else {
+		achievementId = g_game().getAchievementByName(getString(L, 2)).id;
+	}
+
+	pushBoolean(L, player->achiev()->add(achievementId, getBoolean(L, 3, true)));
+	return 1;
+}
+
+int PlayerFunctions::luaPlayerRemoveAchievement(lua_State* L) {
+	// player:removeAchievement(id or name)
+	const auto &player = getUserdataShared<Player>(L, 1);
+	if (!player) {
+		reportErrorFunc(getErrorDesc(LUA_ERROR_PLAYER_NOT_FOUND));
+		return 1;
+	}
+
+	uint16_t achievementId = 0;
+	if (isNumber(L, 2)) {
+		achievementId = getNumber<uint16_t>(L, 2);
+	} else {
+		achievementId = g_game().getAchievementByName(getString(L, 2)).id;
+	}
+
+	pushBoolean(L, player->achiev()->remove(achievementId));
+	return 1;
+}
+
+int PlayerFunctions::luaPlayerGetAchievementPoints(lua_State* L) {
+	// player:getAchievementPoints()
+	const auto &player = getUserdataShared<Player>(L, 1);
+	if (!player) {
+		reportErrorFunc(getErrorDesc(LUA_ERROR_PLAYER_NOT_FOUND));
+		return 1;
+	}
+
+	lua_pushnumber(L, player->achiev()->getPoints());
+	return 1;
+}
+
+int PlayerFunctions::luaPlayerAddAchievementPoints(lua_State* L) {
+	// player:addAchievementPoints(amount)
+	const auto &player = getUserdataShared<Player>(L, 1);
+	if (!player) {
+		reportErrorFunc(getErrorDesc(LUA_ERROR_PLAYER_NOT_FOUND));
+		return 1;
+	}
+
+	auto points = getNumber<uint16_t>(L, 2);
+	if (points > 0) {
+		player->achiev()->addPoints(points);
+	}
+	pushBoolean(L, true);
+	return 1;
+}
+
+int PlayerFunctions::luaPlayerRemoveAchievementPoints(lua_State* L) {
+	// player:removeAchievementPoints(amount)
+	const auto &player = getUserdataShared<Player>(L, 1);
+	if (!player) {
+		reportErrorFunc(getErrorDesc(LUA_ERROR_PLAYER_NOT_FOUND));
+		return 1;
+	}
+
+	auto points = getNumber<uint16_t>(L, 2);
+	if (points > 0) {
+		player->achiev()->removePoints(points);
+	}
+	pushBoolean(L, true);
+	return 1;
+}
+
 int PlayerFunctions::luaPlayerSendTakeScreenshot(lua_State* L) {
 	// player:sendTakeScreenshot(screenshotType)
 	const auto &player = getUserdataShared<Player>(L, 1);
@@ -4190,105 +4290,6 @@
 
 	auto screenshotType = getNumber<Screenshot_t>(L, 2);
 	player->sendTakeScreenshot(screenshotType);
-=======
-int PlayerFunctions::luaPlayerHasAchievement(lua_State* L) {
-	// player:hasAchievement(id or name)
-	const auto &player = getUserdataShared<Player>(L, 1);
-	if (!player) {
-		reportErrorFunc(getErrorDesc(LUA_ERROR_PLAYER_NOT_FOUND));
-		return 1;
-	}
-
-	uint16_t achievementId = 0;
-	if (isNumber(L, 2)) {
-		achievementId = getNumber<uint16_t>(L, 2);
-	} else {
-		achievementId = g_game().getAchievementByName(getString(L, 2)).id;
-	}
-
-	pushBoolean(L, player->achiev()->isUnlocked(achievementId));
-	return 1;
-}
-
-int PlayerFunctions::luaPlayerAddAchievement(lua_State* L) {
-	// player:addAchievement(id or name[, sendMessage = true])
-	const auto &player = getUserdataShared<Player>(L, 1);
-	if (!player) {
-		reportErrorFunc(getErrorDesc(LUA_ERROR_PLAYER_NOT_FOUND));
-		return 1;
-	}
-
-	uint16_t achievementId = 0;
-	if (isNumber(L, 2)) {
-		achievementId = getNumber<uint16_t>(L, 2);
-	} else {
-		achievementId = g_game().getAchievementByName(getString(L, 2)).id;
-	}
-
-	pushBoolean(L, player->achiev()->add(achievementId, getBoolean(L, 3, true)));
-	return 1;
-}
-
-int PlayerFunctions::luaPlayerRemoveAchievement(lua_State* L) {
-	// player:removeAchievement(id or name)
-	const auto &player = getUserdataShared<Player>(L, 1);
-	if (!player) {
-		reportErrorFunc(getErrorDesc(LUA_ERROR_PLAYER_NOT_FOUND));
-		return 1;
-	}
-
-	uint16_t achievementId = 0;
-	if (isNumber(L, 2)) {
-		achievementId = getNumber<uint16_t>(L, 2);
-	} else {
-		achievementId = g_game().getAchievementByName(getString(L, 2)).id;
-	}
-
-	pushBoolean(L, player->achiev()->remove(achievementId));
-	return 1;
-}
-
-int PlayerFunctions::luaPlayerGetAchievementPoints(lua_State* L) {
-	// player:getAchievementPoints()
-	const auto &player = getUserdataShared<Player>(L, 1);
-	if (!player) {
-		reportErrorFunc(getErrorDesc(LUA_ERROR_PLAYER_NOT_FOUND));
-		return 1;
-	}
-
-	lua_pushnumber(L, player->achiev()->getPoints());
-	return 1;
-}
-
-int PlayerFunctions::luaPlayerAddAchievementPoints(lua_State* L) {
-	// player:addAchievementPoints(amount)
-	const auto &player = getUserdataShared<Player>(L, 1);
-	if (!player) {
-		reportErrorFunc(getErrorDesc(LUA_ERROR_PLAYER_NOT_FOUND));
-		return 1;
-	}
-
-	auto points = getNumber<uint16_t>(L, 2);
-	if (points > 0) {
-		player->achiev()->addPoints(points);
-	}
-	pushBoolean(L, true);
-	return 1;
-}
-
-int PlayerFunctions::luaPlayerRemoveAchievementPoints(lua_State* L) {
-	// player:removeAchievementPoints(amount)
-	const auto &player = getUserdataShared<Player>(L, 1);
-	if (!player) {
-		reportErrorFunc(getErrorDesc(LUA_ERROR_PLAYER_NOT_FOUND));
-		return 1;
-	}
-
-	auto points = getNumber<uint16_t>(L, 2);
-	if (points > 0) {
-		player->achiev()->removePoints(points);
-	}
->>>>>>> 47f25afc
 	pushBoolean(L, true);
 	return 1;
 }