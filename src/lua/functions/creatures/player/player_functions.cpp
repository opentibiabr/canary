/**
 * Canary - A free and open-source MMORPG server emulator
 * Copyright (©) 2019-2024 OpenTibiaBR <opentibiabr@outlook.com>
 * Repository: https://github.com/opentibiabr/canary
 * License: https://github.com/opentibiabr/canary/blob/main/LICENSE
 * Contributors: https://github.com/opentibiabr/canary/graphs/contributors
 * Website: https://docs.opentibiabr.com/
 */

#include "pch.hpp"

#include "lua/functions/creatures/player/player_functions.hpp"

#include "creatures/combat/spells.hpp"
#include "creatures/creature.hpp"
#include "creatures/interactions/chat.hpp"
#include "creatures/players/player.hpp"
#include "creatures/players/wheel/player_wheel.hpp"
#include "creatures/players/achievement/player_achievement.hpp"
#include "creatures/players/cyclopedia/player_badge.hpp"
#include "creatures/players/cyclopedia/player_cyclopedia.hpp"
#include "creatures/players/cyclopedia/player_title.hpp"
#include "game/game.hpp"
#include "io/iologindata.hpp"
#include "io/ioprey.hpp"
#include "items/item.hpp"
#include "game/scheduling/save_manager.hpp"
#include "game/scheduling/dispatcher.hpp"
#include "map/spectators.hpp"

#include "enums/account_errors.hpp"
#include "enums/account_type.hpp"
#include "enums/account_coins.hpp"

#include "creatures/players/cast/livestream.hpp"

int PlayerFunctions::luaPlayerSendInventory(lua_State* L) {
	// player:sendInventory()
	std::shared_ptr<Player> player = getUserdataShared<Player>(L, 1);
	if (!player) {
		lua_pushnil(L);
		return 1;
	}

	player->sendInventoryIds();
	pushBoolean(L, true);

	return 1;
}

int PlayerFunctions::luaPlayerSendLootStats(lua_State* L) {
	// player:sendLootStats(item, count)
	std::shared_ptr<Player> player = getUserdataShared<Player>(L, 1);
	if (!player) {
		lua_pushnil(L);
		return 1;
	}

	std::shared_ptr<Item> item = getUserdataShared<Item>(L, 2);
	if (!item) {
		lua_pushnil(L);
		return 1;
	}

	uint8_t count = getNumber<uint8_t>(L, 3, 0);
	if (count == 0) {
		lua_pushnil(L);
		return 1;
	}

	player->sendLootStats(item, count);
	pushBoolean(L, true);

	return 1;
}

int PlayerFunctions::luaPlayerUpdateSupplyTracker(lua_State* L) {
	// player:updateSupplyTracker(item)
	std::shared_ptr<Player> player = getUserdataShared<Player>(L, 1);
	if (!player) {
		lua_pushnil(L);
		return 1;
	}

	std::shared_ptr<Item> item = getUserdataShared<Item>(L, 2);
	if (!item) {
		lua_pushnil(L);
		return 1;
	}

	player->updateSupplyTracker(item);
	pushBoolean(L, true);

	return 1;
}

int PlayerFunctions::luaPlayerUpdateKillTracker(lua_State* L) {
	// player:updateKillTracker(creature, corpse)
	std::shared_ptr<Player> player = getUserdataShared<Player>(L, 1);
	if (!player) {
		lua_pushnil(L);
		return 1;
	}

	std::shared_ptr<Creature> monster = getUserdataShared<Creature>(L, 2);
	if (!monster) {
		lua_pushnil(L);
		return 1;
	}

	std::shared_ptr<Container> corpse = getUserdataShared<Container>(L, 3);
	if (!corpse) {
		lua_pushnil(L);
		return 1;
	}

	player->sendKillTrackerUpdate(corpse, monster->getName(), monster->getCurrentOutfit());
	pushBoolean(L, true);

	return 1;
}

// Player
int PlayerFunctions::luaPlayerCreate(lua_State* L) {
	// Player(id or guid or name or userdata)
	std::shared_ptr<Player> player;
	if (isNumber(L, 2)) {
		uint32_t id = getNumber<uint32_t>(L, 2);
		if (id >= Player::getFirstID() && id <= Player::getLastID()) {
			player = g_game().getPlayerByID(id);
		} else {
			player = g_game().getPlayerByGUID(id);
		}
	} else if (isString(L, 2)) {
		ReturnValue ret = g_game().getPlayerByNameWildcard(getString(L, 2), player);
		if (ret != RETURNVALUE_NOERROR) {
			lua_pushnil(L);
			lua_pushnumber(L, ret);
			return 2;
		}
	} else if (isUserdata(L, 2)) {
		if (getUserdataType(L, 2) != LuaData_t::Player) {
			lua_pushnil(L);
			return 1;
		}
		player = getUserdataShared<Player>(L, 2);
	} else {
		player = nullptr;
	}

	if (player) {
		pushUserdata<Player>(L, player);
		setMetatable(L, -1, "Player");
	} else {
		lua_pushnil(L);
	}
	return 1;
}

int PlayerFunctions::luaPlayerResetCharmsMonsters(lua_State* L) {
	// player:resetCharmsBestiary()
	std::shared_ptr<Player> player = getUserdataShared<Player>(L, 1);
	if (player) {
		player->setCharmPoints(0);
		player->setCharmExpansion(false);
		player->setUsedRunesBit(0);
		player->setUnlockedRunesBit(0);
		for (int8_t i = CHARM_WOUND; i <= CHARM_LAST; i++) {
			player->parseRacebyCharm(static_cast<charmRune_t>(i), true, 0);
		}
		pushBoolean(L, true);
	} else {
		lua_pushnil(L);
	}
	return 1;
}

int PlayerFunctions::luaPlayerUnlockAllCharmRunes(lua_State* L) {
	// player:unlockAllCharmRunes()
	std::shared_ptr<Player> player = getUserdataShared<Player>(L, 1);
	if (player) {
		for (int8_t i = CHARM_WOUND; i <= CHARM_LAST; i++) {
			const auto charm = g_iobestiary().getBestiaryCharm(static_cast<charmRune_t>(i));
			if (charm) {
				int32_t value = g_iobestiary().bitToggle(player->getUnlockedRunesBit(), charm, true);
				player->setUnlockedRunesBit(value);
			}
		}
		pushBoolean(L, true);
	} else {
		lua_pushnil(L);
	}
	return 1;
}

int PlayerFunctions::luaPlayeraddCharmPoints(lua_State* L) {
	// player:addCharmPoints()
	std::shared_ptr<Player> player = getUserdataShared<Player>(L, 1);
	if (player) {
		int16_t charms = getNumber<int16_t>(L, 2);
		if (charms >= 0) {
			g_iobestiary().addCharmPoints(player, static_cast<uint16_t>(charms));
		} else {
			charms = -charms;
			g_iobestiary().addCharmPoints(player, static_cast<uint16_t>(charms), true);
		}
		pushBoolean(L, true);
	} else {
		lua_pushnil(L);
	}
	return 1;
}

int PlayerFunctions::luaPlayerIsPlayer(lua_State* L) {
	// player:isPlayer()
	pushBoolean(L, getUserdataShared<Player>(L, 1) != nullptr);
	return 1;
}

int PlayerFunctions::luaPlayerGetGuid(lua_State* L) {
	// player:getGuid()
	std::shared_ptr<Player> player = getUserdataShared<Player>(L, 1);
	if (player) {
		lua_pushnumber(L, player->getGUID());
	} else {
		lua_pushnil(L);
	}
	return 1;
}

int PlayerFunctions::luaPlayerGetIp(lua_State* L) {
	// player:getIp()
	std::shared_ptr<Player> player = getUserdataShared<Player>(L, 1);
	if (player) {
		lua_pushnumber(L, player->getIP());
	} else {
		lua_pushnil(L);
	}
	return 1;
}

int PlayerFunctions::luaPlayerGetAccountId(lua_State* L) {
	// player:getAccountId()
	std::shared_ptr<Player> player = getUserdataShared<Player>(L, 1);
	if (!player || player->getAccountId() == 0) {
		lua_pushnil(L);
		return 1;
	}

	lua_pushnumber(L, player->getAccountId());

	return 1;
}

int PlayerFunctions::luaPlayerGetLastLoginSaved(lua_State* L) {
	// player:getLastLoginSaved()
	std::shared_ptr<Player> player = getUserdataShared<Player>(L, 1);
	if (player) {
		lua_pushnumber(L, player->getLastLoginSaved());
	} else {
		lua_pushnil(L);
	}
	return 1;
}

int PlayerFunctions::luaPlayerGetLastLogout(lua_State* L) {
	// player:getLastLogout()
	std::shared_ptr<Player> player = getUserdataShared<Player>(L, 1);
	if (player) {
		lua_pushnumber(L, player->getLastLogout());
	} else {
		lua_pushnil(L);
	}
	return 1;
}

int PlayerFunctions::luaPlayerGetAccountType(lua_State* L) {
	// player:getAccountType()
	std::shared_ptr<Player> player = getUserdataShared<Player>(L, 1);
	if (player) {
		lua_pushnumber(L, player->getAccountType());
	} else {
		lua_pushnil(L);
	}
	return 1;
}

int PlayerFunctions::luaPlayerSetAccountType(lua_State* L) {
	// player:setAccountType(accountType)
	std::shared_ptr<Player> player = getUserdataShared<Player>(L, 1);
	if (!player || !player->getAccount()) {
		lua_pushnil(L);
		return 1;
	}

	if (player->getAccount()->setAccountType(getNumber<uint8_t>(L, 2)) != enumToValue(AccountErrors_t::Ok)) {
		lua_pushnil(L);
		return 1;
	}

	if (player->getAccount()->save() != enumToValue(AccountErrors_t::Ok)) {
		lua_pushnil(L);
		return 1;
	}

	pushBoolean(L, true);
	return 1;
}

int PlayerFunctions::luaPlayerAddBestiaryKill(lua_State* L) {
	// player:addBestiaryKill(name[, amount = 1])
	std::shared_ptr<Player> player = getUserdataShared<Player>(L, 1);
	if (player) {
		const auto mtype = g_monsters().getMonsterType(getString(L, 2));
		if (mtype) {
			g_iobestiary().addBestiaryKill(player, mtype, getNumber<uint32_t>(L, 3, 1));
			pushBoolean(L, true);
		} else {
			lua_pushnil(L);
		}
	} else {
		lua_pushnil(L);
	}
	return 1;
}

int PlayerFunctions::luaPlayerIsMonsterBestiaryUnlocked(lua_State* L) {
	// player:isMonsterBestiaryUnlocked(raceId)
	std::shared_ptr<Player> player = getUserdataShared<Player>(L, 1);
	if (player == nullptr) {
		reportErrorFunc(getErrorDesc(LUA_ERROR_PLAYER_NOT_FOUND));
		pushBoolean(L, false);
		return 0;
	}

	auto raceId = getNumber<uint16_t>(L, 2, 0);
	if (!g_monsters().getMonsterTypeByRaceId(raceId)) {
		reportErrorFunc("Monster race id not exists");
		pushBoolean(L, false);
		return 0;
	}

	for (uint16_t finishedRaceId : g_iobestiary().getBestiaryFinished(player)) {
		if (raceId == finishedRaceId) {
			pushBoolean(L, true);
			return 1;
		}
	}

	pushBoolean(L, false);
	return 0;
}

int PlayerFunctions::luaPlayergetCharmMonsterType(lua_State* L) {
	// player:getCharmMonsterType(charmRune_t)
	std::shared_ptr<Player> player = getUserdataShared<Player>(L, 1);
	if (player) {
		charmRune_t charmid = getNumber<charmRune_t>(L, 2);
		uint16_t raceid = player->parseRacebyCharm(charmid, false, 0);
		if (raceid > 0) {
			const auto mtype = g_monsters().getMonsterTypeByRaceId(raceid);
			if (mtype) {
				pushUserdata<MonsterType>(L, mtype);
				setMetatable(L, -1, "MonsterType");
			} else {
				lua_pushnil(L);
			}
		} else {
			lua_pushnil(L);
		}
	} else {
		lua_pushnil(L);
	}
	return 1;
}

int PlayerFunctions::luaPlayerRemovePreyStamina(lua_State* L) {
	// player:removePreyStamina(amount)
	std::shared_ptr<Player> player = getUserdataShared<Player>(L, 1);
	if (player) {
		g_ioprey().checkPlayerPreys(player, getNumber<uint8_t>(L, 2, 1));
		pushBoolean(L, true);
	} else {
		lua_pushnil(L);
	}
	return 1;
}

int PlayerFunctions::luaPlayerAddPreyCards(lua_State* L) {
	// player:addPreyCards(amount)
	if (std::shared_ptr<Player> player = getUserdataShared<Player>(L, 1)) {
		player->addPreyCards(getNumber<uint64_t>(L, 2, 0));
		pushBoolean(L, true);
	} else {
		lua_pushnil(L);
	}
	return 1;
}

int PlayerFunctions::luaPlayerGetPreyCards(lua_State* L) {
	// player:getPreyCards()
	if (std::shared_ptr<Player> player = getUserdataShared<Player>(L, 1)) {
		lua_pushnumber(L, static_cast<lua_Number>(player->getPreyCards()));
	} else {
		lua_pushnil(L);
	}
	return 1;
}

int PlayerFunctions::luaPlayerGetPreyExperiencePercentage(lua_State* L) {
	// player:getPreyExperiencePercentage(raceId)
	if (std::shared_ptr<Player> player = getUserdataShared<Player>(L, 1)) {
		if (const std::unique_ptr<PreySlot> &slot = player->getPreyWithMonster(getNumber<uint16_t>(L, 2, 0));
		    slot && slot->isOccupied() && slot->bonus == PreyBonus_Experience && slot->bonusTimeLeft > 0) {
			lua_pushnumber(L, static_cast<lua_Number>(100 + slot->bonusPercentage));
		} else {
			lua_pushnumber(L, 100);
		}
	} else {
		lua_pushnil(L);
	}
	return 1;
}

int PlayerFunctions::luaPlayerRemoveTaskHuntingPoints(lua_State* L) {
	// player:removeTaskHuntingPoints(amount)
	if (std::shared_ptr<Player> player = getUserdataShared<Player>(L, 1)) {
		pushBoolean(L, player->useTaskHuntingPoints(getNumber<uint64_t>(L, 2, 0)));
	} else {
		lua_pushnil(L);
	}
	return 1;
}

int PlayerFunctions::luaPlayerGetTaskHuntingPoints(lua_State* L) {
	// player:getTaskHuntingPoints()
	std::shared_ptr<Player> player = getUserdataShared<Player>(L, 1);
	if (player == nullptr) {
		reportErrorFunc(getErrorDesc(LUA_ERROR_PLAYER_NOT_FOUND));
		pushBoolean(L, false);
		return 1;
	}

	lua_pushnumber(L, static_cast<double>(player->getTaskHuntingPoints()));
	return 1;
}

int PlayerFunctions::luaPlayerAddTaskHuntingPoints(lua_State* L) {
	// player:addTaskHuntingPoints(amount)
	if (std::shared_ptr<Player> player = getUserdataShared<Player>(L, 1)) {
		auto points = getNumber<uint64_t>(L, 2);
		player->addTaskHuntingPoints(getNumber<uint64_t>(L, 2));
		lua_pushnumber(L, static_cast<lua_Number>(points));
	} else {
		lua_pushnil(L);
	}
	return 1;
}

int PlayerFunctions::luaPlayerGetPreyLootPercentage(lua_State* L) {
	// player:getPreyLootPercentage(raceid)
	if (std::shared_ptr<Player> player = getUserdataShared<Player>(L, 1)) {
		if (const std::unique_ptr<PreySlot> &slot = player->getPreyWithMonster(getNumber<uint16_t>(L, 2, 0));
		    slot && slot->isOccupied() && slot->bonus == PreyBonus_Loot) {
			lua_pushnumber(L, slot->bonusPercentage);
		} else {
			lua_pushnumber(L, 0);
		}
	} else {
		lua_pushnil(L);
	}
	return 1;
}

int PlayerFunctions::luaPlayerisMonsterPrey(lua_State* L) {
	// player:isMonsterPrey(raceid)
	if (std::shared_ptr<Player> player = getUserdataShared<Player>(L, 1)) {
		if (const std::unique_ptr<PreySlot> &slot = player->getPreyWithMonster(getNumber<uint16_t>(L, 2, 0));
		    slot && slot->isOccupied()) {
			pushBoolean(L, true);
		} else {
			pushBoolean(L, false);
		}
	} else {
		lua_pushnil(L);
	}
	return 1;
}

int PlayerFunctions::luaPlayerPreyThirdSlot(lua_State* L) {
	// get: player:preyThirdSlot() set: player:preyThirdSlot(bool)
	if (std::shared_ptr<Player> player = getUserdataShared<Player>(L, 1);
	    const auto &slot = player->getPreySlotById(PreySlot_Three)) {
		if (!slot) {
			lua_pushnil(L);
		} else if (lua_gettop(L) == 1) {
			pushBoolean(L, slot->state != PreyDataState_Locked);
		} else {
			if (getBoolean(L, 2, false)) {
				slot->eraseBonus();
				slot->state = PreyDataState_Selection;
				slot->reloadMonsterGrid(player->getPreyBlackList(), player->getLevel());
				player->reloadPreySlot(PreySlot_Three);
			} else {
				slot->state = PreyDataState_Locked;
			}

			pushBoolean(L, true);
		}
	} else {
		lua_pushnil(L);
	}

	return 1;
}

int PlayerFunctions::luaPlayerTaskThirdSlot(lua_State* L) {
	// get: player:taskHuntingThirdSlot() set: player:taskHuntingThirdSlot(bool)
	if (std::shared_ptr<Player> player = getUserdataShared<Player>(L, 1);
	    const auto &slot = player->getTaskHuntingSlotById(PreySlot_Three)) {
		if (lua_gettop(L) == 1) {
			pushBoolean(L, slot->state != PreyTaskDataState_Locked);
		} else {
			if (getBoolean(L, 2, false)) {
				slot->eraseTask();
				slot->reloadReward();
				slot->state = PreyTaskDataState_Selection;
				slot->reloadMonsterGrid(player->getTaskHuntingBlackList(), player->getLevel());
				player->reloadTaskSlot(PreySlot_Three);
			} else {
				slot->state = PreyTaskDataState_Locked;
			}

			pushBoolean(L, true);
		}
	} else {
		lua_pushnil(L);
	}
	return 1;
}

int PlayerFunctions::luaPlayercharmExpansion(lua_State* L) {
	// get: player:charmExpansion() set: player:charmExpansion(bool)
	std::shared_ptr<Player> player = getUserdataShared<Player>(L, 1);
	if (player) {
		if (lua_gettop(L) == 1) {
			pushBoolean(L, player->hasCharmExpansion());
		} else {
			player->setCharmExpansion(getBoolean(L, 2, false));
			pushBoolean(L, true);
		}
	} else {
		lua_pushnil(L);
	}
	return 1;
}

int PlayerFunctions::luaPlayerGetCapacity(lua_State* L) {
	// player:getCapacity()
	std::shared_ptr<Player> player = getUserdataShared<Player>(L, 1);
	if (player) {
		lua_pushnumber(L, player->getCapacity());
	} else {
		lua_pushnil(L);
	}
	return 1;
}

int PlayerFunctions::luaPlayerSetCapacity(lua_State* L) {
	// player:setCapacity(capacity)
	std::shared_ptr<Player> player = getUserdataShared<Player>(L, 1);
	if (player) {
		player->capacity = getNumber<uint32_t>(L, 2);
		player->sendStats();
		pushBoolean(L, true);
	} else {
		lua_pushnil(L);
	}
	return 1;
}

int PlayerFunctions::luaPlayerSetTraining(lua_State* L) {
	// player:setTraining(value)
	std::shared_ptr<Player> player = getUserdataShared<Player>(L, 1);
	if (player) {
		bool value = getBoolean(L, 2, false);
		player->setTraining(value);
		pushBoolean(L, true);
	} else {
		lua_pushnil(L);
	}
	return 1;
}

int PlayerFunctions::luaPlayerGetIsTraining(lua_State* L) {
	// player:isTraining()
	std::shared_ptr<Player> player = getUserdataShared<Player>(L, 1);
	if (!player) {
		pushBoolean(L, false);
		reportErrorFunc(getErrorDesc(LUA_ERROR_PLAYER_NOT_FOUND));
		return 1;
	}

	lua_pushnumber(L, player->isExerciseTraining());
	return 1;
}

int PlayerFunctions::luaPlayerGetFreeCapacity(lua_State* L) {
	// player:getFreeCapacity()
	std::shared_ptr<Player> player = getUserdataShared<Player>(L, 1);
	if (player) {
		lua_pushnumber(L, player->getFreeCapacity());
	} else {
		lua_pushnil(L);
	}
	return 1;
}

int PlayerFunctions::luaPlayerGetKills(lua_State* L) {
	// player:getKills()
	std::shared_ptr<Player> player = getUserdataShared<Player>(L, 1);
	if (!player) {
		lua_pushnil(L);
		return 1;
	}

	lua_createtable(L, player->unjustifiedKills.size(), 0);
	int idx = 0;
	for (const auto &kill : player->unjustifiedKills) {
		lua_createtable(L, 3, 0);
		lua_pushnumber(L, kill.target);
		lua_rawseti(L, -2, 1);
		lua_pushnumber(L, kill.time);
		lua_rawseti(L, -2, 2);
		pushBoolean(L, kill.unavenged);
		lua_rawseti(L, -2, 3);
		lua_rawseti(L, -2, ++idx);
	}

	return 1;
}

int PlayerFunctions::luaPlayerSetKills(lua_State* L) {
	// player:setKills(kills)
	std::shared_ptr<Player> player = getUserdataShared<Player>(L, 1);
	if (!player) {
		lua_pushnil(L);
		return 1;
	}

	luaL_checktype(L, 2, LUA_TTABLE);
	std::vector<Kill> newKills;

	lua_pushnil(L);
	while (lua_next(L, 2) != 0) {
		// -2 is index, -1 is value
		luaL_checktype(L, -1, LUA_TTABLE);
		lua_rawgeti(L, -1, 1); // push target
		lua_rawgeti(L, -2, 2); // push time
		lua_rawgeti(L, -3, 3); // push unavenged
		newKills.emplace_back(luaL_checknumber(L, -3), luaL_checknumber(L, -2), getBoolean(L, -1));
		lua_pop(L, 4);
	}

	player->unjustifiedKills = std::move(newKills);
	player->sendUnjustifiedPoints();
	pushBoolean(L, true);
	return 1;
}

int PlayerFunctions::luaPlayerGetReward(lua_State* L) {
	// player:getReward(rewardId[, autoCreate = false])
	std::shared_ptr<Player> player = getUserdataShared<Player>(L, 1);
	if (!player) {
		lua_pushnil(L);
		return 1;
	}

	uint64_t rewardId = getNumber<uint64_t>(L, 2);
	bool autoCreate = getBoolean(L, 3, false);
	if (auto reward = player->getReward(rewardId, autoCreate)) {
		pushUserdata<Item>(L, reward);
		setItemMetatable(L, -1, reward);
	} else {
		pushBoolean(L, false);
	}
	return 1;
}

int PlayerFunctions::luaPlayerRemoveReward(lua_State* L) {
	// player:removeReward(rewardId)
	std::shared_ptr<Player> player = getUserdataShared<Player>(L, 1);
	if (!player) {
		lua_pushnil(L);
		return 1;
	}

	uint32_t rewardId = getNumber<uint32_t>(L, 2);
	player->removeReward(rewardId);
	pushBoolean(L, true);
	return 1;
}

int PlayerFunctions::luaPlayerGetRewardList(lua_State* L) {
	// player:getRewardList()
	std::shared_ptr<Player> player = getUserdataShared<Player>(L, 1);
	if (!player) {
		lua_pushnil(L);
		return 1;
	}

	std::vector<uint64_t> rewardVec;
	player->getRewardList(rewardVec);
	lua_createtable(L, rewardVec.size(), 0);

	int index = 0;
	for (const auto &rewardId : rewardVec) {
		lua_pushnumber(L, static_cast<lua_Number>(rewardId));
		lua_rawseti(L, -2, ++index);
	}
	return 1;
}

int PlayerFunctions::luaPlayerSetDailyReward(lua_State* L) {
	// player:setDailyReward(value)
	std::shared_ptr<Player> player = getUserdataShared<Player>(L, 1);
	if (player) {
		player->setDailyReward(getNumber<uint8_t>(L, 2));
		pushBoolean(L, true);
	} else {
		lua_pushnil(L);
	}
	return 1;
}

int PlayerFunctions::luaPlayerGetDepotLocker(lua_State* L) {
	// player:getDepotLocker(depotId)
	std::shared_ptr<Player> player = getUserdataShared<Player>(L, 1);
	if (!player) {
		lua_pushnil(L);
		return 1;
	}

	uint32_t depotId = getNumber<uint32_t>(L, 2);
	std::shared_ptr<DepotLocker> depotLocker = player->getDepotLocker(depotId);
	if (depotLocker) {
		depotLocker->setParent(player);
		pushUserdata<Item>(L, depotLocker);
		setItemMetatable(L, -1, depotLocker);
	} else {
		pushBoolean(L, false);
	}
	return 1;
}

int PlayerFunctions::luaPlayerGetStashCounter(lua_State* L) {
	// player:getStashCount()
	std::shared_ptr<Player> player = getUserdataShared<Player>(L, 1);
	if (player) {
		uint16_t sizeStash = getStashSize(player->getStashItems());
		lua_pushnumber(L, sizeStash);
	} else {
		lua_pushnil(L);
	}
	return 1;
}

int PlayerFunctions::luaPlayerGetDepotChest(lua_State* L) {
	// player:getDepotChest(depotId[, autoCreate = false])
	std::shared_ptr<Player> player = getUserdataShared<Player>(L, 1);
	if (!player) {
		lua_pushnil(L);
		return 1;
	}

	uint32_t depotId = getNumber<uint32_t>(L, 2);
	bool autoCreate = getBoolean(L, 3, false);
	std::shared_ptr<DepotChest> depotChest = player->getDepotChest(depotId, autoCreate);
	if (depotChest) {
		player->setLastDepotId(depotId);
		pushUserdata<Item>(L, depotChest);
		setItemMetatable(L, -1, depotChest);
	} else {
		pushBoolean(L, false);
	}
	return 1;
}

int PlayerFunctions::luaPlayerGetInbox(lua_State* L) {
	// player:getInbox()
	std::shared_ptr<Player> player = getUserdataShared<Player>(L, 1);
	if (!player) {
		lua_pushnil(L);
		return 1;
	}

	std::shared_ptr<Inbox> inbox = player->getInbox();
	if (inbox) {
		pushUserdata<Item>(L, inbox);
		setItemMetatable(L, -1, inbox);
	} else {
		pushBoolean(L, false);
	}
	return 1;
}

int PlayerFunctions::luaPlayerGetSkullTime(lua_State* L) {
	// player:getSkullTime()
	std::shared_ptr<Player> player = getUserdataShared<Player>(L, 1);
	if (player) {
		lua_pushnumber(L, player->getSkullTicks());
	} else {
		lua_pushnil(L);
	}
	return 1;
}

int PlayerFunctions::luaPlayerSetSkullTime(lua_State* L) {
	// player:setSkullTime(skullTime)
	std::shared_ptr<Player> player = getUserdataShared<Player>(L, 1);
	if (player) {
		player->setSkullTicks(getNumber<int64_t>(L, 2));
		pushBoolean(L, true);
	} else {
		lua_pushnil(L);
	}
	return 1;
}

int PlayerFunctions::luaPlayerGetDeathPenalty(lua_State* L) {
	// player:getDeathPenalty()
	std::shared_ptr<Player> player = getUserdataShared<Player>(L, 1);
	if (player) {
		lua_pushnumber(L, static_cast<uint32_t>(player->getLostPercent() * 100));
	} else {
		lua_pushnil(L);
	}
	return 1;
}

int PlayerFunctions::luaPlayerGetExperience(lua_State* L) {
	// player:getExperience()
	std::shared_ptr<Player> player = getUserdataShared<Player>(L, 1);
	if (player) {
		lua_pushnumber(L, player->getExperience());
	} else {
		lua_pushnil(L);
	}
	return 1;
}

int PlayerFunctions::luaPlayerAddExperience(lua_State* L) {
	// player:addExperience(experience[, sendText = false])
	std::shared_ptr<Player> player = getUserdataShared<Player>(L, 1);
	if (player) {
		int64_t experience = getNumber<int64_t>(L, 2);
		bool sendText = getBoolean(L, 3, false);
		player->addExperience(nullptr, experience, sendText);
		pushBoolean(L, true);
	} else {
		lua_pushnil(L);
	}
	return 1;
}

int PlayerFunctions::luaPlayerRemoveExperience(lua_State* L) {
	// player:removeExperience(experience[, sendText = false])
	std::shared_ptr<Player> player = getUserdataShared<Player>(L, 1);
	if (player) {
		int64_t experience = getNumber<int64_t>(L, 2);
		bool sendText = getBoolean(L, 3, false);
		player->removeExperience(experience, sendText);
		pushBoolean(L, true);
	} else {
		lua_pushnil(L);
	}
	return 1;
}

int PlayerFunctions::luaPlayerGetLevel(lua_State* L) {
	// player:getLevel()
	std::shared_ptr<Player> player = getUserdataShared<Player>(L, 1);
	if (player) {
		lua_pushnumber(L, player->getLevel());
	} else {
		lua_pushnil(L);
	}
	return 1;
}

int PlayerFunctions::luaPlayerGetMagicShieldCapacityFlat(lua_State* L) {
	// player:getMagicShieldCapacityFlat(useCharges)
	std::shared_ptr<Player> player = getUserdataShared<Player>(L, 1);
	if (player) {
		lua_pushnumber(L, player->getMagicShieldCapacityFlat(getBoolean(L, 2, false)));
	} else {
		lua_pushnil(L);
	}
	return 1;
}

int PlayerFunctions::luaPlayerGetMagicShieldCapacityPercent(lua_State* L) {
	// player:getMagicShieldCapacityPercent(useCharges)
	std::shared_ptr<Player> player = getUserdataShared<Player>(L, 1);
	if (player) {
		lua_pushnumber(L, player->getMagicShieldCapacityPercent(getBoolean(L, 2, false)));
	} else {
		lua_pushnil(L);
	}
	return 1;
}

int PlayerFunctions::luaPlayerSendSpellCooldown(lua_State* L) {
	// player:sendSpellCooldown(spellId, time)
	std::shared_ptr<Player> player = getUserdataShared<Player>(L, 1);
	if (!player) {
		lua_pushnil(L);
		return 1;
	}
	uint8_t spellId = getNumber<uint32_t>(L, 2, 1);
	uint32_t time = getNumber<uint32_t>(L, 3, 0);

	player->sendSpellCooldown(spellId, time);
	pushBoolean(L, true);

	return 1;
}

int PlayerFunctions::luaPlayerSendSpellGroupCooldown(lua_State* L) {
	// player:sendSpellGroupCooldown(groupId, time)
	std::shared_ptr<Player> player = getUserdataShared<Player>(L, 1);
	if (!player) {
		lua_pushnil(L);
		return 1;
	}
	SpellGroup_t groupId = getNumber<SpellGroup_t>(L, 2, SPELLGROUP_ATTACK);
	uint32_t time = getNumber<uint32_t>(L, 3, 0);

	player->sendSpellGroupCooldown(groupId, time);
	pushBoolean(L, true);

	return 1;
}

int PlayerFunctions::luaPlayerGetMagicLevel(lua_State* L) {
	// player:getMagicLevel()
	std::shared_ptr<Player> player = getUserdataShared<Player>(L, 1);
	if (player) {
		lua_pushnumber(L, player->getMagicLevel());
	} else {
		lua_pushnil(L);
	}
	return 1;
}

int PlayerFunctions::luaPlayerGetBaseMagicLevel(lua_State* L) {
	// player:getBaseMagicLevel()
	std::shared_ptr<Player> player = getUserdataShared<Player>(L, 1);
	if (player) {
		lua_pushnumber(L, player->getBaseMagicLevel());
	} else {
		lua_pushnil(L);
	}
	return 1;
}

int PlayerFunctions::luaPlayerGetMana(lua_State* L) {
	// player:getMana()
	std::shared_ptr<Player> player = getUserdataShared<Player>(L, 1);
	if (player) {
		lua_pushnumber(L, player->getMana());
	} else {
		lua_pushnil(L);
	}
	return 1;
}

int PlayerFunctions::luaPlayerAddMana(lua_State* L) {
	// player:addMana(manaChange[, animationOnLoss = false])
	std::shared_ptr<Player> player = getUserdataShared<Player>(L, 1);
	if (!player) {
		lua_pushnil(L);
		return 1;
	}

	int32_t manaChange = getNumber<int32_t>(L, 2);
	bool animationOnLoss = getBoolean(L, 3, false);
	if (!animationOnLoss && manaChange < 0) {
		player->changeMana(manaChange);
	} else {
		CombatDamage damage;
		damage.primary.value = manaChange;
		damage.origin = ORIGIN_NONE;
		g_game().combatChangeMana(nullptr, player, damage);
	}
	pushBoolean(L, true);
	return 1;
}

int PlayerFunctions::luaPlayerGetMaxMana(lua_State* L) {
	// player:getMaxMana()
	std::shared_ptr<Player> player = getUserdataShared<Player>(L, 1);
	if (player) {
		lua_pushnumber(L, player->getMaxMana());
	} else {
		lua_pushnil(L);
	}
	return 1;
}

int PlayerFunctions::luaPlayerSetMaxMana(lua_State* L) {
	// player:setMaxMana(maxMana)
	const auto &player = getPlayer(L, 1);
	if (!player) {
		reportErrorFunc(getErrorDesc(LUA_ERROR_PLAYER_NOT_FOUND));
		return 1;
	}

	player->manaMax = getNumber<int32_t>(L, 2);
	player->mana = std::min<int32_t>(player->mana, player->manaMax);
	g_game().addPlayerMana(player);
	player->sendStats();
	pushBoolean(L, true);
	return 1;
}

int PlayerFunctions::luaPlayerGetManaSpent(lua_State* L) {
	// player:getManaSpent()
	std::shared_ptr<Player> player = getUserdataShared<Player>(L, 1);
	if (player) {
		lua_pushnumber(L, player->getSpentMana());
	} else {
		lua_pushnil(L);
	}
	return 1;
}

int PlayerFunctions::luaPlayerAddManaSpent(lua_State* L) {
	// player:addManaSpent(amount)
	std::shared_ptr<Player> player = getUserdataShared<Player>(L, 1);
	if (player) {
		player->addManaSpent(getNumber<uint64_t>(L, 2));
		pushBoolean(L, true);
	} else {
		lua_pushnil(L);
	}
	return 1;
}

int PlayerFunctions::luaPlayerGetBaseMaxHealth(lua_State* L) {
	// player:getBaseMaxHealth()
	std::shared_ptr<Player> player = getUserdataShared<Player>(L, 1);
	if (player) {
		lua_pushnumber(L, player->healthMax);
	} else {
		lua_pushnil(L);
	}
	return 1;
}

int PlayerFunctions::luaPlayerGetBaseMaxMana(lua_State* L) {
	// player:getBaseMaxMana()
	std::shared_ptr<Player> player = getUserdataShared<Player>(L, 1);
	if (player) {
		lua_pushnumber(L, player->manaMax);
	} else {
		lua_pushnil(L);
	}
	return 1;
}

int PlayerFunctions::luaPlayerGetSkillLevel(lua_State* L) {
	// player:getSkillLevel(skillType)
	skills_t skillType = getNumber<skills_t>(L, 2);
	std::shared_ptr<Player> player = getUserdataShared<Player>(L, 1);
	if (player && skillType <= SKILL_LAST) {
		lua_pushnumber(L, player->skills[skillType].level);
	} else {
		lua_pushnil(L);
	}
	return 1;
}

int PlayerFunctions::luaPlayerGetEffectiveSkillLevel(lua_State* L) {
	// player:getEffectiveSkillLevel(skillType)
	skills_t skillType = getNumber<skills_t>(L, 2);
	std::shared_ptr<Player> player = getUserdataShared<Player>(L, 1);
	if (player && skillType <= SKILL_LAST) {
		lua_pushnumber(L, player->getSkillLevel(skillType));
	} else {
		lua_pushnil(L);
	}
	return 1;
}

int PlayerFunctions::luaPlayerGetSkillPercent(lua_State* L) {
	// player:getSkillPercent(skillType)
	skills_t skillType = getNumber<skills_t>(L, 2);
	std::shared_ptr<Player> player = getUserdataShared<Player>(L, 1);
	if (player && skillType <= SKILL_LAST) {
		lua_pushnumber(L, player->skills[skillType].percent);
	} else {
		lua_pushnil(L);
	}
	return 1;
}

int PlayerFunctions::luaPlayerGetSkillTries(lua_State* L) {
	// player:getSkillTries(skillType)
	skills_t skillType = getNumber<skills_t>(L, 2);
	std::shared_ptr<Player> player = getUserdataShared<Player>(L, 1);
	if (player && skillType <= SKILL_LAST) {
		lua_pushnumber(L, player->skills[skillType].tries);
	} else {
		lua_pushnil(L);
	}
	return 1;
}

int PlayerFunctions::luaPlayerAddSkillTries(lua_State* L) {
	// player:addSkillTries(skillType, tries)
	std::shared_ptr<Player> player = getUserdataShared<Player>(L, 1);
	if (player) {
		skills_t skillType = getNumber<skills_t>(L, 2);
		uint64_t tries = getNumber<uint64_t>(L, 3);
		player->addSkillAdvance(skillType, tries);
		pushBoolean(L, true);
	} else {
		lua_pushnil(L);
	}
	return 1;
}

int PlayerFunctions::luaPlayerSetLevel(lua_State* L) {
	// player:setLevel(level)
	std::shared_ptr<Player> player = getUserdataShared<Player>(L, 1);
	if (player) {
		uint16_t level = getNumber<uint16_t>(L, 2);
		player->level = level;
		player->experience = Player::getExpForLevel(level);
		player->sendStats();
		player->sendSkills();
		pushBoolean(L, true);
	} else {
		lua_pushnil(L);
	}
	return 1;
}

int PlayerFunctions::luaPlayerSetMagicLevel(lua_State* L) {
	// player:setMagicLevel(level[, manaSpent])
	std::shared_ptr<Player> player = getUserdataShared<Player>(L, 1);
	if (player) {
		uint16_t level = getNumber<uint16_t>(L, 2);
		player->magLevel = level;
		if (getNumber<uint64_t>(L, 3, 0) > 0) {
			uint64_t manaSpent = getNumber<uint64_t>(L, 3);
			uint64_t nextReqMana = player->vocation->getReqMana(level + 1);
			player->manaSpent = manaSpent;
			player->magLevelPercent = Player::getPercentLevel(manaSpent, nextReqMana);
		} else {
			player->manaSpent = 0;
			player->magLevelPercent = 0;
		}
		player->sendStats();
		player->sendSkills();
		pushBoolean(L, true);
	} else {
		lua_pushnil(L);
	}
	return 1;
}

int PlayerFunctions::luaPlayerSetSkillLevel(lua_State* L) {
	// player:setSkillLevel(skillType, level[, tries])
	std::shared_ptr<Player> player = getUserdataShared<Player>(L, 1);
	if (player) {
		skills_t skillType = getNumber<skills_t>(L, 2);
		uint16_t level = getNumber<uint16_t>(L, 3);
		player->skills[skillType].level = level;
		if (getNumber<uint64_t>(L, 4, 0) > 0) {
			uint64_t tries = getNumber<uint64_t>(L, 4);
			uint64_t nextReqTries = player->vocation->getReqSkillTries(skillType, level + 1);
			player->skills[skillType].tries = tries;
			player->skills[skillType].percent = Player::getPercentLevel(tries, nextReqTries);
		} else {
			player->skills[skillType].tries = 0;
			player->skills[skillType].percent = 0;
		}
		player->sendStats();
		player->sendSkills();
		pushBoolean(L, true);
	} else {
		lua_pushnil(L);
	}
	return 1;
}

int PlayerFunctions::luaPlayerAddOfflineTrainingTime(lua_State* L) {
	// player:addOfflineTrainingTime(time)
	std::shared_ptr<Player> player = getUserdataShared<Player>(L, 1);
	if (player) {
		int32_t time = getNumber<int32_t>(L, 2);
		player->addOfflineTrainingTime(time);
		player->sendStats();
		pushBoolean(L, true);
	} else {
		lua_pushnil(L);
	}
	return 1;
}

int PlayerFunctions::luaPlayerGetOfflineTrainingTime(lua_State* L) {
	// player:getOfflineTrainingTime()
	std::shared_ptr<Player> player = getUserdataShared<Player>(L, 1);
	if (player) {
		lua_pushnumber(L, player->getOfflineTrainingTime());
	} else {
		lua_pushnil(L);
	}
	return 1;
}

int PlayerFunctions::luaPlayerRemoveOfflineTrainingTime(lua_State* L) {
	// player:removeOfflineTrainingTime(time)
	std::shared_ptr<Player> player = getUserdataShared<Player>(L, 1);
	if (player) {
		int32_t time = getNumber<int32_t>(L, 2);
		player->removeOfflineTrainingTime(time);
		player->sendStats();
		pushBoolean(L, true);
	} else {
		lua_pushnil(L);
	}
	return 1;
}

int PlayerFunctions::luaPlayerAddOfflineTrainingTries(lua_State* L) {
	// player:addOfflineTrainingTries(skillType, tries)
	std::shared_ptr<Player> player = getUserdataShared<Player>(L, 1);
	if (player) {
		skills_t skillType = getNumber<skills_t>(L, 2);
		uint64_t tries = getNumber<uint64_t>(L, 3);
		pushBoolean(L, player->addOfflineTrainingTries(skillType, tries));
	} else {
		lua_pushnil(L);
	}
	return 1;
}

int PlayerFunctions::luaPlayerGetOfflineTrainingSkill(lua_State* L) {
	// player:getOfflineTrainingSkill()
	std::shared_ptr<Player> player = getUserdataShared<Player>(L, 1);
	if (player) {
		lua_pushnumber(L, player->getOfflineTrainingSkill());
	} else {
		lua_pushnil(L);
	}
	return 1;
}

int PlayerFunctions::luaPlayerSetOfflineTrainingSkill(lua_State* L) {
	// player:setOfflineTrainingSkill(skillId)
	std::shared_ptr<Player> player = getUserdataShared<Player>(L, 1);
	if (player) {
		int8_t skillId = getNumber<int8_t>(L, 2);
		player->setOfflineTrainingSkill(skillId);
		pushBoolean(L, true);
	} else {
		lua_pushnil(L);
	}
	return 1;
}

int PlayerFunctions::luaPlayerOpenStash(lua_State* L) {
	// player:openStash(isNpc)
	std::shared_ptr<Player> player = getUserdataShared<Player>(L, 1);
	bool isNpc = getBoolean(L, 2, false);
	if (player) {
		player->sendOpenStash(isNpc);
		pushBoolean(L, true);
	} else {
		lua_pushnil(L);
	}

	return 1;
}

int PlayerFunctions::luaPlayerGetItemCount(lua_State* L) {
	// player:getItemCount(itemId[, subType = -1])
	std::shared_ptr<Player> player = getUserdataShared<Player>(L, 1);
	if (!player) {
		lua_pushnil(L);
		return 1;
	}

	uint16_t itemId;
	if (isNumber(L, 2)) {
		itemId = getNumber<uint16_t>(L, 2);
	} else {
		itemId = Item::items.getItemIdByName(getString(L, 2));
		if (itemId == 0) {
			lua_pushnil(L);
			return 1;
		}
	}

	int32_t subType = getNumber<int32_t>(L, 3, -1);
	lua_pushnumber(L, player->getItemTypeCount(itemId, subType));
	return 1;
}

int PlayerFunctions::luaPlayerGetStashItemCount(lua_State* L) {
	// player:getStashItemCount(itemId)
	std::shared_ptr<Player> player = getUserdataShared<Player>(L, 1);
	if (!player) {
		lua_pushnil(L);
		return 1;
	}

	uint16_t itemId;
	if (isNumber(L, 2)) {
		itemId = getNumber<uint16_t>(L, 2);
	} else {
		itemId = Item::items.getItemIdByName(getString(L, 2));
		if (itemId == 0) {
			lua_pushnil(L);
			return 1;
		}
	}

	const ItemType &itemType = Item::items[itemId];
	if (itemType.id == 0) {
		lua_pushnil(L);
		return 1;
	}

	lua_pushnumber(L, player->getStashItemCount(itemType.id));
	return 1;
}

int PlayerFunctions::luaPlayerGetItemById(lua_State* L) {
	// player:getItemById(itemId, deepSearch[, subType = -1])
	std::shared_ptr<Player> player = getUserdataShared<Player>(L, 1);
	if (!player) {
		lua_pushnil(L);
		return 1;
	}

	uint16_t itemId;
	if (isNumber(L, 2)) {
		itemId = getNumber<uint16_t>(L, 2);
	} else {
		itemId = Item::items.getItemIdByName(getString(L, 2));
		if (itemId == 0) {
			lua_pushnil(L);
			return 1;
		}
	}
	bool deepSearch = getBoolean(L, 3);
	int32_t subType = getNumber<int32_t>(L, 4, -1);

	std::shared_ptr<Item> item = g_game().findItemOfType(player, itemId, deepSearch, subType);
	if (item) {
		pushUserdata<Item>(L, item);
		setItemMetatable(L, -1, item);
	} else {
		lua_pushnil(L);
	}
	return 1;
}

int PlayerFunctions::luaPlayerGetVocation(lua_State* L) {
	// player:getVocation()
	std::shared_ptr<Player> player = getUserdataShared<Player>(L, 1);
	if (player) {
		pushUserdata<Vocation>(L, player->getVocation());
		setMetatable(L, -1, "Vocation");
	} else {
		lua_pushnil(L);
	}
	return 1;
}

int PlayerFunctions::luaPlayerSetVocation(lua_State* L) {
	// player:setVocation(id or name or userdata)
	std::shared_ptr<Player> player = getUserdataShared<Player>(L, 1);
	if (!player) {
		lua_pushnil(L);
		return 1;
	}

	std::shared_ptr<Vocation> vocation;
	if (isNumber(L, 2)) {
		vocation = g_vocations().getVocation(getNumber<uint16_t>(L, 2));
	} else if (isString(L, 2)) {
		vocation = g_vocations().getVocation(g_vocations().getVocationId(getString(L, 2)));
	} else if (isUserdata(L, 2)) {
		vocation = getUserdataShared<Vocation>(L, 2);
	} else {
		vocation = nullptr;
	}

	if (!vocation) {
		pushBoolean(L, false);
		return 1;
	}

	player->setVocation(vocation->getId());
	player->sendSkills();
	player->sendStats();
	player->sendBasicData();
	player->wheel()->sendGiftOfLifeCooldown();
	g_game().reloadCreature(player);
	pushBoolean(L, true);
	return 1;
}

int PlayerFunctions::luaPlayerIsPromoted(lua_State* L) {
	// player:isPromoted()
	std::shared_ptr<Player> player = getUserdataShared<Player>(L, 1);
	if (player) {
		pushBoolean(L, player->isPromoted());
	} else {
		lua_pushnil(L);
	}
	return 1;
}

int PlayerFunctions::luaPlayerGetSex(lua_State* L) {
	// player:getSex()
	std::shared_ptr<Player> player = getUserdataShared<Player>(L, 1);
	if (player) {
		lua_pushnumber(L, player->getSex());
	} else {
		lua_pushnil(L);
	}
	return 1;
}

int PlayerFunctions::luaPlayerSetSex(lua_State* L) {
	// player:setSex(newSex)
	std::shared_ptr<Player> player = getUserdataShared<Player>(L, 1);
	if (player) {
		PlayerSex_t newSex = getNumber<PlayerSex_t>(L, 2);
		player->setSex(newSex);
		pushBoolean(L, true);
	} else {
		lua_pushnil(L);
	}
	return 1;
}

int PlayerFunctions::luaPlayerGetPronoun(lua_State* L) {
	// player:getPronoun()
	std::shared_ptr<Player> player = getUserdataShared<Player>(L, 1);
	if (player) {
		lua_pushnumber(L, player->getPronoun());
	} else {
		lua_pushnil(L);
	}
	return 1;
}

int PlayerFunctions::luaPlayerSetPronoun(lua_State* L) {
	// player:setPronoun(newPronoun)
	std::shared_ptr<Player> player = getUserdataShared<Player>(L, 1);
	if (player) {
		PlayerPronoun_t newPronoun = getNumber<PlayerPronoun_t>(L, 2);
		player->setPronoun(newPronoun);
		pushBoolean(L, true);
	} else {
		lua_pushnil(L);
	}
	return 1;
}

int PlayerFunctions::luaPlayerGetTown(lua_State* L) {
	// player:getTown()
	std::shared_ptr<Player> player = getUserdataShared<Player>(L, 1);
	if (player) {
		pushUserdata<Town>(L, player->getTown());
		setMetatable(L, -1, "Town");
	} else {
		lua_pushnil(L);
	}
	return 1;
}

int PlayerFunctions::luaPlayerSetTown(lua_State* L) {
	// player:setTown(town)
	const auto &town = getUserdataShared<Town>(L, 2);
	if (!town) {
		pushBoolean(L, false);
		return 1;
	}

	std::shared_ptr<Player> player = getUserdataShared<Player>(L, 1);
	if (player) {
		player->setTown(town);
		pushBoolean(L, true);
	} else {
		lua_pushnil(L);
	}
	return 1;
}

int PlayerFunctions::luaPlayerGetGuild(lua_State* L) {
	// player:getGuild()
	std::shared_ptr<Player> player = getUserdataShared<Player>(L, 1);
	if (!player) {
		lua_pushnil(L);
		return 1;
	}

	const auto guild = player->getGuild();
	if (!guild) {
		lua_pushnil(L);
		return 1;
	}

	pushUserdata<Guild>(L, guild);
	setMetatable(L, -1, "Guild");
	return 1;
}

int PlayerFunctions::luaPlayerSetGuild(lua_State* L) {
	// player:setGuild(guild)
	std::shared_ptr<Player> player = getUserdataShared<Player>(L, 1);
	if (!player) {
		lua_pushnil(L);
		return 1;
	}

	const auto guild = getUserdataShared<Guild>(L, 2);
	player->setGuild(guild);

	pushBoolean(L, true);
	return 1;
}

int PlayerFunctions::luaPlayerGetGuildLevel(lua_State* L) {
	// player:getGuildLevel()
	std::shared_ptr<Player> player = getUserdataShared<Player>(L, 1);
	if (player && player->getGuild()) {
		lua_pushnumber(L, player->getGuildRank()->level);
	} else {
		lua_pushnil(L);
	}
	return 1;
}

int PlayerFunctions::luaPlayerSetGuildLevel(lua_State* L) {
	// player:setGuildLevel(level)
	uint8_t level = getNumber<uint8_t>(L, 2);
	std::shared_ptr<Player> player = getUserdataShared<Player>(L, 1);
	if (!player || !player->getGuild()) {
		lua_pushnil(L);
		return 1;
	}

	GuildRank_ptr rank = player->getGuild()->getRankByLevel(level);
	if (!rank) {
		pushBoolean(L, false);
	} else {
		player->setGuildRank(rank);
		pushBoolean(L, true);
	}

	return 1;
}

int PlayerFunctions::luaPlayerGetGuildNick(lua_State* L) {
	// player:getGuildNick()
	std::shared_ptr<Player> player = getUserdataShared<Player>(L, 1);
	if (player) {
		pushString(L, player->getGuildNick());
	} else {
		lua_pushnil(L);
	}
	return 1;
}

int PlayerFunctions::luaPlayerSetGuildNick(lua_State* L) {
	// player:setGuildNick(nick)
	const std::string &nick = getString(L, 2);
	std::shared_ptr<Player> player = getUserdataShared<Player>(L, 1);
	if (player) {
		player->setGuildNick(nick);
		pushBoolean(L, true);
	} else {
		lua_pushnil(L);
	}
	return 1;
}

int PlayerFunctions::luaPlayerGetGroup(lua_State* L) {
	// player:getGroup()
	std::shared_ptr<Player> player = getUserdataShared<Player>(L, 1);
	if (player) {
		pushUserdata<Group>(L, player->getGroup());
		setMetatable(L, -1, "Group");
	} else {
		lua_pushnil(L);
	}
	return 1;
}

int PlayerFunctions::luaPlayerSetGroup(lua_State* L) {
	// player:setGroup(group)
	std::shared_ptr<Group> group = getUserdataShared<Group>(L, 2);
	if (!group) {
		pushBoolean(L, false);
		return 1;
	}

	std::shared_ptr<Player> player = getUserdataShared<Player>(L, 1);
	if (player) {
		player->setGroup(group);
		pushBoolean(L, true);
	} else {
		lua_pushnil(L);
	}
	return 1;
}

int PlayerFunctions::luaPlayerSetSpecialContainersAvailable(lua_State* L) {
	// player:setSpecialContainersAvailable(stashMenu, marketMenu, depotSearchMenu)
	bool supplyStashMenu = getBoolean(L, 2, false);
	bool marketMenu = getBoolean(L, 3, false);
	bool depotSearchMenu = getBoolean(L, 4, false);
	std::shared_ptr<Player> player = getUserdataShared<Player>(L, 1);
	if (player) {
		player->setSpecialMenuAvailable(supplyStashMenu, marketMenu, depotSearchMenu);
		pushBoolean(L, true);
	} else {
		lua_pushnil(L);
	}
	return 1;
}

int PlayerFunctions::luaPlayerGetStamina(lua_State* L) {
	// player:getStamina()
	std::shared_ptr<Player> player = getUserdataShared<Player>(L, 1);
	if (player) {
		lua_pushnumber(L, player->getStaminaMinutes());
	} else {
		lua_pushnil(L);
	}
	return 1;
}

int PlayerFunctions::luaPlayerSetStamina(lua_State* L) {
	// player:setStamina(stamina)
	uint16_t stamina = getNumber<uint16_t>(L, 2);
	std::shared_ptr<Player> player = getUserdataShared<Player>(L, 1);
	if (player) {
		player->staminaMinutes = std::min<uint16_t>(2520, stamina);
		player->sendStats();
	} else {
		lua_pushnil(L);
	}
	return 1;
}

int PlayerFunctions::luaPlayerGetSoul(lua_State* L) {
	// player:getSoul()
	std::shared_ptr<Player> player = getUserdataShared<Player>(L, 1);
	if (player) {
		lua_pushnumber(L, player->getSoul());
	} else {
		lua_pushnil(L);
	}
	return 1;
}

int PlayerFunctions::luaPlayerAddSoul(lua_State* L) {
	// player:addSoul(soulChange)
	int32_t soulChange = getNumber<int32_t>(L, 2);
	std::shared_ptr<Player> player = getUserdataShared<Player>(L, 1);
	if (player) {
		player->changeSoul(soulChange);
		pushBoolean(L, true);
	} else {
		lua_pushnil(L);
	}
	return 1;
}

int PlayerFunctions::luaPlayerGetMaxSoul(lua_State* L) {
	// player:getMaxSoul()
	std::shared_ptr<Player> player = getUserdataShared<Player>(L, 1);
	if (player && player->vocation) {
		lua_pushnumber(L, player->vocation->getSoulMax());
	} else {
		lua_pushnil(L);
	}
	return 1;
}

int PlayerFunctions::luaPlayerGetBankBalance(lua_State* L) {
	// player:getBankBalance()
	std::shared_ptr<Player> player = getUserdataShared<Player>(L, 1);
	if (player) {
		lua_pushnumber(L, player->getBankBalance());
	} else {
		lua_pushnil(L);
	}
	return 1;
}

int PlayerFunctions::luaPlayerSetBankBalance(lua_State* L) {
	// player:setBankBalance(bankBalance)
	std::shared_ptr<Player> player = getUserdataShared<Player>(L, 1);
	if (!player) {
		lua_pushnil(L);
		return 1;
	}

	player->setBankBalance(getNumber<uint64_t>(L, 2));
	pushBoolean(L, true);
	return 1;
}

int PlayerFunctions::luaPlayerGetStorageValue(lua_State* L) {
	// player:getStorageValue(key)
	const auto player = getUserdataShared<Player>(L, 1);
	if (!player) {
		lua_pushnil(L);
		return 1;
	}

	uint32_t key = getNumber<uint32_t>(L, 2);
	lua_pushnumber(L, player->getStorageValue(key));
	return 1;
}

int PlayerFunctions::luaPlayerSetStorageValue(lua_State* L) {
	// player:setStorageValue(key, value)
	int32_t value = getNumber<int32_t>(L, 3);
	uint32_t key = getNumber<uint32_t>(L, 2);
	std::shared_ptr<Player> player = getUserdataShared<Player>(L, 1);
	if (IS_IN_KEYRANGE(key, RESERVED_RANGE)) {
		std::ostringstream ss;
		ss << "Accessing reserved range: " << key;
		reportErrorFunc(ss.str());
		pushBoolean(L, false);
		return 1;
	}

	if (key == 0) {
		reportErrorFunc("Storage key is nil");
		return 1;
	}

	if (player) {
		player->addStorageValue(key, value);
		pushBoolean(L, true);
	} else {
		lua_pushnil(L);
	}
	return 1;
}

int PlayerFunctions::luaPlayerGetStorageValueByName(lua_State* L) {
	// player:getStorageValueByName(name)
	std::shared_ptr<Player> player = getUserdataShared<Player>(L, 1);
	if (!player) {
		reportErrorFunc(getErrorDesc(LUA_ERROR_PLAYER_NOT_FOUND));
		pushBoolean(L, false);
		return 0;
	}

	g_logger().warn("The function 'player:getStorageValueByName' is deprecated and will be removed in future versions, please use KV system");
	auto name = getString(L, 2);
	lua_pushnumber(L, player->getStorageValueByName(name));
	return 1;
}

int PlayerFunctions::luaPlayerSetStorageValueByName(lua_State* L) {
	// player:setStorageValueByName(storageName, value)
	std::shared_ptr<Player> player = getUserdataShared<Player>(L, 1);
	if (!player) {
		reportErrorFunc(getErrorDesc(LUA_ERROR_PLAYER_NOT_FOUND));
		pushBoolean(L, false);
		return 0;
	}

	g_logger().warn("The function 'player:setStorageValueByName' is deprecated and will be removed in future versions, please use KV system");
	auto storageName = getString(L, 2);
	int32_t value = getNumber<int32_t>(L, 3);

	player->addStorageValueByName(storageName, value);
	pushBoolean(L, true);
	return 1;
}

int PlayerFunctions::luaPlayerAddItem(lua_State* L) {
	// player:addItem(itemId, count = 1, canDropOnMap = true, subType = 1, slot = CONST_SLOT_WHEREEVER, tier = 0)
	std::shared_ptr<Player> player = getUserdataShared<Player>(L, 1);
	if (!player) {
		pushBoolean(L, false);
		return 1;
	}

	uint16_t itemId;
	if (isNumber(L, 2)) {
		itemId = getNumber<uint16_t>(L, 2);
	} else {
		itemId = Item::items.getItemIdByName(getString(L, 2));
		if (itemId == 0) {
			lua_pushnil(L);
			return 1;
		}
	}

	int32_t count = getNumber<int32_t>(L, 3, 1);
	int32_t subType = getNumber<int32_t>(L, 5, 1);

	const ItemType &it = Item::items[itemId];

	int32_t itemCount = 1;
	int parameters = lua_gettop(L);
	if (parameters >= 4) {
		itemCount = std::max<int32_t>(1, count);
	} else if (it.hasSubType()) {
		if (it.stackable) {
			itemCount = std::ceil(count / (float_t)it.stackSize);
		}

		subType = count;
	} else {
		itemCount = std::max<int32_t>(1, count);
	}

	bool hasTable = itemCount > 1;
	if (hasTable) {
		lua_newtable(L);
	} else if (itemCount == 0) {
		lua_pushnil(L);
		return 1;
	}

	bool canDropOnMap = getBoolean(L, 4, true);
	Slots_t slot = getNumber<Slots_t>(L, 6, CONST_SLOT_WHEREEVER);
	auto tier = getNumber<uint8_t>(L, 7, 0);
	for (int32_t i = 1; i <= itemCount; ++i) {
		int32_t stackCount = subType;
		if (it.stackable) {
			stackCount = std::min<int32_t>(stackCount, it.stackSize);
			subType -= stackCount;
		}

		std::shared_ptr<Item> item = Item::CreateItem(itemId, stackCount);
		if (!item) {
			if (!hasTable) {
				lua_pushnil(L);
			}
			return 1;
		}

		if (tier > 0) {
			item->setTier(tier);
		}

		ReturnValue ret = g_game().internalPlayerAddItem(player, item, canDropOnMap, slot);
		if (ret != RETURNVALUE_NOERROR) {
			if (!hasTable) {
				lua_pushnil(L);
			}
			return 1;
		}

		if (hasTable) {
			lua_pushnumber(L, i);
			pushUserdata<Item>(L, item);
			setItemMetatable(L, -1, item);
			lua_settable(L, -3);
		} else {
			pushUserdata<Item>(L, item);
			setItemMetatable(L, -1, item);
		}
	}
	return 1;
}

int PlayerFunctions::luaPlayerAddItemEx(lua_State* L) {
	// player:addItemEx(item[, canDropOnMap = false[, index = INDEX_WHEREEVER[, flags = 0]]])
	// player:addItemEx(item[, canDropOnMap = true[, slot = CONST_SLOT_WHEREEVER]])
	std::shared_ptr<Item> item = getUserdataShared<Item>(L, 2);
	if (!item) {
		reportErrorFunc(getErrorDesc(LUA_ERROR_ITEM_NOT_FOUND));
		pushBoolean(L, false);
		return 1;
	}

	std::shared_ptr<Player> player = getUserdataShared<Player>(L, 1);
	if (!player) {
		lua_pushnil(L);
		return 1;
	}

	if (item->getParent() != VirtualCylinder::virtualCylinder) {
		reportErrorFunc("Item already has a parent");
		pushBoolean(L, false);
		return 1;
	}

	bool canDropOnMap = getBoolean(L, 3, false);
	ReturnValue returnValue;
	if (canDropOnMap) {
		Slots_t slot = getNumber<Slots_t>(L, 4, CONST_SLOT_WHEREEVER);
		returnValue = g_game().internalPlayerAddItem(player, item, true, slot);
	} else {
		int32_t index = getNumber<int32_t>(L, 4, INDEX_WHEREEVER);
		uint32_t flags = getNumber<uint32_t>(L, 5, 0);
		returnValue = g_game().internalAddItem(player, item, index, flags);
	}

	if (returnValue == RETURNVALUE_NOERROR) {
		ScriptEnvironment::removeTempItem(item);
	}
	lua_pushnumber(L, returnValue);
	return 1;
}

int PlayerFunctions::luaPlayerAddItemStash(lua_State* L) {
	// player:addItemStash(itemId, count = 1)
	std::shared_ptr<Player> player = getUserdataShared<Player>(L, 1);
	if (!player) {
		lua_pushnil(L);
		return 1;
	}

	auto itemId = getNumber<uint16_t>(L, 2);
	auto count = getNumber<uint32_t>(L, 3, 1);

	player->addItemOnStash(itemId, count);
	pushBoolean(L, true);
	return 1;
}

int PlayerFunctions::luaPlayerRemoveStashItem(lua_State* L) {
	// player:removeStashItem(itemId, count)
	std::shared_ptr<Player> player = getUserdataShared<Player>(L, 1);
	if (!player) {
		lua_pushnil(L);
		return 1;
	}

	uint16_t itemId;
	if (isNumber(L, 2)) {
		itemId = getNumber<uint16_t>(L, 2);
	} else {
		itemId = Item::items.getItemIdByName(getString(L, 2));
		if (itemId == 0) {
			lua_pushnil(L);
			return 1;
		}
	}

	const ItemType &itemType = Item::items[itemId];
	if (itemType.id == 0) {
		lua_pushnil(L);
		return 1;
	}

	uint32_t count = getNumber<uint32_t>(L, 3);
	pushBoolean(L, player->withdrawItem(itemType.id, count));
	return 1;
}

int PlayerFunctions::luaPlayerRemoveItem(lua_State* L) {
	// player:removeItem(itemId, count[, subType = -1[, ignoreEquipped = false]])
	std::shared_ptr<Player> player = getUserdataShared<Player>(L, 1);
	if (!player) {
		lua_pushnil(L);
		return 1;
	}

	uint16_t itemId;
	if (isNumber(L, 2)) {
		itemId = getNumber<uint16_t>(L, 2);
	} else {
		itemId = Item::items.getItemIdByName(getString(L, 2));
		if (itemId == 0) {
			lua_pushnil(L);
			return 1;
		}
	}

	uint32_t count = getNumber<uint32_t>(L, 3);
	int32_t subType = getNumber<int32_t>(L, 4, -1);
	bool ignoreEquipped = getBoolean(L, 5, false);
	pushBoolean(L, player->removeItemOfType(itemId, count, subType, ignoreEquipped));
	return 1;
}

int PlayerFunctions::luaPlayerSendContainer(lua_State* L) {
	// player:sendContainer(container)
	std::shared_ptr<Player> player = getUserdataShared<Player>(L, 1);
	if (!player) {
		lua_pushnil(L);
		return 1;
	}

	std::shared_ptr<Container> container = getUserdataShared<Container>(L, 2);
	if (!container) {
		lua_pushnil(L);
		return 1;
	}

	player->sendContainer(static_cast<uint8_t>(container->getID()), container, container->hasParent(), static_cast<uint8_t>(container->getFirstIndex()));
	pushBoolean(L, true);
	return 1;
}

int PlayerFunctions::luaPlayerSendUpdateContainer(lua_State* L) {
	// player:sendUpdateContainer(container)
	std::shared_ptr<Player> player = getUserdataShared<Player>(L, 1);
	if (!player) {
		lua_pushnil(L);
		return 1;
	}

	const auto container = getUserdataShared<Container>(L, 2);
	if (!container) {
		reportErrorFunc("Container is nullptr");
		return 1;
	}

	player->onSendContainer(container);
	pushBoolean(L, true);
	return 1;
}

int PlayerFunctions::luaPlayerGetMoney(lua_State* L) {
	// player:getMoney()
	std::shared_ptr<Player> player = getUserdataShared<Player>(L, 1);
	if (player) {
		lua_pushnumber(L, player->getMoney());
	} else {
		lua_pushnil(L);
	}
	return 1;
}

int PlayerFunctions::luaPlayerAddMoney(lua_State* L) {
	// player:addMoney(money)
	uint64_t money = getNumber<uint64_t>(L, 2);
	std::shared_ptr<Player> player = getUserdataShared<Player>(L, 1);
	if (player) {
		g_game().addMoney(player, money);
		pushBoolean(L, true);
	} else {
		lua_pushnil(L);
	}
	return 1;
}

int PlayerFunctions::luaPlayerRemoveMoney(lua_State* L) {
	// player:removeMoney(money[, flags = 0[, useBank = true]])
	std::shared_ptr<Player> player = getUserdataShared<Player>(L, 1);
	if (player) {
		uint64_t money = getNumber<uint64_t>(L, 2);
		int32_t flags = getNumber<int32_t>(L, 3, 0);
		bool useBank = getBoolean(L, 4, true);
		pushBoolean(L, g_game().removeMoney(player, money, flags, useBank));
	} else {
		lua_pushnil(L);
	}
	return 1;
}

int PlayerFunctions::luaPlayerShowTextDialog(lua_State* L) {
	// player:showTextDialog(id or name or userdata[, text[, canWrite[, length]]])
	std::shared_ptr<Player> player = getUserdataShared<Player>(L, 1);
	if (!player) {
		lua_pushnil(L);
		return 1;
	}

	int32_t length = getNumber<int32_t>(L, 5, -1);
	bool canWrite = getBoolean(L, 4, false);
	std::string text;

	int parameters = lua_gettop(L);
	if (parameters >= 3) {
		text = getString(L, 3);
	}

	std::shared_ptr<Item> item;
	if (isNumber(L, 2)) {
		item = Item::CreateItem(getNumber<uint16_t>(L, 2));
	} else if (isString(L, 2)) {
		item = Item::CreateItem(Item::items.getItemIdByName(getString(L, 2)));
	} else if (isUserdata(L, 2)) {
		if (getUserdataType(L, 2) != LuaData_t::Item) {
			pushBoolean(L, false);
			return 1;
		}

		item = getUserdataShared<Item>(L, 2);
	} else {
		item = nullptr;
	}

	if (!item) {
		reportErrorFunc(getErrorDesc(LUA_ERROR_ITEM_NOT_FOUND));
		pushBoolean(L, false);
		return 1;
	}

	if (length < 0) {
		length = Item::items[item->getID()].maxTextLen;
	}

	if (!text.empty()) {
		item->setAttribute(ItemAttribute_t::TEXT, text);
		length = std::max<int32_t>(text.size(), length);
	}

	item->setParent(player);
	player->setWriteItem(item, length);
	player->sendTextWindow(item, length, canWrite);
	pushBoolean(L, true);
	return 1;
}

int PlayerFunctions::luaPlayerSendTextMessage(lua_State* L) {
	// player:sendTextMessage(type, text[, position, primaryValue = 0, primaryColor = TEXTCOLOR_NONE[, secondaryValue = 0, secondaryColor = TEXTCOLOR_NONE]])
	// player:sendTextMessage(type, text, channelId)

	std::shared_ptr<Player> player = getUserdataShared<Player>(L, 1);
	if (!player) {
		lua_pushnil(L);
		return 1;
	}

	int parameters = lua_gettop(L);

	TextMessage message(getNumber<MessageClasses>(L, 2), getString(L, 3));
	if (parameters == 4) {
		uint16_t channelId = getNumber<uint16_t>(L, 4);
		const auto &channel = g_chat().getChannel(player, channelId);
		if (!channel || !channel->hasUser(player)) {
			pushBoolean(L, false);
			return 1;
		}
		message.channelId = channelId;
	} else {
		if (parameters >= 6) {
			message.position = getPosition(L, 4);
			message.primary.value = getNumber<int32_t>(L, 5);
			message.primary.color = getNumber<TextColor_t>(L, 6);
		}

		if (parameters >= 8) {
			message.secondary.value = getNumber<int32_t>(L, 7);
			message.secondary.color = getNumber<TextColor_t>(L, 8);
		}
	}

	player->sendTextMessage(message);
	pushBoolean(L, true);

	return 1;
}

int PlayerFunctions::luaPlayerSendChannelMessage(lua_State* L) {
	// player:sendChannelMessage(author, text, type, channelId)
	std::shared_ptr<Player> player = getUserdataShared<Player>(L, 1);
	if (!player) {
		lua_pushnil(L);
		return 1;
	}

	uint16_t channelId = getNumber<uint16_t>(L, 5);
	SpeakClasses type = getNumber<SpeakClasses>(L, 4);
	const std::string &text = getString(L, 3);
	const std::string &author = getString(L, 2);
	player->sendChannelMessage(author, text, type, channelId);
	pushBoolean(L, true);
	return 1;
}

int PlayerFunctions::luaPlayerSendPrivateMessage(lua_State* L) {
	// player:sendPrivateMessage(speaker, text[, type])
	std::shared_ptr<Player> player = getUserdataShared<Player>(L, 1);
	if (!player) {
		lua_pushnil(L);
		return 1;
	}

	std::shared_ptr<Player> speaker = getUserdataShared<Player>(L, 2);
	const std::string &text = getString(L, 3);
	SpeakClasses type = getNumber<SpeakClasses>(L, 4, TALKTYPE_PRIVATE_FROM);
	player->sendPrivateMessage(speaker, type, text);
	pushBoolean(L, true);
	return 1;
}

int PlayerFunctions::luaPlayerChannelSay(lua_State* L) {
	// player:channelSay(speaker, type, text, channelId)
	std::shared_ptr<Player> player = getUserdataShared<Player>(L, 1);
	if (!player) {
		lua_pushnil(L);
		return 1;
	}

	std::shared_ptr<Creature> speaker = getCreature(L, 2);
	SpeakClasses type = getNumber<SpeakClasses>(L, 3);
	const std::string &text = getString(L, 4);
	uint16_t channelId = getNumber<uint16_t>(L, 5);
	player->sendToChannel(speaker, type, text, channelId);
	pushBoolean(L, true);
	return 1;
}

int PlayerFunctions::luaPlayerOpenChannel(lua_State* L) {
	// player:openChannel(channelId)
	uint16_t channelId = getNumber<uint16_t>(L, 2);
	std::shared_ptr<Player> player = getUserdataShared<Player>(L, 1);
	if (player) {
		g_game().playerOpenChannel(player->getID(), channelId);
		pushBoolean(L, true);
	} else {
		lua_pushnil(L);
	}
	return 1;
}

int PlayerFunctions::luaPlayerGetSlotItem(lua_State* L) {
	// player:getSlotItem(slot)
	std::shared_ptr<Player> player = getUserdataShared<Player>(L, 1);
	if (!player) {
		lua_pushnil(L);
		return 1;
	}

	uint32_t slot = getNumber<uint32_t>(L, 2);
	std::shared_ptr<Thing> thing = player->getThing(slot);
	if (!thing) {
		lua_pushnil(L);
		return 1;
	}

	std::shared_ptr<Item> item = thing->getItem();
	if (item) {
		pushUserdata<Item>(L, item);
		setItemMetatable(L, -1, item);
	} else {
		lua_pushnil(L);
	}
	return 1;
}

int PlayerFunctions::luaPlayerGetParty(lua_State* L) {
	// player:getParty()
	std::shared_ptr<Player> player = getUserdataShared<Player>(L, 1);
	if (!player) {
		lua_pushnil(L);
		return 1;
	}

	std::shared_ptr<Party> party = player->getParty();
	if (party) {
		pushUserdata<Party>(L, party);
		setMetatable(L, -1, "Party");
	} else {
		lua_pushnil(L);
	}
	return 1;
}

int PlayerFunctions::luaPlayerAddOutfit(lua_State* L) {
	// player:addOutfit(lookType or name, addon = 0)
	std::shared_ptr<Player> player = getUserdataShared<Player>(L, 1);
	if (player) {
		auto addon = getNumber<uint8_t>(L, 3, 0);
		if (lua_isnumber(L, 2)) {
			player->addOutfit(getNumber<uint16_t>(L, 2), addon);
		} else if (lua_isstring(L, 2)) {
			const std::string &outfitName = getString(L, 2);
			const auto &outfit = Outfits::getInstance().getOutfitByName(player->getSex(), outfitName);
			if (!outfit) {
				reportErrorFunc("Outfit not found");
				return 1;
			}

			player->addOutfit(outfit->lookType, addon);
		}

		pushBoolean(L, true);
	} else {
		lua_pushnil(L);
	}
	return 1;
}

int PlayerFunctions::luaPlayerAddOutfitAddon(lua_State* L) {
	// player:addOutfitAddon(lookType, addon)
	std::shared_ptr<Player> player = getUserdataShared<Player>(L, 1);
	if (player) {
		uint16_t lookType = getNumber<uint16_t>(L, 2);
		uint8_t addon = getNumber<uint8_t>(L, 3);
		player->addOutfit(lookType, addon);
		pushBoolean(L, true);
	} else {
		lua_pushnil(L);
	}
	return 1;
}

int PlayerFunctions::luaPlayerRemoveOutfit(lua_State* L) {
	// player:removeOutfit(lookType)
	std::shared_ptr<Player> player = getUserdataShared<Player>(L, 1);
	if (player) {
		uint16_t lookType = getNumber<uint16_t>(L, 2);
		pushBoolean(L, player->removeOutfit(lookType));
	} else {
		lua_pushnil(L);
	}
	return 1;
}

int PlayerFunctions::luaPlayerRemoveOutfitAddon(lua_State* L) {
	// player:removeOutfitAddon(lookType, addon)
	std::shared_ptr<Player> player = getUserdataShared<Player>(L, 1);
	if (player) {
		uint16_t lookType = getNumber<uint16_t>(L, 2);
		uint8_t addon = getNumber<uint8_t>(L, 3);
		pushBoolean(L, player->removeOutfitAddon(lookType, addon));
	} else {
		lua_pushnil(L);
	}
	return 1;
}

int PlayerFunctions::luaPlayerHasOutfit(lua_State* L) {
	// player:hasOutfit(lookType[, addon = 0])
	std::shared_ptr<Player> player = getUserdataShared<Player>(L, 1);
	if (player) {
		uint16_t lookType = getNumber<uint16_t>(L, 2);
		uint8_t addon = getNumber<uint8_t>(L, 3, 0);
		pushBoolean(L, player->canWear(lookType, addon));
	} else {
		lua_pushnil(L);
	}
	return 1;
}

int PlayerFunctions::luaPlayerSendOutfitWindow(lua_State* L) {
	// player:sendOutfitWindow()
	std::shared_ptr<Player> player = getUserdataShared<Player>(L, 1);
	if (player) {
		player->sendOutfitWindow();
		pushBoolean(L, true);
	} else {
		lua_pushnil(L);
	}
	return 1;
}

int PlayerFunctions::luaPlayerAddMount(lua_State* L) {
	// player:addMount(mountId or mountName)
	std::shared_ptr<Player> player = getUserdataShared<Player>(L, 1);
	if (!player) {
		lua_pushnil(L);
		return 1;
	}

	uint8_t mountId;
	if (isNumber(L, 2)) {
		mountId = getNumber<uint8_t>(L, 2);
	} else {
		const std::shared_ptr<Mount> mount = g_game().mounts.getMountByName(getString(L, 2));
		if (!mount) {
			lua_pushnil(L);
			return 1;
		}
		mountId = mount->id;
	}
	pushBoolean(L, player->tameMount(mountId));
	return 1;
}

int PlayerFunctions::luaPlayerRemoveMount(lua_State* L) {
	// player:removeMount(mountId or mountName)
	std::shared_ptr<Player> player = getUserdataShared<Player>(L, 1);
	if (!player) {
		lua_pushnil(L);
		return 1;
	}

	uint8_t mountId;
	if (isNumber(L, 2)) {
		mountId = getNumber<uint8_t>(L, 2);
	} else {
		const std::shared_ptr<Mount> mount = g_game().mounts.getMountByName(getString(L, 2));
		if (!mount) {
			lua_pushnil(L);
			return 1;
		}
		mountId = mount->id;
	}
	pushBoolean(L, player->untameMount(mountId));
	return 1;
}

int PlayerFunctions::luaPlayerHasMount(lua_State* L) {
	// player:hasMount(mountId or mountName)
	std::shared_ptr<Player> player = getUserdataShared<Player>(L, 1);
	if (!player) {
		lua_pushnil(L);
		return 1;
	}

	std::shared_ptr<Mount> mount = nullptr;
	if (isNumber(L, 2)) {
		mount = g_game().mounts.getMountByID(getNumber<uint8_t>(L, 2));
	} else {
		mount = g_game().mounts.getMountByName(getString(L, 2));
	}

	if (mount) {
		pushBoolean(L, player->hasMount(mount));
	} else {
		lua_pushnil(L);
	}
	return 1;
}

int PlayerFunctions::luaPlayerAddFamiliar(lua_State* L) {
	// player:addFamiliar(lookType)
	std::shared_ptr<Player> player = getUserdataShared<Player>(L, 1);
	if (player) {
		player->addFamiliar(getNumber<uint16_t>(L, 2));
		pushBoolean(L, true);
	} else {
		lua_pushnil(L);
	}
	return 1;
}

int PlayerFunctions::luaPlayerRemoveFamiliar(lua_State* L) {
	// player:removeFamiliar(lookType)
	std::shared_ptr<Player> player = getUserdataShared<Player>(L, 1);
	if (player) {
		uint16_t lookType = getNumber<uint16_t>(L, 2);
		pushBoolean(L, player->removeFamiliar(lookType));
	} else {
		lua_pushnil(L);
	}
	return 1;
}

int PlayerFunctions::luaPlayerHasFamiliar(lua_State* L) {
	// player:hasFamiliar(lookType)
	std::shared_ptr<Player> player = getUserdataShared<Player>(L, 1);
	if (player) {
		uint16_t lookType = getNumber<uint16_t>(L, 2);
		pushBoolean(L, player->canFamiliar(lookType));
	} else {
		lua_pushnil(L);
	}
	return 1;
}

int PlayerFunctions::luaPlayerSetFamiliarLooktype(lua_State* L) {
	// player:setFamiliarLooktype(lookType)
	std::shared_ptr<Player> player = getUserdataShared<Player>(L, 1);
	if (player) {
		player->setFamiliarLooktype(getNumber<uint16_t>(L, 2));
		pushBoolean(L, true);
	} else {
		lua_pushnil(L);
	}
	return 1;
}

int PlayerFunctions::luaPlayerGetFamiliarLooktype(lua_State* L) {
	// player:getFamiliarLooktype()
	std::shared_ptr<Player> player = getUserdataShared<Player>(L, 1);
	if (player) {
		lua_pushnumber(L, player->defaultOutfit.lookFamiliarsType);
	} else {
		lua_pushnil(L);
	}
	return 1;
}

int PlayerFunctions::luaPlayerGetPremiumDays(lua_State* L) {
	// player:getPremiumDays()
	std::shared_ptr<Player> player = getUserdataShared<Player>(L, 1);
	if (player && player->getAccount()) {
		lua_pushnumber(L, player->getAccount()->getPremiumRemainingDays());
	} else {
		lua_pushnil(L);
	}
	return 1;
}

int PlayerFunctions::luaPlayerAddPremiumDays(lua_State* L) {
	// player:addPremiumDays(days)
	std::shared_ptr<Player> player = getUserdataShared<Player>(L, 1);
	if (!player || !player->getAccount()) {
		lua_pushnil(L);
		return 1;
	}

	auto premiumDays = player->getAccount()->getPremiumRemainingDays();

	if (premiumDays == std::numeric_limits<uint16_t>::max()) {
		return 1;
	}

	int32_t addDays = std::min<int32_t>(0xFFFE - premiumDays, getNumber<uint16_t>(L, 2));
	if (addDays <= 0) {
		return 1;
	}

	player->getAccount()->addPremiumDays(addDays);

	if (player->getAccount()->save() != enumToValue(AccountErrors_t::Ok)) {
		return 1;
	}

	pushBoolean(L, true);
	return 1;
}

int PlayerFunctions::luaPlayerRemovePremiumDays(lua_State* L) {
	// player:removePremiumDays(days)
	std::shared_ptr<Player> player = getUserdataShared<Player>(L, 1);
	if (!player || !player->getAccount()) {
		lua_pushnil(L);
		return 1;
	}

	auto premiumDays = player->getAccount()->getPremiumRemainingDays();

	if (premiumDays == std::numeric_limits<uint16_t>::max()) {
		return 1;
	}

	int32_t removeDays = std::min<int32_t>(0xFFFE - premiumDays, getNumber<uint16_t>(L, 2));
	if (removeDays <= 0) {
		return 1;
	}

	player->getAccount()->addPremiumDays(-removeDays);

	if (player->getAccount()->save() != enumToValue(AccountErrors_t::Ok)) {
		return 1;
	}

	pushBoolean(L, true);
	return 1;
}

int PlayerFunctions::luaPlayerGetTibiaCoins(lua_State* L) {
	// player:getTibiaCoins()
	std::shared_ptr<Player> player = getUserdataShared<Player>(L, 1);
	if (!player || !player->getAccount()) {
		reportErrorFunc(getErrorDesc(LUA_ERROR_PLAYER_NOT_FOUND));
		lua_pushnil(L);
		return 1;
	}

	auto [coins, result] = player->getAccount()->getCoins(enumToValue(CoinType::Normal));

	if (result == enumToValue(AccountErrors_t::Ok)) {
		lua_pushnumber(L, coins);
	}

	return 1;
}

int PlayerFunctions::luaPlayerAddTibiaCoins(lua_State* L) {
	// player:addTibiaCoins(coins)
	std::shared_ptr<Player> player = getUserdataShared<Player>(L, 1);
	if (!player || !player->getAccount()) {
		reportErrorFunc(getErrorDesc(LUA_ERROR_PLAYER_NOT_FOUND));
		lua_pushnil(L);
		return 1;
	}

	if (player->account->addCoins(enumToValue(CoinType::Normal), getNumber<uint32_t>(L, 2)) != enumToValue(AccountErrors_t::Ok)) {
		reportErrorFunc("Failed to add coins");
		lua_pushnil(L);
		return 1;
	}

	if (player->getAccount()->save() != enumToValue(AccountErrors_t::Ok)) {
		reportErrorFunc("Failed to save account");
		lua_pushnil(L);
		return 1;
	}

	pushBoolean(L, true);

	return 1;
}

int PlayerFunctions::luaPlayerRemoveTibiaCoins(lua_State* L) {
	// player:removeTibiaCoins(coins)
	std::shared_ptr<Player> player = getUserdataShared<Player>(L, 1);
	if (!player || !player->getAccount()) {
		reportErrorFunc(getErrorDesc(LUA_ERROR_PLAYER_NOT_FOUND));
		lua_pushnil(L);
		return 1;
	}

	if (player->account->removeCoins(enumToValue(CoinType::Normal), getNumber<uint32_t>(L, 2)) != enumToValue(AccountErrors_t::Ok)) {
		reportErrorFunc("Failed to remove coins");
		return 1;
	}

	if (player->getAccount()->save() != enumToValue(AccountErrors_t::Ok)) {
		reportErrorFunc("Failed to save account");
		lua_pushnil(L);
		return 1;
	}

	pushBoolean(L, true);

	return 1;
}

int PlayerFunctions::luaPlayerGetTransferableCoins(lua_State* L) {
	// player:getTransferableCoins()
	std::shared_ptr<Player> player = getUserdataShared<Player>(L, 1);
	if (!player || !player->getAccount()) {
		reportErrorFunc(getErrorDesc(LUA_ERROR_PLAYER_NOT_FOUND));
		lua_pushnil(L);
		return 1;
	}

	auto [coins, result] = player->getAccount()->getCoins(enumToValue(CoinType::Transferable));

	if (result == enumToValue(AccountErrors_t::Ok)) {
		lua_pushnumber(L, coins);
	}

	return 1;
}

int PlayerFunctions::luaPlayerAddTransferableCoins(lua_State* L) {
	// player:addTransferableCoins(coins)
	std::shared_ptr<Player> player = getUserdataShared<Player>(L, 1);
	if (!player || !player->getAccount()) {
		reportErrorFunc(getErrorDesc(LUA_ERROR_PLAYER_NOT_FOUND));
		lua_pushnil(L);
		return 1;
	}

	if (player->account->addCoins(enumToValue(CoinType::Transferable), getNumber<uint32_t>(L, 2)) != enumToValue(AccountErrors_t::Ok)) {
		reportErrorFunc("failed to add transferable coins");
		lua_pushnil(L);
		return 1;
	}

	if (player->getAccount()->save() != enumToValue(AccountErrors_t::Ok)) {
		reportErrorFunc("failed to save account");
		lua_pushnil(L);
		return 1;
	}

	pushBoolean(L, true);

	return 1;
}

int PlayerFunctions::luaPlayerRemoveTransferableCoins(lua_State* L) {
	// player:removeTransferableCoins(coins)
	std::shared_ptr<Player> player = getUserdataShared<Player>(L, 1);
	if (!player || !player->getAccount()) {
		reportErrorFunc(getErrorDesc(LUA_ERROR_PLAYER_NOT_FOUND));
		lua_pushnil(L);
		return 1;
	}

	if (player->account->removeCoins(enumToValue(CoinType::Transferable), getNumber<uint32_t>(L, 2)) != enumToValue(AccountErrors_t::Ok)) {
		reportErrorFunc("failed to remove transferable coins");
		lua_pushnil(L);
		return 1;
	}

	if (player->getAccount()->save() != enumToValue(AccountErrors_t::Ok)) {
		reportErrorFunc("failed to save account");
		lua_pushnil(L);
		return 1;
	}

	pushBoolean(L, true);

	return 1;
}

int PlayerFunctions::luaPlayerHasBlessing(lua_State* L) {
	// player:hasBlessing(blessing)
	uint8_t blessing = getNumber<uint8_t>(L, 2);
	std::shared_ptr<Player> player = getUserdataShared<Player>(L, 1);
	if (player) {
		pushBoolean(L, player->hasBlessing(blessing));
	} else {
		lua_pushnil(L);
	}
	return 1;
}

int PlayerFunctions::luaPlayerAddBlessing(lua_State* L) {
	// player:addBlessing(blessing)
	std::shared_ptr<Player> player = getUserdataShared<Player>(L, 1);
	if (!player) {
		lua_pushnil(L);
		return 1;
	}

	uint8_t blessing = getNumber<uint8_t>(L, 2);
	uint8_t count = getNumber<uint8_t>(L, 3);

	player->addBlessing(blessing, count);
	player->sendBlessStatus();
	pushBoolean(L, true);
	return 1;
}

int PlayerFunctions::luaPlayerRemoveBlessing(lua_State* L) {
	// player:removeBlessing(blessing)
	std::shared_ptr<Player> player = getUserdataShared<Player>(L, 1);
	if (!player) {
		lua_pushnil(L);
		return 1;
	}

	uint8_t blessing = getNumber<uint8_t>(L, 2);
	uint8_t count = getNumber<uint8_t>(L, 3);

	if (!player->hasBlessing(blessing)) {
		pushBoolean(L, false);
		return 1;
	}

	player->removeBlessing(blessing, count);
	pushBoolean(L, true);
	return 1;
}

int PlayerFunctions::luaPlayerGetBlessingCount(lua_State* L) {
	// player:getBlessingCount(index[, storeCount = false])
	std::shared_ptr<Player> player = getUserdataShared<Player>(L, 1);
	uint8_t index = getNumber<uint8_t>(L, 2);
	if (index == 0) {
		index = 1;
	}

	if (player) {
		lua_pushnumber(L, player->getBlessingCount(index, getBoolean(L, 3, false)));
	} else {
		lua_pushnil(L);
	}
	return 1;
}

int PlayerFunctions::luaPlayerCanLearnSpell(lua_State* L) {
	// player:canLearnSpell(spellName)
	std::shared_ptr<Player> player = getUserdataShared<Player>(L, 1);
	if (!player) {
		lua_pushnil(L);
		return 1;
	}

	const std::string &spellName = getString(L, 2);
	const auto spell = g_spells().getInstantSpellByName(spellName);
	if (!spell) {
		reportErrorFunc("Spell \"" + spellName + "\" not found");
		pushBoolean(L, false);
		return 1;
	}

	if (player->hasFlag(PlayerFlags_t::IgnoreSpellCheck)) {
		pushBoolean(L, true);
		return 1;
	}

	const auto vocMap = spell->getVocMap();
	if (vocMap.count(player->getVocationId()) == 0) {
		pushBoolean(L, false);
	} else if (player->getLevel() < spell->getLevel()) {
		pushBoolean(L, false);
	} else if (player->getMagicLevel() < spell->getMagicLevel()) {
		pushBoolean(L, false);
	} else {
		pushBoolean(L, true);
	}
	return 1;
}

int PlayerFunctions::luaPlayerLearnSpell(lua_State* L) {
	// player:learnSpell(spellName)
	std::shared_ptr<Player> player = getUserdataShared<Player>(L, 1);
	if (player) {
		const std::string &spellName = getString(L, 2);
		player->learnInstantSpell(spellName);
		pushBoolean(L, true);
	} else {
		lua_pushnil(L);
	}
	return 1;
}

int PlayerFunctions::luaPlayerForgetSpell(lua_State* L) {
	// player:forgetSpell(spellName)
	std::shared_ptr<Player> player = getUserdataShared<Player>(L, 1);
	if (player) {
		const std::string &spellName = getString(L, 2);
		player->forgetInstantSpell(spellName);
		pushBoolean(L, true);
	} else {
		lua_pushnil(L);
	}
	return 1;
}

int PlayerFunctions::luaPlayerHasLearnedSpell(lua_State* L) {
	// player:hasLearnedSpell(spellName)
	std::shared_ptr<Player> player = getUserdataShared<Player>(L, 1);
	if (player) {
		const std::string &spellName = getString(L, 2);
		pushBoolean(L, player->hasLearnedInstantSpell(spellName));
	} else {
		lua_pushnil(L);
	}
	return 1;
}

int PlayerFunctions::luaPlayerSendTutorial(lua_State* L) {
	// player:sendTutorial(tutorialId)
	std::shared_ptr<Player> player = getUserdataShared<Player>(L, 1);
	if (player) {
		uint8_t tutorialId = getNumber<uint8_t>(L, 2);
		player->sendTutorial(tutorialId);
		pushBoolean(L, true);
	} else {
		lua_pushnil(L);
	}
	return 1;
}

int PlayerFunctions::luaPlayerOpenImbuementWindow(lua_State* L) {
	// player:openImbuementWindow(item)
	std::shared_ptr<Player> player = getUserdataShared<Player>(L, 1);
	if (!player) {
		reportErrorFunc(getErrorDesc(LUA_ERROR_PLAYER_NOT_FOUND));
		pushBoolean(L, false);
		return 1;
	}

	std::shared_ptr<Item> item = getUserdataShared<Item>(L, 2);
	if (!item) {
		reportErrorFunc(getErrorDesc(LUA_ERROR_ITEM_NOT_FOUND));
		pushBoolean(L, false);
		return 1;
	}

	player->openImbuementWindow(item);
	return 1;
}

int PlayerFunctions::luaPlayerCloseImbuementWindow(lua_State* L) {
	// player:closeImbuementWindow()
	std::shared_ptr<Player> player = getUserdataShared<Player>(L, 1);
	if (!player) {
		reportErrorFunc(getErrorDesc(LUA_ERROR_PLAYER_NOT_FOUND));
		pushBoolean(L, false);
		return 1;
	}

	player->closeImbuementWindow();
	return 1;
}

int PlayerFunctions::luaPlayerAddMapMark(lua_State* L) {
	// player:addMapMark(position, type, description)
	std::shared_ptr<Player> player = getUserdataShared<Player>(L, 1);
	if (player) {
		const Position &position = getPosition(L, 2);
		uint8_t type = getNumber<uint8_t>(L, 3);
		const std::string &description = getString(L, 4);
		player->sendAddMarker(position, type, description);
		pushBoolean(L, true);
	} else {
		lua_pushnil(L);
	}
	return 1;
}

int PlayerFunctions::luaPlayerSave(lua_State* L) {
	// player:save()
	std::shared_ptr<Player> player = getUserdataShared<Player>(L, 1);
	if (player) {
		if (!player->isOffline()) {
			player->loginPosition = player->getPosition();
		}
		pushBoolean(L, g_saveManager().savePlayer(player));
	} else {
		lua_pushnil(L);
	}
	return 1;
}

int PlayerFunctions::luaPlayerPopupFYI(lua_State* L) {
	// player:popupFYI(message)
	std::shared_ptr<Player> player = getUserdataShared<Player>(L, 1);
	if (player) {
		const std::string &message = getString(L, 2);
		player->sendFYIBox(message);
		pushBoolean(L, true);
	} else {
		lua_pushnil(L);
	}
	return 1;
}

int PlayerFunctions::luaPlayerIsPzLocked(lua_State* L) {
	// player:isPzLocked()
	std::shared_ptr<Player> player = getUserdataShared<Player>(L, 1);
	if (player) {
		pushBoolean(L, player->isPzLocked());
	} else {
		lua_pushnil(L);
	}
	return 1;
}

int PlayerFunctions::luaPlayerGetClient(lua_State* L) {
	// player:getClient()
	std::shared_ptr<Player> player = getUserdataShared<Player>(L, 1);
	if (player) {
		lua_createtable(L, 0, 2);
		setField(L, "version", player->getProtocolVersion());
		setField(L, "os", player->getOperatingSystem());
	} else {
		lua_pushnil(L);
	}
	return 1;
}

int PlayerFunctions::luaPlayerGetHouse(lua_State* L) {
	// player:getHouse()
	std::shared_ptr<Player> player = getUserdataShared<Player>(L, 1);
	if (!player) {
		lua_pushnil(L);
		return 1;
	}

	const auto &house = g_game().map.houses.getHouseByPlayerId(player->getGUID());
	if (house) {
		pushUserdata<House>(L, house);
		setMetatable(L, -1, "House");
	} else {
		lua_pushnil(L);
	}
	return 1;
}

int PlayerFunctions::luaPlayerSendHouseWindow(lua_State* L) {
	// player:sendHouseWindow(house, listId)
	std::shared_ptr<Player> player = getUserdataShared<Player>(L, 1);
	if (!player) {
		lua_pushnil(L);
		return 1;
	}

	const auto &house = getUserdataShared<House>(L, 2);
	if (!house) {
		lua_pushnil(L);
		return 1;
	}

	uint32_t listId = getNumber<uint32_t>(L, 3);
	player->sendHouseWindow(house, listId);
	pushBoolean(L, true);
	return 1;
}

int PlayerFunctions::luaPlayerSetEditHouse(lua_State* L) {
	// player:setEditHouse(house, listId)
	std::shared_ptr<Player> player = getUserdataShared<Player>(L, 1);
	if (!player) {
		lua_pushnil(L);
		return 1;
	}

	const auto &house = getUserdataShared<House>(L, 2);
	if (!house) {
		lua_pushnil(L);
		return 1;
	}

	uint32_t listId = getNumber<uint32_t>(L, 3);
	player->setEditHouse(house, listId);
	pushBoolean(L, true);
	return 1;
}

int PlayerFunctions::luaPlayerSetGhostMode(lua_State* L) {
	// player:setGhostMode(enabled)
	std::shared_ptr<Player> player = getUserdataShared<Player>(L, 1);
	if (!player) {
		lua_pushnil(L);
		return 1;
	}

	bool enabled = getBoolean(L, 2);
	if (player->isInGhostMode() == enabled) {
		pushBoolean(L, true);
		return 1;
	}

	player->switchGhostMode();

	std::shared_ptr<Tile> tile = player->getTile();
	const Position &position = player->getPosition();

	for (const auto &spectator : Spectators().find<Player>(position, true)) {
		const auto &tmpPlayer = spectator->getPlayer();
		if (tmpPlayer != player && !tmpPlayer->isAccessPlayer()) {
			if (enabled) {
				tmpPlayer->sendRemoveTileThing(position, tile->getStackposOfCreature(tmpPlayer, player));
			} else {
				tmpPlayer->sendCreatureAppear(player, position, true);
			}
		} else {
			tmpPlayer->sendCreatureChangeVisible(player, !enabled);
		}
	}

	if (player->isInGhostMode()) {
		for (const auto &it : g_game().getPlayers()) {
			if (!it.second->isAccessPlayer()) {
				it.second->vip()->notifyStatusChange(player, VipStatus_t::Offline);
			}
		}
		IOLoginData::updateOnlineStatus(player->getGUID(), false);
	} else {
		for (const auto &it : g_game().getPlayers()) {
			if (!it.second->isAccessPlayer()) {
				it.second->vip()->notifyStatusChange(player, player->vip()->getStatus());
			}
		}
		IOLoginData::updateOnlineStatus(player->getGUID(), true);
	}
	pushBoolean(L, true);
	return 1;
}

int PlayerFunctions::luaPlayerGetContainerId(lua_State* L) {
	// player:getContainerId(container)
	std::shared_ptr<Player> player = getUserdataShared<Player>(L, 1);
	if (!player) {
		lua_pushnil(L);
		return 1;
	}

	std::shared_ptr<Container> container = getUserdataShared<Container>(L, 2);
	if (container) {
		lua_pushnumber(L, player->getContainerID(container));
	} else {
		lua_pushnil(L);
	}
	return 1;
}

int PlayerFunctions::luaPlayerGetContainerById(lua_State* L) {
	// player:getContainerById(id)
	std::shared_ptr<Player> player = getUserdataShared<Player>(L, 1);
	if (!player) {
		lua_pushnil(L);
		return 1;
	}

	std::shared_ptr<Container> container = player->getContainerByID(getNumber<uint8_t>(L, 2));
	if (container) {
		pushUserdata<Container>(L, container);
		setMetatable(L, -1, "Container");
	} else {
		lua_pushnil(L);
	}
	return 1;
}

int PlayerFunctions::luaPlayerGetContainerIndex(lua_State* L) {
	// player:getContainerIndex(id)
	std::shared_ptr<Player> player = getUserdataShared<Player>(L, 1);
	if (player) {
		lua_pushnumber(L, player->getContainerIndex(getNumber<uint8_t>(L, 2)));
	} else {
		lua_pushnil(L);
	}
	return 1;
}

int PlayerFunctions::luaPlayerGetInstantSpells(lua_State* L) {
	// player:getInstantSpells()
	std::shared_ptr<Player> player = getUserdataShared<Player>(L, 1);
	if (!player) {
		lua_pushnil(L);
		return 1;
	}

	std::vector<std::shared_ptr<InstantSpell>> spells;
	for (auto &[key, spell] : g_spells().getInstantSpells()) {
		if (spell->canCast(player)) {
			spells.push_back(spell);
		}
	}

	lua_createtable(L, spells.size(), 0);

	int index = 0;
	for (auto spell : spells) {
		pushInstantSpell(L, *spell);
		lua_rawseti(L, -2, ++index);
	}
	return 1;
}

int PlayerFunctions::luaPlayerCanCast(lua_State* L) {
	// player:canCast(spell)
	std::shared_ptr<Player> player = getUserdataShared<Player>(L, 1);
	const auto spell = getUserdataShared<InstantSpell>(L, 2);
	if (player && spell) {
		pushBoolean(L, spell->canCast(player));
	} else {
		lua_pushnil(L);
	}
	return 1;
}

int PlayerFunctions::luaPlayerHasChaseMode(lua_State* L) {
	// player:hasChaseMode()
	std::shared_ptr<Player> player = getUserdataShared<Player>(L, 1);
	if (player) {
		pushBoolean(L, player->chaseMode);
	} else {
		lua_pushnil(L);
	}
	return 1;
}

int PlayerFunctions::luaPlayerHasSecureMode(lua_State* L) {
	// player:hasSecureMode()
	std::shared_ptr<Player> player = getUserdataShared<Player>(L, 1);
	if (player) {
		pushBoolean(L, player->secureMode);
	} else {
		lua_pushnil(L);
	}
	return 1;
}

int PlayerFunctions::luaPlayerGetFightMode(lua_State* L) {
	// player:getFightMode()
	std::shared_ptr<Player> player = getUserdataShared<Player>(L, 1);
	if (player) {
		lua_pushnumber(L, player->fightMode);
	} else {
		lua_pushnil(L);
	}
	return 1;
}

int PlayerFunctions::luaPlayerGetBaseXpGain(lua_State* L) {
	// player:getBaseXpGain()
	std::shared_ptr<Player> player = getUserdataShared<Player>(L, 1);
	if (player) {
		lua_pushnumber(L, player->getBaseXpGain());
	} else {
		lua_pushnil(L);
	}
	return 1;
}

int PlayerFunctions::luaPlayerSetBaseXpGain(lua_State* L) {
	// player:setBaseXpGain(value)
	std::shared_ptr<Player> player = getUserdataShared<Player>(L, 1);
	if (player) {
		player->setBaseXpGain(getNumber<uint16_t>(L, 2));
		player->sendStats();
		pushBoolean(L, true);
	} else {
		lua_pushnil(L);
	}
	return 1;
}

int PlayerFunctions::luaPlayerGetVoucherXpBoost(lua_State* L) {
	// player:getVoucherXpBoost()
	std::shared_ptr<Player> player = getUserdataShared<Player>(L, 1);
	if (player) {
		lua_pushnumber(L, player->getVoucherXpBoost());
	} else {
		lua_pushnil(L);
	}
	return 1;
}

int PlayerFunctions::luaPlayerSetVoucherXpBoost(lua_State* L) {
	// player:setVoucherXpBoost(value)
	std::shared_ptr<Player> player = getUserdataShared<Player>(L, 1);
	if (player) {
		player->setVoucherXpBoost(getNumber<uint16_t>(L, 2));
		player->sendStats();
		pushBoolean(L, true);
	} else {
		lua_pushnil(L);
	}
	return 1;
}

int PlayerFunctions::luaPlayerGetGrindingXpBoost(lua_State* L) {
	// player:getGrindingXpBoost()
	std::shared_ptr<Player> player = getUserdataShared<Player>(L, 1);
	if (player) {
		lua_pushnumber(L, player->getGrindingXpBoost());
	} else {
		lua_pushnil(L);
	}
	return 1;
}

int PlayerFunctions::luaPlayerSetGrindingXpBoost(lua_State* L) {
	// player:setGrindingXpBoost(value)
	std::shared_ptr<Player> player = getUserdataShared<Player>(L, 1);
	if (player) {
		player->setGrindingXpBoost(getNumber<uint16_t>(L, 2));
		player->sendStats();
		pushBoolean(L, true);
	} else {
		lua_pushnil(L);
	}
	return 1;
}

int PlayerFunctions::luaPlayerGetXpBoostPercent(lua_State* L) {
	// player:getXpBoostPercent()
	std::shared_ptr<Player> player = getUserdataShared<Player>(L, 1);
	if (player) {
		lua_pushnumber(L, player->getXpBoostPercent());
	} else {
		lua_pushnil(L);
	}
	return 1;
}

int PlayerFunctions::luaPlayerSetXpBoostPercent(lua_State* L) {
	// player:setXpBoostPercent(value)
	std::shared_ptr<Player> player = getUserdataShared<Player>(L, 1);
	if (player) {
		uint16_t percent = getNumber<uint16_t>(L, 2);
		player->setXpBoostPercent(percent);
		pushBoolean(L, true);
	} else {
		lua_pushnil(L);
	}
	return 1;
}

int PlayerFunctions::luaPlayerGetStaminaXpBoost(lua_State* L) {
	// player:getStaminaXpBoost()
	std::shared_ptr<Player> player = getUserdataShared<Player>(L, 1);
	if (player) {
		lua_pushnumber(L, player->getStaminaXpBoost());
	} else {
		lua_pushnil(L);
	}
	return 1;
}

int PlayerFunctions::luaPlayerSetStaminaXpBoost(lua_State* L) {
	// player:setStaminaXpBoost(value)
	std::shared_ptr<Player> player = getUserdataShared<Player>(L, 1);
	if (player) {
		player->setStaminaXpBoost(getNumber<uint16_t>(L, 2));
		player->sendStats();
		pushBoolean(L, true);
	} else {
		lua_pushnil(L);
	}
	return 1;
}

int PlayerFunctions::luaPlayerSetXpBoostTime(lua_State* L) {
	// player:setXpBoostTime(timeLeft)
	std::shared_ptr<Player> player = getUserdataShared<Player>(L, 1);
	if (player) {
		uint16_t timeLeft = getNumber<uint16_t>(L, 2);
		player->setXpBoostTime(timeLeft);
		player->sendStats();
		pushBoolean(L, true);
	} else {
		lua_pushnil(L);
	}
	return 1;
}

int PlayerFunctions::luaPlayerGetXpBoostTime(lua_State* L) {
	// player:getXpBoostTime()
	std::shared_ptr<Player> player = getUserdataShared<Player>(L, 1);
	if (player) {
		lua_pushnumber(L, player->getXpBoostTime());
	} else {
		lua_pushnil(L);
	}
	return 1;
}

int PlayerFunctions::luaPlayerGetIdleTime(lua_State* L) {
	// player:getIdleTime()
	std::shared_ptr<Player> player = getUserdataShared<Player>(L, 1);
	if (player) {
		lua_pushnumber(L, player->getIdleTime());
	} else {
		lua_pushnil(L);
	}
	return 1;
}

int PlayerFunctions::luaPlayerGetFreeBackpackSlots(lua_State* L) {
	// player:getFreeBackpackSlots()
	std::shared_ptr<Player> player = getUserdataShared<Player>(L, 1);
	if (!player) {
		lua_pushnil(L);
	}

	lua_pushnumber(L, std::max<uint16_t>(0, player->getFreeBackpackSlots()));
	return 1;
}

int PlayerFunctions::luaPlayerIsOffline(lua_State* L) {
	std::shared_ptr<Player> player = getUserdataShared<Player>(L, 1);
	if (player) {
		pushBoolean(L, player->isOffline());
	} else {
		pushBoolean(L, true);
	}

	return 1;
}

int PlayerFunctions::luaPlayerOpenMarket(lua_State* L) {
	// player:openMarket()
	std::shared_ptr<Player> player = getUserdataShared<Player>(L, 1);
	if (!player) {
		lua_pushnil(L);
		return 1;
	}

	player->sendMarketEnter(player->getLastDepotId());
	pushBoolean(L, true);
	return 1;
}

// Forge
int PlayerFunctions::luaPlayerOpenForge(lua_State* L) {
	// player:openForge()
	std::shared_ptr<Player> player = getUserdataShared<Player>(L, 1);
	if (!player) {
		reportErrorFunc(getErrorDesc(LUA_ERROR_PLAYER_NOT_FOUND));
		pushBoolean(L, false);
		return 0;
	}

	player->sendOpenForge();
	pushBoolean(L, true);
	return 1;
}

int PlayerFunctions::luaPlayerCloseForge(lua_State* L) {
	// player:closeForge()
	std::shared_ptr<Player> player = getUserdataShared<Player>(L, 1);
	if (!player) {
		reportErrorFunc(getErrorDesc(LUA_ERROR_PLAYER_NOT_FOUND));
		pushBoolean(L, false);
		return 0;
	}

	player->closeForgeWindow();
	pushBoolean(L, true);
	return 1;
}

int PlayerFunctions::luaPlayerAddForgeDusts(lua_State* L) {
	// player:addForgeDusts(amount)
	std::shared_ptr<Player> player = getUserdataShared<Player>(L, 1);
	if (!player) {
		reportErrorFunc(getErrorDesc(LUA_ERROR_PLAYER_NOT_FOUND));
		pushBoolean(L, false);
		return 0;
	}

	player->addForgeDusts(getNumber<uint64_t>(L, 2, 0));
	pushBoolean(L, true);
	return 1;
}

int PlayerFunctions::luaPlayerRemoveForgeDusts(lua_State* L) {
	// player:removeForgeDusts(amount)
	std::shared_ptr<Player> player = getUserdataShared<Player>(L, 1);
	if (!player) {
		reportErrorFunc(getErrorDesc(LUA_ERROR_PLAYER_NOT_FOUND));
		pushBoolean(L, false);
		return 0;
	}

	player->removeForgeDusts(getNumber<uint64_t>(L, 2, 0));
	pushBoolean(L, true);
	return 1;
}

int PlayerFunctions::luaPlayerGetForgeDusts(lua_State* L) {
	// player:getForgeDusts()
	std::shared_ptr<Player> player = getUserdataShared<Player>(L, 1);
	if (!player) {
		reportErrorFunc(getErrorDesc(LUA_ERROR_PLAYER_NOT_FOUND));
		pushBoolean(L, false);
		return 0;
	}

	lua_pushnumber(L, static_cast<lua_Number>(player->getForgeDusts()));
	return 1;
}

int PlayerFunctions::luaPlayerSetForgeDusts(lua_State* L) {
	// player:setForgeDusts()
	std::shared_ptr<Player> player = getUserdataShared<Player>(L, 1);
	if (!player) {
		reportErrorFunc(getErrorDesc(LUA_ERROR_PLAYER_NOT_FOUND));
		pushBoolean(L, false);
		return 0;
	}

	player->setForgeDusts(getNumber<uint64_t>(L, 2, 0));
	pushBoolean(L, true);
	return 1;
}

int PlayerFunctions::luaPlayerAddForgeDustLevel(lua_State* L) {
	// player:addForgeDustLevel(amount)
	std::shared_ptr<Player> player = getUserdataShared<Player>(L, 1);
	if (!player) {
		reportErrorFunc(getErrorDesc(LUA_ERROR_PLAYER_NOT_FOUND));
		pushBoolean(L, false);
		return 0;
	}

	player->addForgeDustLevel(getNumber<uint64_t>(L, 2, 1));
	pushBoolean(L, true);
	return 1;
}

int PlayerFunctions::luaPlayerRemoveForgeDustLevel(lua_State* L) {
	// player:removeForgeDustLevel(amount)
	std::shared_ptr<Player> player = getUserdataShared<Player>(L, 1);
	if (!player) {
		reportErrorFunc(getErrorDesc(LUA_ERROR_PLAYER_NOT_FOUND));
		pushBoolean(L, false);
		return 0;
	}

	player->removeForgeDustLevel(getNumber<uint64_t>(L, 2, 1));
	pushBoolean(L, true);
	return 1;
}

int PlayerFunctions::luaPlayerGetForgeDustLevel(lua_State* L) {
	// player:getForgeDustLevel()
	std::shared_ptr<Player> player = getUserdataShared<Player>(L, 1);
	if (!player) {
		reportErrorFunc(getErrorDesc(LUA_ERROR_PLAYER_NOT_FOUND));
		pushBoolean(L, false);
		return 0;
	}

	lua_pushnumber(L, static_cast<lua_Number>(player->getForgeDustLevel()));
	return 1;
}

int PlayerFunctions::luaPlayerGetForgeSlivers(lua_State* L) {
	// player:getForgeSlivers()
	std::shared_ptr<Player> player = getUserdataShared<Player>(L, 1);
	if (!player) {
		reportErrorFunc(getErrorDesc(LUA_ERROR_PLAYER_NOT_FOUND));
		pushBoolean(L, false);
		return 0;
	}

	auto [sliver, core] = player->getForgeSliversAndCores();
	lua_pushnumber(L, static_cast<lua_Number>(sliver));
	return 1;
}

int PlayerFunctions::luaPlayerGetForgeCores(lua_State* L) {
	// player:getForgeCores()
	std::shared_ptr<Player> player = getUserdataShared<Player>(L, 1);
	if (!player) {
		reportErrorFunc(getErrorDesc(LUA_ERROR_PLAYER_NOT_FOUND));
		pushBoolean(L, false);
		return 0;
	}

	auto [sliver, core] = player->getForgeSliversAndCores();
	lua_pushnumber(L, static_cast<lua_Number>(core));
	return 1;
}

int PlayerFunctions::luaPlayerSetFaction(lua_State* L) {
	// player:setFaction(factionId)
	std::shared_ptr<Player> player = getUserdataShared<Player>(L, 1);
	if (player == nullptr) {
		reportErrorFunc(getErrorDesc(LUA_ERROR_PLAYER_NOT_FOUND));
		pushBoolean(L, false);
		return 0;
	}

	Faction_t factionId = getNumber<Faction_t>(L, 2);
	player->setFaction(factionId);
	pushBoolean(L, true);
	return 1;
}

int PlayerFunctions::luaPlayerGetFaction(lua_State* L) {
	// player:getFaction()
	std::shared_ptr<Player> player = getUserdataShared<Player>(L, 1);
	if (player == nullptr) {
		reportErrorFunc(getErrorDesc(LUA_ERROR_PLAYER_NOT_FOUND));
		pushBoolean(L, false);
		return 0;
	}

	lua_pushnumber(L, player->getFaction());
	return 1;
}

int PlayerFunctions::luaPlayerIsUIExhausted(lua_State* L) {
	// player:isUIExhausted()
	std::shared_ptr<Player> player = getUserdataShared<Player>(L, 1);
	if (!player) {
		reportErrorFunc(getErrorDesc(LUA_ERROR_PLAYER_NOT_FOUND));
		pushBoolean(L, false);
		return 0;
	}

	uint16_t time = getNumber<uint16_t>(L, 2);
	pushBoolean(L, player->isUIExhausted(time));
	return 1;
}

int PlayerFunctions::luaPlayerUpdateUIExhausted(lua_State* L) {
	// player:updateUIExhausted(exhaustionTime = 250)
	std::shared_ptr<Player> player = getUserdataShared<Player>(L, 1);
	if (!player) {
		reportErrorFunc(getErrorDesc(LUA_ERROR_PLAYER_NOT_FOUND));
		pushBoolean(L, false);
		return 0;
	}

	player->updateUIExhausted();
	pushBoolean(L, true);
	return 1;
}

// Bosstiary Cooldown Timer
int PlayerFunctions::luaPlayerBosstiaryCooldownTimer(lua_State* L) {
	// player:sendBosstiaryCooldownTimer()
	std::shared_ptr<Player> player = getUserdataShared<Player>(L, 1);
	if (!player) {
		reportErrorFunc(getErrorDesc(LUA_ERROR_PLAYER_NOT_FOUND));
		pushBoolean(L, false);
		return 0;
	}

	player->sendBosstiaryCooldownTimer();
	pushBoolean(L, true);
	return 1;
}

int PlayerFunctions::luaPlayerGetBosstiaryLevel(lua_State* L) {
	// player:getBosstiaryLevel(name)
	if (std::shared_ptr<Player> player = getUserdataShared<Player>(L, 1);
	    player) {
		const auto mtype = g_monsters().getMonsterType(getString(L, 2));
		if (mtype) {
			uint32_t bossId = mtype->info.raceid;
			if (bossId == 0) {
				lua_pushnil(L);
				return 0;
			}
			auto level = g_ioBosstiary().getBossCurrentLevel(player, bossId);
			lua_pushnumber(L, level);
		} else {
			lua_pushnil(L);
		}
	} else {
		lua_pushnil(L);
	}
	return 1;
}

int PlayerFunctions::luaPlayerGetBosstiaryKills(lua_State* L) {
	// player:getBosstiaryKills(name)
	if (std::shared_ptr<Player> player = getUserdataShared<Player>(L, 1);
	    player) {
		const auto mtype = g_monsters().getMonsterType(getString(L, 2));
		if (mtype) {
			uint32_t bossId = mtype->info.raceid;
			if (bossId == 0) {
				lua_pushnil(L);
				return 0;
			}
			uint32_t currentKills = player->getBestiaryKillCount(static_cast<uint16_t>(bossId));
			lua_pushnumber(L, currentKills);
		} else {
			lua_pushnil(L);
		}
	} else {
		lua_pushnil(L);
	}
	return 1;
}

int PlayerFunctions::luaPlayerAddBosstiaryKill(lua_State* L) {
	// player:addBosstiaryKill(name[, amount = 1])
	if (std::shared_ptr<Player> player = getUserdataShared<Player>(L, 1);
	    player) {
		const auto mtype = g_monsters().getMonsterType(getString(L, 2));
		if (mtype) {
			g_ioBosstiary().addBosstiaryKill(player, mtype, getNumber<uint32_t>(L, 3, 1));
			pushBoolean(L, true);
		} else {
			lua_pushnil(L);
		}
	} else {
		lua_pushnil(L);
	}
	return 1;
}

int PlayerFunctions::luaPlayerSetBossPoints(lua_State* L) {
	// player:setBossPoints()
	std::shared_ptr<Player> player = getUserdataShared<Player>(L, 1);
	if (!player) {
		reportErrorFunc(getErrorDesc(LUA_ERROR_PLAYER_NOT_FOUND));
		pushBoolean(L, false);
		return 0;
	}

	player->setBossPoints(getNumber<uint32_t>(L, 2, 0));
	pushBoolean(L, true);
	return 1;
}

int PlayerFunctions::luaPlayerSetRemoveBossTime(lua_State* L) {
	// player:setRemoveBossTime()
	std::shared_ptr<Player> player = getUserdataShared<Player>(L, 1);
	if (!player) {
		reportErrorFunc(getErrorDesc(LUA_ERROR_PLAYER_NOT_FOUND));
		pushBoolean(L, false);
		return 0;
	}

	player->setRemoveBossTime(getNumber<uint8_t>(L, 2, 0));
	pushBoolean(L, true);
	return 1;
}

int PlayerFunctions::luaPlayerGetSlotBossId(lua_State* L) {
	// player:getSlotBossId(slotId)
	std::shared_ptr<Player> player = getUserdataShared<Player>(L, 1);
	if (!player) {
		reportErrorFunc(getErrorDesc(LUA_ERROR_PLAYER_NOT_FOUND));
		pushBoolean(L, false);
		return 0;
	}

	uint8_t slotId = getNumber<uint8_t>(L, 2);
	auto bossId = player->getSlotBossId(slotId);
	lua_pushnumber(L, static_cast<lua_Number>(bossId));
	return 1;
}

int PlayerFunctions::luaPlayerGetBossBonus(lua_State* L) {
	// player:getBossBonus(slotId)
	std::shared_ptr<Player> player = getUserdataShared<Player>(L, 1);
	if (!player) {
		reportErrorFunc(getErrorDesc(LUA_ERROR_PLAYER_NOT_FOUND));
		pushBoolean(L, false);
		return 0;
	}

	uint8_t slotId = getNumber<uint8_t>(L, 2);
	auto bossId = player->getSlotBossId(slotId);

	uint32_t playerBossPoints = player->getBossPoints();
	uint16_t currentBonus = g_ioBosstiary().calculateLootBonus(playerBossPoints);

	auto bossLevel = g_ioBosstiary().getBossCurrentLevel(player, bossId);
	uint16_t bonusBoss = currentBonus + (bossLevel == 3 ? 25 : 0);

	lua_pushnumber(L, static_cast<lua_Number>(bonusBoss));
	return 1;
}

int PlayerFunctions::luaPlayerSendSingleSoundEffect(lua_State* L) {
	// player:sendSingleSoundEffect(soundId[, actor = true])
	std::shared_ptr<Player> player = getUserdataShared<Player>(L, 1);
	if (!player) {
		reportErrorFunc(getErrorDesc(LUA_ERROR_PLAYER_NOT_FOUND));
		pushBoolean(L, false);
		return 0;
	}

	SoundEffect_t soundEffect = getNumber<SoundEffect_t>(L, 2);
	bool actor = getBoolean(L, 3, true);

	player->sendSingleSoundEffect(player->getPosition(), soundEffect, actor ? SourceEffect_t::OWN : SourceEffect_t::GLOBAL);
	pushBoolean(L, true);
	return 1;
}

int PlayerFunctions::luaPlayerSendDoubleSoundEffect(lua_State* L) {
	// player:sendDoubleSoundEffect(mainSoundId, secondarySoundId[, actor = true])
	std::shared_ptr<Player> player = getUserdataShared<Player>(L, 1);
	if (!player) {
		reportErrorFunc(getErrorDesc(LUA_ERROR_PLAYER_NOT_FOUND));
		pushBoolean(L, false);
		return 0;
	}

	SoundEffect_t mainSoundEffect = getNumber<SoundEffect_t>(L, 2);
	SoundEffect_t secondarySoundEffect = getNumber<SoundEffect_t>(L, 3);
	bool actor = getBoolean(L, 4, true);

	player->sendDoubleSoundEffect(player->getPosition(), mainSoundEffect, actor ? SourceEffect_t::OWN : SourceEffect_t::GLOBAL, secondarySoundEffect, actor ? SourceEffect_t::OWN : SourceEffect_t::GLOBAL);
	pushBoolean(L, true);
	return 1;
}

int PlayerFunctions::luaPlayerGetName(lua_State* L) {
	// player:getName()
	const auto player = getUserdataShared<Player>(L, 1);
	if (!player) {
		reportErrorFunc(getErrorDesc(LUA_ERROR_PLAYER_NOT_FOUND));
		pushBoolean(L, false);
		return 0;
	}

	pushString(L, player->getName());
	return 1;
}

int PlayerFunctions::luaPlayerChangeName(lua_State* L) {
	// player:changeName(newName)
	const auto player = getUserdataShared<Player>(L, 1);
	if (!player) {
		reportErrorFunc(getErrorDesc(LUA_ERROR_PLAYER_NOT_FOUND));
		pushBoolean(L, false);
		return 0;
	}
	if (player->isOnline()) {
		player->removePlayer(true, true);
	}
	player->kv()->remove("namelock");
	auto newName = getString(L, 2);
	player->setName(newName);
	g_saveManager().savePlayer(player);
	return 1;
}

int PlayerFunctions::luaPlayerHasGroupFlag(lua_State* L) {
	// player:hasGroupFlag(flag)
	std::shared_ptr<Player> player = getUserdataShared<Player>(L, 1);
	if (!player) {
		reportErrorFunc(getErrorDesc(LUA_ERROR_PLAYER_NOT_FOUND));
		pushBoolean(L, false);
		return 0;
	}

	pushBoolean(L, player->hasFlag(getNumber<PlayerFlags_t>(L, 2)));
	return 1;
}

int PlayerFunctions::luaPlayerSetGroupFlag(lua_State* L) {
	// player:setGroupFlag(flag)
	std::shared_ptr<Player> player = getUserdataShared<Player>(L, 1);
	if (!player) {
		reportErrorFunc(getErrorDesc(LUA_ERROR_PLAYER_NOT_FOUND));
		pushBoolean(L, false);
		return 0;
	}

	player->setFlag(getNumber<PlayerFlags_t>(L, 2));
	return 1;
}

int PlayerFunctions::luaPlayerRemoveGroupFlag(lua_State* L) {
	// player:removeGroupFlag(flag)
	std::shared_ptr<Player> player = getUserdataShared<Player>(L, 1);
	if (!player) {
		reportErrorFunc(getErrorDesc(LUA_ERROR_PLAYER_NOT_FOUND));
		pushBoolean(L, false);
		return 0;
	}

	player->removeFlag(getNumber<PlayerFlags_t>(L, 2));
	return 1;
}

// Hazard system
int PlayerFunctions::luaPlayerAddHazardSystemPoints(lua_State* L) {
	// player:setHazardSystemPoints(amount)
	std::shared_ptr<Player> player = getUserdataShared<Player>(L, 1);
	if (!player) {
		pushBoolean(L, false);
		reportErrorFunc(getErrorDesc(LUA_ERROR_PLAYER_NOT_FOUND));
		return 1;
	}

	player->setHazardSystemPoints(getNumber<int32_t>(L, 2, 0));
	pushBoolean(L, true);
	return 1;
}

int PlayerFunctions::luaPlayerGetHazardSystemPoints(lua_State* L) {
	// player:getHazardSystemPoints()
	const auto player = getUserdataShared<Player>(L, 1);
	if (!player) {
		pushBoolean(L, false);
		reportErrorFunc(getErrorDesc(LUA_ERROR_PLAYER_NOT_FOUND));
		return 1;
	}

	lua_pushnumber(L, player->getHazardSystemPoints());
	return 1;
}

int PlayerFunctions::luaPlayerSetLoyaltyBonus(lua_State* L) {
	// player:setLoyaltyBonus(amount)
	std::shared_ptr<Player> player = getUserdataShared<Player>(L, 1);
	if (!player) {
		lua_pushnil(L);
		return 1;
	}

	player->setLoyaltyBonus(getNumber<uint16_t>(L, 2));
	pushBoolean(L, true);
	return 1;
}

int PlayerFunctions::luaPlayerGetLoyaltyBonus(lua_State* L) {
	// player:getLoyaltyBonus()
	std::shared_ptr<Player> player = getUserdataShared<Player>(L, 1);
	if (!player) {
		lua_pushnil(L);
		return 1;
	}

	lua_pushnumber(L, player->getLoyaltyBonus());
	return 1;
}

int PlayerFunctions::luaPlayerGetLoyaltyPoints(lua_State* L) {
	// player:getLoyaltyPoints()
	const auto player = getUserdataShared<Player>(L, 1);
	if (!player) {
		lua_pushnil(L);
		return 1;
	}

	lua_pushnumber(L, player->getLoyaltyPoints());
	return 1;
}

int PlayerFunctions::luaPlayerGetLoyaltyTitle(lua_State* L) {
	// player:getLoyaltyTitle()
	std::shared_ptr<Player> player = getUserdataShared<Player>(L, 1);
	if (!player) {
		lua_pushnil(L);
		return 1;
	}

	pushString(L, player->getLoyaltyTitle());
	return 1;
}

int PlayerFunctions::luaPlayerSetLoyaltyTitle(lua_State* L) {
	// player:setLoyaltyTitle(name)
	std::shared_ptr<Player> player = getUserdataShared<Player>(L, 1);
	if (!player) {
		lua_pushnil(L);
		return 1;
	}

	player->setLoyaltyTitle(getString(L, 2));
	pushBoolean(L, true);
	return 1;
}

// Wheel of destiny system
int PlayerFunctions::luaPlayerInstantSkillWOD(lua_State* L) {
	// player:instantSkillWOD(name[, value])
	std::shared_ptr<Player> player = getUserdataShared<Player>(L, 1);
	if (!player) {
		lua_pushnil(L);
		return 1;
	}

	std::string name = getString(L, 2);
	if (lua_gettop(L) == 2) {
		pushBoolean(L, player->wheel()->getInstant(name));
	} else {
		player->wheel()->setSpellInstant(name, getBoolean(L, 3));
		pushBoolean(L, true);
	}
	return 1;
}

int PlayerFunctions::luaPlayerUpgradeSpellWOD(lua_State* L) {
	// player:upgradeSpellsWOD([name[, add]])
	std::shared_ptr<Player> player = getUserdataShared<Player>(L, 1);
	if (!player) {
		lua_pushnil(L);
		return 1;
	}

	if (lua_gettop(L) == 1) {
		player->wheel()->resetUpgradedSpells();
		return 1;
	}

	std::string name = getString(L, 2);
	if (lua_gettop(L) == 2) {
		lua_pushnumber(L, static_cast<lua_Number>(player->wheel()->getSpellUpgrade(name)));
		return 1;
	}

	bool add = getBoolean(L, 3);
	if (add) {
		player->wheel()->upgradeSpell(name);
	} else {
		player->wheel()->downgradeSpell(name);
	}

	pushBoolean(L, true);
	return 1;
}

int PlayerFunctions::luaPlayerRevelationStageWOD(lua_State* L) {
	// player:revelationStageWOD([name[, set]])
	std::shared_ptr<Player> player = getUserdataShared<Player>(L, 1);
	if (!player) {
		lua_pushnil(L);
		return 1;
	}

	if (lua_gettop(L) == 1) {
		player->wheel()->resetUpgradedSpells();
		return 1;
	}

	std::string name = getString(L, 2);
	if (lua_gettop(L) == 2) {
		lua_pushnumber(L, static_cast<lua_Number>(player->wheel()->getStage(name)));
		return 1;
	}

	bool value = getNumber<uint8_t>(L, 3);
	player->wheel()->setSpellInstant(name, value);

	pushBoolean(L, true);
	return 1;
}

int PlayerFunctions::luaPlayerReloadData(lua_State* L) {
	// player:reloadData()
	std::shared_ptr<Player> player = getUserdataShared<Player>(L, 1);
	if (!player) {
		lua_pushnil(L);
		return 1;
	}

	player->sendSkills();
	player->sendStats();
	player->sendBasicData();
	player->wheel()->sendGiftOfLifeCooldown();
	g_game().reloadCreature(player);
	pushBoolean(L, true);
	return 1;
}

int PlayerFunctions::luaPlayerOnThinkWheelOfDestiny(lua_State* L) {
	// player:onThinkWheelOfDestiny([force = false])
	std::shared_ptr<Player> player = getUserdataShared<Player>(L, 1);
	if (!player) {
		lua_pushnil(L);
		return 1;
	}

	player->wheel()->onThink(getBoolean(L, 2, false));
	pushBoolean(L, true);
	return 1;
}

int PlayerFunctions::luaPlayerAvatarTimer(lua_State* L) {
	// player:avatarTimer([value])
	std::shared_ptr<Player> player = getUserdataShared<Player>(L, 1);
	if (!player) {
		lua_pushnil(L);
		return 1;
	}

	if (lua_gettop(L) == 1) {
		lua_pushnumber(L, (lua_Number)player->wheel()->getOnThinkTimer(WheelOnThink_t::AVATAR_SPELL));
	} else {
		player->wheel()->setOnThinkTimer(WheelOnThink_t::AVATAR_SPELL, getNumber<int64_t>(L, 2));
		pushBoolean(L, true);
	}
	return 1;
}

int PlayerFunctions::luaPlayerGetWheelSpellAdditionalArea(lua_State* L) {
	// player:getWheelSpellAdditionalArea(spellname)
	std::shared_ptr<Player> player = getUserdataShared<Player>(L, 1);
	if (!player) {
		reportErrorFunc(getErrorDesc(LUA_ERROR_PLAYER_NOT_FOUND));
		pushBoolean(L, false);
		return 0;
	}

	auto spellName = getString(L, 2);
	if (spellName.empty()) {
		reportErrorFunc("Spell name is empty");
		pushBoolean(L, false);
		return 0;
	}

	auto spell = g_spells().getInstantSpellByName(spellName);
	if (!spell) {
		reportErrorFunc(getErrorDesc(LUA_ERROR_SPELL_NOT_FOUND));
		pushBoolean(L, false);
		return 0;
	}

	pushBoolean(L, player->wheel()->getSpellAdditionalArea(spellName));
	return 1;
}

int PlayerFunctions::luaPlayerGetWheelSpellAdditionalTarget(lua_State* L) {
	// player:getWheelSpellAdditionalTarget(spellname)
	std::shared_ptr<Player> player = getUserdataShared<Player>(L, 1);
	if (!player) {
		reportErrorFunc(getErrorDesc(LUA_ERROR_PLAYER_NOT_FOUND));
		pushBoolean(L, false);
		return 0;
	}

	auto spellName = getString(L, 2);
	if (spellName.empty()) {
		reportErrorFunc("Spell name is empty");
		pushBoolean(L, false);
		return 0;
	}

	auto spell = g_spells().getInstantSpellByName(spellName);
	if (!spell) {
		reportErrorFunc(getErrorDesc(LUA_ERROR_SPELL_NOT_FOUND));
		pushBoolean(L, false);
		return 0;
	}

	lua_pushnumber(L, player->wheel()->getSpellAdditionalTarget(spellName));
	return 1;
}

int PlayerFunctions::luaPlayerGetWheelSpellAdditionalDuration(lua_State* L) {
	// player:getWheelSpellAdditionalDuration(spellname)
	std::shared_ptr<Player> player = getUserdataShared<Player>(L, 1);
	if (!player) {
		reportErrorFunc(getErrorDesc(LUA_ERROR_PLAYER_NOT_FOUND));
		pushBoolean(L, false);
		return 0;
	}

	auto spellName = getString(L, 2);
	if (spellName.empty()) {
		reportErrorFunc("Spell name is empty");
		pushBoolean(L, false);
		return 0;
	}

	auto spell = g_spells().getInstantSpellByName(spellName);
	if (!spell) {
		reportErrorFunc(getErrorDesc(LUA_ERROR_SPELL_NOT_FOUND));
		pushBoolean(L, false);
		return 0;
	}

	lua_pushnumber(L, player->wheel()->getSpellAdditionalDuration(spellName));
	return 1;
}

int PlayerFunctions::luaPlayerUpdateConcoction(lua_State* L) {
	// player:updateConcoction(itemid, timeLeft)
	std::shared_ptr<Player> player = getUserdataShared<Player>(L, 1);
	if (!player) {
		lua_pushnil(L);
		return 1;
	}
	player->updateConcoction(getNumber<uint16_t>(L, 2), getNumber<uint16_t>(L, 3));
	pushBoolean(L, true);
	return 1;
}

int PlayerFunctions::luaPlayerClearSpellCooldowns(lua_State* L) {
	// player:clearSpellCooldowns()
	std::shared_ptr<Player> player = getUserdataShared<Player>(L, 1);
	if (!player) {
		lua_pushnil(L);
		return 1;
	}
	player->clearCooldowns();
	pushBoolean(L, true);
	return 1;
}

int PlayerFunctions::luaPlayerIsVip(lua_State* L) {
	// player:isVip()
	std::shared_ptr<Player> player = getUserdataShared<Player>(L, 1);
	if (!player) {
		reportErrorFunc(getErrorDesc(LUA_ERROR_PLAYER_NOT_FOUND));
		pushBoolean(L, false);
		return 1;
	}
	pushBoolean(L, player->isVip());
	return 1;
}

int PlayerFunctions::luaPlayerGetVipDays(lua_State* L) {
	// player:getVipDays()
	std::shared_ptr<Player> player = getUserdataShared<Player>(L, 1);
	if (!player) {
		reportErrorFunc(getErrorDesc(LUA_ERROR_PLAYER_NOT_FOUND));
		pushBoolean(L, false);
		return 1;
	}

	lua_pushnumber(L, player->getPremiumDays());
	return 1;
}

int PlayerFunctions::luaPlayerGetVipTime(lua_State* L) {
	// player:getVipTime()
	std::shared_ptr<Player> player = getUserdataShared<Player>(L, 1);
	if (!player) {
		reportErrorFunc(getErrorDesc(LUA_ERROR_PLAYER_NOT_FOUND));
		pushBoolean(L, false);
		return 1;
	}

	lua_pushinteger(L, player->getPremiumLastDay());
	return 1;
}

int PlayerFunctions::luaPlayerKV(lua_State* L) {
	// player:kv()
	auto player = getUserdataShared<Player>(L, 1);
	if (!player) {
		reportErrorFunc(getErrorDesc(LUA_ERROR_PLAYER_NOT_FOUND));
		pushBoolean(L, false);
		return 1;
	}

	pushUserdata<KV>(L, player->kv());
	setMetatable(L, -1, "KV");
	return 1;
}

int PlayerFunctions::luaPlayerGetStoreInbox(lua_State* L) {
	// player:getStoreInbox()
	const auto &player = getUserdataShared<Player>(L, 1);
	if (!player) {
		lua_pushnil(L);
		return 1;
	}

	if (auto item = player->getStoreInbox()) {
		pushUserdata<Item>(L, item);
		setItemMetatable(L, -1, item);
	} else {
		pushBoolean(L, false);
	}
	return 1;
}

int PlayerFunctions::luaPlayerHasAchievement(lua_State* L) {
	// player:hasAchievement(id or name)
	const auto &player = getUserdataShared<Player>(L, 1);
	if (!player) {
		reportErrorFunc(getErrorDesc(LUA_ERROR_PLAYER_NOT_FOUND));
		return 1;
	}

	uint16_t achievementId = 0;
	if (isNumber(L, 2)) {
		achievementId = getNumber<uint16_t>(L, 2);
	} else {
		achievementId = g_game().getAchievementByName(getString(L, 2)).id;
	}

	pushBoolean(L, player->achiev()->isUnlocked(achievementId));
	return 1;
}

int PlayerFunctions::luaPlayerAddAchievement(lua_State* L) {
	// player:addAchievement(id or name[, sendMessage = true])
	const auto &player = getUserdataShared<Player>(L, 1);
	if (!player) {
		reportErrorFunc(getErrorDesc(LUA_ERROR_PLAYER_NOT_FOUND));
		return 1;
	}

	uint16_t achievementId = 0;
	if (isNumber(L, 2)) {
		achievementId = getNumber<uint16_t>(L, 2);
	} else {
		achievementId = g_game().getAchievementByName(getString(L, 2)).id;
	}

	bool success = player->achiev()->add(achievementId, getBoolean(L, 3, true));
	if (success) {
		player->sendTakeScreenshot(SCREENSHOT_TYPE_ACHIEVEMENT);
	}

	pushBoolean(L, success);
	return 1;
}

int PlayerFunctions::luaPlayerRemoveAchievement(lua_State* L) {
	// player:removeAchievement(id or name)
	const auto &player = getUserdataShared<Player>(L, 1);
	if (!player) {
		reportErrorFunc(getErrorDesc(LUA_ERROR_PLAYER_NOT_FOUND));
		return 1;
	}

	uint16_t achievementId = 0;
	if (isNumber(L, 2)) {
		achievementId = getNumber<uint16_t>(L, 2);
	} else {
		achievementId = g_game().getAchievementByName(getString(L, 2)).id;
	}

	pushBoolean(L, player->achiev()->remove(achievementId));
	return 1;
}

int PlayerFunctions::luaPlayerGetAchievementPoints(lua_State* L) {
	// player:getAchievementPoints()
	const auto &player = getUserdataShared<Player>(L, 1);
	if (!player) {
		reportErrorFunc(getErrorDesc(LUA_ERROR_PLAYER_NOT_FOUND));
		return 1;
	}

	lua_pushnumber(L, player->achiev()->getPoints());
	return 1;
}

int PlayerFunctions::luaPlayerAddAchievementPoints(lua_State* L) {
	// player:addAchievementPoints(amount)
	const auto &player = getUserdataShared<Player>(L, 1);
	if (!player) {
		reportErrorFunc(getErrorDesc(LUA_ERROR_PLAYER_NOT_FOUND));
		return 1;
	}

	auto points = getNumber<uint16_t>(L, 2);
	if (points > 0) {
		player->achiev()->addPoints(points);
	}
	pushBoolean(L, true);
	return 1;
}

int PlayerFunctions::luaPlayerRemoveAchievementPoints(lua_State* L) {
	// player:removeAchievementPoints(amount)
	const auto &player = getUserdataShared<Player>(L, 1);
	if (!player) {
		reportErrorFunc(getErrorDesc(LUA_ERROR_PLAYER_NOT_FOUND));
		return 1;
	}

	auto points = getNumber<uint16_t>(L, 2);
	if (points > 0) {
		player->achiev()->removePoints(points);
	}
	pushBoolean(L, true);
	return 1;
}

int PlayerFunctions::luaPlayerAddBadge(lua_State* L) {
	// player:addBadge(id)
	const auto &player = getUserdataShared<Player>(L, 1);
	if (!player) {
		reportErrorFunc(getErrorDesc(LUA_ERROR_PLAYER_NOT_FOUND));
		return 1;
	}

	player->badge()->add(getNumber<uint8_t>(L, 2, 0));
	pushBoolean(L, true);
	return 1;
}

int PlayerFunctions::luaPlayerAddTitle(lua_State* L) {
	// player:addTitle(id)
	const auto &player = getUserdataShared<Player>(L, 1);
	if (!player) {
		reportErrorFunc(getErrorDesc(LUA_ERROR_PLAYER_NOT_FOUND));
		return 1;
	}

	player->title()->manage(true, getNumber<uint8_t>(L, 2, 0));
	pushBoolean(L, true);
	return 1;
}

int PlayerFunctions::luaPlayerGetTitles(lua_State* L) {
	// player:getTitles()
	const auto &player = getUserdataShared<Player>(L, 1);
	if (!player) {
		reportErrorFunc(getErrorDesc(LUA_ERROR_PLAYER_NOT_FOUND));
		return 1;
	}

	auto playerTitles = player->title()->getUnlockedTitles();
	lua_createtable(L, static_cast<int>(playerTitles.size()), 0);

	int index = 0;
	for (const auto &title : playerTitles) {
		lua_createtable(L, 0, 3);
		setField(L, "id", title.first.m_id);
		setField(L, "name", player->title()->getNameBySex(player->getSex(), title.first.m_maleName, title.first.m_femaleName));
		setField(L, "description", title.first.m_description);
		lua_rawseti(L, -2, ++index);
	}
	return 1;
}

int PlayerFunctions::luaPlayerSetCurrentTitle(lua_State* L) {
	// player:setCurrentTitle(id)
	const auto &player = getUserdataShared<Player>(L, 1);
	if (!player) {
		reportErrorFunc(getErrorDesc(LUA_ERROR_PLAYER_NOT_FOUND));
		return 1;
	}

	const auto &title = g_game().getTitleById(getNumber<uint8_t>(L, 2, 0));
	if (title.m_id == 0) {
		reportErrorFunc(getErrorDesc(LUA_ERROR_VARIANT_NOT_FOUND));
		return 1;
	}

	player->title()->setCurrentTitle(title.m_id);
	pushBoolean(L, true);
	return 1;
}

int PlayerFunctions::luaPlayerCreateTransactionSummary(lua_State* L) {
	// player:createTransactionSummary(type, amount[, id = 0])
	const auto &player = getUserdataShared<Player>(L, 1);
	if (!player) {
		reportErrorFunc(getErrorDesc(LUA_ERROR_PLAYER_NOT_FOUND));
		return 1;
	}

	auto type = getNumber<uint8_t>(L, 2, 0);
	if (type == 0) {
		reportErrorFunc(getErrorDesc(LUA_ERROR_VARIANT_NOT_FOUND));
		return 1;
	}

	auto amount = getNumber<uint16_t>(L, 3, 1);
	auto id = getString(L, 4, "");

	player->cyclopedia()->updateStoreSummary(type, amount, id);
	pushBoolean(L, true);
	return 1;
}

int PlayerFunctions::luaPlayerTakeScreenshot(lua_State* L) {
	// player:takeScreenshot(screenshotType)
	const auto &player = getUserdataShared<Player>(L, 1);
	if (!player) {
		lua_pushnil(L);
		return 1;
	}

	auto screenshotType = getNumber<Screenshot_t>(L, 2);
	player->sendTakeScreenshot(screenshotType);
	pushBoolean(L, true);
	return 1;
}

int PlayerFunctions::luaPlayerSendIconBakragore(lua_State* L) {
	// player:sendIconBakragore()
	const auto &player = getUserdataShared<Player>(L, 1);
	if (!player) {
		lua_pushnil(L);
		return 1;
	}

	auto iconType = getNumber<IconBakragore>(L, 2);
	player->sendIconBakragore(iconType);
	pushBoolean(L, true);
	return 1;
}

int PlayerFunctions::luaPlayerRemoveIconBakragore(lua_State* L) {
	// player:removeIconBakragore(iconType or nil for remove all bakragore icons)
	const auto &player = getUserdataShared<Player>(L, 1);
	if (!player) {
		lua_pushnil(L);
		return 1;
	}

	auto iconType = getNumber<IconBakragore>(L, 2, IconBakragore::None);
	if (iconType == IconBakragore::None) {
		player->removeBakragoreIcons();
	} else {
		player->removeBakragoreIcon(iconType);
	}

	pushBoolean(L, true);
	return 1;
}

<<<<<<< HEAD
int PlayerFunctions::luaPlayerGetCastViewersCount(lua_State* L) {
	// player:getCastViewersCount()
=======
int PlayerFunctions::luaPlayerSendCreatureAppear(lua_State* L) {
>>>>>>> 5bcbc39e
	auto player = getUserdataShared<Player>(L, 1);
	if (!player) {
		reportErrorFunc(getErrorDesc(LUA_ERROR_PLAYER_NOT_FOUND));
		return 1;
	}

<<<<<<< HEAD
	lua_pushnumber(L, player->client->getCastViewerCount());
	return 1;
}

int PlayerFunctions::luaPlayerGetCastViewers(lua_State* L) {
	// player:getCastViewers()
	auto player = getUserdataShared<Player>(L, 1);
	if (!player) {
		reportErrorFunc(getErrorDesc(LUA_ERROR_PLAYER_NOT_FOUND));
		pushBoolean(L, false);
		return 1;
	}

	lua_newtable(L);
	setField(L, "description", player->client->getCastDescription());
	setCastFieldBool(L, "broadcast", player->client->isCastBroadcasting());
	setField(L, "password", player->client->getCastPassword());

	createCastTable(L, "names");
	auto viwers = player->client->getViewers();

	StringVector::const_iterator it = viwers.begin();
	for (uint32_t i = 1; it != viwers.end(); ++it, ++i) {
		lua_pushnumber(L, i);
		lua_pushstring(L, (*it).c_str());
		lua_settable(L, -3);
	}

	lua_settable(L, -3);
	createCastTable(L, "mutes");
	const auto &mute = player->client->getMuteCastList();

	it = mute.begin();
	for (uint32_t i = 1; it != mute.end(); ++it, ++i) {
		lua_pushnumber(L, i);
		lua_pushstring(L, (*it).c_str());
		lua_settable(L, -3);
	}

	lua_settable(L, -3);
	createCastTable(L, "bans");
	const auto &banList = player->client->getBanCastList();

	std::map<std::string, uint32_t>::const_iterator _it = banList.begin();
	for (uint32_t i = 1; _it != banList.end(); ++_it, ++i) {
		lua_pushnumber(L, i);
		lua_pushstring(L, _it->first.c_str());
		lua_settable(L, -3);
	}

	lua_settable(L, -3);
	createCastTable(L, "kick");
	lua_settable(L, -3);

	return 1;
}

int PlayerFunctions::luaPlayerSetCastViewers(lua_State* L) {
	// player:setCastViewers()
	std::string description = getCastFieldString(L, "description");
	std::string password = getCastFieldString(L, "password");
	bool broadcast = getCastFieldBool(L, "broadcast");

	StringVector kickedVector, mutedVector, banedVector;
	lua_pushstring(L, "mutes");
	lua_gettable(L, -2);

	lua_pushnil(L);
	while (lua_next(L, -2)) {
		mutedVector.push_back(asLowerCaseString(lua_tostring(L, -1)));
		lua_pop(L, 1);
	}

	lua_pop(L, 1);
	lua_pushstring(L, "bans");
	lua_gettable(L, -2);

	lua_pushnil(L);
	while (lua_next(L, -2)) {
		banedVector.push_back(asLowerCaseString(lua_tostring(L, -1)));
		lua_pop(L, 1);
	}

	lua_pop(L, 1);
	lua_pushstring(L, "kick");
	lua_gettable(L, -2);

	lua_pushnil(L);
	while (lua_next(L, -2)) {
		kickedVector.push_back(asLowerCaseString(lua_tostring(L, -1)));
		lua_pop(L, 1);
	}

	lua_pop(L, 2);
	auto player = getUserdataShared<Player>(L, 1);
	if (!player) {
		reportErrorFunc(getErrorDesc(LUA_ERROR_PLAYER_NOT_FOUND));
		pushBoolean(L, false);
		return 1;
	}

	if (player->client->getCastPassword() != password && !password.empty()) {
		player->client->clear(false);
	}

	player->client->setCastPassword(password);
	if (!broadcast && player->client->isCastBroadcasting()) {
		player->client->clear(false);
	}

	player->client->setKickViewer(kickedVector);
	player->client->setMuteViewer(mutedVector);
	player->client->setBanViewer(banedVector);

	if (!player->client->isCastBroadcasting()) {
		player->client->setCastBroadcastTime(OTSYS_TIME());
	}

	player->client->setCastBroadcast(broadcast);

	if (broadcast) {
		player->client->insertCaster();
		player->sendChannel(CHANNEL_CAST, "Livestream", nullptr, nullptr);
	}

	player->client->setCastDescription(description);
	pushBoolean(L, true);

	return 1;
}

int PlayerFunctions::luaPlayerIsCastViewer(lua_State* L) {
	// player:isCastViewer()
	const auto &player = getUserdataShared<Player>(L, 1);
	if (!player) {
		reportErrorFunc(getErrorDesc(LUA_ERROR_PLAYER_NOT_FOUND));
		pushBoolean(L, false);
		return 1;
	}

	pushBoolean(L, player->isCastViewer());
=======
	bool isLogin = getBoolean(L, 2, false);
	player->sendCreatureAppear(player, player->getPosition(), isLogin);
	pushBoolean(L, true);
>>>>>>> 5bcbc39e
	return 1;
}<|MERGE_RESOLUTION|>--- conflicted
+++ resolved
@@ -4447,19 +4447,27 @@
 	return 1;
 }
 
-<<<<<<< HEAD
+int PlayerFunctions::luaPlayerSendCreatureAppear(lua_State* L) {
+	auto player = getUserdataShared<Player>(L, 1);
+	if (!player) {
+		reportErrorFunc(getErrorDesc(LUA_ERROR_PLAYER_NOT_FOUND));
+		return 1;
+	}
+
+	bool isLogin = getBoolean(L, 2, false);
+	player->sendCreatureAppear(player, player->getPosition(), isLogin);
+	pushBoolean(L, true);
+	return 1;
+}
+
 int PlayerFunctions::luaPlayerGetCastViewersCount(lua_State* L) {
 	// player:getCastViewersCount()
-=======
-int PlayerFunctions::luaPlayerSendCreatureAppear(lua_State* L) {
->>>>>>> 5bcbc39e
 	auto player = getUserdataShared<Player>(L, 1);
 	if (!player) {
 		reportErrorFunc(getErrorDesc(LUA_ERROR_PLAYER_NOT_FOUND));
 		return 1;
 	}
 
-<<<<<<< HEAD
 	lua_pushnumber(L, player->client->getCastViewerCount());
 	return 1;
 }
@@ -4601,10 +4609,5 @@
 	}
 
 	pushBoolean(L, player->isCastViewer());
-=======
-	bool isLogin = getBoolean(L, 2, false);
-	player->sendCreatureAppear(player, player->getPosition(), isLogin);
-	pushBoolean(L, true);
->>>>>>> 5bcbc39e
 	return 1;
 }