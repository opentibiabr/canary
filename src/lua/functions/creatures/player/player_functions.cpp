--- conflicted
+++ resolved
@@ -4296,18 +4296,6 @@
 	return 1;
 }
 
-<<<<<<< HEAD
-int PlayerFunctions::luaPlayerTakeScreenshot(lua_State* L) {
-	// player:takeScreenshot(screenshotType)
-	const auto &player = getUserdataShared<Player>(L, 1);
-	if (!player) {
-		lua_pushnil(L);
-		return 1;
-	}
-
-	auto screenshotType = getNumber<Screenshot_t>(L, 2);
-	player->sendTakeScreenshot(screenshotType);
-=======
 int PlayerFunctions::luaPlayerAddTitle(lua_State* L) {
 	// player:addTitle(id)
 	const auto &player = getUserdataShared<Player>(L, 1);
@@ -4358,7 +4346,20 @@
 	}
 
 	player->title()->setCurrentTitle(title.m_id);
->>>>>>> e0e7ab0d
-	pushBoolean(L, true);
+	pushBoolean(L, true);
+	return 1;
+}
+
+int PlayerFunctions::luaPlayerTakeScreenshot(lua_State* L) {
+	// player:takeScreenshot(screenshotType)
+	const auto &player = getUserdataShared<Player>(L, 1);
+	if (!player) {
+		lua_pushnil(L);
+		return 1;
+	}
+
+	auto screenshotType = getNumber<Screenshot_t>(L, 2);
+	player->sendTakeScreenshot(screenshotType);
+  pushBoolean(L, true);
 	return 1;
 }